**-S**\ [*symbol*][\ *size*\ [**u**]]
    Plot symbols. If present, *size* is symbol size in the unit set in
    :doc:`gmt.conf` (unless **c**, **i**, or **p** is appended). If the symbol
    code (see below) is not given it will be read from the last column in
    the input data; this cannot be used in conjunction with binary input.
    Optionally, append **c**, **i**, or
    **p** to indicate that the size information in the input data is in
    units of cm, inch, or point, respectively [Default is
    :ref:`PROJ_LENGTH_UNIT <PROJ_LENGTH_UNIT>`]. Note: if you provide *both* size and symbol via the
    input file you must use :ref:`PROJ_LENGTH_UNIT <PROJ_LENGTH_UNIT>` to indicate the unit
    used for the symbol size or append the units to the sizes in the file.
    If symbol sizes are expected via the third data column then you may convert
    those values to suitable symbol sizes via the **-i** mechanism.

    The uppercase symbols **A**, **C**, **D**, **G**, **H**, **I**, **N**,
    **S**, **T** are normalized to have the same area as a circle with
    diameter *size*, while the size of the corresponding lowercase symbols
    refers to the diameter of a circumscribed circle.

    You can change symbols by adding the required **-S** option to any of
    your multisegment headers.

    Choose between these symbol codes:

    **-S-**
        x-dash (-). *size* is the length of a short horizontal (x-dir) line segment.

    **-S+**
        plus (+). *size* is diameter of circumscribing circle.

    **-Sa**
        st\ **a**\ r. *size* is diameter of circumscribing circle.

    **-Sb**\ [*size*\ [**c**\ \|\ **i**\ \|\ **p**\ \|\ **u**]][**b**\ [*base*]]
        Vertical **b**\ ar extending from *base* to y. *size* is bar width.
        Append **u** if *size* is in x-units [Default is plot-distance units].
        By default, *base* = ymin. Append **b**\ [*base*\ ] to change this
        value. If *base* is not appended then we read it from the last input
        data column.

    **-SB**\ [*size*\ [**c**\ \|\ **i**\ \|\ **p**\ \|\ **u**]][**b**\ [*base*]]
        Horizontal **b**\ ar extending from *base* to x. *size* is bar width.
        Append **u** if *size* is in y-units [Default is plot-distance units].
        By default, *base* = xmin. Append **b**\ [*base*\ ] to change this
        value. If *base* is not appended then we read it from the last input
        data column.

    **-Sc**
        **c**\ ircle. *size* is diameter of circle.

    **-Sd**
        **d**\ iamond. *size* is diameter of circumscribing circle.

    **-Se**
        **e**\ llipse. Direction (in degrees counter-clockwise from horizontal),
        major_axis, and minor_axis must be found in columns 3, 4, and 5.

    **-SE**
        Same as **-Se**, except azimuth (in degrees east of north) should be
        given instead of direction. The azimuth will be mapped into an angle
        based on the chosen map projection (**-Se** leaves the directions
        unchanged.) Furthermore, the axes lengths must be given in km instead of
        plot-distance units. An exception occurs for a linear projection in
        which we assume the ellipse axes are given in the same units as **-R**.
<<<<<<< HEAD
	For degenerate ellipses (circles) with diameter given in km, use **-SE-**.
	The diameter is excepted to be given in column 3.  Alternatively, append
	the desired diameter in km to **-SE-** and this fixed diameter is used instead.

    **-Sf**
        **f**\ ront.
        **-Sf**\ *gap*\ [/*size*][**+l**\ \|\ **+r**][**+b+c+f+s+t**][\ **+o**\ *offset*][**+p**\ [*pen*]].
        Supply distance gap between symbols and symbol size. If *gap* is
=======
        For degenerate ellipses (circles) with diameter given in km, use **-SE-**.

    **-Sf**\ *gap*\ [/*size*][**+l**\ \|\ **+r**][**+b+c+f+s+t**][\ **+o**\ *offset*].
        Draw a **f**\ ront. Supply distance gap between symbols and symbol size. If *gap* is
>>>>>>> 0ccb7648
        negative, it is interpreted to mean the number of symbols along the
        front instead. If *size* is missing it is set to 30% of the *gap*, except
        when *gap* is negative and *size* is thus required.  Append **+l** or
        **+r** to plot symbols on the left or
        right side of the front [Default is centered]. Append **+**\ *type* to
        specify which symbol to plot: **b**\ ox, **c**\ ircle, **f**\ ault,
        **s**\ lip, or **t**\ riangle. [Default is **f**\ ault]. Slip means
        left-lateral or right-lateral strike-slip arrows (centered is not an
        option). Append **+o**\ *offset* to offset the first symbol from the
        beginning of the front by that amount [0]. The chosen symbol is drawn
	with the same pen as set for the line (i.e., via **-W**).  The use an
	alternate pen, append **+p**\ *pen*.  To skip the outline, just use
	**+p**.  Note: By placing **-Sf**
        options in the segment header you can change the front types on a
        segment-by-segment basis.

    **-Sg**
        octa\ **g**\ on. *size* is diameter of circumscribing circle.

    **-Sh**
        **h**\ exagon. *size* is diameter of circumscribing circle.

    **-Si**
        **i**\ nverted triangle. *size* is diameter of circumscribing circle.

    **-Sj**
        Rotated rectangle. Direction (in degrees counter-clockwise from
        horizontal), x-dimension, and y-dimension must be found in columns 3, 4,
        and 5.

    **-SJ**
        Same as **-Sj**, except azimuth (in degrees east of north) should be
        given instead of direction. The azimuth will be mapped into an angle
        based on the chosen map projection (**-Sj** leaves the directions
        unchanged.) Furthermore, the dimensions must be given in km instead of
        plot-distance units. An exception occurs for a linear projection in
        which we assume the dimensions are given in the same units as **-R**.

    **-Sk**
        **k**\ ustom symbol. Append *name*\ /\ *size*, and we will look for a
        definition file called *name*\ .def in (1) the current
        directory or (2) in ~/.gmt or (3) in
        **$GMT_SHAREDIR**/custom. The symbol as defined in that file is of size
        1.0 by default; the appended *size* will scale symbol accordingly. Users
        may add their own custom \*.def files; see CUSTOM SYMBOLS below.

    **-Sl**
        **l**\ etter or text string (less than 256 characters). Give size, and
        append **+t**\ *string* after the size. Note that the size is only approximate;
        no individual scaling is done for different characters. Remember to
        escape special characters like \*. Optionally, you may append **+f**\ *font*
        to select a particular font [Default is :ref:`FONT_ANNOT_PRIMARY <FONT_ANNOT_PRIMARY>`] and
	**+j**\ *justify* to change justification [CM].

    **-Sm**
        **m**\ ath angle arc, optionally with one or two arrow heads [Default is
        no arrow heads]. The *size* is the length of the vector head. Arc width
        is set by **-W**. The radius of the arc and its start and stop
        directions (in degrees counter-clockwise from horizontal) must be given
        in columns 3-5. See VECTOR ATTRIBUTES for specifying other attributes.

    **-SM**
        Same as **-Sm** but switches to straight angle symbol if angles subtend
        90 degrees exactly.

    **-Sn**
        pe\ **n**\ tagon. *size* is diameter of circumscribing circle.

    **-Sp**
        **p**\ oint. No size needs to be specified (1 pixel is used).

    **-Sq**
        **q**\ uoted line, i.e., lines with annotations such as contours. Append
        [**d**\ \|\ **D**\ \|\ **f**\ \|\ **l**\ \|\ **L**\ \|\ **n**\ \|\ **x**\ \|\ **X**]\ *info*\ [:*labelinfo*].
        The required argument controls the placement of labels along the quoted
        lines. Choose among five controlling algorithms:

            **d**\ *dist*\ [**c**\ \|\ **i**\ \|\ **p**] or **D**\ *dist*\ [**d**\ \|\ **e**\ \|\ **f**\ \|\ **k**\ \|\ **m**\ \|\ **M**\ \|\ **n**\ \|\ **s**]
                For lower case **d**, give distances between labels on the plot in
                your preferred measurement unit **c** (cm), **i** (inch), or **p**
                (points), while for upper case **D**, specify distances in map units
                and append the unit; choose among **e** (m), **f** (foot), **k**
                (km), **M** (mile), **n** (nautical mile) or **u** (US survey foot),
                and **d** (arc degree), **m** (arc minute), or **s** (arc second).
                [Default is 10\ **c** or 4\ **i**]. As an option, you can append
                /*fraction* which is used to place the very first label for each
                contour when the cumulative along-contour distance equals *fraction
                \* dist* [0.25].

            **f**\ *ffile.d*
                Reads the ascii file *ffile.d* and places labels at locations in the
                file that matches locations along the quoted lines. Inexact matches
                and points outside the region are skipped.

            **l**\ \|\ **L**\ *line1*\ [,\ *line2*,...]
                Give the coordinates of the end points for one or more comma-separated straight line segments.
                Labels will be placed where these lines intersect the quoted lines.
                The format of each *line* specification is *start_lon*/*start_lat*/*stop_lon*/*stop_lat*.
                Both *start_lon*/*start_lat* and *stop_lon*/*stop_lat* can be replaced by a 2-character key
                that uses the justification format employed in **pstext** to indicate a point on the frame or
                center of the map, given as [LCR][BMT].
                **L** will interpret the point pairs as defining great circles [Default is straight line].

            **n**\ \|\ **N**\ *n_label*
                Specifies the number of equidistant labels for quoted lines line
                [1]. Upper case **N** starts labeling exactly at the start of the
                line [Default centers them along the line]. **N**-1 places one
                justified label at start, while **N**\ +1 places one justified label
                at the end of quoted lines. Optionally, append
                /*min_dist*\ [**c**\ \|\ **i**\ \|\ **p**] to enforce that a
                minimum distance separation between successive labels is enforced.

            **x**\ \|\ **X**\ *xfile.d*
                Reads the multisegment file *xfile.d* and places labels at the
                intersections between the quoted lines and the lines in *xfile.d*.
                **X** will resample the lines first along great-circle arcs.
                In addition, you may optionally append
                **+r**\ *radius*\ [**c**\ \|\ **i**\ \|\ **p**] to set a minimum
                label separation in the x-y plane [no limitation].

            The optional *labelinfo* controls the specifics of the label
            formatting and consists of a concatenated string made up of any of
            the following control arguments:

            **+a**\ *angle*
                For annotations at a fixed angle, **+an** for line-normal, or
                **+ap** for line-parallel [Default].

            **+c**\ *dx*\ [/*dy*]
                Sets the clearance between label and optional text box. Append
                **c**\ \|\ **i**\ \|\ **p** to specify the unit or % to indicate a
                percentage of the label font size [15%].

            **+d**
                Turns on debug which will draw helper points and lines to illustrate
                the workings of the quoted line setup.

            **+e**
                Delay the plotting of the text. This is used to build a clip path
                based on the text, then lay down other overlays while that clip path
                is in effect, then turning of clipping with psclip **-Cs** which
                finally plots the original text.

            **+f**\ *font*
                Sets the desired font [Default :ref:`FONT_ANNOT_PRIMARY <FONT_ANNOT_PRIMARY>` with its
                size changed to 9p].

            **+g**\ [*color*\ ]
                Selects opaque text boxes [Default is transparent]; optionally
                specify the color [Default is :ref:`PS_PAGE_COLOR <PS_PAGE_COLOR>`].

            **+j**\ *just*
                Sets label justification [Default is MC]. Ignored when
                **-SqN**\ \|\ **n**\ +\|-1 is used.

            **+l**\ *label*
                Sets the constant label text.

            **+L**\ *flag*
                Sets the label text according to the specified flag:

                **+Lh**
                Take the label from the current segment header (first scan for
                an embedded **-L**\ *label* option, if not use the first word
                following the segment flag). For multiple-word labels, enclose
                entire label in double quotes.
                **+Ld**
                Take the Cartesian plot distances along the line as the label;
                append **c**\ \|\ **i**\ \|\ **p** as the unit [Default is
                :ref:`PROJ_LENGTH_UNIT <PROJ_LENGTH_UNIT>`].
                **+LD**
                Calculate actual map distances; append
                **d\|e\|f\|k\|n\|M\|n\|s** as the unit [Default is
                **d**\ (egrees), unless label placement was based on map
                distances along the lines in which case we use the same unit
                specified for that algorithm]. Requires a map projection to be
                used.
                **+Lf**
                Use text after the 2nd column in the fixed label location file
                as the label. Requires the fixed label location setting.
                **+Lx**
                As **+Lh** but use the headers in the *xfile.d* instead.
                Requires the crossing file option.

            **+n**\ *dx*\ [/*dy*]
                Nudges the placement of labels by the specified amount (append
                **c**\ \|\ **i**\ \|\ **p** to specify the units). Increments
                are considered in the coordinate system defined by the
                orientation of the line; use **+N** to force increments in the
                plot x/y coordinates system [no nudging]. Not allowed with **+v**.
            **+o**
                Selects rounded rectangular text box [Default is rectangular].
                Not applicable for curved text (**+v**) and only makes sense for
                opaque text boxes.
            **+p**\ [*pen*\ ]
                Draws the outline of text boxes [Default is no outline];
                optionally specify pen for outline [Default is width = 0.25p,
                color = black, style = solid].
            **+r**\ *min_rad*
                Will not place labels where the line's radius of curvature is
                less than *min_rad* [Default is 0].
            **+t**\ [*file*\ ]
                Saves line label x, y, and text to *file* [Line_labels.txt].
                Use **+T** to save x, y, angle, text instead.
            **+u**\ *unit*
                Appends *unit* to all line labels. If *unit* starts with a
                leading hyphen (-) then there will be no space between label
                value and the unit. [Default is no unit].
            **+v**
                Specifies curved labels following the path [Default is straight
                labels].
            **+w**
                Specifies how many (*x*,\ *y*) points will be used to estimate
                label angles [Default is 10].
            **+x**\ [*first*,*last*]
                Append the suffices *first* and *last* to the corresponding labels.
		This modifier is only available when **-SqN2** is in effect.  Used
		to annotate cross-sections, append two text strings separated by comma
		[Default is ,' i.e., we just add a prime to the second label].
            **+=**\ *prefix*
                Prepends *prefix* to all line labels. If *prefix* starts with a
                leading hyphen (-) then there will be no space between label
                value and the prefix. [Default is no prefix].

        Note: By placing **-Sq** options in the segment header you can change
        the quoted text attributes on a segment-by-segment basis.

    **-Sr**
        **r**\ ectangle. No size needs to be specified, but the x- and
        y-dimensions must be found in columns 3 and 4.
    **-SR**
        **R**\ ounded rectangle. No size needs to be specified, but the x-
        and y-dimensions and corner radius must be found in columns 3, 4,
        and 5.
    **-Ss**
        **s**\ quare. *size* is diameter of circumscribing circle.
    **-St**
        **t**\ riangle. *size* is diameter of circumscribing circle.
    **-Sv**
        **v**\ ector. Direction (in degrees counter-clockwise from
        horizontal) and length must be found in columns 3 and 4. The *size*
        is the length of the vector head. Vector width is set by **-W**. See
        VECTOR ATTRIBUTES for specifying other attributes.
    **-SV**
        Same as **-Sv**, except azimuth (in degrees east of north) should be
        given instead of direction. The azimuth will be mapped into an angle
        based on the chosen map projection (**-Sv** leaves the directions
        unchanged.) See VECTOR ATTRIBUTES for specifying other attributes.
    **-Sw**
        pie **w**\ edge. Start and stop directions (in degrees
        counter-clockwise from horizontal) for pie slice must be found in
        columns 3 and 4.
    **-SW**
        Same as **-Sw**, except azimuths (in degrees east of north) should
        be given instead of the two directions. The azimuths will be mapped
        into angles based on the chosen map projection (**-Sw** leaves the
        directions unchanged.)
    **-Sx**
        cross (x). *size* is diameter of circumscribing circle.
    **-Sy**
        y-dash (\|). *size* is the length of a short vertical (y-dir) line
        segment.
    **-S=**
        geovector. Azimuth (in degrees east from north) and length (in km)
        must be found in columns 3 and 4. The *size* is the length of the
        vector head. Vector width is set by **-W**. See VECTOR ATTRIBUTES
        for specifying attributes.<|MERGE_RESOLUTION|>--- conflicted
+++ resolved
@@ -62,21 +62,12 @@
         unchanged.) Furthermore, the axes lengths must be given in km instead of
         plot-distance units. An exception occurs for a linear projection in
         which we assume the ellipse axes are given in the same units as **-R**.
-<<<<<<< HEAD
-	For degenerate ellipses (circles) with diameter given in km, use **-SE-**.
-	The diameter is excepted to be given in column 3.  Alternatively, append
-	the desired diameter in km to **-SE-** and this fixed diameter is used instead.
-
-    **-Sf**
-        **f**\ ront.
-        **-Sf**\ *gap*\ [/*size*][**+l**\ \|\ **+r**][**+b+c+f+s+t**][\ **+o**\ *offset*][**+p**\ [*pen*]].
-        Supply distance gap between symbols and symbol size. If *gap* is
-=======
         For degenerate ellipses (circles) with diameter given in km, use **-SE-**.
-
-    **-Sf**\ *gap*\ [/*size*][**+l**\ \|\ **+r**][**+b+c+f+s+t**][\ **+o**\ *offset*].
+        The diameter is excepted to be given in column 3.  Alternatively, append
+        the desired diameter in km to **-SE-** and this fixed diameter is used instead.
+
+    **-Sf**\ *gap*\ [/*size*][**+l**\ \|\ **+r**][**+b+c+f+s+t**][\ **+o**\ *offset*][**+p**\ [*pen*]].
         Draw a **f**\ ront. Supply distance gap between symbols and symbol size. If *gap* is
->>>>>>> 0ccb7648
         negative, it is interpreted to mean the number of symbols along the
         front instead. If *size* is missing it is set to 30% of the *gap*, except
         when *gap* is negative and *size* is thus required.  Append **+l** or
@@ -87,9 +78,9 @@
         left-lateral or right-lateral strike-slip arrows (centered is not an
         option). Append **+o**\ *offset* to offset the first symbol from the
         beginning of the front by that amount [0]. The chosen symbol is drawn
-	with the same pen as set for the line (i.e., via **-W**).  The use an
-	alternate pen, append **+p**\ *pen*.  To skip the outline, just use
-	**+p**.  Note: By placing **-Sf**
+        with the same pen as set for the line (i.e., via **-W**).  The use an
+        alternate pen, append **+p**\ *pen*.  To skip the outline, just use
+        **+p**.  Note: By placing **-Sf**
         options in the segment header you can change the front types on a
         segment-by-segment basis.
 
