--- conflicted
+++ resolved
@@ -156,14 +156,12 @@
 Examples
 --------
 
-<<<<<<< HEAD
 .. include:: explain_example.rst_
-=======
+
 To determine the mean location of all points in the remote geographic file @ship_15.txt
 as well as the 95% confidence ellipse around that point, try::
 
     gmt vector @ship_15.txt -Am -fg
->>>>>>> 9879c2ce
 
 Suppose you have a file with lon, lat called points.txt. You want to
 compute the spherical angle between each of these points and the
