--- conflicted
+++ resolved
@@ -40,13 +40,9 @@
 user [Default is NaN]. Nodes with more than one value will be set to the
 mean value. As an option (using **-Z**), a 1-column z-table may be read
 assuming all nodes are present (z-tables can be in organized in a number
-<<<<<<< HEAD
-of formats, see **-Z** below.)
-=======
 of formats, see **-Z** below.)  Note: **xyz2grd** does not grid the data,
 it simply reformats existing data to a grid structure.  For gridding,
 see **surface**, **greenspline**, **nearneighbor**, or **triangulate**.
->>>>>>> 8c2ac679
 
 Required Arguments
 ------------------
@@ -231,6 +227,4 @@
 :doc:`greenspline`,
 :doc:`nearneighbor`,
 :doc:`surface`,
-:doc:`triangulate`
-
-
+:doc:`triangulate`