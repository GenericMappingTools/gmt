.. index:: ! psscale

*******
psscale
*******

.. only:: not man

    psscale - Plot a gray or color scale-bar on maps

Synopsis
--------

.. include:: common_SYN_OPTs.rst_

**psscale** **-D**\ [**g**\ \|\ **j**\ \|\ **n**\ \|\ **x**]\ *anchor*\ /*length*/*width*\ [**h**] [/*justify*]\ [/*dx*/*dy*]
[ **-A**\ [**a**\ \|\ **l**\ \|\ **c**] ]
[ |SYN_OPT-B| ]
[ **-C**\ *cpt\_file* ]
[ **-E**\ [**b**\ \|\ **f**][*length*][\ **+n**\ [*text*]] ]
[ **-G**\ *zlo*\ /\ *zhi* ]
[ **-I**\ [*max\_intens*\ \|\ *low\_i*/*high\_i*] ]
[ **-J**\ *parameters* ]
[ **-Jz**\ \|\ **Z**\ *parameters* ] [ **-K** ]
[ **-L**\ [**i**][*gap*] ] [ **-M** ] [ **-N**\ [**p**\ \|\ *dpi* ]] [ **-O** ]
[ **-P** ] [ **-Q** ]
[ |SYN_OPT-R| ]
[ **-S** ]
[ **-T**\ [**+p**\ *pen*][\ **+g**\ *fill*][\ **+l**\ \|\ **r**\ \|\ **b**\ \|\ **t**\ *off*] ]
[ |SYN_OPT-U| ]
[ |SYN_OPT-V| ]
[ |SYN_OPT-X| ]
[ |SYN_OPT-Y| ]
[ **-Z**\ *zfile* ]
[ |SYN_OPT-c| ]
[ |SYN_OPT-p| ]
[ |SYN_OPT-t| ]

|No-spaces|

Description
-----------

**psscale** plots gray scales or color scales on maps. Both horizontal
and vertical scales are supported. For cpt_files with gradational
colors (i.e., the lower and upper boundary of an interval have different
colors) **psscale** will interpolate to give a continuous scale.
Variations in intensity due to shading/illumination may be displayed by
setting the option **-I**. Colors may be spaced according to a linear
scale, all be equal size, or by providing a file with individual tile
widths. The font used for the annotations along the scale and optional
units is specified by :ref:`FONT_ANNOT_PRIMARY <FONT_ANNOT_PRIMARY>`. If a label is requested,
<<<<<<< HEAD
it is plotted with :ref:`FONT_LABEL <FONT_LABEL>` 
=======
it is plotted with **FONT_LABEL** 
>>>>>>> 6202f319

Required Arguments
------------------

**-D**\ [**g**\ \|\ **j**\ \|\ **n**\ \|\ **x**]\ *anchor*\ /*length*/*width*\ [**h**] [/*justify*]\ [/*dx*/*dy*]
    Defines the *anchor* position *x0*/*y0* of the color scale using one of four coordinate systems:
    (1) Use **-Dg** for map (user) coordinates, (2) use **-Dj** for setting *anchor* via
    a 2-char justification code that refers to the (invisible) map domain rectangle,
    (3) use **-Dn** for normalized (0-1) coordinates, or (4) use **-Dx** for plot coordinates
    (inches, cm, etc.).  All but **-Dx** requires both **-R** and **-J** to be specified.
    Append the *length* and *width* of the color bar.
    Give a negative *length* to reverse the scale bar. Append **h** to get a
    horizontal scale [Default is vertical].
    By default, the *anchor* point is assumed to be the top center (CT) of the bar for
    horizontal bars and left middle (LM) for vertical bars, but this
    can be changed by specifying a 2-char justification code *justify* (see :doc:`pstext`).
    Note: If **Dj** is used then *justify* defaults to the mirror opposite setting used to define *anchor*.
    Finally, you can offset the color scale by *dx*/*dy* away from the *anchor* point in
    the direction implied by *justify*.

Optional Arguments
------------------

**-A**\ [**a**\ \|\ **l**\ \|\ **c**]
    Place annotations and labels above (instead of below) horizontal
    scalebars and to the left (instead of the right) of vertical
    scalebars. Append **a** or **l** to move only the annotations or the
    label to the other side. Append **c** if you want to print a
    vertical label as a column of characters (does not work with special characters).

**-B**\ [**p**\ \|\ **s**]\ *parameters*
    Set annotation, tick, and gridline interval for the colorbar. The
    x-axis label will plot beneath a horizontal bar (or vertically to
    the right of a vertical bar), except when using **-A**. As an
    option, use the y-axis label to plot the data unit to the right of a
    horizontal bar (and above a vertical bar). When using **-Ba** or
    **-Baf** annotation and/or minor tick intervals are chosen
    automatically. If **-B** is omitted, or no annotation intervals are
    provided, the default is to annotate every color level based on the
    numerical entries in the cpt file (which may be overridden by ULB
    flags in the cpt file). To specify custom text annotations for
    intervals, you must append ;\ *annotation* to each z-slice in the cpt file.

**-C**\ *cpt_file*
    *cpt\_file* is the color palette file to be used. By default all
    color changes are annotated. To use a subset, add an extra column to
    the cpt-file with a L, U, or B to annotate Lower, Upper, or Both
    color segment boundaries (but see **-B**). If not given, **psscale**
    will read stdin. Like :doc:`grdview`, **psscale** can understand
    pattern specifications in the cpt file. For CPT files where the
    *z* range is in meters, it may be useful to change to another unit
    when plotting.  To do so, append **+U**\ *unit* to the file name.
    Likewise, if the CPT file uses another unit than meter and you wish
    to plot the CPT versus meters, append **+u**\ *unit*.

**-E**\ [**b**\ \|\ **f**][*length*][\ **+n**\ [*text*]]
    Add sidebar triangles for **b**\ ack- and/or **f**\ oreground
    colors. Add **f** or **b** for only one sidebar triangle [Default
    gives both]. Optionally, append triangle height [Default is half the
    barwidth]. Finally, you can plot a rectangle with the NaN color at
    the start of the bar, labeled with *text* [NaN].

**-G**\ *zlo*\ /\ *zhi*
    Truncate the incoming CPT so that the lowest and highest z-levels
    are to *zlo* and *zhi*.  If one of these equal NaN then
    we leave that end of the CPT alone.  The truncation takes place
    before the plotting.

**-I**\ [*max\_intens*\ \|\ *low\_i*/*high\_i*]
    Add illumination effects. Optionally, set the range of intensities
    from - to + *max\_intens*. If not specified, 1 is used.
    Alternatively, append *low/high* intensities to specify an
    asymmetric range [Default is no illumination]. 

.. include:: explain_-J.rst_

.. include:: explain_-Jz.rst_

.. include:: explain_-K.rst_

**-L**\ [**i**][*gap*]
    Gives equal-sized color rectangles. Default scales rectangles
    according to the z-range in the cpt-file (Also see **-Z**). If set,
    any equal interval annotation set with **-B** will be ignored. If
    *gap* is appended and the cpt table is discrete we will center each
    annotation on each rectangle, using the lower boundary z-value for
    the annotation. If **i** is prepended we annotate the interval range
    instead. If **-I** is used then each rectangle will have its
    constant color modified by the specified intensity.

**-M**
    Force a monochrome graybar using the (television) YIQ transformation.

**-N**\ [**p**\ \|\ *dpi* ]
    Controls how the color scale is represented by the PostScript language.
    To preferentially draw color rectangles (e.g., for discrete colors), append **p**.
    Otherwise we will preferentially draw images (e.g., for continuous colors).
    Optionally append effective dots-per-inch for rasterization of color scales [600].

.. include:: explain_-O.rst_

.. include:: explain_-P.rst_

**-Q**
    Select logarithmic scale and power of ten annotations. All z-values
    in the cpt file will be converted to p = log10(z) and only integer p
    values will be annotated using the 10^p format [Default is linear
    scale]. 

.. |Add_-Rgeo| unicode:: 0x20 .. just an invisible code
.. include:: explain_-Rgeo.rst_

.. |Add_-Rz| unicode:: 0x20 .. just an invisible code
.. include:: explain_-Rz.rst_

**-S**
    Do not separate different color intervals with black grid lines.

**-T**\ [**+p**\ *pen*][\ **+g**\ *fill*][\ **+l**\ \|\ **r**\ \|\ **b**\ \|\ **t**\ *off*]
    Place a rectangle as background to the color scale. You must specify
    either a pen outline (with modifier **+p**\ *pen*) or a fill (with
    modifier **+g**\ *fill*), or both. The size of the rectangle is
    computed from **-D** and the current fontsize and offset parameters.
    You can add (or remove) additional space on any side by appending
    **+s**\ *off*, where **s** is one of **l**\ eft, **r**\ ight,
    **b**\ ottom, or **t**\ op. 

.. include:: explain_-U.rst_

.. |Add_-V| unicode:: 0x20 .. just an invisible code
.. include:: explain_-V.rst_

.. include:: explain_-XY.rst_

**-Z**\ *zfile*
    File with colorbar-width per color entry. By default, width of entry
    is scaled to color range, i.e., z = 0-100 gives twice the width as z
    = 100-150 (Also see **-L**). 

.. include:: explain_-c.rst_

.. |Add_perspective| replace:: (Required **-R** and **-J** for proper functioning). 
.. include:: explain_perspective.rst_

.. include:: explain_-t.rst_

.. include:: explain_help.rst_

Examples
--------

To append a vertical color scale (7.5 cm long; 1.25 cm wide) to the
right of a plot that is 6 inch wide and 4 inch high, using illumination,
and show back- and foreground colors, and annotating every 5 units, use

   ::

    gmt psscale -Dx6.5i/2i/7.5c/1.25c -O -Ccolors.cpt -I -E -B5:BATHYMETRY:/:m: >> map.ps

To overlay a horizontal color scale (4 inches long; 1 cm wide) above a
Mercator map produced by a previous call, ensuring a 2 cm offset from the map frame, use

   ::

    gmt psscale -DjCT/4i/1c/0/2ch -O -Ccolors.cpt -Baf -R -J >> map.ps

Notes
-----

When the cpt file is discrete and no illumination is specified, the
color bar will be painted using polygons. For all other cases we must
paint with an image. Some color printers may give slightly different
colors for the two methods given identical RGB values.

See Also
--------

:doc:`gmt`, :doc:`makecpt`, :doc:`grd2cpt`<|MERGE_RESOLUTION|>--- conflicted
+++ resolved
@@ -49,12 +49,8 @@
 setting the option **-I**. Colors may be spaced according to a linear
 scale, all be equal size, or by providing a file with individual tile
 widths. The font used for the annotations along the scale and optional
-units is specified by :ref:`FONT_ANNOT_PRIMARY <FONT_ANNOT_PRIMARY>`. If a label is requested,
-<<<<<<< HEAD
-it is plotted with :ref:`FONT_LABEL <FONT_LABEL>` 
-=======
-it is plotted with **FONT_LABEL** 
->>>>>>> 6202f319
+units is specified by :ref:`FONT_ANNOT_PRIMARY <FONT_ANNOT_PRIMARY>`.
+If a label is requested, it is plotted with :ref:`FONT_LABEL <FONT_LABEL>`.
 
 Required Arguments
 ------------------
@@ -127,7 +123,7 @@
     Add illumination effects. Optionally, set the range of intensities
     from - to + *max\_intens*. If not specified, 1 is used.
     Alternatively, append *low/high* intensities to specify an
-    asymmetric range [Default is no illumination]. 
+    asymmetric range [Default is no illumination].
 
 .. include:: explain_-J.rst_
 
@@ -162,7 +158,7 @@
     Select logarithmic scale and power of ten annotations. All z-values
     in the cpt file will be converted to p = log10(z) and only integer p
     values will be annotated using the 10^p format [Default is linear
-    scale]. 
+    scale].
 
 .. |Add_-Rgeo| unicode:: 0x20 .. just an invisible code
 .. include:: explain_-Rgeo.rst_
@@ -180,7 +176,7 @@
     computed from **-D** and the current fontsize and offset parameters.
     You can add (or remove) additional space on any side by appending
     **+s**\ *off*, where **s** is one of **l**\ eft, **r**\ ight,
-    **b**\ ottom, or **t**\ op. 
+    **b**\ ottom, or **t**\ op.
 
 .. include:: explain_-U.rst_
 
@@ -192,11 +188,11 @@
 **-Z**\ *zfile*
     File with colorbar-width per color entry. By default, width of entry
     is scaled to color range, i.e., z = 0-100 gives twice the width as z
-    = 100-150 (Also see **-L**). 
+    = 100-150 (Also see **-L**).
 
 .. include:: explain_-c.rst_
 
-.. |Add_perspective| replace:: (Required **-R** and **-J** for proper functioning). 
+.. |Add_perspective| replace:: (Required **-R** and **-J** for proper functioning).
 .. include:: explain_perspective.rst_
 
 .. include:: explain_-t.rst_
