.. index:: ! grd2xyz

*******
grd2xyz
*******

.. only:: not man

    Convert grid file to data table

Synopsis
--------

.. include:: common_SYN_OPTs.rst_

**gmt grd2xyz** *grid* [ |-C|\ [**f**\ \|\ **i**] ]
[ |SYN_OPT-R| ]
[ |SYN_OPT-V| ]
[ |-W|\ [**a**\ \|\ *weight*] ] [ |-Z|\ [*flags*] ]
[ |SYN_OPT-bo| ]
[ |SYN_OPT-d| ]
[ |SYN_OPT-f| ]
[ **-ho**\ [*n*] ]
[ |SYN_OPT-o| ]
[ |SYN_OPT-s| ]
[ |SYN_OPT--| ]

|No-spaces|

Description
-----------

**grd2xyz** reads one or more binary 2-D grid files and writes out
xyz-triplets in ASCII [or binary] format to standard output. Modify the
precision of the ASCII output format by editing the
:ref:`FORMAT_FLOAT_OUT <FORMAT_FLOAT_OUT>` parameter in your :doc:`gmt.conf` file or use
**-**\ **-D_FORMAT**\ =\ *format* on the command line, or choose binary
output using single or double precision storage. As an option you may
output z-values without the (x,y) coordinates; see **-Z** below. 

Required Arguments
------------------

*grid*
    Names of 2-D binary grid files to be converted. (See GRID FILE
    FORMATS below.)

Optional Arguments
------------------

.. _-C:

**-C**\ [**f**\ \|\ **i**]
    Replace the x- and y-coordinates on output with the corresponding
    column and row numbers. These start at 0 (C-style counting); append
    **f** to start at 1 (Fortran-style counting). Alternatively, append
    **i** to write just the two columns *index* and *z*, where *index*
    is the 1-D indexing that GMT uses when referring to grid nodes.

.. _-R:

.. |Add_-R| replace:: Using the **-R** option
    will select a subsection of the grid. If this subsection exceeds the
    boundaries of the grid, only the common region will be output. 
.. include:: explain_-R.rst_

.. _-V:

.. |Add_-V| unicode:: 0x20 .. just an invisible code
..  include:: explain_-V.rst_

.. _-W:

**-W**\ [**a**\ \|\ *weight*]
    Write out *x,y,z,w*\ , where *w* is the supplied *weight* (or 1 if not
    supplied) [Default writes *x,y,z* only].  Choose **-Wa** to compute
    weights equal to the area each node represents.

.. _-Z:

**-Z**\ [*flags*]
    Write a 1-column ASCII [or binary] table. Output will be organized
    according to the specified ordering convention contained in *flags*.
    If data should be written by rows, make *flags* start with
    **T** (op) if first row is y = ymax or
    **B** (ottom) if first row is y = ymin. Then,
    append **L** or **R** to indicate that first element should start at
    left or right end of row. Likewise for column formats: start with
    **L** or **R** to position first column, and then append **T** or
    **B** to position first element in a row. For gridline registered
    grids: If grid is periodic in x but the written data should not
    contain the (redundant) column at x = xmax, append **x**. For grid
    periodic in y, skip writing the redundant row at y = ymax by
    appending **y**. If the byte-order needs to be swapped, append
    **w**. Select one of several data types (all binary except **a**):

    * **a** ASCII representation of a single item per record
    * **c** int8_t, signed 1-byte character
    * **u** uint8_t, unsigned 1-byte character
    * **h** int16_t, short 2-byte integer
    * **H** uint16_t, unsigned short 2-byte integer
    * **i** int32_t, 4-byte integer
    * **I** uint32_t, unsigned 4-byte integer
    * **l** int64_t, long (8-byte) integer
    * **L** uint64_t, unsigned long (8-byte) integer
    * **f** 4-byte floating point single precision
    * **d** 8-byte floating point double precision

    Default format is scanline orientation of ASCII numbers: **-ZTLa**.
    Note that **-Z** only applies to 1-column output. 

.. |Add_-bo| replace:: [Default is 3]. This option
    only applies to xyz output; see **-Z** for z table output. 
.. include:: explain_-bo.rst_

.. |Add_-d| unicode:: 0x20 .. just an invisible code
.. include:: explain_-d.rst_

.. |Add_-f| replace:: See also **TIME
    COORDINATES** below. **-h** Output 1 header record based on
    information in the first grid file header. Ignored if binary output
    is selected. [Default is no header]. 
..  include:: explain_-f.rst_

.. include:: explain_-ocols.rst_

.. include:: explain_-s.rst_

.. include:: explain_help.rst_

.. include:: explain_precision.rst_

.. include:: explain_grd_inout_short.rst_

Time Coordinates
----------------

Time coordinates in netCDF grids, be it the x, y, or z coordinate, will
be recognized as such. The variable's **unit** attribute is parsed to
determine the unit and epoch of the time coordinate in the grid. Values
are then converted to the internal time system specified by
:ref:`TIME_UNIT <TIME_UNIT>` and :ref:`TIME_EPOCH <TIME_EPOCH>` in the
:doc:`gmt.conf` file or on the
command line. The default output is relative time in that time system,
or absolute time when using the option **-f0T**, **-f1T**, or **-f2T**
for x, y, or z coordinate, respectively.

Examples
--------

<<<<<<< HEAD
.. include:: explain_example.rst_

To edit individual values in the 5' by 5' hawaii_grv.nc file, dump the .nc to ASCII:
=======
To edit individual values in the 2' by 2' remote AFR.nc file, dump the .nc to ASCII:
>>>>>>> 9879c2ce

   ::

    gmt grd2xyz @AFR.nc > AFR.xyz

To write a single precision binary file without the x,y positions from
the remote file @AFR.nc file, using scanline orientation, run

   ::

    gmt grd2xyz @AFR.nc -ZTLf > AFR.b

See Also
--------

:doc:`gmt.conf`, :doc:`gmt`,
:doc:`grdedit`, :doc:`grdconvert`,
:doc:`xyz2grd`<|MERGE_RESOLUTION|>--- conflicted
+++ resolved
@@ -148,13 +148,9 @@
 Examples
 --------
 
-<<<<<<< HEAD
 .. include:: explain_example.rst_
 
-To edit individual values in the 5' by 5' hawaii_grv.nc file, dump the .nc to ASCII:
-=======
 To edit individual values in the 2' by 2' remote AFR.nc file, dump the .nc to ASCII:
->>>>>>> 9879c2ce
 
    ::
 
