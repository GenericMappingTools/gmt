.. index:: ! psimage

*******
psimage
*******

.. only:: not man

    psimage - Place images or EPS files on maps

Synopsis
--------

.. include:: common_SYN_OPTs.rst_

**psimage** *imagefile* [ **-W**\ [**-**\ ]\ *width*\ [/*height*] \|
**-E**\ *dpi* ] [ **-D**\ [**g**\ \|\ **j**\ \|\ **n**\ \|\ **x**]\ *anchor*\ [/*justify*]\ [/*dx*/*dy*] ] [ **-F**\ *pen*
] [ **-G**\ [**b**\ \|\ **f**\ \|\ **t**]\ *color* ] [ **-I** ] [
**-J**\ *parameters* ] [ **-Jz**\ \|\ **Z**\ *parameters* ] [ **-K** ] [
**-M** ] [ **-N**\ *nx*\ [/*ny*] ] [ **-O** ] [ **-P** ] [
**-R**\ *west*/*east*/*south*/*north*\ [/*zmin*/*zmax*][**r**] ] [
**-U**\ [*just*/*dx*/*dy*/][**c**\ \|\ *label*] ] [ **-V**\ [*level*]
] [
**-X**\ [**a**\ \|\ **c**\ \|\ **f**\ \|\ **r**][\ *x-shift*\ [**u**]]
] [
**-Y**\ [**a**\ \|\ **c**\ \|\ **f**\ \|\ **r**][\ *y-shift*\ [**u**]]
] [ **-c**\ *copies* ] [
**-p**\ [**x**\ \|\ **y**\ \|\ **z**]\ *azim*/*elev*\ [/*zlevel*][\ **+w**\ *lon0*/*lat0*\ [/*z0*]][\ **+v**\ *x0*/*y0*]
] [ **-t**\ [*transp*] ]

|No-spaces|

Description
-----------

**psimage** reads an Encapsulated PostScript file or a raster image
file and plots it on a map. The image can be scaled arbitrarily, and
1-bit raster images can be (1) inverted, i.e., black
pixels (on) becomes white (off) and vice versa, or
(2) colorized, by assigning different foreground and
background colors, and (3) made transparent where one of
back- or foreground is painted only. As an option, the user may choose
to convert colored raster images to grayscale using TV's
YIQ-transformation. For raster files, the user can select which color to
be made transparent. The user may also choose to replicate the image
which, when preceded by appropriate clip paths, may allow larger
custom-designed fill patterns to be implemented (the **-Gp** mechanism
offered in most GMT programs is limited to rasters smaller than 146
by 146). 

Required Arguments
------------------

*imagefile*
    This must be an Encapsulated PostScript (EPS) file or a raster
    image. An EPS file must contain an appropriate BoundingBox. A raster
    file can have a depth of 1, 8, 24, or 32 bits and is read via GDAL.
    If GDAL was not configured during GMT installation then only
    Sun raster files are supported natively.
**-E**\ *dpi*
    Sets the dpi of the image in dots per inch, or use **-W**.
**-W**\ [**-**]\ *width*\ [/*height*]
    Sets the width (and height) of the image in plot coordinates
    (inches, cm, etc.). If *height* is not given, the original aspect
    ratio of the image is maintained. If *width* is negative we use the
    absolute value and interpolate image to the device resolution using
    the PostScript image operator. Alternatively, use **-E**.

Optional Arguments
------------------

**-D**\ [**g**\ \|\ **j**\ \|\ **n**\ \|\ **x**]\ *anchor*\ [/*justify*]\ [/*dx*/*dy*]
    Sets *anchor* position *x0*/*y0* of the image using one of four coordinate systems:
    (1) Use **-Dg** for map (user) coordinates, (2) use **-Dj** for setting *anchor* via
    a 2-char justification code that refers to the (invisible) map domain rectangle,
    (3) use **-Dn** for normalized (0-1) coordinates, or (4) use **-Dx** for plot coordinates
    (inches, cm, etc.).  All but **-Dx** requires both **-R** and **-J** to be specified.
    By default, the *anchor* is assumed to be the lower left corner of the image, but this
    can be changed by specifying a 2-char justification code *justify* (see :doc:`pstext`).
    Finally, you can offset the image by *dx*/*dy* away from the *anchor* point in the
    direction implied by *justify* [LB].

**-F**\ *pen*
    Draws a rectangular frame around the image with the given pen [no
    frame]. 

<<<<<<< HEAD
.. |Add_-J| unicode:: 0x20 .. just an invisible code
=======
.. |Add_-J| replace:: (Used only with **-p**)
>>>>>>> f68b2d49
.. include:: explain_-J.rst_

.. include:: explain_-Jz.rst_

.. include:: explain_-K.rst_

**-M**
    Convert color image to monochrome grayshades using the (television)
    YIQ-transformation.
**-N**\ *nx*\ [/*ny*]
    Replicate the image *nx* times horizontally and *ny* times
    vertically. If *ny* is omitted, it will be identical to *nx*
    [Default is 1/1]. 

.. include:: explain_-O.rst_

.. include:: explain_-P.rst_

.. |Add_-Rgeo| unicode:: 0x20 .. just an invisible code
.. include:: explain_-Rgeo.rst_

.. |Add_-Rz| unicode:: 0x20 .. just an invisible code
.. include:: explain_-Rz.rst_

.. include:: explain_-U.rst_

.. |Add_-V| unicode:: 0x20 .. just an invisible code
.. include:: explain_-V.rst_

.. include:: explain_-XY.rst_

.. include:: explain_-c.rst_

These options are for 1-bit images only. They have no effect when
plotting other images or PostScript files.

**-G**\ [**b**\ \|\ **f**\ \|\ **t**]\ *color*
    **-Gb**
        Sets background color (replace white pixel) of 1-bit images. Use -
        for transparency (and set **-Gf** to the desired color).
    **-Gf**
        Sets foreground color (replace black pixel) of 1-bit images. Use -
        for transparency (and set **-Gb** to the desired color).
    **-I**
        Invert 1-bit image before plotting. This is what is done when you
        use **-GP** in other GMT programs.

These options are for 8-, 24-, and 32-bit raster images only. They have
no effect when plotting 1-bit images or PostScript files.

**-Gt**
    Assigns the color that is to be made transparent. Sun Raster files
    do not support transparency, so indicate here which color to be made
    transparent. 

.. |Add_perspective| replace:: (Requires **-R** and **-J** for proper functioning). 
.. include:: explain_perspective.rst_

.. include:: explain_-t.rst_

.. include:: explain_help.rst_

Examples
--------

To plot the image contained in the 8-bit raster file scanned_face.ras,
scaling it to 8 by 10 cm (thereby possibly changing the aspect ratio),
and making the white color transparent, use

   ::

    gmt psimage scanned_face.ras -W8c/10c -Gtwhite > image.ps

To plot the image logo.jpg, scaling it be 1 inch wide (height is scaled
accordingly), and outline with a thin, blue pen, use

   ::

    gmt psimage logo.jpg -W1i -Fthin,blue > image.ps

To include an Encapsulated PostScript file tiger.eps with its upper
right corner 2 inch to the right and 1 inch up from the current
location, and have its width scaled to 3 inches, while keeping the
aspect ratio, use

   ::

    gmt psimage tiger.eps -Dx2i/1i/TR -W3i > image.ps

To replicate the 1-bit raster image template 1_bit.ras, colorize it
(brown background and red foreground), and setting each of 5 by 5 tiles
to be 1 cm wide, use

   ::

    gmt psimage 1_bit.ras -Gbbrown -Gfred -N5 -W1c > image.ps

See Also
--------

:doc:`gmt`,
:doc:`gmtcolors`,
:doc:`psxy`,
:manpage:`convert(1)`<|MERGE_RESOLUTION|>--- conflicted
+++ resolved
@@ -46,7 +46,7 @@
 which, when preceded by appropriate clip paths, may allow larger
 custom-designed fill patterns to be implemented (the **-Gp** mechanism
 offered in most GMT programs is limited to rasters smaller than 146
-by 146). 
+by 146).
 
 Required Arguments
 ------------------
@@ -82,13 +82,9 @@
 
 **-F**\ *pen*
     Draws a rectangular frame around the image with the given pen [no
-    frame]. 
+    frame].
 
-<<<<<<< HEAD
-.. |Add_-J| unicode:: 0x20 .. just an invisible code
-=======
 .. |Add_-J| replace:: (Used only with **-p**)
->>>>>>> f68b2d49
 .. include:: explain_-J.rst_
 
 .. include:: explain_-Jz.rst_
@@ -101,7 +97,7 @@
 **-N**\ *nx*\ [/*ny*]
     Replicate the image *nx* times horizontally and *ny* times
     vertically. If *ny* is omitted, it will be identical to *nx*
-    [Default is 1/1]. 
+    [Default is 1/1].
 
 .. include:: explain_-O.rst_
 
@@ -142,9 +138,9 @@
 **-Gt**
     Assigns the color that is to be made transparent. Sun Raster files
     do not support transparency, so indicate here which color to be made
-    transparent. 
+    transparent.
 
-.. |Add_perspective| replace:: (Requires **-R** and **-J** for proper functioning). 
+.. |Add_perspective| replace:: (Requires **-R** and **-J** for proper functioning).
 .. include:: explain_perspective.rst_
 
 .. include:: explain_-t.rst_
