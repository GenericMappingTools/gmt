--- conflicted
+++ resolved
@@ -61,19 +61,11 @@
 
     gmt psimage @gallo.eps -Dx2i/1i+jTR+w3i > image.ps
 
-<<<<<<< HEAD
-To replicate the 1-bit raster image template 1_bit.ras, colorize it
-(brown background and red foreground), and setting each of 5 by 5 tiles
-to be 1 cm wide, use::
-
-    gmt psimage 1_bit.ras -Gbrown+b -Gred+f -Dx0/0+w1c+n5 > image.ps
-=======
 To replicate the 1-bit remote raster image vader1.png, colorize it
 (dark gray background and yellow foreground), and setting each of 6 by 12 tiles
 to be 2.5 cm wide, use::
 
     gmt psimage @vader1.png -Gdarkgray+b -Gyellow+f -Dx0/0+w2.5c+n6/12 -P > image.ps
->>>>>>> 296d3b97
 
 See Also
 --------
