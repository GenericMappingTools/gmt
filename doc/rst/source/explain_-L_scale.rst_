--- conflicted
+++ resolved
@@ -21,10 +21,6 @@
     Use :ref:`FONT_LABEL <FONT_LABEL>` to change the label font and
     :ref:`FONT_ANNOT_PRIMARY <FONT_ANNOT_PRIMARY>`
     to change the annotation font.  The height of the map scale is controlled
-<<<<<<< HEAD
-    by :ref:`MAP_SCALE_HEIGHT <MAP_SCALE_HEIGHT>`.
-    See **-F** on how to place a panel behind the scale.
-=======
     by :ref:`MAP_SCALE_HEIGHT <MAP_SCALE_HEIGHT>`, and the pen thickness is
     set by :ref:`MAP_TICK_PEN_PRIMARY <MAP_TICK_PEN_PRIMARY>`.
->>>>>>> dbba536a
+    See **-F** on how to place a panel behind the scale.