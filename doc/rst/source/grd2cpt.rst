.. index:: ! grd2cpt

*******
grd2cpt
*******

.. only:: not man

    Make linear or histogram-equalized color palette table from grid

Synopsis
--------

.. include:: common_SYN_OPTs.rst_

**gmt grd2cpt** *grid* [ |-A|\ *transparency*\ [**+a**\ ] ]
[ |-C|\ *cpt* ] [ |-D|\ [**i**] ]
[ |-E|\ [*nlevels*] ]
[ |-F|\ [**R**\ \|\ **r**\ \|\ **h**\ \|\ **c**\ ][**+c**\ ]]
[ |-G|\ *zlo*\ /\ *zhi* ]
[ |-H| ]
[ |-I|\ [**c**][**z**] ]
[ |-L|\ *minlimit/maxlimit* ]
[ |-M| ]
[ |-N| ]
[ |-Q|\ [**i**\ \|\ **o**] ]
[ |SYN_OPT-R| ]
[ |-S|\ **h**\ \|\ **l**\ \|\ **m**\ \|\ **u** ]
[ |-T|\ *start/stop/inc* ]
[ |SYN_OPT-V| ]
[ |-W|\ [**w**] ]
[ |-Z| ]
[ |SYN_OPT--| ]

|No-spaces|

Description
-----------

**grd2cpt** reads one or more grid files and writes a static color palette
(CPT) file. In classic mode we write the CMT to standard output, while under
modern mode we simply save the CPT as the current session CPT (but see **-H**).
The CPT is based on an existing dynamic
master CPT of your choice, and the mapping from data value to
colors is through the data's cumulative distribution function (CDF), so
that the colors are histogram equalized. Thus if the grid(s) and the
resulting CPT are used in :doc:`grdimage` with a linear projection,
the colors will be uniformly distributed in area on the plot. Let z be
the data values in the grid. Define CDF(Z) = (# of z < Z) / (# of z in
grid). (NaNs are ignored). These z-values are then normalized to the
master CPT and colors are sampled at the desired intervals.

The color palette includes three additional colors beyond the range of
z-values. These are the background color (B) assigned to values lower
than the lowest *z*-value, the foreground color (F) assigned to values
higher than the highest *z*-value, and the NaN color (N) painted
wherever values are undefined.  For color tables beyond the
standard GMT offerings, visit `cpt-city <http://soliton.vm.bytemark.co.uk/pub/cpt-city/>`_ and
`Scientific Colour-Maps <http://www.fabiocrameri.ch/colourmaps.php>`_.

If the master CPT includes B, F, and N entries, these will be
copied into the new master file. If not, the parameters
:ref:`COLOR_BACKGROUND <COLOR_BACKGROUND>`, :ref:`COLOR_FOREGROUND <COLOR_FOREGROUND>`,
and :ref:`COLOR_NAN <COLOR_NAN>` from
the :doc:`gmt.conf` file or the command line will be used. This default
behavior can be overruled using the options **-D**, **-M** or **-N**.

The color model (RGB, HSV or CMYK) of the palette created by :doc:`makecpt`
will be the same as specified in the header of the master CPT. When
there is no :ref:`COLOR_MODEL <COLOR_MODEL>` entry in the master CPT, the
:ref:`COLOR_MODEL <COLOR_MODEL>` specified in the :doc:`gmt.conf` file or on the command
line will be used. 

Required Arguments
------------------

*grid*
    Names of one or more grid files used to derive the color palette
    table. All grids need to have the same size and dimensions. (See
    GRID FILE FORMATS below).

Optional Arguments
------------------

.. _-A:

**-A**\ *transparency*\ [**+a**\ ]
    Sets a constant level of transparency (0-100) for all color slices.
    Append **+a** to also affect the fore-, back-, and nan-colors
    [Default is no transparency, i.e., 0 (opaque)].

.. _-C:


**-C**\ *cpt*
    Selects the master color table to use in the interpolation. Choose
    among the built-in tables (type **grd2cpt** to see the list) or give
    the name of an existing CPT [Default gives the turbo CPT].
    Yet another option is to specify -Ccolor1,color2[,color3,...]
    to build a linear continuous CPT from those colors automatically.  
    In this case *color*\ **n** can be a r/g/b triplet, a color name,
    or an HTML hexadecimal color (e.g. #aabbcc ).

.. _-D:

**-D**\ [**i**]
    Select the back- and foreground colors to match the colors for
    lowest and highest *z*-values in the output CPT [Default uses
    the colors specified in the master file, or those defined by the
    parameters :ref:`COLOR_BACKGROUND <COLOR_BACKGROUND>`, :ref:`COLOR_FOREGROUND <COLOR_FOREGROUND>`, and
    :ref:`COLOR_NAN <COLOR_NAN>`]. Append **i** to match the colors for the lowest and
    highest values in the input (instead of the output) CPT.

.. _-E:

**-E**\ [*nlevels*]
    Create a linear color table by using the grid z-range as the new
    limits in the CPT.  Alternatively, append *nlevels* and we will
    resample the color table into *nlevels* equidistant slices.

.. _-F:

**-F**\ [**R**\ \|\ **r**\ \|\ **h**\ \|\ **c**][**+c**\ ]]
    Force output CPT to written with r/g/b codes, gray-scale values
    or color name (**R**, default) or r/g/b codes only (**r**), or h-s-v
    codes (**h**), or c/m/y/k codes (**c**).  Optionally or alternatively,
    append **+c** to write discrete palettes in categorical format.

.. _-G:

**-G**\ *zlo*\ /\ *zhi*
    Truncate the incoming CPT so that the lowest and highest z-levels
    are to *zlo* and *zhi*.  If one of these equal NaN then
    we leave that end of the CPT alone.  The truncation takes place
    before any resampling. See also :ref:`manipulating_CPTs`

.. _-H:

**-H**\
    Modern mode only: Write the CPT to standard output as well [Default saves
    the CPT as the session current CPT].  Required for scripts used to make
    animations via :doc:`movie` where we must pass named CPT files.

.. _-I:

**-I**\ [**c**][**z**]
    Append **c** [Default] to reverse the sense of color progression in the master CPT. Also
    exchanges the foreground and background colors, including those
    specified by the parameters :ref:`COLOR_BACKGROUND <COLOR_BACKGROUND>` and
    :ref:`COLOR_FOREGROUND <COLOR_FOREGROUND>`.
    Append **z** to reverse the sign of z-values in the color table.  Note that
    this change of *z*-direction happens before **-G** and **-S** values are used
    so the latter much be compatible with the changed *z*-range. See also :ref:`manipulating_CPTs`

.. _-L:

**-L**\ *minlimit/maxlimit*
    Limit range of CPT to *minlimit/maxlimit*, and don't count data
    outside this range when estimating CDF(Z). [Default uses min and max of data.]

.. _-M:

**-M**
    Overrule background, foreground, and NaN colors specified in the
    master CPT with the values of the parameters
    :ref:`COLOR_BACKGROUND <COLOR_BACKGROUND>`, :ref:`COLOR_FOREGROUND <COLOR_FOREGROUND>`,
    and :ref:`COLOR_NAN <COLOR_NAN>`
    specified in the :doc:`gmt.conf` file or on the command line. When
    combined with **-D**, only :ref:`COLOR_NAN <COLOR_NAN>` is considered.

.. _-N:

**-N**
    Do not write out the background, foreground, and NaN-color fields
    [Default will write them].

.. _-Q:

**-Q**\ [**i**\ \|\ **o**]
    Selects a logarithmic interpolation scheme [Default is linear].
    **-Qi** expects input z-values to be log10(z), assigns colors, and
    writes out z [Default]. **-Qo** takes log10(z) first, assigns
    colors, and writes out z. 

.. _-R:

.. |Add_-R| unicode:: 0x20 .. just an invisible code
.. include:: explain_-R.rst_

.. _-S:

**-S**\ **h**\ \|\ **l**\ \|\ **m**\ \|\ **u**
    Force the color table to be symmetric about zero (from -*R* to +\ *R*).
    Append flag to set the range *R*: **l** for *R* =\|zmin\|, **u** for *R* =
    \|zmax\|, **m** for *R* = min(\|zmin\|, \|zmax\|), or **h** for *R* =
    max(\|zmin\|, \|zmax\|).

.. _-T:

**-T**\ *start/stop/inc* or **-T**\ *n*
    Set steps in CPT. Calculate entries in CPT from *start*
    to *stop* in steps of (*inc*). Default chooses arbitrary values by
    a crazy scheme based on equidistant values for a Gaussian CDF.
    Use **-T**\ *n* to select *n* points from such a
    cumulative normal distribution [11].

.. _-V:

**-V**
    Verbose operation. This will write CDF(Z) estimates to stderr. [Default is silent.]

.. _-W:

**-W**
    Do not interpolate the input color table but pick the output colors
    starting at the beginning of the map. This is particularly useful in
    combination with a categorical color table. Cannot be used in
    combination with **-Z**.  Alternatively, use **-Ww** to produce
    a wrapped (cyclic) color table that endlessly repeats its range.

.. _-Z:

**-Z**
    Will create a continuous color palette. [Default is discontinuous,
    i.e., constant color intervals] 

.. include:: explain_help.rst_

.. include:: explain_grd_inout_short.rst_

.. include:: explain_transparency.rst_

Color Aliasing
--------------

For best result when **-E** is used we recommend you do no append
a specific *nlevels*.  This way the original CPT is used exactly
as is but the *z* boundaries are adjusted to match the grid limits.
Otherwise you may, depending on the nature of the input CPT, miss
aspects of the color changes by aliasing the signal.

Examples
--------

<<<<<<< HEAD
.. include:: explain_example.rst_
=======
To get a reasonable and symmetrical color table for the data in the region 0/60/0/60
from the remote 5m relief file, using the geo color table, try::

    gmt grd2cpt @earth_relief_05m -R0/60/0/60 -Cgeo -Su
>>>>>>> 9879c2ce

Sometimes you don't want to make a CPT (yet) but would find it
helpful to know that 90% of your data lie between z1 and z2, something
you cannot learn from :doc:`grdinfo`. So you can do this to see some points
on the CDF(Z) curve (use **-V** option to see more):

   ::

    gmt grd2cpt mydata.nc -V > /dev/null

To make a CPT with entries from 0 to 200 in steps of 20, and ignore
data below zero in computing CDF(Z), and use the built-in master cpt
file relief, run

   ::

    gmt grd2cpt mydata.nc -Crelief -L0/10000 -T0/200/20 > mydata.cpt

.. include:: explain_cpt.rst_

See Also
--------

:doc:`gmt`, :doc:`gmt.conf`,
:doc:`grdhisteq`, :doc:`grdinfo`, :doc:`makecpt`

References
----------

Crameri, F., (2018). Scientific colour-maps. Zenodo. http://doi.org/10.5281/zenodo.1243862

Crameri, F. (2018), Geodynamic diagnostics, scientific visualisation and StagLab 3.0,
*Geosci. Model Dev.*, 11, 2541-2562, doi:10.5194/gmd-11-2541-2018.<|MERGE_RESOLUTION|>--- conflicted
+++ resolved
@@ -242,14 +242,12 @@
 Examples
 --------
 
-<<<<<<< HEAD
 .. include:: explain_example.rst_
-=======
+
 To get a reasonable and symmetrical color table for the data in the region 0/60/0/60
 from the remote 5m relief file, using the geo color table, try::
 
     gmt grd2cpt @earth_relief_05m -R0/60/0/60 -Cgeo -Su
->>>>>>> 9879c2ce
 
 Sometimes you don't want to make a CPT (yet) but would find it
 helpful to know that 90% of your data lie between z1 and z2, something
