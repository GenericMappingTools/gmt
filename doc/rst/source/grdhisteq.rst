--- conflicted
+++ resolved
@@ -112,15 +112,10 @@
 Examples
 --------
 
-<<<<<<< HEAD
+.. include:: explain_example.rst_
+
 To find the height intervals that divide the selected region of the remote file
 earth_relief_05m into 16 divisions of equal area::
-=======
-.. include:: explain_example.rst_
-
-To find the height intervals that divide the file heights.nc into 16
-divisions of equal area:
->>>>>>> cd83759a
 
     gmt grdhisteq -C16 -D @earth_relief_05m -R0/20/0/20 > levels.txt
 
