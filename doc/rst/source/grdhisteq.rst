.. index:: ! grdhisteq

*********
grdhisteq
*********

.. only:: not man

    grdhisteq - Perform histogram equalization for a grid

Synopsis
--------

.. include:: common_SYN_OPTs.rst_

**grdhisteq** *in_grdfile* [ |-G|\ *out_grdfile* ]
[ |-C|\ *n_cells* ] [ |-D|\ [*file*] ] [ |-N|\ [*norm*] ]
[ |-Q| ]
|SYN_OPT-R|
|SYN_OPT-V|

|No-spaces|

Description
-----------

**grdhisteq** allows the user to find the data values which divide a
given grid file into patches of equal area. One common use of
**grdhisteq** is in a kind of histogram equalization of an image. In
this application, the user might have a grid of flat topography with a
mountain in the middle. Ordinary gray shading of this file (using
:doc:`grdimage` or :doc:`grdview`) with a linear mapping from topography to graytone will
result in most of the image being very dark gray, with the mountain
being almost white. One could use **grdhisteq** to write to stdout or file an
ASCII list of those data values which divide the range of the data into
*n_cells* segments, each of which has an equal area in the image. Using
**awk** or :doc:`makecpt` one can take this output and build a CPT;
using the CPT with :doc:`grdimage` will result in an image with all levels
of gray occurring equally. Alternatively, see :doc:`grd2cpt`.

The second common use of **grdhisteq** is in writing a grid with
statistics based on some kind of cumulative distribution function. In
this application, the output has relative highs and lows in the same
(x,y) locations as the input file, but the values are changed to reflect
their place in some cumulative distribution. One example would be to
find the lowest 10% of the data: Take a grid, run **grdhisteq** and make
a grid using *n_cells* = 10, and then contour the result to trace the 1
contour. This will enclose the lowest 10% of the data, regardless of
their original values. Another example is in equalizing the output of
:doc:`grdgradient`. For shading purposes it is desired that the data have a
smooth distribution, such as a Gaussian. If you run **grdhisteq** on
output from :doc:`grdgradient` and make a grid file output with the
Gaussian option, you will have a grid whose values are distributed
according to a Gaussian distribution with zero mean and unit variance.
The locations of these values will correspond to the locations of the
input; that is, the most negative output value will be in the (x,y)
location of the most negative input value, and so on. 

Required Arguments
------------------

*in_grdfile*
    2-D grid file to be equalized. (See GRID FILE FORMATS below).

Optional Arguments
------------------

.. _-C:

**-C**\ *n_cells*
    Sets how many cells (or divisions) of data range to make [16].

.. _-D:

**-D**
    Dump level information to *file*, or standard output if no file is provided.

.. _-G:

**-G**\ *out_grdfile*
    Name of output 2-D grid file. Used with **-N** only. (See GRID FILE FORMATS below).

.. _-N:

**-N**\ [*norm*]
    Gaussian output. Use with **-G** to make an output grid with
    standard normal scores. Append *norm* to force the scores to fall in
    the <-1,+1> range [Default is standard normal scores].

.. _-Q:

**-Q**
    Quadratic output. Selects quadratic histogram equalization. [Default is linear]. 

.. _-R:

.. |Add_-R| replace:: Using the **-R** option
    will select a subsection of *in_grdfile* grid. If this subsection
    exceeds the boundaries of the grid, only the common region will be extracted. 
.. include:: explain_-R.rst_

.. _-V:

.. |Add_-V| unicode:: 0x20 .. just an invisible code
.. include:: explain_-V.rst_

.. include:: explain_help.rst_

.. include:: explain_grd_inout_short.rst_

Examples
--------

To find the height intervals that divide the file heights.nc into 16
divisions of equal area:

   ::

    gmt grdhisteq heights.nc -C16 -D > levels.d

To make the poorly distributed intensities in the file raw_intens.nc
suitable for use with :doc:`grdimage` or :doc:`grdview`, run

   ::

    gmt grdhisteq raw_intens.nc -Gsmooth_intens.nc -N -V

<<<<<<< HEAD
Notes:
------
=======
Notes
-----
>>>>>>> ba413b39

#. For geographical grids we do a weighted histogram equalization since the
   area of each node varies with latitude.
#. If you use **grdhisteq** to make a Gaussian output for gradient shading
   in :doc:`grdimage` or :doc:`grdview`, you should be aware of the following:
   the output will be in the range [-x, x], where x is based on the number
   of data in the input grid (nx \* ny) and the cumulative Gaussian
   distribution function F(x). That is, let N = nx \* ny. Then x will be
   adjusted so that F(x) = (N - 1 + 0.5)/N. Since about 68% of the values
   from a standard normal distribution fall within +/- 1, this will be true
   of the output grid. But if N is very large, it is possible for x to be
   greater than 4. Therefore, with the :doc:`grdview` program clipping
   gradients to the range [-1, 1], you will get correct shading of 68% of
   your data, while 16% of them will be clipped to -1 and 16% of them
   clipped to +1. If this makes too much of the image too light or too
   dark, you should take the output of **grdhisteq** and rescale it using
   :doc:`grdmath` and multiplying by something less than 1.0, to shrink the
   range of the values, thus bringing more than 68% of the image into the
   range [-1, 1]. Alternatively, supply a normalization factor with **-N**.

See Also
--------

:doc:`gmt`, :doc:`gmt.conf`,
:doc:`grd2cpt`,
:doc:`grdgradient`,
:doc:`grdimage`, :doc:`grdmath`,
:doc:`grdview`, :doc:`makecpt`<|MERGE_RESOLUTION|>--- conflicted
+++ resolved
@@ -125,13 +125,8 @@
 
     gmt grdhisteq raw_intens.nc -Gsmooth_intens.nc -N -V
 
-<<<<<<< HEAD
-Notes:
+Notes
 ------
-=======
-Notes
------
->>>>>>> ba413b39
 
 #. For geographical grids we do a weighted histogram equalization since the
    area of each node varies with latitude.
