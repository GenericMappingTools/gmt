--- conflicted
+++ resolved
@@ -123,16 +123,11 @@
     centroid location while for line data we compute the mid-point
     (half-length) position. Append a distance unit to select the unit
     used (see UNITS). Note that the area will depend on the current
-<<<<<<< HEAD
-    setting of PROJ_ELLIPSOID; this should be a recent ellipsoid to get
+    setting of :ref:`PROJ_ELLIPSOID <PROJ_ELLIPSOID>`; this should be a recent ellipsoid to get
     accurate results. By default, we consider open polygons as lines.
     Append **+p** to close open polygons and thus consider all input
     as polygons, or append **+l** to consider all input as lines, even
     if closed.
-=======
-    setting of :ref:`PROJ_ELLIPSOID <PROJ_ELLIPSOID>`; this should be a recent ellipsoid to get
-    accurate results. 
->>>>>>> 6202f319
 
 .. |Add_-Rgeo| replace:: Clips polygons to the map
     region, including map boundary to the polygon as needed. The result
