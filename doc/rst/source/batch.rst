--- conflicted
+++ resolved
@@ -59,17 +59,6 @@
 
 .. _-T:
 
-<<<<<<< HEAD
-**-T**\ *njobs*\|\ *min*/*max*/*inc*\ [**+n**]\|\ *timefile*\ [**+p**\ *width*]\ [**+s**\ *first*]\ [**+w**\ [*str*]]
-    Either specify how many jobs to make, create a one-column data set with values from
-    *min* to *max* every *inc* (append **+n** if *inc* is the number of jobs instead), or supply a file with
-    a set of parameters, one record (i.e., row) per job.  The values in the columns will be available to the
-    *mainscript* as named variables **BATCH_COL0**, **BATCH_COL1**, etc., while any trailing text
-    can be accessed via the variable **BATCH_TEXT**.  Append **+w** to split the trailing
-    text into individual *words* that can be accessed via variables **BATCH_WORD0**, **BATCH_WORD1**,
-    etc. By default we use any white-space to separate words.  Append *str* to select another character(s)
-    as the valid separator(s). The number of records equals the number of jobs. Note that the *preflight* script is allowed to
-=======
 **-T**\ *njobs*\|\ *min*/*max*/*inc*\ [**+n**]\|\ *timefile*\ [**+p**\ *width*]\ [**+s**\ *first*]\ [**+w**\ [*str*]\|\ **W**]
     Either specify how many jobs to make, create a one-column data set width values from
     *min* to *max* every *inc* (append **+n** if *inc* is number of jobs instead), or supply a file with
@@ -80,7 +69,6 @@
     etc. By default we look for either tabs or spaces to separate words.  Append *str* to select other character(s)
     as the valid separator(s) instead. To just use TAB as the only valid separator use **+W** instead.
     The number of records equals the number of jobs. Note that the *preflight* script is allowed to
->>>>>>> 3f97fb8e
     create *timefile*, hence we check for its existence both before *and* after the *preflight* script has
     completed.  Normally, the job numbering starts at 0; you can change this by appending a different starting
     job number via **+s**\ *first*.  **Note**: All jobs are still included; this modifier only affects
@@ -138,15 +126,6 @@
 
 .. _-W:
 
-<<<<<<< HEAD
-**-W**\ [*workdir*]
-    By default, all temporary files and job products are created in the local subdirectory *prefix* set via **-N**.
-    You can override that selection by giving another *workdir* as a relative or full directory path. If no
-    path is given then we create a working directory in the system temp folder named *prefix*.  The main benefit
-    of a working directory is to avoid endless syncing by agents like DropBox or TimeMachine, or to avoid
-    problems related to low space in the main directory.  The *workdir* is removed unless it contains
-    one or more batch product files or if **-Q** is specified for debugging.
-=======
 **-W**\ [*dir*]
     By default, all temporary files and job products are created in the subdirectory *prefix* set via **-N**.
     You can override that selection by giving another *dir* as a relative or full directory path. If no
@@ -154,7 +133,6 @@
     of a working directory is to avoid endless syncing by agents like DropBox or TimeMachine, or to avoid
     problems related to low space in the main directory.  The product files will still be placed in the *prefix*
     directory.  The *dir* is removed unless **-Q** is specified for debugging.
->>>>>>> 3f97fb8e
 
 .. _-Z:
 
