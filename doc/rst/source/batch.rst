--- conflicted
+++ resolved
@@ -87,13 +87,8 @@
 
 **-I**\ *includefile*
     Insert the contents of *includefile* into the batch_init.sh script that is accessed by all batch scripts.
-<<<<<<< HEAD
-    This mechanism is used to  information (typically constant variable assignments) that the *mainscript*
-    and any optional scripts given via **-S** can rely on.
-=======
     This mechanism is used to add information (typically constant variable assignments) that the *mainscript*
     and any optional |-S| scripts can rely on.
->>>>>>> 2e2473a8
 
 .. _-M:
 
@@ -176,40 +171,18 @@
 The name prefix unique to the current job (i.e., *prefix*\ _\ **BATCH_ITEM**), Furthermore, if a *timefile*
 was given then variables **BATCH_COL0**\ , **BATCH_COL1**\ , etc. are also set, yielding one variable per
 column in *timefile*.  If *timefile* has trailing text then that text can be accessed via the variable
-<<<<<<< HEAD
-**BATCH_TEXT**, and if word-splitting was explicitly requested by the **+w** modifier to **-T** then the trailing
-text is also split into individual word parameters **BATCH_WORD0**\ , **BATCH_WORD1**\ , etc.
-
-Batch Products
---------------
-
-Any product(s) made by the processing scripts that you wish to keep should be named in one of two ways:
-
-#. Files named **BATCH_PREFIX**.* will be automatically moved up to the starting directory upon completion.
-#. Files named **BATCH_NAME**.* will be placed in the *prefix* (or *workdir* if **-W**) directory upon completion.
-
-Any other files found created will be deleted, and if the *prefix* (or *workdir*) directory is empty upon
-completion then it will be removed as well.
-=======
 **BATCH_TEXT**, and if word-splitting was explicitly requested by **+w** modifier to |-T| then the trailing
 text is also split into individual word parameters **BATCH_WORD0**\ , **BATCH_WORD1**\ , etc. **Note**: Any
 product(s) made by the processing scripts should be named using **BATCH_NAME** as their name prefix as these
 will be automatically moved up to the starting directory upon completion.
->>>>>>> 2e2473a8
 
 Data Files
 ----------
 
 The batch scripts will be able to find any files present in the starting directory when **batch** was initiated,
-<<<<<<< HEAD
-as well as any new files produced by *mainscript* or the optional scripts set via **-S**.
-No path specification is needed to access these files unless you used hard paths in the above-mentioned scripts.
-Other files may require full paths unless their directories were already included in the :term:`DIR_DATA` default setting.
-=======
 as well as any new files produced by *mainscript* or the optional scripts set via |-S|.
 No path specification is needed to access these files.  Other files may
 require full paths unless their directories were already included in the :term:`DIR_DATA` setting.
->>>>>>> 2e2473a8
 
 Custom gmt.conf files
 ---------------------
@@ -246,20 +219,12 @@
 (here we have left the script file extension off since it depends on the scripting language used): *batch_init*
 (initializes variables related to the overall batch job and includes the contents of the optional *includefile*),
 *batch_preflight* (optional since it derives from **-Sb** and computes or prepares needed data files), *batch_postflight*
-<<<<<<< HEAD
-(optional since it derives from **-Sf** and processes files once all the batch jobs complete), and *batch_job*
-(accepts a job counter argument and processes data for those parameters). For each job, there is a separate *batch_params_######* script that provides
-job-specific variables (e.g., job number and anything given via **-T**).  The *preflight* and *postflight* scripts
-have access to the information in *batch_init*, while the *batch_job* script in addition has access to the job-specific
-parameter file.  Use the **-Q** option if you need to examine any temporary files created by the jobs.
-=======
 (optional since it derives from **-Sf** and processes files once all the batch job complete), *batch_job*
 (accepts a job counter argument and processes data for those parameters), and *batch_cleanup* (removes temporary
 files at the end of the process). For each job, there is a separate *batch_params_######* script that provides
 job-specific variables (e.g., job number and anything given via |-T|).  The *preflight* and *postflight* scripts
 have access to the information in *batch_init*, while the *batch_job* script in addition has access to the job-specific
 parameter file.  Using the |-Q| option will just produce these scripts which you can then examine.
->>>>>>> 2e2473a8
 **Note**: The *mainscript* is duplicated per job and many of these are run simultaneously on all available cores.
 Multi-treaded GMT modules will therefore be limited to a single core per call.  Because we do not know how
 many products each batch job makes, we ensure each job creates a unique file when it is finished.  Checking for
@@ -293,13 +258,8 @@
 To test your *mainscript*, start by using options **-Q -M** to ensure that your master job results are correct.
 The |-M| option simply runs one job of your batch sequence (you can select which one via the |-M|
 arguments [0]).  Fix any issues with your use of variables and options until this works.  You can then try
-<<<<<<< HEAD
-to remove **-Q**. We recommend you make a very short (i.e., via **-T**) and small batch sequence so you don't
-have to wait very long to see the result.  Once things are working you can beef up the number of jobs.
-=======
 to remove |-Q|. We recommend you make a very short (i.e., via |-T|) and small batch sequence so you don't
 have to wait very long to see the result.  Once things are working you can beef up number of jobs.
->>>>>>> 2e2473a8
 
 
 Examples
