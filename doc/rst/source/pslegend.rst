.. index:: ! pslegend

********
pslegend
********

.. only:: not man

    pslegend - Plot legends on maps

Synopsis
--------

.. include:: common_SYN_OPTs.rst_

**pslegend** [ *textfile* ]
**-D**\ [**n**\ \|\ **g**\ \|\ **x**]\ *anchor*/*width*\ [/*height*]\ [/*justify*]\ [/*dx*/*dy*]
[ **-B**\ [**p**\ \|\ **s**]\ *parameters* ] [ **-C**\ *dx*/*dy* ] [
**-F**\ [\ **+g**\ *fill*][**+i**\ [[*gap*/]*pen*]][\ **+p**\ [*pen*]][\ **+r**\ [*radius*\ ]][\ **+s**\ [[*dx*/*dy*/][*shade*\ ]]] ] [
**-J**\ *parameters* ] [ **-K** ] [ **-L**\ *spacing* ] [ **-O** ] [
**-P** ] [ **-R**\ *west*/*east*/*south*/*north*\ [**r**\ ] ] [
**-U**\ [*just*/*dx*/*dy*/][**c**\ \|\ *label*] ] [ **-V**\ [*level*\ ]
] [
**-X**\ [**a**\ \|\ **c**\ \|\ **f**\ \|\ **r**][\ *x-shift*\ [**u**\ ]]
] [
**-Y**\ [**a**\ \|\ **c**\ \|\ **f**\ \|\ **r**][\ *y-shift*\ [**u**\ ]]
] [ **-c**\ *copies* ] [
**-p**\ [**x**\ \|\ **y**\ \|\ **z**]\ *azim*/*elev*\ [/*zlevel*][\ **+w**\ *lon0*/*lat0*\ [/*z0*]][\ **+v**\ *x0*/*y0*]
] [ **-t**\ [*transp*\ ] ]

|No-spaces|

Description
-----------

**pslegend** will make legends that can be overlaid on maps. It reads
specific legend-related information from an input file [or stdin].
Unless otherwise noted, annotations will be made using the primary
annotation font and size in effect (i.e., FONT\_ANNOT\_PRIMARY) 

`Required Arguments <#toc4>`_
-----------------------------

**-D**\ [**j**\ \|\ **g**\ \|\ **n**\ \|\ **x**]\ *anchor*/*width*\ [/*height*]\ [/*justify*]\ [/*dx*/*dy*]
    Defines the *anchor* position *x0*/*y0* of the legend using one of four coordinate systems:
    (1) Use **-Dg** for map (user) coordinates, (2) use **-Dj** for setting *anchor* via
    a 2-char justification code that refers to the (invisible) map domain rectangle,
    (3) use **-Dn** for normalized (0-1) coordinates, or (4) use **-Dx** for plot coordinates
    (inches, cm, etc.).  All but **-Dx** requires both **-R** and **-J** to be specified.
    Append the legend box *width*.  The remaining arguments are optional:
    If *height* is zero or not given then we estimate *height* based the expected
    vertical extent of the items to be placed.
    The *justify* code is an2-char justification string (see :doc:`pstext`) that relates the given
    anchor *x0*/*y0* to a point on the rectangular legend box [CT].  Note that if **-Dj**\ *code*
    is used and *justify* is not set then *justify* is set equal to *code*.
    Finally, you can offset the legend box by *dx*/*dy* away from the *anchor* point in
    the direction implied by *justify*.

`Optional Arguments <#toc5>`_
-----------------------------

.. include:: explain_-B.rst_

**-C**\ *dx*/*dy*
    Sets the clearance between the legend frame and the internal items
    [4\ **p**/4\ **p**].
**-F**\ [\ **+g**\ *fill*][**+i**\ [[*gap*/]\ *pen*]][\ **+p**\ [*pen*]][\ **+r**\ [*radius*\ ]][\ **+s**\ [[*dx*/*dy*/][*shade*\ ]]]
    Without further options, draws a rectangular border around the legend using
    **MAP\_FRAME\_PEN**; specify a different pen with **+p**\ *pen*.
    Add **+g**\ *fill* to fill the legend box [no fill]
    Append **+i** to draw a secondary, inner border as well. We use a
    *gap* between borders of 2\ **p** and the **MAP\_DEFAULTS\_PEN**
    unless other values are specified. Append **+r** to draw rounded
    rectangular borders instead, with a 6\ **p** corner radius. You can
    override this radius by appending another value. Finally, append
    **+s** to draw an offset background shaded region. Here, *dx*/*dy*
    indicates the shift relative to the foreground frame
    [4\ **p**/-4\ **p**] and *shade* sets the fill style to use for shading.

.. |Add_-J| unicode:: 0x20 .. just an invisible code
.. include:: explain_-J.rst_

.. include:: explain_-K.rst_

**-L**\ *spacing*
    Sets the line-spacing factor in units of the current annotation font size [1.1]. 

.. include:: explain_-O.rst_

.. include:: explain_-P.rst_

.. |Add_-R| unicode:: 0x20 .. just an invisible code
.. include:: explain_-R.rst_

.. include:: explain_-U.rst_

.. |Add_-V| unicode:: 0x20 .. just an invisible code
.. include:: explain_-V.rst_

.. include:: explain_-XY.rst_

.. include:: explain_-c.rst_

.. |Add_perspective| unicode:: 0x20 .. just an invisible code
.. include:: explain_perspective.rst_

.. include:: explain_-t.rst_

.. include:: explain_help.rst_

`Pslegend Codes <#toc6>`_
-------------------------

*textfile*
    This file contains instruction for the layout of items in the
    legend. Each legend item is described by a unique record. All
    records begin with a unique character that is common to all records
    of the same kind. The order of the legend items is implied by the
    order of the records. Fourteen different record types are recognized, and
    the syntax for each of these records are presented below:
**#** *comment*
    Records starting with # and blank lines are skipped.
**B** *cptname offset height* [ *optional arguments* ]
    The **B** record will plot a horizontal color bar, **psscale**-style
    in the middle, starting at *offset* from the left edge, and of the
    given *height*. You may add any additional **psscale** options from
    the list: **-A** **-B** **-I** **-L** **-M** **-N** **-S** **-Z**
    and **-p**. See the **psscale** man page for details.
**C** *textcolor*
    The **C** record specifies the color with which the remaining text
    is to be printed. *textcolor* can be in the form *r/g/b*, *c/m/y/k*,
    or a named color. Use **-** to reset to default color.
**D** [*offset] pen* [**-**\|**+**\|**=**]
    The **D** record results in a horizontal line with specified *pen*
    across the legend with one quarter of the line-spacing left blank
    above and below the line. Two gaps of *offset* units are left blank
    between the horizontal line and the left and right frame sides [0]. If
    no pen is given we use MAP\_GRID\_PEN\_PRIMARY, and if *pen* is
    set to - then no visible line is drawn (we just remember the location
    as a possible start/stop point for a vertical line; see **V**).  To *not* add the
    quarter line-spacing before the line, add **-**.  To *not* add the spacing
    after the line, add **+**.  For no spacing at all, add **=**
    [Default places a quarter line-spacing both before and after the line].
**F** *fill1 fill2 ... filln*
    Specify fill (color of pattern) for cells.  If only *fill1* is given
    then it is used to fill the entire row, otherwise give one fill value
    for each active column (see **N**).  If any fill is - then no fill
    takes place [Default].
**G** *gap*
    The **G** record specifies a vertical gap of the given length. In
    addition to the standard units (**i**, **c**, **p**) you may use
    **l** for lines. A negative *gap* will move the current line upwards (thus closing a gap).
**H** *fontsize*\ \|\ **-** *font*\ \|\ **-** header
    The **H** record plots a centered text string using the specified
    font parameters. Use **-** to default to size and type of **FONT\_TITLE**.
**I** *imagefile width justification*
    Place an EPS or Sun raster image in the legend justified relative to
    the current point. The image *width* determines the size of the image on the page.
**L** *fontsize*\ \|\ **-** *font*\ \|\ **-** justification label
    The **L** record plots a (L)eft, (C)entered, or (R)ight-justified
    text string within a column using the specified font parameters. Use
    **-** to default to the size and type of **FONT\_LABEL**.
**M** *slon*\ \|\ **-** *slat length* **f**\ \|\ **p** [ **-R**\ *w/e/s/n* **-J**\ *param* ]
    Place a map scale in the legend. Specify *slon slat*, the point on
    the map where the scale applies (*slon* is only meaningful for
    certain oblique projections. If not needed, you must specify **-**
    instead), *length*, the length of the scale in km (for other units
    append **e** (meter), **f** (foot), **M** (mile), **n** (nautical
    mile), or **u** (survey foot)), and **f** or **p** for fancy or
    plain scale. If the **-R** **-J** supplied to **pslegend** is
    different than the projection needed for the scale (or not given at
    all, e.g., with **-Dx**), supply the optional **-R** **-J** settings
    as well. Append **+l** to the *length* to select the default label
    which equals the distance unit (meter, feet, km, miles, nautical
    miles, survey feet) and is justified on top of the scale [t]. Change
    this by giving your own label (append **+l**\ *label*). Change label
    justification with **+j**\ *justification* (choose among l(eft),
    r(ight), t(op) , and b(ottom)).
    Apply **+u** to append the unit to all distance annotations along
    the scale. If you want to place a rectangle behind the scale,
    specify suitable **+p**\ *pen* and/or **+f**\ *fill* parameters. All
    these )+)\ *modifiers* are appended to *length* to make a single
    string.
**N** [*ncolumns* or *relwidth1 relwidth2 ... relwidthn*]
    Change the number of columns in the legend [1]. This only affects
    the printing of symbols (**S**) and labels (**L**). The number of
    columns stay in effect until **N** is used again.  To get columns
    of unequal width, instead provide the relative width of each column
    separated by whitespace.  The sum of these widths are equated to the
    legend width set via **-D**.  If no argument is given the we set
    *n_columns* to 1.
**P** *paragraph-mode-header-for-pstext*
    Start a new text paragraph by specifying all the parameters needed
    (see **pstext -M** record description). Note that **pslegend** knows
    what all those values should be, so normally you can leave the
    entire record (after P) blank or leave it out all together. If you
    need to set at least one of the parameters directly, you must
    specify all and set the ones you want to leave at their default
    value to **-**.
**S** [*dx1 symbol size fill pen* [ *dx2 text* ]]
    Plots the selected symbol with specified diameter, fill, and outline
    (see :doc:`psxy`). The symbol is centered at *dx1* from the left margin
    of the column, with the optional explanatory *text* starting *dx2*
    from the margin, printed with **FONT\_ANNOT\_PRIMARY**. Use **-** if
    no *fill* or outline (*pen*) is required. When plotting just a
<<<<<<< HEAD
    symbol, without text, *dx2* and *text* can be omitted.  The *dx1* value
    can also be given as a justification code L, C, R which justifies the
    symbol with respect to the current column.  If no arguments are given
    to **S** then we simply skip to the next column.  Three **psxy**
    symbols may take special modifiers: front (**f**), quoted line (**q**)  and vector (**v**). 
    You can append modifiers to the symbol and affect how the fronts quoted lines and
=======
    symbol, without text, *dx2* and *text* can be omitted. Three **psxy**
    symbols may take special modifiers: front (**f**), quoted line (**q**) and vector (**v**). 
    You can append modifiers to the symbol and affect how the fronts, quoted lines and
>>>>>>> 752ad7bf
    vectors are presented (see :doc:`psxy` man page for modifiers).
    **pslegend** will determine default settings for all modifiers and
    secondary arguments if not provided.  A few other symbols (the rectangles,
    ellipse, wedge, mathangle) may take more than a single argument size.
    Note that for a line segment you should use the horizontal dash symbol (**-**).
    If just a single size if given then **pslegend** will provide reasonable
    arguments to plot the symbol  (See `Defaults`_).
    Alternatively, combine the required
    arguments into a single, comma-separated string and use that as the
    symbol size (again, see :doc:`psxy` for details on the arguments needed).
**T** *paragraph-text*
    One or more of these **T** records with *paragraph-text* printed
    with **FONT\_ANNOT\_PRIMARY**. To specify special positioning and
    typesetting arrangements, or to enter a paragraph break, use the
    optional **P** record.
**V** [*offset*] *pen*
    The **V** record draws a vertical line between columns (if more than
    one) using the selected *pen*.  Here, *offset* is analogous to the offset
    for the **D** records but in the vertical direction [0].  The first time
    **V* is used we remember the vertical position of the last **D** line,
    and the second time **V** is set we draw from that past location to the
    most recent location of the **D** line.  Thus, **D** must be used to
    mark the start and stop of a vertical line (so **V** must follow **D**).
    If no horizontal line is desired simply give - as *pen* to **D**.

Defaults
--------

When attributes are not provided, or extended symbol information (for symbols taking more than just an overall size) are
not given as comma-separated quantities, **pslegend** will provide the following defaults:

Front: Front symbol is left-side (here, that means upper side) box, with dimensions 30% of the given symbol size.

Vector: Head size is 30% of given symbol size.

Ellipse: Minor axis is 65% of major axis (the symbol size), with an azimuth of 0 degrees.

Rectangle: Height is 65% of width (the symbol size).

Rotated rectangle: Same, with a rotation of 30 degrees.

Rounded rectangle: Same as rectangle, but with corner radius of 10% of width.

Mathangle: Angles are -10 and 45 degrees, with arrow head size 30% of symbol size.

Wedge: Angles are -30 and 30 degrees.

Examples
--------

To add an example of a legend to a Mercator plot (map.ps) with the given
specifications, use

    gmt pslegend -R-10/10/-10/10 -JM6i -F+gazure1 -Dx0.5i/0.5i/5i/3.3i/BL \
    -C0.1i/0.1i -L1.2 -B5f1 << EOF >> map.ps
    # Legend test for pslegend
    # G is vertical gap, V is vertical line, N sets # of columns, D draws horizontal line.
    # H is header, L is label, S is symbol, T is paragraph text, M is map scale.
    #
    G -0.1i
    H 24 Times-Roman My Map Legend
    D 0.2i 1p
    N 2
    V 0 1p
    S 0.1i c 0.15i p300/12 0.25p 0.3i This circle is hachured
    S 0.1i e 0.15i yellow 0.25p 0.3i This ellipse is yellow
    S 0.1i w 0.15i green 0.25p 0.3i This wedge is green
    S 0.1i f0.1i+l+t 0.25i blue 0.25p 0.3i This is a fault
    S 0.1i - 0.15i - 0.25p,- 0.3i A dashed contour
    S 0.1i v0.1i+a40+e 0.25i magenta 0.25p 0.3i This is a vector
    S 0.1i i 0.15i cyan 0.25p 0.3i This triangle is boring
    V 0 1p
    D 0.2i 1p
    N 1
    M 5 5 600+u f
    G 0.05i
    I SOEST_logo.ras 3i CT
    G 0.05i
    B colors.cpt 0.2i 0.2i
    G 0.05i L 9 4 R Smith et al., @%5%J. Geophys. Res., 99@%%, 2000
    G 0.1i
    P
    T Let us just try some simple text that can go on a few lines.
    T There is no easy way to predetermine how many lines will be required,
    T so we may have to adjust the box height to get the right size box.
    EOF

Note On Legend Height
---------------------

As **-D** suggests, leaving the *height* off forces a calculation of the
expected height. This is an exact calculation except in the case of
legends that place paragraph text. Here we simply do a first-order
estimate of how many typeset lines might appear. Without access to font
metrics this estimate will occasionally be off by 1 line. If so, note
the reported height (with **-V**) and specify a slightly larger or
smaller height in **-D**.

Windows Remarks
---------------

Note that under Windows, the percent sign (%) is a variable indicator
(like $ under Unix). To indicate a plain percentage sign in a batch
script you need to repeat it (%%); hence the font switching mechanism
(@%*font*\ % and @%%) may require twice the number of percent signs.
This only applies to text inside a script or that otherwise is processed
by DOS. Data files that are opened and read by **pslegend** do not need
such duplication.

See Also
--------

:doc:`gmt`, :doc:`gmt.conf`,
:doc:`gmtcolors`,
:doc:`psbasemap`, :doc:`pstext`,
:doc:`psxy`<|MERGE_RESOLUTION|>--- conflicted
+++ resolved
@@ -203,18 +203,12 @@
     of the column, with the optional explanatory *text* starting *dx2*
     from the margin, printed with **FONT\_ANNOT\_PRIMARY**. Use **-** if
     no *fill* or outline (*pen*) is required. When plotting just a
-<<<<<<< HEAD
     symbol, without text, *dx2* and *text* can be omitted.  The *dx1* value
     can also be given as a justification code L, C, R which justifies the
     symbol with respect to the current column.  If no arguments are given
     to **S** then we simply skip to the next column.  Three **psxy**
     symbols may take special modifiers: front (**f**), quoted line (**q**)  and vector (**v**). 
-    You can append modifiers to the symbol and affect how the fronts quoted lines and
-=======
-    symbol, without text, *dx2* and *text* can be omitted. Three **psxy**
-    symbols may take special modifiers: front (**f**), quoted line (**q**) and vector (**v**). 
     You can append modifiers to the symbol and affect how the fronts, quoted lines and
->>>>>>> 752ad7bf
     vectors are presented (see :doc:`psxy` man page for modifiers).
     **pslegend** will determine default settings for all modifiers and
     secondary arguments if not provided.  A few other symbols (the rectangles,
