.. index:: ! pslegend

********
pslegend
********

.. only:: not man

    pslegend - Plot legends on maps

Synopsis
--------

.. include:: common_SYN_OPTs.rst_

**pslegend** [ *specfile* ]
**-D**\ [**g**\ \|\ **j**\ \|\ **J**\ \|\ **n**\ \|\ **x**]\ *refpoint*\ **+w**\ *width*\ [/*height*]\ [**+j**\ *justify*]\ [**+l**\ *spacing*]\ [**+o**\ *dx*\ [/*dy*]]
[ **-B**\ [**p**\ \|\ **s**]\ *parameters* ] [ **-C**\ *dx*/*dy* ] [
[ **-F**\ [\ **+c**\ *clearances*][\ **+g**\ *fill*][**+i**\ [[*gap*/]\ *pen*]][\ **+p**\ [*pen*]][\ **+r**\ [*radius*\ ]][\ **+s**\ [[*dx*/*dy*/][*shade*\ ]]] ]
[ **-J**\ *parameters* ] [ **-K** ] [ **-O** ] [
**-P** ] [ **-R**\ *west*/*east*/*south*/*north*\ [**r**\ ] ] [
**-U**\ [*just*/*dx*/*dy*/][**c**\ \|\ *label*] ] [ **-V**\ [*level*\ ]
] [
**-X**\ [**a**\ \|\ **c**\ \|\ **f**\ \|\ **r**][\ *x-shift*\ [**u**\ ]]
] [
**-Y**\ [**a**\ \|\ **c**\ \|\ **f**\ \|\ **r**][\ *y-shift*\ [**u**\ ]]
] [ **-c**\ *copies* ] [
**-p**\ [**x**\ \|\ **y**\ \|\ **z**]\ *azim*/*elev*\ [/*zlevel*][\ **+w**\ *lon0*/*lat0*\ [/*z0*]][\ **+v**\ *x0*/*y0*]
] [ **-t**\ [*transp*\ ] ]

|No-spaces|

Description
-----------

**pslegend** will make legends that can be overlaid on maps. It reads
specific legend-related information from an input file [or stdin].
Unless otherwise noted, annotations will be made using the primary
annotation font and size in effect (i.e., FONT\_ANNOT\_PRIMARY)

`Required Arguments <#toc4>`_
-----------------------------

<<<<<<< HEAD
**-D**\ [**g**\ \|\ **j**\ \|\ **J**\ \|\ **n**\ \|\ **x**]\ *refpoint*\ **+w**\ *width*\ [/*height*]\ [**+j**\ *justify*]\ [**+l**\ *spacing*]\ [**+o**\ *dx*\ [/*dy*]]
    Defines the reference point on the map for the legend using one of four coordinate systems:
    (1) Use **-Dg** for map (user) coordinates, (2) use **-Dj** or **-DJ** for setting *refpoint* via
    a 2-char justification code that refers to the (invisible) map domain rectangle,
    (3) use **-Dn** for normalized (0-1) coordinates, or (4) use **-Dx** for plot coordinates
    (inches, cm, etc.).  All but **-Dx** requires both **-R** and **-J** to be specified.
    Append **+w**\ *width*\ [/*height*] to set
    the width (and height) of the legend box in plot coordinates (inches, cm, etc.).
    If *height* is zero or not given then we estimate *height* based the expected
    vertical extent of the items to be placed.
    By default, the anchor point on the legend is assumed to be the bottom left corner (BL), but this
    can be changed by appending **+j** followed by a 2-char justification code *justify* (see :doc:`pstext`).
    Note: If **-Dj** is used then *justify* defaults to the same as *refpoint*,
    if **-DJ** is used then *justify* defaults to the mirror opposit of *refpoint*.
    Use **+l**\ *spacing* to change the line-spacing factor in units of the current
    font size [1.1].
    Finally, add **+o** to offset the color scale by *dx*/*dy* away from the *refpoint* point in
    the direction implied by *justify* (or the direction implied by **-Dj** or **-DJ**).
=======
**-D**\ [**x**\ ]\ *lon*/*lat*/*width*\ [/*height*]/\ *just*\ [/*dx*/*dy*]
    Positions the legend and specifies its size. The *just* is a 2-char
    justification string (see :doc:`pstext`) that relates the given
    position to a point on the rectangular legend box. If you want to
    specify the position in map plot units (i.e., inches or cm), use
    **-Dx**; in that case the **-R** and **-J** are optional (provided
    it is an overlay, i.e., we are using **-O**). Use to optional
    *dx*/*dy* to shift the legend by that amount in the direction
    implied by the justification. If *height* is zero or not given then
    we estimate *height* based the expected vertical extent of the items
    to be placed.
>>>>>>> d14c4219

`Optional Arguments <#toc5>`_
-----------------------------

.. include:: explain_-B.rst_

**-C**\ *dx*/*dy*
    Sets the clearance between the legend frame and the internal items
    [4\ **p**/4\ **p**].

**-F**\ [\ **+c**\ *clearances*][\ **+g**\ *fill*][**+i**\ [[*gap*/]\ *pen*]][\ **+p**\ [*pen*]][\ **+r**\ [*radius*\ ]][\ **+s**\ [[*dx*/*dy*/][*shade*\ ]]]
    Without further options, draws a rectangular border around the legend using
    **MAP\_FRAME\_PEN**; specify a different pen with **+p**\ *pen*.
    Add **+g**\ *fill* to fill the legend box [no fill].
    Append **+c**\ *clearance* where *clearance* is either *gap*, *xgap*\ /\ *ygap*,
    or *lgap*\ /\ *rgap*\ /\ *bgap*\ /\ *tgap* where these items are uniform, separate in
    x- and y-direction, or individual side spacings between scale and border.
    Append **+i** to draw a secondary, inner border as well. We use a uniform
    *gap* between borders of 2\ **p** and the **MAP\_DEFAULTS\_PEN**
    unless other values are specified. Append **+r** to draw rounded
    rectangular borders instead, with a 6\ **p** corner radius. You can
    override this radius by appending another value. Finally, append
    **+s** to draw an offset background shaded region. Here, *dx*/*dy*
    indicates the shift relative to the foreground frame
    [4\ **p**/-4\ **p**] and *shade* sets the fill style to use for shading [gray50].

.. |Add_-J| unicode:: 0x20 .. just an invisible code
.. include:: explain_-J.rst_

.. include:: explain_-K.rst_

<<<<<<< HEAD
=======
**-L**\ *spacing*
    Sets the linespacing factor in units of the current annotation font size [1.1].

>>>>>>> d14c4219
.. include:: explain_-O.rst_

.. include:: explain_-P.rst_

.. |Add_-R| unicode:: 0x20 .. just an invisible code
.. include:: explain_-R.rst_

.. include:: explain_-U.rst_

.. |Add_-V| unicode:: 0x20 .. just an invisible code
.. include:: explain_-V.rst_

.. include:: explain_-XY.rst_

.. include:: explain_-c.rst_

.. |Add_perspective| unicode:: 0x20 .. just an invisible code
.. include:: explain_perspective.rst_

.. include:: explain_-t.rst_

.. include:: explain_help.rst_

`Pslegend Codes <#toc6>`_
-------------------------

*specfile*
    This ASCII file contains instructions for the layout of items in the
    legend. Each legend item is described by a unique record. All
    records begin with a unique character that is common to all records
    of the same kind. The order of the legend items is implied by the
    order of the records. Fourteen different record types are recognized, and
    the syntax for each of these records are presented below:
**#** *comment*
    Records starting with # and blank lines are skipped.
**A** *cptname*
    Symbol or cell color fills may be given indirectly via a *z*-value
    which can be used for the color look-up via the given CPT file *cptname*.
    You may switch to other *cptname* by repeating this command.
**B** *cptname offset height* [ *optional arguments* ]
    The **B** record will plot a horizontal color bar, **psscale**-style
    in the middle, starting at *offset* from the left edge, and of the
    given *height*. You may add any additional **psscale** options as well.
    Any of the modifiers [+e[b|f][<length>]][+h][+ma|c|l|u][+n[<txt>]] may be
    appended to the *height* argument, while other module options
    **-B** **-I** **-L** **-M** **-N** **-S** **-Z** and **-p** may be appended as
    *optional arguments* at the end of the record.
    See :doc:`psscale` for details on all modifiers and options.
**C** *textcolor*
    The **C** record specifies the color with which the remaining text
    is to be printed. *textcolor* can be in the form *r/g/b*, *c/m/y/k*,
    a named color, or an indirect color via z=*value* (requires the **A** command).
    Use **-** to reset to default color.
**D** [*offset] pen* [**-**\|**+**\|**=**]
    The **D** record results in a horizontal line with specified *pen*
    across the legend with one quarter of the line-spacing left blank
    above and below the line. Two gaps of *offset* units are left blank
    between the horizontal line and the left and right frame sides [0]. If
    no pen is given we use MAP\_GRID\_PEN\_PRIMARY, and if *pen* is
    set to - then no visible line is drawn (we just remember the location
    as a possible start/stop point for a vertical line; see **V**).  To *not* add the
    quarter line-spacing before the line, add **-**.  To *not* add the spacing
    after the line, add **+**.  For no spacing at all, add **=**
    [Default places a quarter line-spacing both before and after the line].
**F** *fill1 fill2 ... filln*
    Specify fill (color of pattern) for cells.  Alternatively, you can
    specify an indirect color via z=*value* (requires the **A** command).
    If only *fill1* is given
    then it is used to fill the entire row, otherwise give one fill value
    for each active column (see **N**).  If any fill is - then no fill
    takes place [Default].
**G** *gap*
    The **G** record specifies a vertical gap of the given length. In
    addition to the standard units (**i**, **c**, **p**) you may use
    **l** for lines. A negative *gap* will move the current line upwards (thus closing a gap).
<<<<<<< HEAD
**H** *fontsize*\ \|\ **-** *font*\ \|\ **-** header
=======
**H** *fontsize*\ \|\ **-** *font*\ \|\ **-** *header*
>>>>>>> d14c4219
    The **H** record plots a centered text string using the specified
    font parameters. Use **-** to default to size and type of **FONT\_TITLE**.
**I** *imagefile width justification*
    Place an EPS or raster image in the legend justified relative to
    the current point. The image *width* determines the size of the image on the page.
<<<<<<< HEAD
**L** *fontsize*\ \|\ **-** *font*\ \|\ **-** justification label
=======
**L** *fontsize*\ \|\ **-** *font*\ \|\ **-** *justification label*
>>>>>>> d14c4219
    The **L** record plots a (L)eft, (C)entered, or (R)ight-justified
    text string within a column using the specified font parameters. Use
    **-** to default to the size and type of **FONT\_LABEL**.
**M** *slon*\ \|\ **-** *slat length*\ [**+f**\ ][**+l**\ [*label*]][**+u**\ ] [**-F**\ *param*] [ **-R**\ *w/e/s/n* **-J**\ *param* ]
    Place a map scale in the legend. Specify *slon slat*, the point on
    the map where the scale applies (*slon* is only meaningful for
    certain oblique projections. If not needed, you must specify **-**
    instead). Give *length*, the length of the scale in km (for other units
    append **e** (meter), **f** (foot), **M** (mile), **n** (nautical
    mile), or **u** (survey foot)). Append **+f** for a fancy map scale
    [Default is plain].
    Append **+l** to the *length* to select the default label
    which equals the distance unit (meter, feet, km, miles, nautical
    miles, survey feet) and is justified on top of the scale [t]. Change
    this by giving your own label (append **+l**\ *label*). Change label
    alignment with **+a**\ *align* (choose among **l**\ (eft),
    **r**\ (ight), **t**\ (op) , and **b**\ (ottom)).
    Apply **+u** to append the unit to all distance annotations along
    the scale. If you want to place a map panel behind the scale,
    add a suitable **-F** panel option (see :doc:`psbasemap` for details
    on panels as well as map scale modifiers).
    All **+**\ *modifiers* must be appended to *length* to make a single
    string argument.  If the **-R** **-J** supplied to **pslegend** is
    different than the projection needed for the scale (or not given at
    all, e.g., with **-Dx**), supply the two optional **-R** **-J** settings
    as well.
**N** [*ncolumns* or *relwidth1 relwidth2 ... relwidthn*]
    Change the number of columns in the legend [1]. This only affects
    the printing of symbols (**S**) and labels (**L**). The number of
    columns stay in effect until **N** is used again.  To get columns
    of unequal width, instead provide the relative width of each column
    separated by whitespace.  The sum of these widths are equated to the
    legend width set via **-D**.  If no argument is given the we set
    *n_columns* to 1.
**P** *paragraph-mode-header-for-pstext*
    Start a new text paragraph by specifying all the parameters needed
    (see **pstext -M** record description). Note that **pslegend** knows
    what all those values should be, so normally you can leave the
    entire record (after P) blank or leave it out all together. If you
    need to set at least one of the parameters directly, you must
    specify all and set the ones you want to leave at their default
    value to **-**.
**S** [*dx1 symbol size fill pen* [ *dx2 text* ]]
    Plots the selected symbol with specified diameter, fill, and outline
    (see :doc:`psxy`). The symbol is centered at *dx1* from the left margin
    of the column, with the optional explanatory *text* starting *dx2*
    from the margin, printed with **FONT\_ANNOT\_PRIMARY**. Use **-** if
<<<<<<< HEAD
    no *fill* or outline (*pen*) is required. Alternatively, the *fill*
    may be specified indirectly via z=*value* and the color is assigned
    vi the CPT look-up (requires the **A** command).
    When plotting just a
    symbol, without text, *dx2* and *text* can be omitted.  The *dx1* value
    can also be given as a justification code L, C, R which justifies the
    symbol with respect to the current column.  If no arguments are given
    to **S** then we simply skip to the next column.  Three **psxy**
    symbols may take special modifiers: front (**f**), quoted line (**q**)  and vector (**v**).
=======
    no *fill* or outline (*pen*) is required. When plotting just a
    symbol, without text, *dx2* and *text* can be omitted. Three **psxy**
    symbols may take special modifiers: front (**f**), quoted line (**q**) and vector (**v**).
>>>>>>> d14c4219
    You can append modifiers to the symbol and affect how the fronts, quoted lines and
    vectors are presented (see :doc:`psxy` man page for modifiers).
    **pslegend** will determine default settings for all modifiers and
    secondary arguments if not provided.  A few other symbols (the rectangles,
    ellipse, wedge, mathangle) may take more than a single argument size.
    Note that for a line segment you should use the horizontal dash symbol (**-**).
    If just a single size if given then **pslegend** will provide reasonable
    arguments to plot the symbol  (See `Defaults`_).
    Alternatively, combine the required
    arguments into a single, comma-separated string and use that as the
    symbol size (again, see :doc:`psxy` for details on the arguments needed).
**T** *paragraph-text*
    One or more of these **T** records with *paragraph-text* printed
    with **FONT\_ANNOT\_PRIMARY**. To specify special positioning and
    typesetting arrangements, or to enter a paragraph break, use the
    optional **P** record.
**V** [*offset*] *pen*
    The **V** record draws a vertical line between columns (if more than
    one) using the selected *pen*.  Here, *offset* is analogous to the offset
    for the **D** records but in the vertical direction [0].  The first time
    **V** is used we remember the vertical position of the last **D** line,
    and the second time **V** is set we draw from that past location to the
    most recent location of the **D** line.  Thus, **D** must be used to
    mark the start and stop of a vertical line (so **V** must follow **D**).
    If no horizontal line is desired simply give - as *pen* to **D**.

Defaults
--------

When attributes are not provided, or extended symbol information (for symbols taking more than just an overall size) are
not given as comma-separated quantities, **pslegend** will provide the following defaults:

Front: Front symbol is left-side (here, that means upper side) box, with dimensions 30% of the given symbol size.

Vector: Head size is 30% of given symbol size.

Ellipse: Minor axis is 65% of major axis (the symbol size), with an azimuth of 0 degrees.

Rectangle: Height is 65% of width (the symbol size).

Rotated rectangle: Same, with a rotation of 30 degrees.

Rounded rectangle: Same as rectangle, but with corner radius of 10% of width.

Mathangle: Angles are -10 and 45 degrees, with arrow head size 30% of symbol size.

Wedge: Angles are -30 and 30 degrees.

Examples
--------

To add an example of a legend to a Mercator plot (map.ps) with the given
specifications, use

   ::

     gmt pslegend -R-10/10/-10/10 -JM6i -F+gazure1 -Dx0.5i/0.5i+w5i/3.3i+jBL+l1.2 \
     -C0.1i/0.1i -B5f1 << EOF >> map.ps
     # Legend test for pslegend
     # G is vertical gap, V is vertical line, N sets # of columns, D draws horizontal line.
     # H is header, L is label, S is symbol, T is paragraph text, M is map scale.
     #
     G -0.1i
     H 24 Times-Roman My Map Legend
     D 0.2i 1p
     N 2
     V 0 1p
     S 0.1i c 0.15i p300/12 0.25p 0.3i This circle is hachured
     S 0.1i e 0.15i yellow 0.25p 0.3i This ellipse is yellow
     S 0.1i w 0.15i green 0.25p 0.3i This wedge is green
     S 0.1i f0.1i+l+t 0.25i blue 0.25p 0.3i This is a fault
     S 0.1i - 0.15i - 0.25p,- 0.3i A dashed contour
     S 0.1i v0.1i+a40+e 0.25i magenta 0.25p 0.3i This is a vector
     S 0.1i i 0.15i cyan 0.25p 0.3i This triangle is boring
     V 0 1p
     D 0.2i 1p
     N 1
     M 5 5 600+u f
     G 0.05i
     I SOEST_logo.ras 3i CT
     G 0.05i
     B colors.cpt 0.2i 0.2i
     G 0.05i L 9 4 R Smith et al., @%5%J. Geophys. Res., 99@%%, 2000
     G 0.1i
     P
     T Let us just try some simple text that can go on a few lines.
     T There is no easy way to predetermine how many lines will be required,
     T so we may have to adjust the box height to get the right size box.
     EOF

Note On Legend Height
---------------------

As **-D** suggests, leaving the *height* off forces a calculation of the
expected height. This is an exact calculation except in the case of
legends that place paragraph text. Here we simply do a first-order
estimate of how many typeset lines might appear. Without access to font
metrics this estimate will occasionally be off by 1 line. If so, note
the reported height (with **-V**) and specify a slightly larger or
smaller height in **-D**.

Windows Remarks
---------------

Note that under Windows, the percent sign (%) is a variable indicator
(like $ under Unix). To indicate a plain percentage sign in a batch
script you need to repeat it (%%); hence the font switching mechanism
(@%*font*\ % and @%%) may require twice the number of percent signs.
This only applies to text inside a script or that otherwise is processed
by DOS. Data files that are opened and read by **pslegend** do not need
such duplication.

See Also
--------

:doc:`gmt`, :doc:`gmt.conf`,
:doc:`gmtcolors`, :doc:`gmtlogo`
:doc:`psbasemap`, :doc:`pstext`,
:doc:`psxy`<|MERGE_RESOLUTION|>--- conflicted
+++ resolved
@@ -41,7 +41,6 @@
 `Required Arguments <#toc4>`_
 -----------------------------
 
-<<<<<<< HEAD
 **-D**\ [**g**\ \|\ **j**\ \|\ **J**\ \|\ **n**\ \|\ **x**]\ *refpoint*\ **+w**\ *width*\ [/*height*]\ [**+j**\ *justify*]\ [**+l**\ *spacing*]\ [**+o**\ *dx*\ [/*dy*]]
     Defines the reference point on the map for the legend using one of four coordinate systems:
     (1) Use **-Dg** for map (user) coordinates, (2) use **-Dj** or **-DJ** for setting *refpoint* via
@@ -60,19 +59,6 @@
     font size [1.1].
     Finally, add **+o** to offset the color scale by *dx*/*dy* away from the *refpoint* point in
     the direction implied by *justify* (or the direction implied by **-Dj** or **-DJ**).
-=======
-**-D**\ [**x**\ ]\ *lon*/*lat*/*width*\ [/*height*]/\ *just*\ [/*dx*/*dy*]
-    Positions the legend and specifies its size. The *just* is a 2-char
-    justification string (see :doc:`pstext`) that relates the given
-    position to a point on the rectangular legend box. If you want to
-    specify the position in map plot units (i.e., inches or cm), use
-    **-Dx**; in that case the **-R** and **-J** are optional (provided
-    it is an overlay, i.e., we are using **-O**). Use to optional
-    *dx*/*dy* to shift the legend by that amount in the direction
-    implied by the justification. If *height* is zero or not given then
-    we estimate *height* based the expected vertical extent of the items
-    to be placed.
->>>>>>> d14c4219
 
 `Optional Arguments <#toc5>`_
 -----------------------------
@@ -104,12 +90,6 @@
 
 .. include:: explain_-K.rst_
 
-<<<<<<< HEAD
-=======
-**-L**\ *spacing*
-    Sets the linespacing factor in units of the current annotation font size [1.1].
-
->>>>>>> d14c4219
 .. include:: explain_-O.rst_
 
 .. include:: explain_-P.rst_
@@ -163,13 +143,13 @@
     is to be printed. *textcolor* can be in the form *r/g/b*, *c/m/y/k*,
     a named color, or an indirect color via z=*value* (requires the **A** command).
     Use **-** to reset to default color.
-**D** [*offset] pen* [**-**\|**+**\|**=**]
+**D** [*offset*] *pen* [**-**\ \|\ **+**\ \|\ **=**]
     The **D** record results in a horizontal line with specified *pen*
     across the legend with one quarter of the line-spacing left blank
     above and below the line. Two gaps of *offset* units are left blank
     between the horizontal line and the left and right frame sides [0]. If
     no pen is given we use MAP\_GRID\_PEN\_PRIMARY, and if *pen* is
-    set to - then no visible line is drawn (we just remember the location
+    set to **-** then no visible line is drawn (we just remember the location
     as a possible start/stop point for a vertical line; see **V**).  To *not* add the
     quarter line-spacing before the line, add **-**.  To *not* add the spacing
     after the line, add **+**.  For no spacing at all, add **=**
@@ -185,25 +165,17 @@
     The **G** record specifies a vertical gap of the given length. In
     addition to the standard units (**i**, **c**, **p**) you may use
     **l** for lines. A negative *gap* will move the current line upwards (thus closing a gap).
-<<<<<<< HEAD
-**H** *fontsize*\ \|\ **-** *font*\ \|\ **-** header
-=======
 **H** *fontsize*\ \|\ **-** *font*\ \|\ **-** *header*
->>>>>>> d14c4219
     The **H** record plots a centered text string using the specified
     font parameters. Use **-** to default to size and type of **FONT\_TITLE**.
 **I** *imagefile width justification*
     Place an EPS or raster image in the legend justified relative to
     the current point. The image *width* determines the size of the image on the page.
-<<<<<<< HEAD
-**L** *fontsize*\ \|\ **-** *font*\ \|\ **-** justification label
-=======
 **L** *fontsize*\ \|\ **-** *font*\ \|\ **-** *justification label*
->>>>>>> d14c4219
     The **L** record plots a (L)eft, (C)entered, or (R)ight-justified
     text string within a column using the specified font parameters. Use
     **-** to default to the size and type of **FONT\_LABEL**.
-**M** *slon*\ \|\ **-** *slat length*\ [**+f**\ ][**+l**\ [*label*]][**+u**\ ] [**-F**\ *param*] [ **-R**\ *w/e/s/n* **-J**\ *param* ]
+**M** *slon*\ \|\ **-** *slat length* [**+f**\ ][**+l**\ [*label*]][**+u**\ ] [**-F**\ *param*] [ **-R**\ *w/e/s/n* **-J**\ *param* ]
     Place a map scale in the legend. Specify *slon slat*, the point on
     the map where the scale applies (*slon* is only meaningful for
     certain oblique projections. If not needed, you must specify **-**
@@ -247,7 +219,6 @@
     (see :doc:`psxy`). The symbol is centered at *dx1* from the left margin
     of the column, with the optional explanatory *text* starting *dx2*
     from the margin, printed with **FONT\_ANNOT\_PRIMARY**. Use **-** if
-<<<<<<< HEAD
     no *fill* or outline (*pen*) is required. Alternatively, the *fill*
     may be specified indirectly via z=*value* and the color is assigned
     vi the CPT look-up (requires the **A** command).
@@ -257,11 +228,6 @@
     symbol with respect to the current column.  If no arguments are given
     to **S** then we simply skip to the next column.  Three **psxy**
     symbols may take special modifiers: front (**f**), quoted line (**q**)  and vector (**v**).
-=======
-    no *fill* or outline (*pen*) is required. When plotting just a
-    symbol, without text, *dx2* and *text* can be omitted. Three **psxy**
-    symbols may take special modifiers: front (**f**), quoted line (**q**) and vector (**v**).
->>>>>>> d14c4219
     You can append modifiers to the symbol and affect how the fronts, quoted lines and
     vectors are presented (see :doc:`psxy` man page for modifiers).
     **pslegend** will determine default settings for all modifiers and
