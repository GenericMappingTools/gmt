--- conflicted
+++ resolved
@@ -108,17 +108,13 @@
 
 .. |rotsmoother_purpose| replace:: Get mean rotations and covariance matrices from set of finite rotations
 
-<<<<<<< HEAD
 .. |grdbarb_purpose| replace:: Plot wind barb field from two component grids
 
 .. |barb_purpose| replace:: Plot wind barbs in 2-D and 3-D
 
-.. |psbarb_purpose| replace:: Plot wind barbs in 2-D and 3-D
-=======
 .. |grdshake_purpose| replace:: Compute Peak Ground Acceleration/Velocity and Intensity
 
 .. |grdvs30_purpose| replace:: Convert topographic slope to Vs30 velocities
->>>>>>> 73e65779
 
 .. |x2sys_binlist_purpose| replace:: Create bin index listing from track data files
 
