.. index:: ! gravprisms
.. include:: ../module_supplements_purpose.rst_

**********
gravprisms
**********

|gravprisms_purpose|

Synopsis
--------

.. include:: ../../common_SYN_OPTs.rst_

**gmt gravprisms** [ *table* ]
[ |-A| ]
[ |-C|\ [**+q**][**+w**\ *file*][**+z**\ *dz*] ]
[ |-D|\ *density* ]
[ |-E|\ *dx*\ [/*dy*] ]
[ |-F|\ **f**\|\ **n**\ [*lat*]\|\ **v** ]
[ |-G|\ *outfile* ]
[ |-H|\ *H*/*rho_l*/*rho_h*\ [**+d**\ *densify*][**+p**\ *power*] ]
[ |SYN_OPT-I| ]
[ |-L|\ *base* ]
[ |-M|\ [**h**]\ [**v**] ]
[ |-N|\ *trackfile* ]
[ |SYN_OPT-R| ]
[ |-S|\ *shapegrid* ]
[ |-T|\ *top* ]
[ |SYN_OPT-V| ]
[ |-W|\ *avedens* ]
[ |-Z|\ *level*\|\ *obsgrid* ]
[ |SYN_OPT-bo| ]
[ |SYN_OPT-d| ]
[ |SYN_OPT-e| ]
[ |SYN_OPT-f| ]
[ |SYN_OPT-i| ]
[ |SYN_OPT-o| ]
[ |SYN_OPT-r| ]
[ |SYN_OPT-x| ]
[ |SYN_OPT--| ]

|No-spaces|

Description
-----------

**gravprisms** will compute the geopotential field over vertically oriented, rectangular prisms.
We either read the multi-segment *table* from file (or standard input), which may contain up to
7 columns: The first four are *x y z_low z_high*, i.e., the center *x, y* coordinates and the
vertical range of the prism from *z_low* to *z_high*, while the next two columns hold the dimensions
*dx dy* of each prism (see |-E| if all prisms have the same *x*- and *y*-dimensions).
Last column may contain individual prism densities (but will be overridden by fixed or variable density contrasts
if given via |-D|).  Alternatively, we can use |-C| to *create* the prisms needed to approximate
the entire feature (**-S**) or just the volume between two surfaces (one of which may be a constant)
that define a layer (set via |-L| and |-T|).  If a variable density model (**-H**) is selected
then each vertical prism will be broken into constant-density, stacked sub-prisms using a prescribed
vertical increment *dz*, otherwise single tall prisms are created with constant or spatially variable densities (**-D**).
We can compute anomalies on an equidistant grid (by specifying a new grid with
**-R** and |-I| or provide an observation grid with desired elevations) or at arbitrary
output points specified via |-N|.  Choose between free-air anomalies, vertical
gravity gradient anomalies, or geoid anomalies.  Options are available to control
axes units and direction.

.. figure:: /_images/GMT_seamount_prisms.*
   :width: 600 px
   :align: center

   Three density models modeled by prisms for a truncated Gaussian seamount via **-C**: (left) Constant
   density (**-D**), (middle) vertically-averaged density varying radially (**-D**), and
   (right) density varies with *r* and *z* (**-H**), requiring a stack of prisms.

Required Arguments
------------------

*table*
    The file describing the prisms with record format *x y z_lo z_hi* [ *dx dy* ] [ *rho* ],
<<<<<<< HEAD
    where the optional items are controlled by options |-E| and |-D|, respectively.
    Density contrasts can be given in kg/m^3 of g/cm^3. **Note**: If |-C| is used then
=======
    where the optional items are controlled by options **-E** and **-D**, respectively.
    Density contrasts can be given in :math:`\mbox{kg/m}^3` of :math:`\mbox{g/cm}^3`. **Note**: If **-C** is used then
>>>>>>> e531f819
    no *table* will be read.

.. _-I:

.. include:: ../../explain_-I.rst_

.. |Add_-R| replace:: |Add_-R_links|
.. include:: ../../explain_-R.rst_
    :start-after: **Syntax**
    :end-before: **Description**

Optional Arguments
------------------

.. _-A:

**-A**
    The *z*-axis should be positive upwards [Default is down].

.. _-C:

**-C**\ [**+q**][**+w**\ *file*][**+z**\ *dz*] ]
    Create prisms for the entire feature given by **-S**\ *height*, or just for the layer between the two surfaces
    specified via **-L**\ *base* and **-T**\ *top*. For layers, either *base* or *top* may be a constant rather
    than a grid.  If only *height* is given then we assume we will approximate the entire feature from *base* = 0
    to *height*.  If |-H| is used to compute variable density contrasts then we must split each prism into a stack
    of sub-prisms with individual densities; thus *dz* needs to be set for the heights of these sub-prisms (the first
    and last sub-prisms in the stack may have their heights adjusted to match the limits of the surfaces).  Without
    |-H| we only create a single uniform-density prism, but those prisms may have spatially varying densities via
    |-D|.  Append **+w**\ *file* to save the prisms to a table, and optionally use **+q** to quit execution once
    that file has been saved, i.e., no geopotential calculations will take place.

.. _-D:

**-D**\ *density*
<<<<<<< HEAD
    Sets a fixed density contrast that overrides any individual prism settings in the prisms file, in kg/m^3 of g/cm^3. Alternatively, give name of an input grid with spatially varying, vertically-averaged
    prism densities. This requires |-C| and the grid must be co-registered with the grid provided by |-S|
    (or **L** and |-T|).
=======
    Sets a fixed density contrast that overrides any individual prism settings in the prisms file, in :math:`\mbox{kg/m}^3` of :math:`\mbox{g/cm}^3`. Alternatively, give name of an input grid with spatially varying, vertically-averaged
    prism densities. This requires **-C** and the grid must be co-registered with the grid provided by **-S**
    (or **L** and **-T**).
>>>>>>> e531f819

.. _-E:

**-E**\ *dx*\ [/*dy*]
    If all prisms in *table* have constant x/y-dimensions then they can be set here.  In that case *table*
    must only contain the centers of each prism and the *z* range (and optionally *density*; see |-D|).
    If only *dx* is given then we set *dy = dx*. **Note**: For geographic coordinates the *dx* dimension
    is in geographic longitude increment and hence the physical width of the prism will decrease with latitude
    if *dx* stays numerically the same.

.. _-F:

**-F**\ **f**\|\ **n**\ [*lat*]\|\ **v**
    Specify desired gravitational field component.  Choose between **f** (free-air anomaly) [Default],
    **n** (geoid; optionally append average latitude for normal gravity reference value [Default is
    mid-grid (or mid-profile if |-N|)]) or **v** (vertical gravity gradient).

.. _-G:

**-G**\ *outfile*
    Specify the name of the output data (for grids, see :ref:`Grid File Formats
    <grd_inout_full>`). Required when an equidistant grid is implied for output.
    If |-N| is used then output is written to standard output unless |-G|
    specifies an output table name.

.. _-H:

**-H**\ *H*/*rho_l*/*rho_h*\ [**+d**\ *densify*][**+p**\ *power*]
    Set reference seamount parameters for an *ad-hoc* variable radial density function with depth. Give
    the low and high seamount densities in :math:`\mbox{kg/m}^3` or :math:`\mbox{g/cm}^3` and the fixed reference height *H* in meters.
    Use modifiers **+d** and **+p** to change the water-pressure-driven flank density increase over the
    full reference height [0] and the variable density profile exponent *power* [1, i.e., a linear change].
    Requires |-S| to know the full height of the seamount.
    See :doc:`grdseamount </supplements/potential/grdseamount>` for more details.

.. _-L:

**-L**\ *base*
    Give name of the base surface grid for a layer we wish to approximate with prisms, or give
    a constant *z*-level [0].

.. _-M:

**-M**\ [**h**]\ [**v**]
    Sets distance units used.  Append **h** to indicate that both horizontal distances are in km [m],
    and append **z** to indicate vertical distances are in km [m].  If selected, we will internally
    convert any affected distance provided by data input or command line options to meters. **Note**:
    Any output will retain the original units.

.. _-N:

**-N**\ *trackfile*
    Specifies individual (x, y[, z]) locations where we wish to compute the predicted value.
    When this option is used there are no grids involved and the output data records are written
    to standard output (see **-bo** for binary output). If |-Z| is not set then *trackfile* must
    have 3 columns and we take the *z* value as our observation level; otherwise s constant level must be
    set via |-Z|. **Note**: If |-G| is used to set an output file we will write the output table
    to that file instead of standard output.

.. _-S:

**-S**\ *height*
    Give name of grid with the full seamount heights, either for making prisms or as required by |-H|.

.. _-T:

**-T**\ *top*
    Give name of the top surface grid for a layer we wish to approximate with prisms, or give a
    constant *z*-level.

.. |Add_-V| replace:: |Add_-V_links|
.. include:: /explain_-V.rst_
    :start-after: **Syntax**
    :end-before: **Description**

.. _-W:

**-W**\ *avedens*
    Give name of an output grid with spatially varying, vertically-averaged prism densities created
    by |-C| and |-H|.

.. _-Z:

**-Z**\ *level*\|\ *obsgrid*
    Set observation level, either as a constant or variable by giving the name of a grid with observation
    levels.  If the latter is used then this grid determines the output grid region as well [0].

.. |Add_-bo| replace:: [Default is 2 output columns].
.. include:: ../../explain_-bo.rst_

.. |Add_-d| unicode:: 0x20 .. just an invisible code
.. include:: ../../explain_-d.rst_

.. |Add_-e| unicode:: 0x20 .. just an invisible code
.. include:: ../../explain_-e.rst_

|SYN_OPT-f|
    Geographic grids (i.e., dimensions of longitude, latitude) will be converted to
    km via a "Flat Earth" approximation using the current ellipsoidal parameters.

.. |Add_-h| replace:: Not used with binary data.
.. include:: ../../explain_-h.rst_

.. include:: ../../explain_-icols.rst_

.. include:: ../../explain_-ocols.rst_

.. |Add_nodereg| unicode:: 0x20 .. just an invisible code
.. include:: ../../explain_nodereg.rst_

.. include:: ../../explain_core.rst_

.. include:: ../../explain_colon.rst_

.. include:: ../../explain_help.rst_

.. include:: ../../explain_distunits.rst_


Examples
--------

We have prepared a set of 2828 prisms that represent a truncated Gaussian seamount of
height 6000 m, radius 30 km, with the base at z = 0 m, available in the remote file @prisms.txt.
A quick view of the 3-D model can be had via::

    gmt plot3d -R-30/30/-30/30/0/7000 -JX12c -JZ3c -Ggray -So1q+b @prisms.txt -B -Wfaint -p200/20 -pdf smt

To compute the free-air anomalies on a grid over the set of prisms given in @prisms.txt,
using 1700 :math:`\mbox{kg/m}^3` as a fixed density contrast, with horizontal distances in km and
vertical distances in meters, observed at 7000 m, try::

    gmt gravprisms -R-40/40/-40/40 -I1 -Mh -G3dgrav.nc @prisms.txt -D1700 -Ff -Z7000
    gmt grdimage 3dgrav.nc -B -pdf 3dgrav

To obtain the vertical gravity gradient anomaly along the track given in crossing.txt
for the same model, try::

    gmt math -T-30/30/0.1 T 0 MUL = crossing.txt
    gmt gravprisms -Ncrossing.txt -Mh @prisms.txt -D1700 -Fv -Z7000 > vgg_crossing.txt
    gmt plot vgg_crossing.txt -R-30/30/-50/400 -i0,3 -W1p -B -pdf vgg_crossing

Finally, redo the gravity calculation but now use the individual prism densities in the
prism file and restrict calculations to the same crossing profile, i.e.::

    gmt gravprisms -Ncrossing.txt -Mh @prisms.txt -Ff -Z7000 > faa_crossing.txt
    gmt plot faa_crossing.txt -R-30/30/0/350 -i0,3 -W1p -B -pdf faa_crossing


Note
----

The analytical expression for the geoid over a vertical prism (Nagy et al., 2000) is
fairly involved and contains 48 terms.  Due to various cancellations the end result
is more unstable than the simpler expressions for gravity and VGG.  Be aware that the
result may have less significant digits that you may expect.


References
----------

Grant, F. S. and West, G. F., 1965, *Interpretation Theory in Applied Geophysics*,
583 pp., McGraw-Hill.

Kim, S.-S., and P. Wessel, 2016, New analytic solutions for modeling vertical
gravity gradient anomalies, *Geochem. Geophys. Geosyst., 17*,
`https://doi.org/10.1002/2016GC006263 <https://doi.org/10.1002/2016GC006263>`_.

Nagy D., Papp G., Benedek J., 2000, The gravitational potential and its derivatives
for the prism, *J. Geod., 74*, 552–560,
`https://doi.org/10.1007/s001900000116 <https://doi.org/10.1007/s001900000116>`_.

See Also
--------

:doc:`gmt.conf </gmt.conf>`,
:doc:`gmt </gmt>`,
:doc:`grdmath </grdmath>`,
:doc:`gravfft </supplements/potential/gravfft>`,
:doc:`gmtgravmag3d </supplements/potential/gmtgravmag3d>`,
:doc:`grdgravmag3d </supplements/potential/grdgravmag3d>`,
:doc:`grdseamount </supplements/potential/grdseamount>`,
:doc:`talwani2d </supplements/potential/talwani2d>`,
:doc:`talwani3d </supplements/potential/talwani3d>`<|MERGE_RESOLUTION|>--- conflicted
+++ resolved
@@ -75,13 +75,8 @@
 
 *table*
     The file describing the prisms with record format *x y z_lo z_hi* [ *dx dy* ] [ *rho* ],
-<<<<<<< HEAD
     where the optional items are controlled by options |-E| and |-D|, respectively.
-    Density contrasts can be given in kg/m^3 of g/cm^3. **Note**: If |-C| is used then
-=======
-    where the optional items are controlled by options **-E** and **-D**, respectively.
-    Density contrasts can be given in :math:`\mbox{kg/m}^3` of :math:`\mbox{g/cm}^3`. **Note**: If **-C** is used then
->>>>>>> e531f819
+    Density contrasts can be given in :math:`\mbox{kg/m}^3` of :math:`\mbox{g/cm}^3`. **Note**: If |-C| is used then
     no *table* will be read.
 
 .. _-I:
@@ -117,15 +112,9 @@
 .. _-D:
 
 **-D**\ *density*
-<<<<<<< HEAD
-    Sets a fixed density contrast that overrides any individual prism settings in the prisms file, in kg/m^3 of g/cm^3. Alternatively, give name of an input grid with spatially varying, vertically-averaged
+    Sets a fixed density contrast that overrides any individual prism settings in the prisms file, in :math:`\mbox{kg/m}^3` of :math:`\mbox{g/cm}^3`. Alternatively, give name of an input grid with spatially varying, vertically-averaged
     prism densities. This requires |-C| and the grid must be co-registered with the grid provided by |-S|
-    (or **L** and |-T|).
-=======
-    Sets a fixed density contrast that overrides any individual prism settings in the prisms file, in :math:`\mbox{kg/m}^3` of :math:`\mbox{g/cm}^3`. Alternatively, give name of an input grid with spatially varying, vertically-averaged
-    prism densities. This requires **-C** and the grid must be co-registered with the grid provided by **-S**
-    (or **L** and **-T**).
->>>>>>> e531f819
+    (or |-L| and |-T|).
 
 .. _-E:
 
