.. index:: ! gravprisms
.. include:: ../module_supplements_purpose.rst_

**********
gravprisms
**********

|gravprisms_purpose|

Synopsis
--------

.. include:: ../../common_SYN_OPTs.rst_

**gmt gravprisms** [ *table* ]
[ |-C|\ [**+q**][**+w**\ *file*][**+z**\ *dz*] ]
[ |-D|\ *density* ]
[ |-E|\ *dx*\ [/*dy*] ]
[ |-F|\ **f**\|\ **n**\ [*lat*]\|\ **v** ]
[ |-G|\ *outfile* ]
[ |-H|\ *H*/*rho_l*/*rho_h*\ [**+d**\ *densify*][**+p**\ *power*] ]
[ |SYN_OPT-I| ]
[ |-L|\ *base* ]
[ |-M|\ [**h**]\ [**z**] ]
[ |-N|\ *trackfile* ]
[ |SYN_OPT-R| ]
[ |-S|\ *shapegrid* ]
[ |-T|\ *top* ]
[ |SYN_OPT-V| ]
[ |-W|\ *avedens* ]
[ |-Z|\ *level*\|\ *obsgrid* ]
[ |SYN_OPT-bo| ]
[ |SYN_OPT-d| ]
[ |SYN_OPT-e| ]
[ |SYN_OPT-f| ]
[ |SYN_OPT-i| ]
[ |SYN_OPT-o| ]
[ |SYN_OPT-r| ]
[ |SYN_OPT-x| ]
[ |SYN_OPT--| ]

|No-spaces|

Description
-----------

**gravprisms** will compute the geopotential field over vertically oriented, rectangular prisms.
We either read the multi-segment *table* from file (or standard input), which may contain up to
7 columns: The first four are *x y z_low z_high*, i.e., the center *x, y* coordinates and the
vertical range of the prism from *z_low* to *z_high*, while the next two columns hold the dimensions
*dx dy* of each prism (see |-E| if all prisms have the same *x*- and *y*-dimensions).
Last column may contain individual prism densities (but will be overridden by fixed or variable density contrasts
if given via |-D|).  Alternatively, we can use |-C| to *create* the prisms needed to approximate
the entire feature (**-S**) or just the volume between two surfaces (one of which may be a constant)
that define a layer (set via |-L| and |-T|).  If a variable density model (**-H**) is selected
then each vertical prism will be broken into constant-density, stacked sub-prisms using a prescribed
vertical increment *dz*, otherwise single tall prisms are created with constant or spatially variable densities (**-D**).
We can compute anomalies on an equidistant grid (by specifying a new grid with
**-R** and |-I| or provide an observation grid with desired elevations) or at arbitrary
output points specified via |-N|.  Choose between free-air anomalies, vertical
gravity gradient anomalies, or geoid anomalies.  Options are available to control
axes units and direction.

.. figure:: /_images/GMT_seamount_prisms.*
   :width: 600 px
   :align: center

   Three density models modeled by prisms for a truncated Gaussian seamount via **-C**: (left) Constant
   density (**-D**), (middle) vertically-averaged density varying radially (**-D**), and
   (right) density varies with *r* and *z* (**-H**), requiring a stack of prisms.

Required Arguments
------------------

*table*
    The file describing the prisms with record format *x y z_lo z_hi* [ *dx dy* ] [ *rho* ],
    where the optional items are controlled by options |-E| and |-D|, respectively.
    Density contrasts can be given in :math:`\mbox{kg/m}^3` of :math:`\mbox{g/cm}^3`. **Note**: If |-C| is used then
    no *table* will be read.

.. _-I:

.. include:: ../../explain_-I.rst_

.. |Add_-R| replace:: |Add_-R_links|
.. include:: ../../explain_-R.rst_
    :start-after: **Syntax**
    :end-before: **Description**

Optional Arguments
------------------

.. _-C:

**-C**\ [**+q**][**+w**\ *file*][**+z**\ *dz*] ]
    Create prisms for the entire feature given by **-S**\ *height*, or just for the layer between the two surfaces
    specified via **-L**\ *base* and **-T**\ *top*. For layers, either *base* or *top* may be a constant rather
    than a grid.  If only *height* is given then we assume we will approximate the entire feature from *base* = 0
    to *height*.  If |-H| is used to compute variable density contrasts then we must split each prism into a stack
    of sub-prisms with individual densities; thus *dz* needs to be set for the heights of these sub-prisms (the first
    and last sub-prisms in the stack may have their heights adjusted to match the limits of the surfaces).  Without
    |-H| we only create a single uniform-density prism, but those prisms may have spatially varying densities via
    |-D|.  Append **+w**\ *file* to save the prisms to a table, and optionally use **+q** to quit execution once
    that file has been saved, i.e., no geopotential calculations will take place.

.. _-D:

**-D**\ *density*
    Sets a fixed density contrast that overrides any individual prism settings in the prisms file, in :math:`\mbox{kg/m}^3` of :math:`\mbox{g/cm}^3`. Alternatively, give name of an input grid with spatially varying, vertically-averaged
    prism densities. This requires |-C| and the grid must be co-registered with the grid provided by |-S|
    (or |-L| and |-T|).

.. _-E:

**-E**\ *dx*\ [/*dy*]
    If all prisms in *table* have constant x/y-dimensions then they can be set here.  In that case *table*
    must only contain the centers of each prism and the *z* range (and optionally *density*; see |-D|).
    If only *dx* is given then we set *dy = dx*. **Note**: For geographic coordinates the *dx* dimension
    is in geographic longitude increment and hence the physical width of the prism will decrease with latitude
    if *dx* stays numerically the same.

.. _-F:

**-F**\ **f**\|\ **n**\ [*lat*]\|\ **v**
    Specify desired gravitational field component.  Choose between **f** (free-air anomaly) [Default],
    **n** (geoid; optionally append average latitude for normal gravity reference value [Default is
    mid-grid (or mid-profile if |-N|)]) or **v** (vertical gravity gradient).

.. _-G:

**-G**\ *outfile*
    Specify the name of the output data (for grids, see :ref:`Grid File Formats
    <grd_inout_full>`). Required when an equidistant grid is implied for output.
    If |-N| is used then output is written to standard output unless |-G|
    specifies an output table name.

.. _-H:

**-H**\ *H*/*rho_l*/*rho_h*\ [**+d**\ *densify*][**+p**\ *power*]
    Set reference seamount parameters for an *ad-hoc* variable radial density function with depth. Give
    the low and high seamount densities in :math:`\mbox{kg/m}^3` or :math:`\mbox{g/cm}^3` and the fixed reference height *H* in meters.
    Use modifiers **+d** and **+p** to change the water-pressure-driven flank density increase over the
    full reference height [0] and the variable density profile exponent *power* [1, i.e., a linear change].
    Requires |-S| to know the full height of the seamount.
    See :doc:`grdseamount </supplements/potential/grdseamount>` for more details.

.. _-L:

**-L**\ *base*
    Give name of the base surface grid for a layer we wish to approximate with prisms, or give
    a constant *z*-level [0].

.. _-M:

**-M**\ [**h**]\ [**z**]
    Sets distance units used.  Append **h** to indicate that both horizontal distances are in km [m],
    and append **z** to indicate vertical distances are in km [m].  If selected, we will internally
    convert any affected distance provided by data input or command line options to meters. **Note**:
    Any output will retain the original units.

.. _-N:

**-N**\ *trackfile*
    Specifies individual (x, y[, z]) locations where we wish to compute the predicted value.
    When this option is used there are no grids involved and the output data records are written
    to standard output (see **-bo** for binary output). If |-Z| is not set then *trackfile* must
    have 3 columns and we take the *z* value as our observation level; otherwise s constant level must be
    set via |-Z|. **Note**: If |-G| is used to set an output file we will write the output table
    to that file instead of standard output.

.. _-S:

**-S**\ *height*
    Give name of grid with the full seamount heights, either for making prisms or as required by |-H|.

.. _-T:

**-T**\ *top*
    Give name of the top surface grid for a layer we wish to approximate with prisms, or give a
    constant *z*-level.

.. |Add_-V| replace:: |Add_-V_links|
.. include:: /explain_-V.rst_
    :start-after: **Syntax**
    :end-before: **Description**

.. _-W:

**-W**\ *avedens*
    Give name of an output grid with spatially varying, vertically-averaged prism densities created
    by |-C| and |-H|.

.. _-Z:

**-Z**\ *level*\|\ *obsgrid*
    Set observation level, either as a constant or variable by giving the name of a grid with observation
    levels.  If the latter is used then this grid determines the output grid region as well [0].

.. |Add_-bo| replace:: [Default is 2 output columns].
.. include:: ../../explain_-bo.rst_

.. |Add_-d| unicode:: 0x20 .. just an invisible code
.. include:: ../../explain_-d.rst_

.. |Add_-e| unicode:: 0x20 .. just an invisible code
.. include:: ../../explain_-e.rst_

|SYN_OPT-f|
    Geographic grids (i.e., dimensions of longitude, latitude) will be converted to
    km via a "Flat Earth" approximation using the current ellipsoidal parameters.

.. |Add_-h| replace:: Not used with binary data.
.. include:: ../../explain_-h.rst_

.. include:: ../../explain_-icols.rst_

.. include:: ../../explain_-ocols.rst_

.. |Add_nodereg| unicode:: 0x20 .. just an invisible code
.. include:: ../../explain_nodereg.rst_

.. include:: ../../explain_core.rst_

.. include:: ../../explain_colon.rst_

.. include:: ../../explain_help.rst_

.. include:: ../../explain_distunits.rst_


Examples
--------

We have prepared a set of 2828 prisms that represent a truncated Gaussian seamount of
height 6000 m, radius 30 km, with the base at z = 0 m, available in the remote file @prisms.txt.
A quick view of the 3-D model can be had via::

    gmt plot3d -R-30/30/-30/30/0/7000 -JX12c -JZ3c -Ggray -So1q+b @prisms.txt -B -Wfaint -p200/20 -pdf smt

To compute the free-air anomalies on a grid over the set of prisms given in @prisms.txt,
using 1700 :math:`\mbox{kg/m}^3` as a fixed density contrast, with horizontal distances in km and
vertical distances in meters, observed at 7000 m, try::

    gmt gravprisms -R-40/40/-40/40 -I1 -Mh -G3dgrav.nc @prisms.txt -D1700 -Ff -Z7000
    gmt grdimage 3dgrav.nc -B -pdf 3dgrav

To obtain the vertical gravity gradient anomaly along the track given in crossing.txt
for the same model, try::

    gmt math -T-30/30/0.1 T 0 MUL = crossing.txt
    gmt gravprisms -Ncrossing.txt -Mh @prisms.txt -D1700 -Fv -Z7000 > vgg_crossing.txt
    gmt plot vgg_crossing.txt -R-30/30/-50/400 -i0,3 -W1p -B -pdf vgg_crossing

Finally, redo the gravity calculation but now use the individual prism densities in the
prism file and restrict calculations to the same crossing profile, i.e.::

    gmt gravprisms -Ncrossing.txt -Mh @prisms.txt -Ff -Z7000 > faa_crossing.txt
    gmt plot faa_crossing.txt -R-30/30/0/350 -i0,3 -W1p -B -pdf faa_crossing

To build prisms using a variable density grid for an interface crossing the zero level
and obtain prisms with the negative of the given density contrast if below zero and the
positive density contrast if above zero, try::

<<<<<<< HEAD
.. include:: explain_geometry.rst_
=======
    gmt gravprisms -TFlexure_surf.grd -C+wprisms_var.txt+q -DVariable_drho.grd

Grids Straddling Zero Level
---------------------------

When creating prisms from grids via |-C|, a special case arises when a single surface (set via
|-L| or |-T|) straddles zero.  This may happen if the surface reflects flexure beneath a
load, which has in a negative moat flanked by positive bulges.  When such a *interface* grid
is detected we build prisms going from *z* to zero for negative *z* and from 0 to *z* for
positive *z*. As we flip below zero we also change the sign of the given density contrast.
You can override this behavior by specifying the opposite layer surface either by a constant
or another grid. E.g., if |-L| specifies the base surface you can eliminate prisms exceeding zero
via **-T**\ 0, and by interchanging the |-L| and |-T| arguments you can eliminate prisms below
zero.  **Note**: When two surfaces are implied we keep the given density contrast as given.
>>>>>>> c6237f56

Note on Precision
-----------------

The analytical expression for the geoid over a vertical prism (Nagy et al., 2000) is
fairly involved and contains 48 terms.  Due to various cancellations the end result
is more unstable than the simpler expressions for gravity and VGG.  Be aware that the
result may have less significant digits that you may expect.

References
----------

Grant, F. S. and West, G. F., 1965, *Interpretation Theory in Applied Geophysics*,
583 pp., McGraw-Hill.

Kim, S.-S., and P. Wessel, 2016, New analytic solutions for modeling vertical
gravity gradient anomalies, *Geochem. Geophys. Geosyst., 17*,
`https://doi.org/10.1002/2016GC006263 <https://doi.org/10.1002/2016GC006263>`_.

Nagy D., Papp G., Benedek J., 2000, The gravitational potential and its derivatives
for the prism, *J. Geod., 74*, 552–560,
`https://doi.org/10.1007/s001900000116 <https://doi.org/10.1007/s001900000116>`_.

See Also
--------

:doc:`gmt.conf </gmt.conf>`,
:doc:`gmt </gmt>`,
:doc:`grdmath </grdmath>`,
:doc:`gravfft </supplements/potential/gravfft>`,
:doc:`gmtgravmag3d </supplements/potential/gmtgravmag3d>`,
:doc:`grdgravmag3d </supplements/potential/grdgravmag3d>`,
:doc:`grdseamount </supplements/potential/grdseamount>`,
:doc:`talwani2d </supplements/potential/talwani2d>`,
:doc:`talwani3d </supplements/potential/talwani3d>`<|MERGE_RESOLUTION|>--- conflicted
+++ resolved
@@ -261,10 +261,9 @@
 and obtain prisms with the negative of the given density contrast if below zero and the
 positive density contrast if above zero, try::
 
-<<<<<<< HEAD
+    gmt gravprisms -TFlexure_surf.grd -C+wprisms_var.txt+q -DVariable_drho.grd
+
 .. include:: explain_geometry.rst_
-=======
-    gmt gravprisms -TFlexure_surf.grd -C+wprisms_var.txt+q -DVariable_drho.grd
 
 Grids Straddling Zero Level
 ---------------------------
@@ -278,7 +277,6 @@
 or another grid. E.g., if |-L| specifies the base surface you can eliminate prisms exceeding zero
 via **-T**\ 0, and by interchanging the |-L| and |-T| arguments you can eliminate prisms below
 zero.  **Note**: When two surfaces are implied we keep the given density contrast as given.
->>>>>>> c6237f56
 
 Note on Precision
 -----------------
