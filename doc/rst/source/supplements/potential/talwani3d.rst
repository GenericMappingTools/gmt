.. index:: ! talwani3d
.. include:: ../module_supplements_purpose.rst_

*********
talwani3d
*********

|talwani3d_purpose|

Synopsis
--------

.. include:: ../../common_SYN_OPTs.rst_

**gmt talwani3d** [ *table* ]
[ |-A| ]
[ |-D|\ *density* ] ]
[ |-F|\ **f**\|\ **n**\ [*lat*]\|\ **v** ]
[ |-G|\ *outfile* ]
[ |SYN_OPT-I| ]
[ |-M|\ [**h**]\ [**v**] ]
[ |-N|\ *trackfile* ]
[ |SYN_OPT-R| ]
[ |-Z|\ *level*\|\ *obsgrid* ]
[ |SYN_OPT-V| ]
[ |SYN_OPT-bo| ]
[ |SYN_OPT-d| ]
[ |SYN_OPT-e| ]
[ |SYN_OPT-f| ]
[ |SYN_OPT-i| ]
[ |SYN_OPT-o| ]
[ |SYN_OPT-r| ]
[ |SYN_OPT-x| ]
[ |SYN_OPT--| ]

|No-spaces|

Description
-----------

**talwani3d** will read the multi-segment *table* from file (or standard input).
This file contains horizontal contours of a 3-D body at different *z*-levels, with one contour
per segment.  Each segment header must contain the parameters *zlevel density*, which
states the *z* level of the contour and the density of this slice (optionally, individual slice
densities may be overridden by a fixed density contrast given via |-D|).
We can compute anomalies on an equidistant grid (by specifying a new grid with
**-R** and |-I| or provide an observation grid with desired elevations) or at arbitrary
output points specified via |-N|.  Choose between free-air anomalies, vertical
gravity gradient anomalies, or geoid anomalies.  Options are available to control
axes units and direction.


Required Arguments
------------------

*table*
    The file describing the horizontal contours of the bodies.  Contours will be
    automatically closed if not already closed, and repeated vertices will be eliminated.
    The segment header for each slice will be examined for the pair *zlevel density*, i.e.,
<<<<<<< HEAD
    the depth level of the slice and a density contrast in kg/m^3 or g/cm^3; see |-D|
=======
    the depth level of the slice and a density contrast in :math:`\mbox{kg/m}^3` or :math:`\mbox{g/cm}^3`; see **-D**
>>>>>>> e531f819
    for overriding this value.

.. _-I:

.. include:: ../../explain_-I.rst_

.. |Add_-R| replace:: |Add_-R_links|
.. include:: ../../explain_-R.rst_
    :start-after: **Syntax**
    :end-before: **Description**

Optional Arguments
------------------

.. _-A:

**-A**
    The *z*-axis should be positive upwards [Default is down].

.. _-D:

**-D**\ *density*
    Sets a fixed density contrast that overrides any individual slice settings in the model file, in :math:`\mbox{kg/m}^3` or :math:`\mbox{g/cm}^3`.

.. _-F:

**-F**\ **f**\|\ **n**\ [*lat*]\|\ **v**
    Specify desired gravitational field component.  Choose between **f** (free-air anomaly) [Default],
    **n** (geoid; optionally append average latitude for normal gravity reference value [Default is
    mid-grid (or mid-profile if |-N|)]) or **v** (vertical gravity gradient).

.. _-G:

**-G**\ *outfile*
    Specify the name of the output data (for grids, see :ref:`Grid File Formats
    <grd_inout_full>`). Required when an equidistant grid is implied for output.
    If |-N| is used then output is written to standard output unless |-G| specifies an output file.

.. _-M:

**-M**\ [**h**]\ [**v**]
    Sets distance units used.  Append **h** to indicate that both horizontal distances are in km [m],
    and append **z** to indicate vertical distances are in km [m].

.. _-N:

**-N**\ *trackfile*
    Specifies individual (x, y[, z]) locations where we wish to compute the predicted value.  When this option
    is used there are no grids and the output data records are written to standard output (see **-bo** for binary output).
    If *trackfile* has 3 columns we take the *z* value as our observation level; this level may be overridden via |-Z|.

.. |Add_-V| replace:: |Add_-V_links|
.. include:: /explain_-V.rst_
    :start-after: **Syntax**
    :end-before: **Description**

.. _-Z:

**-Z**\ *level*\|\ *obsgrid*
    Set observation level, either as a constant or variable by giving the name of a grid with observation
    levels.  If the latter is used then this grid determines the output grid region as well [0].

.. |Add_-bo| replace:: [Default is 2 output columns].
.. include:: ../../explain_-bo.rst_

.. |Add_-d| unicode:: 0x20 .. just an invisible code
.. include:: ../../explain_-d.rst_

.. |Add_-e| unicode:: 0x20 .. just an invisible code
.. include:: ../../explain_-e.rst_

|SYN_OPT-f|
    Geographic grids (i.e., dimensions of longitude, latitude) will be converted to
    km via a "Flat Earth" approximation using the current ellipsoidal parameters.

.. |Add_-h| replace:: Not used with binary data.
.. include:: ../../explain_-h.rst_

.. include:: ../../explain_-icols.rst_

.. include:: ../../explain_-ocols.rst_

.. |Add_nodereg| unicode:: 0x20 .. just an invisible code
.. include:: ../../explain_nodereg.rst_

.. include:: ../../explain_core.rst_

.. include:: ../../explain_colon.rst_

.. include:: ../../explain_help.rst_

.. include:: ../../explain_distunits.rst_


Examples
--------

To compute the free-air anomalies on a grid over a 3-D body that has been contoured
and saved to body3d.txt, using 1700 :math:`\mbox{kg/m}^3` as the fixed density contrast, with
horizontal distances in km and vertical distances in meters, try

::

    gmt talwani3d -R-200/200/-200/200 -I2 -Mh -G3dgrav.nc body3d.txt -D1700 -Ff

To obtain the vertical gravity gradient anomaly along the track in crossing.txt
for the same model, try

::

    gmt talwani3d -Ncrossing.txt -Mh body3d.txt -D1700 -Fv > vgg_crossing.txt


Finally, the geoid anomaly along the same track in crossing.txt
for the same model (at 30S) is written to n_crossing.txt by

::

    gmt talwani3d -Ncrossing.txt -Mh body3d.txt -D1700 -Fn-30 -Gn_crossing.txt


References
----------

Kim, S.-S., and P. Wessel, 2016, New analytic solutions for modeling vertical
gravity gradient anomalies, *Geochem. Geophys. Geosyst., 17*,
`https://doi.org/10.1002/2016GC006263 <https://doi.org/10.1002/2016GC006263>`_.

Talwani, M., and M. Ewing, 1960, Rapid computation of gravitational attraction of
three-dimensional bodies of arbitrary shape, *Geophysics, 25*, 203-225.

See Also
--------

:doc:`gmt.conf </gmt.conf>`, :doc:`gmt </gmt>`,
:doc:`grdmath </grdmath>`, :doc:`gravfft </supplements/potential/gravfft>`,
:doc:`gmtgravmag3d </supplements/potential/gmtgravmag3d>`,
:doc:`grdgravmag3d </supplements/potential/grdgravmag3d>`,
:doc:`talwani2d </supplements/potential/talwani2d>`<|MERGE_RESOLUTION|>--- conflicted
+++ resolved
@@ -57,11 +57,7 @@
     The file describing the horizontal contours of the bodies.  Contours will be
     automatically closed if not already closed, and repeated vertices will be eliminated.
     The segment header for each slice will be examined for the pair *zlevel density*, i.e.,
-<<<<<<< HEAD
-    the depth level of the slice and a density contrast in kg/m^3 or g/cm^3; see |-D|
-=======
-    the depth level of the slice and a density contrast in :math:`\mbox{kg/m}^3` or :math:`\mbox{g/cm}^3`; see **-D**
->>>>>>> e531f819
+    the depth level of the slice and a density contrast in :math:`\mbox{kg/m}^3` or :math:`\mbox{g/cm}^3`; see |-D|
     for overriding this value.
 
 .. _-I:
