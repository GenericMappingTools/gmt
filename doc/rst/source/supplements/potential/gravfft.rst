.. index:: ! gravfft

*******
gravfft
*******

.. only:: not man

    gravfft - Compute gravitational attraction of 3-D surfaces in the wavenumber (or frequency) domain

Synopsis
--------

.. include:: ../../common_SYN_OPTs.rst_

**gravfft** *ingrid* [ *ingrid2* ] **-G**\ *outfile*
[ **-C**\ *n/wavelength/mean\_depth/tbw* ] [ **-A**\ *z\_offset* ] [ **-D**\ *density* ]
[ **-E**\ *n\_terms* ] [ **-F**\ [**f**\ \|\ **g**\ \|\ **v**\ \|\ **n**\ \|\ **e**] ] [ **-I**\ **w**\ \|\ **b**\ \|\ **c**\ \|\ **t** \|\ **k** ]
**-N**\ [**f**\ \|\ **q**\ \|\ **s**\ \|\ *nx/ny*][**+a**\ \|\ **d**\ \|\ **h** \|\ **l**][**+e**\ \|\ **n**\ \|\ **m**][**+t**\ *width*][**+w**\ [*suffix*]][\ **+z**\ [**p**]]
<<<<<<< HEAD
[ **-Q** ] [ **-T**\ <te/rl/rm/rw>[/ri>][+m] ]
=======
[ **-Q** ] [ **-T**\ *te/rl/rm/rw*[**+m**] ]
>>>>>>> a3340070
[ |SYN_OPT-V| ]
[ **-Z**\ *zm*[/*zl*] ]
[ **-fg** ]

|No-spaces|

Description
-----------

**gravfft** can be used into two main modes. First one computes the
gravity/geoid response of a bathymetry file. It will take the 2-D
forward FFT of a bathymetry grid and compute it's gravity/geoid response
using full Parker's method applied to the chosen model. The available
models are the "loading from top", or elastic plate model, and the
"loading from below" which accounts for the plate's response to a
sub-surface load (appropriate for hot spot modeling - if you believe
them). In both cases, the model parameters are set with **-T** and
**-Z** options. Second mode computes the admittance or coherence between
two grids. The output is the average in the radial direction.
Optionally, the model admittance may also be calculated. The horizontal
dimensions of the grdfiles are assumed to be in meters. Geographical
grids may be used by specifying the **-fg** option that scales degrees
to meters. If you have grids with dimensions in km, you could change
this to meters using :doc:`grdedit </grdedit>` or scale the output with
:doc:`grdmath </grdmath>`.
Given the number of choices this program offers, is difficult to state
what are options and what are required arguments. It depends on what you
are doing.

Required Arguments
------------------

*ingrid*
    2-D binary grid file to be operated on. (See GRID FILE FORMATS below).
    For cross-spectral operations, also give the second grid file *ingrd2*.
**-G**\ *outfile*
    Specify the name of the output grid file or the 1-D spectrum table
    (see **-E**). (See GRID FILE FORMATS below).

Optional Arguments
------------------

**-C**\ *n/wavelength/mean\_depth/tbw*
    Compute only the theoretical admittance curves of the selected model
    and exit. *n* and *wavelength* are used to compute (n \* wavelength)
    the total profile length in meters. *mean\_depth* is the mean water
    depth. Append dataflags (one or two) of *tbw* in any order. *t* =
    use "from top" model, *b* = use "from below" model. Optionally
    specify *w* to write wavelength instead of frequency.
**-D**\ *density*
    Sets density contrast across surface. Used, for example, to compute
    the gravity attraction of the water layer that can later be combined
    with the free-air anomaly to get the Bouguer anomaly. In this case
    do not use **-T**. It also implicitly sets **-N+h**.
**-E**\ *n\_terms*
    Number of terms used in Parker expansion (limit is 10, otherwise
    terms depending on n will blow out the program) [Default = 3]
**-F**\ [**f**\ \|\ **g**\ \|\ **v**\ \|\ **n**\ \|\ **e**]
    Specify desired geopotential field: compute geoid rather than gravity

       **f** = Free-air anomalies (mGal) [Default].

       **g** = Geoid anomalies (m).

       **v** = Vertical Gravity Gradient (VGG; 1 Eovtos = 0.1 mGal/km).

       **e** = East deflections of the vertical (micro-radian).

       **n** = North deflections of the vertical (micro-radian).

**-I**\ **w**\ \|\ **b**\ \|\ **c**\ \|\ **t** \|\ **k**
    Use *ingrd2* and <topo_grd> to estimate admittance\|coherence and
    write it to stdout (**-G** ignored if set). This grid should contain
    gravity or geoid for the same region of <topo_grd>. Default
    computes admittance. Output contains 3 or 4 columns. Frequency
    (wavelength), admittance (coherence) one sigma error bar and,
    optionally, a theoretical admittance. Append dataflags (one to
    three) from **w**\ \|\ **b**\ \|\ **c**\ \|\ **t**.
    **w** writes wavelength instead of wavenumber, **k**
    selects km for wavelength unit [m], **c** computes coherence instead of
    admittance, **b** writes a forth column with "loading from below"
    theoretical admittance, and **t** writes a forth column with "elastic
    plate" theoretical admittance.

.. include:: ../../explain_fft.rst_

**-Q**
    Writes out a grid with the flexural topography (with z positive up)
    whose average was set by **-Z**\ *zm* and model parameters by **-T**
    (and output by **-G**). That is the "gravimetric Moho". **-Q**
    implicitly sets **-N+h**
**-S**
    Computes predicted gravity or geoid grid due to a subplate load
    produced by the current bathymetry and the theoretical model. The
    necessary parameters are set within **-T** and **-Z** options. The
    number of powers in Parker expansion is restricted to 1.
    See an example further down.
<<<<<<< HEAD
**-T**\ *<te/rl/rm/rw[/ri]>[+m]*
=======
**-T**\ *te/rl/rm/rw*[**+m**]
>>>>>>> a3340070
    Compute the isostatic compensation from the topography load (input grid file) on
    an elastic plate of thickness *te*. Also append densities for load, mantle, and
    water in SI units. Give average mantle depth via **-Z**. If the elastic thickness
    is > 1e10 it will be interpreted as the flexural rigidity (by default it is
    computed from *te* and Young modulus). Optionally, append *+m* to write a grid
    with the Moho's geopotential effect (see **-F**) from model selected by **-T**. 
    If *te* = 0 then the Airy response is returned. **-T+m** implicitly sets **-N+h**
<<<<<<< HEAD
    Note: If the optional *ri* infill density is specified and not equal to load density
    then we must approximate the flexural response; see notes for details.
**-Z**\ *<zm>[/<zl>]*
=======
**-Z**\ *zm*[/*zl*]
>>>>>>> a3340070
    Moho [and swell] average compensation depths. For the "load from
    top" model you only have to provide *zm*, but for the "loading from
    below" don't forget *zl*.

.. |Add_-V| unicode:: 0x20 .. just an invisible code
.. include:: ../../explain_-V.rst_

**-fg**
   Geographic grids (dimensions of longitude, latitude) will be converted to
   meters via a "Flat Earth" approximation using the current ellipsoid parameters.

.. include:: ../../explain_help.rst_

.. include:: ../../explain_grd_inout.rst_

Grid Distance Units
-------------------

If the grid does not have meter as the horizontal unit, append **+u**\ *unit*
to the input file name to convert from the specified unit to meter.  If your
grid is geographic, convert distances to meters by supplying **-fg** instead.

Considerations
--------------

netCDF COARDS grids will automatically be recognized as geographic. For
other grids geographical grids were you want to convert degrees into
meters, select **-fg**. If the data are close to either pole, you should
consider projecting the grid file onto a rectangular coordinate system
using :doc:`grdproject </grdproject>`.

Plate Flexure
-------------

The FFT solution to elastic plate flexure requires the infill density to equal
the load density.  This is typically only true directly beneath the load; beyond the load
the infill tends to be lower-density sediments or even water (or air).  Wessel [2001]
proposed an approximation that allows for the specification of an infill density
different from the load density while still allowing for an FFT solution. Basically,
the plate flexure is solved for using the infill density as the effective load density but
the amplitudes are adjusted by a factor *A* = sqrt ((rm - ri)/(rm - rl)), which is
the theoretical difference in amplitude due to a point load using the two different
load densities.  The approximation is very good but breaks down for large
loads on weak plates, a fairy uncommon situation.

Examples
--------

To compute the effect of the water layer above the bat.grd bathymetry
using 2700 and 1035 for the densities of crust and water and writing the
result on water_g.grd (computing up to the fourth power of bathymetry
in Parker expansion):

   ::

    gmt gravfft bat.grd -D1665 -Gwater_g.grd -E4

Now subtract it to your free-air anomaly faa.grd and you will get the
Bouguer anomaly. You may wonder why we are subtracting and not adding.
After all the Bouger anomaly pretends to correct the mass deficiency
presented by the water layer, so we should add because water is less
dense than the rocks below. The answer relyies on the way gravity
effects are computed by the Parker's method and practical aspects of
using the FFT.

   ::

    gmt grdmath faa.grd water_g.grd SUB = bouguer.grd

Want an MBA anomaly? Well compute the crust mantle contribution and add
it to the sea-bottom anomaly. Assuming a 6 km thick crust of density
2700 and a mantle with 3300 density we could repeat the command used to
compute the water layer anomaly, using 600 (3300 - 2700) as the density
contrast. But we now have a problem because we need to know the mean
moho depth. That is when **-A** option comes in hand. Notice that we
didn't need to do that before because mean water depth was computed
directly from data. (notice also the negative sign of the argument to
**-A**, remember z positive up):

   ::

    gmt gravfft bat.grd -D600 -Gmoho_g.grd -A-6000

Now, subtract it to the sea-bottom anomaly to obtain the MBA anomaly. That is:

   ::

    gmt grdmath water_g.grd moho_g.grd SUB = mba.grd

To compute the Moho gravity effect of an elastic plate bat.grd with Te =
7 km, density of 2700, over a mantle of density 3300, at an averge depth
of 9 km

   ::

    gmt gravfft bat.grd -Gelastic.grd -T7000/2700/3300/1035+m -Z9000

If you add now the sea-bottom and Moho's effects, you will get the full
gravity response of your isostatic model. We will use here only the
first term in Parker expansion.

   ::

    gmt gravfft bat.grd -D1665 -Gwater_g.grd -E1
    gmt gravfft bat.grd -Gelastic.grd -T7000/2700/3300/1035+m -Z9000 -E1
    gmt grdmath water_g.grd elastic.grd ADD = model.grd

The same result can be obtained directly by the next command. However,
PAY ATTENTION to the following. I don't yet know if it's because of a
bug or due to some limitation, but the fact is that the following and
the previous commands only give the same result if **-E**\ 1 is used.
For higher powers of bathymetry in Parker expansion,
only the above example seams to give the correct result.

   ::

    gmt gravfft bat.grd -Gmodel.grd -T7000/2700/3300/1035 -Z9000 -E1

And what would be the geoid anomaly produced by a load at 50 km depth,
below the a region whose bathymetry is given by bat.grd, a Moho at 9 km
depth and the same densities as before?

   ::

    gmt gravfft topo.grd -Gswell_geoid.grd -T7000/2700/3300/1035 -Fg -Z9000/50000 -S -E1

To compute the admittance between the topo.grd bathymetry and faa.grd
free-air anomaly grid using the elastic plate model of a crust of 6 km
mean thickness with 10 km efective elastic thickness in a region of 3 km
mean water depth:

   ::

    gmt gravfft topo.grd faa.grd -It -T10000/2700/3300/1035 -Z9000

To compute the admittance between the topo.grd bathymetry and geoid.grd
geoid grid with the "loading from below" (LFB) model with the same as
above and sub-surface load at 40 km, but assuming now the grids are in
geographic and we want wavelengths instead of frequency:

   ::

    gmt gravfft topo.grd geoid.grd -Ibw -T10000/2700/3300/1035 -Z9000/40000 -fg

To compute the gravity theoretical admittance of a LFB along a 1000 km
long profile using the same parameters as above

   ::

    gmt gravfft -C400/5000/3000/b -T10000/2700/3300/1035 -Z9000/40000

References
----------

Luis, J.F. and M.C. Neves. 2006, The isostatic compensation of the
Azores Plateau: a 3D admittance and coherence analysis. J. Geotermal
Vulc. Res. Volume 156, Issues 1-2, Pages 10-22,
`http://dx.doi.org/10.1016/j.jvolgeores.2006.03.010 <http://dx.doi.org/10.1016/j.jvolgeores.2006.03.010>`_
Wessel. P., 2001, Global distribution of seamounts inferred from gridded Geosat/ERS-1 altimetry,
J. Geophys. Res., 106(B9), 19,431-19,441,
`http://dx.doi.org/10.1029/2000JB000083 <http://dx.doi.org/110.1029/2000JB000083>`_

See Also
--------

:doc:`gmt </gmt>`, :doc:`grdfft </grdfft>`,
:doc:`grdmath </grdmath>`, :doc:`grdproject </grdproject>`<|MERGE_RESOLUTION|>--- conflicted
+++ resolved
@@ -17,11 +17,7 @@
 [ **-C**\ *n/wavelength/mean\_depth/tbw* ] [ **-A**\ *z\_offset* ] [ **-D**\ *density* ]
 [ **-E**\ *n\_terms* ] [ **-F**\ [**f**\ \|\ **g**\ \|\ **v**\ \|\ **n**\ \|\ **e**] ] [ **-I**\ **w**\ \|\ **b**\ \|\ **c**\ \|\ **t** \|\ **k** ]
 **-N**\ [**f**\ \|\ **q**\ \|\ **s**\ \|\ *nx/ny*][**+a**\ \|\ **d**\ \|\ **h** \|\ **l**][**+e**\ \|\ **n**\ \|\ **m**][**+t**\ *width*][**+w**\ [*suffix*]][\ **+z**\ [**p**]]
-<<<<<<< HEAD
-[ **-Q** ] [ **-T**\ <te/rl/rm/rw>[/ri>][+m] ]
-=======
 [ **-Q** ] [ **-T**\ *te/rl/rm/rw*[**+m**] ]
->>>>>>> a3340070
 [ |SYN_OPT-V| ]
 [ **-Z**\ *zm*[/*zl*] ]
 [ **-fg** ]
@@ -119,11 +115,7 @@
     necessary parameters are set within **-T** and **-Z** options. The
     number of powers in Parker expansion is restricted to 1.
     See an example further down.
-<<<<<<< HEAD
-**-T**\ *<te/rl/rm/rw[/ri]>[+m]*
-=======
 **-T**\ *te/rl/rm/rw*[**+m**]
->>>>>>> a3340070
     Compute the isostatic compensation from the topography load (input grid file) on
     an elastic plate of thickness *te*. Also append densities for load, mantle, and
     water in SI units. Give average mantle depth via **-Z**. If the elastic thickness
@@ -131,13 +123,7 @@
     computed from *te* and Young modulus). Optionally, append *+m* to write a grid
     with the Moho's geopotential effect (see **-F**) from model selected by **-T**. 
     If *te* = 0 then the Airy response is returned. **-T+m** implicitly sets **-N+h**
-<<<<<<< HEAD
-    Note: If the optional *ri* infill density is specified and not equal to load density
-    then we must approximate the flexural response; see notes for details.
-**-Z**\ *<zm>[/<zl>]*
-=======
 **-Z**\ *zm*[/*zl*]
->>>>>>> a3340070
     Moho [and swell] average compensation depths. For the "load from
     top" model you only have to provide *zm*, but for the "loading from
     below" don't forget *zl*.
