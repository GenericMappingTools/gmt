--- conflicted
+++ resolved
@@ -52,11 +52,7 @@
     One or more ASCII files describing cross-sectional polygons of one or more bodies.  Polygons
     will be automatically closed if not already closed, and repeated vertices will
     be eliminated.  The segment header for each body will be examined for a density
-<<<<<<< HEAD
-    parameter in kg/m^3 or g/cm^3; see |-D| for overriding this value.  If no *table* is
-=======
-    parameter in :math:`\mbox{kg/m}^3` or :math:`\mbox{g/cm}^3`; see **-D** for overriding this value.  If no *table* is
->>>>>>> e531f819
+    parameter in :math:`\mbox{kg/m}^3` or :math:`\mbox{g/cm}^3`; see |-D| for overriding this value.  If no *table* is
     given then we read standard input.
 
 Optional Arguments
