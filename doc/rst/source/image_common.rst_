--- conflicted
+++ resolved
@@ -77,19 +77,12 @@
 .. _-G:
 
 **-G**\ [*color*\ ][**+b**\ \|\ **+f**\ \|\ **+t**]
-<<<<<<< HEAD
-    Change some pixels to given <color> depending on selected modifier (repeatable).
-    Append +b for replacing background and +f for foreground color (1-bit images only).
-    If no color was given we make those pixels transparent [Default is black and white].
-    Append +t to indicate the given <color> should be made transparent [no transparency].
-=======
     Change certain pixel values to another color or make them transparent.
     For 1-bit images you can specify an alternate *color* for the background (**+b**)
     or the foreground (**+f**) pixels, or give no color to make those pixels
     transparent.  Alternatively, for color images you can select a single *color*
     that should be made transparent instead  (**+t**).
->>>>>>> 296d3b97
-
+    
 .. _-I:
 
 **-I**
