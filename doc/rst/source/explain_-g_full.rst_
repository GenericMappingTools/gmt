--- conflicted
+++ resolved
@@ -1,10 +1,6 @@
 .. _-g_full:
 
-<<<<<<< HEAD
-**-g**\ [**a**]\ **x**\|\ **y**\|\ **d**\|\ **X**\|\ **Y**\|\ **D**\|[*col*]\ **z**\ *gap*[**+n**\|\ **p**]
-=======
 **-g**\ [**a**]\ **x**\|\ **y**\|\ **d**\|\ **X**\|\ **Y**\|\ **D**\|[*col*]\ **z**\ *gap*\ [**+n**\|\ **p**]
->>>>>>> d0b6a72f
     Examine the spacing between consecutive data points in order to
     impose breaks in the line. Append **x**\|\ **X** or
     **y**\|\ **Y** to define a gap when there is a large enough change
