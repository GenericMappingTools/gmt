.. index:: ! surface
.. include:: module_core_purpose.rst_

*******
surface
*******

|surface_purpose|

Synopsis
--------

.. include:: common_SYN_OPTs.rst_

**gmt surface** [ *table* ] |-G|\ *outputfile.nc*
|SYN_OPT-I|
|SYN_OPT-R|
[ |-A|\ *aspect_ratio*\ \|\ **m** ]
[ |-C|\ *convergence_limit*\ [%] ]
<<<<<<< HEAD
[ |-J|\ *parameters* ]
=======
[ |-D|\ *breakline_file*]
>>>>>>> b0231d88
[ |-L|\ **l**\ *lower* ] [ **-Lu**\ *upper* ]
[ |-M|\ *max_radius*\ [**u**] ]
[ |-N|\ *max_iterations* ]
[ |-Q| ]
[ |-S|\ *search_radius*\ [**m**\ \|\ **s**] ]
[ |-T|\ [**i**\ \|\ **b**]\ *tension_factor* ]
[ |SYN_OPT-V| ]
[ |-Z|\ *over-relaxation_factor* ]
[ |SYN_OPT-a| ]
[ |SYN_OPT-bi| ]
[ |SYN_OPT-di| ]
[ |SYN_OPT-e| ]
[ |SYN_OPT-f| ]
[ |SYN_OPT-h| ]
[ |SYN_OPT-i| ]
[ |SYN_OPT-r| ]
[ |SYN_OPT-:| ]
[ |SYN_OPT--| ]

|No-spaces|

Description
-----------

**surface** reads randomly-spaced (x,y,z) triples from standard input
[or *table*] and produces a binary grid file of gridded values z(x,y) by
solving:

   (1 - T) \* L (L (z)) + T \* L (z) = 0

where T is a tension factor between 0 and 1, and L indicates the
Laplacian operator. T = 0 gives the "minimum curvature" solution which
is equivalent to SuperMISP and the ISM packages. Minimum curvature can
cause undesired oscillations and false local maxima or minima (See Smith
and Wessel, 1990), and you may wish to use T > 0 to suppress these
effects. Experience suggests T ~ 0.25 usually looks good for potential
field data and T should be larger (T ~ 0.35) for steep topography data.
T = 1 gives a harmonic surface (no maxima or minima are possible except
at control data points). It is recommended that the user pre-process the
data with :doc:`blockmean`, :doc:`blockmedian`, or :doc:`blockmode` to avoid
spatial aliasing and eliminate redundant data. You may impose lower
and/or upper bounds on the solution. These may be entered in the form of
a fixed value, a grid with values, or simply be the minimum/maximum
input data values. Natural boundary conditions are applied at the edges,
except for geographic data with 360-degree range where we apply periodic
boundary conditions in the longitude direction.

Required Arguments
------------------

.. _-G:

**-G**\ *outputfile.nc*
    Output file name. Output is a binary 2-D *.nc* file. Note that the
    smallest grid dimension must be at least 4. 

.. _-I:

.. include:: explain_-I.rst_

.. _-R:

.. |Add_-R| unicode:: 0x20 .. just an invisible code
.. include:: explain_-R.rst_

Optional Arguments
------------------

.. |Add_intables| unicode:: 0x20 .. just an invisible code
.. include:: explain_intables.rst_

.. _-A:

**-A**\ *aspect_ratio*\ \|\ **m**
    Aspect ratio. If desired, grid anisotropy can be added to the
    equations. Enter *aspect_ratio*, where dy = dx / *aspect_ratio*
    relates the grid dimensions. For geographic data, you may use
    **-Am** to set the aspect ratio to the cosine of the mean latitude
    [Default = 1 assumes isotropic grid.]

.. _-C:

**-C**\ *convergence_limit*\ [%]
    Convergence limit. Iteration is assumed to have converged when the
    maximum absolute change in any grid value is less than
    *convergence_limit*. (Units same as data z units). Alternatively,
    give limit in percentage of rms deviation by appending %.  [Default is
    scaled to 1e-4 of the root-mean-square deviation of the data
    from a best-fit (least-squares) plane.].
    This is the final convergence limit at the desired grid spacing; for
    intermediate (coarser) grids the effective convergence limit is divided
    by the grid spacing multiplier.

<<<<<<< HEAD
.. _-J:

**-J**\ *parameters*

.. |Add_-J| replace::
    Select the data map projection. This projection is only used to add a referencing info
    to the grid formats that support it. E.g. netCDF, GeoTIFF, and others supported by GDAL.
.. include:: explain_-J.rst_

=======
.. _-D:

**-D**\ *breakline*\
    Use xyz data in the <breakline> file as a 'soft breakline'. A 'soft breakline'
    is a line whose vertices will be used to constrain the nearest grid nodes without
    any further interpolation. A coastline or a lake shore are good examples of
    'soft breaklines'. Multi-segments files are accepted.
>>>>>>> b0231d88

.. _-L:

**-Ll**\ *lower* and **-Lu**\ *upper*
    Impose limits on the output solution. **l**\ *lower* sets the lower
    bound. *lower* can be the name of a grid file with lower bound
    values, a fixed value, **d** to set to minimum input value, or **u**
    for unconstrained [Default]. **u**\ *upper* sets the upper bound and
    can be the name of a grid file with upper bound values, a fixed
    value, **d** to set to maximum input value, or **u** for
    unconstrained [Default]. Grid files used to set the limits may
    contain NaNs. In the presence of NaNs, the limit of a node masked
    with NaN is unconstrained.

.. _-M:

**-M**\ *max_radius*\ [**u**]
    After solving for the surface, apply a mask so that nodes farther
    than *max_radius* away from a data constraint is set to NaN [no masking].
    Append a distance unit (see UNITS) if needed.
    One can also select the nodes to mask by using the **-M**\ *n_cells*\ **c** form.
    Here *n_cells* means the number of cells around the node controlled by a data point. As an example
    **-M0c** means that only the cell where point lies is filled, **-M1c** keeps one cell
    beyond that (i.e. makes a 3x3 neighborhood), and so on.

.. _-N:

**-N**\ *max_iterations*
    Number of iterations. Iteration will cease when *convergence_limit*
    is reached or when number of iterations reaches *max_iterations*.
    This is the final iteration limit at the desired grid spacing; for
    intermediate (coarser) grids the effective iteration limit is scaled
    by the grid spacing multiplier [Default is 500].

.. _-Q:

**-Q**
    Suggest grid dimensions which have a highly composite greatest
    common factor. This allows surface to use several intermediate steps
    in the solution, yielding faster run times and better results. The
    sizes suggested by **-Q** can be achieved by altering **-R** and/or
    **-I**. You can recover the **-R** and **-I** you want later by
    using :doc:`grdsample` or :doc:`grdcut` on the output of **surface**.

.. _-S:

**-S**\ *search_radius*\ [**m**\ \|\ **s**]
    Search radius. Enter *search\_radius* in same units as x,y data;
    append **m** to indicate arc minutes or **s** for arc seconds. This
    is used to initialize the grid before the first iteration; it is not
    worth the time unless the grid lattice is prime and cannot have
    regional stages. [Default = 0.0 and no search is made.]

.. _-T:

**-T**\ [**i**\ \|\ **b**]\ *tension_factor*
    Tension factor[s]. These must be between 0 and 1. Tension may be
    used in the interior solution (above equation, where it suppresses
    spurious oscillations) and in the boundary conditions (where it
    tends to flatten the solution approaching the edges). Using zero for
    both values results in a minimum curvature surface with free edges,
    i.e., a natural bicubic spline. Use **-Ti**\ *tension_factor*
    to set interior tension, and **-Tb**\ *tension_factor* to set
    boundary tension. If you do not prepend **i** or **b**, both will be
    set to the same value. [Default = 0 for both gives minimum curvature
    solution.] 

.. _-V:

.. |Add_-V| replace:: 
    **-V3** will report the convergence after each iteration; 
    **-V** will report only after each regional grid is converged.
.. include:: explain_-V.rst_

.. _-Z:

**-Z**\ *over-relaxation_factor*
    Over-relaxation factor. This parameter is used to accelerate the
    convergence; it is a number between 1 and 2. A value of 1 iterates
    the equations exactly, and will always assure stable convergence.
    Larger values overestimate the incremental changes during
    convergence, and will reach a solution more rapidly but may become
    unstable. If you use a large value for this factor, it is a good
    idea to monitor each iteration with the **-Vl** option. [Default =
    1.4 converges quickly and is almost always stable.] 

.. include:: explain_-aspatial.rst_

.. |Add_-bi| replace:: [Default is 3 input columns]. 
.. include:: explain_-bi.rst_

.. |Add_-di| unicode:: 0x20 .. just an invisible code
.. include:: explain_-di.rst_

.. |Add_-e| unicode:: 0x20 .. just an invisible code
.. include:: explain_-e.rst_

.. |Add_-f| unicode:: 0x20 .. just an invisible code
.. include:: explain_-f.rst_

.. |Add_-h| replace:: Not used with binary data.
.. include:: explain_-h.rst_
    
.. include:: explain_-icols.rst_

.. |Add_nodereg| unicode:: 0x20 .. just an invisible code
.. include:: explain_nodereg.rst_

.. include:: explain_colon.rst_

.. include:: explain_help.rst_

.. include:: explain_float.rst_


Examples
--------

.. include:: explain_example.rst_

To grid 5 by 5 minute gravity block means from the ASCII data in
hawaii_5x5.xyg, using a *tension_factor* = 0.25, a
*convergence_limit* = 0.1 milligal, writing the result to a file called
hawaii_grd.nc, and monitoring each iteration, try:

   ::

    gmt surface hawaii_5x5.xyg -R198/208/18/25 -I5m -Ghawaii_grd.nc -T0.25 -C0.1 -Vl

Gridding Geographic Data: Boundary Conditions
---------------------------------------------

The surface finite difference algorithm is Cartesian at heart, hence the *ad hoc*
option to change the aspect ratio for a suitable mean latitude (**-A**). When
geographic data are supplied and the output grid has a 360 degree longitude range we will
impose periodic boundary conditions in longitude.  However, no equivalent geographic
boundary condition can be applied at the poles since the finite difference solution
will not be valid there (actual spacing between the nodes at the poles is zero).
If you attempt this type of gridding you will be severely warned but the calculations
will continue.  Because the result is a geographic grid, the GMT i/o machinery will
interfere and detect inconsistencies at the pole points and replace all values along
a pole with their mean value.  This will introduce further distortion into the
grid near the poles.  We recommend you instead consider spherical gridding for global
data sets; see :doc:`greenspline` (for modest data sets) or :doc:`sphinterpolate`.

Gridding Geographic Data: Setting Increments
--------------------------------------------

Specifying grid increments in distance units (meters, km, etc.) for geographic (lon, lat)
grids triggers a conversion from the given increment to the equivalent increment in degrees.
This is done differently for longitude and latitude and also depends on chosen ellipsoid,
but ultimately is a great-circle approximation. For latitude we divide your *y*-increment
with the number of you chosen unit per degree latitude, while for longitude we divide your
*x*-increment by the number of such units per degree along the mid-parallel in your region. The
resulting degree increments may therefore not exactly match the increments you entered explicitly.
Hence, there may be rounding off in ways you don't want and cannot easily control, resulting in prime grid
dimensions. You can handle the situation via **-Q** but with the never-ending decimals in some
increments that is still a challenge.  Another approach is to *not* grid geographic data
using length units as increments, due to the above conversion. It may be cleaner to specify
grid intervals in spherical degrees, minutes or seconds. That way you can control the grid
dimensions directly and avoid the round-off. Alternatively, if your region is far from Equator
and your are concerned about the difference in longitude and latitude increments in degrees
you could project all data to a local projection (e.g., UTM) to yield units of meters, and then
grid the projected data using meters as the final grid increment. Either approach avoids
"ugly" increments like 0.161697s and will let you specify intervals that are easily divisible
into the range. If increment choice is dictated by a need for a desired increment in meters
then the projection route will yield better results.

Bugs
----

**surface** will complain when more than one data point is found for any
node and suggest that you run :doc:`blockmean`, :doc:`blockmedian`, or
:doc:`blockmode` first. If you did run these decimators and still get this
message it usually means that your grid spacing is so small that you
need more decimals in the output format used. You may
specify more decimal places by editing the parameter
**FORMAT_FLOAT_OUT** in your :doc:`gmt.conf` file prior to running
the decimators or choose binary input and/or output using single or
double precision storage.

Note that only gridline registration is possible with **surface**. If
you need a pixel-registered grid you can resample a gridline registered
grid using :doc:`grdsample` **-T**.

See Also
--------

:doc:`blockmean`,
:doc:`blockmedian`,
:doc:`blockmode`,
:doc:`gmt`,
:doc:`grdcut`,
:doc:`grdsample`,
:doc:`greenspline`,
:doc:`nearneighbor`,
:doc:`triangulate`,
:doc:`sphinterpolate`

References
----------

Smith, W. H. F, and P. Wessel, 1990, Gridding with continuous curvature
splines in tension, *Geophysics*, 55, 293-305.<|MERGE_RESOLUTION|>--- conflicted
+++ resolved
@@ -17,11 +17,8 @@
 |SYN_OPT-R|
 [ |-A|\ *aspect_ratio*\ \|\ **m** ]
 [ |-C|\ *convergence_limit*\ [%] ]
-<<<<<<< HEAD
 [ |-J|\ *parameters* ]
-=======
 [ |-D|\ *breakline_file*]
->>>>>>> b0231d88
 [ |-L|\ **l**\ *lower* ] [ **-Lu**\ *upper* ]
 [ |-M|\ *max_radius*\ [**u**] ]
 [ |-N|\ *max_iterations* ]
@@ -115,7 +112,6 @@
     intermediate (coarser) grids the effective convergence limit is divided
     by the grid spacing multiplier.
 
-<<<<<<< HEAD
 .. _-J:
 
 **-J**\ *parameters*
@@ -125,7 +121,6 @@
     to the grid formats that support it. E.g. netCDF, GeoTIFF, and others supported by GDAL.
 .. include:: explain_-J.rst_
 
-=======
 .. _-D:
 
 **-D**\ *breakline*\
@@ -133,7 +128,6 @@
     is a line whose vertices will be used to constrain the nearest grid nodes without
     any further interpolation. A coastline or a lake shore are good examples of
     'soft breaklines'. Multi-segments files are accepted.
->>>>>>> b0231d88
 
 .. _-L:
 
