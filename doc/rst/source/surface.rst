.. index:: ! surface
.. include:: module_core_purpose.rst_

*******
surface
*******

|surface_purpose|

Synopsis
--------

.. include:: common_SYN_OPTs.rst_

**gmt surface** [ *table* ] |-G|\ *outgrid*
|SYN_OPT-I|
|SYN_OPT-R|
[ |-A|\ *aspect_ratio*\|\ **m** ]
[ |-C|\ *convergence_limit*\ [%] ]
[ |-J|\ *parameters* ]
[ |-D|\ *breakline_file*\ [**+z**\ [*level*]] ]
[ |-L|\ **l**\ *lower* ] [ |-L|\ **u**\ *upper* ]
[ |-M|\ *max_radius* ]
[ |-N|\ *max_iterations* ]
[ |-Q|\ **r** ]
[ |-S|\ *search_radius*\ [**m**\|\ **s**] ]
[ |-T|\ [**b**\|\ **i**]\ *tension_factor* ]
[ |SYN_OPT-V| ]
[ |-W|\ [*logfile*] ]
[ |-Z|\ *over-relaxation_factor* ]
[ |SYN_OPT-a| ]
[ |SYN_OPT-bi| ]
[ |SYN_OPT-di| ]
[ |SYN_OPT-e| ]
[ |SYN_OPT-f| ]
[ |SYN_OPT-h| ]
[ |SYN_OPT-i| ]
[ |SYN_OPT-qi| ]
[ |SYN_OPT-r| ]
[ |SYN_OPT-w| ]
[ |SYN_OPT-:| ]
[ |SYN_OPT--| ]

|No-spaces|

Description
-----------

**surface** reads randomly-spaced (x,y,z) triples from standard input
[or *table*] and produces a binary file of gridded values z(x,y) by
solving the differential equation (away from data points)

.. math::

    (1 - t) \nabla ^2(z) + t \nabla (z) = 0,

where *t* is a tension factor between 0 and 1, and :math:`\nabla` indicates the
Laplacian operator. Here, *t* = 0 gives the "minimum curvature" solution.
Minimum curvature can cause undesired oscillations and false local maxima or minima
(See Smith and Wessel, 1990), and you may wish to use *t* > 0 to suppress these
effects. Experience suggests *t* ~ 0.25 usually looks good for potential
field data and *t* should be larger (*t* ~ 0.35) for steep topography data.
*t* = 1 gives a harmonic surface (no maxima or minima are possible except
at control data points). It is recommended that the user preprocess the
data with :doc:`blockmean`, :doc:`blockmedian`, or :doc:`blockmode` to avoid
spatial aliasing and eliminate redundant data. You may impose lower
and/or upper bounds on the solution. These may be entered in the form of
a fixed value, a grid with values, or simply be the minimum/maximum
input data values. Natural boundary conditions are applied at the edges,
except for geographic data with 360-degree range where we apply periodic
boundary conditions in the longitude direction.

Required Arguments
------------------

.. |Add_intables| unicode:: 0x20 .. just an invisible code
.. include:: explain_intables.rst_

.. _-G:

.. |Add_outgrid| replace:: Give the name of the output grid file. Note that the
    smallest grid dimension must be at least 4.
.. include:: /explain_grd_inout.rst_
    :start-after: outgrid-syntax-begins
    :end-before: outgrid-syntax-ends

.. _-I:

.. include:: explain_-I.rst_

.. |Add_-R| replace:: |Add_-R_links|
.. include:: explain_-R.rst_
    :start-after: **Syntax**
    :end-before: **Description**

Optional Arguments
------------------

.. _-A:

**-A**\ *aspect_ratio*\|\ **m**
    Aspect ratio. If desired, grid anisotropy can be added to the
    equations. Enter *aspect_ratio*, where dy = dx / *aspect_ratio*
    relates the grid dimensions. For geographic data, you may use
    **-Am** to set the aspect ratio to the cosine of the mean latitude
    [Default = 1 assumes isotropic grid.]

.. _-C:

**-C**\ *convergence_limit*\ [%]
    Convergence limit. Iteration is assumed to have converged when the
    maximum absolute change in any grid value is less than
    *convergence_limit*. (Units same as data z units). Alternatively,
    give limit in percentage of rms deviation by appending %.  [Default is
    scaled to :math:`10^{-4}` of the root-mean-square deviation of the data
    from a best-fit (least-squares) plane.].
    This is the final convergence limit at the desired grid spacing; for
    intermediate (coarser) grids the effective convergence limit is divided
    by the grid spacing multiplier.

.. |Add_-J| replace::
    Select the data map projection. This projection is only used to add a referencing info
    to the grid formats that support it. E.g., netCDF, GeoTIFF, and others supported by GDAL.
.. include:: explain_-J.rst_
    :start-after: **Syntax**
    :end-before: **Description**

.. _-D:

**-D**\ *breakline*\ [**+z**\ [*level*]]
    Use *x, y, z* data in the *breakline* file as a 'soft breakline'. A 'soft breakline'
    is a line whose vertices will be used to constrain the nearest grid nodes without
    any further interpolation. A coastline or a lake shore are good examples of
    'soft breaklines'. Multi-segments files are accepted.  If your lines do not have
    *z*-values or you wish to override those with a constant z-value, then append
    **+z**\ *level* to the filename. If no value is given then we default to 0.

.. _-L:

**-Ll**\ *lower* and **-Lu**\ *upper*
    Impose limits on the output solution. Directive **l**\ *lower* sets the lower
    bound. *lower* can be the name of a grid file with lower bound
    values, a fixed value, **d** to set to minimum input value, or **u**
    for unconstrained [Default]. Directive **u**\ *upper* sets the upper bound and
    can be the name of a grid file with upper bound values, a fixed
    value, **d** to set to maximum input value, or **u** for
    unconstrained [Default]. Grid files used to set the limits may
    contain NaNs. In the presence of NaNs, the limit of a node masked
    with NaN is unconstrained. **Note**: Grids given via **-L** must be compatible
    with the desired output domain and increments.

.. _-M:

**-M**\ *max_radius*
    After solving for the surface, apply a mask so that nodes farther
    than *max_radius* away from a data constraint are set to NaN [no masking].
    Append a distance unit (see `Units`_) if needed.
    One can also select the nodes to mask by using the **-M**\ *n_cells*\ **c** form.
    Here *n_cells* means the number of cells around the node controlled by a data point. As an example
    **-M0c** means that only the cell where the point lies is filled, **-M1c** keeps one cell
    beyond that (i.e. makes a 3x3 square neighborhood), and so on.

.. _-N:

**-N**\ *max_iterations*
    Number of iterations. Iteration will cease when *convergence_limit*
    is reached or when number of iterations reaches *max_iterations*.
    This is the final iteration limit at the desired grid spacing; for
    intermediate (coarser) grids the effective iteration limit is scaled
    by the grid spacing multiplier [Default is 500].

.. _-Q:

**-Q**
    Suggest grid dimensions which have a highly composite greatest
    common factor. This allows surface to use several intermediate steps
    in the solution, yielding faster run times and better results. The
    sizes suggested by |-Q| can be achieved by altering |-R| and/or
    |-I|. You can recover the |-R| and |-I| you want later by
    using :doc:`grdsample` or :doc:`grdcut` on the output of **surface**.
    Alternatively, append **r** to have **surface** use the specified
    **-R** setting exactly as given in the calculations [Default will
    seek a slightly larger region that allows for more intermediate
    steps to ensure better convergence].

.. _-S:

**-S**\ *search_radius*\ [**m**\|\ **s**]
    Search radius. Enter *search\_radius* in same units as x,y data;
    append **m** to indicate arc minutes or **s** for arc seconds. This
    is used to initialize the grid before the first iteration; it is not
    worth the time unless the grid lattice is prime and cannot have
    regional stages. [Default = 0.0 and no search is made.]

.. _-T:

**-T**\ [**b**\|\ **i**]\ *tension_factor*
    Tension factor[s]. These must be between 0 and 1. Tension may be
    used in the interior solution (above equation, where it suppresses
    spurious oscillations) and in the boundary conditions (where it
    tends to flatten the solution approaching the edges). Using zero for
    both values results in a minimum curvature surface with free edges,
    i.e., a natural bicubic spline. Use **-Ti**\ *tension_factor*
    to set interior tension, and **-Tb**\ *tension_factor* to set
    boundary tension. If you do not prepend **i** or **b**, both will be
    set to the same value. [Default = 0 for both gives minimum curvature
    solution.]

.. |Add_-V| replace::
    **-V3** will report the convergence after each iteration;
    |-V| will report only after each regional grid is converged. |Add_-V_links|
.. include:: explain_-V.rst_
    :start-after: **Syntax**
    :end-before: **Description**

.. _-W:

**-W**\ [*logfile*]
    Write convergence information to *logfile* [Default is *surface_log.txt*].

.. _-Z:

**-Z**\ *over-relaxation_factor*
    Over-relaxation factor. This parameter is used to accelerate the
    convergence; it is a number between 1 and 2. A value of 1 iterates
    the equations exactly, and will always assure stable convergence.
    Larger values overestimate the incremental changes during
    convergence, and will reach a solution more rapidly but may become
    unstable. If you use a large value for this factor, it is a good
    idea to monitor each iteration with the **-Vi** option. [Default =
    1.4 converges quickly and is almost always stable.]

.. include:: explain_-aspatial.rst_

.. |Add_-bi| replace:: [Default is 3 input columns].
.. include:: explain_-bi.rst_

.. |Add_-di| unicode:: 0x20 .. just an invisible code
.. include:: explain_-di.rst_

.. |Add_-e| unicode:: 0x20 .. just an invisible code
.. include:: explain_-e.rst_

.. |Add_-f| unicode:: 0x20 .. just an invisible code
.. include:: explain_-f.rst_

.. |Add_-h| replace:: Not used with binary data.
.. include:: explain_-h.rst_

.. include:: explain_-icols.rst_

.. include:: explain_-qi.rst_

.. |Add_nodereg| unicode:: 0x20 .. just an invisible code
.. include:: explain_nodereg.rst_

.. include:: explain_-w.rst_

.. include:: explain_colon.rst_

.. include:: explain_help.rst_

.. include:: explain_float.rst_

.. include:: explain_distunits.rst_


Examples
--------

.. include:: explain_example.rst_

To grid 5 by 5 minute gravity block means from the ASCII data in
hawaii_5x5.xyg, using a *tension_factor* = 0.25, a
*convergence_limit* = 0.1 mGal, writing the result to a file called
hawaii_grd.nc, and monitoring each iteration, try:

   ::

    gmt surface hawaii_5x5.xyg -R198/208/18/25 -I5m -Ghawaii_grd.nc -T0.25 -C0.1 -Vi

Notes
-----

While the region specified by **-R** determines your final output grid, internally
we may use a slightly larger region that will allow for more intermediate grids
(i.e., more common factors between *n_columns - 1* and *n_rows - 1*). This
should allow for better convergence in the final solution.

Gridding Geographic Data: Boundary Conditions
---------------------------------------------

The surface finite difference algorithm is Cartesian at heart, hence the *ad hoc*
option to change the aspect ratio for a suitable mean latitude (|-A|). When
geographic data are supplied and the output grid has a 360 degree longitude range we will
impose periodic boundary conditions in longitude.  However, no equivalent geographic
boundary condition can be applied at the poles since the finite difference solution
will not be valid there (actual spacing between the nodes at the poles is zero).
If you attempt this type of gridding you will be severely warned but the calculations
will continue.  Because the result is a geographic grid, the GMT i/o machinery will
interfere and detect inconsistencies at the pole points and replace all values along
a pole with their mean value.  This will introduce further distortion into the
grid near the poles.  We recommend you instead consider spherical gridding for global
data sets; see :doc:`greenspline` (for modest data sets) or :doc:`sphinterpolate`, or
project your data using a stereographic projection and grid the projected Cartesian data.

Gridding Geographic Data: Setting Increments
--------------------------------------------

Specifying grid increments in distance units (meters, km, etc.) for geographic (lon, lat)
grids triggers a conversion from the given increment to the equivalent increment in degrees.
This is done differently for longitude and latitude and also depends on chosen ellipsoid,
but ultimately is a great-circle approximation. For latitude we divide your *y*-increment
with the number of you chosen unit per degree latitude, while for longitude we divide your
*x*-increment by the number of such units per degree along the mid-parallel in your region. The
resulting degree increments may therefore not exactly match the increments you entered explicitly.
<<<<<<< HEAD
Another approach is to *not* grid geographic data
=======
Hence, there may be rounding off in ways you don't want and cannot easily control, resulting in prime grid
dimensions. You can handle the situation via |-Q| but with the never-ending decimals in some
increments that is still a challenge.  Another approach is to *not* grid geographic data
>>>>>>> fab9a096
using length units as increments, due to the above conversion. It may be cleaner to specify
grid intervals in spherical degrees, minutes or seconds. That way you can control the grid
dimensions directly and avoid the round-off. Alternatively, if your region is far from Equator
and your are concerned about the difference in longitude and latitude increments in degrees
you could project all data to a local projection (e.g., UTM) to yield units of meters, and then
grid the projected data using meters as the final grid increment. Either approach avoids
"ugly" increments like 0.161697s and will let you specify intervals that are easily divisible
into the range. If increment choice is dictated by a need for a desired increment in meters
then the projection route will yield better results.

Bugs
----

**surface** will complain when more than one data point is found for any
node and suggest that you run :doc:`blockmean`, :doc:`blockmedian`, or
:doc:`blockmode` first. If you did run these decimators and still get this
message it usually means that your grid spacing is so small that you
need more decimals in the output format used. You may
specify more decimal places by editing the parameter
:term:`FORMAT_FLOAT_OUT` in your :doc:`gmt.conf` file prior to running
the decimators or choose binary input and/or output using single or
double precision storage.

<<<<<<< HEAD
=======
Note that only gridline registration is possible with **surface**. If
you need a pixel-registered grid you can resample a gridline registered
grid using :doc:`grdsample` |-T|.

>>>>>>> fab9a096
See Also
--------

:doc:`blockmean`,
:doc:`blockmedian`,
:doc:`blockmode`,
:doc:`gmt`,
:doc:`grdcut`,
:doc:`grdsample`,
:doc:`greenspline`,
:doc:`nearneighbor`,
:doc:`triangulate`,
:doc:`sphinterpolate`

References
----------

Smith, W. H. F, and P. Wessel, 1990, Gridding with continuous curvature
splines in tension, *Geophysics*, 55, 293-305, https://doi.org/10.1190/1.1442837.
<|MERGE_RESOLUTION|>--- conflicted
+++ resolved
@@ -314,13 +314,9 @@
 with the number of you chosen unit per degree latitude, while for longitude we divide your
 *x*-increment by the number of such units per degree along the mid-parallel in your region. The
 resulting degree increments may therefore not exactly match the increments you entered explicitly.
-<<<<<<< HEAD
-Another approach is to *not* grid geographic data
-=======
 Hence, there may be rounding off in ways you don't want and cannot easily control, resulting in prime grid
 dimensions. You can handle the situation via |-Q| but with the never-ending decimals in some
 increments that is still a challenge.  Another approach is to *not* grid geographic data
->>>>>>> fab9a096
 using length units as increments, due to the above conversion. It may be cleaner to specify
 grid intervals in spherical degrees, minutes or seconds. That way you can control the grid
 dimensions directly and avoid the round-off. Alternatively, if your region is far from Equator
@@ -344,13 +340,6 @@
 the decimators or choose binary input and/or output using single or
 double precision storage.
 
-<<<<<<< HEAD
-=======
-Note that only gridline registration is possible with **surface**. If
-you need a pixel-registered grid you can resample a gridline registered
-grid using :doc:`grdsample` |-T|.
-
->>>>>>> fab9a096
 See Also
 --------
 
