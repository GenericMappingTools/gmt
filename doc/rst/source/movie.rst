.. index:: ! movie

*****
movie
*****

.. only:: not man

    Create animation sequences and movies

Synopsis
--------

.. include:: common_SYN_OPTs.rst_

**gmt movie** *mainscript*
|-C|\ *canvas*
|-N|\ *prefix*
|-T|\ *frames*\ \|\ *timefile*\ [**+p**\ *width*]\ [**+s**\ *first*]\ [**+w**]
[ |-A|\ [**+l**\ [*n*]]\ [**+s**\ *stride*] ] 
[ |-D|\ *displayrate*
[ |-F|\ *format*\ [**+o**\ *options*\ ]]
[ |-G|\ *fill*\ ]
[ |-H|\ *factor*\ ]
[ |-I|\ *includefile* ]
[ |-L|\ *labelinfo* ]
[ |-M|\ [*frame*],[*format*] ]
[ |-Q|\ [**s**] ]
[ **Sb**\ *backgroundscript* ]
[ **Sf**\ *foregroundscript* ]
[ |SYN_OPT-V| ]
[ |-Z| ]
[ |-W|\ *workdir* ]
[ |SYN_OPT-x| ]
[ |SYN_OPT--| ]

|No-spaces|

Description
-----------

The **movie** module can generate GMT animation sequences using a single-plot script
that is repeated for all frames, with some variation using specific frame variables.  The 
module simplifies (and hides) most of the steps normally needed to set up a full-blown
animation job.  Instead, the user can focus on composing the main frame plot and let the
parallel execution of frames and assembly of images into a movie take place in the background.
Individual frames are converted from PostScript plots to lossless PNG images and optionally
assembled into an animation (this step requires external tools that must be present in
your path; see Technical Details below).

Required Arguments
------------------

*mainscript*
    Name of a stand-alone GMT modern script that makes the frame-dependent plot.  The
    script may access frame variables, such as frame number and others, and may be
    written using the Bourne shell (.sh), the Bourne again shell (.bash), the csh (.csh)
    or DOS batch language (.bat).  The script language is inferred from the file extension
    and we build hidden movie scripts using the same language.  Parameters that can be accessed
    are discussed below.

.. _-C:

**-C**\ *papersize*
    Specify the canvas size used when composing the movie frames. You can choose from a
    set of known preset formats or you can set a custom layout.  The named 16:9 ratio
    formats have a canvas dimension of 24 x 13.5 cm *or* 9.6 x 5.4 inch and are
    (with pixel dimensions given in parenthesis):
    **4320p** (7680 x 4320), **2160p** (3840 x 2160), **1080p** (1920 x 1080), **720p** (1280 x 720),
    **540p** (960 x 540), **480p** (854 x 480), **360p** (640 x 360), and **240p** (426 x 240).
    We also accept **8k** to mean **4320p**, **4k** or **uhd** to mean **2160p** and **hd** to mean **1080p**.
    The recognized 4:3 ratio formats have a canvas dimension of 24 x 18 cm *or* 9.6 x 7.2 inch
    and are (with pixel dimensions given in parenthesis):
    **uxga** (1600 x 1200), **sxga+** (1400 x 1050), **xga** (1024 x 768),
    **svga** (800 x 600), and **dvd** (640 x 480).
    Note: Your :ref:`PROJ_LENGTH_UNIT <PROJ_LENGTH_UNIT>` setting determines if movie sets
    you up to work with the SI or US canvas dimensions.  Instead of a named format you can
    request a custom format directly by giving *width*\ [*unit*]\ x\ *height*\ [*unit*]\ x\ *dpu*,
    where *dpu* is the dots-per-unit pixel density.

.. _-N:

**-N**\ *prefix*
    Determines the name of a sub-directory with frame images as well as the final movie file.
    Note: If the subdirectory exist then we exit immediately.  You are therefore required to remove any
    old directory by that name first.  This is done to prevent the accidental loss of valuable data.

.. _-T:

**-T**\ *frames*\ \|\ *timefile*\ [**+p**\ *width*]\ [**+s**\ *first*]\ [**+w**]
    Either specify how many image frames to make or supply a file with a set of parameters,
    one record per frame (i.e., row).  The values in the columns will be available to the
    *mainscript* as named variables **MOVIE_COL0**, **MOVIE_COL1**, etc., while any trailing text
    can be accessed via the variable **MOVIE_TEXT**.  Append **+w** to also split the trailing
    string into individual words that can be accessed via **MOVIE_WORD0**, **MOVIE_WORD1**, etc. The number of records equals
    the number of frames. Note that the *background* script is allowed to create the *timefile*,
    hence we check of its existence both before and after the background script has run.  Normally,
    the frame numbering starts at 0; you can change this by appending a different starting frame
    number via **+s**\ *first*.  Note: All frames are still included; this modifier only affects
    the numbering of the given frames.  Finally, **+p** can be used to set the tag *width* of the format
    used in naming frames.  For instance, name_000010.png has a tag width of 6.  By default, this
    is automatically set but if you are splitting large jobs across several computers then you
    will want to have the same tag width for all names [automatic].


Optional Arguments
------------------

.. _-A:

**-A**\ [**+l**\ [*n*]]\ [**+s**\ *stride*]
    Build an animated GIF file.  You may specify if the movie should play more than once (i.e., loop)
    via **+l** and if so append how many times to repeat [infinite].  If a video product is also
    selected (**-F**) then you can limit the frames being used to make the GIF file.  Append **+s**\ *stride*
    to only use every *stride* frame, with *stride* being one of a fixed set of strides: 2, 5, 10,
    20, 50, 100, 200, and 500.

.. _-D:

**-D**\ *displayrate*
    Set the display frame rate in frames per seconds for the final animation [24].

.. _-F:

**-F**\ *format* [**+o**\ *options*\ ]
    Set the format of the final video product.  Repeatable.  Choose either **mp4** (MPEG-4 movie) or
    **webm** (WebM movie).  You may optionally add additional ffmpeg encoding settings for this format
    via the **+o** modifier (in quotes if more than one word). If **none** is chosen then no PNGs will
    be created at all; this requires **-M**.

.. _-G:

**-G**\ *fill*
    Set the canvas color or fill before plotting commences [none].

.. _-H:

**-H**\ *factor*
    Given the finite dots-per-unit used to rasterize PostScript frames to PNGs, the quantizing of features
    to discrete pixel will lead to rounding.  Some of this is mitigated by the anti-aliasing settings.  However,
    changes from frame to frame is outside the control of the individual frame rasterization and we
    find that, in particular, moving text may appear jittery when seen in the final animation.  You can mitigate
    this effect by selecting a scale *factor* that, in effect, temporarily increases the effective dots-per-unit
    by *factor*, rasterizes the frame, then downsamples the image by the same factor at the end.  The larger
    the *factor*, the smoother the transitions.  Because processing time increases with *factor* we suggest you
    try values in the 2-5 range.  Note that images can also suffer from quantizing when the original data have
    much higher resolution than your final frame pixel dimensions.  The **-H** option may then be used to smooth the
    result to avoid aliasing [no downsampling].

.. _-I:

**-I**\ *includefile*
    Insert the contents of *includefile* into the movie_init.sh script that is accessed by all movie scripts.
    This mechanism is used to add information (typically constant variable assignments) that the *mainscript*
    and any optional **-S** scripts rely on.

.. _-L:

**-L**\ *labelinfo*

    Automatic labeling of individual frames.  Repeatable.  Places the chosen label at the frame perimeter:
    **e** selects the elapsed time in seconds as the label; append **+s**\ *scale* to set the length
    in seconds of each frame [Default is 1/*framerate*],
    **f** selects the running frame number as the label, **c**\ *col* uses the value in column
<<<<<<< HEAD
    number *col* of *timefile* as label (first column is 1), while **t**\ *col* uses word number
    *col* from the trailing text in *timefile* (requires **-T**\ ...\ **+w**).  Note: If you use **-Lc**
    with an absolute time column, then the format of the timestamp will depend on the two default settings
    :ref:`FORMAT_DATE_MAP <FORMAT_DATE_MAP>` and :ref:`FORMAT_CLOCK_MAP <FORMAT_CLOCK_MAP>`.  By default,
    both *date* and *time* are displayed (with a space between); set one of the settings to "-" to skip that component.
=======
    number *col* of *timefile* as label (first column is 0), while **t**\ *col* uses word number
    *col* from the trailing text in *timefile* (requires **-T**\ ...\ **+w**; first word is 0).
>>>>>>> 1c46af97
    The label font is controlled via :ref:`FONT_TAG <FONT_TAG>`.
    Append **+c**\ *dx*\ [/*dy*] for the clearance between label and bounding box; only
    used if **+g** or **+p** are set.  Append units **c**\ \|\ **i**\ \|\ **p** or % of the font size [15%].
    Append **+f** to use a specific *font* [:ref:`FONT_TAG <FONT_TAG>`].
    Append **+g** to fill the label bounding box with *fill* color [no fill].
    Use **+j**\ *refpoint* to specify where the label should be plotted [TL].
    Append **+o**\ *dx*\ [/*dy*] to offset label in direction implied by *justify*. Append units
    **c**\ \|\ **i**\ \|\ **p** or % of the font size [20% of font size].
    Append **+p** to draw the outline of the bounding box using selected *pen* [no outline].
    Append **+t** to provide a *format* statement to be used with the label item selected [no special formatting].
    If **-Lt** is used then the format statement must contain a %s-like format, else it may have an integer (%d)
    or floating point  (%e, %f, %g) format specification.

.. _-M:

**-M**\ [*frame*],[*format*]
    In addition to making the animation sequence, select a single frame for a cover page.  This frame will
    be written to the current directory with name *prefix.format*, where *format* can one of the
    graphics extensions from the allowable graphics :ref:`formats <tbl-formats>` [pdf].

.. _-Q:

**-Q**\ [**s**]
    Debugging: Leave all files and directories we create behind for inspection.  Alternatively, append **s** to
    only build the movie scripts but not perform any execution.  One exception involves the optional
    background script derived from **-Sb** which is always executed since it may produce data needed when
    building the movie scripts.

.. _-Sb:

**-Sb**\ *backgroundscript*
    The optional GMT modern mode *backgroundscript* (written in the same scripting language as *mainscript*) can be
    used for one or two purposes: (1) It may create files (such as *timefile*) that will be needed by *mainscript*
    to make the movie, and (2) It may make a static background plot that should form the background for all frames.
    If a plot is generated the script must make sure it uses the same positioning (i.e., **-X -Y**) as the main script
    so that the layered plot will stack correctly (unless you actually want a different offset).

.. _-Sf:

**-Sf**\ *foregroundscript*
    The optional GMT modern mode *foregroundscript* (written in the same scripting language as *mainscript*) can be
    used to make a static foreground plot that should be overlain on all frames.  Make sure the script uses the same
    positioning (i.e., **-X -Y**) as the main script so that the layers will stack correctly.

.. _movie-V:

.. |Add_-V| unicode:: 0x20 .. just an invisible code
.. include:: explain_-V.rst_

.. _-W:

**-W**\ *workdir*
    In addition to the current directory, the *prefix* directory, and any directories specified via the
    GMT defaults setting :ref:`DIR_DATA <DIR_DATA>`, add *workdir* as a place to scan for data files needed by the scripts.

.. _-Z:

**-Z**
    Erase the entire *prefix* directory after assembling the final movie [Default leaves directory with all images;
    the script files, parameter files, and layer PostScript files are all removed (but see **-Q**)].

.. _-cores:

**-x**\ [[-]\ *n*]
    Limit the number of cores used when making the individual frames.
    By default we try to use all available cores.  Append *n* to only use *n* cores
    (if too large it will be truncated to the maximum cores available).  Finally,
    give a negative *n* to select (all - *n*) cores (or at least 1 if *n* equals or exceeds all).

.. include:: explain_help.rst_

Parameters
----------

Several parameters are automatically assigned and can be used when composing *mainscript* and the optional
*backgroundscript* and *foregroundscript* scripts. There are two sets of parameters: Those that are constants
and those that change with the frame number.  The constants are accessible by all the scripts:
**MOVIE_WIDTH**\ : The width of the canvas,
**MOVIE_HEIGHT**\ : The height of the canvas,
**MOVIE_DPU**\ : The current dots-per-unit,
**MOVIE_RATE**\ : The current number of frames per second,
**MOVIE_NFRAMES**\ : The total number of frames.
Also, if **-I** was used then any static parameters listed there will be available to all the scripts as well.
In addition, the *mainscript* also has access to parameters that vary with the frame counter:
**MOVIE_FRAME**\ : The current frame number (an integer),
**MOVIE_TAG**\ : The formatted frame number (a string, e.g., 000136), and
**MOVIE_NAME**\ : The name prefix for the current frame (i.e., *prefix*\ _\ **MOVIE_TAG**),
Furthermore, if a *timefile* was given then variables **MOVIE_COL0**\ , **MOVIE_COL1**\ , etc. are
also set, yielding one variable per column in *timefile*.  If *timefile* has trailing text then that text can
be accessed via the variable **MOVIE_TEXT**, and if word-splitting was requested in **-T** with the **+w** modifier then
the trailing text is also split into individual word parameters **MOVIE_WORD0**\ , **MOVIE_WORD1**\ , etc.

Data Files
----------

The movie scripts will be able to find any files present in the starting directory when **movie** was initiated,
as well as any new files produced by *mainscript* or the optional scripts set via **-S**.
No path specification is needed to access these files.  Other files may
require full paths unless their directories were already included in the :ref:`DIR_DATA <DIR_DATA>` setting
or specified via **-W**.

Your Canvas
-----------

As you can see from **-C**, unless you specified a custom format you are given a canvas size that is either 24 x 13.5 cm (16:9)
or 24 x 18 cm (4:3).  If your :ref:`PROJ_LENGTH_UNIT <PROJ_LENGTH_UNIT>` setting is inch then the custom canvas sizes are just
slightly (1.6%) larger than the corresponding SI sizes (9.6 x 5.4" or 9.6 x 7.2"); this has no effect on the size of the movie
frames but allow us to use good sizes that work well with the dpu chosen.  You should compose your plots using
the given canvas size, and movie will make proper conversions of the canvas to image pixel dimensions. It is your responsibility
to use **-X -Y** to allow for suitable margins and any positioning of items on the canvas.  To minimize processing time it is
recommended that any static part of the movie be considered either a static background (to be made once by *backgroundscript*) and/or
a static foreground (to be made once by *foregroundscript*); **movie** will then assemble these layers per frame.  Also, any computation of
static data files to be used in the loop over frames can be produced by *backgroundscript*.  Any data or variables that depend on the
frame number must be computed or set by *mainscript* or provided via the parameters as discussed above.

Technical Details
-----------------

The **movie** module creates several hidden script files that are used in
the generation of the images (here we have left the file extension off since it depends on the
scripting language used): *movie_init* (initializes variables related to canvas size and dots-per-unit,
and includes the contents of the optional *includefile*), *movie_preflight* (optional since it derives
from **-Sb** and computes needed data files and possibly a background layer), *movie_postflight*
(optional since it derives from **-Sf** and builds a foreground layer), *movie_frame* (accepts a frame counter
argument and builds the frame image), and *movie_cleanup* (removes temporary files at the end of the
run). For each frame there is a separate *movie_params_######* script that provides frame-specific
variables (e.g., frame number and anything given via **-T**).  The pre- and post-flight scripts have
access to the information in *movie_init* while the frame script in addition has access to the frame-
specific parameter file.  Using the **-Q** option will just produce these scripts which you can then examine.

The conversion of PNG frames to an animated GIF (**-F**\ gif) relies on GraphicsMagick (http://www.graphicsmagick.org). 
Thus, "gm" must be accessible via your standard search path. Likewise, the conversion of
PNG frames to an MP4 movie (**-F**\ mp4) or WebM movie (**-F**\ webm) relies on ffmpeg (https://www.ffmpeg.org). 

Hints for Movie Makers
----------------------

Composing movies is relatively simple but you have to think in terms of variables.
Examine the examples we have described.  Then, start by making a single plot script (your *mainscript*) and identify which
things should change with time (i.e., with the frame number).  Create variables for these values. If they
are among the listed parameters that **movie** creates then use those names.  Unless you only
require the frame number you will need to make a file that you can pass to **-T**.  This file should
then have all the values you need, per frame (i.e., row), with values across all the columns you need.
If you need to assign various fixed variables that do not change with time then your *mainscript*
will look shorter and cleaner if you offload those assignments to a separate *includefile* (**-I**).
To test your movie, start by using options **-Q -M** to ensure your cover page looks correct.
This page shows you one frame of your movie (you can select which frame via the **-M** arguments).  Fix any
issues with your use of variables and options until this works.  You can then try to remove **-Q**.
We recommend you make a very short (i.e., **-T**) and small (i.e., **-C**) movie so you don't have to wait very
long to see the result.  Once things are working you can beef up number of frames and movie
quality.

Examples
--------

To make an animated GIF movie based on the script globe.sh, which simply spins a globe using the
frame number to serve as the view longitude, using a custom square 600x600 pixel canvas and 360 frames, try

   ::

    gmt movie globe.sh -Nglobe -T360 -Agif -C6ix6ix100

Here, the globe.sh bash script simply plots a map with :doc:`coast` but uses the frame number variable
as the center longitude:

   ::

    gmt begin
       gmt coast -Rg -JG${MOVIE_FRAME}/20/${MOVIE_WIDTH} -Gmaroon -Sturquoise -Bg -X0 -Y0
    gmt end

As the automatic frame loop is executed the different frames will be produced with different
longitudes.  The equivalent DOS batch script setup would be

  ::

    gmt movie globe.bat -Nglobe -T360 -Agif -C6ix6ix100

Now, the globe.bat DOS script is simply

   ::

    gmt begin
       gmt coast -Rg -JG%MOVIE_FRAME%/20/%MOVIE_WIDTH% -Gmaroon -Sturquoise -Bg -X0 -Y0
    gmt end

i.e., the syntax of how variables are used vary according to the scripting language. At the
end of the execution we find the animated GIF globe.gif and a directory (called globe) that contains all 360 PNG images.
Note that there is no information in the globe scripts that reflects the name of the plot, the canvas size,
the dimensions of the rasterized PostScript, and so on.  That information is hidden from the user;
the actual movie scripts that execute are derived from the user-provided scripts and supply
the extra machinery. The **movie** module automatically manages the parallel execution loop over all frames using
all available cores.

Longer Examples
---------------

To explore more elaborate movies, see the Animations examples under our Gallery.

Other Movie Formats
-------------------

As configured, movie only offers the MP4 and WebM formats for movies.  The conversion is performed by the
tool ffmpeg (https://www.ffmpeg.org), which has more codecs and processing options than there are children in China.
If you wish to run ffmpeg with other options, select mp4 and run movie with long verbose (**-Vl**).
At the end it will print the ffmpeg command used.  You can copy, paste, and modify this command to
select other codecs, bit-rates, and arguments.  You can also use the PNG sequence as input to tools such
as QuickTime Pro, iMovie, MovieMaker, and similar commercial programs to make a movie that way.

See Also
--------

:doc:`gmt`,
:doc:`psconvert`<|MERGE_RESOLUTION|>--- conflicted
+++ resolved
@@ -162,16 +162,11 @@
     **e** selects the elapsed time in seconds as the label; append **+s**\ *scale* to set the length
     in seconds of each frame [Default is 1/*framerate*],
     **f** selects the running frame number as the label, **c**\ *col* uses the value in column
-<<<<<<< HEAD
-    number *col* of *timefile* as label (first column is 1), while **t**\ *col* uses word number
-    *col* from the trailing text in *timefile* (requires **-T**\ ...\ **+w**).  Note: If you use **-Lc**
+    number *col* of *timefile* as label (first column is 0), while **t**\ *col* uses word number
+    *col* from the trailing text in *timefile* (requires **-T**\ ...\ **+w**; first word is 0).  Note: If you use **-Lc**
     with an absolute time column, then the format of the timestamp will depend on the two default settings
     :ref:`FORMAT_DATE_MAP <FORMAT_DATE_MAP>` and :ref:`FORMAT_CLOCK_MAP <FORMAT_CLOCK_MAP>`.  By default,
     both *date* and *time* are displayed (with a space between); set one of the settings to "-" to skip that component.
-=======
-    number *col* of *timefile* as label (first column is 0), while **t**\ *col* uses word number
-    *col* from the trailing text in *timefile* (requires **-T**\ ...\ **+w**; first word is 0).
->>>>>>> 1c46af97
     The label font is controlled via :ref:`FONT_TAG <FONT_TAG>`.
     Append **+c**\ *dx*\ [/*dy*] for the clearance between label and bounding box; only
     used if **+g** or **+p** are set.  Append units **c**\ \|\ **i**\ \|\ **p** or % of the font size [15%].
