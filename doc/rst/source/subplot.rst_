--- conflicted
+++ resolved
@@ -106,16 +106,9 @@
 
 **-C**\ [*side*]\ /*clearance*\ [**u**\ ]
     Reserve a space of dimension *clearance* between the margin and the subplot on the specified
-<<<<<<< HEAD
     side, using *side* values from **w**, **e**, **s**, or **n**, or **x** for both **w** and **e**
     or **y** for both **s** and *nn**.  No *side* means all sides. The option is repeatable to set aside space
     on more than one side.  Such space will be left untouched by the main map plotting but can
-=======
-    side, using *side* values from **w**, **e**, **s**, **n**, or **x** for both **w** and **e**
-    or **y** for both **s** and **n**.  The option is repeatable to set aside space
-    on more than one side.  If no *side* is given the it means the same constant clearance on all sides.
-    Such space will be left untouched by the main map plotting but can
->>>>>>> cfe108d8
     be accessed by modules that plot scales, bars, text, etc.  Settings specified under **begin** directive apply
     to all subplots, while settings under **set** only apply to the selected (active) subplot.  Note: Common options **-X**
     and **-Y** are not available during subplots; use **-C** instead.
