--- conflicted
+++ resolved
@@ -16,11 +16,7 @@
 **gmtconvert** [ *table* ] [ **-A** ] [ **-C**\ [**+l**\ *min*\ ][\ **+u**\ *max*\ ][**+i**]]
 [ **-D**\ [*template*] ]
 [ **-E**\ [**f**\ \|\ **l**\ \|\ **m**\ *stride*] ] [ **-L** ]
-<<<<<<< HEAD
-[ **-I**\ [**tsr**\ ] ] [ **-N** ] [ **-Q**\ [**~**\ ]\ *selection*]
-=======
-[ **-I**\ [**tsr**\ ] ] [ **-Q**\ [**~**\ ]*selection* ]
->>>>>>> 802a76eb
+[ **-I**\ [**tsr**\ ] ] [ **-Q**\ [**~**\ ]\ *selection*]
 [ **-S**\ [**~**\ ]\ *"search string"* \|
 **-S**\ [**~**\ ]/\ *regexp*/[**i**\ ] ]
 [ **-T** ]
@@ -109,14 +105,7 @@
     Only output a listing of all segment header records and no data
     records (requires ASCII data).
 
-<<<<<<< HEAD
-**-N**
-    Do not write records that only contain NaNs in every field [Default writes all records].
-
 **-Q**\ [**~**]\ *selection*
-=======
-**-Q**\ [**~**\ ]*selection*
->>>>>>> 802a76eb
     Only write segments whose number is included in *selection* and skip
     all others. Cannot be used with **-S**. The *selection* syntax is
     *range*\ [,\ *range*,...] where each *range* of items is either a single
