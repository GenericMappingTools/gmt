--- conflicted
+++ resolved
@@ -15,12 +15,8 @@
 **gmt grdvolume** *grdfile* [ |-C|\ *cval* or |-C|\ *low/high/delta* or |-C|\ **r**\ *low/high* or |-C|\ **r**\ *cval*]
 [ |-L|\ *base* ]
 [ |SYN_OPT-R| ]
-<<<<<<< HEAD
-[ |-S| ] [ |-T|\ [**c**\|\ **h**] ]
-=======
 [ |-S|\ [*unit*] ]
 [ |-T|\ [**c**\|\ **h**] ]
->>>>>>> d0b6a72f
 [ |SYN_OPT-V| ]
 [ |-Z|\ *fact*\ [/*shift*] ]
 [ |SYN_OPT-f| ]
