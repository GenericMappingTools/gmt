--- conflicted
+++ resolved
@@ -9,13 +9,8 @@
     in the format *start*\ [:*inc*]:*stop*, where *inc* defaults to 1 if
     not specified).  Append **T** (absolute calendar time), **t**
     (relative time in chosen :term:`TIME_UNIT` since :term:`TIME_EPOCH`),
-<<<<<<< HEAD
-    **x** (longitude), **y** (latitude), **p** (projected
-    x,y map coordinates in given unit [meter]) or **f** (floating point)
-=======
     **x** (longitude), **y** (latitude), **p**\ [*unit*] (projected
     x,y map coordinates in given *unit* [meter]) or **f** (floating point)
->>>>>>> d0b6a72f
     to each column or column range item. Shorthands
     **-f**\ [**i**\|\ **o**]\ **g** means
     **-f**\ [**i**\|\ **o**]0\ **x**,1\ **y** (geographic coordinates)
