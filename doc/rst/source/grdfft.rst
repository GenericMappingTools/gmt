--- conflicted
+++ resolved
@@ -203,14 +203,12 @@
 Examples
 --------
 
-<<<<<<< HEAD
 .. include:: explain_example.rst_
-=======
+
 To obtain the normalized radial spectrum from the remote data grid @white_noise.nc,
 after removing the mean, let us try::
 
     gmt grdfft @white_noise.nc -Er+n -N+a > spectrum.txt
->>>>>>> 9879c2ce
 
 To upward continue the sea-level magnetic anomalies in the file
 mag_0.nc to a level 800 m above sealevel:
