.. index:: ! grdcut

******
grdcut
******

.. only:: not man

    grdcut - Extract subregion from a grid

Synopsis
--------

.. include:: common_SYN_OPTs.rst_

**grdcut** *ingrid* **-G**\ *outgrid*
|SYN_OPT-R|
[ **-N**\ [*nodata*] ]
[ **-S**\ [**n**]\ *lon/lat/radius*\ [*unit*] ]
[ |SYN_OPT-V| ]
[ **-Z**\ [**n**\ \|\ **r**]\ *min/max* ]
[ |SYN_OPT-f| ]

|No-spaces|

Description
-----------

**grdcut** will produce a new *outgrid* file which is a subregion of
*ingrid*. The subregion is specified with **-R** as in other programs;
the specified range must not exceed the range of *ingrid* (but see **-N**).
If in doubt, run **grdinfo** to check range. Alternatively, define the subregion
indirectly via a range check on the node values or via distances from a
given point. Complementary to **grdcut** there is **grdpaste**, which
will join together two grid files along a common edge. 

Required Arguments
------------------

*ingrid*
    This is the input grid file.

**-G**\ *outgrid*
    This is the output grid file.

Optional Arguments
------------------

**-N**\ [*nodata*]
    Allow grid to be extended if new **-R** exceeds existing boundaries.
    Append *nodata* value to initialize nodes outside current region [Default is NaN].

.. |Add_-R| replace:: This defines the subregion to be cut out.
.. include:: explain_-R.rst_

**-S**\ [**n**]\ *lon/lat/radius*\ [*unit*]
    Specify an origin and radius; append a distance unit (see UNITS) and
    we determine the corresponding rectangular region so that all grid
    nodes on or inside the circle are contained in the subset. If
    **-Sn** is used we set all nodes outside the circle to NaN. 

.. |Add_-V| unicode:: 0x20 .. just an invisible code
.. include:: explain_-V.rst_

<<<<<<< HEAD
**-Z**\ [**n**\ \|\ **r**]\ *min/max*
    Determine the new rectangular region so that all nodes outside this
=======
**-Z**\ [**n**\ |\ **r**]\ *min/max*]
    Determine the new rectangular region so that all nodes *outside* this
>>>>>>> 75c3e027
    region are also outside the given *z*-range [-inf/+inf]. To indicate
    no limit on min or max, specify a hyphen (-). Normally, any NaNs
    encountered are simply skipped and not considered in the decision.
    Use **-Zn** to consider a NaN to be outside the *z*-range.  This means
    the new subset will be NaN-free.  Alternatively, use **-Zr** to
    consider NaNs to be within the data range.  In this case we stop
    shrinking the boundaries once a NaN is found [Default simply skips NaNs
    when making the range decision].

.. |Add_-f| unicode:: 0x20 .. just an invisible code
.. include:: explain_-f.rst_

.. include:: explain_help.rst_

.. include:: explain_distunits.rst_

.. include:: explain_grd_inout.rst_

.. include:: explain_grd_coord.rst_

Examples
--------

Suppose you have used **surface** to grid ship gravity in the region
between 148E - 162E and 8N - 32N, and you do not trust the gridding near
the edges, so you want to keep only the area between 150E - 160E and 10N - 30N, then:

   ::

    gmt grdcut grav_148_162_8_32.nc -Ggrav_150_160_10_30.nc -R150/160/10/30 -V

To return the subregion of a grid such that any boundary strips where
all values are entirely above 0 are excluded, try

   ::

    gmt grdcut bathy.nc -Gtrimmed_bathy.nc -Z-/0 -V

To return the subregion of a grid that contains all nodes within a
distance of 500 km from the point 45,30 try

   ::

    gmt grdcut bathy.nc -Gsubset_bathy.nc -S45/30/500k -V

`See Also <#toc10>`_
--------------------

:doc:`gmt`,
:doc:`grdclip`,
:doc:`grdpaste`,
:doc:`grdinfo`<|MERGE_RESOLUTION|>--- conflicted
+++ resolved
@@ -62,13 +62,8 @@
 .. |Add_-V| unicode:: 0x20 .. just an invisible code
 .. include:: explain_-V.rst_
 
-<<<<<<< HEAD
 **-Z**\ [**n**\ \|\ **r**]\ *min/max*
-    Determine the new rectangular region so that all nodes outside this
-=======
-**-Z**\ [**n**\ |\ **r**]\ *min/max*]
     Determine the new rectangular region so that all nodes *outside* this
->>>>>>> 75c3e027
     region are also outside the given *z*-range [-inf/+inf]. To indicate
     no limit on min or max, specify a hyphen (-). Normally, any NaNs
     encountered are simply skipped and not considered in the decision.
