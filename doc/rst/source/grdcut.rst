.. index:: ! grdcut

******
grdcut
******

.. only:: not man

    Extract subregion from a grid

Synopsis
--------

.. include:: common_SYN_OPTs.rst_

**gmt grdcut** *ingrid* |-G|\ *outgrid*
|SYN_OPT-R|
[ |-J|\ *parameters* ]
[ |-N|\ [*nodata*] ]
[ |-S|\ *lon/lat/radius*\ [*unit*]\ [**+n**] ]
[ |SYN_OPT-V| ]
[ |-Z|\ [*min/max*]\ [\ **+n**\ \|\ **N** \|\ **r**] ]
[ |SYN_OPT-f| ]
[ |SYN_OPT--| ]

|No-spaces|

Description
-----------

**grdcut** will produce a new *outgrid* file which is a subregion of
*ingrid*. The subregion is specified with **-R** as in other programs;
the specified range must not exceed the range of *ingrid* (but see **-N**).
If in doubt, run :doc:`grdinfo` to check range. Alternatively, define the subregion
indirectly via a range check on the node values or via distances from a
given point. Finally, you can use **-J** for oblique projections to determine
the corresponding rectangular **-R** setting that will give a grid that fully
covers the oblique domain.
Complementary to **grdcut** there is :doc:`grdpaste`, which
will join together two grid files along a common edge. 

Required Arguments
------------------

*ingrid*
    This is the input grid file.

.. _-G:

**-G**\ *outgrid*
    This is the output grid file.

Optional Arguments
------------------

.. _-J:

.. |Add_-J| unicode:: 0x20 .. just an invisible code
.. include:: explain_-J.rst_

.. _-N:

**-N**\ [*nodata*]
    Allow grid to be extended if new **-R** exceeds existing boundaries.
    Append *nodata* value to initialize nodes outside current region [Default is NaN].

.. _-R:

.. |Add_-R| replace:: This defines the subregion to be cut out.
.. include:: explain_-R.rst_

.. _-S:

**-S**\ *lon/lat/radius*\ [*unit*]\ [**+n**]
    Specify an origin and radius; append a distance unit (see :ref:`Unit_attributes`) and
    we determine the corresponding rectangular region so that all grid
    nodes on or inside the circle are contained in the subset. If
    **+n** is appended we set all nodes outside the circle to NaN. 

.. _-V:

.. |Add_-V| unicode:: 0x20 .. just an invisible code
.. include:: explain_-V.rst_

.. _-Z:

**-Z**\ [*min/max*]\ [\ **+n**\ \|\ **N**\ \|\ **r**]
    Determine a new rectangular region so that all nodes *outside* this
    region are also outside the given *z*-range [-inf/+inf]. To indicate
    no limit on min or max only, specify a hyphen (-). Normally, any NaNs
    encountered are simply skipped and not considered in the range-decision.
    Append **+n** to consider a NaN to be outside the given *z*-range. This means
    the new subset will be NaN-free. Alternatively, append **+r** to
    consider NaNs to be within the data range. In this case we stop
    shrinking the boundaries once a NaN is found [Default simply skips NaNs
    when making the range decision].  Finally, if your core subset grid is
    surrounded by rows and/or columns that are all NaNs, append **+N** to
    strip off such columns before (optionally) considering the range of the
    core subset for further reduction of the area.

.. |Add_-f| unicode:: 0x20 .. just an invisible code
.. include:: explain_-f.rst_

.. include:: explain_help.rst_

.. include:: explain_distunits.rst_

.. include:: explain_grd_inout_short.rst_

.. include:: explain_grd_coord.rst_

Examples
--------

<<<<<<< HEAD
.. include:: explain_example.rst_
=======
To obtain data for an oblique Mercator projection map we need to extract
more data that is actually used. This is necessary because the output of
**grdcut** has edges defined by parallels and meridians, while the
oblique map in general does not. Hence, to get all the data from the
ETOPO2 data needed to make a contour map for the region defined by its
lower left and upper right corners and the desired projection, use::

    gmt grdcut @earth_relief_02m -R160/20/220/30r -Joc190/25.5/292/69/1 -Gdata.nc
>>>>>>> 9879c2ce

Suppose you have used :doc:`surface` to grid ship gravity in the region
between 148E - 162E and 8N - 32N, and you do not trust the gridding near
the edges, so you want to keep only the area between 150E - 160E and 10N - 30N, then:

   ::

    gmt grdcut grav_148_162_8_32.nc -Ggrav_150_160_10_30.nc -R150/160/10/30 -V

To return the subregion of a grid such that any boundary strips where
all values are entirely above 0 are excluded, try

   ::

    gmt grdcut bathy.nc -Gtrimmed_bathy.nc -Z-/0 -V

To return the subregion of a grid such that any boundary rows or columns
that are all NaNs, try

   ::

    gmt grdcut bathy.nc -Gtrimmed_bathy.nc -Z+N -V

To return the subregion of a grid that contains all nodes within a
distance of 500 km from the point 45,30 try

   ::

    gmt grdcut bathy.nc -Gsubset_bathy.nc -S45/30/500k -V

See Also
--------

:doc:`gmt`,
:doc:`grdclip`,
:doc:`grdfill`,
:doc:`grdinfo`,
:doc:`grdpaste`,
:doc:`surface`<|MERGE_RESOLUTION|>--- conflicted
+++ resolved
@@ -112,9 +112,8 @@
 Examples
 --------
 
-<<<<<<< HEAD
 .. include:: explain_example.rst_
-=======
+
 To obtain data for an oblique Mercator projection map we need to extract
 more data that is actually used. This is necessary because the output of
 **grdcut** has edges defined by parallels and meridians, while the
@@ -123,7 +122,6 @@
 lower left and upper right corners and the desired projection, use::
 
     gmt grdcut @earth_relief_02m -R160/20/220/30r -Joc190/25.5/292/69/1 -Gdata.nc
->>>>>>> 9879c2ce
 
 Suppose you have used :doc:`surface` to grid ship gravity in the region
 between 148E - 162E and 8N - 32N, and you do not trust the gridding near
