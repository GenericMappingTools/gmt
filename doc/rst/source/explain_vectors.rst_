--- conflicted
+++ resolved
@@ -52,14 +52,9 @@
     **+n**\ [*norm*\ [/*min*]] scales down vector attributes (pen thickness, head size)
     with decreasing length, where vector plot lengths shorter than *norm* will have
     their attributes scaled by length/\ *norm* [other arrow attributes remain
-<<<<<<< HEAD
     invariant to length]. For Cartesian vectors specify a length in plot units or append
     **u** to indicate we should use the user data units in making the decision, while
-    for geovectors specify a length in map units (see `Units`_) [k]. Optionally, append
-=======
-    invariant to length]. For Cartesian vectors specify a length in plot units, while
     for geovectors specify a length in map units (see :ref:`cookbook/features:Distance units`) [k]. Optionally, append
->>>>>>> 6e74d302
     /*min* for the minimum shrink factor (in the 0-1 range) that we will shrink to [0.25].
     If no argument is given then **+n** ensures vector heads are not shrunk and always
     plotted regardless of vector length [Vector heads are not plotted if exceeding vector length].
