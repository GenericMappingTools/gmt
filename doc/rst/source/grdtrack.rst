.. index:: ! grdtrack
.. include:: module_core_purpose.rst_

********
grdtrack
********

|grdtrack_purpose|

Synopsis
--------

.. include:: common_SYN_OPTs.rst_

**gmt grdtrack** [ *xyfile* ] |-G|\ *grd1* |-G|\ *grd2* ...
[ |-A|\ **f**\|\ **p**\|\ **m**\|\ **r**\|\ **R**\ [**+l**] ]
[ |-C|\ *length*/\ *ds*\ [*/spacing*][**+a**\|\ **+v**][**l**\|\ **r**] ]
[ |-D|\ *dfile* ]
[ |-E|\ *line* ]
[ |-F|\ [**+n**][**+z**\ *z0*] ]
[ |-N| ]
[ |SYN_OPT-R| ]
[ |-S|\ *method*/*modifiers* ]
[ |-T|\ [*radius*][**+e**\|\ **p**]]
[ |-V|\ [*level*] ]
[ |-Z| ]
[ |SYN_OPT-b| ]
[ |SYN_OPT-d| ]
[ |SYN_OPT-e| ]
[ |SYN_OPT-f| ]
[ |SYN_OPT-g| ]
[ |SYN_OPT-h| ]
[ |SYN_OPT-i| ]
[ |SYN_OPT-j| ]
[ |SYN_OPT-n| ]
[ |SYN_OPT-o| ]
[ |SYN_OPT-q| ]
[ |SYN_OPT-s| ]
[ **-:**\ [**i**\|\ **o**] ]
[ |SYN_OPT--| ]

|No-spaces|

Description
-----------

**grdtrack** reads one or more grid files (or a Sandwell/Smith IMG
files) and a table (from file or standard input; but see **-E** for
exception) with (x,y) [or (lon,lat)] positions in the first two columns
(more columns may be present). It interpolates the grid(s) at the
positions in the table and writes out the table with the interpolated
values added as (one or more) new columns. Alternatively (**-C**), the
input is considered to be line-segments and we create orthogonal
cross-profiles at each data point or with an equidistant separation and
sample the grid(s) along these profiles. A bicubic [Default], bilinear,
B-spline or nearest-neighbor (see **-n**) interpolation is used,
requiring boundary conditions at the limits of the region (see **-n**;
Default uses "natural" conditions (second partial derivative normal to
edge is zero) unless the grid is automatically recognized as periodic.)

Required Arguments
------------------

.. _-G:

**-G**\ *gridfile*
    *grdfile* is a 2-D binary grid file with the function f(x,y). If the
    specified grid is in Sandwell/Smith Mercator format you must append
    a comma-separated list of arguments that includes a scale to
    multiply the data (usually 1 or 0.1), the mode which stand for the
    following: (0) Img files with no constraint code, returns data at
    all points, (1) Img file with constraints coded, return data at all
    points, (2) Img file with constraints coded, return data only at
    constrained points and NaN elsewhere, and (3) Img file
    with constraints coded, return 1 at constraints and 0 elsewhere, and
    optionally the max latitude in the IMG file [80.738]. You may repeat
    **-G** as many times as you have grids you wish to sample.
    Alternatively, use **-G+l**\ *list* to pass a list of file names.
    The grids are sampled and results are output in the order given.
    (See GRID FILE FORMAT below.)

Optional Arguments
------------------

*xyfile*
    This is an ASCII (or binary, see **-bi**)
    file where the first 2 columns hold the (x,y) positions where the
    user wants to sample the 2-D data set.

.. _-A:

**-Af**\|\ **p**\|\ **m**\|\ **r**\|\ **R**\ [**+l**]
    For track resampling (if **-C** or **-E** are set) we can select how this is to
    be performed. Append **f** to keep original points, but add
    intermediate points if needed [Default], **m** as **f**, but first
    follow meridian (along y) then parallel (along x), **p** as **f**,
    but first follow parallel (along y) then meridian (along x), **r**
    to resample at equidistant locations; input points are not
    necessarily included in the output, and **R** as **r**, but adjust
    given spacing to fit the track length exactly. Finally, append
    **+l** if geographic distances should be measured along rhumb lines
    (loxodromes) instead of great circles. Ignored unless **-C** is used.

.. _-C:

**-C**\ *length*/\ *ds*\ [*/spacing*][**+a**\|\ **+v**][**l**\|\ **r**]
    Use input line segments to create an equidistant and (optionally)
    equally-spaced set of crossing profiles along which we sample the
    grid(s) [Default simply samples the grid(s) at the input locations].
    Specify two length scales that control how the sampling is done:
    *length* sets the full length of each cross-profile, while *ds* is
    the sampling spacing along each cross-profile. Optionally, append
    **/**\ *spacing* for an equidistant spacing between cross-profiles
    [Default erects cross-profiles at the input coordinates]; see **-A**
    for how resampling the input track is controlled. By
    default, all cross-profiles have the same direction (left to right
    as we look in the direction of the input line segment). Append **+a**
    to alternate the direction of cross-profiles, or **v** to enforce
    either a "west-to-east" or "south-to-north" view. By default the entire
    profiles are output.  Choose to only output the left or right halves
    of the profiles by appending **+l** or **+r**, respectively.  Append suitable units
    to *length*; it sets the unit used for *ds* [and *spacing*] (See
    `Units`_ below). The default unit for geographic grids is meter while
    Cartesian grids implies the user unit.  The output columns will be
    *lon*, *lat*, *dist*, *azimuth*, *z1*, *z2*, ..., *zn* (The *zi* are
    the sampled values for each of the *n* grids)

.. _-D:

**-D**\ *dfile*
    In concert with **-C** we can save the (possibly resampled) original
    lines to the file *dfile* [Default only saves the cross-profiles].
    The columns will be *lon*, *lat*, *dist*, *azimuth*, *z1*, *z2*, ...
    (sampled value for each grid)

.. _-E:

<<<<<<< HEAD
**-E**\ *line*\ [,\ *line*,...][**+a**\ *az*][**+c**][**+d**][**+g**][**+i**\ *inc*][**+l**\ *length*][**+n**\ *np*][**+o**\ *az*][**+r**\ *radius*
=======
**-E**\ *line*\ [,\ *line*,...][**+a**\ *az*][**+c**][**+d**][**+i**\ *inc*][**+l**\ *length*][**+n**\ *np*][**+o**\ *az*][**+r**\ *radius*]
>>>>>>> dd7d245a
    Instead of reading input track coordinates, specify profiles via
    coordinates and modifiers. The format of each *line* is
    *start*/*stop*, where *start* or *stop* are either *lon*/*lat* (*x*/*y* for
    Cartesian data) or a 2-character XY key that uses the :doc:`text`-style
    justification format to specify a point on the map as
    [LCR][BMT]. Each line will be a separate segment unless **+c** is used
    which will connect segments with shared joints into a single segment.
    In addition to line coordinates, you can use Z-, Z+ to mean the global
    minimum and maximum locations in the grid (only available if a
    single grid is given via **-G**). You may append
    **+i**\ *inc* to set the sampling interval; if not given then
    we default to half the minimum grid interval.  For a *line* along parallels
    or meridians you can add **+g** to report degrees of longitude or latitude
    instead of great circle distances starting at zero.  Instead of two coordinates
    you can specify an origin and one of **+a**, **+o**, or **+r**.
    The **+a** sets the azimuth of a profile of given
    length starting at the given origin, while **+o** centers the profile
    on the origin; both require **+l**. For circular sampling specify
    **+r** to define a circle of given radius centered on the origin;
    this option requires either **+n** or **+i**.  The **+n**\ *np* modifier sets
    the desired number of points, while **+l**\ *length* gives the
    total length of the profile. Append **+d** to output the along-track
    distances after the coordinates.  Note: No track file will be read.
    Also note that only one distance unit can be chosen.  Giving different units
    will result in an error.  If no units are specified we default to
    great circle distances in km (if geographic).  If working with geographic
    data you can use **-j** to control distance calculation mode [Great Circle].
    Note: If **-C** is set and *spacing* is given the that sampling scheme
    overrules any modifier set in **-E**.

.. _-F:

**-F**\ [**+n**][**+z**\ *z0*]
    Find critical points along each cross-profile.
    Requires **-C** and a single input grid. We examine each cross-profile generated
    and report (*lonc*, *latc*, *distc*, *azimuthc*, *zc*) at the center peak of
    maximum *z* value, (*lonl*, *latl*, *distl*) and (*lonr*, *latr*, *distr*)
    at the first and last non-NaN point whose *z*-value exceeds *z0*, respectively,
    and the *width* based on the two extreme points found. When searching for
    the center peak and the extreme first and last values that exceed the threshold
    we assume the profile is positive up.  If we instead are looking
    for a trough then you must use **+n** to temporarily flip the profile to positive.
    The threshold *z0* value is always given as >= 0; use **+z** to change it [0].
    We write 12 output columns per track with an identified center peak, with values
    *lonc, latc, distc, azimuthc, zc, lonl, latl, distl, lonr, latr, distr, width*.

.. _-N:

**-N**
    Do *not* skip points that fall outside the domain of the grid(s)
    [Default only output points within grid domain].

.. _-R:

.. |Add_-R| unicode:: 0x20 .. just an invisible code
.. include:: explain_-R.rst_

.. _-S:

**-S**\ *method*/*modifiers*
    In conjunction with **-C**, compute a single stacked profile from
    all profiles across each segment. Append how stacking should be
    computed: **a** = mean (average), **m** = median, **p** = mode
    (maximum likelihood), **l** = lower, **L** = lower but only consider
    positive values, **u** = upper, **U** = upper but only consider
    negative values [**a**]. The *modifiers* control the output;
    choose one or more among these choices: **+a** : Append stacked
    values to all cross-profiles. **+d** : Append stack deviations to
    all cross-profiles. **+r** : Append data residuals (data - stack) to
    all cross-profiles. **+s**\ [*file*] : Save stacked profile to
    *file* [grdtrack_stacked_profile.txt]. **+c**\ *fact* : Compute
    envelope on stacked profile as ±\ *fact* \*\ *deviation* [2].
    Notes: (1) Deviations depend on *method* and are st.dev (**a**), L1
    scale, i.e., 1.4826 \* median absolute deviation (MAD) (for **m** and **p**), or half-range (upper-lower)/2. (2) The
    stacked profile file contains a leading column plus groups of 4-6 columns, with one
    group for each sampled grid. The leading column holds cross distance,
    while the first four columns in a group hold stacked value, deviation, min
    value, and max value, respectively. If *method* is one of
    **a**\|\ **m**\|\ **p** then we also write the lower and upper
    confidence bounds (see **+c**). When one or more of **+a**, **+d**,
    and **+r** are used then we also append the stacking results to the end of each
    row, for all cross-profiles. The order is always stacked value
    (**+a**), followed by deviations (**+d**) and finally residuals (**+r**).
    When more than one grid is sampled this sequence of 1-3 columns is
    repeated for each grid.

.. _-T:

**-T**\ [*radius*][**+e**\|\ **p**]
   To be used with normal grid sampling, and limited to a single, non-IMG grid.
   If the nearest node to the input point is NaN, search outwards until we find
   the nearest non-NaN node and report that value instead.  Optionally specify
   a search radius which limits the consideration to points within this distance
   from the input point.  To report the location of the nearest node and its
   distance from the input point, append **+e**. The default unit for geographic
   grid distances is spherical degrees.  Use *radius* to change the unit
   and give *radius* = 0 if you do not want to limit the radius search.
   To instead replace the input point with the coordinates of the nearest node, append **+p**.

.. _-V:

.. |Add_-V| unicode:: 0x20 .. just an invisible code
.. include:: explain_-V.rst_

.. _-Z:

**-Z**
    Only write out the sampled z-values [Default writes all columns].

**-:**
    Toggles between (longitude,latitude) and (latitude,longitude)
    input/output. [Default is (longitude,latitude)].

.. |Add_-bi| replace:: [Default is 2 input columns].
.. include:: explain_-bi.rst_

.. |Add_-bo| replace:: [Default is one more than input].
.. include:: explain_-bo.rst_

.. |Add_-d| unicode:: 0x20 .. just an invisible code
.. include:: explain_-d.rst_

.. |Add_-e| unicode:: 0x20 .. just an invisible code
.. include:: explain_-e.rst_

.. |Add_-f| unicode:: 0x20 .. just an invisible code
.. include:: explain_-f.rst_

.. |Add_-g| unicode:: 0x20 .. just an invisible code
.. include:: explain_-g.rst_

.. |Add_-h| unicode:: 0x20 .. just an invisible code
.. include:: explain_-h.rst_

.. include:: explain_-icols.rst_

.. include:: explain_distcalc.rst_

.. include:: explain_-n.rst_

.. include:: explain_-ocols.rst_

.. include:: explain_-q.rst_

.. include:: explain_-s.rst_

.. include:: explain_help.rst_

.. include:: explain_distunits.rst_

.. include:: explain_precision.rst_

.. include:: explain_grd_inout_short.rst_

.. include:: explain_grdresample2.rst_

Hints
-----

If an interpolation point is not on a node of the input grid, then a NaN
at any node in the neighborhood surrounding the point will yield an
interpolated NaN. Bicubic interpolation [default] yields continuous
first derivatives but requires a neighborhood of 4 nodes by 4 nodes.
Bilinear interpolation [**-n**] uses only a 2 by 2 neighborhood, but
yields only zeroth-order continuity. Use bicubic when smoothness is
important. Use bilinear to minimize the propagation of NaNs, or lower
*threshold*.

Examples
--------

.. include:: explain_example.rst_

To extract a profile along a great circle between (0,0) to (20,20) from the remote grid earth_relief_05m,
and only write out (dist, topo) records, try::

    gmt grdtrack -G@earth_relief_05m -R0/20/0/20 -EBL/TR+d -o3,2 > profile.txt

To sample the file hawaii_topo.nc along the SEASAT track track_4.xyg
(An ASCII table containing longitude, latitude, and SEASAT-derived
gravity, preceded by one header record)::

    grdtrack track_4.xyg -Ghawaii_topo.nc -h > track_4.xygt

To sample the Sandwell/Smith IMG format file topo.8.2.img (2 minute
predicted bathymetry on a Mercator grid) and the Muller et al age grid
age.3.2.nc along the lon,lat coordinates given in the file
cruise_track.xy, try::

    grdtrack cruise_track.xy -Gtopo.8.2.img,1,1 -Gage.3.2.nc > depths-age.d

To sample the Sandwell/Smith IMG format file grav.18.1.img (1 minute
free-air anomalies on a Mercator grid) along 100-km-long cross-profiles
that are orthogonal to the line segment given in the file track.xy,
erecting cross-profiles every 25 km and sampling the grid every 3 km, try

   ::

    grdtrack track.xy -Ggrav.18.1.img,0.1,1 -C100k/3/25 -Ar > xprofiles.txt

The same thing, but now determining the central anomaly location along track,
with a threshold of 25 mGal, try::

    grdtrack track.xy -Ggrav.18.1.img,0.1,1 -C100k/3/25 -F+z25 > locations.txt

To sample the grid data.nc along a line from the lower left to the upper
right corner, using a grid spacing of 1 km on the geodesic, and output distances as well,
try::

    gmt grdtrack -ELB/RT+i1k+d -Gdata.nc -je > profiles.txt

See Also
--------

:doc:`gmt`,
:doc:`gmtconvert`,
:doc:`text`,
:doc:`sample1d`,
:doc:`surface`<|MERGE_RESOLUTION|>--- conflicted
+++ resolved
@@ -135,11 +135,7 @@
 
 .. _-E:
 
-<<<<<<< HEAD
-**-E**\ *line*\ [,\ *line*,...][**+a**\ *az*][**+c**][**+d**][**+g**][**+i**\ *inc*][**+l**\ *length*][**+n**\ *np*][**+o**\ *az*][**+r**\ *radius*
-=======
-**-E**\ *line*\ [,\ *line*,...][**+a**\ *az*][**+c**][**+d**][**+i**\ *inc*][**+l**\ *length*][**+n**\ *np*][**+o**\ *az*][**+r**\ *radius*]
->>>>>>> dd7d245a
+**-E**\ *line*\ [,\ *line*,...][**+a**\ *az*][**+c**][**+d**][**+g**][**+i**\ *inc*][**+l**\ *length*][**+n**\ *np*][**+o**\ *az*][**+r**\ *radius*]
     Instead of reading input track coordinates, specify profiles via
     coordinates and modifiers. The format of each *line* is
     *start*/*stop*, where *start* or *stop* are either *lon*/*lat* (*x*/*y* for
