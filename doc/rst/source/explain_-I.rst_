--- conflicted
+++ resolved
@@ -1,8 +1,4 @@
-<<<<<<< HEAD
-**-I**\ *xinc*[**+e**\|\ **n**][/\ *yinc*[**+e**\|\ **n**]]
-=======
 **-I**\ *xinc*\ [**+e**\|\ **n**][/\ *yinc*\ [**+e**\|\ **n**]]
->>>>>>> d0b6a72f
     *x_inc* [and optionally *y_inc*] is the grid spacing. Optionally,
     append a suffix modifier. **Geographical (degrees) coordinates**: Append
     **m** to indicate arc minutes or **s** to indicate arc seconds. If one
