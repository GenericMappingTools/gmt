--- conflicted
+++ resolved
@@ -307,166 +307,6 @@
 
 .. _GMT Miscellaneous Parameters:
 
-<<<<<<< HEAD
-.. _GMT_AUTO_DOWNLOAD:
-
-**GMT_AUTO_DOWNLOAD**
-    Determines if GMT is allowed to automatically download datasets and
-    files from the remote server selected via **GMT_DATA_SERVER**.  Default
-    is *on* but you can turn this off by setting it to *off*.
-
-.. _GMT_COMPATIBILITY:
-
-**GMT_COMPATIBILITY**
-    Determines if this GMT version should be able to parse command-line
-    options for a prior major release.  Specify either 4 or 5. If 4 is
-    set we will parse obsolete GMT 4 options and issue warnings; if 5
-    is set then parsing GMT 4 only syntax will result in errors [4].
-
-.. _GMT_DATA_SERVER:
-
-**GMT_DATA_SERVER**
-    Address of the data directory on the remote server [The SOEST server].
-
-.. _GMT_DATA_SERVER_LIMIT:
-
-**GMT_DATA_SERVER_LIMIT**
-    Upper limit on the size of remote file to download [unlimited].  Give
-    the maximum file size in bytes, or append k, m, or g for kilo-, mega-,
-    or giga-bytes.
-
-.. _GMT_EXPORT_TYPE:
-
-**GMT_EXPORT_TYPE**
-    This setting is only used by external interfaces and controls the
-    data type used for table entries.  Choose from double,
-    single, [u]long, [u]int, [u]short, and [u]char [Default is double].
-
-.. _GMT_EXTRAPOLATE_VAL:
-
-**GMT_EXTRAPOLATE_VAL**
-    Determines what to do if extrapolating beyond the data domain.
-    Choose among 'NaN', 'extrap' or 'extrapval,val' (without quotes). In
-    the first case return NaN for any element of x that is outside range
-    [Default]. Second case lets the selected algorithm compute the
-    extrapolation values. Third case sets the extrapolation values to
-    the constant value passed in 'val' (this value must off course be
-    numeric).
-
-.. _GMT_CUSTOM_LIBS:
-
-**GMT_CUSTOM_LIBS**
-    Comma-separated list of GMT-compliant shared libraries that extend
-    the capability of GMT with additional custom modules [none]. Alternatively,
-    provide a directory name, that MUST end with a slash (or back slash),
-    to use all shared libraries in that directory. On Windows, if the dir
-    name is made up only of a single slash ('/') search inside a subdirectory
-    called 'gmt_plugins' of the directory that contains the 'gmt' executable.
-    See the API documentation for how to build your own shared modules.
-
-.. _GMT_FFT:
-
-**GMT_FFT**
-    Determines which Fast Fourier Transform (FFT) should be used among
-    those that have been configured during installation. Choose from
-    **auto** (pick the most suitable for the task among available
-    algorithms), **fftw**\ [,\ *planner_flag*] (The Fastest Fourier
-    Transform in the West), **accelerate** (Use the Accelerate Framework
-    under OS X; Note, that the number of samples to be processed must be
-    a base 2 exponent), **kiss**, (Kiss FFT), **brenner** Brenner Legacy
-    FFT [auto].
-    FFTW can "learn" how to optimally compute Fourier transforms on the
-    current hardware and OS by computing several FFTs and measuring
-    their execution time. This so gained "Wisdom" will be stored in and
-    reloaded from the file fftw_wisdom_<hostname> in $GMT_USERDIR or, if
-    $GMT_USERDIR is not writable, in the current directory. To use this
-    feature append *planner_flag*, which can be one of *measure*,
-    *patient*, and *exhaustive*; see FFTW reference for details. The
-    default FFTW planner flag is *estimate*, i.e., pick a (probably
-    sub-optimal) plan quickly. Note: if you need a single transform of a
-    given size only, the one-time cost of the smart planner becomes
-    significant. In that case, stick to the default planner, *estimate*,
-    based on heuristics.
-
-.. _GMT_GRAPHICS_FORMAT:
-
-**GMT_GRAPHICS_FORMAT**
-    Default graphics format in modern mode [pdf].
-
-.. _GMT_HISTORY:
-
-**GMT_HISTORY**
-    Passes the history of past common command options via the
-    gmt.history file. The different values for this setting are:
-    **true**, **readonly**, **false**, to either read and write to the
-    gmt.history file, only read, or not use the file at all [true].
-
-.. _GMT_INTERPOLANT:
-
-**GMT_INTERPOLANT**
-    Determines if linear (linear), Akima's spline (akima), natural cubic
-    spline (cubic) or no interpolation (none) should be used for 1-D
-    interpolations in various programs [akima].
-
-.. _GMT_LANGUAGE:
-
-**GMT_LANGUAGE**
-    Language to use when plotting calendar and map items such as months and
-    days, map annotations and cardinal points. Select from:
-
-    * CN1 Simplified Chinese
-    * CN2 Traditional Chinese
-    * DE German
-    * DK Danish
-    * EH Basque
-    * ES Spanish
-    * FI Finnish
-    * FR French
-    * GR Greek
-    * HI Hawaiian
-    * HU Hungarian
-    * IE Irish
-    * IL Hebrew
-    * IS Icelandic
-    * IT Italian
-    * JP Japanese
-    * KR Korean
-    * NL Dutch
-    * NO Norwegian
-    * PL Polish
-    * PT Portuguese
-    * RU Russian
-    * SE Swedish
-    * SG Scottish Gaelic
-    * TO Tongan
-    * TR Turkish
-    * UK British English
-    * US US English
-
-    If your language is not supported, please examine the
-    **$GMT_SHAREDIR**/localization/gmt_us.locale file and make a similar file. Please
-    submit it to the GMT Developers for official inclusion. Custom
-    language files can be placed in directories **$GMT_SHAREDIR**/localization
-    or ~/.gmt. Note: Some of these languages may require you to also
-    change the **PS_CHAR_ENCODING** setting.
-
-.. _GMT_TRIANGULATE:
-
-**GMT_TRIANGULATE**
-    Determines if we use the **Watson** [Default] or **Shewchuk**
-    algorithm (if configured during installation) for triangulation.
-    Note that Shewchuk is required for operations involving Voronoi
-    constructions.
-
-.. _GMT_VERBOSE:
-
-**GMT_VERBOSE**
-    (**-V**) Determines the level of verbosity used by GMT
-    programs. Choose among 7 levels; each level adds to the verbosity of
-    the lower levels: **q**\ uiet, **e**\ rrors, **w**\ arnings,
-    **t**\ imings (for slow algorithms only), **i**\ nformation,
-    **c**\ ompatibility warnings, and **d**\ ebugging messages [**w**].
-=======
 .. glossary::
 
     **GMT_AUTO_DOWNLOAD**
@@ -595,11 +435,10 @@
 
     **GMT_VERBOSE**
         (**-V**) Determines the level of verbosity used by GMT
-        programs. Choose among 6 levels; each level adds to the verbosity of
-        the lower levels: **q**\ uiet, **n**\ normal (errors and warnings),
-        **c**\ ompatibility warnings, **v**\ erbose progress reports, **l**\ ong
-        verbose progress reports, **d**\ ebugging messages [c].
->>>>>>> 5c06d614
+        programs. Choose among 7 levels; each level adds to the verbosity of
+        the lower levels: **q**\ uiet, **e**\ rrors, **w**\ arnings,
+        **t**\ imings (for slow algorithms only), **i**\ nformation,
+        **c**\ ompatibility warnings, and **d**\ ebugging messages [**w**].
 
 .. _I/O Parameters:
 
