--- conflicted
+++ resolved
@@ -209,21 +209,15 @@
     **ps2raster** requires by manually editing a line into the
     PostScript file, prefixed with %%PROJ.
 
-<<<<<<< HEAD
-    For example the command ``gmt pscoast -JM0/12c -R-10/-4/37/43
-    -W1 -Di -Bg30m --MAP_FRAME_TYPE=inside > cara.ps`` adds this comment line
-=======
     For example the command
     
-       ::
-       
-        gmt pscoast -JM0/12c -R-10/-4/37/43 \
-        -W1 -Di -Bg30m --MAP_FRAME_TYPE=inside > cara.ps
+   ::
+    
+        gmt pscoast -JM0/12c -R-10/-4/37/43 -W1 -Di -Bg30m --MAP_FRAME_TYPE=inside > cara.ps
 
     adds this comment line
->>>>>>> 752ad7bf
-
-       ::
+
+   ::
 
         %%PROJ: merc -10.0 -4.0 37.0 43.0 -1113194.908 -445277.963
         4413389.889 5282821.824 +proj=merc +lon_0=0 +k=-1 +x_0=0 +y_0=0
@@ -318,8 +312,7 @@
 
    ::
 
-    gmt pscoast -JS-55/-60/15c -R-77/-55/-57.5/-48r -Di -Gred -P -Bg2 \
-    --MAP_FRAME_TYPE=inside > patagonia.ps
+    gmt pscoast -JS-55/-60/15c -R-77/-55/-57.5/-48r -Di -Gred -P -Bg2 --MAP_FRAME_TYPE=inside > patagonia.ps
     gmt ps2raster patagonia.ps -Tt -W+g -V
 
 To create a simple KMZ file for use in Google Earth, try
