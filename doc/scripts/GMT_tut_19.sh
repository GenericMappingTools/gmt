--- conflicted
+++ resolved
@@ -1,11 +1,6 @@
 #!/bin/bash
 #	$Id$
 #
-<<<<<<< HEAD
-gmt grdgradient "${tut:-../tutorial}"/us.nc -Ne0.8 -A100 -fg -Gus_i.nc
-gmt grdview "${tut:-../tutorial}"/us.nc -JM6i -p135/35 -Qi50 -Ius_i.nc -Ctopo -Ba -JZ0.5i > GMT_tut_19.ps
-=======
 gmt makecpt -Crainbow -T1000/5000/500 -Z > topo.cpt
 gmt grdgradient "${tut:-../tutorial}"/us.nc -Ne0.8 -A100 -fg -Gus_i.nc
-gmt grdview "${tut:-../tutorial}"/us.nc -JM6i -p135/35 -Qi50 -Ius_i.nc -Ctopo.cpt -V -Ba -JZ0.5i > GMT_tut_19.ps
->>>>>>> 557eec24
+gmt grdview "${tut:-../tutorial}"/us.nc -JM6i -p135/35 -Qi50 -Ius_i.nc -Ctopo.cpt -V -Ba -JZ0.5i > GMT_tut_19.ps