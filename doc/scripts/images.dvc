--- conflicted
+++ resolved
@@ -1,10 +1,5 @@
 outs:
-<<<<<<< HEAD
-- md5: ba5dc099e621d601c40ea89c11a40dbf.dir
-  size: 32447507
-=======
 - md5: b6459673d7a8a0b6ba470a48598b5492.dir
   size: 32703171
->>>>>>> fab9a096
   nfiles: 198
   path: images