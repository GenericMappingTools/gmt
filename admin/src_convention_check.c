/*
 * src_convention_check.c is used to analyze if we are following our own naming
 * convention for functions in the API (GMT_*), the core library (gmt_*),
 * the inter-file functions (gmtlib_*) or the in-file static function
 * (<gmtfile>_*).  We also try to determine in how many files a function is called
 * in an effort to look for candidates for conversion to static functions.
 *
 * Options:
 *			-e Only list the external functions and skip static ones
 *			-f Only list functions and not where they are called
 *			-o Write scan to stdout [/tmp/gmt/scan.txt]
 *			-v Extra progress verbosity
 *			-w Only report functions with a warning for possible wrong name
 *
 * Weaknesses: There are 3rd party files we probably should skip, and it is
 * not yet clear what convention to use in supplements.
 *
 * Paul Wessel, April 2020
 */

#include <stdio.h>
#include <stdlib.h>
#include <string.h>
#include <libgen.h>

#define NFILES 500
#define NFUNCS 10000

struct FUNCTION {
	char name[64];			/* Name of function */
	char file[64];			/* Name if file it is declared in */
	int api;				/* 1 if declared extern in gmt.h */
	int declared_dev;		/* 1 if declared extern in gmt_prototypes.h */
	int declared_lib;		/* 1 if declared extern in gmt_internals.h */
	int declared_local;		/* 1 if function declared static */
	unsigned int n_files;	/* How many files referenced */
	unsigned int n_calls;	/* How many times referenced */
	char *in;				/* Array to mark which files this functions appears in */
};

int find_function (struct FUNCTION *F, int N, char *name) {
	/* Return 1 if function already found, else 0 */
	int k;
	for (k = 0; k < N; k++)
		if (!strcmp (F[k].name, name)) return k;
	return -1;
}

static int compare_n (const void *v1, const void *v2) {
	/* Compare function for qsort to arrange functions based on how many files they
	 * appear in and (if tied) how many times called */
	const struct FUNCTION *F1 = v1, *F2 = v2;
	if (F1->n_files < F2->n_files) return +1;
	if (F1->n_calls > F2->n_files) return -1;
	if (F1->n_files < F2->n_calls) return +1;
	if (F1->n_calls > F2->n_calls) return -1;
	return (0);
}

/* Include NULL-terminated arrays with function names.
 * These include files are created on the fly by src_convention_check.sh and then
 * this code is compiled */

static char *modules[] = {
#include "/tmp/gmt/modules.h"
	NULL
};

static char *API[] = {
#include "/tmp/gmt/api.h"
	NULL
};

static char *libdev[] = {
#include "/tmp/gmt/prototypes.h"
	NULL
};

static char *libint[] = {
#include "/tmp/gmt/internals.h"
	NULL
};

static int is_recognized (char *name, char *list[]) {
	/* Return 1 if name appears in the list, else 0 */
	int k = 0;
	while (list[k]) {
		if (!strcmp (name, list[k]))
			return 1;
		else k++;
	}
	return 0;
}

static void get_contraction (char *name, char *prefix) {
	/* Remove underscores to build prefix, e.g., gmt_support -> gmtsupport */
	unsigned k, j;
	for (k = j = 0; name[k] != '.'; k++)
		if (name[k] != '_') prefix[j++] = name[k];
	prefix[j] = '\0';
}

static void wipe_line (char *line) {
	/* Blank out things in quotes to avoid having " so this func () is bad" be seen as a call */
	int c, quote;
	char *p = NULL;
	for (c = quote = 0; c < strlen (line); c++) {
		if (line[c] == '\"') { quote = !quote; continue; }
		if (quote) line[c] = ' ';
	}
	if ((p = strstr (line, "/*"))) p[0] = '\0';	/* Chop of trailing comment */
}

int main (int argc, char **argv) {
	int k, f, w, s, n, c, is_static, err, n_funcs = 0, comment = 0, brief = 0, ext = 0, log = 1, verbose = 0, warn_only = 0;
	int set_dev, set_lib, quote;
	size_t L;
	char line[512] = {""}, prefix[64] = {""};
	char word[6][64], type[3] = {'S', 'D', 'L'}, *p, *q, message[128] = {""};
	char *err_msg[4] = {"", "Name error, should be gmt_*", "Name error, should be gmtlib_*", "Name error, should be file_*"};
	struct FUNCTION F[NFUNCS];
	FILE *fp, *out = stdout;

	if (argc == 1) {
		fprintf (stderr, "usage: src_convention_check [-e] [-f] [-o] *.c > log\n");
		fprintf (stderr, "	-e Only list external functions [all]\n");
		fprintf (stderr, "	-f Only list function stats and not where called [full log]\n");
		fprintf (stderr, "	-o Write main results to stdout [/tmp/gmt/gmt/scan.txt\n");
		fprintf (stderr, "	-v Extra verbose output [minimal verbosity]\n");
		fprintf (stderr, "	-w Only write lines with warnings of wrong naming]\n");
		exit (1);
	}

	/* Check that prototypes all are called gmt_* and that internals are all called gmtlib_* */

	fprintf (stderr, "src_convention_check: 0. Scanning include files for proper names\n");
	k = 0;
	while (API[k] != NULL) {
		if (strncmp (API[k], "GMT_", 4U)) fprintf (stderr, "gmt.h: Wrongly named function %s\n", API[k]);
		k++;
	}
	k = 0;
	while (libdev[k] != NULL) {
		if (strncmp (libdev[k], "gmt_", 4U)) fprintf (stderr, "gmt_prototypes.h: Wrongly named function %s\n", libdev[k]);
		k++;
	}
	k = 0;
	while (libint[k] != NULL) {
		if (strncmp (libint[k], "gmtlib_", 4U)) fprintf (stderr, "gmt_internals.h: Wrongly named function %s\n", libint[k]);
		k++;
	}
	
	fprintf (stderr, "src_convention_check: 1. Scanning all codes for function declarations\n");
	for (k = 1; k < argc; k++) {	/* For each input file */
		if (strcmp (argv[k], "-e") == 0) {	/* Only list external functions and not static */
			ext = 1;
			continue;
		}
		if (strcmp (argv[k], "-f") == 0) {	/* Only list functions and not where called */
			brief = 1;
			continue;
		}
		if (strcmp (argv[k], "-o") == 0) {	/* Write to stdout */
			log = 0;
			continue;
		}
		if (strcmp (argv[k], "-v") == 0) {	/* Extra verbos */
			verbose = 1;
			continue;
		}
		if (strcmp (argv[k], "-w") == 0) {	/* Warnings only e*/
			warn_only = 1;
			continue;
		}

		if ((fp = fopen (argv[k], "r")) == NULL) {
			fprintf (stderr, "src_convention_check: Unable to open %s for reading\n", (argv[k]));
			continue;
		}
		if (verbose) fprintf (stderr, "\tsrc_convention_check: Scanning %s\n", argv[k]);
		set_lib = (strstr (argv[k], "gmt_") != NULL || strstr (argv[k], "common_") != NULL);	/* Called in a library file */
		comment = 0;
		while (fgets (line, 512, fp)) {
			if (!comment && strstr (line, "/*") && strstr (line, "*/") == NULL)	/* Start of multi-line comment */
				comment = 1;
			else if (comment && strstr (line, "*/")) {	/* End of multi-line comment with this line */
				comment = 0;
				continue;
			}
			if (comment) continue;
			if (strchr (" \t#/{", line[0])) continue;
			if (line[1] == '*') continue;	/* Comment */
			if (strchr (line, '(') == NULL) continue;
			if (!strncmp (line, "EXTERN", 6U)) continue;
			if (!strncmp (line, "extern", 6U)) continue;
			if (strstr (line, "typedef")) continue;
			wipe_line (line);
			n = sscanf (line, "%s %s %s %s %s %s", word[0], word[1], word[2], word[3], word[4], word[5]);
			if (n < 2) continue;
			w = is_static = 0;
			if (!strcmp (word[w], "if") || !strcmp (word[w], "for") || !strcmp (word[w], "while") || !strcmp (word[w], "else")) continue;
			if (strchr (word[0], ':')) continue;	/* goto label */
			if (strchr (word[0], '(')) continue;	/* function call */
			if (!strcmp (word[w], "GMT_LOCAL") || !strcmp (word[w], "static")) {
				w = is_static = 1;
			}
			if (ext && is_static) continue;	/* Only list external functions since -e is set */
			if (!strncmp (word[w], "inline", 6U))
				w++;	/* Skip inline  */
			if (!strncmp (word[w], "const", 5U))
				w++;	/* Skip inline  */
			if (!strncmp (word[w], "struct", 6U)) {	/* Skip "struct NAME" */
				w += 2;
				if (strchr (word[w], '{')) continue;	/* Was a structure definition */
			}
			else if (!strncmp (word[w], "unsigned", 8U) || !strncmp (word[w], "signed", 6U))
				w += 2;	/* Skip "unsigned short" */
			else	/* skip "double", etc. */
				w++;
			if (w >= n) continue;
			if (!strcmp (word[w], "*") || !strcmp (word[w], "**"))
				w++;	/* Skip a lonely * */
			if (w >= n) continue;
			s = (word[w][0] == '*') ? 1 : 0;	/* Skip leading * if there is no space */
			if (strchr (&word[w][s], '[')) continue;	/* Got some array */
			L = strlen (word[w]);
			if (strncmp (&word[w][s], "parse", 5U) == 0 || strncmp (&word[w][s], "usage", 5U) == 0 || strncmp (&word[w][s], "New_Ctrl", 8U) == 0) continue;	/* Let these be named as is */
			if (L > 5 && strncmp (&word[w][s], "GMT_", 4U) == 0) continue;	/* Skip GMT API functions */
			if (L > 5 && strncmp (&word[w][s], "PSL_", 4U) == 0) continue;	/* Skip PSL functions */
			if (word[w][L-1] == '_') continue;	/* Skip FORTRAN wrappers */
			if ((p = strchr (word[w], '('))) p[0] = '\0';	/* Change functionname(args) to functionname */
			if (strcmp (&word[w][s], "main") == 0) continue;	/* Skip main functions in modules */
			if (strlen (&word[w][s]) == 0) continue;
			if ((f = find_function (F, n_funcs, &word[w][s])) == -1) {
				f = n_funcs++;	/* Add one more */
				strncpy (F[f].name, &word[w][s], 63);
				strncpy (F[f].file, argv[k], 63);
				if (is_recognized (F[f].name, API))
					F[f].api = 1;
				else if (is_recognized (F[f].name, libdev))
					F[f].declared_dev = 1;
				else if (is_recognized (F[f].name, libint))
					F[f].declared_lib = 1;
				F[f].declared_local = is_static;
				F[f].in = calloc (NFILES, 1U);
				if (!strcmp (F[f].name, "gmt_show_name_and_purpose")) fprintf (stderr, "gmt_show_name_and_purpose: A = %d D = %d L = %d\n", F[f].api, F[f].declared_dev, F[f].declared_lib);
			}
			if (n_funcs == NFUNCS) {
				fprintf (stderr, "src_convention_check: Out of function space - increase NFUNCS and rebuild\n");
				exit (-1);
			}
		}
		fclose (fp);
	}
	/* Look for function calls */
	fprintf (stderr, "src_convention_check: 2. Scanning all codes for function calls\n");
	for (k = 1; k < argc; k++) {	/* For each input file */
		if ((fp = fopen (argv[k], "r")) == NULL) continue;
		if (verbose) fprintf (stderr, "\tsrc_convention_check: Scanning %s\n", argv[k]);
		set_dev = is_recognized (argv[k], modules);	/* Called in a module */
		set_lib = (strstr (argv[k], "gmt_") != NULL || strstr (argv[k], "common_") != NULL);	/* Called in a library file */
		while (fgets (line, 512, fp)) {
			if (line[0] == '/' || line[1] == '*') continue;	/* Comment */
<<<<<<< HEAD
			if (strchr (" \t", line[0]) == NULL) continue;	/* Not a called function */
			if (strchr (line, '[')) continue;	/* Got some array */
=======
			if (strchr (" \t", line[0]) == NULL) continue;
>>>>>>> e91f51e3
			if (strchr (line, '(') == NULL) continue;	/* Not a function call */
			wipe_line (line);
			for (f = 0; f < n_funcs; f++) {
				L = strlen (F[f].name);
				if ((p = strstr (line, F[f].name)) == NULL) continue;
				q = p-1;	/* Previous char */
				if (strlen (p) > (L+2) && (p[L] == '(' || (p[L] == ' ' && p[L+1] == '(')) && (q >= line && strchr (" \t", q[0]))) {	/* Found a call to this function */
					F[f].in[k] = 1;
					F[f].n_calls++ ;
				}
			}
		}
	}
	for (f = 0; f < n_funcs; f++) {
		for (k = 1; k < argc; k++)	/* For each input file */
			if (F[f].in[k]) F[f].n_files++;
	}
	qsort (F, n_funcs, sizeof (struct FUNCTION), compare_n);

	fprintf (stderr, "src_convention_check: Write the report\n");
	/* Report */
	if (log) out = fopen ("/tmp/gmt/scan.txt", "w");
	fprintf (out, "NFILES  FUNCTION                                    NCALLS TYPE DECLARED-IN\n");
	for (f = 0; f < n_funcs; f++) {
		err = 0;
		p = basename (F[f].file);
		get_contraction (p, prefix);
		L = strlen (prefix);
		k = (F[f].declared_local) ? 0 : ((F[f].declared_dev) ? 1 : 2);
		if (F[f].declared_local) {
			if (strncmp (F[f].name, prefix, L)) err = 3;
		}
		else if (F[f].declared_dev) {
			if (strncmp (F[f].name, "gmt_", 4U)) err = 1;
		}
		else if (F[f].declared_lib) {
			if (strncmp (F[f].name, "gmtlib_", 7U)) err = 2;
		}
		if (err == 3) {
			if (F[f].n_files > 1)
				strcpy (message, err_msg[err]);
			else {
				sprintf (message, "Name error, should be %s_*", prefix);
			}
		}
		else
			strcpy (message, err_msg[err]);
		if (!F[f].declared_local && F[f].n_files <= 1) strcat (message, " [static candidate]");
		if (!warn_only || err) {
			fprintf (out, "%4d\t%-40s\t%4d\t%c\t%s\t%s\n", F[f].n_files, F[f].name, F[f].n_calls, type[k], F[f].file, message);
			if (brief) {	/* Done with this, free memory */
				free ((void *)F[f].in);
				continue;
			}
			for (k = 1; k < argc; k++)	/* For each input file, report each incident */
				if (F[f].in[k] && strcmp (argv[k], F[f].file)) fprintf (out, "\t\t%s\n", argv[k]);
		}
		free ((void *)F[f].in);
	}
	if (log) {
		fclose (out);
		fprintf (stderr, "src_convention_check: Report written to /tmp/gmt/scan.txt\n");
	}
}<|MERGE_RESOLUTION|>--- conflicted
+++ resolved
@@ -261,12 +261,7 @@
 		set_lib = (strstr (argv[k], "gmt_") != NULL || strstr (argv[k], "common_") != NULL);	/* Called in a library file */
 		while (fgets (line, 512, fp)) {
 			if (line[0] == '/' || line[1] == '*') continue;	/* Comment */
-<<<<<<< HEAD
 			if (strchr (" \t", line[0]) == NULL) continue;	/* Not a called function */
-			if (strchr (line, '[')) continue;	/* Got some array */
-=======
-			if (strchr (" \t", line[0]) == NULL) continue;
->>>>>>> e91f51e3
 			if (strchr (line, '(') == NULL) continue;	/* Not a function call */
 			wipe_line (line);
 			for (f = 0; f < n_funcs; f++) {
