--- conflicted
+++ resolved
@@ -11,14 +11,7 @@
 
 #set (GMT_USE_THREADS TRUE)
 set (GMT_ENABLE_OPENMP TRUE)
-<<<<<<< HEAD
-set (GMT_PUBLIC_RELEASE TRUE)
 
-# Recommended even for release build
-=======
-
-# recommended even for release build
->>>>>>> 7321405d
 set (CMAKE_C_FLAGS "-Wall -Wdeclaration-after-statement ${CMAKE_C_FLAGS}")
 # extra warnings
 set (CMAKE_C_FLAGS "-Wextra ${CMAKE_C_FLAGS}")
