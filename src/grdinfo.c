--- conflicted
+++ resolved
@@ -555,11 +555,10 @@
 			gmt_ascii_format_col (GMT, text, G->header->inc[GMT_X], GMT_OUT, GMT_Z);	strcat (record, text);	strcat (record, "/");
 			gmt_ascii_format_col (GMT, text, G->header->inc[GMT_Y], GMT_OUT, GMT_Z);	strcat (record, text);
 			GMT_Put_Record (API, GMT_WRITE_TEXT, record);
-<<<<<<< HEAD
 		} else if (Ctrl->I.active && i_status == GRDINFO_GIVE_BOUNDBOX) {
-=======
-		} else if (Ctrl->I.active && Ctrl->I.status == GRDINFO_GIVE_BOUNDBOX) {
->>>>>>> ffb5a084
+			if (GMT_Set_Geometry (API, GMT_OUT, GMT_IS_POLY) != GMT_NOERROR) {	/* Sets output geometry */
+				Return (API->error);
+			}
 			if (GMT_Set_Geometry (API, GMT_OUT, GMT_IS_POLY) != GMT_NOERROR) {	/* Sets output geometry */
 				Return (API->error);
 			}
