/*--------------------------------------------------------------------
 *	$Id$
 *
 *	Copyright (c) 1991-2012 by P. Wessel, W. H. F. Smith, R. Scharroo, and J. Luis
 *	See LICENSE.TXT file for copying and redistribution conditions.
 *
 *	This program is free software; you can redistribute it and/or modify
 *	it under the terms of the GNU Lesser General Public License as published by
 *	the Free Software Foundation; version 3 or any later version.
 *
 *	This program is distributed in the hope that it will be useful,
 *	but WITHOUT ANY WARRANTY; without even the implied warranty of
 *	MERCHANTABILITY or FITNESS FOR A PARTICULAR PURPOSE.  See the
 *	GNU Lesser General Public License for more details.
 *
 *	Contact info: gmt.soest.hawaii.edu
 *--------------------------------------------------------------------*/
 
/*
 * The single include file for users who wish to develop applications
 * that require building blocks from the GMT Application Program Interface
 * library (the GMT API), which also depends on the GMT Core library.
 *
 * Author: 	Paul Wessel
 * Date:	30-MAR-2010
 * Version:	5 API
 */

#ifndef _GMTAPI_H
#define _GMTAPI_H

#ifdef __cplusplus /* Basic C++ support */
extern "C" {
#endif

/* Declaration modifiers for DLL support (MSC et al) */
#include "declspec.h"

/*=====================================================================================
 *	GMT API STRUCTURE DEFINITIONS
 *===================================================================================*/

struct GMTAPI_DATA_OBJECT {
	/* Information for each input or output data entity, including information
	 * needed while reading/writing from a table (file or array) */
	COUNTER_LARGE n_rows;			/* Number or rows in this array [GMT_DATASET and GMT_TEXTSET to/from MATRIX/VETOR only] */
	COUNTER_MEDIUM ID;			/* Unique identifier which is >= 0 */
	COUNTER_MEDIUM n_columns;		/* Number of columns to process in this dataset [GMT_DATASET only] */
	COUNTER_MEDIUM n_expected_fields;	/* Number of expected columns for this dataset [GMT_DATASET only] */
	COUNTER_MEDIUM level;			/* Nested module level when object was allocated */
	BOOLEAN close_file;			/* TRUE if we opened source as a file and thus need to close it when done */
	BOOLEAN region;				/* TRUE if wesn was passed, FALSE otherwise */
	size_t n_alloc;				/* Number of items allocated so far if writing to memory */
	unsigned int alloc_mode;		/* GMTAPI_REFERENCE or GMTAPI_ALLOCATED */
	unsigned int direction;			/* GMT_IN or GMT_OUT */
	unsigned int family;			/* One of GMT_IS_{DATASET|TEXTSET|CPT|IMAGE|GMTGRID} */
	unsigned int method;			/* One of GMT_IS_{FILE,STREAM,FDESC,ARRAY,GRID,COPY,REF|READONLY} */
	unsigned int status;			/* 0 when first registered, 1 after reading/writing has started, 2 when finished */
	unsigned int geometry;			/* One of GMT_POINT, GMT_LINE, GMT_POLY, GMT_SURF */
	double wesn[GMTAPI_N_GRID_ARGS];	/* Grid domain limits */
	void *resource;				/* Points to registered data container (if appropriate) */
	void *data;				/* Points to container associated with this object [for garbage collection purposes] */
	FILE *fp;				/* Pointer to source/destination stream [For rec-by-rec procession, NULL if memory location] */
	char *filename;				/* Filename, stream, of file handle (otherwise NULL) */
	p_func_vp import;			/* Pointer to input function (for DATASET/TEXTSET only) */
};

struct GMTAPI_CTRL {
	/* Master controller which holds all GMT API related information at run-time for a single session.
	 * Users can run several GMT sessions concurrently; each session requires its own structure.
	 * Use GMTAPI_Create_Session to initialize a new session and GMTAPI_Destroy_Session to end it. */
	
	COUNTER_LARGE current_rec[2];		/* Current record number >= 0 in the combined virtual dataset (in and out) */
	COUNTER_MEDIUM n_objects;		/* Number of currently active input and output data objects */
	COUNTER_MEDIUM unique_ID;		/* Used to create unique IDs for duration of session */
	COUNTER_MEDIUM session_ID;		/* ID of this session */
	COUNTER_MEDIUM current_item[2];		/* Array number of current dataset being processed (in and out)*/
	BOOLEAN registered[2];			/* TRUE if at least one source/destination has been registered (in and out) */
	BOOLEAN io_enabled[2];			/* TRUE if access has been allowed (in and out) */
	size_t n_objects_alloc;			/* Allocation counter for data objects */
	int error;				/* Error code from latest API call [GMT_OK] */
	unsigned int io_mode[2];		/* 1 if access as set, 0 if record-by-record */
	struct GMT_CTRL *GMT;			/* Key structure with low-level GMT internal parameters */
	struct GMTAPI_DATA_OBJECT **object;	/* List of registered data objects */
	char *session_tag;			/* Name tag for this session (or NULL) */
};

struct GMT_OPTION {	/* Structure for a single GMT command option */
	char option;			/* 1-char command line -<option> (e.g. D in -D) identifying the option (* if file) */
	char *arg;			/* If not NULL, contains the argument for this option */
	struct GMT_OPTION *next;	/* Pointer to next option in a linked list */
	struct GMT_OPTION *previous;	/* Pointer to previous option in a linked list */
};

/*=====================================================================================
 *	GMT API FUNCTION PROTOTYPES
 *=====================================================================================
 */

/* 17 Primary API functions */
<<<<<<< HEAD
EXTERN_MSC struct GMTAPI_CTRL * GMT_Create_Session	(char *tag, unsigned int mode);
EXTERN_MSC void * GMT_Create_Data			(struct GMTAPI_CTRL *C, unsigned int type, COUNTER_LARGE par[]);
EXTERN_MSC void * GMT_Get_Data				(struct GMTAPI_CTRL *C, unsigned int ID, unsigned int mode, void *data);
EXTERN_MSC void * GMT_Read_Data				(struct GMTAPI_CTRL *C, unsigned int family, unsigned int method, unsigned int geometry, unsigned int mode, double wesn[], char *input, void *data);
EXTERN_MSC void * GMT_Retrieve_Data			(struct GMTAPI_CTRL *C, unsigned int ID);
EXTERN_MSC void * GMT_Get_Record			(struct GMTAPI_CTRL *C, unsigned int mode, int *retval);
EXTERN_MSC int GMT_Destroy_Session			(struct GMTAPI_CTRL **C);
EXTERN_MSC int GMT_Register_IO				(struct GMTAPI_CTRL *C, unsigned int family, unsigned int method, unsigned int geometry, unsigned int direction, double wesn[], void *resource);
EXTERN_MSC int GMT_Init_IO				(struct GMTAPI_CTRL *C, unsigned int family, unsigned int geometry, unsigned int direction, unsigned int mode, unsigned int n_args, void *args);
EXTERN_MSC int GMT_Begin_IO				(struct GMTAPI_CTRL *C, unsigned int family, unsigned int direction);
EXTERN_MSC int GMT_End_IO				(struct GMTAPI_CTRL *C, unsigned int direction, unsigned int mode);
EXTERN_MSC int GMT_Report_Error				(struct GMTAPI_CTRL *C, int error);
EXTERN_MSC int GMT_Put_Data				(struct GMTAPI_CTRL *C, unsigned int ID, unsigned int mode, void *data);
EXTERN_MSC int GMT_Write_Data				(struct GMTAPI_CTRL *C, unsigned int family, unsigned int method, unsigned int geometry, unsigned int mode, double wesn[], char *output, void *data);
EXTERN_MSC int GMT_Destroy_Data				(struct GMTAPI_CTRL *C, unsigned int mode, void *X);
EXTERN_MSC int GMT_Put_Record				(struct GMTAPI_CTRL *C, unsigned int mode, void *record);
EXTERN_MSC int GMT_Encode_ID				(struct GMTAPI_CTRL *C, char *string, unsigned int object_ID);

/* 12 secondary functions for argument and option parsing */

EXTERN_MSC struct GMT_OPTION * GMT_Create_Options	(struct GMTAPI_CTRL *C, int argc, void *in);
EXTERN_MSC struct GMT_OPTION * GMT_Prep_Options		(struct GMTAPI_CTRL *C, int mode, void *in);
=======
EXTERN_MSC struct GMTAPI_CTRL * GMT_Create_Session	(char *tag, GMT_LONG mode);
EXTERN_MSC void * GMT_Create_Data			(struct GMTAPI_CTRL *C, GMT_LONG type, GMT_LONG par[]);
EXTERN_MSC void * GMT_Get_Data				(struct GMTAPI_CTRL *C, GMT_LONG ID, GMT_LONG mode, void *data);
EXTERN_MSC void * GMT_Read_Data				(struct GMTAPI_CTRL *C, GMT_LONG family, GMT_LONG method, GMT_LONG geometry, double wesn[], GMT_LONG mode, char *input, void *data);
EXTERN_MSC void * GMT_Retrieve_Data			(struct GMTAPI_CTRL *API, GMT_LONG object_ID);
EXTERN_MSC void * GMT_Get_Record			(struct GMTAPI_CTRL *C, GMT_LONG mode, GMT_LONG *retval);
EXTERN_MSC GMT_LONG GMT_Destroy_Session			(struct GMTAPI_CTRL **C);
EXTERN_MSC GMT_LONG GMT_Register_IO			(struct GMTAPI_CTRL *C, GMT_LONG family, GMT_LONG method, GMT_LONG geometry, GMT_LONG direction, void *resource, double wesn[]);
EXTERN_MSC GMT_LONG GMT_Init_IO				(struct GMTAPI_CTRL *C, GMT_LONG family, GMT_LONG geometry, GMT_LONG direction, GMT_LONG mode, struct GMT_OPTION *head);
EXTERN_MSC GMT_LONG GMT_Begin_IO			(struct GMTAPI_CTRL *API, GMT_LONG family, GMT_LONG direction);
EXTERN_MSC GMT_LONG GMT_End_IO				(struct GMTAPI_CTRL *API, GMT_LONG direction, GMT_LONG mode);
EXTERN_MSC GMT_LONG GMT_Report_Error			(struct GMTAPI_CTRL *C, GMT_LONG error);
EXTERN_MSC GMT_LONG GMT_Put_Data			(struct GMTAPI_CTRL *C, GMT_LONG ID, GMT_LONG mode, void *data);
EXTERN_MSC GMT_LONG GMT_Write_Data			(struct GMTAPI_CTRL *C, GMT_LONG family, GMT_LONG method, GMT_LONG geometry, double wesn[], GMT_LONG mode, char *output, void *data);
EXTERN_MSC GMT_LONG GMT_Destroy_Data			(struct GMTAPI_CTRL *C, GMT_LONG mode, void *object);
EXTERN_MSC GMT_LONG GMT_Put_Record			(struct GMTAPI_CTRL *C, GMT_LONG mode, void *record);
EXTERN_MSC GMT_LONG GMT_Encode_ID			(struct GMTAPI_CTRL *C, char *string, GMT_LONG object_ID);

/* 12 functions argument and option parsing */

EXTERN_MSC struct GMT_OPTION * GMT_Create_Options	(struct GMTAPI_CTRL *C, GMT_LONG argc, void *in);
EXTERN_MSC struct GMT_OPTION * GMT_Prep_Options		(struct GMTAPI_CTRL *C, GMT_LONG mode, void *in);
>>>>>>> cf66f477
EXTERN_MSC struct GMT_OPTION * GMT_Make_Option		(struct GMTAPI_CTRL *C, char option, char *arg);
EXTERN_MSC struct GMT_OPTION * GMT_Find_Option		(struct GMTAPI_CTRL *C, char option, struct GMT_OPTION *head);
EXTERN_MSC struct GMT_OPTION * GMT_Append_Option	(struct GMTAPI_CTRL *C, struct GMT_OPTION *current, struct GMT_OPTION *head);
EXTERN_MSC char ** GMT_Create_Args			(struct GMTAPI_CTRL *C, int *argc, struct GMT_OPTION *head);
EXTERN_MSC char * GMT_Create_Cmd			(struct GMTAPI_CTRL *C, struct GMT_OPTION *head);
EXTERN_MSC int GMT_Destroy_Options			(struct GMTAPI_CTRL *C, struct GMT_OPTION **head);
EXTERN_MSC int GMT_Destroy_Args				(struct GMTAPI_CTRL *C, int argc, char *argv[]);
EXTERN_MSC int GMT_Update_Option			(struct GMTAPI_CTRL *C, char option, char *arg, struct GMT_OPTION *head);
EXTERN_MSC int GMT_Delete_Option			(struct GMTAPI_CTRL *C, struct GMT_OPTION *current);
EXTERN_MSC int GMT_Parse_Common				(struct GMTAPI_CTRL *C, char *sorted, char *unsorted, struct GMT_OPTION *options);

#ifdef DEBUG
/* This function is available for testing purposes if --enable-debug was used during configuration */
EXTERN_MSC int GMT_List_Args				(struct GMTAPI_CTRL *API, struct GMT_OPTION *head);
#endif

/* Macro to test if filename is a special name indicating memory location */

#define GMT_File_Is_Memory(file) (file && !strncmp (file, "@GMTAPI@-", 9U))

#ifdef __cplusplus
}
#endif

#endif /* _GMTAPI_H */<|MERGE_RESOLUTION|>--- conflicted
+++ resolved
@@ -98,12 +98,11 @@
  */
 
 /* 17 Primary API functions */
-<<<<<<< HEAD
 EXTERN_MSC struct GMTAPI_CTRL * GMT_Create_Session	(char *tag, unsigned int mode);
 EXTERN_MSC void * GMT_Create_Data			(struct GMTAPI_CTRL *C, unsigned int type, COUNTER_LARGE par[]);
-EXTERN_MSC void * GMT_Get_Data				(struct GMTAPI_CTRL *C, unsigned int ID, unsigned int mode, void *data);
+EXTERN_MSC void * GMT_Get_Data				(struct GMTAPI_CTRL *C, unsigned int object_ID, unsigned int mode, void *data);
 EXTERN_MSC void * GMT_Read_Data				(struct GMTAPI_CTRL *C, unsigned int family, unsigned int method, unsigned int geometry, unsigned int mode, double wesn[], char *input, void *data);
-EXTERN_MSC void * GMT_Retrieve_Data			(struct GMTAPI_CTRL *C, unsigned int ID);
+EXTERN_MSC void * GMT_Retrieve_Data			(struct GMTAPI_CTRL *C, unsigned int object_ID);
 EXTERN_MSC void * GMT_Get_Record			(struct GMTAPI_CTRL *C, unsigned int mode, int *retval);
 EXTERN_MSC int GMT_Destroy_Session			(struct GMTAPI_CTRL **C);
 EXTERN_MSC int GMT_Register_IO				(struct GMTAPI_CTRL *C, unsigned int family, unsigned int method, unsigned int geometry, unsigned int direction, double wesn[], void *resource);
@@ -111,9 +110,9 @@
 EXTERN_MSC int GMT_Begin_IO				(struct GMTAPI_CTRL *C, unsigned int family, unsigned int direction);
 EXTERN_MSC int GMT_End_IO				(struct GMTAPI_CTRL *C, unsigned int direction, unsigned int mode);
 EXTERN_MSC int GMT_Report_Error				(struct GMTAPI_CTRL *C, int error);
-EXTERN_MSC int GMT_Put_Data				(struct GMTAPI_CTRL *C, unsigned int ID, unsigned int mode, void *data);
+EXTERN_MSC int GMT_Put_Data				(struct GMTAPI_CTRL *C, unsigned int object_ID, unsigned int mode, void *data);
 EXTERN_MSC int GMT_Write_Data				(struct GMTAPI_CTRL *C, unsigned int family, unsigned int method, unsigned int geometry, unsigned int mode, double wesn[], char *output, void *data);
-EXTERN_MSC int GMT_Destroy_Data				(struct GMTAPI_CTRL *C, unsigned int mode, void *X);
+EXTERN_MSC int GMT_Destroy_Data				(struct GMTAPI_CTRL *C, unsigned int mode, void *object);
 EXTERN_MSC int GMT_Put_Record				(struct GMTAPI_CTRL *C, unsigned int mode, void *record);
 EXTERN_MSC int GMT_Encode_ID				(struct GMTAPI_CTRL *C, char *string, unsigned int object_ID);
 
@@ -121,30 +120,6 @@
 
 EXTERN_MSC struct GMT_OPTION * GMT_Create_Options	(struct GMTAPI_CTRL *C, int argc, void *in);
 EXTERN_MSC struct GMT_OPTION * GMT_Prep_Options		(struct GMTAPI_CTRL *C, int mode, void *in);
-=======
-EXTERN_MSC struct GMTAPI_CTRL * GMT_Create_Session	(char *tag, GMT_LONG mode);
-EXTERN_MSC void * GMT_Create_Data			(struct GMTAPI_CTRL *C, GMT_LONG type, GMT_LONG par[]);
-EXTERN_MSC void * GMT_Get_Data				(struct GMTAPI_CTRL *C, GMT_LONG ID, GMT_LONG mode, void *data);
-EXTERN_MSC void * GMT_Read_Data				(struct GMTAPI_CTRL *C, GMT_LONG family, GMT_LONG method, GMT_LONG geometry, double wesn[], GMT_LONG mode, char *input, void *data);
-EXTERN_MSC void * GMT_Retrieve_Data			(struct GMTAPI_CTRL *API, GMT_LONG object_ID);
-EXTERN_MSC void * GMT_Get_Record			(struct GMTAPI_CTRL *C, GMT_LONG mode, GMT_LONG *retval);
-EXTERN_MSC GMT_LONG GMT_Destroy_Session			(struct GMTAPI_CTRL **C);
-EXTERN_MSC GMT_LONG GMT_Register_IO			(struct GMTAPI_CTRL *C, GMT_LONG family, GMT_LONG method, GMT_LONG geometry, GMT_LONG direction, void *resource, double wesn[]);
-EXTERN_MSC GMT_LONG GMT_Init_IO				(struct GMTAPI_CTRL *C, GMT_LONG family, GMT_LONG geometry, GMT_LONG direction, GMT_LONG mode, struct GMT_OPTION *head);
-EXTERN_MSC GMT_LONG GMT_Begin_IO			(struct GMTAPI_CTRL *API, GMT_LONG family, GMT_LONG direction);
-EXTERN_MSC GMT_LONG GMT_End_IO				(struct GMTAPI_CTRL *API, GMT_LONG direction, GMT_LONG mode);
-EXTERN_MSC GMT_LONG GMT_Report_Error			(struct GMTAPI_CTRL *C, GMT_LONG error);
-EXTERN_MSC GMT_LONG GMT_Put_Data			(struct GMTAPI_CTRL *C, GMT_LONG ID, GMT_LONG mode, void *data);
-EXTERN_MSC GMT_LONG GMT_Write_Data			(struct GMTAPI_CTRL *C, GMT_LONG family, GMT_LONG method, GMT_LONG geometry, double wesn[], GMT_LONG mode, char *output, void *data);
-EXTERN_MSC GMT_LONG GMT_Destroy_Data			(struct GMTAPI_CTRL *C, GMT_LONG mode, void *object);
-EXTERN_MSC GMT_LONG GMT_Put_Record			(struct GMTAPI_CTRL *C, GMT_LONG mode, void *record);
-EXTERN_MSC GMT_LONG GMT_Encode_ID			(struct GMTAPI_CTRL *C, char *string, GMT_LONG object_ID);
-
-/* 12 functions argument and option parsing */
-
-EXTERN_MSC struct GMT_OPTION * GMT_Create_Options	(struct GMTAPI_CTRL *C, GMT_LONG argc, void *in);
-EXTERN_MSC struct GMT_OPTION * GMT_Prep_Options		(struct GMTAPI_CTRL *C, GMT_LONG mode, void *in);
->>>>>>> cf66f477
 EXTERN_MSC struct GMT_OPTION * GMT_Make_Option		(struct GMTAPI_CTRL *C, char option, char *arg);
 EXTERN_MSC struct GMT_OPTION * GMT_Find_Option		(struct GMTAPI_CTRL *C, char option, struct GMT_OPTION *head);
 EXTERN_MSC struct GMT_OPTION * GMT_Append_Option	(struct GMTAPI_CTRL *C, struct GMT_OPTION *current, struct GMT_OPTION *head);
