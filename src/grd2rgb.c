/*--------------------------------------------------------------------
 *	$Id$
 *
 *	Copyright (c) 1991-2012 by P. Wessel, W. H. F. Smith, R. Scharroo, and J. Luis
 *	See LICENSE.TXT file for copying and redistribution conditions.
 *
 *	This program is free software; you can redistribute it and/or modify
 *	it under the terms of the GNU Lesser General Public License as published by
 *	the Free Software Foundation; version 3 or any later version.
 *
 *	This program is distributed in the hope that it will be useful,
 *	but WITHOUT ANY WARRANTY; without even the implied warranty of
 *	MERCHANTABILITY or FITNESS FOR A PARTICULAR PURPOSE.  See the
 *	GNU Lesser General Public License for more details.
 *
 *	Contact info: gmt.soest.hawaii.edu
 *--------------------------------------------------------------------*/
/*
 * Brief synopsis: grd2rgb reads either (1) an 8, 24, or 32 bit Sun rasterfile and writes out the
 * red, green, and blue components in three separate grid files, or (2) a z grd
 * file and a cpt file and compute r, g, b and write these out instead.
 *
 * Author:	Paul Wessel
 * Date:	1-JAN-2010
 * Version:	5 API
 *
 */

#include "pslib.h"
#include "gmt.h"

struct GRD2RGB_CTRL {
	struct In {
		BOOLEAN active;
		char *file;
	} In;
	struct C {	/* -C<cptfile> */
		BOOLEAN active;
		char *file;
	} C;
	struct G {	/* -G<nametemplate> */
		BOOLEAN active;
		char *name;
	} G;
	struct I {	/* -Idx[/dy] */
		BOOLEAN active;
		double inc[2];
	} I;
	struct L {	/* -L<layer> */
		BOOLEAN active;
		char layer;
	} L;
	struct W {	/* -W<width/height>[/<n_bytes>] */
		BOOLEAN active;
		unsigned int nx, ny;	/* Dimension of image */
		unsigned int size;	/* Number of bytes per pixels */
	} W;
};

void *New_grd2rgb_Ctrl (struct GMT_CTRL *GMT) {	/* Allocate and initialize a new control structure */
	struct GRD2RGB_CTRL *C;
	
	C = GMT_memory (GMT, NULL, 1, struct GRD2RGB_CTRL);
	
	/* Initialize values whose defaults are not 0/FALSE/NULL */
	
	C->G.name = strdup ("grd2rgb_%c.nc");
	C->W.size = 3;	/* 3 bytes per pixel */
		
	return (C);
}

void Free_grd2rgb_Ctrl (struct GMT_CTRL *GMT, struct GRD2RGB_CTRL *C) {	/* Deallocate control structure */
	if (!C) return;
	if (C->In.file) free (C->In.file);	
	if (C->C.file) free (C->C.file);	
	if (C->G.name) free (C->G.name);	
	GMT_free (GMT, C);	
}

GMT_LONG loadraw (struct GMT_CTRL *GMT, char *file, struct imageinfo *header, GMT_LONG byte_per_pixel, GMT_LONG nx, GMT_LONG ny, unsigned char **P) {
	/* loadraw reads a raw binary grb or rgba rasterfile of depth 24, or 32 into memory */

	COUNTER_MEDIUM k;
	COUNTER_LARGE j, i;
	size_t nm;
	unsigned char *buffer = NULL;

	FILE *fp = NULL;

	if ((fp = GMT_fopen (GMT, file, "rb")) == NULL) {
		GMT_report (GMT, GMT_MSG_FATAL, "Cannot open rasterfile %s!\n", file);
		return (EXIT_FAILURE);
	}

	/* Lets pretend that the raw file is a sunraster file. This way the grd2rgb code
	   can be used with very little changes */
	header->depth = 24;
	header->width = nx;
	header->height = ny;
	nm = (size_t)nx * (size_t)ny * (size_t)byte_per_pixel;
	header->length = nm;

	buffer = GMT_memory (GMT, NULL, nm, unsigned char);
	if (GMT_fread (buffer, 1U, nm, fp) != nm) {
		if (byte_per_pixel == 3)
			GMT_report (GMT, GMT_MSG_FATAL, "Trouble reading raw 24-bit rasterfile!\n");
		if (byte_per_pixel == 4)
			GMT_report (GMT, GMT_MSG_FATAL, "Trouble reading raw 32-bit rasterfile!\n");
		return (EXIT_FAILURE);
	}

	if (byte_per_pixel == 4) {		/* RGBA */
		for (i = 3, j = 4; j < nm; i += 3, j += 4) {
			for (k = 0; k < 3; k++) buffer[i+k] = buffer[j+k];
		}
	}

	GMT_fclose (GMT, fp);
	*P = buffer;
	return (0);
}

GMT_LONG guess_width (struct GMT_CTRL *GMT, char *file, COUNTER_MEDIUM byte_per_pixel, COUNTER_MEDIUM *raw_nx, COUNTER_MEDIUM *raw_ny) {
	GMT_LONG inc, even;
	COUNTER_MEDIUM k = 0, j, i, l, n_pix;
	unsigned char *buffer = NULL;
<<<<<<< HEAD
	size_t img_size;
	float *work = NULL, *datac = NULL, *img_pow = NULL, pow_max = -FLT_MAX, pm;
=======
	off_t img_size;
	float *work = NULL, *datac = NULL, *img_pow = NULL, pow_max = FLT_MIN, pm;
>>>>>>> 6a31511f
	int rgb[3];
	FILE *fp = NULL;

	if ((fp = GMT_fopen (GMT, file, "rb")) == NULL) {
		GMT_report (GMT, GMT_MSG_FATAL, "Cannot open rasterfile %s!\n", file);
		return (EXIT_FAILURE);
	}

	fseek (fp, (off_t)0, SEEK_END);
	img_size = ftell (fp);
	fseek (fp, 0, SEEK_SET);

	n_pix = (COUNTER_MEDIUM) (img_size / byte_per_pixel);

	buffer  = GMT_memory (GMT, NULL, img_size, unsigned char);
	datac   = GMT_memory (GMT, NULL, 2*n_pix, float);
	work    = GMT_memory (GMT, NULL, 2*n_pix, float);
	img_pow = GMT_memory (GMT, NULL, n_pix/2, float);
	GMT_memset (work, 2*n_pix, float);

	if (GMT_fread (buffer, 1U, img_size, fp) != img_size) {
		if (byte_per_pixel == 3)
			GMT_report (GMT, GMT_MSG_FATAL, "Trouble_ reading raw 24-bit rasterfile!\n");
		if (byte_per_pixel == 4)
			GMT_report (GMT, GMT_MSG_FATAL, "Trouble_ reading raw 32-bit rasterfile!\n");
		return (EXIT_FAILURE);
	}
	GMT_fclose (GMT, fp);

	inc = (byte_per_pixel == 3) ? 3: 4;
	for (j = 0; j < img_size; j += inc) {
		for (i = 0; i < 3; i++) rgb[i] = buffer[j+i];
		/* Convert rgb to gray using the GMT_YIQ transformation */
		datac[k] = (float) GMT_YIQ (rgb);
		k += 2;
	}

	GMT_fft_1d (GMT, datac, n_pix, GMT_FFT_FWD, GMT_FFT_COMPLEX);

	/* Now compute the image's power spectrum */
	for (k = 0, j = 0; k < n_pix; k += 2, j++) {
		img_pow[j] = (datac[k]*datac[k] + datac[k+1]*datac[k+1]) / n_pix; /* I*I-conj = power */
	}

	/* I'll assume that searching on one fifth of the spectrum is enough to find the
	   line frequency. */
	for (k = 5; k < n_pix/10; k++) {
		if (img_pow[k] > pow_max) {
			pow_max = img_pow[k];	 j = k+1;
		}
	}

	/* That's the way it should be but, I don't know why, the result is transposed. Instead
	   of the number of lines I get number of columns. This is very weird and smells BUG */
	/* *raw_nx = j;		*raw_ny = lrint((float)n_pix / raw_nx);*/

	/* So be it */
	*raw_ny = j;		*raw_nx = lrint((float)n_pix / (*raw_ny));

	if ((*raw_nx) * (*raw_ny) != n_pix) {
		/* Let's make another attempt to find the right nx * ny combination. The idea is that we
	   	failed by a little, so we'll look arround the approximate solution by adding 1 to nx and
	   	subtracting 1 to ny. Then we revert (subtract 1 to nx and add 1 to ny). Next apply the
	   	same test with an offset of 2, and so on until the offset is 10. */
		GMT_report (GMT, GMT_MSG_NORMAL, "Warning: first test based on FFT failed to guess image dimensions.\n\tI'll do now a second try\t");
		k = 1;		pm = 1;		l = 1;
		while (k < 41) {
			i = *raw_ny + lrint (copysign((double)l, (double)pm));
			pm *= -1.;
			j = (*raw_nx) + lrint (copysign((double)l, (double)pm));
			if (i*j == n_pix) {	/* Got a good candidate */
				*raw_ny = i;	*raw_nx = j;
				GMT_report (GMT, GMT_MSG_NORMAL, "... SUCCESS (W = %ld, H = %ld)\n", *raw_nx, *raw_ny);
				break;
			}
			even = (k%2 == 0) ? 1 : 0;
			if (even) l++;
			k++;
		}
	}
	else
		GMT_report (GMT, GMT_MSG_NORMAL, "File %s has %ld Lines and %ld Cols\n", file, *raw_ny, *raw_nx);

	/* If both attempts failed */
	if ((*raw_nx) * (*raw_ny) != n_pix) {
		GMT_report (GMT, GMT_MSG_FATAL, "FAILURE while guessing image dimensions (W = %ld, H = %ld)\n", *raw_nx, *raw_ny);
		return (EXIT_FAILURE);
	}

	GMT_free (GMT, buffer);
	GMT_free (GMT, datac);
	GMT_free (GMT, work);
	GMT_free (GMT, img_pow);
	
	return (0);
}

GMT_LONG GMT_grd2rgb_usage (struct GMTAPI_CTRL *C, GMT_LONG level) {
	struct GMT_CTRL *GMT = C->GMT;

	GMT_message (GMT, "grd2rgb %s [API] - Write r/g/b grid files from a grid file, a raw RGB file, or SUN rasterfile\n\n", GMT_VERSION);
	GMT_message (GMT, "usage: grd2rgb <infile> [-C<cpt>] [-G<template>] [%s]\n", GMT_Id_OPT);
	GMT_message (GMT, "\t[-L<layer>] [%s] [%s] [-W<width>/<height>[/<n_bytes>]]\n\t[%s]\n\n", GMT_Rgeo_OPT, GMT_V_OPT, GMT_r_OPT);

	if (level == GMTAPI_SYNOPSIS) return (EXIT_FAILURE);

	GMT_message (GMT, "\t<infile> can be one of three different intput files:\n");
	GMT_message (GMT, "\t  (1) An 8, 24, or 32-bit Sun rasterfile.  Use -I, -R, and -F to change the\n");
	GMT_message (GMT, "\t      the default values of dx = dy = 1 and region 1/ncols/1/nrows.\n");
	GMT_message (GMT, "\t  (2) A regular z grid file.  Use -C to provide a cpt file with which\n");
	GMT_message (GMT, "\t      to convert z to r/g/b triplets. -R, -I, and -F are ignored.\n");
	GMT_message (GMT, "\t  (3) A RGB or RGBA raw rasterfile. Since raw rasterfiles have no header, you have to\n");
	GMT_message (GMT, "\t      give the image dimensions via -W.\n");
	GMT_message (GMT, "\t      However, you may take the chance of letting the program try to\n");
	GMT_message (GMT, "\t      guess the image dimensions (slow, via FFT spectrum).\n");
	GMT_message (GMT, "\n\tOPTIONS:\n");
	GMT_message (GMT, "\t-C Color palette file to convert z to rgb.  If given, we assume a z grid file is provided,\n");
	GMT_message (GMT, "\t   else we will try to read a Sun rasterfile.\n");
	GMT_message (GMT, "\t-G Give outputfile name template for the three red, green, blue grid files.\n");
	GMT_message (GMT, "\t   The template MUST contain the format code %%c which will be replaced with r, g, and b\n");
	GMT_message (GMT, "\t   [Default is grd2rgb_%%c.nc].\n");
	GMT_message (GMT, "\t-I Specify grid size(s).  Append m (or c) to <dx> and/or <dy> for minutes (or seconds).\n");
	GMT_message (GMT, "\t-L Only output the given layer (r, g, or b) [Default output all three].\n");
	GMT_explain_options (GMT, "RV");
	GMT_message (GMT, "\t-W Set the size of the raw raster file. By default an RGB file (which has 3 bytes/pixel)\n");
	GMT_message (GMT, "\t   is assumed. For RGBA files use n_bytes = 4.\n");
	GMT_message (GMT, "\t   Use -W for guessing the image size of a RGB raw file, and -W=/=/4.\n");
	GMT_message (GMT, "\t   if the raw image is of the RGBA type. Notice that this might be a\n");
	GMT_message (GMT, "\t   bit slow because the guessing algorithm makes uses of FFTs.\n");
	GMT_explain_options (GMT, "F");
	
	return (EXIT_FAILURE);
}

GMT_LONG GMT_grd2rgb_parse (struct GMTAPI_CTRL *C, struct GRD2RGB_CTRL *Ctrl, struct GMT_OPTION *options)
{
	/* This parses the options provided to grdcut and sets parameters in CTRL.
	 * Any GMT common options will override values set previously by other commands.
	 * It also replaces any file names specified as input or output with the data ID
	 * returned when registering these sources/destinations with the API.
	 */

	COUNTER_MEDIUM n_errors = 0, n_files = 0, pos, entry;
	BOOLEAN guess = FALSE;
	char ptr[GMT_BUFSIZ];
	struct GMT_OPTION *opt = NULL;
	struct GMT_CTRL *GMT = C->GMT;
	
	for (opt = options; opt; opt = opt->next) {	/* Process all the options given */

		switch (opt->option) {
			case '<':	/* Input file (only one is accepted) */
				Ctrl->In.active = TRUE;
				if (n_files++ == 0) Ctrl->In.file = strdup (opt->arg);
				break;

			/* Processes program-specific parameters */

			case 'C':	/* Use cpt table */
				Ctrl->C.file = strdup (opt->arg);
				Ctrl->C.active = TRUE;
				break;
			case 'G':	/* Output file template */
				Ctrl->G.name = strdup (opt->arg);
				break;
			case 'I':	/* Get grid spacings */
				GMT_getinc (GMT, opt->arg, Ctrl->I.inc);
				Ctrl->I.active = TRUE;
				break;
			case 'L':	/* Select one layer */
				Ctrl->L.layer = opt->arg[0];
				Ctrl->L.active = TRUE;
				break;
			case 'W':	/* Give raw size */
				Ctrl->W.active = TRUE;
				guess = TRUE;
				entry = pos = 0;
				while ((GMT_strtok (opt->arg, "/", &pos, ptr))) {
					if (ptr[0] != '=') {
						switch (entry) {
							case 0:
								Ctrl->W.nx = atoi (ptr);
								guess = FALSE; break;
							case 1:
								Ctrl->W.ny = atoi (ptr); break;
							case 2:
								Ctrl->W.size = atoi (ptr); break;
						}
					}
					entry++;
				}
				break;

			default:	/* Report bad options */
				n_errors += GMT_default_error (GMT, opt->option);
				break;
		}
	}

	/* Check that the options selected are mutually consistent */

	GMT_check_lattice (GMT, Ctrl->I.inc, &GMT->common.r.active, &Ctrl->I.active);

	if (!Ctrl->C.active) {
		n_errors += GMT_check_condition (GMT, !Ctrl->In.file, "Syntax error: Must specify input raster file\n");
		n_errors += GMT_check_condition (GMT, Ctrl->I.active && (Ctrl->I.inc[GMT_X] == 0.0 || Ctrl->I.inc[GMT_Y] == 0.0), "Syntax error: increments must be positive\n");
		n_errors += GMT_check_condition (GMT, Ctrl->W.size != 3 && Ctrl->W.size != 4, "Syntax error: byte_per_pixel must be either 3 or 4\n");
		if (guess) guess_width (GMT, Ctrl->In.file, Ctrl->W.size, &Ctrl->W.nx, &Ctrl->W.ny);

		n_errors += GMT_check_condition (GMT, Ctrl->W.active && Ctrl->W.nx <= 0, "Syntax error: Witdth of raw raster file must be a positive integer. Not %ld\n", Ctrl->W.nx);
		n_errors += GMT_check_condition (GMT, Ctrl->W.active && Ctrl->W.ny <= 0, "Syntax error: Height of raw raster file must be a positive integer. Not %ld\n", Ctrl->W.ny);
	}
	else {
		n_errors += GMT_check_condition (GMT, !Ctrl->In.file, "Syntax error: Must specify input z grid file\n");
		n_errors += GMT_check_condition (GMT, !Ctrl->C.file, "Syntax error: Must specify cpt file\n");
	}
	n_errors += GMT_check_condition (GMT, !strstr (Ctrl->G.name, "%c"), "Syntax error: output template must contain %%c\n");
	n_errors += GMT_check_condition (GMT, Ctrl->I.active && !strchr ("rgb", Ctrl->L.layer), "Syntax error: -L layer must be one of r, g, or b\n");

	return (n_errors ? GMT_PARSE_ERROR : GMT_OK);
}

#define bailout(code) {GMT_Free_Options (mode); return (code);}
#define Return(code) {Free_grd2rgb_Ctrl (GMT, Ctrl); GMT_end_module (GMT, GMT_cpy); bailout (code);}

GMT_LONG GMT_grd2rgb (struct GMTAPI_CTRL *API, GMT_LONG mode, void *args)
{
	COUNTER_MEDIUM channel, row, col;
	GMT_LONG error = 0;
	
	COUNTER_LARGE ij, k, k3;
	
	char rgb[3] = {'r', 'g', 'b'}, *comp[3] = {"red", "green", "blue"};
	char buffer[GMT_BUFSIZ], *grdfile = NULL;
	
	unsigned char *picture = NULL;
	
	double f_rgb[4];
	
	struct imageinfo header;
	struct GMT_GRID *Grid = NULL, *Out = NULL;
	struct GMT_PALETTE *P = NULL;
	struct GRD2RGB_CTRL *Ctrl = NULL;
	struct PSL_CTRL *PSL = NULL;	/* General PSL interal parameters */
	struct GMT_CTRL *GMT = NULL, *GMT_cpy = NULL;
	struct GMT_OPTION *options = NULL;

	/*----------------------- Standard module initialization and parsing ----------------------*/

	if (API == NULL) return (GMT_Report_Error (API, GMT_NOT_A_SESSION));
	options = GMT_Prep_Options (API, mode, args);	if (API->error) return (API->error);	/* Set or get option list */
	
	if (!options || options->option == GMTAPI_OPT_USAGE) bailout (GMT_grd2rgb_usage (API, GMTAPI_USAGE));	/* Return the usage message */
	if (options->option == GMTAPI_OPT_SYNOPSIS) bailout (GMT_grd2rgb_usage (API, GMTAPI_SYNOPSIS));	/* Return the synopsis */

	/* Parse the command-line arguments */

	GMT = GMT_begin_module (API, "GMT_grd2rgb", &GMT_cpy);	/* Save current state */
	if (GMT_Parse_Common (API, "-VRr", GMT_OPT("F"), options)) Return (API->error);
	Ctrl = New_grd2rgb_Ctrl (GMT);	/* Allocate and initialize a new control structure */
	if ((error = GMT_grd2rgb_parse (API, Ctrl, options))) Return (error);
	PSL = GMT->PSL;	/* This module also needs PSL */

	/*---------------------------- This is the gmt2kml main code ----------------------------*/

	/* No command line files or std** to add via GMT_Init_IO */
	
	if (Ctrl->C.active) {	/* Apply CPT to get three r,g,b channel files */
		BOOLEAN new_grid = FALSE;
		/* Since these GMT grids COULD be passed in via memory locations, they COULD have pads so we must use general IJ access */
		if ((P = GMT_Read_Data (API, GMT_IS_CPT, GMT_IS_FILE, GMT_IS_POINT, GMT_READ_NORMAL, NULL, Ctrl->C.file, NULL)) == NULL) {
			Return (API->error);
		}
		
		for (channel = 0; channel < 3; channel++) {	/* Do the r, g, and b channels */
			if (Ctrl->L.active && Ctrl->L.layer != rgb[channel]) continue;	/* Only do one of the layers */
			GMT_report (GMT, GMT_MSG_NORMAL, "Processing the %s components\n", comp[channel]);
			if ((Grid = GMT_Read_Data (API, GMT_IS_GRID, GMT_IS_FILE, GMT_IS_SURFACE, GMT_GRID_ALL, NULL, Ctrl->In.file, NULL)) == NULL) {
				Return (API->error);
			}
			GMT_grd_init (GMT, Grid->header, options, FALSE);

			new_grid = GMT_set_outgrid (GMT, Grid, &Out);	/* TRUE if input is a read-only array; else Out == Grid */
				
			sprintf (buffer, Ctrl->G.name, rgb[channel]);
			grdfile = strdup (buffer);
			sprintf (Out->header->remark, "Grid of %s components in the 0-255 range", comp[channel]);
			GMT_grd_loop (GMT, Grid, row, col, ij) {
				(void)GMT_get_rgb_from_z (GMT, P, Grid->data[ij], f_rgb);
				Out->data[ij] = (float)GMT_s255 (f_rgb[channel]);
			}
			if (GMT_Write_Data (API, GMT_IS_GRID, GMT_IS_FILE, GMT_IS_SURFACE, GMT_GRID_ALL, NULL, grdfile, Out) != GMT_OK) {
				Return (API->error);
			}
			if (GMT_Destroy_Data (API, GMT_ALLOCATED, &Grid) != GMT_OK) {
				Return (API->error);
			}
			if (new_grid && GMT_Destroy_Data (API, GMT_ALLOCATED, &Out) != GMT_OK) {
				Return (API->error);
			}
			free (grdfile);
		}
		if (GMT_Destroy_Data (API, GMT_ALLOCATED, &P) != GMT_OK) {
			Return (API->error);
		}
	}
	else {
		if (GMT_access (GMT, Ctrl->In.file, R_OK)) {
			GMT_report (GMT, GMT_MSG_FATAL, "Cannot find/open/read file %s\n", Ctrl->In.file);
			Return (EXIT_FAILURE);
		}

		if (!Ctrl->W.active) {
			if (PSL_loadimage (PSL, Ctrl->In.file, &header, &picture)) {
				GMT_report (GMT, GMT_MSG_FATAL, "Trouble loading/converting Sun rasterfile!\n");
				Return (EXIT_FAILURE);
			}
		}
		else {
			if (loadraw (GMT, Ctrl->In.file, &header, Ctrl->W.size, Ctrl->W.nx, Ctrl->W.ny, &picture)) {
				GMT_report (GMT, GMT_MSG_FATAL, "Trouble loading/converting RGB image!\n");
				Return (EXIT_FAILURE);
			}
		}

		if (header.depth < 8) {
			GMT_report (GMT, GMT_MSG_FATAL, "Sun rasterfile must be at least 8 bits deep\n");
			Return (EXIT_FAILURE);
		}

		if ((Grid = GMT_Create_Data (API, GMT_IS_GRID, NULL)) == NULL) Return (API->error);
		GMT_grd_init (GMT, Grid->header, options, FALSE);
		Grid->header->registration = (int)GMT->common.r.active;
		if (!Ctrl->I.active) {
			GMT_report (GMT, GMT_MSG_NORMAL, "Assign default dx = dy = 1\n");
			Ctrl->I.inc[GMT_X] = Ctrl->I.inc[GMT_Y] = 1.0;	Ctrl->I.active = TRUE;
		}
		if (!GMT->common.R.active) {	/* R not given, provide default */
			GMT->common.R.wesn[XLO] = GMT->common.R.wesn[YLO] = 0.0;
			GMT->common.R.wesn[XHI] = header.width  - 1 + Grid->header->registration;
			GMT->common.R.wesn[YHI] = header.height - 1 + Grid->header->registration;
			GMT->common.R.active = TRUE;
			GMT_report (GMT, GMT_MSG_NORMAL, "Assign default -R0/%g/0/%g\n", GMT->common.R.wesn[XHI], GMT->common.R.wesn[YHI]);
		}

		Grid->header->nx = GMT_get_n (GMT, GMT->common.R.wesn[XLO], GMT->common.R.wesn[XHI], Ctrl->I.inc[GMT_X], Grid->header->registration);
		Grid->header->ny = GMT_get_n (GMT, GMT->common.R.wesn[YLO], GMT->common.R.wesn[YHI], Ctrl->I.inc[GMT_Y], Grid->header->registration);
		if (Ctrl->W.active && !Ctrl->I.active) {		/* This isn't correct because it doesn't deal with -r */
			Grid->header->nx = Ctrl->W.nx;
			Grid->header->ny = Ctrl->W.ny;
			Ctrl->I.inc[GMT_X] = GMT_get_inc (GMT, GMT->common.R.wesn[XLO], GMT->common.R.wesn[XHI], Grid->header->nx, Grid->header->registration);
			Ctrl->I.inc[GMT_Y] = GMT_get_inc (GMT, GMT->common.R.wesn[YLO], GMT->common.R.wesn[YHI], Grid->header->ny, Grid->header->registration);
		}
		if (header.width != (int)Grid->header->nx) {
			GMT_report (GMT, GMT_MSG_FATAL, "Sun rasterfile width and -R -I do not match (%d versus %d)  Need -r?\n", header.width, Grid->header->nx);
			Return (EXIT_FAILURE);
		}
		if (header.height != (int)Grid->header->ny) {
			GMT_report (GMT, GMT_MSG_FATAL, "Sun rasterfile height and -R -I do not match (%d versus %d)  Need -r?\n", header.height, Grid->header->ny);
			Return (EXIT_FAILURE);
		}
		/* Completely determine the header for the new grid; croak if there are issues.  No memory is allocated here. */
		GMT_err_fail (GMT, GMT_init_newgrid (GMT, Grid, GMT->common.R.wesn, Ctrl->I.inc, GMT->common.r.active), "stdout");
		
		GMT_report (GMT, GMT_MSG_NORMAL, "nx = %d  ny = %d\n", Grid->header->nx, Grid->header->ny);

		Grid->data = GMT_memory (GMT, NULL, Grid->header->size, float);

		/* Note: While the picture array has no pads, we must assume the output grid may have one */
		
		for (channel = 0; channel < 3; channel++) {	/* Do the r, g, and b channels */
			if (Ctrl->L.active && Ctrl->L.layer != rgb[channel]) continue;
			GMT_report (GMT, GMT_MSG_NORMAL, "Processing the %s components\n", comp[channel]);
			sprintf (buffer, Ctrl->G.name, rgb[channel]);
			grdfile = strdup (buffer);
			sprintf (Grid->header->remark, "Grid of %s components in the 0-255 range", comp[channel]);
			k3 = channel;
			k = 0;
			GMT_grd_loop (GMT, Grid, row, col, ij) {
				if (header.depth == 8)	/* Gray ramp */
					Grid->data[ij] = (float)picture[k++];
				else {				/* 24-bit image */
					Grid->data[ij] = (float)picture[k3];
					k3 += 3;
				}
			}
			if (GMT_Write_Data (API, GMT_IS_GRID, GMT_IS_FILE, GMT_IS_SURFACE, GMT_GRID_ALL, NULL, grdfile, Grid) != GMT_OK) {
				Return (API->error);
			}
			free (grdfile);
		}
		if (Ctrl->W.active)
			GMT_free (GMT, picture);
		else
			PSL_free (picture);
		if (GMT_Destroy_Data (API, GMT_ALLOCATED, &Grid) != GMT_OK) {
			Return (API->error);
		}
	}

	Return (GMT_OK);
}<|MERGE_RESOLUTION|>--- conflicted
+++ resolved
@@ -125,13 +125,8 @@
 	GMT_LONG inc, even;
 	COUNTER_MEDIUM k = 0, j, i, l, n_pix;
 	unsigned char *buffer = NULL;
-<<<<<<< HEAD
 	size_t img_size;
-	float *work = NULL, *datac = NULL, *img_pow = NULL, pow_max = -FLT_MAX, pm;
-=======
-	off_t img_size;
 	float *work = NULL, *datac = NULL, *img_pow = NULL, pow_max = FLT_MIN, pm;
->>>>>>> 6a31511f
 	int rgb[3];
 	FILE *fp = NULL;
 
