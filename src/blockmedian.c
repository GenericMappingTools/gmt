--- conflicted
+++ resolved
@@ -60,17 +60,10 @@
 	if (level == GMT_MODULE_PURPOSE) return (GMT_NOERROR);
 	GMT_Message (API, GMT_TIME_NONE, "usage: %s [<table>] %s %s\n", name, GMT_I_OPT, GMT_Rgeo_OPT);
 	if (API->external)
-<<<<<<< HEAD
-		GMT_Message (API, GMT_TIME_NONE, "\t[-A<fields>] [-C] [-E[b]] [-Er|s[+l]] [-Q] [-T<q>] [%s]\n", GMT_V_OPT);
-	else
-		GMT_Message (API, GMT_TIME_NONE, "\t[-A<fields>] [-C] [-E[b]] [-Er|s[+l]] [-G<grdfile>] [-Q] [-T<q>] [%s]\n", GMT_V_OPT);
-	GMT_Message (API, GMT_TIME_NONE, "\t[-W[i][o][+s]] [%s] [%s] [%s] [%s] [%s]\n\t[%s] [%s]\n\t[%s] [%s] [%s] [%s]\n\n",
-=======
 		GMT_Message (API, GMT_TIME_NONE, "\t[-A<fields>] [-C] [-E[b]] [-Er|s[+l|h]] [-Q] [-T<q>] [%s] [-W[i][o][+s]]\n", GMT_V_OPT);
 	else
 		GMT_Message (API, GMT_TIME_NONE, "\t[-A<fields>] [-C] [-E[b]] [-Er|s[+l|h]] [-G<grdfile>] [-Q] [-T<q>] [%s] [-W[i][o][+s]]\n", GMT_V_OPT);
 	GMT_Message (API, GMT_TIME_NONE, "\t[%s] [%s] [%s] [%s] [%s]\n\t[%s] [%s]\n\t[%s] [%s] [%s] [%s]\n\n",
->>>>>>> 3292e0ef
 		GMT_a_OPT, GMT_b_OPT, GMT_d_OPT, GMT_e_OPT, GMT_f_OPT, GMT_h_OPT, GMT_i_OPT, GMT_o_OPT, GMT_r_OPT, GMT_colon_OPT, GMT_PAR_OPT);
 
 	if (level == GMT_SYNOPSIS) return (GMT_MODULE_SYNOPSIS);
@@ -90,11 +83,7 @@
 	GMT_Message (API, GMT_TIME_NONE, "\t   Use -Eb for box-and-whisker output (x,y,z,l,25%%q,75%%q,h[,w]).\n");
 	GMT_Message (API, GMT_TIME_NONE, "\t   Use -Er to report record number of the median value per block,\n");
 	GMT_Message (API, GMT_TIME_NONE, "\t   or -Es to report an unsigned integer source id (sid) taken from the x,y,z[,w],sid input.\n");
-<<<<<<< HEAD
-	GMT_Message (API, GMT_TIME_NONE, "\t   For ties, report record number (or sid) of highest value; append +l for lowest.\n");
-=======
 	GMT_Message (API, GMT_TIME_NONE, "\t   For ties, report record number (or sid) of highest value (+h) or append +l for lowest [highest].\n");
->>>>>>> 3292e0ef
 	if (!API->external) {
 		GMT_Message (API, GMT_TIME_NONE, "\t-G Specify output grid file name; no table results will be written to stdout.\n");
 		GMT_Message (API, GMT_TIME_NONE, "\t   If more than one field is set via -A then <grdfile> must contain  %%s to format field code.\n");
@@ -171,25 +160,6 @@
 				Ctrl->C.active = true;
 				break;
 			case 'E':	/* Report extended statistics */
-<<<<<<< HEAD
-				Ctrl->E.active = true;			/* Report standard deviation, min, and max in cols 4-6 */
-				if (opt->arg[0] == 'b')	/* Box-and-whisker directive */
-					Ctrl->E.mode = BLK_DO_EXTEND4;		/* Report min, 25%, 75% and max in cols 4-7 */
-				else if (opt->arg[0] == 'r' || opt->arg[0] == 's') {	/* Report row number or sid of median */
-					if (opt->arg[1] == '-') {	/* Old-style, given - only */
-						if (gmt_M_compat_check (GMT, 4)) {
-							Ctrl->E.mode = BLK_DO_INDEX_LO;
-							GMT_Report (GMT->parent, GMT_MSG_COMPAT, "Er|s- is deprecated; use +l for low index instead.\n");
-						}
-						else
-							n_errors += gmt_default_error (GMT, opt->option);
-					}
-					else if (strstr (opt->arg, "+l"))
-						Ctrl->E.mode = BLK_DO_INDEX_LO;
-					else
-						Ctrl->E.mode = BLK_DO_INDEX_HI;
-					if (opt->arg[0] == 's') /* report sid */
-=======
 				Ctrl->E.active = true;		/* Report standard deviation, min, and max in cols 4-6 [Default] */
 				if (opt->arg[0] == 'b')		/* Instead report min, 25%, 75% and max in cols 4-7 */
 					Ctrl->E.mode = BLK_DO_EXTEND4;
@@ -213,7 +183,6 @@
 							break;
 					}
 					if (opt->arg[0] == 's') /* report sid, add in flag */
->>>>>>> 3292e0ef
 						Ctrl->E.mode |= BLK_DO_SRC_ID;
 				}
 				else if (opt->arg[0] == '\0')	/* Plain -E : Report L1scale, low, high in cols 4-6 */
