--- conflicted
+++ resolved
@@ -294,12 +294,9 @@
 
 /* gmt_io.c: */
 
-<<<<<<< HEAD
 EXTERN_MSC char ** gmt_get_dir_list (struct GMT_CTRL *GMT, char *path, char *ext);
 EXTERN_MSC void gmt_free_dir_list (struct GMT_CTRL *GMT, char ***list);
-=======
 EXTERN_MSC unsigned int gmt_realloc_dataset (struct GMT_CTRL *GMT, struct GMT_DATASET *D, uint64_t dim[]);
->>>>>>> 3f97fb8e
 EXTERN_MSC void gmt_check_abstime_format (struct GMT_CTRL *GMT, struct GMT_DATASET *D, uint64_t chunk);
 EXTERN_MSC int gmt_get_precision_width (struct GMT_CTRL *GMT, double x);
 EXTERN_MSC int gmt_convert_double (struct GMT_CTRL *GMT, char *text, double *value);
