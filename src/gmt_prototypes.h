--- conflicted
+++ resolved
@@ -122,15 +122,9 @@
 EXTERN_MSC void * GMT_z_input (struct GMT_CTRL *C, FILE *fp, COUNTER_MEDIUM *n, GMT_LONG *status);
 EXTERN_MSC GMT_LONG GMT_z_output (struct GMT_CTRL *C, FILE *fp, COUNTER_MEDIUM n, void *data);
 EXTERN_MSC int GMT_get_io_type (struct GMT_CTRL *C, char type);
-<<<<<<< HEAD
-EXTERN_MSC PFI GMT_get_io_ptr (struct GMT_CTRL *C, GMT_LONG direction, int swap, char type);
+EXTERN_MSC p_func_i GMT_get_io_ptr (struct GMT_CTRL *C, GMT_LONG direction, int swap, char type);
 EXTERN_MSC struct GMT_QUAD * GMT_quad_init (struct GMT_CTRL *C, COUNTER_MEDIUM n_items);
 EXTERN_MSC void GMT_quad_reset (struct GMT_CTRL *C, struct GMT_QUAD *Q, COUNTER_MEDIUM n_items);
-=======
-EXTERN_MSC p_func_i GMT_get_io_ptr (struct GMT_CTRL *C, GMT_LONG direction, int swap, char type);
-EXTERN_MSC struct GMT_QUAD * GMT_quad_init (struct GMT_CTRL *C, GMT_LONG n_items);
-EXTERN_MSC void GMT_quad_reset (struct GMT_CTRL *C, struct GMT_QUAD *Q, GMT_LONG n_items);
->>>>>>> cf66f477
 EXTERN_MSC void GMT_quad_add (struct GMT_CTRL *C, struct GMT_QUAD *Q, double x);
 EXTERN_MSC COUNTER_MEDIUM GMT_quad_finalize (struct GMT_CTRL *C, struct GMT_QUAD *Q);
 EXTERN_MSC char *GMT_fgets (struct GMT_CTRL *C, char *str, int size, FILE *stream);
