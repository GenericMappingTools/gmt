--- conflicted
+++ resolved
@@ -329,7 +329,6 @@
 
 /* gmt_support.c: */
 
-<<<<<<< HEAD
 EXTERN_MSC void gmt_rgb_to_hsv (double rgb[], double hsv[]);
 EXTERN_MSC void gmt_hsv_to_rgb (double rgb[], double hsv[]);
 EXTERN_MSC void gmt_rgb_to_xyz (double rgb[], double xyz[]);
@@ -338,9 +337,7 @@
 EXTERN_MSC void gmt_lab_to_xyz (double xyz[], double lab[]);
 EXTERN_MSC void gmt_rgb_to_lab (double rgb[], double lab[]);
 EXTERN_MSC void gmt_lab_to_rgb (double rgb[], double lab[]);
-=======
 EXTERN_MSC bool gmt_no_pstext_input (struct GMTAPI_CTRL *API, char *arg);
->>>>>>> 0e185bcf
 EXTERN_MSC void gmt_save_current_cpt (struct GMT_CTRL *GMT, struct GMT_PALETTE *P);
 EXTERN_MSC bool gmt_consider_current_cpt (struct GMTAPI_CTRL *API, bool *active, char **arg);
 EXTERN_MSC double *gmt_list_to_array (struct GMT_CTRL *GMT, char *list, unsigned int type, uint64_t *n);
