/*--------------------------------------------------------------------
 *
 *	Copyright (c) 1991-2022 by the GMT Team (https://www.generic-mapping-tools.org/team.html)
 *	See LICENSE.TXT file for copying and redistribution conditions.
 *
 *	This program is free software; you can redistribute it and/or modify
 *	it under the terms of the GNU Lesser General Public License as published by
 *	the Free Software Foundation; version 3 or any later version.
 *
 *	This program is distributed in the hope that it will be useful,
 *	but WITHOUT ANY WARRANTY; without even the implied warranty of
 *	MERCHANTABILITY or FITNESS FOR A PARTICULAR PURPOSE.  See the
 *	GNU Lesser General Public License for more details.
 *
 *	Contact info: www.generic-mapping-tools.org
 *--------------------------------------------------------------------*/
/* gmt_prototypes.h  --  All low-level GMT lib function prototypes.
 * These are all part of the gmt_dev.h distributed functions

   Authors:	P. Wessel, W. H. F. Smith, R. Scharroo, and J. Luis
   Date:	1-OCT-2009
   Version:	6 API
*/

/*!
 * \file gmt_prototypes.h
 * \brief All low-level GMT API function prototypes.
 */

#ifndef GMT_PROTOTYPES_H
#define GMT_PROTOTYPES_H

#ifdef DEBUG
EXTERN_MSC void gmt_grd_dump (struct GMT_GRID_HEADER *header, gmt_grdfloat *grid, bool is_complex, char *txt);
#endif

/* Temporary redef of strdup to allow check of memory leaks due to usage of strdup */
#ifdef FISH_STRDUP_LEAKS
EXTERN_MSC char * gmt_strdup (struct GMT_CTRL *GMT, const char *s);
#endif

/* gmt_nc.c: */

EXTERN_MSC bool gmt_nc_is_cube (struct GMTAPI_CTRL *API, char *file);
EXTERN_MSC int gmt_nc_read_cube_info (struct GMT_CTRL *GMT, char *file, double *wrange, uint64_t *nz, double **zarray, char *z_units);
EXTERN_MSC int gmt_nc_open (struct GMT_CTRL *GMT, char *path, int mode, int *id);
EXTERN_MSC int gmt_nc_close (struct GMT_CTRL *GMT, int id);
EXTERN_MSC int gmt_nc_create (struct GMT_CTRL *GMT, char *path, int mode, int *id);

/* gmt_init.c: */

EXTERN_MSC void gmt_detect_oblique_region (struct GMT_CTRL *GMT, char *file);
EXTERN_MSC unsigned int gmt_subplot_status (struct GMTAPI_CTRL *API, int fig);
EXTERN_MSC void gmt_round_wesn (double wesn[], bool geo);
EXTERN_MSC int gmt_get_dim_unit (struct GMT_CTRL *GMT, char c);
EXTERN_MSC void gmt_set_undefined_axes (struct GMT_CTRL *GMT, bool conf_update);
EXTERN_MSC void gmt_set_undefined_defaults (struct GMT_CTRL *GMT, double plot_dim, bool conf_update);
EXTERN_MSC bool gmt_parse_s_option (struct GMT_CTRL *GMT, char *item);
EXTERN_MSC unsigned int gmt_parse_d_option (struct GMT_CTRL *GMT, char *arg);
EXTERN_MSC int gmt_parse_g_option (struct GMT_CTRL *GMT, char *txt);
EXTERN_MSC int gmt_parse_i_option (struct GMT_CTRL *GMT, char *arg);
EXTERN_MSC int gmt_parse_o_option (struct GMT_CTRL *GMT, char *arg);
EXTERN_MSC int gmt_parse_R_option (struct GMT_CTRL *GMT, char *item);
EXTERN_MSC unsigned int gmt_count_char (struct GMT_CTRL *GMT, char *txt, char it);
EXTERN_MSC int gmt_set_length_unit (struct GMT_CTRL *GMT, char unit);
EXTERN_MSC unsigned int gmt_parse_region_extender (struct GMT_CTRL *GMT, char option, char *arg, unsigned int *mode, double inc[]);
EXTERN_MSC void gmt_reset_history (struct GMT_CTRL *GMT);
EXTERN_MSC void gmt_reload_history (struct GMT_CTRL *GMT);
EXTERN_MSC void gmt_reload_settings (struct GMT_CTRL *GMT);
EXTERN_MSC void gmt_hierarchy_tag (struct GMTAPI_CTRL *API, const char *file, unsigned int direction, char *tag);
EXTERN_MSC void gmt_subplot_gaps (struct GMTAPI_CTRL *API, int fig, double *gap);
EXTERN_MSC int gmt_get_option_id (int start, char *this_option);
EXTERN_MSC bool gmt_is_integer (char *L);
EXTERN_MSC int gmt_get_next_panel (struct GMTAPI_CTRL *API, int fig, int *row, int *col);
EXTERN_MSC int gmt_report_usage (struct GMTAPI_CTRL *API, struct GMT_OPTION *options, unsigned int special, int (*usage)(struct GMTAPI_CTRL *, int));
EXTERN_MSC void gmt_auto_offsets_for_colorbar (struct GMT_CTRL *GMT, double offset[], int justify, struct GMT_OPTION *options);
EXTERN_MSC struct GMT_SUBPLOT * gmt_subplot_info (struct GMTAPI_CTRL *API, int fig);
EXTERN_MSC int gmt_get_V (char arg);
EXTERN_MSC char gmt_set_V (int mode);
EXTERN_MSC void gmt_conf_SI (struct GMT_CTRL *GMT);
EXTERN_MSC void gmt_conf_US (struct GMT_CTRL *GMT);
EXTERN_MSC int gmt_truncate_file (struct GMTAPI_CTRL *API, char *file, size_t size);
EXTERN_MSC int gmt_set_current_panel (struct GMTAPI_CTRL *API, int fig, int row, int col, double gap[], char *label, unsigned int first);
EXTERN_MSC int gmt_get_current_figure (struct GMTAPI_CTRL *API);
EXTERN_MSC int gmt_add_figure (struct GMTAPI_CTRL *API, char *arg, char *parfile);
EXTERN_MSC int gmt_manage_workflow (struct GMTAPI_CTRL *API, unsigned int mode, char *arg);
EXTERN_MSC int gmt_get_graphics_id (struct GMT_CTRL *GMT, const char *format);
EXTERN_MSC int gmt_remove_dir (struct GMTAPI_CTRL *API, char *dir, bool recreate);
EXTERN_MSC bool gmt_check_and_get_path (struct GMT_CTRL *GMT, char option, char **arg, unsigned int direction, unsigned int family);
EXTERN_MSC bool gmt_check_filearg (struct GMT_CTRL *GMT, char option, char *file, unsigned int direction, unsigned int family);
EXTERN_MSC int gmt_parse_model (struct GMT_CTRL *GMT, char option, char *in_arg, unsigned int dim, struct GMT_MODEL *M);
EXTERN_MSC struct GMT_CTRL * gmt_begin (struct GMTAPI_CTRL *API, const char *session, unsigned int pad);
EXTERN_MSC void gmt_end (struct GMT_CTRL *GMT);
EXTERN_MSC struct GMT_CTRL * gmt_init_module (struct GMTAPI_CTRL *API, const char *lib_name, const char *mod_name, const char *keys, const char *required, struct GMT_KEYWORD_DICTIONARY *this_module_kw, struct GMT_OPTION **options, struct GMT_CTRL **Ccopy);
EXTERN_MSC struct GMT_CTRL * gmt_begin_module (struct GMTAPI_CTRL *API, const char *lib_name, const char *mod_name, struct GMT_CTRL **Ccopy);
EXTERN_MSC void gmt_end_module (struct GMT_CTRL *GMT, struct GMT_CTRL *Ccopy);
EXTERN_MSC int gmt_init_time_system_structure (struct GMT_CTRL *GMT, struct GMT_TIME_SYSTEM *time_system);
EXTERN_MSC int gmt_init_scales (struct GMT_CTRL *GMT, unsigned int unit, double *fwd_scale, double *inv_scale, double *inch_to_unit, double *unit_to_inch, char *unit_name);
EXTERN_MSC void gmt_init_B (struct GMT_CTRL *GMT);
EXTERN_MSC int gmt_set_measure_unit (struct GMT_CTRL *GMT, char unit);
EXTERN_MSC char * gmt_putcolor (struct GMT_CTRL *GMT, double *rgb);
EXTERN_MSC char * gmt_putrgb (struct GMT_CTRL *GMT, double *rgb);
EXTERN_MSC double gmt_convert_units (struct GMT_CTRL *GMT, char *value, unsigned int from_default, unsigned int target_unit);
EXTERN_MSC unsigned int gmt_check_scalingopt (struct GMT_CTRL *GMT, char option, char unit, char *unit_name);
EXTERN_MSC int gmt_parse_common_options (struct GMT_CTRL *GMT, char *list, char option, char *item);
EXTERN_MSC unsigned int gmt_parse_inc_option (struct GMT_CTRL *GMT, char option, char *item);
EXTERN_MSC int gmt_set_missing_options (struct GMT_CTRL *GMT, char *options);
EXTERN_MSC unsigned int gmt_add_R_if_modern_and_true (struct GMT_CTRL *GMT, const char *needs, bool do_it);
EXTERN_MSC int gmt_default_error (struct GMT_CTRL *GMT, char option);
EXTERN_MSC int gmt_default_option_error (struct GMT_CTRL *GMT, struct GMT_OPTION *opt);
EXTERN_MSC bool gmt_get_time_system (struct GMT_CTRL *GMT, char *name, struct GMT_TIME_SYSTEM *time_system);
EXTERN_MSC int gmt_hash_lookup (struct GMT_CTRL *GMT, const char *key, struct GMT_HASH *hashnode, unsigned int n, unsigned int n_hash);
EXTERN_MSC void gmt_syntax (struct GMT_CTRL *GMT, char option);
EXTERN_MSC void gmt_ingrid_syntax (struct GMTAPI_CTRL *API, char option, char *message);
EXTERN_MSC void gmt_cont_syntax (struct GMT_CTRL *GMT, unsigned int indent, unsigned int kind);
EXTERN_MSC void gmt_outgrid_syntax (struct GMTAPI_CTRL *API, char option, char *message);
EXTERN_MSC void gmt_innercont_syntax (struct GMT_CTRL *GMT);
EXTERN_MSC void gmt_refpoint_syntax (struct GMT_CTRL *GMT, char *option, char *string, unsigned int kind, unsigned int part);
EXTERN_MSC void gmt_mapscale_syntax (struct GMT_CTRL *GMT, char option, char *string);
EXTERN_MSC void gmt_maprose_syntax (struct GMT_CTRL *GMT, char type, char *string);
EXTERN_MSC void gmt_mapinset_syntax (struct GMT_CTRL *GMT, char option, char *string);
EXTERN_MSC void gmt_mappanel_syntax (struct GMT_CTRL *GMT, char option, char *string, unsigned int kind);
EXTERN_MSC void gmt_fill_syntax (struct GMT_CTRL *GMT, char option, char *longoption, char *string);
EXTERN_MSC void gmt_pen_syntax (struct GMT_CTRL *GMT, char option, char *longoption, char *string, char *prefix, unsigned int mode);
EXTERN_MSC void gmt_rgb_syntax (struct GMT_CTRL *GMT, char option, char *string);
EXTERN_MSC void gmt_inc_syntax (struct GMT_CTRL *GMT, char option, bool error);
EXTERN_MSC void gmt_label_syntax (struct GMT_CTRL *GMT, unsigned int indent, unsigned int kind);
EXTERN_MSC void gmt_dist_syntax (struct GMT_CTRL *GMT, char *option, char *string);
EXTERN_MSC void gmt_vector_syntax (struct GMT_CTRL *GMT, unsigned int mode, int level);
EXTERN_MSC void gmt_segmentize_syntax (struct GMT_CTRL *GMT, char option, unsigned int mode);
EXTERN_MSC void gmt_img_syntax (struct GMT_CTRL *GMT, int indent);
EXTERN_MSC void gmt_GSHHG_syntax (struct GMT_CTRL *GMT, char option);
EXTERN_MSC void gmt_GSHHG_resolution_syntax (struct GMT_CTRL *GMT, char option, char *string);
EXTERN_MSC int gmt_getdefaults (struct GMT_CTRL *GMT, char *this_file);
EXTERN_MSC void gmt_putdefaults (struct GMT_CTRL *GMT, char *this_file);
EXTERN_MSC int gmt_hash_init (struct GMT_CTRL *GMT, struct GMT_HASH *hashnode , char **keys, unsigned int n_hash, unsigned int n_keys);
EXTERN_MSC void gmt_extract_label (struct GMT_CTRL *GMT, char *line, char *label, struct GMT_OGR_SEG *G);
EXTERN_MSC int gmt_check_binary_io (struct GMT_CTRL *GMT, uint64_t n_req);
EXTERN_MSC void gmt_set_pad (struct GMT_CTRL *GMT, unsigned int npad);
EXTERN_MSC int gmt_get_ellipsoid (struct GMT_CTRL *GMT, char *name);
EXTERN_MSC int gmt_init_vector_param (struct GMT_CTRL *GMT, struct GMT_SYMBOL *S, bool set, bool outline, struct GMT_PEN *pen, bool do_fill, struct GMT_FILL *fill);
EXTERN_MSC int gmt_parse_vector (struct GMT_CTRL *GMT, char symbol, char *text, struct GMT_SYMBOL *S);
EXTERN_MSC bool gmt_check_region (struct GMT_CTRL *GMT, double wesn[]);
EXTERN_MSC int gmt_pickdefaults (struct GMT_CTRL *GMT, bool lines, struct GMT_OPTION *options);
EXTERN_MSC unsigned int gmt_setdefaults (struct GMT_CTRL *GMT, struct GMT_OPTION *options);
EXTERN_MSC int gmt_parse_symbol_option (struct GMT_CTRL *GMT, char *text, struct GMT_SYMBOL *p, unsigned int mode, bool cmd);
EXTERN_MSC int gmt_message (struct GMT_CTRL *GMT, char *format, ...);
#ifdef WIN32
EXTERN_MSC void gmt_setmode (struct GMT_CTRL *GMT, int direction);
#endif

/* gmt_bcr.c: */
EXTERN_MSC double gmt_bcr_get_z (struct GMT_CTRL *GMT, struct GMT_GRID *G, double xx, double yy);		/* Compute z(x,y) from bcr structure and grid */
EXTERN_MSC double gmt_bcr_get_z_fast (struct GMT_CTRL *GMT, struct GMT_GRID *G, double xx, double yy);		/* Same but without region and nan checks */
EXTERN_MSC int gmt_parse_j_option (struct GMT_CTRL *GMT, char *arg);

/* gmt_customio.c: */

/* Format # 22 */
EXTERN_MSC int gmt_gdalread (struct GMT_CTRL *GMT, char *gdal_filename, struct GMT_GDALREAD_IN_CTRL *prhs, struct GMT_GDALREAD_OUT_CTRL *Ctrl);
EXTERN_MSC int gmt_gdalwrite (struct GMT_CTRL *GMT, char *filename, struct GMT_GDALWRITE_CTRL *prhs);
EXTERN_MSC int gmt_export_image (struct GMT_CTRL *GMT, char *fname, struct GMT_IMAGE *I);
EXTERN_MSC OGRCoordinateTransformationH gmt_OGRCoordinateTransformation (struct GMT_CTRL *GMT, const char *pSrcSRS, const char *pDstSRS);
EXTERN_MSC int gmt_ogrproj (struct GMT_CTRL *GMT, char *pszSrcSRS, char *pszDstSRS, int n_pts,
                            double *xi, double *yi, double *zi, bool insitu, double *xo, double *yo, double *zo);
EXTERN_MSC void gmt_ogrproj_one_pt (OGRCoordinateTransformationH hCT, double *xi, double *yi, double *zi);
void gmt_proj4_fwd (struct GMT_CTRL *GMT, double xi, double yi, double *xo, double *yo);
void gmt_proj4_inv (struct GMT_CTRL *GMT, double *xi, double *yi, double xo, double yo);
#if ((GDAL_VERSION_MAJOR >= 2) && (GDAL_VERSION_MINOR >= 1)) || (GDAL_VERSION_MAJOR >= 3)
		EXTERN_MSC struct OGR_FEATURES* gmt_ogrread2(struct GMT_CTRL *GMT, struct OGRREAD_CTRL *Ctrl);
		EXTERN_MSC struct OGR_FEATURES* gmt_ogrread(struct GMT_CTRL *GMT, char *ogr_filename, double *region);
		EXTERN_MSC int gmt_gdal_info (struct GMT_CTRL *GMT, struct GMT_GDALLIBRARIFIED_CTRL *GDLL);
		EXTERN_MSC int gmt_gdal_grid (struct GMT_CTRL *GMT, struct GMT_GDALLIBRARIFIED_CTRL *GDLL);
		EXTERN_MSC int gmt_gdal_dem (struct GMT_CTRL *GMT, struct GMT_GDALLIBRARIFIED_CTRL *GDLL);
		EXTERN_MSC int gmt_gdal_rasterize (struct GMT_CTRL *GMT, struct GMT_GDALLIBRARIFIED_CTRL *GDLL);
		EXTERN_MSC int gmt_gdal_translate (struct GMT_CTRL *GMT, struct GMT_GDALLIBRARIFIED_CTRL *GDLL);
		EXTERN_MSC int gmt_gdal_warp (struct GMT_CTRL *GMT, struct GMT_GDALLIBRARIFIED_CTRL *GDLL);
#	endif

/* gmt_fft.c: */

EXTERN_MSC int gmt_fft_set_wave (struct GMT_CTRL *GMT, unsigned int mode, struct GMT_FFT_WAVENUMBER *K);
EXTERN_MSC double gmt_fft_get_wave (uint64_t k, struct GMT_FFT_WAVENUMBER *K);
EXTERN_MSC double gmt_fft_any_wave (uint64_t k, unsigned int mode, struct GMT_FFT_WAVENUMBER *K);

/* gmt_remote.c: */

EXTERN_MSC bool gmt_use_srtm_coverage (struct GMTAPI_CTRL *API, char **file, int *k, unsigned int *res);
EXTERN_MSC struct GMT_RESOLUTION *gmt_remote_resolutions (struct GMTAPI_CTRL *API, const char *rfile, unsigned int *n);
EXTERN_MSC int gmt_remote_no_resolution_given (struct GMTAPI_CTRL *API, const char *rfile, int *registration);
EXTERN_MSC char *gmt_dataserver_url (struct GMTAPI_CTRL *API);
EXTERN_MSC void gmt_refresh_server (struct GMTAPI_CTRL *API);
EXTERN_MSC int gmt_download_file (struct GMT_CTRL *GMT, const char *name, char *url, char *localfile, bool mode);
EXTERN_MSC int gmt_set_remote_and_local_filenames (struct GMT_CTRL *GMT, const char* file, char *local_path, char *remote_path, unsigned int mode);
EXTERN_MSC int gmt_remote_dataset_id (struct GMTAPI_CTRL *API, const char *file);
EXTERN_MSC int gmt_file_is_a_tile (struct GMTAPI_CTRL *API, const char *file, unsigned int where);
EXTERN_MSC int gmt_remote_no_extension (struct GMTAPI_CTRL *API, const char *file);
EXTERN_MSC void gmt_set_unspecified_remote_registration (struct GMTAPI_CTRL *API, char **file);
EXTERN_MSC char ** gmt_get_dataset_tiles (struct GMTAPI_CTRL *API, double wesn[], int k_data, unsigned int *n_tiles, bool *need_filler);
EXTERN_MSC bool gmt_file_is_tiled_list (struct GMTAPI_CTRL *API, const char *file, int *ID, char *wetdry, char *region_type);
EXTERN_MSC int gmt_download_tiles (struct GMTAPI_CTRL *API, char *list, unsigned int mode);
EXTERN_MSC int gmt_get_tile_id (struct GMTAPI_CTRL *API, char *file);
EXTERN_MSC bool gmt_file_is_cache (struct GMTAPI_CTRL *API, const char *file);

/* gmt_grdio.c: */

EXTERN_MSC void gmt_change_grid_history (struct GMTAPI_CTRL *API, unsigned int mode, struct GMT_GRID_HEADER *h, char *command);
EXTERN_MSC char *gmt_get_grd_title (struct GMT_GRID_HEADER *h);
EXTERN_MSC char *gmt_get_grd_remark (struct GMT_GRID_HEADER *h);
EXTERN_MSC char *gmt_get_grd_command (struct GMT_GRID_HEADER *h);
EXTERN_MSC uint64_t gmt_get_active_layers (struct GMT_CTRL *GMT, struct GMT_CUBE *U, double *range, uint64_t *start_k, uint64_t *stop_k);
EXTERN_MSC void gmt_grd_set_datapadding (struct GMT_CTRL *GMT, bool set);
EXTERN_MSC void gmt_grd_set_cartesian (struct GMT_CTRL *GMT, struct GMT_GRID_HEADER *h, unsigned int direction);
EXTERN_MSC int gmt_img_sanitycheck (struct GMT_CTRL *GMT, struct GMT_GRID_HEADER *h);
EXTERN_MSC void gmt_grd_flip_vertical (void *gridp, const unsigned n_cols, const unsigned n_rows, const unsigned n_stride, size_t cell_size);
EXTERN_MSC int gmt_raster_type (struct GMT_CTRL *GMT, char *file, bool extra);
EXTERN_MSC void gmt_copy_gridheader (struct GMT_CTRL *GMT, struct GMT_GRID_HEADER *to, struct GMT_GRID_HEADER *from);
EXTERN_MSC struct GMT_GRID * gmt_get_grid (struct GMT_CTRL *GMT);
EXTERN_MSC bool gmt_grd_is_global (struct GMT_CTRL *GMT, struct GMT_GRID_HEADER *header);
EXTERN_MSC bool gmt_grd_is_polar (struct GMT_CTRL *GMT, struct GMT_GRID_HEADER *header);
EXTERN_MSC void gmt_set_R_from_grd (struct GMT_CTRL *GMT, struct GMT_GRID_HEADER *header);
EXTERN_MSC void gmt_grd_info_syntax (struct GMT_CTRL *GMT, char option);
EXTERN_MSC void gmt_cube_info_syntax (struct GMT_CTRL *GMT, char option);
EXTERN_MSC void gmt_grdcube_info_syntax (struct GMT_CTRL *GMT, char option);
EXTERN_MSC void gmt_grd_detrend (struct GMT_CTRL *GMT, struct GMT_GRID *Grid, unsigned int mode, double *a);
EXTERN_MSC void gmt_grd_minmax (struct GMT_CTRL *GMT, struct GMT_GRID *Grid, double xyz[2][3]);
EXTERN_MSC struct GMT_GRID * gmt_create_grid (struct GMT_CTRL *GMT);
EXTERN_MSC void gmt_grd_init (struct GMT_CTRL *GMT, struct GMT_GRID_HEADER *header, struct GMT_OPTION *options, bool update);
EXTERN_MSC int gmt_decode_grd_h_info (struct GMT_CTRL *GMT, char *input, struct GMT_GRID_HEADER *h);
EXTERN_MSC int gmt_decode_cube_h_info (struct GMT_CTRL *GMT, char *input, struct GMT_CUBE *C);
EXTERN_MSC void gmt_free_grid (struct GMT_CTRL *GMT, struct GMT_GRID **G, bool free_grid);
EXTERN_MSC void gmt_set_grdinc (struct GMT_CTRL *GMT, struct GMT_GRID_HEADER *h);
EXTERN_MSC void gmt_set_grddim (struct GMT_CTRL *GMT, struct GMT_GRID_HEADER *h);
EXTERN_MSC void gmt_grd_pad_on (struct GMT_CTRL *GMT, struct GMT_GRID *G, unsigned int *pad);
EXTERN_MSC void gmt_grd_pad_off (struct GMT_CTRL *GMT, struct GMT_GRID *G);
EXTERN_MSC void gmt_cube_pad_off (struct GMT_CTRL *GMT, struct GMT_CUBE *U);
EXTERN_MSC void gmt_grd_pad_zero (struct GMT_CTRL *GMT, struct GMT_GRID *G);
EXTERN_MSC void gmt_grd_zminmax (struct GMT_CTRL *GMT, struct GMT_GRID_HEADER *h, gmt_grdfloat *z);
EXTERN_MSC void gmt_cube_vminmax (struct GMT_CTRL *GMT, struct GMT_GRID_HEADER *h, gmt_grdfloat *w);
EXTERN_MSC int gmt_adjust_loose_wesn (struct GMT_CTRL *GMT, double wesn[], struct GMT_GRID_HEADER *header);
EXTERN_MSC int gmt_grd_setregion (struct GMT_CTRL *GMT, struct GMT_GRID_HEADER *h, double *wesn, unsigned int interpolant);
EXTERN_MSC int gmt_grd_RI_verify (struct GMT_CTRL *GMT, struct GMT_GRID_HEADER *h, unsigned int mode);
EXTERN_MSC void gmt_increment_adjust (struct GMT_CTRL *GMT, double *wesn, double *inc, enum GMT_enum_reg registration);
EXTERN_MSC int gmt_read_img (struct GMT_CTRL *GMT, char *imgfile, struct GMT_GRID *G, double *wesn, double scale, unsigned int mode, double lat, bool init);
EXTERN_MSC bool gmt_grd_pad_status (struct GMT_CTRL *GMT, struct GMT_GRID_HEADER *header, unsigned int *pad);
EXTERN_MSC int gmt_set_outgrid (struct GMT_CTRL *GMT, char *file, bool separate, unsigned int min_pad, struct GMT_GRID *G, struct GMT_GRID **Out);
EXTERN_MSC int gmt_change_grdreg (struct GMT_CTRL *GMT, struct GMT_GRID_HEADER *h, unsigned int registration);
EXTERN_MSC void gmt_grd_shift (struct GMT_CTRL *GMT, struct GMT_GRID *Grid, double shift);
EXTERN_MSC void gmt_grd_set_ij_inc (struct GMT_CTRL *GMT, unsigned int n_columns, int *ij_inc);
EXTERN_MSC double * gmt_grd_coord (struct GMT_CTRL *GMT, struct GMT_GRID_HEADER *h, int dir);
EXTERN_MSC struct GMT_GRID * gmt_duplicate_grid (struct GMT_CTRL *GMT, struct GMT_GRID *G, unsigned int mode);

#ifdef _POSTSCRIPTLIGHT_H
/* gmt_plot.c prototypes only included if postscriptlight has been included */

EXTERN_MSC double gmt_inch_to_degree_scale (struct GMT_CTRL *GMT, double lon0, double lat0, double azimuth);
EXTERN_MSC bool gmt_text_is_latex (struct GMT_CTRL *GMT, const char *string);
EXTERN_MSC void gmt_map_text (struct GMT_CTRL *GMT, double x, double y, struct GMT_FONT *font, char *label, double angle, int just, unsigned int form);
EXTERN_MSC void gmt_map_title (struct GMT_CTRL *GMT, double x, double y);
EXTERN_MSC void gmt_linearx_grid (struct GMT_CTRL *GMT, struct PSL_CTRL *P, double w, double e, double s, double n, double dval);
EXTERN_MSC int gmt_ps_append (struct GMT_CTRL *GMT, char *source, unsigned int mode, FILE *dest);
EXTERN_MSC char * gmt_export2proj4 (struct GMT_CTRL *GMT);
EXTERN_MSC char * gmt_importproj4 (struct GMT_CTRL *GMT, char *szProj4, int *scale_pos);
EXTERN_MSC int gmt_strip_layer (struct GMTAPI_CTRL *API, int nlayers);
EXTERN_MSC void gmt_textpath_init (struct GMT_CTRL *GMT, struct GMT_PEN *BP, double Brgb[]);
EXTERN_MSC void gmt_draw_map_rose (struct GMT_CTRL *GMT, struct GMT_MAP_ROSE *mr);
EXTERN_MSC int gmt_draw_map_scale (struct GMT_CTRL *GMT, struct GMT_MAP_SCALE *ms);
EXTERN_MSC void gmt_draw_vertical_scale (struct GMT_CTRL *GMT, struct GMT_MAP_SCALE *mv);
EXTERN_MSC void gmt_draw_map_inset (struct GMT_CTRL *GMT, struct GMT_MAP_INSET *B, bool clip);
EXTERN_MSC void gmt_draw_map_panel (struct GMT_CTRL *GMT, double x, double y, unsigned int mode, struct GMT_MAP_PANEL *P);
EXTERN_MSC void gmt_geo_line (struct GMT_CTRL *GMT, double *lon, double *lat, uint64_t n);
EXTERN_MSC void gmt_geo_polygons (struct GMT_CTRL *GMT, struct GMT_DATASEGMENT *S);
EXTERN_MSC void gmt_plot_geo_ellipse (struct GMT_CTRL *GMT, double lon, double lat, double major, double minor, double azimuth);
EXTERN_MSC void gmt_geo_wedge (struct GMT_CTRL *GMT, double xlon, double xlat, double radius_i, double radius_o, double dr, double az_start, double az_stop, double da, unsigned int mode, bool fill, bool outline);
EXTERN_MSC void gmt_geo_rectangle (struct GMT_CTRL *GMT, double lon, double lat, double width, double height, double azimuth);
EXTERN_MSC unsigned int gmt_geo_vector (struct GMT_CTRL *GMT, double lon0, double lat0, double azimuth, double length, struct GMT_PEN *pen, struct GMT_SYMBOL *S);
EXTERN_MSC void gmt_draw_front (struct GMT_CTRL *GMT, double x[], double y[], uint64_t n, struct GMT_FRONTLINE *f);
EXTERN_MSC void gmt_map_basemap (struct GMT_CTRL *GMT);
EXTERN_MSC void gmt_set_basemap_orders (struct GMT_CTRL *GMT, unsigned int frame, unsigned int grid, unsigned int annot);
EXTERN_MSC void gmt_map_clip_off (struct GMT_CTRL *GMT);
EXTERN_MSC void gmt_map_clip_on (struct GMT_CTRL *GMT, double rgb[], unsigned int flag);
EXTERN_MSC void gmt_BB_clip_on (struct GMT_CTRL *GMT, double rgb[], unsigned int flag);
EXTERN_MSC void gmt_plot_line (struct GMT_CTRL *GMT, double *x, double *y, unsigned int *pen, uint64_t n, unsigned int mode);
EXTERN_MSC void gmt_setpen (struct GMT_CTRL *GMT, struct GMT_PEN *pen);
EXTERN_MSC void gmt_setfill (struct GMT_CTRL *GMT, struct GMT_FILL *fill, int outline);
EXTERN_MSC void gmt_vertical_axis (struct GMT_CTRL *GMT, unsigned int mode);
EXTERN_MSC void gmt_xy_axis (struct GMT_CTRL *GMT, double x0, double y0, double length, double val0, double val1, struct GMT_PLOT_AXIS *A, bool below, unsigned int side);
EXTERN_MSC void gmt_xy_axis2 (struct GMT_CTRL *GMT, double x0, double y0, double length, double val0, double val1, struct GMT_PLOT_AXIS *A, bool below, bool annotate, unsigned side);
EXTERN_MSC int gmt_draw_custom_symbol (struct GMT_CTRL *GMT, double x0, double y0, double size[], char *text, struct GMT_CUSTOM_SYMBOL *symbol, struct GMT_PEN *pen, struct GMT_FILL *fill, unsigned int outline);
EXTERN_MSC void gmt_contlabel_plot (struct GMT_CTRL *GMT, struct GMT_CONTOUR *G);
EXTERN_MSC void gmt_plane_perspective (struct GMT_CTRL *GMT, int plane, double level);
EXTERN_MSC void gmt_plotcanvas (struct GMT_CTRL *GMT);
EXTERN_MSC void gmt_add_label_record (struct GMT_CTRL *GMT, struct GMT_DATASET *T, double x, double y, double angle, char *label);
EXTERN_MSC int gmt_contlabel_save_begin (struct GMT_CTRL *GMT, struct GMT_CONTOUR *G);
EXTERN_MSC int gmt_contlabel_save_end (struct GMT_CTRL *GMT, struct GMT_CONTOUR *G);
EXTERN_MSC unsigned int gmt_setfont (struct GMT_CTRL *GMT, struct GMT_FONT *F);
EXTERN_MSC void gmt_plotend (struct GMT_CTRL *GMT);
EXTERN_MSC struct PSL_CTRL * gmt_plotinit (struct GMT_CTRL *GMT, struct GMT_OPTION *options);
EXTERN_MSC uint64_t gmt_geo_polarcap_segment (struct GMT_CTRL *GMT, struct GMT_DATASEGMENT *S, double **lon, double **lat);
EXTERN_MSC int gmt_set_psfilename (struct GMT_CTRL *GMT);

#endif /* _POSTSCRIPTLIGHT_H */

/* gmt_io.c: */

<<<<<<< HEAD
EXTERN_MSC char ** gmt_get_dir_list (struct GMT_CTRL *GMT, char *path, char *ext);
EXTERN_MSC void gmt_free_dir_list (struct GMT_CTRL *GMT, char ***list);
=======
EXTERN_MSC void gmt_set_dataset_verify (struct GMT_CTRL *GMT, struct GMT_DATASET *D);
>>>>>>> 98fc702e
EXTERN_MSC unsigned int gmt_realloc_dataset (struct GMT_CTRL *GMT, struct GMT_DATASET *D, uint64_t dim[]);
EXTERN_MSC void gmt_check_abstime_format (struct GMT_CTRL *GMT, struct GMT_DATASET *D, uint64_t chunk);
EXTERN_MSC int gmt_get_precision_width (struct GMT_CTRL *GMT, double x);
EXTERN_MSC int gmt_convert_double (struct GMT_CTRL *GMT, char *text, double *value);
EXTERN_MSC void gmt_increase_abstime_format_precision (struct GMT_CTRL *GMT, unsigned int col, double dt);
EXTERN_MSC char *gmt_get_filename (struct GMTAPI_CTRL *API, const char* filename, const char *mods);
EXTERN_MSC void gmt_quit_bad_record (struct GMTAPI_CTRL *API, struct GMT_RECORD *In);
EXTERN_MSC int gmt_get_ogr_id (struct GMT_OGR *G, char *name);
EXTERN_MSC bool gmt_is_float (struct GMT_CTRL *GMT, char *text);
EXTERN_MSC void gmt_replace_backslash_in_path (char *dir);
EXTERN_MSC void gmt_disable_bghio_opts (struct GMT_CTRL *GMT);
EXTERN_MSC void gmt_reenable_bghio_opts (struct GMT_CTRL *GMT);
EXTERN_MSC void gmt_insert_tableheader (struct GMT_CTRL *GMT, struct GMT_DATATABLE *T, char *txt);
EXTERN_MSC void gmt_list_aspatials (struct GMT_CTRL *GMT, char buffer[]);
EXTERN_MSC void gmt_find_range (struct GMT_CTRL *GMT, struct GMT_RANGE *Z, uint64_t n_items, double *west, double *east);
EXTERN_MSC void gmt_eliminate_lon_jumps (struct GMT_CTRL *GMT, double *lon, uint64_t n_rows);
EXTERN_MSC bool gmt_polygon_is_hole (struct GMT_CTRL *GMT, struct GMT_DATASEGMENT *S);
EXTERN_MSC void gmt_free_header (struct GMT_CTRL *GMT, struct GMT_GRID_HEADER **header);
EXTERN_MSC struct GMT_GRID_HEADER * gmt_get_header (struct GMT_CTRL *GMT);
EXTERN_MSC struct GMT_POSTSCRIPT * gmt_get_postscript (struct GMT_CTRL *GMT);
EXTERN_MSC struct GMT_DATASET * gmt_get_dataset (struct GMT_CTRL *GMT);
EXTERN_MSC struct GMT_DATATABLE * gmt_get_table (struct GMT_CTRL *GMT);
EXTERN_MSC struct GMT_DATASEGMENT * gmt_get_segment (struct GMT_CTRL *GMT, uint64_t n_columns);
EXTERN_MSC int gmt_ascii_output_no_text (struct GMT_CTRL *GMT, FILE *fp, uint64_t n, double *ptr, char *txt);
EXTERN_MSC void gmt_set_column_type (struct GMT_CTRL *GMT, unsigned int direction, unsigned int col, enum gmt_col_enum type);
EXTERN_MSC enum gmt_col_enum gmt_get_column_type (struct GMT_CTRL *GMT, unsigned int direction, unsigned int col);
EXTERN_MSC void gmt_set_dataset_minmax (struct GMT_CTRL *GMT, struct GMT_DATASET *D);
EXTERN_MSC int gmt_scanf_float (struct GMT_CTRL *GMT, char *s, double *val);
EXTERN_MSC int gmt_remove_file (struct GMT_CTRL *GMT, const char *file);
EXTERN_MSC int gmt_rename_file (struct GMT_CTRL *GMT, const char *oldfile, const char *newfile, unsigned int mode);
EXTERN_MSC void gmt_format_abstime_output (struct GMT_CTRL *GMT, double dt, char *text);
EXTERN_MSC int gmt_ascii_output_col (struct GMT_CTRL *GMT, FILE *fp, double x, uint64_t col);
EXTERN_MSC bool gmt_input_col_is_nan_proxy (struct GMT_CTRL *GMT, double value, unsigned int col);
EXTERN_MSC bool gmt_is_a_blank_line (char *line);
EXTERN_MSC void gmt_set_geographic (struct GMT_CTRL *GMT, unsigned int dir);
EXTERN_MSC void gmt_set_cartesian (struct GMT_CTRL *GMT, unsigned int dir);
EXTERN_MSC void gmt_set_xycolnames (struct GMT_CTRL *GMT, char *string);
EXTERN_MSC void gmt_set_segmentheader (struct GMT_CTRL *GMT, int direction, bool true_false);
EXTERN_MSC void gmt_set_tableheader (struct GMT_CTRL *GMT, int direction, bool true_false);
EXTERN_MSC void * gmt_z_input (struct GMT_CTRL *GMT, FILE *fp, uint64_t *n, int *status);
EXTERN_MSC int gmt_z_output (struct GMT_CTRL *GMT, FILE *fp, uint64_t n, double *data, char *txt);
EXTERN_MSC int gmt_get_io_type (struct GMT_CTRL *GMT, char type);
EXTERN_MSC struct GMT_QUAD * gmt_quad_init (struct GMT_CTRL *GMT, uint64_t n_items);
EXTERN_MSC void gmt_quad_reset (struct GMT_CTRL *GMT, struct GMT_QUAD *Q, uint64_t n_items);
EXTERN_MSC void gmt_quad_add (struct GMT_CTRL *GMT, struct GMT_QUAD *Q, double x);
EXTERN_MSC unsigned int gmt_quad_finalize (struct GMT_CTRL *GMT, struct GMT_QUAD *Q);
EXTERN_MSC char * gmt_fgets (struct GMT_CTRL *GMT, char *str, int size, FILE *stream);
EXTERN_MSC int gmt_mkdir (const char *file);
EXTERN_MSC int gmt_fclose (struct GMT_CTRL *GMT, FILE *stream);
EXTERN_MSC int gmt_access (struct GMT_CTRL *GMT, const char *filename, int mode);		/* access wrapper */
EXTERN_MSC FILE * gmt_fopen (struct GMT_CTRL *GMT, const char *filename, const char *mode);
EXTERN_MSC char * gmt_getdatapath (struct GMT_CTRL *GMT, const char *stem, char *path, int mode);	/* Look for data file */
EXTERN_MSC char * gmt_getsharepath (struct GMT_CTRL *GMT, const char *subdir, const char *stem, const char *suffix, char *path, int mode);	/* Look for shared file */
EXTERN_MSC char * gmt_strncpy (char *dest, const char *source, size_t num);
EXTERN_MSC void gmt_write_segmentheader (struct GMT_CTRL *GMT, FILE *fp, uint64_t n_cols);		/* Write segment header back out */
EXTERN_MSC void gmt_ascii_format_col (struct GMT_CTRL *GMT, char *text, double x, unsigned int direction, uint64_t col);
EXTERN_MSC void gmt_lon_range_adjust (unsigned int range, double *lon);		/* Adjust the longitude given the desired range */
EXTERN_MSC void gmt_add_to_record (struct GMT_CTRL *GMT, char *record, double val, uint64_t col, unsigned int way, unsigned int sep);
EXTERN_MSC void gmt_cat_to_record (struct GMT_CTRL *GMT, char *record, char *word, unsigned int way, unsigned int sep);
EXTERN_MSC int gmt_scanf (struct GMT_CTRL *GMT, char *p, unsigned int expectation, double *val);	/* Convert strings to double, handling special formats [Data records only ] */
EXTERN_MSC int gmt_scanf_arg (struct GMT_CTRL *GMT, char *p, unsigned int expectation, bool cmd, double *val);	/* Convert strings to double, handling special formats [ command line only ] */
EXTERN_MSC int gmt_scanf_argtime (struct GMT_CTRL *GMT, char *s, double *t);	/* Strict command-line format parsing of abs time */
EXTERN_MSC bool gmt_not_numeric (struct GMT_CTRL *GMT, char *text);				/* Rules out _some_ text as possible numerics */
EXTERN_MSC bool gmt_parse_segment_item (struct GMT_CTRL *GMT, char *in_string, char *pattern, char *out_string);
EXTERN_MSC int gmt_set_cols (struct GMT_CTRL *GMT, unsigned int direction, uint64_t expected);
EXTERN_MSC uint64_t gmt_get_cols (struct GMT_CTRL *GMT, unsigned int direction);
EXTERN_MSC struct GMT_DATATABLE * gmt_create_table (struct GMT_CTRL *GMT, uint64_t n_segments, uint64_t n_rows, uint64_t n_columns, unsigned int mode, bool alloc_only);
EXTERN_MSC void gmt_adjust_dataset (struct GMT_CTRL *GMT, struct GMT_DATASET *D, uint64_t n_columns);
EXTERN_MSC struct GMT_DATASET * gmt_alloc_dataset (struct GMT_CTRL *GMT, struct GMT_DATASET *Din, uint64_t n_rows, uint64_t n_columns, unsigned int mode);
EXTERN_MSC struct GMT_DATASET * gmt_duplicate_dataset (struct GMT_CTRL *GMT, struct GMT_DATASET *Din, unsigned int mode, unsigned int *geometry);
EXTERN_MSC int gmt_alloc_segment (struct GMT_CTRL *GMT, struct GMT_DATASEGMENT *S, uint64_t n_rows, uint64_t n_columns, unsigned int mode, bool first);
EXTERN_MSC void gmt_free_segment (struct GMT_CTRL *GMT, struct GMT_DATASEGMENT **segment);
EXTERN_MSC void gmt_free_table (struct GMT_CTRL *GMT, struct GMT_DATATABLE *table);
EXTERN_MSC void gmt_free_dataset (struct GMT_CTRL *GMT, struct GMT_DATASET **data);
EXTERN_MSC void gmt_ascii_format_one (struct GMT_CTRL *GMT, char *text, double x, unsigned int type);
EXTERN_MSC void gmt_ascii_format_inc (struct GMT_CTRL *GMT, char *text, double x, unsigned int type);

EXTERN_MSC struct GMT_VECTOR * gmt_create_vector (struct GMT_CTRL *GMT, uint64_t n_columns, unsigned int direction);
EXTERN_MSC void gmt_free_vector (struct GMT_CTRL *GMT, struct GMT_VECTOR **V, bool free_vector);
EXTERN_MSC int gmt_load_aspatial_string (struct GMT_CTRL *GMT, struct GMT_OGR *G, uint64_t col, char out[GMT_BUFSIZ]);
EXTERN_MSC double gmt_get_aspatial_value (struct GMT_CTRL *GMT, int col, struct GMT_DATASEGMENT *S);
EXTERN_MSC void gmt_set_seg_minmax (struct GMT_CTRL *GMT, unsigned int geometry, unsigned int n_cols, struct GMT_DATASEGMENT *S);
EXTERN_MSC void gmt_set_seg_polar (struct GMT_CTRL *GMT, struct GMT_DATASEGMENT *S);
EXTERN_MSC void gmt_skip_xy_duplicates (struct GMT_CTRL *GMT, bool mode);
EXTERN_MSC void gmt_duplicate_ogr_seg (struct GMT_CTRL *GMT, struct GMT_DATASEGMENT *S_to, struct GMT_DATASEGMENT *S_from);
EXTERN_MSC struct GMT_DATASEGMENT * gmt_duplicate_segment (struct GMT_CTRL *GMT, struct GMT_DATASEGMENT *Sin);
EXTERN_MSC int gmt_parse_segment_header (struct GMT_CTRL *GMT, char *header, struct GMT_PALETTE *P, bool *use_fill, struct GMT_FILL *fill, struct GMT_FILL *def_fill, bool *use_pen, struct GMT_PEN *pen, struct GMT_PEN *def_pen, unsigned int def_outline, struct GMT_OGR_SEG *G);
EXTERN_MSC int gmt_parse_z_io (struct GMT_CTRL *GMT, char *txt, struct GMT_PARSE_Z_IO *z);
EXTERN_MSC int gmt_init_z_io (struct GMT_CTRL *GMT, char format[], bool repeat[], enum GMT_swap_direction swab, off_t skip, char type, struct GMT_Z_IO *r);
EXTERN_MSC int gmt_set_z_io (struct GMT_CTRL *GMT, struct GMT_Z_IO *r, struct GMT_GRID *G);
EXTERN_MSC void gmt_check_z_io (struct GMT_CTRL *GMT, struct GMT_Z_IO *r, struct GMT_GRID *G);
EXTERN_MSC bool gmt_skip_output (struct GMT_CTRL *GMT, double *cols, uint64_t n_cols);

/* gmt_M_memory.c: */

EXTERN_MSC void gmt_prep_tmp_arrays (struct GMT_CTRL *GMT, int direction, size_t row, size_t n_cols);
EXTERN_MSC void gmt_set_meminc (struct GMT_CTRL *GMT, size_t increment);
EXTERN_MSC void gmt_reset_meminc (struct GMT_CTRL *GMT);
EXTERN_MSC void * gmt_memory_func (struct GMT_CTRL *GMT, void *prev_addr, size_t nelem, size_t size, bool align, const char *where);
EXTERN_MSC void gmt_free_func (struct GMT_CTRL *GMT, void *addr, bool align, const char *where);
EXTERN_MSC bool gmt_this_alloc_level (struct GMT_CTRL *GMT, unsigned int alloc_level);

/* gmt_support.c: */

EXTERN_MSC double gmt_get_vector_shrinking (struct GMT_CTRL *GMT, struct GMT_VECT_ATTR *v, double magitude, double length);
EXTERN_MSC unsigned int gmt_get_limits (struct GMT_CTRL *GMT, char option, char *text, unsigned int mode, double *min, double *max);
EXTERN_MSC unsigned int gmt_unpack_rgbcolors (struct GMT_CTRL *GMT, struct GMT_IMAGE *I, unsigned char rgbmap[]);
EXTERN_MSC void gmt_format_region (struct GMT_CTRL *GMT, char *record, double *wesn);
EXTERN_MSC int gmt_create_tempdir (struct GMTAPI_CTRL *API, char *name, char *path);
EXTERN_MSC FILE *gmt_create_tempfile (struct GMTAPI_CTRL *API, char *name, char *extension, char path[]);
EXTERN_MSC int gmt_get_tempname (struct GMTAPI_CTRL *API, char *stem, char *extension, char path[]);
EXTERN_MSC bool gmt_found_modifier (struct GMT_CTRL *GMT, char *string, char *mods);
EXTERN_MSC bool gmt_is_fill (struct GMT_CTRL *GMT, char *word);
EXTERN_MSC void gmt_init_next_color (struct GMT_CTRL *GMT);
EXTERN_MSC void gmt_set_next_color (struct GMT_CTRL *GMT, struct GMT_PALETTE *P, unsigned int type, double rgb[]);
EXTERN_MSC uint64_t gmt_make_equidistant_array (struct GMT_CTRL *GMT, double min, double max, double inc, double **array);
EXTERN_MSC double * gmt_duplicate_array (struct GMT_CTRL *GMT, double *array, uint64_t n);
EXTERN_MSC bool gmt_is_barcolumn (struct GMT_CTRL *GMT, struct GMT_SYMBOL *S);
EXTERN_MSC unsigned int gmt_get_columbar_bands (struct GMT_CTRL *GMT, struct GMT_SYMBOL *S);
EXTERN_MSC char ** gmt_cat_cpt_strings (struct GMT_CTRL *GMT, char *label, unsigned int n, unsigned int *n_set);
EXTERN_MSC bool gmt_same_fill (struct GMT_CTRL *GMT, struct GMT_FILL *F1, struct GMT_FILL *F2);
EXTERN_MSC unsigned int gmt_contour_first_pos (struct GMT_CTRL *GMT, char *arg);
EXTERN_MSC unsigned int gmt_contour_A_arg_parsing (struct GMT_CTRL *GMT, char *arg, struct CONTOUR_ARGS *A);
EXTERN_MSC unsigned int gmt_contour_C_arg_parsing (struct GMT_CTRL *GMT, char *arg, struct CONTOUR_ARGS *A);
EXTERN_MSC unsigned int gmt_contour_T_arg_parsing (struct GMT_CTRL *GMT, char *arg, struct CONTOUR_CLOSED *A);
EXTERN_MSC unsigned int gmt_char_count (char *txt, char c);
EXTERN_MSC void gmt_free_list (struct GMT_CTRL *GMT, char **list, uint64_t n);
EXTERN_MSC uint64_t gmt_read_list (struct GMT_CTRL *GMT, char *file, char ***list);
EXTERN_MSC char *gmt_get_strwithtab (const char *txt);
EXTERN_MSC void gmt_cpt_interval_modifier (struct GMT_CTRL *GMT, char **arg, double *interval);
EXTERN_MSC int gmt_token_check (struct GMT_CTRL *GMT, FILE *fp, char *prefix, unsigned int mode);
EXTERN_MSC bool gmt_is_gmtmodule (char *line, char *module);
EXTERN_MSC bool gmt_is_gmt_end_show (char *line);
EXTERN_MSC int gmt_sleep (unsigned int microsec);
EXTERN_MSC void gmt_set_value (struct GMT_CTRL *GMT, FILE *fp, int mode, int col, char *name, double value);
EXTERN_MSC void gmt_set_ivalue (FILE *fp, int mode, bool env, char *name, int value);
EXTERN_MSC void gmt_set_dvalue (FILE *fp, int mode, char *name, double value, char unit);
EXTERN_MSC void gmt_set_tvalue (FILE *fp, int mode, bool env, char *name, char *value);
EXTERN_MSC void gmt_set_script (FILE *fp, int mode);
EXTERN_MSC void gmt_set_comment (FILE *fp, int mode, char *comment);
EXTERN_MSC char *gmt_place_var (int mode, char *name);
EXTERN_MSC int gmt_dry_run_only (const char *cmd);
EXTERN_MSC unsigned int gmt_check_language (struct GMT_CTRL *GMT, unsigned int mode, char *file, unsigned int k, bool *PS);
EXTERN_MSC bool gmt_script_is_classic (struct GMT_CTRL *GMT, FILE *fp);
EXTERN_MSC int gmt_write_glue_function (struct GMTAPI_CTRL *API, char* library);
EXTERN_MSC unsigned int gmt_polygon_orientation (struct GMT_CTRL *GMT, double x[], double y[], uint64_t n, int geo);
EXTERN_MSC struct GMT_CONTOUR_INFO * gmt_get_contours_from_table (struct GMT_CTRL *GMT, char *file, bool inner_ticks, unsigned int *type, unsigned int *n_contours);
EXTERN_MSC int gmt_signum (double x);
EXTERN_MSC void gmt_get_rgb_lookup (struct GMT_CTRL *GMT, struct GMT_PALETTE *P, int index, double value, double *rgb);
EXTERN_MSC int gmt_locate_custom_symbol (struct GMT_CTRL *GMT, const char *in_name, char *name, char *path, unsigned int *pos);
EXTERN_MSC unsigned int gmt_set_interpolate_mode (struct GMT_CTRL *GMT, unsigned int mode, unsigned int type);
EXTERN_MSC unsigned int gmt_get_dist_units (struct GMT_CTRL *GMT, char *args, char *unit, unsigned int *mode);
EXTERN_MSC unsigned int gmt_validate_cpt_parameters (struct GMT_CTRL *GMT, struct GMT_PALETTE *P, char *file, bool *interpolate, bool *force_continuous);
EXTERN_MSC void gmt_extend_region (struct GMT_CTRL *GMT, double wesn[], unsigned int mode, double inc[]);
EXTERN_MSC void gmt_rgb_to_hsv (double rgb[], double hsv[]);
EXTERN_MSC void gmt_hsv_to_rgb (double rgb[], double hsv[]);
EXTERN_MSC void gmt_rgb_to_xyz (double rgb[], double xyz[]);
EXTERN_MSC void gmt_xyz_to_rgb (double rgb[], double xyz[]);
EXTERN_MSC void gmt_xyz_to_lab (double xyz[], double lab[]);
EXTERN_MSC void gmt_lab_to_xyz (double xyz[], double lab[]);
EXTERN_MSC void gmt_rgb_to_lab (double rgb[], double lab[]);
EXTERN_MSC void gmt_lab_to_rgb (double rgb[], double lab[]);
EXTERN_MSC bool gmt_check_executable (struct GMT_CTRL *GMT, char *program, char *arg, char *pattern, char *text);
EXTERN_MSC void gmt_filename_set (char *name);
EXTERN_MSC void gmt_filename_get (char *name);
EXTERN_MSC bool gmt_no_pstext_input (struct GMTAPI_CTRL *API, char *arg);
EXTERN_MSC void gmt_save_current_cpt (struct GMT_CTRL *GMT, struct GMT_PALETTE *P, unsigned int cpt_flags);
EXTERN_MSC bool gmt_consider_current_cpt (struct GMTAPI_CTRL *API, bool *active, char **arg);
EXTERN_MSC double * gmt_list_to_array (struct GMT_CTRL *GMT, char *list, unsigned int type, bool unique, uint64_t *n);
EXTERN_MSC int gmt_getfonttype (struct GMT_CTRL *GMT, char *name);
EXTERN_MSC int gmt_legend_file (struct GMTAPI_CTRL *API, char *file);
EXTERN_MSC void gmt_add_legend_item (struct GMTAPI_CTRL *API, struct GMT_SYMBOL *S, bool do_fill, struct GMT_FILL *fill, bool do_line, struct GMT_PEN *pen, struct GMT_LEGEND_ITEM *item);
EXTERN_MSC bool gmt_get_legend_info (struct GMTAPI_CTRL *API, double *width, double *scale, char justification[], char pen[], char fill[], char off[]);
EXTERN_MSC unsigned int gmt_parse_array (struct GMT_CTRL *GMT, char option, char *argument, struct GMT_ARRAY *T, unsigned int flags, unsigned int tcol);
EXTERN_MSC unsigned int gmt_create_array (struct GMT_CTRL *GMT, char option, struct GMT_ARRAY *T, double *min, double *max);
EXTERN_MSC void gmt_free_array (struct GMT_CTRL *GMT, struct GMT_ARRAY *T);
EXTERN_MSC uint64_t gmt_time_array (struct GMT_CTRL *GMT, double min, double max, double inc, char unit, bool interval, double **array);
EXTERN_MSC void gmt_set_inside_mode (struct GMT_CTRL *GMT, struct GMT_DATASET *D, unsigned int mode);
EXTERN_MSC void gmt_str_tolower (char *string);
EXTERN_MSC char * gmt_get_current_item (struct GMT_CTRL *GMT, const char *item, bool strict);
EXTERN_MSC struct GMT_RECORD * gmt_new_record (struct GMT_CTRL *GMT, double *d, char *t);
EXTERN_MSC void gmt_just_to_code (struct GMT_CTRL *GMT, int justify, char *key);
EXTERN_MSC int gmt_just_validate (struct GMT_CTRL *GMT, char *key, char *def);
EXTERN_MSC char * gmt_arabic2roman (unsigned int number, char string[], size_t size, bool lower);
EXTERN_MSC char * gmt_argv2str (struct GMT_CTRL *GMT, int argc, char *argv[]);
EXTERN_MSC bool gmt_is_cpt_master (struct GMT_CTRL *GMT, char *cpt);
EXTERN_MSC char * gmt_assign_text (struct GMT_CTRL *GMT, char *p);
EXTERN_MSC char * gmt_first_modifier (struct GMT_CTRL *GMT, char *string, const char *sep);
EXTERN_MSC unsigned int gmt_getmodopt (struct GMT_CTRL *GMT, const char option, const char *string, const char *sep, unsigned int *pos, char *token, unsigned int *err);
EXTERN_MSC void gmt_init_pen (struct GMT_CTRL *GMT, struct GMT_PEN *pen, double width);
EXTERN_MSC void gmt_init_fill (struct GMT_CTRL *GMT, struct GMT_FILL *fill, double r, double g, double b);
EXTERN_MSC int gmt_intpol (struct GMT_CTRL *GMT, double *x, double *y, double *w, uint64_t n, uint64_t m, double *u, double *v, double p, int mode);
EXTERN_MSC unsigned int gmt_inonout (struct GMT_CTRL *GMT, double x, double y, struct GMT_DATASEGMENT *S);
EXTERN_MSC void gmt_just_to_lonlat (struct GMT_CTRL *GMT, int justify, bool geo, double *x, double *y);
EXTERN_MSC void gmt_just_to_xy (struct GMT_CTRL *GMT, int justify,double *x, double *y);
EXTERN_MSC struct GMT_REFPOINT * gmt_get_refpoint (struct GMT_CTRL *GMT, char *arg, char option);
EXTERN_MSC void gmt_set_refpoint (struct GMT_CTRL *GMT, struct GMT_REFPOINT *A);
EXTERN_MSC void gmt_free_refpoint (struct GMT_CTRL *GMT, struct GMT_REFPOINT **Ap);
EXTERN_MSC void gmt_flip_azim_d (struct GMT_CTRL *GMT, double *azim);
EXTERN_MSC void gmt_flip_angle_d (struct GMT_CTRL *GMT, double *angle);
EXTERN_MSC struct GMT_DATASET * gmt_make_profiles (struct GMT_CTRL *GMT, char option, char *args, bool resample, bool project, bool get_distances, double step, enum GMT_enum_track mode, double xyz[2][3], unsigned int *dtype);
EXTERN_MSC unsigned int gmt_split_poly_at_dateline (struct GMT_CTRL *GMT, struct GMT_DATASEGMENT *S, struct GMT_DATASEGMENT ***Lout);
EXTERN_MSC bool gmt_x_is_outside (struct GMT_CTRL *GMT, double *x, double left, double right);
EXTERN_MSC void gmt_set_xy_domain (struct GMT_CTRL *GMT, double wesn_extended[], struct GMT_GRID_HEADER *h);
EXTERN_MSC int gmt_BC_init (struct GMT_CTRL *GMT, struct GMT_GRID_HEADER *h);
EXTERN_MSC int gmt_grd_BC_set (struct GMT_CTRL *GMT, struct GMT_GRID *G, unsigned int direction);
EXTERN_MSC int gmt_cube_BC_set (struct GMT_CTRL *GMT, struct GMT_CUBE *U, unsigned int direction);
EXTERN_MSC unsigned int gmt_parse_inv_cpt (struct GMT_CTRL *GMT, char *arg);
EXTERN_MSC struct GMT_PALETTE * gmt_truncate_cpt (struct GMT_CTRL *GMT, struct GMT_PALETTE *P, double z_low, double z_high);
EXTERN_MSC void gmt_free_int_selection (struct GMT_CTRL *GMT, struct GMT_INT_SELECTION **S);
EXTERN_MSC struct GMT_INT_SELECTION * gmt_set_int_selection (struct GMT_CTRL *GMT, char *item);
EXTERN_MSC bool gmt_get_int_selection (struct GMT_CTRL *GMT, struct GMT_INT_SELECTION *S, uint64_t this);
EXTERN_MSC void gmt_free_text_selection (struct GMT_CTRL *GMT, struct GMT_TEXT_SELECTION **S);
EXTERN_MSC bool gmt_get_segtext_selection (struct GMT_CTRL *GMT, struct GMT_TEXT_SELECTION *S, struct GMT_DATASEGMENT *T, bool last_match);
EXTERN_MSC struct GMT_TEXT_SELECTION * gmt_set_text_selection (struct GMT_CTRL *GMT, char *arg);
EXTERN_MSC int gmt_flip_justify (struct GMT_CTRL *GMT, unsigned int justify);
EXTERN_MSC int gmt_get_pair (struct GMT_CTRL *GMT, char *string, unsigned int mode, double par[]);
EXTERN_MSC void gmt_mean_point (struct GMT_CTRL *GMT, double x[], double y[], uint64_t n, int geo, double *pos);
EXTERN_MSC double gmt_centroid_area (struct GMT_CTRL *GMT, double x[], double y[], uint64_t n, int geo, double *pos);
EXTERN_MSC void gmt_decorated_line (struct GMT_CTRL *GMT, double **xxx, double **yyy, uint64_t nn, struct GMT_DECORATE *G, struct GMT_DATASET *D, uint64_t seg);
EXTERN_MSC bool gmt_trim_requested (struct GMT_CTRL *GMT, struct GMT_PEN *P);
EXTERN_MSC unsigned int gmt_trim_line (struct GMT_CTRL *GMT, double **x, double **yy, uint64_t *nn, struct GMT_PEN *P);
EXTERN_MSC void gmt_str_toupper (char *string);
EXTERN_MSC char * gmt_memory_use (size_t bytes, int width);
EXTERN_MSC void gmt_sort_order (struct GMT_CTRL *GMT, struct GMT_ORDER *base, uint64_t n, int dir);
EXTERN_MSC bool gmt_y_out_of_bounds (struct GMT_CTRL *GMT, int *j, struct GMT_GRID_HEADER *h, bool *wrap_180);
EXTERN_MSC bool gmt_x_out_of_bounds (struct GMT_CTRL *GMT, int *i, struct GMT_GRID_HEADER *h, bool wrap_180);
EXTERN_MSC bool gmt_row_col_out_of_bounds (struct GMT_CTRL *GMT, double *in, struct GMT_GRID_HEADER *h, openmp_int *row, openmp_int *col);
EXTERN_MSC int gmt_list_cpt (struct GMT_CTRL *GMT, char option);
EXTERN_MSC void gmt_scale_cpt (struct GMT_CTRL *GMT, struct GMT_PALETTE *P, double scale);
EXTERN_MSC void gmt_stretch_cpt (struct GMT_CTRL *GMT, struct GMT_PALETTE *P, double z_low, double z_high);
EXTERN_MSC struct GMT_PALETTE * gmt_sample_cpt (struct GMT_CTRL *GMT, struct GMT_PALETTE *Pin, double z[], int nz, bool continuous, bool reverse, bool log_mode, bool no_inter);
EXTERN_MSC void gmt_invert_cpt (struct GMT_CTRL *GMT, struct GMT_PALETTE *P);
EXTERN_MSC void gmt_undo_log10 (struct GMT_CTRL *GMT, struct GMT_PALETTE *P);
EXTERN_MSC void gmt_cpt_transparency (struct GMT_CTRL *GMT, struct GMT_PALETTE *P, double transparency, unsigned int mode);
EXTERN_MSC int gmt_contlabel_info (struct GMT_CTRL *GMT, char flag, char *txt, struct GMT_CONTOUR *G);
EXTERN_MSC void gmt_contlabel_init (struct GMT_CTRL *GMT, struct GMT_CONTOUR *G, unsigned int mode);
EXTERN_MSC int gmt_contlabel_specs (struct GMT_CTRL *GMT, char *txt, struct GMT_CONTOUR *G);
EXTERN_MSC int gmt_contlabel_prep (struct GMT_CTRL *GMT, struct GMT_CONTOUR *G, double xyz[2][3]);
EXTERN_MSC int gmt_decorate_prep (struct GMT_CTRL *GMT, struct GMT_DECORATE *G, double xyz[2][3]);
EXTERN_MSC void gmt_contlabel_free (struct GMT_CTRL *GMT, struct GMT_CONTOUR *G);
EXTERN_MSC void gmt_hold_contour (struct GMT_CTRL *GMT, double **xx, double **yy, uint64_t nn, double zval, char *label, char ctype, double cangle, bool closed, bool contour, struct GMT_CONTOUR *G);
EXTERN_MSC void gmt_x_free (struct GMT_CTRL *GMT, struct GMT_XOVER *X);
EXTERN_MSC int gmt_init_track (struct GMT_CTRL *GMT, double y[], uint64_t n, struct GMT_XSEGMENT **S);
EXTERN_MSC uint64_t gmt_crossover (struct GMT_CTRL *GMT, double xa[], double ya[], uint64_t sa[], struct GMT_XSEGMENT A[], uint64_t na, double xb[], double yb[], uint64_t sb[], struct GMT_XSEGMENT B[], uint64_t nb, bool internal, bool geo, struct GMT_XOVER *X);
EXTERN_MSC void * gmt_malloc_func (struct GMT_CTRL *GMT, void *ptr, size_t n, size_t *n_alloc, size_t element_size, const char *where);
EXTERN_MSC char * gmt_make_filename (struct GMT_CTRL *GMT, char *template, unsigned int fmt[], double z, bool closed, unsigned int count[]);
EXTERN_MSC void gmt_str_setcase (struct GMT_CTRL *GMT, char *value, int mode);
EXTERN_MSC char * gmt_putusername (struct GMT_CTRL *GMT);
EXTERN_MSC openmp_int * gmt_prep_nodesearch (struct GMT_CTRL *GMT, struct GMT_GRID *G, double radius, unsigned int mode, openmp_int *d_row, openmp_int *actual_max_d_col);
EXTERN_MSC struct GMT_PALETTE * gmt_get_palette (struct GMT_CTRL *GMT, char *file, enum GMT_enum_cpt mode, double zmin, double zmax, double dz);
EXTERN_MSC unsigned int gmt_gcd_euclid (unsigned int a, unsigned int b);
EXTERN_MSC unsigned int gmt_optimal_dim_for_surface (struct GMT_CTRL *GMT, unsigned int factors[], unsigned int n_columns, unsigned int n_rows, struct GMT_SURFACE_SUGGESTION **S);
EXTERN_MSC int gmt_best_dim_choice (struct GMT_CTRL *GMT, unsigned int mode, unsigned int in_dim[], unsigned int out_dim[]);
EXTERN_MSC void gmt_sprintf_float (struct GMT_CTRL *GMT, char *string, char *format, double x);
EXTERN_MSC void gmt_enable_threads (struct GMT_CTRL *GMT);
EXTERN_MSC unsigned int gmt_validate_modifiers (struct GMT_CTRL *GMT, const char *string, const char option, const char *valid_modifiers, unsigned int verbosity);
EXTERN_MSC double gmt_pol_area (double x[], double y[], uint64_t n);
EXTERN_MSC void gmt_adjust_refpoint (struct GMT_CTRL *GMT, struct GMT_REFPOINT *ref, double dim[], double off[], int justify, int anchor);
EXTERN_MSC unsigned int gmt_parse_segmentize (struct GMT_CTRL *GMT, char option, char *in_arg, unsigned int mode, struct GMT_SEGMENTIZE *S);
EXTERN_MSC void gmt_symbol_free (struct GMT_CTRL *GMT, struct GMT_SYMBOL *S);

/* gmt_calclock.c: */

EXTERN_MSC double gmt_rdc2dt (struct GMT_CTRL *GMT, int64_t rd, double secs);
EXTERN_MSC void gmt_dt2rdc (struct GMT_CTRL *GMT, double t, int64_t *rd, double *s);
EXTERN_MSC int64_t gmt_rd_from_gymd (struct GMT_CTRL *GMT, int gy, int gm, int gd);
EXTERN_MSC void gmt_format_calendar (struct GMT_CTRL *GMT, char *date, char *clock, struct GMT_DATE_IO *D, struct GMT_CLOCK_IO *W, bool upper, unsigned int kind, double dt);
EXTERN_MSC void gmt_gcal_from_rd (struct GMT_CTRL *GMT, int64_t rd, struct GMT_GCAL *gcal);
EXTERN_MSC void gmt_gcal_from_dt (struct GMT_CTRL *GMT, double t, struct GMT_GCAL *cal);

/* gmt_map.c: */


EXTERN_MSC void gmt_translate_point (struct GMT_CTRL *GMT, double A[3], double B[3], double a_d[], bool geo);
EXTERN_MSC double gmt_get_az_dist_from_components (struct GMT_CTRL *GMT, double lon, double lat, double dx, double dy, bool user_unit, double *azim);
EXTERN_MSC int gmt_map_perimeter_search (struct GMT_CTRL *GMT, double *wesn, bool add_pad);
EXTERN_MSC int gmt_circle_to_region (struct GMT_CTRL *GMT, double lon, double lat, double radius, double *wesn);
EXTERN_MSC void gmtlib_translate_point (struct GMT_CTRL *GMT, double lon, double lat, double azimuth, double distance, double *tlon, double *tlat, double *back_az);
EXTERN_MSC bool gmt_segment_BB_outside_map_BB (struct GMT_CTRL *GMT, struct GMT_DATASEGMENT *S);
EXTERN_MSC struct GMT_DATASEGMENT * gmt_get_geo_ellipse (struct GMT_CTRL *GMT, double lon, double lat, double major, double minor, double azimuth, uint64_t m);
EXTERN_MSC double gmt_half_map_width (struct GMT_CTRL *GMT, double y);
EXTERN_MSC double gmt_line_length (struct GMT_CTRL *GMT, double x[], double y[], uint64_t n, bool project);
EXTERN_MSC void gmt_wesn_search (struct GMT_CTRL *GMT, double xmin, double xmax, double ymin, double ymax, double *west, double *east, double *south, double *north, bool add_pad);
EXTERN_MSC bool gmt_cart_outside (struct GMT_CTRL *GMT, double x, double y);
EXTERN_MSC void gmt_auto_frame_interval (struct GMT_CTRL *GMT, unsigned int axis, unsigned int item);
EXTERN_MSC double gmt_az_backaz (struct GMT_CTRL *GMT, double lonE, double latE, double lonS, double latS, bool baz);
EXTERN_MSC double gmt_distance (struct GMT_CTRL *GMT, double lonS, double latS, double lonE, double latE);
EXTERN_MSC double gmt_azim_to_angle (struct GMT_CTRL *GMT, double lon, double lat, double c, double azim);
EXTERN_MSC uint64_t gmt_clip_to_map (struct GMT_CTRL *GMT, double *lon, double *lat, uint64_t np, double **x, double **y);
EXTERN_MSC uint64_t gmt_compact_line (struct GMT_CTRL *GMT, double *x, double *y, uint64_t n, int pen_flag, int *pen);
EXTERN_MSC uint64_t gmt_geo_to_xy_line (struct GMT_CTRL *GMT, double *lon, double *lat, uint64_t n);
EXTERN_MSC uint64_t gmt_cart_to_xy_line (struct GMT_CTRL *GMT, double *x, double *y, uint64_t n);
EXTERN_MSC uint64_t gmt_graticule_path (struct GMT_CTRL *GMT, double **x, double **y, int dir, bool check, double w, double e, double s, double n);
EXTERN_MSC int gmt_grd_project (struct GMT_CTRL *GMT, struct GMT_GRID *I, struct GMT_GRID *O, bool inverse);
EXTERN_MSC int gmt_img_project (struct GMT_CTRL *GMT, struct GMT_IMAGE *I, struct GMT_IMAGE *O, bool inverse);
EXTERN_MSC uint64_t gmt_map_clip_path (struct GMT_CTRL *GMT, double **x, double **y, bool *donut);
EXTERN_MSC bool gmt_map_outside (struct GMT_CTRL *GMT, double lon, double lat);
EXTERN_MSC bool gmt_geo_to_xy (struct GMT_CTRL *GMT, double lon, double lat, double *x, double *y);
EXTERN_MSC bool gmt_geo_to_xy_noshift (struct GMT_CTRL *GMT, double lon, double lat, double *x, double *y);
EXTERN_MSC bool gmt_geo_to_xy_noshiftscale (struct GMT_CTRL *GMT, double lon, double lat, double *x, double *y);
EXTERN_MSC void gmt_geoz_to_xy (struct GMT_CTRL *GMT, double x, double y, double z, double *x_out, double *y_out);
EXTERN_MSC int gmt_project_init (struct GMT_CTRL *GMT, struct GMT_GRID_HEADER *header, double *inc, unsigned int n_columns, unsigned int n_rows, unsigned int dpi, unsigned int offset);
EXTERN_MSC int gmt_proj_setup (struct GMT_CTRL *GMT, double wesn[]);
EXTERN_MSC int gmt_map_setup (struct GMT_CTRL *GMT, double wesn[]);
EXTERN_MSC double gmt_x_to_xx (struct GMT_CTRL *GMT, double x);
EXTERN_MSC double gmt_y_to_yy (struct GMT_CTRL *GMT, double y);
EXTERN_MSC double gmt_z_to_zz (struct GMT_CTRL *GMT, double z);
EXTERN_MSC void gmt_xy_to_geo (struct GMT_CTRL *GMT, double *lon, double *lat, double x, double y);
EXTERN_MSC void gmt_xy_to_geo_noshift (struct GMT_CTRL *GMT, double *lon, double *lat, double x, double y);
EXTERN_MSC void gmt_xy_to_geo_noshiftscale (struct GMT_CTRL *GMT, double *lon, double *lat, double x, double y);
EXTERN_MSC void gmt_xyz_to_xy (struct GMT_CTRL *GMT, double x, double y, double z, double *x_out, double *y_out);
EXTERN_MSC double * gmt_dist_array (struct GMT_CTRL *GMT, double x[], double y[], uint64_t n, bool cumulative);
EXTERN_MSC double * gmt_dist_array_2 (struct GMT_CTRL *GMT, double x[], double y[], uint64_t n, double scale, int dist_flag);
EXTERN_MSC uint64_t gmt_map_truncate (struct GMT_CTRL *GMT, double *x, double *y, uint64_t n, uint64_t start, int side);
EXTERN_MSC unsigned int gmt_init_distaz (struct GMT_CTRL *GMT, char c, unsigned int mode, unsigned int type);
EXTERN_MSC bool gmt_near_lines (struct GMT_CTRL *GMT, double lon, double lat, struct GMT_DATATABLE *T, unsigned int return_mindist, double *dist_min, double *x_near, double *y_near);
EXTERN_MSC bool gmt_near_a_line (struct GMT_CTRL *GMT, double lon, double lat, uint64_t seg, struct GMT_DATASEGMENT *S, unsigned int return_mindist, double *dist_min, double *x_near, double *y_near);
EXTERN_MSC bool gmt_near_a_point (struct GMT_CTRL *GMT, double x, double y, struct GMT_DATATABLE *T, double dist);
EXTERN_MSC double gmt_great_circle_dist_meter (struct GMT_CTRL *GMT, double x0, double y0, double x1, double y1);
EXTERN_MSC double gmt_lat_swap (struct GMT_CTRL *GMT, double lat, int itype);
EXTERN_MSC double gmt_mindist_to_point (struct GMT_CTRL *GMT, double lon, double lat, struct GMT_DATATABLE *T, uint64_t *id);
EXTERN_MSC bool gmt_UTMzone_to_wesn (struct GMT_CTRL *GMT, unsigned int zone_x, char zone_y, int hemi, double wesn[]);
EXTERN_MSC void gmt_ECEF_forward (struct GMT_CTRL *GMT, double in[], double out[]);
EXTERN_MSC void gmt_ECEF_inverse (struct GMT_CTRL *GMT, double in[], double out[]);
EXTERN_MSC void gmt_ECEF_init (struct GMT_CTRL *GMT, struct GMT_DATUM *D);
EXTERN_MSC void gmt_datum_init (struct GMT_CTRL *GMT, struct GMT_DATUM *from, struct GMT_DATUM *to, bool heights);
EXTERN_MSC int gmt_set_datum (struct GMT_CTRL *GMT, char *text, struct GMT_DATUM *D);
EXTERN_MSC void gmt_conv_datum (struct GMT_CTRL *GMT, double in[], double out[]);
EXTERN_MSC struct GMT_DATASEGMENT * gmt_get_smallcircle (struct GMT_CTRL *GMT, double plon, double plat, double colat, uint64_t m);

/* gmt_shore.c: */

EXTERN_MSC int gmt_shore_version (struct GMTAPI_CTRL *API, char *version);
EXTERN_MSC int gmt_set_levels (struct GMT_CTRL *GMT, char *info, struct GMT_SHORE_SELECT *I);
EXTERN_MSC int gmt_get_shore_bin (struct GMT_CTRL *GMT, unsigned int b, struct GMT_SHORE *c);
EXTERN_MSC int gmt_get_br_bin (struct GMT_CTRL *GMT, unsigned int b, struct GMT_BR *c, unsigned int *level, unsigned int n_levels);
EXTERN_MSC void gmt_free_shore_polygons (struct GMT_CTRL *GMT, struct GMT_GSHHS_POL *p, unsigned int n);
EXTERN_MSC void gmt_free_shore (struct GMT_CTRL *GMT, struct GMT_SHORE *c);
EXTERN_MSC void gmt_free_br (struct GMT_CTRL *GMT, struct GMT_BR *c);
EXTERN_MSC void gmt_shore_cleanup (struct GMT_CTRL *GMT, struct GMT_SHORE *c);
EXTERN_MSC void gmt_br_cleanup (struct GMT_CTRL *GMT, struct GMT_BR *c);
EXTERN_MSC int gmt_init_shore (struct GMT_CTRL *GMT, char res, struct GMT_SHORE *c, double wesn[], struct GMT_SHORE_SELECT *I);
EXTERN_MSC int gmt_init_br (struct GMT_CTRL *GMT, char which, char res, struct GMT_BR *c, double wesn[]);
EXTERN_MSC int gmt_assemble_shore (struct GMT_CTRL *GMT, struct GMT_SHORE *c, int dir, bool assemble, double west, double east, struct GMT_GSHHS_POL **pol);
EXTERN_MSC int gmt_assemble_br (struct GMT_CTRL *GMT, struct GMT_BR *c, bool shift, double edge, struct GMT_GSHHS_POL **pol);
EXTERN_MSC int gmt_prep_shore_polygons (struct GMT_CTRL *GMT, struct GMT_GSHHS_POL **p, unsigned int np, bool sample, double step, int anti_bin);
EXTERN_MSC int gmt_set_resolution (struct GMT_CTRL *GMT, char *res, char opt);
EXTERN_MSC char gmt_shore_adjust_res (struct GMT_CTRL *GMT, char res, bool download);
EXTERN_MSC struct GMT_DATASET * gmt_get_gshhg_lines (struct GMT_CTRL *GMT, double wesn[], char res, struct GMT_SHORE_SELECT *A);
EXTERN_MSC int gmt_shore_level_at_point (struct GMT_CTRL *GMT, struct GMT_SHORE *c, int inside, double lon, double lat);

/* gmt_support.c: */

EXTERN_MSC int gmt_find_macro (char *arg, unsigned int n_macros, struct GMT_MATH_MACRO *M);
EXTERN_MSC int gmt_load_macros (struct GMT_CTRL *GMT, char *mtype, struct GMT_MATH_MACRO **M);
EXTERN_MSC struct GMT_OPTION * gmt_substitute_macros (struct GMT_CTRL *GMT, struct GMT_OPTION *options, char *mfile);
EXTERN_MSC void gmt_free_macros (struct GMT_CTRL *GMT, unsigned int n_macros, struct GMT_MATH_MACRO **M);
EXTERN_MSC char * gmt_cpt_default (struct GMTAPI_CTRL *API, char *cpt, char *file, struct GMT_GRID_HEADER *h);
EXTERN_MSC void gmt_sort_array (struct GMT_CTRL *GMT, void *base, uint64_t n, unsigned int type);
EXTERN_MSC bool gmt_polygon_is_open (struct GMT_CTRL *GMT, double x[], double y[], uint64_t n);
EXTERN_MSC int gmt_polygon_centroid (struct GMT_CTRL *GMT, double *x, double *y, uint64_t n, double *Cx, double *Cy);
EXTERN_MSC int gmt_get_distance (struct GMT_CTRL *GMT, char *line, double *dist, char *unit);
EXTERN_MSC unsigned int *gmt_contour_edge_init (struct GMT_CTRL *GMT, struct GMT_GRID_HEADER *header, unsigned int *n_edges);
EXTERN_MSC int64_t gmt_contours (struct GMT_CTRL *GMT, struct GMT_GRID *Grid, unsigned int smooth_factor, unsigned int int_scheme, int orient, unsigned int *edge, bool *first, double **x, double **y);
EXTERN_MSC int gmt_get_format (struct GMT_CTRL *GMT, double interval, char *unit, char *prefix, char *format);
EXTERN_MSC int gmt_get_index (struct GMT_CTRL *GMT, struct GMT_PALETTE *P, double *value);
EXTERN_MSC int gmt_get_rgb_from_z (struct GMT_CTRL *GMT, struct GMT_PALETTE *P, double value, double *rgb);
EXTERN_MSC int gmt_get_fill_from_z (struct GMT_CTRL *GMT, struct GMT_PALETTE *P, double value, struct GMT_FILL *fill);
EXTERN_MSC int gmt_get_fill_from_key (struct GMT_CTRL *GMT, struct GMT_PALETTE *P, char *key, struct GMT_FILL *fill);
EXTERN_MSC int gmt_get_rgbtxt_from_z (struct GMT_CTRL *GMT, struct GMT_PALETTE *P, char *text);
EXTERN_MSC bool gmt_getfill (struct GMT_CTRL *GMT, char *line, struct GMT_FILL *fill);
EXTERN_MSC bool gmt_getinc (struct GMT_CTRL *GMT, char *line, double inc[]);
EXTERN_MSC int gmt_getincn (struct GMT_CTRL *GMT, char *line, double inc[], unsigned int n);
EXTERN_MSC int gmt_getfont (struct GMT_CTRL *GMT, char *line, struct GMT_FONT *F);
EXTERN_MSC bool gmt_getpen (struct GMT_CTRL *GMT, char *line, struct GMT_PEN *pen);
EXTERN_MSC void gmt_freepen (struct GMT_CTRL *GMT, struct GMT_PEN *pen);
EXTERN_MSC void gmt_scale_pen (struct GMT_CTRL *GMT, struct GMT_PEN *P, double scale);
EXTERN_MSC bool gmt_getrgb (struct GMT_CTRL *GMT, char *line, double *rgb);
EXTERN_MSC int gmt_getrose (struct GMT_CTRL *GMT, char option, char *text, struct GMT_MAP_ROSE *mr);
EXTERN_MSC int gmt_getscale (struct GMT_CTRL *GMT, char option, char *text, struct GMT_MAP_SCALE *ms);
EXTERN_MSC int gmt_getinset (struct GMT_CTRL *GMT, char option, char *text, struct GMT_MAP_INSET *B);
EXTERN_MSC int gmt_getpanel (struct GMT_CTRL *GMT, char option, char *text, struct GMT_MAP_PANEL **P);
EXTERN_MSC char * gmt_putfont (struct GMT_CTRL *GMT, struct GMT_FONT *F);
EXTERN_MSC char * gmt_putpen (struct GMT_CTRL *GMT, struct GMT_PEN *pen);
EXTERN_MSC int gmt_just_decode (struct GMT_CTRL *GMT, char *key, int def);
EXTERN_MSC unsigned int gmt_minmaxinc_verify (struct GMT_CTRL *GMT, double min, double max, double inc, double slop);
EXTERN_MSC unsigned int gmt_non_zero_winding (struct GMT_CTRL *GMT, double xp, double yp, double *x, double *y, uint64_t n_path);
EXTERN_MSC unsigned int gmt_verify_expectations (struct GMT_CTRL *GMT, unsigned int wanted, unsigned int got, char *item);
EXTERN_MSC void gmt_RI_prepare (struct GMT_CTRL *GMT, struct GMT_GRID_HEADER *h);
EXTERN_MSC struct GMT_DATASEGMENT * gmt_prepare_contour (struct GMT_CTRL *GMT, double *x, double *y, uint64_t n, double z);
EXTERN_MSC void gmt_get_plot_array (struct GMT_CTRL *GMT);
EXTERN_MSC void gmt_illuminate (struct GMT_CTRL *GMT, double intensity, double *rgb);
EXTERN_MSC int gmt_colorname2index (struct GMT_CTRL *GMT, char *name);
EXTERN_MSC void gmt_list_custom_symbols (struct GMT_CTRL *GMT);
EXTERN_MSC void gmt_smart_justify (struct GMT_CTRL *GMT, int just, double angle, double dx, double dy, double *x_shift, double *y_shift, unsigned int mode);
EXTERN_MSC struct GMT_DATASET * gmt_resample_data (struct GMT_CTRL *GMT, struct GMT_DATASET *Din, double along_ds, unsigned int mode, unsigned int ex_cols, enum GMT_enum_track smode);
EXTERN_MSC struct GMT_DATASET * gmt_crosstracks (struct GMT_CTRL *GMT, struct GMT_DATASET *Din, double cross_length, double across_ds, double deviation, uint64_t n_cols, unsigned int mode, char unit);
EXTERN_MSC uint64_t gmt_resample_path (struct GMT_CTRL *GMT, double **x, double **y, uint64_t n_in, double step_out, enum GMT_enum_track mode);
EXTERN_MSC bool gmt_crossing_dateline (struct GMT_CTRL *GMT, struct GMT_DATASEGMENT *S);
EXTERN_MSC struct GMT_DATASET * gmt_segmentize_data (struct GMT_CTRL *GMT, struct GMT_DATASET *Din, struct GMT_SEGMENTIZE *S);
EXTERN_MSC int gmt_err_func (struct GMT_CTRL *GMT, int err, bool fail, char *file, const char *where);
EXTERN_MSC int64_t gmt_delaunay (struct GMT_CTRL *GMT, double *x_in, double *y_in, uint64_t n, int **link);
EXTERN_MSC void gmt_delaunay_free (struct GMT_CTRL *GMT, int **link);
EXTERN_MSC unsigned int gmt_get_prime_factors (struct GMT_CTRL *GMT, uint64_t n, unsigned int *f);
EXTERN_MSC struct GMT_DATASET * gmt_voronoi (struct GMT_CTRL *GMT, double *x_in, double *y_in, uint64_t n, double *wesn, unsigned int mode);

/* gmt_vector.c: */

EXTERN_MSC struct GMT_SINGULAR_VALUE * gmt_sort_svd_values (struct GMT_CTRL *GMT, double *w, unsigned int n);
EXTERN_MSC int gmt_chol_dcmp (struct GMT_CTRL *GMT, double *a, double *d, double *cond, int nr, int n);
EXTERN_MSC void gmt_chol_recover (struct GMT_CTRL *GMT, double *a, double *d, int nr, int n, int nerr, bool donly);
EXTERN_MSC void gmt_chol_solv (struct GMT_CTRL *GMT, double *a, double *x, double *y, int nr, int n);
EXTERN_MSC void gmt_set_tbl_minmax (struct GMT_CTRL *GMT, unsigned int geometry, struct GMT_DATATABLE *T);
EXTERN_MSC void gmt_matrix_vect_mult (struct GMT_CTRL *GMT, unsigned int dim, double a[3][3], double b[3], double c[3]);
EXTERN_MSC void gmt_matrix_vector_mult (struct GMT_CTRL *GMT, double *A, double *b, uint64_t n_rowsA, uint64_t n_colsA, double *c);
EXTERN_MSC void gmt_matrix_matrix_mult (struct GMT_CTRL *GMT, double *A, double *B, uint64_t n_rowsA, uint64_t n_rowsB, uint64_t n_colsB, double *C);
EXTERN_MSC void gmt_matrix_matrix_add (struct GMT_CTRL *GMT, double *A, double *B, uint64_t n_rowsA, uint64_t n_colsA, double *C);
EXTERN_MSC void gmt_make_rot_matrix (struct GMT_CTRL *GMT, double lonp, double latp, double w, double R[3][3]);
EXTERN_MSC void gmt_make_rot_matrix2 (struct GMT_CTRL *GMT, double E[3], double w, double R[3][3]);
EXTERN_MSC void gmt_cart_to_geo (struct GMT_CTRL *GMT, double *lat, double *lon, double *a, bool degrees);
EXTERN_MSC void gmt_n_cart_to_geo (struct GMT_CTRL *GMT, uint64_t n, double *x, double *y, double *z, double *lon, double *lat);
EXTERN_MSC void gmt_geo_to_cart (struct GMT_CTRL *GMT, double lat, double lon, double *a, bool degrees);
EXTERN_MSC void gmt_add3v (struct GMT_CTRL *GMT, double *a, double *b, double *c);
EXTERN_MSC void gmt_sub3v (struct GMT_CTRL *GMT, double *a, double *b, double *c);
EXTERN_MSC double gmt_dot3v (struct GMT_CTRL *GMT, double *a, double *b);
EXTERN_MSC double gmt_dot2v (struct GMT_CTRL *GMT, double *a, double *b);
EXTERN_MSC double gmt_mag3v (struct GMT_CTRL *GMT, double *a);
EXTERN_MSC void gmt_cross3v (struct GMT_CTRL *GMT, double *a, double *b, double *c);
EXTERN_MSC void gmt_normalize3v (struct GMT_CTRL *GMT, double *a);
EXTERN_MSC void gmt_normalize2v (struct GMT_CTRL *GMT, double *a);
EXTERN_MSC void gmt_set_line_resampling (struct GMT_CTRL *GMT, bool active, unsigned int mode);
EXTERN_MSC uint64_t gmt_fix_up_path (struct GMT_CTRL *GMT, double **a_lon, double **a_lat, uint64_t n, double step, unsigned int mode);
EXTERN_MSC int gmt_jacobi (struct GMT_CTRL *GMT, double *a, unsigned int n, unsigned int m, double *d, double *v, double *b, double *z, unsigned int *nrots);
EXTERN_MSC int gmt_gauss (struct GMT_CTRL *GMT, double *a, double *vec, unsigned int n, unsigned int nstore, bool itriag);
EXTERN_MSC int gmt_gaussjordan (struct GMT_CTRL *GMT, double *a, unsigned int n, double *b);
EXTERN_MSC int gmt_svdcmp (struct GMT_CTRL *GMT, double *a, unsigned int m, unsigned int n, double *w, double *v);
EXTERN_MSC int gmt_solve_svd (struct GMT_CTRL *GMT, double *u, unsigned int m, unsigned int n, double *v, double *w, double *b, unsigned int k, double *x, double cutoff, unsigned int mode);
EXTERN_MSC void gmt_polar_to_cart (struct GMT_CTRL *GMT, double r, double theta, double *a, bool degrees);
EXTERN_MSC void gmt_cart_to_polar (struct GMT_CTRL *GMT, double *r, double *theta, double *a, bool degrees);

/* From gmt_api.c */
EXTERN_MSC int64_t gmt_eliminate_duplicates (struct GMTAPI_CTRL *API, struct GMT_DATASET *D, uint64_t cols[], uint64_t ncols, bool text);
EXTERN_MSC unsigned int gmt_whole_earth (struct GMT_CTRL *GMT, double we_in[], double we_out[]);
EXTERN_MSC int gmt_copy (struct GMTAPI_CTRL *API, enum GMT_enum_family family, unsigned int direction, char *ifile, char *ofile);
EXTERN_MSC struct GMTAPI_CTRL * gmt_get_api_ptr (struct GMTAPI_CTRL *ptr);
EXTERN_MSC const char * gmt_show_name_and_purpose (void *API, const char *name, const char *component, const char *purpose);
EXTERN_MSC bool gmt_is_an_object (struct GMT_CTRL *GMT, void *ptr);
EXTERN_MSC unsigned int gmt_download_file_if_not_found (struct GMT_CTRL *GMT, const char * file_name, unsigned int mode);
EXTERN_MSC const char *gmt_get_module_group (void *V_API, char *module);

/* From gmt_stat.c */
EXTERN_MSC double gmt_bei (struct GMT_CTRL *GMT, double x);
EXTERN_MSC double gmt_ber (struct GMT_CTRL *GMT, double x);
EXTERN_MSC double gmt_kei (struct GMT_CTRL *GMT, double x);
EXTERN_MSC double gmt_ker (struct GMT_CTRL *GMT, double x);
EXTERN_MSC double gmt_plm (struct GMT_CTRL *GMT, int l, int m, double x);
EXTERN_MSC double gmt_plm_bar (struct GMT_CTRL *GMT, int l, int m, double x, bool ortho);
EXTERN_MSC void gmt_plm_bar_all (struct GMT_CTRL *GMT, int lmax, double x, bool ortho, double *plm);
EXTERN_MSC double gmt_factorial (struct GMT_CTRL *GMT, int n);
EXTERN_MSC double gmt_i0 (struct GMT_CTRL *GMT, double x);
EXTERN_MSC double gmt_i1 (struct GMT_CTRL *GMT, double x);
EXTERN_MSC double gmt_in (struct GMT_CTRL *GMT, unsigned int n, double x);
EXTERN_MSC double gmt_k0 (struct GMT_CTRL *GMT, double x);
EXTERN_MSC double gmt_k1 (struct GMT_CTRL *GMT, double x);
EXTERN_MSC double gmt_kn (struct GMT_CTRL *GMT, unsigned int n, double x);
EXTERN_MSC double gmt_dilog (struct GMT_CTRL *GMT, double x);
EXTERN_MSC double gmt_permutation (struct GMT_CTRL *GMT, int n, int r);
EXTERN_MSC double gmt_combination (struct GMT_CTRL *GMT, int n, int r);
EXTERN_MSC double gmt_sinc (struct GMT_CTRL *GMT, double x);
EXTERN_MSC double gmt_erfinv (struct GMT_CTRL *GMT, double x);
EXTERN_MSC double gmt_rand (struct GMT_CTRL *GMT);
EXTERN_MSC double gmt_nrand (struct GMT_CTRL *GMT);
EXTERN_MSC double gmt_lrand (struct GMT_CTRL *GMT);
EXTERN_MSC int gmt_chebyshev (struct GMT_CTRL *GMT, double x, int n, double *t);
EXTERN_MSC double gmt_corrcoeff (struct GMT_CTRL *GMT, double *x, double *y, uint64_t n, unsigned int mode);
EXTERN_MSC double gmt_corrcoeff_f (struct GMT_CTRL *GMT, gmt_grdfloat *x, gmt_grdfloat *y, uint64_t n, unsigned int mode);
EXTERN_MSC double gmt_Fcrit (struct GMT_CTRL *GMT, double alpha, double nu1, double nu2);
EXTERN_MSC double gmt_chi2crit (struct GMT_CTRL *GMT, double alpha, double nu);
EXTERN_MSC double gmt_extreme (struct GMT_CTRL *GMT, double *x, uint64_t n, double x_default, int kind, int way);
EXTERN_MSC double gmt_tcrit (struct GMT_CTRL *GMT, double alpha, double nu);
EXTERN_MSC double gmt_zcrit (struct GMT_CTRL *GMT, double alpha);
EXTERN_MSC double gmt_zdist (struct GMT_CTRL *GMT, double x);
EXTERN_MSC int gmt_median (struct GMT_CTRL *GMT, double *x, uint64_t n, double xmin, double xmax, double m_initial, double *med);
EXTERN_MSC int gmt_mode (struct GMT_CTRL *GMT, double *x, uint64_t n, uint64_t j, bool sort, int mode_selection, unsigned int *n_multiples, double *mode_est);
EXTERN_MSC int gmt_mode_f (struct GMT_CTRL *GMT, gmt_grdfloat *x, uint64_t n, uint64_t j, bool sort, int mode_selection, unsigned int *n_multiples, double *mode_est);
EXTERN_MSC double gmt_mean_and_std (struct GMT_CTRL *GMT, double *x, uint64_t n, double *std);
EXTERN_MSC double gmt_mean_weighted (struct GMT_CTRL *GMT, double *x, double *w, uint64_t n);
EXTERN_MSC double gmt_quantile_weighted (struct GMT_CTRL *GMT, struct GMT_OBSERVATION *data, uint64_t n, double quantile);
EXTERN_MSC double gmt_median_weighted (struct GMT_CTRL *GMT, struct GMT_OBSERVATION *data, uint64_t n);
EXTERN_MSC double gmt_mode_weighted (struct GMT_CTRL *GMT, struct GMT_OBSERVATION *data, uint64_t n);
EXTERN_MSC double gmt_std_weighted (struct GMT_CTRL *GMT, double *x, double *w, double wmean, uint64_t n);
EXTERN_MSC double gmt_von_mises_mu_and_kappa (struct GMT_CTRL *GMT, double *data, double *w, uint64_t n, double *kappa);
EXTERN_MSC int gmt_sig_f (struct GMT_CTRL *GMT, double chi1, uint64_t n1, double chi2, uint64_t n2, double level, double *prob);
EXTERN_MSC double gmt_t_pdf (struct GMT_CTRL *GMT, double t, uint64_t nu);
EXTERN_MSC double gmt_t_cdf (struct GMT_CTRL *GMT, double t, uint64_t nu);
EXTERN_MSC double gmt_f_pdf (struct GMT_CTRL *GMT, double F, uint64_t nu1, uint64_t nu2);
EXTERN_MSC double gmt_f_cdf (struct GMT_CTRL *GMT, double F, uint64_t nu1, uint64_t nu2);
EXTERN_MSC double gmt_chi2_pdf (struct GMT_CTRL *GMT, double c, uint64_t nu);
EXTERN_MSC double gmt_poissonpdf (struct GMT_CTRL *GMT, double k, double lambda);
EXTERN_MSC void gmt_chi2 (struct GMT_CTRL *GMT, double chi2, double nu, double *prob);
EXTERN_MSC void gmt_poisson_cdf (struct GMT_CTRL *GMT, double k, double mu, double *prob);
EXTERN_MSC double gmt_binom_pdf (struct GMT_CTRL *GMT, uint64_t x, uint64_t n, double p);
EXTERN_MSC double gmt_binom_cdf (struct GMT_CTRL *GMT, uint64_t x, uint64_t n, double p);
EXTERN_MSC double gmt_weibull_pdf (struct GMT_CTRL *GMT, double x, double scale, double shape);
EXTERN_MSC double gmt_weibull_cdf (struct GMT_CTRL *GMT, double x, double scale, double shape);
EXTERN_MSC double gmt_weibull_crit (struct GMT_CTRL *GMT, double p, double scale, double shape);
EXTERN_MSC double gmt_vonmises_pdf (struct GMT_CTRL *GMT, double x, double mu, double kappa);
EXTERN_MSC double gmt_fisher_pdf (struct GMT_CTRL *GMT, double plon, double plat, double lon, double lat, double kappa);
EXTERN_MSC void gmt_getmad (struct GMT_CTRL *GMT, double *x, uint64_t n, double location, double *scale);
EXTERN_MSC void gmt_getmad_f (struct GMT_CTRL *GMT, gmt_grdfloat *x, uint64_t n, double location, double *scale);
EXTERN_MSC double gmt_psi (struct GMT_CTRL *GMT, double z[], double p[]);
EXTERN_MSC void gmt_PvQv (struct GMT_CTRL *GMT, double x, double v_ri[], double pq[], unsigned int *iter);
EXTERN_MSC double gmt_quantile (struct GMT_CTRL *GMT, double *x, double q, uint64_t n);
EXTERN_MSC double gmt_quantile_f (struct GMT_CTRL *GMT, gmt_grdfloat *x, double q, uint64_t n);
EXTERN_MSC double gmt_grd_mean (struct GMT_CTRL *GMT, struct GMT_GRID *G, struct GMT_GRID *W);
EXTERN_MSC double gmt_grd_median (struct GMT_CTRL *GMT, struct GMT_GRID *G, struct GMT_GRID *W, bool overwrite);
EXTERN_MSC double gmt_grd_mode (struct GMT_CTRL *GMT, struct GMT_GRID *G, struct GMT_GRID *W, bool overwrite);
EXTERN_MSC double gmt_grd_std (struct GMT_CTRL *GMT, struct GMT_GRID *G, struct GMT_GRID *W);
EXTERN_MSC double gmt_grd_rms (struct GMT_CTRL *GMT, struct GMT_GRID *G, struct GMT_GRID *W);
EXTERN_MSC double gmt_grd_mad (struct GMT_CTRL *GMT, struct GMT_GRID *G, struct GMT_GRID *W, double *median, bool overwrite);
EXTERN_MSC double gmt_grd_lmsscl (struct GMT_CTRL *GMT, struct GMT_GRID *G, struct GMT_GRID *W, double *mode, bool overwrite);
EXTERN_MSC void gmt_get_cellarea (struct GMT_CTRL *GMT, struct GMT_GRID *G);

#endif /* GMT_PROTOTYPES_H */<|MERGE_RESOLUTION|>--- conflicted
+++ resolved
@@ -303,12 +303,7 @@
 
 /* gmt_io.c: */
 
-<<<<<<< HEAD
-EXTERN_MSC char ** gmt_get_dir_list (struct GMT_CTRL *GMT, char *path, char *ext);
-EXTERN_MSC void gmt_free_dir_list (struct GMT_CTRL *GMT, char ***list);
-=======
 EXTERN_MSC void gmt_set_dataset_verify (struct GMT_CTRL *GMT, struct GMT_DATASET *D);
->>>>>>> 98fc702e
 EXTERN_MSC unsigned int gmt_realloc_dataset (struct GMT_CTRL *GMT, struct GMT_DATASET *D, uint64_t dim[]);
 EXTERN_MSC void gmt_check_abstime_format (struct GMT_CTRL *GMT, struct GMT_DATASET *D, uint64_t chunk);
 EXTERN_MSC int gmt_get_precision_width (struct GMT_CTRL *GMT, double x);
