/*--------------------------------------------------------------------
 *
 *	Copyright (c) 1991-2019 by the GMT Team (https://www.generic-mapping-tools.org/team.html)
 *	See LICENSE.TXT file for copying and redistribution conditions.
 *
 *	This program is free software; you can redistribute it and/or modify
 *	it under the terms of the GNU Lesser General Public License as published by
 *	the Free Software Foundation; version 3 or any later version.
 *
 *	This program is distributed in the hope that it will be useful,
 *	but WITHOUT ANY WARRANTY; without even the implied warranty of
 *	MERCHANTABILITY or FITNESS FOR A PARTICULAR PURPOSE.  See the
 *	GNU Lesser General Public License for more details.
 *
 *	Contact info: www.generic-mapping-tools.org
 *--------------------------------------------------------------------*/
/* gmt_prototypes.h  --  All low-level GMT lib function prototypes.
 * These are all part of the gmt_dev.h distributed functions

   Authors:	P. Wessel, W. H. F. Smith, R. Scharroo, and J. Luis
   Date:	1-OCT-2009
   Version:	6 API
*/

/*!
 * \file gmt_prototypes.h
 * \brief All low-level GMT API function prototypes.
 */

#ifndef GMT_PROTOTYPES_H
#define GMT_PROTOTYPES_H

#ifdef DEBUG
EXTERN_MSC void gmt_grd_dump (struct GMT_GRID_HEADER *header, gmt_grdfloat *grid, bool is_complex, char *txt);
#endif

/* Temporary redef of strdup to allow check of memory leaks due to usage of strdup */
#ifdef FISH_STRDUP_LEAKS
EXTERN_MSC char *gmt_strdup (struct GMT_CTRL *GMT, const char *s);
#endif

/* gmt_nc.c: */

EXTERN_MSC int gmt_examine_nc_cube (struct GMT_CTRL *GMT, char *file, uint64_t *nz, double **zarray);

/* gmt_init.c: */

EXTERN_MSC int gmt_get_next_panel (struct GMTAPI_CTRL *API, int fig, unsigned int *row, unsigned int *col);
EXTERN_MSC int gmt_report_usage (struct GMTAPI_CTRL *API, struct GMT_OPTION *options, unsigned int special, int (*usage)(struct GMTAPI_CTRL *, int));
EXTERN_MSC bool gmt_option_set (struct GMT_CTRL *GMT, bool *active, unsigned int *errors);
EXTERN_MSC void gmt_auto_offsets_for_colorbar (struct GMT_CTRL *GMT, double offset[], int justify);
EXTERN_MSC struct GMT_SUBPLOT *gmt_subplot_info (struct GMTAPI_CTRL *API, int fig);
EXTERN_MSC int get_V (char arg);
EXTERN_MSC int gmt_get_V (char arg);
EXTERN_MSC char gmt_set_V (int mode);
EXTERN_MSC void gmtinit_conf_US (struct GMT_CTRL *GMT);
EXTERN_MSC void gmtinit_conf (struct GMT_CTRL *GMT);
EXTERN_MSC int gmt_truncate_file (struct GMTAPI_CTRL *API, char *file, size_t size);
EXTERN_MSC int gmt_set_current_panel (struct GMTAPI_CTRL *API, int fig, unsigned int row, unsigned int col, double gap[], char *label, unsigned int first);
EXTERN_MSC int gmt_get_current_figure (struct GMTAPI_CTRL *API);
EXTERN_MSC int gmt_add_figure (struct GMTAPI_CTRL *API, char *arg);
EXTERN_MSC int gmt_manage_workflow (struct GMTAPI_CTRL *API, unsigned int mode, char *arg);
EXTERN_MSC int gmt_get_graphics_id (struct GMT_CTRL *GMT, const char *format);
EXTERN_MSC int gmt_remove_dir (struct GMTAPI_CTRL *API, char *dir, bool recreate);
EXTERN_MSC bool gmt_check_filearg (struct GMT_CTRL *GMT, char option, char *file, unsigned int direction, unsigned int family);
EXTERN_MSC int gmt_parse_model (struct GMT_CTRL *GMT, char option, char *in_arg, unsigned int dim, struct GMT_MODEL *M);
EXTERN_MSC struct GMT_CTRL *gmt_begin (struct GMTAPI_CTRL *API, const char *session, unsigned int pad);
EXTERN_MSC void gmt_end (struct GMT_CTRL *GMT);
EXTERN_MSC struct GMT_CTRL *gmt_init_module (struct GMTAPI_CTRL *API, const char *lib_name, const char *mod_name, const char *keys, const char *required, struct GMT_OPTION **options, struct GMT_CTRL **Ccopy);
EXTERN_MSC struct GMT_CTRL *gmt_begin_module (struct GMTAPI_CTRL *API, const char *lib_name, const char *mod_name, struct GMT_CTRL **Ccopy);
EXTERN_MSC void gmt_end_module (struct GMT_CTRL *GMT, struct GMT_CTRL *Ccopy);
EXTERN_MSC int gmt_init_time_system_structure (struct GMT_CTRL *GMT, struct GMT_TIME_SYSTEM *time_system);
EXTERN_MSC int gmt_init_scales (struct GMT_CTRL *GMT, unsigned int unit, double *fwd_scale, double *inv_scale, double *inch_to_unit, double *unit_to_inch, char *unit_name);
EXTERN_MSC void gmt_init_B (struct GMT_CTRL *GMT);
EXTERN_MSC int gmt_set_measure_unit (struct GMT_CTRL *GMT, char unit);
EXTERN_MSC char *gmt_putcolor (struct GMT_CTRL *GMT, double *rgb);
EXTERN_MSC char *gmt_putrgb (struct GMT_CTRL *GMT, double *rgb);
EXTERN_MSC double gmt_convert_units (struct GMT_CTRL *GMT, char *value, unsigned int from_default, unsigned int target_unit);
EXTERN_MSC unsigned int gmt_check_scalingopt (struct GMT_CTRL *GMT, char option, char unit, char *unit_name);
EXTERN_MSC int gmt_parse_common_options (struct GMT_CTRL *GMT, char *list, char option, char *item);
EXTERN_MSC unsigned int gmt_parse_inc_option (struct GMT_CTRL *GMT, char option, char *item);
EXTERN_MSC int gmt_set_missing_options (struct GMT_CTRL *GMT, char *options);
EXTERN_MSC unsigned int gmt_add_R_if_modern_and_true (struct GMT_CTRL *GMT, const char *needs, bool do_it);
EXTERN_MSC int gmt_default_error (struct GMT_CTRL *GMT, char option);
EXTERN_MSC bool gmt_get_time_system (struct GMT_CTRL *GMT, char *name, struct GMT_TIME_SYSTEM *time_system);
EXTERN_MSC int gmt_hash_lookup (struct GMT_CTRL *GMT, const char *key, struct GMT_HASH *hashnode, unsigned int n, unsigned int n_hash);
EXTERN_MSC void gmt_syntax (struct GMT_CTRL *GMT, char option);
EXTERN_MSC void gmt_cont_syntax (struct GMT_CTRL *GMT, unsigned int indent, unsigned int kind);
EXTERN_MSC void gmt_refpoint_syntax (struct GMT_CTRL *GMT, char *option, char *string, unsigned int kind, unsigned int part);
EXTERN_MSC void gmt_mapscale_syntax (struct GMT_CTRL *GMT, char option, char *string);
EXTERN_MSC void gmt_maprose_syntax (struct GMT_CTRL *GMT, char option, char *string);
EXTERN_MSC void gmt_mapinset_syntax (struct GMT_CTRL *GMT, char option, char *string);
EXTERN_MSC void gmt_mappanel_syntax (struct GMT_CTRL *GMT, char option, char *string, unsigned int kind);
EXTERN_MSC void gmt_fill_syntax (struct GMT_CTRL *GMT, char option, char *string);
EXTERN_MSC void gmt_pen_syntax (struct GMT_CTRL *GMT, char option, char *string, unsigned int mode);
EXTERN_MSC void gmt_rgb_syntax (struct GMT_CTRL *GMT, char option, char *string);
EXTERN_MSC void gmt_inc_syntax (struct GMT_CTRL *GMT, char option, bool error);
EXTERN_MSC void gmt_label_syntax (struct GMT_CTRL *GMT, unsigned int indent, unsigned int kind);
EXTERN_MSC void gmt_dist_syntax (struct GMT_CTRL *GMT, char option, char *string);
EXTERN_MSC void gmt_vector_syntax (struct GMT_CTRL *GMT, unsigned int mode);
EXTERN_MSC void gmt_segmentize_syntax (struct GMT_CTRL *GMT, char option, unsigned int mode);
EXTERN_MSC void gmt_img_syntax (struct GMT_CTRL *GMT);
EXTERN_MSC void gmt_GSHHG_syntax (struct GMT_CTRL *GMT, char option);
EXTERN_MSC void gmt_getdefaults (struct GMT_CTRL *GMT, char *this_file);
EXTERN_MSC void gmt_putdefaults (struct GMT_CTRL *GMT, char *this_file);
EXTERN_MSC int gmt_hash_init (struct GMT_CTRL *GMT, struct GMT_HASH *hashnode , char **keys, unsigned int n_hash, unsigned int n_keys);
EXTERN_MSC void gmt_extract_label (struct GMT_CTRL *GMT, char *line, char *label, struct GMT_OGR_SEG *G);
EXTERN_MSC int gmt_check_binary_io (struct GMT_CTRL *GMT, uint64_t n_req);
EXTERN_MSC void gmt_set_pad (struct GMT_CTRL *GMT, unsigned int npad);
EXTERN_MSC int gmt_get_ellipsoid (struct GMT_CTRL *GMT, char *name);
EXTERN_MSC int gmt_init_vector_param (struct GMT_CTRL *GMT, struct GMT_SYMBOL *S, bool set, bool outline, struct GMT_PEN *pen, bool do_fill, struct GMT_FILL *fill);
EXTERN_MSC int gmt_parse_vector (struct GMT_CTRL *GMT, char symbol, char *text, struct GMT_SYMBOL *S);
EXTERN_MSC bool gmt_check_region (struct GMT_CTRL *GMT, double wesn[]);
EXTERN_MSC int gmt_pickdefaults (struct GMT_CTRL *GMT, bool lines, struct GMT_OPTION *options);
EXTERN_MSC unsigned int gmt_setdefaults (struct GMT_CTRL *GMT, struct GMT_OPTION *options);
EXTERN_MSC int gmt_loaddefaults (struct GMT_CTRL *GMT, char *file);
EXTERN_MSC int gmt_parse_symbol_option (struct GMT_CTRL *GMT, char *text, struct GMT_SYMBOL *p, unsigned int mode, bool cmd);
EXTERN_MSC int gmt_message (struct GMT_CTRL *GMT, char *format, ...);
#ifdef WIN32
EXTERN_MSC void gmt_setmode (struct GMT_CTRL *GMT, int direction);
#endif

/* gmt_bcr.c: */
EXTERN_MSC double gmt_bcr_get_z (struct GMT_CTRL *GMT, struct GMT_GRID *G, double xx, double yy);		/* Compute z(x,y) from bcr structure and grid */
EXTERN_MSC double gmt_bcr_get_z_fast (struct GMT_CTRL *GMT, struct GMT_GRID *G, double xx, double yy);		/* Same but without region and nan checks */
EXTERN_MSC int gmt_parse_j_option (struct GMT_CTRL *GMT, char *arg);

/* gmt_customio.c: */

#ifdef HAVE_GDAL
/* Format # 22 */
EXTERN_MSC int gmt_gdalread (struct GMT_CTRL *GMT, char *gdal_filename, struct GMT_GDALREAD_IN_CTRL *prhs, struct GMT_GDALREAD_OUT_CTRL *Ctrl);
EXTERN_MSC int gmt_gdalwrite (struct GMT_CTRL *GMT, char *filename, struct GMT_GDALWRITE_CTRL *prhs);
EXTERN_MSC int gmt_export_image (struct GMT_CTRL *GMT, char *fname, struct GMT_IMAGE *I);
EXTERN_MSC OGRCoordinateTransformationH gmt_OGRCoordinateTransformation (struct GMT_CTRL *GMT, const char *pSrcSRS, const char *pDstSRS);
EXTERN_MSC int gmt_ogrproj (struct GMT_CTRL *GMT, char *pszSrcSRS, char *pszDstSRS, int n_pts,
                            double *xi, double *yi, double *zi, bool insitu, double *xo, double *yo, double *zo);
EXTERN_MSC void gmt_ogrproj_one_pt (OGRCoordinateTransformationH hCT, double *xi, double *yi, double *zi);
void gmt_proj4_fwd (struct GMT_CTRL *GMT, double xi, double yi, double *xo, double *yo);
void gmt_proj4_inv (struct GMT_CTRL *GMT, double *xi, double *yi, double xo, double yo);
#	if GDAL_VERSION_MAJOR >= 2
		EXTERN_MSC struct OGR_FEATURES *gmt_ogrread(struct GMT_CTRL *GMT, char *ogr_filename);
#	endif
#endif

/* gmt_fft.c: */

EXTERN_MSC int gmt_fft_set_wave (struct GMT_CTRL *GMT, unsigned int mode, struct GMT_FFT_WAVENUMBER *K);
EXTERN_MSC double gmt_fft_get_wave (uint64_t k, struct GMT_FFT_WAVENUMBER *K);
EXTERN_MSC double gmt_fft_any_wave (uint64_t k, unsigned int mode, struct GMT_FFT_WAVENUMBER *K);

/* gmt_remote.c: */

EXTERN_MSC bool gmt_file_is_srtmtile (struct GMTAPI_CTRL *API, const char *file, unsigned int *res);

/* gmt_grdio.c: */

EXTERN_MSC int gmt_img_sanitycheck (struct GMT_CTRL *GMT, struct GMT_GRID_HEADER *h);
EXTERN_MSC void gmt_grd_flip_vertical (void *gridp, const unsigned n_cols, const unsigned n_rows, const unsigned n_stride, size_t cell_size);
EXTERN_MSC int gmt_raster_type (struct GMT_CTRL *GMT, char *file);
EXTERN_MSC void gmt_copy_gridheader (struct GMT_CTRL *GMT, struct GMT_GRID_HEADER *to, struct GMT_GRID_HEADER *from);
EXTERN_MSC struct GMT_GRID *gmt_get_grid (struct GMT_CTRL *GMT);
EXTERN_MSC bool gmt_grd_is_global (struct GMT_CTRL *GMT, struct GMT_GRID_HEADER *header);
EXTERN_MSC bool gmt_grd_is_polar (struct GMT_CTRL *GMT, struct GMT_GRID_HEADER *header);
EXTERN_MSC void gmt_set_R_from_grd (struct GMT_CTRL *GMT, struct GMT_GRID_HEADER *header);
EXTERN_MSC void gmt_grd_info_syntax (struct GMT_CTRL *GMT, char option);
EXTERN_MSC void gmt_grd_detrend (struct GMT_CTRL *GMT, struct GMT_GRID *Grid, unsigned int mode, double *a);
EXTERN_MSC void gmt_grd_minmax (struct GMT_CTRL *GMT, struct GMT_GRID *Grid, double xyz[2][3]);
EXTERN_MSC struct GMT_GRID *gmt_create_grid (struct GMT_CTRL *GMT);
EXTERN_MSC void gmt_grd_init (struct GMT_CTRL *GMT, struct GMT_GRID_HEADER *header, struct GMT_OPTION *options, bool update);
EXTERN_MSC int gmt_decode_grd_h_info (struct GMT_CTRL *GMT, char *input, struct GMT_GRID_HEADER *h);
EXTERN_MSC void gmt_free_grid (struct GMT_CTRL *GMT, struct GMT_GRID **G, bool free_grid);
EXTERN_MSC void gmt_set_grdinc (struct GMT_CTRL *GMT, struct GMT_GRID_HEADER *h);
EXTERN_MSC void gmt_set_grddim (struct GMT_CTRL *GMT, struct GMT_GRID_HEADER *h);
EXTERN_MSC void gmt_grd_pad_on (struct GMT_CTRL *GMT, struct GMT_GRID *G, unsigned int *pad);
EXTERN_MSC void gmt_grd_pad_off (struct GMT_CTRL *GMT, struct GMT_GRID *G);
EXTERN_MSC void gmt_grd_pad_zero (struct GMT_CTRL *GMT, struct GMT_GRID *G);
EXTERN_MSC void gmt_grd_zminmax (struct GMT_CTRL *GMT, struct GMT_GRID_HEADER *h, gmt_grdfloat *z);
EXTERN_MSC int gmt_adjust_loose_wesn (struct GMT_CTRL *GMT, double wesn[], struct GMT_GRID_HEADER *header);
EXTERN_MSC int gmt_grd_setregion (struct GMT_CTRL *GMT, struct GMT_GRID_HEADER *h, double *wesn, unsigned int interpolant);
EXTERN_MSC int gmt_grd_RI_verify (struct GMT_CTRL *GMT, struct GMT_GRID_HEADER *h, unsigned int mode);
EXTERN_MSC int gmt_read_img (struct GMT_CTRL *GMT, char *imgfile, struct GMT_GRID *G, double *wesn, double scale, unsigned int mode, double lat, bool init);
EXTERN_MSC bool gmt_grd_pad_status (struct GMT_CTRL *GMT, struct GMT_GRID_HEADER *header, unsigned int *pad);
EXTERN_MSC int gmt_set_outgrid (struct GMT_CTRL *GMT, char *file, bool separate, struct GMT_GRID *G, struct GMT_GRID **Out);
EXTERN_MSC int gmt_change_grdreg (struct GMT_CTRL *GMT, struct GMT_GRID_HEADER *h, unsigned int registration);
EXTERN_MSC void gmt_grd_shift (struct GMT_CTRL *GMT, struct GMT_GRID *Grid, double shift);
EXTERN_MSC void gmt_grd_set_ij_inc (struct GMT_CTRL *GMT, unsigned int n_columns, int *ij_inc);
EXTERN_MSC double *gmt_grd_coord (struct GMT_CTRL *GMT, struct GMT_GRID_HEADER *h, int dir);
EXTERN_MSC struct GMT_GRID *gmt_duplicate_grid (struct GMT_CTRL *GMT, struct GMT_GRID *G, unsigned int mode);

#ifdef _POSTSCRIPTLIGHT_H
/* gmt_plot.c prototypes only included if postscriptlight has been included */

EXTERN_MSC int gmt_ps_append (struct GMT_CTRL *GMT, char *source, unsigned int mode, FILE *dest);
EXTERN_MSC char *gmt_export2proj4 (struct GMT_CTRL *GMT);
#ifdef HAVE_GDAL
EXTERN_MSC char *gmt_importproj4 (struct GMT_CTRL *GMT, char *szProj4, int *scale_pos);
#endif
EXTERN_MSC int gmt_strip_layer (struct GMTAPI_CTRL *API, int nlayers);
EXTERN_MSC void gmt_textpath_init (struct GMT_CTRL *GMT, struct GMT_PEN *BP, double Brgb[]);
EXTERN_MSC void gmt_draw_map_rose (struct GMT_CTRL *GMT, struct GMT_MAP_ROSE *mr);
EXTERN_MSC int gmt_draw_map_scale (struct GMT_CTRL *GMT, struct GMT_MAP_SCALE *ms);
EXTERN_MSC void gmt_draw_vertical_scale (struct GMT_CTRL *GMT, struct GMT_MAP_SCALE *mv);
EXTERN_MSC void gmt_draw_map_inset (struct GMT_CTRL *GMT, struct GMT_MAP_INSET *B);
EXTERN_MSC void gmt_draw_map_panel (struct GMT_CTRL *GMT, double x, double y, unsigned int mode, struct GMT_MAP_PANEL *P);
EXTERN_MSC void gmt_geo_line (struct GMT_CTRL *GMT, double *lon, double *lat, uint64_t n);
EXTERN_MSC void gmt_geo_polygons (struct GMT_CTRL *GMT, struct GMT_DATASEGMENT *S);
EXTERN_MSC void gmt_plot_geo_ellipse (struct GMT_CTRL *GMT, double lon, double lat, double major, double minor, double azimuth);
EXTERN_MSC void gmt_geo_wedge (struct GMT_CTRL *GMT, double xlon, double xlat, double radius_i, double radius_o, double dr, double az_start, double az_stop, double da, unsigned int mode, bool fill, bool outline);
EXTERN_MSC void gmt_geo_rectangle (struct GMT_CTRL *GMT, double lon, double lat, double width, double height, double azimuth);
EXTERN_MSC unsigned int gmt_geo_vector (struct GMT_CTRL *GMT, double lon0, double lat0, double azimuth, double length, struct GMT_PEN *pen, struct GMT_SYMBOL *S);
EXTERN_MSC void gmt_draw_front (struct GMT_CTRL *GMT, double x[], double y[], uint64_t n, struct GMT_FRONTLINE *f);
EXTERN_MSC void gmt_map_basemap (struct GMT_CTRL *GMT);
EXTERN_MSC void gmt_map_clip_off (struct GMT_CTRL *GMT);
EXTERN_MSC void gmt_map_clip_on (struct GMT_CTRL *GMT, double rgb[], unsigned int flag);
EXTERN_MSC void gmt_BB_clip_on (struct GMT_CTRL *GMT, double rgb[], unsigned int flag);
EXTERN_MSC void gmt_plot_line (struct GMT_CTRL *GMT, double *x, double *y, unsigned int *pen, uint64_t n, unsigned int mode);
EXTERN_MSC void gmt_setpen (struct GMT_CTRL *GMT, struct GMT_PEN *pen);
EXTERN_MSC void gmt_setfill (struct GMT_CTRL *GMT, struct GMT_FILL *fill, int outline);
EXTERN_MSC void gmt_vertical_axis (struct GMT_CTRL *GMT, unsigned int mode);
EXTERN_MSC void gmt_xy_axis (struct GMT_CTRL *GMT, double x0, double y0, double length, double val0, double val1, struct GMT_PLOT_AXIS *A, bool below, unsigned int side);
EXTERN_MSC int gmt_draw_custom_symbol (struct GMT_CTRL *GMT, double x0, double y0, double size[], char *text, struct GMT_CUSTOM_SYMBOL *symbol, struct GMT_PEN *pen, struct GMT_FILL *fill, unsigned int outline);
EXTERN_MSC void gmt_contlabel_plot (struct GMT_CTRL *GMT, struct GMT_CONTOUR *G);
EXTERN_MSC void gmt_plane_perspective (struct GMT_CTRL *GMT, int plane, double level);
EXTERN_MSC void gmt_plotcanvas (struct GMT_CTRL *GMT);
EXTERN_MSC void gmt_add_label_record (struct GMT_CTRL *GMT, struct GMT_DATASET *T, double x, double y, double angle, char *label);
EXTERN_MSC int gmt_contlabel_save_begin (struct GMT_CTRL *GMT, struct GMT_CONTOUR *G);
EXTERN_MSC int gmt_contlabel_save_end (struct GMT_CTRL *GMT, struct GMT_CONTOUR *G);
EXTERN_MSC unsigned int gmt_setfont (struct GMT_CTRL *GMT, struct GMT_FONT *F);
EXTERN_MSC void gmt_plotend (struct GMT_CTRL *GMT);
EXTERN_MSC struct PSL_CTRL *gmt_plotinit (struct GMT_CTRL *GMT, struct GMT_OPTION *options);
EXTERN_MSC uint64_t gmt_geo_polarcap_segment (struct GMT_CTRL *GMT, struct GMT_DATASEGMENT *S, double **lon, double **lat);
EXTERN_MSC int gmt_set_psfilename (struct GMT_CTRL *GMT);

#endif /* _POSTSCRIPTLIGHT_H */

/* gmt_io.c: */

EXTERN_MSC void gmt_replace_backslash_in_path (char *dir);
EXTERN_MSC void gmt_disable_bhi_opts (struct GMT_CTRL *GMT);
EXTERN_MSC void gmt_reenable_bhi_opts (struct GMT_CTRL *GMT);
EXTERN_MSC void gmt_insert_tableheader (struct GMT_CTRL *GMT, struct GMT_DATATABLE *T, char *txt);
EXTERN_MSC void gmt_list_aspatials (struct GMT_CTRL *GMT, char buffer[]);
EXTERN_MSC void gmt_find_range (struct GMT_CTRL *GMT, struct GMT_RANGE *Z, uint64_t n_items, double *west, double *east);
EXTERN_MSC void gmt_eliminate_lon_jumps (struct GMT_CTRL *GMT, double *lon, uint64_t n_rows);
EXTERN_MSC bool gmt_polygon_is_hole (struct GMT_CTRL *GMT, struct GMT_DATASEGMENT *S);
EXTERN_MSC void gmt_free_header (struct GMT_CTRL *GMT, struct GMT_GRID_HEADER **header);
EXTERN_MSC struct GMT_IMAGE *gmt_get_image (struct GMT_CTRL *GMT);
EXTERN_MSC struct GMT_GRID_HEADER * gmt_get_header (struct GMT_CTRL *GMT);
EXTERN_MSC struct GMT_POSTSCRIPT * gmt_get_postscript (struct GMT_CTRL *GMT);
EXTERN_MSC struct GMT_DATASET * gmt_get_dataset (struct GMT_CTRL *GMT);
EXTERN_MSC struct GMT_DATATABLE * gmt_get_table (struct GMT_CTRL *GMT);
EXTERN_MSC struct GMT_DATASEGMENT * gmt_get_segment (struct GMT_CTRL *GMT);
EXTERN_MSC int gmt_ascii_output_no_text (struct GMT_CTRL *GMT, FILE *fp, uint64_t n, double *ptr, char *txt);
EXTERN_MSC void gmt_set_column (struct GMT_CTRL *GMT, unsigned int direction, unsigned int col, enum gmt_col_enum type);
EXTERN_MSC void gmt_set_dataset_minmax (struct GMT_CTRL *GMT, struct GMT_DATASET *D);
EXTERN_MSC int gmt_scanf_float (struct GMT_CTRL *GMT, char *s, double *val);
EXTERN_MSC int gmt_remove_file (struct GMT_CTRL *GMT, const char *file);
EXTERN_MSC int gmt_rename_file (struct GMT_CTRL *GMT, const char *oldfile, const char *newfile, unsigned int mode);
EXTERN_MSC void gmt_format_abstime_output (struct GMT_CTRL *GMT, double dt, char *text);
EXTERN_MSC int gmt_ascii_output_col (struct GMT_CTRL *GMT, FILE *fp, double x, uint64_t col);
EXTERN_MSC bool gmt_input_is_nan_proxy (struct GMT_CTRL *GMT, double value);
EXTERN_MSC bool gmt_is_a_blank_line (char *line);
EXTERN_MSC void gmt_set_geographic (struct GMT_CTRL *GMT, unsigned int dir);
EXTERN_MSC void gmt_set_cartesian (struct GMT_CTRL *GMT, unsigned int dir);
EXTERN_MSC void gmt_set_xycolnames (struct GMT_CTRL *GMT, char *string);
EXTERN_MSC bool gmt_is_ascii_record (struct GMT_CTRL *GMT, struct GMT_OPTION *head);
EXTERN_MSC void gmt_set_segmentheader (struct GMT_CTRL *GMT, int direction, bool true_false);
EXTERN_MSC void gmt_set_tableheader (struct GMT_CTRL *GMT, int direction, bool true_false);
EXTERN_MSC void *gmt_z_input (struct GMT_CTRL *GMT, FILE *fp, uint64_t *n, int *status);
EXTERN_MSC int gmt_z_output (struct GMT_CTRL *GMT, FILE *fp, uint64_t n, double *data, char *txt);
EXTERN_MSC int gmt_get_io_type (struct GMT_CTRL *GMT, char type);
EXTERN_MSC struct GMT_QUAD *gmt_quad_init (struct GMT_CTRL *GMT, uint64_t n_items);
EXTERN_MSC void gmt_quad_reset (struct GMT_CTRL *GMT, struct GMT_QUAD *Q, uint64_t n_items);
EXTERN_MSC void gmt_quad_add (struct GMT_CTRL *GMT, struct GMT_QUAD *Q, double x);
EXTERN_MSC unsigned int gmt_quad_finalize (struct GMT_CTRL *GMT, struct GMT_QUAD *Q);
EXTERN_MSC char *gmt_fgets (struct GMT_CTRL *GMT, char *str, int size, FILE *stream);
EXTERN_MSC int gmt_mkdir (const char *file);
EXTERN_MSC int gmt_fclose (struct GMT_CTRL *GMT, FILE *stream);
EXTERN_MSC int gmt_access (struct GMT_CTRL *GMT, const char *filename, int mode);		/* access wrapper */
EXTERN_MSC FILE *gmt_fopen (struct GMT_CTRL *GMT, const char *filename, const char *mode);
EXTERN_MSC char *gmt_getdatapath (struct GMT_CTRL *GMT, const char *stem, char *path, int mode);	/* Look for data file */
EXTERN_MSC char *gmt_getsharepath (struct GMT_CTRL *GMT, const char *subdir, const char *stem, const char *suffix, char *path, int mode);	/* Look for shared file */
EXTERN_MSC char *gmt_strncpy (char *dest, const char *source, size_t num); 
EXTERN_MSC void gmt_write_segmentheader (struct GMT_CTRL *GMT, FILE *fp, uint64_t n_cols);		/* Write segment header back out */
EXTERN_MSC void gmt_ascii_format_col (struct GMT_CTRL *GMT, char *text, double x, unsigned int direction, uint64_t col);
EXTERN_MSC void gmt_lon_range_adjust (unsigned int range, double *lon);		/* Adjust the longitude given the desired range */
EXTERN_MSC void gmt_add_to_record (struct GMT_CTRL *GMT, char *record, double val, uint64_t col, unsigned int way, unsigned int sep);
EXTERN_MSC void gmt_cat_to_record (struct GMT_CTRL *GMT, char *record, char *word, unsigned int way, unsigned int sep);
EXTERN_MSC int gmt_scanf (struct GMT_CTRL *GMT, char *p, unsigned int expectation, double *val);	/* Convert strings to double, handling special formats [Data records only ] */
EXTERN_MSC int gmt_scanf_arg (struct GMT_CTRL *GMT, char *p, unsigned int expectation, bool cmd, double *val);	/* Convert strings to double, handling special formats [ command line only ] */
EXTERN_MSC int gmt_scanf_argtime (struct GMT_CTRL *GMT, char *s, double *t);	/* Strict command-line format parsing of abs time */
EXTERN_MSC bool gmt_not_numeric (struct GMT_CTRL *GMT, char *text);				/* Rules out _some_ text as possible numerics */
EXTERN_MSC bool gmt_parse_segment_item (struct GMT_CTRL *GMT, char *in_string, char *pattern, char *out_string);
EXTERN_MSC int gmt_set_cols (struct GMT_CTRL *GMT, unsigned int direction, uint64_t expected);
EXTERN_MSC uint64_t gmt_get_cols (struct GMT_CTRL *GMT, unsigned int direction);
EXTERN_MSC struct GMT_DATATABLE *gmt_create_table (struct GMT_CTRL *GMT, uint64_t n_segments, uint64_t n_rows, uint64_t n_columns, unsigned int mode, bool alloc_only);
EXTERN_MSC void gmt_adjust_dataset (struct GMT_CTRL *GMT, struct GMT_DATASET *D, uint64_t n_columns);
EXTERN_MSC struct GMT_DATASET *gmt_alloc_dataset (struct GMT_CTRL *GMT, struct GMT_DATASET *Din, uint64_t n_rows, uint64_t n_columns, unsigned int mode);
EXTERN_MSC struct GMT_DATASET *gmt_duplicate_dataset (struct GMT_CTRL *GMT, struct GMT_DATASET *Din, unsigned int mode, unsigned int *geometry);
EXTERN_MSC int gmt_alloc_segment (struct GMT_CTRL *GMT, struct GMT_DATASEGMENT *S, uint64_t n_rows, uint64_t n_columns, unsigned int mode, bool first);
EXTERN_MSC void gmt_free_segment (struct GMT_CTRL *GMT, struct GMT_DATASEGMENT **segment);
EXTERN_MSC void gmt_free_table (struct GMT_CTRL *GMT, struct GMT_DATATABLE *table);
EXTERN_MSC void gmt_free_dataset (struct GMT_CTRL *GMT, struct GMT_DATASET **data);
EXTERN_MSC void gmt_ascii_format_one (struct GMT_CTRL *GMT, char *text, double x, unsigned int type);

EXTERN_MSC struct GMT_VECTOR *gmt_create_vector (struct GMT_CTRL *GMT, uint64_t n_columns, unsigned int direction);
EXTERN_MSC void gmt_free_vector (struct GMT_CTRL *GMT, struct GMT_VECTOR **V, bool free_vector);
EXTERN_MSC int gmt_load_aspatial_string (struct GMT_CTRL *GMT, struct GMT_OGR *G, uint64_t col, char out[GMT_BUFSIZ]);
EXTERN_MSC double gmt_get_aspatial_value (struct GMT_CTRL *GMT, int col, struct GMT_DATASEGMENT *S);
EXTERN_MSC void gmt_set_seg_minmax (struct GMT_CTRL *GMT, unsigned int geometry, unsigned int n_cols, struct GMT_DATASEGMENT *S);
EXTERN_MSC void gmt_set_seg_polar (struct GMT_CTRL *GMT, struct GMT_DATASEGMENT *S);
EXTERN_MSC void gmt_skip_xy_duplicates (struct GMT_CTRL *GMT, bool mode);
EXTERN_MSC void gmt_duplicate_ogr_seg (struct GMT_CTRL *GMT, struct GMT_DATASEGMENT *S_to, struct GMT_DATASEGMENT *S_from);
EXTERN_MSC struct GMT_DATASEGMENT *gmt_duplicate_segment (struct GMT_CTRL *GMT, struct GMT_DATASEGMENT *Sin);
EXTERN_MSC int gmt_parse_segment_header (struct GMT_CTRL *GMT, char *header, struct GMT_PALETTE *P, bool *use_fill, struct GMT_FILL *fill, struct GMT_FILL *def_fill, bool *use_pen, struct GMT_PEN *pen, struct GMT_PEN *def_pen, unsigned int def_outline, struct GMT_OGR_SEG *G);
EXTERN_MSC int gmt_parse_z_io (struct GMT_CTRL *GMT, char *txt, struct GMT_PARSE_Z_IO *z);
EXTERN_MSC int gmt_init_z_io (struct GMT_CTRL *GMT, char format[], bool repeat[], enum GMT_swap_direction swab, off_t skip, char type, struct GMT_Z_IO *r);
EXTERN_MSC int gmt_set_z_io (struct GMT_CTRL *GMT, struct GMT_Z_IO *r, struct GMT_GRID *G);
EXTERN_MSC void gmt_check_z_io (struct GMT_CTRL *GMT, struct GMT_Z_IO *r, struct GMT_GRID *G);
EXTERN_MSC void gmt_init_io_columns (struct GMT_CTRL *GMT, unsigned int dir);
EXTERN_MSC bool gmt_input_is_bin (struct GMT_CTRL *GMT, const char *filename);
EXTERN_MSC bool gmt_skip_output (struct GMT_CTRL *GMT, double *cols, uint64_t n_cols);

/* gmt_M_memory.c: */

EXTERN_MSC void gmt_prep_tmp_arrays (struct GMT_CTRL *GMT, int direction, size_t row, size_t n_cols);
EXTERN_MSC void gmt_set_meminc (struct GMT_CTRL *GMT, size_t increment);
EXTERN_MSC void gmt_reset_meminc (struct GMT_CTRL *GMT);
EXTERN_MSC void *gmt_memory_func (struct GMT_CTRL *GMT, void *prev_addr, size_t nelem, size_t size, bool align, const char *where);
EXTERN_MSC void gmt_free_func (struct GMT_CTRL *GMT, void *addr, bool align, const char *where);
EXTERN_MSC bool gmt_this_alloc_level (struct GMT_CTRL *GMT, unsigned int alloc_level);

/* gmt_support.c: */

<<<<<<< HEAD
EXTERN_MSC void gmt_rgb_to_hsv (double rgb[], double hsv[]);
EXTERN_MSC void gmt_hsv_to_rgb (double rgb[], double hsv[]);
EXTERN_MSC void gmt_rgb_to_xyz (double rgb[], double xyz[]);
EXTERN_MSC void gmt_xyz_to_rgb (double rgb[], double xyz[]);
EXTERN_MSC void gmt_xyz_to_lab (double xyz[], double lab[]);
EXTERN_MSC void gmt_lab_to_xyz (double xyz[], double lab[]);
EXTERN_MSC void gmt_rgb_to_lab (double rgb[], double lab[]);
EXTERN_MSC void gmt_lab_to_rgb (double rgb[], double lab[]);
=======
EXTERN_MSC void gmt_filename_set (char *name);
EXTERN_MSC void gmt_filename_get (char *name);
>>>>>>> d3721c82
EXTERN_MSC bool gmt_no_pstext_input (struct GMTAPI_CTRL *API, char *arg);
EXTERN_MSC void gmt_save_current_cpt (struct GMT_CTRL *GMT, struct GMT_PALETTE *P);
EXTERN_MSC bool gmt_consider_current_cpt (struct GMTAPI_CTRL *API, bool *active, char **arg);
EXTERN_MSC double *gmt_list_to_array (struct GMT_CTRL *GMT, char *list, unsigned int type, uint64_t *n);
EXTERN_MSC int gmt_getfonttype (struct GMT_CTRL *GMT, char *name);
EXTERN_MSC int gmt_legend_file (struct GMTAPI_CTRL *API, char *file);
EXTERN_MSC int gmt_add_legend_item (struct GMTAPI_CTRL *API, char *symbol, char *size, struct GMT_FILL *fill, struct GMT_PEN *pen, char *label);
EXTERN_MSC unsigned int gmt_parse_array (struct GMT_CTRL *GMT, char option, char *argument, struct GMT_ARRAY *T, unsigned int flags, unsigned int tcol);
EXTERN_MSC unsigned int gmt_create_array (struct GMT_CTRL *GMT, char option, struct GMT_ARRAY *T, double *min, double *max);
EXTERN_MSC void gmt_free_array (struct GMT_CTRL *GMT, struct GMT_ARRAY *T);
EXTERN_MSC uint64_t gmt_time_array (struct GMT_CTRL *GMT, double min, double max, double inc, char unit, bool interval, double **array);
EXTERN_MSC void gmt_set_inside_mode (struct GMT_CTRL *GMT, struct GMT_DATASET *D, unsigned int mode);
EXTERN_MSC void gmt_str_tolower (char *string);
EXTERN_MSC char * gmt_get_current_cpt (struct GMT_CTRL *GMT);
EXTERN_MSC struct GMT_RECORD *gmt_new_record (struct GMT_CTRL *GMT, double *d, char *t);
EXTERN_MSC void gmt_just_to_code (struct GMT_CTRL *GMT, int justify, char *key);
EXTERN_MSC int gmt_just_validate (struct GMT_CTRL *GMT, char *key, char *def);
EXTERN_MSC char *gmt_arabic2roman (unsigned int number, char string[], size_t size, bool lower);
EXTERN_MSC char *gmt_argv2str (struct GMT_CTRL *GMT, int argc, char *argv[]);
EXTERN_MSC bool gmt_is_cpt_master (struct GMT_CTRL *GMT, char *cpt);
EXTERN_MSC char *gmt_assign_text (struct GMT_CTRL *GMT, char *p);
EXTERN_MSC char *gmt_first_modifier (struct GMT_CTRL *GMT, char *string, const char *sep);
EXTERN_MSC unsigned int gmt_getmodopt (struct GMT_CTRL *GMT, const char option, const char *string, const char *sep, unsigned int *pos, char *token, unsigned int *err);
EXTERN_MSC void gmt_init_pen (struct GMT_CTRL *GMT, struct GMT_PEN *pen, double width);
EXTERN_MSC void gmt_init_fill (struct GMT_CTRL *GMT, struct GMT_FILL *fill, double r, double g, double b);
EXTERN_MSC int gmt_intpol (struct GMT_CTRL *GMT, double *x, double *y, uint64_t n, uint64_t m, double *u, double *v, int mode);
EXTERN_MSC unsigned int gmt_inonout (struct GMT_CTRL *GMT, double x, double y, struct GMT_DATASEGMENT *S);
EXTERN_MSC void gmt_just_to_lonlat (struct GMT_CTRL *GMT, int justify, bool geo, double *x, double *y);
EXTERN_MSC void gmt_just_to_xy (struct GMT_CTRL *GMT, int justify,double *x, double *y);
EXTERN_MSC struct GMT_REFPOINT *gmt_get_refpoint (struct GMT_CTRL *GMT, char *arg, char option);
EXTERN_MSC void gmt_set_refpoint (struct GMT_CTRL *GMT, struct GMT_REFPOINT *A);
EXTERN_MSC void gmt_free_refpoint (struct GMT_CTRL *GMT, struct GMT_REFPOINT **Ap);
EXTERN_MSC void gmt_flip_azim_d (struct GMT_CTRL *GMT, double *azim);
EXTERN_MSC void gmt_flip_angle_d (struct GMT_CTRL *GMT, double *angle);
EXTERN_MSC struct GMT_DATASET *gmt_make_profiles (struct GMT_CTRL *GMT, char option, char *args, bool resample, bool project, bool get_distances, double step, enum GMT_enum_track mode, double xyz[2][3]);
EXTERN_MSC unsigned int gmt_split_poly_at_dateline (struct GMT_CTRL *GMT, struct GMT_DATASEGMENT *S, struct GMT_DATASEGMENT ***Lout);
EXTERN_MSC bool gmt_x_is_outside (struct GMT_CTRL *GMT, double *x, double left, double right);
EXTERN_MSC void gmt_set_xy_domain (struct GMT_CTRL *GMT, double wesn_extended[], struct GMT_GRID_HEADER *h);
EXTERN_MSC int gmt_BC_init (struct GMT_CTRL *GMT, struct GMT_GRID_HEADER *h);
EXTERN_MSC int gmt_grd_BC_set (struct GMT_CTRL *GMT, struct GMT_GRID *G, unsigned int direction);
EXTERN_MSC unsigned int gmt_parse_inv_cpt (struct GMT_CTRL *GMT, char *arg);
EXTERN_MSC struct GMT_PALETTE *gmt_truncate_cpt (struct GMT_CTRL *GMT, struct GMT_PALETTE *P, double z_low, double z_high);
EXTERN_MSC void gmt_free_int_selection (struct GMT_CTRL *GMT, struct GMT_INT_SELECTION **S);
EXTERN_MSC struct GMT_INT_SELECTION *gmt_set_int_selection (struct GMT_CTRL *GMT, char *item);
EXTERN_MSC bool gmt_get_int_selection (struct GMT_CTRL *GMT, struct GMT_INT_SELECTION *S, uint64_t this);
EXTERN_MSC void gmt_free_text_selection (struct GMT_CTRL *GMT, struct GMT_TEXT_SELECTION **S);
EXTERN_MSC bool gmt_get_segtext_selection (struct GMT_CTRL *GMT, struct GMT_TEXT_SELECTION *S, struct GMT_DATASEGMENT *T, bool last_match);
EXTERN_MSC struct GMT_TEXT_SELECTION *gmt_set_text_selection (struct GMT_CTRL *GMT, char *arg);
EXTERN_MSC int gmt_flip_justify (struct GMT_CTRL *GMT, unsigned int justify);
EXTERN_MSC int gmt_get_pair (struct GMT_CTRL *GMT, char *string, unsigned int mode, double par[]);
EXTERN_MSC void gmt_centroid (struct GMT_CTRL *GMT, double x[], double y[], uint64_t n, double *pos, int geo);
EXTERN_MSC void gmt_decorated_line (struct GMT_CTRL *GMT, double **xxx, double **yyy, uint64_t nn, struct GMT_DECORATE *G, struct GMT_DATASET *D, uint64_t seg);
EXTERN_MSC bool gmt_trim_requested (struct GMT_CTRL *GMT, struct GMT_PEN *P);
EXTERN_MSC unsigned int gmt_trim_line (struct GMT_CTRL *GMT, double **x, double **yy, uint64_t *nn, struct GMT_PEN *P);
EXTERN_MSC void gmt_str_toupper (char *string);
EXTERN_MSC char *gmt_memory_use (size_t bytes, int width);
EXTERN_MSC void gmt_sort_order (struct GMT_CTRL *GMT, struct GMT_ORDER *base, uint64_t n, int dir);
EXTERN_MSC bool gmt_y_out_of_bounds (struct GMT_CTRL *GMT, int *j, struct GMT_GRID_HEADER *h, bool *wrap_180);
EXTERN_MSC bool gmt_x_out_of_bounds (struct GMT_CTRL *GMT, int *i, struct GMT_GRID_HEADER *h, bool wrap_180);
EXTERN_MSC bool gmt_row_col_out_of_bounds (struct GMT_CTRL *GMT, double *in, struct GMT_GRID_HEADER *h, unsigned int *row, unsigned int *col);
EXTERN_MSC int gmt_list_cpt (struct GMT_CTRL *GMT, char option);
EXTERN_MSC void gmt_scale_cpt (struct GMT_CTRL *GMT, struct GMT_PALETTE *P, double scale);
EXTERN_MSC void gmt_stretch_cpt (struct GMT_CTRL *GMT, struct GMT_PALETTE *P, double z_low, double z_high);
EXTERN_MSC struct GMT_PALETTE *gmt_sample_cpt (struct GMT_CTRL *GMT, struct GMT_PALETTE *Pin, double z[], int nz, bool continuous, bool reverse, bool log_mode, bool no_inter);
EXTERN_MSC void gmt_invert_cpt (struct GMT_CTRL *GMT, struct GMT_PALETTE *P);
EXTERN_MSC void gmt_cpt_transparency (struct GMT_CTRL *GMT, struct GMT_PALETTE *P, double transparency, unsigned int mode);
EXTERN_MSC int gmt_contlabel_info (struct GMT_CTRL *GMT, char flag, char *txt, struct GMT_CONTOUR *G);
EXTERN_MSC void gmt_contlabel_init (struct GMT_CTRL *GMT, struct GMT_CONTOUR *G, unsigned int mode);
EXTERN_MSC int gmt_contlabel_specs (struct GMT_CTRL *GMT, char *txt, struct GMT_CONTOUR *G);
EXTERN_MSC int gmt_contlabel_prep (struct GMT_CTRL *GMT, struct GMT_CONTOUR *G, double xyz[2][3]);
EXTERN_MSC int gmt_decorate_prep (struct GMT_CTRL *GMT, struct GMT_DECORATE *G, double xyz[2][3]);
EXTERN_MSC void gmt_contlabel_free (struct GMT_CTRL *GMT, struct GMT_CONTOUR *G);
EXTERN_MSC void gmt_hold_contour (struct GMT_CTRL *GMT, double **xx, double **yy, uint64_t nn, double zval, char *label, char ctype, double cangle, bool closed, bool contour, struct GMT_CONTOUR *G);
EXTERN_MSC void gmt_x_free (struct GMT_CTRL *GMT, struct GMT_XOVER *X);
EXTERN_MSC int gmt_init_track (struct GMT_CTRL *GMT, double y[], uint64_t n, struct GMT_XSEGMENT **S);
EXTERN_MSC uint64_t gmt_crossover (struct GMT_CTRL *GMT, double xa[], double ya[], uint64_t sa[], struct GMT_XSEGMENT A[], uint64_t na, double xb[], double yb[], uint64_t sb[], struct GMT_XSEGMENT B[], uint64_t nb, bool internal, bool geo, struct GMT_XOVER *X);
EXTERN_MSC void *gmt_malloc_func (struct GMT_CTRL *GMT, void *ptr, size_t n, size_t *n_alloc, size_t element_size, const char *where);
EXTERN_MSC char *gmt_make_filename (struct GMT_CTRL *GMT, char *template, unsigned int fmt[], double z, bool closed, unsigned int count[]);
EXTERN_MSC void gmt_str_setcase (struct GMT_CTRL *GMT, char *value, int mode);
EXTERN_MSC char *gmt_putusername (struct GMT_CTRL *GMT);
EXTERN_MSC unsigned int *gmt_prep_nodesearch (struct GMT_CTRL *GMT, struct GMT_GRID *G, double radius, unsigned int mode, unsigned int *d_row, unsigned int *actual_max_d_col);
EXTERN_MSC struct GMT_PALETTE *gmt_get_palette (struct GMT_CTRL *GMT, char *file, enum GMT_enum_cpt mode, double zmin, double zmax, double dz, unsigned int zmode);
EXTERN_MSC unsigned int gmt_gcd_euclid (unsigned int a, unsigned int b);
EXTERN_MSC unsigned int gmt_optimal_dim_for_surface (struct GMT_CTRL *GMT, unsigned int factors[], unsigned int n_columns, unsigned int n_rows, struct GMT_SURFACE_SUGGESTION **S);
EXTERN_MSC int gmt_best_dim_choice (struct GMT_CTRL *GMT, unsigned int mode, unsigned int in_dim[], unsigned int out_dim[]);
EXTERN_MSC void gmt_sprintf_float (struct GMT_CTRL *GMT, char *string, char *format, double x);
EXTERN_MSC void gmt_enable_threads (struct GMT_CTRL *GMT);
EXTERN_MSC unsigned int gmt_validate_modifiers (struct GMT_CTRL *GMT, const char *string, const char option, const char *valid_modifiers);
EXTERN_MSC double gmt_pol_area (double x[], double y[], uint64_t n);
EXTERN_MSC void gmt_adjust_refpoint (struct GMT_CTRL *GMT, struct GMT_REFPOINT *ref, double dim[], double off[], int justify, int anchor);
EXTERN_MSC unsigned int gmt_parse_segmentize (struct GMT_CTRL *GMT, char option, char *in_arg, unsigned int mode, struct GMT_SEGMENTIZE *S);
EXTERN_MSC void gmt_symbol_free (struct GMT_CTRL *GMT, struct GMT_SYMBOL *S);
EXTERN_MSC char *gmt_get_filename (char *string);

/* gmt_calclock.c: */

EXTERN_MSC double gmt_rdc2dt (struct GMT_CTRL *GMT, int64_t rd, double secs);
EXTERN_MSC void gmt_dt2rdc (struct GMT_CTRL *GMT, double t, int64_t *rd, double *s);
EXTERN_MSC int64_t gmt_rd_from_gymd (struct GMT_CTRL *GMT, int gy, int gm, int gd);
EXTERN_MSC void gmt_format_calendar (struct GMT_CTRL *GMT, char *date, char *clock, struct GMT_DATE_IO *D, struct GMT_CLOCK_IO *W, bool upper, unsigned int kind, double dt);
EXTERN_MSC void gmt_gcal_from_rd (struct GMT_CTRL *GMT, int64_t rd, struct GMT_GCAL *gcal);
EXTERN_MSC void gmt_gcal_from_dt (struct GMT_CTRL *GMT, double t, struct GMT_GCAL *cal);

/* gmt_map.c: */

EXTERN_MSC struct GMT_DATASEGMENT * gmt_get_geo_ellipse (struct GMT_CTRL *GMT, double lon, double lat, double major, double minor, double azimuth, uint64_t m);
EXTERN_MSC double gmt_half_map_width (struct GMT_CTRL *GMT, double y);
EXTERN_MSC double gmt_line_length (struct GMT_CTRL *GMT, double x[], double y[], uint64_t n, bool project);
EXTERN_MSC void gmt_wesn_search (struct GMT_CTRL *GMT, double xmin, double xmax, double ymin, double ymax, double *west, double *east, double *south, double *north);
EXTERN_MSC bool gmt_cart_outside (struct GMT_CTRL *GMT, double x, double y);
EXTERN_MSC void gmt_auto_frame_interval (struct GMT_CTRL *GMT, unsigned int axis, unsigned int item);
EXTERN_MSC double gmt_az_backaz (struct GMT_CTRL *GMT, double lonE, double latE, double lonS, double latS, bool baz);
EXTERN_MSC double gmt_distance (struct GMT_CTRL *GMT, double lonS, double latS, double lonE, double latE);
EXTERN_MSC double gmt_azim_to_angle (struct GMT_CTRL *GMT, double lon, double lat, double c, double azim);
EXTERN_MSC uint64_t gmt_clip_to_map (struct GMT_CTRL *GMT, double *lon, double *lat, uint64_t np, double **x, double **y);
EXTERN_MSC uint64_t gmt_compact_line (struct GMT_CTRL *GMT, double *x, double *y, uint64_t n, int pen_flag, int *pen);
EXTERN_MSC uint64_t gmt_geo_to_xy_line (struct GMT_CTRL *GMT, double *lon, double *lat, uint64_t n);
EXTERN_MSC uint64_t gmt_graticule_path (struct GMT_CTRL *GMT, double **x, double **y, int dir, bool check, double w, double e, double s, double n);
EXTERN_MSC int gmt_grd_project (struct GMT_CTRL *GMT, struct GMT_GRID *I, struct GMT_GRID *O, bool inverse);
EXTERN_MSC int gmt_img_project (struct GMT_CTRL *GMT, struct GMT_IMAGE *I, struct GMT_IMAGE *O, bool inverse);
EXTERN_MSC uint64_t gmt_map_clip_path (struct GMT_CTRL *GMT, double **x, double **y, bool *donut);
EXTERN_MSC bool gmt_map_outside (struct GMT_CTRL *GMT, double lon, double lat);
EXTERN_MSC bool gmt_geo_to_xy (struct GMT_CTRL *GMT, double lon, double lat, double *x, double *y);
EXTERN_MSC bool gmt_geo_to_xy_noshift (struct GMT_CTRL *GMT, double lon, double lat, double *x, double *y);
EXTERN_MSC bool gmt_geo_to_xy_noshiftscale (struct GMT_CTRL *GMT, double lon, double lat, double *x, double *y);
EXTERN_MSC void gmt_geoz_to_xy (struct GMT_CTRL *GMT, double x, double y, double z, double *x_out, double *y_out);
EXTERN_MSC int gmt_project_init (struct GMT_CTRL *GMT, struct GMT_GRID_HEADER *header, double *inc, unsigned int n_columns, unsigned int n_rows, unsigned int dpi, unsigned int offset);
EXTERN_MSC int gmt_proj_setup (struct GMT_CTRL *GMT, double wesn[]);
EXTERN_MSC int gmt_map_setup (struct GMT_CTRL *GMT, double wesn[]);
EXTERN_MSC double gmt_x_to_xx (struct GMT_CTRL *GMT, double x);
EXTERN_MSC double gmt_y_to_yy (struct GMT_CTRL *GMT, double y);
EXTERN_MSC double gmt_z_to_zz (struct GMT_CTRL *GMT, double z);
EXTERN_MSC void gmt_xy_to_geo (struct GMT_CTRL *GMT, double *lon, double *lat, double x, double y);
EXTERN_MSC void gmt_xy_to_geo_noshift (struct GMT_CTRL *GMT, double *lon, double *lat, double x, double y);
EXTERN_MSC void gmt_xy_to_geo_noshiftscale (struct GMT_CTRL *GMT, double *lon, double *lat, double x, double y);
EXTERN_MSC void gmt_xyz_to_xy (struct GMT_CTRL *GMT, double x, double y, double z, double *x_out, double *y_out);
EXTERN_MSC double *gmt_dist_array (struct GMT_CTRL *GMT, double x[], double y[], uint64_t n, bool cumulative);
EXTERN_MSC double *gmt_dist_array_2 (struct GMT_CTRL *GMT, double x[], double y[], uint64_t n, double scale, int dist_flag);
EXTERN_MSC uint64_t gmt_map_truncate (struct GMT_CTRL *GMT, double *x, double *y, uint64_t n, uint64_t start, int side);
EXTERN_MSC unsigned int gmt_init_distaz (struct GMT_CTRL *GMT, char c, unsigned int mode, unsigned int type);
EXTERN_MSC bool gmt_near_lines (struct GMT_CTRL *GMT, double lon, double lat, struct GMT_DATATABLE *T, unsigned int return_mindist, double *dist_min, double *x_near, double *y_near);
EXTERN_MSC bool gmt_near_a_line (struct GMT_CTRL *GMT, double lon, double lat, uint64_t seg, struct GMT_DATASEGMENT *S, unsigned int return_mindist, double *dist_min, double *x_near, double *y_near);
EXTERN_MSC bool gmt_near_a_point (struct GMT_CTRL *GMT, double x, double y, struct GMT_DATATABLE *T, double dist);
EXTERN_MSC double gmt_great_circle_dist_meter (struct GMT_CTRL *GMT, double x0, double y0, double x1, double y1);
EXTERN_MSC double gmt_lat_swap (struct GMT_CTRL *GMT, double lat, unsigned int itype);
EXTERN_MSC double gmt_mindist_to_point (struct GMT_CTRL *GMT, double lon, double lat, struct GMT_DATATABLE *T, uint64_t *id);
EXTERN_MSC bool gmt_UTMzone_to_wesn (struct GMT_CTRL *GMT, unsigned int zone_x, char zone_y, int hemi, double wesn[]);
EXTERN_MSC void gmt_ECEF_forward (struct GMT_CTRL *GMT, double in[], double out[]);
EXTERN_MSC void gmt_ECEF_inverse (struct GMT_CTRL *GMT, double in[], double out[]);
EXTERN_MSC void gmt_ECEF_init (struct GMT_CTRL *GMT, struct GMT_DATUM *D);
EXTERN_MSC void gmt_datum_init (struct GMT_CTRL *GMT, struct GMT_DATUM *from, struct GMT_DATUM *to, bool heights);
EXTERN_MSC int gmt_set_datum (struct GMT_CTRL *GMT, char *text, struct GMT_DATUM *D);
EXTERN_MSC void gmt_conv_datum (struct GMT_CTRL *GMT, double in[], double out[]);
#ifdef PRJ4
EXTERN_MSC void gmt_conv_datum_seven (struct GMT_CTRL *GMT, double in[], double out[]);
EXTERN_MSC void gmt_ECEF_forward_fw (struct GMT_CTRL *GMT, double in[], double out[]);
EXTERN_MSC void gmt_ECEF_inverse_dest_datum (struct GMT_CTRL *GMT, double in[], double out[]);
#endif
EXTERN_MSC struct GMT_DATASEGMENT *gmt_get_smallcircle (struct GMT_CTRL *GMT, double plon, double plat, double colat, uint64_t m);

/* gmt_shore.c: */

EXTERN_MSC int gmt_set_levels (struct GMT_CTRL *GMT, char *info, struct GMT_SHORE_SELECT *I);
EXTERN_MSC int gmt_get_shore_bin (struct GMT_CTRL *GMT, unsigned int b, struct GMT_SHORE *c);
EXTERN_MSC int gmt_get_br_bin (struct GMT_CTRL *GMT, unsigned int b, struct GMT_BR *c, unsigned int *level, unsigned int n_levels);
EXTERN_MSC void gmt_free_shore_polygons (struct GMT_CTRL *GMT, struct GMT_GSHHS_POL *p, unsigned int n);
EXTERN_MSC void gmt_free_shore (struct GMT_CTRL *GMT, struct GMT_SHORE *c);
EXTERN_MSC void gmt_free_br (struct GMT_CTRL *GMT, struct GMT_BR *c);
EXTERN_MSC void gmt_shore_cleanup (struct GMT_CTRL *GMT, struct GMT_SHORE *c);
EXTERN_MSC void gmt_br_cleanup (struct GMT_CTRL *GMT, struct GMT_BR *c);
EXTERN_MSC int gmt_init_shore (struct GMT_CTRL *GMT, char res, struct GMT_SHORE *c, double wesn[], struct GMT_SHORE_SELECT *I);
EXTERN_MSC int gmt_init_br (struct GMT_CTRL *GMT, char which, char res, struct GMT_BR *c, double wesn[]);
EXTERN_MSC int gmt_assemble_shore (struct GMT_CTRL *GMT, struct GMT_SHORE *c, int dir, bool assemble, double west, double east, struct GMT_GSHHS_POL **pol);
EXTERN_MSC int gmt_assemble_br (struct GMT_CTRL *GMT, struct GMT_BR *c, bool shift, double edge, struct GMT_GSHHS_POL **pol);
EXTERN_MSC int gmt_prep_shore_polygons (struct GMT_CTRL *GMT, struct GMT_GSHHS_POL **p, unsigned int np, bool sample, double step, int anti_bin);
EXTERN_MSC int gmt_set_resolution (struct GMT_CTRL *GMT, char *res, char opt);
EXTERN_MSC char gmt_shore_adjust_res (struct GMT_CTRL *GMT, char res);
EXTERN_MSC struct GMT_DATASET *gmt_get_gshhg_lines (struct GMT_CTRL *GMT, double wesn[], char res, struct GMT_SHORE_SELECT *A);
EXTERN_MSC int gmt_shore_level_at_point (struct GMT_CTRL *GMT, struct GMT_SHORE *c, int inside, double lon, double lat);

/* gmt_vector.c: */

EXTERN_MSC int gmt_chol_dcmp (struct GMT_CTRL *GMT, double *a, double *d, double *cond, int nr, int n);
EXTERN_MSC void gmt_chol_recover (struct GMT_CTRL *GMT, double *a, double *d, int nr, int n, int nerr, bool donly);
EXTERN_MSC void gmt_chol_solv (struct GMT_CTRL *GMT, double *a, double *x, double *y, int nr, int n);
EXTERN_MSC void gmt_set_tbl_minmax (struct GMT_CTRL *GMT, unsigned int geometry, struct GMT_DATATABLE *T);
EXTERN_MSC void gmt_matrix_vect_mult (struct GMT_CTRL *GMT, unsigned int dim, double a[3][3], double b[3], double c[3]);
EXTERN_MSC void gmt_matrix_matrix_mult (struct GMT_CTRL *GMT, double *A, double *B, uint64_t n_rowsA, uint64_t n_rowsB, uint64_t n_colsB, double *C);
EXTERN_MSC void gmt_make_rot_matrix (struct GMT_CTRL *GMT, double lonp, double latp, double w, double R[3][3]);
EXTERN_MSC void gmt_make_rot_matrix2 (struct GMT_CTRL *GMT, double E[3], double w, double R[3][3]);

/* gmt_support.c: */

EXTERN_MSC unsigned int gmt_cpt_default (struct GMT_CTRL *GMT, struct GMT_GRID_HEADER *h);
EXTERN_MSC void gmt_sort_array (struct GMT_CTRL *GMT, void *base, uint64_t n, unsigned int type);
EXTERN_MSC bool gmt_polygon_is_open (struct GMT_CTRL *GMT, double x[], double y[], uint64_t n);
EXTERN_MSC int gmt_polygon_centroid (struct GMT_CTRL *GMT, double *x, double *y, uint64_t n, double *Cx, double *Cy);
EXTERN_MSC int gmt_get_distance (struct GMT_CTRL *GMT, char *line, double *dist, char *unit);
EXTERN_MSC uint64_t gmt_contours (struct GMT_CTRL *GMT, struct GMT_GRID *Grid, unsigned int smooth_factor, unsigned int int_scheme, int orient, unsigned int *edge, bool *first, double **x, double **y);
EXTERN_MSC int gmt_get_format (struct GMT_CTRL *GMT, double interval, char *unit, char *prefix, char *format);
EXTERN_MSC int gmt_get_index (struct GMT_CTRL *GMT, struct GMT_PALETTE *P, double value);
EXTERN_MSC int gmt_get_rgb_from_z (struct GMT_CTRL *GMT, struct GMT_PALETTE *P, double value, double *rgb);
EXTERN_MSC int gmt_get_fill_from_z (struct GMT_CTRL *GMT, struct GMT_PALETTE *P, double value, struct GMT_FILL *fill);
EXTERN_MSC int gmt_get_fill_from_key (struct GMT_CTRL *GMT, struct GMT_PALETTE *P, char *key, struct GMT_FILL *fill);
EXTERN_MSC int gmt_get_rgbtxt_from_z (struct GMT_CTRL *GMT, struct GMT_PALETTE *P, char *text);
EXTERN_MSC bool gmt_getfill (struct GMT_CTRL *GMT, char *line, struct GMT_FILL *fill);
EXTERN_MSC bool gmt_getinc (struct GMT_CTRL *GMT, char *line, double inc[]);
EXTERN_MSC int gmt_getincn (struct GMT_CTRL *GMT, char *line, double inc[], unsigned int n);
EXTERN_MSC int gmt_getfont (struct GMT_CTRL *GMT, char *line, struct GMT_FONT *F);
EXTERN_MSC bool gmt_getpen (struct GMT_CTRL *GMT, char *line, struct GMT_PEN *pen);
EXTERN_MSC void gmt_freepen (struct GMT_CTRL *GMT, struct GMT_PEN *pen);
EXTERN_MSC bool gmt_getrgb (struct GMT_CTRL *GMT, char *line, double *rgb);
EXTERN_MSC int gmt_getrose (struct GMT_CTRL *GMT, char option, char *text, struct GMT_MAP_ROSE *mr);
EXTERN_MSC int gmt_getscale (struct GMT_CTRL *GMT, char option, char *text, unsigned int flag, struct GMT_MAP_SCALE *ms);
EXTERN_MSC int gmt_getinset (struct GMT_CTRL *GMT, char option, char *text, struct GMT_MAP_INSET *B);
EXTERN_MSC int gmt_getpanel (struct GMT_CTRL *GMT, char option, char *text, struct GMT_MAP_PANEL **P);
EXTERN_MSC char *gmt_putfont (struct GMT_CTRL *GMT, struct GMT_FONT *F);
EXTERN_MSC char *gmt_putpen (struct GMT_CTRL *GMT, struct GMT_PEN *pen);
EXTERN_MSC int gmt_intpol (struct GMT_CTRL *GMT, double *x, double *y, uint64_t n, uint64_t m, double *u, double *v, int mode);
EXTERN_MSC int gmt_just_decode (struct GMT_CTRL *GMT, char *key, int def);
EXTERN_MSC unsigned int gmt_minmaxinc_verify (struct GMT_CTRL *GMT, double min, double max, double inc, double slop);
EXTERN_MSC unsigned int gmt_non_zero_winding (struct GMT_CTRL *GMT, double xp, double yp, double *x, double *y, uint64_t n_path);
EXTERN_MSC unsigned int gmt_verify_expectations (struct GMT_CTRL *GMT, unsigned int wanted, unsigned int got, char *item);
EXTERN_MSC void gmt_RI_prepare (struct GMT_CTRL *GMT, struct GMT_GRID_HEADER *h);
EXTERN_MSC struct GMT_DATASEGMENT *gmt_prepare_contour (struct GMT_CTRL *GMT, double *x, double *y, uint64_t n, double z);
EXTERN_MSC void gmt_get_plot_array (struct GMT_CTRL *GMT);
EXTERN_MSC void gmt_illuminate (struct GMT_CTRL *GMT, double intensity, double *rgb);
EXTERN_MSC int gmt_colorname2index (struct GMT_CTRL *GMT, char *name);
EXTERN_MSC void gmt_list_custom_symbols (struct GMT_CTRL *GMT);
EXTERN_MSC void gmt_smart_justify (struct GMT_CTRL *GMT, int just, double angle, double dx, double dy, double *x_shift, double *y_shift, unsigned int mode);
EXTERN_MSC struct GMT_DATASET *gmt_resample_data (struct GMT_CTRL *GMT, struct GMT_DATASET *Din, double along_ds, unsigned int mode, unsigned int ex_cols, enum GMT_enum_track smode);
EXTERN_MSC struct GMT_DATASET *gmt_crosstracks (struct GMT_CTRL *GMT, struct GMT_DATASET *Din, double cross_length, double across_ds, uint64_t n_cols, unsigned int mode);
EXTERN_MSC uint64_t gmt_resample_path (struct GMT_CTRL *GMT, double **x, double **y, uint64_t n_in, double step_out, enum GMT_enum_track mode);
EXTERN_MSC bool gmt_crossing_dateline (struct GMT_CTRL *GMT, struct GMT_DATASEGMENT *S);
EXTERN_MSC struct GMT_DATASET *gmt_segmentize_data (struct GMT_CTRL *GMT, struct GMT_DATASET *Din, struct GMT_SEGMENTIZE *S);
EXTERN_MSC int gmt_err_func (struct GMT_CTRL *GMT, int err, bool fail, char *file, const char *where);
EXTERN_MSC int64_t gmt_delaunay (struct GMT_CTRL *GMT, double *x_in, double *y_in, uint64_t n, int **link);
EXTERN_MSC void gmt_delaunay_free (struct GMT_CTRL *GMT, int **link);
EXTERN_MSC unsigned int gmt_get_prime_factors (struct GMT_CTRL *GMT, uint64_t n, unsigned int *f);
EXTERN_MSC struct GMT_DATASET *gmt_voronoi (struct GMT_CTRL *GMT, double *x_in, double *y_in, uint64_t n, double *wesn, unsigned int mode);

/* gmt_vector.c: */

EXTERN_MSC void gmt_cart_to_geo (struct GMT_CTRL *GMT, double *lat, double *lon, double *a, bool degrees);
EXTERN_MSC void gmt_n_cart_to_geo (struct GMT_CTRL *GMT, uint64_t n, double *x, double *y, double *z, double *lon, double *lat);
EXTERN_MSC void gmt_geo_to_cart (struct GMT_CTRL *GMT, double lat, double lon, double *a, bool degrees);
EXTERN_MSC void gmt_add3v (struct GMT_CTRL *GMT, double *a, double *b, double *c);
EXTERN_MSC void gmt_sub3v (struct GMT_CTRL *GMT, double *a, double *b, double *c);
EXTERN_MSC double gmt_dot3v (struct GMT_CTRL *GMT, double *a, double *b);
EXTERN_MSC double gmt_dot2v (struct GMT_CTRL *GMT, double *a, double *b);
EXTERN_MSC double gmt_mag3v (struct GMT_CTRL *GMT, double *a);
EXTERN_MSC void gmt_cross3v (struct GMT_CTRL *GMT, double *a, double *b, double *c);
EXTERN_MSC void gmt_normalize3v (struct GMT_CTRL *GMT, double *a);
EXTERN_MSC void gmt_normalize2v (struct GMT_CTRL *GMT, double *a);
EXTERN_MSC void gmt_set_line_resampling (struct GMT_CTRL *GMT, bool active, unsigned int mode);
EXTERN_MSC uint64_t gmt_fix_up_path (struct GMT_CTRL *GMT, double **a_lon, double **a_lat, uint64_t n, double step, unsigned int mode);
EXTERN_MSC int gmt_jacobi (struct GMT_CTRL *GMT, double *a, unsigned int n, unsigned int m, double *d, double *v, double *b, double *z, unsigned int *nrots);
EXTERN_MSC int gmt_gauss (struct GMT_CTRL *GMT, double *a, double *vec, unsigned int n, unsigned int nstore, bool itriag);
EXTERN_MSC int gmt_gaussjordan (struct GMT_CTRL *GMT, double *a, unsigned int n, double *b);
EXTERN_MSC int gmt_svdcmp (struct GMT_CTRL *GMT, double *a, unsigned int m, unsigned int n, double *w, double *v);
EXTERN_MSC int gmt_solve_svd (struct GMT_CTRL *GMT, double *u, unsigned int m, unsigned int n, double *v, double *w, double *b, unsigned int k, double *x, double cutoff, unsigned int mode);
EXTERN_MSC void gmt_polar_to_cart (struct GMT_CTRL *GMT, double r, double theta, double *a, bool degrees);
EXTERN_MSC void gmt_cart_to_polar (struct GMT_CTRL *GMT, double *r, double *theta, double *a, bool degrees);

/* From gmt_parse.c */
/* This macro is called via each modules Return macro so API and options are set */
#define gmt_M_free_options(mode) {if (GMT_Destroy_Options (API, &options) != GMT_OK) exit (GMT_MEMORY_ERROR);}

/* From gmt_api.c */
EXTERN_MSC struct GMTAPI_CTRL *gmt_get_api_ptr (struct GMTAPI_CTRL *ptr);
EXTERN_MSC const char * gmt_show_name_and_purpose (void *API, const char *name, const char *component, const char *purpose);
EXTERN_MSC bool gmtlib_is_an_object (struct GMT_CTRL *GMT, void *ptr);
EXTERN_MSC unsigned int gmt_download_file_if_not_found (struct GMT_CTRL *GMT, const char* file_name, unsigned int mode);

/* From gmt_stat.c */
EXTERN_MSC double gmt_bei (struct GMT_CTRL *GMT, double x);
EXTERN_MSC double gmt_ber (struct GMT_CTRL *GMT, double x);
EXTERN_MSC double gmt_kei (struct GMT_CTRL *GMT, double x);
EXTERN_MSC double gmt_ker (struct GMT_CTRL *GMT, double x);
EXTERN_MSC double gmt_plm (struct GMT_CTRL *GMT, int l, int m, double x);
EXTERN_MSC double gmt_plm_bar (struct GMT_CTRL *GMT, int l, int m, double x, bool ortho);
EXTERN_MSC void gmt_plm_bar_all (struct GMT_CTRL *GMT, int lmax, double x, bool ortho, double *plm);
EXTERN_MSC double gmt_factorial (struct GMT_CTRL *GMT, int n);
EXTERN_MSC double gmt_i0 (struct GMT_CTRL *GMT, double x);
EXTERN_MSC double gmt_i1 (struct GMT_CTRL *GMT, double x);
EXTERN_MSC double gmt_in (struct GMT_CTRL *GMT, unsigned int n, double x);
EXTERN_MSC double gmt_k0 (struct GMT_CTRL *GMT, double x);
EXTERN_MSC double gmt_k1 (struct GMT_CTRL *GMT, double x);
EXTERN_MSC double gmt_kn (struct GMT_CTRL *GMT, unsigned int n, double x);
EXTERN_MSC double gmt_dilog (struct GMT_CTRL *GMT, double x);
EXTERN_MSC double gmt_permutation (struct GMT_CTRL *GMT, int n, int r);
EXTERN_MSC double gmt_combination (struct GMT_CTRL *GMT, int n, int r);
EXTERN_MSC double gmt_sinc (struct GMT_CTRL *GMT, double x);
EXTERN_MSC double gmt_erfinv (struct GMT_CTRL *GMT, double x);
EXTERN_MSC double gmt_rand (struct GMT_CTRL *GMT);
EXTERN_MSC double gmt_nrand (struct GMT_CTRL *GMT);
EXTERN_MSC double gmt_lrand (struct GMT_CTRL *GMT);
EXTERN_MSC int gmt_chebyshev (struct GMT_CTRL *GMT, double x, int n, double *t);
EXTERN_MSC double gmt_corrcoeff (struct GMT_CTRL *GMT, double *x, double *y, uint64_t n, unsigned int mode);
EXTERN_MSC double gmt_corrcoeff_f (struct GMT_CTRL *GMT, gmt_grdfloat *x, gmt_grdfloat *y, uint64_t n, unsigned int mode);
EXTERN_MSC double gmt_Fcrit (struct GMT_CTRL *GMT, double alpha, double nu1, double nu2);
EXTERN_MSC double gmt_chi2crit (struct GMT_CTRL *GMT, double alpha, double nu);
EXTERN_MSC double gmt_extreme (struct GMT_CTRL *GMT, double *x, uint64_t n, double x_default, int kind, int way);
EXTERN_MSC double gmt_tcrit (struct GMT_CTRL *GMT, double alpha, double nu);
EXTERN_MSC double gmt_zcrit (struct GMT_CTRL *GMT, double alpha);
EXTERN_MSC double gmt_zdist (struct GMT_CTRL *GMT, double x);
EXTERN_MSC int gmt_median (struct GMT_CTRL *GMT, double *x, uint64_t n, double xmin, double xmax, double m_initial, double *med);
EXTERN_MSC int gmt_mode (struct GMT_CTRL *GMT, double *x, uint64_t n, uint64_t j, bool sort, int mode_selection, unsigned int *n_multiples, double *mode_est);
EXTERN_MSC int gmt_mode_f (struct GMT_CTRL *GMT, gmt_grdfloat *x, uint64_t n, uint64_t j, bool sort, int mode_selection, unsigned int *n_multiples, double *mode_est);
EXTERN_MSC double gmt_mean_and_std (struct GMT_CTRL *GMT, double *x, uint64_t n, double *std);
EXTERN_MSC double gmt_mean_weighted (struct GMT_CTRL *GMT, double *x, double *w, uint64_t n);
EXTERN_MSC double gmt_quantile_weighted (struct GMT_CTRL *GMT, struct GMT_OBSERVATION *data, uint64_t n, double quantile);
EXTERN_MSC double gmt_median_weighted (struct GMT_CTRL *GMT, struct GMT_OBSERVATION *data, uint64_t n);
EXTERN_MSC double gmt_mode_weighted (struct GMT_CTRL *GMT, struct GMT_OBSERVATION *data, uint64_t n);
EXTERN_MSC double gmt_std_weighted (struct GMT_CTRL *GMT, double *x, double *w, double wmean, uint64_t n);
EXTERN_MSC int gmt_sig_f (struct GMT_CTRL *GMT, double chi1, uint64_t n1, double chi2, uint64_t n2, double level, double *prob);
EXTERN_MSC double gmt_t_pdf (struct GMT_CTRL *GMT, double t, uint64_t nu);
EXTERN_MSC double gmt_t_cdf (struct GMT_CTRL *GMT, double t, uint64_t nu);
EXTERN_MSC double gmt_f_pdf (struct GMT_CTRL *GMT, double F, uint64_t nu1, uint64_t nu2);
EXTERN_MSC double gmt_f_cdf (struct GMT_CTRL *GMT, double F, uint64_t nu1, uint64_t nu2);
EXTERN_MSC double gmt_chi2_pdf (struct GMT_CTRL *GMT, double c, uint64_t nu);
EXTERN_MSC double gmt_poissonpdf (struct GMT_CTRL *GMT, double k, double lambda);
EXTERN_MSC void gmt_chi2 (struct GMT_CTRL *GMT, double chi2, double nu, double *prob);
EXTERN_MSC void gmt_poisson_cdf (struct GMT_CTRL *GMT, double k, double mu, double *prob);
EXTERN_MSC double gmt_binom_pdf (struct GMT_CTRL *GMT, uint64_t x, uint64_t n, double p);
EXTERN_MSC double gmt_binom_cdf (struct GMT_CTRL *GMT, uint64_t x, uint64_t n, double p);
EXTERN_MSC double gmt_weibull_pdf (struct GMT_CTRL *GMT, double x, double scale, double shape);
EXTERN_MSC double gmt_weibull_cdf (struct GMT_CTRL *GMT, double x, double scale, double shape);
EXTERN_MSC double gmt_weibull_crit (struct GMT_CTRL *GMT, double p, double scale, double shape);
EXTERN_MSC void gmt_getmad (struct GMT_CTRL *GMT, double *x, uint64_t n, double location, double *scale);
EXTERN_MSC void gmt_getmad_f (struct GMT_CTRL *GMT, gmt_grdfloat *x, uint64_t n, double location, double *scale);
EXTERN_MSC double gmt_psi (struct GMT_CTRL *GMT, double z[], double p[]);
EXTERN_MSC void gmt_PvQv (struct GMT_CTRL *GMT, double x, double v_ri[], double pq[], unsigned int *iter);
EXTERN_MSC double gmt_quantile (struct GMT_CTRL *GMT, double *x, double q, uint64_t n);
EXTERN_MSC double gmt_quantile_f (struct GMT_CTRL *GMT, gmt_grdfloat *x, double q, uint64_t n);
EXTERN_MSC double gmt_grd_mean (struct GMT_CTRL *GMT, struct GMT_GRID *G, struct GMT_GRID *W);
EXTERN_MSC double gmt_grd_median (struct GMT_CTRL *GMT, struct GMT_GRID *G, struct GMT_GRID *W, bool overwrite);
EXTERN_MSC double gmt_grd_mode (struct GMT_CTRL *GMT, struct GMT_GRID *G, struct GMT_GRID *W, bool overwrite);
EXTERN_MSC double gmt_grd_std (struct GMT_CTRL *GMT, struct GMT_GRID *G, struct GMT_GRID *W);
EXTERN_MSC double gmt_grd_rms (struct GMT_CTRL *GMT, struct GMT_GRID *G, struct GMT_GRID *W);
EXTERN_MSC double gmt_grd_mad (struct GMT_CTRL *GMT, struct GMT_GRID *G, struct GMT_GRID *W, double *median, bool overwrite);
EXTERN_MSC double gmt_grd_lmsscl (struct GMT_CTRL *GMT, struct GMT_GRID *G, struct GMT_GRID *W, double *mode, bool overwrite);
EXTERN_MSC void gmt_get_cellarea (struct GMT_CTRL *GMT, struct GMT_GRID *G);

#endif /* GMT_PROTOTYPES_H */<|MERGE_RESOLUTION|>--- conflicted
+++ resolved
@@ -333,7 +333,6 @@
 
 /* gmt_support.c: */
 
-<<<<<<< HEAD
 EXTERN_MSC void gmt_rgb_to_hsv (double rgb[], double hsv[]);
 EXTERN_MSC void gmt_hsv_to_rgb (double rgb[], double hsv[]);
 EXTERN_MSC void gmt_rgb_to_xyz (double rgb[], double xyz[]);
@@ -342,10 +341,8 @@
 EXTERN_MSC void gmt_lab_to_xyz (double xyz[], double lab[]);
 EXTERN_MSC void gmt_rgb_to_lab (double rgb[], double lab[]);
 EXTERN_MSC void gmt_lab_to_rgb (double rgb[], double lab[]);
-=======
 EXTERN_MSC void gmt_filename_set (char *name);
 EXTERN_MSC void gmt_filename_get (char *name);
->>>>>>> d3721c82
 EXTERN_MSC bool gmt_no_pstext_input (struct GMTAPI_CTRL *API, char *arg);
 EXTERN_MSC void gmt_save_current_cpt (struct GMT_CTRL *GMT, struct GMT_PALETTE *P);
 EXTERN_MSC bool gmt_consider_current_cpt (struct GMTAPI_CTRL *API, bool *active, char **arg);
