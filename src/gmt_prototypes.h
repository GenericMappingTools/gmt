--- conflicted
+++ resolved
@@ -337,7 +337,6 @@
 
 /* gmt_support.c: */
 
-<<<<<<< HEAD
 EXTERN_MSC void gmt_rgb_to_hsv (double rgb[], double hsv[]);
 EXTERN_MSC void gmt_hsv_to_rgb (double rgb[], double hsv[]);
 EXTERN_MSC void gmt_rgb_to_xyz (double rgb[], double xyz[]);
@@ -346,9 +345,7 @@
 EXTERN_MSC void gmt_lab_to_xyz (double xyz[], double lab[]);
 EXTERN_MSC void gmt_rgb_to_lab (double rgb[], double lab[]);
 EXTERN_MSC void gmt_lab_to_rgb (double rgb[], double lab[]);
-=======
 EXTERN_MSC bool gmt_check_executable (struct GMT_CTRL *GMT, char *program, char *arg, char *pattern, char *text);
->>>>>>> c9cfe2d5
 EXTERN_MSC void gmt_filename_set (char *name);
 EXTERN_MSC void gmt_filename_get (char *name);
 EXTERN_MSC bool gmt_no_pstext_input (struct GMTAPI_CTRL *API, char *arg);
