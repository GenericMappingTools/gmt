/*--------------------------------------------------------------------
 *
 *	Copyright (c) 1991-2022 by the GMT Team (https://www.generic-mapping-tools.org/team.html)
 *	See LICENSE.TXT file for copying and redistribution conditions.
 *
 *	This program is free software; you can redistribute it and/or modify
 *	it under the terms of the GNU Lesser General Public License as published by
 *	the Free Software Foundation; version 3 or any later version.
 *
 *	This program is distributed in the hope that it will be useful,
 *	but WITHOUT ANY WARRANTY; without even the implied warranty of
 *	MERCHANTABILITY or FITNESS FOR A PARTICULAR PURPOSE.  See the
 *	GNU Lesser General Public License for more details.
 *
 *	Contact info: www.generic-mapping-tools.org
 *--------------------------------------------------------------------*/
/*
 * Author:	Paul Wessel
 * Date:	1-JAN-2010
 * Version:	6 API
 *
 * Brief synopsis: psxyz will read <x,y,z> triplets and plot symbols, lines,
 * or polygons in a 3-D perspective view.
 *
 * Note on KEYS: S?(=2 means if -S~|q then we may possibly take optional crossing line file, else the ? is set to ! for skipping it.
 *               The "2" means we must skip two characters (q|~ and f|x) before finding the dataset file name
 */

#include "gmt_dev.h"

#define THIS_MODULE_CLASSIC_NAME	"psxyz"
#define THIS_MODULE_MODERN_NAME	"plot3d"
#define THIS_MODULE_LIB		"core"
#define THIS_MODULE_PURPOSE	"Plot lines, polygons, and symbols in 3-D"
#define THIS_MODULE_KEYS	"<D{,CC(,T-<,S?(=2,ZD(,>X}"
#define THIS_MODULE_NEEDS	"Jd"
#define THIS_MODULE_OPTIONS "-:>BJKOPRUVXYabdefghilpqtwxy" GMT_OPT("EMmc")

/* Control structure for psxyz */

struct PSXYZ_CTRL {
	struct PSXYZ_A {	/* -A[m|y|p|x|r|t|step] */
		bool active;
		unsigned int mode;
		double step;
	} A;
	struct PSXYZ_C {	/* -C<cpt> or -C<color1>,<color2>[,<color3>,...] */
		bool active;
		char *file;
	} C;
	struct PSXYZ_D {	/* -D<dx>/<dy>[/<dz>] */
		bool active;
		double dx, dy, dz;
	} D;
	struct PSXYZ_G {	/* -G<fill>|+z */
		bool active;
		bool set_color;
		unsigned int sequential;
		struct GMT_FILL fill;
	} G;
	struct PSXYZ_H {	/* -H read overall scaling factor for symbol size and pen width */
		bool active;
		unsigned int mode;
		double value;
	} H;
	struct PSXYZ_I {	/* -I[<intensity>] */
		bool active;
		unsigned int mode;	/* 0 if constant, 1 if read from file (symbols only) */
		double value;
	} I;
	struct PSXYZ_L {	/* -L[+xl|r|x0][+yb|t|y0][+e|E][+p<pen>] */
		bool active;
		bool polygon;		/* true when just -L is given */
		int outline;		/* 1 when +p<pen> is given */
		unsigned int mode;	/* Which side for the anchor */
		unsigned int anchor;	/* 0 not used, 1 = x anchors, 2 = y anchors, 3 = +/-dy, 4 = -dy1, +dy2 */
		double value;
		struct GMT_PEN pen;
	} L;
	struct PSXYZ_N {	/* -N[r|c] */
		bool active;
		unsigned int mode;
	} N;
	struct PSXYZ_Q {	/* -Q */
		bool active;
	} Q;
	struct PSXYZ_S {	/* -S */
		bool active;
		char *arg;
	} S;
	struct PSXYZ_T {	/* -T */
		bool active;
	} T;
	struct PSXYZ_W {	/* -W<pen>[+c[l|f]][+o<offset>][+s][+v[b|e]<size><vecargs>][+z] */
		bool active;
		bool cpt_effect;
		bool set_color;
		unsigned int sequential;
		struct GMT_PEN pen;
	} W;
	struct PSXYZ_Z {	/* -Z<value> */
		bool active;
		double value;
		char *file;
	} Z;
};

enum Psxyz_poltype {
	PSXYZ_POL_X 		= 1,
	PSXYZ_POL_Y,
	PSXYZ_POL_SYMM_DEV,
	PSXYZ_POL_ASYMM_DEV,
	PSXYZ_POL_ASYMM_ENV};

enum Psxyz_cliptype {
	PSXYZ_CLIP_REPEAT 	= 0,
	PSXYZ_CLIP_NO_REPEAT,
	PSXYZ_NO_CLIP_REPEAT,
	PSXYZ_NO_CLIP_NO_REPEAT};

enum Psxyz_scaletype {
	PSXYZ_READ_SCALE	= 0,
	PSXYZ_CONST_SCALE	= 1};

struct PSXYZ_DATA {
	int symbol, outline;
	unsigned int flag;	/* 1 = convert azimuth, 2 = use geo-functions, 4 = x-base in units, 8 y-base in units */
	double x, y, z, dim[PSL_MAX_DIMS], dist[2], transparency[2];
	double *zz;	/* For column symbol if +z<n> in effect */
	struct GMT_FILL f;
	struct GMT_PEN p, h;
	struct GMT_VECT_ATTR v;
	char *string;
	struct GMT_CUSTOM_SYMBOL *custom;
};

static void *New_Ctrl (struct GMT_CTRL *GMT) {	/* Allocate and initialize a new control structure */
	struct PSXYZ_CTRL *C;

	C = gmt_M_memory (GMT, NULL, 1, struct PSXYZ_CTRL);

	/* Initialize values whose defaults are not 0/false/NULL */

	C->W.pen = GMT->current.setting.map_default_pen;
	gmt_init_fill (GMT, &C->G.fill, -1.0, -1.0, -1.0);	/* Default is no fill */
	C->A.step = GMT->current.setting.map_line_step;
	C->N.mode = PSXYZ_CLIP_REPEAT;
	return (C);
}

static void Free_Ctrl (struct GMT_CTRL *GMT, struct PSXYZ_CTRL *C) {	/* Deallocate control structure */
	if (!C) return;
	gmt_M_str_free (C->C.file);
	gmt_M_str_free (C->S.arg);
	gmt_M_free (GMT, C);
}

static int usage (struct GMTAPI_CTRL *API, int level) {
	/* This displays the psxyz synopsis and optionally full usage information */

	const char *name = gmt_show_name_and_purpose (API, THIS_MODULE_LIB, THIS_MODULE_CLASSIC_NAME, THIS_MODULE_PURPOSE);
	const char *mod_name = &name[4];	/* To skip the leading gmt for usage messages */
	const char *T[2] = {" [-T]", ""};
	if (level == GMT_MODULE_PURPOSE) return (GMT_NOERROR);
	GMT_Usage (API, 0, "usage: %s [<table>] %s %s [%s] [%s] [-A[m|p|r|t|x|y]] [-C<cpt>] [-D<dx>/<dy>[/<dz>]] [-G<fill>] "
		"[-H[<scale>]] [-I[<intens>]] %s [%s] [-N[c|r]] %s %s[-Q] [-S[<symbol>][<size>][/size_y]]%s [%s] [%s] [-W[<pen>][<attr>]] "
		"[%s] [%s] [-Z<value>|<file>] [%s] [%s] %s[%s] [%s] [%s] [%s] [%s] [%s] [%s] [%s] [%s] [%s] [%s] [%s] [%s]\n",
		name, GMT_J_OPT, GMT_Rgeoz_OPT, GMT_B_OPT, GMT_Jz_OPT, API->K_OPT, PLOT_L_OPT, API->O_OPT, API->P_OPT,
		T[API->GMT->current.setting.run_mode], GMT_U_OPT, GMT_V_OPT, GMT_X_OPT, GMT_Y_OPT, GMT_a_OPT, GMT_bi_OPT,
		API->c_OPT, GMT_di_OPT, GMT_e_OPT, GMT_f_OPT, GMT_g_OPT, GMT_h_OPT, GMT_i_OPT, GMT_l_OPT, GMT_p_OPT,
		GMT_qi_OPT, GMT_tv_OPT, GMT_w_OPT, GMT_colon_OPT, GMT_PAR_OPT);

	if (level == GMT_SYNOPSIS) return (GMT_MODULE_SYNOPSIS);

	GMT_Message (API, GMT_TIME_NONE, "  REQUIRED ARGUMENTS:\n");
	GMT_Option (API, "<,J-Z,R3");
	GMT_Message (API, GMT_TIME_NONE, "\n  OPTIONAL ARGUMENTS:\n");
	GMT_Option (API, "B-");
	GMT_Usage (API, 1, "\n-A[m|p|r|t|x|y]");
	GMT_Usage (API, -2, "Suppress drawing geographic line segments as great circle arcs, i.e., draw "
		"straight lines instead.  Six optional directives instead convert paths to staircase curves:");
	GMT_Usage (API, 3, "m: First follow meridians, then parallels when connecting geographic points.");
	GMT_Usage (API, 3, "p: First follow parallels, then meridians when connecting geographic point.");
	GMT_Usage (API, 3, "r: First follow radius, then theta for staircase curves for Polar projection.");
	GMT_Usage (API, 3, "t: First follow theta, then radius for staircase curves for Polar projection.");
	GMT_Usage (API, 3, "x: First follow x, then y for staircase curves for Cartesian projections.");
	GMT_Usage (API, 3, "y: First follow y, then x for staircase curves for Cartesian projections.");
	GMT_Usage (API, 1, "\n-C<cpt>|<color1>,<color2>[,<color3>,...]");
	GMT_Usage (API, -2, "Assign symbol colors based on z-value in 3rd column. "
		"Note: requires -S. Without -S, %s excepts lines/polygons "
		"and looks for -Z<value> options in each segment header. Then, color is "
		"applied for polygon fill (-L) or polygon pen (no -L).", mod_name);
	GMT_Usage (API, 1, "\n-D<dx>/<dy>.");
	GMT_Usage (API, -2, "Offset symbol or line positions by <dx>/<dy> [no offset].");
	gmt_fill_syntax (API->GMT, 'G', NULL, "Specify color or pattern [Default is no fill].");
	GMT_Usage (API, -2, "The -G option can be present in all segment headers (not with -S). "
		"To assign fill color via -Z, give -G+z).");
	GMT_Usage (API, 1, "\n-H[<scale>]");
	GMT_Usage (API, -2, "Scale symbol sizes (set via -S or input column) by factors read from scale column. "
		"The scale column follows the symbol size column.  Alternatively, append a fixed <scale>.");
	GMT_Usage (API, 1, "\n-I[<intens>]");
	GMT_Usage (API, -2, "Use the intensity to modulate the fill color (requires -C or -G). "
		"If no intensity is given we expect it to follow symbol size in the data record.");
	GMT_Option (API, "K");
	GMT_Usage (API, 1, "\n%s", PLOT_L_OPT);
	GMT_Usage (API, -2, "Force closed polygons, or append modifiers to build polygon from a line:");
	GMT_Usage (API, 3, "+d Symmetrical envelope around y(x) using deviations dy(x) from col 4.");
	GMT_Usage (API, 3, "+D Asymmetrical envelope around y(x) using deviations dy1(x) and dy2(x) from cols 4-5.");
	GMT_Usage (API, 3, "+b Asymmetrical envelope around y(x) using bounds yl(x) and yh(x) from cols 4-5.");
	GMT_Usage (API, 3, "+x Connect 1st and last point to anchor points at l (xmin), r (xmax), or x0.");
	GMT_Usage (API, 3, "+y Connect 1st and last point to anchor points at b (ymin), t (ymax), or y0.");
	GMT_Usage (API, 3, "+p Draw polygon outline with <pen> [no outline].");
	GMT_Usage (API, -2, "The polygon created may be painted via -G.");
	GMT_Usage (API, 1, "\n-N[c|r]");
	GMT_Usage (API, -2, "Do Not skip or clip symbols that fall outside the map border [clipping is on]:");
	GMT_Usage (API, 3, "r: Turn off clipping and plot repeating symbols for periodic maps.");
	GMT_Usage (API, 3, "c: Retain clipping but turn off plotting of repeating symbols for periodic maps.");
	GMT_Usage (API, -2, "[Default will clip or skip symbols that fall outside and plot repeating symbols].");
	GMT_Option (API, "O,P");
	GMT_Usage (API, 1, "\n-Q Do NOT sort symbols based on distance to viewer before plotting.");
	GMT_Usage (API, 1, "\n-S[<symbol>][<size>]");
	GMT_Usage (API, -2, "Select symbol type and symbol size (in %s).  Choose from these symbols:",
		API->GMT->session.unit_name[API->GMT->current.setting.proj_length_unit]);

	GMT_Usage (API, 2, "\n%s Basic geometric symbol. Append one:", GMT_LINE_BULLET);
	GMT_Usage (API, -3, "-(xdash), +(plus), st(a)r, (b|B)ar, (c)ircle, (d)iamond, (e)llipse, "
		"(f)ront, octa(g)on, (h)exagon (i)nvtriangle, (j)rotated rectangle, "
		"(k)ustom, (l)etter, (m)athangle, pe(n)tagon, c(o)lumn, (p)oint, "
		"(q)uoted line, (r)ectangle, (R)ounded rectangle, (s)quare, (t)riangle, "
		"c(u)be, (v)ector, (w)edge, (x)cross, (y)dash, (z)dash, or "
		"=(geovector, i.e., great or small circle vectors).");

	GMT_Usage (API, -3, "If no size is specified, then the 4th column must have sizes. "
		"If no symbol is specified, then the last column must have symbol codes. "
		"[Note: if -C is selected then 4th means 5th column, etc.]. "
		"Both column and cube are true 3-D objects (give size as xsize/ysize); "
		"all other symbols are shown in 2-D perspective only. "
		"By default, the 3-D symbols column and cube are shaded; "
		"use upper case O and U to disable this 3-D illumination. "
		"Symbols A, C, D, F, H, I, N, S, T are adjusted to have same area "
		"of a circle of given diameter.");

	GMT_Usage (API, 2, "\n%s Bar: Append +b[<base>] to give the y- (or z-) value of the base [Default = 0 (1 for log-scales)]. "
		"Use -SB for horizontal bars; then <base> value refers to the x location.", GMT_LINE_BULLET);
	GMT_Usage (API, 3, "+B Heights are measured relative to <base> [relative to origin].");
	GMT_Usage (API, 3, "+b Set <base>. Alternatively, leave <base> off to read it from file.");
	GMT_Usage (API, 3, "+i Increments are given instead or values for multiband bars.");
	GMT_Usage (API, 3, "+s Side-by-side placement of multiband bars [stacked multiband bars]. "
		"Optionally, append <gap> between bars in fraction (or percent) of <size> [no gap].");
	GMT_Usage (API, 3, "+v For multi-band bars, append <nbands>; then <nbands> values will "
		"be read from file instead of just one.");
	GMT_Usage (API, -3, "Multiband bars requires -C with one color per band (values 0, 1, ...). "
		"For -SB the input band values are x (or dx) values instead of y (or dy). ");

	GMT_Usage (API, 2, "\n%s 3-D Column: Append +b[<base>] to give the z-value of the base of the column "
		"[Default = 0 (1 for log-scales)].", GMT_LINE_BULLET);
	GMT_Usage (API, 3, "+B Heights are measured relative to <base> [relative to origin].");
	GMT_Usage (API, 3, "+b Set <base>. Alternatively, leave <base> off to read it from file.");
	GMT_Usage (API, 3, "+v For multi-band columns, append <nbands>; then <nbands> z-values will "
		"be read from file instead of just one.");
	GMT_Usage (API, 3, "+i Increments dz are given instead or values for multiband bars.");
	GMT_Usage (API, -3, "Multiband columns requires -C with one color per band (values 0, 1, ...).");

	GMT_Usage (API, 2, "\n%s 3-D Cube: Give <size> as the length of all sides; append q if <size> "
		"is a quantity in x-units.", GMT_LINE_BULLET);

	GMT_Usage (API, 2, "\n%s Ellipse: If not given, we read direction, major, and minor axis from columns 4-6. "
		"If -SE rather than -Se is selected, %s will expect azimuth, and "
		"axes [in km], and convert azimuths based on map projection. "
		"Use -SE- for a degenerate ellipse (circle) with only diameter in km given. "
		"in column 4, or append a fixed diameter in km to -SE instead. "
		"Append any of the units in %s to the axes [Default is k]. "
		"For a linear projection and -SE we scale the axes by the map scale.", GMT_LINE_BULLET, GMT_LEN_UNITS_DISPLAY, mod_name);

	GMT_Usage (API, 2, "\n%s Rotatable Rectangle: If not given, we read direction, width and height from columns 4-6. "
		"If -SJ rather than -Sj is selected, %s will expect azimuth, and "
		"dimensions [in km] and convert azimuths based on map projection. "
		"Use -SJ- for a degenerate rectangle (square w/no rotation) with only one dimension given "
		"in column 4, or append a fixed dimension to -SJ instead. "
		"Append any of the units in %s to the dimensions [Default is k]. "
		"For a linear projection and -SJ we scale dimensions by the map scale.", GMT_LINE_BULLET, mod_name, GMT_LEN_UNITS_DISPLAY);

	GMT_Usage (API, 2, "\n%s Front: -Sf<spacing>[/<ticklen>][+r+l][+f+t+s+c+b][+o<offset>][+p<pen>]", GMT_LINE_BULLET);
	GMT_Usage (API, -3, "If <spacing> is negative it means the number of gaps instead. "
		"If <spacing> has a leading + then <spacing> is used exactly [adjusted to fit line length]. "
		"If not given, <ticklen> defaults to 15%% of <spacing>.  Append various modifiers:");
	GMT_Usage (API, 3, "+l Plot symbol to the left of the front [centered].");
	GMT_Usage (API, 3, "+r Plot symbol to the right of the front [centered].");
	GMT_Usage (API, 3, "+i Make main front line invisible [drawn using pen settings from -W].");
	GMT_Usage (API, 3, "+b Plot square when centered, half-square otherwise.");
	GMT_Usage (API, 3, "+c Plot full circle when centered, half-circle otherwise.");
	GMT_Usage (API, 3, "+f Plot centered cross-tick or tick only in specified direction [Default].");
	GMT_Usage (API, 3, "+s Plot left-or right-lateral strike-slip arrows. Optionally append the arrow angle [20].");
	GMT_Usage (API, 3, "+S Same as +s but with curved arrow-heads.");
	GMT_Usage (API, 3, "+t diagonal square when centered, directed triangle otherwise.");
	GMT_Usage (API, 3, "+o Plot first symbol when along-front distance is <offset> [0].");
	GMT_Usage (API, 3, "+p Append <pen> for front symbol outline; if no <pen> then no outline [Outline with -W pen].");
	GMT_Usage (API, -3, "Only one of +b|c|f|i|s|S|t may be selected.");

	GMT_Usage (API, 2, "\n%s Kustom: -Sk|K<symbolname>[/<size>]", GMT_LINE_BULLET);
	GMT_Usage (API, -3, "Append <symbolname> immediately after 'k|K'; this will look for "
		"<symbolname>.def or <symbolname>.eps in the current directory, in $GMT_USERDIR, "
		"or in $GMT_SHAREDIR (searched in that order). Give full path if located elsewhere. "
		"Use upper case 'K' if your custom symbol refers a variable symbol, ?.");
	gmt_list_custom_symbols (API->GMT);

	GMT_Usage (API, 2, "\n%s Letter: -Sl[<size>]+t<string>[+f<font>][+j<justify]", GMT_LINE_BULLET);
	GMT_Usage (API, -3, "Specify <size> of letter; append required and optional modifiers:");
	GMT_Usage (API, 3, "+t Specify <string> to use (required).");
	GMT_Usage (API, 3, "+f Set specific <font> for text placement [FONT_ANNOT_PRIMARY].");
	GMT_Usage (API, 3, "+j Change the text justification via <justify> [CM].");

	GMT_Usage (API, 2, "\n%s Mathangle: radius, start, and stop directions of math angle must be in columns 4-5. "
		"If -SM rather than -Sm is used, we draw straight angle symbol if 90 degrees.", GMT_LINE_BULLET);
	gmt_vector_syntax (API->GMT, 0, 3);

	GMT_Usage (API, 2, "\n%s Quoted line (z must be constant): -Sq[d|n|l|s|x]<info>[:<labelinfo>]" ,GMT_LINE_BULLET);
	GMT_Usage (API, -3, "The <code><info> settings control placement of labels along lines.  Select from these codes:");
	gmt_cont_syntax (API->GMT, 3, 1);
	GMT_Usage (API, 3, "<labelinfo> controls the label attributes.  Choose from these choices:");
	gmt_label_syntax (API->GMT, 2, 1);

	GMT_Usage (API, 2, "\n%s Rectangle: If not given, the x- and y-dimensions must be in columns 4-5. "
		"Append +s if instead the diagonal corner coordinates are given in columns 4-5.", GMT_LINE_BULLET);

	GMT_Usage (API, 2, "\n%s Rounded rectangle: If not given, the x- and y-dimensions and corner radius must be in columns 4-6.", GMT_LINE_BULLET);

	GMT_Usage (API, 2, "\n%s Vector: -Sv|V<size>[+a<angle>][+b][+e][+h<shape>][+j<just>][+l][+m][+n[<norm>[/<min>]]][+o<lon>/<lat>][+q][+r][+s][+t[b|e]<trim>][+z]", GMT_LINE_BULLET);
	GMT_Usage (API, -3, "Direction and length must be in columns 4-5. "
		"If -SV rather than -Sv is selected, %s will expect azimuth and "
		"length and convert azimuths based on the chosen map projection.", mod_name);
	gmt_vector_syntax (API->GMT, 19, 3);

	GMT_Usage (API, 2, "\n%s Wedge: -Sw|W[<outerdiameter>[/<startdir>/<stopdir>]][+a[<dr>][+i<inner_diameter>][+r[<da>]]]", GMT_LINE_BULLET);
	GMT_Usage (API, -3, "Append [<outerdiameter>[<startdir><stopdir>]] or we read these parameters from file from column 4. "
		"If -SW rather than -Sw is selected, specify two azimuths instead of directions. "
		"-SW: Specify <outerdiameter><unit> with units either from %s or %s [Default is k]. "
		"-Sw: Specify <outerdiameter><unit> with units from %s [Default is %s].", GMT_LEN_UNITS_DISPLAY, GMT_DIM_UNITS_DISPLAY, GMT_DIM_UNITS_DISPLAY,
		API->GMT->session.unit_name[API->GMT->current.setting.proj_length_unit]);
	GMT_Usage (API, 3, "+a Just draw arc(s), optionally specify <dr> increment [wedge].");
	GMT_Usage (API, 3, "+i Append nonzero <innerdiameter>; we read it from file if not appended.");
	GMT_Usage (API, 3, "+r Just draw radial lines, optionally specify <da> increment [wedge].");

	GMT_Usage (API, 2, "\n%s Geovector: -S=<size>[+a<angle>][+b][+e][+h<shape>][+j<just>][+l][+m][+n[<norm>[/<min>]]][+o<lon>/<lat>][+q][+r][+s][+t[b|e]<trim>][+z]", GMT_LINE_BULLET);
	GMT_Usage (API, -3, "Azimuth and length must be in columns 4-5. "
		"Append any of the units in %s to length [k].", GMT_LEN_UNITS_DISPLAY);
	gmt_vector_syntax (API->GMT, 3+32, 3);

	if (API->GMT->current.setting.run_mode == GMT_CLASSIC)	/* -T has no purpose in modern mode */
		GMT_Usage (API, 1, "\n-T Ignore all input files.");
	GMT_Option (API, "U,V");
	gmt_pen_syntax (API->GMT, 'W', NULL, "Set pen attributes [Default pen is %s].", NULL, 8);
	GMT_Usage (API, 2, "To assign pen outline color via -Z, append +z.");
	GMT_Option (API, "X");
	GMT_Usage (API, 1, "\n-Z<value>");
	GMT_Usage (API, -2, "Use <value> with -C<cpt> to determine <color> instead of via -G<color> or -W<pen>. ");
	GMT_Usage (API, 3, "%s To use <color> for fill, also select -G+z. ", GMT_LINE_BULLET);
	GMT_Usage (API, 3, "%s To use <color> for an outline pen, also select -W<pen>+z.", GMT_LINE_BULLET);
	GMT_Option (API, "a,bi");
	if (gmt_M_showusage (API)) GMT_Usage (API, -2, "Default <ncols> is the required number of columns.");
	GMT_Option (API, "c,di,e,f,g,h,i,l,p,qi,T,w,:,.");

	return (GMT_MODULE_USAGE);
}

GMT_LOCAL unsigned int gmt_get_z_bands (struct GMTAPI_CTRL *API, struct PSXYZ_CTRL *Ctrl, char *text) {
	unsigned int j = 0, n_errors = 0;
	if (text[j] == '-') {Ctrl->W.pen.cptmode = 1; j++;}
	if (text[j] == '+') {Ctrl->W.pen.cptmode = 3; j++;}
	if (text[j] && gmt_getpen (API->GMT, &text[j], &Ctrl->W.pen)) {
		gmt_pen_syntax (API->GMT, 'W', NULL, "sets pen attributes [Default pen is %s]:", NULL, 3);
		GMT_Usage (API, 3, "+c Append l to apply cpt color (-C) to the pen only.");
		GMT_Usage (API, 3, "+c Append f to apply cpt color (-C) to symbol fill.");
		GMT_Usage (API, -2, "Give +c with no arguments for both effects [none].");
		n_errors++;
	}
	return n_errors;
}

static int parse (struct GMT_CTRL *GMT, struct PSXYZ_CTRL *Ctrl, struct GMT_OPTION *options, struct GMT_SYMBOL *S) {
	/* This parses the options provided to psxyz and sets parameters in Ctrl.
	 * Note Ctrl has already been initialized and non-zero default values set.
	 * Any GMT common options will override values set previously by other commands.
	 * It also replaces any file names specified as input or output with the data ID
	 * returned when registering these sources/destinations with the API.
	 */

	unsigned int n_errors = 0, ztype, n_files = 0;
	int n;
	char txt_a[GMT_LEN256] = {""}, txt_b[GMT_LEN256] = {""}, txt_c[GMT_LEN256] = {""}, *c = NULL;
	struct GMT_OPTION *opt = NULL;
	struct GMTAPI_CTRL *API = GMT->parent;

	for (opt = options; opt; opt = opt->next) {	/* Process all the options given */

		switch (opt->option) {

			case '<':	/* Skip input files */
				if (GMT_Get_FilePath (API, GMT_IS_DATASET, GMT_IN, GMT_FILE_REMOTE, &(opt->arg))) n_errors++;;
				n_files++;
				break;

			/* Processes program-specific parameters */

			case 'A':	/* Turn off draw_arc mode */
				n_errors += gmt_M_repeated_module_option (API, Ctrl->A.active);
				Ctrl->A.active = true;
				switch (opt->arg[0]) {
					case 'm': case 'y': case 'r': Ctrl->A.mode = GMT_STAIRS_Y; break;
					case 'p': case 'x': case 't': Ctrl->A.mode = GMT_STAIRS_X; break;

#ifdef DEBUG
					default: Ctrl->A.step = atof (opt->arg); break; /* Undocumented test feature */
#endif
				}
				break;
			case 'C':	/* Vary symbol color with z */
				n_errors += gmt_M_repeated_module_option (API, Ctrl->C.active);
				Ctrl->C.active = true;
				gmt_M_str_free (Ctrl->C.file);
				if (opt->arg[0]) Ctrl->C.file = strdup (opt->arg);
				break;
			case 'D':
				n_errors += gmt_M_repeated_module_option (API, Ctrl->D.active);
				if ((n = sscanf (opt->arg, "%[^/]/%[^/]/%s", txt_a, txt_b, txt_c)) < 2) {
					GMT_Report (API, GMT_MSG_ERROR, "Option -D: Give x and y [and z] offsets\n");
					n_errors++;
				}
				else {
					Ctrl->D.dx = gmt_M_to_inch (GMT, txt_a);
					Ctrl->D.dy = gmt_M_to_inch (GMT, txt_b);
					if (n == 3) Ctrl->D.dz = gmt_M_to_inch (GMT, txt_c);
					Ctrl->D.active = true;
				}
				break;
			case 'G':		/* Set color for symbol or polygon */
				n_errors += gmt_M_repeated_module_option (API, Ctrl->G.active);
				Ctrl->G.active = true;
				if (strncmp (opt->arg, "+z", 2U) == 0)
					Ctrl->G.set_color = true;
				else if (!opt->arg[0] || gmt_getfill (GMT, opt->arg, &Ctrl->G.fill)) {
					gmt_fill_syntax (GMT, 'G', NULL, " ");
					n_errors++;
				}
				if (Ctrl->G.fill.rgb[0] < -4.0) Ctrl->G.sequential = irint (Ctrl->G.fill.rgb[0] + 7.0);
				break;
			case 'H':		/* Overall symbol/pen scale column provided */
				n_errors += gmt_M_repeated_module_option (API, Ctrl->H.active);
				Ctrl->H.active = true;
				if (opt->arg[0]) {	/* Gave a fixed scale - no reading from file */
					Ctrl->H.value = atof (opt->arg);
					Ctrl->H.mode = PSXYZ_CONST_SCALE;
				}
				break;
			case 'I':	/* Adjust symbol color via intensity */
				n_errors += gmt_M_repeated_module_option (API, Ctrl->I.active);
				Ctrl->I.active = true;
				if (opt->arg[0])
					Ctrl->I.value = atof (opt->arg);
				else
					Ctrl->I.mode = 1;
				break;
			case 'L':		/* Force closed polygons */
				n_errors += gmt_M_repeated_module_option (API, Ctrl->L.active);
				Ctrl->L.active = true;
				if ((c = strstr (opt->arg, "+b")) != NULL)	/* Build asymmetric polygon from lower and upper bounds */
					Ctrl->L.anchor = PSXYZ_POL_ASYMM_ENV;
				else if ((c = strstr (opt->arg, "+d")) != NULL)	/* Build symmetric polygon from deviations about y(x) */
					Ctrl->L.anchor = PSXYZ_POL_SYMM_DEV;
				else if ((c = strstr (opt->arg, "+D")) != NULL)	/* Build asymmetric polygon from deviations about y(x) */
					Ctrl->L.anchor = PSXYZ_POL_ASYMM_DEV;
				else if ((c = strstr (opt->arg, "+x")) != NULL) {	/* Parse x anchors for a polygon */
					switch (c[2]) {
						case 'l':	Ctrl->L.mode = XLO;	break;	/* Left side anchors */
						case 'r':	Ctrl->L.mode = XHI;	break;	/* Right side anchors */
						default:	Ctrl->L.mode = ZLO;	Ctrl->L.value = atof (&c[2]);	break;	/* Arbitrary x anchor */
					}
					Ctrl->L.anchor = PSXYZ_POL_X;
				}
				else if ((c = strstr (opt->arg, "+y")) != NULL) {	/* Parse y anchors for a polygon */
					switch (c[2]) {
						case 'b':	Ctrl->L.mode = YLO;	break;	/* Bottom side anchors */
						case 't':	Ctrl->L.mode = YHI;	break;	/* Top side anchors */
						default:	Ctrl->L.mode = ZHI;	Ctrl->L.value = atof (&c[2]);	break;	/* Arbitrary y anchor */
					}
					Ctrl->L.anchor = PSXYZ_POL_Y;
				}
				else	/* Just force a closed polygon */
					Ctrl->L.polygon = true;
				if ((c = strstr (opt->arg, "+p")) != NULL) {	/* Want outline */
					if (c[2] && gmt_getpen (GMT, &c[2], &Ctrl->L.pen)) {
						gmt_pen_syntax (GMT, 'W', NULL, "sets pen attributes [no outline]", NULL, 0);
						n_errors++;
					}
					Ctrl->L.outline = 1;
				}
				break;
			case 'N':	/* Do not clip to map */
				n_errors += gmt_M_repeated_module_option (API, Ctrl->N.active);
				Ctrl->N.active = true;
				if (opt->arg[0] == 'r') Ctrl->N.mode = PSXYZ_NO_CLIP_REPEAT;
				else if (opt->arg[0] == 'c') Ctrl->N.mode = PSXYZ_CLIP_NO_REPEAT;
				else if (opt->arg[0] == '\0') Ctrl->N.mode = PSXYZ_NO_CLIP_NO_REPEAT;
				else {
					GMT_Report (API, GMT_MSG_ERROR, "Option -N: Unrecognized argument %s\n", opt->arg);
					n_errors++;
				}
				break;
			case 'Q':	/* Do not sort symbols based on distance */
				n_errors += gmt_M_repeated_module_option (API, Ctrl->Q.active);
				Ctrl->Q.active = true;
				break;
			case 'S':		/* Get symbol [and size] */
				n_errors += gmt_M_repeated_module_option (API, Ctrl->S.active);
				Ctrl->S.active = true;
				Ctrl->S.arg = strdup (opt->arg);
				break;
			case 'T':		/* Skip all input files */
				n_errors += gmt_M_repeated_module_option (API, Ctrl->T.active);
				Ctrl->T.active = true;
				break;
			case 'W':		/* Set line attributes */
				n_errors += gmt_M_repeated_module_option (API, Ctrl->W.active);
				Ctrl->W.active = true;
				if ((c = strstr (opt->arg, "+z"))) {
					Ctrl->W.set_color = true;
					c[0] = '\0';	/* Chop off this modifier */
				}
				if (opt->arg[0] == '-' || (opt->arg[0] == '+' && opt->arg[1] != 'c')) {	/* Definitively old-style args */
					if (gmt_M_compat_check (API->GMT, 5)) {	/* Sorry */
						GMT_Report (API, GMT_MSG_ERROR, "Your -W syntax is obsolete; see program usage.\n");
						n_errors++;
					}
					else {
						GMT_Report (API, GMT_MSG_ERROR, "Your -W syntax is obsolete; see program usage.\n");
						n_errors += gmt_get_z_bands (API, Ctrl, opt->arg);
					}
				}
				else if (opt->arg[0] && gmt_getpen (GMT, opt->arg, &Ctrl->W.pen)) {
					gmt_pen_syntax (GMT, 'W', NULL, "sets pen attributes [Default pen is %s]:", NULL, 11);
					n_errors++;
				}
				if (Ctrl->W.pen.cptmode) Ctrl->W.cpt_effect = true;
				if (c) c[0] = '+';	/* Restore */
				if (Ctrl->W.pen.rgb[0] < -4.0) Ctrl->W.sequential = irint (Ctrl->W.pen.rgb[0] + 7.0);
				break;

			case 'Z':		/* Get value for CPT lookup */
				n_errors += gmt_M_repeated_module_option (API, Ctrl->Z.active);
				Ctrl->Z.active = true;
				if (gmt_not_numeric (GMT, opt->arg) && !gmt_access (GMT, opt->arg, R_OK)) {	/* Got a file */
					Ctrl->Z.file = strdup (opt->arg);
					n_errors += gmt_M_check_condition (GMT, Ctrl->Z.file && gmt_access (GMT, Ctrl->Z.file, R_OK),
					                                   "Option -Z: Cannot read file %s!\n", Ctrl->Z.file);
				}
				else {	/* Got a value */
					ztype = (strchr (opt->arg, 'T')) ? GMT_IS_ABSTIME : gmt_M_type (GMT, GMT_IN, GMT_Z);
					n_errors += gmt_verify_expectations (GMT, ztype, gmt_scanf_arg (GMT, opt->arg, ztype, false, &Ctrl->Z.value), opt->arg);
				}
				break;

			default:	/* Report bad options */
				n_errors += gmt_default_error (GMT, opt->option);
				break;
		}
	}

	gmt_consider_current_cpt (API, &Ctrl->C.active, &(Ctrl->C.file));

	if (Ctrl->T.active) GMT_Report (API, GMT_MSG_WARNING, "Option -T ignores all input files\n");

	n_errors += gmt_M_check_condition (GMT, Ctrl->Z.active && !Ctrl->C.active, "Option -Z: No CPT given via -C\n");
	n_errors += gmt_M_check_condition (GMT, Ctrl->C.active && (Ctrl->C.file == NULL || Ctrl->C.file[0] == '\0'), "Option -C: No CPT given\n");
	n_errors += gmt_M_check_condition (GMT, !GMT->common.R.active[RSET], "Must specify -R option\n");
	n_errors += gmt_M_check_condition (GMT, !GMT->common.J.active, "Must specify a map projection with the -J option\n");
	n_errors += gmt_M_check_condition (GMT, Ctrl->S.active && gmt_parse_symbol_option (GMT, Ctrl->S.arg, S, 1, true), "Option -S: Parsing failure\n");
	n_errors += gmt_M_check_condition (GMT, GMT->common.b.active[GMT_IN] && S->symbol == GMT_SYMBOL_NOT_SET, "Binary input data cannot have symbol information\n");
	n_errors += gmt_M_check_condition (GMT, Ctrl->W.active && Ctrl->W.pen.cptmode && !Ctrl->C.active, "Option -W modifier +c requires the -C option\n");
	n_errors += gmt_M_check_condition (GMT, Ctrl->L.anchor && (!Ctrl->G.active && !Ctrl->Z.active) && !Ctrl->L.outline, "Option -L<modifiers> must include +p<pen> if -G not given\n");
	if (Ctrl->S.active && gmt_is_barcolumn (GMT, S)) {
		n = gmt_get_columbar_bands (GMT, S);
		n_errors += gmt_M_check_condition (GMT, n > 1 && !Ctrl->C.active, "Options -Sb|B|o|O with multiple layers require -C\n");
	}

	return (n_errors ? GMT_PARSE_ERROR : GMT_NOERROR);
}

GMT_LOCAL void psxyz_column3D (struct GMT_CTRL *GMT, struct PSL_CTRL *PSL, double x, double y, double z, double *dim, double rgb[3][4], int outline) {
	int i, k;
	double x_size, y_size, z_size, sign;

	x_size = 0.5 * dim[0];
	y_size = 0.5 * dim[1];
	z_size = 0.5 * dim[2];

	for (i = 0; i < 3; i++) {
		sign = -1.0;
		k = GMT->current.proj.z_project.face[i] / 2;
		PSL_setfill (PSL, rgb[k], outline);
		switch (GMT->current.proj.z_project.face[i]) {
			case 0:	/* yz plane positive side */
				sign = 1.0;
				/* Intentionally fall through - after flipping the sign */
			case 1:	/* negative side */
				gmt_plane_perspective (GMT, GMT_X, x + sign * x_size);
				PSL_plotbox (PSL, y - y_size, z - z_size, y + y_size, z + z_size);
				break;
			case 2:	/* xz plane positive side */
				sign = 1.0;
				/* Intentionally fall through - after flipping the sign */
			case 3:	/* negative side */
				gmt_plane_perspective (GMT, GMT_Y, y + sign * y_size);
				PSL_plotbox (PSL, x - x_size, z - z_size, x + x_size, z + z_size);
				break;
			case 4:	/* xy plane positive side */
				sign = 1.0;
				/* Intentionally fall through - after flipping the sign */
			case 5:	/* negative side */
				gmt_plane_perspective (GMT, GMT_Z, z + sign * z_size);
				PSL_plotbox (PSL, x - x_size, y - y_size, x + x_size, y + y_size);
				break;
		}
	}
}

GMT_LOCAL int psxyz_dist_compare (const void *a, const void *b) {
	if (((struct PSXYZ_DATA *)a)->dist[0] < ((struct PSXYZ_DATA *)b)->dist[0]) return (-1);
	if (((struct PSXYZ_DATA *)a)->dist[0] > ((struct PSXYZ_DATA *)b)->dist[0]) return (1);
	if (((struct PSXYZ_DATA *)a)->dist[1] < ((struct PSXYZ_DATA *)b)->dist[1]) return (-1);
	if (((struct PSXYZ_DATA *)a)->dist[1] > ((struct PSXYZ_DATA *)b)->dist[1]) return (1);
#if defined(WIN32) || defined(__MINGW32__)
	/* MSVC qsort call a quick sorting function when number of elements to sort is small. e.g.

	    * below a certain size, it is faster to use a O(n^2) sorting method *
		if (size <= CUTOFF) {
			__SHORTSORT(lo, hi, width, comp, context);
		}
		and that function damn looks bugged as it imposes

		if (__COMPARE(context, p, max) > 0) { ...

		as condition to NOT change order (instead of >= 0). Se we force the hand here and
		return 1 to circumvent that bad behavior

		Note: Since it uses MSVCRT.DLL MinGW GCC suffers from the same bug
	*/
	return (1);
#else
	return (0);
#endif
}

GMT_LOCAL bool psxyz_no_z_variation (struct GMT_CTRL *GMT, struct GMT_DATASEGMENT *L) {
	/* Determine if we are on a constant z-level plane */
	unsigned int row;
	gmt_M_unused (GMT);
	for (row = 1; row < L->n_rows; row++) {
		if (!doubleAlmostEqualZero (L->data[GMT_Z][row], L->data[GMT_Z][row-1])) return false;
	}
	return (true);
}

GMT_LOCAL bool psxyz_load_bands (struct GMT_CTRL *GMT, double *in, double *out, unsigned int n, uint64_t rec, struct GMT_SYMBOL *S) {
	/* Accumulate and project to projected values */
	unsigned int k, kk, col;
	double xx, yy;

	for (col = GMT_Z, k = 0; k < n; k++, col++ ) {	/* Place the x, y, z OR dx, dy, or dz increments in the out array */
		if (S->symbol == GMT_SYMBOL_BARX)	/* Must pick first x, then what follows z */
			kk = (k == 0) ? GMT_X : col;
		else if (S->symbol == GMT_SYMBOL_BARY)	/* Must pick first y, then what follows z */
			kk = (k == 0) ? GMT_Y : col;
		else	/* just pick z columns */
			kk = col;
		out[k] = in[kk];
	}
	if (S->accumulate) {	/* Do the accumulation of increments into absolute values */
		for (k = 1; k < n; k++)
			out[k] += out[k-1];
	}
	if (S->base_set & GMT_BASE_ORIGIN) {	/* Add the new origin offset */
		for (k = 0; k < n; k++)
			out[k] += S->base;
	}
	/* Now we have final x1, x2, x3... or y1, y2, y3..., or z1, z2, z3... in the data array in user units */

	for (k = 1; k < n; k++) {	/* Check things are monotonically increasing for single bars or columns */
		if (!S->sidebyside && out[k] < out[k-1]) {
			GMT_Report (GMT->parent, GMT_MSG_ERROR, "The -Sb|B|o|O options require monotonically increasing band-values - not true near line %d\n", rec);
			return true;
		}
	}
	/* Now project the data values to projected units */
	for (k = 0; k < n; k++) {
		if (S->symbol == GMT_SYMBOL_BARX) {	/* Project and keep the projected x values */
			gmt_geo_to_xy (GMT, out[k], in[GMT_Y], &xx, &yy);
			out[k] = xx;
		}
		else if (S->symbol == GMT_SYMBOL_BARY) {	/* Project and keep the projected y values */
			gmt_geo_to_xy (GMT, in[GMT_X], out[k], &xx, &yy);
			out[k] = yy;
		}
		else	/* Just get the projected z values */
			out[k] = gmt_z_to_zz (GMT, out[k]);
	}
	return false;
}

#define bailout(code) {gmt_M_free_options (mode); return (code);}
#define Return(code) {Free_Ctrl (GMT, Ctrl); gmt_end_module (GMT, GMT_cpy); bailout (code);}

EXTERN_MSC int GMT_psxyz (void *V_API, int mode, void *args) {
	/* High-level function that implements the psxyz task */
	bool polygon = false, penset_OK = true, not_line = false, old_is_world = false, seq_legend = false;
	bool get_rgb = false, read_symbol = false, clip_set = false, fill_active = false, rgb_from_z = false, QR_symbol = false;
	bool default_outline = false, outline_active = false, save_u = false, geovector = false, can_update_headpen = true;
	unsigned int k, j, geometry, tbl, pos2x, pos2y, xcol = 0, icol = 0, tcol_f = 0, tcol_s = 0, grid_order, frame_order, n_z = 0;
	unsigned int n_cols_start = 3, justify, v4_outline = 0, v4_status = 0, bcol, ex1, ex2, ex3, change = 0, n_needed = 0;
	int error = GMT_NOERROR, seq_n_legends = 0, seq_frequency = 0;
	uint64_t i, n, n_total_read = 0, n_z_for_cpt = 0;
	size_t n_alloc = 0;

	char s_args[GMT_BUFSIZ] = {""};

	double dim[PSL_MAX_DIMS], rgb[3][4] = {{-1.0, -1.0, -1.0, 0.0}, {-1.0, -1.0, -1.0, 0.0}, {-1.0, -1.0, -1.0, 0.0}};
	double DX = 0, DY = 0, *xp = NULL, *yp = NULL, *in = NULL, *v4_rgb = NULL, *z_for_cpt = NULL;
	double lux[3] = {0.0, 0.0, 0.0}, tmp, x_1, x_2, y_1, y_2, dx, dy, s, c, zz, zb, length, base;
	double bar_gap, bar_width, bar_step, nominal_size_x, nominal_size_y;
	double axes[2] = {0.0, 0.0}, Az = 0.0, factor = 1.0;

	struct GMT_PEN default_pen, current_pen, last_headpen, last_spiderpen;
	struct GMT_FILL default_fill, current_fill, black, no_fill;
	struct GMT_SYMBOL S;
	struct GMT_PALETTE *P = NULL;
	struct GMT_PALETTE_HIDDEN *PH = NULL;
	struct GMT_DATASEGMENT *L = NULL;
	struct PSXYZ_DATA *data = NULL;
	struct PSXYZ_CTRL *Ctrl = NULL;
	struct GMT_CTRL *GMT = NULL, *GMT_cpy = NULL;		/* General GMT internal parameters */
	struct GMT_OPTION *options = NULL;
	struct PSL_CTRL *PSL = NULL;		/* General PSL internal parameters */
	struct GMTAPI_CTRL *API = gmt_get_api_ptr (V_API);	/* Cast from void to GMTAPI_CTRL pointer */

	/*----------------------- Standard module initialization and parsing ----------------------*/

	if (API == NULL) return (GMT_NOT_A_SESSION);
	if (mode == GMT_MODULE_PURPOSE) return (usage (API, GMT_MODULE_PURPOSE));	/* Return the purpose of program */
	options = GMT_Create_Options (API, mode, args);	if (API->error) return (API->error);	/* Set or get option list */

	if (API->GMT->current.setting.run_mode == GMT_CLASSIC) {	/* Classic requires options, while modern does not */
		if ((error = gmt_report_usage (API, options, 0, usage)) != GMT_NOERROR) bailout (error);	/* Give usage if requested */
	}
	else {
		if (options && options->option == GMT_OPT_SYNOPSIS) bailout (usage (API, GMT_SYNOPSIS));	/* Return the synopsis */
		if (API->usage || (options && options->option == GMT_OPT_USAGE)) bailout (usage (API, GMT_USAGE));	/* Return the usage message */
	}

	/* Parse the command-line arguments; return if errors are encountered */

	if ((GMT = gmt_init_module (API, THIS_MODULE_LIB, THIS_MODULE_CLASSIC_NAME, THIS_MODULE_KEYS, THIS_MODULE_NEEDS, NULL, &options, &GMT_cpy)) == NULL) bailout (API->error); /* Save current state */
	if (GMT_Parse_Common (API, THIS_MODULE_OPTIONS, options)) Return (API->error);
	/* Initialize GMT_SYMBOL structure */

	gmt_M_memset (&S, 1, struct GMT_SYMBOL);
	gmt_M_memset (&last_headpen, 1, struct GMT_PEN);
	gmt_M_memset (&last_spiderpen, 1, struct GMT_PEN);
	gmt_contlabel_init (GMT, &S.G, 0);

	S.base = GMT->session.d_NaN;
	S.font = GMT->current.setting.font_annot[GMT_PRIMARY];
	S.u = GMT->current.setting.proj_length_unit;

	Ctrl = New_Ctrl (GMT);	/* Allocate and initialize a new control structure */
	if ((error = parse (GMT, Ctrl, options, &S)) != 0) Return (error);

	/*---------------------------- This is the psxyz main code ----------------------------*/

	if (!Ctrl->T.active) GMT_Report (API, GMT_MSG_INFORMATION, "Processing input table data\n");
	GMT->current.plot.mode_3D = 1;	/* Only do background axis first; do foreground at end */
	nominal_size_x = S.size_x;
	nominal_size_y = S.size_y;

	/* Do we plot actual symbols, or lines */
	not_line = (S.symbol != GMT_SYMBOL_FRONT && S.symbol != GMT_SYMBOL_QUOTED_LINE && S.symbol != GMT_SYMBOL_LINE);

	read_symbol = (S.symbol == GMT_SYMBOL_NOT_SET);
	gmt_init_fill (GMT, &black, 0.0, 0.0, 0.0);	/* Default fill for points, if needed */
	gmt_init_fill (GMT, &no_fill, -1.0, -1.0, -1.0);

	if (Ctrl->C.active) {
		if ((P = GMT_Read_Data (API, GMT_IS_PALETTE, GMT_IS_FILE, GMT_IS_NONE, GMT_READ_NORMAL, NULL, Ctrl->C.file, NULL)) == NULL) {
			Return (API->error);
		}
		get_rgb = not_line;	/* Need to assign color from either z or text from input data file */
		if (Ctrl->Z.active) {	/* Get color from cpt -Z and store in -G */
			if (Ctrl->Z.file) {
				/* Must temporarily let the x-column contain datavalues for the CPT lookup */
				struct GMT_DATASET *Zin = NULL;
				enum gmt_col_enum x_col_type = gmt_get_column_type (GMT, GMT_IN, GMT_X);
				enum gmt_col_enum v_col_type = gmt_get_column_type (GMT, GMT_IN, 3);
				gmt_disable_bghio_opts (GMT);	/* Do not want any -b -g -h -i -o to affect the reading from -Z file */
				gmt_set_column_type (GMT, GMT_IN, GMT_X, v_col_type);
				if ((Zin = GMT_Read_Data (API, GMT_IS_DATASET, GMT_IS_FILE, GMT_IS_POINT, GMT_IO_ASCII, NULL, Ctrl->Z.file, NULL)) == NULL) {
					Return (API->error);
				}
				gmt_set_column_type (GMT, GMT_IN, GMT_X, x_col_type);
				gmt_reenable_bghio_opts (GMT);	/* Recover settings provided by user (if -b -g -h -i were used at all) */
				if (Zin->n_segments > 1) {
					GMT_Report (API, GMT_MSG_ERROR, "The file given via -Z must have a single segment with one z-value for each polygon in the input file\n");
					Return (API->error);
				}
				if (Zin->n_columns == 0) {
					GMT_Report (API, GMT_MSG_ERROR, "The file given via -Z must have a at least one data column and we will choose the last column\n");
					Return (API->error);
				}
				n_z_for_cpt = Zin->table[0]->segment[0]->n_rows;	/* Remember length of segment */
				z_for_cpt = gmt_M_memory (GMT, NULL, n_z_for_cpt, double);
				gmt_M_memcpy (z_for_cpt, Zin->table[0]->segment[0]->data[Zin->n_columns-1], n_z_for_cpt, double);
				if (GMT_Destroy_Data (API, &Zin) != GMT_NOERROR) {	/* Finished with this file */
					Return (API->error);
				}
			}
			else {
				double rgb[4];
				(void)gmt_get_rgb_from_z (GMT, P, Ctrl->Z.value, rgb);
				if (Ctrl->W.set_color)	/* To be used in polygon or symbol outline */
					gmt_M_rgb_copy (Ctrl->W.pen.rgb, rgb);
				if (Ctrl->G.set_color)	/* To be used in polygon or symbol fill */
					gmt_M_rgb_copy (Ctrl->G.fill.rgb, rgb);
			}
			get_rgb = false;	/* Not reading z from data */
		}
		else if ((P->categorical & GMT_CPT_CATEGORICAL_KEY))	/* Get rgb from trailing text, so read no extra z columns */
			rgb_from_z = false;
		else if (S.v.status & PSL_VEC_MAGCPT)	/* Get rgb via user data magnitude and handle it per symbol */
			rgb_from_z = false;
		else {	/* Read extra z column for symbols only */
			rgb_from_z = not_line;
			if (rgb_from_z && (P->categorical & GMT_CPT_CATEGORICAL_KEY) == 0) n_cols_start++;
		}
	}

	polygon = (S.symbol == GMT_SYMBOL_LINE && (Ctrl->G.active || Ctrl->L.polygon) && !Ctrl->L.anchor);
	if (Ctrl->W.cpt_effect && Ctrl->W.pen.cptmode & 2) polygon = true;
	if (Ctrl->G.set_color) polygon = true;
	default_pen = current_pen = Ctrl->W.pen;
	current_fill = default_fill = (S.symbol == PSL_DOT && !Ctrl->G.active) ? black : Ctrl->G.fill;
	default_outline = Ctrl->W.active;
	if (Ctrl->I.active && Ctrl->I.mode == 0) {
		gmt_illuminate (GMT, Ctrl->I.value, current_fill.rgb);
		gmt_illuminate (GMT, Ctrl->I.value, default_fill.rgb);
	}

	if (get_rgb && gmt_is_barcolumn (GMT, &S) && (n_z = gmt_get_columbar_bands (GMT, &S)) > 1) get_rgb = rgb_from_z = false;	/* Not used in the same way here */
	if (Ctrl->L.anchor == PSXYZ_POL_SYMM_DEV) n_cols_start += 1;
	if (Ctrl->L.anchor == PSXYZ_POL_ASYMM_DEV || Ctrl->L.anchor == PSXYZ_POL_ASYMM_ENV) n_cols_start += 2;

	/* Extra columns 1, 2, and 3 */
	ex1 = (rgb_from_z) ? 4 : 3;
	ex2 = (rgb_from_z) ? 5 : 4;
	ex3 = (rgb_from_z) ? 6 : 5;
	pos2x = ex1 + GMT->current.setting.io_lonlat_toggle[GMT_IN];	/* Column with a 2nd longitude (for VECTORS with two sets of coordinates) */
	pos2y = ex2 - GMT->current.setting.io_lonlat_toggle[GMT_IN];	/* Column with a 2nd latitude (for VECTORS with two sets of coordinates) */
	if (gmt_is_barcolumn (GMT, &S)) {
		n_z = gmt_get_columbar_bands (GMT, &S);	/* > 0 for multiband, else 0 */
		n_needed = n_cols_start + ((n_z > 1) ? n_z - 2 : S.n_required);
	}
	else
		n_needed = n_cols_start + S.n_required;
	if (not_line) {
		for (j = n_cols_start; j < 7; j++) gmt_set_column_type (GMT, GMT_IN, j, GMT_IS_DIMENSION);	/* Since these may have units appended */
		for (j = 0; j < S.n_nondim; j++) gmt_set_column_type (GMT, GMT_IN, S.nondim_col[j]+rgb_from_z, GMT_IS_FLOAT);	/* Since these are angles or km, not dimensions */
	}
	if (Ctrl->H.active && Ctrl->H.mode == PSXYZ_READ_SCALE) {
		xcol = n_needed;
		n_needed++;	/* Read scaling from data file */
		gmt_set_column_type (GMT, GMT_IN, xcol, GMT_IS_FLOAT);
	}
	if (Ctrl->I.mode) {
		icol = n_needed;
		n_needed++;	/* Read intensity from data file */
		gmt_set_column_type (GMT, GMT_IN, icol, GMT_IS_FLOAT);
	}
	if (GMT->common.t.variable) {	/* Need one or two transparencies from file */
		if (GMT->common.t.mode & GMT_SET_FILL_TRANSP) {
			tcol_f = n_needed;
			n_needed++;	/* Read fill transparencies from data file */
			gmt_set_column_type (GMT, GMT_IN, tcol_f, GMT_IS_FLOAT);
		}
		if (GMT->common.t.mode & GMT_SET_PEN_TRANSP) {
			tcol_s = n_needed;
			n_needed++;	/* Read stroke transparencies from data file */
			gmt_set_column_type (GMT, GMT_IN, tcol_s, GMT_IS_FLOAT);
		}
	}

	if (gmt_check_binary_io (GMT, n_needed))
		Return (GMT_RUNTIME_ERROR);

	if (S.symbol == GMT_SYMBOL_QUOTED_LINE) {
		if (gmt_contlabel_prep (GMT, &S.G, NULL))
			Return (GMT_RUNTIME_ERROR);
		penset_OK = false;	/* Since it is set in PSL */
	}

	if (gmt_map_setup (GMT, GMT->common.R.wesn))
		Return (GMT_PROJECTION_ERROR);

	if (S.u_set) {	/* When -Sc<unit> is given we temporarily reset the system unit to these units so conversions will work */
		save_u = GMT->current.setting.proj_length_unit;
		GMT->current.setting.proj_length_unit = S.u;
	}

	lux[0] = fabs (GMT->current.proj.z_project.sin_az * GMT->current.proj.z_project.cos_el);
	lux[1] = fabs (GMT->current.proj.z_project.cos_az * GMT->current.proj.z_project.cos_el);
	lux[2] = fabs (GMT->current.proj.z_project.sin_el);
	tmp = MAX (lux[0], MAX (lux[1], lux[2]));
	for (k = 0; k < 3; k++) lux[k] = (lux[k] / tmp) - 0.5;

	if ((S.symbol == GMT_SYMBOL_COLUMN || S.symbol == GMT_SYMBOL_CUBE) && (!Ctrl->C.active || current_fill.rgb[0] >= 0)) {	/* Modify the color for each facet */
		for (k = 0; k < 3; k++) {
			gmt_M_rgb_copy (rgb[k], current_fill.rgb);
			if (S.shade3D) {
				GMT_Report (API, GMT_MSG_DEBUG, "3-D shading illusion: lux[k] = %g\n", k, lux[k]);
				gmt_illuminate (GMT, lux[k], rgb[k]);
			}
		}
	}

	if (GMT->current.proj.z_pars[0] == 0.0) {	/* Only consider clipping if there is no z scaling */
		if ((gmt_M_is_conical(GMT) && gmt_M_360_range (GMT->common.R.wesn[XLO], GMT->common.R.wesn[XHI]))) {	/* Must turn clipping on for 360-range conical */
			/* Special case of 360-range conical (which is periodic but do not touch at w=e) so we must clip to ensure nothing is plotted in the gap between west and east border */
			clip_set = true;
			frame_order = (Ctrl->N.active) ? GMT_BASEMAP_FRAME_BEFORE : GMT_BASEMAP_FRAME_AFTER;
		}
		else if (Ctrl->N.mode == PSXYZ_CLIP_REPEAT || Ctrl->N.mode == PSXYZ_CLIP_NO_REPEAT) {	/* Only set clip if plotting symbols and -N not used */
			clip_set = true;
			frame_order = GMT_BASEMAP_FRAME_AFTER;
		}
		else
			frame_order = (Ctrl->N.active) ? GMT_BASEMAP_FRAME_BEFORE : GMT_BASEMAP_FRAME_AFTER;
	}
	else
		frame_order = GMT_BASEMAP_FRAME_BEFORE;

	if ((PSL = gmt_plotinit (GMT, options)) == NULL) Return (GMT_RUNTIME_ERROR);
	if (Ctrl->T.active) {
		gmt_plotend (GMT);
		Return (GMT_NOERROR);
	}

	gmt_plane_perspective (GMT, GMT_Z + GMT_ZW, GMT->current.proj.z_level);
	grid_order = (polygon) ? GMT_BASEMAP_GRID_AFTER : GMT_BASEMAP_GRID_BEFORE;
	gmt_set_basemap_orders (GMT, frame_order, grid_order, GMT_BASEMAP_ANNOT_BEFORE);
	gmt_plotcanvas (GMT);	/* Fill canvas if requested */
 	gmt_map_basemap (GMT);	/* Lay down gridlines */

	gmt_set_line_resampling (GMT, Ctrl->A.active, Ctrl->A.mode);	/* Possibly change line resampling mode */
#ifdef DEBUG
	/* Change default step size (in degrees) used for interpolation of line segments along great circles (if requested) */
	if (Ctrl->A.active) Ctrl->A.step = Ctrl->A.step / GMT->current.proj.scale[GMT_X] / GMT->current.proj.M_PR_DEG;
#endif

	if (clip_set) gmt_map_clip_on (GMT, GMT->session.no_rgb, 3);
	gmt_plane_perspective (GMT, -1, 0.0);

	if (S.symbol == GMT_SYMBOL_TEXT && Ctrl->G.active && !Ctrl->W.active) PSL_setcolor (PSL, current_fill.rgb, PSL_IS_FILL);
	if (S.symbol == GMT_SYMBOL_TEXT) gmt_setfont (GMT, &S.font);		/* Set the required font */
	if ((S.symbol == PSL_VECTOR || S.symbol == GMT_SYMBOL_GEOVECTOR) && S.v.status & PSL_VEC_JUST_S) {
		/* Reading 2nd coordinate so must set column types */
		gmt_set_column_type (GMT, GMT_IN, pos2x, gmt_M_type (GMT, GMT_IN, GMT_X));
		gmt_set_column_type (GMT, GMT_IN, pos2y, gmt_M_type (GMT, GMT_IN, GMT_Y));
	}
	if (S.v.status & PSL_VEC_COMPONENTS) {	/* Giving vector components */
		unsigned int type = (S.symbol == GMT_SYMBOL_GEOVECTOR) ? GMT_IS_GEODIMENSION : GMT_IS_DIMENSION;
		if (S.v.v_norm_d || S.v.v_unit_d) type = GMT_IS_FLOAT;	/* Read user units */
		gmt_set_column_type (GMT, GMT_IN, pos2x, type);	/* Just the users dx component, not azimuth */
		gmt_set_column_type (GMT, GMT_IN, pos2y, type);	/* Just the users dy component, not length */
	}
	else if (S.v.status & PSL_VEC_MAGNIFY)
		gmt_set_column_type (GMT, GMT_IN, pos2y, GMT_IS_FLOAT);	/* Read user units */
	if (S.symbol == PSL_VECTOR || S.symbol == GMT_SYMBOL_GEOVECTOR || S.symbol == PSL_MARC ) {	/* One of the vector symbols */
		geovector = (S.symbol == GMT_SYMBOL_GEOVECTOR);
		if (S.v.status & PSL_VEC_FILL2) {	/* Gave +g<fill> to set head fill; odd, but overrides -G (and sets -G true) */
			current_fill = S.v.fill;	/* Override any -G<fill> with specified head fill */
			if (S.v.status & PSL_VEC_FILL) Ctrl->G.active = true;
		}
		else if (S.v.status & PSL_VEC_FILL) {
			current_fill = default_fill, Ctrl->G.active = true;	/* Return to default fill */
		}
		if (S.v.status & PSL_VEC_OUTLINE2) {	/* Vector head outline pen specified separately */
			last_headpen = S.v.pen;
		}
		else {	/* Reset to default pen */
			current_pen = default_pen, Ctrl->W.active = true;	/* Return to default pen */
			if (Ctrl->W.active) {	/* Vector head outline pen default is half that of stem pen */
				last_headpen = current_pen;
				last_headpen.width *= 0.5;
			}
		}
		if (Ctrl->C.active) {	/* Head fill and/or pen will be set via CPT lookup */
			if (!Ctrl->W.cpt_effect || (Ctrl->W.cpt_effect && (Ctrl->W.pen.cptmode & 2)))
				Ctrl->G.active = false;	/* Must turn off -G so that color is not reset to Ctrl->G.fill after the -C effect */
		}
	}
	bcol = (S.read_size) ? ex2 : ex1;
	if (S.symbol == GMT_SYMBOL_BARX && (S.base_set & GMT_BASE_READ)) gmt_set_column_type (GMT, GMT_IN, bcol, gmt_M_type (GMT, GMT_IN, GMT_Y));
	if (S.symbol == GMT_SYMBOL_BARY && (S.base_set & GMT_BASE_READ)) gmt_set_column_type (GMT, GMT_IN, bcol, gmt_M_type (GMT, GMT_IN, GMT_Y));
	QR_symbol = (S.symbol == GMT_SYMBOL_CUSTOM && (!strcmp (S.custom->name, "QR") || !strcmp (S.custom->name, "QR_transparent")));
	fill_active = Ctrl->G.active;	/* Make copies because we will change the values */
	outline_active =  Ctrl->W.active;
	if (not_line && !outline_active && S.symbol != PSL_WEDGE && !fill_active && !get_rgb && !QR_symbol) outline_active = true;	/* If no fill nor outline for symbols then turn outline on */

	if (Ctrl->D.active) {
		/* Shift the plot a bit. This is a bit frustrating, since the only way to do this
		   easily is to undo the perspective, shift, then redo. */
		gmt_plane_perspective (GMT, -1, 0.0);
		gmt_xyz_to_xy (GMT, Ctrl->D.dx, Ctrl->D.dy, Ctrl->D.dz, &DX, &DY);
		PSL_setorigin (PSL, DX, DY, 0.0, PSL_FWD);
		gmt_plane_perspective (GMT, GMT_Z + GMT_ZW, GMT->current.proj.z_level);
	}
	GMT->current.io.skip_if_NaN[GMT_Z] = true;	/* Extend GMT NaN-handling to the z-coordinate */
	if (P) PH = gmt_get_C_hidden (P);
	old_is_world = GMT->current.map.is_world;
	geometry = not_line ? GMT_IS_POINT : ((polygon) ? GMT_IS_POLY: GMT_IS_LINE);

	PSL_command (GMT->PSL, "V\n");	/* Place all symbols or lines under a gsave/grestore clause */
	if (penset_OK) gmt_setpen (GMT, &current_pen);

	if (not_line) {	/* symbol part (not counting GMT_SYMBOL_FRONT and GMT_SYMBOL_QUOTED_LINE) */
		bool periodic = false, delayed_unit_scaling[2] = {false, false};
		unsigned int n_warn[3] = {0, 0, 0}, warn, item, n_times, last_time, col;
<<<<<<< HEAD
		double in2[7] = {0.0, 0.0, 0.0, 0.0, 0.0, 0.0, 0.0};
		double xpos[2], width, d;
=======
		double in2[7] = {0.0, 0.0, 0.0, 0.0, 0.0, 0.0, 0.0}, *p_in = GMT->current.io.curr_rec;
		double xpos[2], width, d, data_magnitude;
>>>>>>> c60746fe
		struct GMT_RECORD *In = NULL;

		if ((error = GMT_Set_Columns (API, GMT_IN, n_needed, GMT_COL_FIX)) != GMT_NOERROR) {
			Return (error);
		}
		/* Determine if we need to worry about repeating periodic symbols */
		if (clip_set && (Ctrl->N.mode == PSXYZ_CLIP_REPEAT || Ctrl->N.mode == PSXYZ_NO_CLIP_REPEAT) && gmt_M_360_range (GMT->common.R.wesn[XLO], GMT->common.R.wesn[XHI]) && gmt_M_x_is_lon (GMT, GMT_IN)) {
			/* Only do this for projection where west and east are split into two separate repeating boundaries */
			periodic = gmt_M_is_periodic (GMT);
			if (S.symbol == GMT_SYMBOL_GEOVECTOR) periodic = false;
		}
		n_times = (periodic) ? 2 : 1;	/* For periodic boundaries we plot each symbol twice to allow for periodic clipping */
		last_time = n_times - 1;
		if (GMT_Init_IO (API, GMT_IS_DATASET, geometry, GMT_IN, GMT_ADD_DEFAULT, 0, options) != GMT_NOERROR) {	/* Register data input */
			Return (API->error);
		}
		if (GMT_Begin_IO (API, GMT_IS_DATASET, GMT_IN, GMT_HEADER_ON) != GMT_NOERROR) {	/* Enables data input and sets access mode */
			Return (API->error);
		}
		gmt_set_meminc (GMT, GMT_BIG_CHUNK);	/* Only a sizeable amount of PSXZY_DATA structures when we initially allocate */
		GMT->current.map.is_world = !(S.symbol == PSL_ELLIPSE && S.convert_angles);
		if (S.symbol == GMT_SYMBOL_GEOVECTOR && (S.v.status & PSL_VEC_JUST_S) == 0 && !(S.v.v_norm_d || S.v.v_unit_d)) {	/* Input is either azim,length or just length for small circle vectors */
			if (S.v.status & PSL_VEC_POLE) {	/* Small circle distance is either map length or start,stop angles */
				if ((S.v.status & PSL_VEC_ANGLES) == 0)	/* Just map length */
					gmt_set_column_type (GMT, GMT_IN, ex1, GMT_IS_GEODIMENSION);
			}
			else	/* Great circle map length */
				gmt_set_column_type (GMT, GMT_IN, ex2, GMT_IS_GEODIMENSION);
		}
		else if ((S.symbol == PSL_ELLIPSE || S.symbol == PSL_ROTRECT) && S.convert_angles && !S.par_set) {
			if (S.n_required == 1)  {
				gmt_set_column_type (GMT, GMT_IN, ex1, GMT_IS_GEODIMENSION);
			}
			else {
				gmt_set_column_type (GMT, GMT_IN, ex2, GMT_IS_GEODIMENSION);
				gmt_set_column_type (GMT, GMT_IN, ex3, GMT_IS_GEODIMENSION);
			}
		}
		else if (S.symbol == PSL_WEDGE) {
			if (S.v.status == PSL_VEC_OUTLINE2) {	/* Wedge spider pen specified separately */
				PSL_defpen (PSL, "PSL_spiderpen", S.v.pen.width, S.v.pen.style, S.v.pen.offset, S.v.pen.rgb);
				last_spiderpen = S.v.pen;
			}
			else if (Ctrl->W.active || S.w_type || !(Ctrl->G.active || Ctrl->C.active)) {	/* Use -W as wedge pen as well as outline, and default to this pen if neither -C, -W or -G given */
				current_pen = default_pen, Ctrl->W.active = true;	/* Return to default pen */
				if (Ctrl->W.active) {	/* Vector head outline pen default is half that of stem pen */
					PSL_defpen (PSL, "PSL_spiderpen", current_pen.width, current_pen.style, current_pen.offset, current_pen.rgb);
					last_spiderpen = current_pen;
				}
			}
		}
		else if (QR_symbol) {
			if (!Ctrl->G.active)	/* Default to black */
				PSL_command (PSL, "/QR_fill {0 A} def\n");
			if (!Ctrl->W.active)	/* No outline of QR code */
				PSL_command (PSL, "/QR_outline false def\n");
		}
		if (S.read_size && GMT->current.io.col[GMT_IN][ex1].convert) {	/* Doing math on the size column, must delay unit conversion unless inch */
			gmt_set_column_type (GMT, GMT_IN, ex1, GMT_IS_FLOAT);
			if (S.u_set)
				delayed_unit_scaling[GMT_X] = (S.u != GMT_INCH);
			else if (GMT->current.setting.proj_length_unit != GMT_INCH) {
				delayed_unit_scaling[GMT_X] = true;
				S.u = GMT->current.setting.proj_length_unit;
			}
		}
		if (S.read_size && GMT->current.io.col[GMT_IN][ex2].convert) {	/* Doing math on the size column, must delay unit conversion unless inch */
			gmt_set_column_type (GMT, GMT_IN, ex2, GMT_IS_FLOAT);
			delayed_unit_scaling[GMT_Y] = (S.u_set && S.u != GMT_INCH);	/* Since S.u will be set under GMT_X if that else branch kicked in */
		}

		if (!read_symbol) API->object[API->current_item[GMT_IN]]->n_expected_fields = n_needed;
		if (S.read_symbol_cmd) {	/* Must prepare for a rough ride */
			GMT_Set_Columns (API, GMT_IN, 0, GMT_COL_VAR);
			if (GMT->common.l.active)
				GMT_Report (API, GMT_MSG_WARNING, "Cannot use auto-legend -l for variable symbol types. Option -l ignored.\n");
		}
		else if (GMT->common.l.active) {	/* Can we do auto-legend? */
			if (get_rgb)
				GMT_Report (API, GMT_MSG_WARNING, "Cannot use auto-legend -l for variable symbol color. Option -l ignored.\n");
			else if (S.read_size && gmt_M_is_zero (GMT->common.l.item.size))
				GMT_Report (API, GMT_MSG_WARNING, "Cannot use auto-legend -l for variable symbol size unless +S<size> is used. Option -l ignored.\n");
			else {
				/* For specified symbol, size, color we can do an auto-legend entry under modern mode */
				gmt_add_legend_item (API, &S, Ctrl->G.active, &(Ctrl->G.fill), Ctrl->W.active, &(Ctrl->W.pen), &(GMT->common.l.item));
			}
		}
		n = 0;
		do {	/* Keep returning records until we reach EOF */
			if ((In = GMT_Get_Record (API, GMT_READ_DATA, NULL)) == NULL) {	/* Read next record, get NULL if special case */
				if (gmt_M_rec_is_error (GMT)) {		/* Bail if there are any read errors */
					Return (GMT_RUNTIME_ERROR);
				}
				else if (gmt_M_rec_is_eof (GMT)) 		/* Reached end of file */
					break;
				else if (gmt_M_rec_is_segment_header (GMT)) {			/* Parse segment headers */
					PSL_comment (PSL, "Segment header: %s\n", GMT->current.io.segment_header);
					(void)gmt_parse_segment_header (GMT, GMT->current.io.segment_header, P, &fill_active, &current_fill, &default_fill, &outline_active, &current_pen, &default_pen, default_outline, NULL);
					if (Ctrl->I.active && Ctrl->I.mode == 0) {
						gmt_illuminate (GMT, Ctrl->I.value, current_fill.rgb);
						gmt_illuminate (GMT, Ctrl->I.value, default_fill.rgb);
					}
					if (read_symbol) API->object[API->current_item[GMT_IN]]->n_expected_fields = GMT_MAX_COLUMNS;
					if (gmt_parse_segment_item (GMT, GMT->current.io.segment_header, "-S", s_args)) {	/* Found -Sargs */
						if (!(s_args[0] == 'q'|| s_args[0] == 'f')) { /* Update parameters */
							if ((error = gmt_parse_symbol_option (GMT, s_args, &S, 0, false))) {
								Return (error);
							}
							nominal_size_x = S.size_x;
							nominal_size_y = S.size_y;
						}
						else
							GMT_Report (API, GMT_MSG_ERROR, "Segment header tries to switch to a line symbol like quoted line or fault - ignored\n");
					}
				}
				continue;							/* Go back and read the next record */
			}

			if (In->data == NULL) {
				gmt_quit_bad_record (API, In);
				Return (API->error);
			}

			/* Data record to process */

			in = In->data;
			n_total_read++;

			if (read_symbol) {	/* Must do special processing */
				if (S.read_symbol_cmd == 1) {
					if ((error = gmt_parse_symbol_option (GMT, In->text, &S, 1, false))) {
						Return (error);
					}
					nominal_size_x = S.size_x;
					nominal_size_y = S.size_y;
					if (gmt_is_barcolumn (GMT, &S)) {
						n_z = gmt_get_columbar_bands (GMT, &S);
						if (n_z > 1 && !Ctrl->C.active) {
							GMT_Report (API, GMT_MSG_ERROR, "The -Sb|B|o|O options with multiple layers require -C - skipping this point\n");
							continue;
						}
					}
					QR_symbol = (S.symbol == GMT_SYMBOL_CUSTOM && (!strcmp (S.custom->name, "QR") || !strcmp (S.custom->name, "QR_transparent")));
				}
				/* Since we only now know if some of the input columns should NOT be considered dimensions we
				 * must visit such columns and if the current length unit is NOT inch then we must undo the scaling */
				if (S.n_nondim && API->is_file && GMT->current.setting.proj_length_unit != GMT_INCH) {	/* Since these are not dimensions but angles or other quantities */
					for (j = 0; j < S.n_nondim; j++) in[S.nondim_col[j]+rgb_from_z] *= GMT->session.u2u[GMT_INCH][GMT->current.setting.proj_length_unit];
				}

				if (S.symbol == PSL_VECTOR || S.symbol == GMT_SYMBOL_GEOVECTOR || S.symbol == PSL_MARC) {	/* One of the vector symbols */
					if (S.v.status & PSL_VEC_OUTLINE2) {	/* Vector head ouline pen specified separately */
						if (!gmt_M_same_pen (S.v.pen, last_headpen)) {
							last_headpen = S.v.pen;
						}
						can_update_headpen = false;
					}
					else {	/* Reset to default pen (or possibly not used) */
						current_pen = default_pen, Ctrl->W.active = true;	/* Return to default pen */
						if (Ctrl->W.active && !gmt_M_same_pen (current_pen, last_headpen)) {	/* Vector head outline pen default is half that of stem pen */
							last_headpen = current_pen;
							last_headpen.width *= 0.5;
						}
					}
					if (S.v.status & PSL_VEC_FILL2) {
						current_fill = S.v.fill;	/* Override -G<fill> with specified head fill */
						if (S.v.status & PSL_VEC_FILL) Ctrl->G.active = true;
					}
					else if (S.v.status & PSL_VEC_FILL) {
						current_fill = default_fill, Ctrl->G.active = true;	/* Return to default fill */
					}
					if (S.v.status & PSL_VEC_JUST_S) {	/* Got coordinates of tip instead of dir/length so need to undo dimension scaling */
						in[pos2x] *= GMT->session.u2u[GMT_INCH][GMT->current.setting.proj_length_unit];
						in[pos2y] *= GMT->session.u2u[GMT_INCH][GMT->current.setting.proj_length_unit];
					}
				}
				else if (S.symbol == PSL_WEDGE) {
					if (S.v.status == PSL_VEC_OUTLINE2) {	/* Wedge spider pen specified separately */
						PSL_defpen (PSL, "PSL_spiderpen", S.v.pen.width, S.v.pen.style, S.v.pen.offset, S.v.pen.rgb);
						last_spiderpen = S.v.pen;
					}
					else if (outline_active && !gmt_M_same_pen (current_pen, last_spiderpen)) {	/* Reset to new pen */
							PSL_defpen (PSL, "PSL_spiderpen", current_pen.width, current_pen.style, current_pen.offset, current_pen.rgb);
							last_spiderpen = current_pen;
					}
				}
				else if (S.symbol == PSL_DOT && !Ctrl->G.active) {	/* Must switch on default black fill */
					current_fill = black;
				}
			}

			/* Here, all in[*] beyond lon, lat, z will have been converted to inch if they had a trailing unit (e.g., 5c) */

			if (!Ctrl->N.active && (in[GMT_Z] < GMT->common.R.wesn[ZLO] || in[GMT_Z] > GMT->common.R.wesn[ZHI])) continue;
			if (!Ctrl->N.active && S.symbol != GMT_SYMBOL_BARX && S.symbol != GMT_SYMBOL_BARY) {
				/* Skip points outside map */
				gmt_map_outside (GMT, in[GMT_X], in[GMT_Y]);
				if (abs (GMT->current.map.this_x_status) > 1 || abs (GMT->current.map.this_y_status) > 1) continue;
			}

			if (get_rgb) {	/* Lookup t to get rgb */
				double value;
				if (S.v.status & PSL_VEC_MAGNIFY) {	/* Base color on vector magnitude in user units */
					if (S.v.status & PSL_VEC_COMPONENTS)	/* Read dx, dy in user units and compute magnitude */
						value = hypot (in[ex1+S.read_size], in[ex2+S.read_size]);
					else	/* Just get data magnitude as given */
						value = in[ex2+S.read_size];
				}
				else	/* Base color on w-vector */
					value = in[3];
				if (P->categorical & GMT_CPT_CATEGORICAL_KEY)
					gmt_get_fill_from_key (GMT, P, In->text, &current_fill);
				else
					gmt_get_fill_from_z (GMT, P, value, &current_fill);
				if (PH->skip) continue;	/* Chosen CPT indicates skip for this t */
				if (Ctrl->I.active) {
					if (Ctrl->I.mode == 0)
						gmt_illuminate (GMT, Ctrl->I.value, current_fill.rgb);
					else
						gmt_illuminate (GMT, in[icol], current_fill.rgb);
				}
			}
			else if (Ctrl->I.mode == 1) {	/* Must reset current file and then apply illumination */
				current_fill = default_fill = (S.symbol == PSL_DOT && !Ctrl->G.active) ? black : Ctrl->G.fill;
				gmt_illuminate (GMT, in[icol], current_fill.rgb);
			}

			if (QR_symbol) {
				if (Ctrl->G.active)	/* Change color of QR code */
					PSL_command (PSL, "/QR_fill {%s} def\n", PSL_makecolor (PSL, current_fill.rgb));
				if (outline_active) {	/* Draw outline of QR code */
					PSL_command (PSL, "/QR_outline true def\n");
					PSL_command (PSL, "/QR_pen {%s} def\n",  PSL_makepen (PSL, (1.0/6.0) * Ctrl->W.pen.width, Ctrl->W.pen.rgb, Ctrl->W.pen.style, Ctrl->W.pen.offset));
				}
				else
					PSL_command (PSL, "/QR_outline false def\n");
			}

			if (n == n_alloc) data = gmt_M_malloc (GMT, data, n, &n_alloc, struct PSXYZ_DATA);

			if (gmt_geo_to_xy (GMT, in[GMT_X], in[GMT_Y], &data[n].x, &data[n].y) || gmt_M_is_dnan(in[GMT_Z])) continue;	/* NaNs on input */
			data[n].flag = S.convert_angles;
			data[n].z = gmt_z_to_zz (GMT, in[GMT_Z]);
			if (S.base_set & GMT_BASE_READ) {	/* Got base from input column */
				bcol = (S.read_size) ? ex2 : ex1;
				if (S.symbol == GMT_SYMBOL_COLUMN)
					bcol += S.n_required - 1;	/* Since we have z1 z2 ... z2 base */
				S.base = in[bcol];
			}
			if (gmt_is_barcolumn (GMT, &S)) {	/* Must allocate space for multiple z-values */
				n_z = gmt_get_columbar_bands (GMT, &S);
				data[n].zz = gmt_M_memory (GMT, NULL, n_z + S.sidebyside, double);	/* If sidebyside then zz[nz] has the gap */
				/* Accumulate increments, deal with any origin shifts, then project to final x, yy, zz coordinates depending on BARX, BARY, COLUMN */
				if (psxyz_load_bands (GMT, in, data[n].zz, n_z, n_total_read, &S)) continue;
				if (S.sidebyside) {
					 data[n].flag |= 64;
					 data[n].zz[n_z] = S.gap;
				}
			}

			if (S.read_size) {	/* Update sizes from input */
				S.size_x = in[ex1] * S.factor;
				if (delayed_unit_scaling[GMT_X]) S.size_x *= GMT->session.u2u[S.u][GMT_INCH];
				S.size_y = in[ex2];
				if (delayed_unit_scaling[GMT_Y]) S.size_y *= GMT->session.u2u[S.u][GMT_INCH];
				nominal_size_x = S.size_x;
				nominal_size_y = S.size_y;
			}
			if (Ctrl->H.active) {	/* Variable scaling of symbol size and pen width */
				double scl = (Ctrl->H.mode == PSXYZ_READ_SCALE) ? in[xcol] : Ctrl->H.value;
				S.size_x = nominal_size_x * scl;
				S.size_y = nominal_size_y * scl;
			}

			if ((S.symbol == PSL_ELLIPSE || S.symbol == PSL_ROTRECT) && !S.par_set) {	/* Ellipses or rectangles */
				if (S.n_required == 0)	/* Degenerate ellipse or rectangle, got diameter via S.size_x */
					axes[GMT_X] = axes[GMT_Y] = S.size_x, Az = (gmt_M_is_cartesian (GMT, GMT_IN)) ? 90.0 : 0.0;	/* Duplicate diameter as major and minor axes and set azimuth to zero  */
				else if (S.n_required == 1)	/* Degenerate ellipse or rectangle, expect single diameter via input */
					axes[GMT_X] = axes[GMT_Y] = in[ex1], Az = (gmt_M_is_cartesian (GMT, GMT_IN)) ? 90.0 : 0.0;	/* Duplicate diameter as major and minor axes and set azimuth to zero */
				else 	/* Full ellipse */
					Az = in[ex1], axes[GMT_X] = in[ex2], axes[GMT_Y] = in[ex3];
			}

			if (S.base_set & GMT_BASE_ORIGIN) data[n].flag |= 32;	/* Flag that base needs to be added to height(s) */

			if (Ctrl->W.cpt_effect) {
				if (Ctrl->W.pen.cptmode & 1) {	/* Change pen color via CPT */
					gmt_M_rgb_copy (Ctrl->W.pen.rgb, current_fill.rgb);
					current_pen = Ctrl->W.pen;
					if (Ctrl->H.active) {
						double scl = (Ctrl->H.mode == PSXYZ_READ_SCALE) ? in[xcol] : Ctrl->H.value;
						gmt_scale_pen (GMT, &current_pen, scl);
					}
					if (can_update_headpen && !gmt_M_same_pen (current_pen, last_headpen))	/* Since color may have changed */
						last_headpen = current_pen;
				}
				if ((Ctrl->W.pen.cptmode & 2) == 0 && !Ctrl->G.active)	/* Turn off CPT fill */
					gmt_M_rgb_copy (current_fill.rgb, GMT->session.no_rgb);
				else if (Ctrl->G.active)
					current_fill = Ctrl->G.fill;
			}
			else if (Ctrl->H.active) {
				double scl = (Ctrl->H.mode == PSXYZ_READ_SCALE) ? in[xcol] : Ctrl->H.value;
				gmt_scale_pen (GMT, &current_pen, scl);
			}
			data[n].dim[0] = S.size_x;
			data[n].dim[1] = S.size_y;

			data[n].symbol = S.symbol;
			data[n].f = current_fill;
			data[n].p = current_pen;
			data[n].h = last_headpen;
			data[n].outline = outline_active ? 1 : 0;
			if (GMT->common.t.variable) {
				if (GMT->common.t.n_transparencies == 2) {	/* Requested two separate values to be read from file */
					data[n].transparency[GMT_FILL_TRANSP] = 0.01 * in[tcol_f];
					data[n].transparency[GMT_PEN_TRANSP]  = 0.01 * in[tcol_s];
				}
				else if (GMT->common.t.mode & GMT_SET_FILL_TRANSP) {	/* Gave fill transparency */
					data[n].transparency[GMT_FILL_TRANSP] = 0.01 * in[tcol_f];
					if (GMT->common.t.n_transparencies == 0) data[n].transparency[GMT_PEN_TRANSP] = data[n].transparency[GMT_FILL_TRANSP];	/* Implied to be used for stroke also */
				}
				else {	/* Gave stroke transparency */
					data[n].transparency[GMT_PEN_TRANSP] = 0.01 * in[tcol_s];
					if (GMT->common.t.n_transparencies == 0) data[n].transparency[GMT_FILL_TRANSP] = data[n].transparency[GMT_PEN_TRANSP];	/* Implied to be used for fill also */
				}
			}
			data[n].string = NULL;
			/* Next two are for sorting:
			   dist[0] is layer "height": objects closer to the viewer have higher numbers
			   dist[1] is higher when objects are further above a place viewed from above or below a plane viewed from below */
			data[n].dist[0] = GMT->current.proj.z_project.sin_az * data[n].x + GMT->current.proj.z_project.cos_az * data[n].y;
			data[n].dist[1] = GMT->current.proj.z_project.sin_el * data[n].z;
			GMT_Report (API, GMT_MSG_DEBUG, "dist[0] = %g dist[1] = %g\n", data[n].dist[0], data[n].dist[1]);

			switch (S.symbol) {
				case GMT_SYMBOL_BARX:
					data[n].dim[2] = (gmt_M_is_dnan (S.base)) ? 0.0 : gmt_x_to_xx (GMT, S.base);
					break;
				case GMT_SYMBOL_BARY:
					data[n].dim[2] = (gmt_M_is_dnan (S.base)) ? 0.0 : gmt_y_to_yy (GMT, S.base);
					break;
				case GMT_SYMBOL_COLUMN:
					data[n].dim[2] = (gmt_M_is_dnan (S.base)) ? 0.0 : gmt_z_to_zz (GMT, S.base);
					break;
				case PSL_RNDRECT:
					if (S.n_required == 3) {	/* Got radius from input file */
						if (gmt_M_is_dnan (in[ex3])) {
							GMT_Report (API, GMT_MSG_WARNING, "Rounded rectangle corner radius = NaN near line %d. Skipped\n", n_total_read);
							continue;
						}
						data[n].dim[2] = in[ex3];	/* radius */
					}
					else
						data[n].dim[2] = S.factor;;	/* radius */
					/* Intentionally fall through - to do the rest under regular rectangle */
				case PSL_RECT:
					if (S.n_required == 2) {	/* Got dimensions from input file */
						if (gmt_M_is_dnan (in[ex1])) {
							GMT_Report (API, GMT_MSG_WARNING, "Rectangle width = NaN near line %d. Skipped\n", n_total_read);
							continue;
						}
						data[n].dim[0] = in[ex1];
						if (gmt_M_is_dnan (in[ex2])) {
							GMT_Report (API, GMT_MSG_WARNING, "Rectangle height = NaN near line %d. Skipped\n", n_total_read);
							continue;
						}
						data[n].dim[1] = in[ex2];	/* y-dim */
					}
					break;
				case PSL_ELLIPSE:
				case PSL_ROTRECT:
					if (S.par_set) {	/* Given on command line */
						data[n].dim[0] = S.factor;	/* The angle/azimuth */
						data[n].dim[1] = S.size_x;
						data[n].dim[2] = S.size_y;
					}
					else {	/* Get parameters from file */
						if (gmt_M_is_dnan (Az)) {
							GMT_Report (API, GMT_MSG_WARNING, "Ellipse/Rectangle angle = NaN near line %d. Skipped\n", n_total_read);
							continue;
						}
						if (gmt_M_is_dnan (axes[GMT_X])) {
							GMT_Report (API, GMT_MSG_WARNING, "Ellipse/Rectangle width or major axis = NaN near line %d. Skipped\n", n_total_read);
							continue;
						}
						if (gmt_M_is_dnan (axes[GMT_Y])) {
							GMT_Report (API, GMT_MSG_WARNING, "Ellipse/Rectangle height or minor axis = NaN near line %d. Skipped\n", n_total_read);
							continue;
						}
						data[n].dim[0] = Az;	/* direction */
						data[n].dim[1] = factor * axes[GMT_X];
						data[n].dim[2] = factor * axes[GMT_Y];
					}
					gmt_flip_angle_d (GMT, &data[n].dim[0]);
					if (S.convert_angles) {		/* Got axis in km */
						if (gmt_M_is_cartesian (GMT, GMT_IN)) {	/* Got axes in user units, change to inches via Cartesian scales */
							data[n].dim[1] *= GMT->current.proj.scale[GMT_X];
							data[n].dim[2] *= GMT->current.proj.scale[GMT_Y];
							data[n].dim[0] = 90.0 - data[n].dim[0];
						}
						else {	/* Fully geographic */
							data[n].flag |= 2;	/* Signals to use GMT_geo_* routine */
							data[n].x = in[GMT_X];	/* Revert to longitude and latitude */
							data[n].y = in[GMT_Y];
						}
					}
					break;
				case GMT_SYMBOL_TEXT:
					data[n].string = strdup (S.string);
					break;
				case PSL_VECTOR:
					gmt_init_vector_param (GMT, &S, false, false, NULL, false, NULL);	/* Update vector head parameters */
					if (S.v.parsed_v4 && gmt_M_compat_check (GMT, 4)) {	/* Got v_width directly from V4 syntax so no messing with it here if under compatibility */
						/* But have to improvise as far as outline|fill goes... */
						if (outline_active) S.v.status |= PSL_VEC_OUTLINE;	/* Choosing to draw head outline */
						if (fill_active) S.v.status |= PSL_VEC_FILL;		/* Choosing to fill head */
						if (!(S.v.status & PSL_VEC_OUTLINE) && !(S.v.status & PSL_VEC_FILL)) S.v.status |= PSL_VEC_OUTLINE;	/* Gotta do something */
					}
					else
						S.v.v_width = (float)(current_pen.width * GMT->session.u2u[GMT_PT][GMT_INCH]);

					if (S.v.status & PSL_VEC_COMPONENTS) {	/* Read dx, dy in user units */
						d = d_atan2d (in[ex2+S.read_size], in[ex1+S.read_size]);	/* Compute direction */
						data_magnitude = hypot (in[ex1+S.read_size], in[ex2+S.read_size]);	/* Compute magnitude */
					}
					else {	/* Got direction and magnitude as is */
						d = in[ex1+S.read_size];
						data_magnitude = in[ex2+S.read_size];
					}
					if (S.v.status & PSL_VEC_FIXED) data_magnitude = 1.0;	/* Override with fixed vector length */

					if (gmt_M_is_dnan (data_magnitude)) {
						GMT_Report (API, GMT_MSG_WARNING, "Vector magnitude = NaN near line %d. Skipped\n", n_total_read);
						continue;
					}
					if (gmt_M_is_dnan (d)) {
						GMT_Report (API, GMT_MSG_WARNING, "Vector azimuth = NaN near line %d. Skipped\n", n_total_read);
						continue;
					}

					data[n].dim[1] = data_magnitude * S.v.comp_scale;
					if (!S.convert_angles)	/* Use direction as given */
						data[n].dim[0] = d;	/* direction */
					else if (gmt_M_is_cartesian (GMT, GMT_IN))	/* Cartesian azimuth; change to direction */
						data[n].dim[0] = 90.0 - d;
					else	/* Convert geo azimuth to map direction */
						data[n].dim[0] = gmt_azim_to_angle (GMT, in[GMT_X], in[GMT_Y], 0.1, d);

					if (S.v.status & PSL_VEC_JUST_S) {	/* Got coordinates of tip instead of dir/length */
						gmt_geo_to_xy (GMT, in[pos2x], in[pos2y], &x_2, &y_2);
						if (gmt_M_is_dnan (x_2) || gmt_M_is_dnan (y_2)) {
							GMT_Report (API, GMT_MSG_ERROR, "Vector head coordinates contain NaNs near line %d. Skipped\n", n_total_read);
							continue;
						}
						data[n].dim[1] = hypot (data[n].x - x_2, data[n].y - y_2);	/* Compute vector length in case of shrinking */
					}
					else {
						gmt_flip_angle_d (GMT, &data[n].dim[0]);
						sincosd (data[n].dim[0], &s, &c);
						x_2 = data[n].x + data[n].dim[1] * c;
						y_2 = data[n].y + data[n].dim[1] * s;
						justify = PSL_vec_justify (S.v.status);	/* Return justification as 0-2 */
						if (justify) {
							dx = justify * 0.5 * (x_2 - data[n].x);	dy = justify * 0.5 * (y_2 - data[n].y);
							data[n].x -= dx;	data[n].y -= dy;
							x_2 -= dx;		y_2 -= dy;
						}
					}
					data[n].dim[PSL_VEC_XTIP] = x_2;
					data[n].dim[PSL_VEC_YTIP] = y_2;
					s = gmt_get_vector_shrinking (GMT, &(S.v), data_magnitude, data[n].dim[1]);	/* Vector attribute shrinking factor or 1 */
					data[n].dim[PSL_VEC_TAIL_WIDTH]  = s * S.v.v_width;
					data[n].dim[PSL_VEC_HEAD_LENGTH] = s * S.v.h_length;
					data[n].dim[PSL_VEC_HEAD_WIDTH]  = s * S.v.h_width;
					if (S.v.parsed_v4) {	/* Parsed the old ways so plot the old ways... */
						data[n].dim[PSL_VEC_HEAD_WIDTH] *= 0.5;	/* Since it was double in the parsing */
						data[n].symbol = GMT_SYMBOL_VECTOR_V4;
						data[n].dim[PSL_VEC_HEAD_SHAPE] = GMT->current.setting.map_vector_shape;
					}
					else {
						data[n].dim[PSL_VEC_HEAD_SHAPE]      = S.v.v_shape;
						data[n].dim[PSL_VEC_STATUS]          = (double)S.v.status;
						data[n].dim[PSL_VEC_HEAD_TYPE_BEGIN] = (double)S.v.v_kind[0];
						data[n].dim[PSL_VEC_HEAD_TYPE_END]   = (double)S.v.v_kind[1];
						data[n].dim[PSL_VEC_TRIM_BEGIN]      = (double)S.v.v_trim[0];
						data[n].dim[PSL_VEC_TRIM_END]        = (double)S.v.v_trim[1];
						data[n].dim[PSL_VEC_HEAD_PENWIDTH]   = s * data[n].h.width;	/* Possibly shrunk head pen width */
					}
					break;
				case GMT_SYMBOL_GEOVECTOR:
					gmt_init_vector_param (GMT, &S, true, Ctrl->W.active, &Ctrl->W.pen, Ctrl->G.active, &Ctrl->G.fill);	/* Update vector head parameters */
					if (S.v.status & PSL_VEC_OUTLINE2)
						S.v.v_width = (float)(S.v.pen.width * GMT->session.u2u[GMT_PT][GMT_INCH]);
					else
						S.v.v_width = (float)(current_pen.width * GMT->session.u2u[GMT_PT][GMT_INCH]);
					if (S.v.status & PSL_VEC_COMPONENTS) {	/* Read dx, dy in user units to be scaled to km */
						double dx = in[ex1+S.read_size];
						double dy = in[ex2+S.read_size];
						data_magnitude = gmt_get_az_dist_from_components (GMT, in[GMT_X], in[GMT_Y], dx, dy, S.v.v_unit_d, &data[n].dim[0]);
					}
					else {	/* Got azimuth and length */
						data[n].dim[0] = in[ex1+S.read_size];
						data_magnitude = in[ex2+S.read_size];
					}
					if (S.v.status & PSL_VEC_FIXED) data_magnitude = 1.0;	/* Override with fixed vector length given by comp_scale */
					S.v.value = data_magnitude;
					data[n].dim[1] = data_magnitude * S.v.comp_scale;
					if (gmt_M_is_dnan (data[n].dim[0])) {
						GMT_Report (API, GMT_MSG_WARNING, "Geovector azimuth = NaN near line %d. Skipped\n", n_total_read);
						continue;
					}
					if (gmt_M_is_dnan (data[n].dim[1])) {
						GMT_Report (API, GMT_MSG_WARNING, "Geovector length = NaN near line %d. Skipped\n", n_total_read);
						continue;
					}
					data[n].x = in[GMT_X];			/* Revert to longitude and latitude */
					data[n].y = in[GMT_Y];
					data[n].v = S.v;
					break;
				case PSL_MARC:
					gmt_init_vector_param (GMT, &S, false, false, NULL, false, NULL);	/* Update vector head parameters */
					S.v.v_width = (float)(current_pen.width * GMT->session.u2u[GMT_PT][GMT_INCH]);
					data[n].dim[PSL_MATHARC_RADIUS]      = in[ex1+S.read_size];	/* Radius */
					data[n].dim[PSL_MATHARC_ANGLE_BEGIN] = in[ex2+S.read_size];	/* Start direction in degrees */
					data[n].dim[PSL_MATHARC_ANGLE_END]   = in[ex3+S.read_size];	/* Stop direction in degrees */
					length = fabs (data[n].dim[PSL_MATHARC_ANGLE_END]-data[n].dim[PSL_MATHARC_ANGLE_BEGIN]);	/* Arc length in degrees */
					if (gmt_M_is_dnan (length)) {
						GMT_Report (API, GMT_MSG_WARNING, "Math angle arc length = NaN near line %d. Skipped\n", n_total_read);
						continue;
					}
					s = (length < S.v.v_norm) ? length / S.v.v_norm : 1.0;
					if (s < S.v.v_norm_limit) s = S.v.v_norm_limit;
					data[n].dim[PSL_MATHARC_HEAD_LENGTH]     = s * S.v.h_length;	/* Length of (shrunk) vector head */
					data[n].dim[PSL_MATHARC_HEAD_WIDTH]      = s * S.v.h_width;	/* Width of (shrunk) vector head */
					data[n].dim[PSL_MATHARC_ARC_PENWIDTH]    = s * S.v.v_width;	/* Thickness of (shrunk) vector */
					data[n].dim[PSL_MATHARC_HEAD_SHAPE]      = S.v.v_shape;
					data[n].dim[PSL_MATHARC_STATUS]          = (double)S.v.status;	/* Vector tributes */
					data[n].dim[PSL_MATHARC_HEAD_TYPE_BEGIN] = (double)S.v.v_kind[0];
					data[n].dim[PSL_MATHARC_HEAD_TYPE_END]   = (double)S.v.v_kind[1];
					data[n].dim[PSL_MATHARC_TRIM_BEGIN]      = (double)S.v.v_trim[0];
					data[n].dim[PSL_MATHARC_TRIM_END]        = (double)S.v.v_trim[1];
					data[n].dim[PSL_MATHARC_HEAD_PENWIDTH]   = s * data[n].h.width;	/* Possibly shrunk head pen width */
					break;
				case PSL_WEDGE:
					col = ex1+S.read_size;
					if (S.w_get_do) {	/* Must read from file */
						if (gmt_M_is_dnan (in[col])) {
							GMT_Report (API, GMT_MSG_WARNING, "Wedge outer diameter = NaN near line %d. Skipped\n", n_total_read);
								continue;
						}
						data[n].dim[PSL_WEDGE_RADIUS_O] = in[col++];
					}
					else	/* Set during -S parsing */
						data[n].dim[PSL_WEDGE_RADIUS_O] = S.w_radius;
					if (S.w_get_a) {	/* Must read from file */
						if (gmt_M_is_dnan (in[col])) {
							GMT_Report (API, GMT_MSG_WARNING, "Wedge start angle = NaN near line %d. Skipped\n", n_total_read);
								continue;
						}
						data[n].dim[PSL_WEDGE_ANGLE_BEGIN] = in[col++];
						if (gmt_M_is_dnan (in[col])) {
							GMT_Report (API, GMT_MSG_WARNING, "Wedge stop angle = NaN near line %d. Skipped\n", n_total_read);
								continue;
						}
						data[n].dim[PSL_WEDGE_ANGLE_END] = in[col++];
					}
					else {	/* Angles were set during -S parsing */
						data[n].dim[PSL_WEDGE_ANGLE_BEGIN] = S.size_x;
						data[n].dim[PSL_WEDGE_ANGLE_END]   = S.size_y;
					}
					if (S.w_get_di) {	/* Must read from file else it was set during -S parsing */
						if (gmt_M_is_dnan (in[col])) {
							GMT_Report (API, GMT_MSG_WARNING, "Wedge inner diameter = NaN near line %d. Skipped\n", n_total_read);
							continue;
						}
						S.w_radius_i = in[col];
					}
					if (S.convert_angles) {
						if (gmt_M_is_cartesian (GMT, GMT_IN)) {
							/* Note that the direction of the arc gets swapped when converting from azimuth */
							data[n].dim[PSL_WEDGE_ANGLE_END]   = 90.0 - data[n].dim[PSL_WEDGE_ANGLE_END];
							data[n].dim[PSL_WEDGE_ANGLE_BEGIN] = 90.0 - data[n].dim[PSL_WEDGE_ANGLE_BEGIN];
						}
						else {
							data[n].dim[PSL_WEDGE_ANGLE_END] = gmt_azim_to_angle (GMT, in[GMT_X], in[GMT_Y], 0.1, data[n].dim[PSL_WEDGE_ANGLE_END]);
							data[n].dim[PSL_WEDGE_ANGLE_BEGIN] = gmt_azim_to_angle (GMT, in[GMT_X], in[GMT_Y], 0.1, data[n].dim[PSL_WEDGE_ANGLE_BEGIN]);
						}
						gmt_M_double_swap (data[n].dim[1], data[n].dim[2]);	/* Must switch the order of the angles */
					}
					/* Load up the rest of the settings */
					data[n].dim[PSL_WEDGE_STATUS]   = S.w_type;
					data[n].dim[PSL_WEDGE_RADIUS_I] = S.w_radius_i;
					data[n].dim[PSL_WEDGE_DR]       = S.w_dr;	/* In case there is a request for radially spaced arcs */
					data[n].dim[PSL_WEDGE_DA]       = S.w_da;	/* In case there is a request for angularly spaced radial lines */
					data[n].dim[PSL_WEDGE_ACTION]   = 0.0;	/* Reset */
					if (fill_active || get_rgb) data[n].dim[PSL_WEDGE_ACTION] = 1;	/* Lay down filled wedge */
					if (outline_active) data[n].dim[PSL_WEDGE_ACTION] += 2;	/* Draw wedge outline */
					if (!S.w_active) {	/* Not geowedge so scale to radii */
						data[n].dim[PSL_WEDGE_RADIUS_O] *= 0.5;
						data[n].dim[PSL_WEDGE_RADIUS_I] *= 0.5;
					}
					break;
				case GMT_SYMBOL_CUSTOM:
					data[n].custom = gmt_M_memory (GMT, NULL, 1, struct GMT_CUSTOM_SYMBOL);
					gmt_M_memcpy (data[n].custom, S.custom, 1, struct GMT_CUSTOM_SYMBOL);
					if (In->text) data[n].string = strdup (In->text);
					break;
			}
			if (S.user_unit[GMT_X]) data[n].flag |= 4;
			if (S.user_unit[GMT_Y]) data[n].flag |= 8;

			n++;
			if (read_symbol) API->object[API->current_item[GMT_IN]]->n_expected_fields = GMT_MAX_COLUMNS;
		} while (true);

		if (GMT_End_IO (API, GMT_IN, 0) != GMT_NOERROR) {	/* Disables further data input */
			Return (API->error);
		}

		n_alloc = n;
		data = gmt_M_malloc (GMT, data, 0, &n_alloc, struct PSXYZ_DATA);

		/* Sort according to distance from viewer */

		if (!Ctrl->Q.active) qsort (data, n, sizeof (struct PSXYZ_DATA), psxyz_dist_compare);

		/* Now plot these symbols one at the time */

		for (i = 0; i < n; i++) {

			if (n_z == 1 || (data[i].symbol == GMT_SYMBOL_CUBE || data[i].symbol == GMT_SYMBOL_CUBE)) {
				for (j = 0; j < 3; j++) {
					gmt_M_rgb_copy (rgb[j], data[i].f.rgb);
					if (S.shade3D) gmt_illuminate (GMT, lux[j], rgb[j]);
				}
			}
			if (!geovector) {
				gmt_setfill (GMT, &data[i].f, data[i].outline);
				gmt_setpen (GMT, &data[i].p);
			}
			if (QR_symbol) {
				if (Ctrl->G.active)	/* Change color of QR code */
					PSL_command (PSL, "/QR_fill {%s} def\n", PSL_makecolor (PSL, data[i].f.rgb));
				if (data[i].outline) {	/* Draw outline of QR code */
					PSL_command (PSL, "/QR_outline true def\n");
					PSL_command (PSL, "/QR_pen {%s} def\n",  PSL_makepen (PSL, (1.0/6.0) * data[i].p.width, data[i].p.rgb, data[i].p.style, data[i].p.offset));
				}
				else
					PSL_command (PSL, "/QR_outline false def\n");
			}
			if (GMT->common.t.variable)	/* Update the transparency for current symbol */
				PSL_settransparencies (PSL, data[i].transparency);

			/* For global periodic maps, symbols plotted close to a periodic boundary may be clipped and should appear
			 * at the other periodic boundary.  We try to handle this below */

			xpos[0] = data[i].x;
			if (periodic) {
				width = 2.0 * gmt_half_map_width (GMT, data[i].y);	/* Width of map at current latitude (not all projections have straight w/e boundaries */
				if (data[i].x < GMT->current.map.half_width)     /* Might reappear at right edge */
					xpos[1] = xpos[0] + width;	/* Outside the right edge */
				else      /* Might reappear at left edge */
			              xpos[1] = xpos[0] - width;         /* Outside the left edge */
			}
			for (item = 0; item < n_times; item++) {	/* Plot symbols once or twice, depending on periodic (see above) */
				switch (data[i].symbol) {
					case GMT_SYMBOL_NONE:
						break;
					case GMT_SYMBOL_BARX:
						if (!Ctrl->N.active) in[GMT_X] = MAX (GMT->common.R.wesn[XLO], MIN (xpos[item], GMT->common.R.wesn[XHI]));
						if (data[i].flag & 4) {
							gmt_geo_to_xy (GMT, xpos[item], data[i].y - 0.5 * data[i].dim[0], &x_1, &y_1);
							gmt_geo_to_xy (GMT, xpos[item], data[i].y + 0.5 * data[i].dim[0], &x_2, &y_2);
							data[i].dim[0] = 0.5 * hypot (x_1 - x_2, y_1 - y_2);
						}
						gmt_plane_perspective (GMT, GMT_Z, data[i].z);
						zz = zb = data[i].dim[2];	/* Projected x-value of start of bar */
						if (data[i].flag & 64) {	/* Compute skinny bar width and gaps */
							bar_gap = data[i].dim[0] * data[i].zz[n_z] * 0.01;	/* Total width of all gaps */
							bar_width = (data[i].dim[0] - bar_gap) / n_z;	/* Width of individual skinny bars */
							bar_gap /= (n_z - 1);	/* Width of individual gap */
							bar_step = bar_width + bar_gap;	/* Spacing between start of each bar */
							y_1 = data[i].y - 0.5 * data[i].dim[0] - 0.5 * data[i].dim[0];
						}
						for (k = 0; k < n_z; k++) {	/* For each band in the column */
							if (Ctrl->C.active && n_z > 1) {	/* Must update band color based on band number k */
								gmt_get_fill_from_z (GMT, P, k+0.5, &data[i].f);
								gmt_setfill (GMT, &data[i].f, data[i].outline);
							}
							if (data[i].flag & 64) {	/* Sidebyside */
								y_2 = y_1 + bar_step * k;	/* Recycle y_2 as bottom point on skinny bar k */
								PSL_plotbox (PSL, zb, y_2, data[i].zz[k], y_2 + bar_width);
							}
							else {
								zb = zz;
								zz = data[i].zz[k];	/* Projected x-values */
								PSL_plotbox (PSL, zb, data[i].y - 0.5 * data[i].dim[0], zz, data[i].y + 0.5 * data[i].dim[0]);
							}
						}
						if (item == last_time) gmt_M_free (GMT, data[i].zz);	/* Free column band array */
						break;
					case GMT_SYMBOL_BARY:
						if (!Ctrl->N.active) in[GMT_Y] = MAX (GMT->common.R.wesn[YLO], MIN (data[i].y, GMT->common.R.wesn[YHI]));
						if (data[i].flag & 4) {
							gmt_geo_to_xy (GMT, xpos[item] - 0.5 * data[i].dim[0], data[i].y, &x_1, &y_1);
							gmt_geo_to_xy (GMT, xpos[item] + 0.5 * data[i].dim[0], data[i].y, &x_2, &y_2);
							data[i].dim[0] = 0.5 * hypot (x_1 - x_2, y_1 - y_2);
						}
						gmt_plane_perspective (GMT, GMT_Z, data[i].z);
						zz = zb = data[i].dim[2];	/* Projected y-value of start of bar */
						if (data[i].flag & 64) {	/* Compute skinny bar width and gaps */
							bar_gap = data[i].dim[0] * data[i].zz[n_z] * 0.01;	/* Total width of all gaps */
							bar_width = (data[i].dim[0] - bar_gap) / n_z;	/* Width of individual skinny bars */
							bar_gap /= (n_z - 1);	/* Width of individual gap */
							bar_step = bar_width + bar_gap;	/* Spacing between start of each bar */
							x_1 = xpos[item] - 0.5 * data[i].dim[0];
						}
						for (k = 0; k < n_z; k++) {	/* For each band in the column */
							if (Ctrl->C.active && n_z > 1) {	/* Must update band color based on band number k */
								gmt_get_fill_from_z (GMT, P, k+0.5, &data[i].f);
								gmt_setfill (GMT, &data[i].f, data[i].outline);
							}
							if (data[i].flag & 64) {	/* Sidebyside */
								x_2 = x_1 + bar_step * k;	/* Recycle x_2 as left point on skinny bar k */
								PSL_plotbox (PSL, x_2, zb, x_2 + bar_width, data[i].zz[k]);
							}
							else {
								zb = zz;
								zz = data[i].zz[k];	/* Projected y-values */
								PSL_plotbox (PSL, xpos[item] - 0.5 * data[i].dim[0], zb, xpos[item] + 0.5 * data[i].dim[0], zz);
							}
						}
						if (item == last_time) gmt_M_free (GMT, data[i].zz);	/* Free column band array */
						break;
					case GMT_SYMBOL_COLUMN:
						if (data[i].flag & 4) {
							gmt_geo_to_xy (GMT, xpos[item] - data[i].dim[0], data[i].y, &x_1, &y_1);
							gmt_geo_to_xy (GMT, xpos[item] + data[i].dim[0], data[i].y, &x_2, &y_2);
							dim[0] = 0.5 * hypot (x_1 - x_2, y_1 - y_2);
						}
						else
							dim[0] = data[i].dim[0];
						if (data[i].flag & 8) {
							gmt_geo_to_xy (GMT, xpos[item], data[i].y - data[i].dim[1], &x_1, &y_1);
							gmt_geo_to_xy (GMT, xpos[item], data[i].y + data[i].dim[1], &x_2, &y_2);
							dim[1] = 0.5 * hypot (x_1 - x_2, y_1 - y_2);
						}
						else
							dim[1] = data[i].dim[1];
						base = data[i].dim[2];	/* Projected z-value of start of column */
						for (k = 0; k < n_z; k++) {	/* For each band in the column */
							if (Ctrl->C.active && n_z > 1) {
								/* Must update band color based on band number k */
								gmt_get_fill_from_z (GMT, P, k+0.5, &current_fill);
								for (j = 0; j < 3; j++) {
									gmt_M_rgb_copy (rgb[j], current_fill.rgb);
									if (S.shade3D) gmt_illuminate (GMT, lux[j], rgb[j]);
								}
							}
							zz = data[i].zz[k];	/* Projected z-values */
							dim[2] = fabs (zz - base);	/* band height in projected units */
							psxyz_column3D (GMT, PSL, xpos[item], data[i].y, (zz + base) / 2.0, dim, rgb, data[i].outline);
							base = zz;	/* Next base */
						}
						if (item == last_time) gmt_M_free (GMT, data[i].zz);	/* Free column band array */
						break;
					case GMT_SYMBOL_CUBE:
						if (data[i].flag & 4) {
							gmt_geo_to_xy (GMT, xpos[item] - data[i].dim[0], data[i].y, &x_1, &y_1);
							gmt_geo_to_xy (GMT, xpos[item] + data[i].dim[0], data[i].y, &x_2, &y_2);
							dim[0] = 0.5 * hypot (x_1 - x_2, y_1 - y_2);
						}
						else
							dim[0] = data[i].dim[0];
						dim[1] = dim[2] = dim[0];
						psxyz_column3D (GMT, PSL, xpos[item], data[i].y, data[i].z, dim, rgb, data[i].outline);
						break;
					case PSL_CROSS:
					case PSL_PLUS:
					case PSL_DOT:
					case PSL_XDASH:
					case PSL_YDASH:
					case PSL_STAR:
					case PSL_CIRCLE:
					case PSL_SQUARE:
					case PSL_HEXAGON:
					case PSL_PENTAGON:
					case PSL_OCTAGON:
					case PSL_TRIANGLE:
					case PSL_INVTRIANGLE:
					case PSL_DIAMOND:
					case PSL_RECT:
					case PSL_RNDRECT:
						gmt_plane_perspective (GMT, GMT_Z, data[i].z);
						PSL_plotsymbol (PSL, xpos[item], data[i].y, data[i].dim, data[i].symbol);
						break;
					case PSL_ELLIPSE:
						gmt_plane_perspective (GMT, GMT_Z, data[i].z);
						if (data[i].flag & 2)
							gmt_plot_geo_ellipse (GMT, xpos[item], data[i].y, data[i].dim[1], data[i].dim[2], data[i].dim[0]);
						else
							PSL_plotsymbol (PSL, xpos[item], data[i].y, data[i].dim, PSL_ELLIPSE);
						break;
					case PSL_ROTRECT:
						gmt_plane_perspective (GMT, GMT_Z, data[i].z);
						if (data[i].flag & 2)
							gmt_geo_rectangle (GMT, xpos[item], data[i].y, data[i].dim[1], data[i].dim[2], data[i].dim[0]);
						else
							PSL_plotsymbol (PSL, xpos[item], data[i].y, data[i].dim, PSL_ROTRECT);
						break;
					case GMT_SYMBOL_TEXT:
						if (fill_active && !data[i].outline)
							PSL_setcolor (PSL, data[i].f.rgb, PSL_IS_FILL);
						else if (!fill_active)
							PSL_setfill (PSL, GMT->session.no_rgb, data[i].outline);
						(void) gmt_setfont (GMT, &S.font);
						gmt_plane_perspective (GMT, GMT_Z, data[i].z);
						PSL_plottext (PSL, xpos[item], data[i].y, data[i].dim[0] * PSL_POINTS_PER_INCH, data[i].string, 0.0, PSL_MC, data[i].outline);
						gmt_M_str_free (data[i].string);
						break;
					case PSL_VECTOR:
						PSL_defpen (PSL, "PSL_vecheadpen", data[i].h.width, data[i].h.style, data[i].h.offset, data[i].h.rgb);
						gmt_plane_perspective (GMT, GMT_Z, data[i].z);
						PSL_plotsymbol (PSL, xpos[item], data[i].y, data[i].dim, PSL_VECTOR);
						break;
					case GMT_SYMBOL_VECTOR_V4:
						v4_outline = Ctrl->W.active;
						if (Ctrl->G.active)
							v4_rgb = Ctrl->G.fill.rgb;
						else if (Ctrl->C.active)
							v4_rgb = data[i].f.rgb;
						else
							v4_rgb = GMT->session.no_rgb;
						if (v4_outline) gmt_setpen (GMT, &Ctrl->W.pen);
						v4_status = lrint (data[n].dim[PSL_VEC_STATUS]);
						if (v4_status & PSL_VEC_BEGIN) v4_outline += 8;	/* Double-headed */
						gmt_plane_perspective (GMT, GMT_Z, data[i].z);
						psl_vector_v4 (PSL, xpos[item], data[i].y, data[i].dim, v4_rgb, v4_outline);
						break;
					case GMT_SYMBOL_GEOVECTOR:
						gmt_plane_perspective (GMT, GMT_Z, data[i].z);
						S.v = data[i].v;	/* Update vector attributes from saved values */
						if (get_rgb) S.v.fill = data[i].f;
						PSL_defpen (PSL, "PSL_vecheadpen", data[i].h.width, data[i].h.style, data[i].h.offset, data[i].h.rgb);
						warn = gmt_geo_vector (GMT, xpos[item], data[i].y, data[i].dim[0], data[i].dim[1], &data[i].p, &S);
						n_warn[warn]++;
						break;
					case PSL_MARC:
						PSL_defpen (PSL, "PSL_vecheadpen", data[i].h.width, data[i].h.style, data[i].h.offset, data[i].h.rgb);
						gmt_plane_perspective (GMT, GMT_Z, data[i].z);
						PSL_plotsymbol (PSL, xpos[item], data[i].y, data[i].dim, PSL_MARC);
						break;
					case PSL_WEDGE:
						gmt_plane_perspective (GMT, GMT_Z, data[i].z);
						if (S.w_active)	{	/* Geo-wedge */
							unsigned int status = lrint (data[i].dim[PSL_WEDGE_STATUS]);
							gmt_xy_to_geo (GMT, &dx, &dy, data[i].y, data[i].y);	/* Just recycle dx, dy here */
							gmt_geo_wedge (GMT, dx, dy, data[n].dim[PSL_WEDGE_RADIUS_I], S.w_radius, data[n].dim[PSL_WEDGE_DR], data[i].dim[PSL_WEDGE_ANGLE_BEGIN],
								data[i].dim[PSL_WEDGE_ANGLE_END], data[n].dim[PSL_WEDGE_DA], status, fill_active || get_rgb, outline_active);
						}
						else
							PSL_plotsymbol (PSL, xpos[item], data[i].y, data[i].dim, PSL_WEDGE);
						break;
					case GMT_SYMBOL_ZDASH:
						gmt_xyz_to_xy (GMT, xpos[item], data[i].y, data[i].z, &x_1, &y_1);
						gmt_plane_perspective (GMT, -1, 0.0);
						PSL_plotsymbol (PSL, x_1, y_1, data[i].dim, PSL_YDASH);
						break;
					case GMT_SYMBOL_CUSTOM:
						gmt_plane_perspective (GMT, GMT_Z, data[i].z);
						dim[0] = data[i].dim[0];
#if 0
						for (j = 0; S.custom->type && j < S.n_required; j++) {	/* Convert any azimuths to plot angles first */
							if (S.custom->type[j] == GMT_IS_AZIMUTH) {	/* Make sure angles are 0-360 for macro conditionals */
								dim[j+1] = gmt_azim_to_angle (GMT, in[GMT_X], in[GMT_Y], 0.1, data[i].dim[j]);
								if (dim[j+1] < 0.0) dim[j+1] += 360.0;
							}
							else {	/* Angles (enforce 0-360), dimensions or other quantities */
								dim[j+1] = data[i].dim[j];
								if (S.custom->type[j] == GMT_IS_ANGLE && dim[j+1] < 0.0) dim[j+1] += 360.0;
							}
						}
#endif
						for (j = 0; S.custom->type && j < S.n_required; j++) {
							/* Angles (enforce 0-360), dimensions or other quantities */
							dim[j+1] = data[i].dim[j];
							if (S.custom->type[j] == GMT_IS_ANGLE && dim[j+1] < 0.0) dim[j+1] += 360.0;
						}
						if (!S.custom->start) S.custom->start = (get_rgb) ? 4 : 3;
						if ((error = gmt_draw_custom_symbol (GMT, xpos[item], data[i].y, dim, data[i].string, data[i].custom, &data[i].p, &data[i].f, data[i].outline)))
							Return (error);
						gmt_M_free (GMT, data[i].custom);
						if (data[i].string) gmt_M_str_free (data[i].string);
						break;
				}
			}
		}
		if (GMT->common.t.variable) {	/* Reset the transparencies */
			double transp[2] = {0.0, 0.0};	/* None selected */
			PSL_settransparencies (PSL, transp);
		}
		if (n_warn[1]) GMT_Report (API, GMT_MSG_INFORMATION, "%d vector heads had length exceeding the vector length and were skipped. Consider the +n<norm> modifier to -S\n", n_warn[1]);
		if (n_warn[2]) GMT_Report (API, GMT_MSG_INFORMATION, "%d vector heads had to be scaled more than implied by +n<norm> since they were still too long. Consider changing the +n<norm> modifier to -S\n", n_warn[2]);
		gmt_M_free (GMT, data);
		gmt_reset_meminc (GMT);
	}
	else {	/* Line/polygon part */
		bool duplicate = false;
		int outline_setting;
		uint64_t seg;
		struct GMT_PALETTE *A = NULL;
		struct GMT_DATASET *D = NULL;	/* Pointer to GMT segment table(s) */
		struct GMT_DATASEGMENT_HIDDEN *SH = NULL;
		struct GMT_DATASET_HIDDEN *DH = NULL;

		if (GMT_Init_IO (API, GMT_IS_DATASET, geometry, GMT_IN, GMT_ADD_DEFAULT, 0, options) != GMT_NOERROR) {	/* Establishes data input */
			Return (API->error);
		}
		if ((D = GMT_Read_Data (API, GMT_IS_DATASET, GMT_IS_FILE, 0, GMT_READ_NORMAL, NULL, NULL, NULL)) == NULL) {
			Return (API->error);
		}
		if (D->n_records && D->n_columns < 3) {
			GMT_Report (API, GMT_MSG_ERROR, "Input data have %d column(s) but at least 3 are needed\n", (int)D->n_columns);
			Return (GMT_DIM_TOO_SMALL);
		}
		DH = gmt_get_DD_hidden (D);

		if (Ctrl->G.sequential || Ctrl->W.sequential) {	/* Load in the color-list as a categorical CPT */
			if ((A = GMT_Read_Data (API, GMT_IS_PALETTE, GMT_IS_FILE, GMT_IS_NONE, GMT_READ_NORMAL, NULL, GMT->current.setting.color_set, NULL)) == NULL) {
				Return (API->error);
			}
			gmt_init_next_color (GMT);
			if (GMT->common.l.active) {	/* Want auto legend for all the lines or polygons */
				seq_legend = true;
				seq_n_legends = A->n_colors;
				seq_frequency = MAX (Ctrl->G.sequential, Ctrl->W.sequential);
			}
		}

		if (z_for_cpt) {	/* Check that the Z length matches our polygon file */
			if (n_z_for_cpt < D->n_segments) {
				GMT_Report (API, GMT_MSG_ERROR, "Number of Z values (%" PRIu64 ") is less then number of polygons (%" PRIu64 ")\n", n_z_for_cpt, D->n_segments);
				gmt_M_free (GMT, z_for_cpt);
				Return (API->error);
			}
		}

		if (!seq_legend && GMT->common.l.active) {
			if (S.symbol == GMT_SYMBOL_LINE) {
				if (polygon) {	/* Place a rectangle in the legend */
					int symbol = S.symbol;
					S.symbol = PSL_RECT;
					gmt_add_legend_item (API, &S, Ctrl->G.active, &(Ctrl->G.fill), Ctrl->W.active, &(Ctrl->W.pen), &(GMT->common.l.item));
					S.symbol = symbol;
				}
				else	/* For specified line, width, color we can do an auto-legend entry under modern mode */
					gmt_add_legend_item (API, &S, false, NULL, Ctrl->W.active, &(Ctrl->W.pen), &(GMT->common.l.item));
			}
			else
				GMT_Report (API, GMT_MSG_WARNING, "Cannot use auto-legend -l for selected feature. Option -l ignored.\n");
		}

		for (tbl = 0; tbl < D->n_tables; tbl++) {
			if (D->table[tbl]->n_headers && S.G.label_type == GMT_LABEL_IS_HEADER) gmt_extract_label (GMT, &D->table[tbl]->header[0][1], S.G.label, NULL);	/* Set first header as potential label */

			if (Ctrl->G.sequential == GMT_COLOR_AUTO_TABLE) {	/* Update sequential fill color per table */
				gmt_set_next_color (GMT, A, GMT_COLOR_AUTO_TABLE, current_fill.rgb);
				gmt_setfill (GMT, &current_fill, outline_setting);
			}
			else if (Ctrl->W.sequential == GMT_COLOR_AUTO_TABLE) {	/* Update sequential pen color per table */
				gmt_set_next_color (GMT, A, GMT_COLOR_AUTO_TABLE, current_pen.rgb);
				gmt_setpen (GMT, &current_pen);
			}

			for (seg = 0; seg < D->table[tbl]->n_segments; seg++) {	/* For each segment in the table */

				L = D->table[tbl]->segment[seg];	/* Set shortcut to current segment */

				if (gmt_segment_BB_outside_map_BB (GMT, L)) continue;
				if (polygon && gmt_polygon_is_hole (GMT, L)) continue;	/* Holes are handled together with perimeters */

				if (Ctrl->G.sequential == GMT_COLOR_AUTO_SEGMENT) {	/* Update sequential fill color per segment */
					gmt_set_next_color (GMT, A, GMT_COLOR_AUTO_SEGMENT, current_fill.rgb);
					gmt_setfill (GMT, &current_fill, outline_setting);
				}
				else if (Ctrl->W.sequential == GMT_COLOR_AUTO_SEGMENT) {	/* Update sequential pen color per segment */
					gmt_set_next_color (GMT, A, GMT_COLOR_AUTO_SEGMENT, current_pen.rgb);
					gmt_setpen (GMT, &current_pen);
				}

				SH = gmt_get_DS_hidden (L);

				if (seq_legend && seq_n_legends >= 0 && (seq_frequency == GMT_COLOR_AUTO_SEGMENT || seg == 0)) {
					if (GMT->common.l.item.label_type == GMT_LEGEND_LABEL_HEADER && L->header)	/* Use a segment label if found in header */
						gmt_extract_label (GMT, L->header, GMT->common.l.item.label, SH->ogr);
					if (polygon) {	/* Place a rectangle in the legend */
						int symbol = S.symbol;
						S.symbol = PSL_RECT;
						gmt_add_legend_item (API, &S, Ctrl->G.active, &current_fill, Ctrl->W.active, &current_pen, &(GMT->common.l.item));
						S.symbol = symbol;
					}
					else	/* For specified line, width, color we can do an auto-legend entry under modern mode */
						gmt_add_legend_item (API, &S, false, NULL, Ctrl->W.active, &current_pen, &(GMT->common.l.item));
					seq_n_legends--;	/* One less to do */
					GMT->common.l.item.ID++;	/* Increment the label counter */
				}

				if (D->n_tables > 1)
					GMT_Report (API, GMT_MSG_INFORMATION, "Plotting table %" PRIu64 " segment %" PRIu64 "\n", tbl, seg);
				else
					GMT_Report (API, GMT_MSG_INFORMATION, "Plotting segment %" PRIu64 "\n", seg);

				duplicate = (DH->alloc_mode == GMT_ALLOC_EXTERNALLY && GMT->current.map.path_mode == GMT_RESAMPLE_PATH && psxyz_no_z_variation (GMT, L));
				if (duplicate) {	/* Must duplicate externally allocated segment since it needs to be resampled below */
					L = gmt_duplicate_segment (GMT, D->table[tbl]->segment[seg]);
					SH = gmt_get_DS_hidden (L);
				}

				/* We had here things like:	x = D->table[tbl]->segment[seg]->data[GMT_X];
				 * but reallocating x below lead to disasters.  */

				outline_setting = outline_active ? 1 : 0;
				if (z_for_cpt != NULL) {
					double rgb[4];
					(void)gmt_get_rgb_from_z (GMT, P, z_for_cpt[seg], rgb);
					if (Ctrl->W.set_color) {	/* To be used in polygon outline */
						gmt_M_rgb_copy (current_pen.rgb, rgb);
						gmt_setpen (GMT, &current_pen);
					}
					if (Ctrl->G.set_color) {	/* To be used in polygon fill */
						gmt_M_rgb_copy (current_fill.rgb, rgb);
						gmt_setfill (GMT, &current_fill, outline_setting);
					}
				}
				else {
					change = gmt_parse_segment_header (GMT, L->header, P, &fill_active, &current_fill, &default_fill, &outline_active, &current_pen, &default_pen, default_outline, SH->ogr);
					outline_setting = outline_active ? 1 : 0;
				}

				if (P && PH->skip) {
					if (duplicate)	/* Free duplicate segment */
						gmt_free_segment (GMT, &L);
					continue;	/* Chosen CPT indicates skip for this z */
				}

				if (L->header && L->header[0]) {
					PSL_comment (PSL, "Segment header: %s\n", L->header);
					if (gmt_parse_segment_item (GMT, L->header, "-S", s_args)) {	/* Found -S */
						if ((S.symbol == GMT_SYMBOL_QUOTED_LINE && s_args[0] == 'q') || (S.symbol == GMT_SYMBOL_FRONT && s_args[0] == 'f')) { /* Update parameters */
							if ((error = gmt_parse_symbol_option (GMT, s_args, &S, 0, false))) {
								Return (error);
							}
							if (change & 1) change -= 1;	/* Don't want polygon to be true later for these symbols */
						}
						else if (S.symbol == GMT_SYMBOL_QUOTED_LINE || S.symbol == GMT_SYMBOL_FRONT)
							GMT_Report (API, GMT_MSG_ERROR, "Segment header tries to switch from -S%c to another symbol (%s) - ignored\n", S.symbol, s_args);
						else	/* Probably just junk -S in header */
							GMT_Report (API, GMT_MSG_INFORMATION, "Segment header contained -S%s - ignored\n", s_args);
					}
				}
				if (current_pen.mode == PSL_BEZIER && (S.symbol == GMT_SYMBOL_DECORATED_LINE || S.symbol == GMT_SYMBOL_QUOTED_LINE || S.symbol == GMT_SYMBOL_FRONT)) {
					GMT_Report (API, GMT_MSG_WARNING, "Bezier spline mode (modifier +s) is not supported for fronts, quoted, or decorated lines - mode ignored\n");
					current_pen.mode = PSL_LINEAR;
				}
				if (S.fq_parse) { /* Did not supply -Sf or -Sq in the segment header */
					if (S.symbol == GMT_SYMBOL_QUOTED_LINE) /* Did not supply -Sf in the segment header */
						GMT_Report (API, GMT_MSG_ERROR, "Segment header did not supply enough parameters for -Sf; skipping this segment\n");
					else
						GMT_Report (API, GMT_MSG_ERROR, "Segment header did not supply enough parameters for -Sq; skipping this segment\n");
					if (duplicate)	/* Free duplicate segment */
						gmt_free_segment (GMT, &L);
					continue;
				}

				if (Ctrl->I.active) {
					gmt_illuminate (GMT, Ctrl->I.value, current_fill.rgb);
					gmt_illuminate (GMT, Ctrl->I.value, default_fill.rgb);
				}

				if (Ctrl->W.cpt_effect) {
					if (Ctrl->W.pen.cptmode & 1) {	/* Change current pen color via CPT */
						gmt_M_rgb_copy (current_pen.rgb, current_fill.rgb);
						gmt_setpen (GMT, &current_pen);
					}
					if ((Ctrl->W.pen.cptmode & 2) == 0 && !Ctrl->G.active)	/* Turn off CPT fill */
						gmt_M_rgb_copy (current_fill.rgb, GMT->session.no_rgb);
					else if (Ctrl->G.active)
						current_fill = Ctrl->G.fill;
				}
				else if (z_for_cpt == NULL) {
					if (change & 1) polygon = true;
					if (change & 2 && !Ctrl->L.polygon) {
						polygon = false;
						PSL_setcolor (PSL, current_fill.rgb, PSL_IS_STROKE);
					}
					if (change & 4 && penset_OK) gmt_setpen (GMT, &current_pen);
				}

				if (S.G.label_type == GMT_LABEL_IS_HEADER)	/* Get potential label from segment header */
					gmt_extract_label (GMT, L->header, S.G.label, SH->ogr);

				if (GMT->current.map.path_mode == GMT_RESAMPLE_PATH && psxyz_no_z_variation (GMT, L)) {	/* Resample if spacing is too coarse and no z-variation */
					uint64_t n_new;
					double z_level = L->data[GMT_Z][0];	/* The constant z-level for this line */
					if (gmt_M_is_geographic (GMT, GMT_IN))
						n_new = gmt_fix_up_path (GMT, &L->data[GMT_X], &L->data[GMT_Y], L->n_rows, Ctrl->A.step, Ctrl->A.mode);
					else
						n_new = gmt_resample_path (GMT, &L->data[GMT_X], &L->data[GMT_Y], L->n_rows, 0.5 * hypot (L->data[GMT_X][1]-L->data[GMT_X][0], L->data[GMT_Y][1]-L->data[GMT_Y][0]), GMT_TRACK_FILL);
					if (n_new == 0) {
						Return (GMT_RUNTIME_ERROR);
					}
					L->n_rows = n_new;
					L->data[GMT_Z] = gmt_M_memory (GMT, L->data[GMT_Z], L->n_rows, double);	/* Must resize this array too */
					for (k = 0; k < L->n_rows; k++) L->data[GMT_Z][k] = z_level;
					gmt_set_seg_minmax (GMT, D->geometry, 2, L);	/* Update min/max of x/y only */
				}

				n = (int)L->n_rows;				/* Number of points in this segment */
				xp = gmt_M_memory (GMT, NULL, n, double);
				yp = gmt_M_memory (GMT, NULL, n, double);

				if (polygon) {
					gmt_plane_perspective (GMT, -1, 0.0);
					for (i = 0; i < n; i++) gmt_geoz_to_xy (GMT, L->data[GMT_X][i], L->data[GMT_Y][i], L->data[GMT_Z][i], &xp[i], &yp[i]);
					gmt_setfill (GMT, &current_fill, outline_setting);
					PSL_plotpolygon (PSL, xp, yp, (int)n);
				}
				else if (S.symbol == GMT_SYMBOL_QUOTED_LINE) {	/* Labeled lines are dealt with by the contour machinery */
					bool closed;
					/* Note that this always be plotted in the XY-plane */
					gmt_plane_perspective (GMT, GMT_Z + GMT_ZW, GMT->current.proj.z_level);
					if ((GMT->current.plot.n = gmt_geo_to_xy_line (GMT, L->data[GMT_X], L->data[GMT_Y], L->n_rows)) == 0) continue;
					S.G.line_pen = current_pen;
					closed = (GMT->current.plot.n > 2 && !(gmt_polygon_is_open (GMT, GMT->current.plot.x, GMT->current.plot.y, GMT->current.plot.n)));
					gmt_hold_contour (GMT, &GMT->current.plot.x, &GMT->current.plot.y, GMT->current.plot.n, 0.0, "N/A", 'A', S.G.label_angle, closed, false, &S.G);
					GMT->current.plot.n_alloc = GMT->current.plot.n;	/* Since gmt_hold_contour reallocates to fit the array */
				}
				else {	/* Plot line */
					uint64_t end;
					bool draw_line = true;
					gmt_plane_perspective (GMT, -1, 0.0);
					if (Ctrl->L.anchor) {	/* Build a polygon in one of several ways */
						if (Ctrl->L.anchor == PSXYZ_POL_SYMM_DEV || Ctrl->L.anchor == PSXYZ_POL_ASYMM_DEV) {	/* Build envelope around y(x) from delta y values in 1 or 2 extra columns */
							uint64_t k, m, col = (Ctrl->L.anchor == PSXYZ_POL_ASYMM_DEV) ? 4 : 3;
							end = 2 * L->n_rows + 1;
							gmt_prep_tmp_arrays (GMT, GMT_IN, end, 3);	/* Init or reallocate 3 tmp vectors */
							/* First go in positive x direction and build part of envelope */
							gmt_M_memcpy (GMT->hidden.mem_coord[GMT_X], L->data[GMT_X], L->n_rows, double);
							gmt_M_memcpy (GMT->hidden.mem_coord[GMT_Z], L->data[GMT_Z], L->n_rows, double);
							for (k = 0; k < L->n_rows; k++)
								GMT->hidden.mem_coord[GMT_Y][k] = L->data[GMT_Y][k] - fabs (L->data[3][k]);
							/* Then go in negative x direction and build rest of envelope */
							for (k = m = L->n_rows; k > 0; k--, m++) {
								GMT->hidden.mem_coord[GMT_X][m] = L->data[GMT_X][k-1];
								GMT->hidden.mem_coord[GMT_Z][m] = L->data[GMT_Z][k-1];
								GMT->hidden.mem_coord[GMT_Y][m] = L->data[GMT_Y][k-1] + fabs (L->data[col][k-1]);
							}
							/* Explicitly close polygon */
							GMT->hidden.mem_coord[GMT_X][end-1] = GMT->hidden.mem_coord[GMT_X][0];
							GMT->hidden.mem_coord[GMT_Y][end-1] = GMT->hidden.mem_coord[GMT_Y][0];
							GMT->hidden.mem_coord[GMT_Z][end-1] = GMT->hidden.mem_coord[GMT_Z][0];
						}
						else if (Ctrl->L.anchor == PSXYZ_POL_ASYMM_ENV) {	/* Build envelope around y(x) from low and high 2 extra columns */
							uint64_t k, m;
							end = 2 * L->n_rows + 1;
							gmt_prep_tmp_arrays (GMT, GMT_IN, end, 3);	/* Init or reallocate 3 tmp vectors */
							/* First go in positive x direction and build part of envelope */
							gmt_M_memcpy (GMT->hidden.mem_coord[GMT_X], L->data[GMT_X], L->n_rows, double);
							gmt_M_memcpy (GMT->hidden.mem_coord[GMT_Z], L->data[GMT_X], L->n_rows, double);
							for (k = 0; k < L->n_rows; k++)
								GMT->hidden.mem_coord[GMT_Y][k] = L->data[3][k];
							/* Then go in negative x direction and build rest of envelope */
							for (k = m = L->n_rows; k > 0; k--, m++) {
								GMT->hidden.mem_coord[GMT_X][m] = L->data[GMT_X][k-1];
								GMT->hidden.mem_coord[GMT_Z][m] = L->data[GMT_Z][k-1];
								GMT->hidden.mem_coord[GMT_Y][m] = L->data[4][k-1];
							}
							/* Explicitly close polygon */
							GMT->hidden.mem_coord[GMT_X][end-1] = GMT->hidden.mem_coord[GMT_X][0];
							GMT->hidden.mem_coord[GMT_Y][end-1] = GMT->hidden.mem_coord[GMT_Y][0];
							GMT->hidden.mem_coord[GMT_Z][end-1] = GMT->hidden.mem_coord[GMT_Z][0];
						}
						else {	/* First complete polygon via anchor points and paint the area, optionally with outline */
							uint64_t off = 0U;
							double value;
							end = L->n_rows;
							gmt_prep_tmp_arrays (GMT, GMT_IN, end+3, 3);	/* Init or reallocate 3 tmp vectors */
							/* First copy the given line segment */
							gmt_M_memcpy (GMT->hidden.mem_coord[GMT_X], L->data[GMT_X], end, double);
							gmt_M_memcpy (GMT->hidden.mem_coord[GMT_Y], L->data[GMT_Y], end, double);
							gmt_M_memcpy (GMT->hidden.mem_coord[GMT_Z], L->data[GMT_Z], end, double);
							/* Now add 2 anchor points and explicitly close by repeating 1st point */
							switch (Ctrl->L.mode) {
								case XHI:	off = 1;	/* Intentionally fall through - to select the x max entry */
								case XLO:
								case ZLO:
									value = (Ctrl->L.mode == ZLO) ? Ctrl->L.value : GMT->common.R.wesn[XLO+off];
									GMT->hidden.mem_coord[GMT_X][end] = GMT->hidden.mem_coord[GMT_X][end+1] = value;
									GMT->hidden.mem_coord[GMT_Z][end] = GMT->hidden.mem_coord[GMT_Z][end+1] = L->data[GMT_Z][0];
									GMT->hidden.mem_coord[GMT_Y][end] = L->data[GMT_Y][end-1];
									GMT->hidden.mem_coord[GMT_Y][end+1] = L->data[GMT_Y][0];
									break;
								case YHI:	off = 1;	/* Intentionally fall through - to select the y max entry */
								case YLO:
								case ZHI:
									value = (Ctrl->L.mode == ZHI) ? Ctrl->L.value : GMT->common.R.wesn[YLO+off];
									GMT->hidden.mem_coord[GMT_Y][end] = GMT->hidden.mem_coord[GMT_Y][end+1] = value;
									GMT->hidden.mem_coord[GMT_Z][end] = GMT->hidden.mem_coord[GMT_Z][end+1] = L->data[GMT_Z][0];
									GMT->hidden.mem_coord[GMT_X][end] = L->data[GMT_X][end-1];
									GMT->hidden.mem_coord[GMT_X][end+1] = L->data[GMT_X][0];
									break;
							}
							/* Explicitly close polygon */
							GMT->hidden.mem_coord[GMT_X][end+2] = L->data[GMT_X][0];
							GMT->hidden.mem_coord[GMT_Y][end+2] = L->data[GMT_Y][0];
							GMT->hidden.mem_coord[GMT_Z][end+2] = L->data[GMT_Z][0];
							end += 3;
						}
						/* Project and get ready */
						xp = gmt_M_memory (GMT, xp, end, double);	/* Extend these arrays */
						yp = gmt_M_memory (GMT, yp, end, double);
						for (i = 0; i < end; i++)
							gmt_geoz_to_xy (GMT, GMT->hidden.mem_coord[GMT_X][i], GMT->hidden.mem_coord[GMT_Y][i], GMT->hidden.mem_coord[GMT_Z][i], &xp[i], &yp[i]);
						if (Ctrl->L.outline) gmt_setpen (GMT, &Ctrl->L.pen);	/* Select separate pen for polygon outline */
						if (Ctrl->G.active)	/* Specify the fill, possibly set outline */
							gmt_setfill (GMT, &current_fill, Ctrl->L.outline);
						else	/* No fill, just outline */
							gmt_setfill (GMT, NULL, Ctrl->L.outline);
						PSL_plotpolygon (PSL, xp, yp, (int)end);
						if (!Ctrl->W.active) draw_line = false;	/* Did not want to actually draw the main line */
						if (Ctrl->L.outline) gmt_setpen (GMT, &current_pen);	/* Reset the pen to what -W indicates */
					}
					else {
						for (i = 0; i < n; i++) gmt_geoz_to_xy (GMT, L->data[GMT_X][i], L->data[GMT_Y][i], L->data[GMT_Z][i], &xp[i], &yp[i]);
					}
					if (draw_line && (S.symbol != GMT_SYMBOL_FRONT || !S.f.invisible)) {
						PSL_plotline (PSL, xp, yp, (int)n, PSL_MOVE|PSL_STROKE);
					}
				}
				if (S.symbol == GMT_SYMBOL_FRONT) { /* Must draw fault crossbars */
					gmt_plane_perspective (GMT, GMT_Z + GMT_ZW, GMT->current.proj.z_level);
					if ((GMT->current.plot.n = gmt_geo_to_xy_line (GMT, L->data[GMT_X], L->data[GMT_Y], L->n_rows)) == 0) continue;
					gmt_setfill (GMT, &current_fill, (S.f.f_pen == -1) ? 0 : 1);
					gmt_draw_front (GMT, GMT->current.plot.x, GMT->current.plot.y, GMT->current.plot.n, &S.f);
					if (S.f.f_pen == 0) gmt_setpen (GMT, &current_pen);	/* Reinstate current pen */
				}
				if (duplicate)	/* Free duplicate segment */
					gmt_free_segment (GMT, &L);

				gmt_M_free (GMT, xp);
				gmt_M_free (GMT, yp);
			}
		}
		if (GMT_Destroy_Data (API, &D) != GMT_NOERROR) {
			Return (API->error);
		}
		if (z_for_cpt) gmt_M_free (GMT, z_for_cpt);
	}
	PSL_command (GMT->PSL, "U\n");	/* Undo the gsave for all symbols or lines */

	if (S.u_set) GMT->current.setting.proj_length_unit = save_u;	/* Reset unit */

	if (S.symbol == GMT_SYMBOL_QUOTED_LINE) {
		if (S.G.save_labels) {	/* Want to save the Line label locations (lon, lat, angle, label) */
			if ((error = gmt_contlabel_save_begin (GMT, &S.G)) != 0) Return (error);
			if ((error = gmt_contlabel_save_end (GMT, &S.G)) != 0) Return (error);
		}
		gmt_contlabel_plot (GMT, &S.G);
	}

	if (clip_set && !S.G.delay) gmt_map_clip_off (GMT);	/* We delay map clip off if text clipping was chosen via -Sq<args:+e */

	gmt_plane_perspective (GMT, GMT_Z + GMT_ZW, GMT->current.proj.z_level);
	gmt_map_basemap (GMT);	/* Plot basemap last if not 3-D */
	if (GMT->current.proj.three_D)
		gmt_vertical_axis (GMT, 2);	/* Draw foreground axis */
		
	gmt_plane_perspective (GMT, -1, 0.0);

	if (Ctrl->D.active) PSL_setorigin (PSL, -DX, -DY, 0.0, PSL_FWD);	/* Shift plot a bit */

	PSL_setdash (PSL, NULL, 0);
	if (geovector) PSL->current.linewidth = 0.0;	/* Since we changed things under clip; this will force it to be set next */
	GMT->current.map.is_world = old_is_world;

	gmt_symbol_free (GMT, &S);

	gmt_plotend (GMT);

	Return (GMT_NOERROR);
}

int GMT_plot3d (void *V_API, int mode, void *args) {
	/* This is the GMT6 modern mode name */
	struct GMTAPI_CTRL *API = gmt_get_api_ptr (V_API);	/* Cast from void to GMTAPI_CTRL pointer */
	if (API->GMT->current.setting.run_mode == GMT_CLASSIC && !API->usage) {
		GMT_Report (API, GMT_MSG_ERROR, "Shared GMT module not found: plot3d\n");
		return (GMT_NOT_A_VALID_MODULE);
	}
	return GMT_psxyz (V_API, mode, args);
}<|MERGE_RESOLUTION|>--- conflicted
+++ resolved
@@ -1030,13 +1030,8 @@
 	if (not_line) {	/* symbol part (not counting GMT_SYMBOL_FRONT and GMT_SYMBOL_QUOTED_LINE) */
 		bool periodic = false, delayed_unit_scaling[2] = {false, false};
 		unsigned int n_warn[3] = {0, 0, 0}, warn, item, n_times, last_time, col;
-<<<<<<< HEAD
 		double in2[7] = {0.0, 0.0, 0.0, 0.0, 0.0, 0.0, 0.0};
-		double xpos[2], width, d;
-=======
-		double in2[7] = {0.0, 0.0, 0.0, 0.0, 0.0, 0.0, 0.0}, *p_in = GMT->current.io.curr_rec;
 		double xpos[2], width, d, data_magnitude;
->>>>>>> c60746fe
 		struct GMT_RECORD *In = NULL;
 
 		if ((error = GMT_Set_Columns (API, GMT_IN, n_needed, GMT_COL_FIX)) != GMT_NOERROR) {
