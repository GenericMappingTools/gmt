/*--------------------------------------------------------------------
 *	$Id$
 *
 *	Copyright (c) 1991-2016 by P. Wessel, W. H. F. Smith, R. Scharroo, J. Luis and F. Wobbe
 *	See LICENSE.TXT file for copying and redistribution conditions.
 *
 *	This program is free software; you can redistribute it and/or modify
 *	it under the terms of the GNU Lesser General Public License as published by
 *	the Free Software Foundation; version 3 or any later version.
 *
 *	This program is distributed in the hope that it will be useful,
 *	but WITHOUT ANY WARRANTY; without even the implied warranty of
 *	MERCHANTABILITY or FITNESS FOR A PARTICULAR PURPOSE.  See the
 *	GNU Lesser General Public License for more details.
 *
 *	Contact info: gmt.soest.hawaii.edu
 *--------------------------------------------------------------------*/
/*
 * Brief synopsis: read a file of lon, lat, zvalue[, distance, azimuth]
 * and split it into profile segments.
 * 
 * Author:	W. H. F. Smith
 * Date:	1 JAN 2010
 * Version:	5 API
 */

#define THIS_MODULE_NAME	"splitxyz"
#define THIS_MODULE_LIB		"core"
#define THIS_MODULE_PURPOSE	"Split xyz[dh] data tables into individual segments"
#define THIS_MODULE_KEYS	"<D{,>D}"

#include "gmt_dev.h"

#define GMT_PROG_OPTIONS "-:>Vbdfghis" GMT_OPT("H")

#define SPLITXYZ_F_RES			1000	/* Number of points in filter halfwidth  */
#define SPLITXYZ_N_OUTPUT_CHOICES	5

int gmt_parse_g_option (struct GMT_CTRL *GMT, char *txt);

struct SPLITXYZ_CTRL {
	struct SPLITXYZ_Out {	/* -> */
		bool active;
		char *file;
	} Out;
	struct SPLITXYZ_A {	/* -A<azimuth>/<tolerance> */
		bool active;
		double azimuth, tolerance;
	} A;
	struct SPLITXYZ_C {	/* -C<course_change> */
		bool active;
		double value;
	} C;
	struct SPLITXYZ_D {	/* -D<mindist> */
		bool active;
		double value;
	} D;
	struct SPLITXYZ_F {	/* -F<xy_filter>/<z_filter> */
		bool active;
		double xy_filter, z_filter;
	} F;
	struct SPLITXYZ_N {	/* -N<namestem> */
		bool active;
		char *name;
	} N;
	struct SPLITXYZ_Q {	/* -Q[<xyzdg>] */
		bool active;
		bool z_selected;
		char col[SPLITXYZ_N_OUTPUT_CHOICES];	/* Character codes for desired output in the right order */
	} Q;
	struct SPLITXYZ_S {	/* -S */
		bool active;
	} S;
};

GMT_LOCAL double *filterxy_setup (struct GMT_CTRL *GMT) {
	unsigned int i;
	double tmp, sum = 0.0, *fwork = NULL;

	fwork = gmt_M_memory (GMT, NULL, SPLITXYZ_F_RES, double);	/* Initialized to zeros */
	tmp = M_PI / SPLITXYZ_F_RES;
	for (i = 0; i < SPLITXYZ_F_RES; i++) {
		fwork[i] = 1.0 + cos (i * tmp);
		sum += fwork[i];
	}
	for (i = 1; i < SPLITXYZ_F_RES; i++) fwork[i] /= sum;
	return (fwork);
}

GMT_LOCAL void filter_cols (struct GMT_CTRL *GMT, double *data[], uint64_t begin, uint64_t end, unsigned int d_col, unsigned int n_cols, unsigned int cols[], double filter_width, double *fwork) {
	uint64_t i, j, k, p, istart, istop, ndata;
	int64_t kk;
	bool hilow;
	double half_width, dt, sum, **w = NULL;

	if (filter_width == 0.0) return;	/* No filtering */
	hilow = (filter_width < 0.0);
	half_width = 0.5 * fabs (filter_width);
	dt = SPLITXYZ_F_RES / half_width;
	ndata = end - begin;
	w = gmt_M_memory (GMT, NULL, n_cols, double *);
	for (k = 0; k < n_cols; k++) w[k] = gmt_M_memory (GMT, NULL, ndata, double);	/* Initialized to zeros */
	j = istart = istop = begin;
	while (j < end) {
		while (istart < end && data[d_col][istart] - data[d_col][j] <= -half_width) istart++;
		while (istop  < end && data[d_col][istop]  - data[d_col][j] <   half_width) istop++;
		for (i = istart, sum = 0.0; i < istop; i++) {
			kk = lrint (floor (dt * fabs (data[d_col][i] - data[d_col][j])));
			if (kk < 0 || kk >= SPLITXYZ_F_RES) continue;	/* Safety valve */
			k = kk;
			sum += fwork[k];
			for (p = 0; p < n_cols; p++) w[p][j] += (data[cols[p]][i] * fwork[k]);
		}
		for (p = 0; p < n_cols; p++) w[p][j] /= sum;
		j++;
	}
	if (hilow) {
		for (i = begin; i < end; i++) for (p = 0; p < n_cols; p++) data[cols[p]][i] -= w[p][i];
	}
	else {
		for (i = begin; i < end; i++) for (p = 0; p < n_cols; p++) data[cols[p]][i] = w[p][i];
	}
	for (p = 0; p < n_cols; p++) gmt_M_free (GMT, w[p]);
	gmt_M_free (GMT, w);
}

GMT_LOCAL void *New_Ctrl (struct GMT_CTRL *GMT) {	/* Allocate and initialize a new control structure */
	struct SPLITXYZ_CTRL *C = NULL;
	
	C = gmt_M_memory (GMT, NULL, 1, struct SPLITXYZ_CTRL);
	
	/* Initialize values whose defaults are not 0/false/NULL */
	C->A.azimuth = 90.0;
	C->A.tolerance = 360.0;
	C->C.value = 180.0;	/* Tolerate any course change */
	return (C);
}

GMT_LOCAL void Free_Ctrl (struct GMT_CTRL *GMT, struct SPLITXYZ_CTRL *C) {	/* Deallocate control structure */
	if (!C) return;
	gmt_M_str_free (C->Out.file);	
	gmt_M_str_free (C->N.name);	
	gmt_M_free (GMT, C);	
}

GMT_LOCAL int usage (struct GMTAPI_CTRL *API, int level) {
	/* This displays the splitxyz synopsis and optionally full usage information */

	gmt_show_name_and_purpose (API, THIS_MODULE_LIB, THIS_MODULE_NAME, THIS_MODULE_PURPOSE);
	if (level == GMT_MODULE_PURPOSE) return (GMT_NOERROR);
	GMT_Message (API, GMT_TIME_NONE, "usage: splitxyz [<table>] [-A<azimuth>/<tolerance>] [-C<course_change>] [-D<minimum_distance>]\n");
	GMT_Message (API, GMT_TIME_NONE, "\t[-F<xy_filter>/<z_filter>] [-N<template>] [-Q<flags>] [-S] [%s]\n", GMT_V_OPT);
	GMT_Message (API, GMT_TIME_NONE, "\t[%s] [%s] [%s] [%s]\n\t[%s] [%s]\n\t[%s] [%s]\n\n",
		GMT_b_OPT, GMT_d_OPT, GMT_f_OPT, GMT_g_OPT, GMT_h_OPT, GMT_i_OPT, GMT_s_OPT, GMT_colon_OPT);

	if (level == GMT_SYNOPSIS) return (EXIT_FAILURE);

	GMT_Message (API, GMT_TIME_NONE, "\tGive xyz[dh]file name or read stdin.\n");
	GMT_Message (API, GMT_TIME_NONE, "\n\tOPTIONS:\n");
	GMT_Message (API, GMT_TIME_NONE, "\t<table> is one or more data files (in ASCII, binary, netCDF) with 2, 3 or 5 columns.\n");
	GMT_Message (API, GMT_TIME_NONE, "\t   If no files are given, standard input is read.\n");
	GMT_Message (API, GMT_TIME_NONE, "\t-A Only write profile if mean direction is within +/- <tolerance>\n");
	GMT_Message (API, GMT_TIME_NONE, "\t   degrees of <azimuth> [Default = All].\n");
	GMT_Message (API, GMT_TIME_NONE, "\t-C Profile ends when change of heading exceeds <course_change> [ignore course changes].\n");
	GMT_Message (API, GMT_TIME_NONE, "\t-D Only write profile if length is at least <minimum_distance> [0].\n");
	GMT_Message (API, GMT_TIME_NONE, "\t-F Filter the data.  Give full widths of cosine arch filters for xy and z.\n");
	GMT_Message (API, GMT_TIME_NONE, "\t   Defaults are both widths = 0, giving no filtering.  Use negative width for high-pass filter.\n");
	GMT_Message (API, GMT_TIME_NONE, "\t-N Write individual segments to separate files [Default writes one\n");
	GMT_Message (API, GMT_TIME_NONE, "\t   multisegment file to stdout].  Append file name template which MUST\n");
	GMT_Message (API, GMT_TIME_NONE, "\t   contain a C-style format for a long integer (e.g., %%d) that represents\n");
	GMT_Message (API, GMT_TIME_NONE, "\t   a sequential segment number across all tables (if more than one table).\n");
	GMT_Message (API, GMT_TIME_NONE, "\t   [Default uses splitxyz_segment_%%d.txt (or .bin for binary)].\n");
	GMT_Message (API, GMT_TIME_NONE, "\t   Alternatively, supply a template with two long formats and we will\n");
	GMT_Message (API, GMT_TIME_NONE, "\t   replace them with the table number and table segment numbers.\n");
	GMT_Message (API, GMT_TIME_NONE, "\t-Q Indicate what output you want as one or more of xyzdh in any order;\n");
	GMT_Message (API, GMT_TIME_NONE, "\t   where x,y,z refer to input data locations and optional z-value(s),\n");
	GMT_Message (API, GMT_TIME_NONE, "\t   and d,h are the distance and heading along track.\n");
	GMT_Message (API, GMT_TIME_NONE, "\t   [Default is all fields, i.e., -Qxyzdh (or -Qxydh if no z-column in the input)].\n");
	GMT_Message (API, GMT_TIME_NONE, "\t-S d,h is supplied.  Input is 5 col x,y,z,d,h with d non-decreasing.\n");
	GMT_Message (API, GMT_TIME_NONE, "\t   [Default input is 3 col x,y,z only and computes d,h from the data].\n");
	GMT_Option (API, "V,bi");
	GMT_Message (API, GMT_TIME_NONE, "\t     Default input columns is set via -S.\n");
	GMT_Option (API, "bo,d,f,g,h,i,s,:,.");
	
	return (EXIT_FAILURE);
}

GMT_LOCAL int parse (struct GMT_CTRL *GMT, struct SPLITXYZ_CTRL *Ctrl, struct GMT_OPTION *options) {
	/* This parses the options provided to splitxyz and sets parameters in Ctrl.
	 * Note Ctrl has already been initialized and non-zero default values set.
	 * Any GMT common options will override values set previously by other commands.
	 * It also replaces any file names specified as input or output with the data ID
	 * returned when registering these sources/destinations with the API.
	 */

	unsigned int j, n_errors = 0, n_outputs = 0, n_files = 0;
	char txt_a[GMT_LEN256] = {""};
	struct GMT_OPTION *opt = NULL;
	struct GMTAPI_CTRL *API = GMT->parent;

	for (opt = options; opt; opt = opt->next) {	/* Process all the options given */

		switch (opt->option) {

			case '<':	/* Skip input files */
				if (!gmt_check_filearg (GMT, '<', opt->arg, GMT_IN, GMT_IS_DATASET)) n_errors++;
				break;
			case '>':	/* Got named output file */
				if (n_files++ == 0) Ctrl->Out.file = strdup (opt->arg);
				break;

			/* Processes program-specific parameters */

			case 'A':
				Ctrl->A.active = true;
				n_errors += gmt_M_check_condition (GMT, (sscanf(opt->arg, "%lf/%lf", &Ctrl->A.azimuth, &Ctrl->A.tolerance)) != 2,
				                                       "Syntax error -A option: Can't decipher values\n");
				break;
			case 'C':
				Ctrl->C.active = true;
				n_errors += gmt_M_check_condition (GMT, (sscanf(opt->arg, "%lf", &Ctrl->C.value)) != 1,
				                                       "Syntax error -C option: Can't decipher value\n");
				break;
			case 'D':
				Ctrl->D.active = true;
				n_errors += gmt_M_check_condition (GMT, (sscanf(opt->arg, "%lf", &Ctrl->D.value)) != 1,
				                                       "Syntax error -D option: Can't decipher value\n");
				break;
			case 'F':
				Ctrl->F.active = true;
				n_errors += gmt_M_check_condition (GMT, (sscanf(opt->arg, "%lf/%lf", &Ctrl->F.xy_filter, &Ctrl->F.z_filter)) != 2,
				                                       "Syntax error -F option: Can't decipher values\n");
				break;
			case 'G':
				if (gmt_M_compat_check (GMT, 4)) {
					GMT_Report (API, GMT_MSG_COMPAT, "Warning: -G option is deprecated; use -g instead.\n");
					GMT->common.g.active = true;
					if (gmt_M_is_geographic (GMT, GMT_IN))	
						sprintf (txt_a, "D%sk", opt->arg);	/* Hardwired to be km */
					else
						sprintf (txt_a, "d%s", opt->arg);	/* Cartesian */
					n_errors += gmt_parse_g_option (GMT, txt_a);
				}
				else
					n_errors += gmt_default_error (GMT, opt->option);
				break;
			case 'M':
				if (gmt_M_compat_check (GMT, 4)) {
					GMT_Report (API, GMT_MSG_COMPAT, "Warning: Option -M is deprecated; -fg was set instead, use this in the future.\n");
					if (!gmt_M_is_geographic (GMT, GMT_IN)) gmt_parse_common_options (GMT, "f", 'f', "g"); /* Set -fg unless already set */
				}
				else
					n_errors += gmt_default_error (GMT, opt->option);
				break;
			case 'N':
				Ctrl->N.active = true;
				if (opt->arg[0]) Ctrl->N.name = strdup (opt->arg);
				break;
			case 'Q':
				Ctrl->Q.active = true;
				for (j = 0; opt->arg[j]; j++) {
					if (j < SPLITXYZ_N_OUTPUT_CHOICES) {
						Ctrl->Q.col[j] = opt->arg[j];
						if (!strchr ("xyzdh", Ctrl->Q.col[j])) {
							GMT_Report (API, GMT_MSG_NORMAL, "Syntax error -Q option: Unrecognized output choice %c\n", Ctrl->Q.col[j]);
							n_errors++;
						}
						if (opt->arg[j] == 'z') Ctrl->Q.z_selected = true;
						n_outputs++;
					}
					else {
						GMT_Report (API, GMT_MSG_NORMAL, "Syntax error -Q option: Too many output columns selected: Choose from -Qxyzdg\n");
						n_errors++;
					}
				}
				break;
			case 'S':
				Ctrl->S.active = true;
				break;
			case 'Z':
				if (gmt_M_compat_check (GMT, 5)) /* Warn and pass through */
					GMT_Report (API, GMT_MSG_COMPAT, "Warning: -Z option is deprecated and not longer required.\n");
				break;

			default:	/* Report bad options */
				n_errors += gmt_default_error (GMT, opt->option);
				break;
		}
	}

	n_errors += gmt_M_check_condition (GMT, Ctrl->D.value < 0.0, "Syntax error -D option: Minimum segment distance must be positive\n");
	n_errors += gmt_M_check_condition (GMT, Ctrl->C.value <= 0.0, "Syntax error -C option: Course change tolerance must be positive\n");
	n_errors += gmt_M_check_condition (GMT, Ctrl->A.tolerance < 0.0, "Syntax error -A option: Azimuth tolerance must be positive\n");
	n_errors += gmt_M_check_condition (GMT, GMT->common.b.active[GMT_OUT] && !Ctrl->N.name,
	                                 "Syntax error: Binary output requires a namestem in -N\n");
	n_errors += gmt_check_binary_io (GMT, (Ctrl->S.active) ? 5 : 3);
	n_errors += gmt_M_check_condition (GMT, n_files > 1, "Syntax error: Only one output destination can be specified\n");
	n_errors += gmt_M_check_condition (GMT, Ctrl->N.active && Ctrl->N.name && !strstr (Ctrl->N.name, "%"),
	                                 "Syntax error -N: Output template must contain %%d\n");

	return (n_errors ? GMT_PARSE_ERROR : GMT_OK);
}

#define bailout(code) {gmt_M_free_options (mode); return (code);}
#define Return(code) {Free_Ctrl (GMT, Ctrl); gmt_end_module (GMT, GMT_cpy); bailout (code);}

int GMT_splitxyz (void *V_API, int mode, void *args) {
	unsigned int i, j, d_col, h_col, z_cols, xy_cols[2] = {0, 1}, io_mode = 0;
	unsigned int output_choice[SPLITXYZ_N_OUTPUT_CHOICES], n_outputs = 0;
	int error = 0;
	bool ok, first = true, no_z_column;
	uint64_t dim[4] = {1, 0, 0, 0};
	
	size_t n_alloc_seg = 0, n_alloc = 0;
	uint64_t tbl, col, n_out = 0, k, n, row, seg, seg2 = 0, begin, end, n_total = 0, n_columns = 0, nprofiles = 0, *rec = NULL;

	double dy, dx, last_c, last_s, csum, ssum, this_c, this_s, dotprod;
	double mean_azim, *fwork = NULL;
	
	char header[GMT_LEN64] = {""};

	struct GMT_DATASET *D[2] = {NULL, NULL};
	struct GMT_DATATABLE *T = NULL;
	struct GMT_DATASEGMENT *S = NULL, *S_out = NULL;
	struct SPLITXYZ_CTRL *Ctrl = NULL;
	struct GMT_CTRL *GMT = NULL, *GMT_cpy = NULL;
	struct GMT_OPTION *options = NULL;
	struct GMTAPI_CTRL *API = gmt_get_api_ptr (V_API);	/* Cast from void to GMTAPI_CTRL pointer */

	/*----------------------- Standard module initialization and parsing ----------------------*/

	if (API == NULL) return (GMT_NOT_A_SESSION);
	if (mode == GMT_MODULE_PURPOSE) return (usage (API, GMT_MODULE_PURPOSE));	/* Return the purpose of program */
	options = GMT_Create_Options (API, mode, args);	if (API->error) return (API->error);	/* Set or get option list */

	if (!options || options->option == GMT_OPT_USAGE) bailout (usage (API, GMT_USAGE));	/* Return the usage message */
	if (options->option == GMT_OPT_SYNOPSIS) bailout (usage (API, GMT_SYNOPSIS));	/* Return the synopsis */

	/* Parse the command-line arguments; return if errors are encountered */

	GMT = gmt_begin_module (API, THIS_MODULE_LIB, THIS_MODULE_NAME, &GMT_cpy); /* Save current state */
	if (GMT_Parse_Common (API, GMT_PROG_OPTIONS, options)) Return (API->error);
	Ctrl = New_Ctrl (GMT);	/* Allocate and initialize a new control structure */
	if ((error = parse (GMT, Ctrl, options)) != 0) Return (error);

	/*---------------------------- This is the splitxyz main code ----------------------------*/

	GMT_Report (API, GMT_MSG_VERBOSE, "Processing input table data\n");
	if ((error = gmt_set_cols (GMT, GMT_IN, 3)) != GMT_OK) {
		Return (error);
	}
	if (GMT_Init_IO (API, GMT_IS_DATASET, GMT_IS_LINE, GMT_IN, GMT_ADD_DEFAULT, 0, options) != GMT_OK) {	/* Establishes data input */
		Return (API->error);
	}
	if ((D[GMT_IN] = GMT_Read_Data (API, GMT_IS_DATASET, GMT_IS_FILE, 0, GMT_READ_FILEBREAK, NULL, NULL, NULL)) == NULL) {
		Return (API->error);
	}

	gmt_M_memset (output_choice, SPLITXYZ_N_OUTPUT_CHOICES, int);
	no_z_column = (D[GMT_IN]->n_columns == 2);
	
	if (no_z_column && Ctrl->S.active) {
		GMT_Report (API, GMT_MSG_NORMAL, "Syntax error: The -S option requires a 3rd data column\n");
		Return (GMT_PARSE_ERROR);
	}
	if (no_z_column && Ctrl->F.z_filter != 0.0) {
		GMT_Report (API, GMT_MSG_NORMAL, "Syntax error: The -F option requires a 3rd data column\n");
		Return (GMT_PARSE_ERROR);
	}
	if (Ctrl->Q.z_selected && no_z_column) {
		GMT_Report (API, GMT_MSG_NORMAL, "Syntax error -Q option: Cannot request z if unless data have a 3rd column\n");
		Return (GMT_PARSE_ERROR);
	}
	
	for (k = n_outputs = 0; k < SPLITXYZ_N_OUTPUT_CHOICES && Ctrl->Q.col[k]; k++) {
		switch (Ctrl->Q.col[k]) {
			case 'x':
				output_choice[k] = 0;
				break;
			case 'y':
				output_choice[k] = 1;
				break;
			case 'z':
				if (no_z_column) {
					GMT_Report (API, GMT_MSG_NORMAL, "Cannot specify z when there is no z column!\n");
					Return (-1);
				}
				output_choice[k] = 2;
				break;
			case 'd':
				output_choice[k] = 3 - no_z_column;
				break;
			case 'h':
				output_choice[k] = 4 - no_z_column;
				break;
		}
		n_outputs++;
	}
	if (gmt_M_is_geographic (GMT, GMT_IN))
		gmt_set_geographic (GMT, GMT_OUT);

	if (n_outputs == 0) {	/* Generate default -Q setting (all) */
		n_outputs = 5 - no_z_column;
		for (i = 0; i < 2; i++) output_choice[i] = i;
		if (!no_z_column) output_choice[2] = 2;
		for (i = 3-no_z_column; i < n_outputs; i++) output_choice[i] = i;
	}

	Ctrl->A.tolerance *= D2R;
	/* if (Ctrl->A.azimuth > 180.0) Ctrl->A.azimuth -= 180.0; */	/* Put in Easterly strikes  */
	Ctrl->A.azimuth = D2R * (90.0 - Ctrl->A.azimuth);	/* Work in cartesian angle and radians  */
	Ctrl->C.value *= D2R;
	if (Ctrl->F.active) fwork = filterxy_setup (GMT);
<<<<<<< HEAD
	if (Ctrl->N.active) {
		int n_formats;
		if (!Ctrl->N.name) Ctrl->N.name = (GMT->common.b.active[GMT_OUT]) ? strdup ("splitxyz_segment_%d.bin") : strdup ("splitxyz_segment_%d.txt");
		for (col = n_formats = 0; Ctrl->N.name[col]; col++) if (Ctrl->N.name[col] == '%') n_formats++;
		io_mode = (n_formats == 2) ? GMT_WRITE_TABLE_SEGMENT: GMT_WRITE_SEGMENT;
	}
	else
		gmt_set_segmentheader (GMT, GMT_OUT, true);	/* Turn on segment headers on output */
=======
	if (!Ctrl->N.active)
		GMT_set_segmentheader (GMT, GMT_OUT, true);	/* Turn on segment headers on output */
>>>>>>> dbbfeece

	if ((error = gmt_set_cols (GMT, GMT_OUT, n_outputs)) != GMT_OK) {
		Return (error);
	}
	/* Registers default output destination, unless already set */
	if (GMT_Init_IO (API, GMT_IS_DATASET, GMT_IS_PLP, GMT_OUT, GMT_ADD_DEFAULT, 0, options) != GMT_OK) {
		Return (API->error);
	}
	if (GMT_Begin_IO (API, GMT_IS_DATASET, GMT_OUT, GMT_HEADER_ON) != GMT_OK) {
		Return (API->error);	/* Enables data output and sets access mode */
	}

	if (!Ctrl->S.active) {	/* Must extend table with 2 cols to hold d and az */
		n_columns = D[GMT_IN]->n_columns + 2;
		d_col = (unsigned int)D[GMT_IN]->n_columns;
		h_col = d_col + 1;
	}
	else {	/* Comes with d and az in file */
		d_col = no_z_column + 2;
		h_col = no_z_column + 3;
	}
	z_cols = 2;
	S_out = gmt_M_memory (GMT, NULL, 1, struct GMT_DATASEGMENT);
	
	nprofiles = 0;
	for (tbl = 0; tbl < D[GMT_IN]->n_tables; tbl++) {
		T = D[GMT_IN]->table[tbl];
		if (!Ctrl->S.active) {	/* Must extend table with 2 cols to hold d and az */
			T->min = gmt_M_memory (GMT, T->min, n_columns, double);
			T->max = gmt_M_memory (GMT, T->max, n_columns, double);
		}
		GMT_Report (API, GMT_MSG_VERBOSE, "Working on file %s\n", T->file[GMT_IN]);

		for (seg = 0; seg < D[GMT_IN]->table[tbl]->n_segments; seg++) {	/* For each segment in the table */
			S = T->segment[seg];
			if (!Ctrl->S.active) {	/* Must extend table with 2 cols to hold d and az */
				S->coord = gmt_M_memory (GMT, S->coord, n_columns, double *);
				S->min = gmt_M_memory (GMT, S->min, n_columns, double);
				S->max = gmt_M_memory (GMT, S->max, n_columns, double);
				for (col = D[GMT_IN]->n_columns; col < n_columns; col++) S->coord[col] = gmt_M_memory (GMT, NULL, S->n_rows, double);
			}
			
			if (Ctrl->S.active) S->coord[h_col][0] = D2R * (90.0 - S->coord[h_col][0]);	/* Angles are stored as CCW angles in radians */
			for (row = 1; row < S->n_rows; row++) {
				if (!Ctrl->S.active) {	/* Must extend table with 2 cols to hold d and az */
					dy = S->coord[GMT_Y][row] - S->coord[GMT_Y][row-1];
					if (gmt_M_is_geographic (GMT, GMT_IN)) {
						gmt_M_set_delta_lon (S->coord[GMT_X][row-1], S->coord[GMT_X][row], dx);
						dy *= GMT->current.proj.DIST_KM_PR_DEG;
						dx *= (GMT->current.proj.DIST_KM_PR_DEG * cosd (0.5 * (S->coord[GMT_Y][row] + S->coord[GMT_Y][row-1])));
					}
					else
						dx = S->coord[GMT_X][row] - S->coord[GMT_X][row-1];
					if (dy == 0.0 && dx == 0.0) {
						S->coord[d_col][row] = S->coord[d_col][row-1];
						S->coord[h_col][row] = S->coord[h_col][row-1];
					}
					else {
						S->coord[d_col][row] = S->coord[d_col][row-1] + hypot (dx,dy);
						S->coord[h_col][row] = d_atan2(dy,dx);	/* Angles are stored as CCW angles in radians */
					}
				}
				else 
					S->coord[h_col][row] = D2R * (90.0 - S->coord[h_col][row]);	/* Angles are stored as CCW angles in radians */
			}
			if (!Ctrl->S.active) S->coord[h_col][0] = S->coord[h_col][1];
			
			/* Here a complete segment is ready for further processing */
			/* Now we have read the data and can filter z, if necessary.  */

			if (Ctrl->F.active) filter_cols (GMT, S->coord, 0, S->n_rows, d_col, 1, &z_cols, Ctrl->F.z_filter, fwork);

			/* Now we are ready to search for segments.  */

			begin = end = 0;
			while (end < S->n_rows-1) {
				sincos (S->coord[h_col][begin], &last_s, &last_c);
				csum = last_c;	ssum = last_s;
				ok = true;
				while (ok && end < S->n_rows-1) {
					end++;
					sincos (S->coord[h_col][end], &this_s, &this_c);
					dotprod = this_c * last_c + this_s * last_s;
					if (fabs (dotprod) > 1.0) dotprod = copysign (1.0, dotprod);
					if (d_acos (dotprod) > Ctrl->C.value) {	/* Fails due to too much change in azimuth  */
						ok = false;
						continue;
					}
					/* Get here when this point belongs with last one */
					csum += this_c;
					ssum += this_s;
					last_c = this_c;
					last_s = this_s;
				}

				/* Get here when we have found a beginning and end  */

				if (ok) end++;	/* Last point in input should be included in this segment  */

				if (end - begin - 1) { /* There are at least two points in the list.  */
					if ((S->coord[d_col][end-1] - S->coord[d_col][begin]) >= Ctrl->D.value) {
						/* List is long enough.  Check strike. Compute mean_azim in range [-pi/2, pi/2] */

						mean_azim = d_atan2 (ssum, csum);
						mean_azim = fabs (mean_azim - Ctrl->A.azimuth);
						if (mean_azim <= Ctrl->A.tolerance) {	/* List has acceptable strike.  */
							if (Ctrl->F.active) filter_cols (GMT, S->coord, begin, end, d_col, 2, xy_cols, Ctrl->F.xy_filter, fwork);
							nprofiles++;

							n_out = end - begin;
							if ((n_total + n_out) >= n_alloc) {
								n_alloc = (first) ? D[GMT_IN]->n_records : n_alloc * 2;
								gmt_alloc_segment (GMT, S_out, n_alloc, n_outputs, first);
								first = false;
							}

							for (row = begin; row < end; row++, k++) {
								for (j = 0; j < n_outputs; j++) {	/* Remember to convert CCW angles back to azimuths */
									S_out->coord[j][k] = (output_choice[j] == h_col) ? 90.0 - R2D * S->coord[h_col][row] : S->coord[output_choice[j]][row];
								}
							}
							if (seg2 == n_alloc_seg) {
								n_alloc_seg = (n_alloc_seg == 0) ? D[GMT_IN]->n_segments : n_alloc_seg * 2;
								rec = gmt_M_memory (GMT, rec, n_alloc_seg, uint64_t);
							}
							rec[seg2++] = k;
							n_total += n_out;
						}
					}
				}
				begin = end;
			}
			if (!Ctrl->S.active) {	/* Must remove the 2 cols we added  */
				for (col = D[GMT_IN]->n_columns; col < n_columns; col++) gmt_M_free (GMT, S->coord[col]);
				S->coord = gmt_M_memory (GMT, S->coord, S->n_columns, double *);
				S->min = gmt_M_memory (GMT, S->min, S->n_columns, double);
				S->max = gmt_M_memory (GMT, S->max, S->n_columns, double);
			}
		}
	}
	if (GMT_End_IO (API, GMT_OUT, 0) != GMT_OK) {	/* Disables further data output */
		gmt_M_free (GMT, rec);
		Return (API->error);
	}
	
	/* Get here when all profiles have been found and written.  */

	if (nprofiles > 1) gmt_set_segmentheader (GMT, GMT_OUT, true);	/* Turn on segment headers on output */

	dim[GMT_SEG] = seg2;	dim[GMT_COL] = n_outputs;
	if ((D[GMT_OUT] = GMT_Create_Data (API, GMT_IS_DATASET, GMT_IS_LINE, 0, dim, NULL, NULL, 0, 0, NULL)) == NULL) {
		gmt_M_free (GMT, rec);
		Return (API->error);	/* An empty table */
	}
	for (seg = 0; seg < seg2; seg++) {	/* We fake a table by setting the coord pointers to point to various points in our single S_out arrays */
		S = D[GMT_OUT]->table[0]->segment[seg];
		k = (seg == 0) ? 0 : rec[seg-1];
		n = (seg == 0) ? rec[seg] : rec[seg] - rec[seg-1];
		for (j = 0; j < n_outputs; j++) S->coord[j] = &(S_out->coord[j][k]);
		S->n_rows = n;
		sprintf (header, "Profile %" PRIu64" -I%" PRIu64, seg, seg);
		S->header = strdup (header);
		S->id = seg;
	}

	GMT_Report (API, GMT_MSG_VERBOSE, " Split %" PRIu64 " data into %" PRIu64 " segments.\n", D[GMT_IN]->n_records, nprofiles);
	if (Ctrl->N.active) {
		int n_formats = 0;
		for (k = 0; Ctrl->N.name[k]; k++) if (Ctrl->N.name[k] == '%') n_formats++;
		io_mode = (n_formats == 2) ? GMT_WRITE_TABLE_SEGMENT: GMT_WRITE_SEGMENT;
		/* The io_mode tells the i/o function to split segments into files */
		gmt_M_str_free (Ctrl->Out.file);
		Ctrl->Out.file = strdup (Ctrl->N.name);
	}
	if (GMT_Write_Data (API, GMT_IS_DATASET, GMT_IS_FILE, GMT_IS_PLP, io_mode, NULL, Ctrl->Out.file, D[GMT_OUT]) != GMT_OK) {
		Return (API->error);
	}

	/* Must set coord pointers to NULL since they were not allocated */
	for (seg = 0; seg < seg2; seg++)
		for (j = 0; j < n_outputs; j++) D[GMT_OUT]->table[0]->segment[seg]->coord[j] = NULL;
	gmt_free_segment (GMT, &S_out, GMT_ALLOC_INTERNALLY);
	if (Ctrl->F.active) gmt_M_free (GMT, fwork);
	gmt_M_free (GMT, rec);

	Return (GMT_OK);
}<|MERGE_RESOLUTION|>--- conflicted
+++ resolved
@@ -411,19 +411,8 @@
 	Ctrl->A.azimuth = D2R * (90.0 - Ctrl->A.azimuth);	/* Work in cartesian angle and radians  */
 	Ctrl->C.value *= D2R;
 	if (Ctrl->F.active) fwork = filterxy_setup (GMT);
-<<<<<<< HEAD
-	if (Ctrl->N.active) {
-		int n_formats;
-		if (!Ctrl->N.name) Ctrl->N.name = (GMT->common.b.active[GMT_OUT]) ? strdup ("splitxyz_segment_%d.bin") : strdup ("splitxyz_segment_%d.txt");
-		for (col = n_formats = 0; Ctrl->N.name[col]; col++) if (Ctrl->N.name[col] == '%') n_formats++;
-		io_mode = (n_formats == 2) ? GMT_WRITE_TABLE_SEGMENT: GMT_WRITE_SEGMENT;
-	}
-	else
+	if (!Ctrl->N.active)
 		gmt_set_segmentheader (GMT, GMT_OUT, true);	/* Turn on segment headers on output */
-=======
-	if (!Ctrl->N.active)
-		GMT_set_segmentheader (GMT, GMT_OUT, true);	/* Turn on segment headers on output */
->>>>>>> dbbfeece
 
 	if ((error = gmt_set_cols (GMT, GMT_OUT, n_outputs)) != GMT_OK) {
 		Return (error);
