--- conflicted
+++ resolved
@@ -854,17 +854,6 @@
 		struct GMT_DATASET *Tin = NULL;
 		struct GMT_DATATABLE *T = NULL;
 
-<<<<<<< HEAD
-		/* Must switch to Cartesian input and save whatever original input type we have since we are reading integer triplets */
-		for (k = 0; k < 3; k++) {
-			save_col_type[k] = GMT->current.io.col_type[GMT_IN][k];	/* Remember what we have */
-			GMT->current.io.col_type[GMT_IN][k] = GMT_IS_FLOAT;	/* And temporarily set to FLOAT */
-		}
-		if ((Tin = GMT_Read_Data (API, GMT_IS_DATASET, GMT_IS_FILE, GMT_IS_NONE, GMT_READ_NORMAL, NULL, Ctrl->E.file, NULL)) == NULL) {
-			Return (API->error);
-		}
-		for (k = 0; k < 3; k++) GMT->current.io.col_type[GMT_IN][k] = save_col_type[k];	/* Undo the damage above */
-=======
   		/* Must switch to Cartesian input and save whatever original input type we have since we are reading integer triplets */
   		for (k = 0; k < 3; k++) {
   			save_col_type[k] = GMT->current.io.col_type[GMT_IN][k];	/* Remember what we have */
@@ -873,8 +862,7 @@
 		if ((Tin = GMT_Read_Data (API, GMT_IS_DATASET, GMT_IS_FILE, GMT_IS_NONE, GMT_READ_NORMAL, NULL, Ctrl->E.file, NULL)) == NULL) {
 			Return (API->error);
 		}
- 		for (k = 0; k < 3; k++) GMT->current.io.col_type[GMT_IN][k] = save_col_type[k];	/* Undo the damage above */
->>>>>>> c8993693
+		for (k = 0; k < 3; k++) GMT->current.io.col_type[GMT_IN][k] = save_col_type[k];	/* Undo the damage above */
 
  		if (Tin->n_columns < 3) {	/* Trouble */
 			GMT_Report (API, GMT_MSG_NORMAL, "Syntax error -E: %s does not have at least 3 columns with indices\n", Ctrl->E.file);
