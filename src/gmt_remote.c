/*--------------------------------------------------------------------
 *
 *	Copyright (c) 1991-2021 by the GMT Team (https://www.generic-mapping-tools.org/team.html)
 *	See LICENSE.TXT file for copying and redistribution conditions.
 *
 *      This program is free software; you can redistribute it and/or modify
 *      it under the terms of the GNU Lesser General Public License as published by
 *      the Free Software Foundation; version 3 or any later version.
 *
 *      This program is distributed in the hope that it will be useful,
 *      but WITHOUT ANY WARRANTY; without even the implied warranty of
 *      MERCHANTABILITY or FITNESS FOR A PARTICULAR PURPOSE.  See the
 *      GNU Lesser General Public License for more details.
 *
 *	Contact info: www.generic-mapping-tools.org
 *--------------------------------------------------------------------*/
/* Program:	gmt_remote.c
 * Purpose:	routines involved in handling remote files and tiles
 *
 * Author:	Paul Wessel
 * Date:	15-Sept-2017
 */

#include "gmt_dev.h"
#include "gmt_internals.h"
#include <curl/curl.h>
#ifdef WIN32
#include <sys/utime.h>
#endif

#define GMT_HASH_INDEX	0
#define GMT_INFO_INDEX	1

/* Copy a file from the GMT auto-download directory or the Internet.  We recognize
 * different types and names of files.
 * 1. There are data sets of use to all GMT users, such as global relief:
 * 	   @earth_relief_<res>.grd	Various global relief grids
 * We may add more data later but this is our start.
 * 2. Data sets only used to run an example or a test script
 * and these are all called @*, i.e., a '@' is pre-pended to the name.
 * They live in a cache subdirectory under the GMT_DATA_SERVER
 * and will be placed in a cache directory in the users ~/.gmt directory.
 * 3. Generic URLs starting with http:, https:, or ftp:  These will be
 * downloaded to the cache directory.
 * If auto-download is enabled and a requested input file matches these
 * names and not found by normal means then we download the file to the
 * user-directory.  All places that open files (GMT_Read_Data) will do
 * this check by first calling gmt_download_file_if_not_found.
 */

/* Need global variables for this black magic. Here is the problem:
 * When a user accesses a large remote file and there is a power-outage
 * or the user types Ctrl-C, the remote file is only partially copied
 * over and is useless.  In those cases we should make sure we delete
 * the incomplete file before killing ourselves.  Below is the implementation
 * for Linux/macOS that handles these cases.  The actual CURL calls
 * are bracketed by gmtremote_turn_on_ctrl_C_check and gmtremote_turn_off_ctrl_C_check which
 * temporarily activates or deactivates our signal action on Ctrl-C.
 * P. Wessel, June 30, 2019.
 */

#if !(defined(WIN32) || defined(NO_SIGHANDLER))
#define GMT_CATCH_CTRL_C
#include <signal.h>
struct sigaction cleanup_action, default_action;
char *file_to_delete_if_ctrl_C;
#endif

struct LOCFILE_FP {
	char *file;	/* Pointer to file name */
	FILE *fp;	/* Open file pointer */
};

GMT_LOCAL void gmtremote_delete_file_then_exit (int sig_no) {
	/* If we catch a CTRL-C during CURL download we must assume file is corrupted and remove it before exiting */
	gmt_M_unused (sig_no);
#ifdef GMT_CATCH_CTRL_C
#ifdef DEBUG
	fprintf (stderr, "Emergency removal of file %s due to Ctrl-C action\n", file_to_delete_if_ctrl_C);
#endif
	remove (file_to_delete_if_ctrl_C);	   /* Remove if we can, ignore any returns */
	sigaction (SIGINT, &default_action, NULL); /* Reset the default action */
	kill (0, SIGINT);			   /* Perform the final Ctrl-C action and die */
#endif
}

GMT_LOCAL void gmtremote_turn_on_ctrl_C_check (char *file) {
#ifdef GMT_CATCH_CTRL_C
	file_to_delete_if_ctrl_C = file;			/* File to delete if CTRL-C is caught */
	gmt_M_memset (&cleanup_action, 1, struct sigaction);	/* Initialize the structure to NULL */
	cleanup_action.sa_handler = &gmtremote_delete_file_then_exit;	/* Set function we should call if CTRL-C is caught */
	sigaction(SIGINT, &cleanup_action, &default_action);	/* Activate the alternative signal checking */
#else
	gmt_M_unused (file);
#endif
}

GMT_LOCAL void gmtremote_turn_off_ctrl_C_check () {
#ifdef GMT_CATCH_CTRL_C
	file_to_delete_if_ctrl_C = NULL;		/* Remove trace of any file name */
	sigaction (SIGINT, &default_action, NULL);	/* Reset default signal action */
#endif
}

struct FtpFile {	/* Needed for argument to libcurl */
	const char *filename;	/* Name of file to write */
	FILE *fp;	/* File pointer to said file */
};

GMT_LOCAL size_t gmtremote_throw_away (void *ptr, size_t size, size_t nmemb, void *data) {
	gmt_M_unused (ptr);
	gmt_M_unused (data);
	/* We are not interested in the headers itself,
	   so we only return the file size we would have saved ... */
	return (size_t)(size * nmemb);
}

GMT_LOCAL size_t gmtremote_fwrite_callback (void *buffer, size_t size, size_t nmemb, void *stream) {
	struct FtpFile *out = (struct FtpFile *)stream;
	if (out == NULL) return GMT_NOERROR;	/* This cannot happen but Coverity fusses */
	if (!out->fp) { /* Open file for writing */
		out->fp = fopen (out->filename, "wb");
		if (!out->fp)
			return -1; /* failure, can't open file to write */
	}
	return fwrite (buffer, size, nmemb, out->fp);
}

GMT_LOCAL int gmtremote_compare_names (const void *item_1, const void *item_2) {
	/* Compare function used to sort the GMT_DATA_INFO array of structures into alphabetical order */
	const char *name_1 = ((struct GMT_DATA_INFO *)item_1)->file;
	const char *name_2 = ((struct GMT_DATA_INFO *)item_2)->file;

	return (strcmp (name_1, name_2));
}

GMT_LOCAL int gmtremote_parse_version (char *line) {
	/* Parse a line like "# 6.1.0 or later GMT version required" and we will make no
	 * assumptions about how much space before the version. */
	int k = 1, start, major, minor, release;
	char text[GMT_LEN64] = {""};
	if (line[0] != '#') return 1;	/* Not a comment record! */
	strncpy (text, line, GMT_LEN64-1);
	while (isspace (text[k])) k++;	/* Skip until we get to the version */
	start = k;
	while (isdigit(text[k]) || text[k] == '.') k++;	/* Wind to end of version */
	text[k] = '\0';	/* Chop off the rest */
	if (sscanf (&text[start], "%d.%d.%d", &major, &minor, &release) != 3) return 1;
	if (major > GMT_MAJOR_VERSION) return 2;	/* Definitively too old */
	if (major < GMT_MAJOR_VERSION) return 0;	/* Should be fine */
	if (minor > GMT_MINOR_VERSION) return 2;	/* Definitively too old */
	if (minor < GMT_MINOR_VERSION) return 0;	/* Should be fine */
	if (release > GMT_RELEASE_VERSION) return 2;	/* Definitively too old */
	return GMT_NOERROR;
}

GMT_LOCAL int gmtremote_remove_item (struct GMTAPI_CTRL *API, char *path, bool directory) {
	int error = GMT_NOERROR;
	if (directory) {	/* Delete populated directories via an operating system remove call */
		char del_cmd[PATH_MAX] = {""};
#ifdef _WIN32
		char *t = gmt_strrep (path, "/", "\\");	/* DOS rmdir needs paths with back-slashes */
		strcpy (del_cmd, "rmdir /s /q ");
		strncat (del_cmd, t, PATH_MAX-1);
		gmt_M_str_free (t);
#else
		sprintf (del_cmd, "rm -rf %s", path);
#endif
		if ((error = system (del_cmd))) {
			GMT_Report (API, GMT_MSG_ERROR, "Failed to remove %s [error = %d]\n", path, error);
			error = GMT_RUNTIME_ERROR;
		}
	}
	else	/* Just delete a single file  */
		gmt_remove_file (API->GMT, path);
	return error;
}

GMT_LOCAL struct GMT_DATA_INFO *gmtremote_data_load (struct GMTAPI_CTRL *API, int *n) {
	/* Read contents of the info file into an array of structs */
	int k = 0, nr;
	FILE *fp = NULL;
	struct GMT_DATA_INFO *I = NULL;
	char unit, line[GMT_LEN512] = {""}, file[PATH_MAX] = {""}, *c = NULL;
	struct GMT_CTRL *GMT = API->GMT;

	snprintf (file, PATH_MAX, "%s/server/%s", GMT->session.USERDIR, GMT_INFO_SERVER_FILE);

	GMT_Report (API, GMT_MSG_DEBUG, "Load contents from %s\n", file);
	*n = 0;
	if ((fp = fopen (file, "r")) == NULL) {
		GMT_Report (API, GMT_MSG_ERROR, "Unable to open file %s\n", file);
		return NULL;
	}
	if (fgets (line, GMT_LEN256, fp) == NULL) {	/* Try to get first record */
		fclose (fp);
		GMT_Report (API, GMT_MSG_ERROR, "Read error first record in file %s\n", file);
		GMT_Report (API, GMT_MSG_ERROR, "Deleting %s so it can get regenerated - please try again\n", file);
		gmt_remove_file (GMT, file);
		return NULL;
	}
	*n = atoi (line);		/* Number of non-commented records to follow */
	if (*n <= 0 || *n > GMT_BIG_CHUNK) {	/* Probably not a good value */
		fclose (fp);
		GMT_Report (API, GMT_MSG_ERROR, "Bad record counter in file %s\n", file);
		GMT_Report (API, GMT_MSG_ERROR, "Deleting %s so it can get regenerated - please try again\n", file);
		gmt_remove_file (GMT, file);
		return NULL;
	}
	if (fgets (line, GMT_LEN256, fp) == NULL) {	/* Try to get second record */
		fclose (fp);
		GMT_Report (API, GMT_MSG_ERROR, "Read error second record in file %s\n", file);
		return NULL;
	}
	if ((k = gmtremote_parse_version (line))) {
		fclose (fp);
		if (k == 2)
			GMT_Report (API, GMT_MSG_NOTICE, "Your GMT version too old to use the remote data mechanism - please upgrade to %s or later\n", line);
		else
			GMT_Report (API, GMT_MSG_ERROR, "Unable to parse \"%s\" to extract GMT version\n", line);
		return NULL;
	}	
	if ((I = gmt_M_memory (GMT, NULL, *n, struct GMT_DATA_INFO)) == NULL) {
		fclose (fp);
		GMT_Report (API, GMT_MSG_ERROR, "Unable to allocated %d GMT_DATA_INFO structures!\n", *n);
		return NULL;
	}

	while (fgets (line, GMT_LEN512, fp) != NULL) {
		if (line[0] == '#') continue;	/* Skip any comments */
		if ((nr = sscanf (line, "%s %s %s %c %lg %lg %s %lg %s %s %s %s %[^\n]", I[k].dir, I[k].file, I[k].inc, &I[k].reg, &I[k].scale, &I[k].offset, I[k].size, &I[k].tile_size, I[k].date, I[k].coverage, I[k].filler, I[k].CPT, I[k].remark)) != 13) {
			GMT_Report (API, GMT_MSG_WARNING, "File %s should have 13 fields but only %d read for record %d - download error???\n", file, nr, k);
			gmt_M_free (GMT, I);
			fclose (fp);
			return NULL;
		}
		/* Extract some useful bits to have in separate variables */
		sscanf (I[k].inc, "%lg%c", &I[k].d_inc, &unit);
		if (unit == 'm') I[k].d_inc *= GMT_MIN2DEG;		/* E.g., 30m becomes 0.5 */
		else if (unit == 's') I[k].d_inc *= GMT_SEC2DEG;	/* E.g., 30s becomes 0.00833333333333 */
		if ((c = strchr (I[k].file, '.')))	/* Get the file extension */
			strcpy (I[k].ext, c);
		if (I[k].tile_size > 0.0) {	/* A tiled dataset */
			size_t len = strlen (I[k].file);
			strncpy (I[k].tag, I[k].file, len-1);	/* Remote trailing slash */
		}
		k++;
	}
	fclose (fp);

	if (k != *n) {
		GMT_Report (API, GMT_MSG_WARNING, "File %s said it has %d records but only found %d - download error???\n", file, *n, k);
		GMT_Report (API, GMT_MSG_WARNING, "File %s should be deleted.  Please try again\n", file);
		*n = 0;	/* Flag that excrement hit the fan */
	}
	/* Soft alphabetically on file names */
	qsort (I, *n, sizeof (struct GMT_DATA_INFO), gmtremote_compare_names);
	for (k = 0; k < *n; k++) I[k].id = k;	/* Give running number as ID in the sorted array */

	if (GMT->current.io.new_data_list) {	/* Take this opportunity to delete datasets that are past their expiration date */
		time_t mod_time;
		struct tm *UTC = NULL;
		struct stat buf;
		int year, month, day, kyear, kmonth, kday;
		size_t L;

		GMT->current.io.new_data_list = false;	/* We only do this once after a gmt_data_server.txt update */
		if (GMT->session.USERDIR == NULL) goto out_of_here;	/* Cannot have server data if no user directory is set */
		if (access (GMT->session.USERDIR, R_OK)) goto out_of_here;	/* Set, but have not made a user directory yet, so cannot have any remote data yet either */

		for (k = 0; k < *n; k++) {	/* Check the release date of each data set that has been downloaded against the local file date */
			if (sscanf (I[k].date, "%d-%d-%d", &kyear, &kmonth, &kday) != 3) continue;	/* Maybe malformed datestring or on purpose to never check */
			snprintf (file, PATH_MAX, "%s/%s%s", GMT->session.USERDIR, I[k].dir, I[k].file);	/* Local path, may end in slash if a tile directory*/
			if ((L = strlen (file) - 1) && file[L] == '/') file[L] = '\0';	/* Chop off trailing / that indicates directory of tiles */
			if (access (file, R_OK)) continue;	/* No such file or directory yet */
			/* Here we have a local copy of this remote file or directory - we examine its creation date */
			if (stat (file, &buf)) {
				GMT_Report (API, GMT_MSG_WARNING, "Unable to get information about %s - skip\n", file);
				continue;
			}
			/*  Get its modification (creation) time */
#ifdef __APPLE__
			mod_time = buf.st_mtimespec.tv_sec;	/* Apple even has tv_nsec for nano-seconds... */
#else
			mod_time = buf.st_mtime;
#endif
			/* Extract the year, month, day integers */
			UTC   = gmtime (&mod_time);
			year  = UTC->tm_year + 1900;	/* Yep, how stupid is that, Y2K lovers. I guess 2030 might overflow a 32-bit int... */
			month = UTC->tm_mon + 1;		/* Make it 1-12 since it is 0-11 */
			day   = UTC->tm_mday;			/* Yep, lets start at 1 for days and 0 for months, makes sense */
			if (kyear < year) continue;	/* The origin year is older than our file so no need to check further */
			if (kyear == year) {	/* Our file and the server file is both from the same year */
				if (kmonth < month) continue;	/* The origin month is older than our copy so no need to check further */
				if (kmonth == month) {	/* Same year, same month, we are so close! */
					if (kday < day) continue; 	/* The origin day is older than our copy so no need to check further */
				}
			}
			/* If we get here we need to remove the outdated file or directory so we may download the latest on next try */
			if (gmtremote_remove_item (API, file, I[k].tile_size > 0.0)) {
				GMT_Report (GMT->parent, GMT_MSG_WARNING, "Unable to remove %s \n", file);
			}
		}
	}

out_of_here:
	return (I);
};

GMT_LOCAL int gmtremote_compare_key (const void *item_1, const void *item_2) {
	/* We are passing string item_1 without any leading @ */
	const char *name_1 = (char *)item_1;
	const char *name_2 = ((struct GMT_DATA_INFO *)item_2)->file;
	size_t len = strlen (name_1);

	return (strncmp (name_1, name_2, len));
}

int gmtremote_wind_to_file (const char *file) {
	int k = strlen (file) - 2;	/* This jumps past any trailing / for tiles */
	while (k >= 0 && file[k] != '/') k--;
	return (k+1);
}

int gmt_remote_no_resolution_given (struct GMTAPI_CTRL *API, const char *rfile, int *registration) {
	/* Return first entry to a list of different resolutions for the
	 * same data set. For instance, if file is "earth_relief" then we
	 * return the ID to the first one listed. */
	char *c = NULL, *p = NULL, dir[GMT_LEN64] = {""}, file[GMT_LEN128] = {""};
	int ID = GMT_NOTSET, reg = GMT_NOTSET;
	size_t L;

	if (rfile == NULL || rfile[0] == '\0') return GMT_NOTSET;	/* No file name given */
	if (rfile[0] != '@') return GMT_NOTSET;	/* No remote file name given */
	strcpy (file, &rfile[1]);	/* Make a copy but skipping leading @ character */
	if ((c = strchr (file, '+'))) c[0] = '\0';	/* Chop of modifiers such as in grdimage -I */
	L = strlen (file);
	if (!strncmp (&file[L-2], "_g", 2U)) {	/* Want a gridline-registered version */
		reg = GMT_GRID_NODE_REG;
		file[L-2] = '\0';
	}
	else if (!strncmp (&file[L-2], "_p", 2U)) {	/* Want a pixel-registered version */
		reg = GMT_GRID_PIXEL_REG;
		file[L-2] = '\0';
	}
	for (int k = 0; ID == GMT_NOTSET && k < API->n_remote_info; k++) {
		L = strlen (API->remote_info[k].dir) - 1;	/* Length of directory without the trailing slash */
		strncpy (dir, API->remote_info[k].dir, L);	/* Make a copy without the trailing slash */
		dir[L] = '\0';	/* Terminate string */
		p = strrchr (dir, '/');	/* Start of final subdirectory */
		p++;	/* Skip past the slash */
		if (!strcmp (p, file)) ID = k;	/* Found it */
	}
	if (ID != GMT_NOTSET && registration)
		*registration = reg;	/* Pass back desired [or any] registration */

	return (ID);	/* Start of the family or -1 */
}

struct GMT_RESOLUTION *gmt_remote_resolutions (struct GMTAPI_CTRL *API, const char *rfile, unsigned int *n) {
	/* Return list of available resolutions and registrations for the specified data set family.
	 * For instance, if file is "earth_relief" then we return an array of structs
	 * with the resolution and registration from 01d (g&p) to 91s (g) .*/
	char *c = NULL, *p = NULL, dir[GMT_LEN64] = {""}, file[GMT_LEN128] = {""};
	static char *registration = "gp";	/* The two types of registrations */
	int reg = GMT_NOTSET;
	unsigned int id = 0;
	size_t L, n_alloc = GMT_SMALL_CHUNK;
	struct GMT_RESOLUTION *R = NULL;

	if (rfile == NULL || rfile[0] == '\0') return NULL;	/* No file name given */
	if (rfile[0] != '@') return NULL;	/* No remote file name given */
	strcpy (file, &rfile[1]);	/* Make a copy but skipping leading @ character */
	if ((c = strchr (file, '+'))) c[0] = '\0';	/* Chop of modifiers such as in grdimage -I */
	L = strlen (file);
	if (!strncmp (&file[L-2], "_g", 2U)) {	/* Want a gridline-registered version */
		reg = GMT_GRID_NODE_REG;
		file[L-2] = '\0';
	}
	else if (!strncmp (&file[L-2], "_p", 2U)) {	/* Want a pixel-registered version */
		reg = GMT_GRID_PIXEL_REG;
		file[L-2] = '\0';
	}
	if ((R = gmt_M_memory (API->GMT, NULL, n_alloc, struct GMT_RESOLUTION)) == NULL)
		return NULL;	/* No memory */

	for (int k = 0; k < API->n_remote_info; k++) {
		L = strlen (API->remote_info[k].dir) - 1;	/* Length of directory without the trailing slash */
		strncpy (dir, API->remote_info[k].dir, L);	/* Make a copy without the trailing slash */
		dir[L] = '\0';	/* Terminate string */
		p = strrchr (dir, '/');	/* Start of final subdirectory */
		p++;	/* Skip past the slash */
		if (!strcmp (p, file) && (reg == GMT_NOTSET || registration[reg] == API->remote_info[k].reg)) {	/* Got one to keep */
			R[id].resolution = urint (1.0 / API->remote_info[k].d_inc);	/* Number of nodes per degree */
			strncpy (R[id].inc, API->remote_info[k].inc, GMT_LEN8);	/* Copy the formatted inc string */
			R[id].reg = API->remote_info[k].reg;	/* Copy the registration */
			id++;
		}
		if (id == n_alloc) {	/* Need more memory */
			n_alloc += GMT_SMALL_CHUNK;
			if ((R = gmt_M_memory (API->GMT, NULL, n_alloc, struct GMT_RESOLUTION)) == NULL)
				return NULL;	/* No memory */
		}
	}
	if (id) {	/* Did find some */
		if ((R = gmt_M_memory (API->GMT, R, id, struct GMT_RESOLUTION)) == NULL)
			return NULL;	/* No memory */	
		*n = id;
	}
	else {	/* No luck, probably filename typo */
		gmt_M_free (API->GMT, R);
		*n = 0;
	}

	return (R);	
}

int gmt_remote_dataset_id (struct GMTAPI_CTRL *API, const char *ifile) {
	/* Return the entry in the remote file table of file is found, else -1.
	 * Complications to consider before finding a match:
	 * Input file may or may not have leading @
	 * Input file may or may not have _g or _p for registration
	 * Input file may or many not have an extension
	 * Key file may be a tiled data set and thus ends with '/'
	 */
	int pos = 0;
	char file[PATH_MAX] = {""};
	struct GMT_DATA_INFO *key = NULL;
	if (ifile == NULL || ifile[0] == '\0') return GMT_NOTSET;	/* No file name given */
	if (ifile[0] == '@') pos = 1;	/* Skip any leading remote flag */
	/* Exclude leading directory for local saved versions of the file */
	if (pos == 0) pos = gmtremote_wind_to_file (ifile);	/* Skip any leading directories */
	/* Must handle the use of srtm_relief vs earth_relief for the 01s and 03s data */
	if (strncmp (&ifile[pos], "srtm_relief_0", 13U) == 0)	/* Gave strm special name */
		sprintf (file, "earth_%s", &ifile[pos+5]);	/* Replace srtm with earth */
	else	/* Just copy as is from pos */
		strcpy (file, &ifile[pos]);
	key = bsearch (file, API->remote_info, API->n_remote_info, sizeof (struct GMT_DATA_INFO), gmtremote_compare_key);
	if (key) {	/* Make sure we actually got a real hit since file = "earth" will find a key starting with "earth****" */
		char *ckey = strrchr (key->file, '.');		/* Find location of the start of the key file extension (or NULL if no extension) */
		char *cfile = strrchr (file, '.');	/* Find location of the start of the input file extension (or NULL if no extension) */
		size_t Lfile = (cfile) ? (size_t)(cfile - file) : strlen (file);	/* Length of key file name without extension */
		size_t Lkey  = (ckey)  ? (size_t)(ckey  - key->file)  : strlen (key->file);		/* Length of key file name without extension */
		if (ckey == NULL && Lkey > 1 && key->file[Lkey-1] == '/') Lkey--;	/* Skip trailing dir flag */
		if (Lkey > Lfile && Lkey > 2 && key->file[Lkey-2] == '_' && strchr ("gp", key->file[Lkey-1])) Lkey -= 2;	/* Remove the length of _g or _p from Lkey */
		if (Lfile != Lkey)	/* Not an exact match (apart from trailing _p|g) */
			key = NULL;
	}
	return ((key == NULL) ? GMT_NOTSET : key->id);
}

bool gmt_file_is_cache (struct GMTAPI_CTRL *API, const char *file) {
	/* Returns true if a remote file is a cache file */
	if (file == NULL || file[0] == '\0') return false;	/* Nothing given */
	if (gmt_M_file_is_memory (file)) return false;	/* Memory files are not remote */
	if (file[0] != '@') return false;	/* Cannot be a remote file, let alone cache */
	if (gmt_remote_dataset_id (API, file) != GMT_NOTSET) return false;	/* Found a remote dataset, but not cache */
	return true;
}

void gmt_set_unspecified_remote_registration (struct GMTAPI_CTRL *API, char **file_ptr) {
	/* If a remote file is missing _g or _p we find which one we should use and revise the file accordingly.
	 * There are a few different scenarios where this can happen:
	 * 1. Users of GMT <= 6.0.0 are used to say earth_relief_01m. These will now get p.
	 * 2. Users who do not care about registration.  If so, they get p if available. */
	char newfile[GMT_LEN256] = {""}, reg[2] = {'p', 'g'}, *file = NULL, *infile = NULL, *ext = NULL, *c = NULL;
	int k_data, k;
	if (file_ptr == NULL || (file = *file_ptr) == NULL || file[0] == '\0') return;
	if (gmt_M_file_is_memory (file)) return;	/* Not a remote file for sure */
	if (file[0] != '@') return;
	infile = strdup (file);
	if ((c = strchr (infile, '+')))	/* Got modifiers, probably from grdimage or similar, chop off for now */
		c[0] = '\0';
	/* Deal with any extension the user may have added */
	ext = gmt_chop_ext (infile);
	/* If the remote file is found then there is nothing to do */
	if ((k_data = gmt_remote_dataset_id (API, infile)) == GMT_NOTSET) goto clean_up;
	if (strstr (file, "_p") || strstr (file, "_g")) goto clean_up;	/* Already have the registration codes */
	for (k = 0; k < 2; k++) {
		/* First see if this _<reg> version exists of this dataset */
		sprintf (newfile, "%s_%c", infile, reg[k]);
		if ((k_data = gmt_remote_dataset_id (API, newfile)) != GMT_NOTSET) {
			/* Found, replace given file name with this */
			if (c) {	/* Restore the modifiers */
				c[0] = '+';
				if (gmt_found_modifier (API->GMT, c, "os"))
					GMT_Report (API, GMT_MSG_WARNING, "Cannot append +s<scl> and/or +o<offset> to the remote global grid %s - ignored\n", newfile);
				else
					strcat (newfile, c);
			}
			gmt_M_str_free (*file_ptr);
			*file_ptr = strdup (newfile);
			goto clean_up;
		}
	}
clean_up:
	gmt_M_str_free (infile);
}

int gmt_remote_no_extension (struct GMTAPI_CTRL *API, const char *file) {
	int k_data = gmt_remote_dataset_id (API, file);
	if (k_data == GMT_NOTSET) return GMT_NOTSET;
	if (API->remote_info[k_data].ext[0] == '\0') return GMT_NOTSET;	/* Tiled grid */
	if (strstr (file, API->remote_info[k_data].ext)) return GMT_NOTSET;	/* Already has extension */
	return k_data;	/* Missing its extension */
}

GMT_LOCAL void gmtremote_display_attribution (struct GMTAPI_CTRL *API, int key, const char *file, int tile) {
	/* Display a notice regarding the source of this data set */
	char *c = NULL, name[GMT_LEN128] = {""};
	if (key != GMT_NOTSET && !API->server_announced && !strchr (file, ':')) {	/* Server file has no http:// here */
		if ((c = strrchr (API->GMT->session.DATASERVER, '/')))	/* Found last slash in http:// */
			strcpy (name, ++c);
		else /* Just in case */
			strncpy (name, gmt_dataserver_url (API), GMT_LEN128-1);
		if ((c = strchr (name, '.'))) c[0] = '\0';	/* Chop off stuff after the initial name */
		gmt_str_toupper (name);
		GMT_Report (API, GMT_MSG_NOTICE, "Remote data courtesy of GMT data server %s [%s]\n\n", API->GMT->session.DATASERVER, gmt_dataserver_url (API));
		API->server_announced = true;
	}
	if (key == GMT_NOTSET) {	/* A Cache file */
		if (strchr (file, ':'))	/* Generic URL */
			GMT_Report (API, GMT_MSG_INFORMATION, "  -> Download URL file: %s\n", file);
		else
			GMT_Report (API, GMT_MSG_INFORMATION, "  -> Download cache file: %s\n", file);
	}
	else {	/* Remote data sets */
		if (!API->remote_info[key].used) {
			GMT_Report (API, GMT_MSG_NOTICE, "%s.\n", API->remote_info[key].remark);
			API->remote_info[key].used = true;
		}
		if (tile) {	/* Temporarily remote the trailing slash when printing the dataset name */
			c = strrchr (API->remote_info[key].file, '/');
			c[0] = '\0';
			strncpy (name, &file[1], 7U);	name[7] = '\0';
			GMT_Report (API, GMT_MSG_NOTICE, "  -> Download %lgx%lg degree grid tile (%s): %s\n",
					API->remote_info[key].tile_size, API->remote_info[key].tile_size, API->remote_info[key].file, name);
			c[0] = '/';
		}
		else
			GMT_Report (API, GMT_MSG_NOTICE, "  -> Download grid file [%s]: %s\n", API->remote_info[key].size, API->remote_info[key].file);
	}
}

GMT_LOCAL int gmtremote_find_and_give_data_attribution (struct GMTAPI_CTRL *API, const char *file) {
	/* Print attribution when the @remotefile is downloaded for the first time */
	char *c = NULL;
	int match, tile = 0;

	if (file == NULL || file[0] == '\0') return GMT_NOTSET;	/* No file name given */
	if ((c = strstr (file, ".grd")) || (c = strstr (file, ".tif")))	/* Ignore extension in comparison */
		c[0] = '\0';
	if ((match = gmt_remote_dataset_id (API, file)) == GMT_NOTSET) {	/* Check if it is a tile */
		if ((match = gmt_file_is_a_tile (API, file, GMT_LOCAL_DIR)) != GMT_NOTSET)	/* Got a remote tile */
			tile = 1;
	}
	gmtremote_display_attribution (API, match, file, tile);
	if (c) c[0] = '.';	/* Restore extension */
	return (match);
}

GMT_LOCAL char *gmtremote_lockfile (struct GMT_CTRL *GMT, char *file) {
	/* Create a dummy file in temp with extension .download and use as a lock file */
	char *c = strrchr (file, '/');
	char Lfile[PATH_MAX] = {""};
	if (c)	/* Found the last slash, skip it */
		c++;
	else	/* No path, just point to file */
		c = file;
	if (c[0] == '@') c++;	/* Skip any leading @ sign */
	sprintf (Lfile, "%s/%s.download", GMT->parent->tmp_dir, c);
	return (strdup (Lfile));
}

GMT_LOCAL size_t gmtremote_skip_large_files (struct GMT_CTRL *GMT, char * URL, size_t limit) {
	/* Get the remote file's size and if too large we refuse to download */
	CURL *curl = NULL;
	CURLcode res;
	double filesize = 0.0;
	size_t action = 0;

	if (limit == 0) return 0;	/* Download regardless of size */
	curl_global_init (CURL_GLOBAL_DEFAULT);

	if ((curl = curl_easy_init ())) {
		curl_easy_setopt (curl, CURLOPT_URL, URL);
		/* Do not download the file */
		curl_easy_setopt (curl, CURLOPT_NOBODY, 1L);
		/* Tell libcurl to not verify the peer */
		curl_easy_setopt (curl, CURLOPT_SSL_VERIFYPEER, 0L);
		/* Tell libcurl to fail on 4xx responses (e.g. 404) */
		curl_easy_setopt (curl, CURLOPT_FAILONERROR, 1L);
		/* Tell libcurl to follow 30x redirects */
		curl_easy_setopt (curl, CURLOPT_FOLLOWLOCATION, 1L);
		/* No header output: TODO 14.1 http-style HEAD output for ftp */
		curl_easy_setopt (curl, CURLOPT_HEADERFUNCTION, gmtremote_throw_away);
		curl_easy_setopt (curl, CURLOPT_HEADER, 0L);
		/* Complete connection within 10 seconds */
		 curl_easy_setopt (curl, CURLOPT_CONNECTTIMEOUT, GMT_CONNECT_TIME_OUT);

		res = curl_easy_perform (curl);

		if ((res = curl_easy_perform (curl)) == CURLE_OK) {
      			res = curl_easy_getinfo (curl, CURLINFO_CONTENT_LENGTH_DOWNLOAD, &filesize);
			if ((res == CURLE_OK) && (filesize > 0.0)) {	/* Got the size */
				GMT_Report (GMT->parent, GMT_MSG_INFORMATION, "Remote file %s: Size is %0.0f bytes\n", URL, filesize);
				action = (filesize < (double)limit) ? 0 : (size_t)filesize;
			}
		}
		else	/* We failed */
			GMT_Report (GMT->parent, GMT_MSG_ERROR, "Remote file %s: Curl returned error %d\n", URL, res);

		/* always cleanup */
		curl_easy_cleanup (curl);
	}

	curl_global_cleanup ();

	return action;
}

CURL * gmtremote_setup_curl (struct GMTAPI_CTRL *API, char *url, char *local_file, struct FtpFile *urlfile, unsigned int time_out) {
	/* Single function that sets up an impending CURL operation */
	CURL *Curl = NULL;
	if ((Curl = curl_easy_init ()) == NULL) {
		GMT_Report (API, GMT_MSG_ERROR, "Failed to initiate curl - cannot obtain %s\n", url);
		return NULL;
	}
	if (curl_easy_setopt (Curl, CURLOPT_SSL_VERIFYPEER, 0L)) {		/* Tell libcurl to not verify the peer */
		GMT_Report (API, GMT_MSG_ERROR, "Failed to set curl option to not verify the peer\n");
		return NULL;
	}
	if (curl_easy_setopt (Curl, CURLOPT_FOLLOWLOCATION, 1L)) {		/* Tell libcurl to follow 30x redirects */
		GMT_Report (API, GMT_MSG_ERROR, "Failed to set curl option to follow redirects\n");
		return NULL;
	}
	if (curl_easy_setopt (Curl, CURLOPT_FAILONERROR, 1L)) {		/* Tell libcurl to fail on 4xx responses (e.g. 404) */
		GMT_Report (API, GMT_MSG_ERROR, "Failed to set curl option to fail for 4xx responses\n");
		return NULL;
	}
 	if (curl_easy_setopt (Curl, CURLOPT_URL, url)) {	/* Set the URL to copy */
		GMT_Report (API, GMT_MSG_ERROR, "Failed to set curl option to read from %s\n", url);
		return NULL;
	}
 	if (curl_easy_setopt (Curl, CURLOPT_CONNECTTIMEOUT, GMT_CONNECT_TIME_OUT)) {	/* Set connection timeout to 10s [300] */
		GMT_Report (API, GMT_MSG_ERROR, "Failed to set curl option to limit connection timeout to %lds\n", GMT_CONNECT_TIME_OUT);
		return NULL;
	}
	if (time_out) {	/* Set a timeout limit */
		if (curl_easy_setopt (Curl, CURLOPT_TIMEOUT, time_out)) {
			GMT_Report (API, GMT_MSG_ERROR, "Failed to set curl option to time out after %d seconds\n", time_out);
			return NULL;
		}
	}
	urlfile->filename = local_file;	/* Set pointer to local filename */
	/* Define our callback to get called when there's data to be written */
	if (curl_easy_setopt (Curl, CURLOPT_WRITEFUNCTION, gmtremote_fwrite_callback)) {
		GMT_Report (API, GMT_MSG_ERROR, "Failed to set curl output callback function\n");
		return NULL;
	}
	/* Set a pointer to our struct that will be passed to the callback function */
	if (curl_easy_setopt (Curl, CURLOPT_WRITEDATA, urlfile)) {
		GMT_Report (API, GMT_MSG_ERROR, "Failed to set curl option to write to %s\n", local_file);
		return NULL;
	}

	return Curl;	/* Happily return the Curl pointer */
}

struct LOCFILE_FP *gmtremote_lock_on (struct GMT_CTRL *GMT, char *file) {
	/* Creates filename for lock and activates the lock */
	struct LOCFILE_FP *P = gmt_M_memory (GMT, NULL, 1, struct LOCFILE_FP);
	P->file = gmtremote_lockfile (GMT, file);
	if ((P->fp = fopen (P->file, "w")) == NULL) {
		GMT_Report (GMT->parent, GMT_MSG_ERROR, "Failed to create lock file %s\n", P->file);
		gmt_M_str_free (P->file);
		gmt_M_free (GMT, P);
		return NULL;
	}
	gmtlib_file_lock (GMT, fileno(P->fp));	/* Attempt exclusive lock */
	return P;
}

void gmtremote_lock_off (struct GMT_CTRL *GMT, struct LOCFILE_FP **P) {
	/* Deactivates the lock on the file */
	gmtlib_file_unlock (GMT, fileno((*P)->fp));
	fclose ((*P)->fp);
	gmt_remove_file (GMT, (*P)->file);
	gmt_M_str_free ((*P)->file);
	gmt_M_free (GMT, *P);
}

/* Deal with hash values of cache/data files */

GMT_LOCAL int gmtremote_get_url (struct GMT_CTRL *GMT, char *url, char *file, char *orig, unsigned int index, bool do_lock) {
	bool turn_ctrl_C_off = false;
	int curl_err = 0, error = GMT_NOERROR;
	long time_spent;
	CURL *Curl = NULL;
	struct LOCFILE_FP *LF = NULL;
	struct FtpFile urlfile = {NULL, NULL};
	struct GMTAPI_CTRL *API = GMT->parent;
	time_t begin, end;

	if (GMT->current.setting.auto_download == GMT_NO_DOWNLOAD) {  /* Not allowed to use remote copying */
		GMT_Report (GMT->parent, GMT_MSG_INFORMATION, "Remote download is currently deactivated\n");
		return 1;
	}
	if (GMT->current.io.internet_error) return 1;   			/* Not able to use remote copying in this session */

	/* Make a lock */
	if (do_lock && (LF = gmtremote_lock_on (GMT, file)) == NULL)
		return 1;

	/* If file locking held us up as another process was downloading the same file,
	 * then that file should now be available.  So we check again if it is before proceeding */

	if (do_lock && !access (file, F_OK))
		goto unlocking1;	/* Yes it was, unlock and return no error */

	/* Initialize the curl session */
	if ((Curl = gmtremote_setup_curl (API, url, file, &urlfile, GMT_HASH_TIME_OUT)) == NULL)
		goto unlocking1;

	GMT_Report (GMT->parent, GMT_MSG_INFORMATION, "Downloading file %s ...\n", url);
	gmtremote_turn_on_ctrl_C_check (file);	turn_ctrl_C_off = true;
	begin = time (NULL);
	if ((curl_err = curl_easy_perform (Curl))) {	/* Failed, give error message */
		end = time (NULL);
		time_spent = (long)(end - begin);
		GMT_Report (GMT->parent, GMT_MSG_INFORMATION, "Unable to download file %s\n", url);
		GMT_Report (GMT->parent, GMT_MSG_INFORMATION, "Libcurl Error: %s\n", curl_easy_strerror (curl_err));
		if (urlfile.fp != NULL) {
			fclose (urlfile.fp);
			urlfile.fp = NULL;
		}
		if (time_spent >= GMT_HASH_TIME_OUT) {	/* Ten seconds is too long time - server down? */
			GMT_Report (GMT->parent, GMT_MSG_INFORMATION, "GMT data server may be down - delay checking hash file for 24 hours\n");
			GMT_Report (GMT->parent, GMT_MSG_INFORMATION, "You can turn remote file download off by setting GMT_DATA_UPDATE_INTERVAL to \"off\"\n");
			if (orig && !access (orig, F_OK)) {	/* Refresh modification time of original hash file */
#ifdef WIN32
				_utime (orig, NULL);
#else
				utimes (orig, NULL);
#endif
				GMT->current.io.refreshed[index] = GMT->current.io.internet_error = true;
			}
		}
		error = 1; goto unlocking1;
	}
	curl_easy_cleanup (Curl);
	if (urlfile.fp) /* close the local file */
		fclose (urlfile.fp);

unlocking1:

	/* Remove lock file after successful download */
	if (do_lock) gmtremote_lock_off (GMT, &LF);

	if (turn_ctrl_C_off) gmtremote_turn_off_ctrl_C_check ();

	return error;
}

GMT_LOCAL struct GMT_DATA_HASH *gmtremote_hash_load (struct GMT_CTRL *GMT, char *file, int *n) {
	/* Read contents of the hash file into an array of structs */
	int k;
	FILE *fp = NULL;
	struct GMT_DATA_HASH *L = NULL;
	char line[GMT_LEN256] = {""};

	GMT_Report (GMT->parent, GMT_MSG_DEBUG, "Load contents from %s\n", file);
	*n = 0;
	if ((fp = fopen (file, "r")) == NULL) return NULL;
	if (fgets (line, GMT_LEN256, fp) == NULL) {	/* Try to get first record */
		fclose (fp);
		return NULL;
	}
	*n = atoi (line);		/* Number of records to follow */
	if (*n <= 0 || *n > GMT_BIG_CHUNK) {	/* Probably not a good value */
		fclose (fp);
		return NULL;
	}
	L = gmt_M_memory (GMT, NULL, *n, struct GMT_DATA_HASH);
	for (k = 0; k < *n; k++) {
		if (fgets (line, GMT_LEN256, fp) == NULL) break;	/* Next record */
		sscanf (line, "%s %s %" PRIuS, L[k].name, L[k].hash, &L[k].size);
	}
	fclose (fp);
	if (k != *n) {
		GMT_Report (GMT->parent, GMT_MSG_WARNING, "File %s said it has %d records but only found %d - download error???\n", file, *n, k);
		GMT_Report (GMT->parent, GMT_MSG_WARNING, "File %s will be deleted.  Please try again\n", file);
		*n = 0;	/* Flag that excrement hit the fan */
	}
	return (L);
};

GMT_LOCAL int gmtremote_refresh (struct GMTAPI_CTRL *API, unsigned int index) {
	/* This function is called every time we are about to access a @remotefile.
	 * It is called twice: Once for the hash table and once for the info table.
	 * First we check that we have the GMT_HASH_SERVER_FILE in the server directory.
	 * If we don't then we download it and return since no old file to compare to.
	 * If we do find the hash file then we get its creation time [st_mtime] as
	 * well as the current system time.  If the file is < GMT->current.setting.refresh_time
	 * days old we are done.
	 * If the file is older we rename it to *.old and download the latest hash file.
	 * This is the same for both values of index (hash and info).  For hash, we do more:
	 * Next, we load the contents of both files and do a double loop to find the
	 * entries for each old file in the new list, for all files.  If the old file
	 * is no longer in the list then we delete the data file.  If the hash code for
	 * a file has changed then we delete the local file so that the new versions
	 * will be downloaded from the server.  Otherwise we do nothing.
	 * The result of this is that any file(s) that have changed will be removed
	 * so that they must be downloaded again to get the new versions.
	 */
	struct stat buf;
	time_t mod_time, right_now = time (NULL);	/* Unix time right now */
	char indexpath[PATH_MAX] = {""}, old_indexpath[PATH_MAX] = {""}, new_indexpath[PATH_MAX] = {""}, url[PATH_MAX] = {""};
	const char *index_file = (index == GMT_HASH_INDEX) ? GMT_HASH_SERVER_FILE : GMT_INFO_SERVER_FILE;
	struct LOCFILE_FP *LF = NULL;
	struct GMT_CTRL *GMT = API->GMT;	/* Short hand */

	if (GMT->current.io.refreshed[index]) return GMT_NOERROR;	/* Already been here */

	snprintf (indexpath, PATH_MAX, "%s/server/%s", GMT->session.USERDIR, index_file);

	if (access (indexpath, R_OK)) {    /* Not found locally so need to download the first time */
		char serverdir[PATH_MAX] = {""};
		snprintf (serverdir, PATH_MAX, "%s/server", GMT->session.USERDIR);
		if (access (serverdir, R_OK) && gmt_mkdir (serverdir)) {
			GMT_Report (API, GMT_MSG_ERROR, "Unable to create GMT server directory : %s\n", serverdir);
			return 1;
		}
		snprintf (url, PATH_MAX, "%s/%s", gmt_dataserver_url (API), index_file);
		GMT_Report (API, GMT_MSG_DEBUG, "Download remote file %s for the first time\n", url);
		if (gmtremote_get_url (GMT, url, indexpath, NULL, index, true)) {
			GMT_Report (API, GMT_MSG_INFORMATION, "Failed to get remote file %s\n", url);
			if (!access (indexpath, F_OK)) gmt_remove_file (GMT, indexpath);	/* Remove index file just in case it got corrupted or zero size */
			GMT->current.setting.auto_download = GMT_NO_DOWNLOAD;	/* Temporarily turn off auto download in this session only */
			GMT->current.io.internet_error = true;		/* No point trying again */
			return 1;
		}
		GMT->current.io.refreshed[index] = true;	/* Done our job */
		return GMT_NOERROR;
	}
	else
		GMT_Report (API, GMT_MSG_DEBUG, "Local file %s found\n", indexpath);

	GMT->current.io.refreshed[index] = true;	/* Done our job */

	/* Here we have the existing index file and its path is in indexpath. Check how old it is */

	if (stat (indexpath, &buf)) {
		GMT_Report (API, GMT_MSG_ERROR, "Unable to get information about %s - abort\n", indexpath);
		return 1;
	}
	/*  Get its modification (creation) time */
#ifdef __APPLE__
	mod_time = buf.st_mtimespec.tv_sec;	/* Apple even has tv_nsec for nano-seconds... */
#else
	mod_time = buf.st_mtime;
#endif

	if ((right_now - mod_time) > (GMT_DAY2SEC_I * GMT->current.setting.refresh_time)) {	/* Older than selected number of days; Time to get a new index file */
		GMT_Report (API, GMT_MSG_DEBUG, "File %s older than 24 hours, get latest from server.\n", indexpath);
		strcpy (new_indexpath, indexpath);	/* Duplicate path name */
		strcat (new_indexpath, ".new");		/* Append .new to the copied path */
		strcpy (old_indexpath, indexpath);	/* Duplicate path name */
		strcat (old_indexpath, ".old");		/* Append .old to the copied path */
		snprintf (url, PATH_MAX, "%s/%s", gmt_dataserver_url (API), index_file);	/* Set remote path to new index file */

		/* Here we will try to download a file */

		/* Make a lock on the file */
		if ((LF = gmtremote_lock_on (GMT, (char *)new_indexpath)) == NULL)
			return 1;

		/* If file locking held us up as another process was downloading the same file,
		 * then that file should now be available.  So we check again if it is before proceeding */

		if (!access (new_indexpath, F_OK)) {	/* Yes it was! Undo lock and return no error */
			gmtremote_lock_off (GMT, &LF);	/* Remove lock file after successful download (unless query) */
			return GMT_NOERROR;
		}

		if (gmtremote_get_url (GMT, url, new_indexpath, indexpath, index, false)) {	/* Get the new index file from server */
			GMT_Report (API, GMT_MSG_DEBUG, "Failed to download %s - Internet troubles?\n", url);
			if (!access (new_indexpath, F_OK)) gmt_remove_file (GMT, new_indexpath);	/* Remove index file just in case it got corrupted or zero size */
			gmtremote_lock_off (GMT, &LF);
			return 1;	/* Unable to update the file (no Internet?) - skip the tests */
		}
		if (!access (old_indexpath, F_OK))
			remove (old_indexpath);	/* Remove old index file if it exists */
		GMT_Report (API, GMT_MSG_DEBUG, "Rename %s to %s\n", indexpath, old_indexpath);
		if (gmt_rename_file (GMT, indexpath, old_indexpath, GMT_RENAME_FILE)) {	/* Rename existing file to .old */
			GMT_Report (API, GMT_MSG_ERROR, "Failed to rename %s to %s.\n", indexpath, old_indexpath);
			gmtremote_lock_off (GMT, &LF);
			return 1;
		}
		GMT_Report (API, GMT_MSG_DEBUG, "Rename %s to %s\n", new_indexpath, indexpath);
		if (gmt_rename_file (GMT, new_indexpath, indexpath, GMT_RENAME_FILE)) {	/* Rename newly copied file to existing file */
			GMT_Report (API, GMT_MSG_ERROR, "Failed to rename %s to %s.\n", new_indexpath, indexpath);
			gmtremote_lock_off (GMT, &LF);
			return 1;
		}

		if (index == GMT_HASH_INDEX) {	/* Special processing to upgrade or remove deprecated files */
			bool found;
			int nO, nN, n, o;
			struct GMT_DATA_HASH *O = NULL, *N = NULL;

			if ((N = gmtremote_hash_load (GMT, indexpath, &nN)) == 0) {	/* Read in the new array of hash structs, will return 0 if mismatch of entries */
				gmt_remove_file (GMT, indexpath);	/* Remove corrupted index file */
				gmtremote_lock_off (GMT, &LF);
				return 1;
			}

			O = gmtremote_hash_load (GMT, old_indexpath, &nO);	/* Read in the old array of hash structs */
			for (o = 0; o < nO; o++) {	/* Loop over items in old file */
				if (gmt_getdatapath (GMT, O[o].name, url, R_OK) == NULL) continue;	/* Don't have this file downloaded yet */
				/* Here the file was found locally and the full path is in the url */
				found = false;	/* Not found this file in the new list yet */
				for (n = 0; !found && n < nN; n++) {	/* Loop over items in new file */
					if (!strcmp (N[n].name, O[o].name)) {	/* File is in the current hash table */
						found = true;	/* We will exit this loop regardless of what happens next below */
						if (strcmp (N[n].hash, O[o].hash)) {	/* New hash differs from entry in hash old file */
							GMT_Report (API, GMT_MSG_DEBUG, "Server and cache versions of %s have different hash codes - must download new copy.\n", N[n].name);
							gmt_remove_file (GMT, url);	/* Need to re-download so be gone with it */
						}
						else {	/* Do size check */
							struct stat buf;
							if (stat (url, &buf)) {
								GMT_Report (API, GMT_MSG_WARNING, "Could not determine size of file %s.\n", url);
								continue;
							}
							if (N[n].size != (size_t)buf.st_size) {	/* Downloaded file size differ - need to re-download */
								GMT_Report (API, GMT_MSG_DEBUG, "Server and cache versions of %s have different byte sizes (%" PRIuS " versus %" PRIuS ") - must download new copy.\n", N[n].name, N[n].size, (size_t)buf.st_size);
								gmt_remove_file (GMT, url);	/* Need to re-download so be gone with it */
							}
							else
								GMT_Report (API, GMT_MSG_DEBUG, "Server and cache versions of %s are identical - no need to download new file.\n", N[n].name);
						}
					}
				}
				if (!found) {	/* This file was present locally but is no longer part of files on the server and should be removed */
					GMT_Report (API, GMT_MSG_DEBUG, "File %s no longer supported on server - deleting local copy.\n", O[o].name);
					gmt_remove_file (GMT, url);
				}
			}
			gmt_M_free (GMT, O);	/* Free old hash table structures */
			gmt_M_free (GMT, N);	/* Free new hash table structures */
			/* We now have an updated hash file */
			if (!access (old_indexpath, F_OK))
				remove (old_indexpath);	/* Remove old index file if it exists */
		}
		else 
			GMT->current.io.new_data_list = true;	/* Flag that we wish to delete datasets older than entries in this file */
		/* Remove lock file after successful download */
		gmtremote_lock_off (GMT, &LF);
	}
	else
		GMT_Report (API, GMT_MSG_DEBUG, "File %s less than 24 hours old, refresh is premature.\n", indexpath);
	return GMT_NOERROR;
}

void gmt_refresh_server (struct GMTAPI_CTRL *API) {
	/* Called once in gmt_begin from GMT_Create_Session,  The following actions take place:
	 *
	 * The data info table is refreshed if missing or older than 24 hours.
	 * The hash table is refreshed if missing or older than 24 hours.
	 *   If a new hash table is obtained and there is a previous one, we determine
	 *   if there are entries that have changed (e.g., newer, different files, different
	 *   sizes, or gone altogether).  In all these case we delete the file so that when the
	 *   user requests it, it forces a download of the updated file.
	 */

	if (gmtremote_refresh (API, GMT_INFO_INDEX))	/* Watch out for changes on the server info once a day */
		GMT_Report (API, GMT_MSG_INFORMATION, "Unable to obtain remote information file %s\n", GMT_INFO_SERVER_FILE);
	else if (API->remote_info == NULL) {	/* Get server file attribution info if not yet loaded */
		if ((API->remote_info = gmtremote_data_load (API, &API->n_remote_info)) == NULL) {	/* Failed to load the info file */
			GMT_Report (API, GMT_MSG_INFORMATION, "Unable to read server information file\n");
		}
	}

	if (gmtremote_refresh (API, GMT_HASH_INDEX)) {	/* Watch out for changes on the server hash once a day */
		GMT_Report (API, GMT_MSG_INFORMATION, "Unable to obtain remote hash table %s\n", GMT_HASH_SERVER_FILE);
	}
}

GMT_LOCAL char * gmtremote_switch_to_srtm (char *file, char *res, bool srtm) {
	/* There may be more than one remote Earth DEM product that needs to share the
	 * same 1x1 degree SRTM tiles.  This function handles this overlap; add more cases if needed. */
	char *c;
	if (!srtm) return NULL;	/* Not using SRTM tiles at all */
	if ((c = strstr (file, "_01s_g")) || (c = strstr (file, "_03s_g"))) {
		*res = c[2];	/* Get the '1' or '3' */
		c = strchr (file, '.');	/* Start of "extension" */
	}
	return (c);	/* Returns pointer to this "extension" or NULL */
}

GMT_LOCAL char * gmtremote_get_jp2_tilename (char *file, bool srtm) {
	/* Must do special legacy checks for SRTMGL1|3 tag names for SRTM tiles.
	 * We also strip off the leading @ since we are building an URL for curl  */
	char res, *c = NULL, *new_file = NULL;
	
	if ((c = gmtremote_switch_to_srtm (file, &res, srtm))) {
		/* Found one of the SRTM tile families, now replace the tag with SRTMGL1|3 */
		char remote_name[GMT_LEN64] = {""};
		c[0] = '\0';	/* Temporarily chop off tag and beyond */
		sprintf (remote_name, "%s.SRTMGL%c.%s", &file[1], res, GMT_TILE_EXTENSION_REMOTE);
		c[0] = '.';	/* Restore period */
		new_file = strdup (remote_name);
	}
	else
		new_file = gmt_strrep (&file[1], GMT_TILE_EXTENSION_LOCAL, GMT_TILE_EXTENSION_REMOTE);
	return (new_file);
}

bool gmt_use_srtm_coverage (struct GMTAPI_CTRL *API, char **file, int *k, unsigned int *res) {
	char newfile[GMT_LEN128] = {""}, c_res = '\0', *c = NULL;

	if (strcmp (API->remote_info[*k].coverage, "srtm_tiles.nc")) return false;	/* This tile does not use SRTM at this resolution */
	/* Here, *file is something like @N33E044.earth_gebco_03s_g.nc, but we need to change it to @N33E044.earth_relief_03s_g.nc */
	c = gmtremote_switch_to_srtm (*file, &c_res, true);	/* Set the resolution */
	*res = c_res - '0';	/* Convert character digit to number */
	c[0] = '\0';	/* Chop off the rest */
	sprintf (newfile, "%s.earth_relief_0%cs_g.nc", *file, c_res);
	c[0] = '.';	/* Restore the original file name */
	gmt_M_str_free (*file);	/* Free the original name */
	*file = strdup (newfile);	/* Replace with the new name */
	*k = gmt_file_is_a_tile (API, newfile, GMT_LOCAL_DIR);	/* Update tile ID */
	return (true);
}

GMT_LOCAL int gmtremote_convert_jp2_to_nc (struct GMTAPI_CTRL *API, char *localfile) {
	static char *args = " -fg -Vq --IO_NC4_DEFLATION_LEVEL=9 --GMT_HISTORY=readonly";
	char cmd[GMT_LEN512] = {""},  *ncfile = NULL;
	int k_data;

	if (API->GMT->current.io.leave_as_jp2) return GMT_NOERROR;	/* Conversion temporarily turned off by gmtget -N */
	if ((k_data = gmtlib_file_is_jpeg2000_tile (API, localfile)) == GMT_NOTSET) return GMT_NOERROR;	/* Nothing to do */

	/* Convert JP2 file to NC for local cache storage */
	ncfile = gmt_strrep (localfile, GMT_TILE_EXTENSION_REMOTE, GMT_TILE_EXTENSION_LOCAL);
	sprintf (cmd, "%s -G%s=ns", localfile, ncfile);	/* We know we are writing a netCDF short int grid */
	if (!doubleAlmostEqual (API->remote_info[k_data].scale, 1.0) || !gmt_M_is_zero (API->remote_info[k_data].offset)) {
		/* Integer is not the original data unit and/or has an offset - must scale/shift jp2 integers to units first.
		 * Because we are inverting the scaling and because grdconvert applies z' = z * scale + offset, we must
		 * pre-scale and change the sign of the offset here to get the translation we want */
		char extra[GMT_LEN64] = {""};
		sprintf (extra, "+s%g+o%g", API->remote_info[k_data].scale, API->remote_info[k_data].offset);
		strcat (cmd, extra);	/* This will embed the scale and offset in the netCDF file so we can use the full range */
		sprintf (extra, " -Z+s%g+o%g", API->remote_info[k_data].scale, -API->remote_info[k_data].offset / API->remote_info[k_data].scale);
		strcat (cmd, extra);	/* This converts the integers we got back to Myr before we let netCDF do the offset/scaling above */
	}
	strcat (cmd, args);	/* Append the common arguments */
	GMT_Report (API, GMT_MSG_INFORMATION, "Convert SRTM tile from JPEG2000 to netCDF grid [%s]\n", ncfile);
	GMT_Report (API, GMT_MSG_DEBUG, "Running: grdconvert %sn", cmd);
	if (GMT_Call_Module (API, "grdconvert", GMT_MODULE_CMD, cmd) != GMT_NOERROR) {
		GMT_Report (API, GMT_MSG_ERROR, "ERROR - Unable to convert SRTM file %s to compressed netCDF format\n", localfile);
		gmt_M_free (API->GMT, ncfile);
		return GMT_RUNTIME_ERROR;
	}
	gmt_M_str_free (ncfile);
	if (gmt_remove_file (API->GMT, localfile))
		GMT_Report (API, GMT_MSG_WARNING, "Could not even remove file %s\n", localfile);
	return GMT_NOERROR;
}

int gmt_set_remote_and_local_filenames (struct GMT_CTRL *GMT, const char * file, char *local_path, char *remote_path, unsigned int mode) {
	/* Determines the remote and local files for any given file_name.
	 * For remote files, the mode controls where they are written locally:
 	 *    0 : Place file where GMT wants it to be (e.g., server/earth/earth_relief, /cache etc depending on file type).
 	 *    1 : Place file in the cache directory
	 *    2 : Place file in user directory
	 *    3 : Place file in local (current) directory
	 * If the file must be downloaded from a remote location then remote_path will be populated.
	 * If the file exists in a local location then local_path will be populated and remote_path empty.
	 * If both paths are set it means we want to download file and place it in local_path.
	 * If a local file is not found we return an error code, else 0.
	 */

	int k_data = GMT_NOTSET, t_data = GMT_NOTSET;
	unsigned int pos;
<<<<<<< HEAD
	bool is_url = false, is_query = false, is_tile = false, skip_checks = false;
=======
	bool is_url = false, is_query = false, is_tile = false, srtm_switch = false;
>>>>>>> 348618e8
	char was, *c = NULL, *jp2_file = NULL, *clean_file = NULL;
	struct GMTAPI_CTRL *API = GMT->parent;

	local_path[0] = remote_path[0] = '\0';

	/* 0. Were we even given an argument? */
	if (!file || !file[0]) return GMT_ARG_IS_NULL;   /* Got nutin' */

	if (gmt_M_file_is_memory (file)) return GMT_NOERROR;	/* Memory location always exists */

	if (gmtlib_found_url_for_gdal ((char *)file)) {	/* Special URLs for grids to be read via GDAL */
		snprintf (remote_path, PATH_MAX, "%s", file);
		pos = gmtlib_get_pos_of_filename (file);	/* Start of file in URL (> 0) */
		snprintf (local_path, PATH_MAX, "%s", &file[pos]);	/* Same. No directives when writing the file */
		return GMT_NOERROR;
	}

	/* 1. First handle full paths as given */
#ifdef WIN32
	if (file[0] == '/' || file[1] == ':')
#else
	if (file[0] == '/')
#endif
	{
		clean_file = gmt_get_filename (API, file, gmtlib_valid_filemodifiers (GMT));	/* Strip off any file modifier or netCDF directives */
		if (access (clean_file, F_OK)) {
			GMT_Report (API, GMT_MSG_ERROR, "File %s was not found\n", file);
			gmt_M_str_free (clean_file);
			return GMT_FILE_NOT_FOUND;
		}
		if (access (clean_file, R_OK)) {
			GMT_Report (API, GMT_MSG_ERROR, "File %s is not readable\n", file);
			gmt_M_str_free (clean_file);
			return GMT_BAD_PERMISSION;
		}
		gmt_M_str_free (clean_file);
		strncpy (local_path, file, PATH_MAX-1);
		remote_path[0] = '\0';	/* No need to get from elsewhere */
		GMT_Report (API, GMT_MSG_DEBUG, "Given full path to file %s\n", local_path);
		return GMT_NOERROR;
	}

	if (file[0] == '@') {	/* Either a cache file or a remote data set */
		if ((k_data = gmt_remote_dataset_id (API, file)) != GMT_NOTSET) {
			/* Got a valid remote server data filename and we know the local path to those */
			if (GMT->session.USERDIR == NULL) goto not_local;	/* Cannot have server data if no user directory created yet */
			snprintf (local_path, PATH_MAX, "%s", GMT->session.USERDIR);	/* This is the top-level directory for user data */
			if (access (local_path, R_OK)) goto not_local;	/* Have not made a user directory yet, so cannot have the file yet either */
			strcat (local_path, GMT->parent->remote_info[k_data].dir);	/* Append the subdir (/ or /server/earth/earth_relief/, etc) */
			strcat (local_path, GMT->parent->remote_info[k_data].file);	/* Append filename */
			if (access (local_path, R_OK)) goto not_local;	/* No such file yet */
		}
		else if ((t_data = gmt_file_is_a_tile (API, file, GMT_LOCAL_DIR)) != GMT_NOTSET) {	/* Got a remote tile */
			/* Got a valid remote server tile filename and we know the local path to those */
			if (GMT->session.USERDIR == NULL) goto not_local;	/* Cannot have server data if no user directory created yet */
			snprintf (local_path, PATH_MAX, "%s", GMT->session.USERDIR);	/* This is the top-level directory for user data */
			if (access (local_path, R_OK)) goto not_local;	/* Have not made a user directory yet, so cannot have the file yet either */
			strcat (local_path, GMT->parent->remote_info[t_data].dir);	/* Append the subdir (/ or /server/earth/earth_relief/, etc) */
			strcat (local_path, GMT->parent->remote_info[t_data].file);	/* Append the tiledir to get full path to dir for this type of tiles */
			strcat (local_path, &file[1]);	/* Append filename */
			is_tile = true;
			srtm_switch = !strcmp (GMT->parent->remote_info[t_data].coverage, "srtm_tiles.nc");	/* true if this dataset switches to SRTM tiles for this resolutions */
			if (access (local_path, R_OK)) {	/* A local tile in netCDF format was not found.  See if it exists as compressed JP2000 */
				char *local_jp2 = gmt_strrep (local_path, GMT_TILE_EXTENSION_LOCAL, GMT_TILE_EXTENSION_REMOTE);
 				if (access (local_jp2, R_OK))
	 				goto not_local;	/* No such file yet */
				else {	/* Yep, do the just-in-time conversion now */
					int error = gmtremote_convert_jp2_to_nc (API, local_jp2);
					gmt_M_str_free (local_jp2);
					if (error) return error;	/* Something failed in the conversion */
				}
			}
		}
		else {	/* Must be cache file */
			if (GMT->session.CACHEDIR == NULL) goto not_local;	/* Cannot have cache data if no cache directory created yet */
			clean_file = gmt_get_filename (API, file, gmtlib_valid_filemodifiers (GMT));	/* Strip off any file modifier or netCDF directives */
			snprintf (local_path, PATH_MAX, "%s/%s", GMT->session.CACHEDIR, &clean_file[1]);	/* This is where all cache files live */
			if ((c = strchr (local_path, '=')) || (c = strchr (local_path, '?'))) {
				was = c[0];	c[0] = '\0';
			}
			GMT->parent->cache = true;
			if (access (local_path, R_OK)) {
				if (c) c[0] = was;
				goto not_local;	/* No such file yet */
			}
			if (c) c[0] = was;
		}
		GMT_Report (API, GMT_MSG_DEBUG, "Remote file %s exists locally as %s\n", clean_file, local_path);
		remote_path[0] = '\0';	/* No need to get from elsewhere */
		if (clean_file)	gmt_M_str_free (clean_file);
		return GMT_NOERROR;

not_local:	/* Get here if we failed to find a remote file already on disk */
		/* Set remote path */
		if (is_tile) {	/* Tile not yet downloaded, but must switch to .jp2 format on the server (and deal with legacy SRTM tile tags) */
			jp2_file = gmtremote_get_jp2_tilename ((char *)file, srtm_switch);
			snprintf (remote_path, PATH_MAX, "%s%s%s%s", gmt_dataserver_url (API), GMT->parent->remote_info[t_data].dir, GMT->parent->remote_info[t_data].file, jp2_file);
		}
		else if (k_data == GMT_NOTSET) {	/* Cache file not yet downloaded */
			snprintf (remote_path, PATH_MAX, "%s/cache/%s", gmt_dataserver_url (API), &file[1]);
			if (mode == 0) mode = GMT_CACHE_DIR;	/* Just so we default to the cache dir for cache files */
		}
		else	/* Remote data set */
			snprintf (remote_path, PATH_MAX, "%s%s%s", gmt_dataserver_url (API), API->remote_info[k_data].dir, API->remote_info[k_data].file);

		/* Set local path */
		switch (mode) {
			case GMT_CACHE_DIR:
				if (GMT->session.CACHEDIR == NULL) {
					GMT_Report (API, GMT_MSG_ERROR, "Cache directory storage requested for %s but your cache directory is undefined\n", file);
					return GMT_FILE_NOT_FOUND;
				}
				else if (access (GMT->session.CACHEDIR, R_OK) && gmt_mkdir (GMT->session.CACHEDIR))
					GMT_Report (API, GMT_MSG_ERROR, "Cache directory storage requested for %s but your cache directory could not be created\n", file);
				else
					snprintf (local_path, PATH_MAX, "%s/%s", GMT->session.CACHEDIR, &file[1]);
				break;
			case GMT_DATA_DIR:
				if (GMT->session.USERDIR == NULL || access (GMT->session.USERDIR, R_OK))
					GMT_Report (API, GMT_MSG_ERROR, "User directory storage requested for %s but your user directory is undefined or does not exist\n", file);
				else
					snprintf (local_path, PATH_MAX, "%s/%s", GMT->session.USERDIR, &file[1]);
				break;
			case GMT_LOCAL_DIR:
				snprintf (local_path, PATH_MAX, "%s", &file[1]);
				break;
			default:	/* Place remote data files locally per the internal rules */
				if (GMT->session.USERDIR == NULL || access (GMT->session.USERDIR, R_OK))
					GMT_Report (API, GMT_MSG_ERROR, "User directory storage requested for %s but your user directory is undefined or does not exist\n", file);
				else {	/* Have a user dir */
					snprintf (local_path, PATH_MAX, "%s/server", GMT->session.USERDIR);
					if (access (local_path, R_OK) && gmt_mkdir (local_path))	/* Have or just made a server subdirectory */
						GMT_Report (API, GMT_MSG_ERROR, "Unable to create GMT data directory : %s\n", local_path);
					if (is_tile) {	/* One of the tiles */
						if (jp2_file) gmt_M_str_free (jp2_file);
						jp2_file = gmt_strrep (&file[1], GMT_TILE_EXTENSION_LOCAL, GMT_TILE_EXTENSION_REMOTE);
						snprintf (local_path, PATH_MAX, "%s%s%s", GMT->session.USERDIR, GMT->parent->remote_info[t_data].dir, GMT->parent->remote_info[t_data].file);
						if (access (local_path, R_OK) && gmt_mkdir (local_path))	/* Have or just made a server/tile subdirectory */
							GMT_Report (API, GMT_MSG_ERROR, "Unable to create GMT data directory : %s\n", local_path);
						strcat (local_path, jp2_file);
					}
					else if (!strcmp (API->remote_info[k_data].dir, "/"))	/* One of the symbolic links in server */
						snprintf (local_path, PATH_MAX, "%s/server/%s", GMT->session.USERDIR, API->remote_info[k_data].file);
					else {
						snprintf (local_path, PATH_MAX, "%s%s", GMT->session.USERDIR, API->remote_info[k_data].dir);
						if (access (local_path, R_OK) && gmt_mkdir (local_path))	/* Have or just made a subdirectory under server */
							GMT_Report (API, GMT_MSG_ERROR, "Unable to create GMT data directory : %s\n", local_path);
						strcat (local_path, API->remote_info[k_data].file);
					}
				}
				break;
		}
		if (jp2_file) gmt_M_str_free (jp2_file);
		if (clean_file)	gmt_M_str_free (clean_file);
		GMT_Report (API, GMT_MSG_DEBUG, "Get remote file %s and write to %s\n", remote_path, local_path);

		return GMT_NOERROR;
	}

	/* URL files and queries and netcdf grids with directives all have characters like ? and = that
	 * are not part of an actual file name (but is part of a query).  Need to deal with those complexities
	 * here an keep track of if we got a query or a file request. */

	is_url = (gmt_M_file_is_url (file));	/* A remote file or query given via an URL */
	is_query = (gmt_M_file_is_query (file));	/* A remote file or query given via an URL */

	if (strchr (file, '?') && (c = strstr (file, "=gd"))) {	/* Must be a netCDF sliced file to be read via GDAL so chop off the =gd?layer/variable specifications */
		was = c[0]; c[0] = '\0';
	}
	else if ((c = strchr (file, '?')) && !strchr (file, '=')) {	/* Must be a netCDF sliced URL file so chop off the layer/variable specifications */
		was = c[0]; c[0] = '\0';
	}
	else if (c == NULL && (c = strchr (file, '='))) {	/* If no ? then = means grid attributes (e.g., =bf) */
		was = c[0]; c[0] = '\0';
	}
	else if (c) {	/* else we have both ? and = which means file is an URL query */
		strncpy (remote_path, file, PATH_MAX-1);	/* Pass whatever we were given, no check possible */
		was = c[0]; c[0] = '\0';
	}

	if (c && file[0] == '\0') {	/* Some distaster, such like my typo of =W1p instead of -W1p that lead to this check to prevent SEGV */
		if (c) c[0] = was;	c = NULL; skip_checks = true;
		GMT_Report (API, GMT_MSG_DEBUG, "Not able to understand the file name : %s\n", file);
	}

	if (is_url) {	/* A remote file or query given via an URL never exists locally */
		pos = gmtlib_get_pos_of_filename (file);	/* Start of file in URL (> 0) */
		if (is_query) /* We have truncated off all the ?specifications part */
			snprintf (local_path, PATH_MAX, "%s", &file[pos]);
		else {	/* URL file, we have truncated off any netCDF directives */
			strncpy (remote_path, file, PATH_MAX-1);
			snprintf (local_path, PATH_MAX, "%s", &file[pos]);	/* Same. No directives when writing the file */
		}
		if (c) c[0] = was;
		return GMT_NOERROR;
	}

	/* Looking for local files given a relative path - must search directories we are allowed.
	 * Note: Any netCDF files with directives have had those chopped off earlier, so file is a valid name */

	clean_file = (skip_checks) ? strdup (file) : gmt_get_filename (API, file, gmtlib_valid_filemodifiers (GMT));	/* Strip off any file modifier or netCDF directives */
	if (gmt_getdatapath (GMT, clean_file, local_path, R_OK)) {	/* Found it */
		/* Return full path */
		if (c &&!is_query) {	/* We need to pass the ?var[]() or [id][+mods]stuff as part of the filename */
			c[0] = was;
			strcpy (local_path, file);
		}
		GMT_Report (API, GMT_MSG_DEBUG, "Replace file %s with path %s\n", file, local_path);
		gmt_M_str_free (clean_file);
		return GMT_NOERROR;
	}

	/* No luck whatsoever */

	gmt_M_str_free (clean_file);

	return GMT_FILE_NOT_FOUND;
}

int gmtlib_file_is_jpeg2000_tile (struct GMTAPI_CTRL *API, char *file) {
	/* Detect if a file matches the name <path>/[N|S]yy[E|W]xxx.tag.jp2 (e.g., N22W160.earth_relief_01m_p.jp2) */
	char *c, tmp[PATH_MAX] = {""};
	if (file == NULL || file[0] == '\0') return GMT_NOTSET;	/* Bad argument */
	if ((c = strrchr (file, '/')) == NULL)	/* Get place of the last slash */
		sprintf (tmp, "@%s", file);	/* Now should have something like @N22W160.earth_relief_01m_p.jp2 */
	else
		sprintf (tmp, "@%s", &c[1]);	/* Now should have something like @N22W160.earth_relief_01m_p.jp2 */
	return (gmt_file_is_a_tile (API, tmp, GMT_REMOTE_DIR));
}

int gmt_download_file (struct GMT_CTRL *GMT, const char *name, char *url, char *localfile, bool be_fussy) {
	bool query = gmt_M_file_is_query (url), turn_ctrl_C_off = false;
	int curl_err, error = 0;
	size_t fsize;
	CURL *Curl = NULL;
	struct FtpFile urlfile = {NULL, NULL};
	struct LOCFILE_FP *LF = NULL;
	struct GMTAPI_CTRL *API = GMT->parent;

	if (GMT->current.setting.auto_download == GMT_NO_DOWNLOAD) {  /* Not allowed to use remote copying */
		GMT_Report (GMT->parent, GMT_MSG_ERROR, "Remote download is currently deactivated\n");
		return 1;
	}
	if (GMT->current.io.internet_error) return 1;   /* Not able to use remote copying in this session */

	/* Check if the file is too big for our current limit */

	if ((fsize = gmtremote_skip_large_files (GMT, url, GMT->current.setting.url_size_limit))) {
		char *S = strdup (gmt_memory_use (fsize, 3));
		GMT_Report (API, GMT_MSG_WARNING, "File %s skipped as size [%s] exceeds limit set by GMT_DATA_SERVER_LIMIT [%s]\n", name, S, gmt_memory_use (GMT->current.setting.url_size_limit, 0));
		gmt_M_str_free (S);
		return 1;
	}

	/* Here we will try to download a file */

	/* Only make a lock if not a query */
	if (!query && (LF = gmtremote_lock_on (GMT, (char *)name)) == NULL)
		return 1;

	/* If file locking held us up as another process was downloading the same file,
	 * then that file should now be available.  So we check again if it is before proceeding */

	if (!access (localfile, F_OK)) {	/* Yes it was! Undo lock and return no error */
		if (!query)	/* Remove lock file after successful download (unless query) */
			gmtremote_lock_off (GMT, &LF);
		return GMT_NOERROR;
	}

	/* Initialize the curl session */
	if ((Curl = gmtremote_setup_curl (API, url, localfile, &urlfile, 0)) == NULL)
		goto unlocking2;

	gmtremote_find_and_give_data_attribution (API, name);

	GMT_Report (API, GMT_MSG_INFORMATION, "Downloading file %s ...\n", url);
	gmtremote_turn_on_ctrl_C_check (localfile);
	turn_ctrl_C_off = true;
	if ((curl_err = curl_easy_perform (Curl))) {	/* Failed, give error message */
		if (be_fussy || !(curl_err == CURLE_REMOTE_FILE_NOT_FOUND || curl_err == CURLE_HTTP_RETURNED_ERROR)) {	/* Unexpected failure - want to bitch about it */
			GMT_Report (API, GMT_MSG_ERROR, "Libcurl Error: %s\n", curl_easy_strerror (curl_err));
			GMT_Report (API, GMT_MSG_WARNING, "You can turn remote file download off by setting GMT_DATA_UPDATE_INTERVAL to \"off\"\n");
			if (urlfile.fp != NULL) {
				fclose (urlfile.fp);
				urlfile.fp = NULL;
			}
			if (!access (localfile, F_OK) && gmt_remove_file (GMT, localfile))	/* Failed to clean up as well */
				GMT_Report (API, GMT_MSG_WARNING, "Could not even remove file %s\n", localfile);
		}
		else if (curl_err == CURLE_COULDNT_CONNECT)
			GMT->current.io.internet_error = true;	/* Prevent GMT from trying again in this session */
	}
	curl_easy_cleanup (Curl);
	if (urlfile.fp) /* close the local file */
		fclose (urlfile.fp);

unlocking2:

	if (!query)	/* Remove lock file after successful download (unless query) */
		gmtremote_lock_off (GMT, &LF);

	if (turn_ctrl_C_off) gmtremote_turn_off_ctrl_C_check ();

	if (error == 0) error = gmtremote_convert_jp2_to_nc (API, localfile);

	return (error);
}

unsigned int gmt_download_file_if_not_found (struct GMT_CTRL *GMT, const char *file, unsigned int mode) {
	/* Downloads a file if not found locally.  Returns the position in file_name of the
 	 * start of the actual file (e.g., if given an URL). Values for mode:
 	 * 0 : Place file in the cache directory
	 * 1 : Place file in user directory
	 * 2 : Place file in local (current) directory
	 * Add 4 if the file may not be found and we should not complain about this here.
	 */
	unsigned int pos = 0;
	bool be_fussy;
	char remote_path[PATH_MAX] = {""}, local_path[PATH_MAX] = {""};

	if (gmt_M_file_is_memory (file)) return GMT_NOERROR;	/* Memory location always exists */
	if (gmtlib_found_url_for_gdal ((char *)file)) return GMT_NOERROR;	/* /vis.../ files are read in GDAL */

	be_fussy = ((mode & 4) == 0);	if (!be_fussy) mode -= 4;	/* Handle the optional 4 value */

	if (file[0] == '@')	/* Make sure we have a refreshed server this session */
		gmt_refresh_server (GMT->parent);

	if (gmt_set_remote_and_local_filenames (GMT, file, local_path, remote_path, mode)) {
		GMT_Report (GMT->parent, GMT_MSG_ERROR, "Cannot find file %s\n", file);
		return GMT_NOERROR;
	}

	if (remote_path[0]) {	/* Remote file given but not yet stored locally */
		GMT_Report (GMT->parent, GMT_MSG_DEBUG, "Download %s to %s\n", remote_path, local_path);
		if (gmt_download_file (GMT, file, remote_path, local_path, be_fussy)) {
			GMT_Report (GMT->parent, GMT_MSG_ERROR, "Unable to obtain remote file %s\n", file);
			return GMT_NOERROR;
		}
	}
	if (gmt_M_file_is_url (file))	/* A remote file or query given via an URL */
		pos = gmtlib_get_pos_of_filename (file);	/* Start of file in URL (> 0) */
	else if (strchr ("@=", file[0]))
		pos = 1;

	return (pos);
}

/* Support functions for tiled grids
 * gmtlib_file_is_tiled	Determine if a request was given for a tiled dataset.
 * gmt_file_is_tiled_list: Determine if file is a listfile with SRTM tile info
 * gmtlib_get_tile_list:	Convert -Rw/e/s/n into a file with a list of the tiles needed
 * gmtlib_assemble_tiles: Take the list, run grdblend to built the grid.
 *
 * The way the SRTM tiling works is that a user gives the virtual file name
 * @earth_relief_0[1|3]s or @srtm_relief_0[1|3]s. It is possible the user will append
 * _p for pixel registration but that is the only registration we have anyway.
 * If that is true (determined by gmtlib_remote_file_is_tiled) then we use the given
 * -Rw/e/s/n, the resolution given, and whether the ocean should be included (if the
 * srtm_relief_* name is given we only do land) and we create a list of all the
 * tiles that must be included to cover the region.  If ocean is requested we add in
 * the filler grid as well.  All these files are written in the form of remote
 * filenames (start with @).  This blend file is written and given a name that
 * is unique from the mask =tiled_<ID>_[G|P].######, where<ID> is the dataset iD
 * and G|P reflects if -R was a grid or plot region.
 * This filename is then used to replace the virtual grid we gave.  This happens
 * in gmt_init_module at the end of the function.  Then, when GMT_Read_Data is given
 * the tiled list file it knows what to do: Call gmtlib_assemble_tiles which will set
 * up and run a grdblend job that returns the desired custom-built grid.  Thus, when
 * grdblend starts accessing the files it finds that they are all remote files and
 * we will download a series of individual tiles (e.g., @N29W081.SRTMGL1.nc).
 */

GMT_LOCAL bool gmtremote_is_directory (struct GMTAPI_CTRL *API, int k) {
	/* If entry ends in / then it is a directory, else a file */
	size_t len = strlen (API->remote_info[k].file);
	if (len < 1) return false;
	return (API->remote_info[k].file[len-1] == '/');
}

int gmtlib_remote_file_is_tiled (struct GMTAPI_CTRL *API, const char *file, unsigned int *mode) {
	/* Determine if file is referring to a tiled remote data set. */
	int k_data;
	if (!file || file[0] != '@') return GMT_NOTSET;	/* Not a remote file */
	if (mode) *mode = 0;
	if (strncmp (file, "@srtm_relief_0", 14U) == 0) {	/* This virtual tile set does not exist. It means earth_relief_0xs_g but do not add filler */
		char tmpfile[GMT_LEN32] = {""};
		sprintf (tmpfile, "@earth_relief_0%cs_g", file[14]);
		if ((k_data = gmt_remote_dataset_id (API, tmpfile)) == GMT_NOTSET) return GMT_NOTSET;	/* Not a recognized remote dataset */
		if (mode) *mode = GMT_SRTM_ONLY;
		return (k_data);	/* Since we know earth_relief_01|d_g is a tiled directory */
	}
	if ((k_data = gmt_remote_dataset_id (API, file)) == GMT_NOTSET) return GMT_NOTSET;	/* Not a recognized remote dataset */
	return (gmtremote_is_directory (API, k_data) ? k_data : GMT_NOTSET);	/* -1 for a regular, remote file, valid index for a directory */
}

bool gmt_file_is_tiled_list (struct GMTAPI_CTRL *API, const char *file, int *ID, char *wetdry, char *region_type) {
	char *c = NULL, dummy2, dummy3, *wet, *region;
	int dummy1, *kval;
	kval = (ID) ? ID : &dummy1;	/* Allow passing NULL if we don't care */
	wet = (wetdry) ? wetdry : &dummy2;	/* Allow passing NULL if we don't care */
	region = (region_type) ? region_type : &dummy3;	/* Allow passing NULL if we don't care */
	*kval = GMT_NOTSET;
	*wet = *region = 0;
	if (file == NULL) return false;
	if ((c = strstr (file, "=tiled_")) == NULL) return false;	/* Not that kind of file */
	if (c[7] && sscanf (&c[7], "%d_%c%c", kval, region, wet) != 3) return false;	/* Not finding the id, land/ocean, and grid/plot markers */
	if (strchr ("LOX", *wet) == NULL || strchr ("GP", *region) == NULL) return false;	/* Invalid characters for two keys */
	if (*kval < 0 || (*kval) > API->n_remote_info) return false;	/* Outside recognized range of remote file IDs */
	return true;	/* We got one */
}

int gmt_get_tile_id (struct GMTAPI_CTRL *API, char *file) {
	int k_data;
	if (!gmt_file_is_tiled_list (API, file, &k_data, NULL, NULL)) return GMT_NOTSET;
	return (k_data);
}

int gmt_file_is_a_tile (struct GMTAPI_CTRL *API, const char *infile, unsigned int where) {
	/* Recognizes remote files like @N42E126.SRTMGL1.nc|jp2
	 * where == 0 means local file (nc extension) and where = 1 means on server (jp2 extension) */
	char *p = NULL, *file, tag[GMT_LEN64] = {""}, ext[GMT_LEN16] = {""};
	int k_data, n;
	size_t len = strlen (infile);
	gmt_M_unused (API);
	if (len < 12) return GMT_NOTSET;	/* Filename too short to hold a full tile name */
	file = (char *)((infile[0] == '@') ? &infile[1] : infile);	/* Now, file starts at N|S */
	if (strchr ("NS", file[0]) == 0) return GMT_NOTSET;	/* Does not start with N|S */
	if (strchr ("EW", file[3]) == 0) return GMT_NOTSET;	/* Does not contain E|W */
	if (!(isdigit (file[1]) && isdigit (file[2]))) return GMT_NOTSET;	/* No yy latitude */
	if (!(isdigit (file[4]) && isdigit (file[5]) && isdigit (file[6]))) return GMT_NOTSET;	/* No xxx longitude */
	if ((n = sscanf (file, "%*[^.].%[^.].%s", tag, ext)) != 2) return GMT_NOTSET;	/* Could not extract tag and extension */
	if (where == GMT_REMOTE_DIR) { 	/* On the server the extension is jp2 */
		if (strncmp (ext, GMT_TILE_EXTENSION_REMOTE, GMT_TILE_EXTENSION_REMOTE_LEN)) return GMT_NOTSET; /* Incorrect extension */
	}
	else if (where == GMT_LOCAL_DIR) {
		if (strncmp (ext, GMT_TILE_EXTENSION_LOCAL, GMT_TILE_EXTENSION_LOCAL_LEN)) return GMT_NOTSET; /* Incorrect extension */
	}
	else {
		GMT_Report (API, GMT_MSG_ERROR, "gmt_file_is_a_tile: Internal error - bad where assignment %d.\n", where);
		return GMT_NOTSET;
	}
	if ((p = strstr (file, ".SRTMGL"))) /* Convert to the new tag for legacy SRTM tiles tag of SRTMGL[1|3] so it reflects the name of the dataset */
		sprintf (tag, "earth_relief_0%cs_g", p[7]);	/* 7th char in p is the 1|3 resolution character */
	k_data = gmt_remote_dataset_id (API, tag);
	return (k_data);
}

GMT_LOCAL bool gmtremote_is_earth_dem (struct GMT_DATA_INFO *I) {
	/* Returns true if this data set is one of the earth_relief clones that must share SRTM tiles with @earth_relief.
	 * Should we add more such DEMs then just add more cases like the synbath test */
	if (strstr (I->tag, "synbath") && (!strcmp (I->inc, "03s") || !strcmp (I->inc, "01s"))) return true;
	return false;
}

char ** gmt_get_dataset_tiles (struct GMTAPI_CTRL *API, double wesn_in[], int k_data, unsigned int *n_tiles, bool *need_filler) {
	/* Return the full list of tiles for this tiled dataset. If need_filler is not NULL we return
	 * true if some of the tiles inside the wesn do not exist based on the coverage map. */
	bool partial_tile = false;
	char **list = NULL, YS, XS, file[GMT_LEN64] = {""}, tag[GMT_LEN64] = {""};
	int x, lon, clat, iw, ie, is, in, t_size;
	uint64_t node, row, col;
	unsigned int n_alloc = GMT_CHUNK, n = 0, n_missing = 0;
	double wesn[4];
	struct GMT_DATA_INFO *I = &API->remote_info[k_data];	/* Pointer to primary tiled dataset */
	struct GMT_GRID *Coverage = NULL;

	if (gmt_M_is_zero (I->tile_size)) return NULL;

	strncpy (tag, I->tag, GMT_LEN64);	/* Initialize tag since it may change below */
	if (strcmp (I->coverage, "-")) {	/* This primary tiled dataset has limited coverage as described by a named hit grid */
		char coverage_file[GMT_LEN64] = {""};
		sprintf (coverage_file, "@%s", I->coverage);	/* Prepend the remote flag since we may need to download the file */
		if ((Coverage = GMT_Read_Data (API, GMT_IS_GRID, GMT_IS_FILE, GMT_IS_SURFACE, GMT_CONTAINER_AND_DATA, NULL, coverage_file, NULL)) == NULL) {
			GMT_Report (API, GMT_MSG_ERROR, "gmt_get_dataset_tiles: Unable to obtain coverage grid %s of available tiles.\n", I->coverage);
			API->error = GMT_RUNTIME_ERROR;
			return NULL;
		}
		if (gmtremote_is_earth_dem (I))	/* Dataset shares SRTM1|3 tiles with @earth_relief */
			sprintf (tag, "earth_relief_%s_%c", I->inc, I->reg);
	}

	if ((list = gmt_M_memory (API->GMT, NULL, n_alloc, char *)) == NULL) {
		GMT_Report (API, GMT_MSG_ERROR, "gmt_get_dataset_tiles: Unable to allocate memory.\n");
		API->error = GMT_RUNTIME_ERROR;
		return NULL;
	}

	/* Preprocess the selected wesn to make it work better for a -180/180 window */
	gmt_M_memcpy (wesn, wesn_in, 4U, double);
	if (gmt_M_360_range (wesn[XLO], wesn[XHI])) wesn[XLO] = -180, wesn[XHI] = +180.0;
	else if (wesn[XLO] < -180.0) wesn[XLO] += 360.0, wesn[XHI] += 360.0;
	else if (wesn[XLO] > +180.0) wesn[XLO] -= 360.0, wesn[XHI] -= 360.0;
	/* Get nearest whole multiple of tile size wesn boundary.  This ASSUMES all global grids are -Rd  */
	/* Also, the srtm_tiles.nc grid is gridline-registered and we check if the node corresponding to
	 * the lon/lat of the SW corner of a tile is 1 or 0 */
	iw = (int)(-180 + floor ((wesn[XLO] + 180) / I->tile_size) * I->tile_size);
	ie = (int)(-180 + ceil  ((wesn[XHI] + 180) / I->tile_size) * I->tile_size);
	is = (int)( -90 + floor ((wesn[YLO] +  90) / I->tile_size) * I->tile_size);
	in = (int)( -90 + ceil  ((wesn[YHI] +  90) / I->tile_size) * I->tile_size);
	t_size = rint (I->tile_size);

	for (clat = is; clat < in; clat += t_size) {	/* Loop over the rows of tiles */
		if (Coverage && (clat < Coverage->header->wesn[YLO] || clat >= Coverage->header->wesn[YHI])) continue;	/* Outside Coverage band */
		YS = (clat < 0) ? 'S' : 'N';
		for (x = iw; x < ie; x += t_size) {	/* Loop over the columns of tiles */
			lon = (x < 0) ? x + 360 : x;	/* Get longitude in 0-360 range */
			if (Coverage) {	/* We will assume nothing about the west/east bounds of the coverage grid */
				int clon = lon - 360;	/* Ensure we are far west */
				while (clon < Coverage->header->wesn[XLO]) clon += 360;	/* Wind until past west */
				if (clon > Coverage->header->wesn[XHI]) continue;	/* Outside Coverage band */
				row  = gmt_M_grd_y_to_row (GMT, (double)clat, Coverage->header);
				col  = gmt_M_grd_x_to_col (GMT, (double)clon, Coverage->header);
				node = gmt_M_ijp (Coverage->header, row, col);
				if (Coverage->data[node] == GMT_NO_TILE) {	/* No such tile exists */
					n_missing++;	/* Add up missing tiles */
					continue;		/* Go to next tile */
				}
				else if (Coverage->data[node] == GMT_PARTIAL_TILE)	/* Not missing, but still need ocean filler for partial tile */
					partial_tile = true;	/* Note: We also get here with GMT < 6.3 so that @earth_relief_15s is always considered */
			}
			lon = (x >= 180) ? x - 360 : x;	/* Need longitudes 0-179 for E and 1-180 for W */
			XS = (lon < 0) ? 'W' : 'E';
			/* Write remote tile name to list */
			if (n >= n_alloc) {
				n_alloc <<= 1; 
				if ((list = gmt_M_memory (API->GMT, list, n_alloc, char *)) == NULL) {
					GMT_Report (API, GMT_MSG_ERROR, "gmt_get_dataset_tiles: Unable to reallocate memory.\n");
					API->error = GMT_RUNTIME_ERROR;
					return NULL;
				}
			}
			sprintf (file, "@%c%2.2d%c%3.3d.%s.%s", YS, abs(clat), XS, abs(lon), tag, GMT_TILE_EXTENSION_LOCAL);
			list[n++] = strdup (file);
		}
	}
	if (Coverage && GMT_Destroy_Data (API, &Coverage) != GMT_NOERROR) {
		GMT_Report (API, GMT_MSG_WARNING, "gmtlib_get_tile_list: Unable to destroy coverage grid.\n");
	}

	if (need_filler) *need_filler = (partial_tile || n_missing > 0);	/* Incomplete coverage of this data set within wesn */

	*n_tiles = n;
	if (n == 0) {	/* Nutin' */
		gmt_M_free (API->GMT, list);
		GMT_Report (API, GMT_MSG_WARNING, "gmt_get_dataset_tiles: No %s tiles available for your region.\n", I->tag);
		return NULL;
	}

	if ((list = gmt_M_memory (API->GMT, list, n, char *)) == NULL) {
		GMT_Report (API, GMT_MSG_ERROR, "gmt_get_dataset_tiles: Unable to finalize memory.\n");
		API->error = GMT_RUNTIME_ERROR;
		return NULL;
	}

	return (list);
}

char *gmtlib_get_tile_list (struct GMTAPI_CTRL *API, double wesn[], int k_data, bool plot_region, unsigned int srtm_flag) {
	/* Builds a list of the tiles to download for the chosen region, dataset and resolution.
	 * Uses the optional tile information grid to know if a particular tile exists. */
	bool need_filler;
	char tile_list[PATH_MAX] = {""}, stem[GMT_LEN32] = {""}, *file = NULL, **tile = NULL, datatype[3] = {'L', 'O', 'X'}, regtype[2] = {'G', 'P'};
	int k_filler = GMT_NOTSET;
	unsigned int k, n_tiles = 0, ocean = (srtm_flag) ? 0 : 2;
	FILE *fp = NULL;
	struct GMT_DATA_INFO *Ip = &API->remote_info[k_data], *Is = NULL;	/* Pointer to primary tiled dataset */

	/* See if we want a background filler - this is most likely when using SRTM tiles and a 15s background ocean */
	if (strcmp (Ip->filler, "-") && srtm_flag == 0) {	/* Want background filler, except special case when srtm_relief is the given dataset name (srtm_flag == 1) */
		if ((k_filler = gmt_remote_dataset_id (API, Ip->filler)) == GMT_NOTSET) {
			GMT_Report (API, GMT_MSG_ERROR, "gmtlib_get_tile_list: Internal error - Filler grid %s is not a recognized remote data set.\n", Ip->filler);
			return NULL;			
		}
		Is = &API->remote_info[k_filler];	/* Pointer to secondary tiled dataset */
		ocean = (strcmp (Is->inc, "15s") == 0);
	}

	/* Create temporary filename for list of tiles */

	snprintf (stem, GMT_LEN32, "=tiled_%d_%c%c", k_data, regtype[plot_region], datatype[ocean]);
	if ((fp = gmt_create_tempfile (API, stem, NULL, tile_list)) == NULL) {	/* Not good... */
		GMT_Report (API, GMT_MSG_ERROR, "gmtlib_get_tile_list: Unable to create list of tiles from template: %s.\n", tile_list);
		return NULL;
	}
	file = tile_list;	/* Pointer to the buffer with the name */

	/* Get the primary tiles and determine if the filler grid is needed */
	tile = gmt_get_dataset_tiles (API, wesn, k_data, &n_tiles, &need_filler);

	/* Write primary tiles to list file */
	for (k = 0; k < n_tiles; k++)
		fprintf (fp, "%s\n", tile[k]);

	gmt_free_list (API->GMT, tile, n_tiles);	/* Free the primary tile list */
	if (k_filler != GMT_NOTSET) {	/* Want the secondary tiles */
		if (need_filler && (tile = gmt_get_dataset_tiles (API, wesn, k_filler, &n_tiles, NULL))) {
			/* Write secondary tiles to list file */
			for (k = 0; k < n_tiles; k++)
				fprintf (fp, "%s\n", tile[k]);
			gmt_free_list (API->GMT, tile, n_tiles);	/* Free the secondary tile list */
		}
		if (Ip->d_inc < Is->d_inc) {
			/* If selected dataset has smaller increment that the filler grid then we adjust -R to be  a multiple of the larger spacing. */
			/* Enforce multiple of tile grid resolution in wesn so requested region is in phase with tiles and at least covers the given
			 * region. The GMT_CONV8_LIMIT is there to ensure we won't round an almost exact x/dx away from the truth. */
			wesn[XLO] = floor ((wesn[XLO] / Is->d_inc) + GMT_CONV8_LIMIT) * Is->d_inc;
			wesn[XHI] = ceil  ((wesn[XHI] / Is->d_inc) - GMT_CONV8_LIMIT) * Is->d_inc;
			wesn[YLO] = floor ((wesn[YLO] / Is->d_inc) + GMT_CONV8_LIMIT) * Is->d_inc;
			wesn[YHI] = ceil  ((wesn[YHI] / Is->d_inc) - GMT_CONV8_LIMIT) * Is->d_inc;
		}
	}
	fclose (fp);

	gmt_M_memcpy (API->tile_wesn, wesn, 4, double);	/* Retain this knowledge in case it was obtained via map_setup for an oblique area */

	return (strdup (file));
}

struct GMT_GRID *gmtlib_assemble_tiles (struct GMTAPI_CTRL *API, double *region, char *file) {
	/* Get here if file is a =tiled_<id>_G|P.xxxxxx file.  Need to do:
	 * Set up a grdblend command and return the assembled grid
	 */
	int k_data, v_level = API->verbose;
	struct GMT_GRID *G = NULL;
	double *wesn = (region) ? region : API->tile_wesn;	/* Default to -R */
	char grid[GMT_VF_LEN] = {""}, cmd[GMT_LEN256] = {""}, code = 0;;
	struct GMT_GRID_HEADER_HIDDEN *HH = NULL;

	(void) gmt_file_is_tiled_list (API, file, NULL, &code, NULL);	/* Just get the code*/

	if ((k_data = gmt_get_tile_id (API, file)) == GMT_NOTSET) {
		GMT_Report (API, GMT_MSG_ERROR, "Internal error: Non-recognized tiled ID embedded in file %s\n", file);
		return NULL;
	}

	if (API->verbose == GMT_MSG_WARNING) API->verbose = GMT_MSG_ERROR;	/* Drop from warnings to errors only when calling grdblend to avoid annoying messages about phase/shift from SRTM01|3 and 15s */
	GMT_Open_VirtualFile (API, GMT_IS_GRID, GMT_IS_SURFACE, GMT_OUT|GMT_IS_REFERENCE, NULL, grid);
	/* Pass -N0 so that missing tiles (oceans) yield z = 0 and not NaN, and -Co+n to override using negative earth_relief_15s values */
	snprintf (cmd, GMT_LEN256, "%s -R%.16g/%.16g/%.16g/%.16g -I%s -r%c -G%s -fg -Co+n", file, wesn[XLO], wesn[XHI], wesn[YLO], wesn[YHI], API->remote_info[k_data].inc, API->remote_info[k_data].reg, grid);
	if (code != 'X') strcat (cmd, " -N0 -Ve");	/* If ocean/land, set empty nodes to 0, else NaN. Also turn of warnings since mixing pixel and gridline grids, possibly */
	if (GMT_Call_Module (API, "grdblend", GMT_MODULE_CMD, cmd) != GMT_NOERROR) {
		API->verbose = v_level;
		GMT_Report (API, GMT_MSG_ERROR, "ERROR - Unable to produce blended grid from %s\n", file);
		return NULL;
	}
	if ((G = GMT_Read_VirtualFile (API, grid)) == NULL) {	/* Load in the resampled grid */
		API->verbose = v_level;
		GMT_Report (API, GMT_MSG_ERROR, "ERROR - Unable to receive blended grid from grdblend\n");
		return NULL;
	}

	API->verbose = v_level;
	HH = gmt_get_H_hidden (G->header);
	HH->orig_datatype = GMT_SHORT;	/* Since we know this */
	return (G);
}

int gmt_download_tiles (struct GMTAPI_CTRL *API, char *list, unsigned int mode) {
	/* Download all tiles not already here given by the list */
	uint64_t n, k;
	char **file = NULL;

	if (!gmt_file_is_tiled_list (API, list, NULL, NULL, NULL)) return GMT_RUNTIME_ERROR;
	if ((n = gmt_read_list (API->GMT, list, &file)) == 0) return GMT_RUNTIME_ERROR;
	for (k = 0; k < n; k++) {
		gmt_download_file_if_not_found (API->GMT, file[k], mode);
	}
	gmt_free_list (API->GMT, file, n);
	return GMT_NOERROR;
}

char *gmt_dataserver_url (struct GMTAPI_CTRL *API) {
	/* Build the full URL to the currently selected data server */
	static char URL[GMT_LEN256] = {""}, *link = URL;
	if (strncmp (API->GMT->session.DATASERVER, "http", 4U)) {	/* Not an URL so must assume it is the country/unit name, e.g., oceania */
		/* We make this part case insensitive since all official GMT servers are lower-case */
		char name[GMT_LEN64] = {""};
		strncpy (name, API->GMT->session.DATASERVER, GMT_LEN64-1);
		gmt_str_tolower (name);
		snprintf (URL, GMT_LEN256-1, "http://%s.generic-mapping-tools.org", name);
	}
	else	/* Must use the URL as is */
		snprintf (URL, GMT_LEN256-1, "%s", API->GMT->session.DATASERVER);
	return (link);
}<|MERGE_RESOLUTION|>--- conflicted
+++ resolved
@@ -1083,11 +1083,7 @@
 
 	int k_data = GMT_NOTSET, t_data = GMT_NOTSET;
 	unsigned int pos;
-<<<<<<< HEAD
-	bool is_url = false, is_query = false, is_tile = false, skip_checks = false;
-=======
-	bool is_url = false, is_query = false, is_tile = false, srtm_switch = false;
->>>>>>> 348618e8
+	bool is_url = false, is_query = false, is_tile = false, srtm_switch = false, skip_checks = false;
 	char was, *c = NULL, *jp2_file = NULL, *clean_file = NULL;
 	struct GMTAPI_CTRL *API = GMT->parent;
 
