/*--------------------------------------------------------------------
 *
 *	Copyright (c) 1991-2020 by the GMT Team (https://www.generic-mapping-tools.org/team.html)
 *	See LICENSE.TXT file for copying and redistribution conditions.
 *
 *	This program is free software; you can redistribute it and/or modify
 *	it under the terms of the GNU Lesser General Public License as published by
 *	the Free Software Foundation; version 3 or any later version.
 *
 *	This program is distributed in the hope that it will be useful,
 *	but WITHOUT ANY WARRANTY; without even the implied warranty of
 *	MERCHANTABILITY or FITNESS FOR A PARTICULAR PURPOSE.  See the
 *	GNU Lesser General Public License for more details.
 *
 *	Contact info: www.generic-mapping-tools.org
 *--------------------------------------------------------------------*/
/*
 * Include file for programs that use the map-projections functions.  Note
 * that most programs will include this by including gmt_dev.h
 *
 * Author:	Paul Wessel
 * Date:	1-JAN-2010
 * Version:	6 API
 *
 */

/*!
 * \file gmt_project.h
 * \brief Include file for programs that use the map-projections functions.
 */

#ifndef GMT_PROJECT_H
#define GMT_PROJECT_H

#define HALF_DBL_MAX (DBL_MAX/2.0)

/*! GMT_180 is used to see if a value really is exceeding it (beyond roundoff) */
#define GMT_180	(180.0 + GMT_CONV8_LIMIT)
/*! gmt_M_wind_lon will remove central meridian value and adjust so lon fits between -180/+180 */
#define gmt_M_wind_lon(C,lon) {lon -= C->current.proj.central_meridian; while (lon < -GMT_180) lon += 360.0; while (lon > +GMT_180) lon -= 360.0;}

/*! Some shorthand notation for GMT specific cases */
EXTERN_MSC double gmtmap_lat_swap_quick (struct GMT_CTRL *GMT, double lat, double c[]);

#define gmt_M_latg_to_latc(C,lat) gmtmap_lat_swap_quick (C, lat, C->current.proj.lat_swap_vals.c[GMT_LATSWAP_G2C])
#define gmt_M_latg_to_lata(C,lat) gmtmap_lat_swap_quick (C, lat, C->current.proj.lat_swap_vals.c[GMT_LATSWAP_G2A])
#define gmt_M_latc_to_latg(C,lat) gmtmap_lat_swap_quick (C, lat, C->current.proj.lat_swap_vals.c[GMT_LATSWAP_C2G])
#define gmt_M_lata_to_latg(C,lat) gmtmap_lat_swap_quick (C, lat, C->current.proj.lat_swap_vals.c[GMT_LATSWAP_A2G])

/*! Macros returns true if the two coordinates are lon/lat; way should be GMT_IN or GMT_OUT */
#define gmt_M_x_is_lon(C,way) (C->current.io.col_type[way][GMT_X] & GMT_IS_LON)
#define gmt_M_y_is_lon(C,way) (C->current.io.col_type[way][GMT_Y] & GMT_IS_LON)
#define gmt_M_x_is_lat(C,way) (C->current.io.col_type[way][GMT_X] & GMT_IS_LAT)
#define gmt_M_y_is_lat(C,way) (C->current.io.col_type[way][GMT_Y] & GMT_IS_LAT)
#define gmt_M_is_geographic(C,way) (gmt_M_x_is_lon(C,way) && gmt_M_y_is_lat(C,way))
#define gmt_M_is_cartesian(C,way) (!gmt_M_is_geographic(C,way))

#define GMT_N_PROJECTIONS	29	/* Total number of projections in GMT */

/* These numbers should remain flexible. Do not use them in any programming. Use only their symbolic names.
   However, all the first items in each section (i.e. GMT_LINEAR, GMT_MERCATOR,...) should remain the first.
*/
#define GMT_NO_PROJ		-1	/* Projection not specified (initial value) */

/*! Linear projections tagged 0-99 */
#define gmt_M_is_linear(C) (C->current.proj.projection / 100 == 0)

enum gmt_enum_annot {GMT_LINEAR = 0,
	GMT_LOG10,	/* These numbers are only used for GMT->current.proj.xyz_projection[3], */
	GMT_POW,	/* while GMT->current.proj.projection = 0 */
	GMT_TIME,
	GMT_ANNOT_CPT,
	GMT_CUSTOM};

#define GMT_ZAXIS		50

/*! Cylindrical projections tagged 100-199 */
#define gmt_M_is_cylindrical(C) (C->current.proj.projection / 100 == 1)

enum gmt_enum_cyl {GMT_MERCATOR = 100,
	GMT_CYL_EQ,
	GMT_CYL_EQDIST,
	GMT_CYL_STEREO,
	GMT_MILLER,
	GMT_TM,
	GMT_UTM,
	GMT_CASSINI,
	GMT_OBLIQUE_MERC = 150,
	GMT_OBLIQUE_MERC_POLE};

/*! Conic projections tagged 200-299 */
#define gmt_M_is_conical(C) (C->current.proj.projection / 100 == 2)

enum gmt_enum_conic {GMT_ALBERS = 200,
	GMT_ECONIC,
	GMT_POLYCONIC,
	GMT_LAMBERT = 250};

/* Azimuthal projections tagged 300-399 */
#define gmt_M_is_azimuthal(C) (C->current.proj.projection / 100 == 3)
#define gmt_M_is_perspective(C) (C->current.proj.projection == GMT_ORTHO || C->current.proj.projection == GMT_GENPER)
enum gmt_enum_azim {GMT_STEREO = 300,
	GMT_LAMB_AZ_EQ,
	GMT_ORTHO,
	GMT_AZ_EQDIST,
	GMT_GNOMONIC,
	GMT_GENPER,
	GMT_POLAR = 350};

/* Misc projections tagged 400-499 */
#define gmt_M_is_misc(C) (C->current.proj.projection / 100 == 4)
enum gmt_enum_misc {GMT_MOLLWEIDE = 400,
	GMT_HAMMER,
	GMT_SINUSOIDAL,
	GMT_VANGRINTEN,
	GMT_ROBINSON,
	GMT_ECKERT4,
	GMT_ECKERT6,
	GMT_WINKEL};

/* All projections from proj.4 lib */
enum gmt_enum_allprojs {GMT_PROJ4_PROJS = 500};

/*! The various GMT measurement units */
enum gmt_enum_units {GMT_IS_METER = 0,
	GMT_IS_KM,
	GMT_IS_MILE,
	GMT_IS_NAUTICAL_MILE,
	GMT_IS_INCH,
	GMT_IS_CM,
	GMT_IS_PT,
	GMT_IS_FOOT,
	GMT_IS_SURVEY_FOOT,
	GMT_N_UNITS,
	GMT_IS_NOUNIT = -1};

/* For annotating radial polar axes */
enum GMT_enum_zdown {GMT_ZDOWN_R = 0,	/* Default: Annotating radius */
	GMT_ZDOWN_Z		= 1,	/* Annotating north - r */
	GMT_ZDOWN_ZP	= 2,	/* Annotating planetary radius - r */
	GMT_ZDOWN_ZR	= 3};	/* Annotating given radius - r */

/* For drawing the 3-D backboard */
enum GMT_enum_3Dmode {
	GMT_3D_NONE = 0,	/* Default: No 3-D backboard */
	GMT_3D_WALL	= 1,	/* Draw the backboard */
	GMT_3D_BOX	= 2};	/* Draw the backboard and the 3-D wire box */

/* gmt_M_is_periodic means the east and west meridians of a global map are separated */
#define gmt_M_is_periodic(C) (gmt_M_is_cylindrical (C) || gmt_M_is_misc (C))

/* gmt_M_is_rect_graticule means parallels and meridians are orthogonal, but does not imply linear spacing */
#define gmt_M_is_rect_graticule(C) (C->current.proj.projection <= GMT_MILLER)

/* gmt_M_is_nonlinear_graticule means parallels and meridians are not orthogonal or have nonlinear spacing */
#define gmt_M_is_nonlinear_graticule(C)	(!(C->current.proj.projection == GMT_CYL_EQDIST || C->current.proj.projection == GMT_LINEAR) || \
	C->current.proj.xyz_projection[GMT_X] == GMT_LOG10 || C->current.proj.xyz_projection[GMT_X] == GMT_POW || \
	C->current.proj.xyz_projection[GMT_Y] == GMT_LOG10 || C->current.proj.xyz_projection[GMT_Y] == GMT_POW)

#define gmt_M_is_spherical(C) (C->current.setting.ref_ellipsoid[C->current.setting.proj_ellipsoid].flattening < 1.0e-10)
#define gmt_M_is_flatearth(C) (!strcmp (C->current.setting.ref_ellipsoid[C->current.setting.proj_ellipsoid].name, "FlatEarth"))

/* Return 0 for Flat Earth, 1 for Great-circles, 2 for geodesics, and 3 for loxodromes */
#define gmt_M_sph_mode(C) (gmt_M_is_flatearth (C) ? GMT_FLATEARTH : (gmt_M_is_spherical (C) ? GMT_GREATCIRCLE : (C->current.map.loxodrome ? GMT_LOXODROME : GMT_GEODESIC)))

//#define gmt_M_360_range(w,e) (doubleAlmostEqual (fabs((e) - (w)), 360.0))	/* PW: Reconsider this later perhaps but for now too tight [see issue #954] */
#define gmt_M_180_range(s,n) (doubleAlmostEqual (fabs((n) - (s)), 180.0))
#define gmt_M_360_range(w,e) (gmt_M_is_zero (fabs ((e) - (w)) - 360.0))
#define gmt_M_is_pole(y) (doubleAlmostEqual (fabs(y), 90.0))
#define gmt_M_is_Npole(y) (gmt_M_is_zero(y-90.0))
#define gmt_M_is_Spole(y) (gmt_M_is_zero(y+90.0))
#define gmt_M_is_zero(x) (fabs (x) < GMT_CONV8_LIMIT)

#ifndef D2R
#define D2R (M_PI / 180.0)
#endif
#ifndef R2D
#define R2D (180.0 / M_PI)
#endif

/* UTM offsets */

#define GMT_FALSE_EASTING    500000.0
#define GMT_FALSE_NORTHING 10000000.0

/* Number of proj4 look-ups */

#define GMT_N_PROJ4 31

/* Number of nodes in Robinson interpolation */

#define GMT_N_ROBINSON	19

struct GMT_LATSWAP_CONSTS {
	double  c[GMT_LATSWAP_N][4];	/* Coefficients in 4-term series  */
	double	ra;			/* Authalic   radius (sphere for equal-area)  */
	double	rm;			/* Meridional radius (sphere for N-S distance)  */
	bool spherical;			/* True if no conversions need to be done.  */
};

struct GMT_THREE_D {
	double view_azimuth, view_elevation;
	double cos_az, sin_az, cos_el, sin_el;
	double corner_x[4], corner_y[4];
	double xmin, xmax, ymin, ymax;
	double world_x, world_y, world_z;	/* Users coordinates of fixed point */
	double view_x, view_y;			/* Desired projected 2-D coordinates of fixed point */
	double x_off, y_off;			/* Offsets to the final projected coordinates */
	double sign[4];		/* Used to determine direction of tickmarks etc */
	double level;		/* Indicates the last level of the perspective plane (if any) */
	unsigned int view_plane;	/* Determines on which plane needs to be projected */
	int plane;		/* Indicates which last plane was plotted in perspective (-1 = none) */
	unsigned int quadrant;	/* quadrant we're looking from */
	unsigned int z_axis;	/* Which z-axis to draw. */
	unsigned int face[3];	/* Tells if this facet has normal in pos direction */
	bool draw[4];		/* axes to draw */
	bool fixed;		/* true if we want a given point to be fixed in the projection [for animations] */
	bool world_given;	/* true if a fixed world point was given in -E ..+glon/lat/z */
	bool view_given;	/* true if a fixed projected point was given in -E ..+cx0/y0 */
};

struct GMT_DATUM {	/* Main parameter for a particular datum */
	double a, b, f, e_squared, ep_squared;
	double xyz[7];
	int ellipsoid_id;	/* Ellipsoid GMT ID number (or -1) */
};

struct GMT_DATUM_CONV {
	bool h_given;		/* true if we have incoming height data [h = 0] */
	double da;		/* Major semi-axis in meters */
	double df;		/* Flattening */
	double e_squared;	/* Eccentricity squared (e^2 = 2*f - f*f) */
	double one_minus_f;	/* 1 - f */
	double dxyz[3];		/* Ellipsoids offset in meter from Earth's center of mass for x,y, and z */
	double bursa[7];	/* Bursa-Wolf seven parameters */
	struct GMT_DATUM from, to;	/* The old and new datums */
};

struct GMT_PROJ4 {	/* Used to assign proj4 projections from GMT projections */
	char *name;
	unsigned int id;
};

struct GMT_PROJ {

	struct GMT_THREE_D z_project;
	struct GMT_DATUM_CONV datum;	/* For datum conversions */
	struct GMT_PROJ4 *proj4;	/* A read-only resource we allocate once and pass pointer around */
	void (*fwd) (struct GMT_CTRL *, double, double, double *, double *);/* Pointers to the selected forward mapping function */
	void (*inv) (struct GMT_CTRL *, double *, double *, double, double);/* Pointers to the selected inverse mapping function */
	void (*fwd_x) (struct GMT_CTRL *, double, double *);	/* Pointers to the selected linear x forward function */
	void (*fwd_y) (struct GMT_CTRL *, double, double *);	/* Pointers to the selected linear y forward function */
	void (*fwd_z) (struct GMT_CTRL *, double, double *);	/* Pointers to the selected linear z forward function */
	void (*inv_x) (struct GMT_CTRL *, double *, double);	/* Pointers to the selected linear x inverse function */
	void (*inv_y) (struct GMT_CTRL *, double *, double);	/* Pointers to the selected linear y inverse function */
	void (*inv_z) (struct GMT_CTRL *, double *, double);	/* Pointers to the selected linear z inverse function */

	double pars[16];		/* Raw unprocessed map-projection parameters as passed on command line */
	double z_pars[2];		/* Raw unprocessed z-projection parameters as passed on command line */

	/* Common projection parameters */

	int projection;		/* Gives the id number for the projection used (-1 if not set) */
	int projection_GMT;	/* A copy of the above to use when using the Proj.4 lib for coord/map transforms */
	int autoscl[2];		/* If +1 then set x/y-scale to y/x-scale and compute height/width, -1 reverses direction */
	int corner[4];		/* In/on/out status of map corners w.r.t. current polygon for -R...+r regions */

	bool search;		/* true if we are allowed to search along oblique boundary for min/max lon/lats */
	bool units_pr_degree;	/* true if scale is given as inch (or cm)/degree.  false for 1:xxxxx */
	bool north_pole;		/* true if projection is on northern hemisphere, false on southern */
	bool edge[4];		/* true if the edge is a map boundary */
	bool three_D;		/* Parameters for 3-D projections */
	bool JZ_set;		/* true if -Jz|Z was set */
	bool GMT_convert_latitudes;	/* true if using spherical code with authalic/conformal latitudes */
	bool inv_coordinates;	/* true if -fp[unit] was given and we must first recover lon,lat during reading */
	bool N_hemi;		/* true if we only allow northern hemisphere oblique Mercator poles */
	bool sph_inside;	/* true is we must use the spherical in-on-out machinery [false = Cartesian] */
	bool obl_flip;	/* true is we want the oblique equator to be the vertical axis [horizontal] */
	unsigned int n_antipoles;	/* Number of antipole coordinates so far [used for -JE only] */
	struct GMT_LATSWAP_CONSTS lat_swap_vals;

	enum gmt_enum_units inv_coord_unit;		/* Index to scale that converts input map coordinates to meter before inverting for lon,lat */
	char unit_name[GMT_N_UNITS][GMT_LEN16];	/* Names of the various distance units */
	double m_per_unit[GMT_N_UNITS];	/* Meters in various units.  Use to scale units to meters */
	double origin[3];		/* Projected values of the logical origin for the projection (x, y, z) */
	double rect[4], zmin, zmax;	/* Extreme projected values */
	double rect_m[4];		/* Extreme projected original meter values */
	double scale[3];		/* Scaling for meters to map-distance (typically inch) conversion (x, y, z) */
	double i_scale[3];		/* Inverse Scaling for meters to map-distance (typically inch) conversion (x, y, z) */
	double z_level;			/* Level at which to draw basemap [0] */
	double unit;			/* Gives meters pr plot unit (0.01 or 0.0254) */
	double central_meridian;	/* Central meridian for projection [NaN] */
	double lon0, lat0;		/* Projection center [NaN/NaN if not specified in -J] */
	double pole;			/* +90 pr -90, depending on which pole */
	double mean_radius;		/* Mean radius given the PROJ_* settings */
	double EQ_RAD, i_EQ_RAD;	/* Current ellipsoid parameters */
	double ECC, ECC2, ECC4, ECC6;	/* Powers of eccentricity */
	double M_PR_DEG, KM_PR_DEG;	/* Current spherical approximations to convert degrees to dist */
	double DIST_M_PR_DEG;		/* Current spherical approximations to convert degrees to m even if -J was not set */
	double DIST_KM_PR_DEG;		/* Current spherical approximations to convert degrees to km even if -J was not set */
	double half_ECC, i_half_ECC;	/* 0.5 * ECC and 0.5 / ECC */
	double one_m_ECC2, i_one_m_ECC2; /* 1.0 - ECC2 and inverse */
	unsigned int gave_map_width;	/* nonzero if map width (1), height (2), max dim (3) or min dim (4) is given instead of scale.  0 for 1:xxxxx */

	uint64_t n_geodesic_calls;	/* Number of calls for geodesics in this session */
	uint64_t n_geodesic_approx;	/* Number of calls for geodesics in this session that exceeded iteration limit */

	double f_horizon, rho_max;	/* Azimuthal horizon (deg) and in plot coordinates */

	/* Linear plot parameters */

	unsigned int xyz_projection[3];	/* For linear projection, 0 = linear, 1 = log10, 2 = pow */
	bool xyz_pos[3];		/* true if x,y,z-axis increases in normal positive direction */
	bool compute_scale[3];	/* true if axes lengths were set rather than scales */
	double xyz_pow[3];		/* For GMT_POW projection */
	double xyz_ipow[3];

	/* Center of radii for all conic projections */

	double c_x0, c_y0;

	/* Lambert conformal conic parameters. */

	double l_N, l_i_N, l_Nr, l_i_Nr;
	double l_F, l_rF, l_i_rF;
	double l_rho0;

	/* Oblique Mercator Projection (Spherical version )*/

	double o_sin_pole_lat, o_cos_pole_lat;	/* Pole of rotation */
	double o_pole_lon, o_pole_lat;	/* In degrees */
	double o_beta;			/* lon' = beta for central_meridian (degrees) */
	double o_shift;			/* Projected distance between oblique equator and chosen oblique latitude */
	bool o_spole;			/* True if pole is in the southern hemisphere */
	double o_FP[3], o_FC[3], o_IP[3], o_IC[3];

	/* TM and UTM Projections */

	double t_lat0;
	double t_e2, t_M0;
	double t_c1, t_c2, t_c3, t_c4;
	double t_i1, t_i2, t_i3, t_i4, t_i5;
	double t_r, t_ir;		/* Short for GMT->current.proj.EQ_RAD * GMT->current.setting.proj_scale_factor and its inverse */
	int utm_hemisphere;	/* -1 for S, +1 for N, 0 if to be set by -R */
	unsigned int utm_zonex;	/* The longitude component 1-60 */
	char utm_zoney;			/* The latitude component A-Z */

	/* Lambert Azimuthal Equal-Area Projection */

	double sinp;
	double cosp;
	double Dx, Dy, iDx, iDy;	/* Fudge factors for projections w/authalic lats */

	/* Stereographic Projection */

	double s_c, s_ic;
	double r;		/* Radius of projected sphere in plot units (inch or cm) */
	bool polar;		/* True if projection pole coincides with S or N pole */

	/* Mollweide, Hammer-Aitoff and Winkel Projection */

	double w_x, w_y, w_iy, w_r;

	/* Winkel Tripel Projection */

	double r_cosphi1;	/* = cos (50.467) */

	/* Robinson Projection */

	double n_cx, n_cy;	/* = = 0.8487R, 1.3523R */
	double n_i_cy;
	double n_phi[GMT_N_ROBINSON], n_X[GMT_N_ROBINSON], n_Y[GMT_N_ROBINSON];
	double n_x_coeff[3*GMT_N_ROBINSON], n_y_coeff[3*GMT_N_ROBINSON], n_yx_coeff[3*GMT_N_ROBINSON], n_iy_coeff[3*GMT_N_ROBINSON];

	/* Eckert IV Projection */

	double k4_x, k4_y, k4_ix, k4_iy;

	/* Eckert VI Projection */

	double k6_r, k6_ir;

	/* Cassini Projection */

	double c_M0, c_c1, c_c2, c_c3, c_c4;
	double c_i1, c_i2, c_i3, c_i4, c_i5, c_p;

	/* All Cylindrical Projections */

	double j_x, j_y, j_ix, j_iy, j_yc;

	/* Albers Equal-area conic parameters. */

	double a_n, a_i_n;
	double a_C, a_n2ir2, a_test, a_Cin;
	double a_rho0;

	/* Equidistant conic parameters. */

	double d_n, d_i_n;
	double d_G, d_rho0;

	/* Van der Grinten parameters. */

	double v_r, v_ir;

	/* General Perspective parameters */
	double g_H, g_R;
	double g_P, g_P_inverse;
	double g_lon0;
	double g_sphi1, g_cphi1;
	double g_phig, g_sphig, g_cphig;
	double g_sdphi, g_cdphi;
	double g_B, g_D, g_L, g_G, g_J;
	double g_BLH, g_DG, g_BJ, g_DHJ, g_LH2, g_HJ;
	double g_sin_tilt, g_cos_tilt;
	double g_azimuth, g_sin_azimuth, g_cos_azimuth;
	double g_sin_twist, g_cos_twist;
	double g_width;
	double g_yoffset;
	double g_rmax;
	double g_max_yt;
	double g_xmin, g_xmax;
	double g_ymin, g_ymax;

	unsigned int g_debug;
	int g_box, g_outside, g_longlat_set, g_sphere, g_radius, g_auto_twist;
	bool windowed;

	/* Polar (cylindrical) projection */

	double p_base_angle, flip_radius, radial_offset, z_radius;
	bool got_azimuths, got_elevations, flip;
	enum GMT_enum_zdown z_down;

	/* PROJ4 variables */
	double proj4_x0, proj4_y0, proj4_scl;
	bool is_proj4;
	bool proj4_is_cart[2];	/* Fist is for origin ref sys and second (if requested) for destiny */
};

enum GMT_enum_frame {GMT_IS_PLAIN = 0,	/* Plain baseframe */
	GMT_IS_INSIDE	= 1,	/* Plain frame ticks/annotations on the inside of boundary */
	GMT_IS_GRAPH	= 2,	/* Plain fram with arrow extensions on axes */
	GMT_IS_FANCY	= 4,	/* Fancy baseframe */
	GMT_IS_ROUNDED	= 12};	/* Fancy baseframe, rounded */

/* Define the 6 axis items that each axis can have (some are mutually exclusive: only one ANNOT/INTV for upper and lower) */

enum GMT_enum_tick {GMT_ANNOT_UPPER = 0,	/* Tick annotations closest to the axis */
	GMT_ANNOT_LOWER,	/* Tick annotations farthest from the axis*/
	GMT_TICK_UPPER,		/* Frame tick marks closest to the axis */
	GMT_TICK_LOWER,		/* Frame tick marks farthest to the axis */
	GMT_GRID_UPPER,		/* Gridline spacing */
	GMT_GRID_LOWER};	/* Gridline spacing */

/* Some convenient macros for axis routines */


/* The array side in GMT_PLOT_FRAME follows the order south, east, north, west (CCW loop) + z.
 * Ro avoid using confusing indices 0-4 we define very brief constants S_SIDE, E_SIDE, N_SIDE
 * W_SIDE and Z_SIDE that should be used instead. */

#ifndef S_SIDE
#define S_SIDE 0
#endif
#ifndef E_SIDE
#define E_SIDE 1
#endif
#ifndef N_SIDE
#define N_SIDE 2
#endif
#ifndef W_SIDE
#define W_SIDE 3
#endif
#ifndef Z_SIDE
#define Z_SIDE 4
#endif

struct GMT_PLOT_AXIS_ITEM {		/* Information for one type of tick/annotation */
	double interval;		/* Distance between ticks in user units */
	unsigned int parent;		/* Id of axis this item belongs to (0,1,2) */
	bool active;			/* true if we want to use this item */
	bool generated;			/* true if this is an auto-generated interval */
	bool special;			/* true if custom interval annotations */
	unsigned int flavor;		/* Index into month/day name abbreviation array (0-2) */
	bool upper_case;		/* true if we want upper case text (used with flavor) */
	char type;			/* One of a, A, i, I, f, F, g, G */
	char unit;			/* User's interval unit (y, M, u, d, h, m, c) */
};

struct GMT_PLOT_AXIS {		/* Information for one time axis */
	unsigned int id;		/* 0 (x), 1(y), or 2(z) */
	unsigned int type;		/* GMT_LINEAR, GMT_LOG10, GMT_POW, GMT_TIME */
	unsigned int special;		/* See gmt_enum_annot values */
	unsigned int label_mode;	/* 0 = parallel to all axes, 1 = always horizontal on map */
	bool substitute_pi;		/* True if we need to plot fractions of pi on this axis */
	bool use_angle;			/* True if we got +a<angle>|n|p for this axis */
	struct GMT_PLOT_AXIS_ITEM item[8];	/* see above defines for which is which */
	double phase;			/* Phase offset for strides: (knot-phase)%interval = 0  */
	double angle;			/* Annotations angle set by user */
	char label[GMT_LEN256];		/* Label of the axis */
	char secondary_label[GMT_LEN256];	/* Optionally use this label when axis is right or top */
	char unit[GMT_LEN64];		/* Axis unit appended to annotations */
	char prefix[GMT_LEN64];		/* Axis prefix starting all annotations */
	char *file_custom;		/* File with custom annotations */
};

struct GMT_PLOT_FRAME {		/* Various parameters for plotting of time axis boundaries */
	struct GMT_PLOT_AXIS axis[3];	/* One each for x, y, and z */
	char header[GMT_LEN256];	/* Plot title */
<<<<<<< HEAD
	struct GMT_FILL fill;		/* Fill for the basemap inside, if paint == true */
	struct GMT_PEN pen;		/* Pen for the 3-D back wall outlines */
=======
	struct GMT_FILL fill[3];		/* Fill for the basemap inside for planes x,y,z, if paint == true */
>>>>>>> 3a08502e
	bool plotted_header;		/* true if header has been plotted */
	bool init;			/* true if -B was used at all */
	bool set;			/* true if -B was used to set any increments */
	bool draw;			/* true if -B<int> was used, even -B0, as sign to draw axes */
	bool drawz;			/* true if -B<int> was used, even -Bz0, as sign to draw z axes */
<<<<<<< HEAD
	bool paint;			/* true if -B +g<fill> was used */
=======
	bool paint[3];			/* true if -B +x[<fill>], +y[<fill>], +g<fill> was used */
	bool draw_box;			/* true if a 3-D Z-box is desired */
>>>>>>> 3a08502e
	bool no_frame;			/* true if we just want gridlines but no frame, i.e +n was used */
	bool check_side;		/* true if lon and lat annotations should be on x and y axis only */
	bool primary;			/* true if current axis is primary, false if secondary */
	bool set_both;			/* true if -B argument applies to both x and y axes */
	bool obl_grid;			/* true if +o was given to draw oblique gridlines */
	unsigned int draw_box;			/* 0 = no 3-D frame. 1 if 3-D Z-box is desired [default], 2 if no -Z box lines covering up the plot */
	unsigned int internal_annot;	/* 1 (longitude) or 2 (latitude or radius) if +i was given to draw internal annotations */
	unsigned int set_frame[2];	/* 1 if a -B<WESNframe> setting was given */
	unsigned int horizontal;	/* 1 is S/N annotations should be parallel to axes, 2 if forced */
	unsigned int side[5];		/* Which sides (0-3 in plane; 4 = z) to plot. 2 is annot/draw, 1 is draw, 0 is not */
	unsigned int z_axis[4];		/* Which axes to use for the 3-D z-axis [auto] */
	double internal_arg;		/* Internal annotation latitude or longitude location set via +i<val> */
};

#endif /* GMT_PROJECT_H */<|MERGE_RESOLUTION|>--- conflicted
+++ resolved
@@ -509,23 +509,14 @@
 struct GMT_PLOT_FRAME {		/* Various parameters for plotting of time axis boundaries */
 	struct GMT_PLOT_AXIS axis[3];	/* One each for x, y, and z */
 	char header[GMT_LEN256];	/* Plot title */
-<<<<<<< HEAD
-	struct GMT_FILL fill;		/* Fill for the basemap inside, if paint == true */
+	struct GMT_FILL fill[3];		/* Fill for the basemap inside for planes x,y,z, if paint == true */
 	struct GMT_PEN pen;		/* Pen for the 3-D back wall outlines */
-=======
-	struct GMT_FILL fill[3];		/* Fill for the basemap inside for planes x,y,z, if paint == true */
->>>>>>> 3a08502e
 	bool plotted_header;		/* true if header has been plotted */
 	bool init;			/* true if -B was used at all */
 	bool set;			/* true if -B was used to set any increments */
 	bool draw;			/* true if -B<int> was used, even -B0, as sign to draw axes */
 	bool drawz;			/* true if -B<int> was used, even -Bz0, as sign to draw z axes */
-<<<<<<< HEAD
-	bool paint;			/* true if -B +g<fill> was used */
-=======
 	bool paint[3];			/* true if -B +x[<fill>], +y[<fill>], +g<fill> was used */
-	bool draw_box;			/* true if a 3-D Z-box is desired */
->>>>>>> 3a08502e
 	bool no_frame;			/* true if we just want gridlines but no frame, i.e +n was used */
 	bool check_side;		/* true if lon and lat annotations should be on x and y axis only */
 	bool primary;			/* true if current axis is primary, false if secondary */
