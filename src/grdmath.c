 /*--------------------------------------------------------------------
 *
 *	Copyright (c) 1991-2021 by the GMT Team (https://www.generic-mapping-tools.org/team.html)
 *	See LICENSE.TXT file for copying and redistribution conditions.
 *
 *	This program is free software; you can redistribute it and/or modify
 *	it under the terms of the GNU Lesser General Public License as published by
 *	the Free Software Foundation; version 3 or any later version.
 *
 *	This program is distributed in the hope that it will be useful,
 *	but WITHOUT ANY WARRANTY; without even the implied warranty of
 *	MERCHANTABILITY or FITNESS FOR A PARTICULAR PURPOSE.  See the
 *	GNU Lesser General Public License for more details.
 *
 *	Contact info: www.generic-mapping-tools.org
 *--------------------------------------------------------------------*/
/*
 * Brief synopsis: grdmath is a reverse polish calculator that operates on grid files
 * (and constants) and perform basic mathematical operations
 * on them like add, multiply, etc.
 * Some operators only work on one operand (e.g., log, exp)
 *
 * Author:	Paul Wessel
 * Date:	1-JAN-2010
 * Version:	6 API
 */

/* Notes: To add a new operator:
 * 1) Just add one more entry at the end of the array of operator names at top of GMT_grdmath function.
 * 2) Add one more entry at the end with the specifics in init_operators in grdmath_init function.
 * 3) Code up the operator function grd_XXXXX ()
 * 4) Add message to the usage function
 * 5) Update value of #define GRDMATH_N_OPERATORS
 * 6) Add to the rst documentation
 */

#include "gmt_dev.h"

#define THIS_MODULE_CLASSIC_NAME	"grdmath"
#define THIS_MODULE_MODERN_NAME	"grdmath"
#define THIS_MODULE_LIB		"core"
#define THIS_MODULE_PURPOSE	"Reverse Polish Notation (RPN) calculator for grids (element by element)"
#define THIS_MODULE_KEYS	"<G(,=G}"
#define THIS_MODULE_NEEDS	"r"
#define THIS_MODULE_OPTIONS "-:RVabdfghinrs" GMT_OPT("F") GMT_ADD_x_OPT

/* Some local macros to simplify coding */
/*! Loop over all nodes including the pad */
#define grdmath_row_padloop(C,G,row,ij) for (row = 0, ij = 0; (int)row < (int)G->header->my; row++)
#define grdmath_col_padloop(C,G,col,ij) for (col = 0; (int)col < (int)G->header->mx; col++, ij++)
#define grdmath_grd_padloop(C,G,row,col,ij) grdmath_row_padloop(C,G,row,ij) grdmath_col_padloop(C,G,col,ij)
/*! Just a loop over columns */
#define grdmath_col_padloop2(C,G,col) for (col = 0; (int)col < (int)G->header->mx; col++)

#define GRDMATH_ARG_IS_OPERATOR		 0
#define GRDMATH_ARG_IS_FILE		-1
#define GRDMATH_ARG_IS_NUMBER		-2
#define GRDMATH_ARG_IS_PI		-3
#define GRDMATH_ARG_IS_E		-4
#define GRDMATH_ARG_IS_F_EPS		-5
#define GRDMATH_ARG_IS_EULER		-6
#define GRDMATH_ARG_IS_PHI		-7
#define GRDMATH_ARG_IS_XMIN		-8
#define GRDMATH_ARG_IS_XMAX		-9
#define GRDMATH_ARG_IS_XRANGE		-10
#define GRDMATH_ARG_IS_XINC		-11
#define GRDMATH_ARG_IS_NX		-12
#define GRDMATH_ARG_IS_YMIN		-13
#define GRDMATH_ARG_IS_YMAX		-14
#define GRDMATH_ARG_IS_YRANGE		-15
#define GRDMATH_ARG_IS_YINC		-16
#define GRDMATH_ARG_IS_NY		-17
#define GRDMATH_ARG_IS_X_MATRIX		-18
#define GRDMATH_ARG_IS_x_MATRIX		-19
#define GRDMATH_ARG_IS_Y_MATRIX		-20
#define GRDMATH_ARG_IS_y_MATRIX		-21
#define GRDMATH_ARG_IS_XCOL_MATRIX	-22
#define GRDMATH_ARG_IS_YROW_MATRIX	-23
#define GRDMATH_ARG_IS_NODE_MATRIX	-24
#define GRDMATH_ARG_IS_NODEP_MATRIX	-25
#define GRDMATH_ARG_IS_ASCIIFILE	-26
#define GRDMATH_ARG_IS_SAVE		-27
#define GRDMATH_ARG_IS_STORE		-50
#define GRDMATH_ARG_IS_RECALL		-51
#define GRDMATH_ARG_IS_CLEAR		-52
#define GRDMATH_ARG_IS_BAD		-99

#define GRDMATH_STACK_SIZE		100
#define GRDMATH_STORE_SIZE		100

#define GRDMATH_STORE_CMD		"STO@"
#define GRDMATH_RECALL_CMD		"RCL@"
#define GRDMATH_CLEAR_CMD		"CLR@"

#define FLOAT_BIT_MASK (~(127U << 25U))	/* This will be 00000001 11111111 11111111 11111111 and sets to 0 anything larger than 2^24 which is max integer in float */

#define GMT_OPT_OUTFILE2	'='	/* Unlike GMT_OPT_OUTFILE this one has no restriction of just one output file */

#ifdef DOUBLE_PRECISION_GRID
#define fabsf(x) fabs(x)
#endif

struct GRDMATH_CTRL {	/* All control options for this program (except common args) */
	/* active is true if the option has been activated */
	struct GRDMATH_Out {	/* = <filename> */
		bool active;
	} Out;
	struct GRDMATH_A {	/* -A<min_area>[/<min_level>/<max_level>][+ag|i|s][+r|l][+p<percent>] */
		bool active;
		struct GMT_SHORE_SELECT info;
	} A;
	struct GRDMATH_D {	/* -D<resolution>[+f] */
		bool active;
		bool force;	/* if true, select next highest level if current set is not available */
		char set;	/* One of f, h, i, l, c, or auto */
	} D;
	struct GRDMATH_M {	/* -M */
		bool active;
	} M;
	struct GRDMATH_N {	/* -N */
		bool active;
	} N;
};

struct GRDMATH_INFO {
	int error;
	uint64_t nm;
	size_t size;
	char *ASCII_file;
	char gshhg_res;	/* If -D is set */
	bool convert;		/* Reflects -M */
	double *d_grd_x,  *d_grd_y;
	double *d_grd_xn, *d_grd_yn;
	float *f_grd_x,  *f_grd_y;
	float *f_grd_xn, *f_grd_yn;
	double *dx, dy;		/* In flat-Earth m if -M is set */
	struct GMT_GRID *G;
	struct GMT_SHORE_SELECT *A;	/* If -A is processed */
};

struct GRDMATH_STACK {
	struct GMT_GRID *G;		/* The grid */
	bool constant;			/* true if a constant (see factor) and S == NULL */
	double factor;			/* The value if constant is true */
};

struct GRDMATH_STORE {
	char *label;	/* Name of this stored memory */
	struct GRDMATH_STACK stored;
};

static void *New_Ctrl (struct GMT_CTRL *GMT) {	/* Allocate and initialize a new control structure */
	struct GRDMATH_CTRL *C = gmt_M_memory (GMT, NULL, 1, struct GRDMATH_CTRL);

	/* Initialize values whose defaults are not 0/false/NULL */

	C->A.info.high = GSHHS_MAX_LEVEL;	/* Include all GSHHS levels (if LDISTG is used) */
	C->D.set = 'l';				/* Low-resolution coastline data */
	return (C);
}

static void Free_Ctrl (struct GMT_CTRL *GMT, struct GRDMATH_CTRL *C) {	/* Deallocate control structure */
	if (!C) return;
	gmt_M_free (GMT, C);
}

static int usage (struct GMTAPI_CTRL *API, int level) {
	const char *name = gmt_show_name_and_purpose (API, THIS_MODULE_LIB, THIS_MODULE_CLASSIC_NAME, THIS_MODULE_PURPOSE);
	if (level == GMT_MODULE_PURPOSE) return (GMT_NOERROR);
<<<<<<< HEAD
	GMT_Usage (API, 0, "usage: %s [%s] [%s] [-D<resolution>[+f] [%s] [-M] [-N] [-S] [%s] [%s] [%s] [%s] [%s] [%s] "
		"[%s] [%s] [%s] [%s] [%s] [%s] %s A B op C op D op ... = <outgrid>\n", name, GMT_Rgeo_OPT, GMT_A_OPT, GMT_I_OPT, GMT_V_OPT, GMT_a_OPT, GMT_bi_OPT, GMT_di_OPT,
		GMT_f_OPT, GMT_g_OPT, GMT_h_OPT, GMT_i_OPT, GMT_n_OPT, GMT_r_OPT, GMT_s_OPT, GMT_x_OPT, GMT_PAR_OPT);
=======
	GMT_Usage (API, 0, "usage: %s [%s] [%s] [-D<resolution>[+f]] [%s] [-M] [-N] [-S] [%s] [%s] [%s] [%s] [%s] [%s] "
		"[%s] [%s] [%s] [%s] [%s] [%s] %s [%s] A B op C op D op ... = <outgrid>\n", name, GMT_A_OPT, GMT_I_OPT, GMT_Rgeo_OPT, GMT_V_OPT, GMT_a_OPT, GMT_bi_OPT, GMT_di_OPT,
		GMT_e_OPT, GMT_f_OPT, GMT_g_OPT, GMT_h_OPT, GMT_i_OPT, GMT_n_OPT, GMT_r_OPT, GMT_s_OPT, GMT_x_OPT, GMT_PAR_OPT);
>>>>>>> 81e5c763

	if (level == GMT_SYNOPSIS) return (GMT_MODULE_SYNOPSIS);

	GMT_Usage (API, 1, "<operands>");
	GMT_Usage (API, -2, "A, B, etc. are grid files, constants, or symbols (see below). "
		"The stack can hold up to %d entries (given enough memory).", GRDMATH_STACK_SIZE);
	GMT_Usage (API, 1, "\n<operators>");
	GMT_Usage (API, -2, "Trigonometric operators expect radians unless noted otherwise. "
		"The operators and number of input and output arguments are:\n");
	/* Do these verbatim with no wrapping via GMT_Usage since cannot align well otherwise */
	GMT_Message (API, GMT_TIME_NONE,
		"     Name     #args  Returns\n"
		"     -----------------------\n");
	GMT_Message (API, GMT_TIME_NONE, "     ABS        1 1  ");	GMT_Usage (API, -21, "abs (A)");
	GMT_Message (API, GMT_TIME_NONE, "     ACOS       1 1  ");	GMT_Usage (API, -21, "acos (A)");
	GMT_Message (API, GMT_TIME_NONE, "     ACOSH      1 1  ");	GMT_Usage (API, -21, "acosh (A)");
	GMT_Message (API, GMT_TIME_NONE, "     ACOT       1 1  ");	GMT_Usage (API, -21, "acot (A)");
	GMT_Message (API, GMT_TIME_NONE, "     ACOTH      1 1  ");	GMT_Usage (API, -21, "acoth (A)");
	GMT_Message (API, GMT_TIME_NONE, "     ACSC       1 1  ");	GMT_Usage (API, -21, "acsc (A)");
	GMT_Message (API, GMT_TIME_NONE, "     ACSCH      1 1  ");	GMT_Usage (API, -21, "acsch (A)");
	GMT_Message (API, GMT_TIME_NONE, "     ADD        2 1  ");	GMT_Usage (API, -21, "A + B");
	GMT_Message (API, GMT_TIME_NONE, "     AND        2 1  ");	GMT_Usage (API, -21, "B if A == NaN, else A");
	GMT_Message (API, GMT_TIME_NONE, "     ARC        2 1  ");	GMT_Usage (API, -21, "arc(A, B) = pi - |pi - |a-b|| for A, B in radians");
	GMT_Message (API, GMT_TIME_NONE, "     AREA       0 1  ");	GMT_Usage (API, -21, "Area of each gridnode cell (spherical calculation in km^2 if geographic)");
	GMT_Message (API, GMT_TIME_NONE, "     ASEC       1 1  ");	GMT_Usage (API, -21, "asec (A)");
	GMT_Message (API, GMT_TIME_NONE, "     ASECH      1 1  ");	GMT_Usage (API, -21, "asech (A)");
	GMT_Message (API, GMT_TIME_NONE, "     ASIN       1 1  ");	GMT_Usage (API, -21, "asin (A)");
	GMT_Message (API, GMT_TIME_NONE, "     ASINH      1 1  ");	GMT_Usage (API, -21, "asinh (A)");
	GMT_Message (API, GMT_TIME_NONE, "     ATAN       1 1  ");	GMT_Usage (API, -21, "atan (A)");
	GMT_Message (API, GMT_TIME_NONE, "     ATAN2      2 1  ");	GMT_Usage (API, -21, "atan2 (A, B)");
	GMT_Message (API, GMT_TIME_NONE, "     ATANH      1 1  ");	GMT_Usage (API, -21, "atanh (A)");
	GMT_Message (API, GMT_TIME_NONE, "     BCDF       3 1  ");	GMT_Usage (API, -21, "Binomial cumulative distribution function for p = A, n = B and x = C");
	GMT_Message (API, GMT_TIME_NONE, "     BPDF       3 1  ");	GMT_Usage (API, -21, "Binomial probability density function for p = A, n = B and x = C");
	GMT_Message (API, GMT_TIME_NONE, "     BEI        1 1  ");	GMT_Usage (API, -21, "Kelvin function bei (A)");
	GMT_Message (API, GMT_TIME_NONE, "     BER        1 1  ");	GMT_Usage (API, -21, "Kelvin function ber (A)");
	GMT_Message (API, GMT_TIME_NONE, "     BITAND     2 1  ");	GMT_Usage (API, -21, "A & B (bitwise AND operator)");
	GMT_Message (API, GMT_TIME_NONE, "     BITLEFT    2 1  ");	GMT_Usage (API, -21, "A << B (bitwise left-shift operator)");
	GMT_Message (API, GMT_TIME_NONE, "     BITNOT     1 1  ");	GMT_Usage (API, -21, "~A (bitwise NOT operator, i.e., return two's complement)");
	GMT_Message (API, GMT_TIME_NONE, "     BITOR      2 1  ");	GMT_Usage (API, -21, "A | B (bitwise OR operator)");
	GMT_Message (API, GMT_TIME_NONE, "     BITRIGHT   2 1  ");	GMT_Usage (API, -21, "A >> B (bitwise right-shift operator)");
	GMT_Message (API, GMT_TIME_NONE, "     BITTEST    2 1  ");	GMT_Usage (API, -21, "1 if bit B of A is set, else 0 (bitwise TEST operator)");
	GMT_Message (API, GMT_TIME_NONE, "     BITXOR     2 1  ");	GMT_Usage (API, -21, "A ^ B (bitwise XOR operator)");
	GMT_Message (API, GMT_TIME_NONE, "     BLEND      3 1  ");	GMT_Usage (API, -21, "Blend A and B using weights in C (0-1 range) as A*C + B*(1-C)");
	GMT_Message (API, GMT_TIME_NONE, "     CAZ        2 1  ");	GMT_Usage (API, -21, "Cartesian azimuth from grid nodes to stack x,y");
	GMT_Message (API, GMT_TIME_NONE, "     CBAZ       2 1  ");	GMT_Usage (API, -21, "Cartesian back-azimuth from grid nodes to stack x,y");
	GMT_Message (API, GMT_TIME_NONE, "     CDIST      2 1  ");	GMT_Usage (API, -21, "Cartesian distance between grid nodes and stack x,y");
	GMT_Message (API, GMT_TIME_NONE, "     CDIST2     2 1  ");	GMT_Usage (API, -21, "As CDIST but only to nodes that are != 0");
	GMT_Message (API, GMT_TIME_NONE, "     CEIL       1 1  ");	GMT_Usage (API, -21, "ceil (A) (smallest integer >= A)");
	GMT_Message (API, GMT_TIME_NONE, "     CHI2CRIT   2 1  ");	GMT_Usage (API, -21, "Chi-squared distribution critical value for alpha = A and nu = B");
	GMT_Message (API, GMT_TIME_NONE, "     CHI2CDF    2 1  ");	GMT_Usage (API, -21, "Chi-squared cumulative distribution function for chi2 = A and nu = B");
	GMT_Message (API, GMT_TIME_NONE, "     CHI2PDF    2 1  ");	GMT_Usage (API, -21, "Chi-squared probability density function for chi = A and nu = B");
	GMT_Message (API, GMT_TIME_NONE, "     COMB       2 1  ");	GMT_Usage (API, -21, "Combinations n_C_r, with n = A and r = B");
	GMT_Message (API, GMT_TIME_NONE, "     CORRCOEFF  2 1  ");	GMT_Usage (API, -21, "Correlation coefficient r(A, B)");
	GMT_Message (API, GMT_TIME_NONE, "     COS        1 1  ");	GMT_Usage (API, -21, "cos (A) (A in radians)");
	GMT_Message (API, GMT_TIME_NONE, "     COSD       1 1  ");	GMT_Usage (API, -21, "cos (A) (A in degrees)");
	GMT_Message (API, GMT_TIME_NONE, "     COSH       1 1  ");	GMT_Usage (API, -21, "cosh (A)");
	GMT_Message (API, GMT_TIME_NONE, "     COT        1 1  ");	GMT_Usage (API, -21, "cot (A) (A in radians)");
	GMT_Message (API, GMT_TIME_NONE, "     COTD       1 1  ");	GMT_Usage (API, -21, "cot (A) (A in degrees)");
	GMT_Message (API, GMT_TIME_NONE, "     COTH       1 1  ");	GMT_Usage (API, -21, "coth (A)");
	GMT_Message (API, GMT_TIME_NONE, "     CSC        1 1  ");	GMT_Usage (API, -21, "csc (A) (A in radians)");
	GMT_Message (API, GMT_TIME_NONE, "     CSCD       1 1  ");	GMT_Usage (API, -21, "csc (A) (A in degrees)");
	GMT_Message (API, GMT_TIME_NONE, "     CSCH       1 1  ");	GMT_Usage (API, -21, "csch (A)");
	GMT_Message (API, GMT_TIME_NONE, "     CUMSUM     2 1  ");	GMT_Usage (API, -21, "Cumulative sum of rows (B=+/-1|3) or columns (B=+/-2|4) in A");
	GMT_Message (API, GMT_TIME_NONE, "     CURV       1 1  ");	GMT_Usage (API, -21, "Curvature of A (Laplacian)");
	GMT_Message (API, GMT_TIME_NONE, "     D2DX2      1 1  ");	GMT_Usage (API, -21, "d^2(A)/dx^2 2nd derivative");
	GMT_Message (API, GMT_TIME_NONE, "     D2DY2      1 1  ");	GMT_Usage (API, -21, "d^2(A)/dy^2 2nd derivative");
	GMT_Message (API, GMT_TIME_NONE, "     D2DXY      1 1  ");	GMT_Usage (API, -21, "d^2(A)/dxdy 2nd derivative");
	GMT_Message (API, GMT_TIME_NONE, "     D2R        1 1  ");	GMT_Usage (API, -21, "Converts Degrees to Radians");
	GMT_Message (API, GMT_TIME_NONE, "     DAYNIGHT   3 1  ");	GMT_Usage (API, -21, "1 where sun at (A, B) shines and 0 elsewhere, with C transition width");
	GMT_Message (API, GMT_TIME_NONE, "     DDX        1 1  ");	GMT_Usage (API, -21, "d(A)/dx Central 1st derivative");
	GMT_Message (API, GMT_TIME_NONE, "     DDY        1 1  ");	GMT_Usage (API, -21, "d(A)/dy Central 1st derivative");
	GMT_Message (API, GMT_TIME_NONE, "     DEG2KM     1 1  ");	GMT_Usage (API, -21, "Converts Spherical Degrees to Kilometers");
	GMT_Message (API, GMT_TIME_NONE, "     DENAN      2 1  ");	GMT_Usage (API, -21, "Replace NaNs in A with values from B");
	GMT_Message (API, GMT_TIME_NONE, "     DILOG      1 1  ");	GMT_Usage (API, -21, "dilog (A)");
	GMT_Message (API, GMT_TIME_NONE, "     DIV        2 1  ");	GMT_Usage (API, -21, "A / B");
	GMT_Message (API, GMT_TIME_NONE, "     DOT        2 1  ");	GMT_Usage (API, -21, "Dot product (2-D Cartesian or 3-D geographic) of vector (A,B) with grid nodes locations");
	GMT_Message (API, GMT_TIME_NONE, "     DUP        1 2  ");	GMT_Usage (API, -21, "Places duplicate of A on the stack");
	GMT_Message (API, GMT_TIME_NONE, "     ECDF       2 1  ");	GMT_Usage (API, -21, "Exponential cumulative distribution function for x = A and lambda = B");
	GMT_Message (API, GMT_TIME_NONE, "     ECRIT      2 1  ");	GMT_Usage (API, -21, "Exponential distribution critical value for alpha = A and lambda = B");
	GMT_Message (API, GMT_TIME_NONE, "     EPDF       2 1  ");	GMT_Usage (API, -21, "Exponential probability density function for x = A and lambda = B");
	GMT_Message (API, GMT_TIME_NONE, "     ERF        1 1  ");	GMT_Usage (API, -21, "Error function erf (A)");
	GMT_Message (API, GMT_TIME_NONE, "     ERFC       1 1  ");	GMT_Usage (API, -21, "Complementary Error function erfc (A)");
	GMT_Message (API, GMT_TIME_NONE, "     EQ         2 1  ");	GMT_Usage (API, -21, "1 if A == B, else 0");
	GMT_Message (API, GMT_TIME_NONE, "     ERFINV     1 1  ");	GMT_Usage (API, -21, "Inverse error function of A");
	GMT_Message (API, GMT_TIME_NONE, "     EXCH       2 2  ");	GMT_Usage (API, -21, "Exchanges A and B on the stack");
	GMT_Message (API, GMT_TIME_NONE, "     EXP        1 1  ");	GMT_Usage (API, -21, "exp (A)");
	GMT_Message (API, GMT_TIME_NONE, "     FACT       1 1  ");	GMT_Usage (API, -21, "A! (A factorial)");
	GMT_Message (API, GMT_TIME_NONE, "     EXTREMA    1 1  ");	GMT_Usage (API, -21, "Local Extrema: +2/-2 is max/min, +1/-1 is saddle with max/min in x, 0 elsewhere");
	GMT_Message (API, GMT_TIME_NONE, "     FCRIT      3 1  ");	GMT_Usage (API, -21, "F distribution critical value for alpha = A, nu1 = B, and nu2 = C");
	GMT_Message (API, GMT_TIME_NONE, "     FCDF       3 1  ");	GMT_Usage (API, -21, "F cumulative distribution function for F = A, nu1 = B, and nu2 = C");
	GMT_Message (API, GMT_TIME_NONE, "     FISHER     3 1  ");	GMT_Usage (API, -21, "Fisher probability density function at grid nodes given stack lon,lat (A, B) and kappa (C)");
	GMT_Message (API, GMT_TIME_NONE, "     FLIPLR     1 1  ");	GMT_Usage (API, -21, "Reverse order of values in each row");
	GMT_Message (API, GMT_TIME_NONE, "     FLIPUD     1 1  ");	GMT_Usage (API, -21, "Reverse order of values in each column");
	GMT_Message (API, GMT_TIME_NONE, "     FLOOR      1 1  ");	GMT_Usage (API, -21, "floor (A) (greatest integer <= A)");
	GMT_Message (API, GMT_TIME_NONE, "     FMOD       2 1  ");	GMT_Usage (API, -21, "A % B (remainder after truncated division)");
	GMT_Message (API, GMT_TIME_NONE, "     FPDF       3 1  ");	GMT_Usage (API, -21, "F probability density function for F = A, nu1 = B and nu2 = C");
	GMT_Message (API, GMT_TIME_NONE, "     GE         2 1  ");	GMT_Usage (API, -21, "1 if A >= B, else 0");
	GMT_Message (API, GMT_TIME_NONE, "     GT         2 1  ");	GMT_Usage (API, -21, "1 if A > B, else 0");
	GMT_Message (API, GMT_TIME_NONE, "     HSV2LAB    3 3  ");	GMT_Usage (API, -21, "Convert hsv to lab, with h = A, s = B and v = C");
	GMT_Message (API, GMT_TIME_NONE, "     HSV2RGB    3 3  ");	GMT_Usage (API, -21, "Convert hsv to rgb, with h = A, s = B and v = C");
	GMT_Message (API, GMT_TIME_NONE, "     HSV2XYZ    3 3  ");	GMT_Usage (API, -21, "Convert hsv to xyz, with h = A, s = B and v = C");
	GMT_Message (API, GMT_TIME_NONE, "     HYPOT      2 1  ");	GMT_Usage (API, -21, "hypot (A, B) = sqrt (A*A + B*B)");
	GMT_Message (API, GMT_TIME_NONE, "     I0         1 1  ");	GMT_Usage (API, -21, "Modified Bessel function of A (1st kind, order 0)");
	GMT_Message (API, GMT_TIME_NONE, "     I1         1 1  ");	GMT_Usage (API, -21, "Modified Bessel function of A (1st kind, order 1)");
	GMT_Message (API, GMT_TIME_NONE, "     IFELSE     3 1  ");	GMT_Usage (API, -21, "B if A != 0, else C");
	GMT_Message (API, GMT_TIME_NONE, "     IN         2 1  ");	GMT_Usage (API, -21, "Modified Bessel function of A (1st kind, order B)");
	GMT_Message (API, GMT_TIME_NONE, "     INRANGE    3 1  ");	GMT_Usage (API, -21, "1 if B <= A <= C, else 0");
	GMT_Message (API, GMT_TIME_NONE, "     INSIDE     1 1  ");	GMT_Usage (API, -21, "1 when inside or on polygon(s) in A, else 0");
	GMT_Message (API, GMT_TIME_NONE, "     INV        1 1  ");	GMT_Usage (API, -21, "1 / A");
	GMT_Message (API, GMT_TIME_NONE, "     ISFINITE   1 1  ");	GMT_Usage (API, -21, "1 if A is finite, else 0");
	GMT_Message (API, GMT_TIME_NONE, "     ISNAN      1 1  ");	GMT_Usage (API, -21, "1 if A == NaN, else 0");
	GMT_Message (API, GMT_TIME_NONE, "     J0         1 1  ");	GMT_Usage (API, -21, "Bessel function of A (1st kind, order 0)");
	GMT_Message (API, GMT_TIME_NONE, "     J1         1 1  ");	GMT_Usage (API, -21, "Bessel function of A (1st kind, order 1)");
	GMT_Message (API, GMT_TIME_NONE, "     JN         2 1  ");	GMT_Usage (API, -21, "Bessel function of A (1st kind, order B)");
	GMT_Message (API, GMT_TIME_NONE, "     K0         1 1  ");	GMT_Usage (API, -21, "Modified Kelvin function of A (2nd kind, order 0)");
	GMT_Message (API, GMT_TIME_NONE, "     K1         1 1  ");	GMT_Usage (API, -21, "Modified Bessel function of A (2nd kind, order 1)");
	GMT_Message (API, GMT_TIME_NONE, "     KEI        1 1  ");	GMT_Usage (API, -21, "Kelvin function kei (A)");
	GMT_Message (API, GMT_TIME_NONE, "     KER        1 1  ");	GMT_Usage (API, -21, "Kelvin function ker (A)");
	GMT_Message (API, GMT_TIME_NONE, "     KM2DEG     1 1  ");	GMT_Usage (API, -21, "Converts Kilometers to Spherical Degrees");
	GMT_Message (API, GMT_TIME_NONE, "     KN         2 1  ");	GMT_Usage (API, -21, "Modified Bessel function of A (2nd kind, order B)");
	GMT_Message (API, GMT_TIME_NONE, "     KURT       1 1  ");	GMT_Usage (API, -21, "Kurtosis of A");
	GMT_Message (API, GMT_TIME_NONE, "     LAB2HSV    3 3  ");	GMT_Usage (API, -21, "Convert lab to hsv, with l = A, a = B and b = C");
	GMT_Message (API, GMT_TIME_NONE, "     LAB2RGB    3 3  ");	GMT_Usage (API, -21, "Convert lab to rgb, with l = A, a = B and b = C");
	GMT_Message (API, GMT_TIME_NONE, "     LAB2XYZ    3 3  ");	GMT_Usage (API, -21, "Convert lab to xyz, with l = A, a = B and b = C");
	GMT_Message (API, GMT_TIME_NONE, "     LCDF       1 1  ");	GMT_Usage (API, -21, "Laplace cumulative distribution function for z = A");
	GMT_Message (API, GMT_TIME_NONE, "     LCRIT      1 1  ");	GMT_Usage (API, -21, "Laplace distribution critical value for alpha = A");
	GMT_Message (API, GMT_TIME_NONE, "     LDIST      1 1  ");	GMT_Usage (API, -21, "Compute minimum distance (in km if -fg) from lines in multi-segment ASCII file A");
	GMT_Message (API, GMT_TIME_NONE, "     LDISTG     0 1  ");	GMT_Usage (API, -21, "As LDIST, but operates on the GSHHG dataset (see -A, -D for options)");
	GMT_Message (API, GMT_TIME_NONE, "     LDIST2     2 1  ");	GMT_Usage (API, -21, "As LDIST, from lines in ASCII file B but only to nodes where A != 0");
	GMT_Message (API, GMT_TIME_NONE, "     LE         2 1  ");	GMT_Usage (API, -21, "1 if A <= B, else 0");
	GMT_Message (API, GMT_TIME_NONE, "     LOG        1 1  ");	GMT_Usage (API, -21, "log (A) (natural log)");
	GMT_Message (API, GMT_TIME_NONE, "     LOG10      1 1  ");	GMT_Usage (API, -21, "log10 (A) (base 10)");
	GMT_Message (API, GMT_TIME_NONE, "     LOG1P      1 1  ");	GMT_Usage (API, -21, "log (1+A) (accurate for small A)");
	GMT_Message (API, GMT_TIME_NONE, "     LOG2       1 1  ");	GMT_Usage (API, -21, "log2 (A) (base 2)");
	GMT_Message (API, GMT_TIME_NONE, "     LMSSCL     1 1  ");	GMT_Usage (API, -21, "LMS scale estimate (LMS STD) of A");
	GMT_Message (API, GMT_TIME_NONE, "     LMSSCLW    1 1  ");	GMT_Usage (API, -21, "Weighted LMS scale estimate (LMS STD) of A for weights in B");
	GMT_Message (API, GMT_TIME_NONE, "     LOWER      1 1  ");	GMT_Usage (API, -21, "The lowest (minimum) value of A");
	GMT_Message (API, GMT_TIME_NONE, "     LPDF       1 1  ");	GMT_Usage (API, -21, "Laplace probability density function for z = A");
	GMT_Message (API, GMT_TIME_NONE, "     LRAND      2 1  ");	GMT_Usage (API, -21, "Laplace random noise with mean A and std. deviation B");
	GMT_Message (API, GMT_TIME_NONE, "     LT         2 1  ");	GMT_Usage (API, -21, "1 if A < B, else 0");
	GMT_Message (API, GMT_TIME_NONE, "     MAD        1 1  ");	GMT_Usage (API, -21, "Median Absolute Deviation (L1 STD) of A");
	GMT_Message (API, GMT_TIME_NONE, "     MADW       2 1  ");	GMT_Usage (API, -21, "Weighted Median Absolute Deviation (L1 STD) of A for weights in B");
	GMT_Message (API, GMT_TIME_NONE, "     MAX        2 1  ");	GMT_Usage (API, -21, "Maximum of A and B");
	GMT_Message (API, GMT_TIME_NONE, "     MEAN       1 1  ");	GMT_Usage (API, -21, "Mean value of A");
	GMT_Message (API, GMT_TIME_NONE, "     MEANW      2 1  ");	GMT_Usage (API, -21, "Weighted mean value of A for weights in B");
	GMT_Message (API, GMT_TIME_NONE, "     MEDIAN     1 1  ");	GMT_Usage (API, -21, "Median value of A");
	GMT_Message (API, GMT_TIME_NONE, "     MEDIANW    2 1  ");	GMT_Usage (API, -21, "Weighted median value of A for weights in B");
	GMT_Message (API, GMT_TIME_NONE, "     MIN        2 1  ");	GMT_Usage (API, -21, "Minimum of A and B");
	GMT_Message (API, GMT_TIME_NONE, "     MOD        2 1  ");	GMT_Usage (API, -21, "A mod B (remainder after floored division)");
	GMT_Message (API, GMT_TIME_NONE, "     MODE       1 1  ");	GMT_Usage (API, -21, "Mode value (Least Median of Squares) of A");
	GMT_Message (API, GMT_TIME_NONE, "     MODEW      2 1  ");	GMT_Usage (API, -21, "Weighted mode value of A for weights in B");
	GMT_Message (API, GMT_TIME_NONE, "     MUL        2 1  ");	GMT_Usage (API, -21, "A * B");
	GMT_Message (API, GMT_TIME_NONE, "     NAN        2 1  ");	GMT_Usage (API, -21, "NaN if A == B, else A");
	GMT_Message (API, GMT_TIME_NONE, "     NEG        1 1  ");	GMT_Usage (API, -21, "-A");
	GMT_Message (API, GMT_TIME_NONE, "     NEQ        2 1  ");	GMT_Usage (API, -21, "1 if A != B, else 0");
	GMT_Message (API, GMT_TIME_NONE, "     NORM       1 1  ");	GMT_Usage (API, -21, "Normalize (A) so max(A)-min(A) = 1");
	GMT_Message (API, GMT_TIME_NONE, "     NOT        1 1  ");	GMT_Usage (API, -21, "NaN if A == NaN, 1 if A == 0, else 0");
	GMT_Message (API, GMT_TIME_NONE, "     NRAND      2 1  ");	GMT_Usage (API, -21, "Normal, random values with mean A and std. deviation B");
	GMT_Message (API, GMT_TIME_NONE, "     OR         2 1  ");	GMT_Usage (API, -21, "NaN if B == NaN, else A");
	GMT_Message (API, GMT_TIME_NONE, "     PCDF       2 1  ");	GMT_Usage (API, -21, "Poisson cumulative distribution function x = A and lambda = B");
	GMT_Message (API, GMT_TIME_NONE, "     PPDF       2 1  ");	GMT_Usage (API, -21, "Poisson probability density function for x = A and lambda = B");
	GMT_Message (API, GMT_TIME_NONE, "     PDIST      1 1  ");	GMT_Usage (API, -21, "Compute minimum distance (in km if -fg) from points in ASCII file A");
	GMT_Message (API, GMT_TIME_NONE, "     PDIST2     2 1  ");	GMT_Usage (API, -21, "As PDIST, from points in ASCII file B but only to nodes where A != 0");
	GMT_Message (API, GMT_TIME_NONE, "     PERM       2 1  ");	GMT_Usage (API, -21, "Permutations n_P_r, with n = A and r = B");
	GMT_Message (API, GMT_TIME_NONE, "     POP        1 0  ");	GMT_Usage (API, -21, "Delete top element from the stack");
	GMT_Message (API, GMT_TIME_NONE, "     PLM        3 1  ");	GMT_Usage (API, -21, "Associated Legendre polynomial P(A) degree B order C");
	GMT_Message (API, GMT_TIME_NONE, "     PLMg       3 1  ");	GMT_Usage (API, -21, "Normalized associated Legendre polynomial P(A) degree B order C (geophysical convention)");
	GMT_Message (API, GMT_TIME_NONE, "     POINT      1 2  ");	GMT_Usage (API, -21, "Return mean_x mean_y of points in ASCII file A");
	GMT_Message (API, GMT_TIME_NONE, "     POW        2 1  ");	GMT_Usage (API, -21, "A ^ B");
	GMT_Message (API, GMT_TIME_NONE, "     PQUANT     2 1  ");	GMT_Usage (API, -21, "The B'th Quantile (0-100%) of A");
	GMT_Message (API, GMT_TIME_NONE, "     PQUANTW    3 1  ");	GMT_Usage (API, -21, "The C'th Quantile (0-100%) of A for weights in B");
	GMT_Message (API, GMT_TIME_NONE, "     PSI        1 1  ");	GMT_Usage (API, -21, "Psi (or Digamma) of A");
	GMT_Message (API, GMT_TIME_NONE, "     PV         3 1  ");	GMT_Usage (API, -21, "Legendre function Pv(A) of degree v = real(B) + imag(C)");
	GMT_Message (API, GMT_TIME_NONE, "     QV         3 1  ");	GMT_Usage (API, -21, "Legendre function Qv(A) of degree v = real(B) + imag(C)");
	GMT_Message (API, GMT_TIME_NONE, "     R2         2 1  ");	GMT_Usage (API, -21, "R2 = A^2 + B^2");
	GMT_Message (API, GMT_TIME_NONE, "     R2D        1 1  ");	GMT_Usage (API, -21, "Convert Radians to Degrees");
	GMT_Message (API, GMT_TIME_NONE, "     RAND       2 1  ");	GMT_Usage (API, -21, "Uniform random values between A and B");
	GMT_Message (API, GMT_TIME_NONE, "     RCDF       1 1  ");	GMT_Usage (API, -21, "Rayleigh cumulative distribution function for z = A");
	GMT_Message (API, GMT_TIME_NONE, "     RCRIT      1 1  ");	GMT_Usage (API, -21, "Rayleigh distribution critical value for alpha = A");
	GMT_Message (API, GMT_TIME_NONE, "     RGB2HSV    3 3  ");	GMT_Usage (API, -21, "Convert rgb to hsv, with r = A, g = B and b = C");
	GMT_Message (API, GMT_TIME_NONE, "     RGB2LAB    3 3  ");	GMT_Usage (API, -21, "Convert rgb to lab, with r = A, g = B and b = C");
	GMT_Message (API, GMT_TIME_NONE, "     RGB2XYZ    3 3  ");	GMT_Usage (API, -21, "Convert rgb to xyz, with r = A, g = B and b = C");
	GMT_Message (API, GMT_TIME_NONE, "     RINT       1 1  ");	GMT_Usage (API, -21, "rint (A) (round to integral value nearest to A)");
	GMT_Message (API, GMT_TIME_NONE, "     RMS        1 1  ");	GMT_Usage (API, -21, "Root-mean-square of A");
	GMT_Message (API, GMT_TIME_NONE, "     RMSW       2 1  ");	GMT_Usage (API, -21, "Weighted Root-mean-square of A for weights in B");
	GMT_Message (API, GMT_TIME_NONE, "     RPDF       1 1  ");	GMT_Usage (API, -21, "Rayleigh probability density function for z = A");
	GMT_Message (API, GMT_TIME_NONE, "     ROLL       2 0  ");	GMT_Usage (API, -21, "Cyclicly shifts the top A stack items by an amount B");
	GMT_Message (API, GMT_TIME_NONE, "     ROTX       2 1  ");	GMT_Usage (API, -21, "Rotate A by the (constant) shift B in x-direction");
	GMT_Message (API, GMT_TIME_NONE, "     ROTY       2 1  ");	GMT_Usage (API, -21, "Rotate A by the (constant) shift B in y-direction");
	GMT_Message (API, GMT_TIME_NONE, "     SDIST      2 1  ");	GMT_Usage (API, -21, "Spherical distance (in km) between grid nodes and stack lon,lat (A, B)");
	GMT_Message (API, GMT_TIME_NONE, "     SDIST2     2 1  ");	GMT_Usage (API, -21, "As SDIST but only to nodes that are != 0");
	GMT_Message (API, GMT_TIME_NONE, "     SAZ        2 1  ");	GMT_Usage (API, -21, "Spherical azimuth from grid nodes to stack x,y");
	GMT_Message (API, GMT_TIME_NONE, "     SBAZ       2 1  ");	GMT_Usage (API, -21, "Spherical back-azimuth from grid nodes to stack x,y");
	GMT_Message (API, GMT_TIME_NONE, "     SEC        1 1  ");	GMT_Usage (API, -21, "sec (A) (A in radians)");
	GMT_Message (API, GMT_TIME_NONE, "     SECD       1 1  ");	GMT_Usage (API, -21, "sec (A) (A in degrees)");
	GMT_Message (API, GMT_TIME_NONE, "     SECH       1 1  ");	GMT_Usage (API, -21, "sech (A)");
	GMT_Message (API, GMT_TIME_NONE, "     SIGN       1 1  ");	GMT_Usage (API, -21, "sign (+1 or -1) of A");
	GMT_Message (API, GMT_TIME_NONE, "     SIN        1 1  ");	GMT_Usage (API, -21, "sin (A) (A in radians)");
	GMT_Message (API, GMT_TIME_NONE, "     SINC       1 1  ");	GMT_Usage (API, -21, "sinc (A) (sin (pi*A)/(pi*A))");
	GMT_Message (API, GMT_TIME_NONE, "     SIND       1 1  ");	GMT_Usage (API, -21, "sin (A) (A in degrees)");
	GMT_Message (API, GMT_TIME_NONE, "     SINH       1 1  ");	GMT_Usage (API, -21, "sinh (A)");
	GMT_Message (API, GMT_TIME_NONE, "     SKEW       1 1  ");	GMT_Usage (API, -21, "Skewness of A");
	GMT_Message (API, GMT_TIME_NONE, "     SQR        1 1  ");	GMT_Usage (API, -21, "A^2");
	GMT_Message (API, GMT_TIME_NONE, "     SQRT       1 1  ");	GMT_Usage (API, -21, "sqrt (A)");
	GMT_Message (API, GMT_TIME_NONE, "     STD        1 1  ");	GMT_Usage (API, -21, "Standard deviation of A");
	GMT_Message (API, GMT_TIME_NONE, "     STDW       2 1  ");	GMT_Usage (API, -21, "Weighted standard deviation of A for weights in B");
	GMT_Message (API, GMT_TIME_NONE, "     STEP       1 1  ");	GMT_Usage (API, -21, "Heaviside step function: H(A)");
	GMT_Message (API, GMT_TIME_NONE, "     STEPX      1 1  ");	GMT_Usage (API, -21, "Heaviside step function in x: H(x-A)");
	GMT_Message (API, GMT_TIME_NONE, "     STEPY      1 1  ");	GMT_Usage (API, -21, "Heaviside step function in y: H(y-A)");
	GMT_Message (API, GMT_TIME_NONE, "     SUB        2 1  ");	GMT_Usage (API, -21, "A - B");
	GMT_Message (API, GMT_TIME_NONE, "     SUM        1 1  ");	GMT_Usage (API, -21, "Sum of all values in A");
	GMT_Message (API, GMT_TIME_NONE, "     TAN        1 1  ");	GMT_Usage (API, -21, "tan (A) (A in radians)");
	GMT_Message (API, GMT_TIME_NONE, "     TAND       1 1  ");	GMT_Usage (API, -21, "tan (A) (A in degrees)");
	GMT_Message (API, GMT_TIME_NONE, "     TANH       1 1  ");	GMT_Usage (API, -21, "tanh (A)");
	GMT_Message (API, GMT_TIME_NONE, "     TAPER      2 1  ");	GMT_Usage (API, -21, "Unit weights cosine-tapered to zero within A and B of x and y grid margins");
	GMT_Message (API, GMT_TIME_NONE, "     TN         2 1  ");	GMT_Usage (API, -21, "Chebyshev polynomial Tn(-1<t<+1,n), with t = A, and n = B");
	GMT_Message (API, GMT_TIME_NONE, "     TCRIT      2 1  ");	GMT_Usage (API, -21, "Student's t-distribution critical value for alpha = A and nu = B");
	GMT_Message (API, GMT_TIME_NONE, "     TCDF       2 1  ");	GMT_Usage (API, -21, "Student's t cumulative distribution function for t = A, and nu = B");
	GMT_Message (API, GMT_TIME_NONE, "     TPDF       2 1  ");	GMT_Usage (API, -21, "Student's t probability density function for t = A and nu = B");
	GMT_Message (API, GMT_TIME_NONE, "     TRIM       3 1  ");	GMT_Usage (API, -21, "Alpha-trimming for %%-left = A, %%-right = B, and grid = C");
	GMT_Message (API, GMT_TIME_NONE, "     UPPER      1 1  ");	GMT_Usage (API, -21, "The highest (maximum) value of A");
	GMT_Message (API, GMT_TIME_NONE, "     VAR        1 1  ");	GMT_Usage (API, -21, "Variance of A");
	GMT_Message (API, GMT_TIME_NONE, "     VARW       2 1  ");	GMT_Usage (API, -21, "Weighted variance of A for weights in B");
	GMT_Message (API, GMT_TIME_NONE, "     VPDF       3 1  ");	GMT_Usage (API, -21, "Von Mises probability density function for angles = A, mu = B and kappa = C");
	GMT_Message (API, GMT_TIME_NONE, "     WCDF       3 1  ");	GMT_Usage (API, -21, "Weibull cumulative distribution function for x = A, scale = B, and shape = C");
	GMT_Message (API, GMT_TIME_NONE, "     WCRIT      3 1  ");	GMT_Usage (API, -21, "Weibull distribution critical value for alpha = A, scale = B, and shape = C");
	GMT_Message (API, GMT_TIME_NONE, "     WPDF       3 1  ");	GMT_Usage (API, -21, "Weibull probability density function for x = A, scale = B and shape = C");
	GMT_Message (API, GMT_TIME_NONE, "     WRAP       1 1  ");	GMT_Usage (API, -21, "wrap (A). (A in radians)");
	GMT_Message (API, GMT_TIME_NONE, "     XOR        2 1  ");	GMT_Usage (API, -21, "0 if A == NaN and B == NaN, NaN if B == NaN, else A");
	GMT_Message (API, GMT_TIME_NONE, "     XYZ2HSV    3 3  ");	GMT_Usage (API, -21, "Convert xyz to hsv, with x = A, y = B and z = C");
	GMT_Message (API, GMT_TIME_NONE, "     XYZ2LAB    3 3  ");	GMT_Usage (API, -21, "Convert xyz to lab, with x = A, y = B and z = C");
	GMT_Message (API, GMT_TIME_NONE, "     XYZ2RGB    3 3  ");	GMT_Usage (API, -21, "Convert xyz to rgb, with x = A, y = B and z = C");
	GMT_Message (API, GMT_TIME_NONE, "     Y0         1 1  ");	GMT_Usage (API, -21, "Bessel function of A (2nd kind, order 0)");
	GMT_Message (API, GMT_TIME_NONE, "     Y1         1 1  ");	GMT_Usage (API, -21, "Bessel function of A (2nd kind, order 1)");
	GMT_Message (API, GMT_TIME_NONE, "     YLM        2 2  ");	GMT_Usage (API, -21, "Re and Im orthonormalized spherical harmonics degree A order B");
	GMT_Message (API, GMT_TIME_NONE, "     YLMg       2 2  ");	GMT_Usage (API, -21, "Cos and Sin normalized spherical harmonics degree A order B (geophysical convention)");
	GMT_Message (API, GMT_TIME_NONE, "     YN         2 1  ");	GMT_Usage (API, -21, "Bessel function of A (2nd kind, order B)");
	GMT_Message (API, GMT_TIME_NONE, "     ZCRIT      1 1  ");	GMT_Usage (API, -21, "Normal distribution critical value for alpha = A");
	GMT_Message (API, GMT_TIME_NONE, "     ZCDF       1 1  ");	GMT_Usage (API, -21, "Normal cumulative distribution function for z = A");
	GMT_Message (API, GMT_TIME_NONE, "     ZPDF       1 1  ");	GMT_Usage (API, -21, "Normal probability density function for z = A");
	GMT_Usage (API, -2, "\nThe special constants are:\n");
	GMT_Message (API, GMT_TIME_NONE, "     PI                 = "); GMT_Usage (API, -26, "3.1415926...");
	GMT_Message (API, GMT_TIME_NONE, "     E                  = "); GMT_Usage (API, -26, "2.7182818...");
	GMT_Message (API, GMT_TIME_NONE, "     F_EPS (single eps) = "); GMT_Usage (API, -26, "1.192092896e-07");
	GMT_Message (API, GMT_TIME_NONE, "     EULER              = "); GMT_Usage (API, -26, "0.5772156...");
	GMT_Message (API, GMT_TIME_NONE, "     PHI (golden ratio) = "); GMT_Usage (API, -26, "1.6180339...");
	GMT_Message (API, GMT_TIME_NONE, "     XMIN or YMIN       = "); GMT_Usage (API, -26, "minimum value of x or y");
	GMT_Message (API, GMT_TIME_NONE, "     XMAX or YMAX       = "); GMT_Usage (API, -26, "maximum value of x or y");
	GMT_Message (API, GMT_TIME_NONE, "     XRANGE or YRANGE   = "); GMT_Usage (API, -26, "full range of x or y");
	GMT_Message (API, GMT_TIME_NONE, "     XINC or YINC       = "); GMT_Usage (API, -26, "increment in x or y");
	GMT_Message (API, GMT_TIME_NONE, "     NX or NY           = "); GMT_Usage (API, -26, "dimension of x or y");
	GMT_Usage (API, -2, "\nThe special grids are:\n");
	GMT_Message (API, GMT_TIME_NONE, "     NODE               = "); GMT_Usage (API, -26, "grid with continuous node indices (0-(NX*NY-1))");
	GMT_Message (API, GMT_TIME_NONE, "     NODEP              = "); GMT_Usage (API, -26, "grid with discontinuous node indices due to padding");
	GMT_Message (API, GMT_TIME_NONE, "     X or Y             = "); GMT_Usage (API, -26, "grid with x- or y-coordinates");
	GMT_Message (API, GMT_TIME_NONE, "     XNORM or YNORM     = "); GMT_Usage (API, -26, "grid with normalized [-1|+1] x- or y-coordinates");
	GMT_Message (API, GMT_TIME_NONE, "     XCOL               = "); GMT_Usage (API, -26, "grid with column numbers 0, 1, ..., NX-1");
	GMT_Message (API, GMT_TIME_NONE, "     YROW               = "); GMT_Usage (API, -26, "grid with row numbers 0, 1, ..., NY-1");
	GMT_Usage (API, -2, "\nUse macros for frequently used long expressions; see the grdmath documentation. "
		"Store stack to named variable via STO@<label>, recall via [RCL]@<label>, clear via CLR@<label>.");

	GMT_Message (API, GMT_TIME_NONE, "\n  OPTIONAL ARGUMENTS:"
		"\n  (only use -R|I|r|f if no grid files are passed as arguments).\n");
	gmt_GSHHG_syntax (API->GMT, 'A');
	GMT_Usage (API, -2, "Note: -A is only relevant if using the LDISTG operator.");
	GMT_Usage (API, 1, "\n-D<resolution>[+f]");
	GMT_Usage (API, -2, "Choose one of the following resolutions to use with the LDISTG operator:");
	GMT_Usage (API, 3, "f: Full resolution (may be very slow for large regions).");
	GMT_Usage (API, 3, "h: High resolution (may be slow for large regions).");
	GMT_Usage (API, 3, "i: Intermediate resolution.");
	GMT_Usage (API, 3, "l: Low resolution [Default].");
	GMT_Usage (API, 3, "c: Crude resolution, for busy plots that need crude continent outlines only.");
	GMT_Usage (API, -2, "Append +f to use a lower resolution should the chosen one not be available [Default will abort]. ");
	GMT_Usage (API, -2, "Note: -D is only relevant if using the LDISTG operator.");
	GMT_Option (API, "I");
	GMT_Usage (API, 1, "\n-M Handle map units in derivatives.  In this case, dx,dy of grid "
		"will be converted from degrees lon,lat into meters (Flat-earth approximation). "
		"Default computes derivatives in units of data/grid_distance.");
	GMT_Usage (API, 1, "\n-N Do not perform strict domain check if several grids are involved. "
		"[Default checks that domain is within %g * [xinc or yinc] of each other].", GMT_CONV4_LIMIT);
	GMT_Option (API, "R");
	GMT_Usage (API, 1, "\n-S Reduce the entire Stack to a single layer by applying the next operator to "
		"co-registered nodes across the stack.  You must select a reducing operator, i.e., "
		"ADD, AND, MAD, LMSSCL, MAX, MEAN, MEDIAN, MIN, MODE, MUL, RMS, STD, SUB, VAR or XOR. "
		"Note: Select -S after you have placed all items of interest on the stack.");
	GMT_Option (API, "V");
	GMT_Option (API, "a,bi2,di,f,g,h,i");
	if (gmt_M_showusage (API)) GMT_Usage (API, -2, "Note: Only applies to the input files for operators LDIST, PDIST, POINT and INSIDE.");
	GMT_Option (API, "n,r,s,x,.");

	return (GMT_MODULE_USAGE);
}

static int parse (struct GMT_CTRL *GMT, struct GRDMATH_CTRL *Ctrl, struct GMT_OPTION *options) {
	/* This parses the options provided to grdmath and sets parameters in CTRL.
	 * Any GMT common options will override values set previously by other commands.
	 * It also replaces any file names specified as input or output with the data ID
	 * returned when registering these sources/destinations with the API.
	 */

	unsigned int n_errors = 0;
	bool missing_equal = true;
	struct GMT_OPTION *opt = NULL;
	struct GMTAPI_CTRL *API = GMT->parent;

	for (opt = options; opt; opt = opt->next) {
		switch (opt->option) {
			case '<':	/* Input files */
				if (opt->arg[0] == '=' && !opt->arg[1]) {
					missing_equal = false;
					if (opt->next && (opt->next->option == GMT_OPT_INFILE)) {
						Ctrl->Out.active = true;
						if (opt->next->option == GMT_OPT_OUTFILE)
							opt->next->option = GMT_OPT_OUTFILE2;	/* See definition of this for reason */
					}
				}
				break;
			case '=':	/* Output files */
			case '>':	/* Output files */
				missing_equal = false;
				break;
			case '#':	/* Numbers */
				break;

			/* Processes program-specific parameters */

			case 'A':	/* Restrict GSHHS features */
				Ctrl->A.active = true;
				n_errors += gmt_set_levels (GMT, opt->arg, &Ctrl->A.info);
				break;
			case 'D':	/* Set GSHHS resolution */
				Ctrl->D.active = true;
				Ctrl->D.set = opt->arg[0];
				Ctrl->D.force = (opt->arg[1] == '+');
				break;
			case 'I':	/* Grid spacings */
				n_errors += gmt_parse_inc_option (GMT, 'I', opt->arg);
				break;
			case 'M':	/* Map units */
				Ctrl->M.active = true;
				break;
			case 'N':	/* Relax domain check */
				Ctrl->N.active = true;
				break;
			case 'S':	/* Only checked later */
				break;

			default:	/* Report bad options */
				n_errors += gmt_default_error (GMT, opt->option);
		}
	}

	if (missing_equal) {
		GMT_Report (API, GMT_MSG_ERROR, "Usage is <operations> = [outfile]\n");
		n_errors++;
	}
	if (GMT->common.R.active[ISET] && (GMT->common.R.inc[GMT_X] <= 0.0 || GMT->common.R.inc[GMT_Y] <= 0.0)) {
		GMT_Report (API, GMT_MSG_ERROR, "Option -I: Must specify positive increment(s)\n");
		n_errors++;
	}

	return (n_errors ? GMT_PARSE_ERROR : GMT_NOERROR);
}

GMT_LOCAL struct GMT_GRID *grdmath_alloc_stack_grid (struct GMT_CTRL *GMT, struct GMT_GRID *Template) {
	/* Allocate a new GMT_GRID structure based on dimensions etc of the Template */
	struct GMT_GRID *New = GMT_Create_Data (GMT->parent, GMT_IS_GRID, GMT_IS_SURFACE, GMT_CONTAINER_AND_DATA, NULL, Template->header->wesn, Template->header->inc, \
		Template->header->registration, GMT_NOTSET, NULL);
	return (New);
}

GMT_LOCAL int grdmath_find_stored_item (struct GMT_CTRL *GMT, struct GRDMATH_STORE *recall[], int n_stored, char *label) {
	int k = 0;
	gmt_M_unused(GMT);
	while (k < n_stored && strcmp (recall[k]->label, label)) k++;
	return (k == n_stored ? GMT_NOTSET : k);
}

/* Stack collapsing operators that work on same nodes across all stack items */

GMT_LOCAL double grdmath_stack_collapse_add (struct GMT_CTRL *GMT, double *array, uint64_t n) {
	uint64_t k;
	double sum = array[0];
	gmt_M_unused (GMT);
	for (k = 1; k < n; k++) sum += array[k];
	return sum;
}

GMT_LOCAL double grdmath_stack_collapse_and (struct GMT_CTRL *GMT, double *array, uint64_t n) {
	uint64_t k;
	double x = array[0];
	gmt_M_unused (GMT);
	for (k = 1; k < n; k++)
		x = (gmt_M_is_dnan (x)) ? array[k] : x;
	return x;
}

GMT_LOCAL double grdmath_stack_collapse_lmsscl (struct GMT_CTRL *GMT, double *array, uint64_t n) {
	double lmsscl;
	gmt_sort_array (GMT, array, n, GMT_DOUBLE);
	while (n > 1 && gmt_M_is_dnan (array[n-1])) n--;
	if (n) {
		unsigned int gmt_mode_selection = 0, GMT_n_multiples = 0;
		double mode;
		gmt_mode (GMT, array, n, n/2, 0, gmt_mode_selection, &GMT_n_multiples, &mode);
		gmt_getmad (GMT, array, n, mode, &lmsscl);
	}
	else
		lmsscl = GMT->session.d_NaN;
	return lmsscl;
}

GMT_LOCAL double grdmath_stack_collapse_mad (struct GMT_CTRL *GMT, double *array, uint64_t n) {
	double mad;
	gmt_sort_array (GMT, array, n, GMT_DOUBLE);
	while (n > 1 && gmt_M_is_dnan (array[n-1])) n--;
	if (n) {
		double med = (n%2) ? array[n/2] : 0.5 * (array[(n-1)/2] + array[n/2]);
		gmt_getmad (GMT, array, n, med, &mad);
	}
	else
		mad = GMT->session.d_NaN;
	return mad;
}

GMT_LOCAL double grdmath_stack_collapse_max (struct GMT_CTRL *GMT, double *array, uint64_t n) {
	uint64_t k;
	double max = array[0];
	gmt_M_unused (GMT);
	for (k = 1; k < n; k++)
		if (array[k] > max) max = array[k];
	return max;
}

GMT_LOCAL double grdmath_stack_collapse_mean (struct GMT_CTRL *GMT, double *array, uint64_t n) {
	double std = 0.0;
	return gmt_mean_and_std (GMT, array, n, &std);
}

GMT_LOCAL double grdmath_stack_collapse_median (struct GMT_CTRL *GMT, double *array, uint64_t n) {
	double med;
	gmt_sort_array (GMT, array, n, GMT_DOUBLE);
	while (n > 1 && gmt_M_is_dnan (array[n-1])) n--;
	if (n)
		med = (n%2) ? array[n/2] : 0.5 * (array[(n-1)/2] + array[n/2]);
	else
		med = GMT->session.d_NaN;
	return med;
}

GMT_LOCAL double grdmath_stack_collapse_min (struct GMT_CTRL *GMT, double *array, uint64_t n) {
	uint64_t k;
	double min = array[0];
	gmt_M_unused (GMT);
	for (k = 1; k < n; k++)
		if (array[k] < min) min = array[k];
	return min;
}

GMT_LOCAL double grdmath_stack_collapse_mode (struct GMT_CTRL *GMT, double *array, uint64_t n) {
	unsigned int gmt_mode_selection = 0, GMT_n_multiples = 0;
	double mode;
	gmt_mode (GMT, array, n, n/2, true, gmt_mode_selection, &GMT_n_multiples, &mode);
	return mode;
}

GMT_LOCAL double grdmath_stack_collapse_mul (struct GMT_CTRL *GMT, double *array, uint64_t n) {
	uint64_t k;
	double prod = array[0];
	gmt_M_unused (GMT);
	for (k = 1; k < n; k++)
		prod *= array[k];
	return prod;
}

GMT_LOCAL double grdmath_stack_collapse_or (struct GMT_CTRL *GMT, double *array, uint64_t n) {
	uint64_t k;
	double x = array[0];
	gmt_M_unused (GMT);
	for (k = 1; k < n; k++)
	 	x = (gmt_M_is_dnan (x) || gmt_M_is_dnan (array[k])) ? GMT->session.d_NaN : x;
	return x;
}

GMT_LOCAL double grdmath_stack_collapse_rms (struct GMT_CTRL *GMT, double *array, uint64_t n) {
	uint64_t k;
	double rms = 0.0;
	gmt_M_unused (GMT);
	for (k = 0; k < n; k++)
		rms += array[k] * array[k];
	return sqrt (rms / n);
}

GMT_LOCAL double grdmath_stack_collapse_std (struct GMT_CTRL *GMT, double *array, uint64_t n) {
	double std = 0.0;
	(void)gmt_mean_and_std (GMT, array, n, &std);
	return std;
}

GMT_LOCAL double grdmath_stack_collapse_sub (struct GMT_CTRL *GMT, double *array, uint64_t n) {
	uint64_t k;
	double sum = array[0];
	gmt_M_unused (GMT);
	for (k = 1; k < n; k++)
		sum -= array[k];
	return sum;
}

GMT_LOCAL double grdmath_stack_collapse_var (struct GMT_CTRL *GMT, double *array, uint64_t n) {
	double std = 0.0;
	(void)gmt_mean_and_std (GMT, array, n, &std);
	return (std * std);
}

GMT_LOCAL double grdmath_stack_collapse_xor (struct GMT_CTRL *GMT, double *array, uint64_t n) {
	uint64_t k;
	double x = array[0];
	gmt_M_unused (GMT);
	for (k = 1; k < n; k++)
	 	x = (gmt_M_is_dnan (x) && gmt_M_is_dnan (array[k])) ? 0.0 : (gmt_M_is_dnan (array[k]) ? GMT->session.d_NaN : x);
	return x;
}

/* -----------------------------------------------------------------
 *              Definitions of all operator functions
 * -----------------------------------------------------------------*/

GMT_LOCAL int grdmath_collapse_stack (struct GMT_CTRL *GMT, struct GRDMATH_INFO *info, struct GRDMATH_STACK *stack[], unsigned int last, char *OP) {
	/* Collapse stack will apply the given operator to all items on the stack, per node.
	 * E.g., you may have 7 grids on the stack and you want to return the mean value per node
	 * for all 7 grids, to be replaced by a single grid with those means.  You would do
	 *	gmt grdmath *.grd -S MEAN = means.grd
	 * where the -S option turns on the collapsible stack operators; it turns itself off
	 * once the stack has been processed to yield a single new grid on the stack.
	 */

	uint64_t node, s;
	double *array = NULL;
	double (*func) (struct GMT_CTRL *, double *, uint64_t);	/* Pointer to function returning a double */

	/* First ensure we have a reducing operator */

	if (!strcmp (OP, "ADD"))
		func = &grdmath_stack_collapse_add;
	else if (!strcmp (OP, "AND"))
		func = &grdmath_stack_collapse_and;
	else if (!strcmp (OP, "LMSSCL"))
		func = &grdmath_stack_collapse_lmsscl;
	else if (!strcmp (OP, "MAD"))
		func = &grdmath_stack_collapse_mad;
	else if (!strcmp (OP, "MAX"))
		func = &grdmath_stack_collapse_max;
	else if (!strcmp (OP, "MEAN"))
		func = &grdmath_stack_collapse_mean;
	else if (!strcmp (OP, "MEDIAN"))
		func = &grdmath_stack_collapse_median;
	else if (!strcmp (OP, "MIN"))
		func = &grdmath_stack_collapse_min;
	else if (!strcmp (OP, "MODE"))
		func = &grdmath_stack_collapse_mode;
	else if (!strcmp (OP, "MUL"))
		func = &grdmath_stack_collapse_mul;
	else if (!strcmp (OP, "OR"))
		func = &grdmath_stack_collapse_or;
	else if (!strcmp (OP, "STD"))
		func = &grdmath_stack_collapse_std;
	else if (!strcmp (OP, "SUB"))
		func = &grdmath_stack_collapse_sub;
	else if (!strcmp (OP, "RMS"))
		func = &grdmath_stack_collapse_rms;
	else if (!strcmp (OP, "VAR"))
		func = &grdmath_stack_collapse_var;
	else if (!strcmp (OP, "XOR"))
		func = &grdmath_stack_collapse_xor;
	else {
		GMT_Report (GMT->parent, GMT_MSG_ERROR, "Unrecognized stack reduction operator %s - ignored\n", OP);
		return 1;
	}

	array = gmt_M_memory (GMT, NULL, last, double);
	for (node = 0; node < info->size; node++) {	/* For all nodes */
		for (s = 0; s < last; s++)	/* For all items on stack at this node */
			array[s] = (stack[s]->constant) ? stack[last]->factor : stack[s]->G->data[node];
		/* Now do reducing operation on this stack array */
		stack[0]->G->data[node] = func (GMT, array, last);
	}
	gmt_M_free (GMT, array);
	return 0;
}

/* Note: The OPERATOR: **** lines are used to extract syntax for documentation */

GMT_LOCAL void grdmath_ABS (struct GMT_CTRL *GMT, struct GRDMATH_INFO *info, struct GRDMATH_STACK *stack[], unsigned int last)
/*OPERATOR: ABS 1 1 abs (A).  */
{
	uint64_t node;
	float a = 0.0f;

	if (stack[last]->constant && stack[last]->factor == 0.0) GMT_Report (GMT->parent, GMT_MSG_DEBUG, "ABS: Operand == 0!\n");
	if (stack[last]->constant) a = (float)fabs (stack[last]->factor);
	for (node = 0; node < info->size; node++) stack[last]->G->data[node] = (stack[last]->constant) ? a : fabsf (stack[last]->G->data[node]);
	gmt_grd_pad_zero (GMT, stack[last]->G);	/* Reset the boundary pad, if needed */
}

GMT_LOCAL void grdmath_ACOS (struct GMT_CTRL *GMT, struct GRDMATH_INFO *info, struct GRDMATH_STACK *stack[], unsigned int last)
/*OPERATOR: ACOS 1 1 acos (A).  */
{
	uint64_t node;
	float a = 0.0f;

	gmt_set_column_type (GMT, GMT_OUT, GMT_Z, GMT_IS_ANGLE);
	if (stack[last]->constant && fabs (stack[last]->factor) > 1.0) GMT_Report (GMT->parent, GMT_MSG_WARNING, "|Operand| > 1 for ACOS!\n");
	if (stack[last]->constant) a = (float)d_acos (stack[last]->factor);
	for (node = 0; node < info->size; node++) stack[last]->G->data[node] = (stack[last]->constant) ? a : d_acosf (stack[last]->G->data[node]);
}

GMT_LOCAL void grdmath_ACOSH (struct GMT_CTRL *GMT, struct GRDMATH_INFO *info, struct GRDMATH_STACK *stack[], unsigned int last)
/*OPERATOR: ACOSH 1 1 acosh (A).  */
{
	uint64_t node;
	float a = 0.0f;

	if (stack[last]->constant && fabs (stack[last]->factor) < 1.0)
		GMT_Report (GMT->parent, GMT_MSG_WARNING, "Operand < 1 for ACOSH!\n");
	if (stack[last]->constant) a = (float)acosh (stack[last]->factor);
	for (node = 0; node < info->size; node++)
		stack[last]->G->data[node] = (stack[last]->constant) ? a : acoshf (stack[last]->G->data[node]);
}

GMT_LOCAL void grdmath_ACOT (struct GMT_CTRL *GMT, struct GRDMATH_INFO *info, struct GRDMATH_STACK *stack[], unsigned int last)
/*OPERATOR: ACOT 1 1 acot (A).  */
{
	uint64_t node;
	float a = 0.0f;

	gmt_set_column_type (GMT, GMT_OUT, GMT_Z, GMT_IS_ANGLE);
	if (stack[last]->constant && fabs (stack[last]->factor) > 1.0)
		GMT_Report (GMT->parent, GMT_MSG_WARNING, "|Operand| > 1 for ACOT!\n");
	if (stack[last]->constant) a = (float)atan (1.0 / stack[last]->factor);
	for (node = 0; node < info->size; node++)
		stack[last]->G->data[node] = (stack[last]->constant) ? a : atanf (1.0f / stack[last]->G->data[node]);
}

GMT_LOCAL void grdmath_ACOTH (struct GMT_CTRL *GMT, struct GRDMATH_INFO *info, struct GRDMATH_STACK *stack[], unsigned int last)
/*OPERATOR: ACOTH 1 1 acoth (A).  */
{
	uint64_t node;
	float a = 0.0f;

	if (stack[last]->constant && fabs (stack[last]->factor) <= 1.0) GMT_Report (GMT->parent, GMT_MSG_WARNING, "|Operand| <= 1 for ACOTH!\n");
	if (stack[last]->constant) a = (float)atanh (1.0/stack[last]->factor);
	for (node = 0; node < info->size; node++) stack[last]->G->data[node] = (stack[last]->constant) ? a : atanhf (1.0f/stack[last]->G->data[node]);
}

GMT_LOCAL void grdmath_ACSC (struct GMT_CTRL *GMT, struct GRDMATH_INFO *info, struct GRDMATH_STACK *stack[], unsigned int last)
/*OPERATOR: ACSC 1 1 acsc (A).  */
{
	uint64_t node;
	float a = 0.0f;

	gmt_set_column_type (GMT, GMT_OUT, GMT_Z, GMT_IS_ANGLE);
	if (stack[last]->constant && fabs (stack[last]->factor) > 1.0)
		GMT_Report (GMT->parent, GMT_MSG_WARNING, "|Operand| > 1 for ACSC!\n");
	if (stack[last]->constant) a = (float)d_asin (1.0 / stack[last]->factor);
	for (node = 0; node < info->size; node++)
		stack[last]->G->data[node] = (stack[last]->constant) ? a : d_asinf (1.0f / stack[last]->G->data[node]);
}

GMT_LOCAL void grdmath_ACSCH (struct GMT_CTRL *GMT, struct GRDMATH_INFO *info, struct GRDMATH_STACK *stack[], unsigned int last)
/*OPERATOR: ACSCH 1 1 acsch (A).  */
{
	uint64_t node;
	float a = 0.0f;
	gmt_M_unused(GMT);

	if (stack[last]->constant) a = (float)asinh (1.0/stack[last]->factor);
	for (node = 0; node < info->size; node++) stack[last]->G->data[node] = (stack[last]->constant) ? a : asinhf (1.0f/stack[last]->G->data[node]);
}

GMT_LOCAL void grdmath_ADD (struct GMT_CTRL *GMT, struct GRDMATH_INFO *info, struct GRDMATH_STACK *stack[], unsigned int last)
/*OPERATOR: ADD 2 1 A + B.  */
{
	uint64_t node;
	unsigned int prev = last - 1;
	double a, b;
	gmt_M_unused(GMT);

	for (node = 0; node < info->size; node++) {
		a = (stack[prev]->constant) ? stack[prev]->factor : stack[prev]->G->data[node];
		b = (stack[last]->constant) ? stack[last]->factor : stack[last]->G->data[node];
		stack[prev]->G->data[node] = (float)(a + b);
	}
}

GMT_LOCAL void grdmath_AND (struct GMT_CTRL *GMT, struct GRDMATH_INFO *info, struct GRDMATH_STACK *stack[], unsigned int last)
/*OPERATOR: AND 2 1 B if A == NaN, else A.  */
{
	uint64_t node;
	unsigned int prev = last - 1;
	double a, b;
	gmt_M_unused(GMT);

	for (node = 0; node < info->size; node++) {
		a = (stack[prev]->constant) ? stack[prev]->factor : stack[prev]->G->data[node];
		b = (stack[last]->constant) ? stack[last]->factor : stack[last]->G->data[node];
		stack[prev]->G->data[node] = (float)((gmt_M_is_dnan (a)) ? b : a);
	}
}

GMT_LOCAL void grdmath_ARC (struct GMT_CTRL *GMT, struct GRDMATH_INFO *info, struct GRDMATH_STACK *stack[], unsigned int last)
/*OPERATOR: ARC 2 1 arc(A, B) = pi - |pi - |a-b|| for A, B in radians.  */
	/*
	given phase values a and b each in radians on [-pi,pi]
	return arc(a,b) on [0 pi]
	see eq 2.3.13 page 19, Mardia and Jupp [2000]
	c = pi - abs(pi-abs(a-b))
	Kurt Feigl 2014-AUG-10
	*/
{
	uint64_t node;
	unsigned int prev = last - 1;
	double a, b;
	gmt_M_unused(GMT);

	gmt_set_column_type (GMT, GMT_OUT, GMT_Z, GMT_IS_ANGLE);
	for (node = 0; node < info->size; node++) {

		a = (stack[prev]->constant) ? stack[prev]->factor : stack[prev]->G->data[node];
		b = (stack[last]->constant) ? stack[last]->factor : stack[last]->G->data[node];

		/* Both arguments must be in range [-pi,pi] radians */
		if ((a >= -M_PI) && (a <= M_PI) && (b >= -M_PI) && (b <= M_PI))
			stack[prev]->G->data[node] = (float)(M_PI-fabs(M_PI-fabs(a-b)));
		else
			stack[prev]->G->data[node] = GMT->session.f_NaN;  /* NaN output */
	}
}

GMT_LOCAL void grdmath_AREA (struct GMT_CTRL *GMT, struct GRDMATH_INFO *info, struct GRDMATH_STACK *stack[], unsigned int last) {
/*OPERATOR: AREA 0 1 Area of each gridnode cell (spherical calculation in km^2 if geographic).  */
	gmt_M_unused(info);
	gmt_get_cellarea (GMT, stack[last]->G);
}

GMT_LOCAL void grdmath_ASEC (struct GMT_CTRL *GMT, struct GRDMATH_INFO *info, struct GRDMATH_STACK *stack[], unsigned int last) {
/*OPERATOR: ASEC 1 1 asec (A).  */
	uint64_t node;
	float a = 0.0f;

	gmt_set_column_type (GMT, GMT_OUT, GMT_Z, GMT_IS_ANGLE);
	if (stack[last]->constant && fabs (stack[last]->factor) > 1.0) GMT_Report (GMT->parent, GMT_MSG_WARNING, "|Operand| > 1 for ASEC!\n");
	if (stack[last]->constant) a = (float)d_acos (1.0 / stack[last]->factor);
	for (node = 0; node < info->size; node++)
		stack[last]->G->data[node] = (stack[last]->constant) ? a : d_acosf (1.0f / stack[last]->G->data[node]);
}

GMT_LOCAL void grdmath_ASECH (struct GMT_CTRL *GMT, struct GRDMATH_INFO *info, struct GRDMATH_STACK *stack[], unsigned int last) {
/*OPERATOR: ASECH 1 1 asech (A).  */
	uint64_t node;
	float a = 0.0f;

	if (stack[last]->constant && fabs (stack[last]->factor) > 1.0)
		GMT_Report (GMT->parent, GMT_MSG_WARNING, "Operand > 1 for ASECH!\n");
	if (stack[last]->constant) a = (float)acosh (1.0/stack[last]->factor);
	for (node = 0; node < info->size; node++)
		stack[last]->G->data[node] = (stack[last]->constant) ? a : acoshf (1.0f/stack[last]->G->data[node]);
}

GMT_LOCAL void grdmath_ASIN (struct GMT_CTRL *GMT, struct GRDMATH_INFO *info, struct GRDMATH_STACK *stack[], unsigned int last)
/*OPERATOR: ASIN 1 1 asin (A).  */
{
	uint64_t node;
	float a = 0.0f;

	gmt_set_column_type (GMT, GMT_OUT, GMT_Z, GMT_IS_ANGLE);
	if (stack[last]->constant && fabs (stack[last]->factor) > 1.0) GMT_Report (GMT->parent, GMT_MSG_WARNING, "|Operand| > 1 for ASIN!\n");
	if (stack[last]->constant) a = (float)d_asin (stack[last]->factor);
	for (node = 0; node < info->size; node++)
		stack[last]->G->data[node] = (stack[last]->constant) ? a : d_asinf (stack[last]->G->data[node]);
}

GMT_LOCAL void grdmath_ASINH (struct GMT_CTRL *GMT, struct GRDMATH_INFO *info, struct GRDMATH_STACK *stack[], unsigned int last)
/*OPERATOR: ASINH 1 1 asinh (A).  */
{
	uint64_t node;
	float a = 0.0f;
	gmt_M_unused(GMT);

	if (stack[last]->constant) a = (float)asinh (stack[last]->factor);
	for (node = 0; node < info->size; node++) stack[last]->G->data[node] = (stack[last]->constant) ? a : asinhf (stack[last]->G->data[node]);
}

GMT_LOCAL void grdmath_ATAN (struct GMT_CTRL *GMT, struct GRDMATH_INFO *info, struct GRDMATH_STACK *stack[], unsigned int last)
/*OPERATOR: ATAN 1 1 atan (A).  */
{
	uint64_t node;
	float a = 0.0f;
	gmt_M_unused(GMT);

	gmt_set_column_type (GMT, GMT_OUT, GMT_Z, GMT_IS_ANGLE);
	if (stack[last]->constant) a = (float)atan (stack[last]->factor);
	for (node = 0; node < info->size; node++)
		stack[last]->G->data[node] = (stack[last]->constant) ? a : atanf (stack[last]->G->data[node]);
}

GMT_LOCAL void grdmath_ATAN2 (struct GMT_CTRL *GMT, struct GRDMATH_INFO *info, struct GRDMATH_STACK *stack[], unsigned int last)
/*OPERATOR: ATAN2 2 1 atan2 (A, B).  */
{
	uint64_t node;
	unsigned int prev = last - 1;
	double a, b;

	gmt_set_column_type (GMT, GMT_OUT, GMT_Z, GMT_IS_ANGLE);
	if (stack[prev]->constant && stack[prev]->factor == 0.0) GMT_Report (GMT->parent, GMT_MSG_WARNING, "Operand one == 0 for ATAN2!\n");
	if (stack[last]->constant && stack[last]->factor == 0.0) GMT_Report (GMT->parent, GMT_MSG_WARNING, "Operand two == 0 for ATAN2!\n");
	for (node = 0; node < info->size; node++) {
		a = (stack[prev]->constant) ? stack[prev]->factor : stack[prev]->G->data[node];
		b = (stack[last]->constant) ? stack[last]->factor : stack[last]->G->data[node];
		stack[prev]->G->data[node] = (float)d_atan2 (a, b);
	}
}

GMT_LOCAL void grdmath_ATANH (struct GMT_CTRL *GMT, struct GRDMATH_INFO *info, struct GRDMATH_STACK *stack[], unsigned int last)
/*OPERATOR: ATANH 1 1 atanh (A).  */
{
	uint64_t node;
	float a = 0.0f;

	if (stack[last]->constant && fabs (stack[last]->factor) >= 1.0) GMT_Report (GMT->parent, GMT_MSG_WARNING, "|Operand| >= 1 for ATANH!\n");
	if (stack[last]->constant) a = (float)atanh (stack[last]->factor);
	for (node = 0; node < info->size; node++) stack[last]->G->data[node] = (stack[last]->constant) ? a : atanhf (stack[last]->G->data[node]);
}

GMT_LOCAL void grdmath_BCDF (struct GMT_CTRL *GMT, struct GRDMATH_INFO *info, struct GRDMATH_STACK *stack[], unsigned int last)
/*OPERATOR: BCDF 3 1 Binomial cumulative distribution function for p = A, n = B and x = C.  */
{
	uint64_t node;
	unsigned int prev1, prev2, row, col, error = 0;
	double p, x, n;

	prev1 = last - 1;
	prev2 = last - 2;
	if (stack[prev2]->constant && stack[prev2]->factor < 0.0) {
		GMT_Report (GMT->parent, GMT_MSG_ERROR, "Argument p to BPDF must be in 0 <= p <= 1!\n");
		error++;
	}
	if (stack[prev1]->constant && stack[prev1]->factor < 0.0) {
		GMT_Report (GMT->parent, GMT_MSG_ERROR, "Argument n to BPDF must be a positive integer (n >= 0)!\n");
		error++;
	}
	if (stack[last]->constant  && stack[last]->factor < 0.0) {
		GMT_Report (GMT->parent, GMT_MSG_ERROR, "Argument x to BPDF must be a positive integer (x >= 0)!\n");
		error++;
	}
	if (error || (stack[prev2]->constant && stack[prev1]->constant && stack[last]->constant)) {	/* BPDF is undefined or constant arguments */
		float value;
		p = stack[prev2]->factor;
		n = stack[prev1]->factor;	x = stack[last]->factor;
		value = (error) ? GMT->session.f_NaN : (float)gmt_binom_cdf (GMT, lrint(x), lrint(n), p);
		gmt_M_grd_loop (GMT, info->G, row, col, node) stack[prev2]->G->data[node] = value;
		return;
	}
	gmt_M_grd_loop (GMT, info->G, row, col, node) {
		p = (stack[prev2]->constant) ? stack[prev2]->factor : (double)stack[prev2]->G->data[node];
		n = (stack[prev1]->constant) ? stack[prev1]->factor : (double)stack[prev1]->G->data[node];
		x = (stack[last]->constant)  ? stack[last]->factor  : (double)stack[last]->G->data[node];
		stack[prev2]->G->data[node] = (float)(gmt_binom_cdf (GMT, lrint(x), lrint(n), p));
	}
}

GMT_LOCAL void grdmath_BPDF (struct GMT_CTRL *GMT, struct GRDMATH_INFO *info, struct GRDMATH_STACK *stack[], unsigned int last)
/*OPERATOR: BPDF 3 1 Binomial probability density function for p = A, n = B and x = C.  */
{
	uint64_t node;
	unsigned int prev1, prev2, row, col, error = 0;
	double p, q, x, n;

	prev1 = last - 1;
	prev2 = last - 2;
	if (stack[prev2]->constant && stack[prev2]->factor < 0.0) {
		GMT_Report (GMT->parent, GMT_MSG_ERROR, "Argument p to BPDF must be in 0 <= p <= 1!\n");
		error++;
	}
	if (stack[prev1]->constant && stack[prev1]->factor < 0.0) {
		GMT_Report (GMT->parent, GMT_MSG_ERROR, "Argument n to BPDF must be a positive integer (n >= 0)!\n");
		error++;
	}
	if (stack[last]->constant  && stack[last]->factor < 0.0) {
		GMT_Report (GMT->parent, GMT_MSG_ERROR, "Argument x to BPDF must be a positive integer (x >= 0)!\n");
		error++;
	}
	if (error || (stack[prev2]->constant && stack[prev1]->constant && stack[last]->constant)) {	/* BPDF is undefined or constant arguments */
		float value;
		p = stack[prev2]->factor;	q = 1.0 - p;
		n = stack[prev1]->factor;	x = stack[last]->factor;
		value = (error) ? GMT->session.f_NaN : (float)(gmt_combination (GMT, irint (n), irint (x)) * pow (p, x) * pow (q, n-x));
		gmt_M_grd_loop (GMT, info->G, row, col, node) stack[prev2]->G->data[node] = value;
		return;
	}
	for (row = 0; row < info->G->header->n_rows; row++) {
		for (col = 0, node = gmt_M_ijp (info->G->header, row, 0); col < info->G->header->n_columns; col++, node++) {
			p = (stack[prev2]->constant) ? stack[prev2]->factor : (double)stack[prev2]->G->data[node];
			n = (stack[prev1]->constant) ? stack[prev1]->factor : (double)stack[prev1]->G->data[node];
			x = (stack[last]->constant)  ? stack[last]->factor  : (double)stack[last]->G->data[node];
			q = 1.0 - p;
			stack[prev2]->G->data[node] = (float)(gmt_combination (GMT, irint (n), irint (x)) * pow (p, x) * pow (q, n-x));
		}
	}
}

GMT_LOCAL void grdmath_BEI (struct GMT_CTRL *GMT, struct GRDMATH_INFO *info, struct GRDMATH_STACK *stack[], unsigned int last)
/*OPERATOR: BEI 1 1 Kelvin function bei (A).  */
{
	uint64_t node;
	double a = 0.0;

	if (stack[last]->constant) a = gmt_bei (GMT, fabs (stack[last]->factor));
	for (node = 0; node < info->size; node++) stack[last]->G->data[node] = (float)((stack[last]->constant) ? a : gmt_bei (GMT, fabs((double)stack[last]->G->data[node])));
}

GMT_LOCAL void grdmath_BER (struct GMT_CTRL *GMT, struct GRDMATH_INFO *info, struct GRDMATH_STACK *stack[], unsigned int last)
/*OPERATOR: BER 1 1 Kelvin function  ber (A).  */
{
	uint64_t node;
	double a = 0.0;

	if (stack[last]->constant) a = gmt_ber (GMT, fabs (stack[last]->factor));
	for (node = 0; node < info->size; node++) stack[last]->G->data[node] = (float)((stack[last]->constant) ? a : gmt_ber (GMT, fabs ((double)stack[last]->G->data[node])));
}

GMT_LOCAL void grdmath_BITAND (struct GMT_CTRL *GMT, struct GRDMATH_INFO *info, struct GRDMATH_STACK *stack[], unsigned int last)
/*OPERATOR: BITAND 2 1 A & B (bitwise AND operator).  */
{
	uint64_t node, n_warn = 0;
	float af = 0.0f, bf = 0.0f;
	unsigned int prev, a = 0, b = 0, result, result_trunc;

	prev = last - 1;
	if (stack[prev]->constant) af = (float)stack[prev]->factor;
	if (stack[last]->constant) bf = (float)stack[last]->factor;
	for (node = 0; node < info->size; node++) {
		if (!stack[prev]->constant) af = stack[prev]->G->data[node];
		if (!stack[last]->constant) bf = stack[last]->G->data[node];
		if (gmt_M_is_fnan (af) || gmt_M_is_fnan (bf))	/* Any NaN in bitwise operations results in NaN output */
			stack[prev]->G->data[node] = GMT->session.f_NaN;
		else {
			a = (unsigned int)af;	b = (unsigned int)bf;
			result = a & b;
			result_trunc = (result & FLOAT_BIT_MASK);
			if (result != result_trunc) n_warn++;
			stack[prev]->G->data[node] = (float)result_trunc;
		}
	}
	if (n_warn) GMT_Report (GMT->parent, GMT_MSG_WARNING, "BITAND resulted in %" PRIu64 " values truncated to fit in the 24 available bits\n");

}

GMT_LOCAL void grdmath_BITLEFT (struct GMT_CTRL *GMT, struct GRDMATH_INFO *info, struct GRDMATH_STACK *stack[], unsigned int last)
/*OPERATOR: BITLEFT 2 1 A << B (bitwise left-shift operator).  */
{
	uint64_t node, n_warn = 0;
	unsigned int prev, a = 0, b = 0, result, result_trunc;
	int b_signed;
	bool first = true;
	float af = 0.0f, bf = 0.0f;

	prev = last - 1;
	if (stack[prev]->constant) af = (float)stack[prev]->factor;
	if (stack[last]->constant) bf = (float)stack[last]->factor;
	for (node = 0; node < info->size; node++) {
		if (!stack[prev]->constant) af = stack[prev]->G->data[node];
		if (!stack[last]->constant) bf = stack[last]->G->data[node];
		if (gmt_M_is_fnan (af) || gmt_M_is_fnan (bf))	/* Any NaN in bitwise operations results in NaN output */
			stack[prev]->G->data[node] = GMT->session.f_NaN;
		else {
			a = (unsigned int)af;	b_signed = (int)bf;
			if (b_signed < 0) {	/* Bad bitshift */
				if (first) GMT_Report (GMT->parent, GMT_MSG_ERROR, "Bit shift must be >= 0; other values yield NaN\n");
				stack[prev]->G->data[node] = GMT->session.f_NaN;
				first = false;
			}
			else {
				b = (unsigned int)b_signed;
				result = a << b;
				result_trunc = (result & FLOAT_BIT_MASK);
				if (result != result_trunc) n_warn++;
				stack[prev]->G->data[node] = (float) result_trunc;
			}
		}
	}
	if (n_warn) GMT_Report (GMT->parent, GMT_MSG_WARNING, "BITLEFT resulted in %" PRIu64 " values truncated to fit in the 24 available bits\n");
}

GMT_LOCAL void grdmath_BITNOT (struct GMT_CTRL *GMT, struct GRDMATH_INFO *info, struct GRDMATH_STACK *stack[], unsigned int last)
/*OPERATOR: BITNOT 1 1  ~A (bitwise NOT operator, i.e., return two's complement).  */
{
	uint64_t node, n_warn = 0;
	unsigned int a = 0, result, result_trunc;
	float af = 0.0f;

	if (stack[last]->constant) af = (float)stack[last]->factor;
	for (node = 0; node < info->size; node++) {
		if (!stack[last]->constant) af = stack[last]->G->data[node];
		if (gmt_M_is_fnan (af))	/* Any NaN in bitwise operations results in NaN output */
			stack[last]->G->data[node] = GMT->session.f_NaN;
		else {
			a = (unsigned int)af;
			result = ~a;
			result_trunc = (result & FLOAT_BIT_MASK);
			if (result != result_trunc) n_warn++;
			stack[last]->G->data[node] = (float)result_trunc;
		}
	}
	if (n_warn) GMT_Report (GMT->parent, GMT_MSG_WARNING, "BITNOT resulted in %" PRIu64 " values truncated to fit in the 24 available bits\n");
}

GMT_LOCAL void grdmath_BITOR (struct GMT_CTRL *GMT, struct GRDMATH_INFO *info, struct GRDMATH_STACK *stack[], unsigned int last)
/*OPERATOR: BITOR 2 1 A | B (bitwise OR operator).  */
{
	uint64_t node, n_warn = 0;
	unsigned int prev, a = 0, b = 0, result, result_trunc;
	float af = 0.0f, bf = 0.0f;

	prev = last - 1;
	if (stack[prev]->constant) af = (float)stack[prev]->factor;
	if (stack[last]->constant) bf = (float)stack[last]->factor;
	for (node = 0; node < info->size; node++) {
		if (!stack[prev]->constant) af = stack[prev]->G->data[node];
		if (!stack[last]->constant) bf = stack[last]->G->data[node];
		if (gmt_M_is_fnan (af) || gmt_M_is_fnan (bf))	/* Any NaN in bitwise operations results in NaN output */
			stack[prev]->G->data[node] = GMT->session.f_NaN;
		else {
			a = (unsigned int)af;	b = (unsigned int)bf;
			result = a | b;
			result_trunc = (result & FLOAT_BIT_MASK);
			if (result != result_trunc) n_warn++;
			stack[prev]->G->data[node] = (float)result_trunc;
		}
	}
	if (n_warn) GMT_Report (GMT->parent, GMT_MSG_WARNING, "BITOR resulted in %" PRIu64 " values truncated to fit in the 24 available bits\n");
}

GMT_LOCAL void grdmath_BITRIGHT (struct GMT_CTRL *GMT, struct GRDMATH_INFO *info, struct GRDMATH_STACK *stack[], unsigned int last)
/*OPERATOR: BITRIGHT 2 1 A >> B (bitwise right-shift operator).  */
{
	uint64_t node, n_warn = 0;
	unsigned int prev, a = 0, b = 0, result, result_trunc;
	int b_signed;
	bool first = true;
	float af = 0.0f, bf = 0.0f;

	prev = last - 1;
	if (stack[prev]->constant) af = (float)stack[prev]->factor;
	if (stack[last]->constant) bf = (float)stack[last]->factor;
	for (node = 0; node < info->size; node++) {
		if (!stack[prev]->constant) af = stack[prev]->G->data[node];
		if (!stack[last]->constant) bf = stack[last]->G->data[node];
		if (gmt_M_is_fnan (af) || gmt_M_is_fnan (bf))	/* Any NaN in bitwise operations results in NaN output */
			stack[prev]->G->data[node] = GMT->session.f_NaN;
		else {
			a = (unsigned int)af;	b_signed = (int)bf;
			if (b_signed < 0) {	/* Bad bitshift */
				if (first) GMT_Report (GMT->parent, GMT_MSG_ERROR, "Bit shift must be >= 0; other values yield NaN\n");
				stack[prev]->G->data[node] = GMT->session.f_NaN;
				first = false;
			}
			else {
				b = (unsigned int)b_signed;
				result = a >> b;
				result_trunc = (result & FLOAT_BIT_MASK);
				if (result != result_trunc) n_warn++;
				stack[prev]->G->data[node] = (float)result_trunc;
			}
		}
	}
	if (n_warn) GMT_Report (GMT->parent, GMT_MSG_WARNING, "BITRIGHT resulted in %" PRIu64 " values truncated to fit in the 24 available bits\n");
}

GMT_LOCAL void grdmath_BITTEST (struct GMT_CTRL *GMT, struct GRDMATH_INFO *info, struct GRDMATH_STACK *stack[], unsigned int last)
/*OPERATOR: BITTEST 2 1 1 if bit B of A is set, else 0 (bitwise TEST operator).  */
{
	uint64_t node, n_warn = 0;
	unsigned int prev, a = 0, b = 0, result, result_trunc;
	int b_signed;
	bool first = true;
	float af = 0.0f, bf = 0.0f;

	prev = last - 1;
	if (stack[prev]->constant) af = (float)stack[prev]->factor;
	if (stack[last]->constant) bf = (float)stack[last]->factor;
	for (node = 0; node < info->size; node++) {
		if (!stack[prev]->constant) af = stack[prev]->G->data[node];
		if (!stack[last]->constant) bf = stack[last]->G->data[node];
		if (gmt_M_is_fnan (af) || gmt_M_is_fnan (bf))	/* Any NaN in bitwise operations results in NaN output */
			stack[prev]->G->data[node] = GMT->session.f_NaN;
		else {
			a = (unsigned int)af;	b_signed = (int)bf;
			if (b_signed < 0) {	/* Bad bit */
				if (first) GMT_Report (GMT->parent, GMT_MSG_WARNING, "Bit position range for BITTEST is 0-31 ; other values yield NaN\n");
				stack[prev]->G->data[node] = GMT->session.f_NaN;
				first = false;
			}
			else {
				b = (unsigned int)b_signed;
				b = 1U << b;
				result = a & b;
				result_trunc = (result & FLOAT_BIT_MASK);
				if (result != result_trunc) n_warn++;
				stack[prev]->G->data[node] = (result_trunc) ? 1.0f : 0.0f;
			}
		}
	}
	if (n_warn) GMT_Report (GMT->parent, GMT_MSG_WARNING, "BITTEST resulted in %" PRIu64 " values truncated to fit in the 24 available bits\n");
}

GMT_LOCAL void grdmath_BITXOR (struct GMT_CTRL *GMT, struct GRDMATH_INFO *info, struct GRDMATH_STACK *stack[], unsigned int last)
/*OPERATOR: BITXOR 2 1 A ^ B (bitwise XOR operator).  */
{
	uint64_t node, n_warn = 0;
	unsigned int prev, a = 0, b = 0, result, result_trunc;
	float af = 0.0f, bf = 0.0f;

	prev = last - 1;
	if (stack[prev]->constant) af = (float)stack[prev]->factor;
	if (stack[last]->constant) bf = (float)stack[last]->factor;
	for (node = 0; node < info->size; node++) {
		if (!stack[prev]->constant) af = stack[prev]->G->data[node];
		if (!stack[last]->constant) bf = stack[last]->G->data[node];
		if (gmt_M_is_fnan (af) || gmt_M_is_fnan (bf))	/* Any NaN in bitwise operations results in NaN output */
			stack[prev]->G->data[node] = GMT->session.f_NaN;
		else {
			a = (unsigned int)af;	b = (unsigned int)bf;
			result = a ^ b;
			result_trunc = (result & FLOAT_BIT_MASK);
			if (result != result_trunc) n_warn++;
			stack[prev]->G->data[node] = (float)result_trunc;
		}
	}
	if (n_warn) GMT_Report (GMT->parent, GMT_MSG_WARNING, "BITXOR resulted in %" PRIu64 " values truncated to fit in the 24 available bits\n");
}

GMT_LOCAL void grdmath_BLEND (struct GMT_CTRL *GMT, struct GRDMATH_INFO *info, struct GRDMATH_STACK *stack[], unsigned int last)
/*OPERATOR: BLEND 3 1 Blend A and B using weights in C (0-1 range) as A*C+B*(1-C).  */
{
	uint64_t node, n_warn = 0;
	unsigned int prev1, prev2, row, col;
	double z1, z2, w;

	prev1 = last - 1;
	prev2 = last - 2;
	if (stack[prev2]->constant && stack[prev2]->factor == 0.0) GMT_Report (GMT->parent, GMT_MSG_WARNING, "Operand one == 0 for BLEND!\n");
	if (stack[prev1]->constant && stack[prev1]->factor == 0.0) GMT_Report (GMT->parent, GMT_MSG_WARNING, "Operand two == 0 for BLEND!\n");
	if (stack[last]->constant  && stack[last]->factor  == 0.0) GMT_Report (GMT->parent, GMT_MSG_WARNING, "Operand three == 0 for BLEND!\n");
	for (row = 0; row < info->G->header->n_rows; row++) {
		for (col = 0, node = gmt_M_ijp (info->G->header, row, 0); col < info->G->header->n_columns; col++, node++) {
			z1 = (stack[prev2]->constant) ? stack[prev2]->factor : stack[prev2]->G->data[node];
			z2 = (stack[prev1]->constant) ? stack[prev1]->factor : stack[prev1]->G->data[node];
			w  = (stack[last]->constant)  ? stack[last]->factor  : stack[last]->G->data[node];
			stack[prev2]->G->data[node] = (float)(w * (z1 - z2) + z2);	/* This is same as w*z1 + (1-w)*z2 but one less multiply */
			if (w < 0.0 || w > 1.0) n_warn++;
		}
	}
	if (n_warn) GMT_Report (GMT->parent, GMT_MSG_WARNING, "BLEND encountered %" PRIu64 " weights that were outside the 0-1 range\n", n_warn);
}

GMT_LOCAL void grdmath_CAZ (struct GMT_CTRL *GMT, struct GRDMATH_INFO *info, struct GRDMATH_STACK *stack[], unsigned int last)
/*OPERATOR: CAZ 2 1 Cartesian azimuth from grid nodes to stack x,y.  */
{
	uint64_t node, row, col;
	unsigned int prev = last - 1;
	double x, y, az;
	gmt_M_unused(GMT);

	gmt_set_column_type (GMT, GMT_OUT, GMT_Z, GMT_IS_ANGLE);
	grdmath_grd_padloop (GMT, info->G, row, col, node) {
		x = (stack[prev]->constant) ? stack[prev]->factor : stack[prev]->G->data[node];
		y = (stack[last]->constant) ? stack[last]->factor : stack[last]->G->data[node];
		az = (90.0 - atan2d (y - info->d_grd_y[row], x - info->d_grd_x[col]));
		while (az < -180.0) az += 360.0;
		while (az > +180.0) az -= 360.0;
		stack[prev]->G->data[node] = (float)az;
	}
}

GMT_LOCAL void grdmath_CBAZ (struct GMT_CTRL *GMT, struct GRDMATH_INFO *info, struct GRDMATH_STACK *stack[], unsigned int last)
/*OPERATOR: CBAZ 2 1 Cartesian back-azimuth from grid nodes to stack x,y.  */
{
	uint64_t node, row, col;
	unsigned int prev = last - 1;
	double x, y, az;
	gmt_M_unused(GMT);

	gmt_set_column_type (GMT, GMT_OUT, GMT_Z, GMT_IS_ANGLE);
	grdmath_grd_padloop (GMT, info->G, row, col, node) {
		x = (stack[prev]->constant) ? stack[prev]->factor : stack[prev]->G->data[node];
		y = (stack[last]->constant) ? stack[last]->factor : stack[last]->G->data[node];
		az = (270.0 - atan2d (y - info->d_grd_y[row], x - info->d_grd_x[col]));
		while (az < -180.0) az += 360.0;
		while (az > +180.0) az -= 360.0;
		stack[prev]->G->data[node] = (float)az;
	}
}

GMT_LOCAL void grdmath_CDIST (struct GMT_CTRL *GMT, struct GRDMATH_INFO *info, struct GRDMATH_STACK *stack[], unsigned int last)
/*OPERATOR: CDIST 2 1 Cartesian distance between grid nodes and stack x,y.  */
{
	uint64_t node, row, col;
	unsigned int prev = last - 1;
	double a, b;

	if (gmt_M_is_geographic (GMT, GMT_IN)) {
		GMT_Report (GMT->parent, GMT_MSG_ERROR, "Grid must be Cartesian; see SDIST for geographic data.\n");
		return;
	}
	grdmath_grd_padloop (GMT, info->G, row, col, node) {
		a = (stack[prev]->constant) ? stack[prev]->factor : stack[prev]->G->data[node];
		b = (stack[last]->constant) ? stack[last]->factor : stack[last]->G->data[node];
		stack[prev]->G->data[node] = (float)hypot (a - info->d_grd_x[col], b - info->d_grd_y[row]);
	}
}

GMT_LOCAL void grdmath_CDIST2 (struct GMT_CTRL *GMT, struct GRDMATH_INFO *info, struct GRDMATH_STACK *stack[], unsigned int last)
/*OPERATOR: CDIST2 2 1 As CDIST but only to nodes that are != 0.  */
{
	uint64_t node, row, col;
	unsigned int prev = last - 1;
	double a, b;

	if (gmt_M_is_geographic (GMT, GMT_IN)) {
		GMT_Report (GMT->parent, GMT_MSG_ERROR, "Grid must be Cartesian; see SDIST2 for geographic data.\n");
		return;
	}
	grdmath_grd_padloop (GMT, info->G, row, col, node) {
		if (stack[prev]->G->data[node] == 0.0)
			stack[prev]->G->data[node] = GMT->session.f_NaN;
		else {
			a = (stack[prev]->constant) ? stack[prev]->factor : stack[prev]->G->data[node];
			b = (stack[last]->constant) ? stack[last]->factor : stack[last]->G->data[node];
			stack[prev]->G->data[node] = (float)hypot (a - info->d_grd_x[col], b - info->d_grd_y[row]);
		}
	}
}

GMT_LOCAL void grdmath_CEIL (struct GMT_CTRL *GMT, struct GRDMATH_INFO *info, struct GRDMATH_STACK *stack[], unsigned int last)
/*OPERATOR: CEIL 1 1 ceil (A) (smallest integer >= A).  */
{
	uint64_t node;
	float a = 0.0f;
	gmt_M_unused(GMT);

	if (stack[last]->constant) a = (float)ceil (stack[last]->factor);
	for (node = 0; node < info->size; node++) stack[last]->G->data[node] = (stack[last]->constant) ? a : ceilf (stack[last]->G->data[node]);
}

GMT_LOCAL void grdmath_CHI2CRIT (struct GMT_CTRL *GMT, struct GRDMATH_INFO *info, struct GRDMATH_STACK *stack[], unsigned int last)
/*OPERATOR: CHI2CRIT 2 1 Chi-squared distribution critical value for alpha = A and nu = B.  */
{
	uint64_t node;
	unsigned int prev = last - 1, row, col;
	double a, b;

	if (stack[prev]->constant && stack[prev]->factor == 0.0) GMT_Report (GMT->parent, GMT_MSG_WARNING, "Operand one == 0 for CHI2CRIT!\n");
	if (stack[last]->constant && stack[last]->factor == 0.0) GMT_Report (GMT->parent, GMT_MSG_WARNING, "Operand two == 0 for CHI2CRIT!\n");
	gmt_M_grd_loop (GMT, info->G, row, col, node) {
		a = (stack[prev]->constant) ? stack[prev]->factor : stack[prev]->G->data[node];
		b = (stack[last]->constant) ? stack[last]->factor : stack[last]->G->data[node];
		stack[prev]->G->data[node] = (float)gmt_chi2crit (GMT, a, b);
	}
}

GMT_LOCAL void grdmath_CHI2CDF (struct GMT_CTRL *GMT, struct GRDMATH_INFO *info, struct GRDMATH_STACK *stack[], unsigned int last)
/*OPERATOR: CHI2CDF 2 1 Chi-squared cumulative distribution function for chi2 = A and nu = B.  */
{
	uint64_t node;
	unsigned int prev = last - 1, row, col;
	double a, b, q;

	if (stack[prev]->constant && stack[prev]->factor == 0.0) GMT_Report (GMT->parent, GMT_MSG_WARNING, "Operand one == 0 for CHI2CDF!\n");
	if (stack[last]->constant && stack[last]->factor == 0.0) GMT_Report (GMT->parent, GMT_MSG_WARNING, "Operand two == 0 for CHI2CDF!\n");
	for (row = 0; row < info->G->header->n_rows; row++) {
		for (col = 0, node = gmt_M_ijp (info->G->header, row, 0); col < info->G->header->n_columns; col++, node++) {
			a = (stack[prev]->constant) ? stack[prev]->factor : stack[prev]->G->data[node];
			b = (stack[last]->constant) ? stack[last]->factor : stack[last]->G->data[node];
			gmt_chi2 (GMT, a, b, &q);
			stack[prev]->G->data[node] = (float)(1.0 - q);
		}
	}
}

GMT_LOCAL void grdmath_CHI2PDF (struct GMT_CTRL *GMT, struct GRDMATH_INFO *info, struct GRDMATH_STACK *stack[], unsigned int last)
/*OPERATOR: CHI2PDF 2 1 Chi-squared probability density function for chi = A and nu = B.  */
{
	uint64_t node, nu;
	unsigned int prev = last - 1, row, col;
	double c;

	if (stack[prev]->constant && stack[prev]->factor == 0.0) GMT_Report (GMT->parent, GMT_MSG_WARNING, "Operand one == 0 for CHI2PDF!\n");
	if (stack[last]->constant && stack[last]->factor == 0.0) GMT_Report (GMT->parent, GMT_MSG_WARNING, "Operand two == 0 for CHI2PDF!\n");
	for (row = 0; row < info->G->header->n_rows; row++) {
		for (col = 0, node = gmt_M_ijp (info->G->header, row, 0); col < info->G->header->n_columns; col++, node++) {
			c = (stack[prev]->constant) ? stack[prev]->factor : stack[prev]->G->data[node];
			nu = lrint ((stack[last]->constant) ? stack[last]->factor : stack[last]->G->data[node]);
			stack[prev]->G->data[node] = (float)gmt_chi2_pdf (GMT, c, nu);
		}
	}
}

GMT_LOCAL void grdmath_COMB (struct GMT_CTRL *GMT, struct GRDMATH_INFO *info, struct GRDMATH_STACK *stack[], unsigned int last)
/*OPERATOR: COMB 2 1 Combinations n_C_r, with n = A and r = B.  */
{
	uint64_t node;
	unsigned int prev = last - 1, row, col, error = 0;
	double a, b;

	if (stack[prev]->constant && stack[prev]->factor < 0.0) {
		GMT_Report (GMT->parent, GMT_MSG_ERROR, "Argument n to COMB must be a positive integer (n >= 0)!\n");
		error++;
	}
	if (stack[last]->constant && stack[last]->factor < 0.0) {
		GMT_Report (GMT->parent, GMT_MSG_ERROR, "Argument r to COMB must be a positive integer (r >= 0)!\n");
		error++;
	}
	if (error || (stack[prev]->constant && stack[last]->constant)) {	/* COMBO is undefined or we have a constant */
		float value = (error) ? GMT->session.f_NaN : (float)gmt_combination (GMT, irint(stack[prev]->factor), irint(stack[last]->factor));
		gmt_M_grd_loop (GMT, info->G, row, col, node) stack[prev]->G->data[node] = value;
		return;
	}
	for (row = 0; row < info->G->header->n_rows; row++) {
		for (col = 0, node = gmt_M_ijp (info->G->header, row, 0); col < info->G->header->n_columns; col++, node++) {
			a = (stack[prev]->constant) ? stack[prev]->factor : stack[prev]->G->data[node];
			b = (stack[last]->constant) ? stack[last]->factor : stack[last]->G->data[node];
			stack[prev]->G->data[node] = (float)gmt_combination (GMT, irint(a), irint(b));
		}
	}
}

GMT_LOCAL void grdmath_CORRCOEFF (struct GMT_CTRL *GMT, struct GRDMATH_INFO *info, struct GRDMATH_STACK *stack[], unsigned int last)
/*OPERATOR: CORRCOEFF 2 1 Correlation coefficient r(A, B).  */
{
	uint64_t node;
	unsigned int prev = last - 1, pad[4];
	double coeff;

	if (stack[prev]->constant || stack[last]->constant) {
		GMT_Report (GMT->parent, GMT_MSG_WARNING, "Constant operands for CORRCOEFF yields NaNs\n");
		for (node = 0; node < info->size; node++) stack[prev]->G->data[node] = GMT->session.f_NaN;
		return;
	}
	gmt_M_memcpy (pad, stack[last]->G->header->pad, 4, unsigned int);	/* Save original pad */
	gmt_grd_pad_off (GMT, stack[prev]->G);				/* Undo pad if one existed so we can sort */
	gmt_grd_pad_off (GMT, stack[last]->G);				/* Undo pad if one existed so we can sort */
	coeff = gmt_corrcoeff_f (GMT, stack[prev]->G->data, stack[last]->G->data, info->nm, 0);
	gmt_grd_pad_on (GMT, stack[prev]->G, pad);		/* Reinstate the original pad */
	gmt_grd_pad_on (GMT, stack[last]->G, pad);		/* Reinstate the original pad */
	for (node = 0; node < info->size; node++) stack[prev]->G->data[node] = (float)coeff;
}

GMT_LOCAL void grdmath_COS (struct GMT_CTRL *GMT, struct GRDMATH_INFO *info, struct GRDMATH_STACK *stack[], unsigned int last)
/*OPERATOR: COS 1 1 cos (A) (A in radians).  */
{
	uint64_t node;
	float a = 0.0f;
	gmt_M_unused(GMT);

	if (stack[last]->constant) a = (float)cos (stack[last]->factor);
	for (node = 0; node < info->size; node++) stack[last]->G->data[node] = (stack[last]->constant) ? a : cosf (stack[last]->G->data[node]);
}

GMT_LOCAL void grdmath_COSD (struct GMT_CTRL *GMT, struct GRDMATH_INFO *info, struct GRDMATH_STACK *stack[], unsigned int last)
/*OPERATOR: COSD 1 1 cos (A) (A in degrees).  */
{
	uint64_t node;
	double a = 0.0;
	gmt_M_unused(GMT);

	if (stack[last]->constant) a = cosd (stack[last]->factor);
	for (node = 0; node < info->size; node++) stack[last]->G->data[node] = (float)((stack[last]->constant) ? a : cosd (stack[last]->G->data[node]));
}

GMT_LOCAL void grdmath_COSH (struct GMT_CTRL *GMT, struct GRDMATH_INFO *info, struct GRDMATH_STACK *stack[], unsigned int last)
/*OPERATOR: COSH 1 1 cosh (A).  */
{
	uint64_t node;
	float a = 0.0f;
	gmt_M_unused(GMT);

	if (stack[last]->constant) a = (float)cosh (stack[last]->factor);
	for (node = 0; node < info->size; node++) stack[last]->G->data[node] = (stack[last]->constant) ? a : coshf (stack[last]->G->data[node]);
}

GMT_LOCAL void grdmath_COT (struct GMT_CTRL *GMT, struct GRDMATH_INFO *info, struct GRDMATH_STACK *stack[], unsigned int last)
/*OPERATOR: COT 1 1 cot (A) (A in radians).  */
{
	uint64_t node;
	double a = 0.0;
	gmt_M_unused(GMT);

	if (stack[last]->constant) a = 1.0 / tan (stack[last]->factor);
	for (node = 0; node < info->size; node++) stack[last]->G->data[node] = (float)((stack[last]->constant) ? a : (1.0 / tan (stack[last]->G->data[node])));
}

GMT_LOCAL void grdmath_COTD (struct GMT_CTRL *GMT, struct GRDMATH_INFO *info, struct GRDMATH_STACK *stack[], unsigned int last)
/*OPERATOR: COTD 1 1 cot (A) (A in degrees).  */
{
	uint64_t node;
	double a = 0.0;
	gmt_M_unused(GMT);

	if (stack[last]->constant) a = 1.0 / tand (stack[last]->factor);
	for (node = 0; node < info->size; node++) stack[last]->G->data[node] = (float)((stack[last]->constant) ? a : 1.0 / tand (stack[last]->G->data[node]));
}

GMT_LOCAL void grdmath_COTH (struct GMT_CTRL *GMT, struct GRDMATH_INFO *info, struct GRDMATH_STACK *stack[], unsigned int last)
/*OPERATOR: COTH 1 1 coth (A).  */
{
	uint64_t node;
	float a = 0.0f;
	gmt_M_unused(GMT);

	if (stack[last]->constant) a = (float)(1.0/tanh (stack[last]->factor));
	for (node = 0; node < info->size; node++) stack[last]->G->data[node] = (stack[last]->constant) ? a : 1.0f / tanhf (stack[last]->G->data[node]);
}

GMT_LOCAL void grdmath_PCDF (struct GMT_CTRL *GMT, struct GRDMATH_INFO *info, struct GRDMATH_STACK *stack[], unsigned int last)
/*OPERATOR: PCDF 2 1 Poisson cumulative distribution function x = A and lambda = B.  */
{
	uint64_t node;
	unsigned int prev = last - 1, row, col;
	double a, b, prob;

	if (stack[last]->constant && stack[last]->factor == 0.0) GMT_Report (GMT->parent, GMT_MSG_WARNING, "Operand two == 0 for PCDF!\n");
	for (row = 0; row < info->G->header->n_rows; row++) {
		for (col = 0, node = gmt_M_ijp (info->G->header, row, 0); col < info->G->header->n_columns; col++, node++) {
			a = (stack[prev]->constant) ? stack[prev]->factor : stack[prev]->G->data[node];
			b = (stack[last]->constant) ? stack[last]->factor : stack[last]->G->data[node];
			gmt_poisson_cdf (GMT, a, b, &prob);
			stack[prev]->G->data[node] = (float)prob;
		}
	}
}

GMT_LOCAL void grdmath_PPDF (struct GMT_CTRL *GMT, struct GRDMATH_INFO *info, struct GRDMATH_STACK *stack[], unsigned int last)
/*OPERATOR: PPDF 2 1 Poisson probability density function for x = A and lambda = B.  */
{
	uint64_t node;
	unsigned int prev = last - 1, row, col;
	double a, b;

	if (stack[last]->constant && stack[last]->factor == 0.0) GMT_Report (GMT->parent, GMT_MSG_WARNING, "Operand two == 0 for PPDF!\n");
	for (row = 0; row < info->G->header->n_rows; row++) {
		for (col = 0, node = gmt_M_ijp (info->G->header, row, 0); col < info->G->header->n_columns; col++, node++) {
			a = (stack[prev]->constant) ? stack[prev]->factor : stack[prev]->G->data[node];
			b = (stack[last]->constant) ? stack[last]->factor : stack[last]->G->data[node];
			stack[prev]->G->data[node] = (float)gmt_poissonpdf (GMT, a, b);
		}
	}
}

GMT_LOCAL void grdmath_CSC (struct GMT_CTRL *GMT, struct GRDMATH_INFO *info, struct GRDMATH_STACK *stack[], unsigned int last)
/*OPERATOR: CSC 1 1 csc (A) (A in radians).  */
{
	uint64_t node;
	double a = 0.0;
	gmt_M_unused(GMT);

	if (stack[last]->constant) a = 1.0 / sin (stack[last]->factor);
	for (node = 0; node < info->size; node++) stack[last]->G->data[node] = (float)((stack[last]->constant) ? a : 1.0 / sinf (stack[last]->G->data[node]));
}

GMT_LOCAL void grdmath_CSCD (struct GMT_CTRL *GMT, struct GRDMATH_INFO *info, struct GRDMATH_STACK *stack[], unsigned int last)
/*OPERATOR: CSCD 1 1 csc (A) (A in degrees).  */
{
	uint64_t node;
	double a = 0.0;
	gmt_M_unused(GMT);

	if (stack[last]->constant) a = 1.0 / sind (stack[last]->factor);
	for (node = 0; node < info->size; node++) stack[last]->G->data[node] = (float)((stack[last]->constant) ? a : 1.0 / sind (stack[last]->G->data[node]));
}

GMT_LOCAL void grdmath_CSCH (struct GMT_CTRL *GMT, struct GRDMATH_INFO *info, struct GRDMATH_STACK *stack[], unsigned int last)
/*OPERATOR: CSCH 1 1 csch (A).  */
{
	uint64_t node;
	float a = 0.0f;
	gmt_M_unused(GMT);

	if (stack[last]->constant) a = (float)(1.0 / sinh (stack[last]->factor));
	for (node = 0; node < info->size; node++) stack[last]->G->data[node] = (stack[last]->constant) ? a : 1.0f / sinhf (stack[last]->G->data[node]);
}

GMT_LOCAL void grdmath_CUMSUM (struct GMT_CTRL *GMT, struct GRDMATH_INFO *info, struct GRDMATH_STACK *stack[], unsigned int last)
/*OPERATOR: CUMSUM 2 1 Cumulative sum across each row.  */
{
	bool add = false;
	uint64_t node, previous, mx, shift;
	unsigned int prev = last - 1, row, col;
	int code;

	if (!stack[last]->constant) {
		GMT_Report (GMT->parent, GMT_MSG_ERROR, "CUMSUM: Argument B must be a constant\n");
		return;
	}
	code = irint (stack[last]->factor);
	if (!gmt_M_is_zero (fabs (stack[last]->factor - code))) {
		GMT_Report (GMT->parent, GMT_MSG_ERROR, "CUMSUM: Argument B must be an integer\n");
		return;
	}
	if (code < -4 || code > 4 || code == 0) {
		GMT_Report (GMT->parent, GMT_MSG_ERROR, "CUMSUM: Argument B must be either +/- 1-4\n");
		return;
	}

	mx = info->G->header->mx;
	switch (code) {
		case +3:	/* Sum rows in positive x-direction, start next row with previous sum */
			add = true;	/* Fall through on purpose */
			shift = info->G->header->pad[XLO] + info->G->header->pad[XHI] + 2;
		case +1:	/* Sum rows in positive x-direction */
			gmt_M_row_loop (GMT, info->G, row) {	/* Process sums by row in positive x-direction*/
				node = gmt_M_ijp (info->G->header, row, 1);	/* Node of 2nd col in this row */
				if (add && row) stack[prev]->G->data[node-1] += stack[prev]->G->data[node-shift];
				for (col = 1; col < info->G->header->n_columns; col++, node++)
					stack[prev]->G->data[node] += stack[prev]->G->data[node-1];
			}
			break;
		case -3:	/* Sum rows in negative x-direction, start next row with previous sum */
			add = true;	/* Fall through on purpose */
			shift = 2 * mx - info->G->header->pad[XLO] - info->G->header->pad[XHI] - 2;
		case -1:	/* Sum rows in negative x-direction */
			gmt_M_row_loop (GMT, info->G, row) {	/* Process sums by row in negative x-direction*/
				node = gmt_M_ijp (info->G->header, row, info->G->header->n_columns-2);	/* Node of 2nd col from the right in this row */
				if (add && row) stack[prev]->G->data[node+1] += stack[prev]->G->data[node-shift];
				for (col = 1; col < info->G->header->n_columns; col++, node--)
					stack[prev]->G->data[node] += stack[prev]->G->data[node+1];
			}
			break;
		case +4:	/* Sum columns in positive y-direction, start new column with previous sum */
			add = true;	/* Fall through on purpose */
			shift = (info->G->header->n_rows - 1) * mx + 1;
		case +2:	/* Sum columns in positive y-direction */
			gmt_M_col_loop (GMT, info->G, 0, col, node) {	/* Process sums by column in positive y-direction */
				previous = gmt_M_ijp (info->G->header, info->G->header->n_rows-1, col);	/* Last row for this column */
				if (add && col) stack[prev]->G->data[previous] += stack[prev]->G->data[previous-shift];
				for (row = 1; row < info->G->header->n_rows; row++) {
					node = previous - mx;	/* current node in this column */
					stack[prev]->G->data[node] += stack[prev]->G->data[previous];
					previous = node;
				}
			}
			break;
		case -4:	/* Sum columns in negative y-direction, start new column with previous sum */
			add = true;	/* Fall through on purpose */
			shift = (info->G->header->n_rows - 1) * mx - 1;
		case -2:	/* Sum columns in negative y-direction */
			gmt_M_col_loop (GMT, info->G, 0, col, node) {	/* Process sums by column in negative y-direction */
				previous = gmt_M_ijp (info->G->header, 0, col);	/* First row for this column */
				if (add && col) stack[prev]->G->data[previous] += stack[prev]->G->data[previous+shift];
				for (row = 1; row < info->G->header->n_rows; row++) {
					node = previous + mx;	/* current node in this column */
					stack[prev]->G->data[node] += stack[prev]->G->data[previous];
					previous = node;
				}
			}
			break;
	}
}

GMT_LOCAL void grdmath_CURV (struct GMT_CTRL *GMT, struct GRDMATH_INFO *info, struct GRDMATH_STACK *stack[], unsigned int last)
/*OPERATOR: CURV 1 1 Curvature of A (Laplacian).  */
{
	uint64_t node;
	unsigned int row, col, mx;
	double cy, *cx = NULL;
	float *z = NULL;

	/* Curvature (Laplacian). */

	if (gmt_M_is_geographic (GMT, GMT_IN)) GMT_Report (GMT->parent, GMT_MSG_WARNING, "geographic grid given to a Cartesian operator [CURV]!\n");
	if (stack[last]->constant) {
		GMT_Report (GMT->parent, GMT_MSG_WARNING, "Operand to CURV is constant!\n");
		gmt_M_memset (stack[last]->G->data, info->size, float);
		return;
	}

	/* If grid does not have BC rows/cols assigned we apply reasonable conditions:
	 * If -fg we assume geographic grid and use geographic BCs, else we use natural BCs. If the grid
	 * as a BC == GMT_BC_IS_DATA then the pad already constrains observations. */

	gmt_BC_init (GMT, stack[last]->G->header);	/* Initialize grid interpolation and boundary condition parameters */
	gmt_grd_BC_set (GMT, stack[last]->G, GMT_IN);	/* Set boundary conditions */

	/* Now, stack[last]->G->data has boundary rows/cols all set according to the boundary conditions (or actual data).
	 * We can then operate on the interior of the grid and temporarily assign values to the z grid */

	z = gmt_M_memory (GMT, NULL, info->size, float);
	cx = gmt_M_memory (GMT, NULL, info->G->header->n_rows, double);
	gmt_M_row_loop (GMT, info->G, row) cx[row] = 1.0 / (info->dx[row] * info->dx[row]);

	mx = info->G->header->mx;
	cy = 1.0 / (info->dy * info->dy);

	for (row = 0; row < info->G->header->n_rows; row++) {
		for (col = 0, node = gmt_M_ijp (info->G->header, row, 0); col < info->G->header->n_columns; col++, node++) {
		z[node] = (float)(cx[row] * (stack[last]->G->data[node+1] - 2.0 * stack[last]->G->data[node] + stack[last]->G->data[node-1]) + \
			cy * (stack[last]->G->data[node+mx] - 2.0 * stack[last]->G->data[node] + stack[last]->G->data[node-mx]));
		}
	}

	gmt_M_memcpy (stack[last]->G->data, z, info->size, float);
	gmt_M_free (GMT, z);
	gmt_M_free (GMT, cx);
}

GMT_LOCAL void grdmath_D2DX2 (struct GMT_CTRL *GMT, struct GRDMATH_INFO *info, struct GRDMATH_STACK *stack[], unsigned int last)
/*OPERATOR: D2DX2 1 1 d^2(A)/dx^2 2nd derivative.  */
{
	uint64_t node, ij;
	unsigned int row, col;
	double c, left, next_left;
	struct GMT_GRID_HEADER_HIDDEN *HH = gmt_get_H_hidden (stack[last]->G->header);

	/* Central 2nd difference in x */

	if (gmt_M_is_geographic (GMT, GMT_IN)) GMT_Report (GMT->parent, GMT_MSG_WARNING, "geographic grid given to a Cartesian operator [D2DX2]!\n");
	if (stack[last]->constant) {
		GMT_Report (GMT->parent, GMT_MSG_WARNING, "Operand to D2DX2 is constant!\n");
		gmt_M_memset (stack[last]->G->data, info->size, float);
		return;
	}

	gmt_M_row_loop (GMT, info->G, row) {	/* Process d2/dx2 row by row since dx may change with row */
		c = 1.0 / (info->dx[row] * info->dx[row]);
		/* Unless pad has real data we assign outside col values via natural BCs */
		ij = gmt_M_ijp (info->G->header, row, 0);	/* First col */
		if (HH->BC[XLO] != GMT_BC_IS_DATA)
			stack[last]->G->data[ij-1] = (float)(2.0 * stack[last]->G->data[ij] - stack[last]->G->data[ij+1]);	/* Set left node via BC curv = 0 */
		next_left = stack[last]->G->data[ij-1];
		ij = gmt_M_ijp (info->G->header, row, info->G->header->n_columns-1);	/* Last col */
		if (HH->BC[XHI] != GMT_BC_IS_DATA)
			stack[last]->G->data[ij+1] = (float)(2.0 * stack[last]->G->data[ij] - stack[last]->G->data[ij-1]);	/* Set right node via BC curv = 0 */
		gmt_M_col_loop (GMT, info->G, row, col, node) {	/* Loop over cols; always save the next left before we update the array at that col */
			left = next_left;
			next_left = stack[last]->G->data[node];
			stack[last]->G->data[node] = (float)(c * (stack[last]->G->data[node+1] - 2.0 * stack[last]->G->data[node] + left));
		}
	}
	gmt_grd_pad_zero (GMT, stack[last]->G);	/* Reset the boundary pad */
}

GMT_LOCAL void grdmath_D2DY2 (struct GMT_CTRL *GMT, struct GRDMATH_INFO *info, struct GRDMATH_STACK *stack[], unsigned int last)
/*OPERATOR: D2DY2 1 1 d^2(A)/dy^2 2nd derivative.  */
{
	uint64_t node, ij;
	unsigned int row, col, mx;
	double c, bottom, next_bottom;
	struct GMT_GRID_HEADER_HIDDEN *HH = gmt_get_H_hidden (stack[last]->G->header);

	/* Central 2nd difference in y */

	if (gmt_M_is_geographic (GMT, GMT_IN)) GMT_Report (GMT->parent, GMT_MSG_WARNING, "geographic grid given to a Cartesian operator [D2DY2]!\n");
	if (stack[last]->constant) {
		GMT_Report (GMT->parent, GMT_MSG_WARNING, "Operand to D2DY2 is constant!\n");
		gmt_M_memset (stack[last]->G->data, info->size, float);
		return;
	}

	c = 1.0 / (info->dy * info->dy);
	mx = info->G->header->mx;
	gmt_M_col_loop (GMT, info->G, 0, col, node) {	/* Process d2/dy2 column by column */
		/* Unless pad has real data we assign outside row values via natural BCs */
		if (HH->BC[YHI] != GMT_BC_IS_DATA)
			stack[last]->G->data[node-mx] = (float)(2.0 * stack[last]->G->data[node] - stack[last]->G->data[node+mx]);	/* Set top node via BC curv = 0 */
		next_bottom = stack[last]->G->data[node-mx];
		ij = gmt_M_ijp (info->G->header, info->G->header->n_rows-1, col);	/* Last row for this column */
		if (HH->BC[YLO] != GMT_BC_IS_DATA)
			stack[last]->G->data[ij+mx] = (float)(2.0 * stack[last]->G->data[ij] - stack[last]->G->data[ij-mx]);	/* Set bottom node via BC curv = 0 */
		gmt_M_row_loop (GMT, info->G, row) { /* Cannot use node inside here and must get ij separately */
			ij = gmt_M_ijp (info->G->header, row, col);	/* current node in this column */
			bottom = next_bottom;
			next_bottom = stack[last]->G->data[ij];
			stack[last]->G->data[ij] = (float)(c * (stack[last]->G->data[ij+mx] - 2.0 * stack[last]->G->data[ij] + bottom));
		}
	}
	gmt_grd_pad_zero (GMT, stack[last]->G);	/* Reset the boundary pad */
}

GMT_LOCAL void grdmath_D2DXY (struct GMT_CTRL *GMT, struct GRDMATH_INFO *info, struct GRDMATH_STACK *stack[], unsigned int last)
/*OPERATOR: D2DXY 1 1 d^2(A)/dxdy 2nd derivative.  */
{
	uint64_t node;
	unsigned int row, col, mx;
	double *cx = NULL, cy;
	float *z = NULL;

	/* Cross derivative d2/dxy = d2/dyx  */

	if (gmt_M_is_geographic (GMT, GMT_IN)) GMT_Report (GMT->parent, GMT_MSG_WARNING, "geographic grid given to a Cartesian operator [D2DXY]!\n");
	if (stack[last]->constant) {
		GMT_Report (GMT->parent, GMT_MSG_WARNING, "Operand to D2DXY is constant!\n");
		gmt_M_memset (stack[last]->G->data, info->size, float);
		return;
	}

	/* If grid does not have BC rows/cols assigned we apply reasonable conditions:
	 * If -fg we assume geographic grid and use geographic BCs, else we use natural BCs. If the grid
	 * as a BC == GMT_BC_IS_DATA then the pad already constrains observations. */

	gmt_BC_init (GMT, stack[last]->G->header);	/* Initialize grid interpolation and boundary condition parameters */
	gmt_grd_BC_set (GMT, stack[last]->G, GMT_IN);	/* Set boundary conditions */

	/* Now, stack[last]->G->data has boundary rows/cols all set according to the boundary conditions (or actual data).
	 * We can then operate on the interior of the grid and temporarily assign values to the z grid */

	z = gmt_M_memory (GMT, NULL, info->size, float);
	cx = gmt_M_memory (GMT, NULL, info->G->header->n_rows, double);
	gmt_M_row_loop (GMT, info->G, row) cx[row] = 0.5 / (info->dx[row] * info->dx[row]);

	mx = info->G->header->mx;
	cy = 0.5 / (info->dy * info->dy);

	gmt_M_grd_loop (GMT, info->G, row, col, node) {
		z[node] = (float)(cx[row] * cy * (stack[last]->G->data[node-mx+1] - stack[last]->G->data[node-mx-1] + \
			stack[last]->G->data[node+mx-1] - stack[last]->G->data[node+mx+1]));
	}

	gmt_M_memcpy (stack[last]->G->data, z, info->size, float);
	gmt_M_free (GMT, z);
	gmt_M_free (GMT, cx);
}

GMT_LOCAL void grdmath_D2R (struct GMT_CTRL *GMT, struct GRDMATH_INFO *info, struct GRDMATH_STACK *stack[], unsigned int last)
/*OPERATOR: D2R 1 1 Converts Degrees to Radians.  */
{
	uint64_t node;
	double a = 0.0;
	gmt_M_unused(GMT);

	gmt_set_column_type (GMT, GMT_OUT, GMT_Z, GMT_IS_ANGLE);
	if (stack[last]->constant) a = stack[last]->factor * D2R;
	for (node = 0; node < info->size; node++) stack[last]->G->data[node] = (float)((stack[last]->constant) ? a : (stack[last]->G->data[node] * D2R));
}

GMT_LOCAL void grdmath_DAYNIGHT (struct GMT_CTRL *GMT, struct GRDMATH_INFO *info, struct GRDMATH_STACK *stack[], unsigned int last) {
/*OPERATOR: DAYNIGHT 3 1 Return 1 where sun at (A, B) shines and 0 elsewhere, with C transition width.  */
	int64_t node, row, col, k;			/* int since VS 2013/OMP 2.0 doesn't allow unsigned index variables */
	unsigned int prev1, prev2;
	double x0, y0, iw, d;

	if (gmt_M_is_geographic (GMT, GMT_IN)) {
		if (gmt_init_distaz (GMT, 'd', GMT_GREATCIRCLE, GMT_MAP_DIST) == GMT_NOT_A_VALID_TYPE) return;
	}
	else {
		GMT_Report (GMT->parent, GMT_MSG_ERROR, "DAYNIGHT: Grid must be geographic.\n");
		return;
	}
	prev1 = last - 1;	prev2 = last - 2;
	k = gmt_M_ijp (info->G->header, 0, 0);	/* Valid grid node index for NW node */
	if (stack[prev2]->constant)	/* Single longitude */
		x0 = stack[prev2]->factor;
	else {	/* Must check if this is a constant longitude grid or not */
		x0 = stack[prev2]->G->data[k];
		gmt_M_grd_loop (GMT, info->G, row, col, node) {
			if (!doubleAlmostEqualZero ((double)stack[prev2]->G->data[node], x0)) goto dn_error_x;
		}
		goto dn_next1;
dn_error_x:
		GMT_Report (GMT->parent, GMT_MSG_ERROR, "Operand one (longitude) must be constant for DAYNIGHT!\n");
		return;
	}
dn_next1:
	if (stack[prev1]->constant)	/* Single latitude */
		y0 = stack[prev1]->factor;
	else {	/* Must check if this is a constant latitude grid or not */
		y0 = stack[prev1]->G->data[k];
		gmt_M_grd_loop (GMT, info->G, row, col, node) {
			if (!doubleAlmostEqualZero ((double)stack[prev1]->G->data[node], y0)) goto dn_error_y;
		}
		goto dn_next2;
dn_error_y:
		GMT_Report (GMT->parent, GMT_MSG_ERROR, "Operand two (latitude) must be constant for DAYNIGHT!\n");
		return;
	}

dn_next2:

	if (stack[last]->constant && gmt_M_is_zero (stack[last]->factor)) {	/* No transition width */
#ifdef _OPENMP
#pragma omp parallel for private(row,col,node,d) shared(info,stack,prev2,GMT,x0,y0)
#endif
		for (row = 0; row < info->G->header->my; row++) {
			node = row * info->G->header->mx;
			for (col = 0; col < info->G->header->mx; col++, node++) {
				d = gmt_distance (GMT, x0, y0, info->d_grd_x[col], info->d_grd_y[row]);	/* Distance in degrees from (A,B) */
				stack[prev2]->G->data[node] = (d > 90.0) ? 0.0f : 1.0f;
			}
		}
	}
	else if (stack[last]->constant && !gmt_M_is_zero (stack[last]->factor)) {	/* Fixed nonzero transition width */
		iw = 1.0 / stack[last]->factor;	/* To avoid division */
#ifdef _OPENMP
#pragma omp parallel for private(row,col,node,d) shared(info,stack,prev2,last,GMT,x0,y0,iw)
#endif
		for (row = 0; row < info->G->header->my; row++) {
			node = row * info->G->header->mx;
			for (col = 0; col < info->G->header->mx; col++, node++) {
				d = gmt_distance (GMT, x0, y0, info->d_grd_x[col], info->d_grd_y[row]);	/* Distance in degrees from (A,B) */
				stack[prev2]->G->data[node] = (float) (0.5 + atan ((90.0 - d) * iw) / M_PI);
			}
		}
	}
	else {	/* Variable width */
#ifdef _OPENMP
#pragma omp parallel for private(row,col,node,d,iw) shared(info,stack,prev2,last,GMT,x0,y0)
#endif
		for (row = 0; row < info->G->header->my; row++) {
			node = row * info->G->header->mx;
			for (col = 0; col < info->G->header->mx; col++, node++) {
				d = gmt_distance (GMT, x0, y0, info->d_grd_x[col], info->d_grd_y[row]);	/* Distance in degrees from (A,B) */
				iw = 1.0 / (double)stack[last]->G->data[node];	/* Allowed to have variable width */
				stack[prev2]->G->data[node] = (float) (0.5 + atan ((90.0 - d) * iw) / M_PI);
			}
		}
	}
}

GMT_LOCAL void grdmath_DDX (struct GMT_CTRL *GMT, struct GRDMATH_INFO *info, struct GRDMATH_STACK *stack[], unsigned int last)
/*OPERATOR: DDX 1 1 d(A)/dx Central 1st derivative.  */
{
	uint64_t node, ij;
	unsigned int row, col;
	double c, left, next_left;
	struct GMT_GRID_HEADER_HIDDEN *HH = gmt_get_H_hidden (stack[last]->G->header);

	/* Central 1st difference in x */

	if (gmt_M_is_geographic (GMT, GMT_IN)) GMT_Report (GMT->parent, GMT_MSG_WARNING, "geographic grid given to a Cartesian operator [DDX]!\n");
	if (stack[last]->constant) {
		GMT_Report (GMT->parent, GMT_MSG_WARNING, "Operand to DDX is constant!\n");
		gmt_M_memset (stack[last]->G->data, info->size, float);
		return;
	}

	gmt_M_row_loop (GMT, info->G, row) {	/* Process d/dx row by row since dx may change with row */
		c = 0.5 / info->dx[row];
		/* Unless pad has real data we assign outside col values via natural BCs */
		ij = gmt_M_ijp (info->G->header, row, 0);	/* First col */
		if (HH->BC[XLO] != GMT_BC_IS_DATA)
			stack[last]->G->data[ij-1] = (float)(2.0 * stack[last]->G->data[ij] - stack[last]->G->data[ij+1]);	/* Set left node via BC curv = 0 */
		next_left = stack[last]->G->data[ij-1];
		ij = gmt_M_ijp (info->G->header, row, info->G->header->n_columns-1);	/* Last col */
		if (HH->BC[XHI] != GMT_BC_IS_DATA)
			stack[last]->G->data[ij+1] = (float)(2.0 * stack[last]->G->data[ij] - stack[last]->G->data[ij-1]);	/* Set right node via BC curv = 0 */
		gmt_M_col_loop (GMT, info->G, row, col, node) {	/* Loop over cols; always save the next left before we update the array at that col */
			left = next_left;
			next_left = stack[last]->G->data[node];
			stack[last]->G->data[node] = (float)(c * (stack[last]->G->data[node+1] - left));
		}
	}
}

GMT_LOCAL void grdmath_DDY (struct GMT_CTRL *GMT, struct GRDMATH_INFO *info, struct GRDMATH_STACK *stack[], unsigned int last)
/*OPERATOR: DDY 1 1 d(A)/dy Central 1st derivative.  */
{
	uint64_t node, ij;
	unsigned int row, col, mx;
	double c, bottom, next_bottom;
	struct GMT_GRID_HEADER_HIDDEN *HH = gmt_get_H_hidden (stack[last]->G->header);

	/* Central 1st difference in y */

	if (gmt_M_is_geographic (GMT, GMT_IN)) GMT_Report (GMT->parent, GMT_MSG_WARNING, "geographic grid given to a Cartesian operator [DDY]!\n");
	if (stack[last]->constant) {
		GMT_Report (GMT->parent, GMT_MSG_WARNING, "Operand to DDY is constant!\n");
		gmt_M_memset (stack[last]->G->data, info->size, float);
		return;
	}

	c = -0.5 / info->dy;	/* Because the loop over j below goes from ymax to ymin we compensate with a minus sign here */
	mx = info->G->header->mx;
	gmt_M_col_loop (GMT, info->G, 0, col, node) {	/* Process d/dy column by column */
		/* Unless pad has real data we assign outside row values via natural BCs */
		if (HH->BC[YHI] != GMT_BC_IS_DATA) 	/* Set top node via BC curv = 0 */
			stack[last]->G->data[node-mx] = (float)(2.0 * stack[last]->G->data[node] - stack[last]->G->data[node+mx]);
		next_bottom = stack[last]->G->data[node-mx];
		ij = gmt_M_ijp (info->G->header, info->G->header->n_rows-1, col);	/* Last row for this column */
		if (HH->BC[YLO] != GMT_BC_IS_DATA) 	/* Set bottom node via BC curv = 0 */
			stack[last]->G->data[ij+mx] = (float)(2.0 * stack[last]->G->data[ij] - stack[last]->G->data[ij-mx]);
		gmt_M_row_loop (GMT, info->G, row) {
			ij = gmt_M_ijp (info->G->header, row, col);	/* current node in this column */
			bottom = next_bottom;
			next_bottom = stack[last]->G->data[ij];
			stack[last]->G->data[ij] = (float)(c * (stack[last]->G->data[ij+mx] - bottom));
		}
	}
	gmt_grd_pad_zero (GMT, stack[last]->G);	/* Reset the boundary pad */
}

GMT_LOCAL void grdmath_DEG2KM (struct GMT_CTRL *GMT, struct GRDMATH_INFO *info, struct GRDMATH_STACK *stack[], unsigned int last)
/*OPERATOR: DEG2KM 1 1 Converts Spherical Degrees to Kilometers.  */
{
	uint64_t node;
	double a = 0.0;

	if (gmt_M_is_geographic (GMT, GMT_IN)) {
		if (gmt_M_sph_mode (GMT) == GMT_GEODESIC) GMT_Report (GMT->parent, GMT_MSG_WARNING, "DEG2KM is only exact when PROJ_ELLIPSOID == sphere\n");
	}
	else
		GMT_Report (GMT->parent, GMT_MSG_WARNING, "DEG2KM used with Cartesian data\n");
	if (stack[last]->constant) a = stack[last]->factor * GMT->current.proj.DIST_KM_PR_DEG;
	for (node = 0; node < info->size; node++) stack[last]->G->data[node] = (float)((stack[last]->constant) ? a : stack[last]->G->data[node] * GMT->current.proj.DIST_KM_PR_DEG);
}

GMT_LOCAL void grdmath_DENAN (struct GMT_CTRL *GMT, struct GRDMATH_INFO *info, struct GRDMATH_STACK *stack[], unsigned int last)
/*OPERATOR: DENAN 2 1 Replace NaNs in A with values from B.  */
{	/* Just a more straightforward application of AND */
	grdmath_AND (GMT, info, stack, last);
}

GMT_LOCAL void grdmath_DILOG (struct GMT_CTRL *GMT, struct GRDMATH_INFO *info, struct GRDMATH_STACK *stack[], unsigned int last)
/*OPERATOR: DILOG 1 1 dilog (A).  */
{
	uint64_t node;
	double a = 0.0;

	if (stack[last]->constant) a = gmt_dilog (GMT, stack[last]->factor);
	for (node = 0; node < info->size; node++) stack[last]->G->data[node] = (float)((stack[last]->constant) ? a : gmt_dilog (GMT, stack[last]->G->data[node]));
}

GMT_LOCAL void grdmath_DIV (struct GMT_CTRL *GMT, struct GRDMATH_INFO *info, struct GRDMATH_STACK *stack[], unsigned int last)
/*OPERATOR: DIV 2 1 A / B.  */
{
	uint64_t node;
	unsigned int prev = last - 1;
	double a, b;

	if (stack[last]->constant && stack[last]->factor == 0.0) GMT_Report (GMT->parent, GMT_MSG_WARNING, "Divide by zero gives NaNs\n");
	if (stack[prev]->constant && stack[prev]->factor == 0.0) GMT_Report (GMT->parent, GMT_MSG_DEBUG, "DIV: Operand one == 0!\n");
	for (node = 0; node < info->size; node++) {
		a = (stack[prev]->constant) ? stack[prev]->factor : stack[prev]->G->data[node];
		b = (stack[last]->constant) ? stack[last]->factor : stack[last]->G->data[node];
		stack[prev]->G->data[node] = (float)(a / b);
	}
}

GMT_LOCAL void grdmath_dot2d (struct GMT_CTRL *GMT, struct GRDMATH_INFO *info, struct GRDMATH_STACK *stack[], unsigned int last)
{	/* Get x,y and compute 2-D unit vector then take dot products with vectors represented by grid locations */
	uint64_t node;
	unsigned int prev = last - 1, row, col;
	bool update = true;
	double X[2], P[2];

	if (stack[prev]->constant && stack[last]->constant) {	/* Can compute the constant 2-D vector once */
		P[GMT_X] = stack[prev]->factor;	P[GMT_Y] = stack[last]->factor;
		gmt_normalize2v (GMT, P);	/* Normalize vector */
		update = false;
	}
	for (row = 0, node = 0; row < info->G->header->my; row++) {
		for (col = 0; col < info->G->header->mx; col++, node++) {	/* Visit each node */
			if (update) {	/* Must compute updated vector from grids A and B */
				P[GMT_X] = stack[prev]->G->data[node];	P[GMT_Y] = stack[last]->G->data[node];
				gmt_normalize2v (GMT, P);
			}
			X[GMT_X] = info->d_grd_x[col];	X[GMT_Y] = info->d_grd_y[row];
			gmt_normalize2v (GMT, X);	/* Normalized 2-D unit vector for this node */
			stack[prev]->G->data[node] = (float)gmt_dot2v (GMT, P, X);
		}
	}
}

GMT_LOCAL void grdmath_dot3d (struct GMT_CTRL *GMT, struct GRDMATH_INFO *info, struct GRDMATH_STACK *stack[], unsigned int last)
{	/* Get lon,lat and compute 3-D unit vector then take dot products with vectors represented by grid locations */
	uint64_t node;
	unsigned int prev = last - 1, row, col;
	bool update = true;
	double X[3], P[3];

	if (stack[prev]->constant && stack[last]->constant) {	/* Can compute the constant 3-D vector once */
		gmt_geo_to_cart (GMT, stack[last]->factor, stack[prev]->factor, P, true);
		update = false;
	}
	for (row = 0, node = 0; row < info->G->header->my; row++) {
		for (col = 0; col < info->G->header->mx; col++, node++) {	/* Visit each node */
			if (update)	/* Must compute updated vector from grids A and B */
				gmt_geo_to_cart (GMT, stack[last]->G->data[node], stack[prev]->G->data[node], P, true);
			gmt_geo_to_cart (GMT, info->d_grd_y[row], info->d_grd_x[col], X, true);	/* 3-D unit vector for this node */
			stack[prev]->G->data[node] = (float)gmt_dot3v (GMT, P, X);
		}
	}
}

GMT_LOCAL void grdmath_DOT (struct GMT_CTRL *GMT, struct GRDMATH_INFO *info, struct GRDMATH_STACK *stack[], unsigned int last)
/*OPERATOR: DOT 2 1 1 Dot product of vector (A,B) with grid nodes.  */
{
	if (gmt_M_is_geographic (GMT, GMT_IN))
		grdmath_dot3d (GMT, info, stack, last);
	else
		grdmath_dot2d (GMT, info, stack, last);
}

GMT_LOCAL void grdmath_DUP (struct GMT_CTRL *GMT, struct GRDMATH_INFO *info, struct GRDMATH_STACK *stack[], unsigned int last)
/*OPERATOR: DUP 1 2 Places duplicate of A on the stack.  */
{
	uint64_t node;
	unsigned int next;
	gmt_M_unused(GMT);

	next = last + 1;
	stack[next]->constant = stack[last]->constant;
	stack[next]->factor = stack[last]->factor;
	if (stack[last]->constant) {	/* Time to fess up */
		for (node = 0; node < info->size; node++) stack[last]->G->data[node] = (float)stack[last]->factor;
	}

	gmt_M_memcpy (stack[next]->G->data, stack[last]->G->data, info->size, float);
}

GMT_LOCAL void grdmath_ECDF (struct GMT_CTRL *GMT, struct GRDMATH_INFO *info, struct GRDMATH_STACK *stack[], unsigned int last)
/*OPERATOR: ECDF 2 1 Exponential cumulative distribution function for x = A and lambda = B.  */
{
	uint64_t node;
	unsigned int prev = last - 1, row, col;
	double a, b;

	if (stack[last]->constant && stack[last]->factor == 0.0) GMT_Report (GMT->parent, GMT_MSG_WARNING, "Operand two == 0 for PCDF!\n");
	gmt_M_grd_loop (GMT, info->G, row, col, node) {
		a = (stack[prev]->constant) ? stack[prev]->factor : stack[prev]->G->data[node];
		b = (stack[last]->constant) ? stack[last]->factor : stack[last]->G->data[node];
		stack[prev]->G->data[node] = 1.0f - (float)exp (-b * a);
	}
}

GMT_LOCAL void grdmath_ECRIT (struct GMT_CTRL *GMT, struct GRDMATH_INFO *info, struct GRDMATH_STACK *stack[], unsigned int last)
/*OPERATOR: ECRIT 2 1 Exponential distribution critical value for alpha = A and lambda = B.  */
{
	uint64_t node;
	unsigned int prev = last - 1, row, col;
	double a, b;

	if (stack[last]->constant && stack[last]->factor == 0.0) GMT_Report (GMT->parent, GMT_MSG_WARNING, "Operand two == 0 for PCDF!\n");
	gmt_M_grd_loop (GMT, info->G, row, col, node) {
		a = (stack[prev]->constant) ? stack[prev]->factor : stack[prev]->G->data[node];
		b = (stack[last]->constant) ? stack[last]->factor : stack[last]->G->data[node];
		stack[prev]->G->data[node] = -(float)(log (1.0 - a)/b);
	}
}

GMT_LOCAL void grdmath_EPDF (struct GMT_CTRL *GMT, struct GRDMATH_INFO *info, struct GRDMATH_STACK *stack[], unsigned int last)
/*OPERATOR: EPDF 2 1 Exponential probability density function for x = A and lambda = B.  */
{
	uint64_t node;
	unsigned int prev = last - 1, row, col;
	double a, b;

	if (stack[last]->constant && stack[last]->factor == 0.0) GMT_Report (GMT->parent, GMT_MSG_WARNING, "Operand two == 0 for PCDF!\n");
	gmt_M_grd_loop (GMT, info->G, row, col, node) {
		a = (stack[prev]->constant) ? stack[prev]->factor : stack[prev]->G->data[node];
		b = (stack[last]->constant) ? stack[last]->factor : stack[last]->G->data[node];
		stack[prev]->G->data[node] = (float)(b * exp (-b * a));
	}
}

GMT_LOCAL void grdmath_ERF (struct GMT_CTRL *GMT, struct GRDMATH_INFO *info, struct GRDMATH_STACK *stack[], unsigned int last)
/*OPERATOR: ERF 1 1 Error function erf (A).  */
{
	uint64_t node;
	float a = 0.0f;
	gmt_M_unused(GMT);

	if (stack[last]->constant) a = (float)erf (stack[last]->factor);
	for (node = 0; node < info->size; node++) stack[last]->G->data[node] = (stack[last]->constant) ? a : erff (stack[last]->G->data[node]);
}

GMT_LOCAL void grdmath_ERFC (struct GMT_CTRL *GMT, struct GRDMATH_INFO *info, struct GRDMATH_STACK *stack[], unsigned int last)
/*OPERATOR: ERFC 1 1 Complementary Error function erfc (A).  */
{
	uint64_t node;
	float a = 0.0f;
	gmt_M_unused(GMT);

	if (stack[last]->constant) a = (float)erfc (stack[last]->factor);
	for (node = 0; node < info->size; node++) stack[last]->G->data[node] = (stack[last]->constant) ? a : erfcf (stack[last]->G->data[node]);
}

GMT_LOCAL void grdmath_EQ (struct GMT_CTRL *GMT, struct GRDMATH_INFO *info, struct GRDMATH_STACK *stack[], unsigned int last)
/*OPERATOR: EQ 2 1 1 if A == B, else 0.  */
{
	uint64_t node;
	unsigned int prev = last - 1;
	float a, b;

	for (node = 0; node < info->size; node++) {
		a = (stack[prev]->constant) ? (float)stack[prev]->factor : stack[prev]->G->data[node];
		b = (stack[last]->constant) ? (float)stack[last]->factor : stack[last]->G->data[node];
		stack[prev]->G->data[node] = (gmt_M_is_fnan (a) || gmt_M_is_fnan (b)) ? GMT->session.f_NaN : (float)(a == b);
	}
}

GMT_LOCAL void grdmath_ERFINV (struct GMT_CTRL *GMT, struct GRDMATH_INFO *info, struct GRDMATH_STACK *stack[], unsigned int last)
/*OPERATOR: ERFINV 1 1 Inverse error function of A.  */
{
	uint64_t node;
	float a = 0.0f;

	if (stack[last]->constant) {
		a = (float)gmt_erfinv (GMT, stack[last]->factor);
		for (node = 0; node < info->size; node++)
			stack[last]->G->data[node] = a;
	}
	else {
		for (node = 0; node < info->size; node++)
			stack[last]->G->data[node] = (float)gmt_erfinv (GMT, stack[last]->G->data[node]);
	}
}

GMT_LOCAL void grdmath_EXCH (struct GMT_CTRL *GMT, struct GRDMATH_INFO *info, struct GRDMATH_STACK *stack[], unsigned int last)
/*OPERATOR: EXCH 2 2 Exchanges A and B on the stack.  */
{
	uint64_t node;
	unsigned int prev = last - 1;
	gmt_M_unused(GMT);

	for (node = 0; node < info->size; node++) {
		if (stack[prev]->constant) stack[prev]->G->data[node] = (float)stack[prev]->factor;
		if (stack[last]->constant) stack[last]->G->data[node] = (float)stack[last]->factor;
		gmt_M_float_swap (stack[last]->G->data[node], stack[prev]->G->data[node]);
	}
	gmt_M_double_swap (stack[last]->factor, stack[prev]->factor);
	gmt_M_bool_swap (stack[last]->constant, stack[prev]->constant);
}

GMT_LOCAL void grdmath_EXP (struct GMT_CTRL *GMT, struct GRDMATH_INFO *info, struct GRDMATH_STACK *stack[], unsigned int last)
/*OPERATOR: EXP 1 1 exp (A).  */
{
	uint64_t node;
	float a = 0.0f;
	gmt_M_unused(GMT);

	if (stack[last]->constant) a = (float)exp (stack[last]->factor);
	for (node = 0; node < info->size; node++) stack[last]->G->data[node] = (stack[last]->constant) ? a : expf (stack[last]->G->data[node]);
}

GMT_LOCAL void grdmath_FACT (struct GMT_CTRL *GMT, struct GRDMATH_INFO *info, struct GRDMATH_STACK *stack[], unsigned int last)
/*OPERATOR: FACT 1 1 A! (A factorial).  */
{
	uint64_t node;
	double a = 0.0;

	if (stack[last]->constant)
		a = gmt_factorial (GMT, irint(stack[last]->factor));
	for (node = 0; node < info->size; node++)
		stack[last]->G->data[node] = (float)((stack[last]->constant) ? a : gmt_factorial (GMT, irint((double)stack[last]->G->data[node])));
}

/* Subroutines for grdmath_EXTREMA */

GMT_LOCAL int grdmath_do_derivative (gmt_grdfloat *z, uint64_t this_node, int off, unsigned int type)
{	/* Examine a line of 3-points centered on the current this_node.
	 * z is the data matrix.
	 * off is shift to add to get index of the next value and subtract to get previous node.
	 * type: 0 means x-, or -y derivative, 1 means diagonal (N45E or N135E direction)  */

	uint64_t next_node, prev_node;
	int nan_flag;

	nan_flag = (type == 0) ? -2 : 0;	/* Return -2 if we find two nans except for diagonals where we return 0 */

	/* Because of padding, all internal nodes have neighbors on either side (left, right, above, below) */

	prev_node = this_node - off;	/* Previous node in line */
	next_node = this_node + off;	/* Next node in line */
	if (gmt_M_is_fnan (z[prev_node])) {			/* At least one of the two neighbor points is a NaN */
		if (gmt_M_is_fnan (z[next_node])) return (nan_flag);	/* Both points are NaN, return -2 (or 0 if diagonal) */
		if (z[this_node] == z[next_node]) return (-2);	/* Flat line, no extrema possible */
		if (z[this_node] < z[next_node]) return (-1);	/* A local minimum */
		return (+1);					/* Else it must be a local maximum */
	}
	if (gmt_M_is_fnan (z[next_node])) {			/* One of the two neighbor points is a NaN */
		if (z[this_node] == z[prev_node]) return (-2);	/* Flat line, no extrema possible */
		if (z[this_node] < z[prev_node]) return (-1);	/* A local minimum */
		return (+1);					/* Else it must be a local maximum */
	}/* OK, no NaNs among the three nodes */
	if (z[this_node] == z[prev_node] && z[this_node] == z[next_node]) return (-2);	/* Flat line, no extrema possible */
	if (z[this_node] < z[prev_node] && z[this_node] < z[next_node]) return (-1);	/* A local minimum */
	if (z[this_node] > z[prev_node] && z[this_node] > z[next_node]) return (+1);	/* A local maximum */
	return (0);									/* No extrema found */
}

GMT_LOCAL void grdmath_EXTREMA (struct GMT_CTRL *GMT, struct GRDMATH_INFO *info, struct GRDMATH_STACK *stack[], unsigned int last)
/*OPERATOR: EXTREMA 1 1 Local Extrema: +2/-2 is max/min, +1/-1 is saddle with max/min in x, 0 elsewhere.  */
{
	uint64_t node;
	unsigned int row, col;
	int dx, dy, diag, product, mx1;
	float *z = NULL;
	struct GMT_GRID_HEADER_HIDDEN *HH = gmt_get_H_hidden (stack[last]->G->header);

	/* Find local extrema in grid */

	if (stack[last]->constant) {
		GMT_Report (GMT->parent, GMT_MSG_WARNING, "Operand to EXTREMA is constant!\n");
		gmt_M_memset (stack[last]->G->data, info->size, float);
		return;
	}

	/* If grid does not have BC rows/cols assigned we apply reasonable conditions:
	 * If -fg we assume geographic grid and use geographic BCs, else we use natural BCs. If the grid
	 * as a BC == GMT_BC_IS_DATA then the pad already constrains observations. */

	gmt_BC_init (GMT, stack[last]->G->header);	/* Initialize grid interpolation and boundary condition parameters */
	gmt_grd_BC_set (GMT, stack[last]->G, GMT_IN);	/* Set boundary conditions */

	/* Now, stack[last]->G->data has boundary rows/cols all set according to the boundary conditions (or actual data).
	 * We can then operate on the interior of the grid and temporarily assign values to the z grid */

	z = gmt_M_memory (GMT, NULL, info->size, float);

	/* We will visit each node on the grid and determine if there are extrema.  We do this
	 * by looking at the along-x and along-y profiles separately.  If both of them shows the
	 * central node in a min or max location with respect to its two neighbors (one if at the
	 * edge of the grid or in the presence of NaNs) we must do further checking.  If the two
	 * extrema are of different sign we call it a saddle point and we are done.  If both are
	 * min or max then we look at the two diagonal lines to see if they can confirm this.
	 * Here, NaNs are not held against you - it takes real values to overrule the dx,dy values.
	 *
	 * Min is given -2, Max is given +2, Saddle points are +1 (if max in x) or -1 (if max in y)
	 * Default is 0 which means no extrema.
	 */

	mx1 = info->G->header->mx + 1;

	gmt_M_grd_loop (GMT, info->G, row, col, node) {

		if (gmt_M_is_fnan (stack[last]->G->data[node])) continue;	/* No extrema if point is NaN */

		if ((dx = grdmath_do_derivative (stack[last]->G->data, node, 1, 0)) == -2) continue;	/* Too many NaNs or flat x-line */
		if ((dy = grdmath_do_derivative (stack[last]->G->data, node, info->G->header->mx, 0)) == -2) continue;	/* Too many NaNs or flat y-line */

		if ((product = dx * dy) == 0) continue;	/* No min or max possible */
		if (product < 0) {	/* Saddle point - don't need to check diagonals */
			z[node] = (float)((dx > 0) ? +1 : -1);
			continue;
		}

		/* Need to examine diagonal trends to verify min or max */

		if ((diag = grdmath_do_derivative (stack[last]->G->data, node, -mx1, 1)) == -2) continue;	/* Sorry, no extrema along diagonal N45E */
		if (diag != 0 && diag != dx) continue;						/* Sorry, extrema of opposite sign along diagonal N45E  */
		if ((diag = grdmath_do_derivative (stack[last]->G->data, node,  mx1, 1)) == -2) continue;	/* Sorry, no extrema along diagonal N135E */
		if (diag != 0 && diag != dx) continue;						/* Sorry, extrema of opposite sign along diagonal N135E  */

		/* OK, we have a min or max point; just use dx to check which kind */

		z[node] = (float)((dx > 0) ? +2 : -2);
	}

	gmt_M_memcpy (stack[last]->G->data, z, info->size, float);
	gmt_M_memset (HH->BC, 4, unsigned int);	/* No BC padding in this array */
	gmt_M_free (GMT, z);
}

GMT_LOCAL void grdmath_FCRIT (struct GMT_CTRL *GMT, struct GRDMATH_INFO *info, struct GRDMATH_STACK *stack[], unsigned int last)
/*OPERATOR: FCRIT 3 1 F distribution critical value for alpha = A, nu1 = B, and nu2 = C.  */
{
	uint64_t node;
	int nu1, nu2;
	unsigned int prev1, prev2, row, col;
	double alpha;

	prev1 = last - 1;
	prev2 = last - 2;
	if (stack[prev2]->constant && stack[prev2]->factor == 0.0) GMT_Report (GMT->parent, GMT_MSG_WARNING, "Operand one == 0 for FCRIT!\n");
	if (stack[prev1]->constant && stack[prev1]->factor == 0.0) GMT_Report (GMT->parent, GMT_MSG_WARNING, "Operand two == 0 for FCRIT!\n");
	if (stack[last]->constant  && stack[last]->factor  == 0.0) GMT_Report (GMT->parent, GMT_MSG_WARNING, "Operand three == 0 for FCRIT!\n");
	for (row = 0; row < info->G->header->n_rows; row++) {
		for (col = 0, node = gmt_M_ijp (info->G->header, row, 0); col < info->G->header->n_columns; col++, node++) {
			alpha = (stack[prev2]->constant) ? stack[prev2]->factor : stack[prev2]->G->data[node];
			nu1 = irint ((stack[prev1]->constant) ? stack[prev1]->factor : (double)stack[prev1]->G->data[node]);
			nu2 = irint ((stack[last]->constant)  ? stack[last]->factor  : (double)stack[last]->G->data[node]);
			stack[prev2]->G->data[node] = (float)gmt_Fcrit (GMT, alpha, nu1, nu2);
		}
	}
}

GMT_LOCAL void grdmath_FCDF (struct GMT_CTRL *GMT, struct GRDMATH_INFO *info, struct GRDMATH_STACK *stack[], unsigned int last)
/*OPERATOR: FCDF 3 1 F cumulative distribution function for F = A, nu1 = B, and nu2 = C.  */
{
	uint64_t node, nu1, nu2;
	unsigned int prev1, prev2, row, col;
	double F;

	prev1 = last - 1;
	prev2 = last - 2;
	if (stack[prev1]->constant && stack[prev1]->factor == 0.0) GMT_Report (GMT->parent, GMT_MSG_WARNING, "Operand two == 0 for FCDF!\n");
	if (stack[last]->constant  && stack[last]->factor  == 0.0) GMT_Report (GMT->parent, GMT_MSG_WARNING, "Operand three == 0 for FCDF!\n");
	for (row = 0; row < info->G->header->n_rows; row++) {
		for (col = 0, node = gmt_M_ijp (info->G->header, row, 0); col < info->G->header->n_columns; col++, node++) {
			F = (stack[prev2]->constant) ? stack[prev2]->factor : stack[prev2]->G->data[node];
			nu1 = lrint ((stack[prev1]->constant) ? stack[prev1]->factor : (double)stack[prev1]->G->data[node]);
			nu2 = lrint ((stack[last]->constant)  ? stack[last]->factor  : (double)stack[last]->G->data[node]);
			stack[prev2]->G->data[node] = (float)gmt_f_cdf (GMT, F, nu1, nu2);
		}
	}
}

GMT_LOCAL void grdmath_FISHER (struct GMT_CTRL *GMT, struct GRDMATH_INFO *info, struct GRDMATH_STACK *stack[], unsigned int last)
/*OPERATOR: FISHER 3 1 Fisher probability density function for lon = A, lat = B and kappa = C.  */
{
	uint64_t node;
	unsigned int prev1, prev2, row, col;
	double lon, lat, kappa;

	prev1 = last - 1;
	prev2 = last - 2;
	if (stack[prev2]->constant) lon = stack[prev2]->factor;
	if (stack[prev1]->constant) lat = stack[prev1]->factor;
	if (stack[last]->constant) kappa = stack[last]->factor;
	grdmath_grd_padloop (GMT, info->G, row, col, node) {
		if (!stack[prev2]->constant) lon = stack[prev2]->G->data[node];
		if (!stack[prev1]->constant) lat = stack[prev1]->G->data[node];
		if (!stack[last]->constant) kappa = stack[last]->G->data[node];
		stack[prev2]->G->data[node] = (float)gmt_fisher_pdf (GMT, lon, lat, info->d_grd_x[col], info->d_grd_y[row], kappa);
	}
}

GMT_LOCAL void grdmath_FLIPLR (struct GMT_CTRL *GMT, struct GRDMATH_INFO *info, struct GRDMATH_STACK *stack[], unsigned int last)
/*OPERATOR: FLIPLR 1 1 Reverse order of values in each row.  */
{
	uint64_t node;
	unsigned int mx1, row, col_l, col_r, mx_half;

	/* Reverse order of all rows */

	if (stack[last]->constant) {
		GMT_Report (GMT->parent, GMT_MSG_WARNING, "Operand to FLIPLR is constant!\n");
		return;
	}

	/* This must also apply to the pads since any BCs there must be flipped as well, hence a local loop is used */

	mx_half = info->G->header->mx / 2;
	mx1 = info->G->header->mx - 1;
	for (node = row = 0; row < info->G->header->my; row++, node += info->G->header->mx) {	/* Do this to all rows */
		for (col_l = 0, col_r = mx1; col_l < mx_half; col_l++, col_r--) gmt_M_float_swap (stack[last]->G->data[node+col_l], stack[last]->G->data[node+col_r]);
	}
}

GMT_LOCAL void grdmath_FLIPUD (struct GMT_CTRL *GMT, struct GRDMATH_INFO *info, struct GRDMATH_STACK *stack[], unsigned int last)
/*OPERATOR: FLIPUD 1 1 Reverse order of values in each column.  */
{
	unsigned int my1, mx, row_t, row_b, col, my_half;

	/* Reverse order of all columns */

	if (stack[last]->constant) {
		GMT_Report (GMT->parent, GMT_MSG_WARNING, "Operand to FLIPLR is constant!\n");
		return;
	}

	/* This must also apply to the pads since any BCs there must be flipped as well, hence a local loop is used */

	my_half = info->G->header->my / 2;
	my1 = info->G->header->my - 1;
	mx = info->G->header->mx;
	for (col = 0; col < mx; col++) {	/* Do this to all cols */
		for (row_t = 0, row_b = my1; row_t < my_half; row_t++, row_b--) gmt_M_float_swap (stack[last]->G->data[(uint64_t)row_t*(uint64_t)mx+(uint64_t)col], stack[last]->G->data[(uint64_t)row_b*(uint64_t)mx+(uint64_t)col]);
	}
}

GMT_LOCAL void grdmath_FLOOR (struct GMT_CTRL *GMT, struct GRDMATH_INFO *info, struct GRDMATH_STACK *stack[], unsigned int last)
/*OPERATOR: FLOOR 1 1 floor (A) (greatest integer <= A).  */
{
	uint64_t node;
	float a = 0.0f;
	gmt_M_unused(GMT);

	if (stack[last]->constant) a = (float)floor (stack[last]->factor);
	for (node = 0; node < info->size; node++) stack[last]->G->data[node] = (stack[last]->constant) ? a : floorf (stack[last]->G->data[node]);
}

GMT_LOCAL void grdmath_FMOD (struct GMT_CTRL *GMT, struct GRDMATH_INFO *info, struct GRDMATH_STACK *stack[], unsigned int last)
/*OPERATOR: FMOD 2 1 A % B (remainder after truncated division).  */
{
	uint64_t node;
	unsigned int prev;
	double a, b;

	prev = last - 1;
	if (stack[last]->constant && stack[last]->factor == 0.0) GMT_Report (GMT->parent, GMT_MSG_WARNING, "using FMOD 0!\n");
	for (node = 0; node < info->size; node++) {
		a = (stack[prev]->constant) ? stack[prev]->factor : stack[prev]->G->data[node];
		b = (stack[last]->constant) ? stack[last]->factor : stack[last]->G->data[node];
		stack[prev]->G->data[node] = (float)fmod (a, b);
	}
}

GMT_LOCAL void grdmath_FPDF (struct GMT_CTRL *GMT, struct GRDMATH_INFO *info, struct GRDMATH_STACK *stack[], unsigned int last)
/*OPERATOR: FPDF 3 1 F probability density function for F = A, nu1 = B and nu2 = C.  */
{
	uint64_t node, nu1, nu2;
	unsigned int prev1, prev2, row, col;
	double F;

	prev1 = last - 1;
	prev2 = last - 2;
	if (stack[prev2]->constant && stack[prev2]->factor < 0.0)  GMT_Report (GMT->parent, GMT_MSG_WARNING, "Operand one < 0 for FCDF!\n");
	if (stack[prev1]->constant && stack[prev1]->factor == 0.0) GMT_Report (GMT->parent, GMT_MSG_WARNING, "Operand two == 0 for FCDF!\n");
	if (stack[last]->constant  && stack[last]->factor  == 0.0) GMT_Report (GMT->parent, GMT_MSG_WARNING, "Operand three == 0 for FCDF!\n");
	for (row = 0; row < info->G->header->n_rows; row++) {
		for (col = 0, node = gmt_M_ijp (info->G->header, row, 0); col < info->G->header->n_columns; col++, node++) {
			F = (stack[prev2]->constant) ? stack[prev2]->factor : stack[prev2]->G->data[node];
			nu1 = lrint ((stack[prev1]->constant) ? stack[prev1]->factor : (double)stack[prev1]->G->data[node]);
			nu2 = lrint ((stack[last]->constant)  ? stack[last]->factor  : (double)stack[last]->G->data[node]);
			stack[prev2]->G->data[node] = (float)gmt_f_pdf (GMT, F, nu1, nu2);
		}
	}
}

GMT_LOCAL void grdmath_GE (struct GMT_CTRL *GMT, struct GRDMATH_INFO *info, struct GRDMATH_STACK *stack[], unsigned int last)
/*OPERATOR: GE 2 1 1 if A >= B, else 0.  */
{
	uint64_t node;
	unsigned int prev;
	float a, b;

	prev = last - 1;
	for (node = 0; node < info->size; node++) {
		a = (stack[prev]->constant) ? (float)stack[prev]->factor : stack[prev]->G->data[node];
		b = (stack[last]->constant) ? (float)stack[last]->factor : stack[last]->G->data[node];
		stack[prev]->G->data[node] = (gmt_M_is_fnan (a) || gmt_M_is_fnan (b)) ? GMT->session.f_NaN : (float)(a >= b);
	}
}

GMT_LOCAL void grdmath_GT (struct GMT_CTRL *GMT, struct GRDMATH_INFO *info, struct GRDMATH_STACK *stack[], unsigned int last)
/*OPERATOR: GT 2 1 1 if A > B, else 0.  */
{
	uint64_t node;
	unsigned int prev;
	float a, b;

	prev = last - 1;
	for (node = 0; node < info->size; node++) {
		a = (stack[prev]->constant) ? (float)stack[prev]->factor : stack[prev]->G->data[node];
		b = (stack[last]->constant) ? (float)stack[last]->factor : stack[last]->G->data[node];
		stack[prev]->G->data[node] = (gmt_M_is_fnan (a) || gmt_M_is_fnan (b)) ? GMT->session.f_NaN : (float)(a > b);
	}
}

GMT_LOCAL void grdmath_HSV2LAB (struct GMT_CTRL *GMT, struct GRDMATH_INFO *info, struct GRDMATH_STACK *stack[], unsigned int last)
/*OPERATOR: HSV2LAB 3 3 Convert hsv to lab, with h = A, s = B and v = C.  */
{
	uint64_t node;
	unsigned int prev1, prev2, row, col, error = 0;
	double hsv[4], rgb[4], lab[3];

	prev1 = last - 1;
	prev2 = last - 2;
	if (stack[prev2]->constant && (stack[prev2]->factor < 0.0 || stack[prev2]->factor > 360.0)) {
		GMT_Report (GMT->parent, GMT_MSG_ERROR, "Argument h to HSV2LAB must be a 0 <= h <= 360!\n");
		error++;
	}
	if (stack[prev1]->constant && (stack[prev1]->factor < 0.0 || stack[prev1]->factor > 1.0)) {
		GMT_Report (GMT->parent, GMT_MSG_ERROR, "Argument s to HSV2LAB must be a 0 <= s <= 1!\n");
		error++;
	}
	if (stack[last]->constant  && (stack[last]->factor < 0.0 || stack[last]->factor > 1.0)) {
		GMT_Report (GMT->parent, GMT_MSG_ERROR, "Argument v to HSV2LAB must be a 0 <= v <= 1!\n");
		error++;
	}
	rgb[3] = hsv[3] = 0.0;	/* No transparency involved */
	if (error || (stack[prev2]->constant && stack[prev1]->constant && stack[last]->constant)) {	/* Constant arguments */
		hsv[0] = stack[prev2]->factor;
		hsv[1] = stack[prev1]->factor;
		hsv[2] = stack[last]->factor;
		gmt_hsv_to_rgb (rgb, hsv);	/* Must do this via RGB */
		gmt_rgb_to_lab (rgb, lab);
		gmt_M_grd_loop (GMT, info->G, row, col, node) {
			stack[prev2]->G->data[node] = (float)lab[0];
			stack[prev1]->G->data[node] = (float)lab[1];
			stack[last]->G->data[node]  = (float)lab[2];
		}
		return;
	}
	gmt_M_grd_loop (GMT, info->G, row, col, node) {
		hsv[0] = (stack[prev2]->constant) ? stack[prev2]->factor : stack[prev2]->G->data[node];
		hsv[1] = (stack[prev1]->constant) ? stack[prev1]->factor : stack[prev1]->G->data[node];
		hsv[2] = (stack[last]->constant)  ? stack[last]->factor  : stack[last]->G->data[node];
		gmt_hsv_to_rgb (rgb, hsv);	/* Must do this via RGB */
		gmt_rgb_to_lab (rgb, lab);
		stack[prev2]->G->data[node] = (float)lab[0];
		stack[prev1]->G->data[node] = (float)lab[1];
		stack[last]->G->data[node]  = (float)lab[2];
	}
}

GMT_LOCAL void grdmath_HSV2RGB (struct GMT_CTRL *GMT, struct GRDMATH_INFO *info, struct GRDMATH_STACK *stack[], unsigned int last)
/*OPERATOR: HSV2RGB 3 3 Convert hsv to rgb, with h = A, s = B and v = C.  */
{
	uint64_t node;
	unsigned int prev1, prev2, row, col, error = 0;
	double rgb[4], hsv[4];

	prev1 = last - 1;
	prev2 = last - 2;
	if (stack[prev2]->constant && (stack[prev2]->factor < 0.0 || stack[prev2]->factor > 360.0)) {
		GMT_Report (GMT->parent, GMT_MSG_ERROR, "Argument h to HSV2RGB must be a 0 <= h <= 360!\n");
		error++;
	}
	if (stack[prev1]->constant && (stack[prev1]->factor < 0.0 || stack[prev1]->factor > 1.0)) {
		GMT_Report (GMT->parent, GMT_MSG_ERROR, "Argument s to HSV2RGB must be a 0 <= s <= 1!\n");
		error++;
	}
	if (stack[last]->constant  && (stack[last]->factor < 0.0 || stack[last]->factor > 1.0)) {
		GMT_Report (GMT->parent, GMT_MSG_ERROR, "Argument v to HSV2RGB must be a 0 <= v <= 1!\n");
		error++;
	}
	rgb[3] = hsv[3] = 0.0;	/* No transparency involved */
	if (error || (stack[prev2]->constant && stack[prev1]->constant && stack[last]->constant)) {	/* Constant arguments */
		hsv[0] = stack[prev2]->factor;
		hsv[1] = stack[prev1]->factor;
		hsv[2] = stack[last]->factor;
		gmt_hsv_to_rgb (rgb, hsv);
		gmt_M_grd_loop (GMT, info->G, row, col, node) {
			stack[prev2]->G->data[node] = (float)gmt_M_s255 (rgb[0]);
			stack[prev1]->G->data[node] = (float)gmt_M_s255 (rgb[1]);
			stack[last]->G->data[node]  = (float)gmt_M_s255 (rgb[2]);
		}
		return;
	}
	gmt_M_grd_loop (GMT, info->G, row, col, node) {
		hsv[0] = (stack[prev2]->constant) ? stack[prev2]->factor : stack[prev2]->G->data[node];
		hsv[1] = (stack[prev1]->constant) ? stack[prev1]->factor : stack[prev1]->G->data[node];
		hsv[2] = (stack[last]->constant)  ? stack[last]->factor  : stack[last]->G->data[node];
		gmt_hsv_to_rgb (rgb, hsv);
		stack[prev2]->G->data[node] = (float)gmt_M_s255 (rgb[0]);
		stack[prev1]->G->data[node] = (float)gmt_M_s255 (rgb[1]);
		stack[last]->G->data[node]  = (float)gmt_M_s255 (rgb[2]);
	}
}

GMT_LOCAL void grdmath_HSV2XYZ (struct GMT_CTRL *GMT, struct GRDMATH_INFO *info, struct GRDMATH_STACK *stack[], unsigned int last)
/*OPERATOR: HSV2XYZ 3 3 Convert hsv to xyz, with h = A, s = B and v = C.  */
{
	uint64_t node;
	unsigned int prev1, prev2, row, col, error = 0;
	double hsv[4], rgb[4], xyz[3];

	prev1 = last - 1;
	prev2 = last - 2;
	if (stack[prev2]->constant && (stack[prev2]->factor < 0.0 || stack[prev2]->factor > 360.0)) {
		GMT_Report (GMT->parent, GMT_MSG_ERROR, "Argument h to HSV2XYZ must be a 0 <= h <= 360!\n");
		error++;
	}
	if (stack[prev1]->constant && (stack[prev1]->factor < 0.0 || stack[prev1]->factor > 1.0)) {
		GMT_Report (GMT->parent, GMT_MSG_ERROR, "Argument s to HSV2XYZ must be a 0 <= s <= 1!\n");
		error++;
	}
	if (stack[last]->constant  && (stack[last]->factor < 0.0 || stack[last]->factor > 1.0)) {
		GMT_Report (GMT->parent, GMT_MSG_ERROR, "Argument v to HSV2XYZ must be a 0 <= v <= 1!\n");
		error++;
	}
	rgb[3] = hsv[3] = 0.0;	/* No transparency involved */
	if (error || (stack[prev2]->constant && stack[prev1]->constant && stack[last]->constant)) {	/* Constant arguments */
		hsv[0] = stack[prev2]->factor;
		hsv[1] = stack[prev1]->factor;
		hsv[2] = stack[last]->factor;
		gmt_hsv_to_rgb (rgb, hsv);	/* Must do this via RGB */
		gmt_rgb_to_xyz (rgb, xyz);
		gmt_M_grd_loop (GMT, info->G, row, col, node) {
			stack[prev2]->G->data[node] = (float)xyz[0];
			stack[prev1]->G->data[node] = (float)xyz[1];
			stack[last]->G->data[node]  = (float)xyz[2];
		}
		return;
	}
	gmt_M_grd_loop (GMT, info->G, row, col, node) {
		hsv[0] = (stack[prev2]->constant) ? stack[prev2]->factor : stack[prev2]->G->data[node];
		hsv[1] = (stack[prev1]->constant) ? stack[prev1]->factor : stack[prev1]->G->data[node];
		hsv[2] = (stack[last]->constant)  ? stack[last]->factor  : stack[last]->G->data[node];
		gmt_hsv_to_rgb (rgb, hsv);	/* Must do this via RGB */
		gmt_rgb_to_xyz (rgb, xyz);
		stack[prev2]->G->data[node] = (float)xyz[0];
		stack[prev1]->G->data[node] = (float)xyz[1];
		stack[last]->G->data[node]  = (float)xyz[2];
	}
}

GMT_LOCAL void grdmath_HYPOT (struct GMT_CTRL *GMT, struct GRDMATH_INFO *info, struct GRDMATH_STACK *stack[], unsigned int last)
/*OPERATOR: HYPOT 2 1 hypot (A, B) = sqrt (A*A + B*B).  */
{
	uint64_t node;
	unsigned int prev;
	double a, b;
	gmt_M_unused(GMT);

	prev = last - 1;
	for (node = 0; node < info->size; node++) {
		a = (stack[prev]->constant) ? stack[prev]->factor : stack[prev]->G->data[node];
		b = (stack[last]->constant) ? stack[last]->factor : stack[last]->G->data[node];
		stack[prev]->G->data[node] = (float)hypot (a, b);
	}
}

GMT_LOCAL void grdmath_I0 (struct GMT_CTRL *GMT, struct GRDMATH_INFO *info, struct GRDMATH_STACK *stack[], unsigned int last)
/*OPERATOR: I0 1 1 Modified Bessel function of A (1st kind, order 0).  */
{
	uint64_t node;
	double a = 0.0;

	if (stack[last]->constant) a = gmt_i0 (GMT, stack[last]->factor);
	for (node = 0; node < info->size; node++) stack[last]->G->data[node] = (float)((stack[last]->constant) ? a : gmt_i0 (GMT, stack[last]->G->data[node]));
}

GMT_LOCAL void grdmath_I1 (struct GMT_CTRL *GMT, struct GRDMATH_INFO *info, struct GRDMATH_STACK *stack[], unsigned int last)
/*OPERATOR: I1 1 1 Modified Bessel function of A (1st kind, order 1).  */
{
	uint64_t node;
	double a = 0.0;

	if (stack[last]->constant) a = gmt_i1 (GMT, stack[last]->factor);
	for (node = 0; node < info->size; node++) stack[last]->G->data[node] = (float)((stack[last]->constant) ? a : gmt_i1 (GMT, stack[last]->G->data[node]));
}

GMT_LOCAL void grdmath_IFELSE (struct GMT_CTRL *GMT, struct GRDMATH_INFO *info, struct GRDMATH_STACK *stack[], unsigned int last)
/*OPERATOR: IFELSE 3 1 B if A != 0, else C.  */
{
	uint64_t node;
	unsigned int prev1, prev2;
	float a = 0.0f, b = 0.0f, c = 0.0f;
	gmt_M_unused(GMT);

	/* last is C */
	prev1 = last - 1;	/* This is B */
	prev2 = last - 2;	/* This is A */

	/* Set to B if A == 1 else set to C
	 * A, B, or C = NaN, in which case we set answer to NaN */

	if (stack[prev2]->constant) a = (float)stack[prev2]->factor;
	if (stack[prev1]->constant) b = (float)stack[prev1]->factor;
	if (stack[last]->constant)  c = (float)stack[last]->factor;

	for (node = 0; node < info->size; node++) {
		if (!stack[prev2]->constant) a = stack[prev2]->G->data[node];
		if (!stack[prev1]->constant) b = stack[prev1]->G->data[node];
		if (!stack[last]->constant)  c = stack[last]->G->data[node];

		stack[prev2]->G->data[node] = (fabsf (a) < GMT_CONV8_LIMIT) ? c : b;
	}
}

GMT_LOCAL void grdmath_IN (struct GMT_CTRL *GMT, struct GRDMATH_INFO *info, struct GRDMATH_STACK *stack[], unsigned int last)
/*OPERATOR: IN 2 1 Modified Bessel function of A (1st kind, order B).  */
{
	uint64_t node;
	unsigned int prev = last - 1;
	int order = 0;
	bool simple = false;
	float b = 0.0f;

	if (stack[last]->constant) {
		if (stack[last]->factor < 0.0) GMT_Report (GMT->parent, GMT_MSG_WARNING, "order < 0 for IN!\n");
		if (fabs (rint(stack[last]->factor) - stack[last]->factor) > GMT_CONV4_LIMIT) GMT_Report (GMT->parent, GMT_MSG_WARNING, "order not an integer for IN!\n");
		order = urint (fabs (stack[last]->factor));
		if (stack[prev]->constant) {
			b = (float)gmt_in (GMT, order, fabs (stack[prev]->factor));
			simple = true;
		}
	}
	if (simple) {
		for (node = 0; node < info->size; node++)
			stack[prev]->G->data[node] = b;
	}
	else {
		for (node = 0; node < info->size; node++) {
			if (!stack[last]->constant) order = urint (fabs (stack[last]->G->data[node]));
			stack[last]->G->data[node] = (float)gmt_in (GMT, order, fabs ((double)stack[prev]->G->data[node]));
		}
	}
}

GMT_LOCAL void grdmath_INRANGE (struct GMT_CTRL *GMT, struct GRDMATH_INFO *info, struct GRDMATH_STACK *stack[], unsigned int last)
/*OPERATOR: INRANGE 3 1 1 if B <= A <= C, else 0.  */
{
	uint64_t node;
	unsigned int prev1, prev2;
	float a = 0.0f, b = 0.0f, c = 0.0f, inrange;

	/* last is C */
	prev1 = last - 1;	/* This is B */
	prev2 = last - 2;	/* This is A */

	/* Set to 1 where B <= A <= C, 0 elsewhere, except where
	 * A, B, or C = NaN, in which case we set answer to NaN */

	if (stack[prev2]->constant) a = (float)stack[prev2]->factor;
	if (stack[prev1]->constant) b = (float)stack[prev1]->factor;
	if (stack[last]->constant)  c = (float)stack[last]->factor;

	for (node = 0; node < info->size; node++) {
		if (!stack[prev2]->constant) a = stack[prev2]->G->data[node];
		if (!stack[prev1]->constant) b = stack[prev1]->G->data[node];
		if (!stack[last]->constant)  c = stack[last]->G->data[node];

		if (gmt_M_is_fnan (a) || gmt_M_is_fnan (b) || gmt_M_is_fnan (c)) {
			stack[prev2]->G->data[node] = GMT->session.f_NaN;
			continue;
		}

		inrange = (b <= a && a <= c) ? 1.0f : 0.0f;
		stack[prev2]->G->data[node] = inrange;
	}
}

GMT_LOCAL void grdmath_INSIDE (struct GMT_CTRL *GMT, struct GRDMATH_INFO *info, struct GRDMATH_STACK *stack[], unsigned int last)
/*OPERATOR: INSIDE 1 1 1 when inside or on polygon(s) in A, else 0.  */
{	/* Suitable for geographic (lon, lat) data and polygons */
	int64_t row, col;			/* int since VS 2013/OMP 2.0 doesn't allow unsigned index variables */
	uint64_t node, seg;
	unsigned int inside;
	struct GMT_DATATABLE *T = NULL;
	struct GMT_DATASET *D = NULL;
	struct GMT_DATASEGMENT *S = NULL;

	if (GMT_Set_Columns (GMT->parent, GMT_IN, 2, GMT_COL_FIX_NO_TEXT) != GMT_NOERROR) {
		GMT_Report (GMT->parent, GMT_MSG_ERROR, "Failure in operator INSIDE setting number of input columns\n");
		info->error = GMT->parent->error;
		return;
	}
	gmt_skip_xy_duplicates (GMT, true);	/* Avoid repeating x/y points in polygons */
	/* Passing GMT_VIA_MODULE_INPUT since these are command line file arguments but processed here instead of by GMT_Init_IO */
	if ((D = GMT_Read_Data (GMT->parent, GMT_IS_DATASET|GMT_VIA_MODULE_INPUT, GMT_IS_FILE, GMT_IS_POLY, GMT_READ_NORMAL|GMT_IO_RESET, NULL, info->ASCII_file, NULL)) == NULL) {
		GMT_Report (GMT->parent, GMT_MSG_ERROR, "Failure in operator INSIDE reading file %s!\n", info->ASCII_file);
		info->error = GMT->parent->error;
		return;
	}
	gmt_skip_xy_duplicates (GMT, false);	/* Reset */
	T = D->table[0];	/* Only one table in a single file */
	gmt_set_inside_mode (GMT, D, GMT_IOO_UNKNOWN);

#ifdef _OPENMP
#pragma omp parallel for private(row,col,seg,node,inside,S) shared(info,stack,last,GMT,T)
#endif
	for (row = 0; row < info->G->header->my; row++) {
		node = row * info->G->header->mx;
		for (col = 0; col < info->G->header->mx; col++, node++) {
			for (seg = inside = 0; !inside && seg < T->n_segments; seg++) {
				S = T->segment[seg];
				if (gmt_polygon_is_hole (GMT, S)) continue;	/* Holes are handled within gmt_inonout */
				inside = gmt_inonout (GMT, info->d_grd_x[col], info->d_grd_y[row], S);
			}
			stack[last]->G->data[node] = (inside > GMT_OUTSIDE) ? 1.0f : 0.0f;
		}
	}

	/* Free memory used for pol */

	if (GMT_Destroy_Data (GMT->parent, &D) != GMT_NOERROR) {
		GMT_Report (GMT->parent, GMT_MSG_ERROR, "Failure in operator INSIDE destroying allocated data from %s!\n", info->ASCII_file);
		info->error = GMT->parent->error;
		return;
	}
}

GMT_LOCAL void grdmath_INV (struct GMT_CTRL *GMT, struct GRDMATH_INFO *info, struct GRDMATH_STACK *stack[], unsigned int last)
/*OPERATOR: INV 1 1 1 / A.  */
{
	uint64_t node;
	double a;

	if (stack[last]->constant && stack[last]->factor == 0.0) GMT_Report (GMT->parent, GMT_MSG_WARNING, "Inverse of zero gives NaNs\n");
	if (stack[last]->constant) stack[last]->factor = (stack[last]->factor == 0.0) ? GMT->session.f_NaN : 1.0 / stack[last]->factor;
	for (node = 0; node < info->size; node++) {
		a = (stack[last]->constant) ? stack[last]->factor : 1.0 / stack[last]->G->data[node];
		stack[last]->G->data[node] = (float)a;
	}
}

GMT_LOCAL void grdmath_ISFINITE (struct GMT_CTRL *GMT, struct GRDMATH_INFO *info, struct GRDMATH_STACK *stack[], unsigned int last)
/*OPERATOR: ISFINITE 1 1 1 if A is finite, else 0.  */
{
	uint64_t node;
	float a = 0.0f;
	gmt_M_unused(GMT);

	if (stack[last]->constant) a = (float)isfinite (stack[last]->factor);
	for (node = 0; node < info->size; node++) stack[last]->G->data[node] = (stack[last]->constant) ? a : isfinite (stack[last]->G->data[node]);
}

GMT_LOCAL void grdmath_ISNAN (struct GMT_CTRL *GMT, struct GRDMATH_INFO *info, struct GRDMATH_STACK *stack[], unsigned int last)
/*OPERATOR: ISNAN 1 1 1 if A == NaN, else 0.  */
{
	uint64_t node;
	float a = 0.0f;
	gmt_M_unused(GMT);

	if (stack[last]->constant) a = (float)gmt_M_is_fnan (stack[last]->factor);
	for (node = 0; node < info->size; node++) stack[last]->G->data[node] = (stack[last]->constant) ? a : gmt_M_is_fnan (stack[last]->G->data[node]);
}

GMT_LOCAL void grdmath_J0 (struct GMT_CTRL *GMT, struct GRDMATH_INFO *info, struct GRDMATH_STACK *stack[], unsigned int last)
/*OPERATOR: J0 1 1 Bessel function of A (1st kind, order 0).  */
{
	uint64_t node;
	float a = 0.0f;
	gmt_M_unused(GMT);

	if (stack[last]->constant) a = (float)j0 (stack[last]->factor);
	for (node = 0; node < info->size; node++) stack[last]->G->data[node] = (stack[last]->constant) ? a : (float)j0 (stack[last]->G->data[node]);
}

GMT_LOCAL void grdmath_J1 (struct GMT_CTRL *GMT, struct GRDMATH_INFO *info, struct GRDMATH_STACK *stack[], unsigned int last)
/*OPERATOR: J1 1 1 Bessel function of A (1st kind, order 1).  */
{
	uint64_t node;
	float a = 0.0f;
	gmt_M_unused(GMT);

	if (stack[last]->constant) a = (float)j1 (fabs (stack[last]->factor));
	for (node = 0; node < info->size; node++) stack[last]->G->data[node] = (stack[last]->constant) ? a : (float)j1 (fabsf (stack[last]->G->data[node]));
}

GMT_LOCAL void grdmath_JN (struct GMT_CTRL *GMT, struct GRDMATH_INFO *info, struct GRDMATH_STACK *stack[], unsigned int last)
/*OPERATOR: JN 2 1 Bessel function of A (1st kind, order B).  */
{
	uint64_t node;
	unsigned int prev = last - 1;
	int order = 0;
	bool simple = false;
	float b = 0.0f;

	if (stack[last]->constant) {
		if (stack[last]->factor < 0.0) GMT_Report (GMT->parent, GMT_MSG_WARNING, "order < 0 for JN!\n");
		if (fabs (rint(stack[last]->factor) - stack[last]->factor) > GMT_CONV4_LIMIT) GMT_Report (GMT->parent, GMT_MSG_WARNING, "order not an integer for JN!\n");
		order = urint (fabs (stack[last]->factor));
		if (stack[prev]->constant) {
			b = (float)jn (order, fabs (stack[prev]->factor));
			simple = true;
		}
	}
	for (node = 0; node < info->size; node++) {
		if (simple)
			stack[prev]->G->data[node] = b;
		else {
			if (!stack[last]->constant) order = urint (fabsf (stack[last]->G->data[node]));
			stack[last]->G->data[node] = (float)jn (order, fabsf (stack[prev]->G->data[node]));
		}
	}
}

GMT_LOCAL void grdmath_K0 (struct GMT_CTRL *GMT, struct GRDMATH_INFO *info, struct GRDMATH_STACK *stack[], unsigned int last)
/*OPERATOR: K0 1 1 Modified Kelvin function of A (2nd kind, order 0).  */
{
	uint64_t node;
	float a = 0.0f;

	if (stack[last]->constant) a = (float)gmt_k0 (GMT, stack[last]->factor);
	for (node = 0; node < info->size; node++) stack[last]->G->data[node] = (stack[last]->constant) ? a : (float)gmt_k0 (GMT, stack[last]->G->data[node]);
}

GMT_LOCAL void grdmath_K1 (struct GMT_CTRL *GMT, struct GRDMATH_INFO *info, struct GRDMATH_STACK *stack[], unsigned int last)
/*OPERATOR: K1 1 1 Modified Bessel function of A (2nd kind, order 1).  */
{
	uint64_t node;
	float a = 0.0f;

	if (stack[last]->constant) a = (float)gmt_k1 (GMT, stack[last]->factor);
	for (node = 0; node < info->size; node++) stack[last]->G->data[node] = (stack[last]->constant) ? a : (float)gmt_k1 (GMT, stack[last]->G->data[node]);
}

GMT_LOCAL void grdmath_KEI (struct GMT_CTRL *GMT, struct GRDMATH_INFO *info, struct GRDMATH_STACK *stack[], unsigned int last)
/*OPERATOR: KEI 1 1 Kelvin function kei (A).  */
{
	uint64_t node;
	float a = 0.0f;

	if (stack[last]->constant) a = (float)gmt_kei (GMT, fabs (stack[last]->factor));
	for (node = 0; node < info->size; node++) stack[last]->G->data[node] = (stack[last]->constant) ? a : (float)gmt_kei (GMT, fabsf (stack[last]->G->data[node]));
}

GMT_LOCAL void grdmath_KER (struct GMT_CTRL *GMT, struct GRDMATH_INFO *info, struct GRDMATH_STACK *stack[], unsigned int last)
/*OPERATOR: KER 1 1 Kelvin function ker (A).  */
{
	uint64_t node;
	double a = 0.0;

	if (stack[last]->constant) a = gmt_ker (GMT, fabs (stack[last]->factor));
	for (node = 0; node < info->size; node++) stack[last]->G->data[node] = (float)((stack[last]->constant) ? a : gmt_ker (GMT, fabsf (stack[last]->G->data[node])));
}

GMT_LOCAL void grdmath_KM2DEG (struct GMT_CTRL *GMT, struct GRDMATH_INFO *info, struct GRDMATH_STACK *stack[], unsigned int last)
/*OPERATOR: KM2DEG 1 1 Converts Kilometers to Spherical Degrees.  */
{
	uint64_t node;
	double a = 0.0, f = 1.0 / GMT->current.proj.DIST_KM_PR_DEG;

	if (gmt_M_is_geographic (GMT, GMT_IN)) {
		if (gmt_M_sph_mode (GMT) == GMT_GEODESIC) GMT_Report (GMT->parent, GMT_MSG_WARNING, "KM2DEG is only exact when PROJ_ELLIPSOID == sphere\n");
	}
	else
		GMT_Report (GMT->parent, GMT_MSG_WARNING, "KM2DEG used with Cartesian data\n");
	if (stack[last]->constant) a = stack[last]->factor * f;
	for (node = 0; node < info->size; node++) stack[last]->G->data[node] = (float)((stack[last]->constant) ? a : (stack[last]->G->data[node] * f));
}

GMT_LOCAL void grdmath_KN (struct GMT_CTRL *GMT, struct GRDMATH_INFO *info, struct GRDMATH_STACK *stack[], unsigned int last)
/*OPERATOR: KN 2 1 Modified Bessel function of A (2nd kind, order B).  */
{
	uint64_t node;
	unsigned int prev = last - 1;
	int order = 0;
	bool simple = false;
	float b = 0.0f;

	if (stack[last]->constant) {
		if (stack[last]->factor < 0.0) GMT_Report (GMT->parent, GMT_MSG_WARNING, "order < 0 for KN!\n");
		if (fabs (rint(stack[last]->factor) - stack[last]->factor) > GMT_CONV4_LIMIT) GMT_Report (GMT->parent, GMT_MSG_WARNING, "order not an integer for KN!\n");
		order = urint (fabs (stack[last]->factor));
		if (stack[prev]->constant) {
			b = (float)gmt_kn (GMT, order, fabs (stack[prev]->factor));
			simple = true;
		}
	}
	if (simple) {
		for (node = 0; node < info->size; node++)
			stack[prev]->G->data[node] = b;
	}
	else {
		for (node = 0; node < info->size; node++) {
			if (!stack[last]->constant) order = urint (fabsf (stack[last]->G->data[node]));
			stack[last]->G->data[node] = (float)gmt_kn (GMT, order, fabsf (stack[prev]->G->data[node]));
		}
	}
}

GMT_LOCAL void grdmath_KURT (struct GMT_CTRL *GMT, struct GRDMATH_INFO *info, struct GRDMATH_STACK *stack[], unsigned int last)
/*OPERATOR: KURT 1 1 Kurtosis of A.  */
{
	uint64_t node, n = 0;
	unsigned int row, col;
	double mean = 0.0, sum2 = 0.0, kurt = 0.0, delta;
	float f_kurt;

	if (stack[last]->constant) {	/* Trivial case */
		for (node = 0; node < info->size; node++) stack[last]->G->data[node] = GMT->session.f_NaN;
		return;
	}

	/* Use Welford (1962) algorithm to compute mean and corrected sum of squares */
	gmt_M_grd_loop (GMT, info->G, row, col, node) {
		if (gmt_M_is_fnan (stack[last]->G->data[node])) continue;
		n++;
		delta = (double)stack[last]->G->data[node] - mean;
		mean += delta / n;
		sum2 += delta * ((double)stack[last]->G->data[node] - mean);
	}
	if (n > 1) {
		gmt_M_grd_loop (GMT, info->G, row, col, node) {
			if (gmt_M_is_fnan (stack[last]->G->data[node])) continue;
			delta = (double)stack[last]->G->data[node] - mean;
			kurt += pow (delta, 4.0);
		}
		sum2 /= (n - 1);
		kurt = kurt / (n * sum2 * sum2) - 3.0;
		f_kurt = (float)kurt;
	}
	else
		f_kurt = GMT->session.f_NaN;
	for (node = 0; node < info->size; node++) stack[last]->G->data[node] = f_kurt;
}

/* Helper functions grdmath_ASCII_read and grdmath_ASCII_free are used in LDIST*, PDIST and *POINT */

GMT_LOCAL struct GMT_DATASET *grdmath_ASCII_read (struct GMT_CTRL *GMT, struct GRDMATH_INFO *info, int geometry, char *op)
{
	struct GMT_DATASET *D = NULL;
	int error;
	if (gmt_M_is_geographic (GMT, GMT_IN))
		error = gmt_init_distaz (GMT, 'k', gmt_M_sph_mode (GMT), GMT_MAP_DIST);
	else
		error = gmt_init_distaz (GMT, 'R', 0, GMT_MAP_DIST);	/* Cartesian squared distances */
	if (error == GMT_NOT_A_VALID_TYPE) return NULL;
	if (GMT_Set_Columns (GMT->parent, GMT_IN, 2, GMT_COL_FIX_NO_TEXT) != GMT_NOERROR) {
		GMT_Report (GMT->parent, GMT_MSG_ERROR, "Failure in operator %s setting number of input columns\n", op);
		info->error = GMT->parent->error;
		return NULL;
	}
	/* Passing GMT_VIA_MODULE_INPUT since these are command line file arguments but processed here instead of by GMT_Init_IO */
	if ((D = GMT_Read_Data (GMT->parent, GMT_IS_DATASET|GMT_VIA_MODULE_INPUT, GMT_IS_FILE, geometry, GMT_READ_NORMAL|GMT_IO_RESET, NULL, info->ASCII_file, NULL)) == NULL) {
		GMT_Report (GMT->parent, GMT_MSG_ERROR, "Failure in operator %s reading file %s!\n", op, info->ASCII_file);
		info->error = GMT->parent->error;
		return NULL;
	}
	return (D);
}

GMT_LOCAL int grdmath_ASCII_free (struct GMT_CTRL *GMT, struct GRDMATH_INFO *info, struct GMT_DATASET **D, char *op)
{
	if (GMT_Destroy_Data (GMT->parent, D) != GMT_NOERROR) {
		GMT_Report (GMT->parent, GMT_MSG_ERROR, "Failure in operator %s destroying allocated data from %s!\n", op, info->ASCII_file);
		info->error = GMT->parent->error;
		return 1;
	}
	return 0;
}

GMT_LOCAL void grdmath_LAB2HSV (struct GMT_CTRL *GMT, struct GRDMATH_INFO *info, struct GRDMATH_STACK *stack[], unsigned int last)
/*OPERATOR: LAB2HSV 3 3 Convert lab to hsv, with l = A, a = B and b = C.  */
{
	uint64_t node;
	unsigned int prev1, prev2, row, col, error = 0;
	double hsv[4], lab[4], rgb[4];

	prev1 = last - 1;
	prev2 = last - 2;
	if (stack[prev2]->constant && (stack[prev2]->factor < 0.0 || stack[prev2]->factor > 100.0)) {
		GMT_Report (GMT->parent, GMT_MSG_ERROR, "Argument l to LAB2HSV must be a 0 <= l <= 100!\n");
		error++;
	}
#if 0
	if (stack[prev1]->constant && (stack[prev1]->factor < 0.0 || stack[prev1]->factor > 1.0)) {
		GMT_Report (GMT->parent, GMT_MSG_ERROR, "Argument s to LAB2HSV must be a 0 <= s <= 1!\n");
		error++;
	}
	if (stack[last]->constant  && (stack[last]->factor < 0.0 || stack[last]->factor < 0.0 > 1.0)) {
		GMT_Report (GMT->parent, GMT_MSG_ERROR, "Argument v to LAB2HSV must be a 0 <= v <= 1!\n");
		error++;
	}
#endif
	rgb[3] = hsv[3] = 0.0;	/* No transparency involved */
	if (error || (stack[prev2]->constant && stack[prev1]->constant && stack[last]->constant)) {	/* Constant arguments */
		lab[0] = stack[prev2]->factor;
		lab[1] = stack[prev1]->factor;
		lab[2] = stack[last]->factor;
		gmt_lab_to_rgb (rgb, lab);	/* Must do this via RGB */
		gmt_rgb_to_hsv (rgb, hsv);
		gmt_M_grd_loop (GMT, info->G, row, col, node) {
			stack[prev2]->G->data[node] = (float)hsv[0];
			stack[prev1]->G->data[node] = (float)hsv[1];
			stack[last]->G->data[node]  = (float)hsv[2];
		}
		return;
	}
	gmt_M_grd_loop (GMT, info->G, row, col, node) {
		lab[0] = (stack[prev2]->constant) ? stack[prev2]->factor : stack[prev2]->G->data[node];
		lab[1] = (stack[prev1]->constant) ? stack[prev1]->factor : stack[prev1]->G->data[node];
		lab[2] = (stack[last]->constant)  ? stack[last]->factor  : stack[last]->G->data[node];
		gmt_lab_to_rgb (rgb, lab);	/* Must do this via RGB */
		gmt_rgb_to_hsv (rgb, hsv);
		stack[prev2]->G->data[node] = (float)hsv[0];
		stack[prev1]->G->data[node] = (float)hsv[1];
		stack[last]->G->data[node]  = (float)hsv[2];
	}
}

GMT_LOCAL void grdmath_LAB2RGB (struct GMT_CTRL *GMT, struct GRDMATH_INFO *info, struct GRDMATH_STACK *stack[], unsigned int last)
/*OPERATOR: LAB2RGB 3 3 Convert lab to rgb, with l = A, a = B and b = C.  */
{
	uint64_t node;
	unsigned int prev1, prev2, row, col, error = 0;
	double lab[3], rgb[3];

	prev1 = last - 1;
	prev2 = last - 2;
	if (stack[prev2]->constant && (stack[prev2]->factor < 0.0 || stack[prev2]->factor > 100.0)) {
		GMT_Report (GMT->parent, GMT_MSG_ERROR, "Argument l to LAB2RGB must be a 0 <= l <= 100!\n");
		error++;
	}
#if 0
	if (stack[prev1]->constant && (stack[prev1]->factor < 0.0 || stack[prev1]->factor > 1.0)) {
		GMT_Report (GMT->parent, GMT_MSG_ERROR, "Argument s to LAB2RGB must be a 0 <= s <= 1!\n");
		error++;
	}
	if (stack[last]->constant  && (stack[last]->factor < 0.0 || stack[last]->factor < 0.0 > 1.0)) {
		GMT_Report (GMT->parent, GMT_MSG_ERROR, "Argument v to LAB2RGB must be a 0 <= v <= 1!\n");
		error++;
	}
#endif
	if (error || (stack[prev2]->constant && stack[prev1]->constant && stack[last]->constant)) {	/* Constant arguments */
		lab[0] = stack[prev2]->factor;
		lab[1] = stack[prev1]->factor;
		lab[2] = stack[last]->factor;
		gmt_lab_to_rgb (rgb, lab);
		gmt_M_grd_loop (GMT, info->G, row, col, node) {
			stack[prev2]->G->data[node] = (float)gmt_M_s255 (rgb[0]);
			stack[prev1]->G->data[node] = (float)gmt_M_s255 (rgb[1]);
			stack[last]->G->data[node]  = (float)gmt_M_s255 (rgb[2]);
		}
		return;
	}
	gmt_M_grd_loop (GMT, info->G, row, col, node) {
		lab[0] = (stack[prev2]->constant) ? stack[prev2]->factor : stack[prev2]->G->data[node];
		lab[1] = (stack[prev1]->constant) ? stack[prev1]->factor : stack[prev1]->G->data[node];
		lab[2] = (stack[last]->constant)  ? stack[last]->factor  : stack[last]->G->data[node];
		gmt_lab_to_rgb (rgb, lab);
		stack[prev2]->G->data[node] = (float)gmt_M_s255 (rgb[0]);
		stack[prev1]->G->data[node] = (float)gmt_M_s255 (rgb[1]);
		stack[last]->G->data[node]  = (float)gmt_M_s255 (rgb[2]);
	}
}

GMT_LOCAL void grdmath_LAB2XYZ (struct GMT_CTRL *GMT, struct GRDMATH_INFO *info, struct GRDMATH_STACK *stack[], unsigned int last)
/*OPERATOR: LAB2XYZ 3 3 Convert lab to xyz, with l = A, a = B and b = C.  */
{
	uint64_t node;
	unsigned int prev1, prev2, row, col, error = 0;
	double lab[3], xyz[3];

	prev1 = last - 1;
	prev2 = last - 2;
	if (stack[prev2]->constant && (stack[prev2]->factor < 0.0 || stack[prev2]->factor > 100.0)) {
		GMT_Report (GMT->parent, GMT_MSG_ERROR, "Argument l to LAB2XYZ must be a 0 <= l <= 100!\n");
		error++;
	}
#if 0
	if (stack[prev1]->constant && (stack[prev1]->factor < 0.0 || stack[prev1]->factor > 1.0)) {
		GMT_Report (GMT->parent, GMT_MSG_ERROR, "Argument s to LAB2XYZ must be a 0 <= s <= 1!\n");
		error++;
	}
	if (stack[last]->constant  && (stack[last]->factor < 0.0 || stack[last]->factor < 0.0 > 1.0)) {
		GMT_Report (GMT->parent, GMT_MSG_ERROR, "Argument v to LAB2XYZ must be a 0 <= v <= 1!\n");
		error++;
	}
#endif
	if (error || (stack[prev2]->constant && stack[prev1]->constant && stack[last]->constant)) {	/* Constant arguments */
		lab[0] = stack[prev2]->factor;
		lab[1] = stack[prev1]->factor;
		lab[2] = stack[last]->factor;
		gmt_lab_to_xyz (xyz, lab);
		gmt_M_grd_loop (GMT, info->G, row, col, node) {
			stack[prev2]->G->data[node] = (float)xyz[0];
			stack[prev1]->G->data[node] = (float)xyz[1];
			stack[last]->G->data[node]  = (float)xyz[2];
		}
		return;
	}
	gmt_M_grd_loop (GMT, info->G, row, col, node) {
		lab[0] = (stack[prev2]->constant) ? stack[prev2]->factor : stack[prev2]->G->data[node];
		lab[1] = (stack[prev1]->constant) ? stack[prev1]->factor : stack[prev1]->G->data[node];
		lab[2] = (stack[last]->constant)  ? stack[last]->factor  : stack[last]->G->data[node];
		gmt_lab_to_xyz (xyz, lab);
		stack[prev2]->G->data[node] = (float)xyz[0];
		stack[prev1]->G->data[node] = (float)xyz[1];
		stack[last]->G->data[node]  = (float)xyz[2];
	}
}

GMT_LOCAL void grdmath_LCDF (struct GMT_CTRL *GMT, struct GRDMATH_INFO *info, struct GRDMATH_STACK *stack[], unsigned int last)
/*OPERATOR: LCDF 1 1 Laplace cumulative distribution function for z = A.  */
{
	uint64_t node;
	double a = 0.0;
	gmt_M_unused(GMT);

	if (stack[last]->constant) a = 0.5 + copysign (0.5, stack[last]->factor) * (1.0 - exp (-fabs (stack[last]->factor)));
	for (node = 0; node < info->size; node++) stack[last]->G->data[node] = (float)((stack[last]->constant) ? a : 0.5f + copysignf (0.5f, stack[last]->G->data[node]) * (1.0 - expf (-fabsf (stack[last]->G->data[node]))));
}

GMT_LOCAL void grdmath_LCRIT (struct GMT_CTRL *GMT, struct GRDMATH_INFO *info, struct GRDMATH_STACK *stack[], unsigned int last)
/*OPERATOR: LCRIT 1 1 Laplace distribution critical value for alpha = A.  */
{
	uint64_t node;
	double a = 0.0, p;
	gmt_M_unused(GMT);

	if (stack[last]->constant) {
		p = (1.0 - stack[last]->factor) - 0.5;
		a = -copysign (1.0, p) * log (1.0 - 2.0 * fabs (p));
	}
	for (node = 0; node < info->size; node++) {
		if (stack[last]->constant)
			stack[last]->G->data[node] = (float)a;
		else {
			p = (1.0 - stack[last]->G->data[node]) - 0.5;
			stack[last]->G->data[node] = (float)(-copysign (1.0, p) * log (1.0 - 2.0 * fabs (p)));
		}
	}
}

GMT_LOCAL void grdmath_LDIST (struct GMT_CTRL *GMT, struct GRDMATH_INFO *info, struct GRDMATH_STACK *stack[], unsigned int last)
/*OPERATOR: LDIST 1 1 Compute minimum distance (in km if -fg) from lines in multi-segment ASCII file A.  */
{
	int64_t node, row, col;			/* int since VS 2013/OMP 2.0 doesn't allow unsigned index variables */
	double d;
	struct GMT_DATATABLE *T = NULL;
	struct GMT_DATASET *D = NULL;

	if ((D = grdmath_ASCII_read (GMT, info, GMT_IS_LINE, "LDIST")) == NULL) return;
	T = D->table[0];	/* Only one table in a single file */

#ifdef _OPENMP
#pragma omp parallel for private(row,col,node,d) shared(info,stack,last,GMT,T)
#endif
	for (row = 0; row < info->G->header->my; row++) {
		GMT_Report (GMT->parent, GMT_MSG_INFORMATION, "Row %d\n", row);
		for (col = 0; col < info->G->header->mx; col++) {	/* Visit each node */
			(void) gmt_near_lines (GMT, info->d_grd_x[col], info->d_grd_y[row], T, 1, &d, NULL, NULL);
			node = gmt_M_ij(info->G->header,row,col);
			stack[last]->G->data[node] = (float)d;
		}
	}

	grdmath_ASCII_free (GMT, info, &D, "LDIST");	/* Free memory used for line */
}

GMT_LOCAL void grdmath_LDISTG (struct GMT_CTRL *GMT, struct GRDMATH_INFO *info, struct GRDMATH_STACK *stack[], unsigned int last)
/*OPERATOR: LDISTG 0 1 As LDIST, but operates on the GSHHG dataset (see -A, -D for options).  */
{
#ifdef _OPENMP
	uint64_t thread_num = 0;
#endif
	uint64_t node, col, seg, tbl, n_threads = 1, OFF = 0;
	int64_t row, old_row = INT64_MAX;
	int i, old_i = INT32_MAX;
	double lon, lon1, lat, x, y, hor = DBL_MAX, bin_size, slop, d;
	double max_hor = 0.0, wesn[4] = {0.0, 360.0, -90.0, 90.0};
	double *curr_dist = NULL;
	struct GMT_DATATABLE *T = NULL;
	struct GMT_DATASET *D = NULL;

	/* LDISTG is now set up for OpenMP parallel execution. By default all threads are used; control this via -x.
	 * We use helper array curr_dist which needs one sectiion per thread and we determine which thread we are
	 * working on in the loop.  In OpenMP is not active then number of threads is 1 and the current thread is
	 * always 0. PW Aug 4. 2018. */

	if (gmt_M_is_cartesian (GMT, GMT_IN)) /* Set -fg implicitly since not set already via input grid or -fg */
		gmt_parse_common_options (GMT, "f", 'f', "g");
	if (gmt_init_distaz (GMT, 'k', gmt_M_sph_mode (GMT), GMT_MAP_DIST) == GMT_NOT_A_VALID_TYPE) return;	/* Request distances in km */

	/* We use the global GSHHG data set to construct distances to. Although we know that the
	 * max distance to a coastline is ~2700 km, we cannot anticipate the usage of any user.
	 * If (s)he's excluding small features, then the distance will be larger. So we do not
	 * limit the region of GSHHG and ask for all. */
	if ((D = gmt_get_gshhg_lines (GMT, wesn, info->gshhg_res, info->A)) == NULL) return;

	bin_size = info->A->bin_size;		/* Current GSHHG bin size in degrees */
	slop = 2 * gmt_distance (GMT, 0.0, 0.0, bin_size, 0.0);	/* Define slop in projected units (km) for bin at Equator */
	if (last == UINT32_MAX) last = 0;	/* Was called the very first time when nstack - 1 goes crazy since it is unsigned */
#ifdef _OPENMP
	n_threads = GMT->common.x.n_threads;	/* Use the number of selected threads (see -x) */
#endif
	curr_dist = gmt_M_memory (GMT, NULL, n_threads * D->n_tables, double);	/* Need one of these arrays sections per thread */
#ifdef _OPENMP
#pragma omp parallel for private(row,col,node,d,lon,lat,i,lon1,tbl,x,y,T,seg) firstprivate(old_i,old_row,hor,max_hor,OFF,thread_num) shared(info,stack,GMT,D,bin_size,slop,last,curr_dist)
#endif
	for (row = 0; row < (int64_t)info->G->header->my; row++) {	/* Visit each row including the pad */
#ifdef _OPENMP
		thread_num = omp_get_thread_num();	/* Which thread are we at now? */
		OFF = thread_num * D->n_tables;		/* Calculate offset into curr_dist array */
#else		/* Only allow -Vi message if not threaded */
		GMT_Report (GMT->parent, GMT_MSG_INFORMATION, "Row %d\n", row);
#endif
		node = gmt_M_ij (info->G->header, row, 0);	/* Starting node for this row */
		for (col = 0; (int)col < (int)info->G->header->mx; col++, node++) {	/* Visit each col including the pad */
			lon = info->d_grd_x[col], lat = info->d_grd_y[row];	/* Current node coordinates */
			i = (int)floor(lon/bin_size);	/* Determine horizontal bin number given the bin size */
			/* For any new bin along a row, find the closest center of coastline bins */
			if (i != old_i || row != old_row) {
				lon1 = (i + 0.5) * bin_size;	/* Mid-bin longitude */
				for (tbl = 0, hor = DBL_MAX; tbl < D->n_tables; tbl++) {
					/* Get mid-point of table coordinates */
					x = 0.5 * (D->table[tbl]->min[GMT_X] + D->table[tbl]->max[GMT_X]);
					y = 0.5 * (D->table[tbl]->min[GMT_Y] + D->table[tbl]->max[GMT_Y]);
					curr_dist[OFF+tbl] = d = gmt_distance (GMT, lon1, lat, x, y);
					if (d < hor) hor = d;	/* Keep track of shortest distance */
				}
				/* Add 2 bin sizes to the closest distance to a bin as slop. This should always include the closest points in any bin */
				hor = hor + slop;
				old_i = i, old_row = (int)row;
				if (hor > max_hor) max_hor = hor;	/* Remember the max distance considered in this run */
			}

			/* Loop over each line segment in each bin that is closer than the horizon defined above */
			for (tbl = 0, d = DBL_MAX; tbl < D->n_tables; tbl++) {
				if (curr_dist[OFF+tbl] >= hor) continue;	/* Skip entire bins that are too far away */
				T = D->table[tbl];	/* Examine this table's segments */
				for (seg = 0; seg < T->n_segments; seg++) {
					(void) gmt_near_a_line (GMT, lon, lat, seg, T->segment[seg], true, &d, NULL, NULL);
				}
			}
			stack[last]->G->data[node] = (float)d;	/* Finally got the closest approach */
		}
	}

#ifndef _OPENMP
	/* Can only report this if not threaded */
	GMT_Report (GMT->parent, GMT_MSG_INFORMATION, "Max LDISTG horizon distance used: %g\n", max_hor);
#endif
	gmt_M_free (GMT, curr_dist);
	gmt_free_dataset (GMT, &D);
}

GMT_LOCAL void grdmath_LDIST2 (struct GMT_CTRL *GMT, struct GRDMATH_INFO *info, struct GRDMATH_STACK *stack[], unsigned int last)
/*OPERATOR: LDIST2 2 1 As LDIST, from lines in ASCII file B but only to nodes where A != 0.  */
{
	int64_t node, row, col;			/* int since VS 2013/OMP 2.0 doesn't allow unsigned index variables */
	unsigned int prev;
	double d;
	struct GMT_DATATABLE *T = NULL;
	struct GMT_DATASET *D = NULL;

	if ((D = grdmath_ASCII_read (GMT, info, GMT_IS_LINE, "LDIST2")) == NULL) return;
	T = D->table[0];	/* Only one table in a single file */
	prev = last - 1;

#ifdef _OPENMP
#pragma omp parallel for private(row,col,node,d) shared(info,stack,prev,GMT,T)
#endif
	for (row = 0; row < info->G->header->my; row++) {
		node = row * info->G->header->mx;
		for (col = 0; col < info->G->header->mx; col++, node++) {
			if (col == 0) GMT_Report (GMT->parent, GMT_MSG_INFORMATION, "Row %d\n", row);
			if (stack[prev]->G->data[node] == 0.0)
				stack[prev]->G->data[node] = GMT->session.f_NaN;
			else {
				(void) gmt_near_lines (GMT, info->d_grd_x[col], info->d_grd_y[row], T, 1, &d, NULL, NULL);
				stack[prev]->G->data[node] = (float)d;
			}
		}
	}

	grdmath_ASCII_free (GMT, info, &D, "LDIST2");	/* Free memory used for line */
}

GMT_LOCAL void grdmath_LE (struct GMT_CTRL *GMT, struct GRDMATH_INFO *info, struct GRDMATH_STACK *stack[], unsigned int last)
/*OPERATOR: LE 2 1 1 if A <= B, else 0.  */
{
	uint64_t node;
	unsigned int prev;
	float a, b;

	prev = last - 1;
	for (node = 0; node < info->size; node++) {
		a = (stack[prev]->constant) ? (float)stack[prev]->factor : stack[prev]->G->data[node];
		b = (stack[last]->constant) ? (float)stack[last]->factor : stack[last]->G->data[node];
		stack[prev]->G->data[node] = (gmt_M_is_fnan (a) || gmt_M_is_fnan (b)) ? GMT->session.f_NaN : (float)(a <= b);
	}
}

GMT_LOCAL void grdmath_LOG (struct GMT_CTRL *GMT, struct GRDMATH_INFO *info, struct GRDMATH_STACK *stack[], unsigned int last)
/*OPERATOR: LOG 1 1 log (A) (natural log).  */
{
	uint64_t node;
	float a = 0.0f;

	if (stack[last]->constant && stack[last]->factor == 0.0) GMT_Report (GMT->parent, GMT_MSG_WARNING, "argument to log = 0\n");

	if (stack[last]->constant) a = (float)d_log (GMT, fabs (stack[last]->factor));
	for (node = 0; node < info->size; node++) stack[last]->G->data[node] = (stack[last]->constant) ? a : d_logf (GMT, fabsf (stack[last]->G->data[node]));
}

GMT_LOCAL void grdmath_LOG10 (struct GMT_CTRL *GMT, struct GRDMATH_INFO *info, struct GRDMATH_STACK *stack[], unsigned int last)
/*OPERATOR: LOG10 1 1 log10 (A) (base 10).  */
{
	uint64_t node;
	float a = 0.0f;

	if (stack[last]->constant && stack[last]->factor == 0.0) GMT_Report (GMT->parent, GMT_MSG_WARNING, "argument to log10 = 0\n");

	if (stack[last]->constant) a = (float)d_log10 (GMT, fabs (stack[last]->factor));
	for (node = 0; node < info->size; node++) stack[last]->G->data[node] = (stack[last]->constant) ? a : d_log10f (GMT, fabsf (stack[last]->G->data[node]));
}

GMT_LOCAL void grdmath_LOG1P (struct GMT_CTRL *GMT, struct GRDMATH_INFO *info, struct GRDMATH_STACK *stack[], unsigned int last)
/*OPERATOR: LOG1P 1 1 log (1+A) (accurate for small A).  */
{
	uint64_t node;
	float a = 0.0f;

	if (stack[last]->constant && stack[last]->factor < 0.0) GMT_Report (GMT->parent, GMT_MSG_WARNING, "argument to log1p < 0\n");

	if (stack[last]->constant) a = (float)d_log1p (GMT, fabs (stack[last]->factor));
	for (node = 0; node < info->size; node++) stack[last]->G->data[node] = (stack[last]->constant) ? a : d_log1pf (GMT, fabsf (stack[last]->G->data[node]));
}

GMT_LOCAL void grdmath_LOG2 (struct GMT_CTRL *GMT, struct GRDMATH_INFO *info, struct GRDMATH_STACK *stack[], unsigned int last)
/*OPERATOR: LOG2 1 1 log2 (A) (base 2).  */
{
	uint64_t node;
	double a = 0.0;

	if (stack[last]->constant && stack[last]->factor == 0.0) GMT_Report (GMT->parent, GMT_MSG_WARNING, "argument to log2 = 0\n");

	if (stack[last]->constant) a = d_log (GMT, fabs (stack[last]->factor)) * M_LN2_INV;
	for (node = 0; node < info->size; node++) stack[last]->G->data[node] = (float)((stack[last]->constant) ? a : d_logf (GMT, fabsf (stack[last]->G->data[node])) * M_LN2_INV);
}

GMT_LOCAL void grdmath_LMSSCL (struct GMT_CTRL *GMT, struct GRDMATH_INFO *info, struct GRDMATH_STACK *stack[], unsigned int last) {
/*OPERATOR: LMSSCL 1 1 LMS scale estimate (LMS STD) of A.  */
	uint64_t node;
	float lmsscl_f;
	struct GMT_GRID *W = NULL;

	if (stack[last]->constant) {	/* Trivial case: lmsscale = 0 */
		gmt_M_memset (stack[last]->G->data, info->size, float);
		return;
	}

	if (gmt_M_is_geographic (GMT, GMT_IN)) {	/* Must use spherical weights */
		W = gmt_duplicate_grid (GMT, stack[last]->G, GMT_DUPLICATE_ALLOC);
		gmt_get_cellarea (GMT, W);
	}

	lmsscl_f = (float)gmt_grd_lmsscl (GMT, stack[last]->G, W, NULL, true);

	if (W) gmt_free_grid (GMT, &W, true);

	for (node = 0; node < info->size; node++) stack[last]->G->data[node] = lmsscl_f;
}

GMT_LOCAL void grdmath_LMSSCLW (struct GMT_CTRL *GMT, struct GRDMATH_INFO *info, struct GRDMATH_STACK *stack[], unsigned int last) {
/*OPERATOR: LMSSCLW 1 1 Weighted LMS scale estimate (LMS STD) of A for weights in B.  */
	uint64_t node;
	unsigned int prev = last - 1;
	float lmsscl;

	if (stack[prev]->constant) {	/* Trivial case: lmsscale = 0 */
		gmt_M_memset (stack[prev]->G->data, info->size, float);
		return;
	}

	lmsscl = (float)gmt_grd_lmsscl (GMT, stack[prev]->G, stack[last]->G, NULL, true);
	for (node = 0; node < info->size; node++) stack[prev]->G->data[node] = lmsscl;
}

GMT_LOCAL void grdmath_LOWER (struct GMT_CTRL *GMT, struct GRDMATH_INFO *info, struct GRDMATH_STACK *stack[], unsigned int last) {
/*OPERATOR: LOWER 1 1 The lowest (minimum) value of A.  */
	uint64_t node;
	unsigned int row, col;
	float low = FLT_MAX;
	gmt_M_unused(GMT);

	if (stack[last]->constant) {	/* Trivial case */
		for (node = 0; node < info->size; node++) stack[last]->G->data[node] = (float)stack[last]->factor;
		return;
	}

	gmt_M_grd_loop (GMT, info->G, row, col, node) {	/* First we must find the lowest value in the grid */
		if (gmt_M_is_fnan (stack[last]->G->data[node])) continue;
		if (stack[last]->G->data[node] < low) low = stack[last]->G->data[node];
	}
	/* Now copy that low value everywhere */
	if (low == FLT_MAX) low = GMT->session.f_NaN;
	for (node = 0; node < info->size; node++) if (!gmt_M_is_fnan (stack[last]->G->data[node])) stack[last]->G->data[node] = low;
}

GMT_LOCAL void grdmath_LPDF (struct GMT_CTRL *GMT, struct GRDMATH_INFO *info, struct GRDMATH_STACK *stack[], unsigned int last) {
/*OPERATOR: LPDF 1 1 Laplace probability density function for z = A.  */
	uint64_t node;
	double a = 0.0;
	gmt_M_unused(GMT);

	if (stack[last]->constant) a = 0.5 * exp (-fabs (stack[last]->factor));
	for (node = 0; node < info->size; node++) stack[last]->G->data[node] = (float)((stack[last]->constant) ? a : 0.5 * expf (-fabsf (stack[last]->G->data[node])));
}

GMT_LOCAL void grdmath_LRAND (struct GMT_CTRL *GMT, struct GRDMATH_INFO *info, struct GRDMATH_STACK *stack[], unsigned int last) {
/*OPERATOR: LRAND 2 1 Laplace random noise with mean A and std. deviation B.  */
	uint64_t node;
	unsigned int prev;
	double a = 0.0, b = 0.0;

	prev = last - 1;
	if (stack[prev]->constant) a = stack[prev]->factor;
	if (stack[last]->constant) b = stack[last]->factor;
	for (node = 0; node < info->size; node++) {
		if (!stack[prev]->constant) a = stack[prev]->G->data[node];
		if (!stack[last]->constant) b = stack[last]->G->data[node];
		stack[prev]->G->data[node] = (float)(a + b * gmt_lrand (GMT));
	}
}

GMT_LOCAL void grdmath_LT (struct GMT_CTRL *GMT, struct GRDMATH_INFO *info, struct GRDMATH_STACK *stack[], unsigned int last) {
/*OPERATOR: LT 2 1 1 if A < B, else 0.  */
	uint64_t node;
	unsigned int prev;
	float a, b;

	prev = last - 1;
	for (node = 0; node < info->size; node++) {
		a = (stack[prev]->constant) ? (float)stack[prev]->factor : stack[prev]->G->data[node];
		b = (stack[last]->constant) ? (float)stack[last]->factor : stack[last]->G->data[node];
		stack[prev]->G->data[node] = (gmt_M_is_fnan (a) || gmt_M_is_fnan (b)) ? GMT->session.f_NaN : (float)(a < b);
	}
}

GMT_LOCAL void grdmath_MAD (struct GMT_CTRL *GMT, struct GRDMATH_INFO *info, struct GRDMATH_STACK *stack[], unsigned int last) {
/*OPERATOR: MAD 1 1 Median Absolute Deviation (L1 STD) of A.  */
	uint64_t node;
	float mad_f;
	struct GMT_GRID *W = NULL;

	if (stack[last]->constant) {	/* Trivial case: mad = 0 */
		gmt_M_memset (stack[last]->G->data, info->size, float);
		return;
	}

	if (gmt_M_is_geographic (GMT, GMT_IN)) {	/* Must use spherical weights */
		W = gmt_duplicate_grid (GMT, stack[last]->G, GMT_DUPLICATE_ALLOC);
		gmt_get_cellarea (GMT, W);
	}

	mad_f = (float)gmt_grd_mad (GMT, stack[last]->G, W, NULL, true);

	if (W) gmt_free_grid (GMT, &W, true);

	for (node = 0; node < info->size; node++) stack[last]->G->data[node] = mad_f;
}

GMT_LOCAL void grdmath_MADW (struct GMT_CTRL *GMT, struct GRDMATH_INFO *info, struct GRDMATH_STACK *stack[], unsigned int last) {
/*OPERATOR: MADW 2 1 Weighted Median Absolute Deviation (L1 STD) of A for weights in B.  */
	uint64_t node;
	unsigned int prev = last - 1;
	float wmad;

	if (stack[prev]->constant) {	/* Trivial case if data are constant: mad = 0 */
		gmt_M_memset (stack[last]->G->data, info->size, float);
		return;
	}

	wmad = (float)gmt_grd_mad (GMT, stack[prev]->G, stack[last]->G, NULL, true);
	for (node = 0; node < info->size; node++) stack[prev]->G->data[node] = wmad;
}

GMT_LOCAL void grdmath_MAX (struct GMT_CTRL *GMT, struct GRDMATH_INFO *info, struct GRDMATH_STACK *stack[], unsigned int last) {
/*OPERATOR: MAX 2 1 Maximum of A and B.  */
	uint64_t node;
	unsigned int prev;
	float a, b;

	prev = last - 1;
	for (node = 0; node < info->size; node++) {
		a = (stack[prev]->constant) ? (float)stack[prev]->factor : stack[prev]->G->data[node];
		b = (stack[last]->constant) ? (float)stack[last]->factor : stack[last]->G->data[node];
		stack[prev]->G->data[node] = (gmt_M_is_fnan (a) || gmt_M_is_fnan (b)) ? GMT->session.f_NaN : MAX (a, b);
	}
}

GMT_LOCAL void grdmath_MEAN (struct GMT_CTRL *GMT, struct GRDMATH_INFO *info, struct GRDMATH_STACK *stack[], unsigned int last) {
/*OPERATOR: MEAN 1 1 Mean value of A.  */
	uint64_t node;
	float zm;
	struct GMT_GRID *W = NULL;
	gmt_M_unused(GMT);

	if (stack[last]->constant) {	/* Trivial case */
		for (node = 0; node < info->size; node++) stack[last]->G->data[node] = (float)stack[last]->factor;
		return;
	}

	if (gmt_M_is_geographic (GMT, GMT_IN)) {	/* Must use spherical weights */
		W = gmt_duplicate_grid (GMT, stack[last]->G, GMT_DUPLICATE_ALLOC);
		gmt_get_cellarea (GMT, W);
	}

	zm = (float)gmt_grd_mean (GMT, stack[last]->G, W);	/* Compute the [weighted] mean */

	if (W) gmt_free_grid (GMT, &W, true);

	for (node = 0; node < info->size; node++) stack[last]->G->data[node] = zm;
}

GMT_LOCAL void grdmath_MEANW (struct GMT_CTRL *GMT, struct GRDMATH_INFO *info, struct GRDMATH_STACK *stack[], unsigned int last) {
/*OPERATOR: MEANW 2 1 Weighted mean value of A for weights in B.  */
	uint64_t node;
	unsigned int prev = last - 1;
	float zm;
	gmt_M_unused(GMT);

	if (stack[prev]->constant && stack[prev]->factor == 0.0) GMT_Report (GMT->parent, GMT_MSG_WARNING, "Operand one == 0 for MEANW!\n");
	if (stack[last]->constant && stack[last]->factor == 0.0) GMT_Report (GMT->parent, GMT_MSG_WARNING, "Operand two == 0 for MEANW!\n");

	if (stack[prev]->constant) {	/* Trivial case if data are constant */
		for (node = 0; node < info->size; node++) stack[prev]->G->data[node] = (float)stack[prev]->factor;
		return;
	}

	zm = (float)gmt_grd_mean (GMT, stack[prev]->G, stack[last]->G);
	for (node = 0; node < info->size; node++) stack[prev]->G->data[node] = zm;
}

GMT_LOCAL void grdmath_MEDIAN (struct GMT_CTRL *GMT, struct GRDMATH_INFO *info, struct GRDMATH_STACK *stack[], unsigned int last) {
/*OPERATOR: MEDIAN 1 1 Median value of A.  */
	uint64_t node;
	float med;
	struct GMT_GRID *W = NULL;

	if (stack[last]->constant) {	/* Trivial case */
		for (node = 0; node < info->size; node++) stack[last]->G->data[node] = (float)stack[last]->factor;
		return;
	}
	if (gmt_M_is_geographic (GMT, GMT_IN)) {	/* Must use spherical weights */
		W = gmt_duplicate_grid (GMT, stack[last]->G, GMT_DUPLICATE_ALLOC);
		gmt_get_cellarea (GMT, W);
	}

	med = (float) gmt_grd_median (GMT, stack[last]->G, W, true);

	if (W) gmt_free_grid (GMT, &W, true);

	for (node = 0; node < info->size; node++) stack[last]->G->data[node] = med;
}

GMT_LOCAL void grdmath_MEDIANW (struct GMT_CTRL *GMT, struct GRDMATH_INFO *info, struct GRDMATH_STACK *stack[], unsigned int last) {
/*OPERATOR: MEDIANW 2 1 Weighted median value of A for weights in B.  */
	uint64_t node;
	unsigned int prev = last - 1;
	float wmed;

	if (stack[prev]->constant) {	/* Trivial case if data are constant */
		for (node = 0; node < info->size; node++) stack[prev]->G->data[node] = (float)stack[prev]->factor;
		return;
	}

	wmed = (float)gmt_grd_median (GMT, stack[prev]->G, stack[last]->G, true);
	for (node = 0; node < info->size; node++) stack[prev]->G->data[node] = wmed;
}

GMT_LOCAL void grdmath_MIN (struct GMT_CTRL *GMT, struct GRDMATH_INFO *info, struct GRDMATH_STACK *stack[], unsigned int last) {
/*OPERATOR: MIN 2 1 Minimum of A and B.  */
	uint64_t node;
	unsigned int prev;
	float a, b;

	prev = last - 1;
	for (node = 0; node < info->size; node++) {
		a = (stack[prev]->constant) ? (float)stack[prev]->factor : stack[prev]->G->data[node];
		b = (stack[last]->constant) ? (float)stack[last]->factor : stack[last]->G->data[node];
		stack[prev]->G->data[node] = (gmt_M_is_fnan (a) || gmt_M_is_fnan (b)) ? GMT->session.f_NaN : MIN (a, b);
	}
}

GMT_LOCAL void grdmath_MOD (struct GMT_CTRL *GMT, struct GRDMATH_INFO *info, struct GRDMATH_STACK *stack[], unsigned int last) {
/*OPERATOR: MOD 2 1 A mod B (remainder after floored division).  */
	uint64_t node;
	unsigned int prev;
	double a, b;

	prev = last - 1;
	if (stack[last]->constant && stack[last]->factor == 0.0) GMT_Report (GMT->parent, GMT_MSG_WARNING, "using MOD 0!\n");
	for (node = 0; node < info->size; node++) {
		a = (stack[prev]->constant) ? (float)stack[prev]->factor : stack[prev]->G->data[node];
		b = (stack[last]->constant) ? (float)stack[last]->factor : stack[last]->G->data[node];
		stack[prev]->G->data[node] = (float)MOD (a, b);
	}
}

GMT_LOCAL void grdmath_MODE (struct GMT_CTRL *GMT, struct GRDMATH_INFO *info, struct GRDMATH_STACK *stack[], unsigned int last) {
/*OPERATOR: MODE 1 1 Mode value (Least Median of Squares) of A.  */
	uint64_t node;
	float mode = 0.0f;
	struct GMT_GRID *W = NULL;

	if (stack[last]->constant) {	/* Trivial case */
		for (node = 0; node < info->size; node++) stack[last]->G->data[node] = (float)stack[last]->factor;
		return;
	}
	if (gmt_M_is_geographic (GMT, GMT_IN)) {	/* Must use spherical weights */
		W = gmt_duplicate_grid (GMT, stack[last]->G, GMT_DUPLICATE_ALLOC);
		gmt_get_cellarea (GMT, W);
	}

	mode = (float)gmt_grd_mode (GMT, stack[last]->G, W, true);

	if (W) gmt_free_grid (GMT, &W, true);

	for (node = 0; node < info->size; node++) stack[last]->G->data[node] = mode;
}

GMT_LOCAL void grdmath_MODEW (struct GMT_CTRL *GMT, struct GRDMATH_INFO *info, struct GRDMATH_STACK *stack[], unsigned int last) {
/*OPERATOR: MODEW 2 1 Weighted mode value of A for weights in B.  */
	uint64_t node;
	unsigned int prev = last - 1;
	float wmode;

	if (stack[prev]->constant) {	/* Trivial case if data are constant */
		for (node = 0; node < info->size; node++) stack[prev]->G->data[node] = (float)stack[prev]->factor;
		return;
	}

	wmode = (float)gmt_grd_mode (GMT, stack[prev]->G, stack[last]->G, true);
	for (node = 0; node < info->size; node++) stack[prev]->G->data[node] = wmode;
}

GMT_LOCAL void grdmath_MUL (struct GMT_CTRL *GMT, struct GRDMATH_INFO *info, struct GRDMATH_STACK *stack[], unsigned int last) {
/*OPERATOR: MUL 2 1 A * B.  */
	uint64_t node;
	unsigned int prev;
	double a, b;

	prev = last - 1;
	if (stack[prev]->constant && stack[prev]->factor == 0.0) GMT_Report (GMT->parent, GMT_MSG_DEBUG, "MUL: Operand one == 0!\n");
	if (stack[last]->constant && stack[last]->factor == 0.0) GMT_Report (GMT->parent, GMT_MSG_DEBUG, "MUL: Operand two == 0!\n");
	for (node = 0; node < info->size; node++) {
		a = (stack[prev]->constant) ? stack[prev]->factor : stack[prev]->G->data[node];
		b = (stack[last]->constant) ? stack[last]->factor : stack[last]->G->data[node];
		stack[prev]->G->data[node] = (float)(a * b);
	}
}

GMT_LOCAL void grdmath_NAN (struct GMT_CTRL *GMT, struct GRDMATH_INFO *info, struct GRDMATH_STACK *stack[], unsigned int last) {
/*OPERATOR: NAN 2 1 NaN if A == B, else A.  */
	uint64_t node;
	unsigned int prev;
	float a = 0.0f, b = 0.0f;

	prev = last - 1;
	if (stack[prev]->constant) a = (float)stack[prev]->factor;
	if (stack[last]->constant) b = (float)stack[last]->factor;
	for (node = 0; node < info->size; node++) {
		if (!stack[prev]->constant) a = stack[prev]->G->data[node];
		if (!stack[last]->constant) b = stack[last]->G->data[node];
		stack[prev]->G->data[node] = (a == b) ? GMT->session.f_NaN : a;
	}
}

GMT_LOCAL void grdmath_NEG (struct GMT_CTRL *GMT, struct GRDMATH_INFO *info, struct GRDMATH_STACK *stack[], unsigned int last) {
/*OPERATOR: NEG 1 1 -A.  */
	uint64_t node;
	float a = 0.0f;

	if (stack[last]->constant && stack[last]->factor == 0.0) GMT_Report (GMT->parent, GMT_MSG_DEBUG, "NEG: Operand == 0!\n");
	if (stack[last]->constant) a = (float)-stack[last]->factor;
	for (node = 0; node < info->size; node++) stack[last]->G->data[node] = (stack[last]->constant) ? a : -stack[last]->G->data[node];
}

GMT_LOCAL void grdmath_NEQ (struct GMT_CTRL *GMT, struct GRDMATH_INFO *info, struct GRDMATH_STACK *stack[], unsigned int last) {
/*OPERATOR: NEQ 2 1 1 if A != B, else 0.  */
	uint64_t node;
	unsigned int prev;
	float a, b;
	gmt_M_unused(GMT);

	prev = last - 1;
	for (node = 0; node < info->size; node++) {
		a = (stack[prev]->constant) ? (float)stack[prev]->factor : stack[prev]->G->data[node];
		b = (stack[last]->constant) ? (float)stack[last]->factor : stack[last]->G->data[node];
		stack[prev]->G->data[node] = (float)(a != b);
	}
}

GMT_LOCAL void grdmath_NORM (struct GMT_CTRL *GMT, struct GRDMATH_INFO *info, struct GRDMATH_STACK *stack[], unsigned int last) {
/*OPERATOR: NORM 1 1 Normalize (A) so max(A)-min(A) = 1.  */
	uint64_t node, n = 0;
	unsigned int row, col;
	float z, zmin = FLT_MAX, zmax = -FLT_MAX;
	double a;

	if (stack[last]->constant) {
		GMT_Report (GMT->parent, GMT_MSG_WARNING, "NORM of a constant gives NaN!\n");
		a = GMT->session.d_NaN;
	}
	else {
		gmt_M_grd_loop (GMT, info->G, row, col, node) {
			z = stack[last]->G->data[node];
			if (gmt_M_is_fnan (z)) continue;
			if (z < zmin) zmin = z;
			if (z > zmax) zmax = z;
			n++;
		}
		a = (n == 0 || zmax == zmin) ? GMT->session.f_NaN : (1.0 / (zmax - zmin));	/* Normalization scale */
	}
	gmt_M_grd_loop (GMT, info->G, row, col, node) stack[last]->G->data[node] = (float)((stack[last]->constant) ? a : a * stack[last]->G->data[node]);
}

GMT_LOCAL void grdmath_NOT (struct GMT_CTRL *GMT, struct GRDMATH_INFO *info, struct GRDMATH_STACK *stack[], unsigned int last) {
/*OPERATOR: NOT 1 1 NaN if A == NaN, 1 if A == 0, else 0.  */
	uint64_t node;
	float a = 0.0f;

	if (stack[last]->constant && stack[last]->factor == 0.0) GMT_Report (GMT->parent, GMT_MSG_DEBUG, "NOT: Operand == 0!\n");
	if (stack[last]->constant) a = (fabs (stack[last]->factor) > GMT_CONV8_LIMIT) ? 0.0f : 1.0f;
	for (node = 0; node < info->size; node++) stack[last]->G->data[node] = (stack[last]->constant) ? a : ((fabsf (stack[last]->G->data[node]) > GMT_CONV8_LIMIT) ? 0.0f : 1.0f);
}

GMT_LOCAL void grdmath_NRAND (struct GMT_CTRL *GMT, struct GRDMATH_INFO *info, struct GRDMATH_STACK *stack[], unsigned int last) {
/*OPERATOR: NRAND 2 1 Normal, random values with mean A and std. deviation B.  */
	uint64_t node;
	unsigned int prev;
	double a = 0.0, b = 0.0;

	prev = last - 1;
	if (stack[prev]->constant) a = stack[prev]->factor;
	if (stack[last]->constant) b = stack[last]->factor;
	for (node = 0; node < info->size; node++) {
		if (!stack[prev]->constant) a = stack[prev]->G->data[node];
		if (!stack[last]->constant) b = stack[last]->G->data[node];
		stack[prev]->G->data[node] = (float)(a + b * gmt_nrand (GMT));
	}
}

GMT_LOCAL void grdmath_OR (struct GMT_CTRL *GMT, struct GRDMATH_INFO *info, struct GRDMATH_STACK *stack[], unsigned int last) {
/*OPERATOR: OR 2 1 NaN if B == NaN, else A.  */
	uint64_t node;
	unsigned int prev;
	float a, b;

	prev = last - 1;
	for (node = 0; node < info->size; node++) {
		a = (stack[prev]->constant) ? (float)stack[prev]->factor : stack[prev]->G->data[node];
		b = (stack[last]->constant) ? (float)stack[last]->factor : stack[last]->G->data[node];
		stack[prev]->G->data[node] = (gmt_M_is_fnan (a) || gmt_M_is_fnan (b)) ? GMT->session.f_NaN : a;
	}
}

GMT_LOCAL void grdmath_PDIST (struct GMT_CTRL *GMT, struct GRDMATH_INFO *info, struct GRDMATH_STACK *stack[], unsigned int last) {
/*OPERATOR: PDIST 1 1 Compute minimum distance (in km if -fg) from points in ASCII file A.  */
	int64_t node, row, col;			/* int since VS 2013/OMP 2.0 doesn't allow unsigned index variables */
	uint64_t dummy[2];
	struct GMT_DATATABLE *T = NULL;
	struct GMT_DATASET *D = NULL;

	if ((D = grdmath_ASCII_read (GMT, info, GMT_IS_POINT, "PDIST")) == NULL) return;

	T = D->table[0];	/* Only one table in a single file */

#ifdef _OPENMP
#pragma omp parallel for private(row,col,node,dummy) shared(info,stack,last,GMT,T)
#endif
	for (row = 0; row < info->G->header->my; row++) {
		node = row * info->G->header->mx;
		for (col = 0; col < info->G->header->mx; col++, node++) {
			stack[last]->G->data[node] = (float)gmt_mindist_to_point (GMT, info->d_grd_x[col], info->d_grd_y[row], T, dummy);
		}
	}
	grdmath_ASCII_free (GMT, info, &D, "PDIST");	/* Free memory used for points */
}

GMT_LOCAL void grdmath_PDIST2 (struct GMT_CTRL *GMT, struct GRDMATH_INFO *info, struct GRDMATH_STACK *stack[], unsigned int last) {
/*OPERATOR: PDIST2 2 1 As PDIST, from points in ASCII file B but only to nodes where A != 0.  */
	int64_t node, row, col;			/* int since VS 2013/OMP 2.0 doesn't allow unsigned index variables */
	uint64_t dummy[2];
	unsigned int prev;
	struct GMT_DATATABLE *T = NULL;
	struct GMT_DATASET *D = NULL;

	if ((D = grdmath_ASCII_read (GMT, info, GMT_IS_POINT, "PDIST")) == NULL) return;

	T = D->table[0];	/* Only one table in a single file */
	prev = last - 1;

#ifdef _OPENMP
#pragma omp parallel for private(row,col,node,dummy) shared(info,stack,prev,GMT,T)
#endif
	for (row = 0; row < info->G->header->my; row++) {
		node = row * info->G->header->mx;
		for (col = 0; col < info->G->header->mx; col++, node++) {
			if (stack[prev]->G->data[node] == 0.0)
				stack[prev]->G->data[node] = GMT->session.f_NaN;
			else
				stack[prev]->G->data[node] = (float)gmt_mindist_to_point (GMT, info->d_grd_x[col], info->d_grd_y[row], T, dummy);
		}
	}

	grdmath_ASCII_free (GMT, info, &D, "PDIST2");	/* Free memory used for points */
}

GMT_LOCAL void grdmath_PERM (struct GMT_CTRL *GMT, struct GRDMATH_INFO *info, struct GRDMATH_STACK *stack[], unsigned int last) {
/*OPERATOR: PERM 2 1 Permutations n_P_r, with n = A and r = B.  */
	uint64_t node;
	unsigned int prev = last - 1, row, col, error = 0;
	double a, b;

	if (stack[prev]->constant && stack[prev]->factor < 0.0) {
		GMT_Report (GMT->parent, GMT_MSG_ERROR, "Argument n to PERM must be a positive integer (n >= 0)!\n");
		error++;
	}
	if (stack[last]->constant && stack[last]->factor < 0.0) {
		GMT_Report (GMT->parent, GMT_MSG_ERROR, "Argument r to PERM must be a positive integer (r >= 0)!\n");
		error++;
	}
	if (error || (stack[prev]->constant && stack[last]->constant)) {	/* PERM is undefined */
		float value = (error) ? GMT->session.f_NaN : (float)gmt_permutation (GMT, irint(stack[prev]->factor), irint(stack[last]->factor));
		gmt_M_grd_loop (GMT, info->G, row, col, node) stack[prev]->G->data[node] = value;
		return;
	}
	for (row = 0; row < info->G->header->n_rows; row++) {
		for (col = 0, node = gmt_M_ijp (info->G->header, row, 0); col < info->G->header->n_columns; col++, node++) {
			a = (stack[prev]->constant) ? stack[prev]->factor : stack[prev]->G->data[node];
			b = (stack[last]->constant) ? stack[last]->factor : stack[last]->G->data[node];
			stack[prev]->G->data[node] = (float)gmt_permutation (GMT, irint(a), irint(b));
		}
	}
}

GMT_LOCAL void grdmath_POP (struct GMT_CTRL *GMT, struct GRDMATH_INFO *info, struct GRDMATH_STACK *stack[], unsigned int last)
/*OPERATOR: POP 1 0 Delete top element from the stack.  */
{
	gmt_M_unused(GMT); gmt_M_unused(info); gmt_M_unused(stack); gmt_M_unused(last);
	/* Dummy routine that does nothing but consume the top element of stack */
}

GMT_LOCAL void grdmath_PLM (struct GMT_CTRL *GMT, struct GRDMATH_INFO *info, struct GRDMATH_STACK *stack[], unsigned int last)
/*OPERATOR: PLM 3 1 Associated Legendre polynomial P(A) degree B order C.  */
{
	int64_t node;	/* Because of Win OpenMP */
	unsigned int prev = last - 1, first = last - 2;
	int L, M;
	double a = 0.0;
	/* last holds the order M , prev holds the degree L, first holds the argument x = cos(colat) */

	if (!(stack[prev]->constant && stack[last]->constant)) {
		GMT_Report (GMT->parent, GMT_MSG_ERROR, "L and M must be constants in PLM (no calculations performed)\n");
		return;
	}

	L = irint (stack[prev]->factor);
	M = irint (stack[last]->factor);

	if (stack[first]->constant) {
		a = gmt_plm (GMT, L, M, stack[first]->factor);
		for (node = 0; node < (int64_t)info->size; node++) stack[first]->G->data[node] = (float)a;
	}
	else {
#ifdef _OPENMP
#pragma omp parallel for private(node) shared(info,stack,first,GMT,L,M)
#endif
		for (node = 0; node < (int64_t)info->size; node++)
			stack[first]->G->data[node] = (float)gmt_plm (GMT, L, M, stack[first]->G->data[node]);
	}
}


GMT_LOCAL void grdmath_PLMg (struct GMT_CTRL *GMT, struct GRDMATH_INFO *info, struct GRDMATH_STACK *stack[], unsigned int last)
/*OPERATOR: PLMg 3 1 Normalized associated Legendre polynomial P(A) degree B order C (geophysical convention).  */
{
	int64_t node;	/* Because of Win OpenMP */
	unsigned int prev = last - 1, first = last - 2;
	int L, M;
	double a = 0.0;
	/* last holds the order M, prev holds the degree L, first holds the argument x = cos(colat) */

	if (!(stack[prev]->constant && stack[last]->constant)) {
		GMT_Report (GMT->parent, GMT_MSG_ERROR, "L and M must be constants in PLMg (no calculations performed)\n");
		return;
	}

	L = irint (stack[prev]->factor);
	M = irint (stack[last]->factor);

	if (stack[first]->constant) {
		a = gmt_plm_bar (GMT, L, M, stack[first]->factor, false);
		for (node = 0; node < (int64_t)info->size; node++) stack[first]->G->data[node] = (float)a;
	}
	else {
#ifdef _OPENMP
#pragma omp parallel for private(node) shared(info,stack,first,GMT,L,M)
#endif
		for (node = 0; node < (int64_t)info->size; node++)
			stack[first]->G->data[node] = (float)gmt_plm_bar (GMT, L, M, stack[first]->G->data[node], false);
	}
}

GMT_LOCAL void grdmath_POINT (struct GMT_CTRL *GMT, struct GRDMATH_INFO *info, struct GRDMATH_STACK *stack[], unsigned int last)
/*OPERATOR: POINT 1 2 Return mean_x mean_y of points in ASCII file A.  */
{
	uint64_t node, n = 0;
	unsigned int next = last + 1;
	double *x = NULL, *y = NULL, pos[2];
	struct GMT_DATATABLE *T = NULL;
	struct GMT_DATASET *D = NULL;
	int geo = gmt_M_is_geographic (GMT, GMT_IN) ? 1 : 0;

	/* Read a table and compute mean location */
	if ((D = grdmath_ASCII_read (GMT, info, GMT_IS_POINT, "POINT")) == NULL) return;
	T = D->table[0];	/* Only one table in a single file */
	if (T->n_records == 1) {	/* Got a single point record; no need to average etc */
		pos[GMT_X] = T->segment[0]->data[GMT_X][0];
		pos[GMT_Y] = T->segment[0]->data[GMT_Y][0];
		GMT_Report (GMT->parent, GMT_MSG_INFORMATION, "[Single point reported as %g %g]\n", pos[GMT_X], pos[GMT_Y]);
	}
	else {	/* Must compute mean point */
		if (T->n_segments > 1) {	/* Must build single x,y arrays for gmt_mean_point */
			uint64_t seg;
			size_t n_alloc = 0;
			gmt_M_malloc2 (GMT, x, y, T->n_records, &n_alloc, double);		/* Allocate one long array for each */
			for (seg = 0; seg < T->n_segments; seg++) {
				gmt_M_memcpy (&x[n], T->segment[seg]->data[GMT_X], T->segment[seg]->n_rows, double);
				gmt_M_memcpy (&y[n], T->segment[seg]->data[GMT_Y], T->segment[seg]->n_rows, double);
				n += T->segment[seg]->n_rows;
			}
		}
		else {	/* Just a single segment, use pointers */
			x = T->segment[0]->data[GMT_X];
			y = T->segment[0]->data[GMT_Y];
			n = T->segment[0]->n_rows;
		}
		gmt_mean_point (GMT, x, y, n, geo, pos);	/* Get mean location */
		GMT_Report (GMT->parent, GMT_MSG_INFORMATION, "[Mean point computed as %g %g]\n", pos[GMT_X], pos[GMT_Y]);
	}
	/* Place mean x and y on the stack */
	stack[last]->constant = true;
	stack[last]->factor = pos[GMT_X];
	/* The last stack needs to be filled */
	for (node = 0; node < info->size; node++) stack[last]->G->data[node] = (float)stack[last]->factor;
	stack[next]->constant = true;
	stack[next]->factor = pos[GMT_Y];
	/* The next stack needs to be filled */
	for (node = 0; node < info->size; node++) stack[next]->G->data[node] = (float)stack[next]->factor;
	if (T->n_segments > 1) {	/* Free what we allocated */
		gmt_M_free (GMT, x);
		gmt_M_free (GMT, y);
	}
	grdmath_ASCII_free (GMT, info, &D, "POINT");	/* Free memory used for points */
}

GMT_LOCAL void grdmath_POW (struct GMT_CTRL *GMT, struct GRDMATH_INFO *info, struct GRDMATH_STACK *stack[], unsigned int last)
/*OPERATOR: POW 2 1 A ^ B.  */
{
	uint64_t node;
	unsigned int prev;
	double a, b;

	prev = last - 1;

	if (stack[prev]->constant && stack[prev]->factor == 0.0) GMT_Report (GMT->parent, GMT_MSG_DEBUG, "POW: Operand one == 0!\n");
	if (stack[last]->constant && stack[last]->factor == 0.0) GMT_Report (GMT->parent, GMT_MSG_DEBUG, "POW: Operand two == 0!\n");
	for (node = 0; node < info->size; node++) {
		a = (stack[prev]->constant) ? stack[prev]->factor : stack[prev]->G->data[node];
		b = (stack[last]->constant) ? stack[last]->factor : stack[last]->G->data[node];
		stack[prev]->G->data[node] = (float)pow (a, b);
	}
}

GMT_LOCAL float grdmath_wquant_sub (struct GMT_CTRL *GMT, struct GRDMATH_INFO *info, struct GMT_GRID *G, struct GMT_GRID *W, double q, bool use_grid, double weight) {
	uint64_t node, n = 0;
	unsigned int row, col;
	float p;
	double w = 1.0;
	struct GMT_OBSERVATION *pair = gmt_M_memory (GMT, NULL, info->nm, struct GMT_OBSERVATION);
	/* 1. Create array of value,weight pairs, skipping NaNs */
	if (!use_grid) w = weight;
	gmt_M_grd_loop (GMT, info->G, row, col, node) {
		if (gmt_M_is_fnan (G->data[node])) continue;
		if (use_grid) {
			if (gmt_M_is_dnan (W->data[node]))
				continue;
			else
				w = W->data[node];
		}
		pair[n].value    = G->data[node];
		pair[n++].weight = (float)w;
	}
	/* 2. Find the weighted quantile */
	p = (float)gmt_quantile_weighted (GMT, pair, n, 0.01*q);
	gmt_M_free (GMT, pair);
	return p;
}

GMT_LOCAL void grdmath_PQUANT (struct GMT_CTRL *GMT, struct GRDMATH_INFO *info, struct GRDMATH_STACK *stack[], unsigned int last)
/*OPERATOR: PQUANT 2 1 The B'th Quantile (0-100%) of A.  */
{
	uint64_t node;
	unsigned int prev, pad[4];
	float p;

	prev  = last - 1;	/* last holds the selected quantile (0-100), prev the data % */
	if (!stack[last]->constant) {
		GMT_Report (GMT->parent, GMT_MSG_ERROR, "PQUANT must be given a constant quantile (no calculations performed)\n");
		return;
	}
	if (stack[last]->factor < 0.0 || stack[last]->factor > 100.0) {
		GMT_Report (GMT->parent, GMT_MSG_ERROR, "PQUANT must be given a constant quantile between 0-100%% (no calculations performed)\n");
		return;
	}
	if (stack[prev]->constant) {	/* Trivial case */
		GMT_Report (GMT->parent, GMT_MSG_WARNING, "PQUANT of a constant is set to NaN\n");
		p = GMT->session.f_NaN;
	}
	else if (gmt_M_is_geographic (GMT, GMT_IN)) {	/* Must use spherical weights */
		struct GMT_GRID *W = gmt_duplicate_grid (GMT, stack[prev]->G, GMT_DUPLICATE_ALLOC);
		gmt_get_cellarea (GMT, W);
		p = grdmath_wquant_sub (GMT, info, stack[prev]->G, W, stack[last]->factor, true, 0.0);
		gmt_free_grid (GMT, &W, true);
	}
	else {
		gmt_M_memcpy (pad, stack[prev]->G->header->pad, 4U, unsigned int);	/* Save original pad */
		gmt_grd_pad_off (GMT, stack[prev]->G);				/* Undo pad if one existed so we can sort */
		gmt_sort_array (GMT, stack[prev]->G->data, info->nm, GMT_FLOAT);
		p = (float) gmt_quantile_f (GMT, stack[prev]->G->data, stack[last]->factor, info->nm);
		gmt_M_memset (stack[prev]->G->data, info->size, float);	/* Wipes everything */
		gmt_grd_pad_on (GMT, stack[prev]->G, pad);		/* Reinstate the original pad */
	}

	for (node = 0; node < info->size; node++) stack[prev]->G->data[node] = p;
}

GMT_LOCAL void grdmath_PQUANTW (struct GMT_CTRL *GMT, struct GRDMATH_INFO *info, struct GRDMATH_STACK *stack[], unsigned int last)
/*OPERATOR: PQUANTW 3 1 The C'th Quantile (0-100%) of A for weights in B.  */
{
	uint64_t node;
	unsigned int prev = last - 1, prev2 = last - 2;
	float p;

	if (!stack[last]->constant) {
		GMT_Report (GMT->parent, GMT_MSG_ERROR, "PQUANTW must be given a constant quantile (no calculations performed)\n");
		return;
	}
	if (stack[last]->factor < 0.0 || stack[last]->factor > 100.0) {
		GMT_Report (GMT->parent, GMT_MSG_ERROR, "PQUANTW must be given a constant quantile between 0-100%% (no calculations performed)\n");
		return;
	}
	if (stack[prev2]->constant) {	/* Trivial case */
		GMT_Report (GMT->parent, GMT_MSG_WARNING, "PQUANTW of a constant is set to NaN\n");
		p = GMT->session.f_NaN;
	}
	else
		p = grdmath_wquant_sub (GMT, info, stack[prev2]->G, stack[prev]->G, stack[last]->factor, !stack[prev]->constant, stack[prev]->factor);
	for (node = 0; node < info->size; node++) stack[prev2]->G->data[node] = p;
}

GMT_LOCAL void grdmath_PSI (struct GMT_CTRL *GMT, struct GRDMATH_INFO *info, struct GRDMATH_STACK *stack[], unsigned int last)
/*OPERATOR: PSI 1 1 Psi (or Digamma) of A.  */
{
	int64_t node;
	float a = 0.0f;
	double x[2];

	x[1] = 0.0;	/* No imaginary part */
	if (stack[last]->constant) {
		x[0] = stack[last]->factor;
		a = (float)gmt_psi (GMT, x, NULL);
		for (node = 0; node < (int64_t)info->size; node++)
			stack[last]->G->data[node] = a;
	}
	else {
#ifdef _OPENMP
#pragma omp parallel for private(node) firstprivate(x) shared(info,stack,last,GMT)
#endif
		for (node = 0; node < (int64_t)info->size; node++) {
			x[0] = stack[last]->G->data[node];
			stack[last]->G->data[node] = (float)gmt_psi (GMT, x, NULL);
		}
	}
}

GMT_LOCAL void grdmath_PVQV (struct GMT_CTRL *GMT, struct GRDMATH_INFO *info, struct GRDMATH_STACK *stack[], unsigned int last, unsigned int kind)
{
	bool calc;
	unsigned int prev = last - 1, first = last - 2, n;
	uint64_t node;
	float a = 0.0f;
	double x = 0.0, nu[2], pq[4];
	static char *name[2] = {"PV", "QV"};
	/* last holds the imaginary order vi, prev holds the real order vr, first holds the argument x = cos(colat) */

	calc = !(stack[prev]->constant && stack[last]->constant && stack[first]->constant);	/* Only constant if all args are constant */
	if (!calc) {	/* All constants */
		nu[0] = stack[prev]->factor;
		nu[1] = stack[last]->factor;
		if ((stack[first]->factor < -1.0 || stack[first]->factor > 1.0)) GMT_Report (GMT->parent, GMT_MSG_WARNING, "argument to %s outside domain!\n", name[kind]);
		gmt_PvQv (GMT, stack[first]->factor, nu, pq, &n);
		a = (float)pq[2*kind];
		for (node = 0; node < info->size; node++)
			stack[first]->G->data[node] = a;
	}
	else {	/* Must evaluate GMT_PvQv repeatedly */
		kind *= 2;
		for (node = 0; node < info->size; node++) {
			nu[0] = (stack[prev]->constant)  ? stack[prev]->factor  : stack[prev]->G->data[node];
			nu[1] = (stack[last]->constant)  ? stack[last]->factor  : stack[last]->G->data[node];
			x     = (stack[first]->constant) ? stack[first]->factor : stack[first]->G->data[node];
			gmt_PvQv (GMT, x, nu, pq, &n);
			stack[first]->G->data[node] = (float)pq[kind];
		}
	}
}

GMT_LOCAL void grdmath_PV (struct GMT_CTRL *GMT, struct GRDMATH_INFO *info, struct GRDMATH_STACK *stack[], unsigned int last)
/*OPERATOR: PV 3 1 Legendre function Pv(A) of degree v = real(B) + imag(C).  */
{
	grdmath_PVQV (GMT, info, stack, last, 0);
}

GMT_LOCAL void grdmath_QV (struct GMT_CTRL *GMT, struct GRDMATH_INFO *info, struct GRDMATH_STACK *stack[], unsigned int last)
/*OPERATOR: QV 3 1 Legendre function Qv(A) of degree v = real(B) + imag(C).  */
{
	grdmath_PVQV (GMT, info, stack, last, 1);
}

GMT_LOCAL void grdmath_R2 (struct GMT_CTRL *GMT, struct GRDMATH_INFO *info, struct GRDMATH_STACK *stack[], unsigned int last)
/*OPERATOR: R2 2 1 R2 = A^2 + B^2.  */
{
	uint64_t node;
	unsigned int prev;
	double a = 0.0, b = 0.0;

	prev = last - 1;
	if (stack[prev]->constant && stack[prev]->factor == 0.0) GMT_Report (GMT->parent, GMT_MSG_DEBUG, "R2: Operand one == 0!\n");
	if (stack[last]->constant && stack[last]->factor == 0.0) GMT_Report (GMT->parent, GMT_MSG_DEBUG, "R2: Operand two == 0!\n");
	if (stack[prev]->constant) a = stack[prev]->factor * stack[prev]->factor;
	if (stack[last]->constant) b = stack[last]->factor * stack[last]->factor;
	for (node = 0; node < info->size; node++) {
		if (!stack[prev]->constant) a = stack[prev]->G->data[node] * stack[prev]->G->data[node];
		if (!stack[last]->constant) b = stack[last]->G->data[node] * stack[last]->G->data[node];
		stack[prev]->G->data[node] = (float)(a + b);
	}
}

GMT_LOCAL void grdmath_R2D (struct GMT_CTRL *GMT, struct GRDMATH_INFO *info, struct GRDMATH_STACK *stack[], unsigned int last)
/*OPERATOR: R2D 1 1 Convert Radians to Degrees.  */
{
	uint64_t node;
	double a = 0.0;
	gmt_M_unused(GMT);

	gmt_set_column_type (GMT, GMT_OUT, GMT_Z, GMT_IS_ANGLE);
	if (stack[last]->constant) a = R2D * stack[last]->factor;
	for (node = 0; node < info->size; node++)
		stack[last]->G->data[node] = (float)((stack[last]->constant) ? a : R2D * stack[last]->G->data[node]);
}

GMT_LOCAL void grdmath_RAND (struct GMT_CTRL *GMT, struct GRDMATH_INFO *info, struct GRDMATH_STACK *stack[], unsigned int last)
/*OPERATOR: RAND 2 1 Uniform random values between A and B.  */
{
	uint64_t node;
	unsigned int prev;
	double a = 0.0, b = 0.0;

	prev = last - 1;
	if (stack[prev]->constant) a = stack[prev]->factor;
	if (stack[last]->constant) b = stack[last]->factor;
	for (node = 0; node < info->size; node++) {
		if (!stack[prev]->constant) a = stack[prev]->G->data[node];
		if (!stack[last]->constant) b = stack[last]->G->data[node];
		stack[prev]->G->data[node] = (float)(a + gmt_rand (GMT) * (b - a));
	}
}

GMT_LOCAL void grdmath_RCDF (struct GMT_CTRL *GMT, struct GRDMATH_INFO *info, struct GRDMATH_STACK *stack[], unsigned int last)
/*OPERATOR: RCDF 1 1 Rayleigh cumulative distribution function for z = A.  */
{
	uint64_t node;
	double a = 0.0;
	gmt_M_unused(GMT);

	if (stack[last]->constant) a = 1.0 - exp (-0.5*stack[last]->factor*stack[last]->factor);
	for (node = 0; node < info->size; node++) stack[last]->G->data[node] = (float)((stack[last]->constant) ? a : 1.0 - expf (-0.5f*stack[last]->G->data[node]*stack[last]->G->data[node]));
}

GMT_LOCAL void grdmath_RCRIT (struct GMT_CTRL *GMT, struct GRDMATH_INFO *info, struct GRDMATH_STACK *stack[], unsigned int last)
/*OPERATOR: RCRIT 1 1 Rayleigh distribution critical value for alpha = A.  */
{
	uint64_t node;
	double a = 0.0;
	gmt_M_unused(GMT);

	if (stack[last]->constant) a = M_SQRT2 * sqrt (-log (1.0 - stack[last]->factor));
	for (node = 0; node < info->size; node++) stack[last]->G->data[node] = (float)((stack[last]->constant) ? a : M_SQRT2 * sqrtf (-logf (1.0f - stack[last]->G->data[node])));
}

GMT_LOCAL void grdmath_RGB2HSV (struct GMT_CTRL *GMT, struct GRDMATH_INFO *info, struct GRDMATH_STACK *stack[], unsigned int last)
/*OPERATOR: RGB2HSV 3 3 Convert rgb to hsv, with r = A, g = B and b = C.  */
{
	uint64_t node;
	unsigned int prev1, prev2, row, col, error = 0;
	double rgb[4], hsv[4];

	prev1 = last - 1;
	prev2 = last - 2;
	if (stack[prev2]->constant && (stack[prev2]->factor < 0.0 || stack[prev2]->factor > 255.0)) {
		GMT_Report (GMT->parent, GMT_MSG_ERROR, "Argument r to RGB2HSV must be a 0 <= r <= 255!\n");
		error++;
	}
	if (stack[prev1]->constant && (stack[prev1]->factor < 0.0 || stack[prev1]->factor > 255.0)) {
		GMT_Report (GMT->parent, GMT_MSG_ERROR, "Argument g to RGB2HSV must be a 0 <= g <= 255!\n");
		error++;
	}
	if (stack[last]->constant  && (stack[last]->factor < 0.0 || stack[last]->factor > 255.0)) {
		GMT_Report (GMT->parent, GMT_MSG_ERROR, "Argument b to RGB2HSV must be a 0 <= b <= 255!\n");
		error++;
	}
	rgb[3] = hsv[3] = 0.0;	/* No transparency involved */
	if (error || (stack[prev2]->constant && stack[prev1]->constant && stack[last]->constant)) {	/* Constant arguments */
		rgb[0] = gmt_M_is255 (stack[prev2]->factor);
		rgb[1] = gmt_M_is255 (stack[prev1]->factor);
		rgb[2] = gmt_M_is255 (stack[last]->factor);
		gmt_rgb_to_hsv (rgb, hsv);
		gmt_M_grd_loop (GMT, info->G, row, col, node) {
			stack[prev2]->G->data[node] = (float)hsv[0];
			stack[prev1]->G->data[node] = (float)hsv[1];
			stack[last]->G->data[node]  = (float)hsv[2];
		}
		return;
	}
	gmt_M_grd_loop (GMT, info->G, row, col, node) {
		rgb[0] = gmt_M_is255 ((stack[prev2]->constant) ? stack[prev2]->factor : stack[prev2]->G->data[node]);
		rgb[1] = gmt_M_is255 ((stack[prev1]->constant) ? stack[prev1]->factor : stack[prev1]->G->data[node]);
		rgb[2] = gmt_M_is255 ((stack[last]->constant)  ? stack[last]->factor  : stack[last]->G->data[node]);
		gmt_rgb_to_hsv (rgb, hsv);
		stack[prev2]->G->data[node] = (float)hsv[0];
		stack[prev1]->G->data[node] = (float)hsv[1];
		stack[last]->G->data[node]  = (float)hsv[2];
	}
}

GMT_LOCAL void grdmath_RGB2LAB (struct GMT_CTRL *GMT, struct GRDMATH_INFO *info, struct GRDMATH_STACK *stack[], unsigned int last)
/*OPERATOR: RGB2LAB 3 3 Convert rgb to lab, with r = A, g = B and b = C.  */
{
	uint64_t node;
	unsigned int prev1, prev2, row, col, error = 0;
	double rgb[3], lab[3];

	prev1 = last - 1;
	prev2 = last - 2;
	if (stack[prev2]->constant && (stack[prev2]->factor < 0.0 || stack[prev2]->factor > 255.0)) {
		GMT_Report (GMT->parent, GMT_MSG_ERROR, "Argument r to RGB2LAB must be a 0 <= r <= 255!\n");
		error++;
	}
	if (stack[prev1]->constant && (stack[prev1]->factor < 0.0 || stack[prev1]->factor > 255.0)) {
		GMT_Report (GMT->parent, GMT_MSG_ERROR, "Argument g to RGB2LAB must be a 0 <= g <= 255!\n");
		error++;
	}
	if (stack[last]->constant  && (stack[last]->factor < 0.0 || stack[last]->factor > 255.0)) {
		GMT_Report (GMT->parent, GMT_MSG_ERROR, "Argument b to RGB2LAB must be a 0 <= b <= 255!\n");
		error++;
	}
	if (error || (stack[prev2]->constant && stack[prev1]->constant && stack[last]->constant)) {	/* Constant arguments */
		rgb[0] = gmt_M_is255 (stack[prev2]->factor);
		rgb[1] = gmt_M_is255 (stack[prev1]->factor);
		rgb[2] = gmt_M_is255 (stack[last]->factor);
		gmt_rgb_to_lab (rgb, lab);
		gmt_M_grd_loop (GMT, info->G, row, col, node) {
			stack[prev2]->G->data[node] = (float)lab[0];
			stack[prev1]->G->data[node] = (float)lab[1];
			stack[last]->G->data[node]  = (float)lab[2];
		}
		return;
	}
	gmt_M_grd_loop (GMT, info->G, row, col, node) {
		rgb[0] = gmt_M_is255 ((stack[prev2]->constant) ? stack[prev2]->factor : stack[prev2]->G->data[node]);
		rgb[1] = gmt_M_is255 ((stack[prev1]->constant) ? stack[prev1]->factor : stack[prev1]->G->data[node]);
		rgb[2] = gmt_M_is255 ((stack[last]->constant)  ? stack[last]->factor  : stack[last]->G->data[node]);
		gmt_rgb_to_lab (rgb, lab);
		stack[prev2]->G->data[node] = (float)lab[0];
		stack[prev1]->G->data[node] = (float)lab[1];
		stack[last]->G->data[node]  = (float)lab[2];
	}
}

GMT_LOCAL void grdmath_RGB2XYZ (struct GMT_CTRL *GMT, struct GRDMATH_INFO *info, struct GRDMATH_STACK *stack[], unsigned int last)
/*OPERATOR: RGB2XYZ 3 3 Convert rgb to xyz, with r = A, g = B and b = C.  */
{
	uint64_t node;
	unsigned int prev1, prev2, row, col, error = 0;
	double rgb[3], xyz[3];

	prev1 = last - 1;
	prev2 = last - 2;
	if (stack[prev2]->constant && (stack[prev2]->factor < 0.0 || stack[prev2]->factor > 255.0)) {
		GMT_Report (GMT->parent, GMT_MSG_ERROR, "Argument r to RGB2XYZ must be a 0 <= r <= 255!\n");
		error++;
	}
	if (stack[prev1]->constant && (stack[prev1]->factor < 0.0 || stack[prev1]->factor > 255.0)) {
		GMT_Report (GMT->parent, GMT_MSG_ERROR, "Argument g to RGB2XYZ must be a 0 <= g <= 255!\n");
		error++;
	}
	if (stack[last]->constant  && (stack[last]->factor < 0.0 || stack[last]->factor > 255.0)) {
		GMT_Report (GMT->parent, GMT_MSG_ERROR, "Argument b to RGB2XYZ must be a 0 <= b <= 255!\n");
		error++;
	}
	if (error || (stack[prev2]->constant && stack[prev1]->constant && stack[last]->constant)) {	/* Constant arguments */
		rgb[0] = gmt_M_is255 (stack[prev2]->factor);
		rgb[1] = gmt_M_is255 (stack[prev1]->factor);
		rgb[2] = gmt_M_is255 (stack[last]->factor);
		gmt_rgb_to_xyz (rgb, xyz);
		gmt_M_grd_loop (GMT, info->G, row, col, node) {
			stack[prev2]->G->data[node] = (float)xyz[0];
			stack[prev1]->G->data[node] = (float)xyz[1];
			stack[last]->G->data[node]  = (float)xyz[2];
		}
		return;
	}
	gmt_M_grd_loop (GMT, info->G, row, col, node) {
		rgb[0] = gmt_M_is255 ((stack[prev2]->constant) ? stack[prev2]->factor : stack[prev2]->G->data[node]);
		rgb[1] = gmt_M_is255 ((stack[prev1]->constant) ? stack[prev1]->factor : stack[prev1]->G->data[node]);
		rgb[2] = gmt_M_is255 ((stack[last]->constant)  ? stack[last]->factor  : stack[last]->G->data[node]);
		gmt_rgb_to_xyz (rgb, xyz);
		stack[prev2]->G->data[node] = (float)xyz[0];
		stack[prev1]->G->data[node] = (float)xyz[1];
		stack[last]->G->data[node]  = (float)xyz[2];
	}
}

GMT_LOCAL void grdmath_RINT (struct GMT_CTRL *GMT, struct GRDMATH_INFO *info, struct GRDMATH_STACK *stack[], unsigned int last)
/*OPERATOR: RINT 1 1 rint (A) (round to integral value nearest to A).  */
{
	uint64_t node;
	float a = 0.0f;
	gmt_M_unused(GMT);

	if (stack[last]->constant) a = (float)rint (stack[last]->factor);
	for (node = 0; node < info->size; node++)
		stack[last]->G->data[node] = (stack[last]->constant) ? a : rintf (stack[last]->G->data[node]);
}

GMT_LOCAL void grdmath_RMS (struct GMT_CTRL *GMT, struct GRDMATH_INFO *info, struct GRDMATH_STACK *stack[], unsigned int last)
/*OPERATOR: RMS 1 1 Root-mean-square of A.  */
{
	uint64_t node;
	float rms = 0.0;
	struct GMT_GRID *W = NULL;
	gmt_M_unused(GMT);

	if (stack[last]->constant) {	/* Trivial case */
		rms = (float)stack[last]->factor;
		for (node = 0; node < info->size; node++) stack[last]->G->data[node] = rms;
		return;
	}

	if (gmt_M_is_geographic (GMT, GMT_IN)) {	/* Must use spherical weights */
		W = gmt_duplicate_grid (GMT, stack[last]->G, GMT_DUPLICATE_ALLOC);
		gmt_get_cellarea (GMT, W);
	}

	rms = (float)gmt_grd_std (GMT, stack[last]->G, W);

	if (W) gmt_free_grid (GMT, &W, true);

	for (node = 0; node < info->size; node++) stack[last]->G->data[node] = rms;
}

GMT_LOCAL void grdmath_RMSW (struct GMT_CTRL *GMT, struct GRDMATH_INFO *info, struct GRDMATH_STACK *stack[], unsigned int last)
/*OPERATOR: RMSW 2 1 Weighted Root-mean-square of A for weights in B.  */
{
	uint64_t node;
	unsigned int prev = last - 1;
	float rms;
	gmt_M_unused(GMT);

	if (stack[prev]->constant) {	/* Trivial case */
		rms = (float)stack[prev]->factor;
		for (node = 0; node < info->size; node++) stack[prev]->G->data[node] = rms;
		return;
	}

	rms = (float)gmt_grd_rms (GMT, stack[prev]->G, stack[last]->G);

	for (node = 0; node < info->size; node++) stack[prev]->G->data[node] = rms;
}

GMT_LOCAL void grdmath_RPDF (struct GMT_CTRL *GMT, struct GRDMATH_INFO *info, struct GRDMATH_STACK *stack[], unsigned int last)
/*OPERATOR: RPDF 1 1 Rayleigh probability density function for z = A.  */
{
	uint64_t node;
	double a = 0.0;
	gmt_M_unused(GMT);

	if (stack[last]->constant) a = stack[last]->factor * exp (-0.5 * stack[last]->factor * stack[last]->factor);
	for (node = 0; node < info->size; node++) stack[last]->G->data[node] = (float)((stack[last]->constant) ? a : stack[last]->G->data[node] * expf (-0.5f * stack[last]->G->data[node] * stack[last]->G->data[node]));
}

GMT_LOCAL void grdmath_assign_grdstack (struct GRDMATH_STACK *Sto, struct GRDMATH_STACK *Sfrom)
{	/* Copy contents of Sfrom to Sto */
	Sto->G          = Sfrom->G;
	Sto->constant   = Sfrom->constant;
	Sto->factor     = Sfrom->factor;
}

GMT_LOCAL void grdmath_ROLL (struct GMT_CTRL *GMT, struct GRDMATH_INFO *info, struct GRDMATH_STACK *stack[], unsigned int last)
/*OPERATOR: ROLL 2 0 Cyclicly shifts the top A stack items by an amount B.  */
{
	unsigned int prev, top, bottom, k, kk, n_items;
	int n_shift;
	struct GRDMATH_STACK Stmp;
	gmt_M_unused(GMT); gmt_M_unused(info);
	assert (last > 2);	/* Must have at least 3 items on the stack: A single item plus the two roll arguments */
	prev = last - 1;	/* This gives the number of stack items to include in the cycle */
	if (!(stack[last]->constant && stack[prev]->constant)) {
		GMT_Report (GMT->parent, GMT_MSG_ERROR, "Length and shift must be constants in ROLL!\n");
		return;
	}
	n_items = urint (stack[prev]->factor);
	n_shift = irint (stack[last]->factor);
	if (n_items > prev) {
		GMT_Report (GMT->parent, GMT_MSG_ERROR, "Items on stack is fewer than required by ROLL!\n");
		return;
	}
	top = prev - 1;
	bottom = prev - n_items;
	for (k = 0; k < (unsigned int)abs (n_shift); k++) {	/* Do the cyclical shift */
		if (n_shift > 0) {	/* Positive roll */
			grdmath_assign_grdstack (&Stmp, stack[top]);	/* Keep copy of top item */
			for (kk = 1; kk < n_items; kk++)	/* Move all others up one step */
				grdmath_assign_grdstack (stack[top-kk+1], stack[top-kk]);
			grdmath_assign_grdstack (stack[bottom], &Stmp);	/* Place copy on bottom */
		}
		else if (n_shift < 0) {	/* Negative roll */
			grdmath_assign_grdstack (&Stmp, stack[bottom]);	/* Keep copy of bottom item */
			for (kk = 1; kk < n_items; kk++)	/* Move all others down one step */
				grdmath_assign_grdstack (stack[bottom+kk-1], stack[bottom+kk]);
			grdmath_assign_grdstack (stack[top], &Stmp);	/* Place copy on top */
		}
	}
	return;
}

GMT_LOCAL void grdmath_ROTX (struct GMT_CTRL *GMT, struct GRDMATH_INFO *info, struct GRDMATH_STACK *stack[], unsigned int last) {
/*OPERATOR: ROTX 2 1 Rotate A by the (constant) shift B in x-direction.  */
	uint64_t node;
	unsigned int col, row, prev = last - 1, *new_col = NULL, n_columns;
	int colx, shift;
	float *z = NULL;
	struct GMT_GRID_HEADER_HIDDEN *HH = gmt_get_H_hidden (info->G->header);

	/* Shift grid A by the x-shift B.  B must be a constant */

	if (!stack[last]->constant) {
		GMT_Report (GMT->parent, GMT_MSG_ERROR, "DX shift (B) must be a constant in ROTX (no calculations performed)\n");
		return;
	}
	shift = irint (stack[last]->factor * HH->r_inc[GMT_X]);	/* Shift of nodes */

	if (stack[prev]->constant || !shift) return;	/* Trivial since A is a constant or shift is zero */
	if (shift < 0) shift += info->G->header->n_columns;	/* Same thing */
	n_columns = info->G->header->n_columns;
	/* Set up permutation vector */

	new_col = gmt_M_memory (GMT, NULL, n_columns, unsigned int);
	z = gmt_M_memory (GMT, NULL, n_columns, float);
	for (col = colx = 0; col < info->G->header->n_columns; col++, colx++) new_col[colx] = (colx + shift) % info->G->header->n_columns;	/* Move by shift but rotate around */
	gmt_M_row_loop (GMT, info->G, row) {	/* For each row */
		gmt_M_col_loop (GMT, info->G, row, col, node) z[new_col[col]] = stack[prev]->G->data[node];	/* Copy one row of data to z with shift */
		node = gmt_M_ijp (info->G->header, row, 0);		/* First col */
		gmt_M_memcpy (&stack[prev]->G->data[node], z, n_columns, float);	/* Replace this row */
	}
	gmt_M_free (GMT, z);
	gmt_M_free (GMT, new_col);
}

GMT_LOCAL void grdmath_ROTY (struct GMT_CTRL *GMT, struct GRDMATH_INFO *info, struct GRDMATH_STACK *stack[], unsigned int last) {
/*OPERATOR: ROTY 2 1 Rotate A by the (constant) shift B in y-direction.  */
	unsigned int row, col, prev = last - 1, *new_row = NULL;
	int rowx, shift;
	float *z = NULL;

	/* Shift grid A by the y-shift B.  B must be a constant */

	if (!stack[last]->constant) {
		GMT_Report (GMT->parent, GMT_MSG_ERROR, "DY shift (B) must be a constant in ROTY (no calculations performed)\n");
		return;
	}
	shift = irint (stack[last]->factor / info->G->header->inc[GMT_Y]);	/* Shift of nodes */

	if (stack[prev]->constant || !shift) return;	/* Trivial since A is a constant or shift is zero */
	if (shift < 0) shift += info->G->header->n_rows;	/* Same thing */
	/* Set up permutation vector */

	new_row = gmt_M_memory (GMT, NULL, info->G->header->n_rows, unsigned int);
	z = gmt_M_memory (GMT, NULL, info->G->header->n_rows, float);
	for (row = rowx = 0; row < info->G->header->n_rows; row++, rowx++) new_row[rowx] = (rowx + info->G->header->n_rows - shift) % info->G->header->n_rows;	/* Move by shift but rotate around */
	for (col = 0; col < info->G->header->n_columns; col++) {	/* For each column */
		for (row = 0; row < info->G->header->n_rows; row++) z[new_row[row]] = stack[prev]->G->data[gmt_M_ijp(info->G->header, row, col)];	/* Copy one column of data to z with shift */
		for (row = 0; row < info->G->header->n_rows; row++) stack[prev]->G->data[gmt_M_ijp(info->G->header, row, col)] = z[row];	/* Replace this column */
	}
	gmt_M_free (GMT, z);
	gmt_M_free (GMT, new_row);
}

GMT_LOCAL void grdmath_SDIST (struct GMT_CTRL *GMT, struct GRDMATH_INFO *info, struct GRDMATH_STACK *stack[], unsigned int last) {
/*OPERATOR: SDIST 2 1 Spherical distance (in km) between grid nodes and stack lon,lat (A, B).  */
	int error = GMT_NOERROR;
	int64_t node, row, col;			/* int since VS 2013/OMP 2.0 doesn't allow unsigned index variables */
	unsigned int prev = last - 1;
	double x0, y0;

	if (gmt_M_is_geographic (GMT, GMT_IN))
		error = gmt_init_distaz (GMT, 'k', gmt_M_sph_mode (GMT), GMT_MAP_DIST);
	else {
		GMT_Report (GMT->parent, GMT_MSG_ERROR, "Grid must be geographic; see CDIST for Cartesian data.\n");
		return;
	}
	if (error == GMT_NOT_A_VALID_TYPE) return;

#ifdef _OPENMP
#pragma omp parallel for private(row,col,node,x0,y0) shared(info,stack,prev,last,GMT)
#endif
	for (row = 0; row < info->G->header->my; row++) {
		node = row * info->G->header->mx;
		for (col = 0; col < info->G->header->mx; col++, node++) {
			x0 = (stack[prev]->constant) ? stack[prev]->factor : stack[prev]->G->data[node];
			y0 = (stack[last]->constant) ? stack[last]->factor : stack[last]->G->data[node];
			stack[prev]->G->data[node] = (float) gmt_distance (GMT, x0, y0, info->d_grd_x[col], info->d_grd_y[row]);
		}
	}
}

GMT_LOCAL void grdmath_SDIST2 (struct GMT_CTRL *GMT, struct GRDMATH_INFO *info, struct GRDMATH_STACK *stack[], unsigned int last) {
/*OPERATOR: SDIST2 2 1 As SDIST but only to nodes that are != 0.  */
	int error = GMT_NOERROR;
	int64_t node, row, col;			/* int since VS 2013/OMP 2.0 doesn't allow unsigned index variables */
	unsigned int prev = last - 1;
	double x0, y0;

	if (gmt_M_is_geographic (GMT, GMT_IN))
		error = gmt_init_distaz (GMT, 'k', gmt_M_sph_mode (GMT), GMT_MAP_DIST);
	else {
		GMT_Report (GMT->parent, GMT_MSG_ERROR, "Grid must be geographic; see CDIST2 for Cartesian data.\n");
		return;
	}
	if (error == GMT_NOT_A_VALID_TYPE) return;

#ifdef _OPENMP
#pragma omp parallel for private(row,col,node,x0,y0) shared(info,stack,prev,last,GMT)
#endif
	for (row = 0; row < info->G->header->my; row++) {
		node = row * info->G->header->mx;
		for (col = 0; col < info->G->header->mx; col++, node++) {
			if (stack[prev]->G->data[node] == 0.0)
				stack[prev]->G->data[node] = GMT->session.f_NaN;
			else {
				x0 = (stack[prev]->constant) ? stack[prev]->factor : stack[prev]->G->data[node];
				y0 = (stack[last]->constant) ? stack[last]->factor : stack[last]->G->data[node];
				stack[prev]->G->data[node] = (float) gmt_distance (GMT, x0, y0, info->d_grd_x[col], info->d_grd_y[row]);
			}
		}
	}
}

GMT_LOCAL void grdmath_AZ_sub (struct GMT_CTRL *GMT, struct GRDMATH_INFO *info, struct GRDMATH_STACK *stack[], unsigned int last, bool reverse) {
	int64_t node, row, col;			/* int since VS 2013/OMP 2.0 still doesn't allow unsigned index variables */
	unsigned int prev = last - 1;
	double x0 = 0.0, y0 = 0.0, az;

	gmt_set_column_type (GMT, GMT_OUT, GMT_Z, GMT_IS_ANGLE);
	if (gmt_init_distaz (GMT, 'd', gmt_M_sph_mode (GMT), GMT_MAP_DIST) == GMT_NOT_A_VALID_TYPE) return;
#ifdef _OPENMP
#pragma omp parallel for private(row,col,node,x0,y0,az) shared(info,stack,prev,last,GMT,reverse)
#endif
	for (row = 0; row < info->G->header->my; row++) {
		node = row * info->G->header->mx;
		for (col = 0; col < info->G->header->mx; col++, node++) {
			x0 = (stack[prev]->constant) ? stack[prev]->factor : stack[prev]->G->data[node];
			y0 = (stack[last]->constant) ? stack[last]->factor : stack[last]->G->data[node];
			az = gmt_az_backaz (GMT, info->d_grd_x[col], info->d_grd_y[row], x0, y0, reverse);
			while (az < -180.0) az += 360.0;
			while (az > +180.0) az -= 360.0;
			stack[prev]->G->data[node] = (float)az;
		}
	}
}

GMT_LOCAL void grdmath_SAZ (struct GMT_CTRL *GMT, struct GRDMATH_INFO *info, struct GRDMATH_STACK *stack[], unsigned int last)
/*OPERATOR: SAZ 2 1 Spherical azimuth from grid nodes to stack x,y.  */
/* Azimuth from grid ones to stack point */
{
	grdmath_AZ_sub (GMT, info, stack, last, false);
}

GMT_LOCAL void grdmath_SBAZ (struct GMT_CTRL *GMT, struct GRDMATH_INFO *info, struct GRDMATH_STACK *stack[], unsigned int last)
/*OPERATOR: SBAZ 2 1 Spherical back-azimuth from grid nodes to stack x,y.  */
/* Azimuth from stack point to grid ones (back azimuth) */
{
	grdmath_AZ_sub (GMT, info, stack, last, true);
}

GMT_LOCAL void grdmath_SEC (struct GMT_CTRL *GMT, struct GRDMATH_INFO *info, struct GRDMATH_STACK *stack[], unsigned int last)
/*OPERATOR: SEC 1 1 sec (A) (A in radians).  */
{
	uint64_t node;
	float a = 0.0f;
	gmt_M_unused(GMT);

	if (stack[last]->constant) a = (float)(1.0 / cos (stack[last]->factor));
	for (node = 0; node < info->size; node++) stack[last]->G->data[node] = (stack[last]->constant) ? a : (1.0f / cosf (stack[last]->G->data[node]));
}

GMT_LOCAL void grdmath_SECD (struct GMT_CTRL *GMT, struct GRDMATH_INFO *info, struct GRDMATH_STACK *stack[], unsigned int last)
/*OPERATOR: SECD 1 1 sec (A) (A in degrees).  */
{
	uint64_t node;
	double a = 0.0;
	gmt_M_unused(GMT);

	if (stack[last]->constant) a = 1.0 / cosd (stack[last]->factor);
	for (node = 0; node < info->size; node++)
		stack[last]->G->data[node] = (float)((stack[last]->constant) ? a : 1.0 / cosd (stack[last]->G->data[node]));
}

GMT_LOCAL void grdmath_SECH (struct GMT_CTRL *GMT, struct GRDMATH_INFO *info, struct GRDMATH_STACK *stack[], unsigned int last)
/*OPERATOR: SECH 1 1 sech (A).  */
{
	uint64_t node;
	float a = 0.0f;
	gmt_M_unused(GMT);

	if (stack[last]->constant) a = (float)(1.0/cosh (stack[last]->factor));
	for (node = 0; node < info->size; node++) stack[last]->G->data[node] = (stack[last]->constant) ? a : 1.0f/coshf (stack[last]->G->data[node]);
}

GMT_LOCAL void grdmath_SIGN (struct GMT_CTRL *GMT, struct GRDMATH_INFO *info, struct GRDMATH_STACK *stack[], unsigned int last)
/*OPERATOR: SIGN 1 1 sign (+1 or -1) of A.  */
{
	uint64_t node;
	float a = 0.0f;

	if (stack[last]->constant && stack[last]->factor == 0.0)
		GMT_Report (GMT->parent, GMT_MSG_DEBUG, "SIGN: Operand == 0!\n");
	if (stack[last]->constant) a = (float)copysign (1.0, stack[last]->factor);
	for (node = 0; node < info->size; node++)
		stack[last]->G->data[node] = (stack[last]->constant) ? a : copysignf (1.0f, stack[last]->G->data[node]);
}

GMT_LOCAL void grdmath_SIN (struct GMT_CTRL *GMT, struct GRDMATH_INFO *info, struct GRDMATH_STACK *stack[], unsigned int last)
/*OPERATOR: SIN 1 1 sin (A) (A in radians).  */
{
	uint64_t node;
	float a = 0.0f;
	gmt_M_unused(GMT);

	if (stack[last]->constant) a = (float)sin (stack[last]->factor);
	for (node = 0; node < info->size; node++)
		stack[last]->G->data[node] = (stack[last]->constant) ? a : sinf (stack[last]->G->data[node]);
}

GMT_LOCAL void grdmath_SINC (struct GMT_CTRL *GMT, struct GRDMATH_INFO *info, struct GRDMATH_STACK *stack[], unsigned int last)
/*OPERATOR: SINC 1 1 sinc (A) (sin (pi*A)/(pi*A)).  */
{
	uint64_t node;
	double a = 0.0;

	if (stack[last]->constant) a = gmt_sinc (GMT, stack[last]->factor);
	for (node = 0; node < info->size; node++)
		stack[last]->G->data[node] = (float)((stack[last]->constant) ? a : gmt_sinc (GMT, stack[last]->G->data[node]));
}

GMT_LOCAL void grdmath_SIND (struct GMT_CTRL *GMT, struct GRDMATH_INFO *info, struct GRDMATH_STACK *stack[], unsigned int last)
/*OPERATOR: SIND 1 1 sin (A) (A in degrees).  */
{
	uint64_t node;
	double a = 0.0;
	gmt_M_unused(GMT);

	if (stack[last]->constant) a = sind (stack[last]->factor);
	for (node = 0; node < info->size; node++) stack[last]->G->data[node] = (float)((stack[last]->constant) ? a : sind (stack[last]->G->data[node]));
}

GMT_LOCAL void grdmath_SINH (struct GMT_CTRL *GMT, struct GRDMATH_INFO *info, struct GRDMATH_STACK *stack[], unsigned int last)
/*OPERATOR: SINH 1 1 sinh (A).  */
{
	uint64_t node;
	float a = 0.0f;
	gmt_M_unused(GMT);

	if (stack[last]->constant) a = (float)sinh (stack[last]->factor);
	for (node = 0; node < info->size; node++) stack[last]->G->data[node] = (stack[last]->constant) ? a : sinhf (stack[last]->G->data[node]);
}

GMT_LOCAL void grdmath_SKEW (struct GMT_CTRL *GMT, struct GRDMATH_INFO *info, struct GRDMATH_STACK *stack[], unsigned int last)
/*OPERATOR: SKEW 1 1 Skewness of A.  */
{
	uint64_t node, n = 0;
	unsigned int row, col;
	double mean = 0.0, sum2 = 0.0, skew = 0.0, delta;
	float f_skew;

	if (stack[last]->constant) {	/* Trivial case */
		for (node = 0; node < info->size; node++) stack[last]->G->data[node] = GMT->session.f_NaN;
		return;
	}

	/* Use Welford (1962) algorithm to compute mean and corrected sum of squares */
	gmt_M_grd_loop (GMT, info->G, row, col, node) {
		if (gmt_M_is_fnan (stack[last]->G->data[node])) continue;
		n++;
		delta = stack[last]->G->data[node] - mean;
		mean += delta / n;
		sum2 += delta * (stack[last]->G->data[node] - mean);
	}
	if (n > 1) {
		gmt_M_grd_loop (GMT, info->G, row, col, node) {
			if (gmt_M_is_fnan (stack[last]->G->data[node])) continue;
			delta = stack[last]->G->data[node] - mean;
			skew += pow (delta, 3.0);
		}
		sum2 /= (n - 1);
		skew /= n * pow (sum2, 1.5);
		f_skew = (float)skew;
	}
	else
		f_skew = GMT->session.f_NaN;
	for (node = 0; node < info->size; node++) stack[last]->G->data[node] = f_skew;
}

GMT_LOCAL void grdmath_SQR (struct GMT_CTRL *GMT, struct GRDMATH_INFO *info, struct GRDMATH_STACK *stack[], unsigned int last)
/*OPERATOR: SQR 1 1 A^2.  */
{
	uint64_t node;
	double a = 0.0;
	gmt_M_unused(GMT);

	if (stack[last]->constant) a = stack[last]->factor * stack[last]->factor;
	for (node = 0; node < info->size; node++) stack[last]->G->data[node] = (float)((stack[last]->constant) ? a : stack[last]->G->data[node] * stack[last]->G->data[node]);
}

GMT_LOCAL void grdmath_SQRT (struct GMT_CTRL *GMT, struct GRDMATH_INFO *info, struct GRDMATH_STACK *stack[], unsigned int last)
/*OPERATOR: SQRT 1 1 sqrt (A).  */
{
	uint64_t node;
	float a = 0.0f;

	if (stack[last]->constant && stack[last]->factor < 0.0) GMT_Report (GMT->parent, GMT_MSG_WARNING, "Operand one < 0!\n");
	if (stack[last]->constant) a = (float)sqrt (stack[last]->factor);
	for (node = 0; node < info->size; node++) stack[last]->G->data[node] = (stack[last]->constant) ? a : sqrtf (stack[last]->G->data[node]);
}

GMT_LOCAL void grdmath_STD (struct GMT_CTRL *GMT, struct GRDMATH_INFO *info, struct GRDMATH_STACK *stack[], unsigned int last)
/*OPERATOR: STD 1 1 Standard deviation of A.  */
{
	uint64_t node;
	float std;
	struct GMT_GRID *W = NULL;
	gmt_M_unused(GMT);

	if (stack[last]->constant) {	/* Trivial case: std of a constant grid is zero */
		for (node = 0; node < info->size; node++) stack[last]->G->data[node] = 0.0;
		return;
	}

	if (gmt_M_is_geographic (GMT, GMT_IN)) {	/* Must use spherical weights */
		W = gmt_duplicate_grid (GMT, stack[last]->G, GMT_DUPLICATE_ALLOC);
		gmt_get_cellarea (GMT, W);
	}

	std = (float)gmt_grd_std (GMT, stack[last]->G, W);

	if (W) gmt_free_grid (GMT, &W, true);

	for (node = 0; node < info->size; node++) stack[last]->G->data[node] = std;
}

GMT_LOCAL void grdmath_STDW (struct GMT_CTRL *GMT, struct GRDMATH_INFO *info, struct GRDMATH_STACK *stack[], unsigned int last)
/*OPERATOR: STDW 2 1 Weighted standard deviation of A for weights in B.  */
{
	uint64_t node;
	unsigned int prev = last - 1;
	float std;
	gmt_M_unused(GMT);

	if (stack[prev]->constant)	/* Trivial case: std of constant grid is zero */
		std = 0.0;
	else
		std = (float)gmt_grd_std (GMT, stack[prev]->G, stack[last]->G);

	for (node = 0; node < info->size; node++) stack[prev]->G->data[node] = std;
}

GMT_LOCAL void grdmath_STEP (struct GMT_CTRL *GMT, struct GRDMATH_INFO *info, struct GRDMATH_STACK *stack[], unsigned int last)
/*OPERATOR: STEP 1 1 Heaviside step function: H(A).  */
{
	uint64_t node;
	float a = 0.0f;
	gmt_M_unused(GMT);

	if (stack[last]->constant) a = (float)stack[last]->factor;
	for (node = 0; node < info->size; node++) {
		if (!stack[last]->constant) a = stack[last]->G->data[node];
		if (a == 0.0f)
			stack[last]->G->data[node] = 0.5f;
		else
			stack[last]->G->data[node] = (a < 0.0) ? 0.0f : 1.0f;
	}
}

GMT_LOCAL void grdmath_STEPX (struct GMT_CTRL *GMT, struct GRDMATH_INFO *info, struct GRDMATH_STACK *stack[], unsigned int last)
/*OPERATOR: STEPX 1 1 Heaviside step function in x: H(x-A).  */
{
	uint64_t node, row, col;
	double a;
	gmt_M_unused(GMT);

	grdmath_grd_padloop (GMT, info->G, row, col, node) {
		a = info->d_grd_x[col] - ((stack[last]->constant) ? stack[last]->factor : stack[last]->G->data[node]);
		if (a == 0.0)
			stack[last]->G->data[node] = 0.5f;
		else
			stack[last]->G->data[node] = (a < 0.0) ? 0.0f : 1.0f;
	}
}

GMT_LOCAL void grdmath_STEPY (struct GMT_CTRL *GMT, struct GRDMATH_INFO *info, struct GRDMATH_STACK *stack[], unsigned int last)
/*OPERATOR: STEPY 1 1 Heaviside step function in y: H(y-A).  */
{
	uint64_t node, row, col;
	double a;
	gmt_M_unused(GMT);

	grdmath_grd_padloop (GMT, info->G, row, col, node) {
		a = info->d_grd_y[row] - ((stack[last]->constant) ? stack[last]->factor : stack[last]->G->data[node]);
		if (a == 0.0)
			stack[last]->G->data[node] = 0.5f;
		else
			stack[last]->G->data[node] = (a < 0.0) ? 0.0f : 1.0f;
	}
}

GMT_LOCAL void grdmath_SUB (struct GMT_CTRL *GMT, struct GRDMATH_INFO *info, struct GRDMATH_STACK *stack[], unsigned int last)
/*OPERATOR: SUB 2 1 A - B.  */
{
	uint64_t node;
	unsigned int prev;
	double a, b;
	gmt_M_unused(GMT);

	prev = last - 1;
	for (node = 0; node < info->size; node++) {
		a = (stack[prev]->constant) ? stack[prev]->factor : stack[prev]->G->data[node];
		b = (stack[last]->constant) ? stack[last]->factor : stack[last]->G->data[node];
		stack[prev]->G->data[node] = (float)(a - b);
	}
}

GMT_LOCAL void grdmath_SUM (struct GMT_CTRL *GMT, struct GRDMATH_INFO *info, struct GRDMATH_STACK *stack[], unsigned int last)
/*OPERATOR: SUM 1 1 Sum of all values in A.  */
{
	uint64_t node, n_used = 0;
	double sum = 0.0;
	if (stack[last]->constant)
		sum = stack[last]->factor * stack[last]->G->header->nm;
	else {
		uint64_t row, col;
		gmt_M_grd_loop (GMT, info->G, row, col, node) {
			if (gmt_M_is_fnan (stack[last]->G->data[node])) continue;
			sum += stack[last]->G->data[node];
			n_used++;
		}
		if (n_used == 0) sum = GMT->session.d_NaN;
	}
	for (node = 0; node < info->size; node++) stack[last]->G->data[node] = (float)sum;
}

GMT_LOCAL void grdmath_TAN (struct GMT_CTRL *GMT, struct GRDMATH_INFO *info, struct GRDMATH_STACK *stack[], unsigned int last)
/*OPERATOR: TAN 1 1 tan (A) (A in radians).  */
{
	uint64_t node;
	float a = 0.0f;
	gmt_M_unused(GMT);

	if (stack[last]->constant) a = (float)tan (stack[last]->factor);
	for (node = 0; node < info->size; node++) stack[last]->G->data[node] = (stack[last]->constant) ? a : tanf (stack[last]->G->data[node]);
}

GMT_LOCAL void grdmath_TAND (struct GMT_CTRL *GMT, struct GRDMATH_INFO *info, struct GRDMATH_STACK *stack[], unsigned int last)
/*OPERATOR: TAND 1 1 tan (A) (A in degrees).  */
{
	uint64_t node;
	double a = 0.0;
	gmt_M_unused(GMT);

	if (stack[last]->constant) a = tand (stack[last]->factor);
	for (node = 0; node < info->size; node++) stack[last]->G->data[node] = (float)((stack[last]->constant) ? a : tand (stack[last]->G->data[node]));
}

GMT_LOCAL void grdmath_TANH (struct GMT_CTRL *GMT, struct GRDMATH_INFO *info, struct GRDMATH_STACK *stack[], unsigned int last)
/*OPERATOR: TANH 1 1 tanh (A).  */
{
	uint64_t node;
	float a = 0.0f;
	gmt_M_unused(GMT);

	if (stack[last]->constant) a = (float)tanh (stack[last]->factor);
	for (node = 0; node < info->size; node++) stack[last]->G->data[node] = (stack[last]->constant) ? a : tanhf (stack[last]->G->data[node]);
}

GMT_LOCAL void grdmath_TAPER (struct GMT_CTRL *GMT, struct GRDMATH_INFO *info, struct GRDMATH_STACK *stack[], unsigned int last)
/*OPERATOR: TAPER 2 1 Unit weights cosine-tapered to zero within A and B of x and y grid margins.  */
{
	uint64_t node;
	unsigned int prev = last - 1, row, col;
	double strip, scale, start, stop, from_start, from_stop, w_y, *w_x = NULL;

	if (!(stack[last]->constant && stack[prev]->constant)) {
		GMT_Report (GMT->parent, GMT_MSG_ERROR, "TAPER: Arguments A and B must both be constants\n");
		return;
	}
	if (stack[last]->factor < 0.0 || stack[prev]->factor < 0.0) {
		GMT_Report (GMT->parent, GMT_MSG_ERROR, "TAPER: Arguments A and B must both be >= 0\n");
		return;
	}

	/* First compute and store x taper weights: Ramp 0 to 1 for left margin, constant 1, then ramp 1 to 0 for right margin */
	w_x = gmt_M_memory (GMT, NULL, info->G->header->mx, double);
	if (stack[prev]->factor == 0.0) {	/* No taper in x so set weights to 1 */
		grdmath_col_padloop2 (GMT, info->G, col) w_x[col] = 1.0;
	}
	else {
		strip = stack[prev]->factor;
		scale = M_PI / strip;
		start = strip + info->G->header->wesn[XLO];
		stop  = strip - info->G->header->wesn[XHI];
		grdmath_col_padloop2 (GMT, info->G, col) {
			from_start = start - info->d_grd_x[col];
			if (from_start > 0.0) w_x[col] = 0.5 * (1.0 + cos (from_start * scale));
			else if ((from_stop = stop + info->d_grd_x[col]) > 0.0) w_x[col] = 0.5 * (1.0 + cos (from_stop * scale));
			else w_x[col] = 1.0;	/* Inside non-tapered x-range */
		}
	}

	/* Now compute y taper weights: Ramp 0 to 1 for left margin, constant 1, then ramp 1 to 0 for right margin.
	 * We apply these as we loop over rows and do the w_x * w_y taper */
	strip = stack[last]->factor;
	scale = (strip > 0.0) ? M_PI / strip : 0.0;
	start = strip + info->G->header->wesn[YLO];
	stop  = strip - info->G->header->wesn[YHI];

	grdmath_row_padloop (GMT, info->G, row, node) {
		from_start = start - info->d_grd_y[row];
		if (stack[last]->factor == 0.0) w_y = 1.0;	/* No taper in y-range */
		else if (from_start > 0.0) w_y = 0.5 * (1.0 + cos (from_start * scale));
		else if ((from_stop = stop + info->d_grd_y[row]) > 0.0) w_y = 0.5 * (1.0 + cos (from_stop * scale));
		else w_y = 1.0;	/* Inside non-tapered y-range */
		grdmath_col_padloop (GMT, info->G, col, node) {
			stack[prev]->G->data[node] = (float)(w_y * w_x[col]);
		}
	}
	gmt_M_free (GMT, w_x);
}

GMT_LOCAL void grdmath_TN (struct GMT_CTRL *GMT, struct GRDMATH_INFO *info, struct GRDMATH_STACK *stack[], unsigned int last)
/*OPERATOR: TN 2 1 Chebyshev polynomial Tn(-1<t<+1,n), with t = A, and n = B.  */
{
	uint64_t node;
	unsigned int prev = last - 1;
	int n;
	double a = 0.0, t;

	for (node = 0; node < info->size; node++) {
		a = (stack[prev]->constant) ? stack[prev]->factor : stack[prev]->G->data[node];
		n = irint ((stack[last]->constant) ? stack[last]->factor : (double)stack[last]->G->data[node]);
		gmt_chebyshev (GMT, a, n, &t);
		stack[prev]->G->data[node] = (float)t;
	}
}

GMT_LOCAL void grdmath_TCRIT (struct GMT_CTRL *GMT, struct GRDMATH_INFO *info, struct GRDMATH_STACK *stack[], unsigned int last)
/*OPERATOR: TCRIT 2 1 Student's t-distribution critical value for alpha = A and nu = B.  */
{
	uint64_t node;
	int b, row;
	unsigned int prev, col;
	double a;

	prev = last - 1;
	if (stack[prev]->constant && stack[prev]->factor == 0.0) GMT_Report (GMT->parent, GMT_MSG_WARNING, "Operand one == 0 for TCRIT!\n");
	if (stack[last]->constant && stack[last]->factor == 0.0) GMT_Report (GMT->parent, GMT_MSG_WARNING, "Operand two == 0 for TCRIT!\n");
	if (stack[prev]->constant && stack[last]->constant) {	/* Compute once then copy */
		float tcrit;
		a = stack[prev]->factor;
		b = irint (stack[last]->factor);
		tcrit = (float)gmt_tcrit (GMT, a, (double)b);
		for (node = 0; node < info->size; node++)
			stack[prev]->G->data[node] = tcrit;
	}
	else {
#ifdef _OPENMP
#pragma omp parallel for private(row,col,node,a,b) shared(info,stack,prev,last,GMT)
#endif
		for (row = 0; row < (int)info->G->header->n_rows; row++) {
			for (col = 0, node = gmt_M_ijp (info->G->header, row, 0); col < info->G->header->n_columns; col++, node++) {
				a = (stack[prev]->constant) ? stack[prev]->factor : stack[prev]->G->data[node];
				b = irint ((stack[last]->constant) ? stack[last]->factor : stack[last]->G->data[node]);
				stack[prev]->G->data[node] = (float)gmt_tcrit (GMT, a, (double)b);
			}
		}
	}
}

GMT_LOCAL void grdmath_TCDF (struct GMT_CTRL *GMT, struct GRDMATH_INFO *info, struct GRDMATH_STACK *stack[], unsigned int last)
/*OPERATOR: TCDF 2 1 Student's t cumulative distribution function for t = A, and nu = B.  */
{
	uint64_t node, b;
	unsigned int prev, row, col;
	double a;

	prev = last - 1;
	if (stack[prev]->constant && stack[prev]->factor == 0.0) GMT_Report (GMT->parent, GMT_MSG_WARNING, "Operand one == 0 for TCDF!\n");
	if (stack[last]->constant && stack[last]->factor == 0.0) GMT_Report (GMT->parent, GMT_MSG_WARNING, "Operand two == 0 for TCDF!\n");
	for (row = 0; row < info->G->header->n_rows; row++) {
		for (col = 0, node = gmt_M_ijp (info->G->header, row, 0); col < info->G->header->n_columns; col++, node++) {
			a = (stack[prev]->constant) ? stack[prev]->factor : stack[prev]->G->data[node];
			b = lrint ((stack[last]->constant) ? stack[last]->factor : stack[last]->G->data[node]);
			stack[prev]->G->data[node] = (float)gmt_t_cdf (GMT, a, b);
		}
	}
}

GMT_LOCAL void grdmath_TPDF (struct GMT_CTRL *GMT, struct GRDMATH_INFO *info, struct GRDMATH_STACK *stack[], unsigned int last)
/*OPERATOR: TPDF 2 1 Student's t probability density function for t = A and nu = B.  */
{
	uint64_t node, b;
	unsigned int prev, row, col;
	double a;

	prev = last - 1;
	if (stack[prev]->constant && stack[prev]->factor == 0.0) GMT_Report (GMT->parent, GMT_MSG_WARNING, "Operand one == 0 for TCDF!\n");
	if (stack[last]->constant && stack[last]->factor == 0.0) GMT_Report (GMT->parent, GMT_MSG_WARNING, "Operand two == 0 for TCDF!\n");
	for (row = 0; row < info->G->header->n_rows; row++) {
		for (col = 0, node = gmt_M_ijp (info->G->header, row, 0); col < info->G->header->n_columns; col++, node++) {
			a = (stack[prev]->constant) ? stack[prev]->factor : stack[prev]->G->data[node];
			b = lrint ((stack[last]->constant) ? stack[last]->factor : stack[last]->G->data[node]);
			stack[prev]->G->data[node] = (float)gmt_t_pdf (GMT, a, b);
		}
	}
}

GMT_LOCAL void grdmath_TRIM (struct GMT_CTRL *GMT, struct GRDMATH_INFO *info, struct GRDMATH_STACK *stack[], unsigned int last)
/*OPERATOR: TRIM 3 1 Alpha-trimming for %%-left = A, %%-right = B, and grid = C.  */
{
	/* Determine cumulative distribution and find left and right tail z cutoffs,
	 * then set grid values in the tails to NaN */
	uint64_t node;
	unsigned int prev1, prev2, row, col;
	gmt_grdfloat global_zmin, global_zmax, *tmp_grid = NULL;

	prev1 = last - 1;
	prev2 = last - 2;
	if (stack[last]->constant) {
		GMT_Report (GMT->parent, GMT_MSG_ERROR, "3rd operand for TRIM must be a grid!\n");
		return;
	}
	if (!stack[prev1]->constant) {
		GMT_Report (GMT->parent, GMT_MSG_ERROR, "1st operand for TRIM must be constants!\n");
		return;
	}
	if (stack[prev1]->factor <= 0.0 || stack[prev1]->factor > 100.0) {
		GMT_Report (GMT->parent, GMT_MSG_ERROR, "Right alpha for TRIM must be in 0-100%% range!\n");
		return;
	}
	if (!stack[prev2]->constant) {
		GMT_Report (GMT->parent, GMT_MSG_ERROR, "2nd operand for TRIM must be constants!\n");
		return;
	}
	if (stack[prev2]->factor <= 0.0 || stack[prev2]->factor > 100.0) {
		GMT_Report (GMT->parent, GMT_MSG_ERROR, "Left alpha for TRIM must be in 0-100%% range!\n");
		return;
	}
	if (stack[prev1]->factor <= stack[prev2]->factor) {
		GMT_Report (GMT->parent, GMT_MSG_ERROR, "Right alpha for TRIM must exceed left alpha!\n");
		return;
	}
	tmp_grid = gmt_M_memory_aligned (GMT, NULL, stack[last]->G->header->size, gmt_grdfloat);
	gmt_M_memcpy (tmp_grid, stack[last]->G->data, stack[last]->G->header->size, gmt_grdfloat);
#ifdef DOUBLE_PRECISION_GRID
	gmt_sort_array (GMT, tmp_grid, stack[last]->G->header->size, GMT_DOUBLE);	/* Sort so we can find quantiles */
#else
	gmt_sort_array (GMT, tmp_grid, stack[last]->G->header->size, GMT_FLOAT);	/* Sort so we can find quantiles */
#endif
	global_zmin = (gmt_grdfloat)gmt_quantile_f (GMT, tmp_grid, stack[prev2]->factor, stack[last]->G->header->size);	/* "Left" quantile */
	global_zmax = (gmt_grdfloat)gmt_quantile_f (GMT, tmp_grid, stack[prev1]->factor, stack[last]->G->header->size);	/* "Right" quantile */
	gmt_M_free (GMT, tmp_grid);
	gmt_M_grd_loop (GMT, info->G, row, col, node) {
		stack[prev2]->G->data[node] = (stack[last]->G->data[node] < global_zmin || stack[last]->G->data[node] > global_zmax) ? GMT->session.f_NaN : stack[last]->G->data[node];
	}
}

GMT_LOCAL void grdmath_UPPER (struct GMT_CTRL *GMT, struct GRDMATH_INFO *info, struct GRDMATH_STACK *stack[], unsigned int last)
/*OPERATOR: UPPER 1 1 The highest (maximum) value of A.  */
{
	uint64_t node;
	unsigned int row, col;
	float high = -FLT_MAX;
	gmt_M_unused(GMT);

	if (stack[last]->constant) {	/* Trivial case */
		for (node = 0; node < info->size; node++) stack[last]->G->data[node] = (float)stack[last]->factor;
		return;
	}

	gmt_M_grd_loop (GMT, info->G, row, col, node) {
		if (gmt_M_is_fnan (stack[last]->G->data[node])) continue;
		if (stack[last]->G->data[node] > high) high = stack[last]->G->data[node];
	}
	if (high == -FLT_MAX) high = GMT->session.f_NaN;
	for (node = 0; node < info->size; node++) if (!gmt_M_is_fnan (stack[last]->G->data[node])) stack[last]->G->data[node] = high;
}

GMT_LOCAL float grdmath_wvar_sub (struct GMT_CTRL *GMT, struct GRDMATH_INFO *info, struct GMT_GRID *G, struct GMT_GRID *W, bool use_grid, double weight) {
	/* Use West (1979) algorithm to compute mean and corrected sum of squares.
	 * https://en.wikipedia.org/wiki/Algorithms_for_calculating_variance */
	uint64_t node, n = 0;
	unsigned int row, col;
	double temp, mean = 0.0, sumw = 0.0, delta, R, M2 = 0.0, w = 1.0;
	if (!use_grid) w = weight;
	gmt_M_grd_loop (GMT, info->G, row, col, node) {
		if (gmt_M_is_fnan (G->data[node])) continue;
		if (use_grid) {
			if (gmt_M_is_dnan (W->data[node]))
				continue;
			else
				w = W->data[node];
		}
		temp  = w + sumw;
		delta = G->data[node] - mean;
		R = delta * w / temp;
		mean += R;
		M2 += sumw * delta * R;
		sumw = temp;
		n++;
	}
	return (n <= 1 || sumw == 0.0) ? GMT->session.f_NaN : (float) ((n * M2) / (sumw * (n - 1.0)));
}

GMT_LOCAL void grdmath_VAR (struct GMT_CTRL *GMT, struct GRDMATH_INFO *info, struct GRDMATH_STACK *stack[], unsigned int last)
/*OPERATOR: VAR 1 1 Variance of A.  */
{
	uint64_t node;
	float var;
	gmt_M_unused(GMT);

	if (stack[last]->constant)	/* Trivial case: variance is undefined */
		var = GMT->session.f_NaN;
	else if (gmt_M_is_geographic (GMT, GMT_IN)) {	/* Must use spherical weights */
		struct GMT_GRID *W = gmt_duplicate_grid (GMT, stack[last]->G, GMT_DUPLICATE_ALLOC);
		gmt_get_cellarea (GMT, W);
		var = grdmath_wvar_sub (GMT, info, stack[last]->G, W, true, 0.0);
		gmt_free_grid (GMT, &W, true);
	}
	else {	/* Use Welford (1962) algorithm to compute mean and corrected sum of squares */
		uint64_t n = 0;
		unsigned int row, col;
		double mean = 0.0, sum2 = 0.0, delta;
		gmt_M_grd_loop (GMT, info->G, row, col, node) {
			if (gmt_M_is_fnan (stack[last]->G->data[node])) continue;
			n++;
			delta = stack[last]->G->data[node] - mean;
			mean += delta / n;
			sum2 += delta * (stack[last]->G->data[node] - mean);
		}
		var = (n > 1) ? (float)(sum2 / (n - 1)) : GMT->session.f_NaN;
	}
	for (node = 0; node < info->size; node++) stack[last]->G->data[node] = var;
}

GMT_LOCAL void grdmath_VARW (struct GMT_CTRL *GMT, struct GRDMATH_INFO *info, struct GRDMATH_STACK *stack[], unsigned int last)
/*OPERATOR: VARW 2 1 Weighted variance of A for weights in B.  */
{
	uint64_t node;
	unsigned int prev = last - 1;
	float var;
	gmt_M_unused(GMT);

	if (stack[prev]->constant)	/* Trivial case: variance is undefined  */
		var = GMT->session.f_NaN;
	else
		var = grdmath_wvar_sub (GMT, info, stack[prev]->G, stack[last]->G, !stack[last]->constant, stack[last]->factor);
	for (node = 0; node < info->size; node++) stack[prev]->G->data[node] = var;
}

GMT_LOCAL void grdmath_VPDF (struct GMT_CTRL *GMT, struct GRDMATH_INFO *info, struct GRDMATH_STACK *stack[], unsigned int last)
/*OPERATOR: VPDF 3 1 Von Mises probability density function for angles = A, mu = B and kappa = C.  */
{
	uint64_t node;
	unsigned int prev1, prev2, row, col;
	double x, mu, kappa;

	prev1 = last - 1;
	prev2 = last - 2;
	if (stack[prev1]->constant) mu = stack[prev1]->factor;
	if (stack[last]->constant) kappa = stack[prev1]->factor;
	gmt_M_grd_loop (GMT, info->G, row, col, node) {
		x = (stack[prev2]->constant) ? stack[prev2]->factor : stack[prev2]->G->data[node];
		if (!stack[prev1]->constant) mu = (double)stack[prev1]->G->data[node];
		if (!stack[last]->constant) kappa = (double)stack[last]->G->data[node];
		stack[prev2]->G->data[node] = (float)gmt_vonmises_pdf (GMT, x, mu, kappa);
	}
}

GMT_LOCAL void grdmath_WCDF (struct GMT_CTRL *GMT, struct GRDMATH_INFO *info, struct GRDMATH_STACK *stack[], unsigned int last)
/*OPERATOR: WCDF 3 1 Weibull cumulative distribution function for x = A, scale = B, and shape = C.  */
{
	uint64_t node;
	unsigned int prev1, prev2, row, col;
	double x, a, b;

	prev1 = last - 1;
	prev2 = last - 2;
	if (stack[prev1]->constant && stack[prev1]->factor <= 0.0) GMT_Report (GMT->parent, GMT_MSG_WARNING, "Operand two <= 0 for WCDF!\n");
	if (stack[last]->constant  && stack[last]->factor  <= 0.0) GMT_Report (GMT->parent, GMT_MSG_WARNING, "Operand three <= 0 for WCDF!\n");
	gmt_M_grd_loop (GMT, info->G, row, col, node) {
		x = (stack[prev2]->constant) ? stack[prev2]->factor : stack[prev2]->G->data[node];
		a = lrint ((stack[prev1]->constant) ? stack[prev1]->factor : (double)stack[prev1]->G->data[node]);
		b = lrint ((stack[last]->constant)  ? stack[last]->factor  : (double)stack[last]->G->data[node]);
		stack[prev2]->G->data[node] = (float)gmt_weibull_cdf (GMT, x, a, b);
	}
}

GMT_LOCAL void grdmath_WCRIT (struct GMT_CTRL *GMT, struct GRDMATH_INFO *info, struct GRDMATH_STACK *stack[], unsigned int last)
/*OPERATOR: WCRIT 3 1 Weibull distribution critical value for alpha = A, scale = B, and shape = C.  */
{
	uint64_t node;
	unsigned int prev1, prev2, row, col;
	double alpha, a, b;

	prev1 = last - 1;
	prev2 = last - 2;
	if (stack[prev1]->constant && stack[prev1]->factor <= 0.0) GMT_Report (GMT->parent, GMT_MSG_WARNING, "Operand two <= 0 for WCRIT!\n");
	if (stack[last]->constant  && stack[last]->factor  <= 0.0) GMT_Report (GMT->parent, GMT_MSG_WARNING, "Operand three <= 0 for WCRIT!\n");
	gmt_M_grd_loop (GMT, info->G, row, col, node) {
		alpha = (stack[prev2]->constant) ? stack[prev2]->factor : stack[prev2]->G->data[node];
		a = lrint ((stack[prev1]->constant) ? stack[prev1]->factor : (double)stack[prev1]->G->data[node]);
		b = lrint ((stack[last]->constant)  ? stack[last]->factor  : (double)stack[last]->G->data[node]);
		stack[prev2]->G->data[node] = (float)gmt_weibull_crit (GMT, alpha, a, b);
	}
}

GMT_LOCAL void grdmath_WPDF (struct GMT_CTRL *GMT, struct GRDMATH_INFO *info, struct GRDMATH_STACK *stack[], unsigned int last)
/*OPERATOR: WPDF 3 1 Weibull probability density function for x = A, scale = B and shape = C.  */
{
	uint64_t node;
	unsigned int prev1, prev2, row, col;
	double x, a, b;

	prev1 = last - 1;
	prev2 = last - 2;
	if (stack[prev1]->constant && stack[prev1]->factor <= 0.0) GMT_Report (GMT->parent, GMT_MSG_WARNING, "Operand two <= 0 for WPDF!\n");
	if (stack[last]->constant  && stack[last]->factor  <= 0.0) GMT_Report (GMT->parent, GMT_MSG_WARNING, "Operand three <= 0 for WPDF!\n");
	gmt_M_grd_loop (GMT, info->G, row, col, node) {
		x = (stack[prev2]->constant) ? stack[prev2]->factor : stack[prev2]->G->data[node];
		a = lrint ((stack[prev1]->constant) ? stack[prev1]->factor : (double)stack[prev1]->G->data[node]);
		b = lrint ((stack[last]->constant)  ? stack[last]->factor  : (double)stack[last]->G->data[node]);
		stack[prev2]->G->data[node] = (float)gmt_weibull_pdf (GMT, x, a, b);
	}
}

GMT_LOCAL void grdmath_WRAP (struct GMT_CTRL *GMT, struct GRDMATH_INFO *info, struct GRDMATH_STACK *stack[], unsigned int last)
/*OPERATOR: WRAP 1 1 wrap (A). (A in radians). */
/*
wrap a value in radians onto [-pi,pi]

r=2.0*PI*(x/pi/2.0 - rintf(x/PI/2.0))

Kurt Feigl 2014-AUG-10

http://www.gnu.org/software/libc/manual/html_node/Rounding-Functions.html

Function: float rintf (float x) These functions round x to an integer value according to the current
rounding mode. See Floating Point Parameters, for information about the various rounding modes. The
default rounding mode is to round to the nearest integer; some machines support other modes, but
round-to-nearest is always used unless you explicitly select another. If x was not initially an
integer, these functions raise the inexact exception.

Function: float nearbyintf (float x) These functions return the same value as the rint functions,
but do not raise the inexact exception if x is not an integer.

Function: float roundf (float x) These functions are similar to rint, but they round halfway cases
away from zero instead of to the nearest integer (or other current rounding mode).
*/
{
	uint64_t node;
	double a;
	gmt_M_unused(GMT);

	for (node = 0; node < info->size; node++) {
		/* Argument must be finite  */

		a = (stack[last]->constant) ? stack[last]->factor : stack[last]->G->data[node];

		stack[last]->G->data[node] = (float)(TWO_PI*(a/TWO_PI - rint(a/TWO_PI)));
	}
}

GMT_LOCAL void grdmath_XOR (struct GMT_CTRL *GMT, struct GRDMATH_INFO *info, struct GRDMATH_STACK *stack[], unsigned int last)
/*OPERATOR: XOR 2 1 0 if A == NaN and B == NaN, NaN if B == NaN, else A.  */
{
	uint64_t node;
	unsigned int prev;
	float a = 0.0f, b = 0.0f;

	prev = last - 1;
	if (stack[prev]->constant) a = (float)stack[prev]->factor;
	if (stack[last]->constant) b = (float)stack[last]->factor;
	for (node = 0; node < info->size; node++) {
		if (!stack[prev]->constant) a = stack[prev]->G->data[node];
		if (!stack[last]->constant) b = stack[last]->G->data[node];
		stack[prev]->G->data[node] = (gmt_M_is_fnan (a) && gmt_M_is_fnan (b)) ? 0.0f : (gmt_M_is_fnan (b) ? GMT->session.f_NaN : a);
	}
}

GMT_LOCAL void grdmath_XYZ2HSV (struct GMT_CTRL *GMT, struct GRDMATH_INFO *info, struct GRDMATH_STACK *stack[], unsigned int last)
/*OPERATOR: XYZ2HSV 3 3 Convert xyz to hsv, with x = A, y = B and z = C.  */
{
	uint64_t node;
	unsigned int prev1, prev2, row, col, error = 0;
	double rgb[4], hsv[4], xyz[3];
	gmt_M_unused (GMT);

	prev1 = last - 1;
	prev2 = last - 2;
#if 0
	if (stack[prev2]->constant && (stack[prev2]->factor < 0.0 || stack[prev2]->factor > 100.0)) {
		GMT_Report (GMT->parent, GMT_MSG_ERROR, "Argument l to XYZ2HSV must be a 0 <= l <= 100!\n");
		error++;
	}
	if (stack[prev1]->constant && (stack[prev1]->factor < 0.0 || stack[prev1]->factor > 1.0)) {
		GMT_Report (GMT->parent, GMT_MSG_ERROR, "Argument s to XYZ2HSV must be a 0 <= s <= 1!\n");
		error++;
	}
	if (stack[last]->constant  && (stack[last]->factor < 0.0 || stack[last]->factor < 0.0 > 1.0)) {
		GMT_Report (GMT->parent, GMT_MSG_ERROR, "Argument v to XYZ2HSV must be a 0 <= v <= 1!\n");
		error++;
	}
#endif
	rgb[3] = hsv[3] = 0.0;	/* No transparency involved */
	if (error || (stack[prev2]->constant && stack[prev1]->constant && stack[last]->constant)) {	/* Constant arguments */
		xyz[0] = stack[prev2]->factor;
		xyz[1] = stack[prev1]->factor;
		xyz[2] = stack[last]->factor;
		gmt_xyz_to_rgb (rgb, xyz);
		gmt_rgb_to_hsv (rgb, hsv);
		gmt_M_grd_loop (GMT, info->G, row, col, node) {
			stack[prev2]->G->data[node] = (float)hsv[0];
			stack[prev1]->G->data[node] = (float)hsv[1];
			stack[last]->G->data[node]  = (float)hsv[2];
		}
		return;
	}
	gmt_M_grd_loop (GMT, info->G, row, col, node) {
		xyz[0] = (stack[prev2]->constant) ? stack[prev2]->factor : stack[prev2]->G->data[node];
		xyz[1] = (stack[prev1]->constant) ? stack[prev1]->factor : stack[prev1]->G->data[node];
		xyz[2] = (stack[last]->constant)  ? stack[last]->factor  : stack[last]->G->data[node];
		gmt_xyz_to_rgb (rgb, xyz);
		gmt_rgb_to_hsv (rgb, hsv);
		stack[prev2]->G->data[node] = (float)hsv[0];
		stack[prev1]->G->data[node] = (float)hsv[1];
		stack[last]->G->data[node]  = (float)hsv[2];
	}
}

GMT_LOCAL void grdmath_XYZ2LAB (struct GMT_CTRL *GMT, struct GRDMATH_INFO *info, struct GRDMATH_STACK *stack[], unsigned int last)
/*OPERATOR: XYZ2LAB 3 3 Convert xyz to lab, with x = A, y = B and z = C.  */
{
	uint64_t node;
	unsigned int prev1, prev2, row, col, error = 0;
	double lab[3], xyz[3];
	gmt_M_unused (GMT);

	prev1 = last - 1;
	prev2 = last - 2;
#if 0
	if (stack[prev2]->constant && (stack[prev2]->factor < 0.0 || stack[prev2]->factor > 100.0)) {
		GMT_Report (GMT->parent, GMT_MSG_ERROR, "Argument l to XYZ2LAB must be a 0 <= l <= 100!\n");
		error++;
	}
	if (stack[prev1]->constant && (stack[prev1]->factor < 0.0 || stack[prev1]->factor > 1.0)) {
		GMT_Report (GMT->parent, GMT_MSG_ERROR, "Argument s to XYZ2LAB must be a 0 <= s <= 1!\n");
		error++;
	}
	if (stack[last]->constant  && (stack[last]->factor < 0.0 || stack[last]->factor < 0.0 > 1.0)) {
		GMT_Report (GMT->parent, GMT_MSG_ERROR, "Argument v to XYZ2LAB must be a 0 <= v <= 1!\n");
		error++;
	}
#endif
	if (error || (stack[prev2]->constant && stack[prev1]->constant && stack[last]->constant)) {	/* Constant arguments */
		xyz[0] = stack[prev2]->factor;
		xyz[1] = stack[prev1]->factor;
		xyz[2] = stack[last]->factor;
		gmt_xyz_to_lab (xyz, lab);
		gmt_M_grd_loop (GMT, info->G, row, col, node) {
			stack[prev2]->G->data[node] = (float)lab[0];
			stack[prev1]->G->data[node] = (float)lab[1];
			stack[last]->G->data[node]  = (float)lab[2];
		}
		return;
	}
	gmt_M_grd_loop (GMT, info->G, row, col, node) {
		xyz[0] = (stack[prev2]->constant) ? stack[prev2]->factor : stack[prev2]->G->data[node];
		xyz[1] = (stack[prev1]->constant) ? stack[prev1]->factor : stack[prev1]->G->data[node];
		xyz[2] = (stack[last]->constant)  ? stack[last]->factor  : stack[last]->G->data[node];
		gmt_xyz_to_lab (xyz, lab);
		stack[prev2]->G->data[node] = (float)lab[0];
		stack[prev1]->G->data[node] = (float)lab[1];
		stack[last]->G->data[node]  = (float)lab[2];
	}
}

GMT_LOCAL void grdmath_XYZ2RGB (struct GMT_CTRL *GMT, struct GRDMATH_INFO *info, struct GRDMATH_STACK *stack[], unsigned int last)
/*OPERATOR: XYZ2RGB 3 3 Convert xyz to rgb, with x = A, y = B and z = C.  */
{
	uint64_t node;
	unsigned int prev1, prev2, row, col, error = 0;
	double rgb[3], xyz[3];
	gmt_M_unused (GMT);

	prev1 = last - 1;
	prev2 = last - 2;
#if 0
	if (stack[prev2]->constant && (stack[prev2]->factor < 0.0 || stack[prev2]->factor > 100.0)) {
		GMT_Report (GMT->parent, GMT_MSG_ERROR, "Argument l to XYZ2RGB must be a 0 <= l <= 100!\n");
		error++;
	}
	if (stack[prev1]->constant && (stack[prev1]->factor < 0.0 || stack[prev1]->factor > 1.0)) {
		GMT_Report (GMT->parent, GMT_MSG_ERROR, "Argument s to XYZ2RGB must be a 0 <= s <= 1!\n");
		error++;
	}
	if (stack[last]->constant  && (stack[last]->factor < 0.0 || stack[last]->factor < 0.0 > 1.0)) {
		GMT_Report (GMT->parent, GMT_MSG_ERROR, "Argument v to XYZ2RGB must be a 0 <= v <= 1!\n");
		error++;
	}
#endif
	if (error || (stack[prev2]->constant && stack[prev1]->constant && stack[last]->constant)) {	/* Constant arguments */
		xyz[0] = stack[prev2]->factor;
		xyz[1] = stack[prev1]->factor;
		xyz[2] = stack[last]->factor;
		gmt_xyz_to_rgb (rgb, xyz);
		gmt_M_grd_loop (GMT, info->G, row, col, node) {
			stack[prev2]->G->data[node] = (float)gmt_M_s255 (rgb[0]);
			stack[prev1]->G->data[node] = (float)gmt_M_s255 (rgb[1]);
			stack[last]->G->data[node]  = (float)gmt_M_s255 (rgb[2]);
		}
		return;
	}
	gmt_M_grd_loop (GMT, info->G, row, col, node) {
		xyz[0] = (stack[prev2]->constant) ? stack[prev2]->factor : stack[prev2]->G->data[node];
		xyz[1] = (stack[prev1]->constant) ? stack[prev1]->factor : stack[prev1]->G->data[node];
		xyz[2] = (stack[last]->constant)  ? stack[last]->factor  : stack[last]->G->data[node];
		gmt_xyz_to_rgb (rgb, xyz);
		stack[prev2]->G->data[node] = (float)gmt_M_s255 (rgb[0]);
		stack[prev1]->G->data[node] = (float)gmt_M_s255 (rgb[1]);
		stack[last]->G->data[node]  = (float)gmt_M_s255 (rgb[2]);
	}
}

GMT_LOCAL void grdmath_Y0 (struct GMT_CTRL *GMT, struct GRDMATH_INFO *info, struct GRDMATH_STACK *stack[], unsigned int last)
/*OPERATOR: Y0 1 1 Bessel function of A (2nd kind, order 0).  */
{
	uint64_t node;
	float a = 0.0f;
	gmt_M_unused(GMT);

	if (stack[last]->constant) a = (float)y0 (fabs (stack[last]->factor));
	for (node = 0; node < info->size; node++) stack[last]->G->data[node] = (stack[last]->constant) ? a : (float)y0 ((double)fabsf (stack[last]->G->data[node]));
}

GMT_LOCAL void grdmath_Y1 (struct GMT_CTRL *GMT, struct GRDMATH_INFO *info, struct GRDMATH_STACK *stack[], unsigned int last)
/*OPERATOR: Y1 1 1 Bessel function of A (2nd kind, order 1).  */
{
	uint64_t node;
	float a = 0.0f;
	gmt_M_unused(GMT);

	if (stack[last]->constant) a = (float)y1 (fabs (stack[last]->factor));
	for (node = 0; node < info->size; node++) stack[last]->G->data[node] = (stack[last]->constant) ? a : (float)y1 ((double)fabsf (stack[last]->G->data[node]));
}

GMT_LOCAL void grdmath_YLM_sub (struct GMT_CTRL *GMT, struct GRDMATH_INFO *info, struct GRDMATH_STACK *stack[], unsigned int last, bool ortho)
{
	/* Returns geophysical normalization, unless M < 0, then orthonormalized form */
	int64_t node, row, col;			/* int since VS 2013/OMP 2.0 doesn't allow unsigned index variables */
	unsigned int prev = last - 1;
	int L, M;
	double x, z, P, C, S;

	if (!(stack[prev]->constant && stack[last]->constant)) {
		GMT_Report (GMT->parent, GMT_MSG_ERROR, "L and M must be constants in YLM[g] (no calculations performed)\n");
		return;
	}

	L = irint (stack[prev]->factor);
	M = irint (stack[last]->factor);
	z = abs (M) * D2R;	/* abs() just in case routine is called with -M to add (-1)^M */

#ifdef _OPENMP
#pragma omp parallel for private(row,col,node,x,P,S,C) shared(info,stack,prev,GMT,L,M,ortho,z)
#endif
	for (row = 0; row < info->G->header->my; row++) {	/* For each latitude */
		node = row * info->G->header->mx;

		x = sind (info->d_grd_y[row]);	/* Plm takes cos(colatitude) = sin(latitude) */
		P = gmt_plm_bar (GMT, L, M, x, ortho);
		if (M == 0) {
			grdmath_col_padloop (GMT, info->G, col, node) {
				stack[prev]->G->data[node] = (float)P;
				stack[last]->G->data[node] = 0.0f;
			}
		}
		else {
			grdmath_col_padloop (GMT, info->G, col, node) {
				sincos (z * info->d_grd_x[col], &S, &C);
				stack[prev]->G->data[node] = (float)(P * C);
				stack[last]->G->data[node] = (float)(P * S);
			}
		}
	}
}

GMT_LOCAL void grdmath_YLM (struct GMT_CTRL *GMT, struct GRDMATH_INFO *info, struct GRDMATH_STACK *stack[], unsigned int last)
/*OPERATOR: YLM 2 2 Re and Im orthonormalized spherical harmonics degree A order B.  */
{
	grdmath_YLM_sub (GMT, info, stack, last, true);
}

GMT_LOCAL void grdmath_YLMg (struct GMT_CTRL *GMT, struct GRDMATH_INFO *info, struct GRDMATH_STACK *stack[], unsigned int last)
/*OPERATOR: YLMg 2 2 Cos and Sin normalized spherical harmonics degree A order B (geophysical convention).  */
{
	grdmath_YLM_sub (GMT, info, stack, last, false);
}

GMT_LOCAL void grdmath_YN (struct GMT_CTRL *GMT, struct GRDMATH_INFO *info, struct GRDMATH_STACK *stack[], unsigned int last)
/*OPERATOR: YN 2 1 Bessel function of A (2nd kind, order B).  */
{
	uint64_t node;
	unsigned int prev = last - 1;
	int order = 0;
	bool simple = false;
	float b = 0.0f;

	if (stack[prev]->constant && stack[prev]->factor == 0.0) GMT_Report (GMT->parent, GMT_MSG_WARNING, "argument = 0 for YN!\n");
	if (stack[last]->constant) {
		if (stack[last]->factor < 0.0) GMT_Report (GMT->parent, GMT_MSG_WARNING, "order < 0 for YN!\n");
		if ((rint(stack[last]->factor) != stack[last]->factor)) GMT_Report (GMT->parent, GMT_MSG_WARNING, "order not an integer for YN!\n");
		order = urint (fabs (stack[last]->factor));
		if (stack[prev]->constant) {
			b = (float)yn (order, fabs (stack[prev]->factor));
			simple = true;
		}
	}
	for (node = 0; node < info->size; node++) {
		if (simple)
			stack[prev]->G->data[node] = b;
		else {
			if (!stack[last]->constant) order = urint (fabsf (stack[last]->G->data[node]));
			stack[last]->G->data[node] = (float)yn (order, (double)fabsf (stack[prev]->G->data[node]));
		}
	}
}

GMT_LOCAL void grdmath_ZCRIT (struct GMT_CTRL *GMT, struct GRDMATH_INFO *info, struct GRDMATH_STACK *stack[], unsigned int last)
/*OPERATOR: ZCRIT 1 1 Normal distribution critical value for alpha = A.  */
{
	uint64_t node;
	double a = 0.0;

	if (stack[last]->constant) a = gmt_zcrit (GMT, stack[last]->factor);
	for (node = 0; node < info->size; node++) stack[last]->G->data[node] = (float)((stack[last]->constant) ? a : gmt_zcrit (GMT, stack[last]->G->data[node]));
}

GMT_LOCAL void grdmath_ZCDF (struct GMT_CTRL *GMT, struct GRDMATH_INFO *info, struct GRDMATH_STACK *stack[], unsigned int last)
/*OPERATOR: ZCDF 1 1 Normal cumulative distribution function for z = A.  */
{
	uint64_t node;
	double a = 0.0;

	if (stack[last]->constant) a = gmt_zdist (GMT, stack[last]->factor);
	for (node = 0; node < info->size; node++) stack[last]->G->data[node] = (float)((stack[last]->constant) ? a : gmt_zdist (GMT, stack[last]->G->data[node]));
}

GMT_LOCAL void grdmath_ZPDF (struct GMT_CTRL *GMT, struct GRDMATH_INFO *info, struct GRDMATH_STACK *stack[], unsigned int last)
/*OPERATOR: ZPDF 1 1 Normal probability density function for z = A.  */
{
	uint64_t node;
	double a = 0.0, f = 1.0 / sqrt (TWO_PI);
	gmt_M_unused(GMT);

	if (stack[last]->constant) a = f * exp (-0.5 * stack[last]->factor * stack[last]->factor);
	for (node = 0; node < info->size; node++) stack[last]->G->data[node] = (float)((stack[last]->constant) ? a : f * expf (-0.5f * stack[last]->G->data[node] * stack[last]->G->data[node]));
}

/* ---------------------- end operator functions --------------------- */

#define GRDMATH_N_OPERATORS 227

static void grdmath_init (void (*ops[]) (struct GMT_CTRL *, struct GRDMATH_INFO *, struct GRDMATH_STACK **, unsigned int), unsigned int n_args[], unsigned int n_out[])
{
	/* Operator function	# of operands	# of outputs */

	ops[0] = grdmath_ABS;	n_args[0] = 1;	n_out[0] = 1;
	ops[1] = grdmath_ACOS;	n_args[1] = 1;	n_out[1] = 1;
	ops[2] = grdmath_ACOSH;	n_args[2] = 1;	n_out[2] = 1;
	ops[3] = grdmath_ACOT;	n_args[3] = 1;	n_out[3] = 1;
	ops[4] = grdmath_ACOTH;	n_args[4] = 1;	n_out[4] = 1;
	ops[5] = grdmath_ACSC;	n_args[5] = 1;	n_out[5] = 1;
	ops[6] = grdmath_ACSCH;	n_args[6] = 1;	n_out[6] = 1;
	ops[7] = grdmath_ADD;	n_args[7] = 2;	n_out[7] = 1;
	ops[8] = grdmath_AND;	n_args[8] = 2;	n_out[8] = 1;
	ops[9] = grdmath_ARC;	n_args[9] = 2;	n_out[9] = 1;
	ops[10] = grdmath_AREA;	n_args[10] = 0;	n_out[10] = 1;
	ops[11] = grdmath_ASEC;	n_args[11] = 1;	n_out[11] = 1;
	ops[12] = grdmath_ASECH;	n_args[12] = 1;	n_out[12] = 1;
	ops[13] = grdmath_ASIN;	n_args[13] = 1;	n_out[13] = 1;
	ops[14] = grdmath_ASINH;	n_args[14] = 1;	n_out[14] = 1;
	ops[15] = grdmath_ATAN;	n_args[15] = 1;	n_out[15] = 1;
	ops[16] = grdmath_ATAN2;	n_args[16] = 2;	n_out[16] = 1;
	ops[17] = grdmath_ATANH;	n_args[17] = 1;	n_out[17] = 1;
	ops[18] = grdmath_BCDF;	n_args[18] = 3;	n_out[18] = 1;
	ops[19] = grdmath_BPDF;	n_args[19] = 3;	n_out[19] = 1;
	ops[20] = grdmath_BEI;	n_args[20] = 1;	n_out[20] = 1;
	ops[21] = grdmath_BER;	n_args[21] = 1;	n_out[21] = 1;
	ops[22] = grdmath_BITAND;	n_args[22] = 2;	n_out[22] = 1;
	ops[23] = grdmath_BITLEFT;	n_args[23] = 2;	n_out[23] = 1;
	ops[24] = grdmath_BITNOT;	n_args[24] = 1;	n_out[24] = 1;
	ops[25] = grdmath_BITOR;	n_args[25] = 2;	n_out[25] = 1;
	ops[26] = grdmath_BITRIGHT;	n_args[26] = 2;	n_out[26] = 1;
	ops[27] = grdmath_BITTEST;	n_args[27] = 2;	n_out[27] = 1;
	ops[28] = grdmath_BITXOR;	n_args[28] = 2;	n_out[28] = 1;
	ops[29] = grdmath_CAZ;	n_args[29] = 2;	n_out[29] = 1;
	ops[30] = grdmath_CBAZ;	n_args[30] = 2;	n_out[30] = 1;
	ops[31] = grdmath_CDIST;	n_args[31] = 2;	n_out[31] = 1;
	ops[32] = grdmath_CDIST2;	n_args[32] = 2;	n_out[32] = 1;
	ops[33] = grdmath_CEIL;	n_args[33] = 1;	n_out[33] = 1;
	ops[34] = grdmath_CHI2CRIT;	n_args[34] = 2;	n_out[34] = 1;
	ops[35] = grdmath_CHI2CDF;	n_args[35] = 2;	n_out[35] = 1;
	ops[36] = grdmath_CHI2PDF;	n_args[36] = 2;	n_out[36] = 1;
	ops[37] = grdmath_COMB;	n_args[37] = 2;	n_out[37] = 1;
	ops[38] = grdmath_CORRCOEFF;	n_args[38] = 2;	n_out[38] = 1;
	ops[39] = grdmath_COS;	n_args[39] = 1;	n_out[39] = 1;
	ops[40] = grdmath_COSD;	n_args[40] = 1;	n_out[40] = 1;
	ops[41] = grdmath_COSH;	n_args[41] = 1;	n_out[41] = 1;
	ops[42] = grdmath_COT;	n_args[42] = 1;	n_out[42] = 1;
	ops[43] = grdmath_COTD;	n_args[43] = 1;	n_out[43] = 1;
	ops[44] = grdmath_COTH;	n_args[44] = 1;	n_out[44] = 1;
	ops[45] = grdmath_PCDF;	n_args[45] = 2;	n_out[45] = 1;
	ops[46] = grdmath_PPDF;	n_args[46] = 2;	n_out[46] = 1;
	ops[47] = grdmath_CSC;	n_args[47] = 1;	n_out[47] = 1;
	ops[48] = grdmath_CSCD;	n_args[48] = 1;	n_out[48] = 1;
	ops[49] = grdmath_CSCH;	n_args[49] = 1;	n_out[49] = 1;
	ops[50] = grdmath_CURV;	n_args[50] = 1;	n_out[50] = 1;
	ops[51] = grdmath_D2DX2;	n_args[51] = 1;	n_out[51] = 1;
	ops[52] = grdmath_D2DY2;	n_args[52] = 1;	n_out[52] = 1;
	ops[53] = grdmath_D2DXY;	n_args[53] = 1;	n_out[53] = 1;
	ops[54] = grdmath_D2R;	n_args[54] = 1;	n_out[54] = 1;
	ops[55] = grdmath_DDX;	n_args[55] = 1;	n_out[55] = 1;
	ops[56] = grdmath_DDY;	n_args[56] = 1;	n_out[56] = 1;
	ops[57] = grdmath_DEG2KM;	n_args[57] = 1;	n_out[57] = 1;
	ops[58] = grdmath_DENAN;	n_args[58] = 2;	n_out[58] = 1;
	ops[59] = grdmath_DILOG;	n_args[59] = 1;	n_out[59] = 1;
	ops[60] = grdmath_DIV;	n_args[60] = 2;	n_out[60] = 1;
	ops[61] = grdmath_DUP;	n_args[61] = 1;	n_out[61] = 2;
	ops[62] = grdmath_ECDF;	n_args[62] = 2;	n_out[62] = 1;
	ops[63] = grdmath_ECRIT;	n_args[63] = 2;	n_out[63] = 1;
	ops[64] = grdmath_EPDF;	n_args[64] = 2;	n_out[64] = 1;
	ops[65] = grdmath_ERF;	n_args[65] = 1;	n_out[65] = 1;
	ops[66] = grdmath_ERFC;	n_args[66] = 1;	n_out[66] = 1;
	ops[67] = grdmath_EQ;	n_args[67] = 2;	n_out[67] = 1;
	ops[68] = grdmath_ERFINV;	n_args[68] = 1;	n_out[68] = 1;
	ops[69] = grdmath_EXCH;	n_args[69] = 2;	n_out[69] = 2;
	ops[70] = grdmath_EXP;	n_args[70] = 1;	n_out[70] = 1;
	ops[71] = grdmath_FACT;	n_args[71] = 1;	n_out[71] = 1;
	ops[72] = grdmath_EXTREMA;	n_args[72] = 1;	n_out[72] = 1;
	ops[73] = grdmath_FCRIT;	n_args[73] = 3;	n_out[73] = 1;
	ops[74] = grdmath_FCDF;	n_args[74] = 3;	n_out[74] = 1;
	ops[75] = grdmath_FLIPLR;	n_args[75] = 1;	n_out[75] = 1;
	ops[76] = grdmath_FLIPUD;	n_args[76] = 1;	n_out[76] = 1;
	ops[77] = grdmath_FLOOR;	n_args[77] = 1;	n_out[77] = 1;
	ops[78] = grdmath_FMOD;	n_args[78] = 2;	n_out[78] = 1;
	ops[79] = grdmath_FPDF;	n_args[79] = 3;	n_out[79] = 1;
	ops[80] = grdmath_GE;	n_args[80] = 2;	n_out[80] = 1;
	ops[81] = grdmath_GT;	n_args[81] = 2;	n_out[81] = 1;
	ops[82] = grdmath_HYPOT;	n_args[82] = 2;	n_out[82] = 1;
	ops[83] = grdmath_I0;	n_args[83] = 1;	n_out[83] = 1;
	ops[84] = grdmath_I1;	n_args[84] = 1;	n_out[84] = 1;
	ops[85] = grdmath_IFELSE;	n_args[85] = 3;	n_out[85] = 1;
	ops[86] = grdmath_IN;	n_args[86] = 2;	n_out[86] = 1;
	ops[87] = grdmath_INRANGE;	n_args[87] = 3;	n_out[87] = 1;
	ops[88] = grdmath_INSIDE;	n_args[88] = 1;	n_out[88] = 1;
	ops[89] = grdmath_INV;	n_args[89] = 1;	n_out[89] = 1;
	ops[90] = grdmath_ISFINITE;	n_args[90] = 1;	n_out[90] = 1;
	ops[91] = grdmath_ISNAN;	n_args[91] = 1;	n_out[91] = 1;
	ops[92] = grdmath_J0;	n_args[92] = 1;	n_out[92] = 1;
	ops[93] = grdmath_J1;	n_args[93] = 1;	n_out[93] = 1;
	ops[94] = grdmath_JN;	n_args[94] = 2;	n_out[94] = 1;
	ops[95] = grdmath_K0;	n_args[95] = 1;	n_out[95] = 1;
	ops[96] = grdmath_K1;	n_args[96] = 1;	n_out[96] = 1;
	ops[97] = grdmath_KEI;	n_args[97] = 1;	n_out[97] = 1;
	ops[98] = grdmath_KER;	n_args[98] = 1;	n_out[98] = 1;
	ops[99] = grdmath_KM2DEG;	n_args[99] = 1;	n_out[99] = 1;
	ops[100] = grdmath_KN;	n_args[100] = 2;	n_out[100] = 1;
	ops[101] = grdmath_KURT;	n_args[101] = 1;	n_out[101] = 1;
	ops[102] = grdmath_LCDF;	n_args[102] = 1;	n_out[102] = 1;
	ops[103] = grdmath_LCRIT;	n_args[103] = 1;	n_out[103] = 1;
	ops[104] = grdmath_LDIST;	n_args[104] = 1;	n_out[104] = 1;
	ops[105] = grdmath_LDISTG;	n_args[105] = 0;	n_out[105] = 1;
	ops[106] = grdmath_LDIST2;	n_args[106] = 2;	n_out[106] = 1;
	ops[107] = grdmath_LE;	n_args[107] = 2;	n_out[107] = 1;
	ops[108] = grdmath_LOG;	n_args[108] = 1;	n_out[108] = 1;
	ops[109] = grdmath_LOG10;	n_args[109] = 1;	n_out[109] = 1;
	ops[110] = grdmath_LOG1P;	n_args[110] = 1;	n_out[110] = 1;
	ops[111] = grdmath_LOG2;	n_args[111] = 1;	n_out[111] = 1;
	ops[112] = grdmath_LMSSCL;	n_args[112] = 1;	n_out[112] = 1;
	ops[113] = grdmath_LMSSCLW;	n_args[113] = 1;	n_out[113] = 1;
	ops[114] = grdmath_LOWER;	n_args[114] = 1;	n_out[114] = 1;
	ops[115] = grdmath_LPDF;	n_args[115] = 1;	n_out[115] = 1;
	ops[116] = grdmath_LRAND;	n_args[116] = 2;	n_out[116] = 1;
	ops[117] = grdmath_LT;	n_args[117] = 2;	n_out[117] = 1;
	ops[118] = grdmath_MAD;	n_args[118] = 1;	n_out[118] = 1;
	ops[119] = grdmath_MADW;	n_args[119] = 2;	n_out[119] = 1;
	ops[120] = grdmath_MAX;	n_args[120] = 2;	n_out[120] = 1;
	ops[121] = grdmath_MEAN;	n_args[121] = 1;	n_out[121] = 1;
	ops[122] = grdmath_MEANW;	n_args[122] = 2;	n_out[122] = 1;
	ops[123] = grdmath_MEDIAN;	n_args[123] = 1;	n_out[123] = 1;
	ops[124] = grdmath_MEDIANW;	n_args[124] = 2;	n_out[124] = 1;
	ops[125] = grdmath_MIN;	n_args[125] = 2;	n_out[125] = 1;
	ops[126] = grdmath_MOD;	n_args[126] = 2;	n_out[126] = 1;
	ops[127] = grdmath_MODE;	n_args[127] = 1;	n_out[127] = 1;
	ops[128] = grdmath_MODEW;	n_args[128] = 2;	n_out[128] = 1;
	ops[129] = grdmath_MUL;	n_args[129] = 2;	n_out[129] = 1;
	ops[130] = grdmath_NAN;	n_args[130] = 2;	n_out[130] = 1;
	ops[131] = grdmath_NEG;	n_args[131] = 1;	n_out[131] = 1;
	ops[132] = grdmath_NEQ;	n_args[132] = 2;	n_out[132] = 1;
	ops[133] = grdmath_NORM;	n_args[133] = 1;	n_out[133] = 1;
	ops[134] = grdmath_NOT;	n_args[134] = 1;	n_out[134] = 1;
	ops[135] = grdmath_NRAND;	n_args[135] = 2;	n_out[135] = 1;
	ops[136] = grdmath_OR;	n_args[136] = 2;	n_out[136] = 1;
	ops[137] = grdmath_PDIST;	n_args[137] = 1;	n_out[137] = 1;
	ops[138] = grdmath_PDIST2;	n_args[138] = 2;	n_out[138] = 1;
	ops[139] = grdmath_PERM;	n_args[139] = 2;	n_out[139] = 1;
	ops[140] = grdmath_POP;	n_args[140] = 1;	n_out[140] = 0;
	ops[141] = grdmath_PLM;	n_args[141] = 3;	n_out[141] = 1;
	ops[142] = grdmath_PLMg;	n_args[142] = 3;	n_out[142] = 1;
	ops[143] = grdmath_POINT;	n_args[143] = 1;	n_out[143] = 2;
	ops[144] = grdmath_POW;	n_args[144] = 2;	n_out[144] = 1;
	ops[145] = grdmath_PQUANT;	n_args[145] = 2;	n_out[145] = 1;
	ops[146] = grdmath_PQUANTW;	n_args[146] = 3;	n_out[146] = 1;
	ops[147] = grdmath_PSI;	n_args[147] = 1;	n_out[147] = 1;
	ops[148] = grdmath_PV;	n_args[148] = 3;	n_out[148] = 1;
	ops[149] = grdmath_QV;	n_args[149] = 3;	n_out[149] = 1;
	ops[150] = grdmath_R2;	n_args[150] = 2;	n_out[150] = 1;
	ops[151] = grdmath_R2D;	n_args[151] = 1;	n_out[151] = 1;
	ops[152] = grdmath_RAND;	n_args[152] = 2;	n_out[152] = 1;
	ops[153] = grdmath_RCDF;	n_args[153] = 1;	n_out[153] = 1;
	ops[154] = grdmath_RCRIT;	n_args[154] = 1;	n_out[154] = 1;
	ops[155] = grdmath_RINT;	n_args[155] = 1;	n_out[155] = 1;
	ops[156] = grdmath_RMS;	n_args[156] = 1;	n_out[156] = 1;
	ops[157] = grdmath_RMSW;	n_args[157] = 2;	n_out[157] = 1;
	ops[158] = grdmath_RPDF;	n_args[158] = 1;	n_out[158] = 1;
	ops[159] = grdmath_ROLL;	n_args[159] = 2;	n_out[159] = 0;
	ops[160] = grdmath_ROTX;	n_args[160] = 2;	n_out[160] = 1;
	ops[161] = grdmath_ROTY;	n_args[161] = 2;	n_out[161] = 1;
	ops[162] = grdmath_SDIST;	n_args[162] = 2;	n_out[162] = 1;
	ops[163] = grdmath_SDIST2;	n_args[163] = 2;	n_out[163] = 1;
	ops[164] = grdmath_SAZ;	n_args[164] = 2;	n_out[164] = 1;
	ops[165] = grdmath_SBAZ;	n_args[165] = 2;	n_out[165] = 1;
	ops[166] = grdmath_SEC;	n_args[166] = 1;	n_out[166] = 1;
	ops[167] = grdmath_SECD;	n_args[167] = 1;	n_out[167] = 1;
	ops[168] = grdmath_SECH;	n_args[168] = 1;	n_out[168] = 1;
	ops[169] = grdmath_SIGN;	n_args[169] = 1;	n_out[169] = 1;
	ops[170] = grdmath_SIN;	n_args[170] = 1;	n_out[170] = 1;
	ops[171] = grdmath_SINC;	n_args[171] = 1;	n_out[171] = 1;
	ops[172] = grdmath_SIND;	n_args[172] = 1;	n_out[172] = 1;
	ops[173] = grdmath_SINH;	n_args[173] = 1;	n_out[173] = 1;
	ops[174] = grdmath_SKEW;	n_args[174] = 1;	n_out[174] = 1;
	ops[175] = grdmath_SQR;	n_args[175] = 1;	n_out[175] = 1;
	ops[176] = grdmath_SQRT;	n_args[176] = 1;	n_out[176] = 1;
	ops[177] = grdmath_STD;	n_args[177] = 1;	n_out[177] = 1;
	ops[178] = grdmath_STDW;	n_args[178] = 2;	n_out[178] = 1;
	ops[179] = grdmath_STEP;	n_args[179] = 1;	n_out[179] = 1;
	ops[180] = grdmath_STEPX;	n_args[180] = 1;	n_out[180] = 1;
	ops[181] = grdmath_STEPY;	n_args[181] = 1;	n_out[181] = 1;
	ops[182] = grdmath_SUB;	n_args[182] = 2;	n_out[182] = 1;
	ops[183] = grdmath_SUM;	n_args[183] = 1;	n_out[183] = 1;
	ops[184] = grdmath_TAN;	n_args[184] = 1;	n_out[184] = 1;
	ops[185] = grdmath_TAND;	n_args[185] = 1;	n_out[185] = 1;
	ops[186] = grdmath_TANH;	n_args[186] = 1;	n_out[186] = 1;
	ops[187] = grdmath_TAPER;	n_args[187] = 2;	n_out[187] = 1;
	ops[188] = grdmath_TN;	n_args[188] = 2;	n_out[188] = 1;
	ops[189] = grdmath_TCRIT;	n_args[189] = 2;	n_out[189] = 1;
	ops[190] = grdmath_TCDF;	n_args[190] = 2;	n_out[190] = 1;
	ops[191] = grdmath_TPDF;	n_args[191] = 2;	n_out[191] = 1;
	ops[192] = grdmath_TRIM;	n_args[192] = 3;	n_out[192] = 1;
	ops[193] = grdmath_UPPER;	n_args[193] = 1;	n_out[193] = 1;
	ops[194] = grdmath_VAR;	n_args[194] = 1;	n_out[194] = 1;
	ops[195] = grdmath_VARW;	n_args[195] = 2;	n_out[195] = 1;
	ops[196] = grdmath_WCDF;	n_args[196] = 3;	n_out[196] = 1;
	ops[197] = grdmath_WCRIT;	n_args[197] = 3;	n_out[197] = 1;
	ops[198] = grdmath_WPDF;	n_args[198] = 3;	n_out[198] = 1;
	ops[199] = grdmath_WRAP;	n_args[199] = 1;	n_out[199] = 1;
	ops[200] = grdmath_XOR;	n_args[200] = 2;	n_out[200] = 1;
	ops[201] = grdmath_Y0;	n_args[201] = 1;	n_out[201] = 1;
	ops[202] = grdmath_Y1;	n_args[202] = 1;	n_out[202] = 1;
	ops[203] = grdmath_YLM;	n_args[203] = 2;	n_out[203] = 2;
	ops[204] = grdmath_YLMg;	n_args[204] = 2;	n_out[204] = 2;
	ops[205] = grdmath_YN;	n_args[205] = 2;	n_out[205] = 1;
	ops[206] = grdmath_ZCRIT;	n_args[206] = 1;	n_out[206] = 1;
	ops[207] = grdmath_ZCDF;	n_args[207] = 1;	n_out[207] = 1;
	ops[208] = grdmath_ZPDF;	n_args[208] = 1;	n_out[208] = 1;
	ops[209] = grdmath_HSV2LAB;	n_args[209] = 3;	n_out[209] = 3;
	ops[210] = grdmath_HSV2RGB;	n_args[210] = 3;	n_out[210] = 3;
	ops[211] = grdmath_HSV2XYZ;	n_args[211] = 3;	n_out[211] = 3;
	ops[212] = grdmath_LAB2HSV;	n_args[212] = 3;	n_out[212] = 3;
	ops[213] = grdmath_LAB2RGB;	n_args[213] = 3;	n_out[213] = 3;
	ops[214] = grdmath_LAB2XYZ;	n_args[214] = 3;	n_out[214] = 3;
	ops[215] = grdmath_RGB2HSV;	n_args[215] = 3;	n_out[215] = 3;
	ops[216] = grdmath_RGB2LAB;	n_args[216] = 3;	n_out[216] = 3;
	ops[217] = grdmath_RGB2XYZ;	n_args[217] = 3;	n_out[217] = 3;
	ops[218] = grdmath_XYZ2HSV;	n_args[218] = 3;	n_out[218] = 3;
	ops[219] = grdmath_XYZ2LAB;	n_args[219] = 3;	n_out[219] = 3;
	ops[220] = grdmath_XYZ2RGB;	n_args[220] = 3;	n_out[220] = 3;
	ops[221] = grdmath_DOT;	n_args[221] = 2;	n_out[221] = 1;
	ops[222] = grdmath_BLEND;	n_args[222] = 3;	n_out[222] = 1;
	ops[223] = grdmath_DAYNIGHT;	n_args[223] = 3;	n_out[223] = 1;
	ops[224] = grdmath_VPDF;	n_args[224] = 3;	n_out[224] = 1;
	ops[225] = grdmath_FISHER;	n_args[225] = 3;	n_out[225] = 1;
	ops[226] = grdmath_CUMSUM;	n_args[226] = 2;	n_out[226] = 1;
}

#define bailout(code) {gmt_M_free_options (mode); return (code);}
#define Return1(code) {GMT_Destroy_Options (API, &list); Free_Ctrl (GMT, Ctrl); gmt_end_module (GMT, GMT_cpy); bailout (code);}
#define Return(code) {GMT_Destroy_Options (API, &list); Free_Ctrl (GMT, Ctrl); grdmath_free (GMT, stack, recall, &info); gmt_end_module (GMT, GMT_cpy); bailout (code);}

GMT_LOCAL void grdmath_backwards_fixing (struct GMT_CTRL *GMT, char **arg) {
	/* Handle backwards compatible operator names */
	char *t = NULL, old[GMT_LEN16] = {""};
	if (!gmt_M_compat_check (GMT, 6)) return;	/* No checking so we may fail later */
	if (!strcmp (*arg, "CHIDIST"))      {strncpy (old, *arg, GMT_LEN16-1); gmt_M_str_free (*arg); *arg = t = strdup ("CHI2CDF");  }
	else if (!strcmp (*arg, "CHICRIT")) {strncpy (old, *arg, GMT_LEN16-1); gmt_M_str_free (*arg); *arg = t = strdup ("CHI2CRIT"); }
	else if (!strcmp (*arg, "CPOISS"))  {strncpy (old, *arg, GMT_LEN16-1); gmt_M_str_free (*arg); *arg = t = strdup ("PCDF");     }
	else if (!strcmp (*arg, "FDIST"))   {strncpy (old, *arg, GMT_LEN16-1); gmt_M_str_free (*arg); *arg = t = strdup ("FCDF");     }
	else if (!strcmp (*arg, "MED"))     {strncpy (old, *arg, GMT_LEN16-1); gmt_M_str_free (*arg); *arg = t = strdup ("MEDIAN");   }
	else if (!strcmp (*arg, "TDIST"))   {strncpy (old, *arg, GMT_LEN16-1); gmt_M_str_free (*arg); *arg = t = strdup ("TCDF");     }
	else if (!strcmp (*arg, "Xn"))      {strncpy (old, *arg, GMT_LEN16-1); gmt_M_str_free (*arg); *arg = t = strdup ("XNORM");    }
	else if (!strcmp (*arg, "Yn"))      {strncpy (old, *arg, GMT_LEN16-1); gmt_M_str_free (*arg); *arg = t = strdup ("YNORM");    }
	else if (!strcmp (*arg, "ZDIST"))   {strncpy (old, *arg, GMT_LEN16-1); gmt_M_str_free (*arg); *arg = t = strdup ("ZCDF");     }

	if (t)
		GMT_Report (GMT->parent, GMT_MSG_COMPAT, "Operator %s is deprecated; use %s instead.\n", old, t);
}

GMT_LOCAL int grdmath_decode_argument (struct GMT_CTRL *GMT, struct GMT_OPTION *opt, double *value, struct GMT_HASH *H) {
	int i, expect, check = GMT_IS_NAN;
	bool possible_number = false;
	double tmp = 0.0;

	if (opt == NULL || opt->arg == NULL || opt->arg[0] == '\0') return GRDMATH_ARG_IS_BAD;

	grdmath_backwards_fixing (GMT, &(opt->arg));	/* Possibly exchange obsolete operator name for new one unless compatibility is off */

	if (opt->option == GMT_OPT_OUTFILE2) return GRDMATH_ARG_IS_SAVE;	/* Time to save stack; arg is filename */

	if (gmt_M_file_is_memory (opt->arg)) return GRDMATH_ARG_IS_FILE;	/* Deal with memory references first */
	if (gmt_M_file_is_remote (opt->arg)) return GRDMATH_ARG_IS_FILE;	/* Deal with cache or dataset references as well */

	/* Check if argument is operator */

	if ((i = gmt_hash_lookup (GMT, opt->arg, H, GRDMATH_N_OPERATORS, GRDMATH_N_OPERATORS)) >= GRDMATH_ARG_IS_OPERATOR) return (i);

	/* Next look for symbols with special meaning */

	if (!strncmp (opt->arg, GRDMATH_STORE_CMD, strlen(GRDMATH_STORE_CMD))) return GRDMATH_ARG_IS_STORE;	/* store into mem location @<label> */
	if (!strncmp (opt->arg, GRDMATH_CLEAR_CMD, strlen(GRDMATH_CLEAR_CMD))) return GRDMATH_ARG_IS_CLEAR;	/* clear mem location @<label> */
	if (!strncmp (opt->arg, GRDMATH_RECALL_CMD, strlen(GRDMATH_RECALL_CMD))) return GRDMATH_ARG_IS_RECALL;	/* load from mem location @<label> */
	if (!(strcmp (opt->arg, "PI") && strcmp (opt->arg, "pi"))) return GRDMATH_ARG_IS_PI;
	if (!(strcmp (opt->arg, "E") && strcmp (opt->arg, "e"))) return GRDMATH_ARG_IS_E;
	if (!(strcmp (opt->arg, "F_EPS") && strcmp (opt->arg, "EPS"))) return GRDMATH_ARG_IS_F_EPS;
	if (!strcmp (opt->arg, "EULER"))  return GRDMATH_ARG_IS_EULER;
	if (!strcmp (opt->arg, "PHI"))    return GRDMATH_ARG_IS_PHI;
	if (!strcmp (opt->arg, "XMIN"))   return GRDMATH_ARG_IS_XMIN;
	if (!strcmp (opt->arg, "XMAX"))   return GRDMATH_ARG_IS_XMAX;
	if (!strcmp (opt->arg, "XRANGE")) return GRDMATH_ARG_IS_XRANGE;
	if (!strcmp (opt->arg, "XINC"))   return GRDMATH_ARG_IS_XINC;
	if (!strcmp (opt->arg, "NX"))     return GRDMATH_ARG_IS_NX;
	if (!strcmp (opt->arg, "YMIN"))   return GRDMATH_ARG_IS_YMIN;
	if (!strcmp (opt->arg, "YMAX"))   return GRDMATH_ARG_IS_YMAX;
	if (!strcmp (opt->arg, "YRANGE")) return GRDMATH_ARG_IS_YRANGE;
	if (!strcmp (opt->arg, "YINC"))   return GRDMATH_ARG_IS_YINC;
	if (!strcmp (opt->arg, "NY"))     return GRDMATH_ARG_IS_NY;
	if (!strcmp (opt->arg, "X"))      return GRDMATH_ARG_IS_X_MATRIX;
	if (!strcmp (opt->arg, "XNORM"))  return GRDMATH_ARG_IS_x_MATRIX;
	if (!strcmp (opt->arg, "Y"))      return GRDMATH_ARG_IS_Y_MATRIX;
	if (!strcmp (opt->arg, "YNORM"))  return GRDMATH_ARG_IS_y_MATRIX;
	if (!strcmp (opt->arg, "XCOL"))   return GRDMATH_ARG_IS_XCOL_MATRIX;
	if (!strcmp (opt->arg, "YROW"))   return GRDMATH_ARG_IS_YROW_MATRIX;
	if (!strcmp (opt->arg, "NODE"))   return GRDMATH_ARG_IS_NODE_MATRIX;
	if (!strcmp (opt->arg, "NODEP"))  return GRDMATH_ARG_IS_NODEP_MATRIX;
	if (!strcmp (opt->arg, "NaN")) {*value = GMT->session.d_NaN; return GRDMATH_ARG_IS_NUMBER;}

	/* Preliminary test-conversion to a number */

	if (!gmt_not_numeric (GMT, opt->arg)) {	/* Only check if we are not sure this is NOT a number */
		expect = (strchr (opt->arg, 'T')) ? GMT_IS_ABSTIME : GMT_IS_UNKNOWN;	/* Watch out for dateTclock-strings */
		check = gmt_scanf (GMT, opt->arg, expect, &tmp);
		possible_number = true;
	}

	/* Determine if argument is file. But first strip off suffix */

	if (!gmt_access (GMT, opt->arg, F_OK)) {	/* Yes it is */
		if (check != GMT_IS_NAN && possible_number) GMT_Report (GMT->parent, GMT_MSG_WARNING, "Your argument %s is both a file and a number.  File is selected\n", opt->arg);
		return GRDMATH_ARG_IS_FILE;
	}

	if (check != GMT_IS_NAN) {	/* OK it is a number */
		*value = tmp;
		return GRDMATH_ARG_IS_NUMBER;
	}

	if (opt->arg[0] == '-') {	/* Probably a bad commandline option */
		GMT_Report (GMT->parent, GMT_MSG_ERROR, "Option %s not recognized\n", opt->arg);
		return GRDMATH_ARG_IS_BAD;
	}

	GMT_Report (GMT->parent, GMT_MSG_ERROR, "%s is not a number, operator or file name\n", opt->arg);
	return GRDMATH_ARG_IS_BAD;
}

GMT_LOCAL char *grdmath_setlabel (struct GMT_CTRL *GMT, char *arg) {
	char *label = strchr (arg, '@') + 1;	/* Label that follows @ */
	if (!label || label[0] == '\0') {
		GMT_Report (GMT->parent, GMT_MSG_ERROR, "No label appended to STO|RCL|CLR operator!\n");
		return (NULL);
	}
	return (label);
}

GMT_LOCAL void grdmath_free (struct GMT_CTRL *GMT, struct GRDMATH_STACK *stack[], struct GRDMATH_STORE *recall[], struct GRDMATH_INFO *info) {
	/* Free allocated memory via GMT_Destroy_Data. */
	unsigned int k;
	int error = 0;

	/* Free anything on the stack */
	for (k = 0; k < GRDMATH_STACK_SIZE; k++) {
		if (stack[k]->G) {
			if ((error = GMT_Destroy_Data (GMT->parent, &stack[k]->G)) == GMT_NOERROR)
				GMT_Report (GMT->parent, GMT_MSG_DEBUG, "Freed stack item %d\n", k);
			else
				GMT_Report (GMT->parent, GMT_MSG_ERROR, "Failed to free stack item %d\n", k);
		}
		gmt_M_free (GMT, stack[k]);
	}

	/* Free anything used for store/recall */
	for (k = 0; k < GRDMATH_STORE_SIZE; k++) {
		if (recall[k] == NULL) continue;
		if (!recall[k]->stored.constant) {
			if ((error = GMT_Destroy_Data (GMT->parent, &recall[k]->stored.G)) != GMT_NOERROR)
				GMT_Report (GMT->parent, GMT_MSG_ERROR, "Failed to free recall item %d\n", k);
		}
		gmt_M_free (GMT, recall[k]);
	}

	/* Free the info grid structure */
	if (GMT_Destroy_Data (GMT->parent, &info->G) != GMT_NOERROR)
		GMT_Report (GMT->parent, GMT_MSG_ERROR, "Failed to free info.G\n");

	/* Free misc. arrays for actual and normalized coordinates */
	gmt_M_free (GMT, info->d_grd_x);
	gmt_M_free (GMT, info->d_grd_y);
	gmt_M_free (GMT, info->d_grd_xn);
	gmt_M_free (GMT, info->d_grd_yn);
	gmt_M_free (GMT, info->f_grd_x);
	gmt_M_free (GMT, info->f_grd_y);
	gmt_M_free (GMT, info->f_grd_xn);
	gmt_M_free (GMT, info->f_grd_yn);
	gmt_M_free (GMT, info->dx);
	gmt_M_str_free (info->ASCII_file);
}

GMT_LOCAL void grdmath_expand_recall_cmd (struct GMT_OPTION *list) {
	/* If users doing STO, RCL, CLR on memory items then the shorthand @item needs to
	 * be expanded to the full syntax RCL@item, otherwise it interferes with remote
	 * cache files. */
	struct GMT_OPTION *opt = NULL, *opt2 = NULL;
	char target[GMT_LEN64] = {""};

	for (opt = list; opt; opt = opt->next) {
		if (opt->option == GMT_OPT_INFILE && !strncmp (opt->arg, "STO@", 4U)) {	/* Found a STO@item */
			for (opt2 = opt->next; opt2; opt2 = opt2->next) {	/* Loop over all remaining options */
				if (!strcmp (opt2->arg, &opt->arg[3])) {	/* Found an implicit recall item, expand to full syntax */
					sprintf (target, "RCL%s", opt2->arg);
					gmt_M_str_free (opt2->arg);	/* Remove the old shorthand */
					opt2->arg = strdup (target);
				}
			}
		}
	}
}

EXTERN_MSC int GMT_grdmath (void *V_API, int mode, void *args) {
	int k, op = 0, new_stack = GMT_NOTSET, rowx, colx, status, start, error = 0;
	unsigned int kk, nstack = 0, n_stored = 0, n_items = 0, this_stack, pos;
	unsigned int consumed_operands[GRDMATH_N_OPERATORS], produced_operands[GRDMATH_N_OPERATORS];
	bool subset;
	char *in_file = NULL, *label = NULL;

	uint64_t node, row, col;

	struct GRDMATH_STACK *stack[GRDMATH_STACK_SIZE];
	struct GRDMATH_STORE *recall[GRDMATH_STORE_SIZE];
	struct GMT_GRID *G_in = NULL;

	double value, x_noise, y_noise, off, scale;
	double wesn[4], special_symbol[GRDMATH_ARG_IS_PI-GRDMATH_ARG_IS_NY+1];

	/* Declare operator array */

	static char *operator[GRDMATH_N_OPERATORS + 1] = {
		"ABS",	/* id = 0 */
		"ACOS",	/* id = 1 */
		"ACOSH",	/* id = 2 */
		"ACOT",	/* id = 3 */
		"ACOTH",	/* id = 4 */
		"ACSC",	/* id = 5 */
		"ACSCH",	/* id = 6 */
		"ADD",	/* id = 7 */
		"AND",	/* id = 8 */
		"ARC",	/* id = 9 */
		"AREA",	/* id = 10 */
		"ASEC",	/* id = 11 */
		"ASECH",	/* id = 12 */
		"ASIN",	/* id = 13 */
		"ASINH",	/* id = 14 */
		"ATAN",	/* id = 15 */
		"ATAN2",	/* id = 16 */
		"ATANH",	/* id = 17 */
		"BCDF",	/* id = 18 */
		"BPDF",	/* id = 19 */
		"BEI",	/* id = 20 */
		"BER",	/* id = 21 */
		"BITAND",	/* id = 22 */
		"BITLEFT",	/* id = 23 */
		"BITNOT",	/* id = 24 */
		"BITOR",	/* id = 25 */
		"BITRIGHT",	/* id = 26 */
		"BITTEST",	/* id = 27 */
		"BITXOR",	/* id = 28 */
		"CAZ",	/* id = 29 */
		"CBAZ",	/* id = 30 */
		"CDIST",	/* id = 31 */
		"CDIST2",	/* id = 32 */
		"CEIL",	/* id = 33 */
		"CHI2CRIT",	/* id = 34 */
		"CHI2CDF",	/* id = 35 */
		"CHI2PDF",	/* id = 36 */
		"COMB",	/* id = 37 */
		"CORRCOEFF",	/* id = 38 */
		"COS",	/* id = 39 */
		"COSD",	/* id = 40 */
		"COSH",	/* id = 41 */
		"COT",	/* id = 42 */
		"COTD",	/* id = 43 */
		"COTH",	/* id = 44 */
		"PCDF",	/* id = 45 */
		"PPDF",	/* id = 46 */
		"CSC",	/* id = 47 */
		"CSCD",	/* id = 48 */
		"CSCH",	/* id = 49 */
		"CURV",	/* id = 50 */
		"D2DX2",	/* id = 51 */
		"D2DY2",	/* id = 52 */
		"D2DXY",	/* id = 53 */
		"D2R",	/* id = 54 */
		"DDX",	/* id = 55 */
		"DDY",	/* id = 56 */
		"DEG2KM",	/* id = 57 */
		"DENAN",	/* id = 58 */
		"DILOG",	/* id = 59 */
		"DIV",	/* id = 60 */
		"DUP",	/* id = 61 */
		"ECDF",	/* id = 62 */
		"ECRIT",	/* id = 63 */
		"EPDF",	/* id = 64 */
		"ERF",	/* id = 65 */
		"ERFC",	/* id = 66 */
		"EQ",	/* id = 67 */
		"ERFINV",	/* id = 68 */
		"EXCH",	/* id = 69 */
		"EXP",	/* id = 70 */
		"FACT",	/* id = 71 */
		"EXTREMA",	/* id = 72 */
		"FCRIT",	/* id = 73 */
		"FCDF",	/* id = 74 */
		"FLIPLR",	/* id = 75 */
		"FLIPUD",	/* id = 76 */
		"FLOOR",	/* id = 77 */
		"FMOD",	/* id = 78 */
		"FPDF",	/* id = 79 */
		"GE",	/* id = 80 */
		"GT",	/* id = 81 */
		"HYPOT",	/* id = 82 */
		"I0",	/* id = 83 */
		"I1",	/* id = 84 */
		"IFELSE",	/* id = 85 */
		"IN",	/* id = 86 */
		"INRANGE",	/* id = 87 */
		"INSIDE",	/* id = 88 */
		"INV",	/* id = 89 */
		"ISFINITE",	/* id = 90 */
		"ISNAN",	/* id = 91 */
		"J0",	/* id = 92 */
		"J1",	/* id = 93 */
		"JN",	/* id = 94 */
		"K0",	/* id = 95 */
		"K1",	/* id = 96 */
		"KEI",	/* id = 97 */
		"KER",	/* id = 98 */
		"KM2DEG",	/* id = 99 */
		"KN",	/* id = 100 */
		"KURT",	/* id = 101 */
		"LCDF",	/* id = 102 */
		"LCRIT",	/* id = 103 */
		"LDIST",	/* id = 104 */
		"LDISTG",	/* id = 105 */
		"LDIST2",	/* id = 106 */
		"LE",	/* id = 107 */
		"LOG",	/* id = 108 */
		"LOG10",	/* id = 109 */
		"LOG1P",	/* id = 110 */
		"LOG2",	/* id = 111 */
		"LMSSCL",	/* id = 112 */
		"LMSSCLW",	/* id = 113 */
		"LOWER",	/* id = 114 */
		"LPDF",	/* id = 115 */
		"LRAND",	/* id = 116 */
		"LT",	/* id = 117 */
		"MAD",	/* id = 118 */
		"MADW",	/* id = 119 */
		"MAX",	/* id = 120 */
		"MEAN",	/* id = 121 */
		"MEANW",	/* id = 122 */
		"MEDIAN",	/* id = 123 */
		"MEDIANW",	/* id = 124 */
		"MIN",	/* id = 125 */
		"MOD",	/* id = 126 */
		"MODE",	/* id = 127 */
		"MODEW",	/* id = 128 */
		"MUL",	/* id = 129 */
		"NAN",	/* id = 130 */
		"NEG",	/* id = 131 */
		"NEQ",	/* id = 132 */
		"NORM",	/* id = 133 */
		"NOT",	/* id = 134 */
		"NRAND",	/* id = 135 */
		"OR",	/* id = 136 */
		"PDIST",	/* id = 137 */
		"PDIST2",	/* id = 138 */
		"PERM",	/* id = 139 */
		"POP",	/* id = 140 */
		"PLM",	/* id = 141 */
		"PLMg",	/* id = 142 */
		"POINT",	/* id = 143 */
		"POW",	/* id = 144 */
		"PQUANT",	/* id = 145 */
		"PQUANTW",	/* id = 146 */
		"PSI",	/* id = 147 */
		"PV",	/* id = 148 */
		"QV",	/* id = 149 */
		"R2",	/* id = 150 */
		"R2D",	/* id = 151 */
		"RAND",	/* id = 152 */
		"RCDF",	/* id = 153 */
		"RCRIT",	/* id = 154 */
		"RINT",	/* id = 155 */
		"RMS",	/* id = 156 */
		"RMSW",	/* id = 157 */
		"RPDF",	/* id = 158 */
		"ROLL",	/* id = 159 */
		"ROTX",	/* id = 160 */
		"ROTY",	/* id = 161 */
		"SDIST",	/* id = 162 */
		"SDIST2",	/* id = 163 */
		"SAZ",	/* id = 164 */
		"SBAZ",	/* id = 165 */
		"SEC",	/* id = 166 */
		"SECD",	/* id = 167 */
		"SECH",	/* id = 168 */
		"SIGN",	/* id = 169 */
		"SIN",	/* id = 170 */
		"SINC",	/* id = 171 */
		"SIND",	/* id = 172 */
		"SINH",	/* id = 173 */
		"SKEW",	/* id = 174 */
		"SQR",	/* id = 175 */
		"SQRT",	/* id = 176 */
		"STD",	/* id = 177 */
		"STDW",	/* id = 178 */
		"STEP",	/* id = 179 */
		"STEPX",	/* id = 180 */
		"STEPY",	/* id = 181 */
		"SUB",	/* id = 182 */
		"SUM",	/* id = 183 */
		"TAN",	/* id = 184 */
		"TAND",	/* id = 185 */
		"TANH",	/* id = 186 */
		"TAPER",	/* id = 187 */
		"TN",	/* id = 188 */
		"TCRIT",	/* id = 189 */
		"TCDF",	/* id = 190 */
		"TPDF",	/* id = 191 */
		"TRIM",	/* id = 192 */
		"UPPER",	/* id = 193 */
		"VAR",	/* id = 194 */
		"VARW",	/* id = 195 */
		"WCDF",	/* id = 196 */
		"WCRIT",	/* id = 197 */
		"WPDF",	/* id = 198 */
		"WRAP",	/* id = 199 */
		"XOR",	/* id = 200 */
		"Y0",	/* id = 201 */
		"Y1",	/* id = 202 */
		"YLM",	/* id = 203 */
		"YLMg",	/* id = 204 */
		"YN",	/* id = 205 */
		"ZCRIT",	/* id = 206 */
		"ZCDF",	/* id = 207 */
		"ZPDF",	/* id = 208 */
		"HSV2LAB",	/* id = 209 */
		"HSV2RGB",	/* id = 210 */
		"HSV2XYZ",	/* id = 211 */
		"LAB2HSV",	/* id = 212 */
		"LAB2RGB",	/* id = 213 */
		"LAB2XYZ",	/* id = 214 */
		"RGB2HSV",	/* id = 215 */
		"RGB2LAB",	/* id = 216 */
		"RGB2XYZ",	/* id = 217 */
		"XYZ2HSV",	/* id = 218 */
		"XYZ2LAB",	/* id = 219 */
		"XYZ2RGB",	/* id = 220 */
		"DOT",	/* id = 221 */
		"BLEND",	/* id = 222 */
		"DAYNIGHT",	/* id = 223 */
		"VPDF",	/* id = 224 */
		"FISHER",	/* id = 225 */
		"CUMSUM",	/* id = 226 */
		"" /* last element is intentionally left blank */
	};

	void (*call_operator[GRDMATH_N_OPERATORS]) (struct GMT_CTRL *, struct GRDMATH_INFO *, struct GRDMATH_STACK **, unsigned int);

	struct GMT_HASH localhashnode[GRDMATH_N_OPERATORS];
	struct GRDMATH_INFO info;
	struct GRDMATH_CTRL *Ctrl = NULL;
	struct GMT_OPTION *opt = NULL, *list = NULL, *next = NULL;
	struct GMT_CTRL *GMT = NULL, *GMT_cpy = NULL;
	struct GMT_OPTION *options = NULL;
	struct GMTAPI_CTRL *API = gmt_get_api_ptr (V_API);	/* Cast from void to GMTAPI_CTRL pointer */

	/*----------------------- Standard module initialization and parsing ----------------------*/

	if (API == NULL) return (GMT_NOT_A_SESSION);
	if (mode == GMT_MODULE_PURPOSE) return (usage (API, GMT_MODULE_PURPOSE));	/* Return the purpose of program */
	options = GMT_Create_Options (API, mode, args);	if (API->error) return (API->error);	/* Set or get option list */

	if ((error = gmt_report_usage (API, options, 0, usage)) != GMT_NOERROR) bailout (error);	/* Give usage if requested */
	grdmath_expand_recall_cmd (options);	/* Avoid any conflicts with [RCL]@item and remote cache files */

	/* Parse the command-line arguments */

	if ((GMT = gmt_init_module (API, THIS_MODULE_LIB, THIS_MODULE_CLASSIC_NAME, THIS_MODULE_KEYS, THIS_MODULE_NEEDS, NULL, &options, &GMT_cpy)) == NULL) bailout (API->error); /* Save current state */
	if ((list = gmt_substitute_macros (GMT, options, "grdmath.macros")) == NULL) Return1 (GMT_RUNTIME_ERROR);
	Ctrl = New_Ctrl (GMT);	/* Allocate and initialize a new control structure */
	if (GMT_Parse_Common (API, THIS_MODULE_OPTIONS, options)) Return1 (API->error);
	if ((error = parse (GMT, Ctrl, options)) != 0) Return1 (error);

	/*---------------------------- This is the grdmath main code ----------------------------*/

	gmt_grd_set_datapadding (GMT, true);	/* Turn on gridpadding when reading a subset */

	gmt_enable_threads (GMT);	/* Set number of active threads, if supported */
	GMT_Report (API, GMT_MSG_INFORMATION, "Perform reverse Polish notation calculations on grids\n");
	gmt_M_memset (&info, 1, struct GRDMATH_INFO);		/* Initialize here to not crash when Return gets called */
	gmt_M_memset (recall, GRDMATH_STORE_SIZE, struct GRDMATH_STORE *);
	gmt_M_memset (localhashnode, GRDMATH_N_OPERATORS, struct GMT_HASH);
	for (k = 0; k < GRDMATH_STACK_SIZE; k++) stack[k] = gmt_M_memory (GMT, NULL, 1, struct GRDMATH_STACK);
	gmt_set_pad (GMT, 2U);	/* Ensure space for BCs in case an API passed pad == 0 */

	/* The list is now the active options list. */
	/* Internally replace the = file sequence with an output option ->file*/

	for (opt = list; opt; opt = opt->next) {
		if (opt->option == GMT_OPT_INFILE && !strcmp (opt->arg, "=")) {	/* Found the output sequence */
			if (opt->next) {
				opt->next->option = GMT_OPT_OUTFILE2;
				/* Bypass the current opt in the linked list */
				opt->next->previous = opt->previous;
				opt->previous->next = opt->next;
				GMT_Delete_Option (API, opt, &list);
				opt = list;	/* GO back to start to avoid bad pointer */
			}
			else {	/* Standard output */
				GMT_Report (API, GMT_MSG_ERROR, "No output file specified via = file mechanism\n");
				Return (GMT_RUNTIME_ERROR);
			}
		}
	}

	if (gmt_hash_init (GMT, localhashnode, operator, GRDMATH_N_OPERATORS, GRDMATH_N_OPERATORS)) {
		Return (GMT_DIM_TOO_SMALL);
	}

	gmt_M_memset (wesn, 4, double);

	/* Read the first input file we encounter so we may determine dimensions and allocate space */

	for (opt = list; !G_in && opt; opt = opt->next) {	/* Look for a grid file, if given */
		if (!(opt->option == GMT_OPT_INFILE))	continue;	/* Skip command line options and output file */
		/* Skip table files given as argument to the LDIST, PDIST, POINT, INSIDE operators */
		next = opt->next;
		while (next && next->option != GMT_OPT_INFILE) next = next->next;	/* Skip any options splitting the operand OPERATOR sequence */
		if (next && !(strncmp (next->arg, "LDIST", 5U) && strncmp (next->arg, "PDIST", 5U) && strncmp (next->arg, "POINT", 5U) && strncmp (next->arg, "INSIDE", 6U))) continue;
		/* Filenames,  operators, some numbers and = will all have been flagged as input files by the parser */
		status = grdmath_decode_argument (GMT, opt, &value, localhashnode);		/* Determine what this is */
		if (status == GRDMATH_ARG_IS_BAD) Return (GMT_RUNTIME_ERROR);		/* Horrible */
		if (status != GRDMATH_ARG_IS_FILE) continue;				/* Skip operators and numbers */
		in_file = opt->arg;
		/* Read but request IO reset since the file (which may be a memory reference) will be read again later */
		/* Passing GMT_VIA_MODULE_INPUT since these are command line file arguments but processed here instead of by GMT_Init_IO */
		if ((G_in = GMT_Read_Data (API, GMT_IS_GRID|GMT_VIA_MODULE_INPUT, GMT_IS_FILE, GMT_IS_SURFACE, GMT_CONTAINER_ONLY | GMT_IO_RESET, NULL, in_file, NULL)) == NULL) {	/* Get header only */
			Return (API->error);
		}
	}

	if (gmt_add_R_if_modern_and_true (GMT, THIS_MODULE_NEEDS, G_in == NULL))
		Return (API->error);

	subset = GMT->common.R.active[RSET];

	if (G_in) {	/* We read a gridfile header above, now update columns */
		if (GMT->common.R.active[RSET] && GMT->common.R.active[ISET]) {
			GMT_Report (API, GMT_MSG_ERROR, "Cannot use -I together with -R<gridfile>\n");
			Return (GMT_RUNTIME_ERROR);
		}
		else if  (GMT->common.R.active[GSET]) {
			GMT_Report (API, GMT_MSG_ERROR, "Cannot use -r when grid files are specified\n");
			Return (GMT_RUNTIME_ERROR);
		}
		if (subset) {	/* Gave -R and files: Read the subset to set the header properly */
			gmt_M_memcpy (wesn, GMT->common.R.wesn, 4, double);
			/* Passing GMT_VIA_MODULE_INPUT since these are command line file arguments but processed here instead of by GMT_Init_IO */
			if (GMT_Read_Data (API, GMT_IS_GRID|GMT_VIA_MODULE_INPUT, GMT_IS_FILE, GMT_IS_SURFACE, GMT_DATA_ONLY, wesn, in_file, G_in) == NULL) {	/* Get subset only */
				Return (API->error);
			}
		}
		if ((info.G = GMT_Duplicate_Data (API, GMT_IS_GRID, GMT_DUPLICATE_NONE, G_in)) == NULL) Return (API->error);
		GMT_Report (API, GMT_MSG_DEBUG, "Freeing G_in after duplication\n");
		if (GMT_Destroy_Data (API, &G_in) != GMT_NOERROR) {
			GMT_Report (API, GMT_MSG_DEBUG, "Failed to free G_in after duplication\n");
			Return (API->error);
		}
	}
	else if (GMT->common.R.active[RSET] && GMT->common.R.active[ISET]) {	/* Must create from -R -I [-r] */
		/* Completely determine the header for the new grid; croak if there are issues.  No memory is allocated here. */
		if ((info.G = GMT_Create_Data (API, GMT_IS_GRID, GMT_IS_SURFACE, GMT_CONTAINER_ONLY, NULL, NULL, NULL, \
			GMT_GRID_DEFAULT_REG, GMT_NOTSET, NULL)) == NULL) Return (API->error);
		GMT->current.io.inc_code[GMT_X]	= GMT->current.io.inc_code[GMT_Y] = 0;	/* Must reset this since later we don't use GMT->common.R.inc but G->header->inc */
	}
	else {
		GMT_Report (API, GMT_MSG_ERROR, "Expression must contain at least one grid file or -R, -I\n");
		Return (GMT_RUNTIME_ERROR);
	}
	info.nm = info.G->header->nm;	info.size = info.G->header->size;

	/* Get x and y vectors (these extend onto the pad) */

	info.d_grd_x  = gmt_M_memory (GMT, NULL, info.G->header->mx, double);
	info.d_grd_y  = gmt_M_memory (GMT, NULL, info.G->header->my, double);
	info.d_grd_xn = gmt_M_memory (GMT, NULL, info.G->header->mx, double);
	info.d_grd_yn = gmt_M_memory (GMT, NULL, info.G->header->my, double);
	info.f_grd_x  = gmt_M_memory (GMT, NULL, info.G->header->mx, float);
	info.f_grd_y  = gmt_M_memory (GMT, NULL, info.G->header->my, float);
	info.f_grd_xn = gmt_M_memory (GMT, NULL, info.G->header->mx, float);
	info.f_grd_yn = gmt_M_memory (GMT, NULL, info.G->header->my, float);
	for (k = 0, start = info.G->header->pad[XLO], colx = -start; k < (int)info.G->header->mx; colx++, k++) info.d_grd_x[k] = gmt_M_grd_col_to_x (GMT, colx, info.G->header);
	for (k = 0, start = info.G->header->pad[YHI], rowx = -start; k < (int)info.G->header->my; rowx++, k++) info.d_grd_y[k] = gmt_M_grd_row_to_y (GMT, rowx, info.G->header);
	if (gmt_M_is_geographic (GMT, GMT_IN)) {	/* Make sure latitudes remain in range; if not apply geographic BC */
		for (kk = 0; kk < info.G->header->pad[YHI]; kk++)
			if (info.d_grd_y[kk] > 90.0) info.d_grd_y[kk] = 2.0 * 90.0 - info.d_grd_y[kk];
		for (kk = 0, k = info.G->header->my - info.G->header->pad[YLO]; kk < info.G->header->pad[YLO]; kk++, k++)
			if (info.d_grd_y[k] < -90.0) info.d_grd_y[k] = -2.0 * 90.0 - info.d_grd_y[k];
	}
	for (k = 0; k < (int)info.G->header->mx; k++) info.f_grd_x[k] = (float)info.d_grd_x[k];
	for (k = 0; k < (int)info.G->header->my; k++) info.f_grd_y[k] = (float)info.d_grd_y[k];
	off = 0.5 * (info.G->header->wesn[XHI] + info.G->header->wesn[XLO]);
	scale = 2.0 / (info.G->header->wesn[XHI] - info.G->header->wesn[XLO]);
	for (kk = 0; kk < info.G->header->mx; kk++) {
		info.d_grd_xn[kk] = (info.d_grd_x[kk] - off) * scale;
		info.f_grd_xn[kk] = (float)info.d_grd_xn[kk];
	}
	off = 0.5 * (info.G->header->wesn[YHI] + info.G->header->wesn[YLO]);
	scale = 2.0 / (info.G->header->wesn[YHI] - info.G->header->wesn[YLO]);
	for (kk = 0; kk < info.G->header->my; kk++) {
		info.d_grd_yn[kk] = (info.d_grd_y[kk] - off) * scale;
		info.f_grd_yn[kk] = (float)info.d_grd_yn[kk];
	}
	x_noise = GMT_CONV4_LIMIT * info.G->header->inc[GMT_X];	y_noise = GMT_CONV4_LIMIT * info.G->header->inc[GMT_Y];
	info.dx = gmt_M_memory (GMT, NULL, info.G->header->my, double);
	if (Ctrl->D.force) Ctrl->D.set = gmt_shore_adjust_res (GMT, Ctrl->D.set, true);
	info.gshhg_res = Ctrl->D.set;	/* Selected GSHHG resolution, if used */
	info.A = &Ctrl->A.info;		/* Selected GSHHG flags, if used */

	if (Ctrl->M.active) {	/* Use flat earth distances for gradients */
		for (kk = 0; kk < info.G->header->my; kk++) info.dx[kk] = GMT->current.proj.DIST_M_PR_DEG * info.G->header->inc[GMT_X] * cosd (info.d_grd_y[kk]);
		info.dy = GMT->current.proj.DIST_M_PR_DEG * info.G->header->inc[GMT_Y];
		info.convert = true;
	}
	else {	/* Constant increments in user units */
		for (kk = 0; kk < info.G->header->my; kk++) info.dx[kk] = info.G->header->inc[GMT_X];
		info.dy = info.G->header->inc[GMT_Y];
	}

	grdmath_init (call_operator, consumed_operands, produced_operands);

	special_symbol[GRDMATH_ARG_IS_PI-GRDMATH_ARG_IS_PI]    = M_PI;
	special_symbol[GRDMATH_ARG_IS_PI-GRDMATH_ARG_IS_E]     = M_E;
	special_symbol[GRDMATH_ARG_IS_PI-GRDMATH_ARG_IS_EULER] = M_EULER;
	special_symbol[GRDMATH_ARG_IS_PI-GRDMATH_ARG_IS_PHI]   = M_PHI;
	special_symbol[GRDMATH_ARG_IS_PI-GRDMATH_ARG_IS_F_EPS] = FLT_EPSILON;
	special_symbol[GRDMATH_ARG_IS_PI-GRDMATH_ARG_IS_XMIN]  = info.G->header->wesn[XLO];
	special_symbol[GRDMATH_ARG_IS_PI-GRDMATH_ARG_IS_XMAX]  = info.G->header->wesn[XHI];
	special_symbol[GRDMATH_ARG_IS_PI-GRDMATH_ARG_IS_XINC]  = info.G->header->inc[GMT_X];
	special_symbol[GRDMATH_ARG_IS_PI-GRDMATH_ARG_IS_NX]    = info.G->header->n_columns;
	special_symbol[GRDMATH_ARG_IS_PI-GRDMATH_ARG_IS_YMIN]  = info.G->header->wesn[YLO];
	special_symbol[GRDMATH_ARG_IS_PI-GRDMATH_ARG_IS_YMAX]  = info.G->header->wesn[YHI];
	special_symbol[GRDMATH_ARG_IS_PI-GRDMATH_ARG_IS_YINC]  = info.G->header->inc[GMT_Y];
	special_symbol[GRDMATH_ARG_IS_PI-GRDMATH_ARG_IS_NY]    = info.G->header->n_rows;

	GMT_Report (API, GMT_MSG_INFORMATION, "");

	nstack = 0;

	for (opt = list, error = false; !error && opt; opt = opt->next) {

		/* First check if we should skip optional arguments */

		if (strchr ("ADIMNRVbfnr-" GMT_OPT("F") GMT_ADD_x_OPT, opt->option)) continue;
		if (opt->option == 'S' && nstack > 1) {	/* Turn on reducing stack behavior */
			opt = opt->next;	/* Skip to actual operator */
			if (grdmath_collapse_stack (GMT, &info, stack, nstack, opt->arg)) continue;	/* Failed, just ignore */
			nstack = 1;	/* Collapsed back to a single item on stack */
			continue;
		}

		op = grdmath_decode_argument (GMT, opt, &value, localhashnode);
		if (op == GRDMATH_ARG_IS_BAD) Return (GMT_RUNTIME_ERROR);		/* Horrible way to go... */

		if (op == GRDMATH_ARG_IS_SAVE) {	/* Time to save the current stack to output and pop the stack */
			if (nstack <= 0) {
				GMT_Report (API, GMT_MSG_ERROR, "No items on stack are available for output!\n");
				Return (GMT_RUNTIME_ERROR);
			}

			if (gmt_M_is_verbose (GMT, GMT_MSG_INFORMATION)) {
				if (opt->next) GMT_Message (API, GMT_TIME_NONE, "= %s", opt->arg);
				else GMT_Message (API, GMT_TIME_NONE, "= %s\n", opt->arg);
			}

			if (n_items && (new_stack < 0 || stack[nstack-1]->constant)) {	/* Only a constant provided, set grid accordingly */
				if (!stack[nstack-1]->G)
					stack[nstack-1]->G = grdmath_alloc_stack_grid (GMT, info.G);
				if (stack[nstack-1]->constant) {
					gmt_M_grd_loop (GMT, info.G, row, col, node) stack[nstack-1]->G->data[node] = (float)stack[nstack-1]->factor;
				}
			}
			this_stack = nstack - 1;
			gmt_grd_init (GMT, stack[this_stack]->G->header, options, true);	/* Update command history only */

			gmt_set_pad (GMT, API->pad);	/* Reset to session default pad before output */

			if (GMT_Set_Comment (API, GMT_IS_GRID, GMT_COMMENT_IS_OPTION | GMT_COMMENT_IS_COMMAND, options, stack[this_stack]->G)) Return (API->error);
			if (GMT_Write_Data (API, GMT_IS_GRID, GMT_IS_FILE, GMT_IS_SURFACE, GMT_CONTAINER_AND_DATA, NULL, opt->arg, stack[this_stack]->G) != GMT_NOERROR) {
				Return (API->error);
			}
			gmt_set_pad (GMT, 2U);			/* Ensure space for BCs in case an API passed pad == 0 */
			if (n_items) nstack--;	/* Pop off the current stack if there is one */
			new_stack = nstack;
			continue;
		}

		if (op != GRDMATH_ARG_IS_FILE && !gmt_access (GMT, opt->arg, R_OK)) GMT_Message (API, GMT_TIME_NONE, "The number or operator %s may be confused with an existing file named %s!  The file will be ignored.\n", opt->arg, opt->arg);

		if (op < GRDMATH_ARG_IS_OPERATOR) {	/* File name or factor */
			next = opt->next;
			while (next && next->option != GMT_OPT_INFILE) next = next->next;	/* Skip any options splitting the operand OPERATOR sequence */
			if (next && op == GRDMATH_ARG_IS_FILE && !(strncmp (next->arg, "LDIST", 5U) && strncmp (next->arg, "PDIST", 5U) && strncmp (next->arg, "POINT", 5U) && strncmp (next->arg, "INSIDE", 6U))) op = GRDMATH_ARG_IS_ASCIIFILE;

			if (nstack == GRDMATH_STACK_SIZE) {	/* Stack overflow */
				error = true;
				continue;
			}
			n_items++;
			if (op == GRDMATH_ARG_IS_NUMBER) {
				stack[nstack]->constant = true;
				stack[nstack]->factor = value;
				error = false;
				if (gmt_M_is_verbose (GMT, GMT_MSG_INFORMATION)) GMT_Message (API, GMT_TIME_NONE, "%g ", stack[nstack]->factor);
				nstack++;
				continue;
			}
			else if (op <= GRDMATH_ARG_IS_PI && op >= GRDMATH_ARG_IS_NY) {
				stack[nstack]->constant = true;
				stack[nstack]->factor = special_symbol[GRDMATH_ARG_IS_PI-op];
				if (gmt_M_is_verbose (GMT, GMT_MSG_INFORMATION)) GMT_Message (API, GMT_TIME_NONE, "%g ", stack[nstack]->factor);
				nstack++;
				continue;
			}
			else if (op == GRDMATH_ARG_IS_STORE) {
				/* Duplicate stack into stored memory location associated with specified label */
				int last = nstack - 1;
				bool added_new = false;
				if (nstack == 0) {
					GMT_Report (API, GMT_MSG_ERROR, "No items on stack to put into stored memory!\n");
					Return (GMT_RUNTIME_ERROR);
				}
				if ((label = grdmath_setlabel (GMT, opt->arg)) == NULL) Return (GMT_RUNTIME_ERROR);
				if ((k = grdmath_find_stored_item (GMT, recall, n_stored, label)) != GMT_NOTSET) {
					GMT_Report (API, GMT_MSG_DEBUG, "Stored memory cell %d named %s is overwritten with new information\n", k, label);
					if (!stack[last]->constant) {	/* Must copy over the grid - and allocate if not yet done */
						if (recall[k]->stored.G == NULL) recall[k]->stored.G = GMT_Duplicate_Data (API, GMT_IS_GRID, GMT_DUPLICATE_ALLOC, stack[last]->G);
						gmt_M_memcpy (recall[k]->stored.G->data, stack[last]->G->data, info.size, float);
					}
				}
				else {	/* Need new named storage place */
					k = n_stored;
					recall[k] = gmt_M_memory (GMT, NULL, 1, struct GRDMATH_STORE);
					recall[k]->label = strdup (label);
					if (!stack[last]->constant) recall[k]->stored.G = GMT_Duplicate_Data (API, GMT_IS_GRID, GMT_DUPLICATE_DATA, stack[last]->G);
					added_new = true;
					GMT_Report (API, GMT_MSG_DEBUG, "Stored memory cell %d named %s is created with new information\n", k, label);
				}
				recall[k]->stored.constant = stack[last]->constant;
				recall[k]->stored.factor = stack[last]->factor;
				if (gmt_M_is_verbose (GMT, GMT_MSG_INFORMATION)) GMT_Message (API, GMT_TIME_NONE, "[--> %s] ", recall[n_stored]->label);
				if (added_new) n_stored++;	/* We added a new item */
				continue;	/* Just go back and process next item */
			}
			else if (op == GRDMATH_ARG_IS_RECALL) {
				/* Add to stack from stored memory location */
				if ((label = grdmath_setlabel (GMT, opt->arg)) == NULL) Return (GMT_RUNTIME_ERROR);
				if ((k = grdmath_find_stored_item (GMT, recall, n_stored, label)) == GMT_NOTSET) {
					GMT_Report (API, GMT_MSG_ERROR, "No stored memory item with label %s exists!\n", label);
					Return (GMT_RUNTIME_ERROR);
				}
				if (recall[k]->stored.constant) {	/* Place a stored constant on the stack */
					stack[nstack]->constant = true;
					stack[nstack]->factor = recall[k]->stored.factor;
				}
				else {	/* Place the stored grid on the stack */
					stack[nstack]->constant = false;
					if (!stack[nstack]->G)
						stack[nstack]->G = grdmath_alloc_stack_grid (GMT, info.G);
					gmt_M_memcpy (stack[nstack]->G->data, recall[k]->stored.G->data, info.size, float);
				}
				if (gmt_M_is_verbose (GMT, GMT_MSG_INFORMATION)) GMT_Message (API, GMT_TIME_NONE, "@%s ", recall[k]->label);
				nstack++;
				continue;
			}
			else if (op == GRDMATH_ARG_IS_CLEAR) {
				/* Free stored memory location */
				if ((label = grdmath_setlabel (GMT, opt->arg)) == NULL) Return (GMT_RUNTIME_ERROR);
				if ((k = grdmath_find_stored_item (GMT, recall, n_stored, label)) == GMT_NOTSET) {
					GMT_Report (API, GMT_MSG_ERROR, "No stored memory item with label %s exists!\n", label);
					Return (GMT_RUNTIME_ERROR);
				}
				if (recall[k]->stored.G && GMT_Destroy_Data (API, &recall[k]->stored.G) != GMT_NOERROR) {
					GMT_Report (API, GMT_MSG_ERROR, "Failed to free recall item %d\n", k);
				}

				gmt_M_str_free (recall[k]->label);
				gmt_M_free (GMT, recall[k]);
				while (n_stored && k == (int)(n_stored-1) && !recall[k]) k--, n_stored--;	/* Chop off trailing NULL cases */
				continue;
			}

			/* Here we need a matrix */

			stack[nstack]->constant= false;

			if (op == GRDMATH_ARG_IS_X_MATRIX) {		/* Need to set up matrix of x-values */
				if (gmt_M_is_verbose (GMT, GMT_MSG_INFORMATION)) GMT_Message (API, GMT_TIME_NONE, "X ");
				if (!stack[nstack]->G) stack[nstack]->G = grdmath_alloc_stack_grid (GMT, info.G);
				grdmath_row_padloop (GMT, info.G, row, node) {
					node = row * info.G->header->mx;
					gmt_M_memcpy (&stack[nstack]->G->data[node], info.f_grd_x, info.G->header->mx, float);
				}
			}
			else if (op == GRDMATH_ARG_IS_x_MATRIX) {		/* Need to set up matrix of normalized x-values */
				if (gmt_M_is_verbose (GMT, GMT_MSG_INFORMATION)) GMT_Message (API, GMT_TIME_NONE, "XNORM ");
				if (!stack[nstack]->G) stack[nstack]->G = grdmath_alloc_stack_grid (GMT, info.G);
				grdmath_row_padloop (GMT, info.G, row, node) {
					node = row * info.G->header->mx;
					gmt_M_memcpy (&stack[nstack]->G->data[node], info.f_grd_xn, info.G->header->mx, float);
				}
			}
			else if (op == GRDMATH_ARG_IS_XCOL_MATRIX) {		/* Need to set up matrix of column numbers */
				if (gmt_M_is_verbose (GMT, GMT_MSG_INFORMATION)) GMT_Message (API, GMT_TIME_NONE, "XCOL ");
				if (!stack[nstack]->G) stack[nstack]->G = grdmath_alloc_stack_grid (GMT, info.G);
				grdmath_grd_padloop (GMT, info.G, row, col, node) stack[nstack]->G->data[node] = (float)(col - stack[nstack]->G->header->pad[XLO]);
			}
			else if (op == GRDMATH_ARG_IS_Y_MATRIX) {	/* Need to set up matrix of y-values */
				if (gmt_M_is_verbose (GMT, GMT_MSG_INFORMATION)) GMT_Message (API, GMT_TIME_NONE, "Y ");
				if (!stack[nstack]->G) stack[nstack]->G = grdmath_alloc_stack_grid (GMT, info.G);
				grdmath_grd_padloop (GMT, info.G, row, col, node) stack[nstack]->G->data[node] = info.f_grd_y[row];
			}
			else if (op == GRDMATH_ARG_IS_y_MATRIX) {	/* Need to set up matrix of normalized y-values */
				if (gmt_M_is_verbose (GMT, GMT_MSG_INFORMATION)) GMT_Message (API, GMT_TIME_NONE, "YNORM ");
				if (!stack[nstack]->G) stack[nstack]->G = grdmath_alloc_stack_grid (GMT, info.G);
				grdmath_grd_padloop (GMT, info.G, row, col, node) stack[nstack]->G->data[node] = info.f_grd_yn[row];
			}
			else if (op == GRDMATH_ARG_IS_YROW_MATRIX) {		/* Need to set up matrix of row numbers */
				if (gmt_M_is_verbose (GMT, GMT_MSG_INFORMATION)) GMT_Message (API, GMT_TIME_NONE, "YROW ");
				if (!stack[nstack]->G) stack[nstack]->G = grdmath_alloc_stack_grid (GMT, info.G);
				grdmath_grd_padloop (GMT, info.G, row, col, node) stack[nstack]->G->data[node] = (float)(row - stack[nstack]->G->header->pad[YHI]);
			}
			else if (op == GRDMATH_ARG_IS_NODE_MATRIX) {		/* Need to set up matrix of continuous node numbers (pad not considered) */
				if (gmt_M_is_verbose (GMT, GMT_MSG_INFORMATION)) GMT_Message (API, GMT_TIME_NONE, "NODE ");
				if (!stack[nstack]->G) stack[nstack]->G = grdmath_alloc_stack_grid (GMT, info.G);
				gmt_M_grd_loop (GMT, info.G, row, col, node) stack[nstack]->G->data[node] = (float)gmt_M_ij0(stack[nstack]->G->header,row,col);
			}
			else if (op == GRDMATH_ARG_IS_NODEP_MATRIX) {		/* Need to set up matrix of node numbers (in presence of pad) */
				if (gmt_M_is_verbose (GMT, GMT_MSG_INFORMATION)) GMT_Message (API, GMT_TIME_NONE, "NODEP ");
				if (!stack[nstack]->G) stack[nstack]->G = grdmath_alloc_stack_grid (GMT, info.G);
				gmt_M_grd_loop (GMT, info.G, row, col, node) stack[nstack]->G->data[node] = (float)gmt_M_ijp(stack[nstack]->G->header,row,col);
			}
			else if (op == GRDMATH_ARG_IS_ASCIIFILE) {
				gmt_M_str_free (info.ASCII_file);
				if (!stack[nstack]->G) stack[nstack]->G = grdmath_alloc_stack_grid (GMT, info.G);
				info.ASCII_file = strdup (opt->arg);
				if (gmt_M_is_verbose (GMT, GMT_MSG_INFORMATION)) GMT_Message (API, GMT_TIME_NONE, "(%s) ", opt->arg);
			}
			else if (op == GRDMATH_ARG_IS_FILE) {		/* Filename given */
				if (gmt_M_is_verbose (GMT, GMT_MSG_INFORMATION)) GMT_Message (API, GMT_TIME_NONE, "%s ", opt->arg);
				/* Passing GMT_VIA_MODULE_INPUT since these are command line file arguments but processed here instead of by GMT_Init_IO */
				if ((stack[nstack]->G = GMT_Read_Data (API, GMT_IS_GRID|GMT_VIA_MODULE_INPUT, GMT_IS_FILE, GMT_IS_SURFACE, GMT_CONTAINER_ONLY, NULL, opt->arg, NULL)) == NULL) {	/* Get header only */
					Return (API->error);
				}
				if (!subset && !gmt_M_grd_same_shape (GMT, stack[nstack]->G, info.G)) {
					GMT_Report (API, GMT_MSG_ERROR, "grid files not of same size!\n");
					Return (GMT_RUNTIME_ERROR);
				}
				else if (!Ctrl->N.active && (!subset && (fabs (stack[nstack]->G->header->wesn[XLO] - info.G->header->wesn[XLO]) > x_noise || fabs (stack[nstack]->G->header->wesn[XHI] - info.G->header->wesn[XHI]) > x_noise ||
					fabs (stack[nstack]->G->header->wesn[YLO] - info.G->header->wesn[YLO]) > y_noise || fabs (stack[nstack]->G->header->wesn[YHI] - info.G->header->wesn[YHI]) > y_noise))) {
					GMT_Report (API, GMT_MSG_ERROR, "grid files do not cover the same area!\n");
					Return (GMT_RUNTIME_ERROR);
				}
				/* Passing GMT_VIA_MODULE_INPUT since these are command line file arguments but processed here instead of by GMT_Init_IO */
				if (GMT_Read_Data (API, GMT_IS_GRID|GMT_VIA_MODULE_INPUT, GMT_IS_FILE, GMT_IS_SURFACE, GMT_DATA_ONLY, wesn, opt->arg, stack[nstack]->G) == NULL) {	/* Get data */
					Return (API->error);
				}
			}
			nstack++;
			continue;
		}

		/* Here we have an operator */

		if ((new_stack = nstack - consumed_operands[op] + produced_operands[op]) >= GRDMATH_STACK_SIZE) {
			GMT_Report (API, GMT_MSG_ERROR, "Stack overflow (%s)\n", opt->arg);
			Return (GMT_RUNTIME_ERROR);
		}

		if (nstack < consumed_operands[op]) {
			GMT_Report (API, GMT_MSG_ERROR, "Operation \"%s\" requires %d operands\n", operator[op], consumed_operands[op]);
			Return (GMT_RUNTIME_ERROR);
		}

		n_items++;
		if (gmt_M_is_verbose (GMT, GMT_MSG_INFORMATION)) GMT_Message (API, GMT_TIME_NONE, "%s ", operator[op]);

		for (k = produced_operands[op] - consumed_operands[op]; k > 0; k--) {
			if (stack[nstack+k-1]->G) continue;

			/* Must make space for more */
			stack[nstack+k-1]->G = grdmath_alloc_stack_grid (GMT, info.G);
		}

		/* If operators operates on constants only we may have to make space as well */

		for (kk = 0, k = nstack - consumed_operands[op]; kk < produced_operands[op]; kk++, k++) {
			if (stack[k]->constant && !stack[k]->G)
				stack[k]->G = grdmath_alloc_stack_grid (GMT, info.G);
		}

		gmt_set_column_type (GMT, GMT_OUT, GMT_Z, GMT_IS_FLOAT);

		pos = (consumed_operands[op]) ? nstack - 1 : nstack;
		(*call_operator[op]) (GMT, &info, stack, pos);	/* Do it */

		if (info.error) Return (info.error);	/* Got an error inside the operator */

		nstack = new_stack;
		for (kk = 1; kk <= produced_operands[op]; kk++) stack[nstack-kk]->constant = false;	/* Now filled with grid */
	}

	/* Clean-up time */

	for (kk = 0; kk < n_stored; kk++) {	/* Free up stored STO/RCL memory */
		if (recall[kk]->stored.G && GMT_Destroy_Data (API, &recall[kk]->stored.G) != GMT_NOERROR) {
			GMT_Report (API, GMT_MSG_ERROR, "Failed to free recall item %d\n", kk);
		}
		gmt_M_str_free (recall[kk]->label);
		gmt_M_free (GMT, recall[kk]);
	}

	if (gmt_M_is_verbose (GMT, GMT_MSG_INFORMATION)) GMT_Message (API, GMT_TIME_NONE, "\n");

	if (nstack > 0) GMT_Report (API, GMT_MSG_WARNING, "%d more operands left on the stack!\n", nstack);

	Return (GMT_NOERROR);
}<|MERGE_RESOLUTION|>--- conflicted
+++ resolved
@@ -167,15 +167,9 @@
 static int usage (struct GMTAPI_CTRL *API, int level) {
 	const char *name = gmt_show_name_and_purpose (API, THIS_MODULE_LIB, THIS_MODULE_CLASSIC_NAME, THIS_MODULE_PURPOSE);
 	if (level == GMT_MODULE_PURPOSE) return (GMT_NOERROR);
-<<<<<<< HEAD
-	GMT_Usage (API, 0, "usage: %s [%s] [%s] [-D<resolution>[+f] [%s] [-M] [-N] [-S] [%s] [%s] [%s] [%s] [%s] [%s] "
+	GMT_Usage (API, 0, "usage: %s [%s] [%s] [-D<resolution>[+f]] [%s] [-M] [-N] [-S] [%s] [%s] [%s] [%s] [%s] [%s] "
 		"[%s] [%s] [%s] [%s] [%s] [%s] %s A B op C op D op ... = <outgrid>\n", name, GMT_Rgeo_OPT, GMT_A_OPT, GMT_I_OPT, GMT_V_OPT, GMT_a_OPT, GMT_bi_OPT, GMT_di_OPT,
 		GMT_f_OPT, GMT_g_OPT, GMT_h_OPT, GMT_i_OPT, GMT_n_OPT, GMT_r_OPT, GMT_s_OPT, GMT_x_OPT, GMT_PAR_OPT);
-=======
-	GMT_Usage (API, 0, "usage: %s [%s] [%s] [-D<resolution>[+f]] [%s] [-M] [-N] [-S] [%s] [%s] [%s] [%s] [%s] [%s] "
-		"[%s] [%s] [%s] [%s] [%s] [%s] %s [%s] A B op C op D op ... = <outgrid>\n", name, GMT_A_OPT, GMT_I_OPT, GMT_Rgeo_OPT, GMT_V_OPT, GMT_a_OPT, GMT_bi_OPT, GMT_di_OPT,
-		GMT_e_OPT, GMT_f_OPT, GMT_g_OPT, GMT_h_OPT, GMT_i_OPT, GMT_n_OPT, GMT_r_OPT, GMT_s_OPT, GMT_x_OPT, GMT_PAR_OPT);
->>>>>>> 81e5c763
 
 	if (level == GMT_SYNOPSIS) return (GMT_MODULE_SYNOPSIS);
 
