 /*--------------------------------------------------------------------
 *	$Id$
 *
 *	Copyright (c) 1991-2015 by P. Wessel, W. H. F. Smith, R. Scharroo, J. Luis and F. Wobbe
 *	See LICENSE.TXT file for copying and redistribution conditions.
 *
 *	This program is free software; you can redistribute it and/or modify
 *	it under the terms of the GNU Lesser General Public License as published by
 *	the Free Software Foundation; version 3 or any later version.
 *
 *	This program is distributed in the hope that it will be useful,
 *	but WITHOUT ANY WARRANTY; without even the implied warranty of
 *	MERCHANTABILITY or FITNESS FOR A PARTICULAR PURPOSE.  See the
 *	GNU Lesser General Public License for more details.
 *
 *	Contact info: gmt.soest.hawaii.edu
 *--------------------------------------------------------------------*/
/*
 * Brief synopsis: grdmath.c is a reverse polish calculator that operates on grid files
 * (and constants) and perform basic mathematical operations
 * on them like add, multiply, etc.
 * Some operators only work on one operand (e.g., log, exp)
 *
 * Author:	Paul Wessel
 * Date:	1-JAN-2010
 * Version:	5 API
 */

#define THIS_MODULE_NAME	"grdmath"
#define THIS_MODULE_LIB		"core"
#define THIS_MODULE_PURPOSE	"Reverse Polish Notation (RPN) calculator for grids (element by element)"
#define THIS_MODULE_KEYS	"<GI,>GO"

#include "gmt_dev.h"

#define GMT_PROG_OPTIONS "-:RVbdfghinrs" GMT_OPT("F")

EXTERN_MSC int gmt_load_macros (struct GMT_CTRL *GMT, char *mtype, struct MATH_MACRO **M);
EXTERN_MSC int gmt_find_macro (char *arg, unsigned int n_macros, struct MATH_MACRO *M);
EXTERN_MSC void gmt_free_macros (struct GMT_CTRL *GMT, unsigned int n_macros, struct MATH_MACRO **M);
EXTERN_MSC struct GMT_OPTION * gmt_substitute_macros (struct GMT_CTRL *GMT, struct GMT_OPTION *options, char *mfile);

#define GRDMATH_ARG_IS_OPERATOR		 0
#define GRDMATH_ARG_IS_FILE		-1
#define GRDMATH_ARG_IS_NUMBER		-2
#define GRDMATH_ARG_IS_PI		-3
#define GRDMATH_ARG_IS_E		-4
#define GRDMATH_ARG_IS_EULER		-5
#define GRDMATH_ARG_IS_XMIN		-6
#define GRDMATH_ARG_IS_XMAX		-7
#define GRDMATH_ARG_IS_XINC		-8
#define GRDMATH_ARG_IS_NX		-9
#define GRDMATH_ARG_IS_YMIN		-10
#define GRDMATH_ARG_IS_YMAX		-11
#define GRDMATH_ARG_IS_YINC		-12
#define GRDMATH_ARG_IS_NY		-13
#define GRDMATH_ARG_IS_X_MATRIX		-14
#define GRDMATH_ARG_IS_x_MATRIX		-15
#define GRDMATH_ARG_IS_Y_MATRIX		-16
#define GRDMATH_ARG_IS_y_MATRIX		-17
#define GRDMATH_ARG_IS_ASCIIFILE	-18
#define GRDMATH_ARG_IS_SAVE		-19
#define GRDMATH_ARG_IS_STORE		-50
#define GRDMATH_ARG_IS_RECALL		-51
#define GRDMATH_ARG_IS_CLEAR		-52
#define GRDMATH_ARG_IS_BAD		-99

#define GRDMATH_STACK_SIZE		100
#define GRDMATH_STORE_SIZE		100

#define GRDMATH_STORE_CMD		"STO@"
#define GRDMATH_RECALL_CMD		"RCL@"
#define GRDMATH_CLEAR_CMD		"CLR@"

#define FLOAT_BIT_MASK (~(127U << 25U))	/* This will be 00000001 11111111 11111111 11111111 and sets to 0 anything larger than 2^24 which is max integer in float */

#define GMT_OPT_OUTFILE2	'='	/* Unlike GMT_OPT_OUTFILE this one has no restriction of just one output file */

struct GRDMATH_CTRL {	/* All control options for this program (except common args) */
	/* active is true if the option has been activated */
	struct Out {	/* = <filename> */
		bool active;
	} Out;
	struct A {	/* -A<min_area>[/<min_level>/<max_level>][+ag|i|s][+r|l][+p<percent>] */
		bool active;
		struct GMT_SHORE_SELECT info;
	} A;
	struct D {	/* -D<resolution> */
		bool active;
		bool force;	/* if true, select next highest level if current set is not avaialble */
		char set;	/* One of f, h, i, l, c */
	} D;
	struct I {	/* -Idx[/dy] */
		bool active;
		double inc[2];
	} I;
	struct M {	/* -M */
		bool active;
	} M;
	struct N {	/* -N */
		bool active;
	} N;
};

struct GRDMATH_INFO {
	int error;
	uint64_t nm;
	size_t size;
	char *ASCII_file;
	char gshhg_res;	/* If -D is set */
	bool convert;		/* Reflects -M */
	double *d_grd_x,  *d_grd_y;
	double *d_grd_xn, *d_grd_yn;
	float *f_grd_x,  *f_grd_y;
	float *f_grd_xn, *f_grd_yn;
	double *dx, dy;		/* In flat-Earth m if -M is set */
	struct GMT_GRID *G;
	struct GMT_SHORE_SELECT *A;	/* If -A is processed */
};

struct GRDMATH_STACK {
	struct GMT_GRID *G;		/* The grid */
	bool constant;			/* true if a constant (see factor) and S == NULL */
	double factor;			/* The value if constant is true */
	unsigned int alloc_mode;	/* 0 is not allocated, 1 is allocated in this program, 2 = allocated elsewhere */
};

struct GRDMATH_STORE {
	char *label;	/* Name of this stored memory */
	struct GRDMATH_STACK stored;
};

void *New_grdmath_Ctrl (struct GMT_CTRL *GMT) {	/* Allocate and initialize a new control structure */
	struct GRDMATH_CTRL *C = GMT_memory (GMT, NULL, 1, struct GRDMATH_CTRL);

	/* Initialize values whose defaults are not 0/false/NULL */

	C->A.info.high = GSHHS_MAX_LEVEL;	/* Include all GSHHS levels (if LDISTG is used) */
	C->D.set = 'l';				/* Low-resolution coastline data */
	return (C);
}

void Free_grdmath_Ctrl (struct GMT_CTRL *GMT, struct GRDMATH_CTRL *C) {	/* Deallocate control structure */
	if (!C) return;
	GMT_free (GMT, C);
}

int GMT_grdmath_usage (struct GMTAPI_CTRL *API, int level)
{
	GMT_show_name_and_purpose (API, THIS_MODULE_LIB, THIS_MODULE_NAME, THIS_MODULE_PURPOSE);
	if (level == GMT_MODULE_PURPOSE) return (GMT_NOERROR);
	GMT_Message (API, GMT_TIME_NONE, "usage: grdmath [%s]\n\t[%s]\n\t[-D<resolution>][+] [%s]\n\t[-M] [-N] [%s] [%s] [%s]\n\t[%s]\n\t[%s]"
		" [%s]\n\t[%s] [%s] [%s] [%s]\n",	GMT_Rgeo_OPT, GMT_A_OPT, GMT_I_OPT, GMT_V_OPT, GMT_bi_OPT, GMT_di_OPT,
		GMT_f_OPT, GMT_g_OPT, GMT_h_OPT, GMT_i_OPT, GMT_n_OPT, GMT_r_OPT, GMT_s_OPT);
	GMT_Message (API, GMT_TIME_NONE, "\tA B op C op D op ... = outfile\n\n");

	if (level == GMT_SYNOPSIS) return (EXIT_FAILURE);

	GMT_Message (API, GMT_TIME_NONE,
		"\tA, B, etc are grid files, constants, or symbols (see below).\n"
		"\tThe stack can hold up to %d entries (given enough memory).\n", GRDMATH_STACK_SIZE);
	GMT_Message (API, GMT_TIME_NONE,
		"\tTrigonometric operators expect radians unless noted otherwise.\n"
		"\tThe operators and number of input and output arguments are:\n\n"
		"\tName       #args   Returns\n"
		"\t--------------------------\n");
#include "grdmath_explain.h"
	GMT_Message (API, GMT_TIME_NONE,
		"\n\tThe special symbols are:\n\n"
		"\tPI                     = 3.1415926...\n"
		"\tE                      = 2.7182818...\n"
		"\tEULER                  = 0.5772156...\n"
		"\tXMIN, XMAX, XINC or NX = the corresponding constants.\n"
		"\tYMIN, YMAX, YINC or NY = the corresponding constants.\n"
		"\tX                      = grid with x-coordinates.\n"
		"\tY                      = grid with y-coordinates.\n"
		"\tXn                     = grid with normalized [-1|+1] x-coordinates.\n"
		"\tYn                     = grid with normalized [-1|+1] y-coordinates.\n"
		"\n\tUse macros for frequently used long expressions; see the grdmath man page.\n"
		"\tStore stack to named variable via STO@<label>, recall via [RCL]@<label>, clear via CLR@<label>.\n"
		"\n\tOPTIONS: (only use -R|I|r|f if no grid files are passed as arguments).\n\n");
	GMT_GSHHG_syntax (API->GMT, 'A');
	GMT_Message (API, GMT_TIME_NONE, "\t   (-A is only relevant to the LDISTG operator)\n");
	GMT_Message (API, GMT_TIME_NONE, "\t-D Choose one of the following resolutions to use with the LDISTG operator:\n");
	GMT_Message (API, GMT_TIME_NONE, "\t   f - full resolution (may be very slow for large regions).\n");
	GMT_Message (API, GMT_TIME_NONE, "\t   h - high resolution (may be slow for large regions).\n");
	GMT_Message (API, GMT_TIME_NONE, "\t   i - intermediate resolution.\n");
	GMT_Message (API, GMT_TIME_NONE, "\t   l - low resolution [Default].\n");
	GMT_Message (API, GMT_TIME_NONE, "\t   c - crude resolution, for busy plots that need crude continent outlines only.\n");
	GMT_Message (API, GMT_TIME_NONE, "\t   Append + to use a lower resolution should the chosen one not be available [abort].\n");
	GMT_Message (API, GMT_TIME_NONE, "\t   (-A and -D apply only to operator LDISTG)\n");
	GMT_Option (API, "I");
	GMT_Message (API, GMT_TIME_NONE, "\t-M Handle map units in derivatives.  In this case, dx,dy of grid\n"
		"\t   will be converted from degrees lon,lat into meters (Flat-earth approximation).\n"
		"\t   Default computes derivatives in units of data/grid_distance.\n"
		"\t-N Do not perform strict domain check if several grids are involved.\n"
		"\t   [Default checks that domain is within %g * [xinc or yinc] of each other].\n", GMT_CONV4_LIMIT);
	GMT_Option (API, "R,V");
	GMT_Option (API, "bi2,di,f,g,h,i");
	GMT_Message (API, GMT_TIME_NONE, "\t   (Only applies to the input files for operators LDIST, PDIST, and INSIDE).\n");
	GMT_Option (API, "n,r,s,.");

	return (EXIT_FAILURE);
}

int GMT_grdmath_parse (struct GMT_CTRL *GMT, struct GRDMATH_CTRL *Ctrl, struct GMT_OPTION *options)
{
	/* This parses the options provided to grdmath and sets parameters in CTRL.
	 * Any GMT common options will override values set previously by other commands.
	 * It also replaces any file names specified as input or output with the data ID
	 * returned when registering these sources/destinations with the API.
	 */

	unsigned int n_errors = 0;
	bool missing_equal = true;
	struct GMT_OPTION *opt = NULL;
	struct GMTAPI_CTRL *API = GMT->parent;

	for (opt = options; opt; opt = opt->next) {
		switch (opt->option) {
			case '<':	/* Input files */
				if (opt->arg[0] == '=' && !opt->arg[1]) {
					missing_equal = false;
					if (opt->next && (opt->next->option == GMT_OPT_INFILE || opt->next->option == GMT_OPT_OUTFILE)) {
						Ctrl->Out.active = true;
						if (opt->next->option == GMT_OPT_OUTFILE) opt->next->option = GMT_OPT_OUTFILE2;	/* See definition of this for reason */
					}
				}
				break;
			case '#':	/* Numbers */
				break;

			/* Processes program-specific parameters */

			case 'A':	/* Restrict GSHHS features */
				Ctrl->A.active = true;
				GMT_set_levels (GMT, opt->arg, &Ctrl->A.info);
				break;
			case 'D':	/* Set GSHHS resolution */
				Ctrl->D.active = true;
				Ctrl->D.set = opt->arg[0];
				Ctrl->D.force = (opt->arg[1] == '+');
				break;
			case 'I':	/* Grid spacings */
				Ctrl->I.active = true;
				if (GMT_getinc (GMT, opt->arg, Ctrl->I.inc)) {
					GMT_inc_syntax (GMT, 'I', 1);
					n_errors++;
				}
				break;
			case 'M':	/* Map units */
				Ctrl->M.active = true;
				break;
			case 'N':	/* Relax domain check */
				Ctrl->N.active = true;
				break;

			default:	/* Report bad options */
				n_errors += GMT_default_error (GMT, opt->option);
		}
	}

	GMT_check_lattice (GMT, Ctrl->I.inc, &GMT->common.r.registration, &Ctrl->I.active);

	if (missing_equal) {
		GMT_Report (API, GMT_MSG_NORMAL, "Syntax error: Usage is <operations> = [outfile]\n");
		n_errors++;
	}
	if (Ctrl->I.active && !GMT->common.R.active) {
		GMT_Report (API, GMT_MSG_NORMAL, "Syntax error: -I requires the -R option\n");
		n_errors++;
	}
	if (Ctrl->I.active && (Ctrl->I.inc[GMT_X] <= 0.0 || Ctrl->I.inc[GMT_Y] <= 0.0)) {
		GMT_Report (API, GMT_MSG_NORMAL, "Syntax error -I option: Must specify positive increment(s)\n");
		n_errors++;
	}

	return (n_errors ? GMT_PARSE_ERROR : GMT_OK);
}

struct GMT_GRID * alloc_stack_grid (struct GMT_CTRL *GMT, struct GMT_GRID *Template)
{	/* Allocate a new GMT_GRID structure based on dimensions etc of the Template */
	struct GMT_GRID *New = GMT_Create_Data (GMT->parent, GMT_IS_GRID, GMT_IS_SURFACE, GMT_GRID_ALL, NULL, Template->header->wesn, Template->header->inc, \
		Template->header->registration, GMT_NOTSET, NULL);
	return (New);
}

int grdmath_find_stored_item (struct GMT_CTRL * GMT_UNUSED(GMT), struct GRDMATH_STORE *recall[], int n_stored, char *label)
{
	int k = 0;
	while (k < n_stored && strcmp (recall[k]->label, label)) k++;
	return (k == n_stored ? -1 : k);
}

/* -----------------------------------------------------------------
 *              Definitions of all operator functions
 * -----------------------------------------------------------------*/
/* Note: The OPERATOR: **** lines are used to extract syntax for documentation */

void grd_ABS (struct GMT_CTRL *GMT, struct GRDMATH_INFO *info, struct GRDMATH_STACK *stack[], unsigned int last)
/*OPERATOR: ABS 1 1 abs (A).  */
{
	uint64_t node;
	float a = 0.0f;

	if (stack[last]->constant && stack[last]->factor == 0.0) GMT_Report (GMT->parent, GMT_MSG_VERBOSE, "Warning, operand == 0!\n");
	if (stack[last]->constant) a = (float)fabs (stack[last]->factor);
	for (node = 0; node < info->size; node++) stack[last]->G->data[node] = (stack[last]->constant) ? a : fabsf (stack[last]->G->data[node]);
	GMT_grd_pad_zero (GMT, stack[last]->G);	/* Reset the boundary pad, if needed */
}

void grd_ACOS (struct GMT_CTRL *GMT, struct GRDMATH_INFO *info, struct GRDMATH_STACK *stack[], unsigned int last)
/*OPERATOR: ACOS 1 1 acos (A).  */
{
	uint64_t node;
	float a = 0.0f;

	if (stack[last]->constant && fabs (stack[last]->factor) > 1.0) GMT_Report (GMT->parent, GMT_MSG_VERBOSE, "Warning, |operand| > 1 for ACOS!\n");
	if (stack[last]->constant) a = (float)d_acos (stack[last]->factor);
	for (node = 0; node < info->size; node++) stack[last]->G->data[node] = (stack[last]->constant) ? a : d_acosf (stack[last]->G->data[node]);
}

void grd_ACOSH (struct GMT_CTRL *GMT, struct GRDMATH_INFO *info, struct GRDMATH_STACK *stack[], unsigned int last)
/*OPERATOR: ACOSH 1 1 acosh (A).  */
{
	uint64_t node;
	float a = 0.0f;

	if (stack[last]->constant && fabs (stack[last]->factor) > 1.0) GMT_Report (GMT->parent, GMT_MSG_VERBOSE, "Warning, operand < 1 for ACOSH!\n");
	if (stack[last]->constant) a = (float)acosh (stack[last]->factor);
	for (node = 0; node < info->size; node++) stack[last]->G->data[node] = (stack[last]->constant) ? a : acoshf (stack[last]->G->data[node]);
}

void grd_ACOT (struct GMT_CTRL *GMT, struct GRDMATH_INFO *info, struct GRDMATH_STACK *stack[], unsigned int last)
/*OPERATOR: ACOT 1 1 acot (A).  */
{
	uint64_t node;
	float a = 0.0f;

	if (stack[last]->constant && fabs (stack[last]->factor) > 1.0) GMT_Report (GMT->parent, GMT_MSG_VERBOSE, "Warning, |operand| > 1 for ACOT!\n");
	if (stack[last]->constant) a = (float)atan (1.0 / stack[last]->factor);
	for (node = 0; node < info->size; node++) stack[last]->G->data[node] = (stack[last]->constant) ? a : atanf (1.0f / stack[last]->G->data[node]);
}

void grd_ACSC (struct GMT_CTRL *GMT, struct GRDMATH_INFO *info, struct GRDMATH_STACK *stack[], unsigned int last)
/*OPERATOR: ACSC 1 1 acsc (A).  */
{
	uint64_t node;
	float a = 0.0f;

	if (stack[last]->constant && fabs (stack[last]->factor) > 1.0) GMT_Report (GMT->parent, GMT_MSG_VERBOSE, "Warning, |operand| > 1 for ACSC!\n");
	if (stack[last]->constant) a = (float)d_asin (1.0 / stack[last]->factor);
	for (node = 0; node < info->size; node++) stack[last]->G->data[node] = (stack[last]->constant) ? a : d_asinf (1.0f / stack[last]->G->data[node]);
}

void grd_ADD (struct GMT_CTRL * GMT_UNUSED(GMT), struct GRDMATH_INFO *info, struct GRDMATH_STACK *stack[], unsigned int last)
/*OPERATOR: ADD 2 1 A + B.  */
{
	uint64_t node;
	unsigned int prev = last - 1;
	double a, b;

	for (node = 0; node < info->size; node++) {
		a = (stack[prev]->constant) ? stack[prev]->factor : stack[prev]->G->data[node];
		b = (stack[last]->constant) ? stack[last]->factor : stack[last]->G->data[node];
		stack[prev]->G->data[node] = (float)(a + b);
	}
}

void grd_AND (struct GMT_CTRL * GMT_UNUSED(GMT), struct GRDMATH_INFO *info, struct GRDMATH_STACK *stack[], unsigned int last)
/*OPERATOR: AND 2 1 B if A == NaN, else A.  */
{
	uint64_t node;
	unsigned int prev = last - 1;
	double a, b;

	for (node = 0; node < info->size; node++) {
		a = (stack[prev]->constant) ? stack[prev]->factor : stack[prev]->G->data[node];
		b = (stack[last]->constant) ? stack[last]->factor : stack[last]->G->data[node];
		stack[prev]->G->data[node] = (float)((GMT_is_dnan (a)) ? b : a);
	}
}
void grd_ARC (struct GMT_CTRL * GMT_UNUSED(GMT), struct GRDMATH_INFO *info, struct GRDMATH_STACK *stack[], unsigned int last)
/*OPERATOR: ARC 2 1 arc(A, B) = pi - |pi - |a-b|| for A, B in radians.  */
	/*
	given phase values a and b each in radians on [-pi,pi] 
	return arc(a,b) on [0 pi]
	see eq 2.3.13 page 19, Mardia and Jupp [2000] 
	c = pi - abs(pi-abs(a-b))
	Kurt Feigl 2014-AUG-10
	*/
{
	uint64_t node;
	unsigned int prev = last - 1;
	double a, b;

	for (node = 0; node < info->size; node++) {

		a = (stack[prev]->constant) ? stack[prev]->factor : stack[prev]->G->data[node];
		b = (stack[last]->constant) ? stack[last]->factor : stack[last]->G->data[node];

		/* Both arguments must be in range [-pi,pi] radians */
		if ((a >= -M_PI) && (a <= M_PI) && (b >= -M_PI) && (b <= M_PI))
			stack[prev]->G->data[node] = (float)(M_PI-fabs(M_PI-fabs(a-b)));
		else 
			stack[prev]->G->data[node] = GMT->session.f_NaN;  /* NaN output */
	}
}

void grd_ASEC (struct GMT_CTRL *GMT, struct GRDMATH_INFO *info, struct GRDMATH_STACK *stack[], unsigned int last)
/*OPERATOR: ASEC 1 1 asec (A).  */
{
	uint64_t node;
	float a = 0.0f;

	if (stack[last]->constant && fabs (stack[last]->factor) > 1.0) GMT_Report (GMT->parent, GMT_MSG_VERBOSE, "Warning, |operand| > 1 for ASEC!\n");
	if (stack[last]->constant) a = (float)d_acos (1.0 / stack[last]->factor);
	for (node = 0; node < info->size; node++) stack[last]->G->data[node] = (stack[last]->constant) ? a : d_acosf (1.0f / stack[last]->G->data[node]);
}

void grd_ASIN (struct GMT_CTRL *GMT, struct GRDMATH_INFO *info, struct GRDMATH_STACK *stack[], unsigned int last)
/*OPERATOR: ASIN 1 1 asin (A).  */
{
	uint64_t node;
	float a = 0.0f;

	if (stack[last]->constant && fabs (stack[last]->factor) > 1.0) GMT_Report (GMT->parent, GMT_MSG_VERBOSE, "Warning, |operand| > 1 for ASIN!\n");
	if (stack[last]->constant) a = (float)d_asin (stack[last]->factor);
	for (node = 0; node < info->size; node++) stack[last]->G->data[node] = (stack[last]->constant) ? a : d_asinf (stack[last]->G->data[node]);
}

void grd_ASINH (struct GMT_CTRL * GMT_UNUSED(GMT), struct GRDMATH_INFO *info, struct GRDMATH_STACK *stack[], unsigned int last)
/*OPERATOR: ASINH 1 1 asinh (A).  */
{
	uint64_t node;
	float a = 0.0f;

	if (stack[last]->constant) a = (float)asinh (stack[last]->factor);
	for (node = 0; node < info->size; node++) stack[last]->G->data[node] = (stack[last]->constant) ? a : asinhf (stack[last]->G->data[node]);
}

void grd_ATAN (struct GMT_CTRL * GMT_UNUSED(GMT), struct GRDMATH_INFO *info, struct GRDMATH_STACK *stack[], unsigned int last)
/*OPERATOR: ATAN 1 1 atan (A).  */
{
	uint64_t node;
	float a = 0.0f;

	if (stack[last]->constant) a = (float)atan (stack[last]->factor);
	for (node = 0; node < info->size; node++) stack[last]->G->data[node] = (stack[last]->constant) ? a : atanf (stack[last]->G->data[node]);
}

void grd_ATAN2 (struct GMT_CTRL *GMT, struct GRDMATH_INFO *info, struct GRDMATH_STACK *stack[], unsigned int last)
/*OPERATOR: ATAN2 2 1 atan2 (A, B).  */
{
	uint64_t node;
	unsigned int prev = last - 1;
	double a, b;

	if (stack[prev]->constant && stack[prev]->factor == 0.0) GMT_Report (GMT->parent, GMT_MSG_VERBOSE, "Warning, operand one == 0 for ATAN2!\n");
	if (stack[last]->constant && stack[last]->factor == 0.0) GMT_Report (GMT->parent, GMT_MSG_VERBOSE, "Warning, operand two == 0 for ATAN2!\n");
	for (node = 0; node < info->size; node++) {
		a = (stack[prev]->constant) ? stack[prev]->factor : stack[prev]->G->data[node];
		b = (stack[last]->constant) ? stack[last]->factor : stack[last]->G->data[node];
		stack[prev]->G->data[node] = (float)d_atan2 (a, b);
	}
}

void grd_ATANH (struct GMT_CTRL *GMT, struct GRDMATH_INFO *info, struct GRDMATH_STACK *stack[], unsigned int last)
/*OPERATOR: ATANH 1 1 atanh (A).  */
{
	uint64_t node;
	float a = 0.0f;

	if (stack[last]->constant && fabs (stack[last]->factor) >= 1.0) GMT_Report (GMT->parent, GMT_MSG_VERBOSE, "Warning, |operand| >= 1 for ATANH!\n");
	if (stack[last]->constant) a = (float)atanh (stack[last]->factor);
	for (node = 0; node < info->size; node++) stack[last]->G->data[node] = (stack[last]->constant) ? a : atanhf (stack[last]->G->data[node]);
}

void grd_BEI (struct GMT_CTRL *GMT, struct GRDMATH_INFO *info, struct GRDMATH_STACK *stack[], unsigned int last)
/*OPERATOR: BEI 1 1 bei (A).  */
{
	uint64_t node;
	double a = 0.0;

	if (stack[last]->constant) a = GMT_bei (GMT, fabs (stack[last]->factor));
	for (node = 0; node < info->size; node++) stack[last]->G->data[node] = (float)((stack[last]->constant) ? a : GMT_bei (GMT, fabs((double)stack[last]->G->data[node])));
}

void grd_BER (struct GMT_CTRL *GMT, struct GRDMATH_INFO *info, struct GRDMATH_STACK *stack[], unsigned int last)
/*OPERATOR: BER 1 1 ber (A).  */
{
	uint64_t node;
	double a = 0.0;

	if (stack[last]->constant) a = GMT_ber (GMT, fabs (stack[last]->factor));
	for (node = 0; node < info->size; node++) stack[last]->G->data[node] = (float)((stack[last]->constant) ? a : GMT_ber (GMT, fabs ((double)stack[last]->G->data[node])));
}

void grd_BITAND (struct GMT_CTRL *GMT, struct GRDMATH_INFO *info, struct GRDMATH_STACK *stack[], unsigned int last)
/*OPERATOR: BITAND 2 1 A & B (bitwise AND operator).  */
{
	uint64_t node, n_warn = 0;
	float af = 0.0f, bf = 0.0f;
	unsigned int prev, a = 0, b = 0, result, result_trunc;

	prev = last - 1;
	if (stack[prev]->constant) af = (float)stack[prev]->factor;
	if (stack[last]->constant) bf = (float)stack[last]->factor;
	for (node = 0; node < info->size; node++) {
		if (!stack[prev]->constant) af = stack[prev]->G->data[node];
		if (!stack[last]->constant) bf = stack[last]->G->data[node];
		if (GMT_is_fnan (af) || GMT_is_fnan (bf))	/* Any NaN in bitwise operations results in NaN output */
			stack[prev]->G->data[node] = GMT->session.f_NaN;
		else {
			a = (unsigned int)af;	b = (unsigned int)bf;
			result = a & b;
			result_trunc = (result & FLOAT_BIT_MASK);
			if (result != result_trunc) n_warn++;
			stack[prev]->G->data[node] = (float)result_trunc;
		}
	}
	if (n_warn) GMT_Report (GMT->parent, GMT_MSG_NORMAL, "Warning: BITAND resulted in %" PRIu64 " values truncated to fit in the 24 available bits\n");

}

void grd_BITLEFT (struct GMT_CTRL *GMT, struct GRDMATH_INFO *info, struct GRDMATH_STACK *stack[], unsigned int last)
/*OPERATOR: BITLEFT 2 1 A << B (bitwise left-shift operator).  */
{
	uint64_t node, n_warn = 0;
	unsigned int prev, a = 0, b = 0, result, result_trunc;
	int b_signed;
	bool first = true;
	float af = 0.0f, bf = 0.0f;

	prev = last - 1;
	if (stack[prev]->constant) af = (float)stack[prev]->factor;
	if (stack[last]->constant) bf = (float)stack[last]->factor;
	for (node = 0; node < info->size; node++) {
		if (!stack[prev]->constant) af = stack[prev]->G->data[node];
		if (!stack[last]->constant) bf = stack[last]->G->data[node];
		if (GMT_is_fnan (af) || GMT_is_fnan (bf))	/* Any NaN in bitwise operations results in NaN output */
			stack[prev]->G->data[node] = GMT->session.f_NaN;
		else {
			a = (unsigned int)af;	b_signed = (int)bf;
			if (b_signed < 0) {	/* Bad bitshift */
				if (first) GMT_Report (GMT->parent, GMT_MSG_VERBOSE, "ERROR: Bit shift must be >= 0; other values yield NaN\n");
				stack[prev]->G->data[node] = GMT->session.f_NaN;
				first = false;
			}
			else {
				b = (unsigned int)b_signed;
				result = a << b;
				result_trunc = (result & FLOAT_BIT_MASK);
				if (result != result_trunc) n_warn++;
				stack[prev]->G->data[node] = (float) result_trunc;
			}
		}
	}
	if (n_warn) GMT_Report (GMT->parent, GMT_MSG_NORMAL, "Warning: BITLEFT resulted in %" PRIu64 " values truncated to fit in the 24 available bits\n");
}

void grd_BITNOT (struct GMT_CTRL *GMT, struct GRDMATH_INFO *info, struct GRDMATH_STACK *stack[], unsigned int last)
/*OPERATOR: BITNOT 1 1  ~A (bitwise NOT operator, i.e., return two's complement).  */
{
	uint64_t node, n_warn = 0;
	unsigned int a = 0, result, result_trunc;
	float af = 0.0f;

	if (stack[last]->constant) af = (float)stack[last]->factor;
	for (node = 0; node < info->size; node++) {
		if (!stack[last]->constant) af = stack[last]->G->data[node];
		if (GMT_is_fnan (af))	/* Any NaN in bitwise operations results in NaN output */
			stack[last]->G->data[node] = GMT->session.f_NaN;
		else {
			a = (unsigned int)af;
			result = ~a;
			result_trunc = (result & FLOAT_BIT_MASK);
			if (result != result_trunc) n_warn++;
			stack[last]->G->data[node] = (float)result_trunc;
		}
	}
	if (n_warn) GMT_Report (GMT->parent, GMT_MSG_NORMAL, "Warning: BITNOT resulted in %" PRIu64 " values truncated to fit in the 24 available bits\n");
}

void grd_BITOR (struct GMT_CTRL *GMT, struct GRDMATH_INFO *info, struct GRDMATH_STACK *stack[], unsigned int last)
/*OPERATOR: BITOR 2 1 A | B (bitwise OR operator).  */
{
	uint64_t node, n_warn = 0;
	unsigned int prev, a = 0, b = 0, result, result_trunc;
	float af = 0.0f, bf = 0.0f;

	prev = last - 1;
	if (stack[prev]->constant) af = (float)stack[prev]->factor;
	if (stack[last]->constant) bf = (float)stack[last]->factor;
	for (node = 0; node < info->size; node++) {
		if (!stack[prev]->constant) af = stack[prev]->G->data[node];
		if (!stack[last]->constant) bf = stack[last]->G->data[node];
		if (GMT_is_fnan (af) || GMT_is_fnan (bf))	/* Any NaN in bitwise operations results in NaN output */
			stack[prev]->G->data[node] = GMT->session.f_NaN;
		else {
			a = (unsigned int)af;	b = (unsigned int)bf;
			result = a | b;
			result_trunc = (result & FLOAT_BIT_MASK);
			if (result != result_trunc) n_warn++;
			stack[prev]->G->data[node] = (float)result_trunc;
		}
	}
	if (n_warn) GMT_Report (GMT->parent, GMT_MSG_NORMAL, "Warning: BITOR resulted in %" PRIu64 " values truncated to fit in the 24 available bits\n");
}

void grd_BITRIGHT (struct GMT_CTRL *GMT, struct GRDMATH_INFO *info, struct GRDMATH_STACK *stack[], unsigned int last)
/*OPERATOR: BITRIGHT 2 1 A >> B (bitwise right-shift operator).  */
{
	uint64_t node, n_warn = 0;
	unsigned int prev, a = 0, b = 0, result, result_trunc;
	int b_signed;
	bool first = true;
	float af = 0.0f, bf = 0.0f;

	prev = last - 1;
	if (stack[prev]->constant) af = (float)stack[prev]->factor;
	if (stack[last]->constant) bf = (float)stack[last]->factor;
	for (node = 0; node < info->size; node++) {
		if (!stack[prev]->constant) af = stack[prev]->G->data[node];
		if (!stack[last]->constant) bf = stack[last]->G->data[node];
		if (GMT_is_fnan (af) || GMT_is_fnan (bf))	/* Any NaN in bitwise operations results in NaN output */
			stack[prev]->G->data[node] = GMT->session.f_NaN;
		else {
			a = (unsigned int)af;	b_signed = (int)bf;
			if (b_signed < 0) {	/* Bad bitshift */
				if (first) GMT_Report (GMT->parent, GMT_MSG_VERBOSE, "ERROR: Bit shift must be >= 0; other values yield NaN\n");
				stack[prev]->G->data[node] = GMT->session.f_NaN;
				first = false;
			}
			else {
				b = (unsigned int)b_signed;
				result = a >> b;
				result_trunc = (result & FLOAT_BIT_MASK);
				if (result != result_trunc) n_warn++;
				stack[prev]->G->data[node] = (float)result_trunc;
			}
		}
	}
	if (n_warn) GMT_Report (GMT->parent, GMT_MSG_NORMAL, "Warning: BITRIGHT resulted in %" PRIu64 " values truncated to fit in the 24 available bits\n");
}

void grd_BITTEST (struct GMT_CTRL *GMT, struct GRDMATH_INFO *info, struct GRDMATH_STACK *stack[], unsigned int last)
/*OPERATOR: BITTEST 2 1 1 if bit B of A is set, else 0 (bitwise TEST operator).  */
{
	uint64_t node, n_warn = 0;
	unsigned int prev, a = 0, b = 0, result, result_trunc;
	int b_signed;
	bool first = true;
	float af = 0.0f, bf = 0.0f;

	prev = last - 1;
	if (stack[prev]->constant) af = (float)stack[prev]->factor;
	if (stack[last]->constant) bf = (float)stack[last]->factor;
	for (node = 0; node < info->size; node++) {
		if (!stack[prev]->constant) af = stack[prev]->G->data[node];
		if (!stack[last]->constant) bf = stack[last]->G->data[node];
		if (GMT_is_fnan (af) || GMT_is_fnan (bf))	/* Any NaN in bitwise operations results in NaN output */
			stack[prev]->G->data[node] = GMT->session.f_NaN;
		else {
			a = (unsigned int)af;	b_signed = (int)bf;
			if (b_signed < 0) {	/* Bad bit */
				if (first) GMT_Report (GMT->parent, GMT_MSG_VERBOSE, "ERROR: Bit position range for BITTEST is 0-31 ; other values yield NaN\n");
				stack[prev]->G->data[node] = GMT->session.f_NaN;
				first = false;
			}
			else {
				b = (unsigned int)b_signed;
				b = 1U << b;
				result = a & b;
				result_trunc = (result & FLOAT_BIT_MASK);
				if (result != result_trunc) n_warn++;
				stack[prev]->G->data[node] = (result_trunc) ? 1.0f : 0.0f;
			}
		}
	}
	if (n_warn) GMT_Report (GMT->parent, GMT_MSG_NORMAL, "Warning: BITTEST resulted in %" PRIu64 " values truncated to fit in the 24 available bits\n");
}

void grd_BITXOR (struct GMT_CTRL *GMT, struct GRDMATH_INFO *info, struct GRDMATH_STACK *stack[], unsigned int last)
/*OPERATOR: BITXOR 2 1 A ^ B (bitwise XOR operator).  */
{
	uint64_t node, n_warn = 0;
	unsigned int prev, a = 0, b = 0, result, result_trunc;
	float af = 0.0f, bf = 0.0f;

	prev = last - 1;
	if (stack[prev]->constant) af = (float)stack[prev]->factor;
	if (stack[last]->constant) bf = (float)stack[last]->factor;
	for (node = 0; node < info->size; node++) {
		if (!stack[prev]->constant) af = stack[prev]->G->data[node];
		if (!stack[last]->constant) bf = stack[last]->G->data[node];
		if (GMT_is_fnan (af) || GMT_is_fnan (bf))	/* Any NaN in bitwise operations results in NaN output */
			stack[prev]->G->data[node] = GMT->session.f_NaN;
		else {
			a = (unsigned int)af;	b = (unsigned int)bf;
			result = a ^ b;
			result_trunc = (result & FLOAT_BIT_MASK);
			if (result != result_trunc) n_warn++;
			stack[prev]->G->data[node] = (float)result_trunc;
		}
	}
	if (n_warn) GMT_Report (GMT->parent, GMT_MSG_NORMAL, "Warning: BITXOR resulted in %" PRIu64 " values truncated to fit in the 24 available bits\n");
}

void grd_CAZ (struct GMT_CTRL * GMT_UNUSED(GMT), struct GRDMATH_INFO *info, struct GRDMATH_STACK *stack[], unsigned int last)
/*OPERATOR: CAZ 2 1 Cartesian azimuth from grid nodes to stack x,y.  */
{
	uint64_t node, row, col;
	unsigned int prev = last - 1;
	double x, y, az;

	GMT_grd_padloop (GMT, info->G, row, col, node) {
		x = (stack[prev]->constant) ? stack[prev]->factor : stack[prev]->G->data[node];
		y = (stack[last]->constant) ? stack[last]->factor : stack[last]->G->data[node];
		az = (90.0 - atan2d (y - info->d_grd_y[row], x - info->d_grd_x[col]));
		while (az < -180.0) az += 360.0;
		while (az > +180.0) az -= 360.0;
		stack[prev]->G->data[node] = (float)az;
	}
}

void grd_CBAZ (struct GMT_CTRL * GMT_UNUSED(GMT), struct GRDMATH_INFO *info, struct GRDMATH_STACK *stack[], unsigned int last)
/*OPERATOR: CBAZ 2 1 Cartesian backazimuth from grid nodes to stack x,y.  */
{
	uint64_t node, row, col;
	unsigned int prev = last - 1;
	double x, y, az;

	GMT_grd_padloop (GMT, info->G, row, col, node) {
		x = (stack[prev]->constant) ? stack[prev]->factor : stack[prev]->G->data[node];
		y = (stack[last]->constant) ? stack[last]->factor : stack[last]->G->data[node];
		az = (270.0 - atan2d (y - info->d_grd_y[row], x - info->d_grd_x[col]));
		while (az < -180.0) az += 360.0;
		while (az > +180.0) az -= 360.0;
		stack[prev]->G->data[node] = (float)az;
	}
}

void grd_CDIST (struct GMT_CTRL *GMT, struct GRDMATH_INFO *info, struct GRDMATH_STACK *stack[], unsigned int last)
/*OPERATOR: CDIST 2 1 Cartesian distance between grid nodes and stack x,y.  */
{
	uint64_t node, row, col;
	unsigned int prev = last - 1;
	double a, b;

	if (GMT_is_geographic (GMT, GMT_IN)) {
		GMT_Report (GMT->parent, GMT_MSG_NORMAL, "CDIST Error: Grid must be Cartesian; see SDIST for geographic data.\n");
		return;
	}
	GMT_grd_padloop (GMT, info->G, row, col, node) {
		a = (stack[prev]->constant) ? stack[prev]->factor : stack[prev]->G->data[node];
		b = (stack[last]->constant) ? stack[last]->factor : stack[last]->G->data[node];
		stack[prev]->G->data[node] = (float)hypot (a - info->d_grd_x[col], b - info->d_grd_y[row]);
	}
}

void grd_CDIST2 (struct GMT_CTRL *GMT, struct GRDMATH_INFO *info, struct GRDMATH_STACK *stack[], unsigned int last)
/*OPERATOR: CDIST2 2 1 As CDIST but only to nodes that are != 0.  */
{
	uint64_t node, row, col;
	unsigned int prev = last - 1;
	double a, b;

	if (GMT_is_geographic (GMT, GMT_IN)) {
		GMT_Report (GMT->parent, GMT_MSG_NORMAL, "CDIST2 Error: Grid must be Cartesian; see SDIST2 for geographic data.\n");
		return;
	}
	GMT_grd_padloop (GMT, info->G, row, col, node) {
		if (stack[prev]->G->data[node] == 0.0)
			stack[prev]->G->data[node] = GMT->session.f_NaN;
		else {
			a = (stack[prev]->constant) ? stack[prev]->factor : stack[prev]->G->data[node];
			b = (stack[last]->constant) ? stack[last]->factor : stack[last]->G->data[node];
			stack[prev]->G->data[node] = (float)hypot (a - info->d_grd_x[col], b - info->d_grd_y[row]);
		}
	}
}

void grd_CEIL (struct GMT_CTRL * GMT_UNUSED(GMT), struct GRDMATH_INFO *info, struct GRDMATH_STACK *stack[], unsigned int last)
/*OPERATOR: CEIL 1 1 ceil (A) (smallest integer >= A).  */
{
	uint64_t node;
	float a = 0.0f;

	if (stack[last]->constant) a = (float)ceil (stack[last]->factor);
	for (node = 0; node < info->size; node++) stack[last]->G->data[node] = (stack[last]->constant) ? a : ceilf (stack[last]->G->data[node]);
}

void grd_CHICRIT (struct GMT_CTRL *GMT, struct GRDMATH_INFO *info, struct GRDMATH_STACK *stack[], unsigned int last)
/*OPERATOR: CHICRIT 2 1 Critical value for chi-squared-distribution, with alpha = A and n = B.  */
{
	uint64_t node;
	unsigned int prev = last - 1, row, col;
	double a, b;

	if (stack[prev]->constant && stack[prev]->factor == 0.0) GMT_Report (GMT->parent, GMT_MSG_VERBOSE, "Warning, operand one == 0 for CHICRIT!\n");
	if (stack[last]->constant && stack[last]->factor == 0.0) GMT_Report (GMT->parent, GMT_MSG_VERBOSE, "Warning, operand two == 0 for CHICRIT!\n");
	GMT_grd_loop (GMT, info->G, row, col, node) {
		a = (stack[prev]->constant) ? stack[prev]->factor : stack[prev]->G->data[node];
		b = (stack[last]->constant) ? stack[last]->factor : stack[last]->G->data[node];
		stack[prev]->G->data[node] = (float)GMT_chi2crit (GMT, a, b);
	}
}

void grd_CHIDIST (struct GMT_CTRL *GMT, struct GRDMATH_INFO *info, struct GRDMATH_STACK *stack[], unsigned int last)
/*OPERATOR: CHIDIST 2 1 chi-squared-distribution P(chi2,n), with chi2 = A and n = B.  */
{
	uint64_t node;
	unsigned int prev = last - 1, row, col;
	double a, b, prob;

	if (stack[prev]->constant && stack[prev]->factor == 0.0) GMT_Report (GMT->parent, GMT_MSG_VERBOSE, "Warning, operand one == 0 for CHIDIST!\n");
	if (stack[last]->constant && stack[last]->factor == 0.0) GMT_Report (GMT->parent, GMT_MSG_VERBOSE, "Warning, operand two == 0 for CHIDIST!\n");
	GMT_grd_loop (GMT, info->G, row, col, node) {
		a = (stack[prev]->constant) ? stack[prev]->factor : stack[prev]->G->data[node];
		b = (stack[last]->constant) ? stack[last]->factor : stack[last]->G->data[node];
		GMT_chi2 (GMT, a, b, &prob);
		stack[prev]->G->data[node] = (float)prob;
	}
}

void grd_CORRCOEFF (struct GMT_CTRL *GMT, struct GRDMATH_INFO *info, struct GRDMATH_STACK *stack[], unsigned int last)
/*OPERATOR: CORRCOEFF 2 1 Correlation coefficient r(A, B).  */
{
	uint64_t node;
	unsigned int prev = last - 1, pad[4];
	double coeff;

	if (stack[prev]->constant || stack[last]->constant) {
		GMT_Report (GMT->parent, GMT_MSG_NORMAL, "Warning: constant operands for CORRCOEFF yields NaNs\n");
		for (node = 0; node < info->size; node++) stack[prev]->G->data[node] = GMT->session.f_NaN;
		return;
	}
	GMT_memcpy (pad, stack[last]->G->header->pad, 4, unsigned int);	/* Save original pad */
	GMT_grd_pad_off (GMT, stack[prev]->G);				/* Undo pad if one existed so we can sort */
	GMT_grd_pad_off (GMT, stack[last]->G);				/* Undo pad if one existed so we can sort */
	coeff = GMT_corrcoeff_f (GMT, stack[prev]->G->data, stack[last]->G->data, info->nm, 0);
	GMT_grd_pad_on (GMT, stack[prev]->G, pad);		/* Reinstate the original pad */
	GMT_grd_pad_on (GMT, stack[last]->G, pad);		/* Reinstate the original pad */
	for (node = 0; node < info->size; node++) stack[prev]->G->data[node] = (float)coeff;
}

void grd_COS (struct GMT_CTRL * GMT_UNUSED(GMT), struct GRDMATH_INFO *info, struct GRDMATH_STACK *stack[], unsigned int last)
/*OPERATOR: COS 1 1 cos (A) (A in radians).  */
{
	uint64_t node;
	float a = 0.0f;

	if (stack[last]->constant) a = (float)cos (stack[last]->factor);
	for (node = 0; node < info->size; node++) stack[last]->G->data[node] = (stack[last]->constant) ? a : cosf (stack[last]->G->data[node]);
}

void grd_COSD (struct GMT_CTRL * GMT_UNUSED(GMT), struct GRDMATH_INFO *info, struct GRDMATH_STACK *stack[], unsigned int last)
/*OPERATOR: COSD 1 1 cos (A) (A in degrees).  */
{
	uint64_t node;
	double a = 0.0;

	if (stack[last]->constant) a = cosd (stack[last]->factor);
	for (node = 0; node < info->size; node++) stack[last]->G->data[node] = (float)((stack[last]->constant) ? a : cosd (stack[last]->G->data[node]));
}

void grd_COSH (struct GMT_CTRL * GMT_UNUSED(GMT), struct GRDMATH_INFO *info, struct GRDMATH_STACK *stack[], unsigned int last)
/*OPERATOR: COSH 1 1 cosh (A).  */
{
	uint64_t node;
	float a = 0.0f;

	if (stack[last]->constant) a = (float)cosh (stack[last]->factor);
	for (node = 0; node < info->size; node++) stack[last]->G->data[node] = (stack[last]->constant) ? a : coshf (stack[last]->G->data[node]);
}

void grd_COT (struct GMT_CTRL * GMT_UNUSED(GMT), struct GRDMATH_INFO *info, struct GRDMATH_STACK *stack[], unsigned int last)
/*OPERATOR: COT 1 1 cot (A) (A in radians).  */
{
	uint64_t node;
	double a = 0.0;

	if (stack[last]->constant) a = 1.0 / tan (stack[last]->factor);
	for (node = 0; node < info->size; node++) stack[last]->G->data[node] = (float)((stack[last]->constant) ? a : (1.0 / tan (stack[last]->G->data[node])));
}

void grd_COTD (struct GMT_CTRL * GMT_UNUSED(GMT), struct GRDMATH_INFO *info, struct GRDMATH_STACK *stack[], unsigned int last)
/*OPERATOR: COTD 1 1 cot (A) (A in degrees).  */
{
	uint64_t node;
	double a = 0.0;

	if (stack[last]->constant) a = 1.0 / tand (stack[last]->factor);
	for (node = 0; node < info->size; node++) stack[last]->G->data[node] = (float)((stack[last]->constant) ? a : 1.0 / tand (stack[last]->G->data[node]));
}

void grd_CPOISS (struct GMT_CTRL *GMT, struct GRDMATH_INFO *info, struct GRDMATH_STACK *stack[], unsigned int last)
/*OPERATOR: CPOISS 2 1 Cumulative Poisson distribution F(x,lambda), with x = A and lambda = B.  */
{
	uint64_t node;
	unsigned int prev = last - 1, row, col;
	double a, b, prob;

	if (stack[last]->constant && stack[last]->factor == 0.0) GMT_Report (GMT->parent, GMT_MSG_VERBOSE, "Warning, operand two == 0 for CHIDIST!\n");
	GMT_grd_loop (GMT, info->G, row, col, node) {
		a = (stack[prev]->constant) ? stack[prev]->factor : stack[prev]->G->data[node];
		b = (stack[last]->constant) ? stack[last]->factor : stack[last]->G->data[node];
		GMT_cumpoisson (GMT, a, b, &prob);
		stack[prev]->G->data[node] = (float)prob;
	}
}

void grd_CSC (struct GMT_CTRL * GMT_UNUSED(GMT), struct GRDMATH_INFO *info, struct GRDMATH_STACK *stack[], unsigned int last)
/*OPERATOR: CSC 1 1 csc (A) (A in radians).  */
{
	uint64_t node;
	double a = 0.0;

	if (stack[last]->constant) a = 1.0 / sin (stack[last]->factor);
	for (node = 0; node < info->size; node++) stack[last]->G->data[node] = (float)((stack[last]->constant) ? a : 1.0 / sinf (stack[last]->G->data[node]));
}

void grd_CSCD (struct GMT_CTRL * GMT_UNUSED(GMT), struct GRDMATH_INFO *info, struct GRDMATH_STACK *stack[], unsigned int last)
/*OPERATOR: CSCD 1 1 csc (A) (A in degrees).  */
{
	uint64_t node;
	double a = 0.0;

	if (stack[last]->constant) a = 1.0 / sind (stack[last]->factor);
	for (node = 0; node < info->size; node++) stack[last]->G->data[node] = (float)((stack[last]->constant) ? a : 1.0 / sind (stack[last]->G->data[node]));
}

void grd_CURV (struct GMT_CTRL *GMT, struct GRDMATH_INFO *info, struct GRDMATH_STACK *stack[], unsigned int last)
/*OPERATOR: CURV 1 1 Curvature of A (Laplacian).  */
{
	uint64_t node;
	unsigned int row, col, mx;
	double cy, *cx = NULL;
	float *z = NULL;

	/* Curvature (Laplacian). */

	if (stack[last]->constant) {
		GMT_Report (GMT->parent, GMT_MSG_VERBOSE, "Warning, operand to CURV is constant!\n");
		GMT_memset (stack[last], info->size, float);
		return;
	}

	/* If grid does not have BC rows/cols assigned we apply reasonable conditions:
	 * If -fg we assume geographic grid and use geographic BCs, else we use natural BCs. If the grid
	 * as a BC == GMT_BC_IS_DATA then the pad already constains observations. */

	GMT_BC_init (GMT, stack[last]->G->header);	/* Initialize grid interpolation and boundary condition parameters */
	GMT_grd_BC_set (GMT, stack[last]->G, GMT_IN);	/* Set boundary conditions */

	/* Now, stack[last]->G->data has boundary rows/cols all set according to the boundary conditions (or actual data).
	 * We can then operate on the interior of the grid and temporarily assign values to the z grid */

	z = GMT_memory (GMT, NULL, info->size, float);
	cx = GMT_memory (GMT, NULL, info->G->header->ny, double);
	GMT_row_loop (GMT, info->G, row) cx[row] = 1.0 / (info->dx[row] * info->dx[row]);

	mx = info->G->header->mx;
	cy = 1.0 / (info->dy * info->dy);

	GMT_grd_loop (GMT, info->G, row, col, node) {
		z[node] = (float)(cx[row] * (stack[last]->G->data[node+1] - 2.0 * stack[last]->G->data[node] + stack[last]->G->data[node-1]) + \
			cy * (stack[last]->G->data[node+mx] - 2.0 * stack[last]->G->data[node] + stack[last]->G->data[node-mx]));
	}

	GMT_memcpy (stack[last]->G->data, z, info->size, float);
	GMT_free (GMT, z);
	GMT_free (GMT, cx);
}

void grd_D2DX2 (struct GMT_CTRL *GMT, struct GRDMATH_INFO *info, struct GRDMATH_STACK *stack[], unsigned int last)
/*OPERATOR: D2DX2 1 1 d^2(A)/dx^2 2nd derivative.  */
{
	uint64_t node, ij;
	unsigned int row, col;
	double c, left, next_left;

	/* Central 2nd difference in x */

	if (stack[last]->constant) {
		GMT_Report (GMT->parent, GMT_MSG_VERBOSE, "Warning, operand to D2DX2 is constant!\n");
		GMT_memset (stack[last], info->size, float);
		return;
	}

	GMT_row_loop (GMT, info->G, row) {	/* Process d2/dx2 row by row since dx may change with row */
		c = 1.0 / (info->dx[row] * info->dx[row]);
		/* Unless pad has real data we assign outside col values via natural BCs */
		ij = GMT_IJP (info->G->header, row, 0);	/* First col */
		if (stack[last]->G->header->BC[XLO] != GMT_BC_IS_DATA)
			stack[last]->G->data[ij-1] = (float)(2.0 * stack[last]->G->data[ij] - stack[last]->G->data[ij+1]);	/* Set left node via BC curv = 0 */
		next_left = stack[last]->G->data[ij-1];
		ij = GMT_IJP (info->G->header, row, info->G->header->nx-1);	/* Last col */
		if (stack[last]->G->header->BC[XHI] != GMT_BC_IS_DATA)
			stack[last]->G->data[ij+1] = (float)(2.0 * stack[last]->G->data[ij] - stack[last]->G->data[ij-1]);	/* Set right node via BC curv = 0 */
		GMT_col_loop (GMT, info->G, row, col, node) {	/* Loop over cols; always save the next left before we update the array at that col */
			left = next_left;
			next_left = stack[last]->G->data[node];
			stack[last]->G->data[node] = (float)(c * (stack[last]->G->data[node+1] - 2.0 * stack[last]->G->data[node] + left));
		}
	}
	GMT_grd_pad_zero (GMT, stack[last]->G);	/* Reset the boundary pad */
}

void grd_D2DY2 (struct GMT_CTRL *GMT, struct GRDMATH_INFO *info, struct GRDMATH_STACK *stack[], unsigned int last)
/*OPERATOR: D2DY2 1 1 d^2(A)/dy^2 2nd derivative.  */
{
	uint64_t node, ij;
	unsigned int row, col, mx;
	double c, bottom, next_bottom;

	/* Central 2nd difference in y */

	if (stack[last]->constant) {
		GMT_Report (GMT->parent, GMT_MSG_VERBOSE, "Warning, operand to D2DY2 is constant!\n");
		GMT_memset (stack[last], info->size, float);
		return;
	}

	c = 1.0 / (info->dy * info->dy);
	mx = info->G->header->mx;
	GMT_col_loop (GMT, info->G, 0, col, node) {	/* Process d2/dy2 column by column */
		/* Unless pad has real data we assign outside row values via natural BCs */
		if (stack[last]->G->header->BC[YHI] != GMT_BC_IS_DATA)
			stack[last]->G->data[node-mx] = (float)(2.0 * stack[last]->G->data[node] - stack[last]->G->data[node+mx]);	/* Set top node via BC curv = 0 */
		next_bottom = stack[last]->G->data[node-mx];
		ij = GMT_IJP (info->G->header, info->G->header->ny-1, col);	/* Last row for this column */
		if (stack[last]->G->header->BC[YLO] != GMT_BC_IS_DATA)
			stack[last]->G->data[ij+mx] = (float)(2.0 * stack[last]->G->data[ij] - stack[last]->G->data[ij-mx]);	/* Set bottom node via BC curv = 0 */
		GMT_row_loop (GMT, info->G, row) { /* Cannot use node inside here and must get ij separately */
			ij = GMT_IJP (info->G->header, row, col);	/* current node in this column */
			bottom = next_bottom;
			next_bottom = stack[last]->G->data[ij];
			stack[last]->G->data[ij] = (float)(c * (stack[last]->G->data[ij+mx] - 2.0 * stack[last]->G->data[ij] + bottom));
		}
	}
	GMT_grd_pad_zero (GMT, stack[last]->G);	/* Reset the boundary pad */
}

void grd_D2DXY (struct GMT_CTRL *GMT, struct GRDMATH_INFO *info, struct GRDMATH_STACK *stack[], unsigned int last)
/*OPERATOR: D2DXY 1 1 d^2(A)/dxdy 2nd derivative.  */
{
	uint64_t node;
	unsigned int row, col, mx;
	double *cx = NULL, cy;
	float *z = NULL;

	/* Cross derivative d2/dxy = d2/dyx  */

	if (stack[last]->constant) {
		GMT_Report (GMT->parent, GMT_MSG_VERBOSE, "Warning, operand to D2DXY is constant!\n");
		GMT_memset (stack[last], info->size, float);
		return;
	}

	/* If grid does not have BC rows/cols assigned we apply reasonable conditions:
	 * If -fg we assume geographic grid and use geographic BCs, else we use natural BCs. If the grid
	 * as a BC == GMT_BC_IS_DATA then the pad already constains observations. */

	GMT_BC_init (GMT, stack[last]->G->header);	/* Initialize grid interpolation and boundary condition parameters */
	GMT_grd_BC_set (GMT, stack[last]->G, GMT_IN);	/* Set boundary conditions */

	/* Now, stack[last]->G->data has boundary rows/cols all set according to the boundary conditions (or actual data).
	 * We can then operate on the interior of the grid and temporarily assign values to the z grid */

	z = GMT_memory (GMT, NULL, info->size, float);
	cx = GMT_memory (GMT, NULL, info->G->header->ny, double);
	GMT_row_loop (GMT, info->G, row) cx[row] = 0.5 / (info->dx[row] * info->dx[row]);

	mx = info->G->header->mx;
	cy = 0.5 / (info->dy * info->dy);

	GMT_grd_loop (GMT, info->G, row, col, node) {
		z[node] = (float)(cx[row] * cy * (stack[last]->G->data[node-mx+1] - stack[last]->G->data[node-mx-1] + \
			stack[last]->G->data[node+mx-1] - stack[last]->G->data[node+mx+1]));
	}

	GMT_memcpy (stack[last]->G->data, z, info->size, float);
	GMT_free (GMT, z);
	GMT_free (GMT, cx);
}

void grd_D2R (struct GMT_CTRL * GMT_UNUSED(GMT), struct GRDMATH_INFO *info, struct GRDMATH_STACK *stack[], unsigned int last)
/*OPERATOR: D2R 1 1 Converts Degrees to Radians.  */
{
	uint64_t node;
	double a = 0.0;

	if (stack[last]->constant) a = stack[last]->factor * D2R;
	for (node = 0; node < info->size; node++) stack[last]->G->data[node] = (float)((stack[last]->constant) ? a : (stack[last]->G->data[node] * D2R));
}

void grd_DDX (struct GMT_CTRL *GMT, struct GRDMATH_INFO *info, struct GRDMATH_STACK *stack[], unsigned int last)
/*OPERATOR: DDX 1 1 d(A)/dx Central 1st derivative.  */
{
	uint64_t node, ij;
	unsigned int row, col;
	double c, left, next_left;

	/* Central 1st difference in x */

	if (stack[last]->constant) {
		GMT_Report (GMT->parent, GMT_MSG_VERBOSE, "Warning, operand to DDX is constant!\n");
		GMT_memset (stack[last], info->size, float);
		return;
	}

	GMT_row_loop (GMT, info->G, row) {	/* Process d/dx row by row since dx may change with row */
		c = 0.5 / info->dx[row];
		/* Unless pad has real data we assign outside col values via natural BCs */
		ij = GMT_IJP (info->G->header, row, 0);	/* First col */
		if (stack[last]->G->header->BC[XLO] != GMT_BC_IS_DATA)
			stack[last]->G->data[ij-1] = (float)(2.0 * stack[last]->G->data[ij] - stack[last]->G->data[ij+1]);	/* Set left node via BC curv = 0 */
		next_left = stack[last]->G->data[ij-1];
		ij = GMT_IJP (info->G->header, row, info->G->header->nx-1);	/* Last col */
		if (stack[last]->G->header->BC[XHI] != GMT_BC_IS_DATA)
			stack[last]->G->data[ij+1] = (float)(2.0 * stack[last]->G->data[ij] - stack[last]->G->data[ij-1]);	/* Set right node via BC curv = 0 */
		GMT_col_loop (GMT, info->G, row, col, node) {	/* Loop over cols; always save the next left before we update the array at that col */
			left = next_left;
			next_left = stack[last]->G->data[node];
			stack[last]->G->data[node] = (float)(c * (stack[last]->G->data[node+1] - left));
		}
	}
}

void grd_DDY (struct GMT_CTRL *GMT, struct GRDMATH_INFO *info, struct GRDMATH_STACK *stack[], unsigned int last)
/*OPERATOR: DDY 1 1 d(A)/dy Central 1st derivative.  */
{
	uint64_t node, ij;
	unsigned int row, col, mx;
	double c, bottom, next_bottom;

	/* Central 1st difference in y */

	if (stack[last]->constant) {
		GMT_Report (GMT->parent, GMT_MSG_VERBOSE, "Warning, operand to DDY is constant!\n");
		GMT_memset (stack[last], info->size, float);
		return;
	}

	c = -0.5 / info->dy;	/* Because the loop over j below goes from ymax to ymin we compensate with a minus sign here */
	mx = info->G->header->mx;
	GMT_col_loop (GMT, info->G, 0, col, node) {	/* Process d/dy column by column */
		/* Unless pad has real data we assign outside row values via natural BCs */
		if (stack[last]->G->header->BC[YHI] != GMT_BC_IS_DATA) 	/* Set top node via BC curv = 0 */
			stack[last]->G->data[node-mx] = (float)(2.0 * stack[last]->G->data[node] - stack[last]->G->data[node+mx]);
		next_bottom = stack[last]->G->data[node-mx];
		ij = GMT_IJP (info->G->header, info->G->header->ny-1, col);	/* Last row for this column */
		if (stack[last]->G->header->BC[YLO] != GMT_BC_IS_DATA) 	/* Set bottom node via BC curv = 0 */
			stack[last]->G->data[ij+mx] = (float)(2.0 * stack[last]->G->data[ij] - stack[last]->G->data[ij-mx]);
		GMT_row_loop (GMT, info->G, row) {
			ij = GMT_IJP (info->G->header, row, col);	/* current node in this column */
			bottom = next_bottom;
			next_bottom = stack[last]->G->data[ij];
			stack[last]->G->data[ij] = (float)(c * (stack[last]->G->data[ij+mx] - bottom));
		}
	}
	GMT_grd_pad_zero (GMT, stack[last]->G);	/* Reset the boundary pad */
}

void grd_DEG2KM (struct GMT_CTRL *GMT, struct GRDMATH_INFO *info, struct GRDMATH_STACK *stack[], unsigned int last)
/*OPERATOR: DEG2KM 1 1 Converts Spherical Degrees to Kilometers.  */
{
	uint64_t node;
	double a = 0.0;

	if (GMT_is_geographic (GMT, GMT_IN)) {
		if (GMT_sph_mode (GMT) == GMT_GEODESIC) GMT_Report (GMT->parent, GMT_MSG_VERBOSE, "Warning, DEG2KM is only exact when PROJ_ELLIPSOID == sphere\n");
	}
	else
		GMT_Report (GMT->parent, GMT_MSG_VERBOSE, "Warning, DEG2KM used with Cartesian data\n");
	if (stack[last]->constant) a = stack[last]->factor * GMT->current.proj.DIST_KM_PR_DEG;
	for (node = 0; node < info->size; node++) stack[last]->G->data[node] = (float)((stack[last]->constant) ? a : stack[last]->G->data[node] * GMT->current.proj.DIST_KM_PR_DEG);
}

void grd_DILOG (struct GMT_CTRL *GMT, struct GRDMATH_INFO *info, struct GRDMATH_STACK *stack[], unsigned int last)
/*OPERATOR: DILOG 1 1 dilog (A).  */
{
	uint64_t node;
	double a = 0.0;

	if (stack[last]->constant) a = GMT_dilog (GMT, stack[last]->factor);
	for (node = 0; node < info->size; node++) stack[last]->G->data[node] = (float)((stack[last]->constant) ? a : GMT_dilog (GMT, stack[last]->G->data[node]));
}

void grd_DIV (struct GMT_CTRL *GMT, struct GRDMATH_INFO *info, struct GRDMATH_STACK *stack[], unsigned int last)
/*OPERATOR: DIV 2 1 A / B.  */
{
	uint64_t node;
	unsigned int prev = last - 1;
	double a, b;
	void grd_MUL (struct GMT_CTRL *GMT, struct GRDMATH_INFO *info, struct GRDMATH_STACK *stack[], unsigned int last);

	if (stack[last]->constant && stack[last]->factor == 0.0) GMT_Report (GMT->parent, GMT_MSG_NORMAL, "Warning: Divide by zero gives NaNs\n");
	if (stack[last]->constant) {	/* Turn divide into multiply */
		a = stack[last]->factor;	/* Save original factor */
		stack[last]->factor = 1.0 / stack[last]->factor;
		grd_MUL (GMT, info, stack, last);
		stack[last]->factor = a;	/* Restore factor */
		return;
	}

	for (node = 0; node < info->size; node++) {
		a = (stack[prev]->constant) ? stack[prev]->factor : stack[prev]->G->data[node];
		b = (stack[last]->constant) ? stack[last]->factor : stack[last]->G->data[node];
		stack[prev]->G->data[node] = (float)(a / b);
	}
}

void grd_DUP (struct GMT_CTRL * GMT_UNUSED(GMT), struct GRDMATH_INFO *info, struct GRDMATH_STACK *stack[], unsigned int last)
/*OPERATOR: DUP 1 2 Places duplicate of A on the stack.  */
{
	uint64_t node;
	unsigned int next;

	next = last + 1;
	stack[next]->constant = stack[last]->constant;
	stack[next]->factor = stack[last]->factor;
	if (stack[last]->constant) {	/* Time to fess up */
		for (node = 0; node < info->size; node++) stack[last]->G->data[node] = (float)stack[last]->factor;
	}

	GMT_memcpy (stack[next]->G->data, stack[last]->G->data, info->size, float);
}

void grd_ERF (struct GMT_CTRL * GMT_UNUSED(GMT), struct GRDMATH_INFO *info, struct GRDMATH_STACK *stack[], unsigned int last)
/*OPERATOR: ERF 1 1 Error function erf (A).  */
{
	uint64_t node;
	float a = 0.0f;

	if (stack[last]->constant) a = (float)erf (stack[last]->factor);
	for (node = 0; node < info->size; node++) stack[last]->G->data[node] = (stack[last]->constant) ? a : erff (stack[last]->G->data[node]);
}

void grd_ERFC (struct GMT_CTRL * GMT_UNUSED(GMT), struct GRDMATH_INFO *info, struct GRDMATH_STACK *stack[], unsigned int last)
/*OPERATOR: ERFC 1 1 Complementary Error function erfc (A).  */
{
	uint64_t node;
	float a = 0.0f;

	if (stack[last]->constant) a = (float)erfc (stack[last]->factor);
	for (node = 0; node < info->size; node++) stack[last]->G->data[node] = (stack[last]->constant) ? a : erfcf (stack[last]->G->data[node]);
}

void grd_EQ (struct GMT_CTRL *GMT, struct GRDMATH_INFO *info, struct GRDMATH_STACK *stack[], unsigned int last)
/*OPERATOR: EQ 2 1 1 if A == B, else 0.  */
{
	uint64_t node;
	unsigned int prev = last - 1;
	float a, b;

	for (node = 0; node < info->size; node++) {
		a = (stack[prev]->constant) ? (float)stack[prev]->factor : stack[prev]->G->data[node];
		b = (stack[last]->constant) ? (float)stack[last]->factor : stack[last]->G->data[node];
		stack[prev]->G->data[node] = (GMT_is_fnan (a) || GMT_is_fnan (b)) ? GMT->session.f_NaN : (float)(a == b);
	}
}

void grd_ERFINV (struct GMT_CTRL *GMT, struct GRDMATH_INFO *info, struct GRDMATH_STACK *stack[], unsigned int last)
/*OPERATOR: ERFINV 1 1 Inverse error function of A.  */
{
	uint64_t node;
	double a = 0.0;

	if (stack[last]->constant) a = GMT_erfinv (GMT, stack[last]->factor);
	for (node = 0; node < info->size; node++) stack[last]->G->data[node] = (float)((stack[last]->constant) ? a : GMT_erfinv (GMT, stack[last]->G->data[node]));
}

void grd_EXCH (struct GMT_CTRL * GMT_UNUSED(GMT), struct GRDMATH_INFO *info, struct GRDMATH_STACK *stack[], unsigned int last)
/*OPERATOR: EXCH 2 2 Exchanges A and B on the stack.  */
{
	uint64_t node;
	unsigned int prev = last - 1;

	for (node = 0; node < info->size; node++) {
		if (stack[prev]->constant) stack[prev]->G->data[node] = (float)stack[prev]->factor;
		if (stack[last]->constant) stack[last]->G->data[node] = (float)stack[last]->factor;
		float_swap (stack[last]->G->data[node], stack[prev]->G->data[node]);
	}
	double_swap (stack[last]->factor, stack[prev]->factor);
	uint_swap (stack[last]->alloc_mode, stack[prev]->alloc_mode);
	bool_swap (stack[last]->constant, stack[prev]->constant);
}

void grd_EXP (struct GMT_CTRL * GMT_UNUSED(GMT), struct GRDMATH_INFO *info, struct GRDMATH_STACK *stack[], unsigned int last)
/*OPERATOR: EXP 1 1 exp (A).  */
{
	uint64_t node;
	float a = 0.0f;

	if (stack[last]->constant) a = (float)exp (stack[last]->factor);
	for (node = 0; node < info->size; node++) stack[last]->G->data[node] = (stack[last]->constant) ? a : expf (stack[last]->G->data[node]);
}

void grd_FACT (struct GMT_CTRL *GMT, struct GRDMATH_INFO *info, struct GRDMATH_STACK *stack[], unsigned int last)
/*OPERATOR: FACT 1 1 A! (A factorial).  */
{
	uint64_t node;
	double a = 0.0;

	if (stack[last]->constant)
		a = GMT_factorial (GMT, irint(stack[last]->factor));
	for (node = 0; node < info->size; node++)
		stack[last]->G->data[node] = (float)((stack[last]->constant) ? a : GMT_factorial (GMT, irint((double)stack[last]->G->data[node])));
}

/* Subroutines for grd_EXTREMA */

int do_derivative (float *z, uint64_t this_node, int off, unsigned int type)
{	/* Examine a line of 3-points centered on the current this_node.
	 * z is the data matrix.
	 * off is shift to add to get index of the next value and subtract to get previous node.
	 * type: 0 means x-, or -y derivative, 1 means diagonal (N45E or N135E direction)  */

	uint64_t next_node, prev_node;
	int nan_flag;

	nan_flag = (type == 0) ? -2 : 0;	/* Return -2 if we find two nans except for diagonals where we return 0 */

	/* Because of padding, all internal nodes have neighbors on either side (left, right, above, below) */

	prev_node = this_node - off;	/* Previous node in line */
	next_node = this_node + off;	/* Next node in line */
	if (GMT_is_fnan (z[prev_node])) {			/* At least one of the two neighbor points is a NaN */
		if (GMT_is_fnan (z[next_node])) return (nan_flag);	/* Both points are NaN, return -2 (or 0 if diagonal) */
		if (z[this_node] == z[next_node]) return (-2);	/* Flat line, no extrema possible */
		if (z[this_node] < z[next_node]) return (-1);	/* A local minimum */
		return (+1);					/* Else it must be a local maximum */
	}
	if (GMT_is_fnan (z[next_node])) {			/* One of the two neighbor points is a NaN */
		if (z[this_node] == z[prev_node]) return (-2);	/* Flat line, no extrema possible */
		if (z[this_node] < z[prev_node]) return (-1);	/* A local minimum */
		return (+1);					/* Else it must be a local maximum */
	}/* OK, no NaNs among the three nodes */
	if (z[this_node] == z[prev_node] && z[this_node] == z[next_node]) return (-2);	/* Flat line, no extrema possible */
	if (z[this_node] < z[prev_node] && z[this_node] < z[next_node]) return (-1);	/* A local minimum */
	if (z[this_node] > z[prev_node] && z[this_node] > z[next_node]) return (+1);	/* A local maximum */
	return (0);									/* No extrema found */
}

void grd_EXTREMA (struct GMT_CTRL *GMT, struct GRDMATH_INFO *info, struct GRDMATH_STACK *stack[], unsigned int last)
/*OPERATOR: EXTREMA 1 1 Local Extrema: +2/-2 is max/min, +1/-1 is saddle with max/min in x, 0 elsewhere.  */
{
	uint64_t node;
	unsigned int row, col;
	int dx, dy, diag, product, mx1;
	float *z = NULL;

	/* Find local extrema in grid */

	if (stack[last]->constant) {
		GMT_Report (GMT->parent, GMT_MSG_VERBOSE, "Warning, operand to EXTREMA is constant!\n");
		GMT_memset (stack[last], info->size, float);
		return;
	}

	/* If grid does not have BC rows/cols assigned we apply reasonable conditions:
	 * If -fg we assume geographic grid and use geographic BCs, else we use natural BCs. If the grid
	 * as a BC == GMT_BC_IS_DATA then the pad already constains observations. */

	GMT_BC_init (GMT, stack[last]->G->header);	/* Initialize grid interpolation and boundary condition parameters */
	GMT_grd_BC_set (GMT, stack[last]->G, GMT_IN);	/* Set boundary conditions */

	/* Now, stack[last]->G->data has boundary rows/cols all set according to the boundary conditions (or actual data).
	 * We can then operate on the interior of the grid and temporarily assign values to the z grid */

	z = GMT_memory (GMT, NULL, info->size, float);

	/* We will visit each node on the grid and determine if there are extrema.  We do this
	 * by looking at the along-x and along-y profiles separately.  If both of them shows the
	 * central node in a min or max location with respect to its two neighbors (one if at the
	 * edge of the grid or in the presence of NaNs) we must do further checking.  If the two
	 * extrema are of different sign we call it a saddle point and we are done.  If both are
	 * min or max then we look at the two diagonal lines to see if they can confirm this.
	 * Here, NaNs are not held against you - it takes real values to overrule the dx,dy values.
	 *
	 * Min is given -2, Max is given +2, Saddle points are +1 (if max in x) or -1 (if max in y)
	 * Default is 0 which means no extrema.
	 */

	mx1 = info->G->header->mx + 1;

	GMT_grd_loop (GMT, info->G, row, col, node) {

		if (GMT_is_fnan (stack[last]->G->data[node])) continue;	/* No extrema if point is NaN */

		if ((dx = do_derivative (stack[last]->G->data, node, 1, 0)) == -2) continue;	/* Too many NaNs or flat x-line */
		if ((dy = do_derivative (stack[last]->G->data, node, info->G->header->mx, 0)) == -2) continue;	/* Too many NaNs or flat y-line */

		if ((product = dx * dy) == 0) continue;	/* No min or max possible */
		if (product < 0) {	/* Saddle point - don't need to check diagonals */
			z[node] = (float)((dx > 0) ? +1 : -1);
			continue;
		}

		/* Need to examine diagonal trends to verify min or max */

		if ((diag = do_derivative (stack[last]->G->data, node, -mx1, 1)) == -2) continue;	/* Sorry, no extrema along diagonal N45E */
		if (diag != 0 && diag != dx) continue;						/* Sorry, extrema of opposite sign along diagonal N45E  */
		if ((diag = do_derivative (stack[last]->G->data, node,  mx1, 1)) == -2) continue;	/* Sorry, no extrema along diagonal N135E */
		if (diag != 0 && diag != dx) continue;						/* Sorry, extrema of opposite sign along diagonal N135E  */

		/* OK, we have a min or max point; just use dx to check which kind */

		z[node] = (float)((dx > 0) ? +2 : -2);
	}

	GMT_memcpy (stack[last]->G->data, z, info->size, float);
	GMT_memset (stack[last]->G->header->BC, 4, unsigned int);	/* No BC padding in this array */
	GMT_free (GMT, z);
}

void grd_FCRIT (struct GMT_CTRL *GMT, struct GRDMATH_INFO *info, struct GRDMATH_STACK *stack[], unsigned int last)
/*OPERATOR: FCRIT 3 1 Critical value for F-distribution, with alpha = A, n1 = B, and n2 = C.  */
{
	uint64_t node;
	int nu1, nu2;
	unsigned int prev1, prev2, row, col;
	double alpha;

	prev1 = last - 1;
	prev2 = last - 2;
	if (stack[prev2]->constant && stack[prev2]->factor == 0.0) GMT_Report (GMT->parent, GMT_MSG_VERBOSE, "Warning, operand one == 0 for FCRIT!\n");
	if (stack[prev1]->constant && stack[prev1]->factor == 0.0) GMT_Report (GMT->parent, GMT_MSG_VERBOSE, "Warning, operand two == 0 for FCRIT!\n");
	if (stack[last]->constant  && stack[last]->factor  == 0.0) GMT_Report (GMT->parent, GMT_MSG_VERBOSE, "Warning, operand three == 0 for FCRIT!\n");
	GMT_grd_loop (GMT, info->G, row, col, node) {
		alpha = (stack[prev2]->constant) ? stack[prev2]->factor : stack[prev2]->G->data[node];
		nu1 = irint ((stack[prev1]->constant) ? stack[prev1]->factor : (double)stack[prev1]->G->data[node]);
		nu2 = irint ((stack[last]->constant)  ? stack[last]->factor  : (double)stack[last]->G->data[node]);
		stack[prev2]->G->data[node] = (float)GMT_Fcrit (GMT, alpha, nu1, nu2);
	}
}

void grd_FDIST (struct GMT_CTRL *GMT, struct GRDMATH_INFO *info, struct GRDMATH_STACK *stack[], unsigned int last)
/*OPERATOR: FDIST 3 1 F-distribution Q(F,n1,n2), with F = A, n1 = B, and n2 = C.  */
{
	uint64_t node;
	int nu1, nu2;
	unsigned int prev1, prev2, row, col;
	double F, chisq1, chisq2 = 1.0, prob;

	prev1 = last - 1;
	prev2 = last - 2;
	if (stack[prev1]->constant && stack[prev1]->factor == 0.0) GMT_Report (GMT->parent, GMT_MSG_VERBOSE, "Warning, operand two == 0 for FDIST!\n");
	if (stack[last]->constant  && stack[last]->factor  == 0.0) GMT_Report (GMT->parent, GMT_MSG_VERBOSE, "Warning, operand three == 0 for FDIST!\n");
	GMT_grd_loop (GMT, info->G, row, col, node) {
		F = (stack[prev2]->constant) ? stack[prev2]->factor : stack[prev2]->G->data[node];
		nu1 = irint ((stack[prev1]->constant) ? stack[prev1]->factor : (double)stack[prev1]->G->data[node]);
		nu2 = irint ((stack[last]->constant)  ? stack[last]->factor  : (double)stack[last]->G->data[node]);
		/* Since GMT_f_q needs chisq1 and chisq2, we set chisq2 = 1 and solve for chisq1 */
		chisq1 = F * nu1 / nu2;
		(void) GMT_f_q (GMT, chisq1, nu1, chisq2, nu2, &prob);
		stack[prev2]->G->data[node] = (float)prob;
	}
}

void grd_FLIPLR (struct GMT_CTRL *GMT, struct GRDMATH_INFO *info, struct GRDMATH_STACK *stack[], unsigned int last)
/*OPERATOR: FLIPLR 1 1 Reverse order of values in each row.  */
{
	uint64_t node;
	unsigned int mx1, row, col_l, col_r, mx_half;

	/* Reverse order of all rows */

	if (stack[last]->constant) {
		GMT_Report (GMT->parent, GMT_MSG_VERBOSE, "Warning, operand to FLIPLR is constant!\n");
		return;
	}

	/* This must also apply to the pads since any BCs there must be flipped as well, hence a local loop is used */

	mx_half = info->G->header->mx / 2;
	mx1 = info->G->header->mx - 1;
	for (node = row = 0; row < info->G->header->my; row++, node += info->G->header->mx) {	/* Do this to all rows */
		for (col_l = 0, col_r = mx1; col_l < mx_half; col_l++, col_r--) float_swap (stack[last]->G->data[node+col_l], stack[last]->G->data[node+col_r]);
	}
}

void grd_FLIPUD (struct GMT_CTRL *GMT, struct GRDMATH_INFO *info, struct GRDMATH_STACK *stack[], unsigned int last)
/*OPERATOR: FLIPUD 1 1 Reverse order of values in each column.  */
{
	unsigned int my1, mx, row_t, row_b, col, my_half;

	/* Reverse order of all columns */

	if (stack[last]->constant) {
		GMT_Report (GMT->parent, GMT_MSG_VERBOSE, "Warning, operand to FLIPLR is constant!\n");
		return;
	}

	/* This must also apply to the pads since any BCs there must be flipped as well, hence a local loop is used */

	my_half = info->G->header->my / 2;
	my1 = info->G->header->my - 1;
	mx = info->G->header->mx;
	for (col = 0; col < mx; col++) {	/* Do this to all cols */
		for (row_t = 0, row_b = my1; row_t < my_half; row_t++, row_b--) float_swap (stack[last]->G->data[(uint64_t)row_t*(uint64_t)mx+(uint64_t)col], stack[last]->G->data[(uint64_t)row_b*(uint64_t)mx+(uint64_t)col]);
	}
}

void grd_FLOOR (struct GMT_CTRL * GMT_UNUSED(GMT), struct GRDMATH_INFO *info, struct GRDMATH_STACK *stack[], unsigned int last)
/*OPERATOR: FLOOR 1 1 floor (A) (greatest integer <= A).  */
{
	uint64_t node;
	float a = 0.0f;

	if (stack[last]->constant) a = (float)floor (stack[last]->factor);
	for (node = 0; node < info->size; node++) stack[last]->G->data[node] = (stack[last]->constant) ? a : floorf (stack[last]->G->data[node]);
}

void grd_FMOD (struct GMT_CTRL *GMT, struct GRDMATH_INFO *info, struct GRDMATH_STACK *stack[], unsigned int last)
/*OPERATOR: FMOD 2 1 A % B (remainder after truncated division).  */
{
	uint64_t node;
	unsigned int prev;
	double a, b;

	prev = last - 1;
	if (stack[last]->constant && stack[last]->factor == 0.0) GMT_Report (GMT->parent, GMT_MSG_VERBOSE, "Warning, using FMOD 0!\n");
	for (node = 0; node < info->size; node++) {
		a = (stack[prev]->constant) ? stack[prev]->factor : stack[prev]->G->data[node];
		b = (stack[last]->constant) ? stack[last]->factor : stack[last]->G->data[node];
		stack[prev]->G->data[node] = (float)fmod (a, b);
	}
}

void grd_GE (struct GMT_CTRL *GMT, struct GRDMATH_INFO *info, struct GRDMATH_STACK *stack[], unsigned int last)
/*OPERATOR: GE 2 1 1 if A >= B, else 0.  */
{
	uint64_t node;
	unsigned int prev;
	float a, b;

	prev = last - 1;
	for (node = 0; node < info->size; node++) {
		a = (stack[prev]->constant) ? (float)stack[prev]->factor : stack[prev]->G->data[node];
		b = (stack[last]->constant) ? (float)stack[last]->factor : stack[last]->G->data[node];
		stack[prev]->G->data[node] = (GMT_is_fnan (a) || GMT_is_fnan (b)) ? GMT->session.f_NaN : (float)(a >= b);
	}
}

void grd_GT (struct GMT_CTRL *GMT, struct GRDMATH_INFO *info, struct GRDMATH_STACK *stack[], unsigned int last)
/*OPERATOR: GT 2 1 1 if A > B, else 0.  */
{
	uint64_t node;
	unsigned int prev;
	float a, b;

	prev = last - 1;
	for (node = 0; node < info->size; node++) {
		a = (stack[prev]->constant) ? (float)stack[prev]->factor : stack[prev]->G->data[node];
		b = (stack[last]->constant) ? (float)stack[last]->factor : stack[last]->G->data[node];
		stack[prev]->G->data[node] = (GMT_is_fnan (a) || GMT_is_fnan (b)) ? GMT->session.f_NaN : (float)(a > b);
	}
}

void grd_HYPOT (struct GMT_CTRL * GMT_UNUSED(GMT), struct GRDMATH_INFO *info, struct GRDMATH_STACK *stack[], unsigned int last)
/*OPERATOR: HYPOT 2 1 hypot (A, B) = sqrt (A*A + B*B).  */
{
	uint64_t node;
	unsigned int prev;
	double a, b;

	prev = last - 1;
	for (node = 0; node < info->size; node++) {
		a = (stack[prev]->constant) ? stack[prev]->factor : stack[prev]->G->data[node];
		b = (stack[last]->constant) ? stack[last]->factor : stack[last]->G->data[node];
		stack[prev]->G->data[node] = (float)hypot (a, b);
	}
}

void grd_I0 (struct GMT_CTRL *GMT, struct GRDMATH_INFO *info, struct GRDMATH_STACK *stack[], unsigned int last)
/*OPERATOR: I0 1 1 Modified Bessel function of A (1st kind, order 0).  */
{
	uint64_t node;
	double a = 0.0;

	if (stack[last]->constant) a = GMT_i0 (GMT, stack[last]->factor);
	for (node = 0; node < info->size; node++) stack[last]->G->data[node] = (float)((stack[last]->constant) ? a : GMT_i0 (GMT, stack[last]->G->data[node]));
}

void grd_I1 (struct GMT_CTRL *GMT, struct GRDMATH_INFO *info, struct GRDMATH_STACK *stack[], unsigned int last)
/*OPERATOR: I1 1 1 Modified Bessel function of A (1st kind, order 1).  */
{
	uint64_t node;
	double a = 0.0;

	if (stack[last]->constant) a = GMT_i1 (GMT, stack[last]->factor);
	for (node = 0; node < info->size; node++) stack[last]->G->data[node] = (float)((stack[last]->constant) ? a : GMT_i1 (GMT, stack[last]->G->data[node]));
}

void grd_IFELSE (struct GMT_CTRL * GMT_UNUSED(GMT), struct GRDMATH_INFO *info, struct GRDMATH_STACK *stack[], unsigned int last)
/*OPERATOR: IFELSE 3 1 B if A != 0, else C.  */
{
	uint64_t node;
	unsigned int prev1, prev2;
	float a = 0.0f, b = 0.0f, c = 0.0f;

	/* last is C */
	prev1 = last - 1;	/* This is B */
	prev2 = last - 2;	/* This is A */

	/* Set to B if A == 1 else set to C
	 * A, B, or C = NaN, in which case we set answer to NaN */

	if (stack[prev2]->constant) a = (float)stack[prev2]->factor;
	if (stack[prev1]->constant) b = (float)stack[prev1]->factor;
	if (stack[last]->constant)  c = (float)stack[last]->factor;

	for (node = 0; node < info->size; node++) {
		if (!stack[prev2]->constant) a = stack[prev2]->G->data[node];
		if (!stack[prev1]->constant) b = stack[prev1]->G->data[node];
		if (!stack[last]->constant)  c = stack[last]->G->data[node];

		stack[prev2]->G->data[node] = (fabsf (a) < GMT_CONV8_LIMIT) ? c : b;
	}
}

void grd_IN (struct GMT_CTRL *GMT, struct GRDMATH_INFO *info, struct GRDMATH_STACK *stack[], unsigned int last)
/*OPERATOR: IN 2 1 Modified Bessel function of A (1st kind, order B).  */
{
	uint64_t node;
	unsigned int prev = last - 1;
	int order = 0;
	bool simple = false;
	float b = 0.0f;

	if (stack[last]->constant) {
		if (stack[last]->factor < 0.0) GMT_Report (GMT->parent, GMT_MSG_VERBOSE, "Warning, order < 0 for IN!\n");
		if (fabs (rint(stack[last]->factor) - stack[last]->factor) > GMT_CONV4_LIMIT) GMT_Report (GMT->parent, GMT_MSG_VERBOSE, "Warning, order not an integer for IN!\n");
		order = urint (fabs (stack[last]->factor));
		if (stack[prev]->constant) {
			b = (float)GMT_in (GMT, order, fabs (stack[prev]->factor));
			simple = true;
		}
	}
	for (node = 0; node < info->size; node++) {
		if (simple)
			stack[prev]->G->data[node] = b;
		else {
			if (!stack[last]->constant) order = urint (fabs (stack[last]->G->data[node]));
			stack[last]->G->data[node] = (float)GMT_in (GMT, order, fabs ((double)stack[prev]->G->data[node]));
		}
	}
}

void grd_INRANGE (struct GMT_CTRL *GMT, struct GRDMATH_INFO *info, struct GRDMATH_STACK *stack[], unsigned int last)
/*OPERATOR: INRANGE 3 1 1 if B <= A <= C, else 0.  */
{
	uint64_t node;
	unsigned int prev1, prev2;
	float a = 0.0f, b = 0.0f, c = 0.0f, inrange;

	/* last is C */
	prev1 = last - 1;	/* This is B */
	prev2 = last - 2;	/* This is A */

	/* Set to 1 where B <= A <= C, 0 elsewhere, except where
	 * A, B, or C = NaN, in which case we set answer to NaN */

	if (stack[prev2]->constant) a = (float)stack[prev2]->factor;
	if (stack[prev1]->constant) b = (float)stack[prev1]->factor;
	if (stack[last]->constant)  c = (float)stack[last]->factor;

	for (node = 0; node < info->size; node++) {
		if (!stack[prev2]->constant) a = stack[prev2]->G->data[node];
		if (!stack[prev1]->constant) b = stack[prev1]->G->data[node];
		if (!stack[last]->constant)  c = stack[last]->G->data[node];

		if (GMT_is_fnan (a) || GMT_is_fnan (b) || GMT_is_fnan (c)) {
			stack[prev2]->G->data[node] = GMT->session.f_NaN;
			continue;
		}

		inrange = (b <= a && a <= c) ? 1.0f : 0.0f;
		stack[prev2]->G->data[node] = inrange;
	}
}

void grd_INSIDE (struct GMT_CTRL *GMT, struct GRDMATH_INFO *info, struct GRDMATH_STACK *stack[], unsigned int last)
/*OPERATOR: INSIDE 1 1 1 when inside or on polygon(s) in A, else 0.  */
{	/* Suitable for geographic (lon, lat) data and polygons */
	uint64_t node, seg, row, col;
	unsigned int inside;
	struct GMT_DATATABLE *T = NULL;
	struct GMT_DATASET *D = NULL;
	struct GMT_DATASEGMENT *S = NULL;

	GMT_set_cols (GMT, GMT_IN, 2);
	GMT_skip_xy_duplicates (GMT, true);	/* Avoid repeating x/y points in polygons */
	if ((D = GMT_Read_Data (GMT->parent, GMT_IS_DATASET, GMT_IS_FILE, GMT_IS_POLY, GMT_READ_NORMAL, NULL, info->ASCII_file, NULL)) == NULL) {
		GMT_Report (GMT->parent, GMT_MSG_NORMAL, "Error in operator INSIDE reading file %s!\n", info->ASCII_file);
		info->error = GMT->parent->error;
		return;
	}
	GMT_skip_xy_duplicates (GMT, false);	/* Reset */
	T = D->table[0];	/* Only one table in a single file */
	GMT_grd_padloop (GMT, info->G, row, col, node) {	/* Visit each node */
		for (seg = inside = 0; !inside && seg < T->n_segments; seg++) {
			S = T->segment[seg];
			if (GMT_polygon_is_hole (S)) continue;	/* Holes are handled within GMT_inonout */
			inside = GMT_inonout (GMT, info->d_grd_x[col], info->d_grd_y[row], S);
		}
		stack[last]->G->data[node] = (inside) ? 1.0f : 0.0f;
	}

	/* Free memory used for pol */

	if (GMT_Destroy_Data (GMT->parent, &D) != GMT_OK) {
		GMT_Report (GMT->parent, GMT_MSG_NORMAL, "Error in operator INSIDE destroying allocated data from %s!\n", info->ASCII_file);
		info->error = GMT->parent->error;
		return;
	}
}

void grd_INV (struct GMT_CTRL *GMT, struct GRDMATH_INFO *info, struct GRDMATH_STACK *stack[], unsigned int last)
/*OPERATOR: INV 1 1 1 / A.  */
{
	uint64_t node;
	double a;

	if (stack[last]->constant && stack[last]->factor == 0.0) GMT_Report (GMT->parent, GMT_MSG_NORMAL, "Warning: inverse of zero gives NaNs\n");
	if (stack[last]->constant) stack[last]->factor = (stack[last]->factor == 0.0) ? GMT->session.f_NaN : 1.0 / stack[last]->factor;
	for (node = 0; node < info->size; node++) {
		a = (stack[last]->constant) ? stack[last]->factor : 1.0 / stack[last]->G->data[node];
		stack[last]->G->data[node] = (float)a;
	}
}

void grd_ISFINITE (struct GMT_CTRL * GMT_UNUSED(GMT), struct GRDMATH_INFO *info, struct GRDMATH_STACK *stack[], unsigned int last)
/*OPERATOR: ISFINITE 1 1 1 if A is finite, else 0.  */
{
	uint64_t node;
	float a = 0.0f;

	if (stack[last]->constant) a = (float)isfinite (stack[last]->factor);
	for (node = 0; node < info->size; node++) stack[last]->G->data[node] = (stack[last]->constant) ? a : isfinite (stack[last]->G->data[node]);
}

void grd_ISNAN (struct GMT_CTRL * GMT_UNUSED(GMT), struct GRDMATH_INFO *info, struct GRDMATH_STACK *stack[], unsigned int last)
/*OPERATOR: ISNAN 1 1 1 if A == NaN, else 0.  */
{
	uint64_t node;
	float a = 0.0f;

	if (stack[last]->constant) a = (float)GMT_is_fnan (stack[last]->factor);
	for (node = 0; node < info->size; node++) stack[last]->G->data[node] = (stack[last]->constant) ? a : GMT_is_fnan (stack[last]->G->data[node]);
}

void grd_J0 (struct GMT_CTRL * GMT_UNUSED(GMT), struct GRDMATH_INFO *info, struct GRDMATH_STACK *stack[], unsigned int last)
/*OPERATOR: J0 1 1 Bessel function of A (1st kind, order 0).  */
{
	uint64_t node;
	float a = 0.0f;

	if (stack[last]->constant) a = (float)j0 (stack[last]->factor);
	for (node = 0; node < info->size; node++) stack[last]->G->data[node] = (stack[last]->constant) ? a : (float)j0 (stack[last]->G->data[node]);
}

void grd_J1 (struct GMT_CTRL * GMT_UNUSED(GMT), struct GRDMATH_INFO *info, struct GRDMATH_STACK *stack[], unsigned int last)
/*OPERATOR: J1 1 1 Bessel function of A (1st kind, order 1).  */
{
	uint64_t node;
	float a = 0.0f;

	if (stack[last]->constant) a = (float)j1 (fabs (stack[last]->factor));
	for (node = 0; node < info->size; node++) stack[last]->G->data[node] = (stack[last]->constant) ? a : (float)j1 (fabsf (stack[last]->G->data[node]));
}

void grd_JN (struct GMT_CTRL *GMT, struct GRDMATH_INFO *info, struct GRDMATH_STACK *stack[], unsigned int last)
/*OPERATOR: JN 2 1 Bessel function of A (1st kind, order B).  */
{
	uint64_t node;
	unsigned int prev = last - 1;
	int order = 0;
	bool simple = false;
	float b = 0.0f;

	if (stack[last]->constant) {
		if (stack[last]->factor < 0.0) GMT_Report (GMT->parent, GMT_MSG_VERBOSE, "Warning, order < 0 for JN!\n");
		if (fabs (rint(stack[last]->factor) - stack[last]->factor) > GMT_CONV4_LIMIT) GMT_Report (GMT->parent, GMT_MSG_VERBOSE, "Warning, order not an integer for JN!\n");
		order = urint (fabs (stack[last]->factor));
		if (stack[prev]->constant) {
			b = (float)jn (order, fabs (stack[prev]->factor));
			simple = true;
		}
	}
	for (node = 0; node < info->size; node++) {
		if (simple)
			stack[prev]->G->data[node] = b;
		else {
			if (!stack[last]->constant) order = urint (fabsf (stack[last]->G->data[node]));
			stack[last]->G->data[node] = (float)jn (order, fabsf (stack[prev]->G->data[node]));
		}
	}
}

void grd_K0 (struct GMT_CTRL *GMT, struct GRDMATH_INFO *info, struct GRDMATH_STACK *stack[], unsigned int last)
/*OPERATOR: K0 1 1 Modified Kelvin function of A (2nd kind, order 0).  */
{
	uint64_t node;
	float a = 0.0f;

	if (stack[last]->constant) a = (float)GMT_k0 (GMT, stack[last]->factor);
	for (node = 0; node < info->size; node++) stack[last]->G->data[node] = (stack[last]->constant) ? a : (float)GMT_k0 (GMT, stack[last]->G->data[node]);
}

void grd_K1 (struct GMT_CTRL *GMT, struct GRDMATH_INFO *info, struct GRDMATH_STACK *stack[], unsigned int last)
/*OPERATOR: K1 1 1 Modified Bessel function of A (2nd kind, order 1).  */
{
	uint64_t node;
	float a = 0.0f;

	if (stack[last]->constant) a = (float)GMT_k1 (GMT, stack[last]->factor);
	for (node = 0; node < info->size; node++) stack[last]->G->data[node] = (stack[last]->constant) ? a : (float)GMT_k1 (GMT, stack[last]->G->data[node]);
}

void grd_KEI (struct GMT_CTRL *GMT, struct GRDMATH_INFO *info, struct GRDMATH_STACK *stack[], unsigned int last)
/*OPERATOR: KEI 1 1 kei (A).  */
{
	uint64_t node;
	float a = 0.0f;

	if (stack[last]->constant) a = (float)GMT_kei (GMT, fabs (stack[last]->factor));
	for (node = 0; node < info->size; node++) stack[last]->G->data[node] = (stack[last]->constant) ? a : (float)GMT_kei (GMT, fabsf (stack[last]->G->data[node]));
}

void grd_KER (struct GMT_CTRL *GMT, struct GRDMATH_INFO *info, struct GRDMATH_STACK *stack[], unsigned int last)
/*OPERATOR: KER 1 1 ker (A).  */
{
	uint64_t node;
	double a = 0.0;

	if (stack[last]->constant) a = GMT_ker (GMT, fabs (stack[last]->factor));
	for (node = 0; node < info->size; node++) stack[last]->G->data[node] = (float)((stack[last]->constant) ? a : GMT_ker (GMT, fabsf (stack[last]->G->data[node])));
}

void grd_KM2DEG (struct GMT_CTRL *GMT, struct GRDMATH_INFO *info, struct GRDMATH_STACK *stack[], unsigned int last)
/*OPERATOR: KM2DEG 1 1 Converts Kilometers to Spherical Degrees.  */
{
	uint64_t node;
	double a = 0.0, f = 1.0 / GMT->current.proj.DIST_KM_PR_DEG;

	if (GMT_is_geographic (GMT, GMT_IN)) {
		if (GMT_sph_mode (GMT) == GMT_GEODESIC) GMT_Report (GMT->parent, GMT_MSG_VERBOSE, "Warning, KM2DEG is only exact when PROJ_ELLIPSOID == sphere\n");
	}
	else
		GMT_Report (GMT->parent, GMT_MSG_VERBOSE, "Warning, KM2DEG used with Cartesian data\n");
	if (stack[last]->constant) a = stack[last]->factor * f;
	for (node = 0; node < info->size; node++) stack[last]->G->data[node] = (float)((stack[last]->constant) ? a : (stack[last]->G->data[node] * f));
}

void grd_KN (struct GMT_CTRL *GMT, struct GRDMATH_INFO *info, struct GRDMATH_STACK *stack[], unsigned int last)
/*OPERATOR: KN 2 1 Modified Bessel function of A (2nd kind, order B).  */
{
	uint64_t node;
	unsigned int prev = last - 1;
	int order = 0;
	bool simple = false;
	float b = 0.0f;

	if (stack[last]->constant) {
		if (stack[last]->factor < 0.0) GMT_Report (GMT->parent, GMT_MSG_VERBOSE, "Warning, order < 0 for KN!\n");
		if (fabs (rint(stack[last]->factor) - stack[last]->factor) > GMT_CONV4_LIMIT) GMT_Report (GMT->parent, GMT_MSG_VERBOSE, "Warning, order not an integer for KN!\n");
		order = urint (fabs (stack[last]->factor));
		if (stack[prev]->constant) {
			b = (float)GMT_kn (GMT, order, fabs (stack[prev]->factor));
			simple = true;
		}
	}
	for (node = 0; node < info->size; node++) {
		if (simple)
			stack[prev]->G->data[node] = b;
		else {
			if (!stack[last]->constant) order = urint (fabsf (stack[last]->G->data[node]));
			stack[last]->G->data[node] = (float)GMT_kn (GMT, order, fabsf (stack[prev]->G->data[node]));
		}
	}
}

void grd_KURT (struct GMT_CTRL *GMT, struct GRDMATH_INFO *info, struct GRDMATH_STACK *stack[], unsigned int last)
/*OPERATOR: KURT 1 1 Kurtosis of A.  */
{
	uint64_t node, n = 0;
	unsigned int row, col;
	double mean = 0.0, sum2 = 0.0, kurt = 0.0, delta;
	float f_kurt;

	if (stack[last]->constant) {	/* Trivial case */
		for (node = 0; node < info->size; node++) stack[last]->G->data[node] = GMT->session.f_NaN;
		return;
	}

	/* Use Welford (1962) algorithm to compute mean and corrected sum of squares */
	GMT_grd_loop (GMT, info->G, row, col, node) {
		if (GMT_is_fnan (stack[last]->G->data[node])) continue;
		n++;
		delta = (double)stack[last]->G->data[node] - mean;
		mean += delta / n;
		sum2 += delta * ((double)stack[last]->G->data[node] - mean);
	}
	if (n > 1) {
		GMT_grd_loop (GMT, info->G, row, col, node) {
			if (GMT_is_fnan (stack[last]->G->data[node])) continue;
			delta = (double)stack[last]->G->data[node] - mean;
			kurt += pow (delta, 4.0);
		}
		sum2 /= (n - 1);
		kurt = kurt / (n * sum2 * sum2) - 3.0;
		f_kurt = (float)kurt;
	}
	else
		f_kurt = GMT->session.f_NaN;
	for (node = 0; node < info->size; node++) stack[last]->G->data[node] = f_kurt;
}

/* Helper functions ASCII_read and ASCII_free are used in LDIST* and PDIST* */

struct GMT_DATASET *ASCII_read (struct GMT_CTRL *GMT, struct GRDMATH_INFO *info, int geometry, char *op)
{
	struct GMT_DATASET *D = NULL;
	if (GMT_is_geographic (GMT, GMT_IN))
		GMT_init_distaz (GMT, 'k', GMT_sph_mode (GMT), GMT_MAP_DIST);
	else
		GMT_init_distaz (GMT, 'X', 0, GMT_MAP_DIST);	/* Cartesian */

	GMT_set_cols (GMT, GMT_IN,  2);
	if ((D = GMT_Read_Data (GMT->parent, GMT_IS_DATASET, GMT_IS_FILE, geometry, GMT_READ_NORMAL, NULL, info->ASCII_file, NULL)) == NULL) {
		GMT_Report (GMT->parent, GMT_MSG_NORMAL, "Error in operator %s reading file %s!\n", op, info->ASCII_file);
		info->error = GMT->parent->error;
		return NULL;
	}
	return (D);
}

int ASCII_free (struct GMT_CTRL *GMT, struct GRDMATH_INFO *info, struct GMT_DATASET **D, char *op)
{
	if (GMT_Destroy_Data (GMT->parent, D) != GMT_OK) {
		GMT_Report (GMT->parent, GMT_MSG_NORMAL, "Error in operator %s destroying allocated data from %s!\n", op, info->ASCII_file);
		info->error = GMT->parent->error;
		return 1;
	}
	return 0;
}

void grd_LDIST (struct GMT_CTRL *GMT, struct GRDMATH_INFO *info, struct GRDMATH_STACK *stack[], unsigned int last)
/*OPERATOR: LDIST 1 1 Compute minimum distance (in km if -fg) from lines in multi-segment ASCII file A.  */
{
	uint64_t node, row, col;
	double d;
	struct GMT_DATATABLE *T = NULL;
	struct GMT_DATASET *D = NULL;

	if ((D = ASCII_read (GMT, info, GMT_IS_LINE, "LDIST")) == NULL) return;
	T = D->table[0];	/* Only one table in a single file */

	GMT_grd_padloop (GMT, info->G, row, col, node) {	/* Visit each node */
		if (col == 0) GMT_Report (GMT->parent, GMT_MSG_LONG_VERBOSE, "Row %d\n", row);
		(void) GMT_near_lines (GMT, info->d_grd_x[col], info->d_grd_y[row], T, true, &d, NULL, NULL);
		stack[last]->G->data[node] = (float)d;
	}

	ASCII_free (GMT, info, &D, "LDIST");	/* Free memory used for line */
}

void grd_LDISTG (struct GMT_CTRL *GMT, struct GRDMATH_INFO *info, struct GRDMATH_STACK *stack[], unsigned int last)
/*OPERATOR: LDISTG 0 1 As LDIST, but operates on the GSHHG dataset (see -A, -D for options).  */
{
	uint64_t node, row, col, seg, tbl, old_row = INT64_MAX;
	int i, old_i = INT32_MAX;
	double lon, lon1, lat, x, y, hor, bin_size, slop, d;
	double max_hor = 0.0, wesn[4] = {0.0, 360.0, -90.0, 90.0};
	struct GMT_DATATABLE *T = NULL;
	struct GMT_DATASET *D = NULL;

	if (!GMT_is_geographic (GMT, GMT_IN)) /* Set -fg implicitly since not set already via input grid or -fg */
		GMT_parse_common_options (GMT, "f", 'f', "g");
	GMT_init_distaz (GMT, 'k', GMT_sph_mode (GMT), GMT_MAP_DIST);

	/* We use the global GSHHG data set to construct distances to. Although we know that the
	 * max distance to a coastline is ~2700 km, we cannot anticipate the usage of any user.
	 * If (s)he's excluding small features, then the distance will be larger. So we do not
	 * limit the region of GSHHG */
	if ((D = GMT_get_gshhg_lines (GMT, wesn, info->gshhg_res, info->A)) == NULL) return;

	bin_size = info->A->bin_size;	/* Current GSHHG bin size in degrees */
	slop = 2 * GMT_distance (GMT, 0.0, 0.0, bin_size, 0.0);	/* Define slop in projected units (km) */
	if (last == UINT32_MAX) last = 0;	/* Was called the very first time when n_stack - 1 goes crazy since it is unsigned */
	GMT_grd_padloop (GMT, info->G, row, col, node) {	/* Visit each node */
		if (col == 0) GMT_Report (GMT->parent, GMT_MSG_LONG_VERBOSE, "Row %d\n", row);
		lon = info->d_grd_x[col], lat = info->d_grd_y[row];
		i = (int)floor(lon/bin_size);
		/* For any new bin along a row, find the closest center of coastline bins */
		if (i != old_i || row != old_row) {
			lon1 = (i + 0.5) * bin_size;
			for (tbl = 0, hor = DBL_MAX; tbl < D->n_tables; tbl++) {
				x = 0.5 * (D->table[tbl]->min[GMT_X] + D->table[tbl]->max[GMT_X]);
				y = 0.5 * (D->table[tbl]->min[GMT_Y] + D->table[tbl]->max[GMT_Y]);
				D->table[tbl]->dist = d = GMT_distance (GMT, lon1, lat, x, y);
				if (d < hor) hor = d;
			}
			/* Add 2 bin sizes to the closest distance to a bin as slop. This should always include the closest points in any bin */
			hor = hor + slop;
			old_i = i, old_row = (int)row;
			if (hor > max_hor) max_hor = hor;
		}

		/* Loop over each line segment in each bin that is closer than the horizon defined above */
		for (tbl = 0, d = DBL_MAX; tbl < D->n_tables; tbl++) {
			T = D->table[tbl];
			if (T->dist >= hor) continue;	/* Skip entire bins that are too far away */
			for (seg = 0; seg < T->n_segments; seg++) {
				(void) GMT_near_a_line (GMT, lon, lat, seg, T->segment[seg], true, &d, NULL, NULL);
			}
		}
		stack[last]->G->data[node] = (float)d;
	}
	GMT_Report (GMT->parent, GMT_MSG_LONG_VERBOSE, "Max LDISTG horizon distance used: %g\n", max_hor);
	GMT_free_dataset (GMT, &D);
}

void grd_LDIST2 (struct GMT_CTRL *GMT, struct GRDMATH_INFO *info, struct GRDMATH_STACK *stack[], unsigned int last)
/*OPERATOR: LDIST2 2 1 As LDIST, from lines in ASCII file B but only to nodes where A != 0.  */
{
	uint64_t node, row, col;
	unsigned int prev;
	double d;
	struct GMT_DATATABLE *T = NULL;
	struct GMT_DATASET *D = NULL;

	if ((D = ASCII_read (GMT, info, GMT_IS_LINE, "LDIST2")) == NULL) return;
	T = D->table[0];	/* Only one table in a single file */
	prev = last - 1;

	GMT_grd_padloop (GMT, info->G, row, col, node) {	/* Visit each node */
		if (col == 0) GMT_Report (GMT->parent, GMT_MSG_LONG_VERBOSE, "Row %d\n", row);
		if (stack[prev]->G->data[node] == 0.0)
			stack[prev]->G->data[node] = GMT->session.f_NaN;
		else {
			(void) GMT_near_lines (GMT, info->d_grd_x[col], info->d_grd_y[row], T, true, &d, NULL, NULL);
			stack[prev]->G->data[node] = (float)d;
		}
	}

	ASCII_free (GMT, info, &D, "LDIST2");	/* Free memory used for line */
}

void grd_LE (struct GMT_CTRL *GMT, struct GRDMATH_INFO *info, struct GRDMATH_STACK *stack[], unsigned int last)
/*OPERATOR: LE 2 1 1 if A <= B, else 0.  */
{
	uint64_t node;
	unsigned int prev;
	float a, b;

	prev = last - 1;
	for (node = 0; node < info->size; node++) {
		a = (stack[prev]->constant) ? (float)stack[prev]->factor : stack[prev]->G->data[node];
		b = (stack[last]->constant) ? (float)stack[last]->factor : stack[last]->G->data[node];
		stack[prev]->G->data[node] = (GMT_is_fnan (a) || GMT_is_fnan (b)) ? GMT->session.f_NaN : (float)(a <= b);
	}
}

void grd_LOG (struct GMT_CTRL *GMT, struct GRDMATH_INFO *info, struct GRDMATH_STACK *stack[], unsigned int last)
/*OPERATOR: LOG 1 1 log (A) (natural log).  */
{
	uint64_t node;
	float a = 0.0f;

	if (stack[last]->constant && stack[last]->factor == 0.0) GMT_Report (GMT->parent, GMT_MSG_VERBOSE, "Warning, argument to log = 0\n");

	if (stack[last]->constant) a = (float)d_log (GMT, fabs (stack[last]->factor));
	for (node = 0; node < info->size; node++) stack[last]->G->data[node] = (stack[last]->constant) ? a : d_logf (GMT, fabsf (stack[last]->G->data[node]));
}

void grd_LOG10 (struct GMT_CTRL *GMT, struct GRDMATH_INFO *info, struct GRDMATH_STACK *stack[], unsigned int last)
/*OPERATOR: LOG10 1 1 log10 (A) (base 10).  */
{
	uint64_t node;
	float a = 0.0f;

	if (stack[last]->constant && stack[last]->factor == 0.0) GMT_Report (GMT->parent, GMT_MSG_VERBOSE, "Warning, argument to log10 = 0\n");

	if (stack[last]->constant) a = (float)d_log10 (GMT, fabs (stack[last]->factor));
	for (node = 0; node < info->size; node++) stack[last]->G->data[node] = (stack[last]->constant) ? a : d_log10f (GMT, fabsf (stack[last]->G->data[node]));
}

void grd_LOG1P (struct GMT_CTRL *GMT, struct GRDMATH_INFO *info, struct GRDMATH_STACK *stack[], unsigned int last)
/*OPERATOR: LOG1P 1 1 log (1+A) (accurate for small A).  */
{
	uint64_t node;
	float a = 0.0f;

	if (stack[last]->constant && stack[last]->factor < 0.0) GMT_Report (GMT->parent, GMT_MSG_VERBOSE, "Warning, argument to log1p < 0\n");

	if (stack[last]->constant) a = (float)d_log1p (GMT, fabs (stack[last]->factor));
	for (node = 0; node < info->size; node++) stack[last]->G->data[node] = (stack[last]->constant) ? a : d_log1pf (GMT, fabsf (stack[last]->G->data[node]));
}

void grd_LOG2 (struct GMT_CTRL *GMT, struct GRDMATH_INFO *info, struct GRDMATH_STACK *stack[], unsigned int last)
/*OPERATOR: LOG2 1 1 log2 (A) (base 2).  */
{
	uint64_t node;
	double a = 0.0;

	if (stack[last]->constant && stack[last]->factor == 0.0) GMT_Report (GMT->parent, GMT_MSG_VERBOSE, "Warning, argument to log2 = 0\n");

	if (stack[last]->constant) a = d_log (GMT, fabs (stack[last]->factor)) * M_LN2_INV;
	for (node = 0; node < info->size; node++) stack[last]->G->data[node] = (float)((stack[last]->constant) ? a : d_logf (GMT, fabsf (stack[last]->G->data[node])) * M_LN2_INV);
}

void grd_LMSSCL (struct GMT_CTRL *GMT, struct GRDMATH_INFO *info, struct GRDMATH_STACK *stack[], unsigned int last)
/*OPERATOR: LMSSCL 1 1 LMS scale estimate (LMS STD) of A.  */
{
	uint64_t node, n;
	unsigned int GMT_mode_selection = 0, GMT_n_multiples = 0, pad[4];
	double mode, lmsscl;
	float lmsscl_f;

	if (stack[last]->constant) {	/* Trivial case */
		GMT_memset (stack[last]->G->data, info->size, float);
		return;
	}

	/* Sort will put any NaNs to the end - we then count to find the real data */

	GMT_memcpy (pad, stack[last]->G->header->pad, 4, unsigned int);	/* Save original pad */
	GMT_grd_pad_off (GMT, stack[last]->G);				/* Undo pad if one existed so we can sort */
	GMT_sort_array (GMT, stack[last]->G->data, info->nm, GMT_FLOAT);
	for (n = info->nm; n > 1 && GMT_is_fnan (stack[last]->G->data[n-1]); n--);
	if (n) {
		GMT_mode_f (GMT, stack[last]->G->data, n, n/2, 0, GMT_mode_selection, &GMT_n_multiples, &mode);
		GMT_getmad_f (GMT, stack[last]->G->data, n, mode, &lmsscl);
		lmsscl_f = (float)lmsscl;
	}
	else
		lmsscl_f = GMT->session.f_NaN;

	GMT_memset (stack[last]->G->data, info->size, float);	/* Wipes everything */
	GMT_grd_pad_on (GMT, stack[last]->G, pad);		/* Reinstate the original pad */
	for (node = 0; node < info->size; node++) stack[last]->G->data[node] = lmsscl_f;

	if (GMT_n_multiples > 0) GMT_Report (GMT->parent, GMT_MSG_NORMAL, "Warning: %d Multiple modes found\n", GMT_n_multiples);
}

void grd_LOWER (struct GMT_CTRL * GMT_UNUSED(GMT), struct GRDMATH_INFO *info, struct GRDMATH_STACK *stack[], unsigned int last)
/*OPERATOR: LOWER 1 1 The lowest (minimum) value of A.  */
{
	uint64_t node;
	unsigned int row, col;
	float low = FLT_MAX;

	if (stack[last]->constant) {	/* Trivial case */
		for (node = 0; node < info->size; node++) stack[last]->G->data[node] = (float)stack[last]->factor;
		return;
	}

	GMT_grd_loop (GMT, info->G, row, col, node) {	/* First we must find the lowest value in the grid */
		if (GMT_is_fnan (stack[last]->G->data[node])) continue;
		if (stack[last]->G->data[node] < low) low = stack[last]->G->data[node];
	}
	/* Now copy that low value everywhere */
	for (node = 0; node < info->size; node++) if (!GMT_is_fnan (stack[last]->G->data[node])) stack[last]->G->data[node] = low;
}

void grd_LRAND (struct GMT_CTRL *GMT, struct GRDMATH_INFO *info, struct GRDMATH_STACK *stack[], unsigned int last)
/*OPERATOR: LRAND 2 1 Laplace random noise with mean A and std. deviation B.  */
{
	uint64_t node;
	unsigned int prev;
	double a = 0.0, b = 0.0;

	prev = last - 1;
	if (stack[prev]->constant) a = stack[prev]->factor;
	if (stack[last]->constant) b = stack[last]->factor;
	for (node = 0; node < info->size; node++) {
		if (!stack[prev]->constant) a = stack[prev]->G->data[node];
		if (!stack[last]->constant) b = stack[last]->G->data[node];
		stack[prev]->G->data[node] = (float)(a + b * GMT_lrand (GMT));
	}
}

void grd_LT (struct GMT_CTRL *GMT, struct GRDMATH_INFO *info, struct GRDMATH_STACK *stack[], unsigned int last)
/*OPERATOR: LT 2 1 1 if A < B, else 0.  */
{
	uint64_t node;
	unsigned int prev;
	float a, b;

	prev = last - 1;
	for (node = 0; node < info->size; node++) {
		a = (stack[prev]->constant) ? (float)stack[prev]->factor : stack[prev]->G->data[node];
		b = (stack[last]->constant) ? (float)stack[last]->factor : stack[last]->G->data[node];
		stack[prev]->G->data[node] = (GMT_is_fnan (a) || GMT_is_fnan (b)) ? GMT->session.f_NaN : (float)(a < b);
	}
}

void grd_MAD (struct GMT_CTRL *GMT, struct GRDMATH_INFO *info, struct GRDMATH_STACK *stack[], unsigned int last)
/*OPERATOR: MAD 1 1 Median Absolute Deviation (L1 STD) of A.  */
{
	uint64_t node, n;
	unsigned int pad[4];
	double mad, med;
	float mad_f;

	if (stack[last]->constant) {	/* Trivial case */
		GMT_memset (stack[last], info->size, float);
		return;
	}

	/* Sort will put any NaNs to the end - we then count to find the real data */

	GMT_memcpy (pad, stack[last]->G->header->pad, 4U, unsigned int);	/* Save original pad */
	GMT_grd_pad_off (GMT, stack[last]->G);				/* Undo pad if one existed so we can sort */
	GMT_sort_array (GMT, stack[last]->G->data, info->nm, GMT_FLOAT);
	for (n = info->nm; n > 1 && GMT_is_fnan (stack[last]->G->data[n-1]); n--);
	if (n) {
		med = (n%2) ? stack[last]->G->data[n/2] : 0.5 * (stack[last]->G->data[(n-1)/2] + stack[last]->G->data[n/2]);
		GMT_getmad_f (GMT, stack[last]->G->data, n, med, &mad);
		mad_f = (float)mad;
	}
	else
		mad_f = GMT->session.f_NaN;

	GMT_grd_pad_on (GMT, stack[last]->G, pad);		/* Reinstate the original pad */
	for (node = 0; node < info->size; node++) stack[last]->G->data[node] = mad_f;
}

void grd_MAX (struct GMT_CTRL *GMT, struct GRDMATH_INFO *info, struct GRDMATH_STACK *stack[], unsigned int last)
/*OPERATOR: MAX 2 1 Maximum of A and B.  */
{
	uint64_t node;
	unsigned int prev;
	float a, b;

	prev = last - 1;
	for (node = 0; node < info->size; node++) {
		a = (stack[prev]->constant) ? (float)stack[prev]->factor : stack[prev]->G->data[node];
		b = (stack[last]->constant) ? (float)stack[last]->factor : stack[last]->G->data[node];
		stack[prev]->G->data[node] = (GMT_is_fnan (a) || GMT_is_fnan (b)) ? GMT->session.f_NaN : MAX (a, b);
	}
}

void grd_MEAN (struct GMT_CTRL * GMT_UNUSED(GMT), struct GRDMATH_INFO *info, struct GRDMATH_STACK *stack[], unsigned int last)
/*OPERATOR: MEAN 1 1 Mean value of A.  */
{
	uint64_t node, n_a = 0;
	unsigned int row, col;
	double sum_a = 0.0;

	if (stack[last]->constant) {	/* Trivial case */
		for (node = 0; node < info->size; node++) stack[last]->G->data[node] = (float)stack[last]->factor;
		return;
	}

	GMT_grd_loop (GMT, info->G, row, col, node) {
		if (GMT_is_fnan (stack[last]->G->data[node])) continue;
		sum_a += stack[last]->G->data[node];
		n_a++;
	}
	sum_a = (n_a) ? sum_a / (double)n_a : 0.0;
	for (node = 0; node < info->size; node++) stack[last]->G->data[node] = (float)sum_a;
}

void grd_MED (struct GMT_CTRL *GMT, struct GRDMATH_INFO *info, struct GRDMATH_STACK *stack[], unsigned int last)
/*OPERATOR: MED 1 1 Median value of A.  */
{
	uint64_t node, n;
	unsigned int pad[4];
	float med;

	if (stack[last]->constant) {	/* Trivial case */
		for (node = 0; node < info->size; node++) stack[last]->G->data[node] = (float)stack[last]->factor;
		return;
	}

	GMT_memcpy (pad, stack[last]->G->header->pad, 4, unsigned int);	/* Save original pad */
	GMT_grd_pad_off (GMT, stack[last]->G);				/* Undo pad if one existed so we can sort */
	GMT_sort_array (GMT, stack[last], info->nm, GMT_FLOAT);
	for (n = info->nm; n > 1 && GMT_is_fnan (stack[last]->G->data[n-1]); n--);
	if (n)
		med = (n%2) ? stack[last]->G->data[n/2] : 0.5f * (stack[last]->G->data[(n-1)/2] + stack[last]->G->data[n/2]);
	else
		med = GMT->session.f_NaN;

	GMT_grd_pad_on (GMT, stack[last]->G, pad);		/* Reinstate the original pad */
	for (node = 0; node < info->size; node++) stack[last]->G->data[node] = med;
}

void grd_MIN (struct GMT_CTRL *GMT, struct GRDMATH_INFO *info, struct GRDMATH_STACK *stack[], unsigned int last)
/*OPERATOR: MIN 2 1 Minimum of A and B.  */
{
	uint64_t node;
	unsigned int prev;
	float a, b;

	prev = last - 1;
	for (node = 0; node < info->size; node++) {
		a = (stack[prev]->constant) ? (float)stack[prev]->factor : stack[prev]->G->data[node];
		b = (stack[last]->constant) ? (float)stack[last]->factor : stack[last]->G->data[node];
		stack[prev]->G->data[node] = (GMT_is_fnan (a) || GMT_is_fnan (b)) ? GMT->session.f_NaN : MIN (a, b);
	}
}

void grd_MOD (struct GMT_CTRL *GMT, struct GRDMATH_INFO *info, struct GRDMATH_STACK *stack[], unsigned int last)
/*OPERATOR: MOD 2 1 A mod B (remainder after floored division).  */
{
	uint64_t node;
	unsigned int prev;
	double a, b;

	prev = last - 1;
	if (stack[last]->constant && stack[last]->factor == 0.0) GMT_Report (GMT->parent, GMT_MSG_VERBOSE, "Warning, using MOD 0!\n");
	for (node = 0; node < info->size; node++) {
		a = (stack[prev]->constant) ? (float)stack[prev]->factor : stack[prev]->G->data[node];
		b = (stack[last]->constant) ? (float)stack[last]->factor : stack[last]->G->data[node];
		stack[prev]->G->data[node] = (float)MOD (a, b);
	}
}

void grd_MODE (struct GMT_CTRL *GMT, struct GRDMATH_INFO *info, struct GRDMATH_STACK *stack[], unsigned int last)
/*OPERATOR: MODE 1 1 Mode value (Least Median of Squares) of A.  */
{
	uint64_t node, n;
	unsigned int GMT_mode_selection = 0, GMT_n_multiples = 0, pad[4];
	double mode = 0.0;

	if (stack[last]->constant) {	/* Trivial case */
		for (node = 0; node < info->size; node++) stack[last]->G->data[node] = (float)stack[last]->factor;
		return;
	}

	GMT_memcpy (pad, stack[last]->G->header->pad, 4, unsigned int);	/* Save original pad */
	GMT_grd_pad_off (GMT, stack[last]->G);				/* Undo pad if one existed so we can sort */
	GMT_sort_array (GMT, stack[last]->G->data, info->nm, GMT_FLOAT);
	for (n = info->nm; n > 1 && GMT_is_fnan (stack[last]->G->data[n-1]); n--);
	if (n)
		GMT_mode_f (GMT, stack[last]->G->data, n, n/2, 0, GMT_mode_selection, &GMT_n_multiples, &mode);
	else
		mode = GMT->session.f_NaN;

	GMT_grd_pad_on (GMT, stack[last]->G, pad);		/* Reinstate the original pad */
	for (node = 0; node < info->size; node++) stack[last]->G->data[node] = (float)mode;
	if (GMT_n_multiples > 0) GMT_Report (GMT->parent, GMT_MSG_NORMAL, "Warning: %d Multiple modes found\n", GMT_n_multiples);
}

void grd_MUL (struct GMT_CTRL *GMT, struct GRDMATH_INFO *info, struct GRDMATH_STACK *stack[], unsigned int last)
/*OPERATOR: MUL 2 1 A * B.  */
{
	uint64_t node;
	unsigned int prev;
	double a, b;

	prev = last - 1;
	if (stack[prev]->constant && stack[prev]->factor == 0.0) GMT_Report (GMT->parent, GMT_MSG_VERBOSE, "Warning, operand one == 0!\n");
	if (stack[last]->constant && stack[last]->factor == 0.0) GMT_Report (GMT->parent, GMT_MSG_VERBOSE, "Warning, operand two == 0!\n");
	for (node = 0; node < info->size; node++) {
		a = (stack[prev]->constant) ? stack[prev]->factor : stack[prev]->G->data[node];
		b = (stack[last]->constant) ? stack[last]->factor : stack[last]->G->data[node];
		stack[prev]->G->data[node] = (float)(a * b);
	}
}

void grd_NAN (struct GMT_CTRL *GMT, struct GRDMATH_INFO *info, struct GRDMATH_STACK *stack[], unsigned int last)
/*OPERATOR: NAN 2 1 NaN if A == B, else A.  */
{
	uint64_t node;
	unsigned int prev;
	float a = 0.0f, b = 0.0f;

	prev = last - 1;
	if (stack[prev]->constant) a = (float)stack[prev]->factor;
	if (stack[last]->constant) b = (float)stack[last]->factor;
	for (node = 0; node < info->size; node++) {
		if (!stack[prev]->constant) a = stack[prev]->G->data[node];
		if (!stack[last]->constant) b = stack[last]->G->data[node];
		stack[prev]->G->data[node] = (a == b) ? GMT->session.f_NaN : a;
	}
}

void grd_NEG (struct GMT_CTRL *GMT, struct GRDMATH_INFO *info, struct GRDMATH_STACK *stack[], unsigned int last)
/*OPERATOR: NEG 1 1 -A.  */
{
	uint64_t node;
	float a = 0.0f;

	if (stack[last]->constant && stack[last]->factor == 0.0) GMT_Report (GMT->parent, GMT_MSG_VERBOSE, "Warning, operand == 0!\n");
	if (stack[last]->constant) a = (float)-stack[last]->factor;
	for (node = 0; node < info->size; node++) stack[last]->G->data[node] = (stack[last]->constant) ? a : -stack[last]->G->data[node];
}

void grd_NEQ (struct GMT_CTRL * GMT_UNUSED(GMT), struct GRDMATH_INFO *info, struct GRDMATH_STACK *stack[], unsigned int last)
/*OPERATOR: NEQ 2 1 1 if A != B, else 0.  */
{
	uint64_t node;
	unsigned int prev;
	float a, b;

	prev = last - 1;
	for (node = 0; node < info->size; node++) {
		a = (stack[prev]->constant) ? (float)stack[prev]->factor : stack[prev]->G->data[node];
		b = (stack[last]->constant) ? (float)stack[last]->factor : stack[last]->G->data[node];
		stack[prev]->G->data[node] = (float)(a != b);
	}
}

void grd_NORM (struct GMT_CTRL *GMT, struct GRDMATH_INFO *info, struct GRDMATH_STACK *stack[], unsigned int last)
/*OPERATOR: NORM 1 1 Normalize (A) so max(A)-min(A) = 1.  */
{
	uint64_t node, n = 0;
	unsigned int row, col;
	float z, zmin = FLT_MAX, zmax = -FLT_MAX;
	double a;

	if (stack[last]->constant) {
		GMT_Report (GMT->parent, GMT_MSG_VERBOSE, "Warning, NORM of a constant gives NaN!\n");
		a = GMT->session.d_NaN;
	}
	else {
		GMT_grd_loop (GMT, info->G, row, col, node) {
			z = stack[last]->G->data[node];
			if (GMT_is_fnan (z)) continue;
			if (z < zmin) zmin = z;
			if (z > zmax) zmax = z;
			n++;
		}
		a = (n == 0 || zmax == zmin) ? GMT->session.f_NaN : (1.0 / (zmax - zmin));	/* Normalization scale */
	}
	GMT_grd_loop (GMT, info->G, row, col, node) stack[last]->G->data[node] = (float)((stack[last]->constant) ? a : a * stack[last]->G->data[node]);
}

void grd_NOT (struct GMT_CTRL *GMT, struct GRDMATH_INFO *info, struct GRDMATH_STACK *stack[], unsigned int last)
/*OPERATOR: NOT 1 1 NaN if A == NaN, 1 if A == 0, else 0.  */
{
	uint64_t node;
	float a = 0.0f;

	if (stack[last]->constant && stack[last]->factor == 0.0) GMT_Report (GMT->parent, GMT_MSG_VERBOSE, "Warning, operand == 0!\n");
	if (stack[last]->constant) a = (fabs (stack[last]->factor) > GMT_CONV8_LIMIT) ? 0.0f : 1.0f;
	for (node = 0; node < info->size; node++) stack[last]->G->data[node] = (stack[last]->constant) ? a : ((fabsf (stack[last]->G->data[node]) > GMT_CONV8_LIMIT) ? 0.0f : 1.0f);
}

void grd_NRAND (struct GMT_CTRL *GMT, struct GRDMATH_INFO *info, struct GRDMATH_STACK *stack[], unsigned int last)
/*OPERATOR: NRAND 2 1 Normal, random values with mean A and std. deviation B.  */
{
	uint64_t node;
	unsigned int prev;
	double a = 0.0, b = 0.0;

	prev = last - 1;
	if (stack[prev]->constant) a = stack[prev]->factor;
	if (stack[last]->constant) b = stack[last]->factor;
	for (node = 0; node < info->size; node++) {
		if (!stack[prev]->constant) a = stack[prev]->G->data[node];
		if (!stack[last]->constant) b = stack[last]->G->data[node];
		stack[prev]->G->data[node] = (float)(a + b * GMT_nrand (GMT));
	}
}

void grd_OR (struct GMT_CTRL *GMT, struct GRDMATH_INFO *info, struct GRDMATH_STACK *stack[], unsigned int last)
/*OPERATOR: OR 2 1 NaN if B == NaN, else A.  */
{
	uint64_t node;
	unsigned int prev;
	float a, b;

	prev = last - 1;
	for (node = 0; node < info->size; node++) {
		a = (stack[prev]->constant) ? (float)stack[prev]->factor : stack[prev]->G->data[node];
		b = (stack[last]->constant) ? (float)stack[last]->factor : stack[last]->G->data[node];
		stack[prev]->G->data[node] = (GMT_is_fnan (a) || GMT_is_fnan (b)) ? GMT->session.f_NaN : a;
	}
}

void grd_PDIST (struct GMT_CTRL *GMT, struct GRDMATH_INFO *info, struct GRDMATH_STACK *stack[], unsigned int last)
/*OPERATOR: PDIST 1 1 Compute minimum distance (in km if -fg) from points in ASCII file A.  */
{
	uint64_t dummy[2], node, row, col;
	struct GMT_DATATABLE *T = NULL;
	struct GMT_DATASET *D = NULL;

	if ((D = ASCII_read (GMT, info, GMT_IS_POINT, "PDIST")) == NULL) return;

	T = D->table[0];	/* Only one table in a single file */

	GMT_grd_padloop (GMT, info->G, row, col, node) stack[last]->G->data[node] = (float)GMT_mindist_to_point (GMT, info->d_grd_x[col], info->d_grd_y[row], T, dummy);

	ASCII_free (GMT, info, &D, "PDIST");	/* Free memory used for points */
}

void grd_PDIST2 (struct GMT_CTRL *GMT, struct GRDMATH_INFO *info, struct GRDMATH_STACK *stack[], unsigned int last)
/*OPERATOR: PDIST2 2 1 As PDIST, from points in ASCII file B but only to nodes where A != 0.  */
{
	uint64_t dummy[2], node, row, col;
	unsigned int prev;
	struct GMT_DATATABLE *T = NULL;
	struct GMT_DATASET *D = NULL;

	if ((D = ASCII_read (GMT, info, GMT_IS_POINT, "PDIST")) == NULL) return;

	T = D->table[0];	/* Only one table in a single file */
	prev = last - 1;

	GMT_grd_padloop (GMT, info->G, row, col, node) {
		if (stack[prev]->G->data[node] == 0.0)
			stack[prev]->G->data[node] = GMT->session.f_NaN;
		else
			stack[prev]->G->data[node] = (float)GMT_mindist_to_point (GMT, info->d_grd_x[col], info->d_grd_y[row], T, dummy);
	}

	ASCII_free (GMT, info, &D, "PDIST2");	/* Free memory used for points */
}

void grd_POP (struct GMT_CTRL * GMT_UNUSED(GMT), struct GRDMATH_INFO * GMT_UNUSED(info), struct GRDMATH_STACK * GMT_UNUSED(stack[]), unsigned int GMT_UNUSED(last))
/*OPERATOR: POP 1 0 Delete top element from the stack.  */
{
	/* Dummy routine that does nothing but consume the top element of stack */
}

void grd_PLM (struct GMT_CTRL *GMT, struct GRDMATH_INFO *info, struct GRDMATH_STACK *stack[], unsigned int last)
/*OPERATOR: PLM 3 1 Associated Legendre polynomial P(A) degree B order C.  */
{
	uint64_t node;
	unsigned int prev = last - 1, first = last - 2;
	int L, M;
	double a = 0.0;
	/* last holds the order M , prev holds the degree L, first holds the argument x = cos(colat) */

	if (!(stack[prev]->constant && stack[last]->constant)) {
		GMT_Report (GMT->parent, GMT_MSG_NORMAL, "L and M must be constants in PLM (no calculations performed)\n");
		return;
	}

	L = irint (stack[prev]->factor);
	M = irint (stack[last]->factor);

	if (stack[first]->constant) a = GMT_plm (GMT, L, M, stack[first]->factor);
	for (node = 0; node < info->size; node++) stack[first]->G->data[node] = (float)((stack[first]->constant) ? a : GMT_plm (GMT, L, M, stack[first]->G->data[node]));
}


void grd_PLMg (struct GMT_CTRL *GMT, struct GRDMATH_INFO *info, struct GRDMATH_STACK *stack[], unsigned int last)
/*OPERATOR: PLMg 3 1 Normalized associated Legendre polynomial P(A) degree B order C (geophysical convention).  */
{
	uint64_t node;
	unsigned int prev = last - 1, first = last - 2;
	int L, M;
	double a = 0.0;
	/* last holds the order M, prev holds the degree L, first holds the argument x = cos(colat) */

	if (!(stack[prev]->constant && stack[last]->constant)) {
		GMT_Report (GMT->parent, GMT_MSG_NORMAL, "L and M must be constants in PLMg (no calculations performed)\n");
		return;
	}

	L = irint (stack[prev]->factor);
	M = irint (stack[last]->factor);

	if (stack[first]->constant) a = GMT_plm_bar (GMT, L, M, stack[first]->factor, false);
	for (node = 0; node < info->size; node++) stack[first]->G->data[node] = (float)((stack[first]->constant) ? a : GMT_plm_bar (GMT, L, M, stack[first]->G->data[node], false));
}

void grd_POW (struct GMT_CTRL *GMT, struct GRDMATH_INFO *info, struct GRDMATH_STACK *stack[], unsigned int last)
/*OPERATOR: POW 2 1 A ^ B.  */
{
	uint64_t node;
	unsigned int prev;
	double a, b;

	prev = last - 1;

	if (stack[prev]->constant && stack[prev]->factor == 0.0) GMT_Report (GMT->parent, GMT_MSG_VERBOSE, "Warning, operand one == 0!\n");
	if (stack[last]->constant && stack[last]->factor == 0.0) GMT_Report (GMT->parent, GMT_MSG_VERBOSE, "Warning, operand two == 0!\n");
	for (node = 0; node < info->size; node++) {
		a = (stack[prev]->constant) ? stack[prev]->factor : stack[prev]->G->data[node];
		b = (stack[last]->constant) ? stack[last]->factor : stack[last]->G->data[node];
		stack[prev]->G->data[node] = (float)pow (a, b);
	}
}

void grd_PQUANT (struct GMT_CTRL *GMT, struct GRDMATH_INFO *info, struct GRDMATH_STACK *stack[], unsigned int last)
/*OPERATOR: PQUANT 2 1 The B'th Quantile (0-100%) of A.  */
{
	uint64_t node;
	unsigned int prev, pad[4];
	float p;

	prev  = last - 1;	/* last holds the selected quantile (0-100), prev the data % */
	if (!stack[last]->constant) {
		GMT_Report (GMT->parent, GMT_MSG_NORMAL, "Error: PQUANT must be given a constant quantile (no calculations performed)\n");
		return;
	}
	if (stack[last]->factor < 0.0 || stack[last]->factor > 100.0) {
		GMT_Report (GMT->parent, GMT_MSG_NORMAL, "Error: PQUANT must be given a constant quantile between 0-100%% (no calculations performed)\n");
		return;
	}
	if (stack[prev]->constant) {	/* Trivial case */
		GMT_Report (GMT->parent, GMT_MSG_NORMAL, "Warning: PQUANT of a constant is set to NaN\n");
		p = GMT->session.f_NaN;
	}
	else {
		GMT_memcpy (pad, stack[last]->G->header->pad, 4U, unsigned int);	/* Save original pad */
		GMT_grd_pad_off (GMT, stack[last]->G);				/* Undo pad if one existed so we can sort */
		GMT_sort_array (GMT, stack[prev]->G->data, info->nm, GMT_FLOAT);
		p = (float) GMT_quantile_f (GMT, stack[prev]->G->data, stack[last]->factor, info->nm);
		GMT_memset (stack[last]->G->data, info->size, float);	/* Wipes everything */
		GMT_grd_pad_on (GMT, stack[last]->G, pad);		/* Reinstate the original pad */
	}

	for (node = 0; node < info->size; node++) stack[prev]->G->data[node] = p;
}

void grd_PSI (struct GMT_CTRL *GMT, struct GRDMATH_INFO *info, struct GRDMATH_STACK *stack[], unsigned int last)
/*OPERATOR: PSI 1 1 Psi (or Digamma) of A.  */
{
	uint64_t node;
	float a = 0.0f;
	double x[2];

	x[1] = 0.0;	/* No imaginary part */
	if (stack[last]->constant) {
		x[0] = stack[last]->factor;
		a = (float)GMT_psi (GMT, x, NULL);
	}

	for (node = 0; node < info->size; node++) {
		if (!stack[last]->constant) {
			x[0] = stack[last]->G->data[node];
			a = (float)GMT_psi (GMT, x, NULL);
		}
		stack[last]->G->data[node] = a;
	}
}

void grd_PVQV (struct GMT_CTRL *GMT, struct GRDMATH_INFO *info, struct GRDMATH_STACK *stack[], unsigned int last, unsigned int kind)
{
	bool calc;
	unsigned int prev = last - 1, first = last - 2, n;
	uint64_t node;
	float a = 0.0f;
	double x = 0.0, nu[2], pq[4];
	static char *name[2] = {"PV", "QV"};
	/* last holds the imaginary order vi, prev holds the real order vr, first holds the argument x = cos(colat) */

	calc = !(stack[prev]->constant && stack[last]->constant && stack[first]->constant);	/* Only constant if all args are constant */
	if (!calc) {	/* All constants */
		nu[0] = stack[prev]->factor;
		nu[1] = stack[last]->factor;
		if ((stack[first]->factor < -1.0 || stack[first]->factor > 1.0)) GMT_Report (GMT->parent, GMT_MSG_VERBOSE, "Warning, argument to %s outside domain!\n", name[kind]);
		GMT_PvQv (GMT, stack[first]->factor, nu, pq, &n);
		a = (float)pq[2*kind];
	}
	if (stack[prev]->constant) nu[0] = stack[prev]->factor;
	if (stack[last]->constant) nu[1] = stack[last]->factor;
	if (stack[first]->constant)    x = stack[first]->factor;
	kind *= 2;
	for (node = 0; node < info->size; node++) {
		if (calc){
			if (!stack[prev]->constant) nu[0] = stack[prev]->G->data[node];
			if (!stack[last]->constant) nu[1] = stack[last]->G->data[node];
			if (!stack[first]->constant)    x = stack[first]->G->data[node];
			GMT_PvQv (GMT, x, nu, pq, &n);
			a = (float)pq[kind];
		}
		stack[first]->G->data[node] = a;
	}
}

void grd_PV (struct GMT_CTRL *GMT, struct GRDMATH_INFO *info, struct GRDMATH_STACK *stack[], unsigned int last)
/*OPERATOR: PV 3 1 Legendre function Pv(A) of degree v = real(B) + imag(C).  */
{
	grd_PVQV (GMT, info, stack, last, 0);
}

void grd_QV (struct GMT_CTRL *GMT, struct GRDMATH_INFO *info, struct GRDMATH_STACK *stack[], unsigned int last)
/*OPERATOR: QV 3 1 Legendre function Qv(A) of degree v = real(B) + imag(C).  */
{
	grd_PVQV (GMT, info, stack, last, 1);
}

void grd_R2 (struct GMT_CTRL *GMT, struct GRDMATH_INFO *info, struct GRDMATH_STACK *stack[], unsigned int last)
/*OPERATOR: R2 2 1 R2 = A^2 + B^2.  */
{
	uint64_t node;
	unsigned int prev;
	double a = 0.0, b = 0.0;

	prev = last - 1;
	if (stack[prev]->constant && stack[prev]->factor == 0.0) GMT_Report (GMT->parent, GMT_MSG_VERBOSE, "Warning, operand one == 0!\n");
	if (stack[last]->constant && stack[last]->factor == 0.0) GMT_Report (GMT->parent, GMT_MSG_VERBOSE, "Warning, operand two == 0!\n");
	if (stack[prev]->constant) a = stack[prev]->factor * stack[prev]->factor;
	if (stack[last]->constant) b = stack[last]->factor * stack[last]->factor;
	for (node = 0; node < info->size; node++) {
		if (!stack[prev]->constant) a = stack[prev]->G->data[node] * stack[prev]->G->data[node];
		if (!stack[last]->constant) b = stack[last]->G->data[node] * stack[last]->G->data[node];
		stack[prev]->G->data[node] = (float)(a + b);
	}
}

void grd_R2D (struct GMT_CTRL * GMT_UNUSED(GMT), struct GRDMATH_INFO *info, struct GRDMATH_STACK *stack[], unsigned int last)
/*OPERATOR: R2D 1 1 Convert Radians to Degrees.  */
{
	uint64_t node;
	double a = 0.0;

	if (stack[last]->constant) a = R2D * stack[last]->factor;
	for (node = 0; node < info->size; node++) stack[last]->G->data[node] = (float)((stack[last]->constant) ? a : R2D * stack[last]->G->data[node]);
}

void grd_RAND (struct GMT_CTRL *GMT, struct GRDMATH_INFO *info, struct GRDMATH_STACK *stack[], unsigned int last)
/*OPERATOR: RAND 2 1 Uniform random values between A and B.  */
{
	uint64_t node;
	unsigned int prev;
	double a = 0.0, b = 0.0;

	prev = last - 1;
	if (stack[prev]->constant) a = stack[prev]->factor;
	if (stack[last]->constant) b = stack[last]->factor;
	for (node = 0; node < info->size; node++) {
		if (!stack[prev]->constant) a = stack[prev]->G->data[node];
		if (!stack[last]->constant) b = stack[last]->G->data[node];
		stack[prev]->G->data[node] = (float)(a + GMT_rand (GMT) * (b - a));
	}
}

void grd_RINT (struct GMT_CTRL * GMT_UNUSED(GMT), struct GRDMATH_INFO *info, struct GRDMATH_STACK *stack[], unsigned int last)
/*OPERATOR: RINT 1 1 rint (A) (round to integral value nearest to A).  */
{
	uint64_t node;
	float a = 0.0f;

	if (stack[last]->constant) a = (float)rint (stack[last]->factor);
	for (node = 0; node < info->size; node++) stack[last]->G->data[node] = (stack[last]->constant) ? a : rintf (stack[last]->G->data[node]);
}

void grd_ROTX (struct GMT_CTRL *GMT, struct GRDMATH_INFO *info, struct GRDMATH_STACK *stack[], unsigned int last)
/*OPERATOR: ROTX 2 1 Rotate A by the (constant) shift B in x-direction.  */
{
	uint64_t node;
	unsigned int col, row, prev = last - 1, *new_col = NULL, nx;
	int colx, shift;
	float *z = NULL;

	/* Shift grid A by the x-shift B.  B must be a constant */

	if (!stack[last]->constant) {
		GMT_Report (GMT->parent, GMT_MSG_NORMAL, "DX shift (B) must be a constant in ROTX (no calculations performed)\n");
		return;
	}
	shift = irint (stack[last]->factor * info->G->header->r_inc[GMT_X]);	/* Shift of nodes */

	if (stack[prev]->constant || !shift) return;	/* Trivial since A is a constant or shift is zero */
	if (shift < 0) shift += info->G->header->nx;	/* Same thing */
	nx = info->G->header->nx;
	/* Set up permutation vector */

	new_col = GMT_memory (GMT, NULL, nx, unsigned int);
	z = GMT_memory (GMT, NULL, nx, float);
	for (col = colx = 0; col < info->G->header->nx; col++, colx++) new_col[colx] = (colx + shift) % info->G->header->nx;	/* Move by shift but rotate around */
	GMT_row_loop (GMT, info->G, row) {	/* For each row */
		GMT_col_loop (GMT, info->G, row, col, node) z[new_col[col]] = stack[prev]->G->data[node];	/* Copy one row of data to z with shift */
		node = GMT_IJP (info->G->header, row, 0);		/* First col */
		GMT_memcpy (&stack[prev]->G->data[node], z, nx, float);	/* Replace this row */
	}
	GMT_free (GMT, z);
	GMT_free (GMT, new_col);
}

void grd_ROTY (struct GMT_CTRL *GMT, struct GRDMATH_INFO *info, struct GRDMATH_STACK *stack[], unsigned int last)
/*OPERATOR: ROTY 2 1 Rotate A by the (constant) shift B in y-direction.  */
{
	unsigned int row, col, prev = last - 1, *new_row = NULL;
	int rowx, shift;
	float *z = NULL;

	/* Shift grid A by the y-shift B.  B must be a constant */

	if (!stack[last]->constant) {
		GMT_Report (GMT->parent, GMT_MSG_NORMAL, "DY shift (B) must be a constant in ROTY (no calculations performed)\n");
		return;
	}
	shift = irint (stack[last]->factor / info->G->header->inc[GMT_Y]);	/* Shift of nodes */

	if (stack[prev]->constant || !shift) return;	/* Trivial since A is a constant or shift is zero */
	if (shift < 0) shift += info->G->header->ny;	/* Same thing */
	/* Set up permutation vector */

	new_row = GMT_memory (GMT, NULL, info->G->header->ny, unsigned int);
	z = GMT_memory (GMT, NULL, info->G->header->ny, float);
	for (row = rowx = 0; row < info->G->header->ny; row++, rowx++) new_row[rowx] = (rowx + info->G->header->ny - shift) % info->G->header->ny;	/* Move by shift but rotate around */
	for (col = 0; col < info->G->header->nx; col++) {	/* For each column */
		for (row = 0; row < info->G->header->ny; row++) z[new_row[row]] = stack[prev]->G->data[GMT_IJP(info->G->header, row, col)];	/* Copy one column of data to z with shift */
		for (row = 0; row < info->G->header->ny; row++) stack[prev]->G->data[GMT_IJP(info->G->header, row, col)] = z[row];	/* Replace this column */
	}
	GMT_free (GMT, z);
	GMT_free (GMT, new_row);
}

void grd_SDIST (struct GMT_CTRL *GMT, struct GRDMATH_INFO *info, struct GRDMATH_STACK *stack[], unsigned int last)
/*OPERATOR: SDIST 2 1 Spherical distance (in km) between grid nodes and stack lon,lat (A, B).  */
{
	uint64_t node, row, col;
	unsigned int prev = last - 1;
	double a, b;

	if (GMT_is_geographic (GMT, GMT_IN))
		GMT_init_distaz (GMT, 'k', GMT_sph_mode (GMT), GMT_MAP_DIST);
	else {
		GMT_Report (GMT->parent, GMT_MSG_NORMAL, "SDIST Error: Grid must be geographic; see CDIST for Cartesian data.\n");
		return;
	}

	GMT_grd_padloop (GMT, info->G, row, col, node) {
		a = (stack[prev]->constant) ? stack[prev]->factor : stack[prev]->G->data[node];
		b = (stack[last]->constant) ? stack[last]->factor : stack[last]->G->data[node];
		stack[prev]->G->data[node] = (float) GMT_distance (GMT, a, b, info->d_grd_x[col], info->d_grd_y[row]);
	}
}

void grd_SDIST2 (struct GMT_CTRL *GMT, struct GRDMATH_INFO *info, struct GRDMATH_STACK *stack[], unsigned int last)
/*OPERATOR: SDIST2 2 1 As SDIST but only to nodes that are != 0.  */
{
	uint64_t node, row, col;
	unsigned int prev = last - 1;
	double a, b;

	if (GMT_is_geographic (GMT, GMT_IN))
		GMT_init_distaz (GMT, 'k', GMT_sph_mode (GMT), GMT_MAP_DIST);
	else {
		GMT_Report (GMT->parent, GMT_MSG_NORMAL, "SDIST2 Error: Grid must be geographic; see CDIST2 for Cartesian data.\n");
		return;
	}

	GMT_grd_padloop (GMT, info->G, row, col, node) {
		if (stack[prev]->G->data[node] == 0.0)
			stack[prev]->G->data[node] = GMT->session.f_NaN;
		else {
			a = (stack[prev]->constant) ? stack[prev]->factor : stack[prev]->G->data[node];
			b = (stack[last]->constant) ? stack[last]->factor : stack[last]->G->data[node];
			stack[prev]->G->data[node] = (float) GMT_distance (GMT, a, b, info->d_grd_x[col], info->d_grd_y[row]);
		}
	}
}

void grd_AZ_sub (struct GMT_CTRL *GMT, struct GRDMATH_INFO *info, struct GRDMATH_STACK *stack[], unsigned int last, bool reverse)
{
	uint64_t node, row, col;
	unsigned int prev = last - 1;
	double x0 = 0.0, y0 = 0.0, az;

	GMT_init_distaz (GMT, 'd', GMT_sph_mode (GMT), GMT_MAP_DIST);
	if (stack[prev]->constant) x0 = stack[prev]->factor;
	if (stack[last]->constant) y0 = stack[last]->factor;
	GMT_grd_padloop (GMT, info->G, row, col, node) {
		if (!stack[prev]->constant) x0 = stack[prev]->G->data[node];
		if (!stack[last]->constant) y0 = stack[last]->G->data[node];
		az = GMT_az_backaz (GMT, info->d_grd_x[col], info->d_grd_y[row], x0, y0, reverse);
		while (az < -180.0) az += 360.0;
		while (az > +180.0) az -= 360.0;
		stack[prev]->G->data[node] = (float)az;
	}
}

void grd_SAZ (struct GMT_CTRL *GMT, struct GRDMATH_INFO *info, struct GRDMATH_STACK *stack[], unsigned int last)
/*OPERATOR: SAZ 2 1 Spherical azimuth from grid nodes to stack x,y.  */
/* Azimuth from grid ones to stack point */
{
	grd_AZ_sub (GMT, info, stack, last, false);
}

void grd_SBAZ (struct GMT_CTRL *GMT, struct GRDMATH_INFO *info, struct GRDMATH_STACK *stack[], unsigned int last)
/*OPERATOR: SBAZ 2 1 Spherical backazimuth from grid nodes to stack x,y.  */
/* Azimuth from stack point to grid ones (back azimuth) */
{
	grd_AZ_sub (GMT, info, stack, last, true);
}

void grd_SEC (struct GMT_CTRL * GMT_UNUSED(GMT), struct GRDMATH_INFO *info, struct GRDMATH_STACK *stack[], unsigned int last)
/*OPERATOR: SEC 1 1 sec (A) (A in radians).  */
{
	uint64_t node;
	float a = 0.0f;

	if (stack[last]->constant) a = (float)(1.0 / cos (stack[last]->factor));
	for (node = 0; node < info->size; node++) stack[last]->G->data[node] = (stack[last]->constant) ? a : (1.0f / cosf (stack[last]->G->data[node]));
}

void grd_SECD (struct GMT_CTRL * GMT_UNUSED(GMT), struct GRDMATH_INFO *info, struct GRDMATH_STACK *stack[], unsigned int last)
/*OPERATOR: SECD 1 1 sec (A) (A in degrees).  */
{
	uint64_t node;
	double a = 0.0;

	if (stack[last]->constant) a = 1.0 / cosd (stack[last]->factor);
	for (node = 0; node < info->size; node++) stack[last]->G->data[node] = (float)((stack[last]->constant) ? a : 1.0 / cosd (stack[last]->G->data[node]));
}

void grd_SIGN (struct GMT_CTRL *GMT, struct GRDMATH_INFO *info, struct GRDMATH_STACK *stack[], unsigned int last)
/*OPERATOR: SIGN 1 1 sign (+1 or -1) of A.  */
{
	uint64_t node;
	float a = 0.0f;

	if (stack[last]->constant && stack[last]->factor == 0.0) GMT_Report (GMT->parent, GMT_MSG_VERBOSE, "Warning, operand == 0!\n");
	if (stack[last]->constant) a = (float)copysign (1.0, stack[last]->factor);
	for (node = 0; node < info->size; node++) stack[last]->G->data[node] = (stack[last]->constant) ? a : copysignf (1.0f, stack[last]->G->data[node]);
}

void grd_SIN (struct GMT_CTRL * GMT_UNUSED(GMT), struct GRDMATH_INFO *info, struct GRDMATH_STACK *stack[], unsigned int last)
/*OPERATOR: SIN 1 1 sin (A) (A in radians).  */
{
	uint64_t node;
	float a = 0.0f;

	if (stack[last]->constant) a = (float)sin (stack[last]->factor);
	for (node = 0; node < info->size; node++) stack[last]->G->data[node] = (stack[last]->constant) ? a : sinf (stack[last]->G->data[node]);
}

void grd_SINC (struct GMT_CTRL *GMT, struct GRDMATH_INFO *info, struct GRDMATH_STACK *stack[], unsigned int last)
/*OPERATOR: SINC 1 1 sinc (A) (sin (pi*A)/(pi*A)).  */
{
	uint64_t node;
	double a = 0.0;

	if (stack[last]->constant) a = GMT_sinc (GMT, stack[last]->factor);
	for (node = 0; node < info->size; node++) stack[last]->G->data[node] = (float)((stack[last]->constant) ? a : GMT_sinc (GMT, stack[last]->G->data[node]));
}

void grd_SIND (struct GMT_CTRL * GMT_UNUSED(GMT), struct GRDMATH_INFO *info, struct GRDMATH_STACK *stack[], unsigned int last)
/*OPERATOR: SIND 1 1 sin (A) (A in degrees).  */
{
	uint64_t node;
	double a = 0.0;

	if (stack[last]->constant) a = sind (stack[last]->factor);
	for (node = 0; node < info->size; node++) stack[last]->G->data[node] = (float)((stack[last]->constant) ? a : sind (stack[last]->G->data[node]));
}

void grd_SINH (struct GMT_CTRL * GMT_UNUSED(GMT), struct GRDMATH_INFO *info, struct GRDMATH_STACK *stack[], unsigned int last)
/*OPERATOR: SINH 1 1 sinh (A).  */
{
	uint64_t node;
	float a = 0.0f;

	if (stack[last]->constant) a = (float)sinh (stack[last]->factor);
	for (node = 0; node < info->size; node++) stack[last]->G->data[node] = (stack[last]->constant) ? a : sinhf (stack[last]->G->data[node]);
}

void grd_SKEW (struct GMT_CTRL *GMT, struct GRDMATH_INFO *info, struct GRDMATH_STACK *stack[], unsigned int last)
/*OPERATOR: SKEW 1 1 Skewness of A.  */
{
	uint64_t node, n = 0;
	unsigned int row, col;
	double mean = 0.0, sum2 = 0.0, skew = 0.0, delta;
	float f_skew;

	if (stack[last]->constant) {	/* Trivial case */
		for (node = 0; node < info->size; node++) stack[last]->G->data[node] = GMT->session.f_NaN;
		return;
	}

	/* Use Welford (1962) algorithm to compute mean and corrected sum of squares */
	GMT_grd_loop (GMT, info->G, row, col, node) {
		if (GMT_is_fnan (stack[last]->G->data[node])) continue;
		n++;
		delta = stack[last]->G->data[node] - mean;
		mean += delta / n;
		sum2 += delta * (stack[last]->G->data[node] - mean);
	}
	if (n > 1) {
		GMT_grd_loop (GMT, info->G, row, col, node) {
			if (GMT_is_fnan (stack[last]->G->data[node])) continue;
			delta = stack[last]->G->data[node] - mean;
			skew += pow (delta, 3.0);
		}
		sum2 /= (n - 1);
		skew /= n * pow (sum2, 1.5);
		f_skew = (float)skew;
	}
	else
		f_skew = GMT->session.f_NaN;
	for (node = 0; node < info->size; node++) stack[last]->G->data[node] = f_skew;
}

void grd_SQR (struct GMT_CTRL * GMT_UNUSED(GMT), struct GRDMATH_INFO *info, struct GRDMATH_STACK *stack[], unsigned int last)
/*OPERATOR: SQR 1 1 A^2.  */
{
	uint64_t node;
	double a = 0.0;

	if (stack[last]->constant) a = stack[last]->factor * stack[last]->factor;
	for (node = 0; node < info->size; node++) stack[last]->G->data[node] = (float)((stack[last]->constant) ? a : stack[last]->G->data[node] * stack[last]->G->data[node]);
}

void grd_SQRT (struct GMT_CTRL *GMT, struct GRDMATH_INFO *info, struct GRDMATH_STACK *stack[], unsigned int last)
/*OPERATOR: SQRT 1 1 sqrt (A).  */
{
	uint64_t node;
	float a = 0.0f;

	if (stack[last]->constant && stack[last]->factor < 0.0) GMT_Report (GMT->parent, GMT_MSG_VERBOSE, "Warning, operand one < 0!\n");
	if (stack[last]->constant) a = (float)sqrt (stack[last]->factor);
	for (node = 0; node < info->size; node++) stack[last]->G->data[node] = (stack[last]->constant) ? a : sqrtf (stack[last]->G->data[node]);
}

void grd_STD (struct GMT_CTRL * GMT_UNUSED(GMT), struct GRDMATH_INFO *info, struct GRDMATH_STACK *stack[], unsigned int last)
/*OPERATOR: STD 1 1 Standard deviation of A.  */
{
	uint64_t node, n = 0;
	unsigned int row, col;
	double mean = 0.0, sum2 = 0.0, delta;

	if (stack[last]->constant) {	/* Trivial case */
		GMT_memset (stack[last], info->size, float);
		return;
	}

	/* Use Welford (1962) algorithm to compute mean and corrected sum of squares */
	GMT_grd_loop (GMT, info->G, row, col, node) {
		if (GMT_is_fnan (stack[last]->G->data[node])) continue;
		n++;
		delta = stack[last]->G->data[node] - mean;
		mean += delta / n;
		sum2 += delta * (stack[last]->G->data[node] - mean);
	}
	sum2 = (n > 1) ? sqrt (sum2 / (n - 1)) : 0.0;
	for (node = 0; node < info->size; node++) stack[last]->G->data[node] = (float)sum2;
}

void grd_STEP (struct GMT_CTRL * GMT_UNUSED(GMT), struct GRDMATH_INFO *info, struct GRDMATH_STACK *stack[], unsigned int last)
/*OPERATOR: STEP 1 1 Heaviside step function: H(A).  */
{
	uint64_t node;
	float a = 0.0f;

	if (stack[last]->constant) a = (float)stack[last]->factor;
	for (node = 0; node < info->size; node++) {
		if (!stack[last]->constant) a = stack[last]->G->data[node];
		if (a == 0.0f)
			stack[last]->G->data[node] = 0.5f;
		else
			stack[last]->G->data[node] = (a < 0.0) ? 0.0f : 1.0f;
	}
}

void grd_STEPX (struct GMT_CTRL * GMT_UNUSED(GMT), struct GRDMATH_INFO *info, struct GRDMATH_STACK *stack[], unsigned int last)
/*OPERATOR: STEPX 1 1 Heaviside step function in x: H(x-A).  */
{
	uint64_t node, row, col;
	double a;

	GMT_grd_padloop (GMT, info->G, row, col, node) {
		a = info->d_grd_x[col] - ((stack[last]->constant) ? stack[last]->factor : stack[last]->G->data[node]);
		if (a == 0.0)
			stack[last]->G->data[node] = 0.5f;
		else
			stack[last]->G->data[node] = (a < 0.0) ? 0.0f : 1.0f;
	}
}

void grd_STEPY (struct GMT_CTRL * GMT_UNUSED(GMT), struct GRDMATH_INFO *info, struct GRDMATH_STACK *stack[], unsigned int last)
/*OPERATOR: STEPY 1 1 Heaviside step function in y: H(y-A).  */
{
	uint64_t node, row, col;
	double a;

	GMT_grd_padloop (GMT, info->G, row, col, node) {
		a = info->d_grd_y[row] - ((stack[last]->constant) ? stack[last]->factor : stack[last]->G->data[node]);
		if (a == 0.0)
			stack[last]->G->data[node] = 0.5f;
		else
			stack[last]->G->data[node] = (a < 0.0) ? 0.0f : 1.0f;
	}
}

void grd_SUB (struct GMT_CTRL * GMT_UNUSED(GMT), struct GRDMATH_INFO *info, struct GRDMATH_STACK *stack[], unsigned int last)
/*OPERATOR: SUB 2 1 A - B.  */
{
	uint64_t node;
	unsigned int prev;
	double a, b;

	prev = last - 1;
	for (node = 0; node < info->size; node++) {
		a = (stack[prev]->constant) ? stack[prev]->factor : stack[prev]->G->data[node];
		b = (stack[last]->constant) ? stack[last]->factor : stack[last]->G->data[node];
		stack[prev]->G->data[node] = (float)(a - b);
	}
}

void grd_SUM (struct GMT_CTRL *GMT, struct GRDMATH_INFO *info, struct GRDMATH_STACK *stack[], unsigned int last)
/*OPERATOR: SUM 1 1 Sum of all values in A.  */
{
	uint64_t node, n_used = 0;
	double sum = 0.0;

	if (stack[last]->constant)
		sum = stack[last]->factor * stack[last]->G->header->nm;
	else {
		uint64_t row, col;
		GMT_grd_loop (GMT, info->G, row, col, node) {
			if (GMT_is_fnan (stack[last]->G->data[node])) continue;
			sum += stack[last]->G->data[node];
			n_used++;
		}
		if (n_used == 0) sum = GMT->session.d_NaN;
	}
	for (node = 0; node < info->size; node++) stack[last]->G->data[node] = (float)sum;
}

void grd_TAN (struct GMT_CTRL * GMT_UNUSED(GMT), struct GRDMATH_INFO *info, struct GRDMATH_STACK *stack[], unsigned int last)
/*OPERATOR: TAN 1 1 tan (A) (A in radians).  */
{
	uint64_t node;
	float a = 0.0f;

	if (stack[last]->constant) a = (float)tan (stack[last]->factor);
	for (node = 0; node < info->size; node++) stack[last]->G->data[node] = (stack[last]->constant) ? a : tanf (stack[last]->G->data[node]);
}

void grd_TAND (struct GMT_CTRL * GMT_UNUSED(GMT), struct GRDMATH_INFO *info, struct GRDMATH_STACK *stack[], unsigned int last)
/*OPERATOR: TAND 1 1 tan (A) (A in degrees).  */
{
	uint64_t node;
	double a = 0.0;

	if (stack[last]->constant) a = tand (stack[last]->factor);
	for (node = 0; node < info->size; node++) stack[last]->G->data[node] = (float)((stack[last]->constant) ? a : tand (stack[last]->G->data[node]));
}

void grd_TANH (struct GMT_CTRL * GMT_UNUSED(GMT), struct GRDMATH_INFO *info, struct GRDMATH_STACK *stack[], unsigned int last)
/*OPERATOR: TANH 1 1 tanh (A).  */
{
	uint64_t node;
	float a = 0.0f;

	if (stack[last]->constant) a = (float)tanh (stack[last]->factor);
	for (node = 0; node < info->size; node++) stack[last]->G->data[node] = (stack[last]->constant) ? a : tanhf (stack[last]->G->data[node]);
}

void grd_TAPER (struct GMT_CTRL *GMT, struct GRDMATH_INFO *info, struct GRDMATH_STACK *stack[], unsigned int last)
/*OPERATOR: TAPER 2 1 Unit weights cosine-tapered to zero within A and B of x and y grid margins.  */
{
	uint64_t node;
	unsigned int prev = last - 1, row, col;
	double strip, scale, start, stop, from_start, from_stop, w_y, *w_x = NULL;

	if (!(stack[last]->constant && stack[prev]->constant)) {
		GMT_Report (GMT->parent, GMT_MSG_NORMAL, "TAPER: Arguments A and B must both be constants\n");
		return;
	}
	if (stack[last]->factor < 0.0 || stack[prev]->factor < 0.0) {
		GMT_Report (GMT->parent, GMT_MSG_NORMAL, "TAPER: Arguments A and B must both be >= 0\n");
		return;
	}

	/* First compute and store x taper weights: Ramp 0 to 1 for left margin, constant 1, then ramp 1 to 0 for right margin */
	w_x = GMT_memory (GMT, NULL, info->G->header->mx, double);
	if (stack[prev]->factor == 0.0) {	/* No taper in x so set weights to 1 */
		GMT_col_padloop2 (GMT, info->G, col) w_x[col] = 1.0;
	}
	else {
		strip = stack[prev]->factor;
		scale = M_PI / strip;
		start = strip + info->G->header->wesn[XLO];
		stop  = strip - info->G->header->wesn[XHI];
		GMT_col_padloop2 (GMT, info->G, col) {
			from_start = start - info->d_grd_x[col];
			if (from_start > 0.0) w_x[col] = 0.5 * (1.0 + cos (from_start * scale));
			else if ((from_stop = stop + info->d_grd_x[col]) > 0.0) w_x[col] = 0.5 * (1.0 + cos (from_stop * scale));
			else w_x[col] = 1.0;	/* Inside non-tapered x-range */
		}
	}

	/* Now compute y taper weights: Ramp 0 to 1 for left margin, constant 1, then ramp 1 to 0 for right margin.
	 * We apply these as we loop over rows and do the w_x * w_y taper */
	strip = stack[last]->factor;
	scale = (strip > 0.0) ? M_PI / strip : 0.0;
	start = strip + info->G->header->wesn[YLO];
	stop  = strip - info->G->header->wesn[YHI];

	GMT_row_padloop (GMT, info->G, row, node) {
		from_start = start - info->d_grd_y[row];
		if (stack[last]->factor == 0.0) w_y = 1.0;	/* No taper in y-range */
		else if (from_start > 0.0) w_y = 0.5 * (1.0 + cos (from_start * scale));
		else if ((from_stop = stop + info->d_grd_y[row]) > 0.0) w_y = 0.5 * (1.0 + cos (from_stop * scale));
		else w_y = 1.0;	/* Inside non-tapered y-range */
		GMT_col_padloop (GMT, info->G, col, node) {
			stack[prev]->G->data[node] = (float)(w_y * w_x[col]);
		}
	}
	GMT_free (GMT, w_x);
}

void grd_TN (struct GMT_CTRL *GMT, struct GRDMATH_INFO *info, struct GRDMATH_STACK *stack[], unsigned int last)
/*OPERATOR: TN 2 1 Chebyshev polynomial Tn(-1<t<+1,n), with t = A, and n = B.  */
{
	uint64_t node;
	unsigned int prev = last - 1;
	int n;
	double a = 0.0, t;

	for (node = 0; node < info->size; node++) {
		a = (stack[prev]->constant) ? stack[prev]->factor : stack[prev]->G->data[node];
		n = irint ((stack[last]->constant) ? stack[last]->factor : (double)stack[last]->G->data[node]);
		GMT_chebyshev (GMT, a, n, &t);
		stack[prev]->G->data[node] = (float)t;
	}
}

void grd_TCRIT (struct GMT_CTRL *GMT, struct GRDMATH_INFO *info, struct GRDMATH_STACK *stack[], unsigned int last)
/*OPERATOR: TCRIT 2 1 Critical value for Student's t-distribution, with alpha = A and n = B.  */
{
	uint64_t node;
	int b;
	unsigned int prev, row, col;
	double a;

	prev = last - 1;
	if (stack[prev]->constant && stack[prev]->factor == 0.0) GMT_Report (GMT->parent, GMT_MSG_VERBOSE, "Warning, operand one == 0 for TCRIT!\n");
	if (stack[last]->constant && stack[last]->factor == 0.0) GMT_Report (GMT->parent, GMT_MSG_VERBOSE, "Warning, operand two == 0 for TCRIT!\n");
	GMT_grd_loop (GMT, info->G, row, col, node) {
		a = (stack[prev]->constant) ? stack[prev]->factor : stack[prev]->G->data[node];
		b = irint ((stack[last]->constant) ? stack[last]->factor : stack[last]->G->data[node]);
		stack[prev]->G->data[node] = (float)GMT_tcrit (GMT, a, (double)b);
	}
}

void grd_TDIST (struct GMT_CTRL *GMT, struct GRDMATH_INFO *info, struct GRDMATH_STACK *stack[], unsigned int last)
/*OPERATOR: TDIST 2 1 Student's t-distribution A(t,n), with t = A, and n = B.  */
{
	uint64_t node;
	int b;
	unsigned int prev, row, col;
	double a, prob;

	prev = last - 1;
	if (stack[prev]->constant && stack[prev]->factor == 0.0) GMT_Report (GMT->parent, GMT_MSG_VERBOSE, "Warning, operand one == 0 for TDIST!\n");
	if (stack[last]->constant && stack[last]->factor == 0.0) GMT_Report (GMT->parent, GMT_MSG_VERBOSE, "Warning, operand two == 0 for TDIST!\n");
	GMT_grd_loop (GMT, info->G, row, col, node) {
		a = (stack[prev]->constant) ? stack[prev]->factor : stack[prev]->G->data[node];
		b = irint ((stack[last]->constant) ? stack[last]->factor : stack[last]->G->data[node]);
		(void) GMT_student_t_a (GMT, a, b, &prob);
		stack[prev]->G->data[node] = (float)prob;
	}
}

void grd_UPPER (struct GMT_CTRL * GMT_UNUSED(GMT), struct GRDMATH_INFO *info, struct GRDMATH_STACK *stack[], unsigned int last)
/*OPERATOR: UPPER 1 1 The highest (maximum) value of A.  */
{
	uint64_t node;
	unsigned int row, col;
	float high = -FLT_MAX;

	if (stack[last]->constant) {	/* Trivial case */
		for (node = 0; node < info->size; node++) stack[last]->G->data[node] = (float)stack[last]->factor;
		return;
	}

	GMT_grd_loop (GMT, info->G, row, col, node) {
		if (GMT_is_fnan (stack[last]->G->data[node])) continue;
		if (stack[last]->G->data[node] > high) high = stack[last]->G->data[node];
	}
	for (node = 0; node < info->size; node++) if (!GMT_is_fnan (stack[last]->G->data[node])) stack[last]->G->data[node] = high;
}

void grd_WRAP (struct GMT_CTRL * GMT_UNUSED(GMT), struct GRDMATH_INFO *info, struct GRDMATH_STACK *stack[], unsigned int last)
/*OPERATOR: WRAP 1 1 wrap (A). (A in radians). */
/*
wrap a value in radians onto [-pi,pi]

r=2.0*PI*(x/pi/2.0 - rintf(x/PI/2.0))

Kurt Feigl 2014-AUG-10

http://www.gnu.org/software/libc/manual/html_node/Rounding-Functions.html

Function: float rintf (float x) These functions round x to an integer value according to the current
rounding mode. See Floating Point Parameters, for information about the various rounding modes. The
default rounding mode is to round to the nearest integer; some machines support other modes, but
round-to-nearest is always used unless you explicitly select another. If x was not initially an
integer, these functions raise the inexact exception.

Function: float nearbyintf (float x) These functions return the same value as the rint functions,
but do not raise the inexact exception if x is not an integer.

Function: float roundf (float x) These functions are similar to rint, but they round halfway cases
away from zero instead of to the nearest integer (or other current rounding mode).      
*/ 
{
	uint64_t node;
	double a;

	for (node = 0; node < info->size; node++) {
		/* Argument must be finite  */

		a = (stack[last]->constant) ? stack[last]->factor : stack[last]->G->data[node];

		stack[last]->G->data[node] = (float)(TWO_PI*(a/TWO_PI - rintf(a/TWO_PI)));
	}
}

void grd_XOR (struct GMT_CTRL *GMT, struct GRDMATH_INFO *info, struct GRDMATH_STACK *stack[], unsigned int last)
/*OPERATOR: XOR 2 1 0 if A == NaN and B == NaN, NaN if B == NaN, else A.  */
{
	uint64_t node;
	unsigned int prev;
	float a = 0.0f, b = 0.0f;

	prev = last - 1;
	if (stack[prev]->constant) a = (float)stack[prev]->factor;
	if (stack[last]->constant) b = (float)stack[last]->factor;
	for (node = 0; node < info->size; node++) {
		if (!stack[prev]->constant) a = stack[prev]->G->data[node];
		if (!stack[last]->constant) b = stack[last]->G->data[node];
		stack[prev]->G->data[node] = (GMT_is_fnan (a) && GMT_is_fnan (b)) ? 0.0f : (GMT_is_fnan (b) ? GMT->session.f_NaN : a);
	}
}

void grd_Y0 (struct GMT_CTRL * GMT_UNUSED(GMT), struct GRDMATH_INFO *info, struct GRDMATH_STACK *stack[], unsigned int last)
/*OPERATOR: Y0 1 1 Bessel function of A (2nd kind, order 0).  */
{
	uint64_t node;
	float a = 0.0f;

	if (stack[last]->constant) a = (float)y0 (fabs (stack[last]->factor));
	for (node = 0; node < info->size; node++) stack[last]->G->data[node] = (stack[last]->constant) ? a : (float)y0 ((double)fabsf (stack[last]->G->data[node]));
}

void grd_Y1 (struct GMT_CTRL * GMT_UNUSED(GMT), struct GRDMATH_INFO *info, struct GRDMATH_STACK *stack[], unsigned int last)
/*OPERATOR: Y1 1 1 Bessel function of A (2nd kind, order 1).  */
{
	uint64_t node;
	float a = 0.0f;

	if (stack[last]->constant) a = (float)y1 (fabs (stack[last]->factor));
	for (node = 0; node < info->size; node++) stack[last]->G->data[node] = (stack[last]->constant) ? a : (float)y1 ((double)fabsf (stack[last]->G->data[node]));
}

void grd_YLM_sub (struct GMT_CTRL *GMT, struct GRDMATH_INFO *info, struct GRDMATH_STACK *stack[], unsigned int last, bool ortho)
{
	/* Returns geophysical normalization, unless M < 0, then orthonormalized form */
	uint64_t node, row, col;
	unsigned int prev = last - 1;
	int L, M;
	double x, z, P, C, S;

	if (!(stack[prev]->constant && stack[last]->constant)) {
		GMT_Report (GMT->parent, GMT_MSG_NORMAL, "L and M must be constants in YLM[g] (no calculations performed)\n");
		return;
	}

	L = irint (stack[prev]->factor);
	M = irint (stack[last]->factor);
	z = abs (M) * D2R;	/* abs() just in case routine is called with -M to add (-1)^M */

	GMT_row_padloop (GMT, info->G, row, node) {	/* For each latitude */

		x = sind (info->d_grd_y[row]);	/* Plm takes cos(colatitude) = sin(latitude) */
		P = GMT_plm_bar (GMT, L, M, x, ortho);
		if (M == 0) {
			GMT_col_padloop (GMT, info->G, col, node) {
				stack[prev]->G->data[node] = (float)P;
				stack[last]->G->data[node] = 0.0f;
			}
		}
		else {
			GMT_col_padloop (GMT, info->G, col, node) {
				sincos (z * info->d_grd_x[col], &S, &C);
				stack[prev]->G->data[node] = (float)(P * C);
				stack[last]->G->data[node] = (float)(P * S);
			}
		}
	}
}

void grd_YLM (struct GMT_CTRL *GMT, struct GRDMATH_INFO *info, struct GRDMATH_STACK *stack[], unsigned int last)
/*OPERATOR: YLM 2 2 Re and Im orthonormalized spherical harmonics degree A order B.  */
{
	grd_YLM_sub (GMT, info, stack, last, true);
}

void grd_YLMg (struct GMT_CTRL *GMT, struct GRDMATH_INFO *info, struct GRDMATH_STACK *stack[], unsigned int last)
/*OPERATOR: YLMg 2 2 Cos and Sin normalized spherical harmonics degree A order B (geophysical convention).  */
{
	grd_YLM_sub (GMT, info, stack, last, false);
}

void grd_YN (struct GMT_CTRL *GMT, struct GRDMATH_INFO *info, struct GRDMATH_STACK *stack[], unsigned int last)
/*OPERATOR: YN 2 1 Bessel function of A (2nd kind, order B).  */
{
	uint64_t node;
	unsigned int prev = last - 1;
	int order = 0;
	bool simple = false;
	float b = 0.0f;

	if (stack[prev]->constant && stack[prev]->factor == 0.0) GMT_Report (GMT->parent, GMT_MSG_VERBOSE, "Warning, argument = 0 for YN!\n");
	if (stack[last]->constant) {
		if (stack[last]->factor < 0.0) GMT_Report (GMT->parent, GMT_MSG_VERBOSE, "Warning, order < 0 for YN!\n");
		if ((rint(stack[last]->factor) != stack[last]->factor)) GMT_Report (GMT->parent, GMT_MSG_VERBOSE, "Warning, order not an integer for YN!\n");
		order = urint (fabs (stack[last]->factor));
		if (stack[prev]->constant) {
			b = (float)yn (order, fabs (stack[prev]->factor));
			simple = true;
		}
	}
	for (node = 0; node < info->size; node++) {
		if (simple)
			stack[prev]->G->data[node] = b;
		else {
			if (!stack[last]->constant) order = urint (fabsf (stack[last]->G->data[node]));
			stack[last]->G->data[node] = (float)yn (order, (double)fabsf (stack[prev]->G->data[node]));
		}
	}
}

void grd_ZCRIT (struct GMT_CTRL *GMT, struct GRDMATH_INFO *info, struct GRDMATH_STACK *stack[], unsigned int last)
/*OPERATOR: ZCRIT 1 1 Critical value for the normal-distribution, with alpha = A.  */
{
	uint64_t node;
	double a = 0.0;

	if (stack[last]->constant) a = GMT_zcrit (GMT, stack[last]->factor);
	for (node = 0; node < info->size; node++) stack[last]->G->data[node] = (float)((stack[last]->constant) ? a : GMT_zcrit (GMT, stack[last]->G->data[node]));
}

void grd_ZDIST (struct GMT_CTRL *GMT, struct GRDMATH_INFO *info, struct GRDMATH_STACK *stack[], unsigned int last)
/*OPERATOR: ZDIST 1 1 Cumulative normal-distribution C(x), with x = A.  */
{
	uint64_t node;
	double a = 0.0;

	if (stack[last]->constant) a = GMT_zdist (GMT, stack[last]->factor);
	for (node = 0; node < info->size; node++) stack[last]->G->data[node] = (float)((stack[last]->constant) ? a : GMT_zdist (GMT, stack[last]->G->data[node]));
}

/* ---------------------- end operator functions --------------------- */

#include "grdmath.h"

#define bailout(code) {GMT_Free_Options (mode); return (code);}
#define Return1(code) {GMT_Destroy_Options (API, &list); Free_grdmath_Ctrl (GMT, Ctrl); GMT_end_module (GMT, GMT_cpy); bailout (code);}
#define Return(code) {GMT_Destroy_Options (API, &list); Free_grdmath_Ctrl (GMT, Ctrl); grdmath_free (GMT, stack, recall, &info); GMT_end_module (GMT, GMT_cpy); bailout (code);}

int decode_grd_argument (struct GMT_CTRL *GMT, struct GMT_OPTION *opt, double *value, struct GMT_HASH *H)
{
	int i, expect, check = GMT_IS_NAN;
	bool possible_number = false;
	double tmp = 0.0;

	if (opt->option == GMT_OPT_OUTFILE2) return GRDMATH_ARG_IS_SAVE;	/* Time to save stack; arg is filename */

	if (GMT_File_Is_Memory (opt->arg)) return GRDMATH_ARG_IS_FILE;	/* Deal with memory references first */

	/* Check if argument is operator */

	if ((i = GMT_hash_lookup (GMT, opt->arg, H, GRDMATH_N_OPERATORS, GRDMATH_N_OPERATORS)) >= GRDMATH_ARG_IS_OPERATOR) return (i);

	/* Next look for symbols with special meaning */

	if (!strncmp (opt->arg, GRDMATH_STORE_CMD, strlen(GRDMATH_STORE_CMD))) return GRDMATH_ARG_IS_STORE;	/* store into mem location @<label> */
	if (!strncmp (opt->arg, GRDMATH_CLEAR_CMD, strlen(GRDMATH_CLEAR_CMD))) return GRDMATH_ARG_IS_CLEAR;	/* clear mem location @<label> */
	if (!strncmp (opt->arg, GRDMATH_RECALL_CMD, strlen(GRDMATH_RECALL_CMD))) return GRDMATH_ARG_IS_RECALL;	/* load from mem location @<label> */
	if (opt->arg[0] == '@') return GRDMATH_ARG_IS_RECALL;							/* load from mem location @<label> */
	if (!(strcmp (opt->arg, "PI") && strcmp (opt->arg, "pi"))) return GRDMATH_ARG_IS_PI;
	if (!(strcmp (opt->arg, "E") && strcmp (opt->arg, "e"))) return GRDMATH_ARG_IS_E;
	if (!strcmp (opt->arg, "EULER")) return GRDMATH_ARG_IS_EULER;
	if (!strcmp (opt->arg, "XMIN")) return GRDMATH_ARG_IS_XMIN;
	if (!strcmp (opt->arg, "XMAX")) return GRDMATH_ARG_IS_XMAX;
	if (!strcmp (opt->arg, "XINC")) return GRDMATH_ARG_IS_XINC;
	if (!strcmp (opt->arg, "NX")) return GRDMATH_ARG_IS_NX;
	if (!strcmp (opt->arg, "YMIN")) return GRDMATH_ARG_IS_YMIN;
	if (!strcmp (opt->arg, "YMAX")) return GRDMATH_ARG_IS_YMAX;
	if (!strcmp (opt->arg, "YINC")) return GRDMATH_ARG_IS_YINC;
	if (!strcmp (opt->arg, "NY")) return GRDMATH_ARG_IS_NY;
	if (!strcmp (opt->arg, "X")) return GRDMATH_ARG_IS_X_MATRIX;
	if (!strcmp (opt->arg, "Xn")) return GRDMATH_ARG_IS_x_MATRIX;
	if (!strcmp (opt->arg, "Y")) return GRDMATH_ARG_IS_Y_MATRIX;
	if (!strcmp (opt->arg, "Yn")) return GRDMATH_ARG_IS_y_MATRIX;
	if (!strcmp (opt->arg, "NaN")) {*value = GMT->session.d_NaN; return GRDMATH_ARG_IS_NUMBER;}

	/* Preliminary test-conversion to a number */

	if (!GMT_not_numeric (GMT, opt->arg)) {	/* Only check if we are not sure this is NOT a number */
		expect = (strchr (opt->arg, 'T')) ? GMT_IS_ABSTIME : GMT_IS_UNKNOWN;	/* Watch out for dateTclock-strings */
		check = GMT_scanf (GMT, opt->arg, expect, &tmp);
		possible_number = true;
	}

	/* Determine if argument is file. But first strip off suffix */

	if (!GMT_access (GMT, opt->arg, F_OK)) {	/* Yes it is */
		if (check != GMT_IS_NAN && possible_number) GMT_Report (GMT->parent, GMT_MSG_NORMAL, "Warning: Your argument %s is both a file and a number.  File is selected\n", opt->arg);
		return GRDMATH_ARG_IS_FILE;
	}

	if (check != GMT_IS_NAN) {	/* OK it is a number */
		*value = tmp;
		return GRDMATH_ARG_IS_NUMBER;
	}

	if (opt->arg[0] == '-') {	/* Probably a bad commandline option */
		GMT_Report (GMT->parent, GMT_MSG_NORMAL, "Error: Option %s not recognized\n", opt->arg);
		return GRDMATH_ARG_IS_BAD;
	}

	GMT_Report (GMT->parent, GMT_MSG_NORMAL, "Syntax error: %s is not a number, operator or file name\n", opt->arg);
	return GRDMATH_ARG_IS_BAD;
}

char *grdmath_setlabel (struct GMT_CTRL *GMT, char *arg)
{
	char *label = strchr (arg, '@') + 1;	/* Label that follows @ */
	if (!label || label[0] == '\0') {
		GMT_Report (GMT->parent, GMT_MSG_NORMAL, "No label appended to STO|RCL|CLR operator!\n");
		return (NULL);
	}
	return (label);
}

void grdmath_free (struct GMT_CTRL *GMT, struct GRDMATH_STACK *stack[], struct GRDMATH_STORE *recall[], struct GRDMATH_INFO *info) {
	/* Free allocated memory before quitting */
	unsigned int k;

	for (k = 0; k < GRDMATH_STACK_SIZE; k++) {
		if (GMT_Destroy_Data (GMT->parent, &stack[k]->G) != GMT_OK) {
			GMT_Report (GMT->parent, GMT_MSG_NORMAL, "Failed to free stack item %d\n", k);
		}

		GMT_free (GMT, stack[k]);
	}
	for (k = 0; k < GRDMATH_STORE_SIZE; k++) {
		if (recall[k] == NULL) continue;
		if (recall[k] && !recall[k]->stored.constant) {
			if (GMT_Destroy_Data (GMT->parent, &recall[k]->stored.G) != GMT_OK) {
				GMT_Report (GMT->parent, GMT_MSG_NORMAL, "Failed to free recall item %d\n", k);
			}
		}
		GMT_free (GMT, recall[k]);
	}
	if (GMT_Destroy_Data (GMT->parent, &info->G) != GMT_OK) {
		GMT_Report (GMT->parent, GMT_MSG_NORMAL, "Failed to free info.G\n");
	}
	if (info->d_grd_x) GMT_free (GMT, info->d_grd_x);
	if (info->d_grd_y) GMT_free (GMT, info->d_grd_y);
	if (info->d_grd_xn) GMT_free (GMT, info->d_grd_xn);
	if (info->d_grd_yn) GMT_free (GMT, info->d_grd_yn);
	if (info->f_grd_x) GMT_free (GMT, info->f_grd_x);
	if (info->f_grd_y) GMT_free (GMT, info->f_grd_y);
	if (info->f_grd_xn) GMT_free (GMT, info->f_grd_xn);
	if (info->f_grd_yn) GMT_free (GMT, info->f_grd_yn);
	if (info->dx) GMT_free (GMT, info->dx);
	if (info->ASCII_file) free (info->ASCII_file);
}

int GMT_grdmath (void *V_API, int mode, void *args)
{
	int k, op = 0, new_stack = -1, rowx, colx, status, start, error = 0;
	unsigned int kk, nstack = 0, n_stored = 0, n_items = 0, this_stack;
	unsigned int consumed_operands[GRDMATH_N_OPERATORS], produced_operands[GRDMATH_N_OPERATORS];
	bool subset;
	char *in_file = NULL, *label = NULL;

	uint64_t node, row, col;

	struct GRDMATH_STACK *stack[GRDMATH_STACK_SIZE];
	struct GRDMATH_STORE *recall[GRDMATH_STORE_SIZE];
	struct GMT_GRID *G_in = NULL;

	double value, x_noise, y_noise, off, scale;
	double wesn[4], special_symbol[GRDMATH_ARG_IS_PI-GRDMATH_ARG_IS_NY+1];

#include "grdmath_op.h"

	void (*call_operator[GRDMATH_N_OPERATORS]) (struct GMT_CTRL *, struct GRDMATH_INFO *, struct GRDMATH_STACK **, unsigned int);

	struct GMT_HASH localhashnode[GRDMATH_N_OPERATORS];
	struct GRDMATH_INFO info;
	struct GRDMATH_CTRL *Ctrl = NULL;
	struct GMT_OPTION *opt = NULL, *list = NULL, *ptr = NULL;
	struct GMT_CTRL *GMT = NULL, *GMT_cpy = NULL;
	struct GMT_OPTION *options = NULL;
	struct GMTAPI_CTRL *API = GMT_get_API_ptr (V_API);	/* Cast from void to GMTAPI_CTRL pointer */

	/*----------------------- Standard module initialization and parsing ----------------------*/

	if (API == NULL) return (GMT_NOT_A_SESSION);
	if (mode == GMT_MODULE_PURPOSE) return (GMT_grdmath_usage (API, GMT_MODULE_PURPOSE));	/* Return the purpose of program */
	options = GMT_Create_Options (API, mode, args);	if (API->error) return (API->error);	/* Set or get option list */

	if (!options || options->option == GMT_OPT_USAGE) bailout (GMT_grdmath_usage (API, GMT_USAGE));/* Return the usage message */
	if (options->option == GMT_OPT_SYNOPSIS) bailout (GMT_grdmath_usage (API, GMT_SYNOPSIS));	/* Return the synopsis */

	/* Parse the command-line arguments */

	GMT = GMT_begin_module (API, THIS_MODULE_LIB, THIS_MODULE_NAME, &GMT_cpy); /* Save current state */
	if ((list = gmt_substitute_macros (GMT, options, "grdmath.macros")) == NULL) Return1 (EXIT_FAILURE);
	Ctrl = New_grdmath_Ctrl (GMT);	/* Allocate and initialize a new control structure */
	if (GMT_Parse_Common (API, GMT_PROG_OPTIONS, options)) Return1 (API->error);
	if ((error = GMT_grdmath_parse (GMT, Ctrl, options))) Return1 (error);

	/*---------------------------- This is the grdmath main code ----------------------------*/

	GMT_Report (API, GMT_MSG_VERBOSE, "Perform reverse Polish notation calculations on grids\n");
	GMT_memset (&info, 1, struct GRDMATH_INFO);		/* Initialize here to not crash when Return gets called */
	GMT_memset (recall, GRDMATH_STORE_SIZE, struct GRDMATH_STORE *);
	GMT_memset (localhashnode, GRDMATH_N_OPERATORS, struct GMT_HASH);
	for (k = 0; k < GRDMATH_STACK_SIZE; k++) stack[k] = GMT_memory (GMT, NULL, 1, struct GRDMATH_STACK);
	GMT_set_pad (GMT, 2U);	/* Ensure space for BCs in case an API passed pad == 0 */

	/* Internally replace the = file sequence with an output option ->file*/

	GMT_Destroy_Options (API, &options);
	options = list;	list = NULL;
	for (opt = options; opt; opt = opt->next) {
		if (opt->option == GMT_OPT_INFILE && !strcmp (opt->arg, "=")) {	/* Found the output sequence */
			if (opt->next) {
				ptr = GMT_Make_Option (API, GMT_OPT_OUTFILE2, opt->next->arg);
				opt = opt->next;	/* Now we must skip that option */
			}
			else {	/* Standard output */
				GMT_Report (API, GMT_MSG_NORMAL, "Syntax error: No output file specified via = file mechanism\n");
				Return (EXIT_FAILURE);
			}
		}
		else
		 	ptr = GMT_Make_Option (API, opt->option, opt->arg);

		if (ptr == NULL || (list = GMT_Append_Option (API, ptr, list)) == NULL) Return (API->error);
	}

	GMT_hash_init (GMT, localhashnode, operator, GRDMATH_N_OPERATORS, GRDMATH_N_OPERATORS);

	GMT_memset (wesn, 4, double);

	/* Read the first file we encounter so we may allocate space */

	for (opt = list; !G_in && opt; opt = opt->next) {	/* Look for a grid file, if given */
		if (!(opt->option == GMT_OPT_INFILE))	continue;	/* Skip command line options and output file */
		if (opt->next && !(strncmp (opt->next->arg, "LDIST", 5U) && strncmp (opt->next->arg, "PDIST", 5U) && strncmp (opt->next->arg, "INSIDE", 6U))) continue;	/* Not grids */
		/* Filenames,  operators, some numbers and = will all have been flagged as files by the parser */
		status = decode_grd_argument (GMT, opt, &value, localhashnode);		/* Determine what this is */
		if (status == GRDMATH_ARG_IS_BAD) Return (EXIT_FAILURE);		/* Horrible */
		if (status != GRDMATH_ARG_IS_FILE) continue;				/* Skip operators and numbers */
		in_file = opt->arg;
		/* Read but request IO reset since the file (which may be a memory reference) will be read again later */
		if ((G_in = GMT_Read_Data (API, GMT_IS_GRID, GMT_IS_FILE, GMT_IS_SURFACE, GMT_GRID_HEADER_ONLY | GMT_IO_RESET, NULL, in_file, NULL)) == NULL) {	/* Get header only */
			Return (API->error);
		}
	}

	subset = GMT->common.R.active;

	if (G_in) {	/* We read a gridfile header above, now update columns */
		if (GMT->common.R.active && Ctrl->I.active) {
			GMT_Report (API, GMT_MSG_NORMAL, "Syntax error: Cannot use -I together with -R<gridfile>\n");
			Return (EXIT_FAILURE);
		}
		else if  (GMT->common.r.active) {
			GMT_Report (API, GMT_MSG_NORMAL, "Syntax error: Cannot use -r when grid files are specified\n");
			Return (EXIT_FAILURE);
		}
		if (subset) {	/* Gave -R and files: Read the subset to set the header properly */
			GMT_memcpy (wesn, GMT->common.R.wesn, 4, double);
			if (GMT_Read_Data (API, GMT_IS_GRID, GMT_IS_FILE, GMT_IS_SURFACE, GMT_GRID_DATA_ONLY, wesn, in_file, G_in) == NULL) {	/* Get subset only */
				Return (API->error);
			}
		}
		if ((info.G = GMT_Duplicate_Data (API, GMT_IS_GRID, GMT_DUPLICATE_NONE, G_in)) == NULL) Return (API->error);
		if (GMT_Destroy_Data (API, &G_in) != GMT_OK) {
			Return (API->error);
		}
	}
	else if (GMT->common.R.active && Ctrl->I.active) {	/* Must create from -R -I [-r] */
		/* Completely determine the header for the new grid; croak if there are issues.  No memory is allocated here. */
		if ((info.G = GMT_Create_Data (API, GMT_IS_GRID, GMT_IS_SURFACE, GMT_GRID_HEADER_ONLY, NULL, NULL, Ctrl->I.inc, \
			GMT_GRID_DEFAULT_REG, GMT_NOTSET, NULL)) == NULL) Return (API->error);
	}
	else {
		GMT_Report (API, GMT_MSG_NORMAL, "Syntax error: Expression must contain at least one grid file or -R, -I\n");
		Return (EXIT_FAILURE);
	}
	info.nm = info.G->header->nm;	info.size = info.G->header->size;

	/* Get x and y vectors (these extend onto the pad) */

	info.d_grd_x  = GMT_memory (GMT, NULL, info.G->header->mx, double);
	info.d_grd_y  = GMT_memory (GMT, NULL, info.G->header->my, double);
	info.d_grd_xn = GMT_memory (GMT, NULL, info.G->header->mx, double);
	info.d_grd_yn = GMT_memory (GMT, NULL, info.G->header->my, double);
	info.f_grd_x  = GMT_memory (GMT, NULL, info.G->header->mx, float);
	info.f_grd_y  = GMT_memory (GMT, NULL, info.G->header->my, float);
	info.f_grd_xn = GMT_memory (GMT, NULL, info.G->header->mx, float);
	info.f_grd_yn = GMT_memory (GMT, NULL, info.G->header->my, float);
	for (k = 0, start = info.G->header->pad[XLO], colx = -start; k < (int)info.G->header->mx; colx++, k++) info.d_grd_x[k] = GMT_grd_col_to_x (GMT, colx, info.G->header);
	for (k = 0, start = info.G->header->pad[YHI], rowx = -start; k < (int)info.G->header->my; rowx++, k++) info.d_grd_y[k] = GMT_grd_row_to_y (GMT, rowx, info.G->header);
	if (GMT_is_geographic (GMT, GMT_IN)) {	/* Make sure latitudes remain in range; if not apply geographic BC */
		for (kk = 0; kk < info.G->header->pad[YHI]; kk++)
			if (info.d_grd_y[kk] > 90.0) info.d_grd_y[kk] = 2.0 * 90.0 - info.d_grd_y[kk];
		for (kk = 0, k = info.G->header->my - info.G->header->pad[YLO]; kk < info.G->header->pad[YLO]; kk++, k++)
			if (info.d_grd_y[k] < -90.0) info.d_grd_y[k] = -2.0 * 90.0 - info.d_grd_y[k];
	}
	for (k = 0; k < (int)info.G->header->mx; k++) info.f_grd_x[k] = (float)info.d_grd_x[k];
	for (k = 0; k < (int)info.G->header->my; k++) info.f_grd_y[k] = (float)info.d_grd_y[k];
	off = 0.5 * (info.G->header->wesn[XHI] + info.G->header->wesn[XLO]);
	scale = 2.0 / (info.G->header->wesn[XHI] - info.G->header->wesn[XLO]);
	for (kk = 0; kk < info.G->header->mx; kk++) {
		info.d_grd_xn[kk] = (info.d_grd_x[kk] - off) * scale;
		info.f_grd_xn[kk] = (float)info.d_grd_xn[kk];
	}
	off = 0.5 * (info.G->header->wesn[YHI] + info.G->header->wesn[YLO]);
	scale = 2.0 / (info.G->header->wesn[YHI] - info.G->header->wesn[YLO]);
	for (kk = 0; kk < info.G->header->my; kk++) {
		info.d_grd_yn[kk] = (info.d_grd_y[kk] - off) * scale;
		info.f_grd_yn[kk] = (float)info.d_grd_yn[kk];
	}
	x_noise = GMT_CONV4_LIMIT * info.G->header->inc[GMT_X];	y_noise = GMT_CONV4_LIMIT * info.G->header->inc[GMT_Y];
	info.dx = GMT_memory (GMT, NULL, info.G->header->my, double);
	if (Ctrl->D.force) Ctrl->D.set = GMT_shore_adjust_res (GMT, Ctrl->D.set);
	info.gshhg_res = Ctrl->D.set;	/* Selected GSHHG resolution, if used */
	info.A = &Ctrl->A.info;		/* Selected GSHHG flags, if used */

	if (Ctrl->M.active) {	/* Use flat earth distances for gradients */
		for (kk = 0; kk < info.G->header->my; kk++) info.dx[kk] = GMT->current.proj.DIST_M_PR_DEG * info.G->header->inc[GMT_X] * cosd (info.d_grd_y[kk]);
		info.dy = GMT->current.proj.DIST_M_PR_DEG * info.G->header->inc[GMT_Y];
		info.convert = true;
	}
	else {	/* Constant increments in user units */
		for (kk = 0; kk < info.G->header->my; kk++) info.dx[kk] = info.G->header->inc[GMT_X];
		info.dy = info.G->header->inc[GMT_Y];
	}

	grdmath_init (call_operator, consumed_operands, produced_operands);

	special_symbol[GRDMATH_ARG_IS_PI-GRDMATH_ARG_IS_PI] = M_PI;
	special_symbol[GRDMATH_ARG_IS_PI-GRDMATH_ARG_IS_E] = M_E;
	special_symbol[GRDMATH_ARG_IS_PI-GRDMATH_ARG_IS_EULER] = M_EULER;
	special_symbol[GRDMATH_ARG_IS_PI-GRDMATH_ARG_IS_XMIN] = info.G->header->wesn[XLO];
	special_symbol[GRDMATH_ARG_IS_PI-GRDMATH_ARG_IS_XMAX] = info.G->header->wesn[XHI];
	special_symbol[GRDMATH_ARG_IS_PI-GRDMATH_ARG_IS_XINC] = info.G->header->inc[GMT_X];
	special_symbol[GRDMATH_ARG_IS_PI-GRDMATH_ARG_IS_NX] = info.G->header->nx;
	special_symbol[GRDMATH_ARG_IS_PI-GRDMATH_ARG_IS_YMIN] = info.G->header->wesn[YLO];
	special_symbol[GRDMATH_ARG_IS_PI-GRDMATH_ARG_IS_YMAX] = info.G->header->wesn[YHI];
	special_symbol[GRDMATH_ARG_IS_PI-GRDMATH_ARG_IS_YINC] = info.G->header->inc[GMT_Y];
	special_symbol[GRDMATH_ARG_IS_PI-GRDMATH_ARG_IS_NY] = info.G->header->ny;

	GMT_Report (API, GMT_MSG_VERBOSE, "");

	nstack = 0;

	for (opt = list, error = false; !error && opt; opt = opt->next) {

		/* First check if we should skip optional arguments */

<<<<<<< HEAD
		if (strchr ("ADIMNRVbfnr-" GMT_OPT("F"), opt->option)) continue;
		/* if (opt->option == GMT_OPT_OUTFILE) continue; */	/* We do output after the loop */
=======
		if (strchr ("IMNRVbfnr-" GMT_OPT("F"), opt->option)) continue;
>>>>>>> 368a8e85

		op = decode_grd_argument (GMT, opt, &value, localhashnode);

		if (op == GRDMATH_ARG_IS_SAVE) {	/* Time to save the current stack to output and pop the stack */
			if (nstack <= 0) {
				GMT_Report (API, GMT_MSG_NORMAL, "Syntax error: No items on stack available for output!\n");
				Return (EXIT_FAILURE);
			}

			if (GMT_is_verbose (GMT, GMT_MSG_VERBOSE)) GMT_Message (API, GMT_TIME_NONE, "= %s", opt->arg);

			if (n_items && new_stack < 0 && stack[nstack-1]->constant) {	/* Only a constant provided, set grid accordingly */
				if (!stack[nstack-1]->G) stack[nstack-1]->G = alloc_stack_grid (GMT, info.G);
				stack[nstack-1]->alloc_mode = 1;
				GMT_grd_loop (GMT, info.G, row, col, node) stack[nstack-1]->G->data[node] = (float)stack[nstack-1]->factor;
			}
			this_stack = nstack - 1;
			GMT_grd_init (GMT, stack[this_stack]->G->header, options, true);	/* Update command history only */

			GMT_set_pad (GMT, API->pad);	/* Reset to session default pad before output */

			if (GMT_Set_Comment (API, GMT_IS_GRID, GMT_COMMENT_IS_OPTION | GMT_COMMENT_IS_COMMAND, options, stack[this_stack]->G)) Return (API->error);
			if (GMT_Write_Data (API, GMT_IS_GRID, GMT_IS_FILE, GMT_IS_SURFACE, GMT_GRID_ALL, NULL, opt->arg, stack[this_stack]->G) != GMT_OK) {
				Return (API->error);
			}
			GMT_set_pad (GMT, 2U);			/* Ensure space for BCs in case an API passed pad == 0 */
			stack[this_stack]->alloc_mode = 2;	/* Since it now is registered */
			if (n_items) nstack--;	/* Pop off the current stack if there is one */
			new_stack = nstack;
			continue;
		}

		if (op != GRDMATH_ARG_IS_FILE && !GMT_access (GMT, opt->arg, R_OK)) GMT_Message (API, GMT_TIME_NONE, "Warning: The number or operator %s may be confused with an existing file %s!\n", opt->arg, opt->arg);

		if (op < GRDMATH_ARG_IS_OPERATOR) {	/* File name or factor */

			if (op == GRDMATH_ARG_IS_FILE && !(strncmp (opt->next->arg, "LDIST", 5U) && strncmp (opt->next->arg, "PDIST", 5U) && strncmp (opt->next->arg, "INSIDE", 6U))) op = GRDMATH_ARG_IS_ASCIIFILE;

			if (nstack == GRDMATH_STACK_SIZE) {	/* Stack overflow */
				error = true;
				continue;
			}
			n_items++;
			if (op == GRDMATH_ARG_IS_NUMBER) {
				stack[nstack]->constant = true;
				stack[nstack]->factor = value;
				error = false;
				if (GMT_is_verbose (GMT, GMT_MSG_VERBOSE)) GMT_Message (API, GMT_TIME_NONE, "%g ", stack[nstack]->factor);
				nstack++;
				continue;
			}
			else if (op <= GRDMATH_ARG_IS_PI && op >= GRDMATH_ARG_IS_NY) {
				stack[nstack]->constant = true;
				stack[nstack]->factor = special_symbol[GRDMATH_ARG_IS_PI-op];
				if (GMT_is_verbose (GMT, GMT_MSG_VERBOSE)) GMT_Message (API, GMT_TIME_NONE, "%g ", stack[nstack]->factor);
				nstack++;
				continue;
			}
			else if (op == GRDMATH_ARG_IS_STORE) {
				/* Duplicate stack into stored memory location associated with specified label */
				int last = nstack - 1;
				bool added_new = false;
				if (nstack == 0) {
					GMT_Report (API, GMT_MSG_NORMAL, "No items on stack to put into stored memory!\n");
					Return (EXIT_FAILURE);
				}
				if ((label = grdmath_setlabel (GMT, opt->arg)) == NULL) Return (EXIT_FAILURE);
				if ((k = grdmath_find_stored_item (GMT, recall, n_stored, label)) != -1) {
					GMT_Report (API, GMT_MSG_DEBUG, "Stored memory cell %d named %s is overwritten with new information\n", k, label);
					if (!stack[last]->constant) GMT_memcpy (recall[k]->stored.G->data, stack[last]->G->data, info.G->header->size, float);
				}
				else {	/* Need new named storage place */
					k = n_stored;
					recall[k] = GMT_memory (GMT, NULL, 1, struct GRDMATH_STORE);
					recall[k]->label = strdup (label);
					if (!stack[last]->constant) recall[k]->stored.G = GMT_Duplicate_Data (API, GMT_IS_GRID, GMT_DUPLICATE_DATA, stack[last]->G);
					added_new = true;
					GMT_Report (API, GMT_MSG_DEBUG, "Stored memory cell %d named %s is created with new information\n", k, label);
				}
				recall[k]->stored.constant = stack[last]->constant;
				recall[k]->stored.factor = stack[last]->factor;
				if (GMT_is_verbose (GMT, GMT_MSG_VERBOSE)) GMT_Message (API, GMT_TIME_NONE, "[--> %s] ", recall[n_stored]->label);
				if (added_new) n_stored++;	/* We added a new item */
				continue;	/* Just go back and process next item */
			}
			else if (op == GRDMATH_ARG_IS_RECALL) {
				/* Add to stack from stored memory location */
				if ((label = grdmath_setlabel (GMT, opt->arg)) == NULL) Return (EXIT_FAILURE);
				if ((k = grdmath_find_stored_item (GMT, recall, n_stored, label)) == -1) {
					GMT_Report (API, GMT_MSG_NORMAL, "No stored memory item with label %s exists!\n", label);
					Return (EXIT_FAILURE);
				}
				if (recall[k]->stored.constant) {	/* Place a stored constant on the stack */
					stack[nstack]->constant = true;
					stack[nstack]->factor = recall[k]->stored.factor;
				}
				else {	/* Place the stored grid on the stack */
					stack[nstack]->constant = false;
					if (!stack[nstack]->G) {
						stack[nstack]->G = alloc_stack_grid (GMT, info.G);
						stack[nstack]->alloc_mode = 1;
					}
					GMT_memcpy (stack[nstack]->G->data, recall[k]->stored.G->data, info.G->header->size, float);
				}
				if (GMT_is_verbose (GMT, GMT_MSG_VERBOSE)) GMT_Message (API, GMT_TIME_NONE, "@%s ", recall[k]->label);
				nstack++;
				continue;
			}
			else if (op == GRDMATH_ARG_IS_CLEAR) {
				/* Free stored memory location */
				if ((label = grdmath_setlabel (GMT, opt->arg)) == NULL) Return (EXIT_FAILURE);
				if ((k = grdmath_find_stored_item (GMT, recall, n_stored, label)) == -1) {
					GMT_Report (API, GMT_MSG_NORMAL, "No stored memory item with label %s exists!\n", label);
					Return (EXIT_FAILURE);
				}
				if (recall[k]->stored.G && GMT_Destroy_Data (API, &recall[k]->stored.G) != GMT_OK) {
					GMT_Report (API, GMT_MSG_NORMAL, "Failed to free recall item %d\n", k);
				}

				free ((void *)recall[k]->label);
				GMT_free (GMT, recall[k]);
				while (k && k == (int)(n_stored-1) && !recall[k]) k--, n_stored--;	/* Chop off trailing NULL cases */
				continue;
			}

			/* Here we need a matrix */

			stack[nstack]->constant= false;

			if (op == GRDMATH_ARG_IS_X_MATRIX) {		/* Need to set up matrix of x-values */
				if (GMT_is_verbose (GMT, GMT_MSG_VERBOSE)) GMT_Message (API, GMT_TIME_NONE, "X ");
				if (!stack[nstack]->G) stack[nstack]->G = alloc_stack_grid (GMT, info.G), stack[nstack]->alloc_mode = 1;
				GMT_row_padloop (GMT, info.G, row, node) {
					node = row * info.G->header->mx;
					GMT_memcpy (&stack[nstack]->G->data[node], info.f_grd_x, info.G->header->mx, float);
				}
			}
			else if (op == GRDMATH_ARG_IS_x_MATRIX) {		/* Need to set up matrix of normalized x-values */
				if (GMT_is_verbose (GMT, GMT_MSG_VERBOSE)) GMT_Message (API, GMT_TIME_NONE, "Xn ");
				if (!stack[nstack]->G) stack[nstack]->G = alloc_stack_grid (GMT, info.G), stack[nstack]->alloc_mode = 1;
				GMT_row_padloop (GMT, info.G, row, node) {
					node = row * info.G->header->mx;
					GMT_memcpy (&stack[nstack]->G->data[node], info.f_grd_xn, info.G->header->mx, float);
				}
			}
			else if (op == GRDMATH_ARG_IS_Y_MATRIX) {	/* Need to set up matrix of y-values */
				if (GMT_is_verbose (GMT, GMT_MSG_VERBOSE)) GMT_Message (API, GMT_TIME_NONE, "Y ");
				if (!stack[nstack]->G) stack[nstack]->G = alloc_stack_grid (GMT, info.G), stack[nstack]->alloc_mode = 1;
				GMT_grd_padloop (GMT, info.G, row, col, node) stack[nstack]->G->data[node] = info.f_grd_y[row];
			}
			else if (op == GRDMATH_ARG_IS_y_MATRIX) {	/* Need to set up matrix of normalized y-values */
				if (GMT_is_verbose (GMT, GMT_MSG_VERBOSE)) GMT_Message (API, GMT_TIME_NONE, "Yn ");
				if (!stack[nstack]->G) stack[nstack]->G = alloc_stack_grid (GMT, info.G), stack[nstack]->alloc_mode = 1;
				GMT_grd_padloop (GMT, info.G, row, col, node) stack[nstack]->G->data[node] = info.f_grd_yn[row];
			}
			else if (op == GRDMATH_ARG_IS_ASCIIFILE) {
				if (info.ASCII_file) free (info.ASCII_file);
				if (!stack[nstack]->G) stack[nstack]->G = alloc_stack_grid (GMT, info.G), stack[nstack]->alloc_mode = 1;
				info.ASCII_file = strdup (opt->arg);
				if (GMT_is_verbose (GMT, GMT_MSG_VERBOSE)) GMT_Message (API, GMT_TIME_NONE, "(%s) ", opt->arg);
			}
			else if (op == GRDMATH_ARG_IS_FILE) {		/* Filename given */
				if (GMT_is_verbose (GMT, GMT_MSG_VERBOSE)) GMT_Message (API, GMT_TIME_NONE, "%s ", opt->arg);
				if ((stack[nstack]->G = GMT_Read_Data (API, GMT_IS_GRID, GMT_IS_FILE, GMT_IS_SURFACE, GMT_GRID_HEADER_ONLY, wesn, opt->arg, NULL)) == NULL) {	/* Get header only */
					Return (API->error);
				}
				if (!subset && !GMT_grd_same_shape (GMT, stack[nstack]->G, info.G)) {
					GMT_Report (API, GMT_MSG_NORMAL, "grid files not of same size!\n");
					Return (EXIT_FAILURE);
				}
				else if (!Ctrl->N.active && (!subset && (fabs (stack[nstack]->G->header->wesn[XLO] - info.G->header->wesn[XLO]) > x_noise || fabs (stack[nstack]->G->header->wesn[XHI] - info.G->header->wesn[XHI]) > x_noise ||
					fabs (stack[nstack]->G->header->wesn[YLO] - info.G->header->wesn[YLO]) > y_noise || fabs (stack[nstack]->G->header->wesn[YHI] - info.G->header->wesn[YHI]) > y_noise))) {
					GMT_Report (API, GMT_MSG_NORMAL, "grid files do not cover the same area!\n");
					Return (EXIT_FAILURE);
				}
				if (GMT_Read_Data (API, GMT_IS_GRID, GMT_IS_FILE, GMT_IS_SURFACE, GMT_GRID_DATA_ONLY, wesn, opt->arg, stack[nstack]->G) == NULL) {	/* Get header only */
					Return (API->error);
				}
				stack[nstack]->alloc_mode = 2;
			}
			nstack++;
			continue;
		}

		/* Here we have an operator */

		if ((new_stack = nstack - consumed_operands[op] + produced_operands[op]) >= GRDMATH_STACK_SIZE) {
			GMT_Report (API, GMT_MSG_NORMAL, "Syntax error: Stack overflow (%s)\n", opt->arg);
			Return (EXIT_FAILURE);
		}

		if (nstack < consumed_operands[op]) {
			GMT_Report (API, GMT_MSG_NORMAL, "Syntax error: Operation \"%s\" requires %d operands\n", operator[op], consumed_operands[op]);
			Return (EXIT_FAILURE);
		}

		n_items++;
		if (GMT_is_verbose (GMT, GMT_MSG_VERBOSE)) GMT_Message (API, GMT_TIME_NONE, "%s ", operator[op]);

		for (k = produced_operands[op] - consumed_operands[op]; k > 0; k--) {
			if (stack[nstack+k-1]->G) continue;

			/* Must make space for more */

			stack[nstack+k-1]->G = alloc_stack_grid (GMT, info.G);
			stack[nstack+k-1]->alloc_mode = 1;
		}

		/* If operators operates on constants only we may have to make space as well */

		for (kk = 0, k = nstack - consumed_operands[op]; kk < produced_operands[op]; kk++, k++) {
			if (stack[k]->constant && !stack[k]->G) {
				stack[k]->G = alloc_stack_grid (GMT, info.G);
				stack[k]->alloc_mode = 1;
			}
		}

		(*call_operator[op]) (GMT, &info, stack, nstack - 1);	/* Do it */

		if (info.error) Return (info.error);	/* Got an error inside the operator */

		nstack = new_stack;
		for (kk = 1; kk <= produced_operands[op]; kk++) stack[nstack-kk]->constant = false;	/* Now filled with grid */
	}

	/* Clean-up time */

	for (kk = 0; kk < n_stored; kk++) {	/* Free up stored STO/RCL memory */
		if (recall[kk]->stored.G && GMT_Destroy_Data (API, &recall[kk]->stored.G) != GMT_OK) {
			GMT_Report (API, GMT_MSG_NORMAL, "Failed to free recall item %d\n", kk);
		}
		free ((void *)recall[kk]->label);
		GMT_free (GMT, recall[kk]);
	}

	if (GMT_is_verbose (GMT, GMT_MSG_VERBOSE)) GMT_Message (API, GMT_TIME_NONE, "\n");

	if (nstack > 0) GMT_Report (API, GMT_MSG_NORMAL, "Warning: %d more operands left on the stack!\n", nstack);

	Return (EXIT_SUCCESS);
}<|MERGE_RESOLUTION|>--- conflicted
+++ resolved
@@ -3760,12 +3760,7 @@
 
 		/* First check if we should skip optional arguments */
 
-<<<<<<< HEAD
 		if (strchr ("ADIMNRVbfnr-" GMT_OPT("F"), opt->option)) continue;
-		/* if (opt->option == GMT_OPT_OUTFILE) continue; */	/* We do output after the loop */
-=======
-		if (strchr ("IMNRVbfnr-" GMT_OPT("F"), opt->option)) continue;
->>>>>>> 368a8e85
 
 		op = decode_grd_argument (GMT, opt, &value, localhashnode);
 
