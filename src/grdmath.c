/*--------------------------------------------------------------------
 *	$Id$
 *
 *	Copyright (c) 1991-2012 by P. Wessel, W. H. F. Smith, R. Scharroo, and J. Luis
 *	See LICENSE.TXT file for copying and redistribution conditions.
 *
 *	This program is free software; you can redistribute it and/or modify
 *	it under the terms of the GNU Lesser General Public License as published by
 *	the Free Software Foundation; version 3 or any later version.
 *
 *	This program is distributed in the hope that it will be useful,
 *	but WITHOUT ANY WARRANTY; without even the implied warranty of
 *	MERCHANTABILITY or FITNESS FOR A PARTICULAR PURPOSE.  See the
 *	GNU Lesser General Public License for more details.
 *
 *	Contact info: gmt.soest.hawaii.edu
 *--------------------------------------------------------------------*/
/*
 * Brief synopsis: grdmath.c is a reverse polish calculator that operates on grid files
 * (and constants) and perform basic mathematical operations
 * on them like add, multiply, etc.
 * Some operators only work on one operand (e.g., log, exp)
 *
 * Author:	Paul Wessel
 * Date:	1-JAN-2010
 * Version:	5 API
 */

#include "gmt.h"

EXTERN_MSC GMT_LONG gmt_load_macros (struct GMT_CTRL *GMT, char *mtype, struct MATH_MACRO **M);
EXTERN_MSC GMT_LONG gmt_find_macro (char *arg, COUNTER_MEDIUM n_macros, struct MATH_MACRO *M);
EXTERN_MSC void gmt_free_macros (struct GMT_CTRL *GMT, COUNTER_MEDIUM n_macros, struct MATH_MACRO **M);	
EXTERN_MSC double GMT_mindist_to_point (struct GMT_CTRL *C, double lon, double lat, struct GMT_TABLE *T, COUNTER_LARGE *id);

#define GRDMATH_ARG_IS_OPERATOR		 0
#define GRDMATH_ARG_IS_FILE		-1
#define GRDMATH_ARG_IS_NUMBER		-2
#define GRDMATH_ARG_IS_PI		-3
#define GRDMATH_ARG_IS_E		-4
#define GRDMATH_ARG_IS_EULER		-5
#define GRDMATH_ARG_IS_XMIN		-6
#define GRDMATH_ARG_IS_XMAX		-7
#define GRDMATH_ARG_IS_XINC		-8
#define GRDMATH_ARG_IS_NX		-9
#define GRDMATH_ARG_IS_YMIN		-10
#define GRDMATH_ARG_IS_YMAX		-11
#define GRDMATH_ARG_IS_YINC		-12
#define GRDMATH_ARG_IS_NY		-13
#define GRDMATH_ARG_IS_X_MATRIX		-14
#define GRDMATH_ARG_IS_x_MATRIX		-15
#define GRDMATH_ARG_IS_Y_MATRIX		-16
#define GRDMATH_ARG_IS_y_MATRIX		-17
#define GRDMATH_ARG_IS_ASCIIFILE	-18
#define GRDMATH_ARG_IS_SAVE		-19
#define GRDMATH_ARG_IS_BAD		-99

#define GRDMATH_STACK_SIZE		100

struct GRDMATH_CTRL {	/* All control options for this program (except common args) */
	/* active is TRUE if the option has been activated */
	struct Out {	/* = <filename> */
		BOOLEAN active;
		char *file;
	} Out;
	struct I {	/* -Idx[/dy] */
		BOOLEAN active;
		double inc[2];
	} I;
	struct M {	/* -M */
		BOOLEAN active;
	} M;
	struct N {	/* -N */
		BOOLEAN active;
	} N;
};

struct GRDMATH_INFO {
	GMT_LONG error;
	COUNTER_LARGE nm;
	size_t size;
	char *ASCII_file;
	BOOLEAN convert;		/* Reflects -M */
	float *grd_x, *grd_y;
	float *grd_xn, *grd_yn;
	float *dx, dy;		/* In flat-Earth m if -M is set */
	struct GMT_GRID *G;
};

/* External math-related functions from gmt*.c not in standard gmt*.h files */

void *New_grdmath_Ctrl (struct GMT_CTRL *GMT) {	/* Allocate and initialize a new control structure */
	struct GRDMATH_CTRL *C = NULL;

	C = GMT_memory (GMT, NULL, 1, struct GRDMATH_CTRL);
	C->Out.file = NULL;

	/* Initialize values whose defaults are not 0/FALSE/NULL */

	return (C);
}

void Free_grdmath_Ctrl (struct GMT_CTRL *GMT, struct GRDMATH_CTRL *C) {	/* Deallocate control structure */
	if (C->Out.file) free (C->Out.file);	
	GMT_free (GMT, C);
}

GMT_LONG GMT_grdmath_usage (struct GMTAPI_CTRL *C, GMT_LONG level)
{
	struct GMT_CTRL *GMT = C->GMT;

	GMT_message (GMT, "grdmath %s [API] - Reverse Polish Notation (RPN) calculator for grids (element by element)\n\n", GMT_VERSION);
	GMT_message (GMT, "usage: grdmath [%s] [%s]\n\t[-M] [-N] [%s] [%s] [%s]\n\t[%s] [%s]\n"
		"\t[%s]\n\t[%s] [%s]\n",	GMT_Rgeo_OPT, GMT_I_OPT, GMT_V_OPT, GMT_bi_OPT,
		GMT_f_OPT, GMT_g_OPT, GMT_h_OPT, GMT_i_OPT, GMT_n_OPT, GMT_r_OPT);
	GMT_message (GMT, "\tA B op C op D op ... = outfile\n\n");

	if (level == GMTAPI_SYNOPSIS) return (EXIT_FAILURE);

	GMT_message (GMT,
		"\tA, B, etc are grid files, constants, or symbols (see below).\n"
		"\tThe stack can hold up to %d entries (given enough memory).\n", GRDMATH_STACK_SIZE);
	GMT_message (GMT,
		"\tTrigonometric operators expect radians.\n"
		"\tThe operators and number of input and output arguments are:\n\n"
		"\tName       #args   Returns\n"
		"\t--------------------------\n");
#include "grdmath_explain.h"
	GMT_message (GMT,
		"\n\tThe special symbols are:\n\n"
		"\tPI                     = 3.1415926...\n"
		"\tE                      = 2.7182818...\n"
		"\tEULER                  = 0.5772156...\n"
		"\tXMIN, XMAX, XINC or NX = the corresponding constants.\n"
		"\tYMIN, YMAX, YINC or NY = the corresponding constants.\n"
		"\tX                      = grid with x-coordinates.\n"
		"\tY                      = grid with y-coordinates.\n"
		"\tXn                     = grid with normalized [-1|+1] x-coordinates.\n"
		"\tYn                     = grid with normalized [-1|+1] y-coordinates.\n"
		"\n\tOPTIONS: (only used if no grid files are passed as arguments).\n\n");
	GMT_inc_syntax (GMT, 'I', 0);
	GMT_message (GMT, "\t-M Handle map units in derivatives.  In this case, dx,dy of grid\n"
		"\t   will be converted from degrees lon,lat into meters (Flat-earth approximation).\n"
		"\t   Default computes derivatives in units of data/grid_distance.\n"
		"\t-N Do not perform strict domain check if several grids are involved.\n"
		"\t   [Default checks that domain is within %g * [xinc or yinc] of each other].\n", GMT_SMALL);
	GMT_explain_options (GMT, "RV");
	GMT_explain_options (GMT, "fghi");
	GMT_message (GMT, "\t   (Only applies to the input files for operators LDIST, PDIST, and INSIDE).\n");
	GMT_explain_options (GMT, "nF.");

	return (EXIT_FAILURE);
}

GMT_LONG GMT_grdmath_parse (struct GMTAPI_CTRL *C, struct GRDMATH_CTRL *Ctrl, struct GMT_OPTION *options)
{
	/* This parses the options provided to grdmath and sets parameters in CTRL.
	 * Any GMT common options will override values set previously by other commands.
	 * It also replaces any file names specified as input or output with the data ID
	 * returned when registering these sources/destinations with the API.
	 */

	GMT_LONG n_errors = 0;
	BOOLEAN missing_equal = TRUE;
	struct GMT_OPTION *opt = NULL;
	struct GMT_CTRL *GMT = C->GMT;

	for (opt = options; opt; opt = opt->next) {
		switch (opt->option) {
			case '<':	/* Input files */
				if (opt->arg[0] == '=' && !opt->arg[1]) {
					missing_equal = FALSE;
					if (opt->next && opt->next->option == GMTAPI_OPT_INFILE) {
						Ctrl->Out.active = TRUE;
						if (opt->next->arg) Ctrl->Out.file = strdup (opt->next->arg);
					}
				}
				break;
			case '#':	/* Numbers */
				break;

			/* Processes program-specific parameters */
			
			case 'I':	/* Grid spacings */
				Ctrl->I.active = TRUE;
				if (GMT_getinc (GMT, opt->arg, Ctrl->I.inc)) {
					GMT_inc_syntax (GMT, 'I', 1);
					n_errors++;
				}
				break;
			case 'M':	/* Map units */
				Ctrl->M.active = TRUE;
				break;
			case 'N':	/* Relax domain check */
				Ctrl->N.active = TRUE;
				break;

			default:	/* Report bad options */
				n_errors += GMT_default_error (GMT, opt->option);
		}
	}

	GMT_check_lattice (GMT, Ctrl->I.inc, &GMT->common.r.active, &Ctrl->I.active);

	if (missing_equal) {
		GMT_report (GMT, GMT_MSG_FATAL, "Syntax error: Usage is <operations> = [outfile]\n");
		n_errors++;
	}
	if (Ctrl->I.active && !GMT->common.R.active) {
		GMT_report (GMT, GMT_MSG_FATAL, "Syntax error: -I requires the -R option\n");
		n_errors++;
	}
	if (Ctrl->I.active && (Ctrl->I.inc[GMT_X] <= 0.0 || Ctrl->I.inc[GMT_Y] <= 0.0)) {
		GMT_report (GMT, GMT_MSG_FATAL, "Syntax error -I option: Must specify positive increment(s)\n");
		n_errors++;
	}

	return (n_errors ? GMT_PARSE_ERROR : GMT_OK);
}

struct GMT_GRID * alloc_stack (struct GMT_CTRL *GMT, struct GMT_GRID *Template)
{	/* Allocate a new GMT_GRID structure based on dimensions etc of the Template */
	struct GMT_GRID *New = NULL;
	if ((New = GMT_Create_Data (GMT->parent, GMT_IS_GRID, NULL)) == NULL) return (NULL);
	GMT_memcpy (New->header, Template->header, 1, struct GRD_HEADER);
	New->data = GMT_memory (GMT, NULL, Template->header->size, float);
	return (New);
}

/* -----------------------------------------------------------------
 *              Definitions of all operator functions
 * -----------------------------------------------------------------*/
/* Note: The OPERATOR: **** lines are used to extract syntax for documentation */

void grd_ABS (struct GMT_CTRL *GMT, struct GRDMATH_INFO *info, struct GMT_GRID *stack[], BOOLEAN *constant, double *factor, COUNTER_MEDIUM last)
/*OPERATOR: ABS 1 1 abs (A).  */
{
	COUNTER_LARGE node;
	double a = 0.0;

	if (constant[last] && factor[last] == 0.0) GMT_report (GMT, GMT_MSG_NORMAL, "Warning, operand == 0!\n");
	if (constant[last]) a = fabs (factor[last]);
	for (node = 0; node < info->size; node++) stack[last]->data[node] = (float)((constant[last]) ? a : fabs ((double)stack[last]->data[node]));
	GMT_grd_pad_zero (GMT, stack[last]);	/* Reset the boundary pad, if needed */
}

void grd_ACOS (struct GMT_CTRL *GMT, struct GRDMATH_INFO *info, struct GMT_GRID *stack[], BOOLEAN *constant, double *factor, COUNTER_MEDIUM last)
/*OPERATOR: ACOS 1 1 acos (A).  */
{
	COUNTER_LARGE node;
	double a = 0.0;

	if (constant[last] && fabs (factor[last]) > 1.0) GMT_report (GMT, GMT_MSG_NORMAL, "Warning, |operand| > 1 for ACOS!\n");
	if (constant[last]) a = d_acos (factor[last]);
	for (node = 0; node < info->size; node++) stack[last]->data[node] = (float)((constant[last]) ? a : d_acos ((double)stack[last]->data[node]));
}

void grd_ACOSH (struct GMT_CTRL *GMT, struct GRDMATH_INFO *info, struct GMT_GRID *stack[], BOOLEAN *constant, double *factor, COUNTER_MEDIUM last)
/*OPERATOR: ACOSH 1 1 acosh (A).  */
{
	COUNTER_LARGE node;
	double a = 0.0;

	if (constant[last] && fabs (factor[last]) > 1.0) GMT_report (GMT, GMT_MSG_NORMAL, "Warning, operand < 1 for ACOSH!\n");
	if (constant[last]) a = acosh (factor[last]);
	for (node = 0; node < info->size; node++) stack[last]->data[node] = (float)((constant[last]) ? a : acosh ((double)stack[last]->data[node]));
}

void grd_ACOT (struct GMT_CTRL *GMT, struct GRDMATH_INFO *info, struct GMT_GRID *stack[], BOOLEAN *constant, double *factor, COUNTER_MEDIUM last)
/*OPERATOR: ACOT 1 1 acot (A).  */
{
	COUNTER_LARGE node;
	double a = 0.0;

	if (constant[last] && fabs (factor[last]) > 1.0) GMT_report (GMT, GMT_MSG_NORMAL, "Warning, |operand| > 1 for ACOS!\n");
	if (constant[last]) a = atan (1.0 / factor[last]);
	for (node = 0; node < info->size; node++) stack[last]->data[node] = (float)((constant[last]) ? a : atan ((double)(1.0 / stack[last]->data[node])));
}

void grd_ACSC (struct GMT_CTRL *GMT, struct GRDMATH_INFO *info, struct GMT_GRID *stack[], BOOLEAN *constant, double *factor, COUNTER_MEDIUM last)
/*OPERATOR: ACSC 1 1 acsc (A).  */
{
	COUNTER_LARGE node;
	double a = 0.0;

	if (constant[last] && fabs (factor[last]) > 1.0) GMT_report (GMT, GMT_MSG_NORMAL, "Warning, |operand| > 1 for ACOS!\n");
	if (constant[last]) a = d_asin (1.0 / factor[last]);
	for (node = 0; node < info->size; node++) stack[last]->data[node] = (float)((constant[last]) ? a : d_asin ((double)(1.0 / stack[last]->data[node])));
}

void grd_ADD (struct GMT_CTRL *GMT, struct GRDMATH_INFO *info, struct GMT_GRID *stack[], BOOLEAN *constant, double *factor, COUNTER_MEDIUM last)
/*OPERATOR: ADD 2 1 A + B.  */
{
	COUNTER_LARGE node;
	COUNTER_MEDIUM prev = last - 1;
	double a, b;

	if (constant[prev] && factor[prev] == 0.0) GMT_report (GMT, GMT_MSG_NORMAL, "Warning, operand one == 0!\n");
	if (constant[last] && factor[last] == 0.0) GMT_report (GMT, GMT_MSG_NORMAL, "Warning, operand two == 0!\n");
	for (node = 0; node < info->size; node++) {
		a = (constant[prev]) ? factor[prev] : stack[prev]->data[node];
		b = (constant[last]) ? factor[last] : stack[last]->data[node];
		stack[prev]->data[node] = (float)(a + b);
	}
}

void grd_AND (struct GMT_CTRL *GMT, struct GRDMATH_INFO *info, struct GMT_GRID *stack[], BOOLEAN *constant, double *factor, COUNTER_MEDIUM last)
/*OPERATOR: AND 2 1 B if A == NaN, else A.  */
{
	COUNTER_LARGE node;
	COUNTER_MEDIUM prev = last - 1;
	double a, b;

	for (node = 0; node < info->size; node++) {
		a = (constant[prev]) ? factor[prev] : stack[prev]->data[node];
		b = (constant[last]) ? factor[last] : stack[last]->data[node];
		stack[prev]->data[node] = (float)((GMT_is_dnan (a)) ? b : a);
	}
}

void grd_ASEC (struct GMT_CTRL *GMT, struct GRDMATH_INFO *info, struct GMT_GRID *stack[], BOOLEAN *constant, double *factor, COUNTER_MEDIUM last)
/*OPERATOR: ASEC 1 1 asec (A).  */
{
	COUNTER_LARGE node;
	double a = 0.0;

	if (constant[last] && fabs (factor[last]) > 1.0) GMT_report (GMT, GMT_MSG_NORMAL, "Warning, |operand| > 1 for ACOS!\n");
	if (constant[last]) a = d_acos (1.0 / factor[last]);
	for (node = 0; node < info->size; node++) stack[last]->data[node] = (float)((constant[last]) ? a : d_acos ((double)(1.0 / stack[last]->data[node])));
}

void grd_ASIN (struct GMT_CTRL *GMT, struct GRDMATH_INFO *info, struct GMT_GRID *stack[], BOOLEAN *constant, double *factor, COUNTER_MEDIUM last)
/*OPERATOR: ASIN 1 1 asin (A).  */
{
	COUNTER_LARGE node;
	double a = 0.0;

	if (constant[last] && fabs (factor[last]) > 1.0) GMT_report (GMT, GMT_MSG_NORMAL, "Warning, |operand| > 1 for ASIN!\n");
	if (constant[last]) a = d_asin (factor[last]);
	for (node = 0; node < info->size; node++) stack[last]->data[node] = (float)((constant[last]) ? a : d_asin ((double)stack[last]->data[node]));
}

void grd_ASINH (struct GMT_CTRL *GMT, struct GRDMATH_INFO *info, struct GMT_GRID *stack[], BOOLEAN *constant, double *factor, COUNTER_MEDIUM last)
/*OPERATOR: ASINH 1 1 asinh (A).  */
{
	COUNTER_LARGE node;
	double a = 0.0;

	if (constant[last]) a = asinh (factor[last]);
	for (node = 0; node < info->size; node++) stack[last]->data[node] = (float)((constant[last]) ? a : asinh ((double)stack[last]->data[node]));
}

void grd_ATAN (struct GMT_CTRL *GMT, struct GRDMATH_INFO *info, struct GMT_GRID *stack[], BOOLEAN *constant, double *factor, COUNTER_MEDIUM last)
/*OPERATOR: ATAN 1 1 atan (A).  */
{
	COUNTER_LARGE node;
	double a = 0.0;

	if (constant[last]) a = atan (factor[last]);
	for (node = 0; node < info->size; node++) stack[last]->data[node] = (float)((constant[last]) ? a : atan ((double)stack[last]->data[node]));
}

void grd_ATAN2 (struct GMT_CTRL *GMT, struct GRDMATH_INFO *info, struct GMT_GRID *stack[], BOOLEAN *constant, double *factor, COUNTER_MEDIUM last)
/*OPERATOR: ATAN2 2 1 atan2 (A, B).  */
{
	COUNTER_LARGE node;
	COUNTER_MEDIUM prev = last - 1;
	double a, b;

	if (constant[prev] && factor[prev] == 0.0) GMT_report (GMT, GMT_MSG_NORMAL, "Warning, operand one == 0 for ATAN2!\n");
	if (constant[last] && factor[last] == 0.0) GMT_report (GMT, GMT_MSG_NORMAL, "Warning, operand two == 0 for ATAN2!\n");
	for (node = 0; node < info->size; node++) {
		a = (constant[prev]) ? factor[prev] : stack[prev]->data[node];
		b = (constant[last]) ? factor[last] : stack[last]->data[node];
		stack[prev]->data[node] = (float)d_atan2 (a, b);
	}
}

void grd_ATANH (struct GMT_CTRL *GMT, struct GRDMATH_INFO *info, struct GMT_GRID *stack[], BOOLEAN *constant, double *factor, COUNTER_MEDIUM last)
/*OPERATOR: ATANH 1 1 atanh (A).  */
{
	COUNTER_LARGE node;
	double a = 0.0;

	if (constant[last] && fabs (factor[last]) >= 1.0) GMT_report (GMT, GMT_MSG_NORMAL, "Warning, |operand| >= 1 for ATANH!\n");
	if (constant[last]) a = atanh (factor[last]);
	for (node = 0; node < info->size; node++) stack[last]->data[node] = (float)((constant[last]) ? a : atanh ((double)stack[last]->data[node]));
}

void grd_BEI (struct GMT_CTRL *GMT, struct GRDMATH_INFO *info, struct GMT_GRID *stack[], BOOLEAN *constant, double *factor, COUNTER_MEDIUM last)
/*OPERATOR: BEI 1 1 bei (A).  */
{
	COUNTER_LARGE node;
	double a = 0.0;

	if (constant[last]) a = GMT_bei (GMT, fabs (factor[last]));
	for (node = 0; node < info->size; node++) stack[last]->data[node] = (float)((constant[last]) ? a : GMT_bei (GMT, fabs((double)stack[last]->data[node])));
}

void grd_BER (struct GMT_CTRL *GMT, struct GRDMATH_INFO *info, struct GMT_GRID *stack[], BOOLEAN *constant, double *factor, COUNTER_MEDIUM last)
/*OPERATOR: BER 1 1 ber (A).  */
{
	COUNTER_LARGE node;
	double a = 0.0;

	if (constant[last]) a = GMT_ber (GMT, fabs (factor[last]));
	for (node = 0; node < info->size; node++) stack[last]->data[node] = (float)((constant[last]) ? a : GMT_ber (GMT, fabs ((double)stack[last]->data[node])));
}

void grd_CAZ (struct GMT_CTRL *GMT, struct GRDMATH_INFO *info, struct GMT_GRID *stack[], BOOLEAN *constant, double *factor, COUNTER_MEDIUM last)
/*OPERATOR: CAZ 2 1 Cartesian azimuth from grid nodes to stack x,y.  */
{
	COUNTER_LARGE node;
	COUNTER_MEDIUM row, col, prev = last - 1;
	double x, y, az;

	GMT_grd_padloop (GMT, info->G, row, col, node) {
		x = (constant[prev]) ? factor[prev] : stack[prev]->data[node];
		y = (constant[last]) ? factor[last] : stack[last]->data[node];
		az = 90.0 - atan2d (y - (double)info->grd_y[row], x - (double)info->grd_x[col]);
		while (az < -180.0) az += 360.0;
		while (az > +180.0) az -= 360.0;
		stack[prev]->data[node] = (float)az;
	}
}

void grd_CBAZ (struct GMT_CTRL *GMT, struct GRDMATH_INFO *info, struct GMT_GRID *stack[], BOOLEAN *constant, double *factor, COUNTER_MEDIUM last)
/*OPERATOR: CBAZ 2 1 Cartesian backazimuth from grid nodes to stack x,y.  */
{
	COUNTER_LARGE node;
	COUNTER_MEDIUM row, col, prev = last - 1;
	double x, y, az;

	GMT_grd_padloop (GMT, info->G, row, col, node) {
		x = (constant[prev]) ? factor[prev] : stack[prev]->data[node];
		y = (constant[last]) ? factor[last] : stack[last]->data[node];
		az = 270.0 - atan2d (y - (double)info->grd_y[row], x - (double)info->grd_x[col]);
		while (az < -180.0) az += 360.0;
		while (az > +180.0) az -= 360.0;
		stack[prev]->data[node] = (float)az;
	}
}

void grd_CDIST (struct GMT_CTRL *GMT, struct GRDMATH_INFO *info, struct GMT_GRID *stack[], BOOLEAN *constant, double *factor, COUNTER_MEDIUM last)
/*OPERATOR: CDIST 2 1 Cartesian distance between grid nodes and stack x,y.  */
{
	COUNTER_LARGE node;
	COUNTER_MEDIUM row, col, prev = last - 1;
	double a, b;

	GMT_grd_padloop (GMT, info->G, row, col, node) {
		a = (constant[prev]) ? factor[prev] : stack[prev]->data[node];
		b = (constant[last]) ? factor[last] : stack[last]->data[node];
		stack[prev]->data[node] = (float)hypot (a - (double)info->grd_x[col], b - (double)info->grd_y[row]);
	}
}

void grd_CEIL (struct GMT_CTRL *GMT, struct GRDMATH_INFO *info, struct GMT_GRID *stack[], BOOLEAN *constant, double *factor, COUNTER_MEDIUM last)
/*OPERATOR: CEIL 1 1 ceil (A) (smallest integer >= A).  */
{
	COUNTER_LARGE node;
	double a = 0.0;

	if (constant[last]) a = ceil (factor[last]);
	for (node = 0; node < info->size; node++) stack[last]->data[node] = (float)((constant[last]) ? a : ceil ((double)stack[last]->data[node]));
}

void grd_CHICRIT (struct GMT_CTRL *GMT, struct GRDMATH_INFO *info, struct GMT_GRID *stack[], BOOLEAN *constant, double *factor, COUNTER_MEDIUM last)
/*OPERATOR: CHICRIT 2 1 Critical value for chi-squared-distribution, with alpha = A and n = B.  */
{
	COUNTER_LARGE node;
	COUNTER_MEDIUM prev = last - 1;
	double a, b;

	if (constant[prev] && factor[prev] == 0.0) GMT_report (GMT, GMT_MSG_NORMAL, "Warning, operand one == 0 for CHICRIT!\n");
	if (constant[last] && factor[last] == 0.0) GMT_report (GMT, GMT_MSG_NORMAL, "Warning, operand two == 0 for CHICRIT!\n");
	for (node = 0; node < info->size; node++) {
		a = (constant[prev]) ? factor[prev] : stack[prev]->data[node];
		b = (constant[last]) ? factor[last] : stack[last]->data[node];
		stack[prev]->data[node] = (float)GMT_chi2crit (GMT, a, b);
	}
}

void grd_CHIDIST (struct GMT_CTRL *GMT, struct GRDMATH_INFO *info, struct GMT_GRID *stack[], BOOLEAN *constant, double *factor, COUNTER_MEDIUM last)
/*OPERATOR: CHIDIST 2 1 chi-squared-distribution P(chi2,n), with chi2 = A and n = B.  */
{
	COUNTER_LARGE node;
	COUNTER_MEDIUM prev = last - 1;
	double a, b, prob;

	if (constant[prev] && factor[prev] == 0.0) GMT_report (GMT, GMT_MSG_NORMAL, "Warning, operand one == 0 for CHIDIST!\n");
	if (constant[last] && factor[last] == 0.0) GMT_report (GMT, GMT_MSG_NORMAL, "Warning, operand two == 0 for CHIDIST!\n");
	for (node = 0; node < info->size; node++) {
		a = (constant[prev]) ? factor[prev] : stack[prev]->data[node];
		b = (constant[last]) ? factor[last] : stack[last]->data[node];
		GMT_chi2 (GMT, a, b, &prob);
		stack[prev]->data[node] = (float)prob;
	}
}

void grd_CORRCOEFF (struct GMT_CTRL *GMT, struct GRDMATH_INFO *info, struct GMT_GRID *stack[], BOOLEAN *constant, double *factor, COUNTER_MEDIUM last)
/*OPERATOR: CORRCOEFF 2 1 Correlation coefficient r(A, B).  */
{
	COUNTER_LARGE node;
	COUNTER_MEDIUM prev = last - 1, pad[4];
	double coeff;

	if (constant[prev] || constant[last]) {
		GMT_report (GMT, GMT_MSG_FATAL, "Warning: constant operands for CORRCOEFF yields NaNs\n");
		for (node = 0; node < info->size; node++) stack[prev]->data[node] = GMT->session.f_NaN;
		return;
	}
	GMT_memcpy (pad, stack[last]->header->pad, 4, COUNTER_MEDIUM);	/* Save original pad */
	GMT_grd_pad_off (GMT, stack[prev]);				/* Undo pad if one existed so we can sort */
	GMT_grd_pad_off (GMT, stack[last]);				/* Undo pad if one existed so we can sort */
	coeff = GMT_corrcoeff_f (GMT, stack[prev]->data, stack[last]->data, info->nm, 0);
	GMT_grd_pad_on (GMT, stack[prev], pad);		/* Reinstate the original pad */
	GMT_grd_pad_on (GMT, stack[last], pad);		/* Reinstate the original pad */
	for (node = 0; node < info->size; node++) stack[prev]->data[node] = (float)coeff;
}

void grd_COS (struct GMT_CTRL *GMT, struct GRDMATH_INFO *info, struct GMT_GRID *stack[], BOOLEAN *constant, double *factor, COUNTER_MEDIUM last)
/*OPERATOR: COS 1 1 cos (A) (A in radians).  */
{
	COUNTER_LARGE node;
	double a = 0.0;

	if (constant[last]) a = cos (factor[last]);
	for (node = 0; node < info->size; node++) stack[last]->data[node] = (float)((constant[last]) ? a : cos ((double)stack[last]->data[node]));
}

void grd_COSD (struct GMT_CTRL *GMT, struct GRDMATH_INFO *info, struct GMT_GRID *stack[], BOOLEAN *constant, double *factor, COUNTER_MEDIUM last)
/*OPERATOR: COSD 1 1 cos (A) (A in degrees).  */
{
	COUNTER_LARGE node;
	double a = 0.0;

	if (constant[last]) a = cosd (factor[last]);
	for (node = 0; node < info->size; node++) stack[last]->data[node] = (float)((constant[last]) ? a : cosd ((double)stack[last]->data[node]));
}

void grd_COSH (struct GMT_CTRL *GMT, struct GRDMATH_INFO *info, struct GMT_GRID *stack[], BOOLEAN *constant, double *factor, COUNTER_MEDIUM last)
/*OPERATOR: COSH 1 1 cosh (A).  */
{
	COUNTER_LARGE node;
	double a = 0.0;

	if (constant[last]) a = cosh (factor[last]);
	for (node = 0; node < info->size; node++) stack[last]->data[node] = (float)((constant[last]) ? a : cosh ((double)stack[last]->data[node]));
}

void grd_COT (struct GMT_CTRL *GMT, struct GRDMATH_INFO *info, struct GMT_GRID *stack[], BOOLEAN *constant, double *factor, COUNTER_MEDIUM last)
/*OPERATOR: COT 1 1 cot (A) (A in radians).  */
{
	COUNTER_LARGE node;
	double a = 0.0;

	if (constant[last]) a = (1.0 / tan (factor[last]));
	for (node = 0; node < info->size; node++) stack[last]->data[node] = (float)((constant[last]) ? a : (1.0 / tan ((double)stack[last]->data[node])));
}

void grd_COTD (struct GMT_CTRL *GMT, struct GRDMATH_INFO *info, struct GMT_GRID *stack[], BOOLEAN *constant, double *factor, COUNTER_MEDIUM last)
/*OPERATOR: COTD 1 1 cot (A) (A in degrees).  */
{
	COUNTER_LARGE node;
	double a = 0.0;

	if (constant[last]) a = (1.0 / tand (factor[last]));
	for (node = 0; node < info->size; node++) stack[last]->data[node] = (float)((constant[last]) ? a : (1.0 / tand ((double)stack[last]->data[node])));
}

void grd_CPOISS (struct GMT_CTRL *GMT, struct GRDMATH_INFO *info, struct GMT_GRID *stack[], BOOLEAN *constant, double *factor, COUNTER_MEDIUM last)
/*OPERATOR: CPOISS 2 1 Cumulative Poisson distribution F(x,lambda), with x = A and lambda = B.  */
{
	COUNTER_LARGE node;
	COUNTER_MEDIUM prev = last - 1;
	double a, b, prob;

	if (constant[last] && factor[last] == 0.0) GMT_report (GMT, GMT_MSG_NORMAL, "Warning, operand two == 0 for CHIDIST!\n");
	for (node = 0; node < info->size; node++) {
		a = (constant[prev]) ? factor[prev] : stack[prev]->data[node];
		b = (constant[last]) ? factor[last] : stack[last]->data[node];
		GMT_cumpoisson (GMT, a, b, &prob);
		stack[prev]->data[node] = (float)prob;
	}
}

void grd_CSC (struct GMT_CTRL *GMT, struct GRDMATH_INFO *info, struct GMT_GRID *stack[], BOOLEAN *constant, double *factor, COUNTER_MEDIUM last)
/*OPERATOR: CSC 1 1 csc (A) (A in radians).  */
{
	COUNTER_LARGE node;
	double a = 0.0;

	if (constant[last]) a = (1.0 / sin (factor[last]));
	for (node = 0; node < info->size; node++) stack[last]->data[node] = (float)((constant[last]) ? a : (1.0 / sin ((double)stack[last]->data[node])));
}

void grd_CSCD (struct GMT_CTRL *GMT, struct GRDMATH_INFO *info, struct GMT_GRID *stack[], BOOLEAN *constant, double *factor, COUNTER_MEDIUM last)
/*OPERATOR: CSCD 1 1 csc (A) (A in degrees).  */
{
	COUNTER_LARGE node;
	double a = 0.0;

	if (constant[last]) a = (1.0 / sind (factor[last]));
	for (node = 0; node < info->size; node++) stack[last]->data[node] = (float)((constant[last]) ? a : (1.0 / sind ((double)stack[last]->data[node])));
}

void grd_CURV (struct GMT_CTRL *GMT, struct GRDMATH_INFO *info, struct GMT_GRID *stack[], BOOLEAN *constant, double *factor, COUNTER_MEDIUM last)
/*OPERATOR: CURV 1 1 Curvature of A (Laplacian).  */
{
	COUNTER_LARGE node;
	COUNTER_MEDIUM row, col, mx;
	double cy;
	float *z = NULL, *cx = NULL;
	
	/* Curvature (Laplacian). */

	if (constant[last]) {
		GMT_report (GMT, GMT_MSG_NORMAL, "Warning, operand to CURV is constant!\n");
		GMT_memset (stack[last], info->size, float);
		return;
	}

	/* If grid does not have BC rows/cols assigned we apply reasonable conditions:
	 * If -fg we assume geographic grid and use geographic BCs, else we use natural BCs. If the grid
	 * as a BC == GMT_BC_IS_DATA then the pad already constains observations. */

	GMT_BC_init (GMT, stack[last]->header);	/* Initialize grid interpolation and boundary condition parameters */
	GMT_grd_BC_set (GMT, stack[last]);	/* Set boundary conditions */
	
	/* Now, stack[last]->data has boundary rows/cols all set according to the boundary conditions (or actual data).
	 * We can then operate on the interior of the grid and temporarily assign values to the z grid */
	
	z = GMT_memory (GMT, NULL, info->size, float);
	cx = GMT_memory (GMT, NULL, info->G->header->ny, float);
	GMT_row_loop (GMT, info->G, row) cx[row] = (float)+0.5 / (info->dx[row] * info->dx[row]);

	mx = info->G->header->mx;
	cy = -0.5 / (info->dy * info->dy);	/* Because the loop over rows below goes from ymax to ymin we compensate with a minus sign here */

	GMT_grd_loop (GMT, info->G, row, col, node) {
		z[node] = (float)(cx[row] * (stack[last]->data[node+1] - 2.0 * stack[last]->data[node] + stack[last]->data[node-1]) + cy * (stack[last]->data[node+mx] - 2 * stack[last]->data[node] + stack[last]->data[node-mx]));
	}

	GMT_memcpy (stack[last]->data, z, info->size, float);
	GMT_free (GMT, z);
	GMT_free (GMT, cx);
}

void grd_D2DX2 (struct GMT_CTRL *GMT, struct GRDMATH_INFO *info, struct GMT_GRID *stack[], BOOLEAN *constant, double *factor, COUNTER_MEDIUM last)
/*OPERATOR: D2DX2 1 1 d^2(A)/dx^2 2nd derivative.  */
{
	COUNTER_LARGE node;
	COUNTER_MEDIUM row, col;
	double c, left, next_left;

	/* Central 2nd difference in x */

	if (constant[last]) {
		GMT_report (GMT, GMT_MSG_NORMAL, "Warning, operand to D2DX2 is constant!\n");
		GMT_memset (stack[last], info->size, float);
		return;
	}

	GMT_row_loop (GMT, info->G, row) {	/* Process d2/dx2 row by row since dx may change with row */
		c = 1.0 / (info->dx[row] * info->dx[row]);
		/* Unless pad has real data we assign outside col values via natural BCs */
		node = GMT_IJP (info->G->header, row, 0);	/* First col */
		if (stack[last]->header->BC[XLO] != GMT_BC_IS_DATA) 
			stack[last]->data[node-1] = (float)(2.0 * stack[last]->data[node] - stack[last]->data[node+1]);	/* Set left node via BC curv = 0 */
		next_left = stack[last]->data[node-1];
		node = GMT_IJP (info->G->header, row, info->G->header->nx-1);	/* Last col */
		if (stack[last]->header->BC[XHI] != GMT_BC_IS_DATA) 
			stack[last]->data[node+1] = (float)(2.0 * stack[last]->data[node] - stack[last]->data[node-1]);	/* Set right node via BC curv = 0 */
		GMT_col_loop (GMT, info->G, row, col, node) {	/* Loop over cols; always save the next left before we update the array at that col */
			left = next_left;
			next_left = stack[last]->data[node];
			stack[last]->data[node] = (float)(c * (stack[last]->data[node+1] - 2.0 * stack[last]->data[node] + left));
		}
	}
	GMT_grd_pad_zero (GMT, stack[last]);	/* Reset the boundary pad */
}

void grd_D2DY2 (struct GMT_CTRL *GMT, struct GRDMATH_INFO *info, struct GMT_GRID *stack[], BOOLEAN *constant, double *factor, COUNTER_MEDIUM last)
/*OPERATOR: D2DY2 1 1 d^2(A)/dy^2 2nd derivative.  */
{
	COUNTER_LARGE node;
	COUNTER_MEDIUM row, col, mx;
	double c, bottom, next_bottom;

	/* Central 2nd difference in y */

	if (constant[last]) {
		GMT_report (GMT, GMT_MSG_NORMAL, "Warning, operand to D2DY2 is constant!\n");
		GMT_memset (stack[last], info->size, float);
		return;
	}

	c = 1.0 / (info->dy * info->dy);
	mx = info->G->header->mx;
	GMT_col_loop (GMT, info->G, 0, col, node) {	/* Process d2/dy2 column by column */
		/* Unless pad has real data we assign outside row values via natural BCs */
		if (stack[last]->header->BC[YHI] != GMT_BC_IS_DATA) 
			stack[last]->data[node-mx] = (float)(2.0 * stack[last]->data[node] - stack[last]->data[node+mx]);	/* Set top node via BC curv = 0 */
		next_bottom = stack[last]->data[node-mx];
		node = GMT_IJP (info->G->header, info->G->header->ny-1, col);	/* Last row for this column */
		if (stack[last]->header->BC[YLO] != GMT_BC_IS_DATA) 
			stack[last]->data[node+mx] = (float)(2.0 * stack[last]->data[node] - stack[last]->data[node-mx]);	/* Set bottom node via BC curv = 0 */
		GMT_row_loop (GMT, info->G, row) {
			node = GMT_IJP (info->G->header, row, col);	/* current node in this column */
			bottom = next_bottom;
			next_bottom = stack[last]->data[node];
			stack[last]->data[node] = (float)(c * (stack[last]->data[node+mx] - 2 * stack[last]->data[node] + bottom));
		}
	}
	GMT_grd_pad_zero (GMT, stack[last]);	/* Reset the boundary pad */
}

void grd_D2DXY (struct GMT_CTRL *GMT, struct GRDMATH_INFO *info, struct GMT_GRID *stack[], BOOLEAN *constant, double *factor, COUNTER_MEDIUM last)
/*OPERATOR: D2DXY 1 1 d^2(A)/dxdy 2nd derivative.  */
{
	COUNTER_LARGE node;
	COUNTER_MEDIUM row, col, mx;
	double *cx = NULL, cy;
	float *z = NULL;

	/* Cross derivative d2/dxy = d2/dyx  */

	if (constant[last]) {
		GMT_report (GMT, GMT_MSG_NORMAL, "Warning, operand to D2DXY is constant!\n");
		GMT_memset (stack[last], info->size, float);
		return;
	}

	/* If grid does not have BC rows/cols assigned we apply reasonable conditions:
	 * If -fg we assume geographic grid and use geographic BCs, else we use natural BCs. If the grid
	 * as a BC == GMT_BC_IS_DATA then the pad already constains observations. */

	GMT_BC_init (GMT, stack[last]->header);	/* Initialize grid interpolation and boundary condition parameters */
	GMT_grd_BC_set (GMT, stack[last]);	/* Set boundary conditions */
	
	/* Now, stack[last]->data has boundary rows/cols all set according to the boundary conditions (or actual data).
	 * We can then operate on the interior of the grid and temporarily assign values to the z grid */
	
	z = GMT_memory (GMT, NULL, info->size, float);
	cx = GMT_memory (GMT, NULL, info->G->header->ny, double);
	GMT_row_loop (GMT, info->G, row) cx[row] = 0.5 / (info->dx[row] * info->dx[row]);

	mx = info->G->header->mx;
	cy = 0.5 / (info->dy * info->dy);

	GMT_grd_loop (GMT, info->G, row, col, node) {
		z[node] = (float)(cx[row] * cy * (stack[last]->data[node-mx+1] - stack[last]->data[node-mx-1] + stack[last]->data[node+mx-1] - stack[last]->data[node+mx+1]));
	}

	GMT_memcpy (stack[last]->data, z, info->size, float);
	GMT_free (GMT, z);
	GMT_free (GMT, cx);
}

void grd_D2R (struct GMT_CTRL *GMT, struct GRDMATH_INFO *info, struct GMT_GRID *stack[], BOOLEAN *constant, double *factor, COUNTER_MEDIUM last)
/*OPERATOR: D2R 1 1 Converts Degrees to Radians.  */
{
	COUNTER_LARGE node;
	double a = 0.0;

	if (constant[last]) a = factor[last] * D2R;
	for (node = 0; node < info->size; node++) stack[last]->data[node] = (float)((constant[last]) ? a : (stack[last]->data[node] * D2R));
}

void grd_DDX (struct GMT_CTRL *GMT, struct GRDMATH_INFO *info, struct GMT_GRID *stack[], BOOLEAN *constant, double *factor, COUNTER_MEDIUM last)
/*OPERATOR: DDX 1 1 d(A)/dx Central 1st derivative.  */
{
	COUNTER_LARGE node;
	COUNTER_MEDIUM row, col;
	double c, left, next_left;

	/* Central 1st difference in x */

	if (constant[last]) {
		GMT_report (GMT, GMT_MSG_NORMAL, "Warning, operand to DDX is constant!\n");
		GMT_memset (stack[last], info->size, float);
		return;
	}

	GMT_row_loop (GMT, info->G, row) {	/* Process d2/dx2 row by row since dx may change with row */
		c = 0.5 / info->dx[row];
		/* Unless pad has real data we assign outside col values via natural BCs */
		node = GMT_IJP (info->G->header, row, 0);	/* First col */
		if (stack[last]->header->BC[XLO] != GMT_BC_IS_DATA) 
			stack[last]->data[node-1] = (float)(2.0 * stack[last]->data[node] - stack[last]->data[node+1]);	/* Set left node via BC curv = 0 */
		next_left = stack[last]->data[node-1];
		node = GMT_IJP (info->G->header, row, info->G->header->nx-1);	/* Last col */
		if (stack[last]->header->BC[XHI] != GMT_BC_IS_DATA) 
			stack[last]->data[node+1] = (float)(2.0 * stack[last]->data[node] - stack[last]->data[node-1]);	/* Set right node via BC curv = 0 */
		GMT_col_loop (GMT, info->G, row, col, node) {	/* Loop over cols; always save the next left before we update the array at that col */
			left = next_left;
			next_left = stack[last]->data[node];
			stack[last]->data[node] = (float)(c * (stack[last]->data[node+1] - left));
		}
	}
}

void grd_DDY (struct GMT_CTRL *GMT, struct GRDMATH_INFO *info, struct GMT_GRID *stack[], BOOLEAN *constant, double *factor, COUNTER_MEDIUM last)
/*OPERATOR: DDY 1 1 d(A)/dy Central 1st derivative.  */
{
	COUNTER_LARGE node;
	COUNTER_MEDIUM row, col, mx;
	double c, bottom, next_bottom;

	/* Central 1st difference in y */

	if (constant[last]) {
		GMT_report (GMT, GMT_MSG_NORMAL, "Warning, operand to DDY is constant!\n");
		GMT_memset (stack[last], info->size, float);
		return;
	}

	c = -0.5 / info->dy;	/* Because the loop over j below goes from ymax to ymin we compensate with a minus sign here */
	mx = info->G->header->mx;
	GMT_col_loop (GMT, info->G, 0, col, node) {	/* Process d2/dy2 column by column */
		/* Unless pad has real data we assign outside row values via natural BCs */
		if (stack[last]->header->BC[YHI] != GMT_BC_IS_DATA) 	/* Set top node via BC curv = 0 */
			stack[last]->data[node-mx] = (float)(2.0 * stack[last]->data[node] - stack[last]->data[node+mx]);
		next_bottom = stack[last]->data[node-mx];
		node = GMT_IJP (info->G->header, info->G->header->ny-1, col);	/* Last row for this column */
		if (stack[last]->header->BC[YLO] != GMT_BC_IS_DATA) 	/* Set bottom node via BC curv = 0 */
			stack[last]->data[node+mx] = (float)(2.0 * stack[last]->data[node] - stack[last]->data[node-mx]);
		GMT_row_loop (GMT, info->G, row) {
			node = GMT_IJP (info->G->header, row, col);	/* current node in this column */
			bottom = next_bottom;
			next_bottom = stack[last]->data[node];
			stack[last]->data[node] = (float)(c * (stack[last]->data[node+mx] - bottom));
		}
	}
	GMT_grd_pad_zero (GMT, stack[last]);	/* Reset the boundary pad */
}

void grd_DEG2KM (struct GMT_CTRL *GMT, struct GRDMATH_INFO *info, struct GMT_GRID *stack[], BOOLEAN *constant, double *factor, COUNTER_MEDIUM last)
/*OPERATOR: DEG2KM 1 1 Converts Spherical Degrees to Kilometers.  */
{
	COUNTER_LARGE node;
	double a = 0.0;

	if (constant[last]) a = factor[last] * GMT->current.proj.DIST_KM_PR_DEG;
	for (node = 0; node < info->size; node++) stack[last]->data[node] = (float)((constant[last]) ? a : (stack[last]->data[node] * GMT->current.proj.DIST_KM_PR_DEG));
}

void grd_DILOG (struct GMT_CTRL *GMT, struct GRDMATH_INFO *info, struct GMT_GRID *stack[], BOOLEAN *constant, double *factor, COUNTER_MEDIUM last)
/*OPERATOR: DILOG 1 1 dilog (A).  */
{
	COUNTER_LARGE node;
	double a = 0.0;

	if (constant[last]) a = GMT_dilog (GMT, factor[last]);
	for (node = 0; node < info->size; node++) stack[last]->data[node] = (float)((constant[last]) ? a : GMT_dilog (GMT, stack[last]->data[node]));
}

void grd_DIV (struct GMT_CTRL *GMT, struct GRDMATH_INFO *info, struct GMT_GRID *stack[], BOOLEAN *constant, double *factor, COUNTER_MEDIUM last)
/*OPERATOR: DIV 2 1 A / B.  */
{
	COUNTER_LARGE node;
	COUNTER_MEDIUM prev = last - 1;
	double a, b;
	void grd_MUL (struct GMT_CTRL *GMT, struct GRDMATH_INFO *info, struct GMT_GRID *stack[], BOOLEAN *constant, double *factor, COUNTER_MEDIUM last);

	if (constant[last] && factor[last] == 0.0) GMT_report (GMT, GMT_MSG_FATAL, "Warning: Divide by zero gives NaNs\n");
	if (constant[last]) {	/* Turn divide into multiply */
		a = factor[last];	/* Save original factor */
		factor[last] = 1.0 / factor[last];
		grd_MUL (GMT, info, stack, constant, factor, last);
		factor[last] = a;	/* Restore factor */
		return;
	}

	for (node = 0; node < info->size; node++) {
		a = (constant[prev]) ? factor[prev] : stack[prev]->data[node];
		b = (constant[last]) ? factor[last] : stack[last]->data[node];
		stack[prev]->data[node] = (float)(a / b);
	}
}

void grd_DUP (struct GMT_CTRL *GMT, struct GRDMATH_INFO *info, struct GMT_GRID *stack[], BOOLEAN *constant, double *factor, COUNTER_MEDIUM last)
/*OPERATOR: DUP 1 2 Places duplicate of A on the stack.  */
{
	COUNTER_LARGE node;
	COUNTER_MEDIUM next;

	next = last + 1;
	constant[next] = constant[last];
	factor[next] = factor[last];
	if (constant[last]) {	/* Time to fess up */
		for (node = 0; node < info->size; node++) stack[last]->data[node] = (float)factor[last];
	}

	GMT_memcpy (stack[next]->data, stack[last]->data, info->size, float);
}

void grd_ERF (struct GMT_CTRL *GMT, struct GRDMATH_INFO *info, struct GMT_GRID *stack[], BOOLEAN *constant, double *factor, COUNTER_MEDIUM last)
/*OPERATOR: ERF 1 1 Error function erf (A).  */
{
	COUNTER_LARGE node;
	double a = 0.0;

	if (constant[last]) a = erf (factor[last]);
	for (node = 0; node < info->size; node++) stack[last]->data[node] = (float)((constant[last]) ? a : erf ((double)stack[last]->data[node]));
}

void grd_ERFC (struct GMT_CTRL *GMT, struct GRDMATH_INFO *info, struct GMT_GRID *stack[], BOOLEAN *constant, double *factor, COUNTER_MEDIUM last)
/*OPERATOR: ERFC 1 1 Complementary Error function erfc (A).  */
{
	COUNTER_LARGE node;
	double a = 0.0;

	if (constant[last]) a = erfc (factor[last]);
	for (node = 0; node < info->size; node++) stack[last]->data[node] = (float)((constant[last]) ? a : erfc ((double)stack[last]->data[node]));
}

void grd_EQ (struct GMT_CTRL *GMT, struct GRDMATH_INFO *info, struct GMT_GRID *stack[], BOOLEAN *constant, double *factor, COUNTER_MEDIUM last)
/*OPERATOR: EQ 2 1 1 if A == B, else 0.  */
{
	COUNTER_LARGE node;
	COUNTER_MEDIUM prev = last - 1;
	double a, b;

	for (node = 0; node < info->size; node++) {
		a = (constant[prev]) ? factor[prev] : stack[prev]->data[node];
		b = (constant[last]) ? factor[last] : stack[last]->data[node];
		stack[prev]->data[node] = (GMT_is_dnan (a) || GMT_is_dnan (b)) ? GMT->session.f_NaN : (float)(a == b);
	}
}

void grd_ERFINV (struct GMT_CTRL *GMT, struct GRDMATH_INFO *info, struct GMT_GRID *stack[], BOOLEAN *constant, double *factor, COUNTER_MEDIUM last)
/*OPERATOR: ERFINV 1 1 Inverse error function of A.  */
{
	COUNTER_LARGE node;
	double a = 0.0;

	if (constant[last]) a = GMT_erfinv (GMT, factor[last]);
	for (node = 0; node < info->size; node++) stack[last]->data[node] = (float)((constant[last]) ? a : GMT_erfinv (GMT, (double)stack[last]->data[node]));
}

void grd_EXCH (struct GMT_CTRL *GMT, struct GRDMATH_INFO *info, struct GMT_GRID *stack[], BOOLEAN *constant, double *factor, COUNTER_MEDIUM last)
/*OPERATOR: EXCH 2 2 Exchanges A and B on the stack.  */
{
	COUNTER_LARGE node;
	COUNTER_MEDIUM prev = last - 1;

	for (node = 0; node < info->size; node++) {
		if (constant[prev]) stack[prev]->data[node] = (float)factor[prev];
		if (constant[last]) stack[last]->data[node] = (float)factor[last];
		f_swap (stack[last]->data[node], stack[prev]->data[node]);
	}
	d_swap (factor[last], factor[prev]);
	l_swap (constant[last], constant[prev]);
}

void grd_EXP (struct GMT_CTRL *GMT, struct GRDMATH_INFO *info, struct GMT_GRID *stack[], BOOLEAN *constant, double *factor, COUNTER_MEDIUM last)
/*OPERATOR: EXP 1 1 exp (A).  */
{
	COUNTER_LARGE node;
	double a = 0.0;

	if (constant[last]) a = exp (factor[last]);
	for (node = 0; node < info->size; node++) stack[last]->data[node] = (float)((constant[last]) ? a : exp ((double)stack[last]->data[node]));
}

void grd_FACT (struct GMT_CTRL *GMT, struct GRDMATH_INFO *info, struct GMT_GRID *stack[], BOOLEAN *constant, double *factor, COUNTER_MEDIUM last)
/*OPERATOR: FACT 1 1 A! (A factorial).  */
{
	COUNTER_LARGE node;
	double a = 0.0;

	if (constant[last])
		a = GMT_factorial (GMT, lrint(factor[last]));
	for (node = 0; node < info->size; node++)
		stack[last]->data[node] = (float)((constant[last]) ? a : GMT_factorial (GMT, lrint(stack[last]->data[node])));
}

/* Subroutines for grd_EXTREMA */

GMT_LONG do_derivative (float *z, COUNTER_LARGE this_node, GMT_LONG off, COUNTER_MEDIUM type)
{	/* Examine a line of 3-points centered on the current this_node.
	 * z is the data matrix.
	 * off is shift to add to get index of the next value and subtract to get previous node.
	 * type: 0 means x-, or -y derivative, 1 means diagonal (N45E or N135E direction)  */

	COUNTER_LARGE next_node, prev_node, nan;

	nan = (type == 0) ? -2 : 0;	/* Return -2 if we find two nans except for diagonals where we return 0 */
	
	/* Because of padding, all internal nodes have neighbors on either side (left, right, above, below) */
	
	prev_node = this_node - off;	/* Previous node in line */
	next_node = this_node + off;	/* Next node in line */
	if (GMT_is_fnan (z[prev_node])) {			/* At least one of the two neighbor points is a NaN */
		if (GMT_is_fnan (z[next_node])) return (nan);	/* Both points are NaN, return -2 (or 0 if diagonal) */
		if (z[this_node] == z[next_node]) return (-2);	/* Flat line, no extrema possible */
		if (z[this_node] < z[next_node]) return (-1);	/* A local minimum */
		return (+1);					/* Else it must be a local maximum */
	}
	if (GMT_is_fnan (z[next_node])) {			/* One of the two neighbor points is a NaN */
		if (z[this_node] == z[prev_node]) return (-2);	/* Flat line, no extrema possible */
		if (z[this_node] < z[prev_node]) return (-1);	/* A local minimum */
		return (+1);					/* Else it must be a local maximum */
	}/* OK, no NaNs among the three nodes */
	if (z[this_node] == z[prev_node] && z[this_node] == z[next_node]) return (-2);	/* Flat line, no extrema possible */
	if (z[this_node] < z[prev_node] && z[this_node] < z[next_node]) return (-1);	/* A local minimum */
	if (z[this_node] > z[prev_node] && z[this_node] > z[next_node]) return (+1);	/* A local maximum */
	return (0);									/* No extrema found */
}

void grd_EXTREMA (struct GMT_CTRL *GMT, struct GRDMATH_INFO *info, struct GMT_GRID *stack[], BOOLEAN *constant, double *factor, COUNTER_MEDIUM last)
/*OPERATOR: EXTREMA 1 1 Local Extrema: +2/-2 is max/min, +1/-1 is saddle with max/min in x, 0 elsewhere.  */
{
	COUNTER_LARGE node;
	COUNTER_MEDIUM row, col, mx1;
	GMT_LONG dx, dy, diag, product;
	float *z = NULL;

	/* Find local extrema in grid */

	if (constant[last]) {
		GMT_report (GMT, GMT_MSG_NORMAL, "Warning, operand to EXTREMA is constant!\n");
		GMT_memset (stack[last], info->size, float);
		return;
	}

	/* If grid does not have BC rows/cols assigned we apply reasonable conditions:
	 * If -fg we assume geographic grid and use geographic BCs, else we use natural BCs. If the grid
	 * as a BC == GMT_BC_IS_DATA then the pad already constains observations. */

	GMT_BC_init (GMT, stack[last]->header);	/* Initialize grid interpolation and boundary condition parameters */
	GMT_grd_BC_set (GMT, stack[last]);	/* Set boundary conditions */
	
	/* Now, stack[last]->data has boundary rows/cols all set according to the boundary conditions (or actual data).
	 * We can then operate on the interior of the grid and temporarily assign values to the z grid */
	
	z = GMT_memory (GMT, NULL, info->size, float);

	/* We will visit each node on the grid and determine if there are extrema.  We do this
	 * by looking at the along-x and along-y profiles separately.  If both of them shows the
	 * central node in a min or max location with respect to its two neighbors (one if at the
	 * edge of the grid or in the presence of NaNs) we must do further checking.  If the two
	 * extrema are of different sign we call it a saddle point and we are done.  If both are
	 * min or max then we look at the two diagonal lines to see if they can confirm this.
	 * Here, NaNs are not held against you - it takes real values to overrule the dx,dy values.
	 *
	 * Min is given -2, Max is given +2, Saddle points are +1 (if max in x) or -1 (if max in y)
	 * Default is 0 which means no extrema.
	 */

	mx1 = info->G->header->mx + 1;
	
	GMT_grd_loop (GMT, info->G, row, col, node) {

		if (GMT_is_fnan (stack[last]->data[node])) continue;	/* No extrema if point is NaN */

		if ((dx = do_derivative (stack[last]->data, node, 1, 0)) == -2) continue;	/* Too many NaNs or flat x-line */
		if ((dy = do_derivative (stack[last]->data, node, info->G->header->mx, 0)) == -2) continue;	/* Too many NaNs or flat y-line */

		if ((product = dx * dy) == 0) continue;	/* No min or max possible */
		if (product < 0) {	/* Saddle point - don't need to check diagonals */
			z[node] = (float)((dx > 0) ? +1 : -1);
			continue;
		}

		/* Need to examine diagonal trends to verify min or max */

		if ((diag = do_derivative (stack[last]->data, node, -mx1, 1)) == -2) continue;	/* Sorry, no extrema along diagonal N45E */
		if (diag != 0 && diag != dx) continue;						/* Sorry, extrema of opposite sign along diagonal N45E  */
		if ((diag = do_derivative (stack[last]->data, node,  mx1, 1)) == -2) continue;	/* Sorry, no extrema along diagonal N135E */
		if (diag != 0 && diag != dx) continue;						/* Sorry, extrema of opposite sign along diagonal N135E  */

		/* OK, we have a min or max point; just use dx to check which kind */

		z[node] = (float)((dx > 0) ? +2 : -2);
	}

	GMT_memcpy (stack[last]->data, z, info->size, float);
	GMT_memset (stack[last]->header->BC, 4, COUNTER_MEDIUM);	/* No BC padding in this array */
	GMT_free (GMT, z);
}

void grd_FCRIT (struct GMT_CTRL *GMT, struct GRDMATH_INFO *info, struct GMT_GRID *stack[], BOOLEAN *constant, double *factor, COUNTER_MEDIUM last)
/*OPERATOR: FCRIT 3 1 Critical value for F-distribution, with alpha = A, n1 = B, and n2 = C.  */
{
	COUNTER_LARGE node;
	GMT_LONG nu1, nu2;
	COUNTER_MEDIUM prev1, prev2;
	double alpha;

	prev1 = last - 1;
	prev2 = last - 2;
	if (constant[prev2] && factor[prev2] == 0.0) GMT_report (GMT, GMT_MSG_NORMAL, "Warning, operand one == 0 for FCRIT!\n");
	if (constant[prev1] && factor[prev1] == 0.0) GMT_report (GMT, GMT_MSG_NORMAL, "Warning, operand two == 0 for FCRIT!\n");
	if (constant[last] && factor[last] == 0.0) GMT_report (GMT, GMT_MSG_NORMAL, "Warning, operand three == 0 for FCRIT!\n");
	for (node = 0; node < info->size; node++) {
		alpha = (constant[prev2]) ? factor[prev2] : stack[prev2]->data[node];
		nu1 = lrint ((double)((constant[prev1]) ? factor[prev1] : stack[prev1]->data[node]));
		nu2 = lrint ((double)((constant[last]) ? factor[last] : stack[last]->data[node]));
		stack[prev2]->data[node] = (float)GMT_Fcrit (GMT, alpha, (double)nu1, (double)nu2);
	}
}

void grd_FDIST (struct GMT_CTRL *GMT, struct GRDMATH_INFO *info, struct GMT_GRID *stack[], BOOLEAN *constant, double *factor, COUNTER_MEDIUM last)
/*OPERATOR: FDIST 3 1 F-distribution Q(F,n1,n2), with F = A, n1 = B, and n2 = C.  */
{
	COUNTER_LARGE node;
	GMT_LONG nu1, nu2;
	COUNTER_MEDIUM prev1, prev2;
	double F, chisq1, chisq2 = 1.0, prob;

	prev1 = last - 1;
	prev2 = last - 2;
	if (constant[prev1] && factor[prev1] == 0.0) GMT_report (GMT, GMT_MSG_NORMAL, "Warning, operand two == 0 for FDIST!\n");
	if (constant[last] && factor[last] == 0.0) GMT_report (GMT, GMT_MSG_NORMAL, "Warning, operand three == 0 for FDIST!\n");
	for (node = 0; node < info->size; node++) {
		F = (constant[prev2]) ? factor[prev2] : stack[prev2]->data[node];
		nu1 = lrint ((double)((constant[prev1]) ? factor[prev1] : stack[prev1]->data[node]));
		nu2 = lrint ((double)((constant[last]) ? factor[last] : stack[last]->data[node]));
		/* Since GMT_f_q needs chisq1 and chisq2, we set chisq2 = 1 and solve for chisq1 */
		chisq1 = F * nu1 / nu2;
		(void) GMT_f_q (GMT, chisq1, nu1, chisq2, nu2, &prob);
		stack[prev2]->data[node] = (float)prob;
	}
}

void grd_FLIPLR (struct GMT_CTRL *GMT, struct GRDMATH_INFO *info, struct GMT_GRID *stack[], BOOLEAN *constant, double *factor, COUNTER_MEDIUM last)
/*OPERATOR: FLIPLR 1 1 Reverse order of values in each row.  */
{
	COUNTER_LARGE node;
	COUNTER_MEDIUM mx1, row, col_l, col_r, mx_half;

	/* Reverse order of all rows */

	if (constant[last]) {
		GMT_report (GMT, GMT_MSG_NORMAL, "Warning, operand to FLIPLR is constant!\n");
		return;
	}

	/* This must also apply to the pads since any BCs there must be flipped as well, hence a local loop is used */
	
	mx_half = info->G->header->mx / 2;
	mx1 = info->G->header->mx - 1;
	for (row = node = 0; row < info->G->header->my; row++, node += info->G->header->mx) {	/* Do this to all rows */
		for (col_l = 0, col_r = mx1; col_l < mx_half; col_l++, col_r--) f_swap (stack[last]->data[node+col_l], stack[last]->data[node+col_r]);
	}
}

void grd_FLIPUD (struct GMT_CTRL *GMT, struct GRDMATH_INFO *info, struct GMT_GRID *stack[], BOOLEAN *constant, double *factor, COUNTER_MEDIUM last)
/*OPERATOR: FLIPUD 1 1 Reverse order of values in each column.  */
{
	COUNTER_MEDIUM my1, mx, row_t, row_b, col, my_half;

	/* Reverse order of all columns */

	if (constant[last]) {
		GMT_report (GMT, GMT_MSG_NORMAL, "Warning, operand to FLIPLR is constant!\n");
		return;
	}

	/* This must also apply to the pads since any BCs there must be flipped as well, hence a local loop is used */

	my_half = info->G->header->my / 2;
	my1 = info->G->header->my - 1;
	mx = info->G->header->mx;
	for (col = 0; col < mx; col++) {	/* Do this to all cols */
		for (row_t = 0, row_b = my1; row_t < my_half; row_t++, row_b--) f_swap (stack[last]->data[(COUNTER_LARGE)row_t*(COUNTER_LARGE)mx+(COUNTER_LARGE)col], stack[last]->data[(COUNTER_LARGE)row_b*(COUNTER_LARGE)mx+(COUNTER_LARGE)col]);
	}
}

void grd_FLOOR (struct GMT_CTRL *GMT, struct GRDMATH_INFO *info, struct GMT_GRID *stack[], BOOLEAN *constant, double *factor, COUNTER_MEDIUM last)
/*OPERATOR: FLOOR 1 1 floor (A) (greatest integer <= A).  */
{
	COUNTER_LARGE node;
	double a = 0.0;

	if (constant[last]) a = floor (factor[last]);
	for (node = 0; node < info->size; node++) stack[last]->data[node] = (float)((constant[last]) ? a : floor ((double)stack[last]->data[node]));
}

void grd_FMOD (struct GMT_CTRL *GMT, struct GRDMATH_INFO *info, struct GMT_GRID *stack[], BOOLEAN *constant, double *factor, COUNTER_MEDIUM last)
/*OPERATOR: FMOD 2 1 A % B (remainder after truncated division).  */
{
	COUNTER_LARGE node;
	COUNTER_MEDIUM prev;
	double a, b;

	prev = last - 1;
	if (constant[last] && factor[last] == 0.0) GMT_report (GMT, GMT_MSG_NORMAL, "Warning, using FMOD 0!\n");
	for (node = 0; node < info->size; node++) {
		a = (constant[prev]) ? factor[prev] : stack[prev]->data[node];
		b = (constant[last]) ? factor[last] : stack[last]->data[node];
		stack[prev]->data[node] = (float)fmod (a, b);
	}
}

void grd_GE (struct GMT_CTRL *GMT, struct GRDMATH_INFO *info, struct GMT_GRID *stack[], BOOLEAN *constant, double *factor, COUNTER_MEDIUM last)
/*OPERATOR: GE 2 1 1 if A >= B, else 0.  */
{
	COUNTER_LARGE node;
	COUNTER_MEDIUM prev;
	double a, b;

	prev = last - 1;
	for (node = 0; node < info->size; node++) {
		a = (constant[prev]) ? factor[prev] : stack[prev]->data[node];
		b = (constant[last]) ? factor[last] : stack[last]->data[node];
		stack[prev]->data[node] = (GMT_is_dnan (a) || GMT_is_dnan (b)) ? GMT->session.f_NaN : (float)(a >= b);
	}
}

void grd_GT (struct GMT_CTRL *GMT, struct GRDMATH_INFO *info, struct GMT_GRID *stack[], BOOLEAN *constant, double *factor, COUNTER_MEDIUM last)
/*OPERATOR: GT 2 1 1 if A > B, else 0.  */
{
	COUNTER_LARGE node;
	COUNTER_MEDIUM prev;
	double a, b;

	prev = last - 1;
	for (node = 0; node < info->size; node++) {
		a = (constant[prev]) ? factor[prev] : stack[prev]->data[node];
		b = (constant[last]) ? factor[last] : stack[last]->data[node];
		stack[prev]->data[node] = (GMT_is_dnan (a) || GMT_is_dnan (b)) ? GMT->session.f_NaN : (float)(a > b);
	}
}

void grd_HYPOT (struct GMT_CTRL *GMT, struct GRDMATH_INFO *info, struct GMT_GRID *stack[], BOOLEAN *constant, double *factor, COUNTER_MEDIUM last)
/*OPERATOR: HYPOT 2 1 hypot (A, B) = sqrt (A*A + B*B).  */
{
	COUNTER_LARGE node;
	COUNTER_MEDIUM prev;
	double a, b;

	prev = last - 1;
	if (constant[prev] && factor[prev] == 0.0) GMT_report (GMT, GMT_MSG_NORMAL, "Warning, operand one == 0!\n");
	if (constant[last] && factor[last] == 0.0) GMT_report (GMT, GMT_MSG_NORMAL, "Warning, operand two == 0!\n");
	for (node = 0; node < info->size; node++) {
		a = (constant[prev]) ? factor[prev] : stack[prev]->data[node];
		b = (constant[last]) ? factor[last] : stack[last]->data[node];
		stack[prev]->data[node] = (float)hypot (a, b);
	}
}

void grd_I0 (struct GMT_CTRL *GMT, struct GRDMATH_INFO *info, struct GMT_GRID *stack[], BOOLEAN *constant, double *factor, COUNTER_MEDIUM last)
/*OPERATOR: I0 1 1 Modified Bessel function of A (1st kind, order 0).  */
{
	COUNTER_LARGE node;
	double a = 0.0;

	if (constant[last]) a = GMT_i0 (GMT, factor[last]);
	for (node = 0; node < info->size; node++) stack[last]->data[node] = (float)((constant[last]) ? a : GMT_i0 (GMT, (double)stack[last]->data[node]));
}

void grd_I1 (struct GMT_CTRL *GMT, struct GRDMATH_INFO *info, struct GMT_GRID *stack[], BOOLEAN *constant, double *factor, COUNTER_MEDIUM last)
/*OPERATOR: I1 1 1 Modified Bessel function of A (1st kind, order 1).  */
{
	COUNTER_LARGE node;
	double a = 0.0;

	if (constant[last]) a = GMT_i1 (GMT, factor[last]);
	for (node = 0; node < info->size; node++) stack[last]->data[node] = (float)((constant[last]) ? a : GMT_i1 (GMT, (double)stack[last]->data[node]));
}

void grd_IN (struct GMT_CTRL *GMT, struct GRDMATH_INFO *info, struct GMT_GRID *stack[], BOOLEAN *constant, double *factor, COUNTER_MEDIUM last)
/*OPERATOR: IN 2 1 Modified Bessel function of A (1st kind, order B).  */
{
	COUNTER_LARGE node;
	COUNTER_MEDIUM prev = last - 1;
	GMT_LONG order = 0;
	BOOLEAN simple = FALSE;
	double b = 0.0;

	if (constant[last]) {
		if (factor[last] < 0.0) GMT_report (GMT, GMT_MSG_NORMAL, "Warning, order < 0 for IN!\n");
		if (fabs (rint(factor[last]) - factor[last]) > GMT_SMALL) GMT_report (GMT, GMT_MSG_NORMAL, "Warning, order not an integer for IN!\n");
		order = lrint (fabs (factor[last]));
		if (constant[prev]) {
			b = GMT_in (GMT, order, fabs (factor[prev]));
			simple = TRUE;
		}
	}
	for (node = 0; node < info->size; node++) {
		if (simple)
			stack[prev]->data[node] = (float)b;
		else {
			if (!constant[last]) order = lrint (fabs ((double)stack[last]->data[node]));
			stack[last]->data[node] = (float)GMT_in (GMT, order, fabs ((double)stack[prev]->data[node]));
		}
	}
}

void grd_INRANGE (struct GMT_CTRL *GMT, struct GRDMATH_INFO *info, struct GMT_GRID *stack[], BOOLEAN *constant, double *factor, COUNTER_MEDIUM last)
/*OPERATOR: INRANGE 3 1 1 if B <= A <= C, else 0.  */
{
	COUNTER_LARGE node;
	COUNTER_MEDIUM prev1, prev2;
	float a = 0.0, b = 0.0, c = 0.0, inrange;

	/* last is C */
	prev1 = last - 1;	/* This is B */
	prev2 = last - 2;	/* This is A */

	/* Set to 1 where B <= A <= C, 0 elsewhere, except where
	 * A, B, or C = NaN, in which case we set answer to NaN */

	if (constant[prev2]) a = (float)factor[prev2];
	if (constant[prev1]) b = (float)factor[prev1];
	if (constant[last])  c = (float)factor[last];

	for (node = 0; node < info->size; node++) {
		if (!constant[prev2]) a = stack[prev2]->data[node];
		if (!constant[prev1]) b = stack[prev1]->data[node];
		if (!constant[last])  c = stack[last]->data[node];

		if (GMT_is_fnan (a) || GMT_is_fnan (b) || GMT_is_fnan (c)) {
			stack[prev2]->data[node] = GMT->session.f_NaN;
			continue;
		}

		inrange = (b <= a && a <= c) ? 1.0 : 0.0;
		stack[prev2]->data[node] = inrange;
	}
}

void grd_INSIDE (struct GMT_CTRL *GMT, struct GRDMATH_INFO *info, struct GMT_GRID *stack[], BOOLEAN *constant, double *factor, COUNTER_MEDIUM last)
/*OPERATOR: INSIDE 1 1 1 when inside or on polygon(s) in A, else 0.  */
{	/* Suitable for geographic (lon, lat) data and polygons */
	COUNTER_LARGE node, seg;
	COUNTER_MEDIUM row, col, inside;
	struct GMT_TABLE *T = NULL;
	struct GMT_DATASET *D = NULL;
	struct GMT_LINE_SEGMENT *S = NULL;

	GMT_set_cols (GMT, GMT_IN, 2);
	GMT_skip_xy_duplicates (GMT, TRUE);	/* Avoid repeating x/y points in polygons */
	if ((D = GMT_Read_Data (GMT->parent, GMT_IS_DATASET, GMT_IS_FILE, GMT_IS_POLY, GMT_READ_NORMAL, NULL, info->ASCII_file, NULL)) == NULL) {
		GMT_report (GMT, GMT_MSG_FATAL, "Error in operator INSIDE reading file %s!\n", info->ASCII_file);
		info->error = GMT->parent->error;
		return;
	}
	GMT_skip_xy_duplicates (GMT, FALSE);	/* Reset */
	T = D->table[0];	/* Only one table in a single file */
	GMT_grd_padloop (GMT, info->G, row, col, node) {	/* Visit each node */
		for (seg = inside = 0; !inside && seg < T->n_segments; seg++) {
			S = T->segment[seg];
			if (GMT_polygon_is_hole (S)) continue;	/* Holes are handled within GMT_inonout */
			inside = GMT_inonout (GMT, (double)info->grd_x[col], (double)info->grd_y[row], S);
		}
		stack[last]->data[node] = (float)((inside) ? 1.0 : 0.0);
	}

	/* Free memory used for pol */

	if (GMT_Destroy_Data (GMT->parent, GMT_ALLOCATED, &D) != GMT_OK) {
		GMT_report (GMT, GMT_MSG_FATAL, "Error in operator INSIDE destroying allocated data from %s!\n", info->ASCII_file);
		info->error = GMT->parent->error;
		return;
	}
}

void grd_INV (struct GMT_CTRL *GMT, struct GRDMATH_INFO *info, struct GMT_GRID *stack[], BOOLEAN *constant, double *factor, COUNTER_MEDIUM last)
/*OPERATOR: INV 1 1 1 / A.  */
{
	COUNTER_LARGE node;
	double a;

	if (constant[last] && factor[last] == 0.0) GMT_report (GMT, GMT_MSG_FATAL, "Warning: inverse of zero gives NaNs\n");
	if (constant[last]) factor[last] = (factor[last] == 0.0) ? GMT->session.f_NaN : 1.0 / factor[last];
	for (node = 0; node < info->size; node++) {
		a = (constant[last]) ? factor[last] : 1.0 / stack[last]->data[node];
		stack[last]->data[node] = (float)a;
	}
}

void grd_ISNAN (struct GMT_CTRL *GMT, struct GRDMATH_INFO *info, struct GMT_GRID *stack[], BOOLEAN *constant, double *factor, COUNTER_MEDIUM last)
/*OPERATOR: ISNAN 1 1 1 if A == NaN, else 0.  */
{
	COUNTER_LARGE node;
	double a = 0.0;

	if (constant[last]) a = GMT_is_dnan (factor[last]);
	for (node = 0; node < info->size; node++) stack[last]->data[node] = (float)((constant[last]) ? a : GMT_is_fnan (stack[last]->data[node]));
}

void grd_J0 (struct GMT_CTRL *GMT, struct GRDMATH_INFO *info, struct GMT_GRID *stack[], BOOLEAN *constant, double *factor, COUNTER_MEDIUM last)
/*OPERATOR: J0 1 1 Bessel function of A (1st kind, order 0).  */
{
	COUNTER_LARGE node;
	double a = 0.0;

	if (constant[last]) a = j0 (factor[last]);
	for (node = 0; node < info->size; node++) stack[last]->data[node] = (float)((constant[last]) ? a : j0 ((double)stack[last]->data[node]));
}

void grd_J1 (struct GMT_CTRL *GMT, struct GRDMATH_INFO *info, struct GMT_GRID *stack[], BOOLEAN *constant, double *factor, COUNTER_MEDIUM last)
/*OPERATOR: J1 1 1 Bessel function of A (1st kind, order 1).  */
{
	COUNTER_LARGE node;
	double a = 0.0;

	if (constant[last]) a = j1 (fabs (factor[last]));
	for (node = 0; node < info->size; node++) stack[last]->data[node] = (float)((constant[last]) ? a : j1 (fabs ((double)stack[last]->data[node])));
}

void grd_JN (struct GMT_CTRL *GMT, struct GRDMATH_INFO *info, struct GMT_GRID *stack[], BOOLEAN *constant, double *factor, COUNTER_MEDIUM last)
/*OPERATOR: JN 2 1 Bessel function of A (1st kind, order B).  */
{
	COUNTER_LARGE node;
	COUNTER_MEDIUM prev = last - 1;
	GMT_LONG order = 0;
	BOOLEAN simple = FALSE;
	double b = 0.0;

	if (constant[last]) {
		if (factor[last] < 0.0) GMT_report (GMT, GMT_MSG_NORMAL, "Warning, order < 0 for JN!\n");
		if (fabs (rint(factor[last]) - factor[last]) > GMT_SMALL) GMT_report (GMT, GMT_MSG_NORMAL, "Warning, order not an integer for JN!\n");
		order = lrint (fabs (factor[last]));
		if (constant[prev]) {
			b = jn ((int)order, fabs (factor[prev]));
			simple = TRUE;
		}
	}
	for (node = 0; node < info->size; node++) {
		if (simple)
			stack[prev]->data[node] = (float)b;
		else {
			if (!constant[last]) order = lrint (fabs ((double)stack[last]->data[node]));
			stack[last]->data[node] = (float)jn ((int)order, fabs ((double)stack[prev]->data[node]));
		}
	}
}

void grd_K0 (struct GMT_CTRL *GMT, struct GRDMATH_INFO *info, struct GMT_GRID *stack[], BOOLEAN *constant, double *factor, COUNTER_MEDIUM last)
/*OPERATOR: K0 1 1 Modified Kelvin function of A (2nd kind, order 0).  */
{
	COUNTER_LARGE node;
	double a = 0.0;

	if (constant[last]) a = GMT_k0 (GMT, factor[last]);
	for (node = 0; node < info->size; node++) stack[last]->data[node] = (float)((constant[last]) ? a : GMT_k0 (GMT, (double)stack[last]->data[node]));
}

void grd_K1 (struct GMT_CTRL *GMT, struct GRDMATH_INFO *info, struct GMT_GRID *stack[], BOOLEAN *constant, double *factor, COUNTER_MEDIUM last)
/*OPERATOR: K1 1 1 Modified Bessel function of A (2nd kind, order 1).  */
{
	COUNTER_LARGE node;
	double a = 0.0;

	if (constant[last]) a = GMT_k1 (GMT, factor[last]);
	for (node = 0; node < info->size; node++) stack[last]->data[node] = (float)((constant[last]) ? a : GMT_k1 (GMT, (double)stack[last]->data[node]));
}

void grd_KEI (struct GMT_CTRL *GMT, struct GRDMATH_INFO *info, struct GMT_GRID *stack[], BOOLEAN *constant, double *factor, COUNTER_MEDIUM last)
/*OPERATOR: KEI 1 1 kei (A).  */
{
	COUNTER_LARGE node;
	double a = 0.0;

	if (constant[last]) a = GMT_kei (GMT, fabs (factor[last]));
	for (node = 0; node < info->size; node++) stack[last]->data[node] = (float)((constant[last]) ? a : GMT_kei (GMT, fabs ((double)stack[last]->data[node])));
}

void grd_KER (struct GMT_CTRL *GMT, struct GRDMATH_INFO *info, struct GMT_GRID *stack[], BOOLEAN *constant, double *factor, COUNTER_MEDIUM last)
/*OPERATOR: KER 1 1 ker (A).  */
{
	COUNTER_LARGE node;
	double a = 0.0;

	if (constant[last]) a = GMT_ker (GMT, fabs (factor[last]));
	for (node = 0; node < info->size; node++) stack[last]->data[node] = (float)((constant[last]) ? a : GMT_ker (GMT, fabs ((double)stack[last]->data[node])));
}

void grd_KM2DEG (struct GMT_CTRL *GMT, struct GRDMATH_INFO *info, struct GMT_GRID *stack[], BOOLEAN *constant, double *factor, COUNTER_MEDIUM last)
/*OPERATOR: KM2DEG 1 1 Converts Kilometers to Spherical Degrees.  */
{
	COUNTER_LARGE node;
	double a = 0.0, f = 1.0 / GMT->current.proj.DIST_KM_PR_DEG;

	if (constant[last]) a = factor[last] * f;
	for (node = 0; node < info->size; node++) stack[last]->data[node] = (float)((constant[last]) ? a : (stack[last]->data[node] * f));
}

void grd_KN (struct GMT_CTRL *GMT, struct GRDMATH_INFO *info, struct GMT_GRID *stack[], BOOLEAN *constant, double *factor, COUNTER_MEDIUM last)
/*OPERATOR: KN 2 1 Modified Bessel function of A (2nd kind, order B).  */
{
	COUNTER_LARGE node;
	COUNTER_MEDIUM prev = last - 1;
	GMT_LONG order = 0;
	BOOLEAN simple = FALSE;
	double b = 0.0;

	if (constant[last]) {
		if (factor[last] < 0.0) GMT_report (GMT, GMT_MSG_NORMAL, "Warning, order < 0 for KN!\n");
		if (fabs (rint(factor[last]) - factor[last]) > GMT_SMALL) GMT_report (GMT, GMT_MSG_NORMAL, "Warning, order not an integer for KN!\n");
		order = lrint (fabs (factor[last]));
		if (constant[prev]) {
			b = GMT_kn (GMT, order, fabs (factor[prev]));
			simple = TRUE;
		}
	}
	for (node = 0; node < info->size; node++) {
		if (simple)
			stack[prev]->data[node] = (float)b;
		else {
			if (!constant[last]) order = lrint (fabs ((double)stack[last]->data[node]));
			stack[last]->data[node] = (float)GMT_kn (GMT, order, fabs ((double)stack[prev]->data[node]));
		}
	}
}

void grd_KURT (struct GMT_CTRL *GMT, struct GRDMATH_INFO *info, struct GMT_GRID *stack[], BOOLEAN *constant, double *factor, COUNTER_MEDIUM last)
/*OPERATOR: KURT 1 1 Kurtosis of A.  */
{
	COUNTER_LARGE node, n = 0;
	COUNTER_MEDIUM row, col;
	double mean = 0.0, sum2 = 0.0, kurt = 0.0, delta;
	float f_kurt;

	if (constant[last]) {	/* Trivial case */
		for (node = 0; node < info->size; node++) stack[last]->data[node] = GMT->session.f_NaN;
		return;
	}

	/* Use Welford (1962) algorithm to compute mean and corrected sum of squares */
	GMT_grd_loop (GMT, info->G, row, col, node) {
		if (GMT_is_fnan (stack[last]->data[node])) continue;
		n++;
		delta = (double)stack[last]->data[node] - mean;
		mean += delta / n;
		sum2 += delta * ((double)stack[last]->data[node] - mean);
	}
	if (n > 1) {
		GMT_grd_loop (GMT, info->G, row, col, node) {
			if (GMT_is_fnan (stack[last]->data[node])) continue;
			delta = (double)stack[last]->data[node] - mean;
			kurt += pow (delta, 4.0);
		}
		sum2 /= (n - 1);
		kurt = kurt / (n * sum2 * sum2) - 3.0;
		f_kurt = (float)kurt;
	}
	else
		f_kurt = GMT->session.f_NaN;
	for (node = 0; node < info->size; node++) stack[last]->data[node] = f_kurt;
}

void grd_LDIST (struct GMT_CTRL *GMT, struct GRDMATH_INFO *info, struct GMT_GRID *stack[], BOOLEAN *constant, double *factor, COUNTER_MEDIUM last)
/*OPERATOR: LDIST 1 1 Compute distance (in degrees if -fg) from lines in multi-segment ASCII file A.  */
{
	COUNTER_LARGE node;
	COUNTER_MEDIUM row, col;
	double d;
	struct GMT_TABLE *line = NULL;
	struct GMT_DATASET *D = NULL;

	if (GMT_is_geographic (GMT, GMT_IN)) {	/* Spherical (in degrees) */
		GMT_init_distaz (GMT, 'd', 1 + GMT_sph_mode (GMT), GMT_MAP_DIST);
#ifdef GMT_COMPAT
		GMT_report (GMT, GMT_MSG_COMPAT, "Warning: LDIST returns distances in spherical degrees; in GMT4 it returned km.  Use DEG2KM for conversion, if needed.\n");
#endif
	}
	else
		GMT_init_distaz (GMT, 'X', 0, GMT_MAP_DIST);	/* Cartesian */

	GMT_set_cols (GMT, GMT_IN,  2);
	if ((D = GMT_Read_Data (GMT->parent, GMT_IS_DATASET, GMT_IS_FILE, GMT_IS_LINE, GMT_READ_NORMAL, NULL, info->ASCII_file, NULL)) == NULL) {
		GMT_report (GMT, GMT_MSG_FATAL, "Error in operator LDIST reading file %s!\n", info->ASCII_file);
		info->error = GMT->parent->error;
		return;
	}
	line = D->table[0];	/* Only one table in a single file */

	GMT_grd_padloop (GMT, info->G, row, col, node) {	/* Visit each node */
		(void) GMT_near_lines (GMT, (double)info->grd_x[col], (double)info->grd_y[row], line, TRUE, &d, NULL, NULL);
		stack[last]->data[node] = (float)d;
		if (col == 0) GMT_report (GMT, GMT_MSG_VERBOSE, "Row %ld\n", row);
	}

	/* Free memory used for line */

	if (GMT_Destroy_Data (GMT->parent, GMT_ALLOCATED, &D) != GMT_OK) {
		GMT_report (GMT, GMT_MSG_FATAL, "Error in operator LDIST destroying allocated data from %s!\n", info->ASCII_file);
		info->error = GMT->parent->error;
		return;
	}
}

void grd_LE (struct GMT_CTRL *GMT, struct GRDMATH_INFO *info, struct GMT_GRID *stack[], BOOLEAN *constant, double *factor, COUNTER_MEDIUM last)
/*OPERATOR: LE 2 1 1 if A <= B, else 0.  */
{
	COUNTER_LARGE node;
	COUNTER_MEDIUM prev;
	double a, b;

	prev = last - 1;
	for (node = 0; node < info->size; node++) {
		a = (constant[prev]) ? factor[prev] : stack[prev]->data[node];
		b = (constant[last]) ? factor[last] : stack[last]->data[node];
		stack[prev]->data[node] = (GMT_is_dnan (a) || GMT_is_dnan (b)) ? GMT->session.f_NaN : (float)(a <= b);
	}
}

void grd_LOG (struct GMT_CTRL *GMT, struct GRDMATH_INFO *info, struct GMT_GRID *stack[], BOOLEAN *constant, double *factor, COUNTER_MEDIUM last)
/*OPERATOR: LOG 1 1 log (A) (natural log).  */
{
	COUNTER_LARGE node;
	double a = 0.0;

	if (constant[last] && factor[last] == 0.0) GMT_report (GMT, GMT_MSG_NORMAL, "Warning, argument to log = 0\n");

	if (constant[last]) a = d_log (GMT, fabs (factor[last]));
	for (node = 0; node < info->size; node++) stack[last]->data[node] = (float)((constant[last]) ? a : d_log (GMT, fabs ((double)stack[last]->data[node])));
}

void grd_LOG10 (struct GMT_CTRL *GMT, struct GRDMATH_INFO *info, struct GMT_GRID *stack[], BOOLEAN *constant, double *factor, COUNTER_MEDIUM last)
/*OPERATOR: LOG10 1 1 log10 (A) (base 10).  */
{
	COUNTER_LARGE node;
	double a = 0.0;

	if (constant[last] && factor[last] == 0.0) GMT_report (GMT, GMT_MSG_NORMAL, "Warning, argument to log10 = 0\n");

	if (constant[last]) a = d_log10 (GMT, fabs (factor[last]));
	for (node = 0; node < info->size; node++) stack[last]->data[node] = (float)((constant[last]) ? a : d_log10 (GMT, fabs ((double)stack[last]->data[node])));
}

void grd_LOG1P (struct GMT_CTRL *GMT, struct GRDMATH_INFO *info, struct GMT_GRID *stack[], BOOLEAN *constant, double *factor, COUNTER_MEDIUM last)
/*OPERATOR: LOG1P 1 1 log (1+A) (accurate for small A).  */
{
	COUNTER_LARGE node;
	double a = 0.0;

	if (constant[last] && factor[last] < 0.0) GMT_report (GMT, GMT_MSG_NORMAL, "Warning, argument to log1p < 0\n");

	if (constant[last]) a = d_log1p (GMT, fabs (factor[last]));
	for (node = 0; node < info->size; node++) stack[last]->data[node] = (float)((constant[last]) ? a : d_log1p (GMT, fabs ((double)stack[last]->data[node])));
}

void grd_LOG2 (struct GMT_CTRL *GMT, struct GRDMATH_INFO *info, struct GMT_GRID *stack[], BOOLEAN *constant, double *factor, COUNTER_MEDIUM last)
/*OPERATOR: LOG2 1 1 log2 (A) (base 2).  */
{
	COUNTER_LARGE node;
	double a = 0.0;

	if (constant[last] && factor[last] == 0.0) GMT_report (GMT, GMT_MSG_NORMAL, "Warning, argument to log2 = 0\n");

	if (constant[last]) a = d_log (GMT, fabs (factor[last])) * M_LN2_INV;
	for (node = 0; node < info->size; node++) stack[last]->data[node] = (float)(((constant[last]) ? a : d_log (GMT, fabs ((double)stack[last]->data[node]))) * M_LN2_INV);
}

void grd_LMSSCL (struct GMT_CTRL *GMT, struct GRDMATH_INFO *info, struct GMT_GRID *stack[], BOOLEAN *constant, double *factor, COUNTER_MEDIUM last)
/*OPERATOR: LMSSCL 1 1 LMS scale estimate (LMS STD) of A.  */
{
	COUNTER_LARGE node, n;
	COUNTER_MEDIUM GMT_mode_selection = 0, GMT_n_multiples = 0, pad[4];
	double mode, lmsscl;
	float lmsscl_f;

	if (constant[last]) {	/* Trivial case */
		GMT_memset (stack[last]->data, info->size, float);
		return;
	}

	/* Sort will put any NaNs to the end - we then count to find the real data */

	GMT_memcpy (pad, stack[last]->header->pad, 4, COUNTER_MEDIUM);	/* Save original pad */
	GMT_grd_pad_off (GMT, stack[last]);				/* Undo pad if one existed so we can sort */
	GMT_sort_array (GMT, stack[last]->data, info->nm, GMTAPI_FLOAT);
	for (n = info->nm; n > 1 && GMT_is_fnan (stack[last]->data[n-1]); n--);
	if (n) {
		GMT_mode_f (GMT, stack[last]->data, n, n/2, 0, GMT_mode_selection, &GMT_n_multiples, &mode);
		GMT_getmad_f (GMT, stack[last]->data, n, mode, &lmsscl);
		lmsscl_f = (float)lmsscl;
	}
	else
		lmsscl_f = GMT->session.f_NaN;

	GMT_memset (stack[last]->data, info->size, float);	/* Wipes everything */
	GMT_grd_pad_on (GMT, stack[last], pad);		/* Reinstate the original pad */
	for (node = 0; node < info->size; node++) stack[last]->data[node] = lmsscl_f;
	
	if (GMT_n_multiples > 0) GMT_report (GMT, GMT_MSG_FATAL, "Warning: %ld Multiple modes found\n", GMT_n_multiples);
}

void grd_LOWER (struct GMT_CTRL *GMT, struct GRDMATH_INFO *info, struct GMT_GRID *stack[], BOOLEAN *constant, double *factor, COUNTER_MEDIUM last)
/*OPERATOR: LOWER 1 1 The lowest (minimum) value of A.  */
{
	COUNTER_LARGE node;
	COUNTER_MEDIUM row, col;
	float low = FLT_MAX;

	if (constant[last]) {	/* Trivial case */
		for (node = 0; node < info->size; node++) stack[last]->data[node] = (float)factor[last];
		return;
	}

	GMT_grd_loop (GMT, info->G, row, col, node) {	/* First we must find the lowest value in the grid */
		if (GMT_is_fnan (stack[last]->data[node])) continue;
		if (stack[last]->data[node] < low) low = stack[last]->data[node];
	}
	/* Now copy that low value everywhere */
	for (node = 0; node < info->size; node++) if (!GMT_is_fnan (stack[last]->data[node])) stack[last]->data[node] = low;
}

void grd_LRAND (struct GMT_CTRL *GMT, struct GRDMATH_INFO *info, struct GMT_GRID *stack[], BOOLEAN *constant, double *factor, COUNTER_MEDIUM last)
/*OPERATOR: LRAND 2 1 Laplace random noise with mean A and std. deviation B.  */
{
	COUNTER_LARGE node;
	COUNTER_MEDIUM prev;
	double a = 0.0, b = 0.0;

	prev = last - 1;
	if (constant[prev]) a = factor[prev];
	if (constant[last]) b = factor[last];
	for (node = 0; node < info->size; node++) {
		if (!constant[prev]) a = (double)stack[prev]->data[node];
		if (!constant[last]) b = (double)stack[last]->data[node];
		stack[prev]->data[node] = (float)(a + b * GMT_lrand (GMT));
	}
}

void grd_LT (struct GMT_CTRL *GMT, struct GRDMATH_INFO *info, struct GMT_GRID *stack[], BOOLEAN *constant, double *factor, COUNTER_MEDIUM last)
/*OPERATOR: LT 2 1 1 if A < B, else 0.  */
{
	COUNTER_LARGE node;
	COUNTER_MEDIUM prev;
	double a, b;

	prev = last - 1;
	for (node = 0; node < info->size; node++) {
		a = (constant[prev]) ? factor[prev] : stack[prev]->data[node];
		b = (constant[last]) ? factor[last] : stack[last]->data[node];
		stack[prev]->data[node] = (GMT_is_dnan (a) || GMT_is_dnan (b)) ? GMT->session.f_NaN : (float)(a < b);
	}
}

void grd_MAD (struct GMT_CTRL *GMT, struct GRDMATH_INFO *info, struct GMT_GRID *stack[], BOOLEAN *constant, double *factor, COUNTER_MEDIUM last)
/*OPERATOR: MAD 1 1 Median Absolute Deviation (L1 STD) of A.  */
{
	COUNTER_LARGE node, n;
	COUNTER_MEDIUM pad[4];
	double mad, med;
	float mad_f;

	if (constant[last]) {	/* Trivial case */
		GMT_memset (stack[last], info->size, float);
		return;
	}

	/* Sort will put any NaNs to the end - we then count to find the real data */

	GMT_memcpy (pad, stack[last]->header->pad, 4, COUNTER_MEDIUM);	/* Save original pad */
	GMT_grd_pad_off (GMT, stack[last]);				/* Undo pad if one existed so we can sort */
	GMT_sort_array (GMT, stack[last]->data, info->nm, GMTAPI_FLOAT);
	for (n = info->nm; n > 1 && GMT_is_fnan (stack[last]->data[n-1]); n--);
	if (n) {
		med = (n%2) ? stack[last]->data[n/2] : (float)(0.5 * (stack[last]->data[(n-1)/2] + stack[last]->data[n/2]));
		GMT_getmad_f (GMT, stack[last]->data, n, med, &mad);
		mad_f = (float)mad;
	}
	else
		mad_f = GMT->session.f_NaN;

	GMT_grd_pad_on (GMT, stack[last], pad);		/* Reinstate the original pad */
	for (node = 0; node < info->size; node++) stack[last]->data[node] = mad_f;
}

void grd_MAX (struct GMT_CTRL *GMT, struct GRDMATH_INFO *info, struct GMT_GRID *stack[], BOOLEAN *constant, double *factor, COUNTER_MEDIUM last)
/*OPERATOR: MAX 2 1 Maximum of A and B.  */
{
	COUNTER_LARGE node;
	COUNTER_MEDIUM prev;
	double a, b;

	prev = last - 1;
	for (node = 0; node < info->size; node++) {
		a = (constant[prev]) ? factor[prev] : stack[prev]->data[node];
		b = (constant[last]) ? factor[last] : stack[last]->data[node];
		stack[prev]->data[node] = (float)MAX (a, b);
	}
}

void grd_MEAN (struct GMT_CTRL *GMT, struct GRDMATH_INFO *info, struct GMT_GRID *stack[], BOOLEAN *constant, double *factor, COUNTER_MEDIUM last)
/*OPERATOR: MEAN 1 1 Mean value of A.  */
{
	COUNTER_LARGE node, n_a = 0;
	COUNTER_MEDIUM row, col;
	double sum_a = 0.0;

	if (constant[last]) {	/* Trivial case */
		for (node = 0; node < info->size; node++) stack[last]->data[node] = (float)factor[last];
		return;
	}

	GMT_grd_loop (GMT, info->G, row, col, node) {
		if (GMT_is_fnan (stack[last]->data[node])) continue;
		sum_a += stack[last]->data[node];
		n_a++;
	}
	sum_a = (n_a) ? sum_a / (double)n_a : 0.0;
	for (node = 0; node < info->size; node++) stack[last]->data[node] = (float)sum_a;
}

void grd_MED (struct GMT_CTRL *GMT, struct GRDMATH_INFO *info, struct GMT_GRID *stack[], BOOLEAN *constant, double *factor, COUNTER_MEDIUM last)
/*OPERATOR: MED 1 1 Median value of A.  */
{
	COUNTER_LARGE node, n;
	COUNTER_MEDIUM pad[4];
	float med;

	if (constant[last]) {	/* Trivial case */
		for (node = 0; node < info->size; node++) stack[last]->data[node] = (float)factor[last];
		return;
	}

	GMT_memcpy (pad, stack[last]->header->pad, 4, COUNTER_MEDIUM);	/* Save original pad */
	GMT_grd_pad_off (GMT, stack[last]);				/* Undo pad if one existed so we can sort */
	GMT_sort_array (GMT, stack[last], info->nm, GMTAPI_FLOAT);
	for (n = info->nm; n > 1  &&GMT_is_fnan (stack[last]->data[n-1]); n--);
	if (n)
		med = (n%2) ? stack[last]->data[n/2] : (float)(0.5 * (stack[last]->data[(n-1)/2] + stack[last]->data[n/2]));
	else
		med = GMT->session.f_NaN;

	GMT_grd_pad_on (GMT, stack[last], pad);		/* Reinstate the original pad */
	for (node = 0; node < info->size; node++) stack[last]->data[node] = med;
}

void grd_MIN (struct GMT_CTRL *GMT, struct GRDMATH_INFO *info, struct GMT_GRID *stack[], BOOLEAN *constant, double *factor, COUNTER_MEDIUM last)
/*OPERATOR: MIN 2 1 Minimum of A and B.  */
{
	COUNTER_LARGE node;
	COUNTER_MEDIUM prev;
	double a, b;

	prev = last - 1;
	for (node = 0; node < info->size; node++) {
		a = (constant[prev]) ? factor[prev] : stack[prev]->data[node];
		b = (constant[last]) ? factor[last] : stack[last]->data[node];
		stack[prev]->data[node] = (float)MIN (a, b);
	}
}

void grd_MOD (struct GMT_CTRL *GMT, struct GRDMATH_INFO *info, struct GMT_GRID *stack[], BOOLEAN *constant, double *factor, COUNTER_MEDIUM last)
/*OPERATOR: MOD 2 1 A mod B (remainder after floored division).  */
{
	COUNTER_LARGE node;
	COUNTER_MEDIUM prev;
	double a, b;

	prev = last - 1;
	if (constant[last] && factor[last] == 0.0) GMT_report (GMT, GMT_MSG_NORMAL, "Warning, using MOD 0!\n");
	for (node = 0; node < info->size; node++) {
		a = (constant[prev]) ? factor[prev] : stack[prev]->data[node];
		b = (constant[last]) ? factor[last] : stack[last]->data[node];
		stack[prev]->data[node] = (float)MOD (a, b);
	}
}

void grd_MODE (struct GMT_CTRL *GMT, struct GRDMATH_INFO *info, struct GMT_GRID *stack[], BOOLEAN *constant, double *factor, COUNTER_MEDIUM last)
/*OPERATOR: MODE 1 1 Mode value (Least Median of Squares) of A.  */
{
	COUNTER_LARGE node, n;
	COUNTER_MEDIUM GMT_mode_selection = 0, GMT_n_multiples = 0, pad[4];
	double mode = 0.0;

	if (constant[last]) {	/* Trivial case */
		for (node = 0; node < info->size; node++) stack[last]->data[node] = (float)factor[last];
		return;
	}

	GMT_memcpy (pad, stack[last]->header->pad, 4, COUNTER_MEDIUM);	/* Save original pad */
	GMT_grd_pad_off (GMT, stack[last]);				/* Undo pad if one existed so we can sort */
	GMT_sort_array (GMT, stack[last]->data, info->nm, GMTAPI_FLOAT);
	for (n = info->nm; n > 1 && GMT_is_fnan (stack[last]->data[n-1]); n--);
	if (n)
		GMT_mode_f (GMT, stack[last]->data, n, n/2, 0, GMT_mode_selection, &GMT_n_multiples, &mode);
	else
		mode = GMT->session.f_NaN;

	GMT_grd_pad_on (GMT, stack[last], pad);		/* Reinstate the original pad */
	for (node = 0; node < info->size; node++) stack[last]->data[node] = (float)mode;
	if (GMT_n_multiples > 0) GMT_report (GMT, GMT_MSG_FATAL, "Warning: %ld Multiple modes found\n", GMT_n_multiples);
}

void grd_MUL (struct GMT_CTRL *GMT, struct GRDMATH_INFO *info, struct GMT_GRID *stack[], BOOLEAN *constant, double *factor, COUNTER_MEDIUM last)
/*OPERATOR: MUL 2 1 A * B.  */
{
	COUNTER_LARGE node;
	COUNTER_MEDIUM prev;
	double a, b;

	prev = last - 1;
	if (constant[prev] && factor[prev] == 0.0) GMT_report (GMT, GMT_MSG_NORMAL, "Warning, operand one == 0!\n");
	if (constant[last] && factor[last] == 0.0) GMT_report (GMT, GMT_MSG_NORMAL, "Warning, operand two == 0!\n");
	for (node = 0; node < info->size; node++) {
		a = (constant[prev]) ? factor[prev] : stack[prev]->data[node];
		b = (constant[last]) ? factor[last] : stack[last]->data[node];
		stack[prev]->data[node] = (float)(a * b);
	}
}

void grd_NAN (struct GMT_CTRL *GMT, struct GRDMATH_INFO *info, struct GMT_GRID *stack[], BOOLEAN *constant, double *factor, COUNTER_MEDIUM last)
/*OPERATOR: NAN 2 1 NaN if A == B, else A.  */
{
	COUNTER_LARGE node;
	COUNTER_MEDIUM prev;
	double a = 0.0, b = 0.0;

	prev = last - 1;
	if (constant[prev]) a = factor[prev];
	if (constant[last]) b = factor[last];
	for (node = 0; node < info->size; node++) {
		if (!constant[prev]) a = stack[prev]->data[node];
		if (!constant[last]) b = stack[last]->data[node];
		stack[prev]->data[node] = ((a == b) ? GMT->session.f_NaN : (float)a);
	}
}

void grd_NEG (struct GMT_CTRL *GMT, struct GRDMATH_INFO *info, struct GMT_GRID *stack[], BOOLEAN *constant, double *factor, COUNTER_MEDIUM last)
/*OPERATOR: NEG 1 1 -A.  */
{
	COUNTER_LARGE node;
	double a = 0.0;

	if (constant[last] && factor[last] == 0.0) GMT_report (GMT, GMT_MSG_NORMAL, "Warning, operand == 0!\n");
	if (constant[last]) a = -factor[last];
	for (node = 0; node < info->size; node++) stack[last]->data[node] = (float)((constant[last]) ? a : -stack[last]->data[node]);
}

void grd_NEQ (struct GMT_CTRL *GMT, struct GRDMATH_INFO *info, struct GMT_GRID *stack[], BOOLEAN *constant, double *factor, COUNTER_MEDIUM last)
/*OPERATOR: NEQ 2 1 1 if A != B, else 0.  */
{
	COUNTER_LARGE node;
	COUNTER_MEDIUM prev;
	double a, b;

	prev = last - 1;
	for (node = 0; node < info->size; node++) {
		a = (constant[prev]) ? factor[prev] : stack[prev]->data[node];
		b = (constant[last]) ? factor[last] : stack[last]->data[node];
		stack[prev]->data[node] = (float)(a != b);
	}
}

void grd_NORM (struct GMT_CTRL *GMT, struct GRDMATH_INFO *info, struct GMT_GRID *stack[], BOOLEAN *constant, double *factor, COUNTER_MEDIUM last)
/*OPERATOR: NORM 1 1 Normalize (A) so max(A)-min(A) = 1.  */
{
<<<<<<< HEAD
	COUNTER_LARGE node, n = 0;
	COUNTER_MEDIUM row, col;
	float a, z, zmin = FLT_MAX, zmax = FLT_MIN;
=======
	GMT_LONG node, n = 0, row, col;
	float a, z, zmin = FLT_MAX, zmax = -FLT_MAX;
>>>>>>> f21d206f

	if (constant[last]) {
		GMT_report (GMT, GMT_MSG_NORMAL, "Warning, NORM of a constant gives NaN!\n");
		a = GMT->session.f_NaN;
	}
	else {
		GMT_grd_loop (GMT, info->G, row, col, node) {
			z = stack[last]->data[node];
			if (GMT_is_fnan (z)) continue;
			if (z < zmin) zmin = z;
			if (z > zmax) zmax = z;
			n++;
		}
		a = (n == 0 || zmax == zmin) ? GMT->session.f_NaN : 1.0F / (zmax - zmin);	/* Normalization scale */
	}
	GMT_grd_loop (GMT, info->G, row, col, node) stack[last]->data[node] = (constant[last]) ? a : a * stack[last]->data[node];
}

void grd_NOT (struct GMT_CTRL *GMT, struct GRDMATH_INFO *info, struct GMT_GRID *stack[], BOOLEAN *constant, double *factor, COUNTER_MEDIUM last)
/*OPERATOR: NOT 1 1 NaN if A == NaN, 1 if A == 0, else 0.  */
{
	COUNTER_LARGE node;
	double a = 0.0;

	if (constant[last] && factor[last] == 0.0) GMT_report (GMT, GMT_MSG_NORMAL, "Warning, operand == 0!\n");
	if (constant[last]) a = (fabs (factor[last]) > GMT_CONV_LIMIT) ? 0.0 : 1.0;
	for (node = 0; node < info->size; node++) stack[last]->data[node] = (float)((constant[last]) ? a : ((fabs (stack[last]->data[node]) > GMT_CONV_LIMIT) ? 0.0 : 1.0));
}

void grd_NRAND (struct GMT_CTRL *GMT, struct GRDMATH_INFO *info, struct GMT_GRID *stack[], BOOLEAN *constant, double *factor, COUNTER_MEDIUM last)
/*OPERATOR: NRAND 2 1 Normal, random values with mean A and std. deviation B.  */
{
	COUNTER_LARGE node;
	COUNTER_MEDIUM prev;
	double a = 0.0, b = 0.0;

	prev = last - 1;
	if (constant[prev]) a = factor[prev];
	if (constant[last]) b = factor[last];
	for (node = 0; node < info->size; node++) {
		if (!constant[prev]) a = (double)stack[prev]->data[node];
		if (!constant[last]) b = (double)stack[last]->data[node];
		stack[prev]->data[node] = (float)(a + b * GMT_nrand (GMT));
	}
}

void grd_OR (struct GMT_CTRL *GMT, struct GRDMATH_INFO *info, struct GMT_GRID *stack[], BOOLEAN *constant, double *factor, COUNTER_MEDIUM last)
/*OPERATOR: OR 2 1 NaN if B == NaN, else A.  */
{
	COUNTER_LARGE node;
	COUNTER_MEDIUM prev;
	double a, b;

	prev = last - 1;
	for (node = 0; node < info->size; node++) {
		a = (constant[prev]) ? factor[prev] : stack[prev]->data[node];
		b = (constant[last]) ? factor[last] : stack[last]->data[node];
		stack[prev]->data[node] = (float)((GMT_is_dnan (a) || GMT_is_dnan (b)) ? GMT->session.f_NaN : a);
	}
}

void grd_PDIST (struct GMT_CTRL *GMT, struct GRDMATH_INFO *info, struct GMT_GRID *stack[], BOOLEAN *constant, double *factor, COUNTER_MEDIUM last)
/*OPERATOR: PDIST 1 1 Compute distance (in degrees if -fg) from points in ASCII file A.  */
{
	COUNTER_MEDIUM row, col;
	COUNTER_LARGE dummy[2], node;
	struct GMT_TABLE *T = NULL;
	struct GMT_DATASET *D = NULL;

	if (GMT_is_geographic (GMT, GMT_IN)) {	/* Spherical, in degrees */
		GMT_init_distaz (GMT, 'd', 1 + GMT_sph_mode (GMT), GMT_MAP_DIST);
#ifdef GMT_COMPAT
		GMT_report (GMT, GMT_MSG_COMPAT, "Warning: PDIST returns distances in spherical degrees; in GMT4 it returned km.  Use DEG2KM for conversion, if needed.\n");
#endif
	}
	else
		GMT_init_distaz (GMT, 'X', 0, GMT_MAP_DIST);	/* Cartesian */

	GMT_set_cols (GMT, GMT_IN,  2);
	if ((D = GMT_Read_Data (GMT->parent, GMT_IS_DATASET, GMT_IS_FILE, GMT_IS_POINT, GMT_READ_NORMAL, NULL, info->ASCII_file, NULL)) == NULL) {
		GMT_report (GMT, GMT_MSG_FATAL, "Error in operator grd_PDIST reading file %s!\n", info->ASCII_file);
		info->error = GMT->parent->error;
		return;
	}
	T = D->table[0];	/* Only one table in a single file */

	GMT_grd_padloop (GMT, info->G, row, col, node) stack[last]->data[node] = (float)GMT_mindist_to_point (GMT, (double)info->grd_x[col], (double)info->grd_y[row], T, dummy);

	/* Free memory used for points */

	if (GMT_Destroy_Data (GMT->parent, GMT_ALLOCATED, &D) != GMT_OK) {
		GMT_report (GMT, GMT_MSG_FATAL, "Error in operator PDIST destroying allocated data from %s!\n", info->ASCII_file);
		info->error = GMT->parent->error;
		return;
	}
}

void grd_POP (struct GMT_CTRL *GMT, struct GRDMATH_INFO *info, struct GMT_GRID *stack[], BOOLEAN *constant, double *factor, COUNTER_MEDIUM last)
/*OPERATOR: POP 1 0 Delete top element from the stack.  */
{

	/* Dummy routine that does nothing but consume the top element of stack */
}

void grd_PLM (struct GMT_CTRL *GMT, struct GRDMATH_INFO *info, struct GMT_GRID *stack[], BOOLEAN *constant, double *factor, COUNTER_MEDIUM last)
/*OPERATOR: PLM 3 1 Associated Legendre polynomial P(A) degree B order C.  */
{
	COUNTER_LARGE node;
	COUNTER_MEDIUM prev = last - 1, first = last - 2;
	GMT_LONG L, M;
	double a = 0.0;
	/* last holds the order M , prev holds the degree L, first holds the argument x = cos(colat) */

	if (!(constant[prev] && constant[last])) {
		GMT_report (GMT, GMT_MSG_FATAL, "L and M must be constants in PLM (no calculations performed)\n");
		return;
	}

	L = lrint (factor[prev]);
	M = lrint (factor[last]);

	if (constant[first]) a = GMT_plm (GMT, L, M, factor[first]);
	for (node = 0; node < info->size; node++) stack[first]->data[node] = (float)((constant[first]) ? a : GMT_plm (GMT, L, M, stack[first]->data[node]));
}


void grd_PLMg (struct GMT_CTRL *GMT, struct GRDMATH_INFO *info, struct GMT_GRID *stack[], BOOLEAN *constant, double *factor, COUNTER_MEDIUM last)
/*OPERATOR: PLMg 3 1 Normalized associated Legendre polynomial P(A) degree B order C (geophysical convention).  */
{
	COUNTER_LARGE node;
	COUNTER_MEDIUM prev = last - 1, first = last - 2;
	GMT_LONG L, M;
	double a = 0.0;
	/* last holds the order M, prev holds the degree L, first holds the argument x = cos(colat) */

	if (!(constant[prev] && constant[last])) {
		GMT_report (GMT, GMT_MSG_FATAL, "L and M must be constants in PLMg (no calculations performed)\n");
		return;
	}

	L = lrint (factor[prev]);
	M = lrint (factor[last]);

	if (constant[first]) a = GMT_plm_bar (GMT, L, M, factor[first], FALSE);
	for (node = 0; node < info->size; node++) stack[first]->data[node] = (float)((constant[first]) ? a : GMT_plm_bar (GMT, L, M, stack[first]->data[node], FALSE));
}

void grd_POW (struct GMT_CTRL *GMT, struct GRDMATH_INFO *info, struct GMT_GRID *stack[], BOOLEAN *constant, double *factor, COUNTER_MEDIUM last)
/*OPERATOR: POW 2 1 A ^ B.  */
{
	COUNTER_LARGE node;
	COUNTER_MEDIUM prev;
	double a, b;

	prev = last - 1;

	if (constant[prev] && factor[prev] == 0.0) GMT_report (GMT, GMT_MSG_NORMAL, "Warning, operand one == 0!\n");
	if (constant[last] && factor[last] == 0.0) GMT_report (GMT, GMT_MSG_NORMAL, "Warning, operand two == 0!\n");
	for (node = 0; node < info->size; node++) {
		a = (constant[prev]) ? factor[prev] : stack[prev]->data[node];
		b = (constant[last]) ? factor[last] : stack[last]->data[node];
		stack[prev]->data[node] = (float)pow (a, b);
	}
}

void grd_PQUANT (struct GMT_CTRL *GMT, struct GRDMATH_INFO *info, struct GMT_GRID *stack[], BOOLEAN *constant, double *factor, COUNTER_MEDIUM last)
/*OPERATOR: PQUANT 2 1 The B'th Quantile (0-100%) of A.  */
{
	COUNTER_LARGE node;
	COUNTER_MEDIUM prev, pad[4];
	float p;

	prev  = last - 1;	/* last holds the selected quantile (0-100), prev the data % */
	if (!constant[last]) {
		GMT_report (GMT, GMT_MSG_FATAL, "Error: PQUANT must be given a constant quantile (no calculations performed)\n");
		return;
	}
	if (factor[last] < 0.0 || factor[last] > 100.0) {
		GMT_report (GMT, GMT_MSG_FATAL, "Error: PQUANT must be given a constant quantile between 0-100%% (no calculations performed)\n");
		return;
	}
	if (constant[prev]) {	/* Trivial case */
		GMT_report (GMT, GMT_MSG_FATAL, "Warning: PQUANT of a constant is set to NaN\n");
		p = GMT->session.f_NaN;
	}
	else {
		GMT_memcpy (pad, stack[last]->header->pad, 4, COUNTER_MEDIUM);	/* Save original pad */
		GMT_grd_pad_off (GMT, stack[last]);				/* Undo pad if one existed so we can sort */
		GMT_sort_array (GMT, stack[prev]->data, info->nm, GMTAPI_FLOAT);
		p = (float) GMT_quantile_f (GMT, stack[prev]->data, factor[last], info->nm);
		GMT_memset (stack[last]->data, info->size, float);	/* Wipes everything */
		GMT_grd_pad_on (GMT, stack[last], pad);			/* Reinstate the original pad */
	}

	for (node = 0; node < info->size; node++) stack[prev]->data[node] = p;
}

void grd_PSI (struct GMT_CTRL *GMT, struct GRDMATH_INFO *info, struct GMT_GRID *stack[], BOOLEAN *constant, double *factor, COUNTER_MEDIUM last)
/*OPERATOR: PSI 1 1 Psi (or Digamma) of A.  */
{
	COUNTER_LARGE node;
	double a = 0.0, x[2];

	x[1] = 0.0;	/* No imaginary part */
	if (constant[last]) {
		x[0] = factor[last];
		a = GMT_psi (GMT, x, NULL);
	}

	for (node = 0; node < info->size; node++) {
		if (!constant[last]) {
			x[0] = (double)stack[last]->data[node];
			a = GMT_psi (GMT, x, NULL);
		}
		stack[last]->data[node] = (float)a;
	}
}

void grd_PVQV (struct GMT_CTRL *GMT, struct GRDMATH_INFO *info, struct GMT_GRID *stack[], BOOLEAN *constant, double *factor, COUNTER_MEDIUM last, COUNTER_MEDIUM kind)
{
	BOOLEAN calc;
	COUNTER_MEDIUM prev = last - 1, first = last - 2, n;
	COUNTER_LARGE node;
	double a = 0.0, x = 0.0, nu[2], pq[4];
	static char *name[2] = {"PV", "QV"};
	/* last holds the imaginary order vi, prev holds the real order vr, first holds the argument x = cos(colat) */

	calc = !(constant[prev] && constant[last] && constant[first]);	/* Only constant if all args are constant */
	if (!calc) {	/* All constants */
		nu[0] = factor[prev];
		nu[1] = factor[last];
		if ((factor[first] < -1.0 || factor[first] > 1.0)) GMT_report (GMT, GMT_MSG_NORMAL, "Warning, argument to %s outside domain!\n", name[kind]);
		GMT_PvQv (GMT, factor[first], nu, pq, &n);
		a = pq[2*kind];
	}
	if (constant[prev]) nu[0] = factor[prev];
	if (constant[last]) nu[1] = factor[last];
	if (constant[first])    x = factor[first];
	kind *= 2;
	for (node = 0; node < info->size; node++) {
		if (calc){
			if (!constant[prev]) nu[0] = (double)stack[prev]->data[node];
			if (!constant[last]) nu[1] = (double)stack[last]->data[node];
			if (!constant[first])    x = (double)stack[first]->data[node];
			GMT_PvQv (GMT, x, nu, pq, &n);
			a = pq[kind];
		}
		stack[first]->data[node] = (float)a;
	}
}

void grd_PV (struct GMT_CTRL *GMT, struct GRDMATH_INFO *info, struct GMT_GRID *stack[], BOOLEAN *constant, double *factor, COUNTER_MEDIUM last)
/*OPERATOR: PV 3 1 Legendre function Pv(A) of degree v = real(B) + imag(C).  */
{
	grd_PVQV (GMT, info, stack, constant, factor, last, 0);
}

void grd_QV (struct GMT_CTRL *GMT, struct GRDMATH_INFO *info, struct GMT_GRID *stack[], BOOLEAN *constant, double *factor, COUNTER_MEDIUM last)
/*OPERATOR: QV 3 1 Legendre function Qv(A) of degree v = real(B) + imag(C).  */
{
	grd_PVQV (GMT, info, stack, constant, factor, last, 1);
}

void grd_R2 (struct GMT_CTRL *GMT, struct GRDMATH_INFO *info, struct GMT_GRID *stack[], BOOLEAN *constant, double *factor, COUNTER_MEDIUM last)
/*OPERATOR: R2 2 1 R2 = A^2 + B^2.  */
{
	COUNTER_LARGE node;
	COUNTER_MEDIUM prev;
	double a, b;

	prev = last - 1;
	if (constant[prev] && factor[prev] == 0.0) GMT_report (GMT, GMT_MSG_NORMAL, "Warning, operand one == 0!\n");
	if (constant[last] && factor[last] == 0.0) GMT_report (GMT, GMT_MSG_NORMAL, "Warning, operand two == 0!\n");
	if (constant[prev]) factor[prev] *= factor[prev];
	if (constant[last]) factor[last] *= factor[last];
	for (node = 0; node < info->size; node++) {
		a = (constant[prev]) ? factor[prev] : stack[prev]->data[node] * stack[prev]->data[node];
		b = (constant[last]) ? factor[last] : stack[last]->data[node] * stack[last]->data[node];
		stack[prev]->data[node] = (float)(a + b);
	}
}

void grd_R2D (struct GMT_CTRL *GMT, struct GRDMATH_INFO *info, struct GMT_GRID *stack[], BOOLEAN *constant, double *factor, COUNTER_MEDIUM last)
/*OPERATOR: R2D 1 1 Convert Radians to Degrees.  */
{
	COUNTER_LARGE node;
	double a = 0.0;

	if (constant[last]) a = R2D * factor[last];
	for (node = 0; node < info->size; node++) stack[last]->data[node] = (float)((constant[last]) ? a : R2D * stack[last]->data[node]);
}

void grd_RAND (struct GMT_CTRL *GMT, struct GRDMATH_INFO *info, struct GMT_GRID *stack[], BOOLEAN *constant, double *factor, COUNTER_MEDIUM last)
/*OPERATOR: RAND 2 1 Uniform random values between A and B.  */
{
	COUNTER_LARGE node;
	COUNTER_MEDIUM prev;
	double a = 0.0, b = 0.0;

	prev = last - 1;
	if (constant[prev]) a = factor[prev];
	if (constant[last]) b = factor[last];
	for (node = 0; node < info->size; node++) {
		if (!constant[prev]) a = (double)stack[prev]->data[node];
		if (!constant[last]) b = (double)stack[last]->data[node];
		stack[prev]->data[node] = (float)(a + GMT_rand (GMT) * (b - a));
	}
}

void grd_RINT (struct GMT_CTRL *GMT, struct GRDMATH_INFO *info, struct GMT_GRID *stack[], BOOLEAN *constant, double *factor, COUNTER_MEDIUM last)
/*OPERATOR: RINT 1 1 rint (A) (nearest integer).  */
{
	COUNTER_LARGE node;
	double a = 0.0;

	if (constant[last]) a = rint (factor[last]);
	for (node = 0; node < info->size; node++) stack[last]->data[node] = (float)((constant[last]) ? a : rint ((double)stack[last]->data[node]));
}

void grd_ROTX (struct GMT_CTRL *GMT, struct GRDMATH_INFO *info, struct GMT_GRID *stack[], BOOLEAN *constant, double *factor, COUNTER_MEDIUM last)
/*OPERATOR: ROTX 2 1 Rotate A by the (constant) shift B in x-direction.  */
{
	COUNTER_LARGE node;
	COUNTER_MEDIUM col, row, prev = last - 1, *new_col = NULL, nx;
	GMT_LONG colx, shift;
	float *z = NULL;

	/* Shift grid A by the x-shift B.  B must be a constant */

	if (!constant[last]) {
		GMT_report (GMT, GMT_MSG_FATAL, "DX shift (B) must be a constant in ROTX (no calculations performed)\n");
		return;
	}
	shift = lrint (factor[last] * info->G->header->r_inc[GMT_X]);	/* Shift of nodes */

	if (constant[prev] || !shift) return;	/* Trivial since A is a constant or shift is zero */
	if (shift < 0) shift += info->G->header->nx;	/* Same thing */
	nx = info->G->header->nx;
	/* Set up permutation vector */

	new_col = GMT_memory (GMT, NULL, nx, GMT_LONG);
	z = GMT_memory (GMT, NULL, nx, float);
	for (col = colx = 0; col < info->G->header->nx; col++, colx++) new_col[colx] = (colx + shift) % info->G->header->nx;	/* Move by shift but rotate around */
	GMT_row_loop (GMT, info->G, row) {	/* For each row */
		GMT_col_loop (GMT, info->G, row, col, node) z[new_col[col]] = stack[prev]->data[node];	/* Copy one row of data to z with shift */
		node = GMT_IJP (info->G->header, row, 0);		/* First col */
		GMT_memcpy (&stack[prev]->data[node], z, nx, float);	/* Replace this row */
	}
	GMT_free (GMT, z);
	GMT_free (GMT, new_col);
}

void grd_ROTY (struct GMT_CTRL *GMT, struct GRDMATH_INFO *info, struct GMT_GRID *stack[], BOOLEAN *constant, double *factor, COUNTER_MEDIUM last)
/*OPERATOR: ROTY 2 1 Rotate A by the (constant) shift B in y-direction.  */
{
	COUNTER_MEDIUM row, col, prev = last - 1, *new_row = NULL;
	GMT_LONG rowx, shift;
	float *z = NULL;

	/* Shift grid A by the y-shift B.  B must be a constant */

	if (!constant[last]) {
		GMT_report (GMT, GMT_MSG_FATAL, "DY shift (B) must be a constant in ROTY (no calculations performed)\n");
		return;
	}
	shift = lrint (factor[last] / info->G->header->inc[GMT_Y]);	/* Shift of nodes */

	if (constant[prev] || !shift) return;	/* Trivial since A is a constant or shift is zero */
	if (shift < 0) shift += info->G->header->ny;	/* Same thing */
	/* Set up permutation vector */

	new_row = GMT_memory (GMT, NULL, info->G->header->ny, GMT_LONG);
	z = GMT_memory (GMT, NULL, info->G->header->ny, float);
	for (row = rowx = 0; row < info->G->header->ny; row++, rowx++) new_row[rowx] = (rowx + info->G->header->ny - shift) % info->G->header->ny;	/* Move by shift but rotate around */
	for (col = 0; col < info->G->header->nx; col++) {	/* For each column */
		for (row = 0; row < info->G->header->ny; row++) z[new_row[row]] = stack[prev]->data[GMT_IJP(info->G->header, row, col)];	/* Copy one column of data to z with shift */
		for (row = 0; row < info->G->header->ny; row++) stack[prev]->data[GMT_IJP(info->G->header, row, col)] = z[row];	/* Replace this column */
	}
	GMT_free (GMT, z);
	GMT_free (GMT, new_row);
}

void grd_SDIST (struct GMT_CTRL *GMT, struct GRDMATH_INFO *info, struct GMT_GRID *stack[], BOOLEAN *constant, double *factor, COUNTER_MEDIUM last)
/*OPERATOR: SDIST 2 1 Spherical (Great circle) distance (in degrees) between grid nodes and stack lon,lat (A, B).  */
{
	COUNTER_LARGE node;
	COUNTER_MEDIUM row, col, prev = last - 1;
	double a, b;

	GMT_init_distaz (GMT, 'd', 1 + GMT_sph_mode (GMT), GMT_MAP_DIST);	/* Spherical, in degrees */
	GMT_grd_padloop (GMT, info->G, row, col, node) {
		a = (constant[prev]) ? factor[prev] : stack[prev]->data[node];
		b = (constant[last]) ? factor[last] : stack[last]->data[node];
		stack[prev]->data[node] = (float) GMT_distance (GMT, a, b, (double)info->grd_x[col], (double)info->grd_y[row]);
	}
}

void grd_AZ_sub (struct GMT_CTRL *GMT, struct GRDMATH_INFO *info, struct GMT_GRID *stack[], BOOLEAN *constant, double *factor, COUNTER_MEDIUM last, BOOLEAN reverse)
{
	COUNTER_LARGE node;
	COUNTER_MEDIUM row, col, prev = last - 1;
	double x0 = 0.0, y0 = 0.0, az;

	GMT_init_distaz (GMT, 'd', 1 + GMT_sph_mode (GMT), GMT_MAP_DIST);
	if (constant[prev]) x0 = factor[prev];
	if (constant[last]) y0 = factor[last];
	GMT_grd_padloop (GMT, info->G, row, col, node) {
		if (!constant[prev]) x0 = (double)stack[prev]->data[node];
		if (!constant[last]) y0 = (double)stack[last]->data[node];
		az = GMT_az_backaz (GMT, info->grd_x[col], info->grd_y[row], x0, y0, reverse);
		while (az < -180.0) az += 360.0;
		while (az > +180.0) az -= 360.0;
		stack[prev]->data[node] = (float)az;
	}
}

void grd_SAZ (struct GMT_CTRL *GMT, struct GRDMATH_INFO *info, struct GMT_GRID *stack[], BOOLEAN *constant, double *factor, COUNTER_MEDIUM last)
/*OPERATOR: SAZ 2 1 Spherical azimuth from grid nodes to stack x,y.  */
/* Azimuth from grid ones to stack point */
{
	grd_AZ_sub (GMT, info, stack, constant, factor, last, FALSE);
}

void grd_SBAZ (struct GMT_CTRL *GMT, struct GRDMATH_INFO *info, struct GMT_GRID *stack[], BOOLEAN *constant, double *factor, COUNTER_MEDIUM last)
/*OPERATOR: SBAZ 2 1 Spherical backazimuth from grid nodes to stack x,y.  */
/* Azimuth from stack point to grid ones (back azimuth) */
{
	grd_AZ_sub (GMT, info, stack, constant, factor, last, TRUE);
}

void grd_SEC (struct GMT_CTRL *GMT, struct GRDMATH_INFO *info, struct GMT_GRID *stack[], BOOLEAN *constant, double *factor, COUNTER_MEDIUM last)
/*OPERATOR: SEC 1 1 sec (A) (A in radians).  */
{
	COUNTER_LARGE node;
	double a = 0.0;

	if (constant[last]) a = (1.0 / cos (factor[last]));
	for (node = 0; node < info->size; node++) stack[last]->data[node] = (float)((constant[last]) ? a : (1.0 / cos ((double)stack[last]->data[node])));
}

void grd_SECD (struct GMT_CTRL *GMT, struct GRDMATH_INFO *info, struct GMT_GRID *stack[], BOOLEAN *constant, double *factor, COUNTER_MEDIUM last)
/*OPERATOR: SECD 1 1 sec (A) (A in degrees).  */
{
	COUNTER_LARGE node;
	double a = 0.0;

	if (constant[last]) a = (1.0 / cosd (factor[last]));
	for (node = 0; node < info->size; node++) stack[last]->data[node] = (float)((constant[last]) ? a : (1.0 / cosd ((double)stack[last]->data[node])));
}

void grd_SIGN (struct GMT_CTRL *GMT, struct GRDMATH_INFO *info, struct GMT_GRID *stack[], BOOLEAN *constant, double *factor, COUNTER_MEDIUM last)
/*OPERATOR: SIGN 1 1 sign (+1 or -1) of A.  */
{
	COUNTER_LARGE node;
	double a = 0.0;

	if (constant[last] && factor[last] == 0.0) GMT_report (GMT, GMT_MSG_NORMAL, "Warning, operand == 0!\n");
	if (constant[last]) a = copysign (1.0, factor[last]);
	for (node = 0; node < info->size; node++) stack[last]->data[node] = (float)((constant[last]) ? a : copysign (1.0, (double)stack[last]->data[node]));
}

void grd_SIN (struct GMT_CTRL *GMT, struct GRDMATH_INFO *info, struct GMT_GRID *stack[], BOOLEAN *constant, double *factor, COUNTER_MEDIUM last)
/*OPERATOR: SIN 1 1 sin (A) (A in radians).  */
{
	COUNTER_LARGE node;
	double a = 0.0;

	if (constant[last]) a = sin (factor[last]);
	for (node = 0; node < info->size; node++) stack[last]->data[node] = (float)((constant[last]) ? a : sin ((double)stack[last]->data[node]));
}

void grd_SINC (struct GMT_CTRL *GMT, struct GRDMATH_INFO *info, struct GMT_GRID *stack[], BOOLEAN *constant, double *factor, COUNTER_MEDIUM last)
/*OPERATOR: SINC 1 1 sinc (A) (sin (pi*A)/(pi*A)).  */
{
	COUNTER_LARGE node;
	double a = 0.0;

	if (constant[last]) a = GMT_sinc (GMT, factor[last]);
	for (node = 0; node < info->size; node++) stack[last]->data[node] = (float)((constant[last]) ? a : GMT_sinc (GMT, (double)stack[last]->data[node]));
}

void grd_SIND (struct GMT_CTRL *GMT, struct GRDMATH_INFO *info, struct GMT_GRID *stack[], BOOLEAN *constant, double *factor, COUNTER_MEDIUM last)
/*OPERATOR: SIND 1 1 sin (A) (A in degrees).  */
{
	COUNTER_LARGE node;
	double a = 0.0;

	if (constant[last]) a = sind (factor[last]);
	for (node = 0; node < info->size; node++) stack[last]->data[node] = (float)((constant[last]) ? a : sind ((double)stack[last]->data[node]));
}

void grd_SINH (struct GMT_CTRL *GMT, struct GRDMATH_INFO *info, struct GMT_GRID *stack[], BOOLEAN *constant, double *factor, COUNTER_MEDIUM last)
/*OPERATOR: SINH 1 1 sinh (A).  */
{
	COUNTER_LARGE node;
	double a = 0.0;

	if (constant[last]) a = sinh (factor[last]);
	for (node = 0; node < info->size; node++) stack[last]->data[node] = (float)((constant[last]) ? a : sinh ((double)stack[last]->data[node]));
}

void grd_SKEW (struct GMT_CTRL *GMT, struct GRDMATH_INFO *info, struct GMT_GRID *stack[], BOOLEAN *constant, double *factor, COUNTER_MEDIUM last)
/*OPERATOR: SKEW 1 1 Skewness of A.  */
{
	COUNTER_LARGE node, n = 0;
	COUNTER_MEDIUM row, col;
	double mean = 0.0, sum2 = 0.0, skew = 0.0, delta;
	float f_skew;

	if (constant[last]) {	/* Trivial case */
		for (node = 0; node < info->size; node++) stack[last]->data[node] = GMT->session.f_NaN;
		return;
	}

	/* Use Welford (1962) algorithm to compute mean and corrected sum of squares */
	GMT_grd_loop (GMT, info->G, row, col, node) {
		if (GMT_is_fnan (stack[last]->data[node])) continue;
		n++;
		delta = (double)stack[last]->data[node] - mean;
		mean += delta / n;
		sum2 += delta * ((double)stack[last]->data[node] - mean);
	}
	if (n > 1) {
		GMT_grd_loop (GMT, info->G, row, col, node) {
			if (GMT_is_fnan (stack[last]->data[node])) continue;
			delta = (double)stack[last]->data[node] - mean;
			skew += pow (delta, 3.0);
		}
		sum2 /= (n - 1);
		skew /= n * pow (sum2, 1.5);
		f_skew = (float)skew;
	}
	else
		f_skew = GMT->session.f_NaN;
	for (node = 0; node < info->size; node++) stack[last]->data[node] = f_skew;
}

void grd_SQR (struct GMT_CTRL *GMT, struct GRDMATH_INFO *info, struct GMT_GRID *stack[], BOOLEAN *constant, double *factor, COUNTER_MEDIUM last)
/*OPERATOR: SQR 1 1 A^2.  */
{
	COUNTER_LARGE node;
	double a = 0.0;

	if (constant[last]) a = factor[last] * factor[last];
	for (node = 0; node < info->size; node++) stack[last]->data[node] = (float)((constant[last]) ? a : stack[last]->data[node] * stack[last]->data[node]);
}

void grd_SQRT (struct GMT_CTRL *GMT, struct GRDMATH_INFO *info, struct GMT_GRID *stack[], BOOLEAN *constant, double *factor, COUNTER_MEDIUM last)
/*OPERATOR: SQRT 1 1 sqrt (A).  */
{
	COUNTER_LARGE node;
	double a = 0.0;

	if (constant[last] && factor[last] < 0.0) GMT_report (GMT, GMT_MSG_NORMAL, "Warning, operand one < 0!\n");
	if (constant[last]) a = sqrt (factor[last]);
	for (node = 0; node < info->size; node++) stack[last]->data[node] = (float)((constant[last]) ? a : sqrt ((double)stack[last]->data[node]));
}

void grd_STD (struct GMT_CTRL *GMT, struct GRDMATH_INFO *info, struct GMT_GRID *stack[], BOOLEAN *constant, double *factor, COUNTER_MEDIUM last)
/*OPERATOR: STD 1 1 Standard deviation of A.  */
{
	COUNTER_LARGE node, n = 0;
	COUNTER_MEDIUM row, col;
	double mean = 0.0, sum2 = 0.0, delta;

	if (constant[last]) {	/* Trivial case */
		GMT_memset (stack[last], info->size, float);
		return;
	}

	/* Use Welford (1962) algorithm to compute mean and corrected sum of squares */
	GMT_grd_loop (GMT, info->G, row, col, node) {
		if (GMT_is_fnan (stack[last]->data[node])) continue;
		n++;
		delta = (double)stack[last]->data[node] - mean;
		mean += delta / n;
		sum2 += delta * ((double)stack[last]->data[node] - mean);
	}
	sum2 = (n > 1) ? sqrt (sum2 / (n - 1)) : 0.0;
	for (node = 0; node < info->size; node++) stack[last]->data[node] = (float)sum2;
}

void grd_STEP (struct GMT_CTRL *GMT, struct GRDMATH_INFO *info, struct GMT_GRID *stack[], BOOLEAN *constant, double *factor, COUNTER_MEDIUM last)
/*OPERATOR: STEP 1 1 Heaviside step function: H(A).  */
{
	COUNTER_LARGE node;
	double a = 0.0;

	if (constant[last]) a = factor[last];
	for (node = 0; node < info->size; node++) {
		if (!constant[last]) a = (double)stack[last]->data[node];
		if (a == 0.0)
			stack[last]->data[node] = (float)0.5;
		else
			stack[last]->data[node] = (float)((a < 0.0) ? 0.0 : 1.0);
	}
}

void grd_STEPX (struct GMT_CTRL *GMT, struct GRDMATH_INFO *info, struct GMT_GRID *stack[], BOOLEAN *constant, double *factor, COUNTER_MEDIUM last)
/*OPERATOR: STEPX 1 1 Heaviside step function in x: H(x-A).  */
{
	COUNTER_LARGE node;
	COUNTER_MEDIUM row, col;
	double a;

	GMT_grd_padloop (GMT, info->G, row, col, node) {
		a = info->grd_x[col] - ((constant[last]) ? factor[last] : stack[last]->data[node]);
		if (a == 0.0)
			stack[last]->data[node] = (float)0.5;
		else
			stack[last]->data[node] = (float)((a < 0.0) ? 0.0 : 1.0);
	}
}

void grd_STEPY (struct GMT_CTRL *GMT, struct GRDMATH_INFO *info, struct GMT_GRID *stack[], BOOLEAN *constant, double *factor, COUNTER_MEDIUM last)
/*OPERATOR: STEPY 1 1 Heaviside step function in y: H(y-A).  */
{
	COUNTER_LARGE node;
	COUNTER_MEDIUM row, col;
	double a;

	GMT_grd_padloop (GMT, info->G, row, col, node) {
		a = info->grd_y[row] - ((constant[last]) ? factor[last] : stack[last]->data[node]);
		if (a == 0.0)
			stack[last]->data[node] = (float)0.5;
		else
			stack[last]->data[node] = (float)((a < 0.0) ? 0.0 : 1.0);
	}
}

void grd_SUB (struct GMT_CTRL *GMT, struct GRDMATH_INFO *info, struct GMT_GRID *stack[], BOOLEAN *constant, double *factor, COUNTER_MEDIUM last)
/*OPERATOR: SUB 2 1 A - B.  */
{
	COUNTER_LARGE node;
	COUNTER_MEDIUM prev;
	double a, b;

	prev = last - 1;
	if (constant[prev] && factor[prev] == 0.0) GMT_report (GMT, GMT_MSG_NORMAL, "Warning, operand one == 0!\n");
	if (constant[last] && factor[last] == 0.0) GMT_report (GMT, GMT_MSG_NORMAL, "Warning, operand two == 0!\n");
	for (node = 0; node < info->size; node++) {
		a = (constant[prev]) ? factor[prev] : stack[prev]->data[node];
		b = (constant[last]) ? factor[last] : stack[last]->data[node];
		stack[prev]->data[node] = (float)(a - b);
	}
}

void grd_TAN (struct GMT_CTRL *GMT, struct GRDMATH_INFO *info, struct GMT_GRID *stack[], BOOLEAN *constant, double *factor, COUNTER_MEDIUM last)
/*OPERATOR: TAN 1 1 tan (A) (A in radians).  */
{
	COUNTER_LARGE node;
	double a = 0.0;

	if (constant[last]) a = tan (factor[last]);
	for (node = 0; node < info->size; node++) stack[last]->data[node] = (float)((constant[last]) ? a : tan ((double)stack[last]->data[node]));
}

void grd_TAND (struct GMT_CTRL *GMT, struct GRDMATH_INFO *info, struct GMT_GRID *stack[], BOOLEAN *constant, double *factor, COUNTER_MEDIUM last)
/*OPERATOR: TAND 1 1 tan (A) (A in degrees).  */
{
	COUNTER_LARGE node;
	double a = 0.0;

	if (constant[last]) a = tand (factor[last]);
	for (node = 0; node < info->size; node++) stack[last]->data[node] = (float)((constant[last]) ? a : tand ((double)stack[last]->data[node]));
}

void grd_TANH (struct GMT_CTRL *GMT, struct GRDMATH_INFO *info, struct GMT_GRID *stack[], BOOLEAN *constant, double *factor, COUNTER_MEDIUM last)
/*OPERATOR: TANH 1 1 tanh (A).  */
{
	COUNTER_LARGE node;
	double a = 0.0;

	if (constant[last]) a = tanh (factor[last]);
	for (node = 0; node < info->size; node++) stack[last]->data[node] = (float)((constant[last]) ? a : tanh ((double)stack[last]->data[node]));
}

void grd_TN (struct GMT_CTRL *GMT, struct GRDMATH_INFO *info, struct GMT_GRID *stack[], BOOLEAN *constant, double *factor, COUNTER_MEDIUM last)
/*OPERATOR: TN 2 1 Chebyshev polynomial Tn(-1<t<+1,n), with t = A, and n = B.  */
{
	COUNTER_LARGE node;
	COUNTER_MEDIUM prev = last - 1;
	GMT_LONG n;
	double a = 0.0, t;

	for (node = 0; node < info->size; node++) {
		a = (constant[prev]) ? factor[prev] : stack[prev]->data[node];
		n = lrint ((double)((constant[last]) ? factor[last] : stack[last]->data[node]));
		GMT_chebyshev (GMT, a, n, &t);
		stack[prev]->data[node] = (float)t;
	}
}

void grd_TCRIT (struct GMT_CTRL *GMT, struct GRDMATH_INFO *info, struct GMT_GRID *stack[], BOOLEAN *constant, double *factor, COUNTER_MEDIUM last)
/*OPERATOR: TCRIT 2 1 Critical value for Student's t-distribution, with alpha = A and n = B.  */
{
	COUNTER_LARGE node;
	GMT_LONG b;
	COUNTER_MEDIUM prev;
	double a;

	prev = last - 1;
	if (constant[prev] && factor[prev] == 0.0) GMT_report (GMT, GMT_MSG_NORMAL, "Warning, operand one == 0 for TCRIT!\n");
	if (constant[last] && factor[last] == 0.0) GMT_report (GMT, GMT_MSG_NORMAL, "Warning, operand two == 0 for TCRIT!\n");
	for (node = 0; node < info->size; node++) {
		a = (constant[prev]) ? factor[prev] : stack[prev]->data[node];
		b = lrint ((double)((constant[last]) ? factor[last] : stack[last]->data[node]));
		stack[prev]->data[node] = (float)GMT_tcrit (GMT, a, (double)b);
	}
}

void grd_TDIST (struct GMT_CTRL *GMT, struct GRDMATH_INFO *info, struct GMT_GRID *stack[], BOOLEAN *constant, double *factor, COUNTER_MEDIUM last)
/*OPERATOR: TDIST 2 1 Student's t-distribution A(t,n), with t = A, and n = B.  */
{
	COUNTER_LARGE node;
	GMT_LONG b;
	COUNTER_MEDIUM prev;
	double a, prob;

	prev = last - 1;
	if (constant[prev] && factor[prev] == 0.0) GMT_report (GMT, GMT_MSG_NORMAL, "Warning, operand one == 0 for TDIST!\n");
	if (constant[last] && factor[last] == 0.0) GMT_report (GMT, GMT_MSG_NORMAL, "Warning, operand two == 0 for TDIST!\n");
	for (node = 0; node < info->size; node++) {
		a = (constant[prev]) ? factor[prev] : stack[prev]->data[node];
		b = lrint ((double)((constant[last]) ? factor[last] : stack[last]->data[node]));
		(void) GMT_student_t_a (GMT, a, b, &prob);
		stack[prev]->data[node] = (float)prob;
	}
}

void grd_UPPER (struct GMT_CTRL *GMT, struct GRDMATH_INFO *info, struct GMT_GRID *stack[], BOOLEAN *constant, double *factor, COUNTER_MEDIUM last)
/*OPERATOR: UPPER 1 1 The highest (maximum) value of A.  */
{
<<<<<<< HEAD
	COUNTER_LARGE node;
	COUNTER_MEDIUM row, col;
	float high = FLT_MIN;
=======
	GMT_LONG row, col, node;
	float high = -FLT_MAX;
>>>>>>> f21d206f

	if (constant[last]) {	/* Trivial case */
		for (node = 0; node < info->size; node++) stack[last]->data[node] = (float)factor[last];
		return;
	}

	GMT_grd_loop (GMT, info->G, row, col, node) {
		if (GMT_is_fnan (stack[last]->data[node])) continue;
		if (stack[last]->data[node] > high) high = stack[last]->data[node];
	}
	for (node = 0; node < info->size; node++) if (!GMT_is_fnan (stack[last]->data[node])) stack[last]->data[node] = high;
}

void grd_XOR (struct GMT_CTRL *GMT, struct GRDMATH_INFO *info, struct GMT_GRID *stack[], BOOLEAN *constant, double *factor, COUNTER_MEDIUM last)
/*OPERATOR: XOR 2 1 B if A == NaN, else A.  */
{
	COUNTER_LARGE node;
	COUNTER_MEDIUM prev;
	double a = 0.0, b = 0.0;

	prev = last - 1;
	if (constant[prev]) a = factor[prev];
	if (constant[last]) b = factor[last];
	for (node = 0; node < info->size; node++) {
		if (!constant[prev]) a = stack[prev]->data[node];
		if (!constant[last]) b = stack[last]->data[node];
		stack[prev]->data[node] = (float)((GMT_is_dnan (a)) ? b : a);
	}
}

void grd_Y0 (struct GMT_CTRL *GMT, struct GRDMATH_INFO *info, struct GMT_GRID *stack[], BOOLEAN *constant, double *factor, COUNTER_MEDIUM last)
/*OPERATOR: Y0 1 1 Bessel function of A (2nd kind, order 0).  */
{
	COUNTER_LARGE node;
	double a = 0.0;

	if (constant[last]) a = y0 (fabs (factor[last]));
	for (node = 0; node < info->size; node++) stack[last]->data[node] = (float)((constant[last]) ? a : y0 (fabs ((double)stack[last]->data[node])));
}

void grd_Y1 (struct GMT_CTRL *GMT, struct GRDMATH_INFO *info, struct GMT_GRID *stack[], BOOLEAN *constant, double *factor, COUNTER_MEDIUM last)
/*OPERATOR: Y1 1 1 Bessel function of A (2nd kind, order 1).  */
{
	COUNTER_LARGE node;
	double a = 0.0;

	if (constant[last]) a = y1 (fabs (factor[last]));
	for (node = 0; node < info->size; node++) stack[last]->data[node] = (float)((constant[last]) ? a : y1 (fabs ((double)stack[last]->data[node])));
}

void grd_YLM_sub (struct GMT_CTRL *GMT, struct GRDMATH_INFO *info, struct GMT_GRID *stack[], BOOLEAN *constant, double *factor, COUNTER_MEDIUM last, BOOLEAN ortho)
{
	/* Returns geophysical normalization, unless M < 0, then orthonormalized form */
	COUNTER_LARGE node;
	COUNTER_MEDIUM row, col, prev = last - 1;
	GMT_LONG L, M;
	double x, z, P, C, S;

	if (!(constant[prev] && constant[last])) {
		GMT_report (GMT, GMT_MSG_FATAL, "L and M must be constants in YLM[g] (no calculations performed)\n");
		return;
	}

	L = lrint (factor[prev]);
	M = lrint (factor[last]);
	z = GMT_abs (M) * D2R;	/* abs() just in case routine is called with -M to add (-1)^M */

	GMT_row_padloop (GMT, info->G, row, node) {	/* For each latitude */

		x = sind (info->grd_y[row]);	/* Plm takes cos(colatitude) = sin(latitude) */
		P = GMT_plm_bar (GMT, L, M, x, ortho);
		if (M == 0) {
			GMT_col_padloop (GMT, info->G, col, node) {
				stack[prev]->data[node] = (float)P;
				stack[last]->data[node] = 0.0;
			}
		}
		else {
			GMT_col_padloop (GMT, info->G, col, node) {
				sincos (z * info->grd_x[col], &S, &C);
				stack[prev]->data[node] = (float)(P * C);
				stack[last]->data[node] = (float)(P * S);
			}
		}
	}
}

void grd_YLM (struct GMT_CTRL *GMT, struct GRDMATH_INFO *info, struct GMT_GRID *stack[], BOOLEAN *constant, double *factor, COUNTER_MEDIUM last)
/*OPERATOR: YLM 2 2 Re and Im orthonormalized spherical harmonics degree A order B.  */
{
	grd_YLM_sub (GMT, info, stack, constant, factor, last, TRUE);
}

void grd_YLMg (struct GMT_CTRL *GMT, struct GRDMATH_INFO *info, struct GMT_GRID *stack[], BOOLEAN *constant, double *factor, COUNTER_MEDIUM last)
/*OPERATOR: YLMg 2 2 Cos and Sin normalized spherical harmonics degree A order B (geophysical convention).  */
{
	grd_YLM_sub (GMT, info, stack, constant, factor, last, FALSE);
}

void grd_YN (struct GMT_CTRL *GMT, struct GRDMATH_INFO *info, struct GMT_GRID *stack[], BOOLEAN *constant, double *factor, COUNTER_MEDIUM last)
/*OPERATOR: YN 2 1 Bessel function of A (2nd kind, order B).  */
{
	COUNTER_LARGE node;
	COUNTER_MEDIUM prev = last - 1;
	GMT_LONG order = 0;
	BOOLEAN simple = FALSE;
	double b = 0.0;

	if (constant[prev] && factor[prev] == 0.0) GMT_report (GMT, GMT_MSG_NORMAL, "Warning, argument = 0 for YN!\n");
	if (constant[last]) {
		if (factor[last] < 0.0) GMT_report (GMT, GMT_MSG_NORMAL, "Warning, order < 0 for YN!\n");
		if ((rint(factor[last]) != factor[last])) GMT_report (GMT, GMT_MSG_NORMAL, "Warning, order not an integer for YN!\n");
		order = lrint (fabs (factor[last]));
		if (constant[prev]) {
			b = yn ((int)order, fabs (factor[prev]));
			simple = TRUE;
		}
	}
	for (node = 0; node < info->size; node++) {
		if (simple)
			stack[prev]->data[node] = (float)b;
		else {
			if (!constant[last]) order = lrint (fabs ((double)stack[last]->data[node]));
			stack[last]->data[node] = (float)yn ((int)order, fabs ((double)stack[prev]->data[node]));
		}
	}
}

void grd_ZCRIT (struct GMT_CTRL *GMT, struct GRDMATH_INFO *info, struct GMT_GRID *stack[], BOOLEAN *constant, double *factor, COUNTER_MEDIUM last)
/*OPERATOR: ZCRIT 1 1 Critical value for the normal-distribution, with alpha = A.  */
{
	COUNTER_LARGE node;
	double a = 0.0;

	if (constant[last]) a = GMT_zcrit (GMT, factor[last]);
	for (node = 0; node < info->size; node++) stack[last]->data[node] = (float)((constant[last]) ? a : GMT_zcrit (GMT, a));
}

void grd_ZDIST (struct GMT_CTRL *GMT, struct GRDMATH_INFO *info, struct GMT_GRID *stack[], BOOLEAN *constant, double *factor, COUNTER_MEDIUM last)
/*OPERATOR: ZDIST 1 1 Cumulative normal-distribution C(x), with x = A.  */
{
	COUNTER_LARGE node;
	double a = 0.0;

	if (constant[last]) a = GMT_zdist (GMT, factor[last]);
	for (node = 0; node < info->size; node++) stack[last]->data[node] = (float)((constant[last]) ? a : GMT_zdist (GMT, a));
}

/* ---------------------- end operator functions --------------------- */

#include "grdmath.h"

#define bailout(code) {GMT_Free_Options (mode); return (code);}
#define Return1(code) {GMT_Destroy_Options (API, &list); Free_grdmath_Ctrl (GMT, Ctrl); GMT_end_module (GMT, GMT_cpy); bailout (code);}
#define Return(code) {GMT_Destroy_Options (API, &list); Free_grdmath_Ctrl (GMT, Ctrl); grdmath_free (GMT, stack, alloc_mode, &info, localhashnode); GMT_end_module (GMT, GMT_cpy); bailout (code);}

GMT_LONG decode_grd_argument (struct GMT_CTRL *GMT, struct GMT_OPTION *opt, double *value, struct GMT_HASH *H)
{
	GMT_LONG i, expect, check = GMT_IS_NAN;
	BOOLEAN possible_number = FALSE;
	double tmp = 0.0;

	if (opt->option == GMTAPI_OPT_OUTFILE) return GRDMATH_ARG_IS_SAVE;	/* Time to save stack; arg is filename */

	/* Check if argument is operator */

	if ((i = GMT_hash_lookup (GMT, opt->arg, H, GRDMATH_N_OPERATORS, GRDMATH_N_OPERATORS)) >= GRDMATH_ARG_IS_OPERATOR) return (i);

	/* Next look for symbols with special meaning */

	if (!(strcmp (opt->arg, "PI") && strcmp (opt->arg, "pi"))) return GRDMATH_ARG_IS_PI;
	if (!(strcmp (opt->arg, "E") && strcmp (opt->arg, "e"))) return GRDMATH_ARG_IS_E;
	if (!strcmp (opt->arg, "EULER")) return GRDMATH_ARG_IS_EULER;
	if (!strcmp (opt->arg, "XMIN")) return GRDMATH_ARG_IS_XMIN;
	if (!strcmp (opt->arg, "XMAX")) return GRDMATH_ARG_IS_XMAX;
	if (!strcmp (opt->arg, "XINC")) return GRDMATH_ARG_IS_XINC;
	if (!strcmp (opt->arg, "NX")) return GRDMATH_ARG_IS_NX;
	if (!strcmp (opt->arg, "YMIN")) return GRDMATH_ARG_IS_YMIN;
	if (!strcmp (opt->arg, "YMAX")) return GRDMATH_ARG_IS_YMAX;
	if (!strcmp (opt->arg, "YINC")) return GRDMATH_ARG_IS_YINC;
	if (!strcmp (opt->arg, "NY")) return GRDMATH_ARG_IS_NY;
	if (!strcmp (opt->arg, "X")) return GRDMATH_ARG_IS_X_MATRIX;
	if (!strcmp (opt->arg, "Xn")) return GRDMATH_ARG_IS_x_MATRIX;
	if (!strcmp (opt->arg, "Y")) return GRDMATH_ARG_IS_Y_MATRIX;
	if (!strcmp (opt->arg, "Yn")) return GRDMATH_ARG_IS_y_MATRIX;

	/* Preliminary test-conversion to a number */

	if (!GMT_not_numeric (GMT, opt->arg)) {	/* Only check if we are not sure this is NOT a number */
		expect = (strchr (opt->arg, 'T')) ? GMT_IS_ABSTIME : GMT_IS_UNKNOWN;	/* Watch out for dateTclock-strings */
		check = GMT_scanf (GMT, opt->arg, expect, &tmp);
		possible_number = TRUE;
	}

	/* Determine if argument is file. But first strip off suffix */

	if (!GMT_access (GMT, opt->arg, F_OK)) {	/* Yes it is */
		if (check != GMT_IS_NAN && possible_number) GMT_report (GMT, GMT_MSG_FATAL, "Warning: Your argument %s is both a file and a number.  File is selected\n", opt->arg);
		return GRDMATH_ARG_IS_FILE;
	}

	if (check != GMT_IS_NAN) {	/* OK it is a number */
		*value = tmp;
		return GRDMATH_ARG_IS_NUMBER;
	}

	if (opt->arg[0] == '-') {	/* Probably a bad commandline option */
		GMT_report (GMT, GMT_MSG_FATAL, "Error: Option %s not recognized\n", opt->arg);
		return GRDMATH_ARG_IS_BAD;
	}

	GMT_report (GMT, GMT_MSG_FATAL, "Syntax error: %s is not a number, operator or file name\n", opt->arg);
	return GRDMATH_ARG_IS_BAD;
}

void grdmath_free (struct GMT_CTRL *GMT, struct GMT_GRID *stack[], COUNTER_MEDIUM alloc_mode[], struct GRDMATH_INFO *info, struct GMT_HASH lnode[]) {
	/* Free allocated memory before quitting */
	COUNTER_MEDIUM k;
	struct GMT_HASH *p = NULL, *current = NULL;
	
	for (k = 0; k < GRDMATH_STACK_SIZE; k++) {
		if (alloc_mode[k] == 1) GMT_free_grid (GMT, &stack[k], TRUE);
	}
	GMT_free_grid (GMT, &info->G, TRUE);
	GMT_free (GMT, info->grd_x);
	GMT_free (GMT, info->grd_y);
	GMT_free (GMT, info->grd_xn);
	GMT_free (GMT, info->grd_yn);
	GMT_free (GMT, info->dx);
	if (info->ASCII_file) free (info->ASCII_file);
	for (k = 0; k < GRDMATH_N_OPERATORS; k++) {
		p = lnode[k].next;
		while ((current = p)) { p = p->next; GMT_free (GMT, current); }
	}
}

GMT_LONG GMT_grdmath (struct GMTAPI_CTRL *API, GMT_LONG mode, void *args)
{
	GMT_LONG k, op = 0, new_stack = -1, rowx, colx, status;
	COUNTER_MEDIUM row, col, kk, nstack = 0, n_items = 0, this_stack, n_macros;
	COUNTER_MEDIUM consumed_operands[GRDMATH_N_OPERATORS], produced_operands[GRDMATH_N_OPERATORS];
	COUNTER_MEDIUM alloc_mode[GRDMATH_STACK_SIZE];
	BOOLEAN constant[GRDMATH_STACK_SIZE];
	BOOLEAN error = FALSE, subset;
	
	COUNTER_LARGE node;

	struct GMT_GRID *stack[GRDMATH_STACK_SIZE], *G_in = NULL;

	double factor[GRDMATH_STACK_SIZE], value, x_noise, y_noise, off, scale;
	double wesn[4], special_symbol[GRDMATH_ARG_IS_PI-GRDMATH_ARG_IS_NY+1];

#include "grdmath_op.h"

	PFV call_operator[GRDMATH_N_OPERATORS];

	struct GMT_HASH localhashnode[GRDMATH_N_OPERATORS];
	struct GRDMATH_INFO info;
	struct MATH_MACRO *M = NULL;
	struct GRDMATH_CTRL *Ctrl = NULL;
	struct GMT_OPTION *opt = NULL, *list = NULL, *ptr = NULL;
	struct GMT_CTRL *GMT = NULL, *GMT_cpy = NULL;
	struct GMT_OPTION *options = NULL;

	/*----------------------- Standard module initialization and parsing ----------------------*/

	if (API == NULL) return (GMT_Report_Error (API, GMT_NOT_A_SESSION));
	options = GMT_Prep_Options (API, mode, args);	if (API->error) return (API->error);	/* Set or get option list */

	if (!options || options->option == GMTAPI_OPT_USAGE) bailout (GMT_grdmath_usage (API, GMTAPI_USAGE));/* Return the usage message */
	if (options->option == GMTAPI_OPT_SYNOPSIS) bailout (GMT_grdmath_usage (API, GMTAPI_SYNOPSIS));	/* Return the synopsis */

	/* Parse the command-line arguments */

	GMT = GMT_begin_module (API, "GMT_grdmath", &GMT_cpy);	/* Save current state */
	Ctrl = New_grdmath_Ctrl (GMT);	/* Allocate and initialize a new control structure */
	if (GMT_Parse_Common (API, "-VRbf:", "ghinrs" GMT_OPT("F"), options)) Return1 (API->error);
	if ((error = GMT_grdmath_parse (API, Ctrl, options))) Return1 (error);

	/*---------------------------- This is the grdmath main code ----------------------------*/

	GMT_memset (&info, 1, struct GRDMATH_INFO);		/* Initialize here to not crash when Return gets called */
	GMT_memset (localhashnode, GRDMATH_N_OPERATORS, struct GMT_HASH);
	GMT_memset (alloc_mode, GRDMATH_STACK_SIZE, COUNTER_MEDIUM);
	GMT_memset (stack, GRDMATH_STACK_SIZE, struct GMT_GRID *);
	n_macros = gmt_load_macros (GMT, ".grdmath", &M);	/* Load in any macros */
	if (n_macros) GMT_report (GMT, GMT_MSG_NORMAL, "Found and loaded %ld user macros.\n", n_macros);
	
	/* Internally replace the = [file] sequence with an output option */

	for (opt = options; opt; opt = opt->next) {
		if (opt->option == GMTAPI_OPT_INFILE && !strcmp (opt->arg, "=")) {	/* Found the output sequence */
			if (opt->next) {
				ptr = GMT_Make_Option (API, GMTAPI_OPT_OUTFILE, opt->next->arg);
				opt = opt->next;	/* Now we must skip that option */
			}
			else {	/* Standard output */
				GMT_report (GMT, GMT_MSG_FATAL, "Syntax error: No output file specified via = file mechanism\n");
				Return (EXIT_FAILURE);
			}
		}
		else if (opt->option == GMTAPI_OPT_INFILE && (k = gmt_find_macro (opt->arg, n_macros, M)) != GMTAPI_NOTSET) {
			/* Add in the replacement commands from the macro */
			for (kk = 0; kk < M[k].n_arg; kk++) {
				ptr = GMT_Make_Option (API, GMTAPI_OPT_INFILE, M[k].arg[kk]);
				if (ptr == NULL || (list = GMT_Append_Option (API, ptr, list)) == NULL) Return (API->error);
			}
			continue;
		}
		else
		 	ptr = GMT_Make_Option (API, opt->option, opt->arg);

		if (ptr == NULL || (list = GMT_Append_Option (API, ptr, list)) == NULL) Return (API->error);
	}
	gmt_free_macros (GMT, n_macros, &M);

	GMT_hash_init (GMT, localhashnode, operator, GRDMATH_N_OPERATORS, GRDMATH_N_OPERATORS);

	GMT_memset (wesn, 4, double);
	GMT_memset (constant, GRDMATH_STACK_SIZE, BOOLEAN);
	GMT_memset (factor, GRDMATH_STACK_SIZE, double);

	/* Read the first file we encounter so we may allocate space */

	for (opt = list; !G_in && opt; opt = opt->next) {	/* Look for a grid file, if given */
		if (!(opt->option == GMTAPI_OPT_INFILE))	continue;	/* Skip command line options and output file */
		if (opt->next && !(strncmp (opt->next->arg, "LDIST", 5U) && strncmp (opt->next->arg, "PDIST", 5U) && strncmp (opt->next->arg, "INSIDE", 6U))) continue;	/* Not grids */
		/* Filenames,  operators, some numbers and = will all have been flagged as files by the parser */
		status = decode_grd_argument (GMT, opt, &value, localhashnode);		/* Determine what this is */
		if (status == GRDMATH_ARG_IS_BAD) Return (EXIT_FAILURE);		/* Horrible */
		if (status != GRDMATH_ARG_IS_FILE) continue;				/* Skip operators and numbers */
		if ((G_in = GMT_Read_Data (API, GMT_IS_GRID, GMT_IS_FILE, GMT_IS_SURFACE, GMT_GRID_HEADER, NULL, opt->arg, NULL)) == NULL) {	/* Get header only */
			Return (API->error);
		}
	}

	if ((info.G = GMT_Create_Data (API, GMT_IS_GRID, NULL)) == NULL) Return (API->error);
	GMT_grd_init (GMT, info.G->header, options, TRUE);
	subset = (GMT->common.R.active && Ctrl->I.active);

	if (G_in) {	/* We read a gridfile header above, now update columns */
		if (GMT->common.R.active && Ctrl->I.active) {
			GMT_report (GMT, GMT_MSG_FATAL, "Syntax error: Cannot use -R, -I when grid files are specified\n");
			Return (EXIT_FAILURE);
		}
		else if  (GMT->common.r.active) {
			GMT_report (GMT, GMT_MSG_FATAL, "Syntax error: Cannot use -r when grid files are specified\n");
			Return (EXIT_FAILURE);
		}
		if (subset) {	/* Gave -R and files: Read the subset to set the header properly */
			GMT_memcpy (wesn, GMT->common.R.wesn, 4, double);
			if (GMT_Read_Data (API, GMT_IS_GRID, GMT_IS_FILE, GMT_IS_SURFACE, GMT_GRID_DATA, wesn, opt->arg, G_in) == NULL) {	/* Get subset only */
				Return (API->error);
			}
		}
		GMT_memcpy (info.G->header, G_in->header, 1, struct GRD_HEADER);
		GMT_set_grddim (GMT, info.G->header);			/* To adjust for the pad */
		if (GMT_Destroy_Data (API, GMT_ALLOCATED, &G_in) != GMT_OK) {
			Return (API->error);
		}
	}
	else if (GMT->common.R.active && Ctrl->I.active) {	/* Must create from -R -I [-r] */
		/* Completely determine the header for the new grid; croak if there are issues.  No memory is allocated here. */
		GMT_err_fail (GMT, GMT_init_newgrid (GMT, info.G, GMT->common.R.wesn, Ctrl->I.inc, GMT->common.r.active), Ctrl->Out.file);
	}
	else {
		GMT_report (GMT, GMT_MSG_FATAL, "Syntax error: Expression must contain at least one grid file or -R, -I\n");
		Return (EXIT_FAILURE);
	}
	info.nm = info.G->header->nm;	info.size = info.G->header->size;

	/* Get x and y vectors (these extend onto the pad) */

	info.grd_x = GMT_memory (GMT, NULL, info.G->header->mx, float);
	info.grd_y = GMT_memory (GMT, NULL, info.G->header->my, float);
	info.grd_xn = GMT_memory (GMT, NULL, info.G->header->mx, float);
	info.grd_yn = GMT_memory (GMT, NULL, info.G->header->my, float);
	for (k = 0, colx = -info.G->header->pad[XLO]; k < (int)info.G->header->mx; colx++, k++) info.grd_x[k] = (float)GMT_grd_col_to_x (GMT, colx, info.G->header);
	for (k = 0, rowx = -info.G->header->pad[YHI]; k < (int)info.G->header->my; rowx++, k++) info.grd_y[k] = (float)GMT_grd_row_to_y (GMT, rowx, info.G->header);
	if (GMT_is_geographic (GMT, GMT_IN)) {	/* Make sure latitudes remain in range; if not apply geographic BC */
		for (kk = 0; kk < info.G->header->pad[YHI]; kk++) 
			if (info.grd_y[kk] > 90.0) info.grd_y[kk] = (float)(2.0 * 90.0 - info.grd_y[kk]);
		for (kk = 0, k = info.G->header->my - info.G->header->pad[YLO]; kk < info.G->header->pad[YLO]; kk++, k++) 
			if (info.grd_y[k] < -90.0) info.grd_y[k] = (float)(-2.0 * 90.0 - info.grd_y[k]);
	}
	off = 0.5 * (info.G->header->wesn[XHI] + info.G->header->wesn[XLO]);
	scale = 2.0 / (info.G->header->wesn[XHI] - info.G->header->wesn[XLO]);
	for (kk = 0; kk < info.G->header->mx; kk++) info.grd_xn[kk] = (float)((info.grd_x[kk] - off) * scale);
	off = 0.5 * (info.G->header->wesn[YHI] + info.G->header->wesn[YLO]);
	scale = 2.0 / (info.G->header->wesn[YHI] - info.G->header->wesn[YLO]);
	for (kk = 0; kk < info.G->header->my; kk++) info.grd_yn[kk] = (float)((info.grd_y[kk] - off) * scale);
	x_noise = GMT_SMALL * info.G->header->inc[GMT_X];	y_noise = GMT_SMALL * info.G->header->inc[GMT_Y];
	info.dx = GMT_memory (GMT, NULL, info.G->header->my, float);

	if (Ctrl->M.active) {	/* Use flat earth distances for gradients */
		for (kk = 0; kk < info.G->header->my; kk++) info.dx[kk] = (float) (GMT->current.proj.DIST_M_PR_DEG * info.G->header->inc[GMT_X] * cosd (info.grd_y[kk]));
		info.dy = (float)(GMT->current.proj.DIST_M_PR_DEG * info.G->header->inc[GMT_Y]);
		info.convert = TRUE;
	}
	else {	/* Constant increments in user units */
		for (kk = 0; kk < info.G->header->my; kk++) info.dx[kk] = (float)info.G->header->inc[GMT_X];
		info.dy = (float)info.G->header->inc[GMT_Y];
	}

	grdmath_init (call_operator, consumed_operands, produced_operands);

	special_symbol[GRDMATH_ARG_IS_PI-GRDMATH_ARG_IS_PI] = M_PI;
	special_symbol[GRDMATH_ARG_IS_PI-GRDMATH_ARG_IS_E] = M_E;
	special_symbol[GRDMATH_ARG_IS_PI-GRDMATH_ARG_IS_EULER] = M_EULER;
	special_symbol[GRDMATH_ARG_IS_PI-GRDMATH_ARG_IS_XMIN] = info.G->header->wesn[XLO];
	special_symbol[GRDMATH_ARG_IS_PI-GRDMATH_ARG_IS_XMAX] = info.G->header->wesn[XHI];
	special_symbol[GRDMATH_ARG_IS_PI-GRDMATH_ARG_IS_XINC] = info.G->header->inc[GMT_X];
	special_symbol[GRDMATH_ARG_IS_PI-GRDMATH_ARG_IS_NX] = info.G->header->nx;
	special_symbol[GRDMATH_ARG_IS_PI-GRDMATH_ARG_IS_YMIN] = info.G->header->wesn[YLO];
	special_symbol[GRDMATH_ARG_IS_PI-GRDMATH_ARG_IS_YMAX] = info.G->header->wesn[YHI];
	special_symbol[GRDMATH_ARG_IS_PI-GRDMATH_ARG_IS_YINC] = info.G->header->inc[GMT_Y];
	special_symbol[GRDMATH_ARG_IS_PI-GRDMATH_ARG_IS_NY] = info.G->header->ny;
	GMT_report (GMT, GMT_MSG_NORMAL, " ");

	nstack = 0;

	for (opt = list, error = FALSE; !error && opt; opt = opt->next) {

		/* First check if we should skip optional arguments */

		if (strchr ("IMNRVbfnr", opt->option)) continue;
		/* if (opt->option == GMTAPI_OPT_OUTFILE) continue; */	/* We do output after the loop */

		op = decode_grd_argument (GMT, opt, &value, localhashnode);

		if (op == GRDMATH_ARG_IS_SAVE) {	/* Time to save the current stack to output and pop the stack */
			if (nstack <= 0) {
				GMT_report (GMT, GMT_MSG_FATAL, "Syntax error: No items on stack available for output!\n");
				Return (EXIT_FAILURE);
			}

			if (GMT_is_verbose (GMT, GMT_MSG_NORMAL)) GMT_message (GMT, "= %s", opt->arg);

			if (n_items && new_stack < 0 && constant[nstack-1]) {	/* Only a constant provided, set grid accordingly */
				if (!stack[nstack-1]) stack[nstack-1] = alloc_stack (GMT, info.G);
				alloc_mode[nstack-1] = 1;
				GMT_grd_loop (GMT, info.G, row, col, node) stack[nstack-1]->data[node] = (float)factor[nstack-1];
			}
			this_stack = nstack - 1;
			if (GMT_Write_Data (API, GMT_IS_GRID, GMT_IS_FILE, GMT_IS_SURFACE, GMT_GRID_ALL, NULL, opt->arg, stack[this_stack]) != GMT_OK) {
				Return (API->error);
			}
			alloc_mode[this_stack] = 2;	/* Since it now is registered */
			if (n_items) nstack--;	/* Pop off the current stack if there is one */
			new_stack = nstack;
			continue;
		}
		
		if (op != GRDMATH_ARG_IS_FILE && !GMT_access (GMT, opt->arg, R_OK)) GMT_message (GMT, "Warning: The number or operator %s may be confused with an existing file %s!\n", opt->arg, opt->arg);

		if (op < GRDMATH_ARG_IS_OPERATOR) {	/* File name or factor */

			if (op == GRDMATH_ARG_IS_FILE && !(strncmp (opt->next->arg, "LDIST", 5U) && strncmp (opt->next->arg, "PDIST", 5U) && strncmp (opt->next->arg, "INSIDE", 6U))) op = GRDMATH_ARG_IS_ASCIIFILE;

			if (nstack == GRDMATH_STACK_SIZE) {	/* Stack overflow */
				error = TRUE;
				continue;
			}
			n_items++;
			if (op == GRDMATH_ARG_IS_NUMBER) {
				constant[nstack] = TRUE;
				factor[nstack] = value;
				error = FALSE;
				if (GMT_is_verbose (GMT, GMT_MSG_NORMAL)) GMT_message (GMT, "%g ", factor[nstack]);
				nstack++;
				continue;
			}
			else if (op <= GRDMATH_ARG_IS_PI && op >= GRDMATH_ARG_IS_NY) {
				constant[nstack] = TRUE;
				factor[nstack] = special_symbol[GRDMATH_ARG_IS_PI-op];
				if (GMT_is_verbose (GMT, GMT_MSG_NORMAL)) GMT_message (GMT, "%g ", factor[nstack]);
				nstack++;
				continue;
			}

			/* Here we need a matrix */

			constant[nstack] = FALSE;

			if (op == GRDMATH_ARG_IS_X_MATRIX) {		/* Need to set up matrix of x-values */
				if (GMT_is_verbose (GMT, GMT_MSG_NORMAL)) GMT_message (GMT, "X ");
				if (!stack[nstack]) stack[nstack] = alloc_stack (GMT, info.G);
				alloc_mode[nstack] = 1;
				GMT_row_padloop (GMT, info.G, row, node) {
					node = row * info.G->header->mx;
					GMT_memcpy (&stack[nstack]->data[node], info.grd_x, info.G->header->mx, float);
				}
			}
			else if (op == GRDMATH_ARG_IS_x_MATRIX) {		/* Need to set up matrix of normalized x-values */
				if (GMT_is_verbose (GMT, GMT_MSG_NORMAL)) GMT_message (GMT, "Xn ");
				if (!stack[nstack]) stack[nstack] = alloc_stack (GMT, info.G);
				alloc_mode[nstack] = 1;
				GMT_row_padloop (GMT, info.G, row, node) {
					node = row * info.G->header->mx;
					GMT_memcpy (&stack[nstack]->data[node], info.grd_xn, info.G->header->mx, float);
				}
			}
			else if (op == GRDMATH_ARG_IS_Y_MATRIX) {	/* Need to set up matrix of y-values */
				if (GMT_is_verbose (GMT, GMT_MSG_NORMAL)) GMT_message (GMT, "Y ");
				if (!stack[nstack]) stack[nstack] = alloc_stack (GMT, info.G);
				alloc_mode[nstack] = 1;
				GMT_grd_padloop (GMT, info.G, row, col, node) stack[nstack]->data[node] = info.grd_y[row];
			}
			else if (op == GRDMATH_ARG_IS_y_MATRIX) {	/* Need to set up matrix of normalized y-values */
				if (GMT_is_verbose (GMT, GMT_MSG_NORMAL)) GMT_message (GMT, "Yn ");
				if (!stack[nstack]) stack[nstack] = alloc_stack (GMT, info.G);
				alloc_mode[nstack] = 1;
				GMT_grd_padloop (GMT, info.G, row, col, node) stack[nstack]->data[node] = info.grd_yn[row];
			}
			else if (op == GRDMATH_ARG_IS_ASCIIFILE) {
				if (info.ASCII_file) free (info.ASCII_file);
				if (!stack[nstack]) stack[nstack] = alloc_stack (GMT, info.G);
				alloc_mode[nstack] = 1;
				info.ASCII_file = strdup (opt->arg);
				if (GMT_is_verbose (GMT, GMT_MSG_NORMAL)) GMT_message (GMT, "(%s) ", opt->arg);
			}
			else if (op == GRDMATH_ARG_IS_FILE) {		/* Filename given */
				if (GMT_is_verbose (GMT, GMT_MSG_NORMAL)) GMT_message (GMT, "%s ", opt->arg);
				if ((stack[nstack] = GMT_Read_Data (API, GMT_IS_GRID, GMT_IS_FILE, GMT_IS_SURFACE, GMT_GRID_HEADER, wesn, opt->arg, NULL)) == NULL) {	/* Get header only */
					Return (API->error);
				}
				if (!subset && (stack[nstack]->header->nx != info.G->header->nx || stack[nstack]->header->ny != info.G->header->ny)) {
					GMT_report (GMT, GMT_MSG_FATAL, "grid files not of same size!\n");
					Return (EXIT_FAILURE);
				}
				else if (!Ctrl->N.active && (!subset && (fabs (stack[nstack]->header->wesn[XLO] - info.G->header->wesn[XLO]) > x_noise || fabs (stack[nstack]->header->wesn[XHI] - info.G->header->wesn[XHI]) > x_noise ||
					fabs (stack[nstack]->header->wesn[YLO] - info.G->header->wesn[YLO]) > y_noise || fabs (stack[nstack]->header->wesn[YHI] - info.G->header->wesn[YHI]) > y_noise))) {
					GMT_report (GMT, GMT_MSG_FATAL, "grid files do not cover the same area!\n");
					Return (EXIT_FAILURE);
				}
				if (GMT_Read_Data (API, GMT_IS_GRID, GMT_IS_FILE, GMT_IS_SURFACE, GMT_GRID_DATA, wesn, opt->arg, stack[nstack]) == NULL) {	/* Get header only */
					Return (API->error);
				}
				alloc_mode[nstack] = 2;
			}
			nstack++;
			continue;
		}

		/* Here we have an operator */

		if ((new_stack = nstack - consumed_operands[op] + produced_operands[op]) >= GRDMATH_STACK_SIZE) {
			GMT_report (GMT, GMT_MSG_FATAL, "Syntax error: Stack overflow (%s)\n", opt->arg);
			Return (EXIT_FAILURE);
		}

		if (nstack < consumed_operands[op]) {
			GMT_report (GMT, GMT_MSG_FATAL, "Syntax error: Operation \"%s\" requires %ld operands\n", operator[op], consumed_operands[op]);
			Return (EXIT_FAILURE);
		}

		n_items++;
		if (GMT_is_verbose (GMT, GMT_MSG_NORMAL)) GMT_message (GMT, "%s ", operator[op]);

		for (k = produced_operands[op] - consumed_operands[op]; k > 0; k--) {
			if (stack[nstack+k-1])	continue;

			/* Must make space for more */

			stack[nstack+k-1] = alloc_stack (GMT, info.G);
			alloc_mode[nstack+k-1] = 1;
		}

		/* If operators operates on constants only we may have to make space as well */

		for (kk = 0, k = nstack - consumed_operands[op]; kk < produced_operands[op]; kk++, k++) {
			if (constant[k] && !stack[k]) {
				stack[k] = alloc_stack (GMT, info.G);
				alloc_mode[k] = 1;
			}
		}

		(*call_operator[op]) (GMT, &info, stack, constant, factor, nstack - 1);	/* Do it */

		if (info.error) Return (info.error);	/* Got an error inside the operator */

		nstack = new_stack;
		for (kk = 1; kk <= produced_operands[op]; kk++) constant[nstack-kk] = FALSE;	/* Now filled with grid */
	}
	if (GMT_is_verbose (GMT, GMT_MSG_NORMAL)) GMT_message (GMT, "\n");

	if (nstack > 0) GMT_report (GMT, GMT_MSG_FATAL, "Warning: %ld more operands left on the stack!\n", nstack);

	Return (EXIT_SUCCESS);
}<|MERGE_RESOLUTION|>--- conflicted
+++ resolved
@@ -1948,14 +1948,9 @@
 void grd_NORM (struct GMT_CTRL *GMT, struct GRDMATH_INFO *info, struct GMT_GRID *stack[], BOOLEAN *constant, double *factor, COUNTER_MEDIUM last)
 /*OPERATOR: NORM 1 1 Normalize (A) so max(A)-min(A) = 1.  */
 {
-<<<<<<< HEAD
 	COUNTER_LARGE node, n = 0;
 	COUNTER_MEDIUM row, col;
-	float a, z, zmin = FLT_MAX, zmax = FLT_MIN;
-=======
-	GMT_LONG node, n = 0, row, col;
 	float a, z, zmin = FLT_MAX, zmax = -FLT_MAX;
->>>>>>> f21d206f
 
 	if (constant[last]) {
 		GMT_report (GMT, GMT_MSG_NORMAL, "Warning, NORM of a constant gives NaN!\n");
@@ -2689,14 +2684,9 @@
 void grd_UPPER (struct GMT_CTRL *GMT, struct GRDMATH_INFO *info, struct GMT_GRID *stack[], BOOLEAN *constant, double *factor, COUNTER_MEDIUM last)
 /*OPERATOR: UPPER 1 1 The highest (maximum) value of A.  */
 {
-<<<<<<< HEAD
 	COUNTER_LARGE node;
 	COUNTER_MEDIUM row, col;
-	float high = FLT_MIN;
-=======
-	GMT_LONG row, col, node;
 	float high = -FLT_MAX;
->>>>>>> f21d206f
 
 	if (constant[last]) {	/* Trivial case */
 		for (node = 0; node < info->size; node++) stack[last]->data[node] = (float)factor[last];
