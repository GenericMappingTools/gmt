 /*--------------------------------------------------------------------
 *	$Id$
 *
 *	Copyright (c) 1991-2016 by P. Wessel, W. H. F. Smith, R. Scharroo, J. Luis and F. Wobbe
 *	See LICENSE.TXT file for copying and redistribution conditions.
 *
 *	This program is free software; you can redistribute it and/or modify
 *	it under the terms of the GNU Lesser General Public License as published by
 *	the Free Software Foundation; version 3 or any later version.
 *
 *	This program is distributed in the hope that it will be useful,
 *	but WITHOUT ANY WARRANTY; without even the implied warranty of
 *	MERCHANTABILITY or FITNESS FOR A PARTICULAR PURPOSE.  See the
 *	GNU Lesser General Public License for more details.
 *
 *	Contact info: gmt.soest.hawaii.edu
 *--------------------------------------------------------------------*/
/*
 * Brief synopsis: grdmath.c is a reverse polish calculator that operates on grid files
 * (and constants) and perform basic mathematical operations
 * on them like add, multiply, etc.
 * Some operators only work on one operand (e.g., log, exp)
 *
 * Author:	Paul Wessel
 * Date:	1-JAN-2010
 * Version:	5 API
 */

#define THIS_MODULE_NAME	"grdmath"
#define THIS_MODULE_LIB		"core"
#define THIS_MODULE_PURPOSE	"Reverse Polish Notation (RPN) calculator for grids (element by element)"
#define THIS_MODULE_KEYS	"<G{,=G},RG-"

#include "gmt_dev.h"

#define GMT_PROG_OPTIONS "-:RVbdfghinrs" GMT_OPT("F") GMT_ADD_x_OPT

EXTERN_MSC int gmt_load_macros (struct GMT_CTRL *GMT, char *mtype, struct GMT_MATH_MACRO **M);
EXTERN_MSC int gmt_find_macro (char *arg, unsigned int n_macros, struct GMT_MATH_MACRO *M);
EXTERN_MSC void gmt_free_macros (struct GMT_CTRL *GMT, unsigned int n_macros, struct GMT_MATH_MACRO **M);
EXTERN_MSC struct GMT_OPTION * gmt_substitute_macros (struct GMT_CTRL *GMT, struct GMT_OPTION *options, char *mfile);

/* Some local macros to simplify coding */
/*! Loop over all nodes including the pad */
#define grdmath_row_padloop(C,G,row,ij) for (row = 0, ij = 0; (int)row < (int)G->header->my; row++)
#define grdmath_col_padloop(C,G,col,ij) for (col = 0; (int)col < (int)G->header->mx; col++, ij++)
#define grdmath_grd_padloop(C,G,row,col,ij) grdmath_row_padloop(C,G,row,ij) grdmath_col_padloop(C,G,col,ij)
/*! Just a loop over columns */
#define grdmath_col_padloop2(C,G,col) for (col = 0; (int)col < (int)G->header->mx; col++)

#define GRDMATH_ARG_IS_OPERATOR		 0
#define GRDMATH_ARG_IS_FILE		-1
#define GRDMATH_ARG_IS_NUMBER		-2
#define GRDMATH_ARG_IS_PI		-3
#define GRDMATH_ARG_IS_E		-4
#define GRDMATH_ARG_IS_F_EPS		-5
#define GRDMATH_ARG_IS_EULER		-6
#define GRDMATH_ARG_IS_XMIN		-7
#define GRDMATH_ARG_IS_XMAX		-8
#define GRDMATH_ARG_IS_XRANGE		-9
#define GRDMATH_ARG_IS_XINC		-10
#define GRDMATH_ARG_IS_NX		-11
#define GRDMATH_ARG_IS_YMIN		-12
#define GRDMATH_ARG_IS_YMAX		-13
#define GRDMATH_ARG_IS_YRANGE		-14
#define GRDMATH_ARG_IS_YINC		-15
#define GRDMATH_ARG_IS_NY		-16
#define GRDMATH_ARG_IS_X_MATRIX		-17
#define GRDMATH_ARG_IS_x_MATRIX		-18
#define GRDMATH_ARG_IS_Y_MATRIX		-19
#define GRDMATH_ARG_IS_y_MATRIX		-20
#define GRDMATH_ARG_IS_XCOL_MATRIX	-21
#define GRDMATH_ARG_IS_YROW_MATRIX	-22
#define GRDMATH_ARG_IS_ASCIIFILE	-23
#define GRDMATH_ARG_IS_SAVE		-24
#define GRDMATH_ARG_IS_STORE		-50
#define GRDMATH_ARG_IS_RECALL		-51
#define GRDMATH_ARG_IS_CLEAR		-52
#define GRDMATH_ARG_IS_BAD		-99

#define GRDMATH_STACK_SIZE		100
#define GRDMATH_STORE_SIZE		100

#define GRDMATH_STORE_CMD		"STO@"
#define GRDMATH_RECALL_CMD		"RCL@"
#define GRDMATH_CLEAR_CMD		"CLR@"

#define FLOAT_BIT_MASK (~(127U << 25U))	/* This will be 00000001 11111111 11111111 11111111 and sets to 0 anything larger than 2^24 which is max integer in float */

#define GMT_OPT_OUTFILE2	'='	/* Unlike GMT_OPT_OUTFILE this one has no restriction of just one output file */

struct GRDMATH_CTRL {	/* All control options for this program (except common args) */
	/* active is true if the option has been activated */
	struct Out {	/* = <filename> */
		bool active;
	} Out;
	struct A {	/* -A<min_area>[/<min_level>/<max_level>][+ag|i|s][+r|l][+p<percent>] */
		bool active;
		struct GMT_SHORE_SELECT info;
	} A;
	struct D {	/* -D<resolution> */
		bool active;
		bool force;	/* if true, select next highest level if current set is not avaialble */
		char set;	/* One of f, h, i, l, c */
	} D;
	struct I {	/* -Idx[/dy] */
		bool active;
		double inc[2];
	} I;
	struct M {	/* -M */
		bool active;
	} M;
	struct N {	/* -N */
		bool active;
	} N;
};

struct GRDMATH_INFO {
	int error;
	uint64_t nm;
	size_t size;
	char *ASCII_file;
	char gshhg_res;	/* If -D is set */
	bool convert;		/* Reflects -M */
	double *d_grd_x,  *d_grd_y;
	double *d_grd_xn, *d_grd_yn;
	float *f_grd_x,  *f_grd_y;
	float *f_grd_xn, *f_grd_yn;
	double *dx, dy;		/* In flat-Earth m if -M is set */
	struct GMT_GRID *G;
	struct GMT_SHORE_SELECT *A;	/* If -A is processed */
};

struct GRDMATH_STACK {
	struct GMT_GRID *G;		/* The grid */
	bool constant;			/* true if a constant (see factor) and S == NULL */
	double factor;			/* The value if constant is true */
	unsigned int alloc_mode;	/* 0 is not allocated, 1 is allocated in this program, 2 = allocated elsewhere, 3 for externals */
};

struct GRDMATH_STORE {
	char *label;	/* Name of this stored memory */
	struct GRDMATH_STACK stored;
};

GMT_LOCAL void *New_Ctrl (struct GMT_CTRL *GMT) {	/* Allocate and initialize a new control structure */
	struct GRDMATH_CTRL *C = gmt_M_memory (GMT, NULL, 1, struct GRDMATH_CTRL);

	/* Initialize values whose defaults are not 0/false/NULL */

	C->A.info.high = GSHHS_MAX_LEVEL;	/* Include all GSHHS levels (if LDISTG is used) */
	C->D.set = 'l';				/* Low-resolution coastline data */
	return (C);
}

GMT_LOCAL void Free_Ctrl (struct GMT_CTRL *GMT, struct GRDMATH_CTRL *C) {	/* Deallocate control structure */
	if (!C) return;
	gmt_M_free (GMT, C);
}

GMT_LOCAL int usage (struct GMTAPI_CTRL *API, int level) {
	gmt_show_name_and_purpose (API, THIS_MODULE_LIB, THIS_MODULE_NAME, THIS_MODULE_PURPOSE);
	if (level == GMT_MODULE_PURPOSE) return (GMT_NOERROR);
	GMT_Message (API, GMT_TIME_NONE, "usage: grdmath [%s]\n\t[%s]\n\t[-D<resolution>][+] [%s]\n\t[-M] [-N] [%s] [%s] [%s] [%s]\n\t[%s]"
		" [%s]\n\t[%s] [%s] [%s] [%s]\n\t%s",	GMT_Rgeo_OPT, GMT_A_OPT, GMT_I_OPT, GMT_V_OPT, GMT_bi_OPT, GMT_di_OPT,
		GMT_f_OPT, GMT_g_OPT, GMT_h_OPT, GMT_i_OPT, GMT_n_OPT, GMT_r_OPT, GMT_s_OPT, GMT_x_OPT);
	GMT_Message (API, GMT_TIME_NONE, " A B op C op D op ... = <outgrd>\n\n");

	if (level == GMT_SYNOPSIS) return (EXIT_FAILURE);

	GMT_Message (API, GMT_TIME_NONE,
		"\tA, B, etc are grid files, constants, or symbols (see below).\n"
		"\tThe stack can hold up to %d entries (given enough memory).\n", GRDMATH_STACK_SIZE);
	GMT_Message (API, GMT_TIME_NONE,
		"\tTrigonometric operators expect radians unless noted otherwise.\n"
		"\tThe operators and number of input and output arguments are:\n\n"
		"\tName       #args   Returns\n"
		"\t--------------------------\n");
#include "grdmath_explain.h"
	GMT_Message (API, GMT_TIME_NONE,
		"\n\tThe special symbols are:\n\n"
		"\tPI                     = 3.1415926...\n"
		"\tE                      = 2.7182818...\n"
		"\tF_EPS (single eps)     = 1.192092896e-07\n"
		"\tEULER                  = 0.5772156...\n"
		"\tXMIN, XMAX, XRANGE, XINC or NX = the corresponding constants.\n"
		"\tYMIN, YMAX, YRANGE, YINC or NY = the corresponding constants.\n"
		"\tX                      = grid with x-coordinates.\n"
		"\tY                      = grid with y-coordinates.\n"
		"\tXNORM                  = grid with normalized [-1|+1] x-coordinates.\n"
		"\tYNORM                  = grid with normalized [-1|+1] y-coordinates.\n"
		"\tXCOL                   = grid with column numbers 0, 1, ..., NX-1.\n"
		"\tYROW                   = grid with row numbers 0, 1, ..., NY-1.\n"
		"\n\tUse macros for frequently used long expressions; see the grdmath man page.\n"
		"\tStore stack to named variable via STO@<label>, recall via [RCL]@<label>, clear via CLR@<label>.\n"
		"\n\tOPTIONS: (only use -R|I|r|f if no grid files are passed as arguments).\n");
	gmt_GSHHG_syntax (API->GMT, 'A');
	GMT_Message (API, GMT_TIME_NONE, "\t   (-A is only relevant to the LDISTG operator)\n");
	GMT_Message (API, GMT_TIME_NONE, "\t-D Choose one of the following resolutions to use with the LDISTG operator:\n");
	GMT_Message (API, GMT_TIME_NONE, "\t   f - full resolution (may be very slow for large regions).\n");
	GMT_Message (API, GMT_TIME_NONE, "\t   h - high resolution (may be slow for large regions).\n");
	GMT_Message (API, GMT_TIME_NONE, "\t   i - intermediate resolution.\n");
	GMT_Message (API, GMT_TIME_NONE, "\t   l - low resolution [Default].\n");
	GMT_Message (API, GMT_TIME_NONE, "\t   c - crude resolution, for busy plots that need crude continent outlines only.\n");
	GMT_Message (API, GMT_TIME_NONE, "\t   Append + to use a lower resolution should the chosen one not be available [abort].\n");
	GMT_Message (API, GMT_TIME_NONE, "\t   (-A and -D apply only to operator LDISTG)\n");
	GMT_Option (API, "I");
	GMT_Message (API, GMT_TIME_NONE, "\t-M Handle map units in derivatives.  In this case, dx,dy of grid\n"
		"\t   will be converted from degrees lon,lat into meters (Flat-earth approximation).\n"
		"\t   Default computes derivatives in units of data/grid_distance.\n"
		"\t-N Do not perform strict domain check if several grids are involved.\n"
		"\t   [Default checks that domain is within %g * [xinc or yinc] of each other].\n", GMT_CONV4_LIMIT);
	GMT_Option (API, "R,V");
	GMT_Option (API, "bi2,di,f,g,h,i");
	GMT_Message (API, GMT_TIME_NONE, "\t   (Only applies to the input files for operators LDIST, PDIST, POINT and INSIDE).\n");
	GMT_Option (API, "n,r,s,x,.");

	return (EXIT_FAILURE);
}

GMT_LOCAL int parse (struct GMT_CTRL *GMT, struct GRDMATH_CTRL *Ctrl, struct GMT_OPTION *options) {
	/* This parses the options provided to grdmath and sets parameters in CTRL.
	 * Any GMT common options will override values set previously by other commands.
	 * It also replaces any file names specified as input or output with the data ID
	 * returned when registering these sources/destinations with the API.
	 */

	unsigned int n_errors = 0;
	bool missing_equal = true;
	struct GMT_OPTION *opt = NULL;
	struct GMTAPI_CTRL *API = GMT->parent;

	for (opt = options; opt; opt = opt->next) {
		switch (opt->option) {
			case '<':	/* Input files */
				if (opt->arg[0] == '=' && !opt->arg[1]) {
					missing_equal = false;
					if (opt->next && (opt->next->option == GMT_OPT_INFILE)) {
						Ctrl->Out.active = true;
						if (opt->next->option == GMT_OPT_OUTFILE)
							opt->next->option = GMT_OPT_OUTFILE2;	/* See definition of this for reason */
					}
				}
				break;
			case '=':	/* Output files */
			case '>':	/* Output files */
				missing_equal = false;
				break;
			case '#':	/* Numbers */
				break;

			/* Processes program-specific parameters */

			case 'A':	/* Restrict GSHHS features */
				Ctrl->A.active = true;
				gmt_set_levels (GMT, opt->arg, &Ctrl->A.info);
				break;
			case 'D':	/* Set GSHHS resolution */
				Ctrl->D.active = true;
				Ctrl->D.set = opt->arg[0];
				Ctrl->D.force = (opt->arg[1] == '+');
				break;
			case 'I':	/* Grid spacings */
				Ctrl->I.active = true;
				if (gmt_getinc (GMT, opt->arg, Ctrl->I.inc)) {
					gmt_inc_syntax (GMT, 'I', 1);
					n_errors++;
				}
				break;
			case 'M':	/* Map units */
				Ctrl->M.active = true;
				break;
			case 'N':	/* Relax domain check */
				Ctrl->N.active = true;
				break;

			default:	/* Report bad options */
				n_errors += gmt_default_error (GMT, opt->option);
		}
	}

	gmt_check_lattice (GMT, Ctrl->I.inc, &GMT->common.r.registration, &Ctrl->I.active);

	if (missing_equal) {
		GMT_Report (API, GMT_MSG_NORMAL, "Syntax error: Usage is <operations> = [outfile]\n");
		n_errors++;
	}
	if (Ctrl->I.active && !GMT->common.R.active) {
		GMT_Report (API, GMT_MSG_NORMAL, "Syntax error: -I requires the -R option\n");
		n_errors++;
	}
	if (Ctrl->I.active && (Ctrl->I.inc[GMT_X] <= 0.0 || Ctrl->I.inc[GMT_Y] <= 0.0)) {
		GMT_Report (API, GMT_MSG_NORMAL, "Syntax error -I option: Must specify positive increment(s)\n");
		n_errors++;
	}

	return (n_errors ? GMT_PARSE_ERROR : GMT_OK);
}

GMT_LOCAL struct GMT_GRID *alloc_stack_grid (struct GMT_CTRL *GMT, struct GMT_GRID *Template) {
	/* Allocate a new GMT_GRID structure based on dimensions etc of the Template */
	struct GMT_GRID *New = GMT_Create_Data (GMT->parent, GMT_IS_GRID, GMT_IS_SURFACE, GMT_GRID_ALL, NULL, Template->header->wesn, Template->header->inc, \
		Template->header->registration, GMT_NOTSET, NULL);
	return (New);
}

GMT_LOCAL int grdmath_find_stored_item (struct GMT_CTRL *GMT, struct GRDMATH_STORE *recall[], int n_stored, char *label) {
	int k = 0;
	gmt_M_unused(GMT);
	while (k < n_stored && strcmp (recall[k]->label, label)) k++;
	return (k == n_stored ? -1 : k);
}

/* -----------------------------------------------------------------
 *              Definitions of all operator functions
 * -----------------------------------------------------------------*/
/* Note: The OPERATOR: **** lines are used to extract syntax for documentation */

GMT_LOCAL void grd_ABS (struct GMT_CTRL *GMT, struct GRDMATH_INFO *info, struct GRDMATH_STACK *stack[], unsigned int last)
/*OPERATOR: ABS 1 1 abs (A).  */
{
	uint64_t node;
	float a = 0.0f;

	if (stack[last]->constant && stack[last]->factor == 0.0) GMT_Report (GMT->parent, GMT_MSG_VERBOSE, "Warning, operand == 0!\n");
	if (stack[last]->constant) a = (float)fabs (stack[last]->factor);
	for (node = 0; node < info->size; node++) stack[last]->G->data[node] = (stack[last]->constant) ? a : fabsf (stack[last]->G->data[node]);
	gmt_grd_pad_zero (GMT, stack[last]->G);	/* Reset the boundary pad, if needed */
}

GMT_LOCAL void grd_ACOS (struct GMT_CTRL *GMT, struct GRDMATH_INFO *info, struct GRDMATH_STACK *stack[], unsigned int last)
/*OPERATOR: ACOS 1 1 acos (A).  */
{
	uint64_t node;
	float a = 0.0f;

	GMT->current.io.col_type[GMT_OUT][GMT_Z] = GMT_IS_GEOANGLE;
	if (stack[last]->constant && fabs (stack[last]->factor) > 1.0) GMT_Report (GMT->parent, GMT_MSG_VERBOSE, "Warning, |operand| > 1 for ACOS!\n");
	if (stack[last]->constant) a = (float)d_acos (stack[last]->factor);
	for (node = 0; node < info->size; node++) stack[last]->G->data[node] = (stack[last]->constant) ? a : d_acosf (stack[last]->G->data[node]);
}

GMT_LOCAL void grd_ACOSH (struct GMT_CTRL *GMT, struct GRDMATH_INFO *info, struct GRDMATH_STACK *stack[], unsigned int last)
/*OPERATOR: ACOSH 1 1 acosh (A).  */
{
	uint64_t node;
	float a = 0.0f;

	if (stack[last]->constant && fabs (stack[last]->factor) < 1.0)
		GMT_Report (GMT->parent, GMT_MSG_VERBOSE, "Warning, operand < 1 for ACOSH!\n");
	if (stack[last]->constant) a = (float)acosh (stack[last]->factor);
	for (node = 0; node < info->size; node++)
		stack[last]->G->data[node] = (stack[last]->constant) ? a : acoshf (stack[last]->G->data[node]);
}

GMT_LOCAL void grd_ACOT (struct GMT_CTRL *GMT, struct GRDMATH_INFO *info, struct GRDMATH_STACK *stack[], unsigned int last)
/*OPERATOR: ACOT 1 1 acot (A).  */
{
	uint64_t node;
	float a = 0.0f;

	GMT->current.io.col_type[GMT_OUT][GMT_Z] = GMT_IS_GEOANGLE;
	if (stack[last]->constant && fabs (stack[last]->factor) > 1.0)
		GMT_Report (GMT->parent, GMT_MSG_VERBOSE, "Warning, |operand| > 1 for ACOT!\n");
	if (stack[last]->constant) a = (float)atan (1.0 / stack[last]->factor);
	for (node = 0; node < info->size; node++)
		stack[last]->G->data[node] = (stack[last]->constant) ? a : atanf (1.0f / stack[last]->G->data[node]);
}

GMT_LOCAL void grd_ACOTH (struct GMT_CTRL *GMT, struct GRDMATH_INFO *info, struct GRDMATH_STACK *stack[], unsigned int last)
/*OPERATOR: ACOTH 1 1 acoth (A).  */
{
	uint64_t node;
	float a = 0.0f;

	if (stack[last]->constant && fabs (stack[last]->factor) <= 1.0) GMT_Report (GMT->parent, GMT_MSG_VERBOSE, "Warning, |operand| <= 1 for ACOTH!\n");
	if (stack[last]->constant) a = (float)atanh (1.0/stack[last]->factor);
	for (node = 0; node < info->size; node++) stack[last]->G->data[node] = (stack[last]->constant) ? a : atanhf (1.0f/stack[last]->G->data[node]);
}

GMT_LOCAL void grd_ACSC (struct GMT_CTRL *GMT, struct GRDMATH_INFO *info, struct GRDMATH_STACK *stack[], unsigned int last)
/*OPERATOR: ACSC 1 1 acsc (A).  */
{
	uint64_t node;
	float a = 0.0f;

	GMT->current.io.col_type[GMT_OUT][GMT_Z] = GMT_IS_GEOANGLE;
	if (stack[last]->constant && fabs (stack[last]->factor) > 1.0)
		GMT_Report (GMT->parent, GMT_MSG_VERBOSE, "Warning, |operand| > 1 for ACSC!\n");
	if (stack[last]->constant) a = (float)d_asin (1.0 / stack[last]->factor);
	for (node = 0; node < info->size; node++)
		stack[last]->G->data[node] = (stack[last]->constant) ? a : d_asinf (1.0f / stack[last]->G->data[node]);
}

GMT_LOCAL void grd_ACSCH (struct GMT_CTRL *GMT, struct GRDMATH_INFO *info, struct GRDMATH_STACK *stack[], unsigned int last)
/*OPERATOR: ACSCH 1 1 acsch (A).  */
{
	uint64_t node;
	float a = 0.0f;
	gmt_M_unused(GMT);

	if (stack[last]->constant) a = (float)asinh (1.0/stack[last]->factor);
	for (node = 0; node < info->size; node++) stack[last]->G->data[node] = (stack[last]->constant) ? a : asinhf (1.0f/stack[last]->G->data[node]);
}

GMT_LOCAL void grd_ADD (struct GMT_CTRL *GMT, struct GRDMATH_INFO *info, struct GRDMATH_STACK *stack[], unsigned int last)
/*OPERATOR: ADD 2 1 A + B.  */
{
	uint64_t node;
	unsigned int prev = last - 1;
	double a, b;
	gmt_M_unused(GMT);

	for (node = 0; node < info->size; node++) {
		a = (stack[prev]->constant) ? stack[prev]->factor : stack[prev]->G->data[node];
		b = (stack[last]->constant) ? stack[last]->factor : stack[last]->G->data[node];
		stack[prev]->G->data[node] = (float)(a + b);
	}
}

GMT_LOCAL void grd_AND (struct GMT_CTRL *GMT, struct GRDMATH_INFO *info, struct GRDMATH_STACK *stack[], unsigned int last)
/*OPERATOR: AND 2 1 B if A == NaN, else A.  */
{
	uint64_t node;
	unsigned int prev = last - 1;
	double a, b;
	gmt_M_unused(GMT);

	for (node = 0; node < info->size; node++) {
		a = (stack[prev]->constant) ? stack[prev]->factor : stack[prev]->G->data[node];
		b = (stack[last]->constant) ? stack[last]->factor : stack[last]->G->data[node];
		stack[prev]->G->data[node] = (float)((gmt_M_is_dnan (a)) ? b : a);
	}
}

GMT_LOCAL void grd_ARC (struct GMT_CTRL *GMT, struct GRDMATH_INFO *info, struct GRDMATH_STACK *stack[], unsigned int last)
/*OPERATOR: ARC 2 1 arc(A, B) = pi - |pi - |a-b|| for A, B in radians.  */
	/*
	given phase values a and b each in radians on [-pi,pi]
	return arc(a,b) on [0 pi]
	see eq 2.3.13 page 19, Mardia and Jupp [2000]
	c = pi - abs(pi-abs(a-b))
	Kurt Feigl 2014-AUG-10
	*/
{
	uint64_t node;
	unsigned int prev = last - 1;
	double a, b;
	gmt_M_unused(GMT);

	GMT->current.io.col_type[GMT_OUT][GMT_Z] = GMT_IS_GEOANGLE;
	for (node = 0; node < info->size; node++) {

		a = (stack[prev]->constant) ? stack[prev]->factor : stack[prev]->G->data[node];
		b = (stack[last]->constant) ? stack[last]->factor : stack[last]->G->data[node];

		/* Both arguments must be in range [-pi,pi] radians */
		if ((a >= -M_PI) && (a <= M_PI) && (b >= -M_PI) && (b <= M_PI))
			stack[prev]->G->data[node] = (float)(M_PI-fabs(M_PI-fabs(a-b)));
		else
			stack[prev]->G->data[node] = GMT->session.f_NaN;  /* NaN output */
	}
}

GMT_LOCAL void grd_ASEC (struct GMT_CTRL *GMT, struct GRDMATH_INFO *info, struct GRDMATH_STACK *stack[], unsigned int last)
/*OPERATOR: ASEC 1 1 asec (A).  */
{
	uint64_t node;
	float a = 0.0f;

	GMT->current.io.col_type[GMT_OUT][GMT_Z] = GMT_IS_GEOANGLE;
	if (stack[last]->constant && fabs (stack[last]->factor) > 1.0) GMT_Report (GMT->parent, GMT_MSG_VERBOSE, "Warning, |operand| > 1 for ASEC!\n");
	if (stack[last]->constant) a = (float)d_acos (1.0 / stack[last]->factor);
	for (node = 0; node < info->size; node++)
		stack[last]->G->data[node] = (stack[last]->constant) ? a : d_acosf (1.0f / stack[last]->G->data[node]);
}

GMT_LOCAL void grd_ASECH (struct GMT_CTRL *GMT, struct GRDMATH_INFO *info, struct GRDMATH_STACK *stack[], unsigned int last)
/*OPERATOR: ASECH 1 1 asech (A).  */
{
	uint64_t node;
	float a = 0.0f;

	if (stack[last]->constant && fabs (stack[last]->factor) > 1.0)
		GMT_Report (GMT->parent, GMT_MSG_VERBOSE, "Warning, operand > 1 for ASECH!\n");
	if (stack[last]->constant) a = (float)acosh (1.0/stack[last]->factor);
	for (node = 0; node < info->size; node++)
		stack[last]->G->data[node] = (stack[last]->constant) ? a : acoshf (1.0f/stack[last]->G->data[node]);
}

GMT_LOCAL void grd_ASIN (struct GMT_CTRL *GMT, struct GRDMATH_INFO *info, struct GRDMATH_STACK *stack[], unsigned int last)
/*OPERATOR: ASIN 1 1 asin (A).  */
{
	uint64_t node;
	float a = 0.0f;

	GMT->current.io.col_type[GMT_OUT][GMT_Z] = GMT_IS_GEOANGLE;
	if (stack[last]->constant && fabs (stack[last]->factor) > 1.0) GMT_Report (GMT->parent, GMT_MSG_VERBOSE, "Warning, |operand| > 1 for ASIN!\n");
	if (stack[last]->constant) a = (float)d_asin (stack[last]->factor);
	for (node = 0; node < info->size; node++)
		stack[last]->G->data[node] = (stack[last]->constant) ? a : d_asinf (stack[last]->G->data[node]);
}

GMT_LOCAL void grd_ASINH (struct GMT_CTRL *GMT, struct GRDMATH_INFO *info, struct GRDMATH_STACK *stack[], unsigned int last)
/*OPERATOR: ASINH 1 1 asinh (A).  */
{
	uint64_t node;
	float a = 0.0f;
	gmt_M_unused(GMT);

	if (stack[last]->constant) a = (float)asinh (stack[last]->factor);
	for (node = 0; node < info->size; node++) stack[last]->G->data[node] = (stack[last]->constant) ? a : asinhf (stack[last]->G->data[node]);
}

GMT_LOCAL void grd_ATAN (struct GMT_CTRL *GMT, struct GRDMATH_INFO *info, struct GRDMATH_STACK *stack[], unsigned int last)
/*OPERATOR: ATAN 1 1 atan (A).  */
{
	uint64_t node;
	float a = 0.0f;
	gmt_M_unused(GMT);

	GMT->current.io.col_type[GMT_OUT][GMT_Z] = GMT_IS_GEOANGLE;
	if (stack[last]->constant) a = (float)atan (stack[last]->factor);
	for (node = 0; node < info->size; node++)
		stack[last]->G->data[node] = (stack[last]->constant) ? a : atanf (stack[last]->G->data[node]);
}

GMT_LOCAL void grd_ATAN2 (struct GMT_CTRL *GMT, struct GRDMATH_INFO *info, struct GRDMATH_STACK *stack[], unsigned int last)
/*OPERATOR: ATAN2 2 1 atan2 (A, B).  */
{
	uint64_t node;
	unsigned int prev = last - 1;
	double a, b;

	GMT->current.io.col_type[GMT_OUT][GMT_Z] = GMT_IS_GEOANGLE;
	if (stack[prev]->constant && stack[prev]->factor == 0.0) GMT_Report (GMT->parent, GMT_MSG_VERBOSE, "Warning, operand one == 0 for ATAN2!\n");
	if (stack[last]->constant && stack[last]->factor == 0.0) GMT_Report (GMT->parent, GMT_MSG_VERBOSE, "Warning, operand two == 0 for ATAN2!\n");
	for (node = 0; node < info->size; node++) {
		a = (stack[prev]->constant) ? stack[prev]->factor : stack[prev]->G->data[node];
		b = (stack[last]->constant) ? stack[last]->factor : stack[last]->G->data[node];
		stack[prev]->G->data[node] = (float)d_atan2 (a, b);
	}
}

GMT_LOCAL void grd_ATANH (struct GMT_CTRL *GMT, struct GRDMATH_INFO *info, struct GRDMATH_STACK *stack[], unsigned int last)
/*OPERATOR: ATANH 1 1 atanh (A).  */
{
	uint64_t node;
	float a = 0.0f;

	if (stack[last]->constant && fabs (stack[last]->factor) >= 1.0) GMT_Report (GMT->parent, GMT_MSG_VERBOSE, "Warning, |operand| >= 1 for ATANH!\n");
	if (stack[last]->constant) a = (float)atanh (stack[last]->factor);
	for (node = 0; node < info->size; node++) stack[last]->G->data[node] = (stack[last]->constant) ? a : atanhf (stack[last]->G->data[node]);
}

GMT_LOCAL void grd_BCDF (struct GMT_CTRL *GMT, struct GRDMATH_INFO *info, struct GRDMATH_STACK *stack[], unsigned int last)
/*OPERATOR: BCDF 3 1 Binomial cumulative distribution function for p = A, n = B and x = C.  */
{
	uint64_t node;
	unsigned int prev1, prev2, row, col, error = 0;
	double p, x, n;

	prev1 = last - 1;
	prev2 = last - 2;
	if (stack[prev2]->constant && stack[prev2]->factor < 0.0) {
		GMT_Report (GMT->parent, GMT_MSG_NORMAL, "Error, argument p to BPDF must be in 0 <= p <= 1!\n");
		error++;
	}
	if (stack[prev1]->constant && stack[prev1]->factor < 0.0) {
		GMT_Report (GMT->parent, GMT_MSG_NORMAL, "Error, argument n to BPDF must be a positive integer (n >= 0)!\n");
		error++;
	}
	if (stack[last]->constant  && stack[last]->factor < 0.0) {
		GMT_Report (GMT->parent, GMT_MSG_NORMAL, "Error, argument x to BPDF must be a positive integer (x >= 0)!\n");
		error++;
	}
	if (error || (stack[prev2]->constant && stack[prev1]->constant && stack[last]->constant)) {	/* BPDF is undefined or constant arguments */
		float value;
		p = stack[prev2]->factor;
		n = stack[prev1]->factor;	x = stack[last]->factor;
		value = (error) ? GMT->session.f_NaN : (float)gmt_binom_cdf (GMT, lrint(x), lrint(n), p);
		gmt_M_grd_loop (GMT, info->G, row, col, node) stack[prev2]->G->data[node] = value;
		return;
	}
	gmt_M_grd_loop (GMT, info->G, row, col, node) {
		p = (stack[prev2]->constant) ? stack[prev2]->factor : (double)stack[prev2]->G->data[node];
		n = (stack[prev1]->constant) ? stack[prev1]->factor : (double)stack[prev1]->G->data[node];
		x = (stack[last]->constant)  ? stack[last]->factor  : (double)stack[last]->G->data[node];
		stack[prev2]->G->data[node] = (float)(gmt_binom_cdf (GMT, lrint(x), lrint(n), p));
	}
}

GMT_LOCAL void grd_BPDF (struct GMT_CTRL *GMT, struct GRDMATH_INFO *info, struct GRDMATH_STACK *stack[], unsigned int last)
/*OPERATOR: BPDF 3 1 Binomial probability density function for p = A, n = B and x = C.  */
{
	uint64_t node;
	unsigned int prev1, prev2, row, col, error = 0;
	double p, q, x, n;

	prev1 = last - 1;
	prev2 = last - 2;
	if (stack[prev2]->constant && stack[prev2]->factor < 0.0) {
		GMT_Report (GMT->parent, GMT_MSG_NORMAL, "Error, argument p to BPDF must be in 0 <= p <= 1!\n");
		error++;
	}
	if (stack[prev1]->constant && stack[prev1]->factor < 0.0) {
		GMT_Report (GMT->parent, GMT_MSG_NORMAL, "Error, argument n to BPDF must be a positive integer (n >= 0)!\n");
		error++;
	}
	if (stack[last]->constant  && stack[last]->factor < 0.0) {
		GMT_Report (GMT->parent, GMT_MSG_NORMAL, "Error, argument x to BPDF must be a positive integer (x >= 0)!\n");
		error++;
	}
	if (error || (stack[prev2]->constant && stack[prev1]->constant && stack[last]->constant)) {	/* BPDF is undefined or constant arguments */
		float value;
		p = stack[prev2]->factor;	q = 1.0 - p;
		n = stack[prev1]->factor;	x = stack[last]->factor;
		value = (error) ? GMT->session.f_NaN : (float)(gmt_combination (GMT, irint (n), irint (x)) * pow (p, x) * pow (q, n-x));
		gmt_M_grd_loop (GMT, info->G, row, col, node) stack[prev2]->G->data[node] = value;
		return;
	}
	gmt_M_grd_loop (GMT, info->G, row, col, node) {
		p = (stack[prev2]->constant) ? stack[prev2]->factor : (double)stack[prev2]->G->data[node];
		n = (stack[prev1]->constant) ? stack[prev1]->factor : (double)stack[prev1]->G->data[node];
		x = (stack[last]->constant)  ? stack[last]->factor  : (double)stack[last]->G->data[node];
		q = 1.0 - p;
		stack[prev2]->G->data[node] = (float)(gmt_combination (GMT, irint (n), irint (x)) * pow (p, x) * pow (q, n-x));
	}
}

GMT_LOCAL void grd_BEI (struct GMT_CTRL *GMT, struct GRDMATH_INFO *info, struct GRDMATH_STACK *stack[], unsigned int last)
/*OPERATOR: BEI 1 1 bei (A).  */
{
	uint64_t node;
	double a = 0.0;

	if (stack[last]->constant) a = gmt_bei (GMT, fabs (stack[last]->factor));
	for (node = 0; node < info->size; node++) stack[last]->G->data[node] = (float)((stack[last]->constant) ? a : gmt_bei (GMT, fabs((double)stack[last]->G->data[node])));
}

GMT_LOCAL void grd_BER (struct GMT_CTRL *GMT, struct GRDMATH_INFO *info, struct GRDMATH_STACK *stack[], unsigned int last)
/*OPERATOR: BER 1 1 ber (A).  */
{
	uint64_t node;
	double a = 0.0;

	if (stack[last]->constant) a = gmt_ber (GMT, fabs (stack[last]->factor));
	for (node = 0; node < info->size; node++) stack[last]->G->data[node] = (float)((stack[last]->constant) ? a : gmt_ber (GMT, fabs ((double)stack[last]->G->data[node])));
}

GMT_LOCAL void grd_BITAND (struct GMT_CTRL *GMT, struct GRDMATH_INFO *info, struct GRDMATH_STACK *stack[], unsigned int last)
/*OPERATOR: BITAND 2 1 A & B (bitwise AND operator).  */
{
	uint64_t node, n_warn = 0;
	float af = 0.0f, bf = 0.0f;
	unsigned int prev, a = 0, b = 0, result, result_trunc;

	prev = last - 1;
	if (stack[prev]->constant) af = (float)stack[prev]->factor;
	if (stack[last]->constant) bf = (float)stack[last]->factor;
	for (node = 0; node < info->size; node++) {
		if (!stack[prev]->constant) af = stack[prev]->G->data[node];
		if (!stack[last]->constant) bf = stack[last]->G->data[node];
		if (gmt_M_is_fnan (af) || gmt_M_is_fnan (bf))	/* Any NaN in bitwise operations results in NaN output */
			stack[prev]->G->data[node] = GMT->session.f_NaN;
		else {
			a = (unsigned int)af;	b = (unsigned int)bf;
			result = a & b;
			result_trunc = (result & FLOAT_BIT_MASK);
			if (result != result_trunc) n_warn++;
			stack[prev]->G->data[node] = (float)result_trunc;
		}
	}
	if (n_warn) GMT_Report (GMT->parent, GMT_MSG_NORMAL, "Warning: BITAND resulted in %" PRIu64 " values truncated to fit in the 24 available bits\n");

}

GMT_LOCAL void grd_BITLEFT (struct GMT_CTRL *GMT, struct GRDMATH_INFO *info, struct GRDMATH_STACK *stack[], unsigned int last)
/*OPERATOR: BITLEFT 2 1 A << B (bitwise left-shift operator).  */
{
	uint64_t node, n_warn = 0;
	unsigned int prev, a = 0, b = 0, result, result_trunc;
	int b_signed;
	bool first = true;
	float af = 0.0f, bf = 0.0f;

	prev = last - 1;
	if (stack[prev]->constant) af = (float)stack[prev]->factor;
	if (stack[last]->constant) bf = (float)stack[last]->factor;
	for (node = 0; node < info->size; node++) {
		if (!stack[prev]->constant) af = stack[prev]->G->data[node];
		if (!stack[last]->constant) bf = stack[last]->G->data[node];
		if (gmt_M_is_fnan (af) || gmt_M_is_fnan (bf))	/* Any NaN in bitwise operations results in NaN output */
			stack[prev]->G->data[node] = GMT->session.f_NaN;
		else {
			a = (unsigned int)af;	b_signed = (int)bf;
			if (b_signed < 0) {	/* Bad bitshift */
				if (first) GMT_Report (GMT->parent, GMT_MSG_VERBOSE, "ERROR: Bit shift must be >= 0; other values yield NaN\n");
				stack[prev]->G->data[node] = GMT->session.f_NaN;
				first = false;
			}
			else {
				b = (unsigned int)b_signed;
				result = a << b;
				result_trunc = (result & FLOAT_BIT_MASK);
				if (result != result_trunc) n_warn++;
				stack[prev]->G->data[node] = (float) result_trunc;
			}
		}
	}
	if (n_warn) GMT_Report (GMT->parent, GMT_MSG_NORMAL, "Warning: BITLEFT resulted in %" PRIu64 " values truncated to fit in the 24 available bits\n");
}

GMT_LOCAL void grd_BITNOT (struct GMT_CTRL *GMT, struct GRDMATH_INFO *info, struct GRDMATH_STACK *stack[], unsigned int last)
/*OPERATOR: BITNOT 1 1  ~A (bitwise NOT operator, i.e., return two's complement).  */
{
	uint64_t node, n_warn = 0;
	unsigned int a = 0, result, result_trunc;
	float af = 0.0f;

	if (stack[last]->constant) af = (float)stack[last]->factor;
	for (node = 0; node < info->size; node++) {
		if (!stack[last]->constant) af = stack[last]->G->data[node];
		if (gmt_M_is_fnan (af))	/* Any NaN in bitwise operations results in NaN output */
			stack[last]->G->data[node] = GMT->session.f_NaN;
		else {
			a = (unsigned int)af;
			result = ~a;
			result_trunc = (result & FLOAT_BIT_MASK);
			if (result != result_trunc) n_warn++;
			stack[last]->G->data[node] = (float)result_trunc;
		}
	}
	if (n_warn) GMT_Report (GMT->parent, GMT_MSG_NORMAL, "Warning: BITNOT resulted in %" PRIu64 " values truncated to fit in the 24 available bits\n");
}

GMT_LOCAL void grd_BITOR (struct GMT_CTRL *GMT, struct GRDMATH_INFO *info, struct GRDMATH_STACK *stack[], unsigned int last)
/*OPERATOR: BITOR 2 1 A | B (bitwise OR operator).  */
{
	uint64_t node, n_warn = 0;
	unsigned int prev, a = 0, b = 0, result, result_trunc;
	float af = 0.0f, bf = 0.0f;

	prev = last - 1;
	if (stack[prev]->constant) af = (float)stack[prev]->factor;
	if (stack[last]->constant) bf = (float)stack[last]->factor;
	for (node = 0; node < info->size; node++) {
		if (!stack[prev]->constant) af = stack[prev]->G->data[node];
		if (!stack[last]->constant) bf = stack[last]->G->data[node];
		if (gmt_M_is_fnan (af) || gmt_M_is_fnan (bf))	/* Any NaN in bitwise operations results in NaN output */
			stack[prev]->G->data[node] = GMT->session.f_NaN;
		else {
			a = (unsigned int)af;	b = (unsigned int)bf;
			result = a | b;
			result_trunc = (result & FLOAT_BIT_MASK);
			if (result != result_trunc) n_warn++;
			stack[prev]->G->data[node] = (float)result_trunc;
		}
	}
	if (n_warn) GMT_Report (GMT->parent, GMT_MSG_NORMAL, "Warning: BITOR resulted in %" PRIu64 " values truncated to fit in the 24 available bits\n");
}

GMT_LOCAL void grd_BITRIGHT (struct GMT_CTRL *GMT, struct GRDMATH_INFO *info, struct GRDMATH_STACK *stack[], unsigned int last)
/*OPERATOR: BITRIGHT 2 1 A >> B (bitwise right-shift operator).  */
{
	uint64_t node, n_warn = 0;
	unsigned int prev, a = 0, b = 0, result, result_trunc;
	int b_signed;
	bool first = true;
	float af = 0.0f, bf = 0.0f;

	prev = last - 1;
	if (stack[prev]->constant) af = (float)stack[prev]->factor;
	if (stack[last]->constant) bf = (float)stack[last]->factor;
	for (node = 0; node < info->size; node++) {
		if (!stack[prev]->constant) af = stack[prev]->G->data[node];
		if (!stack[last]->constant) bf = stack[last]->G->data[node];
		if (gmt_M_is_fnan (af) || gmt_M_is_fnan (bf))	/* Any NaN in bitwise operations results in NaN output */
			stack[prev]->G->data[node] = GMT->session.f_NaN;
		else {
			a = (unsigned int)af;	b_signed = (int)bf;
			if (b_signed < 0) {	/* Bad bitshift */
				if (first) GMT_Report (GMT->parent, GMT_MSG_VERBOSE, "ERROR: Bit shift must be >= 0; other values yield NaN\n");
				stack[prev]->G->data[node] = GMT->session.f_NaN;
				first = false;
			}
			else {
				b = (unsigned int)b_signed;
				result = a >> b;
				result_trunc = (result & FLOAT_BIT_MASK);
				if (result != result_trunc) n_warn++;
				stack[prev]->G->data[node] = (float)result_trunc;
			}
		}
	}
	if (n_warn) GMT_Report (GMT->parent, GMT_MSG_NORMAL, "Warning: BITRIGHT resulted in %" PRIu64 " values truncated to fit in the 24 available bits\n");
}

GMT_LOCAL void grd_BITTEST (struct GMT_CTRL *GMT, struct GRDMATH_INFO *info, struct GRDMATH_STACK *stack[], unsigned int last)
/*OPERATOR: BITTEST 2 1 1 if bit B of A is set, else 0 (bitwise TEST operator).  */
{
	uint64_t node, n_warn = 0;
	unsigned int prev, a = 0, b = 0, result, result_trunc;
	int b_signed;
	bool first = true;
	float af = 0.0f, bf = 0.0f;

	prev = last - 1;
	if (stack[prev]->constant) af = (float)stack[prev]->factor;
	if (stack[last]->constant) bf = (float)stack[last]->factor;
	for (node = 0; node < info->size; node++) {
		if (!stack[prev]->constant) af = stack[prev]->G->data[node];
		if (!stack[last]->constant) bf = stack[last]->G->data[node];
		if (gmt_M_is_fnan (af) || gmt_M_is_fnan (bf))	/* Any NaN in bitwise operations results in NaN output */
			stack[prev]->G->data[node] = GMT->session.f_NaN;
		else {
			a = (unsigned int)af;	b_signed = (int)bf;
			if (b_signed < 0) {	/* Bad bit */
				if (first) GMT_Report (GMT->parent, GMT_MSG_VERBOSE, "ERROR: Bit position range for BITTEST is 0-31 ; other values yield NaN\n");
				stack[prev]->G->data[node] = GMT->session.f_NaN;
				first = false;
			}
			else {
				b = (unsigned int)b_signed;
				b = 1U << b;
				result = a & b;
				result_trunc = (result & FLOAT_BIT_MASK);
				if (result != result_trunc) n_warn++;
				stack[prev]->G->data[node] = (result_trunc) ? 1.0f : 0.0f;
			}
		}
	}
	if (n_warn) GMT_Report (GMT->parent, GMT_MSG_NORMAL, "Warning: BITTEST resulted in %" PRIu64 " values truncated to fit in the 24 available bits\n");
}

GMT_LOCAL void grd_BITXOR (struct GMT_CTRL *GMT, struct GRDMATH_INFO *info, struct GRDMATH_STACK *stack[], unsigned int last)
/*OPERATOR: BITXOR 2 1 A ^ B (bitwise XOR operator).  */
{
	uint64_t node, n_warn = 0;
	unsigned int prev, a = 0, b = 0, result, result_trunc;
	float af = 0.0f, bf = 0.0f;

	prev = last - 1;
	if (stack[prev]->constant) af = (float)stack[prev]->factor;
	if (stack[last]->constant) bf = (float)stack[last]->factor;
	for (node = 0; node < info->size; node++) {
		if (!stack[prev]->constant) af = stack[prev]->G->data[node];
		if (!stack[last]->constant) bf = stack[last]->G->data[node];
		if (gmt_M_is_fnan (af) || gmt_M_is_fnan (bf))	/* Any NaN in bitwise operations results in NaN output */
			stack[prev]->G->data[node] = GMT->session.f_NaN;
		else {
			a = (unsigned int)af;	b = (unsigned int)bf;
			result = a ^ b;
			result_trunc = (result & FLOAT_BIT_MASK);
			if (result != result_trunc) n_warn++;
			stack[prev]->G->data[node] = (float)result_trunc;
		}
	}
	if (n_warn) GMT_Report (GMT->parent, GMT_MSG_NORMAL, "Warning: BITXOR resulted in %" PRIu64 " values truncated to fit in the 24 available bits\n");
}

GMT_LOCAL void grd_CAZ (struct GMT_CTRL *GMT, struct GRDMATH_INFO *info, struct GRDMATH_STACK *stack[], unsigned int last)
/*OPERATOR: CAZ 2 1 Cartesian azimuth from grid nodes to stack x,y.  */
{
	uint64_t node, row, col;
	unsigned int prev = last - 1;
	double x, y, az;
	gmt_M_unused(GMT);

<<<<<<< HEAD
	grdmath_grd_padloop (GMT, info->G, row, col, node) {
=======
	GMT->current.io.col_type[GMT_OUT][GMT_Z] = GMT_IS_GEOANGLE;
	GMT_grd_padloop (GMT, info->G, row, col, node) {
>>>>>>> a8d75470
		x = (stack[prev]->constant) ? stack[prev]->factor : stack[prev]->G->data[node];
		y = (stack[last]->constant) ? stack[last]->factor : stack[last]->G->data[node];
		az = (90.0 - atan2d (y - info->d_grd_y[row], x - info->d_grd_x[col]));
		while (az < -180.0) az += 360.0;
		while (az > +180.0) az -= 360.0;
		stack[prev]->G->data[node] = (float)az;
	}
}

GMT_LOCAL void grd_CBAZ (struct GMT_CTRL *GMT, struct GRDMATH_INFO *info, struct GRDMATH_STACK *stack[], unsigned int last)
/*OPERATOR: CBAZ 2 1 Cartesian back-azimuth from grid nodes to stack x,y.  */
{
	uint64_t node, row, col;
	unsigned int prev = last - 1;
	double x, y, az;
	gmt_M_unused(GMT);

<<<<<<< HEAD
	grdmath_grd_padloop (GMT, info->G, row, col, node) {
=======
	GMT->current.io.col_type[GMT_OUT][GMT_Z] = GMT_IS_GEOANGLE;
	GMT_grd_padloop (GMT, info->G, row, col, node) {
>>>>>>> a8d75470
		x = (stack[prev]->constant) ? stack[prev]->factor : stack[prev]->G->data[node];
		y = (stack[last]->constant) ? stack[last]->factor : stack[last]->G->data[node];
		az = (270.0 - atan2d (y - info->d_grd_y[row], x - info->d_grd_x[col]));
		while (az < -180.0) az += 360.0;
		while (az > +180.0) az -= 360.0;
		stack[prev]->G->data[node] = (float)az;
	}
}

GMT_LOCAL void grd_CDIST (struct GMT_CTRL *GMT, struct GRDMATH_INFO *info, struct GRDMATH_STACK *stack[], unsigned int last)
/*OPERATOR: CDIST 2 1 Cartesian distance between grid nodes and stack x,y.  */
{
	uint64_t node, row, col;
	unsigned int prev = last - 1;
	double a, b;

	if (gmt_M_is_geographic (GMT, GMT_IN)) {
		GMT_Report (GMT->parent, GMT_MSG_NORMAL, "CDIST Error: Grid must be Cartesian; see SDIST for geographic data.\n");
		return;
	}
	grdmath_grd_padloop (GMT, info->G, row, col, node) {
		a = (stack[prev]->constant) ? stack[prev]->factor : stack[prev]->G->data[node];
		b = (stack[last]->constant) ? stack[last]->factor : stack[last]->G->data[node];
		stack[prev]->G->data[node] = (float)hypot (a - info->d_grd_x[col], b - info->d_grd_y[row]);
	}
}

GMT_LOCAL void grd_CDIST2 (struct GMT_CTRL *GMT, struct GRDMATH_INFO *info, struct GRDMATH_STACK *stack[], unsigned int last)
/*OPERATOR: CDIST2 2 1 As CDIST but only to nodes that are != 0.  */
{
	uint64_t node, row, col;
	unsigned int prev = last - 1;
	double a, b;

	if (gmt_M_is_geographic (GMT, GMT_IN)) {
		GMT_Report (GMT->parent, GMT_MSG_NORMAL, "CDIST2 Error: Grid must be Cartesian; see SDIST2 for geographic data.\n");
		return;
	}
	grdmath_grd_padloop (GMT, info->G, row, col, node) {
		if (stack[prev]->G->data[node] == 0.0)
			stack[prev]->G->data[node] = GMT->session.f_NaN;
		else {
			a = (stack[prev]->constant) ? stack[prev]->factor : stack[prev]->G->data[node];
			b = (stack[last]->constant) ? stack[last]->factor : stack[last]->G->data[node];
			stack[prev]->G->data[node] = (float)hypot (a - info->d_grd_x[col], b - info->d_grd_y[row]);
		}
	}
}

GMT_LOCAL void grd_CEIL (struct GMT_CTRL *GMT, struct GRDMATH_INFO *info, struct GRDMATH_STACK *stack[], unsigned int last)
/*OPERATOR: CEIL 1 1 ceil (A) (smallest integer >= A).  */
{
	uint64_t node;
	float a = 0.0f;
	gmt_M_unused(GMT);

	if (stack[last]->constant) a = (float)ceil (stack[last]->factor);
	for (node = 0; node < info->size; node++) stack[last]->G->data[node] = (stack[last]->constant) ? a : ceilf (stack[last]->G->data[node]);
}

GMT_LOCAL void grd_CHI2CRIT (struct GMT_CTRL *GMT, struct GRDMATH_INFO *info, struct GRDMATH_STACK *stack[], unsigned int last)
/*OPERATOR: CHI2CRIT 2 1 Chi-squared distribution critical value for alpha = A and nu = B.  */
{
	uint64_t node;
	unsigned int prev = last - 1, row, col;
	double a, b;

	if (stack[prev]->constant && stack[prev]->factor == 0.0) GMT_Report (GMT->parent, GMT_MSG_VERBOSE, "Warning, operand one == 0 for CHI2CRIT!\n");
	if (stack[last]->constant && stack[last]->factor == 0.0) GMT_Report (GMT->parent, GMT_MSG_VERBOSE, "Warning, operand two == 0 for CHI2CRIT!\n");
	gmt_M_grd_loop (GMT, info->G, row, col, node) {
		a = (stack[prev]->constant) ? stack[prev]->factor : stack[prev]->G->data[node];
		b = (stack[last]->constant) ? stack[last]->factor : stack[last]->G->data[node];
		stack[prev]->G->data[node] = (float)gmt_chi2crit (GMT, a, b);
	}
}

GMT_LOCAL void grd_CHI2CDF (struct GMT_CTRL *GMT, struct GRDMATH_INFO *info, struct GRDMATH_STACK *stack[], unsigned int last)
/*OPERATOR: CHI2CDF 2 1 Chi-squared cumulative distribution function for chi2 = A and nu = B.  */
{
	uint64_t node;
	unsigned int prev = last - 1, row, col;
	double a, b, q;

	if (stack[prev]->constant && stack[prev]->factor == 0.0) GMT_Report (GMT->parent, GMT_MSG_VERBOSE, "Warning, operand one == 0 for CHI2CDF!\n");
	if (stack[last]->constant && stack[last]->factor == 0.0) GMT_Report (GMT->parent, GMT_MSG_VERBOSE, "Warning, operand two == 0 for CHI2CDF!\n");
	gmt_M_grd_loop (GMT, info->G, row, col, node) {
		a = (stack[prev]->constant) ? stack[prev]->factor : stack[prev]->G->data[node];
		b = (stack[last]->constant) ? stack[last]->factor : stack[last]->G->data[node];
		gmt_chi2 (GMT, a, b, &q);
		stack[prev]->G->data[node] = (float)(1.0 - q);
	}
}

GMT_LOCAL void grd_CHI2PDF (struct GMT_CTRL *GMT, struct GRDMATH_INFO *info, struct GRDMATH_STACK *stack[], unsigned int last)
/*OPERATOR: CHI2PDF 2 1 Chi-squared probability density function for chi = A and nu = B.  */
{
	uint64_t node, nu;
	unsigned int prev = last - 1, row, col;
	double c;

	if (stack[prev]->constant && stack[prev]->factor == 0.0) GMT_Report (GMT->parent, GMT_MSG_VERBOSE, "Warning, operand one == 0 for CHI2PDF!\n");
	if (stack[last]->constant && stack[last]->factor == 0.0) GMT_Report (GMT->parent, GMT_MSG_VERBOSE, "Warning, operand two == 0 for CHI2PDF!\n");
	gmt_M_grd_loop (GMT, info->G, row, col, node) {
		c = (stack[prev]->constant) ? stack[prev]->factor : stack[prev]->G->data[node];
		nu = lrint ((stack[last]->constant) ? stack[last]->factor : stack[last]->G->data[node]);
		stack[prev]->G->data[node] = (float)gmt_chi2_pdf (GMT, c, nu);
	}
}

GMT_LOCAL void grd_COMB (struct GMT_CTRL *GMT, struct GRDMATH_INFO *info, struct GRDMATH_STACK *stack[], unsigned int last)
/*OPERATOR: COMB 2 1 Combinations n_C_r, with n = A and r = B.  */
{
	uint64_t node;
	unsigned int prev = last - 1, row, col, error = 0;
	double a, b;

	if (stack[prev]->constant && stack[prev]->factor < 0.0) {
		GMT_Report (GMT->parent, GMT_MSG_NORMAL, "Error, argument n to COMB must be a positive integer (n >= 0)!\n");
		error++;
	}
	if (stack[last]->constant && stack[last]->factor < 0.0) {
		GMT_Report (GMT->parent, GMT_MSG_NORMAL, "Error, argument r to COMB must be a positive integer (r >= 0)!\n");
		error++;
	}
	if (error || (stack[prev]->constant && stack[last]->constant)) {	/* COMBO is undefined or we have a constant */
		float value = (error) ? GMT->session.f_NaN : (float)gmt_combination (GMT, irint(stack[prev]->factor), irint(stack[last]->factor));
		gmt_M_grd_loop (GMT, info->G, row, col, node) stack[prev]->G->data[node] = value;
		return;
	}
	gmt_M_grd_loop (GMT, info->G, row, col, node) {
		a = (stack[prev]->constant) ? stack[prev]->factor : stack[prev]->G->data[node];
		b = (stack[last]->constant) ? stack[last]->factor : stack[last]->G->data[node];
		stack[prev]->G->data[node] = (float)gmt_combination (GMT, irint(a), irint(b));
	}
}

GMT_LOCAL void grd_CORRCOEFF (struct GMT_CTRL *GMT, struct GRDMATH_INFO *info, struct GRDMATH_STACK *stack[], unsigned int last)
/*OPERATOR: CORRCOEFF 2 1 Correlation coefficient r(A, B).  */
{
	uint64_t node;
	unsigned int prev = last - 1, pad[4];
	double coeff;

	if (stack[prev]->constant || stack[last]->constant) {
		GMT_Report (GMT->parent, GMT_MSG_NORMAL, "Warning: constant operands for CORRCOEFF yields NaNs\n");
		for (node = 0; node < info->size; node++) stack[prev]->G->data[node] = GMT->session.f_NaN;
		return;
	}
	gmt_M_memcpy (pad, stack[last]->G->header->pad, 4, unsigned int);	/* Save original pad */
	gmt_grd_pad_off (GMT, stack[prev]->G);				/* Undo pad if one existed so we can sort */
	gmt_grd_pad_off (GMT, stack[last]->G);				/* Undo pad if one existed so we can sort */
	coeff = gmt_corrcoeff_f (GMT, stack[prev]->G->data, stack[last]->G->data, info->nm, 0);
	gmt_grd_pad_on (GMT, stack[prev]->G, pad);		/* Reinstate the original pad */
	gmt_grd_pad_on (GMT, stack[last]->G, pad);		/* Reinstate the original pad */
	for (node = 0; node < info->size; node++) stack[prev]->G->data[node] = (float)coeff;
}

GMT_LOCAL void grd_COS (struct GMT_CTRL *GMT, struct GRDMATH_INFO *info, struct GRDMATH_STACK *stack[], unsigned int last)
/*OPERATOR: COS 1 1 cos (A) (A in radians).  */
{
	uint64_t node;
	float a = 0.0f;
	gmt_M_unused(GMT);

	if (stack[last]->constant) a = (float)cos (stack[last]->factor);
	for (node = 0; node < info->size; node++) stack[last]->G->data[node] = (stack[last]->constant) ? a : cosf (stack[last]->G->data[node]);
}

GMT_LOCAL void grd_COSD (struct GMT_CTRL *GMT, struct GRDMATH_INFO *info, struct GRDMATH_STACK *stack[], unsigned int last)
/*OPERATOR: COSD 1 1 cos (A) (A in degrees).  */
{
	uint64_t node;
	double a = 0.0;
	gmt_M_unused(GMT);

	if (stack[last]->constant) a = cosd (stack[last]->factor);
	for (node = 0; node < info->size; node++) stack[last]->G->data[node] = (float)((stack[last]->constant) ? a : cosd (stack[last]->G->data[node]));
}

GMT_LOCAL void grd_COSH (struct GMT_CTRL *GMT, struct GRDMATH_INFO *info, struct GRDMATH_STACK *stack[], unsigned int last)
/*OPERATOR: COSH 1 1 cosh (A).  */
{
	uint64_t node;
	float a = 0.0f;
	gmt_M_unused(GMT);

	if (stack[last]->constant) a = (float)cosh (stack[last]->factor);
	for (node = 0; node < info->size; node++) stack[last]->G->data[node] = (stack[last]->constant) ? a : coshf (stack[last]->G->data[node]);
}

GMT_LOCAL void grd_COT (struct GMT_CTRL *GMT, struct GRDMATH_INFO *info, struct GRDMATH_STACK *stack[], unsigned int last)
/*OPERATOR: COT 1 1 cot (A) (A in radians).  */
{
	uint64_t node;
	double a = 0.0;
	gmt_M_unused(GMT);

	if (stack[last]->constant) a = 1.0 / tan (stack[last]->factor);
	for (node = 0; node < info->size; node++) stack[last]->G->data[node] = (float)((stack[last]->constant) ? a : (1.0 / tan (stack[last]->G->data[node])));
}

GMT_LOCAL void grd_COTD (struct GMT_CTRL *GMT, struct GRDMATH_INFO *info, struct GRDMATH_STACK *stack[], unsigned int last)
/*OPERATOR: COTD 1 1 cot (A) (A in degrees).  */
{
	uint64_t node;
	double a = 0.0;
	gmt_M_unused(GMT);

	if (stack[last]->constant) a = 1.0 / tand (stack[last]->factor);
	for (node = 0; node < info->size; node++) stack[last]->G->data[node] = (float)((stack[last]->constant) ? a : 1.0 / tand (stack[last]->G->data[node]));
}

GMT_LOCAL void grd_COTH (struct GMT_CTRL *GMT, struct GRDMATH_INFO *info, struct GRDMATH_STACK *stack[], unsigned int last)
/*OPERATOR: COTH 1 1 coth (A).  */
{
	uint64_t node;
	float a = 0.0f;
	gmt_M_unused(GMT);

	if (stack[last]->constant) a = (float)(1.0/tanh (stack[last]->factor));
	for (node = 0; node < info->size; node++) stack[last]->G->data[node] = (stack[last]->constant) ? a : 1.0f / tanhf (stack[last]->G->data[node]);
}

GMT_LOCAL void grd_PCDF (struct GMT_CTRL *GMT, struct GRDMATH_INFO *info, struct GRDMATH_STACK *stack[], unsigned int last)
/*OPERATOR: PCDF 2 1 Poisson cumulative distribution function x = A and lambda = B.  */
{
	uint64_t node;
	unsigned int prev = last - 1, row, col;
	double a, b, prob;

	if (stack[last]->constant && stack[last]->factor == 0.0) GMT_Report (GMT->parent, GMT_MSG_VERBOSE, "Warning, operand two == 0 for PCDF!\n");
	gmt_M_grd_loop (GMT, info->G, row, col, node) {
		a = (stack[prev]->constant) ? stack[prev]->factor : stack[prev]->G->data[node];
		b = (stack[last]->constant) ? stack[last]->factor : stack[last]->G->data[node];
		gmt_poisson_cdf (GMT, a, b, &prob);
		stack[prev]->G->data[node] = (float)prob;
	}
}

GMT_LOCAL void grd_PPDF (struct GMT_CTRL *GMT, struct GRDMATH_INFO *info, struct GRDMATH_STACK *stack[], unsigned int last)
/*OPERATOR: PPDF 2 1 Poisson probability density function for x = A and lambda = B.  */
{
	uint64_t node;
	unsigned int prev = last - 1, row, col;
	double a, b;

	if (stack[last]->constant && stack[last]->factor == 0.0) GMT_Report (GMT->parent, GMT_MSG_VERBOSE, "Warning, operand two == 0 for PPDF!\n");
	gmt_M_grd_loop (GMT, info->G, row, col, node) {
		a = (stack[prev]->constant) ? stack[prev]->factor : stack[prev]->G->data[node];
		b = (stack[last]->constant) ? stack[last]->factor : stack[last]->G->data[node];
		stack[prev]->G->data[node] = (float)gmt_poissonpdf (GMT, a, b);
	}
}

GMT_LOCAL void grd_CSC (struct GMT_CTRL *GMT, struct GRDMATH_INFO *info, struct GRDMATH_STACK *stack[], unsigned int last)
/*OPERATOR: CSC 1 1 csc (A) (A in radians).  */
{
	uint64_t node;
	double a = 0.0;
	gmt_M_unused(GMT);

	if (stack[last]->constant) a = 1.0 / sin (stack[last]->factor);
	for (node = 0; node < info->size; node++) stack[last]->G->data[node] = (float)((stack[last]->constant) ? a : 1.0 / sinf (stack[last]->G->data[node]));
}

GMT_LOCAL void grd_CSCD (struct GMT_CTRL *GMT, struct GRDMATH_INFO *info, struct GRDMATH_STACK *stack[], unsigned int last)
/*OPERATOR: CSCD 1 1 csc (A) (A in degrees).  */
{
	uint64_t node;
	double a = 0.0;
	gmt_M_unused(GMT);

	if (stack[last]->constant) a = 1.0 / sind (stack[last]->factor);
	for (node = 0; node < info->size; node++) stack[last]->G->data[node] = (float)((stack[last]->constant) ? a : 1.0 / sind (stack[last]->G->data[node]));
}

GMT_LOCAL void grd_CSCH (struct GMT_CTRL *GMT, struct GRDMATH_INFO *info, struct GRDMATH_STACK *stack[], unsigned int last)
/*OPERATOR: CSCH 1 1 csch (A).  */
{
	uint64_t node;
	float a = 0.0f;
	gmt_M_unused(GMT);

	if (stack[last]->constant) a = (float)(1.0 / sinh (stack[last]->factor));
	for (node = 0; node < info->size; node++) stack[last]->G->data[node] = (stack[last]->constant) ? a : 1.0f / sinhf (stack[last]->G->data[node]);
}

GMT_LOCAL void grd_CURV (struct GMT_CTRL *GMT, struct GRDMATH_INFO *info, struct GRDMATH_STACK *stack[], unsigned int last)
/*OPERATOR: CURV 1 1 Curvature of A (Laplacian).  */
{
	uint64_t node;
	unsigned int row, col, mx;
	double cy, *cx = NULL;
	float *z = NULL;

	/* Curvature (Laplacian). */

	if (stack[last]->constant) {
		GMT_Report (GMT->parent, GMT_MSG_VERBOSE, "Warning, operand to CURV is constant!\n");
		gmt_M_memset (stack[last], info->size, float);
		return;
	}

	/* If grid does not have BC rows/cols assigned we apply reasonable conditions:
	 * If -fg we assume geographic grid and use geographic BCs, else we use natural BCs. If the grid
	 * as a BC == GMT_BC_IS_DATA then the pad already constains observations. */

	gmt_BC_init (GMT, stack[last]->G->header);	/* Initialize grid interpolation and boundary condition parameters */
	gmt_grd_BC_set (GMT, stack[last]->G, GMT_IN);	/* Set boundary conditions */

	/* Now, stack[last]->G->data has boundary rows/cols all set according to the boundary conditions (or actual data).
	 * We can then operate on the interior of the grid and temporarily assign values to the z grid */

	z = gmt_M_memory (GMT, NULL, info->size, float);
	cx = gmt_M_memory (GMT, NULL, info->G->header->ny, double);
	gmt_M_row_loop (GMT, info->G, row) cx[row] = 1.0 / (info->dx[row] * info->dx[row]);

	mx = info->G->header->mx;
	cy = 1.0 / (info->dy * info->dy);

	gmt_M_grd_loop (GMT, info->G, row, col, node) {
		z[node] = (float)(cx[row] * (stack[last]->G->data[node+1] - 2.0 * stack[last]->G->data[node] + stack[last]->G->data[node-1]) + \
			cy * (stack[last]->G->data[node+mx] - 2.0 * stack[last]->G->data[node] + stack[last]->G->data[node-mx]));
	}

	gmt_M_memcpy (stack[last]->G->data, z, info->size, float);
	gmt_M_free (GMT, z);
	gmt_M_free (GMT, cx);
}

GMT_LOCAL void grd_D2DX2 (struct GMT_CTRL *GMT, struct GRDMATH_INFO *info, struct GRDMATH_STACK *stack[], unsigned int last)
/*OPERATOR: D2DX2 1 1 d^2(A)/dx^2 2nd derivative.  */
{
	uint64_t node, ij;
	unsigned int row, col;
	double c, left, next_left;

	/* Central 2nd difference in x */

	if (stack[last]->constant) {
		GMT_Report (GMT->parent, GMT_MSG_VERBOSE, "Warning, operand to D2DX2 is constant!\n");
		gmt_M_memset (stack[last], info->size, float);
		return;
	}

	gmt_M_row_loop (GMT, info->G, row) {	/* Process d2/dx2 row by row since dx may change with row */
		c = 1.0 / (info->dx[row] * info->dx[row]);
		/* Unless pad has real data we assign outside col values via natural BCs */
		ij = gmt_M_ijp (info->G->header, row, 0);	/* First col */
		if (stack[last]->G->header->BC[XLO] != GMT_BC_IS_DATA)
			stack[last]->G->data[ij-1] = (float)(2.0 * stack[last]->G->data[ij] - stack[last]->G->data[ij+1]);	/* Set left node via BC curv = 0 */
		next_left = stack[last]->G->data[ij-1];
		ij = gmt_M_ijp (info->G->header, row, info->G->header->nx-1);	/* Last col */
		if (stack[last]->G->header->BC[XHI] != GMT_BC_IS_DATA)
			stack[last]->G->data[ij+1] = (float)(2.0 * stack[last]->G->data[ij] - stack[last]->G->data[ij-1]);	/* Set right node via BC curv = 0 */
		gmt_M_col_loop (GMT, info->G, row, col, node) {	/* Loop over cols; always save the next left before we update the array at that col */
			left = next_left;
			next_left = stack[last]->G->data[node];
			stack[last]->G->data[node] = (float)(c * (stack[last]->G->data[node+1] - 2.0 * stack[last]->G->data[node] + left));
		}
	}
	gmt_grd_pad_zero (GMT, stack[last]->G);	/* Reset the boundary pad */
}

GMT_LOCAL void grd_D2DY2 (struct GMT_CTRL *GMT, struct GRDMATH_INFO *info, struct GRDMATH_STACK *stack[], unsigned int last)
/*OPERATOR: D2DY2 1 1 d^2(A)/dy^2 2nd derivative.  */
{
	uint64_t node, ij;
	unsigned int row, col, mx;
	double c, bottom, next_bottom;

	/* Central 2nd difference in y */

	if (stack[last]->constant) {
		GMT_Report (GMT->parent, GMT_MSG_VERBOSE, "Warning, operand to D2DY2 is constant!\n");
		gmt_M_memset (stack[last], info->size, float);
		return;
	}

	c = 1.0 / (info->dy * info->dy);
	mx = info->G->header->mx;
	gmt_M_col_loop (GMT, info->G, 0, col, node) {	/* Process d2/dy2 column by column */
		/* Unless pad has real data we assign outside row values via natural BCs */
		if (stack[last]->G->header->BC[YHI] != GMT_BC_IS_DATA)
			stack[last]->G->data[node-mx] = (float)(2.0 * stack[last]->G->data[node] - stack[last]->G->data[node+mx]);	/* Set top node via BC curv = 0 */
		next_bottom = stack[last]->G->data[node-mx];
		ij = gmt_M_ijp (info->G->header, info->G->header->ny-1, col);	/* Last row for this column */
		if (stack[last]->G->header->BC[YLO] != GMT_BC_IS_DATA)
			stack[last]->G->data[ij+mx] = (float)(2.0 * stack[last]->G->data[ij] - stack[last]->G->data[ij-mx]);	/* Set bottom node via BC curv = 0 */
		gmt_M_row_loop (GMT, info->G, row) { /* Cannot use node inside here and must get ij separately */
			ij = gmt_M_ijp (info->G->header, row, col);	/* current node in this column */
			bottom = next_bottom;
			next_bottom = stack[last]->G->data[ij];
			stack[last]->G->data[ij] = (float)(c * (stack[last]->G->data[ij+mx] - 2.0 * stack[last]->G->data[ij] + bottom));
		}
	}
	gmt_grd_pad_zero (GMT, stack[last]->G);	/* Reset the boundary pad */
}

GMT_LOCAL void grd_D2DXY (struct GMT_CTRL *GMT, struct GRDMATH_INFO *info, struct GRDMATH_STACK *stack[], unsigned int last)
/*OPERATOR: D2DXY 1 1 d^2(A)/dxdy 2nd derivative.  */
{
	uint64_t node;
	unsigned int row, col, mx;
	double *cx = NULL, cy;
	float *z = NULL;

	/* Cross derivative d2/dxy = d2/dyx  */

	if (stack[last]->constant) {
		GMT_Report (GMT->parent, GMT_MSG_VERBOSE, "Warning, operand to D2DXY is constant!\n");
		gmt_M_memset (stack[last], info->size, float);
		return;
	}

	/* If grid does not have BC rows/cols assigned we apply reasonable conditions:
	 * If -fg we assume geographic grid and use geographic BCs, else we use natural BCs. If the grid
	 * as a BC == GMT_BC_IS_DATA then the pad already constains observations. */

	gmt_BC_init (GMT, stack[last]->G->header);	/* Initialize grid interpolation and boundary condition parameters */
	gmt_grd_BC_set (GMT, stack[last]->G, GMT_IN);	/* Set boundary conditions */

	/* Now, stack[last]->G->data has boundary rows/cols all set according to the boundary conditions (or actual data).
	 * We can then operate on the interior of the grid and temporarily assign values to the z grid */

	z = gmt_M_memory (GMT, NULL, info->size, float);
	cx = gmt_M_memory (GMT, NULL, info->G->header->ny, double);
	gmt_M_row_loop (GMT, info->G, row) cx[row] = 0.5 / (info->dx[row] * info->dx[row]);

	mx = info->G->header->mx;
	cy = 0.5 / (info->dy * info->dy);

	gmt_M_grd_loop (GMT, info->G, row, col, node) {
		z[node] = (float)(cx[row] * cy * (stack[last]->G->data[node-mx+1] - stack[last]->G->data[node-mx-1] + \
			stack[last]->G->data[node+mx-1] - stack[last]->G->data[node+mx+1]));
	}

	gmt_M_memcpy (stack[last]->G->data, z, info->size, float);
	gmt_M_free (GMT, z);
	gmt_M_free (GMT, cx);
}

GMT_LOCAL void grd_D2R (struct GMT_CTRL *GMT, struct GRDMATH_INFO *info, struct GRDMATH_STACK *stack[], unsigned int last)
/*OPERATOR: D2R 1 1 Converts Degrees to Radians.  */
{
	uint64_t node;
	double a = 0.0;
	gmt_M_unused(GMT);

	GMT->current.io.col_type[GMT_OUT][GMT_Z] = GMT_IS_GEOANGLE;
	if (stack[last]->constant) a = stack[last]->factor * D2R;
	for (node = 0; node < info->size; node++) stack[last]->G->data[node] = (float)((stack[last]->constant) ? a : (stack[last]->G->data[node] * D2R));
}

GMT_LOCAL void grd_DDX (struct GMT_CTRL *GMT, struct GRDMATH_INFO *info, struct GRDMATH_STACK *stack[], unsigned int last)
/*OPERATOR: DDX 1 1 d(A)/dx Central 1st derivative.  */
{
	uint64_t node, ij;
	unsigned int row, col;
	double c, left, next_left;

	/* Central 1st difference in x */

	if (stack[last]->constant) {
		GMT_Report (GMT->parent, GMT_MSG_VERBOSE, "Warning, operand to DDX is constant!\n");
		gmt_M_memset (stack[last], info->size, float);
		return;
	}

	gmt_M_row_loop (GMT, info->G, row) {	/* Process d/dx row by row since dx may change with row */
		c = 0.5 / info->dx[row];
		/* Unless pad has real data we assign outside col values via natural BCs */
		ij = gmt_M_ijp (info->G->header, row, 0);	/* First col */
		if (stack[last]->G->header->BC[XLO] != GMT_BC_IS_DATA)
			stack[last]->G->data[ij-1] = (float)(2.0 * stack[last]->G->data[ij] - stack[last]->G->data[ij+1]);	/* Set left node via BC curv = 0 */
		next_left = stack[last]->G->data[ij-1];
		ij = gmt_M_ijp (info->G->header, row, info->G->header->nx-1);	/* Last col */
		if (stack[last]->G->header->BC[XHI] != GMT_BC_IS_DATA)
			stack[last]->G->data[ij+1] = (float)(2.0 * stack[last]->G->data[ij] - stack[last]->G->data[ij-1]);	/* Set right node via BC curv = 0 */
		gmt_M_col_loop (GMT, info->G, row, col, node) {	/* Loop over cols; always save the next left before we update the array at that col */
			left = next_left;
			next_left = stack[last]->G->data[node];
			stack[last]->G->data[node] = (float)(c * (stack[last]->G->data[node+1] - left));
		}
	}
}

GMT_LOCAL void grd_DDY (struct GMT_CTRL *GMT, struct GRDMATH_INFO *info, struct GRDMATH_STACK *stack[], unsigned int last)
/*OPERATOR: DDY 1 1 d(A)/dy Central 1st derivative.  */
{
	uint64_t node, ij;
	unsigned int row, col, mx;
	double c, bottom, next_bottom;

	/* Central 1st difference in y */

	if (stack[last]->constant) {
		GMT_Report (GMT->parent, GMT_MSG_VERBOSE, "Warning, operand to DDY is constant!\n");
		gmt_M_memset (stack[last], info->size, float);
		return;
	}

	c = -0.5 / info->dy;	/* Because the loop over j below goes from ymax to ymin we compensate with a minus sign here */
	mx = info->G->header->mx;
	gmt_M_col_loop (GMT, info->G, 0, col, node) {	/* Process d/dy column by column */
		/* Unless pad has real data we assign outside row values via natural BCs */
		if (stack[last]->G->header->BC[YHI] != GMT_BC_IS_DATA) 	/* Set top node via BC curv = 0 */
			stack[last]->G->data[node-mx] = (float)(2.0 * stack[last]->G->data[node] - stack[last]->G->data[node+mx]);
		next_bottom = stack[last]->G->data[node-mx];
		ij = gmt_M_ijp (info->G->header, info->G->header->ny-1, col);	/* Last row for this column */
		if (stack[last]->G->header->BC[YLO] != GMT_BC_IS_DATA) 	/* Set bottom node via BC curv = 0 */
			stack[last]->G->data[ij+mx] = (float)(2.0 * stack[last]->G->data[ij] - stack[last]->G->data[ij-mx]);
		gmt_M_row_loop (GMT, info->G, row) {
			ij = gmt_M_ijp (info->G->header, row, col);	/* current node in this column */
			bottom = next_bottom;
			next_bottom = stack[last]->G->data[ij];
			stack[last]->G->data[ij] = (float)(c * (stack[last]->G->data[ij+mx] - bottom));
		}
	}
	gmt_grd_pad_zero (GMT, stack[last]->G);	/* Reset the boundary pad */
}

GMT_LOCAL void grd_DEG2KM (struct GMT_CTRL *GMT, struct GRDMATH_INFO *info, struct GRDMATH_STACK *stack[], unsigned int last)
/*OPERATOR: DEG2KM 1 1 Converts Spherical Degrees to Kilometers.  */
{
	uint64_t node;
	double a = 0.0;

	if (gmt_M_is_geographic (GMT, GMT_IN)) {
		if (gmt_M_sph_mode (GMT) == GMT_GEODESIC) GMT_Report (GMT->parent, GMT_MSG_VERBOSE, "Warning, DEG2KM is only exact when PROJ_ELLIPSOID == sphere\n");
	}
	else
		GMT_Report (GMT->parent, GMT_MSG_VERBOSE, "Warning, DEG2KM used with Cartesian data\n");
	if (stack[last]->constant) a = stack[last]->factor * GMT->current.proj.DIST_KM_PR_DEG;
	for (node = 0; node < info->size; node++) stack[last]->G->data[node] = (float)((stack[last]->constant) ? a : stack[last]->G->data[node] * GMT->current.proj.DIST_KM_PR_DEG);
}

GMT_LOCAL void grd_DENAN (struct GMT_CTRL *GMT, struct GRDMATH_INFO *info, struct GRDMATH_STACK *stack[], unsigned int last)
/*OPERATOR: DENAN 2 1 Replace NaNs in A with values from B.  */
{	/* Just a more straightforward application of AND */
	grd_AND (GMT, info, stack, last);
}

GMT_LOCAL void grd_DILOG (struct GMT_CTRL *GMT, struct GRDMATH_INFO *info, struct GRDMATH_STACK *stack[], unsigned int last)
/*OPERATOR: DILOG 1 1 dilog (A).  */
{
	uint64_t node;
	double a = 0.0;

	if (stack[last]->constant) a = gmt_dilog (GMT, stack[last]->factor);
	for (node = 0; node < info->size; node++) stack[last]->G->data[node] = (float)((stack[last]->constant) ? a : gmt_dilog (GMT, stack[last]->G->data[node]));
}

GMT_LOCAL void grd_DIV (struct GMT_CTRL *GMT, struct GRDMATH_INFO *info, struct GRDMATH_STACK *stack[], unsigned int last)
/*OPERATOR: DIV 2 1 A / B.  */
{
	uint64_t node;
	unsigned int prev = last - 1;
	double a, b;

	if (stack[last]->constant && stack[last]->factor == 0.0) GMT_Report (GMT->parent, GMT_MSG_NORMAL, "Warning: Divide by zero gives NaNs\n");
	prev = last - 1;
	if (stack[prev]->constant && stack[prev]->factor == 0.0) GMT_Report (GMT->parent, GMT_MSG_VERBOSE, "Warning, operand one == 0!\n");
	if (stack[last]->constant && stack[last]->factor == 0.0) GMT_Report (GMT->parent, GMT_MSG_VERBOSE, "Warning, operand two == 0!\n");
	for (node = 0; node < info->size; node++) {
		a = (stack[prev]->constant) ? stack[prev]->factor : stack[prev]->G->data[node];
		b = (stack[last]->constant) ? stack[last]->factor : stack[last]->G->data[node];
		stack[prev]->G->data[node] = (float)(a / b);
	}
}

GMT_LOCAL void grd_DUP (struct GMT_CTRL *GMT, struct GRDMATH_INFO *info, struct GRDMATH_STACK *stack[], unsigned int last)
/*OPERATOR: DUP 1 2 Places duplicate of A on the stack.  */
{
	uint64_t node;
	unsigned int next;
	gmt_M_unused(GMT);

	next = last + 1;
	stack[next]->constant = stack[last]->constant;
	stack[next]->factor = stack[last]->factor;
	if (stack[last]->constant) {	/* Time to fess up */
		for (node = 0; node < info->size; node++) stack[last]->G->data[node] = (float)stack[last]->factor;
	}

	gmt_M_memcpy (stack[next]->G->data, stack[last]->G->data, info->size, float);
}

GMT_LOCAL void grd_ECDF (struct GMT_CTRL *GMT, struct GRDMATH_INFO *info, struct GRDMATH_STACK *stack[], unsigned int last)
/*OPERATOR: ECDF 2 1 Exponential cumulative distribution function for x = A and lambda = B.  */
{
	uint64_t node;
	unsigned int prev = last - 1, row, col;
	double a, b;

	if (stack[last]->constant && stack[last]->factor == 0.0) GMT_Report (GMT->parent, GMT_MSG_VERBOSE, "Warning, operand two == 0 for PCDF!\n");
	gmt_M_grd_loop (GMT, info->G, row, col, node) {
		a = (stack[prev]->constant) ? stack[prev]->factor : stack[prev]->G->data[node];
		b = (stack[last]->constant) ? stack[last]->factor : stack[last]->G->data[node];
		stack[prev]->G->data[node] = 1.0f - (float)exp (-b * a);
	}
}

GMT_LOCAL void grd_ECRIT (struct GMT_CTRL *GMT, struct GRDMATH_INFO *info, struct GRDMATH_STACK *stack[], unsigned int last)
/*OPERATOR: ECRIT 2 1 Exponential distribution critical value for alpha = A and lambda = B.  */
{
	uint64_t node;
	unsigned int prev = last - 1, row, col;
	double a, b;

	if (stack[last]->constant && stack[last]->factor == 0.0) GMT_Report (GMT->parent, GMT_MSG_VERBOSE, "Warning, operand two == 0 for PCDF!\n");
	gmt_M_grd_loop (GMT, info->G, row, col, node) {
		a = (stack[prev]->constant) ? stack[prev]->factor : stack[prev]->G->data[node];
		b = (stack[last]->constant) ? stack[last]->factor : stack[last]->G->data[node];
		stack[prev]->G->data[node] = -(float)(log (1.0 - a)/b);
	}
}

GMT_LOCAL void grd_EPDF (struct GMT_CTRL *GMT, struct GRDMATH_INFO *info, struct GRDMATH_STACK *stack[], unsigned int last)
/*OPERATOR: EPDF 2 1 Exponential probability density function for x = A and lambda = B.  */
{
	uint64_t node;
	unsigned int prev = last - 1, row, col;
	double a, b;

	if (stack[last]->constant && stack[last]->factor == 0.0) GMT_Report (GMT->parent, GMT_MSG_VERBOSE, "Warning, operand two == 0 for PCDF!\n");
	gmt_M_grd_loop (GMT, info->G, row, col, node) {
		a = (stack[prev]->constant) ? stack[prev]->factor : stack[prev]->G->data[node];
		b = (stack[last]->constant) ? stack[last]->factor : stack[last]->G->data[node];
		stack[prev]->G->data[node] = (float)(b * exp (-b * a));
	}
}

GMT_LOCAL void grd_ERF (struct GMT_CTRL *GMT, struct GRDMATH_INFO *info, struct GRDMATH_STACK *stack[], unsigned int last)
/*OPERATOR: ERF 1 1 Error function erf (A).  */
{
	uint64_t node;
	float a = 0.0f;
	gmt_M_unused(GMT);

	if (stack[last]->constant) a = (float)erf (stack[last]->factor);
	for (node = 0; node < info->size; node++) stack[last]->G->data[node] = (stack[last]->constant) ? a : erff (stack[last]->G->data[node]);
}

GMT_LOCAL void grd_ERFC (struct GMT_CTRL *GMT, struct GRDMATH_INFO *info, struct GRDMATH_STACK *stack[], unsigned int last)
/*OPERATOR: ERFC 1 1 Complementary Error function erfc (A).  */
{
	uint64_t node;
	float a = 0.0f;
	gmt_M_unused(GMT);

	if (stack[last]->constant) a = (float)erfc (stack[last]->factor);
	for (node = 0; node < info->size; node++) stack[last]->G->data[node] = (stack[last]->constant) ? a : erfcf (stack[last]->G->data[node]);
}

GMT_LOCAL void grd_EQ (struct GMT_CTRL *GMT, struct GRDMATH_INFO *info, struct GRDMATH_STACK *stack[], unsigned int last)
/*OPERATOR: EQ 2 1 1 if A == B, else 0.  */
{
	uint64_t node;
	unsigned int prev = last - 1;
	float a, b;

	for (node = 0; node < info->size; node++) {
		a = (stack[prev]->constant) ? (float)stack[prev]->factor : stack[prev]->G->data[node];
		b = (stack[last]->constant) ? (float)stack[last]->factor : stack[last]->G->data[node];
		stack[prev]->G->data[node] = (gmt_M_is_fnan (a) || gmt_M_is_fnan (b)) ? GMT->session.f_NaN : (float)(a == b);
	}
}

GMT_LOCAL void grd_ERFINV (struct GMT_CTRL *GMT, struct GRDMATH_INFO *info, struct GRDMATH_STACK *stack[], unsigned int last)
/*OPERATOR: ERFINV 1 1 Inverse error function of A.  */
{
	uint64_t node;
	double a = 0.0;

	if (stack[last]->constant) a = gmt_erfinv (GMT, stack[last]->factor);
	for (node = 0; node < info->size; node++) stack[last]->G->data[node] = (float)((stack[last]->constant) ? a : gmt_erfinv (GMT, stack[last]->G->data[node]));
}

GMT_LOCAL void grd_EXCH (struct GMT_CTRL *GMT, struct GRDMATH_INFO *info, struct GRDMATH_STACK *stack[], unsigned int last)
/*OPERATOR: EXCH 2 2 Exchanges A and B on the stack.  */
{
	uint64_t node;
	unsigned int prev = last - 1;
	gmt_M_unused(GMT);

	for (node = 0; node < info->size; node++) {
		if (stack[prev]->constant) stack[prev]->G->data[node] = (float)stack[prev]->factor;
		if (stack[last]->constant) stack[last]->G->data[node] = (float)stack[last]->factor;
		float_swap (stack[last]->G->data[node], stack[prev]->G->data[node]);
	}
	double_swap (stack[last]->factor, stack[prev]->factor);
	uint_swap (stack[last]->alloc_mode, stack[prev]->alloc_mode);
	bool_swap (stack[last]->constant, stack[prev]->constant);
}

GMT_LOCAL void grd_EXP (struct GMT_CTRL *GMT, struct GRDMATH_INFO *info, struct GRDMATH_STACK *stack[], unsigned int last)
/*OPERATOR: EXP 1 1 exp (A).  */
{
	uint64_t node;
	float a = 0.0f;
	gmt_M_unused(GMT);

	if (stack[last]->constant) a = (float)exp (stack[last]->factor);
	for (node = 0; node < info->size; node++) stack[last]->G->data[node] = (stack[last]->constant) ? a : expf (stack[last]->G->data[node]);
}

GMT_LOCAL void grd_FACT (struct GMT_CTRL *GMT, struct GRDMATH_INFO *info, struct GRDMATH_STACK *stack[], unsigned int last)
/*OPERATOR: FACT 1 1 A! (A factorial).  */
{
	uint64_t node;
	double a = 0.0;

	if (stack[last]->constant)
		a = gmt_factorial (GMT, irint(stack[last]->factor));
	for (node = 0; node < info->size; node++)
		stack[last]->G->data[node] = (float)((stack[last]->constant) ? a : gmt_factorial (GMT, irint((double)stack[last]->G->data[node])));
}

/* Subroutines for grd_EXTREMA */

GMT_LOCAL int do_derivative (float *z, uint64_t this_node, int off, unsigned int type)
{	/* Examine a line of 3-points centered on the current this_node.
	 * z is the data matrix.
	 * off is shift to add to get index of the next value and subtract to get previous node.
	 * type: 0 means x-, or -y derivative, 1 means diagonal (N45E or N135E direction)  */

	uint64_t next_node, prev_node;
	int nan_flag;

	nan_flag = (type == 0) ? -2 : 0;	/* Return -2 if we find two nans except for diagonals where we return 0 */

	/* Because of padding, all internal nodes have neighbors on either side (left, right, above, below) */

	prev_node = this_node - off;	/* Previous node in line */
	next_node = this_node + off;	/* Next node in line */
	if (gmt_M_is_fnan (z[prev_node])) {			/* At least one of the two neighbor points is a NaN */
		if (gmt_M_is_fnan (z[next_node])) return (nan_flag);	/* Both points are NaN, return -2 (or 0 if diagonal) */
		if (z[this_node] == z[next_node]) return (-2);	/* Flat line, no extrema possible */
		if (z[this_node] < z[next_node]) return (-1);	/* A local minimum */
		return (+1);					/* Else it must be a local maximum */
	}
	if (gmt_M_is_fnan (z[next_node])) {			/* One of the two neighbor points is a NaN */
		if (z[this_node] == z[prev_node]) return (-2);	/* Flat line, no extrema possible */
		if (z[this_node] < z[prev_node]) return (-1);	/* A local minimum */
		return (+1);					/* Else it must be a local maximum */
	}/* OK, no NaNs among the three nodes */
	if (z[this_node] == z[prev_node] && z[this_node] == z[next_node]) return (-2);	/* Flat line, no extrema possible */
	if (z[this_node] < z[prev_node] && z[this_node] < z[next_node]) return (-1);	/* A local minimum */
	if (z[this_node] > z[prev_node] && z[this_node] > z[next_node]) return (+1);	/* A local maximum */
	return (0);									/* No extrema found */
}

GMT_LOCAL void grd_EXTREMA (struct GMT_CTRL *GMT, struct GRDMATH_INFO *info, struct GRDMATH_STACK *stack[], unsigned int last)
/*OPERATOR: EXTREMA 1 1 Local Extrema: +2/-2 is max/min, +1/-1 is saddle with max/min in x, 0 elsewhere.  */
{
	uint64_t node;
	unsigned int row, col;
	int dx, dy, diag, product, mx1;
	float *z = NULL;

	/* Find local extrema in grid */

	if (stack[last]->constant) {
		GMT_Report (GMT->parent, GMT_MSG_VERBOSE, "Warning, operand to EXTREMA is constant!\n");
		gmt_M_memset (stack[last], info->size, float);
		return;
	}

	/* If grid does not have BC rows/cols assigned we apply reasonable conditions:
	 * If -fg we assume geographic grid and use geographic BCs, else we use natural BCs. If the grid
	 * as a BC == GMT_BC_IS_DATA then the pad already constains observations. */

	gmt_BC_init (GMT, stack[last]->G->header);	/* Initialize grid interpolation and boundary condition parameters */
	gmt_grd_BC_set (GMT, stack[last]->G, GMT_IN);	/* Set boundary conditions */

	/* Now, stack[last]->G->data has boundary rows/cols all set according to the boundary conditions (or actual data).
	 * We can then operate on the interior of the grid and temporarily assign values to the z grid */

	z = gmt_M_memory (GMT, NULL, info->size, float);

	/* We will visit each node on the grid and determine if there are extrema.  We do this
	 * by looking at the along-x and along-y profiles separately.  If both of them shows the
	 * central node in a min or max location with respect to its two neighbors (one if at the
	 * edge of the grid or in the presence of NaNs) we must do further checking.  If the two
	 * extrema are of different sign we call it a saddle point and we are done.  If both are
	 * min or max then we look at the two diagonal lines to see if they can confirm this.
	 * Here, NaNs are not held against you - it takes real values to overrule the dx,dy values.
	 *
	 * Min is given -2, Max is given +2, Saddle points are +1 (if max in x) or -1 (if max in y)
	 * Default is 0 which means no extrema.
	 */

	mx1 = info->G->header->mx + 1;

	gmt_M_grd_loop (GMT, info->G, row, col, node) {

		if (gmt_M_is_fnan (stack[last]->G->data[node])) continue;	/* No extrema if point is NaN */

		if ((dx = do_derivative (stack[last]->G->data, node, 1, 0)) == -2) continue;	/* Too many NaNs or flat x-line */
		if ((dy = do_derivative (stack[last]->G->data, node, info->G->header->mx, 0)) == -2) continue;	/* Too many NaNs or flat y-line */

		if ((product = dx * dy) == 0) continue;	/* No min or max possible */
		if (product < 0) {	/* Saddle point - don't need to check diagonals */
			z[node] = (float)((dx > 0) ? +1 : -1);
			continue;
		}

		/* Need to examine diagonal trends to verify min or max */

		if ((diag = do_derivative (stack[last]->G->data, node, -mx1, 1)) == -2) continue;	/* Sorry, no extrema along diagonal N45E */
		if (diag != 0 && diag != dx) continue;						/* Sorry, extrema of opposite sign along diagonal N45E  */
		if ((diag = do_derivative (stack[last]->G->data, node,  mx1, 1)) == -2) continue;	/* Sorry, no extrema along diagonal N135E */
		if (diag != 0 && diag != dx) continue;						/* Sorry, extrema of opposite sign along diagonal N135E  */

		/* OK, we have a min or max point; just use dx to check which kind */

		z[node] = (float)((dx > 0) ? +2 : -2);
	}

	gmt_M_memcpy (stack[last]->G->data, z, info->size, float);
	gmt_M_memset (stack[last]->G->header->BC, 4, unsigned int);	/* No BC padding in this array */
	gmt_M_free (GMT, z);
}

GMT_LOCAL void grd_FCRIT (struct GMT_CTRL *GMT, struct GRDMATH_INFO *info, struct GRDMATH_STACK *stack[], unsigned int last)
/*OPERATOR: FCRIT 3 1 F distribution critical value for alpha = A, nu1 = B, and nu2 = C.  */
{
	uint64_t node;
	int nu1, nu2;
	unsigned int prev1, prev2, row, col;
	double alpha;

	prev1 = last - 1;
	prev2 = last - 2;
	if (stack[prev2]->constant && stack[prev2]->factor == 0.0) GMT_Report (GMT->parent, GMT_MSG_VERBOSE, "Warning, operand one == 0 for FCRIT!\n");
	if (stack[prev1]->constant && stack[prev1]->factor == 0.0) GMT_Report (GMT->parent, GMT_MSG_VERBOSE, "Warning, operand two == 0 for FCRIT!\n");
	if (stack[last]->constant  && stack[last]->factor  == 0.0) GMT_Report (GMT->parent, GMT_MSG_VERBOSE, "Warning, operand three == 0 for FCRIT!\n");
	gmt_M_grd_loop (GMT, info->G, row, col, node) {
		alpha = (stack[prev2]->constant) ? stack[prev2]->factor : stack[prev2]->G->data[node];
		nu1 = irint ((stack[prev1]->constant) ? stack[prev1]->factor : (double)stack[prev1]->G->data[node]);
		nu2 = irint ((stack[last]->constant)  ? stack[last]->factor  : (double)stack[last]->G->data[node]);
		stack[prev2]->G->data[node] = (float)gmt_Fcrit (GMT, alpha, nu1, nu2);
	}
}

GMT_LOCAL void grd_FCDF (struct GMT_CTRL *GMT, struct GRDMATH_INFO *info, struct GRDMATH_STACK *stack[], unsigned int last)
/*OPERATOR: FCDF 3 1 F cumulative distribution function for F = A, nu1 = B, and nu2 = C.  */
{
	uint64_t node, nu1, nu2;
	unsigned int prev1, prev2, row, col;
	double F;

	prev1 = last - 1;
	prev2 = last - 2;
	if (stack[prev1]->constant && stack[prev1]->factor == 0.0) GMT_Report (GMT->parent, GMT_MSG_VERBOSE, "Warning, operand two == 0 for FCDF!\n");
	if (stack[last]->constant  && stack[last]->factor  == 0.0) GMT_Report (GMT->parent, GMT_MSG_VERBOSE, "Warning, operand three == 0 for FCDF!\n");
	gmt_M_grd_loop (GMT, info->G, row, col, node) {
		F = (stack[prev2]->constant) ? stack[prev2]->factor : stack[prev2]->G->data[node];
		nu1 = lrint ((stack[prev1]->constant) ? stack[prev1]->factor : (double)stack[prev1]->G->data[node]);
		nu2 = lrint ((stack[last]->constant)  ? stack[last]->factor  : (double)stack[last]->G->data[node]);
		stack[prev2]->G->data[node] = (float)gmt_f_cdf (GMT, F, nu1, nu2);
	}
}

GMT_LOCAL void grd_FLIPLR (struct GMT_CTRL *GMT, struct GRDMATH_INFO *info, struct GRDMATH_STACK *stack[], unsigned int last)
/*OPERATOR: FLIPLR 1 1 Reverse order of values in each row.  */
{
	uint64_t node;
	unsigned int mx1, row, col_l, col_r, mx_half;

	/* Reverse order of all rows */

	if (stack[last]->constant) {
		GMT_Report (GMT->parent, GMT_MSG_VERBOSE, "Warning, operand to FLIPLR is constant!\n");
		return;
	}

	/* This must also apply to the pads since any BCs there must be flipped as well, hence a local loop is used */

	mx_half = info->G->header->mx / 2;
	mx1 = info->G->header->mx - 1;
	for (node = row = 0; row < info->G->header->my; row++, node += info->G->header->mx) {	/* Do this to all rows */
		for (col_l = 0, col_r = mx1; col_l < mx_half; col_l++, col_r--) float_swap (stack[last]->G->data[node+col_l], stack[last]->G->data[node+col_r]);
	}
}

GMT_LOCAL void grd_FLIPUD (struct GMT_CTRL *GMT, struct GRDMATH_INFO *info, struct GRDMATH_STACK *stack[], unsigned int last)
/*OPERATOR: FLIPUD 1 1 Reverse order of values in each column.  */
{
	unsigned int my1, mx, row_t, row_b, col, my_half;

	/* Reverse order of all columns */

	if (stack[last]->constant) {
		GMT_Report (GMT->parent, GMT_MSG_VERBOSE, "Warning, operand to FLIPLR is constant!\n");
		return;
	}

	/* This must also apply to the pads since any BCs there must be flipped as well, hence a local loop is used */

	my_half = info->G->header->my / 2;
	my1 = info->G->header->my - 1;
	mx = info->G->header->mx;
	for (col = 0; col < mx; col++) {	/* Do this to all cols */
		for (row_t = 0, row_b = my1; row_t < my_half; row_t++, row_b--) float_swap (stack[last]->G->data[(uint64_t)row_t*(uint64_t)mx+(uint64_t)col], stack[last]->G->data[(uint64_t)row_b*(uint64_t)mx+(uint64_t)col]);
	}
}

GMT_LOCAL void grd_FLOOR (struct GMT_CTRL *GMT, struct GRDMATH_INFO *info, struct GRDMATH_STACK *stack[], unsigned int last)
/*OPERATOR: FLOOR 1 1 floor (A) (greatest integer <= A).  */
{
	uint64_t node;
	float a = 0.0f;
	gmt_M_unused(GMT);

	if (stack[last]->constant) a = (float)floor (stack[last]->factor);
	for (node = 0; node < info->size; node++) stack[last]->G->data[node] = (stack[last]->constant) ? a : floorf (stack[last]->G->data[node]);
}

GMT_LOCAL void grd_FMOD (struct GMT_CTRL *GMT, struct GRDMATH_INFO *info, struct GRDMATH_STACK *stack[], unsigned int last)
/*OPERATOR: FMOD 2 1 A % B (remainder after truncated division).  */
{
	uint64_t node;
	unsigned int prev;
	double a, b;

	prev = last - 1;
	if (stack[last]->constant && stack[last]->factor == 0.0) GMT_Report (GMT->parent, GMT_MSG_VERBOSE, "Warning, using FMOD 0!\n");
	for (node = 0; node < info->size; node++) {
		a = (stack[prev]->constant) ? stack[prev]->factor : stack[prev]->G->data[node];
		b = (stack[last]->constant) ? stack[last]->factor : stack[last]->G->data[node];
		stack[prev]->G->data[node] = (float)fmod (a, b);
	}
}

GMT_LOCAL void grd_FPDF (struct GMT_CTRL *GMT, struct GRDMATH_INFO *info, struct GRDMATH_STACK *stack[], unsigned int last)
/*OPERATOR: FPDF 3 1 F probability density function for F = A, nu1 = B and nu2 = C.  */
{
	uint64_t node, nu1, nu2;
	unsigned int prev1, prev2, row, col;
	double F;

	prev1 = last - 1;
	prev2 = last - 2;
	if (stack[prev2]->constant && stack[prev2]->factor < 0.0)  GMT_Report (GMT->parent, GMT_MSG_VERBOSE, "Warning, operand one < 0 for FCDF!\n");
	if (stack[prev1]->constant && stack[prev1]->factor == 0.0) GMT_Report (GMT->parent, GMT_MSG_VERBOSE, "Warning, operand two == 0 for FCDF!\n");
	if (stack[last]->constant  && stack[last]->factor  == 0.0) GMT_Report (GMT->parent, GMT_MSG_VERBOSE, "Warning, operand three == 0 for FCDF!\n");
	gmt_M_grd_loop (GMT, info->G, row, col, node) {
		F = (stack[prev2]->constant) ? stack[prev2]->factor : stack[prev2]->G->data[node];
		nu1 = lrint ((stack[prev1]->constant) ? stack[prev1]->factor : (double)stack[prev1]->G->data[node]);
		nu2 = lrint ((stack[last]->constant)  ? stack[last]->factor  : (double)stack[last]->G->data[node]);
		stack[prev2]->G->data[node] = (float)gmt_f_pdf (GMT, F, nu1, nu2);
	}
}

GMT_LOCAL void grd_GE (struct GMT_CTRL *GMT, struct GRDMATH_INFO *info, struct GRDMATH_STACK *stack[], unsigned int last)
/*OPERATOR: GE 2 1 1 if A >= B, else 0.  */
{
	uint64_t node;
	unsigned int prev;
	float a, b;

	prev = last - 1;
	for (node = 0; node < info->size; node++) {
		a = (stack[prev]->constant) ? (float)stack[prev]->factor : stack[prev]->G->data[node];
		b = (stack[last]->constant) ? (float)stack[last]->factor : stack[last]->G->data[node];
		stack[prev]->G->data[node] = (gmt_M_is_fnan (a) || gmt_M_is_fnan (b)) ? GMT->session.f_NaN : (float)(a >= b);
	}
}

GMT_LOCAL void grd_GT (struct GMT_CTRL *GMT, struct GRDMATH_INFO *info, struct GRDMATH_STACK *stack[], unsigned int last)
/*OPERATOR: GT 2 1 1 if A > B, else 0.  */
{
	uint64_t node;
	unsigned int prev;
	float a, b;

	prev = last - 1;
	for (node = 0; node < info->size; node++) {
		a = (stack[prev]->constant) ? (float)stack[prev]->factor : stack[prev]->G->data[node];
		b = (stack[last]->constant) ? (float)stack[last]->factor : stack[last]->G->data[node];
		stack[prev]->G->data[node] = (gmt_M_is_fnan (a) || gmt_M_is_fnan (b)) ? GMT->session.f_NaN : (float)(a > b);
	}
}

GMT_LOCAL void grd_HYPOT (struct GMT_CTRL *GMT, struct GRDMATH_INFO *info, struct GRDMATH_STACK *stack[], unsigned int last)
/*OPERATOR: HYPOT 2 1 hypot (A, B) = sqrt (A*A + B*B).  */
{
	uint64_t node;
	unsigned int prev;
	double a, b;
	gmt_M_unused(GMT);

	prev = last - 1;
	for (node = 0; node < info->size; node++) {
		a = (stack[prev]->constant) ? stack[prev]->factor : stack[prev]->G->data[node];
		b = (stack[last]->constant) ? stack[last]->factor : stack[last]->G->data[node];
		stack[prev]->G->data[node] = (float)hypot (a, b);
	}
}

GMT_LOCAL void grd_I0 (struct GMT_CTRL *GMT, struct GRDMATH_INFO *info, struct GRDMATH_STACK *stack[], unsigned int last)
/*OPERATOR: I0 1 1 Modified Bessel function of A (1st kind, order 0).  */
{
	uint64_t node;
	double a = 0.0;

	if (stack[last]->constant) a = gmt_i0 (GMT, stack[last]->factor);
	for (node = 0; node < info->size; node++) stack[last]->G->data[node] = (float)((stack[last]->constant) ? a : gmt_i0 (GMT, stack[last]->G->data[node]));
}

GMT_LOCAL void grd_I1 (struct GMT_CTRL *GMT, struct GRDMATH_INFO *info, struct GRDMATH_STACK *stack[], unsigned int last)
/*OPERATOR: I1 1 1 Modified Bessel function of A (1st kind, order 1).  */
{
	uint64_t node;
	double a = 0.0;

	if (stack[last]->constant) a = gmt_i1 (GMT, stack[last]->factor);
	for (node = 0; node < info->size; node++) stack[last]->G->data[node] = (float)((stack[last]->constant) ? a : gmt_i1 (GMT, stack[last]->G->data[node]));
}

GMT_LOCAL void grd_IFELSE (struct GMT_CTRL *GMT, struct GRDMATH_INFO *info, struct GRDMATH_STACK *stack[], unsigned int last)
/*OPERATOR: IFELSE 3 1 B if A != 0, else C.  */
{
	uint64_t node;
	unsigned int prev1, prev2;
	float a = 0.0f, b = 0.0f, c = 0.0f;
	gmt_M_unused(GMT);

	/* last is C */
	prev1 = last - 1;	/* This is B */
	prev2 = last - 2;	/* This is A */

	/* Set to B if A == 1 else set to C
	 * A, B, or C = NaN, in which case we set answer to NaN */

	if (stack[prev2]->constant) a = (float)stack[prev2]->factor;
	if (stack[prev1]->constant) b = (float)stack[prev1]->factor;
	if (stack[last]->constant)  c = (float)stack[last]->factor;

	for (node = 0; node < info->size; node++) {
		if (!stack[prev2]->constant) a = stack[prev2]->G->data[node];
		if (!stack[prev1]->constant) b = stack[prev1]->G->data[node];
		if (!stack[last]->constant)  c = stack[last]->G->data[node];

		stack[prev2]->G->data[node] = (fabsf (a) < GMT_CONV8_LIMIT) ? c : b;
	}
}

GMT_LOCAL void grd_IN (struct GMT_CTRL *GMT, struct GRDMATH_INFO *info, struct GRDMATH_STACK *stack[], unsigned int last)
/*OPERATOR: IN 2 1 Modified Bessel function of A (1st kind, order B).  */
{
	uint64_t node;
	unsigned int prev = last - 1;
	int order = 0;
	bool simple = false;
	float b = 0.0f;

	if (stack[last]->constant) {
		if (stack[last]->factor < 0.0) GMT_Report (GMT->parent, GMT_MSG_VERBOSE, "Warning, order < 0 for IN!\n");
		if (fabs (rint(stack[last]->factor) - stack[last]->factor) > GMT_CONV4_LIMIT) GMT_Report (GMT->parent, GMT_MSG_VERBOSE, "Warning, order not an integer for IN!\n");
		order = urint (fabs (stack[last]->factor));
		if (stack[prev]->constant) {
			b = (float)gmt_in (GMT, order, fabs (stack[prev]->factor));
			simple = true;
		}
	}
	for (node = 0; node < info->size; node++) {
		if (simple)
			stack[prev]->G->data[node] = b;
		else {
			if (!stack[last]->constant) order = urint (fabs (stack[last]->G->data[node]));
			stack[last]->G->data[node] = (float)gmt_in (GMT, order, fabs ((double)stack[prev]->G->data[node]));
		}
	}
}

GMT_LOCAL void grd_INRANGE (struct GMT_CTRL *GMT, struct GRDMATH_INFO *info, struct GRDMATH_STACK *stack[], unsigned int last)
/*OPERATOR: INRANGE 3 1 1 if B <= A <= C, else 0.  */
{
	uint64_t node;
	unsigned int prev1, prev2;
	float a = 0.0f, b = 0.0f, c = 0.0f, inrange;

	/* last is C */
	prev1 = last - 1;	/* This is B */
	prev2 = last - 2;	/* This is A */

	/* Set to 1 where B <= A <= C, 0 elsewhere, except where
	 * A, B, or C = NaN, in which case we set answer to NaN */

	if (stack[prev2]->constant) a = (float)stack[prev2]->factor;
	if (stack[prev1]->constant) b = (float)stack[prev1]->factor;
	if (stack[last]->constant)  c = (float)stack[last]->factor;

	for (node = 0; node < info->size; node++) {
		if (!stack[prev2]->constant) a = stack[prev2]->G->data[node];
		if (!stack[prev1]->constant) b = stack[prev1]->G->data[node];
		if (!stack[last]->constant)  c = stack[last]->G->data[node];

		if (gmt_M_is_fnan (a) || gmt_M_is_fnan (b) || gmt_M_is_fnan (c)) {
			stack[prev2]->G->data[node] = GMT->session.f_NaN;
			continue;
		}

		inrange = (b <= a && a <= c) ? 1.0f : 0.0f;
		stack[prev2]->G->data[node] = inrange;
	}
}

GMT_LOCAL void grd_INSIDE (struct GMT_CTRL *GMT, struct GRDMATH_INFO *info, struct GRDMATH_STACK *stack[], unsigned int last)
/*OPERATOR: INSIDE 1 1 1 when inside or on polygon(s) in A, else 0.  */
{	/* Suitable for geographic (lon, lat) data and polygons */
	uint64_t node, seg, row, col;
	unsigned int inside;
	struct GMT_DATATABLE *T = NULL;
	struct GMT_DATASET *D = NULL;
	struct GMT_DATASEGMENT *S = NULL;

	gmt_set_cols (GMT, GMT_IN, 2);
	gmt_skip_xy_duplicates (GMT, true);	/* Avoid repeating x/y points in polygons */
	if ((D = GMT_Read_Data (GMT->parent, GMT_IS_DATASET, GMT_IS_FILE, GMT_IS_POLY, GMT_READ_NORMAL, NULL, info->ASCII_file, NULL)) == NULL) {
		GMT_Report (GMT->parent, GMT_MSG_NORMAL, "Error in operator INSIDE reading file %s!\n", info->ASCII_file);
		info->error = GMT->parent->error;
		return;
	}
	gmt_skip_xy_duplicates (GMT, false);	/* Reset */
	T = D->table[0];	/* Only one table in a single file */
	grdmath_grd_padloop (GMT, info->G, row, col, node) {	/* Visit each node */
		for (seg = inside = 0; !inside && seg < T->n_segments; seg++) {
			S = T->segment[seg];
			if (gmt_M_polygon_is_hole (S)) continue;	/* Holes are handled within gmt_inonout */
			inside = gmt_inonout (GMT, info->d_grd_x[col], info->d_grd_y[row], S);
		}
		stack[last]->G->data[node] = (inside) ? 1.0f : 0.0f;
	}

	/* Free memory used for pol */

	if (GMT_Destroy_Data (GMT->parent, &D) != GMT_OK) {
		GMT_Report (GMT->parent, GMT_MSG_NORMAL, "Error in operator INSIDE destroying allocated data from %s!\n", info->ASCII_file);
		info->error = GMT->parent->error;
		return;
	}
}

GMT_LOCAL void grd_INV (struct GMT_CTRL *GMT, struct GRDMATH_INFO *info, struct GRDMATH_STACK *stack[], unsigned int last)
/*OPERATOR: INV 1 1 1 / A.  */
{
	uint64_t node;
	double a;

	if (stack[last]->constant && stack[last]->factor == 0.0) GMT_Report (GMT->parent, GMT_MSG_NORMAL, "Warning: inverse of zero gives NaNs\n");
	if (stack[last]->constant) stack[last]->factor = (stack[last]->factor == 0.0) ? GMT->session.f_NaN : 1.0 / stack[last]->factor;
	for (node = 0; node < info->size; node++) {
		a = (stack[last]->constant) ? stack[last]->factor : 1.0 / stack[last]->G->data[node];
		stack[last]->G->data[node] = (float)a;
	}
}

GMT_LOCAL void grd_ISFINITE (struct GMT_CTRL *GMT, struct GRDMATH_INFO *info, struct GRDMATH_STACK *stack[], unsigned int last)
/*OPERATOR: ISFINITE 1 1 1 if A is finite, else 0.  */
{
	uint64_t node;
	float a = 0.0f;
	gmt_M_unused(GMT);

	if (stack[last]->constant) a = (float)isfinite (stack[last]->factor);
	for (node = 0; node < info->size; node++) stack[last]->G->data[node] = (stack[last]->constant) ? a : isfinite (stack[last]->G->data[node]);
}

GMT_LOCAL void grd_ISNAN (struct GMT_CTRL *GMT, struct GRDMATH_INFO *info, struct GRDMATH_STACK *stack[], unsigned int last)
/*OPERATOR: ISNAN 1 1 1 if A == NaN, else 0.  */
{
	uint64_t node;
	float a = 0.0f;
	gmt_M_unused(GMT);

	if (stack[last]->constant) a = (float)gmt_M_is_fnan (stack[last]->factor);
	for (node = 0; node < info->size; node++) stack[last]->G->data[node] = (stack[last]->constant) ? a : gmt_M_is_fnan (stack[last]->G->data[node]);
}

GMT_LOCAL void grd_J0 (struct GMT_CTRL *GMT, struct GRDMATH_INFO *info, struct GRDMATH_STACK *stack[], unsigned int last)
/*OPERATOR: J0 1 1 Bessel function of A (1st kind, order 0).  */
{
	uint64_t node;
	float a = 0.0f;
	gmt_M_unused(GMT);

	if (stack[last]->constant) a = (float)j0 (stack[last]->factor);
	for (node = 0; node < info->size; node++) stack[last]->G->data[node] = (stack[last]->constant) ? a : (float)j0 (stack[last]->G->data[node]);
}

GMT_LOCAL void grd_J1 (struct GMT_CTRL *GMT, struct GRDMATH_INFO *info, struct GRDMATH_STACK *stack[], unsigned int last)
/*OPERATOR: J1 1 1 Bessel function of A (1st kind, order 1).  */
{
	uint64_t node;
	float a = 0.0f;
	gmt_M_unused(GMT);

	if (stack[last]->constant) a = (float)j1 (fabs (stack[last]->factor));
	for (node = 0; node < info->size; node++) stack[last]->G->data[node] = (stack[last]->constant) ? a : (float)j1 (fabsf (stack[last]->G->data[node]));
}

GMT_LOCAL void grd_JN (struct GMT_CTRL *GMT, struct GRDMATH_INFO *info, struct GRDMATH_STACK *stack[], unsigned int last)
/*OPERATOR: JN 2 1 Bessel function of A (1st kind, order B).  */
{
	uint64_t node;
	unsigned int prev = last - 1;
	int order = 0;
	bool simple = false;
	float b = 0.0f;

	if (stack[last]->constant) {
		if (stack[last]->factor < 0.0) GMT_Report (GMT->parent, GMT_MSG_VERBOSE, "Warning, order < 0 for JN!\n");
		if (fabs (rint(stack[last]->factor) - stack[last]->factor) > GMT_CONV4_LIMIT) GMT_Report (GMT->parent, GMT_MSG_VERBOSE, "Warning, order not an integer for JN!\n");
		order = urint (fabs (stack[last]->factor));
		if (stack[prev]->constant) {
			b = (float)jn (order, fabs (stack[prev]->factor));
			simple = true;
		}
	}
	for (node = 0; node < info->size; node++) {
		if (simple)
			stack[prev]->G->data[node] = b;
		else {
			if (!stack[last]->constant) order = urint (fabsf (stack[last]->G->data[node]));
			stack[last]->G->data[node] = (float)jn (order, fabsf (stack[prev]->G->data[node]));
		}
	}
}

GMT_LOCAL void grd_K0 (struct GMT_CTRL *GMT, struct GRDMATH_INFO *info, struct GRDMATH_STACK *stack[], unsigned int last)
/*OPERATOR: K0 1 1 Modified Kelvin function of A (2nd kind, order 0).  */
{
	uint64_t node;
	float a = 0.0f;

	if (stack[last]->constant) a = (float)gmt_k0 (GMT, stack[last]->factor);
	for (node = 0; node < info->size; node++) stack[last]->G->data[node] = (stack[last]->constant) ? a : (float)gmt_k0 (GMT, stack[last]->G->data[node]);
}

GMT_LOCAL void grd_K1 (struct GMT_CTRL *GMT, struct GRDMATH_INFO *info, struct GRDMATH_STACK *stack[], unsigned int last)
/*OPERATOR: K1 1 1 Modified Bessel function of A (2nd kind, order 1).  */
{
	uint64_t node;
	float a = 0.0f;

	if (stack[last]->constant) a = (float)gmt_k1 (GMT, stack[last]->factor);
	for (node = 0; node < info->size; node++) stack[last]->G->data[node] = (stack[last]->constant) ? a : (float)gmt_k1 (GMT, stack[last]->G->data[node]);
}

GMT_LOCAL void grd_KEI (struct GMT_CTRL *GMT, struct GRDMATH_INFO *info, struct GRDMATH_STACK *stack[], unsigned int last)
/*OPERATOR: KEI 1 1 kei (A).  */
{
	uint64_t node;
	float a = 0.0f;

	if (stack[last]->constant) a = (float)gmt_kei (GMT, fabs (stack[last]->factor));
	for (node = 0; node < info->size; node++) stack[last]->G->data[node] = (stack[last]->constant) ? a : (float)gmt_kei (GMT, fabsf (stack[last]->G->data[node]));
}

GMT_LOCAL void grd_KER (struct GMT_CTRL *GMT, struct GRDMATH_INFO *info, struct GRDMATH_STACK *stack[], unsigned int last)
/*OPERATOR: KER 1 1 ker (A).  */
{
	uint64_t node;
	double a = 0.0;

	if (stack[last]->constant) a = gmt_ker (GMT, fabs (stack[last]->factor));
	for (node = 0; node < info->size; node++) stack[last]->G->data[node] = (float)((stack[last]->constant) ? a : gmt_ker (GMT, fabsf (stack[last]->G->data[node])));
}

GMT_LOCAL void grd_KM2DEG (struct GMT_CTRL *GMT, struct GRDMATH_INFO *info, struct GRDMATH_STACK *stack[], unsigned int last)
/*OPERATOR: KM2DEG 1 1 Converts Kilometers to Spherical Degrees.  */
{
	uint64_t node;
	double a = 0.0, f = 1.0 / GMT->current.proj.DIST_KM_PR_DEG;

	if (gmt_M_is_geographic (GMT, GMT_IN)) {
		if (gmt_M_sph_mode (GMT) == GMT_GEODESIC) GMT_Report (GMT->parent, GMT_MSG_VERBOSE, "Warning, KM2DEG is only exact when PROJ_ELLIPSOID == sphere\n");
	}
	else
		GMT_Report (GMT->parent, GMT_MSG_VERBOSE, "Warning, KM2DEG used with Cartesian data\n");
	if (stack[last]->constant) a = stack[last]->factor * f;
	for (node = 0; node < info->size; node++) stack[last]->G->data[node] = (float)((stack[last]->constant) ? a : (stack[last]->G->data[node] * f));
}

GMT_LOCAL void grd_KN (struct GMT_CTRL *GMT, struct GRDMATH_INFO *info, struct GRDMATH_STACK *stack[], unsigned int last)
/*OPERATOR: KN 2 1 Modified Bessel function of A (2nd kind, order B).  */
{
	uint64_t node;
	unsigned int prev = last - 1;
	int order = 0;
	bool simple = false;
	float b = 0.0f;

	if (stack[last]->constant) {
		if (stack[last]->factor < 0.0) GMT_Report (GMT->parent, GMT_MSG_VERBOSE, "Warning, order < 0 for KN!\n");
		if (fabs (rint(stack[last]->factor) - stack[last]->factor) > GMT_CONV4_LIMIT) GMT_Report (GMT->parent, GMT_MSG_VERBOSE, "Warning, order not an integer for KN!\n");
		order = urint (fabs (stack[last]->factor));
		if (stack[prev]->constant) {
			b = (float)gmt_kn (GMT, order, fabs (stack[prev]->factor));
			simple = true;
		}
	}
	for (node = 0; node < info->size; node++) {
		if (simple)
			stack[prev]->G->data[node] = b;
		else {
			if (!stack[last]->constant) order = urint (fabsf (stack[last]->G->data[node]));
			stack[last]->G->data[node] = (float)gmt_kn (GMT, order, fabsf (stack[prev]->G->data[node]));
		}
	}
}

GMT_LOCAL void grd_KURT (struct GMT_CTRL *GMT, struct GRDMATH_INFO *info, struct GRDMATH_STACK *stack[], unsigned int last)
/*OPERATOR: KURT 1 1 Kurtosis of A.  */
{
	uint64_t node, n = 0;
	unsigned int row, col;
	double mean = 0.0, sum2 = 0.0, kurt = 0.0, delta;
	float f_kurt;

	if (stack[last]->constant) {	/* Trivial case */
		for (node = 0; node < info->size; node++) stack[last]->G->data[node] = GMT->session.f_NaN;
		return;
	}

	/* Use Welford (1962) algorithm to compute mean and corrected sum of squares */
	gmt_M_grd_loop (GMT, info->G, row, col, node) {
		if (gmt_M_is_fnan (stack[last]->G->data[node])) continue;
		n++;
		delta = (double)stack[last]->G->data[node] - mean;
		mean += delta / n;
		sum2 += delta * ((double)stack[last]->G->data[node] - mean);
	}
	if (n > 1) {
		gmt_M_grd_loop (GMT, info->G, row, col, node) {
			if (gmt_M_is_fnan (stack[last]->G->data[node])) continue;
			delta = (double)stack[last]->G->data[node] - mean;
			kurt += pow (delta, 4.0);
		}
		sum2 /= (n - 1);
		kurt = kurt / (n * sum2 * sum2) - 3.0;
		f_kurt = (float)kurt;
	}
	else
		f_kurt = GMT->session.f_NaN;
	for (node = 0; node < info->size; node++) stack[last]->G->data[node] = f_kurt;
}

/* Helper functions ASCII_read and ASCII_free are used in LDIST*, PDIST and *POINT */

GMT_LOCAL struct GMT_DATASET *ASCII_read (struct GMT_CTRL *GMT, struct GRDMATH_INFO *info, int geometry, char *op)
{
	struct GMT_DATASET *D = NULL;
	if (gmt_M_is_geographic (GMT, GMT_IN))
		gmt_init_distaz (GMT, 'k', gmt_M_sph_mode (GMT), GMT_MAP_DIST);
	else
		gmt_init_distaz (GMT, 'X', 0, GMT_MAP_DIST);	/* Cartesian */

	gmt_set_cols (GMT, GMT_IN,  2);
	if ((D = GMT_Read_Data (GMT->parent, GMT_IS_DATASET, GMT_IS_FILE, geometry, GMT_READ_NORMAL, NULL, info->ASCII_file, NULL)) == NULL) {
		GMT_Report (GMT->parent, GMT_MSG_NORMAL, "Error in operator %s reading file %s!\n", op, info->ASCII_file);
		info->error = GMT->parent->error;
		return NULL;
	}
	return (D);
}

GMT_LOCAL int ASCII_free (struct GMT_CTRL *GMT, struct GRDMATH_INFO *info, struct GMT_DATASET **D, char *op)
{
	if (GMT_Destroy_Data (GMT->parent, D) != GMT_OK) {
		GMT_Report (GMT->parent, GMT_MSG_NORMAL, "Error in operator %s destroying allocated data from %s!\n", op, info->ASCII_file);
		info->error = GMT->parent->error;
		return 1;
	}
	return 0;
}

GMT_LOCAL void grd_LCDF (struct GMT_CTRL *GMT, struct GRDMATH_INFO *info, struct GRDMATH_STACK *stack[], unsigned int last)
/*OPERATOR: LCDF 1 1 Laplace cumulative distribution function for z = A.  */
{
	uint64_t node;
	double a = 0.0;
	gmt_M_unused(GMT);

	if (stack[last]->constant) a = 0.5 + copysign (0.5, stack[last]->factor) * (1.0 - exp (-fabs (stack[last]->factor)));
	for (node = 0; node < info->size; node++) stack[last]->G->data[node] = (float)((stack[last]->constant) ? a : 0.5f + copysignf (0.5f, stack[last]->G->data[node]) * (1.0 - expf (-fabsf (stack[last]->G->data[node]))));
}

GMT_LOCAL void grd_LCRIT (struct GMT_CTRL *GMT, struct GRDMATH_INFO *info, struct GRDMATH_STACK *stack[], unsigned int last)
/*OPERATOR: LCRIT 1 1 Laplace distribution critical value for alpha = A.  */
{
	uint64_t node;
	double a = 0.0, p;
	gmt_M_unused(GMT);

	if (stack[last]->constant) {
		p = (1.0 - stack[last]->factor) - 0.5;
		a = -copysign (1.0, p) * log (1.0 - 2.0 * fabs (p));
	}
	for (node = 0; node < info->size; node++) {
		if (stack[last]->constant)
			stack[last]->G->data[node] = (float)a;
		else {
			p = (1.0 - stack[last]->G->data[node]) - 0.5;
			stack[last]->G->data[node] = (float)(-copysign (1.0, p) * log (1.0 - 2.0 * fabs (p)));
		}
	}
}

GMT_LOCAL void grd_LDIST (struct GMT_CTRL *GMT, struct GRDMATH_INFO *info, struct GRDMATH_STACK *stack[], unsigned int last)
/*OPERATOR: LDIST 1 1 Compute minimum distance (in km if -fg) from lines in multi-segment ASCII file A.  */
{
	int64_t node, row, col;
	double d;
	struct GMT_DATATABLE *T = NULL;
	struct GMT_DATASET *D = NULL;

	if ((D = ASCII_read (GMT, info, GMT_IS_LINE, "LDIST")) == NULL) return;
	T = D->table[0];	/* Only one table in a single file */

#ifdef _OPENMP
#pragma omp parallel for private(row,col,node,d) shared(GMT,stack,info,T,last)
#endif
	for (row = 0; row < info->G->header->my; row++) {
		GMT_Report (GMT->parent, GMT_MSG_LONG_VERBOSE, "Row %d\n", row);
		for (col = 0; col < info->G->header->mx; col++) {	/* Visit each node */
			(void) gmt_near_lines (GMT, info->d_grd_x[col], info->d_grd_y[row], T, 1, &d, NULL, NULL);
			node = gmt_M_ij(info->G->header,row,col);
			stack[last]->G->data[node] = (float)d;
		}
	}

	ASCII_free (GMT, info, &D, "LDIST");	/* Free memory used for line */
}

GMT_LOCAL void grd_LDISTG (struct GMT_CTRL *GMT, struct GRDMATH_INFO *info, struct GRDMATH_STACK *stack[], unsigned int last)
/*OPERATOR: LDISTG 0 1 As LDIST, but operates on the GSHHG dataset (see -A, -D for options).  */
{
	uint64_t node, row, col, seg, tbl, old_row = INT64_MAX;
	int i, old_i = INT32_MAX;
	double lon, lon1, lat, x, y, hor = DBL_MAX, bin_size, slop, d;
	double max_hor = 0.0, wesn[4] = {0.0, 360.0, -90.0, 90.0};
	struct GMT_DATATABLE *T = NULL;
	struct GMT_DATASET *D = NULL;

	if (!gmt_M_is_geographic (GMT, GMT_IN)) /* Set -fg implicitly since not set already via input grid or -fg */
		gmt_parse_common_options (GMT, "f", 'f', "g");
	gmt_init_distaz (GMT, 'k', gmt_M_sph_mode (GMT), GMT_MAP_DIST);

	/* We use the global GSHHG data set to construct distances to. Although we know that the
	 * max distance to a coastline is ~2700 km, we cannot anticipate the usage of any user.
	 * If (s)he's excluding small features, then the distance will be larger. So we do not
	 * limit the region of GSHHG */
	if ((D = gmt_get_gshhg_lines (GMT, wesn, info->gshhg_res, info->A)) == NULL) return;

	bin_size = info->A->bin_size;	/* Current GSHHG bin size in degrees */
	slop = 2 * gmt_distance (GMT, 0.0, 0.0, bin_size, 0.0);	/* Define slop in projected units (km) */
	if (last == UINT32_MAX) last = 0;	/* Was called the very first time when n_stack - 1 goes crazy since it is unsigned */
	grdmath_grd_padloop (GMT, info->G, row, col, node) {	/* Visit each node */
		if (col == 0) GMT_Report (GMT->parent, GMT_MSG_LONG_VERBOSE, "Row %d\n", row);
		lon = info->d_grd_x[col], lat = info->d_grd_y[row];
		i = (int)floor(lon/bin_size);
		/* For any new bin along a row, find the closest center of coastline bins */
		if (i != old_i || row != old_row) {
			lon1 = (i + 0.5) * bin_size;
			for (tbl = 0, hor = DBL_MAX; tbl < D->n_tables; tbl++) {
				x = 0.5 * (D->table[tbl]->min[GMT_X] + D->table[tbl]->max[GMT_X]);
				y = 0.5 * (D->table[tbl]->min[GMT_Y] + D->table[tbl]->max[GMT_Y]);
				D->table[tbl]->dist = d = gmt_distance (GMT, lon1, lat, x, y);
				if (d < hor) hor = d;
			}
			/* Add 2 bin sizes to the closest distance to a bin as slop. This should always include the closest points in any bin */
			hor = hor + slop;
			old_i = i, old_row = (int)row;
			if (hor > max_hor) max_hor = hor;
		}

		/* Loop over each line segment in each bin that is closer than the horizon defined above */
		for (tbl = 0, d = DBL_MAX; tbl < D->n_tables; tbl++) {
			T = D->table[tbl];
			if (T->dist >= hor) continue;	/* Skip entire bins that are too far away */
			for (seg = 0; seg < T->n_segments; seg++) {
				(void) gmt_near_a_line (GMT, lon, lat, seg, T->segment[seg], true, &d, NULL, NULL);
			}
		}
		stack[last]->G->data[node] = (float)d;
	}
	GMT_Report (GMT->parent, GMT_MSG_LONG_VERBOSE, "Max LDISTG horizon distance used: %g\n", max_hor);
	gmt_free_dataset (GMT, &D);
}

GMT_LOCAL void grd_LDIST2 (struct GMT_CTRL *GMT, struct GRDMATH_INFO *info, struct GRDMATH_STACK *stack[], unsigned int last)
/*OPERATOR: LDIST2 2 1 As LDIST, from lines in ASCII file B but only to nodes where A != 0.  */
{
	uint64_t node, row, col;
	unsigned int prev;
	double d;
	struct GMT_DATATABLE *T = NULL;
	struct GMT_DATASET *D = NULL;

	if ((D = ASCII_read (GMT, info, GMT_IS_LINE, "LDIST2")) == NULL) return;
	T = D->table[0];	/* Only one table in a single file */
	prev = last - 1;

	grdmath_grd_padloop (GMT, info->G, row, col, node) {	/* Visit each node */
		if (col == 0) GMT_Report (GMT->parent, GMT_MSG_LONG_VERBOSE, "Row %d\n", row);
		if (stack[prev]->G->data[node] == 0.0)
			stack[prev]->G->data[node] = GMT->session.f_NaN;
		else {
			(void) gmt_near_lines (GMT, info->d_grd_x[col], info->d_grd_y[row], T, 1, &d, NULL, NULL);
			stack[prev]->G->data[node] = (float)d;
		}
	}

	ASCII_free (GMT, info, &D, "LDIST2");	/* Free memory used for line */
}

GMT_LOCAL void grd_LE (struct GMT_CTRL *GMT, struct GRDMATH_INFO *info, struct GRDMATH_STACK *stack[], unsigned int last)
/*OPERATOR: LE 2 1 1 if A <= B, else 0.  */
{
	uint64_t node;
	unsigned int prev;
	float a, b;

	prev = last - 1;
	for (node = 0; node < info->size; node++) {
		a = (stack[prev]->constant) ? (float)stack[prev]->factor : stack[prev]->G->data[node];
		b = (stack[last]->constant) ? (float)stack[last]->factor : stack[last]->G->data[node];
		stack[prev]->G->data[node] = (gmt_M_is_fnan (a) || gmt_M_is_fnan (b)) ? GMT->session.f_NaN : (float)(a <= b);
	}
}

GMT_LOCAL void grd_LOG (struct GMT_CTRL *GMT, struct GRDMATH_INFO *info, struct GRDMATH_STACK *stack[], unsigned int last)
/*OPERATOR: LOG 1 1 log (A) (natural log).  */
{
	uint64_t node;
	float a = 0.0f;

	if (stack[last]->constant && stack[last]->factor == 0.0) GMT_Report (GMT->parent, GMT_MSG_VERBOSE, "Warning, argument to log = 0\n");

	if (stack[last]->constant) a = (float)d_log (GMT, fabs (stack[last]->factor));
	for (node = 0; node < info->size; node++) stack[last]->G->data[node] = (stack[last]->constant) ? a : d_logf (GMT, fabsf (stack[last]->G->data[node]));
}

GMT_LOCAL void grd_LOG10 (struct GMT_CTRL *GMT, struct GRDMATH_INFO *info, struct GRDMATH_STACK *stack[], unsigned int last)
/*OPERATOR: LOG10 1 1 log10 (A) (base 10).  */
{
	uint64_t node;
	float a = 0.0f;

	if (stack[last]->constant && stack[last]->factor == 0.0) GMT_Report (GMT->parent, GMT_MSG_VERBOSE, "Warning, argument to log10 = 0\n");

	if (stack[last]->constant) a = (float)d_log10 (GMT, fabs (stack[last]->factor));
	for (node = 0; node < info->size; node++) stack[last]->G->data[node] = (stack[last]->constant) ? a : d_log10f (GMT, fabsf (stack[last]->G->data[node]));
}

GMT_LOCAL void grd_LOG1P (struct GMT_CTRL *GMT, struct GRDMATH_INFO *info, struct GRDMATH_STACK *stack[], unsigned int last)
/*OPERATOR: LOG1P 1 1 log (1+A) (accurate for small A).  */
{
	uint64_t node;
	float a = 0.0f;

	if (stack[last]->constant && stack[last]->factor < 0.0) GMT_Report (GMT->parent, GMT_MSG_VERBOSE, "Warning, argument to log1p < 0\n");

	if (stack[last]->constant) a = (float)d_log1p (GMT, fabs (stack[last]->factor));
	for (node = 0; node < info->size; node++) stack[last]->G->data[node] = (stack[last]->constant) ? a : d_log1pf (GMT, fabsf (stack[last]->G->data[node]));
}

GMT_LOCAL void grd_LOG2 (struct GMT_CTRL *GMT, struct GRDMATH_INFO *info, struct GRDMATH_STACK *stack[], unsigned int last)
/*OPERATOR: LOG2 1 1 log2 (A) (base 2).  */
{
	uint64_t node;
	double a = 0.0;

	if (stack[last]->constant && stack[last]->factor == 0.0) GMT_Report (GMT->parent, GMT_MSG_VERBOSE, "Warning, argument to log2 = 0\n");

	if (stack[last]->constant) a = d_log (GMT, fabs (stack[last]->factor)) * M_LN2_INV;
	for (node = 0; node < info->size; node++) stack[last]->G->data[node] = (float)((stack[last]->constant) ? a : d_logf (GMT, fabsf (stack[last]->G->data[node])) * M_LN2_INV);
}

GMT_LOCAL void grd_LMSSCL (struct GMT_CTRL *GMT, struct GRDMATH_INFO *info, struct GRDMATH_STACK *stack[], unsigned int last)
/*OPERATOR: LMSSCL 1 1 LMS scale estimate (LMS STD) of A.  */
{
	uint64_t node, n;
	unsigned int gmt_mode_selection = 0, GMT_n_multiples = 0, pad[4];
	double mode, lmsscl;
	float lmsscl_f;

	if (stack[last]->constant) {	/* Trivial case */
		gmt_M_memset (stack[last]->G->data, info->size, float);
		return;
	}

	/* Sort will put any NaNs to the end - we then count to find the real data */

	gmt_M_memcpy (pad, stack[last]->G->header->pad, 4, unsigned int);	/* Save original pad */
	gmt_grd_pad_off (GMT, stack[last]->G);				/* Undo pad if one existed so we can sort */
	gmt_sort_array (GMT, stack[last]->G->data, info->nm, GMT_FLOAT);
	for (n = info->nm; n > 1 && gmt_M_is_fnan (stack[last]->G->data[n-1]); n--);
	if (n) {
		gmt_mode_f (GMT, stack[last]->G->data, n, n/2, 0, gmt_mode_selection, &GMT_n_multiples, &mode);
		gmt_getmad_f (GMT, stack[last]->G->data, n, mode, &lmsscl);
		lmsscl_f = (float)lmsscl;
	}
	else
		lmsscl_f = GMT->session.f_NaN;

	gmt_M_memset (stack[last]->G->data, info->size, float);	/* Wipes everything */
	gmt_grd_pad_on (GMT, stack[last]->G, pad);		/* Reinstate the original pad */
	for (node = 0; node < info->size; node++) stack[last]->G->data[node] = lmsscl_f;

	if (GMT_n_multiples > 0) GMT_Report (GMT->parent, GMT_MSG_NORMAL, "Warning: %d Multiple modes found\n", GMT_n_multiples);
}

GMT_LOCAL void grd_LOWER (struct GMT_CTRL *GMT, struct GRDMATH_INFO *info, struct GRDMATH_STACK *stack[], unsigned int last)
/*OPERATOR: LOWER 1 1 The lowest (minimum) value of A.  */
{
	uint64_t node;
	unsigned int row, col;
	float low = FLT_MAX;
	gmt_M_unused(GMT);

	if (stack[last]->constant) {	/* Trivial case */
		for (node = 0; node < info->size; node++) stack[last]->G->data[node] = (float)stack[last]->factor;
		return;
	}

	gmt_M_grd_loop (GMT, info->G, row, col, node) {	/* First we must find the lowest value in the grid */
		if (gmt_M_is_fnan (stack[last]->G->data[node])) continue;
		if (stack[last]->G->data[node] < low) low = stack[last]->G->data[node];
	}
	/* Now copy that low value everywhere */
	if (low == FLT_MAX) low = GMT->session.f_NaN;
	for (node = 0; node < info->size; node++) if (!gmt_M_is_fnan (stack[last]->G->data[node])) stack[last]->G->data[node] = low;
}

GMT_LOCAL void grd_LPDF (struct GMT_CTRL *GMT, struct GRDMATH_INFO *info, struct GRDMATH_STACK *stack[], unsigned int last)
/*OPERATOR: LPDF 1 1 Laplace probability density function for z = A.  */
{
	uint64_t node;
	double a = 0.0;
	gmt_M_unused(GMT);

	if (stack[last]->constant) a = 0.5 * exp (-fabs (stack[last]->factor));
	for (node = 0; node < info->size; node++) stack[last]->G->data[node] = (float)((stack[last]->constant) ? a : 0.5 * expf (-fabsf (stack[last]->G->data[node])));
}

GMT_LOCAL void grd_LRAND (struct GMT_CTRL *GMT, struct GRDMATH_INFO *info, struct GRDMATH_STACK *stack[], unsigned int last)
/*OPERATOR: LRAND 2 1 Laplace random noise with mean A and std. deviation B.  */
{
	uint64_t node;
	unsigned int prev;
	double a = 0.0, b = 0.0;

	prev = last - 1;
	if (stack[prev]->constant) a = stack[prev]->factor;
	if (stack[last]->constant) b = stack[last]->factor;
	for (node = 0; node < info->size; node++) {
		if (!stack[prev]->constant) a = stack[prev]->G->data[node];
		if (!stack[last]->constant) b = stack[last]->G->data[node];
		stack[prev]->G->data[node] = (float)(a + b * gmt_lrand (GMT));
	}
}

GMT_LOCAL void grd_LT (struct GMT_CTRL *GMT, struct GRDMATH_INFO *info, struct GRDMATH_STACK *stack[], unsigned int last)
/*OPERATOR: LT 2 1 1 if A < B, else 0.  */
{
	uint64_t node;
	unsigned int prev;
	float a, b;

	prev = last - 1;
	for (node = 0; node < info->size; node++) {
		a = (stack[prev]->constant) ? (float)stack[prev]->factor : stack[prev]->G->data[node];
		b = (stack[last]->constant) ? (float)stack[last]->factor : stack[last]->G->data[node];
		stack[prev]->G->data[node] = (gmt_M_is_fnan (a) || gmt_M_is_fnan (b)) ? GMT->session.f_NaN : (float)(a < b);
	}
}

GMT_LOCAL void grd_MAD (struct GMT_CTRL *GMT, struct GRDMATH_INFO *info, struct GRDMATH_STACK *stack[], unsigned int last)
/*OPERATOR: MAD 1 1 Median Absolute Deviation (L1 STD) of A.  */
{
	uint64_t node, n;
	unsigned int pad[4];
	double mad, med;
	float mad_f;

	if (stack[last]->constant) {	/* Trivial case */
		gmt_M_memset (stack[last], info->size, float);
		return;
	}

	/* Sort will put any NaNs to the end - we then count to find the real data */

	gmt_M_memcpy (pad, stack[last]->G->header->pad, 4U, unsigned int);	/* Save original pad */
	gmt_grd_pad_off (GMT, stack[last]->G);				/* Undo pad if one existed so we can sort */
	gmt_sort_array (GMT, stack[last]->G->data, info->nm, GMT_FLOAT);
	for (n = info->nm; n > 1 && gmt_M_is_fnan (stack[last]->G->data[n-1]); n--);
	if (n) {
		med = (n%2) ? stack[last]->G->data[n/2] : 0.5 * (stack[last]->G->data[(n-1)/2] + stack[last]->G->data[n/2]);
		gmt_getmad_f (GMT, stack[last]->G->data, n, med, &mad);
		mad_f = (float)mad;
	}
	else
		mad_f = GMT->session.f_NaN;

	gmt_grd_pad_on (GMT, stack[last]->G, pad);		/* Reinstate the original pad */
	for (node = 0; node < info->size; node++) stack[last]->G->data[node] = mad_f;
}

GMT_LOCAL void grd_MAX (struct GMT_CTRL *GMT, struct GRDMATH_INFO *info, struct GRDMATH_STACK *stack[], unsigned int last)
/*OPERATOR: MAX 2 1 Maximum of A and B.  */
{
	uint64_t node;
	unsigned int prev;
	float a, b;

	prev = last - 1;
	for (node = 0; node < info->size; node++) {
		a = (stack[prev]->constant) ? (float)stack[prev]->factor : stack[prev]->G->data[node];
		b = (stack[last]->constant) ? (float)stack[last]->factor : stack[last]->G->data[node];
		stack[prev]->G->data[node] = (gmt_M_is_fnan (a) || gmt_M_is_fnan (b)) ? GMT->session.f_NaN : MAX (a, b);
	}
}

GMT_LOCAL void grd_MEAN (struct GMT_CTRL *GMT, struct GRDMATH_INFO *info, struct GRDMATH_STACK *stack[], unsigned int last)
/*OPERATOR: MEAN 1 1 Mean value of A.  */
{
	uint64_t node, n_a = 0;
	unsigned int row, col;
	double sum_a = 0.0;
	gmt_M_unused(GMT);

	if (stack[last]->constant) {	/* Trivial case */
		for (node = 0; node < info->size; node++) stack[last]->G->data[node] = (float)stack[last]->factor;
		return;
	}

	gmt_M_grd_loop (GMT, info->G, row, col, node) {
		if (gmt_M_is_fnan (stack[last]->G->data[node])) continue;
		sum_a += stack[last]->G->data[node];
		n_a++;
	}
	sum_a = (n_a) ? sum_a / (double)n_a : 0.0;
	for (node = 0; node < info->size; node++) stack[last]->G->data[node] = (float)sum_a;
}

GMT_LOCAL void grd_MEDIAN (struct GMT_CTRL *GMT, struct GRDMATH_INFO *info, struct GRDMATH_STACK *stack[], unsigned int last)
/*OPERATOR: MEDIAN 1 1 Median value of A.  */
{
	uint64_t node, n;
	unsigned int pad[4];
	float med;

	if (stack[last]->constant) {	/* Trivial case */
		for (node = 0; node < info->size; node++) stack[last]->G->data[node] = (float)stack[last]->factor;
		return;
	}

	gmt_M_memcpy (pad, stack[last]->G->header->pad, 4, unsigned int);	/* Save original pad */
	gmt_grd_pad_off (GMT, stack[last]->G);				/* Undo pad if one existed so we can sort */
	gmt_sort_array (GMT, stack[last], info->nm, GMT_FLOAT);
	for (n = info->nm; n > 1 && gmt_M_is_fnan (stack[last]->G->data[n-1]); n--);
	if (n)
		med = (n%2) ? stack[last]->G->data[n/2] : 0.5f * (stack[last]->G->data[(n-1)/2] + stack[last]->G->data[n/2]);
	else
		med = GMT->session.f_NaN;

	gmt_grd_pad_on (GMT, stack[last]->G, pad);		/* Reinstate the original pad */
	for (node = 0; node < info->size; node++) stack[last]->G->data[node] = med;
}

GMT_LOCAL void grd_MIN (struct GMT_CTRL *GMT, struct GRDMATH_INFO *info, struct GRDMATH_STACK *stack[], unsigned int last)
/*OPERATOR: MIN 2 1 Minimum of A and B.  */
{
	uint64_t node;
	unsigned int prev;
	float a, b;

	prev = last - 1;
	for (node = 0; node < info->size; node++) {
		a = (stack[prev]->constant) ? (float)stack[prev]->factor : stack[prev]->G->data[node];
		b = (stack[last]->constant) ? (float)stack[last]->factor : stack[last]->G->data[node];
		stack[prev]->G->data[node] = (gmt_M_is_fnan (a) || gmt_M_is_fnan (b)) ? GMT->session.f_NaN : MIN (a, b);
	}
}

GMT_LOCAL void grd_MOD (struct GMT_CTRL *GMT, struct GRDMATH_INFO *info, struct GRDMATH_STACK *stack[], unsigned int last)
/*OPERATOR: MOD 2 1 A mod B (remainder after floored division).  */
{
	uint64_t node;
	unsigned int prev;
	double a, b;

	prev = last - 1;
	if (stack[last]->constant && stack[last]->factor == 0.0) GMT_Report (GMT->parent, GMT_MSG_VERBOSE, "Warning, using MOD 0!\n");
	for (node = 0; node < info->size; node++) {
		a = (stack[prev]->constant) ? (float)stack[prev]->factor : stack[prev]->G->data[node];
		b = (stack[last]->constant) ? (float)stack[last]->factor : stack[last]->G->data[node];
		stack[prev]->G->data[node] = (float)MOD (a, b);
	}
}

GMT_LOCAL void grd_MODE (struct GMT_CTRL *GMT, struct GRDMATH_INFO *info, struct GRDMATH_STACK *stack[], unsigned int last)
/*OPERATOR: MODE 1 1 Mode value (Least Median of Squares) of A.  */
{
	uint64_t node, n;
	unsigned int gmt_mode_selection = 0, GMT_n_multiples = 0, pad[4];
	double mode = 0.0;

	if (stack[last]->constant) {	/* Trivial case */
		for (node = 0; node < info->size; node++) stack[last]->G->data[node] = (float)stack[last]->factor;
		return;
	}

	gmt_M_memcpy (pad, stack[last]->G->header->pad, 4, unsigned int);	/* Save original pad */
	gmt_grd_pad_off (GMT, stack[last]->G);				/* Undo pad if one existed so we can sort */
	gmt_sort_array (GMT, stack[last]->G->data, info->nm, GMT_FLOAT);
	for (n = info->nm; n > 1 && gmt_M_is_fnan (stack[last]->G->data[n-1]); n--);
	if (n)
		gmt_mode_f (GMT, stack[last]->G->data, n, n/2, 0, gmt_mode_selection, &GMT_n_multiples, &mode);
	else
		mode = GMT->session.f_NaN;

	gmt_grd_pad_on (GMT, stack[last]->G, pad);		/* Reinstate the original pad */
	for (node = 0; node < info->size; node++) stack[last]->G->data[node] = (float)mode;
	if (GMT_n_multiples > 0) GMT_Report (GMT->parent, GMT_MSG_NORMAL, "Warning: %d Multiple modes found\n", GMT_n_multiples);
}

GMT_LOCAL void grd_MUL (struct GMT_CTRL *GMT, struct GRDMATH_INFO *info, struct GRDMATH_STACK *stack[], unsigned int last)
/*OPERATOR: MUL 2 1 A * B.  */
{
	uint64_t node;
	unsigned int prev;
	double a, b;

	prev = last - 1;
	if (stack[prev]->constant && stack[prev]->factor == 0.0) GMT_Report (GMT->parent, GMT_MSG_VERBOSE, "Warning, operand one == 0!\n");
	if (stack[last]->constant && stack[last]->factor == 0.0) GMT_Report (GMT->parent, GMT_MSG_VERBOSE, "Warning, operand two == 0!\n");
	for (node = 0; node < info->size; node++) {
		a = (stack[prev]->constant) ? stack[prev]->factor : stack[prev]->G->data[node];
		b = (stack[last]->constant) ? stack[last]->factor : stack[last]->G->data[node];
		stack[prev]->G->data[node] = (float)(a * b);
	}
}

GMT_LOCAL void grd_NAN (struct GMT_CTRL *GMT, struct GRDMATH_INFO *info, struct GRDMATH_STACK *stack[], unsigned int last)
/*OPERATOR: NAN 2 1 NaN if A == B, else A.  */
{
	uint64_t node;
	unsigned int prev;
	float a = 0.0f, b = 0.0f;

	prev = last - 1;
	if (stack[prev]->constant) a = (float)stack[prev]->factor;
	if (stack[last]->constant) b = (float)stack[last]->factor;
	for (node = 0; node < info->size; node++) {
		if (!stack[prev]->constant) a = stack[prev]->G->data[node];
		if (!stack[last]->constant) b = stack[last]->G->data[node];
		stack[prev]->G->data[node] = (a == b) ? GMT->session.f_NaN : a;
	}
}

GMT_LOCAL void grd_NEG (struct GMT_CTRL *GMT, struct GRDMATH_INFO *info, struct GRDMATH_STACK *stack[], unsigned int last)
/*OPERATOR: NEG 1 1 -A.  */
{
	uint64_t node;
	float a = 0.0f;

	if (stack[last]->constant && stack[last]->factor == 0.0) GMT_Report (GMT->parent, GMT_MSG_VERBOSE, "Warning, operand == 0!\n");
	if (stack[last]->constant) a = (float)-stack[last]->factor;
	for (node = 0; node < info->size; node++) stack[last]->G->data[node] = (stack[last]->constant) ? a : -stack[last]->G->data[node];
}

GMT_LOCAL void grd_NEQ (struct GMT_CTRL *GMT, struct GRDMATH_INFO *info, struct GRDMATH_STACK *stack[], unsigned int last)
/*OPERATOR: NEQ 2 1 1 if A != B, else 0.  */
{
	uint64_t node;
	unsigned int prev;
	float a, b;
	gmt_M_unused(GMT);

	prev = last - 1;
	for (node = 0; node < info->size; node++) {
		a = (stack[prev]->constant) ? (float)stack[prev]->factor : stack[prev]->G->data[node];
		b = (stack[last]->constant) ? (float)stack[last]->factor : stack[last]->G->data[node];
		stack[prev]->G->data[node] = (float)(a != b);
	}
}

GMT_LOCAL void grd_NORM (struct GMT_CTRL *GMT, struct GRDMATH_INFO *info, struct GRDMATH_STACK *stack[], unsigned int last)
/*OPERATOR: NORM 1 1 Normalize (A) so max(A)-min(A) = 1.  */
{
	uint64_t node, n = 0;
	unsigned int row, col;
	float z, zmin = FLT_MAX, zmax = -FLT_MAX;
	double a;

	if (stack[last]->constant) {
		GMT_Report (GMT->parent, GMT_MSG_VERBOSE, "Warning, NORM of a constant gives NaN!\n");
		a = GMT->session.d_NaN;
	}
	else {
		gmt_M_grd_loop (GMT, info->G, row, col, node) {
			z = stack[last]->G->data[node];
			if (gmt_M_is_fnan (z)) continue;
			if (z < zmin) zmin = z;
			if (z > zmax) zmax = z;
			n++;
		}
		a = (n == 0 || zmax == zmin) ? GMT->session.f_NaN : (1.0 / (zmax - zmin));	/* Normalization scale */
	}
	gmt_M_grd_loop (GMT, info->G, row, col, node) stack[last]->G->data[node] = (float)((stack[last]->constant) ? a : a * stack[last]->G->data[node]);
}

GMT_LOCAL void grd_NOT (struct GMT_CTRL *GMT, struct GRDMATH_INFO *info, struct GRDMATH_STACK *stack[], unsigned int last)
/*OPERATOR: NOT 1 1 NaN if A == NaN, 1 if A == 0, else 0.  */
{
	uint64_t node;
	float a = 0.0f;

	if (stack[last]->constant && stack[last]->factor == 0.0) GMT_Report (GMT->parent, GMT_MSG_VERBOSE, "Warning, operand == 0!\n");
	if (stack[last]->constant) a = (fabs (stack[last]->factor) > GMT_CONV8_LIMIT) ? 0.0f : 1.0f;
	for (node = 0; node < info->size; node++) stack[last]->G->data[node] = (stack[last]->constant) ? a : ((fabsf (stack[last]->G->data[node]) > GMT_CONV8_LIMIT) ? 0.0f : 1.0f);
}

GMT_LOCAL void grd_NRAND (struct GMT_CTRL *GMT, struct GRDMATH_INFO *info, struct GRDMATH_STACK *stack[], unsigned int last)
/*OPERATOR: NRAND 2 1 Normal, random values with mean A and std. deviation B.  */
{
	uint64_t node;
	unsigned int prev;
	double a = 0.0, b = 0.0;

	prev = last - 1;
	if (stack[prev]->constant) a = stack[prev]->factor;
	if (stack[last]->constant) b = stack[last]->factor;
	for (node = 0; node < info->size; node++) {
		if (!stack[prev]->constant) a = stack[prev]->G->data[node];
		if (!stack[last]->constant) b = stack[last]->G->data[node];
		stack[prev]->G->data[node] = (float)(a + b * gmt_nrand (GMT));
	}
}

GMT_LOCAL void grd_OR (struct GMT_CTRL *GMT, struct GRDMATH_INFO *info, struct GRDMATH_STACK *stack[], unsigned int last)
/*OPERATOR: OR 2 1 NaN if B == NaN, else A.  */
{
	uint64_t node;
	unsigned int prev;
	float a, b;

	prev = last - 1;
	for (node = 0; node < info->size; node++) {
		a = (stack[prev]->constant) ? (float)stack[prev]->factor : stack[prev]->G->data[node];
		b = (stack[last]->constant) ? (float)stack[last]->factor : stack[last]->G->data[node];
		stack[prev]->G->data[node] = (gmt_M_is_fnan (a) || gmt_M_is_fnan (b)) ? GMT->session.f_NaN : a;
	}
}

GMT_LOCAL void grd_PDIST (struct GMT_CTRL *GMT, struct GRDMATH_INFO *info, struct GRDMATH_STACK *stack[], unsigned int last)
/*OPERATOR: PDIST 1 1 Compute minimum distance (in km if -fg) from points in ASCII file A.  */
{
	uint64_t dummy[2], node, row, col;
	struct GMT_DATATABLE *T = NULL;
	struct GMT_DATASET *D = NULL;

	if ((D = ASCII_read (GMT, info, GMT_IS_POINT, "PDIST")) == NULL) return;

	T = D->table[0];	/* Only one table in a single file */

	grdmath_grd_padloop (GMT, info->G, row, col, node) stack[last]->G->data[node] = (float)gmt_mindist_to_point (GMT, info->d_grd_x[col], info->d_grd_y[row], T, dummy);

	ASCII_free (GMT, info, &D, "PDIST");	/* Free memory used for points */
}

GMT_LOCAL void grd_PDIST2 (struct GMT_CTRL *GMT, struct GRDMATH_INFO *info, struct GRDMATH_STACK *stack[], unsigned int last)
/*OPERATOR: PDIST2 2 1 As PDIST, from points in ASCII file B but only to nodes where A != 0.  */
{
	uint64_t dummy[2], node, row, col;
	unsigned int prev;
	struct GMT_DATATABLE *T = NULL;
	struct GMT_DATASET *D = NULL;

	if ((D = ASCII_read (GMT, info, GMT_IS_POINT, "PDIST")) == NULL) return;

	T = D->table[0];	/* Only one table in a single file */
	prev = last - 1;

	grdmath_grd_padloop (GMT, info->G, row, col, node) {
		if (stack[prev]->G->data[node] == 0.0)
			stack[prev]->G->data[node] = GMT->session.f_NaN;
		else
			stack[prev]->G->data[node] = (float)gmt_mindist_to_point (GMT, info->d_grd_x[col], info->d_grd_y[row], T, dummy);
	}

	ASCII_free (GMT, info, &D, "PDIST2");	/* Free memory used for points */
}

GMT_LOCAL void grd_PERM (struct GMT_CTRL *GMT, struct GRDMATH_INFO *info, struct GRDMATH_STACK *stack[], unsigned int last)
/*OPERATOR: PERM 2 1 Permutations n_P_r, with n = A and r = B.  */
{
	uint64_t node;
	unsigned int prev = last - 1, row, col, error = 0;
	double a, b;

	if (stack[prev]->constant && stack[prev]->factor < 0.0) {
		GMT_Report (GMT->parent, GMT_MSG_NORMAL, "Error, argument n to PERM must be a positive integer (n >= 0)!\n");
		error++;
	}
	if (stack[last]->constant && stack[last]->factor < 0.0) {
		GMT_Report (GMT->parent, GMT_MSG_NORMAL, "Error, argument r to PERM must be a positive integer (r >= 0)!\n");
		error++;
	}
	if (error || (stack[prev]->constant && stack[last]->constant)) {	/* PERM is undefined */
		float value = (error) ? GMT->session.f_NaN : (float)gmt_permutation (GMT, irint(stack[prev]->factor), irint(stack[last]->factor));
		gmt_M_grd_loop (GMT, info->G, row, col, node) stack[prev]->G->data[node] = value;
		return;
	}
	gmt_M_grd_loop (GMT, info->G, row, col, node) {
		a = (stack[prev]->constant) ? stack[prev]->factor : stack[prev]->G->data[node];
		b = (stack[last]->constant) ? stack[last]->factor : stack[last]->G->data[node];
		stack[prev]->G->data[node] = (float)gmt_permutation (GMT, irint(a), irint(b));
	}
}

GMT_LOCAL void grd_POP (struct GMT_CTRL *GMT, struct GRDMATH_INFO *info, struct GRDMATH_STACK *stack[], unsigned int last)
/*OPERATOR: POP 1 0 Delete top element from the stack.  */
{
	gmt_M_unused(GMT); gmt_M_unused(info); gmt_M_unused(stack); gmt_M_unused(last);
	/* Dummy routine that does nothing but consume the top element of stack */
}

GMT_LOCAL void grd_PLM (struct GMT_CTRL *GMT, struct GRDMATH_INFO *info, struct GRDMATH_STACK *stack[], unsigned int last)
/*OPERATOR: PLM 3 1 Associated Legendre polynomial P(A) degree B order C.  */
{
	uint64_t node;
	unsigned int prev = last - 1, first = last - 2;
	int L, M;
	double a = 0.0;
	/* last holds the order M , prev holds the degree L, first holds the argument x = cos(colat) */

	if (!(stack[prev]->constant && stack[last]->constant)) {
		GMT_Report (GMT->parent, GMT_MSG_NORMAL, "L and M must be constants in PLM (no calculations performed)\n");
		return;
	}

	L = irint (stack[prev]->factor);
	M = irint (stack[last]->factor);

	if (stack[first]->constant) a = gmt_plm (GMT, L, M, stack[first]->factor);
	for (node = 0; node < info->size; node++) stack[first]->G->data[node] = (float)((stack[first]->constant) ? a : gmt_plm (GMT, L, M, stack[first]->G->data[node]));
}


GMT_LOCAL void grd_PLMg (struct GMT_CTRL *GMT, struct GRDMATH_INFO *info, struct GRDMATH_STACK *stack[], unsigned int last)
/*OPERATOR: PLMg 3 1 Normalized associated Legendre polynomial P(A) degree B order C (geophysical convention).  */
{
	uint64_t node;
	unsigned int prev = last - 1, first = last - 2;
	int L, M;
	double a = 0.0;
	/* last holds the order M, prev holds the degree L, first holds the argument x = cos(colat) */

	if (!(stack[prev]->constant && stack[last]->constant)) {
		GMT_Report (GMT->parent, GMT_MSG_NORMAL, "L and M must be constants in PLMg (no calculations performed)\n");
		return;
	}

	L = irint (stack[prev]->factor);
	M = irint (stack[last]->factor);

	if (stack[first]->constant) a = gmt_plm_bar (GMT, L, M, stack[first]->factor, false);
	for (node = 0; node < info->size; node++) stack[first]->G->data[node] = (float)((stack[first]->constant) ? a : gmt_plm_bar (GMT, L, M, stack[first]->G->data[node], false));
}

GMT_LOCAL void grd_POINT (struct GMT_CTRL *GMT, struct GRDMATH_INFO *info, struct GRDMATH_STACK *stack[], unsigned int last)
/*OPERATOR: POINT 1 2 Return mean_x mean_y of points in ASCII file A.  */
{
	uint64_t node, n = 0;
	unsigned int next = last + 1;
	double *x = NULL, *y = NULL, pos[2];
	struct GMT_DATATABLE *T = NULL;
	struct GMT_DATASET *D = NULL;
	int geo = gmt_M_is_geographic (GMT, GMT_IN) ? 1 : 0;

	/* Read a table and compute mean location */
	if ((D = ASCII_read (GMT, info, GMT_IS_POINT, "POINT")) == NULL) return;
	T = D->table[0];	/* Only one table in a single file */
	if (T->n_segments > 1) {	/* Must build a single table for gmt_centroid */
		uint64_t seg;
		size_t n_alloc = 0;
		gmt_M_malloc2 (GMT, x, y, T->n_records, &n_alloc, double);		/* Allocate one long array for each */
		for (seg = 0; seg < T->n_segments; seg++) {
			gmt_M_memcpy (&x[n], T->segment[seg]->coord[GMT_X], T->segment[seg]->n_rows, double);
			gmt_M_memcpy (&y[n], T->segment[seg]->coord[GMT_Y], T->segment[seg]->n_rows, double);
			n += T->segment[seg]->n_rows;
		}
	}
	else {	/* Just a single segment, use pointers */
		x = T->segment[0]->coord[GMT_X];
		y = T->segment[0]->coord[GMT_Y];
		n = T->segment[0]->n_rows;
	}
	gmt_centroid (GMT, x, y, n, pos, geo);	/* Get mean location */
	GMT_Report (GMT->parent, GMT_MSG_LONG_VERBOSE, "[Centroid computed as %g %g]\n", pos[GMT_X], pos[GMT_Y]);
	/* Place mean x and y on the stack */
	stack[last]->constant = true;
	stack[last]->factor = pos[GMT_X];
	/* The last stack needs to be filled */
	for (node = 0; node < info->size; node++) stack[last]->G->data[node] = (float)stack[last]->factor;
	stack[next]->constant = true;
	stack[next]->factor = pos[GMT_Y];
	/* The next stack needs to be filled */
	for (node = 0; node < info->size; node++) stack[next]->G->data[node] = (float)stack[next]->factor;
	if (T->n_segments > 1) {	/* Free what we allocated */
		gmt_M_free (GMT, x);
		gmt_M_free (GMT, y);
	}
	ASCII_free (GMT, info, &D, "POINT");	/* Free memory used for points */
}

GMT_LOCAL void grd_POW (struct GMT_CTRL *GMT, struct GRDMATH_INFO *info, struct GRDMATH_STACK *stack[], unsigned int last)
/*OPERATOR: POW 2 1 A ^ B.  */
{
	uint64_t node;
	unsigned int prev;
	double a, b;

	prev = last - 1;

	if (stack[prev]->constant && stack[prev]->factor == 0.0) GMT_Report (GMT->parent, GMT_MSG_VERBOSE, "Warning, operand one == 0!\n");
	if (stack[last]->constant && stack[last]->factor == 0.0) GMT_Report (GMT->parent, GMT_MSG_VERBOSE, "Warning, operand two == 0!\n");
	for (node = 0; node < info->size; node++) {
		a = (stack[prev]->constant) ? stack[prev]->factor : stack[prev]->G->data[node];
		b = (stack[last]->constant) ? stack[last]->factor : stack[last]->G->data[node];
		stack[prev]->G->data[node] = (float)pow (a, b);
	}
}

GMT_LOCAL void grd_PQUANT (struct GMT_CTRL *GMT, struct GRDMATH_INFO *info, struct GRDMATH_STACK *stack[], unsigned int last)
/*OPERATOR: PQUANT 2 1 The B'th Quantile (0-100%) of A.  */
{
	uint64_t node;
	unsigned int prev, pad[4];
	float p;

	prev  = last - 1;	/* last holds the selected quantile (0-100), prev the data % */
	if (!stack[last]->constant) {
		GMT_Report (GMT->parent, GMT_MSG_NORMAL, "Error: PQUANT must be given a constant quantile (no calculations performed)\n");
		return;
	}
	if (stack[last]->factor < 0.0 || stack[last]->factor > 100.0) {
		GMT_Report (GMT->parent, GMT_MSG_NORMAL, "Error: PQUANT must be given a constant quantile between 0-100%% (no calculations performed)\n");
		return;
	}
	if (stack[prev]->constant) {	/* Trivial case */
		GMT_Report (GMT->parent, GMT_MSG_NORMAL, "Warning: PQUANT of a constant is set to NaN\n");
		p = GMT->session.f_NaN;
	}
	else {
		gmt_M_memcpy (pad, stack[last]->G->header->pad, 4U, unsigned int);	/* Save original pad */
		gmt_grd_pad_off (GMT, stack[last]->G);				/* Undo pad if one existed so we can sort */
		gmt_sort_array (GMT, stack[prev]->G->data, info->nm, GMT_FLOAT);
		p = (float) gmt_quantile_f (GMT, stack[prev]->G->data, stack[last]->factor, info->nm);
		gmt_M_memset (stack[last]->G->data, info->size, float);	/* Wipes everything */
		gmt_grd_pad_on (GMT, stack[last]->G, pad);		/* Reinstate the original pad */
	}

	for (node = 0; node < info->size; node++) stack[prev]->G->data[node] = p;
}

GMT_LOCAL void grd_PSI (struct GMT_CTRL *GMT, struct GRDMATH_INFO *info, struct GRDMATH_STACK *stack[], unsigned int last)
/*OPERATOR: PSI 1 1 Psi (or Digamma) of A.  */
{
	uint64_t node;
	float a = 0.0f;
	double x[2];

	x[1] = 0.0;	/* No imaginary part */
	if (stack[last]->constant) {
		x[0] = stack[last]->factor;
		a = (float)gmt_psi (GMT, x, NULL);
	}

	for (node = 0; node < info->size; node++) {
		if (!stack[last]->constant) {
			x[0] = stack[last]->G->data[node];
			a = (float)gmt_psi (GMT, x, NULL);
		}
		stack[last]->G->data[node] = a;
	}
}

GMT_LOCAL void grd_PVQV (struct GMT_CTRL *GMT, struct GRDMATH_INFO *info, struct GRDMATH_STACK *stack[], unsigned int last, unsigned int kind)
{
	bool calc;
	unsigned int prev = last - 1, first = last - 2, n;
	uint64_t node;
	float a = 0.0f;
	double x = 0.0, nu[2], pq[4];
	static char *name[2] = {"PV", "QV"};
	/* last holds the imaginary order vi, prev holds the real order vr, first holds the argument x = cos(colat) */

	calc = !(stack[prev]->constant && stack[last]->constant && stack[first]->constant);	/* Only constant if all args are constant */
	if (!calc) {	/* All constants */
		nu[0] = stack[prev]->factor;
		nu[1] = stack[last]->factor;
		if ((stack[first]->factor < -1.0 || stack[first]->factor > 1.0)) GMT_Report (GMT->parent, GMT_MSG_VERBOSE, "Warning, argument to %s outside domain!\n", name[kind]);
		gmt_PvQv (GMT, stack[first]->factor, nu, pq, &n);
		a = (float)pq[2*kind];
	}
	if (stack[prev]->constant) nu[0] = stack[prev]->factor;
	if (stack[last]->constant) nu[1] = stack[last]->factor;
	if (stack[first]->constant)    x = stack[first]->factor;
	kind *= 2;
	for (node = 0; node < info->size; node++) {
		if (calc){
			if (!stack[prev]->constant) nu[0] = stack[prev]->G->data[node];
			if (!stack[last]->constant) nu[1] = stack[last]->G->data[node];
			if (!stack[first]->constant)    x = stack[first]->G->data[node];
			gmt_PvQv (GMT, x, nu, pq, &n);
			a = (float)pq[kind];
		}
		stack[first]->G->data[node] = a;
	}
}

GMT_LOCAL void grd_PV (struct GMT_CTRL *GMT, struct GRDMATH_INFO *info, struct GRDMATH_STACK *stack[], unsigned int last)
/*OPERATOR: PV 3 1 Legendre function Pv(A) of degree v = real(B) + imag(C).  */
{
	grd_PVQV (GMT, info, stack, last, 0);
}

GMT_LOCAL void grd_QV (struct GMT_CTRL *GMT, struct GRDMATH_INFO *info, struct GRDMATH_STACK *stack[], unsigned int last)
/*OPERATOR: QV 3 1 Legendre function Qv(A) of degree v = real(B) + imag(C).  */
{
	grd_PVQV (GMT, info, stack, last, 1);
}

GMT_LOCAL void grd_R2 (struct GMT_CTRL *GMT, struct GRDMATH_INFO *info, struct GRDMATH_STACK *stack[], unsigned int last)
/*OPERATOR: R2 2 1 R2 = A^2 + B^2.  */
{
	uint64_t node;
	unsigned int prev;
	double a = 0.0, b = 0.0;

	prev = last - 1;
	if (stack[prev]->constant && stack[prev]->factor == 0.0) GMT_Report (GMT->parent, GMT_MSG_VERBOSE, "Warning, operand one == 0!\n");
	if (stack[last]->constant && stack[last]->factor == 0.0) GMT_Report (GMT->parent, GMT_MSG_VERBOSE, "Warning, operand two == 0!\n");
	if (stack[prev]->constant) a = stack[prev]->factor * stack[prev]->factor;
	if (stack[last]->constant) b = stack[last]->factor * stack[last]->factor;
	for (node = 0; node < info->size; node++) {
		if (!stack[prev]->constant) a = stack[prev]->G->data[node] * stack[prev]->G->data[node];
		if (!stack[last]->constant) b = stack[last]->G->data[node] * stack[last]->G->data[node];
		stack[prev]->G->data[node] = (float)(a + b);
	}
}

GMT_LOCAL void grd_R2D (struct GMT_CTRL *GMT, struct GRDMATH_INFO *info, struct GRDMATH_STACK *stack[], unsigned int last)
/*OPERATOR: R2D 1 1 Convert Radians to Degrees.  */
{
	uint64_t node;
	double a = 0.0;
	gmt_M_unused(GMT);

	GMT->current.io.col_type[GMT_OUT][GMT_Z] = GMT_IS_GEOANGLE;
	if (stack[last]->constant) a = R2D * stack[last]->factor;
	for (node = 0; node < info->size; node++)
		stack[last]->G->data[node] = (float)((stack[last]->constant) ? a : R2D * stack[last]->G->data[node]);
}

GMT_LOCAL void grd_RAND (struct GMT_CTRL *GMT, struct GRDMATH_INFO *info, struct GRDMATH_STACK *stack[], unsigned int last)
/*OPERATOR: RAND 2 1 Uniform random values between A and B.  */
{
	uint64_t node;
	unsigned int prev;
	double a = 0.0, b = 0.0;

	prev = last - 1;
	if (stack[prev]->constant) a = stack[prev]->factor;
	if (stack[last]->constant) b = stack[last]->factor;
	for (node = 0; node < info->size; node++) {
		if (!stack[prev]->constant) a = stack[prev]->G->data[node];
		if (!stack[last]->constant) b = stack[last]->G->data[node];
		stack[prev]->G->data[node] = (float)(a + gmt_rand (GMT) * (b - a));
	}
}

GMT_LOCAL void grd_RCDF (struct GMT_CTRL *GMT, struct GRDMATH_INFO *info, struct GRDMATH_STACK *stack[], unsigned int last)
/*OPERATOR: RCDF 1 1 Rayleigh cumulative distribution function for z = A.  */
{
	uint64_t node;
	double a = 0.0;
	gmt_M_unused(GMT);

	if (stack[last]->constant) a = 1.0 - exp (-0.5*stack[last]->factor*stack[last]->factor);
	for (node = 0; node < info->size; node++) stack[last]->G->data[node] = (float)((stack[last]->constant) ? a : 1.0 - expf (-0.5f*stack[last]->G->data[node]*stack[last]->G->data[node]));
}

GMT_LOCAL void grd_RCRIT (struct GMT_CTRL *GMT, struct GRDMATH_INFO *info, struct GRDMATH_STACK *stack[], unsigned int last)
/*OPERATOR: RCRIT 1 1 Rayleigh distribution critical value for alpha = A.  */
{
	uint64_t node;
	double a = 0.0;
	gmt_M_unused(GMT);

	if (stack[last]->constant) a = M_SQRT2 * sqrt (-log (1.0 - stack[last]->factor));
	for (node = 0; node < info->size; node++) stack[last]->G->data[node] = (float)((stack[last]->constant) ? a : M_SQRT2 * sqrtf (-logf (1.0f - stack[last]->G->data[node])));
}

GMT_LOCAL void grd_RINT (struct GMT_CTRL *GMT, struct GRDMATH_INFO *info, struct GRDMATH_STACK *stack[], unsigned int last)
/*OPERATOR: RINT 1 1 rint (A) (round to integral value nearest to A).  */
{
	uint64_t node;
	float a = 0.0f;
	gmt_M_unused(GMT);

	if (stack[last]->constant) a = (float)rint (stack[last]->factor);
	for (node = 0; node < info->size; node++)
		stack[last]->G->data[node] = (stack[last]->constant) ? a : rintf (stack[last]->G->data[node]);
}

GMT_LOCAL void grd_RMS (struct GMT_CTRL *GMT, struct GRDMATH_INFO *info, struct GRDMATH_STACK *stack[], unsigned int last)
/*OPERATOR: RMS 1 1 Root-mean-square of A.  */
{
	uint64_t node;
	double sum2 = 0.0;
	gmt_M_unused(GMT);

	if (stack[last]->constant)	/* Trivial case */
		sum2 = stack[last]->factor;
	else {
		unsigned int row, col;
		uint64_t n = 0;
		gmt_M_grd_loop (GMT, info->G, row, col, node) {
			if (gmt_M_is_fnan (stack[last]->G->data[node])) continue;
			n++;
			sum2 += (stack[last]->G->data[node] * stack[last]->G->data[node]);
		}
		sum2 = (n > 0) ? sqrt (sum2 / n) : GMT->session.d_NaN;
	}
	for (node = 0; node < info->size; node++) stack[last]->G->data[node] = (float)sum2;
}

GMT_LOCAL void grd_RPDF (struct GMT_CTRL *GMT, struct GRDMATH_INFO *info, struct GRDMATH_STACK *stack[], unsigned int last)
/*OPERATOR: RPDF 1 1 Rayleigh probability density function for z = A.  */
{
	uint64_t node;
	double a = 0.0;
	gmt_M_unused(GMT);

	if (stack[last]->constant) a = stack[last]->factor * exp (-0.5 * stack[last]->factor * stack[last]->factor);
	for (node = 0; node < info->size; node++) stack[last]->G->data[node] = (float)((stack[last]->constant) ? a : stack[last]->G->data[node] * expf (-0.5f * stack[last]->G->data[node] * stack[last]->G->data[node]));
}

GMT_LOCAL void assign_grdstack (struct GRDMATH_STACK *Sto, struct GRDMATH_STACK *Sfrom)
{	/* Copy contents of Sfrom to Sto */
	Sto->G          = Sfrom->G;
	Sto->constant   = Sfrom->constant;
	Sto->alloc_mode = Sfrom->alloc_mode;
	Sto->factor     = Sfrom->factor;
}

GMT_LOCAL void grd_ROLL (struct GMT_CTRL *GMT, struct GRDMATH_INFO *info, struct GRDMATH_STACK *stack[], unsigned int last)
/*OPERATOR: ROLL 2 0 Cyclicly shifts the top A stack items by an amount B.  */
{
	unsigned int prev, top, bottom, k, kk, n_items;
	int n_shift;
	struct GRDMATH_STACK Stmp;
	gmt_M_unused(GMT); gmt_M_unused(info);
	assert (last > 2);	/* Must have at least 3 items on the stack: A single item plus the two roll arguments */
	prev = last - 1;	/* This gives the number of stack items to include in the cycle */
	if (!(stack[last]->constant && stack[prev]->constant)) {
		GMT_Report (GMT->parent, GMT_MSG_NORMAL, "Error: length and shift must be constants in ROLL!\n");
		return;
	}
	n_items = urint (stack[prev]->factor);
	n_shift = irint (stack[last]->factor);
	if (n_items > prev) {
		GMT_Report (GMT->parent, GMT_MSG_NORMAL, "Error: Items on stack is fewer than required by ROLL!\n");
		return;
	}
	top = prev - 1;
	bottom = prev - n_items;
	for (k = 0; k < (unsigned int)abs (n_shift); k++) {	/* Do the cyclical shift */
		if (n_shift > 0) {	/* Positive roll */
			assign_grdstack (&Stmp, stack[top]);	/* Keep copy of top item */
			for (kk = 1; kk < n_items; kk++)	/* Move all others up one step */
				assign_grdstack (stack[top-kk+1], stack[top-kk]);
			assign_grdstack (stack[bottom], &Stmp);	/* Place copy on bottom */
		}
		else if (n_shift < 0) {	/* Negative roll */
			assign_grdstack (&Stmp, stack[bottom]);	/* Keep copy of bottom item */
			for (kk = 1; kk < n_items; kk++)	/* Move all others down one step */
				assign_grdstack (stack[bottom+kk-1], stack[bottom+kk]);
			assign_grdstack (stack[top], &Stmp);	/* Place copy on top */
		}
	}
	return;
}

GMT_LOCAL void grd_ROTX (struct GMT_CTRL *GMT, struct GRDMATH_INFO *info, struct GRDMATH_STACK *stack[], unsigned int last)
/*OPERATOR: ROTX 2 1 Rotate A by the (constant) shift B in x-direction.  */
{
	uint64_t node;
	unsigned int col, row, prev = last - 1, *new_col = NULL, nx;
	int colx, shift;
	float *z = NULL;

	/* Shift grid A by the x-shift B.  B must be a constant */

	if (!stack[last]->constant) {
		GMT_Report (GMT->parent, GMT_MSG_NORMAL, "DX shift (B) must be a constant in ROTX (no calculations performed)\n");
		return;
	}
	shift = irint (stack[last]->factor * info->G->header->r_inc[GMT_X]);	/* Shift of nodes */

	if (stack[prev]->constant || !shift) return;	/* Trivial since A is a constant or shift is zero */
	if (shift < 0) shift += info->G->header->nx;	/* Same thing */
	nx = info->G->header->nx;
	/* Set up permutation vector */

	new_col = gmt_M_memory (GMT, NULL, nx, unsigned int);
	z = gmt_M_memory (GMT, NULL, nx, float);
	for (col = colx = 0; col < info->G->header->nx; col++, colx++) new_col[colx] = (colx + shift) % info->G->header->nx;	/* Move by shift but rotate around */
	gmt_M_row_loop (GMT, info->G, row) {	/* For each row */
		gmt_M_col_loop (GMT, info->G, row, col, node) z[new_col[col]] = stack[prev]->G->data[node];	/* Copy one row of data to z with shift */
		node = gmt_M_ijp (info->G->header, row, 0);		/* First col */
		gmt_M_memcpy (&stack[prev]->G->data[node], z, nx, float);	/* Replace this row */
	}
	gmt_M_free (GMT, z);
	gmt_M_free (GMT, new_col);
}

GMT_LOCAL void grd_ROTY (struct GMT_CTRL *GMT, struct GRDMATH_INFO *info, struct GRDMATH_STACK *stack[], unsigned int last)
/*OPERATOR: ROTY 2 1 Rotate A by the (constant) shift B in y-direction.  */
{
	unsigned int row, col, prev = last - 1, *new_row = NULL;
	int rowx, shift;
	float *z = NULL;

	/* Shift grid A by the y-shift B.  B must be a constant */

	if (!stack[last]->constant) {
		GMT_Report (GMT->parent, GMT_MSG_NORMAL, "DY shift (B) must be a constant in ROTY (no calculations performed)\n");
		return;
	}
	shift = irint (stack[last]->factor / info->G->header->inc[GMT_Y]);	/* Shift of nodes */

	if (stack[prev]->constant || !shift) return;	/* Trivial since A is a constant or shift is zero */
	if (shift < 0) shift += info->G->header->ny;	/* Same thing */
	/* Set up permutation vector */

	new_row = gmt_M_memory (GMT, NULL, info->G->header->ny, unsigned int);
	z = gmt_M_memory (GMT, NULL, info->G->header->ny, float);
	for (row = rowx = 0; row < info->G->header->ny; row++, rowx++) new_row[rowx] = (rowx + info->G->header->ny - shift) % info->G->header->ny;	/* Move by shift but rotate around */
	for (col = 0; col < info->G->header->nx; col++) {	/* For each column */
		for (row = 0; row < info->G->header->ny; row++) z[new_row[row]] = stack[prev]->G->data[gmt_M_ijp(info->G->header, row, col)];	/* Copy one column of data to z with shift */
		for (row = 0; row < info->G->header->ny; row++) stack[prev]->G->data[gmt_M_ijp(info->G->header, row, col)] = z[row];	/* Replace this column */
	}
	gmt_M_free (GMT, z);
	gmt_M_free (GMT, new_row);
}

GMT_LOCAL void grd_SDIST (struct GMT_CTRL *GMT, struct GRDMATH_INFO *info, struct GRDMATH_STACK *stack[], unsigned int last)
/*OPERATOR: SDIST 2 1 Spherical distance (in km) between grid nodes and stack lon,lat (A, B).  */
{
	uint64_t node, row, col;
	unsigned int prev = last - 1;
	double a, b;

	if (gmt_M_is_geographic (GMT, GMT_IN))
		gmt_init_distaz (GMT, 'k', gmt_M_sph_mode (GMT), GMT_MAP_DIST);
	else {
		GMT_Report (GMT->parent, GMT_MSG_NORMAL, "SDIST Error: Grid must be geographic; see CDIST for Cartesian data.\n");
		return;
	}

	grdmath_grd_padloop (GMT, info->G, row, col, node) {
		a = (stack[prev]->constant) ? stack[prev]->factor : stack[prev]->G->data[node];
		b = (stack[last]->constant) ? stack[last]->factor : stack[last]->G->data[node];
		stack[prev]->G->data[node] = (float) gmt_distance (GMT, a, b, info->d_grd_x[col], info->d_grd_y[row]);
	}
}

GMT_LOCAL void grd_SDIST2 (struct GMT_CTRL *GMT, struct GRDMATH_INFO *info, struct GRDMATH_STACK *stack[], unsigned int last)
/*OPERATOR: SDIST2 2 1 As SDIST but only to nodes that are != 0.  */
{
	uint64_t node, row, col;
	unsigned int prev = last - 1;
	double a, b;

	if (gmt_M_is_geographic (GMT, GMT_IN))
		gmt_init_distaz (GMT, 'k', gmt_M_sph_mode (GMT), GMT_MAP_DIST);
	else {
		GMT_Report (GMT->parent, GMT_MSG_NORMAL, "SDIST2 Error: Grid must be geographic; see CDIST2 for Cartesian data.\n");
		return;
	}

	grdmath_grd_padloop (GMT, info->G, row, col, node) {
		if (stack[prev]->G->data[node] == 0.0)
			stack[prev]->G->data[node] = GMT->session.f_NaN;
		else {
			a = (stack[prev]->constant) ? stack[prev]->factor : stack[prev]->G->data[node];
			b = (stack[last]->constant) ? stack[last]->factor : stack[last]->G->data[node];
			stack[prev]->G->data[node] = (float) gmt_distance (GMT, a, b, info->d_grd_x[col], info->d_grd_y[row]);
		}
	}
}

GMT_LOCAL void grd_AZ_sub (struct GMT_CTRL *GMT, struct GRDMATH_INFO *info, struct GRDMATH_STACK *stack[], unsigned int last, bool reverse)
{
	uint64_t node, row, col;
	unsigned int prev = last - 1;
	double x0 = 0.0, y0 = 0.0, az;

<<<<<<< HEAD
	gmt_init_distaz (GMT, 'd', gmt_M_sph_mode (GMT), GMT_MAP_DIST);
=======
	GMT_init_distaz (GMT, 'd', GMT_sph_mode (GMT), GMT_MAP_DIST);
	GMT->current.io.col_type[GMT_OUT][GMT_Z] = GMT_IS_GEOANGLE;
>>>>>>> a8d75470
	if (stack[prev]->constant) x0 = stack[prev]->factor;
	if (stack[last]->constant) y0 = stack[last]->factor;
	grdmath_grd_padloop (GMT, info->G, row, col, node) {
		if (!stack[prev]->constant) x0 = stack[prev]->G->data[node];
		if (!stack[last]->constant) y0 = stack[last]->G->data[node];
		az = gmt_az_backaz (GMT, info->d_grd_x[col], info->d_grd_y[row], x0, y0, reverse);
		while (az < -180.0) az += 360.0;
		while (az > +180.0) az -= 360.0;
		stack[prev]->G->data[node] = (float)az;
	}
}

GMT_LOCAL void grd_SAZ (struct GMT_CTRL *GMT, struct GRDMATH_INFO *info, struct GRDMATH_STACK *stack[], unsigned int last)
/*OPERATOR: SAZ 2 1 Spherical azimuth from grid nodes to stack x,y.  */
/* Azimuth from grid ones to stack point */
{
	grd_AZ_sub (GMT, info, stack, last, false);
}

GMT_LOCAL void grd_SBAZ (struct GMT_CTRL *GMT, struct GRDMATH_INFO *info, struct GRDMATH_STACK *stack[], unsigned int last)
/*OPERATOR: SBAZ 2 1 Spherical back-azimuth from grid nodes to stack x,y.  */
/* Azimuth from stack point to grid ones (back azimuth) */
{
	grd_AZ_sub (GMT, info, stack, last, true);
}

GMT_LOCAL void grd_SEC (struct GMT_CTRL *GMT, struct GRDMATH_INFO *info, struct GRDMATH_STACK *stack[], unsigned int last)
/*OPERATOR: SEC 1 1 sec (A) (A in radians).  */
{
	uint64_t node;
	float a = 0.0f;
	gmt_M_unused(GMT);

	if (stack[last]->constant) a = (float)(1.0 / cos (stack[last]->factor));
	for (node = 0; node < info->size; node++) stack[last]->G->data[node] = (stack[last]->constant) ? a : (1.0f / cosf (stack[last]->G->data[node]));
}

GMT_LOCAL void grd_SECD (struct GMT_CTRL *GMT, struct GRDMATH_INFO *info, struct GRDMATH_STACK *stack[], unsigned int last)
/*OPERATOR: SECD 1 1 sec (A) (A in degrees).  */
{
	uint64_t node;
	double a = 0.0;
	gmt_M_unused(GMT);

	if (stack[last]->constant) a = 1.0 / cosd (stack[last]->factor);
	for (node = 0; node < info->size; node++)
		stack[last]->G->data[node] = (float)((stack[last]->constant) ? a : 1.0 / cosd (stack[last]->G->data[node]));
}

GMT_LOCAL void grd_SECH (struct GMT_CTRL *GMT, struct GRDMATH_INFO *info, struct GRDMATH_STACK *stack[], unsigned int last)
/*OPERATOR: SECH 1 1 sech (A).  */
{
	uint64_t node;
	float a = 0.0f;
	gmt_M_unused(GMT);

	if (stack[last]->constant) a = (float)(1.0/cosh (stack[last]->factor));
	for (node = 0; node < info->size; node++) stack[last]->G->data[node] = (stack[last]->constant) ? a : 1.0f/coshf (stack[last]->G->data[node]);
}

GMT_LOCAL void grd_SIGN (struct GMT_CTRL *GMT, struct GRDMATH_INFO *info, struct GRDMATH_STACK *stack[], unsigned int last)
/*OPERATOR: SIGN 1 1 sign (+1 or -1) of A.  */
{
	uint64_t node;
	float a = 0.0f;

	if (stack[last]->constant && stack[last]->factor == 0.0)
		GMT_Report (GMT->parent, GMT_MSG_VERBOSE, "Warning, operand == 0!\n");
	if (stack[last]->constant) a = (float)copysign (1.0, stack[last]->factor);
	for (node = 0; node < info->size; node++)
		stack[last]->G->data[node] = (stack[last]->constant) ? a : copysignf (1.0f, stack[last]->G->data[node]);
}

GMT_LOCAL void grd_SIN (struct GMT_CTRL *GMT, struct GRDMATH_INFO *info, struct GRDMATH_STACK *stack[], unsigned int last)
/*OPERATOR: SIN 1 1 sin (A) (A in radians).  */
{
	uint64_t node;
	float a = 0.0f;
	gmt_M_unused(GMT);

	if (stack[last]->constant) a = (float)sin (stack[last]->factor);
	for (node = 0; node < info->size; node++)
		stack[last]->G->data[node] = (stack[last]->constant) ? a : sinf (stack[last]->G->data[node]);
}

GMT_LOCAL void grd_SINC (struct GMT_CTRL *GMT, struct GRDMATH_INFO *info, struct GRDMATH_STACK *stack[], unsigned int last)
/*OPERATOR: SINC 1 1 sinc (A) (sin (pi*A)/(pi*A)).  */
{
	uint64_t node;
	double a = 0.0;

	if (stack[last]->constant) a = gmt_sinc (GMT, stack[last]->factor);
	for (node = 0; node < info->size; node++)
		stack[last]->G->data[node] = (float)((stack[last]->constant) ? a : gmt_sinc (GMT, stack[last]->G->data[node]));
}

GMT_LOCAL void grd_SIND (struct GMT_CTRL *GMT, struct GRDMATH_INFO *info, struct GRDMATH_STACK *stack[], unsigned int last)
/*OPERATOR: SIND 1 1 sin (A) (A in degrees).  */
{
	uint64_t node;
	double a = 0.0;
	gmt_M_unused(GMT);

	if (stack[last]->constant) a = sind (stack[last]->factor);
	for (node = 0; node < info->size; node++) stack[last]->G->data[node] = (float)((stack[last]->constant) ? a : sind (stack[last]->G->data[node]));
}

GMT_LOCAL void grd_SINH (struct GMT_CTRL *GMT, struct GRDMATH_INFO *info, struct GRDMATH_STACK *stack[], unsigned int last)
/*OPERATOR: SINH 1 1 sinh (A).  */
{
	uint64_t node;
	float a = 0.0f;
	gmt_M_unused(GMT);

	if (stack[last]->constant) a = (float)sinh (stack[last]->factor);
	for (node = 0; node < info->size; node++) stack[last]->G->data[node] = (stack[last]->constant) ? a : sinhf (stack[last]->G->data[node]);
}

GMT_LOCAL void grd_SKEW (struct GMT_CTRL *GMT, struct GRDMATH_INFO *info, struct GRDMATH_STACK *stack[], unsigned int last)
/*OPERATOR: SKEW 1 1 Skewness of A.  */
{
	uint64_t node, n = 0;
	unsigned int row, col;
	double mean = 0.0, sum2 = 0.0, skew = 0.0, delta;
	float f_skew;

	if (stack[last]->constant) {	/* Trivial case */
		for (node = 0; node < info->size; node++) stack[last]->G->data[node] = GMT->session.f_NaN;
		return;
	}

	/* Use Welford (1962) algorithm to compute mean and corrected sum of squares */
	gmt_M_grd_loop (GMT, info->G, row, col, node) {
		if (gmt_M_is_fnan (stack[last]->G->data[node])) continue;
		n++;
		delta = stack[last]->G->data[node] - mean;
		mean += delta / n;
		sum2 += delta * (stack[last]->G->data[node] - mean);
	}
	if (n > 1) {
		gmt_M_grd_loop (GMT, info->G, row, col, node) {
			if (gmt_M_is_fnan (stack[last]->G->data[node])) continue;
			delta = stack[last]->G->data[node] - mean;
			skew += pow (delta, 3.0);
		}
		sum2 /= (n - 1);
		skew /= n * pow (sum2, 1.5);
		f_skew = (float)skew;
	}
	else
		f_skew = GMT->session.f_NaN;
	for (node = 0; node < info->size; node++) stack[last]->G->data[node] = f_skew;
}

GMT_LOCAL void grd_SQR (struct GMT_CTRL *GMT, struct GRDMATH_INFO *info, struct GRDMATH_STACK *stack[], unsigned int last)
/*OPERATOR: SQR 1 1 A^2.  */
{
	uint64_t node;
	double a = 0.0;
	gmt_M_unused(GMT);

	if (stack[last]->constant) a = stack[last]->factor * stack[last]->factor;
	for (node = 0; node < info->size; node++) stack[last]->G->data[node] = (float)((stack[last]->constant) ? a : stack[last]->G->data[node] * stack[last]->G->data[node]);
}

GMT_LOCAL void grd_SQRT (struct GMT_CTRL *GMT, struct GRDMATH_INFO *info, struct GRDMATH_STACK *stack[], unsigned int last)
/*OPERATOR: SQRT 1 1 sqrt (A).  */
{
	uint64_t node;
	float a = 0.0f;

	if (stack[last]->constant && stack[last]->factor < 0.0) GMT_Report (GMT->parent, GMT_MSG_VERBOSE, "Warning, operand one < 0!\n");
	if (stack[last]->constant) a = (float)sqrt (stack[last]->factor);
	for (node = 0; node < info->size; node++) stack[last]->G->data[node] = (stack[last]->constant) ? a : sqrtf (stack[last]->G->data[node]);
}

GMT_LOCAL void grd_STD (struct GMT_CTRL *GMT, struct GRDMATH_INFO *info, struct GRDMATH_STACK *stack[], unsigned int last)
/*OPERATOR: STD 1 1 Standard deviation of A.  */
{
	uint64_t node, n = 0;
	unsigned int row, col;
	double mean = 0.0, sum2 = 0.0, delta;
	gmt_M_unused(GMT);

	if (stack[last]->constant) {	/* Trivial case */
		gmt_M_memset (stack[last], info->size, float);
		return;
	}

	/* Use Welford (1962) algorithm to compute mean and corrected sum of squares */
	gmt_M_grd_loop (GMT, info->G, row, col, node) {
		if (gmt_M_is_fnan (stack[last]->G->data[node])) continue;
		n++;
		delta = stack[last]->G->data[node] - mean;
		mean += delta / n;
		sum2 += delta * (stack[last]->G->data[node] - mean);
	}
	sum2 = (n > 1) ? sqrt (sum2 / (n - 1)) : 0.0;
	for (node = 0; node < info->size; node++) stack[last]->G->data[node] = (float)sum2;
}

GMT_LOCAL void grd_STEP (struct GMT_CTRL *GMT, struct GRDMATH_INFO *info, struct GRDMATH_STACK *stack[], unsigned int last)
/*OPERATOR: STEP 1 1 Heaviside step function: H(A).  */
{
	uint64_t node;
	float a = 0.0f;
	gmt_M_unused(GMT);

	if (stack[last]->constant) a = (float)stack[last]->factor;
	for (node = 0; node < info->size; node++) {
		if (!stack[last]->constant) a = stack[last]->G->data[node];
		if (a == 0.0f)
			stack[last]->G->data[node] = 0.5f;
		else
			stack[last]->G->data[node] = (a < 0.0) ? 0.0f : 1.0f;
	}
}

GMT_LOCAL void grd_STEPX (struct GMT_CTRL *GMT, struct GRDMATH_INFO *info, struct GRDMATH_STACK *stack[], unsigned int last)
/*OPERATOR: STEPX 1 1 Heaviside step function in x: H(x-A).  */
{
	uint64_t node, row, col;
	double a;
	gmt_M_unused(GMT);

	grdmath_grd_padloop (GMT, info->G, row, col, node) {
		a = info->d_grd_x[col] - ((stack[last]->constant) ? stack[last]->factor : stack[last]->G->data[node]);
		if (a == 0.0)
			stack[last]->G->data[node] = 0.5f;
		else
			stack[last]->G->data[node] = (a < 0.0) ? 0.0f : 1.0f;
	}
}

GMT_LOCAL void grd_STEPY (struct GMT_CTRL *GMT, struct GRDMATH_INFO *info, struct GRDMATH_STACK *stack[], unsigned int last)
/*OPERATOR: STEPY 1 1 Heaviside step function in y: H(y-A).  */
{
	uint64_t node, row, col;
	double a;
	gmt_M_unused(GMT);

	grdmath_grd_padloop (GMT, info->G, row, col, node) {
		a = info->d_grd_y[row] - ((stack[last]->constant) ? stack[last]->factor : stack[last]->G->data[node]);
		if (a == 0.0)
			stack[last]->G->data[node] = 0.5f;
		else
			stack[last]->G->data[node] = (a < 0.0) ? 0.0f : 1.0f;
	}
}

GMT_LOCAL void grd_SUB (struct GMT_CTRL *GMT, struct GRDMATH_INFO *info, struct GRDMATH_STACK *stack[], unsigned int last)
/*OPERATOR: SUB 2 1 A - B.  */
{
	uint64_t node;
	unsigned int prev;
	double a, b;
	gmt_M_unused(GMT);

	prev = last - 1;
	for (node = 0; node < info->size; node++) {
		a = (stack[prev]->constant) ? stack[prev]->factor : stack[prev]->G->data[node];
		b = (stack[last]->constant) ? stack[last]->factor : stack[last]->G->data[node];
		stack[prev]->G->data[node] = (float)(a - b);
	}
}

GMT_LOCAL void grd_SUM (struct GMT_CTRL *GMT, struct GRDMATH_INFO *info, struct GRDMATH_STACK *stack[], unsigned int last)
/*OPERATOR: SUM 1 1 Sum of all values in A.  */
{
	uint64_t node, n_used = 0;
	double sum = 0.0;

	if (stack[last]->constant)
		sum = stack[last]->factor * stack[last]->G->header->nm;
	else {
		uint64_t row, col;
		gmt_M_grd_loop (GMT, info->G, row, col, node) {
			if (gmt_M_is_fnan (stack[last]->G->data[node])) continue;
			sum += stack[last]->G->data[node];
			n_used++;
		}
		if (n_used == 0) sum = GMT->session.d_NaN;
	}
	for (node = 0; node < info->size; node++) stack[last]->G->data[node] = (float)sum;
}

GMT_LOCAL void grd_TAN (struct GMT_CTRL *GMT, struct GRDMATH_INFO *info, struct GRDMATH_STACK *stack[], unsigned int last)
/*OPERATOR: TAN 1 1 tan (A) (A in radians).  */
{
	uint64_t node;
	float a = 0.0f;
	gmt_M_unused(GMT);

	if (stack[last]->constant) a = (float)tan (stack[last]->factor);
	for (node = 0; node < info->size; node++) stack[last]->G->data[node] = (stack[last]->constant) ? a : tanf (stack[last]->G->data[node]);
}

GMT_LOCAL void grd_TAND (struct GMT_CTRL *GMT, struct GRDMATH_INFO *info, struct GRDMATH_STACK *stack[], unsigned int last)
/*OPERATOR: TAND 1 1 tan (A) (A in degrees).  */
{
	uint64_t node;
	double a = 0.0;
	gmt_M_unused(GMT);

	if (stack[last]->constant) a = tand (stack[last]->factor);
	for (node = 0; node < info->size; node++) stack[last]->G->data[node] = (float)((stack[last]->constant) ? a : tand (stack[last]->G->data[node]));
}

GMT_LOCAL void grd_TANH (struct GMT_CTRL *GMT, struct GRDMATH_INFO *info, struct GRDMATH_STACK *stack[], unsigned int last)
/*OPERATOR: TANH 1 1 tanh (A).  */
{
	uint64_t node;
	float a = 0.0f;
	gmt_M_unused(GMT);

	if (stack[last]->constant) a = (float)tanh (stack[last]->factor);
	for (node = 0; node < info->size; node++) stack[last]->G->data[node] = (stack[last]->constant) ? a : tanhf (stack[last]->G->data[node]);
}

GMT_LOCAL void grd_TAPER (struct GMT_CTRL *GMT, struct GRDMATH_INFO *info, struct GRDMATH_STACK *stack[], unsigned int last)
/*OPERATOR: TAPER 2 1 Unit weights cosine-tapered to zero within A and B of x and y grid margins.  */
{
	uint64_t node;
	unsigned int prev = last - 1, row, col;
	double strip, scale, start, stop, from_start, from_stop, w_y, *w_x = NULL;

	if (!(stack[last]->constant && stack[prev]->constant)) {
		GMT_Report (GMT->parent, GMT_MSG_NORMAL, "TAPER: Arguments A and B must both be constants\n");
		return;
	}
	if (stack[last]->factor < 0.0 || stack[prev]->factor < 0.0) {
		GMT_Report (GMT->parent, GMT_MSG_NORMAL, "TAPER: Arguments A and B must both be >= 0\n");
		return;
	}

	/* First compute and store x taper weights: Ramp 0 to 1 for left margin, constant 1, then ramp 1 to 0 for right margin */
	w_x = gmt_M_memory (GMT, NULL, info->G->header->mx, double);
	if (stack[prev]->factor == 0.0) {	/* No taper in x so set weights to 1 */
		grdmath_col_padloop2 (GMT, info->G, col) w_x[col] = 1.0;
	}
	else {
		strip = stack[prev]->factor;
		scale = M_PI / strip;
		start = strip + info->G->header->wesn[XLO];
		stop  = strip - info->G->header->wesn[XHI];
		grdmath_col_padloop2 (GMT, info->G, col) {
			from_start = start - info->d_grd_x[col];
			if (from_start > 0.0) w_x[col] = 0.5 * (1.0 + cos (from_start * scale));
			else if ((from_stop = stop + info->d_grd_x[col]) > 0.0) w_x[col] = 0.5 * (1.0 + cos (from_stop * scale));
			else w_x[col] = 1.0;	/* Inside non-tapered x-range */
		}
	}

	/* Now compute y taper weights: Ramp 0 to 1 for left margin, constant 1, then ramp 1 to 0 for right margin.
	 * We apply these as we loop over rows and do the w_x * w_y taper */
	strip = stack[last]->factor;
	scale = (strip > 0.0) ? M_PI / strip : 0.0;
	start = strip + info->G->header->wesn[YLO];
	stop  = strip - info->G->header->wesn[YHI];

	grdmath_row_padloop (GMT, info->G, row, node) {
		from_start = start - info->d_grd_y[row];
		if (stack[last]->factor == 0.0) w_y = 1.0;	/* No taper in y-range */
		else if (from_start > 0.0) w_y = 0.5 * (1.0 + cos (from_start * scale));
		else if ((from_stop = stop + info->d_grd_y[row]) > 0.0) w_y = 0.5 * (1.0 + cos (from_stop * scale));
		else w_y = 1.0;	/* Inside non-tapered y-range */
		grdmath_col_padloop (GMT, info->G, col, node) {
			stack[prev]->G->data[node] = (float)(w_y * w_x[col]);
		}
	}
	gmt_M_free (GMT, w_x);
}

GMT_LOCAL void grd_TN (struct GMT_CTRL *GMT, struct GRDMATH_INFO *info, struct GRDMATH_STACK *stack[], unsigned int last)
/*OPERATOR: TN 2 1 Chebyshev polynomial Tn(-1<t<+1,n), with t = A, and n = B.  */
{
	uint64_t node;
	unsigned int prev = last - 1;
	int n;
	double a = 0.0, t;

	for (node = 0; node < info->size; node++) {
		a = (stack[prev]->constant) ? stack[prev]->factor : stack[prev]->G->data[node];
		n = irint ((stack[last]->constant) ? stack[last]->factor : (double)stack[last]->G->data[node]);
		gmt_chebyshev (GMT, a, n, &t);
		stack[prev]->G->data[node] = (float)t;
	}
}

GMT_LOCAL void grd_TCRIT (struct GMT_CTRL *GMT, struct GRDMATH_INFO *info, struct GRDMATH_STACK *stack[], unsigned int last)
/*OPERATOR: TCRIT 2 1 Student's t-distribution critical value for alpha = A and nu = B.  */
{
	uint64_t node;
	int b;
	unsigned int prev, row, col;
	double a;

	prev = last - 1;
	if (stack[prev]->constant && stack[prev]->factor == 0.0) GMT_Report (GMT->parent, GMT_MSG_VERBOSE, "Warning, operand one == 0 for TCRIT!\n");
	if (stack[last]->constant && stack[last]->factor == 0.0) GMT_Report (GMT->parent, GMT_MSG_VERBOSE, "Warning, operand two == 0 for TCRIT!\n");
	gmt_M_grd_loop (GMT, info->G, row, col, node) {
		a = (stack[prev]->constant) ? stack[prev]->factor : stack[prev]->G->data[node];
		b = irint ((stack[last]->constant) ? stack[last]->factor : stack[last]->G->data[node]);
		stack[prev]->G->data[node] = (float)gmt_tcrit (GMT, a, (double)b);
	}
}

GMT_LOCAL void grd_TCDF (struct GMT_CTRL *GMT, struct GRDMATH_INFO *info, struct GRDMATH_STACK *stack[], unsigned int last)
/*OPERATOR: TCDF 2 1 Student's t cumulative distribution function for t = A, and nu = B.  */
{
	uint64_t node, b;
	unsigned int prev, row, col;
	double a;

	prev = last - 1;
	if (stack[prev]->constant && stack[prev]->factor == 0.0) GMT_Report (GMT->parent, GMT_MSG_VERBOSE, "Warning, operand one == 0 for TCDF!\n");
	if (stack[last]->constant && stack[last]->factor == 0.0) GMT_Report (GMT->parent, GMT_MSG_VERBOSE, "Warning, operand two == 0 for TCDF!\n");
	gmt_M_grd_loop (GMT, info->G, row, col, node) {
		a = (stack[prev]->constant) ? stack[prev]->factor : stack[prev]->G->data[node];
		b = lrint ((stack[last]->constant) ? stack[last]->factor : stack[last]->G->data[node]);
		stack[prev]->G->data[node] = (float)gmt_t_cdf (GMT, a, b);
	}
}

GMT_LOCAL void grd_TPDF (struct GMT_CTRL *GMT, struct GRDMATH_INFO *info, struct GRDMATH_STACK *stack[], unsigned int last)
/*OPERATOR: TPDF 2 1 Student's t probability density function for t = A and nu = B.  */
{
	uint64_t node, b;
	unsigned int prev, row, col;
	double a;

	prev = last - 1;
	if (stack[prev]->constant && stack[prev]->factor == 0.0) GMT_Report (GMT->parent, GMT_MSG_VERBOSE, "Warning, operand one == 0 for TCDF!\n");
	if (stack[last]->constant && stack[last]->factor == 0.0) GMT_Report (GMT->parent, GMT_MSG_VERBOSE, "Warning, operand two == 0 for TCDF!\n");
	gmt_M_grd_loop (GMT, info->G, row, col, node) {
		a = (stack[prev]->constant) ? stack[prev]->factor : stack[prev]->G->data[node];
		b = lrint ((stack[last]->constant) ? stack[last]->factor : stack[last]->G->data[node]);
		stack[prev]->G->data[node] = (float)gmt_t_pdf (GMT, a, b);
	}
}

GMT_LOCAL void grd_UPPER (struct GMT_CTRL *GMT, struct GRDMATH_INFO *info, struct GRDMATH_STACK *stack[], unsigned int last)
/*OPERATOR: UPPER 1 1 The highest (maximum) value of A.  */
{
	uint64_t node;
	unsigned int row, col;
	float high = -FLT_MAX;
	gmt_M_unused(GMT);

	if (stack[last]->constant) {	/* Trivial case */
		for (node = 0; node < info->size; node++) stack[last]->G->data[node] = (float)stack[last]->factor;
		return;
	}

	gmt_M_grd_loop (GMT, info->G, row, col, node) {
		if (gmt_M_is_fnan (stack[last]->G->data[node])) continue;
		if (stack[last]->G->data[node] > high) high = stack[last]->G->data[node];
	}
	if (high == -FLT_MAX) high = GMT->session.f_NaN;
	for (node = 0; node < info->size; node++) if (!gmt_M_is_fnan (stack[last]->G->data[node])) stack[last]->G->data[node] = high;
}

GMT_LOCAL void grd_VAR (struct GMT_CTRL *GMT, struct GRDMATH_INFO *info, struct GRDMATH_STACK *stack[], unsigned int last)
/*OPERATOR: VAR 1 1 Variance of A.  */
{
	uint64_t node, n = 0;
	unsigned int row, col;
	double mean = 0.0, sum2 = 0.0, delta;
	gmt_M_unused(GMT);

	if (stack[last]->constant) {	/* Trivial case */
		gmt_M_memset (stack[last], info->size, float);
		return;
	}

	/* Use Welford (1962) algorithm to compute mean and corrected sum of squares */
	gmt_M_grd_loop (GMT, info->G, row, col, node) {
		if (gmt_M_is_fnan (stack[last]->G->data[node])) continue;
		n++;
		delta = stack[last]->G->data[node] - mean;
		mean += delta / n;
		sum2 += delta * (stack[last]->G->data[node] - mean);
	}
	sum2 = (n > 1) ? sum2 / (n - 1) : GMT->session.d_NaN;
	for (node = 0; node < info->size; node++) stack[last]->G->data[node] = (float)sum2;
}

GMT_LOCAL void grd_WCDF (struct GMT_CTRL *GMT, struct GRDMATH_INFO *info, struct GRDMATH_STACK *stack[], unsigned int last)
/*OPERATOR: WCDF 3 1 Weibull cumulative distribution function for x = A, scale = B, and shape = C.  */
{
	uint64_t node;
	unsigned int prev1, prev2, row, col;
	double x, a, b;

	prev1 = last - 1;
	prev2 = last - 2;
	if (stack[prev1]->constant && stack[prev1]->factor <= 0.0) GMT_Report (GMT->parent, GMT_MSG_VERBOSE, "Warning, operand two <= 0 for WCDF!\n");
	if (stack[last]->constant  && stack[last]->factor  <= 0.0) GMT_Report (GMT->parent, GMT_MSG_VERBOSE, "Warning, operand three <= 0 for WCDF!\n");
	gmt_M_grd_loop (GMT, info->G, row, col, node) {
		x = (stack[prev2]->constant) ? stack[prev2]->factor : stack[prev2]->G->data[node];
		a = lrint ((stack[prev1]->constant) ? stack[prev1]->factor : (double)stack[prev1]->G->data[node]);
		b = lrint ((stack[last]->constant)  ? stack[last]->factor  : (double)stack[last]->G->data[node]);
		stack[prev2]->G->data[node] = (float)gmt_weibull_cdf (GMT, x, a, b);
	}
}

GMT_LOCAL void grd_WCRIT (struct GMT_CTRL *GMT, struct GRDMATH_INFO *info, struct GRDMATH_STACK *stack[], unsigned int last)
/*OPERATOR: WCRIT 3 1 Weibull distribution critical value for alpha = A, scale = B, and shape = C.  */
{
	uint64_t node;
	unsigned int prev1, prev2, row, col;
	double alpha, a, b;

	prev1 = last - 1;
	prev2 = last - 2;
	if (stack[prev1]->constant && stack[prev1]->factor <= 0.0) GMT_Report (GMT->parent, GMT_MSG_VERBOSE, "Warning, operand two <= 0 for WCRIT!\n");
	if (stack[last]->constant  && stack[last]->factor  <= 0.0) GMT_Report (GMT->parent, GMT_MSG_VERBOSE, "Warning, operand three <= 0 for WCRIT!\n");
	gmt_M_grd_loop (GMT, info->G, row, col, node) {
		alpha = (stack[prev2]->constant) ? stack[prev2]->factor : stack[prev2]->G->data[node];
		a = lrint ((stack[prev1]->constant) ? stack[prev1]->factor : (double)stack[prev1]->G->data[node]);
		b = lrint ((stack[last]->constant)  ? stack[last]->factor  : (double)stack[last]->G->data[node]);
		stack[prev2]->G->data[node] = (float)gmt_weibull_crit (GMT, alpha, a, b);
	}
}

GMT_LOCAL void grd_WPDF (struct GMT_CTRL *GMT, struct GRDMATH_INFO *info, struct GRDMATH_STACK *stack[], unsigned int last)
/*OPERATOR: WPDF 3 1 Weibull probability density function for x = A, scale = B and shape = C.  */
{
	uint64_t node;
	unsigned int prev1, prev2, row, col;
	double x, a, b;

	prev1 = last - 1;
	prev2 = last - 2;
	if (stack[prev1]->constant && stack[prev1]->factor <= 0.0) GMT_Report (GMT->parent, GMT_MSG_VERBOSE, "Warning, operand two <= 0 for WPDF!\n");
	if (stack[last]->constant  && stack[last]->factor  <= 0.0) GMT_Report (GMT->parent, GMT_MSG_VERBOSE, "Warning, operand three <= 0 for WPDF!\n");
	gmt_M_grd_loop (GMT, info->G, row, col, node) {
		x = (stack[prev2]->constant) ? stack[prev2]->factor : stack[prev2]->G->data[node];
		a = lrint ((stack[prev1]->constant) ? stack[prev1]->factor : (double)stack[prev1]->G->data[node]);
		b = lrint ((stack[last]->constant)  ? stack[last]->factor  : (double)stack[last]->G->data[node]);
		stack[prev2]->G->data[node] = (float)gmt_weibull_pdf (GMT, x, a, b);
	}
}

GMT_LOCAL void grd_WRAP (struct GMT_CTRL *GMT, struct GRDMATH_INFO *info, struct GRDMATH_STACK *stack[], unsigned int last)
/*OPERATOR: WRAP 1 1 wrap (A). (A in radians). */
/*
wrap a value in radians onto [-pi,pi]

r=2.0*PI*(x/pi/2.0 - rintf(x/PI/2.0))

Kurt Feigl 2014-AUG-10

http://www.gnu.org/software/libc/manual/html_node/Rounding-Functions.html

Function: float rintf (float x) These functions round x to an integer value according to the current
rounding mode. See Floating Point Parameters, for information about the various rounding modes. The
default rounding mode is to round to the nearest integer; some machines support other modes, but
round-to-nearest is always used unless you explicitly select another. If x was not initially an
integer, these functions raise the inexact exception.

Function: float nearbyintf (float x) These functions return the same value as the rint functions,
but do not raise the inexact exception if x is not an integer.

Function: float roundf (float x) These functions are similar to rint, but they round halfway cases
away from zero instead of to the nearest integer (or other current rounding mode).
*/
{
	uint64_t node;
	double a;
	gmt_M_unused(GMT);

	for (node = 0; node < info->size; node++) {
		/* Argument must be finite  */

		a = (stack[last]->constant) ? stack[last]->factor : stack[last]->G->data[node];

		stack[last]->G->data[node] = (float)(TWO_PI*(a/TWO_PI - rint(a/TWO_PI)));
	}
}

GMT_LOCAL void grd_XOR (struct GMT_CTRL *GMT, struct GRDMATH_INFO *info, struct GRDMATH_STACK *stack[], unsigned int last)
/*OPERATOR: XOR 2 1 0 if A == NaN and B == NaN, NaN if B == NaN, else A.  */
{
	uint64_t node;
	unsigned int prev;
	float a = 0.0f, b = 0.0f;

	prev = last - 1;
	if (stack[prev]->constant) a = (float)stack[prev]->factor;
	if (stack[last]->constant) b = (float)stack[last]->factor;
	for (node = 0; node < info->size; node++) {
		if (!stack[prev]->constant) a = stack[prev]->G->data[node];
		if (!stack[last]->constant) b = stack[last]->G->data[node];
		stack[prev]->G->data[node] = (gmt_M_is_fnan (a) && gmt_M_is_fnan (b)) ? 0.0f : (gmt_M_is_fnan (b) ? GMT->session.f_NaN : a);
	}
}

GMT_LOCAL void grd_Y0 (struct GMT_CTRL *GMT, struct GRDMATH_INFO *info, struct GRDMATH_STACK *stack[], unsigned int last)
/*OPERATOR: Y0 1 1 Bessel function of A (2nd kind, order 0).  */
{
	uint64_t node;
	float a = 0.0f;
	gmt_M_unused(GMT);

	if (stack[last]->constant) a = (float)y0 (fabs (stack[last]->factor));
	for (node = 0; node < info->size; node++) stack[last]->G->data[node] = (stack[last]->constant) ? a : (float)y0 ((double)fabsf (stack[last]->G->data[node]));
}

GMT_LOCAL void grd_Y1 (struct GMT_CTRL *GMT, struct GRDMATH_INFO *info, struct GRDMATH_STACK *stack[], unsigned int last)
/*OPERATOR: Y1 1 1 Bessel function of A (2nd kind, order 1).  */
{
	uint64_t node;
	float a = 0.0f;
	gmt_M_unused(GMT);

	if (stack[last]->constant) a = (float)y1 (fabs (stack[last]->factor));
	for (node = 0; node < info->size; node++) stack[last]->G->data[node] = (stack[last]->constant) ? a : (float)y1 ((double)fabsf (stack[last]->G->data[node]));
}

GMT_LOCAL void grd_YLM_sub (struct GMT_CTRL *GMT, struct GRDMATH_INFO *info, struct GRDMATH_STACK *stack[], unsigned int last, bool ortho)
{
	/* Returns geophysical normalization, unless M < 0, then orthonormalized form */
	uint64_t node, row, col;
	unsigned int prev = last - 1;
	int L, M;
	double x, z, P, C, S;

	if (!(stack[prev]->constant && stack[last]->constant)) {
		GMT_Report (GMT->parent, GMT_MSG_NORMAL, "L and M must be constants in YLM[g] (no calculations performed)\n");
		return;
	}

	L = irint (stack[prev]->factor);
	M = irint (stack[last]->factor);
	z = abs (M) * D2R;	/* abs() just in case routine is called with -M to add (-1)^M */

	grdmath_row_padloop (GMT, info->G, row, node) {	/* For each latitude */

		x = sind (info->d_grd_y[row]);	/* Plm takes cos(colatitude) = sin(latitude) */
		P = gmt_plm_bar (GMT, L, M, x, ortho);
		if (M == 0) {
			grdmath_col_padloop (GMT, info->G, col, node) {
				stack[prev]->G->data[node] = (float)P;
				stack[last]->G->data[node] = 0.0f;
			}
		}
		else {
			grdmath_col_padloop (GMT, info->G, col, node) {
				sincos (z * info->d_grd_x[col], &S, &C);
				stack[prev]->G->data[node] = (float)(P * C);
				stack[last]->G->data[node] = (float)(P * S);
			}
		}
	}
}

GMT_LOCAL void grd_YLM (struct GMT_CTRL *GMT, struct GRDMATH_INFO *info, struct GRDMATH_STACK *stack[], unsigned int last)
/*OPERATOR: YLM 2 2 Re and Im orthonormalized spherical harmonics degree A order B.  */
{
	grd_YLM_sub (GMT, info, stack, last, true);
}

GMT_LOCAL void grd_YLMg (struct GMT_CTRL *GMT, struct GRDMATH_INFO *info, struct GRDMATH_STACK *stack[], unsigned int last)
/*OPERATOR: YLMg 2 2 Cos and Sin normalized spherical harmonics degree A order B (geophysical convention).  */
{
	grd_YLM_sub (GMT, info, stack, last, false);
}

GMT_LOCAL void grd_YN (struct GMT_CTRL *GMT, struct GRDMATH_INFO *info, struct GRDMATH_STACK *stack[], unsigned int last)
/*OPERATOR: YN 2 1 Bessel function of A (2nd kind, order B).  */
{
	uint64_t node;
	unsigned int prev = last - 1;
	int order = 0;
	bool simple = false;
	float b = 0.0f;

	if (stack[prev]->constant && stack[prev]->factor == 0.0) GMT_Report (GMT->parent, GMT_MSG_VERBOSE, "Warning, argument = 0 for YN!\n");
	if (stack[last]->constant) {
		if (stack[last]->factor < 0.0) GMT_Report (GMT->parent, GMT_MSG_VERBOSE, "Warning, order < 0 for YN!\n");
		if ((rint(stack[last]->factor) != stack[last]->factor)) GMT_Report (GMT->parent, GMT_MSG_VERBOSE, "Warning, order not an integer for YN!\n");
		order = urint (fabs (stack[last]->factor));
		if (stack[prev]->constant) {
			b = (float)yn (order, fabs (stack[prev]->factor));
			simple = true;
		}
	}
	for (node = 0; node < info->size; node++) {
		if (simple)
			stack[prev]->G->data[node] = b;
		else {
			if (!stack[last]->constant) order = urint (fabsf (stack[last]->G->data[node]));
			stack[last]->G->data[node] = (float)yn (order, (double)fabsf (stack[prev]->G->data[node]));
		}
	}
}

GMT_LOCAL void grd_ZCRIT (struct GMT_CTRL *GMT, struct GRDMATH_INFO *info, struct GRDMATH_STACK *stack[], unsigned int last)
/*OPERATOR: ZCRIT 1 1 Normal distribution critical value for alpha = A.  */
{
	uint64_t node;
	double a = 0.0;

	if (stack[last]->constant) a = gmt_zcrit (GMT, stack[last]->factor);
	for (node = 0; node < info->size; node++) stack[last]->G->data[node] = (float)((stack[last]->constant) ? a : gmt_zcrit (GMT, stack[last]->G->data[node]));
}

GMT_LOCAL void grd_ZCDF (struct GMT_CTRL *GMT, struct GRDMATH_INFO *info, struct GRDMATH_STACK *stack[], unsigned int last)
/*OPERATOR: ZCDF 1 1 Normal cumulative distribution function for z = A.  */
{
	uint64_t node;
	double a = 0.0;

	if (stack[last]->constant) a = gmt_zdist (GMT, stack[last]->factor);
	for (node = 0; node < info->size; node++) stack[last]->G->data[node] = (float)((stack[last]->constant) ? a : gmt_zdist (GMT, stack[last]->G->data[node]));
}

GMT_LOCAL void grd_ZPDF (struct GMT_CTRL *GMT, struct GRDMATH_INFO *info, struct GRDMATH_STACK *stack[], unsigned int last)
/*OPERATOR: ZPDF 1 1 Normal probability density function for z = A.  */
{
	uint64_t node;
	double a = 0.0, f = 1.0 / sqrt (TWO_PI);
	gmt_M_unused(GMT);

	if (stack[last]->constant) a = f * exp (-0.5 * stack[last]->factor * stack[last]->factor);
	for (node = 0; node < info->size; node++) stack[last]->G->data[node] = (float)((stack[last]->constant) ? a : f * expf (-0.5f * stack[last]->G->data[node] * stack[last]->G->data[node]));
}

/* ---------------------- end operator functions --------------------- */

#include "grdmath.h"

#define bailout(code) {gmt_M_free_options (mode); return (code);}
#define Return1(code) {GMT_Destroy_Options (API, &list); Free_Ctrl (GMT, Ctrl); gmt_end_module (GMT, GMT_cpy); bailout (code);}
#define Return(code) {GMT_Destroy_Options (API, &list); Free_Ctrl (GMT, Ctrl); grdmath_free (GMT, stack, recall, &info); gmt_end_module (GMT, GMT_cpy); bailout (code);}

GMT_LOCAL void grdmath_backwards_fixing (struct GMT_CTRL *GMT, char **arg)
{	/* Handle backwards compatible operator names */
	char *t = NULL, old[GMT_LEN16] = {""};
	if (!gmt_M_compat_check (GMT, 6)) return;	/* No checking so we may fail later */
	if (!strcmp (*arg, "CHIDIST"))      {strcpy (old, *arg); gmt_M_str_free (*arg); *arg = t = strdup ("CHI2CDF");  }
	else if (!strcmp (*arg, "CHICRIT")) {strcpy (old, *arg); gmt_M_str_free (*arg); *arg = t = strdup ("CHI2CRIT"); }
	else if (!strcmp (*arg, "CPOISS"))  {strcpy (old, *arg); gmt_M_str_free (*arg); *arg = t = strdup ("PCDF");     }
	else if (!strcmp (*arg, "FDIST"))   {strcpy (old, *arg); gmt_M_str_free (*arg); *arg = t = strdup ("FCDF");     }
	else if (!strcmp (*arg, "MED"))     {strcpy (old, *arg); gmt_M_str_free (*arg); *arg = t = strdup ("MEDIAN");   }
	else if (!strcmp (*arg, "TDIST"))   {strcpy (old, *arg); gmt_M_str_free (*arg); *arg = t = strdup ("TCDF");     }
	else if (!strcmp (*arg, "Xn"))      {strcpy (old, *arg); gmt_M_str_free (*arg); *arg = t = strdup ("XNORM");    }
	else if (!strcmp (*arg, "Yn"))      {strcpy (old, *arg); gmt_M_str_free (*arg); *arg = t = strdup ("YNORM");    }
	else if (!strcmp (*arg, "ZDIST"))   {strcpy (old, *arg); gmt_M_str_free (*arg); *arg = t = strdup ("ZCDF");     }

	if (t)
		GMT_Report (GMT->parent, GMT_MSG_COMPAT, "Warning: Operator %s is deprecated; use %s instead.\n", old, t);
}

GMT_LOCAL int decode_grd_argument (struct GMT_CTRL *GMT, struct GMT_OPTION *opt, double *value, struct GMT_HASH *H) {
	int i, expect, check = GMT_IS_NAN;
	bool possible_number = false;
	double tmp = 0.0;

	grdmath_backwards_fixing (GMT, &(opt->arg));	/* Possibly exchange obsolete operator name for new one unless compatibility is off */

	if (opt->option == GMT_OPT_OUTFILE2) return GRDMATH_ARG_IS_SAVE;	/* Time to save stack; arg is filename */

	if (gmt_M_file_is_memory (opt->arg)) return GRDMATH_ARG_IS_FILE;	/* Deal with memory references first */

	/* Check if argument is operator */

	if ((i = gmt_hash_lookup (GMT, opt->arg, H, GRDMATH_N_OPERATORS, GRDMATH_N_OPERATORS)) >= GRDMATH_ARG_IS_OPERATOR) return (i);

	/* Next look for symbols with special meaning */

	if (!strncmp (opt->arg, GRDMATH_STORE_CMD, strlen(GRDMATH_STORE_CMD))) return GRDMATH_ARG_IS_STORE;	/* store into mem location @<label> */
	if (!strncmp (opt->arg, GRDMATH_CLEAR_CMD, strlen(GRDMATH_CLEAR_CMD))) return GRDMATH_ARG_IS_CLEAR;	/* clear mem location @<label> */
	if (!strncmp (opt->arg, GRDMATH_RECALL_CMD, strlen(GRDMATH_RECALL_CMD))) return GRDMATH_ARG_IS_RECALL;	/* load from mem location @<label> */
	if (opt->arg[0] == '@') return GRDMATH_ARG_IS_RECALL;							/* load from mem location @<label> */
	if (!(strcmp (opt->arg, "PI") && strcmp (opt->arg, "pi"))) return GRDMATH_ARG_IS_PI;
	if (!(strcmp (opt->arg, "E") && strcmp (opt->arg, "e"))) return GRDMATH_ARG_IS_E;
	if (!(strcmp (opt->arg, "F_EPS") && strcmp (opt->arg, "EPS"))) return GRDMATH_ARG_IS_F_EPS;
	if (!strcmp (opt->arg, "EULER")) return GRDMATH_ARG_IS_EULER;
	if (!strcmp (opt->arg, "XMIN")) return GRDMATH_ARG_IS_XMIN;
	if (!strcmp (opt->arg, "XMAX")) return GRDMATH_ARG_IS_XMAX;
	if (!strcmp (opt->arg, "XRANGE")) return GRDMATH_ARG_IS_XRANGE;
	if (!strcmp (opt->arg, "XINC")) return GRDMATH_ARG_IS_XINC;
	if (!strcmp (opt->arg, "NX")) return GRDMATH_ARG_IS_NX;
	if (!strcmp (opt->arg, "YMIN")) return GRDMATH_ARG_IS_YMIN;
	if (!strcmp (opt->arg, "YMAX")) return GRDMATH_ARG_IS_YMAX;
	if (!strcmp (opt->arg, "YRANGE")) return GRDMATH_ARG_IS_YRANGE;
	if (!strcmp (opt->arg, "YINC")) return GRDMATH_ARG_IS_YINC;
	if (!strcmp (opt->arg, "NY")) return GRDMATH_ARG_IS_NY;
	if (!strcmp (opt->arg, "X")) return GRDMATH_ARG_IS_X_MATRIX;
	if (!strcmp (opt->arg, "XNORM")) return GRDMATH_ARG_IS_x_MATRIX;
	if (!strcmp (opt->arg, "Y")) return GRDMATH_ARG_IS_Y_MATRIX;
	if (!strcmp (opt->arg, "YNORM")) return GRDMATH_ARG_IS_y_MATRIX;
	if (!strcmp (opt->arg, "XCOL")) return GRDMATH_ARG_IS_XCOL_MATRIX;
	if (!strcmp (opt->arg, "YROW")) return GRDMATH_ARG_IS_YROW_MATRIX;
	if (!strcmp (opt->arg, "NaN")) {*value = GMT->session.d_NaN; return GRDMATH_ARG_IS_NUMBER;}

	/* Preliminary test-conversion to a number */

	if (!gmt_not_numeric (GMT, opt->arg)) {	/* Only check if we are not sure this is NOT a number */
		expect = (strchr (opt->arg, 'T')) ? GMT_IS_ABSTIME : GMT_IS_UNKNOWN;	/* Watch out for dateTclock-strings */
		check = gmt_scanf (GMT, opt->arg, expect, &tmp);
		possible_number = true;
	}

	/* Determine if argument is file. But first strip off suffix */

	if (!gmt_access (GMT, opt->arg, F_OK)) {	/* Yes it is */
		if (check != GMT_IS_NAN && possible_number) GMT_Report (GMT->parent, GMT_MSG_NORMAL, "Warning: Your argument %s is both a file and a number.  File is selected\n", opt->arg);
		return GRDMATH_ARG_IS_FILE;
	}

	if (check != GMT_IS_NAN) {	/* OK it is a number */
		*value = tmp;
		return GRDMATH_ARG_IS_NUMBER;
	}

	if (opt->arg[0] == '-') {	/* Probably a bad commandline option */
		GMT_Report (GMT->parent, GMT_MSG_NORMAL, "Error: Option %s not recognized\n", opt->arg);
		return GRDMATH_ARG_IS_BAD;
	}

	GMT_Report (GMT->parent, GMT_MSG_NORMAL, "Syntax error: %s is not a number, operator or file name\n", opt->arg);
	return GRDMATH_ARG_IS_BAD;
}

GMT_LOCAL char *grdmath_setlabel (struct GMT_CTRL *GMT, char *arg) {
	char *label = strchr (arg, '@') + 1;	/* Label that follows @ */
	if (!label || label[0] == '\0') {
		GMT_Report (GMT->parent, GMT_MSG_NORMAL, "No label appended to STO|RCL|CLR operator!\n");
		return (NULL);
	}
	return (label);
}

GMT_LOCAL void grdmath_free (struct GMT_CTRL *GMT, struct GRDMATH_STACK *stack[], struct GRDMATH_STORE *recall[], struct GRDMATH_INFO *info) {
	/* Free allocated memory before quitting */
	unsigned int k;

	for (k = 0; k < GRDMATH_STACK_SIZE; k++) {
		if (stack[k]->alloc_mode == 3)
			GMT_Report (GMT->parent, GMT_MSG_DEBUG, "Let stack item %d survive module\n", k);
		else if (GMT_Destroy_Data (GMT->parent, &stack[k]->G) != GMT_OK) {
			GMT_Report (GMT->parent, GMT_MSG_NORMAL, "Failed to free stack item %d\n", k);
		}
		gmt_M_free (GMT, stack[k]);
	}
	for (k = 0; k < GRDMATH_STORE_SIZE; k++) {
		if (recall[k] == NULL) continue;
		if (recall[k] && !recall[k]->stored.constant) {
			if (GMT_Destroy_Data (GMT->parent, &recall[k]->stored.G) != GMT_OK) {
				GMT_Report (GMT->parent, GMT_MSG_NORMAL, "Failed to free recall item %d\n", k);
			}
		}
		gmt_M_free (GMT, recall[k]);
	}
	if (GMT_Destroy_Data (GMT->parent, &info->G) != GMT_OK) {
		GMT_Report (GMT->parent, GMT_MSG_NORMAL, "Failed to free info.G\n");
	}
	gmt_M_free (GMT, info->d_grd_x);
	gmt_M_free (GMT, info->d_grd_y);
	gmt_M_free (GMT, info->d_grd_xn);
	gmt_M_free (GMT, info->d_grd_yn);
	gmt_M_free (GMT, info->f_grd_x);
	gmt_M_free (GMT, info->f_grd_y);
	gmt_M_free (GMT, info->f_grd_xn);
	gmt_M_free (GMT, info->f_grd_yn);
	gmt_M_free (GMT, info->dx);
	gmt_M_str_free (info->ASCII_file);
}

int GMT_grdmath (void *V_API, int mode, void *args) {
	int k, op = 0, new_stack = -1, rowx, colx, status, start, error = 0;
	unsigned int kk, nstack = 0, n_stored = 0, n_items = 0, this_stack;
	unsigned int consumed_operands[GRDMATH_N_OPERATORS], produced_operands[GRDMATH_N_OPERATORS];
	bool subset;
	char *in_file = NULL, *label = NULL;

	uint64_t node, row, col;

	struct GRDMATH_STACK *stack[GRDMATH_STACK_SIZE];
	struct GRDMATH_STORE *recall[GRDMATH_STORE_SIZE];
	struct GMT_GRID *G_in = NULL;

	double value, x_noise, y_noise, off, scale;
	double wesn[4], special_symbol[GRDMATH_ARG_IS_PI-GRDMATH_ARG_IS_NY+1];

#include "grdmath_op.h"

	void (*call_operator[GRDMATH_N_OPERATORS]) (struct GMT_CTRL *, struct GRDMATH_INFO *, struct GRDMATH_STACK **, unsigned int);

	struct GMT_HASH localhashnode[GRDMATH_N_OPERATORS];
	struct GRDMATH_INFO info;
	struct GRDMATH_CTRL *Ctrl = NULL;
	struct GMT_OPTION *opt = NULL, *list = NULL;
	struct GMT_CTRL *GMT = NULL, *GMT_cpy = NULL;
	struct GMT_OPTION *options = NULL;
	struct GMTAPI_CTRL *API = gmt_get_api_ptr (V_API);	/* Cast from void to GMTAPI_CTRL pointer */

	/*----------------------- Standard module initialization and parsing ----------------------*/

	if (API == NULL) return (GMT_NOT_A_SESSION);
	if (mode == GMT_MODULE_PURPOSE) return (usage (API, GMT_MODULE_PURPOSE));	/* Return the purpose of program */
	options = GMT_Create_Options (API, mode, args);	if (API->error) return (API->error);	/* Set or get option list */

	if (!options || options->option == GMT_OPT_USAGE) bailout (usage (API, GMT_USAGE));/* Return the usage message */
	if (options->option == GMT_OPT_SYNOPSIS) bailout (usage (API, GMT_SYNOPSIS));	/* Return the synopsis */

	/* Parse the command-line arguments */

	GMT = gmt_begin_module (API, THIS_MODULE_LIB, THIS_MODULE_NAME, &GMT_cpy); /* Save current state */
	if ((list = gmt_substitute_macros (GMT, options, "grdmath.macros")) == NULL) Return1 (EXIT_FAILURE);
	Ctrl = New_Ctrl (GMT);	/* Allocate and initialize a new control structure */
	if (GMT_Parse_Common (API, GMT_PROG_OPTIONS, options)) Return1 (API->error);
	if ((error = parse (GMT, Ctrl, options)) != 0) Return1 (error);

	/*---------------------------- This is the grdmath main code ----------------------------*/

	gmt_enable_threads (GMT);	/* Set number of active threads, if supported */
	GMT_Report (API, GMT_MSG_VERBOSE, "Perform reverse Polish notation calculations on grids\n");
	gmt_M_memset (&info, 1, struct GRDMATH_INFO);		/* Initialize here to not crash when Return gets called */
	gmt_M_memset (recall, GRDMATH_STORE_SIZE, struct GRDMATH_STORE *);
	gmt_M_memset (localhashnode, GRDMATH_N_OPERATORS, struct GMT_HASH);
	for (k = 0; k < GRDMATH_STACK_SIZE; k++) stack[k] = gmt_M_memory (GMT, NULL, 1, struct GRDMATH_STACK);
	gmt_set_pad (GMT, 2U);	/* Ensure space for BCs in case an API passed pad == 0 */

	/* The list is now the active options list. */
	/* Internally replace the = file sequence with an output option ->file*/

	for (opt = list; opt; opt = opt->next) {
		if (opt->option == GMT_OPT_INFILE && !strcmp (opt->arg, "=")) {	/* Found the output sequence */
			if (opt->next) {
				opt->next->option = GMT_OPT_OUTFILE2;
				/* Bypass the current opt in the linked list */
				opt->next->previous = opt->previous;
				opt->previous->next = opt->next;
				GMT_Delete_Option (API, opt);
				opt = list;	/* GO back to start to avoid bad pointer */
			}
			else {	/* Standard output */
				GMT_Report (API, GMT_MSG_NORMAL, "Syntax error: No output file specified via = file mechanism\n");
				Return (EXIT_FAILURE);
			}
		}
	}

	gmt_hash_init (GMT, localhashnode, operator, GRDMATH_N_OPERATORS, GRDMATH_N_OPERATORS);

	gmt_M_memset (wesn, 4, double);

	/* Read the first file we encounter so we may allocate space */

	for (opt = list; !G_in && opt; opt = opt->next) {	/* Look for a grid file, if given */
		if (!(opt->option == GMT_OPT_INFILE))	continue;	/* Skip command line options and output file */
		if (opt->next && !(strncmp (opt->next->arg, "LDIST", 5U) && strncmp (opt->next->arg, "PDIST", 5U) && strncmp (opt->next->arg, "POINT", 5U) && strncmp (opt->next->arg, "INSIDE", 6U))) continue;	/* Not grids */
		/* Filenames,  operators, some numbers and = will all have been flagged as files by the parser */
		status = decode_grd_argument (GMT, opt, &value, localhashnode);		/* Determine what this is */
		if (status == GRDMATH_ARG_IS_BAD) Return (EXIT_FAILURE);		/* Horrible */
		if (status != GRDMATH_ARG_IS_FILE) continue;				/* Skip operators and numbers */
		in_file = opt->arg;
		/* Read but request IO reset since the file (which may be a memory reference) will be read again later */
		if ((G_in = GMT_Read_Data (API, GMT_IS_GRID, GMT_IS_FILE, GMT_IS_SURFACE, GMT_GRID_HEADER_ONLY | GMT_IO_RESET, NULL, in_file, NULL)) == NULL) {	/* Get header only */
			Return (API->error);
		}
	}

	subset = GMT->common.R.active;

	if (G_in) {	/* We read a gridfile header above, now update columns */
		if (GMT->common.R.active && Ctrl->I.active) {
			GMT_Report (API, GMT_MSG_NORMAL, "Syntax error: Cannot use -I together with -R<gridfile>\n");
			Return (EXIT_FAILURE);
		}
		else if  (GMT->common.r.active) {
			GMT_Report (API, GMT_MSG_NORMAL, "Syntax error: Cannot use -r when grid files are specified\n");
			Return (EXIT_FAILURE);
		}
		if (subset) {	/* Gave -R and files: Read the subset to set the header properly */
			gmt_M_memcpy (wesn, GMT->common.R.wesn, 4, double);
			if (GMT_Read_Data (API, GMT_IS_GRID, GMT_IS_FILE, GMT_IS_SURFACE, GMT_GRID_DATA_ONLY, wesn, in_file, G_in) == NULL) {	/* Get subset only */
				Return (API->error);
			}
		}
		if ((info.G = GMT_Duplicate_Data (API, GMT_IS_GRID, GMT_DUPLICATE_NONE, G_in)) == NULL) Return (API->error);
		if (GMT_Destroy_Data (API, &G_in) != GMT_OK) {
			Return (API->error);
		}
	}
	else if (GMT->common.R.active && Ctrl->I.active) {	/* Must create from -R -I [-r] */
		/* Completely determine the header for the new grid; croak if there are issues.  No memory is allocated here. */
		if ((info.G = GMT_Create_Data (API, GMT_IS_GRID, GMT_IS_SURFACE, GMT_GRID_HEADER_ONLY, NULL, NULL, Ctrl->I.inc, \
			GMT_GRID_DEFAULT_REG, GMT_NOTSET, NULL)) == NULL) Return (API->error);
		GMT->current.io.inc_code[GMT_X]	= GMT->current.io.inc_code[GMT_Y] = 0;	/* Must reset this since later we don't use Ctrl->I.inc but G->header->inc */
	}
	else {
		GMT_Report (API, GMT_MSG_NORMAL, "Syntax error: Expression must contain at least one grid file or -R, -I\n");
		Return (EXIT_FAILURE);
	}
	info.nm = info.G->header->nm;	info.size = info.G->header->size;

	/* Get x and y vectors (these extend onto the pad) */

	info.d_grd_x  = gmt_M_memory (GMT, NULL, info.G->header->mx, double);
	info.d_grd_y  = gmt_M_memory (GMT, NULL, info.G->header->my, double);
	info.d_grd_xn = gmt_M_memory (GMT, NULL, info.G->header->mx, double);
	info.d_grd_yn = gmt_M_memory (GMT, NULL, info.G->header->my, double);
	info.f_grd_x  = gmt_M_memory (GMT, NULL, info.G->header->mx, float);
	info.f_grd_y  = gmt_M_memory (GMT, NULL, info.G->header->my, float);
	info.f_grd_xn = gmt_M_memory (GMT, NULL, info.G->header->mx, float);
	info.f_grd_yn = gmt_M_memory (GMT, NULL, info.G->header->my, float);
	for (k = 0, start = info.G->header->pad[XLO], colx = -start; k < (int)info.G->header->mx; colx++, k++) info.d_grd_x[k] = gmt_M_grd_col_to_x (GMT, colx, info.G->header);
	for (k = 0, start = info.G->header->pad[YHI], rowx = -start; k < (int)info.G->header->my; rowx++, k++) info.d_grd_y[k] = gmt_M_grd_row_to_y (GMT, rowx, info.G->header);
	if (gmt_M_is_geographic (GMT, GMT_IN)) {	/* Make sure latitudes remain in range; if not apply geographic BC */
		for (kk = 0; kk < info.G->header->pad[YHI]; kk++)
			if (info.d_grd_y[kk] > 90.0) info.d_grd_y[kk] = 2.0 * 90.0 - info.d_grd_y[kk];
		for (kk = 0, k = info.G->header->my - info.G->header->pad[YLO]; kk < info.G->header->pad[YLO]; kk++, k++)
			if (info.d_grd_y[k] < -90.0) info.d_grd_y[k] = -2.0 * 90.0 - info.d_grd_y[k];
	}
	for (k = 0; k < (int)info.G->header->mx; k++) info.f_grd_x[k] = (float)info.d_grd_x[k];
	for (k = 0; k < (int)info.G->header->my; k++) info.f_grd_y[k] = (float)info.d_grd_y[k];
	off = 0.5 * (info.G->header->wesn[XHI] + info.G->header->wesn[XLO]);
	scale = 2.0 / (info.G->header->wesn[XHI] - info.G->header->wesn[XLO]);
	for (kk = 0; kk < info.G->header->mx; kk++) {
		info.d_grd_xn[kk] = (info.d_grd_x[kk] - off) * scale;
		info.f_grd_xn[kk] = (float)info.d_grd_xn[kk];
	}
	off = 0.5 * (info.G->header->wesn[YHI] + info.G->header->wesn[YLO]);
	scale = 2.0 / (info.G->header->wesn[YHI] - info.G->header->wesn[YLO]);
	for (kk = 0; kk < info.G->header->my; kk++) {
		info.d_grd_yn[kk] = (info.d_grd_y[kk] - off) * scale;
		info.f_grd_yn[kk] = (float)info.d_grd_yn[kk];
	}
	x_noise = GMT_CONV4_LIMIT * info.G->header->inc[GMT_X];	y_noise = GMT_CONV4_LIMIT * info.G->header->inc[GMT_Y];
	info.dx = gmt_M_memory (GMT, NULL, info.G->header->my, double);
	if (Ctrl->D.force) Ctrl->D.set = gmt_shore_adjust_res (GMT, Ctrl->D.set);
	info.gshhg_res = Ctrl->D.set;	/* Selected GSHHG resolution, if used */
	info.A = &Ctrl->A.info;		/* Selected GSHHG flags, if used */

	if (Ctrl->M.active) {	/* Use flat earth distances for gradients */
		for (kk = 0; kk < info.G->header->my; kk++) info.dx[kk] = GMT->current.proj.DIST_M_PR_DEG * info.G->header->inc[GMT_X] * cosd (info.d_grd_y[kk]);
		info.dy = GMT->current.proj.DIST_M_PR_DEG * info.G->header->inc[GMT_Y];
		info.convert = true;
	}
	else {	/* Constant increments in user units */
		for (kk = 0; kk < info.G->header->my; kk++) info.dx[kk] = info.G->header->inc[GMT_X];
		info.dy = info.G->header->inc[GMT_Y];
	}

	grdmath_init (call_operator, consumed_operands, produced_operands);

	special_symbol[GRDMATH_ARG_IS_PI-GRDMATH_ARG_IS_PI]    = M_PI;
	special_symbol[GRDMATH_ARG_IS_PI-GRDMATH_ARG_IS_E]     = M_E;
	special_symbol[GRDMATH_ARG_IS_PI-GRDMATH_ARG_IS_EULER] = M_EULER;
	special_symbol[GRDMATH_ARG_IS_PI-GRDMATH_ARG_IS_F_EPS] = FLT_EPSILON;
	special_symbol[GRDMATH_ARG_IS_PI-GRDMATH_ARG_IS_XMIN]  = info.G->header->wesn[XLO];
	special_symbol[GRDMATH_ARG_IS_PI-GRDMATH_ARG_IS_XMAX]  = info.G->header->wesn[XHI];
	special_symbol[GRDMATH_ARG_IS_PI-GRDMATH_ARG_IS_XINC]  = info.G->header->inc[GMT_X];
	special_symbol[GRDMATH_ARG_IS_PI-GRDMATH_ARG_IS_NX]    = info.G->header->nx;
	special_symbol[GRDMATH_ARG_IS_PI-GRDMATH_ARG_IS_YMIN]  = info.G->header->wesn[YLO];
	special_symbol[GRDMATH_ARG_IS_PI-GRDMATH_ARG_IS_YMAX]  = info.G->header->wesn[YHI];
	special_symbol[GRDMATH_ARG_IS_PI-GRDMATH_ARG_IS_YINC]  = info.G->header->inc[GMT_Y];
	special_symbol[GRDMATH_ARG_IS_PI-GRDMATH_ARG_IS_NY]    = info.G->header->ny;

	GMT_Report (API, GMT_MSG_VERBOSE, "");

	nstack = 0;

	for (opt = list, error = false; !error && opt; opt = opt->next) {

		/* First check if we should skip optional arguments */

		if (strchr ("ADIMNRVbfnr-" GMT_OPT("F") GMT_ADD_x_OPT, opt->option)) continue;

		op = decode_grd_argument (GMT, opt, &value, localhashnode);

		if (op == GRDMATH_ARG_IS_SAVE) {	/* Time to save the current stack to output and pop the stack */
			if (nstack <= 0) {
				GMT_Report (API, GMT_MSG_NORMAL, "Syntax error: No items on stack available for output!\n");
				Return (EXIT_FAILURE);
			}

			if (gmt_M_is_verbose (GMT, GMT_MSG_VERBOSE)) GMT_Message (API, GMT_TIME_NONE, "= %s", opt->arg);

			//if (n_items && new_stack < 0 && stack[nstack-1]->constant) {	/* Only a constant provided, set grid accordingly */
			if (n_items && (new_stack < 0 || stack[nstack-1]->constant)) {	/* Only a constant provided, set grid accordingly */
				if (!stack[nstack-1]->G) {
					stack[nstack-1]->G = alloc_stack_grid (GMT, info.G);
					stack[nstack-1]->alloc_mode = 1;
				}
				if (stack[nstack-1]->constant) {
					gmt_M_grd_loop (GMT, info.G, row, col, node) stack[nstack-1]->G->data[node] = (float)stack[nstack-1]->factor;
				}
			}
			this_stack = nstack - 1;
			gmt_grd_init (GMT, stack[this_stack]->G->header, options, true);	/* Update command history only */

			gmt_set_pad (GMT, API->pad);	/* Reset to session default pad before output */

			if (GMT_Set_Comment (API, GMT_IS_GRID, GMT_COMMENT_IS_OPTION | GMT_COMMENT_IS_COMMAND, options, stack[this_stack]->G)) Return (API->error);
			if (GMT_Write_Data (API, GMT_IS_GRID, GMT_IS_FILE, GMT_IS_SURFACE, GMT_GRID_ALL, NULL, opt->arg, stack[this_stack]->G) != GMT_OK) {
				Return (API->error);
			}
			gmt_set_pad (GMT, 2U);			/* Ensure space for BCs in case an API passed pad == 0 */
			stack[this_stack]->alloc_mode = (gmt_M_file_is_memory (opt->arg)) ? 3 : 2;	/* Since it now is registered (but set to 3 for external memory) */
			if (n_items) nstack--;	/* Pop off the current stack if there is one */
			new_stack = nstack;
			continue;
		}

		if (op != GRDMATH_ARG_IS_FILE && !gmt_access (GMT, opt->arg, R_OK)) GMT_Message (API, GMT_TIME_NONE, "Warning: The number or operator %s may be confused with an existing file %s!\n", opt->arg, opt->arg);

		if (op < GRDMATH_ARG_IS_OPERATOR) {	/* File name or factor */

			if (op == GRDMATH_ARG_IS_FILE && !(strncmp (opt->next->arg, "LDIST", 5U) && strncmp (opt->next->arg, "PDIST", 5U) && strncmp (opt->next->arg, "POINT", 5U) && strncmp (opt->next->arg, "INSIDE", 6U))) op = GRDMATH_ARG_IS_ASCIIFILE;

			if (nstack == GRDMATH_STACK_SIZE) {	/* Stack overflow */
				error = true;
				continue;
			}
			n_items++;
			if (op == GRDMATH_ARG_IS_NUMBER) {
				stack[nstack]->constant = true;
				stack[nstack]->factor = value;
				error = false;
				if (gmt_M_is_verbose (GMT, GMT_MSG_VERBOSE)) GMT_Message (API, GMT_TIME_NONE, "%g ", stack[nstack]->factor);
				nstack++;
				continue;
			}
			else if (op <= GRDMATH_ARG_IS_PI && op >= GRDMATH_ARG_IS_NY) {
				stack[nstack]->constant = true;
				stack[nstack]->factor = special_symbol[GRDMATH_ARG_IS_PI-op];
				if (gmt_M_is_verbose (GMT, GMT_MSG_VERBOSE)) GMT_Message (API, GMT_TIME_NONE, "%g ", stack[nstack]->factor);
				nstack++;
				continue;
			}
			else if (op == GRDMATH_ARG_IS_STORE) {
				/* Duplicate stack into stored memory location associated with specified label */
				int last = nstack - 1;
				bool added_new = false;
				if (nstack == 0) {
					GMT_Report (API, GMT_MSG_NORMAL, "No items on stack to put into stored memory!\n");
					Return (EXIT_FAILURE);
				}
				if ((label = grdmath_setlabel (GMT, opt->arg)) == NULL) Return (EXIT_FAILURE);
				if ((k = grdmath_find_stored_item (GMT, recall, n_stored, label)) != -1) {
					GMT_Report (API, GMT_MSG_DEBUG, "Stored memory cell %d named %s is overwritten with new information\n", k, label);
					if (!stack[last]->constant) gmt_M_memcpy (recall[k]->stored.G->data, stack[last]->G->data, info.G->header->size, float);
				}
				else {	/* Need new named storage place */
					k = n_stored;
					recall[k] = gmt_M_memory (GMT, NULL, 1, struct GRDMATH_STORE);
					recall[k]->label = strdup (label);
					if (!stack[last]->constant) recall[k]->stored.G = GMT_Duplicate_Data (API, GMT_IS_GRID, GMT_DUPLICATE_DATA, stack[last]->G);
					added_new = true;
					GMT_Report (API, GMT_MSG_DEBUG, "Stored memory cell %d named %s is created with new information\n", k, label);
				}
				recall[k]->stored.constant = stack[last]->constant;
				recall[k]->stored.factor = stack[last]->factor;
				if (gmt_M_is_verbose (GMT, GMT_MSG_VERBOSE)) GMT_Message (API, GMT_TIME_NONE, "[--> %s] ", recall[n_stored]->label);
				if (added_new) n_stored++;	/* We added a new item */
				continue;	/* Just go back and process next item */
			}
			else if (op == GRDMATH_ARG_IS_RECALL) {
				/* Add to stack from stored memory location */
				if ((label = grdmath_setlabel (GMT, opt->arg)) == NULL) Return (EXIT_FAILURE);
				if ((k = grdmath_find_stored_item (GMT, recall, n_stored, label)) == -1) {
					GMT_Report (API, GMT_MSG_NORMAL, "No stored memory item with label %s exists!\n", label);
					Return (EXIT_FAILURE);
				}
				if (recall[k]->stored.constant) {	/* Place a stored constant on the stack */
					stack[nstack]->constant = true;
					stack[nstack]->factor = recall[k]->stored.factor;
				}
				else {	/* Place the stored grid on the stack */
					stack[nstack]->constant = false;
					if (!stack[nstack]->G) {
						stack[nstack]->G = alloc_stack_grid (GMT, info.G);
						stack[nstack]->alloc_mode = 1;
					}
					gmt_M_memcpy (stack[nstack]->G->data, recall[k]->stored.G->data, info.G->header->size, float);
				}
				if (gmt_M_is_verbose (GMT, GMT_MSG_VERBOSE)) GMT_Message (API, GMT_TIME_NONE, "@%s ", recall[k]->label);
				nstack++;
				continue;
			}
			else if (op == GRDMATH_ARG_IS_CLEAR) {
				/* Free stored memory location */
				if ((label = grdmath_setlabel (GMT, opt->arg)) == NULL) Return (EXIT_FAILURE);
				if ((k = grdmath_find_stored_item (GMT, recall, n_stored, label)) == -1) {
					GMT_Report (API, GMT_MSG_NORMAL, "No stored memory item with label %s exists!\n", label);
					Return (EXIT_FAILURE);
				}
				if (recall[k]->stored.G && GMT_Destroy_Data (API, &recall[k]->stored.G) != GMT_OK) {
					GMT_Report (API, GMT_MSG_NORMAL, "Failed to free recall item %d\n", k);
				}

				gmt_M_str_free (recall[k]->label);
				gmt_M_free (GMT, recall[k]);
				while (k && k == (int)(n_stored-1) && !recall[k]) k--, n_stored--;	/* Chop off trailing NULL cases */
				continue;
			}

			/* Here we need a matrix */

			stack[nstack]->constant= false;

			if (op == GRDMATH_ARG_IS_X_MATRIX) {		/* Need to set up matrix of x-values */
				if (gmt_M_is_verbose (GMT, GMT_MSG_VERBOSE)) GMT_Message (API, GMT_TIME_NONE, "X ");
				if (!stack[nstack]->G) stack[nstack]->G = alloc_stack_grid (GMT, info.G), stack[nstack]->alloc_mode = 1;
				grdmath_row_padloop (GMT, info.G, row, node) {
					node = row * info.G->header->mx;
					gmt_M_memcpy (&stack[nstack]->G->data[node], info.f_grd_x, info.G->header->mx, float);
				}
			}
			else if (op == GRDMATH_ARG_IS_x_MATRIX) {		/* Need to set up matrix of normalized x-values */
				if (gmt_M_is_verbose (GMT, GMT_MSG_VERBOSE)) GMT_Message (API, GMT_TIME_NONE, "XNORM ");
				if (!stack[nstack]->G) stack[nstack]->G = alloc_stack_grid (GMT, info.G), stack[nstack]->alloc_mode = 1;
				grdmath_row_padloop (GMT, info.G, row, node) {
					node = row * info.G->header->mx;
					gmt_M_memcpy (&stack[nstack]->G->data[node], info.f_grd_xn, info.G->header->mx, float);
				}
			}
			else if (op == GRDMATH_ARG_IS_XCOL_MATRIX) {		/* Need to set up matrix of column numbers */
				if (gmt_M_is_verbose (GMT, GMT_MSG_VERBOSE)) GMT_Message (API, GMT_TIME_NONE, "XCOL ");
				if (!stack[nstack]->G) stack[nstack]->G = alloc_stack_grid (GMT, info.G), stack[nstack]->alloc_mode = 1;
				grdmath_grd_padloop (GMT, info.G, row, col, node) stack[nstack]->G->data[node] = (float)(col - stack[nstack]->G->header->pad[XLO]);
			}
			else if (op == GRDMATH_ARG_IS_Y_MATRIX) {	/* Need to set up matrix of y-values */
				if (gmt_M_is_verbose (GMT, GMT_MSG_VERBOSE)) GMT_Message (API, GMT_TIME_NONE, "Y ");
				if (!stack[nstack]->G) stack[nstack]->G = alloc_stack_grid (GMT, info.G), stack[nstack]->alloc_mode = 1;
				grdmath_grd_padloop (GMT, info.G, row, col, node) stack[nstack]->G->data[node] = info.f_grd_y[row];
			}
			else if (op == GRDMATH_ARG_IS_y_MATRIX) {	/* Need to set up matrix of normalized y-values */
				if (gmt_M_is_verbose (GMT, GMT_MSG_VERBOSE)) GMT_Message (API, GMT_TIME_NONE, "YNORM ");
				if (!stack[nstack]->G) stack[nstack]->G = alloc_stack_grid (GMT, info.G), stack[nstack]->alloc_mode = 1;
				grdmath_grd_padloop (GMT, info.G, row, col, node) stack[nstack]->G->data[node] = info.f_grd_yn[row];
			}
			else if (op == GRDMATH_ARG_IS_YROW_MATRIX) {		/* Need to set up matrix of row numbers */
				if (gmt_M_is_verbose (GMT, GMT_MSG_VERBOSE)) GMT_Message (API, GMT_TIME_NONE, "YROW ");
				if (!stack[nstack]->G) stack[nstack]->G = alloc_stack_grid (GMT, info.G), stack[nstack]->alloc_mode = 1;
				grdmath_grd_padloop (GMT, info.G, row, col, node) stack[nstack]->G->data[node] = (float)(row - stack[nstack]->G->header->pad[YHI]);
			}
			else if (op == GRDMATH_ARG_IS_ASCIIFILE) {
				gmt_M_str_free (info.ASCII_file);
				if (!stack[nstack]->G) stack[nstack]->G = alloc_stack_grid (GMT, info.G), stack[nstack]->alloc_mode = 1;
				info.ASCII_file = strdup (opt->arg);
				if (gmt_M_is_verbose (GMT, GMT_MSG_VERBOSE)) GMT_Message (API, GMT_TIME_NONE, "(%s) ", opt->arg);
			}
			else if (op == GRDMATH_ARG_IS_FILE) {		/* Filename given */
				if (gmt_M_is_verbose (GMT, GMT_MSG_VERBOSE)) GMT_Message (API, GMT_TIME_NONE, "%s ", opt->arg);
				if ((stack[nstack]->G = GMT_Read_Data (API, GMT_IS_GRID, GMT_IS_FILE, GMT_IS_SURFACE, GMT_GRID_HEADER_ONLY, wesn, opt->arg, NULL)) == NULL) {	/* Get header only */
					Return (API->error);
				}
				if (!subset && !gmt_M_grd_same_shape (GMT, stack[nstack]->G, info.G)) {
					GMT_Report (API, GMT_MSG_NORMAL, "grid files not of same size!\n");
					Return (EXIT_FAILURE);
				}
				else if (!Ctrl->N.active && (!subset && (fabs (stack[nstack]->G->header->wesn[XLO] - info.G->header->wesn[XLO]) > x_noise || fabs (stack[nstack]->G->header->wesn[XHI] - info.G->header->wesn[XHI]) > x_noise ||
					fabs (stack[nstack]->G->header->wesn[YLO] - info.G->header->wesn[YLO]) > y_noise || fabs (stack[nstack]->G->header->wesn[YHI] - info.G->header->wesn[YHI]) > y_noise))) {
					GMT_Report (API, GMT_MSG_NORMAL, "grid files do not cover the same area!\n");
					Return (EXIT_FAILURE);
				}
				if (GMT_Read_Data (API, GMT_IS_GRID, GMT_IS_FILE, GMT_IS_SURFACE, GMT_GRID_DATA_ONLY, wesn, opt->arg, stack[nstack]->G) == NULL) {	/* Get data */
					Return (API->error);
				}
				stack[nstack]->alloc_mode = (gmt_M_file_is_memory (opt->arg)) ? 3 : 2;	/* Since it now is registered (but set to 3 if external memory) */
			}
			nstack++;
			continue;
		}

		/* Here we have an operator */

		if ((new_stack = nstack - consumed_operands[op] + produced_operands[op]) >= GRDMATH_STACK_SIZE) {
			GMT_Report (API, GMT_MSG_NORMAL, "Syntax error: Stack overflow (%s)\n", opt->arg);
			Return (EXIT_FAILURE);
		}

		if (nstack < consumed_operands[op]) {
			GMT_Report (API, GMT_MSG_NORMAL, "Syntax error: Operation \"%s\" requires %d operands\n", operator[op], consumed_operands[op]);
			Return (EXIT_FAILURE);
		}

		n_items++;
		if (gmt_M_is_verbose (GMT, GMT_MSG_VERBOSE)) GMT_Message (API, GMT_TIME_NONE, "%s ", operator[op]);

		for (k = produced_operands[op] - consumed_operands[op]; k > 0; k--) {
			if (stack[nstack+k-1]->G) continue;

			/* Must make space for more */

			stack[nstack+k-1]->G = alloc_stack_grid (GMT, info.G);
			stack[nstack+k-1]->alloc_mode = 1;
		}

		/* If operators operates on constants only we may have to make space as well */

		for (kk = 0, k = nstack - consumed_operands[op]; kk < produced_operands[op]; kk++, k++) {
			if (stack[k]->constant && !stack[k]->G) {
				stack[k]->G = alloc_stack_grid (GMT, info.G);
				stack[k]->alloc_mode = 1;
			}
		}

		GMT->current.io.col_type[GMT_OUT][GMT_Z] = GMT_IS_FLOAT;
		
		(*call_operator[op]) (GMT, &info, stack, nstack - 1);	/* Do it */

		if (info.error) Return (info.error);	/* Got an error inside the operator */

		nstack = new_stack;
		for (kk = 1; kk <= produced_operands[op]; kk++) stack[nstack-kk]->constant = false;	/* Now filled with grid */
	}

	/* Clean-up time */

	for (kk = 0; kk < n_stored; kk++) {	/* Free up stored STO/RCL memory */
		if (recall[kk]->stored.G && GMT_Destroy_Data (API, &recall[kk]->stored.G) != GMT_OK) {
			GMT_Report (API, GMT_MSG_NORMAL, "Failed to free recall item %d\n", kk);
		}
		gmt_M_str_free (recall[kk]->label);
		gmt_M_free (GMT, recall[kk]);
	}

	if (gmt_M_is_verbose (GMT, GMT_MSG_VERBOSE)) GMT_Message (API, GMT_TIME_NONE, "\n");

	if (nstack > 0) GMT_Report (API, GMT_MSG_NORMAL, "Warning: %d more operands left on the stack!\n", nstack);

	Return (EXIT_SUCCESS);
}<|MERGE_RESOLUTION|>--- conflicted
+++ resolved
@@ -619,12 +619,14 @@
 		gmt_M_grd_loop (GMT, info->G, row, col, node) stack[prev2]->G->data[node] = value;
 		return;
 	}
-	gmt_M_grd_loop (GMT, info->G, row, col, node) {
-		p = (stack[prev2]->constant) ? stack[prev2]->factor : (double)stack[prev2]->G->data[node];
-		n = (stack[prev1]->constant) ? stack[prev1]->factor : (double)stack[prev1]->G->data[node];
-		x = (stack[last]->constant)  ? stack[last]->factor  : (double)stack[last]->G->data[node];
-		q = 1.0 - p;
-		stack[prev2]->G->data[node] = (float)(gmt_combination (GMT, irint (n), irint (x)) * pow (p, x) * pow (q, n-x));
+	for (row = 0; row < info->G->header->ny; row++) {
+		for (col = 0, node = gmt_M_ijp (info->G->header, row, 0); col < info->G->header->nx; col++, node++) {
+			p = (stack[prev2]->constant) ? stack[prev2]->factor : (double)stack[prev2]->G->data[node];
+			n = (stack[prev1]->constant) ? stack[prev1]->factor : (double)stack[prev1]->G->data[node];
+			x = (stack[last]->constant)  ? stack[last]->factor  : (double)stack[last]->G->data[node];
+			q = 1.0 - p;
+			stack[prev2]->G->data[node] = (float)(gmt_combination (GMT, irint (n), irint (x)) * pow (p, x) * pow (q, n-x));
+		}
 	}
 }
 
@@ -867,12 +869,8 @@
 	double x, y, az;
 	gmt_M_unused(GMT);
 
-<<<<<<< HEAD
+	GMT->current.io.col_type[GMT_OUT][GMT_Z] = GMT_IS_GEOANGLE;
 	grdmath_grd_padloop (GMT, info->G, row, col, node) {
-=======
-	GMT->current.io.col_type[GMT_OUT][GMT_Z] = GMT_IS_GEOANGLE;
-	GMT_grd_padloop (GMT, info->G, row, col, node) {
->>>>>>> a8d75470
 		x = (stack[prev]->constant) ? stack[prev]->factor : stack[prev]->G->data[node];
 		y = (stack[last]->constant) ? stack[last]->factor : stack[last]->G->data[node];
 		az = (90.0 - atan2d (y - info->d_grd_y[row], x - info->d_grd_x[col]));
@@ -890,12 +888,8 @@
 	double x, y, az;
 	gmt_M_unused(GMT);
 
-<<<<<<< HEAD
+	GMT->current.io.col_type[GMT_OUT][GMT_Z] = GMT_IS_GEOANGLE;
 	grdmath_grd_padloop (GMT, info->G, row, col, node) {
-=======
-	GMT->current.io.col_type[GMT_OUT][GMT_Z] = GMT_IS_GEOANGLE;
-	GMT_grd_padloop (GMT, info->G, row, col, node) {
->>>>>>> a8d75470
 		x = (stack[prev]->constant) ? stack[prev]->factor : stack[prev]->G->data[node];
 		y = (stack[last]->constant) ? stack[last]->factor : stack[last]->G->data[node];
 		az = (270.0 - atan2d (y - info->d_grd_y[row], x - info->d_grd_x[col]));
@@ -981,11 +975,13 @@
 
 	if (stack[prev]->constant && stack[prev]->factor == 0.0) GMT_Report (GMT->parent, GMT_MSG_VERBOSE, "Warning, operand one == 0 for CHI2CDF!\n");
 	if (stack[last]->constant && stack[last]->factor == 0.0) GMT_Report (GMT->parent, GMT_MSG_VERBOSE, "Warning, operand two == 0 for CHI2CDF!\n");
-	gmt_M_grd_loop (GMT, info->G, row, col, node) {
-		a = (stack[prev]->constant) ? stack[prev]->factor : stack[prev]->G->data[node];
-		b = (stack[last]->constant) ? stack[last]->factor : stack[last]->G->data[node];
-		gmt_chi2 (GMT, a, b, &q);
-		stack[prev]->G->data[node] = (float)(1.0 - q);
+	for (row = 0; row < info->G->header->ny; row++) {
+		for (col = 0, node = gmt_M_ijp (info->G->header, row, 0); col < info->G->header->nx; col++, node++) {
+			a = (stack[prev]->constant) ? stack[prev]->factor : stack[prev]->G->data[node];
+			b = (stack[last]->constant) ? stack[last]->factor : stack[last]->G->data[node];
+			gmt_chi2 (GMT, a, b, &q);
+			stack[prev]->G->data[node] = (float)(1.0 - q);
+		}
 	}
 }
 
@@ -998,10 +994,12 @@
 
 	if (stack[prev]->constant && stack[prev]->factor == 0.0) GMT_Report (GMT->parent, GMT_MSG_VERBOSE, "Warning, operand one == 0 for CHI2PDF!\n");
 	if (stack[last]->constant && stack[last]->factor == 0.0) GMT_Report (GMT->parent, GMT_MSG_VERBOSE, "Warning, operand two == 0 for CHI2PDF!\n");
-	gmt_M_grd_loop (GMT, info->G, row, col, node) {
-		c = (stack[prev]->constant) ? stack[prev]->factor : stack[prev]->G->data[node];
-		nu = lrint ((stack[last]->constant) ? stack[last]->factor : stack[last]->G->data[node]);
-		stack[prev]->G->data[node] = (float)gmt_chi2_pdf (GMT, c, nu);
+	for (row = 0; row < info->G->header->ny; row++) {
+		for (col = 0, node = gmt_M_ijp (info->G->header, row, 0); col < info->G->header->nx; col++, node++) {
+			c = (stack[prev]->constant) ? stack[prev]->factor : stack[prev]->G->data[node];
+			nu = lrint ((stack[last]->constant) ? stack[last]->factor : stack[last]->G->data[node]);
+			stack[prev]->G->data[node] = (float)gmt_chi2_pdf (GMT, c, nu);
+		}
 	}
 }
 
@@ -1025,10 +1023,12 @@
 		gmt_M_grd_loop (GMT, info->G, row, col, node) stack[prev]->G->data[node] = value;
 		return;
 	}
-	gmt_M_grd_loop (GMT, info->G, row, col, node) {
-		a = (stack[prev]->constant) ? stack[prev]->factor : stack[prev]->G->data[node];
-		b = (stack[last]->constant) ? stack[last]->factor : stack[last]->G->data[node];
-		stack[prev]->G->data[node] = (float)gmt_combination (GMT, irint(a), irint(b));
+	for (row = 0; row < info->G->header->ny; row++) {
+		for (col = 0, node = gmt_M_ijp (info->G->header, row, 0); col < info->G->header->nx; col++, node++) {
+			a = (stack[prev]->constant) ? stack[prev]->factor : stack[prev]->G->data[node];
+			b = (stack[last]->constant) ? stack[last]->factor : stack[last]->G->data[node];
+			stack[prev]->G->data[node] = (float)gmt_combination (GMT, irint(a), irint(b));
+		}
 	}
 }
 
@@ -1127,11 +1127,13 @@
 	double a, b, prob;
 
 	if (stack[last]->constant && stack[last]->factor == 0.0) GMT_Report (GMT->parent, GMT_MSG_VERBOSE, "Warning, operand two == 0 for PCDF!\n");
-	gmt_M_grd_loop (GMT, info->G, row, col, node) {
-		a = (stack[prev]->constant) ? stack[prev]->factor : stack[prev]->G->data[node];
-		b = (stack[last]->constant) ? stack[last]->factor : stack[last]->G->data[node];
-		gmt_poisson_cdf (GMT, a, b, &prob);
-		stack[prev]->G->data[node] = (float)prob;
+	for (row = 0; row < info->G->header->ny; row++) {
+		for (col = 0, node = gmt_M_ijp (info->G->header, row, 0); col < info->G->header->nx; col++, node++) {
+			a = (stack[prev]->constant) ? stack[prev]->factor : stack[prev]->G->data[node];
+			b = (stack[last]->constant) ? stack[last]->factor : stack[last]->G->data[node];
+			gmt_poisson_cdf (GMT, a, b, &prob);
+			stack[prev]->G->data[node] = (float)prob;
+		}
 	}
 }
 
@@ -1143,10 +1145,12 @@
 	double a, b;
 
 	if (stack[last]->constant && stack[last]->factor == 0.0) GMT_Report (GMT->parent, GMT_MSG_VERBOSE, "Warning, operand two == 0 for PPDF!\n");
-	gmt_M_grd_loop (GMT, info->G, row, col, node) {
-		a = (stack[prev]->constant) ? stack[prev]->factor : stack[prev]->G->data[node];
-		b = (stack[last]->constant) ? stack[last]->factor : stack[last]->G->data[node];
-		stack[prev]->G->data[node] = (float)gmt_poissonpdf (GMT, a, b);
+	for (row = 0; row < info->G->header->ny; row++) {
+		for (col = 0, node = gmt_M_ijp (info->G->header, row, 0); col < info->G->header->nx; col++, node++) {
+			a = (stack[prev]->constant) ? stack[prev]->factor : stack[prev]->G->data[node];
+			b = (stack[last]->constant) ? stack[last]->factor : stack[last]->G->data[node];
+			stack[prev]->G->data[node] = (float)gmt_poissonpdf (GMT, a, b);
+		}
 	}
 }
 
@@ -1216,9 +1220,11 @@
 	mx = info->G->header->mx;
 	cy = 1.0 / (info->dy * info->dy);
 
-	gmt_M_grd_loop (GMT, info->G, row, col, node) {
+	for (row = 0; row < info->G->header->ny; row++) {
+		for (col = 0, node = gmt_M_ijp (info->G->header, row, 0); col < info->G->header->nx; col++, node++) {
 		z[node] = (float)(cx[row] * (stack[last]->G->data[node+1] - 2.0 * stack[last]->G->data[node] + stack[last]->G->data[node-1]) + \
 			cy * (stack[last]->G->data[node+mx] - 2.0 * stack[last]->G->data[node] + stack[last]->G->data[node-mx]));
+		}
 	}
 
 	gmt_M_memcpy (stack[last]->G->data, z, info->size, float);
@@ -1569,10 +1575,17 @@
 /*OPERATOR: ERFINV 1 1 Inverse error function of A.  */
 {
 	uint64_t node;
-	double a = 0.0;
-
-	if (stack[last]->constant) a = gmt_erfinv (GMT, stack[last]->factor);
-	for (node = 0; node < info->size; node++) stack[last]->G->data[node] = (float)((stack[last]->constant) ? a : gmt_erfinv (GMT, stack[last]->G->data[node]));
+	float a = 0.0f;
+
+	if (stack[last]->constant) {
+		a = (float)gmt_erfinv (GMT, stack[last]->factor);
+		for (node = 0; node < info->size; node++)
+			stack[last]->G->data[node] = a;
+	}
+	else {
+		for (node = 0; node < info->size; node++)
+			stack[last]->G->data[node] = (float)gmt_erfinv (GMT, stack[last]->G->data[node]);
+	}
 }
 
 GMT_LOCAL void grd_EXCH (struct GMT_CTRL *GMT, struct GRDMATH_INFO *info, struct GRDMATH_STACK *stack[], unsigned int last)
@@ -1734,11 +1747,13 @@
 	if (stack[prev2]->constant && stack[prev2]->factor == 0.0) GMT_Report (GMT->parent, GMT_MSG_VERBOSE, "Warning, operand one == 0 for FCRIT!\n");
 	if (stack[prev1]->constant && stack[prev1]->factor == 0.0) GMT_Report (GMT->parent, GMT_MSG_VERBOSE, "Warning, operand two == 0 for FCRIT!\n");
 	if (stack[last]->constant  && stack[last]->factor  == 0.0) GMT_Report (GMT->parent, GMT_MSG_VERBOSE, "Warning, operand three == 0 for FCRIT!\n");
-	gmt_M_grd_loop (GMT, info->G, row, col, node) {
-		alpha = (stack[prev2]->constant) ? stack[prev2]->factor : stack[prev2]->G->data[node];
-		nu1 = irint ((stack[prev1]->constant) ? stack[prev1]->factor : (double)stack[prev1]->G->data[node]);
-		nu2 = irint ((stack[last]->constant)  ? stack[last]->factor  : (double)stack[last]->G->data[node]);
-		stack[prev2]->G->data[node] = (float)gmt_Fcrit (GMT, alpha, nu1, nu2);
+	for (row = 0; row < info->G->header->ny; row++) {
+		for (col = 0, node = gmt_M_ijp (info->G->header, row, 0); col < info->G->header->nx; col++, node++) {
+			alpha = (stack[prev2]->constant) ? stack[prev2]->factor : stack[prev2]->G->data[node];
+			nu1 = irint ((stack[prev1]->constant) ? stack[prev1]->factor : (double)stack[prev1]->G->data[node]);
+			nu2 = irint ((stack[last]->constant)  ? stack[last]->factor  : (double)stack[last]->G->data[node]);
+			stack[prev2]->G->data[node] = (float)gmt_Fcrit (GMT, alpha, nu1, nu2);
+		}
 	}
 }
 
@@ -1753,11 +1768,13 @@
 	prev2 = last - 2;
 	if (stack[prev1]->constant && stack[prev1]->factor == 0.0) GMT_Report (GMT->parent, GMT_MSG_VERBOSE, "Warning, operand two == 0 for FCDF!\n");
 	if (stack[last]->constant  && stack[last]->factor  == 0.0) GMT_Report (GMT->parent, GMT_MSG_VERBOSE, "Warning, operand three == 0 for FCDF!\n");
-	gmt_M_grd_loop (GMT, info->G, row, col, node) {
-		F = (stack[prev2]->constant) ? stack[prev2]->factor : stack[prev2]->G->data[node];
-		nu1 = lrint ((stack[prev1]->constant) ? stack[prev1]->factor : (double)stack[prev1]->G->data[node]);
-		nu2 = lrint ((stack[last]->constant)  ? stack[last]->factor  : (double)stack[last]->G->data[node]);
-		stack[prev2]->G->data[node] = (float)gmt_f_cdf (GMT, F, nu1, nu2);
+	for (row = 0; row < info->G->header->ny; row++) {
+		for (col = 0, node = gmt_M_ijp (info->G->header, row, 0); col < info->G->header->nx; col++, node++) {
+			F = (stack[prev2]->constant) ? stack[prev2]->factor : stack[prev2]->G->data[node];
+			nu1 = lrint ((stack[prev1]->constant) ? stack[prev1]->factor : (double)stack[prev1]->G->data[node]);
+			nu2 = lrint ((stack[last]->constant)  ? stack[last]->factor  : (double)stack[last]->G->data[node]);
+			stack[prev2]->G->data[node] = (float)gmt_f_cdf (GMT, F, nu1, nu2);
+		}
 	}
 }
 
@@ -1844,11 +1861,13 @@
 	if (stack[prev2]->constant && stack[prev2]->factor < 0.0)  GMT_Report (GMT->parent, GMT_MSG_VERBOSE, "Warning, operand one < 0 for FCDF!\n");
 	if (stack[prev1]->constant && stack[prev1]->factor == 0.0) GMT_Report (GMT->parent, GMT_MSG_VERBOSE, "Warning, operand two == 0 for FCDF!\n");
 	if (stack[last]->constant  && stack[last]->factor  == 0.0) GMT_Report (GMT->parent, GMT_MSG_VERBOSE, "Warning, operand three == 0 for FCDF!\n");
-	gmt_M_grd_loop (GMT, info->G, row, col, node) {
-		F = (stack[prev2]->constant) ? stack[prev2]->factor : stack[prev2]->G->data[node];
-		nu1 = lrint ((stack[prev1]->constant) ? stack[prev1]->factor : (double)stack[prev1]->G->data[node]);
-		nu2 = lrint ((stack[last]->constant)  ? stack[last]->factor  : (double)stack[last]->G->data[node]);
-		stack[prev2]->G->data[node] = (float)gmt_f_pdf (GMT, F, nu1, nu2);
+	for (row = 0; row < info->G->header->ny; row++) {
+		for (col = 0, node = gmt_M_ijp (info->G->header, row, 0); col < info->G->header->nx; col++, node++) {
+			F = (stack[prev2]->constant) ? stack[prev2]->factor : stack[prev2]->G->data[node];
+			nu1 = lrint ((stack[prev1]->constant) ? stack[prev1]->factor : (double)stack[prev1]->G->data[node]);
+			nu2 = lrint ((stack[last]->constant)  ? stack[last]->factor  : (double)stack[last]->G->data[node]);
+			stack[prev2]->G->data[node] = (float)gmt_f_pdf (GMT, F, nu1, nu2);
+		}
 	}
 }
 
@@ -1964,10 +1983,12 @@
 			simple = true;
 		}
 	}
-	for (node = 0; node < info->size; node++) {
-		if (simple)
+	if (simple) {
+		for (node = 0; node < info->size; node++)
 			stack[prev]->G->data[node] = b;
-		else {
+	}
+	else {
+		for (node = 0; node < info->size; node++) {
 			if (!stack[last]->constant) order = urint (fabs (stack[last]->G->data[node]));
 			stack[last]->G->data[node] = (float)gmt_in (GMT, order, fabs ((double)stack[prev]->G->data[node]));
 		}
@@ -2025,13 +2046,16 @@
 	}
 	gmt_skip_xy_duplicates (GMT, false);	/* Reset */
 	T = D->table[0];	/* Only one table in a single file */
-	grdmath_grd_padloop (GMT, info->G, row, col, node) {	/* Visit each node */
-		for (seg = inside = 0; !inside && seg < T->n_segments; seg++) {
-			S = T->segment[seg];
-			if (gmt_M_polygon_is_hole (S)) continue;	/* Holes are handled within gmt_inonout */
-			inside = gmt_inonout (GMT, info->d_grd_x[col], info->d_grd_y[row], S);
-		}
-		stack[last]->G->data[node] = (inside) ? 1.0f : 0.0f;
+	for (row = 0; row < info->G->header->my; row++) {
+		node = row * info->G->header->mx;
+		for (col = 0; col < info->G->header->mx; col++, node++) {
+			for (seg = inside = 0; !inside && seg < T->n_segments; seg++) {
+				S = T->segment[seg];
+				if (gmt_M_polygon_is_hole (S)) continue;	/* Holes are handled within gmt_inonout */
+				inside = gmt_inonout (GMT, info->d_grd_x[col], info->d_grd_y[row], S);
+			}
+			stack[last]->G->data[node] = (inside) ? 1.0f : 0.0f;
+		}
 	}
 
 	/* Free memory used for pol */
@@ -2202,10 +2226,12 @@
 			simple = true;
 		}
 	}
-	for (node = 0; node < info->size; node++) {
-		if (simple)
+	if (simple) {
+		for (node = 0; node < info->size; node++)
 			stack[prev]->G->data[node] = b;
-		else {
+	}
+	else {
+		for (node = 0; node < info->size; node++) {
 			if (!stack[last]->constant) order = urint (fabsf (stack[last]->G->data[node]));
 			stack[last]->G->data[node] = (float)gmt_kn (GMT, order, fabsf (stack[prev]->G->data[node]));
 		}
@@ -2320,9 +2346,6 @@
 	if ((D = ASCII_read (GMT, info, GMT_IS_LINE, "LDIST")) == NULL) return;
 	T = D->table[0];	/* Only one table in a single file */
 
-#ifdef _OPENMP
-#pragma omp parallel for private(row,col,node,d) shared(GMT,stack,info,T,last)
-#endif
 	for (row = 0; row < info->G->header->my; row++) {
 		GMT_Report (GMT->parent, GMT_MSG_LONG_VERBOSE, "Row %d\n", row);
 		for (col = 0; col < info->G->header->mx; col++) {	/* Visit each node */
@@ -2404,13 +2427,16 @@
 	T = D->table[0];	/* Only one table in a single file */
 	prev = last - 1;
 
-	grdmath_grd_padloop (GMT, info->G, row, col, node) {	/* Visit each node */
-		if (col == 0) GMT_Report (GMT->parent, GMT_MSG_LONG_VERBOSE, "Row %d\n", row);
-		if (stack[prev]->G->data[node] == 0.0)
-			stack[prev]->G->data[node] = GMT->session.f_NaN;
-		else {
-			(void) gmt_near_lines (GMT, info->d_grd_x[col], info->d_grd_y[row], T, 1, &d, NULL, NULL);
-			stack[prev]->G->data[node] = (float)d;
+	for (row = 0; row < info->G->header->my; row++) {
+		node = row * info->G->header->mx;
+		for (col = 0; col < info->G->header->mx; col++, node++) {
+			if (col == 0) GMT_Report (GMT->parent, GMT_MSG_LONG_VERBOSE, "Row %d\n", row);
+			if (stack[prev]->G->data[node] == 0.0)
+				stack[prev]->G->data[node] = GMT->session.f_NaN;
+			else {
+				(void) gmt_near_lines (GMT, info->d_grd_x[col], info->d_grd_y[row], T, 1, &d, NULL, NULL);
+				stack[prev]->G->data[node] = (float)d;
+			}
 		}
 	}
 
@@ -2869,8 +2895,12 @@
 
 	T = D->table[0];	/* Only one table in a single file */
 
-	grdmath_grd_padloop (GMT, info->G, row, col, node) stack[last]->G->data[node] = (float)gmt_mindist_to_point (GMT, info->d_grd_x[col], info->d_grd_y[row], T, dummy);
-
+	for (row = 0; row < info->G->header->my; row++) {
+		node = row * info->G->header->mx;
+		for (col = 0; col < info->G->header->mx; col++, node++) {
+			stack[last]->G->data[node] = (float)gmt_mindist_to_point (GMT, info->d_grd_x[col], info->d_grd_y[row], T, dummy);
+		}
+	}
 	ASCII_free (GMT, info, &D, "PDIST");	/* Free memory used for points */
 }
 
@@ -2887,11 +2917,14 @@
 	T = D->table[0];	/* Only one table in a single file */
 	prev = last - 1;
 
-	grdmath_grd_padloop (GMT, info->G, row, col, node) {
-		if (stack[prev]->G->data[node] == 0.0)
-			stack[prev]->G->data[node] = GMT->session.f_NaN;
-		else
-			stack[prev]->G->data[node] = (float)gmt_mindist_to_point (GMT, info->d_grd_x[col], info->d_grd_y[row], T, dummy);
+	for (row = 0; row < info->G->header->my; row++) {
+		node = row * info->G->header->mx;
+		for (col = 0; col < info->G->header->mx; col++, node++) {
+			if (stack[prev]->G->data[node] == 0.0)
+				stack[prev]->G->data[node] = GMT->session.f_NaN;
+			else
+				stack[prev]->G->data[node] = (float)gmt_mindist_to_point (GMT, info->d_grd_x[col], info->d_grd_y[row], T, dummy);
+		}
 	}
 
 	ASCII_free (GMT, info, &D, "PDIST2");	/* Free memory used for points */
@@ -2917,10 +2950,12 @@
 		gmt_M_grd_loop (GMT, info->G, row, col, node) stack[prev]->G->data[node] = value;
 		return;
 	}
-	gmt_M_grd_loop (GMT, info->G, row, col, node) {
-		a = (stack[prev]->constant) ? stack[prev]->factor : stack[prev]->G->data[node];
-		b = (stack[last]->constant) ? stack[last]->factor : stack[last]->G->data[node];
-		stack[prev]->G->data[node] = (float)gmt_permutation (GMT, irint(a), irint(b));
+	for (row = 0; row < info->G->header->ny; row++) {
+		for (col = 0, node = gmt_M_ijp (info->G->header, row, 0); col < info->G->header->nx; col++, node++) {
+			a = (stack[prev]->constant) ? stack[prev]->factor : stack[prev]->G->data[node];
+			b = (stack[last]->constant) ? stack[last]->factor : stack[last]->G->data[node];
+			stack[prev]->G->data[node] = (float)gmt_permutation (GMT, irint(a), irint(b));
+		}
 	}
 }
 
@@ -2948,8 +2983,14 @@
 	L = irint (stack[prev]->factor);
 	M = irint (stack[last]->factor);
 
-	if (stack[first]->constant) a = gmt_plm (GMT, L, M, stack[first]->factor);
-	for (node = 0; node < info->size; node++) stack[first]->G->data[node] = (float)((stack[first]->constant) ? a : gmt_plm (GMT, L, M, stack[first]->G->data[node]));
+	if (stack[first]->constant) {
+		a = gmt_plm (GMT, L, M, stack[first]->factor);
+		for (node = 0; node < info->size; node++) stack[first]->G->data[node] = (float)a;
+	}
+	else {
+		for (node = 0; node < info->size; node++)
+			stack[first]->G->data[node] = (float)gmt_plm (GMT, L, M, stack[first]->G->data[node]);
+	}
 }
 
 
@@ -2970,8 +3011,14 @@
 	L = irint (stack[prev]->factor);
 	M = irint (stack[last]->factor);
 
-	if (stack[first]->constant) a = gmt_plm_bar (GMT, L, M, stack[first]->factor, false);
-	for (node = 0; node < info->size; node++) stack[first]->G->data[node] = (float)((stack[first]->constant) ? a : gmt_plm_bar (GMT, L, M, stack[first]->G->data[node], false));
+	if (stack[first]->constant) {
+		a = gmt_plm_bar (GMT, L, M, stack[first]->factor, false);
+		for (node = 0; node < info->size; node++) stack[first]->G->data[node] = (float)a;
+	}
+	else {
+		for (node = 0; node < info->size; node++)
+			stack[first]->G->data[node] = (float)gmt_plm_bar (GMT, L, M, stack[first]->G->data[node], false);
+	}
 }
 
 GMT_LOCAL void grd_POINT (struct GMT_CTRL *GMT, struct GRDMATH_INFO *info, struct GRDMATH_STACK *stack[], unsigned int last)
@@ -3081,14 +3128,14 @@
 	if (stack[last]->constant) {
 		x[0] = stack[last]->factor;
 		a = (float)gmt_psi (GMT, x, NULL);
-	}
-
-	for (node = 0; node < info->size; node++) {
-		if (!stack[last]->constant) {
+		for (node = 0; node < info->size; node++)
+			stack[last]->G->data[node] = a;
+	}
+	else {
+		for (node = 0; node < info->size; node++) {
 			x[0] = stack[last]->G->data[node];
-			a = (float)gmt_psi (GMT, x, NULL);
-		}
-		stack[last]->G->data[node] = a;
+			stack[last]->G->data[node] = (float)gmt_psi (GMT, x, NULL);
+		}
 	}
 }
 
@@ -3109,20 +3156,18 @@
 		if ((stack[first]->factor < -1.0 || stack[first]->factor > 1.0)) GMT_Report (GMT->parent, GMT_MSG_VERBOSE, "Warning, argument to %s outside domain!\n", name[kind]);
 		gmt_PvQv (GMT, stack[first]->factor, nu, pq, &n);
 		a = (float)pq[2*kind];
-	}
-	if (stack[prev]->constant) nu[0] = stack[prev]->factor;
-	if (stack[last]->constant) nu[1] = stack[last]->factor;
-	if (stack[first]->constant)    x = stack[first]->factor;
-	kind *= 2;
-	for (node = 0; node < info->size; node++) {
-		if (calc){
-			if (!stack[prev]->constant) nu[0] = stack[prev]->G->data[node];
-			if (!stack[last]->constant) nu[1] = stack[last]->G->data[node];
-			if (!stack[first]->constant)    x = stack[first]->G->data[node];
+		for (node = 0; node < info->size; node++)
+			stack[first]->G->data[node] = a;
+	}
+	else {	/* Must evaluate GMT_PvQv repeatedly */
+		kind *= 2;
+		for (node = 0; node < info->size; node++) {
+			nu[0] = (stack[prev]->constant)  ? stack[prev]->factor  : stack[prev]->G->data[node];
+			nu[1] = (stack[last]->constant)  ? stack[last]->factor  : stack[last]->G->data[node];
+			x     = (stack[first]->constant) ? stack[first]->factor : stack[first]->G->data[node];
 			gmt_PvQv (GMT, x, nu, pq, &n);
-			a = (float)pq[kind];
-		}
-		stack[first]->G->data[node] = a;
+			stack[first]->G->data[node] = (float)pq[kind];
+		}
 	}
 }
 
@@ -3377,10 +3422,13 @@
 		return;
 	}
 
-	grdmath_grd_padloop (GMT, info->G, row, col, node) {
-		a = (stack[prev]->constant) ? stack[prev]->factor : stack[prev]->G->data[node];
-		b = (stack[last]->constant) ? stack[last]->factor : stack[last]->G->data[node];
-		stack[prev]->G->data[node] = (float) gmt_distance (GMT, a, b, info->d_grd_x[col], info->d_grd_y[row]);
+	for (row = 0; row < info->G->header->my; row++) {
+		node = row * info->G->header->mx;
+		for (col = 0; col < info->G->header->mx; col++, node++) {
+			a = (stack[prev]->constant) ? stack[prev]->factor : stack[prev]->G->data[node];
+			b = (stack[last]->constant) ? stack[last]->factor : stack[last]->G->data[node];
+			stack[prev]->G->data[node] = (float) gmt_distance (GMT, a, b, info->d_grd_x[col], info->d_grd_y[row]);
+		}
 	}
 }
 
@@ -3398,13 +3446,16 @@
 		return;
 	}
 
-	grdmath_grd_padloop (GMT, info->G, row, col, node) {
-		if (stack[prev]->G->data[node] == 0.0)
-			stack[prev]->G->data[node] = GMT->session.f_NaN;
-		else {
-			a = (stack[prev]->constant) ? stack[prev]->factor : stack[prev]->G->data[node];
-			b = (stack[last]->constant) ? stack[last]->factor : stack[last]->G->data[node];
-			stack[prev]->G->data[node] = (float) gmt_distance (GMT, a, b, info->d_grd_x[col], info->d_grd_y[row]);
+	for (row = 0; row < info->G->header->my; row++) {
+		node = row * info->G->header->mx;
+		for (col = 0; col < info->G->header->mx; col++, node++) {
+			if (stack[prev]->G->data[node] == 0.0)
+				stack[prev]->G->data[node] = GMT->session.f_NaN;
+			else {
+				a = (stack[prev]->constant) ? stack[prev]->factor : stack[prev]->G->data[node];
+				b = (stack[last]->constant) ? stack[last]->factor : stack[last]->G->data[node];
+				stack[prev]->G->data[node] = (float) gmt_distance (GMT, a, b, info->d_grd_x[col], info->d_grd_y[row]);
+			}
 		}
 	}
 }
@@ -3415,21 +3466,18 @@
 	unsigned int prev = last - 1;
 	double x0 = 0.0, y0 = 0.0, az;
 
-<<<<<<< HEAD
+	GMT->current.io.col_type[GMT_OUT][GMT_Z] = GMT_IS_GEOANGLE;
 	gmt_init_distaz (GMT, 'd', gmt_M_sph_mode (GMT), GMT_MAP_DIST);
-=======
-	GMT_init_distaz (GMT, 'd', GMT_sph_mode (GMT), GMT_MAP_DIST);
-	GMT->current.io.col_type[GMT_OUT][GMT_Z] = GMT_IS_GEOANGLE;
->>>>>>> a8d75470
-	if (stack[prev]->constant) x0 = stack[prev]->factor;
-	if (stack[last]->constant) y0 = stack[last]->factor;
-	grdmath_grd_padloop (GMT, info->G, row, col, node) {
-		if (!stack[prev]->constant) x0 = stack[prev]->G->data[node];
-		if (!stack[last]->constant) y0 = stack[last]->G->data[node];
-		az = gmt_az_backaz (GMT, info->d_grd_x[col], info->d_grd_y[row], x0, y0, reverse);
-		while (az < -180.0) az += 360.0;
-		while (az > +180.0) az -= 360.0;
-		stack[prev]->G->data[node] = (float)az;
+	for (row = 0; row < info->G->header->my; row++) {
+		node = row * info->G->header->mx;
+		for (col = 0; col < info->G->header->mx; col++, node++) {
+			x0 = (stack[prev]->constant) ? stack[prev]->factor : stack[prev]->G->data[node];
+			y0 = (stack[last]->constant) ? stack[last]->factor : stack[last]->G->data[node];
+			az = gmt_az_backaz (GMT, info->d_grd_x[col], info->d_grd_y[row], x0, y0, reverse);
+			while (az < -180.0) az += 360.0;
+			while (az > +180.0) az -= 360.0;
+			stack[prev]->G->data[node] = (float)az;
+		}
 	}
 }
 
@@ -3821,10 +3869,12 @@
 	prev = last - 1;
 	if (stack[prev]->constant && stack[prev]->factor == 0.0) GMT_Report (GMT->parent, GMT_MSG_VERBOSE, "Warning, operand one == 0 for TCRIT!\n");
 	if (stack[last]->constant && stack[last]->factor == 0.0) GMT_Report (GMT->parent, GMT_MSG_VERBOSE, "Warning, operand two == 0 for TCRIT!\n");
-	gmt_M_grd_loop (GMT, info->G, row, col, node) {
-		a = (stack[prev]->constant) ? stack[prev]->factor : stack[prev]->G->data[node];
-		b = irint ((stack[last]->constant) ? stack[last]->factor : stack[last]->G->data[node]);
-		stack[prev]->G->data[node] = (float)gmt_tcrit (GMT, a, (double)b);
+	for (row = 0; row < info->G->header->ny; row++) {
+		for (col = 0, node = gmt_M_ijp (info->G->header, row, 0); col < info->G->header->nx; col++, node++) {
+			a = (stack[prev]->constant) ? stack[prev]->factor : stack[prev]->G->data[node];
+			b = irint ((stack[last]->constant) ? stack[last]->factor : stack[last]->G->data[node]);
+			stack[prev]->G->data[node] = (float)gmt_tcrit (GMT, a, (double)b);
+		}
 	}
 }
 
@@ -3838,10 +3888,12 @@
 	prev = last - 1;
 	if (stack[prev]->constant && stack[prev]->factor == 0.0) GMT_Report (GMT->parent, GMT_MSG_VERBOSE, "Warning, operand one == 0 for TCDF!\n");
 	if (stack[last]->constant && stack[last]->factor == 0.0) GMT_Report (GMT->parent, GMT_MSG_VERBOSE, "Warning, operand two == 0 for TCDF!\n");
-	gmt_M_grd_loop (GMT, info->G, row, col, node) {
-		a = (stack[prev]->constant) ? stack[prev]->factor : stack[prev]->G->data[node];
-		b = lrint ((stack[last]->constant) ? stack[last]->factor : stack[last]->G->data[node]);
-		stack[prev]->G->data[node] = (float)gmt_t_cdf (GMT, a, b);
+	for (row = 0; row < info->G->header->ny; row++) {
+		for (col = 0, node = gmt_M_ijp (info->G->header, row, 0); col < info->G->header->nx; col++, node++) {
+			a = (stack[prev]->constant) ? stack[prev]->factor : stack[prev]->G->data[node];
+			b = lrint ((stack[last]->constant) ? stack[last]->factor : stack[last]->G->data[node]);
+			stack[prev]->G->data[node] = (float)gmt_t_cdf (GMT, a, b);
+		}
 	}
 }
 
@@ -3855,10 +3907,12 @@
 	prev = last - 1;
 	if (stack[prev]->constant && stack[prev]->factor == 0.0) GMT_Report (GMT->parent, GMT_MSG_VERBOSE, "Warning, operand one == 0 for TCDF!\n");
 	if (stack[last]->constant && stack[last]->factor == 0.0) GMT_Report (GMT->parent, GMT_MSG_VERBOSE, "Warning, operand two == 0 for TCDF!\n");
-	gmt_M_grd_loop (GMT, info->G, row, col, node) {
-		a = (stack[prev]->constant) ? stack[prev]->factor : stack[prev]->G->data[node];
-		b = lrint ((stack[last]->constant) ? stack[last]->factor : stack[last]->G->data[node]);
-		stack[prev]->G->data[node] = (float)gmt_t_pdf (GMT, a, b);
+	for (row = 0; row < info->G->header->ny; row++) {
+		for (col = 0, node = gmt_M_ijp (info->G->header, row, 0); col < info->G->header->nx; col++, node++) {
+			a = (stack[prev]->constant) ? stack[prev]->factor : stack[prev]->G->data[node];
+			b = lrint ((stack[last]->constant) ? stack[last]->factor : stack[last]->G->data[node]);
+			stack[prev]->G->data[node] = (float)gmt_t_pdf (GMT, a, b);
+		}
 	}
 }
 
@@ -4058,7 +4112,8 @@
 	M = irint (stack[last]->factor);
 	z = abs (M) * D2R;	/* abs() just in case routine is called with -M to add (-1)^M */
 
-	grdmath_row_padloop (GMT, info->G, row, node) {	/* For each latitude */
+	for (row = 0; row < info->G->header->my; row++) {	/* For each latitude */
+		node = row * info->G->header->mx;
 
 		x = sind (info->d_grd_y[row]);	/* Plm takes cos(colatitude) = sin(latitude) */
 		P = gmt_plm_bar (GMT, L, M, x, ortho);
