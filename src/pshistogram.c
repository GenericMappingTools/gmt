--- conflicted
+++ resolved
@@ -29,11 +29,7 @@
 
 #include "gmt_dev.h"
 
-<<<<<<< HEAD
-#define GMT_PROG_OPTIONS "->BJKOPRUVXYbcdfhipsxy" GMT_OPT("E")
-=======
 #define GMT_PROG_OPTIONS "->BJKOPRUVXYbcfhipstxy" GMT_OPT("E")
->>>>>>> a3340070
 
 EXTERN_MSC int gmt_parse_i_option (struct GMT_CTRL *GMT, char *arg);
 
