/*--------------------------------------------------------------------
 *
 *	Copyright (c) 1991-2020 by the GMT Team (https://www.generic-mapping-tools.org/team.html)
 *	See LICENSE.TXT file for copying and redistribution conditions.
 *
 *	This program is free software; you can redistribute it and/or modify
 *	it under the terms of the GNU Lesser General Public License as published by
 *	the Free Software Foundation; version 3 or any later version.
 *
 *	This program is distributed in the hope that it will be useful,
 *	but WITHOUT ANY WARRANTY; without even the implied warranty of
 *	MERCHANTABILITY or FITNESS FOR A PARTICULAR PURPOSE.  See the
 *	GNU Lesser General Public License for more details.
 *
 *	Contact info: www.generic-mapping-tools.org
 *--------------------------------------------------------------------*/
/*
 * Brief synopsis: grdfill.c reads a grid that has one or more holes in
 * it flagged by NaNs and interpolates across the holes given a choice
 * of algorithm.
 *
 * Author:	Paul Wessel
 * Date:	7-JAN-2018
 * Version:	6 API
 */

#include "gmt_dev.h"

#define THIS_MODULE_CLASSIC_NAME	"grdfill"
#define THIS_MODULE_MODERN_NAME	"grdfill"
#define THIS_MODULE_LIB		"core"
#define THIS_MODULE_PURPOSE	"Interpolate across holes in a grid"
#define THIS_MODULE_KEYS	"<G{,>G}"
#define THIS_MODULE_NEEDS	""
#define THIS_MODULE_OPTIONS	"-RVf"

enum GRDFILL_mode {
	ALG_CONSTANT,
	ALG_NN,
	ALG_SPLINE
};

struct GRDFILL_CTRL {
	struct In {
		bool active;
		char *file;
	} In;
	struct A {	/* -A<algo>[<options>] */
		bool active;
		unsigned int mode;
		double value;
	} A;
	struct G {	/* -G<outgrid> */
		bool active;
		char *file;
	} G;
	struct L {	/* -L[p] */
		bool active;
		unsigned int mode;	/* 0 = region, 1 = polygons */
	} L;
};

GMT_LOCAL void *New_Ctrl (struct GMT_CTRL *GMT) {	/* Allocate and initialize a new control structure */
	struct GRDFILL_CTRL *C;
	
	C = gmt_M_memory (GMT, NULL, 1, struct GRDFILL_CTRL);
	
	/* Initialize values whose defaults are not 0/false/NULL */
	
	return (C);
}

GMT_LOCAL void Free_Ctrl (struct GMT_CTRL *GMT, struct GRDFILL_CTRL *C) {	/* Deallocate control structure */
	if (!C) return;
	gmt_M_str_free (C->In.file);	
	gmt_M_str_free (C->G.file);	
	gmt_M_free (GMT, C);	
}

GMT_LOCAL int usage (struct GMTAPI_CTRL *API, int level) {
	const char *name = gmt_show_name_and_purpose (API, THIS_MODULE_LIB, THIS_MODULE_CLASSIC_NAME, THIS_MODULE_PURPOSE);
	if (level == GMT_MODULE_PURPOSE) return (GMT_NOERROR);
	GMT_Message (API, GMT_TIME_NONE, "usage: %s <ingrid> [-A<mode><options>] [-G<outgrid>] [-L[p]]\n\t[%s] [%s] [%s] [%s]\n\n",
		name, GMT_Rgeo_OPT, GMT_V_OPT, GMT_f_OPT, GMT_PAR_OPT);

	if (level == GMT_SYNOPSIS) return (GMT_MODULE_SYNOPSIS);

	GMT_Message (API, GMT_TIME_NONE, "\t<ingrid> is the grid file with NaN-holes.\n");
	GMT_Message (API, GMT_TIME_NONE, "\n\tOPTIONS:\n");
	GMT_Message (API, GMT_TIME_NONE, "\t-A Specify algorithm and parameters for in-fill:\n");
	GMT_Message (API, GMT_TIME_NONE, "\t   c<value> Fill in NaNs with the constant <value>.\n");
	GMT_Message (API, GMT_TIME_NONE, "\t   n<radius> Fill in NaNs with nearest neighbor values;\n");
	GMT_Message (API, GMT_TIME_NONE, "\t     append <max_radius> nodes for the outward search.\n");
<<<<<<< HEAD
	GMT_Message (API, GMT_TIME_NONE, "\t     [Default radius is sqrt(xn^2+by^2)]\n");
	GMT_Message (API, GMT_TIME_NONE, "\t   s Fill in NaNs with a spline (optionally append tension).\n");
=======
	GMT_Message (API, GMT_TIME_NONE, "\t     [Default radius is sqrt(nx^2+ny^2), with (nx,ny) the dimensions of the grid].\n");
//	GMT_Message (API, GMT_TIME_NONE, "\t   s Fill in NaNs with a spline (optionally append tension).\n");
>>>>>>> c8e3267c
	GMT_Message (API, GMT_TIME_NONE, "\t-G <outgrid> is the file to write the filled-in grid.\n");
	GMT_Message (API, GMT_TIME_NONE, "\t-L Just list the subregions w/e/s/n of each hole.\n");
	GMT_Message (API, GMT_TIME_NONE, "\t   No grid fill takes place and -G is ignored.\n");
	GMT_Message (API, GMT_TIME_NONE, "\t   Append p to write polygons corresponding to these regions.\n");
	GMT_Option (API, "R,V,f,.");

	return (GMT_MODULE_USAGE);
}

GMT_LOCAL int parse (struct GMT_CTRL *GMT, struct GRDFILL_CTRL *Ctrl, struct GMT_OPTION *options) {
	/* This parses the options provided to grdfill and sets parameters in CTRL.
	 * Any GMT common options will override values set previously by other commands.
	 * It also replaces any file names specified as input or output with the data ID
	 * returned when registering these sources/destinations with the API.
	 */

	unsigned int n_errors = 0;
	struct GMT_OPTION *opt = NULL;
	struct GMTAPI_CTRL *API = GMT->parent;

	for (opt = options; opt; opt = opt->next) {
		switch (opt->option) {

			case '<':	/* Input and Output files */
				/* Since grdfill allowed output grid to be given without -G we must actually
				 * check for two input files and assign the 2nd as the actual output file */
				if (gmt_check_filearg (GMT, '<', opt->arg, GMT_IN, GMT_IS_GRID)) {
					Ctrl->In.file= strdup (opt->arg);
				}
				else {
					GMT_Report (API, GMT_MSG_NORMAL, "Syntax error: Cannot find input file %s\n", opt->arg);
					n_errors++;
				}
				break;
			case '>':	/* Output file  */
				Ctrl->G.active = true;
				if (gmt_check_filearg (GMT, '>', opt->arg, GMT_OUT, GMT_IS_GRID))
					Ctrl->G.file = strdup (opt->arg);
				else
					n_errors++;
				break;

			/* Processes program-specific parameters */

			case 'A':
				Ctrl->A.active = true;
				switch (opt->arg[0]) {
					case 'c':	/* Constant fill */
						Ctrl->A.mode = ALG_CONSTANT;
						Ctrl->A.value = atof (&opt->arg[1]);
						break;
					case 'n':	/* Nearest neighbor fill */
						Ctrl->A.mode = ALG_NN;
						Ctrl->A.value = (opt->arg[1]) ? atof (&opt->arg[1]) : -1;
						break;
					case 's':	/* Spline fill */
						Ctrl->A.mode = ALG_SPLINE;
						if (opt->arg[1]) Ctrl->A.value =  atof (&opt->arg[1]);
						break;
					default:
						GMT_Report (API, GMT_MSG_NORMAL, "Syntax error -A: Unrecognized algorithm (%c)\n", opt->arg[0]);
						n_errors++;
				}
				break;

			case 'G':
				Ctrl->G.active = true;
				if (Ctrl->G.file) {
					GMT_Report (API, GMT_MSG_NORMAL, "Syntax error: Specify only one output file\n");
					n_errors++;
				}
				else
					Ctrl->G.file = strdup (opt->arg);
				break;

			case 'L':
				Ctrl->L.active = true;
				if (opt->arg[0] == 'p')
					Ctrl->L.mode = 1;
				break;
	
			default:	/* Report bad options */
				n_errors += gmt_default_error (GMT, opt->option);
				break;
		}
	}

	n_errors += gmt_M_check_condition (GMT, !Ctrl->In.file, "Syntax error: Must specify input grid file\n");
	n_errors += gmt_M_check_condition (GMT, !(Ctrl->L.active || Ctrl->G.file), "Syntax error: Must specify output grid file\n");

	return (n_errors ? GMT_PARSE_ERROR : GMT_NOERROR);
}

GMT_LOCAL int do_constant_fill (struct GMT_GRID *G, unsigned int limit[], gmt_grdfloat value) {
	/* Algorithm 1: Replace NaNs with a constant value */
	uint64_t node;
	
	for (unsigned int row = limit[YLO]; row <= limit[YHI]; row++) {
		for (unsigned int col = limit[XLO]; col <= limit[XHI]; col++) {
			node = gmt_M_ijp (G->header, row, col);
			if (gmt_M_is_fnan (G->data[node]))
				G->data[node] = value;
		}
	}
	return GMT_NOERROR;
}

#if 1
GMT_LOCAL int do_splinefill (struct GMTAPI_CTRL *API, struct GMT_GRID *G, double wesn[], unsigned int limit[], unsigned int n_in_hole, double value) {
	/* Algorithm 2: Replace NaNs with a spline */
	char input[GMT_STR16] = {""}, output[GMT_STR16] = {""}, args[GMT_LEN256] = {""}, method[GMT_LEN32] = {""};
	unsigned int row, col, row_hole, col_hole, mode, d_limit[4], n_constraints;
	uint64_t node, node_hole, k = 0, dim[GMT_DIM_SIZE] = {0, 0, 0, 0};
	double *x = NULL, *y = NULL;
	gmt_grdfloat *z = NULL;
	struct GMT_VECTOR *V = NULL;
	struct GMT_GRID *G_hole = NULL;
	struct GMT_CTRL *GMT = API->GMT;
	
	/* Allocate a vector container for input to greenspline */
	dim[0] = 3;	/* Want three input columns but let length be 0 - this signals that no vector allocations should take place */
	if ((V = GMT_Create_Data (API, GMT_IS_VECTOR, GMT_IS_POINT, 0, dim, NULL, NULL, 0, 0, NULL)) == NULL) GMT_exit (API->GMT, EXIT_FAILURE);
	/* Create a virtual file to hold the resampled grid */
	if (GMT_Open_VirtualFile (API, GMT_IS_GRID, GMT_IS_SURFACE, GMT_OUT, NULL, output) == GMT_NOTSET) {
		return (API->error);
	}
	/* Add up to 2 rows/cols around hole, but watch for grid edges */
	gmt_M_memcpy (d_limit, limit, 4, unsigned int);	/* d_limit will be used to set the grid domain */
	/* Undo the half grid inc padding done in the main */
	wesn[XLO] += 0.5 * G->header->inc[GMT_X];
	wesn[XHI] -= 0.5 * G->header->inc[GMT_X];
	wesn[YLO] += 0.5 * G->header->inc[GMT_Y];
	wesn[YHI] -= 0.5 * G->header->inc[GMT_Y];
	for (k = 1; k <= 2; k++) {
		if (d_limit[XLO]) d_limit[XLO]--, wesn[XLO] -= G->header->inc[GMT_X];	/* Move one column westward */
		if (d_limit[XHI] < (G->header->n_columns-1)) d_limit[XHI]++, wesn[XHI] += G->header->inc[GMT_X];	/* Move one column eastward */
		if (d_limit[YLO]) d_limit[YLO]--, wesn[YHI] += G->header->inc[GMT_Y];	/* Move one row northward */
		if (d_limit[YHI] < (G->header->n_rows-1)) d_limit[YHI]++, wesn[YLO] -= G->header->inc[GMT_Y];	/* Move one row southward */
	}
	n_constraints = (d_limit[YHI] - d_limit[YLO] + 1) * (d_limit[XHI] - d_limit[XLO] + 1) - n_in_hole;
	x = gmt_M_memory (GMT, NULL, n_constraints, double);
	y = gmt_M_memory (GMT, NULL, n_constraints, double);
	z = gmt_M_memory (GMT, NULL, n_constraints, gmt_grdfloat);
	for (row = d_limit[YLO], k = 0; row <= d_limit[YHI]; row++) {
		for (col = d_limit[XLO]; col <= d_limit[XHI]; col++) {
			node = gmt_M_ijp (G->header, row, col);
			if (gmt_M_is_fnan (G->data[node])) continue;
			x[k] = gmt_M_grd_col_to_x (GMT, col, G->header);
			y[k] = gmt_M_grd_row_to_y (GMT, row, G->header);
			z[k] = G->data[node];
			k++;
		}
	}
	V->n_rows = n_constraints;	/* Must specify how many input points we have */
	GMT_Put_Vector (API, V, GMT_X, GMT_DOUBLE, x);
	GMT_Put_Vector (API, V, GMT_Y, GMT_DOUBLE, y);
	GMT_Put_Vector (API, V, GMT_Z, GMT_FLOAT,  z);
	/* Associate our input data vectors with a virtual input file */
	if (GMT_Open_VirtualFile (API, GMT_IS_DATASET|GMT_VIA_VECTOR, GMT_IS_POINT, GMT_IN, V, input) == GMT_NOTSET)
		return (API->error);
	/* Prepare the greenspline command-line arguments */
	mode = (gmt_M_is_geographic (GMT, GMT_IN)) ? 2 : 1;
	if (value > 0.0)
		sprintf (method, "t%g", value);
	else
		sprintf (method, "c");
	sprintf (args, "%s -G%s -S%s -R%.16g/%.16g/%.16g/%.16g -I%.16g/%.16g -D%d", input, output, method, wesn[XLO], wesn[XHI], wesn[YLO], wesn[YHI], G->header->inc[GMT_X], G->header->inc[GMT_Y], mode);
	if (G->header->registration == GMT_GRID_PIXEL_REG) strcat (args, " -r");
	strcat (args, " --GMT_HISTORY=false");
   	/* Run the greenspline module */
	GMT_Report (API, GMT_MSG_VERBOSE, "Calling greenspline with args %s\n", args);
  	if (GMT_Call_Module (API, "greenspline", GMT_MODULE_CMD, args)) {
		return (API->error);	/* Some sort of failure */
	}
	if ((G_hole = GMT_Read_VirtualFile (API, output)) == NULL) {	/* Load in the resampled grid */
		return (API->error);	/* Some sort of failure */
	}
	/* Use 0-nx,0-ny for the hole index and the large grid G nodes for the holes */
	for (row_hole = 0, row = d_limit[YLO]; row_hole < G_hole->header->n_rows; row_hole++, row++) {
		for (col_hole = 0, col = d_limit[XLO]; col_hole < G_hole->header->n_columns; col_hole++, col++) {
			node = gmt_M_ijp (G->header, row, col);
			if (!gmt_M_is_fnan (G->data[node])) continue;	/* Had data value */
			node_hole = gmt_M_ijp (G_hole->header, row_hole, col_hole);
			G->data[node] = G_hole->data[node_hole];	/* Replace the NaN with splined value */
		}
	}

	/* Close the two virtual files */
	if (GMT_Close_VirtualFile (API, output)) {
		return (API->error);
		GMT_Report (API, GMT_MSG_NORMAL, "Failed to close virtual output file %s\n", output);
	}
	if (GMT_Close_VirtualFile (API, input)) {
		return (API->error);
		GMT_Report (API, GMT_MSG_NORMAL, "Failed to close virtual input file %s\n", input);
	}
	
	/* Free our custom vectors */
	gmt_M_free (GMT, x);	gmt_M_free (GMT, y);	gmt_M_free (GMT, z);
	if (GMT_Destroy_Data (API, &G_hole) != GMT_NOERROR) {
		GMT_Report (API, GMT_MSG_NORMAL, "Failed to destroy temporary hold grid\n");
		return (API->error);
	}
	return (GMT_NOERROR);
}
#endif

GMT_LOCAL unsigned int trace_the_hole (struct GMT_GRID *G, uint64_t node, unsigned int row, unsigned int col, int64_t *step, char *ID, unsigned int limit[]) {
	/* Determine all the direct neighbor nodes in the W/E/S/N directions that are also NaN, recursively.
	 * This is a limited form of Moore neighborhood called Von Neumann neighborhood since we only do the
	 * four cardinal directions and ignore the diagonals.  Ignoring the diagonal means two holes that
	 * touch at a diagonal will be encoded as two separate holes whereas a full Moore neighborhood
	 * calculation would find a single hole.  For our purposes (filling in the hole), smaller holes
	 * are less computationally intensive, hence we limit ourselves to good old Von Neumann. */
	static int drow[4] = {1, 0, -1, 0}, dcol[4] = {0, 1, 0, -1};	/* Change in row,col per cardinal direction */
	unsigned int side, next_row, next_rcol, n_nodes = 0;
	int64_t ij;
	
	for (side = 0; side < 4; side++) {	/* For each of the 4 cardinal directions */
		ij = node + step[side];		/* This is the grid node (and ID node) of this cardinal point */
		if (ID[ij] == 0 && gmt_M_is_fnan (G->data[ij])) {	/* Hole extends in this direction, follow it to its next neighbor */
			next_row  = (unsigned int)(row + drow[side]);	/* Set col and row of next point */
			next_rcol = (unsigned int)(col + dcol[side]);
			ID[ij] = 1;	/* Mark this node as part of the current hole */
			if (next_rcol < limit[XLO]) limit[XLO] = next_rcol;	/* Update min/max row and col values */
			else if (next_rcol > limit[XHI]) limit[XHI] = next_rcol;
			if (next_row < limit[YLO]) limit[YLO] = next_row;
			else if (next_row > limit[YHI]) limit[YHI] = next_row;
			/* Recursively trace this nodes next neighbors as well */
			n_nodes = n_nodes + 1 + trace_the_hole (G, ij, next_row, next_rcol, step, ID, limit);
		}
	}
	return (n_nodes);
}

GMT_LOCAL int64_t find_nearest (int64_t i, int64_t j, int64_t *r2, int64_t *is, int64_t *js, int64_t *xs, int64_t *ys) {
	/* function to find the nearest point based on previous search, smallest distance ourside a radius */
	int64_t ct = 0, nx, ny, nx1, ii, k = 0, rr, nx1_2, ny_2;
    
	rr = INTMAX_MAX;	/* Ensure we reset this the first time */
    
	/* starting with nx = ny */
	nx = (int64_t)(sqrt((double)(*r2) / 2.0));
	/* loop over possible nx, find smallest rr */
	for (nx1 = nx; nx1 <= (int64_t)sqrt((double)(*r2)) + 1; nx1++) {
		if ((nx1_2 = (nx1 * nx1)) < (*r2))
			ny = (int64_t)(sqrt((double)((*r2) - nx1_2)));
		else
			ny = 0;
		while ((nx1_2 + ny * ny ) <= (*r2) && ny <= nx1)
			ny++;
		ny_2 = ny * ny;
		if (ny <= nx1) {
			if (rr > (nx1_2 + ny_2)) {
				k = 0;
				rr = nx1_2 + ny_2;
				xs[0] = nx1;
				ys[0] = ny;
			}
			else if (rr == (nx1_2 + ny_2)) {
				k++;
				xs[k] = nx1;
				ys[k] = ny;
			}
		}
	}

	/* Return the grid index, changing the order may lead to different solution, but mainly because nearest-neighbor is non-unique */
	for (ii = 0; ii <= k; ii++) {
		nx = xs[ii];
		ny = ys[ii];

		if (ny == 0) {
			js[ct] =   0;	is[ct++] =  nx;
			js[ct] =   0;	is[ct++] = -nx;
			js[ct] =  nx;	is[ct++] =   0; 
			js[ct] = -nx;	is[ct++] =   0;
		}
		else if (nx != ny){
			js[ct] =  ny;	is[ct++] =  nx;
			js[ct] =  ny;	is[ct++] = -nx;
			js[ct] = -ny;	is[ct++] =  nx;
			js[ct] = -ny;	is[ct++] = -nx;
			js[ct] =  nx;	is[ct++] =  ny;
			js[ct] = -nx;	is[ct++] =  ny;
			js[ct] =  nx;	is[ct++] = -ny;
			js[ct] = -nx;	is[ct++] = -ny; 
		}
		else {
			js[ct] =  nx;	is[ct++] =  nx;
			js[ct] =  nx;	is[ct++] = -nx;
			js[ct] = -nx;	is[ct++] =  nx;
			js[ct] = -nx;	is[ct++] = -nx;
		}
 	}

	for (ii = 0; ii < ct; ii++) {	/* Set absolute row/col values */
		is[ii] = is[ii] + i;
		js[ii] = js[ii] + j;
	}

	*r2 = rr;	/* Update radius */

	/* return the number of indexes of the nearest neighbor */
	return (ct);
}

GMT_LOCAL void nearest_interp (struct GMT_CTRL *GMT, struct GMT_GRID *In, struct GMT_GRID *Out, int64_t radius) {
	uint64_t ij, node;
	int64_t nx = In->header->n_columns, ny = In->header->n_rows;
 	int64_t i, j, flag, ct, k, recx = 1, recy = 1, cs = 0, rr;
 	int64_t *is = NULL, *js = NULL, *xs = NULL, *ys = NULL;
	gmt_grdfloat *m = In->data, *m_interp = Out->data;	/* Short-hand for input and output grids */
	double rad2;
 	
 	/* Allocate memory for temporary indexes */
 	is = gmt_M_memory (GMT, NULL, 2048, int64_t);
 	js = gmt_M_memory (GMT, NULL, 2048, int64_t);
 	xs = gmt_M_memory (GMT, NULL, 512, int64_t);
 	ys = gmt_M_memory (GMT, NULL, 512, int64_t);

	if (radius == -1)	/* Set default radius */
		radius = (int64_t)floor (sqrt ((double)(nx*nx + ny*ny)));
	rad2 = (double)(radius * radius);
	
	GMT_Report (GMT->parent, GMT_MSG_LONG_VERBOSE, "Interpolating to nearest neighbor...\n");
	gmt_M_row_loop (GMT, In, i) {	/* Loop over each row in grid */
 		GMT_Report (GMT->parent, GMT_MSG_LONG_VERBOSE, "Working on row %" PRIi64 "\n", i);
		rr = 0; 
		gmt_M_col_loop (GMT, In, i, j, ij) {	/* Loop over all columns */
			if (!gmt_M_is_fnan (m[ij]))	/* Already duplicated in the calling program */
				rr = 0;
			else {	/* search nearest neighbor, use previous nearest distance to exclude certain search area. */
				flag = 0;
				/* set the starting search radius based on last nearest distance */
				if (rr >= 4) {
					if (recy > 0 && recx > 0)
						rr = (recx-1)*(recx-1)+(recy-1)*(recy-1)-1;
					else if (recy == 0 && recx > 0)
						rr = (recx-1)*(recx-1)-1;
					else if (recy > 0 && recx == 0)
						rr = (recy-1)*(recy-1)-1;
				}
				else
					rr = 0;

				while (flag == 0 && rr <= rad2) {
					ct = find_nearest (i, j, &rr, is, js, xs, ys);
					cs++;
					for (k = 0; k < ct; k++) {
						if (is[k] >= 0 && is[k] < ny && js[k] >=0 && js[k] < nx) {
							node = gmt_M_ijp (In->header, is[k], js[k]);
							if (!gmt_M_is_fnan (m[node])) {
								m_interp[ij] = m[node];
								flag = 1;
								recx = int64_abs (is[k]-i);
								recy = int64_abs (js[k]-j);
								break;
							}
						}
					}
				}
			}
			if (i == 0 && rr == -1)
				GMT_Report (GMT->parent, GMT_MSG_DEBUG, "(%d %d %d %d)\n", j, rr, recx, recy);
		}
	}

	GMT_Report (GMT->parent, GMT_MSG_LONG_VERBOSE, "%" PRIi64 " number of searches used\n", cs);

	gmt_M_free (GMT, is);
	gmt_M_free (GMT, js);
	gmt_M_free (GMT, xs);
	gmt_M_free (GMT, ys);
}

#define bailout(code) {gmt_M_free_options (mode); return (code);}
#define Return(code) {Free_Ctrl (GMT, Ctrl); gmt_end_module (GMT, GMT_cpy); bailout (code);}

int GMT_grdfill (void *V_API, int mode, void *args) {
	char *ID = NULL, *RG_orig_hist = NULL;
	int error = 0, RG_id = 0;
	unsigned int hole_number = 0, row, col, limit[4], n_nodes;
	uint64_t node, offset;
	int64_t off[4];
	double wesn[4];
	struct GMT_GRID *Grid = NULL;
	struct GMT_RECORD *Out = NULL;
	struct GRDFILL_CTRL *Ctrl = NULL;
	struct GMT_CTRL *GMT = NULL, *GMT_cpy = NULL;
	struct GMT_OPTION *options = NULL;
	struct GMTAPI_CTRL *API = gmt_get_api_ptr (V_API);	/* Cast from void to GMTAPI_CTRL pointer */

	/*----------------------- Standard module initialization and parsing ----------------------*/

	if (API == NULL) return (GMT_NOT_A_SESSION);
	if (mode == GMT_MODULE_PURPOSE) return (usage (API, GMT_MODULE_PURPOSE));	/* Return the purpose of program */
	options = GMT_Create_Options (API, mode, args);	if (API->error) return (API->error);	/* Set or get option list */

	if ((error = gmt_report_usage (API, options, 0, usage)) != GMT_NOERROR) bailout (error);	/* Give usage if requested */

	/* Parse the command-line arguments */

	if ((GMT = gmt_init_module (API, THIS_MODULE_LIB, THIS_MODULE_CLASSIC_NAME, THIS_MODULE_KEYS, THIS_MODULE_NEEDS, NULL, &options, &GMT_cpy)) == NULL) bailout (API->error); /* Save current state */
	if (GMT_Parse_Common (API, THIS_MODULE_OPTIONS, options)) Return (API->error);
	Ctrl = New_Ctrl (GMT);	/* Allocate and initialize a new control structure */
	if ((error = parse (GMT, Ctrl, options)) != 0) Return (error);

	/*---------------------------- This is the grdfill main code ----------------------------*/

	if ((Grid = GMT_Read_Data (API, GMT_IS_GRID, GMT_IS_FILE, GMT_IS_SURFACE, GMT_CONTAINER_ONLY, NULL, Ctrl->In.file, NULL)) == NULL) {	/* Get header only */
		Return (API->error);
	}

	if (GMT->common.R.active[RSET]) {	/* Specified a subset */
		bool global = false;
		global = gmt_grd_is_global (GMT, Grid->header);
		if (!global && (GMT->common.R.wesn[XLO] < Grid->header->wesn[XLO] || GMT->common.R.wesn[XHI] > Grid->header->wesn[XHI])) error++;
		if (GMT->common.R.wesn[YLO] < Grid->header->wesn[YLO] || GMT->common.R.wesn[YHI] > Grid->header->wesn[YHI]) error++;
		if (error) {
			GMT_Report (API, GMT_MSG_NORMAL, "Subset exceeds data domain!\n");
			Return (GMT_RUNTIME_ERROR);
		}
		if (GMT_Read_Data (API, GMT_IS_GRID, GMT_IS_FILE, GMT_IS_SURFACE, GMT_DATA_ONLY, GMT->common.R.wesn, Ctrl->In.file, Grid) == NULL) {
			Return (API->error);	/* Get subset */
		}
	}
	else if (GMT_Read_Data (API, GMT_IS_GRID, GMT_IS_FILE, GMT_IS_SURFACE, GMT_DATA_ONLY, NULL, Ctrl->In.file, Grid) == NULL) {
		Return (API->error);	/* Get all */
	}
	
	if (Ctrl->A.mode == ALG_NN) {	/* Do Eric Xu's NN algorithm and bail */
		int64_t radius = lrint (Ctrl->A.value);
		struct GMT_GRID *New = NULL;
		if ((New = GMT_Duplicate_Data (API, GMT_IS_GRID, GMT_DUPLICATE_DATA, Grid)) == NULL) {
			GMT_Report (API, GMT_MSG_NORMAL, "Unable to duplicate input grid!\n");
			Return (API->error);
		}
		nearest_interp (GMT, Grid, New, radius);	/* Perform the NN replacements */
		
		if (GMT_Write_Data (API, GMT_IS_GRID, GMT_IS_FILE, GMT_IS_SURFACE, GMT_GRID_ALL, NULL, Ctrl->G.file, New)) {
			GMT_Report (API, GMT_MSG_NORMAL, "Failed to write output grid!\n");
			Return (API->error);
		}
		Return (GMT_NOERROR);
	}
	
	if (Ctrl->L.active) {
		if (GMT_Init_IO (API, GMT_IS_DATASET, (Ctrl->L.mode) ? GMT_IS_POLYGON : GMT_IS_POINT, GMT_OUT, GMT_ADD_DEFAULT, 0, options) != GMT_NOERROR) {	/* Registers default output destination, unless already set */
			Return (API->error);
		}
		if (GMT_Begin_IO (API, GMT_IS_DATASET, GMT_OUT, GMT_HEADER_OFF) != GMT_NOERROR) {	/* Enables data output and sets access mode */
			Return (API->error);
		}
		if (GMT_Set_Geometry (API, GMT_OUT, GMT_IS_POINT) != GMT_NOERROR) {	/* Sets output geometry */
			Return (API->error);
		}
		if ((error = GMT_Set_Columns (API, GMT_OUT, 2 + 2*(1-Ctrl->L.mode), GMT_COL_FIX_NO_TEXT)) != GMT_NOERROR) {
			Return (API->error);
		}
		if (Ctrl->L.mode) gmt_set_segmentheader (GMT, GMT_OUT, true);
	}
	
	if (Ctrl->A.mode == ALG_SPLINE) {	/* Must preserve the original -RG history which greenspline messes with */
		RG_id = gmt_get_option_id (0, "R") + 1;
		if (GMT->init.history[RG_id]) RG_orig_hist = strdup (GMT->init.history[RG_id]);
	}
	
	/* To avoid having to check every row,col for being inside the grid we set
	 * the boundary row/cols in the ID grid to 1. */
	
	ID = gmt_M_memory_aligned (GMT, NULL, Grid->header->size, char);
	/* Set the top and bottom boundary rows to UINT_MAX */
	offset = (uint64_t)(Grid->header->pad[YHI] + Grid->header->n_rows) * Grid->header->mx;
	for (node = 0; node < (uint64_t)Grid->header->pad[YHI]*Grid->header->mx; node++) ID[node] = ID[node+offset] = 1;
	/* Set the left and right boundary columnss to UINT_MAX */
	offset = Grid->header->pad[XLO] + Grid->header->n_columns;
	for (row = 0; row < Grid->header->my; row++) {
		for (col = 0; col < Grid->header->pad[XLO]; col++)
			ID[row*Grid->header->mx+col] = 1;
		for (col = 0; col < Grid->header->pad[XHI]; col++)
			ID[row*Grid->header->mx+offset+col] = 1;
	}
	/* Initiate the node offsets in the cardinal directions */
	off[0] = Grid->header->mx;	off[1] = 1; 	off[2] = -off[0]; off[3] = -off[1];
	
	Out = gmt_new_record (GMT, wesn, NULL);	/* Since we only need to worry about numerics in this module */
	gmt_M_grd_loop (GMT, Grid, row, col, node) {	/* Loop over all grid nodes */
		if (ID[node]) continue;	/* Already identified as part of a hole */
		if (gmt_M_is_fnan (Grid->data[node])) {	/* Node is part of a new hole */
			limit[XLO] = limit[XHI] = col;	/* Initiate min/max col to this single node */
			limit[YLO] = limit[YHI] = row;	/* Initiate min/max row to this single node */
			ID[node] = 1;	/* Flag this node as part of a hole */
			++hole_number;	/* Increase the current hole number */
			/* Trace all the contiguous neighbors, updating the bounding box as we go along */
			n_nodes = 1 + trace_the_hole (Grid, node, row, col, off, ID, limit);
			wesn[XLO] = gmt_M_grd_col_to_x (GMT, limit[XLO], Grid->header) - 0.5 * Grid->header->inc[GMT_X];
			wesn[XHI] = gmt_M_grd_col_to_x (GMT, limit[XHI], Grid->header) + 0.5 * Grid->header->inc[GMT_X];
			wesn[YLO] = gmt_M_grd_row_to_y (GMT, limit[YHI], Grid->header) - 0.5 * Grid->header->inc[GMT_Y];
			wesn[YHI] = gmt_M_grd_row_to_y (GMT, limit[YLO], Grid->header) + 0.5 * Grid->header->inc[GMT_Y];
			GMT_Report (API, GMT_MSG_LONG_VERBOSE, "Hole BB %u: -R: %g/%g/%g/%g [%u nodes]\n", hole_number, wesn[XLO], wesn[XHI], wesn[YLO], wesn[YHI], n_nodes);
			if (Ctrl->L.active) {
				if (Ctrl->L.mode) {	/* Write a closed polygon */
					double tmp[4];
					gmt_M_memcpy (tmp, wesn, 4, double);
					GMT_Put_Record (API, GMT_WRITE_SEGMENT_HEADER, NULL);
					wesn[GMT_X] = tmp[XLO];	wesn[GMT_Y] = tmp[YLO];	
					GMT_Put_Record (API, GMT_WRITE_DATA, Out);
					wesn[GMT_X] = tmp[XHI];
					GMT_Put_Record (API, GMT_WRITE_DATA, Out);
					wesn[GMT_Y] = tmp[YHI];	
					GMT_Put_Record (API, GMT_WRITE_DATA, Out);
					wesn[GMT_X] = tmp[XLO];	
					GMT_Put_Record (API, GMT_WRITE_DATA, Out);
					wesn[GMT_Y] = tmp[YLO];	
					GMT_Put_Record (API, GMT_WRITE_DATA, Out);
				}
				else	/* Write west east south north limits */
					GMT_Put_Record (API, GMT_WRITE_DATA, Out);
			}
			else {
				switch (Ctrl->A.mode) {
					case ALG_CONSTANT:	/* Fill in using a constant value */
						error = do_constant_fill (Grid, limit, (gmt_grdfloat)Ctrl->A.value);
						break;
					case ALG_SPLINE:	/* Fill in using a spline */
						error = do_splinefill (API, Grid, wesn, limit, n_nodes, Ctrl->A.value);
						break;
				}
				if (error) {
					GMT_Report (API, GMT_MSG_LONG_VERBOSE, "Failed to fill hole %u\n", hole_number);
					continue;
				}
			}
		}
	}
	if (hole_number) GMT_Report (API, GMT_MSG_LONG_VERBOSE, "Found %u holes\n", hole_number);
	gmt_M_free_aligned (GMT, ID);
	gmt_M_free (GMT, Out);

	if (Ctrl->L.active) {
		if (GMT_End_IO (API, GMT_OUT, 0) != GMT_NOERROR) {	/* Disables further data output */
			Return (API->error);
		}
	}
	else if (hole_number) {	/* Must write the revised grid if there were any holes*/
		if (GMT_Set_Comment (API, GMT_IS_GRID, GMT_COMMENT_IS_OPTION | GMT_COMMENT_IS_COMMAND, options, Grid))
			Return (API->error);
		if (GMT_Write_Data (API, GMT_IS_GRID, GMT_IS_FILE, GMT_IS_SURFACE, GMT_CONTAINER_AND_DATA, NULL, Ctrl->G.file, Grid) != GMT_NOERROR)
			Return (API->error);
	}
	else {
		GMT_Report (API, GMT_MSG_VERBOSE, "No holes detected in grid - grid was not updated\n");
	}

	if (Ctrl->A.mode == ALG_SPLINE) {
		if (GMT->init.history[RG_id]) gmt_M_str_free (GMT->init.history[RG_id]);
		if (RG_orig_hist) GMT->init.history[RG_id] = RG_orig_hist;
	}

	Return (GMT_NOERROR);
}<|MERGE_RESOLUTION|>--- conflicted
+++ resolved
@@ -91,13 +91,8 @@
 	GMT_Message (API, GMT_TIME_NONE, "\t   c<value> Fill in NaNs with the constant <value>.\n");
 	GMT_Message (API, GMT_TIME_NONE, "\t   n<radius> Fill in NaNs with nearest neighbor values;\n");
 	GMT_Message (API, GMT_TIME_NONE, "\t     append <max_radius> nodes for the outward search.\n");
-<<<<<<< HEAD
-	GMT_Message (API, GMT_TIME_NONE, "\t     [Default radius is sqrt(xn^2+by^2)]\n");
+	GMT_Message (API, GMT_TIME_NONE, "\t     [Default radius is sqrt(nx^2+ny^2), with (nx,ny) the dimensions of the grid].\n");
 	GMT_Message (API, GMT_TIME_NONE, "\t   s Fill in NaNs with a spline (optionally append tension).\n");
-=======
-	GMT_Message (API, GMT_TIME_NONE, "\t     [Default radius is sqrt(nx^2+ny^2), with (nx,ny) the dimensions of the grid].\n");
-//	GMT_Message (API, GMT_TIME_NONE, "\t   s Fill in NaNs with a spline (optionally append tension).\n");
->>>>>>> c8e3267c
 	GMT_Message (API, GMT_TIME_NONE, "\t-G <outgrid> is the file to write the filled-in grid.\n");
 	GMT_Message (API, GMT_TIME_NONE, "\t-L Just list the subregions w/e/s/n of each hole.\n");
 	GMT_Message (API, GMT_TIME_NONE, "\t   No grid fill takes place and -G is ignored.\n");
