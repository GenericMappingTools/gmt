--- conflicted
+++ resolved
@@ -362,11 +362,7 @@
 				}
 				else if (gmt_M_rec_is_eof (GMT)) 		/* Reached end of file */
 					break;
-<<<<<<< HEAD
-				assert (in != NULL);						/* Should never get here */
-=======
 				continue;	/* Go back and read the next record */
->>>>>>> 142dca95
 			}
 
 			/* Data record to process */
