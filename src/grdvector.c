/*--------------------------------------------------------------------
 *	$Id$
 *
 *	Copyright (c) 1991-2017 by P. Wessel, W. H. F. Smith, R. Scharroo, J. Luis and F. Wobbe
 *	See LICENSE.TXT file for copying and redistribution conditions.
 *
 *	This program is free software; you can redistribute it and/or modify
 *	it under the terms of the GNU Lesser General Public License as published by
 *	the Free Software Foundation; version 3 or any later version.
 *
 *	This program is distributed in the hope that it will be useful,
 *	but WITHOUT ANY WARRANTY; without even the implied warranty of
 *	MERCHANTABILITY or FITNESS FOR A PARTICULAR PURPOSE.  See the
 *	GNU Lesser General Public License for more details.
 *
 *	Contact info: gmt.soest.hawaii.edu
 *--------------------------------------------------------------------*/
/*
 * Brief synopsis: grdvector reads 2 grid files that contains the 2 components of a vector
 * field (cartesian or polar) and plots vectors at the grid positions.
 *
 * Author:	Paul Wessel
 * Date:	1-JAN-2010
 * Version:	5 API
 */

#define THIS_MODULE_NAME	"grdvector"
#define THIS_MODULE_LIB		"core"
#define THIS_MODULE_PURPOSE	"Plot vector field from two component grids"
#define THIS_MODULE_KEYS	"<G{2,CC(,>X}"
#define THIS_MODULE_NEEDS	"gJ"

#include "gmt_dev.h"

#define THIS_MODULE_OPTIONS "->BJKOPRUVXYfptxy" GMT_OPT("c")

struct GRDVECTOR_CTRL {
	struct In {
		bool active;
		char *file[2];
	} In;
	struct A {	/* -A */
		bool active;
	} A;
	struct C {	/* -C<cpt> */
		bool active;
		char *file;
	} C;
	struct G {	/* -G<fill> */
		bool active;
		struct GMT_FILL fill;
	} G;
	struct I {	/* -I[x]<dx>[/<dy>] */
		bool active;
		unsigned int mode;
	} I;
	struct N {	/* -N */
		bool active;
	} N;
	struct Q {	/* -Q<size>[+<mods>] */
		bool active;
		struct GMT_SYMBOL S;
	} Q;
	struct S {	/* -S[l]<scale>[<unit>] */
		bool active;
		bool constant;
		char unit;
		double factor;
	} S;
	struct T {	/* -T */
		bool active;
	} T;
	struct W {	/* -W<pen> */
		bool active;
		bool cpt_effect;
		struct GMT_PEN pen;
	} W;
	struct Z {	/* -Z */
		bool active;
	} Z;
};

GMT_LOCAL void *New_Ctrl (struct GMT_CTRL *GMT) {	/* Allocate and initialize a new control structure */
	struct GRDVECTOR_CTRL *C = NULL;
	
	C = gmt_M_memory (GMT, NULL, 1, struct GRDVECTOR_CTRL);
	
	/* Initialize values whose defaults are not 0/false/NULL */
	gmt_init_fill (GMT, &C->G.fill, -1.0, -1.0, -1.0);
	C->Q.S.symbol = PSL_VECTOR;
	C->W.pen = GMT->current.setting.map_default_pen;
	C->S.factor = 1.0;
	return (C);
}

GMT_LOCAL void Free_Ctrl (struct GMT_CTRL *GMT, struct GRDVECTOR_CTRL *C) {	/* Deallocate control structure */
	if (!C) return;
	gmt_M_str_free (C->In.file[GMT_IN]);	
	gmt_M_str_free (C->In.file[GMT_OUT]);	
	gmt_M_str_free (C->C.file);	
	gmt_M_free (GMT, C);	
}

GMT_LOCAL int usage (struct GMTAPI_CTRL *API, int level) {
	gmt_show_name_and_purpose (API, THIS_MODULE_LIB, THIS_MODULE_NAME, THIS_MODULE_PURPOSE);
	if (level == GMT_MODULE_PURPOSE) return (GMT_NOERROR);
	GMT_Message (API, GMT_TIME_NONE, "usage: grdvector <gridx> <gridy> %s %s [-A] [%s]\n", GMT_J_OPT, GMT_Rgeo_OPT, GMT_B_OPT);
	GMT_Message (API, GMT_TIME_NONE, "\t[-C[<cpt>]] [-G<fill>] [-I[x]<dx>/<dy>] [-K] [-N] [-O] [-P] [-Q<params>] [-S[i|l]<scale>[<unit>]]\n");
	GMT_Message (API, GMT_TIME_NONE, "\t[-T] [%s] [%s] [-W<pen>] [%s]\n\t[%s] [-Z] [%s]\n\t[%s] [%s]\n\n", 
		GMT_U_OPT, GMT_V_OPT, GMT_X_OPT, GMT_Y_OPT, GMT_f_OPT, GMT_p_OPT, GMT_t_OPT);

	if (level == GMT_SYNOPSIS) return (GMT_MODULE_SYNOPSIS);

	GMT_Message (API, GMT_TIME_NONE, "\t<gridx> <gridy> are grid files with the two vector components.\n");
	GMT_Option (API, "J-");
	GMT_Message (API, GMT_TIME_NONE, "\n\tOPTIONS:\n");
	GMT_Message (API, GMT_TIME_NONE, "\t-A Grids have polar (r, theta) components [Default is Cartesian (x, y) components].\n");
	GMT_Option (API, "B-");
	GMT_Message (API, GMT_TIME_NONE, "\t-C Use CPT to assign colors based on vector length. Optionally, instead give name\n");
	GMT_Message (API, GMT_TIME_NONE, "\t   of a master cpt to automatically assign 16 continuous colors over the data range [rainbow].\n");
	GMT_Message (API, GMT_TIME_NONE, "\t   Yet another option is to specify -Ccolor1,color2[,color3,...] to build a linear\n");
	GMT_Message (API, GMT_TIME_NONE, "\t   continuous cpt from those colors automatically.\n");
	gmt_fill_syntax (API->GMT, 'G', "Select vector fill [Default is outlines only].");
	GMT_Message (API, GMT_TIME_NONE, "\t-I Plot only those nodes that are <dx>/<dy> apart [Default is all nodes].\n");
	GMT_Message (API, GMT_TIME_NONE, "\t   Optionally, use -Ix<fact>[/<yfact>] to give multiples of grid spacing.\n");
	GMT_Option (API, "K");
	GMT_Message (API, GMT_TIME_NONE, "\t-N Do Not clip vectors that exceed the map boundaries [Default will clip].\n");
	GMT_Option (API, "O,P");
	GMT_Message (API, GMT_TIME_NONE, "\t-Q Modify vector attributes [Default gives stick-plot].\n");
	gmt_vector_syntax (API->GMT, 15);
	GMT_Option (API, "R");
	GMT_Message (API, GMT_TIME_NONE, "\t-S Set scale for Cartesian vector lengths in data units per %s [1].\n",
	             API->GMT->session.unit_name[API->GMT->current.setting.proj_length_unit]);
	GMT_Message (API, GMT_TIME_NONE, "\t   Append c, i, or p to indicate cm, inch, or points as the distance unit.\n");
	GMT_Message (API, GMT_TIME_NONE, "\t   Alternatively, prepend l to indicate a fixed length for all vectors.\n");
	GMT_Message (API, GMT_TIME_NONE, "\t   For Geographic vectors, set scale in data units per km.\n");
	GMT_Message (API, GMT_TIME_NONE, "\t   Use -Si<scale> to give the reciprocal scale, i.e., %s/unit or km/unit\n",
	             API->GMT->session.unit_name[API->GMT->current.setting.proj_length_unit]);
	GMT_Message (API, GMT_TIME_NONE, "\t-T Transform angles for Cartesian grids when x- and y-scales differ [Leave alone].\n");
	GMT_Option (API, "U,V");
	gmt_pen_syntax (API->GMT, 'W', "Set pen attributes.", 0);
	GMT_Message (API, GMT_TIME_NONE, "\t   Default pen attributes [%s].\n", gmt_putpen(API->GMT, &API->GMT->current.setting.map_default_pen));
	GMT_Option (API, "X");
	GMT_Message (API, GMT_TIME_NONE, "\t-Z The theta grid provided has azimuths rather than directions (requires -A).\n");
	GMT_Option (API, "f,p,t,.");
	
	return (GMT_MODULE_USAGE);
}

GMT_LOCAL int parse (struct GMT_CTRL *GMT, struct GRDVECTOR_CTRL *Ctrl, struct GMT_OPTION *options) {
	/* This parses the options provided to grdvector and sets parameters in Ctrl.
	 * Note Ctrl has already been initialized and non-zero default values set.
	 * Any GMT common options will override values set previously by other commands.
	 * It also replaces any file names specified as input or output with the data ID
	 * returned when registering these sources/destinations with the API.
	 */

	unsigned int n_errors = 0, n_files = 0;
	int j;
	size_t len;
	char txt_a[GMT_LEN256] = {""}, txt_b[GMT_LEN256] = {""}, txt_c[GMT_LEN256] = {""}, symbol;
	struct GMT_OPTION *opt = NULL;
	struct GMTAPI_CTRL *API = GMT->parent;

	symbol = (gmt_M_is_geographic (GMT, GMT_IN)) ? '=' : 'v';	/* Type of vector */
	
	for (opt = options; opt; opt = opt->next) {	/* Process all the options given */

		switch (opt->option) {
			case '<':	/* Input file (only one is accepted) */
				Ctrl->In.active = true;
				if (n_files >= 2) break;
				if (gmt_check_filearg (GMT, '<', opt->arg, GMT_IN, GMT_IS_GRID))
					Ctrl->In.file[n_files++] = strdup (opt->arg);
				else
					n_errors++;
				break;

			/* Processes program-specific parameters */

			case 'A':	/* Polar data grids */
				Ctrl->A.active = true;
				break;
			case 'C':	/* Vary symbol color with z */
				Ctrl->C.active = true;
				gmt_M_str_free (Ctrl->C.file);
				Ctrl->C.file = strdup (opt->arg);
				break;
			case 'E':	/* Center vectors [OBSOLETE; use modifier +jc in -Q ] */
				if (gmt_M_compat_check (GMT, 4)) {
					GMT_Report (API, GMT_MSG_COMPAT, "Warning: Option -E is deprecated; use modifier +jc in -Q instead.\n");
					Ctrl->Q.S.v.status |= PSL_VEC_JUST_C;
				}
				else
					n_errors += gmt_default_error (GMT, opt->option);
				break;
			case 'G':	/* Set fill for vectors */
				Ctrl->G.active = true;
				if (gmt_getfill (GMT, opt->arg, &Ctrl->G.fill)) {
					gmt_fill_syntax (GMT, 'G', " ");
					n_errors++;
				}
				break;
			case 'I':	/* Only use gridnodes GMT->common.R.inc[GMT_X],GMT->common.R.inc[GMT_Y] apart */
				Ctrl->I.active = true;
				if (opt->arg[0] == 'x') Ctrl->I.mode = 1;
				n_errors += gmt_parse_inc_option (GMT, 'I', &opt->arg[Ctrl->I.mode]);
				break;
			case 'N':	/* Do not clip at border */
				Ctrl->N.active = true;
				break;
			case 'Q':	/* Vector plots, with parameters */
				Ctrl->Q.active = true;
				if (gmt_M_compat_check (GMT, 4) && (strchr (opt->arg, '/') && !strchr (opt->arg, '+'))) {	/* Old-style args */
					if (gmt_M_is_geographic (GMT, GMT_IN))
						GMT_Report (API, GMT_MSG_COMPAT, "Warning: Vector arrowwidth/headlength/headwidth is deprecated for geo-vectors; see -Q documentation.\n");
					Ctrl->Q.S.v.status = GMT_VEC_END + GMT_VEC_FILL + GMT_VEC_OUTLINE;
					Ctrl->Q.S.size_x = VECTOR_HEAD_LENGTH * GMT->session.u2u[GMT_PT][GMT_INCH];	/* 9p */
					Ctrl->Q.S.v.h_length = (float)Ctrl->Q.S.size_x;	/* 9p */
					Ctrl->Q.S.v.v_angle = 60.0f;
					Ctrl->Q.S.v.pen = GMT->current.setting.map_default_pen;
					for (j = 0; opt->arg[j] && opt->arg[j] != 'n'; j++);
					if (opt->arg[j]) {	/* Normalize option used */
						Ctrl->Q.S.v.v_norm = (float)gmt_M_to_inch (GMT, &opt->arg[j+1]);
						n_errors += gmt_M_check_condition (GMT, Ctrl->Q.S.v.v_norm <= 0.0, "Syntax error -Qn option: No reference length given\n");
						opt->arg[j] = '\0';	/* Temporarily chop of the n<norm> string */
					}
					if (opt->arg[0] && opt->arg[1] != 'n') {	/* We specified the three parameters */
						if (sscanf (opt->arg, "%[^/]/%[^/]/%s", txt_a, txt_b, txt_c) != 3) {
							GMT_Report (API, GMT_MSG_NORMAL, "Syntax error -Q option: Could not decode arrowwidth/headlength/headwidth\n");
							n_errors++;
						}
						else {	/* Turn the old args into new +a<angle> and pen width */
							Ctrl->Q.S.v.v_width = gmt_M_to_inch (GMT, txt_a);
							Ctrl->Q.S.v.pen.width = gmt_M_to_points (GMT, txt_a);
							Ctrl->Q.S.v.h_length = (float)gmt_M_to_inch (GMT, txt_b);
							Ctrl->Q.S.v.h_width = (float)gmt_M_to_inch (GMT, txt_c);
							//Ctrl->Q.S.v.v_angle = (float)atand (0.5 * Ctrl->Q.S.v.h_width / Ctrl->Q.S.v.h_length);
						}
					}
					if (Ctrl->Q.S.v.v_norm > 0.0) opt->arg[j] = 'n';	/* Restore the n<norm> string */
<<<<<<< HEAD
					Ctrl->Q.S.v.status |= (PSL_VEC_JUST_B + PSL_VEC_FILL);	/* Start filled vector at node location */
=======
					Ctrl->Q.S.v.status |= (GMT_VEC_JUST_B + GMT_VEC_FILL);	/* Start filled vector at node location */
					Ctrl->Q.S.symbol = GMT_SYMBOL_VECTOR_V4;
>>>>>>> 3eaa8c78
				}
				else {
					if (opt->arg[0] == '+') {	/* No size (use default), just attributes */
						Ctrl->Q.S.size_x = VECTOR_HEAD_LENGTH * GMT->session.u2u[GMT_PT][GMT_INCH];	/* 9p */
						n_errors += gmt_parse_vector (GMT, symbol, opt->arg, &Ctrl->Q.S);
					}
					else {	/* Size, plus possible attributes */
						j = sscanf (opt->arg, "%[^+]%s", txt_a, txt_b);	/* txt_a should be symbols size with any +<modifiers> in txt_b */
						if (j == 1) txt_b[0] = 0;	/* No modifiers present, set txt_b to empty */
						Ctrl->Q.S.size_x = gmt_M_to_inch (GMT, txt_a);	/* Length of vector */
						n_errors += gmt_parse_vector (GMT, symbol, txt_b, &Ctrl->Q.S);
					}
				}
				break;
			case 'S':	/* Scale */
				Ctrl->S.active = true;
				len = strlen (opt->arg) - 1;
				j = (opt->arg[0] == 'i') ? 1 : 0;
				if (strchr (GMT_DIM_UNITS, (int)opt->arg[len]))	/* Recognized unit character */
					Ctrl->S.unit = opt->arg[len];
				else if (! (opt->arg[len] == '.' || isdigit ((int)opt->arg[len]))) {	/* Not decimal point or digit means trouble */
					GMT_Report (API, GMT_MSG_NORMAL, "Syntax error -S option: Unrecognized unit %c\n", opt->arg[len]);
					n_errors++;
				}
				if (opt->arg[0] == 'l' || opt->arg[0] == 'L') {
					Ctrl->S.constant = true;
					Ctrl->S.factor = atof (&opt->arg[1]);
				}
				else
					Ctrl->S.factor = atof (&opt->arg[j]);
				if (j == 1) Ctrl->S.factor = 1.0 / Ctrl->S.factor;	/* Got the inverse value */
				break;
			case 'T':	/* Rescale Cartesian angles */
				Ctrl->T.active = true;
				break;
			case 'W':	/* Set line attributes */
				Ctrl->W.active = true;
				if (gmt_getpen (GMT, opt->arg, &Ctrl->W.pen)) {
					gmt_pen_syntax (GMT, 'W', " ", 0);
					n_errors++;
				}
				if (Ctrl->W.pen.cptmode) Ctrl->W.cpt_effect = true;
				break;
			case 'Z':	/* Azimuths given */
				Ctrl->Z.active = true;
				break;

			default:	/* Report bad options */
				n_errors += gmt_default_error (GMT, opt->option);
				break;
		}
	}

	//gmt_check_lattice (GMT, Ctrl->I.inc, NULL, &Ctrl->I.active);

	n_errors += gmt_M_check_condition (GMT, !GMT->common.J.active, "Syntax error: Must specify a map projection with the -J option\n");
	n_errors += gmt_M_check_condition (GMT, GMT->common.R.active[ISET] && (GMT->common.R.inc[GMT_X] <= 0.0 || GMT->common.R.inc[GMT_Y] <= 0.0),
	                                 "Syntax error -I option: Must specify positive increments\n");
	n_errors += gmt_M_check_condition (GMT, Ctrl->S.factor == 0.0 && !Ctrl->S.constant, "Syntax error -S option: Scale must be nonzero\n");
	n_errors += gmt_M_check_condition (GMT, Ctrl->S.factor <= 0.0 && Ctrl->S.constant, "Syntax error -Sl option: Length must be positive\n");
	n_errors += gmt_M_check_condition (GMT, Ctrl->S.constant && Ctrl->Q.S.v.v_norm > 0.0,
	                                 "Syntax error -Sl, -Q options: Cannot use -Q..n<size> with -Sl\n");
	n_errors += gmt_M_check_condition (GMT, Ctrl->Z.active && !Ctrl->A.active,
	                                 "Syntax error -Z option: Azimuth adjustment does not apply to Cartesian component grids\n");
	n_errors += gmt_M_check_condition (GMT, !(Ctrl->G.active || Ctrl->W.active || Ctrl->C.active),
	                                 "Syntax error: Must specify at least one of -G, -W, -C\n");
	n_errors += gmt_M_check_condition (GMT, n_files != 2, "Syntax error: Must specify two input grid files\n");
	n_errors += gmt_M_check_condition (GMT, Ctrl->W.cpt_effect && !Ctrl->C.active, "Syntax error -W: modifier +c only makes sense if -C is given\n");

	return (n_errors ? GMT_PARSE_ERROR : GMT_NOERROR);
}

#define bailout(code) {gmt_M_free_options (mode); return (code);}
#define Return(code) {Free_Ctrl (GMT, Ctrl); gmt_end_module (GMT, GMT_cpy); bailout (code);}

int GMT_grdvector (void *V_API, int mode, void *args) {
	unsigned int row, col, col_0, row_0, d_col, d_row, k, n_warn[3] = {0, 0, 0}, warn;
	int error = 0;
	bool justify, Geographic;
	
	uint64_t ij;

	double tmp, x, y, plot_x, plot_y, x_off, y_off, f;
	double x2, y2, wesn[4], value, vec_length, vec_azim, scaled_vec_length, c, s, dim[PSL_MAX_DIMS];

	struct GMT_GRID *Grid[2] = {NULL, NULL};
	struct GMT_PALETTE *P = NULL;
	struct GRDVECTOR_CTRL *Ctrl = NULL;
	struct GMT_CTRL *GMT = NULL, *GMT_cpy = NULL;	/* General GMT internal parameters */
	struct GMT_OPTION *options = NULL;
	struct PSL_CTRL *PSL = NULL;	/* General PSL internal parameters */
	struct GMTAPI_CTRL *API = gmt_get_api_ptr (V_API);	/* Cast from void to GMTAPI_CTRL pointer */

	/*----------------------- Standard module initialization and parsing ----------------------*/

	if (API == NULL) return (GMT_NOT_A_SESSION);
	if (mode == GMT_MODULE_PURPOSE) return (usage (API, GMT_MODULE_PURPOSE));	/* Return the purpose of program */
	options = GMT_Create_Options (API, mode, args);	if (API->error) return (API->error);	/* Set or get option list */

	if (!options || options->option == GMT_OPT_USAGE) bailout (usage (API, GMT_USAGE));/* Return the usage message */
	if (options->option == GMT_OPT_SYNOPSIS) bailout (usage (API, GMT_SYNOPSIS));	/* Return the synopsis */

	/* Parse the command-line arguments */

	if ((GMT = gmt_init_module (API, THIS_MODULE_LIB, THIS_MODULE_NAME, THIS_MODULE_KEYS, THIS_MODULE_NEEDS, &options, &GMT_cpy)) == NULL) bailout (API->error); /* Save current state */
	if (GMT_Parse_Common (API, THIS_MODULE_OPTIONS, options)) Return (API->error);
	Ctrl = New_Ctrl (GMT);	/* Allocate and initialize a new control structure */
	if ((error = parse (GMT, Ctrl, options)) != 0) Return (error);
	
	/*---------------------------- This is the grdvector main code ----------------------------*/

	GMT_Report (API, GMT_MSG_VERBOSE, "Processing input grids\n");
	d_col = d_row = 1;
	col_0 = row_0 = 0;

	if (!(strcmp (Ctrl->In.file[0], "=") || strcmp (Ctrl->In.file[1], "="))) {
		GMT_Report (API, GMT_MSG_NORMAL, "Piping of grid files not supported!\n");
		Return (GMT_RUNTIME_ERROR);
	}

	for (k = 0; k < 2; k++) {
		if ((Grid[k] = GMT_Read_Data (API, GMT_IS_GRID, GMT_IS_FILE, GMT_IS_SURFACE, GMT_GRID_HEADER_ONLY, NULL, Ctrl->In.file[k], NULL)) == NULL) {	/* Get header only */
			Return (API->error);
		}
		gmt_grd_init (GMT, Grid[k]->header, options, true);
	}

	if (!(gmt_M_grd_same_shape (GMT, Grid[0], Grid[1]) && gmt_M_grd_same_region (GMT, Grid[0], Grid[1]) && gmt_M_grd_same_inc (GMT, Grid[0], Grid[1]))) {
		GMT_Report (API, GMT_MSG_NORMAL, "files %s and %s does not match!\n", Ctrl->In.file[0], Ctrl->In.file[1]);
		Return (GMT_RUNTIME_ERROR);
	}

	/* Determine what wesn to pass to map_setup */

	if (!GMT->common.R.active[RSET]) gmt_M_memcpy (GMT->common.R.wesn, Grid[0]->header->wesn, 4, double);

	if (gmt_M_err_pass (GMT, gmt_map_setup (GMT, GMT->common.R.wesn), "")) Return (GMT_PROJECTION_ERROR);

	/* Determine the wesn to be used to read the grid file */

	if (!gmt_grd_setregion (GMT, Grid[0]->header, wesn, BCR_BILINEAR) || !gmt_grd_setregion (GMT, Grid[1]->header, wesn, BCR_BILINEAR)) {
		/* No grid to plot; just do empty map and return */
		if (GMT_End_IO (API, GMT_IN, 0) != GMT_NOERROR) {	/* Disables further data input */
			Return (API->error);
		}
		GMT_Report (API, GMT_MSG_VERBOSE, "Warning: No data within specified region\n");
		if ((PSL = gmt_plotinit (GMT, options)) == NULL) Return (GMT_RUNTIME_ERROR);
		gmt_plane_perspective (GMT, GMT->current.proj.z_project.view_plane, GMT->current.proj.z_level);
		gmt_plotcanvas (GMT);	/* Fill canvas if requested */
		gmt_map_basemap (GMT);
		gmt_plane_perspective (GMT, -1, 0.0);
		gmt_plotend (GMT);
		Return (GMT_NOERROR);
	}

	/* Read data */

	for (k = 0; k < 2; k++) if (GMT_Read_Data (API, GMT_IS_GRID, GMT_IS_FILE, GMT_IS_SURFACE, GMT_GRID_DATA_ONLY, wesn, Ctrl->In.file[k], Grid[k]) == NULL) {	/* Get data */
		Return (API->error);
	}

	if (Ctrl->C.active) {
		double v_min, v_max;
		if (Ctrl->A.active) {	/* Polar grid, just use min/max of radius grid */
			v_min = Grid[0]->header->z_min;
			v_max = Grid[0]->header->z_max;
		}
		else {	/* Find min/max vector lengths from the components */
			v_min = DBL_MAX;	v_max = 0.0;
			gmt_M_grd_loop (GMT, Grid[GMT_X], row, col, ij) {
				vec_length = hypot (Grid[GMT_X]->data[ij], Grid[GMT_Y]->data[ij]);
				if (vec_length < v_min) v_min = vec_length;
				if (vec_length > v_max) v_max = vec_length;
			}
		}
		if ((P = gmt_get_cpt (GMT, Ctrl->C.file, GMT_CPT_OPTIONAL, v_min, v_max)) == NULL) {
			Return (API->error);
		}
	}

	Geographic = (gmt_M_is_geographic (GMT, GMT_IN));
	if (!Ctrl->S.constant) Ctrl->S.factor = 1.0 / Ctrl->S.factor;

	if (Geographic) {	/* Now that we know this we make sure -T is disabled if given */
		if (Ctrl->T.active) {	/* This is a mistake */
			Ctrl->T.active = false;
			GMT_Report (API, GMT_MSG_NORMAL, "Warning: -T does not apply to geographic grids - ignored\n");
		}
		GMT_Report (API, GMT_MSG_DEBUG, "Great-circle geo-vectors will be drawn\n");
	}
	else {
		GMT_Report (API, GMT_MSG_DEBUG, "Cartesian straight vectors will be drawn\n");
		switch (Ctrl->S.unit) {	/* Adjust for possible unit selection */
			case 'c':
				Ctrl->S.factor *= GMT->session.u2u[GMT_CM][GMT_INCH];
				break;
			case 'i':
				Ctrl->S.factor *= GMT->session.u2u[GMT_INCH][GMT_INCH];
				break;
			case 'p':
				Ctrl->S.factor *= GMT->session.u2u[GMT_PT][GMT_INCH];
				break;
			default:
				Ctrl->S.factor *= GMT->session.u2u[GMT->current.setting.proj_length_unit][GMT_INCH];
				break;
		}
	}

	if (Ctrl->Q.active) {	/* Prepare vector parameters */
		if (Ctrl->Q.S.symbol == PSL_VECTOR) Ctrl->Q.S.v.v_width = (float)(Ctrl->W.pen.width * GMT->session.u2u[GMT_PT][GMT_INCH]);
		gmt_init_vector_param (GMT, &Ctrl->Q.S, true, Ctrl->W.active, &Ctrl->W.pen, Ctrl->G.active, &Ctrl->G.fill);
	}
	if ((PSL = gmt_plotinit (GMT, options)) == NULL) Return (GMT_RUNTIME_ERROR);
	gmt_plane_perspective (GMT, GMT->current.proj.z_project.view_plane, GMT->current.proj.z_level);
	gmt_plotcanvas (GMT);	/* Fill canvas if requested */

	gmt_setpen (GMT, &Ctrl->W.pen);
	if (!Ctrl->C.active) gmt_setfill (GMT, &Ctrl->G.fill, Ctrl->W.active);

	if (!Ctrl->N.active) gmt_map_clip_on (GMT, GMT->session.no_rgb, 3);
	if (Ctrl->I.mode) {	/* Gave multiplier so get actual strides */
		GMT->common.R.inc[GMT_X] *= Grid[0]->header->inc[GMT_X];
		GMT->common.R.inc[GMT_Y] *= Grid[0]->header->inc[GMT_Y];
	}
	if (GMT->common.R.inc[GMT_X] != 0.0 && GMT->common.R.inc[GMT_Y] != 0.0) {	/* Coarsen the output interval. The new -Idx/dy must be integer multiples of the grid dx/dy */
		double val = GMT->common.R.inc[GMT_Y] * Grid[0]->header->r_inc[GMT_Y];	/* Should be ~ an integer within 1 ppm */
		d_row = urint (val);
		if (d_row == 0 || fabs ((d_row - val)/d_row) > GMT_CONV6_LIMIT) {
			GMT_Report (API, GMT_MSG_NORMAL, "Error: New y grid spacing (%.12lg) is not a multiple of actual grid spacing (%.12g) [within %g]\n", GMT->common.R.inc[GMT_Y], Grid[0]->header->inc[GMT_Y], GMT_CONV6_LIMIT);
			Return (GMT_RUNTIME_ERROR);
		}
		GMT->common.R.inc[GMT_Y] = d_row * Grid[0]->header->inc[GMT_Y];	/* Get exact y-increment in case of slop */
		val = GMT->common.R.inc[GMT_X] * Grid[0]->header->r_inc[GMT_X];
		d_col = urint (val);
		if (d_col == 0 || fabs ((d_col - val)/d_col) > GMT_CONV6_LIMIT) {
			GMT_Report (API, GMT_MSG_NORMAL, "Error: New x grid spacing (%.12g) is not a multiple of actual grid spacing (%.12g) [within %g]\n", GMT->common.R.inc[GMT_X], Grid[0]->header->inc[GMT_X], GMT_CONV6_LIMIT);
			Return (GMT_RUNTIME_ERROR);
		}
		GMT->common.R.inc[GMT_X] = d_col * Grid[0]->header->inc[GMT_X];	/* Get exact x-increment in case of slop */
		
		/* Determine starting row/col for straddled access */
		tmp = ceil (Grid[0]->header->wesn[YHI] / GMT->common.R.inc[GMT_Y]) * GMT->common.R.inc[GMT_Y];
		if (tmp > Grid[0]->header->wesn[YHI]) tmp -= GMT->common.R.inc[GMT_Y];
		row_0 = urint ((Grid[0]->header->wesn[YHI] - tmp) * Grid[0]->header->r_inc[GMT_Y]);
		tmp = floor (Grid[0]->header->wesn[XLO] / GMT->common.R.inc[GMT_X]) * GMT->common.R.inc[GMT_X];
		if (tmp < Grid[0]->header->wesn[XLO]) tmp += GMT->common.R.inc[GMT_X];
		col_0 = urint ((tmp - Grid[0]->header->wesn[XLO]) * Grid[0]->header->r_inc[GMT_X]);
	}

	dim[5] = Ctrl->Q.S.v.v_shape;	/* dim[5-8] do not change inside the loop */
	dim[6] = (double)Ctrl->Q.S.v.status;
	dim[7] = (double)Ctrl->Q.S.v.v_kind[0];	dim[8] = (double)Ctrl->Q.S.v.v_kind[1];
	
	if (Ctrl->W.cpt_effect) {	/* Should color apply to pen, fill, or both [fill] */
		if ((Ctrl->W.pen.cptmode & 2) == 0 && !Ctrl->G.active)	/* Turn off CPT fill */
			gmt_M_rgb_copy (Ctrl->G.fill.rgb, GMT->session.no_rgb);
	}

	PSL_command (GMT->PSL, "V\n");
	for (row = row_0; row < Grid[1]->header->n_rows; row += d_row) {
		y = gmt_M_grd_row_to_y (GMT, row, Grid[0]->header);	/* Latitude OR y OR radius */
		for (col = col_0; col < Grid[1]->header->n_columns; col += d_col) {

			ij = gmt_M_ijp (Grid[0]->header, row, col);
			if (gmt_M_is_fnan (Grid[0]->data[ij]) || gmt_M_is_fnan (Grid[1]->data[ij])) continue;	/* Cannot plot NaN-vectors */
			x = gmt_M_grd_col_to_x (GMT, col, Grid[0]->header);	/* Longitude OR x OR theta [or azimuth] */
			if (!Ctrl->N.active) {	/* Throw out vectors whose node is outside */
				gmt_map_outside (GMT, x, y);
				if (abs (GMT->current.map.this_x_status) > 1 || abs (GMT->current.map.this_y_status) > 1) continue;
			}

			if (Ctrl->A.active) {	/* Got r,theta grids */
				vec_length = Grid[0]->data[ij];
				if (vec_length == 0.0) continue;	/* No length = no plotting */
				vec_azim   = Grid[1]->data[ij];
				value = vec_length;
				if (vec_length < 0.0) {	/* Interpret negative lengths to mean pointing in opposite direction 180-degrees off */
					vec_length = -vec_length;
					vec_azim += 180.0;
				}
				if (!Ctrl->Z.active) vec_azim = 90.0 - vec_azim;	/* Convert theta to azimuth */
			}
			else {	/* Cartesian component grids: Convert to polar form of radius, theta */
				vec_length = hypot (Grid[GMT_X]->data[ij], Grid[GMT_Y]->data[ij]);
				if (vec_length == 0.0) continue;	/* No length = no plotting */
				vec_azim = 90.0 - atan2d (Grid[GMT_Y]->data[ij], Grid[GMT_X]->data[ij]);	/* Convert dy,dx to azimuth */
				value = vec_length;
			}
			
			if (Ctrl->C.active) {	/* Get color based on the vector length */
				gmt_get_fill_from_z (GMT, P, value, &Ctrl->G.fill);
			}
			if (Ctrl->W.cpt_effect) {	/* Should color apply to pen, fill, or both [fill] */
				if (Ctrl->W.pen.cptmode & 1)	/* Change pen color via CPT */
					gmt_M_rgb_copy (Ctrl->W.pen.rgb, Ctrl->G.fill.rgb);
			}
			if (Ctrl->C.active) {	/* Update pen and fill color settings */
				if (!Ctrl->Q.active)	/* Must update stick pen */
					gmt_M_rgb_copy (Ctrl->W.pen.rgb, Ctrl->G.fill.rgb);
				gmt_setpen (GMT, &Ctrl->W.pen);
				if (Ctrl->Q.active) gmt_setfill (GMT, &Ctrl->G.fill, Ctrl->W.active);
				gmt_init_vector_param (GMT, &Ctrl->Q.S, true, Ctrl->W.active, &Ctrl->W.pen, true, &Ctrl->G.fill);
			}

			scaled_vec_length = (Ctrl->S.constant) ? Ctrl->S.factor : vec_length * Ctrl->S.factor;
			/* scaled_vec_length is now in inches (Cartesian) or km (Geographic) */
			
			if (Geographic) {	/* Draw great-circle geo-vectors */
				warn = gmt_geo_vector (GMT, x, y, vec_azim, scaled_vec_length, &Ctrl->W.pen, &Ctrl->Q.S);
				n_warn[warn]++;
			}
			else {	/* Draw straight Cartesian vectors */
				gmt_geo_to_xy (GMT, x, y, &plot_x, &plot_y);
				if (Ctrl->T.active)	/* Deal with negative scales in x and/or y which affect the azimuths */
					gmt_flip_azim_d (GMT, &vec_azim);
				vec_azim = 90.0 - vec_azim;	/* Transform azimuths to plot angle */
				if (GMT->current.proj.projection == GMT_POLAR) {	/* Must rotate azimuth since circular projection */
					double x_orient;
					x_orient = (GMT->current.proj.got_azimuths) ? -(x + GMT->current.proj.p_base_angle) : x - GMT->current.proj.p_base_angle - 90.0;
					vec_azim += x_orient;
				}
				vec_azim *= D2R;		/* vec_azim is now in radians */
				sincos (vec_azim, &s, &c);
				x2 = plot_x + scaled_vec_length * c;
				y2 = plot_y + scaled_vec_length * s;

				justify = PSL_vec_justify (Ctrl->Q.S.v.status);	/* Return justification as 0-2 */
				if (justify) {	/* Justify vector at center, or tip [beginning] */
					x_off = justify * 0.5 * (x2 - plot_x);	y_off = justify * 0.5 * (y2 - plot_y);
					plot_x -= x_off;	plot_y -= y_off;
					x2 -= x_off;		y2 -= y_off;
				}
				n_warn[0]++;
				if (!Ctrl->Q.active) {	/* Just a vector stem: line segment */
					PSL_plotsegment (PSL, plot_x, plot_y, x2, y2);
					continue;
				}
				/* Must plot a vector head */
				dim[0] = x2; dim[1] = y2;
				dim[2] = Ctrl->Q.S.v.v_width;	dim[3] = Ctrl->Q.S.v.h_length;	dim[4] = Ctrl->Q.S.v.h_width;
				if (scaled_vec_length < Ctrl->Q.S.v.v_norm) {	/* Scale arrow attributes down with length */
					f = scaled_vec_length / Ctrl->Q.S.v.v_norm;
					for (k = 2; k <= 4; k++) dim[k] *= f;
				}
				if (Ctrl->Q.S.symbol == GMT_SYMBOL_VECTOR_V4) {
					int v4_outline = Ctrl->W.active;
					double *this_rgb = NULL;
					if (Ctrl->G.active || Ctrl->C.active)
						this_rgb = Ctrl->G.fill.rgb;
					else
						this_rgb = GMT->session.no_rgb;
					if (v4_outline) gmt_setpen (GMT, &Ctrl->W.pen);
					if (Ctrl->Q.S.v.status & GMT_VEC_BEGIN) v4_outline += 8;	/* Double-headed */
					psl_vector_v4 (PSL, plot_x, plot_y, dim, this_rgb, v4_outline);
				}
				else
					PSL_plotsymbol (PSL, plot_x, plot_y, dim, PSL_VECTOR);
			}
		}
	}
	PSL_command (GMT->PSL, "U\n");
	PSL->current.linewidth = 0.0;	/* Since we changed things under clip; this will force it to be set next */

	if (!Ctrl->N.active) gmt_map_clip_off (GMT);

	gmt_map_basemap (GMT);

	gmt_plane_perspective (GMT, -1, 0.0);

	gmt_plotend (GMT);
	
	GMT_Report (API, GMT_MSG_VERBOSE, "%d vectors plotted successfully\n", n_warn[0]);
	if (n_warn[1]) GMT_Report (API, GMT_MSG_VERBOSE, "Warning: %d vector heads had length exceeding the vector length and were skipped. Consider the +n<norm> modifier to -Q\n", n_warn[1]);
	if (n_warn[2]) GMT_Report (API, GMT_MSG_VERBOSE, "Warning: %d vector heads had to be scaled more than implied by +n<norm> since they were still too long. Consider changing the +n<norm> modifier to -Q\n", n_warn[2]);
	

	Return (GMT_NOERROR);
}<|MERGE_RESOLUTION|>--- conflicted
+++ resolved
@@ -239,12 +239,8 @@
 						}
 					}
 					if (Ctrl->Q.S.v.v_norm > 0.0) opt->arg[j] = 'n';	/* Restore the n<norm> string */
-<<<<<<< HEAD
 					Ctrl->Q.S.v.status |= (PSL_VEC_JUST_B + PSL_VEC_FILL);	/* Start filled vector at node location */
-=======
-					Ctrl->Q.S.v.status |= (GMT_VEC_JUST_B + GMT_VEC_FILL);	/* Start filled vector at node location */
 					Ctrl->Q.S.symbol = GMT_SYMBOL_VECTOR_V4;
->>>>>>> 3eaa8c78
 				}
 				else {
 					if (opt->arg[0] == '+') {	/* No size (use default), just attributes */
