--- conflicted
+++ resolved
@@ -449,12 +449,7 @@
 	if (Ctrl->Q.active) {	/* Prepare vector parameters */
 		GMT_init_vector_param (GMT, &Ctrl->Q.S, true, Ctrl->W.active, &Ctrl->W.pen, Ctrl->G.active, &Ctrl->G.fill);
 	}
-<<<<<<< HEAD
-	PSL = GMT_plotinit (GMT, options);
-=======
-	dim[6] = 0.0;
 	if ((PSL = GMT_plotinit (GMT, options)) == NULL) Return (GMT_RUNTIME_ERROR);
->>>>>>> 6c30f641
 	GMT_plane_perspective (GMT, GMT->current.proj.z_project.view_plane, GMT->current.proj.z_level);
 	GMT_plotcanvas (GMT);	/* Fill canvas if requested */
 
