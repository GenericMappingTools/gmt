/*--------------------------------------------------------------------
 *	$Id$
 *
 *	Copyright (c) 1991-2017 by P. Wessel, W. H. F. Smith, R. Scharroo, J. Luis and F. Wobbe
 *	See LICENSE.TXT file for copying and redistribution conditions.
 *
 *	This program is free software; you can redistribute it and/or modify
 *	it under the terms of the GNU Lesser General Public License as published by
 *	the Free Software Foundation; version 3 or any later version.
 *
 *	This program is distributed in the hope that it will be useful,
 *	but WITHOUT ANY WARRANTY; without even the implied warranty of
 *	MERCHANTABILITY or FITNESS FOR A PARTICULAR PURPOSE.  See the
 *	GNU Lesser General Public License for more details.
 *
 *	Contact info: gmt.soest.hawaii.edu
 *--------------------------------------------------------------------*/
/*
 *
 * Brief synopsis: psconvert converts one or several PostScript file(s) to other formats using GhostScript.
 * It works by modifying the page size in order that the image will have a size
 * which is specified by the BoundingBox.
 * As an option, a tight BoundingBox may be computed.
 * psconvert uses the ideas of the EPS2XXX.m from Primoz Cermelj published in MatLab Central
 * and of psbbox.sh of Remko Scharroo.
 *
 *
 *--------------------------------------------------------------------*/
/*
 * Authors:	Joaquim Luis and Remko Scharroo
 * Date:	1-JAN-2010
 * Version:	5 API
 */

#include "gmt_dev.h"
#define THIS_MODULE_NAME	"psconvert"
#define THIS_MODULE_LIB		"core"
#define THIS_MODULE_PURPOSE	"Convert [E]PS file(s) to other formats using GhostScript"
#define THIS_MODULE_KEYS	"<X{+,FI)"
#define THIS_MODULE_NEEDS	""
#define THIS_MODULE_OPTIONS "-V"

#ifdef _WIN32
#	define dup2 _dup2
	/* Various shared-library functions declared in gmt_sharedlibs.c */
	EXTERN_MSC void *dlopen (const char *module_name, int mode);
	EXTERN_MSC int dlclose (void *handle);
	EXTERN_MSC void *dlsym (void *handle, const char *name);
	EXTERN_MSC char *dlerror (void);
#	ifndef RTLD_LAZY
#		define RTLD_LAZY 1
#	endif
#else	/* Standard Unix things */
#	include <dlfcn.h>
#endif

EXTERN_MSC void gmt_str_toupper (char *string);
EXTERN_MSC void gmt_handle5_plussign (struct GMT_CTRL *GMT, char *in, char *mods, unsigned way);

#ifdef WIN32	/* Special for Windows */
#	include <windows.h>
#	include <process.h>
#	define getpid _getpid
#	define dup2 _dup2
#	define execv _execv
#	define pipe _pipe
	static char quote = '\"';
	static char *squote = "\"";
#else
	static char quote = '\'';
	static char *squote = "\'";
	struct popen2 {
		int fd[2];		/* The input [0] and output [1] file descriptors */
		int n_closed;	/* Number of times we have called gmt_pclose */
	    pid_t child_pid;	/* Pid of child */
	};
#endif

enum GMT_GS_Devices {
	GS_DEV_EPS = 0,
	GS_DEV_PDF,
	GS_DEV_SVG,
	GS_DEV_JPG,
	GS_DEV_PNG,
	GS_DEV_PPM,
	GS_DEV_TIF,
	GS_DEV_BMP,
	GS_DEV_TPNG,      /* PNG with transparency */
	GS_DEV_JPGG,      /* These are grayscale versions */
	GS_DEV_PNGG,
	GS_DEV_TIFG,
	GS_DEV_BMPG,
	N_GS_DEVICES};	/* Number of supported GS output devices */

enum GMT_KML_Elevation {
	KML_GROUND_ABS = 0,
	KML_GROUND_REL,
	KML_ABS,
	KML_SEAFLOOR_REL,
	KML_SEAFLOOR_ABS,
	N_KML_ELEVATIONS};

#define add_to_list(list,item) { if (list[0]) strcat (list, " "); strcat (list, item); }
#define add_to_qlist(list,item) { if (list[0]) strcat (list, " "); strcat (list, squote);  strcat (list, item); strcat (list, squote); }

struct PS2RASTER_CTRL {
	struct PS2R_In {	/* Input file info */
		unsigned int n_files;
	} In;
	struct PS2R_A {             /* -A[u][-] [Adjust boundingbox] */
		bool active;
		bool max;          /* Only scale if dim exceeds the given size */
		bool round;        /* Round HiRes BB instead of ceil */
		bool strip;        /* Remove the -U time-stamp */
		bool reset;        /* The -A- turns -A off, overriding any automode in effect */
		bool resize;       /* Resize to a user selected size */
		bool rescale;      /* Resize to a user selected scale factor */
		bool outline;      /* Draw frame around plot with selected pen [0.25p] */
		bool paint;        /* Paint box behind plot with selected fill */
		double scale;      /* Scale factor to go along with the 'rescale' option */
		double new_size[2];
		double margin[4];
		double new_dpi_x, new_dpi_y;
		struct GMT_PEN pen;
		struct GMT_FILL fill;
	} A;
	struct PS2R_C {	/* -C<option> */
		bool active;
		char arg[GMT_BUFSIZ];
	} C;
	struct PS2R_D {	/* -D<dir> */
		bool active;
		char *dir;
	} D;
	struct PS2R_E {	/* -E<resolution> */
		bool active;
		unsigned int dpi;
	} E;
	struct PS2R_F {	/* -F<out_name> */
		bool active;
		char *file;
	} F;
	struct PS2R_G {	/* -G<GSpath> */
		bool active;
		char *file;
	} G;
	struct PS2R_I {	/* -I */
		bool active;
	} I;
	struct PS2R_L {	/* -L<listfile> */
		bool active;
		char *file;
	} L;
	struct PS2R_P {	/* -P */
		bool active;
	} P;
	struct PS2R_Q {	/* -Q[g|t]<bits> */
		bool active;
		bool on[2];	/* [0] for graphics, [1] for text antialiasing */
		unsigned int bits[2];
	} Q;
	struct PS2R_S {	/* -S */
		bool active;
	} S;
	struct PS2R_T {	/* -T */
		bool active;
		int eps;	/* 1 if we want to make EPS, -1 with setpagedevice (possibly in addition to another format) */
		int ps;		/* 1 if we want to save the final PS under "modern" setting */
		int device;	/* May be negative */
	} T;
	struct PS2R_W {	/* -W -- for world file production */
		bool active;
		bool folder;
		bool warp;
		bool kml;
		unsigned int mode;	/* 0 = clamp at ground, 1 is relative to ground, 2 is absolute 3 is relative to seafloor, 4 is clamp at seafloor */
		int min_lod, max_lod;	/* minLodPixels and maxLodPixels settings */
		int min_fade, max_fade;	/* minFadeExtent and maxFadeExtent settings */
		char *doctitle;		/* Name of KML document */
		char *overlayname;	/* Name of the image overlay */
		char *URL;		/* URL of remote site */
		char *foldername;	/* Name of KML folder */
		double altitude;
	} W;
	struct PS2R_Z { /* -Z */
		bool active;
	} Z;
};

#ifdef WIN32	/* Special for Windows */
	GMT_LOCAL int ghostbuster(struct GMTAPI_CTRL *API, struct PS2RASTER_CTRL *C);
#else
	/* Abstraction to get popen to do bidirectional read/write */
struct popen2 * gmt_popen2 (const char *cmdline) {
	struct popen2 *F = NULL;
	/* Must implement a bidirectional popen instead */
    pid_t p;
    int pipe_stdin[2] = {0, 0}, pipe_stdout[2] = {0, 0};

    if (pipe(pipe_stdin))  return NULL;
    if (pipe(pipe_stdout)) return NULL;

    printf("pipe_stdin[0] = %d,  pipe_stdin[1]  = %d\n", pipe_stdin[0], pipe_stdin[1]);
    printf("pipe_stdout[0] = %d, pipe_stdout[1] = %d\n", pipe_stdout[0], pipe_stdout[1]);

    if ((p = fork()) < 0) return NULL; /* Fork failed */

    if(p == 0) { /* child */
        close (pipe_stdin[1]);
        dup2 (pipe_stdin[0], 0);
        close (pipe_stdout[0]);
        dup2 (pipe_stdout[1], 1);
        execl ("/bin/sh", "sh", "-c", cmdline, 0);
        perror ("execl"); exit (99);
    }
	/* Return the file handles back via structure */
	F = calloc (1, sizeof (struct popen2));
    F->child_pid = p;
    F->fd[1] = pipe_stdin[1];
    F->fd[0] = pipe_stdout[0];
    return F; 
}

void gmt_pclose2 (struct popen2 **Faddr, int dir) {
	struct popen2 *F = *Faddr;
	F->n_closed++;
	close (F->fd[dir]);	/* Close this pipe */
	if (F->n_closed == 2) {	/* Done so free object */
		/* Done, kill child */
    	printf("kill(%d, 0) -> %d\n", F->child_pid, kill(F->child_pid, 0)); 
    	printf("waitpid() -> %d\n", waitpid(F->child_pid, NULL, 0));
    	printf("kill(%d, 0) -> %d\n", F->child_pid, kill(F->child_pid, 0));
		free (F);
		*Faddr = NULL;
	}
}
#endif

GMT_LOCAL int parse_A_settings (struct GMT_CTRL *GMT, char *arg, struct PS2RASTER_CTRL *Ctrl) {
	/* Syntax: -A[u][<margins>][-][+r][+s|S[m]<width>[u][/<height>[u]]] */

	bool error = false;
	unsigned int pos = 0;
	int j, k = 0, trim_j = -1;
	char txt[GMT_LEN128] = {""}, p[GMT_LEN128] = {""};
	char txt_a[GMT_LEN64] = {""}, txt_b[GMT_LEN64] = {""}, txt_c[GMT_LEN64] = {""}, txt_d[GMT_LEN64] = {""};

	Ctrl->A.active = true;

	if (arg[k] == 'u') {Ctrl->A.strip = true; k++;}
	/* If there are +modifiers later we need to temporarily disable them: */
	for (j = k; arg[j] && arg[j] != '+'; j++);
	if (arg[j] == '+') arg[j] = 0, trim_j = j;
	if (*arg != '\0' && arg[strlen(arg)-1] == '-') {
		Ctrl->A.reset = true;
		return (error);
	}
	if (arg[k] && arg[k] != '+') {	/* Also specified margin(s) */
		j = sscanf (&arg[k], "%[^/]/%[^/]/%[^/]/%s", txt_a, txt_b, txt_c, txt_d);
		switch (j) {
			case 1:	/* Got uniform margin */
				Ctrl->A.margin[XLO] = Ctrl->A.margin[XHI] = Ctrl->A.margin[YLO] = Ctrl->A.margin[YHI] = gmt_M_to_points (GMT, txt_a);
				break;
			case 2:	/* Got seprate x/y margins */
				Ctrl->A.margin[XLO] = Ctrl->A.margin[XHI] = gmt_M_to_points (GMT, txt_a);
				Ctrl->A.margin[YLO] = Ctrl->A.margin[YHI] = gmt_M_to_points (GMT, txt_b);
				break;
			case 4:	/* Got uniform margin */
				Ctrl->A.margin[XLO] = gmt_M_to_points (GMT, txt_a);
				Ctrl->A.margin[XHI] = gmt_M_to_points (GMT, txt_b);
				Ctrl->A.margin[YLO] = gmt_M_to_points (GMT, txt_c);
				Ctrl->A.margin[YHI] = gmt_M_to_points (GMT, txt_d);
				break;
			default:
				error++;
				GMT_Report (Ctrl, GMT_MSG_NORMAL, "-A: Give 1, 2, or 4 margins\n");
				break;
		}
	}
	if (trim_j >= 0) arg[trim_j] = '+';	/* Restore the chopped off section */
	strncpy (txt, arg, GMT_LEN128-1);
	while (!error && (gmt_strtok (txt, "+", &pos, p))) {
		switch (p[0]) {
			case 'p':	/* Draw outline */
				Ctrl->A.outline = true;
				if (!p[1])
					Ctrl->A.pen = GMT->current.setting.map_default_pen;
				else if (gmt_getpen (GMT, &p[1], &Ctrl->A.pen)) {
					gmt_pen_syntax (GMT, 'A', "sets background outline pen attributes", 0);
					error++;
				}
				break;
			case 'g':	/* Fill background */
				Ctrl->A.paint = true;
				if (!p[1]) {
					GMT_Report (Ctrl, GMT_MSG_NORMAL, "-A+g: Append the background fill\n");
					error++;
				}
				else if (gmt_getfill (GMT, &p[1], &Ctrl->A.fill)) {
					gmt_pen_syntax (GMT, 'A', "sets background fill attributes", 0);
					error++;
				}
				break;
			case 'r':	/* Round */
				Ctrl->A.round = true;
				break;
			case 'S':	/* New size via a scale factor */
				Ctrl->A.rescale = true;
				Ctrl->A.scale = atof(&p[1]);
				break;
			case 's':	/* New size +s[m]<width>[u][/<height>[u]] */
				Ctrl->A.resize = true;
				if (p[1] == 'm') { Ctrl->A.max = true, k = 2;} else k = 1;
				j = sscanf (&p[k], "%[^/]/%s", txt_a, txt_b);
				switch (j) {
					case 1:	/* Got width only. Height will be computed later */
						Ctrl->A.new_size[0] = gmt_M_to_points (GMT, txt_a);
						break;
					case 2:	/* Got separate width/height */
						Ctrl->A.new_size[0] = gmt_M_to_points (GMT, txt_a);
						Ctrl->A.new_size[1] = gmt_M_to_points (GMT, txt_b);
						break;
					default:
						GMT_Report (Ctrl, GMT_MSG_NORMAL, "Syntax error -A+s[m]<width[/height]>: Wrong size parameters\n");
						error++;
						break;
					}
				break;
		}
	}

	if (Ctrl->A.rescale && Ctrl->A.resize) {
		GMT_Report (Ctrl, GMT_MSG_NORMAL, "Syntax error -A+s|S: Cannot set both -A+s and -A+S\n");
		error++;
	}
	else if (Ctrl->A.rescale)    /* But we can. This makes the coding simpler later on */
		Ctrl->A.resize = true;

	return (error);
}

GMT_LOCAL int parse_GE_settings (struct GMT_CTRL *GMT, char *arg, struct PS2RASTER_CTRL *C) {
	/* Syntax: -W[+g][+k][+t<doctitle>][+n<layername>][+a<altmode>][+l<lodmin>/<lodmax>] */

	bool error = false;
	unsigned int pos = 0;
	char txt[GMT_BUFSIZ] = {""}, p[GMT_BUFSIZ] = {""};
	gmt_M_unused(GMT);

	C->W.active = true;
	strncpy (txt, arg, GMT_BUFSIZ-1);
	gmt_handle5_plussign (GMT, txt, "agklnt", 0);	/* Hide any plus signs unless a recognized modifier */
	while (!error && (gmt_strtok (txt, "+", &pos, p))) {
		switch (p[0]) {
			case 'a':	/* Altitude setting */
				switch (p[1]) {	/* Check which altitude mode we selected */
					case 'G':
						C->W.mode = KML_GROUND_ABS;
						break;
					case 'g':
						C->W.mode = KML_GROUND_REL;
						C->W.altitude = atof (&p[2]);
						break;
					case 'A':
						C->W.mode = KML_ABS;
						C->W.altitude = atof (&p[2]);
						break;
					case 's':
						C->W.mode = KML_SEAFLOOR_REL;
						C->W.altitude = atof (&p[2]);
						break;
					case 'S':
						C->W.mode = KML_SEAFLOOR_ABS;
						break;
					default:
						GMT_Report (C, GMT_MSG_NORMAL, "Syntax error -W+a<mode>[par]: Unrecognized altitude mode %c\n", p[1]);
						error++;
						break;
				}
				break;
			case 'f':	/* Set fading options in KML */
				sscanf (&p[1], "%d/%d", &C->W.min_fade, &C->W.max_fade);
				break;
			case 'g':	/* Use gdal to make geotiff */
				C->W.warp = true;
				break;
			case 'k':	/* Produce a KML file */
				C->W.kml = true;
				break;
			case 'l':	/* Set KML level of detail for image */
				sscanf (&p[1], "%d/%d", &C->W.min_lod, &C->W.max_lod);
				break;
			case 'n':	/* Set KML document layer name */
				gmt_M_str_free (C->W.overlayname);	/* Already set, free then reset */
				C->W.overlayname = strdup (&p[1]);
				gmt_handle5_plussign (GMT, C->W.overlayname, NULL, 1);	/* Recover any non-modifier plus signs */
				break;
			case 'o':	/* Produce a KML overlay as a folder subset */
				C->W.folder = true;
				C->W.foldername = strdup (&p[1]);
				break;
			case 't':	/* Set KML document title */
				gmt_M_str_free (C->W.doctitle);	/* Already set, free then reset */
				C->W.doctitle = strdup (&p[1]);
				gmt_handle5_plussign (GMT, C->W.doctitle, NULL, 1);	/* Recover any non-modifier plus signs */
				break;
			case 'u':	/* Specify a remote address for image */
				gmt_M_str_free (C->W.URL);	/* Already set, free then reset */
				C->W.URL = strdup (&p[1]);
				break;
			default:
				GMT_Report (C, GMT_MSG_NORMAL, "Syntax error -W+<opt>: Unrecognized option selection %c\n", p[1]);
				error++;
				break;
		}
	}
	return (error);
}

GMT_LOCAL void *New_Ctrl (struct GMT_CTRL *GMT) {	/* Allocate and initialize a new control structure */
	struct PS2RASTER_CTRL *C;

	C = gmt_M_memory (GMT, NULL, 1, struct PS2RASTER_CTRL);

	/* Initialize values whose defaults are not 0/false/NULL */
#ifdef WIN32
	if (ghostbuster(GMT->parent, C) != GMT_NOERROR)  /* Try first to find the gspath from registry */
		C->G.file = strdup ("gswin64c");     /* Fall back to this default and expect a miracle */
#else
	C->G.file = strdup ("gs");
#endif
	C->D.dir = strdup (".");

	C->W.doctitle = strdup ("GMT KML Document");
	C->W.overlayname = strdup ("GMT Image Overlay");
	C->W.foldername = strdup ("GMT Image Folder");

	return (C);
}

GMT_LOCAL void Free_Ctrl (struct GMT_CTRL *GMT, struct PS2RASTER_CTRL *C) {	/* Deallocate control structure */
	if (!C) return;
	gmt_M_str_free (C->D.dir);
	gmt_M_str_free (C->F.file);
	gmt_M_str_free (C->G.file);
	gmt_M_str_free (C->L.file);
	gmt_M_str_free (C->W.doctitle);
	gmt_M_str_free (C->W.overlayname);
	gmt_M_str_free (C->W.foldername);
	gmt_M_str_free (C->W.URL);
	gmt_M_free (GMT, C);
}

GMT_LOCAL int usage (struct GMTAPI_CTRL *API, int level) {
	gmt_show_name_and_purpose (API, THIS_MODULE_LIB, THIS_MODULE_NAME, THIS_MODULE_PURPOSE);
	if (level == GMT_MODULE_PURPOSE) return (GMT_NOERROR);
	GMT_Message (API, GMT_TIME_NONE, "usage: psconvert <psfile1> <psfile2> <...> -A[u][<margins>][-][+p[<pen>]][+g<fill>][+r][+s[m]|S<width[u]>[/<height>[u]]]\n");
	GMT_Message (API, GMT_TIME_NONE, "\t[-C<gs_command>] [-D<dir>] [-E<resolution>] [-F<out_name>] [-G<gs_path>] [-L<listfile>]\n");
	GMT_Message (API, GMT_TIME_NONE, "\t[-N] [-P] [-Q[g|t]1|2|4] [-S] [-Tb|e|E|f|F|g|G|j|m|s|t] [%s]\n", GMT_V_OPT);
	GMT_Message (API, GMT_TIME_NONE, "\t[-W[+a<mode>[<alt]][+f<minfade>/<maxfade>][+g][+k][+l<lodmin>/<lodmax>][+n<name>][+o<folder>][+t<title>][+u<URL>]]\n\n");

	if (level == GMT_SYNOPSIS) return (GMT_MODULE_SYNOPSIS);

	GMT_Message (API, GMT_TIME_NONE, "\tWorks by modifying the page size in order that the resulting\n");
	GMT_Message (API, GMT_TIME_NONE, "\timage will have the size specified by the BoundingBox.\n");
	GMT_Message (API, GMT_TIME_NONE, "\tAs an option, a tight BoundingBox may be computed.\n\n");
	GMT_Message (API, GMT_TIME_NONE, "\t<psfile(s)> PostScript file(s) to be converted.\n");
	if (API->external)
		GMT_Message (API, GMT_TIME_NONE, "\tTo access the current internal GMT plot, specify <psfile> as \"=\".\n");
	GMT_Message (API, GMT_TIME_NONE, "\n\tOPTIONS:\n");
	GMT_Message (API, GMT_TIME_NONE, "\t-A Adjust the BoundingBox to the minimum required by the image contents.\n");
	GMT_Message (API, GMT_TIME_NONE, "\t   Append u to strip out time-stamps (produced by GMT -U options).\n");
	GMT_Message (API, GMT_TIME_NONE, "\t   Append - to make sure -A is NOT activated by -W.\n");
	GMT_Message (API, GMT_TIME_NONE, "\t   Optionally, append margin(s) to adjusted BoundingBox.\n");
	GMT_Message (API, GMT_TIME_NONE, "\t     -A<off>[u] sets uniform margin for all 4 sides.\n");
	GMT_Message (API, GMT_TIME_NONE, "\t     -A<xoff>[u]/<yoff>[u] set separate x- and y-margins.\n");
	GMT_Message (API, GMT_TIME_NONE, "\t     -A<woff>[u]/<eoff>[u]/<soff>[u]/<noff>[u] set separate w-,e-,s-,n-margins.\n");
	GMT_Message (API, GMT_TIME_NONE, "\t   Use the -A+s[m]<width[u]>[/<height>[u]] option the select a new image size\n");
	GMT_Message (API, GMT_TIME_NONE, "\t   but maintaining the DPI set by -E (ghostscript does the re-interpolation work).\n");
	GMT_Message (API, GMT_TIME_NONE, "\t   Add +g<paint> to paint the BoundingBox [no paint].\n");
	GMT_Message (API, GMT_TIME_NONE, "\t   Add +p[<pen>] to outline the BoundingBox [%s].\n",
	             gmt_putpen (API->GMT, &API->GMT->current.setting.map_default_pen));
	GMT_Message (API, GMT_TIME_NONE, "\t   Use +sm to only change size if figure size exceeds the new maximum size(s).\n");
	GMT_Message (API, GMT_TIME_NONE, "\t   Append unit u (%s) [%c].\n",
	             GMT_DIM_UNITS_DISPLAY, &API->GMT->session.unit_name[API->GMT->current.setting.proj_length_unit][0]);
	GMT_Message (API, GMT_TIME_NONE, "\t   Alternatively use -A+S<scale> to scale the image by the <scale> factor.\n");
	GMT_Message (API, GMT_TIME_NONE, "\t   Use -A+r to force rounding of HighRes BoundingBox instead of ceil.\n");
	GMT_Message (API, GMT_TIME_NONE, "\t-C Specify a single, custom option that will be passed on to GhostScript\n");
	GMT_Message (API, GMT_TIME_NONE, "\t   as is. Repeat to add several options [none].\n");
	GMT_Message (API, GMT_TIME_NONE, "\t-D Set an alternative output directory (which must exist)\n");
	GMT_Message (API, GMT_TIME_NONE, "\t   [Default is same directory as PS files].\n");
	GMT_Message (API, GMT_TIME_NONE, "\t   Use -D. to place the output in the current directory.\n");
	GMT_Message (API, GMT_TIME_NONE, "\t-E Set raster resolution in dpi [default = 720 for PDF, 300 for others].\n");
	GMT_Message (API, GMT_TIME_NONE, "\t-F Force the output file name. By default output names are constructed\n");
	GMT_Message (API, GMT_TIME_NONE, "\t   using the input names as base, which are appended with an appropriate\n");
	GMT_Message (API, GMT_TIME_NONE, "\t   extension. Use this option to provide a different name, but WITHOUT\n");
	GMT_Message (API, GMT_TIME_NONE, "\t   extension. Extension is still determined automatically.\n");
	GMT_Message (API, GMT_TIME_NONE, "\t-G Full path to your ghostscript executable.\n");
	GMT_Message (API, GMT_TIME_NONE, "\t   NOTE: Under Unix systems this is generally not necessary.\n");
	GMT_Message (API, GMT_TIME_NONE, "\t   Under Windows, ghostscript path is fished from the registry.\n");
	GMT_Message (API, GMT_TIME_NONE, "\t   If this fails you can still add the GS path to system's path\n");
	GMT_Message (API, GMT_TIME_NONE, "\t   or give the full path here.\n");
	GMT_Message (API, GMT_TIME_NONE, "\t   (e.g., -Gc:\\programs\\gs\\gs9.02\\bin\\gswin64c).\n");
	GMT_Message (API, GMT_TIME_NONE, "\t-I Ghostscript versions >= 9.00 change gray-shades by using ICC profiles.\n");
	GMT_Message (API, GMT_TIME_NONE, "\t   GS 9.05 and above provide the '-dUseFastColor=true' option to prevent that\n");
	GMT_Message (API, GMT_TIME_NONE, "\t   and that is what psconvert does by default, unless option -I is set.\n");
	GMT_Message (API, GMT_TIME_NONE, "\t   Note that for GS >= 9.00 and < 9.05 the gray-shade shifting is applied\n");
	GMT_Message (API, GMT_TIME_NONE, "\t   to all but PDF format. We have no solution to offer other than ... upgrade GS\n");
	GMT_Message (API, GMT_TIME_NONE, "\t-L The <listfile> is an ASCII file with names of files to be converted.\n");
	GMT_Message (API, GMT_TIME_NONE, "\t-P Force Portrait mode. All Landscape mode plots will be rotated back\n");
	GMT_Message (API, GMT_TIME_NONE, "\t   so that they show unrotated in Portrait mode.\n");
	GMT_Message (API, GMT_TIME_NONE, "\t   This is practical when converting to image formats or preparing\n");
	GMT_Message (API, GMT_TIME_NONE, "\t   EPS or PDF plots for inclusion in documents.\n");
	GMT_Message (API, GMT_TIME_NONE, "\t-Q Anti-aliasing setting for (g)raphics or (t)ext; append size (1,2,4)\n");
	GMT_Message (API, GMT_TIME_NONE, "\t   of sub-sampling box.\n");
	GMT_Message (API, GMT_TIME_NONE, "\t   Default is no anti-aliasing, which is the same as specifying size 1.\n");
	GMT_Message (API, GMT_TIME_NONE, "\t-S Apart from executing it, also writes the ghostscript command to\n");
	GMT_Message (API, GMT_TIME_NONE, "\t   standard error and keeps all intermediate files.\n");
	GMT_Message (API, GMT_TIME_NONE, "\t-T Set output format [default is jpeg]:\n");
	GMT_Message (API, GMT_TIME_NONE, "\t   b means BMP.\n");
	GMT_Message (API, GMT_TIME_NONE, "\t   e means EPS.\n");
	GMT_Message (API, GMT_TIME_NONE, "\t   E means EPS with setpagedevice command.\n");
	GMT_Message (API, GMT_TIME_NONE, "\t   f means PDF.\n");
	GMT_Message (API, GMT_TIME_NONE, "\t   F means multi-page PDF (requires -F).\n");
	GMT_Message (API, GMT_TIME_NONE, "\t   g means PNG.\n");
	GMT_Message (API, GMT_TIME_NONE, "\t   G means PNG (transparent where nothing is plotted).\n");
	GMT_Message (API, GMT_TIME_NONE, "\t   j means JPEG.\n");
	GMT_Message (API, GMT_TIME_NONE, "\t   m means PPM.\n");
	GMT_Message (API, GMT_TIME_NONE, "\t   s means SVG [if supported by your ghostscript version].\n");
	GMT_Message (API, GMT_TIME_NONE, "\t   t means TIF.\n");
	GMT_Message (API, GMT_TIME_NONE, "\t   For b, g, j, t, append - to get a grayscale image [24-bit color].\n");
	GMT_Message (API, GMT_TIME_NONE, "\t   The EPS format can be combined with any of the other formats.\n");
	GMT_Message (API, GMT_TIME_NONE, "\t   For example, -Tef creates both an EPS and PDF file.\n");
	GMT_Message (API, GMT_TIME_NONE, "\t-V Provide progress report [default is silent] and shows the\n");
	GMT_Message (API, GMT_TIME_NONE, "\t   gdal_translate command, in case you want to use this program\n");
	GMT_Message (API, GMT_TIME_NONE, "\t   to create a geoTIFF file.\n");
	GMT_Message (API, GMT_TIME_NONE, "\t-W Write a ESRI type world file suitable to make (e.g.,) .tif files be\n");
	GMT_Message (API, GMT_TIME_NONE, "\t   recognized as geotiff by software that know how to do it. Be aware,\n");
	GMT_Message (API, GMT_TIME_NONE, "\t   however, that different results are obtained depending on the image\n");
	GMT_Message (API, GMT_TIME_NONE, "\t   contents and if the -B option has been used or not. The trouble with\n");
	GMT_Message (API, GMT_TIME_NONE, "\t   -B is that it creates a frame and very likely its annotations and\n");
	GMT_Message (API, GMT_TIME_NONE, "\t   that introduces pixels outside the map data extent. As a consequence,\n");
	GMT_Message (API, GMT_TIME_NONE, "\t   the map extents estimation will be wrong. To avoid this problem, use\n");
	GMT_Message (API, GMT_TIME_NONE, "\t   the --MAP_FRAME_TYPE=inside option which plots all annotations related\n");
	GMT_Message (API, GMT_TIME_NONE, "\t   stuff inside the image and does not compromise the coordinate.\n");
	GMT_Message (API, GMT_TIME_NONE, "\t   computations. The world file naming follows the convention of jamming\n");
	GMT_Message (API, GMT_TIME_NONE, "\t   a 'w' in the file extension. So, if the output is tif (-Tt) the world\n");
	GMT_Message (API, GMT_TIME_NONE, "\t   file is a .tfw, for jpeg a .jgw, and so on.\n");
	GMT_Message (API, GMT_TIME_NONE, "\t   Use -W+g to do a system call to gdal_translate and produce a true\n");
	GMT_Message (API, GMT_TIME_NONE, "\t   geoTIFF image right away. The output file will have the extension\n");
	GMT_Message (API, GMT_TIME_NONE, "\t   .tiff. See the man page for other 'gotchas'. Automatically sets -A -P.\n");
	GMT_Message (API, GMT_TIME_NONE, "\t   Use -W+k to create a minimalist KML file that allows loading the\n");
	GMT_Message (API, GMT_TIME_NONE, "\t   image in Google Earth. Note that for this option the image must be\n");
	GMT_Message (API, GMT_TIME_NONE, "\t   in geographical coordinates. If not, a warning is issued but the\n");
	GMT_Message (API, GMT_TIME_NONE, "\t   KML file is created anyway.\n");
	GMT_Message (API, GMT_TIME_NONE, "\t   Several modifiers allow you to specify the content in the KML file:\n");
	GMT_Message (API, GMT_TIME_NONE, "\t   +a<altmode>[<altitude>] sets the altitude mode of this layer, where\n");
	GMT_Message (API, GMT_TIME_NONE, "\t      <altmode> is one of 5 recognized by Google Earth:\n");
	GMT_Message (API, GMT_TIME_NONE, "\t      G clamped to the ground [Default].\n");
	GMT_Message (API, GMT_TIME_NONE, "\t      g Append altitude (in m) relative to ground.\n");
	GMT_Message (API, GMT_TIME_NONE, "\t      A Append absolute altitude (in m).\n");
	GMT_Message (API, GMT_TIME_NONE, "\t      s Append altitude (in m) relative to seafloor.\n");
	GMT_Message (API, GMT_TIME_NONE, "\t      S clamped to the seafloor.\n");
	GMT_Message (API, GMT_TIME_NONE, "\t   +f<minfade>/<maxfade>] sets distances over which we fade from opaque\n");
	GMT_Message (API, GMT_TIME_NONE, "\t     to transparent [no fading].\n");
	GMT_Message (API, GMT_TIME_NONE, "\t   +l<minLOD>/<maxLOD>] sets Level Of Detail when layer should be\n");
	GMT_Message (API, GMT_TIME_NONE, "\t     active [always active]. Image goes inactive when there are fewer\n");
	GMT_Message (API, GMT_TIME_NONE, "\t     than minLOD pixels or more than maxLOD pixels visible.\n");
	GMT_Message (API, GMT_TIME_NONE, "\t     -1 means never invisible.\n");
	GMT_Message (API, GMT_TIME_NONE, "\t   +n<layername> sets the name of this particular layer\n");
	GMT_Message (API, GMT_TIME_NONE, "\t     [\"GMT Image Overlay\"].\n");
	GMT_Message (API, GMT_TIME_NONE, "\t   +o<foldername> sets the name of this particular folder\n");
	GMT_Message (API, GMT_TIME_NONE, "\t     [\"GMT Image Folder\"].  This yields a KML snipped without header/trailer.\n");
	GMT_Message (API, GMT_TIME_NONE, "\t   +t<doctitle> sets the document name [\"GMT KML Document\"].\n");
	GMT_Message (API, GMT_TIME_NONE, "\t   +u<URL> prepands this URL to the name of the image referenced in the\n");
	GMT_Message (API, GMT_TIME_NONE, "\t     KML [local file].\n");
	GMT_Message (API, GMT_TIME_NONE, "\t-Z Remove input PostScript file(s) after successful conversion.\n");

	return (GMT_MODULE_USAGE);
}

GMT_LOCAL int parse (struct GMT_CTRL *GMT, struct PS2RASTER_CTRL *Ctrl, struct GMT_OPTION *options) {
	/* This parses the options provided to psconvert and sets parameters in CTRL.
	 * Any GMT common options will override values set previously by other commands.
	 * It also replaces any file names specified as input or output with the data ID
	 * returned when registering these sources/destinations with the API.
	 */

	unsigned int n_errors = 0, mode;
	int j;
	bool grayscale;
	struct GMT_OPTION *opt = NULL;

	for (opt = options; opt; opt = opt->next) {
		switch (opt->option) {

			case '<':	/* Input files [Allow for file "=" under API calls] */
				if (!(GMT->parent->external && !strncmp (opt->arg, "=", 1))) {	/* Can check if file is sane */
					if (!gmt_check_filearg (GMT, '<', opt->arg, GMT_IN, GMT_IS_TEXTSET)) n_errors++;
				}
				Ctrl->In.n_files++;
				break;

			/* Processes program-specific parameters */

			case 'A':	/* Adjust BoundingBox: -A[u][<margins>][-][+r][+s<width>[u][/<height>[u]]] or -A- */
				n_errors += parse_A_settings (GMT, opt->arg, Ctrl);
				break;
			case 'C':	/* Append extra custom GS options */
				strcat (Ctrl->C.arg, " ");
				strncat (Ctrl->C.arg, opt->arg, GMT_BUFSIZ-1);	/* Append to list of extra GS options */
				break;
			case 'D':	/* Change output directory */
				if ((Ctrl->D.active = gmt_check_filearg (GMT, 'D', opt->arg, GMT_OUT, GMT_IS_TEXTSET)) != 0) {
					gmt_M_str_free (Ctrl->D.dir);
					Ctrl->D.dir = strdup (opt->arg);
				}
				else
					n_errors++;
				break;
			case 'E':	/* Set output dpi */
				Ctrl->E.active = true;
				Ctrl->E.dpi = atoi (opt->arg);
				break;
			case 'F':	/* Set explicitly the output file name */
				if ((Ctrl->F.active = gmt_check_filearg (GMT, 'F', opt->arg, GMT_OUT, GMT_IS_TEXTSET)) != 0) {
					Ctrl->F.file = strdup (opt->arg);
					if (!gmt_M_file_is_memory (Ctrl->F.file)) gmt_chop_ext (Ctrl->F.file);	/* Make sure file name has no extension */
				}
				else
					n_errors++;
				break;
			case 'G':	/* Set GS path */
				if ((Ctrl->G.active = gmt_check_filearg (GMT, 'G', opt->arg, GMT_IN, GMT_IS_TEXTSET)) != 0) {
					gmt_M_str_free (Ctrl->G.file);
					Ctrl->G.file = malloc (strlen (opt->arg)+3);	/* Add space for quotes */
					sprintf (Ctrl->G.file, "%c%s%c", quote, opt->arg, quote);
				}
				else
					n_errors++;
				break;
			case 'I':	/* Do not use the ICC profile when converting gray shades */
				Ctrl->I.active = true;
				break;
			case 'L':	/* Give list of files to convert */
				if ((Ctrl->L.active = gmt_check_filearg (GMT, 'L', opt->arg, GMT_IN, GMT_IS_TEXTSET)) != 0)
					Ctrl->L.file = strdup (opt->arg);
				else
					n_errors++;
				break;
			case 'P':	/* Force Portrait mode */
				Ctrl->P.active = true;
				break;
			case 'Q':	/* Anti-aliasing settings */
				Ctrl->Q.active = true;
				if (opt->arg[0] == 'g')
					mode = 0;
				else if (opt->arg[0] == 't')
					mode = 1;
				else {
					gmt_default_error (GMT, opt->option);
					n_errors++;
					continue;

				}
				Ctrl->Q.on[mode] = true;
				Ctrl->Q.bits[mode] = (opt->arg[1]) ? atoi (&opt->arg[1]) : 4;
				break;
			case 'S':	/* Write the GS command to STDERR */
				Ctrl->S.active = true;
				break;
			case 'T':	/* Select output format (optionally also request EPS) */
				Ctrl->T.active = true;
				grayscale = ((j = (int)strlen(opt->arg)) > 1 && opt->arg[j-1] == '-');
				for (j = 0; opt->arg[j]; j++) {
					switch (opt->arg[j]) {
						case 'e':	/* EPS */
							Ctrl->T.eps = 1;
							break;
						case 'E':	/* EPS with setpagedevice */
							Ctrl->T.eps = -1;
							break;
						case 'f':	/* PDF */
							Ctrl->T.device = GS_DEV_PDF;
							break;
						case 'F':	/* PDF (multipages) */
							Ctrl->T.device = -GS_DEV_PDF;
							break;
						case 'b':	/* BMP */
							Ctrl->T.device = (grayscale) ? GS_DEV_BMPG : GS_DEV_BMP;
							break;
						case 'j':	/* JPEG */
							Ctrl->T.device = (grayscale) ? GS_DEV_JPGG : GS_DEV_JPG;
							break;
						case 'g':	/* PNG */
							Ctrl->T.device = (grayscale) ? GS_DEV_PNGG : GS_DEV_PNG;
							break;
						case 'G':	/* PNG (transparent) */
							Ctrl->T.device = GS_DEV_TPNG;
							break;
						case 'm':	/* PPM */
							Ctrl->T.device = GS_DEV_PPM;
							break;
						case 'p':	/* PS */
							Ctrl->T.ps = 1;
							break;
						case 's':	/* SVG */
							Ctrl->T.device = GS_DEV_SVG;
							break;
						case 't':	/* TIFF */
							Ctrl->T.device = (grayscale) ? GS_DEV_TIFG : GS_DEV_TIF;
							break;
						case '-':	/* Just skip the trailing - for grayscale since it is handled separately */
							break;
						default:
							gmt_default_error (GMT, opt->option);
							n_errors++;
							break;
					}
				}
				break;
			case 'W':	/* Save world file */
				n_errors += parse_GE_settings (GMT, opt->arg, Ctrl);
				break;

			case 'Z':
				Ctrl->Z.active = true;
				break;

			default:	/* Report bad options */
				n_errors += gmt_default_error (GMT, opt->option);
				break;
		}
	}

	if (!Ctrl->T.active) Ctrl->T.device = GS_DEV_JPG;	/* Default output device if none is specified */

	n_errors += gmt_M_check_condition (GMT, Ctrl->Q.on[0] && (Ctrl->Q.bits[0] < 1 || Ctrl->Q.bits[0] > 4),
	                                   "Syntax error: Anti-aliasing for graphics requires sub-sampling box of 1,2, or 4\n");

	n_errors += gmt_M_check_condition (GMT, Ctrl->Q.on[1] && (Ctrl->Q.bits[1] < 1 || Ctrl->Q.bits[1] > 4),
	                                   "Syntax error: Anti-aliasing for text requires sub-sampling box of 1,2, or 4\n");

	n_errors += gmt_M_check_condition (GMT, Ctrl->In.n_files > 1 && Ctrl->L.active,
	                                   "Syntax error: Cannot handle both a file list and multiple ps files in input\n");

	n_errors += gmt_M_check_condition (GMT, Ctrl->L.active && access (Ctrl->L.file, R_OK),
	                                   "Error: Cannot read list file %s\n", Ctrl->L.file);

	n_errors += gmt_M_check_condition (GMT, Ctrl->T.device == -GS_DEV_PDF && !Ctrl->F.active,
	                                   "Syntax error: Creation of Multipage PDF requires setting -F option\n");

	n_errors += gmt_M_check_condition (GMT, Ctrl->L.active && (GMT->current.setting.run_mode == GMT_MODERN),
	                                   "Error: Cannot use -L for list file when GMT_RUNMODE = modern\n");

	n_errors += gmt_M_check_condition (GMT, Ctrl->In.n_files > 1 && (GMT->current.setting.run_mode == GMT_MODERN),
	                                   "Syntax error: No listed input files allowed when GMT_RUNMODE = modern\n");

	n_errors += gmt_M_check_condition (GMT, !Ctrl->F.active && (GMT->current.setting.run_mode == GMT_MODERN),
	                                   "Syntax error: GMT_RUNMODE = modern requires the -F option\n");

	return (n_errors ? GMT_PARSE_ERROR : GMT_NOERROR);
}

GMT_LOCAL int64_t file_line_reader (struct GMT_CTRL *GMT, char **L, size_t *size, FILE *fp, char *notused1, uint64_t *notused2) {
	/* file_line_reader gets the next logical record from filepointer fp and passes it back via L.
	 * We use this function since PS files may be shitty and contain a mixture of \r or \n
	 * to indicate end of a logical record.
	 * all_PS and pos are not used.
	 * Empty lines are suppressed.
	 * If the last end-of-line is missing, the last line is still produced with an end-of-line.
	 */
	int c;
	int64_t out = 0;
	char *line = *L;
	if (notused1 == NULL){};			/* Just to shut up a compiler warning of "unreferenced formal parameter" */
	if (notused2 == NULL){};			/* 		""		*/
	while ((c = fgetc (fp)) > 0) {	/* Keep reading until End-Of-File */
		if (c == '\r' || c == '\n') {	/* Got logical end of record */
			if (!out) continue; /* Nothing in buffer ... skip */
			line[out] = '\0';	/* Terminate output string */
			return out;	/* Return number of characters in L */
		}
		/* Got a valid character in current record */
		if ((size_t)out == (*size-1)) {	/* Need to extend our buffer; the -1 makes room for an \0 as needed to end a string */
			(*size) <<= 1;	/* Double the current buffer space */
			line = *L = gmt_M_memory (GMT, *L, *size, char);
		}
		line[out++] = (char)c;	/* Add this char to our buffer */
	}
	if (!out) return EOF;	/* Nothing in buffer ... exit with EOF */
	line[out] = '\0';	/* Terminate output string */
	return out;			/* Return number of characters in L. The next call to the routine will return EOF. */
}

void file_rewind (FILE *fp, uint64_t *notused) {	/* Rewinds to start of file */
	if (notused == NULL){};			/* Just to shut up a compiler warning of "unreferenced formal parameter" */
	rewind (fp);
}

#define bailout(code) {gmt_M_free_options (mode); return (code);}
#define Return(code) {Free_Ctrl (GMT, Ctrl); gmt_end_module (GMT, GMT_cpy); bailout (code);}

GMT_LOCAL inline char *alpha_bits (struct PS2RASTER_CTRL *Ctrl) {
	/* return alpha bits which are valid for the selected driver */
	static char alpha[48];
	char *c = alpha;
	unsigned int bits;
	*alpha = '\0'; /* reset string */
	if (Ctrl->Q.on[0]) {
		if (Ctrl->T.device == GS_DEV_PDF || Ctrl->T.device == -GS_DEV_PDF)
			/* Note: cannot set GraphicsAlphaBits > 1 with a vector device */
			bits = 1;
		else
			bits = Ctrl->Q.bits[0];
		sprintf (c, " -dGraphicsAlphaBits=%d", bits);
		c = strrchr(c, '\0'); /* advance to end of string */
	}
	if (Ctrl->Q.on[1]) {
		if (Ctrl->T.device == GS_DEV_PDF || Ctrl->T.device == -GS_DEV_PDF)
			/* Note: cannot set GraphicsAlphaBits > 1 with a vector device */
			bits = 1;
		else
			bits = Ctrl->Q.bits[1];
		sprintf (c, " -dTextAlphaBits=%d", bits);
	}
	return alpha;
}

GMT_LOCAL void possibly_fill_or_outline_BoundingBox (struct GMT_CTRL *GMT, struct PS2R_A *A, FILE *fp) {
	/* Check if user wanted to paint or outline the BoundingBox - otherwise do nothing */
	char *ptr = NULL;
	GMT->PSL->internal.dpp = PSL_DOTS_PER_INCH / 72.0;	/* Dots pr. point resolution of output device, set here since no PSL initialization */
	if (A->paint) {	/* Paint the background of the page */
		GMT_Report (GMT->parent, GMT_MSG_LONG_VERBOSE, "Paint background BoundingBox using paint %s\n", gmt_putrgb (GMT, A->fill.rgb));
		if (GMT->PSL->internal.comments) fprintf (fp, "%% Paint background BoundingBox using paint %s\n", gmt_putrgb (GMT, A->fill.rgb));
		ptr = PSL_makecolor (GMT->PSL, A->fill.rgb);
		fprintf (fp, "gsave clippath %s F N U\n", ptr);
	}
	if (A->outline) {	/* Draw the outline of the page */
		GMT_Report (GMT->parent, GMT_MSG_LONG_VERBOSE, "Outline background BoundingBox using pen %s\n", gmt_putpen (GMT, &A->pen));
		if (GMT->PSL->internal.comments) fprintf (fp, "%% Outline background BoundingBox using pen %s\n", gmt_putpen (GMT, &A->pen));
		/* Double pen thickness since half will be clipped by BoundingBox */
		ptr = PSL_makepen (GMT->PSL, 2.0*A->pen.width, A->pen.rgb, A->pen.style, A->pen.offset);
		fprintf (fp, "gsave %s clippath S U\n", ptr);
	}
}

/* ---------------------------------------------------------------------------------------------- */
GMT_LOCAL int pipe_HR_BB(struct GMTAPI_CTRL *API, struct PS2RASTER_CTRL *Ctrl, char *gs_BB, double margin, double *w, double *h) {
	/* Do what we do in the main code for the -A option but on a in-memory PS 'file' */
	char      cmd[GMT_LEN256] = {""}, buf[GMT_LEN128], t[32] = {""}, *pch, c;
	int       fh, r, c_begin = 0;
	size_t    n;
	bool      landscape = false;
	double    x0, y0, x1, y1, xt, yt;
	struct GMT_POSTSCRIPT *PS = NULL;
#ifdef _WIN32
	int       fd[2] = { 0, 0 };
	FILE     *fp = NULL;
#else
	struct popen2 *H = NULL;
#endif

	sprintf (cmd, "%s %s %s -", Ctrl->G.file, gs_BB, Ctrl->C.arg);	/* Set up gs command */

#ifdef _WIN32
	if (_pipe(fd, 512, O_BINARY) == -1) {
		GMT_Report (API, GMT_MSG_NORMAL, "Error: failed to open the pipe.\n");
		return GMT_RUNTIME_ERROR;
	}
	if (dup2 (fd[1], fileno (stderr)) < 0) {
		GMT_Report (API, GMT_MSG_NORMAL, "Error: Failed to duplicate pipe.\n");
		return GMT_RUNTIME_ERROR;
	}
	if (close (fd[1]) == -1) { 		/* Close original write end of pipe */
		GMT_Report (API, GMT_MSG_NORMAL, "Error: failed to close write end of pipe.\n");
		return GMT_RUNTIME_ERROR;
	}
	if ((fp = popen (cmd, "w")) == NULL) {	/* Failed popen-job, exit */
		GMT_Report(API, GMT_MSG_NORMAL, "Cannot execute GhostScript command.\n");
		return GMT_RUNTIME_ERROR;
	}
#else
	if ((H = gmt_popen2 (cmd)) == NULL) {	/* Failed popen-job, exit */
		GMT_Report(API, GMT_MSG_NORMAL, "Cannot execute GhostScript command.\n");
		return GMT_RUNTIME_ERROR;
	}
#endif

	/* Allocate GMT_POSTSCRIPT struct to hold the string that lives inside GMT->PSL */
	PS = gmt_M_memory (API->GMT, NULL, 1, struct GMT_POSTSCRIPT);
	PS->data = PSL_getplot (API->GMT->PSL);		/* Get pointer to the internal plot buffer */
	PS->n_bytes = API->GMT->PSL->internal.n;	/* Length of plot buffer; note P->n_alloc = 0 since nothing was allocated here */

	/* Send the PS down ghostscripts throat */
#ifdef _WIN32
	fwrite (PS->data, sizeof(char), PS->n_bytes, fp);
	fflush (fp);
	if (pclose (fp) == -1)
		GMT_Report(API, GMT_MSG_NORMAL, "Error closing pipe used for GhostScript command.\n");
	fh = fd[0];	/* File handle for reading */
#else
 	write (H->fd[1], PS->data, PS->n_bytes);
	/* Now closed for writing */
    gmt_pclose2 (&H, 1);
	fh = H->fd[0];	/* File handle for reading */
#endif

	/* Now read the image from input pipe fd[0] */
	while (read(fh, t, 1U) && t[0] != '\n'); 	/* Consume first line that has the BoundingBox */
	n = 0;
	while (read(fh, t, 1U) && t[0] != '\n')		/* Read second line which has the HiResBoundingBox */
		buf[n++] = t[0];
	buf[n] = '\0';
#ifdef _WIN32
	if (close (fd[0]) == -1) { 		/* Close read end of pipe */
		GMT_Report (API, GMT_MSG_NORMAL, "Error: failed to close read end of pipe.\n");
		gmt_M_free (API->GMT, PS);
		return GMT_RUNTIME_ERROR;
	}
#else
	/* Now closed for reading */
 	gmt_pclose2 (&H, 0);
#endif

	sscanf (buf, "%s %lf %lf %lf %lf", t, &x0, &y0, &x1, &y1);
	c = PS->data[500];
	PS->data[500] = '\0';			/* Temporary cut the string to not search the whole file */
	pch = strstr(PS->data, "Landscape");
	if (pch != NULL) landscape = true;
	PS->data[500] = c;				/* Restore the deleted character */

	if (landscape)					/* We will need these in pipe_ghost() */
		xt = -x1, yt = -y0, *w = y1-y0, *h = x1-x0, r = -90;
	else
		xt = -x0, yt = -y0, *w = x1-x0, *h = y1-y0, r = 0;

	/* Add a margin if user requested it (otherwise margin = 0) */
	*w += 2 * margin;       *h += 2 * margin;
	xt += margin;           yt += margin;

	sprintf (buf, "BoundingBox: 0 0 %.0f %.0f", ceil(*w), ceil(*h));
	if ((pch = strstr (PS->data, "BoundingBox")) != NULL) {		/* Find where is the BB */
		for (n = 0; n < strlen(buf); n++)                       /* and update it */
			pch[n] = buf[n];
		while (pch[n] != '\n') pch[n++] = ' ';                  /* Make sure that there are only spaces till EOL */
	}
	else
		GMT_Report (API, GMT_MSG_NORMAL, "Warning: Something very odd the GMT PS does not have a %%BoundingBox\n");

	sprintf (buf, "HiResBoundingBox: 0 0 %.4f %.4f", *w, *h);
	if ((pch = strstr(PS->data, "HiResBoundingBox")) != NULL) {	/* Find where is the HiResBB */
		for (n = 0; n < strlen(buf); n++)                       /* and update it */
			pch[n] = buf[n];
	}
	else
		GMT_Report (API, GMT_MSG_NORMAL, "Warning: Something very odd the GMT PS does not have a %%HiResBoundingBox\n");

	/* Find where is the setpagedevice line */
	if ((pch = strstr(PS->data, "setpagedevice")) != NULL) {
		while (pch[c_begin] != '\n') c_begin--;		c_begin++;	/* It receded one too much */
		/* So now we know where the line starts. Put a 'translate' command in its place. */
		(r == 0) ? sprintf(buf, "%.3f %.3f translate", xt, yt) : sprintf(buf, "%d rotate\n%.3f %.3f translate", r, xt, yt);
		for (n = 0; n < strlen(buf); n++, c_begin++) pch[c_begin] = buf[n];
		while (pch[c_begin] != '\n')  pch[c_begin++] = ' ';     /* Make sure that there are only spaces till EOL */
	}
	else {
		if ((pch = strstr(PS->data, " translate")) != NULL) {		/* If user runs through this function twice 'setpagedevice' was changed to 'translate' */
			double old_xt, old_yt;
			while (pch[c_begin] != '\n') c_begin--;		c_begin++;	/* Goto line start but it receded one too much */
			sscanf (&pch[c_begin], "%lf %lf", &old_xt, &old_yt);
			(r == 0) ? sprintf(buf, "%.3f %.3f translate", xt + old_xt, yt + old_xt) : sprintf(buf, "%d rotate\n%.3f %.3f translate", r, xt + old_xt, yt + old_xt);
			for (n = 0; n < strlen(buf); n++, c_begin++) pch[c_begin] = buf[n];
			while (pch[c_begin] != '\n') pch[c_begin++] = ' ';
		}
		else
			GMT_Report(API, GMT_MSG_NORMAL, "Warning: Something very odd the GMT PS does not have the setpagedevice line\n");
	}

	gmt_M_free (API->GMT, PS);

	return GMT_NOERROR;
}
/* ---------------------------------------------------------------------------------------------- */

GMT_LOCAL int pipe_ghost (struct GMTAPI_CTRL *API, struct PS2RASTER_CTRL *Ctrl, char *gs_params, double w, double h, char *out_file) {
	/* Run the command that converts the PostScript into a raster format, but using a in-memory PS as source.
	   For that we use the popen function to run the GS command. The biggest problem, however, is that popen only
	   access one pipe and we need two. One for the PS input and the other for the raster output. There are popen
	   versions (popen2) that have that capacity, but not the one on Windows so we resort to a trick using both
	   popen() and pipe().

	   w,h are the raster Width and Height calculated by a previous call to pipe_HR_BB().
	   out_file is a string with two different meanings:
	      1. If it's empty than we save the raster in a GMT_IMAGE structure
	      2. If it holds a file name plus the settings for that driver, than we save the result in a file.
	*/
	char      cmd[1024] = {""}, buf[GMT_LEN128], t[16] = {""};
<<<<<<< HEAD
	int       fh, n, k, pix_w, pix_h;
	uint64_t  dim[GMT_DIM_SIZE], nXY, row, col, band, nCols, nRows, nBands;
=======
	int       fd[2] = {0, 0}, n, k, pix_w, pix_h;
	uint64_t  dim[3], nXY, row, col, band, nCols, nRows, nBands;
	FILE     *fp = NULL;
>>>>>>> a9976966
	unsigned char *tmp;
	unsigned int nopad[4] = {0, 0, 0, 0};
	struct GMT_IMAGE *I = NULL;
	struct GMT_POSTSCRIPT *PS = NULL;
#ifdef _WIN32
	int       fd[2] = {0, 0};
#else
	struct popen2 *H = NULL;
#endif
	FILE     *fp = NULL;

	/* sprintf(cmd, "gswin64c -q -r300x300 -sDEVICE=ppmraw -sOutputFile=- -"); */
	pix_w = urint (ceil (w * Ctrl->E.dpi / 72.0));
	pix_h = urint (ceil (h * Ctrl->E.dpi / 72.0));
	sprintf (cmd, "%s -r%d -g%dx%d ", Ctrl->G.file, Ctrl->E.dpi, pix_w, pix_h);
	if (strlen(gs_params) < 450) strcat (cmd, gs_params);	/* We know it is but Coverity doesn't, and complains */

	if (out_file[0] == '\0') {		/* Need to open a pipe to capture the popen output, which will contain the raster */
		strcat (cmd, " -sDEVICE=ppmraw -sOutputFile=- -");
#ifdef _WIN32
		if (_pipe(fd, 145227600, O_BINARY) == -1) {
			GMT_Report (API, GMT_MSG_NORMAL, "Error: failed to open the pipe.\n");
			return GMT_RUNTIME_ERROR;
		}
		if (dup2 (fd[1], fileno (stdout)) < 0) {
			GMT_Report (API, GMT_MSG_NORMAL, "Error: Failed to duplicate pipe.\n");
			return GMT_RUNTIME_ERROR;
		}
		if (close (fd[1]) == -1) { 		/* Close original write end of pipe */
			GMT_Report (API, GMT_MSG_NORMAL, "Error: failed to close write end of pipe.\n");
			return GMT_RUNTIME_ERROR;
		}
		if ((fp = popen (cmd, "w")) == NULL) {
			GMT_Report (API, GMT_MSG_NORMAL, "Cannot execute GhostScript command.\n");
			gmt_M_free (API->GMT, PS);
			return GMT_RUNTIME_ERROR;
		}
#else
		if ((H = gmt_popen2 (cmd)) == NULL) {	/* Failed popen-job, exit */
			GMT_Report(API, GMT_MSG_NORMAL, "Cannot execute GhostScript command.\n");
			return GMT_RUNTIME_ERROR;
		}
#endif
	}
	else {	/* Only need a unidirectional pipe as supported by all since gs output is written to a file */
		strncat (cmd, out_file, 1023);
		if ((fp = popen (cmd, "w")) == NULL) {
			GMT_Report (API, GMT_MSG_NORMAL, "Cannot execute GhostScript command.\n");
			return GMT_RUNTIME_ERROR;
		}
	}
	
	PS = gmt_M_memory (API->GMT, NULL, 1, struct GMT_POSTSCRIPT);
	PS->data = PSL_getplot (API->GMT->PSL);		/* Get pointer to the plot buffer */
	PS->n_bytes = API->GMT->PSL->internal.n;	/* Length of plot buffer; note P->n_alloc = 0 since nothing was allocated here */

	/* Send the PS down ghostscript's throat */
#ifdef _WIN32
	if (fwrite (PS->data, sizeof(char), PS->n_bytes, fp) != PS->n_bytes)
		GMT_Report (API, GMT_MSG_NORMAL, "Error writing PostScript buffer to GhostScript process.\n");
	if (fflush (fp) == EOF)
		GMT_Report (API, GMT_MSG_NORMAL, "Error flushing GhostScript process.\n");
	if (pclose (fp) == -1)
		GMT_Report (API, GMT_MSG_NORMAL, "Error closing GhostScript process.\n");
	fh = fd[0];	/* File handle for reading */
#else
	if (fp) {	/* Did popen after all since we have an output filename */
		if (fwrite (PS->data, sizeof(char), PS->n_bytes, fp) != PS->n_bytes)
			GMT_Report (API, GMT_MSG_NORMAL, "Error writing PostScript buffer to GhostScript process.\n");
		if (fflush (fp) == EOF)
			GMT_Report (API, GMT_MSG_NORMAL, "Error flushing GhostScript process.\n");
		if (pclose (fp) == -1)
			GMT_Report (API, GMT_MSG_NORMAL, "Error closing GhostScript process.\n");
	}
	else {	/* On non-Windows and want a raster back */
 		write (H->fd[1], PS->data, PS->n_bytes);
		/* Now closed for writing */
    	gmt_pclose2 (&H, 1);
		fh = H->fd[0];	/* File handle for reading */
	}
#endif

	/* And now restore the original BB & HiResBB so that the PS data can be reused if wanted */
	gmt_M_free (API->GMT, PS);

	/* ----------- IF WE WROTE A FILE THEN WE ARE DONE AND WILL RETURN RIGHT NOW -------------- */
	if (out_file[0] != '\0')
		return GMT_NOERROR;
	/* ---------------------------------------------------------------------------------------- */

	n = read (fh, buf, 3U);				/* Consume first header line */
	while (read (fh, buf, 1U) && buf[0] != '\n'); 	/* OK, by the end of this we are at the end of second header line */
	n = 0;
	while (read(fh, buf, 1U) && buf[0] != ' ') 		/* Get string with number of columns from 3rd header line */
		t[n++] = buf[0];
	dim[GMT_X] = atoi (t);
	n = 0;
	while (read(fh, buf, 1U) && buf[0] != '\n') 		/* Get string with number of rows from 3rd header line */
		t[n++] = buf[0];
	t[n] = '\0';						/* Make sure no character is left from previous usage */

	while (read(fh, buf, 1U) && buf[0] != '\n');		/* Consume fourth header line */

	dim[GMT_Y] = atoi (t);
	dim[GMT_Z] = 3;	/* This might change if we do monochrome at some point */
	GMT_Report (API, GMT_MSG_VERBOSE, "Image dimensions %d\t%d\n", dim[GMT_X], dim[GMT_Y]);

	if ((I = GMT_Create_Data (API, GMT_IS_IMAGE, GMT_IS_SURFACE, GMT_GRID_ALL, dim, NULL, NULL, 1, 0, NULL)) == NULL) {
		GMT_Report (API, GMT_MSG_NORMAL, "Could not create Image structure\n");
		return GMT_RUNTIME_ERROR;
	}

	nCols = dim[GMT_X];		nRows = dim[GMT_Y];		nBands = dim[2];	nXY = nRows * nCols;
	tmp   = gmt_M_memory(API->GMT, NULL, nCols * nBands, char);
	if (!strncmp(I->header->mem_layout, "TCP", 3)) {		/* Images.jl in Julia wants this */
		for (row = 0; row < nRows; row++) {
			k = read (fh, tmp, (unsigned int)(nCols * nBands));	/* Read a row of nCols by nBands bytes of data */
			for (col = n = 0; col < nCols; col++)
				for (band = 0; band < nBands; band++)
					I->data[row*nBands + col*nBands*nRows + band] = tmp[n++];
		}
	}
	else if (!strncmp(I->header->mem_layout, "TRP", 3)) {	/* Very cheap this one since is gs native order. */
		read (fh, I->data, (unsigned int)(nCols * nRows * nBands));		/* ... but may overflow */
	}
	else {
		for (row = 0; row < nRows; row++) {
			k = read (fh, tmp, (unsigned int)(nCols * nBands));	/* Read a row of nCols by nBands bytes of data */
			for (col = n = 0; col < nCols; col++)
				for (band = 0; band < nBands; band++)
					I->data[row + col*nRows + band*nXY] = tmp[n++];	/* Band interleaved, the best for MEX. */
		}
	}
	gmt_M_free (API->GMT, tmp);

#ifdef _WIN32
	if (close (fh) == -1) 		/* Close read end of pipe */
		GMT_Report (API, GMT_MSG_NORMAL, "Error: Failed to close read end of pipe.\n");
#else
	/* Now closed for reading */
 	gmt_pclose2 (&H, 0);
#endif

	I->type = GMT_CHAR;
	I->header->n_columns = (uint32_t)dim[GMT_X];	I->header->n_rows = (uint32_t)dim[GMT_Y];	I->header->n_bands = (uint32_t)dim[GMT_Z];
	I->header->registration = GMT_GRID_PIXEL_REG;
	gmt_M_memcpy (I->header->mem_layout, "TCBa", 4, char);  /* Signal that data is Band interleaved */
	gmt_M_grd_setpad (API->GMT, I->header, nopad);          /* Copy the no pad to the header */
	if (GMT_Write_Data (API, GMT_IS_IMAGE, GMT_IS_FILE, GMT_IS_SURFACE, GMT_GRID_ALL, NULL, Ctrl->F.file, I) != GMT_NOERROR)
		return GMT_RUNTIME_ERROR;

	return GMT_NOERROR;	/* Done here */
}

EXTERN_MSC int gmt_copy (struct GMTAPI_CTRL *API, enum GMT_enum_family family, unsigned int direction, char *ifile, char *ofile);

int GMT_psconvert (void *V_API, int mode, void *args) {
	unsigned int i, j, k, pix_w = 0, pix_h = 0, got_BBatend;
	int sys_retval = 0, r, pos_file, pos_ext, error = 0;
	size_t len, line_size = 0U;
	uint64_t pos = 0;
	bool got_BB, got_HRBB, file_has_HRBB, got_end, landscape, landscape_orig, set_background = false;
	bool excessK, setup, found_proj = false, isGMT_PS = false, return_image = false, delete = false, file_processing = true;
	bool transparency = false, look_for_transparency, BeginPageSetup_here = false, add_grestore = false;

	double xt, yt, xt_bak, yt_bak, w, h, x0 = 0.0, x1 = 612.0, y0 = 0.0, y1 = 828.0;
	double west = 0.0, east = 0.0, south = 0.0, north = 0.0;
	double old_scale_x = 1, old_scale_y = 1;

	size_t n_alloc = GMT_SMALL_CHUNK;

	char **ps_names = NULL;
	char ps_file[GMT_BUFSIZ] = "", no_U_file[GMT_BUFSIZ] = "", clean_PS_file[GMT_BUFSIZ] = "", tmp_file[GMT_BUFSIZ] = "",
	     out_file[GMT_BUFSIZ] = "", BB_file[GMT_BUFSIZ] = "";
	char *line = NULL, c1[20] = {""}, c2[20] = {""}, c3[20] = {""}, c4[20] = {""},
	     cmd[GMT_BUFSIZ] = {""}, proj4_name[20] = {""}, *quiet = NULL;
	char *gs_params = NULL, *gs_BB = NULL, *proj4_cmd = NULL;
	char *device[N_GS_DEVICES] = {"", "pdfwrite", "svg", "jpeg", "png16m", "ppmraw", "tiff24nc", "bmp16m", "pngalpha",
	                              "jpeggray", "pnggray", "tiffgray", "bmpgray"};
	char *device_options[N_GS_DEVICES] = {
		/* extra options to pass to individual drivers */
		"",
		"", /* pdfwrite */
		"", /* svg */
		"-dJPEGQ=90", /* jpeg */
		"", /* png16m */
		"", /* ppmraw */
		"-sCompression=lzw", /* tiff24nc */
		"", /* bmp16m */
		"", /* pngalpha */
		"-dJPEGQ=90", /* jpeggray */
		"", /* pnggray */
		"-sCompression=lzw", /* tiffgray */
		""}; /* bmpgray */
	char *ext[N_GS_DEVICES] = {".eps", ".pdf", ".svg", ".jpg", ".png", ".ppm", ".tif", ".bmp", ".png", ".jpg", ".png", ".tif", ".bmp"};
	char *RefLevel[N_KML_ELEVATIONS] = {"clampToGround", "relativeToGround", "absolute", "relativeToSeaFloor", "clampToSeaFloor"};
#ifdef WIN32
	char at_sign[2] = "@";
#else
	char at_sign[2] = "";
#endif

#ifdef HAVE_GDAL
	struct GMT_GDALREAD_IN_CTRL  *to_gdalread = NULL;
	struct GMT_GDALREAD_OUT_CTRL *from_gdalread = NULL;
#endif

	FILE *fp = NULL, *fpo = NULL, *fpb = NULL, *fp2 = NULL, *fpw = NULL;

	struct GMT_OPTION *opt = NULL;
	struct PS2RASTER_CTRL *Ctrl = NULL;
	struct GMT_CTRL *GMT = NULL, *GMT_cpy = NULL;
	struct GMT_OPTION *options = NULL;
	struct GMTAPI_CTRL *API = gmt_get_api_ptr (V_API);	/* Cast from void to GMTAPI_CTRL pointer */
	struct { int major, minor; } gsVersion = {0, 0};
	struct GMT_POSTSCRIPT *PS = NULL;

	/*----------------------- Standard module initialization and parsing ----------------------*/

	if (API == NULL) return (GMT_NOT_A_SESSION);
	if (mode == GMT_MODULE_PURPOSE) return (usage (API, GMT_MODULE_PURPOSE));	/* Return the purpose of program */
	options = GMT_Create_Options (API, mode, args);	if (API->error) return (API->error);	/* Set or get option list */

	if (!options || options->option == GMT_OPT_USAGE) bailout (usage (API, GMT_USAGE));/* Return the usage message */
	if (options->option == GMT_OPT_SYNOPSIS) bailout (usage (API, GMT_SYNOPSIS));	/* Return the synopsis */

	/* Parse the command-line arguments */

	if ((GMT = gmt_init_module (API, THIS_MODULE_LIB, THIS_MODULE_NAME, THIS_MODULE_KEYS, THIS_MODULE_NEEDS, &options, &GMT_cpy)) == NULL) bailout (API->error); /* Save current state */
	if (GMT_Parse_Common (API, THIS_MODULE_OPTIONS, options)) Return (API->error);
	Ctrl = New_Ctrl (GMT);	/* Allocate and initialize a new control structure */
	if ((error = parse (GMT, Ctrl, options)) != 0) Return (error);

	/*---------------------------- This is the psconvert main code ----------------------------*/

	if (!Ctrl->L.active && (GMT->current.setting.run_mode == GMT_CLASSIC) && (Ctrl->In.n_files == 0)) {	/* No files given, bail */
		GMT_Report (API, GMT_MSG_NORMAL, "No PostScript files specified - exiting.\n");
		Return (GMT_NOERROR);
	}

	/* Test if GhostScript can be executed (version query) */
	sprintf(cmd, "%s --version", Ctrl->G.file);
	if ((fp = popen(cmd, "r")) != NULL) {
		int n;
		n = fscanf(fp, "%d.%d", &gsVersion.major, &gsVersion.minor);
		if (pclose(fp) == -1)
			GMT_Report (API, GMT_MSG_NORMAL, "Error closing GhostScript version query.\n");
		if (n != 2) {
			/* command execution failed or cannot parse response */
			GMT_Report (API, GMT_MSG_NORMAL, "Failed to parse response to GhostScript version query [n = %d %d %d].\n",
			            n, gsVersion.major, gsVersion.minor);
			Return (GMT_RUNTIME_ERROR);
		}
	}
	else { /* failed to open pipe */
		GMT_Report (API, GMT_MSG_NORMAL, "Cannot execute GhostScript (%s).\n", Ctrl->G.file);
		Return (GMT_RUNTIME_ERROR);
	}

	if (Ctrl->T.device == GS_DEV_SVG && (gsVersion.major > 9 || (gsVersion.major == 9 && gsVersion.minor >= 16))) {
		GMT_Report (API, GMT_MSG_NORMAL, "Error: Your ghostscript version (%d.%d) no longer supports the SVG device.\n",
		            gsVersion.major, gsVersion.minor);
		GMT_Report (API, GMT_MSG_NORMAL, "We recommend converting to PDF and then installing the pdf2svg package.\n");
		Return (GMT_RUNTIME_ERROR);
	}
	if (Ctrl->F.active && (Ctrl->L.active || Ctrl->D.active)) {
		GMT_Report (API, GMT_MSG_NORMAL, "Warning: Option -F and options -L OR -D are mutually exclusive. Ignoring option -F.\n");
		Ctrl->F.active = false;
	}

	if (Ctrl->F.active && Ctrl->In.n_files > 1 && Ctrl->T.device != -GS_DEV_PDF) {
		GMT_Report (API, GMT_MSG_NORMAL, "Warning: Option -F is incompatible with multiple inputs. Ignoring option -F.\n");
		Ctrl->F.active = false;
	}

	if (Ctrl->F.active && gmt_M_file_is_memory (Ctrl->F.file)) {
		if (Ctrl->T.device <= GS_DEV_SVG || Ctrl->In.n_files > 1) {
			GMT_Report (API, GMT_MSG_NORMAL, "Error: Can only return one raster image to calling program via memory array.\n");
			Return (GMT_RUNTIME_ERROR);
		}
		return_image = true;
#ifndef HAVE_GDAL
		GMT_Report (API, GMT_MSG_DEBUG, "Selecting ppmraw device since GDAL not available.\n");
		Ctrl->T.device = GS_DEV_PPM;
#endif
	}

	if (GMT->current.setting.run_mode == GMT_MODERN) {	/* Finalize hidden PS file first */
		if ((k = gmt_set_psfilename (GMT)) == 0) {	/* Get hidden file name for PS */
			GMT_Report (GMT->parent, GMT_MSG_NORMAL, "No hidden PS file %s found\n", GMT->current.ps.filename);
			Return (GMT_RUNTIME_ERROR);
		}
		if ((fp = PSL_fopen (GMT->PSL, GMT->current.ps.filename, "a")) == NULL) {	/* Must open inside PSL DLL */
			GMT_Report (GMT->parent, GMT_MSG_NORMAL, "Cannot append to file %s\n", GMT->current.ps.filename);
			Return (GMT_RUNTIME_ERROR);
		}
		PSL_endplot (GMT->PSL, 1);	/* Finalize the PS plot */
		if (PSL_fclose (GMT->PSL)) {
			GMT_Report (GMT->parent, GMT_MSG_NORMAL, "Error: Unable to close hidden PS file %s!\n", GMT->current.ps.filename);
			Return (GMT_RUNTIME_ERROR);
		}
	}
	
	/* Parameters for all the formats available */

	if (gsVersion.major >= 9 && gsVersion.minor >= 21)
		/* Artifex says that the -dSCANCONVERTERTYPE=2 new scan converter is faster (confirmed) and
		   will be the default in a future release. Since it was introduced in 9.21 we start using it
		   right now and remove this conditional once it becomes the default */
		gs_params = "-q -dSAFER -dNOPAUSE -dBATCH -dPDFSETTINGS=/prepress -dDownsampleColorImages=false -dDownsampleGrayImages=false -dDownsampleMonoImages=false -dUseFlateCompression=true -dEmbedAllFonts=true -dSubsetFonts=true -dMonoImageFilter=/FlateEncode -dAutoFilterGrayImages=false -dGrayImageFilter=/FlateEncode -dAutoFilterColorImages=false -dColorImageFilter=/FlateEncode -dSCANCONVERTERTYPE=2";
	else
		gs_params = "-q -dSAFER -dNOPAUSE -dBATCH -dPDFSETTINGS=/prepress -dDownsampleColorImages=false -dDownsampleGrayImages=false -dDownsampleMonoImages=false -dUseFlateCompression=true -dEmbedAllFonts=true -dSubsetFonts=true -dMonoImageFilter=/FlateEncode -dAutoFilterGrayImages=false -dGrayImageFilter=/FlateEncode -dAutoFilterColorImages=false -dColorImageFilter=/FlateEncode";

	gs_BB = "-q -dSAFER -dNOPAUSE -dBATCH -sDEVICE=bbox"; /* -r defaults to 4000, see http://pages.cs.wisc.edu/~ghost/doc/cvs/Devices.htm#Test */

	add_to_list (Ctrl->C.arg, "-dMaxBitmap=2147483647");	/* Add this as GS option to fix bug in GS */

	if (Ctrl->W.kml && !(Ctrl->T.device == GS_DEV_JPG ||
	    Ctrl->T.device == GS_DEV_JPGG || Ctrl->T.device == GS_DEV_TIF ||
	    Ctrl->T.device == GS_DEV_TIFG || Ctrl->T.device == GS_DEV_PNG ||
	    Ctrl->T.device == GS_DEV_TPNG || Ctrl->T.device == GS_DEV_PNGG) ) {
		GMT_Report (API, GMT_MSG_NORMAL, "Error: As far as we know selected raster type is unsupported by GE.\n");
	}

	if (Ctrl->W.active) {	/* Implies -P and -A (unless -A- is set ) */
		Ctrl->P.active = Ctrl->A.active = true;
		if (Ctrl->A.reset) Ctrl->A.active = false;
	}

	/* Use default DPI if not already set */
	if (Ctrl->E.dpi <= 0) Ctrl->E.dpi = (Ctrl->T.device == GS_DEV_PDF) ? 720 : 300;

	line_size = GMT_BUFSIZ;
	line = gmt_M_memory (GMT, NULL, line_size, char);	/* Initial buffer size */

	/* Multiple files in a file with their names */
	if (Ctrl->L.active) {
		struct GMT_TEXTSET *T = NULL;
		if ((T = GMT_Read_Data (API, GMT_IS_TEXTSET, GMT_IS_FILE, GMT_IS_NONE, GMT_READ_NORMAL, NULL, Ctrl->L.file, NULL)) == NULL) {
			gmt_M_free (GMT, line);
			Return (GMT_RUNTIME_ERROR);
		}

		Ctrl->In.n_files = (unsigned int)T->n_records;
		ps_names = gmt_M_memory (GMT, NULL, T->n_records, char *);
		for (k = 0; k < T->table[0]->segment[0]->n_rows; k++)	/* Set pointers */
			ps_names[k] = T->table[0]->segment[0]->data[k];
	}
	else if (Ctrl->In.n_files) {	/* One or more files given on command line */
		ps_names = gmt_M_memory (GMT, NULL, Ctrl->In.n_files, char *);
		j = 0;
		for (opt = options; opt; opt = opt->next) {
			if (opt->option != '<') continue;
			ps_names[j++] = strdup (opt->arg);
		}
	}
	else if (GMT->current.setting.run_mode == GMT_MODERN) {	/* Just that one hidden PS file */
		ps_names = gmt_M_memory (GMT, NULL, 1, char *);
		ps_names[0] = strdup (GMT->current.ps.filename);
		Ctrl->In.n_files = 1;
	}

	/* -------------- Special case of in-memory PS. Process it and return ----------------- */
	if (API->external && Ctrl->In.n_files == 1 && ps_names[0][0] == '=') {
		int    error = 0;
		double margin = 0, w = 0, h = 0;	/* Width and height in pixels of the final raster cropped of the outer white spaces */

		if (ps_names[0][1])		/* See if we have a margin request */
			margin = gmt_M_to_points (GMT, &ps_names[0][1]);
		if (!return_image) {
			GMT_Report (GMT->parent, GMT_MSG_NORMAL, "Error: Internal PSL PostScript rip requires output file via -F\n");
			error++;
		}
		if (GMT->PSL->internal.pmode != 3) {
			GMT_Report (GMT->parent, GMT_MSG_NORMAL,
			            "Error: Internal PSL PostScript is only half-baked [mode = %d]\n", GMT->PSL->internal.pmode);
			error++;
		}
		if (error) {	/* Return in error state */
			if (!Ctrl->L.active) gmt_M_str_free (ps_names[0]);		/* Otherwise ps_names contents are the Garbageman territory */
			gmt_M_free (GMT, ps_names);
			gmt_M_free (GMT, line);
			Return (GMT_RUNTIME_ERROR);
		}
		if (pipe_HR_BB (API, Ctrl, gs_BB, margin, &w, &h))		/* Apply the -A stuff to the in-memory PS */
			GMT_Report (API, GMT_MSG_NORMAL, "Failed to fish the HiResBoundingBox from PS-in-memory .\n");

		if (Ctrl->T.active) {			/* Then write the converted file into a file instead of storing it into a Image struct */
			char t[GMT_LEN256] = {""};
			sprintf (t, " -sDEVICE=%s %s -sOutputFile=", device[Ctrl->T.device], device_options[Ctrl->T.device]);
			strcat (out_file, t);
			if (API->tmp_dir)	/* Use the established temp directory */
				sprintf (t, "%s/psconvert_test", API->tmp_dir);
			else	/* Must dump it in current directory */
				sprintf (t, "psconvert_test");
			strcat (t, ext[Ctrl->T.device]);
			strcat (out_file, squote);	strcat (out_file, t);	strcat (out_file, squote);	strcat (out_file, " -");
		}
		if (pipe_ghost(API, Ctrl, gs_params, w, h, out_file)) {	/* Run ghostscript to convert the PS to the desired output format */
			GMT_Report (API, GMT_MSG_NORMAL, "Failed to wrap ghostscript in pipes.\n");
			error++;
		}
		if (!Ctrl->L.active) gmt_M_str_free (ps_names[0]);		/* Otherwise ps_names contents are the Garbageman territory */
		gmt_M_free (GMT, ps_names);
		gmt_M_free (GMT, line);
		Return (error ? GMT_RUNTIME_ERROR : GMT_NOERROR);		/* Done here */
	}
	/* -------------------------------------------------------------------------------------- */

	/* Let gray 50 be rasterized as 50/50/50. See http://gmtrac.soest.hawaii.edu/issues/50 */
	if (!Ctrl->I.active && ((gsVersion.major == 9 && gsVersion.minor >= 5) || gsVersion.major > 9))
		add_to_list (Ctrl->C.arg, "-dUseFastColor=true");

	/* --------------------------------------------------------------------------------------------- */
	/* ------    If a multi-page PDF file creation is requested, do it and exit.   ------------------*/
	/* --------------------------------------------------------------------------------------------- */
	if (Ctrl->T.active && Ctrl->T.device == -GS_DEV_PDF) {
		char *all_names_in = NULL, *cmd2 = NULL;
		int   error = 0;

		n_alloc = 0;
		for (k = 0; k < Ctrl->In.n_files; k++)
			n_alloc += (strlen (ps_names[k]) + 3);	/* 3 = 2 quotes plus space */
		all_names_in = gmt_M_memory (GMT, NULL, n_alloc, char);
		for (k = 0; k < Ctrl->In.n_files; k++) {
			add_to_qlist (all_names_in, ps_names[k]);
			if (!Ctrl->L.active) gmt_M_str_free (ps_names[k]);		/* Otherwise ps_names contents are the Garbageman territory */
		}
		cmd2 = gmt_M_memory (GMT, NULL, n_alloc + GMT_BUFSIZ, char);
		sprintf (cmd2, "%s%s -q -dNOPAUSE -dBATCH -sDEVICE=pdfwrite %s%s -r%d -sOutputFile=%c%s.pdf%c %s",
			at_sign, Ctrl->G.file, Ctrl->C.arg, alpha_bits(Ctrl), Ctrl->E.dpi, quote, Ctrl->F.file, quote, all_names_in);

		GMT_Report (API, GMT_MSG_DEBUG, "Running: %s\n", cmd2);
		sys_retval = system (cmd2);		/* Execute the GhostScript command */
		if (sys_retval) {
			GMT_Report (API, GMT_MSG_NORMAL, "System call [%s] returned error %d.\n", cmd2, sys_retval);
			error++;
		}
		if (!error && Ctrl->S.active)
			GMT_Report (API, GMT_MSG_NORMAL, "%s\n", cmd2);

		gmt_M_free (GMT, all_names_in);
		gmt_M_free (GMT, cmd2);
		gmt_M_free (GMT, ps_names);
		gmt_M_free (GMT, line);
		Return (error ? GMT_RUNTIME_ERROR : GMT_NOERROR);		/* Done here */
	}
	/* ----------------------------------------------------------------------------------------------- */

	PS = gmt_M_memory (GMT, NULL, 1, struct GMT_POSTSCRIPT);	/* Only used if API passes = */

	/* Loop over all input files */

	for (k = 0; k < Ctrl->In.n_files; k++) {
		excessK = delete = false;
		*out_file = '\0'; /* truncate string */
		if (gmt_M_file_is_memory (ps_names[k])) {	/* For now we create temp file from PS given via memory so code below will work */
			sprintf (ps_file, "%s/psconvert_stream_%d.ps", API->tmp_dir, (int)getpid());
			if (gmt_copy (API, GMT_IS_POSTSCRIPT, GMT_OUT, ps_names[k], ps_file)) {
				GMT_Report (API, GMT_MSG_NORMAL, "Unable to make temp file %s from %s. Skipping.\n", ps_file, ps_names[k]);
				continue;
			}
			delete = true;	/* Must delete this temporary file when done */
		}
		else
			strncpy (ps_file, ps_names[k], GMT_BUFSIZ-1);

		if (file_processing && (fp = fopen (ps_file, "r")) == NULL) {
			GMT_Report (API, GMT_MSG_NORMAL, "Cannot open file %s\n", ps_file);
			continue;
		}

		GMT_Report (API, GMT_MSG_VERBOSE, "Processing %s...\n", ps_file);

		if (Ctrl->A.strip) {	/* Must strip off the GMT timestamp stuff, but pass any font encodings */
			int dump = true;
			GMT_Report (API, GMT_MSG_LONG_VERBOSE, "Strip GMT time-stamp...\n");
			sprintf (no_U_file, "%s/psconvert_%db.eps", Ctrl->D.dir, (int)getpid());
			if ((fp2 = fopen (no_U_file, "w+")) == NULL) {
				unsigned int kk;
				GMT_Report (API, GMT_MSG_NORMAL, "Unable to create a temporary file\n");
				if (file_processing) {fclose (fp);	fp = NULL;}	/* Close original PS file */
				if (delete && gmt_remove_file (GMT, ps_file))	/* Since we created a temporary file from the memdata */
					Return (GMT_RUNTIME_ERROR);
				if (!Ctrl->L.active)			/* Otherwise ps_names contents are the Garbageman territory */
					for (kk = 0; kk < Ctrl->In.n_files; kk++) gmt_M_str_free (ps_names[kk]);
				gmt_M_free (GMT, ps_names);
				gmt_M_free (GMT, PS);
				gmt_M_free (GMT, line);
				Return (GMT_RUNTIME_ERROR);
			}
			while (file_line_reader (GMT, &line, &line_size, fp, PS->data, &pos) != EOF) {
				if (dump && !strncmp (line, "% Begin GMT time-stamp", 22))
					dump = false;
				if (dump)
					fprintf (fp2, "%s\n", line);
				else if (!strncmp (line, "PSL_font_encode", 15))	/* Must always pass any font reencodings */
					fprintf (fp2, "%s\n", line);
				if (!dump && !strncmp (line, "% End GMT time-stamp", 20))
					dump = true;
			}
			if (file_processing) fclose (fp);	/* Close original PS file */
			rewind (fp2);	/* Rewind new file without timestamp */
			fp = fp2;	/* Set original file pointer to this file instead */
			file_processing = true;			/* Since we now are reading a temporary file */
		}

		got_BB = got_HRBB = file_has_HRBB = got_end = landscape = landscape_orig = setup = false;
		got_BBatend = 0;

		len = strlen (ps_file);
		j = (unsigned int)len - 1;
		pos_file = -1;
		pos_ext = -1;	/* In case file has no extension */
		for (i = 0; i < len; i++, j--) {
			if (pos_ext < 0 && ps_file[j] == '.') pos_ext = j;	/* Beginning of file extension */
			if (pos_file < 0 && (ps_file[j] == '/' || ps_file[j] == '\\')) pos_file = j + 1;	/* Beginning of file name */
		}
		if (pos_ext == -1) pos_ext = (unsigned int)len - 1;	/* File has no extension */
		if (!Ctrl->D.active || pos_file == -1) pos_file = 0;	/* File either has no leading directory or we want to use it */

		/* Adjust to a tight BoundingBox if user requested so */

		if (Ctrl->A.active) {
			char *psfile_to_use = NULL;
			GMT_Report (API, GMT_MSG_LONG_VERBOSE, "Find HiResBoundingBox ...\n");
			sprintf (BB_file, "%s/psconvert_%dc.bb", Ctrl->D.dir, (int)getpid());
			psfile_to_use = Ctrl->A.strip ? no_U_file : ((strlen (clean_PS_file) > 0) ? clean_PS_file : ps_file);
			sprintf (cmd, "%s%s %s %s %c%s%c 2> %c%s%c",
			         at_sign, Ctrl->G.file, gs_BB, Ctrl->C.arg, quote, psfile_to_use, quote, quote, BB_file, quote);
			GMT_Report (API, GMT_MSG_DEBUG, "Running: %s\n", cmd);
			sys_retval = system (cmd);		/* Execute the command that computes the tight BB */
			if (sys_retval) {
				GMT_Report (API, GMT_MSG_NORMAL, "System call [%s] returned error %d.\n", cmd, sys_retval);
				if (gmt_remove_file (GMT, BB_file))
					Return (GMT_RUNTIME_ERROR);
				if (delete && gmt_remove_file (GMT, ps_file))	/* Since we created a temporary file from the memdata */
					Return (GMT_RUNTIME_ERROR);
				gmt_M_free (GMT, PS);
				Return (GMT_RUNTIME_ERROR);
			}
			if ((fpb = fopen (BB_file, "r")) == NULL) {
				GMT_Report (API, GMT_MSG_NORMAL, "Unable to open file %s\n", BB_file);
				if (delete && gmt_remove_file (GMT, ps_file))	/* Since we created a temporary file from the memdata */
					Return (GMT_RUNTIME_ERROR);
				gmt_M_free (GMT, PS);
				Return (GMT_ERROR_ON_FOPEN);
			}
			while ((file_line_reader (GMT, &line, &line_size, fpb, NULL, NULL) != EOF) && !got_BB) {
				/* We only use the High resolution BB */
				if ((strstr (line,"%%HiResBoundingBox:"))) {
					sscanf (&line[19], "%s %s %s %s", c1, c2, c3, c4);
					x0 = atof (c1);		y0 = atof (c2);
					x1 = atof (c3);		y1 = atof (c4);
					x0 -= Ctrl->A.margin[XLO];	x1 += Ctrl->A.margin[XHI];	/* If not given, margin = 0/0/0/0 */
					y0 -= Ctrl->A.margin[YLO];	y1 += Ctrl->A.margin[YHI];
					if (x1 <= x0 || y1 <= y0) {
						GMT_Report (API, GMT_MSG_NORMAL, "Unable to decode BoundingBox file %s\n", BB_file);
						fclose (fpb);	fpb = NULL;            /* so we don't accidentally close twice */
						if (!Ctrl->S.active && gmt_remove_file (GMT, BB_file))	/* Remove the file */
							Return (GMT_RUNTIME_ERROR);
						if (Ctrl->D.active)
							sprintf (tmp_file, "%s/", Ctrl->D.dir);
						strncat (tmp_file, &ps_file[pos_file], (size_t)(pos_ext - pos_file));
						strcat (tmp_file, ext[Ctrl->T.device]);
						sprintf (cmd, "%s%s %s %s%s -sDEVICE=%s %s -g1x1 -r%d -sOutputFile=%c%s%c -f%c%s%c",
							at_sign, Ctrl->G.file, gs_params, Ctrl->C.arg, alpha_bits(Ctrl), device[Ctrl->T.device],
							device_options[Ctrl->T.device],
							Ctrl->E.dpi, quote, tmp_file, quote, quote, ps_file, quote);
						GMT_Report (API, GMT_MSG_DEBUG, "Running: %s\n", cmd);
						sys_retval = system (cmd);		/* Execute the GhostScript command */
						if (Ctrl->S.active)
							GMT_Report (API, GMT_MSG_NORMAL, "%s\n", cmd);
						if (sys_retval) {
							GMT_Report (API, GMT_MSG_NORMAL, "System call [%s] returned error %d.\n", cmd, sys_retval);
							if (gmt_remove_file (GMT, tmp_file))	/* Remove the file */
								Return (GMT_RUNTIME_ERROR);
							if (delete && gmt_remove_file (GMT, ps_file))	/* Since we created a temporary file from the memdata */
								Return (GMT_RUNTIME_ERROR);
							gmt_M_free (GMT, PS);
							Return (GMT_RUNTIME_ERROR);
						}
						/* must leave loop because fpb has been closed and file_line_reader would
						 * read from closed file: */
						break;
					}
					got_BB = got_HRBB = true;
					GMT_Report (API, GMT_MSG_VERBOSE, "Figure dimensions: Width: %g points [%g %s]  Height: %g points [%g %s]\n",
					            x1-x0, (x1-x0)*GMT->session.u2u[GMT_PT][GMT->current.setting.proj_length_unit],
					            API->GMT->session.unit_name[API->GMT->current.setting.proj_length_unit],
					            y1-y0, (y1-y0)*GMT->session.u2u[GMT_PT][GMT->current.setting.proj_length_unit],
					            API->GMT->session.unit_name[API->GMT->current.setting.proj_length_unit]);
				}
			}
			if (fpb != NULL) { /* don't close twice */
				fclose (fpb);	fpb = NULL;
			}
			if (!Ctrl->S.active && gmt_remove_file (GMT, BB_file))	/* Remove the file with BB info */
				Return (GMT_RUNTIME_ERROR);
			if (got_BB) GMT_Report (API, GMT_MSG_LONG_VERBOSE, "[%g %g %g %g]...\n", x0, y0, x1, y1);
		}

		/* Open temporary file to be processed by ghostscript. When -Te or -TE is used, tmp_file is for keeps */

		if (Ctrl->T.eps) {
			GMT_Report (API, GMT_MSG_LONG_VERBOSE, "Format EPS file...\n");
			if (Ctrl->D.active) sprintf (tmp_file, "%s/", Ctrl->D.dir);	/* Use specified output directory */
			if (!Ctrl->F.active || return_image)
				strncat (tmp_file, &ps_file[pos_file], (size_t)(pos_ext - pos_file));
			else
				strcat (tmp_file, Ctrl->F.file);
			if (strlen(tmp_file) < GMT_BUFSIZ-4)		/* To please Coverity */
				strcat (tmp_file, ext[GS_DEV_EPS]);
			if ((fpo = fopen (tmp_file, "w")) == NULL) {
				GMT_Report (API, GMT_MSG_NORMAL, "Unable to open file %s for writing\n", tmp_file);
				continue;
			}
		}
		else {
			sprintf (tmp_file, "%s/psconvert_%dd.eps", Ctrl->D.dir, (int)getpid());
			if ((fpo = fopen (tmp_file, "w+")) == NULL) {
				GMT_Report (API, GMT_MSG_NORMAL, "Unable to create a temporary file\n");
				continue;
			}
		}

		/* Scan first 20 lines of input file for [HiRes]BoundingBox and Orientation statements.
		 * Since we prefer the HiResBB over BB we must continue to read until both are found or 20 lines have past */

		i = 0;
		while ((file_line_reader (GMT, &line, &line_size, fp, PS->data, &pos) != EOF) && i < 20 && !(got_BB && got_HRBB && got_end)) {
			i++;
			if (!line[0] || line[0] != '%')
				{ /* Skip empty and non-comment lines */ }
			else if (!got_BB && strstr (line, "%%BoundingBox:")) {
				sscanf (&line[14], "%s %s %s %s",c1,c2,c3,c4);
				if (strncmp (c1, "(atend)", 7)) {	/* Got actual numbers */
					if (!got_HRBB) {	/* Only assign values if we haven't seen the high-res version yet */
						x0 = atoi (c1);		y0 = atoi (c2);
						x1 = atoi (c3);		y1 = atoi (c4);
					}
					got_BB = true;
				}
				else
					got_BBatend++;
			}
			else if ((strstr (line, "%%HiResBoundingBox:"))) {
				file_has_HRBB = true;
				if (!got_HRBB) {
					sscanf (&line[19], "%s %s %s %s",c1,c2,c3,c4);
					if (strncmp (c1, "(atend)", 7)) {	/* Got actual numbers */
						x0 = atof (c1);		y0 = atof (c2);
						x1 = atof (c3);		y1 = atof (c4);
						got_HRBB = got_BB = true;
					}
				}
			}
			else if ((strstr (line, "%%Creator:"))) {
				if (!strncmp (&line[11], "GMT", 3))
					isGMT_PS = true;
			}
			else if ((strstr (line, "%%Orientation:"))) {
				if (!strncmp (&line[15], "Landscape", 9))
					landscape = landscape_orig = true;
			}
			else if ((strstr (line, "%%EndComments")))
				got_end = true;
			if (got_BBatend == 1 && (got_end || i == 19)) {	/* Now is the time to look at the end of the file */
				got_BBatend++;			/* Avoid jumping more than once to the end */
				if (file_processing) {
					if (fseek (fp, (off_t)-256, SEEK_END))
						GMT_Report (API, GMT_MSG_NORMAL, "Error: Seeking to start of last 256 bytes failed\n");
				}
				else {	/* Get towards end of string */
					pos = (PS->n_bytes > 256) ? PS->n_bytes - 256 : 0;
				}
			}
		}

		/* Cannot proceed without knowing the BoundingBox */

		if (!got_BB) {
			GMT_Report (API, GMT_MSG_NORMAL,
			            "Error: The file %s has no BoundingBox in the first 20 lines or last 256 bytes. Use -A option.\n", ps_file);
			if (!Ctrl->T.eps && gmt_remove_file (GMT, tmp_file))	/* Remove the temporary EPS file */
				Return (GMT_RUNTIME_ERROR);
			continue;
		}

		/* Do the math on the BoundingBox and translation coordinates */

		if (Ctrl->P.active && landscape)
			xt = -x1, yt = -y0, w = y1-y0, h = x1-x0, r = -90;
		else
			xt = -x0, yt = -y0, w = x1-x0, h = y1-y0, r = 0;

		xt_bak = xt;	yt_bak = yt;		/* Needed when Ctrl->A.resize */

		/* Set new height when width was set and no height given */
		if (Ctrl->A.new_size[0] > 0.0 && Ctrl->A.new_size[1] == 0.0) Ctrl->A.new_size[1] = Ctrl->A.new_size[0] * h / w;

		/* ****************************************************************** */
		/*         Rewind the input file and start copying and replacing      */
		/* ****************************************************************** */

		file_rewind (fp, &pos);

		/* To produce non-PDF output from PS with transparency we must determine if transparency is requested in the PS */
		look_for_transparency = Ctrl->T.device != GS_DEV_PDF && Ctrl->T.device != -GS_DEV_PDF;
		transparency = add_grestore = false;
		set_background = (Ctrl->A.paint || Ctrl->A.outline);

		while (file_line_reader (GMT, &line, &line_size, fp, PS->data, &pos) != EOF) {
			if (line[0] != '%') {	/* Copy any non-comment line, except one containing setpagedevice in the Setup block */
				if (look_for_transparency && strstr (line, " PSL_transp")) {
					transparency = true;		/* Yes, found transparency */
					look_for_transparency = false;	/* No need to check anymore */
				}
				if (setup && strstr(line,"setpagedevice") != NULL)	/* This is a "setpagedevice" command that should be avoided */
					continue;
				fprintf (fpo, "%s\n", line);
				continue;
			}
			else if (Ctrl->W.active && !found_proj) {	/* Here, line[0] == '%' */
				if (!strncmp (&line[2], "PROJ", 4)) { /* Search for the PROJ tag in the ps file */
					char *ptmp = NULL, xx1[20], xx2[20], yy1[20], yy2[20];
					sscanf (&line[8], "%s %s %s %s %s %s %s %s %s",proj4_name,xx1,xx2,yy1,yy2,c1,c2,c3,c4);
					west = atof (c1);		east = atof (c2);
					south = atof (c3);		north = atof (c4);
					GMT->common.R.wesn[XLO] = atof (xx1);		GMT->common.R.wesn[XHI] = atof (xx2);
					if (GMT->common.R.wesn[XLO] > 180.0 && GMT->common.R.wesn[XHI] > 180.0) {
						GMT->common.R.wesn[XLO] -= 360.0;
						GMT->common.R.wesn[XHI] -= 360.0;
					}
					GMT->common.R.wesn[YLO] = atof (yy1);	GMT->common.R.wesn[YHI] = atof (yy2);
					found_proj = true;
					if ((ptmp = strstr (&line[2], "+proj")) != NULL) {  /* Search for the +proj in the comment line */
						proj4_cmd = strdup (&line[(int)(ptmp - &line[0])]);
						gmt_chop (proj4_cmd);		/* Remove the new line char */
					}
					if (!strcmp (proj4_name,"latlong") || !strcmp (proj4_name,"xy")) {		/* Linear case, use original coords */
						west  = atof(xx1);		east  = atof(xx2);
						south = atof(yy1);		north = atof(yy2);
						/* One further test. +xy was found, but have we geog coords? Check that */
						if (!strcmp (proj4_name,"xy") &&
								(west >= -180) && ((east <= 360) && ((east - west) <= 360)) &&
								(south >= -90) && (north <= 90) ) {
							proj4_cmd = strdup ("latlon");
							GMT_Report (API, GMT_MSG_NORMAL, "Warning: An unknown psconvert setting was found but since "
									"image coordinates seem to be geographical, a linear transformation "
									"will be used.\n");
						}
						else if (!strcmp (proj4_name,"xy") && Ctrl->W.warp) {	/* Do not operate on a twice unknown setting */
							GMT_Report (API, GMT_MSG_NORMAL, "Error: requested an automatic geotiff generation, but "
									"no recognized psconvert option was used for the PS creation.\n");
						}
					}
					else if (Ctrl->W.kml) {
						GMT_Report (API, GMT_MSG_NORMAL, "Error: To GE images must be in geographical coordinates. Very likely "
									"this won't work as you wish inside GE.\n");
					}
				}
			}

			if (!strncmp (line, "%%BoundingBox:", 14)) {
				double w_t, h_t;
				w_t = w;	h_t = h;
				if (Ctrl->A.resize) {		/* Here the BB is the new size itself */
					w_t = Ctrl->A.new_size[0];		h_t = Ctrl->A.new_size[1];
				}
				if (got_BB && !Ctrl->A.round)
					fprintf (fpo, "%%%%BoundingBox: 0 0 %ld %ld\n", lrint (ceil(w_t)), lrint (ceil(h_t)));
				else if (got_BB && Ctrl->A.round)		/* Go against Adobe Law and round HRBB instead of ceil */
					fprintf (fpo, "%%%%BoundingBox: 0 0 %ld %ld\n", lrint (w_t), lrint (h_t));

				got_BB = false;
				if (file_has_HRBB)
					continue;	/* High-res BB will be put elsewhere */
				if (got_HRBB)
					fprintf (fpo, "%%%%HiResBoundingBox: 0 0 %g %g\n", w_t, h_t);
				got_HRBB = false;
				continue;
			}
			else if (!strncmp (line, "%%HiResBoundingBox:", 19)) {
				double w_t, h_t;
				w_t = w;	h_t = h;
				if (Ctrl->A.resize) {		/* Here the BB is the new size itself */
					w_t = Ctrl->A.new_size[0];		h_t = Ctrl->A.new_size[1];
				}
				if (got_HRBB)
					fprintf (fpo, "%%%%HiResBoundingBox: 0 0 %g %g\n", w_t, h_t);
				got_HRBB = false;
				continue;
			}
			else if (Ctrl->P.active && landscape && !strncmp (line, "%%Orientation:", 14)) {
				fprintf (fpo, "%%%%Orientation: Portrait\n");
				landscape = false;
				continue;
			}
			else if (!strncmp (line, "%%BeginSetup", 12))
				setup = true;
			else if (!strncmp (line, "%%EndSetup", 10)) {
				setup = false;
				if (Ctrl->T.eps == -1)	/* Write out setpagedevice command */
					fprintf (fpo, "<< /PageSize [%g %g] >> setpagedevice\n", w, h);
				if (r != 0)
					fprintf (fpo, "%d rotate\n", r);
				if (!gmt_M_is_zero (xt) || !gmt_M_is_zero (yt))
					fprintf (fpo, "%g %g translate\n", xt, yt);
				xt = yt = 0.0;
				r = 0;
			}
			else if (Ctrl->A.resize) {
				/* We are going to trick ghostscript to do what -dEPSFitPage was supposed to do but doesn't
				   because it's bugged. For that we recompute a new scale, offsets and DPIs such that at the
				   end we will end up with an image with the imposed size and the current -E dpi setting.
				*/
				double new_scale_x, new_scale_y, new_off_x, new_off_y, r_x, r_y;
				char t1[8], t2[8];	/* To hold the translate part when landscape */
				char t3[128];		/* To hold a copy of the last commented (%%) line */
				if (!strncmp (line, "%%BeginPageSetup", 16)) {
					int n_scan = 0;
					size_t Lsize = 128U;
					char *line_ = gmt_M_memory (GMT, NULL, Lsize, char);
					BeginPageSetup_here = true;	/* Signal that on next line the job must be done */
					file_line_reader (GMT, &line_, &Lsize, fp, PS->data, &pos);   /* Read also next line which is to be overwritten (unless a comment) */
					while (line_[0] == '%') {	/* Skip all comments until we get the first actionable line */
						strncpy(t3, line_, 127);
						file_line_reader (GMT, &line_, &Lsize, fp, PS->data, &pos);
					}

					/* The trouble is that we can have things like "V 612 0 T 90 R 0.06 0.06 scale" or "V 0.06 0.06 scale" */
					if (landscape_orig)
						n_scan = sscanf (line_, "%s %s %s %*s %*s %*s %s %s", c1, t1, t2, c2, c3);
					else
						n_scan = sscanf (line_, "%s %s %s", c1, c2, c3);
					if ((strcmp (c1, "V") && strcmp (c1, "gsave")) || !(n_scan == 3 || n_scan == 5)) {
						int c;
						GMT_Report (API, GMT_MSG_NORMAL, "Error: Parsing of scale after %%%%BeginPageSetup failed\n"
						                                 "\tMaking some assumptions to try to save the situation.\n");
						old_scale_x = 1;		old_scale_y = 1;	/* Assume this */
						/* Receed two lines to position us again in a comment line (hopefully %%EndPageSetup) */
						fseek (fp, -(off_t)(strlen(line_)+strlen(t3)+2U), SEEK_CUR);
						/* But because the line termination issue we must test if we seeked back long enough */
						c = fgetc (fp);
						if (c == '%')
							fseek (fp, -(off_t)(1U), SEEK_CUR);		/* Just receed the read character (file is unix terminate) */
						else
							fseek (fp, -(off_t)(3U), SEEK_CUR);		/* Receed the character and 2 more because file is Win terminated */
					}
					else {
						old_scale_x = atof (c2);		old_scale_y = atof (c3);
					}
					gmt_M_free (GMT, line_);
				}
				else if (BeginPageSetup_here) {
					BeginPageSetup_here = false;
					Ctrl->A.resize = false;       /* Need to reset so it doesn't keep checking inside this branch */
					/* Now we must calculate the new scale */
					if (Ctrl->A.rescale)          /* except if it was set as an option */
						r_x = Ctrl->A.scale;
					else if (Ctrl->A.max) {	/* Check if plot size exceeds specified limits */
						r_x = (w > Ctrl->A.new_size[0]) ? Ctrl->A.new_size[0] / w : 1.0;
						if (Ctrl->A.new_size[1] / h < r_x) r_x = Ctrl->A.new_size[1] / h;	/* Pick the smallest scale */
					}
					else
						r_x = Ctrl->A.new_size[0] / w;

					new_scale_x = new_scale_y = old_scale_x * r_x;
					new_off_x = -xt_bak + xt_bak * r_x;     /* Need to recompute the new offsets as well */
					new_off_y = -yt_bak + yt_bak * r_x;
					Ctrl->A.new_dpi_x = Ctrl->A.new_dpi_y = Ctrl->E.dpi * r_x;
					if (!Ctrl->A.max && Ctrl->A.new_size[1]) {
						r_y = Ctrl->A.new_size[1] / h;
						new_scale_y = old_scale_y * r_y;
						new_off_y = -yt_bak + yt_bak * r_y;
						Ctrl->A.new_dpi_y = Ctrl->E.dpi * r_y;
					}
					else
						r_y = r_x;	/* Not sure of this. Added later to shut up a compiler warning of r_y potentially used uninitialized */

					fprintf (fpo, "%% Recalculate translation and scale to obtain a resized image\n");
					fprintf (fpo, "%g %g translate\n", new_off_x, new_off_y);
					if (landscape_orig) {
						fprintf (fpo, "gsave %g %g translate 90 rotate %g %g scale\n", atof(t1)*r_x, atof(t2)*r_y, new_scale_x, new_scale_y);
					}
					else
						fprintf (fpo, "gsave %g %g scale\n", new_scale_x, new_scale_y);
					set_background = false;
					add_grestore = true;
					possibly_fill_or_outline_BoundingBox (GMT, &(Ctrl->A), fpo);
				}
			}
			else if (set_background) {
				/* Paint or outline the background rectangle. */
				if (!strncmp (line, "%%EndPageSetup", 14)) {
					set_background = false;
					possibly_fill_or_outline_BoundingBox (GMT, &(Ctrl->A), fpo);
				}
			}
			else if (!strncmp (line, "%%Page:", 7)) {
				if (r != 0)
					fprintf (fpo, "%d rotate\n", r);
				if (!gmt_M_is_zero (xt) || !gmt_M_is_zero (yt))
					fprintf (fpo, "%g %g translate\n", xt, yt);
				xt = yt = 0.0;
				r = 0;
			}
#ifdef HAVE_GDAL
			else if (found_proj && !strncmp (line, "%%PageTrailer", 13)) {
				file_line_reader (GMT, &line, &line_size, fp, PS->data, &pos);
				fprintf (fpo, "%%%%PageTrailer\n");
				fprintf (fpo, "%s\n", line);

				/* Write a GeoPDF registration info */

				/* Allocate new control structures */
				to_gdalread = gmt_M_memory (GMT, NULL, 1, struct GMT_GDALREAD_IN_CTRL);
				from_gdalread = gmt_M_memory (GMT, NULL, 1, struct GMT_GDALREAD_OUT_CTRL);
				to_gdalread->W.active = true;
				from_gdalread->ProjRefPROJ4 = proj4_cmd;
				gmt_gdalread (GMT, NULL, to_gdalread, from_gdalread);
				if (from_gdalread->ProjRefWKT != NULL) {
					double x0, y0, x1;	/* Projected coordinates */
					double h0, v0, h1;	/* Correspnding point coordinates */
					double a, H, V;		/* a -> coeff of affine matrix; H,V -> origin shift in projected coords */
					double pX[4], pY[4], lptsX[4], lptsY[4];

					x0 = west;		y0 = south;		x1 = east;	y1 = north;
					h0 = v0 = 0;	/* because we used -A option so origin in points is at (0,0) */
					h1 = h0 + w;
					/* takes the projected coordinate system into the page coordinate system */
					a = (h1 - h0)/(x1 - x0);
					H = h0 - a*x0;
					V = v0 - a*y0;

					/* Use the above matrix to discover where the corners of the map will fall */
					pX[0] = a*x0 + H;	pX[1] = a*x0 + H;	pX[2] = a*x1 + H;	pX[3] = a*x1 + H;
					pY[0] = a*y0 + V;	pY[1] = a*y1 + V;	pY[2] = a*y1 + V;	pY[3] = a*y0 + V;

					/* Now compute the LPTS array */
					lptsX[0] = pX[0] / w;	lptsX[1] = pX[1] / w;	lptsX[2] = pX[2] / w;	lptsX[3] = pX[3] / w;
					lptsY[0] = pY[0] / h;	lptsY[1] = pY[1] / h;	lptsY[2] = pY[2] / h;	lptsY[3] = pY[3] / h;

					fprintf (fpo, "\n%% embed georegistation info\n");
					fprintf (fpo, "[ {ThisPage} <<\n");
					fprintf (fpo, "\t/VP [ <<\n");
					fprintf (fpo, "\t\t/Type /Viewport\n");
					fprintf (fpo, "\t\t/BBox[0 0 %.1f %.1f]\n", w, h);
					fprintf (fpo, "\t\t/Measure <<\n");
					fprintf (fpo, "\t\t\t/Type /Measure\n");
					fprintf (fpo, "\t\t\t/Subtype /GEO\n");
					fprintf (fpo, "\t\t\t/Bounds[0 0 0 1 1 1 1 0]\n");
					fprintf (fpo, "\t\t\t/GPTS[%f %f %f %f %f %f %f %f]\n",
					         south, west, north, west, north, east, south, east);
					fprintf (fpo, "\t\t\t/LPTS[%f %f %f %f %f %f %f %f]\n",
					         lptsX[0],lptsY[0], lptsX[1],lptsY[1], lptsX[2],lptsY[2], lptsX[3],lptsY[3]);
					fprintf (fpo, "\t\t\t/GCS <<\n");
					fprintf (fpo, "\t\t\t\t/Type /PROJCS\n");
					fprintf (fpo, "\t\t\t\t/WKT\n");
					fprintf (fpo, "\t\t\t\t(%s)\n", from_gdalread->ProjRefWKT);
					fprintf (fpo, "\t\t\t>>\n");
					fprintf (fpo, "\t\t>>\n");
					fprintf (fpo, "\t>>]\n");
					fprintf (fpo, ">> /PUT pdfmark\n\n");
				}
				gmt_M_free (GMT, to_gdalread);
				gmt_M_free (GMT, from_gdalread);
				continue;
			}
#endif
			fprintf (fpo, "%s\n", line);
		}
		if (add_grestore)
			fprintf (fpo, "grestore\n");	/* Since we started with gsave to change size */
		/* Recede a bit to test the contents of last line. -7 for when PS has CRLF endings */
		if (fseek (fp, (off_t)-7, SEEK_END))
			GMT_Report (API, GMT_MSG_NORMAL, "Error: Seeking to spot 7 bytes earlier failed\n");
		/* Read until last line is encountered */
		while (file_line_reader (GMT, &line, &line_size, fp, PS->data, &pos) != EOF);
		if (strncmp (line, "%%EOF", 5U))
			/* Possibly a non-closed GMT PS file. To be confirmed later */
			excessK = true;

		fclose (fpo);	fpo = NULL;
		fclose (fp);	fp  = NULL;
		if (delete && gmt_remove_file (GMT, ps_file))	/* Since we created a temporary file from the memdata */
			Return (GMT_RUNTIME_ERROR);

		/* Build the converting ghostscript command and execute it */

		if (Ctrl->T.device != GS_DEV_EPS) {
			char tag[16] = {""};
			int dest_device = Ctrl->T.device;	/* Keep copy in case of temp change below */

			strncpy (tag, &ext[Ctrl->T.device][1], 15U);
			gmt_str_toupper (tag);

			if (transparency) {	/* Get here when PDF is _NOT_ the final output format but an intermediate format */
				GMT_Report (API, GMT_MSG_LONG_VERBOSE, "PS file with transparency must be converted to PDF before creating %s\n", tag);
				/* Temporarily change output device to PDF to get the PDF tmp file */
				Ctrl->T.device = GS_DEV_PDF;
				/* After conversion, we convert the tmp PDF file to desired format via a 2nd gs call */
				GMT_Report (API, GMT_MSG_LONG_VERBOSE, "Convert to intermediate PDF...\n");
				strncat (out_file, &ps_file[pos_file], (size_t)(pos_ext - pos_file));
				strcat (out_file, "_intermediate");
			}
			else {	/* Output is the final result */
					GMT_Report (API, GMT_MSG_LONG_VERBOSE, "Convert to %s...\n", tag);

				if (!Ctrl->F.active || return_image) {
					if (Ctrl->D.active) sprintf (out_file, "%s/", Ctrl->D.dir);	/* Use specified output directory */
					strncat (out_file, &ps_file[pos_file], (size_t)(pos_ext - pos_file));
				}
				else
					strncpy (out_file, Ctrl->F.file, GMT_BUFSIZ-1);
			}
			strcat (out_file, ext[Ctrl->T.device]);

			if (Ctrl->A.new_dpi_x) {	/* We have a resize request (was Ctrl->A.resize = true;) */
				pix_w = urint (ceil (w * Ctrl->A.new_dpi_x / 72.0));
				pix_h = urint (ceil (h * Ctrl->A.new_dpi_y / 72.0));
			}
			else {
				pix_w = urint (ceil (w * Ctrl->E.dpi / 72.0));
				pix_h = urint (ceil (h * Ctrl->E.dpi / 72.0));
			}

			sprintf (cmd, "%s%s %s %s%s -sDEVICE=%s %s -g%dx%d -r%d -sOutputFile=%c%s%c -f%c%s%c",
				at_sign, Ctrl->G.file, gs_params, Ctrl->C.arg, alpha_bits(Ctrl), device[Ctrl->T.device],
				device_options[Ctrl->T.device], pix_w, pix_h, Ctrl->E.dpi, quote, out_file, quote, quote, tmp_file, quote);

			if (Ctrl->S.active)	/* Print GhostScript command */
				GMT_Report (API, GMT_MSG_NORMAL, "%s\n", cmd);

			/* Execute the GhostScript command */
			GMT_Report (API, GMT_MSG_DEBUG, "Running: %s\n", cmd);
			sys_retval = system (cmd);
			if (sys_retval) {
				GMT_Report (API, GMT_MSG_NORMAL, "System call [%s] returned error %d.\n", cmd, sys_retval);
				gmt_remove_file (GMT, tmp_file);	/* Since we created a temporary file from the memdata */
				Return (GMT_RUNTIME_ERROR);
			}

			/* Check output file */
			if (access (out_file, R_OK)) {		/* output file not created */
				if (isGMT_PS && excessK)
					/* non-closed GMT input PS file */
					GMT_Report (API, GMT_MSG_NORMAL,
					            "%s: GMT PS format detected but file is not finalized. Maybe a -K in excess? No output created.\n", ps_file);
				else
					/* Either a bad closed GMT PS file or one of unknown origin */
					GMT_Report (API, GMT_MSG_NORMAL,
					            "Could not create %s. Maybe input file does not fulfill PS specifications.\n", out_file);
			}
			else {								/* output file exists */
				if (isGMT_PS && excessK)
					/* non-closed GMT input PS file */
					GMT_Report (API, GMT_MSG_NORMAL,
					            "%s: GMT PS format detected but file is not finalized. Maybe a -K in excess? %s could be messed up.\n",
					            ps_file, out_file);
				/* else: Either a good closed GMT PS file or one of unknown origin */
			}
			if (transparency) {	/* Now convert temporary PDF to desired format */
				char pdf_file[GMT_BUFSIZ] = {""};
				GMT_Report (API, GMT_MSG_LONG_VERBOSE, "Convert PDF with transparency to %s...\n", tag);
				Ctrl->T.device = dest_device;	/* Reset output device type */
				strcpy (pdf_file, out_file);	/* Now the PDF is the infile */
				*out_file = '\0'; /* truncate string to build new output file */
				if (!Ctrl->F.active || return_image) {
					if (Ctrl->D.active) sprintf (out_file, "%s/", Ctrl->D.dir);	/* Use specified output directory */
					strncat (out_file, &ps_file[pos_file], (size_t)(pos_ext - pos_file));
				}
				else
					strncpy (out_file, Ctrl->F.file, GMT_BUFSIZ-1);
				strcat (out_file, ext[Ctrl->T.device]);
				/* After conversion, convert the tmp PDF file to desired format via a 2nd gs call */
				sprintf (cmd, "%s%s %s %s%s -sDEVICE=%s %s -r%d -sOutputFile=%c%s%c %c%s%c",
					at_sign, Ctrl->G.file, gs_params, Ctrl->C.arg, alpha_bits(Ctrl), device[Ctrl->T.device],
					device_options[Ctrl->T.device],
					Ctrl->E.dpi, quote, out_file, quote, quote, pdf_file, quote);
				if (Ctrl->S.active)	/* Print 2nd GhostScript command */
					GMT_Report (API, GMT_MSG_NORMAL, "%s\n", cmd);
				/* Execute the 2nd GhostScript command */
				GMT_Report (API, GMT_MSG_DEBUG, "Running: %s\n", cmd);
				sys_retval = system (cmd);
				if (sys_retval) {
					GMT_Report (API, GMT_MSG_NORMAL, "System call [%s] returned error %d.\n", cmd, sys_retval);
					Return (GMT_RUNTIME_ERROR);
				}
				if (!Ctrl->S.active && gmt_remove_file (GMT, pdf_file))	/* The temporary PDF file is no longer needed */
					Return (GMT_RUNTIME_ERROR);
			}
		}

		if (GMT->current.setting.run_mode == GMT_MODERN) {
			if (Ctrl->T.ps) {	/* Under modern mode we can also save the PS file by renaming it */
				strncpy (out_file, Ctrl->F.file, GMT_BUFSIZ-1);
				strcat (out_file, ".ps");
				GMT_Report (API, GMT_MSG_DEBUG, "Rename %s -> %s\n", GMT->current.ps.filename, out_file);
				if (gmt_rename_file (GMT, GMT->current.ps.filename, out_file))
					Return (GMT_RUNTIME_ERROR);
			}
			else {	/* Delete it, no -Z needed */
				if (gmt_remove_file (GMT, GMT->current.ps.filename))
					Return (GMT_RUNTIME_ERROR);
			}
		}
		else if (Ctrl->Z.active && !delete) {		/* Remove input file, if requested */
			if (gmt_remove_file (GMT, ps_file))
				Return (GMT_RUNTIME_ERROR);
		}

		if (return_image) {	/* Must read in the saved raster image and return via Ctrl->F.file pointer */
			struct GMT_IMAGE *I = NULL;
#ifdef HAVE_GDAL	/* Since GMT_Read_Data with GMT_IS_IMAGE, GMT_IS_FILE means a call to GDAL */
			gmt_set_pad (GMT, 0U);	/* Temporary turn off padding (and thus BC setting) since we will use image exactly as is */
			/* State how we wish to receive images from GDAL */
			if (GMT->current.gdal_read_in.O.mem_layout[0])		/* At one point this should never be allowed to be empty */
				GMT_Set_Default (API, "API_IMAGE_LAYOUT", GMT->current.gdal_read_in.O.mem_layout);
			else
				GMT_Set_Default (API, "API_IMAGE_LAYOUT", "TCBa");
	
			if ((I = GMT_Read_Data (API, GMT_IS_IMAGE, GMT_IS_FILE, GMT_IS_SURFACE, GMT_GRID_ALL, NULL, out_file, NULL)) == NULL) {
				Return (API->error);
			}
#else			/* Here we have already set device to PPM which we can read ourselves. */
			uint64_t dim[GMT_DIM_SIZE] = {0U, 0U, 3U, 0U}; 	/* 3 bands. This might change if we do monochrome at some point */
			uint64_t row, col, band, nCols, nRows, nBands, nXY;
			FILE *fp_raw = NULL;
			unsigned char *tmp;
			int ios;
			if ((fp_raw = fopen (out_file, "rb")) == NULL) {
				GMT_Report (API, GMT_MSG_NORMAL, "Unable to open image file %s\n", out_file);
				Return (GMT_ERROR_ON_FOPEN);
			}
			gmt_fgets (GMT, line, GMT_BUFSIZ, fp_raw);	/* Skip 1st line */
			gmt_fgets (GMT, line, GMT_BUFSIZ, fp_raw);	/* Skip 2nd line */
			gmt_fgets (GMT, line, GMT_BUFSIZ, fp_raw);	/* Get 3rd line */
			if (sscanf (line, "%" PRIu64 " %" PRIu64, &dim[GMT_X], &dim[GMT_Y]) != 2) {
				GMT_Report (API, GMT_MSG_NORMAL, "Unable to decipher size of image in file %s\n", out_file);
				fclose (fp_raw);
				Return (GMT_PARSE_ERROR);
			}
			gmt_fgets (GMT, line, GMT_BUFSIZ, fp_raw);	/* Skip 4th line */
			gmt_set_pad (GMT, 0U);	/* Temporary turn off padding (and thus BC setting) since we will use image exactly as is */
			if ((I = GMT_Create_Data (API, GMT_IS_IMAGE, GMT_IS_SURFACE, GMT_GRID_ALL, dim, NULL, NULL, 0, 0, NULL)) == NULL) {
				GMT_Report (API, GMT_MSG_NORMAL, "Unable to create image structure\n");
				fclose (fp_raw);
				Return (API->error);
			}

			nCols = dim[GMT_X];		nRows = dim[GMT_Y];		nBands = dim[2];	nXY = nRows * nCols;
			tmp   = gmt_M_memory(GMT, NULL, nCols * nBands, char);
			for (row = 0; row < nRows; row++) {
				ios = fread(tmp, sizeof (unsigned char), nCols * nBands, fp_raw);		/* Read a row of nCols by nBands bytes of data */
				for (col = 0; col < nCols; col++) {
					for (band = 0; band < nBands; band++) {
						I->data[row + col*nRows + band*nXY] = tmp[band + col*nBands];
					}
				}
			}
			gmt_M_free (GMT, tmp);
			fclose (fp_raw);	fp_raw = NULL;
#endif
			if (GMT_Write_Data (API, GMT_IS_IMAGE, GMT_IS_FILE, GMT_IS_SURFACE, GMT_GRID_ALL, NULL, Ctrl->F.file, I) != GMT_NOERROR)
				Return (API->error);
			gmt_set_pad (GMT, API->pad);	/* Reset padding to GMT default */
			if (Ctrl->Z.active) {	/* Remove the image since it is returned to a calling program and -Z was given */
				GMT_Report (API, GMT_MSG_LONG_VERBOSE, "Removing %s...\n", out_file);
				if (gmt_remove_file (GMT, out_file))
					Return (GMT_RUNTIME_ERROR);
			}
		}

		GMT_Report (API, GMT_MSG_VERBOSE, "Done.\n");

		if (!Ctrl->S.active) {
			if (!Ctrl->T.eps && gmt_remove_file (GMT, tmp_file))
				Return (GMT_RUNTIME_ERROR);
			if (strlen (no_U_file) > 0 && gmt_remove_file (GMT, no_U_file)) /* empty string == file was not created */
				Return (GMT_RUNTIME_ERROR);
			if (strlen (clean_PS_file) > 0 && gmt_remove_file (GMT, clean_PS_file)) /* empty string == file was not created */
				Return (GMT_RUNTIME_ERROR);
		}

		if (Ctrl->W.active && found_proj && !Ctrl->W.kml) {	/* Write a world file */
			double x_inc, y_inc;
			char world_file[GMT_BUFSIZ] = "", *wext = NULL, *s = NULL;

			x_inc = (east  - west)  / pix_w;
			y_inc = (north - south) / pix_h;
			GMT_Report (API, GMT_MSG_VERBOSE, "width = %d\theight = %d\tX res = %f\tY res = %f\n", pix_w, pix_h, x_inc, y_inc);

			/* West and North of the world file contain the coordinates of the
			 * center of the pixel
				 but our current values are of the NW corner of the pixel (pixel
				 registration). So we'll move halph pixel inward. */ west  += x_inc /
			2.0; north -= y_inc / 2.0;

			if (Ctrl->D.active) sprintf (world_file, "%s/", Ctrl->D.dir);	/* Use specified output directory */
			if (Ctrl->F.active) {		/* Must rip the raster file extension before adding the world one */
				for (i = (int)strlen(out_file) - 1; i > 0; i--) {
					if (out_file[i] == '.') { 	/* Beginning of file extension */
						pos_ext = i;
						break;
					}
				}
				out_file[pos_ext] = '\0';
				strcat(world_file, out_file);
			}
			else
				strncat (world_file, &ps_file[pos_file], (size_t)(pos_ext - pos_file));

			s = ext[Ctrl->T.device];
			wext = strdup(ext[Ctrl->T.device]);
			wext[1] = s[1];		wext[2] = s[3];		wext[3] = 'w';
			strcat (world_file, wext);

			if ((fpw = fopen (world_file, "w")) == NULL) {
				GMT_Report (API, GMT_MSG_NORMAL, "Unable to open file %s for writing\n", world_file);
			}
			else {
				fprintf (fpw, "%.12f\n0.0\n0.0\n%.12f\n%.12f\n%.12f", x_inc, -y_inc, west, north);
				fclose (fpw);	fpw = NULL;
				GMT_Report (API, GMT_MSG_LONG_VERBOSE, "Wrote world file %s\n", world_file);
				if (proj4_cmd)
					GMT_Report (API, GMT_MSG_LONG_VERBOSE, "Proj4 definition: %s\n", proj4_cmd);
			}

			gmt_M_str_free (wext);

			if (Ctrl->W.warp && proj4_cmd && proj4_cmd[1] == 'p') {	/* We got a usable Proj4 string. Run it (if gdal is around) */
				/* The true geotiff file will have the same base name plus a .tiff extension.
				   We will reuse the world_file variable because all it is need is to replace the extension */
				for (i = (int)strlen(world_file) - 1; i > 0; i--) {
					if (world_file[i] == '.') { 	/* Beginning of file extension */
						pos_ext = i;
						break;
					}
				}
				world_file[pos_ext] = '\0';
				strcat (world_file, ".tiff");

				if (GMT->current.setting.verbose < GMT_MSG_VERBOSE)	/* Shut up the gdal_translate (low level) verbosity */
					quiet = " -quiet";
				else
					quiet = "";

				sprintf (cmd, "gdal_translate -mo TIFFTAG_XRESOLUTION=%d -mo TIFFTAG_YRESOLUTION=%d -a_srs %c%s%c "
				              "-co COMPRESS=LZW -co TILED=YES %s %c%s%c %c%s%c",
					Ctrl->E.dpi, Ctrl->E.dpi, quote, proj4_cmd, quote, quiet, quote, out_file, quote, quote, world_file, quote);
				gmt_M_str_free (proj4_cmd);
				GMT_Report (API, GMT_MSG_DEBUG, "Running: %s\n", cmd);
				sys_retval = system (cmd);		/* Execute the gdal_translate command */
				GMT_Report (API, GMT_MSG_NORMAL, "The gdal_translate command: \n%s\n", cmd);
				if (sys_retval) {
					GMT_Report (API, GMT_MSG_NORMAL, "System call [%s] returned error %d.\n", cmd, sys_retval);
					Return (GMT_RUNTIME_ERROR);
				}
			}
			else if (Ctrl->W.warp && !proj4_cmd)
				GMT_Report (API, GMT_MSG_NORMAL, "Could not find the Proj4 command in the PS file. No conversion performed.\n");
		}

		else if (Ctrl->W.kml) {	/* Write a basic kml file */
			char kml_file[GMT_BUFSIZ] = "";
			if (Ctrl->D.active)
				sprintf (kml_file, "%s/", Ctrl->D.dir);	/* Use specified output directory */
			if (Ctrl->F.active) {		/* Must rip the raster file extension before adding the kml one */
				for (i = (int)strlen(out_file) - 1; i > 0; i--) {
					if (out_file[i] == '.') { 	/* Beginning of file extension */
						pos_ext = i;
						break;
					}
				}
				out_file[pos_ext] = '\0';
				strcat (kml_file, out_file);
				out_file[pos_ext] = '.';	/* Reset the extension */
			}
			else
				strncat (kml_file, &ps_file[pos_file], (size_t)(pos_ext - pos_file));

			strcat (kml_file, ".kml");

			if ((fpw = fopen (kml_file, "w")) == NULL) {
				GMT_Report (API, GMT_MSG_NORMAL, "Unable to open file %s for writing\n", kml_file);
			}
			else {
				if (Ctrl->W.folder) {	/* Control KML overlay vs full file */
					fprintf (fpw, "<Folder>\n\t<name>%s</name>\n", Ctrl->W.foldername);
				}
				else {
					fprintf (fpw, "<?xml version=\"1.0\" encoding=\"UTF-8\"?>\n");
					fprintf (fpw, "<kml xmlns=\"http://earth.google.com/kml/2.1\">\n");
				}
				fprintf (fpw, "<Document>\n\t<name>%s</name>\n", Ctrl->W.doctitle);
				fprintf (fpw, "\t<GroundOverlay>\n\t\t<name>%s</name>\n", Ctrl->W.overlayname);
				fprintf (fpw, "\t\t<Icon>\n");
				fprintf (fpw, "\t\t\t<href>");
				if (Ctrl->W.URL) fprintf (fpw, "%s/", Ctrl->W.URL);
				if (Ctrl->D.active) {		/* Do not write the directory name */
					char *p;
					p = strrchr (out_file, '/');
					(p == NULL) ? fprintf (fpw, "%s</href>\n", out_file) : fprintf (fpw, "%s</href>\n", ++p);
				}
				else
					fprintf (fpw, "%s</href>\n", out_file);
				fprintf (fpw, "\t\t</Icon>\n");
				fprintf (fpw, "\t\t<altitudeMode>%s</altitudeMode>\n", RefLevel[Ctrl->W.mode]);
				if (Ctrl->W.mode > KML_GROUND_ABS && Ctrl->W.mode < KML_SEAFLOOR_ABS)
					fprintf (fpw, "\t\t<altitude>%g</altitude>\n", Ctrl->W.altitude);
				fprintf (fpw, "\t\t<LatLonBox>\n");
				fprintf (fpw, "\t\t\t<north>%f</north>\n", GMT->common.R.wesn[YHI]);
				fprintf (fpw, "\t\t\t<south>%f</south>\n", GMT->common.R.wesn[YLO]);
				fprintf (fpw, "\t\t\t<east>%f</east>\n", GMT->common.R.wesn[XHI]);
				fprintf (fpw, "\t\t\t<west>%f</west>\n", GMT->common.R.wesn[XLO]);
				fprintf (fpw, "\t\t</LatLonBox>\n");
				fprintf (fpw, "\t\t<Region>\n");
				fprintf (fpw, "\t\t<LatLonAltBox>\n");
				fprintf (fpw, "\t\t\t<north>%f</north>\n", north);
				fprintf (fpw, "\t\t\t<south>%f</south>\n", south);
				fprintf (fpw, "\t\t\t<east>%f</east>\n", east);
				fprintf (fpw, "\t\t\t<west>%f</west>\n", west);
				fprintf (fpw, "\t\t</LatLonAltBox>\n");
				if (Ctrl->W.min_lod != Ctrl->W.max_lod) {	/* Control layer visibility */
 					fprintf (fpw, "\t\t<Lod>\n");
 					fprintf (fpw, "\t\t\t<minLodPixels>%d</minLodPixels>\n", Ctrl->W.min_lod);
 					fprintf (fpw, "\t\t\t<maxLodPixels>%d</maxLodPixels>\n", Ctrl->W.max_lod);
					if (Ctrl->W.min_fade) fprintf (fpw, "\t\t\t<minFadeExtent>%d</minFadeExtent>\n", Ctrl->W.min_fade);
	 				if (Ctrl->W.max_fade) fprintf (fpw, "\t\t\t<maxFadeExtent>%d</maxFadeExtent>\n", Ctrl->W.max_fade);
 					fprintf (fpw, "\t\t</Lod>\n");
				}
				fprintf (fpw, "\t\t</Region>\n");
				fprintf (fpw, "\t</GroundOverlay>\n");
				if (Ctrl->W.folder)	/* Control KML overlay vs full file */
					fprintf (fpw, "</Folder>\n");
				else
					fprintf (fpw, "</Document>\n</kml>\n");
				fclose (fpw);	fpw = NULL;
				GMT_Report (API, GMT_MSG_LONG_VERBOSE, "Wrote KML file %s\n", kml_file);
			}
		}

		else if (Ctrl->W.active && !found_proj) {
			GMT_Report (API, GMT_MSG_NORMAL, "Could not find the 'PROJ' tag in the PS file. No world file created.\n");
			GMT_Report (API, GMT_MSG_NORMAL, "This situation occurs when one of the two next cases is true:\n");
			GMT_Report (API, GMT_MSG_NORMAL, "1) the PS file was created with a pre-GMT v4.5.0 version\n");
			GMT_Report (API, GMT_MSG_NORMAL, "2) the PS file was not created by GMT\n");
		}
	}

	if (!Ctrl->L.active)		/* Otherwise ps_names contents are the Garbageman territory */
		for (k = 0; k < Ctrl->In.n_files; k++) gmt_M_str_free (ps_names[k]);
	gmt_M_free (GMT, ps_names);
	gmt_M_free (GMT, line);
	gmt_M_free (GMT, PS);
	/* Acording to Coverity there are still paths that may reach here with the files not closed */
	if (fp != NULL) fclose (fp);
	if (fpo != NULL) fclose (fpo);	if (fpb != NULL) fclose (fpb);
	if (fp2 != NULL) fclose (fp2);	if (fpw != NULL) fclose (fpw);
	GMT_Report (API, GMT_MSG_DEBUG, "Final input buffer length was % "PRIuS "\n", line_size);

	Return (GMT_NOERROR);
}

#ifdef WIN32
GMT_LOCAL int ghostbuster(struct GMTAPI_CTRL *API, struct PS2RASTER_CTRL *C) {
	/* Search the Windows registry for the directory containing the gswinXXc.exe
	   We do this by finding the GS_DLL that is a value of the HKLM\SOFTWARE\GPL Ghostscript\X.XX\ key
	   Things are further complicated because Win64 has TWO registries: one 32 and the other 64 bits.
	   Add to this that the installed GS version may be 32 or 64 bits, so we have to check for the
	   four GS_32|64 + GMT_32|64 combinations.

		 Adapted from snipets at http://www.daniweb.com/software-development/c/code/217174
	   and http://juknull.wordpress.com/tag/regenumkeyex-example */

	HKEY hkey;              /* Handle to registry key */
	char data[GMT_BUFSIZ] = {""}, ver[8] = {""}, *ptr;
	char key[32] = "SOFTWARE\\GPL Ghostscript\\";
	unsigned long datalen = GMT_BUFSIZ;
	unsigned long datatype;
	long RegO, rc = 0;
	int n = 0;
	bool bits64 = true;
	float maxVersion = 0;		/* In case more than one GS, hold the number of the highest version */

#ifdef _WIN64
	RegO = RegOpenKeyEx(HKEY_LOCAL_MACHINE, "SOFTWARE\\GPL Ghostscript", 0, KEY_READ, &hkey);	/* Read 64 bits Reg */
	if (RegO != ERROR_SUCCESS) {		/* Try the 32 bits registry */
		RegO = RegOpenKeyEx(HKEY_LOCAL_MACHINE, "SOFTWARE\\GPL Ghostscript", 0, KEY_READ|KEY_WOW64_32KEY, &hkey);
		bits64 = false;
	}
#else
	RegO = RegOpenKeyEx(HKEY_LOCAL_MACHINE, "SOFTWARE\\GPL Ghostscript", 0, KEY_READ, &hkey);	/* Read 32 bits Reg */
	if (RegO != ERROR_SUCCESS)			/* Failed. Try the 64 bits registry */
		RegO = RegOpenKeyEx(HKEY_LOCAL_MACHINE, "SOFTWARE\\GPL Ghostscript", 0, KEY_READ|KEY_WOW64_64KEY, &hkey);
	else {
		bits64 = false;
	}
#endif

	if (RegO != ERROR_SUCCESS) {
		GMT_Report (API, GMT_MSG_LONG_VERBOSE, "Error opening HKLM key\n");
		return (GMT_RUNTIME_ERROR);
	}

	while (rc != ERROR_NO_MORE_ITEMS) {
		rc  = RegEnumKeyEx (hkey, n++, data, &datalen, 0, NULL, NULL, NULL);
		datalen = GMT_BUFSIZ; /* reset to buffer length (including terminating \0) */
		if (rc == ERROR_SUCCESS)
			maxVersion = MAX(maxVersion, strtof(data, NULL));	/* If more than one GS, keep highest version number */
	}

	RegCloseKey(hkey);

	if (maxVersion == 0) {
		GMT_Report (API, GMT_MSG_LONG_VERBOSE, "Unknown version reported in registry\n");
		return (GMT_RUNTIME_ERROR);
	}

	sprintf(ver, "%.2f", maxVersion);
	strcat(key, ver);

	/* Open the HKLM key, key, from which we wish to get data.
	   But now we already know the registry bitage */
#ifdef _WIN64
	if (bits64)
		RegO = RegOpenKeyEx(HKEY_LOCAL_MACHINE, key, 0, KEY_QUERY_VALUE, &hkey);
	else
		RegO = RegOpenKeyEx(HKEY_LOCAL_MACHINE, key, 0, KEY_QUERY_VALUE|KEY_WOW64_32KEY, &hkey);
#else
	if (bits64)
		RegO = RegOpenKeyEx(HKEY_LOCAL_MACHINE, key, 0, KEY_QUERY_VALUE|KEY_WOW64_64KEY, &hkey);
	else
		RegO = RegOpenKeyEx(HKEY_LOCAL_MACHINE, key, 0, KEY_QUERY_VALUE, &hkey);
#endif
	if (RegO != ERROR_SUCCESS) {
		GMT_Report (API, GMT_MSG_LONG_VERBOSE, "Error opening HKLM key\n");
		return (GMT_RUNTIME_ERROR);
	}

	/* Read the value for "GS_DLL" via the handle 'hkey' */
	RegO = RegQueryValueEx(hkey, "GS_DLL", NULL, &datatype, (LPBYTE)data, &datalen);

	RegCloseKey(hkey);

	if (RegO != ERROR_SUCCESS) {
		GMT_Report (API, GMT_MSG_LONG_VERBOSE, "Error reading the GS_DLL value contents\n");
		return (GMT_RUNTIME_ERROR);
	}

	if ((ptr = strstr(data,"\\gsdll")) == NULL ) {
		GMT_Report (API, GMT_MSG_LONG_VERBOSE, "GS_DLL value is screwed.\n");
		return (GMT_RUNTIME_ERROR);
	}

	/* Truncate string and add affix gswinXXc.exe */
	*ptr = '\0';
	strcat(data, bits64 ? "\\gswin64c.exe" : "\\gswin32c.exe");

	/* Now finally check that the gswinXXc.exe exists */
	if (access (data, R_OK)) {
		GMT_Report (API, GMT_MSG_LONG_VERBOSE, "gswinXXc.exe does not exist.\n");
		return (GMT_RUNTIME_ERROR);
	}

	/* Wrap the path in double quotes to prevent troubles raised by dumb things like "Program Files" */
	C->G.file = malloc (strlen (data) + 3);	/* strlen + 2 * " + \0 */
	sprintf (C->G.file, "\"%s\"", data);

	return (GMT_NOERROR);
}

#endif		/* WIN32 */<|MERGE_RESOLUTION|>--- conflicted
+++ resolved
@@ -997,14 +997,9 @@
 	      2. If it holds a file name plus the settings for that driver, than we save the result in a file.
 	*/
 	char      cmd[1024] = {""}, buf[GMT_LEN128], t[16] = {""};
-<<<<<<< HEAD
-	int       fh, n, k, pix_w, pix_h;
-	uint64_t  dim[GMT_DIM_SIZE], nXY, row, col, band, nCols, nRows, nBands;
-=======
-	int       fd[2] = {0, 0}, n, k, pix_w, pix_h;
+	int       fd[2] = {0, 0}, n, pix_w, pix_h;
 	uint64_t  dim[3], nXY, row, col, band, nCols, nRows, nBands;
 	FILE     *fp = NULL;
->>>>>>> a9976966
 	unsigned char *tmp;
 	unsigned int nopad[4] = {0, 0, 0, 0};
 	struct GMT_IMAGE *I = NULL;
