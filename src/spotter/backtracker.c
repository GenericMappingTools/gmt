/*--------------------------------------------------------------------
 *	$Id$
 *
 *   Copyright (c) 1999-2015 by P. Wessel
 *
 *   This program is free software; you can redistribute it and/or modify
 *   it under the terms of the GNU Lesser General Public License as published by
 *   the Free Software Foundation; version 3 or any later version.
 *
 *   This program is distributed in the hope that it will be useful,
 *   but WITHOUT ANY WARRANTY; without even the implied warranty of
 *   MERCHANTABILITY or FITNESS FOR A PARTICULAR PURPOSE.  See the
 *   GNU Lesser General Public License for more details.
 *
 *   Contact info: www.soest.hawaii.edu/pwessel
 *--------------------------------------------------------------------*/
/*
 * Program for moving points along small circles on a sphere given a
 * set of plate motion stage (Euler) poles.
 * backtracker can move a point forward or backward in time.
 * It can do so either along flowlines or hotspot tracks.
 * It can move point to final position or generate a track between
 * starting point and final position.  The output track is a GMT
 * multisegment file and can be plotted with psxy -M.
 *
 * Author:	Paul Wessel, SOEST, Univ. of Hawaii, Honolulu, HI, USA
 * Date:	29-DEC-1999
 * Version:	1.2 for GMT 5
 *
 *-------------------------------------------------------------------------
 * An ASCII stage pole (Euler) file must have following format:
 *
 * 1. Any number of comment lines starting with # in first column
 * 2. Any number of blank lines (just carriage return, no spaces)
 * 2. Any number of stage pole records which each have the format:
 *    lon(deg)  lat(deg)  tstart(Ma)  tstop(Ma)  ccw-angle(deg)
 * 3. stage records must go from oldest to youngest rotation
 * 4. Note tstart is larger (older) that tstop for each record
 * 5. No gaps allowed: tstart must equal the previous records tstop
 *
 * Example: Duncan & Clague [1985] Pacific-Hotspot rotations:
 *
 * # Time in Ma, angles in degrees
 * # lon  lat	tstart	tend	ccw-angle
 * 165     85	150	100	24.0
 * 284     36	100	74	15.0
 * 265     22	74	65	7.5
 * 253     17	65	42	14.0
 * 285     68	42	0	34.0
 *
 * AN ASCII total reconstruction file must have the following format:
*
 * 1. Any number of comment lines starting with # in first column
 * 2. Any number of blank lines (just carriage return, no spaces)
 * 2. Any number of finite pole records which each have the format:
 *    lon(deg)  lat(deg)  tstop(Ma)  ccw-angle(deg)
 * 3. total reconstruction rotations must go from youngest to oldest
 *
 * Example: Duncan & Clague [1985] Pacific-Hotspot rotations:
 *
 * # Time in Ma, angles in degrees
 * #longitude	latitude	time(My)	angle(deg)
 * 285.00000	 68.00000	 42.0000	 34.0000
 * 275.66205	 53.05082	 65.0000	 43.5361
 * 276.02501	 48.34232	 74.0000	 50.0405
 * 279.86436	 46.30610	100.0000	 64.7066
 * 265.37800	 55.69932	150.0000	 82.9957
 *
 * Binary data files cannot have header records, and data fields must all be
 * either single or double precision (see -bi option)
 */

#define THIS_MODULE_NAME	"backtracker"
#define THIS_MODULE_LIB		"spotter"
#define THIS_MODULE_PURPOSE	"Generate forward and backward flowlines and hotspot tracks"
#define THIS_MODULE_KEYS	"<DI,>DO,EDI,FDi"

#include "spotter.h"

#define GMT_PROG_OPTIONS "-:>Vbdfghios" GMT_OPT("HMm")

struct BACKTRACKER_CTRL {	/* All control options for this program (except common args) */
	/* active is true if the option has been activated */
	struct A {	/* -A[young/old] */
		bool active;
		unsigned int mode;	/* 1 specific limits for all input points, 2 if limits are in cols 4 + 5  */
		double t_low, t_high;
	} A;
	struct D {	/* -Df|b */
		bool active;
		unsigned int mode;		/* 1 we go FROM hotspot to seamount, 0 is reverse */
	} D;
	struct E {	/* -E[+]rotfile, -E[+]<ID1>-<ID2>, or -E<lon/lat/angle> */
		bool active;
		struct SPOTTER_ROT rot;
	} E;
	struct F {	/* -Fdriftfile */
		bool active;
		char *file;
	} F;
	struct L {	/* -L */
		bool active;
		bool mode;		/* false = hotspot tracks, true = flowlines */
		bool stage_id;	/* 1 returns stage id instead of ages */
		double d_km;	/* Resampling spacing */
	} L;
	struct N {	/* -N */
		bool active;
		double t_upper;
	} N;
	struct Q {	/* -Q<tfix> */
		bool active;
		double t_fix;	/* Set fixed age*/
	} Q;
	struct S {	/* -S */
		bool active;
		char *file;
	} S;
	struct T {	/* -T<tzero> */
		bool active;
		double t_zero;	/* Set zero age*/
	} T;
	struct W {	/* -W<flag> */
		bool active;
		char mode;
	} W;
};

void *New_backtracker_Ctrl (struct GMT_CTRL *GMT) {	/* Allocate and initialize a new control structure */
	struct BACKTRACKER_CTRL *C;

	C = GMT_memory (GMT, NULL, 1, struct BACKTRACKER_CTRL);

	/* Initialize values whose defaults are not 0/false/NULL */

	return (C);
}

void Free_backtracker_Ctrl (struct GMT_CTRL *GMT, struct BACKTRACKER_CTRL *C) {	/* Deallocate control structure */
	if (!C) return;
<<<<<<< HEAD
	if (C->E.rot.file) gmt_free_null (C->E.rot.file);	
	if (C->F.file) gmt_free_null (C->F.file);	
	if (C->S.file) gmt_free_null (C->S.file);	
	GMT_free (GMT, C);	
=======
	gmt_free (C->E.file);
	gmt_free (C->F.file);
	gmt_free (C->S.file);
	GMT_free (GMT, C);
>>>>>>> 1a8c44e9
}

int GMT_backtracker_usage (struct GMTAPI_CTRL *API, int level)
{
	GMT_show_name_and_purpose (API, THIS_MODULE_LIB, THIS_MODULE_NAME, THIS_MODULE_PURPOSE);
	if (level == GMT_MODULE_PURPOSE) return (GMT_NOERROR);
	GMT_Message (API, GMT_TIME_NONE, "usage: backtracker [<table>] %s [-A[<young></old>]] [-Df|b]\n", SPOTTER_E_OPT);
	GMT_Message (API, GMT_TIME_NONE, "\t[-F<driftfile] [-Lf|b<d_km>] [-N<upper_age>] [-Q<t_fix>] [-S<stem>] [-T<t_zero>]\n");
	GMT_Message (API, GMT_TIME_NONE, "\t[%s] [-W] [%s] [%s]\n\t[%s] [%s]\n\t[%s] [%s] [%s]\n\n",
		GMT_V_OPT, GMT_b_OPT, GMT_d_OPT, GMT_h_OPT, GMT_i_OPT, GMT_o_OPT, GMT_s_OPT, GMT_colon_OPT);

	if (level == GMT_SYNOPSIS) return (EXIT_FAILURE);

	GMT_Message (API, GMT_TIME_NONE, "\t<table> (in ASCII, binary, or netCDF) has 3 or more columns.  If no file(s) is given, standard input is read.\n");
	GMT_Message (API, GMT_TIME_NONE, "\t   First 3 columns must have lon, lat (or lat, lon, see -:) and age (Ma).\n");
	spotter_rot_usage (API, 'E');
	GMT_Message (API, GMT_TIME_NONE, "\t   Alternatively, specify a single finite rotation (in degrees) to be applied to all input points.\n");
	GMT_Message (API, GMT_TIME_NONE, "\n\tOPTIONS:\n");
	GMT_Message (API, GMT_TIME_NONE, "\t-A Output tracks for ages (or stages, see -L) between young and old [Default is entire track].\n");
	GMT_Message (API, GMT_TIME_NONE, "\t   If no limit is given, then each seamount should have their limits in columns 4 and 5 instead.\n");
	GMT_Message (API, GMT_TIME_NONE, "\t   Only applicable in conjunction with the -L option.\n");
	GMT_Message (API, GMT_TIME_NONE, "\t-Db Backtrack mode: move forward in time (from older to younger positions) [Default].\n");
	GMT_Message (API, GMT_TIME_NONE, "\t-Df Flowline mode: move backward in time (from younger to older positions).\n");
	GMT_Message (API, GMT_TIME_NONE, "\t-F Give file with lon, lat, time records describing motion of hotspot responsible for\n");
	GMT_Message (API, GMT_TIME_NONE, "\t   the seamount/path we are concerned with [fixed hotspots].  If given, then the\n");
	GMT_Message (API, GMT_TIME_NONE, "\t   input lon, lat is replaced by the position of the drifting hotspot at the given age.\n");
	GMT_Message (API, GMT_TIME_NONE, "\t   Note: If -F is used the <d_km> in -L is assumed to be point spacing in Ma.\n");
	GMT_Message (API, GMT_TIME_NONE, "\t-Lb Compute hotspot tracks sampled every <d_km> interval [Default projects single points].\n");
	GMT_Message (API, GMT_TIME_NONE, "\t-Lf Compute flowline for seamounts of unknown but maximum age [Default projects single points].\n");
	GMT_Message (API, GMT_TIME_NONE, "\t    If no <d_km> is given, the start/stop points for each stage are returned.\n");
	GMT_Message (API, GMT_TIME_NONE, "\t    If B and F is used instead, stage id is returned as z-value [Default is predicted ages].\n");
	GMT_Message (API, GMT_TIME_NONE, "\t-N Extend earliest stage pole back to <upper_age> [no extension].\n");
	GMT_Message (API, GMT_TIME_NONE, "\t-Q Assigned a fixed age to all input points.\n");
	GMT_Message (API, GMT_TIME_NONE, "\t-S Add -L<smt_no> to segment header and 4th output column (requires -L).\n");
	GMT_Message (API, GMT_TIME_NONE, "\t-T Set the current age in Ma [0].\n");
	GMT_Option (API, "V");
	GMT_Message (API, GMT_TIME_NONE, "\t-W Return projected point and confidence ellipse for the finite rotation.\n");
	GMT_Message (API, GMT_TIME_NONE, "\t   The input time must exactly match the age of a finite rotation or else we skip the point.\n");
	GMT_Message (API, GMT_TIME_NONE, "\t   Output record will be lon,lat,az,major,minor.\n");
	GMT_Message (API, GMT_TIME_NONE, "\t   -Wt will output lon,lat,time,az,major,minor.\n");
	GMT_Message (API, GMT_TIME_NONE, "\t   -Wa will output lon,lat,angle,az,major,minor.\n");
	GMT_Message (API, GMT_TIME_NONE, "\t   Use -D to specify which direction to rotate [forward in time].\n");
	GMT_Option (API, "bi3,bo,d,h,i,o,s,:,.");

	return (EXIT_FAILURE);
}

int GMT_backtracker_parse (struct GMT_CTRL *GMT, struct BACKTRACKER_CTRL *Ctrl, struct GMT_OPTION *options)
{
	/* This parses the options provided to backtracker and sets parameters in CTRL.
	 * Any GMT common options will override values set previously by other commands.
	 * It also replaces any file names specified as input or output with the data ID
	 * returned when registering these sources/destinations with the API.
	 */

	unsigned int n_errors = 0;
	int k;
	char txt_a[GMT_LEN256] = {""}, txt_b[GMT_LEN256] = {""};
	struct GMT_OPTION *opt = NULL;
	struct GMTAPI_CTRL *API = GMT->parent;

	for (opt = options; opt; opt = opt->next) {
		switch (opt->option) {

			case '<':	/* Input files */
				if (!GMT_check_filearg (GMT, '<', opt->arg, GMT_IN, GMT_IS_DATASET)) n_errors++;
				break;

			/* Supplemental parameters */

			case 'A':	/* Output only an age-limited segment of the track */
				Ctrl->A.active = true;
				if (opt->arg[0]) {	/* Gave specific limits for all input points */
					k = sscanf (opt->arg, "%[^/]/%s", txt_a, txt_b);
					if (k == 2) {
						Ctrl->A.t_low = atof (txt_a);
						Ctrl->A.t_high= atof (txt_b);
						Ctrl->A.mode = 1;
					}
					else {
						GMT_Report (API, GMT_MSG_NORMAL, "ERROR Option -A: Append <young>/<old> age or stage limits.\n");
						n_errors++;
					}
				}
				else {	/* Limits for each input point given in columns 4 and 5 */
					Ctrl->A.mode = 2;
				}
				break;

			case 'C':	/* Now done automatically in spotter_init */
				if (GMT_compat_check (GMT, 4))
					GMT_Report (API, GMT_MSG_COMPAT, "Warning: -C is no longer needed as total reconstruction vs stage rotation is detected automatically.\n");
				else
					n_errors += GMT_default_error (GMT, opt->option);
				break;
			case 'D':	/* Specify in which direction we should project */
				Ctrl->D.active = true;
				switch (opt->arg[0]) {
					case 'B':	/* Go FROM hotspot TO seamount */
					case 'b':
						Ctrl->D.mode = false;
						break;
					case 'F':	/* Go FROM seamount TO hotspot */
					case 'f':
						Ctrl->D.mode = true;
						break;
					default:
						n_errors++;
						GMT_Report (API, GMT_MSG_NORMAL, "ERROR Option -D: Append b or f\n");
						break;
				}
				break;

			case 'e':
				GMT_Report (API, GMT_MSG_COMPAT, "Warning: -e is deprecated and will be removed in 5.2.x. Use -E instead.\n");
				/* Fall-through on purpose */
			case 'E':	/* File with stage poles or a single rotation pole */
				Ctrl->E.active = true;
				n_errors += spotter_parse (GMT, opt->option, opt->arg, &(Ctrl->E.rot));
				break;

			case 'F':	/* File with hotspot motion history */
				if ((Ctrl->F.active = GMT_check_filearg (GMT, 'F', opt->arg, GMT_IN, GMT_IS_DATASET)) != 0)
					Ctrl->F.file = strdup (opt->arg);
				else
					n_errors++;
				break;

			case 'L':	/* Specify what kind of track to project */
				Ctrl->L.active = true;
				switch (opt->arg[0]) {
					case 'F':	/* Calculate flowlines */
						Ctrl->L.stage_id = true;
					case 'f':
						Ctrl->L.mode = true;
						break;
					case 'B':	/* Calculate hotspot tracks */
						Ctrl->L.stage_id = true;
					case 'b':
						Ctrl->L.mode = false;
						break;
					default:
						n_errors++;
						GMT_Report (API, GMT_MSG_NORMAL, "ERROR Option -L: Append f or b\n");
						break;
				}
				Ctrl->L.d_km = (opt->arg[1]) ? atof (&opt->arg[1]) : -1.0;
				break;

			case 'Q':	/* Fixed age for all points */
				Ctrl->Q.active = true;
				Ctrl->Q.t_fix = atof (opt->arg);
				break;

			case 'S':	/* Set file stem for individual output files */
				Ctrl->S.active = true;
				if (opt->arg[0]) {
					Ctrl->S.file = strdup (opt->arg);
					Ctrl->S.active = true;
				}
				else {
					GMT_Report (API, GMT_MSG_NORMAL, "ERROR Option -S: Append a file stem\n");
					n_errors++;
				}
				break;

			case 'T':	/* Current age [0 Ma] */
				Ctrl->T.active = true;
				Ctrl->T.t_zero = atof (opt->arg);
				break;

			case 'W':	/* Report confidence ellipses */
				Ctrl->W.active = true;
				Ctrl->W.mode = opt->arg[0];
				break;

			case 'N':	/* Extend oldest stage back to this time [no extension] */
				Ctrl->N.active = true;
				Ctrl->N.t_upper = atof (opt->arg);
				break;
			default:	/* Report bad options */
				n_errors += GMT_default_error (GMT, opt->option);
				break;
		}
	}

	n_errors += GMT_check_condition (GMT, !Ctrl->E.active, "Syntax error: Must give -E\n");
	n_errors += GMT_check_condition (GMT, Ctrl->W.active && Ctrl->L.active, "Syntax error: -W cannot be set if -Lf or -Lb are set\n");
        if (GMT->common.b.active[GMT_IN] && GMT->common.b.ncol[GMT_IN] == 0) GMT->common.b.ncol[GMT_IN] = 3 + ((Ctrl->A.mode == 2) ? 2 : 0);
	n_errors += GMT_check_condition (GMT, GMT->common.b.active[GMT_IN] && GMT->common.b.ncol[GMT_IN] < 3, "Syntax error: Binary input data (-bi) must have at least 3 columns\n");
	n_errors += GMT_check_condition (GMT, Ctrl->A.active && !Ctrl->L.active, "Syntax error: -A requires -L.\n");

	return (n_errors ? GMT_PARSE_ERROR : GMT_OK);
}

#define SPOTTER_BACK -1
#define SPOTTER_FWD  +1

int spotter_track (struct GMT_CTRL *GMT, int way, double xp[], double yp[], double tp[], unsigned int np, struct EULER p[], unsigned int ns, double d_km, double t_zero, unsigned int time_flag, double wesn[], double **c)
{
	int n = -1;
	/* Call either spotter_forthtrack (way = 1) or spotter_backtrack (way = -1) */

	switch (way) {
		case SPOTTER_BACK:
			n = spotter_backtrack (GMT, xp, yp, tp, np, p, ns, d_km, t_zero, time_flag, wesn, c);
			break;
		case SPOTTER_FWD:
			n = spotter_forthtrack (GMT, xp, yp, tp, np, p, ns, d_km, t_zero, time_flag, wesn, c);
			break;
		default:
			GMT_Report (GMT->parent, GMT_MSG_NORMAL, "Bad use of spotter_track\n");
			break;
	}

	return (n);
}

#define bailout(code) {GMT_Free_Options (mode); return (code);}
#define Return(code) {Free_backtracker_Ctrl (GMT, Ctrl); GMT_end_module (GMT, GMT_cpy); bailout (code);}

int GMT_backtracker (void *V_API, int mode, void *args)
{
	struct EULER *p = NULL;			/* Pointer to array of stage poles */

	uint64_t n_points;		/* Number of data points read */
	uint64_t n_track;		/* Number of points in a track segment */
	uint64_t n_segments;		/* Number of path segments written out */
	uint64_t n_skipped = 0;		/* Number of points skipped because t < 0 */
	uint64_t n_read = 0;		/* Number of records read */
	uint64_t row;
	uint64_t i, j;
	uint64_t n_out, n_expected_fields, col;
	unsigned int n_stages = 0;	/* Number of stage poles */
	int n_fields, error;		/* Misc. signed counters */
	int spotter_way = 0;		/* Either SPOTTER_FWD or SPOTTER_BACK */
	bool make_path = false;		/* true means create continuous path, false works on discrete points */


	double *c = NULL;		/* Array of track chunks returned by libeuler routines */
	double lon, lat;		/* Seamounts location in decimal degrees */
	double age, t, t_end;		/* Age of seamount, in Ma */
	double t_low = 0.0, t_high = 0.0;
	double *in = NULL, out[10];	/* i/o arrays used by GMT */
	double R[3][3];			/* Rotation matrix */
	double x[3], y[3];		/* Two 3-D unit vectors */

	char type[50] = {""};		/* What kind of line (flowline or hotspot track) */
	char dir[8] = {""};		/* From or To */

	struct GMT_OPTION *ptr = NULL;
	struct GMT_DATASET *F = NULL;
	struct GMT_DATASEGMENT *H = NULL;
	struct BACKTRACKER_CTRL *Ctrl = NULL;
	struct GMT_CTRL *GMT = NULL, *GMT_cpy = NULL;
	struct GMT_OPTION *options = NULL;
	struct GMTAPI_CTRL *API = GMT_get_API_ptr (V_API);	/* Cast from void to GMTAPI_CTRL pointer */

	/*----------------------- Standard module initialization and parsing ----------------------*/

	if (API == NULL) return (GMT_NOT_A_SESSION);
	if (mode == GMT_MODULE_PURPOSE) return (GMT_backtracker_usage (API, GMT_MODULE_PURPOSE));	/* Return the purpose of program */
	options = GMT_Create_Options (API, mode, args); if (API->error) return (API->error);	/* Set or get option list */

	if (!options || options->option == GMT_OPT_USAGE) bailout (GMT_backtracker_usage (API, GMT_USAGE));	/* Return the usage message */
	if (options->option == GMT_OPT_SYNOPSIS) bailout (GMT_backtracker_usage (API, GMT_SYNOPSIS));	/* Return the synopsis */

	/* Parse the command-line arguments */

	GMT = GMT_begin_module (API, THIS_MODULE_LIB, THIS_MODULE_NAME, &GMT_cpy); /* Save current state */
	if (GMT_Parse_Common (API, GMT_PROG_OPTIONS, options)) Return (API->error);
	if ((ptr = GMT_Find_Option (API, 'f', options)) == NULL) GMT_parse_common_options (GMT, "f", 'f', "g"); /* Did not set -f, implicitly set -fg */
	Ctrl = New_backtracker_Ctrl (GMT);	/* Allocate and initialize a new control structure */
	if ((error = GMT_backtracker_parse (GMT, Ctrl, options)) != 0) Return (error);

	/*---------------------------- This is the backtracker main code ----------------------------*/

	if (Ctrl->E.rot.single) {	/* Get rotation matrix R */
		GMT_make_rot_matrix (GMT, Ctrl->E.rot.lon, Ctrl->E.rot.lat, Ctrl->E.rot.w, R);
	}
	else {	/* Load in the stage poles */
		n_stages = spotter_init (GMT, Ctrl->E.rot.file, &p, Ctrl->L.mode, Ctrl->W.active, Ctrl->E.rot.invert, &Ctrl->N.t_upper);
		spotter_way = ((Ctrl->L.mode + Ctrl->D.mode) == 1) ? SPOTTER_FWD : SPOTTER_BACK;

		if (fabs (Ctrl->L.d_km) > GMT_CONV4_LIMIT) {		/* User wants to interpolate tracks rather than project individual points */
			make_path = true;
			GMT_set_segmentheader (GMT, GMT_OUT, true);	/* Turn on segment headers on output */
			(Ctrl->L.mode) ? sprintf (type, "Flowline") : sprintf (type, "Hotspot track");
			(Ctrl->D.mode) ? sprintf (dir, "from") : sprintf (dir, "to");
		}
	}

	if (Ctrl->F.active) {	/* Get hotspot motion file */
		if ((F = GMT_Read_Data (API, GMT_IS_DATASET, GMT_IS_FILE, GMT_IS_POINT, GMT_READ_NORMAL, NULL, Ctrl->F.file, NULL)) == NULL) {
			Return (API->error);
		}
		H = F->table[0]->segment[0];	/* Only one table with one segment for histories */
		for (row = 0; row < H->n_rows; row++) H->coord[GMT_Y][row] = GMT_lat_swap (GMT, H->coord[GMT_Y][row], GMT_LATSWAP_G2O);	/* Convert to geocentric */
	}

	n_points = n_segments = 0;

	n_expected_fields = (GMT->common.b.ncol[GMT_IN]) ? GMT->common.b.ncol[GMT_IN] : 3 + ((Ctrl->A.mode == 2) ? 2 : 0);
	if (Ctrl->Q.active && !GMT->common.b.ncol[GMT_IN]) n_expected_fields = 2;	/* Lon, lat only; use fixed t */
	if (Ctrl->E.rot.single && !GMT->common.b.active[GMT_IN]) n_expected_fields = GMT_MAX_COLUMNS;	/* Allow any input for -E single rotation */

	n_out = (Ctrl->S.active) ? 4 : 3;	/* Append smt id number as 4th column when individual files are requested */
	if (Ctrl->W.active) n_out = 5 + !(Ctrl->W.mode == 0);

	/* Specify input and output expected columns */
	if ((error = GMT_set_cols (GMT, GMT_IN, n_expected_fields)) != GMT_OK) {
		Return (error);
	}
	if ((error = GMT_set_cols (GMT, GMT_OUT, n_out)) != GMT_OK) {
		Return (error);
	}

	/* Initialize the i/o for doing record-by-record reading/writing */
	if (GMT_Init_IO (API, GMT_IS_DATASET, GMT_IS_POINT, GMT_IN,  GMT_ADD_DEFAULT, 0, options) != GMT_OK) {	/* Establishes data input */
		Return (API->error);
	}
	if (GMT_Init_IO (API, GMT_IS_DATASET, GMT_IS_POINT, GMT_OUT, GMT_ADD_DEFAULT, 0, options) != GMT_OK) {	/* Establishes data output */
		Return (API->error);
	}

	/* Read the seamount data from file or stdin */

	if (GMT_Begin_IO (API, GMT_IS_DATASET,  GMT_IN, GMT_HEADER_ON) != GMT_OK) {	/* Enables data input and sets access mode */
		Return (API->error);
	}
	if (GMT_Begin_IO (API, GMT_IS_DATASET, GMT_OUT, GMT_HEADER_ON) != GMT_OK) {	/* Enables data output and sets access mode */
		Return (API->error);
	}

	do {	/* Keep returning records until we reach EOF */
		n_read++;
		if ((in = GMT_Get_Record (API, GMT_READ_DOUBLE, &n_fields)) == NULL) {	/* Read next record, get NULL if special case */
			if (GMT_REC_IS_ERROR (GMT)) 		/* Bail if there are any read errors */
				Return (GMT_RUNTIME_ERROR);
			if (GMT_REC_IS_TABLE_HEADER (GMT)) {	/* Skip all table headers */
				GMT_Put_Record (API, GMT_WRITE_TABLE_HEADER, NULL);
				continue;
			}
			if (GMT_REC_IS_EOF (GMT)) 		/* Reached end of file */
				break;
			else if (GMT_REC_IS_NEW_SEGMENT (GMT) && !make_path) {			/* Parse segment headers */
				GMT_Put_Record (API, GMT_WRITE_SEGMENT_HEADER, NULL);
				continue;
			}
		}

		/* Data record to process */

		if (Ctrl->E.rot.single) {	/* Simple reconstruction, then exit */
			in[GMT_Y] = GMT_lat_swap (GMT, in[GMT_Y], GMT_LATSWAP_G2O);	/* Convert to geocentric */
			GMT_geo_to_cart (GMT, in[GMT_Y], in[GMT_X], x, true);		/* Get x-vector */
			GMT_matrix_vect_mult (GMT, 3U, R, x, y);			/* Rotate the x-vector */
			GMT_cart_to_geo (GMT, &out[GMT_Y], &out[GMT_X], y, true);	/* Recover lon lat representation; true to get degrees */
			out[GMT_Y] = GMT_lat_swap (GMT, out[GMT_Y], GMT_LATSWAP_O2G);	/* Convert back to geodetic */
			GMT_memcpy (&out[GMT_Z], &in[GMT_Z], n_fields - 2, double);
			GMT_Put_Record (API, GMT_WRITE_DOUBLE, out);
			continue;
		}

		if (Ctrl->Q.active) in[GMT_Z] = Ctrl->Q.t_fix;
		if (in[GMT_Z] < 0.0) {	/* Negative ages are flags for points to be skipped */
			n_skipped++;
			continue;
		}

		if (Ctrl->A.mode) {	/* Consider just a time interval */
			if (Ctrl->A.mode == 1) {	/* Get limits from -A */
				t_low = Ctrl->A.t_low;
				t_high = Ctrl->A.t_high;
			}
			else if (Ctrl->A.mode == 2) {	/* Get limits from the input file */
				t_low = in[3];
				t_high = in[4];
			}
			age = t_high;	/* No point working more than necessary */
		}
		else
			age = in[GMT_Z];

		if (age > Ctrl->N.t_upper) {	/* Points older than oldest stage cannot be used */
			GMT_Report (API, GMT_MSG_VERBOSE, "Point %" PRIu64 " has age (%g) > oldest stage (%g) (skipped)\n", n_read, in[GMT_Z], Ctrl->N.t_upper);
			n_skipped++;
			continue;
		}

		if (Ctrl->F.active) {	/* Must account for hotspot drift, use interpolation for given age */
			GMT_intpol (GMT, H->coord[GMT_Z], H->coord[GMT_X], H->n_rows, 1, &age, &lon, GMT->current.setting.interpolant);
			GMT_intpol (GMT, H->coord[GMT_Z], H->coord[GMT_Y], H->n_rows, 1, &age, &lat, GMT->current.setting.interpolant);
		}
		else {	/* Use input location */
			in[GMT_Y] = GMT_lat_swap (GMT, in[GMT_Y], GMT_LATSWAP_G2O);	/* Convert to geocentric */
			lon = in[GMT_X];
			lat = in[GMT_Y];
		}

		if (make_path) {	/* Asked for paths, now write out several multiple segment tracks */
			if (Ctrl->S.active) {
				out[3] = (double)n_points;	/* Put the seamount id number in 4th column and use -L in header */
				sprintf (GMT->current.io.segment_header, "%s %s %g %g -L%" PRIu64, type, dir, in[GMT_X], in[GMT_Y], n_points);
			}
			else
				sprintf (GMT->current.io.segment_header, "%s %s %g %g", type, dir, in[GMT_X], in[GMT_Y]);
			GMT_Put_Record (API, GMT_WRITE_SEGMENT_HEADER, NULL);

			if (Ctrl->F.active) {	/* Must generate intermediate points in time, then rotatate each adjusted location */
				t = (Ctrl->A.mode) ? t_low : 0.0;
				t_end = (Ctrl->A.mode) ? t_high : age;
				while (t <= t_end) {
					GMT_intpol (GMT, H->coord[GMT_Z], H->coord[GMT_X], H->n_rows, 1, &t, &lon, GMT->current.setting.interpolant);
					GMT_intpol (GMT, H->coord[GMT_Z], H->coord[GMT_Y], H->n_rows, 1, &t, &lat, GMT->current.setting.interpolant);
					lon *= D2R;	lat *= D2R;
					if (spotter_track (GMT, spotter_way, &lon, &lat, &t, 1L, p, n_stages, 0.0, Ctrl->T.t_zero, 1 + Ctrl->L.stage_id, NULL, &c) <= 0) {
						GMT_Report (API, GMT_MSG_NORMAL, "Nothing returned from spotter_track - aborting\n");
						Return (GMT_RUNTIME_ERROR);
					}
					out[GMT_X] = lon * R2D;
					out[GMT_Y] = GMT_lat_swap (GMT, lat * R2D, GMT_LATSWAP_O2G);	/* Convert back to geodetic */
					out[GMT_Z] = t;
					GMT_Put_Record (API, GMT_WRITE_DOUBLE, out);
					t += Ctrl->L.d_km;	/* dt, actually */
				}
				t -= Ctrl->L.d_km;	/* Last time used in the loop */
				if (!(doubleAlmostEqualZero (t_end, t))) {	/* One more point since t_end was not a multiple of d_km from t_start */
					GMT_intpol (GMT, H->coord[GMT_Z], H->coord[GMT_X], H->n_rows, 1, &t_end, &lon, GMT->current.setting.interpolant);
					GMT_intpol (GMT, H->coord[GMT_Z], H->coord[GMT_Y], H->n_rows, 1, &t_end, &lat, GMT->current.setting.interpolant);
					lon *= D2R;	lat *= D2R;
					if (spotter_track (GMT, spotter_way, &lon, &lat, &t_end, 1L, p, n_stages, 0.0, Ctrl->T.t_zero, 1 + Ctrl->L.stage_id, NULL, &c) <= 0) {
						GMT_Report (API, GMT_MSG_NORMAL, "Nothing returned from spotter_track - aborting\n");
						Return (GMT_RUNTIME_ERROR);
					}
					out[GMT_X] = lon * R2D;
					out[GMT_Y] = GMT_lat_swap (GMT, lat * R2D, GMT_LATSWAP_O2G);	/* Convert back to geodetic */
					out[GMT_Z] = t_end;
					GMT_Put_Record (API, GMT_WRITE_DOUBLE, out);
				}
			}
			else {
				lon *= D2R;	lat *= D2R;
				if (!Ctrl->W.active) {
					if (spotter_track (GMT, spotter_way, &lon, &lat, &age, 1L, p, n_stages, Ctrl->L.d_km, Ctrl->T.t_zero, 1 + Ctrl->L.stage_id, NULL, &c) <= 0) {
						GMT_Report (API, GMT_MSG_NORMAL, "Nothing returned from spotter_track - aborting\n");
						Return (GMT_RUNTIME_ERROR);
					}
				}

				n_track = lrint (c[0]);
				for (j = 0, i = 1; j < n_track; j++, i += 3) {
					out[GMT_Z] = c[i+2];
					if (Ctrl->A.mode && (out[GMT_Z] < t_low || out[GMT_Z] > t_high)) continue;
					out[GMT_X] = c[i] * R2D;
					out[GMT_Y] = GMT_lat_swap (GMT, c[i+1] * R2D, GMT_LATSWAP_O2G);	/* Convert back to geodetic */
					GMT_Put_Record (API, GMT_WRITE_DOUBLE, out);
				}
			}
			GMT_free (GMT, c);
		}
		else {	/* Just return the projected locations */
			if (Ctrl->W.active) {	/* Asked for confidence ellipses on reconstructed points */
				if (spotter_conf_ellipse (GMT, lon, lat, age, p, n_stages, Ctrl->W.mode, Ctrl->D.mode, out)) {
					GMT_Report (API, GMT_MSG_VERBOSE, "Confidence ellipses only for the age of rotations.  Point with age %g skipped\n", age);
					continue;
				}
			}
			else {
				lon *= D2R;	lat *= D2R;
				if (spotter_track (GMT, spotter_way, &lon, &lat, &age, 1L, p, n_stages, Ctrl->L.d_km, Ctrl->T.t_zero, 1 + Ctrl->L.stage_id, NULL, &c) <= 0) {
					GMT_Report (API, GMT_MSG_NORMAL, "Nothing returned from spotter_track - aborting\n");
					Return (GMT_RUNTIME_ERROR);
				}
				out[GMT_X] = lon * R2D;
				out[GMT_Y] = lat * R2D;
				for (col = 2; col < n_expected_fields; col++) out[col] = in[col];
			}
			out[GMT_Y] = GMT_lat_swap (GMT, out[GMT_Y], GMT_LATSWAP_O2G);	/* Convert back to geodetic */
			GMT_Put_Record (API, GMT_WRITE_DOUBLE, out);
		}

		n_points++;
	} while (true);

	if (GMT_End_IO (API, GMT_IN,  0) != GMT_OK) {	/* Disables further data input */
		Return (API->error);
	}
	if (GMT_End_IO (API, GMT_OUT, 0) != GMT_OK) {	/* Disables further data output */
		Return (API->error);
	}

	if (make_path)
		GMT_Report (API, GMT_MSG_VERBOSE, "%" PRIu64 " segments written\n", n_points);
	else
		GMT_Report (API, GMT_MSG_VERBOSE, "%" PRIu64 " points projected\n", n_points);

	if (n_skipped) GMT_Report (API, GMT_MSG_VERBOSE, "%" PRIu64 " points skipped because age < 0\n", n_skipped);

	/* Clean up and exit */

	if (!Ctrl->E.rot.single) GMT_free (GMT, p);

	Return (GMT_OK);
}<|MERGE_RESOLUTION|>--- conflicted
+++ resolved
@@ -138,17 +138,10 @@
 
 void Free_backtracker_Ctrl (struct GMT_CTRL *GMT, struct BACKTRACKER_CTRL *C) {	/* Deallocate control structure */
 	if (!C) return;
-<<<<<<< HEAD
-	if (C->E.rot.file) gmt_free_null (C->E.rot.file);	
-	if (C->F.file) gmt_free_null (C->F.file);	
-	if (C->S.file) gmt_free_null (C->S.file);	
+	gmt_free (C->E.rot.file);	
+	gmt_free (C->F.file);	
+	gmt_free (C->S.file);	
 	GMT_free (GMT, C);	
-=======
-	gmt_free (C->E.file);
-	gmt_free (C->F.file);
-	gmt_free (C->S.file);
-	GMT_free (GMT, C);
->>>>>>> 1a8c44e9
 }
 
 int GMT_backtracker_usage (struct GMTAPI_CTRL *API, int level)
