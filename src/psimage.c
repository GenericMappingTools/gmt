--- conflicted
+++ resolved
@@ -362,11 +362,7 @@
 
 int GMT_psimage (void *V_API, int mode, void *args)
 {
-<<<<<<< HEAD
-	int i, j, k, n, PS_interpolate = 1, PS_transparent = 1, known = 0, error = 0, has_trans = 0;
-=======
-	int i, j, n, justify, PS_interpolate = 1, PS_transparent = 1, known = 0, error = 0;
->>>>>>> 1060c361
+	int i, j, n, PS_interpolate = 1, PS_transparent = 1, known = 0, error = 0;
 	unsigned int row, col;
 	bool free_GMT = false, did_gray = false;
 
