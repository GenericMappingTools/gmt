--- conflicted
+++ resolved
@@ -133,12 +133,8 @@
 	if (level == GMT_MODULE_PURPOSE) return (GMT_NOERROR);
 	GMT_Message (API, GMT_TIME_NONE, "usage: mgd77manage <cruise(s)> [-A[+]a|c|d|D|e|E|g|i|n|t|T<info>] [-Cf|g|e] [-D<name1>,<name2>,...]\n");
 	GMT_Message (API, GMT_TIME_NONE, "\t[-E<no_char>] [-F] [-I<abbrev>/<name>/<units>/<size>/<scale>/<offset>/\"comment\"]\n");
-<<<<<<< HEAD
-	GMT_Message (API, GMT_TIME_NONE, "\t[-N%s[+|-]] [%s] [%s] [%s]\n\t[%s] [%s]\n\n", GMT_LEN_UNITS2_DISPLAY, GMT_Rgeo_OPT, GMT_V_OPT, GMT_bi_OPT, GMT_di_OPT, GMT_n_OPT);
-=======
 	GMT_Message (API, GMT_TIME_NONE, "\t[-N%s[+|-]] [%s] [%s] [%s]\n\t[%s] [%s]\n\n",
 	             GMT_LEN_UNITS2_DISPLAY, GMT_Rgeo_OPT, GMT_V_OPT, GMT_bi_OPT, GMT_di_OPT, GMT_n_OPT);
->>>>>>> 53e06f28
 
 	if (level == GMT_SYNOPSIS) return (EXIT_FAILURE);
 
