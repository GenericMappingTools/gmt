--- conflicted
+++ resolved
@@ -1620,13 +1620,8 @@
 					for (k=0; k<MGD77_N_STATS; k++) stats2[k] = stats[k];
 					grav_formula = (int)m;
 				}
-<<<<<<< HEAD
-				GMT_report (GMT, GMT_MSG_NORMAL, "Regression statistics for gravity formula (%d) test (m: %.3f b: %.3f rms: %.3f r: %.6f sig: %d dec: %d)\n",m,stat[MGD77_RLS_SLOPE],\
-					stat[MGD77_RLS_ICEPT],stat[MGD77_RLS_RMS],stat[MGD77_RLS_CORR],(int)stat[MGD77_RLS_SIG],(int)decimated);
-=======
-				GMT_report (GMT, GMT_MSG_NORMAL, "Regression statistics for gravity formula (%ld) test (m: %.3f b: %.3f rms: %.3f r: %.6f sig: %d dec: %d)\n",m,stats[MGD77_RLS_SLOPE],\
+				GMT_report (GMT, GMT_MSG_NORMAL, "Regression statistics for gravity formula (%d) test (m: %.3f b: %.3f rms: %.3f r: %.6f sig: %d dec: %d)\n",m,stats[MGD77_RLS_SLOPE],\
 					stats[MGD77_RLS_ICEPT],stats[MGD77_RLS_RMS],stats[MGD77_RLS_CORR],(int)stats[MGD77_RLS_SIG],(int)decimated);
->>>>>>> 5acdbc97
 			}
 			for (k=0; k<MGD77_N_STATS; k++) sprintf (fstats[k],GMT->current.setting.format_float_out,stats2[k]);
 			if (grav_formula == MGD77_IGF_1930) {
