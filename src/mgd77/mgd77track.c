/*--------------------------------------------------------------------
 *
 *    Copyright (c) 2004-2018 by P. Wessel
 *    See README file for copying and redistribution conditions.
 *--------------------------------------------------------------------*/
/*
 * mgd77track will read *.mgd77-files and and write PostScript code
 * that will create a navigation plot on a basemap using the
 * projection specified by the user. WESN must be specified on the 
 * command line along with other options for scaling, annotation etc.
*
 * To select a sub-section of the track, specify the start/endpoints by:
 *	1) Start-time (yyyy-mm-ddT[hh:mm:ss]) OR start-distance (km)
 *	2) Stop-time  (yyyy-mm-ddT[hh:mm:ss]) OR stop-distance (km)
 *
 * Author:	Paul Wessel
 * Date:	19-AUG-2004
 * Version:	1.0 Based a lot on the old gmttrack.c
 *
 *
 */
 
#include "gmt_dev.h"
#include "mgd77.h"

#define THIS_MODULE_NAME	"mgd77track"
#define THIS_MODULE_LIB		"mgd77"
#define THIS_MODULE_PURPOSE	"Plot track-line map of MGD77 cruises"
#define THIS_MODULE_KEYS	">X}"
#define THIS_MODULE_NEEDS	"JR"
#define THIS_MODULE_OPTIONS "->BJKOPRUVXYptxy" GMT_OPT("c")

#define MGD77TRACK_ANSIZE 0.125
#define MGD77TRACK_MARK_NEWDAY	0
#define MGD77TRACK_MARK_SAMEDAY	1
#define MGD77TRACK_MARK_DIST	2

#define ANNOT	0
#define LABEL	1

#define GAP_D	0	/* Indices into Ctrl.G */
#define GAP_T	1
#define GAP_N	2

struct MGD77TRACK_ANNOT {
	double annot_int_dist;
	double tick_int_dist;
	double annot_int_time;
	double tick_int_time;
};

struct MGD77TRACK_LEG_ANNOT {	/* Structure used to annotate legs after clipping is terminated */
	double x, y;
	double lon, lat;
	double angle;
	char text[16];
};

struct MGD77TRACK_MARKER {
	double marker_size, font_size;
	struct GMT_FILL f, s;	/* Font and symbol colors */
	struct GMT_FONT font;
};

struct MGD77TRACK_CTRL {	/* All control options for this program (except common args) */
	/* active is true if the option has been activated */
	struct A {	/* -A */
		bool active;
		int mode;	/* May be negative */
		double size;
		struct MGD77TRACK_ANNOT info;
	} A;
	struct C {	/* -C */
		bool active;
		unsigned int mode;
	} C;
	struct D {	/* -D */
		bool active;
		bool mode;	/* true to skip recs with time == NaN */
		double start;	/* Start time */
		double stop;	/* Stop time */
	} D;
	struct F {	/* -F */
		bool active;
		int mode;
	} F;
	struct G {	/* -G */
		bool active[3];
		unsigned int value[3];
	} G;
	struct I {	/* -I */
		bool active;
		unsigned int n;
		char code[3];
	} I;
	struct L {	/* -L */
		bool active;
		struct MGD77TRACK_ANNOT info;
	} L;
	struct N {	/* -N */
		bool active;
	} N;
	struct S {	/* -S */
		bool active;
		double start;	/* Start dist */
		double stop;	/* Stop dist */
	} S;
	struct T {	/* -T */
		bool active;
		struct MGD77TRACK_MARKER marker[3];
	} T;
	struct W {	/* -W<pen> */
		bool active;
		struct GMT_PEN pen;
	} W;
};

GMT_LOCAL void *New_Ctrl (struct GMT_CTRL *GMT) {	/* Allocate and initialize a new control structure */
	unsigned int k;
	struct MGD77TRACK_CTRL *C = NULL;
	
	C = gmt_M_memory (GMT, NULL, 1, struct MGD77TRACK_CTRL);
	
	/* Initialize values whose defaults are not 0/false/NULL */
	
	C->A.size = MGD77TRACK_ANSIZE;
	C->D.stop = C->S.stop = DBL_MAX;
	C->W.pen = GMT->current.setting.map_default_pen;
	gmt_init_fill (GMT, &C->T.marker[MGD77TRACK_MARK_SAMEDAY].s, 1.0, 1.0, 1.0);	/* White color for other time markers in same day */
	if (GMT->current.setting.proj_length_unit == GMT_CM) {
		C->T.marker[MGD77TRACK_MARK_NEWDAY].marker_size = C->T.marker[MGD77TRACK_MARK_SAMEDAY].marker_size = 0.1 / 2.54;	/* 1 mm */
		C->T.marker[MGD77TRACK_MARK_DIST].marker_size = 0.15 / 2.54;	/* 1.5 mm */
	}
	else {	/* Assume we think in inches */
		C->T.marker[MGD77TRACK_MARK_NEWDAY].marker_size = C->T.marker[MGD77TRACK_MARK_SAMEDAY].marker_size = 0.04;
		C->T.marker[MGD77TRACK_MARK_DIST].marker_size = 0.06;
	}
	C->T.marker[MGD77TRACK_MARK_NEWDAY].font = C->T.marker[MGD77TRACK_MARK_SAMEDAY].font = C->T.marker[MGD77TRACK_MARK_DIST].font =
	                                           GMT->current.setting.font_annot[GMT_PRIMARY];
	gmt_getfont (GMT, "Times-BoldItalic", &C->T.marker[MGD77TRACK_MARK_NEWDAY].font);
	gmt_getfont (GMT, "Times-Italic", &C->T.marker[MGD77TRACK_MARK_SAMEDAY].font);
	gmt_getfont (GMT, "Times-Roman", &C->T.marker[MGD77TRACK_MARK_DIST].font);
	for (k = 0; k < 3; k++) C->T.marker[k].font_size = C->T.marker[k].font.size * GMT->session.u2u[GMT_PT][GMT_INCH];

	return (C);
}

GMT_LOCAL void Free_Ctrl (struct GMT_CTRL *GMT, struct MGD77TRACK_CTRL *C) {	/* Deallocate control structure */
	if (!C) return;
	gmt_M_free (GMT, C);	
}

GMT_LOCAL int usage (struct GMTAPI_CTRL *API, int level) {
	char day_marker_size[8], dist_marker_size[8];
	const char *name = gmt_show_name_and_purpose (API, THIS_MODULE_LIB, THIS_MODULE_NAME, THIS_MODULE_PURPOSE);
	if (level == GMT_MODULE_PURPOSE) return (GMT_NOERROR);
	
	if (API->GMT->current.setting.proj_length_unit == GMT_CM) {
		strcpy (day_marker_size, "0.1c");	/* 1 mm */
		strcpy (dist_marker_size, "0.15c");	/* 1.5 mm */
	}
	else {	/* Assume we think in inches */
		strcpy (day_marker_size, "0.04i");
		strcpy (dist_marker_size, "0.06i");
	}
	
	GMT_Message (API, GMT_TIME_NONE, "usage: %s cruise(s) %s %s\n\t[-A[c][<size>]][,<inc><unit>] [%s] ", name, GMT_Rgeo_OPT, GMT_J_OPT, GMT_B_OPT);
	GMT_Message (API, GMT_TIME_NONE, "[-Cf|g|e] [-Da<startdate>] [-Db<stopdate>] [-F]\n\t[-Gt|d|n<gap>] [-I<code>] %s[-L<trackticks>] [-N] %s%s[-Sa<startdist>[<unit>]]\n", GMT_K_OPT, GMT_O_OPT, GMT_P_OPT);
	GMT_Message (API, GMT_TIME_NONE, "\t[-Sb<stopdist>[<unit>]] [-TT|t|d<ms,mc,mfs,mf,mfc>] [%s]\n\t[%s] [-W<pen>] [%s] [%s]\n",
	             GMT_U_OPT, GMT_V_OPT, GMT_X_OPT, GMT_Y_OPT);
	GMT_Message (API, GMT_TIME_NONE, "\t[%s] [%s] [%s]\n\n", GMT_p_OPT, GMT_t_OPT, GMT_PAR_OPT);
     
	if (level == GMT_SYNOPSIS) return (GMT_MODULE_SYNOPSIS);
             
	MGD77_Cruise_Explain (API->GMT);
	GMT_Option (API, "J-,R");
	GMT_Message (API, GMT_TIME_NONE, "\n\tOPTIONS:\n");
	GMT_Message (API, GMT_TIME_NONE, "\t-A Annotate legs when they enter the grid. Append c for cruise ID [Default is file prefix];\n");
	GMT_Message (API, GMT_TIME_NONE, "\t   <size> is optional text size in points [9].  The font used is controlled by FONT_LABEL.\n");
	GMT_Message (API, GMT_TIME_NONE, "\t   Optionally, append ,<inc>[unit] to place label every <inc> units apart; <unit> may be\n");
	GMT_Message (API, GMT_TIME_NONE, "\t   k (km) or n (nautical miles), or d (days), h (hours).\n");
	GMT_Option (API, "B-");
	GMT_Message (API, GMT_TIME_NONE, "\t-C Select procedure for along-track distance calculations:\n");
	GMT_Message (API, GMT_TIME_NONE, "\t   f Flat Earth\n");
	GMT_Message (API, GMT_TIME_NONE, "\t   g Great circle [Default]\n");
	GMT_Message (API, GMT_TIME_NONE, "\t   e Ellipsoidal (geodesic) using current ellipsoid\n");
	GMT_Message (API, GMT_TIME_NONE, "\t-D Plot from a<startdate> (given as yyyy-mm-ddT[hh:mm:ss]) [Start of cruise]\n");
	GMT_Message (API, GMT_TIME_NONE, "\t   up to b<stopdate> (given as yyyy-mm-ddT[hh:mm:ss]) [End of cruise]\n");
	GMT_Message (API, GMT_TIME_NONE, "\t-F Do NOT apply bitflags to MGD77+ cruises [Default applies error flags stored in the file].\n");
	GMT_Message (API, GMT_TIME_NONE, "\t-G Consider point separations exceeding d<gap> (km) or t<gap> (minutes) to indicate a gap (do not draw) [0].\n");
	GMT_Message (API, GMT_TIME_NONE, "\t   Use n<number> to plot only one every other <number> points. Useful to reduce plot file size.\n");
	GMT_Message (API, GMT_TIME_NONE, "\t-I Ignore certain data file formats from consideration. Append combination of act to ignore\n");
	GMT_Message (API, GMT_TIME_NONE, "\t   (a) MGD77 ASCII, (c) MGD77+ netCDF, (m) MGD77T ASCII, or (t) plain table files. [Default ignores none].\n");
	GMT_Option (API, "K");
	GMT_Message (API, GMT_TIME_NONE, "\t-L Put time/distance log marks on the track. E.g. a500ka24ht6h means (a)nnotate\n");
	GMT_Message (API, GMT_TIME_NONE, "\t   every 500 km (k) and 24 h(ours), with (t)ickmarks every 500 km and 6 (h)ours.\n");
	GMT_Message (API, GMT_TIME_NONE, "\t   Units of n(autical miles) and d(ays) are also recognized.\n");
	GMT_Message (API, GMT_TIME_NONE, "\t-N Do Not clip leg name annotation that fall outside map border [Default will clip].\n");
	GMT_Option (API, "O,P");
	GMT_Message (API, GMT_TIME_NONE, "\t-S Plot from a<startdist>[<unit>], with <unit> from %s [meter] [Start of cruise]\n", GMT_LEN_UNITS2_DISPLAY);
	GMT_Message (API, GMT_TIME_NONE, "\t   up to b<stopdist> [End of cruise].\n");
	GMT_Message (API, GMT_TIME_NONE, "\t-T Set attributes of marker items. Append T for new day marker, t for same\n");
	GMT_Message (API, GMT_TIME_NONE, "\t   day marker, and d for distance marker.  Then, append 5 comma-separated items:\n");
	GMT_Message (API, GMT_TIME_NONE, "\t   <markersize>[unit],<markercolor>,<markerfontsize,<markerfont>,<markerfontcolor>\n");
	GMT_Message (API, GMT_TIME_NONE, "\t   Default settings for the three marker types are:\n");
	GMT_Message (API, GMT_TIME_NONE, "\t     -TT%s,black,%g,%d,black\n",
	             day_marker_size, API->GMT->current.setting.font_annot[GMT_PRIMARY].size,
	             API->GMT->current.setting.font_annot[GMT_PRIMARY].id);
	GMT_Message (API, GMT_TIME_NONE, "\t     -Tt%s,white,%g,%d,black\n",
	             day_marker_size, API->GMT->current.setting.font_annot[GMT_PRIMARY].size,
	             API->GMT->current.setting.font_annot[GMT_PRIMARY].id);
	GMT_Message (API, GMT_TIME_NONE, "\t     -Td%s,black,%g,%d,black\n",
	             dist_marker_size, API->GMT->current.setting.font_annot[GMT_PRIMARY].size,
	             API->GMT->current.setting.font_annot[GMT_PRIMARY].id);
	GMT_Option (API, "U,V");
	GMT_Message (API, GMT_TIME_NONE, "\t-W Set track pen attributes [%s].\n", gmt_putpen (API->GMT, &API->GMT->current.setting.map_default_pen));
	GMT_Option (API, "X,p,t,.");
	
	return (GMT_MODULE_USAGE);
}

GMT_LOCAL int get_annotinfo (char *args, struct MGD77TRACK_ANNOT *info) {
	int i1, i2, flag1, flag2, type;
	bool error = false;
	double value;
	
	info->annot_int_dist = info->tick_int_dist = 0;
	info->annot_int_time = info->tick_int_time = 0;

	i1 = 0;
	while (args[i1]) {
		flag1 = 'a';
		if (isalpha ((int)args[i1])) {
			flag1 = args[i1];
			if (isupper((int)flag1)) flag1 = tolower ((int)flag1);
			i1++;
		}
		i2 = i1;
		while (args[i2] && strchr ("athkmnd", (int)args[i2]) == NULL) i2++;
		value = atof (&args[i1]);
		flag2 = args[i2];
		if (isupper((int)flag2)) flag2 = tolower ((int)flag2);
		if (flag2 == 'd') {		/* Days */
			value *= GMT_DAY2SEC_F;
			type = 't';
		}
		else if (flag2 == 'h') {		/* Hours */
			value *= GMT_HR2SEC_F;
			type = 't';
		}
		else if (flag2 == 'k') {	/* kilometers */
			value *= 1000;
			type = 'd';
		}
		else if (flag2 == 'n') {	/* Nautical miles */
			value *= MGD77_METERS_PER_NM;
			type = 'd';
		}
		else if (flag2 == 'm') {	/* Minutes */
			value *= GMT_MIN2SEC_F;
			type = 't';
		}
		else				/* Default is seconds */
			type = 't';
		i2++;
		if (flag1 == 'a') {	/* Annotation interval */
			if (type == 'd')	/* Distance */
				info->annot_int_dist = (int)value;
			else
				info->annot_int_time = (int)value;
		}
		else {			/* Tickmark interval */
			if (type == 'd')	/* Distance */
				info->tick_int_dist = (int)value;
			else
				info->tick_int_time = (int)value;
		}
		i1 = i2;
	}
	if (info->annot_int_dist <= 0 && info->tick_int_dist <= 0 && info->annot_int_time <= 0 && info->tick_int_time <= 0)
		error = true;
	if (info->annot_int_dist <= 0)
		info->annot_int_dist = info->tick_int_dist;
	else if (info->tick_int_dist <= 0)
		info->tick_int_dist = info->annot_int_dist;
	if (info->annot_int_time <= 0)
		info->annot_int_time = info->tick_int_time;
	else if (info->tick_int_time <= 0)
		info->tick_int_time = info->annot_int_time;
	return (error);
}

GMT_LOCAL int parse (struct GMT_CTRL *GMT, struct MGD77TRACK_CTRL *Ctrl, struct GMT_OPTION *options) {
	/* This parses the options provided to mgd77track and sets parameters in CTRL.
	 * Any GMT common options will override values set previously by other commands.
	 * It also replaces any file names specified as input or output with the data ID
	 * returned when registering these sources/destinations with the API.
	 */

	unsigned int n_errors = 0, mrk = 0;
	int j;
	char ms[GMT_LEN64] = {""}, mc[GMT_LEN64] = {""}, tmp[GMT_LEN64] = {""}, mfs[GMT_LEN64] = {""}, mf[GMT_LEN64] = {""};
	char comment[GMT_BUFSIZ] = {""}, mfc[GMT_LEN64] = {""}, *t = NULL;
	double dist_scale;
	struct GMT_OPTION *opt = NULL;
	struct GMTAPI_CTRL *API = GMT->parent;

	for (opt = options; opt; opt = opt->next) {
		switch (opt->option) {

			case '<':	/* Skip input files */
			case '#':	/* Skip input files confused as numbers (e.g. 123456) */
				break;

			/* Processes program-specific parameters */

			case 'A':
				Ctrl->A.active = true;
				Ctrl->A.mode = 1;
				j = 0;
				if (opt->arg[0] == 'c') j++, Ctrl->A.mode = 2;
				if (opt->arg[j] && opt->arg[j] != ',')
					Ctrl->A.size = atof (&opt->arg[j]) * GMT->session.u2u[GMT_PT][GMT_INCH];
				if ((t = strchr (opt->arg, ','))) {	/* Want label at regular spacing */
					if (get_annotinfo (&t[1], &Ctrl->A.info)) n_errors++;
					Ctrl->A.mode = -Ctrl->A.mode;	/* Flag to tell machinery not to annot at entry */
				}
				break;

			case 'C':	/* Distance calculation method */
				Ctrl->C.active = true;
				if (opt->arg[0] == 'f') Ctrl->C.mode = 1;
				if (opt->arg[0] == 'g') Ctrl->C.mode = 2;
				if (opt->arg[0] == 'e') Ctrl->C.mode = 3;
				if (Ctrl->C.mode < 1 || Ctrl->C.mode > 3) {
					GMT_Report (API, GMT_MSG_NORMAL, "Error -C: Flag must be f, g, or e\n");
					n_errors++;
				}
				break;
			case 'D':		/* Assign start/stop times for sub-section */
				Ctrl->D.active = true;
				switch (opt->arg[0]) {
				 	case 'A':		/* Start date, skip records with time = NaN */
						Ctrl->D.mode = true;
				 	case 'a':		/* Start date */
						t = &opt->arg[1];
						if (t && gmt_verify_expectations (GMT, GMT_IS_ABSTIME, gmt_scanf (GMT, t, GMT_IS_ABSTIME, &Ctrl->D.start), t)) {
							GMT_Report (API, GMT_MSG_NORMAL, "Error -Da: Start time (%s) in wrong format\n", t);
							n_errors++;
						}
						break;
					case 'B':		/* Stop date, skip records with time = NaN */
						Ctrl->D.mode = true;
					case 'b':		/* Stop date */
						t = &opt->arg[1];
						if (t && gmt_verify_expectations (GMT, GMT_IS_ABSTIME, gmt_scanf (GMT, t, GMT_IS_ABSTIME, &Ctrl->D.stop), t)) {
							GMT_Report (API, GMT_MSG_NORMAL, "Error -Db : Stop time (%s) in wrong format\n", t);
							n_errors++;
						}
						break;
					default:
						n_errors++;
						break;
				}
				break;

			case 'F':	/* Do NOT apply bitflags */
				Ctrl->F.active = true;
				switch (opt->arg[0]) {
					case '\0':	/* Both sets */
						Ctrl->F.mode = MGD77_NOT_SET;
						break;
					case 'm':	/* MGD77 set */
						Ctrl->F.mode = MGD77_M77_SET;
						break;
					case 'e':	/* extra CDF set */
						Ctrl->F.mode = MGD77_CDF_SET;
						break;
					default:
						GMT_Report (API, GMT_MSG_NORMAL, "Error -T: append m, e, or neither\n");
						n_errors++;
						break;
				}
				break;

			case 'G':
				switch (opt->arg[0]) {
					case 'd':	/* Distance gap in km */
					Ctrl->G.active[GAP_D]     = true;
						Ctrl->G.value[GAP_D]  = urint (atof (&opt->arg[1]) * 1000.0);	/* Gap converted to m from km */
						break;
					case 't':	/* Distance gap in minutes */
						Ctrl->G.active[GAP_T] = true;
						Ctrl->G.value[GAP_T]  = urint (atof (&opt->arg[1]) * 60.0);	/* Gap converted to seconds from minutes */
						break;
					case 'n':	/* Distance gap in number of points */
						Ctrl->G.active[GAP_N] = true;
						Ctrl->G.value[GAP_N]  = urint (atof (&opt->arg[1]));
						break;
					default:
						GMT_Report (API, GMT_MSG_NORMAL, "Error -G: Requires t|d and a positive value in km (d) or minutes (t)\n");
						n_errors++;
						break;
				}
				break;

			case 'I':
				Ctrl->I.active = true;
				if (Ctrl->I.n < 3) {
					if (strchr ("acmt", (int)opt->arg[0]))
						Ctrl->I.code[Ctrl->I.n++] = opt->arg[0];
					else {
						GMT_Report (API, GMT_MSG_NORMAL, "Option -I Bad modifier (%c). Use -Ia|c|m|t!\n", opt->arg[0]);
						n_errors++;
					}
				}
				else {
					GMT_Report (API, GMT_MSG_NORMAL, "Option -I: Can only be applied 0-2 times\n");
					n_errors++;
				}
				break;
			case 'L':
				Ctrl->L.active = true;
				if (get_annotinfo (opt->arg, &Ctrl->L.info)) n_errors++;
				break;

			case 'N':
				Ctrl->N.active = true;
				break;

			case 'S':		/* Assign start/stop position for sub-section (in meters) */
				Ctrl->S.active = true;
				if (opt->arg[0] == 'a') {		/* Start position */
					MGD77_Set_Unit (GMT, &opt->arg[1], &dist_scale, 1);
					Ctrl->S.start = atof (&opt->arg[1]) * dist_scale;
				}
				else if (opt->arg[0] == 'b') {	/* Stop position */
					MGD77_Set_Unit (GMT, &opt->arg[1], &dist_scale, 1);
					Ctrl->S.stop = atof (&opt->arg[1]) * dist_scale;
				}
				else
					n_errors++;
				break;

			case 'T':	/* Marker attributes */
				Ctrl->T.active = true;
				switch (opt->arg[0]) {
					case 'T':	/* New day marker */
						mrk = MGD77TRACK_MARK_NEWDAY;
						break;
					case 't':	/* Same day marker */
						mrk = MGD77TRACK_MARK_SAMEDAY;
						break;
					case 'd':	/* Distance marker */
						mrk = MGD77TRACK_MARK_DIST;
						break;
					default:
						GMT_Report (API, GMT_MSG_NORMAL, "Unrecognized modifier %c given to -T\n", opt->arg[0]);
						n_errors++;
						break;
				}
				strncpy (comment, &opt->arg[1], GMT_BUFSIZ-1);
				for (j = 0; j < (int)strlen (comment); j++) if (comment[j] == ',') comment[j] = ' ';	/* Replace commas with spaces */
				j = sscanf (comment, "%s %s %s %s %s", ms, mc, mfs, mf, mfc);
				if (j != 5) {
					GMT_Report (API, GMT_MSG_NORMAL, "-TT|t|d takes 5 arguments\n");
					n_errors++;
				}
				Ctrl->T.marker[mrk].marker_size = gmt_M_to_inch (GMT, ms);
				if (gmt_getfill (GMT, mc, &Ctrl->T.marker[mrk].s)) {
					GMT_Report (API, GMT_MSG_NORMAL, "Bad fill specification for -T\n");
					gmt_fill_syntax (GMT, 'T', " ");
					n_errors++;
				}
				sprintf (tmp, "%s,%s,", mfs, mf);	/* Put mfs and mf together in order to be used by gmt_getfont */
				gmt_getfont (GMT, tmp, &Ctrl->T.marker[mrk].font);
				if (gmt_getfill (GMT, mfc, &Ctrl->T.marker[mrk].f)) {
					GMT_Report (API, GMT_MSG_NORMAL, "Bad fill specification for -T\n");
					gmt_fill_syntax (GMT, 'T', " ");
					n_errors++;
				}
				Ctrl->T.marker[mrk].font_size = Ctrl->T.marker[mrk].font.size * GMT->session.u2u[GMT_PT][GMT_INCH];
				break;

			case 'W':
				Ctrl->W.active = true;
				if (gmt_getpen (GMT, opt->arg, &Ctrl->W.pen)) {
					gmt_pen_syntax (GMT, 'W', " ", 0);
					n_errors++;
				}
				break;

			default:	/* Report bad options */
				n_errors += gmt_default_error (GMT, opt->option);
				break;
		}
	}

	n_errors += gmt_M_check_condition (GMT, Ctrl->D.start > 0.0 && Ctrl->S.start > 0.0,
	                                 "Syntax error: Cannot specify both start time AND start distance\n");
	n_errors += gmt_M_check_condition (GMT, Ctrl->D.stop < DBL_MAX && Ctrl->S.stop < DBL_MAX,
	                                 "Syntax error: Cannot specify both stop time AND stop distance\n");
	n_errors += gmt_M_check_condition (GMT, Ctrl->S.start > Ctrl->S.stop,
	                                 "Syntax error -S: Start distance exceeds stop distance!\n");
	n_errors += gmt_M_check_condition (GMT, Ctrl->D.start > Ctrl->D.stop,
	                                 "Syntax error -D: Start time exceeds stop time!\n");
	n_errors += gmt_M_check_condition (GMT, Ctrl->G.active[GAP_D] && Ctrl->G.value[GAP_D] <= 0.0,
	                                 "Syntax error -Gd: Must specify a positive gap distance in km!\n");
	n_errors += gmt_M_check_condition (GMT, Ctrl->G.active[GAP_T] && Ctrl->G.value[GAP_T] <= 0.0,
	                                 "Syntax error -Gt: Must specify a positive gap distance in minutes!\n");
	n_errors += gmt_M_check_condition (GMT, !GMT->common.R.active[RSET], "Syntax error: Region is not set\n");

	return (n_errors ? GMT_PARSE_ERROR : GMT_NOERROR);
}

GMT_LOCAL double get_heading (struct GMT_CTRL *GMT, int rec, double *lon, double *lat, int n_records) {
	int i1, i2, j;
	double angle, x1, x0, y1, y0, sum_x2 = 0.0, sum_xy = 0.0, sum_y2 = 0.0, dx, dy;
	
	i1 = rec - 10;
	if (i1 < 0) i1 = 0;
	i2 = i1 + 10;
	if (i2 > (n_records-1)) i2 = n_records - 1;
	gmt_geo_to_xy (GMT, lon[rec], lat[rec], &x0, &y0);
	for (j = i1; j <= i2; j++) {	/* L2 fit for slope over this range of points */
		gmt_geo_to_xy (GMT, lon[j], lat[j], &x1, &y1);
		dx = x1 - x0;
		dy = y1 - y0;
		sum_x2 += dx * dx;
		sum_y2 += dy * dy;
		sum_xy += dx * dy;
	}
	if (sum_y2 < GMT_CONV8_LIMIT)	/* Line is horizontal */
		angle = 0.0;
	else if (sum_x2 < GMT_CONV8_LIMIT)	/* Line is vertical */
		angle = 90.0;
	else
		angle = (gmt_M_is_zero (sum_xy)) ? 90.0 : d_atan2d (sum_xy, sum_x2);
	if (angle > 90.0)
		angle -= 180;
	else if (angle < -90.0)
		angle += 180.0;
	return (angle);
}

GMT_LOCAL void annot_legname (struct GMT_CTRL *GMT, struct PSL_CTRL *PSL, double x, double y, double lon, double lat, double angle, char *text, double size) {
	int just, form;
	
	if (lat < GMT->common.R.wesn[YLO])
		just = (angle >= 0.0) ? 1 : 3;
	else if (lat > GMT->common.R.wesn[YHI])
		just = (angle >= 0.0) ? 11 : 9;
	else if (lon < GMT->common.R.wesn[XLO])
		just = (angle >= 0.0) ? 9 : 1;
	else
		just = (angle >= 0.0) ? 3 : 11;
	form = gmt_setfont (GMT, &GMT->current.setting.font_label);
	gmt_smart_justify (GMT, just, angle, GMT->session.u2u[GMT_PT][GMT_INCH] * 0.15 * size,
	                   GMT->session.u2u[GMT_PT][GMT_INCH] * 0.15 * size, &x, &y, 1);
	PSL_plottext (PSL, x, y, size, text, angle, just, form);
}

GMT_LOCAL int bad_coordinates (double lon, double lat) {
	return (gmt_M_is_dnan (lon) || gmt_M_is_dnan (lat));
}


#define bailout(code) {gmt_M_free_options (mode); return (code);}
#define Return(code) {Free_Ctrl (GMT, Ctrl); gmt_end_module (GMT, GMT_cpy); bailout (code);}

int GMT_mgd77track (void *V_API, int mode, void *args) {
	uint64_t rec, first_rec, last_rec, i, n_id = 0, mrk = 0, use, n_cruises = 0;
	int this_julian = 0, last_julian, error = 0, n_paths, argno;
	bool first, form, both = false;
	unsigned int annot_tick[2] = {0, 0}, draw_tick[2] = {0, 0}, dist_flag = 2;
	
	size_t n_alloc_c = GMT_SMALL_CHUNK;
	
	char label[GMT_LEN256] = {""}, the_date[GMT_LEN64] = {""}, the_clock[GMT_LEN64] = {""};
	char name[GMT_LEN64] = {""}, **list = NULL;

	double x, y, annot_dist[2] = {0, 0}, tick_dist[2] = {0, 0}, annot_time[2] = {0, 0};
	double *track_dist = NULL, angle, plot_x, plot_y, *lon = NULL, *lat = NULL, *track_time = NULL;
	double factor = 0.001, c_angle, tick_time[2] = {0, 0};
	
	struct MGD77_CONTROL M;
	struct MGD77_DATASET *D = NULL;
	struct MGD77TRACK_LEG_ANNOT *cruise_id = NULL;
	struct GMT_GCAL calendar;
	struct MGD77TRACK_ANNOT *info[2] = {NULL, NULL};
	struct MGD77TRACK_CTRL *Ctrl = NULL;
	struct GMT_CTRL *GMT = NULL, *GMT_cpy = NULL;
	struct GMT_OPTION *options = NULL;
	struct PSL_CTRL *PSL = NULL;		/* General PSL internal parameters */
	struct GMTAPI_CTRL *API = gmt_get_api_ptr (V_API);	/* Cast from void to GMTAPI_CTRL pointer */

	/*----------------------- Standard module initialization and parsing ----------------------*/

	if (API == NULL) return (GMT_NOT_A_SESSION);
	if (mode == GMT_MODULE_PURPOSE) return (usage (API, GMT_MODULE_PURPOSE));	/* Return the purpose of program */
	options = GMT_Create_Options (API, mode, args);	if (API->error) return (API->error);	/* Set or get option list */

<<<<<<< HEAD
	if ((GMT = gmt_init_module (API, THIS_MODULE_LIB, THIS_MODULE_NAME, THIS_MODULE_KEYS, THIS_MODULE_NEEDS, NULL, &options, &GMT_cpy)) == NULL) bailout (API->error); /* Save current state */
	Ctrl = New_Ctrl (GMT);	/* Allocate and initialize a new control structure */
=======
	if ((GMT = gmt_init_module (API, THIS_MODULE_LIB, THIS_MODULE_NAME, THIS_MODULE_KEYS, THIS_MODULE_NEEDS, &options, &GMT_cpy)) == NULL) bailout (API->error); /* Save current state */
>>>>>>> 28667f1a
	if ((error = gmt_report_usage (API, options, 0, usage)) != GMT_NOERROR) bailout (error);	/* Give usage if requested */

	/* Parse the command-line arguments */

	if (GMT_Parse_Common (API, THIS_MODULE_OPTIONS, options)) Return (API->error);
	Ctrl = New_Ctrl (GMT);	/* Allocate and initialize a new control structure */
	if ((error = parse (GMT, Ctrl, options)) != 0) Return (error);

	/*---------------------------- This is the mgd77track main code ----------------------------*/
	
	/* Initialize MGD77 output order and other parameters*/
	
	MGD77_Init (GMT, &M);			/* Initialize MGD77 Machinery */
	if (Ctrl->I.active) MGD77_Process_Ignore (GMT, 'I', Ctrl->I.code);
	info[ANNOT] = &(Ctrl->L.info);	info[LABEL] = &(Ctrl->A.info);

	if (Ctrl->F.active) {	/* Turn off automatic corrections */
		if (Ctrl->F.mode == MGD77_NOT_SET)	/* Both sets */
			M.use_corrections[MGD77_M77_SET] = M.use_corrections[MGD77_CDF_SET] = false;
		else if (Ctrl->F.mode == MGD77_M77_SET) /* MGD77 set */
			M.use_corrections[MGD77_M77_SET] = false;
		else	/* extra CDF set */
			M.use_corrections[MGD77_CDF_SET] = false;
	}
	
	/* Check that the options selected are mutually consistent */
	
	n_paths = MGD77_Path_Expand (GMT, &M, options, &list);	/* Get list of requested IDs */

	if (n_paths <= 0) {
		GMT_Report (API, GMT_MSG_NORMAL, "No cruises given\n");
		Return (GMT_NO_INPUT);
	}

	use = (M.original) ? MGD77_ORIG : MGD77_REVISED;
		
	if (gmt_M_err_pass (GMT, gmt_map_setup (GMT, GMT->common.R.wesn), "")) {
		MGD77_Path_Free (GMT, (uint64_t)n_paths, list);
		Return (GMT_PROJECTION_ERROR);
	}
	
	if ((PSL = gmt_plotinit (GMT, options)) == NULL) {
		MGD77_Path_Free (GMT, (uint64_t)n_paths, list);
		Return (GMT_RUNTIME_ERROR);
	}
	gmt_plane_perspective (GMT, GMT->current.proj.z_project.view_plane, GMT->current.proj.z_level);
	gmt_plotcanvas (GMT);	/* Fill canvas if requested */
	
	gmt_map_clip_on (GMT, GMT->session.no_rgb, 3);
	gmt_setpen (GMT, &Ctrl->W.pen);
	both = (Ctrl->L.info.annot_int_time && Ctrl->L.info.annot_int_dist);
	
	if (Ctrl->N.active) cruise_id = gmt_M_memory (GMT, NULL, n_alloc_c, struct MGD77TRACK_LEG_ANNOT);

	MGD77_Select_Columns (GMT, "time,lon,lat", &M, MGD77_SET_ALLEXACT);	/* This sets up which columns to read */

	for (argno = 0; argno < n_paths; argno++) {		/* Process each ID */
	
		D = MGD77_Create_Dataset (GMT);	/* Get data structure w/header */
		if (MGD77_Open_File (GMT, list[argno], &M, MGD77_READ_MODE)) continue;

		GMT_Report (API, GMT_MSG_LONG_VERBOSE, "Now processing cruise %s\n", list[argno]);
		
		if (MGD77_Read_Header_Record (GMT, list[argno], &M, &D->H)) {
			GMT_Report (API, GMT_MSG_NORMAL, "Error reading header sequence for cruise %s\n", list[argno]);
			continue;
		}
		last_julian = -1;
		
		if (abs (Ctrl->A.mode) == 2)	/* Use MGD77 cruise ID */
			strncpy (name, D->H.mgd77[use]->Survey_Identifier, GMT_LEN64-1);
		else {			/* Use file name prefix */
			strncpy (name, list[argno], GMT_LEN64-1);
			for (i = 0; i < strlen (name); i++) if (name[i] == '.') name[i] = '\0';
		}
	
		/* Start reading data from file */
	
		if (MGD77_Read_Data (GMT, list[argno], &M, D)) {
			GMT_Report (API, GMT_MSG_NORMAL, "Error reading data set for cruise %s\n", list[argno]);
			continue;
		}
		MGD77_Close_File (GMT, &M);
		track_time = (double*)D->values[0];
		lon = (double*)D->values[1];
		lat = (double*)D->values[2];
		if ((track_dist = gmt_dist_array_2(GMT, lon, lat, D->H.n_records, 1.0, dist_flag)) == NULL)		/* Work internally in meters */
			gmt_M_err_fail (GMT, GMT_MAP_BAD_DIST_FLAG, "");
		for (rec = 0; rec < D->H.n_records && bad_coordinates (lon[rec], lat[rec]) && track_time[rec] <
		     Ctrl->D.start && track_dist[rec] < Ctrl->S.start; rec++);	/* Find first record of interest */
		first_rec = rec;
		for (rec = D->H.n_records - 1; rec && track_time[rec] > Ctrl->D.stop && bad_coordinates (lon[rec], lat[rec]) &&
		     track_dist[rec] > Ctrl->S.stop; rec--);	/* Find last record of interest */
		last_rec = rec;
		GMT_Report (API, GMT_MSG_LONG_VERBOSE, "mgd77track: Plotting %s [%s]\n", list[argno], D->H.mgd77[use]->Survey_Identifier);
		PSL_comment (PSL, "Tracking %s", list[argno]);
		
		/* First draw the track line, clip segments outside the area */
		
		if (Ctrl->G.active[GAP_D] || Ctrl->G.active[GAP_T]) {
			uint64_t start, stop;
			start = first_rec;
			while (start < last_rec && ((Ctrl->G.active[GAP_D] && (track_dist[start+1] - track_dist[start]) > Ctrl->G.value[GAP_D]) ||
			       (Ctrl->G.active[GAP_T] && (track_time[start+1] - track_time[start]) > Ctrl->G.value[GAP_T]))) {	/* First start of first segment */
				lon[start] = GMT->session.d_NaN;	/* Flag to make sure we do not plot this gap later */
				start++;
			}
			while (start <= last_rec) {
				stop = start;
				while (stop < last_rec && ((Ctrl->G.active[GAP_D] && (track_dist[stop+1] - track_dist[stop]) < Ctrl->G.value[GAP_D]) ||
				       (Ctrl->G.active[GAP_T] && (track_time[stop+1] - track_time[stop]) < Ctrl->G.value[GAP_T]))) stop++;	/* stop will be last point in segment */
				gmt_geo_line (GMT, &lon[start], &lat[start], stop-start+1);
				start = stop + 1;
				while (start < last_rec && ((Ctrl->G.active[GAP_D] && (track_dist[start+1] - track_dist[start]) > Ctrl->G.value[GAP_D]) ||
				       (Ctrl->G.active[GAP_T] && (track_time[start+1] - track_time[start]) > Ctrl->G.value[GAP_T]))) {	/* First start of first segment */
					lon[start] = GMT->session.d_NaN;	/* Flag to make sure we do not plot this gap later */
					start++;
				}
			}
		}
		else {	/* Plot the whole shabang */
			if (Ctrl->G.active[GAP_N]) {				/* Decimate track by one every other N */
				for (rec = 0, i = 0; rec < D->H.n_records; rec += Ctrl->G.value[GAP_N]) {
					lon[i] = lon[rec];
					lat[i] = lat[rec];
					i++;
				}
				lon[i] = lon[D->H.n_records - 1];		/* Make sure that last point is included too */
				lat[i] = lat[D->H.n_records - 1];
				D->H.n_records = i;
				last_rec = i;
			}
			gmt_geo_line (GMT, lon, lat, D->H.n_records);
		}

		first = true;
		for (rec = first_rec; rec <= last_rec; rec++) {
			if (bad_coordinates (lon[rec], lat[rec]) || gmt_map_outside (GMT, lon[rec], lat[rec])) {
				first = true;
				continue;
			}
			gmt_geo_to_xy (GMT, lon[rec], lat[rec], &x, &y);
			if (first) {
				if (Ctrl->A.mode > 0) {
					c_angle = get_heading (GMT, (int)rec, lon, lat, (int)D->H.n_records);
					if (Ctrl->N.active) {	/* Keep these in a list to plot after clipping is turned off */
						cruise_id[n_id].x = x;
						cruise_id[n_id].y = y;
						cruise_id[n_id].lon = lon[rec];
						cruise_id[n_id].lat = lat[rec];
						cruise_id[n_id].angle = c_angle;

						strncpy (cruise_id[n_id].text, name, 16U);
						n_id++;
						if (n_id == n_alloc_c) {
							size_t old_n_alloc = n_alloc_c;
							n_alloc_c <<= 1;
							cruise_id = gmt_M_memory (GMT, cruise_id, n_alloc_c, struct MGD77TRACK_LEG_ANNOT);
							gmt_M_memset (&(cruise_id[old_n_alloc]), n_alloc_c - old_n_alloc,  struct MGD77TRACK_LEG_ANNOT);	/* Set to NULL/0 */
						}
					}
					else
						annot_legname (GMT, PSL, x, y, lon[rec], lat[rec], c_angle, name, GMT->session.u2u[GMT_INCH][GMT_PT] * 1.25 * Ctrl->A.size);
				}
				first = false;
				for (i = 0; i < 2; i++) {
					if (info[i]->annot_int_dist > 0)
						annot_dist[i] = (track_dist[rec] / info[i]->annot_int_dist + 1) * info[i]->annot_int_dist;
					if (info[i]->tick_int_dist > 0)
						tick_dist[i] = (track_dist[rec] / info[i]->tick_int_dist + 1) * info[i]->tick_int_dist;
					if (info[i]->annot_int_time > 0)
						annot_time[i] = ceil (track_time[rec] / info[i]->annot_int_time) * info[i]->annot_int_time;
					if (info[i]->tick_int_time > 0)
						tick_time[i] = ceil (track_time[rec] / info[i]->tick_int_time) * info[i]->tick_int_time;
				}
			}
			
			/* See if we need to annotate/tick the trackline for time/km and/or ID marks */
			
			for (i = 0; i < 2; i++) {
				if (info[i]->annot_int_time && (track_time[rec] >= annot_time[i])) {
					annot_time[i] += info[i]->annot_int_time;
					annot_tick[i] = 1;
				}
				if (info[i]->annot_int_dist && (track_dist[rec] >= annot_dist[i])) {
					annot_dist[i] += info[i]->annot_int_dist;
					annot_tick[i] += 2;
				}
				if (info[i]->tick_int_time && (track_time[rec] >= tick_time[i])) {
					tick_time[i] += info[i]->tick_int_time;
					draw_tick[i] = 1;
				}
				if (info[i]->tick_int_dist && (track_dist[rec] >= tick_dist[i])) {
					tick_dist[i] += info[i]->tick_int_dist;
					draw_tick[i] += 2;
				}
			}
			if (annot_tick[ANNOT]) {
				angle = get_heading (GMT, (int)rec, lon, lat, (int)D->H.n_records);
				if (angle < 0.0)
					angle += 90.0;
				else
					angle -= 90.0;
				if (annot_tick[ANNOT] & 1) {	/* Time mark: Must subtack the annot_int_time since we already incremented it above */
					gmt_gcal_from_dt (GMT, annot_time[ANNOT]-info[ANNOT]->annot_int_time, &calendar);	/* Convert t to a complete calendar structure */
					gmt_format_calendar (GMT, the_date, the_clock, &GMT->current.plot.calclock.date, &GMT->current.plot.calclock.clock,
					                     false, 1, annot_time[ANNOT]-info[ANNOT]->annot_int_time);
					this_julian = calendar.day_y;
					if (this_julian != last_julian) {
						mrk = MGD77TRACK_MARK_NEWDAY;
						sprintf (label, "%s+%s", the_date, the_clock);
					}
					else {
						mrk = MGD77TRACK_MARK_SAMEDAY;
						sprintf (label, "+%s", the_clock);
					}
					gmt_setfill (GMT, &Ctrl->T.marker[mrk].s, true);
					PSL_plotsymbol (PSL, x, y, &(Ctrl->T.marker[mrk].marker_size), PSL_CIRCLE);
					form = gmt_setfont (GMT, &Ctrl->T.marker[mrk].font);
					plot_x = x;	plot_y = y;
					gmt_smart_justify (GMT, 5, angle, 0.5 * Ctrl->T.marker[mrk].font_size, 0.5 * Ctrl->T.marker[mrk].font_size,
					                   &plot_x, &plot_y, 1);
					PSL_plottext (PSL, plot_x, plot_y, GMT->session.u2u[GMT_INCH][GMT_PT] * Ctrl->T.marker[mrk].font_size, label,
					              angle, PSL_ML, form);
					last_julian = calendar.day_y;
				}
				if (annot_tick[ANNOT] & 2) {	/* Distance mark */
					mrk = MGD77TRACK_MARK_DIST;
					sprintf (label, "%d km  ", (int)((annot_dist[ANNOT] - Ctrl->L.info.annot_int_dist) * factor));
					gmt_setfill (GMT, &Ctrl->T.marker[mrk].s, true);
					PSL_plotsymbol (PSL, x, y, &(Ctrl->T.marker[mrk].marker_size), PSL_SQUARE);
					form = gmt_setfont (GMT, &Ctrl->T.marker[mrk].font);
					plot_x = x;	plot_y = y;
					gmt_smart_justify (GMT, 7, angle, 0.5 * Ctrl->T.marker[mrk].font_size, 0.5 *
					                   Ctrl->T.marker[mrk].font_size, &plot_x, &plot_y, 1);
					PSL_plottext (PSL, plot_x, plot_y, GMT->session.u2u[GMT_INCH][GMT_PT] *
					                   Ctrl->T.marker[mrk].font_size, label, angle, PSL_MR, form);
				}
			}
			if (both && !(annot_tick[ANNOT] & 1) && (draw_tick[ANNOT] & 1)) {
				mrk = (this_julian != last_julian) ? MGD77TRACK_MARK_NEWDAY : MGD77TRACK_MARK_SAMEDAY;
				gmt_setfill (GMT, &Ctrl->T.marker[mrk].s, true);
				PSL_plotsymbol (PSL, x, y, &(Ctrl->T.marker[mrk].marker_size), PSL_CIRCLE);
			}
			if (both && !(annot_tick[ANNOT] & 2) && (draw_tick[ANNOT] & 2)) {
				mrk = (this_julian != last_julian) ? MGD77TRACK_MARK_NEWDAY : MGD77TRACK_MARK_SAMEDAY;
				gmt_setfill (GMT, &Ctrl->T.marker[mrk].s, true);
				PSL_plotsymbol (PSL, x, y, &(Ctrl->T.marker[mrk].marker_size), PSL_SQUARE);
			}
			if (draw_tick[ANNOT]) {
				mrk = MGD77TRACK_MARK_DIST;
				PSL_setcolor (PSL, Ctrl->T.marker[mrk].s.rgb, PSL_IS_STROKE);
				PSL_plotsymbol (PSL, x, y, &(Ctrl->T.marker[mrk].marker_size), PSL_CROSS);
			}
			if (annot_tick[ANNOT] || draw_tick[ANNOT]) annot_tick[ANNOT] = draw_tick[ANNOT] = false;
			if (annot_tick[LABEL]) {
				angle = get_heading (GMT, (int)rec, lon, lat, (int)D->H.n_records);
				if (angle < 0.0)
					angle += 90.0;
				else
					angle -= 90.0;
				annot_legname (GMT, PSL, x, y, lon[rec], lat[rec], angle, name, GMT->session.u2u[GMT_INCH][GMT_PT] * 1.25 * Ctrl->A.size);
				annot_tick[LABEL] = false;
			}
		}
		MGD77_Free_Dataset (GMT, &D);	/* Free memory allocated by MGD77_Read_File */
		gmt_M_free (GMT, track_dist);
		n_cruises++;
	}
		
	gmt_map_clip_off (GMT);

	gmt_map_basemap (GMT);
	
	if (Ctrl->A.mode > 0 && Ctrl->N.active) {	/* Plot leg names after clipping is terminated ( see -N) */
		unsigned int id;
		double size;
		size = GMT->session.u2u[GMT_INCH][GMT_PT] * 1.25 * Ctrl->A.size;
		for (id = 0; id < n_id; id++)
			annot_legname (GMT, PSL, cruise_id[id].x, cruise_id[id].y, cruise_id[id].lon, cruise_id[id].lat,
			               cruise_id[id].angle, cruise_id[id].text, size);
	}
	gmt_M_free (GMT, cruise_id);

	gmt_plane_perspective (GMT, -1, 0.0);
	gmt_plotend (GMT);
	
	GMT_Report (API, GMT_MSG_LONG_VERBOSE, "Plotted %d cruises\n", n_cruises);

	MGD77_Path_Free (GMT, (uint64_t)n_paths, list);
	MGD77_end (GMT, &M);
	
	Return (GMT_NOERROR);
}<|MERGE_RESOLUTION|>--- conflicted
+++ resolved
@@ -600,12 +600,7 @@
 	if (mode == GMT_MODULE_PURPOSE) return (usage (API, GMT_MODULE_PURPOSE));	/* Return the purpose of program */
 	options = GMT_Create_Options (API, mode, args);	if (API->error) return (API->error);	/* Set or get option list */
 
-<<<<<<< HEAD
-	if ((GMT = gmt_init_module (API, THIS_MODULE_LIB, THIS_MODULE_NAME, THIS_MODULE_KEYS, THIS_MODULE_NEEDS, NULL, &options, &GMT_cpy)) == NULL) bailout (API->error); /* Save current state */
-	Ctrl = New_Ctrl (GMT);	/* Allocate and initialize a new control structure */
-=======
 	if ((GMT = gmt_init_module (API, THIS_MODULE_LIB, THIS_MODULE_NAME, THIS_MODULE_KEYS, THIS_MODULE_NEEDS, &options, &GMT_cpy)) == NULL) bailout (API->error); /* Save current state */
->>>>>>> 28667f1a
 	if ((error = gmt_report_usage (API, options, 0, usage)) != GMT_NOERROR) bailout (error);	/* Give usage if requested */
 
 	/* Parse the command-line arguments */
