--- conflicted
+++ resolved
@@ -590,10 +590,6 @@
 	if (mode == GMT_MODULE_PURPOSE) return (usage (API, GMT_MODULE_PURPOSE));	/* Return the purpose of program */
 	options = GMT_Create_Options (API, mode, args);	if (API->error) return (API->error);	/* Set or get option list */
 
-<<<<<<< HEAD
-	if ((GMT = gmt_init_module (API, THIS_MODULE_LIB, THIS_MODULE_NAME, THIS_MODULE_KEYS, THIS_MODULE_NEEDS, NULL, &options, &GMT_cpy)) == NULL) bailout (API->error); /* Save current state */
-=======
->>>>>>> 3292e0ef
 	if ((error = gmt_report_usage (API, options, 0, usage)) != GMT_NOERROR) bailout (error);	/* Give usage if requested */
 
 	if ((GMT = gmt_init_module (API, THIS_MODULE_LIB, THIS_MODULE_NAME, THIS_MODULE_KEYS, THIS_MODULE_NEEDS, &options, &GMT_cpy)) == NULL) bailout (API->error); /* Save current state */
