/*--------------------------------------------------------------------
 *    $Id$
 *
 *	Copyright (c) 1991-2017 by P. Wessel, W. H. F. Smith, R. Scharroo, J. Luis and F. Wobbe
 *	See LICENSE.TXT file for copying and redistribution conditions.
 *
 *	This program is free software; you can redistribute it and/or modify
 *	it under the terms of the GNU Lesser General Public License as published by
 *	the Free Software Foundation; version 3 or any later version.
 *
 *	This program is distributed in the hope that it will be useful,
 *	but WITHOUT ANY WARRANTY; without even the implied warranty of
 *	MERCHANTABILITY or FITNESS FOR A PARTICULAR PURPOSE.  See the
 *	GNU Lesser General Public License for more details.
 *
 *	Contact info: gmt.soest.hawaii.edu
 *--------------------------------------------------------------------*/
/*
 * grdblend reads any number of grid files that may partly overlap and
 * creates a blend of all the files given certain criteria.  Each input
 * grid is considered to have an "outer" and "inner" region.  The outer
 * region is the extent of the grid; the inner region is provided as
 * input in the form of a -Rw/e/s/n statement.  Finally, each grid can
 * be assigned its separate weight.  This information is given to the
 * program in ASCII format, one line per grid file; each line looks like
 *
 * grdfile	-Rw/e/s/n	weight
 *
 * The blending will use a 2-D cosine taper between the inner and outer
 * regions.  The output at any node is thus a weighted average of the
 * values from any grid that occupies that grid node.  Because the out-
 * put grid can be really huge (say global grids at fine resolution),
 * all grid input/output is done row by row so memory should not be a
 * limiting factor in making large grid.
 *
 * Author:	Paul Wessel
 * Date:	1-JAN-2010
 * Version:	5 API
 */

#include "gmt_dev.h"

#define THIS_MODULE_NAME	"grdblend"
#define THIS_MODULE_LIB		"core"
#define THIS_MODULE_PURPOSE	"Blend several partially over-lapping grids into one larger grid"
#define THIS_MODULE_KEYS	"<T{,GG}"
#define THIS_MODULE_NEEDS	"R"
#define THIS_MODULE_OPTIONS "-:RVfnr"

#define BLEND_UPPER	0
#define BLEND_LOWER	1
#define BLEND_FIRST	2
#define BLEND_LAST	3

struct GRDBLEND_CTRL {
	struct In {	/* Input files */
		bool active;
		char **file;
		unsigned int n;	/* If n > 1 we probably got *.grd or something */
	} In;
	struct G {	/* -G<grdfile> */
		bool active;
		char *file;
	} G;
	struct C {	/* -C */
		bool active;
		unsigned int mode;
	} C;
	struct N {	/* -N<nodata> */
		bool active;
		double nodata;
	} N;
	struct Q {	/* -Q */
		bool active;
	} Q;
	struct Z {	/* -Z<scale> */
		bool active;
		double scale;
	} Z;
	struct W {	/* -W[z] */
		bool active;
		unsigned int mode;	/* 1 if -Wz was given */
	} W;
};

struct GRDBLEND_INFO {	/* Structure with info about each input grid file */
	struct GMT_GRID *G;				/* I/O structure for grid files, including grd header */
	struct GMT_GRID_ROWBYROW *RbR;
	int in_i0, in_i1, out_i0, out_i1;		/* Indices of outer and inner x-coordinates (in output grid coordinates) */
	int in_j0, in_j1, out_j0, out_j1;		/* Indices of outer and inner y-coordinates (in output grid coordinates) */
	off_t offset;					/* grid offset when the grid extends beyond north */
	off_t skip;					/* Byte offset to skip in native binary files */
	bool ignore;					/* true if the grid is entirely outside desired region */
	bool outside;				/* true if the current output row is outside the range of this grid */
	bool invert;					/* true if weight was given as negative and we want to taper to zero INSIDE the grid region */
	bool open;					/* true if file is currently open */
	bool delete;					/* true if file was produced by grdsample to deal with different registration/increments */
	char file[GMT_LEN256];			/* Name of grid file */
	double weight, wt_y, wxr, wxl, wyu, wyd;	/* Various weighting factors used for cosine-taper weights */
	double wesn[4];					/* Boundaries of inner region */
	float *z;					/* Row vector holding the current row from this file */
};

#ifdef HAVE_GDAL
#define N_NOT_SUPPORTED	8
#else
#define N_NOT_SUPPORTED	7
#endif

GMT_LOCAL int found_unsupported_format (struct GMT_CTRL *GMT, struct GMT_GRID_HEADER *h, char *file) {
	/* Check that grid files are not among the unsupported formats that has no row-by-row io yet */
	unsigned int i, type;
#ifdef HAVE_GDAL
	static char *not_supported[N_NOT_SUPPORTED] = {"rb", "rf", "sf", "sd", "af", "ei", "ef", "gd"};
#else
	static char *not_supported[N_NOT_SUPPORTED] = {"rb", "rf", "sf", "sd", "af", "ei", "ef"};
#endif
	for (i = 0; i < N_NOT_SUPPORTED; i++) {	/* Only allow netcdf (both v3 and new) and native binary output */
		if (gmt_grd_format_decoder (GMT, not_supported[i], &type) != GMT_NOERROR) {
			/* no valid type id - which should not happen unless typo in not_supported array */
			GMT_Report (GMT->parent, GMT_MSG_LONG_VERBOSE, "Very odd - should not happen [format = %s]. Post a note on the gmt user forum\n", not_supported[i]);
			return (GMT_GRDIO_UNKNOWN_FORMAT);
		}
		if (h->type == type) {	/* Our file is in one of the unsupported formats that cannot do row-by-row i/o */
			GMT_Report (GMT->parent, GMT_MSG_VERBOSE, "Grid format type %s for file %s is not supported for row-by-row i/o.\n", not_supported[i], file);
			GMT_Report (GMT->parent, GMT_MSG_VERBOSE, "We will create a temporary output file which will be converted (vi grdconvert) to your chosen format.\n");
			return (1);
		}
	}
	return (GMT_NOERROR);
}

GMT_LOCAL void decode_R (struct GMT_CTRL *GMT, char *string, double wesn[]) {
	unsigned int i, pos, error = 0;
	char text[GMT_BUFSIZ];

	/* Needed to decode the inner region -Rw/e/s/n string */

	i = pos = 0;
	while (!error && (gmt_strtok (string, "/", &pos, text))) {
		error += gmt_verify_expectations (GMT, GMT->current.io.col_type[GMT_IN][i/2], gmt_scanf_arg (GMT, text, GMT->current.io.col_type[GMT_IN][i/2], &wesn[i]), text);
		i++;
	}
	if (error || (i != 4) || gmt_check_region (GMT, wesn)) {
		gmt_syntax (GMT, 'R');
	}
}

GMT_LOCAL bool out_of_phase (struct GMT_GRID_HEADER *g, struct GMT_GRID_HEADER *h) {
	/* Look for phase shifts in w/e/s/n between the two grids */
	unsigned int way, side;
	double a;
	for (side = 0; side < 4; side++) {
		way = side / 2;
		a = fabs (fmod (g->wesn[side] - h->wesn[side], h->inc[way]));
		if (a < GMT_CONV8_LIMIT) continue;
		if (fabs (a - h->inc[way]) < GMT_CONV8_LIMIT) continue;
		return true;
	}
	return false;
}

GMT_LOCAL bool overlap_check (struct GMT_CTRL *GMT, struct GRDBLEND_INFO *B, struct GMT_GRID_HEADER *h, unsigned int mode) {
	double w, e, shift = 720.0;
	char *type[2] = {"grid", "inner grid"};
	if (gmt_M_grd_is_global (GMT, h)) return false;	/* Not possible to be outside the final grids longitude range if global */
	if (gmt_M_grd_is_global (GMT, B->G->header)) return false;	/* Not possible to overlap with the final grid in longitude range if your are a global grid */
	/* Here the grids are not global so we must carefully check for overlap while being aware of periodicity in 360 degrees */
	w = ((mode) ? B->wesn[XLO] : B->G->header->wesn[XLO]) - shift;	e = ((mode) ? B->wesn[XHI] : B->G->header->wesn[XHI]) - shift;
	while (e < h->wesn[XLO]) { w += 360.0; e += 360.0; shift -= 360.0; }
	if (w > h->wesn[XHI]) {
		GMT_Report (GMT->parent, GMT_MSG_NORMAL, "Warning: File %s entirely outside longitude range of final grid region (skipped)\n", B->file);
		B->ignore = true;
		return true;
	}
	if (! (gmt_M_is_zero (shift))) {	/* Must modify region */
		if (mode) {
			B->wesn[XLO] = w;	B->wesn[XHI] = e;
		}
		else {
			B->G->header->wesn[XLO] = w;	B->G->header->wesn[XHI] = e;
		}
		GMT_Report (GMT->parent, GMT_MSG_LONG_VERBOSE, "File %s %s region needed longitude adjustment to fit final grid region\n", B->file, type[mode]);
	}
	return false;
}

GMT_LOCAL int init_blend_job (struct GMT_CTRL *GMT, char **files, unsigned int n_files, struct GMT_GRID_HEADER *h, struct GRDBLEND_INFO **blend) {
	int type, status, not_supported;
	unsigned int one_or_zero = !h->registration, n = 0, nr, do_sample;
	struct GRDBLEND_INFO *B = NULL;
	char *sense[2] = {"normal", "inverse"}, *V_level = "qntcvld", buffer[GMT_BUFSIZ] = {""};
	char Targs[GMT_LEN256] = {""}, Iargs[GMT_LEN256] = {""}, Rargs[GMT_LEN256] = {""}, cmd[GMT_LEN256] = {""};
	struct BLEND_LIST {
		char *file;
		char *region;
		double weight;
	} *L = NULL;

	if (n_files > 1) {	/* Got a bunch of grid files */
		L = gmt_M_memory (GMT, NULL, n_files, struct BLEND_LIST);
		for (n = 0; n < n_files; n++) {
			L[n].file = strdup (files[n]);
			L[n].region = strdup ("-");	/* inner == outer region */
			L[n].weight = 1.0;		/* Default weight */
		}
	}
	else {	/* Must read blend file */
		size_t n_alloc = 0;
		char *line = NULL, r_in[GMT_LEN256] = {""}, file[GMT_LEN256] = {""};
		double weight;
		gmt_set_meminc (GMT, GMT_SMALL_CHUNK);
		do {	/* Keep returning records until we reach EOF */
			if ((line = GMT_Get_Record (GMT->parent, GMT_READ_TEXT, NULL)) == NULL) {	/* Read next record, get NULL if special case */
				if (gmt_M_rec_is_error (GMT)) 		/* Bail if there are any read errors */
					return (GMT_RUNTIME_ERROR);
				if (gmt_M_rec_is_any_header (GMT)) 	/* Skip all table and segment headers */
					continue;
				if (gmt_M_rec_is_eof (GMT)) 		/* Reached end of file */
					break;
			}
			if (line == NULL) {	/* Crazy safety valve but it should never get here*/
				GMT_Report (GMT->parent, GMT_MSG_NORMAL, "Internal error: input pointer is NULL where it should not be, aborting\n");
				return (GMT_PTR_IS_NULL);
			}
			/* Data record to process */
			
			/* Data record to process.  We permint this kind of records:
			 * file [-Rinner_region ] [weight]
			 * i.e., file is required but region [grid extent] and/or weight [1] are optional
			 */

			nr = sscanf (line, "%s %s %lf", file, r_in, &weight);
			if (nr < 1) {
				GMT_Report (GMT->parent, GMT_MSG_NORMAL, "Read error for blending parameters near row %d\n", n);
				return (GMT_DATA_READ_ERROR);
			}
			if (n == n_alloc) L = gmt_M_malloc (GMT, L, n, &n_alloc, struct BLEND_LIST);
			L[n].file = strdup (file);
			L[n].region = (nr > 1 && r_in[0] == '-' && r_in[1] == 'R') ? strdup (r_in) : strdup ("-");
			if (n == 2 && !(r_in[0] == '-' && (r_in[1] == '\0' || r_in[1] == 'R'))) weight = atof (r_in);	/* Got "file weight" record */
			L[n].weight = (nr == 1 || (n == 2 && r_in[0] == '-')) ? 1.0 : weight;	/* Default weight is 1 if none were given */
			n++;
		} while (true);
		gmt_reset_meminc (GMT);
		n_files = n;
	}
	
	B = gmt_M_memory (GMT, NULL, n_files, struct GRDBLEND_INFO);
	
	for (n = 0; n < n_files; n++) {	/* Process each input grid */
		strncpy (B[n].file, L[n].file, GMT_LEN256-1);
		if ((B[n].G = GMT_Read_Data (GMT->parent, GMT_IS_GRID, GMT_IS_FILE, GMT_IS_SURFACE, GMT_GRID_HEADER_ONLY|GMT_GRID_ROW_BY_ROW, NULL, B[n].file, NULL)) == NULL) {
			for (n = 0; n < n_files; n++) {
				gmt_M_str_free (L[n].file);	gmt_M_str_free (L[n].region);
			}
			gmt_M_free (GMT, L);	gmt_M_free (GMT, B);
			return (-1);
		}
		
		if ((not_supported = found_unsupported_format (GMT, B[n].G->header, B[n].file)) == GMT_GRDIO_UNKNOWN_FORMAT) {
			GMT_Report (GMT->parent, GMT_MSG_NORMAL, "Error: Internal snafu - please post message on gmt forum\n");
			return (-1);
		}
		B[n].weight = L[n].weight;
		if (!strcmp (L[n].region, "-"))
			gmt_M_memcpy (B[n].wesn, B[n].G->header->wesn, 4, double);	/* Set inner = outer region */
		else
			decode_R (GMT, &L[n].region[2], B[n].wesn);			/* Must decode the -R string */
		/* Skip the file if its outer region does not lie within the final grid region */
		if (h->wesn[YLO] > B[n].wesn[YHI] || h->wesn[YHI] < B[n].wesn[YLO]) {
			GMT_Report (GMT->parent, GMT_MSG_NORMAL, "Warning: File %s entirely outside y-range of final grid region (skipped)\n", B[n].file);
			B[n].ignore = true;
			continue;
		}
		if (gmt_M_is_geographic (GMT, GMT_IN)) {	/* Must carefully check the longitude overlap */
			if (overlap_check (GMT, &B[n], h, 0)) continue;	/* Check header for -+360 issues and overlap */
			if (overlap_check (GMT, &B[n], h, 1)) continue;	/* Check inner region for -+360 issues and overlap */
		}
		else if (h->wesn[XLO] > B[n].wesn[XHI] || h->wesn[XHI] < B[n].wesn[XLO] || h->wesn[YLO] > B[n].wesn[YHI] || h->wesn[YHI] < B[n].wesn[YLO]) {
			GMT_Report (GMT->parent, GMT_MSG_NORMAL, "Warning: File %s entirely outside x-range of final grid region (skipped)\n", B[n].file);
			B[n].ignore = true;
			continue;
		}

		/* If input grids have different spacing or registration we must resample */

		Targs[0] = Iargs[0] = Rargs[0] = '\0';
		do_sample = 0;
		if (not_supported) {
			GMT_Report (GMT->parent, GMT_MSG_VERBOSE, "File %s not supported via row-by-row read - must reformat first\n", B[n].file);
			do_sample |= 2;
		}
		if (h->registration != B[n].G->header->registration) {
			strcpy (Targs, "-T");
			GMT_Report (GMT->parent, GMT_MSG_VERBOSE, "File %s has different registration than the output grid - must resample\n", B[n].file);
			do_sample |= 1;
		}
		if (!(doubleAlmostEqualZero (B[n].G->header->inc[GMT_X], h->inc[GMT_X])
					&& doubleAlmostEqualZero (B[n].G->header->inc[GMT_Y], h->inc[GMT_Y]))) {
			sprintf (Iargs, "-I%.12g/%.12g", h->inc[GMT_X], h->inc[GMT_Y]);
			GMT_Report (GMT->parent, GMT_MSG_VERBOSE, "File %s has different increments (%.12g/%.12g) than the output grid (%.12g/%.12g) - must resample\n",
				B[n].file, B[n].G->header->inc[GMT_X], B[n].G->header->inc[GMT_Y], h->inc[GMT_X], h->inc[GMT_Y]);
			do_sample |= 1;
		}
		if (out_of_phase (B[n].G->header, h)) {	/* Set explicit -R for resampling that is multiple of desired increments AND inside both original grid and desired grid */
			double wesn[4];	/* Make sure wesn is equal to or larger than B[n].G->header->wesn so all points are included */
			unsigned int k;
			k = (unsigned int)floor ((MAX (h->wesn[XLO], B[n].G->header->wesn[XLO]) - h->wesn[XLO]) / h->inc[GMT_X] - h->xy_off);
			wesn[XLO] = gmt_M_grd_col_to_x (GMT, k, h);
			k = (unsigned int)ceil  ((MIN (h->wesn[XHI], B[n].G->header->wesn[XHI]) - h->wesn[XLO]) / h->inc[GMT_X] - h->xy_off);
			wesn[XHI] = gmt_M_grd_col_to_x (GMT, k, h);
			k = h->n_rows - 1 - (unsigned int)floor ((MAX (h->wesn[YLO], B[n].G->header->wesn[YLO]) - h->wesn[YLO]) / h->inc[GMT_Y] - h->xy_off);
			wesn[YLO] = gmt_M_grd_row_to_y (GMT, k, h);
			k = h->n_rows - 1 - (unsigned int)ceil  ((MIN (h->wesn[YHI], B[n].G->header->wesn[YHI]) - h->wesn[YLO]) / h->inc[GMT_Y] - h->xy_off);
			wesn[YHI] = gmt_M_grd_row_to_y (GMT, k, h);
			sprintf (Rargs, "-R%.12g/%.12g/%.12g/%.12g", wesn[XLO], wesn[XHI], wesn[YLO], wesn[YHI]);
			GMT_Report (GMT->parent, GMT_MSG_VERBOSE, "File %s coordinates are phase-shifted w.r.t. the output grid - must resample\n", B[n].file);
			do_sample |= 1;
		}
		else if (do_sample) {	/* Set explicit -R to handle possible subsetting */
			double wesn[4];
			gmt_M_memcpy (wesn, h->wesn, 4, double);
			if (wesn[XLO] < B[n].G->header->wesn[XLO]) wesn[XLO] = B[n].G->header->wesn[XLO];
			if (wesn[XHI] > B[n].G->header->wesn[XHI]) wesn[XHI] = B[n].G->header->wesn[XHI];
			if (wesn[YLO] < B[n].G->header->wesn[YLO]) wesn[YLO] = B[n].G->header->wesn[YLO];
			if (wesn[YHI] > B[n].G->header->wesn[YHI]) wesn[YHI] = B[n].G->header->wesn[YHI];
			sprintf (Rargs, "-R%.12g/%.12g/%.12g/%.12g", wesn[XLO], wesn[XHI], wesn[YLO], wesn[YHI]);
			GMT_Report (GMT->parent, GMT_MSG_DEBUG, "File %s is sampled using region %s\n", B[n].file, Rargs);
		}
		if (do_sample) {	/* One or more reasons to call upon grdsample before using this grid */
			if (do_sample & 1) {	/* Resampling of the grid into a netcdf grid */
				if (GMT->parent->tmp_dir)	/* Use the established temp directory */
					sprintf (buffer, "%s/grdblend_resampled_%d_%d.nc", GMT->parent->tmp_dir, (int)getpid(), n);
				else	/* Must dump it in current directory */
					sprintf (buffer, "grdblend_resampled_%d_%d.nc", (int)getpid(), n);
				sprintf (cmd, "%s %s %s %s -G%s -V%c", B[n].file, Targs, Iargs, Rargs, buffer, V_level[GMT->current.setting.verbose]);
				if (GMT->common.n.active) {	/* User changed BC/method via -n */
					strcat (cmd, " -n");
					strcat (cmd, GMT->common.n.string);
				}
				if (gmt_M_is_geographic (GMT, GMT_IN)) strcat (cmd, " -fg");
				strcat (cmd, " --GMT_HISTORY=false");
				GMT_Report (GMT->parent, GMT_MSG_LONG_VERBOSE, "Resample %s via grdsample %s\n", B[n].file, cmd);
				if ((status = GMT_Call_Module (GMT->parent, "grdsample", GMT_MODULE_CMD, cmd))) {	/* Resample the file */
					GMT_Report (GMT->parent, GMT_MSG_NORMAL, "Error: Unable to resample file %s - exiting\n", B[n].file);
					GMT_exit (GMT, GMT_RUNTIME_ERROR); return GMT_RUNTIME_ERROR;
				}
			}
			else {	/* Just reformat to netCDF so this grid may be used as well */
				if (GMT->parent->tmp_dir)	/* Use the established temp directory */
					sprintf (buffer, "%s/grdblend_reformatted_%d_%d.nc", GMT->parent->tmp_dir, (int)getpid(), n);
				else	/* Must dump it in current directory */
					sprintf (buffer, "grdblend_reformatted_%d_%d.nc", (int)getpid(), n);
				sprintf (cmd, "%s %s %s -V%c", B[n].file, Rargs, buffer, V_level[GMT->current.setting.verbose]);
				if (gmt_M_is_geographic (GMT, GMT_IN)) strcat (cmd, " -fg");
				strcat (cmd, " --GMT_HISTORY=false");
				GMT_Report (GMT->parent, GMT_MSG_LONG_VERBOSE, "Reformat %s via grdconvert %s\n", B[n].file, cmd);
				if ((status = GMT_Call_Module (GMT->parent, "grdconvert", GMT_MODULE_CMD, cmd))) {	/* Resample the file */
					GMT_Report (GMT->parent, GMT_MSG_NORMAL, "Error: Unable to resample file %s - exiting\n", B[n].file);
					GMT_exit (GMT, GMT_RUNTIME_ERROR); return GMT_RUNTIME_ERROR;
				}
			}
			strncpy (B[n].file, buffer, GMT_LEN256-1);	/* Use the temporary file instead */
			B[n].delete = true;		/* Flag to delete this temporary file when done */
			if (GMT_Destroy_Data (GMT->parent, &B[n].G))
				return (-1);
			if ((B[n].G = GMT_Read_Data (GMT->parent, GMT_IS_GRID, GMT_IS_FILE, GMT_IS_SURFACE, GMT_GRID_HEADER_ONLY|GMT_GRID_ROW_BY_ROW, NULL, B[n].file, NULL)) == NULL) {
				return (-1);
			}
			if (overlap_check (GMT, &B[n], h, 0)) continue;	/* In case grdconvert changed the region */
		}
		if (B[n].weight < 0.0) {	/* Negative weight means invert sense of taper */
			B[n].weight = fabs (B[n].weight);
			B[n].invert = true;
		}
		B[n].RbR = gmt_M_memory (GMT, NULL, 1, struct GMT_GRID_ROWBYROW);		/* Allocate structure */
		gmt_M_memcpy (B[n].RbR, B[n].G->extra, 1, struct GMT_GRID_ROWBYROW);	/* Duplicate, since GMT_Destroy_Data will free the header->extra */

		/* Here, i0, j0 is the very first col, row to read, while i1, j1 is the very last col, row to read .
		 * Weights at the outside i,j should be 0, and reach 1 at the edge of the inside block */

		/* The following works for both pixel and grid-registered grids since we are here using the i,j to measure the width of the
		 * taper zone in units of dx, dy. */
		 
		B[n].out_i0 = irint ((B[n].G->header->wesn[XLO] - h->wesn[XLO]) * h->r_inc[GMT_X]);
		B[n].in_i0  = irint ((B[n].wesn[XLO] - h->wesn[XLO]) * h->r_inc[GMT_X]) - 1;
		B[n].in_i1  = irint ((B[n].wesn[XHI] - h->wesn[XLO]) * h->r_inc[GMT_X]) + one_or_zero;
		B[n].out_i1 = irint ((B[n].G->header->wesn[XHI] - h->wesn[XLO]) * h->r_inc[GMT_X]) - B[n].G->header->registration;
		B[n].out_j0 = irint ((h->wesn[YHI] - B[n].G->header->wesn[YHI]) * h->r_inc[GMT_Y]);
		B[n].in_j0  = irint ((h->wesn[YHI] - B[n].wesn[YHI]) * h->r_inc[GMT_Y]) - 1;
		B[n].in_j1  = irint ((h->wesn[YHI] - B[n].wesn[YLO]) * h->r_inc[GMT_Y]) + one_or_zero;
		B[n].out_j1 = irint ((h->wesn[YHI] - B[n].G->header->wesn[YLO]) * h->r_inc[GMT_Y]) - B[n].G->header->registration;

		B[n].wxl = M_PI * h->inc[GMT_X] / (B[n].wesn[XLO] - B[n].G->header->wesn[XLO]);
		B[n].wxr = M_PI * h->inc[GMT_X] / (B[n].G->header->wesn[XHI] - B[n].wesn[XHI]);
		B[n].wyu = M_PI * h->inc[GMT_Y] / (B[n].G->header->wesn[YHI] - B[n].wesn[YHI]);
		B[n].wyd = M_PI * h->inc[GMT_Y] / (B[n].wesn[YLO] - B[n].G->header->wesn[YLO]);

		if (B[n].out_j0 < 0) {	/* Must skip to first row inside the present -R */
			type = GMT->session.grdformat[B[n].G->header->type][0];
			if (type == 'c')	/* Old-style, 1-D netcdf grid */
				B[n].offset = B[n].G->header->n_columns * abs (B[n].out_j0);
			else if (type == 'n')	/* New, 2-D netcdf grid */
				B[n].offset = B[n].out_j0;
			else
				B[n].skip = (off_t)(B[n].RbR->n_byte * abs (B[n].out_j0));	/* do the fseek when we are ready to read first row */
		}

		/* Allocate space for one entire row */

		B[n].z = gmt_M_memory (GMT, NULL, B[n].G->header->n_columns, float);
		GMT_Report (GMT->parent, GMT_MSG_VERBOSE, "Blend file %s in %g/%g/%g/%g with %s weight %g [%d-%d]\n",
			B[n].G->header->name, B[n].wesn[XLO], B[n].wesn[XHI], B[n].wesn[YLO], B[n].wesn[YHI], sense[B[n].invert], B[n].weight, B[n].out_j0, B[n].out_j1);

		if (GMT_Destroy_Data (GMT->parent, &B[n].G)) return (-1);
	}

	for (n = 0; n < n_files; n++) {
		gmt_M_str_free (L[n].file);
		gmt_M_str_free (L[n].region);
	}
	gmt_M_free (GMT, L);
	*blend = B;

	return (n_files);
}

GMT_LOCAL int sync_input_rows (struct GMT_CTRL *GMT, int row, struct GRDBLEND_INFO *B, unsigned int n_blend, double half) {
	unsigned int k;

	for (k = 0; k < n_blend; k++) {	/* Get every input grid ready for the new row */
		if (B[k].ignore) continue;
		if (row < B[k].out_j0 || row > B[k].out_j1) {	/* Either done with grid or haven't gotten to this range yet */
			B[k].outside = true;
			if (B[k].open) {
				if (GMT_Destroy_Data (GMT->parent, &B[k].G)) return GMT_NOERROR;
				B[k].open = false;
				gmt_M_free (GMT, B[k].z);
				gmt_M_free (GMT, B[k].RbR);
				if (B[k].delete)	/* Delete the temporary resampled file */
					if (gmt_remove_file (GMT, B[k].file))	/* Oops, removal failed */
						GMT_Report (GMT->parent, GMT_MSG_NORMAL, "Warning: Failed to delete file %s\n", B[k].file); 
			}
			continue;
		}
		B[k].outside = false;
		if (row <= B[k].in_j0)		/* Top cosine taper weight */
			B[k].wt_y = 0.5 * (1.0 - cos ((row - B[k].out_j0 + half) * B[k].wyu));
		else if (row >= B[k].in_j1)	/* Bottom cosine taper weight */
			B[k].wt_y = 0.5 * (1.0 - cos ((B[k].out_j1 - row + half) * B[k].wyd));
		else				/* We are inside the inner region; y-weight = 1 */
			B[k].wt_y = 1.0;
		B[k].wt_y *= B[k].weight;

		if (!B[k].open) {
			if ((B[k].G = GMT_Read_Data (GMT->parent, GMT_IS_GRID, GMT_IS_FILE, GMT_IS_SURFACE, GMT_GRID_HEADER_ONLY|GMT_GRID_ROW_BY_ROW, NULL, B[k].file, NULL)) == NULL) {
				GMT_exit (GMT, GMT_GRID_READ_ERROR); return GMT_GRID_READ_ERROR;
			}
			if (B[k].skip) fseek (B[k].RbR->fp, B[k].skip, SEEK_CUR);	/* Position for native binary files */
			B[k].RbR->start[0] += B[k].offset;					/* Start position for netCDF files */
			B[k].open = true;
		}
		GMT_Get_Row (GMT->parent, 0, B[k].G, B[k].z);	/* Get one row from this file */
	}
	return GMT_NOERROR;
}

GMT_LOCAL void *New_Ctrl (struct GMT_CTRL *GMT) {	/* Allocate and initialize a new control structure */
	struct GRDBLEND_CTRL *C = NULL;
	
	C = gmt_M_memory (GMT, NULL, 1, struct GRDBLEND_CTRL);
	
	/* Initialize values whose defaults are not 0/false/NULL */
	
	C->N.nodata = GMT->session.d_NaN;
	C->Z.scale = 1.0;
	
	return (C);
}

GMT_LOCAL void Free_Ctrl (struct GMT_CTRL *GMT, struct GRDBLEND_CTRL *C) {	/* Deallocate control structure */
	unsigned int k;
	if (!C) return;
	for (k = 0; k < C->In.n; k++) gmt_M_str_free (C->In.file[k]);
	gmt_M_free (GMT, C->In.file);
	gmt_M_str_free (C->G.file);	
	gmt_M_free (GMT, C);	
}

GMT_LOCAL int usage (struct GMTAPI_CTRL *API, int level) {
	gmt_show_name_and_purpose (API, THIS_MODULE_LIB, THIS_MODULE_NAME, THIS_MODULE_PURPOSE);
	if (level == GMT_MODULE_PURPOSE) return (GMT_NOERROR);
	GMT_Message (API, GMT_TIME_NONE, "usage: grdblend [<blendfile> | <grid1> <grid2> ...] -G<outgrid>\n");
	GMT_Message (API, GMT_TIME_NONE, "\t%s %s [-Cf|l|o|u]\n\t[-N<nodata>] [-Q] [%s] [-W[z]] [-Z<scale>] [%s] [%s] [%s]\n\n",
		GMT_I_OPT, GMT_Rgeo_OPT, GMT_V_OPT, GMT_f_OPT, GMT_n_OPT, GMT_r_OPT);

	if (level == GMT_SYNOPSIS) return (GMT_MODULE_SYNOPSIS);

	GMT_Message (API, GMT_TIME_NONE, "\t<blendfile> is an ASCII file (or stdin) with blending parameters for each input grid.\n");
	GMT_Message (API, GMT_TIME_NONE, "\t   Each record has 1-3 items: filename [-R<inner_reg>] [<weight>].\n");
	GMT_Message (API, GMT_TIME_NONE, "\t   Relative weights are <weight> [1] inside the given -R [grid domain] and cosine taper to 0\n");
	GMT_Message (API, GMT_TIME_NONE, "\t   at actual grid -R. Skip <inner_reg> if inner region should equal the actual region.\n");
	GMT_Message (API, GMT_TIME_NONE, "\t   Give a negative weight to invert the sense of the taper (i.e., |<weight>| outside given R.)\n");
	GMT_Message (API, GMT_TIME_NONE, "\t   If <weight> is not given we default to 1.\n");
	GMT_Message (API, GMT_TIME_NONE, "\t   Grids not in netCDF or native binary format will be converted first.\n");
	GMT_Message (API, GMT_TIME_NONE, "\t   Grids not co-registered with the output -R -I will be resampled first.\n");
	GMT_Message (API, GMT_TIME_NONE, "\tAlternatively, if all grids have the same weight (1) and inner region == outer region,\n");
	GMT_Message (API, GMT_TIME_NONE, "\tthen you may instead list all the grid files on the command line (e.g., patches_*.nc).\n");
	GMT_Message (API, GMT_TIME_NONE, "\tNote: You must have at least 2 input grids for this mechanism to work.\n");
	GMT_Message (API, GMT_TIME_NONE, "\t-G <outgrid> is the name of the final 2-D grid.\n");
	GMT_Message (API, GMT_TIME_NONE, "\t   Only netCDF and native binary grid formats are directly supported;\n");
	GMT_Message (API, GMT_TIME_NONE, "\t   other grid formats will be converted via grdconvert when blending is complete.\n");
	GMT_Option (API, "I,R");
	GMT_Message (API, GMT_TIME_NONE, "\n\tOPTIONS:\n");
	GMT_Message (API, GMT_TIME_NONE, "\t-C Clobber modes; no blending takes places as output node value is determined by the mode:\n");
	GMT_Message (API, GMT_TIME_NONE, "\t     f: The first input grid determines the final value.\n");
	GMT_Message (API, GMT_TIME_NONE, "\t     l: The lowest input grid value determines the final value.\n");
	GMT_Message (API, GMT_TIME_NONE, "\t     o: The last input grid overrides any previous value.\n");
	GMT_Message (API, GMT_TIME_NONE, "\t     u: The highest input grid value determines the final value.\n");
	GMT_Message (API, GMT_TIME_NONE, "\t-N Set value for nodes without constraints [Default is NaN].\n");
	GMT_Message (API, GMT_TIME_NONE, "\t-Q Grdraster-compatible output without leading grid header [Default writes GMT grid file].\n");
	GMT_Message (API, GMT_TIME_NONE, "\t   Output grid must be in one of the native binary formats.\n");
	GMT_Option (API, "V");
	GMT_Message (API, GMT_TIME_NONE, "\t-W Write out weight-sum only [make blend grid].\n");
	GMT_Message (API, GMT_TIME_NONE, "\t   Append z to write weight-sum w times z instead.\n");
	GMT_Message (API, GMT_TIME_NONE, "\t-Z Multiply z-values by this scale before writing to file [1].\n");
	GMT_Option (API, "f,n");
	GMT_Message (API, GMT_TIME_NONE, "\t   (-n is passed to grdsample if grids are not co-registered).\n");
	GMT_Option (API, "r,.");
	
	return (GMT_MODULE_USAGE);
}

GMT_LOCAL int parse (struct GMT_CTRL *GMT, struct GRDBLEND_CTRL *Ctrl, struct GMT_OPTION *options) {
	/* This parses the options provided to grdblend and sets parameters in CTRL.
	 * Any GMT common options will override values set previously by other commands.
	 * It also replaces any file names specified as input or output with the data ID
	 * returned when registering these sources/destinations with the API.
	 */

 	unsigned int n_errors = 0;
	size_t n_alloc = 0;
	struct GMT_OPTION *opt = NULL;
	struct GMTAPI_CTRL *API = GMT->parent;

	for (opt = options; opt; opt = opt->next) {
		switch (opt->option) {

			case '<':	/* Collect input files */
				Ctrl->In.active = true;
				if (n_alloc <= Ctrl->In.n) Ctrl->In.file = gmt_M_memory (GMT, Ctrl->In.file, n_alloc += GMT_SMALL_CHUNK, char *);
				if (gmt_check_filearg (GMT, '<', opt->arg, GMT_IN, GMT_IS_GRID))
					Ctrl->In.file[Ctrl->In.n++] = strdup (opt->arg);
				else
					n_errors++;
				break;

			/* Processes program-specific parameters */

			case 'C':	/* Clobber mode */
				Ctrl->C.active = true;
				switch (opt->arg[0]) {
					case 'u': Ctrl->C.mode = BLEND_UPPER; break;
					case 'l': Ctrl->C.mode = BLEND_LOWER; break;
					case 'f': Ctrl->C.mode = BLEND_FIRST; break;
					case 'o': Ctrl->C.mode = BLEND_LAST; break;
					default:
						GMT_Report (API, GMT_MSG_NORMAL, "Syntax error -C option: Modifiers are f|l|o|u only\n");
						n_errors++;
						break;
				}
				break;
			case 'G':	/* Output filename */
				if ((Ctrl->G.active = gmt_check_filearg (GMT, 'G', opt->arg, GMT_OUT, GMT_IS_GRID)))
					Ctrl->G.file = strdup (opt->arg);
				else
					n_errors++;
				break;
			case 'I':	/* Grid spacings */
				n_errors += gmt_parse_inc_option (GMT, 'I', opt->arg);
				break;
			case 'N':	/* NaN-value */
				Ctrl->N.active = true;
				if (opt->arg[0])
					Ctrl->N.nodata = (opt->arg[0] == 'N' || opt->arg[0] == 'n') ? GMT->session.d_NaN : atof (opt->arg);
				else {
					GMT_Report (API, GMT_MSG_NORMAL, "Syntax error -N option: Must specify value or NaN\n");
					n_errors++;
				}
				break;
			case 'Q':	/* No header on output */
				Ctrl->Q.active = true;
				break;
			case 'W':	/* Write weights instead */
				Ctrl->W.active = true;
				if (opt->arg[0] == 'z') Ctrl->W.mode = 1;
				break;
			case 'Z':	/* z-multiplier */
				Ctrl->Z.active = true;
				Ctrl->Z.scale = atof (opt->arg);
				break;

			default:	/* Report bad options */
				n_errors += gmt_default_error (GMT, opt->option);
				break;
		}
	}

	//gmt_check_lattice (GMT, Ctrl->I.inc, &GMT->common.R.registration, &Ctrl->I.active);

	n_errors += gmt_M_check_condition (GMT, !GMT->common.R.active[RSET], "Syntax error -R option: Must specify region\n");
	n_errors += gmt_M_check_condition (GMT, GMT->common.R.inc[GMT_X] <= 0.0 || GMT->common.R.inc[GMT_Y] <= 0.0, "Syntax error -I option: Must specify positive dx, dy\n");

	return (n_errors ? GMT_PARSE_ERROR : GMT_NOERROR);
}

#define bailout(code) {gmt_M_free_options (mode); return (code);}
#define Return(code) {Free_Ctrl (GMT, Ctrl); gmt_end_module (GMT, GMT_cpy); bailout (code);}

int GMT_grdblend (void *V_API, int mode, void *args) {
	unsigned int col, row, nx_360 = 0, k, kk, m, n_blend, nx_final, ny_final, out_case;
	int status, pcol, err, error;
	bool reformat, wrap_x, write_all_at_once = false;
	
	uint64_t ij, n_fill, n_tot;
	double wt_x, w, wt;
	float *z = NULL, no_data_f;
	
	char type;
	char *outfile = NULL, outtemp[GMT_BUFSIZ];
	
	struct GRDBLEND_INFO *blend = NULL;
	struct GMT_GRID *Grid = NULL;
	struct GRDBLEND_CTRL *Ctrl = NULL;
	struct GMT_CTRL *GMT = NULL, *GMT_cpy = NULL;
	struct GMT_OPTION *options = NULL;
	struct GMTAPI_CTRL *API = gmt_get_api_ptr (V_API);	/* Cast from void to GMTAPI_CTRL pointer */

	/*----------------------- Standard module initialization and parsing ----------------------*/

	if (API == NULL) return (GMT_NOT_A_SESSION);
	if (mode == GMT_MODULE_PURPOSE) return (usage (API, GMT_MODULE_PURPOSE));	/* Return the purpose of program */
	options = GMT_Create_Options (API, mode, args);	if (API->error) return (API->error);	/* Set or get option list */

	if (!options || options->option == GMT_OPT_USAGE) bailout (usage (API, GMT_USAGE));	/* Return the usage message */
	if (options->option == GMT_OPT_SYNOPSIS) bailout (usage (API, GMT_SYNOPSIS));	/* Return the synopsis */

	/* Parse the command-line arguments */

	if ((GMT = gmt_init_module (API, THIS_MODULE_LIB, THIS_MODULE_NAME, THIS_MODULE_KEYS, THIS_MODULE_NEEDS, &options, &GMT_cpy)) == NULL) bailout (API->error); /* Save current state */
	if (GMT_Parse_Common (API, THIS_MODULE_OPTIONS, options)) Return (API->error);
	Ctrl = New_Ctrl (GMT);	/* Allocate and initialize a new control structure */
	if ((error = parse (GMT, Ctrl, options)) != 0) Return (error);
	
	/*---------------------------- This is the grdblend main code ----------------------------*/

	if ((Grid = GMT_Create_Data (API, GMT_IS_GRID, GMT_IS_SURFACE, GMT_GRID_HEADER_ONLY, NULL, NULL, NULL, \
		GMT_GRID_DEFAULT_REG, GMT_NOTSET, NULL)) == NULL) Return (API->error);

	if ((err = gmt_grd_get_format (GMT, Ctrl->G.file, Grid->header, false)) != GMT_NOERROR){
		GMT_Report (API, GMT_MSG_NORMAL, "Syntax error: %s [%s]\n", GMT_strerror(err), Ctrl->G.file); Return (GMT_RUNTIME_ERROR);
	}
	
	GMT_Report (API, GMT_MSG_VERBOSE, "Processing input grids\n");

	/* Formats other than netcdf (both v3 and new) and native binary must be reformatted at the end */
	reformat = found_unsupported_format (GMT, Grid->header, Ctrl->G.file);
	type = GMT->session.grdformat[Grid->header->type][0];
	if (Ctrl->Q.active && (reformat || (type == 'c' || type == 'n'))) {
		GMT_Report (API, GMT_MSG_NORMAL, "Syntax error -Q option: Not supported for grid format %s\n", GMT->session.grdformat[Grid->header->type]);
		Return (GMT_RUNTIME_ERROR);
	}
	
	n_fill = n_tot = 0;

	/* Process blend parameters and populate blend structure and open input files and seek to first row inside the output grid */

	if (Ctrl->In.n <= 1) {	/* Got a blend file (or stdin) */
		if (GMT_Init_IO (API, GMT_IS_TEXTSET, GMT_IS_NONE, GMT_IN, GMT_ADD_DEFAULT, 0, options) != GMT_NOERROR) {	/* Register data input */
			Return (API->error);
		}
		if (GMT_Begin_IO (API, GMT_IS_TEXTSET, GMT_IN, GMT_HEADER_ON) != GMT_NOERROR) {	/* Enables data input and sets access mode */
			Return (API->error);
		}
	}

	status = init_blend_job (GMT, Ctrl->In.file, Ctrl->In.n, Grid->header, &blend);

	if (Ctrl->In.n <= 1 && GMT_End_IO (API, GMT_IN, 0) != GMT_NOERROR) {	/* Disables further data input */
		Return (API->error);
	}

	if (status < 0) Return (GMT_RUNTIME_ERROR);	/* Something went wrong in init_blend_job */
	n_blend = status;
	if (!Ctrl->W.active && n_blend == 1) {
		GMT_Report (API, GMT_MSG_NORMAL, "Warning: Only 1 grid found; no blending will take place\n");
	}

	no_data_f = (float)Ctrl->N.nodata;

	/* Initialize header structure for output blend grid */

	n_tot = gmt_M_get_nm (GMT, Grid->header->n_columns, Grid->header->n_rows);

	z = gmt_M_memory (GMT, NULL, Grid->header->n_columns, float);	/* Memory for one output row */

	if (GMT_Set_Comment (API, GMT_IS_GRID, GMT_COMMENT_IS_OPTION | GMT_COMMENT_IS_COMMAND, options, Grid)) {
		gmt_M_free (GMT, z);
		Return (API->error);
	}

	if (gmt_M_file_is_memory (Ctrl->G.file)) {	/* GMT_grdblend is called by another module; must return as GMT_GRID */
		/* Allocate space for the entire output grid */
		if (GMT_Create_Data (API, GMT_IS_GRID, GMT_IS_GRID, GMT_GRID_DATA_ONLY, NULL, NULL, NULL, 0, 0, Grid) == NULL) {
			gmt_M_free (GMT, z);
			Return (API->error);
		}
		write_all_at_once = true;
	}
	else {
		unsigned int w_mode;
		if (reformat) {	/* Must use a temporary netCDF file then reformat it at the end */
			if (API->tmp_dir)	/* Use the established temp directory */
				sprintf (outtemp, "%s/grdblend_temp_%d.nc", API->tmp_dir, (int)getpid());	/* Get temporary file name */
			else	/* Must dump it in current directory */
				sprintf (outtemp, "grdblend_temp_%d.nc", (int)getpid());	/* Get temporary file name */
			outfile = outtemp;
		}
		else
			outfile = Ctrl->G.file;
		/* Write the grid header unless -Q */
		w_mode = GMT_GRID_HEADER_ONLY | GMT_GRID_ROW_BY_ROW;
		if (Ctrl->Q.active) w_mode |= GMT_GRID_NO_HEADER;
		if ((error = GMT_Write_Data (API, GMT_IS_GRID, GMT_IS_FILE, GMT_IS_SURFACE, w_mode, NULL, outfile, Grid))) {
			gmt_M_free (GMT, z);
			Return (error);
		}
	}
	
	if (Ctrl->Z.active) GMT_Report (API, GMT_MSG_VERBOSE, "Output data will be scaled by %g\n", Ctrl->Z.scale);

	out_case = (Ctrl->W.active) ? 1 + Ctrl->W.mode : 0;
	
	Grid->header->z_min = DBL_MAX;	Grid->header->z_max = -DBL_MAX;	/* These will be updated in the loop below */
	wrap_x = (gmt_M_is_geographic (GMT, GMT_OUT));	/* Periodic geographic grid */
	if (wrap_x) nx_360 = urint (360.0 * Grid->header->r_inc[GMT_X]);

	for (row = 0; row < Grid->header->n_rows; row++) {	/* For every output row */

		gmt_M_memset (z, Grid->header->n_columns, float);	/* Start from scratch */

		sync_input_rows (GMT, row, blend, n_blend, Grid->header->xy_off);	/* Wind each input file to current record and read each of the overlapping rows */

		for (col = 0; col < Grid->header->n_columns; col++) {	/* For each output node on the current row */

			w = 0.0;	/* Reset weight */
			for (k = m = 0; k < n_blend; k++) {	/* Loop over every input grid; m will be the number of contributing grids to this node  */
				if (blend[k].ignore) continue;					/* This grid is entirely outside the s/n range */
				if (blend[k].outside) continue;					/* This grid is currently outside the s/n range */
				if (wrap_x) {	/* Special testing for periodic x coordinates */
					pcol = col + nx_360;
					while (pcol > blend[k].out_i1) pcol -= nx_360;
					if (pcol < blend[k].out_i0) continue;	/* This grid is currently outside the w/e range */
				}
				else {	/* Not periodic */
					pcol = col;
					if (pcol < blend[k].out_i0 || pcol > blend[k].out_i1) continue;	/* This grid is currently outside the xmin/xmax range */
				}
				kk = pcol - blend[k].out_i0;					/* kk is the local column variable for this grid */
				if (gmt_M_is_fnan (blend[k].z[kk])) continue;			/* NaNs do not contribute */
				if (Ctrl->C.active) {	/* Clobber; update z[col] according to selected mode */
					switch (Ctrl->C.mode) {
						case BLEND_FIRST: if (m) continue; break;	/* Already set */
						case BLEND_UPPER: if (m && blend[k].z[kk] <= z[col]) continue; break;	/* Already has a higher value; else set below */
						case BLEND_LOWER: if (m && blend[k].z[kk] >- z[col]) continue; break;	/* Already has a lower value; else set below */
						/* Last case BLEND_LAST is always true in that we always update z[col] */
					}
					z[col] = blend[k].z[kk];					/* Just pick this grid's value */
					w = 1.0;							/* Set weights to 1 */
					m = 1;								/* Pretend only one grid came here */
				}
				else {	/* Do the weighted blending */ 
					if (pcol <= blend[k].in_i0)					/* Left cosine-taper weight */
						wt_x = 0.5 * (1.0 - cos ((pcol - blend[k].out_i0 + Grid->header->xy_off) * blend[k].wxl));
					else if (pcol >= blend[k].in_i1)					/* Right cosine-taper weight */
						wt_x = 0.5 * (1.0 - cos ((blend[k].out_i1 - pcol + Grid->header->xy_off) * blend[k].wxr));
					else								/* Inside inner region, weight = 1 */
						wt_x = 1.0;
					wt = wt_x * blend[k].wt_y;					/* Actual weight is 2-D cosine taper */
					if (blend[k].invert) wt = blend[k].weight - wt;			/* Invert the sense of the tapering */
					z[col] += (float)(wt * blend[k].z[kk]);				/* Add up weighted z*w sum */
					w += wt;							/* Add up the weight sum */
					m++;								/* Add up the number of contributing grids */
				}
			}

			if (m) {	/* OK, at least one grid contributed to an output value */
				switch (out_case) {
					case 0: /* Blended average */
						z[col] = (float)((w == 0.0) ? 0.0 : z[col] / w);	/* Get weighted average z */
						if (Ctrl->Z.active) z[col] *= (float)Ctrl->Z.scale;	/* Apply the global scale here */
						break;
					case 1:	/* Just weights */
						z[col] = (float)w;				/* Only interested in the weights */
						break;
					case 2:	/* w*z = sum of z */
						z[col] = (float)(z[col] * w);
						break;
				}
				n_fill++;						/* One more cell filled */
				if (z[col] < Grid->header->z_min) Grid->header->z_min = z[col];	/* Update the extrema for output grid */
				if (z[col] > Grid->header->z_max) Grid->header->z_max = z[col];
			}
			else			/* No grids covered this node, defaults to the no_data value */
				z[col] = no_data_f;
		}
		if (write_all_at_once) {	/* Must copy entire row to grid */
			ij = gmt_M_ijp (Grid->header, row, 0);
			gmt_M_memcpy (&(Grid->data[ij]), z, Grid->header->n_columns, float);
		}
		else
			GMT_Put_Row (API, row, Grid, z);

		if (row%10 == 0)  GMT_Report (API, GMT_MSG_VERBOSE, "Processed row %7ld of %d\r", row, Grid->header->n_rows);

	}
	GMT_Report (API, GMT_MSG_VERBOSE, "Processed row %7ld\n", row);
	nx_final = Grid->header->n_columns;	ny_final = Grid->header->n_rows;

	if (write_all_at_once) {	/* Must write entire grid */
		if (GMT_Write_Data (API, GMT_IS_GRID, GMT_IS_FILE, GMT_IS_SURFACE, GMT_GRID_ALL, NULL, Ctrl->G.file, Grid) != GMT_NOERROR) {
			gmt_M_free (GMT, z);
			Return (API->error);
		}
	}
	else {	/* Finish the line-by-line writing */
		mode = GMT_GRID_HEADER_ONLY | GMT_GRID_ROW_BY_ROW;
		if (Ctrl->Q.active) mode |= GMT_GRID_NO_HEADER;
		if (!Ctrl->Q.active && (error = GMT_Write_Data (API, GMT_IS_GRID, GMT_IS_FILE, GMT_IS_SURFACE, mode, NULL, outfile, Grid))) {
			Return (error);
		}
		if ((error = GMT_Destroy_Data (API, &Grid)) != GMT_NOERROR) Return (error);
	}
	gmt_M_free (GMT, z);

	/* Free up the list with grid information, closing files as necessary */
	
	for (k = 0; k < n_blend; k++) if (blend[k].open) {
		gmt_M_free (GMT, blend[k].z);
		gmt_M_free (GMT, blend[k].RbR);
		if (blend[k].delete && gmt_remove_file (GMT, blend[k].file))	/* Delete the temporary resampled file */
			GMT_Report (GMT->parent, GMT_MSG_NORMAL, "Warning: Failed to delete file %s\n", blend[k].file); 
		if ((error = GMT_Destroy_Data (API, &blend[k].G)) != GMT_NOERROR) Return (error);
	}

	if (gmt_M_is_verbose (GMT, GMT_MSG_VERBOSE)) {
		char empty[GMT_LEN64] = {""};
		GMT_Report (API, GMT_MSG_VERBOSE, "Blended grid size of %s is %d x %d\n", Ctrl->G.file, nx_final, ny_final);
		if (n_fill == n_tot)
			GMT_Report (API, GMT_MSG_VERBOSE, "All nodes assigned values\n");
		else {
			if (gmt_M_is_fnan (no_data_f))
				strcpy (empty, "NaN");
			else
				sprintf (empty, "%g", no_data_f);
			GMT_Report (API, GMT_MSG_VERBOSE, "%" PRIu64 " nodes assigned values, %" PRIu64 " set to %s\n", n_fill, n_tot - n_fill, empty);
		}
	}

	gmt_M_free (GMT, blend);

	if (reformat) {	/* Must reformat the output grid to the non-supported format */
		int status;
<<<<<<< HEAD
		char cmd[GMT_BUFSIZ] = {""}, *V_level = "qncvld";
		sprintf (cmd, "%s %s -V%c --GMT_HISTORY=false", outfile, Ctrl->G.file, V_level[GMT->current.setting.verbose]);
=======
		char cmd[GMT_LEN256] = {""}, *V_level = "qncvld";
		sprintf (cmd, "%s %s -V%c", outfile, Ctrl->G.file, V_level[GMT->current.setting.verbose]);
>>>>>>> d68d764a
		GMT_Report (API, GMT_MSG_LONG_VERBOSE, "Reformat %s via grdconvert %s\n", outfile, cmd);
		if ((status = GMT_Call_Module (GMT->parent, "grdconvert", GMT_MODULE_CMD, cmd))) {	/* Resample the file */
			GMT_Report (API, GMT_MSG_NORMAL, "Error: Unable to resample file %s.\n", outfile);
		}
		if (gmt_remove_file (GMT, outfile))	/* Try half-heartedly to remove the temporary file */
			GMT_Report (GMT->parent, GMT_MSG_NORMAL, "Warning: Failed to delete file %s\n", outfile); 
	}

	Return (GMT_NOERROR);
}<|MERGE_RESOLUTION|>--- conflicted
+++ resolved
@@ -872,13 +872,8 @@
 
 	if (reformat) {	/* Must reformat the output grid to the non-supported format */
 		int status;
-<<<<<<< HEAD
-		char cmd[GMT_BUFSIZ] = {""}, *V_level = "qncvld";
+		char cmd[GMT_LEN256] = {""}, *V_level = "qncvld";
 		sprintf (cmd, "%s %s -V%c --GMT_HISTORY=false", outfile, Ctrl->G.file, V_level[GMT->current.setting.verbose]);
-=======
-		char cmd[GMT_LEN256] = {""}, *V_level = "qncvld";
-		sprintf (cmd, "%s %s -V%c", outfile, Ctrl->G.file, V_level[GMT->current.setting.verbose]);
->>>>>>> d68d764a
 		GMT_Report (API, GMT_MSG_LONG_VERBOSE, "Reformat %s via grdconvert %s\n", outfile, cmd);
 		if ((status = GMT_Call_Module (GMT->parent, "grdconvert", GMT_MODULE_CMD, cmd))) {	/* Resample the file */
 			GMT_Report (API, GMT_MSG_NORMAL, "Error: Unable to resample file %s.\n", outfile);
