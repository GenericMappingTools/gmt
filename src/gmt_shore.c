/*--------------------------------------------------------------------
 *	$Id$
 *
 *	Copyright (c) 1991-2015 by P. Wessel, W. H. F. Smith, R. Scharroo, J. Luis and F. Wobbe
 *	See LICENSE.TXT file for copying and redistribution conditions.
 *
 *	This program is free software; you can redistribute it and/or modify
 *	it under the terms of the GNU Lesser General Public License as published by
 *	the Free Software Foundation; version 3 or any later version.
 *
 *	This program is distributed in the hope that it will be useful,
 *	but WITHOUT ANY WARRANTY; without even the implied warranty of
 *	MERCHANTABILITY or FITNESS FOR A PARTICULAR PURPOSE.  See the
 *	GNU Lesser General Public License for more details.
 *
 *	Contact info: gmt.soest.hawaii.edu
 *--------------------------------------------------------------------*/

/* NOTE: This is a new version for dual Antarctica polygons.
 * The general idea of GSHHG 2.3.x is that there are two sets of Antarctica continents and
 * island polygons, and only one can be active at any given time. The two candidates are
 * Source ID = 2: Antarctica ice-line [this is similar to old GSHHG 2.2.x lines but more accurate].
 * Source ID = 3: Antarctica shelf ice grounding line.
 * By default we use GSHHS_ANTARCTICA_ICE but users may select -A..+ag to pick the grounding line
 * [GSHHS_ANTARCTICA_GROUND] or even -A..+as to skip Antarctica entirely (to make it easier to plot
 * custom shorelines via psxy).
 * Because the grounding line polygons are always entirely inside a ice-shelf polygon, we have
 * given the grounding-line polygons a level of 6.  Of course, when these are used their levels are
 * reset to 1 and all the ice-shelf polygons are skipped.  The node corners of the underlying grid
 * are suitable for the ice-shelf line but if grounding line is selected a different array of node
 * corner values is used.  This means the GSHHG file is backwards compatible with earlier GMT versions
 * since the grounding-line related information is stored in a separate array.
 */

#include "gmt_dev.h"
#include "gmt_internals.h"
#include "gshhg_version.h"
/*
 * These functions simplifies the access to the GMT shoreline, border, and river
 * databases.
 *
 * The PUBLIC functions are:
 *
 * int GMT_set_levels :		Modifies what items to extract from GSHHG database
 * GMT_init_shore :		Opens selected shoreline database and initializes structures
 * GMT_get_shore_bin :		Returns all selected shore data for this bin
 * GMT_init_br :		Opens selected border/river database and initializes structures
 * GMT_get_br_bin :		Returns all selected border/river data for this bin
 * GMT_assemble_shore :		Creates polygons or lines from shoreline segments
 * GMT_prep_shore_polygons :	Wraps polygons if necessary and prepares them for use
 * GMT_assemble_br :		Creates lines from border or river segments
 * GMT_free_shore :		Frees up memory used by shorelines for this bin
 * GMT_free_br :		Frees up memory used by shorelines for this bin
 * GMT_shore_cleanup :		Frees up main shoreline structure memory
 * GMT_br_cleanup :		Frees up main river/border structure memory
 *
 * Author:	Paul Wessel
 * Date:	1-JAN-2010
 * Version:	5.2.x
 *
 */

#define GSHHG_SITE "ftp://ftp.soest.hawaii.edu/gshhg/"

#define RIVERLAKE		5	/* Fill array id for riverlakes */
#define ANT_LEVEL_ICE		5
#define ANT_LEVEL_GROUND	6

#define get_exit(arg) ((arg) & 7)		/* Extract exit  (0-4) from bits 1-3 */
#define get_entry(arg) (((arg) >> 3) & 7)	/* Extract entry (0-4) from bits 4-6 */
#define get_level(arg) (((arg) >> 6) & 7)	/* Extract level (0-4) from bits 7-9 */
#define get_source(arg) (((arg) >> 9) & 7)	/* Extract source (0-7) from bits 10-12 */
#define get_np(arg) ((arg) >> 9)		/* Extract number of points from bits 10-64 */

/* ---------- LOWER LEVEL FUNCTIONS CALLED BY THE ABOVE ------------ */

void gmt_shore_to_degree (struct GMT_SHORE *c, short int dx, short int dy, double *lon, double *lat)
{	/* Converts relative (0-65535) coordinates to actual lon, lat values */
	*lon = c->lon_sw + ((unsigned short)dx) * c->scale;
	*lat = c->lat_sw + ((unsigned short)dy) * c->scale;
}

void gmt_br_to_degree (struct GMT_BR *c, short int dx, short int dy, double *lon, double *lat)
{	/* Converts relative (0-65535) coordinates to actual lon, lat values */
	*lon = c->lon_sw + ((unsigned short)dx) * c->scale;
	*lat = c->lat_sw + ((unsigned short)dy) * c->scale;
}

int gmt_copy_to_shore_path (double *lon, double *lat, struct GMT_SHORE *s, int id)
{	/* Convert a shore segment to degrees and add to array */
	int i;
	for (i = 0; i < (int)s->seg[id].n; i++)
		gmt_shore_to_degree (s, s->seg[id].dx[i], s->seg[id].dy[i], &lon[i], &lat[i]);
	return (s->seg[id].n);
}

int gmt_copy_to_br_path (double *lon, double *lat, struct GMT_BR *s, int id)
{	/* Convert a line segment to degrees and add to array */
	int i;
	for (i = 0; i < (int)s->seg[id].n; i++)
		gmt_br_to_degree (s, s->seg[id].dx[i], s->seg[id].dy[i], &lon[i], &lat[i]);
	return (s->seg[id].n);
}

int gmt_shore_get_position (int side, short int x, short int y)
{	/* Returns the position along the given side, measured from start of side */
	return ((side%2) ? ((side == 1) ? (unsigned short)y : GSHHS_MAX_DELTA - (unsigned short)y) : ((side == 0) ? (unsigned short)x : GSHHS_MAX_DELTA - (unsigned short)x));
}

int gmt_shore_get_next_entry (struct GMT_SHORE *c, int dir, int side, int id)
{	/* Finds the next entry point on the given side that is further away
	 * in the <dir> direction than previous point.  It then removes the info
	 * regarding the new entry from the GSHHS_SIDE structure so it wont be
	 * used twice. Because we have added the 4 corners with pos = 65535 we
	 * know that if there are no segments on a side the procedure will find
	 * the corner as the last item, always. This is for CCW; when dir = -1
	 * then we have added the corners with pos = 0 and search in the other
	 * direction so we will find the corner point last.  */

	int k, pos, n;

	if (id < 0)	/* A corner, return start or end of this side */
		pos = (dir == 1) ? 0 : GSHHS_MAX_DELTA;
	else {	/* A real segment, get number of points and its starting position */
		n = c->seg[id].n - 1;
		pos = gmt_shore_get_position (side, c->seg[id].dx[n], c->seg[id].dy[n]);
	}

	if (dir == 1) {	/* CCW: find the next segment (or corner if no segments) whose entry position exceeds this pos */
		for (k = 0; k < (int)c->nside[side] && (int)c->side[side][k].pos < pos; k++);
		id = c->side[side][k].id;	/* The ID of the next segment (or corner) */
		for (k++; k < c->nside[side]; k++) c->side[side][k-1] = c->side[side][k];	/* Remove the item we found */
		c->nside[side]--;	/* Remove the item we found */
	}
	else {	/* CW: find the next segment (or corner if no segments) whose entry position is less than this pos */
		for (k = 0; k < (int)c->nside[side] && (int)c->side[side][k].pos > pos; k++);
		id = c->side[side][k].id;	/* The ID of the next segment (or corner) */
		for (k++; k < c->nside[side]; k++) c->side[side][k-1] = c->side[side][k];	/* Remove the item we found */
		c->nside[side]--;	/* Remove the item we found */
	}
	if (id >= 0) c->n_entries--;	/* Reduce number of remaining segments (not counting corners) */
	return (id);
}

int gmt_shore_get_first_entry (struct GMT_SHORE *c, int dir, int *side)
{	/* Loop over all sides and find the first available entry, starting at *side and moving around counter-clockwise.
	 * We only return IDs of segments and do not consider any corner points here - that is handled separately */
	int try = 0;	/* We have max 4 tries, i.e., all 4 sides */
	while (try < 4 && (c->nside[*side] == 0 || (c->nside[*side] == 1 && c->side[*side][0].id < 0))) {	/* No entries or only a corner left on this side */
		try++;	/* Try again */
		*side = (*side + dir + 4) % 4;	/* This is the next side going CCW */
	}
	if (try == 4) return (-5);	/* No luck finding any side with a segment */
	return (c->side[*side][0].id);	/* Return the ID of the segment; its side is returned via *side */
}

int gmt_shore_asc_sort (const void *a, const void *b)
{	/* Sort segment into ascending order based on entry positions for going CCW */
	if (((struct GSHHS_SIDE *)a)->pos < ((struct GSHHS_SIDE *)b)->pos) return (-1);
	if (((struct GSHHS_SIDE *)a)->pos > ((struct GSHHS_SIDE *)b)->pos) return (1);
	return (0);
}

int gmt_shore_desc_sort (const void *a, const void *b)
{	/* Sort segment into descending order based on entry positions for going CW */
	if (((struct GSHHS_SIDE *)a)->pos < ((struct GSHHS_SIDE *)b)->pos) return (1);
	if (((struct GSHHS_SIDE *)a)->pos > ((struct GSHHS_SIDE *)b)->pos) return (-1);
	return (0);
}

void gmt_shore_done_sides (struct GMT_CTRL *GMT, struct GMT_SHORE *c)
{	/* Free the now empty list of side structures */
	unsigned int i;
	for (i = 0; i < 4; i++) GMT_free (GMT, c->side[i]);
}

void GMT_free_shore_polygons (struct GMT_CTRL *GMT, struct GMT_GSHHS_POL *p, unsigned int n)
{	/* Free the given list of polygon coordinates */
	unsigned int k;
	for (k = 0; k < n; k++) {
		GMT_free (GMT, p[k].lon);
		GMT_free (GMT, p[k].lat);
	}
}

void gmt_shore_path_shift (double *lon, unsigned int n, double edge)
{	/* Shift all longitudes >= edige by 360 westwards */
	unsigned int i;

	for (i = 0; i < n; i++) if (lon[i] >= edge) lon[i] -= 360.0;
}

void gmt_shore_path_shift2 (double *lon, unsigned int n, double west, double east, int leftmost)
{	/* Adjust longitudes so there are no jumps with respect to current bin boundaries */
	unsigned int i;

	if (leftmost) {	/* Must check this bin differently  */
		for (i = 0; i < n; i++) if (lon[i] >= east && (lon[i]-360.0) >= west) lon[i] -= 360.0;
	}
	else {
		for (i = 0; i < n; i++) if (lon[i] > east && (lon[i]-360.0) >= west) lon[i] -= 360.0;
	}
}

void gmt_shore_prepare_sides (struct GMT_CTRL *GMT, struct GMT_SHORE *c, int dir)
{	/* Initializes the GSHHS_SIDE stuctures for each side, then adds corners and all entering segments */
	int s, i, n[4];

	/* Set corner coordinates */
	c->lon_corner[0] = c->lon_sw + ((dir == 1) ? c->bsize : 0.0);
	c->lon_corner[1] = c->lon_sw + c->bsize;
	c->lon_corner[2] = c->lon_sw + ((dir == 1) ? 0.0 : c->bsize);
	c->lon_corner[3] = c->lon_sw;
	c->lat_corner[0] = c->lat_sw;
	c->lat_corner[1] = c->lat_sw + ((dir == 1) ? c->bsize : 0.0);
	c->lat_corner[2] = c->lat_sw + c->bsize;
	c->lat_corner[3] = c->lat_sw + ((dir == 1) ? 0.0 : c->bsize);

	for (i = 0; i < 4; i++) c->nside[i] = n[i] = 1;	/* Each side has at least one "segment", the corner point */
	/* for (s = 0; s < c->ns; s++) if (c->seg[s].level < 3 && c->seg[s].entry < 4) c->nside[c->seg[s].entry]++; */
	for (s = 0; s < c->ns; s++) if (c->seg[s].entry < 4) c->nside[c->seg[s].entry]++;	/* Add up additional segments entering each side */

	for (i = c->n_entries = 0; i < 4; i++) {	/* Allocate memory and add corners; they are given max pos so they are the last in the sorted list per side */
		c->side[i] = GMT_memory (GMT, NULL, c->nside[i], struct GSHHS_SIDE);
		c->side[i][0].pos = (dir == 1) ? GSHHS_MAX_DELTA : 0;	/* position at end of side depends if going CCW (65535) or CW (0) */
		c->side[i][0].id = (short int)(i - 4);	/* Corners have negative IDs; add 4 to get real ID */
		c->n_entries += c->nside[i] - 1;	/* Total number of entries so far */
	}

	for (s = 0; s < c->ns; s++) {	/* Now add entry points for each segment */
		/* if (c->seg[s].level > 2 || (i = c->seg[s].entry) == 4) continue; */
		if ((i = c->seg[s].entry) == 4) continue;
		c->side[i][n[i]].pos = (unsigned short)gmt_shore_get_position (i, c->seg[s].dx[0], c->seg[s].dy[0]);
		c->side[i][n[i]].id = (short)s;
		n[i]++;
	}

	/* We then sort the array of GSHHS_SIDE stucts on their distance from the start of the side */
	for (i = 0; i < 4; i++)	{	/* sort on position */
		if (dir == 1)
			qsort (c->side[i], (size_t)c->nside[i], sizeof (struct GSHHS_SIDE), gmt_shore_asc_sort);
		else
			qsort (c->side[i], (size_t)c->nside[i], sizeof (struct GSHHS_SIDE), gmt_shore_desc_sort);
	}
}

char *gmt_shore_getpathname (struct GMT_CTRL *GMT, char *stem, char *path) {
	/* Prepends the appropriate directory to the file name
	 * and returns path if file is readable, NULL otherwise */

	FILE *fp = NULL;
	char dir[GMT_BUFSIZ];
	static struct GSHHG_VERSION version = GSHHG_MIN_REQUIRED_VERSION;
	static int warn_once = true;

	/* This is the order of checking:
	 * 1. Check in GMT->session.GSHHGDIR
	 * 2. Is there a file coastline.conf in current directory,
	 *    GMT->session.USERDIR or GMT->session.SHAREDIR[/coast]?
	 *    If so, use its information
	 * 3. Look in current directory, GMT->session.USERDIR or
	 *    GMT->session.SHAREDIR[/coast] for file "name".
	 */

	/* 1. Check in GMT->session.GSHHGDIR */

	if (GMT->session.GSHHGDIR) {
		sprintf (path, "%s/%s%s", GMT->session.GSHHGDIR, stem, ".nc");
		GMT_Report (GMT->parent, GMT_MSG_DEBUG, "1. GSHHG: GSHHGDIR set, trying %s\n", path);
		if ( access (path, F_OK) == 0) {	/* File exists here */
			if ( access (path, R_OK) == 0 && gshhg_require_min_version (path, version) ) {
				GMT_Report (GMT->parent, GMT_MSG_DEBUG, "1. GSHHG: OK, could access %s\n", path);
				return (path);
			}
			else
				GMT_Report (GMT->parent, GMT_MSG_NORMAL, "Found %s but cannot read it due to wrong permissions\n", path);
		}
		else {
			/* remove reference to invalid GMT->session.GSHHGDIR but don't free
			 * the pointer. this is no leak because the reference still exists
			 * in the previous copy of the current GMT_CTRL struct. */
			GMT->session.GSHHGDIR = NULL;
			GMT_Report (GMT->parent, GMT_MSG_DEBUG, "1. GSHHG: Failure, could not access %s\n", path);
		}
	}

	/* 2. First check for coastline.conf */

	if (GMT_getsharepath (GMT, "conf", "coastline", ".conf", path, F_OK) || GMT_getsharepath (GMT, "coast", "coastline", ".conf", path, F_OK)) {

		/* We get here if coastline.conf exists - search among its directories for the named file */

		GMT_Report (GMT->parent, GMT_MSG_DEBUG, "2. GSHHG: coastline.conf found at %s\n", path);
		if ( access (path, R_OK) == 0) {	/* File can be read */
			fp = fopen (path, "r");
			while (fgets (dir, GMT_BUFSIZ, fp)) {	/* Loop over all input lines until found or done */
				if (dir[0] == '#' || dir[0] == '\n') continue;	/* Comment or blank */
				GMT_chop (dir);		/* Chop off LF or CR/LF */
				sprintf (path, "%s/%s%s", dir, stem, ".nc");
				GMT_Report (GMT->parent, GMT_MSG_DEBUG, "2. GSHHG: Trying %s\n", path);
				if ( access (path, R_OK) == 0) {	/* File can be read */
					if ( gshhg_require_min_version (path, version) ) {
						fclose (fp);
						/* update invalid GMT->session.GSHHGDIR */
						if (GMT->session.GSHHGDIR) free ((void *)GMT->session.GSHHGDIR);
						GMT->session.GSHHGDIR = strdup (dir);
						GMT_Report (GMT->parent, GMT_MSG_DEBUG, "2. GSHHG: OK, could access %s\n", path);
						return (path);
					}
					else
						GMT_Report (GMT->parent, GMT_MSG_DEBUG, "2. GSHHG: Failure, could not access %s\n", path);
				}
				else
					GMT_Report (GMT->parent, GMT_MSG_NORMAL, "Found %s but cannot read it due to wrong permissions\n", path);
			}
			fclose (fp);
		}
		else
			GMT_Report (GMT->parent, GMT_MSG_NORMAL, "Found %s but cannot read it due to wrong permissions\n", path);
	}

	/* 3. Then check for the named file itself */

	GMT_Report (GMT->parent, GMT_MSG_DEBUG, "3. GSHHG: Trying via sharepath\n");
	if (GMT_getsharepath (GMT, "coast", stem, ".nc", path, F_OK)) {
		GMT_Report (GMT->parent, GMT_MSG_DEBUG, "3. GSHHG: Trying %s\n", path);
		if ( access (path, R_OK) == 0) {	/* File can be read */
			if ( gshhg_require_min_version (path, version) ) {
				/* update invalid GMT->session.GSHHGDIR */
				sprintf (dir, "%s/%s", GMT->session.SHAREDIR, "coast");
				if (GMT->session.GSHHGDIR) free ((void *)GMT->session.GSHHGDIR);
				GMT->session.GSHHGDIR = strdup (dir);
				GMT_Report (GMT->parent, GMT_MSG_DEBUG, "3. GSHHG: OK, could access %s\n", path);
				return (path);
			}
			else
				GMT_Report (GMT->parent, GMT_MSG_DEBUG, "3. GSHHG: Failure, could not access %s\n", path);
		}
		else
			GMT_Report (GMT->parent, GMT_MSG_NORMAL, "Found %s but cannot read it due to wrong permissions\n", path);
	}

	GMT_Report (GMT->parent, GMT_MSG_DEBUG, "4. GSHHG: Failure, could not access any GSHHG files\n");
	if (warn_once) {
		warn_once = false;
		GMT_Report (GMT->parent, GMT_MSG_NORMAL, "GSHHG version %d.%d.%d or newer is "
								"needed to use coastlines with GMT.\n\tGet and install GSHHG from "
								GSHHG_SITE ".\n", version.major, version.minor, version.patch);
	}

	return (NULL); /* never reached */
}

void gmt_shore_check (struct GMT_CTRL *GMT, bool ok[5])
/* Sets ok to true for those resolutions available in share for
 * resolution (f, h, i, l, c) */
{
	int i, j, n_found;
	char stem[GMT_LEN64] = {""}, path[GMT_BUFSIZ] = {""}, *res = "clihf", *kind[3] = {"GSHHS", "river", "border"};

	for (i = 0; i < 5; i++) {
		/* For each resolution... */
		ok[i] = false;
		for (j = n_found = 0; j < 3; j++) {
			/* For each data type... */
			sprintf (stem, "binned_%s_%c", kind[j], res[i]);
			if (!gmt_shore_getpathname (GMT, stem, path))
				/* Failed to find file */
				continue;
			n_found++; /* Increment how many found so far for this resolution */
		}
		ok[i] = (n_found == 3);	/* Need all three sets to say this resolution is covered */
	}
}

int gmt_res_to_int (char res)
{	/* Turns a resolution letter into a 0-4 integer */
	int i, j;
	char *type = "clihf";

	for (i = -1, j = 0; i == -1 && j < 5; j++) if (res == type[j]) i = j;
	return (i);
}

/* Main Public GMT shore functions */

int GMT_set_levels (struct GMT_CTRL *GMT, char *info, struct GMT_SHORE_SELECT *I)
{	/* Decode GMT's -A option for coastline levels */
	int n;
	char *p = NULL;
	if (strstr (info, "+as"))  I->antarctica_mode = GSHHS_ANTARCTICA_SKIP;		/* Skip Antarctica data south of 60S */
	else if (strstr (info, "+aS"))  I->antarctica_mode = GSHHS_ANTARCTICA_SKIP_INV;	/* Skip everything BUT Antarctica data south of 60S */
	else if (strstr (info, "+ai"))  I->antarctica_mode = GSHHS_ANTARCTICA_ICE;	/* Use Antarctica ice boundary as coastline */
	else if (strstr (info, "+ag"))  I->antarctica_mode = GSHHS_ANTARCTICA_GROUND;	/* Use Antarctica shelf ice grounding line as coastline */
	if (strstr (info, "+l"))  I->flag = GSHHS_NO_RIVERLAKES;
	if (strstr (info, "+r"))  I->flag = GSHHS_NO_LAKES;
	if ((p = strstr (info, "+p"))) {	/* Requested percentage limit on small features */
		I->fraction = irint (1e6 * 0.01 * atoi (&p[2]));	/* Convert percent to integer microfraction */
	}
	if (info[0] == '+') return (GMT_OK);	/* No area, etc, just modifiers that we just processed */
	n = sscanf (info, "%lf/%d/%d", &I->area, &I->low, &I->high);
	if (n == 0) {
		GMT_Report (GMT->parent, GMT_MSG_NORMAL, "Syntax error -A option: No area given\n");
		GMT_exit (GMT, EXIT_FAILURE); return EXIT_FAILURE;
	}
	if (n == 1) I->low = 0, I->high = GSHHS_MAX_LEVEL;
	return (GMT_OK);
}

#define GMT_CRUDE_THRESHOLD	1e8
#define GMT_LOW_THRESHOLD	5e7
#define GMT_INT_THRESHOLD	1e7
#define GMT_HIGH_THRESHOLD	5e6
#define GMT_FULL_THRESHOLD	1e6	/* Not used */

int GMT_set_resolution (struct GMT_CTRL *GMT, char *res, char opt)
{
	/* Decodes the -D<res> option and returns the base integer value */

	int base;
	char *choice = "fhilc";

	switch (*res) {
		case 'a':	/* Automatic selection via -J or -R, of possible */
			if (GMT->common.J.active) {	/* Use map scale xxxx as in 1:xxxx */
				double i_scale = 1.0 / (0.0254 * GMT->current.proj.scale[GMT_X]);
				if (i_scale > GMT_CRUDE_THRESHOLD)
					base = 4;	/* crude */
				else if (i_scale > GMT_LOW_THRESHOLD)
					base = 3;	/* low */
				else if (i_scale > GMT_INT_THRESHOLD)
					base = 2;	/* intermediate */
				else if (i_scale > GMT_HIGH_THRESHOLD)
					base = 1;	/* high */
				else
					base = 0;	/* full */
			}
			else if (GMT->common.R.active) {	/* No scale, based on region only */
				double area, earth_area = 360 * 180; /* Flat Earth squared degrees */
				area = (GMT->common.R.wesn[GMT_XHI] - GMT->common.R.wesn[GMT_XLO]) * (GMT->common.R.wesn[GMT_YHI] - GMT->common.R.wesn[GMT_YLO]); /* Squared degrees */
				if (area > (pow (0.6, 2.0) * earth_area))
					base = 4;	/* crude */
				else if (area > (pow (0.6, 4.0) * earth_area))
					base = 3;	/* low */
				else if (area >  (pow (0.6, 6.0) * earth_area))
					base = 2;	/* intermediate */
				else if (area >  (pow (0.6, 8.0) * earth_area))
					base = 1;	/* high */
				else
					base = 0;	/* full */
			}
			else {	/* No basis - select low */
				GMT_Report (GMT->parent, GMT_MSG_NORMAL, "-%c option: Cannot select automatic resolution without -R or -J [Default to low]\n");
				base = 3;	/* low */
			}
			*res = choice[base];
			GMT_Report (GMT->parent, GMT_MSG_VERBOSE, "-%c option: Selected resolution -%c%c\n", opt, opt, *res);
			break;
		case 'f':	/* Full */
			base = 0;
			break;
		case 'h':	/* High */
			base = 1;
			break;
		case 'i':	/* Intermediate */
			base = 2;
			break;
		case 'l':	/* Low */
			base = 3;
			break;
		case 'c':	/* Crude */
			base = 4;
			break;
		default:
			GMT_Report (GMT->parent, GMT_MSG_NORMAL, "Syntax error -%c option: Unknown modifier %c [Defaults to -%cl]\n", opt, *res, opt);
			base = 3;
			*res = 'l';
			break;
	}

	return (base);
}

char GMT_shore_adjust_res (struct GMT_CTRL *GMT, char res) {	/* Returns the highest available resolution <= to specified resolution */
	int k, orig;
	bool ok[5];
	char *type = "clihf";
	(void)gmt_shore_check (GMT, ok);		/* See which resolutions we have */
	k = orig = gmt_res_to_int (res);	/* Get integer value of requested resolution */
	while (k >= 0 && !ok[k]) --k;		/* Drop down one level to see if we have a lower resolution available */
	if (k >= 0 && k != orig) GMT_Report (GMT->parent, GMT_MSG_NORMAL, "Warning: Resolution %c not available, substituting resolution %c\n", res, type[k]);
	return ((k == -1) ? res : type[k]);	/* Return the chosen resolution */
}

int GMT_init_shore (struct GMT_CTRL *GMT, char res, struct GMT_SHORE *c, double wesn[], struct GMT_SHORE_SELECT *info) {	/* res: Resolution (f, h, i, l, c */
	/* Opens the netcdf file and reads in all top-level attributes, IDs, and variables for all bins overlapping with wesn */
<<<<<<< HEAD
	int i, nb, idiv, iw, ie, is, in, i_ant, this_south, this_west, err;
	bool int_areas = false, two_Antarcticas = false;
=======
	int i, nb, idiv, iw, ie, is, in, this_south, this_west, this_north, err;
	bool int_areas = false;
>>>>>>> c2f4450b
	short *stmp = NULL;
	int *itmp = NULL;
	size_t start[1], count[1];
	char stem[GMT_LEN64] = {""}, path[GMT_BUFSIZ] = {""};

	sprintf (stem, "binned_GSHHS_%c", res);

	if (!gmt_shore_getpathname (GMT, stem, path))
		return (GMT_GRDIO_FILE_NOT_FOUND); /* Failed to find file */

		/* zap structure (nc_get_att_text does not null-terminate strings!) */
		GMT_memset (c, 1, struct GMT_SHORE);

	/* Open shoreline file */
	GMT_err_trap (nc_open (path, NC_NOWRITE, &c->cdfid));

	/* Get global attributes */
	GMT_err_trap (nc_get_att_text (c->cdfid, NC_GLOBAL, "version", c->version));
	GMT_err_trap (nc_get_att_text (c->cdfid, NC_GLOBAL, "title", c->title));
	GMT_err_trap (nc_get_att_text (c->cdfid, NC_GLOBAL, "source", c->source));

	/* Get all id tags */
	GMT_err_trap (nc_inq_varid (c->cdfid, "Bin_size_in_minutes", &c->bin_size_id));
	GMT_err_trap (nc_inq_varid (c->cdfid, "N_bins_in_360_longitude_range", &c->bin_nx_id));
	GMT_err_trap (nc_inq_varid (c->cdfid, "N_bins_in_180_degree_latitude_range", &c->bin_ny_id));
	GMT_err_trap (nc_inq_varid (c->cdfid, "N_bins_in_file", &c->n_bin_id));
	GMT_err_trap (nc_inq_varid (c->cdfid, "N_segments_in_file", &c->n_seg_id));
	GMT_err_trap (nc_inq_varid (c->cdfid, "N_points_in_file", &c->n_pt_id));
	GMT_err_trap (nc_inq_varid (c->cdfid, "Id_of_first_segment_in_a_bin", &c->bin_firstseg_id));
	GMT_err_trap (nc_inq_varid (c->cdfid, "Embedded_node_levels_in_a_bin", &c->bin_info_id));
	GMT_err_trap (nc_inq_varid (c->cdfid, "Embedded_npts_levels_exit_entry_for_a_segment", &c->seg_info_id));
	GMT_err_trap (nc_inq_varid (c->cdfid, "N_segments_in_a_bin", &c->bin_nseg_id));
	GMT_err_trap (nc_inq_varid (c->cdfid, "Id_of_first_point_in_a_segment", &c->seg_start_id));
	GMT_err_trap (nc_inq_varid (c->cdfid, "Relative_longitude_from_SW_corner_of_bin", &c->pt_dx_id));
	GMT_err_trap (nc_inq_varid (c->cdfid, "Relative_latitude_from_SW_corner_of_bin", &c->pt_dy_id));
	GMT_err_trap (nc_inq_varid (c->cdfid, "Micro_fraction_of_full_resolution_area", &c->GSHHS_areafrac_id));
	GMT_err_trap (nc_inq_varid (c->cdfid, "N_polygons_in_file", &c->n_poly_id));
	GMT_err_trap (nc_inq_varid (c->cdfid, "N_nodes_in_file", &c->n_node_id));
	GMT_err_trap (nc_inq_varid (c->cdfid, "Id_of_parent_polygons", &c->GSHHS_parent_id));
	GMT_err_trap (nc_inq_varid (c->cdfid, "Id_of_node_polygons", &c->GSHHS_node_id));
	GMT_err_trap (nc_inq_varid (c->cdfid, "Id_of_GSHHS_ID", &c->seg_GSHHS_ID_id));

	if (nc_inq_varid (c->cdfid, "Ten_times_the_km_squared_area_of_polygons", &c->GSHHS_area_id) == NC_NOERR) {	/* Old file with 1/10 km^2 areas in int format*/
		GMT_Report (GMT->parent, GMT_MSG_LONG_VERBOSE, "GSHHS: Areas not accurate for small lakes and islands.  Consider updating GSHHG.\n");
		int_areas = true;
	}
	else if (nc_inq_varid (c->cdfid, "The_km_squared_area_of_polygons", &c->GSHHS_area_id) != NC_NOERR) {	/* New file with km^2 areas as doubles */
		GMT_Report (GMT->parent, GMT_MSG_NORMAL, "GSHHS: Unable to determine how polygon areas were stored.\n");
	}
	if (nc_inq_varid (c->cdfid, "Embedded_node_levels_in_a_bin_ANT", &c->bin_info_id_ANT) == NC_NOERR) {	/* New file with two Antarcticas */
		GMT_err_trap (nc_inq_varid (c->cdfid, "Embedded_ANT_flag", &c->seg_info_id_ANT));
		two_Antarcticas = true;
		GMT_Report (GMT->parent, GMT_MSG_DEBUG, "GSHHG with two Antarcticas, read in extra ANT flgs.\n");
	}

	/* Get attributes */
	GMT_err_trap (nc_get_att_text (c->cdfid, c->pt_dx_id, "units", c->units));

	/* Get global variables */

	start[0] = 0;

	GMT_err_trap (nc_get_var1_int (c->cdfid, c->bin_size_id, start, &c->bin_size));
	GMT_err_trap (nc_get_var1_int (c->cdfid, c->bin_nx_id, start, &c->bin_nx));
	GMT_err_trap (nc_get_var1_int (c->cdfid, c->bin_ny_id, start, &c->bin_ny));
	GMT_err_trap (nc_get_var1_int (c->cdfid, c->n_bin_id, start, &c->n_bin));
	GMT_err_trap (nc_get_var1_int (c->cdfid, c->n_seg_id, start, &c->n_seg));
	GMT_err_trap (nc_get_var1_int (c->cdfid, c->n_pt_id, start, &c->n_pt));

	c->fraction = info->fraction;
	c->skip_feature = info->flag;
	c->ant_mode = info->antarctica_mode;
	c->min_area = info->area;	/* Limit the features */
	c->min_level = info->low;
	c->max_level = (info->low == info->high && info->high == 0) ? GSHHS_MAX_LEVEL : info->high;	/* Default to all if not set */
	c->flag = info->flag;
<<<<<<< HEAD
	c->two_Antarcticas = (two_Antarcticas) ? 1 : 0;
=======
	c->ant_mode = info->antarctica_mode;
	c->res = res;
>>>>>>> c2f4450b

	c->scale = (c->bin_size / 60.0) / 65535.0;
	c->bsize = c->bin_size / 60.0;
	info->bin_size = c->bsize;	/* To make bin size in degrees accessible elsewhere */

	c->bins = GMT_memory (GMT, NULL, c->n_bin, int);

	/* Round off area to nearest multiple of block-dimension */

	iw = irint (floor (wesn[XLO] / c->bsize) * c->bsize);
	ie = irint (ceil (wesn[XHI] / c->bsize) * c->bsize);
	is = 90 - irint (ceil ((90.0 - wesn[YLO]) / c->bsize) * c->bsize);
	in = 90 - irint (floor ((90.0 - wesn[YHI]) / c->bsize) * c->bsize);
	i_ant = 90 - irint (floor ((90.0 - GSHHS_ANTARCTICA_LIMIT) / c->bsize) * c->bsize);
	idiv = irint (360.0 / c->bsize);	/* Number of blocks per latitude band */

	for (i = nb = 0; i < c->n_bin; i++) {	/* Find which bins are needed */
		this_south = 90 - irint (c->bsize * ((i / idiv) + 1));	/* South limit of this bin */
		if (this_south < is || this_south >= in) continue;
<<<<<<< HEAD
		if (c->ant_mode == GSHHS_ANTARCTICA_SKIP && this_south < i_ant) continue;	/* Does not want Antarctica in output */
		else if (c->ant_mode == GSHHS_ANTARCTICA_SKIP_INV && this_south > i_ant) continue;	/* Does not want anything but Antarctica in output */
=======
		this_north = this_south + irint (c->bsize);
		if (info->antarctica_mode == GSHHS_ANTARCTICA_SKIP && this_north <= GSHHS_ANTARCTICA_LIMIT) continue;	/* Does not want Antarctica in output */
>>>>>>> c2f4450b
		this_west = irint (c->bsize * (i % idiv)) - 360;
		while (this_west < iw) this_west += 360;
		if (this_west >= ie) continue;
		c->bins[nb] = i;
		nb++;
	}
	c->bins = GMT_memory (GMT, c->bins, nb, int);
	c->nb = nb;

	/* Get polygon variables if they are needed */

	GMT_err_trap (nc_get_var1_int (c->cdfid, c->n_poly_id, start, &c->n_poly));
	count[0] = c->n_poly;
	c->GSHHS_parent = GMT_memory (GMT, NULL, c->n_poly, int);
	GMT_err_trap (nc_get_vara_int (c->cdfid, c->GSHHS_parent_id, start, count, c->GSHHS_parent));
	c->GSHHS_area = GMT_memory (GMT, NULL, c->n_poly, double);
	GMT_err_trap (nc_get_vara_double (c->cdfid, c->GSHHS_area_id, start, count, c->GSHHS_area));
	if (int_areas) for (i = 0; i < c->n_poly; i++) c->GSHHS_area[i] *= 0.1;	/* Since they were stored as 10 * km^2 using integers */
	c->GSHHS_area_fraction = GMT_memory (GMT, NULL, c->n_poly, int);
	GMT_err_trap (nc_get_vara_int (c->cdfid, c->GSHHS_areafrac_id, start, count, c->GSHHS_area_fraction));
	if (c->min_area > 0.0) {	/* Want to exclude small polygons so we need info about the node polygons */
	        GMT_err_trap (nc_get_var1_int (c->cdfid, c->n_node_id, start, &c->n_nodes));
		c->GSHHS_node = GMT_memory (GMT, NULL, c->n_nodes, int);
		count[0] = c->n_nodes;
		GMT_err_trap (nc_get_vara_int (c->cdfid, c->GSHHS_node_id, start, count, c->GSHHS_node));
	}

	/* Get bin variables, then extract only those corresponding to the bins to use */

	/* Allocate space for arrays of bin information */

	c->bin_info      = GMT_memory (GMT, NULL, nb, short);
	c->bin_nseg      = GMT_memory (GMT, NULL, nb, short);
	c->bin_firstseg  = GMT_memory (GMT, NULL, nb, int);

	count[0] = c->n_bin;
	stmp = GMT_memory (GMT, NULL, c->n_bin, short);

	if (c->ant_mode == GSHHS_ANTARCTICA_ICE) {	/* Get node levels relevant for ice-shelf */
		GMT_err_trap (nc_get_vara_short (c->cdfid, c->bin_info_id, start, count, stmp));
	}
	else {	/* Get node levels relevant for grounding line */
		GMT_err_trap (nc_get_vara_short (c->cdfid, c->bin_info_id_ANT, start, count, stmp));
	}
	for (i = 0; i < c->nb; i++) c->bin_info[i] = stmp[c->bins[i]];

	GMT_err_trap (nc_get_vara_short (c->cdfid, c->bin_nseg_id, start, count, stmp));
	for (i = 0; i < c->nb; i++) c->bin_nseg[i] = stmp[c->bins[i]];
	GMT_free (GMT, stmp);

	itmp = GMT_memory (GMT, NULL, c->n_bin, int);
	GMT_err_trap (nc_get_vara_int (c->cdfid, c->bin_firstseg_id, start, count, itmp));
	for (i = 0; i < c->nb; i++) c->bin_firstseg[i] = itmp[c->bins[i]];

	GMT_free (GMT, itmp);

	return (GMT_NOERROR);
}

int GMT_get_shore_bin (struct GMT_CTRL *GMT, unsigned int b, struct GMT_SHORE *c)
/* b: index number into c->bins */
/* min_area: Polygons with area less than this are ignored */
/* min_level: Polygons with lower levels are ignored */
/* max_level: Polygons with higher levels are ignored */
{
	size_t start[1], count[1];
	int *seg_info = NULL, *seg_start = NULL, *seg_ID = NULL;
<<<<<<< HEAD
	int s, i, k, err, level, inc[4], ll_node, node, ID, *seg_skip = NULL;
	unsigned short corner[4], bitshift[4] = {9, 6, 3, 0};
	signed char *seg_info_ANT = NULL;
=======
	int s, i, k, ny, err, level, inc[4], ll_node, node, ID, *seg_skip = NULL;
>>>>>>> c2f4450b
	double w, e, dx;

	for (k = 0; k < 4; k++) {	/* Extract node corner levels */
		corner[k] = ((unsigned short)c->bin_info[b] >> bitshift[k]) & 7;
		c->node_level[k] = (unsigned char)MIN (corner[k], c->max_level);
	}
	dx = c->bin_size / 60.0;
	c->lon_sw = (c->bins[b] % c->bin_nx) * dx;
	ny = (c->bins[b] / c->bin_nx) + 1;
	c->lat_sw = 90.0 - ny * dx;
	c->ns = 0;
	
	c->ant_special = (c->ant_mode && c->res == 'c' && ny == 8);	/* For crude we must split the 50-70S bin at 60S */

	/* Determine if this bin is one of the bins at the left side of the map */

	w = c->lon_sw;
	while (w > GMT->common.R.wesn[XLO] && GMT->current.map.is_world) w -= 360.0;
	e = w + dx;
	c->leftmost_bin = ((w <= GMT->common.R.wesn[XLO]) && (e > GMT->common.R.wesn[XLO]));

	if (c->bin_nseg[b] == 0) return (GMT_NOERROR);

	ll_node = ((c->bins[b] / c->bin_nx) + 1) * (c->bin_nx + 1) + (c->bins[b] % c->bin_nx);		/* lower-left node in current bin */
	inc[0] = 0;	inc[1] = 1;	inc[2] = 1 - (c->bin_nx + 1);	inc[3] = -(c->bin_nx + 1);	/* Relative incs to other nodes */

	if (c->min_area > 0.0) {	/* May have to revise the node_level array if the polygon that determined the level is to be skipped */
		for (k = 0; k < 4; k++) {	/* Visit all four nodes defining this bin, going counter-clockwise from lower-left bin */
			node = ll_node + inc[k];	/* Current node index */
			ID = c->GSHHS_node[node];	/* GSHHS Id of the polygon that determined the level of the current node */
			while (c->node_level[k] && c->GSHHS_area[ID] < c->min_area) {	/* Polygon must be skipped and node level reset */
				ID = c->GSHHS_parent[ID];	/* Pick the parent polygon since that is the next polygon up */
				c->node_level[k]--;		/* ...and drop down one level to that of the parent polygon */
			}	/* Keep doing this until the polygon containing the node is "too big to fail" or we are in the ocean */
		}
	}

	/* Here the node_level has been properly set but any polygons to be skipped have not been skipped yet; this happens below */

	start[0] = c->bin_firstseg[b];
	count[0] = c->bin_nseg[b];

	seg_info = GMT_memory (GMT, NULL, c->bin_nseg[b], int);
	seg_start = GMT_memory (GMT, NULL, c->bin_nseg[b], int);
	seg_ID = GMT_memory (GMT, NULL, c->bin_nseg[b], int);

	GMT_err_trap (nc_get_vara_int (c->cdfid, c->seg_info_id, start, count, seg_info));
	GMT_err_trap (nc_get_vara_int (c->cdfid, c->seg_start_id, start, count, seg_start));
	GMT_err_trap (nc_get_vara_int (c->cdfid, c->seg_GSHHS_ID_id, start, count, seg_ID));
	if (c->two_Antarcticas) {	/* Read the flag that identifies Antarctica polygons */
		seg_info_ANT = GMT_memory (GMT, NULL, c->bin_nseg[b], signed char);
		GMT_err_trap (nc_get_vara_schar (c->cdfid, c->seg_info_id_ANT, start, count, seg_info_ANT));
	}

	/* First tally how many useful segments */

	seg_skip = GMT_memory (GMT, NULL, c->bin_nseg[b], int);
	for (i = 0; i < c->bin_nseg[b]; i++) {
		seg_skip[i] = true;	/* Reset later to false if we pass all the tests to follow next */
		if (c->GSHHS_area_fraction[seg_ID[i]] < c->fraction) continue;	/* Area of this feature is too small relative to its original size */
		if (fabs (c->GSHHS_area[seg_ID[i]]) < c->min_area) continue;	/* Too small. NOTE: Use fabs() since double-lined-river lakes have negative area */
		level = get_level (seg_info[i]);
		if (c->two_Antarcticas) {	/* Can apply any -A+ag|i check based on Antarctica source. Note if -A+as was used we may have already skipped this bin but it depends on resolution chosen */
			if (seg_info_ANT[i]) level = ANT_LEVEL_ICE;	/* Replace the 1 with 5 so Ant polygons now have levels 5 (ice) or 6 (ground) */
			if (level == ANT_LEVEL_ICE || level == ANT_LEVEL_GROUND) {	/* Need more specific checking */
				if (c->ant_mode == GSHHS_ANTARCTICA_SKIP) continue;	/* Dont want anything to do with Antarctica */
				else if (level == ANT_LEVEL_GROUND && c->ant_mode == GSHHS_ANTARCTICA_ICE) continue;	/* Don't use the Grounding line */
				else if (level == ANT_LEVEL_ICE && c->ant_mode == GSHHS_ANTARCTICA_GROUND && seg_ID[i] == GSHHS_ANTARCTICA_ICE_ID) continue;	/* Use grounding line so skip ice-shelf Antractica continent */
				level = 1;	/* Reset either shelf-ice or grounding line polygon level to land */
			}
			else if (c->ant_mode == GSHHS_ANTARCTICA_SKIP_INV) continue;	/* Wants nothing but Antarctica */
		}
		if (level < c->min_level) continue;	/* Test if level range was set */
		if (level > c->max_level) continue;
		if (level == 2 && c->GSHHS_area[seg_ID[i]] < 0 && c->flag == GSHHS_NO_RIVERLAKES) continue;
		if (level == 2 && c->GSHHS_area[seg_ID[i]] > 0 && c->flag == GSHHS_NO_LAKES) continue;
		seg_skip[i] = false;	/* OK, so this was needed after all */
	}
	if (c->skip_feature) {	/* Must ensure that we skip all features contained by a skipped riverlake/lake */
		int j, feature;
		if (c->flag == GSHHS_NO_LAKES && c->node_level[0] == c->node_level[1] && c->node_level[2] == c->node_level[3] && c->node_level[0] == c->node_level[3] && c->node_level[0] == 2) {	/* Bin is entirely inside a lake */
			for (i = 0; i < c->bin_nseg[b]; i++) seg_skip[i] = true;	/* Must skip all segments in the lake */
			c->node_level[0] = c->node_level[1] = c->node_level[2] = c->node_level[3] = 1;	/* Bin is now entirely inside land */
		}
		else {	/* Must find all level 3 and 4 features whose parent is level 2 and has been skipped. Then these level 3/4 features must be skipped too */
			for (feature = 3; feature <= 4; feature++) {	/* Must check twice; first for islands-in-lakes (3), then ponds in such islands (4) */
				for (i = 0; i < c->bin_nseg[b]; i++) {	/* Go through entire segment list */
					if (get_level (seg_info[i]) != feature) continue;	/* We are only looking for levels 3 or 4 here, so does not matter if level is 5,6 */
					/* Here segment i is a level 3 (or 4) feature */
					for (j = 0; j < c->bin_nseg[b]; j++) {	/* Go through entire segment list again */
						if (get_level (seg_info[j]) != (feature-1)) continue;	/* We are looking for the containing polygon here which is one level up */
						/* Here segment j is of level 1 higher than segment i (2 or 3) */
						if (c->GSHHS_parent[seg_ID[i]] == seg_ID[j] && seg_skip[j]) {	/* j is parent of i but j is to be skipped */
							seg_skip[i] = true;	/* We must therefore skip feature i as well */
							/* Complication: Check if this feature happened to be a node-level-determining polygon... */
							for (k = 0; k < 4; k++) {	/* Visit all four nodes defining this bin, going counter-clockwise from lower-left bin */
								node = ll_node + inc[k];	/* Current node index */
								ID = c->GSHHS_node[node];	/* GSHHS Id of the polygon that determined the level of the current node */
								if (seg_ID[i] == ID) c->node_level[k] = 1;	/* Polygon must be skipped and node level reset to land (1) */
							}
						}
					}
				}
			}
		}
	}

	/* Here, seg_skip indicates all segments that will be skipped */

	for (s = i = 0; i < c->bin_nseg[b]; i++) {
		if (seg_skip[i]) continue;	/* Marked to be skipped */
		seg_info[s] = seg_info[i];
		seg_start[s] = seg_start[i];
		s++;
	}
	c->ns = s;

	if (c->ns == 0) {	/* No useful segments in this bin */
		GMT_free (GMT, seg_skip);
		GMT_free (GMT, seg_info);
		GMT_free (GMT, seg_start);
		GMT_free (GMT, seg_ID);
		if (c->two_Antarcticas) GMT_free (GMT, seg_info_ANT);
		return (GMT_NOERROR);
	}

	c->seg = GMT_memory (GMT, NULL, c->ns, struct GMT_SHORE_SEGMENT);

	for (s = 0; s < c->ns; s++) {
		c->seg[s].level = get_level (seg_info[s]);
		if (c->seg[s].level > 4) c->seg[s].level = 1;	/* Reset Antarctica segments to level 1 */
		c->seg[s].n = (short)get_np (seg_info[s]);
		c->seg[s].entry = get_entry (seg_info[s]);
		c->seg[s].exit  = get_exit (seg_info[s]);
		c->seg[s].fid = (c->GSHHS_area[seg_ID[s]] < 0) ? RIVERLAKE : c->seg[s].level;
		c->seg[s].dx = GMT_memory (GMT, NULL, c->seg[s].n, short);
		c->seg[s].dy = GMT_memory (GMT, NULL, c->seg[s].n, short);
		start[0] = seg_start[s];
		count[0] = c->seg[s].n;
		GMT_err_trap (nc_get_vara_short (c->cdfid, c->pt_dx_id, start, count, c->seg[s].dx));
		GMT_err_trap (nc_get_vara_short (c->cdfid, c->pt_dy_id, start, count, c->seg[s].dy));
	}

	GMT_free (GMT, seg_skip);
	GMT_free (GMT, seg_info);
	GMT_free (GMT, seg_start);
	GMT_free (GMT, seg_ID);
	if (c->two_Antarcticas) GMT_free (GMT, seg_info_ANT);

	return (GMT_NOERROR);
}

int GMT_init_br (struct GMT_CTRL *GMT, char which, char res, struct GMT_BR *c, double wesn[])
/* which: r(iver) or b(order) */
/* res: Resolution (f, h, i, l, c */
{
	int i, nb, idiv, iw, ie, is, in, this_south, this_west, err;
	short *stmp = NULL;
	int *itmp = NULL;
	size_t start[1], count[1];
	char stem[GMT_LEN64] = {""}, path[GMT_BUFSIZ] = {""};

	/* zap structure (nc_get_att_text does not null-terminate strings!) */
	GMT_memset (c, 1, struct GMT_BR);

	if (which == 'r')
		sprintf (stem, "binned_river_%c", res);
	else
		sprintf (stem, "binned_border_%c", res);

	if (!gmt_shore_getpathname (GMT, stem, path))
		return (GMT_GRDIO_FILE_NOT_FOUND); /* Failed to find file */

	GMT_err_trap (nc_open (path, NC_NOWRITE, &c->cdfid));

	/* Get all id tags */
	GMT_err_trap (nc_inq_varid (c->cdfid, "Bin_size_in_minutes", &c->bin_size_id));
	GMT_err_trap (nc_inq_varid (c->cdfid, "N_bins_in_360_longitude_range", &c->bin_nx_id));
	GMT_err_trap (nc_inq_varid (c->cdfid, "N_bins_in_180_degree_latitude_range", &c->bin_ny_id));
	GMT_err_trap (nc_inq_varid (c->cdfid, "N_bins_in_file", &c->n_bin_id));
	GMT_err_trap (nc_inq_varid (c->cdfid, "N_segments_in_file", &c->n_seg_id));
	GMT_err_trap (nc_inq_varid (c->cdfid, "N_points_in_file", &c->n_pt_id));

	GMT_err_trap (nc_inq_varid (c->cdfid, "Id_of_first_segment_in_a_bin", &c->bin_firstseg_id));
	GMT_err_trap (nc_inq_varid (c->cdfid, "N_segments_in_a_bin", &c->bin_nseg_id));

	GMT_err_trap (nc_inq_varid (c->cdfid, "N_points_for_a_segment", &c->seg_n_id));
	GMT_err_trap (nc_inq_varid (c->cdfid, "Hierarchial_level_of_a_segment", &c->seg_level_id));
	GMT_err_trap (nc_inq_varid (c->cdfid, "Id_of_first_point_in_a_segment", &c->seg_start_id));

	GMT_err_trap (nc_inq_varid (c->cdfid, "Relative_longitude_from_SW_corner_of_bin", &c->pt_dx_id));
	GMT_err_trap (nc_inq_varid (c->cdfid, "Relative_latitude_from_SW_corner_of_bin", &c->pt_dy_id));

	/* Get attributes */
	GMT_err_trap (nc_get_att_text (c->cdfid, c->pt_dx_id, "units", c->units));
	GMT_err_trap (nc_get_att_text (c->cdfid, NC_GLOBAL, "title", c->title));
	GMT_err_trap (nc_get_att_text (c->cdfid, NC_GLOBAL, "source", c->source));
	GMT_err_trap (nc_get_att_text (c->cdfid, NC_GLOBAL, "version", c->version));

	/* Get global variables */

	start[0] = 0;

	GMT_err_trap (nc_get_var1_int (c->cdfid, c->bin_size_id, start, &c->bin_size));
	GMT_err_trap (nc_get_var1_int (c->cdfid, c->bin_nx_id, start, &c->bin_nx));
	GMT_err_trap (nc_get_var1_int (c->cdfid, c->bin_ny_id, start, &c->bin_ny));
	GMT_err_trap (nc_get_var1_int (c->cdfid, c->n_bin_id, start, &c->n_bin));
	GMT_err_trap (nc_get_var1_int (c->cdfid, c->n_seg_id, start, &c->n_seg));
	GMT_err_trap (nc_get_var1_int (c->cdfid, c->n_pt_id, start, &c->n_pt));


	c->scale = (c->bin_size / 60.0) / 65535.0;
	c->bsize = c->bin_size / 60.0;

	c->bins = GMT_memory (GMT, NULL, c->n_bin, int);

	/* Round off area to nearest multiple of block-dimension */

	iw = irint (floor (wesn[XLO] / c->bsize) * c->bsize);
	ie = irint (ceil (wesn[XHI] / c->bsize) * c->bsize);
	is = 90 - irint (ceil ((90.0 - wesn[YLO]) / c->bsize) * c->bsize);
	in = 90 - irint (floor ((90.0 - wesn[YHI]) / c->bsize) * c->bsize);
	idiv = irint (360.0 / c->bsize);	/* Number of blocks per latitude band */

	for (i = nb = 0; i < c->n_bin; i++) {	/* Find which bins are needed */
		this_south = 90 - irint (c->bsize * ((i / idiv) + 1));
		if (this_south < is || this_south >= in) continue;
		this_west = irint (c->bsize * (i % idiv)) - 360;
		while (this_west < iw) this_west += 360;
		if (this_west >= ie) continue;
		c->bins[nb] = i;
		nb++;
	}
	c->bins = GMT_memory (GMT, c->bins, nb, int);
	c->nb = nb;

	/* Get bin variables, then extract only those corresponding to the bins to use */

	/* Allocate space for arrays of bin information */

	c->bin_nseg     = GMT_memory (GMT, NULL, nb, short);
	c->bin_firstseg     = GMT_memory (GMT, NULL, nb, int);

	count[0] = c->n_bin;
	stmp = GMT_memory (GMT, NULL, c->n_bin, short);

	GMT_err_trap (nc_get_vara_short (c->cdfid, c->bin_nseg_id, start, count, stmp));
	for (i = 0; i < c->nb; i++) c->bin_nseg[i] = stmp[c->bins[i]];
	GMT_free (GMT, stmp);

	itmp = GMT_memory (GMT, NULL, c->n_bin, int);
	GMT_err_trap (nc_get_vara_int (c->cdfid, c->bin_firstseg_id, start, count, itmp));
	for (i = 0; i < c->nb; i++) c->bin_firstseg[i] = itmp[c->bins[i]];

	GMT_free (GMT, itmp);

	return (0);
}

int GMT_get_br_bin (struct GMT_CTRL *GMT, unsigned int b, struct GMT_BR *c, unsigned int *level, unsigned int n_levels)
/* b: index number into c->bins */
/* level: Levels of features to extract */
/* n_levels: # of such levels. 0 means use all levels */
{
	size_t start[1], count[1];
	int *seg_start = NULL;
	short *seg_n = NULL, *seg_level = NULL, s_level;
	int s, i, err;
	unsigned int k;
	bool skip;

	c->lon_sw = (c->bins[b] % c->bin_nx) * c->bin_size / 60.0;
	c->lat_sw = 90.0 - ((c->bins[b] / c->bin_nx) + 1) * c->bin_size / 60.0;
	c->ns = c->bin_nseg[b];

	if (c->ns == 0) return (GMT_NOERROR);

	start[0] = c->bin_firstseg[b];
	count[0] = c->bin_nseg[b];

	seg_n = GMT_memory (GMT, NULL, c->bin_nseg[b], short);
	seg_level = GMT_memory (GMT, NULL, c->bin_nseg[b], short);
	seg_start = GMT_memory (GMT, NULL, c->bin_nseg[b], int);

	GMT_err_trap (nc_get_vara_short (c->cdfid, c->seg_n_id, start, count, seg_n));
	GMT_err_trap (nc_get_vara_short (c->cdfid, c->seg_level_id, start, count, seg_level));
	GMT_err_trap (nc_get_vara_int (c->cdfid, c->seg_start_id, start, count, seg_start));

	c->seg = NULL;
	for (s = i = 0; i < c->ns; i++) {
		if (n_levels == 0)
			skip = false;
		else {
			for (k = 0, skip = true; skip && k < n_levels; k++)
				if ((s_level = level[k]) == seg_level[i]) skip = false;
		}
		if (skip) continue;
		if (!c->seg) c->seg = GMT_memory (GMT, NULL, c->ns, struct GMT_BR_SEGMENT);
		c->seg[s].n = seg_n[i];
		c->seg[s].level = seg_level[i];
		c->seg[s].dx = GMT_memory (GMT, NULL, c->seg[s].n, short);
		c->seg[s].dy = GMT_memory (GMT, NULL, c->seg[s].n, short);
		start[0] = seg_start[i];
		count[0] = c->seg[s].n;
		GMT_err_trap (nc_get_vara_short (c->cdfid, c->pt_dx_id, start, count, c->seg[s].dx));
		GMT_err_trap (nc_get_vara_short (c->cdfid, c->pt_dy_id, start, count, c->seg[s].dy));

		s++;
	}

	c->ns = s;

	GMT_free (GMT, seg_n);
	GMT_free (GMT, seg_level);
	GMT_free (GMT, seg_start);

	return (GMT_NOERROR);
}

int GMT_assemble_shore (struct GMT_CTRL *GMT, struct GMT_SHORE *c, int dir, bool assemble, double west, double east, struct GMT_GSHHS_POL **pol)
/* assemble: true if polygons is needed, false if we just want to draw or dump outlines.  Note: if true then the resulting
 * polygons are only contained within each tile for fill purposes; we are not reconstructing Australia, etc.
 * edge: Edge test for shifting of longitudes to avoid wraps.
 */
{
	struct GMT_GSHHS_POL *p = NULL;
	int start_side, next_side, id, wet_or_dry, use_this_level, high_seg_level = GSHHS_MAX_LEVEL;
	int cid, nid, add, first_pos, entry_pos, n, low_level, high_level, fid, nseg_at_level[GSHHS_MAX_LEVEL+1];
	bool completely_inside, more, skip = false;
	unsigned int P = 0, k;
	size_t n_alloc, p_alloc;
	double *xtmp = NULL, *ytmp = NULL, plon, plat;

	if (!assemble) {	/* Easy, just need to scale all segments to degrees and return */

		p = GMT_memory (GMT, NULL, c->ns, struct GMT_GSHHS_POL);

		for (id = P = 0; id < c->ns; id++) {
			p[P].lon = GMT_memory (GMT, NULL, c->seg[id].n, double);
			p[P].lat = GMT_memory (GMT, NULL, c->seg[id].n, double);
			p[P].n = gmt_copy_to_shore_path (p[P].lon, p[P].lat, c, id);
			if (c->ant_special) {	/* Discard any pieces south of 60S */
				for (k = 0, skip = true; skip && k < p[P].n; k++) if (p[P].lat[k] > -60.0) skip = false;
			}
			if (skip) {
				GMT_free (GMT, p[P].lon);
				GMT_free (GMT, p[P].lat);
			}
			else {
				p[P].level = c->seg[id].level;
				p[P].fid = c->seg[id].fid;
				p[P].interior = false;
				gmt_shore_path_shift2 (p[P].lon, p[P].n, west, east, c->leftmost_bin);
				P++;
			}
		}
		if (P < c->ns) p = GMT_memory (GMT, p, P, struct GMT_GSHHS_POL);	/* Trim memory */
		*pol = p;
		return (P);
	}

	/* Check the consistency of node levels in case some features have been dropped */

	GMT_memset (nseg_at_level, GSHHS_MAX_LEVEL + 1, int);
	for (id = 0; id < c->ns; id++) if (c->seg[id].entry != 4) nseg_at_level[c->seg[id].level]++;	/* Only count segments that crosses the bin */
	for (n = 0; n <= GSHHS_MAX_LEVEL; n++) if (nseg_at_level[n]) high_seg_level = n;

	if (c->ns == 0) for (n = 0; n < 4; n++) high_seg_level = MIN (c->node_level[n], high_seg_level);	/* Initialize to lowest when there are no segments */
	for (n = high_level = 0; n < 4; n++) {
		c->node_level[n] = (unsigned char)MIN (c->node_level[n], high_seg_level);
		high_level = MAX (c->node_level[n], high_level);
	}

	wet_or_dry = (dir == 1) ? 1 : 0;	/* If dir == 1 we paint the dry parts */
	use_this_level = (high_level%2 == wet_or_dry && high_level >= c->min_level);

	if (c->ns == 0 && !use_this_level) return (0);	/* No polygons for this bin */

	/* Here we must assemble [at least one] polygon(s) in the correct order */

	for (n = 0, completely_inside = true; completely_inside && n < c->ns; n++) if (c->seg[n].entry != 4) completely_inside = false;

	gmt_shore_prepare_sides (GMT, c, dir);	/* Initialize the book-keeping for how segments enters each of the four sides */

	/* Allocate 1 or more polygon structures */
	p_alloc = (c->ns == 0) ? 1 : GMT_SMALL_CHUNK;
	p = GMT_memory (GMT, NULL, p_alloc, struct GMT_GSHHS_POL);

	if (completely_inside && use_this_level) {	/* Must include path of this bin's outline as our first polygon, e.g., there may be no segments here but we are in the middle of a continent (or lake) */
		p[0].n = (int)GMT_graticule_path (GMT, &p[0].lon, &p[0].lat, dir, true, c->lon_corner[3], c->lon_corner[1], c->lat_corner[0], c->lat_corner[2]);
		p[0].level = (c->node_level[0] == 2 && c->flag == GSHHS_NO_LAKES) ? 1 : c->node_level[0];	/* Any corner will do */
		p[0].fid = p[0].level;	/* Override: Assumes no riverlake is that big to contain an entire bin */
		p[0].interior = false;
		P = 1;
	}

	while (c->n_entries > 0) {	/* More segments to connect into polygons */

		low_level = GSHHS_MAX_LEVEL;	/* Start outside range and find the lowest segment involved */
		/* Because a polygon will often be composed of segments that differ in level we need to find
		 * the lowest level as that indicates what the polygon is (lake, island, etc) and hence how
		 * it should be painted.  For instance, a piece of coastline (level 1) may be added to corners
		 * in the open ocean (level 0) and the resulting polygon is a piece of ocean (level 0). */

		start_side = 0;	/* We begin looking for segments entering along the south border of the bin, but gmt_shore_get_first_entry will determine what start_side really is */
		id = gmt_shore_get_first_entry (c, dir, &start_side);	/* This is the first segment to enter (measured from the west) and we return its ID and side via start_side */
		next_side = c->seg[id].exit;	/* The segment will then exit on possibly another side or the same side */

		n_alloc = c->seg[id].n;		/* Need this much space to hold the segment */
		fid = c->seg[id].fid;		/* Fill id (same as level expect for riverlakes which is 5) */
		/* Allocate space for our new polygon */
		p[P].lon = GMT_memory (GMT, NULL, n_alloc, double);
		p[P].lat = GMT_memory (GMT, NULL, n_alloc, double);
		n = gmt_copy_to_shore_path (p[P].lon, p[P].lat, c, id);			/* Creates a lon-lat path from the segment */
		if ((int)c->seg[id].level < low_level) low_level = c->seg[id].level;	/* Update the lowest level involved */
		more = true;	/* Until we are done with all segments */
		first_pos = gmt_shore_get_position (start_side, c->seg[id].dx[0], c->seg[id].dy[0]);	/* This is the relative starting position (0-65535) on the start side for current segment */
		/* Remember, the segments have been sorted along each side according to entry position */
		while (more) {	/* Unless we run out or close the polygon we need to add more segments */

			id = gmt_shore_get_next_entry (c, dir, next_side, id);	/* Find the ID of the next segment along this side, OR the corner if no segments remain */

			if (id < 0) {	/* Found a corner */
				cid = id + 4;	/* ID of the corner */
				nid = (dir == 1) ? (cid + 1) % 4 : cid;	/* Next corner [I think] */
				if ((add = (int)GMT_map_path (GMT, p[P].lon[n-1], p[P].lat[n-1], c->lon_corner[cid], c->lat_corner[cid], &xtmp, &ytmp))) {
					/* Add the bin-border segment from last point in the growing polygon to the specified corner */
					n_alloc += add;
					p[P].lon = GMT_memory (GMT, p[P].lon, n_alloc, double);
					p[P].lat = GMT_memory (GMT, p[P].lat, n_alloc, double);
					GMT_memcpy (&p[P].lon[n], xtmp, add, double);
					GMT_memcpy (&p[P].lat[n], ytmp, add, double);
					n += add;
				}
				next_side = ((id + 4) + dir + 4) % 4;	/* This will go to the next side either CCW or CW, depending on dir */
				if ((int)c->node_level[nid] < low_level) low_level = c->node_level[nid];	/* Update lowest level involved */
			}
			else {	/* Found a segment to add to our polygon */
				gmt_shore_to_degree (c, c->seg[id].dx[0], c->seg[id].dy[0], &plon, &plat);	/* Get lon,lat of start of segment */
				if ((add = (int)GMT_map_path (GMT, p[P].lon[n-1], p[P].lat[n-1], plon, plat, &xtmp, &ytmp))) {
					/* Connect the last point in the growing polygon with the starting point of this next segment */
					n_alloc += add;
					p[P].lon = GMT_memory (GMT, p[P].lon, n_alloc, double);
					p[P].lat = GMT_memory (GMT, p[P].lat, n_alloc, double);
					GMT_memcpy (&p[P].lon[n], xtmp, add, double);
					GMT_memcpy (&p[P].lat[n], ytmp, add, double);
					n += add;
				}
				entry_pos = gmt_shore_get_position (next_side, c->seg[id].dx[0], c->seg[id].dy[0]);	/* Position on the next side */
				if (next_side == start_side && entry_pos == first_pos)	/* We have closed the polygon; done */
					more = false;
				else {	/* Add the segment to our growing polygon */
					n_alloc += c->seg[id].n;
					p[P].lon = GMT_memory (GMT, p[P].lon, n_alloc, double);
					p[P].lat = GMT_memory (GMT, p[P].lat, n_alloc, double);
					n += gmt_copy_to_shore_path (&p[P].lon[n], &p[P].lat[n], c, id);
					next_side = c->seg[id].exit;	/* Update which side we are on after adding the segment */
					if ((int)c->seg[id].level < low_level) low_level = c->seg[id].level;	/* Update lowest level involved */
				}
			}
			if (add) {	/* Free temporary variables if used */
				GMT_free (GMT, xtmp);
				GMT_free (GMT, ytmp);
			}
		}
		if (c->ant_special) {	/* Discard any pieces south of 60S */
			for (k = 0, skip = true; skip && k < n; k++) if (p[P].lat[k] > -60.0) skip = false;
		}
		if (skip) {
			GMT_free (GMT, p[P].lon);
			GMT_free (GMT, p[P].lat);
		}
		else {
			/* Update information for this closed polygon and increase polygon counter (allocate more space if needed) */
			p[P].n = n;
			p[P].interior = false;
			p[P].level = (dir == 1) ? 2 * ((low_level - 1) / 2) + 1 : 2 * (low_level/2);	/* Convoluted way of determining which level this polygon belongs to (for painting) */
			p[P].fid = (p[P].level == 2 && fid == RIVERLAKE) ? RIVERLAKE : p[P].level;	/* Not sure about this yet */
			P++;
			if (P == p_alloc) {
				size_t old_p_alloc = p_alloc;
				p_alloc <<= 1;
				p = GMT_memory (GMT, p, p_alloc, struct GMT_GSHHS_POL);
				GMT_memset (&(p[old_p_alloc]), p_alloc - old_p_alloc, struct GMT_GSHHS_POL);	/* Set to NULL/0 */
			}
		}
		/* Then we go back to top of loop and if there are more segments we start all over with a new polygon */
	}

	/* Then add all interior polygons, if any.  These just needs to be converted to lon,lat, have their level set, and added to the list of polygons */

	for (id = 0; id < c->ns; id++) {
		if (c->seg[id].entry < 4) continue;
		n_alloc = c->seg[id].n;
		p[P].lon = GMT_memory (GMT, NULL, n_alloc, double);
		p[P].lat = GMT_memory (GMT, NULL, n_alloc, double);
		p[P].n = gmt_copy_to_shore_path (p[P].lon, p[P].lat, c, id);
		if (c->ant_special) {	/* Discard any pieces south of 60S */
			for (k = 0, skip = true; skip && k < p[P].n; k++) if (p[P].lat[k] > -60.0) skip = false;
		}
		if (skip) {
			GMT_free (GMT, p[P].lon);
			GMT_free (GMT, p[P].lat);
		}
		else {
			p[P].interior = true;
			p[P].level = c->seg[id].level;
			p[P].fid = c->seg[id].fid;
			P++;
			if (P == p_alloc) {
				size_t old_p_alloc = p_alloc;
				p_alloc <<= 1;
				p = GMT_memory (GMT, p, p_alloc, struct GMT_GSHHS_POL);
				GMT_memset (&(p[old_p_alloc]), p_alloc - old_p_alloc, struct GMT_GSHHS_POL);	/* Set to NULL/0 */
			}
		}
	}

	gmt_shore_done_sides (GMT, c);	/* Free array of side structures */

	if (c->ns > 0) p = GMT_memory (GMT, p, P, struct GMT_GSHHS_POL);	/* Trim memory */

	for (k = 0; k < P; k++) gmt_shore_path_shift2 (p[k].lon, p[k].n, west, east, c->leftmost_bin);	/* Deal with possible longitude -/+360 issues */

	*pol = p;
	return (P);	/* Return list of polygons found */
}

struct GMT_DATASET * GMT_get_gshhg_lines (struct GMT_CTRL *GMT, double wesn[], char res, struct GMT_SHORE_SELECT *A)
{
	/* Return a dataset with GSHHS lines (not polygons) */

	char *shore_resolution[5] = {"full", "high", "intermediate", "low", "crude"};
	unsigned int base = GMT_set_resolution (GMT, &res, 'D');
	int ind, err, np, k;
	size_t n_alloc = GMT_CHUNK;
	uint64_t tbl = 0, seg, n_seg = 0;
	double west_border, east_border;
	struct GMT_SHORE c;
	struct GMT_GSHHS_POL *p = NULL;
	struct GMT_DATASET *D = NULL;
	struct GMT_DATASEGMENT *S = NULL;

	if (GMT_init_shore (GMT, res, &c, wesn, A)) {
		GMT_Report (GMT->parent, GMT_MSG_NORMAL, "%s resolution shoreline data base not installed\n", shore_resolution[base]);
		return (NULL);
	}
	GMT_Report (GMT->parent, GMT_MSG_VERBOSE, "Extract data from GSHHG version %s\n%s\n%s\n", c.version, c.title, c.source);
	west_border = floor (wesn[XLO] / c.bsize) * c.bsize;
	east_border =  ceil (wesn[XHI] / c.bsize) * c.bsize;

	D = GMT_create_dataset (GMT, 0U, 0U, 0U, 2U, GMT_IS_LINE, true);	/* 2 cols but no tables yet */
	D->table = GMT_memory (GMT, NULL, c.nb, struct GMT_DATATABLE *);

	for (ind = 0; ind < c.nb; ind++) {	/* Loop over necessary bins only */

		GMT_Report (GMT->parent, GMT_MSG_LONG_VERBOSE, "Reading GSHHS segments from bin # %5ld\r", c.bins[ind]);
		if ((err = GMT_get_shore_bin (GMT, ind, &c))) {
			GMT_Report (GMT->parent, GMT_MSG_NORMAL, "%s [%s resolution shoreline]\n", GMT_strerror(err), shore_resolution[base]);
			return (NULL);
		}
		n_seg = 0;
		if (c.ns > 0) {	/* Assemble one or more encoded segments into lon/lat lines */
			if ((np = GMT_assemble_shore (GMT, &c, 1, false, west_border, east_border, &p)) == 0) continue;
			for (k = 0; k < np; k++) if (p[k].n) n_seg++;	/* Count number of segments needed */
		}
		if (n_seg) {	/* We have a known number of line segments in this bin; this constitutes this table */
			if ((D->table[tbl] = GMT_create_table (GMT, 0U, 0U, 2U, false)) == NULL) return (NULL);
			D->table[tbl]->segment = GMT_memory (GMT, NULL, n_seg, struct GMT_DATASEGMENT *);
			D->table[tbl]->n_segments = n_seg;
			for (seg = k = 0; k < np; k++) {	/* For each line segment from GSHHS */
				if (p[k].n == 0) continue;	/* One of the ones to skip anyway */
				/* Allocate segment to hold this line segment and memcpy over the coordinates */
				S = GMT_memory (GMT, NULL, n_alloc, struct GMT_DATASEGMENT *);
				GMT_alloc_segment (GMT, S, p[k].n, 2U, true);
				GMT_memcpy (S->coord[GMT_X], p[k].lon, S->n_rows, double);
				GMT_memcpy (S->coord[GMT_Y], p[k].lat, S->n_rows, double);
				D->table[tbl]->segment[seg++] = S;	/* Hook onto dataset structure */
				D->table[tbl]->n_records += S->n_rows;	/* Add up records in this table */
			}
			GMT_free_shore_polygons (GMT, p, np);
			GMT_free (GMT, p);
			D->n_segments += D->table[tbl]->n_segments;	/* Sum up total number of segments across the data set */
			D->n_records  += D->table[tbl]->n_records;	/* Sum up total number of records across the data set */
			GMT->current.io.col_type[GMT_IN][GMT_X] = GMT_IS_FLOAT;	/* Avoid longitude adjustments: longitudes are guaranteed to be correct; rounding errors only messes things up */
			GMT_set_tbl_minmax (GMT, D->table[tbl++]);	/* Determine min/max extent for all segments and the table */
			GMT->current.io.col_type[GMT_IN][GMT_X] = GMT_IS_LON;	/* Reset X column to be longitudes */
		}
		GMT_free_shore (GMT, &c);	/* Done with this GSHHS bin */
	}
	GMT_Report (GMT->parent, GMT_MSG_LONG_VERBOSE, "Reading GSHHS segments from bin # %5ld\n", c.bins[c.nb-1]);
	if (tbl < n_alloc) D->table = GMT_memory (GMT, D->table, tbl, struct GMT_DATATABLE *);
	D->n_tables = tbl;

	GMT_shore_cleanup (GMT, &c);	/* Done with the GSHHS database */

	return (D);
}

int GMT_assemble_br (struct GMT_CTRL *GMT, struct GMT_BR *c, bool shift, double edge, struct GMT_GSHHS_POL **pol)
/* shift: true if longitudes may have to be shifted */
/* edge: Edge test for shifting */
{
	struct GMT_GSHHS_POL *p = NULL;
	int id;

	p = GMT_memory (GMT, NULL, c->ns, struct GMT_GSHHS_POL);

	for (id = 0; id < c->ns; id++) {
		p[id].lon = GMT_memory (GMT, NULL, c->seg[id].n, double);
		p[id].lat = GMT_memory (GMT, NULL, c->seg[id].n, double);
		p[id].n = gmt_copy_to_br_path (p[id].lon, p[id].lat, c, id);
		p[id].level = c->seg[id].level;
		if (shift) gmt_shore_path_shift (p[id].lon, p[id].n, edge);
	}

	*pol = p;
	return (c->ns);
}

void GMT_free_shore (struct GMT_CTRL *GMT, struct GMT_SHORE *c)
{	/* Removes allocated variables for this block only */
	int i;

	for (i = 0; i < c->ns; i++) {
		GMT_free (GMT, c->seg[i].dx);
		GMT_free (GMT, c->seg[i].dy);
	}
	if (c->ns) GMT_free (GMT, c->seg);
}

void GMT_free_br (struct GMT_CTRL *GMT, struct GMT_BR *c)
{	/* Removes allocated variables for this block only */
	int i;

	for (i = 0; i < c->ns; i++) {
		GMT_free (GMT, c->seg[i].dx);
		GMT_free (GMT, c->seg[i].dy);
	}
	if (c->ns) GMT_free (GMT, c->seg);

}

void GMT_shore_cleanup (struct GMT_CTRL *GMT, struct GMT_SHORE *c)
{
	GMT_free (GMT, c->bins);
	GMT_free (GMT, c->bin_info);
	GMT_free (GMT, c->bin_nseg);
	GMT_free (GMT, c->bin_firstseg);
	GMT_free (GMT, c->GSHHS_area);
	GMT_free (GMT, c->GSHHS_area_fraction);
	if (c->min_area > 0.0) GMT_free (GMT, c->GSHHS_node);
	GMT_free (GMT, c->GSHHS_parent);
	nc_close (c->cdfid);
}

void GMT_br_cleanup (struct GMT_CTRL *GMT, struct GMT_BR *c)
{
	GMT_free (GMT, c->bins);
	GMT_free (GMT, c->bin_nseg);
	GMT_free (GMT, c->bin_firstseg);
	nc_close (c->cdfid);
}

int GMT_prep_shore_polygons (struct GMT_CTRL *GMT, struct GMT_GSHHS_POL **p_old, unsigned int np, bool sample, double step, int anti_bin)
{
	/* This function will go through each of the polygons and determine
	 * if the polygon is clipped by the map boundary, and if so if it
	 * wraps around to the other side due to 360 degree periodicities
	 * A wrapped polygon will be returned as two new polygons so that
	 * this function may return more polygons that it receives.
	 * Upon return the polygons are in x,y inches, not degrees.
	 *
	 * *p is the array of np polygons
	 * sample is true if we need to resample the polygons to reduce point spacing
	 * step is the new maximum point separation in degrees
	 * anti_bin, if >= 0, indicates a possible problem bin at the antipole using -JE only
	 * We also explicitly close all polygons if they are not so already.
	 */

	unsigned int k, np_new, n, n_use;
	uint64_t start;
	bool close;
	size_t n_alloc;
	double *xtmp = NULL, *ytmp = NULL;
	struct GMT_GSHHS_POL *p = NULL;

	p = *p_old;

	np_new = np;

	for (k = 0; k < np; k++) {

		if (sample) p[k].n = (int)GMT_fix_up_path (GMT, &p[k].lon, &p[k].lat, p[k].n, step, 0);

		/* Clip polygon against map boundary if necessary and return plot x,y in inches */

		if ((n = (unsigned int)GMT_clip_to_map (GMT, p[k].lon, p[k].lat, p[k].n, &xtmp, &ytmp)) == 0) {	/* Completely outside */
			p[k].n = 0;	/* Note the memory in lon, lat not freed yet */
			continue;
		}

		/* Must check if polygon must be split and partially plotted at both edges of map */

		if ((*GMT->current.map.will_it_wrap) (GMT, xtmp, ytmp, n, &start)) {	/* Polygon does indeed wrap */

			/* First truncate against left border */

			GMT->current.plot.n = GMT_map_truncate (GMT, xtmp, ytmp, n, start, -1);
			n_use = (unsigned int)GMT_compact_line (GMT, GMT->current.plot.x, GMT->current.plot.y, GMT->current.plot.n, false, 0);
			close = GMT_polygon_is_open (GMT, GMT->current.plot.x, GMT->current.plot.y, n_use);
			n_alloc = (close) ? n_use + 1 : n_use;
			p[k].lon = GMT_memory (GMT, p[k].lon, n_alloc, double);
			p[k].lat = GMT_memory (GMT, p[k].lat, n_alloc, double);
			GMT_memcpy (p[k].lon, GMT->current.plot.x, n_use, double);
			GMT_memcpy (p[k].lat, GMT->current.plot.y, n_use, double);
			if (close) {	/* Must explicitly close the polygon */
				p[k].lon[n_use] = p[k].lon[0];
				p[k].lat[n_use] = p[k].lat[0];
			}
			p[k].n = (int)n_alloc;

			/* Then truncate against right border */

			GMT->current.plot.n = GMT_map_truncate (GMT, xtmp, ytmp, n, start, +1);
			n_use = (unsigned int)GMT_compact_line (GMT, GMT->current.plot.x, GMT->current.plot.y, GMT->current.plot.n, false, 0);
			p = GMT_memory (GMT, p, np_new + 1, struct GMT_GSHHS_POL);
			close = GMT_polygon_is_open (GMT, GMT->current.plot.x, GMT->current.plot.y, n_use);
			n_alloc = (close) ? n_use + 1 : n_use;
			p[np_new].lon = GMT_memory (GMT, NULL, n_alloc, double);
			p[np_new].lat = GMT_memory (GMT, NULL, n_alloc, double);
			GMT_memcpy (p[np_new].lon, GMT->current.plot.x, n_use, double);
			GMT_memcpy (p[np_new].lat, GMT->current.plot.y, n_use, double);
			if (close) {	/* Must explicitly close the polygon */
				p[np_new].lon[n_use] = p[np_new].lon[0];
				p[np_new].lat[n_use] = p[np_new].lat[0];
			}
			p[np_new].n = (int)n_alloc;
			p[np_new].interior = p[k].interior;
			p[np_new].level = p[k].level;
			p[np_new].fid = p[k].fid;
			np_new++;
		}
		else {
			n_use = (unsigned int)GMT_compact_line (GMT, xtmp, ytmp, n, false, 0);
			if (anti_bin > 0 && step == 0.0) {	/* Must warn for donut effect */
				GMT_Report (GMT->parent, GMT_MSG_VERBOSE, "Warning: Antipodal bin # %d not filled!\n", anti_bin);
				GMT_free (GMT, xtmp);
				GMT_free (GMT, ytmp);
				continue;
			}
			else {
				close = GMT_polygon_is_open (GMT, xtmp, ytmp, n_use);
				n_alloc = (close) ? n_use + 1 : n_use;
				p[k].lon = GMT_memory (GMT, p[k].lon, n_alloc, double);
				p[k].lat = GMT_memory (GMT, p[k].lat, n_alloc, double);
				GMT_memcpy (p[k].lon, xtmp, n_use, double);
				GMT_memcpy (p[k].lat, ytmp, n_use, double);
				if (close) {	/* Must explicitly close the polygon */
					p[k].lon[n_use] = p[k].lon[0];
					p[k].lat[n_use] = p[k].lat[0];
				}
				p[k].n = (int)n_alloc;
			}
		}

		GMT_free (GMT, xtmp);
		GMT_free (GMT, ytmp);
	}

	*p_old = p;

	return (np_new);
}<|MERGE_RESOLUTION|>--- conflicted
+++ resolved
@@ -494,13 +494,8 @@
 
 int GMT_init_shore (struct GMT_CTRL *GMT, char res, struct GMT_SHORE *c, double wesn[], struct GMT_SHORE_SELECT *info) {	/* res: Resolution (f, h, i, l, c */
 	/* Opens the netcdf file and reads in all top-level attributes, IDs, and variables for all bins overlapping with wesn */
-<<<<<<< HEAD
-	int i, nb, idiv, iw, ie, is, in, i_ant, this_south, this_west, err;
+	int i, nb, idiv, iw, ie, is, in, i_ant, this_south, this_west, this_north, err;
 	bool int_areas = false, two_Antarcticas = false;
-=======
-	int i, nb, idiv, iw, ie, is, in, this_south, this_west, this_north, err;
-	bool int_areas = false;
->>>>>>> c2f4450b
 	short *stmp = NULL;
 	int *itmp = NULL;
 	size_t start[1], count[1];
@@ -577,12 +572,9 @@
 	c->min_level = info->low;
 	c->max_level = (info->low == info->high && info->high == 0) ? GSHHS_MAX_LEVEL : info->high;	/* Default to all if not set */
 	c->flag = info->flag;
-<<<<<<< HEAD
 	c->two_Antarcticas = (two_Antarcticas) ? 1 : 0;
-=======
 	c->ant_mode = info->antarctica_mode;
 	c->res = res;
->>>>>>> c2f4450b
 
 	c->scale = (c->bin_size / 60.0) / 65535.0;
 	c->bsize = c->bin_size / 60.0;
@@ -602,13 +594,9 @@
 	for (i = nb = 0; i < c->n_bin; i++) {	/* Find which bins are needed */
 		this_south = 90 - irint (c->bsize * ((i / idiv) + 1));	/* South limit of this bin */
 		if (this_south < is || this_south >= in) continue;
-<<<<<<< HEAD
-		if (c->ant_mode == GSHHS_ANTARCTICA_SKIP && this_south < i_ant) continue;	/* Does not want Antarctica in output */
+		this_north = this_south + irint (c->bsize);
+		if (c->ant_mode == GSHHS_ANTARCTICA_SKIP && this_north <= GSHHS_ANTARCTICA_LIMIT) continue;	/* Does not want Antarctica in output */
 		else if (c->ant_mode == GSHHS_ANTARCTICA_SKIP_INV && this_south > i_ant) continue;	/* Does not want anything but Antarctica in output */
-=======
-		this_north = this_south + irint (c->bsize);
-		if (info->antarctica_mode == GSHHS_ANTARCTICA_SKIP && this_north <= GSHHS_ANTARCTICA_LIMIT) continue;	/* Does not want Antarctica in output */
->>>>>>> c2f4450b
 		this_west = irint (c->bsize * (i % idiv)) - 360;
 		while (this_west < iw) this_west += 360;
 		if (this_west >= ie) continue;
@@ -676,13 +664,9 @@
 {
 	size_t start[1], count[1];
 	int *seg_info = NULL, *seg_start = NULL, *seg_ID = NULL;
-<<<<<<< HEAD
-	int s, i, k, err, level, inc[4], ll_node, node, ID, *seg_skip = NULL;
+	int s, i, k, ny, err, level, inc[4], ll_node, node, ID, *seg_skip = NULL;
 	unsigned short corner[4], bitshift[4] = {9, 6, 3, 0};
 	signed char *seg_info_ANT = NULL;
-=======
-	int s, i, k, ny, err, level, inc[4], ll_node, node, ID, *seg_skip = NULL;
->>>>>>> c2f4450b
 	double w, e, dx;
 
 	for (k = 0; k < 4; k++) {	/* Extract node corner levels */
@@ -1025,7 +1009,12 @@
 			p[P].lat = GMT_memory (GMT, NULL, c->seg[id].n, double);
 			p[P].n = gmt_copy_to_shore_path (p[P].lon, p[P].lat, c, id);
 			if (c->ant_special) {	/* Discard any pieces south of 60S */
-				for (k = 0, skip = true; skip && k < p[P].n; k++) if (p[P].lat[k] > -60.0) skip = false;
+				if (c->ant_mode == GSHHS_ANTARCTICA_SKIP) {
+					for (k = 0, skip = true; skip && k < p[P].n; k++) if (p[P].lat[k] > -60.0) skip = false;
+				}
+				else if (c->ant_mode == GSHHS_ANTARCTICA_SKIP_INV) {
+					for (k = 0, skip = true; skip && k < p[P].n; k++) if (p[P].lat[k] < -60.0) skip = false;
+				}
 			}
 			if (skip) {
 				GMT_free (GMT, p[P].lon);
@@ -1149,7 +1138,12 @@
 			}
 		}
 		if (c->ant_special) {	/* Discard any pieces south of 60S */
-			for (k = 0, skip = true; skip && k < n; k++) if (p[P].lat[k] > -60.0) skip = false;
+			if (c->ant_mode == GSHHS_ANTARCTICA_SKIP) {
+				for (k = 0, skip = true; skip && k < n; k++) if (p[P].lat[k] > -60.0) skip = false;
+			}
+			else if (c->ant_mode == GSHHS_ANTARCTICA_SKIP_INV) {
+				for (k = 0, skip = true; skip && k < n; k++) if (p[P].lat[k] < -60.0) skip = false;
+			}
 		}
 		if (skip) {
 			GMT_free (GMT, p[P].lon);
@@ -1181,7 +1175,12 @@
 		p[P].lat = GMT_memory (GMT, NULL, n_alloc, double);
 		p[P].n = gmt_copy_to_shore_path (p[P].lon, p[P].lat, c, id);
 		if (c->ant_special) {	/* Discard any pieces south of 60S */
-			for (k = 0, skip = true; skip && k < p[P].n; k++) if (p[P].lat[k] > -60.0) skip = false;
+			if (c->ant_mode == GSHHS_ANTARCTICA_SKIP) {
+				for (k = 0, skip = true; skip && k < p[P].n; k++) if (p[P].lat[k] > -60.0) skip = false;
+			}
+			else if (c->ant_mode == GSHHS_ANTARCTICA_SKIP_INV) {
+				for (k = 0, skip = true; skip && k < p[P].n; k++) if (p[P].lat[k] < -60.0) skip = false;
+			}
 		}
 		if (skip) {
 			GMT_free (GMT, p[P].lon);
