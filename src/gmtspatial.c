/*--------------------------------------------------------------------
*    $Id$
*
*	Copyright (c) 1991-2016 by P. Wessel, W. H. F. Smith, R. Scharroo, J. Luis and F. Wobbe
*	See LICENSE.TXT file for copying and redistribution conditions.
*	This program is free software; you can redistribute it and/or modify
*	it under the terms of the GNU Lesser General Public License as published by
*	the Free Software Foundation; version 3 or any later version.
*
*	This program is distributed in the hope that it will be useful,
*	but WITHOUT ANY WARRANTY; without even the implied warranty of
*	MERCHANTABILITY or FITNESS FOR A PARTICULAR PURPOSE.  See the
*	GNU Lesser General Public License for more details.
*
*	Contact info: gmt.soest.hawaii.edu
*--------------------------------------------------------------------*/
/* 
 * gmtspatial performs miscellaneous geospatial operations on polygons, such
 * as truncating them against a clipping polygon, calculate areas, find
 * crossings with other polygons, etc.
 *
 * Author:	Paul Wessel
 * Date:	10-Jun-2009
 * Version:	5 API
 */

#define THIS_MODULE_NAME	"gmtspatial"
#define THIS_MODULE_LIB		"core"
#define THIS_MODULE_PURPOSE	"Geospatial operations on lines and polygons"
#define THIS_MODULE_KEYS	"<D{,DD(,ND(,TD(,>D},>TD,>TN+r"

#include "gmt_dev.h"

#define GMT_PROG_OPTIONS "-:RVabdfghios" GMT_OPT("HMm")

#define POL_IS_CW	1
#define POL_IS_CCW	0

#define GMT_W	3

#define POL_UNION		1
#define POL_INTERSECTION	2
#define POL_CLIP		3
#define POL_SPLIT		4
#define POL_JOIN		5

#define PW_TESTING
#define MIN_AREA_DIFF		0.01;	/* If two polygons have areas that differ more than 1 % of each other then they are not the same feature */
#define MIN_SEPARATION		0	/* If the two closest points for two features are > 0 units apart then they are not the same feature */
#define MIN_CLOSENESS		0.01	/* If two close segments has an mean separation exceeding 1% of segment legnth, then they are not the same feature */
#define MIN_SUBSET		2.0	/* If two close segments deemed approximate fits has lengths that differ by this factor then they are sub/super sets of each other */

struct DUP {	/* Holds information on which single segment is closest to the current test segment */
	uint64_t point;
	uint64_t segment;
	unsigned int table;
	int mode;
	bool inside;
	double distance;
	double mean_distance;
	double closeness;
	double setratio;
	double a_threshold;
	double d_threshold;
	double c_threshold;
	double s_threshold;
};

struct DUP_INFO {
	uint64_t point;
	int mode;
	double distance;
	double closeness;
	double setratio;
};

struct GMTSPATIAL_CTRL {
	struct Out {	/* -> */
		bool active;
		char *file;
	} Out;
	struct A {	/* -Aa<min_dist>[unit], -A[unit] */
		bool active;
		unsigned int mode;
		int smode;
		double min_dist;
		char unit;
	} A;
	struct C {	/* -C */
		bool active;
	} C;
	struct D {	/* -D[pol] */
		bool active;
		int mode;
		char unit;
		char *file;
		struct DUP I;
	} D;
	struct E {	/* -D[-|+] */
		bool active;
		unsigned int mode;
	} E;
	struct F {	/* -F */
		bool active;
		unsigned int geometry;
	} F;
	struct I {	/* -I[i|e] */
		bool active;
		unsigned int mode;
	} I;
	struct L {	/* -L */
		bool active;
		char unit;
		double s_cutoff, path_noise, box_offset;
	} L;
	struct N {	/* -N<file>[+a][+p>ID>][+r][+z] */
		bool active;
		bool all;	/* All points in lines and polygons must be inside a polygon for us to report ID */
		unsigned int mode;	/* 0 for reporting ID in -Z<ID> header, 1 via data column, 2 just as a report */
		unsigned int ID;	/* If 1 we use running numbers */
		char *file;
	} N;
	struct Q {	/* -Q[+h][+l][+p] */
		bool active;
		bool header;
		unsigned int mode;	/* 0 use input as is, 1 force to line, 2 force to polygon */
		unsigned int dmode;	/* for geo data: 1 = flat earth, 2 = great circle, 3 = geodesic (for distances) */
		char unit;
	} Q;
	struct S {	/* -S[u|i|c|j] */
		bool active;
		unsigned int mode;
	} S;
	struct T {	/* -T[pol] */
		bool active;
		char *file;
	} T;
};

struct PAIR {
	double node;
	uint64_t pos;
};

GMT_LOCAL void *New_Ctrl (struct GMT_CTRL *GMT) {	/* Allocate and initialize a new control structure */
	struct GMTSPATIAL_CTRL *C;
	
	C = gmt_M_memory (GMT, NULL, 1, struct GMTSPATIAL_CTRL);
	
	/* Initialize values whose defaults are not 0/false/NULL */
	C->A.unit = 'X';		/* Cartesian units as default */
	C->L.box_offset = 1.0e-10;	/* Minimum significant amplitude */
	C->L.path_noise = 1.0e-10;	/* Minimum significant amplitude */
	C->D.unit = 'X';		/* Cartesian units as default */
	C->D.I.a_threshold = MIN_AREA_DIFF;
	C->D.I.d_threshold = MIN_SEPARATION;
	C->D.I.c_threshold = MIN_CLOSENESS;
	C->D.I.s_threshold = MIN_SUBSET;
	C->Q.mode = GMT_IS_POINT;	/* Undecided on line vs poly */
	C->Q.dmode = 2;			/* Great-circle distance if not specified */
	return (C);
}

GMT_LOCAL void Free_Ctrl (struct GMT_CTRL *GMT, struct GMTSPATIAL_CTRL *C) {	/* Deallocate control structure */
	if (!C) return;
	gmt_M_str_free (C->Out.file);	
	gmt_M_str_free (C->D.file);	
	gmt_M_str_free (C->N.file);	
	gmt_M_str_free (C->T.file);	
	gmt_M_free (GMT, C);	
}

GMT_LOCAL unsigned int area_size (struct GMT_CTRL *GMT, double x[], double y[], uint64_t n, double *out, int *geo) {
	uint64_t i;
	double wesn[4], xx, yy, size, ix, iy;
	double *xp = NULL, *yp = NULL;
	
	wesn[XLO] = wesn[YLO] = DBL_MAX;
	wesn[XHI] = wesn[YHI] = -DBL_MAX;
	
	gmt_centroid (GMT, x, y, n, out, *geo);	/* Get mean location */
	
	for (i = 0; i < n; i++) {
		wesn[XLO] = MIN (wesn[XLO], x[i]);
		wesn[XHI] = MAX (wesn[XHI], x[i]);
		wesn[YLO] = MIN (wesn[YLO], y[i]);
		wesn[YHI] = MAX (wesn[YHI], y[i]);
	}
	xp = gmt_M_memory (GMT, NULL, n, double);	yp = gmt_M_memory (GMT, NULL, n, double);
	if (*geo == 1) {	/* Initializes GMT projection parameters to the -JA settings */
		GMT->current.proj.projection = GMT_LAMB_AZ_EQ;
		GMT->current.proj.unit = 1.0;
		GMT->current.proj.pars[3] = 39.3700787401574814;
		GMT->common.R.oblique = false;
		GMT->common.J.active = true;
		GMT->current.setting.map_line_step = 1.0e7;	/* To avoid nlon/nlat being huge */
		gmt_set_geographic (GMT, GMT_IN);
		GMT->current.proj.pars[0] = out[GMT_X];
		GMT->current.proj.pars[1] = out[GMT_Y];
		if (gmt_M_err_pass (GMT, gmt_map_setup (GMT, wesn), "")) {
			gmt_M_free (GMT, xp);	gmt_M_free (GMT, yp);
			return (0);
		}
	
		ix = 1.0 / GMT->current.proj.scale[GMT_X];
		iy = 1.0 / GMT->current.proj.scale[GMT_Y];
	
		for (i = 0; i < n; i++) {
			gmt_geo_to_xy (GMT, x[i], y[i], &xx, &yy);
			xp[i] = (xx - GMT->current.proj.origin[GMT_X]) * ix;
			yp[i] = (yy - GMT->current.proj.origin[GMT_Y]) * iy;
		}
	}
	else {	/* Just take out mean coordinates */
		for (i = 0; i < n; i++) {
			xp[i] = x[i] - out[GMT_X];
			yp[i] = y[i] - out[GMT_Y];
		}
	}
	
	size = gmt_pol_area (xp, yp, n);
	gmt_M_free (GMT, xp);
	gmt_M_free (GMT, yp);
	if (geo) size *= (GMT->current.map.dist[GMT_MAP_DIST].scale * GMT->current.map.dist[GMT_MAP_DIST].scale);
	out[GMT_Z] = fabs (size);
	return ((size < 0.0) ? POL_IS_CCW : POL_IS_CW);
}

GMT_LOCAL void length_size (struct GMT_CTRL *GMT, double x[], double y[], uint64_t n, double *out) {
	uint64_t i;
	double length = 0.0, mid, f, *s = NULL;
	
	assert (n > 0);

	/* Estimate 'average' position */
	
	s = gmt_M_memory (GMT, NULL, n, double);
	for (i = 1; i < n; i++) {
		length += gmt_distance (GMT, x[i-1], y[i-1], x[i], y[i]);
		s[i] = length;
	}
	mid = 0.5 * length;
	i = 0;
	while (s[i] <= mid) i++;	/* Find mid point length-wise */
	f = (mid - s[i-1]) / (s[i] - s[i-1]);
	out[GMT_X] = x[i-1] + f * (x[i] - x[i-1]);
	out[GMT_Y] = y[i-1] + f * (y[i] - y[i-1]);
	out[GMT_Z] = length;
	gmt_M_free (GMT, s);
}

GMT_LOCAL int comp_pairs (const void *a, const void *b) {
	const struct PAIR *xa = a, *xb = b;
	/* Sort on node value */
	if (xa->node < xb->node) return (-1);
	if (xa->node > xb->node) return (+1);
	return (0);
}

GMT_LOCAL void write_record (struct GMT_CTRL *GMT, double **R, uint64_t n, uint64_t p) {
	uint64_t c;
	double out[GMT_MAX_COLUMNS];
	for (c = 0; c < n; c++) out[c] = R[c][p];
	GMT_Put_Record (GMT->parent, GMT_WRITE_DOUBLE, out);
}

GMT_LOCAL int is_duplicate (struct GMT_CTRL *GMT, struct GMT_DATASEGMENT *S, struct GMT_DATASET *D, struct DUP *I, struct DUP_INFO **L) {
	/* Given single line segment S and a dataset of many line segments in D, determine the closest neighbor
	 * to S in D (call it S'), and if "really close" it might be a duplicate or slight revision to S.
	 * There might be several features S' in D close to S so we return how many near or exact matches we
	 * found and pass the details via L.  We return 0 if no duplicates are found.  If some are found then
	 * these are the possible types of result per match:
	 * +1	: S has identical duplicate in D (S == S')
	 * -1	: S has identical duplicate in D (S == S'), but is reversed
	 * +2	: S is very close to S', probably a slight revised version
	 * -2	: S is very close to S', probably a slight revised version, but is reversed
	 * +3	: Same as +2 but S is likely a subset of S'
	 * -3	: Same as -2 but S is likely a reversed subset of S'
	 * +4	: Same as +2 but S is likely a superset of S'
	 * -4	: Same as -2 but S is likely a reversed superset of S'
	 *  5   : Two lines split exactly at the Dateline
	 * The algorithm first finds the smallest separation from any point on S to the line Sp.
	 * We then reverse the situation and check the smallest separation from any point on any
	 * of the Sp candidates to the line S.
	 * If the smallest distance found exceeds I->d_threshold then we move on (not close enough).
	 * We next compute the mean (or median, with +Ccmax) closeness, defined as the ratio between
	 * the mean (or median) separation between points on S and the line Sp (or vice versa) and
	 * the length of S (or Sp).  We compute it both ways since the segments may differ in lengths
	 * and degree of overlap (i.e., subsets or supersets).
	 * NOTE: Lines that intersect obviously has a zero min distance but since we only compute
	 * distances from the nodes on one line to the nearest point along the other line we will
	 * not detect such crossings.  For most situations this should not matter much (?).
	 */
	
	bool status;
	unsigned int k, tbl, n_close = 0, n_dup = 0, mode1, mode3;
	uint64_t row, seg, pt, np, sno, *n_sum = NULL;
	int k_signed;
	double dist, f_seg, f_pt, d1, d2, closest, length[2], separation[2], close[2], *d_mean = NULL;
	double med_separation[2], med_close[2], high = 0, low = 0, use_length, use_sep, use_close, *sep = NULL;
	struct GMT_DATASEGMENT *Sp = NULL;
	
	GMT_Report (GMT->parent, GMT_MSG_LONG_VERBOSE, "Determine the segments in D closest to our segment\n");
<<<<<<< HEAD
	I->distance = DBL_MAX;
	mode3 = 3 + 10 * I->inside;	/* Set gmt_near_lines modes */
	mode1 = 1 + 10 * I->inside;	/* Set gmt_near_lines modes */
=======
	I->distance = I->mean_distance = DBL_MAX;
	mode3 = 3 + 10 * I->inside;	/* Set GMT_near_lines modes */
	mode1 = 1 + 10 * I->inside;	/* Set GMT_near_lines modes */
>>>>>>> 4bb7dcbb
	
	d_mean = GMT_memory (GMT, NULL, D->n_segments, double);		/* Mean distances from points along S to other lines */
	n_sum = GMT_memory (GMT, NULL, D->n_segments, uint64_t);	/* Number of distances from points along S to other lines */
	
	/* We first want to obtain the mean distance from one segment to all others.  We do this by computing the
	 * nearest distance from each point along our segment S to the other segments and compute the average of
	 * all those distances.  Then we reverse teh search and continue to accumulate averages */
	
	/* Process each point along the trace in S and find sum of nearest distances for each segment in table */
	for (row = 0; row < S->n_rows; row++) {
		for (tbl = sno = 0; tbl < D->n_tables; tbl++) {	/* For each table to compare it to */
			for (seg = 0; seg < D->table[tbl]->n_segments; seg++, sno++) {	/* For each segment in current table */
				if (D->table[tbl]->segment[seg]->n_rows == 0) continue;	/* Skip segments with no records (may be itself) */
				dist = DBL_MAX;	/* Reset for each line to find distance to that line */
				status = GMT_near_a_line (GMT, S->coord[GMT_X][row], S->coord[GMT_Y][row], seg, D->table[tbl]->segment[seg], mode3, &dist, &f_seg, &f_pt);
				d_mean[sno] += dist;	/* Sum of distances to this segment */
				n_sum[sno]++;		/* Number of such distances */
			}
		}
	}

	/* Must also do the reverse test: for each point for each line in the table, compute distance to S; it might be shorter */
	for (tbl = sno = 0; tbl < D->n_tables; tbl++) {	/* For each table to compare it to */
		for (seg = 0; seg < D->table[tbl]->n_segments; seg++, sno++) {	/* For each segment in current table */
			Sp = D->table[tbl]->segment[seg];	/* This is S', one of the segments that is close to S */
			for (row = 0; row < Sp->n_rows; row++) {	/* Process each point along the trace in S and find nearest distance for each segment in table */
				dist = DBL_MAX;		/* Reset for each line to find distance to that line */
				status = GMT_near_a_line (GMT, Sp->coord[GMT_X][row], Sp->coord[GMT_Y][row], seg, S, mode3, &dist, &f_seg, &f_pt);
				d_mean[sno] += dist;	/* Sum of distances to this segment */
				n_sum[sno]++;		/* Number of such distances */
			}
		}
	}
	/* Compute the average distances */
	for (sno = 0; sno < D->n_segments; sno++) {
		d_mean[sno] = (n_sum[sno] > 0) ? d_mean[sno] / n_sum[sno] : DBL_MAX;
	}
	GMT_free (GMT, n_sum);

	/* Process each point along the trace in S and find nearest distance for each segment in table */
	for (row = 0; row < S->n_rows; row++) {
		for (tbl = sno = 0; tbl < D->n_tables; tbl++) {	/* For each table to compare it to */
			for (seg = 0; seg < D->table[tbl]->n_segments; seg++, sno++) {	/* For each segment in current table */
				dist = DBL_MAX;	/* Reset for each line to find distance to that line */
				status = gmt_near_a_line (GMT, S->coord[GMT_X][row], S->coord[GMT_Y][row], seg, D->table[tbl]->segment[seg], mode3, &dist, &f_seg, &f_pt);
				if (!status && I->inside) continue;	/* Only consider points that project perpendicularly within the line segment */
				pt = lrint (f_pt);	/* We know f_seg == seg so no point assigning that */
				if (dist < I->distance && d_mean[sno] < I->mean_distance) {	/* Keep track of the single closest feature */
					I->point = pt;
					I->segment = seg;
					I->distance = dist;
					I->mean_distance = d_mean[sno];
					I->table = tbl;
				}
				if (dist > I->d_threshold) continue;	/* Not close enough for duplicate consideration */
				if (D->table[tbl]->segment[seg]->mode == 0) {
					n_close++;
					L[tbl][seg].distance = DBL_MAX;
				}
				D->table[tbl]->segment[seg]->mode = 1;	/* Use mode to flag segments that are close enough */
				if (dist < L[tbl][seg].distance) {	/* Keep track of the closest feature */
					L[tbl][seg].point = pt;
					L[tbl][seg].distance = dist;
				}
			}
		}
	}
	
	/* Must also do the reverse test: for each point for each line in the table, compute distance to S; it might be shorter */
	
	for (tbl = sno = 0; tbl < D->n_tables; tbl++) {	/* For each table to compare it to */
		for (seg = 0; seg < D->table[tbl]->n_segments; seg++, sno++) {	/* For each segment in current table */
			Sp = D->table[tbl]->segment[seg];	/* This is S', one of the segments that is close to S */
			for (row = 0; row < Sp->n_rows; row++) {	/* Process each point along the trace in S and find nearest distance for each segment in table */
				dist = DBL_MAX;		/* Reset for each line to find distance to that line */
				status = gmt_near_a_line (GMT, Sp->coord[GMT_X][row], Sp->coord[GMT_Y][row], seg, S, mode3, &dist, &f_seg, &f_pt);
				if (!status && I->inside) continue;	/* Only consider points that project perpendicularly within the line segment */
				pt = lrint (f_pt);
				if (dist < I->distance && d_mean[sno] < I->mean_distance) {	/* Keep track of the single closest feature */
					I->point = pt;
					I->segment = seg;
					I->distance = dist;
					I->mean_distance = d_mean[sno];
					I->table = tbl;
				}
				if (dist > I->d_threshold) continue;	/* Not close enough for duplicate consideration */
				if (D->table[tbl]->segment[seg]->mode == 0) {
					n_close++;
					L[tbl][seg].distance = DBL_MAX;
				}
				D->table[tbl]->segment[seg]->mode = 1;	/* Use mode to flag segments that are close enough */
				if (dist < L[tbl][seg].distance) {	/* Keep track of the closest feature */
					L[tbl][seg].point = pt;
					L[tbl][seg].distance = dist;
				}
			}
		}
	}
	GMT_free (GMT, d_mean);
	
	if (n_close == 0)
		GMT_Report (GMT->parent, GMT_MSG_LONG_VERBOSE, "No other segment found within dmax [probably due to +p requirement]\n");
	else
		GMT_Report (GMT->parent, GMT_MSG_LONG_VERBOSE, "Closest segment (Table %d, segment %" PRIu64 ") is %.3f km away; %d segments found within dmax\n", I->table, I->segment, I->distance, n_close);
	
	/* Here we have found the shortest distance from a point on S to another segment; S' is segment number seg */
	
	if (I->distance > I->d_threshold) return (0);	/* We found no duplicates or slightly different versions of S */
	
	/* Here we need to compare one or more S' candidates and S a bit more. */
	
	for (row = 1, length[0] = 0.0; row < S->n_rows; row++) {	/* Compute length of S once */
		length[0] += gmt_distance (GMT, S->coord[GMT_X][row], S->coord[GMT_Y][row], S->coord[GMT_X][row-1], S->coord[GMT_Y][row-1]);
	}

	for (tbl = 0; tbl < D->n_tables; tbl++) {	/* For each table to compare it to */
		for (seg = 0; seg < D->table[tbl]->n_segments; seg++) {	/* For each segment in current table */
			if (D->table[tbl]->segment[seg]->mode != 1) continue;	/* Not one of the close segments we flagged earlier */
			D->table[tbl]->segment[seg]->mode = 0;			/* Remove this temporary flag */
			
			Sp = D->table[tbl]->segment[seg];	/* This is S', one of the segments that is close to S */
			if (S->n_rows == Sp->n_rows) {	/* Exacly the same number of data points; check for identical duplicate (possibly reversed) */
				for (row = 0, d1 = d2 = 0.0; row < S->n_rows; row++) {	/* Compare each point along the trace in S and Sp and S and Sp-reversed */
					d1 += gmt_distance (GMT, S->coord[GMT_X][row], S->coord[GMT_Y][row], Sp->coord[GMT_X][row], Sp->coord[GMT_Y][row]);
					d2 += gmt_distance (GMT, S->coord[GMT_X][row], S->coord[GMT_Y][row], Sp->coord[GMT_X][S->n_rows-row-1], Sp->coord[GMT_Y][S->n_rows-row-1]);
				}
				GMT_Report (GMT->parent, GMT_MSG_DEBUG, "S to Sp of same length and gave d1 = %g and d2 = %g\n", d1, d2);
				if (gmt_M_is_zero (d1)) { /* Exact duplicate */
					L[tbl][seg].mode = +1;
					n_dup++;
					continue;
				}
				else if (gmt_M_is_zero (d2)) {	/* Exact duplicate but reverse order */
					L[tbl][seg].mode = -1;
					n_dup++;
					continue;
				}
			}
	
			/* We get here when S' is not an exact duplicate of S, but approximate.
			 * We compute the mean [and possibly median] separation between S' and S
			 * and the closeness ratio (separation/length). */
	
			separation[0] = 0.0;
			if (I->mode) {	/* Various items needed to compute median separation */
				sep = gmt_M_memory (GMT, NULL, MAX (S->n_rows, Sp->n_rows), double);
				low = DBL_MAX;
				high = -DBL_MAX;
			}
			for (row = np = 0; row < S->n_rows; row++) {	/* Process each point along the trace in S */
				dist = DBL_MAX;
				status = gmt_near_a_line (GMT, S->coord[GMT_X][row], S->coord[GMT_Y][row], seg, Sp, mode1, &dist, NULL, NULL);
				if (!status && I->inside) continue;	/* Only consider points that project perpendicularly within the Sp segment */
				separation[0] += dist;
				if (I->mode) {	/* Special processing for median calculation */
					sep[np] = dist;
					if (dist < low)  low  = dist;
					if (dist > high) high = dist;
				}
				np++;	/* Number of points within the overlap zone */
			}
            		separation[0] = (np > 1) ? separation[0] / np : DBL_MAX;	/* Mean distance between S and S' */
			use_length = (np) ? length[0] * np / S->n_rows : length[0];	/* ~reduce length to overlap section assuming equal point spacing */
			close[0] = (np > 1) ? separation[0] / use_length : DBL_MAX;	/* Closeness as viewed from S */
			use_sep = (separation[0] == DBL_MAX) ? GMT->session.d_NaN : separation[0];
			use_close = (close[0] == DBL_MAX) ? GMT->session.d_NaN : close[0];
			GMT_Report (GMT->parent, GMT_MSG_LONG_VERBOSE,
			            "S has length %.3f km, has mean separation to Sp of %.3f km, and a closeness ratio of %g [n = %" PRIu64 "/%" PRIu64 "]\n",
			            length[0], use_sep, use_close, np, S->n_rows);
			if (I->mode) {
<<<<<<< HEAD
				if (np) {
					gmt_median (GMT, sep, np, low, high, separation[0], &med_separation[0]);
=======
				if (np > 1) {
					GMT_median (GMT, sep, np, low, high, separation[0], &med_separation[0]);
>>>>>>> 4bb7dcbb
					med_close[0] = med_separation[0] / use_length;
				}
				else med_close[0] = DBL_MAX;
				use_sep = (med_separation[0] == DBL_MAX) ? GMT->session.d_NaN : med_separation[0];
				use_close = (med_close[0] == DBL_MAX) ? GMT->session.d_NaN : med_close[0];
				GMT_Report (GMT->parent, GMT_MSG_LONG_VERBOSE, "S  has median separation to Sp of %.3f km, and a robust closeness ratio of %g\n",
				            use_sep, use_close);
			}
	
			/* Must now compare the other way */
	
			separation[1] = length[1] = 0.0;
			if (I->mode) {	/* Reset for median calculation */
				low  = +DBL_MAX;
				high = -DBL_MAX;
			}
			for (row = np = 0; row < Sp->n_rows; row++) {	/* Process each point along the trace in S' */
				dist = DBL_MAX;		/* Reset for each line to find distance to that line */
				status = gmt_near_a_line (GMT, Sp->coord[GMT_X][row], Sp->coord[GMT_Y][row], seg, S, mode1, &dist, NULL, NULL);
				if (row) length[1] += gmt_distance (GMT, Sp->coord[GMT_X][row], Sp->coord[GMT_Y][row], Sp->coord[GMT_X][row-1], Sp->coord[GMT_Y][row-1]);
				if (!status && I->inside) continue;	/* Only consider points that project perpendicularly within the Sp segment */
				separation[1] += dist;
				if (I->mode) {	/* Special processing for median calculation */
					sep[np] = dist;
					if (dist < low)  low  = dist;
					if (dist > high) high = dist;
				}
				np++;	/* Number of points within the overlap zone */
			}
            		separation[1] = (np > 1) ? separation[1] / np : DBL_MAX;		/* Mean distance between S' and S */
			use_length = (np) ? length[1] * np / Sp->n_rows : length[1];	/* ~reduce length to overlap section assuming equal point spacing */
			close[1] = (np > 1) ? separation[1] / use_length : DBL_MAX;		/* Closeness as viewed from S' */
			use_sep = (separation[1] == DBL_MAX) ? GMT->session.d_NaN : separation[1];
			use_close = (close[1] == DBL_MAX) ? GMT->session.d_NaN : close[1];
			GMT_Report (GMT->parent, GMT_MSG_LONG_VERBOSE, "Sp has length %.3f km, has mean separation to S of %.3f km, and a closeness ratio of %g [n = %" PRIu64 "/%" PRIu64 "]\n",
				length[1], use_sep, use_close, np, Sp->n_rows);
			if (I->mode) {
<<<<<<< HEAD
				if (np) {
					gmt_median (GMT, sep, np, low, high, separation[1], &med_separation[1]);
					med_close[1] = med_separation[1] / use_length;
				}
				else med_close[1] = DBL_MAX;
				gmt_M_free (GMT, sep);
				GMT_Report (GMT->parent, GMT_MSG_LONG_VERBOSE, "Sp has median separation to S  of %.3f km, and a robust closeness ratio of %g\n", med_separation[1], med_close[1]);
=======
				if (np > 1) {
					GMT_median (GMT, sep, np, low, high, separation[1], &med_separation[1]);
					med_close[1] = med_separation[1] / use_length;
				}
				else med_close[1] = DBL_MAX;
				GMT_free (GMT, sep);
				use_sep = (med_separation[1] == DBL_MAX) ? GMT->session.d_NaN : med_separation[1];
				use_close = (med_close[1] == DBL_MAX) ? GMT->session.d_NaN : med_close[1];
				GMT_Report (GMT->parent, GMT_MSG_LONG_VERBOSE, "Sp has median separation to S  of %.3f km, and a robust closeness ratio of %g\n",
					use_sep, use_close);
>>>>>>> 4bb7dcbb
				k = (med_close[0] <= med_close[1]) ? 0 : 1;	/* Pick the setup with the smallest robust closeness */
				closest = med_close[k];		/* The longer the segment and the closer they are, the smaller the closeness */
			}
			else {
				k = (close[0] <= close[1]) ? 0 : 1;	/* Pick the setup with the smallest robust closeness */
				closest = close[k];		/* The longer the segment and the closer they are, the smaller the closeness */
			}

			if (closest > I->c_threshold) continue;	/* Not a duplicate or slightly different version of S */
			L[tbl][seg].closeness = closest;	/* The longer the segment and the closer they are the smaller the I->closeness */

			/* Compute distances from first point in S to first (d1) and last (d2) in S' and use this info to see if S' is reversed */
			d1 = gmt_distance (GMT, S->coord[GMT_X][0], S->coord[GMT_Y][0], Sp->coord[GMT_X][0], Sp->coord[GMT_Y][0]);
			d2 = gmt_distance (GMT, S->coord[GMT_X][0], S->coord[GMT_Y][0], Sp->coord[GMT_X][Sp->n_rows-1], Sp->coord[GMT_Y][Sp->n_rows-1]);
	
			L[tbl][seg].setratio = (length[0] > length[1]) ? length[0] / length[1] : length[1] / length[0];	/* Ratio of length is used to detect subset (or superset) */
	
			if (length[0] < (length[1] / I->s_threshold))
				k_signed = 3;	/* S is a subset of Sp */
			else if (length[1] < (length[0] / I->s_threshold))
				k_signed = 4;	/* S is a superset of Sp */
			else
				k_signed = 2;	/* S and S' are practically the same feature */
			L[tbl][seg].mode = (d1 < d2) ? k_signed : -k_signed;	/* Negative means Sp is reversed w.r.t. S */
			/* Last check: If two lines are split at 180 the above will find them to be approximate duplicates even
			 * though they just share one point (at 180 longitude) */
			if (L[tbl][seg].closeness < GMT_CONV8_LIMIT && L[tbl][seg].distance < GMT_CONV8_LIMIT) {
				if (fabs (S->coord[GMT_X][0]) == 180.0 && (fabs (Sp->coord[GMT_X][0]) == 180.0 || fabs (Sp->coord[GMT_X][Sp->n_rows-1]) == 180.0))
					L[tbl][seg].mode = 5;
				else if (fabs (S->coord[GMT_X][S->n_rows-1]) == 180.0 && (fabs (Sp->coord[GMT_X][0]) == 180.0 || fabs (Sp->coord[GMT_X][Sp->n_rows-1]) == 180.0))
					L[tbl][seg].mode = 5;
			}
			n_dup++;
		}
	}
	return (n_dup);
}

struct NN_DIST {
	double coord[4];	/* Up to x,y,z,weight */
	double distance;	/* Distance to nearest neighbor */
	int64_t ID;		/* Input ID # of this point (original input record number 0,1,...)*/
	int64_t neighbor;	/* Input ID # of this point's neighbor */
};

struct NN_INFO {
	int64_t sort_rec;	/* Input ID # of this point's neighbor */
	int64_t orig_rec;	/* Rec # of this point */
};

GMT_LOCAL int compare_nn_points (const void *point_1v, const void *point_2v) {
	/*  Routine for qsort to sort NN data structure on distance.
		*/
	const struct NN_DIST *point_1 = point_1v, *point_2 = point_2v;
	
	if (gmt_M_is_dnan (point_1->distance)) return (+1);
	if (gmt_M_is_dnan (point_2->distance)) return (-1);
	if (point_1->distance < point_2->distance) return (-1);
	if (point_1->distance > point_2->distance) return (+1);
	return (0);
}

GMT_LOCAL struct NN_DIST *NNA_update_dist (struct GMT_CTRL *GMT, struct NN_DIST *P, uint64_t *n_points) {
	/* Return array of NN results sorted on smallest distances */
	uint64_t k, k2, np;
	double distance;
	
	np = *n_points;
	for (k = 0; k < (np-1); k++) {
		if (gmt_M_is_dnan (P[k].distance)) continue;	/* Skip deleted point */
		P[k].distance = DBL_MAX;
		for (k2 = k + 1; k2 < np; k2++) {
			if (gmt_M_is_dnan (P[k2].distance)) continue;	/* Skip deleted point */
			distance = gmt_distance (GMT, P[k].coord[GMT_X], P[k].coord[GMT_Y], P[k2].coord[GMT_X], P[k2].coord[GMT_Y]);
			if (distance < P[k].distance) {
				P[k].distance = distance;
				P[k].neighbor = P[k2].ID;
			}
			if (distance < P[k2].distance) {
				P[k2].distance = distance;
				P[k2].neighbor = P[k].ID;
			}
		}
	}
	qsort (P, np, sizeof (struct NN_DIST), compare_nn_points);
	for (k = np; k > 0 && gmt_M_is_dnan (P[k-1].distance); k--);	/* Skip the NaN distances */
	*n_points = k;	/* Update point count */
	return (P);
}

GMT_LOCAL struct NN_DIST *NNA_init_dist (struct GMT_CTRL *GMT, struct GMT_DATASET *D, uint64_t *n_points) {
	/* Return array of NN results sorted on smallest distances */
	uint64_t np = 0, k, tbl, seg, row, col, n_cols;
	double distance;
	struct GMT_DATASEGMENT *S = NULL;
	struct NN_DIST *P = gmt_M_memory (GMT, NULL, D->n_records, struct NN_DIST);
	
	n_cols = MIN (D->n_columns, 4);
	for (tbl = 0; tbl < D->n_tables; tbl++) {
		for (seg = 0; seg < D->table[tbl]->n_segments; seg++) {
			S = D->table[tbl]->segment[seg];
			for (row = 0; row < S->n_rows; row++) {
				for (col = 0; col < n_cols; col++) P[np].coord[col] = S->coord[col][row];	/* Duplicate coordinates */
				if (n_cols < 4) P[np].coord[GMT_W] = 1.0;	/* No weight provided, set to unity */
				P[np].ID = np;	/* Assign ID based on input record # from 0 */
				P[np].distance = DBL_MAX;
				for (k = 0; k < np; k++) {	/* Compare this point to all previous points */
					distance = gmt_distance (GMT, P[k].coord[GMT_X], P[k].coord[GMT_Y], P[np].coord[GMT_X], P[np].coord[GMT_Y]);
					if (distance < P[k].distance) {	/* Update shortest distance so far, and with which neighbor */
						P[k].distance = distance;
						P[k].neighbor = np;
					}
					if (distance < P[np].distance) {	/* Update shortest distance so far, and with which neighbor */
						P[np].distance = distance;
						P[np].neighbor = k;
					}
				}
				np++;
			}
		}
	}
	qsort (P, np, sizeof (struct NN_DIST), compare_nn_points);
	*n_points = np;
	return (P);
}

GMT_LOCAL int compare_nn_info (const void *point_1v, const void *point_2v) {
	/*  Routine for qsort to sort NN rec numbers structure on original record order.
		*/
	const struct NN_INFO *point_1 = point_1v, *point_2 = point_2v;
	
	if (point_1->orig_rec < point_2->orig_rec) return (-1);
	if (point_1->orig_rec > point_2->orig_rec) return (+1);
	return (0);
}

GMT_LOCAL struct NN_INFO *NNA_update_info (struct GMT_CTRL *GMT, struct NN_INFO * I, struct NN_DIST *NN_dist, uint64_t n_points) {
	/* Return revised array of NN ID lookups via sorting on neighbor IDs */
	uint64_t k;
	struct NN_INFO *info = (I) ? I : gmt_M_memory (GMT, NULL, n_points, struct NN_INFO);
	for (k = 0; k < n_points; k++) {
		info[k].sort_rec = k;
		info[k].orig_rec = int64_abs (NN_dist[k].ID);
	}
	qsort (info, n_points, sizeof (struct NN_INFO), compare_nn_info);
	/* Now, I[k].sort_rec will take the original record # k and return the corresponding record in the sorted array */
	return (info);
}

GMT_LOCAL int usage (struct GMTAPI_CTRL *API, int level) {
	gmt_show_name_and_purpose (API, THIS_MODULE_LIB, THIS_MODULE_NAME, THIS_MODULE_PURPOSE);
	if (level == GMT_MODULE_PURPOSE) return (GMT_NOERROR);
#ifdef PW_TESTING
	GMT_Message (API, GMT_TIME_NONE, "usage: gmtspatial [<table>] [-A[a<min_dist>][unit]] [-C]\n\t[-D[+f<file>][+a<amax>][+d%s][+c|C<cmax>][+l][+s<sfact>][+p]]\n\t[-E+|-] [-F[l]] [-I[i|e]] [-L%s/<pnoise>/<offset>] [-N<pfile>[+a][+p<ID>][+z]] [-Q[[-|+]<unit>][+h][+l][+p]]\n", GMT_DIST_OPT, GMT_DIST_OPT);
#else
	GMT_Message (API, GMT_TIME_NONE, "usage: gmtspatial [<table>] [-A[a<min_dist>][unit]] [-C]\n\t[-D[+f<file>][+a<amax>][+d%s][+c|C<cmax>][+l][+s<sfact>][+p]]\n\t[-E+|-] [-F[l]] [-I[i|e]] [-N<pfile>[+a][+p<ID>][+z]] [-Q[[-|+]<unit>][+h][+l][+p]]\n", GMT_DIST_OPT);
#endif
	GMT_Message (API, GMT_TIME_NONE, "\t[%s] [-Si|j|s|u] [-T[<cpol>]] [%s]\n\t[%s] [%s] [%s] [%s]\n\t[%s] [%s] [%s]\n\t[%s] [%s]\n\n",
		GMT_Rgeo_OPT, GMT_V_OPT, GMT_b_OPT, GMT_d_OPT, GMT_f_OPT, GMT_g_OPT, GMT_h_OPT, GMT_i_OPT, GMT_o_OPT, GMT_s_OPT, GMT_colon_OPT);

	if (level == GMT_SYNOPSIS) return (EXIT_FAILURE);

	GMT_Message (API, GMT_TIME_NONE, "\tOPTIONS:\n");
	GMT_Option (API, "<");
	GMT_Message (API, GMT_TIME_NONE, "\t-A Nearest Neighbor (NN) Analysis. Compute minimum distances between NN point pairs.\n");
	GMT_Message (API, GMT_TIME_NONE, "\t   Append unit used for NN distance calculation.  Returns minimum distances and point IDs for pairs.\n");
	GMT_Message (API, GMT_TIME_NONE, "\t   Use -Aa to replace close neighbor pairs with their weighted average location until\n");
	GMT_Message (API, GMT_TIME_NONE, "\t   no point pair has a NN distance less than the specified <min_dist> distance [0].\n");
	GMT_Message (API, GMT_TIME_NONE, "\t-C Clip polygons to the given region box (requires -R), possibly yielding new closed polygons.\n");
	GMT_Message (API, GMT_TIME_NONE, "\t   For truncation instead (possibly yielding open polygons, i.e., lines), see -T.\n");
	GMT_Message (API, GMT_TIME_NONE, "\t-D Look for (near-)duplicates in <table>, or append +f to compare <table> against <file>.\n");
	GMT_Message (API, GMT_TIME_NONE, "\t   Near-duplicates have a minimum point separation less than <dmax> [0] and a closeness\n");
	GMT_Message (API, GMT_TIME_NONE, "\t   ratio (mean separation/length) less than <cmax> [0.01].  Use +d and +c to change these.\n");
	GMT_Message (API, GMT_TIME_NONE, "\t   Use +C to use median separation instead [+c uses mean separation].\n");
	GMT_Message (API, GMT_TIME_NONE, "\t   If near-duplicates have lengths that differ by <sfact> or more then they are subsets or supersets [2].\n");
	GMT_Message (API, GMT_TIME_NONE, "\t   To flag duplicate polygons, the fractional difference in areas must be less than <amax> [0.01].\n");
	GMT_Message (API, GMT_TIME_NONE, "\t   By default we consider all points when comparing two lines.  Use +p to limit\n");
	GMT_Message (API, GMT_TIME_NONE, "\t   the comparison to points that project perpendicularly on to the other line.\n");
	GMT_Message (API, GMT_TIME_NONE, "\t-E Orient all polygons to have the same handedness.\n");
	GMT_Message (API, GMT_TIME_NONE, "\t   Append + for counter-clockwise or - for clockwise handedness.\n");
	GMT_Message (API, GMT_TIME_NONE, "\t-F Force all input segments to become closed polygons on output by adding repeated point if needed.\n");
	GMT_Message (API, GMT_TIME_NONE, "\t   Use -Fl instead to ensure input lines are not treated as polygons.\n");
	GMT_Message (API, GMT_TIME_NONE, "\t-I Compute Intersection locations between input polygon(s).\n");
	GMT_Message (API, GMT_TIME_NONE, "\t   Append e or i for external or internal crossings only [Default is both].\n");
	GMT_Message (API, GMT_TIME_NONE, "\t   Use uppercase E or I to consider all segments within the same table as one entity [separate].\n");
#ifdef PW_TESTING
	GMT_Message (API, GMT_TIME_NONE, "\t-L Remove tile Lines.  These are superfluous lines along the -R border.\n");
	GMT_Message (API, GMT_TIME_NONE, "\t   Append <gap_dist> (in m) [0], coordinate noise [1e-10], and max offset from gridline [1e-10].\n");
#endif
	GMT_Message (API, GMT_TIME_NONE, "\t-N Determine ID of polygon (in <pfile>) enclosing each input feature.  The ID is set as follows:\n");
	GMT_Message (API, GMT_TIME_NONE, "\t     a) If OGR/GMT polygons, get polygon ID via -a for Z column, else\n");
	GMT_Message (API, GMT_TIME_NONE, "\t     b) Interpret segment labels (-Z<value>) as polygon IDs, else\n");
	GMT_Message (API, GMT_TIME_NONE, "\t     c) Interpret segment labels (-L<label>) as polygon IDs, else\n");
	GMT_Message (API, GMT_TIME_NONE, "\t     d) Append +p<ID> to set origin for auto-incrementing polygon IDs [0].\n");
	GMT_Message (API, GMT_TIME_NONE, "\t   Modifier +a means all points of a feature (line, polygon) must be inside the ID polygon [mid point].\n");
	GMT_Message (API, GMT_TIME_NONE, "\t   Modifier +z means append the ID as a new output data column [Default adds -Z<ID> to segment header].\n");
	GMT_Message (API, GMT_TIME_NONE, "\t   Modifier +r means no table output; just reports which polygon a feature is inside.\n");
	GMT_Message (API, GMT_TIME_NONE, "\t-Q Measure area and handedness of polygon(s) or length of line segments.  If -fg is used\n");
	GMT_Message (API, GMT_TIME_NONE, "\t   you may append unit %s [k]; otherwise it will be based on the input Cartesian data unit.\n", GMT_LEN_UNITS_DISPLAY);
	GMT_Message (API, GMT_TIME_NONE, "\t   Optionally prepend - or + to unit to select Flat Earth or Geodesic calculations [great-circle].\n", GMT_LEN_UNITS_DISPLAY);
	GMT_Message (API, GMT_TIME_NONE, "\t   We also compute polygon centroid or line mid-point.  See documentation for more information.\n");
	GMT_Message (API, GMT_TIME_NONE, "\t   Append '+h' to place the (area, handedness) or length result in the segment header on output.\n");
	GMT_Message (API, GMT_TIME_NONE, "\t   Append '+p' to consider all input as polygons and close them if necessary\n");
	GMT_Message (API, GMT_TIME_NONE, "\t     [only closed polygons are considered polygons].\n");
	GMT_Message (API, GMT_TIME_NONE, "\t   Append '+l' to consider all input as lines even if closed [closed polygons are considered polygons].\n");
	GMT_Message (API, GMT_TIME_NONE, "\t   [Default only reports results to stdout].\n");
	GMT_Option (API, "R");
	GMT_Message (API, GMT_TIME_NONE, "\t-S Spatial manipulation of polygons; choose among:\n");
	GMT_Message (API, GMT_TIME_NONE, "\t     i for intersection [Not implemented yet].\n");
	GMT_Message (API, GMT_TIME_NONE, "\t     j for joining polygons that were split by the Dateline [Not implemented yet].\n");
	GMT_Message (API, GMT_TIME_NONE, "\t     s for splitting polygons that straddle the Dateline.\n");
	GMT_Message (API, GMT_TIME_NONE, "\t     u for union [Not implemented yet].\n");
	GMT_Message (API, GMT_TIME_NONE, "\t-T Truncate polygons against the clip polygon <cpol>; if <cpol> is not given we require -R\n");
	GMT_Message (API, GMT_TIME_NONE, "\t   and clip against a polygon derived from the region border.\n");
	GMT_Option (API, "V,bi2,bo,d,f,g,h,i,o,s,:,.");
	
	return (EXIT_FAILURE);
}

GMT_LOCAL int parse (struct GMT_CTRL *GMT, struct GMTSPATIAL_CTRL *Ctrl, struct GMT_OPTION *options) {

	/* This parses the options provided to grdsample and sets parameters in CTRL.
	 * Any GMT common options will override values set previously by other commands.
	 * It also replaces any file names specified as input or output with the data ID
	 * returned when registering these sources/destinations with the API.
	 */

	unsigned int n_files[2] = {0, 0}, pos, n_errors = 0;
	int n;
	char txt_a[GMT_LEN64] = {""}, txt_b[GMT_LEN64] = {""}, txt_c[GMT_LEN64] = {""}, p[GMT_LEN256] = {""}, *s = NULL;
	struct GMT_OPTION *opt = NULL;
	struct GMTAPI_CTRL *API = GMT->parent;

	if (gmt_M_is_geographic (GMT, GMT_IN)) Ctrl->Q.unit = 'k';	/* Default geographic distance unit is km */

	for (opt = options; opt; opt = opt->next) {
		switch (opt->option) {

			case '<':	/* Skip input files */
				if (!gmt_check_filearg (GMT, '<', opt->arg, GMT_IN, GMT_IS_DATASET)) n_errors++;
				n_files[GMT_IN]++;
				break;
			case '>':	/* Got named output file */
				if (n_files[GMT_OUT]++ == 0) Ctrl->Out.file = strdup (opt->arg);
				break;

			/* Processes program-specific parameters */

			case 'A':	/* Do nearest neighbor analysis */
				Ctrl->A.active = true;
				if (opt->arg[0] == 'a' || opt->arg[0] == 'A') {	/* Spatially average points until minimum NN distance is less than given distance */
					Ctrl->A.mode = (opt->arg[0] == 'A') ? 2 : 1;	/* Slow mode is an undocumented test mode */
					Ctrl->A.smode = gmt_get_distance (GMT, &opt->arg[1], &(Ctrl->A.min_dist), &(Ctrl->A.unit));
				}
				else if (((opt->arg[0] == '-' || opt->arg[0] == '+') && strchr (GMT_LEN_UNITS, opt->arg[1])) || (opt->arg[0] && strchr (GMT_LEN_UNITS, opt->arg[0]))) {
					/* Just compute NN distances and return the unique ones */
					if (opt->arg[0] == '-')	/* Flat earth calculation */
						Ctrl->A.smode = 1;
					else if (opt->arg[0] == '+')	/* Geodetic */
						Ctrl->A.smode = 3;
					else
						Ctrl->A.smode = 2;	/* Great circle */
					Ctrl->A.unit = (Ctrl->A.smode == 2) ? opt->arg[0] : opt->arg[1];
					if (!gmt_M_is_geographic (GMT, GMT_IN)) {	/* Data was not geographic, revert to Cartesian settings */
						Ctrl->A.smode = 0;
						Ctrl->A.unit = 'X';
					}
				}
				else if (opt->arg[0]) {
					GMT_Report (API, GMT_MSG_NORMAL, "Syntax Error: Bad modifier in %c in -A option\n", opt->arg[0]);
					n_errors++;
				}
				break;
			case 'C':	/* Clip to given region */
				Ctrl->C.active = true;
				break;
			case 'D':	/* Look for duplications */
				Ctrl->D.active = true;
				pos = 0;
				while (gmt_strtok (opt->arg, "+", &pos, p)) {
					switch (p[0]) {
						case 'a':	/* Gave a new +a<dmax> value */
							GMT_Report (API, GMT_MSG_NORMAL, "+a not implemented yet\n");
							Ctrl->D.I.a_threshold = atof (&p[1]);
							break;
						case 'd':	/* Gave a new +d<dmax> value */
							Ctrl->D.mode = gmt_get_distance (GMT, &p[1], &(Ctrl->D.I.d_threshold), &(Ctrl->D.unit));
							break;
						case 'C':	/* Gave a new +C<cmax> value */
							Ctrl->D.I.mode = 1;	/* Median instead of mean */
						case 'c':	/* Gave a new +c<cmax> value */
							if (p[1]) Ctrl->D.I.c_threshold = atof (&p[1]);	/* This allows +C by itself just to change to median */
							break;
						case 's':	/* Gave a new +s<fact> value */
							Ctrl->D.I.s_threshold = atof (&p[1]);
							break;
						case 'p':	/* Consider only inside projections */
							Ctrl->D.I.inside = 1;
							break;
						case 'f':	/* Gave a file name */
							if (gmt_check_filearg (GMT, 'D', &p[1], GMT_IN, GMT_IS_DATASET))
								Ctrl->D.file = strdup (&p[1]);
							else
								n_errors++;
							break;
					}
				}
				break;
			case 'E':	/* Orient polygons */
			 	Ctrl->E.active = true;
				if (opt->arg[0] == '-')
					Ctrl->E.mode = POL_IS_CW;
				else if (opt->arg[0] == '+')
					Ctrl->E.mode = POL_IS_CCW;
				else
					n_errors++;
				break;
			case 'F':	/* Force polygon or line mode */
				Ctrl->F.active = true;
				Ctrl->F.geometry = (opt->arg[0] == 'l') ? GMT_IS_LINE : GMT_IS_POLY;
				break;
			case 'I':	/* Compute intersections between polygons */
				Ctrl->I.active = true;
				if (opt->arg[0] == 'i') Ctrl->I.mode = 1;
				if (opt->arg[0] == 'I') Ctrl->I.mode = 2;
				if (opt->arg[0] == 'e') Ctrl->I.mode = 4;
				if (opt->arg[0] == 'E') Ctrl->I.mode = 8;
				break;
#ifdef PW_TESTING
			case 'L':	/* Remove tile lines */
				Ctrl->L.active = true;
				n = sscanf (opt->arg, "%[^/]/%[^/]/%s", txt_a, txt_b, txt_c);
				if (n >= 1) Ctrl->L.s_cutoff = atof (txt_a);
				if (n >= 2) Ctrl->L.path_noise = atof (txt_b);
				if (n == 3) Ctrl->L.box_offset = atof (txt_c);
				break;
#endif
			case 'Q':	/* Measure area/length and handedness of polygons */
				Ctrl->Q.active = true;
				s = opt->arg;
				if (s[0] == '-' && strchr (GMT_LEN_UNITS, s[1])) {	/* Flat earth distances */
					Ctrl->Q.dmode = 1;	Ctrl->Q.unit = s[1];	s += 2;
				}
				else if (s[0] == '+' && strchr (GMT_LEN_UNITS, s[1])) {	/* Geodesic distances */
					Ctrl->Q.dmode = 3;	Ctrl->Q.unit = s[1];	s += 2;
				}
				else if (s[0] && strchr (GMT_LEN_UNITS, s[0])) {	/* Great circle distances */
					Ctrl->Q.dmode = 2;	Ctrl->Q.unit = s[0];	s++;
				}
				pos = 0;
				while (gmt_strtok (s, "+", &pos, p)) {
					switch (p[0]) {
						case 'l':	/* Consider input as lines, even if closed */
							Ctrl->Q.mode = GMT_IS_LINE;
							break;
						case 'p':		/* Consider input as polygones, close if necessary */
							Ctrl->Q.mode = GMT_IS_POLY;
							break;
						case 'h':	/* Place result in output header */
							Ctrl->Q.header = true;
							break;
						default:
							GMT_Report (API, GMT_MSG_NORMAL, "Error -Q: Unrecognized modifier +%c\n", p[0]);
							n_errors++;
							break;
					}
				}
				if (strstr (s, "++") || (s[0] && s[strlen(s)-1] == '+')) {	/* Deal with the old-style single "+" to mean header */
					Ctrl->Q.header = true;
					GMT_Report (API, GMT_MSG_NORMAL, "Warning:-Q+ is interpreted as -Q+h\n");
				}
				break;
			case 'N':	/* Determine containing polygons for features */
				Ctrl->N.active = true;
				if ((s = strchr (opt->arg, '+')) == NULL) {	/* No modifiers */
					Ctrl->N.file = strdup (opt->arg);
					continue;
				}
				s[0] = '\0';	Ctrl->N.file = strdup (opt->arg);	s[0] = '+';
				pos = 0;
				while (gmt_strtok (s, "+", &pos, p)) {
					switch (p[0]) {
						case 'a':	/* All points must be inside polygon */
							Ctrl->N.all = true;
							break;
						case 'p':	/* Set start of running numbers [0] */
							Ctrl->N.ID = (p[1]) ? atoi (&p[1]) : 1;
							break;
						case 'r':	/* Just give a report */
							Ctrl->N.mode = 1;
							break;
						case 'z':	/* Gave a new +s<fact> value */
							Ctrl->N.mode = 2;
							break;
					}
				}
				break;
			case 'S':	/* Spatial polygon operations */
				Ctrl->S.active = true;
				if (opt->arg[0] == 'u') {
					Ctrl->S.mode = POL_UNION;
					GMT_Report (API, GMT_MSG_NORMAL, "Su not implemented yet\n");
				}
				else if (opt->arg[0] == 'i') {
					Ctrl->S.mode = POL_INTERSECTION;
					GMT_Report (API, GMT_MSG_NORMAL, "Si not implemented yet\n");
				}
				else if (opt->arg[0] == 's')
					Ctrl->S.mode = POL_SPLIT;
				else if (opt->arg[0] == 'j') {
					Ctrl->S.mode = POL_JOIN;
					GMT_Report (API, GMT_MSG_NORMAL, "Sj not implemented yet\n");
				}
				else
					n_errors++;
				break;
			case 'T':	/* Truncate against polygon */
				Ctrl->T.active = true;
				Ctrl->C.active = Ctrl->S.active = true;
				Ctrl->S.mode = POL_CLIP;
				if (opt->arg[0]) Ctrl->T.file = strdup (opt->arg);
				break;
			default:	/* Report bad options */
				n_errors += gmt_default_error (GMT, opt->option);
				break;
		}
	}

 	if (Ctrl->E.active) Ctrl->Q.active = true;
	
	if (GMT->common.b.active[GMT_IN] && GMT->common.b.ncol[GMT_IN] == 0) GMT->common.b.ncol[GMT_IN] = 2;
	n_errors += gmt_M_check_condition (GMT, GMT->common.b.active[GMT_IN] && GMT->common.b.ncol[GMT_IN] < 2, "Syntax error: Binary input data (-bi) must have at least %d columns\n", 2);
	n_errors += gmt_M_check_condition (GMT, Ctrl->S.mode == POL_CLIP && !Ctrl->T.file && !GMT->common.R.active, "Syntax error: -T without a polygon requires -R\n");
	n_errors += gmt_M_check_condition (GMT, Ctrl->C.active && !Ctrl->T.active && !GMT->common.R.active, "Syntax error: -C requires -R\n");
	n_errors += gmt_M_check_condition (GMT, Ctrl->L.active && !GMT->common.R.active, "Syntax error: -L requires -R\n");
	n_errors += gmt_M_check_condition (GMT, Ctrl->L.active && Ctrl->L.s_cutoff < 0.0, "Syntax error: -L requires a positive cutoff in meters\n");
	n_errors += gmt_M_check_condition (GMT, Ctrl->D.active && Ctrl->D.file && gmt_access (GMT, Ctrl->D.file, R_OK), "Syntax error -D: Cannot read file %s!\n", Ctrl->D.file);
	n_errors += gmt_M_check_condition (GMT, Ctrl->T.active && Ctrl->T.file && gmt_access (GMT, Ctrl->T.file, R_OK), "Syntax error -T: Cannot read file %s!\n", Ctrl->T.file);
	n_errors += gmt_M_check_condition (GMT, n_files[GMT_OUT] > 1, "Syntax error: Only one output destination can be specified\n");
	
	return (n_errors ? GMT_PARSE_ERROR : GMT_OK);
}

#define bailout(code) {gmt_M_free_options (mode); return (code);}
#define Return(code) {Free_Ctrl (GMT, Ctrl); gmt_end_module (GMT, GMT_cpy); bailout (code);}

int GMT_gmtspatial (void *V_API, int mode, void *args) {
	int error = 0;
	unsigned int geometry = GMT_IS_POLY, internal = 0, external = 0;
	bool mseg = false;

	static char *kind[2] = {"CCW", "CW"};

	double out[GMT_MAX_COLUMNS];

	struct GMT_DATASET *D = NULL;
	struct GMT_DATASEGMENT *S = NULL;
	struct GMTSPATIAL_CTRL *Ctrl = NULL;
	struct GMT_CTRL *GMT = NULL, *GMT_cpy = NULL;
	struct GMT_OPTION *options = NULL;
	struct GMTAPI_CTRL *API = gmt_get_api_ptr (V_API);	/* Cast from void to GMTAPI_CTRL pointer */
	
	/*----------------------- Standard module initialization and parsing ----------------------*/

	if (API == NULL) return (GMT_NOT_A_SESSION);
	if (mode == GMT_MODULE_PURPOSE) return (usage (API, GMT_MODULE_PURPOSE));	/* Return the purpose of program */
	options = GMT_Create_Options (API, mode, args);	if (API->error) return (API->error);	/* Set or get option list */

	if (!options || options->option == GMT_OPT_USAGE) bailout (usage (API, GMT_USAGE));	/* Return the usage message */
	if (options->option == GMT_OPT_SYNOPSIS) bailout (usage (API, GMT_SYNOPSIS));	/* Return the synopsis */

	/* Parse the command-line arguments */

	GMT = gmt_begin_module (API, THIS_MODULE_LIB, THIS_MODULE_NAME, &GMT_cpy); /* Save current state */
	if (GMT_Parse_Common (API, GMT_PROG_OPTIONS, options)) Return (API->error);
	Ctrl = New_Ctrl (GMT);	/* Allocate and initialize a new control structure */
	if ((error = parse (GMT, Ctrl, options)) != 0) Return (error);
	
	/*---------------------------- This is the gmtspatial main code ----------------------------*/

	if (Ctrl->I.active) {
		switch (Ctrl->I.mode) {
			case 0:
				internal = external = 1;
				break;
			case 1:
				internal = 1;
				break;
			case 2:
				internal = 2;
				break;
			case 4:
				external = 1;
				break;
			case 8:
				external = 2;
				break;
		}
	}
			
	/* Read input data set */
	
	if (Ctrl->D.active) geometry = GMT_IS_LINE|GMT_IS_POLY;	/* May be lines, may be polygons... */
	else if (Ctrl->Q.active) geometry = Ctrl->Q.mode;	/* May be lines, may be polygons... */
	else if (Ctrl->A.active) geometry = GMT_IS_POINT;	/* NN analysis involves points */
	else if (Ctrl->F.active) geometry = Ctrl->F.geometry;	/* Forcing polygon or line mode */
	if (GMT_Init_IO (API, GMT_IS_DATASET, geometry, GMT_IN, GMT_ADD_DEFAULT, 0, options) != GMT_OK) {	/* Registers default input sources, unless already set */
		Return (API->error);
	}
	GMT_Report (API, GMT_MSG_VERBOSE, "Processing input table data\n");
	if ((D = GMT_Read_Data (API, GMT_IS_DATASET, GMT_IS_FILE, 0, GMT_READ_NORMAL, NULL, NULL, NULL)) == NULL) {
		Return (API->error);
	}
	
	/* Allocate memory and read in all the files; each file can have many lines (-m) */
	
	if (D->n_records == 0) {	/* Empty files, nothing to do */
		GMT_Report (API, GMT_MSG_VERBOSE, "No data records found.\n");
		if (GMT_Destroy_Data (API, &D) != GMT_OK) {
			Return (API->error);
		}
		Return (EXIT_SUCCESS);
	}
	
	if (Ctrl->S.active && Ctrl->S.mode != POL_SPLIT) external = 1;
	
	gmt_init_distaz (GMT, 'X', 0, GMT_MAP_DIST);	/* Use Cartesian calculations and user units */
	
	/* OK, with data in hand we can do some damage */
	
	if (Ctrl->A.active) {	/* Nearest neighbor analysis. We compute distance between all point pairs and sort on minimum distance */
		uint64_t n_points, k, a, b, n, col;
		double A[3], B[3], w, iw, d_bar, out[7];
		struct NN_DIST *NN_dist = NULL;
		struct NN_INFO  *NN_info = NULL;
		gmt_init_distaz (GMT, Ctrl->A.unit, Ctrl->A.smode, GMT_MAP_DIST);	/* Set the unit and distance calculation we requested */
		
		NN_dist = NNA_init_dist (GMT, D, &n_points);		/* Return array of NN results sorted on smallest distances */		
		NN_info = NNA_update_info (GMT, NN_info, NN_dist, n_points);	/* Return array of NN ID record look-ups */
		if (GMT_Destroy_Data (API, &D) != GMT_OK) {	/* All data now in NN_dist so free original dataset */
			Return (API->error);
		}
		if (GMT_Init_IO (API, GMT_IS_DATASET, geometry, GMT_OUT, GMT_ADD_DEFAULT, 0, options) != GMT_OK) {	/* Registers default output destination, unless already set */
			gmt_M_free (GMT, NN_dist);	 gmt_M_free (GMT, NN_info);	
			Return (API->error);
		}
		if (GMT_Begin_IO (API, GMT_IS_DATASET, GMT_OUT, GMT_HEADER_ON) != GMT_OK) {	/* Enables data output and sets access mode */
			Return (API->error);
		}
		if (Ctrl->A.mode) {	/* Need to combine close neighbors until minimum distance >= min_dist, then output revised dataset */
			n = 0;
			while (n < n_points && NN_dist[n].distance < Ctrl->A.min_dist) n++;
			while (n) {	/* Must do more combining since n pairs exceed threshold distance */
				GMT_Report (API, GMT_MSG_VERBOSE, "NNA Found %" PRIu64 " points, %" PRIu64 " pairs are too close and will be combined by their weighted average\n", n_points, n/2);
				if (Ctrl->A.mode == 2) {
					GMT_Report (API, GMT_MSG_VERBOSE, "Slow mode: Replace the single closest pair with its weighted average, then redo NNA\n");
					n = 1;
				}
				for (k = 0; k < n; k++) {	/* Loop over pairs that are too close */
					if (gmt_M_is_dnan (NN_dist[k].distance)) continue;	/* Already processed */
					a = k;	/* The current point */
					b = NN_info[int64_abs(NN_dist[a].neighbor)].sort_rec;	/* a's neighbor location in the sorted NN_dist array */
					w = NN_dist[a].coord[GMT_W] + NN_dist[b].coord[GMT_W];	/* Weight sum */
					iw = 1.0 / w;	/* Inverse weight for scaling */
					/* Compute weighted average z */
					NN_dist[a].coord[GMT_Z] = iw * (NN_dist[a].coord[GMT_Z] * NN_dist[a].coord[GMT_W] + NN_dist[b].coord[GMT_Z] * NN_dist[b].coord[GMT_W]);
					if (gmt_M_is_geographic (GMT, GMT_IN)) {	/* Must do vector averaging */
						gmt_geo_to_cart (GMT, NN_dist[a].coord[GMT_Y], NN_dist[a].coord[GMT_X], A, true);
						gmt_geo_to_cart (GMT, NN_dist[b].coord[GMT_Y], NN_dist[b].coord[GMT_X], B, true);
						for (col = 0; col < 3; col++) {	/* Get weighted average vector */
							A[col] = iw * (A[col] * NN_dist[a].coord[GMT_W] + B[col] * NN_dist[b].coord[GMT_W]);
						}
						gmt_normalize3v (GMT, A);	/* Get unit vector */
						gmt_cart_to_geo (GMT, &NN_dist[a].coord[GMT_Y], &NN_dist[a].coord[GMT_X], A, true);	/* Get lon, lat of the average point */
					}
					else {	/* Cartesian weighted averaging */
						NN_dist[a].coord[GMT_X] = iw * (NN_dist[a].coord[GMT_X] * NN_dist[a].coord[GMT_W] + NN_dist[b].coord[GMT_X] * NN_dist[b].coord[GMT_W]);
						NN_dist[a].coord[GMT_Y] = iw * (NN_dist[a].coord[GMT_Y] * NN_dist[a].coord[GMT_W] + NN_dist[b].coord[GMT_Y] * NN_dist[b].coord[GMT_W]);
					}
					NN_dist[a].coord[GMT_W] = 0.5 * w;	/* Replace with the average weight */
					NN_dist[a].ID = -int64_abs (NN_dist[a].ID);	/* Negative means it was averaged with other points */
					NN_dist[b].distance = GMT->session.d_NaN;	/* Flag this point as used.  NNA_update_dist will sort it and place all NaNs at the end */
				}
				NN_dist = NNA_update_dist (GMT, NN_dist, &n_points);		/* Return recomputed array of NN NN_dist sorted on smallest distances */
				NN_info = NNA_update_info (GMT, NN_info, NN_dist, n_points);	/* Return resorted array of NN ID lookups */
				n = 0;
				while (n < n_points && NN_dist[n].distance < Ctrl->A.min_dist) n++;	/* Any more pairs exceeding the threshold ? */
			}
		}
		if (Ctrl->A.mode) {	/* Output the revised data set plus NN analysis results */
			if ((error = gmt_set_cols (GMT, GMT_OUT, 7)) != 0) Return (error);
			if (GMT->common.h.add_colnames) {
				char header[GMT_BUFSIZ] = {""}, *name[2][2] = {{"x", "y"}, {"lon", "lat"}};
				k = (gmt_M_is_geographic (GMT, GMT_IN)) ? 1 : 0;
				sprintf (header, "#%s[0]\t%s[1]\tz[2]\tweight[3]\tNN_dist[4]\tID[5]\tNN_ID[6]", name[k][GMT_X], name[k][GMT_Y]);
				GMT_Put_Record (API, GMT_WRITE_TABLE_HEADER, header);	
			}
		}
		else {	/* Just output the NN analysis results */
			gmt_set_cartesian (GMT, GMT_OUT);	/* Since we are not writing coordinates */
			if ((error = gmt_set_cols (GMT, GMT_OUT, 3)) != 0) Return (error);
			if (GMT->common.h.add_colnames) {
				char header[GMT_BUFSIZ];
				sprintf (header, "#NN_dist[0]\tID[1]\tNN_ID[2]");
				GMT_Put_Record (API, GMT_WRITE_TABLE_HEADER, header);	
			}
		}
		d_bar = 0.0;
		for (k = 0; k < n_points; k++) {
			d_bar += NN_dist[k].distance;
			if (Ctrl->A.mode) {	/* Want all points out, including their coordinates */
				gmt_M_memcpy (out, NN_dist[k].coord, 4, double);
				col = 4;
			}
			else {	/* Just get the unique NN distances and the points involved */
				if (k && NN_dist[k].ID == NN_dist[k-1].neighbor && NN_dist[k].neighbor == NN_dist[k-1].ID) continue;	/* Skip duplicate pairs */
				col = 0;
			}
			out[col++] = NN_dist[k].distance;
			out[col++] = (double)NN_dist[k].ID;
			out[col++] = (double)NN_dist[k].neighbor;
			GMT_Put_Record (API, GMT_WRITE_DOUBLE, out);	/* Write area or length to output */
		}
		if (gmt_M_is_verbose (GMT, GMT_MSG_VERBOSE)) {
			d_bar /= n_points;
			if (GMT->common.R.active) {
				int geo = gmt_M_is_geographic (GMT, GMT_IN) ? 1 : 0;
				double info[3], d_expect, R_index;
				struct GMT_DATASEGMENT *S = gmt_M_memory (GMT, NULL, 1, struct GMT_DATASEGMENT);
				gmt_alloc_segment (GMT, S, 5, 2, true);
				S->coord[GMT_X][0] = S->coord[GMT_X][3] = S->coord[GMT_X][4] = GMT->common.R.wesn[XLO];
				S->coord[GMT_X][1] = S->coord[GMT_X][2] = GMT->common.R.wesn[XHI];
				S->coord[GMT_Y][0] = S->coord[GMT_Y][1] = S->coord[GMT_Y][4] = GMT->common.R.wesn[YLO];
				S->coord[GMT_Y][2] = S->coord[GMT_Y][3] = GMT->common.R.wesn[YHI];
				(void)area_size (GMT, S->coord[GMT_X], S->coord[GMT_Y], S->n_rows, info, &geo);
				gmt_free_segment (GMT, &S, GMT_ALLOC_INTERNALLY);
				d_expect = 0.5 * sqrt (info[GMT_Z]/n_points);
				R_index = d_bar / d_expect;
				GMT_Report (API, GMT_MSG_NORMAL, "NNA Found %" PRIu64 " points, D_bar = %g, D_expect = %g, Spatial index = %g\n", n_points, d_bar, d_expect, R_index);
			}
			else
				GMT_Report (API, GMT_MSG_NORMAL, "NNA Found %" PRIu64 " points, D_bar = %g\n", n_points, d_bar);
			
		}
		if (GMT_End_IO (API, GMT_OUT, 0) != GMT_OK) {	/* Disables further data output */
			Return (API->error);
		}
		gmt_M_free (GMT, NN_dist);	
		gmt_M_free (GMT, NN_info);	
		Return (EXIT_SUCCESS);
	}
	if (Ctrl->L.active) {	/* Remove tile lines only */
		int gap = 0, first, prev_OK;
		uint64_t row, seg, tbl;
		double dx, dy, DX, DY, dist;

		gmt_init_distaz (GMT, GMT_MAP_DIST_UNIT, 2, GMT_MAP_DIST);	/* Default is m using great-circle distances */
		
		if (GMT_Init_IO (API, GMT_IS_DATASET, geometry, GMT_OUT, GMT_ADD_DEFAULT, 0, options) != GMT_OK) {	/* Registers default output destination, unless already set */
			Return (API->error);
		}
		if (GMT_Begin_IO (API, GMT_IS_DATASET, GMT_OUT, GMT_HEADER_ON) != GMT_OK) {	/* Enables data output and sets access mode */
			Return (API->error);
		}
		for (tbl = 0; tbl < D->n_tables; tbl++) {
			for (seg = 0; seg < D->table[tbl]->n_segments; seg++) {
				S = D->table[tbl]->segment[seg];
				if (S->n_rows == 0) continue;
				for (row = 1, first = true, prev_OK = false; row < S->n_rows; row++) {
					dx = S->coord[GMT_X][row] - S->coord[GMT_X][row-1];
					dy = S->coord[GMT_Y][row] - S->coord[GMT_Y][row-1];
					DX = MIN (fabs (S->coord[GMT_X][row] - GMT->common.R.wesn[XLO]), fabs (S->coord[GMT_X][row] - GMT->common.R.wesn[XHI]));
					DY = MIN (fabs (S->coord[GMT_Y][row] - GMT->common.R.wesn[YLO]), fabs (S->coord[GMT_Y][row] - GMT->common.R.wesn[YHI]));
					gap = false;
					if ((fabs (dx) < Ctrl->L.path_noise && DX < Ctrl->L.box_offset) || (fabs (dy) < Ctrl->L.path_noise && DY < Ctrl->L.box_offset)) {	/* Going along a tile boundary */
						dist = gmt_distance (GMT, S->coord[GMT_X][row], S->coord[GMT_Y][row], S->coord[GMT_X][row-1], S->coord[GMT_Y][row-1]);
						if (dist > Ctrl->L.s_cutoff) gap = true;
					}
					if (gap) {	/* Distance exceed threshold, start new segment */
						first = true;
						if (prev_OK) write_record (GMT, S->coord, S->n_columns, row-1);
						prev_OK = false;
					}
					else {
						if (first && S->header) {
							strncpy (GMT->current.io.segment_header, S->header, GMT_BUFSIZ-1);
							GMT_Put_Record (API, GMT_WRITE_SEGMENT_HEADER, NULL);
						}
						write_record (GMT, S->coord, S->n_columns, row-1);
						first = false;
						prev_OK = true;
					}
				}
				if (!gap) write_record (GMT, S->coord, S->n_columns, row-1);
			}
					
		}
		if (GMT_End_IO (API, GMT_OUT, 0) != GMT_OK) {	/* Disables further data output */
			Return (API->error);
		}
		if (GMT_Destroy_Data (API, &D) != GMT_OK) {
			Return (API->error);
		}
		Return (EXIT_SUCCESS);
	}
	
	if (Ctrl->Q.active) {	/* Calculate centroid and polygon areas or line lengths and place in segment headers */
		double out[3];
		uint64_t seg, row_f, row_l, tbl, col;
		unsigned int handedness = 0;
		int qmode, poly, geo;

		char line[GMT_BUFSIZ];
		
		if (!gmt_M_is_geographic (GMT, GMT_IN) && Ctrl->Q.unit && strchr (GMT_LEN_UNITS, Ctrl->Q.unit)) {
			gmt_parse_common_options (GMT, "f", 'f', "g"); /* Set -fg if -Q uses unit */
		}
		geo = gmt_M_is_geographic (GMT, GMT_IN);
		if (gmt_M_is_geographic (GMT, GMT_IN)) gmt_init_distaz (GMT, Ctrl->Q.unit, Ctrl->Q.dmode, GMT_MAP_DIST);	/* Default is m using great-circle distances */

		if (Ctrl->Q.header) {	/* Add line length or polygon area stuff to segment header */
			qmode = Ctrl->Q.mode;	/* Dont know if line or polygon but passing GMT_IS_POLY would close any open polygon, which we want with +p */
			GMT->current.io.multi_segments[GMT_OUT] = true;	/* To ensure we can write headers */
		}
		else {
			qmode = GMT_IS_POINT;
			if ((error = gmt_set_cols (GMT, GMT_OUT, 3)) != 0) Return (error);
		}
		if (GMT_Init_IO (API, GMT_IS_DATASET, qmode, GMT_OUT, GMT_ADD_DEFAULT, 0, options) != GMT_OK) {	/* Registers default output destination, unless already set */
			Return (API->error);
		}
		if (GMT_Begin_IO (API, GMT_IS_DATASET, GMT_OUT, GMT_HEADER_ON) != GMT_OK) {	/* Enables data output and sets access mode */
			Return (API->error);
		}
		
		for (tbl = 0; tbl < D->n_tables; tbl++) {
			for (seg = 0; seg < D->table[tbl]->n_segments; seg++) {
				S = D->table[tbl]->segment[seg];
				if (S->n_rows == 0) continue;
				switch (Ctrl->Q.mode) {
					case GMT_IS_LINE:	poly = false;	break;
					case GMT_IS_POLY:	poly = true;	break;
					default:
						poly = !gmt_polygon_is_open (GMT, S->coord[GMT_X], S->coord[GMT_Y], S->n_rows);	/* Line or polygon */
						break;
				}
				if (poly)	/* Polygon */
					handedness = area_size (GMT, S->coord[GMT_X], S->coord[GMT_Y], S->n_rows, out, &geo);
				else
					length_size (GMT, S->coord[GMT_X], S->coord[GMT_Y], S->n_rows, out);
				if (poly && Ctrl->E.active && handedness != Ctrl->E.mode) {	/* Must reverse line */
					for (row_f = 0, row_l = S->n_rows - 1; row_f < S->n_rows/2; row_f++, row_l--) {
						for (col = 0; col < S->n_columns; col++) double_swap (S->coord[col][row_f], S->coord[col][row_l]);
					}
					handedness = Ctrl->E.mode;
				}
				if (Ctrl->Q.header) {
					if (S->header) {
						if (poly)
							sprintf (line, "%s -A%.12g -C%.12g/%.12g %s", S->header, out[GMT_Z], out[GMT_X], out[GMT_Y], kind[handedness]);
						else
							sprintf (line, "%s -D%.12g -M%.12g/%.12g", S->header, out[GMT_Z], out[GMT_X], out[GMT_Y]);
						gmt_M_str_free (S->header);
					}
					else {
						if (poly)
							sprintf (line, "-A%.12g -C%.12g/%.12g %s", out[GMT_Z], out[GMT_X], out[GMT_Y], kind[handedness]);
						else
							sprintf (line, "-D%.12g -M%.12g/%.12g", out[GMT_Z], out[GMT_X], out[GMT_Y]);
					}
					S->header = strdup (line);
				}
				else if (!Ctrl->E.active)
					GMT_Put_Record (API, GMT_WRITE_DOUBLE, out);	/* Write area or length to output */
			}
		}
		/* Write out results */
		if (Ctrl->Q.header || Ctrl->E.active) {
			if (D->n_segments > 1) gmt_set_segmentheader (GMT, GMT_OUT, true);	/* Turn on "-mo" */
			if (GMT_Write_Data (API, GMT_IS_DATASET, GMT_IS_FILE, GMT_IS_POLY, GMT_WRITE_SET, NULL, Ctrl->Out.file, D) != GMT_OK) {
				Return (API->error);
			}
		}
		if (GMT_End_IO (API, GMT_OUT, 0) != GMT_OK) {	/* Disables further data output */
			Return (API->error);
		}
		if (GMT_Destroy_Data (API, &D) != GMT_OK) {
			Return (API->error);
		}
		Return (EXIT_SUCCESS);
	}
	
	if (Ctrl->I.active || external) {	/* Crossovers between polygons */
		bool same_feature, wrap;
		unsigned int in;
		uint64_t tbl1, tbl2, col, nx, row, seg1, seg2;
		struct GMT_XSEGMENT *ylist1 = NULL, *ylist2 = NULL;
		struct GMT_XOVER XC;
		char T1[GMT_BUFSIZ] = {""}, T2[GMT_BUFSIZ] = {""}, fmt[GMT_BUFSIZ] = {""};
		struct GMT_DATASET *C = NULL;
		struct GMT_DATASEGMENT *S1 = NULL, *S2 = NULL;
		
		if (Ctrl->S.mode == POL_CLIP) {	/* Need to set up a separate table with the clip polygon */
			if (Ctrl->T.file) {
				gmt_disable_i_opt (GMT);	/* Do not want any -i to affect the reading from -C,-F,-L files */
				if ((C = GMT_Read_Data (API, GMT_IS_DATASET, GMT_IS_FILE, GMT_IS_POLY, GMT_READ_NORMAL, NULL, Ctrl->T.file, NULL)) == NULL) {
					Return (API->error);
				}
				gmt_reenable_i_opt (GMT);	/* Recover settings provided by user (if -i was used at all) */
			}
			else {	/* Design a table based on -Rw/e/s/n */
				uint64_t dim[4] = {1, 1, 5, 2};
				if ((C = GMT_Create_Data (API, GMT_IS_DATASET, GMT_IS_POLY, 0, dim, NULL, NULL, 0, 0, NULL)) == NULL) Return (API->error);
				S1 = C->table[0]->segment[0];
				S1->coord[GMT_X][0] = S1->coord[GMT_X][3] = S1->coord[GMT_X][4] = GMT->common.R.wesn[XLO];
				S1->coord[GMT_X][1] = S1->coord[GMT_X][2] = GMT->common.R.wesn[XHI];
				S1->coord[GMT_Y][0] = S1->coord[GMT_Y][1] = S1->coord[GMT_Y][4] = GMT->common.R.wesn[YLO];
				S1->coord[GMT_Y][2] = S1->coord[GMT_Y][3] = GMT->common.R.wesn[YHI];
			}
		}
		else
			C = D;	/* Compare with itself */
			
		if ((error = gmt_set_cols (GMT, GMT_OUT, C->n_columns)) != GMT_OK) {
			Return (error);
		}
		if (GMT_Init_IO (API, GMT_IS_DATASET, geometry, GMT_OUT, GMT_ADD_DEFAULT, 0, options) != GMT_OK) {	/* Registers default output destination, unless already set */
			Return (API->error);
		}
		if (GMT_Begin_IO (API, GMT_IS_DATASET, GMT_OUT, GMT_HEADER_ON) != GMT_OK) {	/* Enables data output and sets access mode */
			Return (API->error);
		}
		wrap = (gmt_M_is_geographic (GMT, GMT_IN) && GMT->common.R.active && gmt_M_360_range (GMT->common.R.wesn[XLO], GMT->common.R.wesn[XHI]));

		sprintf (fmt, "%s%s%s%s%s%s%s%s%%s%s%%s\n", GMT->current.setting.format_float_out, GMT->current.setting.io_col_separator, GMT->current.setting.format_float_out, \
			GMT->current.setting.io_col_separator, GMT->current.setting.format_float_out, GMT->current.setting.io_col_separator, GMT->current.setting.format_float_out, \
			GMT->current.setting.io_col_separator, GMT->current.setting.io_col_separator);

		for (tbl1 = 0; tbl1 < C->n_tables; tbl1++) {
			for (seg1 = 0; seg1 < C->table[tbl1]->n_segments; seg1++) {
				S1 = C->table[tbl1]->segment[seg1];
				if (S1->n_rows == 0) continue;
				gmt_init_track (GMT, S1->coord[GMT_Y], S1->n_rows, &ylist1);
				for (tbl2 = 0; tbl2 < D->n_tables; tbl2++) {
					for (seg2 = 0; seg2 < D->table[tbl2]->n_segments; seg2++) {
						S2 = D->table[tbl2]->segment[seg2];
						if (S2->n_rows == 0) continue;
						if (Ctrl->S.mode != POL_CLIP) {
							same_feature = (external == 2 || internal == 2) ? (tbl1 == tbl2) : (tbl1 == tbl2 && seg1 == seg2);	/* What constitutes the same feature */
							if (!internal && same_feature) continue;	/* Do not do internal crossings */
							if (!external && !same_feature) continue;	/* Do not do external crossings */
						}
						gmt_init_track (GMT, S2->coord[GMT_Y], S2->n_rows, &ylist2);
						nx = gmt_crossover (GMT, S1->coord[GMT_X], S1->coord[GMT_Y], NULL, ylist1, S1->n_rows, S2->coord[GMT_X], S2->coord[GMT_Y], NULL, ylist2, S2->n_rows, false, wrap, &XC);
						if (nx) {	/* Polygon pair generated crossings */
							uint64_t px;
							if (Ctrl->S.active) {	/* Do the spatial clip operation */
								uint64_t row0;
								bool go, first;
								double *xx = NULL, *yy = NULL, *kk = NULL;
								struct PAIR *pair = NULL;
								
								pair = gmt_M_memory (GMT, NULL, nx, struct PAIR);
								xx = gmt_M_memory (GMT, NULL, nx, double);
								yy = gmt_M_memory (GMT, NULL, nx, double);
								kk = gmt_M_memory (GMT, NULL, nx, double);
								for (px = 0; px < nx; px++) pair[px].node = XC.xnode[1][px], pair[px].pos = px;
								qsort (pair, nx, sizeof (struct PAIR), comp_pairs);
								for (px = 0; px < nx; px++) {
									xx[px] = XC.x[pair[px].pos];
									yy[px] = XC.y[pair[px].pos];
									kk[px] = XC.xnode[1][pair[px].pos];
								}
								gmt_M_free (GMT, pair);
								in = gmt_non_zero_winding (GMT, S2->coord[GMT_X][0], S2->coord[GMT_Y][0], S1->coord[GMT_X], S1->coord[GMT_Y], S1->n_rows);
								go = first = true;
								row0 = px = 0;
								while (go) {
									for (row = row0; row < S2->n_rows && row < kk[px]; row++) {
										if (!in) continue;
										for (col = 0; col < S2->n_columns; col++) out[col] = S2->coord[col][row];
										if (first && GMT->current.io.multi_segments[GMT_OUT]) {	/* Must find unique edges to output only once */
											if (S2->header)
												strncpy (GMT->current.io.segment_header, S2->header, GMT_BUFSIZ-1);
											else
												sprintf (GMT->current.io.segment_header, "New segment");
											GMT_Put_Record (API, GMT_WRITE_SEGMENT_HEADER, NULL);
											first = false;
										}
										GMT_Put_Record (API, GMT_WRITE_DOUBLE, out);	/* Write this to output */
									}
									/* Always output crossover point */
									if (first && GMT->current.io.multi_segments[GMT_OUT]) {	/* Must find unique edges to output only once */
										if (S2->header)
											strncpy (GMT->current.io.segment_header, S2->header, GMT_BUFSIZ-1);
										else
											sprintf (GMT->current.io.segment_header, "New segment");
										GMT_Put_Record (API, GMT_WRITE_SEGMENT_HEADER, NULL);
										first = false;
									}
									for (col = 2; col < S2->n_columns; col++) out[col] = 0.0;
									out[GMT_X] = xx[px];	out[GMT_Y] = yy[px];
									GMT_Put_Record (API, GMT_WRITE_DOUBLE, out);	/* Write this to output */
									px++;
									in = !in;	/* Go from out to in or vice versa */
									if (!in) first = true;	/* Since we went outside */
									row0 = row;
									if (px == nx) {
										for (row = row0; row < S2->n_rows; row++) {
											if (!in) continue;
											for (col = 0; col < S2->n_columns; col++) out[col] = S2->coord[col][row];
											if (first && GMT->current.io.multi_segments[GMT_OUT]) {	/* Must find unique edges to output only once */
												if (S2->header)
													strncpy (GMT->current.io.segment_header, S2->header, GMT_BUFSIZ-1);
												else
													sprintf (GMT->current.io.segment_header, "New segment");
												GMT_Put_Record (API, GMT_WRITE_SEGMENT_HEADER, NULL);
												first = false;
											}
											GMT_Put_Record (API, GMT_WRITE_DOUBLE, out);	/* Write this to output */
										}
										go = false;
									}
								}
								gmt_M_free (GMT, xx);
								gmt_M_free (GMT, yy);
								gmt_M_free (GMT, kk);
							}
							else {	/* Just report */
								if (mseg){
									sprintf (T1, "%s-%" PRIu64, C->table[tbl1]->file[GMT_IN], seg1);
									sprintf (T2, "%s-%" PRIu64, D->table[tbl2]->file[GMT_IN], seg2);
								}
								else {
									strncpy (T1, C->table[tbl1]->file[GMT_IN], GMT_BUFSIZ-1);
									strncpy (T2, D->table[tbl2]->file[GMT_IN], GMT_BUFSIZ-1);
								}
								for (px = 0; px < nx; px++) printf (fmt, XC.x[px], XC.y[px], (double)XC.xnode[0][px], (double)XC.xnode[1][px], T1, T2);
							}
							gmt_x_free (GMT, &XC);
						}
						else if (Ctrl->S.mode == POL_CLIP) {	/* No crossings; see if it is inside or outside C */
							if ((in = gmt_non_zero_winding (GMT, S2->coord[GMT_X][0], S2->coord[GMT_Y][0], S1->coord[GMT_X], S1->coord[GMT_Y], S1->n_rows)) != 0) {
								/* Inside, copy out the entire polygon */
								if (GMT->current.io.multi_segments[GMT_OUT]) {	/* Must find unique edges to output only once */
									if (S2->header)
										strncpy (GMT->current.io.segment_header, S2->header, GMT_BUFSIZ-1);
									else
										sprintf (GMT->current.io.segment_header, "New segment");
									GMT_Put_Record (API, GMT_WRITE_SEGMENT_HEADER, NULL);
								}
								for (row = 0; row < S2->n_rows; row++) {
									for (col = 0; col < S2->n_columns; col++) out[col] = S2->coord[col][row];
									GMT_Put_Record (API, GMT_WRITE_DOUBLE, out);	/* Write this to output */
								}
							}
						}
						gmt_M_free (GMT, ylist2);
						if (Ctrl->S.mode == POL_UNION) {
							GMT_Report (API, GMT_MSG_NORMAL, "Computing polygon union not implemented yet\n");
						}
						if (Ctrl->S.mode == POL_INTERSECTION) {
							GMT_Report (API, GMT_MSG_NORMAL, "Computing polygon intersection not implemented yet\n");
						}
					}
				}
				gmt_M_free (GMT, ylist1);
			}
		}
		if (GMT_End_IO (API, GMT_OUT, 0) != GMT_OK) {	/* Disables further data output */
			Return (API->error);
		}
		if (GMT_Destroy_Data (API, &D) != GMT_OK) {
			Return (API->error);
		}
		if (Ctrl->S.mode == POL_CLIP) {
			if (GMT_Destroy_Data (API, &C) != GMT_OK) {
				Return (API->error);
			}
		}
		Return (EXIT_SUCCESS);
	}
	
	if (Ctrl->D.active) {	/* Look for duplicates of lines or polygons */
		unsigned int n_dup, poly_D, poly_S2;
		uint64_t tbl, tbl2, col, seg, seg2;
		bool same_feature = false;
		char *kind[10] = {"approximate-reversed-superset", "approximate-reversed-subset", "approximate-reversed", "exact-reversed" , "", "exact", "approximate", "approximate-subset", "approximate-superset", "Dateline-split"};
		char record[GMT_BUFSIZ] = {""}, format[GMT_BUFSIZ] = {""}, src[GMT_BUFSIZ] = {""}, dup[GMT_BUFSIZ] = {""}, *feature[2] = {"polygon", "line"}, *from = NULL;
		char *in = "the same data set", *verdict = "NY~-+/";	/* No, Yes, Approximate, Subsection, Supersection */
		struct GMT_DATASET *C = NULL;
		struct GMT_DATASEGMENT *S1 = NULL, *S2 = NULL;
		struct DUP_INFO **Info = NULL, *I = NULL;
		
		if (Ctrl->D.file) {	/* Get trial features via a file */
			gmt_disable_i_opt (GMT);	/* Do not want any -i to affect the reading from -D files */
			if ((C = GMT_Read_Data (API, GMT_IS_DATASET, GMT_IS_FILE, GMT_IS_LINE|GMT_IS_POLY, GMT_READ_NORMAL, NULL, Ctrl->D.file, NULL)) == NULL) {
				Return (API->error);
			}
			gmt_reenable_i_opt (GMT);	/* Recover settings provided by user (if -i was used at all) */
			from = Ctrl->D.file;
		}
		else {
			C = D;	/* Compare with itself */
			same_feature = true;
			from = in;
			S2 = gmt_M_memory (GMT, NULL, 1, struct GMT_DATASEGMENT);
			gmt_alloc_segment (GMT, S2, 0, C->n_columns, true);
		}
			
		if (GMT_Init_IO (API, GMT_IS_TEXTSET, GMT_IS_NONE, GMT_OUT, GMT_ADD_DEFAULT, 0, options) != GMT_OK) {
			gmt_free_segment (GMT, &S2, GMT_ALLOC_INTERNALLY);
			Return (API->error);	/* Registers default output destination, unless already set */
		}
		if (GMT_Begin_IO (API, GMT_IS_TEXTSET, GMT_OUT, GMT_HEADER_ON) != GMT_OK) {
			gmt_free_segment (GMT, &S2, GMT_ALLOC_INTERNALLY);
			Return (API->error);				/* Enables data output and sets access mode */
		}

		Info = gmt_M_memory (GMT, NULL, C->n_tables, struct DUP_INFO *);
		for (tbl = 0; tbl < C->n_tables; tbl++) Info[tbl] = gmt_M_memory (GMT, NULL, C->table[tbl]->n_segments, struct DUP_INFO);

		gmt_init_distaz (GMT, Ctrl->D.unit, Ctrl->D.mode, GMT_MAP_DIST);

		sprintf (format, "%%c : Input %%s %%s is an %%s duplicate of a %%s %%s in %%s, with d = %s c = %%.6g s = %%.4g",
		         GMT->current.setting.format_float_out);
		
		for (tbl = 0; tbl < D->n_tables; tbl++) {
			for (seg = 0; seg < D->table[tbl]->n_segments; seg++) {
				S1 = D->table[tbl]->segment[seg];
				if (S1->n_rows == 0) continue;

				GMT_Report (API, GMT_MSG_LONG_VERBOSE, "Check if segment %" PRIu64 " from Table %d has duplicates:\n", seg, tbl);
				if (same_feature) {	/* We must exclude this segment from the comparison otherwise we end up finding itself as a duplicate */
					S2->n_rows = S1->n_rows;
					for (col = 0; col < S1->n_columns; col++) S2->coord[col] = S1->coord[col];
					S1->n_rows = 0;	/* This means it will be skipped by is_duplicate */
				}
				else
					S2 = S1;
				poly_S2 = (gmt_polygon_is_open (GMT, S2->coord[GMT_X], S2->coord[GMT_Y], S2->n_rows)) ? 1 : 0;
				for (tbl2 = 0; tbl2 < C->n_tables; tbl2++) gmt_M_memset (Info[tbl2], C->table[tbl2]->n_segments, struct DUP_INFO);
				n_dup = is_duplicate (GMT, S2, C, &(Ctrl->D.I), Info);	/* Returns -3, -2, -1, 0, +1, +2, or +3 */
				if (same_feature) {
					S1->n_rows = S2->n_rows;	/* Reset the count */
					if (Ctrl->D.I.table < tbl || (Ctrl->D.I.table == tbl && Ctrl->D.I.segment < seg)) n_dup = 0;	/* To avoid reporting the same pair twice */
				}
				if (n_dup == 0) {	/* No duplicate found for this segment */
					if (!same_feature) {
						(D->n_tables == 1) ? sprintf (src, "[ segment %" PRIu64 " ]", seg)  : sprintf (src, "[ table %" PRIu64 " segment %" PRIu64 " ]", tbl, seg);
						poly_D = (gmt_polygon_is_open (GMT, D->table[tbl]->segment[seg]->coord[GMT_X], D->table[tbl]->segment[seg]->coord[GMT_Y], D->table[tbl]->segment[seg]->n_rows)) ? 1 : 0;
						sprintf (record, "N : Input %s %s not present in %s", feature[poly_D], src, from);
						GMT_Put_Record (API, GMT_WRITE_TEXT, record);
					}
					continue;
				}
				for (tbl2 = 0; tbl2 < C->n_tables; tbl2++) {
					for (seg2 = 0; seg2 < C->table[tbl2]->n_segments; seg2++) {
						I = &(Info[tbl2][seg2]);
						if (I->mode == 0) continue;
						/* Report on all the close/exact matches */
						poly_D = (gmt_polygon_is_open (GMT, C->table[tbl2]->segment[seg2]->coord[GMT_X],
						          C->table[tbl2]->segment[seg2]->coord[GMT_Y], C->table[tbl2]->segment[seg2]->n_rows)) ? 1 : 0;
						(D->n_tables == 1) ? sprintf (src, "[ segment %" PRIu64 " ]", seg)  : sprintf (src, "[ table %" PRIu64 " segment %" PRIu64 " ]", tbl, seg);
						(C->n_tables == 1) ? sprintf (dup, "[ segment %" PRIu64 " ]", seg2) : sprintf (dup, "[ table %" PRIu64 " segment %" PRIu64 " ]", tbl2, seg2);
						if (I->mode == 5)
							sprintf (record, "| : Input %s %s was separated at the Dateline from %s %s in %s", feature[poly_D], src, feature[poly_S2], dup, from);
						else
							sprintf (record, format, verdict[abs(I->mode)], feature[poly_D], src, kind[I->mode+4], feature[poly_S2],
							         dup, from, I->distance, I->closeness, I->setratio);
						GMT_Put_Record (API, GMT_WRITE_TEXT, record);
					}
				}
			}
		}
		if (same_feature) {
			for (col = 0; col < S2->n_columns; col++) S2->coord[col] = NULL;	/* Since they were not allocated */
			gmt_free_segment (GMT, &S2, GMT_ALLOC_INTERNALLY);
		}
		for (tbl = 0; tbl < C->n_tables; tbl++) gmt_M_free (GMT, Info[tbl]);
		gmt_M_free (GMT, Info);
		if (GMT_End_IO (API, GMT_OUT, 0) != GMT_OK) {	/* Disables further data output */
			Return (API->error);
		}
		if (GMT_Destroy_Data (API, &D) != GMT_OK) {
			Return (API->error);
		}
		if (Ctrl->D.file && GMT_Destroy_Data (API, &C) != GMT_OK) {
			Return (API->error);
		}
		Return (EXIT_SUCCESS);
	}
	
	if (Ctrl->C.active) {	/* Clip polygon to bounding box */
		uint64_t np, p, nx, tbl, seg, col;
		double *cp[2] = {NULL, NULL};
		if (!GMT->common.J.active) {	/* -J not specified, set one implicitly */
			/* Supply dummy linear proj for Cartesian or geographic data */
			if (gmt_M_is_geographic (GMT, GMT_IN))
				gmt_parse_common_options (GMT, "J", 'J', "x1d");	/* Fake linear degree projection */
			else
				gmt_parse_common_options (GMT, "J", 'J', "x1");		/* Fake linear Cartesian projection */
		}
		if (gmt_M_err_pass (GMT, gmt_map_setup (GMT, GMT->common.R.wesn), "")) Return (GMT_RUNTIME_ERROR);
		for (tbl = 0; tbl < D->n_tables; tbl++) {
			for (seg = 0; seg < D->table[tbl]->n_segments; seg++) {
				S = D->table[tbl]->segment[seg];
				if ((np = (*GMT->current.map.clip) (GMT, S->coord[GMT_X], S->coord[GMT_Y], S->n_rows, &cp[GMT_X], &cp[GMT_Y], &nx)) == 0) {
					/* Everything is outside, let go */
					S->mode = GMT_WRITE_SKIP;
					continue;
				}
				if (np > S->n_rows) gmt_alloc_segment (GMT, S, np, S->n_columns, false);
				for (p = 0; p < np; p++) gmt_xy_to_geo (GMT, &cp[GMT_X][p], &cp[GMT_Y][p], cp[GMT_X][p], cp[GMT_Y][p]);
				for (col = 0; col < 2; col++) {
					gmt_M_memcpy (S->coord[col], cp[col], np, double);
					gmt_M_free (GMT, cp[col]);
				}
				S->n_rows = np;
			}
		}
		if (GMT_Write_Data (API, GMT_IS_DATASET, GMT_IS_FILE, GMT_IS_POLY, GMT_WRITE_SET, NULL, Ctrl->Out.file, D) != GMT_OK) {
			Return (API->error);
		}
	}
	
	if (Ctrl->N.active) {	/* Report the polygons that contain the given features */
		uint64_t tbl, row, first, last, n, p, np, seg, seg2, n_inside;
		unsigned int *count = NULL;
		int ID = -1;
		char seg_label[GMT_LEN64] = {""}, record[GMT_BUFSIZ] = {""}, *kind[2] = {"Middle point", "All points"};
		struct GMT_DATASET *C = NULL;
		struct GMT_DATATABLE *T = NULL;
		struct GMT_DATASEGMENT *S = NULL, *S2 = NULL;
		
		gmt_disable_i_opt (GMT);	/* Do not want any -i to affect the reading from -CN files */
		if ((C = GMT_Read_Data (API, GMT_IS_DATASET, GMT_IS_FILE, GMT_IS_POLY, GMT_READ_NORMAL, NULL, Ctrl->N.file, NULL)) == NULL) {
			Return (API->error);
		}
		gmt_reenable_i_opt (GMT);	/* Recover settings provided by user (if -i was used at all) */
		if (Ctrl->N.mode == 1) {	/* Just report on which polygon contains each feature */
			if (GMT_Init_IO (API, GMT_IS_TEXTSET, GMT_IS_NONE, GMT_OUT, GMT_ADD_DEFAULT, 0, options) != GMT_OK) {	/* Registers default output destination, unless already set */
				Return (API->error);
			}
			if (GMT_Begin_IO (API, GMT_IS_TEXTSET, GMT_OUT, GMT_HEADER_ON) != GMT_OK) {	/* Enables data output and sets access mode */
				Return (API->error);
			}
		}
		else {	/* Regular data output */
			if (GMT_Init_IO (API, GMT_IS_DATASET, GMT_IS_LINE, GMT_OUT, GMT_ADD_DEFAULT, 0, options) != GMT_OK) {	/* Registers default output destination, unless already set */
				Return (API->error);
			}
		}
		if (Ctrl->N.mode == 2) gmt_adjust_dataset (GMT, D, D->n_columns + 1);	/* Add one more output column */
		
		T = C->table[0];	/* Only one input file so only one table */
		count = gmt_M_memory (GMT, NULL, D->n_segments, unsigned int);
		for (seg2 = 0; seg2 < T->n_segments; seg2++) {	/* For all polygons */
			S2 = T->segment[seg2];
			if (gmt_M_polygon_is_hole (S2)) continue;	/* Holes are handled in gmt_inonout */
			GMT_Report (API, GMT_MSG_LONG_VERBOSE, "Look for points/features inside polygon segment %" PRIu64 " :\n", seg2);
			if (Ctrl->N.ID == 0) {	/* Look for polygon IDs in the data headers */
				if (S2->ogr)	/* OGR data */
					ID = irint (gmt_get_aspatial_value (GMT, GMT_IS_Z, S2));
				else if (gmt_parse_segment_item (GMT, S2->header, "-Z", seg_label))	/* Look for segment header ID */
					ID = atoi (seg_label);
				else if (gmt_parse_segment_item (GMT, S2->header, "-L", seg_label))	/* Look for segment header ID */
					ID = atoi (seg_label);
				else
					GMT_Report (API, GMT_MSG_NORMAL, "No polygon ID found; ID set to NaN\n");
			}
			else	/* Increment running polygon ID */
				ID++;

			for (tbl = p = 0; tbl < D->n_tables; tbl++) {
				for (seg = 0; seg < D->table[tbl]->n_segments; seg++, p++) {
					S = D->table[tbl]->segment[seg];
					if (S->n_rows == 0) continue;
					if (Ctrl->N.all) { first = 0; last = S->n_rows - 1; np = S->n_rows; } else { first = last = S->n_rows / 2; np = 1; }
					for (row = first, n = 0; row <= last; row++) {	/* Check one or all points if they are inside */
						n += (gmt_inonout (GMT, S->coord[GMT_X][row], S->coord[GMT_Y][row], S2) == GMT_INSIDE);
					}
					if (n < np) continue;	/* Not inside this polygon */
					if (count[p]) {
						GMT_Report (API, GMT_MSG_NORMAL, "Segment %" PRIu64 "-%" PRIu64 " already inside another polygon; skipped\n", tbl, seg);
						continue;
					}
					count[p]++;
					/* Here we are inside */
					if (Ctrl->N.mode == 1) {	/* Just report on which polygon contains each feature */
						sprintf (record, "%s from table %" PRIu64 " segment %" PRIu64 " is inside polygon # %d", kind[Ctrl->N.all], tbl, seg, ID);
						GMT_Put_Record (API, GMT_WRITE_TEXT, record);
					}
					else if (Ctrl->N.mode == 2) {	/* Add ID as last data column */
						for (row = 0, n = S->n_columns-1; row < S->n_rows; row++) S->coord[n][row] = (double)ID;
						GMT_Report (API, GMT_MSG_VERBOSE, "%s from table %" PRIu64 " segment %" PRIu64 " is inside polygon # %d\n", kind[Ctrl->N.all], tbl, seg, ID);
					}
					else {	/* Add ID via the segment header -Z */
						if (gmt_parse_segment_item (GMT, S->header, "-Z", NULL))
							GMT_Report (API, GMT_MSG_NORMAL, "Segment header %d-%" PRIu64 " already has a -Z flag, skipped\n", tbl, seg);
						else {	/* Add -Z<ID< to the segment header */
							char buffer[GMT_BUFSIZ] = {""}, txt[GMT_LEN64] = {""};
							buffer[0] = txt[0] = 0;
							if (S->header) { strncpy (buffer, S->header, GMT_BUFSIZ-1); gmt_M_str_free (S->header); }
							sprintf (txt, " -Z%d", ID);
							strcat (buffer, txt);
							S->header = strdup (buffer);
							GMT_Report (API, GMT_MSG_VERBOSE, "%s from table %" PRIu64 " segment %" PRIu64 " is inside polygon # %d\n", kind[Ctrl->N.all], tbl, seg, ID);
						}
					}
				}
			}
		}
		for (p = n_inside = 0; p < D->n_segments; p++) if (count[p]) n_inside++;
		if (Ctrl->N.mode != 1) {	/* Write out results */
			if (GMT_Write_Data (API, GMT_IS_DATASET, GMT_IS_FILE, GMT_IS_POLY, GMT_WRITE_SET, NULL, Ctrl->Out.file, D) != GMT_OK) {
				Return (API->error);
			}
		}
		if (GMT_End_IO (API, GMT_OUT, 0) != GMT_OK) {	/* Disables further data output */
			Return (API->error);
		}
		GMT_Report (API, GMT_MSG_VERBOSE, "%" PRIu64 " segments found to be inside polygons, %" PRIu64 " were outside and skipped\n", n_inside, D->n_segments - n_inside);
		if (GMT_Destroy_Data (API, &D) != GMT_OK) {
			Return (API->error);
		}
		if (GMT_Destroy_Data (API, &C) != GMT_OK) {
			Return (API->error);
		}
		gmt_M_free (GMT, count);
		Return (EXIT_SUCCESS);
	}
	if (Ctrl->S.active && Ctrl->S.mode == POL_SPLIT) {	/* Split polygons at dateline */
		bool crossing;
		uint64_t n_split = 0, tbl, seg_out, seg, n_segs, kseg, n_split_tot = 0;
		uint64_t dim[4] = {0, 0, 0, 0};
		struct GMT_DATASET *Dout = NULL;
		struct GMT_DATATABLE *T = NULL;
		struct GMT_DATASEGMENT **L = NULL;
		
		dim[GMT_TBL] = D->n_tables;	dim[GMT_COL] = D->n_columns;	/* Same number of tables and columns as the input */
		if ((Dout = GMT_Create_Data (API, GMT_IS_DATASET, GMT_IS_POLY, 0, dim, NULL, NULL, 0, 0, NULL)) == NULL) Return (API->error);
		/* Dout has no allocated segments yet */
		Dout->n_segments = 0;
		for (tbl = 0; tbl < D->n_tables; tbl++) {
			T = Dout->table[tbl];
			n_segs = D->table[tbl]->n_segments;
			Dout->table[tbl]->n_segments = 0;
			T->segment = gmt_M_memory (GMT, NULL, n_segs, struct GMT_DATASEGMENT *);	/* Need at least this many segments */
			for (seg = seg_out = 0; seg < D->table[tbl]->n_segments; seg++) {
				S = D->table[tbl]->segment[seg];	/* Current input segment */
				if (S->n_rows == 0) continue;	/* Just skip empty segments */
				crossing = gmt_crossing_dateline (GMT, S);
				n_split = (crossing) ? gmt_split_poly_at_dateline (GMT, S, &L) : 1;
				Dout->table[tbl]->n_segments += n_split;
				if (Dout->table[tbl]->n_segments > n_segs) {	/* Must allocate more segment space */
					uint64_t old_n_segs = n_segs;
					n_segs = Dout->table[tbl]->n_segments;
					T->segment = gmt_M_memory (GMT, T->segment, n_segs, struct GMT_DATASEGMENT *);	/* Allow more space for new segments */
					gmt_M_memset (&(T->segment[old_n_segs]), n_segs - old_n_segs,  struct GMT_DATASEGMENT *);	/* Set to NULL */
				}
				/* Here there are space for all segments if new ones are added via splitting */
				if (crossing) {
					n_split_tot++; 
					for (kseg = 0; kseg < n_split; kseg++) {
						//gmt_free_segment (GMT, &(T->segment[seg_out]), Dout->alloc_mode);
						T->segment[seg_out++] = L[kseg];	/* Add the remaining segments to the end */
					}
					gmt_M_free (GMT, L);
				}
				else {	/* Just duplicate */
					T->segment[seg_out++] = gmt_duplicate_segment (GMT, S);
				}
			}
			Dout->table[tbl]->n_segments = seg_out;
			Dout->n_segments += seg_out;
		}
		if (GMT_Write_Data (API, GMT_IS_DATASET, GMT_IS_FILE, GMT_IS_POLY, GMT_WRITE_SET, NULL, Ctrl->Out.file, Dout) != GMT_OK) {
			Return (API->error);
		}
		GMT_Report (API, GMT_MSG_VERBOSE, "%" PRIu64 " segments split across the Dateline\n", n_split_tot);
		if (GMT_Destroy_Data (API, &Dout) != GMT_OK) {
			Return (API->error);
		}
	}
	
	if (Ctrl->F.active) {	/* We read as polygons to force closure, now write out revised data */
		if (GMT_Write_Data (API, GMT_IS_DATASET, GMT_IS_FILE, GMT_IS_POLY, GMT_WRITE_SET, NULL, Ctrl->Out.file, D) != GMT_OK) {
			Return (API->error);
		}
		Return (EXIT_SUCCESS);
	}
	
	Return (EXIT_SUCCESS);
}<|MERGE_RESOLUTION|>--- conflicted
+++ resolved
@@ -301,15 +301,9 @@
 	struct GMT_DATASEGMENT *Sp = NULL;
 	
 	GMT_Report (GMT->parent, GMT_MSG_LONG_VERBOSE, "Determine the segments in D closest to our segment\n");
-<<<<<<< HEAD
-	I->distance = DBL_MAX;
+	I->distance = I->mean_distance = DBL_MAX;
 	mode3 = 3 + 10 * I->inside;	/* Set gmt_near_lines modes */
 	mode1 = 1 + 10 * I->inside;	/* Set gmt_near_lines modes */
-=======
-	I->distance = I->mean_distance = DBL_MAX;
-	mode3 = 3 + 10 * I->inside;	/* Set GMT_near_lines modes */
-	mode1 = 1 + 10 * I->inside;	/* Set GMT_near_lines modes */
->>>>>>> 4bb7dcbb
 	
 	d_mean = GMT_memory (GMT, NULL, D->n_segments, double);		/* Mean distances from points along S to other lines */
 	n_sum = GMT_memory (GMT, NULL, D->n_segments, uint64_t);	/* Number of distances from points along S to other lines */
@@ -480,13 +474,8 @@
 			            "S has length %.3f km, has mean separation to Sp of %.3f km, and a closeness ratio of %g [n = %" PRIu64 "/%" PRIu64 "]\n",
 			            length[0], use_sep, use_close, np, S->n_rows);
 			if (I->mode) {
-<<<<<<< HEAD
-				if (np) {
+				if (np > 1) {
 					gmt_median (GMT, sep, np, low, high, separation[0], &med_separation[0]);
-=======
-				if (np > 1) {
-					GMT_median (GMT, sep, np, low, high, separation[0], &med_separation[0]);
->>>>>>> 4bb7dcbb
 					med_close[0] = med_separation[0] / use_length;
 				}
 				else med_close[0] = DBL_MAX;
@@ -524,26 +513,16 @@
 			GMT_Report (GMT->parent, GMT_MSG_LONG_VERBOSE, "Sp has length %.3f km, has mean separation to S of %.3f km, and a closeness ratio of %g [n = %" PRIu64 "/%" PRIu64 "]\n",
 				length[1], use_sep, use_close, np, Sp->n_rows);
 			if (I->mode) {
-<<<<<<< HEAD
-				if (np) {
+				if (np > 1) {
 					gmt_median (GMT, sep, np, low, high, separation[1], &med_separation[1]);
 					med_close[1] = med_separation[1] / use_length;
 				}
 				else med_close[1] = DBL_MAX;
 				gmt_M_free (GMT, sep);
-				GMT_Report (GMT->parent, GMT_MSG_LONG_VERBOSE, "Sp has median separation to S  of %.3f km, and a robust closeness ratio of %g\n", med_separation[1], med_close[1]);
-=======
-				if (np > 1) {
-					GMT_median (GMT, sep, np, low, high, separation[1], &med_separation[1]);
-					med_close[1] = med_separation[1] / use_length;
-				}
-				else med_close[1] = DBL_MAX;
-				GMT_free (GMT, sep);
 				use_sep = (med_separation[1] == DBL_MAX) ? GMT->session.d_NaN : med_separation[1];
 				use_close = (med_close[1] == DBL_MAX) ? GMT->session.d_NaN : med_close[1];
 				GMT_Report (GMT->parent, GMT_MSG_LONG_VERBOSE, "Sp has median separation to S  of %.3f km, and a robust closeness ratio of %g\n",
 					use_sep, use_close);
->>>>>>> 4bb7dcbb
 				k = (med_close[0] <= med_close[1]) ? 0 : 1;	/* Pick the setup with the smallest robust closeness */
 				closest = med_close[k];		/* The longer the segment and the closer they are, the smaller the closeness */
 			}
