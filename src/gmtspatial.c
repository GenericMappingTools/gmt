/*--------------------------------------------------------------------
*
*	Copyright (c) 1991-2020 by the GMT Team (https://www.generic-mapping-tools.org/team.html)
*	See LICENSE.TXT file for copying and redistribution conditions.
*	This program is free software; you can redistribute it and/or modify
*	it under the terms of the GNU Lesser General Public License as published by
*	the Free Software Foundation; version 3 or any later version.
*
*	This program is distributed in the hope that it will be useful,
*	but WITHOUT ANY WARRANTY; without even the implied warranty of
*	MERCHANTABILITY or FITNESS FOR A PARTICULAR PURPOSE.  See the
*	GNU Lesser General Public License for more details.
*
*	Contact info: www.generic-mapping-tools.org
*--------------------------------------------------------------------*/
/*
 * gmtspatial performs miscellaneous geospatial operations on polygons, such
 * as truncating them against a clipping polygon, calculate areas, find
 * crossings with other polygons, etc.
 *
 * Author:	Paul Wessel
 * Date:	10-Jun-2009
 * Version:	6 API
 */

#include "gmt_dev.h"

#define THIS_MODULE_CLASSIC_NAME	"gmtspatial"
#define THIS_MODULE_MODERN_NAME	"gmtspatial"
#define THIS_MODULE_LIB		"core"
#define THIS_MODULE_PURPOSE	"Geospatial operations on points, lines and polygons"
#define THIS_MODULE_KEYS	"<D{,DD(=f,ND(=,TD(,>D}"
#define THIS_MODULE_NEEDS	""
#define THIS_MODULE_OPTIONS "-:RVabdefghijoqs" GMT_OPT("HMm")

#define GMT_W	3

#define POL_UNION		1
#define POL_INTERSECTION	2
#define POL_CLIP		3
#define POL_SPLIT		4
#define POL_JOIN		5
#define POL_HOLE		6
#define POL_BUFFER		7
#define POL_CENTROID	8

#define PW_TESTING
#define MIN_AREA_DIFF		0.01;	/* If two polygons have areas that differ more than 1 % of each other then they are not the same feature */
#define MIN_SEPARATION		0	/* If the two closest points for two features are > 0 units apart then they are not the same feature */
#define MIN_CLOSENESS		0.01	/* If two close segments has an mean separation exceeding 1% of segment length, then they are not the same feature */
#define MIN_SUBSET		2.0	/* If two close segments deemed approximate fits has lengths that differ by this factor then they are sub/super sets of each other */

<<<<<<< HEAD
#ifdef HAVE_GEOS
#include <geos_c.h>
int geos_methods(struct GMT_CTRL *GMT, struct GMT_DATASET *D, char *fname, double buf_dist, char *method);
int geos_method_polygon(struct GMT_CTRL *GMT, struct GMT_DATASET *Din, struct GMT_DATASET *Dout, char *method);
int geos_method_linestring(struct GMT_CTRL *GMT, struct GMT_DATASET *Din, struct GMT_DATASET *Dout, double buf_dist, char *method);
#endif

struct DUP {	/* Holds information on which single segment is closest to the current test segment */
=======
struct GMTSPATIAL_DUP {	/* Holds information on which single segment is closest to the current test segment */
>>>>>>> 17a95465
	uint64_t point;
	uint64_t segment;
	unsigned int table;
	int mode;
	bool inside;
	double distance;
	double mean_distance;
	double closeness;
	double setratio;
	double a_threshold;
	double d_threshold;
	double c_threshold;
	double s_threshold;
};

struct DUP_INFO {
	uint64_t point;
	int mode;
	double distance;
	double closeness;
	double setratio;
};

struct GMTSPATIAL_CTRL {
<<<<<<< HEAD
	struct GMTSPAT_Out {	/* -> */
		bool active;
		char *file;
	} Out;
	struct GMTSPAT_A {	/* -Aa<min_dist>, -A */
=======
	struct GMTSPATIAL_Out {	/* -> */
		bool active;
		char *file;
	} Out;
	struct GMTSPATIAL_A {	/* -Aa<min_dist>, -A */
>>>>>>> 17a95465
		bool active;
		unsigned int mode;
		int smode;
		double min_dist;
		char unit;
	} A;
<<<<<<< HEAD
	struct GMTSPAT_C {	/* -C */
		bool active;
	} C;
	struct GMTSPAT_D {	/* -D[pol] */
=======
	struct GMTSPATIAL_C {	/* -C */
		bool active;
	} C;
	struct GMTSPATIAL_D {	/* -D[pol] */
>>>>>>> 17a95465
		bool active;
		int mode;
		char unit;
		char *file;
		struct GMTSPATIAL_DUP I;
	} D;
<<<<<<< HEAD
	struct GMTSPAT_E {	/* -E+n|p */
		bool active;
		unsigned int mode;
	} E;
	struct GMTSPAT_F {	/* -F */
		bool active;
		unsigned int geometry;
	} F;
	struct GMTSPAT_I {	/* -I[i|e] */
		bool active;
		unsigned int mode;
	} I;
	struct GMTSPAT_L {	/* -L */
=======
	struct GMTSPATIAL_E {	/* -E+n|p */
		bool active;
		unsigned int mode;
	} E;
	struct GMTSPATIAL_F {	/* -F */
		bool active;
		unsigned int geometry;
	} F;
	struct GMTSPATIAL_I {	/* -I[i|e] */
		bool active;
		unsigned int mode;
	} I;
	struct GMTSPATIAL_L {	/* -L */
>>>>>>> 17a95465
		bool active;
		char unit;
		double s_cutoff, path_noise, box_offset;
	} L;
<<<<<<< HEAD
	struct GMTSPAT_N {	/* -N<file>[+a][+p>ID>][+r][+z] */
=======
	struct GMTSPATIAL_N {	/* -N<file>[+a][+p>ID>][+r][+z] */
>>>>>>> 17a95465
		bool active;
		bool all;	/* All points in lines and polygons must be inside a polygon for us to report ID */
		unsigned int mode;	/* 0 for reporting ID in -Z<ID> header, 1 via data column, 2 just as a report */
		unsigned int ID;	/* If 1 we use running numbers */
		char *file;
	} N;
<<<<<<< HEAD
	struct GMTSPAT_Q {	/* -Q[+c<min>/<max>][+h][+l][+p][+s[a|d]] */
=======
	struct GMTSPATIAL_Q {	/* -Q[+c<min>/<max>][+h][+l][+p][+s[a|d]] */
>>>>>>> 17a95465
		bool active;
		bool header;	/* Place dimension and centroid in segment headers */
		bool area;		/* Apply range test on dimension */
		bool sort;		/* Sort segments based on dimension */
		unsigned int mode;	/* 0 use input as is, 1 force to line, 2 force to polygon */
		unsigned int dmode;	/* for geo data: 1 = flat earth, 2 = great circle, 3 = geodesic (for distances) */
		int dir;			/* For segment sorting: -1 is descending, +1 is ascending [Default] */
		double limit[2];	/* Min and max area or length for output segments */
		char unit;
	} Q;
<<<<<<< HEAD
	struct GMTSPAT_S {	/* -S[u|i|c|j|h] */
=======
	struct GMTSPATIAL_S {	/* -S[u|i|c|j|h] */
>>>>>>> 17a95465
		bool active;
		unsigned int mode;
		double width;
	} S;
<<<<<<< HEAD
	struct GMTSPAT_T {	/* -T[pol] */
=======
	struct GMTSPATIAL_T {	/* -T[pol] */
>>>>>>> 17a95465
		bool active;
		char *file;
	} T;
};

struct GMTSPATIAL_PAIR {
	double node;
	uint64_t pos;
};

#ifdef __APPLE__
/* macOX has it built in, so ensure we define this flag */
#define HAVE_MERGESORT
#endif

#ifndef HAVE_MERGESORT
#include "mergesort.c"
#endif

static void *New_Ctrl (struct GMT_CTRL *GMT) {	/* Allocate and initialize a new control structure */
	struct GMTSPATIAL_CTRL *C;

	C = gmt_M_memory (GMT, NULL, 1, struct GMTSPATIAL_CTRL);

	/* Initialize values whose defaults are not 0/false/NULL */
	C->A.unit = 'X';		/* Cartesian units as default */
	C->L.box_offset = 1.0e-10;	/* Minimum significant amplitude */
	C->L.path_noise = 1.0e-10;	/* Minimum significant amplitude */
	C->D.unit = 'X';		/* Cartesian units as default */
	C->D.I.a_threshold = MIN_AREA_DIFF;
	C->D.I.d_threshold = MIN_SEPARATION;
	C->D.I.c_threshold = MIN_CLOSENESS;
	C->D.I.s_threshold = MIN_SUBSET;
	C->Q.mode = GMT_IS_POINT;	/* Undecided on line vs poly */
	C->Q.dmode = 2;			/* Great-circle distance if not specified */
	return (C);
}

static void Free_Ctrl (struct GMT_CTRL *GMT, struct GMTSPATIAL_CTRL *C) {	/* Deallocate control structure */
	if (!C) return;
	gmt_M_str_free (C->Out.file);
	gmt_M_str_free (C->D.file);
	gmt_M_str_free (C->N.file);
	gmt_M_str_free (C->T.file);
	gmt_M_free (GMT, C);
}

GMT_LOCAL unsigned int gmtspatial_area_size (struct GMT_CTRL *GMT, double x[], double y[], uint64_t n, double *out, int geo) {
	double size = gmt_centroid_area (GMT, x, y, n, geo, out);
 	out[GMT_Z] = fabs (size);
	return ((size < 0.0) ? GMT_POL_IS_CCW : GMT_POL_IS_CW);
}

#if 0
GMT_LOCAL unsigned int gmtspatial_gmtspatial_area_size_old (struct GMT_CTRL *GMT, double x[], double y[], uint64_t n, double *out, int geo) {
	uint64_t i;
	double wesn[4], xx, yy, size, ix, iy;
	double *xp = NULL, *yp = NULL;

	wesn[XLO] = wesn[YLO] = DBL_MAX;
	wesn[XHI] = wesn[YHI] = -DBL_MAX;

	gmt_centroid (GMT, x, y, n, out, geo);	/* Get mean location */

	for (i = 0; i < n; i++) {
		wesn[XLO] = MIN (wesn[XLO], x[i]);
		wesn[XHI] = MAX (wesn[XHI], x[i]);
		wesn[YLO] = MIN (wesn[YLO], y[i]);
		wesn[YHI] = MAX (wesn[YHI], y[i]);
	}
	xp = gmt_M_memory (GMT, NULL, n, double);	yp = gmt_M_memory (GMT, NULL, n, double);
	if (geo == 1) {	/* Initializes GMT projection parameters to the -JA settings */
		GMT->current.proj.projection_GMT = GMT->current.proj.projection = GMT_LAMB_AZ_EQ;
		GMT->current.proj.unit = 1.0;
		GMT->current.proj.pars[3] = 39.3700787401574814;
		GMT->common.R.oblique = false;
		GMT->common.J.active = true;
		GMT->current.setting.map_line_step = 1.0e7;	/* To avoid nlon/nlat being huge */
		GMT->current.proj.pars[0] = out[GMT_X];
		GMT->current.proj.pars[1] = out[GMT_Y];
		if (gmt_M_err_pass (GMT, gmt_proj_setup (GMT, wesn), "")) {
			gmt_M_free (GMT, xp);	gmt_M_free (GMT, yp);
			return (0);
		}

		ix = 1.0 / GMT->current.proj.scale[GMT_X];
		iy = 1.0 / GMT->current.proj.scale[GMT_Y];

		for (i = 0; i < n; i++) {
			gmt_geo_to_xy (GMT, x[i], y[i], &xx, &yy);
			xp[i] = (xx - GMT->current.proj.origin[GMT_X]) * ix;
			yp[i] = (yy - GMT->current.proj.origin[GMT_Y]) * iy;
		}
	}
	else {	/* Just take out mean coordinates */
		for (i = 0; i < n; i++) {
			xp[i] = x[i] - out[GMT_X];
			yp[i] = y[i] - out[GMT_Y];
		}
	}

	size = gmt_pol_area (xp, yp, n);
	gmt_M_free (GMT, xp);
	gmt_M_free (GMT, yp);
	if (geo) size *= (GMT->current.map.dist[GMT_MAP_DIST].scale * GMT->current.map.dist[GMT_MAP_DIST].scale);
	out[GMT_Z] = fabs (size);
	return ((size < 0.0) ? GMT_POL_IS_CCW : GMT_POL_IS_CW);
}
#endif

GMT_LOCAL void gmtspatial_length_size (struct GMT_CTRL *GMT, double x[], double y[], uint64_t n, double *out) {
	uint64_t i;
	double length = 0.0, mid, f, *s = NULL;

	assert (n > 0);

	/* Estimate 'average' position */

	s = gmt_M_memory (GMT, NULL, n, double);
	for (i = 1; i < n; i++) {
		length += gmt_distance (GMT, x[i-1], y[i-1], x[i], y[i]);
		s[i] = length;
	}
	mid = 0.5 * length;
	i = 0;
	while (s[i] <= mid) i++;	/* Find mid point length-wise */
	f = (mid - s[i-1]) / (s[i] - s[i-1]);
	out[GMT_X] = x[i-1] + f * (x[i] - x[i-1]);
	out[GMT_Y] = y[i-1] + f * (y[i] - y[i-1]);
	out[GMT_Z] = length;
	gmt_M_free (GMT, s);
}

GMT_LOCAL int gmtspatial_comp_pairs (const void *a, const void *b) {
	const struct GMTSPATIAL_PAIR *xa = a, *xb = b;
	/* Sort on node value */
	if (xa->node < xb->node) return (-1);
	if (xa->node > xb->node) return (+1);
	return (0);
}

GMT_LOCAL void gmtspatial_write_record (struct GMT_CTRL *GMT, double **R, uint64_t n, uint64_t p) {
	uint64_t c;
	double out[GMT_MAX_COLUMNS];
	struct GMT_RECORD Out;
	Out.data = out;	Out.text = NULL;
	for (c = 0; c < n; c++) out[c] = R[c][p];
	GMT_Put_Record (GMT->parent, GMT_WRITE_DATA, &Out);
}

GMT_LOCAL int gmtspatial_is_duplicate (struct GMT_CTRL *GMT, struct GMT_DATASEGMENT *S, struct GMT_DATASET *D, struct GMTSPATIAL_DUP *I, struct DUP_INFO **L) {
	/* Given single line segment S and a dataset of many line segments in D, determine the closest neighbor
	 * to S in D (call it S'), and if "really close" it might be a duplicate or slight revision to S.
	 * There might be several features S' in D close to S so we return how many near or exact matches we
	 * found and pass the details via L.  We return 0 if no duplicates are found.  If some are found then
	 * these are the possible types of result per match:
	 * +1	: S has identical duplicate in D (S == S')
	 * -1	: S has identical duplicate in D (S == S'), but is reversed
	 * +2	: S is very close to S', probably a slight revised version
	 * -2	: S is very close to S', probably a slight revised version, but is reversed
	 * +3	: Same as +2 but S is likely a subset of S'
	 * -3	: Same as -2 but S is likely a reversed subset of S'
	 * +4	: Same as +2 but S is likely a superset of S'
	 * -4	: Same as -2 but S is likely a reversed superset of S'
	 *  5   : Two lines split exactly at the Dateline
	 * The algorithm first finds the smallest separation from any point on S to the line Sp.
	 * We then reverse the situation and check the smallest separation from any point on any
	 * of the Sp candidates to the line S.
	 * If the smallest distance found exceeds I->d_threshold then we move on (not close enough).
	 * We next compute the mean (or median, with +Ccmax) closeness, defined as the ratio between
	 * the mean (or median) separation between points on S and the line Sp (or vice versa) and
	 * the length of S (or Sp).  We compute it both ways since the segments may differ in lengths
	 * and degree of overlap (i.e., subsets or supersets).
	 * NOTE: Lines that intersect obviously has a zero min distance but since we only compute
	 * distances from the nodes on one line to the nearest point along the other line we will
	 * not detect such crossings.  For most situations this should not matter much (?).
	 */

	bool status;
	unsigned int k, tbl, n_close = 0, n_dup = 0, mode1, mode3;
	uint64_t row, seg, pt, np, sno, *n_sum = NULL;
	int k_signed;
	double dist, f_seg, f_pt, d1, d2, closest, length[2], separation[2], close[2], *d_mean = NULL;
	double med_separation[2], med_close[2], high = 0, low = 0, use_length, use_sep, use_close, *sep = NULL;
	struct GMT_DATASEGMENT *Sp = NULL;
	struct GMT_DATASEGMENT_HIDDEN *SH = NULL;

	GMT_Report (GMT->parent, GMT_MSG_INFORMATION, "Determine the segments in D closest to our segment\n");
	I->distance = I->mean_distance = DBL_MAX;
	mode3 = 3 + 10 * I->inside;	/* Set gmt_near_lines modes */
	mode1 = 1 + 10 * I->inside;	/* Set gmt_near_lines modes */

	d_mean = gmt_M_memory (GMT, NULL, D->n_segments, double);		/* Mean distances from points along S to other lines */
	n_sum = gmt_M_memory (GMT, NULL, D->n_segments, uint64_t);	/* Number of distances from points along S to other lines */

	/* We first want to obtain the mean distance from one segment to all others.  We do this by computing the
	 * nearest distance from each point along our segment S to the other segments and compute the average of
	 * all those distances.  Then we reverse the search and continue to accumulate averages */

	/* Process each point along the trace in S and find sum of nearest distances for each segment in table */
	for (row = 0; row < S->n_rows; row++) {
		for (sno = tbl = 0; tbl < D->n_tables; tbl++) {	/* For each table to compare it to */
			for (seg = 0; seg < D->table[tbl]->n_segments; seg++, sno++) {	/* For each segment in current table */
				if (D->table[tbl]->segment[seg]->n_rows == 0) continue;	/* Skip segments with no records (may be itself) */
				dist = DBL_MAX;	/* Reset for each line to find distance to that line */
				(void) gmt_near_a_line (GMT, S->data[GMT_X][row], S->data[GMT_Y][row], seg, D->table[tbl]->segment[seg], mode3, &dist, &f_seg, &f_pt);
				d_mean[sno] += dist;	/* Sum of distances to this segment */
				n_sum[sno]++;		/* Number of such distances */
			}
		}
	}

	/* Must also do the reverse test: for each point for each line in the table, compute distance to S; it might be shorter */
	for (sno = tbl = 0; tbl < D->n_tables; tbl++) {	/* For each table to compare it to */
		for (seg = 0; seg < D->table[tbl]->n_segments; seg++, sno++) {	/* For each segment in current table */
			Sp = D->table[tbl]->segment[seg];	/* This is S', one of the segments that is close to S */
			for (row = 0; row < Sp->n_rows; row++) {	/* Process each point along the trace in S and find nearest distance for each segment in table */
				dist = DBL_MAX;		/* Reset for each line to find distance to that line */
				(void) gmt_near_a_line (GMT, Sp->data[GMT_X][row], Sp->data[GMT_Y][row], seg, S, mode3, &dist, &f_seg, &f_pt);
				d_mean[sno] += dist;	/* Sum of distances to this segment */
				n_sum[sno]++;		/* Number of such distances */
			}
		}
	}
	/* Compute the average distances */
	for (sno = 0; sno < D->n_segments; sno++) {
		d_mean[sno] = (n_sum[sno] > 0) ? d_mean[sno] / n_sum[sno] : DBL_MAX;
	}
	gmt_M_free (GMT, n_sum);

	/* Process each point along the trace in S and find nearest distance for each segment in table */
	for (row = 0; row < S->n_rows; row++) {
		for (sno = tbl = 0; tbl < D->n_tables; tbl++) {	/* For each table to compare it to */
			for (seg = 0; seg < D->table[tbl]->n_segments; seg++, sno++) {	/* For each segment in current table */
				SH = gmt_get_DS_hidden (D->table[tbl]->segment[seg]);
				dist = DBL_MAX;	/* Reset for each line to find distance to that line */
				status = gmt_near_a_line (GMT, S->data[GMT_X][row], S->data[GMT_Y][row], seg, D->table[tbl]->segment[seg], mode3, &dist, &f_seg, &f_pt);
				if (!status && I->inside) continue;	/* Only consider points that project perpendicularly within the line segment */
				pt = lrint (f_pt);	/* We know f_seg == seg so no point assigning that */
				if (dist < I->distance && d_mean[sno] < I->mean_distance) {	/* Keep track of the single closest feature */
					I->point = pt;
					I->segment = seg;
					I->distance = dist;
					I->mean_distance = d_mean[sno];
					I->table = tbl;
				}
				if (dist > I->d_threshold) continue;	/* Not close enough for duplicate consideration */
				if (SH->mode == 0) {
					n_close++;
					L[tbl][seg].distance = DBL_MAX;
				}
				SH->mode = 1;	/* Use mode to flag segments that are close enough */
				if (dist < L[tbl][seg].distance) {	/* Keep track of the closest feature */
					L[tbl][seg].point = pt;
					L[tbl][seg].distance = dist;
				}
			}
		}
	}

	/* Must also do the reverse test: for each point for each line in the table, compute distance to S; it might be shorter */

	for (sno = tbl = 0; tbl < D->n_tables; tbl++) {	/* For each table to compare it to */
		for (seg = 0; seg < D->table[tbl]->n_segments; seg++, sno++) {	/* For each segment in current table */
			Sp = D->table[tbl]->segment[seg];	/* This is S', one of the segments that is close to S */
			SH = gmt_get_DS_hidden (Sp);
			for (row = 0; row < Sp->n_rows; row++) {	/* Process each point along the trace in S and find nearest distance for each segment in table */
				dist = DBL_MAX;		/* Reset for each line to find distance to that line */
				status = gmt_near_a_line (GMT, Sp->data[GMT_X][row], Sp->data[GMT_Y][row], seg, S, mode3, &dist, &f_seg, &f_pt);
				if (!status && I->inside) continue;	/* Only consider points that project perpendicularly within the line segment */
				pt = lrint (f_pt);
				if (dist < I->distance && d_mean[sno] < I->mean_distance) {	/* Keep track of the single closest feature */
					I->point = pt;
					I->segment = seg;
					I->distance = dist;
					I->mean_distance = d_mean[sno];
					I->table = tbl;
				}
				if (dist > I->d_threshold) continue;	/* Not close enough for duplicate consideration */
				if (SH->mode == 0) {
					n_close++;
					L[tbl][seg].distance = DBL_MAX;
				}
				SH->mode = 1;	/* Use mode to flag segments that are close enough */
				if (dist < L[tbl][seg].distance) {	/* Keep track of the closest feature */
					L[tbl][seg].point = pt;
					L[tbl][seg].distance = dist;
				}
			}
		}
	}
	gmt_M_free (GMT, d_mean);

	if (n_close == 0)
		GMT_Report (GMT->parent, GMT_MSG_INFORMATION, "No other segment found within dmax [probably due to +p requirement]\n");
	else
		GMT_Report (GMT->parent, GMT_MSG_INFORMATION, "Closest segment (Table %d, segment %" PRIu64 ") is %.3f km away; %d segments found within dmax\n", I->table, I->segment, I->distance, n_close);

	/* Here we have found the shortest distance from a point on S to another segment; S' is segment number seg */

	if (I->distance > I->d_threshold) return (0);	/* We found no duplicates or slightly different versions of S */

	/* Here we need to compare one or more S' candidates and S a bit more. */

	for (row = 1, length[0] = 0.0; row < S->n_rows; row++) {	/* Compute length of S once */
		length[0] += gmt_distance (GMT, S->data[GMT_X][row], S->data[GMT_Y][row], S->data[GMT_X][row-1], S->data[GMT_Y][row-1]);
	}

	for (tbl = 0; tbl < D->n_tables; tbl++) {	/* For each table to compare it to */
		for (seg = 0; seg < D->table[tbl]->n_segments; seg++) {	/* For each segment in current table */
			SH = gmt_get_DS_hidden (D->table[tbl]->segment[seg]);
			if (SH->mode != 1) continue;	/* Not one of the close segments we flagged earlier */
			SH->mode = 0;			/* Remove this temporary flag */

			Sp = D->table[tbl]->segment[seg];	/* This is S', one of the segments that is close to S */
			if (S->n_rows == Sp->n_rows) {	/* Exactly the same number of data points; check for identical duplicate (possibly reversed) */
				for (row = 0, d1 = d2 = 0.0; row < S->n_rows; row++) {	/* Compare each point along the trace in S and Sp and S and Sp-reversed */
					d1 += gmt_distance (GMT, S->data[GMT_X][row], S->data[GMT_Y][row], Sp->data[GMT_X][row], Sp->data[GMT_Y][row]);
					d2 += gmt_distance (GMT, S->data[GMT_X][row], S->data[GMT_Y][row], Sp->data[GMT_X][S->n_rows-row-1], Sp->data[GMT_Y][S->n_rows-row-1]);
				}
				GMT_Report (GMT->parent, GMT_MSG_DEBUG, "S to Sp of same length and gave d1 = %g and d2 = %g\n", d1, d2);
				if (gmt_M_is_zero (d1)) { /* Exact duplicate */
					L[tbl][seg].mode = +1;
					n_dup++;
					continue;
				}
				else if (gmt_M_is_zero (d2)) {	/* Exact duplicate but reverse order */
					L[tbl][seg].mode = -1;
					n_dup++;
					continue;
				}
			}

			/* We get here when S' is not an exact duplicate of S, but approximate.
			 * We compute the mean [and possibly median] separation between S' and S
			 * and the closeness ratio (separation/length). */

			separation[0] = 0.0;
			if (I->mode) {	/* Various items needed to compute median separation */
				sep = gmt_M_memory (GMT, NULL, MAX (S->n_rows, Sp->n_rows), double);
				low = DBL_MAX;
				high = -DBL_MAX;
			}
			for (row = np = 0; row < S->n_rows; row++) {	/* Process each point along the trace in S */
				dist = DBL_MAX;
				status = gmt_near_a_line (GMT, S->data[GMT_X][row], S->data[GMT_Y][row], seg, Sp, mode1, &dist, NULL, NULL);
				if (!status && I->inside) continue;	/* Only consider points that project perpendicularly within the Sp segment */
				separation[0] += dist;
				if (I->mode) {	/* Special processing for median calculation */
					sep[np] = dist;
					if (dist < low)  low  = dist;
					if (dist > high) high = dist;
				}
				np++;	/* Number of points within the overlap zone */
			}
			separation[0] = (np > 1) ? separation[0] / np : DBL_MAX;	/* Mean distance between S and S' */
			use_length = (np) ? length[0] * np / S->n_rows : length[0];	/* ~reduce length to overlap section assuming equal point spacing */
			close[0] = (np > 1) ? separation[0] / use_length : DBL_MAX;	/* Closeness as viewed from S */
			use_sep = (separation[0] == DBL_MAX) ? GMT->session.d_NaN : separation[0];
			use_close = (close[0] == DBL_MAX) ? GMT->session.d_NaN : close[0];
			GMT_Report (GMT->parent, GMT_MSG_INFORMATION,
			            "S has length %.3f km, has mean separation to Sp of %.3f km, and a closeness ratio of %g [n = %" PRIu64 "/%" PRIu64 "]\n",
			            length[0], use_sep, use_close, np, S->n_rows);
			if (I->mode) {
				if (np > 1) {
					gmt_median (GMT, sep, np, low, high, separation[0], &med_separation[0]);
					med_close[0] = med_separation[0] / use_length;
				}
				else med_close[0] = DBL_MAX;
				use_sep = (np == 0 || med_separation[0] == DBL_MAX) ? GMT->session.d_NaN : med_separation[0];
				use_close = (np == 0 || med_close[0] == DBL_MAX) ? GMT->session.d_NaN : med_close[0];
				GMT_Report (GMT->parent, GMT_MSG_INFORMATION, "S  has median separation to Sp of %.3f km, and a robust closeness ratio of %g\n",
				            use_sep, use_close);
			}

			/* Must now compare the other way */

			separation[1] = length[1] = 0.0;
			if (I->mode) {	/* Reset for median calculation */
				low  = +DBL_MAX;
				high = -DBL_MAX;
			}
			for (row = np = 0; row < Sp->n_rows; row++) {	/* Process each point along the trace in S' */
				dist = DBL_MAX;		/* Reset for each line to find distance to that line */
				status = gmt_near_a_line (GMT, Sp->data[GMT_X][row], Sp->data[GMT_Y][row], seg, S, mode1, &dist, NULL, NULL);
				if (row) length[1] += gmt_distance (GMT, Sp->data[GMT_X][row], Sp->data[GMT_Y][row], Sp->data[GMT_X][row-1], Sp->data[GMT_Y][row-1]);
				if (!status && I->inside) continue;	/* Only consider points that project perpendicularly within the Sp segment */
				separation[1] += dist;
				if (I->mode) {	/* Special processing for median calculation */
					sep[np] = dist;
					if (dist < low)  low  = dist;
					if (dist > high) high = dist;
				}
				np++;	/* Number of points within the overlap zone */
			}
            		separation[1] = (np > 1) ? separation[1] / np : DBL_MAX;		/* Mean distance between S' and S */
			use_length = (np) ? length[1] * np / Sp->n_rows : length[1];	/* ~reduce length to overlap section assuming equal point spacing */
			close[1] = (np > 1) ? separation[1] / use_length : DBL_MAX;		/* Closeness as viewed from S' */
			use_sep = (separation[1] == DBL_MAX) ? GMT->session.d_NaN : separation[1];
			use_close = (close[1] == DBL_MAX) ? GMT->session.d_NaN : close[1];
			GMT_Report (GMT->parent, GMT_MSG_INFORMATION, "Sp has length %.3f km, has mean separation to S of %.3f km, and a closeness ratio of %g [n = %" PRIu64 "/%" PRIu64 "]\n",
				length[1], use_sep, use_close, np, Sp->n_rows);
			if (I->mode) {
				if (np > 1) {
					gmt_median (GMT, sep, np, low, high, separation[1], &med_separation[1]);
					med_close[1] = med_separation[1] / use_length;
				}
				else med_close[1] = DBL_MAX;
				gmt_M_free (GMT, sep);
				use_sep = (med_separation[1] == DBL_MAX) ? GMT->session.d_NaN : med_separation[1];
				use_close = (med_close[1] == DBL_MAX) ? GMT->session.d_NaN : med_close[1];
				GMT_Report (GMT->parent, GMT_MSG_INFORMATION, "Sp has median separation to S  of %.3f km, and a robust closeness ratio of %g\n",
					use_sep, use_close);
				k = (med_close[0] <= med_close[1]) ? 0 : 1;	/* Pick the setup with the smallest robust closeness */
				closest = med_close[k];		/* The longer the segment and the closer they are, the smaller the closeness */
			}
			else {
				k = (close[0] <= close[1]) ? 0 : 1;	/* Pick the setup with the smallest robust closeness */
				closest = close[k];		/* The longer the segment and the closer they are, the smaller the closeness */
			}

			if (closest > I->c_threshold) continue;	/* Not a duplicate or slightly different version of S */
			L[tbl][seg].closeness = closest;	/* The longer the segment and the closer they are the smaller the I->closeness */

			/* Compute distances from first point in S to first (d1) and last (d2) in S' and use this info to see if S' is reversed */
			d1 = gmt_distance (GMT, S->data[GMT_X][0], S->data[GMT_Y][0], Sp->data[GMT_X][0], Sp->data[GMT_Y][0]);
			d2 = gmt_distance (GMT, S->data[GMT_X][0], S->data[GMT_Y][0], Sp->data[GMT_X][Sp->n_rows-1], Sp->data[GMT_Y][Sp->n_rows-1]);

			L[tbl][seg].setratio = (length[0] > length[1]) ? length[0] / length[1] : length[1] / length[0];	/* Ratio of length is used to detect subset (or superset) */

			if (length[0] < (length[1] / I->s_threshold))
				k_signed = 3;	/* S is a subset of Sp */
			else if (length[1] < (length[0] / I->s_threshold))
				k_signed = 4;	/* S is a superset of Sp */
			else
				k_signed = 2;	/* S and S' are practically the same feature */
			L[tbl][seg].mode = (d1 < d2) ? k_signed : -k_signed;	/* Negative means Sp is reversed w.r.t. S */
			/* Last check: If two lines are split at 180 the above will find them to be approximate duplicates even
			 * though they just share one point (at 180 longitude) */
			if (L[tbl][seg].closeness < GMT_CONV8_LIMIT && L[tbl][seg].distance < GMT_CONV8_LIMIT) {
				if (fabs (S->data[GMT_X][0]) == 180.0 && (fabs (Sp->data[GMT_X][0]) == 180.0 || fabs (Sp->data[GMT_X][Sp->n_rows-1]) == 180.0))
					L[tbl][seg].mode = 5;
				else if (fabs (S->data[GMT_X][S->n_rows-1]) == 180.0 && (fabs (Sp->data[GMT_X][0]) == 180.0 || fabs (Sp->data[GMT_X][Sp->n_rows-1]) == 180.0))
					L[tbl][seg].mode = 5;
			}
			n_dup++;
		}
	}
	return (n_dup);
}

struct NN_DIST {
	double data[4];	/* Up to x,y,z,weight */
	double distance;	/* Distance to nearest neighbor */
	int64_t ID;		/* Input ID # of this point (original input record number 0,1,...)*/
	int64_t neighbor;	/* Input ID # of this point's neighbor */
};

struct NN_INFO {
	int64_t sort_rec;	/* Input ID # of this point's neighbor */
	int64_t orig_rec;	/* Rec # of this point */
};

GMT_LOCAL int gmtspatial_compare_nn_points (const void *point_1v, const void *point_2v) {
	/*  Routine for qsort to sort NN data structure on distance.
		*/
	const struct NN_DIST *point_1 = point_1v, *point_2 = point_2v;

	if (gmt_M_is_dnan (point_1->distance)) return (+1);
	if (gmt_M_is_dnan (point_2->distance)) return (-1);
	if (point_1->distance < point_2->distance) return (-1);
	if (point_1->distance > point_2->distance) return (+1);
	return (0);
}

GMT_LOCAL struct NN_DIST *gmtspatial_NNA_update_dist (struct GMT_CTRL *GMT, struct NN_DIST *P, uint64_t *n_points) {
	/* Return array of NN results sorted on smallest distances */
	int64_t k, k2, np;
	double *distance = gmt_M_memory (GMT, NULL, *n_points, double);
#ifdef DEBUG
	static int iteration = 0;
#endif
	np = *n_points;
	for (k = 0; k < (np-1); k++) {
		if (gmt_M_is_dnan (P[k].distance)) continue;	/* Skip deleted point */
		P[k].distance = DBL_MAX;
		/* We split the loop over calculation of distance from the loop over assignments since
		 * if OpenMP is used then we cannot interchange k and k2 as there may be overprinting.
		 */
#ifdef _OPENMP
#pragma omp parallel for private(k2) shared(k,np,GMT,P,distance)
#endif
		for (k2 = k + 1; k2 < np; k2++) {
			if (gmt_M_is_dnan (P[k2].distance)) continue;	/* Skip deleted point */
			distance[k2] = gmt_distance (GMT, P[k].data[GMT_X], P[k].data[GMT_Y], P[k2].data[GMT_X], P[k2].data[GMT_Y]);
		}
		for (k2 = k + 1; k2 < np; k2++) {
			if (gmt_M_is_dnan (P[k2].distance)) continue;	/* Skip deleted point */
			if (distance[k2] < P[k].distance) {
				P[k].distance = distance[k2];
				P[k].neighbor = P[k2].ID;
			}
			if (distance[k2] < P[k2].distance) {
				P[k2].distance = distance[k2];
				P[k2].neighbor = P[k].ID;
			}
		}
	}
	gmt_M_free (GMT, distance);

	/* Prefer mergesort since qsort is not stable for equalities */
	mergesort (P, np, sizeof (struct NN_DIST), gmtspatial_compare_nn_points);	/* Sort on small to large distances */

	for (k = np; k > 0 && gmt_M_is_dnan (P[k-1].distance); k--);	/* Skip the NaN distances that were placed at end */
	*n_points = k;	/* Update point count */
#ifdef DEBUG
	if (gmt_M_is_verbose (GMT, GMT_MSG_DEBUG)) {
		GMT_Report (GMT->parent, GMT_MSG_DEBUG, "===> Iteration = %d\n", iteration);
		for (k = 0; k < (int64_t)(*n_points); k++)
			GMT_Report (GMT->parent, GMT_MSG_DEBUG, "%6d\tID=%6d\tNeighbor=%6d\tDistance = %.12g\n", (int)k, (int)P[k].ID, P[k].neighbor, P[k].distance);
	}
	iteration++;
#endif
	return (P);
}

GMT_LOCAL struct NN_DIST *gmtspatial_NNA_init_dist (struct GMT_CTRL *GMT, struct GMT_DATASET *D, uint64_t *n_points) {
	/* Return array of NN results sorted on smallest distances */
	uint64_t tbl, seg, row, col, n_cols;
	int64_t k, np = 0;	/* Must be signed due to Win OpenMP retardedness */
	double *distance = NULL;
	struct GMT_DATASEGMENT *S = NULL;
	struct NN_DIST *P = gmt_M_memory (GMT, NULL, D->n_records, struct NN_DIST);

	n_cols = MIN (D->n_columns, 4);	/* Expects lon,lat and makes room for at least z, w and other columns */
	np = (int64_t)(D->n_records * (D->n_records - 1)) / 2;
	distance = gmt_M_memory (GMT, NULL, np, double);
	for (tbl = 0, np = 0; tbl < D->n_tables; tbl++) {
		for (seg = 0; seg < D->table[tbl]->n_segments; seg++) {
			S = D->table[tbl]->segment[seg];
			for (row = 0; row < S->n_rows; row++) {
				for (col = 0; col < n_cols; col++) P[np].data[col] = S->data[col][row];	/* Duplicate coordinates */
				if (n_cols < 4) P[np].data[GMT_W] = 1.0;	/* No weight provided, set to unity */
				P[np].ID = (uint64_t)np;	/* Assign ID based on input record # from 0 */
				P[np].distance = DBL_MAX;
				/* We split the loop over calculation of distance from the loop over assignments since
		 		 * if OpenMP is used then we cannot interchange k and np as there may be overprinting.
		 		 */
#ifdef _OPENMP
#pragma omp parallel for private(k) shared(np,GMT,P,distance)
#endif
				for (k = 0; k < np; k++) {	/* Get distances to other points */
					distance[k] = gmt_distance (GMT, P[k].data[GMT_X], P[k].data[GMT_Y], P[np].data[GMT_X], P[np].data[GMT_Y]);
				}
				for (k = 0; k < np; k++) {	/* Compare this point to all previous points */
					if (distance[k] < P[k].distance) {	/* Update shortest distance so far, and with which neighbor */
						P[k].distance = distance[k];
						P[k].neighbor = np;
					}
					if (distance[k] < P[np].distance) {	/* Update shortest distance so far, and with which neighbor */
						P[np].distance = distance[k];
						P[np].neighbor = k;
					}
				}
				np++;
			}
		}
	}
	gmt_M_free (GMT, distance);

	/* Prefer mergesort since qsort is not stable for equalities */
	mergesort (P, np, sizeof (struct NN_DIST), gmtspatial_compare_nn_points);

	*n_points = (uint64_t)np;
#ifdef DEBUG
	if (gmt_M_is_verbose (GMT, GMT_MSG_DEBUG)) {
		GMT_Report (GMT->parent, GMT_MSG_DEBUG, "===> Initialization\n");
		for (k = 0; k < (int64_t)(*n_points); k++)
			GMT_Report (GMT->parent, GMT_MSG_DEBUG, "%6d\tID=%6d\tNeighbor=%6d\tDistance = %.12g\n", (int)k, (int)P[k].ID, P[k].neighbor, P[k].distance);
	}
#endif
	return (P);
}

GMT_LOCAL int gmtspatial_compare_nn_info (const void *point_1v, const void *point_2v) {
	/*  Routine for qsort to sort NN rec numbers structure on original record order.
		*/
	const struct NN_INFO *point_1 = point_1v, *point_2 = point_2v;

	if (point_1->orig_rec < point_2->orig_rec) return (-1);
	if (point_1->orig_rec > point_2->orig_rec) return (+1);
	return (0);
}

GMT_LOCAL struct NN_INFO *gmtspatial_NNA_update_info (struct GMT_CTRL *GMT, struct NN_INFO * I, struct NN_DIST *NN_dist, uint64_t n_points) {
	/* Return revised array of NN ID lookups via sorting on neighbor IDs */
	uint64_t k;
	struct NN_INFO *info = (I) ? I : gmt_M_memory (GMT, NULL, n_points, struct NN_INFO);
	for (k = 0; k < n_points; k++) {
		info[k].sort_rec = k;
		info[k].orig_rec = int64_abs (NN_dist[k].ID);
	}

	/* Prefer mergesort since qsort is not stable for equalities */
	mergesort (info, n_points, sizeof (struct NN_INFO), gmtspatial_compare_nn_info);

	/* Now, I[k].sort_rec will take the original record # k and return the corresponding record in the sorted array */
	return (info);
}

static int usage (struct GMTAPI_CTRL *API, int level) {
	const char *name = gmt_show_name_and_purpose (API, THIS_MODULE_LIB, THIS_MODULE_CLASSIC_NAME, THIS_MODULE_PURPOSE);
	if (level == GMT_MODULE_PURPOSE) return (GMT_NOERROR);
#ifdef PW_TESTING
	GMT_Message (API, GMT_TIME_NONE, "usage: %s [<table>] [-A[a<min_dist>]] [-C]\n\t[-D[+f<file>][+a<amax>][+d%s][+c|C<cmax>][+l][+s<sfact>][+p]]\n\t[-E+p|n] [-F[l]] [-I[i|e]] [-L%s/<pnoise>/<offset>] [-N<pfile>[+a][+p<ID>][+r][+z]]\n\t[-Q[+c<min>[/<max>]][+h][+l][+p][+s[a|d]]] [%s] [-Sb<width>|h|i|j|s|u]\n", name, GMT_DIST_OPT, GMT_DIST_OPT, GMT_Rgeo_OPT);
#else
	GMT_Message (API, GMT_TIME_NONE, "usage: %s [<table>] [-A[a<min_dist>]] [-C]\n\t[-D[+f<file>][+a<amax>][+d%s][+c|C<cmax>][+l][+s<sfact>][+p]]\n\t[-E+p|n] [-F[l]] [-I[i|e]] [-N<pfile>[+a][+p<ID>][+r][+z]]\n\t[-Q[+c<min>[/<max>]][+h][+l][+p][+s[a|d]]] [%s] [-Sb<width>|h|i|j|s|u]\n", name, GMT_DIST_OPT, GMT_Rgeo_OPT);
#endif
	GMT_Message (API, GMT_TIME_NONE, "\t[-T[<cpol>]] [%s] [%s] [%s] [%s] [%s]\n\t[%s] [%s]\n\t[%s] [%s] [%s]\n\t[%s] [%s] [%s] [%s]\n\n",
		GMT_V_OPT, GMT_b_OPT, GMT_d_OPT, GMT_e_OPT, GMT_f_OPT, GMT_g_OPT, GMT_h_OPT, GMT_i_OPT, GMT_j_OPT, GMT_o_OPT, GMT_q_OPT, GMT_s_OPT, GMT_colon_OPT, GMT_PAR_OPT);

	if (level == GMT_SYNOPSIS) return (GMT_MODULE_SYNOPSIS);

	GMT_Message (API, GMT_TIME_NONE, "\tOPTIONS:\n");
	GMT_Option (API, "<");
	GMT_Message (API, GMT_TIME_NONE, "\t-A Nearest Neighbor (NN) Analysis. Compute minimum distances between NN point pairs.\n");
	GMT_Message (API, GMT_TIME_NONE, "\t   Append unit used for NN distance calculation.  Returns minimum distances and point IDs for pairs.\n");
	GMT_Message (API, GMT_TIME_NONE, "\t   Use -Aa to replace close neighbor pairs with their weighted average location until\n");
	GMT_Message (API, GMT_TIME_NONE, "\t   no point pair has a NN distance less than the specified <min_dist> distance [0].\n");
	GMT_Message (API, GMT_TIME_NONE, "\t   Considers 3rd column as z (if present) and 4th as w, if present [weight = 1].\n");
	GMT_Message (API, GMT_TIME_NONE, "\t-C Clip polygons to the given region box (requires -R), possibly yielding new closed polygons.\n");
	GMT_Message (API, GMT_TIME_NONE, "\t   For truncation instead (possibly yielding open polygons, i.e., lines), see -T.\n");
	GMT_Message (API, GMT_TIME_NONE, "\t-D Look for (near-)duplicates in <table>, or append +f to compare <table> against <file>.\n");
	GMT_Message (API, GMT_TIME_NONE, "\t   Near-duplicates have a minimum point separation less than <dmax> [0] and a closeness\n");
	GMT_Message (API, GMT_TIME_NONE, "\t   ratio (mean separation/length) less than <cmax> [0.01].  Use +d and +c to change these.\n");
	GMT_Message (API, GMT_TIME_NONE, "\t   Use +C to use median separation instead [+c uses mean separation].\n");
	GMT_Message (API, GMT_TIME_NONE, "\t   If near-duplicates have lengths that differ by <sfact> or more then they are subsets or supersets [2].\n");
	GMT_Message (API, GMT_TIME_NONE, "\t   To flag duplicate polygons, the fractional difference in areas must be less than <amax> [0.01].\n");
	GMT_Message (API, GMT_TIME_NONE, "\t   By default we consider all points when comparing two lines.  Use +p to limit\n");
	GMT_Message (API, GMT_TIME_NONE, "\t   the comparison to points that project perpendicularly on to the other line.\n");
	GMT_Message (API, GMT_TIME_NONE, "\t-E Orient all polygons to have the same handedness.\n");
	GMT_Message (API, GMT_TIME_NONE, "\t   Append +p for counter-clockwise (positive) or +n for clockwise (negative) handedness.\n");
	GMT_Message (API, GMT_TIME_NONE, "\t-F Force all input segments to become closed polygons on output by adding repeated point if needed.\n");
	GMT_Message (API, GMT_TIME_NONE, "\t   Use -Fl instead to ensure input lines are not treated as polygons.\n");
	GMT_Message (API, GMT_TIME_NONE, "\t-I Compute Intersection locations between input polygon(s).\n");
	GMT_Message (API, GMT_TIME_NONE, "\t   Append e or i for external or internal crossings only [Default is both].\n");
	GMT_Message (API, GMT_TIME_NONE, "\t   Use uppercase E or I to consider all segments within the same table as one entity [separate].\n");
#ifdef PW_TESTING
	GMT_Message (API, GMT_TIME_NONE, "\t-L Remove tile Lines.  These are superfluous lines along the -R border.\n");
	GMT_Message (API, GMT_TIME_NONE, "\t   Append <gap_dist> (in m) [0], coordinate noise [1e-10], and max offset from gridline [1e-10].\n");
#endif
	GMT_Message (API, GMT_TIME_NONE, "\t-N Determine ID of polygon (in <pfile>) enclosing each input feature.  The ID is set as follows:\n");
	GMT_Message (API, GMT_TIME_NONE, "\t     a) If OGR/GMT polygons, get polygon ID via -a for Z column, else\n");
	GMT_Message (API, GMT_TIME_NONE, "\t     b) Interpret segment labels (-Z<value>) as polygon IDs, else\n");
	GMT_Message (API, GMT_TIME_NONE, "\t     c) Interpret segment labels (-L<label>) as polygon IDs, else\n");
	GMT_Message (API, GMT_TIME_NONE, "\t     d) Append +p<ID> to set origin for auto-incrementing polygon IDs [0].\n");
	GMT_Message (API, GMT_TIME_NONE, "\t   Modifier +a means all points of a feature (line, polygon) must be inside the ID polygon [mid point].\n");
	GMT_Message (API, GMT_TIME_NONE, "\t   Modifier +z means append the ID as a new output data column [Default adds -Z<ID> to segment header].\n");
	GMT_Message (API, GMT_TIME_NONE, "\t   Modifier +r means no table output; just reports which polygon a feature is inside.\n");
	GMT_Message (API, GMT_TIME_NONE, "\t-Q Measure area and handedness of polygon(s) or length of line segments.  If -fg is used\n");
	GMT_Message (API, GMT_TIME_NONE, "\t   you may append unit %s [k]; otherwise it will be based on the input Cartesian data unit.\n", GMT_LEN_UNITS_DISPLAY);
	GMT_Message (API, GMT_TIME_NONE, "\t   We also compute polygon centroid or line mid-point.  See documentation for more information.\n");
	GMT_Message (API, GMT_TIME_NONE, "\t   Append +c to limit output segments to those with area or length within specified range [output all segments].\n");
	GMT_Message (API, GMT_TIME_NONE, "\t     if <max> is not given then it defaults to infinity.\n");
	GMT_Message (API, GMT_TIME_NONE, "\t   Append +h to place the (area, handedness) or length result in the segment header on output.\n");
	GMT_Message (API, GMT_TIME_NONE, "\t   Append +p to consider all input as polygons and close them if necessary\n");
	GMT_Message (API, GMT_TIME_NONE, "\t     [only closed polygons are considered polygons].\n");
	GMT_Message (API, GMT_TIME_NONE, "\t   Append +l to consider all input as lines even if closed [closed polygons are considered polygons].\n");
	GMT_Message (API, GMT_TIME_NONE, "\t   Append +s to sort segments based on area or length; append a for ascending or d for descending [ascending].\n");
	GMT_Message (API, GMT_TIME_NONE, "\t   [Default only reports results to stdout].\n");
	GMT_Option (API, "R");
	GMT_Message (API, GMT_TIME_NONE, "\t-S Spatial manipulation of polygons; choose among:\n");
	GMT_Message (API, GMT_TIME_NONE, "\t     b<width> for computing buffer polygon arround line/polygon. Append width of buffer zone\n");
	GMT_Message (API, GMT_TIME_NONE, "\t     h for detecting holes and reversing them relative to perimeters.\n");
	GMT_Message (API, GMT_TIME_NONE, "\t     i for intersection [Not implemented yet].\n");
	GMT_Message (API, GMT_TIME_NONE, "\t     j for joining polygons that were split by the Dateline [Not implemented yet].\n");
	GMT_Message (API, GMT_TIME_NONE, "\t     s for splitting polygons that straddle the Dateline.\n");
	GMT_Message (API, GMT_TIME_NONE, "\t     u for union [Not implemented yet].\n");
	GMT_Message (API, GMT_TIME_NONE, "\t-T Truncate polygons against the clip polygon <cpol>; if <cpol> is not given we require -R\n");
	GMT_Message (API, GMT_TIME_NONE, "\t   and clip against a polygon derived from the region border.\n");
	GMT_Option (API, "V,bi2,bo,d,e,f,g,h,i,j,o,q,s,:,.");

	return (GMT_MODULE_USAGE);
}

static int parse (struct GMT_CTRL *GMT, struct GMTSPATIAL_CTRL *Ctrl, struct GMT_OPTION *options) {

	/* This parses the options provided to grdsample and sets parameters in CTRL.
	 * Any GMT common options will override values set previously by other commands.
	 * It also replaces any file names specified as input or output with the data ID
	 * returned when registering these sources/destinations with the API.
	 */

	unsigned int n_files[2] = {0, 0}, pos, n_errors = 0;
	int n;
	char txt_a[GMT_LEN64] = {""}, txt_b[GMT_LEN64] = {""}, txt_c[GMT_LEN64] = {""}, p[GMT_LEN256] = {""}, *s = NULL;
	struct GMT_OPTION *opt = NULL;
	struct GMTAPI_CTRL *API = GMT->parent;

	if (gmt_M_is_geographic (GMT, GMT_IN)) Ctrl->Q.unit = 'k';	/* Default geographic distance unit is km */

	for (opt = options; opt; opt = opt->next) {
		switch (opt->option) {

			case '<':	/* Skip input files */
				if (GMT_Get_FilePath (GMT->parent, GMT_IS_DATASET, GMT_IN, GMT_FILE_REMOTE, &(opt->arg))) n_errors++;;
				n_files[GMT_IN]++;
				break;
			case '>':	/* Got named output file */
				if (n_files[GMT_OUT]++ == 0) Ctrl->Out.file = strdup (opt->arg);
				break;

			/* Processes program-specific parameters */

			case 'A':	/* Do nearest neighbor analysis */
				Ctrl->A.active = true;
				if (opt->arg[0] == 'a' || opt->arg[0] == 'A') {	/* Spatially average points until minimum NN distance is less than given distance */
					Ctrl->A.mode = (opt->arg[0] == 'A') ? 2 : 1;	/* Slow mode is an undocumented test mode */
					Ctrl->A.smode = gmt_get_distance (GMT, &opt->arg[1], &(Ctrl->A.min_dist), &(Ctrl->A.unit));
				}
				else if (((opt->arg[0] == '-' || opt->arg[0] == '+') && strchr (GMT_LEN_UNITS, opt->arg[1])) || (opt->arg[0] && strchr (GMT_LEN_UNITS, opt->arg[0]))) {
					/* Just compute NN distances and return the unique ones */
					if (opt->arg[0] == '-')	/* Flat earth calculation */
						Ctrl->A.smode = 1;
					else if (opt->arg[0] == '+')	/* Geodetic */
						Ctrl->A.smode = 3;
					else
						Ctrl->A.smode = 2;	/* Great circle */
					Ctrl->A.unit = (Ctrl->A.smode == 2) ? opt->arg[0] : opt->arg[1];
					if (gmt_M_is_cartesian (GMT, GMT_IN)) {	/* Data was not geographic, revert to Cartesian settings */
						Ctrl->A.smode = 0;
						Ctrl->A.unit = 'X';
					}
				}
				else if (opt->arg[0]) {
					GMT_Report (API, GMT_MSG_ERROR, "Bad modifier in %c in -A option\n", opt->arg[0]);
					n_errors++;
				}
				break;
			case 'C':	/* Clip to given region */
				Ctrl->C.active = true;
				break;
			case 'D':	/* Look for duplications */
				Ctrl->D.active = true;
				pos = 0;
				while (gmt_strtok (opt->arg, "+", &pos, p)) {
					switch (p[0]) {
						case 'a':	/* Gave a new +a<dmax> value */
							GMT_Report (API, GMT_MSG_ERROR, "+a not implemented yet\n");
							Ctrl->D.I.a_threshold = atof (&p[1]);
							break;
						case 'd':	/* Gave a new +d<dmax> value */
							Ctrl->D.mode = gmt_get_distance (GMT, &p[1], &(Ctrl->D.I.d_threshold), &(Ctrl->D.unit));
							break;
						case 'C':	/* Gave a new +C<cmax> value */
							Ctrl->D.I.mode = 1;	/* Median instead of mean */
							/* Intentionally fall through */
						case 'c':	/* Gave a new +c<cmax> value */
							if (p[1]) Ctrl->D.I.c_threshold = atof (&p[1]);	/* This allows +C by itself just to change to median */
							break;
						case 's':	/* Gave a new +s<fact> value */
							Ctrl->D.I.s_threshold = atof (&p[1]);
							break;
						case 'p':	/* Consider only inside projections */
							Ctrl->D.I.inside = 1;
							break;
						case 'f':	/* Gave a file name */
							Ctrl->D.file = strdup (&p[1]);
							if (GMT_Get_FilePath (GMT->parent, GMT_IS_DATASET, GMT_IN, GMT_FILE_REMOTE, &(Ctrl->D.file))) n_errors++;
							break;
					}
				}
				break;
			case 'E':	/* Orient polygons -E+n|p  (old -E-|+) */
			 	Ctrl->E.active = true;
				if (opt->arg[0] == '-' || strstr (opt->arg, "+n"))
					Ctrl->E.mode = GMT_POL_IS_CW;
				else if (opt->arg[0] == '+' || strstr (opt->arg, "+p"))
					Ctrl->E.mode = GMT_POL_IS_CCW;
				else
					n_errors++;
				break;
			case 'F':	/* Force polygon or line mode */
				Ctrl->F.active = true;
				Ctrl->F.geometry = (opt->arg[0] == 'l') ? GMT_IS_LINE : GMT_IS_POLY;
				break;
			case 'I':	/* Compute intersections between polygons */
				Ctrl->I.active = true;
				if (opt->arg[0] == 'i') Ctrl->I.mode = 1;
				if (opt->arg[0] == 'I') Ctrl->I.mode = 2;
				if (opt->arg[0] == 'e') Ctrl->I.mode = 4;
				if (opt->arg[0] == 'E') Ctrl->I.mode = 8;
				break;
#ifdef PW_TESTING
			case 'L':	/* Remove tile lines */
				Ctrl->L.active = true;
				n = sscanf (opt->arg, "%[^/]/%[^/]/%s", txt_a, txt_b, txt_c);
				if (n >= 1) Ctrl->L.s_cutoff = atof (txt_a);
				if (n >= 2) Ctrl->L.path_noise = atof (txt_b);
				if (n == 3) Ctrl->L.box_offset = atof (txt_c);
				break;
#endif
			case 'N':	/* Determine containing polygons for features */
				Ctrl->N.active = true;
				if ((s = strchr (opt->arg, '+')) == NULL) {	/* No modifiers */
					Ctrl->N.file = strdup (opt->arg);
					continue;
				}
				s[0] = '\0';	Ctrl->N.file = strdup (opt->arg);	s[0] = '+';
				pos = 0;
				while (gmt_strtok (s, "+", &pos, p)) {
					switch (p[0]) {
						case 'a':	/* All points must be inside polygon */
							Ctrl->N.all = true;
							break;
						case 'p':	/* Set start of running numbers [0] */
							Ctrl->N.ID = (p[1]) ? atoi (&p[1]) : 1;
							break;
						case 'r':	/* Just give a report */
							Ctrl->N.mode = 1;
							break;
						case 'z':	/* Gave a new +s<fact> value */
							Ctrl->N.mode = 2;
							break;
					}
				}
				break;
			case 'Q':	/* Measure area/length and handedness of polygons */
				Ctrl->Q.active = true;
				s = opt->arg;
				/* Handle +sa|d versus +s for deprecated ellipsoidal arc seconds */
				if (s[0] && !strcmp (s, "+s") && (s[2] == '\0' || !strchr ("ad", s[2]))) {	/* Since [-|+] is deprecated as of GMT 6 we must assume this is +s[a] */
					GMT_Report (API, GMT_MSG_WARNING, "-Q+s is assumed to mean -A+sa.  If you meant ellipsoidal arc second distances then use -Qs -je\n");
				}
				else if (s[0] && strchr ("-+", s[0]) && strchr (GMT_LEN_UNITS, s[1])) {	/* Since [-|+] is deprecated as of GMT 6 */
					if (gmt_M_compat_check (GMT, 6))
						GMT_Report (API, GMT_MSG_COMPAT, "Leading -|+ with unit to set flat Earth or ellipsoidal mode is deprecated; use -j<mode> instead\n");
					else {
						GMT_Report (API, GMT_MSG_ERROR, "Signed unit is not allowed - ignored\n");
						n_errors++;
					}

				}
				if (s[0] == '-' && strchr (GMT_LEN_UNITS, s[1])) {	/* Flat earth distances [deprecated; use -j instead] */
					Ctrl->Q.dmode = 1;	Ctrl->Q.unit = s[1];	s += 2;
				}
				else if (s[0] == '+' && s[1] == 's' && (s[2] == '\0' || !strchr ("ad", s[2]))) {	/* Geodesic distances using arc sec [deprecated; use -j instead] */
					Ctrl->Q.dmode = 3;	Ctrl->Q.unit = s[1];	s += 2;
				}
				else if (s[0] == '+' && strchr ("dmefkMnu", s[1])) {	/* Geodesic distances (except arc second) [deprecated; use -j instead] */
					Ctrl->Q.dmode = 3;	Ctrl->Q.unit = s[1];	s += 2;
				}
				else if (s[0] && strchr (GMT_LEN_UNITS, s[0])) {	/* Great circle distances */
					Ctrl->Q.dmode = 2;	Ctrl->Q.unit = s[0];	s++;
				}
				pos = 0;
				while (gmt_strtok (s, "+", &pos, p)) {
					switch (p[0]) {
						case 'c':	/* Set limits on output segments based on lengths or area */
							Ctrl->Q.area = true;
							n = sscanf (&p[1], "%[^/]/%s", txt_a, txt_b);
							Ctrl->Q.limit[0] = atof (txt_a);
							if (n == 1)	/* Just got the minimum cutoff */
								Ctrl->Q.limit[1] = DBL_MAX;
							else
								Ctrl->Q.limit[1] = atof (txt_b);
							break;
						case 'l':	/* Consider input as lines, even if closed */
							Ctrl->Q.mode = GMT_IS_LINE;
							break;
						case 'p':		/* Consider input as polygones, close if necessary */
							Ctrl->Q.mode = GMT_IS_POLY;
							break;
						case 'h':	/* Place result in output header */
							Ctrl->Q.header = true;
							break;
						case 's':	/* Sort segments on output based on dimension */
							Ctrl->Q.sort = true;
							switch (p[1]) {	/* Ascending or descending sort */
								case 'a':	case '\0':	Ctrl->Q.dir = +1;	break;	/* Ascending [Default] */
								case 'd':	Ctrl->Q.dir = -1;	break;	/* Descending */
								default:
									GMT_Report (API, GMT_MSG_ERROR, "Option -Q: Unrecognized direction %c given to modifier +s\n", p[1]);
									n_errors++;
									break;
							}
							break;
						default:
							GMT_Report (API, GMT_MSG_ERROR, "Option -Q: Unrecognized modifier +%c\n", p[0]);
							n_errors++;
							break;
					}
				}
				if (strstr (s, "++") || (s[0] && s[strlen(s)-1] == '+')) {	/* Deal with the old-style single "+" to mean header */
					Ctrl->Q.header = true;
					GMT_Report (API, GMT_MSG_WARNING, "Option -Q+ is interpreted as -Q+h\n");
				}
				break;
			case 'S':	/* Spatial polygon operations */
				Ctrl->S.active = true;
				if (opt->arg[0] == 'u') {
					Ctrl->S.mode = POL_UNION;
					GMT_Report (API, GMT_MSG_ERROR, "Option -Su not implemented yet\n");
				}
#ifdef HAVE_GEOS
				else if (opt->arg[0] == 'b') {
					Ctrl->S.mode = POL_BUFFER;
					Ctrl->S.width = atof (&opt->arg[1]);
					if (isnan(Ctrl->S.width) || Ctrl->S.width <= 0) {
						GMT_Report (API, GMT_MSG_ERROR, "Option -Sb<val> must provide a width > 0\n");
						n_errors++;
					}
				}
				else if (opt->arg[0] == 'c')
					Ctrl->S.mode = POL_CENTROID;
#endif
				else if (opt->arg[0] == 'i') {
					Ctrl->S.mode = POL_INTERSECTION;
					GMT_Report (API, GMT_MSG_ERROR, "Option -Si not implemented yet\n");
				}
				else if (opt->arg[0] == 's')
					Ctrl->S.mode = POL_SPLIT;
				else if (opt->arg[0] == 'h')
					Ctrl->S.mode = POL_HOLE;
				else if (opt->arg[0] == 'j') {
					Ctrl->S.mode = POL_JOIN;
					GMT_Report (API, GMT_MSG_ERROR, "Option -Sj not implemented yet\n");
				}
				else
					n_errors++;
				break;
			case 'T':	/* Truncate against polygon */
				Ctrl->T.active = true;
				Ctrl->C.active = Ctrl->S.active = true;
				Ctrl->S.mode = POL_CLIP;
				if (opt->arg[0]) Ctrl->T.file = strdup (opt->arg);
				break;
			default:	/* Report bad options */
				n_errors += gmt_default_error (GMT, opt->option);
				break;
		}
	}

 	if (Ctrl->E.active) Ctrl->Q.active = true;

	if (GMT->common.b.active[GMT_IN] && GMT->common.b.ncol[GMT_IN] == 0) GMT->common.b.ncol[GMT_IN] = 2;
	n_errors += gmt_M_check_condition (GMT, GMT->common.b.active[GMT_IN] && GMT->common.b.ncol[GMT_IN] < 2, "Binary input data (-bi) must have at least %d columns\n", 2);
	n_errors += gmt_M_check_condition (GMT, Ctrl->S.mode == POL_CLIP && !Ctrl->T.file && !GMT->common.R.active[RSET], "Option -T without a polygon requires -R\n");
	n_errors += gmt_M_check_condition (GMT, Ctrl->C.active && !Ctrl->T.active && !GMT->common.R.active[RSET], "Option -C requires -R\n");
	n_errors += gmt_M_check_condition (GMT, Ctrl->L.active && !GMT->common.R.active[RSET], "Option -L requires -R\n");
	n_errors += gmt_M_check_condition (GMT, Ctrl->L.active && Ctrl->L.s_cutoff < 0.0, "Option -L requires a positive cutoff in meters\n");
	n_errors += gmt_M_check_condition (GMT, Ctrl->D.active && Ctrl->D.file && gmt_access (GMT, Ctrl->D.file, R_OK), "Option -D: Cannot read file %s!\n", Ctrl->D.file);
	n_errors += gmt_M_check_condition (GMT, Ctrl->T.active && Ctrl->T.file && gmt_access (GMT, Ctrl->T.file, R_OK), "Option -T: Cannot read file %s!\n", Ctrl->T.file);
	n_errors += gmt_M_check_condition (GMT, n_files[GMT_OUT] > 1, "Only one output destination can be specified\n");

	return (n_errors ? GMT_PARSE_ERROR : GMT_NOERROR);
}

#define bailout(code) {gmt_M_free_options (mode); return (code);}
#define Return(code) {Free_Ctrl (GMT, Ctrl); gmt_end_module (GMT, GMT_cpy); bailout (code);}

EXTERN_MSC int GMT_gmtspatial (void *V_API, int mode, void *args) {
	int error = 0;
	unsigned int geometry = GMT_IS_POLY, internal = 0, external = 0, smode = GMT_NO_STRINGS;
	bool mseg = false;

	static char *kind[2] = {"CCW", "CW"};

	double out[GMT_MAX_COLUMNS];

	struct GMT_DATASET *D = NULL;
	struct GMT_DATASEGMENT *S = NULL;
	struct GMT_RECORD Out;
	struct GMTSPATIAL_CTRL *Ctrl = NULL;
	struct GMT_CTRL *GMT = NULL, *GMT_cpy = NULL;
	struct GMT_OPTION *options = NULL;
	struct GMTAPI_CTRL *API = gmt_get_api_ptr (V_API);	/* Cast from void to GMTAPI_CTRL pointer */

	/*----------------------- Standard module initialization and parsing ----------------------*/

	if (API == NULL) return (GMT_NOT_A_SESSION);
	if (mode == GMT_MODULE_PURPOSE) return (usage (API, GMT_MODULE_PURPOSE));	/* Return the purpose of program */
	options = GMT_Create_Options (API, mode, args);	if (API->error) return (API->error);	/* Set or get option list */

	if ((error = gmt_report_usage (API, options, 0, usage)) != GMT_NOERROR) bailout (error);	/* Give usage if requested */

	/* Parse the command-line arguments */

	if ((GMT = gmt_init_module (API, THIS_MODULE_LIB, THIS_MODULE_CLASSIC_NAME, THIS_MODULE_KEYS, THIS_MODULE_NEEDS, NULL, &options, &GMT_cpy)) == NULL) bailout (API->error); /* Save current state */
	if (GMT_Parse_Common (API, THIS_MODULE_OPTIONS, options)) Return (API->error);
	Ctrl = New_Ctrl (GMT);	/* Allocate and initialize a new control structure */
	if ((error = parse (GMT, Ctrl, options)) != 0) Return (error);

	/*---------------------------- This is the gmtspatial main code ----------------------------*/

	if (Ctrl->I.active) {
		switch (Ctrl->I.mode) {
			case 0:
				internal = external = 1;
				break;
			case 1:
				internal = 1;
				break;
			case 2:
				internal = 2;
				break;
			case 4:
				external = 1;
				break;
			case 8:
				external = 2;
				break;
		}
	}

	/* Read input data set */

	if (Ctrl->D.active) geometry = GMT_IS_LINE|GMT_IS_POLY;	/* May be lines, may be polygons... */
	else if (Ctrl->Q.active) geometry = Ctrl->Q.mode;	/* May be lines, may be polygons... */
	else if (Ctrl->A.active) geometry = GMT_IS_POINT;	/* NN analysis involves points */
	else if (Ctrl->F.active) geometry = Ctrl->F.geometry;	/* Forcing polygon or line mode */
	else if (Ctrl->S.active) geometry = GMT_IS_POLY;	/* Forcing polygon mode */
	if (GMT_Init_IO (API, GMT_IS_DATASET, geometry, GMT_IN, GMT_ADD_DEFAULT, 0, options) != GMT_NOERROR) {	/* Registers default input sources, unless already set */
		Return (API->error);
	}
	GMT_Report (API, GMT_MSG_INFORMATION, "Processing input table data\n");
	if ((D = GMT_Read_Data (API, GMT_IS_DATASET, GMT_IS_FILE, 0, GMT_READ_NORMAL, NULL, NULL, NULL)) == NULL) {
		Return (API->error);
	}
	if (D->n_columns < 2) {
		GMT_Report (API, GMT_MSG_ERROR, "Input data have %d column(s) but at least 2 are needed\n", (int)D->n_columns);
		Return (GMT_DIM_TOO_SMALL);
	}

	/* Allocate memory and read in all the files; each file can have many lines (-m) */

	if (D->n_records == 0) {	/* Empty files, nothing to do */
		GMT_Report (API, GMT_MSG_WARNING, "No data records found.\n");
		if (GMT_Destroy_Data (API, &D) != GMT_NOERROR) {
			Return (API->error);
		}
		Return (GMT_NOERROR);
	}

	if (Ctrl->S.active && !(Ctrl->S.mode == POL_SPLIT || Ctrl->S.mode == POL_HOLE || Ctrl->S.mode == POL_BUFFER || Ctrl->S.mode == POL_CENTROID))
		external = 1;

	if (gmt_init_distaz (GMT, 'X', 0, GMT_MAP_DIST) == GMT_NOT_A_VALID_TYPE)	/* Use Cartesian calculations and user units */
		Return (GMT_NOT_A_VALID_TYPE);

	gmt_set_inside_mode (GMT, NULL, (gmt_M_is_geographic (GMT, GMT_IN)) ? GMT_IOO_SPHERICAL : GMT_IOO_CARTESIAN);

	/* OK, with data in hand we can do some damage */

	if (Ctrl->A.active) {	/* Nearest neighbor analysis. We compute distances between all point pairs and sort on minimum distance */
		uint64_t n_points, k, a, b, n, col, n_pairs;
		double A[3], B[3], w, iw, d_bar, out[7];
		struct NN_DIST *NN_dist = NULL;
		struct NN_INFO  *NN_info = NULL;

		if (gmt_init_distaz (GMT, Ctrl->A.unit, Ctrl->A.smode, GMT_MAP_DIST) == GMT_NOT_A_VALID_TYPE)		/* Set the unit and distance calculation we requested */
			Return (GMT_NOT_A_VALID_TYPE);

		NN_dist = gmtspatial_NNA_init_dist (GMT, D, &n_points);		/* Return array of NN results sorted on smallest distances */
		NN_info = gmtspatial_NNA_update_info (GMT, NN_info, NN_dist, n_points);	/* Return array of NN ID record look-ups */
		if (GMT_Destroy_Data (API, &D) != GMT_NOERROR) {	/* All data now in NN_dist so free original dataset */
			gmt_M_free (GMT, NN_dist);	 gmt_M_free (GMT, NN_info);
			Return (API->error);
		}
		if (GMT_Init_IO (API, GMT_IS_DATASET, geometry, GMT_OUT, GMT_ADD_DEFAULT, 0, options) != GMT_NOERROR) {	/* Registers default output destination, unless already set */
			gmt_M_free (GMT, NN_dist);	 gmt_M_free (GMT, NN_info);
			Return (API->error);
		}
		if (GMT_Begin_IO (API, GMT_IS_DATASET, GMT_OUT, GMT_HEADER_ON) != GMT_NOERROR) {	/* Enables data output and sets access mode */
			gmt_M_free (GMT, NN_dist);	 gmt_M_free (GMT, NN_info);
			Return (API->error);
		}
		if (GMT_Set_Geometry (API, GMT_OUT, GMT_IS_POINT) != GMT_NOERROR) {	/* Sets output geometry */
			gmt_M_free (GMT, NN_dist);	 gmt_M_free (GMT, NN_info);
			Return (API->error);
		}
		Out.data = out;	Out.text = NULL;
		if (Ctrl->A.mode) {	/* Need to combine close neighbors until minimum distance >= min_dist, then output revised dataset */
			GMT_Report (API, GMT_MSG_INFORMATION, "NNA using min separation of %g%c\n", Ctrl->A.min_dist, Ctrl->A.unit);
			n = 0;
			while (n < n_points && NN_dist[n].distance < Ctrl->A.min_dist) n++;	/* Find # of pairs that are too close together */
			while (n) {	/* Must do more combining since n pairs exceed threshold distance */
				if (Ctrl->A.mode == 2) {
					GMT_Report (API, GMT_MSG_INFORMATION, "Slow mode: Replace the single closest pair with its weighted average, then redo NNA\n");
					n = 1;
				}
				for (k = n_pairs = 0; k < n; k++) {	/* Loop over pairs that are too close */
					if (gmt_M_is_dnan (NN_dist[k].distance)) continue;	/* Already processed */
					a = k;	/* The current point */
					b = NN_info[int64_abs(NN_dist[a].neighbor)].sort_rec;	/* a's neighbor location in the sorted NN_dist array */
					GMT_Report (API, GMT_MSG_DEBUG, "Replace pair %" PRIu64 " and %" PRIu64 " with its weighted average location\n", a, b);
					w = NN_dist[a].data[GMT_W] + NN_dist[b].data[GMT_W];	/* Weight sum */
					iw = 1.0 / w;	/* Inverse weight for scaling */
					/* Compute weighted average z */
					NN_dist[a].data[GMT_Z] = iw * (NN_dist[a].data[GMT_Z] * NN_dist[a].data[GMT_W] + NN_dist[b].data[GMT_Z] * NN_dist[b].data[GMT_W]);
					if (gmt_M_is_geographic (GMT, GMT_IN)) {	/* Must do vector averaging */
						gmt_geo_to_cart (GMT, NN_dist[a].data[GMT_Y], NN_dist[a].data[GMT_X], A, true);
						gmt_geo_to_cart (GMT, NN_dist[b].data[GMT_Y], NN_dist[b].data[GMT_X], B, true);
						for (col = 0; col < 3; col++) {	/* Get weighted average vector */
							A[col] = iw * (A[col] * NN_dist[a].data[GMT_W] + B[col] * NN_dist[b].data[GMT_W]);
						}
						gmt_normalize3v (GMT, A);	/* Get unit vector */
						gmt_cart_to_geo (GMT, &NN_dist[a].data[GMT_Y], &NN_dist[a].data[GMT_X], A, true);	/* Get lon, lat of the average point */
					}
					else {	/* Cartesian weighted averaging */
						NN_dist[a].data[GMT_X] = iw * (NN_dist[a].data[GMT_X] * NN_dist[a].data[GMT_W] + NN_dist[b].data[GMT_X] * NN_dist[b].data[GMT_W]);
						NN_dist[a].data[GMT_Y] = iw * (NN_dist[a].data[GMT_Y] * NN_dist[a].data[GMT_W] + NN_dist[b].data[GMT_Y] * NN_dist[b].data[GMT_W]);
					}
					NN_dist[a].data[GMT_W] = 0.5 * w;	/* Replace with the average weight */
					NN_dist[a].ID = -int64_abs (NN_dist[a].ID);	/* Negative means it was averaged with other points */
					NN_dist[b].distance = GMT->session.d_NaN;	/* Flag this point as used.  gmtspatial_NNA_update_dist will sort it and place all NaNs at the end */
					n_pairs++;
				}
				GMT_Report (API, GMT_MSG_INFORMATION, "NNA Found %" PRIu64 " points, %" PRIu64 " pairs were too close and were replaced by their weighted average\n", n_points, n_pairs);
				NN_dist = gmtspatial_NNA_update_dist (GMT, NN_dist, &n_points);		/* Return recomputed array of NN NN_dist sorted on smallest distances */
				NN_info = gmtspatial_NNA_update_info (GMT, NN_info, NN_dist, n_points);	/* Return resorted array of NN ID lookups */
				n = 0;
				while (n < n_points && NN_dist[n].distance < Ctrl->A.min_dist) n++;	/* Any more pairs with distances less than the threshold? */
			}
			if ((error = GMT_Set_Columns (API, GMT_OUT, 7, GMT_COL_FIX_NO_TEXT)) != 0) {
				gmt_M_free (GMT, NN_dist);	gmt_M_free (GMT, NN_info);
				Return (error);
			}
			if (GMT->common.h.add_colnames) {
				char header[GMT_LEN256] = {""}, *name[2][2] = {{"x", "y"}, {"lon", "lat"}};
				k = (gmt_M_is_geographic (GMT, GMT_IN)) ? 1 : 0;
				sprintf (header, "%s[0]\t%s[1]\tz[2]\tweight[3]\tNN_dist[4]\tID[5]\tNN_ID[6]", name[k][GMT_X], name[k][GMT_Y]);
				GMT_Put_Record (API, GMT_WRITE_TABLE_HEADER, header);
			}
		}
		else {	/* Just output the NN analysis results */
			gmt_set_cartesian (GMT, GMT_OUT);	/* Since we are not writing coordinates */
			if ((error = GMT_Set_Columns (API, GMT_OUT, 3, GMT_COL_FIX_NO_TEXT)) != 0) {
				gmt_M_free (GMT, NN_dist);	gmt_M_free (GMT, NN_info);
				Return (error);
			}
			if (GMT->common.h.add_colnames) {
				char header[GMT_LEN64];
				sprintf (header, "NN_dist[0]\tID[1]\tNN_ID[2]");
				GMT_Put_Record (API, GMT_WRITE_TABLE_HEADER, header);
			}
		}
		d_bar = 0.0;
		for (k = 0; k < n_points; k++) {
			d_bar += NN_dist[k].distance;
			if (Ctrl->A.mode) {	/* Want all points out, including their coordinates */
				gmt_M_memcpy (out, NN_dist[k].data, 4, double);
				col = 4;
			}
			else {	/* Just get the unique NN distances and the points involved */
				if (k && NN_dist[k].ID == NN_dist[k-1].neighbor && NN_dist[k].neighbor == NN_dist[k-1].ID) continue;	/* Skip duplicate pairs */
				col = 0;
			}
			out[col++] = NN_dist[k].distance;
			if (NN_dist[k].ID < NN_dist[k].neighbor) {
				out[col++] = (double)NN_dist[k].ID;
				out[col++] = (double)NN_dist[k].neighbor;
			}
			else {
				out[col++] = (double)NN_dist[k].neighbor;
				out[col++] = (double)NN_dist[k].ID;
			}
			GMT_Put_Record (API, GMT_WRITE_DATA, &Out);	/* Write points of NN info to stdout */
		}
		if (gmt_M_is_verbose (GMT, GMT_MSG_INFORMATION)) {
			d_bar /= n_points;
			if (GMT->common.R.active[RSET]) {
				int geo = gmt_M_is_geographic (GMT, GMT_IN) ? 1 : 0;
				double info[3], d_expect, R_index;
				struct GMT_DATASEGMENT *S = GMT_Alloc_Segment (GMT->parent, GMT_NO_STRINGS, 5, 2, NULL, NULL);
				S->data[GMT_X][0] = S->data[GMT_X][3] = S->data[GMT_X][4] = GMT->common.R.wesn[XLO];
				S->data[GMT_X][1] = S->data[GMT_X][2] = GMT->common.R.wesn[XHI];
				S->data[GMT_Y][0] = S->data[GMT_Y][1] = S->data[GMT_Y][4] = GMT->common.R.wesn[YLO];
				S->data[GMT_Y][2] = S->data[GMT_Y][3] = GMT->common.R.wesn[YHI];
				(void)gmtspatial_area_size (GMT, S->data[GMT_X], S->data[GMT_Y], S->n_rows, info, geo);
				gmt_free_segment (GMT, &S);
				d_expect = 0.5 * sqrt (info[GMT_Z]/n_points);
				R_index = d_bar / d_expect;
				GMT_Report (API, GMT_MSG_INFORMATION, "NNA Found %" PRIu64 " points, D_bar = %g, D_expect = %g, Spatial index = %g\n", n_points, d_bar, d_expect, R_index);
			}
			else
				GMT_Report (API, GMT_MSG_INFORMATION, "NNA Found %" PRIu64 " points, D_bar = %g\n", n_points, d_bar);

		}
		if (GMT_End_IO (API, GMT_OUT, 0) != GMT_NOERROR) {	/* Disables further data output */
			gmt_M_free (GMT, NN_dist);
			gmt_M_free (GMT, NN_info);
			Return (API->error);
		}
		gmt_M_free (GMT, NN_dist);
		gmt_M_free (GMT, NN_info);
		Return (GMT_NOERROR);
	}
	if (Ctrl->L.active) {	/* Remove tile lines only */
		int gap = 0, first, prev_OK;
		uint64_t row, seg, tbl;
		double dx, dy, DX, DY, dist;

		if (gmt_init_distaz (GMT, GMT_MAP_DIST_UNIT, 2, GMT_MAP_DIST) == GMT_NOT_A_VALID_TYPE)			/* Default is m using great-circle distances */
			Return (GMT_NOT_A_VALID_TYPE);

		if (GMT_Init_IO (API, GMT_IS_DATASET, geometry, GMT_OUT, GMT_ADD_DEFAULT, 0, options) != GMT_NOERROR) {	/* Registers default output destination, unless already set */
			Return (API->error);
		}
		if (GMT_Begin_IO (API, GMT_IS_DATASET, GMT_OUT, GMT_HEADER_ON) != GMT_NOERROR) {	/* Enables data output and sets access mode */
			Return (API->error);
		}
		if (GMT_Set_Geometry (API, GMT_OUT, geometry) != GMT_NOERROR) {	/* Sets output geometry */
			Return (API->error);
		}
		for (tbl = 0; tbl < D->n_tables; tbl++) {
			for (seg = 0; seg < D->table[tbl]->n_segments; seg++) {
				S = D->table[tbl]->segment[seg];
				if (S->n_rows == 0) continue;
				for (row = 1, first = true, prev_OK = false; row < S->n_rows; row++) {
					dx = S->data[GMT_X][row] - S->data[GMT_X][row-1];
					dy = S->data[GMT_Y][row] - S->data[GMT_Y][row-1];
					DX = MIN (fabs (S->data[GMT_X][row] - GMT->common.R.wesn[XLO]), fabs (S->data[GMT_X][row] - GMT->common.R.wesn[XHI]));
					DY = MIN (fabs (S->data[GMT_Y][row] - GMT->common.R.wesn[YLO]), fabs (S->data[GMT_Y][row] - GMT->common.R.wesn[YHI]));
					gap = false;
					if ((fabs (dx) < Ctrl->L.path_noise && DX < Ctrl->L.box_offset) || (fabs (dy) < Ctrl->L.path_noise && DY < Ctrl->L.box_offset)) {	/* Going along a tile boundary */
						dist = gmt_distance (GMT, S->data[GMT_X][row], S->data[GMT_Y][row], S->data[GMT_X][row-1], S->data[GMT_Y][row-1]);
						if (dist > Ctrl->L.s_cutoff) gap = true;
					}
					if (gap) {	/* Distance exceed threshold, start new segment */
						first = true;
						if (prev_OK) gmtspatial_write_record (GMT, S->data, S->n_columns, row-1);
						prev_OK = false;
					}
					else {
						if (first && S->header) {
							strncpy (GMT->current.io.segment_header, S->header, GMT_BUFSIZ-1);
							GMT_Put_Record (API, GMT_WRITE_SEGMENT_HEADER, NULL);
						}
						gmtspatial_write_record (GMT, S->data, S->n_columns, row-1);
						first = false;
						prev_OK = true;
					}
				}
				if (!gap) gmtspatial_write_record (GMT, S->data, S->n_columns, row-1);
			}

		}
		if (GMT_End_IO (API, GMT_OUT, 0) != GMT_NOERROR) {	/* Disables further data output */
			Return (API->error);
		}
		if (GMT_Destroy_Data (API, &D) != GMT_NOERROR) {
			Return (API->error);
		}
		Return (GMT_NOERROR);
	}

	if (Ctrl->Q.active) {	/* Calculate centroid and polygon areas or line lengths and place in segment headers */
		double out[3];
		static char *type[2] = {"length", "area"}, upper[GMT_LEN32] = {"infinity"};
		bool new_data = (Ctrl->Q.header || Ctrl->Q.sort || Ctrl->E.active);
		uint64_t seg, row_f, row_l, tbl, col, n_seg = 0, n_alloc_seg = 0;
		unsigned int handedness = 0;
		int qmode, poly = 0, geo;
		struct GMT_DATASET *Dout = NULL;
		struct GMT_DATASEGMENT *Sout = NULL;
		struct GMT_ORDER *Q = NULL;

		char line[GMT_LEN128] = {""};

		if (gmt_M_is_cartesian (GMT, GMT_IN) && Ctrl->Q.unit && strchr (GMT_LEN_UNITS, Ctrl->Q.unit)) {
			gmt_parse_common_options (GMT, "f", 'f', "g"); /* Set -fg if -Q uses unit */
		}
		geo = gmt_M_is_geographic (GMT, GMT_IN);
		if (geo) {
			if (gmt_init_distaz (GMT, Ctrl->Q.unit, Ctrl->Q.dmode, GMT_MAP_DIST) == GMT_NOT_A_VALID_TYPE)	/* Default is m using great-circle distances */
				Return (GMT_NOT_A_VALID_TYPE);
		}

		if (Ctrl->Q.header) {	/* Add line length or polygon area stuff to segment header */
			qmode = Ctrl->Q.mode;	/* Don't know if line or polygon but passing GMT_IS_POLY would close any open polygon, which we want with +p */
			GMT->current.io.multi_segments[GMT_OUT] = true;	/* To ensure we can write headers */
		}
		else {
			qmode = GMT_IS_POINT;
			if ((error = GMT_Set_Columns (API, GMT_OUT, 3, GMT_COL_FIX_NO_TEXT)) != 0) Return (error);
		}
		if (new_data) {	/* Must create an output dataset */
			enum GMT_enum_geometry gmtry;
			uint64_t dim[GMT_DIM_SIZE] = {1, 0, 0, 0};	/* One table, no rows yet to avoid allocations */
			dim[GMT_COL] = D->n_columns;	/* Same number of columns as the input */
			switch (Ctrl->Q.mode) {	/* Set geometry */
				case GMT_IS_LINE:	gmtry = GMT_IS_LINE;	break;
				case GMT_IS_POLY:	gmtry = GMT_IS_POLY;	break;
				default:		gmtry = D->geometry;	break;
			}
			if ((Dout = GMT_Create_Data (API, GMT_IS_DATASET, gmtry, 0, dim, NULL, NULL, 0, 0, NULL)) == NULL)
				Return (API->error);
			if (Ctrl->Q.area && Ctrl->Q.limit[1] < DBL_MAX) sprintf (upper, "%.12g", Ctrl->Q.limit[1]);
			if (Ctrl->Q.sort) Q = gmt_M_memory (GMT, NULL, D->n_segments, struct GMT_ORDER);
		}
		else {	/* Just write results as one line per segment to stdout */
			if (GMT_Init_IO (API, GMT_IS_DATASET, qmode, GMT_OUT, GMT_ADD_DEFAULT, 0, options) != GMT_NOERROR) {	/* Registers default output destination, unless already set */
				Return (API->error);
			}
			if (GMT_Begin_IO (API, GMT_IS_DATASET, GMT_OUT, GMT_HEADER_ON) != GMT_NOERROR) {	/* Enables data output and sets access mode */
				Return (API->error);
			}
			if (GMT_Set_Geometry (API, GMT_OUT, GMT_IS_NONE) != GMT_NOERROR) {	/* Sets output geometry */
				Return (API->error);
			}
		}
		Out.data = out;	Out.text = NULL;
		for (tbl = 0; tbl < D->n_tables; tbl++) {
			for (seg = 0; seg < D->table[tbl]->n_segments; seg++) {
				S = D->table[tbl]->segment[seg];
				if (S->n_rows == 0) continue;
				switch (Ctrl->Q.mode) {	/* Set or determine line vs polygon type */
					case GMT_IS_LINE:	poly = 0;	break;
					case GMT_IS_POLY:	poly = 1;	break;
					default:
						poly = (S->n_rows > 2 && !gmt_polygon_is_open (GMT, S->data[GMT_X], S->data[GMT_Y], S->n_rows));	/* Line or polygon */
						break;
				}
				if (poly)	/* Polygon */
					handedness = gmtspatial_area_size (GMT, S->data[GMT_X], S->data[GMT_Y], S->n_rows, out, geo);
				else	/* Line */
					gmtspatial_length_size (GMT, S->data[GMT_X], S->data[GMT_Y], S->n_rows, out);
				/* Must determine if this segment passes our dimension test */
				if (Ctrl->Q.area && (out[GMT_Z] < Ctrl->Q.limit[0] || out[GMT_Z] > Ctrl->Q.limit[1])) {
					GMT_Report (API, GMT_MSG_INFORMATION, "Input segment %s %g is outside the chosen range %g to %s\n", type[poly], out[GMT_Z], Ctrl->Q.limit[0], upper);
					continue;
				}
				if (Ctrl->Q.header) {	/* Add the information to the segment header */
					if (S->header) {
						if (poly)
							snprintf (line, GMT_LEN128, "%s -Z%.12g (area) %.12g/%.12g (centroid) %s", S->header, out[GMT_Z], out[GMT_X], out[GMT_Y], kind[handedness]);
						else
							snprintf (line, GMT_LEN128, "%s -Z%.12g (length) %.12g/%.12g (midpoint)", S->header, out[GMT_Z], out[GMT_X], out[GMT_Y]);
					}
					else {
						if (poly)
							snprintf (line, GMT_LEN128, "-Z%.12g (area) %.12g/%.12g (centroid) %s", out[GMT_Z], out[GMT_X], out[GMT_Y], kind[handedness]);
						else
							snprintf (line, GMT_LEN128, "-Z%.12g (length) %.12g/%.12g (midpoint)", out[GMT_Z], out[GMT_X], out[GMT_Y]);
					}
				}
				if (new_data) {	/* Must create the output segment and duplicate */
					if (n_alloc_seg <= n_seg) {
						n_alloc_seg = (n_seg == 0) ? D->n_segments : (n_alloc_seg < 1);
						Dout->table[0]->segment = gmt_M_memory (GMT, Dout->table[0]->segment, n_alloc_seg, struct GMT_DATASEGMENT *);
					}
					smode = (S->text) ? GMT_WITH_STRINGS : GMT_NO_STRINGS;
					Sout = GMT_Alloc_Segment (API, smode, S->n_rows, S->n_columns, line, NULL);
					for (col = 0; col < S->n_columns; col++) gmt_M_memcpy (Sout->data[col], S->data[col], S->n_rows, double);
					Dout->table[0]->segment[n_seg] = Sout;
					if (Ctrl->Q.sort) Q[n_seg].value = out[GMT_Z], Q[n_seg].order = n_seg;
					n_seg++;
				}
				if (poly && Ctrl->E.active && handedness != Ctrl->E.mode) {	/* Must reverse line */
					for (row_f = 0, row_l = Sout->n_rows - 1; row_f < Sout->n_rows/2; row_f++, row_l--) {
						for (col = 0; col < Sout->n_columns; col++) gmt_M_double_swap (Sout->data[col][row_f], Sout->data[col][row_l]);
					}
					handedness = Ctrl->E.mode;
				}
				if (!new_data)	/* Just write centroid and area|length to output */
					GMT_Put_Record (API, GMT_WRITE_DATA, &Out);
			}
		}
		if (new_data) {		/* Must write out a revised dataset */
			Dout->n_segments = Dout->table[0]->n_segments = n_seg;
			Dout->table[0]->segment = gmt_M_memory (GMT, Dout->table[0]->segment, n_seg, struct GMT_DATASEGMENT *);
			if (Ctrl->Q.sort) {	/* Sort on area or length and shuffle the order of segments before output */
				struct GMT_DATASEGMENT **tmp = gmt_M_memory (GMT, NULL, n_seg, struct GMT_DATASEGMENT *);
				gmt_sort_order (GMT, Q, n_seg, Ctrl->Q.dir);
				for (seg = 0; seg < n_seg; seg++) tmp[seg] = Dout->table[0]->segment[Q[seg].order];
				gmt_M_memcpy (Dout->table[0]->segment, tmp, n_seg, struct GMT_DATASEGMENT *);
				gmt_M_free (GMT, tmp);
				gmt_M_free (GMT, Q);
			}
			if (Dout->n_segments > 1) gmt_set_segmentheader (GMT, GMT_OUT, true);	/* Turn on "-mo" */
			if (GMT_Write_Data (API, GMT_IS_DATASET, GMT_IS_FILE, GMT_IS_POLY, GMT_WRITE_SET, NULL, Ctrl->Out.file, Dout) != GMT_NOERROR) {
				Return (API->error);
			}
			n_seg = D->n_segments - Dout->n_segments;	/* Lost segments */
			if (n_seg) GMT_Report (API, GMT_MSG_INFORMATION, "%" PRIu64 " segments were outside and %" PRIu64 " were inside the chosen %s range of %g to %s\n",
				n_seg, Dout->n_segments, type[poly], Ctrl->Q.limit[0], upper);
		}
		if (!new_data && GMT_End_IO (API, GMT_OUT, 0) != GMT_NOERROR) {	/* Disables further data output */
			Return (API->error);
		}
		if (GMT_Destroy_Data (API, &D) != GMT_NOERROR) {
			Return (API->error);
		}
		Return (GMT_NOERROR);
	}

	if (Ctrl->I.active || external) {	/* Crossovers between polygons */
		bool same_feature;
		unsigned int in, wtype, n_columns;
		uint64_t tbl1, tbl2, col, nx, row, seg1, seg2;
		struct GMT_XSEGMENT *ylist1 = NULL, *ylist2 = NULL;
		struct GMT_XOVER XC;
		char record[GMT_BUFSIZ] = {""}, fmt[GMT_BUFSIZ] = {""};
		struct GMT_DATASET *C = NULL;
		struct GMT_DATASEGMENT *S1 = NULL, *S2 = NULL;

		if (Ctrl->S.mode == POL_CLIP) {	/* Need to set up a separate table with the clip polygon */
			if (Ctrl->T.file) {
				gmt_disable_bghi_opts (GMT);	/* Do not want any -b -g -h -i to affect the reading from -C,-F,-L files */
				if ((C = GMT_Read_Data (API, GMT_IS_DATASET, GMT_IS_FILE, GMT_IS_POLY, GMT_READ_NORMAL, NULL, Ctrl->T.file, NULL)) == NULL) {
					Return (API->error);
				}
				if (C->n_columns < 2) {
					GMT_Report (API, GMT_MSG_ERROR, "Input data have %d column(s) but at least 2 are needed\n", (int)C->n_columns);
					Return (GMT_DIM_TOO_SMALL);
				}
				gmt_reenable_bghi_opts (GMT);	/* Recover settings provided by user (if -b -g -h -i were used at all) */
			}
			else {	/* Design a table based on -Rw/e/s/n */
				uint64_t dim[GMT_DIM_SIZE] = {1, 1, 5, 2};
				if ((C = GMT_Create_Data (API, GMT_IS_DATASET, GMT_IS_POLY, 0, dim, NULL, NULL, 0, 0, NULL)) == NULL) Return (API->error);
				S1 = C->table[0]->segment[0];
				S1->data[GMT_X][0] = S1->data[GMT_X][3] = S1->data[GMT_X][4] = GMT->common.R.wesn[XLO];
				S1->data[GMT_X][1] = S1->data[GMT_X][2] = GMT->common.R.wesn[XHI];
				S1->data[GMT_Y][0] = S1->data[GMT_Y][1] = S1->data[GMT_Y][4] = GMT->common.R.wesn[YLO];
				S1->data[GMT_Y][2] = S1->data[GMT_Y][3] = GMT->common.R.wesn[YHI];
				S1->n_rows = 5;
			}
		}
		else
			C = D;	/* Compare with itself */

		geometry = (Ctrl->S.active) ? GMT_IS_PLP : GMT_IS_NONE;
		n_columns = (Ctrl->S.active) ? (unsigned int)C->n_columns : 4;
		wtype = (Ctrl->S.active) ? GMT_COL_FIX_NO_TEXT : GMT_COL_FIX;
		if ((error = GMT_Set_Columns (API, GMT_OUT, n_columns, wtype)) != GMT_NOERROR) {
			Return (error);
		}
		if (GMT_Init_IO (API, GMT_IS_DATASET, geometry, GMT_OUT, GMT_ADD_DEFAULT, 0, options) != GMT_NOERROR) {	/* Registers default output destination, unless already set */
			Return (API->error);
		}
		if (GMT_Begin_IO (API, GMT_IS_DATASET, GMT_OUT, GMT_HEADER_ON) != GMT_NOERROR) {	/* Enables data output and sets access mode */
			Return (API->error);
		}
		if (GMT_Set_Geometry (API, GMT_OUT, geometry) != GMT_NOERROR) {	/* Sets output geometry */
			Return (API->error);
		}

		sprintf (fmt, "%s%s%s%s%s%s%s%s%%s%s%%s\n", GMT->current.setting.format_float_out, GMT->current.setting.io_col_separator, GMT->current.setting.format_float_out, \
			GMT->current.setting.io_col_separator, GMT->current.setting.format_float_out, GMT->current.setting.io_col_separator, GMT->current.setting.format_float_out, \
			GMT->current.setting.io_col_separator, GMT->current.setting.io_col_separator);
		Out.data = out;	Out.text = NULL;
		for (tbl1 = 0; tbl1 < C->n_tables; tbl1++) {
			for (seg1 = 0; seg1 < C->table[tbl1]->n_segments; seg1++) {
				S1 = C->table[tbl1]->segment[seg1];
				if (S1->n_rows == 0) continue;
				gmt_init_track (GMT, S1->data[GMT_Y], S1->n_rows, &ylist1);
				for (tbl2 = (Ctrl->S.mode == POL_CLIP) ? 0 : tbl1; tbl2 < D->n_tables; tbl2++) {
					for (seg2 = 0; seg2 < D->table[tbl2]->n_segments; seg2++) {
						S2 = D->table[tbl2]->segment[seg2];
						if (S2->n_rows == 0) continue;
						if (Ctrl->S.mode != POL_CLIP) {	/* So there is only one dataset being compared with itself */
							same_feature = (external == 2 || internal == 2) ? (tbl1 == tbl2) : (tbl1 == tbl2 && seg1 == seg2);	/* What constitutes the same feature */
							if (!internal && same_feature) continue;	/* Do not do internal crossings */
							if (!external && !same_feature) continue;	/* Do not do external crossings */
						}
						gmt_init_track (GMT, S2->data[GMT_Y], S2->n_rows, &ylist2);
						nx = gmt_crossover (GMT, S1->data[GMT_X], S1->data[GMT_Y], NULL, ylist1, S1->n_rows, S2->data[GMT_X], S2->data[GMT_Y], NULL, ylist2, S2->n_rows, false, gmt_M_is_geographic (GMT, GMT_IN), &XC);
						if (nx) {	/* Polygon pair generated crossings */
							uint64_t px;
							if (Ctrl->S.active) {	/* Do the spatial clip operation */
								uint64_t row0;
								bool go, first;
								double *xx = NULL, *yy = NULL, *kk = NULL;
								struct GMTSPATIAL_PAIR *pair = NULL;

								pair = gmt_M_memory (GMT, NULL, nx, struct GMTSPATIAL_PAIR);
								xx = gmt_M_memory (GMT, NULL, nx, double);
								yy = gmt_M_memory (GMT, NULL, nx, double);
								kk = gmt_M_memory (GMT, NULL, nx, double);
								for (px = 0; px < nx; px++) pair[px].node = XC.xnode[1][px], pair[px].pos = px;
								qsort (pair, nx, sizeof (struct GMTSPATIAL_PAIR), gmtspatial_comp_pairs);
								for (px = 0; px < nx; px++) {
									xx[px] = XC.x[pair[px].pos];
									yy[px] = XC.y[pair[px].pos];
									kk[px] = XC.xnode[1][pair[px].pos];
								}
								gmt_M_free (GMT, pair);
								in = gmt_non_zero_winding (GMT, S2->data[GMT_X][0], S2->data[GMT_Y][0], S1->data[GMT_X], S1->data[GMT_Y], S1->n_rows);
								go = first = true;
								row0 = px = 0;
								while (go) {
									for (row = row0; row < S2->n_rows && row < kk[px]; row++) {
										if (!in) continue;
										for (col = 0; col < S2->n_columns; col++) out[col] = S2->data[col][row];
										if (first && GMT->current.io.multi_segments[GMT_OUT]) {	/* Must find unique edges to output only once */
											if (S2->header)
												strncpy (GMT->current.io.segment_header, S2->header, GMT_BUFSIZ-1);
											else
												sprintf (GMT->current.io.segment_header, "New segment");
											GMT_Put_Record (API, GMT_WRITE_SEGMENT_HEADER, NULL);
											first = false;
										}
										GMT_Put_Record (API, GMT_WRITE_DATA, &Out);	/* Write this to output */
									}
									/* Always output crossover point */
									if (first && GMT->current.io.multi_segments[GMT_OUT]) {	/* Must find unique edges to output only once */
										if (S2->header)
											strncpy (GMT->current.io.segment_header, S2->header, GMT_BUFSIZ-1);
										else
											sprintf (GMT->current.io.segment_header, "New segment");
										GMT_Put_Record (API, GMT_WRITE_SEGMENT_HEADER, NULL);
										first = false;
									}
									for (col = 2; col < S2->n_columns; col++) out[col] = 0.0;
									out[GMT_X] = xx[px];	out[GMT_Y] = yy[px];
									GMT_Put_Record (API, GMT_WRITE_DATA, &Out);	/* Write this to output */
									px++;
									in = !in;	/* Go from out to in or vice versa */
									if (!in) first = true;	/* Since we went outside */
									row0 = row;
									if (px == nx) {
										for (row = row0; row < S2->n_rows; row++) {
											if (!in) continue;
											for (col = 0; col < S2->n_columns; col++) out[col] = S2->data[col][row];
											if (first && GMT->current.io.multi_segments[GMT_OUT]) {	/* Must find unique edges to output only once */
												if (S2->header)
													strncpy (GMT->current.io.segment_header, S2->header, GMT_BUFSIZ-1);
												else
													sprintf (GMT->current.io.segment_header, "New segment");
												GMT_Put_Record (API, GMT_WRITE_SEGMENT_HEADER, NULL);
												first = false;
											}
											GMT_Put_Record (API, GMT_WRITE_DATA, &Out);	/* Write this to output */
										}
										go = false;
									}
								}
								gmt_M_free (GMT, xx);
								gmt_M_free (GMT, yy);
								gmt_M_free (GMT, kk);
							}
							else {	/* Just report */
								struct GMT_DATATABLE_HIDDEN *TH1 = gmt_get_DT_hidden (C->table[tbl1]), *TH2 = gmt_get_DT_hidden (C->table[tbl2]);
								if (mseg)
									sprintf (record, "%s-%" PRIu64 "%s%s-%" PRIu64, TH1->file[GMT_IN], seg1, GMT->current.setting.io_col_separator, TH2->file[GMT_IN], seg2);
								else
									sprintf (record, "%s%s%s", TH1->file[GMT_IN], GMT->current.setting.io_col_separator, TH2->file[GMT_IN]);
								Out.text = record;
								for (px = 0; px < nx; px++) {	/* Write these to output */
									out[GMT_X] = XC.x[px];  out[GMT_Y] = XC.y[px];
									out[2] = XC.xnode[0][px];   out[3] = XC.xnode[1][px];
									GMT_Put_Record (API, GMT_WRITE_DATA, &Out);
								}
							}
							gmt_x_free (GMT, &XC);
						}
						else if (Ctrl->S.mode == POL_CLIP) {	/* No crossings; see if it is inside or outside C */
							if ((in = gmt_non_zero_winding (GMT, S2->data[GMT_X][0], S2->data[GMT_Y][0], S1->data[GMT_X], S1->data[GMT_Y], S1->n_rows)) != 0) {
								/* Inside, copy out the entire polygon */
								if (GMT->current.io.multi_segments[GMT_OUT]) {	/* Must find unique edges to output only once */
									if (S2->header)
										strncpy (GMT->current.io.segment_header, S2->header, GMT_BUFSIZ-1);
									else
										sprintf (GMT->current.io.segment_header, "New segment");
									GMT_Put_Record (API, GMT_WRITE_SEGMENT_HEADER, NULL);
								}
								for (row = 0; row < S2->n_rows; row++) {
									for (col = 0; col < S2->n_columns; col++) out[col] = S2->data[col][row];
									GMT_Put_Record (API, GMT_WRITE_DATA, &Out);	/* Write this to output */
								}
							}
						}
						gmt_M_free (GMT, ylist2);
						if (Ctrl->S.mode == POL_UNION) {
							GMT_Report (API, GMT_MSG_ERROR, "Computing polygon union not implemented yet\n");
						}
						if (Ctrl->S.mode == POL_INTERSECTION) {
							GMT_Report (API, GMT_MSG_ERROR, "Computing polygon intersection not implemented yet\n");
						}
					}
				}
				gmt_M_free (GMT, ylist1);
			}
		}
		if (GMT_End_IO (API, GMT_OUT, 0) != GMT_NOERROR) {	/* Disables further data output */
			Return (API->error);
		}
		if (GMT_Destroy_Data (API, &D) != GMT_NOERROR) {
			Return (API->error);
		}
		if (Ctrl->S.mode == POL_CLIP) {
			if (GMT_Destroy_Data (API, &C) != GMT_NOERROR) {
				Return (API->error);
			}
		}
		Return (GMT_NOERROR);
	}

	if (Ctrl->D.active) {	/* Look for duplicates of lines or polygons */
		unsigned int n_dup, poly_D, poly_S2;
		uint64_t tbl, tbl2, col, seg, seg2;
		bool same_feature = false;
		char *kind[10] = {"approximate-reversed-superset", "approximate-reversed-subset", "approximate-reversed", "exact-reversed" , "", "exact", "approximate", "approximate-subset", "approximate-superset", "Dateline-split"};
		char record[GMT_BUFSIZ] = {""}, format[GMT_BUFSIZ] = {""}, src[GMT_BUFSIZ] = {""}, dup[GMT_BUFSIZ] = {""}, *feature[2] = {"polygon", "line"}, *from = NULL;
		char *in = "the same data set", *verdict = "NY~-+/";	/* No, Yes, Approximate, Subsection, Supersection */
		struct GMT_DATASET *C = NULL;
		struct GMT_DATASEGMENT *S1 = NULL, *S2 = NULL;
		struct DUP_INFO **Info = NULL, *I = NULL;

		if (Ctrl->D.file) {	/* Get trial features via a file */
			gmt_disable_bghi_opts (GMT);	/* Do not want any -b -g -h -i to affect the reading from -D files */
			if ((C = GMT_Read_Data (API, GMT_IS_DATASET, GMT_IS_FILE, GMT_IS_LINE|GMT_IS_POLY, GMT_READ_NORMAL, NULL, Ctrl->D.file, NULL)) == NULL) {
				Return (API->error);
			}
			if (C->n_columns < 2) {
				GMT_Report (API, GMT_MSG_ERROR, "Input data have %d column(s) but at least 2 are needed\n", (int)C->n_columns);
				Return (GMT_DIM_TOO_SMALL);
			}
			gmt_reenable_bghi_opts (GMT);	/* Recover settings provided by user (if -b -g -h -i were used at all) */
			from = Ctrl->D.file;
		}
		else {
			C = D;	/* Compare with itself */
			same_feature = true;
			from = in;
			smode = (C->table[0]->segment[0]->text) ? GMT_WITH_STRINGS : GMT_NO_STRINGS;
			S2 = GMT_Alloc_Segment (GMT->parent, smode, 0, C->n_columns, NULL, NULL);
		}
		if (GMT_Init_IO (API, C->geometry, GMT_IS_PLP, GMT_OUT, GMT_ADD_DEFAULT, 0, options) != GMT_NOERROR) {
			gmt_free_segment (GMT, &S2);
			Return (API->error);	/* Registers default output destination, unless already set */
		}
		if (GMT_Begin_IO (API, GMT_IS_DATASET, GMT_OUT, GMT_HEADER_ON) != GMT_NOERROR) {
			gmt_free_segment (GMT, &S2);
			Return (API->error);				/* Enables data output and sets access mode */
		}
		if (GMT_Set_Geometry (API, GMT_OUT, C->geometry) != GMT_NOERROR) {	/* Sets output geometry */
			Return (API->error);
		}

		Info = gmt_M_memory (GMT, NULL, C->n_tables, struct DUP_INFO *);
		for (tbl = 0; tbl < C->n_tables; tbl++) Info[tbl] = gmt_M_memory (GMT, NULL, C->table[tbl]->n_segments, struct DUP_INFO);

		if (gmt_init_distaz (GMT, Ctrl->D.unit, Ctrl->D.mode, GMT_MAP_DIST) == GMT_NOT_A_VALID_TYPE)
			Return (GMT_NOT_A_VALID_TYPE);

		sprintf (format, "%%c : Input %%s %%s is an %%s duplicate of a %%s %%s in %%s, with d = %s c = %%.6g s = %%.4g",
		         GMT->current.setting.format_float_out);

		Out.text = record;
		for (tbl = 0; tbl < D->n_tables; tbl++) {
			for (seg = 0; seg < D->table[tbl]->n_segments; seg++) {
				S1 = D->table[tbl]->segment[seg];
				if (S1->n_rows == 0) continue;

				GMT_Report (API, GMT_MSG_INFORMATION, "Check if segment %" PRIu64 " from Table %d has duplicates:\n", seg, tbl);
				if (same_feature) {	/* We must exclude this segment from the comparison otherwise we end up finding itself as a duplicate */
					S2->n_rows = S1->n_rows;
					for (col = 0; col < S1->n_columns; col++) S2->data[col] = S1->data[col];
					S1->n_rows = 0;	/* This means it will be skipped by gmtspatial_is_duplicate */
				}
				else
					S2 = S1;
				poly_S2 = (S2->n_rows > 2 && gmt_polygon_is_open (GMT, S2->data[GMT_X], S2->data[GMT_Y], S2->n_rows)) ? 1 : 0;
				for (tbl2 = 0; tbl2 < C->n_tables; tbl2++) gmt_M_memset (Info[tbl2], C->table[tbl2]->n_segments, struct DUP_INFO);
				n_dup = gmtspatial_is_duplicate (GMT, S2, C, &(Ctrl->D.I), Info);	/* Returns -3, -2, -1, 0, +1, +2, or +3 */
				if (same_feature) {
					S1->n_rows = S2->n_rows;	/* Reset the count */
					if (Ctrl->D.I.table < tbl || (Ctrl->D.I.table == tbl && Ctrl->D.I.segment < seg)) n_dup = 0;	/* To avoid reporting the same pair twice */
				}
				if (n_dup == 0) {	/* No duplicate found for this segment */
					if (!same_feature) {
						(D->n_tables == 1) ? sprintf (src, "[ segment %" PRIu64 " ]", seg)  : sprintf (src, "[ table %" PRIu64 " segment %" PRIu64 " ]", tbl, seg);
						poly_D = (D->table[tbl]->segment[seg]->n_rows > 2 && gmt_polygon_is_open (GMT, D->table[tbl]->segment[seg]->data[GMT_X], D->table[tbl]->segment[seg]->data[GMT_Y], D->table[tbl]->segment[seg]->n_rows)) ? 1 : 0;
						sprintf (record, "N : Input %s %s not present in %s", feature[poly_D], src, from);
						GMT_Put_Record (API, GMT_WRITE_DATA, &Out);
					}
					continue;
				}
				for (tbl2 = 0; tbl2 < C->n_tables; tbl2++) {
					for (seg2 = 0; seg2 < C->table[tbl2]->n_segments; seg2++) {
						I = &(Info[tbl2][seg2]);
						if (I->mode == 0) continue;
						/* Report on all the close/exact matches */
						poly_D = (C->table[tbl2]->segment[seg2]->n_rows > 2 && gmt_polygon_is_open (GMT, C->table[tbl2]->segment[seg2]->data[GMT_X],
						          C->table[tbl2]->segment[seg2]->data[GMT_Y], C->table[tbl2]->segment[seg2]->n_rows)) ? 1 : 0;
						(D->n_tables == 1) ? sprintf (src, "[ segment %" PRIu64 " ]", seg)  : sprintf (src, "[ table %" PRIu64 " segment %" PRIu64 " ]", tbl, seg);
						(C->n_tables == 1) ? sprintf (dup, "[ segment %" PRIu64 " ]", seg2) : sprintf (dup, "[ table %" PRIu64 " segment %" PRIu64 " ]", tbl2, seg2);
						if (I->mode == 5)
							sprintf (record, "| : Input %s %s was separated at the Dateline from %s %s in %s", feature[poly_D], src, feature[poly_S2], dup, from);
						else
							sprintf (record, format, verdict[abs(I->mode)], feature[poly_D], src, kind[I->mode+4], feature[poly_S2],
							         dup, from, I->distance, I->closeness, I->setratio);
						GMT_Put_Record (API, GMT_WRITE_DATA, &Out);
					}
				}
			}
		}
		if (same_feature) {
			for (col = 0; col < S2->n_columns; col++) S2->data[col] = NULL;	/* Since they were not allocated */
			gmt_free_segment (GMT, &S2);
		}
		for (tbl = 0; tbl < C->n_tables; tbl++) gmt_M_free (GMT, Info[tbl]);
		gmt_M_free (GMT, Info);
		if (GMT_End_IO (API, GMT_OUT, 0) != GMT_NOERROR) {	/* Disables further data output */
			Return (API->error);
		}
		if (GMT_Destroy_Data (API, &D) != GMT_NOERROR) {
			Return (API->error);
		}
		if (Ctrl->D.file && GMT_Destroy_Data (API, &C) != GMT_NOERROR) {
			Return (API->error);
		}
		Return (GMT_NOERROR);
	}

	if (Ctrl->C.active) {	/* Clip polygon to bounding box */
		uint64_t np, p, nx, tbl, seg, col;
		double *cp[2] = {NULL, NULL};
		struct GMT_DATASEGMENT_HIDDEN *SH = NULL;
		if (!GMT->common.J.active) {	/* -J not specified, set one implicitly */
			/* Supply dummy linear proj for Cartesian or geographic data */
			if (gmt_M_is_geographic (GMT, GMT_IN))
				gmt_parse_common_options (GMT, "J", 'J', "x1d");	/* Fake linear degree projection */
			else
				gmt_parse_common_options (GMT, "J", 'J', "x1");		/* Fake linear Cartesian projection */
		}
		if (gmt_M_err_pass (GMT, gmt_proj_setup (GMT, GMT->common.R.wesn), "")) Return (GMT_RUNTIME_ERROR);
		for (tbl = 0; tbl < D->n_tables; tbl++) {
			for (seg = 0; seg < D->table[tbl]->n_segments; seg++) {
				S = D->table[tbl]->segment[seg];
				SH = gmt_get_DS_hidden (S);
				if ((np = (*GMT->current.map.clip) (GMT, S->data[GMT_X], S->data[GMT_Y], S->n_rows, &cp[GMT_X], &cp[GMT_Y], &nx)) == 0) {
					/* Everything is outside, let go */
					SH->mode = GMT_WRITE_SKIP;
					continue;
				}
				smode = (S->text) ? GMT_WITH_STRINGS : GMT_NO_STRINGS;
				if (np > S->n_rows) S = GMT_Alloc_Segment (GMT->parent, smode, np, S->n_columns, NULL, S);
				for (p = 0; p < np; p++) gmt_xy_to_geo (GMT, &cp[GMT_X][p], &cp[GMT_Y][p], cp[GMT_X][p], cp[GMT_Y][p]);
				for (col = 0; col < 2; col++) {
					gmt_M_memcpy (S->data[col], cp[col], np, double);
					gmt_M_free (GMT, cp[col]);
				}
				S->n_rows = np;
			}
		}
		if (GMT_Write_Data (API, GMT_IS_DATASET, GMT_IS_FILE, GMT_IS_POLY, GMT_WRITE_SET, NULL, Ctrl->Out.file, D) != GMT_NOERROR) {
			Return (API->error);
		}
	}

	if (Ctrl->N.active) {	/* Report the polygons that contain the given features */
		uint64_t tbl, row, first, last, n, p, np, seg, seg2, n_inside;
		unsigned int *count = NULL, nmode;
		int ID = -1;
		char seg_label[GMT_LEN64] = {""}, record[GMT_BUFSIZ] = {""}, *kind[2] = {"Middle point", "All points"};
		struct GMT_DATASET *C = NULL;
		struct GMT_DATATABLE *T = NULL;
		struct GMT_DATASEGMENT *S = NULL, *S2 = NULL;
		struct GMT_DATASEGMENT_HIDDEN *SH = NULL;

		gmt_disable_bghi_opts (GMT);	/* Do not want any -b -g -h -i to affect the reading from -CN files */
		if ((C = GMT_Read_Data (API, GMT_IS_DATASET, GMT_IS_FILE, GMT_IS_POLY, GMT_READ_NORMAL, NULL, Ctrl->N.file, NULL)) == NULL) {
			Return (API->error);
		}
		if (C->n_columns < 2) {
			GMT_Report (API, GMT_MSG_ERROR, "Input data have %d column(s) but at least 2 are needed\n", (int)C->n_columns);
			Return (GMT_DIM_TOO_SMALL);
		}
		gmt_reenable_bghi_opts (GMT);	/* Recover settings provided by user (if -b -g -h -i were used at all) */
		nmode = (Ctrl->N.mode == 1) ? GMT_IS_NONE : GMT_IS_LINE;
		if (GMT_Init_IO (API, GMT_IS_DATASET, nmode, GMT_OUT, GMT_ADD_DEFAULT, 0, options) != GMT_NOERROR) {	/* Registers default output destination, unless already set */
			Return (API->error);
		}
		if (GMT_Begin_IO (API, GMT_IS_DATASET, GMT_OUT, GMT_HEADER_ON) != GMT_NOERROR) {	/* Enables data output and sets access mode */
			Return (API->error);
		}
		if (GMT_Set_Geometry (API, GMT_OUT, nmode) != GMT_NOERROR) {	/* Sets output geometry */
			Return (API->error);
		}

		if (Ctrl->N.mode == 2) gmt_adjust_dataset (GMT, D, D->n_columns + 1);	/* Add one more output column */

		T = C->table[0];	/* Only one input file so only one table */
		count = gmt_M_memory (GMT, NULL, D->n_segments, unsigned int);
		Out.text = record;
		for (seg2 = 0; seg2 < T->n_segments; seg2++) {	/* For all polygons */
			S2 = T->segment[seg2];
			SH = gmt_get_DS_hidden (S2);
			if (gmt_polygon_is_hole (GMT, S2)) continue;	/* Holes are handled in gmt_inonout */
			GMT_Report (API, GMT_MSG_INFORMATION, "Look for points/features inside polygon segment %" PRIu64 " :\n", seg2);
			if (Ctrl->N.ID == 0) {	/* Look for polygon IDs in the data headers */
				if (SH->ogr)	/* OGR data */
					ID = irint (gmt_get_aspatial_value (GMT, GMT_IS_Z, S2));
				else if (gmt_parse_segment_item (GMT, S2->header, "-Z", seg_label))	/* Look for segment header ID */
					ID = atoi (seg_label);
				else if (gmt_parse_segment_item (GMT, S2->header, "-L", seg_label))	/* Look for segment header ID */
					ID = atoi (seg_label);
				else
					GMT_Report (API, GMT_MSG_ERROR, "No polygon ID found; ID set to NaN\n");
			}
			else	/* Increment running polygon ID */
				ID++;

			for (tbl = p = 0; tbl < D->n_tables; tbl++) {
				for (seg = 0; seg < D->table[tbl]->n_segments; seg++, p++) {
					S = D->table[tbl]->segment[seg];
					if (S->n_rows == 0) continue;
					if (Ctrl->N.all) { first = 0; last = S->n_rows - 1; np = S->n_rows; } else { first = last = S->n_rows / 2; np = 1; }
					for (row = first, n = 0; row <= last; row++) {	/* Check one or all points if they are inside */
						n += (gmt_inonout (GMT, S->data[GMT_X][row], S->data[GMT_Y][row], S2) == GMT_INSIDE);
					}
					if (n < np) continue;	/* Not inside this polygon */
					if (count[p]) {
						GMT_Report (API, GMT_MSG_ERROR, "Segment %" PRIu64 "-%" PRIu64 " already inside another polygon; skipped\n", tbl, seg);
						continue;
					}
					count[p]++;
					/* Here we are inside */
					if (Ctrl->N.mode == 1) {	/* Just report on which polygon contains each feature */
						sprintf (record, "%s from table %" PRIu64 " segment %" PRIu64 " is inside polygon # %d", kind[Ctrl->N.all], tbl, seg, ID);
						GMT_Put_Record (API, GMT_WRITE_DATA, &Out);
					}
					else if (Ctrl->N.mode == 2) {	/* Add ID as last data column */
						for (row = 0, n = S->n_columns-1; row < S->n_rows; row++) S->data[n][row] = (double)ID;
						GMT_Report (API, GMT_MSG_INFORMATION, "%s from table %" PRIu64 " segment %" PRIu64 " is inside polygon # %d\n", kind[Ctrl->N.all], tbl, seg, ID);
					}
					else {	/* Add ID via the segment header -Z */
						if (gmt_parse_segment_item (GMT, S->header, "-Z", NULL))
							GMT_Report (API, GMT_MSG_ERROR, "Segment header %d-%" PRIu64 " already has a -Z flag, skipped\n", tbl, seg);
						else {	/* Add -Z<ID< to the segment header */
							char buffer[GMT_BUFSIZ] = {""}, txt[GMT_LEN64] = {""};
							buffer[0] = txt[0] = 0;
							if (S->header) { strncpy (buffer, S->header, GMT_BUFSIZ-1); gmt_M_str_free (S->header); }
							sprintf (txt, " -Z%d", ID);
							strcat (buffer, txt);
							S->header = strdup (buffer);
							GMT_Report (API, GMT_MSG_INFORMATION, "%s from table %" PRIu64 " segment %" PRIu64 " is inside polygon # %d\n", kind[Ctrl->N.all], tbl, seg, ID);
						}
					}
				}
			}
		}
		for (p = n_inside = 0; p < D->n_segments; p++) if (count[p]) n_inside++;
		if (Ctrl->N.mode != 1) {	/* Write out results */
			if (GMT_Write_Data (API, GMT_IS_DATASET, GMT_IS_FILE, GMT_IS_POLY, GMT_WRITE_SET, NULL, Ctrl->Out.file, D) != GMT_NOERROR) {
				Return (API->error);
			}
		}
		if (GMT_End_IO (API, GMT_OUT, 0) != GMT_NOERROR) {	/* Disables further data output */
			Return (API->error);
		}
		GMT_Report (API, GMT_MSG_INFORMATION, "%" PRIu64 " segments found to be inside polygons, %" PRIu64 " were outside and skipped\n", n_inside, D->n_segments - n_inside);
		if (GMT_Destroy_Data (API, &D) != GMT_NOERROR) {
			Return (API->error);
		}
		if (GMT_Destroy_Data (API, &C) != GMT_NOERROR) {
			Return (API->error);
		}
		gmt_M_free (GMT, count);
		Return (GMT_NOERROR);
	}
	if (Ctrl->S.active && Ctrl->S.mode == POL_SPLIT) {	/* Split polygons at dateline */
		bool crossing;
		uint64_t n_split = 0, tbl, seg_out, seg, n_segs, kseg, n_split_tot = 0;
		uint64_t dim[GMT_DIM_SIZE] = {0, 0, 0, 0};
		struct GMT_DATASET *Dout = NULL;
		struct GMT_DATATABLE *T = NULL;
		struct GMT_DATASEGMENT **L = NULL;

		dim[GMT_TBL] = D->n_tables;	dim[GMT_COL] = D->n_columns;	/* Same number of tables and columns as the input */
		if ((Dout = GMT_Create_Data (API, GMT_IS_DATASET, GMT_IS_POLY, 0, dim, NULL, NULL, 0, 0, NULL)) == NULL) Return (API->error);
		/* Dout has no allocated segments yet */
		Dout->n_segments = 0;
		for (tbl = 0; tbl < D->n_tables; tbl++) {
			T = Dout->table[tbl];
			n_segs = D->table[tbl]->n_segments;
			Dout->table[tbl]->n_segments = 0;
			T->segment = gmt_M_memory (GMT, NULL, n_segs, struct GMT_DATASEGMENT *);	/* Need at least this many segments */
			for (seg = seg_out = 0; seg < D->table[tbl]->n_segments; seg++) {
				S = D->table[tbl]->segment[seg];	/* Current input segment */
				if (S->n_rows == 0) continue;	/* Just skip empty segments */
				crossing = gmt_crossing_dateline (GMT, S);
				n_split = (crossing) ? gmt_split_poly_at_dateline (GMT, S, &L) : 1;
				Dout->table[tbl]->n_segments += n_split;
				if (Dout->table[tbl]->n_segments > n_segs) {	/* Must allocate more segment space */
					uint64_t old_n_segs = n_segs;
					n_segs = Dout->table[tbl]->n_segments;
					T->segment = gmt_M_memory (GMT, T->segment, n_segs, struct GMT_DATASEGMENT *);	/* Allow more space for new segments */
					gmt_M_memset (&(T->segment[old_n_segs]), n_segs - old_n_segs,  struct GMT_DATASEGMENT *);	/* Set to NULL */
				}
				/* Here there are space for all segments if new ones are added via splitting */
				if (crossing) {
					n_split_tot++;
					for (kseg = 0; kseg < n_split; kseg++) {
						T->segment[seg_out++] = L[kseg];	/* Add the remaining segments to the end */
					}
					gmt_M_free (GMT, L);
				}
				else {	/* Just duplicate */
					T->segment[seg_out++] = gmt_duplicate_segment (GMT, S);
				}
			}
			Dout->table[tbl]->n_segments = seg_out;
			Dout->n_segments += seg_out;
		}
		if (GMT_Write_Data (API, GMT_IS_DATASET, GMT_IS_FILE, GMT_IS_POLY, GMT_WRITE_SET, NULL, Ctrl->Out.file, Dout) != GMT_NOERROR) {
			Return (API->error);
		}
		GMT_Report (API, GMT_MSG_INFORMATION, "%" PRIu64 " segments split across the Dateline\n", n_split_tot);
		if (GMT_Destroy_Data (API, &Dout) != GMT_NOERROR) {
			Return (API->error);
		}
	}
	if (Ctrl->S.active && Ctrl->S.mode == POL_HOLE) {	/* Flag polygons that are holes of others */
		uint64_t n_holes = 0, tbl1, seg1, tbl2, seg2, seg_out, k1, k2;
		uint64_t dim[GMT_DIM_SIZE] = {1, 0, 0, 0};	/* Only one output table */
		unsigned int side, *inside = NULL, *kase = NULL;
		int P_handedness, H_handedness;
		bool geo;
		double out[3];
		struct GMT_DATASET *Dout = NULL;
		struct GMT_DATATABLE *T1 = NULL, *T2 = NULL;
		struct GMT_DATASEGMENT *S1 = NULL, *S2 = NULL;
		struct GMT_DATASEGMENT_HIDDEN *SH = NULL;
		struct GMT_TBLSEG *K = NULL;

		inside = gmt_M_memory (GMT, NULL, D->n_segments, unsigned int);
		kase = gmt_M_memory (GMT, NULL, D->n_segments, unsigned int);
		K = gmt_M_memory (GMT, NULL, D->n_segments, struct GMT_TBLSEG);
		geo = gmt_M_is_geographic (GMT, GMT_IN);

		for (tbl1 = k1 = 0; tbl1 < D->n_tables; tbl1++) {
			T1 = D->table[tbl1];
			for (seg1 = 0; seg1 < T1->n_segments; seg1++, k1++) {
				K[k1].tbl = tbl1;	K[k1].seg = seg1;	/* Fill out the K lookup array */
				S1 = D->table[tbl1]->segment[seg1];	/* Current input segment */
				if (S1->n_rows == 0) continue;	/* Just skip empty segments */
				if (S1->header && !strcmp (S1->header, "-Ph")) continue;	/* Marked as a hole already */
				for (tbl2 = k2 = 0; tbl2 < D->n_tables; tbl2++) {
					T2 = D->table[tbl2];
					for (seg2 = 0; seg2 < T2->n_segments; seg2++, k2++) {
						if (tbl2 < tbl1) continue;	/* Avoid duplication */
						if (tbl2 == tbl1 && seg2 <= seg1) continue;	/* Avoid duplication */
						S2 = D->table[tbl2]->segment[seg2];	/* Current input segment */
						if (S2->n_rows == 0) continue;	/* Just skip empty segments */
						if (S2->header && !strcmp (S2->header, "-Ph")) continue;	/* Marked as a hole already */
						/* Here we determine if S1 is inside S2 or vice versa */
						side = gmt_inonout (GMT, S1->data[GMT_X][0], S1->data[GMT_Y][0], S2);	/* Is S1 inside S2? */
						if (side == GMT_ONEDGE) {
							GMT_Report (API, GMT_MSG_ERROR, "Polygon A (tbl=%" PRIu64 ", seg=%" PRIu64 ") is tangent to Polygon B (tbl=%" PRIu64 ", seg=%" PRIu64 ") at (%g/%g). Skipping\n", tbl1, seg1, tbl2, seg2, S1->data[GMT_X][0], S1->data[GMT_Y][0]);
							continue;
						}
						else if (side == GMT_INSIDE) {	/* S1 is inside S2 */
							n_holes++;
							kase[k1]++;
							inside[k1] = (unsigned int)k2 + 1;	/* So 0 means not inside anything (a perimeter) */
						}
						side = gmt_inonout (GMT, S2->data[GMT_X][0], S2->data[GMT_Y][0], S1);	/* Is S2 inside S1? */
						if (side == GMT_ONEDGE) {
							GMT_Report (API, GMT_MSG_ERROR, "Polygon B (tbl=%" PRIu64 ", seg=%" PRIu64 ") is tangent to Polygon A (tbl=%" PRIu64 ", seg=%" PRIu64 ") at (%g/%g). Skipping\n", tbl2, seg2, tbl1, seg1, S2->data[GMT_X][0], S2->data[GMT_Y][0]);
							continue;
						}
						else if (side == GMT_INSIDE) {	/* S2 is inside S1 */
							n_holes++;
							kase[k2]++;
							inside[k2] = (unsigned int)k1 + 1;	/* So 0 means not inside anything (a perimeter) */
						}
					}
				}
			}
		}
		for (k1 = 0; k1 < D->n_segments; k1++) {	/* Make sure no polygon is inside more than one other polygon */
			if (kase[k1] > 1) {
				GMT_Report (API, GMT_MSG_ERROR, "Polygon # %d is inside more than one polygon or is both inside and contains other polygons\n", k1);
				gmt_M_free (GMT, kase);
				Return (API->error);
			}
		}

		/* Create an output dataset with unallocated segments since rows = 0 */

		dim[GMT_COL] = D->n_columns;
		if ((Dout = GMT_Create_Data (API, GMT_IS_DATASET, GMT_IS_POLY, 0, dim, NULL, NULL, 0, 0, NULL)) == NULL) Return (API->error);
		T1 = Dout->table[0];	/* Only one table used for output */
		T1->segment = gmt_M_memory (GMT, NULL, D->n_segments, struct GMT_DATASEGMENT *);	/* Need this many segments */
		Dout->n_segments = T1->n_segments = D->n_segments;
		/* Shuffle segments so perimeters (inside[] == 0) are listed before their holes (inside[] > 0) */
		for (k1 = seg_out = 0; k1 < D->n_segments; k1++) {	/* Loop over all polygons */
			if (inside[k1] == 0) {	/* Perimeter polygon */
				tbl1 = K[k1].tbl;	seg1 = K[k1].seg;	/* Get the (tbl,seg) indices for the perimeter */
				S1 = D->table[tbl1]->segment[seg1];		/* Current input segment */
				/* Duplicate this polygon as next output polygon perimeter */
				T1->segment[seg_out++] = gmt_duplicate_segment (GMT, S1);
				/* Get perimeter handedness */
				P_handedness = gmtspatial_area_size (GMT, S1->data[GMT_X], S1->data[GMT_Y], S1->n_rows, out, geo);
				for (k2 = 0; k2 < D->n_segments; k2++) {	/* Loop over all polygons */
					if (k2 == k1 || inside[k2] != (k1+1)) continue;	/* Not a hole inside this perimeter */
					tbl2 = K[k2].tbl;	seg2 = K[k2].seg;	/* Get the (tbl,seg) indices for the hole */
					/* Duplicate this polygon as next output polygon hole */
					T1->segment[seg_out++] = S2 = gmt_duplicate_segment (GMT, D->table[tbl2]->segment[seg2]);
					/* Get hole handedness */
					H_handedness = gmtspatial_area_size (GMT, S2->data[GMT_X], S2->data[GMT_Y], S2->n_rows, out, geo);
					/* If same handedness then reverse order of polygon */
					if (H_handedness == P_handedness) {
						uint64_t row_f, row_l, col;
						for (row_f = 0, row_l = S2->n_rows - 1; row_f < S2->n_rows/2; row_f++, row_l--) {
							for (col = 0; col < S2->n_columns; col++) gmt_M_double_swap (S2->data[col][row_f], S2->data[col][row_l]);
						}
					}
					if (S2->header) {	/* Must append -Ph to existing header - need to allocate more space */
						S2->header = realloc (S2->header, strlen (S2->header) + 5U);
						strncat (S2->header, " -Ph", 4U);
					}
					else
						S2->header = strdup ("-Ph");
					SH = gmt_get_DS_hidden (S2);
					SH->pol_mode = GMT_IS_HOLE;
				}
			}
		}

		gmt_M_free (GMT, kase);
		gmt_M_free (GMT, inside);
		gmt_M_free (GMT, K);
		if (GMT_Write_Data (API, GMT_IS_DATASET, GMT_IS_FILE, GMT_IS_POLY, GMT_WRITE_SET, NULL, Ctrl->Out.file, Dout) != GMT_NOERROR) {
			Return (API->error);
		}
		if (GMT_Destroy_Data (API, &Dout) != GMT_NOERROR) {
			Return (API->error);
		}
		GMT_Report (API, GMT_MSG_INFORMATION, "%" PRIu64 " segments were holes in other polygons\n", n_holes);
	}
	if (Ctrl->S.active && Ctrl->S.mode == POL_BUFFER) {	/* Compute buffer polygon */
		error = geos_methods(GMT, D, Ctrl->Out.file, Ctrl->S.width, "buffer");
		finishGEOS();
		if (error)
			Return (error);
	}
	if (Ctrl->S.active && Ctrl->S.mode == POL_CENTROID) {	/* Compute centroid of polygons */
		error = geos_methods(GMT, D, Ctrl->Out.file, 0, "centroid");
		finishGEOS();
		if (error)
			Return (error);
	}

	if (Ctrl->F.active) {	/* We read as polygons to force closure, now write out revised data */
		if (GMT_Write_Data (API, GMT_IS_DATASET, GMT_IS_FILE, GMT_IS_POLY, GMT_WRITE_SET, NULL, Ctrl->Out.file, D) != GMT_NOERROR) {
			Return (API->error);
		}
		Return (GMT_NOERROR);
	}

	Return (GMT_NOERROR);
}

#ifdef HAVE_GEOS

int geos_methods(struct GMT_CTRL *GMT, struct GMT_DATASET *D, char *fname, double buf_dist, char *method) {
	uint64_t dim[4] = {0,0,0,0};
	struct GMT_DATASET *Dout = NULL;

	if (!strcmp(method, "buffer") && !strcmp(method, "centroid")) {
		GMT_Report (GMT->parent, GMT_MSG_NORMAL, "Unimplemented method -> %s\n", method);
		return -1;
	}

	dim[GMT_TBL] = D->n_tables;
	dim[GMT_COL] = (D->n_columns == 2) ? 2 : 3;
	if ((Dout = GMT_Create_Data (GMT->parent, GMT_IS_DATASET, GMT_IS_PLP, 0, dim, NULL, NULL, 0, 0, NULL)) == NULL) {
		GMT_Report (GMT->parent, GMT_MSG_NORMAL, "Failed to create output dataset.\n");
		return GMT->parent->error;
	}
	Dout->n_segments = D->n_segments;

	if (!strcmp(method, "centroid"))
		geos_method_polygon(GMT, D, Dout, "");
	else if (!strcmp(method, "buffer"))
		geos_method_linestring(GMT, D, Dout, buf_dist, "");

	if (GMT_Write_Data (GMT->parent, GMT_IS_DATASET, GMT_IS_FILE, GMT_IS_PLP, GMT_WRITE_SET, NULL, fname, Dout) != GMT_NOERROR) {
		GMT_Report (GMT->parent, GMT_MSG_NORMAL, "Failed to write output dataset.\n");
		return (GMT->parent->error);
	}
	if (GMT_Destroy_Data (GMT->parent, &Dout) != GMT_NOERROR) {
		GMT_Report (GMT->parent, GMT_MSG_NORMAL, "Failed to detroy dataset container.\n");
		return (GMT->parent->error);
	}

	return (GMT_NOERROR);
}

int geos_method_polygon(struct GMT_CTRL *GMT, struct GMT_DATASET *Din, struct GMT_DATASET *Dout, char *method) {
	/* This function calls GEOS functions that operate on POLYGON geometries */ 
	unsigned int nt, ns, nr, i, n_pts, n_col;
	bool is3D;
	GEOSCoordSequence *seq_in = NULL;
	const GEOSCoordSequence *seq_out = NULL;
	GEOSGeometry *geom = NULL, *geom_out = NULL, *shell = NULL;
    GEOSContextHandle_t handle = NULL;

	is3D = (Din->n_columns >= 3);
	n_col = (Din->n_columns == 2) ? 2 : 3;
	handle = initGEOS_r(NULL, NULL);

	for (nt = 0; nt < Din->n_tables; nt++) {
		Dout->table[nt]->segment = gmt_M_memory (GMT, NULL, 1, struct GMT_DATASEGMENT *);
		Dout->table[nt]->n_segments = 1;

		Dout->table[nt]->segment[0] = GMT_Alloc_Segment (GMT->parent, GMT_NO_STRINGS, Din->table[nt]->n_segments, n_col, NULL, NULL);
		Dout->table[nt]->segment[0]->n_rows = Din->table[nt]->n_segments;
		Dout->table[nt]->n_records += Din->table[nt]->n_segments;

		for (ns = 0; ns < Din->table[nt]->n_segments; ns++) {
			seq_in = GEOSCoordSeq_create_r(handle, (unsigned int)Din->table[nt]->segment[ns]->n_rows, n_col);
			if (!seq_in) {
				GMT_Report (GMT->parent, GMT_MSG_NORMAL, "Failed to create input GEOS sequence for table %d, segment %d\n", nt, ns);
				continue;
			}
			for (nr = 0; nr < Din->table[nt]->segment[ns]->n_rows; nr++) {
				GEOSCoordSeq_setX_r(handle, seq_in, nr, Din->table[nt]->segment[ns]->data[0][nr]);
				GEOSCoordSeq_setY_r(handle, seq_in, nr, Din->table[nt]->segment[ns]->data[1][nr]);
				if (is3D)
					GEOSCoordSeq_setY_r(handle, seq_in, nr, Din->table[nt]->segment[ns]->data[2][nr]);
			}

			shell = GEOSGeom_createLinearRing_r(handle, seq_in);
			geom = GEOSGeom_createPolygon_r(handle, shell, NULL, 0);
			geom_out = GEOSGetCentroid_r(handle, geom);

			if (!geom_out) {
				GMT_Report (GMT->parent, GMT_MSG_NORMAL, "Failed to compute %s for table %d, segment %d\n", method, nt, ns);
				continue;
			}

			if ((n_pts = (unsigned int)GEOSGetNumCoordinates_r(handle, geom_out)) == 0) {
				GMT_Report (GMT->parent, GMT_MSG_NORMAL, "GEOS geometry is empty for table %d, segment %d\n", nt, ns);
				continue;
			}

			if ((seq_out = GEOSGeom_getCoordSeq_r(handle, geom_out)) == NULL) {
				GMT_Report (GMT->parent, GMT_MSG_NORMAL, "Failed to create output GEOS sequence for table %d, segment %d.\n", nt, ns);
				continue;
			}

			for (i = 0; i < n_pts; i++) {
				GEOSCoordSeq_getX_r(handle, seq_out, i, &Dout->table[nt]->segment[0]->data[0][ns]);
				GEOSCoordSeq_getY_r(handle, seq_out, i, &Dout->table[nt]->segment[0]->data[1][ns]);
				if (is3D)
					GEOSCoordSeq_getY_r(handle, seq_out, i, &Dout->table[nt]->segment[0]->data[2][ns]);
			}

			GEOSGeom_destroy_r(handle, geom);
			GEOSGeom_destroy_r(handle, geom_out);
		}
		Dout->n_records += Dout->table[nt]->n_records;
	}
	return 0;
}

int geos_method_linestring(struct GMT_CTRL *GMT, struct GMT_DATASET *Din, struct GMT_DATASET *Dout, double buf_dist, char *method) {
	/* This function calls GEOS functions that operate on LINESTRING geometries */ 
	unsigned int nt, ns, nr, i, n_pts, n_col;
	bool is3D;
	GEOSCoordSequence *seq_in = NULL;
	const GEOSCoordSequence *seq_out = NULL;
	GEOSGeometry *geom = NULL, *geom_out = NULL;
    GEOSContextHandle_t handle = NULL;

	is3D = (Din->n_columns >= 3);
	n_col = (Din->n_columns == 2) ? 2 : 3;
	handle = initGEOS_r(NULL, NULL);

	for (nt = 0; nt < Din->n_tables; nt++) {
		Dout->table[nt]->segment = gmt_M_memory (GMT, NULL, Din->table[nt]->n_segments, struct GMT_DATASEGMENT *);
		Dout->table[nt]->n_segments = Din->table[nt]->n_segments;

		for (ns = 0; ns < Din->table[nt]->n_segments; ns++) {
			seq_in = GEOSCoordSeq_create_r(handle, (unsigned int)Din->table[nt]->segment[ns]->n_rows, n_col);
			if (!seq_in) {
				GMT_Report (GMT->parent, GMT_MSG_NORMAL, "Failed to create input GEOS sequence for table %d, segment %d\n", nt, ns);
				continue;
			}
			for (nr = 0; nr < Din->table[nt]->segment[ns]->n_rows; nr++) {
				GEOSCoordSeq_setX_r(handle, seq_in, nr, Din->table[nt]->segment[ns]->data[0][nr]);
				GEOSCoordSeq_setY_r(handle, seq_in, nr, Din->table[nt]->segment[ns]->data[1][nr]);
				if (is3D)
					GEOSCoordSeq_setY_r(handle, seq_in, nr, Din->table[nt]->segment[ns]->data[2][nr]);
			}
			geom = GEOSGeom_createLineString_r(handle, seq_in);

			geom_out = GEOSBuffer_r(handle, geom, buf_dist, 30);

			if (!geom_out) {
				GMT_Report (GMT->parent, GMT_MSG_NORMAL, "Failed to compute %s for table %d, segment %d\n", method, nt, ns);
				continue;
			}

			if ((n_pts = (unsigned int)GEOSGetNumCoordinates_r(handle, geom_out)) == 0) {
				GMT_Report (GMT->parent, GMT_MSG_NORMAL, "GEOS geometry is empty for table %d, segment %d\n", nt, ns);
				continue;
			}

			seq_out = GEOSGeom_getCoordSeq_r(handle, GEOSGetExteriorRing_r(handle, geom_out));

			if (!seq_out) {
				GMT_Report (GMT->parent, GMT_MSG_NORMAL, "Failed to create output GEOS sequence for table %d, segment %d.\n", nt, ns);
				continue;
			}

			Dout->table[nt]->segment[ns] = GMT_Alloc_Segment (GMT->parent, GMT_NO_STRINGS, (uint64_t)n_pts, n_col, NULL, NULL);
			Dout->table[nt]->segment[ns]->n_rows = (uint64_t)n_pts;
			Dout->table[nt]->n_records += (uint64_t)n_pts;

			for (i = 0; i < n_pts; i++) {
				GEOSCoordSeq_getX_r(handle, seq_out, i, &Dout->table[nt]->segment[ns]->data[0][i]);
				GEOSCoordSeq_getY_r(handle, seq_out, i, &Dout->table[nt]->segment[ns]->data[1][i]);
				if (is3D)
					GEOSCoordSeq_getY_r(handle, seq_out, i, &Dout->table[nt]->segment[ns]->data[2][i]);
			}

			GEOSGeom_destroy_r(handle, geom);
			GEOSGeom_destroy_r(handle, geom_out);
		}
		Dout->n_records += Dout->table[nt]->n_records;
	}
	return 0;
}

#endif<|MERGE_RESOLUTION|>--- conflicted
+++ resolved
@@ -50,7 +50,6 @@
 #define MIN_CLOSENESS		0.01	/* If two close segments has an mean separation exceeding 1% of segment length, then they are not the same feature */
 #define MIN_SUBSET		2.0	/* If two close segments deemed approximate fits has lengths that differ by this factor then they are sub/super sets of each other */
 
-<<<<<<< HEAD
 #ifdef HAVE_GEOS
 #include <geos_c.h>
 int geos_methods(struct GMT_CTRL *GMT, struct GMT_DATASET *D, char *fname, double buf_dist, char *method);
@@ -58,10 +57,7 @@
 int geos_method_linestring(struct GMT_CTRL *GMT, struct GMT_DATASET *Din, struct GMT_DATASET *Dout, double buf_dist, char *method);
 #endif
 
-struct DUP {	/* Holds information on which single segment is closest to the current test segment */
-=======
 struct GMTSPATIAL_DUP {	/* Holds information on which single segment is closest to the current test segment */
->>>>>>> 17a95465
 	uint64_t point;
 	uint64_t segment;
 	unsigned int table;
@@ -86,57 +82,27 @@
 };
 
 struct GMTSPATIAL_CTRL {
-<<<<<<< HEAD
-	struct GMTSPAT_Out {	/* -> */
-		bool active;
-		char *file;
-	} Out;
-	struct GMTSPAT_A {	/* -Aa<min_dist>, -A */
-=======
 	struct GMTSPATIAL_Out {	/* -> */
 		bool active;
 		char *file;
 	} Out;
 	struct GMTSPATIAL_A {	/* -Aa<min_dist>, -A */
->>>>>>> 17a95465
 		bool active;
 		unsigned int mode;
 		int smode;
 		double min_dist;
 		char unit;
 	} A;
-<<<<<<< HEAD
-	struct GMTSPAT_C {	/* -C */
-		bool active;
-	} C;
-	struct GMTSPAT_D {	/* -D[pol] */
-=======
 	struct GMTSPATIAL_C {	/* -C */
 		bool active;
 	} C;
 	struct GMTSPATIAL_D {	/* -D[pol] */
->>>>>>> 17a95465
 		bool active;
 		int mode;
 		char unit;
 		char *file;
 		struct GMTSPATIAL_DUP I;
 	} D;
-<<<<<<< HEAD
-	struct GMTSPAT_E {	/* -E+n|p */
-		bool active;
-		unsigned int mode;
-	} E;
-	struct GMTSPAT_F {	/* -F */
-		bool active;
-		unsigned int geometry;
-	} F;
-	struct GMTSPAT_I {	/* -I[i|e] */
-		bool active;
-		unsigned int mode;
-	} I;
-	struct GMTSPAT_L {	/* -L */
-=======
 	struct GMTSPATIAL_E {	/* -E+n|p */
 		bool active;
 		unsigned int mode;
@@ -150,27 +116,18 @@
 		unsigned int mode;
 	} I;
 	struct GMTSPATIAL_L {	/* -L */
->>>>>>> 17a95465
 		bool active;
 		char unit;
 		double s_cutoff, path_noise, box_offset;
 	} L;
-<<<<<<< HEAD
-	struct GMTSPAT_N {	/* -N<file>[+a][+p>ID>][+r][+z] */
-=======
 	struct GMTSPATIAL_N {	/* -N<file>[+a][+p>ID>][+r][+z] */
->>>>>>> 17a95465
 		bool active;
 		bool all;	/* All points in lines and polygons must be inside a polygon for us to report ID */
 		unsigned int mode;	/* 0 for reporting ID in -Z<ID> header, 1 via data column, 2 just as a report */
 		unsigned int ID;	/* If 1 we use running numbers */
 		char *file;
 	} N;
-<<<<<<< HEAD
-	struct GMTSPAT_Q {	/* -Q[+c<min>/<max>][+h][+l][+p][+s[a|d]] */
-=======
 	struct GMTSPATIAL_Q {	/* -Q[+c<min>/<max>][+h][+l][+p][+s[a|d]] */
->>>>>>> 17a95465
 		bool active;
 		bool header;	/* Place dimension and centroid in segment headers */
 		bool area;		/* Apply range test on dimension */
@@ -181,20 +138,12 @@
 		double limit[2];	/* Min and max area or length for output segments */
 		char unit;
 	} Q;
-<<<<<<< HEAD
-	struct GMTSPAT_S {	/* -S[u|i|c|j|h] */
-=======
 	struct GMTSPATIAL_S {	/* -S[u|i|c|j|h] */
->>>>>>> 17a95465
 		bool active;
 		unsigned int mode;
 		double width;
 	} S;
-<<<<<<< HEAD
-	struct GMTSPAT_T {	/* -T[pol] */
-=======
 	struct GMTSPATIAL_T {	/* -T[pol] */
->>>>>>> 17a95465
 		bool active;
 		char *file;
 	} T;
