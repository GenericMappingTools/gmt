/*--------------------------------------------------------------------
 *	$Id$
 *
 *	Copyright (c) 1991-2012 by P. Wessel, W. H. F. Smith, R. Scharroo, and J. Luis
 *	See LICENSE.TXT file for copying and redistribution conditions.
 *
 *	This program is free software; you can redistribute it and/or modify
 *	it under the terms of the GNU Lesser General Public License as published by
 *	the Free Software Foundation; version 3 or any later version.
 *
 *	This program is distributed in the hope that it will be useful,
 *	but WITHOUT ANY WARRANTY; without even the implied warranty of
 *	MERCHANTABILITY or FITNESS FOR A PARTICULAR PURPOSE.  See the
 *	GNU Lesser General Public License for more details.
 *
 *	Contact info: gmt.soest.hawaii.edu
 *--------------------------------------------------------------------*/
/*
 * Brief synopsis: grd2xyz.c reads a grid file and prints out the x,y,z values to
 * standard output.
 *
 * Author:	Paul Wessel
 * Date:	1-JAN-2010
 * Version:	5 API
 */

#include "gmt.h"

struct GRD2XYZ_CTRL {
#ifdef GMT_COMPAT
	struct E {	/* -E[f][<nodata>] */
		BOOLEAN active;
		BOOLEAN floating;
		double nodata;
	} E;
#endif
	struct N {	/* -N<nodata> */
		BOOLEAN active;
		double value;
	} N;
	struct W {	/* -W[<weight>] */
		BOOLEAN active;
		double weight;
	} W;
	struct GMT_PARSE_Z_IO Z;
};

void *New_grd2xyz_Ctrl (struct GMT_CTRL *GMT) {	/* Allocate and initialize a new control structure */
	struct GRD2XYZ_CTRL *C;
	
	C = GMT_memory (GMT, NULL, 1, struct GRD2XYZ_CTRL);
	
	/* Initialize values whose defaults are not 0/FALSE/NULL */
	
#ifdef GMT_COMPAT
	C->E.nodata = -9999.0;
#endif
	C->W.weight = 1.0;
	C->Z.type = 'a';
	C->Z.format[0] = 'T';	C->Z.format[1] = 'L';
		
	return (C);
}

void Free_grd2xyz_Ctrl (struct GMT_CTRL *GMT, struct GRD2XYZ_CTRL *C) {	/* Deallocate control structure */
	GMT_free (GMT, C);	
}

GMT_LONG GMT_grd2xyz_usage (struct GMTAPI_CTRL *C, GMT_LONG level) {
	struct GMT_CTRL *GMT = C->GMT;

	GMT_message (GMT, "grd2xyz %s [API] - Convert grid file to data table\n\n", GMT_VERSION);
	GMT_message (GMT, "usage: grd2xyz <grid> [-N<nodata>] [%s] [%s]\n", GMT_Rgeo_OPT, GMT_V_OPT);
	GMT_message (GMT, "\t[-W[<weight>]] [-Z[<flags>]] [%s] [%s] [%s]\n\t[%s] [%s] [%s] > xyzfile\n",
		GMT_bo_OPT, GMT_f_OPT, GMT_ho_OPT, GMT_o_OPT, GMT_s_OPT, GMT_colon_OPT);

	if (level == GMTAPI_SYNOPSIS) return (EXIT_FAILURE);

	GMT_message (GMT, "\n\t<grid> is one or more grid files.\n");
	GMT_message (GMT, "\n\tOPTIONS:\n");
	GMT_message (GMT, "\t-N Replace z-values that equal NaN with this value [Default writes NaN].\n");
	GMT_explain_options (GMT, "RV");
	GMT_message (GMT, "\t-W Write xyzw using supplied weight (or 1 if not given) [Default is xyz].\n");
	GMT_message (GMT, "\t-Z Set exact specification of resulting 1-column output z-table.\n");
	GMT_message (GMT, "\t   If data is in row format, state if first row is at T(op) or B(ottom).\n");
	GMT_message (GMT, "\t     Then, append L or R to indicate starting point in row.\n");
	GMT_message (GMT, "\t   If data is in column format, state if first columns is L(left) or R(ight).\n");
	GMT_message (GMT, "\t     Then, append T or B to indicate starting point in column.\n");
	GMT_message (GMT, "\t   Append x if gridline-registered, periodic data in x without repeating column at xmax.\n");
	GMT_message (GMT, "\t   Append y if gridline-registered, periodic data in y without repeating row at ymax.\n");
	GMT_message (GMT, "\t   Specify one of the following data types (all binary except a):\n");
	GMT_message (GMT, "\t     a  Ascii.\n");
	GMT_message (GMT, "\t     c  int8_t, signed 1-byte character.\n");
	GMT_message (GMT, "\t     u  uint8_t, unsigned 1-byte character.\n");
	GMT_message (GMT, "\t     h  int16_t, signed short 2-byte integer.\n");
	GMT_message (GMT, "\t     H  uint16_t, unsigned short 2-byte integer.\n");
	GMT_message (GMT, "\t     i  int32_t, signed 4-byte integer.\n");
	GMT_message (GMT, "\t     I  uint32_t, unsigned 4-byte integer.\n");
	GMT_message (GMT, "\t     l  int64_t, signed long (8-byte) integer.\n");
	GMT_message (GMT, "\t     L  uint64_t, unsigned long (8-byte) integer.\n");
	GMT_message (GMT, "\t     f  4-byte floating point single precision.\n");
	GMT_message (GMT, "\t     d  8-byte floating point double precision.\n");
	GMT_message (GMT, "\t   [Default format is scanline orientation in ascii representation: -ZTLa].\n");
	GMT_explain_options (GMT, "D0fhos:.");
	
	return (EXIT_FAILURE);
}

GMT_LONG GMT_grd2xyz_parse (struct GMTAPI_CTRL *C, struct GRD2XYZ_CTRL *Ctrl, struct GMT_Z_IO *io, struct GMT_OPTION *options) {

	/* This parses the options provided to grdcut and sets parameters in CTRL.
	 * Any GMT common options will override values set previously by other commands.
	 * It also replaces any file names specified as input or output with the data ID
	 * returned when registering these sources/destinations with the API.
	 */

	GMT_LONG n_errors = 0, n_files = 0;
	struct GMT_OPTION *opt = NULL;
	struct GMT_CTRL *GMT = C->GMT;

	GMT_memset (io, 1, struct GMT_Z_IO);
	
	for (opt = options; opt; opt = opt->next) {	/* Process all the options given */

		switch (opt->option) {
			case '<':	/* Input files */
				n_files++;
				break;
				
			/* Processes program-specific parameters */

#ifdef GMT_COMPAT
			case 'E':	/* Old ESRI option */
				Ctrl->E.active = TRUE;
				GMT_report (GMT, GMT_MSG_COMPAT, "Warning: Option -E is deprecated; use grdreformat instead.\n");
				if (opt->arg[0] == 'f') Ctrl->E.floating = TRUE;
				if (opt->arg[Ctrl->E.floating]) Ctrl->E.nodata = atof (&opt->arg[Ctrl->E.floating]);
				break;
			case 'S':	/* Suppress/no-suppress NaNs on output */
				GMT_report (GMT, GMT_MSG_COMPAT, "Warning: Option -S is deprecated; use -s instead.\n");
				GMT_memset (GMT->current.io.io_nan_col, GMT_MAX_COLUMNS, GMT_LONG);
				GMT->current.io.io_nan_col[0] = GMT_Z;	/* The default is to examine the z-column */
				GMT->current.io.io_nan_ncols = 1;		/* Default is that single z column */
				GMT->current.setting.io_nan_mode = 1;	/* Plain -S */
				if (opt->arg[0] == 'r') GMT->current.setting.io_nan_mode = 2;
				GMT->common.s.active = TRUE;
				break;
#endif
			case 'N':	/* Nan-value */
				Ctrl->N.active = TRUE;
				if (opt->arg[0])
					Ctrl->N.value = (opt->arg[0] == 'N' || opt->arg[0] == 'n') ? GMT->session.d_NaN : atof (opt->arg);
				else {
					GMT_report (GMT, GMT_MSG_FATAL, "Syntax error -N option: Must specify value or NaN\n");
					n_errors++;
				}
				break;
			case 'W':	/* Add weight on output */
				Ctrl->W.active = TRUE;
				if (opt->arg[0]) Ctrl->W.weight = atof (opt->arg);
				break;
			case 'Z':	/* Control format */
				Ctrl->Z.active = TRUE;
				n_errors += GMT_parse_z_io (GMT, opt->arg, &Ctrl->Z);
					break;

			default:	/* Report bad options */
				n_errors += GMT_default_error (GMT, opt->option);
				break;
		}
	}

	GMT_init_z_io (GMT, Ctrl->Z.format, Ctrl->Z.repeat, Ctrl->Z.swab, Ctrl->Z.skip, Ctrl->Z.type, io);

	n_errors += GMT_check_condition (GMT, n_files == 0, "Syntax error: Must specify at least one input file\n");
#ifdef GMT_COMPAT
	n_errors += GMT_check_condition (GMT, n_files > 1 && Ctrl->E.active, "Syntax error: -E can only handle one input file\n");
	n_errors += GMT_check_condition (GMT, Ctrl->Z.active && Ctrl->E.active, "Syntax error: -E is not compatible with -Z\n");
#endif

	return (n_errors ? GMT_PARSE_ERROR : GMT_OK);
}

#define bailout(code) {GMT_Free_Options (mode); return (code);}
#define Return(code) {Free_grd2xyz_Ctrl (GMT, Ctrl); GMT_end_module (GMT, GMT_cpy); bailout (code);}

GMT_LONG GMT_grd2xyz (struct GMTAPI_CTRL *API, GMT_LONG mode, void *args)
{
	BOOLEAN error = FALSE, first = TRUE, ok;
	COUNTER_MEDIUM row, col;
	
	COUNTER_LARGE ij, gmt_ij, n_total = 0, n_suppressed = 0;

	char header[GMT_BUFSIZ];

	double wesn[4], d_value, out[4], *x = NULL, *y = NULL;

	struct GMT_GRID *G = NULL;
	struct GMT_Z_IO io;
	struct GMT_OPTION *opt = NULL;
	struct GRD2XYZ_CTRL *Ctrl = NULL;
	struct GMT_CTRL *GMT = NULL, *GMT_cpy = NULL;
	struct GMT_OPTION *options = NULL;

	/*----------------------- Standard module initialization and parsing ----------------------*/

	if (API == NULL) return (GMT_Report_Error (API, GMT_NOT_A_SESSION));
	options = GMT_Prep_Options (API, mode, args);	if (API->error) return (API->error);	/* Set or get option list */

	if (!options || options->option == GMTAPI_OPT_USAGE) bailout (GMT_grd2xyz_usage (API, GMTAPI_USAGE));	/* Return the usage message */
	if (options->option == GMTAPI_OPT_SYNOPSIS) bailout (GMT_grd2xyz_usage (API, GMTAPI_SYNOPSIS));	/* Return the synopsis */

	/* Parse the command-line arguments */

	GMT = GMT_begin_module (API, "GMT_grd2xyz", &GMT_cpy);	/* Save current state */
	if (GMT_Parse_Common (API, "-VRbf:", "hos>" GMT_OPT("H"), options)) Return (API->error);
	Ctrl = New_grd2xyz_Ctrl (GMT);	/* Allocate and initialize a new control structure */
	if ((error = GMT_grd2xyz_parse (API, Ctrl, &io, options))) Return (error);
	
	/*---------------------------- This is the grd2xyz main code ----------------------------*/

	GMT_memcpy (wesn, GMT->common.R.wesn, 4, double);	/* Current -R setting, if any */

	if (GMT->common.b.active[GMT_OUT]) {
		if (Ctrl->Z.active && !io.binary) {
			GMT_report (GMT, GMT_MSG_FATAL, "Warning: -Z overrides -bo\n");
			GMT->common.b.active[GMT_OUT] = FALSE;
		}
#ifdef GMT_COMPAT
		if (Ctrl->E.active) {
			GMT_report (GMT, GMT_MSG_FATAL, "Warning: -E overrides -bo\n");
			GMT->common.b.active[GMT_OUT] = FALSE;
		}
#endif
	}
	else if (io.binary) GMT->common.b.active[GMT_OUT] = TRUE;

	GMT->common.b.ncol[GMT_OUT] = (Ctrl->Z.active) ? 1 : ((Ctrl->W.active) ? 4 : 3);
	if ((error = GMT_set_cols (GMT, GMT_OUT, 0)) != GMT_OK) Return (error);

	if (GMT_Init_IO (API, GMT_IS_DATASET, GMT_IS_POINT, GMT_OUT, GMT_REG_STD_IF_NONE, 0, options) != GMT_OK) {	/* Registers stdout, unless already set */
		Return (API->error);
	}
	if (GMT_Begin_IO (API, GMT_IS_DATASET, GMT_OUT) != GMT_OK) {	/* Enables data output and sets access mode */
		Return (API->error);
	}

	out[3] = Ctrl->W.weight;
		
	for (opt = options; opt; opt = opt->next) {	/* Loop over arguments, skip options */ 

		if (opt->option != '<') continue;	/* We are only processing input files here */

		if ((G = GMT_Read_Data (API, GMT_IS_GRID, GMT_IS_FILE, GMT_IS_SURFACE, GMT_GRID_HEADER, NULL, opt->arg, NULL)) == NULL) {
			Return (API->error);
		}

		GMT_report (GMT, GMT_MSG_NORMAL, "Working on file %s\n", G->header->name);

		if (GMT_is_subset (GMT, G->header, wesn))	/* Subset requested; make sure wesn matches header spacing */
			GMT_err_fail (GMT, GMT_adjust_loose_wesn (GMT, wesn, G->header), "");

		if (GMT_Read_Data (API, GMT_IS_GRID, GMT_IS_FILE, GMT_IS_SURFACE, GMT_GRID_DATA, wesn, opt->arg, G) == NULL) {
			Return (API->error);	/* Get subset */
		}

		n_total += G->header->nm;

		GMT_err_fail (GMT, GMT_set_z_io (GMT, &io, G), opt->arg);

		if (Ctrl->Z.active) {	/* Write z-values only to stdout */
<<<<<<< HEAD
			PFL save = GMT->current.io.output;
			BOOLEAN previous = GMT->common.b.active[GMT_OUT], rst = FALSE;
=======
			p_func_l save = GMT->current.io.output;
			GMT_LONG previous = GMT->common.b.active[GMT_OUT], rst = FALSE;
>>>>>>> cf66f477
			GMT->current.io.output = GMT_z_output;		/* Override and use chosen output mode */
			GMT->common.b.active[GMT_OUT] = io.binary;	/* May have to set binary as well */
			if (GMT->current.setting.io_nan_mode && GMT->current.io.io_nan_col[0] == GMT_Z) 
				{rst = TRUE; GMT->current.io.io_nan_col[0] = GMT_X;}	/* Since we dont do xy here, only z */
			for (ij = 0; ij < io.n_expected; ij++) {
				gmt_ij = io.get_gmt_ij (&io, G, ij);	/* Get the corresponding grid node */
				d_value = G->data[gmt_ij];
				if ((io.x_missing && io.gmt_i == io.x_period) || (io.y_missing && io.gmt_j == 0)) continue;
				if (Ctrl->N.active && GMT_is_dnan (d_value)) d_value = Ctrl->N.value;
				ok = GMT_Put_Record (API, GMT_WRITE_DOUBLE, &d_value);
				if (!ok) n_suppressed++;	/* Bad value caught by -s[r] */
			}
			GMT->current.io.output = save;			/* Reset pointer */
			GMT->common.b.active[GMT_OUT] = previous;	/* Reset binary */
			if (rst) GMT->current.io.io_nan_col[0] = GMT_Z;	/* Reset to what it was */
		}
#ifdef GMT_COMPAT
		else if (Ctrl->E.active) {	/* ESRI format */
			double slop;
			char *record = NULL, item[GMT_BUFSIZ];
			size_t n_alloc, len, rec_len;
			slop = 1.0 - (G->header->inc[GMT_X] / G->header->inc[GMT_Y]);
			if (!GMT_IS_ZERO (slop)) {
				GMT_report (GMT, GMT_MSG_FATAL, "Error: x_inc must equal y_inc when writing to ESRI format\n");
				Return (EXIT_FAILURE);
			}
			n_alloc = G->header->nx * 8;	/* Assume we only need 8 bytes per item (but we will allocate more if needed) */
			record = GMT_memory (GMT, NULL, G->header->nx, char);
			
			sprintf (record, "ncols %d\nnrows %d", G->header->nx, G->header->ny);
			GMT_Put_Record (API, GMT_WRITE_TEXT, record);	/* Write a text record */
			if (G->header->registration == GMT_PIXEL_REG) {	/* Pixel format */
				sprintf (record, "xllcorner ");
				sprintf (item, GMT->current.setting.format_float_out, G->header->wesn[XLO]);
				strcat  (record, item);
				GMT_Put_Record (API, GMT_WRITE_TEXT, record);	/* Write a text record */
				sprintf (record, "yllcorner ");
				sprintf (item, GMT->current.setting.format_float_out, G->header->wesn[YLO]);
				strcat  (record, item);
				GMT_Put_Record (API, GMT_WRITE_TEXT, record);	/* Write a text record */
			}
			else {	/* Gridline format */
				sprintf (record, "xllcenter ");
				sprintf (item, GMT->current.setting.format_float_out, G->header->wesn[XLO]);
				strcat  (record, item);
				GMT_Put_Record (API, GMT_WRITE_TEXT, record);	/* Write a text record */
				sprintf (record, "yllcenter ");
				sprintf (item, GMT->current.setting.format_float_out, G->header->wesn[YLO]);
				strcat  (record, item);
				GMT_Put_Record (API, GMT_WRITE_TEXT, record);	/* Write a text record */
			}
			sprintf (record, "cellsize ");
			sprintf (item, GMT->current.setting.format_float_out, G->header->inc[GMT_X]);
			strcat  (record, item);
			GMT_Put_Record (API, GMT_WRITE_TEXT, record);	/* Write a text record */
			sprintf (record, "nodata_value %ld", lrint (Ctrl->E.nodata));
			GMT_Put_Record (API, GMT_WRITE_TEXT, record);	/* Write a text record */
			GMT_row_loop (GMT, G, row) {	/* Scanlines, starting in the north (ymax) */
				rec_len = 0;
				GMT_col_loop (GMT, G, row, col, ij) {
					if (GMT_is_fnan (G->data[ij]))
						sprintf (item, "%ld", lrint (Ctrl->E.nodata));
					else if (Ctrl->E.floating)
						sprintf (item, GMT->current.setting.format_float_out, G->data[ij]);
					else
						sprintf (item, "%ld", lrint ((double)G->data[ij]));
					len = strlen (item);
					if ((rec_len + len + 1) >= n_alloc) {	/* Must get more memory */
						n_alloc <<= 1;
						record = GMT_memory (GMT, record, G->header->nx, char);
					}
					strcat (record, item);
					rec_len += len;
					if (col < (G->header->nx-1)) { strcat (record, " "); rec_len++;}
				}
				GMT_Put_Record (API, GMT_WRITE_TEXT, record);	/* Write a whole y line */
			}
			GMT_free (GMT, record);
		}
#endif
		else {	/* Regular x,y,z[,w] output */
			if (first && GMT_Init_IO (API, GMT_IS_DATASET, GMT_IS_POINT, GMT_OUT, GMT_REG_STD_IF_NONE, 0, options) != GMT_OK) {	/* Establishes data output */
				Return (API->error);
			}

			x = GMT_memory (GMT, NULL, G->header->nx, double);
			y = GMT_memory (GMT, NULL, G->header->ny, double);

			/* Compute grid node positions once only */

			for (row = 0; row < G->header->ny; row++) y[row] = GMT_grd_row_to_y (GMT, row, G->header);
			for (col = 0; col < G->header->nx; col++) x[col] = GMT_grd_col_to_x (GMT, col, G->header);

			if (GMT->current.io.io_header[GMT_OUT] && first) {
				if (!G->header->x_units[0]) strcpy (G->header->x_units, "x");
				if (!G->header->y_units[0]) strcpy (G->header->y_units, "y");
				if (!G->header->z_units[0]) strcpy (G->header->z_units, "z");
				if (GMT->current.setting.io_lonlat_toggle[GMT_IN])
					sprintf (header, "# %s%s%s%s%s", G->header->y_units, GMT->current.setting.io_col_separator, G->header->x_units, GMT->current.setting.io_col_separator, G->header->z_units);
				else
					sprintf (header, "# %s%s%s%s%s", G->header->x_units, GMT->current.setting.io_col_separator, G->header->y_units, GMT->current.setting.io_col_separator, G->header->z_units);
				if (Ctrl->W.active) {
					strcat (header, GMT->current.setting.io_col_separator);
					strcat (header, "weight");
				}
				GMT_Put_Record (API, GMT_WRITE_TBLHEADER, header);	/* Write a header record */
				first = FALSE;
			}

			GMT_grd_loop (GMT, G, row, col, ij) {
				out[GMT_X] = x[col];	out[GMT_Y] = y[row];	out[GMT_Z] = G->data[ij];
				if (Ctrl->N.active && GMT_is_dnan (out[GMT_Z])) out[GMT_Z] = Ctrl->N.value;
				ok = GMT_Put_Record (API, GMT_WRITE_DOUBLE, out);		/* Write this to output */
				if (!ok) n_suppressed++;	/* Bad value caught by -s[r] */
			}
			GMT_free (GMT, x);
			GMT_free (GMT, y);
		}
	}

	if (GMT_End_IO (API, GMT_OUT, 0) != GMT_OK) {	/* Disables further data output */
		Return (API->error);
	}

	GMT_report (GMT, GMT_MSG_NORMAL, "%ld values extracted\n", n_total - n_suppressed);
	if (n_suppressed) {
		if (GMT->current.setting.io_nan_mode == 2)
			GMT_report (GMT, GMT_MSG_NORMAL, "%ld finite values suppressed\n", n_suppressed);
		else
			GMT_report (GMT, GMT_MSG_NORMAL, "%ld NaN values suppressed\n", n_suppressed);
	}

	Return (GMT_OK);
}<|MERGE_RESOLUTION|>--- conflicted
+++ resolved
@@ -269,13 +269,8 @@
 		GMT_err_fail (GMT, GMT_set_z_io (GMT, &io, G), opt->arg);
 
 		if (Ctrl->Z.active) {	/* Write z-values only to stdout */
-<<<<<<< HEAD
-			PFL save = GMT->current.io.output;
+			p_func_l save = GMT->current.io.output;
 			BOOLEAN previous = GMT->common.b.active[GMT_OUT], rst = FALSE;
-=======
-			p_func_l save = GMT->current.io.output;
-			GMT_LONG previous = GMT->common.b.active[GMT_OUT], rst = FALSE;
->>>>>>> cf66f477
 			GMT->current.io.output = GMT_z_output;		/* Override and use chosen output mode */
 			GMT->common.b.active[GMT_OUT] = io.binary;	/* May have to set binary as well */
 			if (GMT->current.setting.io_nan_mode && GMT->current.io.io_nan_col[0] == GMT_Z) 
