--- conflicted
+++ resolved
@@ -646,15 +646,11 @@
 GMT_LOCAL int check_antipode_status (struct GMT_CTRL *GMT, struct GMT_SHORE *c, int inside, double clon, double clat, int status[]) {
 	/* For a global -JE map we need to know if the projection center and its antipode are on land, ocean, what,
 	 * since it affects how donut-hell will behave */
-	char old_J[GMT_LEN64] = {""};
+	char old_J[GMT_LEN128] = {""};
 	double alon = clon + 180.0;
 	if (alon >= 360.0) alon -= 360.0;
 	/* Switch to linear projection */
-<<<<<<< HEAD
 	strncpy (old_J, GMT->common.J.string, GMT_LEN128-1);
-=======
-	strncpy (old_J, GMT->common.J.string, GMT_LEN256-1);
->>>>>>> 95c2bb0a
 	GMT->common.J.active = false;
 	gmt_parse_common_options (GMT, "J", 'J', "x1i");
 	if (gmt_M_err_pass (GMT, gmt_map_setup (GMT, GMT->common.R.wesn), "")) return (-1);
