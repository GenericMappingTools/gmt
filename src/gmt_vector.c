/*--------------------------------------------------------------------
 *	$Id$
 *
 *	Copyright (c) 1991-2016 by P. Wessel, W. H. F. Smith, R. Scharroo, J. Luis and F. Wobbe
 *	See LICENSE.TXT file for copying and redistribution conditions.
 *
 *	This program is free software; you can redistribute it and/or modify
 *	it under the terms of the GNU Lesser General Public License as published by
 *	the Free Software Foundation; version 3 or any later version.
 *
 *	This program is distributed in the hope that it will be useful,
 *	but WITHOUT ANY WARRANTY; without even the implied warranty of
 *	MERCHANTABILITY or FITNESS FOR A PARTICULAR PURPOSE.  See the
 *	GNU Lesser General Public License for more details.
 *
 *	Contact info: gmt.soest.hawaii.edu
 *--------------------------------------------------------------------*/

/*
 * Author:	Walter H.F. Smith
 * Date:	1-JAN-2010
 * Version:	5.x
 */

#include "gmt_dev.h"
#include "gmt_internals.h"

#define MAX_SWEEPS 50

struct GMT_SINGULAR_VALUE {	/* Used for sorting of eigenvalues in the SVD functions */
	double value;
	unsigned int order;
};

/* Local functions */

GMT_LOCAL void vector_switchrows (double *a, double *b, unsigned int n1, unsigned int n2, unsigned int n) {
	double *oa = (double *)malloc (sizeof(double)*n);

	memcpy(oa, a+n*n1, sizeof(double)*n);
	memcpy(a+n*n1, a+n*n2, sizeof(double)*n);
	memcpy(a+n*n2, oa, sizeof(double)*n);

	double_swap (b[n1], b[n2]);

	gmt_M_str_free (oa);
}

/* Given a matrix a[0..m-1][0...n-1], this routine computes its singular
	value decomposition, A=UWVt.  The matrix U replaces a on output.
	The diagonal matrix of singular values W is output as a vector
	w[0...n-1].  The matrix V (Not V transpose) is output as
	v[0...n-1][0....n-1].  m must be greater than or equal to n; if it is
	smaller, then a should be filled up to square with zero rows.

	Modified from Numerical Recipes -> page 68.
*/

#define SIGN(a,b) ((b) >= 0.0 ? fabs(a) : -fabs(a))

#ifndef HAVE_LAPACK
/* Use version provided by DJ 2015-07-06 [SDSC] */
GMT_LOCAL int vector_svdcmp_nr (struct GMT_CTRL *GMT, double *a, unsigned int m_in, unsigned int n_in, double *w, double *v) {
	/* void svdcmp(double *a,int m,int n,double *w,double *v) */

	int flag,i,its,j,jj,k,l=0,nm = 0, n = n_in, m = m_in;
	double c,f,h,s,x,y,z;
	double anorm=0.0,tnorm, g=0.0,scale=0.0;
	double *rv1 = NULL;

	if (m < n) {
		GMT_Report (GMT->parent, GMT_MSG_NORMAL, "Error in gmt_svdcmp: m < n augment A with additional rows\n");
		return (EXIT_FAILURE);
	}

	/* allocate work space */

	rv1 = gmt_M_memory (GMT, NULL, n, double);

	/* do householder reduction to bidiagonal form */

	for (i=0;i<n;i++) {
		l=i+1;
		rv1[i]=scale*g;
		g=s=scale=0.0;
		if (i < m) {
			for (k=i;k<m;k++) scale += fabs (a[k*n+i]);		/* a[k][i] */
			if (scale) {
				for (k=i;k<m;k++) {
					a[k*n+i] /= scale;	/* a[k][i] */
					s += a[k*n+i]*a[k*n+i];	/* a[k][i] */
				}
				f=a[i*n+i];	/* a[i][i] */
				g= -1.0*SIGN(sqrt(s),f);
				h=f*g-s;
				a[i*n+i]=f-g;	/* a[i][i] */
				if (i != n-1) {
					for (j=l;j<n;j++) {
						for (s=0.0,k=i;k<m;k++) s += a[k*n+i]*a[k*n+j];	/* a[k][i] a[k][j] */
						f=s/h;
						for (k=i;k<m;k++) a[k*n+j] += f*a[k*n+i];	/* a[k][j] a[k][i] */
					}
				}
				for (k=i;k<m;k++) a[k*n+i] *= scale;	/* a[k][i] */
			}
		}
		w[i]=scale*g;
		g=s=scale=0.0;
		if (i <= m-1 && i != n-1) {
			for (k=l;k<n;k++) scale += fabs (a[i*n+k]);	/* a[i][k] */
			if (scale) {
				for (k=l;k<n;k++) {
					a[i*n+k] /= scale;	/* a[i][k] */
					s += a[i*n+k]*a[i*n+k];	/* a[i][k] */
				}
				f=a[i*n+l];	/* a[i][l] */
				g = -1.0*SIGN(sqrt(s),f);
				h=f*g-s;
				a[i*n+l]=f-g;	/* a[i][l] */
				for (k=l;k<n;k++) rv1[k]=a[i*n+k]/h;	/* a[i][k] */
				if (i != m-1) {
					for (j=l;j<m;j++) {
						for (s=0.0,k=l;k<n;k++) s += a[j*n+k]*a[i*n+k];	/*a[j][k] a[i][k] */
						for (k=l;k<n;k++) a[j*n+k] += s*rv1[k];	/* a[j][k] */
					}
				}
				for (k=l;k<n;k++) a[i*n+k] *= scale;	/* a[i][k] */
			}
		}
		tnorm=fabs (w[i])+fabs (rv1[i]);
		anorm=MAX(anorm,tnorm);
	}

	/* accumulation of right-hand transforms */

	for (i=n-1;i>=0;i--) {
		if (i < n-1) {
			if (g) {
				for (j=l;j<n;j++) v[j*n+i]=(a[i*n+j]/a[i*n+l])/g;	/* v[j][i] a[i][j] a[i][l] */
				for (j=l;j<n;j++) {
					for (s=0.0,k=l;k<n;k++) s += a[i*n+k]*v[k*n+j];	/* a[i][k] v[k][j] */
					for (k=l;k<n;k++) v[k*n+j] += s*v[k*n+i];	/* v[k][j] v[k][i] */
				}
			}
			for (j=l;j<n;j++) v[i*n+j]=v[j*n+i]=0.0;	/* v[i][j] v[j][i] */
		}
		v[i*n+i]=1.0;	/* v[i][i] */
		g=rv1[i];
		l=i;
	}

	/* accumulation of left-hand transforms */

	for (i=n-1;i>=0;i--) {
		l=i+1;
		g=w[i];
		if (i < n-1) for (j=l;j<n;j++) a[i*n+j]=0.0;	/* a[i][j] */
		if (g) {
			g=1.0/g;
			if (i != n-1) {
#ifdef _OPENMP
#pragma omp parallel for private(j,k,f,s) shared(a,n,m,g,l)
#endif
				for (j=l;j<n;j++) {
					for (s=0.0,k=l;k<m;k++) s += a[k*n+i]*a[k*n+j];	/* a[k][i] a[k][j] */
					f=(s/a[i*n+i])*g;	/* a[i][i] */
					for (k=i;k<m;k++) a[k*n+j] += f*a[k*n+i];	/* a[k][j] a[k][i] */
				}
			}
			for (j=i;j<m;j++) a[j*n+i] *= g;	/* a[j][i] */
		}
		else {
			for (j=i;j<m;j++) a[j*n+i]=0.0;	/* a[j][i] */
		}
		++a[i*n+i];	/* a[i][i] */
	}

	/* diagonalization of the bidiagonal form */

	for (k=n-1;k>=0;k--) {			/* loop over singular values */
		for (its=1;its<=30;its++) {	/* loop over allowed iterations */
			flag=1;
			for (l=k;l>=0;l--) {		/* test for splitting */
				nm=l-1;
				if (fabs(rv1[l])+anorm == anorm) {
					flag=0;
					break;
				}
				if (fabs (w[nm])+anorm == anorm) break;
			}
			if (flag) {
				c=0.0;			/* cancellation of rv1[l] if l > 1 */
				s=1.0;
				for (i=l;i<=k;i++) {
					f=s*rv1[i];
					if (fabs (f)+anorm != anorm) {
						g=w[i];
						h=hypot (f,g);
						w[i]=h;
						h=1.0/h;
						c=g*h;
						s=(-1.0*f*h);
						for (j=0;j<m;j++) {
							y=a[j*n+nm];	/* a[j][nm] */
							z=a[j*n+i];	/* a[j][i] */
							a[j*n+nm]=(y*c)+(z*s);	/* a[j][nm] */
							a[j*n+i]=(z*c)-(y*s);	/* a[j][i] */
						}
					}
				}
			}
			z=w[k];
			if (l == k) {		/* convergence */
				if (z < 0.0) {	/* singular value is made positive */
					w[k]= -1.0*z;
					for (j=0;j<n;j++) v[j*n+k] *= (-1.0);	/* v[j][k] */
				}
				break;
			}
			if (its == 30) {
				GMT_Report (GMT->parent, GMT_MSG_NORMAL, "Error in gmt_svdcmp: No convergence in 30 iterations\n");
#ifndef _OPENMP
				return (EXIT_FAILURE);
#endif
			}
			x=w[l];		/* shift from bottom 2-by-2 minor */
			nm=k-1;
			y=w[nm];
			g=rv1[nm];
			h=rv1[k];
			f=((y-z)*(y+z)+(g-h)*(g+h))/(2.0*h*y);
			g=hypot (f,1.0);
			f=((x-z)*(x+z)+h*((y/(f+SIGN(g,f)))-h))/x;

				/* next QR transformation */

			c=s=1.0;
			for (j=l;j<=nm;j++) {
				i=j+1;
				g=rv1[i];
				y=w[i];
				h=s*g;
				g=c*g;
				z=hypot(f,h);
				rv1[j]=z;
				c=f/z;
				s=h/z;
				f=(x*c)+(g*s);
				g=(g*c)-(x*s);
				h=y*s;
				y=y*c;
				for (jj=0;jj<n;jj++) {
					x=v[jj*n+j];	/* v[jj][j] */
					z=v[jj*n+i];	/* v[jj][i] */
					v[jj*n+j]=(x*c)+(z*s);	/* v[jj][j] */
					v[jj*n+i]=(z*c)-(x*s);	/* v[jj][i] */
				}
				z=hypot(f,h);
				w[j]=z;		/* rotation can be arbitrary if z=0 */
				if (z) {
					z=1.0/z;
					c=f*z;
					s=h*z;
				}
				f=(c*g)+(s*y);
				x=(c*y)-(s*g);
				for (jj=0;jj<m;jj++) {
					y=a[jj*n+j];	/* a[jj][j] */
					z=a[jj*n+i];	/* a[jj][i] */
					a[jj*n+j]=(y*c)+(z*s);	/* a[jj][j] */
					a[jj*n+i]=(z*c)-(y*s);	/* a[jj][i] */
				}
			}
			rv1[l]=0.0;
			rv1[k]=f;
			w[k]=x;
		}
	}
	gmt_M_free (GMT, rv1);
	return (GMT_NOERROR);
}
#endif

GMT_LOCAL int vector_compare_singular_values (const void *point_1v, const void *point_2v) {
	/*  Routine for qsort to sort struct GMT_SINGULAR_VALUE on decreasing eigenvalues
	 * keeping track of the original order before sorting.
	 */
	const struct GMT_SINGULAR_VALUE *E_1 = point_1v, *E_2 = point_2v;

	if (E_1->value < E_2->value) return (+1);
	if (E_1->value > E_2->value) return (-1);
	return (0);
}

GMT_LOCAL uint64_t vector_fix_up_path_cartonly (struct GMT_CTRL *GMT, double **a_x, double **a_y, uint64_t n, unsigned int mode) {
	/* Takes pointers to a list of <n> Cartesian x/y pairs and adds
	 * auxiliary points to build a staircase curve.
	 * If mode=1: staircase; first follows y, then x
	 * If mode=2: staircase; first follows x, then y
	 * Returns the new number of points (original plus auxiliary).
	 */

	uint64_t i, k, n_new = 2*n - 1;
	double *x = NULL, *y = NULL;

	x = *a_x;	y = *a_y;	/* Default is to return the input unchanged */
	if (n < 2 || mode == 0) return n;		/* Nothing to do */

	gmt_prep_tmp_arrays (GMT, 1, 2);	/* Init or reallocate two tmp vectors */
	/* Start at first point */
	GMT->hidden.mem_coord[GMT_X][0] = x[0];	GMT->hidden.mem_coord[GMT_Y][0] = y[0];

	for (i = k = 1; i < n; i++) {	/* For remaining points we must insert an intermediate node */
		if (mode == GMT_STAIRS_X) {	/* First follow x, then y */
			GMT->hidden.mem_coord[GMT_X][k] = x[i];
			GMT->hidden.mem_coord[GMT_Y][k] = y[i-1];
		}
		else if (mode == GMT_STAIRS_Y) {	/* First follow y, then x */
			GMT->hidden.mem_coord[GMT_X][k] = x[i-1];
			GMT->hidden.mem_coord[GMT_Y][k] = y[i];
		}
		k++;
		/* Then add original point */
		GMT->hidden.mem_coord[GMT_X][k] = x[i];	GMT->hidden.mem_coord[GMT_Y][k] = y[i];
		k++;
	}

	/* Destroy old allocated memory and put the new one in place */
	gmt_M_free (GMT, x);	gmt_M_free (GMT, y);
	*a_x = gmt_assign_vector (GMT, n_new, GMT_X);
	*a_y = gmt_assign_vector (GMT, n_new, GMT_Y);

	return (n_new);
}

GMT_LOCAL uint64_t vector_fix_up_path_cartesian (struct GMT_CTRL *GMT, double **a_x, double **a_y, uint64_t n, double step, unsigned int mode) {
	/* Takes pointers to a list of <n> x/y pairs (in user units) and adds
	 * auxiliary points if the distance between two given points exceeds
	 * <step> units.
	 * If mode=0: returns points along a straight line
	 * If mode=1: staircase; first follows y, then x
	 * If mode=2: staircase; first follows x, then y
	 * Returns the new number of points (original plus auxiliary).
	 */

	unsigned int k = 1;
	uint64_t i, j, n_new, n_step = 0;
	double *x = NULL, *y = NULL, c;

	x = *a_x;	y = *a_y;

	gmt_prep_tmp_arrays (GMT, 1, 2);	/* Init or reallocate tmp vectors */
	GMT->hidden.mem_coord[GMT_X][0] = x[0];	GMT->hidden.mem_coord[GMT_Y][0] = y[0];	n_new = 1;
	if (step <= 0.0) step = 1.0;	/* Sanity valve; if step not given we set it to 1 */

	for (i = 1; i < n; i++) {
		if (mode == GMT_STAIRS_Y) {	/* First follow x, then y */
			n_step = lrint (fabs (x[i] - x[i-1]) / step);
			for (j = 1; j < n_step; j++) {
				c = j / (double)n_step;
				gmt_prep_tmp_arrays (GMT, n_new, 2);	/* Init or reallocate tmp read vectors */
				GMT->hidden.mem_coord[GMT_X][n_new] = x[i-1] * (1 - c) + x[i] * c;
				GMT->hidden.mem_coord[GMT_Y][n_new] = y[i-1];
				n_new++;
			}
			n_step = lrint (fabs (y[i]-y[i-1]) / step);
			for (j = k; j < n_step; j++) {	/* Start at 0 to make sure corner point is saved */
				c = j / (double)n_step;
				gmt_prep_tmp_arrays (GMT, n_new, 2);	/* Init or reallocate tmp read vectors */
				GMT->hidden.mem_coord[GMT_X][n_new] = x[i];
				GMT->hidden.mem_coord[GMT_Y][n_new] = y[i-1] * (1 - c) + y[i] * c;
				n_new++;
			}
			k = 0;
		}
		else if (mode == GMT_STAIRS_X) {	/* First follow y, then x */
			n_step = lrint (fabs (y[i]-y[i-1]) / step);
			for (j = 1; j < n_step; j++) {
				c = j / (double)n_step;
				gmt_prep_tmp_arrays (GMT, n_new, 2);	/* Init or reallocate tmp read vectors */
				GMT->hidden.mem_coord[GMT_X][n_new] = x[i-1];
				GMT->hidden.mem_coord[GMT_Y][n_new] = y[i-1] * (1 - c) + y[i] * c;
				n_new++;
			}
			n_step = lrint (fabs (x[i]-x[i-1]) / step);
			for (j = k; j < n_step; j++) {	/* Start at 0 to make sure corner point is saved */
				c = j / (double)n_step;
				gmt_prep_tmp_arrays (GMT, n_new, 2);	/* Init or reallocate tmp read vectors */
				GMT->hidden.mem_coord[GMT_X][n_new] = x[i-1] * (1 - c) + x[i] * c;
				GMT->hidden.mem_coord[GMT_Y][n_new] = y[i];
				n_new++;
			}
			k = 0;
		}
		/* Follow straight line */
		else if ((n_step = lrint (hypot (x[i]-x[i-1], y[i]-y[i-1]) / step)) > 1) {	/* Must insert (n_step - 1) points, i.e. create n_step intervals */
			for (j = 1; j < n_step; j++) {
				c = j / (double)n_step;
				gmt_prep_tmp_arrays (GMT, n_new, 2);	/* Init or reallocate tmp read vectors */
				GMT->hidden.mem_coord[GMT_X][n_new] = x[i-1] * (1 - c) + x[i] * c;
				GMT->hidden.mem_coord[GMT_Y][n_new] = y[i-1] * (1 - c) + y[i] * c;
				n_new++;
			}
		}
		gmt_prep_tmp_arrays (GMT, n_new, 2);	/* Init or reallocate tmp read vectors */
		GMT->hidden.mem_coord[GMT_X][n_new] = x[i];	GMT->hidden.mem_coord[GMT_Y][n_new] = y[i];	n_new++;
	}

	/* Destroy old allocated memory and put the new one in place */
	gmt_M_free (GMT, x);	gmt_M_free (GMT, y);
	*a_x = gmt_assign_vector (GMT, n_new, GMT_X);
	*a_y = gmt_assign_vector (GMT, n_new, GMT_Y);

	return (n_new);
}

GMT_LOCAL uint64_t vector_resample_path_spherical (struct GMT_CTRL *GMT, double **lon, double **lat, uint64_t n_in, double step_out, enum GMT_enum_track mode) {
	/* See gmt_resample_path below for details. */

	bool meridian, new_pair;
	uint64_t last_row_in = 0, row_in, row_out, n_out;
	unsigned int k;
	double dist_out, gap, d_lon = 0.0, L = 0.0, frac_to_a, frac_to_b, minlon, maxlon, a[3], b[3], c[3];
	double P[3], Rot0[3][3], Rot[3][3], total_angle_rad = 0.0, angle_rad, ya = 0.0, yb = 0.0;
	double *dist_in = NULL, *lon_out = NULL, *lat_out = NULL, *lon_in = *lon, *lat_in = *lat;

	if (step_out < 0.0) {	/* Safety valve */
		GMT_Report (GMT->parent, GMT_MSG_NORMAL, "Internal error: vector_resample_path_spherical given negative step-size\n");
		return (EXIT_FAILURE);
	}
	if (mode > GMT_TRACK_SAMPLE_ADJ) {	/* Bad mode*/
		GMT_Report (GMT->parent, GMT_MSG_NORMAL, "Internal error: vector_resample_path_spherical given bad mode %d\n", mode);
		return (EXIT_FAILURE);
	}

	if (mode < GMT_TRACK_SAMPLE_FIX) {
		if (GMT->current.map.dist[GMT_MAP_DIST].arc)	/* Gave an increment in arc length (degree, min, sec) */
			step_out /= GMT->current.map.dist[GMT_MAP_DIST].scale;	/* Get degrees */
		else	/* Gave increment in spatial distance (km, meter, etc.) */
			step_out = (step_out / GMT->current.map.dist[GMT_MAP_DIST].scale) / GMT->current.proj.DIST_M_PR_DEG;	/* Get degrees */
		return (gmt_fix_up_path (GMT, lon, lat, n_in, step_out, mode));	/* Insert extra points only */
	}

	dist_in = gmt_dist_array (GMT, lon_in, lat_in, n_in, true);	/* Compute cumulative distances along line */

	if (step_out == 0.0) step_out = (dist_in[n_in-1] - dist_in[0])/100.0;	/* If nothing is selected we get 101 points */
	/* Determine n_out, the number of output points */
	if (mode == GMT_TRACK_SAMPLE_ADJ) {	/* Round to nearest multiple of step_out, then adjust step to match exactly */
		n_out = lrint (dist_in[n_in-1] / step_out);
		step_out = dist_in[n_in-1] / n_out;	/* Ensure exact fit */
	}
	else {	/* Stop when last multiple is reached */
		n_out = lrint (floor (dist_in[n_in-1] / step_out));
	}
	n_out++;	/* Since number of points = number of segments + 1 */

	lon_out = gmt_M_memory (GMT, NULL, n_out, double);
	lat_out = gmt_M_memory (GMT, NULL, n_out, double);

	lon_out[0] = lon_in[0];	lat_out[0] = lat_in[0];	/* Start at same origin */
	for (row_in = row_out = 1; row_out < n_out; row_out++) {	/* For remaining output points */
		dist_out = row_out * step_out;	/* Rhe desired output distance */
		while (row_in < n_in && dist_in[row_in] < dist_out) row_in++;	/* Wind so row points to the next input point with a distance >= dist_out */
		gap = dist_in[row_in] - dist_out;	/* Distance to next input datapoint */
		new_pair = (row_in > last_row_in);
		if (gmt_M_is_zero (gap)) {	/* Use the input point as is */
			lon_out[row_out] = lon_in[row_in];	lat_out[row_out] = lat_in[row_in];
		}
		else {	/* Must interpolate along great-circle arc from a (point row_in-1) to b (point row_in) */
			if (new_pair) {	/* Must perform calculations on the two points */
				L = dist_in[row_in] - dist_in[row_in-1];	/* Distance between points a and b */
				ya = gmt_lat_swap (GMT, lat_in[row_in-1], GMT_LATSWAP_G2O);	/* Convert to geocentric */
				yb = gmt_lat_swap (GMT, lat_in[row_in],   GMT_LATSWAP_G2O);	/* Convert to geocentric */
			}
			frac_to_a = gap / L;
			frac_to_b = 1.0 - frac_to_a;
			if (GMT->current.map.loxodrome) {	/* Linear resampling along Mercator straight line */
				if (new_pair) gmt_M_set_delta_lon (lon_in[row_in-1], lon_in[row_in], d_lon);
				a[0] = D2R * lon_in[row_in-1];	a[1] = d_log (GMT, tand (45.0 + 0.5 * ya));
				b[0] = D2R * (lon_in[row_in-1] + d_lon);	b[1] = d_log (GMT, tand (45.0 + 0.5 * yb));
				for (k = 0; k < 2; k++) c[k] = a[k] * frac_to_a + b[k] * frac_to_b;	/* Linear interpolation to find output point c */
				lon_out[row_out] = c[0] * R2D;
				lat_out[row_out] = atand (sinh (c[1]));
				lat_out[row_out] = gmt_lat_swap (GMT, lat_out[row_out], GMT_LATSWAP_O2G);	/* Convert back to geodetic */
			}
			else {	/* Spherical resampling along segment */
				if (new_pair) {	/* Must perform calculations on the two points */
					gmt_geo_to_cart (GMT, ya, lon_in[row_in-1], a, true);
					gmt_geo_to_cart (GMT, yb, lon_in[row_in],   b, true);
					total_angle_rad = d_acos (gmt_dot3v (GMT, a, b));	/* Get spherical angle from a to b in radians; this is same distance as L */
					gmt_cross3v (GMT, a, b, P);	/* Get pole P of plane trough a and b (and center of Earth) */
					gmt_normalize3v (GMT, P);		/* Make sure P has unit length */
					gmtlib_init_rot_matrix (Rot0, P);	/* Get partial rotation matrix since no actual angle is applied yet */
				}
				gmt_M_memcpy (Rot, Rot0, 9, double);			/* Get a copy of the "0-angle" rotation matrix */
				angle_rad = total_angle_rad * frac_to_b;		/* Angle we need to rotate from a to c */
				gmtlib_load_rot_matrix (angle_rad, Rot, P);		/* Build the actual rotation matrix for this angle */
				//gmt_matrix_vect_mult (Rot, a, c);			/* Rotate from a to get c */
				gmt_matrix_vect_mult (GMT, 3U, Rot, a, c);			/* Rotate from a to get c */
				gmt_cart_to_geo (GMT, &lat_out[row_out], &lon_out[row_out], c, true);
				lat_out[row_out] = gmt_lat_swap (GMT, lat_out[row_out], GMT_LATSWAP_O2G);	/* Convert back to geodetic */
			}
			minlon = MIN (lon_in[row_in-1], lon_in[row_in]);
			maxlon = MAX (lon_in[row_in-1], lon_in[row_in]);
			meridian = doubleAlmostEqualZero (maxlon, minlon);	/* A meridian; make sure we get right lon value */
			if (meridian)
				lon_out[row_out] = minlon;
			else if (lon_out[row_out] < minlon)
				lon_out[row_out] += 360.0;
			else if (lon_out[row_out] > maxlon)
				lon_out[row_out] -= 360.0;
		}
		last_row_in = row_in;
	}

	/* Destroy old allocated memory and put the new one in place */

	gmt_M_free (GMT, lon_in);
	gmt_M_free (GMT, lat_in);
	gmt_M_free (GMT, dist_in);
	*lon = lon_out;
	*lat = lat_out;
	return (n_out);
}

GMT_LOCAL uint64_t vector_resample_path_cartesian (struct GMT_CTRL *GMT, double **x, double **y, uint64_t n_in, double step_out, enum GMT_enum_track mode) {
	/* See gmt_resample_path below for details. */

	uint64_t last_row_in = 0, row_in, row_out, n_out;
	bool new_pair;
	double dist_out, gap, L = 0.0, frac_to_a, frac_to_b;
	double *dist_in = NULL, *x_out = NULL, *y_out = NULL, *x_in = *x, *y_in = *y;

	if (step_out < 0.0) {	/* Safety valve */
		GMT_Report (GMT->parent, GMT_MSG_NORMAL, "Internal error: vector_resample_path_cartesian given negative step-size\n");
		return (EXIT_FAILURE);
	}
	if (mode > GMT_TRACK_SAMPLE_ADJ) {	/* Bad mode*/
		GMT_Report (GMT->parent, GMT_MSG_NORMAL, "Internal error: vector_resample_path_cartesian given bad mode %d\n", mode);
		return (EXIT_FAILURE);
	}

	if (mode < GMT_TRACK_SAMPLE_FIX) return (vector_fix_up_path_cartesian (GMT, x, y, n_in, step_out, mode));	/* Insert extra points only */

	dist_in = gmt_dist_array (GMT, x_in, y_in, n_in, true);	/* Compute cumulative distances along line */
	if (step_out == 0.0) step_out = (dist_in[n_in-1] - dist_in[0])/100.0;	/* If nothing is selected we get 101 points */

	/* Determine n_out, the number of output points */
	if (mode == GMT_TRACK_SAMPLE_ADJ) {	/* Round to nearest multiples, then adjust step to match exactly */
		n_out = lrint (dist_in[n_in-1] / step_out);
		step_out = dist_in[n_in-1] / n_out;
	}
	else {	/* Stop when last multiple is reached */
		n_out = lrint (floor (dist_in[n_in-1] / step_out));
	}
	n_out++;	/* Since number of points = number of segments + 1 */

	x_out = gmt_M_memory (GMT, NULL, n_out, double);
	y_out = gmt_M_memory (GMT, NULL, n_out, double);

	x_out[0] = x_in[0];	y_out[0] = y_in[0];	/* Start at same origin */
	for (row_in = row_out = 1; row_out < n_out; row_out++) {	/* For remaining output points */
		dist_out = row_out * step_out;	/* The desired output distance */
		while (row_in < n_in && dist_in[row_in] < dist_out) row_in++;	/* Wind so row points to the next input point with a distance >= dist_out */
		gap = dist_in[row_in] - dist_out;	/* Distance to next input datapoint */
		new_pair = (row_in > last_row_in);
		if (gmt_M_is_zero (gap)) {	/* Use the input point as is */
			x_out[row_out] = x_in[row_in];	y_out[row_out] = y_in[row_in];
		}
		else {	/* Must interpolate along great-circle arc from a (point row_in-1) to b (point row_in) */
			if (new_pair) L = dist_in[row_in] - dist_in[row_in-1];	/* Distance between points a and b */
			frac_to_a = gap / L;
			frac_to_b = 1.0 - frac_to_a;
			x_out[row_out] = x_in[row_in-1] * frac_to_a + x_in[row_in] * frac_to_b;	/* Linear interpolation to find output point */
			y_out[row_out] = y_in[row_in-1] * frac_to_a + y_in[row_in] * frac_to_b;	/* Linear interpolation to find output point */
		}
		last_row_in = row_in;
	}

	/* Destroy old allocated memory and put the new one in place */

	gmt_M_free (GMT, x_in);
	gmt_M_free (GMT, y_in);
	gmt_M_free (GMT, dist_in);
	*x = x_out;
	*y = y_out;
	return (n_out);
}

int gmt_jacobi (struct GMT_CTRL *GMT, double *a, unsigned int n, unsigned int m, double *d, double *v, double *b, double *z, unsigned int *nrots) {
/*
 *
 * Find eigenvalues & eigenvectors of a square symmetric matrix by Jacobi's
 * method.  Given A, find V and D such that A = V * D * V-transpose, with
 * V an orthogonal matrix and D a diagonal matrix.  The eigenvalues of A
 * are on diag(D), and the j-th column of V is the eigenvector corresponding
 * to the j-th diagonal element of D.  Returns 0 if OK, -1 if it fails to
 * converge in MAX_SWEEPS.
 *
 * a is sent as a square symmetric matrix, of size n, and row dimension m.
 * Only the diagonal and super-diagonal elements of a will be used, so the
 * sub-diagonal elements could be used to preserve a, or could have been
 * destroyed by an earlier attempt to form the Cholesky decomposition of a.
 * On return, the super-diagonal elements are destroyed.  The diagonal and
 * sub-diagonal elements are unchanged.
 * d is returned as an n-vector containing the eigenvalues of a, sorted
 * so that d[i] >= d[j] when i < j.  d = diag(D).
 * v is returned as an n by n matrix, V, with row dimension m, and the
 * columns of v are the eigenvectors corresponding to the values in d.
 * b is an n-vector of workspace, used to keep a copy of the diagonal
 * elements which is updated only after a full sweep.
 * z is an n-vector of workspace, used to accumulate the updates to
 * the diagonal values of a during each sweep.  This reduces round-
 * off problems.
 * nrots is the number of rotations performed.  Bounds on round-off error
 * can be estimated from this if desired.
 *
 * Numerical Details:
 * The basic algorithms is in many textbooks.  The idea is to make an
 * infinite series (which turns out to be at quadratically convergent)
 * of steps, in each of which A_new = P-transpose * A_old * P, where P is
 * a plane-rotation matrix in the p,q plane, through an angle chosen to
 * zero A_new(p,q) and A_new(q,p).  The sum of the diagonal elements
 * of A is unchanged by these operations, but the sum of squares of
 * diagonal elements of a is increased by 2 * |A_old(p,q)| at each step.
 * Although later steps make non-zero again the previously zeroed entries,
 * the sum of squares of diagonal elements increases with each rotation,
 * while the sum of squares of off-diagonals keeps decreasing, so that
 * eventually A_new is diagonal to machine precision.  This should
 * happen in a few (3 to 7) sweeps.
 *
 * If only the eigenvalues are wanted then there are faster methods, but
 * if all eigenvalues and eigenvectors are needed, then this method is
 * only somewhat slower than the fastest method (Householder tri-
 * diagonalization followed by symmetric QR iterations), and this method
 * is numerically extremely stable.
 *
 * C G J Jacobi ("Ueber ein leichtes Vefahren, die in der Theorie der
 * Saekularstoerungen vorkommenden Gelichungen numerisch aufzuloesen",
 * Crelle's Journal, v. 30, pp. 51--94, 1846) originally searched the
 * entire (half) matrix for the largest |A(p,q)| to select each step.
 * When the method was developed for machine computation (R T Gregory,
 * "Computing eigenvalues and eigenvectors of a symmetric matrix on
 * the ILLIAC", Math. Tab. and other Aids to Comp., v. 7, pp. 215--220,
 * 1953) it was done with a series of "sweeps" through the upper triangle,
 * visiting all p,q in turn.  Later, D A Pope and C Tompkins ("Maximizing
 * functions of rotations - experiments concerning speed of diagonalization
 * of symmetric matrices using Jacobi's method", J Assoc. Comput. Mach.
 * v. 4, pp. 459--466, 1957) introduced a variant that skips small
 * elements on the first few sweeps.  The algorithm here was given by
 * Heinz Rutishauser (1918--1970) and published in Numer. Math. v. 9,
 * pp 1--10, 1966, and in Linear Algebra (the Handbook for Automatic
 * Computation, v. II), by James Hardy Wilkinson and C. Reinsch (Springer-
 * Verlag, 1971).  It also appears in Numerical Recipes.
 *
 * This algorithm takes care to avoid round-off error in several ways.
 * First, although there are four values of theta in (-pi, pi] that
 * would zero A(p,q), there is only one with magnitude <= pi/4.
 * This one is used.  This is most stable, and also has the effect
 * that, if A_old(p,p) >= A_old(q,q) then A_new(p,p) > A_new(q,q).
 * Two copies of the diagonal elements are maintained in d[] and b[].
 * d[] is updated immediately in each rotation, and each new rotation
 * is computed based on d[], so that each rotation gets the benefit
 * of the previous ones.  However, z[] is also used to accumulate
 * the sum of all the changes in the diagonal elements during one sweep,
 * and z[] is used to update b[] after each sweep.  Then b is copied
 * to d.  In this way, at the end of each sweep, d is reset to avoid
 * accumulating round-off.
 *
 * This routine determines whether y is small compared to x by testing
 * if (fabs(y) + fabs(x) == fabs(x) ).  It is assumed that the
 * underflow which may occur here is nevertheless going to allow this
 * expression to be evaluated as true or false and execution to
 * continue.  If the run environment doesn't allow this, the routine
 * won't work properly.
 *
 * programmer:	W. H. F. Smith, 7 June, 1991.
 * Revised:	PW: 12-MAR-1998 for GMT 3.1
 * Revision by WHF Smith, March 03, 2000, to speed up loop indexes.
 */
	unsigned int p, q, pp, pq, mp1, pm, qm, nsweeps, j, jm, i, k;
	double sum, threshold, g, h, t, theta, c, s, tau;

	/* Begin by initializing v, b, d, and z.  v = identity matrix,
		b = d = diag(a), and z = 0:  */

	gmt_M_memset (v, m*n, double);
	gmt_M_memset (z, n, double);

	mp1 = m + 1;

	for (p = 0, pp = 0; p < n; p++, pp+=mp1) {
		v[pp] = 1.0;
		b[p] = a[pp];
		d[p] = b[p];
	}

	/* End of initializations.  Set counters and begin:  */

	(*nrots) = 0;
	nsweeps = 0;

	while (nsweeps < MAX_SWEEPS) {

		/* Sum off-diagonal elements of upper triangle.  */
		sum = 0.0;
		for (q = 1, qm = m; q < n; q++, qm += m ) {
			for (p = 0, pq = qm; p < q; p++, pq++) sum += fabs(a[pq]);
		}

		/* Exit this loop (converged) when sum == 0.0  */
		if (sum == 0.0) break;

		/* If (nsweeps < 3) do only bigger elements;  else all  */
		threshold =  (nsweeps < 3) ? 0.2 * sum / ( n * n ) : 0.0;

		/* Now sweep whole upper triangle doing Givens rotations:  */
		for (q = 1, qm = m; q < n; q++, qm += m ) {
			for (p = 0, pm = 0, pq = qm; p < q; p++, pm += m, pq++) {
				/* In 3/2000 I swapped order of these loops,
					to allow simple incrementing of pq  */

				if (a[pq] == 0.0) continue;	/* New 3/2000  */

				g = 100.0 * fabs (a[pq]);

				/* After four sweeps, if g is small relative
					to a(p,p) and a(q,q), skip the
					rotation and set a(p,q) to zero.  */

				if ((nsweeps > 3) && ((fabs (d[p])+g) == fabs (d[p])) && ((fabs (d[q])+g) == fabs (d[q]))) {
					a[pq] = 0.0;
				}
				else if (fabs (a[pq]) > threshold) {
					h = d[q] - d[p];

					if (h == 0.0)
						t = 1.0;	/* This if block is new 3/2000  */
					else if (fabs (h) + g == fabs (h))
						t = a[pq] / h;
					else {
						theta = 0.5 * h / a[pq];
						t = 1.0 / (fabs (theta) + sqrt (1.0 + theta*theta) );
						if (theta < 0.0) t = -t;
					}

					c = 1.0 / sqrt (1.0 + t*t);
					s = t * c;
					tau = s / (1.0 + c);

					h = t * a[pq];
					z[p] -= h;
					z[q] += h;
					d[p] -= h;
					d[q] += h;
					a[pq] = 0.0;

					for (j = 0; j < p; j++) {
						g = a[j + pm];
						h = a[j + qm];
						a[j + pm] = g - s * (h + g * tau);
						a[j + qm] = h + s * (g - h * tau);
					}
					for (j = p+1, jm = m*(p+1); j < q; j++, jm += m ) {
						g = a[p + jm];
						h = a[j + qm];
						a[p + jm] = g - s * (h + g * tau);
						a[j + qm] = h + s * (g - h * tau);
					}
					for (j = q+1, jm = m*(q+1); j < n; j++, jm += m ) {
						g = a[p + jm];
						h = a[q + jm];
						a[p + jm] = g - s * (h + g * tau);
						a[q + jm] = h + s * (g - h * tau);
					}

					for (j = 0; j < n; j++) {
						g = v[j + pm];
						h = v[j + qm];
						v[j + pm] = g - s * (h + g * tau);
						v[j + qm] = h + s * (g - h * tau);
					}

					(*nrots)++;
				}
			}
		}

		/* End of one sweep of the upper triangle.  */

		nsweeps++;

		for (p = 0; p < n; p++) {
			b[p] += z[p];	/* Update the b copy of diagonal  */
			d[p] = b[p];	/* Replace d with b to reduce round-off error  */
			z[p] = 0.0;	/* Clear z.  */
		}
	}

	/* Get here via break when converged, or when nsweeps == MAX_SWEEPS.
		Sort eigenvalues by insertion:  */

	for (i = 0; i < n-1; i++) {
		k = i;
		g = d[i];
		for (j = i+1; j < n; j++) {  /* Find max location  */
			if (d[j] >= g) {
				k = j;
				g = d[j];
			}
		}
		if (k != i) {  /*  Need to swap value and vector  */
			d[k] = d[i];
			d[i] = g;
			p = i * m;
			q = k * m;
			for (j = 0; j < n; j++) {
				g = v[j + p];
				v[j + p] = v[j + q];
				v[j + q] = g;
			}
		}
	}

	/* Return 0 if converged; else print warning and return -1:  */

	if (nsweeps == MAX_SWEEPS) {
		GMT_Report (GMT->parent, GMT_MSG_NORMAL, "gmt_jacobi failed to converge in %d sweeps\n", nsweeps);
		return(-1);
	}
	return(0);
}

int gmt_gauss (struct GMT_CTRL *GMT, double *a, double *vec, unsigned int n, unsigned int nstore, bool itriag) {

/* subroutine gauss, by william menke */
/* july 1978 (modified feb 1983, nov 85) */

/* a subroutine to solve a system of n linear equations in n unknowns
 * gaussian reduction with partial pivoting is used
 *      a	(sent, destroyed)	n by n matrix
 *      vec	(sent, overwritten)	n vector, replaced w/ solution
 *      nstore	(sent)			dimension of a
 *      ierror	(returned)		zero on no error
 *      itriag	(sent)			matrix triangularized only
 *					on true useful when solving
 *					multiple systems with same a
 */
	static unsigned int l1;
	unsigned int *line = NULL, i = 0, j, k, l, j1, j2, *isub = NULL;
	int iet, ieb;
	size_t n_alloc = 0;
	double big, testa, b, sum;

	iet = 0;  /* initial error flags, one for triagularization*/
	ieb = 0;  /* one for backsolving */
	gmt_M_malloc2 (GMT, line, isub, n, &n_alloc, unsigned int);

/* triangularize the matrix a */
/* replacing the zero elements of the triangularized matrix */
/* with the coefficients needed to transform the vector vec */

	if (itriag) {   /* triangularize matrix */

		for (j = 0; j < n; j++) {      /*line is an array of flags*/
			line[j] = 0;
			/* elements of a are not moved during pivoting*/
			/* line=0 flags unused lines */
		}

		for (j=0; j<n-1; j++) {
			/*  triangularize matrix by partial pivoting */
			big = 0.0; /* find biggest element in j-th column*/
				  /* of unused portion of matrix*/
			for (l1=0; l1<n; l1++) {
				if (line[l1]==0) {
					testa = fabs ((*(a+l1*nstore+j)));
					if (testa>big) {
						i=l1;
						big=testa;
					}
				}
			}
			if (big<=DBL_EPSILON) iet=1;   /* test for div by 0 */

			line[i]=1;  /* selected unused line becomes used line */
			isub[j]=i;  /* isub points to j-th row of tri. matrix */

			sum=1.0/(*(a+i*nstore+j));

			/*reduce matrix towards triangle */
			for (k=0; k<n; k++) {
				if (line[k]==0) {
					b=(*(a+k*nstore+j))*sum;
					for (l=j+1; l<n; l++) *(a+k*nstore+l) -= (b*(*(a+i*nstore+l)));
					*(a+k*nstore+j)=b;
				}
			}
		}

		for( j=0; j<n; j++ ) {
			/* find last unused row and set its pointer */
			/* this row contains the apex of the triangle */
			if (line[j]==0) {
				l1=j;   /* apex of triangle */
				isub[n-1]=j;
				break;
			}
		}

	}

	/* start backsolving */

	for (i=0; i<n; i++) line[isub[i]] = i;  /* invert pointers. line(i) now gives row no in triang matrix of i-th row of actual matrix */

	for (j=0; j<n-1; j++) { /* transform the vector to match triang. matrix */
		b=vec[isub[j]];
		for( k=0; k<n; k++ ) {
			if (line[k]>j) vec[k] -= (b*(*(a+k*nstore+j)));  /* skip elements outside of triangle */
		}
	}

	b = *(a+l1*nstore+(n-1));   /* apex of triangle */
	if (fabs(b)<=DBL_EPSILON) ieb=2; /* check for div by zero in backsolving */
	vec[isub[n-1]]=vec[isub[n-1]]/b;

	for (j1=n-1; j1>0; j1--) { /* backsolve rest of triangle*/
		j = j1 - 1;
		sum=vec[isub[j]];
		for (j2=j+1; j2<n; j2++) sum -= (vec[isub[j2]] * (*(a+isub[j]*nstore+j2)));
		b = *(a+isub[j]*nstore+j);
		if (fabs(b)<=DBL_EPSILON) ieb=2; /* test for div by 0 in backsolving */
		vec[isub[j]]=sum/b;   /* solution returned in vec */
	}

	/* put the solution vector into the proper order */

	for (i=0; i<n; i++) {    /* reorder solution */
		for (k=i; k<n; k++) {  /* search for i-th solution element */
			if (line[k]==i) {
				j=k;
				break;
			}
		}
		b = vec[j];	/* swap solution and pointer elements*/
		vec[j] = vec[i];
		vec[i] = b;
		line[j] = line[i];
	}

	gmt_M_free (GMT, isub);
	gmt_M_free (GMT, line);
	return (iet + ieb);   /* Return final error flag*/
}

int gmt_gaussjordan (struct GMT_CTRL *GMT, double *a, unsigned int nu, double *b) {
    int i, j, k, bad = 0, n = (int)nu;	/* Doing signed ints due to restriction from OpenMP on unsigned loop variables */
    double c, d;

    for (j = 0; j < (n-1); j++) { /* For all columns j */
		/* Find j-th pivot */
    	k = j; c = fabs(a[k*n+j]);
		for (i = j + 1; i < n; i++) {
			if ((d = fabs(a[i*n+j])) > c) k = i, c = d;
		}
		if (c < DBL_EPSILON) {
			GMT_Report (GMT->parent, GMT_MSG_NORMAL, "gmt_gaussjordan given a singular matrix\n");
			bad++;
		}
		vector_switchrows (a, b, j, k, n);	/* Pivot rows */
#ifdef _OPENMP
#pragma omp parallel for private(i,k,c) shared(GMT,a,b,j,n)
#endif
		for (i = j + 1; i < n; i++) {
			c = a[i*n+j] / a[j*n+j];
			for (k = j + 1; k < n; k++) a[i*n+k] -= c*a[j*n+k];
			b[i] -= c*b[j];
		}
	}

	b[n-1] /= a[n*n-1];
	for (i = n-2; i >= 0; i--) {
		c = 0;
		for (j = i + 1; j < n; j++) c += a[i*n+j] * b[j];
		b[i] = (b[i] - c) / a[i*n+i];
	}

	return (bad);
}

int gmt_svdcmp (struct GMT_CTRL *GMT, double *a, unsigned int m_in, unsigned int n_in, double *w, double *v) {
	/* Front for SVD calculations */
#ifdef HAVE_LAPACK
	/* Here we use Lapack */
	int n = m_in, lda = m_in, info, lwork;
	double wkopt, *work = NULL;
#ifndef __APPLE__	/* Since it is already declared in Accelerate.h */
	extern int dsyev_ (char* jobz, char* uplo, int* n, double* a, int* lda, double* w, double* work, int* lwork, int* info);
<<<<<<< HEAD
	gmt_M_unused(n_in);	/* Since we are actually only doing square matrices... */
	gmt_M_unused(v);
	GMT_Report (GMT->parent, GMT_MSG_VERBOSE, "gmt_svdcmp: Using Lapack dsyev\n");
=======
#endif
	GMT_UNUSED(n_in);	/* Since we are actually only doing square matrices... */
	GMT_UNUSED(v);
	GMT_Report (GMT->parent, GMT_MSG_VERBOSE, "GMT_svdcmp: Using Lapack dsyev\n");
>>>>>>> 08aa2430
	/* Query and allocate the optimal workspace */
        lwork = -1;
        dsyev_ ( "Vectors", "Upper", &n, a, &lda, w, &wkopt, &lwork, &info );
        lwork = (int)wkopt;
	work = gmt_M_memory (GMT, NULL, lwork, double);
        /* Solve eigenproblem */
        dsyev_ ( "Vectors", "Upper", &n, a, &lda, w, work, &lwork, &info );
        /* Check for convergence */
        if (info > 0 ) {
		GMT_Report (GMT->parent, GMT_MSG_NORMAL, "gmt_svdcmp: Error - dsyev failed to compute eigenvalues.\n" );
		return (EXIT_FAILURE);
        }
       /* Free workspace */
        gmt_M_free (GMT, work);
	/* No separate v matrix but stored in a, so... */
	v = a;
	return (GMT_NOERROR);
#else
	GMT_Report (GMT->parent, GMT_MSG_VERBOSE, "gmt_svdcmp: Using GMT's NR-based SVD\n");
	return vector_svdcmp_nr (GMT, a, m_in, n_in, w, v);
#endif
}

/* Given the singular value decomposition of a matrix a[0...m-1][0...n-1]
	solve the system of equations ax=b for x.  Input the matrices
	U[0....m-1][0...n-1],w[0...n-1], and V[0...n-1][0...n-1] determined from
	svdcmp.  Also input the matrix b[0...m-1][0....k-1] and the solution vector
	x[0....k-1][0....n-1] is output. Singular values whose ratio to the maximum
	singular value are smaller than cutoff are zeroed out. The matrix U is
	overwritten.

*/

int gmt_solve_svd (struct GMT_CTRL *GMT, double *u, unsigned int m, unsigned int nu, double *v, double *w, double *b, unsigned int k, double *x, double *cutoff, unsigned int mode) {
	double w_abs, sing_max, total_variance, variance = 0.0, limit;
	int i, j, n_use = 0, n = (int)nu;	/* Because OpenMP cannot handle unsigned loop variables */
	double s, *tmp = gmt_M_memory (GMT, NULL, n, double);
	gmt_M_unused(m);	/* Since we are actually only doing square matrices... */
	gmt_M_unused(k);	/* Since we are actually only doing one rhs row here */
#ifdef HAVE_LAPACK
	gmt_M_unused(v);	/* Not used when we solve via Lapack */
#endif
	GMT_Report (GMT->parent, GMT_MSG_VERBOSE, "gmt_solve_svd: Evaluate solution\n");
	/* find maximum singular value and total variance.  Assumes w[] may have negative eigenvalues */

	sing_max = total_variance = fabs (w[0]);
	for (i = 1; i < n; i++) {
		w_abs = fabs (w[i]);
		sing_max = MAX (sing_max, w_abs);
		total_variance += w_abs;
	}

	if (mode) {
		/* mode = 1: Find the m largest singular values needed to explain the specified variance level.
		 * mode = 2: Find the m largest singular values, with m = limit.
		 * Either case requires sorted singular values so we need to do some work first.
		 * It also assumes that the matrix passed is a squared normal equation kind of matrix
		 * so that the singular values are the individual variace contributions. */
		struct GMT_SINGULAR_VALUE {
			double value;
			unsigned int order;
		} *eigen;
		int n_eigen = 0;
		eigen = gmt_M_memory (GMT, NULL, n, struct GMT_SINGULAR_VALUE);
		for (i = 0; i < n; i++) {	/* Load in original order from |w| */
			eigen[i].value = fabs (w[i]);
			eigen[i].order = i;
		}
		qsort (eigen, n, sizeof (struct GMT_SINGULAR_VALUE), vector_compare_singular_values);
		/* Need desired variance level in % */
		limit = (*cutoff) * total_variance * 0.01;
		if (mode == 2) n_eigen = (unsigned int)lrint (*cutoff);
		for (i = 0; i < n; i++) {	/* Visit all singular values in decreasing magnitude */
			if ((mode == 1 && variance <= limit) || (mode == 2 && i < n_eigen)) {	/* Still within specified limit so we add this singular value */
				variance += eigen[i].value;
				w[eigen[i].order] = 1.0 / w[eigen[i].order];
				n_use++;
			}
			else	/* Sorry, we're letting you go */
				w[eigen[i].order] = 0.0;
		}
		gmt_M_free (GMT, eigen);
	}
	else {	/* Loop through singular values removing small ones (if limit is nonzero) */
		limit = *cutoff;
		for (i = 0; i < n; i++) {
			w_abs = fabs (w[i]);
			if ((w_abs/sing_max) > limit) {
				variance += w_abs;
				w[i] = 1.0 / w[i];
				n_use++;
			}
			else
				w[i] = 0.0;
		}
	}
	*cutoff = (100.0 * variance / total_variance);	/* Actual explained variance level in % */
	if (mode == 0)
		GMT_Report (GMT->parent, GMT_MSG_LONG_VERBOSE,
		            "gmt_solve_svd: Ratio limit %g gave %d singular values that explain %g %% of total variance %g\n",
		            limit, n_use, *cutoff, total_variance);
	if (mode == 1)
		GMT_Report (GMT->parent, GMT_MSG_LONG_VERBOSE,
		            "gmt_solve_svd: Found %d singular values needed to explain %g %% of total variance %g\n",
		            n_use, *cutoff, total_variance);
	else
		GMT_Report (GMT->parent, GMT_MSG_LONG_VERBOSE,
		            "gmt_solve_svd: Selected %d singular values that explain %g %% of total variance %g\n",
		            n_use, *cutoff, total_variance);

	/* Here w contains 1/eigenvalue so we multiply by w if w != 0*/

#ifdef HAVE_LAPACK
	/* New Lapack SVD evaluation */
	for (j = 0; j < n; j++) {
		if (w[j] == 0.0) continue;	/* No point adding up if multiplying the sum by zero */
		s = 0.0;
		for (i = 0; i < n; i++) s += u[j*n+i]*b[i];	/* Calculate v'*b */
		//s = cblas_ddot (n, &u[j*n], 1, b, 1);
		tmp[j] = s * w[j];	/* Now have temp = inv(w)*v'*b */
	}
#pragma omp parallel for private(i,j,s) shared(u,tmp,n,x)
	for (j = 0; j < n; j++) {	/* Now premultiply by v */
		s = 0.0;
		//s = cblas_ddot (n, &u[j], n, tmp, 1);
		for (i = 0; i < n; i++) s += u[i*n+j]*tmp[i];
		x[j] = s;
	}
#else
	for (j = 0; j < n; j++) {
		if (w[j] == 0.0) continue;	/* No point adding up if multiplying the sum by zero */
		s = 0.0;
		for (i = 0; i < n; i++) s += u[i*n+j]*b[i];	/* Calculate v'*b */
		tmp[j] = s * w[j];	/* Now have temp = inv(w)*v'*b */
	}
#pragma omp parallel for private(i,j,s) shared(v,tmp,n,x)
	for (j = 0; j < n; j++) {	/* Now premultiply by v */
		s = 0.0;
		for (i = 0; i < n; i++) s += v[j*n+i]*tmp[i];
		x[j] = s;
	}
#endif

	gmt_M_free (GMT, tmp);
	//n_use = n;
	return (n_use);
}

double gmt_dot3v (struct GMT_CTRL *GMT, double *a, double *b) {
	gmt_M_unused(GMT);
	return (a[GMT_X]*b[GMT_X] + a[GMT_Y]*b[GMT_Y] + a[GMT_Z]*b[GMT_Z]);
}

double gmt_dot2v (struct GMT_CTRL *GMT, double *a, double *b) {
	gmt_M_unused(GMT);
	return (a[GMT_X]*b[GMT_X] + a[GMT_Y]*b[GMT_Y]);
}

double gmt_mag3v (struct GMT_CTRL *GMT, double *a) {
	gmt_M_unused(GMT);
	return (d_sqrt(a[GMT_X]*a[GMT_X] + a[GMT_Y]*a[GMT_Y] + a[GMT_Z]*a[GMT_Z]));
}

void gmt_add3v (struct GMT_CTRL *GMT, double *a, double *b, double *c) {
	/* C = A + B */
	int k;
	gmt_M_unused(GMT);
	for (k = 0; k < 3; k++) c[k] = a[k] + b[k];
}

void gmt_sub3v (struct GMT_CTRL *GMT, double *a, double *b, double *c) {
	/* C = A - B */
	int k;
	gmt_M_unused(GMT);
	for (k = 0; k < 3; k++) c[k] = a[k] - b[k];
}

void gmt_normalize3v (struct GMT_CTRL *GMT, double *a) {
	double r_length;
	r_length = gmt_mag3v (GMT,a);
	if (r_length != 0.0) {
		r_length = 1.0 / r_length;
		a[GMT_X] *= r_length;
		a[GMT_Y] *= r_length;
		a[GMT_Z] *= r_length;
	}
}

void gmt_normalize2v (struct GMT_CTRL *GMT, double *a) {
	double r_length;
	gmt_M_unused(GMT);
	r_length = hypot (a[GMT_X], a[GMT_Y]);
	if (r_length != 0.0) {
		r_length = 1.0 / r_length;
		a[GMT_X] *= r_length;
		a[GMT_Y] *= r_length;
	}
}

void gmt_cross3v (struct GMT_CTRL *GMT, double *a, double *b, double *c) {
	gmt_M_unused(GMT);
	c[GMT_X] = a[GMT_Y] * b[GMT_Z] - a[GMT_Z] * b[GMT_Y];
	c[GMT_Y] = a[GMT_Z] * b[GMT_X] - a[GMT_X] * b[GMT_Z];
	c[GMT_Z] = a[GMT_X] * b[GMT_Y] - a[GMT_Y] * b[GMT_X];
}

void gmt_matrix_vect_mult (struct GMT_CTRL *GMT, unsigned int dim, double a[3][3], double b[3], double c[3]) {
	/* c = A * b for 2 or 3 D */
	unsigned int i, j;
	gmt_M_unused(GMT);

	for (i = 0; i < dim; i++) for (j = 0, c[i] = 0.0; j < dim; j++) c[i] += a[i][j] * b[j];
}

void gmt_make_rot_matrix2 (struct GMT_CTRL *GMT, double E[3], double w, double R[3][3]) {
	/* Based on Cox and Hart, 1986 */
/*	E	Euler pole in in cartesian coordinates
 *	w	angular rotation in degrees
 *
 *	R	the 3x3 rotation matrix
 */

	double sin_w, cos_w, c, E_x, E_y, E_z, E_12c, E_13c, E_23c;
	gmt_M_unused(GMT);

	sincosd (w, &sin_w, &cos_w);
	c = 1 - cos_w;

	E_x = E[0] * sin_w;
	E_y = E[1] * sin_w;
	E_z = E[2] * sin_w;
	E_12c = E[0] * E[1] * c;
	E_13c = E[0] * E[2] * c;
	E_23c = E[1] * E[2] * c;

	R[0][0] = E[0] * E[0] * c + cos_w;
	R[0][1] = E_12c - E_z;
	R[0][2] = E_13c + E_y;

	R[1][0] = E_12c + E_z;
	R[1][1] = E[1] * E[1] * c + cos_w;
	R[1][2] = E_23c - E_x;

	R[2][0] = E_13c - E_y;
	R[2][1] = E_23c + E_x;
	R[2][2] = E[2] * E[2] * c + cos_w;
}

void gmt_make_rot_matrix (struct GMT_CTRL *GMT, double lonp, double latp, double w, double R[3][3]) {
/*	lonp, latp	Euler pole in degrees
 *	w		angular rotation in degrees
 *
 *	R		the rotation matrix
 */

	double E[3];

        gmt_geo_to_cart (GMT, latp, lonp, E, true);
	gmt_make_rot_matrix2 (GMT, E, w, R);
}

void gmt_geo_to_cart (struct GMT_CTRL *GMT, double lat, double lon, double *a, bool degrees) {
	/* Convert geographic latitude and longitude (lat, lon)
	   to a 3-vector of unit length (a). If degrees = true,
	   input coordinates are in degrees, otherwise in radian */

	double clat, clon, slon;
	gmt_M_unused(GMT);

	if (degrees) {
		lat *= D2R;
		lon *= D2R;
	}
	sincos (lat, &a[GMT_Z], &clat);
	sincos (lon, &slon, &clon);
	a[GMT_X] = clat * clon;
	a[GMT_Y] = clat * slon;
}

void gmt_cart_to_geo (struct GMT_CTRL *GMT, double *lat, double *lon, double *a, bool degrees) {
	/* Convert a 3-vector (a) of unit length into geographic
	   coordinates (lat, lon). If degrees = true, the output coordinates
	   are in degrees, otherwise in radian. */

	gmt_M_unused(GMT);
	if (degrees) {
		*lat = d_asind (a[GMT_Z]);
		*lon = d_atan2d (a[GMT_Y], a[GMT_X]);
	}
	else {
		*lat = d_asin (a[GMT_Z]);
		*lon = d_atan2 (a[GMT_Y], a[GMT_X]);
	}
}

void gmt_n_cart_to_geo (struct GMT_CTRL *GMT, uint64_t n, double *x, double *y, double *z, double *lon, double *lat) {
	/* Convert Cartesian vectors back to lon, lat vectors */
	uint64_t k;
	double V[3];
	for (k = 0; k < n; k++) {
		V[0] = x[k];	V[1] = y[k];	V[2] = z[k];
		gmt_cart_to_geo (GMT, &lat[k], &lon[k], V, true);
	}
}

void gmt_polar_to_cart (struct GMT_CTRL *GMT, double r, double theta, double *a, bool degrees) {
	/* Convert polar (cylindrical) coordinates r, theta
	   to a 2-vector of unit length (a). If degrees = true,
	   input theta is in degrees, otherwise in radian */

	gmt_M_unused(GMT);
	if (degrees) theta *= D2R;
	sincos (theta, &a[GMT_Y], &a[GMT_X]);
	a[GMT_X] *= r;
	a[GMT_Y] *= r;
}

void gmt_cart_to_polar (struct GMT_CTRL *GMT, double *r, double *theta, double *a, bool degrees) {
	/* Convert a 2-vector (a) of unit length into polar (cylindrical)
	   coordinates (r, theta). If degrees = true, the output coordinates
	   are in degrees, otherwise in radian. */

	gmt_M_unused(GMT);
	*r = hypot (a[GMT_X], a[GMT_Y]);
	*theta = d_atan2 (a[GMT_Y], a[GMT_X]);
	if (degrees) *theta *= R2D;
}

void gmt_set_line_resampling (struct GMT_CTRL *GMT, bool active, unsigned int mode) {
	/* Sets the GMT->current.map.path_mode setting given -A and data type.
	 * By default, path_mode = GMT_RESAMPLE_PATH = 0. */

	if (gmt_M_is_geographic (GMT, GMT_IN)) {	/* Geographic data: Default is to resample along great circles unless -A given */
		if (active && mode == GMT_STAIRS_OFF) GMT->current.map.path_mode = GMT_LEAVE_PATH;	/* Turn off resampling */
	}
	else {	/* Cartesian data: Default is to leave alone unless -Ax|y was set */
		if (!active) GMT->current.map.path_mode = GMT_LEAVE_PATH;	/* Turn off resampling */
	}
}

uint64_t gmt_fix_up_path (struct GMT_CTRL *GMT, double **a_lon, double **a_lat, uint64_t n, double step, unsigned int mode) {
	/* Takes pointers to a list of <n> lon/lat pairs (in degrees) and adds
	 * auxiliary points if the great circle distance between two given points exceeds
	 * <step> spherical degree.  If step <= 0 we use the default path_step.
	 * If mode=0: returns points along a great circle
	 * If mode=1: first follows meridian, then parallel
	 * If mode=2: first follows parallel, then meridian
	 * Returns the new number of points (original plus auxiliary).
	 */

	unsigned int k = 1;
	bool meridian;
	uint64_t i, j, n_new, n_step = 0;
	double a[3], b[3], x[3], *lon = NULL, *lat = NULL;
	double c, d, fraction, theta, minlon, maxlon;
	double dlon, lon_i;

	if (!gmt_M_is_geographic (GMT, GMT_IN)) return (vector_fix_up_path_cartonly (GMT, a_lon, a_lat, n, mode));	/* Stair case only */

	lon = *a_lon;	lat = *a_lat;	/* Input arrays */

	if (gmt_M_is_dnan (lon[0]) || gmt_M_is_dnan (lat[0])) {	/* If user manages to pass NaN NaN records then we check on the first record and bail */
		GMT_Report (GMT->parent, GMT_MSG_VERBOSE, "Warning: Your data contains NaNs - no resampling taken place!\n");
		return n;
	}
	
	gmt_geo_to_cart (GMT, lat[0], lon[0], a, true);	/* Start point of current arc */
	gmt_prep_tmp_arrays (GMT, 1, 2);	/* Init or reallocate tmp vectors */
	GMT->hidden.mem_coord[GMT_X][0] = lon[0];
	GMT->hidden.mem_coord[GMT_Y][0] = lat[0];
	n_new = 1;
	if (step <= 0.0) step = GMT->current.map.path_step;	/* Based on GMT->current.setting.map_line_step converted to degrees */
	if (step <= 0.0) step = 0.1;				/* Safety valve when no -J and step not set. */

	/* Must be careful with connecting longitudes along a parallel since often the
	 * longitudes might be of different sign.  E.g., first may be +115 and the second is -165.
	 * Naive math would find a jump of -280 degrees but really it is just 80.  The test below
	 * tries to handle these artificial jumps. */

	for (i = 1; i < n; i++) {

		gmt_geo_to_cart (GMT, lat[i], lon[i], b, true);	/* End point of current arc */

		if (mode == GMT_STAIRS_Y) {	/* First follow meridian, then parallel */
			dlon = lon[i]-lon[i-1];	/* Beware of jumps due to sign differences */
			if (fabs (dlon) > 180.0) dlon += copysign (360.0, -dlon);	/* Never more than  180 to next point */
			lon_i = lon[i-1] + dlon;	/* Use lon_i instead of lon[i] in the marching since this avoids any jumping */
			theta = fabs (dlon) * cosd (lat[i-1]);
			n_step = lrint (theta / step);
			for (j = 1; j < n_step; j++) {
				c = j / (double)n_step;
				gmt_prep_tmp_arrays (GMT, n_new, 2);	/* Init or reallocate tmp vectors */
				GMT->hidden.mem_coord[GMT_X][n_new] = lon[i-1] * (1 - c) + lon_i * c;
				GMT->hidden.mem_coord[GMT_Y][n_new] = lat[i-1];
				n_new++;
			}
			theta = fabs (lat[i]-lat[i-1]);
			n_step = lrint (theta / step);
			for (j = k; j < n_step; j++) {	/* Start at 0 to make sure corner point is saved */
				c = j / (double)n_step;
				gmt_prep_tmp_arrays (GMT, n_new, 2);	/* Init or reallocate tmp vectors */
				GMT->hidden.mem_coord[GMT_X][n_new] = lon[i];
				GMT->hidden.mem_coord[GMT_Y][n_new] = lat[i-1] * (1 - c) + lat[i] * c;
				n_new++;
			}
			k = 0;
		}

		else if (mode == GMT_STAIRS_X) {	/* First follow parallel, then meridian */
			theta = fabs (lat[i]-lat[i-1]);
			n_step = lrint (theta / step);
			for (j = 1; j < n_step; j++) {
				c = j / (double)n_step;
				gmt_prep_tmp_arrays (GMT, n_new, 2);	/* Init or reallocate tmp read vectors */
				GMT->hidden.mem_coord[GMT_X][n_new] = lon[i-1];
				GMT->hidden.mem_coord[GMT_Y][n_new] = lat[i-1] * (1 - c) + lat[i] * c;
				n_new++;
			}
			dlon = lon[i]-lon[i-1];	/* Beware of jumps due to sign differences */
			if (fabs (dlon) > 180.0) dlon += copysign (360.0, -dlon);	/* Never more than  180 to next point */
			lon_i = lon[i-1] + dlon;	/* Use lon_i instead of lon[i] in the marching since this avoids any jumping */
			theta = fabs (dlon) * cosd(lat[i]);
			n_step = lrint (theta / step);
			for (j = k; j < n_step; j++) {	/* Start at 0 to make sure corner point is saved */
				c = j / (double)n_step;
				gmt_prep_tmp_arrays (GMT, n_new, 2);	/* Init or reallocate tmp read vectors */
				GMT->hidden.mem_coord[GMT_X][n_new] = lon[i-1] * (1 - c) + lon_i * c;
				GMT->hidden.mem_coord[GMT_Y][n_new] = lat[i];
				n_new++;
			}
			k = 0;
		}

		/* Follow great circle */
		else if ((theta = d_acosd (gmt_dot3v (GMT, a, b))) == 180.0)	/* trouble, no unique great circle */
			GMT_Report (GMT->parent, GMT_MSG_VERBOSE, "Warning: Two points in input list are antipodal - no resampling taken place!\n");

		else if ((n_step = lrint (theta / step)) > 1) {	/* Must insert (n_step - 1) points, i.e. create n_step intervals */
			fraction = 1.0 / (double)n_step;
			minlon = MIN (lon[i-1], lon[i]);
			maxlon = MAX (lon[i-1], lon[i]);
			meridian = doubleAlmostEqualZero (maxlon, minlon);	/* A meridian; make a gap so tests below will give right range */
			for (j = 1; j < n_step; j++) {
				c = j * fraction;
				d = 1 - c;
				for (k = 0; k < 3; k++) x[k] = a[k] * d + b[k] * c;
				gmt_normalize3v (GMT, x);		/* Make unit vector */
				gmt_prep_tmp_arrays (GMT, n_new, 2);	/* Init or reallocate tmp read vectors */
				gmt_cart_to_geo (GMT, &GMT->hidden.mem_coord[GMT_Y][n_new], &GMT->hidden.mem_coord[GMT_X][n_new], x, true);
				if (meridian)
					GMT->hidden.mem_coord[GMT_X][n_new] = minlon;
				else if (GMT->hidden.mem_coord[GMT_X][n_new] < minlon)
					GMT->hidden.mem_coord[GMT_X][n_new] += 360.0;
				else if (GMT->hidden.mem_coord[GMT_X][n_new] > maxlon)
					GMT->hidden.mem_coord[GMT_X][n_new] -= 360.0;
				n_new++;
			}
		}
		gmt_prep_tmp_arrays (GMT, n_new, 2);	/* Init or reallocate tmp read vectors */
		GMT->hidden.mem_coord[GMT_X][n_new] = lon[i];	GMT->hidden.mem_coord[GMT_Y][n_new] = lat[i];
		n_new++;
		gmt_M_cpy3v (a, b);
	}

	/* Destroy old allocated memory and put the new one in place */
	gmt_M_free (GMT, lon);
	gmt_M_free (GMT, lat);
	gmt_eliminate_lon_jumps (GMT, GMT->hidden.mem_coord[GMT_X], n_new);	/* Ensure longitudes are in the same quadrants */
	*a_lon = gmt_assign_vector (GMT, n_new, GMT_X);
	*a_lat = gmt_assign_vector (GMT, n_new, GMT_Y);

	return (n_new);
}

uint64_t gmt_resample_path (struct GMT_CTRL *GMT, double **x, double **y, uint64_t n_in, double step_out, enum GMT_enum_track mode) {
	/* Takes pointers to a list of <n_in> x/y pairs (in degrees or Cartesian units) and computes
	 * the distance along that path.  We then determine new coordinates at new distances that are
	 * multiples of the desired step <step_out> which are in the unit set via gmt_init_distaz (geo)
	 * or user Cartesian.  The new path will always contain the first input point, but anything
	 * beyond that start depends on the mode:
	 * mode = GMT_TRACK_FILL	: Keep input points; add intermediates if any gap exceeds step_out.
	 * mode = GMT_TRACK_FILL_M	: Same, but traverse along meridians, then parallels between points.
	 * mode = GMT_TRACK_FILL_P	: Same, but traverse along parallels, then meridians between points.
	 * mode = GMT_TRACK_SAMPLE_FIX	: Resample track equidistantly; old points may be lost. Use given spacing.
	 * mode = GMT_TRACK_SAMPLE_ADJ	: Resample track equidistantly; old points may be lost. Adjust spacing to fit tracklength exactly.
	 * Returns the new number of points.
	 */
	uint64_t n_out;
	if (gmt_M_is_geographic (GMT, GMT_IN))
		n_out = vector_resample_path_spherical (GMT, x, y, n_in, step_out, mode);
	else
		n_out = vector_resample_path_cartesian (GMT, x, y, n_in, step_out, mode);
	return (n_out);
}

int gmt_chol_dcmp (struct GMT_CTRL *GMT, double *a, double *d, double *cond, int nr, int n) {

	/* Given a, a symmetric positive definite matrix
	of size n, and row dimension nr, compute a lower
	triangular matrix b, the Cholesky decomposition
	of a, so that a = bb'.
	The elements of b over-write the diagonal and sub-
	diagonal elements of a.  The diagonal elements of
	a are saved in d, and a's super-diagonal elements
	are unchanged, permitting reconstruction of a in
	the event that the algorithm fails.
	Does not do any pivoting or balancing (I wrote it
	for application to Gram matrices, where all the
	diagonal elements of a are the same size.)
	Returns 0 on success, -k on failure, where k is
	the number (in 1 to n) of the point that failed.
	Elements a(i,j) for j < k, and a(k,k) will need
	restoration in this case.
	Success means that the procedure ran to completion
	without a negative square root or a divide by zero.
	It does not guarantee that the system is well-
	conditioned.  The condition number is returned
	in cond as max(b(i,i)) / min(b(i,i)).  Note that
	the condition number of a would be the square of
	this.  This condition number is only set if the
	procedure runs successfully.

	W H F Smith, 18 Feb 2000.
*/
	int i, j, k, ik, ij, kj, kk, nrp1;
	double eigmax, eigmin;
	gmt_M_unused(GMT);

	nrp1 = nr + 1;

	eigmax = eigmin = sqrt (fabs (a[0]));

	for (k = 0, kk = 0; k < n; k++, kk+=nrp1 ) {
		d[k] = a[kk];
		for (j = 0, kj = k; j < k; j++, kj += nr) a[kk] -= (a[kj]*a[kj]);
		if (a[kk] <= 0.0) return (-(k+1));
		a[kk] = sqrt(a[kk]);
		if (a[kk] <= 0.0) return (-(k+1));	/* Shouldn't happen ?  */

		if (eigmax < a[kk]) eigmax = a[kk];
		if (eigmin > a[kk]) eigmin = a[kk];

		for (i = k+1; i < n; i++) {
			ik = i + k*nr;
			for (j = 0, ij = i, kj = k; j < k; j++, ij+=nr, kj+=nr) a[ik] -= (a[ij]*a[kj]);
			a[ik] /= a[kk];
		}
	}
	*cond = eigmax/eigmin;
	return (0);
}

void gmt_chol_recover (struct GMT_CTRL *GMT, double *a, double *d, int nr, int n, int nerr, bool donly) {

	/* Given a, a symmetric positive definite matrix of row dimension nr,
	and size n >= abs(nerr), one uses gmt_chol_dcmp() to attempt to find
	b, a lower triangular Cholesky decomposition of a, so that b*b' = a.
	If a is (numerically) not positive definite then gmt_chol_dcmp()
	returns a negative integer nerr, indicating that the diagonal
	elements of a from a(1,1) to a(-nerr, -nerr) and the sub-diagonal
	elements in columns from 1 to abs(nerr)-1 have been overwritten,
	but the Cholesky decomposition did not run to completion.  A vector
	d has been assigned the original diagonal elements of a from 1 to
	abs(nerr), in this case.

	gmt_chol_recover() takes a and d and restores a so that some other
	solution of a may be attempted.

	If (donly != 0) then only the diagonal elements of a will be restored.
	This might be enough if the next attempt will be to run gmt_jacobi()
	on a, for the jacobi routine uses only the upper right triangle of
	a.  If (donly == 0) then all elements of a will be restored, by
	transposing the upper half to the lower half.

	To use these routines, the call should be:

	if ( (ier = gmt_chol_dcmp (a, d, &cond, nr, n) ) != 0) {
		gmt_chol_recover (a, d, nr, ier, donly);
		[and then solve some other way, e.g. gmt_jacobi]
	}
	else {
		gmt_chol_solv (a, x, y, nr, n);
	}

	W H F Smith, 18 Feb 2000
*/

	int kbad, i, j, ii, ij, ji, nrp1;
	gmt_M_unused(GMT);

	kbad = abs (nerr) - 1;
	nrp1 = nr + 1;

	for (i = 0, ii = 0; i <= kbad; i++, ii += nrp1) a[ii] = d[i];

	if (donly) return;

	for (j = 0; j < kbad; j++) {
		for (i = j+1, ij = j*nrp1 + 1, ji = j*nrp1 + nr; i < n; i++, ij++, ji+=nr) a[ij] = a[ji];
	}
	return;
}

void gmt_chol_solv (struct GMT_CTRL *GMT, double *a, double *x, double *y, int nr, int n) {
	/* Given an n by n linear system ax = y, with a a symmetric,
	positive-definite matrix, y a known vector, and x an unknown
	vector, this routine finds x, if a holds the lower-triangular
	Cholesky factor of a obtained from gmt_chol_dcmp().  nr is the
	row dimension of a.
	The lower triangular Cholesky factor is b such that bb' = a,
	so x is found from y using bt = y, t = b'x, where t is a
	temporary vector.  t is found by forward elimination, and
	then x is found by backward elimination.  t is stored in x
	temporarily.
	This routine does not check the condition number of b.  It
	assumes that gmt_chol_dcmp() ran without error, which means
	that all diagonal elements b[ii] are positive; these are
	divisors in the loops below.

	W H F Smith, 18 Feb 2000
*/
	int i, j, ij, ji, ii, nrp1;
	gmt_M_unused(GMT);

	nrp1 = nr + 1;

	/* Find t, store in i, working forward:  */
	for (i = 0, ii = 0; i < n; i++, ii += nrp1) {
		x[i] = y[i];
		for (j = 0, ij = i; j < i; j++, ij += nr) x[i] -= (a[ij] * x[j]);
		x[i] /= a[ii];
	}

	/* Find x, starting from t stored in x, going backward:  */
	for (i = n-1, ii = (n-1)*nrp1; i >= 0; i--, ii -= nrp1) {
		for (j = n-1, ji = (n-1)+i*nr; j > i; j--, ji--) x[i] -= (a[ji] * x[j]);
		x[i] /= a[ii];
	}
	return;
}<|MERGE_RESOLUTION|>--- conflicted
+++ resolved
@@ -997,16 +997,10 @@
 	double wkopt, *work = NULL;
 #ifndef __APPLE__	/* Since it is already declared in Accelerate.h */
 	extern int dsyev_ (char* jobz, char* uplo, int* n, double* a, int* lda, double* w, double* work, int* lwork, int* info);
-<<<<<<< HEAD
+#endif
 	gmt_M_unused(n_in);	/* Since we are actually only doing square matrices... */
 	gmt_M_unused(v);
 	GMT_Report (GMT->parent, GMT_MSG_VERBOSE, "gmt_svdcmp: Using Lapack dsyev\n");
-=======
-#endif
-	GMT_UNUSED(n_in);	/* Since we are actually only doing square matrices... */
-	GMT_UNUSED(v);
-	GMT_Report (GMT->parent, GMT_MSG_VERBOSE, "GMT_svdcmp: Using Lapack dsyev\n");
->>>>>>> 08aa2430
 	/* Query and allocate the optimal workspace */
         lwork = -1;
         dsyev_ ( "Vectors", "Upper", &n, a, &lda, w, &wkopt, &lwork, &info );
