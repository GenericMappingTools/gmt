/*--------------------------------------------------------------------
 *	$Id$
 *
 *	Copyright (c) 1991-2015 by P. Wessel, W. H. F. Smith, R. Scharroo, J. Luis and F. Wobbe
 *	See LICENSE.TXT file for copying and redistribution conditions.
 *
 *	This program is free software; you can redistribute it and/or modify
 *	it under the terms of the GNU Lesser General Public License as published by
 *	the Free Software Foundation; version 3 or any later version.
 *
 *	This program is distributed in the hope that it will be useful,
 *	but WITHOUT ANY WARRANTY; without even the implied warranty of
 *	MERCHANTABILITY or FITNESS FOR A PARTICULAR PURPOSE.  See the
 *	GNU Lesser General Public License for more details.
 *
 *	Contact info: gmt.soest.hawaii.edu
 *--------------------------------------------------------------------*/
/*
 *
 *			G M T _ S U P P O R T . C
 *
 *- - - - - - - - - - - - - - - - - - - - - - - - - - - - - - - - - - - -
 * GMT_support.c contains code used by most GMT programs
 *
 * Author:  Paul Wessel
 * Date:    1-JAN-2010
 * Version: 5
 *
 * Modules in this file:
 *
 *  GMT_akima               Akima's 1-D spline
 *  GMT_BC_init             Initialize BCs for a grid or image
 *  GMT_grd_BC_set          Set two rows of padding according to bound cond for grid
 *  GMT_image_BC_set        Set two rows of padding according to bound cond for image
 *  gmt_check_rgb           Check rgb for valid range
 *  gmt_cmyk_to_rgb         Corvert CMYK to RGB
 *  gmt_comp_double_asc     Used when sorting doubles into ascending order [checks for NaN]
 *  gmt_comp_float_asc      Used when sorting floats into ascending order [checks for NaN]
 *  gmt_comp_int_asc        Used when sorting ints into ascending order
 *  GMT_contours            Subroutine for contouring
 *  GMT_cspline             Natural cubic 1-D spline solver
 *  GMT_csplint             Natural cubic 1-D spline evaluator
 *  GMT_delaunay            Performs a Delaunay triangulation
 *  GMT_get_annot_label     Construct degree/minute label
 *  GMT_get_annot_offset    Return offset in inches for text annotation
 *  GMT_get_index           Return color table entry for given z
 *  GMT_get_fill_from_z     Return fill type for given z
 *  GMT_get_format          Find # of decimals and create format string
 *  GMT_get_rgb_from_z      Return rgb for given z
 *  GMT_get_plot_array      Allocate memory for plotting arrays
 *  GMT_getfill             Decipher and check fill argument
 *  GMT_getinc              Decipher and check increment argument
 *  GMT_getpen              Decipher and check pen argument
 *  GMT_getrgb              Decipher and check color argument
 *  gmt_hsv_to_rgb          Convert HSV to RGB
 *  GMT_init_fill           Initialize fill attributes
 *  GMT_init_pen            Initialize pen attributes
 *  GMT_illuminate          Add illumination effects to rgb
 *  GMT_intpol              1-D interpolation
 *  gmt_lab_to_rgb          Corvert CIELAB LAB to RGB
 *  gmt_lab_to_xyz          Convert CIELAB LAB to XYZ
 *  GMT_non_zero_winding    Finds if a point is inside/outside a polygon
 *  GMT_putpen              Encode pen argument into textstring
 *  GMT_read_cpt            Read color palette file
 *  gmt_rgb_to_cmyk         Convert RGB to CMYK
 *  gmt_rgb_to_hsv          Convert RGB to HSV
 *  gmt_rgb_to_lab          Convert RGB to CMYK
 *  gmt_rgb_to_xyz          Convert RGB to CIELAB XYZ
 *  GMT_sample_cpt          Resamples the current cpt table based on new z-array
 *  gmt_smooth_contour      Use Akima's spline to smooth contour
 *  GMT_sprintf_float       Make formatted string from float, while checking for %-apostrophe
 *  gmt_trace_contour       Function that trace the contours in GMT_contours
 *  gmt_polar_adjust        Adjust label justification for polar projection
 *  gmt_xyz_to_rgb          Convert CIELAB XYZ to RGB
 *  gmt_xyz_to_lab          Convert CIELAB XYZ to LAB
 */

/*!
 * \file gmt_support.c
 * \brief GMT_support.c contains code used by most GMT programs.
 */

#include "gmt_dev.h"
#include "gmt_internals.h"
#include <locale.h>

/* If GLIBC compatible qsort_r is not available */
#ifndef HAVE_QSORT_R_GLIBC
#	include "compat/qsort.h"
#endif


/*! . */
enum GMT_profmode {
	GMT_GOT_AZIM	= 1,
	GMT_GOT_ORIENT	= 2,
	GMT_GOT_LENGTH	= 4,
	GMT_GOT_NP	= 8,
	GMT_GOT_INC	= 16,
	GMT_GOT_RADIUS	= 32,
};

/*! Internal struct used in the processing of CPT z-scaling and truncation */
struct CPT_Z_SCALE {
	unsigned int z_adjust;	/* 1 if +u<unit> was parsed and scale set, 3 if z has been adjusted, 0 otherwise */
	unsigned int z_mode;	/* 1 if +U<unit> was parsed, 0 otherwise */
	unsigned int z_unit;	/* Unit enum specified via +u<unit> */
	double z_unit_to_meter;	/* Scale, given z_unit, to convert z from <unit> to meters */
};

EXTERN_MSC double GMT_distance_type (struct GMT_CTRL *GMT, double lonS, double latS, double lonE, double latE, int id);
EXTERN_MSC char * GMT_getuserpath (struct GMT_CTRL *GMT, const char *stem, char *path);	/* Look for user file */
EXTERN_MSC int64_t gmt_parse_range (struct GMT_CTRL *GMT, char *p, int64_t *start, int64_t *stop);

static char *GMT_just_code[12] = {"--", "LB", "CB", "RB", "--", "LM", "CM", "RM", "--", "LT", "CT", "RT"};

/** @brief XYZ color of the D65 white point */
#define WHITEPOINT_X	0.950456
#define WHITEPOINT_Y	1.0
#define WHITEPOINT_Z	1.088754

/**
 * @brief sRGB gamma correction, transforms R to R'
 * http://en.wikipedia.org/wiki/SRGB
 */
#define GAMMACORRECTION(t) (((t) <= 0.0031306684425005883) ? (12.92*(t)) : (1.055*pow((t), 0.416666666666666667) - 0.055))

/**
 * @brief Inverse sRGB gamma correction, transforms R' to R
 */
#define INVGAMMACORRECTION(t) (((t) <= 0.0404482362771076) ? ((t)/12.92) : pow(((t) + 0.055)/1.055, 2.4))

/**
 * @brief CIE L*a*b* f function (used to convert XYZ to L*a*b*)
 * http://en.wikipedia.org/wiki/Lab_color_space
 */
#define LABF(t)	 ((t >= 8.85645167903563082e-3) ? pow(t,0.333333333333333) : (841.0/108.0)*(t) + (4.0/29.0))
#define LABINVF(t) ((t >= 0.206896551724137931) ? ((t)*(t)*(t)) : (108.0/841.0)*((t) - (4.0/29.0)))

unsigned char GMT_color_rgb[GMT_N_COLOR_NAMES][3] = {	/* r/g/b of X11 colors */
#include "gmt_color_rgb.h"
};

/*! Names of pens and their thicknesses */
struct GMT_PEN_NAME {
	char name[16];
	double width;
};

/*! . */
struct GMT_PEN_NAME GMT_penname[GMT_N_PEN_NAMES] = {		/* Names and widths of pens */
#include "gmt_pennames.h"
};

/* There are many tools which requires grid x/y or cpt z to be in meters but the user may have these
 * data in km or miles.  Appending +u<unit> to the file addresses this conversion. */

/*! . */
char *GMT_file_unitscale (char *name)
{	/* Determine if this file ends in +u|U<unit>, with <unit> one of the valid Cartesian distance units */
	char *c = NULL;
	size_t len = strlen (name);					/* Get length of the file name */
	if (len < 4) return NULL;					/* Not enough space for name and modifier */
	c = &name[len-3];						/* c may be +u<unit>, +U<unit> or anything else */
	if (c[0] != '+') return NULL;					/* Does not start with + */
	if (! (c[1] == 'u' || c[1] == 'U')) return NULL;		/* Did not have the proper modifier u or U */
	if (strchr (GMT_LEN_UNITS2, c[2]) == NULL) return NULL;		/* Does no have a valid unit at the end */
	return c;							/* We passed, return c */
}

/*! . */
void gmt_rgb_to_hsv (double rgb[], double hsv[]) {
	double diff;
	unsigned int i, imax = 0, imin = 0;

	/* This had checks using rgb value in doubles (e.g. (max_v == xr)), which failed always on some compilers.
	   Changed to integer logic: 2009-02-05 by RS.
	*/
	hsv[3] = rgb[3];	/* Pass transparency unchanged */
	for (i = 1; i < 3; i++) {
		if (rgb[i] > rgb[imax]) imax = i;
		if (rgb[i] < rgb[imin]) imin = i;
	}
	diff = rgb[imax] - rgb[imin];
	hsv[0] = 0.0;
	hsv[1] = (rgb[imax] == 0.0) ? 0.0 : diff / rgb[imax];
	hsv[2] = rgb[imax];
	if (hsv[1] == 0.0) return;	/* Hue is undefined */
	hsv[0] = 120.0 * imax + 60.0 * (rgb[(imax + 1) % 3] - rgb[(imax + 2) % 3]) / diff;
	if (hsv[0] < 0.0) hsv[0] += 360.0;
	if (hsv[0] > 360.0) hsv[0] -= 360.0;
}

/*! . */
void gmt_hsv_to_rgb (double rgb[], double hsv[]) {
	int i;
	double h, f, p, q, t, rr, gg, bb;

	rgb[3] = hsv[3];	/* Pass transparency unchanged */
	if (hsv[1] == 0.0)
		rgb[0] = rgb[1] = rgb[2] = hsv[2];
	else {
		h = hsv[0];
		while (h >= 360.0) h -= 360.0;
		while (h < 0.0) h += 360.0;
		h /= 60.0;
		i = irint (floor (h));
		f = h - i;
		p = hsv[2] * (1.0 - hsv[1]);
		q = hsv[2] * (1.0 - (hsv[1] * f));
		t = hsv[2] * (1.0 - (hsv[1] * (1.0 - f)));
		switch (i) {
			case 0:
				rr = hsv[2]; gg = t; bb = p;
				break;
			case 1:
				rr = q; gg = hsv[2]; bb = p;
				break;
			case 2:
				rr = p; gg = hsv[2]; bb = t;
				break;
			case 3:
				rr = p; gg = q; bb = hsv[2];
				break;
			case 4:
				rr = t; gg = p; bb = hsv[2];
				break;
			default:
				rr = hsv[2]; gg = p; bb = q;
				break;
		}

		rgb[0] = (rr < 0.0) ? 0.0 : rr;
		rgb[1] = (gg < 0.0) ? 0.0 : gg;
		rgb[2] = (bb < 0.0) ? 0.0 : bb;
	}
}

/*! . */
void gmt_rgb_to_cmyk (double rgb[], double cmyk[]) {
	/* Plain conversion; with default undercolor removal or blackgeneration */
	/* RGB is in 0-1, CMYK will be in 0-1 range */

	int i;

	cmyk[4] = rgb[3];	/* Pass transparency unchanged */
	for (i = 0; i < 3; i++) cmyk[i] = 1.0 - rgb[i];
	cmyk[3] = MIN (cmyk[0], MIN (cmyk[1], cmyk[2]));	/* Default Black generation */
	if (cmyk[3] < GMT_CONV8_LIMIT) cmyk[3] = 0.0;

	/* To implement device-specific blackgeneration, supply lookup table K = BG[cmyk[3]] */

	for (i = 0; i < 3; i++) {
		cmyk[i] -= cmyk[3];		/* Default undercolor removal */
		if (cmyk[i] < GMT_CONV8_LIMIT) cmyk[i] = 0.0;
	}

	/* To implement device-specific undercolor removal, supply lookup table u = UR[cmyk[3]] */
}

/*! . */
void gmt_cmyk_to_rgb (double rgb[], double cmyk[]) {
	/* Plain conversion; no undercolor removal or blackgeneration */
	/* CMYK is in 0-1, RGB will be in 0-1 range */

	int i;

	rgb[3] = cmyk[4];	/* Pass transparency unchanged */
	for (i = 0; i < 3; i++) rgb[i] = 1.0 - cmyk[i] - cmyk[3];
}

/*! . */
void gmt_cmyk_to_hsv (double hsv[], double cmyk[]) {
	/* Plain conversion; no undercolor removal or blackgeneration */
	/* CMYK is in 0-1, RGB will be in 0-1 range */

	double rgb[4];

	gmt_cmyk_to_rgb (rgb, cmyk);
	gmt_rgb_to_hsv (rgb, hsv);
}

/*!
 * Transform sRGB to CIE XYZ with the D65 white point
 *
 * Poynton, "Frequently Asked Questions About Color," page 10
 * Wikipedia: http://en.wikipedia.org/wiki/SRGB
 * Wikipedia: http://en.wikipedia.org/wiki/CIE_1931_color_space
 */
void gmt_rgb_to_xyz (double rgb[], double xyz[]) {
	double R, G, B;
	R = INVGAMMACORRECTION(rgb[0]);
	G = INVGAMMACORRECTION(rgb[1]);
	B = INVGAMMACORRECTION(rgb[2]);
	xyz[0] = 0.4123955889674142161*R  + 0.3575834307637148171*G + 0.1804926473817015735*B;
	xyz[1] = 0.2125862307855955516*R  + 0.7151703037034108499*G + 0.07220049864333622685*B;
	xyz[2] = 0.01929721549174694484*R + 0.1191838645808485318*G + 0.9504971251315797660*B;
}

/*! . */
void gmt_xyz_to_rgb (double rgb[], double xyz[]) {
	double R, G, B, min;
	R = ( 3.2406 * xyz[0] - 1.5372 * xyz[1] - 0.4986 * xyz[2]);
	G = (-0.9689 * xyz[0] + 1.8758 * xyz[1] + 0.0415 * xyz[2]);
	B = ( 0.0557 * xyz[0] - 0.2040 * xyz[1] + 1.0570 * xyz[2]);

	min = MIN(MIN(R, G), B);

	/* Force nonnegative values so that gamma correction is well-defined. */
	if (min < 0) {
		R -= min;
		G -= min;
		B -= min;
	}

	/* Transform from RGB to R'G'B' */
	rgb[0] = GAMMACORRECTION(R);
	rgb[1] = GAMMACORRECTION(G);
	rgb[2] = GAMMACORRECTION(B);
}

/**
 * Convert CIE XYZ to CIE L*a*b* (CIELAB) with the D65 white point
 *
 * Wikipedia: http://en.wikipedia.org/wiki/Lab_color_space
 */

void gmt_xyz_to_lab (double xyz[], double lab[]) {
	double X, Y, Z;
	X = LABF( xyz[0] / WHITEPOINT_X );
	Y = LABF( xyz[1] / WHITEPOINT_Y );
	Z = LABF( xyz[2] / WHITEPOINT_Z );
	lab[0] = 116 * Y - 16;
	lab[1] = 500 * (X - Y);
	lab[2] = 200 * (Y - Z);
}

/*! . */
void gmt_lab_to_xyz (double xyz[], double lab[]) {
	xyz[0] = WHITEPOINT_X * LABINVF( lab[0] + lab[1]/500 );
	xyz[1] = WHITEPOINT_Y * LABINVF( (lab[0] + 16)/116 );
	xyz[2] = WHITEPOINT_Z * LABINVF( lab[0] - lab[2]/200 );
}

/*! . */
void gmt_rgb_to_lab (double rgb[], double lab[]) {
	/* RGB is in 0-1, LAB will be in ??? range */

	double xyz[3];

	gmt_rgb_to_xyz (rgb, xyz);
	gmt_xyz_to_lab (xyz, lab);
}

/*! . */
void gmt_lab_to_rgb (double rgb[], double lab[]) {
	double xyz[3];
	gmt_lab_to_xyz (xyz, lab);
	gmt_xyz_to_rgb (rgb, xyz);
}

/*! . */
#define gmt_is_fill(GMT,word) (!strcmp(word,"-") || gmt_is_pattern (word) || gmt_is_color (GMT, word))

/* The two flip_angle functions are needed when vectors given by angle/length is to be plotted
 * using Cartesian projections in which the direction of positive x and/or y-axis might have
 * been reversed.  Thus we flip the vector angle accordingly.
 */

/*! . */
void GMT_flip_angle_f (struct GMT_CTRL *GMT, float *angle) {
	if (GMT->current.proj.projection == GMT_LINEAR) {	/* Must check if negative scales were used */
		if (!GMT->current.proj.xyz_pos[GMT_X]) {	/* Negative x scale */
			if (!GMT->current.proj.xyz_pos[GMT_Y])	/* Negative y-scale too */
				*angle += 180.0f;
			else
				*angle = 180.0f - (*angle);
		}
		else if (!GMT->current.proj.xyz_pos[GMT_Y])	/* Negative y-scale only */
			*angle = -*angle;
	}
}

/*! . */
void GMT_flip_angle_d (struct GMT_CTRL *GMT, double *angle) {
	if (GMT->current.proj.projection == GMT_LINEAR) {	/* Must check if negative scales were used */
		if (!GMT->current.proj.xyz_pos[GMT_X]) {	/* Negative x scale */
			if (!GMT->current.proj.xyz_pos[GMT_Y])	/* Negative y-scale too */
				*angle += 180.0;
			else
				*angle = 180.0 - (*angle);
		}
		else if (!GMT->current.proj.xyz_pos[GMT_Y])	/* Negative y-scale only */
			*angle = -*angle;
	}
}

<<<<<<< HEAD
/*! . */
unsigned int GMT_get_prime_factors (struct GMT_CTRL *GMT_UNUSED(GMT), uint64_t n, unsigned int *f) {
=======
unsigned int GMT_get_prime_factors (struct GMT_CTRL *GMT, uint64_t n, unsigned int *f)
{
>>>>>>> 1896714b
	/* Fills the integer array f with the prime factors of n.
	 * Returns the number of locations filled in f, which is
	 * one if n is prime.
	 *
	 * f[] should have been malloc'ed to enough space before
	 * calling prime_factors().  We can be certain that f[32]
	 * is enough space, for if n fits in a long, then n < 2**32,
	 * and so it must have fewer than 32 prime factors.  I think
	 * that in general, ceil(log2((double)n)) is enough storage
	 * space for f[].
	 *
	 * Tries 2,3,5 explicitly; then alternately adds 2 or 4
	 * to the previously tried factor to obtain the next trial
	 * factor.  This is done with the variable two_four_toggle.
	 * With this method we try 7,11,13,17,19,23,25,29,31,35,...
	 * up to a maximum of sqrt(n).  This shortened list results
	 * in 1/3 fewer divisions than if we simply tried all integers
	 * between 5 and sqrt(n).  We can reduce the size of the list
	 * of trials by an additional 20% by removing the multiples
	 * of 5, which are equal to 30m +/- 5, where m >= 1.  Starting
	 * from 25, these are found by alternately adding 10 or 20.
	 * To do this, we use the variable ten_twenty_toggle.
	 *
	 * W. H. F. Smith, 26 Feb 1992, after D.E. Knuth, vol. II  */

	GMT_UNUSED(GMT);
	unsigned int current_factor = 0;	/* The factor currently being tried  */
	unsigned int max_factor;		/* Don't try any factors bigger than this  */
	unsigned int n_factors = 0;		/* Returned; one if n is prime  */
	unsigned int two_four_toggle = 0;	/* Used to add 2 or 4 to get next trial factor  */
	unsigned int ten_twenty_toggle = 0;	/* Used to add 10 or 20 to skip_five  */
	unsigned int skip_five = 25;	/* Used to skip multiples of 5 in the list  */
	unsigned int base_factor[3] = {2, 3, 5};	/* Standard factors to try */
	uint64_t m = n;			/* Used to keep a working copy of n  */
	unsigned int k;			/* counter */

	/* Initialize max_factor  */

	if (m < 2) return (0);
	max_factor = urint (floor(sqrt((double)m)));

	/* First find the 2s, 3s, and 5s */
	for (k = 0; k < 3; k++) {
		current_factor = base_factor[k];
		while (!(m % current_factor)) {
			m /= current_factor;
			f[n_factors++] = current_factor;
		}
		if (m == 1) return (n_factors);
	}

	/* Unless we have already returned we now try all the rest  */

	while (m > 1 && current_factor <= max_factor) {

		/* Current factor is either 2 or 4 more than previous value  */

		if (two_four_toggle) {
			current_factor += 4;
			two_four_toggle = 0;
		}
		else {
			current_factor += 2;
			two_four_toggle = 1;
		}

		/* If current factor is a multiple of 5, skip it.  But first,
			set next value of skip_five according to 10/20 toggle:  */

		if (current_factor == skip_five) {
			if (ten_twenty_toggle) {
				skip_five += 20;
				ten_twenty_toggle = 0;
			}
			else {
				skip_five += 10;
				ten_twenty_toggle = 1;
			}
			continue;
		}

		/* Get here when current_factor is not a multiple of 2,3 or 5:  */

		while (!(m % current_factor)) {
			m /= current_factor;
			f[n_factors++] = current_factor;
		}
	}

	/* Get here when all factors up to floor(sqrt(n)) have been tried.  */

	if (m > 1) f[n_factors++] = (unsigned int)m;	/* m is an additional prime factor of n  */

	return (n_factors);
}

/* These BLK functions are used in both blockmedian and blockmode and are
 * thus defined here to avoid duplication of code.
 * They are not used anywhere else.  Prototypes are listed in both
 * main programs. [PW, 25-MAR-2006].
 * 64-bit Ready.
 */

/*! . */
enum GMT_enum_blocks {BLK_X = 0,
	BLK_Y	= 1,
	BLK_Z	= 2};

/*! . */
struct BLK_DATA {
	double	 a[4];		/* a[0] = x, a[1] = y, a[2] = z, a[3] = w  */
	uint64_t i;	/* Index to data value */
};

/*! Sort on index, then the specified item a[0,1,2] = x, y, z */
int BLK_compare_sub (const void *point_1, const void *point_2, int item) {
	const struct BLK_DATA *p1 = point_1, *p2 = point_2;

	/* First sort on bin index i */
	if (p1->i < p2->i) return (-1);
	if (p1->i > p2->i) return (+1);
	/* OK, comparing values in the same bin */
	if (p1->a[item] < p2->a[item]) return (-1);
	if (p1->a[item] > p2->a[item]) return (+1);
	/* Values are the same, return 0 */
	return (0);
}

/*! Sort on index, then x */
int BLK_compare_x (const void *point_1, const void *point_2) {
	return (BLK_compare_sub (point_1, point_2, BLK_X));
}

/* Sort on index, then y */
int BLK_compare_y (const void *point_1, const void *point_2) {
	return (BLK_compare_sub (point_1, point_2, BLK_Y));
}

/*! Sort on index, then z */
int BLK_compare_index_z (const void *point_1, const void *point_2) {
	return (BLK_compare_sub (point_1, point_2, BLK_Z));
}

/*! . */
int gmt_comp_double_asc (const void *p_1, const void *p_2) {
	/* Returns -1 if point_1 is < that point_2,
	   +1 if point_2 > point_1, and 0 if they are equal
	*/
	bool bad_1, bad_2;
	const double *point_1 = p_1, *point_2 = p_2;

	bad_1 = GMT_is_dnan ((*point_1));
	bad_2 = GMT_is_dnan ((*point_2));

	if (bad_1 && bad_2) return (0);
	if (bad_1) return (+1);
	if (bad_2) return (-1);

	if ((*point_1) < (*point_2)) return (-1);
	if ((*point_1) > (*point_2)) return (+1);
	return (0);
}

/*! . */
int gmt_comp_float_asc (const void *p_1, const void *p_2) {
	/* Returns -1 if point_1 is < that point_2,
	   +1 if point_2 > point_1, and 0 if they are equal
	*/
	bool bad_1, bad_2;
	const float *point_1 = p_1, *point_2 = p_2;

	bad_1 = GMT_is_fnan ((*point_1));
	bad_2 = GMT_is_fnan ((*point_2));

	if (bad_1 && bad_2) return (0);
	if (bad_1) return (+1);
	if (bad_2) return (-1);

	if ((*point_1) < (*point_2)) return (-1);
	if ((*point_1) > (*point_2)) return (+1);
	return (0);
}

/*! . */
int gmt_comp_ulong_asc (const void *p_1, const void *p_2) {
	/* Returns -1 if point_1 is < that point_2,
	   +1 if point_2 > point_1, and 0 if they are equal
	*/
	const uint64_t *point_1 = p_1, *point_2 = p_2;

	if ((*point_1) < (*point_2)) return (-1);
	if ((*point_1) > (*point_2)) return (+1);
	return (0);
}

/*! . */
int gmt_comp_long_asc (const void *p_1, const void *p_2) {
	/* Returns -1 if point_1 is < that point_2,
	   +1 if point_2 > point_1, and 0 if they are equal
	*/
	const int64_t *point_1 = p_1, *point_2 = p_2;

	if ((*point_1) < (*point_2)) return (-1);
	if ((*point_1) > (*point_2)) return (+1);
	return (0);
}

/*! . */
int gmt_comp_uint_asc (const void *p_1, const void *p_2) {
	/* Returns -1 if point_1 is < that point_2,
	   +1 if point_2 > point_1, and 0 if they are equal
	*/
	const unsigned int *point_1 = p_1, *point_2 = p_2;

	if ((*point_1) < (*point_2)) return (-1);
	if ((*point_1) > (*point_2)) return (+1);
	return (0);
}

/*! . */
int gmt_comp_int_asc (const void *p_1, const void *p_2) {
	/* Returns -1 if point_1 is < that point_2,
	   +1 if point_2 > point_1, and 0 if they are equal
	*/
	const int *point_1 = p_1, *point_2 = p_2;

	if ((*point_1) < (*point_2)) return (-1);
	if ((*point_1) > (*point_2)) return (+1);
	return (0);
}

/*! . */
int gmt_comp_ushort_asc (const void *p_1, const void *p_2) {
	/* Returns -1 if point_1 is < that point_2,
	   +1 if point_2 > point_1, and 0 if they are equal
	*/
	const unsigned short int *point_1 = p_1, *point_2 = p_2;

	if ((*point_1) < (*point_2)) return (-1);
	if ((*point_1) > (*point_2)) return (+1);
	return (0);
}

/*! . */
int gmt_comp_short_asc (const void *p_1, const void *p_2) {
	/* Returns -1 if point_1 is < that point_2,
	   +1 if point_2 > point_1, and 0 if they are equal
	*/
	const short int *point_1 = p_1, *point_2 = p_2;

	if ((*point_1) < (*point_2)) return (-1);
	if ((*point_1) > (*point_2)) return (+1);
	return (0);
}

/*! . */
int gmt_comp_uchar_asc (const void *p_1, const void *p_2) {
	/* Returns -1 if point_1 is < that point_2,
	   +1 if point_2 > point_1, and 0 if they are equal
	*/
	const unsigned char *point_1 = p_1, *point_2 = p_2;

	if ((*point_1) < (*point_2)) return (-1);
	if ((*point_1) > (*point_2)) return (+1);
	return (0);
}

/*! . */
int gmt_comp_char_asc (const void *p_1, const void *p_2) {
	/* Returns -1 if point_1 is < that point_2,
	   +1 if point_2 > point_1, and 0 if they are equal
	*/
	const char *point_1 = p_1, *point_2 = p_2;

	if ((*point_1) < (*point_2)) return (-1);
	if ((*point_1) > (*point_2)) return (+1);
	return (0);
}

<<<<<<< HEAD
/*! . */
void GMT_sort_array (struct GMT_CTRL *GMT_UNUSED(GMT), void *base, uint64_t n, unsigned int type)
=======
void GMT_sort_array (struct GMT_CTRL *GMT, void *base, uint64_t n, unsigned int type)
>>>>>>> 1896714b
{ /* Front function to call qsort on all <type> array into ascending order */
	GMT_UNUSED(GMT);
	size_t width[GMT_N_TYPES] = {
		sizeof(uint8_t),      /* GMT_UCHAR */
		sizeof(int8_t),       /* GMT_CHAR */
		sizeof(uint16_t),     /* GMT_USHORT */
		sizeof(int16_t),      /* GMT_SHORT */
		sizeof(uint32_t),     /* GMT_UINT */
		sizeof(int32_t),      /* GMT_INT */
		sizeof(uint64_t),     /* GMT_ULONG */
		sizeof(int64_t),      /* GMT_LONG */
		sizeof(float),        /* GMT_FLOAT */
		sizeof(double)};      /* GMT_DOUBLE */
	int (*compare[GMT_N_TYPES]) (const void *, const void *) = {
		/* Array of function pointers */
		gmt_comp_uchar_asc,   /* GMT_CHAR */
		gmt_comp_char_asc,    /* GMT_UCHAR */
		gmt_comp_ushort_asc,  /* GMT_USHORT */
		gmt_comp_short_asc,   /* GMT_SHORT */
		gmt_comp_uint_asc,    /* GMT_UINT */
		gmt_comp_int_asc,     /* GMT_INT */
		gmt_comp_ulong_asc,   /* GMT_ULONG */
		gmt_comp_long_asc,    /* GMT_LONG */
		gmt_comp_float_asc,   /* GMT_FLOAT */
		gmt_comp_double_asc}; /* GMT_DOUBLE */

	qsort (base, n, width[type], compare[type]);
}

/*! . */
const char * GMT_strerror (int err) {
	/* Returns the error string for a given error code "err"
	 * Passes "err" on to nc_strerror if the error code is not one we defined */
	if (err < 0) return nc_strerror (err);	/* Negative error codes come from netCDF */
	return (g_error_string[err]);		/* Other errors are internal GMT errors */
}

/*! . */
int GMT_err_func (struct GMT_CTRL *GMT, int err, bool fail, char *file, const char *where)
{
	if (err == GMT_NOERROR) return (err);

	/* When error code is non-zero: print error message */
	if (file && file[0])
		GMT_report_func (GMT, GMT_MSG_NORMAL, where, "%s [%s]\n", GMT_strerror(err), file);
	else
		GMT_report_func (GMT, GMT_MSG_NORMAL, where, "%s\n", GMT_strerror(err));
	/* Pass error code on or exit */
	if (fail) {
		GMT_exit (GMT, EXIT_FAILURE); return EXIT_FAILURE;
	}
	else
		return (err);
}

/*! . */
bool gmt_check_irgb (int irgb[], double rgb[]) {
	if ((irgb[0] < 0 || irgb[0] > 255) || (irgb[1] < 0 || irgb[1] > 255) || (irgb[2] < 0 || irgb[2] > 255)) return (true);
	rgb[0] = GMT_is255 (irgb[0]);
	rgb[1] = GMT_is255 (irgb[1]);
	rgb[2] = GMT_is255 (irgb[2]);
	return (false);
}

/*! . */
bool gmt_check_rgb (double rgb[]) {
	return ((rgb[0] < 0.0 || rgb[0] > 1.0) || (rgb[1] < 0.0 || rgb[1] > 1.0) || (rgb[2] < 0.0 || rgb[2] > 1.0));
}

/*! . */
bool gmt_check_hsv (double hsv[]) {
	return ((hsv[0] < 0.0 || hsv[0] > 360.0) || (hsv[1] < 0.0 || hsv[1] > 1.0) || (hsv[2] < 0.0 || hsv[2] > 1.0));
}

/*! . */
bool gmt_check_cmyk (double cmyk[]) {
	unsigned int i;
	for (i = 0; i < 4; i++) cmyk[i] *= 0.01;
	for (i = 0; i < 4; i++) if (cmyk[i] < 0.0 || cmyk[i] > 1.0) return (true);
	return (false);
}

<<<<<<< HEAD
/*! . */
void GMT_init_fill (struct GMT_CTRL *GMT_UNUSED(GMT), struct GMT_FILL *fill, double r, double g, double b)
=======
void GMT_init_fill (struct GMT_CTRL *GMT, struct GMT_FILL *fill, double r, double g, double b)
>>>>>>> 1896714b
{	/* Initialize FILL structure */

	/* Set whole structure to null (0, 0.0) */
	GMT_UNUSED(GMT);
	GMT_memset (fill, 1, struct GMT_FILL);
	/* Non-null values: */
	fill->b_rgb[0] = fill->b_rgb[1] = fill->b_rgb[2] = 1.0;
	fill->rgb[0] = r, fill->rgb[1] = g, fill->rgb[2] = b;
}

/*! . */
bool GMT_getfill (struct GMT_CTRL *GMT, char *line, struct GMT_FILL *fill) {
	int n, end, pos, i, len;
	bool error = false;
	double fb_rgb[4];
	char f, word[GMT_LEN256] = {""};

	if (!line) { GMT_Report (GMT->parent, GMT_MSG_NORMAL, "No argument given to GMT_getfill\n"); GMT_exit (GMT, EXIT_FAILURE); return false; }

	/* Syntax:   -G<gray>, -G<rgb>, -G<cmyk>, -G<hsv> or -Gp|P<dpi>/<image>[:F<rgb>B<rgb>]   */
	/* Note, <rgb> can be r/g/b, gray, or - for masks.  optionally, append @<transparency> [0] */

	GMT_init_fill (GMT, fill, -1.0, -1.0, -1.0);	/* Initialize fill structure */
	GMT_chop (line);	/* Remove trailing CR, LF and properly NULL-terminate the string */
	if (!line[0]) return (false);	/* No argument given: we are out of here */

	if ((line[0] == 'p' || line[0] == 'P') && isdigit((int)line[1])) {	/* Image specified */
		n = sscanf (&line[1], "%d/%s", &fill->dpi, fill->pattern);
		if (n != 2) error = 1;
		/* Determine if there are colorizing options applied, i.e. [:F<rgb>B<rgb>] */
		len = (int)strlen (fill->pattern);
		for (i = 0, pos = -1; fill->pattern[i] && pos == -1; i++) if (fill->pattern[i] == ':' && i < len && (fill->pattern[i+1] == 'B' || fill->pattern[i+1] == 'F')) pos = i;
		if (pos > -1) fill->pattern[pos] = '\0';
		fill->pattern_no = atoi (fill->pattern);
		if (fill->pattern_no == 0) fill->pattern_no = -1;
		fill->use_pattern = true;

		/* See if fore- and background colors are given */

		len = (int)strlen (line);
		for (i = 0, pos = -1; line[i] && pos == -1; i++) if (line[i] == ':' && i < len && (line[i+1] == 'B' || line[i+1] == 'F')) pos = i;
		pos++;

		if (pos > 0 && line[pos]) {	/* Gave colors */
			while (line[pos]) {
				f = line[pos++];
				if (line[pos] == '-')	/* Signal for transpacency masking */
					fb_rgb[0] = fb_rgb[1] = fb_rgb[2] = -1,	fb_rgb[3] = 0;
				else {
					end = pos;
					while (line[end] && !(line[end] == 'F' || line[end] == 'B')) end++;
					strncpy (word, &line[pos], (size_t)(end - pos));
					word[end - pos] = '\0';
					if (GMT_getrgb (GMT, word, fb_rgb)) {
						GMT_Report (GMT->parent, GMT_MSG_NORMAL, "Colorizing value %s not recognized!\n", word);
						GMT_exit (GMT, EXIT_FAILURE); return false;
					}
				}
				if (f == 'f' || f == 'F')
					GMT_rgb_copy (fill->f_rgb, fb_rgb);
				else if (f == 'b' || f == 'B')
					GMT_rgb_copy (fill->b_rgb, fb_rgb);
				else {
					GMT_Report (GMT->parent, GMT_MSG_NORMAL, "Colorizing argument %c not recognized!\n", f);
					GMT_exit (GMT, EXIT_FAILURE); return false;
				}
				while (line[pos] && !(line[pos] == 'F' || line[pos] == 'B')) pos++;
			}
		}

		/* If inverse, simply flip the colors around */
		if (line[0] == 'p') {
			GMT_rgb_copy (fb_rgb, fill->f_rgb);
			GMT_rgb_copy (fill->f_rgb, fill->b_rgb);
			GMT_rgb_copy (fill->b_rgb, fb_rgb);
		}
	}
	else {	/* Plain color or shade */
		error = GMT_getrgb (GMT, line, fill->rgb);
		fill->use_pattern = false;
	}

	return (error);
}

/*! . */
unsigned int gmt_char_count (char *txt, char c) {
	unsigned int i = 0, n = 0;
	while (txt[i]) if (txt[i++] == c) n++;
	return (n);
}

<<<<<<< HEAD
/*! . */
int GMT_getrgb_index (struct GMT_CTRL *GMT_UNUSED(GMT), double rgb[]) {
=======
int GMT_getrgb_index (struct GMT_CTRL *GMT, double rgb[])
{
>>>>>>> 1896714b
	/* Find the index of preset RGB triplets (those with names)
	   Return -1 if none found */

	GMT_UNUSED(GMT);
	int i;
	unsigned char irgb[3];

	/* First convert from 0-1 to 0-255 range */
	for (i = 0; i < 3; i++) irgb[i] = GMT_u255(rgb[i]);

	/* Compare all RGB codes */
	for (i = 0; i < GMT_N_COLOR_NAMES; i++) {
		if (GMT_color_rgb[i][0] == irgb[0] && GMT_color_rgb[i][1] == irgb[1] && GMT_color_rgb[i][2] == irgb[2]) return (i);
	}

	/* Nothing found */
	return (-1);
}

/*! . */
int GMT_colorname2index (struct GMT_CTRL *GMT, char *name) {
	/* Return index into structure with colornames and r/g/b */

	int k;
	char Lname[GMT_LEN64] = {""};

	strncpy (Lname, name, GMT_LEN64);
	GMT_str_tolower (Lname);
	k = GMT_hash_lookup (GMT, Lname, GMT->session.rgb_hashnode, GMT_N_COLOR_NAMES, GMT_N_COLOR_NAMES);

	return (k);
}

/*! . */
bool GMT_getrgb (struct GMT_CTRL *GMT, char *line, double rgb[]) {
	int n, i, count, irgb[3], c = 0;
	double hsv[4], cmyk[5];
	char buffer[GMT_LEN64] = {""}, *t = NULL;

	if (!line) {
		GMT_Report (GMT->parent, GMT_MSG_NORMAL, "No argument given to GMT_getrgb\n");
		GMT_exit (GMT, EXIT_FAILURE); return false;
	}
	if (!line[0]) return (false);	/* Nothing to do - accept default action */

	rgb[3] = hsv[3] = cmyk[4] = 0.0;	/* Default is no transparency */
	if (line[0] == '-') {
		rgb[0] = -1.0; rgb[1] = -1.0; rgb[2] = -1.0;
		return (false);
	}

	strncpy (buffer, line, GMT_LEN64);	/* Make local copy */
	if ((t = strstr (buffer, "@")) && strlen (t) > 1) {	/* User requested transparency via @<transparency> */
		double transparency = atof (&t[1]);
		if (transparency < 0.0 || transparency > 100.0)
			GMT_Report (GMT->parent, GMT_MSG_NORMAL, "Representation of transparency (%s) not recognized. Using default [0 or opaque].\n", line);
		else
			rgb[3] = hsv[3] = cmyk[4] = transparency / 100.0;	/* Transparency is in 0-1 range */
		t[0] = '\0';	/* Chop off transparency for the rest of this function */
	}
	if (buffer[0] == '#') {	/* #rrggbb */
		n = sscanf (buffer, "#%2x%2x%2x", (unsigned int *)&irgb[0], (unsigned int *)&irgb[1], (unsigned int *)&irgb[2]);
		return (n != 3 || gmt_check_irgb (irgb, rgb));
	}

	/* If it starts with a letter, then it could be a name */

	if (isalpha ((unsigned char) buffer[0])) {
		if ((n = (int)GMT_colorname2index (GMT, buffer)) < 0) {
			GMT_Report (GMT->parent, GMT_MSG_NORMAL, "Colorname %s not recognized!\n", buffer);
			return (true);
		}
		for (i = 0; i < 3; i++) rgb[i] = GMT_is255 (GMT_color_rgb[n][i]);
		return (false);
	}

	/* Definitely wrong, at this point, is something that does not end in a number */

	if (strlen(buffer) < 1) return (true);	/* Nothing, which is bad */
	c = buffer[strlen(buffer)-1];
	if (c <= 0 || !(isdigit (c) || c == '.')) return (true);

	count = (int)gmt_char_count (buffer, '/');

	if (count == 3) {	/* c/m/y/k */
		n = sscanf (buffer, "%lf/%lf/%lf/%lf", &cmyk[0], &cmyk[1], &cmyk[2], &cmyk[3]);
		if (n != 4 || gmt_check_cmyk (cmyk)) return (true);
		gmt_cmyk_to_rgb (rgb, cmyk);
		return (false);
	}

	if (count == 2) {	/* r/g/b or h/s/v */
		if (GMT->current.setting.color_model & GMT_HSV) {	/* h/s/v */
			n = sscanf (buffer, "%lf/%lf/%lf", &hsv[0], &hsv[1], &hsv[2]);
			if (n != 3 || gmt_check_hsv (hsv)) return (true);
			gmt_hsv_to_rgb (rgb, hsv);
			return (false);
		}
		else {		/* r/g/b */
			n = sscanf (buffer, "%lf/%lf/%lf", &rgb[0], &rgb[1], &rgb[2]);
			rgb[0] /= 255.0 ; rgb[1] /= 255.0 ; rgb[2] /= 255.0;
			return (n != 3 || gmt_check_rgb (rgb));
		}
	}

	if (gmt_char_count (buffer, '-') == 2) {		/* h-s-v despite pretending to be r/g/b */
		n = sscanf (buffer, "%lf-%lf-%lf", &hsv[0], &hsv[1], &hsv[2]);
		if (n != 3 || gmt_check_hsv (hsv)) return (true);
		gmt_hsv_to_rgb (rgb, hsv);
		return (false);
	}

	if (count == 0) {	/* gray */
		n = sscanf (buffer, "%lf", &rgb[0]);
		rgb[0] /= 255.0 ; rgb[1] = rgb[2] = rgb[0];
		return (n != 1 || gmt_check_rgb (rgb));
	}

	/* Get here if there is a problem */

	return (true);
}

/*! . */
bool gmt_gethsv (struct GMT_CTRL *GMT, char *line, double hsv[]) {
	int n, i, count, irgb[3], c = 0;
	double rgb[4], cmyk[5];
	char buffer[GMT_LEN64] = {""}, *t = NULL;

	if (!line) { GMT_Report (GMT->parent, GMT_MSG_NORMAL, "No argument given to gmt_gethsv\n"); GMT_exit (GMT, EXIT_FAILURE); return false; }
	if (!line[0]) return (false);	/* Nothing to do - accept default action */

	rgb[3] = hsv[3] = cmyk[4] = 0.0;	/* Default is no transparency */
	if (line[0] == '-') {
		hsv[0] = -1.0; hsv[1] = -1.0; hsv[2] = -1.0;
		return (false);
	}

	strncpy (buffer, line, GMT_LEN64);	/* Make local copy */
	if ((t = strstr (buffer, "@")) && strlen (t) > 1) {	/* User requested transparency via @<transparency> */
		double transparency = atof (&t[1]);
		if (transparency < 0.0 || transparency > 100.0)
			GMT_Report (GMT->parent, GMT_MSG_NORMAL, "Representation of transparency (%s) not recognized. Using default [0 or opaque].\n", t);
		else
			rgb[3] = hsv[3] = cmyk[4] = transparency / 100.0;	/* Transparency is in 0-1 range */
		t[0] = '\0';	/* Chop off transparency for the rest of this function */
	}

	if (buffer[0] == '#') {	/* #rrggbb */
		n = sscanf (buffer, "#%2x%2x%2x", (unsigned int *)&irgb[0], (unsigned int *)&irgb[1], (unsigned int *)&irgb[2]);
		if (n != 3 || gmt_check_irgb (irgb, rgb)) return (true);
		gmt_rgb_to_hsv (rgb, hsv);
		return (false);
	}

	/* If it starts with a letter, then it could be a name */

	if (isalpha ((unsigned char) buffer[0])) {
		if ((n = (int)GMT_colorname2index (GMT, buffer)) < 0) {
			GMT_Report (GMT->parent, GMT_MSG_NORMAL, "Colorname %s not recognized!\n", buffer);
			return (true);
		}
		for (i = 0; i < 3; i++) rgb[i] = GMT_is255 (GMT_color_rgb[n][i]);
		gmt_rgb_to_hsv (rgb, hsv);
		return (false);
	}

	/* Definitely wrong, at this point, is something that does not end in a number */

	if (strlen(buffer) < 1) return (true);	/* Nothing, which is bad */
	c = buffer[strlen(buffer)-1];
	if (!(isdigit (c) || c == '.')) return (true);

	count = (int)gmt_char_count (buffer, '/');

	if (count == 3) {	/* c/m/y/k */
		n = sscanf (buffer, "%lf/%lf/%lf/%lf", &cmyk[0], &cmyk[1], &cmyk[2], &cmyk[3]);
		if (n != 4 || gmt_check_cmyk (cmyk)) return (true);
		gmt_cmyk_to_hsv (hsv, cmyk);
		return (false);
	}

	if (count == 2) {	/* r/g/b or h/s/v */
		if (GMT->current.setting.color_model & GMT_HSV) {	/* h/s/v */
			n = sscanf (buffer, "%lf/%lf/%lf", &hsv[0], &hsv[1], &hsv[2]);
			return (n != 3 || gmt_check_hsv (hsv));
		}
		else {		/* r/g/b */
			n = sscanf (buffer, "%d/%d/%d", &irgb[0], &irgb[1], &irgb[2]);
			if (n != 3 || gmt_check_irgb (irgb, rgb)) return (true);
			gmt_rgb_to_hsv (rgb, hsv);
			return (false);
		}
	}

	if (gmt_char_count (buffer, '-')  == 2) {		/* h-s-v */
		n = sscanf (buffer, "%lf-%lf-%lf", &hsv[0], &hsv[1], &hsv[2]);
		return (n != 3 || gmt_check_hsv (hsv));
	}

	if (count == 0) {	/* gray */
		n = sscanf (buffer, "%d", &irgb[0]);
		irgb[1] = irgb[2] = irgb[0];
		if (n != 1 || gmt_check_irgb (irgb, rgb)) return (true);
		gmt_rgb_to_hsv (rgb, hsv);
		return (false);
	}

	/* Get here if there is a problem */

	return (true);
}

/*! . */
void GMT_enforce_rgb_triplets (struct GMT_CTRL *GMT, char *text, unsigned int size) {
	/* Purpose is to replace things like @;lightgreen; with @r/g/b; which PSL_plottext understands.
	 * Likewise, if @transparency is appended we change it to =transparency so PSL_plottext can parse it */

	unsigned int i, j, k = 0, n, last = 0, n_slash;
	double rgb[4];
	char buffer[GMT_BUFSIZ] = {""}, color[GMT_LEN256] = {""}, *p = NULL;

	if (!strchr (text, '@')) return;	/* Nothing to do since no espace sequence in string */

	while ((p = strstr (text, "@;"))) {	/* Found a @; sequence */
		i = (unsigned int)(p - text) + 2;	/* Position of first character after @; */
		for (j = last; j < i; j++, k++) buffer[k] = text[j];	/* Copy everything from last stop up to the color specification */
		text[i-1] = 'X';	/* Wipe the ; so that @; wont be found a 2nd time */
		if (text[i] != ';') {	/* Color info now follows */
			n = i;
			n_slash = 0;
			while (text[n] && text[n] != ';') {	/* Find end of the color info and also count slashes */
				if (text[n] == '/') n_slash++;
				n++;
			}
			if (n_slash != 2) {	/* r/g/b not given, must replace whatever it was with a r/g/b triplet */
				text[n] = '\0';	/* Temporarily terminate string so getrgb can work */
				GMT_getrgb (GMT, &text[i], rgb);
				text[n] = ';';	/* Undo damage */
				if (rgb[3] > 0.0)
					sprintf (color, "%f/%f/%f=%ld", GMT_t255(rgb), lrint (100.0 * rgb[3]));	/* Format triplet w/ transparency */
				else
					sprintf (color, "%f/%f/%f", GMT_t255(rgb));	/* Format triplet only */
				for (j = 0; color[j]; j++, k++) buffer[k] = color[j];	/* Copy over triplet and update buffer pointer k */
			}
			else	/* Already in r/g/b format, just copy */
				for (j = i; j < n; j++, k++) buffer[k] = text[j];
			i = n;	/* Position of terminating ; */
		}
		buffer[k++] = ';';	/* Finish the specification */
		last = i + 1;	/* Start of next part to copy */
	}
	i = last;	/* Finish copying everything left in the text string */
	while (text[i]) buffer[k++] = text[i++];
	buffer[k++] = '\0';	/* Properly terminate buffer */

	if (k > size) GMT_Report (GMT->parent, GMT_MSG_NORMAL, "Replacement string too long - truncated\n");
	strncpy (text, buffer, k);	/* Copy back the revised string */
}

/*! . */
bool gmt_is_pattern (char *word) {
	/* Returns true if the word is a pattern specification P|p<dpi>/<pattern>[:B<color>[F<color>]] */

	if (strchr (word, ':')) return (true);			/* Only patterns may have a colon */
	if (!(word[0] == 'P' || word[0] == 'p')) return false;	/* Patterns must start with P or p */
	if (!strchr (word, '/')) return (false);		/* Patterns separate dpi and pattern with a slash */
	/* Here we know we start with P|p and there is a slash - this can only be a pattern specification */
	return (true);
}

/*! . */
bool gmt_is_color (struct GMT_CTRL *GMT, char *word) {
	int i, k, n, n_hyphen = 0;

	/* Returns true if we are sure the word is a color string - else false.
	 * color syntax is <gray>|<r/g/b>|<h-s-v>|<c/m/y/k>|<colorname>.
	 * NOTE: we are not checking if the values are kosher; just the pattern  */

	n = (int)strlen (word);
	if (n == 0) return (false);

	if (word[0] == '#') return (true);		/* Probably #rrggbb */
	if (GMT_colorname2index (GMT, word) >= 0) return (true);	/* Valid color name */
	if (strchr(word,'t')) return (false);		/* Got a t somewhere */
	if (strchr(word,':')) return (false);		/* Got a : somewhere */
	if (strchr(word,'c')) return (false);		/* Got a c somewhere */
	if (strchr(word,'i')) return (false);		/* Got a i somewhere */
	if (strchr(word,'m')) return (false);		/* Got a m somewhere */
	if (strchr(word,'p')) return (false);		/* Got a p somewhere */
	for (i = k = 0; word[i]; i++) if (word[i] == '/') k++;
	if (k == 1 || k > 3) return (false);	/* No color spec takes only 1 slash or more than 3 */
	n--;
	while (n >= 0 && (word[n] == '-' || word[n] == '.' || isdigit ((int)word[n]))) {
		if (word[n] == '-') n_hyphen++;
		n--;	/* Wind down as long as we find -,., or digits */
	}
	return ((n == -1 && n_hyphen == 2));	/* true if we only found h-s-v and false otherwise */
}

/*! . */
int gmt_getfonttype (struct GMT_CTRL *GMT, char *name) {
	unsigned int i;

	if (!name[0]) return (-1);
	if (!isdigit ((unsigned char) name[0])) {	/* Does not start with number. Try font name */
		int ret = -1;
		for (i = 0; i < GMT->session.n_fonts && strcmp (name, GMT->session.font[i].name); i++);
		if (i < GMT->session.n_fonts) ret = i;
		return (ret);
	}
	if (!isdigit ((unsigned char) name[strlen(name)-1])) return (-1);	/* Starts with digit, ends with something else: cannot be */
	return (atoi (name));
}

/*! . */
bool gmt_is_fontname (struct GMT_CTRL *GMT, char *word) {
	/* Returns true if the word is one of the named fonts */
	unsigned int i;

	if (!word[0]) return (false);
	for (i = 0; i < GMT->session.n_fonts && strcmp (word, GMT->session.font[i].name); i++);
	if (i == GMT->session.n_fonts) return (false);
	return (true);
}

/*! . */
int GMT_getfont (struct GMT_CTRL *GMT, char *buffer, struct GMT_FONT *F) {
	unsigned int i, n;
	int k;
	double pointsize;
	char size[GMT_LEN256] = {""}, name[GMT_LEN256] = {""}, fill[GMT_LEN256] = {""}, line[GMT_BUFSIZ] = {""}, *s = NULL;

	if (!buffer) {
		GMT_Report (GMT->parent, GMT_MSG_NORMAL, "No argument given to GMT_getfont\n");
		GMT_exit (GMT, EXIT_FAILURE); return EXIT_FAILURE;
	}

	strncpy (line, buffer, GMT_BUFSIZ);	/* Work on a copy of the arguments */
	GMT_chop (line);	/* Remove trailing CR, LF and properly NULL-terminate the string */

	/* Processes font settings given as [size][,name][,fill][=pen] */

	F->form = 1;	/* Default is to fill the text with a solid color */
	if ((s = strchr (line, '='))) {	/* Specified an outline pen */
		s[0] = 0;	/* Chop of this modifier */
		if (GMT_getpen (GMT, &s[1], &F->pen))
			GMT_Report (GMT->parent, GMT_MSG_NORMAL, "Representation of font outline pen not recognized - ignored.\n");
		else
			F->form |= 2;	/* Turn on outline font flag */
	}
	for (i = 0; line[i]; i++) if (line[i] == ',') line[i] = ' ';	/* Replace , with space */
	n = sscanf (line, "%s %s %s", size, name, fill);
	for (i = 0; line[i]; i++) if (line[i] == ' ') line[i] = ',';	/* Replace space with , */
	if (n == 2) {	/* Could be size,name or size,fill or name,fill */
		if (line[i-1] == ',') {		/* Must be size,name, so we can continue */
		}
		else if (line[0] == ',') {	/* ,name,fill got stored in size,name */
			strncpy (fill, name, GMT_LEN256);
			strncpy (name, size, GMT_LEN256);
			size[0] = '\0';
		}
		else if (gmt_is_fill (GMT, name)) {	/* fill got stored in name */
			strncpy (fill, name, GMT_LEN256);
			name[0] = '\0';
			if (gmt_is_fontname (GMT, size)) {	/* name got stored in size */
				strncpy (name, size, GMT_LEN256);
				size[0] = '\0';
			}
		}
	}
	else if (n == 1) {	/* Could be size or name or fill */
		if (line[0] == ',' && line[1] == ',') {	/* ,,fill got stored in size */
			strncpy (fill, size, GMT_LEN256);
			size[0] = '\0';
		}
		else if (line[0] == ',') {		/* ,name got stored in size */
			strncpy (name, size, GMT_LEN256);
			size[0] = '\0';
		}
		else if (gmt_is_fill (GMT, size)) {	/* fill got stored in size */
			strncpy (fill, size, GMT_LEN256);
			size[0] = '\0';
		}
		else if (gmt_is_fontname (GMT, size)) {	/* name got stored in size */
			strncpy (name, size, GMT_LEN256);
			size[0] = '\0';
		}
		/* Unstated else branch means we got size stored correctly */
	}
	/* Unstated else branch means we got all 3: size,name,fill */

	/* Assign font size, type, and fill, if given */
	if (!size[0] || size[0] == '-') { /* Skip */ }
	else if ((pointsize = GMT_convert_units (GMT, size, GMT_PT, GMT_PT)) < GMT_CONV4_LIMIT)
		GMT_Report (GMT->parent, GMT_MSG_NORMAL, "Representation of font size not recognised. Using default.\n");
	else
		F->size = pointsize;
	if (!name[0] || name[0] == '-') { /* Skip */ }
	else if ((k = gmt_getfonttype (GMT, name)) >= 0)
		F->id = k;
	else
		GMT_Report (GMT->parent, GMT_MSG_NORMAL, "Representation of font type not recognized. Using default.\n");
	if (!fill[0]) { /* Skip */ }
	else if (fill[0] == '-') {	/* Want no fill */
		F->form &= 2;	/* Turn off fill font flag set initially */
		GMT_rgb_copy (F->fill.rgb, GMT->session.no_rgb);
	}
	else {	/* Decode fill and set flags */
		if (GMT_getfill (GMT, fill, &F->fill)) GMT_Report (GMT->parent, GMT_MSG_NORMAL, "Representation of font fill not recognized. Using default.\n");
		if (F->fill.use_pattern) F->form &= 2, F->form |= 4;	/* Flag that font fill is a pattern and not solid color */
	}
	if (F->form == 0) {
		GMT_Report (GMT->parent, GMT_MSG_NORMAL, "Cannot turn off both font fill and font outline.  Reset to font fill.\n");
		F->form = 1;
	}
	return (false);
}

/*! . */
char *GMT_putfont (struct GMT_CTRL *GMT, struct GMT_FONT F) {
	/* GMT_putfont creates a GMT textstring equivalent of the specified font */

	static char text[GMT_BUFSIZ];

	if (F.form & 2)
		sprintf (text, "%gp,%s,%s=%s", F.size, GMT->session.font[F.id].name, GMT_putfill (GMT, &F.fill), GMT_putpen (GMT, F.pen));
	else
		sprintf (text, "%gp,%s,%s", F.size, GMT->session.font[F.id].name, GMT_putfill (GMT, &F.fill));
	return (text);
}

/*! . */
int gmt_name2pen (char *name) {
	/* Return index into structure with pennames and width, for given name */

	int i, k;
	char Lname[GMT_LEN64] = {""};

	strncpy (Lname, name, GMT_LEN64);
	GMT_str_tolower (Lname);
	for (i = 0, k = -1; k < 0 && i < GMT_N_PEN_NAMES; i++) if (!strcmp (Lname, GMT_penname[i].name)) k = i;

	return (k);
}

/*! . */
int gmt_pen2name (double width) {
	/* Return index into structure with pennames and width, for given width */

	int i, k;

	for (i = 0, k = -1; k < 0 && i < GMT_N_PEN_NAMES; i++) if (GMT_eq (width, GMT_penname[i].width)) k = i;

	return (k);
}

<<<<<<< HEAD
/*! . */
void GMT_init_pen (struct GMT_CTRL *GMT_UNUSED(GMT), struct GMT_PEN *pen, double width) {
=======
void GMT_init_pen (struct GMT_CTRL *GMT, struct GMT_PEN *pen, double width)
{
>>>>>>> 1896714b
	/* Sets default black solid pen of given width in points */
	GMT_UNUSED(GMT);
	GMT_memset (pen, 1, struct GMT_PEN);
	pen->width = width;
}

/*! . */
int gmt_getpenwidth (struct GMT_CTRL *GMT, char *line, struct GMT_PEN *P) {
	int n;

	/* SYNTAX for pen width:  <floatingpoint>[p|i|c|m] or <name> [fat, thin, etc] */

	if (!line || !line[0]) return (GMT_NOERROR);	/* Nothing given, return */
	if ((line[0] == '.' && (line[1] >= '0' && line[1] <= '9')) || (line[0] >= '0' && line[0] <= '9')) {
		/* Pen thickness with optional unit at end */
		P->width = GMT_convert_units (GMT, line, GMT_PT, GMT_PT);
	}
	else {	/* Pen name was given - these refer to fixed widths in points */
		if ((n = gmt_name2pen (line)) < 0) {
			GMT_Report (GMT->parent, GMT_MSG_NORMAL, "Pen name %s not recognized!\n", line);
			GMT_exit (GMT, EXIT_FAILURE); return EXIT_FAILURE;
		}
		P->width = GMT_penname[n].width;
	}
	return (GMT_NOERROR);
}

/*! . */
int gmt_getpenstyle (struct GMT_CTRL *GMT, char *line, struct GMT_PEN *P) {
	unsigned int i, n, pos, unit = GMT_PT, n_dash = 0;
	double width;
	char tmp[GMT_LEN256] = {""}, string[GMT_BUFSIZ] = {""}, ptr[GMT_BUFSIZ] = {""};

	if (!line || !line[0]) return (GMT_NOERROR);	/* Nothing to do as no style given.  Note we do not reset any existing style here; use solid to do so */
	if (!strcmp (line, "solid")) {	/* Used to override any other default style */
		P->offset = 0.0;
		P->style[0] = '\0';
		 return (GMT_NOERROR);
	}
	if (!strcmp (line, "dashed")) strcpy (line, "-");	/* Accept "dashed" to mean - */
	if (!strcmp (line, "dotted")) strcpy (line, ".");	/* Accept "dotted" to mean . */
	if (!strcmp (line, "a")) {	/* Old GMT4 "a" style */
		if (GMT_compat_check (GMT, 4))
			GMT_Report (GMT->parent, GMT_MSG_COMPAT, "Warning: Pen-style \"a\" is deprecated, use \"dashed\" or \"-\" instead\n");
		else {
			GMT_Report (GMT->parent, GMT_MSG_COMPAT, "Error: Bad pen-style %s\n", line);
			GMT_exit (GMT, EXIT_FAILURE); return EXIT_FAILURE;
		}
		strcpy (line, "-");	/* Accepted GMT4 style "a" to mean - */
	}
	else if (!strcmp (line, "o")) {	/* Old GMT4 "o" style */
		if (GMT_compat_check (GMT, 4))
			GMT_Report (GMT->parent, GMT_MSG_COMPAT, "Warning: Pen-style \"o\" is deprecated, use \"dotted\" or \".\" instead\n");
		else {
			GMT_Report (GMT->parent, GMT_MSG_COMPAT, "Error: Bad pen-style %s\n", line);
			GMT_exit (GMT, EXIT_FAILURE); return EXIT_FAILURE;
		}
		strcpy (line, ".");	/* Accepted GMT4 style "a" to mean - */
	}
	n = (int)strlen (line) - 1;
	if (strchr (GMT_DIM_UNITS, line[n]))	/* Separate unit given to style string */
		unit = GMT_unit_lookup (GMT, line[n], GMT->current.setting.proj_length_unit);

	width = (P->width < GMT_CONV4_LIMIT) ? GMT_PENWIDTH : P->width;
	if (isdigit ((int)line[0])) {	/* Specified numeric pattern will start with an integer */
		unsigned int c_pos;

		for (i = 1, c_pos = 0; line[i] && c_pos == 0; i++) if (line[i] == ':') c_pos = i;
		if (c_pos == 0) {
			GMT_Report (GMT->parent, GMT_MSG_NORMAL, "Warning: Pen style %s do not follow format <pattern>:<phase>. <phase> set to 0\n", line);
			P->offset = 0.0;
		}
		else {
			line[c_pos] = ' ';
			sscanf (line, "%s %lf", P->style, &P->offset);
			line[c_pos] = ':';
		}
		for (i = 0; P->style[i]; i++) if (P->style[i] == '_') P->style[i] = ' ';

		/* Must convert given units to points */

		pos = 0;
		while ((GMT_strtok (P->style, " ", &pos, ptr))) {
			sprintf (tmp, "%g ", (atof (ptr) * GMT->session.u2u[unit][GMT_PT]));
			strcat (string, tmp);
			n_dash++;
		}
		string[strlen (string) - 1] = 0;
		if (strlen (string) >= GMT_PEN_LEN) {
			GMT_Report (GMT->parent, GMT_MSG_NORMAL, "Error: Pen attributes too long!\n");
			GMT_exit (GMT, EXIT_FAILURE); return EXIT_FAILURE;
		}
		strncpy (P->style, string, GMT_PEN_LEN);
		P->offset *= GMT->session.u2u[unit][GMT_PT];
	}
	else  {	/* New way of building it up with - and . */
		P->style[0] = '\0';
		P->offset = 0.0;
		for (i = 0; line[i]; i++) {
			if (line[i] == '-') { /* Dash */
				sprintf (tmp, "%g %g ", 8.0 * width, 4.0 * width);
				strcat (P->style, tmp);
				n_dash += 2;
			}
			else if (line[i] == '.') { /* Dot */
				sprintf (tmp, "%g %g ", width, 4.0 * width);
				strcat (P->style, tmp);
				n_dash += 2;
			}
			else {
				GMT_Report (GMT->parent, GMT_MSG_NORMAL, "Error: Pen attributes not using just - and . for dashes and dots. Offending character --> %c\n", line[i]);
				GMT_exit (GMT, EXIT_FAILURE); return EXIT_FAILURE;
			}
		}
		P->style[strlen(P->style)-1] = '\0';	/* Chop off trailing space */
	}
	if (n_dash >= 11) {
		GMT_Report (GMT->parent, GMT_MSG_NORMAL, "Error: Pen attributes contain more than 11 items (limit for PostScript setdash operator)!\n");
		GMT_exit (GMT, EXIT_FAILURE); return EXIT_FAILURE;
	}
	return (GMT_NOERROR);
}

/*! . */
bool gmt_is_penstyle (char *word) {
	int n;

	/* Returns true if we are sure the word is a style string - else false.
	 * style syntax is a|o|<pattern>:<phase>|<string made up of -|. only>[<unit>] */

	n = (int)strlen (word);
	if (n == 0) return (false);

	n--;
	if (strchr (GMT_DIM_UNITS, word[n])) n--;	/* Reduce length by 1; the unit character */
	if (n < 0) return (false);		/* word only contained a unit character? */
	if (n == 0) {
		if (word[0] == '-' || word[0] == 'a' || word[0] == '.' || word[0] == 'o') return (true);
		return (false);	/* No other 1-char style patterns possible */
	}
	if (strchr(word,'t')) return (false);	/* Got a t somewhere */
	if (strchr(word,':')) return (true);	/* Got <pattern>:<phase> */
	while (n >= 0 && (word[n] == '-' || word[n] == '.')) n--;	/* Wind down as long as we find - or . */
	return ((n == -1));	/* true if we only found -/., false otherwise */
}

/*! . */
bool GMT_getpen (struct GMT_CTRL *GMT, char *buffer, struct GMT_PEN *P) {
	int i, n;
	char width[GMT_LEN256] = {""}, color[GMT_LEN256] = {""}, style[GMT_LEN256] = {""}, line[GMT_BUFSIZ] = {""};

	if (!buffer || !buffer[0]) return (false);		/* Nothing given: return silently, leaving P in tact */

	strncpy (line, buffer, GMT_BUFSIZ);	/* Work on a copy of the arguments */
	GMT_chop (line);	/* Remove trailing CR, LF and properly NULL-terminate the string */
	if (!line[0]) return (false);		/* Nothing given: return silently, leaving P in tact */

	/* Processes pen specifications given as [width[<unit>][,<color>[,<style>[t<unit>]]][@<transparency>] */

	for (i = 0; line[i]; i++) if (line[i] == ',') line[i] = ' ';	/* Replace , with space */
	n = sscanf (line, "%s %s %s", width, color, style);
	for (i = 0; line[i]; i++) if (line[i] == ' ') line[i] = ',';	/* Replace space with , */
	if (n == 2) {	/* Could be width,color or width,style or color,style */
		if (line[0] == ',') {	/* ,color,style got stored in width,color */
			strncpy (style, color, GMT_LEN256);
			strncpy (color, width, GMT_LEN256);
			width[0] = '\0';
		}
		else if (gmt_is_penstyle (color)) {	/* style got stored in color */
			strncpy (style, color, GMT_LEN256);
			color[0] = '\0';
			if (gmt_is_color (GMT, width)) {	/* color got stored in width */
				strncpy (color, width, GMT_LEN256);
				width[0] = '\0';
			}
		}
	}
	else if (n == 1) {	/* Could be width or color or style */
		if (line[0] == ',' && line[1] == ',') {	/* ,,style got stored in width */
			strncpy (style, width, GMT_LEN256);
			width[0] = '\0';
		}
		else if (line[0] == ',') {		/* ,color got stored in width */
			strncpy (color, width, GMT_LEN256);
			width[0] = '\0';
		}
		else if (gmt_is_penstyle (width)) {	/* style got stored in width */
			strncpy (style, width, GMT_LEN256);
			width[0] = '\0';
		}
		else if (gmt_is_color (GMT, width)) {	/* color got stored in width */
			strncpy (color, width, GMT_LEN256);
			width[0] = '\0';
		}
		/* Unstated else branch means we got width stored correctly */
	}
	/* Unstated else branch means we got all 3: width,color,style */

	/* Assign width, color, style if given */
	if (gmt_getpenwidth (GMT, width, P)) GMT_Report (GMT->parent, GMT_MSG_NORMAL, "Representation of pen width (%s) not recognized. Using default.\n", width);
	if (GMT_getrgb (GMT, color, P->rgb)) GMT_Report (GMT->parent, GMT_MSG_NORMAL, "Representation of pen color (%s) not recognized. Using default.\n", color);
	if (gmt_getpenstyle (GMT, style, P)) GMT_Report (GMT->parent, GMT_MSG_NORMAL, "Representation of pen style (%s) not recognized. Using default.\n", style);

	return (false);
}

/*! . */
char *GMT_putpen (struct GMT_CTRL *GMT, struct GMT_PEN pen) {
	/* GMT_putpen creates a GMT textstring equivalent of the specified pen */

	static char text[GMT_BUFSIZ];
	int i, k;

	k = gmt_pen2name (pen.width);
	if (pen.style[0]) {
		if (k < 0)
			sprintf (text, "%.5gp,%s,%s:%.5gp", pen.width, GMT_putcolor (GMT, pen.rgb), pen.style, pen.offset);
		else
			sprintf (text, "%s,%s,%s:%.5gp", GMT_penname[k].name, GMT_putcolor (GMT, pen.rgb), pen.style, pen.offset);
		for (i = 0; text[i]; i++) if (text[i] == ' ') text[i] = '_';
	}
	else
		if (k < 0)
			sprintf (text, "%.5gp,%s", pen.width, GMT_putcolor (GMT, pen.rgb));
		else
			sprintf (text, "%s,%s", GMT_penname[k].name, GMT_putcolor (GMT, pen.rgb));

	return (text);
}

#define GMT_INC_IS_FEET		1
#define GMT_INC_IS_SURVEY_FEET	2
#define GMT_INC_IS_M		4
#define GMT_INC_IS_KM		8
#define GMT_INC_IS_MILES	16
#define GMT_INC_IS_NMILES	32
#define GMT_INC_IS_NNODES	64
#define GMT_INC_IS_EXACT	128
#define GMT_INC_UNITS		63

/*! . */
bool GMT_getinc (struct GMT_CTRL *GMT, char *line, double inc[])
{	/* Special case of getincn use where n is two. */

	int n;

	/* Syntax: -I<xinc>[m|s|e|f|k|M|n|u|+|=][/<yinc>][m|s|e|f|k|M|n|u|+|=]
	 * Units: d = arc degrees
	 * 	  m = arc minutes
	 *	  s = arc seconds [was c]
	 *	  e = meter [Convert to degrees]
	 *	  f = feet [Convert to degrees]
	 *	  M = Miles [Convert to degrees]
	 *	  k = km [Convert to degrees]
	 *	  n = nautical miles [Convert to degrees]
	 *	  u = survey feet [Convert to degrees]
	 * Flags: = = Adjust -R to fit exact -I [Default modifies -I to fit -R]
	 *	  + = incs are actually nx/ny - convert to get xinc/yinc
	 */

	if (!line) { GMT_Report (GMT->parent, GMT_MSG_NORMAL, "No argument given to GMT_getinc\n"); return (true); }

	n = GMT_getincn (GMT, line, inc, 2);
	if (n == 1) {	/* Must copy y info from x */
		inc[GMT_Y] = inc[GMT_X];
		GMT->current.io.inc_code[GMT_Y] = GMT->current.io.inc_code[GMT_X];	/* Use exact inc codes for both x and y */
	}

	if (GMT->current.io.inc_code[GMT_X] & GMT_INC_IS_NNODES && GMT->current.io.inc_code[GMT_X] & GMT_INC_UNITS) {
		GMT_Report (GMT->parent, GMT_MSG_NORMAL, "Error: number of x nodes cannot have units\n");
		return (true);
	}
	if (GMT->current.io.inc_code[GMT_Y] & GMT_INC_IS_NNODES && GMT->current.io.inc_code[GMT_Y] & GMT_INC_UNITS) {
		GMT_Report (GMT->parent, GMT_MSG_NORMAL, "Error: number of y nodes cannot have units\n");
		return (true);
	}
	return (false);
}

/*! . */
int GMT_getincn (struct GMT_CTRL *GMT, char *line, double inc[], unsigned int n) {
	unsigned int last, i, pos;
	char p[GMT_BUFSIZ];
	double scale = 1.0;

	/* Deciphers dx/dy/dz/dw/du/dv/... increment strings with n items */

	if (!line) { GMT_Report (GMT->parent, GMT_MSG_NORMAL, "No argument given to GMT_getincn\n"); GMT_exit (GMT, EXIT_FAILURE); return EXIT_FAILURE; }

	GMT_memset (inc, n, double);

	i = pos = GMT->current.io.inc_code[GMT_X] = GMT->current.io.inc_code[GMT_Y] = 0;

	while (i < n && (GMT_strtok (line, "/", &pos, p))) {
		last = (unsigned int)strlen (p) - 1;
		if (p[last] == '=') {	/* Let -I override -R */
			p[last] = 0;
			if (i < 2) GMT->current.io.inc_code[i] |= GMT_INC_IS_EXACT;
			last--;
		}
		else if (p[last] == '+' || p[last] == '!') {	/* Number of nodes given, determine inc from domain (! added since documentation mentioned this once... */
			p[last] = 0;
			if (i < 2) GMT->current.io.inc_code[i] |= GMT_INC_IS_NNODES;
			last--;
		}
		switch (p[last]) {
			case 'd':	/* Gave arc degree */
				p[last] = 0;
				break;
			case 'm':	/* Gave arc minutes */
				p[last] = 0;
				scale = GMT_MIN2DEG;
				break;
			case 'c':
				if (GMT_compat_check (GMT, 4)) {	/* Warn and fall through */
					GMT_Report (GMT->parent, GMT_MSG_COMPAT, "Warning: Second interval unit c is deprecated; use s instead\n");
				}
				else {
					scale = 1.0;
					break;
				}
			case 's':	/* Gave arc seconds */
				p[last] = 0;
				scale = GMT_SEC2DEG;
				break;
			case 'e':	/* Gave meters along mid latitude */
				p[last] = 0;
				if (i < 2) GMT->current.io.inc_code[i] |= GMT_INC_IS_M;
				break;
			case 'f':	/* Gave feet along mid latitude */
				p[last] = 0;
				if (i < 2) GMT->current.io.inc_code[i] |= GMT_INC_IS_FEET;
				break;
			case 'k':	/* Gave km along mid latitude */
				p[last] = 0;
				if (i < 2) GMT->current.io.inc_code[i] |= GMT_INC_IS_KM;
				break;
			case 'M':	/* Gave miles along mid latitude */
				p[last] = 0;
				if (i < 2) GMT->current.io.inc_code[i] |= GMT_INC_IS_MILES;
				break;
			case 'n':	/* Gave nautical miles along mid latitude */
				p[last] = 0;
				if (i < 2) GMT->current.io.inc_code[i] |= GMT_INC_IS_NMILES;
				break;
			case 'u':	/* Gave survey feet along mid latitude */
				p[last] = 0;
				if (i < 2) GMT->current.io.inc_code[i] |= GMT_INC_IS_SURVEY_FEET;
				break;
			default:	/* No special flags or units */
				scale = 1.0;
				break;
		}
		if ((sscanf(p, "%lf", &inc[i])) != 1) {
			GMT_Report (GMT->parent, GMT_MSG_NORMAL, "Error: Unable to decode %s as a floating point number\n", p);
			GMT_exit (GMT, EXIT_FAILURE); return EXIT_FAILURE;
		}
		inc[i] *= scale;
		i++;	/* Goto next increment */
	}

	return (i);	/* Returns the number of increments found */
}

/*! . */
int GMT_get_distance (struct GMT_CTRL *GMT, char *line, double *dist, char *unit) {
	/* Accepts a distance length with optional unit character.  The
	 * recognized units are:
	 * e (meter), f (foot), M (mile), n (nautical mile), k (km), u(survey foot)
	 * and d (arc degree), m (arc minute), s (arc second).
	 * If no unit is found it means Cartesian data, unless -fg is set,
	 * in which we default to meters.
	 * Passes back the radius, the unit, and returns distance_flag:
	 * flag = 0: Units are user Cartesian. Use Cartesian distances
	 * flag = 1: Unit is d|e|f|k|m|M|n|s|u. Use Flat-Earth distances.
	 * flag = 2: Unit is d|e|f|k|m|M|n|s|u. Use great-circle distances.
	 * flag = 3: Unit is d|e|f|k|m|M|n|s|u. Use geodesic distances.
	 * One of 2 modifiers may be prepended to the distance to control how
	 * spherical distances are computed:
	 *   - means less accurate; use Flat Earth approximation (fast).
	 *   + means more accurate; use geodesic distances (slow).
	 * Otherwise we use great circle distances (intermediate) [Default].
	 * The calling program must call GMT_init_distaz with the
	 * distance_flag and unit to set up the GMT_distance functions.
	 * Distances computed will be in the unit selected.
	 */
	int last, d_flag = 1, start = 1, way;
	char copy[GMT_LEN64] = {""};

	/* Syntax:  -S[-|+]<radius>[d|e|f|k|m|M|n|s|u]  */

	if (!line) { GMT_Report (GMT->parent, GMT_MSG_NORMAL, "No argument given to GMT_get_distance\n"); return (-1); }

	strncpy (copy, line, GMT_LEN64);
	*dist = GMT->session.d_NaN;

	switch (copy[0]) {	/* Look for modifers -/+ to set how spherical distances are computed */
		case '-':	/* Want flat Earth calculations */
			way = 0;
			break;
		case '+':	/* Want geodesic distances */
			way = 2;
			break;
		default:	/* Default is great circle distances */
			way = 1;
			start = 0;
			break;
	}

	/* Extract the distance unit, if any */

	last = (int)strlen (line) - 1;
	if (strchr (GMT_LEN_UNITS GMT_OPT("c"), (int)copy[last])) {	/* Got a valid distance unit */
		*unit = copy[last];
		if (GMT_compat_check (GMT, 4) && *unit == 'c') {
			GMT_Report (GMT->parent, GMT_MSG_COMPAT, "Warning: Unit c is deprecated; use s instead\n");
			*unit = 's';
		}
		copy[last] = '\0';	/* Chop off the unit */
	}
	else if (!strchr ("0123456789.", (int)copy[last])) {	/* Got an invalid distance unit */
		GMT_Report (GMT->parent, GMT_MSG_NORMAL, "Invalid distance unit (%c). Choose among %s\n", (int)copy[last], GMT_LEN_UNITS_DISPLAY);
		return (-1);
	}
	else if (start == 1 || GMT_is_geographic (GMT, GMT_IN))	/* Indicated a spherical calculation mode (-|+) or -fg but appended no unit; default to meter */
		*unit = GMT_MAP_DIST_UNIT;
	else {	/* Cartesian, presumably */
		*unit = 'X';
		d_flag = way = 0;
	}

	/* Get the specified length */
	if ((sscanf (&copy[start], "%lf", dist)) != 1) {
		GMT_Report (GMT->parent, GMT_MSG_NORMAL, "Error: Unable to decode %s as a floating point number.\n", &copy[start]);
		return (-2);
	}

	if ((*dist) < 0.0) return (-3);	/* Quietly flag a negative distance */

	return (d_flag + way);	/* Range 0-3 */
}

/*! . */
void GMT_RI_prepare (struct GMT_CTRL *GMT, struct GMT_GRID_HEADER *h) {
	/* This routine adjusts the grid header. It computes the correct nx, ny, x_inc and y_inc,
	   based on user input of the -I option and the current settings of x_min, x_max, y_min, y_max and registration.
	   On output the grid boundaries are always gridline or pixel oriented, depending on registration.
	   The routine is not run when nx and ny are already set.
	*/
	unsigned int one_or_zero;
	double s;

	one_or_zero = !h->registration;
	h->xy_off = 0.5 * h->registration;	/* Use to calculate mean location of block */

	/* XINC AND XMIN/XMAX CHECK FIRST */

	/* Adjust x_inc */

	if (GMT->current.io.inc_code[GMT_X] & GMT_INC_IS_NNODES) {	/* Got nx */
		h->inc[GMT_X] = GMT_get_inc (GMT, h->wesn[XLO], h->wesn[XHI], lrint(h->inc[GMT_X]), h->registration);
		GMT_Report (GMT->parent, GMT_MSG_LONG_VERBOSE, "Given nx implies x_inc = %g\n", h->inc[GMT_X]);
	}
	else if (GMT->current.io.inc_code[GMT_X] & GMT_INC_UNITS) {	/* Got funny units */
		switch (GMT->current.io.inc_code[GMT_X] & GMT_INC_UNITS) {
			case GMT_INC_IS_FEET:	/* foot */
				s = METERS_IN_A_FOOT;
				break;
			case GMT_INC_IS_KM:	/* km */
				s = METERS_IN_A_KM;
				break;
			case GMT_INC_IS_MILES:	/* Statute mile */
				s = METERS_IN_A_MILE;
				break;
			case GMT_INC_IS_NMILES:	/* Nautical mile */
				s = METERS_IN_A_NAUTICAL_MILE;
				break;
			case GMT_INC_IS_SURVEY_FEET:	/* US survey foot */
				s = METERS_IN_A_SURVEY_FOOT;
				break;
			case GMT_INC_IS_M:	/* Meter */
			default:
				s = 1.0;
				break;
		}
		h->inc[GMT_X] *= s / (GMT->current.proj.DIST_M_PR_DEG * cosd (0.5 * (h->wesn[YLO] + h->wesn[YHI])));	/* Latitude scaling of E-W distances */
		GMT_Report (GMT->parent, GMT_MSG_LONG_VERBOSE, "Distance to degree conversion implies x_inc = %g\n", h->inc[GMT_X]);
	}
	if (!(GMT->current.io.inc_code[GMT_X] & (GMT_INC_IS_NNODES | GMT_INC_IS_EXACT))) {	/* Adjust x_inc to exactly fit west/east */
		s = h->wesn[XHI] - h->wesn[XLO];
		h->nx = urint (s / h->inc[GMT_X]);
		s /= h->nx;
		h->nx += one_or_zero;
		if (fabs (s - h->inc[GMT_X]) > 0.0) {
			h->inc[GMT_X] = s;
			GMT_Report (GMT->parent, GMT_MSG_LONG_VERBOSE, "Given domain implies x_inc = %g\n", h->inc[GMT_X]);
		}
	}

	/* Determine nx */

	h->nx = GMT_grd_get_nx (GMT, h);

	if (GMT->current.io.inc_code[GMT_X] & GMT_INC_IS_EXACT) {	/* Want to keep x_inc exactly as given; adjust x_max accordingly */
		s = (h->wesn[XHI] - h->wesn[XLO]) - h->inc[GMT_X] * (h->nx - one_or_zero);
		if (fabs (s) > 0.0) {
			h->wesn[XHI] -= s;
			GMT_Report (GMT->parent, GMT_MSG_LONG_VERBOSE, "x_max adjusted to %g\n", h->wesn[XHI]);
		}
	}

	/* YINC AND YMIN/YMAX CHECK SECOND */

	/* Adjust y_inc */

	if (GMT->current.io.inc_code[GMT_Y] & GMT_INC_IS_NNODES) {	/* Got ny */
		h->inc[GMT_Y] = GMT_get_inc (GMT, h->wesn[YLO], h->wesn[YHI], lrint(h->inc[GMT_Y]), h->registration);
		GMT_Report (GMT->parent, GMT_MSG_LONG_VERBOSE, "Given ny implies y_inc = %g\n", h->inc[GMT_Y]);
	}
	else if (GMT->current.io.inc_code[GMT_Y] & GMT_INC_UNITS) {	/* Got funny units */
		switch (GMT->current.io.inc_code[GMT_Y] & GMT_INC_UNITS) {
			case GMT_INC_IS_FEET:	/* feet */
				s = METERS_IN_A_FOOT;
				break;
			case GMT_INC_IS_KM:	/* km */
				s = METERS_IN_A_KM;
				break;
			case GMT_INC_IS_MILES:	/* miles */
				s = METERS_IN_A_MILE;
				break;
			case GMT_INC_IS_NMILES:	/* nmiles */
				s = METERS_IN_A_NAUTICAL_MILE;
				break;
			case GMT_INC_IS_SURVEY_FEET:	/* US survey feet */
				s = METERS_IN_A_SURVEY_FOOT;
				break;
			case GMT_INC_IS_M:	/* Meter */
			default:
				s = 1.0;
				break;
		}
		h->inc[GMT_Y] = (h->inc[GMT_Y] == 0.0) ? h->inc[GMT_X] : h->inc[GMT_Y] * s / GMT->current.proj.DIST_M_PR_DEG;
		GMT_Report (GMT->parent, GMT_MSG_LONG_VERBOSE, "Distance to degree conversion implies y_inc = %g\n", h->inc[GMT_Y]);
	}
	if (!(GMT->current.io.inc_code[GMT_Y] & (GMT_INC_IS_NNODES | GMT_INC_IS_EXACT))) {	/* Adjust y_inc to exactly fit south/north */
		s = h->wesn[YHI] - h->wesn[YLO];
		h->ny = urint (s / h->inc[GMT_Y]);
		s /= h->ny;
		h->ny += one_or_zero;
		if (fabs (s - h->inc[GMT_Y]) > 0.0) {
			h->inc[GMT_Y] = s;
			GMT_Report (GMT->parent, GMT_MSG_LONG_VERBOSE, "Given domain implies y_inc = %g\n", h->inc[GMT_Y]);
		}
	}

	/* Determine ny */

	h->ny = GMT_grd_get_ny (GMT, h);

	if (GMT->current.io.inc_code[GMT_Y] & GMT_INC_IS_EXACT) {	/* Want to keep y_inc exactly as given; adjust y_max accordingly */
		s = (h->wesn[YHI] - h->wesn[YLO]) - h->inc[GMT_Y] * (h->ny - one_or_zero);
		if (fabs (s) > 0.0) {
			h->wesn[YHI] -= s;
			GMT_Report (GMT->parent, GMT_MSG_LONG_VERBOSE, "y_max adjusted to %g\n", h->wesn[YHI]);
		}
	}

	h->r_inc[GMT_X] = 1.0 / h->inc[GMT_X];
	h->r_inc[GMT_Y] = 1.0 / h->inc[GMT_Y];
}

/*! . */
struct GMT_PALETTE * GMT_create_palette (struct GMT_CTRL *GMT, uint64_t n_colors) {
	/* Makes an empty palette table */
	struct GMT_PALETTE *P = NULL;
	P = GMT_memory (GMT, NULL, 1, struct GMT_PALETTE);
	if (n_colors > 0) P->range = GMT_memory (GMT, NULL, n_colors, struct GMT_LUT);
	P->n_colors = (unsigned int)n_colors;
	P->alloc_mode = GMT_ALLOC_INTERNALLY;		/* Memory can be freed by GMT. */
	P->alloc_level = GMT->hidden.func_level;	/* Must be freed at this level. */
	P->id = GMT->parent->unique_var_ID++;		/* Give unique identifier */

	return (P);
}

/*! . */
void GMT_free_range  (struct GMT_CTRL *GMT, struct GMT_LUT *S) {
	if (S->label) GMT_free (GMT, S->label);
	if (S->fill)  GMT_free (GMT, S->fill);
}

/*! . */
void GMT_free_cpt_ptr (struct GMT_CTRL *GMT, struct GMT_PALETTE *P) {
	unsigned int i;
	if (!P) return;
	/* Frees all memory used by this palette but does not free the palette itself */
	for (i = 0; i < P->n_colors; i++) {
		GMT_free_range (GMT, &P->range[i]);
	}
	for (i = 0; i < 3; i++)
		if (P->patch[i].fill)
			GMT_free (GMT, P->patch[i].fill);
	if (P->range) GMT_free (GMT, P->range);
	/* Use free() to free the headers since they were allocated with strdup */
	for (i = 0; i < P->n_headers; i++)
		if (P->header[i])
			free (P->header[i]);
	P->n_headers = P->n_colors = 0;
	if (P->header) GMT_free (GMT, P->header);
}

/*! . */
void gmt_copy_palette_hdrs (struct GMT_CTRL *GMT, struct GMT_PALETTE *P_to, struct GMT_PALETTE *P_from) {
	unsigned int hdr;
	if (P_from->n_headers == 0) return;	/* Nothing to do */
	/* Must duplicate the header records */
	P_to->n_headers = P_from->n_headers;
	if (P_to->n_headers) P_to->header = GMT_memory (GMT, NULL, P_from->n_headers, char *);
	for (hdr = 0; hdr < P_from->n_headers; hdr++) P_to->header[hdr] = strdup (P_from->header[hdr]);
}

/*! . */
void GMT_copy_palette (struct GMT_CTRL *GMT, struct GMT_PALETTE *P_to, struct GMT_PALETTE *P_from) {
	unsigned int i;
	/* Makes the specified palette the current palette */
	GMT_free_cpt_ptr (GMT, P_to);	/* Frees everything inside P_to */
	GMT_memcpy (P_to, P_from, 1, struct GMT_PALETTE);
	P_to->range = GMT_memory (GMT, NULL, P_to->n_colors, struct GMT_LUT);
	GMT_memcpy (P_to->range, P_from->range, P_to->n_colors, struct GMT_LUT);
	for (i = 0; i < 3; i++) if (P_from->patch[i].fill) {
		P_to->patch[i].fill = GMT_memory (GMT, NULL, 1, struct GMT_FILL);
		GMT_memcpy (P_to->patch[i].fill, P_from->patch[i].fill, 1, struct GMT_FILL);
	}
	for (i = 0; i < P_from->n_colors; i++) if (P_from->range[i].fill) {
		P_to->range[i].fill = GMT_memory (GMT, NULL, 1, struct GMT_FILL);
		GMT_memcpy (P_to->range[i].fill, P_from->range[i].fill, 1, struct GMT_FILL);
		if (P_from->range[i].label) P_to->range[i].label = strdup (P_from->range[i].label);
	}
	GMT->current.setting.color_model = P_to->model = P_from->model;
	gmt_copy_palette_hdrs (GMT, P_to, P_from);
}

<<<<<<< HEAD
/*! . */
struct GMT_PALETTE * GMT_duplicate_palette (struct GMT_CTRL *GMT, struct GMT_PALETTE *P_from, unsigned int GMT_UNUSED(mode))
=======
struct GMT_PALETTE * GMT_duplicate_palette (struct GMT_CTRL *GMT, struct GMT_PALETTE *P_from, unsigned int mode)
>>>>>>> 1896714b
{	/* Mode not used yet */
	GMT_UNUSED(mode);
	struct GMT_PALETTE *P = GMT_create_palette (GMT, P_from->n_colors);
	GMT_copy_palette (GMT, P, P_from);
	return (P);
}

/*! . */
void GMT_free_palette (struct GMT_CTRL *GMT, struct GMT_PALETTE **P)
{
	GMT_free_cpt_ptr (GMT, *P);
	GMT_free (GMT, *P);
	*P = NULL;
}

/*! Adds listing of available GMT cpt choices to a program's usage message */
int GMT_list_cpt (struct GMT_CTRL *GMT, char option) {
	FILE *fpc = NULL;
	char buffer[GMT_BUFSIZ];

	GMT_getsharepath (GMT, "conf", "gmt_cpt", ".conf", buffer, R_OK);
	if ((fpc = fopen (buffer, "r")) == NULL) {
		GMT_Report (GMT->parent, GMT_MSG_NORMAL, "Error: Cannot open file %s\n", buffer);
		return (EXIT_FAILURE);
	}

	GMT_message (GMT, "\t-%c Specify a colortable [Default is rainbow]:\n", option);
	GMT_message (GMT, "\t   [Original z-range is given in brackets]\n");
	GMT_message (GMT, "\t   -----------------------------------------------------------------\n");
	while (fgets (buffer, GMT_BUFSIZ, fpc)) if (!(buffer[0] == '#' || buffer[0] == 0)) GMT_message (GMT, "\t   %s", buffer);
	GMT_message (GMT, "\t   -----------------------------------------------------------------\n");
	GMT_message (GMT, "\t   [For more, visit http://soliton.vm.bytemark.co.uk/pub/cpt-city/]\n");
	GMT_message (GMT, "\t   Alternatively, specify -Ccolor1,color2[,color3,...] to build a linear\n");
	GMT_message (GMT, "\t   continuous CPT from those colors automatically.\n");
	fclose (fpc);

	return (GMT_NOERROR);
}

<<<<<<< HEAD
/*! Decode the optional +u|U<unit> and determine scales */
struct CPT_Z_SCALE *gmt_cpt_parse_z_unit (struct GMT_CTRL *GMT, char *file, unsigned int GMT_UNUSED(direction)) {
=======
struct CPT_Z_SCALE *gmt_cpt_parse_z_unit (struct GMT_CTRL *GMT, char *file, unsigned int direction)
{	/* Decode the optional +u|U<unit> and determine scales */
	GMT_UNUSED(direction);
>>>>>>> 1896714b
	enum GMT_enum_units u_number;
	unsigned int mode = 0;
	char *c = NULL;
	struct CPT_Z_SCALE *Z = NULL;

	if ((c = GMT_file_unitscale (file)) == NULL) return NULL;	/* Did not find any modifier */
	mode = (c[1] == 'u') ? 0 : 1;
	u_number = GMT_get_unit_number (GMT, c[2]);		/* Convert char unit to enumeration constant for this unit */
	if (u_number == GMT_IS_NOUNIT) {
		GMT_Report (GMT->parent, GMT_MSG_NORMAL, "CPT file z unit specification %s was unrecognized (part of file name?) and is ignored.\n", c);
		return NULL;
	}
	/* Got a valid unit */
	Z = GMT_memory (GMT, NULL, 1, struct CPT_Z_SCALE);
	Z->z_unit_to_meter = GMT->current.proj.m_per_unit[u_number];	/* Converts unit to meters */
	if (mode) Z->z_unit_to_meter = 1.0 / Z->z_unit_to_meter;	/* Wanted the inverse */
	Z->z_unit = u_number;	/* Unit ID */
	Z->z_adjust |= 1;		/* Says we have successfully parsed and readied the x/y scaling */
	Z->z_mode = mode;
	c[0] = '\0';	/* Chop off the unit specification from the file name */
	return (Z);
}

/*! . */
void gmt_cpt_z_scale (struct GMT_CTRL *GMT, struct GMT_PALETTE *P, struct CPT_Z_SCALE *Z, unsigned int direction)
{
	unsigned int k;
	double scale = 1.0;
	/* Apply the scaling of z as given by the header's z_* settings.
	 * After reading a cpt it will have z in meters.
	 * Before writing a cpt, it may have units changed back to original units
	 * or scaled to another set of units */

	if (direction == GMT_IN) {
		if (Z) {P->z_adjust[GMT_IN] = Z->z_adjust; P->z_unit[GMT_IN] = Z->z_unit; P->z_mode[GMT_IN] = Z->z_mode; P->z_unit_to_meter[GMT_IN] = Z->z_unit_to_meter; }
		if (P->z_adjust[GMT_IN] == 0) return;	/* Nothing to do */
		if (P->z_adjust[GMT_IN] & 2)  return;	/* Already scaled them */
		scale = P->z_unit_to_meter[GMT_IN];	/* To multiply all z-related entries in the CPT table */
		P->z_adjust[GMT_IN] = 2;	/* Now the cpt is ready for use and in meters */
		if (P->z_mode[GMT_IN])
			GMT_Report (GMT->parent, GMT_MSG_LONG_VERBOSE, "Input CPT file z unit was converted from meters to %s after reading.\n", GMT->current.proj.unit_name[P->z_unit[GMT_IN]]);
		else
			GMT_Report (GMT->parent, GMT_MSG_LONG_VERBOSE, "Input CPT file z unit was converted from %s to meters after reading.\n", GMT->current.proj.unit_name[P->z_unit[GMT_IN]]);
	}
	else if (direction == GMT_OUT) {	/* grid x/y are assumed to be in meters */
		if (Z) {P->z_adjust[GMT_OUT] = Z->z_adjust; P->z_unit[GMT_OUT] = Z->z_unit; P->z_mode[GMT_OUT] = Z->z_mode; P->z_unit_to_meter[GMT_OUT] = Z->z_unit_to_meter; }
		if (P->z_adjust[GMT_OUT] & 1) {	/* Was given a new unit for output */
			scale = 1.0 / P->z_unit_to_meter[GMT_OUT];
			P->z_adjust[GMT_OUT] = 2;	/* Now we are ready for writing */
			if (P->z_mode[GMT_OUT])
				GMT_Report (GMT->parent, GMT_MSG_LONG_VERBOSE, "Output CPT file z unit was converted from %s to meters before writing.\n", GMT->current.proj.unit_name[P->z_unit[GMT_OUT]]);
			else
				GMT_Report (GMT->parent, GMT_MSG_LONG_VERBOSE, "Output CPT file z unit was converted from meters to %s before writing.\n", GMT->current.proj.unit_name[P->z_unit[GMT_OUT]]);
		}
		else if (P->z_adjust[GMT_IN] & 2) {	/* Just undo old scaling */
			scale = 1.0 / P->z_unit_to_meter[GMT_IN];
			P->z_adjust[GMT_IN] -= 2;	/* Now it is back to where we started */
			if (P->z_mode[GMT_OUT])
				GMT_Report (GMT->parent, GMT_MSG_LONG_VERBOSE, "Output CPT file z unit was reverted back to %s from meters before writing.\n", GMT->current.proj.unit_name[P->z_unit[GMT_IN]]);
			else
				GMT_Report (GMT->parent, GMT_MSG_LONG_VERBOSE, "Output CPT file z unit was reverted back from meters to %s before writing.\n", GMT->current.proj.unit_name[P->z_unit[GMT_IN]]);
		}
	}
	/* If we got here we must scale the CPT's z-values */
	for (k = 0; k < P->n_colors; k++) {
		P->range[k].z_high *= scale;
		P->range[k].z_low  *= scale;
		P->range[k].i_dz   /= scale;
	}
}

/*! . */
struct GMT_PALETTE * GMT_read_cpt (struct GMT_CTRL *GMT, void *source, unsigned int source_type, unsigned int cpt_flags) {
	/* Opens and reads a color palette file in RGB, HSV, or CMYK of arbitrary length.
	 * Return the result as a palette struct.
	 * source_type can be GMT_IS_[FILE|STREAM|FDESC]
	 * cpt_flags is a combination of:
	 * GMT_CPT_NO_BNF = Suppress reading BFN (i.e. use parameter settings)
	 * GMT_CPT_EXTEND_BNF = Make B and F equal to low and high color
	 */

	unsigned int n = 0, i, nread, annot, id, n_cat_records = 0, color_model, n_master = 0;
	size_t k;
	bool gap, lap, error = false, close_file = false, check_headers = true, master = false;
	size_t n_alloc = GMT_SMALL_CHUNK, n_hdr_alloc = 0;
	double dz;
	char T0[GMT_LEN64] = {""}, T1[GMT_LEN64] = {""}, T2[GMT_LEN64] = {""}, T3[GMT_LEN64] = {""}, T4[GMT_LEN64] = {""};
	char T5[GMT_LEN64] = {""}, T6[GMT_LEN64] = {""}, T7[GMT_LEN64] = {""}, T8[GMT_LEN64] = {""}, T9[GMT_LEN64] = {""};
	char line[GMT_BUFSIZ] = {""}, clo[GMT_LEN64] = {""}, chi[GMT_LEN64] = {""}, c, cpt_file[GMT_BUFSIZ] = {""};
	FILE *fp = NULL;
	struct GMT_PALETTE *X = NULL;
	struct CPT_Z_SCALE *Z = NULL;	/* For unit manipulations */

	/* Determine input source */

	if (source_type == GMT_IS_FILE) {	/* source is a file name */
		strncpy (cpt_file, source, GMT_BUFSIZ);
		Z = gmt_cpt_parse_z_unit (GMT, cpt_file, GMT_IN);
		if ((fp = fopen (cpt_file, "r")) == NULL) {
			GMT_Report (GMT->parent, GMT_MSG_NORMAL, "Error: Cannot open color palette table %s\n", cpt_file);
			return (NULL);
		}
		close_file = true;	/* We only close files we have opened here */

	}
	else if (source_type == GMT_IS_STREAM) {	/* Open file pointer given, just copy */
		fp = (FILE *)source;
		if (fp == NULL) fp = GMT->session.std[GMT_IN];	/* Default input */
		if (fp == GMT->session.std[GMT_IN])
			strcpy (cpt_file, "<stdin>");
		else
			strcpy (cpt_file, "<input stream>");
	}
	else if (source_type == GMT_IS_FDESC) {		/* Open file descriptor given, just convert to file pointer */
		int *fd = source;
		if (fd && (fp = fdopen (*fd, "r")) == NULL) {
			GMT_Report (GMT->parent, GMT_MSG_NORMAL, "Cannot convert file descriptor %d to stream in GMT_read_cpt\n", *fd);
			return (NULL);
		}
		if (fd == NULL) fp = GMT->session.std[GMT_IN];	/* Default input */
		if (fp == GMT->session.std[GMT_IN])
			strcpy (cpt_file, "<stdin>");
		else
			strcpy (cpt_file, "<input file descriptor>");
	}
	else {
		GMT_Report (GMT->parent, GMT_MSG_NORMAL, "Unrecognized source type %d in GMT_read_cpt\n", source_type);
		return (NULL);
	}

	GMT_Report (GMT->parent, GMT_MSG_DEBUG, "Reading CPT table from %s\n", cpt_file);

	X = GMT_memory (GMT, NULL, 1, struct GMT_PALETTE);

	X->range = GMT_memory (GMT, NULL, n_alloc, struct GMT_LUT);
	X->cpt_flags = cpt_flags;	/* Maybe limit what to do with BFN selections */
	color_model = GMT->current.setting.color_model;		/* Save the original setting since it may be modified by settings in the CPT file */
	/* Also: GMT->current.setting.color_model is used in some rgb_to_xxx functions so it must be set if changed by cpt */
	X->is_gray = X->is_bw = true;	/* May be changed when reading the actual colors */

	/* Set default BFN colors; these may be overwritten by things in the CPT file */
	for (id = 0; id < 3; id++) {
		GMT_rgb_copy (X->patch[id].rgb, GMT->current.setting.color_patch[id]);
		gmt_rgb_to_hsv (X->patch[id].rgb, X->patch[id].hsv);
		if (X->patch[id].rgb[0] == -1.0) X->patch[id].skip = true;
		if (X->is_gray && !GMT_is_gray (X->patch[id].rgb)) X->is_gray = X->is_bw = false;
		if (X->is_bw && !GMT_is_bw(X->patch[id].rgb)) X->is_bw = false;
	}

	while (!error && fgets (line, GMT_BUFSIZ, fp)) {
		GMT_strstrip (line, true);
		c = line[0];

		if (strstr (line, "COLOR_MODEL")) {	/* cpt file overrides default color model */
			if (strstr (line, "+RGB") || strstr (line, "rgb"))
				X->model = GMT_RGB + GMT_COLORINT;
			else if (strstr (line, "RGB"))
				X->model = GMT_RGB;
			else if (strstr (line, "+HSV") || strstr (line, "hsv"))
				X->model = GMT_HSV + GMT_COLORINT;
			else if (strstr (line, "HSV"))
				X->model = GMT_HSV;
			else if (strstr (line, "+CMYK") || strstr (line, "cmyk"))
				X->model = GMT_CMYK + GMT_COLORINT;
			else if (strstr (line, "CMYK"))
				X->model = GMT_CMYK;
			else {
				GMT_Report (GMT->parent, GMT_MSG_NORMAL, "Error: unrecognized COLOR_MODEL in color palette table %s\n", cpt_file);
				return (NULL);
			}
			continue;	/* Don't want this instruction to be also kept as a comment */
		}
		GMT->current.setting.color_model = X->model;

		if (c == '#') {	/* Possibly a header/comment record */
			if (GMT->common.h.mode == GMT_COMMENT_IS_RESET) continue;	/* Simplest way to replace headers on output is to ignore them on input */
			if (!check_headers) continue;	/* Done with the initial header records */
			if (strstr (line, "$Id:")) master = true;
			if (master) {
				n_master++;
				if (n_master <= 2) continue;	/* Skip first 2 lines of GMT master CPT files */
			}
			if (n_hdr_alloc == 0) X->header = GMT_memory (GMT, X->header, (n_hdr_alloc = GMT_TINY_CHUNK), char *);
			X->header[X->n_headers] = strdup (line);
			X->n_headers++;
			if (X->n_headers >= n_hdr_alloc) X->header = GMT_memory (GMT, X->header, (n_hdr_alloc += GMT_TINY_CHUNK), char *);
			continue;
		}
		if (c == '\0' || c == '\n') continue;	/* Comment or blank */
		check_headers = false;	/* First non-comment record signals the end of headers */

		GMT_chop (line);	/* Chop '\r\n' */

		T1[0] = T2[0] = T3[0] = T4[0] = T5[0] = T6[0] = T7[0] = T8[0] = T9[0] = 0;
		switch (c) {
			case 'B':
				id = GMT_BGD;
				break;
			case 'F':
				id = GMT_FGD;
				break;
			case 'N':
				id = GMT_NAN;
				break;
			default:
				id = 3;
				break;
		}

		if (id <= GMT_NAN) {	/* Foreground, background, or nan color */
			if (X->cpt_flags & GMT_CPT_NO_BNF) continue; /* Suppress parsing B, F, N lines when bit 0 of X->cpt_flags is set */
			X->patch[id].skip = false;
			if ((nread = sscanf (&line[2], "%s %s %s %s", T1, T2, T3, T4)) < 1) error = true;
			if (T1[0] == '-')	/* Skip this slice */
				X->patch[id].skip = true;
			else if (gmt_is_pattern (T1)) {	/* Gave a pattern */
				X->patch[id].fill = GMT_memory (GMT, NULL, 1, struct GMT_FILL);
				if (GMT_getfill (GMT, T1, X->patch[id].fill)) {
					GMT_Report (GMT->parent, GMT_MSG_NORMAL, "Error: CPT Pattern fill (%s) not understood!\n", T1);
					return (NULL);
				}
				X->has_pattern = true;
			}
			else {	/* Shades, RGB, HSV, or CMYK */
				if (nread == 1)	/* Gray shade */
					sprintf (clo, "%s", T1);
				else if (X->model & GMT_CMYK)
					sprintf (clo, "%s/%s/%s/%s", T1, T2, T3, T4);
				else if (X->model & GMT_HSV)
					sprintf (clo, "%s-%s-%s", T1, T2, T3);
				else
					sprintf (clo, "%s/%s/%s", T1, T2, T3);
				if (X->model & GMT_HSV) {
					if (gmt_gethsv (GMT, clo, X->patch[id].hsv)) error++;
					gmt_hsv_to_rgb (X->patch[id].rgb, X->patch[id].hsv);
				}
				else {
					if (GMT_getrgb (GMT, clo, X->patch[id].rgb)) error++;
					gmt_rgb_to_hsv (X->patch[id].rgb, X->patch[id].hsv);
				}
				if (X->is_gray && !GMT_is_gray (X->patch[id].rgb)) X->is_gray = X->is_bw = false;
				if (X->is_bw && !GMT_is_bw(X->patch[id].rgb)) X->is_bw = false;
			}
			continue;
		}

		/* Here we have regular z-slices.  Allowable formats are
		 *
		 * key <fill> [;<label>]	for categorical data
		 * z0 - z1 - [LUB] [;<label>]
		 * z0 pattern z1 - [LUB] [;<label>]
		 * z0 r0 z1 r1 [LUB] [;<label>]
		 * z0 r0 g0 b0 z1 r1 g1 b1 [LUB] [;<label>]
		 * z0 h0 s0 v0 z1 h1 s1 v1 [LUB] [;<label>]
		 * z0 c0 m0 y0 k0 z1 c1 m1 y1 k1 [LUB] [;<label>]
		 *
		 * z can be in any format (float, dd:mm:ss, dateTclock)
		 */

		/* First determine if a label is given */

		if ((k = strcspn(line, ";")) && line[k] != '\0') {
			/* OK, find the label and chop it off */
			X->range[n].label = GMT_memory (GMT, NULL, strlen (line) - k, char);
			strcpy (X->range[n].label, &line[k+1]);
			GMT_chop (X->range[n].label);	/* Strip off trailing return */
			line[k] = '\0';				/* Chop label off from line */
		}

		/* Determine if psscale need to label these steps by looking for the optional L|U|B character at the end */

		c = line[strlen(line)-1];
		if (c == 'L')
			X->range[n].annot = 1;
		else if (c == 'U')
			X->range[n].annot = 2;
		else if (c == 'B')
			X->range[n].annot = 3;
		if (X->range[n].annot) line[strlen(line)-1] = '\0';	/* Chop off this information so it does not affect our column count below */

		nread = sscanf (line, "%s %s %s %s %s %s %s %s %s %s", T0, T1, T2, T3, T4, T5, T6, T7, T8, T9);	/* Hope to read 4, 8, or 10 fields */

		if (nread <= 0) continue;								/* Probably a line with spaces - skip */
		if (X->model & GMT_CMYK && nread != 10) error = true;			/* CMYK should results in 10 fields */
		if (!(X->model & GMT_CMYK) && !(nread == 2 || nread == 4 || nread == 8)) error = true;	/* HSV or RGB should result in 8 fields, gray, patterns, or skips in 4 */
		GMT_scanf_arg (GMT, T0, GMT_IS_UNKNOWN, &X->range[n].z_low);
		X->range[n].skip = false;
		if (T1[0] == '-') {				/* Skip this slice */
			if (nread != 4) {
				GMT_Report (GMT->parent, GMT_MSG_NORMAL, "Error: z-slice to skip not in [z0 - z1 -] format!\n");
				return (NULL);
			}
			GMT_scanf_arg (GMT, T2, GMT_IS_UNKNOWN, &X->range[n].z_high);
			X->range[n].skip = true;		/* Don't paint this slice if possible*/
			GMT_rgb_copy (X->range[n].rgb_low,  GMT->current.setting.ps_page_rgb);	/* If we must paint, use page color */
			GMT_rgb_copy (X->range[n].rgb_high, GMT->current.setting.ps_page_rgb);
		}
		else if (gmt_is_pattern (T1)) {	/* Gave pattern fill */
			X->range[n].fill = GMT_memory (GMT, NULL, 1, struct GMT_FILL);
			if (GMT_getfill (GMT, T1, X->range[n].fill)) {
				GMT_Report (GMT->parent, GMT_MSG_NORMAL, "Error: CPT Pattern fill (%s) not understood!\n", T1);
				return (NULL);
			}
			else if (nread == 2) {	/* Categorical cpt records with key fill [;label] */
				X->range[n].z_high = X->range[n].z_low;
				n_cat_records++;
				X->categorical = true;
			}
			else if (nread == 4) {
				GMT_scanf_arg (GMT, T2, GMT_IS_UNKNOWN, &X->range[n].z_high);
			}
			else {
				GMT_Report (GMT->parent, GMT_MSG_NORMAL, "Error: z-slice with pattern fill not in [z0 pattern z1 -] format!\n");
				return (NULL);
			}
			X->has_pattern = true;
		}
		else {						/* Shades, RGB, HSV, or CMYK */
			if (nread == 2) {	/* Categorical cpt records with key fill [;label] */
				X->range[n].z_high = X->range[n].z_low;
				sprintf (clo, "%s", T1);
				sprintf (chi, "-");
				n_cat_records++;
				X->categorical = true;
			}
			else if (nread == 4) {	/* gray shades or color names */
				GMT_scanf_arg (GMT, T2, GMT_IS_UNKNOWN, &X->range[n].z_high);
				sprintf (clo, "%s", T1);
				sprintf (chi, "%s", T3);
			}
			else if (X->model & GMT_CMYK) {
				GMT_scanf_arg (GMT, T5, GMT_IS_UNKNOWN, &X->range[n].z_high);
				sprintf (clo, "%s/%s/%s/%s", T1, T2, T3, T4);
				sprintf (chi, "%s/%s/%s/%s", T6, T7, T8, T9);
			}
			else if (X->model & GMT_HSV) {
				GMT_scanf_arg (GMT, T4, GMT_IS_UNKNOWN, &X->range[n].z_high);
				sprintf (clo, "%s-%s-%s", T1, T2, T3);
				sprintf (chi, "%s-%s-%s", T5, T6, T7);
			}
			else {			/* RGB */
				GMT_scanf_arg (GMT, T4, GMT_IS_UNKNOWN, &X->range[n].z_high);
				sprintf (clo, "%s/%s/%s", T1, T2, T3);
				sprintf (chi, "%s/%s/%s", T5, T6, T7);
			}
			if (X->model & GMT_HSV) {
				if (gmt_gethsv (GMT, clo, X->range[n].hsv_low)) error++;
				if (!strcmp (chi, "-"))	/* Duplicate first color */
					GMT_memcpy (X->range[n].hsv_high, X->range[n].hsv_low, 4, double);
				else if (gmt_gethsv (GMT, chi, X->range[n].hsv_high)) error++;
				gmt_hsv_to_rgb (X->range[n].rgb_low,  X->range[n].hsv_low);
				gmt_hsv_to_rgb (X->range[n].rgb_high, X->range[n].hsv_high);
			}
			else {
				if (GMT_getrgb (GMT, clo, X->range[n].rgb_low)) error++;
				if (!strcmp (chi, "-"))	/* Duplicate first color */
					GMT_memcpy (X->range[n].rgb_high, X->range[n].rgb_low, 4, double);
				else if (GMT_getrgb (GMT, chi, X->range[n].rgb_high)) error++;
				gmt_rgb_to_hsv (X->range[n].rgb_low,  X->range[n].hsv_low);
				gmt_rgb_to_hsv (X->range[n].rgb_high, X->range[n].hsv_high);
			}
			if (!X->categorical) {
				dz = X->range[n].z_high - X->range[n].z_low;
				if (dz == 0.0) {
					GMT_Report (GMT->parent, GMT_MSG_NORMAL, "Error: Z-slice with dz = 0\n");
					return (NULL);
				}
				X->range[n].i_dz = 1.0 / dz;
			}
			/* Is color map continuous, gray or b/w? */
			if (X->is_gray && !(GMT_is_gray (X->range[n].rgb_low) && GMT_is_gray (X->range[n].rgb_high))) X->is_gray = X->is_bw = false;
			if (X->is_bw && !(GMT_is_bw(X->range[n].rgb_low) && GMT_is_bw(X->range[n].rgb_high))) X->is_bw = false;

			/* Differences used in GMT_get_rgb_from_z */
			for (i = 0; i < 4; i++) X->range[n].rgb_diff[i] = X->range[n].rgb_high[i] - X->range[n].rgb_low[i];
			for (i = 0; i < 4; i++) X->range[n].hsv_diff[i] = X->range[n].hsv_high[i] - X->range[n].hsv_low[i];

			if (X->model & GMT_HSV) {
				if (!X->is_continuous && !GMT_same_rgb(X->range[n].hsv_low,X->range[n].hsv_high)) X->is_continuous = true;
			}
			else {
				if (!X->is_continuous && !GMT_same_rgb(X->range[n].rgb_low,X->range[n].rgb_high)) X->is_continuous = true;
			/* When HSV is converted from RGB: avoid interpolation over hue differences larger than 180 degrees;
			   take the shorter distance instead. This does not apply for HSV color tables, since there we assume
			   that the H values are intentional and one might WANT to interpolate over more than 180 degrees. */
				if (X->range[n].hsv_diff[0] < -180.0) X->range[n].hsv_diff[0] += 360.0;
				if (X->range[n].hsv_diff[0] >  180.0) X->range[n].hsv_diff[0] -= 360.0;
			}
		}

		n++;
		if (n == n_alloc) {
			size_t old_n_alloc = n_alloc;
			n_alloc <<= 1;
			X->range = GMT_memory (GMT, X->range, n_alloc, struct GMT_LUT);
			GMT_memset (&(X->range[old_n_alloc]), n_alloc - old_n_alloc, struct GMT_LUT);	/* Initialize new structs to zero */
		}
	}

	if (close_file) fclose (fp);

	if (X->cpt_flags & GMT_CPT_EXTEND_BNF) {	/* Use low and high colors as back and foreground */
		GMT_rgb_copy (X->patch[GMT_BGD].rgb, X->range[0].rgb_low);
		GMT_rgb_copy (X->patch[GMT_FGD].rgb, X->range[n-1].rgb_high);
		GMT_rgb_copy (X->patch[GMT_BGD].hsv, X->range[0].hsv_low);
		GMT_rgb_copy (X->patch[GMT_FGD].hsv, X->range[n-1].hsv_high);
	}

	if (X->categorical && n_cat_records != n) {
		GMT_Report (GMT->parent, GMT_MSG_NORMAL, "Error: Cannot decode %s as categorical cpt file\n", cpt_file);
		return (NULL);
	}
	if (error) {
		GMT_Report (GMT->parent, GMT_MSG_NORMAL, "Error: Failed to decode %s\n", cpt_file);
		return (NULL);
	}
	if (n == 0) {
		GMT_Report (GMT->parent, GMT_MSG_NORMAL, "Error: CPT file %s has no z-slices!\n", cpt_file);
		return (NULL);
	}

	if (n < n_alloc) X->range = GMT_memory (GMT, X->range, n, struct GMT_LUT);
	X->n_colors = n;

	if (X->categorical) {	/* Set up fake ranges so CPT is continuous */
		dz = 1.0;	/* This will presumably get reset in the loop */
		for (i = 0; i < X->n_colors; i++) {
			X->range[i].z_high = (i == (X->n_colors-1)) ? X->range[i].z_low + dz : X->range[i+1].z_low;
			dz = X->range[i].z_high - X->range[i].z_low;
			if (dz == 0.0) {
				GMT_Report (GMT->parent, GMT_MSG_NORMAL, "Error: Z-slice with dz = 0\n");
				return (NULL);
			}
			X->range[i].i_dz = 1.0 / dz;
		}
	}

	for (i = annot = 0, gap = lap = false; i < X->n_colors - 1; i++) {
		if (X->range[i].z_high < X->range[i+1].z_low) {
			GMT_Report (GMT->parent, GMT_MSG_NORMAL, "Error: Color palette table %s has a gap between slices %d and %d!\n", cpt_file, i, i+1);
			gap = true;
		}
		else if (X->range[i].z_high > X->range[i+1].z_low) {
			lap = true;
			GMT_Report (GMT->parent, GMT_MSG_NORMAL, "Error: Color palette table %s has an overlap between slices %d and %d\n", cpt_file, i, i+1);
		}
		annot += X->range[i].annot;
	}
	annot += X->range[i].annot;
	if (gap || lap) {
		GMT_Report (GMT->parent, GMT_MSG_NORMAL, "Error: Must abort due to above errors in %s\n", cpt_file);
		for (i = 0; i < X->n_colors; i++) {
			if (X->range[i].fill) GMT_free (GMT, X->range[i].fill);
			if (X->range[i].label) GMT_free (GMT, X->range[i].label);
		}
		GMT_free (GMT, X->range);
		GMT_free (GMT, X);
		if (Z) GMT_free (GMT, Z);
		return (NULL);
	}

	if (!annot) {	/* Must set default annotation flags */
		for (i = 0; i < X->n_colors; i++) X->range[i].annot = 1;
		X->range[i-1].annot = 3;
	}

	/* Reset the color model to what it was in the GMT defaults when a + is used there. */
	if (color_model & GMT_COLORINT) GMT->current.setting.color_model = color_model;

	if (X->n_headers < n_hdr_alloc) X->header = GMT_memory (GMT, X->header, X->n_headers, char *);

	if (Z) {
		gmt_cpt_z_scale (GMT, X, Z, GMT_IN);
		GMT_free (GMT, Z);
	}

	return (X);
}

/*! . */
struct GMT_PALETTE * GMT_Get_CPT (struct GMT_CTRL *GMT, char *file, enum GMT_enum_cpt mode, double zmin, double zmax) {
	/* Will read in a CPT file.  However, if file does not exist in the current directory we may provide
	   a CPT for quick/dirty work provided mode == GMT_CPT_OPTIONAL and hence zmin/zmax are set to the desired data range */

	struct GMT_PALETTE *P = NULL;

	if (mode == GMT_CPT_REQUIRED) {	/* The calling function requires the CPT file to be present; GMT_Read_Data will work or fail accordingly */
		P = GMT_Read_Data (GMT->parent, GMT_IS_CPT, GMT_IS_FILE, GMT_IS_NONE, GMT_READ_NORMAL, NULL, file, NULL);
		return (P);
	}

	/* Here, the cpt is optional (mode == GMT_CPT_OPTIONAL).  There are three possibilities:
	   1. A cpt in current directory is given - simply read it and return.
	   2. file is NULL and hence we default to master CPT name "rainbow".
	   3. A specific master CPT name is given. If this does not exist then things will fail in GMT_makecpt.

	   For 2 & 3 we use zmin/zmax/16+ to build a 16 level CPT via makecpt and return it.
	*/

	if (GMT_File_Is_Memory (file) || (file && file[0] && !access (file, R_OK))) {	/* A cptfile was given and exists or is memory location */
		P = GMT_Read_Data (GMT->parent, GMT_IS_CPT, GMT_IS_FILE, GMT_IS_NONE, GMT_READ_NORMAL, NULL, file, NULL);
	}
	else {	/* Create a roughly equidistant, continuous 16-level CPT on the fly */
		char out_string[GMT_STR16] = {""}, buffer[GMT_BUFSIZ] = {""}, *master = NULL;
		int object_ID;
		double noise;

		if (GMT_is_dnan (zmin) || GMT_is_dnan (zmax)) {	/* Safety valve 1 */
			GMT_Report (GMT->parent, GMT_MSG_NORMAL, "Error: Passing zmax or zmin == NaN prevents automatic CPT generation!\n");
			return (NULL);
		}
		if (zmax <= zmin) {	/* Safety valve 2 */
			GMT_Report (GMT->parent, GMT_MSG_NORMAL, "Error: Passing max <= zmin prevents automatic CPT generation!\n");
			return (NULL);
		}
		/* Here it should be safe to let makecpt create a CPT for us */
		if ((object_ID = GMT_Register_IO (GMT->parent, GMT_IS_CPT, GMT_IS_DUPLICATE, GMT_IS_NONE, GMT_OUT, NULL, NULL)) == GMT_NOTSET) {	/* Register output */
			return (NULL);
		}
		if (GMT_Encode_ID (GMT->parent, out_string, object_ID)) {	/* Make filename with embedded object ID */
			return (NULL);
		}
		/* Prevent slight round-off from causing the min/max float data values to fall outside the cpt range */
		noise = (zmax - zmin) * GMT_CONV8_LIMIT;
		zmin -= noise;	zmax += noise;
		master = (file && file[0]) ? file : "rainbow";	/* Set master CPT prefix */
		sprintf (buffer, "-C%s -T%g/%g/16+ -Z ->%s", master, zmin, zmax, out_string);	/* Build actual makecpt command */
		GMT_Report (GMT->parent, GMT_MSG_LONG_VERBOSE, "No CPT given, providing default CPT via makecpt -C%s -T%g/%g/16+ -Z\n", master, zmin, zmax);
		if (GMT_Call_Module (GMT->parent, "makecpt", GMT_MODULE_CMD, buffer) != GMT_OK) {	/* Build a CPT via makecpt */
			return (NULL);
		}
		if ((P = GMT_Retrieve_Data (GMT->parent, object_ID)) == NULL) {	/* Retrieve the CPT structure */
			return (NULL);
		}
	}
	return (P);
}

<<<<<<< HEAD
/*! . */
void GMT_cpt_transparency (struct GMT_CTRL *GMT_UNUSED(GMT), struct GMT_PALETTE *P, double transparency, unsigned int mode) {
=======
void GMT_cpt_transparency (struct GMT_CTRL *GMT, struct GMT_PALETTE *P, double transparency, unsigned int mode)
{
>>>>>>> 1896714b
	/* Set transparency for all slices, and possibly BNF */

	GMT_UNUSED(GMT);
	unsigned int i;

	for (i = 0; i < P->n_colors; i++) P->range[i].hsv_low[3] = P->range[i].hsv_high[3] = P->range[i].rgb_low[3] = P->range[i].rgb_high[3] = transparency;

	if (mode == 0) return;	/* Do not want to change transparency of BFN*/

	/* Background, foreground, and nan colors */

	for (i = 0; i < 3; i++) P->patch[i].hsv[3] = P->patch[i].rgb[3] = transparency;
}

/*! . */
struct GMT_PALETTE * GMT_sample_cpt (struct GMT_CTRL *GMT, struct GMT_PALETTE *Pin, double z[], int nz_in, bool continuous, bool reverse, bool log_mode, bool no_inter)
{
	/* Resamples the current cpt table based on new z-array.
	 * Old cpt is normalized to 0-1 range and scaled to fit new z range.
	 * New cpt may be continuous and/or reversed.
	 * We write the new cpt table to stdout. */

	unsigned int i = 0, j, k, upper, lower, nz;
	uint64_t dim_nz;
	bool even = false;	/* even is true when nz is passed as negative */
	double rgb_low[4], rgb_high[4], rgb_fore[4], rgb_back[4];
	double *x = NULL, *z_out = NULL, a, b, f, x_inc;
	double hsv_low[4], hsv_high[4], hsv_fore[4], hsv_back[4];

	struct GMT_LUT *lut = NULL;
	struct GMT_PALETTE *P = NULL;

	i += GMT_check_condition (GMT, !Pin->is_continuous && continuous, "Warning: Making a continuous cpt from a discrete cpt may give unexpected results!\n");

	if (nz_in < 0) {	/* Called from grd2cpt which wants equal area colors */
		nz = abs (nz_in);
		even = true;
	}
	else
		nz = nz_in;

	dim_nz = nz - 1;
	if ((P = GMT_Create_Data (GMT->parent, GMT_IS_CPT, GMT_IS_NONE, 0, &dim_nz, NULL, NULL, 0, 0, NULL)) == NULL) return NULL;

	//P = GMT_create_palette (GMT, nz - 1);
	lut = GMT_memory (GMT, NULL, Pin->n_colors, struct GMT_LUT);

	i += GMT_check_condition (GMT, no_inter && P->n_colors > Pin->n_colors, "Warning: Number of picked colors exceeds colors in input cpt!\n");

	/* First normalize old cpt file so z-range is 0-1 */

	b = 1.0 / (Pin->range[Pin->n_colors-1].z_high - Pin->range[0].z_low);
	a = -Pin->range[0].z_low * b;

	for (i = 0; i < Pin->n_colors; i++) {	/* Copy/normalize cpt file and reverse if needed */
		if (reverse) {
			j = Pin->n_colors - i - 1;
			lut[i].z_low = 1.0 - a - b * Pin->range[j].z_high;
			lut[i].z_high = 1.0 - a - b * Pin->range[j].z_low;
			GMT_rgb_copy (lut[i].rgb_high, Pin->range[j].rgb_low);
			GMT_rgb_copy (lut[i].rgb_low,  Pin->range[j].rgb_high);
			GMT_rgb_copy (lut[i].hsv_high, Pin->range[j].hsv_low);
			GMT_rgb_copy (lut[i].hsv_low,  Pin->range[j].hsv_high);
		}
		else {
			j = i;
			lut[i].z_low = a + b * Pin->range[j].z_low;
			lut[i].z_high = a + b * Pin->range[j].z_high;
			GMT_rgb_copy (lut[i].rgb_high, Pin->range[j].rgb_high);
			GMT_rgb_copy (lut[i].rgb_low,  Pin->range[j].rgb_low);
			GMT_rgb_copy (lut[i].hsv_high, Pin->range[j].hsv_high);
			GMT_rgb_copy (lut[i].hsv_low,  Pin->range[j].hsv_low);
		}
	}
	lut[0].z_low = 0.0;			/* Prevent roundoff errors */
	lut[Pin->n_colors-1].z_high = 1.0;

	/* Then set up normalized output locations x */

	x = GMT_memory (GMT, NULL, nz, double);
	if (log_mode) {	/* Our z values are actually log10(z), need array with z for output */
		z_out = GMT_memory (GMT, NULL, nz, double);
		for (i = 0; i < nz; i++) z_out[i] = pow (10.0, z[i]);
	}
	else
		z_out = z;	/* Just point to the incoming z values */

	if (nz < 2)	/* Want a single color point, assume range 0-1 */
		nz = 2;
	else if (even) {
		x_inc = 1.0 / (nz - 1);
		for (i = 0; i < nz; i++) x[i] = i * x_inc;	/* Normalized z values 0-1 */
	}
	else {	/* As with LUT, translate users z-range to 0-1 range */
		b = 1.0 / (z[nz-1] - z[0]);
		a = -z[0] * b;
		for (i = 0; i < nz; i++) x[i] = a + b * z[i];	/* Normalized z values 0-1 */
	}
	x[0] = 0.0;	/* Prevent bad roundoff */
	x[nz-1] = 1.0;

	/* Determine color at lower and upper limit of each interval */

	for (i = 0; i < P->n_colors; i++) {

		lower = i;
		upper = i + 1;

		if (no_inter) { /* Just pick the first n_colors */
			j = MIN (i, Pin->n_colors);
			if (Pin->model & GMT_HSV) {	/* Pick in HSV space */
				for (k = 0; k < 4; k++) hsv_low[k] = lut[j].hsv_low[k], hsv_high[k] = lut[j].hsv_high[k];
				gmt_hsv_to_rgb (rgb_low, hsv_low);
				gmt_hsv_to_rgb (rgb_high, hsv_high);
			}
			else {	/* Pick in RGB space */
				for (k = 0; k < 4; k++) rgb_low[k] = lut[j].rgb_low[k], rgb_high[k] = lut[j].rgb_low[k];
				gmt_rgb_to_hsv (rgb_low, hsv_low);
				gmt_rgb_to_hsv (rgb_high, hsv_high);
			}
		}
		else if (continuous) { /* Interpolate color at lower and upper value */

			for (j = 0; j < Pin->n_colors && x[lower] >= lut[j].z_high; j++);
			if (j == Pin->n_colors) j--;

			f = 1.0 / (lut[j].z_high - lut[j].z_low);

			if (Pin->model & GMT_HSV) {	/* Interpolation in HSV space */
				for (k = 0; k < 4; k++) hsv_low[k] = lut[j].hsv_low[k] + (lut[j].hsv_high[k] - lut[j].hsv_low[k]) * f * (x[lower] - lut[j].z_low);
				gmt_hsv_to_rgb (rgb_low, hsv_low);
			}
			else {	/* Interpolation in RGB space */
				for (k = 0; k < 4; k++) rgb_low[k] = lut[j].rgb_low[k] + (lut[j].rgb_high[k] - lut[j].rgb_low[k]) * f * (x[lower] - lut[j].z_low);
				gmt_rgb_to_hsv (rgb_low, hsv_low);
			}

			while (j < Pin->n_colors && x[upper] > lut[j].z_high) j++;

			f = 1.0 / (lut[j].z_high - lut[j].z_low);

			if (Pin->model & GMT_HSV) {	/* Interpolation in HSV space */
				for (k = 0; k < 4; k++) hsv_high[k] = lut[j].hsv_low[k] + (lut[j].hsv_high[k] - lut[j].hsv_low[k]) * f * (x[upper] - lut[j].z_low);
				gmt_hsv_to_rgb (rgb_high, hsv_high);
			}
			else {	/* Interpolation in RGB space */
				for (k = 0; k < 4; k++) rgb_high[k] = lut[j].rgb_low[k] + (lut[j].rgb_high[k] - lut[j].rgb_low[k]) * f * (x[upper] - lut[j].z_low);
				gmt_rgb_to_hsv (rgb_high, hsv_high);
			}
		}
		else {	 /* Interpolate central value and assign color to both lower and upper limit */

			a = (x[lower] + x[upper]) / 2;
			for (j = 0; j < Pin->n_colors && a >= lut[j].z_high; j++);
			if (j == Pin->n_colors) j--;

			f = 1.0 / (lut[j].z_high - lut[j].z_low);

			if (Pin->model & GMT_HSV) {	/* Interpolation in HSV space */
				for (k = 0; k < 4; k++) hsv_low[k] = hsv_high[k] = lut[j].hsv_low[k] + (lut[j].hsv_high[k] - lut[j].hsv_low[k]) * f * (a - lut[j].z_low);
				gmt_hsv_to_rgb (rgb_low, hsv_low);
				gmt_hsv_to_rgb (rgb_high, hsv_high);
			}
			else {	/* Interpolation in RGB space */
				for (k = 0; k < 4; k++) rgb_low[k] = rgb_high[k] = lut[j].rgb_low[k] + (lut[j].rgb_high[k] - lut[j].rgb_low[k]) * f * (a - lut[j].z_low);
				gmt_rgb_to_hsv (rgb_low, hsv_low);
				gmt_rgb_to_hsv (rgb_high, hsv_high);
			}
		}

		if (lower == 0) {
			GMT_rgb_copy (rgb_back, rgb_low);
			GMT_rgb_copy (hsv_back, hsv_low);
		}
		if (upper == P->n_colors) {
			GMT_rgb_copy (rgb_fore, rgb_high);
			GMT_rgb_copy (hsv_fore, hsv_high);
		}

		GMT_rgb_copy (P->range[i].rgb_low, rgb_low);
		GMT_rgb_copy (P->range[i].rgb_high, rgb_high);
		GMT_rgb_copy (P->range[i].hsv_low, hsv_low);
		GMT_rgb_copy (P->range[i].hsv_high, hsv_high);
		P->range[i].z_low = z_out[lower];
		P->range[i].z_high = z_out[upper];
		P->is_gray = (GMT_is_gray (P->range[i].rgb_low) && GMT_is_gray (P->range[i].rgb_high));
		P->is_bw = (GMT_is_bw(P->range[i].rgb_low) && GMT_is_bw (P->range[i].rgb_high));

		/* Differences used in GMT_get_rgb_from_z */
		for (k = 0; k < 4; k++) P->range[i].rgb_diff[k] = P->range[i].rgb_high[k] - P->range[i].rgb_low[k];
		for (k = 0; k < 4; k++) P->range[i].hsv_diff[k] = P->range[i].hsv_high[k] - P->range[i].hsv_low[k];

		/* When HSV is converted from RGB: avoid interpolation over hue differences larger than 180 degrees;
		   take the shorter distance instead. This does not apply for HSV color tables, since there we assume
		   that the H values are intentional and one might WANT to interpolate over more than 180 degrees. */
		if (!(P->model & GMT_HSV)) {
			if (P->range[i].hsv_diff[0] < -180.0) P->range[i].hsv_diff[0] += 360.0;
			if (P->range[i].hsv_diff[0] >  180.0) P->range[i].hsv_diff[0] -= 360.0;
		}
		f = P->range[i].z_high - P->range[i].z_low;
		if (f == 0.0) {
			GMT_Report (GMT->parent, GMT_MSG_NORMAL, "Error: Z-slice with dz = 0\n");
			return (NULL);
		}
		P->range[i].i_dz = 1.0 / f;
	}

	GMT_free (GMT, x);
	GMT_free (GMT, lut);
	if (log_mode) GMT_free (GMT, z_out);
	P->model = Pin->model;
	P->categorical = Pin->categorical;
	P->is_continuous = continuous;

	/* Background, foreground, and nan colors */

	GMT_memcpy (P->patch, Pin->patch, 3, struct GMT_BFN_COLOR);	/* Copy over BNF */

	if (reverse) {	/* Flip foreground and background colors */
		GMT_rgb_copy (rgb_low, P->patch[GMT_BGD].rgb);
		GMT_rgb_copy (P->patch[GMT_BGD].rgb, P->patch[GMT_FGD].rgb);
		GMT_rgb_copy (P->patch[GMT_FGD].rgb, rgb_low);
		GMT_rgb_copy (hsv_low, P->patch[GMT_BGD].hsv);
		GMT_rgb_copy (P->patch[GMT_BGD].hsv, P->patch[GMT_FGD].hsv);
		GMT_rgb_copy (P->patch[GMT_FGD].hsv, hsv_low);
	}

	gmt_copy_palette_hdrs (GMT, P, Pin);
	return (P);
}

/*! . */
int GMT_write_cpt (struct GMT_CTRL *GMT, void *dest, unsigned int dest_type, unsigned int cpt_flags, struct GMT_PALETTE *P) {
	/* We write the cpt table to fpr [or stdout].
	 * dest_type can be GMT_IS_[FILE|STREAM|FDESC]
	 * cpt_flags is a combination of:
	 * GMT_CPT_NO_BNF = Do not write BFN
	 * GMT_CPT_EXTEND_BNF = Make B and F equal to low and high color
	 */

	unsigned int i;
	bool close_file = false;
	double cmyk[5];
	char format[GMT_BUFSIZ] = {""}, cpt_file[GMT_BUFSIZ] = {""}, code[3] = {'B', 'F', 'N'};
	FILE *fp = NULL;
	struct CPT_Z_SCALE *Z = NULL;	/* For unit manipulations */

	if (dest_type == GMT_IS_FILE && !dest) dest_type = GMT_IS_STREAM;	/* No filename given, default to stdout */

	if (dest_type == GMT_IS_FILE) {	/* dest is a file name */
		strncpy (cpt_file, dest, GMT_BUFSIZ);
		Z = gmt_cpt_parse_z_unit (GMT, cpt_file, GMT_OUT);
		if ((Z = gmt_cpt_parse_z_unit (GMT, cpt_file, GMT_OUT))) {
			gmt_cpt_z_scale (GMT, P, Z, GMT_OUT);
			GMT_free (GMT, Z);
		}
		if ((fp = fopen (cpt_file, "w")) == NULL) {
			GMT_Report (GMT->parent, GMT_MSG_NORMAL, "Cannot create file %s\n", cpt_file);
			return (EXIT_FAILURE);
		}
		close_file = true;	/* We only close files we have opened here */
	}
	else if (dest_type == GMT_IS_STREAM) {	/* Open file pointer given, just copy */
		fp = (FILE *)dest;
		if (fp == NULL) fp = GMT->session.std[GMT_OUT];	/* Default destination */
		if (fp == GMT->session.std[GMT_OUT])
			strcpy (cpt_file, "<stdout>");
		else
			strcpy (cpt_file, "<output stream>");
	}
	else if (dest_type == GMT_IS_FDESC) {		/* Open file descriptor given, just convert to file pointer */
		int *fd = dest;
		if (fd && (fp = fdopen (*fd, "w")) == NULL) {
			GMT_Report (GMT->parent, GMT_MSG_NORMAL, "Cannot convert file descriptor %d to stream in GMT_write_cpt\n", *fd);
			return (EXIT_FAILURE);
		}
		if (fd == NULL) fp = GMT->session.std[GMT_OUT];	/* Default destination */
		if (fp == GMT->session.std[GMT_OUT])
			strcpy (cpt_file, "<stdout>");
		else
			strcpy (cpt_file, "<output file descriptor>");
	}
	else {
		GMT_Report (GMT->parent, GMT_MSG_NORMAL, "Unrecognized source type %d in GMT_write_cpt\n", dest_type);
		return (EXIT_FAILURE);
	}
	GMT_Report (GMT->parent, GMT_MSG_DEBUG, "Writing CPT table to %s\n", cpt_file);

	/* Start writing cpt file info to fp */

	for (i = 0; i < P->n_headers; i++) {	/* First write the old headers */
		GMT_write_tableheader (GMT, fp, P->header[i]);
	}
	GMT_write_newheaders (GMT, fp, 0);	/* Write general header block */

	if (!(P->model & GMT_COLORINT)) {}	/* Write nothing when color interpolation is not forced */
	else if (P->model & GMT_HSV)
		fprintf (fp, "# COLOR_MODEL = hsv\n");
	else if (P->model & GMT_CMYK)
		fprintf (fp, "# COLOR_MODEL = cmyk\n");
	else
		fprintf (fp, "# COLOR_MODEL = rgb\n");

	sprintf (format, "%s\t%%s%%c", GMT->current.setting.format_float_out);

	/* Determine color at lower and upper limit of each interval */

	for (i = 0; i < P->n_colors; i++) {

		/* Print out one row */

		if (P->categorical) {
			if (P->model & GMT_HSV)
				fprintf (fp, format, P->range[i].z_low, GMT_puthsv (GMT, P->range[i].hsv_low), '\n');
			else if (P->model & GMT_CMYK) {
				gmt_rgb_to_cmyk (P->range[i].rgb_low, cmyk);
				fprintf (fp, format, P->range[i].z_low, GMT_putcmyk (GMT, cmyk), '\n');
			}
			else if (P->model & GMT_NO_COLORNAMES)
				fprintf (fp, format, P->range[i].z_low, GMT_putrgb (GMT, P->range[i].rgb_low), '\n');
			else
				fprintf (fp, format, P->range[i].z_low, GMT_putcolor (GMT, P->range[i].rgb_low), '\n');
		}
		else if (P->model & GMT_HSV) {
			fprintf (fp, format, P->range[i].z_low, GMT_puthsv (GMT, P->range[i].hsv_low), '\t');
			fprintf (fp, format, P->range[i].z_high, GMT_puthsv (GMT, P->range[i].hsv_high), '\n');
		}
		else if (P->model & GMT_CMYK) {
			gmt_rgb_to_cmyk (P->range[i].rgb_low, cmyk);
			fprintf (fp, format, P->range[i].z_low, GMT_putcmyk (GMT, cmyk), '\t');
			gmt_rgb_to_cmyk (P->range[i].rgb_high, cmyk);
			fprintf (fp, format, P->range[i].z_high, GMT_putcmyk (GMT, cmyk), '\n');
		}
		else if (P->model & GMT_NO_COLORNAMES) {
			fprintf (fp, format, P->range[i].z_low, GMT_putrgb (GMT, P->range[i].rgb_low), '\t');
			fprintf (fp, format, P->range[i].z_high, GMT_putrgb (GMT, P->range[i].rgb_high), '\n');
		}
		else {
			fprintf (fp, format, P->range[i].z_low, GMT_putcolor (GMT, P->range[i].rgb_low), '\t');
			fprintf (fp, format, P->range[i].z_high, GMT_putcolor (GMT, P->range[i].rgb_high), '\n');
		}
	}

	/* Background, foreground, and nan colors */

	if (cpt_flags & GMT_CPT_NO_BNF) {	/* Do not want to write BFN to the cpt file */
		if (close_file) fclose (fp);
		return (EXIT_SUCCESS);
	}

	if (cpt_flags & GMT_CPT_EXTEND_BNF) {	/* Use low and high colors as back and foreground */
		GMT_rgb_copy (P->patch[GMT_BGD].rgb, P->range[0].rgb_low);
		GMT_rgb_copy (P->patch[GMT_FGD].rgb, P->range[P->n_colors-1].rgb_high);
		GMT_rgb_copy (P->patch[GMT_BGD].hsv, P->range[0].hsv_low);
		GMT_rgb_copy (P->patch[GMT_FGD].hsv, P->range[P->n_colors-1].hsv_high);
	}

	for (i = 0; i < 3; i++) {
		if (P->patch[i].skip)
			fprintf (fp, "%c\t-\n", code[i]);
		else if (P->model & GMT_HSV)
			fprintf (fp, "%c\t%s\n", code[i], GMT_puthsv (GMT, P->patch[i].hsv));
		else if (P->model & GMT_CMYK) {
			gmt_rgb_to_cmyk (P->patch[i].rgb, cmyk);
			fprintf (fp, "%c\t%s\n", code[i], GMT_putcmyk (GMT, cmyk));
		}
		else if (P->model & GMT_NO_COLORNAMES)
			fprintf (fp, "%c\t%s\n", code[i], GMT_putrgb (GMT, P->patch[i].rgb));
		else
			fprintf (fp, "%c\t%s\n", code[i], GMT_putcolor (GMT, P->patch[i].rgb));
	}
	if (close_file) fclose (fp);
	return (EXIT_SUCCESS);
}

/*! . */
void truncate_cpt_slice (struct GMT_LUT *S, bool do_hsv, double z_cut, int side)
{	/* Interpolate this slice to the new low or high value, depending on side */
	double f = (z_cut - S->z_low) * S->i_dz, hsv[4], rgb[4];
	unsigned int k;
	if (do_hsv) {	/* Interpolation in HSV space */
		for (k = 0; k < 4; k++) hsv[k] = S->hsv_low[k] + (S->hsv_high[k] - S->hsv_low[k]) * f;
		gmt_hsv_to_rgb (rgb, hsv);
	}
	else {	/* Interpolation in RGB space */
		for (k = 0; k < 4; k++) rgb[k] = S->rgb_low[k] + (S->rgb_high[k] - S->rgb_low[k]) * f;
		gmt_rgb_to_hsv (rgb, hsv);
	}
	if (side == -1) {
		GMT_memcpy (S->hsv_low, hsv, 4, double);
		GMT_memcpy (S->rgb_low, rgb, 4, double);
		S->z_low = z_cut;
	}
	else {	/* Last slice */
		GMT_memcpy (S->hsv_high, hsv, 4, double);
		GMT_memcpy (S->rgb_high, rgb, 4, double);
		S->z_high = z_cut;
	}
	S->i_dz = 1.0 / (S->z_high - S->z_low);	/* Recompute inverse stepsize */
}

/*! . */
struct GMT_PALETTE * GMT_truncate_cpt (struct GMT_CTRL *GMT, struct GMT_PALETTE *P, double z_low, double z_high)
{	/* Truncate this CPT table to start and end at z_low, z_high.  If either is NaN we do nothing at that end. */

	unsigned int k, j, first = 0, last = P->n_colors - 1;

	if (GMT_is_dnan (z_low) && GMT_is_dnan (z_high)) return (P);	/* No change */

	if (!GMT_is_dnan (z_low)) {	/* Find first slice fully or partially within range */
		while (first < P->n_colors && P->range[first].z_high <= z_low) first++;
		if (z_low > P->range[first].z_low)	/* Must truncate this slice */
			truncate_cpt_slice (&P->range[first], P->model & GMT_HSV, z_low, -1);
	}
	if (!GMT_is_dnan (z_high)) {	/* Find last slice fully or partially within range */
		while (last > 0 && P->range[last].z_low >= z_high) last--;
		if (P->range[last].z_high > z_high)	/* Must truncate this slice */
			truncate_cpt_slice (&P->range[last], P->model & GMT_HSV, z_high, +1);
	}

	for (k = 0; k < first; k++)
		GMT_free_range (GMT, &P->range[k]);	/* Free any char strings */
	for (k = last + 1; k < P->n_colors; k++)
		GMT_free_range (GMT, &P->range[k]);	/* Free any char strings */

	if (first) {	/* Shuffle CPT down */
		for (k = 0, j = first; j <= last; k++, j++) {
			P->range[k] = P->range[j];
		}
	}
	P->n_colors = last - first + 1;
	GMT_memory (GMT, P->range, P->n_colors, struct GMT_LUT);	/* Truncate */
	return (P);
}

<<<<<<< HEAD
/*! . */
void GMT_init_cpt (struct GMT_CTRL *GMT, struct GMT_PALETTE *P)
{
	/* For CPTs passed to/from external APIs we need to initialize some derived CPT quantities */
	unsigned int k, n;
	
	for (n = 0; n < P->n_colors; n++) {
		gmt_rgb_to_hsv (P->range[n].rgb_low,  P->range[n].hsv_low);
		gmt_rgb_to_hsv (P->range[n].rgb_high, P->range[n].hsv_high);
		P->range[n].i_dz = 1.0 / (P->range[n].z_high - P->range[n].z_low);	/* Recompute inverse stepsize */
		/* Differences used in GMT_get_rgb_from_z */
		for (k = 0; k < 4; k++) P->range[n].rgb_diff[k] = P->range[n].rgb_high[k] - P->range[n].rgb_low[k];
		for (k = 0; k < 4; k++) P->range[n].hsv_diff[k] = P->range[n].hsv_high[k] - P->range[n].hsv_low[k];
		GMT_Report (GMT->parent, GMT_MSG_DEBUG, "%d: %g to %g. R/G/B %s to %s. idz = %g diff R/G/B = %g/%g/%g\n", n,
			P->range[n].z_low, P->range[n].z_high, GMT_putrgb (GMT, P->range[n].rgb_low), GMT_putrgb (GMT, P->range[n].rgb_high),
			P->range[n].i_dz, P->range[n].rgb_diff[0], P->range[n].rgb_diff[1], P->range[n].rgb_diff[2]);
	}
	/* Set background and foreground colors to the bottom and top of the colormap, plus use default NaN color */
	GMT_memcpy (P->patch[GMT_BGD].rgb, P->range[0].rgb_low, 4, double);
	GMT_memcpy (P->patch[GMT_FGD].rgb, P->range[P->n_colors-1].rgb_high, 4, double);
	GMT_memcpy (P->patch[GMT_NAN].rgb, GMT->current.setting.color_patch[GMT_NAN], 4, double);
	P->is_continuous = true;	/* The only kind from the outside (?) */
	P->model = GMT_RGB;		/* ---" --- */
}

/*! . */
int GMT_get_index (struct GMT_CTRL *GMT_UNUSED(GMT), struct GMT_PALETTE *P, double value)
=======
int GMT_get_index (struct GMT_CTRL *GMT, struct GMT_PALETTE *P, double value)
>>>>>>> 1896714b
{
	GMT_UNUSED(GMT);
	unsigned int index, lo, hi, mid;

	if (GMT_is_dnan (value)) return (GMT_NAN - 3);				/* Set to NaN color */
	if (value > P->range[P->n_colors-1].z_high)
		return (GMT_FGD - 3);	/* Set to foreground color */
	if (value < P->range[0].z_low) return (GMT_BGD - 3);	/* Set to background color */

	/* Must search for correct index */

	/* Speedup by Mika Heiskanen. This works if the colortable
	 * has been is sorted into increasing order. Careful when
	 * modifying the tests in the loop, the test and the mid+1
	 * parts are especially designed to make sure the loop
	 * converges to a single index.
	 */

	lo = 0;
	hi = P->n_colors - 1;
	while (lo != hi)
	{
		mid = (lo + hi) / 2;
		if (value >= P->range[mid].z_high)
			lo = mid + 1;
		else
			hi = mid;
	}
	index = lo;
	if (value >= P->range[index].z_low && value < P->range[index].z_high) return (index);

	/* Slow search in case the table was not sorted
	 * No idea whether it is possible, but it most certainly
	 * does not hurt to have the code here as a backup.
	 */

	index = 0;
	while (index < P->n_colors && ! (value >= P->range[index].z_low && value < P->range[index].z_high) ) index++;
	if (index == P->n_colors) index--;	/* Because we use <= for last range */
	return (index);
}

/*! . */
void GMT_get_rgb_lookup (struct GMT_CTRL *GMT, struct GMT_PALETTE *P, int index, double value, double *rgb)
{
	unsigned int i;
	double rel, hsv[4];

	if (index < 0) {	/* NaN, Foreground, Background */
		GMT_rgb_copy (rgb, P->patch[index+3].rgb);
		P->skip = P->patch[index+3].skip;
	}
	else if (P->range[index].skip) {		/* Set to page color for now */
		GMT_rgb_copy (rgb, GMT->current.setting.ps_page_rgb);
		P->skip = true;
	}
	else {	/* Do linear interpolation between low and high colors */
		rel = (value - P->range[index].z_low) * P->range[index].i_dz;
		if (GMT->current.setting.color_model == GMT_HSV + GMT_COLORINT) {	/* Interpolation in HSV space */
			for (i = 0; i < 4; i++) hsv[i] = P->range[index].hsv_low[i] + rel * P->range[index].hsv_diff[i];
			gmt_hsv_to_rgb (rgb, hsv);
		}
		else {	/* Interpolation in RGB space */
			for (i = 0; i < 4; i++) rgb[i] = P->range[index].rgb_low[i] + rel * P->range[index].rgb_diff[i];
		}
		P->skip = false;
	}
}

/*! . */
int GMT_get_rgb_from_z (struct GMT_CTRL *GMT, struct GMT_PALETTE *P, double value, double *rgb) {
	int index = GMT_get_index (GMT, P, value);
	GMT_get_rgb_lookup (GMT, P, index, value, rgb);
	return (index);
}

/*! . */
int GMT_get_fill_from_z (struct GMT_CTRL *GMT, struct GMT_PALETTE *P, double value, struct GMT_FILL *fill) {
	int index;
	struct GMT_FILL *f = NULL;

	index = GMT_get_index (GMT, P, value);

	/* Check if pattern */

	if (index >= 0 && (f = P->range[index].fill))
		GMT_memcpy (fill, f, 1, struct GMT_FILL);
	else if (index < 0 && (f = P->patch[index+3].fill))
		GMT_memcpy (fill, f, 1, struct GMT_FILL);
	else {
		GMT_get_rgb_lookup (GMT, P, index, value, fill->rgb);
		fill->use_pattern = false;
	}
	return (index);
}

/*! . */
void GMT_illuminate (struct GMT_CTRL *GMT, double intensity, double rgb[])
{
	double di, hsv[4];

	if (GMT_is_dnan (intensity)) return;
	if (intensity == 0.0) return;
	if (fabs (intensity) > 1.0) intensity = copysign (1.0, intensity);

	gmt_rgb_to_hsv (rgb, hsv);
	if (intensity > 0.0) {	/* Lighten the color */
		di = 1.0 - intensity;
		if (hsv[1] != 0.0) hsv[1] = di * hsv[1] + intensity * GMT->current.setting.color_hsv_max_s;
		hsv[2] = di * hsv[2] + intensity * GMT->current.setting.color_hsv_max_v;
	}
	else {			/* Darken the color */
		di = 1.0 + intensity;
		if (hsv[1] != 0.0) hsv[1] = di * hsv[1] - intensity * GMT->current.setting.color_hsv_min_s;
		hsv[2] = di * hsv[2] - intensity * GMT->current.setting.color_hsv_min_v;
	}
	if (hsv[1] < 0.0) hsv[1] = 0.0;
	if (hsv[2] < 0.0) hsv[2] = 0.0;
	if (hsv[1] > 1.0) hsv[1] = 1.0;
	if (hsv[2] > 1.0) hsv[2] = 1.0;
	gmt_hsv_to_rgb (rgb, hsv);
}

/* - - - - - - - - - - - - - - - - - - - - - - - - - - - - - - - - - - -
 * GMT_akima computes the coefficients for a quasi-cubic hermite spline.
 * Same algorithm as in the IMSL library.
 * Programmer:	Paul Wessel
 * Date:	16-JAN-1987
 * Ver:		v.1-pc
 * - - - - - - - - - - - - - - - - - - - - - - - - - - - - - - - - - - -
 */

<<<<<<< HEAD
/*! . */
int GMT_akima (struct GMT_CTRL *GMT_UNUSED(GMT), double *x, double *y, uint64_t nx, double *c) {
=======
int GMT_akima (struct GMT_CTRL *GMT, double *x, double *y, uint64_t nx, double *c)
{
	GMT_UNUSED(GMT);
>>>>>>> 1896714b
	uint64_t i, no;
	double t1, t2, b, rm1, rm2, rm3, rm4;

	/* Assumes that n >= 4 and x is monotonically increasing */

	rm3 = (y[1] - y[0])/(x[1] - x[0]);
	t1 = rm3 - (y[1] - y[2])/(x[1] - x[2]);
	rm2 = rm3 + t1;
	rm1 = rm2 + t1;

	/* get slopes */

	no = nx - 2;
	for (i = 0; i < nx; i++) {
		if (i >= no)
			rm4 = rm3 - rm2 + rm3;
		else
			rm4 = (y[i+2] - y[i+1])/(x[i+2] - x[i+1]);
		t1 = fabs(rm4 - rm3);
		t2 = fabs(rm2 - rm1);
		b = t1 + t2;
		c[3*i] = (b != 0.0) ? (t1*rm2 + t2*rm3) / b : 0.5*(rm2 + rm3);
		rm1 = rm2;
		rm2 = rm3;
		rm3 = rm4;
	}
	no = nx - 1;

	/* compute the coefficients for the nx-1 intervals */

	for (i = 0; i < no; i++) {
		t1 = 1.0 / (x[i+1] - x[i]);
		t2 = (y[i+1] - y[i])*t1;
		b = (c[3*i] + c[3*i+3] - t2 - t2)*t1;
		c[3*i+2] = b*t1;
		c[3*i+1] = -b + (t2 - c[3*i])*t1;
	}
	return (GMT_NOERROR);
}

/* - - - - - - - - - - - - - - - - - - - - - - - - - - - - - - - - -
 * GMT_cspline computes the coefficients for a natural cubic spline.
 * To evaluate, call GMT_csplint
 * - - - - - - - - - - - - - - - - - - - - - - - - - - - - - - - - -
 */

/*! . */
int GMT_cspline (struct GMT_CTRL *GMT, double *x, double *y, uint64_t n, double *c) {
	uint64_t i, k;
	double ip, s, dx1, i_dx2, *u = GMT_memory (GMT, NULL, n, double);

	/* Assumes that n >= 4 and x is monotonically increasing */

	c[0] = c[n-1] = 0.0;	/* The other c[i] are set directly in the loop */
	for (i = 1; i < n-1; i++) {
		i_dx2 = 1.0 / (x[i+1] - x[i-1]);
		dx1 = x[i] - x[i-1];
		s = dx1 * i_dx2;
		ip = 1.0 / (s * c[i-1] + 2.0);
		c[i] = (s - 1.0) * ip;
		u[i] = (y[i+1] - y[i]) / (x[i+1] - x[i]) - (y[i] - y[i-1]) / dx1;
		u[i] = (6.0 * u[i] * i_dx2 - s * u[i-1]) * ip;
	}
	for (k = n-1; k > 0; k--) c[k-1] = c[k-1] * c[k] + u[k-1];
	GMT_free (GMT, u);

	return (GMT_NOERROR);
}

<<<<<<< HEAD
/*! . */
double GMT_csplint (struct GMT_CTRL *GMT_UNUSED(GMT), double *x, double *y, double *c, double xp, uint64_t klo) {
=======
double GMT_csplint (struct GMT_CTRL *GMT, double *x, double *y, double *c, double xp, uint64_t klo)
{
	GMT_UNUSED(GMT);
>>>>>>> 1896714b
	uint64_t khi;
	double h, ih, b, a, yp;

	khi = klo + 1;
	h = x[khi] - x[klo];
	ih = 1.0 / h;
	a = (x[khi] - xp) * ih;
	b = (xp - x[klo]) * ih;
	yp = a * y[klo] + b * y[khi] + ((a*a*a - a) * c[klo] + (b*b*b - b) * c[khi]) * (h*h) / 6.0;

	return (yp);
}

/* - - - - - - - - - - - - - - - - - - - - - - - - - - - - - - - - - - -
 * GMT_intpol will interpolate from the dataset <x,y> onto a new set <u,v>
 * where <x,y> and <u> is supplied by the user. <v> is returned. The
 * parameter mode governs what interpolation scheme that will be used.
 * If u[i] is outside the range of x, then v[i] will contain a value
 * determined by the content of the GMT_EXTRAPOLATE_VAL. Namelly, NaN if
 * GMT_EXTRAPOLATE_VAL[0] = 1; pure extrapolation if GMT_EXTRAPOLATE_VAL[0] = 1;
 * or a constant value (GMT_EXTRAPOLATE_VAL[1]) if GMT_EXTRAPOLATE_VAL[0] = 2
 *
 * input:  x = x-values of input data
 *	   y = y-values "    "     "
 *	   n = number of data pairs
 *	   m = number of desired interpolated values
 *	   u = x-values of these points
 *	  mode = type of interpolation
 *	  mode = 0 : Linear interpolation
 *	  mode = 1 : Quasi-cubic hermite spline (GMT_akima)
 *	  mode = 2 : Natural cubic spline (cubspl)
 *        mode = 3 : No interpolation (closest point)
 * output: v = y-values at interpolated points
 * PS. v must have space allocated before calling GMT_intpol
 *
 * Programmer:	Paul Wessel
 * Date:	16-MAR-2009
 * Ver:		v.3.0
 * Now y can contain NaNs and we will interpolate within segments of clean data
 * - - - - - - - - - - - - - - - - - - - - - - - - - - - - - - - - - - - -
 */

/*! . */
int gmt_intpol_sub (struct GMT_CTRL *GMT, double *x, double *y, uint64_t n, uint64_t m, double *u, double *v, int mode)
{	/* Does the main work of interpolating a section that has no NaNs */
	uint64_t i, j;
	int err_flag = 0;
	double dx, x_min, x_max, *c = NULL;

	/* Set minimum and maximum */

	if (mode == 3) {
		x_min = (3*x[0] - x[1]) / 2;
		x_max = (3*x[n-1] - x[n-2]) / 2;
	}
	else {
		x_min = x[0]; x_max = x[n-1];
	}

	/* Allocate memory for spline factors */

	if (mode == 1) {	/* Akima's spline */
		c = GMT_memory (GMT, NULL, 3*n, double);
		err_flag = GMT_akima (GMT, x, y, n, c);
	}
	else if (mode == 2) {	/* Natural cubic spline */
		c = GMT_memory (GMT, NULL, 3*n, double);
		err_flag = GMT_cspline (GMT, x, y, n, c);
	}
	if (err_flag != 0) {
		GMT_free (GMT, c);
		return (err_flag);
	}

	/* Compute the interpolated values from the coefficients */

	j = 0;
	for (i = 0; i < m; i++) {
		if (u[i] < x_min || u[i] > x_max) {	/* Desired point outside data range */
			if (GMT->current.setting.extrapolate_val[0] == GMT_EXTRAPOLATE_NONE) {
				v[i] = GMT->session.d_NaN;
				continue;
			}
			else if (GMT->current.setting.extrapolate_val[0] == GMT_EXTRAPOLATE_CONSTANT) {
				v[i] = GMT->current.setting.extrapolate_val[1];
				continue;
			}
		}
		while (j > 0 && x[j] >  u[i]) j--;	/* In case u is not sorted */
		while (j < n && x[j] <= u[i]) j++;
		if (j == n) j--;
		if (j > 0) j--;

		switch (mode) {
			case 0:
				dx = u[i] - x[j];
				v[i] = (y[j+1]-y[j])*dx/(x[j+1]-x[j]) + y[j];
				break;
			case 1:
				dx = u[i] - x[j];
				v[i] = ((c[3*j+2]*dx + c[3*j+1])*dx + c[3*j])*dx + y[j];
				break;
			case 2:
				v[i] = GMT_csplint (GMT, x, y, c, u[i], j);
				break;
			case 3:
				v[i] = (u[i] - x[j] < x[j+1] - u[i]) ? y[j] : y[j+1];
				break;
		}
	}
	if (mode == 1 || mode == 2) GMT_free (GMT, c);

	return (GMT_NOERROR);
}

/*! . */
void gmt_intpol_reverse (double *x, double *u, uint64_t n, uint64_t m)
{	/* Changes sign on x and u */
	uint64_t i;
	for (i = 0; i < n; i++) x[i] = -x[i];
	for (i = 0; i < m; i++) u[i] = -u[i];
}

/*! . */
int GMT_intpol (struct GMT_CTRL *GMT, double *x, double *y, uint64_t n, uint64_t m, double *u, double *v, int mode)
{
	uint64_t i, this_n, this_m, start_i, start_j, stop_i, stop_j;
	int err_flag = 0;
	bool down = false, check = true, clean = true;
	double dx;

	if (mode < 0) {	/* No need to check for sanity */
		check = false;
		mode = -mode;
	}

	if (mode > 3) mode = 0;
	if (mode != 3 && n < 4) mode = 0;
	if (n < 2) {
		GMT_Report (GMT->parent, GMT_MSG_NORMAL, "Error: need at least 2 x-values\n");
		return (EXIT_FAILURE);
	}

	if (check) {
		/* Check to see if x-values are monotonically increasing/decreasing */

		dx = x[1] - x[0];
		if (GMT_is_dnan (y[0])) clean = false;
		if (dx > 0.0) {
			for (i = 2; i < n && err_flag == 0; i++) {
				if ((x[i] - x[i-1]) <= 0.0) err_flag = (int)i;
				if (clean && GMT_is_dnan (y[i])) clean = false;
			}
		}
		else {
			down = true;
			for (i = 2; i < n && err_flag == 0; i++) {
				if ((x[i] - x[i-1]) >= 0.0) err_flag = (int)i;
				if (clean && GMT_is_dnan (y[i])) clean = false;
			}
		}

		if (err_flag) {
			GMT_Report (GMT->parent, GMT_MSG_NORMAL, "Error: x-values are not monotonically increasing/decreasing (at zero-based record %d)!\n", err_flag);
			return (err_flag);
		}

	}

	if (down) gmt_intpol_reverse (x, u, n, m);	/* Must flip directions temporarily */

	if (clean) {	/* No NaNs to worry about */
		err_flag = gmt_intpol_sub (GMT, x, y, n, m, u, v, mode);
		if (err_flag != GMT_NOERROR) return (err_flag);
		if (down) gmt_intpol_reverse (x, u, n, m);	/* Must flip directions back */
		return (GMT_NOERROR);
	}

	/* Here input has NaNs so we need to treat it section by section */

	for (i = 0; i < m; i++) v[i] = GMT->session.d_NaN;	/* Initialize all output to NaN */
	start_i = start_j = 0;
	while (start_i < n && GMT_is_dnan (y[start_i])) start_i++;	/* First non-NaN data point */
	while (start_i < n && start_j < m) {
		stop_i = start_i + 1;
		while (stop_i < n && !GMT_is_dnan (y[stop_i])) stop_i++;	/* Wind to next NaN point (or past end of array) */
		this_n = stop_i - start_i;	/* Number of clean points to interpolate from */
		stop_i--;			/* Now stop_i is the ID of the last usable point */
		if (this_n == 1) {		/* Not enough to interpolate, just skip this single point */
			start_i++;	/* Skip to next point (which is NaN) */
			while (start_i < n && GMT_is_dnan (y[start_i])) start_i++;	/* Wind to next non-NaN data point */
			continue;
		}
		/* OK, have enough points to interpolate; find corresponding output section */
		while (start_j < m && u[start_j] < x[start_i]) start_j++;
		if (start_j == m) continue;	/* Ran out of points */
		stop_j = start_j;
		while (stop_j < m && u[stop_j] <= x[stop_i]) stop_j++;
		this_m = stop_j - start_j;	/* Number of output points to interpolate to */
		err_flag = gmt_intpol_sub (GMT, &x[start_i], &y[start_i], this_n, this_m, &u[start_j], &v[start_j], mode);
		if (err_flag != GMT_NOERROR) return (err_flag);
		start_i = stop_i + 1;	/* Move to point after last usable point in current section */
		while (start_i < n && GMT_is_dnan (y[start_i])) start_i++;	/* Next section's first non-NaN data point */
	}

	if (down) gmt_intpol_reverse (x, u, n, m);	/* Must flip directions back */

	return (GMT_NOERROR);
}

/*! Non-square matrix transpose of matrix of size r x c and base address A */
unsigned int is_set (unsigned int *mark, uint64_t k, unsigned int *bits)
{	/* Return nonzero if this bit is set */
	uint64_t w = k / 32ULL;
	unsigned int b = (unsigned int)(k % 32ULL);
	return (mark[w] & bits[b]);
}

/*! . */
void set_bit (unsigned int *mark, uint64_t k, unsigned int *bits)
{	/* Set this bit */
 	uint64_t w = k / 32ULL;
	unsigned int b = (unsigned int)(k % 32ULL);
 	mark[w] |= bits[b];
}

/*! . */
void GMT_inplace_transpose (float *A, unsigned int n_rows, unsigned int n_cols)
{	/* In-place transpose of a float grid array.  Based on example
	 * code from http://www.geeksforgeeks.org/inplace-m-x-n-size-matrix-transpose
	 * Switched to C-style bit flag.
	 */
	uint64_t size = n_rows * n_cols - 1ULL;
	float t;	/* holds element to be replaced, eventually becomes next element to move */
	uint64_t next;	/* location of 't' to be moved */
	uint64_t cycleBegin;	/* holds start of cycle */
	uint64_t i;	/* iterator */
	uint64_t n_words = ((size + 1ULL) / 32ULL) + 1ULL;
	unsigned int *mark = NULL;
	unsigned int bits[32];

	mark = calloc (n_words, sizeof (unsigned int));
	for (i = 1, bits[0] = 1; i < 32; i++) bits[i] = bits[i-1] << 1;
	set_bit (mark, 0ULL, bits);
	set_bit (mark, size, bits);
	i = 1;	/* Note that A[0] and A[size-1] won't move */
	while (i < size) {
		cycleBegin = i;
		t = A[i];
		do {
			// Input matrix [n_rows x n_cols]
			// Output matrix 1
			// i_new = (i*n_rows)%(N-1)
			next = (i * n_rows) % size;
			float_swap (A[next], t);
			set_bit (mark, i, bits);
			i = next;
		}
		while (i != cycleBegin);

		/* Get Next Move (what about querying random location?) */
		for (i = 1; i < size && is_set (mark, i, bits); i++);
	}
	free ((void *)mark);
}

/*! . */
void GMT_contlabel_init (struct GMT_CTRL *GMT, struct GMT_CONTOUR *G, unsigned int mode)
{	/* Assign default values to structure */
	GMT_memset (G, 1, struct GMT_CONTOUR);	/* Sets all to 0 */
	if (mode == 1) {
		G->line_type = 1;
		strcpy (G->line_name, "Contour");
	}
	else {
		G->line_type = 0;
		strcpy (G->line_name, "Line");
	}
	sprintf (G->label_file, "%s_labels.txt", G->line_name);
	G->transparent = true;
	G->spacing = true;
	G->half_width = UINT_MAX;	/* Auto */
	G->label_dist_spacing = 4.0;	/* Inches */
	G->label_dist_frac = 0.25;	/* Fraction of above head start for closed labels */
	G->box = 2;			/* Rect box shape is Default */
	if (GMT->current.setting.proj_length_unit == GMT_CM) G->label_dist_spacing = 10.0 / 2.54;
	G->clearance[GMT_X] = G->clearance[GMT_Y] = 15.0;	/* 15 % */
	G->clearance_flag = 1;	/* Means we gave percentages of label font size */
	G->just = 6;	/* CM */
	G->font_label = GMT->current.setting.font_annot[0];	/* FONT_ANNOT_PRIMARY */
	G->font_label.size = 9.0;
	G->dist_unit = GMT->current.setting.proj_length_unit;
	G->pen = GMT->current.setting.map_default_pen;
	G->line_pen = GMT->current.setting.map_default_pen;
	GMT_rgb_copy (G->rgb, GMT->current.setting.ps_page_rgb);		/* Default box color is page color [nominally white] */
}

/*! . */
int GMT_contlabel_specs (struct GMT_CTRL *GMT, char *txt, struct GMT_CONTOUR *G)
{
	unsigned int k, bad = 0, pos = 0;
	size_t L;
	char p[GMT_BUFSIZ] = {""}, txt_a[GMT_LEN256] = {""}, txt_b[GMT_LEN256] = {""}, c;
	char *specs = NULL;

	/* Decode [+a<angle>|n|p[u|d]][+c<dx>[/<dy>]][+d][+e][+f<font>][+g<fill>][+j<just>][+l<label>][+n|N<dx>[/<dy>]][+o][+p[<pen>]][+r<min_rc>][+t|T[<file>]][+u<unit>][+v][+w<width>][+x|X<suffix>][+=<prefix>] strings */

	for (k = 0; txt[k] && txt[k] != '+'; k++);	/* Look for +<options> strings */

	if (!txt[k]) return (0);

	/* Decode new-style +separated substrings */

	G->nudge_flag = 0;
	specs = &txt[k+1];
	while ((GMT_strtok (specs, "+", &pos, p))) {
		switch (p[0]) {
			case 'a':	/* Angle specification */
				if (p[1] == 'p' || p[1] == 'P')	{	/* Line-parallel label */
					G->angle_type = G->hill_label = 0;
					if (p[2] == 'u' || p[2] == 'U')		/* Line-parallel label readable when looking up hill */
						G->hill_label = +1;
					else if (p[2] == 'd' || p[2] == 'D')	/* Line-parallel label readable when looking down hill */
						G->hill_label = -1;
				}
				else if (p[1] == 'n' || p[1] == 'N')	/* Line-normal label */
					G->angle_type = 1;
				else {					/* Label at a fixed angle */
					G->label_angle = atof (&p[1]);
					G->angle_type = 2;
					GMT_lon_range_adjust (GMT_IS_M180_TO_P180_RANGE, &G->label_angle);	/* Now -180/+180 */
					while (fabs (G->label_angle) > 90.0) G->label_angle -= copysign (180.0, G->label_angle);
				}
				break;

			case 'c':	/* Clearance specification */
				k = sscanf (&p[1], "%[^/]/%s", txt_a, txt_b);
				G->clearance_flag = ((strchr (txt_a, '%')) ? 1 : 0);
				if (G->clearance_flag) {	/* Chop off percentage sign(s) and read as unitless values */
					if ((L = (unsigned int)strlen (txt_a)) && txt_a[L-1] == '%') txt_a[L-1] = '\0';
					G->clearance[GMT_X] = atof (txt_a);
					if (k == 2 && (L = (unsigned int)strlen (txt_b)) && txt_b[L-1] == '%') txt_b[L-1] = '\0';
					G->clearance[GMT_Y] = (k == 2) ? atof (txt_b) : G->clearance[GMT_X];
				}
				else {	/* Deal with units */
					G->clearance[GMT_X] = GMT_to_inch (GMT, txt_a);
					G->clearance[GMT_Y] = (k == 2 ) ? GMT_to_inch (GMT, txt_b) : G->clearance[GMT_X];
				}
				if (k == 0) bad++;
				break;

			case 'd':	/* Debug option - draw helper points or lines */
				G->debug = true;
				break;

			case 'e':	/* Just lay down text info; Delay actual label plotting until a psclip -C call */
				G->delay = true;
				break;

			case 'f':	/* Font specification */
				if (GMT_getfont (GMT, &p[1], &G->font_label)) bad++;
				break;

			case 'g':	/* Box Fill specification */
				if (p[1] && GMT_getrgb (GMT, &p[1], G->rgb)) bad++;
				G->transparent = false;
				break;

			case 'j':	/* Justification specification */
				txt_a[0] = p[1];	txt_a[1] = p[2];	txt_a[2] = '\0';
				G->just = GMT_just_decode (GMT, txt_a, 6);
				break;
			case 'k':	/* Font color specification (backwards compatibility only since font color is now part of font specification */
				if (GMT_compat_check (GMT, 4)) {
					GMT_Report (GMT->parent, GMT_MSG_COMPAT, "+k<fontcolor> in contour label spec is obsolete, now part of +f<font>\n");
					if (GMT_getfill (GMT, &p[1], &(G->font_label.fill))) bad++;
				}
				else
					bad++;
				break;
			case 'l':	/* Exact Label specification */
				strncpy (G->label, &p[1], GMT_BUFSIZ);
				G->label_type = GMT_LABEL_IS_CONSTANT;
				break;

			case 'L':	/* Label code specification */
				switch (p[1]) {
					case 'h':	/* Take the first string in segment headers */
						G->label_type = GMT_LABEL_IS_HEADER;
						break;
					case 'd':	/* Use the current plot distance in chosen units */
						G->label_type = GMT_LABEL_IS_PDIST;
						G->dist_unit = GMT_unit_lookup (GMT, p[2], GMT->current.setting.proj_length_unit);
						break;
					case 'D':	/* Use current map distance in chosen units */
						G->label_type = GMT_LABEL_IS_MDIST;
						if (p[2] && strchr ("defkMn", (int)p[2])) {	/* Found a valid unit */
							c = p[2];
							GMT_init_distaz (GMT, c, GMT_sph_mode (GMT), GMT_LABEL_DIST);
						}
						else 	/* Meaning "not set" */
							c = 0;
						G->dist_unit = (int)c;
						break;
					case 'f':	/* Take the 3rd column in fixed contour location file */
						G->label_type = GMT_LABEL_IS_FFILE;
						break;
					case 'x':	/* Take the first string in segment headers in the crossing file */
						G->label_type = GMT_LABEL_IS_XFILE;
						break;
					case 'n':	/* Use the current segment number */
						G->label_type = GMT_LABEL_IS_SEG;
						break;
					case 'N':	/* Use <current file number>/<segment number> */
						G->label_type = GMT_LABEL_IS_FSEG;
						break;
					default:	/* Probably meant lower case l */
						strncpy (G->label, &p[1], GMT_BUFSIZ);
						G->label_type = GMT_LABEL_IS_HEADER;
						break;
				}
				break;

			case 'n':	/* Nudge specification; dx/dy are increments along local line axes */
				G->nudge_flag = 1;
			case 'N':	/* Nudge specification; dx/dy are increments along plot axes */
				G->nudge_flag++;
				k = sscanf (&p[1], "%[^/]/%s", txt_a, txt_b);
				G->nudge[GMT_X] = GMT_to_inch (GMT, txt_a);
				G->nudge[GMT_Y] = (k == 2 ) ? GMT_to_inch (GMT, txt_b) : G->nudge[GMT_X];
				if (k == 0) bad++;
				break;
			case 'o':	/* Use rounded rectangle textbox shape */
				G->box = 4 + (G->box & 1);
				break;

			case 'p':	/* Draw text box outline [with optional textbox pen specification] */
				if (p[1] && GMT_getpen (GMT, &p[1], &G->pen)) bad++;
				G->box |= 1;
				break;

			case 'r':	/* Minimum radius of curvature specification */
				G->min_radius = GMT_to_inch (GMT, &p[1]);
				break;

			case 's':	/* Font size specification (for backward compatibility only since size is part of font specification) */
				if (GMT_compat_check (GMT, 4)) {
					GMT_Report (GMT->parent, GMT_MSG_COMPAT, "+s<fontsize> in contour label spec is obsolete, now part of +f<font>\n");
					G->font_label.size = GMT_convert_units (GMT, &p[1], GMT_PT, GMT_PT);
					if (G->font_label.size <= 0.0) bad++;
				}
				else
					bad++;
				break;
			case 'T':	/* Save contour label locations to given file [x y angle label] */
				G->save_labels = 1;
			case 't':	/* Save contour label locations to given file [x y label] */
				G->save_labels++;
				if (p[1]) strncpy (G->label_file, &p[1], GMT_BUFSIZ);
				break;

			case 'u':	/* Label Unit specification */
				if (p[1]) strncpy (G->unit, &p[1], GMT_LEN64);
				break;

			case 'v':	/* Curved text [Default is straight] */
				G->curved_text = true;
				break;

			case 'w':	/* Angle filter width [Default is auto] */
				G->half_width = atoi (&p[1]) / 2;
				break;

			case 'x':	/* Crossection labeling for SqN2 only; add given text to start and end label */
				if (!G->number || G->n_cont != 2) {
					GMT_Report (GMT->parent, GMT_MSG_NORMAL, "Syntax error -Sq option: The + modifier is only valid with -SqN2\n");
					bad++;
				}
				else {
					G->crossect = true;
					if (p[1])
						sscanf (&p[1], "%[^,],%s", G->crossect_tag[0], G->crossect_tag[1]);
					else {	/* Default is to prime the end annotation only */
						G->crossect_tag[0][0] = '\0';
						strcpy (G->crossect_tag[1], "'");
					}
				}
				break;

			case '=':	/* Label Prefix specification */
				if (p[1]) strncpy (G->prefix, &p[1], GMT_LEN64);
				break;

			case '.':	/* Assume it can be a decimal part without leading 0 */
			case '0':	/* A single annotated contour */
			case '1':
			case '2':
			case '3':
			case '4':
			case '5':
			case '6':
			case '7':
			case '8':
			case '9':
				break;

			default:
				bad++;
				break;
		}
	}
	if (G->curved_text && G->nudge_flag) {
		GMT_Report (GMT->parent, GMT_MSG_NORMAL, "Cannot combine +v and +n\n");
		bad++;
	}
	return (bad);
}

/*! . */
int GMT_contlabel_info (struct GMT_CTRL *GMT, char flag, char *txt, struct GMT_CONTOUR *L)
{
	/* Interpret the contour-label information string and set structure items */
	int k, j = 0, error = 0;
	char txt_a[GMT_LEN256] = {""}, c, arg, *p = NULL;

	L->spacing = false;	/* Turn off the default since we gave an option */
	strncpy (L->option, &txt[1], GMT_BUFSIZ);	 /* May need to process L->option later after -R,-J have been set */
	if ((p = strstr (txt, "+r"))) {	/* Want to isolate labels by given radius */
		*p = '\0';	/* Temporarily chop off the +r<radius> part */
		L->isolate = true;
		L->label_isolation = GMT_to_inch (GMT, &p[2]);
	}
	L->flag = flag;
	/* Special check for quoted lines */
	if (txt[0] == 'S' || txt[0] == 's') {	/* -SqS|n should be treated as -SqN|n once file is segmentized */
		arg = (txt[0] == 'S') ? 'N' : 'n';	/* S -> N and s -> n */
		L->segmentize = true;
	}
	else
		arg = txt[0];

	switch (arg) {
		case 'L':	/* Quick straight lines for intersections */
			L->do_interpolate = true;
		case 'l':
			L->crossing = GMT_CONTOUR_XLINE;
			break;
		case 'N':	/* Specify number of labels per segment */
			L->number_placement = 1;	/* Distribution of labels */
			if (txt[1] == '-') L->number_placement = -1, j = 1;	/* Left label if n = 1 */
			if (txt[1] == '+') L->number_placement = +1, j = 1;	/* Right label if n = 1 */
		case 'n':	/* Specify number of labels per segment */
			L->number = true;
			k = sscanf (&txt[1+j], "%d/%s", &L->n_cont, txt_a);
			if (k == 2) L->min_dist = GMT_to_inch (GMT, txt_a);
			if (L->n_cont == 0) {
				GMT_Report (GMT->parent, GMT_MSG_NORMAL, "Syntax error -%c option: Number of labels must exceed zero\n", L->flag);
				error++;
			}
			if (L->min_dist < 0.0) {
				GMT_Report (GMT->parent, GMT_MSG_NORMAL, "Syntax error -%c option: Minimum label separation cannot be negative\n", L->flag);
				error++;
			}
			break;
		case 'f':	/* fixed points file */
			L->fixed = true;
			k = sscanf (&txt[1], "%[^/]/%lf", L->file, &L->slop);
			if (k == 1) L->slop = GMT_CONV8_LIMIT;
			break;
		case 'X':	/* Crossing complicated curve */
			L->do_interpolate = true;
		case 'x':	/* Crossing line */
			L->crossing = GMT_CONTOUR_XCURVE;
			strncpy (L->file, &txt[1], GMT_BUFSIZ);
			break;
		case 'D':	/* Specify distances in geographic units (km, degrees, etc) */
			L->dist_kind = 1;
		case 'd':	/* Specify distances in plot units [cip] */
			L->spacing = true;
			k = sscanf (&txt[j], "%[^/]/%lf", txt_a, &L->label_dist_frac);
			if (k == 1) L->label_dist_frac = 0.25;
			if (L->dist_kind == 1) {	/* Distance units other than xy specified */
				k = (int)strlen (txt_a) - 1;
				c = (isdigit ((int)txt_a[k]) || txt_a[k] == '.') ? 0 : txt_a[k];
				L->label_dist_spacing = atof (&txt_a[1]);
				GMT_init_distaz (GMT, c, GMT_sph_mode (GMT), GMT_CONT_DIST);
			}
			else
				L->label_dist_spacing = GMT_to_inch (GMT, &txt_a[1]);
			if (L->label_dist_spacing <= 0.0) {
				GMT_Report (GMT->parent, GMT_MSG_NORMAL, "Syntax error -%c option: Spacing between labels must exceed 0.0\n", L->flag);
				error++;
			}
			if (L->label_dist_frac < 0.0 || L->label_dist_frac > 1.0) {
				GMT_Report (GMT->parent, GMT_MSG_NORMAL, "Syntax error -%c option: Initial label distance fraction must be in 0-1 range\n", L->flag);
				error++;
			}
			break;
		default:
			GMT_Report (GMT->parent, GMT_MSG_NORMAL, "Syntax error -%c option: Unrecognized modifiler %c\n", L->flag, txt[0]);
			error++;
			break;
	}
	if (L->isolate) *p = '+';	/* Replace the + from earlier */

	return (error);
}

/*! . */
int gmt_code_to_lonlat (struct GMT_CTRL *GMT, char *code, double *lon, double *lat) {
	int i, n, error = 0;
	bool z_OK = false;

	n = (int)strlen (code);
	if (n != 2) return (1);

	for (i = 0; i < 2; i++) {
		switch (code[i]) {
			case 'l':
			case 'L':	/* Left */
				*lon = GMT->common.R.wesn[XLO];
				break;
			case 'c':
			case 'C':	/* center */
				*lon = 0.5 * (GMT->common.R.wesn[XLO] + GMT->common.R.wesn[XHI]);
				break;
			case 'r':
			case 'R':	/* right */
				*lon = GMT->common.R.wesn[XHI];
				break;
			case 'b':
			case 'B':	/* bottom */
				*lat = GMT->common.R.wesn[YLO];
				break;
			case 'm':
			case 'M':	/* center */
				*lat = 0.5 * (GMT->common.R.wesn[YLO] + GMT->common.R.wesn[YHI]);
				break;
			case 't':
			case 'T':	/* top */
				*lat = GMT->common.R.wesn[YHI];
				break;
			case 'z':
			case 'Z':	/* z-value */
				z_OK = true;
				break;
			case '+':	/* zmax-location */
				if (z_OK)
					*lon = *lat = DBL_MAX;
				else
					error++;
				break;
			case '-':	/* zmin-location */
				if (z_OK)
					*lon = *lat = -DBL_MAX;
				else
					error++;
				break;
			default:
				error++;
				break;
		}
	}
	if (error) GMT_Report (GMT->parent, GMT_MSG_NORMAL, "Unrecognized location code %s\n", code);

	return (error);
}

/*! . */
double gmt_determine_endpoint (struct GMT_CTRL *GMT, double x0, double y0, double length, double az, double *x1, double *y1)
{	/* compute point a distance length from origin along azimuth, return point separation */
	double s_az, c_az;
	sincosd (az, &s_az, &c_az);
	if (GMT_is_geographic (GMT, GMT_IN)) {	/* Spherical solution */
		double s0, c0, s_d, c_d;
		double d = (length / GMT->current.map.dist[GMT_MAP_DIST].scale);	/* Convert from chosen unit to meter or degree */
		if (!GMT->current.map.dist[GMT_MAP_DIST].arc) d /= GMT->current.proj.DIST_M_PR_DEG;	/* Convert meter to spherical degrees */
		sincosd (y0, &s0, &c0);
		sincosd (d, &s_d, &c_d);
		*x1 = x0 + atand (s_d * s_az / (c0 * c_d - s0 * s_d * c_az));
		*y1 = d_asind (s0 * c_d + c0 * s_d * c_az);
	}
	else {	/* Cartesian solution */
		*x1 = x0 + length * s_az;
		*y1 = y0 + length * c_az;
	}
	return (GMT_distance (GMT, x0, y0, *x1, *y1));
}

/*! . */
double gmt_determine_endpoints (struct GMT_CTRL *GMT, double x[], double y[], double length, double az)
{
	double s_az, c_az;
	sincosd (az, &s_az, &c_az);
	length /= 2.0;	/* Going half-way in each direction */
	if (GMT_is_geographic (GMT, GMT_IN)) {	/* Spherical solution */
		double s0, c0, s_d, c_d;
		double d = (length / GMT->current.map.dist[GMT_MAP_DIST].scale);	/* Convert from chosen unit to meter or degree */
		if (!GMT->current.map.dist[GMT_MAP_DIST].arc) d /= GMT->current.proj.DIST_M_PR_DEG;	/* Convert meter to spherical degrees */
		sincosd (y[0], &s0, &c0);
		sincosd (d, &s_d, &c_d);
		x[1] = x[0] + atand (s_d * s_az / (c0 * c_d - s0 * s_d * c_az));
		y[1] = d_asind (s0 * c_d + c0 * s_d * c_az);
		/* Then redo start point by going in the opposite direction */
		sincosd (az+180.0, &s_az, &c_az);
		x[0] = x[0] + atand (s_d * s_az / (c0 * c_d - s0 * s_d * c_az));
		y[0] = d_asind (s0 * c_d + c0 * s_d * c_az);
	}
	else {	/* Cartesian solution */
		x[1] = x[0] + length * s_az;
		y[1] = y[0] + length * c_az;
		x[0] = x[0] - length * s_az;
		y[0] = y[0] - length * c_az;
	}
	return (GMT_distance (GMT, x[0], y[0], x[1], y[1]));
}

/*! . */
uint64_t gmt_determine_circle (struct GMT_CTRL *GMT, double x0, double y0, double r, double x[], double y[], unsigned int n)
{	/* Given an origin, radius, and n points, compute a circular path and return it */
	unsigned int k;
	uint64_t np = n;
	double d_angle = 360.0 / n;

	if (GMT_is_geographic (GMT, GMT_IN)) {	/* Spherical solution */
		double R[3][3], v[3], v_prime[3], lat;
		double colat = (r / GMT->current.map.dist[GMT_MAP_DIST].scale);	/* Convert from chosen unit to meter or degree */
		if (!GMT->current.map.dist[GMT_MAP_DIST].arc) colat /= GMT->current.proj.DIST_M_PR_DEG;	/* Convert meter to spherical degrees */
		lat = 90.0 - colat;	/* Get small circle latitude about NP */
		/* Set up small circle in local coordinates, convert to Cartesian, rotate, and covert to geo */
		/* Rotation pole is 90 away from x0, at equator, and rotates by 90-y0 degrees */
		GMT_make_rot_matrix (GMT, x0 + 90.0, 0.0, 90.0 - y0, R);
		for (k = 0; k < n; k++) {
			GMT_geo_to_cart (GMT, lat, d_angle * k, v, true);
			GMT_matrix_vect_mult (GMT, 3U, R, v, v_prime);
			GMT_cart_to_geo (GMT, &y[k], &x[k], v_prime, true);
		}
	}
	else {	/* Cartesian solution */
		double s_az, c_az;
		for (k = 0; k < n; k++) {
			sincosd (d_angle * k, &s_az, &c_az);
			x[k] = x0 + r * s_az;
			y[k] = y0 + r * c_az;
		}
	}
	return (np);
}

/*! . */
struct GMT_DATATABLE *GMT_make_profile (struct GMT_CTRL *GMT, char option, char *args, bool resample, bool project, bool get_distances, double step, enum GMT_enum_track mode, double xyz[2][3])
{	/* Given a list of comma-separated start/stop coordinates, build a data table
 	 * of the profiles. xyz holds the grid min/max coordinates (or NULL if used without a grid;
	 * in that case the special Z+, Z- coordinate shorthands are unavailable).
	 * If resample is true then we sample the track between the end points.
	 * If project is true then we convert to plot units.
	 * If get_distances is true then add a column with distances. We also do this if +d is added to args.
	 */
	unsigned int n_cols, np = 0, k, s, pos = 0, pos2 = 0, xtype = GMT->current.io.col_type[GMT_IN][GMT_X], ytype = GMT->current.io.col_type[GMT_IN][GMT_Y];
	enum GMT_profmode p_mode;
	int n, error = 0;
	double L, az = 0.0, length = 0.0, r = 0.0;
	size_t n_alloc = GMT_SMALL_CHUNK, len;
	char p[GMT_BUFSIZ] = {""}, txt_a[GMT_LEN256] = {""}, txt_b[GMT_LEN256] = {""}, txt_c[GMT_LEN256] = {""}, txt_d[GMT_LEN256] = {""};
	char modifiers[GMT_BUFSIZ] = {""}, p2[GMT_BUFSIZ] = {""};
	struct GMT_DATATABLE *T = NULL;
	struct GMT_DATASEGMENT *S = NULL;

	/* step is given in either Cartesian units or, for geographic, in the prevailing unit (m, km) */

	if (strstr (args, "+d")) get_distances = true;	/* Want to add distances to the output */
	if (get_distances) GMT_Report (GMT->parent, GMT_MSG_DEBUG, "GMT_make_profile: Return distances along track\n");
	T = GMT_memory (GMT, NULL, 1, struct GMT_DATATABLE);
	T->segment = GMT_memory (GMT, NULL, n_alloc, struct GMT_DATASEGMENT *);
	n_cols = (get_distances) ? 3 :2;
	T->n_columns = n_cols;

	while (GMT_strtok (args, ",", &pos, p)) {	/* Split on each line since separated by commas */
		S = GMT_memory (GMT, NULL, 1, struct GMT_DATASEGMENT);
		GMT_alloc_segment (GMT, S, 2, n_cols, true);	/* n_cols with 2 rows each */
		k = p_mode = s = 0;	len = strlen (p);
		while (s == 0 && k < len) {	/* Find first occurrence of recognized modifier+<char>, if any */
			if ((p[k] == '+') && (p[k+1] && strchr ("adilnor", p[k+1]))) s = k;
			k++;
		}
		if (s) {
			strcpy (modifiers, &p[s]);
			pos2 = 0;
			while ((GMT_strtok (modifiers, "+", &pos2, p2))) {
				switch (p2[0]) {	/* fabs is used for lengths since -<length> might have been given to indicate Flat Earth Distances */
					case 'a':	az = atof (&p2[1]);	p_mode |= GMT_GOT_AZIM;		break;
					case 'd':	/* Already processed up front to set n_cols*/		break;
					case 'n':	np = atoi (&p2[1]);	p_mode |= GMT_GOT_NP;		break;
					case 'o':	az = atof (&p2[1]);	p_mode |= GMT_GOT_ORIENT;	break;
					case 'i':	step = fabs (atof (&p2[1]));	p_mode |= GMT_GOT_INC;		break;
					case 'l':	length = fabs (atof (&p2[1]));	p_mode |= GMT_GOT_LENGTH;	break;
					case 'r':	r = fabs (atof (&p2[1]));	p_mode |= GMT_GOT_RADIUS;	break;
					default:	error++;	break;
				}
			}
			/* Some sanity checking to make correct combos of modifiers are given */
			if (((p_mode & GMT_GOT_AZIM) || (p_mode & GMT_GOT_ORIENT)) && (p_mode & GMT_GOT_LENGTH) == 0) {
				GMT_Report (GMT->parent, GMT_MSG_NORMAL, "syntax error -%c:  Modifiers +a and +o requires +l<length>\n", option);
				error++;
			}
			if ((p_mode & GMT_GOT_RADIUS) && !((p_mode & GMT_GOT_NP) || (p_mode & GMT_GOT_INC))) {
				GMT_Report (GMT->parent, GMT_MSG_NORMAL, "syntax error -%c:  Modifies +r requires +i<inc> or +n<np>\n", option);
				error++;
			}
			p[s] = '\0';	/* Chop off for now */
			if (error) {
				GMT_free (GMT, T->segment);
				GMT_free (GMT, T);
				return (NULL);
			}
		}
		n = sscanf (p, "%[^/]/%[^/]/%[^/]/%s", txt_a, txt_b, txt_c, txt_d);
		if (n == 1) { /* Easy, got <code> for a central point */
			error += gmt_code_to_lonlat (GMT, txt_a, &S->coord[GMT_X][0], &S->coord[GMT_Y][0]);
		}
		else if (n == 4) {	/* Easy, got lon0/lat0/lon1/lat1 */
			error += GMT_verify_expectations (GMT, xtype, GMT_scanf_arg (GMT, txt_a, xtype, &S->coord[GMT_X][0]), txt_a);
			error += GMT_verify_expectations (GMT, ytype, GMT_scanf_arg (GMT, txt_b, ytype, &S->coord[GMT_Y][0]), txt_b);
			error += GMT_verify_expectations (GMT, xtype, GMT_scanf_arg (GMT, txt_c, xtype, &S->coord[GMT_X][1]), txt_c);
			error += GMT_verify_expectations (GMT, ytype, GMT_scanf_arg (GMT, txt_d, ytype, &S->coord[GMT_Y][1]), txt_d);
		}
		else if (n == 2) {	/* More complicated: either <code>/<code> or <clon>/<clat> with +a|o|r */
			if ((p_mode & GMT_GOT_AZIM) || (p_mode & GMT_GOT_ORIENT) || (p_mode & GMT_GOT_RADIUS)) {	/* Got a center point via coordinates */
				error += GMT_verify_expectations (GMT, xtype, GMT_scanf_arg (GMT, txt_a, xtype, &S->coord[GMT_X][0]), txt_a);
				error += GMT_verify_expectations (GMT, ytype, GMT_scanf_arg (GMT, txt_b, ytype, &S->coord[GMT_Y][0]), txt_b);
			}
			else { /* Easy, got <code>/<code> */
				error += gmt_code_to_lonlat (GMT, txt_a, &S->coord[GMT_X][0], &S->coord[GMT_Y][0]);
				error += gmt_code_to_lonlat (GMT, txt_b, &S->coord[GMT_X][1], &S->coord[GMT_Y][1]);
			}
		}
		else if (n == 3) {	/* More complicated: <code>/<lon>/<lat> or <lon>/<lat>/<code> */
			if (gmt_code_to_lonlat (GMT, txt_a, &S->coord[GMT_X][0], &S->coord[GMT_Y][0])) {	/* Failed, so try the other way */
				error += GMT_verify_expectations (GMT, xtype, GMT_scanf_arg (GMT, txt_a, xtype, &S->coord[GMT_X][0]), txt_a);
				error += GMT_verify_expectations (GMT, ytype, GMT_scanf_arg (GMT, txt_b, ytype, &S->coord[GMT_Y][0]), txt_b);
				error += gmt_code_to_lonlat (GMT, txt_c, &S->coord[GMT_X][1], &S->coord[GMT_Y][1]);
			}
			else {	/* Worked, pick up second point */
				error += GMT_verify_expectations (GMT, xtype, GMT_scanf_arg (GMT, txt_b, xtype, &S->coord[GMT_X][1]), txt_b);
				error += GMT_verify_expectations (GMT, ytype, GMT_scanf_arg (GMT, txt_c, ytype, &S->coord[GMT_Y][1]), txt_c);
			}
		}
		for (n = 0; n < 2; n++) {	/* Reset any zmin/max settings if used and applicable */
			if (S->coord[GMT_X][n] == DBL_MAX) {	/* Meant zmax location */
				if (xyz) {
					S->coord[GMT_X][n] = xyz[1][GMT_X];
					S->coord[GMT_Y][n] = xyz[1][GMT_Y];
				}
				else {
					error++;
					GMT_Report (GMT->parent, GMT_MSG_NORMAL, "syntax error -%c:  z+ option not applicable here\n", option);
				}
			}
			else if (S->coord[GMT_X][n] == -DBL_MAX) {	/* Meant zmin location */
				if (xyz) {
					S->coord[GMT_X][n] = xyz[0][GMT_X];
					S->coord[GMT_Y][n] = xyz[0][GMT_Y];
				}
				else {
					error++;
					GMT_Report (GMT->parent, GMT_MSG_NORMAL, "syntax error -%c:  z- option not applicable here\n", option);
				}
			}
		}
		if (error) {
			GMT_free (GMT, T->segment);
			GMT_free (GMT, T);
			GMT_Report (GMT->parent, GMT_MSG_NORMAL, "Syntax error -%c:  Valid coordinate codes are [lcr][bmt] and z[+-]\n", option);
			return (NULL);
		}
		if (p_mode & GMT_GOT_AZIM) {		/* Got center and azimuth of line; determine a suitable end point */
			L = gmt_determine_endpoint (GMT, S->coord[GMT_X][0], S->coord[GMT_Y][0], length, az, &S->coord[GMT_X][1], &S->coord[GMT_Y][1]);
			if (p_mode & GMT_GOT_NP) step = L / (np - 1);
		}
		else if (p_mode & GMT_GOT_ORIENT) {	/* Got center and orientation of line; determine suitable end points */
			L = gmt_determine_endpoints (GMT, S->coord[GMT_X], S->coord[GMT_Y], length, az);
			if (p_mode & GMT_GOT_NP) step = L / (np - 1);
		}
		else if (p_mode & GMT_GOT_RADIUS) {	/* Got center and a radius; determine circular path */
			double x0, y0;
			/* Determine np from the +i<inc> if +n was not set */
			x0 = S->coord[GMT_X][0];	y0 = S->coord[GMT_Y][0];
			if (p_mode & GMT_GOT_INC) {
				double colat = (r / GMT->current.map.dist[GMT_MAP_DIST].scale);	/* Convert from chosen radius unit to meter or degree */
				if (!GMT->current.map.dist[GMT_MAP_DIST].arc) colat /= GMT->current.proj.DIST_M_PR_DEG;	/* Convert meter to spherical degrees */
				/* colat is the radius in spherical degrees (if geographic) */
				step = (step / GMT->current.map.dist[GMT_MAP_DIST].scale);	/* Convert from chosen unit to meter or degree */
				if (!GMT->current.map.dist[GMT_MAP_DIST].arc) step /= GMT->current.proj.DIST_M_PR_DEG;	/* Convert meter to spherical degrees */
				/* If geographic then the length of the circle is 360 degeres of longitude scaled by the sine of the colatitude */
				L = (GMT_is_geographic (GMT, GMT_IN)) ? sind (colat) * 360.0 : 2.0 * M_PI * r;
				np = urint (L / step);
			}
			S->coord[GMT_X] = GMT_memory (GMT, S->coord[GMT_X], np, double);
			S->coord[GMT_Y] = GMT_memory (GMT, S->coord[GMT_Y], np, double);
			S->n_rows = gmt_determine_circle (GMT, x0, y0, r, S->coord[GMT_X], S->coord[GMT_Y], np);
			resample = false;	/* Since we already got our profile */
		}
		if (resample) S->n_rows = GMT_resample_path (GMT, &S->coord[GMT_X], &S->coord[GMT_Y], S->n_rows, step, mode);
		if (get_distances) {	/* Compute cumulative distances along line */
			if (S->coord[GMT_Z]) GMT_free (GMT, S->coord[GMT_Z]);	/* Free so we can alloc a new array */
			S->coord[GMT_Z] = GMT_dist_array (GMT, S->coord[GMT_X], S->coord[GMT_Y], S->n_rows, true);
			if (p_mode & GMT_GOT_ORIENT) {	/* Adjust distances to have 0 at specified origin */
				L = 0.5 * S->coord[GMT_Z][S->n_rows-1];	/* Half-way distance to remove */
				for (k = 0; k < S->n_rows; k++) S->coord[GMT_Z][k] -= L;
			}
		}
		if (project) {	/* Project coordinates */
			uint64_t k;
			double x, y;
			for (k = 0; k < S->n_rows; k++) {
				GMT_geo_to_xy (GMT, S->coord[GMT_X][k], S->coord[GMT_Y][k], &x, &y);
				S->coord[GMT_X][k] = x;
				S->coord[GMT_Y][k] = y;
			}
		}
		T->segment[T->n_segments++] = S;	/* Hook into table */
		if (T->n_segments == n_alloc) {	/* Allocate more space */
			size_t old_n_alloc = n_alloc;
			n_alloc <<= 1;
			T->segment = GMT_memory (GMT, T->segment, n_alloc, struct GMT_DATASEGMENT *);
			GMT_memset (&(T->segment[old_n_alloc]), n_alloc - old_n_alloc, struct GMT_DATASEGMENT *);	/* Set to NULL */
		}
	}
	if (T->n_segments < n_alloc) T->segment = GMT_memory (GMT, T->segment, T->n_segments, struct GMT_DATASEGMENT *);
	return (T);
}

/*! . */
int GMT_contlabel_prep (struct GMT_CTRL *GMT, struct GMT_CONTOUR *G, double xyz[2][3]) {
	/* G is pointer to the LABELED CONTOUR structure
	 * xyz, if not NULL, have the (x,y,z) min and max values for a grid
	 */

	/* Prepares contour labeling machinery as needed */

	unsigned int error = 0;
	uint64_t k, i;
	size_t n_alloc = GMT_SMALL_CHUNK;
	double x, y;
	char buffer[GMT_BUFSIZ] = {""}, txt_a[GMT_LEN256] = {""}, txt_b[GMT_LEN256] = {""}, txt_c[GMT_LEN256] = {""};

	if (G->clearance_flag) {	/* Gave a percentage of fontsize as clearance */
		G->clearance[GMT_X] = 0.01 * G->clearance[GMT_X] * G->font_label.size * GMT->session.u2u[GMT_PT][GMT_INCH];
		G->clearance[GMT_Y] = 0.01 * G->clearance[GMT_Y] * G->font_label.size * GMT->session.u2u[GMT_PT][GMT_INCH];
	}
	if (G->label_type == GMT_LABEL_IS_FFILE && !G->fixed) {	/* Requires fixed file */
		error++;
		GMT_Report (GMT->parent, GMT_MSG_NORMAL, "syntax error -%c:  Labeling option +Lf requires the fixed label location setting\n", G->flag);
	}
	if (G->label_type == GMT_LABEL_IS_XFILE && G->crossing != GMT_CONTOUR_XCURVE) {	/* Requires cross file */
		error++;
		GMT_Report (GMT->parent, GMT_MSG_NORMAL, "syntax error -%c:  Labeling option +Lx requires the crossing lines setting\n", G->flag);
	}
	if (G->spacing && G->dist_kind == 1 && G->label_type == GMT_LABEL_IS_MDIST && G->dist_unit == 0) {	/* Did not specify unit - use same as in -G */
		GMT->current.map.dist[GMT_LABEL_DIST].func = GMT->current.map.dist[GMT_CONT_DIST].func;
		GMT->current.map.dist[GMT_LABEL_DIST].scale = GMT->current.map.dist[GMT_CONT_DIST].scale;
	}
	if ((G->dist_kind == 1 || G->label_type == GMT_LABEL_IS_MDIST) && !GMT_is_geographic (GMT, GMT_IN)) {
		GMT_Report (GMT->parent, GMT_MSG_NORMAL, "syntax error -%c:  Map distance options requires a map projection.\n", G->flag);
		error++;
	}
	if (G->angle_type == 0)
		G->no_gap = (G->just < 5 || G->just > 7);	/* Don't clip contour if label is not in the way */
	else if (G->angle_type == 1)
		G->no_gap = ((G->just + 2)%4 != 0);	/* Don't clip contour if label is not in the way */

	if (G->crossing == GMT_CONTOUR_XLINE) {
		G->xp = GMT_make_profile (GMT, G->flag, G->option, G->do_interpolate, true, false, 0.0, GMT_TRACK_FILL, xyz);
	}
	else if (G->crossing == GMT_CONTOUR_XCURVE) {
		unsigned int geometry = GMT_IS_LINE;
		if ((G->xp = GMT_read_table (GMT, G->file, GMT_IS_FILE, false, &geometry, false)) == NULL) {	/* Failure to read the file */
			error++;
		}
		else {
			for (k = 0; k < G->xp->n_segments; k++) {
				for (i = 0; i < G->xp->segment[k]->n_rows; i++) {	/* Project */
					GMT_geo_to_xy (GMT, G->xp->segment[k]->coord[GMT_X][i], G->xp->segment[k]->coord[GMT_Y][i], &x, &y);
					G->xp->segment[k]->coord[GMT_X][i] = x;
					G->xp->segment[k]->coord[GMT_Y][i] = y;
				}
			}
		}
	}
	else if (G->fixed) {
		FILE *fp = NULL;
		int kk, n_col, len;
		bool bad_record = false;
		double xy[2];

		if ((fp = GMT_fopen (GMT, G->file, "r")) == NULL) {
			GMT_Report (GMT->parent, GMT_MSG_NORMAL, "syntax error -%c:  Could not open file %s\n", G->flag, G->file);
			error++;
		}
		n_col = (G->label_type == GMT_LABEL_IS_FFILE) ? 3 : 2;
		G->f_xy[GMT_X] = GMT_memory (GMT, NULL, n_alloc, double);
		G->f_xy[GMT_Y] = GMT_memory (GMT, NULL, n_alloc, double);
		if (n_col == 3) G->f_label = GMT_memory (GMT, NULL, n_alloc, char *);
		G->f_n = 0;
		while (GMT_fgets (GMT, buffer, GMT_BUFSIZ, fp)) {
			if (buffer[0] == '#' || buffer[0] == '>' || buffer[0] == '\n') continue;
			len = (int)strlen (buffer);
			for (kk = len - 1; kk >= 0 && strchr (" \t,\r\n", (int)buffer[kk]); kk--);
			buffer[++kk] = '\n';	buffer[++kk] = '\0';	/* Now have clean C string with \n\0 at end */
			sscanf (buffer, "%s %s %[^\n]", txt_a, txt_b, txt_c);	/* Get first 2-3 fields */
			if (GMT_scanf (GMT, txt_a, GMT->current.io.col_type[GMT_IN][GMT_X], &xy[GMT_X]) == GMT_IS_NAN) bad_record = true;	/* Got NaN or it failed to decode */
			if (GMT_scanf (GMT, txt_b, GMT->current.io.col_type[GMT_IN][GMT_Y], &xy[GMT_Y]) == GMT_IS_NAN) bad_record = true;	/* Got NaN or it failed to decode */
			if (bad_record) {
				GMT->current.io.n_bad_records++;
				if (GMT->current.io.give_report && (GMT->current.io.n_bad_records == 1)) {	/* Report 1st occurrence */
					GMT_Report (GMT->parent, GMT_MSG_NORMAL, "Encountered first invalid record near/at line # %" PRIu64 "\n", GMT->current.io.rec_no);
					GMT_Report (GMT->parent, GMT_MSG_NORMAL, "Likely causes:\n");
					GMT_Report (GMT->parent, GMT_MSG_NORMAL, "(1) Invalid x and/or y values, i.e. NaNs or garbage in text strings.\n");
					GMT_Report (GMT->parent, GMT_MSG_NORMAL, "(2) Incorrect data type assumed if -J, -f are not set or set incorrectly.\n");
					GMT_Report (GMT->parent, GMT_MSG_NORMAL, "(3) The -: switch is implied but not set.\n");
					GMT_Report (GMT->parent, GMT_MSG_NORMAL, "(4) Input file in multiple segment format but the -m switch is not set.\n");
				}
				continue;
			}
			/* Got here if data are OK */

			if (GMT->current.setting.io_lonlat_toggle[GMT_IN]) double_swap (xy[GMT_X], xy[GMT_Y]);				/* Got lat/lon instead of lon/lat */
			GMT_map_outside (GMT, xy[GMT_X], xy[GMT_Y]);
			if (abs (GMT->current.map.this_x_status) > 1 || abs (GMT->current.map.this_y_status) > 1) continue;	/* Outside map region */

			GMT_geo_to_xy (GMT, xy[GMT_X], xy[GMT_Y], &G->f_xy[GMT_X][G->f_n], &G->f_xy[GMT_Y][G->f_n]);		/* Project -> xy inches */
			if (n_col == 3) {	/* The label part if asked for */
				G->f_label[G->f_n] = GMT_memory (GMT, NULL, strlen(txt_c)+1, char);
				strcpy (G->f_label[G->f_n], txt_c);
			}
			G->f_n++;
			if (G->f_n == n_alloc) {
				n_alloc <<= 1;
				G->f_xy[GMT_X] = GMT_memory (GMT, G->f_xy[GMT_X], n_alloc, double);
				G->f_xy[GMT_Y] = GMT_memory (GMT, G->f_xy[GMT_Y], n_alloc, double);
				if (n_col == 3) G->f_label = GMT_memory (GMT, G->f_label, n_alloc, char *);
			}
		}
		GMT_fclose (GMT, fp);
	}

	return (error);
}

/*! . */
void gmt_contlabel_angle_ave (struct GMT_CTRL *GMT, double x[], double y[], uint64_t start, uint64_t stop, double cangle, uint64_t n, struct GMT_LABEL *L, struct GMT_CONTOUR *G)
{
	int64_t j, sstart, sstop, nn;
	int this_angle_type, half = G->half_width;
	double sum_x2 = 0.0, sum_xy = 0.0, sum_y2 = 0.0, dx, dy;

	if (start == stop) {	/* Can happen if we want no smoothing but landed exactly on a knot point */
		if (start > 0)
			start--;
		else if (stop < (n-1))
			stop++;
	}
	sstart = start - half;	sstop = stop + half;	nn = n;
	for (j = sstart; j <= sstop; j++) {	/* L2 fit for slope over this range of points */
		if (j < 0 || j >= nn) continue;
		dx = x[j] - L->x;
		dy = y[j] - L->y;
		sum_x2 += dx * dx;
		sum_y2 += dy * dy;
		sum_xy += dx * dy;
	}
	if (sum_y2 < GMT_CONV8_LIMIT)	/* Line is horizontal */
		L->line_angle = 0.0;
	else if (sum_x2 < GMT_CONV8_LIMIT)	/* Line is vertical */
		L->line_angle = 90.0;
	else
		L->line_angle = (GMT_IS_ZERO (sum_xy)) ? 90.0 : d_atan2d (sum_xy, sum_x2);
	this_angle_type = G->angle_type;
	if (this_angle_type == 2) {	/* Just return the fixed angle given (unless NaN) */
		if (GMT_is_dnan (cangle)) /* Cannot use this angle - default to along-line angle */
			this_angle_type = 0;
		else
			L->angle = cangle;
	}
	if (this_angle_type != 2) {	/* Must base label angle on the contour angle */
		L->angle = L->line_angle + this_angle_type * 90.0;	/* May add 90 to get normal */
		if (L->angle < 0.0) L->angle += 360.0;
		if (L->angle > 90.0 && L->angle < 270) L->angle -= 180.0;
	}
	GMT_Report (GMT->parent, GMT_MSG_DEBUG, "Ave: Label Line angle = %g start/stop = %d/%d atan2d (%g, %g) Label angle = %g\n", L->line_angle, (int)start, (int)stop, sum_xy, sum_x2, L->angle);
}

/*! . */
void gmt_contlabel_angle_line (struct GMT_CTRL *GMT, double x[], double y[], uint64_t start, uint64_t stop, double cangle, uint64_t n, struct GMT_LABEL *L, struct GMT_CONTOUR *G)
{
	int this_angle_type;
	double dx, dy;

	if (start == stop) {	/* Can happen if we want no smoothing but landed exactly on a knot point */
		if (start > 0)
			start--;
		else if (stop < (n-1))
			stop++;
	}
	if (stop >= n) stop = n-1;
	dx = x[stop] - x[start];
	dy = y[stop] - y[start];
	L->line_angle =  d_atan2d (dy, dx);
	this_angle_type = G->angle_type;
	if (this_angle_type == 2) {	/* Just return the fixed angle given (unless NaN) */
		if (GMT_is_dnan (cangle)) /* Cannot use this angle - default to along-line angle */
			this_angle_type = 0;
		else
			L->angle = cangle;
	}
	if (this_angle_type != 2) {	/* Must base label angle on the contour angle */
		L->angle = L->line_angle + this_angle_type * 90.0;	/* May add 90 to get normal */
		if (L->angle < 0.0) L->angle += 360.0;
		if (L->angle > 90.0 && L->angle < 270) L->angle -= 180.0;
	}
	GMT_Report (GMT->parent, GMT_MSG_DEBUG, "Vec: Label Line angle = %g start/stop = %d/%d atan2d (%g, %g) Label angle = %g\n", L->line_angle, (int)start, (int)stop, dy, dx, L->angle);
}

/*! . */
void gmt_contlabel_angle (struct GMT_CTRL *GMT, double x[], double y[], uint64_t start, uint64_t stop, double cangle, uint64_t n, bool contour, struct GMT_LABEL *L, struct GMT_CONTOUR *G)
{
	if ((G->nudge_flag == 2 && G->half_width == UINT_MAX ) || G->half_width == 0) {	/* Want line-angle to follow line */
		gmt_contlabel_angle_line (GMT, x, y, start, stop, cangle, n, L, G);
	}
	else if (G->half_width == UINT_MAX) {	/* Automatic width specification */
		/* Try to come up with a number that is small for short lines and grow slowly for larger lines */
		G->half_width = MAX (1, lrint (ceil (log10 (0.3333333333*n))));
		G->half_width *= G->half_width;	/* New guess at half-width */
		GMT_Report (GMT->parent, GMT_MSG_DEBUG, "Automatic label-averaging half_width = %d [n = %d]\n", G->half_width, (int)n);
		if (G->half_width == 1)
			gmt_contlabel_angle_line (GMT, x, y, start, stop, cangle, n, L, G);
		else
			gmt_contlabel_angle_ave (GMT, x, y, start, stop, cangle, n, L, G);
		G->half_width = UINT_MAX;	/* Reset back to auto */
	}
	else {	/* Go width the selected half-width */
		gmt_contlabel_angle_ave (GMT, x, y, start, stop, cangle, n, L, G);
	}
	if (contour) {	/* Limit line_angle to -90/+90 */
		if (L->line_angle > +90.0) L->line_angle -= 180.0;
		if (L->line_angle < -90.0) L->line_angle += 180.0;
	}
}

/*! . */
int gmt_sort_label_struct (const void *p_1, const void *p_2) {
	const struct GMT_LABEL **point_1 = (const struct GMT_LABEL **)p_1, **point_2 = (const struct GMT_LABEL **)p_2;

	if ((*point_1)->dist < (*point_2)->dist) return -1;
	if ((*point_1)->dist > (*point_2)->dist) return +1;
	return 0;
}

/*! . */
void gmt_contlabel_fixpath (struct GMT_CTRL *GMT, double **xin, double **yin, double d[], uint64_t *n, struct GMT_CONTOUR *G)
{	/* Sorts labels based on distance and inserts the label (x,y) point into the x,y path */
	uint64_t i, j, k, np;
	double *xp = NULL, *yp = NULL, *x = NULL, *y = NULL;

	if (G->n_label == 0) return;	/* No labels, no need to insert points */

	/* Sort lables based on distance along contour if more than 1 */
	if (G->n_label > 1) qsort (G->L, G->n_label, sizeof (struct GMT_LABEL *), gmt_sort_label_struct);

	np = *n + G->n_label;	/* Length of extended path that includes inserted label coordinates */
	xp = GMT_memory (GMT, NULL, np, double);
	yp = GMT_memory (GMT, NULL, np, double);
	x = *xin;	y = *yin;	/* Input coordinate arrays */

	/* Make sure the xp, yp array contains the exact points at which labels should be placed */

	for (k = 0, i = j = 0; i < *n && j < np && k < G->n_label; k++) {
		while (i < *n && d[i] < G->L[k]->dist) {	/* Not at the label point yet - just copy points */
			xp[j] = x[i];
			yp[j] = y[i];
			j++;
			i++;
		}
		/* Add the label point */
		G->L[k]->node = j;		/* Update node since we have been adding new points */
		xp[j] = G->L[k]->x;
		yp[j] = G->L[k]->y;
		j++;
	}
	while (i < *n) {	/* Append the rest of the path */
		xp[j] = x[i];
		yp[j] = y[i];
		j++;
		i++;
	}

	GMT_free (GMT, x);	/* Get rid of old path... */
	GMT_free (GMT, y);

	*xin = xp;		/* .. and pass out new path */
	*yin = yp;

	*n = np;		/* and the new length */
}

/*! . */
void gmt_contlabel_addpath (struct GMT_CTRL *GMT, double x[], double y[], uint64_t n, double zval, char *label, bool annot, struct GMT_CONTOUR *G)
{
	uint64_t i;
	double s = 0.0, c = 1.0, sign = 1.0;
	struct GMT_CONTOUR_LINE *L = NULL;
	/* Adds this segment to the list of contour lines */

	if (G->n_alloc == 0 || G->n_segments == G->n_alloc) {
		G->n_alloc = (G->n_alloc == 0) ? GMT_CHUNK : (G->n_alloc << 1);
		G->segment = GMT_memory (GMT, G->segment, G->n_alloc, struct GMT_CONTOUR_LINE *);
	}
	G->segment[G->n_segments] = GMT_memory (GMT, NULL, 1, struct GMT_CONTOUR_LINE);
	L = G->segment[G->n_segments];	/* Pointer to current segment */
	L->n = n;
	L->x = GMT_memory (GMT, NULL, L->n, double);
	L->y = GMT_memory (GMT, NULL, L->n, double);
	GMT_memcpy (L->x, x, L->n, double);
	GMT_memcpy (L->y, y, L->n, double);
	GMT_memcpy (&L->pen, &G->line_pen, 1, struct GMT_PEN);
	/* GMT_memcpy (L->rgb,&G->rgb, 4, double); */
	GMT_memcpy (L->rgb, &G->font_label.fill.rgb, 4, double);
	L->name = GMT_memory (GMT, NULL, strlen (label)+1, char);
	strcpy (L->name, label);
	L->annot = annot;
	L->z = zval;
	if (G->n_label) {	/* There are labels */
		L->n_labels = G->n_label;
		L->L = GMT_memory (GMT, NULL, L->n_labels, struct GMT_LABEL);
		for (i = 0; i < L->n_labels; i++) {
			L->L[i].x = G->L[i]->x;
			L->L[i].y = G->L[i]->y;
			L->L[i].line_angle = G->L[i]->line_angle;
			if (G->nudge_flag) {	/* Must adjust point a bit */
				if (G->nudge_flag == 2) sincosd (L->L[i].line_angle, &s, &c);
				/* If N+1 or N-1 is used we want positive x nudge to extend away from end point */
				sign = (G->number_placement) ? (double)L->L[i].end : 1.0;
				L->L[i].x += sign * (G->nudge[GMT_X] * c - G->nudge[GMT_Y] * s);
				L->L[i].y += sign * (G->nudge[GMT_X] * s + G->nudge[GMT_Y] * c);
			}
			L->L[i].angle = G->L[i]->angle;
			L->L[i].dist = G->L[i]->dist;
			L->L[i].node = G->L[i]->node;
			L->L[i].label = GMT_memory (GMT, NULL, strlen (G->L[i]->label)+1, char);
			strcpy (L->L[i].label, G->L[i]->label);
		}
	}
	G->n_segments++;
}

/*! . */
void GMT_contlabel_free (struct GMT_CTRL *GMT, struct GMT_CONTOUR *G)
{
	uint64_t seg, j;
	struct GMT_CONTOUR_LINE *L = NULL;

	/* Free memory */

	for (seg = 0; seg < G->n_segments; seg++) {
		L = G->segment[seg];	/* Pointer to current segment */
		for (j = 0; j < L->n_labels; j++) GMT_free (GMT, L->L[j].label);
		if (L->L) GMT_free (GMT, L->L);
		GMT_free (GMT, L->x);
		GMT_free (GMT, L->y);
		GMT_free (GMT, L->name);
		GMT_free (GMT, L);
	}
	if (G->segment) GMT_free (GMT, G->segment);
	GMT_free_table (GMT, G->xp, GMT_ALLOC_INTERNALLY);
	if (G->f_n) {	/* Array for fixed points */
		GMT_free (GMT, G->f_xy[GMT_X]);
		GMT_free (GMT, G->f_xy[GMT_Y]);
		if (G->f_label) {
			for (j = 0; j < G->f_n; j++) GMT_free (GMT, G->f_label[j]);
			GMT_free (GMT, G->f_label);
		}
	}
}

/*! . */
void gmt_get_radii_of_curvature (double x[], double y[], uint64_t n, double r[])
{
	/* Calculates radius of curvature along the spatial curve x(t), y(t) */

	uint64_t i, im, ip;
	double a, b, c, d, e, f, x0, y0, denom;

	for (im = 0, i = 1, ip = 2; ip < n; i++, im++, ip++) {
		a = (x[im] - x[i]);	b = (y[im] - y[i]);	e = 0.5 * (x[im] * x[im] + y[im] * y[im] - x[i] * x[i] - y[i] * y[i]);
		c = (x[i] - x[ip]);	d = (y[i] - y[ip]);	f = 0.5 * (x[i] * x[i] + y[i] * y[i] - x[ip] * x[ip] - y[ip] * y[ip]);
		denom = b * c - a * d;;
		if (denom == 0.0)
			r[i] = DBL_MAX;
		else {
			x0 = (-d * e + b * f) / denom;
			y0 = (c * e - a * f) / denom;
			r[i] = hypot (x[i] - x0, y[i] - y0);
		}
	}
	r[0] = r[n-1] = DBL_MAX;	/* Boundary conditions has zero curvature at end points so r = inf */
}

<<<<<<< HEAD
/*! . */
void gmt_edge_contour (struct GMT_CTRL *GMT_UNUSED(GMT), struct GMT_GRID *G, unsigned int col, unsigned int row, unsigned int side, double d, double *x, double *y)
=======
void gmt_edge_contour (struct GMT_CTRL *GMT, struct GMT_GRID *G, unsigned int col, unsigned int row, unsigned int side, double d, double *x, double *y)
>>>>>>> 1896714b
{
	GMT_UNUSED(GMT);
	if (side == 0) {
		*x = GMT_grd_col_to_x (GMT, col+d, G->header);
		*y = GMT_grd_row_to_y (GMT, row, G->header);
	}
	else if (side == 1) {
		*x = GMT_grd_col_to_x (GMT, col+1, G->header);
		*y = GMT_grd_row_to_y (GMT, row-d, G->header);
	}
	else if (side == 2) {
		*x = GMT_grd_col_to_x (GMT, col+1-d, G->header);
		*y = GMT_grd_row_to_y (GMT, row-1, G->header);
	}
	else {
		*x = GMT_grd_col_to_x (GMT, col, G->header);
		*y = GMT_grd_row_to_y (GMT, row-1+d, G->header);
	}
}

/*! . */
void gmt_setcontjump (float *z, uint64_t nz) {
/* This routine will check if there is a 360 jump problem
 * among these coordinates and adjust them accordingly so
 * that subsequent testing can determine if a zero contour
 * goes through these edges.  E.g., values like 359, 1
 * should become -1, 1 after this function */

	uint64_t i;
	bool jump = false;
	float dz;

	for (i = 1; !jump && i < nz; i++) {
		dz = z[i] - z[0];
		if (fabsf (dz) > 180.0f) jump = true;
	}

	if (!jump) return;

	z[0] = fmodf (z[0], 360.0f);
	if (z[0] > 180.0f) z[0] -= 360.0f;
	else if (z[0] < -180.0f) z[0] += 360.0f;
	for (i = 1; i < nz; i++) {
		if (z[i] > 180.0f) z[i] -= 360.0f;
		else if (z[i] < -180.0f) z[i] += 360.0f;
		dz = z[i] - z[0];
		if (fabsf (dz) > 180.0f) z[i] -= copysignf (360.0f, dz);
		z[i] = fmodf (z[i], 360.0f);
	}
}

/*! . */
uint64_t gmt_trace_contour (struct GMT_CTRL *GMT, struct GMT_GRID *G, bool test, unsigned int *edge, double **x, double **y, unsigned int col, unsigned int row, unsigned int side, uint64_t offset, unsigned int *bit, unsigned int *nan_flag)
{
	/* Note: side must be signed due to calculations like (side-2)%2 which will not work with unsigned */
	unsigned int side_in, this_side, old_side, n_exits, opposite_side, n_nan, edge_word, edge_bit;
	int p[5], mx;
	bool more;
	size_t n_alloc;
	uint64_t n = 1, m, ij0, ij_in, ij;
	float z[5], dz;
	double xk[5], dist1, dist2, *xx = NULL, *yy = NULL;
	static int d_col[5] = {0, 1, 0, 0, 0}, d_row[5] = {0, 0, -1, 0, 0}, d_side[5] = {0, 1, 0, 1, 0};

	/* Note: We need GMT_IJP to get us the index into the padded G->data whereas we use GMT_IJ0 to get the corresponding index for non-padded edge array */
	mx = G->header->mx;	/* Need signed mx below */
	p[0] = p[4] = 0;	p[1] = 1;	p[2] = 1 - mx;	p[3] = -mx;	/* Padded offsets for G->data array */
	*nan_flag = 0;

	/* Check if this edge was already used */

	ij0 = GMT_IJ0 (G->header, row + d_row[side], col + d_col[side]);	/* Index to use with the edge array */
	edge_word = (unsigned int)(ij0 / 32 + d_side[side] * offset);
	edge_bit = (unsigned int)(ij0 % 32);
	if (test && (edge[edge_word] & bit[edge_bit])) return (0);

	ij_in = GMT_IJP (G->header, row, col);	/* Index to use with the padded G->data array */
	side_in = side;

	/* First check if contour cuts the starting edge */

	z[0] = G->data[ij_in+p[side]];
	z[1] = G->data[ij_in+p[side+1]];
	if (GMT->current.map.z_periodic) gmt_setcontjump (z, 2);

	if (!(z[0] * z[1] < 0.0f)) return (0);	/* This formulation will also return if one of the z's is NaN */

	n_alloc = GMT_CHUNK;
	m = n_alloc - 2;

	xx = GMT_memory (GMT, NULL, n_alloc, double);
	yy = GMT_memory (GMT, NULL, n_alloc, double);

	gmt_edge_contour (GMT, G, col, row, side, z[0] / (z[0] - z[1]), &(xx[0]), &(yy[0]));
	edge[edge_word] |= bit[edge_bit];

	more = true;
	do {
		ij = GMT_IJP (G->header, row, col);	/* Index to use with the padded G->data array */

		/* If this is the box and edge we started from, explicitly close the polygon and exit */

		if (n > 1 && ij == ij_in && side == side_in) {	/* Yes, we close and exit */
			xx[n-1] = xx[0]; yy[n-1] = yy[0];
			more = false;
			continue;
		}

		n_exits = 0;
		old_side = side;
		for (this_side = 0; this_side < 5; this_side++) z[this_side] = G->data[ij+p[this_side]];	/* Copy the 4 corners to the z array and duplicate the 1st as a '5th' corner */
		if (GMT->current.map.z_periodic) gmt_setcontjump (z, 5);

		for (this_side = n_nan = 0; this_side < 4; this_side++) {	/* Loop over the 4 box sides and count possible exits */

			/* Skip if NaN encountered */

			if (GMT_is_fnan (z[this_side+1]) || GMT_is_fnan (z[this_side])) {	/* Check each side, defined by two nodes, for NaNs */
				n_nan++;
				continue;
			}

			/* Skip if no zero-crossing on this edge */

			if (z[this_side+1] * z[this_side] > 0.0f) continue;
			if ((dz = z[this_side] - z[this_side+1]) == 0.0f) continue;

			/* Save normalized distance along edge from corner this_side to crossing of edge this_side */

			xk[this_side] = z[this_side] / dz;

			/* Skip if this is the entry edge of the current box (this_side == old_side) */

			if (this_side == old_side) continue;

			/* Here we have a new crossing */

			side = this_side;
			n_exits++;
		}
		xk[4] = xk[0];	/* Repeat the first value */

		if (n > m) {	/* Must try to allocate more memory */
			n_alloc <<= 1;
			m = n_alloc - 2;
			xx = GMT_memory (GMT, xx, n_alloc, double);
			yy = GMT_memory (GMT, yy, n_alloc, double);
		}

		/* These are the possible outcomes of n_exits:
		   0: No exits. We must have struck a wall of NaNs
		   1: One exit. Take it!
		   2: Two exits is not possible!
		   3: Three exits means we have entered on a saddle point
		*/

		if (n_exits == 0) {	/* We have hit a field of NaNs, finish contour */
			more = false;
			*nan_flag = n_nan;
			continue;
		}
		else if (n_exits == 3) {	/* Saddle point: Turn to the correct side */
			opposite_side = (old_side + 2) % 4;	/* Opposite side */
			dist1 = xk[old_side] + xk[opposite_side];
			dist2 = xk[old_side+1] + xk[opposite_side+1];
			if (dist1 == dist2) {	/* Perfect saddle, must use fixed saddle decision to avoid a later crossing */
				/* Connect S with W and E with N in this case */
				if (old_side == 0)
					side = 3;
				else if (old_side == 1)
					side = 2;
				else if (old_side == 2)
					side = 1;
				else
					side = 0;
			}
			else if (dist1 > dist2)
				side = (old_side + 1) % 4;
			else
				side = (old_side + 3) % 4;
		}
		gmt_edge_contour (GMT, G, col, row, side, xk[side], &(xx[n]), &(yy[n]));
		n++;

		/* Mark the new edge as used */

		ij0 = GMT_IJ0 (G->header, row + d_row[side], col + d_col[side]);	/* Non-padded index used for edge array */
		edge_word = (unsigned int)(ij0 / 32 + d_side[side] * offset);
		edge_bit  = (unsigned int)(ij0 % 32);
		edge[edge_word] |= bit[edge_bit];

		if ((side == 0 && row == G->header->ny - 1) || (side == 1 && col == G->header->nx - 2) ||
			(side == 2 && row == 1) || (side == 3 && col == 0)) {	/* Going out of grid */
			more = false;
			continue;
		}

		switch (side) {	/* Move on to next box (col,row,side) */
			case 0: row++; side = 2; break;	/* Go to row below */
			case 1: col++; side = 3; break;	/* Go to col on right */
			case 2: row--; side = 0; break;	/* Go to row above */
			case 3: col--; side = 1; break;	/* Go to col on left */
		}

	} while (more);

	xx = GMT_memory (GMT, xx, n, double);
	yy = GMT_memory (GMT, yy, n, double);

	*x = xx;	*y = yy;
	return (n);
}

/*! . */
uint64_t gmt_smooth_contour (struct GMT_CTRL *GMT, double **x_in, double **y_in, uint64_t n, int sfactor, int stype)
{
	/* Input n (x_in, y_in) points */
	/* n_out = sfactor * n -1 */
	/* Interpolation scheme used (0 = linear, 1 = Akima, 2 = Cubic spline, 3 = None */
	uint64_t i, j, k, n_out;
	double ds, t_next, *x = NULL, *y = NULL;
	double *t_in = NULL, *t_out = NULL, *x_tmp = NULL, *y_tmp = NULL, x0, x1, y0, y1;
	bool *flag = NULL;

	if (sfactor == 0 || n < 4) return (n);	/* Need at least 4 points to call Akima */

	x = *x_in;	y = *y_in;

	n_out = sfactor * n - 1;	/* Number of new points */

	t_in  = GMT_memory (GMT, NULL, n, double);

	/* Create dummy distance values for input points, and throw out duplicate points while at it */

	t_in[0] = 0.0;
	for (i = j = 1; i < n; i++)	{
		ds = hypot ((x[i]-x[i-1]), (y[i]-y[i-1]));
		if (ds > 0.0) {
			t_in[j] = t_in[j-1] + ds;
			x[j] = x[i];
			y[j] = y[i];
			j++;
		}
	}

	n = j;	/* May have lost some duplicates */
	if (sfactor == 0 || n < 4) {	/* Need at least 4 points to call Akima */
		GMT_free (GMT, t_in);
		return (n);
	}

	t_out = GMT_memory (GMT, NULL, n_out + n, double);
	x_tmp = GMT_memory (GMT, NULL, n_out + n, double);
	y_tmp = GMT_memory (GMT, NULL, n_out + n, double);
	flag  = GMT_memory (GMT, NULL, n_out + n, bool);

	/* Create equidistance output points */

	ds = t_in[n-1] / (n_out-1);
	t_next = ds;
	t_out[0] = 0.0;
	flag[0] = true;
	for (i = j = 1; i < n_out; i++) {
		if (j < n && t_in[j] < t_next) {
			t_out[i] = t_in[j];
			flag[i] = true;
			j++;
			n_out++;
		}
		else {
			t_out[i] = t_next;
			t_next += ds;
		}
	}
	t_out[n_out-1] = t_in[n-1];
	if (t_out[n_out-1] == t_out[n_out-2]) n_out--;
	flag[n_out-1] = true;

	if (GMT_intpol (GMT, t_in, x, n, n_out, t_out, x_tmp, stype)) {
		GMT_Report (GMT->parent, GMT_MSG_NORMAL, "GMT internal error\n");
		GMT_exit (GMT, EXIT_FAILURE); return EXIT_FAILURE;
	}
	if (GMT_intpol (GMT, t_in, y, n, n_out, t_out, y_tmp, stype)) {
		GMT_Report (GMT->parent, GMT_MSG_NORMAL, "GMT internal error\n");
		GMT_exit (GMT, EXIT_FAILURE); return EXIT_FAILURE;
	}

	/* Make sure interpolated function is bounded on each segment interval */

	i = 0;
	while (i < (n_out - 1)) {
		j = i + 1;
		while (j < n_out && !flag[j]) j++;
		x0 = x_tmp[i];	x1 = x_tmp[j];
		if (x0 > x1) double_swap (x0, x1);
		y0 = y_tmp[i];	y1 = y_tmp[j];
		if (y0 > y1) double_swap (y0, y1);
		for (k = i + 1; k < j; k++) {
			if (x_tmp[k] < x0)
				x_tmp[k] = x0 + 1.0e-10;
			else if (x_tmp[k] > x1)
				x_tmp[k] = x1 - 1.0e-10;
			if (y_tmp[k] < y0)
				y_tmp[k] = y0 + 1.0e-10;
			else if (y_tmp[k] > y1)
				y_tmp[k] = y1 - 1.0e-10;
		}
		i = j;
	}

	/* Replace original coordinates */

	GMT_free (GMT, x);
	GMT_free (GMT, y);

	*x_in = x_tmp;
	*y_in = y_tmp;

	GMT_free (GMT, t_in);
	GMT_free (GMT, t_out);
	GMT_free (GMT, flag);

	return (n_out);
}

/*! . */
uint64_t gmt_splice_contour (struct GMT_CTRL *GMT, double **x, double **y, uint64_t n, double *x2, double *y2, uint64_t n2)
{	/* Basically does a "tail -r" on the array x,y and append arrays x2/y2 */

	uint64_t i, j, m;
	double *x1, *y1;

	if (n2 < 2) return (n);		/* Nothing to be done when second piece < 2 points */

	m = n + n2 - 1;	/* Total length since one point is shared */

	/* Make more space */

	x1 = *x;	y1 = *y;
	x1 = GMT_memory (GMT, x1, m, double);
	y1 = GMT_memory (GMT, y1, m, double);

	/* Move first piece to the back */

	for (i = m-1, j = n; j > 0; j--, i--) {
		x1[i] = x1[j-1];	y1[i] = y1[j-1];
	}

	/* Put second piece, in reverse, in the front */

	for (i = n2-2, j = 1; j < n2; j++, i--) {
		x1[i] = x2[j];	y1[i] = y2[j];
	}

	*x = x1;
	*y = y1;

	return (m);
}

/*! . */
void gmt_orient_contour (struct GMT_GRID *G, double *x, double *y, uint64_t n, int orient) {
	/* Determine handedness of the contour and if opposite of orient reverse the contour */
	int side[2], z_dir, k, k2;
	bool reverse;
	uint64_t i, j, ij_ul, ij_ur, ij_ll, ij_lr;
	double fx[2], fy[2], dx, dy;

	if (orient == 0) return;	/* Nothing to be done when no orientation specified */
	if (n < 2) return;		/* Cannot work on a single point */

	for (k = 0; k < 2; k++) {	/* Calculate fractional node numbers from left/top */
		fx[k] = (x[k] - G->header->wesn[XLO]) * G->header->r_inc[GMT_X] - G->header->xy_off;
		fy[k] = (G->header->wesn[YHI] - y[k]) * G->header->r_inc[GMT_Y] - G->header->xy_off;
	}

	/* Get(i,j) of the lower left node in the rectangle containing this contour segment.
	   We use the average x and y coordinate for this to avoid any round-off involved in
	   working on a single coordinate. The average coordinate should always be inside the
	   rectangle and hence the floor/ceil operators will yield the LL node. */

	i = lrint (floor (0.5 * (fx[0] + fx[1])));
	j = lrint (ceil  (0.5 * (fy[0] + fy[1])));
	ij_ll = GMT_IJP (G->header, j, i);     /* lower left corner  */
	ij_lr = GMT_IJP (G->header, j, i+1);   /* lower right corner */
	ij_ul = GMT_IJP (G->header, j-1, i);   /* upper left corner  */
	ij_ur = GMT_IJP (G->header, j-1, i+1); /* upper right corner */

	for (k = 0; k < 2; k++) {	/* Determine which edge the contour points lie on (0-3) */
		/* We KNOW that for each k, either x[k] or y[k] lies EXACTLY on a gridline.  This is used
		 * to deal with the inevitable round-off that places points slightly off the gridline.  We
		 * pick the coordinate closest to the gridline as the one that should be exactly on the gridline */

		k2 = 1 - k;	/* The other point */
		dx = fmod (fx[k], 1.0);
		if (dx > 0.5) dx = 1.0 - dx;	/* Fraction to closest vertical gridline */
		dy = fmod (fy[k], 1.0);
		if (dy > 0.5) dy = 1.0 - dy;	/* Fraction to closest horizontal gridline */
		if (dx < dy)		/* Point is on a vertical grid line (left [3] or right [1]) */
			side[k] = (fx[k] < fx[k2]) ? 3 : 1;	/* Simply check order of fx to determine which it is */
		else						/* Point must be on horizontal grid line (top [2] or bottom [0]) */
			side[k] = (fy[k] > fy[k2]) ? 0 : 2;	/* Same for fy */
	}

	switch (side[0]) {	/* Entry side: check heights of corner points.*/
	                        /* if point to the right of the line is higher z_dir = +1 else -1 */
		case 0:	/* Bottom: check heights of lower left and lower right nodes */
			z_dir = (G->data[ij_lr] > G->data[ij_ll]) ? +1 : -1;
			break;
		case 1:	/* Right */
			z_dir = (G->data[ij_ur] > G->data[ij_lr]) ? +1 : -1;
			break;
		case 2:	/* Top */
			z_dir = (G->data[ij_ul] > G->data[ij_ur]) ? +1 : -1;
			break;
		default:/* Left */
			z_dir = (G->data[ij_ll] > G->data[ij_ul]) ? +1 : -1;
			break;
	}
	reverse = (z_dir != orient);

	if (reverse) {	/* Must reverse order of contour */
		for (i = 0, j = n-1; i < n/2; i++, j--) {
			double_swap (x[i], x[j]);
			double_swap (y[i], y[j]);
		}
	}
}

/*! . */
uint64_t GMT_contours (struct GMT_CTRL *GMT, struct GMT_GRID *G, unsigned int smooth_factor, unsigned int int_scheme, int orient, unsigned int *edge, bool *first, double **x, double **y)
{
	/* The routine finds the zero-contour in the grd dataset.  it assumes that
	 * no node has a value exactly == 0.0.  If more than max points are found
	 * gmt_trace_contour will try to allocate more memory in blocks of GMT_CHUNK points.
	 * orient arranges the contour so that the values to the left of the contour is higher (orient = 1)
	 * or lower (orient = -1) than the contour value.
	 * Note: grd has a pad while edge does not!
	 */

	static unsigned int col_0, row_0, side;
	unsigned int nans = 0, row, col;
	int scol;
	uint64_t n = 0, n2, n_edges, offset;
	double *x2 = NULL, *y2 = NULL;
	static unsigned int bit[32];

	n_edges = G->header->ny * (uint64_t) ceil (G->header->nx / 16.0);
	offset = n_edges / 2;

	/* Reset edge-flags to zero, if necessary */
	if (*first) {	/* Set col_0,row_0 for southern boundary */
		unsigned int i;
		GMT_memset (edge, n_edges, unsigned int);
		col_0 = side = 0;
		row_0 = G->header->ny - 1;
		for (i = 1, bit[0] = 1; i < 32; i++) bit[i] = bit[i-1] << 1;
		*first = false;
	}

	if (side == 0) {	/* Southern boundary */
		for (col = col_0, row = row_0; col < G->header->nx-1; col++) {
			if ((n = gmt_trace_contour (GMT, G, true, edge, x, y, col, row, 0, offset, bit, &nans))) {
				if (orient) gmt_orient_contour (G, *x, *y, n, orient);
				n = gmt_smooth_contour (GMT, x, y, n, smooth_factor, int_scheme);
				col_0 = col + 1;	row_0 = row;
				return (n);
			}
		}
		if (n == 0) {	/* No more crossing of southern boundary, go to next side (east) */
			col_0 = G->header->nx - 2;
			row_0 = G->header->ny - 1;
			side++;
		}
	}

	if (side == 1) {	/* Eastern boundary */
		for (col = col_0, row = row_0; row > 0; row--) {
			if ((n = gmt_trace_contour (GMT, G, true, edge, x, y, col, row, 1, offset, bit, &nans))) {
				if (orient) gmt_orient_contour (G, *x, *y, n, orient);
				n = gmt_smooth_contour (GMT, x, y, n, smooth_factor, int_scheme);
				col_0 = col;	row_0 = row - 1;
				return (n);
			}
		}
		if (n == 0) {	/* No more crossing of eastern boundary, go to next side (north) */
			col_0 = G->header->nx - 2;
			row_0 = 1;
			side++;
		}
	}

	if (side == 2) {	/* Northern boundary */
		for (col = scol = col_0, row = row_0; scol >= 0; col--, scol--) {
			if ((n = gmt_trace_contour (GMT, G, true, edge, x, y, col, row, 2, offset, bit, &nans))) {
				if (orient) gmt_orient_contour (G, *x, *y, n, orient);
				n = gmt_smooth_contour (GMT, x, y, n, smooth_factor, int_scheme);
				col_0 = col - 1;	row_0 = row;
				return (n);
			}
		}
		if (n == 0) {	/* No more crossing of northern boundary, go to next side (west) */
			col_0 = 0;
			row_0 = 1;
			side++;
		}
	}

	if (side == 3) {	/* Western boundary */
		for (col = col_0, row = row_0; row < G->header->ny; row++) {
			if ((n = gmt_trace_contour (GMT, G, true, edge, x, y, col, row, 3, offset, bit, &nans))) {
				if (orient) gmt_orient_contour (G, *x, *y, n, orient);
				n = gmt_smooth_contour (GMT, x, y, n, smooth_factor, int_scheme);
				col_0 = col;	row_0 = row + 1;
				return (n);
			}
		}
		if (n == 0) {	/* No more crossing of western boundary, go to next side (vertical internals) */
			col_0 = 1;
			row_0 = 1;
			side++;
		}
	}

	if (side == 4) {	/* Then loop over interior boxes (vertical edges) */
		for (row = row_0; row < G->header->ny; row++) {
			for (col = col_0; col < G->header->nx-1; col++) {
				if ((n = gmt_trace_contour (GMT, G, true, edge, x, y, col, row, 3, offset, bit, &nans))) {
					if (nans && (n2 = gmt_trace_contour (GMT, G, false, edge, &x2, &y2, col-1, row, 1, offset, bit, &nans))) {
						/* Must trace in other direction, then splice */
						n = gmt_splice_contour (GMT, x, y, n, x2, y2, n2);
						GMT_free (GMT, x2);
						GMT_free (GMT, y2);
					}
					if (orient) gmt_orient_contour (G, *x, *y, n, orient);
					n = gmt_smooth_contour (GMT, x, y, n, smooth_factor, int_scheme);
					col_0 = col + 1;	row_0 = row;
					return (n);
				}
			}
			col_0 = 1;
		}
		if (n == 0) {	/* No more crossing of vertical internal edges, go to next side (horizontal internals) */
			col_0 = 0;
			row_0 = 1;
			side++;
		}
	}

	if (side == 5) {	/* Then loop over interior boxes (horizontal edges) */
		for (row = row_0; row < G->header->ny; row++) {
			for (col = col_0; col < G->header->nx-1; col++) {
				if ((n = gmt_trace_contour (GMT, G, true, edge, x, y, col, row, 2, offset, bit, &nans))) {
					if (nans && (n2 = gmt_trace_contour (GMT, G, false, edge, &x2, &y2, col-1, row, 0, offset, bit, &nans))) {
						/* Must trace in other direction, then splice */
						n = gmt_splice_contour (GMT, x, y, n, x2, y2, n2);
						GMT_free (GMT, x2);
						GMT_free (GMT, y2);
					}
					if (orient) gmt_orient_contour (G, *x, *y, n, orient);
					n = gmt_smooth_contour (GMT, x, y, n, smooth_factor, int_scheme);
					col_0 = col + 1;	row_0 = row;
					return (n);
				}
			}
			col_0 = 1;
		}
	}

	/* Nothing found */
	return (0);
}

/*! . */
struct GMT_DATASEGMENT * GMT_prepare_contour (struct GMT_CTRL *GMT, double *x, double *y, uint64_t n, double z)
{	/* Returns a segment with this contour */
	unsigned int n_cols;
	char header[GMT_BUFSIZ];
	struct GMT_DATASEGMENT *S = NULL;

	if (n < 2) return (NULL);

	n_cols = (GMT_is_dnan (z)) ? 2 : 3;	/* psmask only dumps xy */
	S = GMT_memory (GMT, NULL, 1, struct GMT_DATASEGMENT);
	GMT_alloc_segment (GMT, S, n, n_cols, true);
	if (n_cols == 3)
		sprintf (header, "%g contour -Z%g", z, z);
	else
		sprintf (header, "clip contour");
	S->header = strdup (header);

	GMT_memcpy (S->coord[GMT_X], x, n, double);
	GMT_memcpy (S->coord[GMT_Y], y, n, double);
	if (n_cols == 3) GMT_setnval (S->coord[GMT_Z], n, z);
	S->n_rows = n;

	return (S);
}

<<<<<<< HEAD
/*! . */
char * GMT_make_filename (struct GMT_CTRL *GMT_UNUSED(GMT), char *template, unsigned int fmt[], double z, bool closed, unsigned int count[])
=======
char * GMT_make_filename (struct GMT_CTRL *GMT, char *template, unsigned int fmt[], double z, bool closed, unsigned int count[])
>>>>>>> 1896714b
{
	/* Produce a filename given the template and the running values.
	 * Here, c, d, f stands for the O/C character, the running count,
	 * and the contour level z.  When a running count is used it is
	 * incremented.  If c is not used the only count[0] is used, else
	 * we used count[0] for open and count[1] for closed contours. */

	GMT_UNUSED(GMT);
	unsigned int i, n_fmt;
	static char kind[2] = {'O', 'C'};
	char file[GMT_BUFSIZ];

	for (i = n_fmt = 0; i < 3; i++) if (fmt[i]) n_fmt++;
	if (n_fmt == 0) return (NULL);	/* Will write single file [or to stdout] */

	if (n_fmt == 1) {	/* Just need a single item */
		if (fmt[0])	/* Just two kinds of files, closed and open */
			sprintf (file, template, kind[closed]);
		else if (fmt[1])	/* Just files with a single unique running number */
			sprintf (file, template, count[0]++);
		else	/* Contour level file */
			sprintf (file, template, z);
	}
	else if (n_fmt == 2) {	/* Need two items, and f+c is not allowed */
		if (fmt[0]) {	/* open/close is involved */
			if (fmt[1] < fmt[0])	/* Files with a single unique running number and open/close */
				sprintf (file, template, count[closed]++, kind[closed]);
			else	/* Same in reverse order */
				sprintf (file, template, kind[closed], count[closed]++);
		}
		else if (fmt[1] < fmt[2])	/* Files with a single unique running number and contour value */
			sprintf (file, template, count[0]++, z);
		else 	/* Same in reverse order */
			sprintf (file, template, z, count[0]++);
	}
	else {	/* Combinations of three items */
		if (fmt[0] < fmt[1] && fmt[1] < fmt[2])	/* Files with c, d, and f in that order */
			sprintf (file, template, kind[closed], count[closed]++, z);
		else if (fmt[0] < fmt[2] && fmt[2] < fmt[1])	/* Files with c, f, and d in that order */
			sprintf (file, template, kind[closed], z, count[closed]++);
		else if (fmt[1] < fmt[2] && fmt[2] < fmt[0])	/* Files with d, f, c in that order */
			sprintf (file, template, count[closed]++, z, kind[closed]);
		else if (fmt[1] < fmt[0] && fmt[0] < fmt[2])	/* Files with d, c, f in that order */
			sprintf (file, template, count[closed]++, kind[closed], z);
		else if (fmt[2] < fmt[0] && fmt[0] < fmt[1])	/* Files with f, c, d in that order */
			sprintf (file, template, z, kind[closed], count[closed]++);
		else						/* Files with f, d, c in that order */
			sprintf (file, template, z, count[closed]++, kind[closed]);
	}
	return (strdup (file));
}

/*! . */
void GMT_sprintf_float (char *string, char *format, double x)
{	/* Determines if %-apostrophe is used in the format for a float. If so, use LC_NUMERIC=en_US */
#ifdef HAVE_SETLOCALE
	char *use_locale = strstr (format, "%'");
	if (use_locale) setlocale (LC_NUMERIC, "en_US");
#endif
	sprintf (string, format, x);
#ifdef HAVE_SETLOCALE
	if (use_locale) setlocale (LC_NUMERIC, "C");
#endif
}

/*! . */
bool gmt_label_is_OK (struct GMT_CTRL *GMT, struct GMT_LABEL *L, char *this_label, char *label, double this_dist, double this_value_dist, uint64_t xl, uint64_t fj, struct GMT_CONTOUR *G)
{	/* Determines if the proposed label passes various tests.  Return true if we should go ahead and add this label to the list */
	bool label_OK = true;
	uint64_t seg, k;
	char format[GMT_LEN256] = {""};
	struct GMT_CONTOUR_LINE *S = NULL;

	if (G->isolate) {	/* Must determine if the proposed label is withing radius distance of any other label already accepted */
		for (seg = 0; seg < G->n_segments; seg++) {	/* Previously processed labels */
			S = G->segment[seg];	/* Pointer to current segment */
			for (k = 0; k < S->n_labels; k++) if (hypot (L->x - S->L[k].x, L->y - S->L[k].y) < G->label_isolation) return (false);
		}
		/* Also check labels for current segment */
		for (k = 0; k < G->n_label; k++) if (hypot (L->x - G->L[k]->x, L->y - G->L[k]->y) < G->label_isolation) return (false);
	}

	switch (G->label_type) {
		case GMT_LABEL_IS_NONE:
			if (label && label[0])
				strcpy (this_label, label);
			else
				label_OK = false;
			break;

		case GMT_LABEL_IS_CONSTANT:
		case GMT_LABEL_IS_HEADER:
			if (G->label && G->label[0])
				strcpy (this_label, G->label);
			else
				label_OK = false;
			break;

		case GMT_LABEL_IS_PDIST:
			if (G->spacing) {	/* Distances are even so use special contour format */
				GMT_get_format (GMT, this_dist * GMT->session.u2u[GMT_INCH][G->dist_unit], G->unit, NULL, format);
				GMT_sprintf_float (this_label, format, this_dist * GMT->session.u2u[GMT_INCH][G->dist_unit]);
			}
			else {
				GMT_sprintf_float (this_label, GMT->current.setting.format_float_map, this_dist * GMT->session.u2u[GMT_INCH][G->dist_unit]);
			}
			break;

		case GMT_LABEL_IS_MDIST:
			GMT_sprintf_float (this_label, GMT->current.setting.format_float_map, this_value_dist);
			break;

		case GMT_LABEL_IS_FFILE:
			if (G->f_label[fj] && G->f_label[fj][0])
				strcpy (this_label, G->f_label[fj]);
			else
				label_OK = false;
			break;

		case GMT_LABEL_IS_XFILE:
			if (G->xp->segment[xl]->label && G->xp->segment[xl]->label[0])
				strcpy (this_label, G->xp->segment[xl]->label);
			else
				label_OK = false;
			break;

		case GMT_LABEL_IS_SEG:
			sprintf (this_label, "%" PRIu64, (GMT->current.io.status & GMT_IO_SEGMENT_HEADER) ? GMT->current.io.seg_no - 1 : GMT->current.io.seg_no);
			break;

		case GMT_LABEL_IS_FSEG:
			sprintf (this_label, "%d/%" PRIu64, GMT->current.io.tbl_no, (GMT->current.io.status & GMT_IO_SEGMENT_HEADER) ? GMT->current.io.seg_no - 1 : GMT->current.io.seg_no);
			break;

		default:	/* Should not happen... */
			GMT_Report (GMT->parent, GMT_MSG_NORMAL, "GMT internal error\n");
			GMT_exit (GMT, EXIT_FAILURE); return false;
			break;
	}

	return (label_OK);
}

/*! . */
void gmt_place_label (struct GMT_CTRL *GMT, struct GMT_LABEL *L, char *txt, struct GMT_CONTOUR *G, bool use_unit)
{	/* Allocates needed space and copies in the label */
	size_t n, m = 0;

	if (use_unit && G->unit && G->unit[0])
		m = strlen (G->unit);
	n = strlen (txt) + 1 + m;
	if (G->prefix && G->prefix[0]) {	/* Must prepend the prefix string */
		n += strlen (G->prefix) + 1;
		L->label = GMT_memory (GMT, NULL, n, char);
		sprintf (L->label, "%s%s", G->prefix, txt);
	}
	else {
		L->label = GMT_memory (GMT, NULL, n, char);
		strcpy (L->label, txt);
	}
	if (use_unit && G->unit && G->unit[0]) {	/* Append a unit string */
		strcat (L->label, G->unit);
	}
}

/*! . */
void gmt_hold_contour_sub (struct GMT_CTRL *GMT, double **xxx, double **yyy, uint64_t nn, double zval, char *label, char ctype, double cangle, bool closed, bool contour, struct GMT_CONTOUR *G)
{	/* The xxx, yyy are expected to be projected x/y inches */
	uint64_t i, j, start = 0;
	size_t n_alloc = GMT_SMALL_CHUNK;
	double *track_dist = NULL, *map_dist = NULL, *value_dist = NULL, *radii = NULL, *xx = NULL, *yy = NULL;
	double dx, dy, width, f, this_dist, step, stept, this_value_dist, lon[2], lat[2];
	struct GMT_LABEL *new_label = NULL;
	char this_label[GMT_BUFSIZ];

	if (nn < 2) return;

	xx = *xxx;	yy = *yyy;
	G->n_label = 0;

	/* OK, line is long enough to be added to array of lines */

	if (ctype == 'A' || ctype == 'a') {	/* Annotated contours, must find label placement */

		/* Calculate distance along contour and store in track_dist array */

		if (G->dist_kind == 1) GMT_xy_to_geo (GMT, &lon[1], &lat[1], xx[0], yy[0]);
		map_dist = GMT_memory (GMT, NULL, nn, double);	/* Distances on map in inches */
		track_dist = GMT_memory (GMT, NULL, nn, double);	/* May be km ,degrees or whatever */
		value_dist = GMT_memory (GMT, NULL, nn, double);	/* May be km ,degrees or whatever */
		radii = GMT_memory (GMT, NULL, nn, double);	/* Radius of curvature, in inches */

		/* We will calculate the radii of curvature at all points.  By default we dont care and
		 * will place labels at whatever distance we end up with.  However, if the user has asked
		 * for a minimum limit on the radius of curvature [Default 0] we do not want to place labels
		 * at those sections where the curvature is large.  Since labels are placed according to
		 * distance along track, the way we deal with this is to set distance increments to zero
		 * where curvature is large:  that way, there is no increase in distance over those patches
		 * and the machinery for determining when we exceed the next label distance will not kick
		 * in until after curvature drops and increments are again nonzero.  This procedure only
		 * applies to the algorithms based on distance along track.
		 */

		gmt_get_radii_of_curvature (xx, yy, nn, radii);

		map_dist[0] = track_dist[0] = value_dist[0] = 0.0;	/* Unnecessary, just so we understand the logic */
		for (i = 1; i < nn; i++) {
			/* Distance from xy */
			dx = xx[i] - xx[i-1];
			if (GMT_is_geographic (GMT, GMT_IN) && GMT->current.map.is_world && fabs (dx) > (width = GMT_half_map_width (GMT, yy[i-1]))) {
				width *= 2.0;
				dx = copysign (width - fabs (dx), -dx);
				if (xx[i] < width)
					xx[i-1] -= width;
				else
					xx[i-1] += width;
			}
			dy = yy[i] - yy[i-1];
			step = stept = hypot (dx, dy);
			map_dist[i] = map_dist[i-1] + step;
			if (G->dist_kind == 1 || G->label_type == GMT_LABEL_IS_MDIST) {
				lon[0] = lon[1];	lat[0] = lat[1];
				GMT_xy_to_geo (GMT, &lon[1], &lat[1], xx[i], yy[i]);
				if (G->dist_kind == 1) step = GMT_distance_type (GMT, lon[0], lat[0], lon[1], lat[1], GMT_CONT_DIST);
				if (G->label_type == GMT_LABEL_IS_MDIST) stept = GMT_distance_type (GMT, lon[0], lat[0], lon[1], lat[1], GMT_LABEL_DIST);
			}
			if (radii[i] < G->min_radius) step = stept = 0.0;	/* If curvature is too great we simply don't add up distances */
			track_dist[i] = track_dist[i-1] + step;
			value_dist[i] = value_dist[i-1] + stept;
		}
		GMT_free (GMT, radii);

		/* G->L array is only used so we can later sort labels based on distance along track.  Once
		 * GMT_contlabel_draw has been called we will free up the memory as the labels are kept in
		 * the linked list starting at G->anchor. */

		G->L = GMT_memory (GMT, NULL, n_alloc, struct GMT_LABEL *);

		if (G->spacing) {	/* Place labels based on distance along contours */
			double last_label_dist, dist_offset, dist;

			dist_offset = (closed && G->dist_kind == 0) ? (1.0 - G->label_dist_frac) * G->label_dist_spacing : 0.0;	/* Label closed contours longer than frac of dist_spacing */
			last_label_dist = 0.0;
			i = 1;
			while (i < nn) {

				dist = track_dist[i] + dist_offset - last_label_dist;
				if (dist > G->label_dist_spacing) {	/* Time for label */
					new_label = GMT_memory (GMT, NULL, 1, struct GMT_LABEL);
					f = (dist - G->label_dist_spacing) / (track_dist[i] - track_dist[i-1]);
					if (f < 0.5) {
						new_label->x = xx[i] - f * (xx[i] - xx[i-1]);
						new_label->y = yy[i] - f * (yy[i] - yy[i-1]);
						new_label->dist = map_dist[i] - f * (map_dist[i] - map_dist[i-1]);
						this_value_dist = value_dist[i] - f * (value_dist[i] - value_dist[i-1]);
					}
					else {
						f = 1.0 - f;
						new_label->x = xx[i-1] + f * (xx[i] - xx[i-1]);
						new_label->y = yy[i-1] + f * (yy[i] - yy[i-1]);
						new_label->dist = map_dist[i-1] + f * (map_dist[i] - map_dist[i-1]);
						this_value_dist = value_dist[i-1] + f * (value_dist[i] - value_dist[i-1]);
					}
					this_dist = G->label_dist_spacing - dist_offset + last_label_dist;
					if (gmt_label_is_OK (GMT, new_label, this_label, label, this_dist, this_value_dist, 0, 0, G)) {
						gmt_place_label (GMT, new_label, this_label, G, !(G->label_type == GMT_LABEL_IS_NONE || G->label_type == GMT_LABEL_IS_PDIST));
						new_label->node = i - 1;
						gmt_contlabel_angle (GMT, xx, yy, i - 1, i, cangle, nn, contour, new_label, G);
						G->L[G->n_label++] = new_label;
						if (G->n_label == n_alloc) {
							size_t old_n_alloc = n_alloc;
							n_alloc <<= 1;
							G->L = GMT_memory (GMT, G->L, n_alloc, struct GMT_LABEL *);
							GMT_memset (&(G->L[old_n_alloc]), n_alloc - old_n_alloc, struct GMT_LABEL *);	/* Set to NULL */
						}
					}
					else	/* All in vain... */
						GMT_free (GMT, new_label);
					dist_offset = 0.0;
					last_label_dist = this_dist;
				}
				else	/* Go to next point in line */
					i++;
			}
			if (G->n_label == 0) GMT_Report (GMT->parent, GMT_MSG_LONG_VERBOSE, "Warning: Your -Gd|D option produced no contour labels for z = %g\n", zval);

		}
		if (G->number) {	/* Place prescribed number of labels evenly along contours */
			uint64_t nc;
			int e_val = 0;
			double dist, last_dist;

			last_dist = (G->n_cont > 1) ? -map_dist[nn-1] / (G->n_cont - 1) : -0.5 * map_dist[nn-1];
			nc = (map_dist[nn-1] > G->min_dist) ? G->n_cont : 0;
			for (i = j = 0; i < nc; i++) {
				new_label = GMT_memory (GMT, NULL, 1, struct GMT_LABEL);
				if (G->number_placement && !closed) {
					e_val = G->number_placement;
					if (G->number_placement == -1 && G->n_cont == 1) {	/* Label justified with start of segment */
						f = d_atan2d (xx[0] - xx[1], yy[0] - yy[1]) + 180.0;	/* 0-360 */
						G->end_just[0] = (f >= 90.0 && f <= 270) ? 7 : 5;
					}
					else if (G->number_placement == +1 && G->n_cont == 1) {	/* Label justified with end of segment */
						f = d_atan2d (xx[nn-1] - xx[nn-2], yy[nn-1] - yy[nn-2]) + 180.0;	/* 0-360 */
						G->end_just[1] = (f >= 90.0 && f <= 270) ? 7 : 5;
					}
					else if (G->number_placement && G->n_cont > 1)	/* One of the end labels */
						e_val = (i == 0) ? -1 : +1;
					dist = (G->n_cont > 1) ? i * track_dist[nn-1] / (G->n_cont - 1) : 0.5 * (G->number_placement + 1.0) * track_dist[nn-1];
					this_value_dist = (G->n_cont > 1) ? i * value_dist[nn-1] / (G->n_cont - 1) : 0.5 * (G->number_placement + 1.0) * value_dist[nn-1];
				}
				else {
					dist = (i + 1 - 0.5 * closed) * track_dist[nn-1] / (G->n_cont + 1 - closed);
					this_value_dist = (i + 1 - 0.5 * closed) * value_dist[nn-1] / (G->n_cont + 1 - closed);
				}
				while (j < nn && track_dist[j] < dist) j++;
				if (j == nn) j--;	/* Safety precaution */
				f = ((j == 0) ? 1.0 : (dist - track_dist[j-1]) / (track_dist[j] - track_dist[j-1]));
				if (f < 0.5) {	/* Pick the smallest fraction to minimize Taylor shortcomings */
					new_label->x = xx[j-1] + f * (xx[j] - xx[j-1]);
					new_label->y = yy[j-1] + f * (yy[j] - yy[j-1]);
					new_label->dist = map_dist[j-1] + f * (map_dist[j] - map_dist[j-1]);
				}
				else {
					f = 1.0 - f;
					new_label->x = (j == 0) ? xx[0] : xx[j] - f * (xx[j] - xx[j-1]);
					new_label->y = (j == 0) ? yy[0] : yy[j] - f * (yy[j] - yy[j-1]);
					new_label->dist = (j == 0) ? 0.0 : map_dist[j] - f * (map_dist[j] - map_dist[j-1]);
				}
				if ((new_label->dist - last_dist) >= G->min_dist) {	/* OK to accept this label */
					this_dist = dist;
					if (gmt_label_is_OK (GMT, new_label, this_label, label, this_dist, this_value_dist, 0, 0, G)) {
						gmt_place_label (GMT, new_label, this_label, G, !(G->label_type == GMT_LABEL_IS_NONE));
						if (G->crossect) {	/* Special crossection mode */
							if (!strcmp (new_label->label, "N/A"))	/* Override the N/A lack of label identifier */
								strcpy (new_label->label, G->crossect_tag[i]);
							else	/* Append tag to the label */
								strcat (new_label->label, G->crossect_tag[i]);
						}
						new_label->node = (j == 0) ? 0 : j - 1;
						gmt_contlabel_angle (GMT, xx, yy, new_label->node, j, cangle, nn, contour, new_label, G);
						if (G->number_placement) new_label->end = e_val;
						G->L[G->n_label++] = new_label;
						if (G->n_label == n_alloc) {
							size_t old_n_alloc = n_alloc;
							n_alloc <<= 1;
							G->L = GMT_memory (GMT, G->L, n_alloc, struct GMT_LABEL *);
							GMT_memset (&(G->L[old_n_alloc]), n_alloc - old_n_alloc, struct GMT_LABEL *);	/* Set to NULL */
						}
						last_dist = new_label->dist;
					}
					else /* Label had no text */
						GMT_free (GMT, new_label);
				}
				else	/* All in vain... */
					GMT_free (GMT, new_label);
			}
			if (G->n_label == 0) GMT_Report (GMT->parent, GMT_MSG_LONG_VERBOSE, "Warning: Your -Gn|N option produced no contour labels for z = %g\n", zval);
		}
		if (G->crossing) {	/* Determine label positions based on crossing lines */
			uint64_t left, right, line_no;
			GMT_init_track (GMT, yy, nn, &(G->ylist));
			for (line_no = 0; line_no < G->xp->n_segments; line_no++) {	/* For each of the crossing lines */
				GMT_init_track (GMT, G->xp->segment[line_no]->coord[GMT_Y], G->xp->segment[line_no]->n_rows, &(G->ylist_XP));
				G->nx = (unsigned int)GMT_crossover (GMT, G->xp->segment[line_no]->coord[GMT_X], G->xp->segment[line_no]->coord[GMT_Y], NULL, G->ylist_XP, G->xp->segment[line_no]->n_rows, xx, yy, NULL, G->ylist, nn, false, false, &G->XC);
				GMT_free (GMT, G->ylist_XP);
				if (G->nx == 0) continue;

				/* OK, we found intersections for labels */

				for (i = 0; i < (uint64_t)G->nx; i++) {
					left  = lrint (floor (G->XC.xnode[1][i]));
					right = lrint (ceil  (G->XC.xnode[1][i]));
					new_label = GMT_memory (GMT, NULL, 1, struct GMT_LABEL);
					new_label->x = G->XC.x[i];
					new_label->y = G->XC.y[i];
					new_label->node = left;
					new_label->dist = track_dist[left];
					f = G->XC.xnode[1][i] - left;
					if (f < 0.5) {
						this_dist = track_dist[left] + f * (track_dist[right] - track_dist[left]);
						new_label->dist = map_dist[left] + f * (map_dist[right] - map_dist[left]);
						this_value_dist = value_dist[left] + f * (value_dist[right] - value_dist[left]);
					}
					else {
						f = 1.0 - f;
						this_dist = track_dist[right] - f * (track_dist[right] - track_dist[left]);
						new_label->dist = map_dist[right] - f * (map_dist[right] - map_dist[left]);
						this_value_dist = value_dist[right] - f * (value_dist[right] - value_dist[left]);
					}
					if (gmt_label_is_OK (GMT, new_label, this_label, label, this_dist, this_value_dist, line_no, 0, G)) {
						gmt_place_label (GMT, new_label, this_label, G, !(G->label_type == GMT_LABEL_IS_NONE));
						gmt_contlabel_angle (GMT, xx, yy, left, right, cangle, nn, contour, new_label, G);
						G->L[G->n_label++] = new_label;
						if (G->n_label == n_alloc) {
							size_t old_n_alloc = n_alloc;
							n_alloc <<= 1;
							G->L = GMT_memory (GMT, G->L, n_alloc, struct GMT_LABEL *);
							GMT_memset (&(G->L[old_n_alloc]), n_alloc - old_n_alloc, struct GMT_LABEL *);	/* Set to NULL */
						}
					}
					else	/* All in vain... */
						GMT_free (GMT, new_label);
				}
				GMT_x_free (GMT, &G->XC);
			}
			GMT_free (GMT, G->ylist);
			if (G->n_label == 0) GMT_Report (GMT->parent, GMT_MSG_LONG_VERBOSE, "Warning: Your -Gx|X|l|L option produced no contour labels for z = %g\n", zval);
		}
		if (G->fixed) {	/* Prescribed point locations for labels that match points in input records */
			double dist, min_dist;
			for (j = 0; j < (uint64_t)G->f_n; j++) {	/* Loop over fixed point list */
				min_dist = DBL_MAX;
				for (i = 0; i < nn; i++) {	/* Loop over input line/contour */
					if ((dist = hypot (xx[i] - G->f_xy[0][j], yy[i] - G->f_xy[1][j])) < min_dist) {	/* Better fit */
						min_dist = dist;
						start = i;
					}
				}
				if (min_dist < G->slop) {	/* Closest point within tolerance */
					new_label = GMT_memory (GMT, NULL, 1, struct GMT_LABEL);
					new_label->x = xx[start];
					new_label->y = yy[start];
					new_label->node = start;
					new_label->dist = track_dist[start];
					this_dist = track_dist[start];
					new_label->dist = map_dist[start];
					this_value_dist = value_dist[start];
					if (gmt_label_is_OK (GMT, new_label, this_label, label, this_dist, this_value_dist, 0, j, G)) {
						gmt_place_label (GMT, new_label, this_label, G, !(G->label_type == GMT_LABEL_IS_NONE));
						gmt_contlabel_angle (GMT, xx, yy, start, start, cangle, nn, contour, new_label, G);
						G->L[G->n_label++] = new_label;
						if (G->n_label == n_alloc) {
							size_t old_n_alloc = n_alloc;
							n_alloc <<= 1;
							G->L = GMT_memory (GMT, G->L, n_alloc, struct GMT_LABEL *);
							GMT_memset (&(G->L[old_n_alloc]), n_alloc - old_n_alloc, struct GMT_LABEL *);	/* Set to NULL */
						}
					}
					else	/* All in vain... */
						GMT_free (GMT, new_label);
				}
			}

			if (G->n_label == 0) GMT_Report (GMT->parent, GMT_MSG_LONG_VERBOSE, "Warning: Your -Gf option produced no contour labels for z = %g\n", zval);
		}
		gmt_contlabel_fixpath (GMT, &xx, &yy, map_dist, &nn, G);	/* Inserts the label x,y into path */
		gmt_contlabel_addpath (GMT, xx, yy, nn, zval, label, true, G);		/* Appends this path and the labels to list */

		GMT_free (GMT, track_dist);
		GMT_free (GMT, map_dist);
		GMT_free (GMT, value_dist);
		/* Free label structure since info is now copied to segment labels */
		for (i = 0; i < (uint64_t)G->n_label; i++) {
			GMT_free (GMT, G->L[i]->label);
			GMT_free (GMT, G->L[i]);
		}
		GMT_free (GMT, G->L);
	}
	else {   /* just one line, no holes for labels */
		gmt_contlabel_addpath (GMT, xx, yy, nn, zval, label, false, G);		/* Appends this path to list */
	}
	*xxx = xx;
	*yyy = yy;
}

/*! . */
void GMT_hold_contour (struct GMT_CTRL *GMT, double **xxx, double **yyy, uint64_t nn, double zval, char *label, char ctype, double cangle, bool closed, bool contour, struct GMT_CONTOUR *G)
{	/* The xxx, yyy are expected to be projected x/y inches.
	 * This function just makes sure that the xxx/yyy are continuous and do not have map jumps.
	 * If there are jumps we find them and call the main gmt_hold_contour_sub for each segment
	 * contour is true for contours and false for quoted lines.
	 */

	uint64_t seg, first, n, *split = NULL;
	double *xs = NULL, *ys = NULL, *xin = NULL, *yin = NULL;

	if ((split = GMT_split_line (GMT, xxx, yyy, &nn, G->line_type)) == NULL) {	/* Just one long line */
		gmt_hold_contour_sub (GMT, xxx, yyy, nn, zval, label, ctype, cangle, closed, contour, G);
		return;
	}

	/* Here we had jumps and need to call the _sub function once for each segment */

	xin = *xxx;	yin = *yyy;
	for (seg = 0, first = 0; seg <= split[0]; seg++) {	/* Number of segments are given by split[0] + 1 */
		n = split[seg+1] - first;
		xs = GMT_memory (GMT, NULL, n, double);
		ys = GMT_memory (GMT, NULL, n, double);
		GMT_memcpy (xs, &xin[first], n, double);
		GMT_memcpy (ys, &yin[first], n, double);
		gmt_hold_contour_sub (GMT, &xs, &ys, n, zval, label, ctype, cangle, closed, contour, G);
		GMT_free (GMT, xs);
		GMT_free (GMT, ys);
		first = n;	/* First point in next segment */
	}
	GMT_free (GMT, split);
}

/*! . */
void GMT_get_plot_array (struct GMT_CTRL *GMT) {	/* Allocate more space for plot arrays */

	GMT->current.plot.n_alloc = (GMT->current.plot.n_alloc == 0) ? GMT_CHUNK : (GMT->current.plot.n_alloc << 1);
	GMT->current.plot.x = GMT_memory (GMT, GMT->current.plot.x, GMT->current.plot.n_alloc, double);
	GMT->current.plot.y = GMT_memory (GMT, GMT->current.plot.y, GMT->current.plot.n_alloc, double);
	GMT->current.plot.pen = GMT_memory (GMT, GMT->current.plot.pen, GMT->current.plot.n_alloc, unsigned int);
}

/*! . */
int GMT_get_format (struct GMT_CTRL *GMT, double interval, char *unit, char *prefix, char *format) {
	int i, j, ndec = 0;
	bool general = false;
	char text[GMT_BUFSIZ];

	if (!strcmp (GMT->current.setting.format_float_map, "%.12g")) {	/* Default map format given means auto-detect decimals */

		/* Find number of decimals needed in the format statement */

		sprintf (text, GMT->current.setting.format_float_map, interval);
		for (i = 0; text[i] && text[i] != '.'; i++);
		if (text[i]) {	/* Found a decimal point */
			for (j = i + 1; text[j] && text[j] != 'e'; j++);
			ndec = j - i - 1;
			if (text[j] == 'e') {	/* Exponential notation, modify ndec */
				ndec -= atoi (&text[++j]);
				if (ndec < 0) ndec = 0;	/* since a positive exponent could give -ve answer */
			}
		}
		general = true;
		strcpy (format, GMT->current.setting.format_float_map);
	}

	if (unit && unit[0]) {	/* Must append the unit string */
		if (!strchr (unit, '%'))	/* No percent signs */
			strncpy (text, unit, 80U);
		else {
			for (i = j = 0; i < (int)strlen (unit); i++) {
				text[j++] = unit[i];
				if (unit[i] == '%') text[j++] = unit[i];
			}
			text[j] = 0;
		}
		if (ndec > 0)
			sprintf (format, "%%.%df%s", ndec, text);
		else
			sprintf (format, "%s%s", GMT->current.setting.format_float_map, text);
		if (ndec == 0) ndec = 1;	/* To avoid resetting format later */
	}
	else if (ndec > 0)
		sprintf (format, "%%.%df", ndec);
	else if (!general) {	/* Pull ndec from given format if .<precision> is given */
		for (i = 0, j = -1; j == -1 && GMT->current.setting.format_float_map[i]; i++) if (GMT->current.setting.format_float_map[i] == '.') j = i;
		if (j > -1) ndec = atoi (&GMT->current.setting.format_float_map[j+1]);
		strcpy (format, GMT->current.setting.format_float_map);
	}
	if (prefix && prefix[0]) {	/* Must prepend the prefix string */
		sprintf (text, "%s%s", prefix, format);
		strcpy (format, text);
	}
	return (ndec);
}

/*! . */
unsigned int GMT_non_zero_winding (struct GMT_CTRL *GMT, double xp, double yp, double *x, double *y, uint64_t n_path) {
	/* Routine returns (2) if (xp,yp) is inside the
	   polygon x[n_path], y[n_path], (0) if outside,
	   and (1) if exactly on the path edge.
	   Uses non-zero winding rule in Adobe PostScript
	   Language reference manual, section 4.6 on Painting.
	   Path should have been closed first, so that
	   x[n_path-1] = x[0], and y[n_path-1] = y[0].

	   This is version 2, trying to kill a bug
	   in above routine:  If point is on X edge,
	   fails to discover that it is on edge.

	   We are imagining a ray extending "up" from the
	   point (xp,yp); the ray has equation x = xp, y >= yp.
	   Starting with crossing_count = 0, we add 1 each time
	   the path crosses the ray in the +x direction, and
	   subtract 1 each time the ray crosses in the -x direction.
	   After traversing the entire polygon, if (crossing_count)
	   then point is inside.  We also watch for edge conditions.

	   If two or more points on the path have x[i] == xp, then
	   we have an ambiguous case, and we have to find the points
	   in the path before and after this section, and check them.
	   */

	uint64_t i, j, k, jend, crossing_count;
	bool above;
	double y_sect;

	if (n_path < 2) return (GMT_OUTSIDE);	/* Cannot be inside a null set or a point so default to outside */

	if (GMT_polygon_is_open (GMT, x, y, n_path)) {
		GMT_Report (GMT->parent, GMT_MSG_NORMAL, "given non-closed polygon\n");
		GMT_exit (GMT, EXIT_FAILURE); return EXIT_FAILURE;
	}

	above = false;
	crossing_count = 0;

	/* First make sure first point in path is not a special case:  */
	j = jend = n_path - 1;
	if (x[j] == xp) {
		/* Trouble already.  We might get lucky:  */
		if (y[j] == yp) return (GMT_ONEDGE);

		/* Go backward down the polygon until x[i] != xp:  */
		if (y[j] > yp) above = true;
		i = j - 1;
		while (x[i] == xp && i > 0) {
			if (y[i] == yp) return (GMT_ONEDGE);
			if (!(above) && y[i] > yp) above = true;
			i--;
		}

		/* Now if i == 0 polygon is degenerate line x=xp;
		   since we know xp,yp is inside bounding box,
		   it must be on edge:  */
		if (i == 0) return (GMT_ONEDGE);

		/* Now we want to mark this as the end, for later:  */
		jend = i;

		/* Now if (j-i)>1 there are some segments the point could be exactly on:  */
		for (k = i+1; k < j; k++) {
			if ((y[k] <= yp && y[k+1] >= yp) || (y[k] >= yp && y[k+1] <= yp)) return (GMT_ONEDGE);
		}


		/* Now we have arrived where i is > 0 and < n_path-1, and x[i] != xp.
			We have been using j = n_path-1.  Now we need to move j forward
			from the origin:  */
		j = 1;
		while (x[j] == xp) {
			if (y[j] == yp) return (GMT_ONEDGE);
			if (!(above) && y[j] > yp) above = true;
			j++;
		}

		/* Now at the worst, j == jstop, and we have a polygon with only 1 vertex
			not at x = xp.  But now it doesn't matter, that would end us at
			the main while below.  Again, if j>=2 there are some segments to check:  */
		for (k = 0; k < j-1; k++) {
			if ((y[k] <= yp && y[k+1] >= yp) || (y[k] >= yp && y[k+1] <= yp)) return (GMT_ONEDGE);
		}


		/* Finally, we have found an i and j with points != xp.  If (above) we may have crossed the ray:  */
		if (above && x[i] < xp && x[j] > xp)
			crossing_count++;
		else if (above && x[i] > xp && x[j] < xp)
			crossing_count--;

		/* End nightmare scenario for x[0] == xp.  */
	}

	else {
		/* Get here when x[0] != xp:  */
		i = 0;
		j = 1;
		while (x[j] == xp && j < jend) {
			if (y[j] == yp) return (GMT_ONEDGE);
			if (!(above) && y[j] > yp) above = true;
			j++;
		}
		/* Again, if j==jend, (i.e., 0) then we have a polygon with only 1 vertex
			not on xp and we will branch out below.  */

		/* if ((j-i)>2) the point could be on intermediate segments:  */
		for (k = i+1; k < j-1; k++) {
			if ((y[k] <= yp && y[k+1] >= yp) || (y[k] >= yp && y[k+1] <= yp)) return (GMT_ONEDGE);
		}

		/* Now we have x[i] != xp and x[j] != xp.
			If (above) and x[i] and x[j] on opposite sides, we are certain to have crossed the ray.
			If not (above) and (j-i)>1, then we have not crossed it.
			If not (above) and j-i == 1, then we have to check the intersection point.  */

		if (x[i] < xp && x[j] > xp) {
			if (above)
				crossing_count++;
			else if ((j-i) == 1) {
				y_sect = y[i] + (y[j] - y[i]) * ((xp - x[i]) / (x[j] - x[i]));
				if (y_sect == yp) return (GMT_ONEDGE);
				if (y_sect > yp) crossing_count++;
			}
		}
		if (x[i] > xp && x[j] < xp) {
			if (above)
				crossing_count--;
			else if ((j-i) == 1) {
				y_sect = y[i] + (y[j] - y[i]) * ((xp - x[i]) / (x[j] - x[i]));
				if (y_sect == yp) return (GMT_ONEDGE);
				if (y_sect > yp) crossing_count--;
			}
		}

		/* End easier case for x[0] != xp  */
	}

	/* Now MAIN WHILE LOOP begins:
		Set i = j, and search for a new j, and do as before.  */

	i = j;
	while (i < jend) {
		above = false;
		j = i+1;
		while (x[j] == xp) {
			if (y[j] == yp) return (GMT_ONEDGE);
			if (!(above) && y[j] > yp) above = true;
			j++;
		}
		/* if ((j-i)>2) the point could be on intermediate segments:  */
		for (k = i+1; k < j-1; k++) {
			if ((y[k] <= yp && y[k+1] >= yp) || (y[k] >= yp && y[k+1] <= yp)) return (GMT_ONEDGE);
		}

		/* Now we have x[i] != xp and x[j] != xp.
			If (above) and x[i] and x[j] on opposite sides, we are certain to have crossed the ray.
			If not (above) and (j-i)>1, then we have not crossed it.
			If not (above) and j-i == 1, then we have to check the intersection point.  */

		if (x[i] < xp && x[j] > xp) {
			if (above)
				crossing_count++;
			else if ((j-i) == 1) {
				y_sect = y[i] + (y[j] - y[i]) * ((xp - x[i]) / (x[j] - x[i]));
				if (y_sect == yp) return (GMT_ONEDGE);
				if (y_sect > yp) crossing_count++;
			}
		}
		if (x[i] > xp && x[j] < xp) {
			if (above)
				crossing_count--;
			else if ((j-i) == 1) {
				y_sect = y[i] + (y[j] - y[i]) * ((xp - x[i]) / (x[j] - x[i]));
				if (y_sect == yp) return (GMT_ONEDGE);
				if (y_sect > yp) crossing_count--;
			}
		}

		/* That's it for this piece.  Advance i:  */

		i = j;
	}

	/* End of MAIN WHILE.  Get here when we have gone all around without landing on edge.  */

	return ((crossing_count) ? GMT_INSIDE: GMT_OUTSIDE);
}

/*! . */
uint64_t gmt_getprevpoint (double plon, double lon[], uint64_t n, uint64_t this_p)
{	/* Return the previous point that does NOT equal plon */
	uint64_t ip = (this_p == 0) ? n - 2 : this_p - 1;	/* Previous point (-2 because last is a duplicate of first) */
	while (doubleAlmostEqualZero (plon, lon[ip]) || doubleAlmostEqual (fabs(plon - lon[ip]), 360.0)) {	/* Same as plon */
		if (ip == 0)
			ip = n - 2;
		else
			ip--;
	}
	return (ip);
}

/*! . */
static inline bool gmt_same_longitude (double a, double b) {
	/* return true if a and b are the same longitude */
	while (a < 0.0)   a += 360.0;
	while (a > 360.0) a -= 360.0;
	while (b < 0.0)   b += 360.0;
	while (b > 360.0) b -= 360.0;
	return doubleAlmostEqualZero (a, b);
}

#define GMT_SAME_LATITUDE(A,B)  (doubleAlmostEqualZero (A,B))			/* A and B are the same latitude */

/*! . */
int gmt_inonout_sphpol_count (double plon, double plat, const struct GMT_DATASEGMENT *P, unsigned int count[])
{	/* Case of a polar cap */
	uint64_t i, in, ip, prev;
	int cut;
	double W, E, S, N, lon, lon1, lon2, dlon, x_lat;

	/* Draw meridian through P and count all the crossings with the line segments making up the polar cap S */

	GMT_memset (count, 2, unsigned int);	/* Initialize counts to zero */
	for (i = 0; i < P->n_rows - 1; i++) {	/* -1, since we know last point repeats the first */
		/* Here lon1 and lon2 are the end points (in longitude) of the current line segment in S.  There are
		 * four cases to worry about:
		 * 1) lon equals lon1 (i.e., the meridian through lon goes right through lon1)
		 * 2) lon equals lon2 (i.e., the meridian through lon goes right through lon2)
		 * 3) lon lies between lon1 and lon2 and crosses the segment
		 * 4) none of the above
		 * Since we want to obtain either ONE or ZERO intersections per segment we will skip to next
		 * point if case (2) occurs: this avoids counting a crossing twice for consequtive segments.
		 */
		if (gmt_same_longitude (plon, P->coord[GMT_X][i]) && GMT_SAME_LATITUDE (plat, P->coord[GMT_Y][i])) return (1);	/* Point is on the perimeter */
		in = i + 1;			/* Next point index */
		/* First skip segments that have no actual length: consecutive points with both latitudes == -90 or +90 */
		if (fabs (P->coord[GMT_Y][i]) == 90.0 && doubleAlmostEqualZero (P->coord[GMT_Y][i], P->coord[GMT_Y][in]))
			continue;
		/* Next deal with case when the longitude of P goes ~right through the second of the line nodes */
		if (gmt_same_longitude (plon, P->coord[GMT_X][in])) continue;	/* Line goes through the 2nd node - ignore */
		lon1 = P->coord[GMT_X][i];	/* Copy the first of two longitudes since we may need to mess with them */
		lon2 = P->coord[GMT_X][in];	/* Copy the second of two longitudes since we may need to mess with them */
		if (gmt_same_longitude (plon, lon1)) {	/* Line goes through the 1st node */
			/* Must check that the two neighboring points are on either side; otherwise it is just a tangent line */
			ip = gmt_getprevpoint (plon, P->coord[GMT_X], P->n_rows, i);	/* Index of previous point != plon */
			if ((lon2 >= lon1 && P->coord[GMT_X][ip] > lon1) || (lon2 <= lon1 && P->coord[GMT_X][ip] < lon1)) continue;	/* Both on same side */
			cut = (P->coord[GMT_Y][i] > plat) ? 0 : 1;	/* node is north (0) or south (1) of P */
			count[cut]++;
			prev = ip + 1;	/* Always exists because ip is <= n-2 */
			/* If prev < i then we have a vertical segment of 2 or more points; prev points to the other end of the segment.
			 * We must then check if our points plat is within that range, meaning the point lies on the segment */
			if (prev < i && ((plat <= P->coord[GMT_Y][prev] && plat >= P->coord[GMT_Y][i]) || (plat <= P->coord[GMT_Y][i] && plat >= P->coord[GMT_Y][prev]))) return (1);	/* P is on segment boundary; we are done*/
			continue;
		}
		/* OK, not exactly on a node, deal with crossing a line */
		dlon = lon2 - lon1;
		if (dlon > 180.0)		/* Jumped across Greenwich going westward */
			lon2 -= 360.0;
		else if (dlon < -180.0)		/* Jumped across Greenwich going eastward */
			lon1 -= 360.0;
		if (lon1 <= lon2) {	/* Segment goes W to E (or N-S) */
			W = lon1;
			E = lon2;
		}
		else {			/* Segment goes E to W */
			W = lon2;
			E = lon1;
		}
		lon = plon;			/* Local copy of plon, below adjusted given the segment lon range */
		while (lon > W) lon -= 360.0;	/* Make sure we rewind way west for starters */
		while (lon < W) lon += 360.0;	/* Then make sure we wind to inside the lon range or way east */
		if (lon > E) continue;	/* Not crossing this segment */
		if (dlon == 0.0) {	/* Special case of N-S segment: does P lie on it? */
			if (P->coord[GMT_Y][in] < P->coord[GMT_Y][i]) {	/* Get N and S limits for segment */
				S = P->coord[GMT_Y][in];
				N = P->coord[GMT_Y][i];
			}
			else {
				N = P->coord[GMT_Y][in];
				S = P->coord[GMT_Y][i];
			}
			if (plat < S || plat > N) continue;	/* P is not on this segment */
			return (1);	/* P is on segment boundary; we are done*/
		}
		/* Calculate latitude at intersection */
		if (GMT_SAME_LATITUDE (P->coord[GMT_Y][i], P->coord[GMT_Y][in]) && GMT_SAME_LATITUDE (plat, P->coord[GMT_Y][in])) return (1);	/* P is on S boundary */
		x_lat = P->coord[GMT_Y][i] + ((P->coord[GMT_Y][in] - P->coord[GMT_Y][i]) / (lon2 - lon1)) * (lon - lon1);
		if (doubleAlmostEqualZero (x_lat, plat))
			return (1);	/* P is on S boundary */

		cut = (x_lat > plat) ? 0 : 1;	/* Cut is north (0) or south (1) of P */
		count[cut]++;
	}

	return (0);	/* This means no special cases were detected that warranted an immediate return */
}

<<<<<<< HEAD
/*! . */
unsigned int GMT_inonout_sphpol (struct GMT_CTRL *GMT_UNUSED(GMT), double plon, double plat, const struct GMT_DATASEGMENT *P) {
=======
unsigned int GMT_inonout_sphpol (struct GMT_CTRL *GMT, double plon, double plat, const struct GMT_DATASEGMENT *P)
>>>>>>> 1896714b
/* This function is used to see if some point P is located inside, outside, or on the boundary of the
 * spherical polygon S read by GMT_import_table.  Note GMT->current.io.skip_duplicates must be true when the polygon
 * was read so there are NO duplicate (repeated) points.
 * Returns the following values:
 *	0:	P is outside of S
 *	1:	P is inside of S
 *	2:	P is on boundary of S
 */

	/* Algorithm:
	 * Case 1: The polygon S contains a geographical pole
	 *	   a) if P is beyond the far latitude then P is outside
	 *	   b) Draw meridian through P and count intersections:
	 *		odd: P is outside; even: P is inside
	 * Case 2: S does not contain a pole
	 *	   a) If P is outside range of latitudes then P is outside
	 *	   c) Draw meridian through P and count intersections:
	 *		odd: P is inside; even: P is outside
	 * In all cases, we check if P is on the outline of S
	 */

	GMT_UNUSED(GMT);
	unsigned int count[2];

	if (P->pole) {	/* Case 1 of an enclosed polar cap */
		if (P->pole == +1) {	/* N polar cap */
			if (plat < P->min[GMT_Y]) return (GMT_OUTSIDE);	/* South of a N polar cap */
			if (plat > P->lat_limit) return (GMT_INSIDE);	/* Clearly inside of a N polar cap */
		}
		if (P->pole == -1) {	/* S polar cap */
			if (plat > P->max[GMT_Y]) return (GMT_OUTSIDE);	/* North of a S polar cap */
			if (plat < P->lat_limit) return (GMT_INSIDE);	/* Clearly inside of a S polar cap */
		}

		/* Tally up number of intersections between polygon and meridian through P */

		if (gmt_inonout_sphpol_count (plon, plat, P, count)) return (GMT_ONEDGE);	/* Found P is on S */

		if (P->pole == +1 && count[0] % 2 == 0) return (GMT_INSIDE);
		if (P->pole == -1 && count[1] % 2 == 0) return (GMT_INSIDE);

		return (GMT_OUTSIDE);
	}

	/* Here is Case 2.  First check latitude range */

	if (plat < P->min[GMT_Y] || plat > P->max[GMT_Y]) return (GMT_OUTSIDE);

	/* Longitudes are tricker and are tested with the tallying of intersections */

	if (gmt_inonout_sphpol_count (plon, plat, P, count)) return (GMT_ONEDGE);	/* Found P is on S */

	if (count[0] % 2) return (GMT_INSIDE);

	return (GMT_OUTSIDE);	/* Nothing triggered the tests; we are outside */
}

/*! . */
unsigned int gmt_inonout_sub (struct GMT_CTRL *GMT, double x, double y, const struct GMT_DATASEGMENT *S)
{	/* Front end for both spherical and Cartesian in-on-out functions */
	unsigned int side;

	if (GMT_is_geographic (GMT, GMT_IN)) {	/* Assumes these are input polygons */
		if (S->pole)	/* 360-degree polar cap, must check fully */
			side = GMT_inonout_sphpol (GMT, x, y, S);
		else {	/* See if we are outside range of longitudes for polygon */
			while (x > S->min[GMT_X]) x -= 360.0;	/* Wind clear of west */
			while (x < S->min[GMT_X]) x += 360.0;	/* Wind east until inside or beyond east */
			if (x > S->max[GMT_X]) return (GMT_OUTSIDE);	/* Point outside, no need to assign value */
			side = GMT_inonout_sphpol (GMT, x, y, S);
		}
	}
	else {	/* Cartesian case */
		if (x < S->min[GMT_X] || x > S->max[GMT_X]) return (GMT_OUTSIDE);	/* Point outside, no need to assign value */
		side = GMT_non_zero_winding (GMT, x, y, S->coord[GMT_X], S->coord[GMT_Y], S->n_rows);
	}
	return (side);
}

/*! . */
unsigned int GMT_inonout (struct GMT_CTRL *GMT, double x, double y, const struct GMT_DATASEGMENT *S)
{	/* Front end for both spherical and Cartesian in-on-out functions.
 	 * Knows to check for polygons with holes as well. */
	unsigned int side, side_h;
	struct GMT_DATASEGMENT *H = NULL;

	if ((side = gmt_inonout_sub (GMT, x, y, S)) <= GMT_ONEDGE) return (side);	/* Outside polygon or on perimeter, we are done */

	/* Here, point is inside the polygon perimeter. See if there are holes */

	if (GMT->current.io.OGR && (H = S->next)) {	/* Must check for and skip if inside a hole */
		side_h = GMT_OUTSIDE;	/* We are outside a hole until we are found to be inside it */
		while (side_h == GMT_OUTSIDE && H && H->ogr && H->ogr->pol_mode == GMT_IS_HOLE) {	/* Found a hole */
			/* Must check if point is inside this hole polygon */
			side_h = gmt_inonout_sub (GMT, x, y, H);
			H = H->next;	/* Move to next polygon hole */
		}
		if (side_h == GMT_INSIDE) side = GMT_OUTSIDE;	/* Inside one of the holes, hence outside polygon; go to next perimeter polygon */
		if (side_h == GMT_ONEDGE) side = GMT_ONEDGE;	/* On path of one of the holes, hence on polygon path; update side */
	}

	/* Here, point is inside or on edge, we return the value */
	return (side);
}

/* GMT always compiles the standard Delaunay triangulation routine
 * based on the work by Dave Watson.  You may also link with the triangle.o
 * module from Jonathan Shewchuk, Berkeley U. by passing the compiler
 * directive -DTRIANGLE_D. The latter is much faster and also has options
 * for Voronoi construction (which Watson's funciton does not have).
 */

#ifdef TRIANGLE_D

/*
 * New GMT_delaunay interface routine that calls the triangulate function
 * developed by Jonathan Richard Shewchuk, University of California at Berkeley.
 * Suggested by alert GMT user Alain Coat.  You need to get triangle.c and
 * triangle.h from www.cs.cmu.edu/~quake/triangle.html
 */

#define REAL double
#include "triangle.h"

/* Leave link as int**, not int** */
/*! . */
uint64_t gmt_delaunay_shewchuk (struct GMT_CTRL *GMT, double *x_in, double *y_in, uint64_t n, int **link)
{
	/* GMT interface to the triangle package; see above for references.
	 * All that is done is reformatting of parameters and calling the
	 * main triangulate routine.  Thanx to Alain Coat for the tip.
	 */

	uint64_t i, j;
	struct triangulateio In, Out, vorOut;

	GMT_Report (GMT->parent, GMT_MSG_VERBOSE, "Delaunay triangulation calculated by Jonathan Shewchuk's Triangle [http://www.cs.cmu.edu/~quake/triangle.html]\n");

	/* Set everything to 0 and NULL */

	GMT_memset (&In,     1, struct triangulateio);
	GMT_memset (&Out,    1, struct triangulateio);
	GMT_memset (&vorOut, 1, struct triangulateio);

	/* Allocate memory for input points */

	In.numberofpoints = (int)n;
	In.pointlist = GMT_memory (GMT, NULL, 2 * n, double);

	/* Copy x,y points to In structure array */

	for (i = j = 0; i < n; i++) {
		In.pointlist[j++] = x_in[i];
		In.pointlist[j++] = y_in[i];
	}

	/* Call Jonathan Shewchuk's triangulate algorithm.  This is 64-bit safe since
	 * all the structures use 4-byte ints (longs are used internally). */

	triangulate ("zIQB", &In, &Out, &vorOut);

	*link = Out.trianglelist;	/* List of node numbers to return via link [NOT ALLOCATED BY GMT_memory] */

	if (Out.pointlist) free (Out.pointlist);
	GMT_free (GMT, In.pointlist);

	return (Out.numberoftriangles);
}

/*! . */
uint64_t gmt_voronoi_shewchuk (struct GMT_CTRL *GMT, double *x_in, double *y_in, uint64_t n, double *we, double **x_out, double **y_out) {
	/* GMT interface to the triangle package; see above for references.
	 * All that is done is reformatting of parameters and calling the
	 * main triangulate routine.  Here we return Voronoi information
	 * and package the coordinates of the edges in the output arrays.
	 * The we[] array contains the min/max x (or lon) coordinates.
	 */

	/* Currently we only write the edges of a Voronoi cell but we want polygons later.
	 * Info from triangle re Voronoi polygons: "Triangle does not write a list of
	 * the edges adjoining each Voronoi cell, but you can reconstructed it straightforwardly.
	 * For instance, to find all the edges of Voronoi cell 1, search the output .edge file
	 * for every edge that has input vertex 1 as an endpoint.  The corresponding dual
	 * edges in the output .v.edge file form the boundary of Voronoi cell 1." */

	uint64_t i, j, k, j2, n_edges;
	struct triangulateio In, Out, vorOut;
	double *x_edge = NULL, *y_edge = NULL, dy;

	GMT_Report (GMT->parent, GMT_MSG_VERBOSE, "Voronoi partitioning calculated by Jonathan Shewchuk's Triangle [http://www.cs.cmu.edu/~quake/triangle.html]\n");

	/* Set everything to 0 and NULL */

	GMT_memset (&In,     1, struct triangulateio);
	GMT_memset (&Out,    1, struct triangulateio);
	GMT_memset (&vorOut, 1, struct triangulateio);

	/* Allocate memory for input points */

	In.numberofpoints = (int)n;
	In.pointlist = GMT_memory (GMT, NULL, 2 * n, double);

	/* Copy x,y points to In structure array */

	for (i = j = 0; i < n; i++) {
		In.pointlist[j++] = x_in[i];
		In.pointlist[j++] = y_in[i];
	}

	/* Call Jonathan Shewchuk's triangulate algorithm.  This is 64-bit safe since
	 * all the structures use 4-byte ints (longs are used internally). */

	triangulate ("zIQBv", &In, &Out, &vorOut);

	/* Determine output size for all edges */

	n_edges = vorOut.numberofedges;
	x_edge = GMT_memory (GMT, NULL, 2*n_edges, double);
	y_edge = GMT_memory (GMT, NULL, 2*n_edges, double);

	for (i = k = 0; i < n_edges; i++, k++) {
		/* Always start at a Voronoi vertex so j is never -1 */
		j2 = 2*vorOut.edgelist[k];
		x_edge[k] = vorOut.pointlist[j2++];
		y_edge[k++] = vorOut.pointlist[j2];
		if (vorOut.edgelist[k] == -1) {	/* Infinite ray; calc intersection with region boundary */
			j2--;	/* Previous point */
			x_edge[k] = (vorOut.normlist[k-1] < 0.0) ? we[0] : we[1];
			dy = fabs ((vorOut.normlist[k] / vorOut.normlist[k-1]) * (x_edge[k] - vorOut.pointlist[j2++]));
			y_edge[k] = vorOut.pointlist[j2] + dy * copysign (1.0, vorOut.normlist[k]);
		}
		else {
			j2 = 2*vorOut.edgelist[k];
			x_edge[k] = vorOut.pointlist[j2++];
			y_edge[k] = vorOut.pointlist[j2];
		}
	}

	*x_out = x_edge;	/* List of x-coordinates for all edges */
	*y_out = y_edge;	/* List of x-coordinates for all edges */

	if (Out.pointlist) free (Out.pointlist);
	if (Out.trianglelist) free (Out.trianglelist);
	if (vorOut.pointattributelist) free (vorOut.pointattributelist);
	if (vorOut.pointlist) free (vorOut.pointlist);
	if (vorOut.edgelist) free (vorOut.edgelist);
	if (vorOut.normlist) free (vorOut.normlist);
	GMT_free (GMT, In.pointlist);

	return (n_edges);
}
#else
/*! Dummy functions since not installed */
uint64_t gmt_delaunay_shewchuk (struct GMT_CTRL *GMT, double *x_in, double *y_in, uint64_t n, int **link)
{
	GMT_Report (GMT->parent, GMT_MSG_NORMAL, "unavailable: Shewchuk's triangle option was not selected during GMT installation\n");
	return (0);
}

/*! . */
uint64_t gmt_voronoi_shewchuk (struct GMT_CTRL *GMT, double *x_in, double *y_in, uint64_t n, double *we, double **x_out, double **y_out) {
	GMT_Report (GMT->parent, GMT_MSG_NORMAL, "unavailable: Shewchuk's triangle option was not selected during GMT installation\n");
	return (0);
}
#endif

/*
 * GMT_delaunay performs a Delaunay triangulation on the input data
 * and returns a list of indices of the points for each triangle
 * found.  Algorithm translated from
 * Watson, D. F., ACORD: Automatic contouring of raw data,
 *   Computers & Geosciences, 8, 97-101, 1982.
 */

/* Leave link as int**, not int** */
/*! . */
uint64_t gmt_delaunay_watson (struct GMT_CTRL *GMT, double *x_in, double *y_in, uint64_t n, int **link) {
	/* Input point x coordinates */
	/* Input point y coordinates */
	/* Number of input points */
	/* pointer to List of point ids per triangle.  Vertices for triangle no i
	   is in link[i*3], link[i*3+1], link[i*3+2] */

	int *index = NULL;	/* Must be int not uint64_t */
	int ix[3], iy[3];
	bool done;
	uint64_t i, j, nuc, ij, jt, km, id, isp, l1, l2, k, k1, jz, i2, kmt, kt, size;
	int64_t *istack = NULL, *x_tmp = NULL, *y_tmp = NULL;
	double det[2][3], *x_circum = NULL, *y_circum = NULL, *r2_circum = NULL, *x = NULL, *y = NULL;
	double xmin, xmax, ymin, ymax, datax, dx, dy, dsq, dd;

	GMT_Report (GMT->parent, GMT_MSG_VERBOSE, "Delaunay triangulation calculated by Dave Watson's ACORD [Computers & Geosciences, 8, 97-101, 1982]\n");
	size = 10 * n + 1;
	n += 3;

	index = GMT_memory (GMT, NULL, 3 * size, int);
	istack = GMT_memory (GMT, NULL, size, int64_t);
	x_tmp = GMT_memory (GMT, NULL, size, int64_t);
	y_tmp = GMT_memory (GMT, NULL, size, int64_t);
	x_circum = GMT_memory (GMT, NULL, size, double);
	y_circum = GMT_memory (GMT, NULL, size, double);
	r2_circum = GMT_memory (GMT, NULL, size, double);
	x = GMT_memory (GMT, NULL, n, double);
	y = GMT_memory (GMT, NULL, n, double);

	x[0] = x[1] = -1.0;	x[2] = 5.0;
	y[0] = y[2] = -1.0;	y[1] = 5.0;
	x_circum[0] = y_circum[0] = 2.0;	r2_circum[0] = 18.0;

	ix[0] = ix[1] = 0;	ix[2] = 1;
	iy[0] = 1;	iy[1] = iy[2] = 2;

	for (i = 0; i < 3; i++) index[i] = (int)i;
	for (i = 0; i < size; i++) istack[i] = i;

	xmin = ymin = 1.0e100;	xmax = ymax = -1.0e100;

	for (i = 3, j = 0; i < n; i++, j++) {	/* Copy data and get extremas */
		x[i] = x_in[j];
		y[i] = y_in[j];
		if (x[i] > xmax) xmax = x[i];
		if (x[i] < xmin) xmin = x[i];
		if (y[i] > ymax) ymax = y[i];
		if (y[i] < ymin) ymin = y[i];
	}

	/* Normalize data */

	datax = 1.0 / MAX (xmax - xmin, ymax - ymin);

	for (i = 3; i < n; i++) {
		x[i] = (x[i] - xmin) * datax;
		y[i] = (y[i] - ymin) * datax;
	}

	isp = id = 1;
	for (nuc = 3; nuc < n; nuc++) {

		km = 0;

		for (jt = 0; jt < isp; jt++) {	/* loop through established 3-tuples */

			ij = 3 * jt;

			/* Test if new data is within the jt circumcircle */

			dx = x[nuc] - x_circum[jt];
			if ((dsq = r2_circum[jt] - dx * dx) < 0.0) continue;
			dy = y[nuc] - y_circum[jt];
			if ((dsq -= dy * dy) < 0.0) continue;

			/* Delete this 3-tuple but save its edges */

			id--;
			istack[id] = jt;

			/* Add edges to x/y_tmp but delete if already listed */

			for (i = 0; i < 3; i++) {
				l1 = ix[i];
				l2 = iy[i];
				if (km > 0) {
					kmt = km;
					for (j = 0, done = false; !done && j < kmt; j++) {
						if (index[ij+l1] != x_tmp[j]) continue;
						if (index[ij+l2] != y_tmp[j]) continue;
						km--;
						if (j >= km) {
							done = true;
							continue;
						}
						for (k = j; k < km; k++) {
							k1 = k + 1;
							x_tmp[k] = x_tmp[k1];
							y_tmp[k] = y_tmp[k1];
							done = true;
						}
					}
				}
				else
					done = false;
				if (!done) {
					x_tmp[km] = index[ij+l1];
					y_tmp[km] = index[ij+l2];
					km++;
				}
			}
		}

		/* Form new 3-tuples */

		for (i = 0; i < km; i++) {
			kt = istack[id];
			ij = 3 * kt;
			id++;

			/* Calculate the circumcircle center and radius
			 * squared of points ktetr[i,*] and place in tetr[kt,*] */

			for (jz = 0; jz < 2; jz++) {
				i2 = (jz == 0) ? x_tmp[i] : y_tmp[i];
				det[jz][0] = x[i2] - x[nuc];
				det[jz][1] = y[i2] - y[nuc];
				det[jz][2] = 0.5 * (det[jz][0] * (x[i2] + x[nuc]) + det[jz][1] * (y[i2] + y[nuc]));
			}
			dd = 1.0 / (det[0][0] * det[1][1] - det[0][1] * det[1][0]);
			x_circum[kt] = (det[0][2] * det[1][1] - det[1][2] * det[0][1]) * dd;
			y_circum[kt] = (det[0][0] * det[1][2] - det[1][0] * det[0][2]) * dd;
			dx = x[nuc] - x_circum[kt];
			dy = y[nuc] - y_circum[kt];
			r2_circum[kt] = dx * dx + dy * dy;
			index[ij++] = (int)x_tmp[i];
			index[ij++] = (int)y_tmp[i];
			index[ij] = (int)nuc;
		}
		isp += 2;
	}

	for (jt = i = 0; jt < isp; jt++) {
		ij = 3 * jt;
		if (index[ij] < 3 || r2_circum[jt] > 1.0) continue;
		index[i++] = index[ij++] - 3;
		index[i++] = index[ij++] - 3;
		index[i++] = index[ij++] - 3;
	}

	index = GMT_memory (GMT, index, i, int);
	*link = index;

	GMT_free (GMT, istack);
	GMT_free (GMT, x_tmp);
	GMT_free (GMT, y_tmp);
	GMT_free (GMT, x_circum);
	GMT_free (GMT, y_circum);
	GMT_free (GMT, r2_circum);
	GMT_free (GMT, x);
	GMT_free (GMT, y);

	return (i/3);
}

<<<<<<< HEAD
/*! . */
uint64_t gmt_voronoi_watson (struct GMT_CTRL *GMT, double *GMT_UNUSED(x_in), double *GMT_UNUSED(y_in), uint64_t GMT_UNUSED(n), double *GMT_UNUSED(we), double **GMT_UNUSED(x_out), double **GMT_UNUSED(y_out))
=======
uint64_t gmt_voronoi_watson (struct GMT_CTRL *GMT, double *x_in, double *y_in, uint64_t n, double *we, double **x_out, double **y_out)
>>>>>>> 1896714b
{
	GMT_UNUSED(x_in); GMT_UNUSED(y_in); GMT_UNUSED(n); GMT_UNUSED(we); GMT_UNUSED(x_out); GMT_UNUSED(y_out);
	GMT_Report (GMT->parent, GMT_MSG_NORMAL, "No Voronoi unless you select Shewchuk's triangle option during GMT installation\n");
	return (0);
}

/*! . */
int64_t GMT_delaunay (struct GMT_CTRL *GMT, double *x_in, double *y_in, uint64_t n, int **link) {
	if (GMT->current.setting.triangulate == GMT_TRIANGLE_SHEWCHUK) return (gmt_delaunay_shewchuk (GMT, x_in, y_in, n, link));
	if (GMT->current.setting.triangulate == GMT_TRIANGLE_WATSON)   return (gmt_delaunay_watson    (GMT, x_in, y_in, n, link));
	GMT_Report (GMT->parent, GMT_MSG_NORMAL, "GMT_TRIANGULATE outside possible range! %d\n", GMT->current.setting.triangulate);
	return (-1);
}

/*! . */
int64_t GMT_voronoi (struct GMT_CTRL *GMT, double *x_in, double *y_in, uint64_t n, double *we, double **x_out, double **y_out)
{
	if (GMT->current.setting.triangulate == GMT_TRIANGLE_SHEWCHUK) return (gmt_voronoi_shewchuk (GMT, x_in, y_in, n, we, x_out, y_out));
	if (GMT->current.setting.triangulate == GMT_TRIANGLE_WATSON)   return (gmt_voronoi_watson    (GMT, x_in, y_in, n, we, x_out, y_out));
	GMT_Report (GMT->parent, GMT_MSG_NORMAL, "GMT_TRIANGULATE outside possible range! %d\n", GMT->current.setting.triangulate);
	return (-1);

}

/*! . */
void GMT_delaunay_free (struct GMT_CTRL *GMT, int **link)
{	/* Since one function uses GMT_memory and the other does not */
	if (GMT->current.setting.triangulate == GMT_TRIANGLE_SHEWCHUK) free (*link);
	if (GMT->current.setting.triangulate == GMT_TRIANGLE_WATSON) GMT_free (GMT, *link);
	*link = NULL;
}
/*
 * This section holds functions used for setting boundary  conditions in
 * processing grd file data.
 *
 * This is a new feature of GMT v3.1.   My first draft of this (April 1998)
 * set only one row of padding.  Additional thought showed that the bilinear
 * invocation of bcr routines would not work properly on periodic end conditions
 * in this case.  So second draft (May 5-6, 1998) will set two rows of padding,
 * and I will also have to edit bcr so that it works for this case.  The GMT
 * bcr routines are currently used in grdsample, grdtrack, and grdview.
 *
 * I anticipate that later (GMT v5 ?) this code could (?) be modified to also
 * handle the boundary conditions needed by surface.
 *
 * The default boundary condition is derived from application of Green's
 * theorem to the conditions for minimizing curvature:
 * laplacian (f) = 0 on edges, and d[laplacian(f)]/dn = 0 on edges, where
 * n is normal to an edge.  We also set d2f/dxdy = 0 at corners.
 *
 * The new routines here allow the user to choose other specifications:
 *
 * Either
 *	one or both of
 *	data are periodic in (x_max - x_min)
 *	data are periodic in (y_max - y_min)
 *
 * Or
 *	data are a geographical grid.
 *
 * Periodicities assume that the min,max are compatible with the inc;
 * that is, (x_max - x_min)modulo(x_inc) ~= 0.0 within precision tolerances,
 * and similarly for y.  It is assumed that this is OK and that GMT_grd_RI_verify
 * was called during read grd and found to be OK.
 *
 * In the geographical case, if x_max - x_min < 360 we will use the default
 * boundary conditions, but if x_max - x_min >= 360 the 360 periodicity in x
 * will be used to set the x boundaries, and so we require 360modulo(x_inc)
 * == 0.0 within precision tolerance.  If y_max != 90 the north edge will
 * default, and similarly for y_min != -90.  If a y edge is at a pole and
 * x_max - x_min >= 360 then the geographical y uses a 180 degree phase
 * shift in the values, so we require 180modulo(x_inc) == 0.
 * Note that a grid-registered file will require that the entire row of
 * values representing a pole must all be equal, else d/dx != 0 which
 * is wrong.  So compatibility error-checking is built in.
 *
 * Note that a periodicity or polar boundary eliminates the need for
 * d2/dxdy = 0 at a corner.  There are no "corners" in those cases.
 *
 * Author:	W H F Smith
 * Date:	17 April 1998
 * Revised:	5  May 1998
 * Notes PW, April-2011: BCs are now set after a grid or image is read,
 * thus all programs load grids with all BCs set. Contents of old structs
 * GMT_BCR and GMT_EDGEINFO folded into GRDHEADER. Remaining functions
 * were renamed and are now
 * 	GMT_BC_init		- Determines and sets what BCs to use
 *	GMT_grd_BC_set		- Sets the BCs on a grid
 *	GMT_image_BC_set	- Sets the BCs on an image
 */

/*! Initialize grid boundary conditions based on grid header and -n settings */
int GMT_BC_init (struct GMT_CTRL *GMT, struct GMT_GRID_HEADER *h) {
	int i = 0, type;
	bool same;
	char *kind[5] = {"not set", "natural", "periodic", "geographic", "extended data"};

	if (h->no_BC) return (GMT_NOERROR);	/* Told not to deal with BC stuff */

	if (GMT->common.n.bc_set) {	/* Override BCs via -n+<BC> */
		while (GMT->common.n.BC[i]) {
			switch (GMT->common.n.BC[i]) {
				case 'g':	/* Geographic sets everything */
					h->gn = h->gs = true;
					h->BC[0] = h->BC[1] = h->BC[2] = h->BC[3] = GMT_BC_IS_GEO;
					break;
				case 'n':	/* Natural BCs */
					if (GMT->common.n.BC[i+1] == 'x') { h->BC[0] = h->BC[1] = GMT_BC_IS_NATURAL; i++; }
					else if (GMT->common.n.BC[i+1] == 'y') { h->BC[2] = h->BC[3] = GMT_BC_IS_NATURAL; i++; }
					else h->BC[0] = h->BC[1] = h->BC[2] = h->BC[3] = GMT_BC_IS_NATURAL;
					break;
				case 'p':	/* Periodic BCs */
					if (GMT->common.n.BC[i+1] == 'x') { h->BC[0] = h->BC[1] = GMT_BC_IS_PERIODIC; h->nxp = -1; i++; }
					else if (GMT->common.n.BC[i+1] == 'y') { h->BC[2] = h->BC[3] = GMT_BC_IS_PERIODIC; h->nyp = -1; i++; }
					else { h->BC[0] = h->BC[1] = h->BC[2] = h->BC[3] = GMT_BC_IS_PERIODIC; h->nxp = h->nyp = -1; }
					break;
				default:
					GMT_Report (GMT->parent, GMT_MSG_NORMAL, "Error: Cannot parse boundary condition %s\n", GMT->common.n.BC);
					return (-1);
					break;
			}
			i++;
		}
		if (h->gn && !(h->BC[0] == GMT_BC_IS_GEO && h->BC[1] == GMT_BC_IS_GEO && h->BC[2] == GMT_BC_IS_GEO && h->BC[3] == GMT_BC_IS_GEO)) {
			GMT_Report (GMT->parent, GMT_MSG_NORMAL, "Warning: GMT boundary condition g overrides n[x|y] or p[x|y]\n");
			h->BC[0] = h->BC[1] = h->BC[2] = h->BC[3] = GMT_BC_IS_GEO;
		}
	}
	else {	/* Determine BC based on whether grid is geographic or not */
		type = (GMT_x_is_lon (GMT, GMT_IN)) ? GMT_BC_IS_GEO : GMT_BC_IS_NATURAL;
		for (i = 0; i < 4; i++) if (h->BC[i] == GMT_BC_IS_NOTSET) h->BC[i] = type;
	}

	/* Check if geographic conditions can be used with this grid */
	if (h->gn && !GMT_grd_is_global (GMT, h)) {
		/* User has requested geographical conditions, but grid is not global */
		GMT_Report (GMT->parent, GMT_MSG_LONG_VERBOSE, "Warning: longitude range too small; geographic boundary condition changed to natural.\n");
		h->nxp = h->nyp = 0;
		h->gn  = h->gs = false;
		for (i = 0; i < 4; i++) if (h->BC[i] == GMT_BC_IS_NOTSET) h->BC[i] = GMT_BC_IS_NATURAL;
	}
	else if (GMT_grd_is_global (GMT, h)) {	/* Grid is truly global */
		double xtest = fmod (180.0, h->inc[GMT_X]) * h->r_inc[GMT_X];
		/* xtest should be within GMT_CONV4_LIMIT of zero or of one.  */
		if (xtest > GMT_CONV4_LIMIT && xtest < (1.0 - GMT_CONV4_LIMIT) ) {
			/* Error.  We need it to divide into 180 so we can phase-shift at poles.  */
			GMT_Report (GMT->parent, GMT_MSG_LONG_VERBOSE, "Warning: x_inc does not divide 180; geographic boundary condition changed to natural.\n");
			h->nxp = h->nyp = 0;
			h->gn  = h->gs = false;
			for (i = 0; i < 4; i++) if (h->BC[i] == GMT_BC_IS_NOTSET) h->BC[i] = GMT_BC_IS_NATURAL;
		}
		else {
			h->nxp = urint (360.0 * h->r_inc[GMT_X]);
			h->nyp = 0;
			h->gn = ((fabs(h->wesn[YHI] - 90.0)) < (GMT_CONV4_LIMIT * h->inc[GMT_Y]));
			h->gs = ((fabs(h->wesn[YLO] + 90.0)) < (GMT_CONV4_LIMIT * h->inc[GMT_Y]));
			if (!h->gs) h->BC[2] = GMT_BC_IS_NATURAL;
			if (!h->gn) h->BC[3] = GMT_BC_IS_NATURAL;
		}
	}
	else {	/* Either periodic or natural */
		if (h->nxp != 0) h->nxp = (h->registration == GMT_GRID_PIXEL_REG) ? h->nx : h->nx - 1;
		if (h->nyp != 0) h->nyp = (h->registration == GMT_GRID_PIXEL_REG) ? h->ny : h->ny - 1;
	}

	for (i = 1, same = true; same && i < 4; i++) if (h->BC[i] != h->BC[i-1]) same = false;

	if (same)
		GMT_Report (GMT->parent, GMT_MSG_LONG_VERBOSE, "Chosen boundary condition for all edges: %s\n", kind[h->BC[XLO]]);
	else {
		if (h->BC[XLO] == h->BC[XHI])
			GMT_Report (GMT->parent, GMT_MSG_LONG_VERBOSE, "Chosen boundary condition for left and right edges: %s\n", kind[h->BC[XLO]]);
		else {
			GMT_Report (GMT->parent, GMT_MSG_LONG_VERBOSE, "Chosen boundary condition for left   edge: %s\n", kind[h->BC[XLO]]);
			GMT_Report (GMT->parent, GMT_MSG_LONG_VERBOSE, "Chosen boundary condition for right  edge: %s\n", kind[h->BC[XHI]]);
		}
		if (h->BC[YLO] == h->BC[YHI])
			GMT_Report (GMT->parent, GMT_MSG_LONG_VERBOSE, "Chosen boundary condition for bottom and top edges: %s\n", kind[h->BC[YLO]]);
		else {
			GMT_Report (GMT->parent, GMT_MSG_LONG_VERBOSE, "Chosen boundary condition for bottom edge: %s\n", kind[h->BC[YLO]]);
			GMT_Report (GMT->parent, GMT_MSG_LONG_VERBOSE, "Chosen boundary condition for top    edge: %s\n", kind[h->BC[YHI]]);
		}
	}
	/* Set this grid's interpolation parameters */

	h->bcr_interpolant = GMT->common.n.interpolant;
	h->bcr_threshold = GMT->common.n.threshold;
	h->bcr_n = (h->bcr_interpolant == BCR_NEARNEIGHBOR) ? 1 : ((h->bcr_interpolant == BCR_BILINEAR) ? 2 : 4);

	return (GMT_NOERROR);
}

/*! . */
int GMT_grd_BC_set (struct GMT_CTRL *GMT, struct GMT_GRID *G, unsigned int direction) {
	/* Set two rows of padding (pad[] can be larger) around data according
	   to desired boundary condition info in that header.
	   Returns -1 on problem, 0 on success.
	   If either x or y is periodic, the padding is entirely set.
	   However, if neither is true (this rules out geographical also)
	   then all but three corner-most points in each corner are set.

	   As written, not ready to use with "surface" for GMT 5, because
	   assumes left/right is +/- 1 and down/up is +/- mx.  In "surface"
	   the amount to move depends on the current mesh size, a parameter
	   not used here.

	   This is the revised, two-rows version (WHFS 6 May 1998).
	*/

	uint64_t mx;		/* Width of padded array; width as malloc'ed  */
	uint64_t mxnyp;		/* distance to periodic constraint in j direction  */
	uint64_t i, jmx;		/* Current i, j * mx  */
	uint64_t nxp2;		/* 1/2 the xg period (180 degrees) in cells  */
	uint64_t i180;		/* index to 180 degree phase shift  */
	uint64_t iw, iwo1, iwo2, iwi1, ie, ieo1, ieo2, iei1;  /* see below  */
	uint64_t jn, jno1, jno2, jni1, js, jso1, jso2, jsi1;  /* see below  */
	uint64_t jno1k, jno2k, jso1k, jso2k, iwo1k, iwo2k, ieo1k, ieo2k;
	uint64_t j1p, j2p;	/* j_o1 and j_o2 pole constraint rows  */
	unsigned int n_skip, n_set;
	unsigned int bok;		/* bok used to test that things are OK  */
	bool set[4] = {true, true, true, true};

	char *kind[5] = {"not set", "natural", "periodic", "geographic", "extended data"};
	char *edge[4] = {"left  ", "right ", "bottom", "top   "};

	if (G->header->complex_mode & GMT_GRID_IS_COMPLEX_MASK) return (GMT_NOERROR);	/* Only set up for real arrays */
	if (G->header->no_BC) return (GMT_NOERROR);	/* Told not to deal with BC stuff */

	for (i = n_skip = 0; i < 4; i++) {
		if (G->header->BC[i] == GMT_BC_IS_DATA) {set[i] = false; n_skip++;}	/* No need to set since there is data in the pad area */
	}
	if (n_skip == 4) {	/* No need to set anything since there is data in the pad area on all sides */
		GMT_Report (GMT->parent, GMT_MSG_LONG_VERBOSE, "All boundaries set via extended data.\n");
		return (GMT_NOERROR);
	}

	/* Check minimum size:  */
	if (G->header->nx < 1 || G->header->ny < 1) {
		GMT_Report (GMT->parent, GMT_MSG_LONG_VERBOSE, "requires nx,ny at least 1.\n");
		return (GMT_NOERROR);
	}

	/* Check that pad is at least 2 */
	for (i = bok = 0; i < 4; i++) if (G->header->pad[i] < 2) bok++;
	if (bok > 0) {
		if (direction == GMT_IN) GMT_Report (GMT->parent, GMT_MSG_LONG_VERBOSE, "called with a pad < 2; skipped.\n");
		return (GMT_NOERROR);
	}

	/* Initialize stuff:  */

	mx = G->header->mx;
	nxp2 = G->header->nxp / 2;	/* Used for 180 phase shift at poles  */

	iw = G->header->pad[XLO];	/* i for west-most data column */
	iwo1 = iw - 1;		/* 1st column outside west  */
	iwo2 = iwo1 - 1;	/* 2nd column outside west  */
	iwi1 = iw + 1;		/* 1st column  inside west  */

	ie = G->header->pad[XLO] + G->header->nx - 1;	/* i for east-most data column */
	ieo1 = ie + 1;		/* 1st column outside east  */
	ieo2 = ieo1 + 1;	/* 2nd column outside east  */
	iei1 = ie - 1;		/* 1st column  inside east  */

	jn = mx * G->header->pad[YHI];	/* j*mx for north-most data row  */
	jno1 = jn - mx;		/* 1st row outside north  */
	jno2 = jno1 - mx;	/* 2nd row outside north  */
	jni1 = jn + mx;		/* 1st row  inside north  */

	js = mx * (G->header->pad[YHI] + G->header->ny - 1);	/* j*mx for south-most data row  */
	jso1 = js + mx;		/* 1st row outside south  */
	jso2 = jso1 + mx;	/* 2nd row outside south  */
	jsi1 = js - mx;		/* 1st row  inside south  */

	mxnyp = mx * G->header->nyp;

	jno1k = jno1 + mxnyp;	/* data rows periodic to boundary rows  */
	jno2k = jno2 + mxnyp;
	jso1k = jso1 - mxnyp;
	jso2k = jso2 - mxnyp;

	iwo1k = iwo1 + G->header->nxp;	/* data cols periodic to bndry cols  */
	iwo2k = iwo2 + G->header->nxp;
	ieo1k = ieo1 - G->header->nxp;
	ieo2k = ieo2 - G->header->nxp;

	/* Duplicate rows and columns if nx or ny equals 1 */

	if (G->header->nx == 1) for (i = jn+iw; i <= js+iw; i += mx) G->data[i-1] = G->data[i+1] = G->data[i];
	if (G->header->ny == 1) for (i = jn+iw; i <= jn+ie; i++) G->data[i-mx] = G->data[i+mx] = G->data[i];

	/* Check poles for grid case.  It would be nice to have done this
		in GMT_boundcond_param_prep() but at that point the data
		array isn't passed into that routine, and may not have been
		read yet.  Also, as coded here, this bombs with error if
		the pole data is wrong.  But there could be an option to
		to change the condition to Natural in that case, with warning.  */

	if (G->header->registration == GMT_GRID_NODE_REG) {	/* A pole can only be a grid node with gridline registration */
		if (G->header->gn) {	/* North pole case */
			bok = 0;
			if (GMT_is_fnan (G->data[jn + iw])) {	/* First is NaN so all should be NaN */
				for (i = iw+1; i <= ie; i++) if (!GMT_is_fnan (G->data[jn + i])) bok++;
			}
			else {	/* First is not NaN so all should be identical */
				for (i = iw+1; i <= ie; i++) if (G->data[jn + i] != G->data[jn + iw]) bok++;
			}
			if (bok > 0) GMT_Report (GMT->parent, GMT_MSG_LONG_VERBOSE, "Warning: %d (of %d) inconsistent grid values at North pole.\n", bok, G->header->nx);
		}

		if (G->header->gs) {	/* South pole case */
			bok = 0;
			if (GMT_is_fnan (G->data[js + iw])) {	/* First is NaN so all should be NaN */
				for (i = iw+1; i <= ie; i++) if (!GMT_is_fnan (G->data[js + i])) bok++;
			}
			else {	/* First is not NaN so all should be identical */
				for (i = iw+1; i <= ie; i++) if (G->data[js + i] != G->data[js + iw]) bok++;
			}
			if (bok > 0) GMT_Report (GMT->parent, GMT_MSG_LONG_VERBOSE, "Warning: %d (of %d) inconsistent grid values at South pole.\n", bok, G->header->nx);
		}
	}

	/* Start with the case that x is not periodic, because in that case we also know that y cannot be polar.  */

	if (G->header->nxp <= 0) {	/* x is not periodic  */

		if (G->header->nyp > 0) {	/* y is periodic  */

			for (i = iw, bok = 0; i <= ie; ++i) {
				if (G->header->registration == GMT_GRID_NODE_REG && !doubleAlmostEqualZero (G->data[jn+i], G->data[js+i]))
					++bok;
				if (set[YHI]) {
					G->data[jno1 + i] = G->data[jno1k + i];
					G->data[jno2 + i] = G->data[jno2k + i];
				}
				if (set[YLO]) {
					G->data[jso1 + i] = G->data[jso1k + i];
					G->data[jso2 + i] = G->data[jso2k + i];
				}
			}
			if (bok > 0) GMT_Report (GMT->parent, GMT_MSG_LONG_VERBOSE, "Warning: %d (of %d) inconsistent grid values at South and North boundaries for repeated nodes.\n", bok, G->header->nx);

			/* periodic Y rows copied.  Now do X naturals.
				This is easy since y's are done; no corner problems.
				Begin with Laplacian = 0, and include 1st outside rows
				in loop, since y's already loaded to 2nd outside.  */

			for (jmx = jno1; jmx <= jso1; jmx += mx) {
				if (set[XLO]) G->data[jmx + iwo1] = (float)(4.0 * G->data[jmx + iw]) - (G->data[jmx + iw + mx] + G->data[jmx + iw - mx] + G->data[jmx + iwi1]);
				if (set[XHI]) G->data[jmx + ieo1] = (float)(4.0 * G->data[jmx + ie]) - (G->data[jmx + ie + mx] + G->data[jmx + ie - mx] + G->data[jmx + iei1]);
			}

			/* Copy that result to 2nd outside row using periodicity.  */
			if (set[XLO]) {
				G->data[jno2 + iwo1] = G->data[jno2k + iwo1];
				G->data[jso2 + iwo1] = G->data[jso2k + iwo1];
			}
			if (set[XHI]) {
				G->data[jno2 + ieo1] = G->data[jno2k + ieo1];
				G->data[jso2 + ieo1] = G->data[jso2k + ieo1];
			}

			/* Now set d[laplacian]/dx = 0 on 2nd outside column.  Include 1st outside rows in loop.  */
			for (jmx = jno1; jmx <= jso1; jmx += mx) {
				if (set[XLO]) G->data[jmx + iwo2] = (G->data[jmx + iw - mx] + G->data[jmx + iw + mx] + G->data[jmx + iwi1])
					- (G->data[jmx + iwo1 - mx] + G->data[jmx + iwo1 + mx]) + (float)(5.0 * (G->data[jmx + iwo1] - G->data[jmx + iw]));
				if (set[XHI]) G->data[jmx + ieo2] = (G->data[jmx + ie - mx] + G->data[jmx + ie + mx] + G->data[jmx + iei1])
					- (G->data[jmx + ieo1 - mx] + G->data[jmx + ieo1 + mx]) + (float)(5.0 * (G->data[jmx + ieo1] - G->data[jmx + ie]));
			}

			/* Now copy that result also, for complete periodicity's sake  */
			if (set[XLO]) {
				G->data[jno2 + iwo2] = G->data[jno2k + iwo2];
				G->data[jso2 + iwo2] = G->data[jso2k + iwo2];
				G->header->BC[XLO] = GMT_BC_IS_NATURAL;
			}
			if (set[XHI]) {
				G->data[jno2 + ieo2] = G->data[jno2k + ieo2];
				G->data[jso2 + ieo2] = G->data[jso2k + ieo2];
				G->header->BC[XHI] = GMT_BC_IS_NATURAL;
			}

			/* DONE with X not periodic, Y periodic case.  Fully loaded.  */
			if (set[YLO] && set[YHI]) {
				G->header->BC[YLO] = G->header->BC[YHI] = GMT_BC_IS_PERIODIC;
				GMT_Report (GMT->parent, GMT_MSG_LONG_VERBOSE, "Set boundary condition for bottom and top edges: %s\n", kind[G->header->BC[YLO]]);
			}
			else if (set[YLO]) {
				G->header->BC[YLO] = GMT_BC_IS_PERIODIC;
				GMT_Report (GMT->parent, GMT_MSG_LONG_VERBOSE, "Set boundary condition for %s edge: %s\n", edge[YLO], kind[G->header->BC[YLO]]);
			}
			else if (set[YHI]) {
				G->header->BC[YHI] = GMT_BC_IS_PERIODIC;
				GMT_Report (GMT->parent, GMT_MSG_LONG_VERBOSE, "Set boundary condition for %s edge: %s\n", edge[YHI], kind[G->header->BC[YHI]]);
			}

			return (GMT_NOERROR);
		}
		else {	/* Here begins the X not periodic, Y not periodic case  */

			/* First, set corner points.  Need not merely Laplacian(f) = 0
				but explicitly that d2f/dx2 = 0 and d2f/dy2 = 0.
				Also set d2f/dxdy = 0.  Then can set remaining points.  */

	/* d2/dx2 */	if (set[XLO]) G->data[jn + iwo1]   = (float)(2.0 * G->data[jn + iw] - G->data[jn + iwi1]);
	/* d2/dy2 */	if (set[YHI]) G->data[jno1 + iw]   = (float)(2.0 * G->data[jn + iw] - G->data[jni1 + iw]);
	/* d2/dxdy */	if (set[XLO] && set[YHI]) G->data[jno1 + iwo1] = -(G->data[jno1 + iwi1] - G->data[jni1 + iwi1] + G->data[jni1 + iwo1]);

	/* d2/dx2 */	if (set[XHI]) G->data[jn + ieo1]   = (float)(2.0 * G->data[jn + ie] - G->data[jn + iei1]);
	/* d2/dy2 */	if (set[YHI]) G->data[jno1 + ie]   = (float)(2.0 * G->data[jn + ie] - G->data[jni1 + ie]);
	/* d2/dxdy */	if (set[XHI] && set[YHI]) G->data[jno1 + ieo1] = -(G->data[jno1 + iei1] - G->data[jni1 + iei1] + G->data[jni1 + ieo1]);

	/* d2/dx2 */	if (set[XLO]) G->data[js + iwo1]   = (float)(2.0 * G->data[js + iw] - G->data[js + iwi1]);
	/* d2/dy2 */	if (set[YLO]) G->data[jso1 + iw]   = (float)(2.0 * G->data[js + iw] - G->data[jsi1 + iw]);
	/* d2/dxdy */	if (set[XLO] && set[YLO]) G->data[jso1 + iwo1] = -(G->data[jso1 + iwi1] - G->data[jsi1 + iwi1] + G->data[jsi1 + iwo1]);

	/* d2/dx2 */	if (set[XHI]) G->data[js + ieo1]   = (float)(2.0 * G->data[js + ie] - G->data[js + iei1]);
	/* d2/dy2 */	if (set[YLO]) G->data[jso1 + ie]   = (float)(2.0 * G->data[js + ie] - G->data[jsi1 + ie]);
	/* d2/dxdy */	if (set[XHI] && set[YLO]) G->data[jso1 + ieo1] = -(G->data[jso1 + iei1] - G->data[jsi1 + iei1] + G->data[jsi1 + ieo1]);

			/* Now set Laplacian = 0 on interior edge points, skipping corners:  */
			for (i = iwi1; i <= iei1; i++) {
				if (set[YHI]) G->data[jno1 + i] = (float)(4.0 * G->data[jn + i]) - (G->data[jn + i - 1] + G->data[jn + i + 1] + G->data[jni1 + i]);
				if (set[YLO]) G->data[jso1 + i] = (float)(4.0 * G->data[js + i]) - (G->data[js + i - 1] + G->data[js + i + 1] + G->data[jsi1 + i]);
			}
			for (jmx = jni1; jmx <= jsi1; jmx += mx) {
				if (set[XLO]) G->data[iwo1 + jmx] = (float)(4.0 * G->data[iw + jmx]) - (G->data[iw + jmx + mx] + G->data[iw + jmx - mx] + G->data[iwi1 + jmx]);
				if (set[XHI]) G->data[ieo1 + jmx] = (float)(4.0 * G->data[ie + jmx]) - (G->data[ie + jmx + mx] + G->data[ie + jmx - mx] + G->data[iei1 + jmx]);
			}

			/* Now set d[Laplacian]/dn = 0 on all edge pts, including
				corners, since the points needed in this are now set.  */
			for (i = iw; i <= ie; i++) {
				if (set[YHI]) G->data[jno2 + i] = G->data[jni1 + i] + (float)(5.0 * (G->data[jno1 + i] - G->data[jn + i]))
					+ (G->data[jn + i - 1] - G->data[jno1 + i - 1]) + (G->data[jn + i + 1] - G->data[jno1 + i + 1]);
				if (set[YLO]) G->data[jso2 + i] = G->data[jsi1 + i] + (float)(5.0 * (G->data[jso1 + i] - G->data[js + i]))
					+ (G->data[js + i - 1] - G->data[jso1 + i - 1]) + (G->data[js + i + 1] - G->data[jso1 + i + 1]);
			}
			for (jmx = jn; jmx <= js; jmx += mx) {
				if (set[XLO]) G->data[iwo2 + jmx] = G->data[iwi1 + jmx] + (float)(5.0 * (G->data[iwo1 + jmx] - G->data[iw + jmx]))
					+ (G->data[iw + jmx - mx] - G->data[iwo1 + jmx - mx]) + (G->data[iw + jmx + mx] - G->data[iwo1 + jmx + mx]);
				if (set[XHI]) G->data[ieo2 + jmx] = G->data[iei1 + jmx] + (float)(5.0 * (G->data[ieo1 + jmx] - G->data[ie + jmx]))
					+ (G->data[ie + jmx - mx] - G->data[ieo1 + jmx - mx]) + (G->data[ie + jmx + mx] - G->data[ieo1 + jmx + mx]);
			}
			/* DONE with X not periodic, Y not periodic case.  Loaded all but three cornermost points at each corner.  */

			for (i = n_set = 0; i < 4; i++) if (set[i]) {
				n_set++;
				G->header->BC[i] = GMT_BC_IS_NATURAL;
			}
			if (n_set == 4) {
				GMT_Report (GMT->parent, GMT_MSG_LONG_VERBOSE, "Set boundary condition for all edges: %s\n", kind[G->header->BC[XLO]]);
			}
			for (i = 0; i < 4; i++) if (set[i]) {
				GMT_Report (GMT->parent, GMT_MSG_LONG_VERBOSE, "Set boundary condition for %s edge: %s\n", edge[i], kind[G->header->BC[i]]);
			}
			return (GMT_NOERROR);
		}
		/* DONE with all X not periodic cases  */
	}
	else {	/* X is periodic.  Load x cols first, then do Y cases.  */
		if (set[XLO]) G->header->BC[XLO] = GMT_BC_IS_PERIODIC;
		if (set[XHI]) G->header->BC[XHI] = GMT_BC_IS_PERIODIC;
		for (jmx = jn, bok = 0; jmx <= js; jmx += mx) {
			if (G->header->registration == GMT_GRID_NODE_REG && !doubleAlmostEqualZero (G->data[jmx+iw], G->data[jmx+ie]))
				++bok;
			if (set[XLO]) {
				G->data[iwo1 + jmx] = G->data[iwo1k + jmx];
				G->data[iwo2 + jmx] = G->data[iwo2k + jmx];
			}
			if (set[XHI]) {
				G->data[ieo1 + jmx] = G->data[ieo1k + jmx];
				G->data[ieo2 + jmx] = G->data[ieo2k + jmx];
			}
		}
		if (bok > 0) GMT_Report (GMT->parent, GMT_MSG_LONG_VERBOSE, "Warning: %d (of %d) inconsistent grid values at West and East boundaries for repeated nodes.\n", bok, G->header->ny);

		if (G->header->nyp > 0) {	/* Y is periodic.  copy all, including boundary cols:  */
			for (i = iwo2, bok = 0; i <= ieo2; ++i) {
				if (G->header->registration == GMT_GRID_NODE_REG && !doubleAlmostEqualZero (G->data[jn+i], G->data[js+i]))
					++bok;
				if (set[YHI]) {
					G->data[jno1 + i] = G->data[jno1k + i];
					G->data[jno2 + i] = G->data[jno2k + i];
				}
				if (set[YLO]) {
					G->data[jso1 + i] = G->data[jso1k + i];
					G->data[jso2 + i] = G->data[jso2k + i];
				}
			}
			if (bok > 0) GMT_Report (GMT->parent, GMT_MSG_LONG_VERBOSE, "Warning: %d (of %d) inconsistent grid values at South and North boundaries for repeated nodes.\n", bok, G->header->nx);
			/* DONE with X and Y both periodic.  Fully loaded.  */

			if (set[YLO] && set[YHI]) {
				G->header->BC[YLO] = G->header->BC[YHI] = GMT_BC_IS_PERIODIC;
				GMT_Report (GMT->parent, GMT_MSG_LONG_VERBOSE, "Set boundary condition for bottom and top edges: %s\n", kind[G->header->BC[YLO]]);
			}
			else if (set[YLO]) {
				G->header->BC[YLO] = GMT_BC_IS_PERIODIC;
				GMT_Report (GMT->parent, GMT_MSG_LONG_VERBOSE, "Set boundary condition for %s edge: %s\n", edge[YLO], kind[G->header->BC[YLO]]);
			}
			else if (set[YHI]) {
				G->header->BC[YHI] = GMT_BC_IS_PERIODIC;
				GMT_Report (GMT->parent, GMT_MSG_LONG_VERBOSE, "Set boundary condition for %s edge: %s\n", edge[YHI], kind[G->header->BC[YHI]]);
			}
			return (GMT_NOERROR);
		}

		/* Do north (top) boundary:  */

		if (G->header->gn) {	/* Y is at north pole.  Phase-shift all, incl. bndry cols. */
			if (G->header->registration == GMT_GRID_PIXEL_REG) {
				j1p = jn;	/* constraint for jno1  */
				j2p = jni1;	/* constraint for jno2  */
			}
			else {
				j1p = jni1;		/* constraint for jno1  */
				j2p = jni1 + mx;	/* constraint for jno2  */
			}
			for (i = iwo2; set[YHI] && i <= ieo2; i++) {
				i180 = G->header->pad[XLO] + ((i + nxp2)%G->header->nxp);
				G->data[jno1 + i] = G->data[j1p + i180];
				G->data[jno2 + i] = G->data[j2p + i180];
			}
			if (set[YHI]) {
				G->header->BC[YHI] = GMT_BC_IS_GEO;
				GMT_Report (GMT->parent, GMT_MSG_LONG_VERBOSE, "Set boundary condition for %s edge: %s\n", edge[YHI], kind[G->header->BC[YHI]]);
			}
		}
		else {
			/* Y needs natural conditions.  x bndry cols periodic.
				First do Laplacian.  Start/end loop 1 col outside,
				then use periodicity to set 2nd col outside.  */

			for (i = iwo1; set[YHI] && i <= ieo1; i++) {
				G->data[jno1 + i] = (float)(4.0 * G->data[jn + i]) - (G->data[jn + i - 1] + G->data[jn + i + 1] + G->data[jni1 + i]);
			}
			if (set[XLO] && set[YHI]) G->data[jno1 + iwo2] = G->data[jno1 + iwo2 + G->header->nxp];
			if (set[XHI] && set[YHI]) G->data[jno1 + ieo2] = G->data[jno1 + ieo2 - G->header->nxp];


			/* Now set d[Laplacian]/dn = 0, start/end loop 1 col out,
				use periodicity to set 2nd out col after loop.  */

			for (i = iwo1; set[YHI] && i <= ieo1; i++) {
				G->data[jno2 + i] = G->data[jni1 + i] + (float)(5.0 * (G->data[jno1 + i] - G->data[jn + i]))
					+ (G->data[jn + i - 1] - G->data[jno1 + i - 1]) + (G->data[jn + i + 1] - G->data[jno1 + i + 1]);
			}
			if (set[XLO] && set[YHI]) G->data[jno2 + iwo2] = G->data[jno2 + iwo2 + G->header->nxp];
			if (set[XHI] && set[YHI]) G->data[jno2 + ieo2] = G->data[jno2 + ieo2 - G->header->nxp];

			/* End of X is periodic, north (top) is Natural.  */
			if (set[YHI]) {
				G->header->BC[YHI] = GMT_BC_IS_NATURAL;
				GMT_Report (GMT->parent, GMT_MSG_LONG_VERBOSE, "Set boundary condition for %s edge: %s\n", edge[YHI], kind[G->header->BC[YHI]]);
			}
		}

		/* Done with north (top) BC in X is periodic case.  Do south (bottom)  */

		if (G->header->gs) {	/* Y is at south pole.  Phase-shift all, incl. bndry cols. */
			if (G->header->registration == GMT_GRID_PIXEL_REG) {
				j1p = js;	/* constraint for jso1  */
				j2p = jsi1;	/* constraint for jso2  */
			}
			else {
				j1p = jsi1;		/* constraint for jso1  */
				j2p = jsi1 - mx;	/* constraint for jso2  */
			}
			for (i = iwo2; set[YLO] && i <= ieo2; i++) {
				i180 = G->header->pad[XLO] + ((i + nxp2)%G->header->nxp);
				G->data[jso1 + i] = G->data[j1p + i180];
				G->data[jso2 + i] = G->data[j2p + i180];
			}
			if (set[YLO]) {
				G->header->BC[YLO] = GMT_BC_IS_GEO;
				GMT_Report (GMT->parent, GMT_MSG_LONG_VERBOSE, "Set boundary condition for %s edge: %s\n", edge[YLO], kind[G->header->BC[YLO]]);
			}
		}
		else {
			/* Y needs natural conditions.  x bndry cols periodic.
				First do Laplacian.  Start/end loop 1 col outside,
				then use periodicity to set 2nd col outside.  */

			for (i = iwo1; set[YLO] && i <= ieo1; i++) {
				G->data[jso1 + i] = (float)(4.0 * G->data[js + i]) - (G->data[js + i - 1] + G->data[js + i + 1] + G->data[jsi1 + i]);
			}
			if (set[XLO] && set[YLO]) G->data[jso1 + iwo2] = G->data[jso1 + iwo2 + G->header->nxp];
			if (set[XHI] && set[YHI]) G->data[jso1 + ieo2] = G->data[jso1 + ieo2 - G->header->nxp];


			/* Now set d[Laplacian]/dn = 0, start/end loop 1 col out,
				use periodicity to set 2nd out col after loop.  */

			for (i = iwo1; set[YLO] && i <= ieo1; i++) {
				G->data[jso2 + i] = G->data[jsi1 + i] + (float)(5.0 * (G->data[jso1 + i] - G->data[js + i]))
					+ (G->data[js + i - 1] - G->data[jso1 + i - 1]) + (G->data[js + i + 1] - G->data[jso1 + i + 1]);
			}
			if (set[XLO] && set[YLO]) G->data[jso2 + iwo2] = G->data[jso2 + iwo2 + G->header->nxp];
			if (set[XHI] && set[YHI]) G->data[jso2 + ieo2] = G->data[jso2 + ieo2 - G->header->nxp];

			/* End of X is periodic, south (bottom) is Natural.  */
			if (set[YLO]) {
				G->header->BC[YLO] = GMT_BC_IS_NATURAL;
				GMT_Report (GMT->parent, GMT_MSG_LONG_VERBOSE, "Set boundary condition for %s edge: %s\n", edge[YLO], kind[G->header->BC[YLO]]);
			}
		}

		/* Done with X is periodic cases.  */

		return (GMT_NOERROR);
	}
}

#ifdef HAVE_GDAL
/*! . */
int GMT_image_BC_set (struct GMT_CTRL *GMT, struct GMT_IMAGE *G) {
	/* Set two rows of padding (pad[] can be larger) around data according
	   to desired boundary condition info in edgeinfo.
	   Returns -1 on problem, 0 on success.
	   If either x or y is periodic, the padding is entirely set.
	   However, if neither is true (this rules out geographical also)
	   then all but three corner-most points in each corner are set.

	   As written, not ready to use with "surface" for GMT v4, because
	   assumes left/right is +/- 1 and down/up is +/- mx.  In "surface"
	   the amount to move depends on the current mesh size, a parameter
	   not used here.

	   This is the revised, two-rows version (WHFS 6 May 1998).
	   Based on GMT_boundcont_set but extended to multiple bands and using char * array
	*/

	uint64_t mx;		/* Width of padded array; width as malloc'ed  */
	uint64_t mxnyp;		/* distance to periodic constraint in j direction  */
	uint64_t i, jmx;	/* Current i, j * mx  */
	uint64_t nxp2;		/* 1/2 the xg period (180 degrees) in cells  */
	uint64_t i180;		/* index to 180 degree phase shift  */
	uint64_t iw, iwo1, iwo2, iwi1, ie, ieo1, ieo2, iei1;  /* see below  */
	uint64_t jn, jno1, jno2, jni1, js, jso1, jso2, jsi1;  /* see below  */
	uint64_t jno1k, jno2k, jso1k, jso2k, iwo1k, iwo2k, ieo1k, ieo2k;
	uint64_t j1p, j2p;	/* j_o1 and j_o2 pole constraint rows  */
	unsigned int n_skip, n_set;
	unsigned int b, nb = G->header->n_bands;
	unsigned int bok;		/* bok used to test that things are OK  */
	bool set[4] = {true, true, true, true};
	char *kind[5] = {"not set", "natural", "periodic", "geographic", "extended data"};
	char *edge[4] = {"left  ", "right ", "bottom", "top   "};

	if (G->header->complex_mode & GMT_GRID_IS_COMPLEX_MASK) return (GMT_NOERROR);	/* Only set up for real arrays */

	for (i = n_skip = 0; i < 4; i++) {
		if (G->header->BC[i] == GMT_BC_IS_DATA) {set[i] = false; n_skip++;}	/* No need to set since there is data in the pad area */
	}
	if (n_skip == 4) return (GMT_NOERROR);	/* No need to set anything since there is data in the pad area on all sides */

	/* Check minimum size:  */
	if (G->header->nx < 1 || G->header->ny < 1) {
		GMT_Report (GMT->parent, GMT_MSG_NORMAL, "requires nx,ny at least 1.\n");
		return (-1);
	}

	/* Check if pad is requested */
	if (G->header->pad[0] < 2 ||  G->header->pad[1] < 2 ||  G->header->pad[2] < 2 ||  G->header->pad[3] < 2) {
		GMT_Report (GMT->parent, GMT_MSG_DEBUG, "Pad not large enough for BC assignments; no BCs applied\n");
		return(GMT_NOERROR);
	}

	/* Initialize stuff:  */

	mx = G->header->mx;
	nxp2 = G->header->nxp / 2;	/* Used for 180 phase shift at poles  */

	iw = G->header->pad[XLO];	/* i for west-most data column */
	iwo1 = iw - 1;		/* 1st column outside west  */
	iwo2 = iwo1 - 1;	/* 2nd column outside west  */
	iwi1 = iw + 1;		/* 1st column  inside west  */

	ie = G->header->pad[XLO] + G->header->nx - 1;	/* i for east-most data column */
	ieo1 = ie + 1;		/* 1st column outside east  */
	ieo2 = ieo1 + 1;	/* 2nd column outside east  */
	iei1 = ie - 1;		/* 1st column  inside east  */

	jn = mx * G->header->pad[YHI];	/* j*mx for north-most data row  */
	jno1 = jn - mx;		/* 1st row outside north  */
	jno2 = jno1 - mx;	/* 2nd row outside north  */
	jni1 = jn + mx;		/* 1st row  inside north  */

	js = mx * (G->header->pad[YHI] + G->header->ny - 1);	/* j*mx for south-most data row  */
	jso1 = js + mx;		/* 1st row outside south  */
	jso2 = jso1 + mx;	/* 2nd row outside south  */
	jsi1 = js - mx;		/* 1st row  inside south  */

	mxnyp = mx * G->header->nyp;

	jno1k = jno1 + mxnyp;	/* data rows periodic to boundary rows  */
	jno2k = jno2 + mxnyp;
	jso1k = jso1 - mxnyp;
	jso2k = jso2 - mxnyp;

	iwo1k = iwo1 + G->header->nxp;	/* data cols periodic to bndry cols  */
	iwo2k = iwo2 + G->header->nxp;
	ieo1k = ieo1 - G->header->nxp;
	ieo2k = ieo2 - G->header->nxp;

	/* Duplicate rows and columns if nx or ny equals 1 */

	if (G->header->nx == 1) for (i = jn+iw; i <= js+iw; i += mx) G->data[i-1] = G->data[i+1] = G->data[i];
	if (G->header->ny == 1) for (i = jn+iw; i <= jn+ie; i++) G->data[i-mx] = G->data[i+mx] = G->data[i];

	/* Check poles for grid case.  It would be nice to have done this
		in GMT_boundcond_param_prep() but at that point the data
		array isn't passed into that routine, and may not have been
		read yet.  Also, as coded here, this bombs with error if
		the pole data is wrong.  But there could be an option to
		to change the condition to Natural in that case, with warning.  */

	if (G->header->registration == GMT_GRID_NODE_REG) {	/* A pole can only be a grid node with gridline registration */
		if (G->header->gn) {	/* North pole case */
			bok = 0;
			for (i = iw+1; i <= ie; i++) for (b = 0; b < nb; b++) if (G->data[nb*(jn + i)+b] != G->data[nb*(jn + iw)+b]) bok++;
			if (bok > 0) GMT_Report (GMT->parent, GMT_MSG_NORMAL, "Warning: Inconsistent image values at North pole.\n");
		}
		if (G->header->gs) {	/* South pole case */
			bok = 0;
			for (i = iw+1; i <= ie; i++) for (b = 0; b < nb; b++) if (G->data[nb*(js + i)+b] != G->data[nb*(js + iw)+b]) bok++;
			if (bok > 0) GMT_Report (GMT->parent, GMT_MSG_NORMAL, "Warning: Inconsistent grid values at South pole.\n");
		}
	}

	/* Start with the case that x is not periodic, because in that case we also know that y cannot be polar.  */

	if (G->header->nxp <= 0) {	/* x is not periodic  */

		if (G->header->nyp > 0) {	/* y is periodic  */

			for (i = iw; i <= ie; i++) {
				for (b = 0; b < nb; b++) {
					if (set[YHI]) {
						G->data[nb*(jno1 + i)+b] = G->data[nb*(jno1k + i)+b];
						G->data[nb*(jno2 + i)+b] = G->data[nb*(jno2k + i)+b];
					}
					if (set[YLO]) {
						G->data[nb*(jso1 + i)+b] = G->data[nb*(jso1k + i)+b];
						G->data[nb*(jso2 + i)+b] = G->data[nb*(jso2k + i)+b];
					}
				}
			}

			/* periodic Y rows copied.  Now do X naturals.
				This is easy since y's are done; no corner problems.
				Begin with Laplacian = 0, and include 1st outside rows
				in loop, since y's already loaded to 2nd outside.  */

			for (jmx = jno1; jmx <= jso1; jmx += mx) {
				for (b = 0; b < nb; b++) {
					if (set[XLO]) G->data[nb*(jmx + iwo1)+b] = (unsigned char)lrint (4.0 * G->data[nb*(jmx + iw)+b]) - (G->data[nb*(jmx + iw + mx)+b] + G->data[nb*(jmx + iw - mx)+b] + G->data[nb*(jmx + iwi1)+b]);
					if (set[XHI]) G->data[nb*(jmx + ieo1)+b] = (unsigned char)lrint (4.0 * G->data[nb*(jmx + ie)+b]) - (G->data[nb*(jmx + ie + mx)+b] + G->data[nb*(jmx + ie - mx)+b] + G->data[nb*(jmx + iei1)+b]);
				}
			}

			/* Copy that result to 2nd outside row using periodicity.  */
			for (b = 0; b < nb; b++) {
				if (set[XLO]) {
					G->data[nb*(jno2 + iwo1)+b] = G->data[nb*(jno2k + iwo1)+b];
					G->data[nb*(jso2 + iwo1)+b] = G->data[nb*(jso2k + iwo1)+b];
				}
				if (set[XHI]) {
					G->data[nb*(jno2 + ieo1)+b] = G->data[nb*(jno2k + ieo1)+b];
					G->data[nb*(jso2 + ieo1)+b] = G->data[nb*(jso2k + ieo1)+b];
				}
			}

			/* Now set d[laplacian]/dx = 0 on 2nd outside column.  Include 1st outside rows in loop.  */
			for (jmx = jno1; jmx <= jso1; jmx += mx) {
				for (b = 0; b < nb; b++) {
					if (set[XLO]) G->data[nb*(jmx + iwo2)+b] = (unsigned char)lrint ((G->data[nb*(jmx + iw - mx)+b] + G->data[nb*(jmx + iw + mx)+b] + G->data[nb*(jmx + iwi1)+b])
						- (G->data[nb*(jmx + iwo1 - mx)+b] + G->data[nb*(jmx + iwo1 + mx)+b]) + (5.0 * (G->data[nb*(jmx + iwo1)+b] - G->data[nb*(jmx + iw)+b])));
					if (set[XHI]) G->data[nb*(jmx + ieo2)+b] = (unsigned char)lrint ((G->data[nb*(jmx + ie - mx)+b] + G->data[nb*(jmx + ie + mx)+b] + G->data[nb*(jmx + iei1)+b])
						- (G->data[nb*(jmx + ieo1 - mx)+b] + G->data[nb*(jmx + ieo1 + mx)+b]) + (5.0 * (G->data[nb*(jmx + ieo1)+b] - G->data[nb*(jmx + ie)+b])));
				}
			}

			/* Now copy that result also, for complete periodicity's sake  */
			for (b = 0; b < nb; b++) {
				if (set[XLO]) {
					G->data[nb*(jno2 + iwo2)+b] = G->data[nb*(jno2k + iwo2)+b];
					G->data[nb*(jso2 + iwo2)+b] = G->data[nb*(jso2k + iwo2)+b];
					G->header->BC[XLO] = GMT_BC_IS_NATURAL;
				}
				if (set[XHI]) {
					G->data[nb*(jno2 + ieo2)+b] = G->data[nb*(jno2k + ieo2)+b];
					G->data[nb*(jso2 + ieo2)+b] = G->data[nb*(jso2k + ieo2)+b];
					G->header->BC[XHI] = GMT_BC_IS_NATURAL;
				}
			}

			/* DONE with X not periodic, Y periodic case.  Fully loaded.  */
			if (set[YLO] && set[YHI]) {
				G->header->BC[YLO] = G->header->BC[YHI] = GMT_BC_IS_PERIODIC;
				GMT_Report (GMT->parent, GMT_MSG_LONG_VERBOSE, "Set boundary condition for bottom and top edge: %s\n", kind[G->header->BC[YLO]]);
			}
			else if (set[YLO]) {
				G->header->BC[YLO] = GMT_BC_IS_PERIODIC;
				GMT_Report (GMT->parent, GMT_MSG_LONG_VERBOSE, "Set boundary condition for %s edge: %s\n", edge[YLO], kind[G->header->BC[YLO]]);
			}
			else if (set[YHI]) {
				G->header->BC[YHI] = GMT_BC_IS_PERIODIC;
				GMT_Report (GMT->parent, GMT_MSG_LONG_VERBOSE, "Set boundary condition for %s edge: %s\n", edge[YHI], kind[G->header->BC[YHI]]);
			}

			return (GMT_NOERROR);
		}
		else {	/* Here begins the X not periodic, Y not periodic case  */

			/* First, set corner points.  Need not merely Laplacian(f) = 0
				but explicitly that d2f/dx2 = 0 and d2f/dy2 = 0.
				Also set d2f/dxdy = 0.  Then can set remaining points.  */

			for (b = 0; b < nb; b++) {
			/* d2/dx2 */	if (set[XLO]) G->data[nb*(jn + iwo1)+b]   = (unsigned char)lrint (2.0 * G->data[nb*(jn + iw)+b] - G->data[nb*(jn + iwi1)+b]);
			/* d2/dy2 */	if (set[YHI]) G->data[nb*(jno1 + iw)+b]   = (unsigned char)lrint (2.0 * G->data[nb*(jn + iw)+b] - G->data[nb*(jni1 + iw)+b]);
			/* d2/dxdy */	if (set[XLO] && set[YHI]) G->data[nb*(jno1 + iwo1)+b] = (unsigned char)lrint (-(G->data[nb*(jno1 + iwi1)+b] - G->data[nb*(jni1 + iwi1)+b] + G->data[nb*(jni1 + iwo1)+b]));

			/* d2/dx2 */	if (set[XHI]) G->data[nb*(jn + ieo1)+b]   = (unsigned char)lrint (2.0 * G->data[nb*(jn + ie)+b] - G->data[nb*(jn + iei1)+b]);
			/* d2/dy2 */	if (set[YHI]) G->data[nb*(jno1 + ie)+b]   = (unsigned char)lrint (2.0 * G->data[nb*(jn + ie)+b] - G->data[nb*(jni1 + ie)+b]);
			/* d2/dxdy */	if (set[XHI] && set[YHI]) G->data[nb*(jno1 + ieo1)+b] = (unsigned char)lrint (-(G->data[nb*(jno1 + iei1)+b] - G->data[nb*(jni1 + iei1)+b] + G->data[nb*(jni1 + ieo1)+b]));

			/* d2/dx2 */	if (set[XLO]) G->data[nb*(js + iwo1)+b]   = (unsigned char)lrint (2.0 * G->data[nb*(js + iw)+b] - G->data[nb*(js + iwi1)+b]);
			/* d2/dy2 */	if (set[YLO]) G->data[nb*(jso1 + iw)+b]   = (unsigned char)lrint (2.0 * G->data[nb*(js + iw)+b] - G->data[nb*(jsi1 + iw)+b]);
			/* d2/dxdy */	if (set[XLO] && set[YLO]) G->data[nb*(jso1 + iwo1)+b] = (unsigned char)lrint (-(G->data[nb*(jso1 + iwi1)+b] - G->data[nb*(jsi1 + iwi1)+b] + G->data[nb*(jsi1 + iwo1)+b]));

			/* d2/dx2 */	if (set[XHI]) G->data[nb*(js + ieo1)+b]   = (unsigned char)lrint (2.0 * G->data[nb*(js + ie)+b] - G->data[nb*(js + iei1)+b]);
			/* d2/dy2 */	if (set[YLO]) G->data[nb*(jso1 + ie)+b]   = (unsigned char)lrint (2.0 * G->data[nb*(js + ie)+b] - G->data[nb*(jsi1 + ie)+b]);
			/* d2/dxdy */	if (set[XHI] && set[YLO]) G->data[nb*(jso1 + ieo1)+b] = (unsigned char)lrint (-(G->data[nb*(jso1 + iei1)+b] - G->data[nb*(jsi1 + iei1)+b] + G->data[nb*(jsi1 + ieo1)+b]));
			}

			/* Now set Laplacian = 0 on interior edge points, skipping corners:  */
			for (i = iwi1; i <= iei1; i++) {
				for (b = 0; b < nb; b++) {
					if (set[YHI]) G->data[nb*(jno1 + i)+b] = (unsigned char)lrint (4.0 * G->data[nb*(jn + i)+b]) - (G->data[nb*(jn + i - 1)+b] + G->data[nb*(jn + i + 1)+b] + G->data[nb*(jni1 + i)+b]);
					if (set[YLO]) G->data[nb*(jso1 + i)+b] = (unsigned char)lrint (4.0 * G->data[nb*(js + i)+b]) - (G->data[nb*(js + i - 1)+b] + G->data[nb*(js + i + 1)+b] + G->data[nb*(jsi1 + i)+b]);
				}
			}
			for (jmx = jni1; jmx <= jsi1; jmx += mx) {
				for (b = 0; b < nb; b++) {
					if (set[XLO]) G->data[nb*(iwo1 + jmx)+b] = (unsigned char)lrint (4.0 * G->data[nb*(iw + jmx)+b]) - (G->data[nb*(iw + jmx + mx)+b] + G->data[nb*(iw + jmx - mx)+b] + G->data[nb*(iwi1 + jmx)+b]);
					if (set[XHI]) G->data[nb*(ieo1 + jmx)+b] = (unsigned char)lrint (4.0 * G->data[nb*(ie + jmx)+b]) - (G->data[nb*(ie + jmx + mx)+b] + G->data[nb*(ie + jmx - mx)+b] + G->data[nb*(iei1 + jmx)+b]);
				}
			}

			/* Now set d[Laplacian]/dn = 0 on all edge pts, including
				corners, since the points needed in this are now set.  */
			for (i = iw; i <= ie; i++) {
				for (b = 0; b < nb; b++) {
					if (set[YHI]) G->data[nb*(jno2 + i)+b] = (unsigned char)lrint (G->data[nb*(jni1 + i)+b] + (5.0 * (G->data[nb*(jno1 + i)+b] - G->data[nb*(jn + i)+b]))
						+ (G->data[nb*(jn + i - 1)+b] - G->data[nb*(jno1 + i - 1)+b]) + (G->data[nb*(jn + i + 1)+b] - G->data[nb*(jno1 + i + 1)+b]));
					if (set[YLO]) G->data[nb*(jso2 + i)+b] = (unsigned char)lrint (G->data[nb*(jsi1 + i)+b] + (5.0 * (G->data[nb*(jso1 + i)+b] - G->data[nb*(js + i)+b]))
						+ (G->data[nb*(js + i - 1)+b] - G->data[nb*(jso1 + i - 1)+b]) + (G->data[nb*(js + i + 1)+b] - G->data[nb*(jso1 + i + 1)+b]));
				}
			}
			for (jmx = jn; jmx <= js; jmx += mx) {
				for (b = 0; b < nb; b++) {
					if (set[XLO]) G->data[nb*(iwo2 + jmx)+b] = (unsigned char)lrint (G->data[nb*(iwi1 + jmx)+b] + (5.0 * (G->data[nb*(iwo1 + jmx)+b] - G->data[nb*(iw + jmx)+b]))
						+ (G->data[nb*(iw + jmx - mx)+b] - G->data[nb*(iwo1 + jmx - mx)+b]) + (G->data[nb*(iw + jmx + mx)+b] - G->data[nb*(iwo1 + jmx + mx)+b]));
					if (set[XHI]) G->data[nb*(ieo2 + jmx)+b] = (unsigned char)lrint (G->data[nb*(iei1 + jmx)+b] + (5.0 * (G->data[nb*(ieo1 + jmx)+b] - G->data[nb*(ie + jmx)+b]))
						+ (G->data[nb*(ie + jmx - mx)+b] - G->data[nb*(ieo1 + jmx - mx)+b]) + (G->data[nb*(ie + jmx + mx)+b] - G->data[nb*(ieo1 + jmx + mx)+b]));
				}
			}
			/* DONE with X not periodic, Y not periodic case.  Loaded all but three cornermost points at each corner.  */

			for (i = n_set = 0; i < 4; i++) if (set[i]) {
				G->header->BC[i] = GMT_BC_IS_NATURAL;
				n_set++;
			}
			if (n_set == 4)
				GMT_Report (GMT->parent, GMT_MSG_LONG_VERBOSE, "Set boundary condition for all edges: %s\n", kind[G->header->BC[XLO]]);
			else {
				for (i = 0; i < 4; i++) if (set[i]) {
					GMT_Report (GMT->parent, GMT_MSG_LONG_VERBOSE, "Set boundary condition for %s edge: %s\n", edge[i], kind[G->header->BC[i]]);
				}
			}
			return (GMT_NOERROR);
		}
		/* DONE with all X not periodic cases  */
	}
	else {	/* X is periodic.  Load x cols first, then do Y cases.  */
		if (set[XLO]) G->header->BC[XLO] = GMT_BC_IS_PERIODIC;
		if (set[XHI]) G->header->BC[XHI] = GMT_BC_IS_PERIODIC;

		for (jmx = jn; jmx <= js; jmx += mx) {
			for (b = 0; b < nb; b++) {
				if (set[XLO]) {
					G->data[nb*(iwo1 + jmx)+b] = G->data[nb*(iwo1k + jmx)+b];
					G->data[nb*(iwo2 + jmx)+b] = G->data[nb*(iwo2k + jmx)+b];
				}
				if (set[XHI]) {
					G->data[nb*(ieo1 + jmx)+b] = G->data[nb*(ieo1k + jmx)+b];
					G->data[nb*(ieo2 + jmx)+b] = G->data[nb*(ieo2k + jmx)+b];
				}
			}
		}

		if (G->header->nyp > 0) {	/* Y is periodic.  copy all, including boundary cols:  */
			for (i = iwo2; i <= ieo2; i++) {
				for (b = 0; b < nb; b++) {
					if (set[YHI]) {
						G->data[nb*(jno1 + i)+b] = G->data[nb*(jno1k + i)+b];
						G->data[nb*(jno2 + i)+b] = G->data[nb*(jno2k + i)+b];
					}
					if (set[YLO]) {
						G->data[nb*(jso1 + i)+b] = G->data[nb*(jso1k + i)+b];
						G->data[nb*(jso2 + i)+b] = G->data[nb*(jso2k + i)+b];
					}
				}
			}
			/* DONE with X and Y both periodic.  Fully loaded.  */

			if (set[YLO] && set[YHI]) {
				G->header->BC[YLO] = G->header->BC[YHI] = GMT_BC_IS_PERIODIC;
				GMT_Report (GMT->parent, GMT_MSG_LONG_VERBOSE, "Set boundary condition for bottom and top edge: %s\n", kind[G->header->BC[YLO]]);
			}
			else if (set[YLO]) {
				G->header->BC[YLO] = GMT_BC_IS_PERIODIC;
				GMT_Report (GMT->parent, GMT_MSG_LONG_VERBOSE, "Set boundary condition for %s edge: %s\n", edge[YLO], kind[G->header->BC[YLO]]);
			}
			else if (set[YHI]) {
				G->header->BC[YHI] = GMT_BC_IS_PERIODIC;
				GMT_Report (GMT->parent, GMT_MSG_LONG_VERBOSE, "Set boundary condition for %s edge: %s\n", edge[YHI], kind[G->header->BC[YHI]]);
			}
			return (GMT_NOERROR);
		}

		/* Do north (top) boundary:  */

		if (G->header->gn) {	/* Y is at north pole.  Phase-shift all, incl. bndry cols. */
			if (G->header->registration == GMT_GRID_PIXEL_REG) {
				j1p = jn;	/* constraint for jno1  */
				j2p = jni1;	/* constraint for jno2  */
			}
			else {
				j1p = jni1;		/* constraint for jno1  */
				j2p = jni1 + mx;	/* constraint for jno2  */
			}
			for (i = iwo2; set[YHI] && i <= ieo2; i++) {
				i180 = G->header->pad[XLO] + ((i + nxp2)%G->header->nxp);
				for (b = 0; b < nb; b++) {
					G->data[nb*(jno1 + i)+b] = G->data[nb*(j1p + i180)+b];
					G->data[nb*(jno2 + i)+b] = G->data[nb*(j2p + i180)+b];
				}
			}
			if (set[YHI]) {
				G->header->BC[YHI] = GMT_BC_IS_GEO;
				GMT_Report (GMT->parent, GMT_MSG_LONG_VERBOSE, "Set boundary condition for %s edge: %s\n", edge[YHI], kind[G->header->BC[YHI]]);
			}
		}
		else {
			/* Y needs natural conditions.  x bndry cols periodic.
				First do Laplacian.  Start/end loop 1 col outside,
				then use periodicity to set 2nd col outside.  */

			for (i = iwo1; set[YHI] && i <= ieo1; i++) {
				for (b = 0; b < nb; b++) {
					G->data[nb*(jno1 + i)+b] = (unsigned char)lrint ((4.0 * G->data[nb*(jn + i)+b]) - (G->data[nb*(jn + i - 1)+b] + G->data[nb*(jn + i + 1)+b] + G->data[nb*(jni1 + i)+b]));
				}
			}
			for (b = 0; b < nb; b++) {
				if (set[XLO] && set[YHI]) G->data[nb*(jno1 + iwo2)+b] = G->data[nb*(jno1 + iwo2 + G->header->nxp)+b];
				if (set[XHI] && set[YHI]) G->data[nb*(jno1 + ieo2)+b] = G->data[nb*(jno1 + ieo2 - G->header->nxp)+b];
			}

			/* Now set d[Laplacian]/dn = 0, start/end loop 1 col out,
				use periodicity to set 2nd out col after loop.  */

			for (i = iwo1; set[YHI] && i <= ieo1; i++) {
				for (b = 0; b < nb; b++) {
					G->data[nb*(jno2 + i)+b] = (unsigned char)lrint (G->data[nb*(jni1 + i)+b] + (5.0 * (G->data[nb*(jno1 + i)+b] - G->data[nb*(jn + i)+b]))
						+ (G->data[nb*(jn + i - 1)+b] - G->data[nb*(jno1 + i - 1)+b]) + (G->data[nb*(jn + i + 1)+b] - G->data[nb*(jno1 + i + 1)+b]));
				}
			}
			for (b = 0; b < nb; b++) {
				if (set[XLO] && set[YHI]) G->data[nb*(jno2 + iwo2)+b] = G->data[nb*(jno2 + iwo2 + G->header->nxp)+b];
				if (set[XHI] && set[YHI]) G->data[nb*(jno2 + ieo2)+b] = G->data[nb*(jno2 + ieo2 - G->header->nxp)+b];
			}

			/* End of X is periodic, north (top) is Natural.  */
			if (set[YHI]) {
				G->header->BC[YHI] = GMT_BC_IS_NATURAL;
				GMT_Report (GMT->parent, GMT_MSG_LONG_VERBOSE, "Set boundary condition for %s edge: %s\n", edge[YHI], kind[G->header->BC[YHI]]);
			}
		}

		/* Done with north (top) BC in X is periodic case.  Do south (bottom)  */

		if (G->header->gs) {	/* Y is at south pole.  Phase-shift all, incl. bndry cols. */
			if (G->header->registration == GMT_GRID_PIXEL_REG) {
				j1p = js;	/* constraint for jso1  */
				j2p = jsi1;	/* constraint for jso2  */
			}
			else {
				j1p = jsi1;		/* constraint for jso1  */
				j2p = jsi1 - mx;	/* constraint for jso2  */
			}
			for (i = iwo2; set[YLO] && i <= ieo2; i++) {
				i180 = G->header->pad[XLO] + ((i + nxp2)%G->header->nxp);
				for (b = 0; b < nb; b++) {
					G->data[nb*(jso1 + i)+b] = G->data[nb*(j1p + i180)+b];
					G->data[nb*(jso2 + i)+b] = G->data[nb*(j2p + i180)+b];
				}
			}
			if (set[YLO]) {
				G->header->BC[YLO] = GMT_BC_IS_GEO;
				GMT_Report (GMT->parent, GMT_MSG_LONG_VERBOSE, "Set boundary condition for %s edge: %s\n", edge[YLO], kind[G->header->BC[YLO]]);
			}
		}
		else {
			/* Y needs natural conditions.  x bndry cols periodic.
				First do Laplacian.  Start/end loop 1 col outside,
				then use periodicity to set 2nd col outside.  */

			for (i = iwo1; set[YLO] && i <= ieo1; i++) {
				for (b = 0; b < nb; b++) {
					G->data[nb*(jso1 + i)+b] = (unsigned char)lrint ((4.0 * G->data[nb*(js + i)+b]) - (G->data[nb*(js + i - 1)+b] + G->data[nb*(js + i + 1)+b] + G->data[nb*(jsi1 + i)+b]));
				}
			}
			for (b = 0; b < nb; b++) {
				if (set[XLO] && set[YLO]) G->data[nb*(jso1 + iwo2)+b] = G->data[nb*(jso1 + iwo2 + G->header->nxp)+b];
				if (set[XHI] && set[YHI]) G->data[nb*(jso1 + ieo2)+b] = G->data[nb*(jso1 + ieo2 - G->header->nxp)+b];
			}


			/* Now set d[Laplacian]/dn = 0, start/end loop 1 col out,
				use periodicity to set 2nd out col after loop.  */

			for (i = iwo1; set[YLO] && i <= ieo1; i++) {
				for (b = 0; b < nb; b++) {
					G->data[nb*(jso2 + i)+b] = (unsigned char)lrint (G->data[nb*(jsi1 + i)+b] + (5.0 * (G->data[nb*(jso1 + i)+b] - G->data[nb*(js + i)+b]))
						+ (G->data[nb*(js + i - 1)+b] - G->data[nb*(jso1 + i - 1)+b]) + (G->data[nb*(js + i + 1)+b] - G->data[nb*(jso1 + i + 1)+b]));
				}
			}
			for (b = 0; b < nb; b++) {
				if (set[XLO] && set[YLO]) G->data[nb*(jso2 + iwo2)+b] = G->data[nb*(jso2 + iwo2 + G->header->nxp)+b];
				if (set[XHI] && set[YHI]) G->data[nb*(jso2 + ieo2)+b] = G->data[nb*(jso2 + ieo2 - G->header->nxp)+b];
			}

			/* End of X is periodic, south (bottom) is Natural.  */
			if (set[YLO]) {
				G->header->BC[YLO] = GMT_BC_IS_NATURAL;
				GMT_Report (GMT->parent, GMT_MSG_LONG_VERBOSE, "Set boundary condition for %s edge: %s\n", edge[YLO], kind[G->header->BC[YLO]]);
			}
		}

		/* Done with X is periodic cases.  */

		return (GMT_NOERROR);
	}
}
#endif

<<<<<<< HEAD
/*! . */
bool GMT_y_out_of_bounds (struct GMT_CTRL *GMT_UNUSED(GMT), int *j, struct GMT_GRID_HEADER *h, bool *wrap_180) {
=======
bool GMT_y_out_of_bounds (struct GMT_CTRL *GMT, int *j, struct GMT_GRID_HEADER *h, bool *wrap_180) {
>>>>>>> 1896714b
	/* Adjusts the j (y-index) value if we are dealing with some sort of periodic boundary
	* condition.  If a north or south pole condition we must "go over the pole" and access
	* the longitude 180 degrees away - this is achieved by passing the wrap_180 flag; the
	* shifting of longitude is then deferred to GMT_x_out_of_bounds.
	* If no periodicities are present then nothing happens here.  If we end up being
	* out of bounds we return true (and main program can take action like continue);
	* otherwise we return false.
	* Note: *j may be negative on input.
	*/

	GMT_UNUSED(GMT);
	if ((*j) < 0) {	/* Depending on BC's we wrap around or we are above the top of the domain */
		if (h->gn) {	/* N Polar condition - adjust j and set wrap flag */
			(*j) = abs (*j) - h->registration;
			(*wrap_180) = true;	/* Go "over the pole" */
		}
		else if (h->nyp) {	/* Periodic in y */
			(*j) += h->nyp;
			(*wrap_180) = false;
		}
		else
			return (true);	/* We are outside the range */
	}
	else if ((*j) >= (int)h->ny) {	/* Depending on BC's we wrap around or we are below the bottom of the domain */
		if (h->gs) {	/* S Polar condition - adjust j and set wrap flag */
			(*j) += h->registration - 2;
			(*wrap_180) = true;	/* Go "over the pole" */
		}
		else if (h->nyp) {	/* Periodic in y */
			(*j) -= h->nyp;
			(*wrap_180) = false;
		}
		else
			return (true);	/* We are outside the range */
	}
	else
		(*wrap_180) = false;

	return (false);	/* OK, we are inside grid now for sure */
}

<<<<<<< HEAD
/*! . */
bool GMT_x_out_of_bounds (struct GMT_CTRL *GMT_UNUSED(GMT), int *i, struct GMT_GRID_HEADER *h, bool wrap_180) {
=======
bool GMT_x_out_of_bounds (struct GMT_CTRL *GMT, int *i, struct GMT_GRID_HEADER *h, bool wrap_180) {
>>>>>>> 1896714b
	/* Adjusts the i (x-index) value if we are dealing with some sort of periodic boundary
	* condition.  If a north or south pole condition we must "go over the pole" and access
	* the longitude 180 degrees away - this is achieved by examining the wrap_180 flag and take action.
	* If no periodicities are present and we end up being out of bounds we return true (and
	* main program can take action like continue); otherwise we return false.
	* Note: *i may be negative on input.
	*/

	/* Depending on BC's we wrap around or leave as is. */

	GMT_UNUSED(GMT);
	if ((*i) < 0) {	/* Potentially outside to the left of the domain */
		if (h->nxp)	/* Periodic in x - always inside grid */
			(*i) += h->nxp;
		else	/* Sorry, you're outside */
			return (true);
	}
	else if ((*i) >= (int)h->nx) {	/* Potentially outside to the right of the domain */
		if (h->nxp)	/* Periodic in x -always inside grid */
			(*i) -= h->nxp;
		else	/* Sorry, you're outside */
			return (true);
	}

	if (wrap_180) (*i) = ((*i) + (h->nxp / 2)) % h->nxp;	/* Must move 180 degrees */

	return (false);	/* OK, we are inside grid now for sure */
}

<<<<<<< HEAD
/*! . */
bool GMT_row_col_out_of_bounds (struct GMT_CTRL *GMT_UNUSED(GMT), double *in, struct GMT_GRID_HEADER *h, unsigned int *row, unsigned int *col)
=======
bool GMT_row_col_out_of_bounds (struct GMT_CTRL *GMT, double *in, struct GMT_GRID_HEADER *h, unsigned int *row, unsigned int *col)
>>>>>>> 1896714b
{	/* Return false and pass back unsigned row,col if inside region, or return true (outside) */
	GMT_UNUSED(GMT);
	int signed_row, signed_col;
	signed_row = (int)GMT_grd_y_to_row (GMT, in[GMT_Y], h);
	if (signed_row < 0) return (true);
	signed_col = (int)GMT_grd_x_to_col (GMT, in[GMT_X], h);
	if (signed_col < 0) return (true);
	*row = signed_row;
	if (*row >= h->ny) return (true);
	*col = signed_col;
	if (*col >= h->nx) return (true);
	return (false);	/* Inside the node region */
}

/*! . */
void GMT_set_xy_domain (struct GMT_CTRL *GMT, double wesn_extended[], struct GMT_GRID_HEADER *h) {
	double off;
	/* Sets the domain boundaries to be used to determine if x,y coordinates
	 * are outside the domain of a grid.  If gridline-registered then the
	 * domain is extended by 0.5 the grid interval.  Note that points with
	 * x == x_max and y == y_max are considered inside.
	 */

	off = 0.5 * (1 - h->registration);
	if (GMT_x_is_lon (GMT, GMT_IN) && GMT_grd_is_global (GMT, h))	/* Global longitude range */
		wesn_extended[XLO] = h->wesn[XLO], wesn_extended[XHI] = h->wesn[XHI];
	else
		wesn_extended[XLO] = h->wesn[XLO] - off * h->inc[GMT_X], wesn_extended[XHI] = h->wesn[XHI] + off * h->inc[GMT_X];
	/* Latitudes can be extended provided we are not at the poles */
	wesn_extended[YLO] = h->wesn[YLO] - off * h->inc[GMT_Y], wesn_extended[YHI] = h->wesn[YHI] + off * h->inc[GMT_Y];
	if (GMT_y_is_lat (GMT, GMT_IN)) {
		if (wesn_extended[YLO] < -90.0) wesn_extended[YLO] = -90.0;
		if (wesn_extended[YHI] > +90.0) wesn_extended[YHI] = +90.0;
	}
}

/*! . */
bool GMT_x_is_outside (struct GMT_CTRL *GMT, double *x, double left, double right) {
	/* Determines if this x is inside the effective x-domain.  This is normally
	 * west to east, but when gridding is concerned it can be extended by +-0.5 * dx
	 * for gridline-registered grids.  Also, if x is longitude we must check for
	 * wrap-arounds by 360 degrees, and x may be modified accordingly.
	 */
	if (GMT_is_dnan (*x)) return (true);
	if (GMT_x_is_lon (GMT, GMT_IN)) {	/* Periodic longitude test */
		while ((*x) > left) (*x) -= 360.0;	/* Make sure we start west or west */
		while ((*x) < left) (*x) += 360.0;	/* See if we are outside east */
		return (((*x) > right) ? true : false);
	}
	else	/* Cartesian test */
		return (((*x) < left || (*x) > right) ? true : false);
}

/*! . */
int GMT_getinsert (struct GMT_CTRL *GMT, char option, char *text, struct GMT_MAP_INSERT *B)
{	/* Parse the map insert option:
	 * -D[unit]<xmin/xmax/ymin/ymax>|<width>[/<height>][+c<clon>/<clat>][+p<pen>][+g<fill>] */
	unsigned int col_type[2], k = 0, i, start = 0, pos = 0, error = 0, n;
	char p[GMT_BUFSIZ] = {""}, txt_a[GMT_LEN256] = {""}, txt_b[GMT_LEN256] = {""}, txt_c[GMT_LEN256] = {""}, txt_d[GMT_LEN256] = {""};

	if (!text) {
		GMT_Report (GMT->parent, GMT_MSG_NORMAL, "Syntax error option %c: No argument given\n", option);
		GMT_exit (GMT, EXIT_FAILURE); return EXIT_FAILURE;
	}
	GMT_memset (B, 1, struct GMT_MAP_INSERT);

	if (strchr (GMT_LEN_UNITS2, text[0])) {
		B->unit = text[0];
		k = 1;
	}
	for (i = k; start == 0 && text[i]; i++) {
		if (text[i] == '+') {
			if (strchr ("cgp", text[i+1])) start = i;
		}
	}
	col_type[GMT_X] = GMT->current.io.col_type[GMT_IN][GMT_X];
	col_type[GMT_Y] = GMT->current.io.col_type[GMT_IN][GMT_Y];

	if (start) {	/* Process modifiers */
		while ((GMT_strtok (&text[start], "+", &pos, p))) {
			switch (p[0]) {
				case 'c':	/* Set insert center */
					B->center = true;
					if ((n = sscanf (&p[1], "%[^/]/%s", txt_a, txt_b)) == 2) {
						error += GMT_verify_expectations (GMT, col_type[GMT_X], GMT_scanf (GMT, txt_a, col_type[GMT_X], &B->x0), txt_a);
						error += GMT_verify_expectations (GMT, col_type[GMT_Y], GMT_scanf (GMT, txt_b, col_type[GMT_Y], &B->y0), txt_b);
					}
					else {
						GMT_Report (GMT->parent, GMT_MSG_NORMAL, "Syntax error -%c option:  Must specify +c<lon>/<lat> for center\n", option);
						return (1);
					}
					break;
				case 'g':	/* Fill specification */
					if (GMT_getfill (GMT, &p[1], &B->fill)) error++;
					B->boxfill = true;
					break;
				case 'p':	/* Pen specification */
					if (GMT_getpen (GMT, &p[1], &B->pen)) error++;
					B->boxdraw = true;
					break;
				default:
					error++;
					GMT_Report (GMT->parent, GMT_MSG_NORMAL, "Syntax error -%c option:  Unrecognized modifier +%c\n", option, p[0]);
					break;
			}
		}
		text[start] = '\0';	/* Truncate string for now */
	}
	if (! (B->boxdraw || B->boxfill)) {
		GMT_Report (GMT->parent, GMT_MSG_NORMAL, "Syntax error -%c option:  Need to add at least one of +<pen> or +g<fill>\n", option);
		return (1);
	}
	/* Decode the w/e/s/n or width[/height] part */
	n = sscanf (&text[k], "%[^/]/%[^/]/%[^/]/%s", txt_a, txt_b, txt_c, txt_d);
	if (!B->center && n != 4) {
		GMT_Report (GMT->parent, GMT_MSG_NORMAL, "Syntax error -%c option:  Must specify w/e/s/n or unit/xmin/xmax/ymin/ymax\n", option);
		return (1);
	}
	else if (B->center && n > 2) {
		GMT_Report (GMT->parent, GMT_MSG_NORMAL, "Syntax error -%c option:  Must specify unit/width/height\n", option);
		return (1);
	}
	if (k == 0 && !B->center) {	/* Got geographic w/e/s/n or <w/s/e/n>r */
		n = (unsigned int)strlen(txt_d) - 1;
		if (txt_d[n] == 'r') {	/* Got <w/s/e/n>r for rectangular box */
			B->oblique = true;
			txt_d[n] = '\0';
			error += GMT_verify_expectations (GMT, col_type[GMT_X], GMT_scanf (GMT, txt_a, col_type[GMT_X], &B->wesn[XLO]), txt_a);
			error += GMT_verify_expectations (GMT, col_type[GMT_Y], GMT_scanf (GMT, txt_b, col_type[GMT_Y], &B->wesn[YLO]), txt_b);
			error += GMT_verify_expectations (GMT, col_type[GMT_X], GMT_scanf (GMT, txt_c, col_type[GMT_X], &B->wesn[XHI]), txt_c);
			error += GMT_verify_expectations (GMT, col_type[GMT_Y], GMT_scanf (GMT, txt_d, col_type[GMT_Y], &B->wesn[YHI]), txt_d);
			txt_d[n] = 'r';
		}
		else {	/* Got  w/e/s/n for box that follows meridians and parallels */
			error += GMT_verify_expectations (GMT, col_type[GMT_X], GMT_scanf (GMT, txt_a, col_type[GMT_X], &B->wesn[XLO]), txt_a);
			error += GMT_verify_expectations (GMT, col_type[GMT_X], GMT_scanf (GMT, txt_b, col_type[GMT_X], &B->wesn[XHI]), txt_b);
			error += GMT_verify_expectations (GMT, col_type[GMT_Y], GMT_scanf (GMT, txt_c, col_type[GMT_Y], &B->wesn[YLO]), txt_c);
			error += GMT_verify_expectations (GMT, col_type[GMT_Y], GMT_scanf (GMT, txt_d, col_type[GMT_Y], &B->wesn[YHI]), txt_d);
		}
	}
	else if (!B->center) {	/* Got projected xmin/xmax/ymin/ymax for rectangular box */
		B->wesn[XLO] = atof (txt_a);	B->wesn[XHI] = atof (txt_b);
		B->wesn[YLO] = atof (txt_c);	B->wesn[YHI] = atof (txt_d);
	}
	else {	/* Got width[/height] + center for rectangular box */
		B->dim[GMT_X] = atof (txt_a);
		B->dim[GMT_Y] = (n == 2) ? atof (txt_b) : B->dim[GMT_X];
		if (k == 0) B->unit = 'e';	/* Default unit is meter */
	}
	if (start) text[start] = '+';	/* Restore string*/
	B->plot = true;
	return (error);
}

/*! . */
int GMT_getscale (struct GMT_CTRL *GMT, char option, char *text, struct GMT_MAP_SCALE *ms) {
	/* This function parses the -L map scale syntax:
	 * 	-L[f][x]<lon0>/<lat0>[/<slon>]/<slat>/<length>[e|f|M|n|k|u][+u]
	 * The function is also backwards compatible with the previous map scale syntax:
	 * 	-L [f][x]<lon0>/<lat0>[/<slon>]/<slat>/<length>[e|f|M|n|k|u][+l<label>][+j<just>][+p<pen>][+g<fill>][+u]
	 * The old syntax is recognized by the optional +p and +g modifiers.  If either of these are present then we know
	 * we are looking at the old syntax and we parse those options but give warning of obsolesnce; otherwise
	 * we do the parsing of the newer format where the background panel is handled by another options (e.g. -F in psbasemap). */

	int j = 0, i, n_slash, error = 0, k = 0, options;
	char txt_cpy[GMT_BUFSIZ] = {""}, txt_a[GMT_LEN256] = {""}, txt_b[GMT_LEN256] = {""}, txt_sx[GMT_LEN256] = {""}, txt_sy[GMT_LEN256] = {""}, txt_len[GMT_LEN256] = {""};

	if (!text) {
		GMT_Report (GMT->parent, GMT_MSG_NORMAL, "Syntax error %c: No argument given\n", option);
		GMT_exit (GMT, EXIT_FAILURE); return EXIT_FAILURE;
	}

	GMT_memset (ms, 1, struct GMT_MAP_SCALE);
	ms->measure = 'k';	/* Default distance unit is km */
	ms->justify = 't';

	/* First deal with possible prefixes f and x (i.e., f, x, xf, fx) */
	if (text[j] == 'f') ms->fancy = true, j++;
	if (text[j] == 'x') ms->gave_xy = true, j++;
	if (text[j] == 'f') ms->fancy = true, j++;	/* in case we got xf instead of fx */

	/* Determine if we have the optional longitude component specified by counting slashes.
	 * We stop counting if we reach a + sign since the fill or label might have a slash in them */

	for (n_slash = 0, i = j; text[i] && text[i] != '+'; i++) if (text[i] == '/') n_slash++;
	options = (text[i] == '+') ? i : -1;	/* -1, or starting point of first option */
	if (options > 0) {	/* Have optional args, make a copy and truncate text */
		strncpy (txt_cpy, &text[options], GMT_BUFSIZ);
		text[options] = '\0';
		for (i = 0; txt_cpy[i]; i++) {	/* Unless +fgjlpu, change other + to ascii 1 to bypass strtok trouble later [f is now deprecated] */
			if (txt_cpy[i] == '+' && !strchr ("fgjlpu", (int)txt_cpy[i+1])) txt_cpy[i] = 1;
		}
	}

	if (n_slash == 4) {		/* -L[f][x]<x0>/<y0>/<lon>/<lat>/<length>[m|n|k][+l<label>][+j<just>][+p<pen>][+g<fill>][+u] */
		k = sscanf (&text[j], "%[^/]/%[^/]/%[^/]/%[^/]/%s", txt_a, txt_b, txt_sx, txt_sy, txt_len);
	}
	else if (n_slash == 3) {	/* -L[f][x]<x0>/<y0>/<lat>/<length>[m|n|k][+l<label>][+j<just>][+p<pen>][+g<fill>][+u] */
		k = sscanf (&text[j], "%[^/]/%[^/]/%[^/]/%s", txt_a, txt_b, txt_sy, txt_len);
	}
	else	/* Wrong number of slashes */
		error++;
	i = (int)strlen (txt_len) - 1;
	if (isalpha ((int)txt_len[i])) {	/* Letter at end of distance value */
		ms->measure = txt_len[i];
		if (GMT_compat_check (GMT, 4) && ms->measure == 'm') {
			GMT_Report (GMT->parent, GMT_MSG_COMPAT, "Warning: Distance unit m is deprecated; use M for statute miles\n");
			ms->measure = 'M';
		}
		if (strchr (GMT_LEN_UNITS2, ms->measure))	/* Gave a valid distance unit */
			txt_len[i] = '\0';
		else {
			GMT_Report (GMT->parent, GMT_MSG_NORMAL, "Syntax error -%c option:  Valid distance units are %s\n", option, GMT_LEN_UNITS2_DISPLAY);
			error++;
		}
	}
	ms->length = atof (txt_len);

	if (ms->gave_xy) {	/* Convert user's x/y position to inches */
		ms->x0 = GMT_to_inch (GMT, txt_a);
		ms->y0 = GMT_to_inch (GMT, txt_b);
	}
	else {	/* Read geographical coordinates */
		error += GMT_verify_expectations (GMT, GMT_IS_LON, GMT_scanf (GMT, txt_a, GMT_IS_LON, &ms->x0), txt_a);
		error += GMT_verify_expectations (GMT, GMT_IS_LAT, GMT_scanf (GMT, txt_b, GMT_IS_LAT, &ms->y0), txt_b);
		if (fabs (ms->y0) > 90.0) {
			GMT_Report (GMT->parent, GMT_MSG_NORMAL, "Syntax error -%c option:  Position latitude is out of range\n", option);
			error++;
		}
		if (fabs (ms->x0) > 360.0) {
			GMT_Report (GMT->parent, GMT_MSG_NORMAL, "Syntax error -%c option:  Position longitude is out of range\n", option);
			error++;
		}
	}
	error += GMT_verify_expectations (GMT, GMT_IS_LAT, GMT_scanf (GMT, txt_sy, GMT_IS_LAT, &ms->scale_lat), txt_sy);
	if (k == 5)	/* Must also decode longitude of scale */
		error += GMT_verify_expectations (GMT, GMT_IS_LON, GMT_scanf (GMT, txt_sx, GMT_IS_LON, &ms->scale_lon), txt_sx);
	else		/* Default to central meridian */
		ms->scale_lon = GMT->current.proj.central_meridian;
	if (fabs (ms->scale_lat) > 90.0) {
		GMT_Report (GMT->parent, GMT_MSG_NORMAL, "Syntax error -%c option:  Scale latitude is out of range\n", option);
		error++;
	}
	if (fabs (ms->scale_lon) > 360.0) {
		GMT_Report (GMT->parent, GMT_MSG_NORMAL, "Syntax error -%c option:  Scale longitude is out of range\n", option);
		error++;
	}
	if (ms->length <= 0.0) {
		GMT_Report (GMT->parent, GMT_MSG_NORMAL, "Syntax error -%c option:  Length must be positive\n", option);
		error++;
	}
	if (fabs (ms->scale_lat) > 90.0) {
		GMT_Report (GMT->parent, GMT_MSG_NORMAL, "Syntax error -%c option:  Defining latitude is out of range\n", option);
		error++;
	}
	
	ms->old_style = (strstr (txt_cpy, "+f") || strstr (txt_cpy, "+g") || strstr (txt_cpy, "+p"));
	
	if (options > 0) {	/* Gave +?<args> which now must be processed */
		char p[GMT_BUFSIZ], oldshit[GMT_LEN128] = {""};
		unsigned int pos = 0, bad = 0;
		while ((GMT_strtok (txt_cpy, "+", &pos, p))) {
			switch (p[0]) {
				case 'f':	/* Fill specification */
					if (ms->old_style && GMT_compat_check (GMT, 4)) {	/*  Warn about old GMT 4 syntax */
						GMT_Report (GMT->parent, GMT_MSG_COMPAT, "+f<fill> in map scale is deprecated, use -F panel settings instead\n");
						strcat (oldshit, "+g");
						strcat (oldshit, &p[1]);
					}
					else
						bad++;
					break;
				case 'g':	/* Fill specification */
					if (ms->old_style && GMT_compat_check (GMT, 5)) {	/* Warn about old GMT 5 syntax */
						GMT_Report (GMT->parent, GMT_MSG_COMPAT, "+g<fill> in map scale is deprecated, use -F panel settings instead\n");
						strcat (oldshit, "+");
						strcat (oldshit, p);
					}
					else
						bad++;
					break;

				case 'j':	/* Label justification */
					ms->justify = p[1];
					if (!(ms->justify == 'l' || ms->justify == 'r' || ms->justify == 't' || ms->justify == 'b')) bad++;
					break;

				case 'p':	/* Pen specification */
					if (ms->old_style && GMT_compat_check (GMT, 5)) {	/* Warn about old syntax */
						GMT_Report (GMT->parent, GMT_MSG_COMPAT, "+p<pen> in map scale is deprecated, use -F panel settings instead\n");
						strcat (oldshit, "+");
						strcat (oldshit, p);
					}
					else
						bad++;
					break;

				case 'l':	/* Label specification */
					if (p[1]) strncpy (ms->label, &p[1], GMT_LEN64);
					ms->do_label = true;
					for (i = 0; ms->label[i]; i++) if (ms->label[i] == 1) ms->label[i] = '+';	/* Change back ASCII 1 to + */
					break;

				case 'u':	/* Add units to annotations */
					ms->unit = true;
					break;

				default:
					bad++;
					break;
			}
		}
		error += bad;
		text[options] = '+';	/* Restore original string */
		if (ms->old_style && GMT_getpanel (GMT, 'F', oldshit, &(ms->panel))) {
			GMT_mappanel_syntax (GMT, 'F', "Specify a rectanglar panel behind the scale", 3);
			error++;
		}
	}
	if (error)
		GMT_mapscale_syntax (GMT, 'L', " Draw a map scale centered on <lon0>/<lat0>.");
	
	ms->plot = true;
	return (error);
}

/*! . */
int GMT_getrose (struct GMT_CTRL *GMT, char option, char *text, struct GMT_MAP_ROSE *ms) {
	int plus;
	unsigned int j = 0, i, error = 0, colon, slash, k, pos, order[4] = {3,1,0,2};
	char txt_a[GMT_LEN256] = {""}, txt_b[GMT_LEN256] = {""}, txt_c[GMT_LEN256] = {""}, txt_d[GMT_LEN256] = {""}, tmpstring[GMT_LEN256] = {""}, p[GMT_LEN256] = {""};

	/* SYNTAX is -?[f|m][x]<lon0>/<lat0>/<size>[/<info>][:label:][+<aint>/<fint>/<gint>[/<aint>/<fint>/<gint>]], where <info> is
	 * 1)  -?f: <info> is <kind> = 1,2,3 which is the level of directions [1].
	 * 2)  -?m: <info> is <dec>/<dlabel>, where <Dec> is magnetic declination and dlabel its label [no mag].
	 * If -?m, optionally set annotation interval with +
	 */

	if (!text) {
		GMT_Report (GMT->parent, GMT_MSG_NORMAL, "Syntax error %c: No argument given\n", option);
		GMT_exit (GMT, EXIT_FAILURE); return EXIT_FAILURE;
	}

	ms->type = 0;
	ms->gave_xy = false;
	ms->size = 0.0;
	ms->a_int[0] = 30.0;	ms->f_int[0] = 5.0;	ms->g_int[0] = 1.0;
	ms->a_int[1] = 30.0;	ms->f_int[1] = 5.0;	ms->g_int[1] = 1.0;
	strcpy (ms->label[0], GMT->current.language.cardinal_name[2][2]);
	strcpy (ms->label[1], GMT->current.language.cardinal_name[2][1]);
	strcpy (ms->label[2], GMT->current.language.cardinal_name[2][3]);
	strcpy (ms->label[3], GMT->current.language.cardinal_name[2][0]);

	/* First deal with possible prefixes f and x (i.e., f|m, x, xf|m, f|mx) */
	if (text[j] == 'f') ms->type = 1, j++;
	if (text[j] == 'm') ms->type = 2, j++;
	if (text[j] == 'x') ms->gave_xy = true, j++;
	if (text[j] == 'f') ms->type = 1, j++;		/* in case we got xf instead of fx */
	if (text[j] == 'm') ms->type = 2, j++;		/* in case we got xm instead of mx */

	/* Determine if we have the optional label components specified */

	for (i = j, slash = 0; text[i] && slash < 2; i++) if (text[i] == '/') slash++;	/* Move i until the 2nd slash is reached */
	for (k = (unsigned int)strlen(text) - 1, colon = 0; text[k] && k > i && colon < 2; k--)
		if (text[k] == ':') colon++;	/* Move k to starting colon of :label: */
	if (colon == 2 && k > i)
		colon = k + 2;	/* Beginning of label */
	else
		colon = 0;	/* No labels given */

	for (plus = -1, i = slash; text[i] && plus < 0; i++) if (text[i] == '+') plus = i+1;	/* Find location of + */
	if (plus > 0) {		/* Get annotation interval(s) */
		k = sscanf (&text[plus], "%lf/%lf/%lf/%lf/%lf/%lf", &ms->a_int[1], &ms->f_int[1], &ms->g_int[1], &ms->a_int[0], &ms->f_int[0], &ms->g_int[0]);
		if (k < 1) {
			GMT_Report (GMT->parent, GMT_MSG_NORMAL, "Syntax error -%c option:  Give annotation interval(s)\n", option);
			error++;
		}
		if (k == 3) ms->a_int[0] = ms->a_int[1], ms->f_int[0] = ms->f_int[1], ms->g_int[0] = ms->g_int[1];
		text[plus-1] = '\0';	/* Break string so sscanf wont get confused later */
	}
	if (colon > 0) {	/* Get labels in string :w,e,s,n: */
		for (k = colon; text[k] && text[k] != ':'; k++);	/* Look for terminating colon */
		if (text[k] != ':') { /* Ran out, missing terminating colon */
			GMT_Report (GMT->parent, GMT_MSG_NORMAL, "Syntax error -%c option: Labels must be given in format :w,e,s,n:\n", option);
			error++;
			return (error);
		}
		strncpy (tmpstring, &text[colon], (size_t)(k-colon));
		tmpstring[k-colon] = '\0';
		k = pos = 0;
		while (k < 4 && (GMT_strtok (tmpstring, ",", &pos, p))) {	/* Get the four labels */
			if (strcmp (p, "-")) strncpy (ms->label[order[k]], p, GMT_LEN64);
			k++;
		}
		if (k == 0)	/* No labels wanted */
			ms->label[0][0] = ms->label[1][0] = ms->label[2][0] = ms->label[3][0] = '\0';
		else if (k != 4) {	/* Ran out of labels */
			GMT_Report (GMT->parent, GMT_MSG_NORMAL, "Syntax error -%c option: Labels must be given in format :w,e,s,n:\n", option);
			error++;
		}
		text[colon-1] = '\0';	/* Break string so sscanf wont get confused later */
	}

	/* -?[f][x]<x0>/<y0>/<size>[/<kind>][:label:] OR -L[m][x]<x0>/<y0>/<size>[/<dec>/<declabel>][:label:][+gint[/mint]] */
	if (ms->type == 2) {	/* Magnetic rose */
		k = sscanf (&text[j], "%[^/]/%[^/]/%[^/]/%[^/]/%[^/]", txt_a, txt_b, txt_c, txt_d, ms->dlabel);
		if (! (k == 3 || k == 5)) {	/* Wrong number of parameters */
			GMT_Report (GMT->parent, GMT_MSG_NORMAL, "syntax error -%c option:  Correct syntax\n", option);
			GMT_Report (GMT->parent, GMT_MSG_NORMAL, "\t-%c[f|m][x]<x0>/<y0>/<size>[/<info>][:wesnlabels:][+<gint>[/<mint>]]\n", option);
			error++;
		}
		if (k == 3) {	/* No magnetic north directions */
			ms->kind = 1;
			ms->declination = 0.0;
			ms->dlabel[0] = '\0';
		}
		else {
			error += GMT_verify_expectations (GMT, GMT_IS_LON, GMT_scanf (GMT, txt_d, GMT_IS_LON, &ms->declination), txt_d);
			ms->kind = 2;
		}
	}
	else {
		k = sscanf (&text[j], "%[^/]/%[^/]/%[^/]/%d", txt_a, txt_b, txt_c, &ms->kind);
		if (k == 3) ms->kind = 1;
		if (k < 3 || k > 4) {	/* Wrong number of parameters */
			GMT_Report (GMT->parent, GMT_MSG_NORMAL, "Syntax error -%c option:  Correct syntax\n", option);
			GMT_Report (GMT->parent, GMT_MSG_NORMAL, "\t-%c[f|m][x]<x0>/<y0>/<size>[/<info>][:wesnlabels:][+<gint>[/<mint>]]\n", option);
			error++;
		}
	}
	if (colon > 0) text[colon-1] = ':';	/* Put it back */
	if (plus > 0) text[plus-1] = '+';	/* Put it back */
	if (ms->gave_xy) {	/* Convert user's x/y to inches */
		ms->x0 = GMT_to_inch (GMT, txt_a);
		ms->y0 = GMT_to_inch (GMT, txt_b);
	}
	else {	/* Read geographical coordinates */
		error += GMT_verify_expectations (GMT, GMT_IS_LON, GMT_scanf (GMT, txt_a, GMT_IS_LON, &ms->x0), txt_a);
		error += GMT_verify_expectations (GMT, GMT_IS_LAT, GMT_scanf (GMT, txt_b, GMT_IS_LAT, &ms->y0), txt_b);
		if (fabs (ms->y0) > 90.0) {
			GMT_Report (GMT->parent, GMT_MSG_NORMAL, "Syntax error -%c option:  Position latitude is out of range\n", option);
			error++;
		}
		if (fabs (ms->x0) > 360.0) {
			GMT_Report (GMT->parent, GMT_MSG_NORMAL, "Syntax error -%c option:  Position longitude is out of range\n", option);
			error++;
		}
	}
	ms->size = GMT_to_inch (GMT, txt_c);
	if (ms->size <= 0.0) {
		GMT_Report (GMT->parent, GMT_MSG_NORMAL, "Syntax error -%c option:  Size must be positive\n", option);
		error++;
	}
	if (ms->kind < 1 || ms->kind > 3) {
		GMT_Report (GMT->parent, GMT_MSG_NORMAL, "Syntax error -%c option:  <kind> must be 1, 2, or 3\n", option);
		error++;
	}

	ms->plot = true;
	return (error);
}

<<<<<<< HEAD
/*! . */
int GMT_getpanel (struct GMT_CTRL *GMT, char option, char *text, struct GMT_MAP_PANEL *P) {
	/* Gets the specifications for a rectangular panel w/optional reflection that is
	 * used as background for legends, logos, images, and map scales. */
	
	unsigned int pos = 0;
	int n_errors = 0, n;
	char txt_a[GMT_LEN256] = {""}, txt_b[GMT_LEN256] = {""}, txt_c[GMT_LEN256] = {""}, p[GMT_BUFSIZ] = {""};
	
	/* Initialize the panel settings first */
	P->radius = GMT->session.u2u[GMT_PT][GMT_INCH] * GMT_FRAME_RADIUS;	/* 6 pt */
	GMT_init_fill (GMT, &P->fill, -1.0, -1.0, -1.0);			/* Default is no fill unless specified */
	GMT_init_fill (GMT, &P->sfill, 0.5, 0.5, 0.5);			/* Default if gray shade is used */
	P->pen1 = GMT->current.setting.map_frame_pen;			/* Heavier pen for main outline */
	P->pen2 = GMT->current.setting.map_default_pen;			/* Thinner pen for optional inner outline */
	P->gap = GMT->session.u2u[GMT_PT][GMT_INCH] * GMT_FRAME_GAP;	/* Default is 2p */
	/* Initialize the panel clearances */
	P->off[XLO] = GMT->session.u2u[GMT_PT][GMT_INCH] * GMT_FRAME_CLEARANCE;	/* Default is 4p */
	for (pos = XHI; pos <= YHI; pos++) P->off[pos] = P->off[XLO];
	P->dx = P->off[XLO];	/* Set the shadow offsets [default is (4p, -4p)] */
	P->dy = -P->dx;
	
	if (text == NULL || text[0] == 0) {	/* Blank arg means draw outline with default pen */
		P->mode = GMT_PANEL_OUTLINE;
		return 0;
	}
	pos = 0;
	while (GMT_getmodopt (GMT, text, "cidgprs", &pos, p)) {	/* Looking for +c, +i, +f, +p, +r, +s */
		switch (p[0]) {
			case 'd':	/* debug mode for developers */
				P->debug = true;
				break;
			case 'c':	/* Clearance will expand the rectangle by specified amounts */
				n = GMT_Get_Value (GMT->parent, &p[1], P->off);
				if (n == 1)	/* Same round in all directions */
					P->off[XHI] = P->off[YLO] = P->off[YHI] = P->off[XLO];
				else if (n == 2) {	/* Separate round in x and y */
					P->off[YLO] = P->off[YHI] = P->off[XHI];
					P->off[XHI] = P->off[XLO];
				}
				else if (n != 4){
					GMT_Report (GMT->parent, GMT_MSG_NORMAL, "Error -%c: Bad number of increment to modifier +%c.\n", option, p[0]);
					n_errors++;
				}
				for (n = 0; n < 4; n++) P->off[n] *= GMT->session.u2u[GMT->current.setting.proj_length_unit][GMT_INCH];	/* Since GMT_Get_Value might return cm */
				break;
			case 'i':	/* Secondary pen info */
				P->mode |= GMT_PANEL_INNER;
				if (p[1]) {	/* Gave 1-2 attributes */
					n = sscanf (&p[1], "%[^/]/%s", txt_a, txt_b);
					if (n == 2) {	/* Got both gap and pen */
						P->gap = GMT_to_inch (GMT, txt_a);
						if (GMT_getpen (GMT, txt_b, &P->pen2)) n_errors++;
					}
					else	/* Only got pen; use default gap */
						if (GMT_getpen (GMT, txt_a, &P->pen2)) n_errors++;
				}
				break;
			case 'g':	/* Set fill */
				if (!p[1] || GMT_getfill (GMT, &p[1], &P->fill)) n_errors++;
				P->mode |= GMT_PANEL_FILL;
				break;
			case 'p':	/* Set outline and optionally change primary pen info */
				if (p[1] && GMT_getpen (GMT, &p[1], &P->pen1)) n_errors++;
				P->mode |= GMT_PANEL_OUTLINE;
				break;
			case 'r':	/* Corner radius of rounded rectangle */
				if (p[1]) P->radius = GMT_to_inch (GMT, &p[1]);
				P->mode |= GMT_PANEL_ROUNDED;
				break;
			case 's':	/* Get shade settings */
				if (p[1]) {
					n = sscanf (&p[1], "%[^/]/%[^/]/%s", txt_a, txt_b, txt_c);
					if (n == 3) {
						P->dx = GMT_to_inch (GMT, txt_a);
						P->dy = GMT_to_inch (GMT, txt_b);
						if (GMT_getfill (GMT, txt_c, &P->sfill)) n_errors++;
					}
					else if (n == 1) {
						if (GMT_getfill (GMT, txt_a, &P->sfill)) n_errors++;
					}
					else n_errors++;
				}
				P->mode |= GMT_PANEL_SHADOW;
				break;
			default:
				n_errors++;
				break;
		}
	}
	return (n_errors);
}

/*! . */
unsigned int GMT_minmaxinc_verify (struct GMT_CTRL *GMT_UNUSED(GMT), double min, double max, double inc, double slop) {
=======
unsigned int GMT_minmaxinc_verify (struct GMT_CTRL *GMT, double min, double max, double inc, double slop)
{
	GMT_UNUSED(GMT);
>>>>>>> 1896714b
	double range;

	/* Check for how compatible inc is with the range max - min.
	   We will tolerate a fractional sloppiness <= slop.  The
	   return values are:
	   0 : Everything is ok
	   1 : range is not a whole multiple of inc (within assigned slop)
	   2 : the range (max - min) is < 0
	   3 : inc is <= 0
	*/

	if (inc <= 0.0) return (3);

	range = max - min;
	if (range < 0.0) return (2);

	range = (fmod (range / inc, 1.0));
	if (range > slop && range < (1.0 - slop)) return (1);
	return 0;
}

/*! . */
void GMT_str_tolower (char *value) {
	/* Convert entire string to lower case */
	int i, c;
	for (i = 0; value[i]; i++) {
		c = (int)value[i];
		value[i] = (char) tolower (c);
	}
}

/*! . */
void GMT_str_toupper (char *value) {
	/* Convert entire string to upper case */
	int i, c;
	for (i = 0; value[i]; i++) {
		c = (int)value[i];
		value[i] = (char) toupper (c);
	}
}

/*! . */
void GMT_str_setcase (struct GMT_CTRL *GMT, char *value, int mode) {
	if (mode == 0) return;	/* Do nothing */
	if (mode == -1)
		GMT_str_tolower (value);
	else if (mode == +1)
		GMT_str_toupper (value);
	else
		GMT_Report (GMT->parent, GMT_MSG_NORMAL, "Error: Bad mode (%d)\n", mode);
}

<<<<<<< HEAD
/*! . */
unsigned int GMT_getmodopt (struct GMT_CTRL *GMT_UNUSED(GMT), const char *string, const char *sep, unsigned int *pos, char *token) {
=======
unsigned int GMT_getmodopt (struct GMT_CTRL *GMT, const char *string, const char *sep, unsigned int *pos, char *token)
{
>>>>>>> 1896714b
	/* Breaks string into tokens separated by one of more modifier separator
	 * characters (in sep) following a +.  Set *pos to 0 before first call.
	 * Returns 1 if it finds a token and 0 if no more tokens left.
	 * pos is updated and token is returned.  char *token must point
	 * to memory of length >= strlen (string).
	 * string is not changed by GMT_getmodopt.
	 */

	GMT_UNUSED(GMT);
	unsigned int i, j, string_len;
	bool done = false;

	string_len = (unsigned int)strlen (string);
	token[0] = 0;	/* Initialize token to NULL in case we are at end */

	while (!done) {
		/* Wind up *pos to first + */
		while (string[*pos] && string[*pos] != '+') (*pos)++;

		if (*pos >= string_len || string_len == 0) return 0;	/* Got NULL string or no more string left to search */

		(*pos)++;	/* Go and examine if next char is one of requested modifier options */
		done = (strchr (sep, (int)string[*pos]) != NULL);	/* true if this is our guy */
	}

	/* Search for next +sep occurrence */
	i = *pos; j = 0;
	while (string[i] && !(string[i] == '+' && strchr (sep, (int)string[i+1]))) token[j++] = string[i++];
	token[j] = 0;	/* Add terminating \0 */

	*pos = i;

	return 1;
}

/*! . */
double GMT_get_map_interval (struct GMT_CTRL *GMT, struct GMT_PLOT_AXIS_ITEM *T) {

	switch (T->unit) {
		case 'd':	/* arc Degrees */
			return (T->interval);
			break;
		case 'm':	/* arc Minutes */
			return (T->interval * GMT_MIN2DEG);
			break;
		case 'c':	/* arc Seconds [deprecated] */
			if (GMT_compat_check (GMT, 4)) {	/* Warn and fall through */
				GMT_Report (GMT->parent, GMT_MSG_COMPAT, "Warning: Second interval unit c is deprecated; use s instead\n");
			}
			else
				return (T->interval);
		case 's':	/* arc Seconds */
			return (T->interval * GMT_SEC2DEG);
			break;
		default:
			return (T->interval);
			break;
	}
}

/*! . */
int GMT_just_decode (struct GMT_CTRL *GMT, char *key, unsigned int def) {
	/* Converts justification info (key) like BL (bottom left) to justification indices
	 * def = default value.
	 * When def % 4 = 0, horizontal position must be specified
	 * When def / 4 = 3, vertical position must be specified
	 */
	unsigned int i, j, k;

	if (isdigit ((int)key[0])) {	/* Apparently got one of the 1-11 codes */
		i = atoi(key);
		if (i < 1 || i > 11 || (i%4) == 0) i = -99;
		return (i);
	}

	i = def % 4;
	j = def / 4;
	for (k = 0; k < (unsigned int)strlen (key); k++) {
		switch (key[k]) {
			case 'b':	/* Bottom baseline */
			case 'B':
				j = 0;
				break;
			case 'm':	/* Middle baseline */
			case 'M':
				j = 1;
				break;
			case 't':	/* Top baseline */
			case 'T':
				j = 2;
				break;
			case 'l':	/* Left Justified */
			case 'L':
				i = 1;
				break;
			case 'c':	/* Center Justified */
			case 'C':
				i = 2;
				break;
			case 'r':	/* Right Justified */
			case 'R':
				i = 3;
				break;
			default:
				return (-99);
		}
	}

	if (i == 0) {
		GMT_Report (GMT->parent, GMT_MSG_NORMAL, "Horizontal text justification not set, defaults to L(eft)\n");
		i = 1;
	}
	if (j == 3) {
		GMT_Report (GMT->parent, GMT_MSG_NORMAL, "Vertical text justification not set, defaults to B(ottom)\n");
		j = 0;
	}

	return (j * 4 + i);
}

<<<<<<< HEAD
/*! . */
void GMT_smart_justify (struct GMT_CTRL *GMT_UNUSED(GMT), int just, double angle, double dx, double dy, double *x_shift, double *y_shift, unsigned int mode)
=======
void GMT_smart_justify (struct GMT_CTRL *GMT, int just, double angle, double dx, double dy, double *x_shift, double *y_shift, unsigned int mode)
>>>>>>> 1896714b
{	/* mode = 2: Assume a radius offset so that corner shifts are adjusted by 1/sqrt(2) */
	GMT_UNUSED(GMT);
	double s, c, xx, yy, f;
	f = (mode == 2) ? 1.0 / M_SQRT2 : 1.0;
	sincosd (angle, &s, &c);
	xx = (2 - (just%4)) * dx * f;	/* Smart shift in x */
	yy = (1 - (just/4)) * dy * f;	/* Smart shift in x */
	*x_shift += c * xx - s * yy;	/* Must account for angle of label */
	*y_shift += s * xx + c * yy;
}

/*! . */
unsigned int GMT_verify_expectations (struct GMT_CTRL *GMT, unsigned int wanted, unsigned int got, char *item)
{	/* Compare what we wanted with what we got and see if it is OK */
	unsigned int error = 0;

	if (wanted == GMT_IS_UNKNOWN) {	/* No expectations set */
		switch (got) {
			case GMT_IS_ABSTIME:	/* Found a T in the string - ABSTIME ? */
				GMT_Report (GMT->parent, GMT_MSG_NORMAL, "Error: %s appears to be an Absolute Time String: ", item);
				if (GMT_is_geographic (GMT, GMT_IN))
					GMT_Report (GMT->parent, GMT_MSG_NORMAL, "This is not allowed for a map projection\n");
				else
					GMT_Report (GMT->parent, GMT_MSG_NORMAL, "You must specify time data type with option -f.\n");
				error++;
				break;

			case GMT_IS_GEO:	/* Found a : in the string - GEO ? */
				GMT_Report (GMT->parent, GMT_MSG_NORMAL, "Warning: %s appears to be a Geographical Location String: ", item);
				if (GMT->current.proj.projection == GMT_LINEAR)
					GMT_Report (GMT->parent, GMT_MSG_NORMAL, "You should append d to the -Jx or -JX projection for geographical data.\n");
				else
					GMT_Report (GMT->parent, GMT_MSG_NORMAL, "You should specify geographical data type with option -f.\n");
				GMT_Report (GMT->parent, GMT_MSG_NORMAL, "Will proceed assuming geographical input data.\n");
				break;

			case GMT_IS_LON:	/* Found a : in the string and then W or E - LON ? */
				GMT_Report (GMT->parent, GMT_MSG_NORMAL, "Warning: %s appears to be a Geographical Longitude String: ", item);
				if (GMT->current.proj.projection == GMT_LINEAR)
					GMT_Report (GMT->parent, GMT_MSG_NORMAL, "You should append d to the -Jx or -JX projection for geographical data.\n");
				else
					GMT_Report (GMT->parent, GMT_MSG_NORMAL, "You should specify geographical data type with option -f.\n");
				GMT_Report (GMT->parent, GMT_MSG_NORMAL, "Will proceed assuming geographical input data.\n");
				break;

			case GMT_IS_LAT:	/* Found a : in the string and then S or N - LAT ? */
				GMT_Report (GMT->parent, GMT_MSG_NORMAL, "Warning: %s appears to be a Geographical Latitude String: ", item);
				if (GMT->current.proj.projection == GMT_LINEAR)
					GMT_Report (GMT->parent, GMT_MSG_NORMAL, "You should append d to the -Jx or -JX projection for geographical data.\n");
				else
					GMT_Report (GMT->parent, GMT_MSG_NORMAL, "You should specify geographical data type with option -f.\n");
				GMT_Report (GMT->parent, GMT_MSG_NORMAL, "Will proceed assuming geographical input data.\n");
				break;

			case GMT_IS_FLOAT:
				break;
			default:
				break;
		}
	}
	else {
		switch (got) {
			case GMT_IS_NAN:
				GMT_Report (GMT->parent, GMT_MSG_NORMAL, "Error: Could not decode %s, return NaN.\n", item);
				error++;
				break;

			case GMT_IS_LAT:
				if (wanted == GMT_IS_LON) {
					GMT_Report (GMT->parent, GMT_MSG_NORMAL, "Error: Expected longitude, but %s is a latitude!\n", item);
					error++;
				}
				break;

			case GMT_IS_LON:
				if (wanted == GMT_IS_LAT) {
					GMT_Report (GMT->parent, GMT_MSG_NORMAL, "Error: Expected latitude, but %s is a longitude!\n", item);
					error++;
				}
				break;
			default:
				break;
		}
	}
	return (error);
}

/*! . */
void GMT_list_custom_symbols (struct GMT_CTRL *GMT) {
	/* Opens up GMT->init.custom_symbols.lis and dislays the list of custom symbols */

	FILE *fp = NULL;
	char list[GMT_LEN256] = {""}, buffer[GMT_BUFSIZ] = {""};

	/* Open the list in $GMT->session.SHAREDIR */

	GMT_getsharepath (GMT, "conf", "gmt_custom_symbols", ".conf", list, R_OK);
	if ((fp = fopen (list, "r")) == NULL) {
		GMT_Report (GMT->parent, GMT_MSG_NORMAL, "Error: Cannot open file %s\n", list);
		return;
	}

	GMT_message (GMT, "\t     Available custom symbols (See Appendix N):\n");
	GMT_message (GMT, "\t     ---------------------------------------------------------\n");
	while (fgets (buffer, GMT_BUFSIZ, fp)) if (!(buffer[0] == '#' || buffer[0] == 0)) GMT_message (GMT, "\t     %s", buffer);
	fclose (fp);
	GMT_message (GMT, "\t     ---------------------------------------------------------\n");
}

<<<<<<< HEAD
/*! . */
void GMT_rotate2D (struct GMT_CTRL *GMT_UNUSED(GMT), double x[], double y[], uint64_t n, double x0, double y0, double angle, double xp[], double yp[])
=======
void GMT_rotate2D (struct GMT_CTRL *GMT, double x[], double y[], uint64_t n, double x0, double y0, double angle, double xp[], double yp[])
>>>>>>> 1896714b
{	/* Cartesian rotation of x,y in the plane by angle followed by translation by (x0, y0) */
	GMT_UNUSED(GMT);
	uint64_t i;
	double s, c;

	sincosd (angle, &s, &c);
	for (i = 0; i < n; i++) {	/* Coordinate transformation: Rotate and add new (x0, y0) offset */
		xp[i] = x0 + x[i] * c - y[i] * s;
		yp[i] = y0 + x[i] * s + y[i] * c;
	}
}

/*! . */
unsigned int GMT_get_arc (struct GMT_CTRL *GMT, double x0, double y0, double r, double dir1, double dir2, double **x, double **y) {
	/* Create an array with a circular arc. r in inches, angles in degrees */

	unsigned int i, n;
	double da, s, c, *xx = NULL, *yy = NULL;

	n = urint (D2R * fabs (dir2 - dir1) * r / GMT->current.setting.map_line_step);
	if (n < 2) n = 2;	/* To prevent division by 0 below */
	xx = GMT_memory (GMT, NULL, n, double);
	yy = GMT_memory (GMT, NULL, n, double);
	da = (dir2 - dir1) / (n - 1);
	for (i = 0; i < n; i++) {
		sincosd (dir1 + i * da, &s, &c);
		xx[i] = x0 + r * c;
		yy[i] = y0 + r * s;
	}
	*x = xx;
	*y = yy;

	return (n);
}

/* Here lies GMT Crossover core functions that previously was in X2SYS only */
/* GMT_ysort must be an int since it is passed to qsort! */
/*! . */
int GMT_ysort (const void *p1, const void *p2, void *arg) {
	const struct GMT_XSEGMENT *a = p1, *b = p2;
	double *x2sys_y = arg;

	if (x2sys_y[a->start] < x2sys_y[b->start]) return -1;
	if (x2sys_y[a->start] > x2sys_y[b->start]) return  1;

	/* Here they have the same low y-value, now sort on other y value */
	if (x2sys_y[a->stop] < x2sys_y[b->stop]) return -1;
	if (x2sys_y[a->stop] > x2sys_y[b->stop]) return  1;

	/* Identical */
	return (0);
}

/*! . */
int GMT_init_track (struct GMT_CTRL *GMT, double y[], uint64_t n, struct GMT_XSEGMENT **S) {
	/* GMT_init_track accepts the y components of an x-y track of length n and returns an array of
	 * line segments that have been sorted on the minimum y-coordinate
	 */

	uint64_t a, b, nl = n - 1;
	struct GMT_XSEGMENT *L = NULL;

	if (nl == 0) {
		GMT_Report (GMT->parent, GMT_MSG_NORMAL, "Error: nl = 0\n");
		GMT_exit (GMT, EXIT_FAILURE); return EXIT_FAILURE;
	}

	L = GMT_memory (GMT, NULL, nl, struct GMT_XSEGMENT);

	for (a = 0, b = 1; b < n; a++, b++) {
		if (y[b] < y[a]) {
			L[a].start = b;
			L[a].stop = a;
		}
		else {
			L[a].start = a;
			L[a].stop = b;
		}
	}

	/* Sort on minimum y-coordinate, if tie then on 2nd coordinate */
	qsort_r (L, nl, sizeof (struct GMT_XSEGMENT), GMT_ysort, y);

	*S = L;

	return (GMT_NOERROR);
}

/*! . */
void gmt_x_alloc (struct GMT_CTRL *GMT, struct GMT_XOVER *X, size_t nx_alloc, bool first) {
	if (first) {	/* Initial allocation */
		X->x = GMT_memory (GMT, NULL, nx_alloc, double);
		X->y = GMT_memory (GMT, NULL, nx_alloc, double);
		X->xnode[0] = GMT_memory (GMT, NULL, nx_alloc, double);
		X->xnode[1] = GMT_memory (GMT, NULL, nx_alloc, double);
	}
	else {	/* Increment */
		X->x = GMT_memory (GMT, X->x, nx_alloc, double);
		X->y = GMT_memory (GMT, X->y, nx_alloc, double);
		X->xnode[0] = GMT_memory (GMT, X->xnode[0], nx_alloc, double);
		X->xnode[1] = GMT_memory (GMT, X->xnode[1], nx_alloc, double);
	}
}

/*! . */
bool gmt_x_overlap (double *xa, double *xb, uint64_t *xa_start, uint64_t *xa_stop, uint64_t *xb_start, uint64_t *xb_stop, bool geo) {
	/* Return true if the two x-ranges overlap */
	if (geo) {	/* More complicated, and may change both the start/stop indices and the array longitudes */
		int k;
		double dx = xa[*xa_stop] - xa[*xa_start];
		if (dx > 180.0) {xa[*xa_start] += 360.0; uint64_swap(*xa_start, *xa_stop);}	/* Deal with 360 and swap start and stop indices */
		dx = xb[*xb_stop] - xb[*xb_start];
		if (dx > 180.0) {xb[*xb_start] += 360.0; uint64_swap(*xb_start, *xb_stop);}	/* Deal with 360 and swap start and stop indices */
		/* Here we have fixed a 360 jump and reassign what is start and stop. We must now look for overlaps
		 * by considering the segments may be off by -360, 0, or +360 degrees in longitude */

		for (k = -1; k <= 1; k++) {	/* Try these offsets of k * 360 */
			dx = k * 360.0;
			if ((xa[*xa_start] + dx) >= xb[*xb_start] && (xa[*xa_start] + dx) <= xb[*xb_stop]) {	/* Overlap when k*360 offset is considered */
				xa[*xa_start] += dx;	xa[*xa_stop] += dx;	/* Make the adjustment to the array */
				return true;
			}
			if ((xa[*xa_stop] + dx) >= xb[*xb_start] && (xa[*xa_stop] + dx) <= xb[*xb_stop]) {		/* Overlap when this 360 offset is considered */
				xa[*xa_start] += dx;	xa[*xa_stop] += dx;	/* Make the adjustment to the array  */
				return true;
			}
		}
		return false;	/* No overlap */
	}
	else {	/* Simple since xa_start <= xa_stop and xb_start <= xb_stop */
		return (!((xa[*xa_stop] < xb[*xb_start]) || (xa[*xa_start] > xb[*xb_stop])));
	}
}

/*! . */
uint64_t GMT_crossover (struct GMT_CTRL *GMT, double xa[], double ya[], uint64_t *sa0, struct GMT_XSEGMENT A[], uint64_t na, double xb[], double yb[], uint64_t *sb0, struct GMT_XSEGMENT B[], uint64_t nb, bool internal, bool geo, struct GMT_XOVER *X)
{
	size_t nx_alloc;
	uint64_t nx, this_a, this_b, xa_start = 0, xa_stop = 0, xb_start = 0, xb_stop = 0, ta_start = 0, ta_stop = 0, tb_start, tb_stop, n_seg_a, n_seg_b;
	bool new_a, new_b, new_a_time = false, xa_OK = false, xb_OK = false;
	uint64_t *sa = NULL, *sb = NULL;
	double del_xa, del_xb, del_ya, del_yb, i_del_xa, i_del_xb, i_del_ya, i_del_yb, slp_a, slp_b, xc, yc, tx_a, tx_b;

	if (na < 2 || nb < 2) return (0);	/* Need at least 2 points to make a segment */

	this_a = this_b = nx = 0;
	new_a = new_b = true;
	nx_alloc = GMT_SMALL_CHUNK;

	n_seg_a = na - 1;
	n_seg_b = nb - 1;

	/* Assign pointers to segment info given, or initialize zero arrays if not given */
	sa = (sa0) ? sa0 : GMT_memory (GMT, NULL, na, uint64_t);
	sb = (sb0) ? sb0 : GMT_memory (GMT, NULL, nb, uint64_t);

	gmt_x_alloc (GMT, X, nx_alloc, true);

	while (this_a < n_seg_a && yb[B[this_b].start] > ya[A[this_a].stop]) this_a++;	/* Go to first possible A segment */

	while (this_a < n_seg_a) {

		/* First check for internal neighboring segments which cannot cross */

		if (internal && (this_a == this_b || (A[this_a].stop == B[this_b].start || A[this_a].start == B[this_b].stop) || (A[this_a].start == B[this_b].start || A[this_a].stop == B[this_b].stop))) {	/* Neighboring segments cannot cross */
			this_b++;
			new_b = true;
		}
		else if (yb[B[this_b].start] > ya[A[this_a].stop]) {	/* Reset this_b and go to next A */
			this_b = n_seg_b;
		}
		else if (yb[B[this_b].stop] < ya[A[this_a].start]) {	/* Must advance B in y-direction */
			this_b++;
			new_b = true;
		}
		else if (sb[B[this_b].stop] != sb[B[this_b].start]) {	/* Must advance B in y-direction since this segment crosses multiseg boundary*/
			this_b++;
			new_b = true;
		}
		else {	/* Current A and B segments overlap in y-range */

			if (new_a) {	/* Must sort this A new segment in x */
				if (xa[A[this_a].stop] < xa[A[this_a].start]) {
					xa_start = A[this_a].stop;
					xa_stop  = A[this_a].start;
				}
				else {
					xa_start = A[this_a].start;
					xa_stop  = A[this_a].stop;
				}
				new_a = false;
				new_a_time = true;
				xa_OK = (sa[xa_start] == sa[xa_stop]);	/* false if we cross between multiple segments */
			}

			if (new_b) {	/* Must sort this new B segment in x */
				if (xb[B[this_b].stop] < xb[B[this_b].start]) {
					xb_start = B[this_b].stop;
					xb_stop  = B[this_b].start;
				}
				else {
					xb_start = B[this_b].start;
					xb_stop  = B[this_b].stop;
				}
				new_b = false;
				xb_OK = (sb[xb_start] == sb[xb_stop]);	/* false if we cross between multiple segments */
			}

			/* OK, first check for any overlap in x range */

			if (xa_OK && xb_OK && gmt_x_overlap (xa, xb, &xa_start, &xa_stop, &xb_start, &xb_stop, geo)) {

				/* We have segment overlap in x.  Now check if the segments cross  */

				del_xa = xa[xa_stop] - xa[xa_start];
				del_xb = xb[xb_stop] - xb[xb_start];
				del_ya = ya[xa_stop] - ya[xa_start];
				del_yb = yb[xb_stop] - yb[xb_start];

				if (del_xa == 0.0) {	/* Vertical A segment: Special case */
					if (del_xb == 0.0) {	/* Two vertical segments with some overlap */
						double y4[4];
						/* Assign as crossover the middle of the overlapping segments */
						X->x[nx] = xa[xa_start];
						y4[0] = ya[xa_start];	y4[1] = ya[xa_stop];	y4[2] = yb[xb_start];	y4[3] = yb[xb_stop];
						GMT_sort_array (GMT, y4, 4, GMT_DOUBLE);
						if (y4[1] != y4[2]) {
							X->y[nx] = 0.5 * (y4[1] + y4[2]);
							X->xnode[0][nx] = 0.5 * (xa_start + xa_stop);
							X->xnode[1][nx] = 0.5 * (xb_start + xb_stop);
							nx++;
						}
					}
					else {
						i_del_xb = 1.0 / del_xb;
						yc = yb[xb_start] + (xa[xa_start] - xb[xb_start]) * del_yb * i_del_xb;
						if (!(yc < ya[A[this_a].start] || yc > ya[A[this_a].stop])) {	/* Did cross within the segment extents */
							/* Only accept xover if occurring before segment end (in time) */

							if (xb_start < xb_stop) {
								tb_start = xb_start;	/* B Node first in time */
								tb_stop = xb_stop;	/* B Node last in time */
							}
							else {
								tb_start = xb_stop;	/* B Node first in time */
								tb_stop = xb_start;	/* B Node last in time */
							}
							if (new_a_time) {
								if (xa_start < xa_stop) {
									ta_start = xa_start;	/* A Node first in time */
									ta_stop = xa_stop;	/* A Node last in time */
								}
								else {
									ta_start = xa_stop;	/* A Node first in time */
									ta_stop = xa_start;	/* A Node last in time */
								}
								new_a_time = false;
							}

							tx_a = ta_start + fabs ((yc - ya[ta_start]) / del_ya);
							tx_b = tb_start + fabs (xa[xa_start] - xb[tb_start]) * i_del_xb;
							if (tx_a < ta_stop && tx_b < tb_stop) {
								X->x[nx] = xa[xa_start];
								X->y[nx] = yc;
								X->xnode[0][nx] = tx_a;
								X->xnode[1][nx] = tx_b;
								nx++;
							}
						}
					}
				}
				else if (del_xb == 0.0) {	/* Vertical B segment: Special case */

					i_del_xa = 1.0 / del_xa;
					yc = ya[xa_start] + (xb[xb_start] - xa[xa_start]) * del_ya * i_del_xa;
					if (!(yc < yb[B[this_b].start] || yc > yb[B[this_b].stop])) {	/* Did cross within the segment extents */
						/* Only accept xover if occurring before segment end (in time) */

						if (xb_start < xb_stop) {
							tb_start = xb_start;	/* B Node first in time */
							tb_stop = xb_stop;	/* B Node last in time */
						}
						else {
							tb_start = xb_stop;	/* B Node first in time */
							tb_stop = xb_start;	/* B Node last in time */
						}
						if (new_a_time) {
							if (xa_start < xa_stop) {
								ta_start = xa_start;	/* A Node first in time */
								ta_stop = xa_stop;	/* A Node last in time */
							}
							else {
								ta_start = xa_stop;	/* A Node first in time */
								ta_stop = xa_start;	/* A Node last in time */
							}
							new_a_time = false;
						}

						tx_a = ta_start + fabs (xb[xb_start] - xa[ta_start]) * i_del_xa;
						tx_b = tb_start + fabs ((yc - yb[tb_start]) / del_yb);
						if (tx_a < ta_stop && tx_b < tb_stop) {
							X->x[nx] = xb[xb_start];
							X->y[nx] = yc;
							X->xnode[0][nx] = tx_a;
							X->xnode[1][nx] = tx_b;
							nx++;
						}
					}
				}
				else if (del_ya == 0.0) {	/* Horizontal A segment: Special case */

					if (del_yb == 0.0) {	/* Two horizontal segments with some overlap */
						double x4[4];
						/* Assign as crossover the middle of the overlapping segments */
						X->y[nx] = ya[xa_start];
						x4[0] = xa[xa_start];	x4[1] = xa[xa_stop];	x4[2] = xb[xb_start];	x4[3] = xb[xb_stop];
						GMT_sort_array (GMT, x4, 4, GMT_DOUBLE);
						if (x4[1] != x4[2]) {
							X->x[nx] = 0.5 * (x4[1] + x4[2]);
							X->xnode[0][nx] = 0.5 * (xa_start + xa_stop);
							X->xnode[1][nx] = 0.5 * (xb_start + xb_stop);
							nx++;
						}
					}
					else {
						i_del_yb = 1.0 / del_yb;
						xc = xb[xb_start] + (ya[xa_start] - yb[xb_start]) * del_xb * i_del_yb;
						if (!(xc < xa[xa_start] || xc > xa[xa_stop])) {	/* Did cross within the segment extents */

							/* Only accept xover if occurring before segment end (in time) */

							if (xb_start < xb_stop) {
								tb_start = xb_start;	/* B Node first in time */
								tb_stop = xb_stop;	/* B Node last in time */
							}
							else {
								tb_start = xb_stop;	/* B Node first in time */
								tb_stop = xb_start;	/* B Node last in time */
							}
							if (new_a_time) {
								if (xa_start < xa_stop) {
									ta_start = xa_start;	/* A Node first in time */
									ta_stop = xa_stop;	/* A Node last in time */
								}
								else {
									ta_start = xa_stop;	/* A Node first in time */
									ta_stop = xa_start;	/* A Node last in time */
								}
								new_a_time = false;
							}

							tx_a = ta_start + fabs (xc - xa[ta_start]) / del_xa;
							tx_b = tb_start + fabs ((ya[xa_start] - yb[tb_start]) * i_del_yb);
							if (tx_a < ta_stop && tx_b < tb_stop) {
								X->y[nx] = ya[xa_start];
								X->x[nx] = xc;
								X->xnode[0][nx] = tx_a;
								X->xnode[1][nx] = tx_b;
								nx++;
							}
						}
					}
				}
				else if (del_yb == 0.0) {	/* Horizontal B segment: Special case */

					i_del_ya = 1.0 / del_ya;
					xc = xa[xa_start] + (yb[xb_start] - ya[xa_start]) * del_xa * i_del_ya;
					if (!(xc < xb[xb_start] || xc > xb[xb_stop])) {	/* Did cross within the segment extents */

						/* Only accept xover if occurring before segment end (in time) */

						if (xb_start < xb_stop) {
							tb_start = xb_start;	/* B Node first in time */
							tb_stop = xb_stop;	/* B Node last in time */
						}
						else {
							tb_start = xb_stop;	/* B Node first in time */
							tb_stop = xb_start;	/* B Node last in time */
						}
						if (new_a_time) {
							if (xa_start < xa_stop) {
								ta_start = xa_start;	/* A Node first in time */
								ta_stop = xa_stop;	/* A Node last in time */
							}
							else {
								ta_start = xa_stop;	/* A Node first in time */
								ta_stop = xa_start;	/* A Node last in time */
							}
							new_a_time = false;
						}

						tx_a = ta_start + fabs ((yb[xb_start] - ya[ta_start]) * i_del_ya);
						tx_b = tb_start + fabs (xc - xb[tb_start]) / del_xb;
						if (tx_a < ta_stop && tx_b < tb_stop) {
							X->y[nx] = yb[xb_start];
							X->x[nx] = xc;
							X->xnode[0][nx] = tx_a;
							X->xnode[1][nx] = tx_b;
							nx++;
						}
					}
				}
				else {	/* General case */

					i_del_xa = 1.0 / del_xa;
					i_del_xb = 1.0 / del_xb;
					slp_a = del_ya * i_del_xa;
					slp_b = del_yb * i_del_xb;
					if (slp_a == slp_b) {	/* Segments are parallel */
						double x4[4];
						/* Assign as possible crossover the middle of the overlapping segments */
						x4[0] = xa[xa_start];	x4[1] = xa[xa_stop];	x4[2] = xb[xb_start];	x4[3] = xb[xb_stop];
						GMT_sort_array (GMT, x4, 4, GMT_DOUBLE);
						if (x4[1] != x4[2]) {
							xc = 0.5 * (x4[1] + x4[2]);
							yc = slp_a * (xc - xa[xa_start]) + ya[xa_start];
							if ((slp_b * (xc - xb[xb_start]) + yb[xb_start]) == yc) {
								X->y[nx] = yc;
								X->x[nx] = xc;
								X->xnode[0][nx] = 0.5 * (xa_start + xa_stop);
								X->xnode[1][nx] = 0.5 * (xb_start + xb_stop);
								nx++;
							}
						}
					}
					else {	/* Segments are not parallel */
						xc = (yb[xb_start] - ya[xa_start] + slp_a * xa[xa_start] - slp_b * xb[xb_start]) / (slp_a - slp_b);
						if (!(xc < xa[xa_start] || xc > xa[xa_stop] || xc < xb[xb_start] || xc > xb[xb_stop])) {	/* Did cross within the segment extents */

							/* Only accept xover if occurring before segment end (in time) */

							if (xb_start < xb_stop) {
								tb_start = xb_start;	/* B Node first in time */
								tb_stop = xb_stop;	/* B Node last in time */
							}
							else {
								tb_start = xb_stop;	/* B Node first in time */
								tb_stop = xb_start;	/* B Node last in time */
							}
							if (new_a_time) {
								if (xa_start < xa_stop) {
									ta_start = xa_start;	/* A Node first in time */
									ta_stop = xa_stop;	/* A Node last in time */
								}
								else {
									ta_start = xa_stop;	/* A Node first in time */
									ta_stop = xa_start;	/* A Node last in time */
								}
								new_a_time = false;
							}

							tx_a = ta_start + fabs (xc - xa[ta_start]) * i_del_xa;
							tx_b = tb_start + fabs (xc - xb[tb_start]) * i_del_xb;
							if (tx_a < ta_stop && tx_b < tb_stop) {
								X->x[nx] = xc;
								X->y[nx] = ya[xa_start] + (xc - xa[xa_start]) * slp_a;
								X->xnode[0][nx] = tx_a;
								X->xnode[1][nx] = tx_b;
								nx++;
							}
						}
					}
				}

				if (nx > 1 && fabs (X->xnode[0][nx-1] - X->xnode[0][nx-2]) < GMT_CONV8_LIMIT && fabs (X->xnode[1][nx-1] - X->xnode[1][nx-2]) < GMT_CONV8_LIMIT) {
					/* Two consecutive crossing of the same node or really close, skip this repeat crossover */
					nx--;
					GMT_Report (GMT->parent, GMT_MSG_DEBUG, "Warning - Two consecutive crossovers appear to be identical, the 2nd one was skipped\n");
				}
				if (nx == nx_alloc) {
					nx_alloc <<= 1;
					gmt_x_alloc (GMT, X, nx_alloc, false);
				}
			} /* End x-overlap */

			this_b++;
			new_b = true;

		} /* End y-overlap */

		if (this_b == n_seg_b) {
			this_a++;
			this_b = (internal) ? this_a : 0;
			new_a = new_b = true;
		}

	} /* End while loop */

	if (!sa0) GMT_free (GMT, sa);
	if (!sb0) GMT_free (GMT, sb);

	if (nx == 0) GMT_x_free (GMT, X);	/* Nothing to write home about... */

	return (nx);
}

/*! . */
void GMT_x_free (struct GMT_CTRL *GMT, struct GMT_XOVER *X) {
	GMT_free (GMT, X->x);
	GMT_free (GMT, X->y);
	GMT_free (GMT, X->xnode[0]);
	GMT_free (GMT, X->xnode[1]);
}

/*! . */
unsigned int GMT_linear_array (struct GMT_CTRL *GMT, double min, double max, double delta, double phase, double **array) {
	/* Create an array of values between min and max, with steps delta and given phase.
	   Example: min = 0, max = 9, delta = 2, phase = 1
	   Result: 1, 3, 5, 7, 9
	*/

	int first, last, i, n;
	double *val = NULL;

	if (delta <= 0.0) return (0);

	/* Undo the phase and scale by 1/delta */
	min = (min - phase) / delta;
	max = (max - phase) / delta;

	/* Look for first value */
	first = irint (floor (min));
	while (min - first > GMT_CONV4_LIMIT) first++;

	/* Look for last value */
	last = irint (ceil (max));
	while (last - max > GMT_CONV4_LIMIT) last--;

	n = last - first + 1;
	if (n <= 0) return (0);

	/* Create an array of n equally spaced elements */
	val = GMT_memory (GMT, NULL, n, double);
	for (i = 0; i < n; i++) val[i] = phase + (first + i) * delta;	/* Rescale to original values */

	*array = val;

	return (n);
}

/*! . */
unsigned int GMT_log_array (struct GMT_CTRL *GMT, double min, double max, double delta, double **array) {
	int first, last, i, n, nticks;
	double *val = NULL, tvals[10];

	/* Because min and max may be tiny values (e.g., 10^-20) we must do all calculations on the log10 (value) */

	if (GMT_IS_ZERO (delta))
		return (0);
	min = d_log10 (GMT, min);
	max = d_log10 (GMT, max);
	first = irint (floor (min));
	last = irint (ceil (max));

	if (delta < 0) {	/* Coarser than every magnitude */
		n = GMT_linear_array (GMT, min, max, fabs (delta), 0.0, array);
		for (i = 0; i < n; i++) (*array)[i] = pow (10.0, (*array)[i]);
		return (n);
	}

	tvals[0] = 0.0;	/* Common to all */
	switch (lrint (fabs (delta))) {
		case 2:	/* Annotate 1, 2, 5, 10 */
			tvals[1] = d_log10 (GMT, 2.0);
			tvals[2] = d_log10 (GMT, 5.0);
			tvals[3] = 1.0;
			nticks = 3;
			break;
		case 3:	/* Annotate 1, 2, ..., 8, 9, 10 */
			nticks = 9;
			for (i = 1; i <= nticks; i++) tvals[i] = d_log10 (GMT, (double)(i + 1));
			break;
		default:	/* Annotate just 1 and 10 */
			nticks = 1;
			tvals[1] = 1.0;
	}

	/* Assign memory to array (may be a bit too much) */
	n = (last - first + 1) * nticks + 1;
	val = GMT_memory (GMT, NULL, n, double);

	/* Find the first logarithm larger than min */
	i = 0;
	val[0] = (double) first;
	while (min - val[0] > GMT_CONV4_LIMIT && i < nticks) {
		i++;
		val[0] = first + tvals[i];
	}

	/* Find the first logarithm larger than max */
	n = 0;
	while (val[n] - max < GMT_CONV4_LIMIT) {
		if (i >= nticks) {
			i -= nticks;
			first++;
		}
		i++; n++;
		val[n] = first + tvals[i];
	}

	/* val[n] is too large, so we use only the first n, until val[n-1] */
	val = GMT_memory (GMT, val, n, double);

	/* Convert from log10 to values */
	for (i = 0; i < n; i++) val[i] = pow (10.0, val[i]);

	*array = val;

	return (n);
}

/*! . */
unsigned int GMT_pow_array (struct GMT_CTRL *GMT, double min, double max, double delta, unsigned int x_or_y_or_z, double **array) {
	int i, n = 0;
	double *val = NULL, v0, v1;

	if (delta <= 0.0) return (0);

	if (GMT->current.map.frame.axis[x_or_y_or_z].type != GMT_POW) return (GMT_linear_array (GMT, min, max, delta, 0.0, array));

	if (x_or_y_or_z == 0) { /* x-axis */
		GMT->current.proj.fwd_x (GMT, min, &v0);
		GMT->current.proj.fwd_x (GMT, max, &v1);
		n = GMT_linear_array (GMT, v0, v1, delta, 0.0, &val);
		for (i = 0; i < n; i++) GMT->current.proj.inv_x (GMT, &val[i], val[i]);
	}
	else if (x_or_y_or_z == 1) { /* y-axis */
		GMT->current.proj.fwd_y (GMT, min, &v0);
		GMT->current.proj.fwd_y (GMT, max, &v1);
		n = GMT_linear_array (GMT, v0, v1, delta, 0.0, &val);
		for (i = 0; i < n; i++) GMT->current.proj.inv_y (GMT, &val[i], val[i]);
	}
	else if (x_or_y_or_z == 2) { /* z-axis */
		GMT->current.proj.fwd_z (GMT, min, &v0);
		GMT->current.proj.fwd_z (GMT, max, &v1);
		n = GMT_linear_array (GMT, v0, v1, delta, 0.0, &val);
		for (i = 0; i < n; i++) GMT->current.proj.inv_z (GMT, &val[i], val[i]);
	}
	else {
		GMT_Report (GMT->parent, GMT_MSG_NORMAL, "Error: Invalid side (%d) passed!\n", x_or_y_or_z);
		GMT_exit (GMT, EXIT_FAILURE); return EXIT_FAILURE;
	}

	*array = val;

	return (n);
}

/*! . */
unsigned int GMT_time_array (struct GMT_CTRL *GMT, double min, double max, struct GMT_PLOT_AXIS_ITEM *T, double **array)
{	/* When T->active is true we must return interval start/stop even if outside min/max range */
	unsigned int n = 0;
	bool interval;
	size_t n_alloc = GMT_SMALL_CHUNK;
	struct GMT_MOMENT_INTERVAL I;
	double *val = NULL;

	if (!T->active) return (0);
	val = GMT_memory (GMT, NULL, n_alloc, double);
	I.unit = T->unit;
	I.step = urint (T->interval);
	interval = (T->type == 'i' || T->type == 'I');	/* Only for i/I axis items */
	GMT_moment_interval (GMT, &I, min, true);	/* First time we pass true for initialization */
	while (I.dt[0] <= max) {		/* As long as we are not gone way past the end time */
		if (I.dt[0] >= min || interval) val[n++] = I.dt[0];		/* Was inside region */
		GMT_moment_interval (GMT, &I, 0.0, false);			/* Advance to next interval */
		if (n == n_alloc) {					/* Allocate more space */
			n_alloc <<= 1;
			val = GMT_memory (GMT, val, n_alloc, double);
		}
	}
	if (interval) val[n++] = I.dt[0];	/* Must get end of interval too */
	val = GMT_memory (GMT, val, n, double);

	*array = val;

	return (n);
}

/*! . */
unsigned int gmt_load_custom_annot (struct GMT_CTRL *GMT, struct GMT_PLOT_AXIS *A, char item, double **xx, char ***labels) {
	/* Reads a file with one or more records of the form
	 * value	types	[label]
	 * where value is the coordinate of the tickmark, types is a combination
	 * of a|i (annot or interval annot), f (tick), or g (gridline).
	 * The a|i will take a label string (or sentence).
	 * The item argument specifies which type to consider [a|i,f,g].  We return
	 * an array with coordinates and labels, and set interval to true if applicable.
	 */
	int error = 0, nc;
	bool text, found;
 	unsigned int k = 0, n_annot = 0, n_int = 0;
	size_t n_alloc = GMT_SMALL_CHUNK;
	double *x = NULL;
	char **L = NULL, line[GMT_BUFSIZ] = {""}, str[GMT_LEN64] = {""}, type[8] = {""}, txt[GMT_BUFSIZ] = {""};
	FILE *fp = GMT_fopen (GMT, A->file_custom, "r");

	text = ((item == 'a' || item == 'i') && labels);
	x = GMT_memory (GMT, NULL, n_alloc, double);
	if (text) L = GMT_memory (GMT, NULL, n_alloc, char *);
	while (GMT_fgets (GMT, line, GMT_BUFSIZ, fp)) {
		if (line[0] == '#') continue;
		nc = sscanf (line, "%s %s %[^\n]", str, type, txt);
		found = ((item == 'a' && (strchr (type, 'a') || strchr (type, 'i'))) || (strchr (type, item) != NULL));
		if (!found) continue;	/* Not the type we were requesting */
		if (strchr (type, 'i')) n_int++;
		if (strchr (type, 'a')) n_annot++;
		error += GMT_verify_expectations (GMT, GMT->current.io.col_type[GMT_IN][A->id], GMT_scanf (GMT, str, GMT->current.io.col_type[GMT_IN][A->id], &x[k]), str);
		if (text && nc == 3) L[k] = strdup (txt);
		k++;
		if (k == n_alloc) {
			n_alloc <<= 2;
			x = GMT_memory (GMT, x, n_alloc, double);
			if (text) L = GMT_memory (GMT, L, n_alloc, char *);
		}
	}
	GMT_fclose (GMT, fp);
	if (k == 0) {	/* No such items */
		GMT_free (GMT, x);
		if (text) GMT_free (GMT, L);
		return (0);
	}
	if (k < n_alloc) {
		x = GMT_memory (GMT, x, k, double);
		if (text) L = GMT_memory (GMT, L, k, char *);
	}
	*xx = x;
	if (text) *labels = L;
	return (k);
}

/*! . */
unsigned int GMT_coordinate_array (struct GMT_CTRL *GMT, double min, double max, struct GMT_PLOT_AXIS_ITEM *T, double **array, char ***labels)
{
	unsigned int n = 0;

	if (!T->active) return (0);	/* Nothing to do */

	if (GMT->current.map.frame.axis[T->parent].file_custom) {	/* Want custom intervals */
		n = gmt_load_custom_annot (GMT, &GMT->current.map.frame.axis[T->parent], tolower((unsigned char) T->type), array, labels);
		return (n);
	}

	switch (GMT->current.proj.xyz_projection[T->parent]) {
		case GMT_LINEAR:
			n = GMT_linear_array (GMT, min, max, GMT_get_map_interval (GMT, T), GMT->current.map.frame.axis[T->parent].phase, array);
			break;
		case GMT_LOG10:
			n = GMT_log_array (GMT, min, max, GMT_get_map_interval (GMT, T), array);
			break;
		case GMT_POW:
			n = GMT_pow_array (GMT, min, max, GMT_get_map_interval (GMT, T), T->parent, array);
			break;
		case GMT_TIME:
			n = GMT_time_array (GMT, min, max, T, array);
			break;
		default:
			GMT_Report (GMT->parent, GMT_MSG_NORMAL, "Error: Invalid projection type (%d) passed!\n", GMT->current.proj.xyz_projection[T->parent]);
			GMT_exit (GMT, EXIT_FAILURE); return EXIT_FAILURE;
			break;
	}
	return (n);
}

/*! . */
bool GMT_annot_pos (struct GMT_CTRL *GMT, double min, double max, struct GMT_PLOT_AXIS_ITEM *T, double coord[], double *pos) {
	/* Calculates the location of the next annotation in user units.  This is
	 * trivial for tick annotations but can be tricky for interval annotations
	 * since the annotation location is not necessarily centered on the interval.
	 * For instance, if our interval is 3 months we do not want "January" centered
	 * on that quarter.  If the position is outside our range we return true
	 */
	double range, start, stop;

	if (T->special) {
		range = 0.5 * (coord[1] - coord[0]);	/* Half width of interval in internal representation */
		start = MAX (min, coord[0]);			/* Start of interval, but not less that start of axis */
		stop  = MIN (max, coord[1]);			/* Stop of interval,  but not beyond end of axis */
		if ((stop - start) < (GMT->current.setting.time_interval_fraction * range)) return (true);		/* Sorry, fraction not large enough to annotate */
		*pos = 0.5 * (start + stop);				/* Set half-way point */
		if (((*pos) - GMT_CONV8_LIMIT) < min || ((*pos) + GMT_CONV8_LIMIT) > max) return (true);	/* Outside axis range */
	}
	else if (T->type == 'i' || T->type == 'I') {
		if (GMT_uneven_interval (T->unit) || T->interval != 1.0) {	/* Must find next month to get month centered correctly */
			struct GMT_MOMENT_INTERVAL Inext;
			Inext.unit = T->unit;		/* Initialize MOMENT_INTERVAL structure members */
			Inext.step = 1;
			GMT_moment_interval (GMT, &Inext, coord[0], true);	/* Get this one interval only */
			range = 0.5 * (Inext.dt[1] - Inext.dt[0]);	/* Half width of interval in internal representation */
			start = MAX (min, Inext.dt[0]);			/* Start of interval, but not less that start of axis */
			stop  = MIN (max, Inext.dt[1]);			/* Stop of interval,  but not beyond end of axis */
		}
		else {
			range = 0.5 * (coord[1] - coord[0]);	/* Half width of interval in internal representation */
			start = MAX (min, coord[0]);			/* Start of interval, but not less that start of axis */
			stop  = MIN (max, coord[1]);			/* Stop of interval,  but not beyond end of axis */
		}
		if ((stop - start) < (GMT->current.setting.time_interval_fraction * range)) return (true);		/* Sorry, fraction not large enough to annotate */
		*pos = 0.5 * (start + stop);				/* Set half-way point */
		if (((*pos) - GMT_CONV8_LIMIT) < min || ((*pos) + GMT_CONV8_LIMIT) > max) return (true);	/* Outside axis range */
	}
	else if (coord[0] < (min - GMT_CONV8_LIMIT) || coord[0] > (max + GMT_CONV8_LIMIT))		/* Outside axis range */
		return (true);
	else
		*pos = coord[0];

	return (false);
}

/*! . */
int GMT_get_coordinate_label (struct GMT_CTRL *GMT, char *string, struct GMT_PLOT_CALCLOCK *P, char *format, struct GMT_PLOT_AXIS_ITEM *T, double coord)
{
	/* Returns the formatted annotation string for the non-geographic axes */

	switch (GMT->current.map.frame.axis[T->parent].type) {
		case GMT_LINEAR:
#if 0
			GMT_near_zero_roundoff_fixer_upper (&coord, T->parent);	/* Try to adjust those ~0 "gcc -O" values to exact 0 */
#endif
			GMT_sprintf_float (string, format, coord);
			break;
		case GMT_LOG10:
			sprintf (string, "%ld", lrint (d_log10 (GMT, coord)));
			break;
		case GMT_POW:
			if (GMT->current.proj.xyz_projection[T->parent] == GMT_POW)
				sprintf (string, format, coord);
			else
				sprintf (string, "10@+%ld@+", lrint (d_log10 (GMT, coord)));
			break;
		case GMT_TIME:
			GMT_get_time_label (GMT, string, P, T, coord);
			break;
		default:
			GMT_Report (GMT->parent, GMT_MSG_NORMAL, "Error: Wrong type (%d) passed!\n", GMT->current.map.frame.axis[T->parent].type);
			GMT_exit (GMT, EXIT_FAILURE); return EXIT_FAILURE;
			break;
	}
	return (GMT_OK);
}

int gmt_polar_adjust (struct GMT_CTRL *GMT, int side, double angle, double x, double y)
{
	int justify, left, right, top, bottom, low;
	double x0, y0;

	/* GMT_geo_to_xy (GMT->current.proj.central_meridian, GMT->current.proj.pole, &x0, &y0); */

	x0 = GMT->current.proj.c_x0;
	y0 = GMT->current.proj.c_y0;
	if (GMT->current.proj.north_pole) {
		low = 0;
		left = 7;
		right = 5;
	}
	else {
		low = 2;
		left = 5;
		right = 7;
	}
	if ((y - y0 - GMT_CONV4_LIMIT) > 0.0) { /* i.e., y > y0 */
		top = 2;
		bottom = 10;
	}
	else {
		top = 10;
		bottom = 2;
	}
	if (GMT->current.proj.projection == GMT_POLAR && GMT->current.proj.got_azimuths) int_swap (left, right);	/* Because with azimuths we get confused... */
	if (GMT->current.proj.projection == GMT_POLAR && GMT->current.proj.got_elevations) {
		int_swap (top, bottom);	/* Because with elevations we get confused... */
		int_swap (left, right);
		low = 2 - low;
	}
	if (side%2) {	/* W and E border */
		if ((y - y0 + GMT_CONV4_LIMIT) > 0.0)
			justify = (side == 1) ? left : right;
		else
			justify = (side == 1) ? right : left;
	}
	else {
		if (GMT->current.map.frame.horizontal) {
			if (side == low)
				justify = (doubleAlmostEqual (angle, 180.0)) ? bottom : top;
			else
				justify = (GMT_IS_ZERO (angle)) ? top : bottom;
			if (GMT->current.proj.got_elevations && (doubleAlmostEqual (angle, 180.0) || GMT_IS_ZERO (angle)))
				justify = (justify + 8) % 16;
		}
		else {
			if (x >= x0)
				justify = (side == 2) ? left : right;
			else
				justify = (side == 2) ? right : left;
		}
	}
	return (justify);
}

/*! . */
bool gmt_get_label_parameters (struct GMT_CTRL *GMT, int side, double line_angle, int type, double *text_angle, unsigned int *justify) {
	bool ok;

	*text_angle = line_angle;
#ifdef OPT_WORKS_BADLY
	if (*text_angle < -90.0) *text_angle += 360.0;
	if (GMT->current.map.frame.horizontal && !(side%2)) *text_angle += 90.0;
	if (*text_angle > 270.0 ) *text_angle -= 360.0;
	else if (*text_angle > 90.0) *text_angle -= 180.0;
#else
	if ( (*text_angle + 90.0) < GMT_CONV8_LIMIT) *text_angle += 360.0;
	if (GMT->current.map.frame.horizontal && !(side%2)) *text_angle += 90.0;
	if ( (*text_angle - 270.0) > GMT_CONV8_LIMIT ) *text_angle -= 360.0;
	else if ( (*text_angle - 90.0) > GMT_CONV8_LIMIT) *text_angle -= 180.0;
#endif

	if (type == 0 && GMT->current.setting.map_annot_oblique & 2) *text_angle = 0.0;	/* Force horizontal lon annotation */
	if (type == 1 && GMT->current.setting.map_annot_oblique & 4) *text_angle = 0.0;	/* Force horizontal lat annotation */

	switch (side) {
		case 0:		/* S */
			if (GMT->current.map.frame.horizontal)
				*justify = (GMT->current.proj.got_elevations) ? 2 : 10;
			else
				*justify = ((*text_angle) < 0.0) ? 5 : 7;
			break;
		case 1:		/* E */
			if (type == 1 && GMT->current.setting.map_annot_oblique & 32) {
				*text_angle = 90.0;	/* Force parallel lat annotation */
				*justify = 10;
			}
			else
				*justify = 5;
			break;
		case 2:		/* N */
			if (GMT->current.map.frame.horizontal)
				*justify = (GMT->current.proj.got_elevations) ? 10 : 2;
			else
				*justify = ((*text_angle) < 0.0) ? 7 : 5;
			break;
		default:	/* W */
			if (type == 1 && GMT->current.setting.map_annot_oblique & 32) {
				*text_angle = 90.0;	/* Force parallel lat annotation */
				*justify = 2;
			}
			else
				*justify = 7;
			break;
	}

	if (GMT->current.map.frame.horizontal) return (true);

	switch (side) {
		case 0:		/* S */
		case 2:		/* N */
			ok = (fabs ((*text_angle)) >= GMT->current.setting.map_annot_min_angle);
			break;
		default:	/* E or W */
			ok = (fabs ((*text_angle)) <= (90.0 - GMT->current.setting.map_annot_min_angle));
			break;
	}
	return (ok);
}

/*! . */
int gmt_gnomonic_adjust (struct GMT_CTRL *GMT, double angle, double x, double y) {
	/* Called when GNOMONIC and global region.  angle has been fixed to the +- 90 range */
	/* This is a kludge until we rewrite the entire justification stuff */
	bool inside;
	double xp, yp, r;

	/* Create a point a small step away from (x,y) along the angle baseline
	 * If it is inside the circle the we want right-justify, else left-justify. */
	sincosd (angle, &yp, &xp);
	xp = xp * GMT->current.setting.map_line_step + x;
	yp = yp * GMT->current.setting.map_line_step + y;
	r = hypot (xp - GMT->current.proj.r, yp - GMT->current.proj.r);
	inside = (r < GMT->current.proj.r);
	return ((inside) ? 7 : 5);
}

/*! . */
int GMT_prepare_label (struct GMT_CTRL *GMT, double angle, unsigned int side, double x, double y, unsigned int type, double *line_angle, double *text_angle, unsigned int *justify)
{
	bool set_angle;

	if (!GMT->current.proj.edge[side]) return -1;		/* Side doesn't exist */
	if (GMT->current.map.frame.side[side] < 2) return -1;	/* Don't want labels here */

	if (GMT->current.map.frame.check_side == true && type != side%2) return -1;

	if (GMT->current.setting.map_annot_oblique & 16 && !(side%2)) angle = -90.0;	/* gmt_get_label_parameters will make this 0 */

	if (angle < 0.0) angle += 360.0;

	set_angle = ((!GMT->common.R.oblique && !(GMT_IS_AZIMUTHAL(GMT) || GMT_IS_CONICAL(GMT))) || GMT->common.R.oblique);
	if (!GMT->common.R.oblique && (GMT->current.proj.projection == GMT_GENPER || GMT->current.proj.projection == GMT_GNOMONIC || GMT->current.proj.projection == GMT_POLYCONIC)) set_angle = true;
	if (set_angle) {
		if (side == 0 && angle < 180.0) angle -= 180.0;
		if (side == 1 && (angle > 90.0 && angle < 270.0)) angle -= 180.0;
		if (side == 2 && angle > 180.0) angle -= 180.0;
		if (side == 3 && (angle < 90.0 || angle > 270.0)) angle -= 180.0;
	}

	if (!gmt_get_label_parameters (GMT, side, angle, type, text_angle, justify)) return -1;
	*line_angle = angle;
	if (GMT->current.setting.map_annot_oblique & 16) *line_angle = (side - 1) * 90.0;

	if (!set_angle) *justify = gmt_polar_adjust (GMT, side, angle, x, y);
	if (set_angle && !GMT->common.R.oblique && GMT->current.proj.projection == GMT_GNOMONIC) {
		/* Fix until we write something that works for everything.  This is a global gnomonic map
		 * so it is easy to fix the angles.  We get correct justify and make sure
		 * the line_angle points away from the boundary */

		angle = fmod (2.0 * angle, 360.0) / 2.0;	/* 0-180 range */
		if (angle > 90.0) angle -= 180.0;
		*justify = gmt_gnomonic_adjust (GMT, angle, x, y);
		if (*justify == 7) *line_angle += 180.0;
	}

	return 0;
}

/*! . */
void GMT_get_annot_label (struct GMT_CTRL *GMT, double val, char *label, bool do_minutes, bool do_seconds, bool do_hemi, unsigned int lonlat, bool worldmap)
/* val:		Degree value of annotation */
/* label:	String to hold the final annotation */
/* do_minutes:	true if degree and minutes are desired, false for just integer degrees */
/* do_seconds:	true if degree, minutes, and seconds are desired */
/* do_hemi:	true if compass headings (W, E, S, N) are desired */
/* lonlat:	0 = longitudes, 1 = latitudes, 2 non-geographical data passed */
/* worldmap:	T/F, whatever GMT->current.map.is_world is */
{
	int sign, d, m, s, m_sec;
	unsigned int k, n_items, level, type;
	bool zero_fix = false;
	char hemi[GMT_LEN16] = {""};

	/* Must override do_minutes and/or do_seconds if format uses decimal notation for that item */

	if (GMT->current.plot.calclock.geo.order[1] == -1) do_minutes = false;
	if (GMT->current.plot.calclock.geo.order[2] == -1) do_seconds = false;
	for (k = n_items = 0; k < 3; k++) if (GMT->current.plot.calclock.geo.order[k] >= 0) n_items++;	/* How many of d, m, and s are requested as integers */

	if (lonlat == 0) {	/* Fix longitudes range first */
		GMT_lon_range_adjust (GMT->current.plot.calclock.geo.range, &val);
	}

	if (lonlat) {	/* i.e., for geographical data */
		if (doubleAlmostEqual (val, 360.0) && !worldmap)
			val = 0.0;
		if (doubleAlmostEqual (val, 360.0) && worldmap && GMT->current.proj.projection == GMT_OBLIQUE_MERC)
			val = 0.0;
	}

	if (GMT->current.plot.calclock.geo.wesn) {
		if (GMT->current.plot.calclock.geo.wesn == 2) strcat (hemi, " ");
		if (!do_hemi || GMT_IS_ZERO (val)) { /* Skip adding hemisphere indication */
		}
		else if (lonlat == 0) {
			switch (GMT->current.plot.calclock.geo.range) {
				case GMT_IS_0_TO_P360_RANGE:
				case GMT_IS_0_TO_P360:
					strcat (hemi, GMT->current.language.cardinal_name[1][1]);
					break;
				case GMT_IS_M360_TO_0_RANGE:
				case GMT_IS_M360_TO_0:
					strcat (hemi, GMT->current.language.cardinal_name[2][1]);
					break;
				default:
					if (!(doubleAlmostEqual (val, 180.0) || doubleAlmostEqual (val, -180.0))) strcat (hemi, (val < 0.0) ? GMT->current.language.cardinal_name[1][0] : GMT->current.language.cardinal_name[1][1]);
					break;
			}
		}
		else
			strcat (hemi, (val < 0.0) ? GMT->current.language.cardinal_name[2][2] : GMT->current.language.cardinal_name[2][3]);

		val = fabs (val);
		if (hemi[0] == ' ' && hemi[1] == 0) hemi[0] = 0;	/* No space if no hemisphere indication */
	}
	if (GMT->current.plot.calclock.geo.no_sign) val = fabs (val);
	sign = (val < 0.0) ? -1 : 1;

	level = do_minutes + do_seconds;		/* 0, 1, or 2 */
	type = (GMT->current.plot.calclock.geo.n_sec_decimals > 0) ? 1 : 0;

	if (GMT->current.plot.r_theta_annot && lonlat)	/* Special check for the r in r-theta (set in )*/
		GMT_sprintf_float (label, GMT->current.setting.format_float_map, val);
	else if (GMT->current.plot.calclock.geo.decimal)
		sprintf (label, GMT->current.plot.calclock.geo.x_format, val, hemi);
	else {
		(void) GMT_geo_to_dms (val, n_items, GMT->current.plot.calclock.geo.f_sec_to_int, &d, &m, &s, &m_sec);	/* Break up into d, m, s, and remainder */
		if (d == 0 && sign == -1) {	/* Must write out -0 degrees, do so by writing -1 and change 1 to 0 */
			d = -1;
			zero_fix = true;
		}
		switch (2*level+type) {
			case 0:
				sprintf (label, GMT->current.plot.format[level][type], d, hemi);
				break;
			case 1:
				sprintf (label, GMT->current.plot.format[level][type], d, m_sec, hemi);
				break;
			case 2:
				sprintf (label, GMT->current.plot.format[level][type], d, m, hemi);
				break;
			case 3:
				sprintf (label, GMT->current.plot.format[level][type], d, m, m_sec, hemi);
				break;
			case 4:
				sprintf (label, GMT->current.plot.format[level][type], d, m, s, hemi);
				break;
			case 5:
				sprintf (label, GMT->current.plot.format[level][type], d, m, s, m_sec, hemi);
				break;
		}
		if (zero_fix) label[1] = '0';	/* Undo the fix above */
	}

	return;
}

/*! . */
double gmt_get_angle (struct GMT_CTRL *GMT, double lon1, double lat1, double lon2, double lat2) {
	double x1, y1, x2, y2, angle, direction;

	GMT_geo_to_xy (GMT, lon1, lat1, &x1, &y1);
	GMT_geo_to_xy (GMT, lon2, lat2, &x2, &y2);
	if (doubleAlmostEqualZero (y1, y2) && doubleAlmostEqualZero (x1, x2)) {	/* Special case that only(?) occurs at N or S pole or r=0 for GMT_POLAR */
		if (fabs (fmod (lon1 - GMT->common.R.wesn[XLO] + 360.0, 360.0)) > fabs (fmod (lon1 - GMT->common.R.wesn[XHI] + 360.0, 360.0))) {	/* East */
			GMT_geo_to_xy (GMT, GMT->common.R.wesn[XHI], GMT->common.R.wesn[YLO], &x1, &y1);
			GMT_geo_to_xy (GMT, GMT->common.R.wesn[XHI], GMT->common.R.wesn[YHI], &x2, &y2);
			GMT->current.map.corner = 1;
		}
		else {
			GMT_geo_to_xy (GMT, GMT->common.R.wesn[XLO], GMT->common.R.wesn[YLO], &x1, &y1);
			GMT_geo_to_xy (GMT, GMT->common.R.wesn[XLO], GMT->common.R.wesn[YHI], &x2, &y2);
			GMT->current.map.corner = 3;
		}
		angle = d_atan2d (y2-y1, x2-x1) - 90.0;
		if (GMT->current.proj.got_azimuths) angle += 180.0;
	}
	else
		angle = d_atan2d (y2 - y1, x2 - x1);

	if (abs (GMT->current.map.prev_x_status) == 2 && abs (GMT->current.map.prev_y_status) == 2)	/* Last point outside */
		direction = angle + 180.0;
	else if (GMT->current.map.prev_x_status == 0 && GMT->current.map.prev_y_status == 0)		/* Last point inside */
		direction = angle;
	else {
		if (abs (GMT->current.map.this_x_status) == 2 && abs (GMT->current.map.this_y_status) == 2)	/* This point outside */
			direction = angle;
		else if (GMT->current.map.this_x_status == 0 && GMT->current.map.this_y_status == 0)		/* This point inside */
			direction = angle + 180.0;
		else {	/* Special case of corners and sides only */
			if (GMT->current.map.prev_x_status == GMT->current.map.this_x_status)
				direction = (GMT->current.map.prev_y_status == 0) ? angle : angle + 180.0;
			else if (GMT->current.map.prev_y_status == GMT->current.map.this_y_status)
				direction = (GMT->current.map.prev_x_status == 0) ? angle : angle + 180.0;
			else
				direction = angle;

		}
	}

	if (direction < 0.0) direction += 360.0;
	if (direction >= 360.0) direction -= 360.0;
	return (direction);
}

/*! . */
double GMT_get_annot_offset (struct GMT_CTRL *GMT, bool *flip, unsigned int level) {
	/* Return offset in inches for text annotation.  If annotation
	 * is to be placed 'inside' the map, set flip to true */

	double a = GMT->current.setting.map_annot_offset[level];
	if (GMT->current.setting.map_frame_type & GMT_IS_INSIDE) {	/* Inside annotation */
		a = -fabs (a);
		a -= fabs (GMT->current.setting.map_tick_length[0]);
		*flip = true;
	}
	else if (a >= 0.0) {	/* Outside annotation */
		double dist = GMT->current.setting.map_tick_length[0];	/* Length of tickmark (could be negative) */
		/* For fancy frame we must consider that the frame width might exceed the ticklength */
		if (GMT->current.setting.map_frame_type & GMT_IS_FANCY && GMT->current.setting.map_frame_width > dist) dist = GMT->current.setting.map_frame_width;
		if (dist > 0.0) a += dist;
		*flip = false;
	}
	else {		/* Inside annotation via negative tick length */
		if (GMT->current.setting.map_tick_length[0] < 0.0) a += GMT->current.setting.map_tick_length[0];
		*flip = true;
	}

	return (a);
}

/*! . */
int GMT_flip_justify (struct GMT_CTRL *GMT, unsigned int justify) {
	/* Return the mirror-image justification */

	int j;

	switch (justify) {
		case 1:	 j = 11;	break;
		case 2:	 j = 10;	break;
		case 3:	 j = 9;		break;
		case 5:	 j = 7;		break;
		case 6:	 j = 6;		break;
		case 7:	 j = 5;		break;
		case 9:  j = 3;		break;
		case 10: j = 2;		break;
		case 11: j = 1;		break;
		default:
			j = justify;
			GMT_Report (GMT->parent, GMT_MSG_NORMAL, "called with incorrect argument (%d)\n", j);
			break;
	}

	return (j);
}

/*! . */
int GMT_init_custom_symbol (struct GMT_CTRL *GMT, char *in_name, struct GMT_CUSTOM_SYMBOL **S) {
	unsigned int k, nc = 0, nv, error = 0;
	int last;
	size_t length;
	bool do_fill, do_pen, first = true;
	char name[GMT_BUFSIZ] = {""}, file[GMT_BUFSIZ] = {""}, buffer[GMT_BUFSIZ] = {""}, col[8][GMT_LEN64], OP[8] = {""}, right[GMT_LEN64] = {""};
	char arg[3][GMT_LEN64] = {"", "", ""}, *fill_p = NULL, *pen_p = NULL, *c = NULL;
	FILE *fp = NULL;
	struct GMT_CUSTOM_SYMBOL *head = NULL;
	struct GMT_CUSTOM_SYMBOL_ITEM *s = NULL, *previous = NULL;
#ifdef PS_MACRO
	struct stat buf;
#endif

	/* Parse the *.def files.  Note: PS_MACRO is off and will be worked on later.  For now the
	 * extended macro language works well and can handle most situations. PW 10/11/10 */
	length = strlen (in_name);
	if (length > 4 && !strcmp (&in_name[length-4], ".def"))	/* User gave trailing .def extension (not needed) - just chop */
		strncpy (name, in_name, length-4);
	else	/* Use as is */
		strcpy (name, in_name);

	GMT_getsharepath (GMT, "custom", name, ".def", file, R_OK);
#ifdef PS_MACRO
	if (stat (file, &buf)) {
		GMT_Report (GMT->parent, GMT_MSG_NORMAL, "Error: Could not find custom symbol %s\n", name);
		GMT_exit (GMT, EXIT_FAILURE); return EXIT_FAILURE;
	}
#endif
	if ((fp = fopen (file, "r")) == NULL) {
		GMT_Report (GMT->parent, GMT_MSG_NORMAL, "Error: Could not find custom symbol %s\n", name);
		GMT_exit (GMT, EXIT_FAILURE); return EXIT_FAILURE;
	}

	head = GMT_memory (GMT, NULL, 1, struct GMT_CUSTOM_SYMBOL);
	strncpy (head->name, basename (name), GMT_LEN64);
	while (fgets (buffer, GMT_BUFSIZ, fp)) {
#ifdef PS_MACRO
		if (head->PS) {	/* Working on a PS symbol, just append the text as is */
			strcat (head->PS_macro, buffer);
			continue;
		}
#endif
		GMT_chop (buffer);	/* Get rid of \n \r */
		if (buffer[0] == '#' || buffer[0] == '\0') continue;	/* Skip comments or blank lines */
		if (buffer[0] == 'N' && buffer[1] == ':') {	/* Got extra parameter specs. This is # of data columns expected beyond the x,y[,z] stuff */
			char flags[GMT_LEN64] = {""};
			nc = sscanf (&buffer[2], "%d %s", &head->n_required, flags);
			head->type = GMT_memory (GMT, NULL, head->n_required, unsigned int);
			if (nc == 2) {	/* Got optional types argument */
				if (strlen (flags) != head->n_required) {
					GMT_Report (GMT->parent, GMT_MSG_NORMAL, "Error: Custom symbol %s has inconsistent N: <npar> [<types>] declaration\n", name);
					GMT_exit (GMT, EXIT_FAILURE); return EXIT_FAILURE;
				}
				for (k = 0; k < head->n_required; k++) {	/* Determine the argument types */
					switch (flags[k]) {
						case 'a':	head->type[k] = GMT_IS_GEOANGLE; break;		/* Angle that needs to be converted via the map projection */
						case 'l':	head->type[k] = GMT_IS_DIMENSION; break;	/* Length that will be in the current measure unit */
						case 'o':	head->type[k] = GMT_IS_FLOAT; break;		/* Other, i.e, non-dimensional quantity not to be changed */
						case 's':	head->type[k] = GMT_IS_STRING; break;		/* A text string */
						default:
							GMT_Report (GMT->parent, GMT_MSG_NORMAL, "Error: Custom symbol %s has unrecognized <types> declaration in %s\n", name, flags);
							GMT_exit (GMT, EXIT_FAILURE); return EXIT_FAILURE;
							break;
					}
				}
			}
			else {
				for (k = 0; k < head->n_required; k++) head->type[k] = GMT_IS_DIMENSION;	/* Default is lenghts */
			}
			continue;
		}
#ifdef PS_MACRO
		if (buffer[0] == '/') {	/* This is the initial definition of a PSL symbol */
			head->PS = true;
			head->PS_macro = GMT_memory (GMT, NULL, (size_t)buf.st_size, char);
			continue;
		}
#endif
		s = GMT_memory (GMT, NULL, 1, struct GMT_CUSTOM_SYMBOL_ITEM);
		if (first) head->first = s;
		first = false;

		if (strstr (buffer, "if $")) {	/* Parse a logical if-test or elseif here */
			if (strstr (buffer, "} elseif $")) {	/* Actually, it is an elseif-branch [skip { elseif]; nc -=3 means we count the cols only */
				nc = sscanf (buffer, "%*s %*s %s %s %s %*s %s %s %s %s %s %s %s %s", arg[0], OP, right, col[0], col[1], col[2], col[3], col[4], col[5], col[6], col[7]) - 3;
				s->conditional = 8;	/* elseif test */
			}
			else {	/* Starting if-branch [skip if] */
				nc = sscanf (buffer, "%*s %s %s %s %*s %s %s %s %s %s %s %s %s", arg[0], OP, right, col[0], col[1], col[2], col[3], col[4], col[5], col[6], col[7]) - 3;
				s->conditional = (col[nc-1][0] == '{') ? 2 : 1;		/* If block (2) or single command (1) */
			}
			for (k = 0; right[k]; k++) if (right[k] == ':') right[k] = ' ';	/* Remove any colon in case right side has two range values */
			nv = sscanf (right, "%s %s", arg[1], arg[2]);	/* Get one [or two] constants or variables on right hand side */
			for (k = 0; k < nv + 1; k++) {
				if (arg[k][0] == '$') {	/* Left or right hand side value is a variable */
					s->is_var[k] = true;
					s->var[k] = atoi (&arg[k][1]);	/* Get the variable number $<varno> */
					s->const_val[k] = 0.0;
				}
				else {
					s->is_var[k] = false;
					s->var[k] = 0;
					s->const_val[k] = atof (arg[k]);	/* A constant */
				}
			}
			k = 0;
			if (OP[0] == '!') s->negate = true, k = 1;	/* Reverse any test that follows */
			s->operator = OP[k];	/* Use a 1-char code for operator (<, =, >, etc.); modify below where ambiguous */
			switch (OP[k]) {
				case '<':	/* Less than [Default] */
				 	if (OP[k+1] == '=')	/* Let <= be called operator L */
						s->operator = 'L';
					else if (OP[k+1] == '>')	/* Let <> be called operator i (exclusive in-range not including the boundaries) */
						s->operator = 'i';
					else if (OP[k+1] == ']')	/* Let <] be called operator r (in-range but only include right boundary) */
						s->operator = 'r';
					break;
				case '[':	/* Inclusive range */
				 	if (OP[k+1] == ']')	/* Let [] be called operator I (inclusive range) */
						s->operator = 'I';
					else if (OP[k+1] == '>')	/* Let [> be called operator l (in range but only include left boundary) */
						s->operator = 'l';
					break;
				case '>':	/* Greater than [Default] */
				 	if (OP[k+1] == '=') s->operator = 'G';	/* Let >= be called operator G */
					break;
				case '=':	/* Equal [Default] */
					if (OP[k+1] != '=') GMT_Report (GMT->parent, GMT_MSG_NORMAL, "Warning: Please use == to indicate equality operator\n");
					if (GMT_is_dnan (s->const_val[0])) s->operator = 'E';	/* Let var == NaN be called operator E (equals NaN) */
					break;
			}
		}
		else if (strstr (buffer, "} else {"))	/* End of if-block and start of else-block */
			s->conditional = 6;
		else if (strchr (buffer, '}'))		/* End of if-block */
			s->conditional = 4;
		else					/* Regular command, no conditional test prepended */
			nc = sscanf (buffer, "%s %s %s %s %s %s %s %s", col[0], col[1], col[2], col[3], col[4], col[5], col[6], col[7]);

		last = nc - 1;	/* Index of last col argument */

		/* Check if command has any trailing -Gfill -Wpen specifiers */

		do_fill = do_pen = false;
		if (col[last][0] == '-' && col[last][1] == 'G') fill_p = &col[last][2], do_fill = true, last--;
		if (col[last][0] == '-' && col[last][1] == 'W') pen_p = &col[last][2], do_pen = true, last--;
		if (col[last][0] == '-' && col[last][1] == 'G') fill_p = &col[last][2], do_fill = true, last--;	/* Check again for -G since perhaps -G -W was given */
		if (last < 0) error++;

		s->action = col[last][0];
		if (s->conditional == 4) s->action = '}';	/* The {, }, E, and F are dummy actions */
		if (s->conditional == 6) s->action = 'E';
		if (s->conditional == 8) s->action = 'F';
		if (last >= 2 && !s->conditional) {	/* OK to parse x,y coordinates */
			s->x = atof (col[GMT_X]);
			s->y = atof (col[GMT_Y]);
		}

		switch (s->action) {

			/* M, D, S, and A allows for arbitrary lines or polygons to be designed - these may be painted or filled with pattern */

			case 'M':		/* Set a new anchor point */
				if (last != 2) error++;
				break;

			case 'D':		/* Draw to next point */
				if (last != 2) error++;
				break;

			case 'S':		/* Stroke current path as line, not polygon */
				if (last != 0) error++;
				break;

			case 'A':		/* Draw arc of a circle */
				if (last != 5) error++;
				s->p[0] = atof (col[2]);
				s->p[1] = atof (col[3]);
				s->p[2] = atof (col[4]);
				break;

			case 'R':		/* Rotate coordinate system about (0,0) */
				if (last != 1) error++;
				k = (unsigned int)strlen (col[0]) - 1;	/* Index of last character */
				if (col[0][0] == '$') {	/* Got a variable as angle */
					s->var[0] = atoi (&col[0][1]);
					s->action = GMT_SYMBOL_VARROTATE;	/* Mark as a different rotate action */
				}
				else if (col[0][k] == 'a') {	/* Got a fixed azimuth */
					col[0][k] = '\0';	/* Temporarily remove the trailing 'a' */
					s->p[0] = atof (col[0]);	/* Get azimuth */
					s->action = GMT_SYMBOL_AZIMROTATE;	/* Mark as a different rotate action */
					col[0][k] = 'a';	/* Restore the trailing 'a' */
				}
				else	/* Got a fixed Cartesian angle */
					s->p[0] = atof (col[0]);
				break;

			case 'T':		/* Texture changes only (modify pen, fill settings) */
				if (last != 0) error++;
				break;

			case '{':		/* Start of block */
			case '}':		/* End of block */
			case 'E':		/* End of if-block and start of else block */
			case 'F':		/* End of if-block and start of another if block */
				break;	/* Nothing to do but move on */

			/* These are standard psxy-type symbols */

			case 'a':		/* Draw star symbol */
			case 'c':		/* Draw complete circle */
			case 'd':		/* Draw diamond symbol */
			case 'g':		/* Draw octagon symbol */
			case 'h':		/* Draw hexagon symbol */
			case 'i':		/* Draw inverted triangle symbol */
			case 'n':		/* Draw pentagon symbol */
			case 'p':		/* Draw solid dot */
			case 's':		/* Draw square symbol */
			case 't':		/* Draw triangle symbol */
			case 'x':		/* Draw cross symbol */
			case 'y':		/* Draw vertical dash symbol */
			case '+':		/* Draw plus symbol */
			case '-':		/* Draw horizontal dash symbol */
				if (last != 3) error++;
				s->p[0] = atof (col[2]);
				break;

			case 'l':		/* Draw letter/text symbol [ expect x, y, size, string l]*/
				if (last != 4) error++;	/* Did not get the expected arguments */
				s->p[0] = atof (col[2]);	/* Text size is either (1) fixed point size of (2) fractional size relative to the 1x1 box */
				if (col[2][strlen(col[2])-1] == 'p')	/* Gave font size as a fixed point size that will not scale with symbol size */
					s->p[0] = -s->p[0];	/* Mark fixed size via a negative point size */
				s->string = GMT_memory (GMT, NULL, strlen (col[3]) + 1, char);
				strcpy (s->string, col[3]);
				if ((c = strchr (s->string, '$')) && isdigit (c[1])) {	/* Got a text string containing one or more variables */
					s->action = GMT_SYMBOL_VARTEXT;
				}
				s->font = GMT->current.setting.font_annot[0];	/* Default font for symbols */
				s->justify = PSL_MC;				/* Default justification of text */
				head->text = true;
				k = 1;
				while (col[last][k] && col[last][k] != '+') k++;
				if (col[last][k]) {	/* Gave modifiers */
					unsigned int pos = 0;
					char p[GMT_BUFSIZ];
					while ((GMT_strtok (&col[last][k], "+", &pos, p))) {	/* Parse any +<modifier> statements */
						switch (p[0]) {
							case 'f':	/* Change font [Note: font size is ignore as the size argument take precedent] */
								if (GMT_getfont (GMT, &p[1], &s->font))
									GMT_Report (GMT->parent, GMT_MSG_NORMAL, "Warning: Macro code l contains bad +<font> modifier (set to %s)\n", GMT_putfont (GMT, s->font));
								break;
							case 'j':	s->justify = GMT_just_decode (GMT, &p[1], 12);	break;	/* text justification */
							default:
								GMT_Report (GMT->parent, GMT_MSG_NORMAL, "Error: Macro code l contains bad modifier +%c\n", p[0]);
								error++;
								break;
						}
					}
				}
				/* Fit in GMT 4 compatibility mode we must check for obsolete %font suffix in the text */
				if (GMT_compat_check (GMT, 4) && (c = strchr (s->string, '%')) && !(c[1] == 'X' || c[1] == 'Y')) {	/* Gave font name or number, too, using GMT 4 style */
					GMT_Report (GMT->parent, GMT_MSG_COMPAT, "Warning in macro l: <string>[%%<font>] is deprecated syntax, use +f<font> instead\n");
					*c = 0;		/* Replace % with the end of string NUL indicator */
					c++;		/* Go to next character */
					if (GMT_getfont (GMT, c, &s->font)) GMT_Report (GMT->parent, GMT_MSG_NORMAL, "Custom symbol subcommand l contains bad GMT4-style font information (set to %s)\n", GMT_putfont (GMT, GMT->current.setting.font_annot[0]));
				}

				break;

			case 'r':		/* Draw rect symbol */
				if (last != 4) error++;
				s->p[0] = atof (col[2]);
				s->p[1] = atof (col[3]);
				break;

			case 'e':		/* Draw ellipse symbol */
			case 'j':		/* Draw rotated rect symbol */
			case 'm':		/* Draw mathangle symbol */
			case 'w':		/* Draw wedge (pie) symbol */
				if (last != 5) error++;
				s->p[0] = atof (col[2]);	/* Leave direction in degrees */
				s->p[1] = atof (col[3]);
				s->p[2] = atof (col[4]);
				break;

			default:
				error++;
				break;
		}

		if (error) {
			GMT_Report (GMT->parent, GMT_MSG_NORMAL, "Error: Failed to parse symbol commands in file %s\n", file);
			GMT_Report (GMT->parent, GMT_MSG_NORMAL, "Error: Offending line: %s\n", buffer);
			GMT_exit (GMT, EXIT_FAILURE); return EXIT_FAILURE;
		}

		if (do_fill) {	/* Update current fill */
			s->fill = GMT_memory (GMT, NULL, 1, struct GMT_FILL);
			if (fill_p[0] == '-')	/* Do not want to fill this polygon */
				s->fill->rgb[0] = -1;
			else if (GMT_getfill (GMT, fill_p, s->fill)) {
				GMT_fill_syntax (GMT, 'G', " ");
				GMT_exit (GMT, EXIT_FAILURE); return EXIT_FAILURE;
			}
		}
		else
			s->fill = NULL;
		if (do_pen) {	/* Update current pen */
			s->pen = GMT_memory (GMT, NULL, 1, struct GMT_PEN);
			if (pen_p[0] == '-')	/* Do not want to draw outline */
				s->pen->rgb[0] = -1;
			else if (GMT_getpen (GMT, pen_p, s->pen)) {
				GMT_pen_syntax (GMT, 'W', " ");
				GMT_exit (GMT, EXIT_FAILURE); return EXIT_FAILURE;
			}
		}
		else
			s->pen = NULL;

		GMT_Report (GMT->parent, GMT_MSG_DEBUG, "Code %c Conditional = %d OP = %c negate = %d var = %d/%d/%d do_pen = %d do_fill = %d\n", \
			(int)s->action, s->conditional, (int)s->operator, s->negate, s->var[0], s->var[1], s->var[2], do_pen, do_fill);
		if (previous) previous->next = s;
		previous = s;
	}
	fclose (fp);

	*S = head;
	return (GMT_NOERROR);
}

/*! . */
struct GMT_CUSTOM_SYMBOL * GMT_get_custom_symbol (struct GMT_CTRL *GMT, char *name) {
	unsigned int i;
	int found = -1;

	/* First see if we already have loaded this symbol */

	for (i = 0; found == -1 && i < GMT->init.n_custom_symbols; i++) if (!strcmp (name, GMT->init.custom_symbol[i]->name)) found = i;

	if (found >= 0) return (GMT->init.custom_symbol[found]);	/* Return a previously loaded symbol */

	/* Must load new symbol */

	GMT->init.custom_symbol = GMT_memory (GMT, GMT->init.custom_symbol, GMT->init.n_custom_symbols+1, struct GMT_CUSTOM_SYMBOL *);
	GMT_init_custom_symbol (GMT, name, &(GMT->init.custom_symbol[GMT->init.n_custom_symbols]));

	return (GMT->init.custom_symbol[GMT->init.n_custom_symbols++]);
}

/*! . */
void GMT_free_custom_symbols (struct GMT_CTRL *GMT) {	/* Free the allocated list of custom symbols */
	unsigned int i;
	struct GMT_CUSTOM_SYMBOL_ITEM *s = NULL, *current = NULL;

	if (GMT->init.n_custom_symbols == 0) return;
	for (i = 0; i < GMT->init.n_custom_symbols; i++) {
		s = GMT->init.custom_symbol[i]->first;
		while (s) {
			current = s;
			s = s->next;
			if (current->fill) GMT_free (GMT, current->fill);
			if (current->pen) GMT_free (GMT, current->pen);
			if (current->string) GMT_free (GMT, current->string);
			GMT_free (GMT, current);
		}
		if (GMT->init.custom_symbol[i]->PS_macro) GMT_free (GMT, GMT->init.custom_symbol[i]->PS_macro);
		if (GMT->init.custom_symbol[i]->type) GMT_free (GMT, GMT->init.custom_symbol[i]->type);
		GMT_free (GMT, GMT->init.custom_symbol[i]);
	}
	GMT_free (GMT, GMT->init.custom_symbol);
	GMT->init.n_custom_symbols = 0;
}

/*! . */
bool GMT_polygon_is_open (struct GMT_CTRL *GMT, double x[], double y[], uint64_t n)
{	/* Returns true if the first and last point is not identical */
	if (n < 2) return false;	/*	A single point is by definition closed */
	if (!doubleAlmostEqualZero (y[0], y[n-1]))
		return true;	/* y difference exceeds threshold: polygon is OPEN */
	if (!doubleAlmostEqualZero (x[0], x[n-1])) {	/* The x values exceeds threshold, check further if by 360 under geo */
		if (GMT->current.io.col_type[GMT_IN][GMT_X] & GMT_IS_GEO) {	/* Geographical coordinates: Worry about a 360 jump */
			double dlon = fabs (x[0] - x[n-1]);	/* If exactly 360 then we are OK */
			if (!doubleAlmostEqualZero (dlon, 360.0))
				return true;	/* x difference exceeds threshold for an exact 360 offset: polygon is OPEN */
		}
		else	/* Cartesian case */
			return true;	/* x difference exceeds threshold: polygon is OPEN */
	}
	/* Here, first and last are ~identical - to be safe we enforce exact closure */
	x[n-1] = x[0];	y[n-1] = y[0];	/* Note: For geo data, this step may change a 0 to 360 or vice versa */
	return false;	/* Passed the tests so polygon is CLOSED */
}

/*! . */
double GMT_polygon_area (struct GMT_CTRL *GMT, double x[], double y[], uint64_t n) {
	uint64_t i, last;
	double area, xold, yold;

	/* Sign will be +ve if polygon is CW, negative if CCW */

	last = (GMT_polygon_is_open (GMT, x, y, n)) ? n : n - 1;	/* Skip repeating vertex */

	area = yold = 0.0;
	xold = x[last-1];
	yold = y[last-1];

	for (i = 0; i < last; i++) {
		area += (xold - x[i]) * (yold + y[i]);
		xold = x[i];
		yold = y[i];
	}
	return (0.5 * area);
}

/*! . */
int GMT_polygon_centroid (struct GMT_CTRL *GMT, double *x, double *y, uint64_t n, double *Cx, double *Cy)
{	/* Compute polygon centroid location */
	uint64_t i, last;
	double A, d, xold, yold;

	A = GMT_polygon_area (GMT, x, y, n);
	last = (GMT_polygon_is_open (GMT, x, y, n)) ? n : n - 1;	/* Skip repeating vertex */
	*Cx = *Cy = 0.0;
	xold = x[last-1];	yold = y[last-1];
	for (i = 0; i < last; i++) {
		d = (xold * y[i] - x[i] * yold);
		*Cx += (x[i] + xold) * d;
		*Cy += (y[i] + yold) * d;
		xold = x[i];	yold = y[i];
	}
	*Cx /= (6.0 * A);
	*Cy /= (6.0 * A);
	return ((A < 0.0) ? -1 : +1);	/* -1 means CCW, +1 means CW */
}

/*! . */
unsigned int * GMT_prep_nodesearch (struct GMT_CTRL *GMT, struct GMT_GRID *G, double radius, unsigned int mode, unsigned int *d_row, unsigned int *actual_max_d_col) {
	/* When we search all nodes within a radius R on a grid, we first rule out nodes that are
	 * outside the circumscribing rectangle.  However, for geographic data the circle becomes
	 * elliptical in lon/lat space due to the cos(lat) shrinking of the length of delta_lon.
	 * Thus, while the +- width of nodes in y is fixed (d_row), the +-width of nodes in x
	 * is a function of latitude.  This is the array d_col (which is constant for Cartesian data).
	 * We expect GMT_init_distaz has been called so the GMT_distance function returns distances
	 * in the same units as the radius.  We also return the widest value in the d_col array via
	 * the actual_max_d_col value.
	 */
	unsigned int max_d_col, row, *d_col = GMT_memory (GMT, NULL, G->header->ny, unsigned int);
	double dist_x, dist_y, lon, lat;

	lon = G->header->wesn[XLO] + G->header->inc[GMT_X];

	dist_y = GMT_distance (GMT, G->header->wesn[XLO], G->header->wesn[YLO], G->header->wesn[XLO], G->header->wesn[YLO] + G->header->inc[GMT_Y]);
	if (mode) {	/* Input data is geographical, so circle widens with latitude due to cos(lat) effect */
		max_d_col = urint (ceil (G->header->nx / 2.0) + 0.1);	/* Upper limit on +- halfwidth */
		*actual_max_d_col = 0;
		for (row = 0; row < G->header->ny; row++) {
			lat = GMT_grd_row_to_y (GMT, row, G->header);
			/* Determine longitudinal width of one grid ell at this latitude */
			dist_x = GMT_distance (GMT, G->header->wesn[XLO], lat, lon, lat);
			d_col[row] = (fabs (lat) == 90.0) ? max_d_col : urint (ceil (radius / dist_x) + 0.1);
			if (d_col[row] > max_d_col) d_col[row] = max_d_col;	/* Safety valve */
			if (d_col[row] > (*actual_max_d_col)) *actual_max_d_col = d_col[row];
		}
	}
	else {	/* Plain Cartesian data with rectangular box */
		dist_x = GMT_distance (GMT, G->header->wesn[XLO], G->header->wesn[YLO], lon, G->header->wesn[YLO]);
		*actual_max_d_col = max_d_col = urint (ceil (radius / dist_x) + 0.1);
		for (row = 0; row < G->header->ny; row++) d_col[row] = max_d_col;
	}
	*d_row = urint (ceil (radius / dist_y) + 0.1);	/* The constant half-width of nodes in y-direction */
	GMT_Report (GMT->parent, GMT_MSG_LONG_VERBOSE, "Max node-search half-widths are: half_x = %d, half_y = %d\n", *d_row, *actual_max_d_col);
	return (d_col);		/* The (possibly variable) half-width of nodes in x-direction as function of y */
}

/* THese three functions are used by grdmath and gmtmath only */

/*! . */
int gmt_load_macros (struct GMT_CTRL *GMT, char *mtype, struct MATH_MACRO **M) {
	/* Load in any gmt/grdmath macros.  These records are of the format
	 * MACRO = ARG1 ARG2 ... ARGN [ : comments on what they do]
	 * The comments, if present, must be preceded by :<space> to distinguish
	 * the flag from any dd:mm:ss or hh:mm:ss constants used in the macro. */

	unsigned int n = 0, k = 0, pos = 0;
	size_t n_alloc = 0;
	char line[GMT_BUFSIZ] = {""}, name[GMT_LEN64] = {""}, item[GMT_LEN64] = {""}, args[GMT_BUFSIZ] = {""}, *c = NULL;
	struct MATH_MACRO *macro = NULL;
	FILE *fp = NULL;

	if (!GMT_getuserpath (GMT, mtype, line)) return (0);

	if ((fp = fopen (line, "r")) == NULL) {
		GMT_Report (GMT->parent, GMT_MSG_NORMAL, "Error: Unable to open %s macro file\n", line);
		return -1;
	}

	while (fgets (line, GMT_BUFSIZ, fp)) {
		if (line[0] == '#') continue;
		GMT_chop (line);
		if ((c = strstr (line, ": ")))	/* This macro has comments */
			c[0] = '\0';		/* Chop off the comments */
		GMT_strstrip (line, true);	/* Remove leading and trailing whitespace */
		sscanf (line, "%s = %[^\n]", name, args);	/* Get name and everything else */
		if (n == n_alloc) macro = GMT_memory (GMT, macro, n_alloc += GMT_TINY_CHUNK, struct MATH_MACRO);
		macro[n].name = strdup (name);
		pos = 0;
		while (GMT_strtok (args, " \t", &pos, item)) macro[n].n_arg++;		/* Count the arguments */
		macro[n].arg = GMT_memory (GMT, macro[n].arg, macro[n].n_arg, char *);	/* Allocate pointers for args */
		pos = k = 0;
		while (GMT_strtok (args, " \t", &pos, item)) macro[n].arg[k++] = strdup (item);	/* Assign arguments */
		n++;
	}
	fclose (fp);
	if (n < n_alloc) macro = GMT_memory (GMT, macro, n, struct MATH_MACRO);

	*M = macro;
	return (n);
}

/*! . */
int gmt_find_macro (char *arg, unsigned int n_macros, struct MATH_MACRO *M) {
	/* See if the arg matches the name of a macro; return its ID or -1 */

	unsigned int n;

	if (n_macros == 0 || !M) return (GMT_NOTSET);

	for (n = 0; n < n_macros; n++) if (!strcmp (arg, M[n].name)) return (n);

	return (GMT_NOTSET);
}

/*! . */
void gmt_free_macros (struct GMT_CTRL *GMT, unsigned int n_macros, struct MATH_MACRO **M) {
	/* Free space allocated for macros */

	unsigned int n, k;

	if (n_macros == 0 || !(*M)) return;

	for (n = 0; n < n_macros; n++) {
		free ((*M)[n].name);
		for (k = 0; k < (*M)[n].n_arg; k++) free ((*M)[n].arg[k]);	/* Free arguments */
		GMT_free (GMT, (*M)[n].arg);	/* Free argument list */
	}
	GMT_free (GMT, (*M));
}

/*! . */
struct GMT_OPTION * gmt_substitute_macros (struct GMT_CTRL *GMT, struct GMT_OPTION *options, char *mfile) {
	unsigned int n_macros, kk;
	int k;
	struct MATH_MACRO *M = NULL;
	struct GMT_OPTION *opt = NULL, *ptr = NULL, *list = NULL;
	struct GMTAPI_CTRL *API = GMT->parent;

	n_macros = gmt_load_macros (GMT, mfile, &M);	/* Load in any macros */
	if (n_macros) GMT_Report (API, GMT_MSG_VERBOSE, "Found and loaded %d user macros.\n", n_macros);

	/* Expand any macro with its building blocks */

	for (opt = options; opt; opt = opt->next) {
		if (opt->option == GMT_OPT_INFILE && (k = gmt_find_macro (opt->arg, n_macros, M)) != GMT_NOTSET) {
			/* Add in the replacement commands from the macro */
			for (kk = 0; kk < M[k].n_arg; kk++) {
				ptr = GMT_Make_Option (API, GMT_OPT_INFILE, M[k].arg[kk]);
				if ((list = GMT_Append_Option (API, ptr, list)) == NULL) return (NULL);
				if (ptr->arg[0] == '-' && (isalpha (ptr->arg[1]) || ptr->arg[1] == '-')) {
					ptr->option = ptr->arg[1];	/* Change from "file" to an option */
					GMT_strlshift (ptr->arg, 2U);	/* Remove the leading -? part */
				}
			}
			continue;
		}
		else
			ptr = GMT_Make_Option (API, opt->option, opt->arg);

		if (ptr == NULL || (list = GMT_Append_Option (API, ptr, list)) == NULL) return (NULL);
	}
	gmt_free_macros (GMT, n_macros, &M);

	return (list);
}

/*! . */
void gmt_init_rot_matrix (double R[3][3], double E[])
{	/* This starts setting up the matrix without knowing the angle of rotation
	 * Call set_rot_angle with R, and omega to complete the matrix
	 * P	Cartesian 3-D vector of rotation pole
	 * R	the rotation matrix without terms depending on omega
	 * See Cox and Hart [1985] Box ?? for details.
	 */

	R[0][0] = E[0] * E[0];
	R[1][1] = E[1] * E[1];
	R[2][2] = E[2] * E[2];
	R[0][1] = R[1][0] = E[0] * E[1];
	R[0][2] = R[2][0] = E[0] * E[2];
	R[1][2] = R[2][1] = E[1] * E[2];
}

/*! . */
void gmt_load_rot_matrix (double w, double R[3][3], double E[])
{	/* Sets R using R(no_omega) and the given rotation angle w in radians */
	double sin_w, cos_w, c, E_x, E_y, E_z;

	sincos (w, &sin_w, &cos_w);
	c = 1.0 - cos_w;

	E_x = E[0] * sin_w;
	E_y = E[1] * sin_w;
	E_z = E[2] * sin_w;

	R[0][0] = R[0][0] * c + cos_w;
	R[0][1] = R[0][1] * c - E_z;
	R[0][2] = R[0][2] * c + E_y;

	R[1][0] = R[1][0] * c + E_z;
	R[1][1] = R[1][1] * c + cos_w;
	R[1][2] = R[1][2] * c - E_x;

	R[2][0] = R[2][0] * c - E_y;
	R[2][1] = R[2][1] * c + E_x;
	R[2][2] = R[2][2] * c + cos_w;
}

/*! . */
void gmt_matrix_vect_mult (double a[3][3], double b[3], double c[3])
{	/* c = A * b */
	int i, j;

	for (i = 0; i < 3; i++) for (j = 0, c[i] = 0.0; j < 3; j++) c[i] += a[i][j] * b[j];
}

#if 0
void GMT_dataset_detrend (struct GMT_CTRL *GMT, struct GMT_DATASET *D, unsigned int mode, double *coeff)
{	/* Will detrend the x [and y if not NULL] columns separately. */
	unsigned id = 0, tbl, col, n_cols;
	uint64_t row, seg;
	double sumt, sumt2, sumx, sumtx, xmin, xmax, t, t_factor;
	struct GMT_DATASEGMENT *S = NULL;

	/* mode = 0 (GMT_FFT_REMOVE_NOTHING):  Do nothing.
	   mode = 1 (GMT_FFT_REMOVE_MEAN):  Remove the mean value (returned via coeff[0], coeff[2])
	   mode = 2 (GMT_FFT_REMOVE_MID):   Remove the mid value value (returned via coeff[0], coeff[2])
	   mode = 3 (GMT_FFT_REMOVE_TREND): Remove the best-fitting line by least squares (returned via coeff[0-4])
	*/
	if (mode == GMT_FFT_REMOVE_NOTHING) {	/* Do nothing */
		GMT_Report (API, GMT_MSG_VERBOSE, "No detrending selected\n");
		return;
	}
	t_factor =  2.0 / (n - 1);
	for (tbl = seg_no = 0; tbl < D->n_tables; tbl++) {
		for (seg = 0; seg < D->n_segments; seg++) {	/* For each segment to modify */
			S = D->table[tbl]->segment[seg];
			for (col = 1; col < n_cols; col++) {
				sumt = sumt2 = sumx = sumtx = 0.0;
				xmin = DBL_MAX, xmax = -DBL_MAX;
				for (row = 0; row < S->n_rows; row++) {
					t = row * t_factor - 1.0;
					sumt += t;
					sumt2 += (t * t);
					sumx += S->coord[col][row];
					sumtx += (t * S->coord[col][row]);
					if (S->coord[col][row] < xmin) xmin = S->coord[col][row];
					if (S->coord[col][row] > xmax) xmax = S->coord[col][row];
				}
				id = 2 * (col - 1);
				coeff[id] = (mode == GMT_FFT_REMOVE_MID) ? 0.5 * (xmin + xmax) : sumx / S->n_rows;
				coeff[id+1] = (mode == GMT_FFT_REMOVE_TREND) ? sumtx / sumt2 : 0.0;
				/* Remove the desired trend */
				for (row = 0; row < S->n_rows; row++) {
					t = row * t_factor - 1.0;
					S->coord[col][row] -= (coeff[id] + t * coeff[id+1]);
				}
			}
		}
	}
}

void GMT_cols_detrend (struct GMT_CTRL *GMT, double *t, double *x, double *y, uint64_t n, unsigned int mode, double *coeff)
{	/* Will detrend the x [and y if not NULL] columns separately. */
	unsigned id = 0, tbl, col, n_cols;
	uint64_t row, seg;
	double sumt, sumt2, sumx, sumtx, xmin, xmax, t, t_factor, *C[2] = {NULL, NULL};
	struct GMT_DATASEGMENT *S = NULL;

	/* mode = 0 (GMT_FFT_REMOVE_NOTHING):  Do nothing.
	   mode = 1 (GMT_FFT_REMOVE_MEAN):  Remove the mean value (returned via coeff[0], coeff[2])
	   mode = 2 (GMT_FFT_REMOVE_MID):   Remove the mid value value (returned via coeff[0], coeff[2])
	   mode = 3 (GMT_FFT_REMOVE_TREND): Remove the best-fitting line by least squares (returned via coeff[0-4])
	*/
	if (mode == GMT_FFT_REMOVE_NOTHING) {	/* Do nothing */
		GMT_Report (API, GMT_MSG_VERBOSE, "No detrending selected\n");
		return;
	}
	t_factor =  2.0 / (n - 1);
	n_cols = (y == NULL) ? 1 : 2;
	C[0] = x;	C[1] = y;	/* So we can loop over these columns */
	for (col = 0; col < n_cols; col++) {
		sumt = sumt2 = sumx = sumtx = 0.0;
		xmin = DBL_MAX, xmax = -DBL_MAX;
		for (row = 0; row < S->n_rows; row++) {
			t = row * t_factor - 1.0;
			sumt += t;
			sumt2 += (t * t);
			sumx += C[col][row];
			sumtx += (t * C[col][row]);
			if (C[col][row] < xmin) xmin = C[col][row];
			if (C[col][row] > xmax) xmax = C[col][row];
		}
		id = 2 * (col - 1);
		coeff[id] = (mode == GMT_FFT_REMOVE_MID) ? 0.5 * (xmin + xmax) : sumx / S->n_rows;
		coeff[id+1] = (mode == GMT_FFT_REMOVE_TREND) ? sumtx / sumt2 : 0.0;
		/* Remove the desired trend */
		for (row = 0; row < S->n_rows; row++) {
			t = row * t_factor - 1.0;
			C[col][row] -= (coeff[id] + t * coeff[id+1]);
		}
	}
}
#endif

/*! . */
struct GMT_DATASET * GMT_segmentize_data (struct GMT_CTRL *GMT, struct GMT_DATASET *Din) {
	/* Din is a data set with any number of tables and segments and records.
	 * On output we return pointer to new dataset in which all points in Din are used to
	 * form 2-point line segments.  So output will have lots of segments, all of length 2,
	 * and all these segments are placed in the first (and only) output table.
	 *
	 * Dout is the new data set with all the segmentized lines;
	 */
	uint64_t dim[4] = {1, 0, 2, 0};	/* Put everything in one table, each segment has 2 points */
	uint64_t tbl, seg, row, col, new_seg, last_row;
	struct GMT_DATASET *D = NULL;
	struct GMT_DATATABLE *Tin = NULL, *Tout = NULL;
	
	dim[GMT_COL] = Din->n_columns;	/* Same number of columns as input dataset */
	/* Determine how many total segments will be created */
	for (tbl = 0; tbl < Din->n_tables; tbl++) {
		Tin = Din->table[tbl];
		for (seg = 0; seg < Tin->n_segments; seg++)	/* For each segment to resample */
			dim[GMT_SEG] += Tin->segment[seg]->n_rows - 1;	/* That is how many segments will be derived from these n_rows points */
	}
	GMT_Report (GMT->parent, GMT_MSG_LONG_VERBOSE, "Segmentize input data into %" PRIu64 " 2-point segment lines\n", dim[GMT_SEG]);
	/* Allocate the dataset with one large table */
	if ((D = GMT_Create_Data (GMT->parent, GMT_IS_DATASET, GMT_IS_LINE, 0, dim, NULL, NULL, 0, 0, NULL)) == NULL) return (NULL);	/* Our new dataset */
	Tout = D->table[0];	/* The only table */
	for (tbl = new_seg = 0; tbl < Din->n_tables; tbl++) {
		Tin = Din->table[tbl];	/* Current input table */
		for (seg = 0; seg < Tin->n_segments; seg++) {	/* For each input segment to resample */
			last_row = 0;
			for (row = 1; row < Tin->segment[seg]->n_rows; row++, new_seg++) {	/* For each end point in the new 2-point segments */
				for (col = 0; col < Tin->segment[seg]->n_columns; col++) {	/* For every column */
					Tout->segment[new_seg]->coord[col][0] = Tin->segment[seg]->coord[col][last_row];	/* 1st point */
					Tout->segment[new_seg]->coord[col][1] = Tin->segment[seg]->coord[col][row];	/* 2nd point */
				}
				last_row = row;
			}
		}
	}
	GMT_set_dataset_minmax (GMT, D);	/* Determine min/max for each column */

	return (D);
}


#define SEG_DIST 2
#define SEG_AZIM 3

/*! . */
struct GMT_DATASET * gmt_resample_data_spherical (struct GMT_CTRL *GMT, struct GMT_DATASET *Din, double along_ds, unsigned int mode, unsigned int ex_cols, enum GMT_enum_track smode) {
	/* Spherical version; see GMT_resample_data for details */
	int ndig;
	bool resample;
	uint64_t tbl, col, n_cols;
	uint64_t row, seg, seg_no;
	char buffer[GMT_BUFSIZ] = {""}, ID[GMT_BUFSIZ] = {""};
	double along_dist, azimuth, dist_inc;
	struct GMT_DATASET *D = NULL;
	struct GMT_DATATABLE *Tin = NULL, *Tout = NULL;

	resample = (!GMT_IS_ZERO(along_ds));
	n_cols = 2 + mode + ex_cols;
	D = GMT_alloc_dataset (GMT, Din, 0, n_cols, GMT_ALLOC_NORMAL);	/* Same table length as Din, but with up to 4 columns (lon, lat, dist, az) */
	ndig = irint (floor (log10 ((double)Din->n_segments))) + 1;	/* Determine how many decimals are needed for largest segment id */

	for (tbl = seg_no = 0; tbl < Din->n_tables; tbl++) {
		Tin  = Din->table[tbl];
		Tout = D->table[tbl];
		for (seg = Tout->n_records = 0; seg < Tin->n_segments; seg++, seg_no++) {	/* For each segment to resample */
			GMT_memcpy (Tout->segment[seg]->coord[GMT_X], Tin->segment[seg]->coord[GMT_X], Tin->segment[seg]->n_rows, double);	/* Duplicate longitudes */
			GMT_memcpy (Tout->segment[seg]->coord[GMT_Y], Tin->segment[seg]->coord[GMT_Y], Tin->segment[seg]->n_rows, double);	/* Duplicate latitudes */
			/* Resample lines as per smode */
			if (resample) {	/* Resample lon/lat path and also reallocate more space for all other columns */
				Tout->segment[seg]->n_rows = GMT_resample_path (GMT, &Tout->segment[seg]->coord[GMT_X], &Tout->segment[seg]->coord[GMT_Y], Tout->segment[seg]->n_rows, along_ds, smode);
				for (col = 2; col < n_cols; col++)	/* Also realloc the other columns */
					Tout->segment[seg]->coord[col] = GMT_memory (GMT, Tout->segment[seg]->coord[col], Tout->segment[seg]->n_rows, double);
			}
			Tout->n_records += Tout->segment[seg]->n_rows;	/* Update record count */
			if (mode == 0) continue;	/* No dist/az needed */
			for (row = 0, along_dist = 0.0; row < Tout->segment[seg]->n_rows; row++) {	/* Process each point along resampled FZ trace */
				dist_inc = (row) ? GMT_distance (GMT, Tout->segment[seg]->coord[GMT_X][row], Tout->segment[seg]->coord[GMT_Y][row], Tout->segment[seg]->coord[GMT_X][row-1], Tout->segment[seg]->coord[GMT_Y][row-1]) : 0.0;
				along_dist += dist_inc;
				Tout->segment[seg]->coord[SEG_DIST][row] = along_dist;
				if (mode == 1) continue;	/* No az needed */
				if (row)
					azimuth = GMT_az_backaz (GMT, Tout->segment[seg]->coord[GMT_X][row-1], Tout->segment[seg]->coord[GMT_Y][row-1], Tout->segment[seg]->coord[GMT_X][row], Tout->segment[seg]->coord[GMT_Y][row], false);
				else	/* Special deal for first point */
					azimuth = GMT_az_backaz (GMT, Tout->segment[seg]->coord[GMT_X][0], Tout->segment[seg]->coord[GMT_Y][0], Tout->segment[seg]->coord[GMT_X][1], Tout->segment[seg]->coord[GMT_Y][1], false);
				Tout->segment[seg]->coord[SEG_AZIM][row] = azimuth;
			}
			ID[0] = 0;
			if (Tout->segment[seg]->label) strncpy (ID, Tout->segment[seg]->label, GMT_BUFSIZ);	/* Look for label in header */
			else if (Tout->segment[seg]->header) GMT_parse_segment_item (GMT, Tout->segment[seg]->header, "-L", ID);	/* Look for label in header */
			if (!ID[0]) sprintf (ID, "%*.*" PRIu64, ndig, ndig, seg_no);	/* Must assign a label from running numbers */
			if (!Tout->segment[seg]->label) Tout->segment[seg]->label = strdup (ID);
			if (Tout->segment[seg]->header) free (Tout->segment[seg]->header);
			sprintf (buffer, "Segment label -L%s", ID);
			Tout->segment[seg]->header = strdup (buffer);
		}
	}
	return (D);
}

/*! . */
struct GMT_DATASET * gmt_resample_data_cartesian (struct GMT_CTRL *GMT, struct GMT_DATASET *Din, double along_ds, unsigned int mode, unsigned int ex_cols, enum GMT_enum_track smode) {
	/* Cartesian version; see GMT_resample_data for details */

	int ndig;
	bool resample;
	uint64_t tbl, col, n_cols;
	uint64_t row, seg, seg_no;
	char buffer[GMT_BUFSIZ] = {""}, ID[GMT_BUFSIZ] = {""};
	double along_dist, azimuth, dist_inc;
	struct GMT_DATASET *D = NULL;
	struct GMT_DATATABLE *Tin = NULL, *Tout = NULL;

	resample = (!GMT_IS_ZERO(along_ds));
	n_cols = 2 + mode + ex_cols;
	D = GMT_alloc_dataset (GMT, Din, 0, n_cols, GMT_ALLOC_NORMAL);	/* Same table length as Din, but with up to 4 columns (lon, lat, dist, az) */
	ndig = irint (floor (log10 ((double)Din->n_segments))) + 1;	/* Determine how many decimals are needed for largest segment id */

	for (tbl = seg_no = 0; tbl < Din->n_tables; tbl++) {
		Tin  = Din->table[tbl];
		Tout = D->table[tbl];
		for (seg = Tout->n_records = 0; seg < Tin->n_segments; seg++, seg_no++) {	/* For each segment to resample */
			GMT_memcpy (Tout->segment[seg]->coord[GMT_X], Tin->segment[seg]->coord[GMT_X], Tin->segment[seg]->n_rows, double);	/* Duplicate x */
			GMT_memcpy (Tout->segment[seg]->coord[GMT_Y], Tin->segment[seg]->coord[GMT_Y], Tin->segment[seg]->n_rows, double);	/* Duplicate y */
			/* Resample lines as per smode */
			if (resample) {	/* Resample x/y path and also reallocate more space for all other columns */
				Tout->segment[seg]->n_rows = GMT_resample_path (GMT, &Tout->segment[seg]->coord[GMT_X], &Tout->segment[seg]->coord[GMT_Y], Tout->segment[seg]->n_rows, along_ds, smode);
				for (col = 2; col < n_cols; col++)	/* Also realloc the other columns */
					Tout->segment[seg]->coord[col] = GMT_memory (GMT, Tout->segment[seg]->coord[col], Tout->segment[seg]->n_rows, double);
			}
			Tout->n_records += Tout->segment[seg]->n_rows;	/* Update record count */
			if (mode == 0) continue;	/* No dist/az needed */
			for (row = 0, along_dist = 0.0; row < Tout->segment[seg]->n_rows; row++) {	/* Process each point along resampled FZ trace */
				dist_inc = (row) ? GMT_distance (GMT, Tout->segment[seg]->coord[GMT_X][row], Tout->segment[seg]->coord[GMT_Y][row], Tout->segment[seg]->coord[GMT_X][row-1], Tout->segment[seg]->coord[GMT_Y][row-1]) : 0.0;
				along_dist += dist_inc;
				Tout->segment[seg]->coord[SEG_DIST][row] = along_dist;
				if (mode == 1) continue;	/* No az needed */
				if (row)
					azimuth = GMT_az_backaz (GMT, Tout->segment[seg]->coord[GMT_X][row-1], Tout->segment[seg]->coord[GMT_Y][row-1], Tout->segment[seg]->coord[GMT_X][row], Tout->segment[seg]->coord[GMT_Y][row], false);
				else	/* Special deal for first point */
					azimuth = GMT_az_backaz (GMT, Tout->segment[seg]->coord[GMT_X][0], Tout->segment[seg]->coord[GMT_Y][0], Tout->segment[seg]->coord[GMT_X][1], Tout->segment[seg]->coord[GMT_Y][1], false);
				Tout->segment[seg]->coord[SEG_AZIM][row] = azimuth;
			}
			ID[0] = 0;
			if (Tout->segment[seg]->label) strncpy (ID, Tout->segment[seg]->label, GMT_BUFSIZ);	/* Look for label in header */
			else if (Tout->segment[seg]->header) GMT_parse_segment_item (GMT, Tout->segment[seg]->header, "-L", ID);	/* Look for label in header */
			if (!ID[0]) sprintf (ID, "%*.*" PRIu64, ndig, ndig, seg_no);	/* Must assign a label from running numbers */
			if (!Tout->segment[seg]->label) Tout->segment[seg]->label = strdup (ID);
			if (Tout->segment[seg]->header) free (Tout->segment[seg]->header);
			sprintf (buffer, "Segment label -L%s", ID);
			Tout->segment[seg]->header = strdup (buffer);
		}
	}
	return (D);

}

/*! . */
struct GMT_DATASET * GMT_resample_data (struct GMT_CTRL *GMT, struct GMT_DATASET *Din, double along_ds,  unsigned int mode, unsigned int ex_cols, enum GMT_enum_track smode) {
	/* Din is a data set with at least two columns (x,y or lon/lat);
	 * it can contain any number of tables and segments with lines.
	 * along_ds is the resampling interval along the traces in Din.
	 * It is in the current distance units (set via GMT_init_distaz).
	 * mode is either 0 (just lon,lat), 1 (lon,lat,dist) or 2 (lon,lat,dist,azim)
	 * ex_cols makes space for this many extra empty data columns [0].
	 * smode sets the sampling mode for the track:
	 * smode = GMT_TRACK_FILL	: Keep input points; add intermediates if any gap exceeds step_out.
	 * smode = GMT_TRACK_FILL_M	: Same, but traverse along meridians, then parallels between points.
	 * smode = GMT_TRACK_FILL_P	: Same, but traverse along parallels, then meridians between points.
	 * smode = GMT_TRACK_SAMPLE_FIX	: Resample track equidistantly; old points may be lost. Use given spacing.
	 * smode = GMT_TRACK_SAMPLE_ADJ	: Resample track equidistantly; old points may be lost. Adjust spacing to fit tracklength exactly.
	 *
	 * Dout is the new data set with all the resampled lines;
	 */
	struct GMT_DATASET *D = NULL;
	if (GMT_is_geographic (GMT, GMT_IN))
		D = gmt_resample_data_spherical (GMT, Din, along_ds, mode, ex_cols, smode);
	else
		D = gmt_resample_data_cartesian (GMT, Din, along_ds, mode, ex_cols, smode);
	return (D);
}

/*! . */
struct GMT_DATASET * gmt_crosstracks_spherical (struct GMT_CTRL *GMT, struct GMT_DATASET *Din, double cross_length, double across_ds, uint64_t n_cols, bool alternate) {
	/* Din is a data set with at least two columns (lon/lat);
	 * it can contain any number of tables and segments.
	 * cross_length is the desired length of cross-profiles, in meters.
	 * across_ds is the sampling interval to use along the cross-profiles.
	 * n_cols sets how many data columns beyond x,y,d should be allocated.
	 * Dout is the new data set with all the crossing profiles; it will
	 * have 4 + n_cols columns, where the first 4 are x,y,d,az.
	 */

	int k, ndig, sdig, n_half_cross;

	unsigned int ii, np_cross;

	uint64_t dim[4] = {0, 0, 0, 0};

	uint64_t tbl, row, left, right, seg, seg_no, n_tot_cols;
	size_t n_x_seg = 0, n_x_seg_alloc = 0;

	bool skip_seg_no;

	char buffer[GMT_BUFSIZ] = {""}, seg_name[GMT_BUFSIZ] = {""}, ID[GMT_BUFSIZ] = {""};

	double dist_inc, cross_half_width, d_shift, orientation, sign, az_cross, x, y;
	double dist_across_seg, angle_radians, across_ds_radians;
	double Rot[3][3], Rot0[3][3], E[3], P[3], L[3], R[3], T[3], X[3];

	struct GMT_DATASET *Xout = NULL;
	struct GMT_DATATABLE *Tin = NULL, *Tout = NULL;
	struct GMT_DATASEGMENT *S = NULL;

	if (Din->n_columns < 2) {	/* Trouble */
		GMT_Report (GMT->parent, GMT_MSG_NORMAL, "Syntax error: Dataset does not have at least 2 columns with coordinates\n");
		return (NULL);
	}

	if (alternate) sign = -1.0;	/* Survey layout */

	/* Get resampling step size and zone width in degrees */

	cross_length *= 0.5;	/* Now half-length in user's units */
	cross_half_width = cross_length / GMT->current.map.dist[GMT_MAP_DIST].scale;	/* Now in meters */
	n_half_cross = irint (cross_length / across_ds);	/* Half-width of points in a cross profile */
	across_ds_radians = D2R * (cross_half_width / GMT->current.proj.DIST_M_PR_DEG) / n_half_cross;	/* Angular change from point to point */
	np_cross = 2 * n_half_cross + 1;			/* Total cross-profile length */
	n_tot_cols = 4 + n_cols;	/* Total number of columns in the resulting data set */
	dim[GMT_TBL] = Din->n_tables;	dim[GMT_COL] = n_tot_cols;	dim[GMT_ROW] = np_cross;
	if ((Xout = GMT_Create_Data (GMT->parent, GMT_IS_DATASET, GMT_IS_LINE, 0, dim, NULL, NULL, 0, 0, NULL)) == NULL) return (NULL);	/* An empty dataset of n_tot_cols columns and np_cross rows */
	sdig = irint (floor (log10 ((double)Din->n_segments))) + 1;	/* Determine how many decimals are needed for largest segment id */
	skip_seg_no = (Din->n_tables == 1 && Din->table[0]->n_segments == 1);
	for (tbl = seg_no = 0; tbl < Din->n_tables; tbl++) {	/* Process all tables */
		Tin  = Din->table[tbl];
		Tout = Xout->table[tbl];
		for (seg = 0; seg < Tin->n_segments; seg++, seg_no++) {	/* Process all segments */

			ndig = irint (floor (log10 ((double)Tin->segment[seg]->n_rows))) + 1;	/* Determine how many decimals are needed for largest id */

			GMT_Report (GMT->parent, GMT_MSG_LONG_VERBOSE, "Process Segment %s [segment %" PRIu64 "] which has %" PRIu64 " crossing profiles\n", Tin->segment[seg]->label, seg, Tin->segment[seg]->n_rows);

			/* Resample control point track along great circle paths using specified sampling interval */

			for (row = 0; row < Tin->segment[seg]->n_rows; row++) {	/* Process each point along segment */
				/* Compute segment line orientation (-90/90) from azimuths */
				orientation = 0.5 * fmod (2.0 * Tin->segment[seg]->coord[SEG_AZIM][row], 360.0);
				if (orientation > 90.0) orientation -= 180.0;
				GMT_Report (GMT->parent, GMT_MSG_LONG_VERBOSE, "Working on cross profile %" PRIu64 " [local line orientation = %06.1f]\n", row, orientation);

				x = Tin->segment[seg]->coord[GMT_X][row];	y = Tin->segment[seg]->coord[GMT_Y][row];	/* Reset since now we want lon/lat regardless of grid format */
				GMT_geo_to_cart (GMT, y, x, P, true);		/* 3-D vector of current point P */
				left = (row) ? row - 1 : row;			/* Left point (if there is one) */
				x = Tin->segment[seg]->coord[GMT_X][left];	y = Tin->segment[seg]->coord[GMT_Y][left];
				GMT_geo_to_cart (GMT, y, x, L, true);		/* 3-D vector of left point L */
				right = (row < (Tin->segment[seg]->n_rows-1)) ? row + 1 : row;	/* Right point (if there is one) */
				x = Tin->segment[seg]->coord[GMT_X][right];	y = Tin->segment[seg]->coord[GMT_Y][right];
				GMT_geo_to_cart (GMT, y, x, R, true);		/* 3-D vector of right point R */
				GMT_cross3v (GMT, L, R, T);			/* Get pole T of plane trough L and R (and center of Earth) */
				GMT_normalize3v (GMT, T);			/* Make sure T has unit length */
				GMT_cross3v (GMT, T, P, E);			/* Get pole E to plane trough P normal to L,R (hence going trough P) */
				GMT_normalize3v (GMT, E);			/* Make sure E has unit length */
				gmt_init_rot_matrix (Rot0, E);			/* Get partial rotation matrix since no actual angle is applied yet */
				az_cross = fmod (Tin->segment[seg]->coord[SEG_AZIM][row] + 270.0, 360.0);	/* Azimuth of cross-profile in 0-360 range */
				if (alternate)
					sign = -sign;
				else
					sign = (az_cross >= 315.0 || az_cross < 135.0) ? -1.0 : 1.0;	/* We want profiles to be either ~E-W or ~S-N */
				dist_across_seg = 0.0;
				S = GMT_memory (GMT, NULL, 1, struct GMT_DATASEGMENT);
				GMT_alloc_segment (GMT, S, np_cross, n_tot_cols, true);
				for (k = -n_half_cross, ii = 0; k <= n_half_cross; k++, ii++) {	/* For each point along normal to FZ */
					angle_radians = sign * k * across_ds_radians;		/* The required rotation for this point relative to FZ origin */
					GMT_memcpy (Rot, Rot0, 9, double);			/* Get a copy of the "0-angle" rotation matrix */
					gmt_load_rot_matrix (angle_radians, Rot, E);		/* Build the actual rotation matrix for this angle */
					gmt_matrix_vect_mult (Rot, P, X);				/* Rotate the current FZ point along the normal */
					GMT_cart_to_geo (GMT, &S->coord[GMT_Y][ii], &S->coord[GMT_X][ii], X, true);	/* Get lon/lat of this point along crossing profile */
					dist_inc = (ii) ? GMT_distance (GMT, S->coord[GMT_X][ii], S->coord[GMT_Y][ii], S->coord[GMT_X][ii-1], S->coord[GMT_Y][ii-1]) : 0.0;
					dist_across_seg += dist_inc;
					S->coord[SEG_DIST][ii] = dist_across_seg;	/* Store distances across the profile */
					if (ii) S->coord[SEG_AZIM][ii] = GMT_az_backaz (GMT, S->coord[GMT_X][ii-1], S->coord[GMT_Y][ii-1], S->coord[GMT_X][ii], S->coord[GMT_Y][ii], false);
				}
				S->coord[SEG_AZIM][0] = GMT_az_backaz (GMT, S->coord[GMT_X][0], S->coord[GMT_Y][0], S->coord[GMT_X][1], S->coord[GMT_Y][1], false);	/* Special deal for first point */

				/* Reset distance origin for cross profile */

				d_shift = S->coord[SEG_DIST][n_half_cross];	/* d_shift is here the distance at the center point (i.e., where crossing the guide FZ) */
				for (ii = 0; ii < np_cross; ii++) S->coord[SEG_DIST][ii] -= d_shift;	/* We reset the origin for distances to where this profile crosses the trial FZ */

				orientation = 0.5 * fmod (2.0 * (Tin->segment[seg]->coord[SEG_AZIM][row]+90.0), 360.0);	/* Orientation of cross-profile at zero distance */
				if (orientation > 90.0) orientation -= 180.0;
				ID[0] = seg_name[0] = 0;
				if (Tin->segment[seg]->label) {	/* Use old segment label and append crossprofile number */
					sprintf (ID, "%s-%*.*" PRIu64, Tin->segment[seg]->label, ndig, ndig, row);
				}
				else if (Tin->segment[seg]->header) {	/* Look for label in header */
					GMT_parse_segment_item (GMT, Tin->segment[seg]->header, "-L", seg_name);
					if (seg_name[0]) sprintf (ID, "%s-%*.*" PRIu64, seg_name, ndig, ndig, row);
				}
				if (!ID[0]) {	/* Must assign a label from running numbers */
					if (skip_seg_no)	/* Single track, just list cross-profile no */
						sprintf (ID, "%*.*" PRIu64, ndig, ndig, row);
					else	/* Segment number and cross-profile no */
						sprintf (ID, "%*.*" PRIu64 "-%*.*" PRIu64, sdig, sdig, seg_no, ndig, ndig, row);
				}
				S->label = strdup (ID);
				if (strchr (ID, ' ')) {	/* Has spaces */
					char tmp[GMT_BUFSIZ] = {""};
					sprintf (tmp, "\"%s\"", ID);
					strcpy (ID, tmp);
				}
				sprintf (buffer, "Cross profile number -L%s at %8.3f/%07.3f az=%05.1f",
					ID, Tin->segment[seg]->coord[GMT_X][row], Tin->segment[seg]->coord[GMT_Y][row], orientation);
				S->header = strdup (buffer);

				if (n_x_seg == n_x_seg_alloc) {
					size_t old_n_x_seg_alloc = n_x_seg_alloc;
					Tout->segment = GMT_memory (GMT, Tout->segment, (n_x_seg_alloc += GMT_SMALL_CHUNK), struct GMT_DATASEGMENT *);
					GMT_memset (&(Tout->segment[old_n_x_seg_alloc]), n_x_seg_alloc - old_n_x_seg_alloc, struct GMT_DATASEGMENT *);	/* Set to NULL */
				}
				Tout->segment[n_x_seg++] = S;
				Tout->n_segments++;	Xout->n_segments++;
				Tout->n_records += np_cross;	Xout->n_records += np_cross;
			}
		}
	}

	return (Xout);
}

/*! . */
struct GMT_DATASET * gmt_crosstracks_cartesian (struct GMT_CTRL *GMT, struct GMT_DATASET *Din, double cross_length, double across_ds, uint64_t n_cols, bool alternate) {
	/* Din is a data set with at least two columns (x,y);
	 * it can contain any number of tables and segments.
	 * cross_length is the desired length of cross-profiles, in Cartesian units.
	 * across_ds is the sampling interval to use along the cross-profiles.
	 * n_cols sets how many data columns beyond x,y,d should be allocated.
	 * Dout is the new data set with all the crossing profiles;
	*/

	int k, ndig, sdig, n_half_cross;

	unsigned int ii, np_cross;

	uint64_t tbl, row, seg, seg_no, n_tot_cols;

	uint64_t dim[4] = {0, 0, 0, 0};
	size_t n_x_seg = 0, n_x_seg_alloc = 0;

	char buffer[GMT_BUFSIZ] = {""}, seg_name[GMT_BUFSIZ] = {""}, ID[GMT_BUFSIZ] = {""};

	double dist_across_seg, orientation, sign, az_cross, x, y, sa, ca;

	struct GMT_DATASET *Xout = NULL;
	struct GMT_DATATABLE *Tin = NULL, *Tout = NULL;
	struct GMT_DATASEGMENT *S = NULL;

	if (Din->n_columns < 2) {	/* Trouble */
		GMT_Report (GMT->parent, GMT_MSG_NORMAL, "Syntax error: Dataset does not have at least 2 columns with coordinates\n");
		return (NULL);
	}

	if (alternate) sign = -1.0;	/* Survey mode */

	/* Get resampling step size and zone width in degrees */

	cross_length *= 0.5;					/* Now half-length in user's units */
	n_half_cross = irint (cross_length / across_ds);	/* Half-width of points in a cross profile */
	np_cross = 2 * n_half_cross + 1;			/* Total cross-profile length */
	across_ds = cross_length / n_half_cross;		/* Exact increment (recalculated in case of roundoff) */
	n_tot_cols = 4 + n_cols;				/* Total number of columns in the resulting data set */
	dim[GMT_TBL] = Din->n_tables;	dim[GMT_COL] = n_tot_cols;	dim[GMT_ROW] = np_cross;
	if ((Xout = GMT_Create_Data (GMT->parent, GMT_IS_DATASET, GMT_IS_LINE, 0, dim, NULL, NULL, 0, 0, NULL)) == NULL) return (NULL);	/* An empty dataset of n_tot_cols columns and np_cross rows */
	sdig = irint (floor (log10 ((double)Din->n_segments))) + 1;	/* Determine how many decimals are needed for largest segment id */

	for (tbl = seg_no = 0; tbl < Din->n_tables; tbl++) {	/* Process all tables */
		Tin  = Din->table[tbl];
		Tout = Xout->table[tbl];
		for (seg = 0; seg < Tin->n_segments; seg++, seg_no++) {	/* Process all segments */

			ndig = irint (floor (log10 ((double)Tin->segment[seg]->n_rows))) + 1;	/* Determine how many decimals are needed for largest id */

			GMT_Report (GMT->parent, GMT_MSG_LONG_VERBOSE, "Process Segment %s [segment %" PRIu64 "] which has %" PRIu64 " crossing profiles\n", Tin->segment[seg]->label, seg, Tin->segment[seg]->n_rows);

			for (row = 0; row < Tin->segment[seg]->n_rows; row++) {	/* Process each point along segment */
				/* Compute segment line orientation (-90/90) from azimuths */
				orientation = 0.5 * fmod (2.0 * Tin->segment[seg]->coord[SEG_AZIM][row], 360.0);
				if (orientation > 90.0) orientation -= 180.0;
				GMT_Report (GMT->parent, GMT_MSG_LONG_VERBOSE, "Working on cross profile %" PRIu64 " [local line orientation = %06.1f]\n", row, orientation);

				x = Tin->segment[seg]->coord[GMT_X][row];	y = Tin->segment[seg]->coord[GMT_Y][row];	/* Reset since now we want lon/lat regardless of grid format */
				az_cross = fmod (Tin->segment[seg]->coord[SEG_AZIM][row] + 270.0, 360.0);	/* Azimuth of cross-profile in 0-360 range */
				if (alternate)
					sign = -sign;
				else
					sign = (az_cross >= 315.0 || az_cross < 135.0) ? -1.0 : 1.0;	/* We want profiles to be either ~E-W or ~S-N */
				S = GMT_memory (GMT, NULL, 1, struct GMT_DATASEGMENT);
				GMT_alloc_segment (GMT, S, np_cross, n_tot_cols, true);
				sincosd (90.0 - az_cross, &sa, &ca);	/* Trig on the direction */
				for (k = -n_half_cross, ii = 0; k <= n_half_cross; k++, ii++) {	/* For each point along normal to FZ */
					dist_across_seg = sign * k * across_ds;		/* The current distance along this profile */
					S->coord[GMT_X][ii] = x + dist_across_seg * ca;
					S->coord[GMT_Y][ii] = y + dist_across_seg * sa;
					S->coord[SEG_DIST][ii] = dist_across_seg;	/* Store distances across the profile */
					if (ii) S->coord[SEG_AZIM][ii] = GMT_az_backaz (GMT, S->coord[GMT_X][ii-1], S->coord[GMT_Y][ii-1], S->coord[GMT_X][ii], S->coord[GMT_Y][ii], false);
				}
				S->coord[SEG_AZIM][0] = GMT_az_backaz (GMT, S->coord[GMT_X][0], S->coord[GMT_Y][0], S->coord[GMT_X][1], S->coord[GMT_Y][1], false);	/* Special deal for first point */

				orientation = 0.5 * fmod (2.0 * (Tin->segment[seg]->coord[SEG_AZIM][row]+90.0), 360.0);	/* Orientation of cross-profile at zero distance */
				if (orientation > 90.0) orientation -= 180.0;
				ID[0] = seg_name[0] = 0;
				if (Tin->segment[seg]->label) {	/* Use old segment label and append crossprofile number */
					sprintf (ID, "%s-%*.*" PRIu64, Tin->segment[seg]->label, ndig, ndig, row);
				}
				else if (Tin->segment[seg]->header) {	/* Look for label in header */
					GMT_parse_segment_item (GMT, Tin->segment[seg]->header, "-L", seg_name);
					if (seg_name[0]) sprintf (ID, "%s-%*.*" PRIu64, seg_name, ndig, ndig, row);
				}
				if (!ID[0]) {	/* Must assign a label from running numbers */
					if (Tin->n_segments == 1 && Din->n_tables == 1)	/* Single track, just list cross-profile no */
						sprintf (ID, "%*.*" PRIu64, ndig, ndig, row);
					else	/* Segment number and cross-profile no */
						sprintf (ID, "%*.*" PRIu64 "%*.*" PRIu64, sdig, sdig, seg_no, ndig, ndig, row);
				}
				S->label = strdup (ID);
				sprintf (buffer, "Cross profile number -L\"%s\" at %g/%g az=%05.1f",
					ID, Tin->segment[seg]->coord[GMT_X][row], Tin->segment[seg]->coord[GMT_Y][row], orientation);
				S->header = strdup (buffer);

				if (n_x_seg == n_x_seg_alloc) {
					size_t old_n_x_seg_alloc = n_x_seg_alloc;
					Tout->segment = GMT_memory (GMT, Tout->segment, (n_x_seg_alloc += GMT_SMALL_CHUNK), struct GMT_DATASEGMENT *);
					GMT_memset (&(Tout->segment[old_n_x_seg_alloc]), n_x_seg_alloc - old_n_x_seg_alloc, struct GMT_DATASEGMENT *);	/* Set to NULL */
				}
				Tout->segment[n_x_seg++] = S;
				Tout->n_segments++;	Xout->n_segments++;
				Tout->n_records += np_cross;	Xout->n_records += np_cross;
			}
		}
	}

	return (Xout);
}

/*! . */
struct GMT_DATASET * GMT_crosstracks (struct GMT_CTRL *GMT, struct GMT_DATASET *Din, double cross_length, double across_ds, uint64_t n_cols, bool alternate)
{	/* Call either the spherical or Cartesian version */
	struct GMT_DATASET *D = NULL;
	if (GMT_is_geographic (GMT, GMT_IN))
		D = gmt_crosstracks_spherical (GMT, Din, cross_length, across_ds, n_cols, alternate);
	else
		D = gmt_crosstracks_cartesian (GMT, Din, cross_length, across_ds, n_cols, alternate);
	return (D);
}

/*! . */
bool gmt_straddle_dateline (double x0, double x1) {
	if (fabs (x0 - x1) > 90.0) return (false);	/* Probably Greenwhich crossing with 0/360 discontinuity */
	if ((x0 < 180.0 && x1 > 180.0) || (x0 > 180.0 && x1 < 180.0)) return (true);	/* Crossed Dateline */
	return (false);
}

<<<<<<< HEAD
/*! . */
bool GMT_crossing_dateline (struct GMT_CTRL *GMT_UNUSED(GMT), struct GMT_DATASEGMENT *S)
=======
bool GMT_crossing_dateline (struct GMT_CTRL *GMT, struct GMT_DATASEGMENT *S)
>>>>>>> 1896714b
{	/* Return true if this line or polygon feature contains points on either side of the Dateline */
	GMT_UNUSED(GMT);
	uint64_t k;
	bool east = false, west = false, cross = false;
	for (k = 0; !cross && k < S->n_rows; k++) {
		if ((S->coord[GMT_X][k] > 180.0 && S->coord[GMT_X][k] < 270.0) || (S->coord[GMT_X][k] > -180.0 && S->coord[GMT_X][k] <  -90.0)) west = true;
		if ((S->coord[GMT_X][k] >  90.0 && S->coord[GMT_X][k] < 180.0) || (S->coord[GMT_X][k] > -270.0 && S->coord[GMT_X][k] < -180.0)) east = true;
		if (east && west) cross = true;
	}
	return (cross);
}

/*! . */
unsigned int GMT_split_line_at_dateline (struct GMT_CTRL *GMT, struct GMT_DATASEGMENT *S, struct GMT_DATASEGMENT ***Lout)
{	/* Create two or more feature segments by splitting them across the Dateline.
	 * GMT_split_line_at_dateline should ONLY be called when we KNOW we must split. */
	unsigned int n_split;
	uint64_t k, col, seg, row, start, length, *pos = GMT_memory (GMT, NULL, S->n_rows, uint64_t);
	char label[GMT_BUFSIZ] = {""}, *txt = NULL, *feature = "Line";
	double r;
	struct GMT_DATASEGMENT **L = NULL, *Sx = GMT_memory (GMT, NULL, 1, struct GMT_DATASEGMENT);

	for (k = 0; k < S->n_rows; k++) GMT_lon_range_adjust (GMT_IS_0_TO_P360_RANGE, &S->coord[GMT_X][k]);	/* First enforce 0 <= lon < 360 so we dont have to check again */
	GMT_alloc_segment (GMT, Sx, 2*S->n_rows, S->n_columns, true);	/* Temp segment with twice the number of points as we will add crossings*/

	for (k = row = n_split = 0; k < S->n_rows; k++) {	/* Hunt for crossings */
		if (k && gmt_straddle_dateline (S->coord[GMT_X][k-1], S->coord[GMT_X][k])) {	/* Crossed Dateline */
			r = (180.0 - S->coord[GMT_X][k-1]) / (S->coord[GMT_X][k] - S->coord[GMT_X][k-1]);	/* Fractional distance from k-1'th point to 180 crossing */
			Sx->coord[GMT_X][row] = 180.0;	/* Exact longitude is known */
			for (col = 1; col < S->n_columns; col++) Sx->coord[col][row] = S->coord[col][k-1] + r * (S->coord[col][k] - S->coord[col][k-1]);	/* Linear interpolation for other fields */
			pos[n_split++] = row++;		/* Keep track of first point (the crossing) in new section */
		}
		for (col = 0; col < S->n_columns; col++) Sx->coord[col][row] = S->coord[col][k];	/* Append the current point */
		row++;
	}
	Sx->n_rows = row;	/* Number of points in extended feature with explicit crossings */
	if (n_split == 0) {	/* No crossings, should not have been called in the first place */
		GMT_Report (GMT->parent, GMT_MSG_VERBOSE, "No need to insert new points at 180\n");
		GMT_free_segment (GMT, &Sx, GMT_ALLOC_INTERNALLY);
		GMT_free (GMT, pos);
		return 0;
	}
	pos[n_split] = Sx->n_rows - 1;
	n_split++;	/* Now means number of segments */
	L = GMT_memory (GMT, NULL, n_split, struct GMT_DATASEGMENT *);	/* Number of output segments needed are allocated here */
	txt = (S->label) ? S->label : feature;	/* What to label the features */
	start = 0;
	for (seg = 0; seg < n_split; seg++) {	/* Populate the output segment coordinate arrays */
		L[seg] = GMT_memory (GMT, NULL, 1, struct GMT_DATASEGMENT);		/* Allocate space for one segment */
		length = pos[seg] - start + 1;	/* Length of new segment */
		GMT_alloc_segment (GMT, L[seg], length, S->n_columns, true);		/* Allocate array space for coordinates */
		for (col = 0; col < S->n_columns; col++) GMT_memcpy (L[seg]->coord[col], &(Sx->coord[col][start]), length, double);	/* Copy coordinates */
		L[seg]->range = (L[seg]->coord[GMT_X][length/2] > 180.0) ? GMT_IS_M180_TO_P180 : GMT_IS_M180_TO_P180_RANGE;	/* Formatting ID to enable special -180 and +180 formatting on outout */
		/* Modify label to part number */
		sprintf (label, "%s part %" PRIu64, txt, seg);
		L[seg]->label = strdup (label);
		if (S->header) L[seg]->header = strdup (S->header);
		if (S->ogr) GMT_duplicate_ogr_seg (GMT, L[seg], S);
		start = pos[seg];
	}
	GMT_free_segment (GMT, &Sx, GMT_ALLOC_INTERNALLY);
	GMT_free (GMT, pos);

	*Lout = L;		/* Pass pointer to the array of segments */

	return (n_split);	/* Return how many segments was made */
}

/*! . */
int GMT_detrend (struct GMT_CTRL *GMT, double *x, double *y, uint64_t n, double increment, double *intercept, double *slope, int mode)
{	/* Deals with linear trend in a dataset, depending on mode:
	 * -1: Determine trend, and remove it from x,y. Return slope and intercept
	 * 0 : Just determine trend. Return slope and intercept
	 * +1: Restore trend in x,y based on given slope/intercept.
	 * (x,y) is the data.  If x == NULL then data is equidistant with increment as the spacing.
	 */
	uint64_t i;
	bool equidistant;
	double xx;

	equidistant = (x == NULL);	/* If there are no x-values we assume dx is passed via intercept */
	if (mode < 1) {	/* Must determine trend */
		uint64_t m;
		double sum_x = 0.0, sum_xx = 0.0, sum_y = 0.0, sum_xy = 0.0;
		for (i = m = 0; i < n; i++) {
			if (GMT_is_dnan (y[i])) continue;
			xx = (equidistant) ? increment*i : x[i];
			sum_x  += xx;
			sum_xx += xx*xx;
			sum_y  += y[i];
			sum_xy += xx*y[i];
			m++;
		}
		if (m > 1) {	/* Got enough points to compute the trend */
			*intercept = (sum_y*sum_xx - sum_x*sum_xy) / (m*sum_xx - sum_x*sum_x);
			*slope = (m*sum_xy - sum_x*sum_y) / (m*sum_xx - sum_x*sum_x);
		}
		else {
			GMT_Report (GMT->parent, GMT_MSG_LONG_VERBOSE, "called with less than 2 points, return NaNs\n");
			*intercept = (m) ? sum_y : GMT->session.d_NaN;	/* Value of single y-point or NaN */
			*slope = GMT->session.d_NaN;
		}
	}

	if (mode) {	/* Either remove or restore trend from/to the data */
		if (GMT_is_dnan (*slope)) {
			GMT_Report (GMT->parent, GMT_MSG_LONG_VERBOSE, "called with slope = NaN - skipped\n");
			return (-1);
		}
		if (GMT_is_dnan (*intercept)) {
			GMT_Report (GMT->parent, GMT_MSG_LONG_VERBOSE, "called with intercept = NaN - skipped\n");
			return (-1);
		}
		for (i = 0; i < n; i++) {
			xx = (equidistant) ? increment*i : x[i];
			y[i] += (mode * (*intercept + (*slope) * xx));
		}
	}
	return (GMT_NOERROR);
}

<<<<<<< HEAD
/*! . */
char *GMT_putusername (struct GMT_CTRL *GMT_UNUSED(GMT)) {
=======
char *GMT_putusername (struct GMT_CTRL *GMT)
{
	GMT_UNUSED(GMT);
>>>>>>> 1896714b
	static char *unknown = "unknown";
#ifdef HAVE_GETPWUID
#include <pwd.h>
	struct passwd *pw = NULL;
	pw = getpwuid (getuid ());
	if (pw) return (pw->pw_name);
#endif
	return (unknown);
}

/* Various functions from surface that are now used elsewhere as well */

/*! . */
unsigned int GMT_gcd_euclid (unsigned int a, unsigned int b) {
	/* Returns the greatest common divisor of u and v by Euclid's method.
	 * I have experimented also with Stein's method, which involves only
	 * subtraction and left/right shifting; Euclid is faster, both for
	 * integers of size 0 - 1024 and also for random integers of a size
	 * which fits in a long integer.  Stein's algorithm might be better
	 * when the integers are HUGE, but for our purposes, Euclid is fine.
	 *
	 * Walter H. F. Smith, 25 Feb 1992, after D. E. Knuth, vol. II  */

	unsigned int u, v, r;

	u = MAX (a, b);
	v = MIN (a, b);

	while (v > 0) {
		r = u % v;	/* Knuth notes that u < 2v 40% of the time;  */
		u = v;		/* thus we could have tried a subtraction  */
		v = r;		/* followed by an if test to do r = u%v  */
	}
	return (u);
}

/*! . */
double gmt_guess_surface_time (struct GMT_CTRL *GMT, unsigned int factors[], unsigned int nx, unsigned int ny) {
	/* Routine to guess a number proportional to the operations
	 * required by surface working on a user-desired grid of
	 * size nx by ny, where nx = (x_max - x_min)/dx, and same for
	 * ny.  (That is, one less than actually used in routine.)
	 *
	 * This is based on the following untested conjecture:
	 * 	The operations are proportional to T = nxg*nyg*L,
	 *	where L is a measure of the distance that data
	 *	constraints must propagate, and nxg, nyg are the
	 * 	current size of the grid.
	 *	For nx,ny relatively prime, we will go through only
	 * 	one grid cycle, L = max(nx,ny), and T = nx*ny*L.
	 *	But for nx,ny whose greatest common divisor is a highly
	 * 	composite number, we will have L equal to the division
	 * 	step made at each new grid cycle, and nxg,nyg will
	 * 	also be smaller than nx,ny.  Thus we can hope to find
	 *	some nx,ny for which the total value of T is C->small.
	 *
	 * The above is pure speculation and has not been derived
	 * empirically.  In actual practice, the distribution of the
	 * data, both spatially and in terms of their values, will
	 * have a strong effect on convergence.
	 *
	 * W. H. F. Smith, 26 Feb 1992.  */

	unsigned int gcd;		/* Current value of the gcd  */
	unsigned int nxg, nyg;	/* Current value of the grid dimensions  */
	unsigned int nfactors = 0;	/* Number of prime factors of current gcd  */
	unsigned int factor;	/* Currently used factor  */
	/* Doubles are used below, even though the values will be integers,
		because the multiplications might reach sizes of O(n**3)  */
	double t_sum;		/* Sum of values of T at each grid cycle  */
	double length;		/* Current propagation distance.  */

	gcd = GMT_gcd_euclid (nx, ny);
	if (gcd > 1) {
		nfactors = GMT_get_prime_factors (GMT, gcd, factors);
		nxg = nx/gcd;
		nyg = ny/gcd;
		if (nxg < 3 || nyg < 3) {
			factor = factors[nfactors - 1];
			nfactors--;
			gcd /= factor;
			nxg *= factor;
			nyg *= factor;
		}
	}
	else {
		nxg = nx;
		nyg = ny;
	}
	length = (double)MAX(nxg, nyg);
	t_sum = nxg * (nyg * length);	/* Make it double at each multiply  */

	/* Are there more grid cycles ?  */
	while (gcd > 1) {
		factor = factors[nfactors - 1];
		nfactors--;
		gcd /= factor;
		nxg *= factor;
		nyg *= factor;
		length = (double)factor;
		t_sum += nxg * (nyg * length);
	}
	return (t_sum);
}

/*! . */
int compare_sugs (const void *point_1, const void *point_2) {
	/* Sorts sugs into DESCENDING order!  */
	if (((struct GMT_SURFACE_SUGGESTION *)point_1)->factor < ((struct GMT_SURFACE_SUGGESTION *)point_2)->factor) return (1);
	if (((struct GMT_SURFACE_SUGGESTION *)point_1)->factor > ((struct GMT_SURFACE_SUGGESTION *)point_2)->factor) return(-1);
	return (0);
}

/*! . */
unsigned int GMT_optimal_dim_for_surface (struct GMT_CTRL *GMT, unsigned int factors[], unsigned int nx, unsigned int ny, struct GMT_SURFACE_SUGGESTION **S) {
	/* Calls gmt_guess_surface_time for a variety of trial grid
	 * sizes, where the trials are highly composite numbers
	 * with lots of factors of 2, 3, and 5.  The sizes are
	 * within the range (nx,ny) - (2*nx, 2*ny).  Prints to
	 * GMT->session.std[GMT_ERR] the values which are an improvement over the
	 * user's original nx,ny.
	 * Should be called with nx=(x_max-x_min)/dx, and ditto
	 * for ny; that is, one smaller than the lattice used
	 * in surface.c
	 *
	 * W. H. F. Smith, 26 Feb 1992.  */

	double users_time;	/* Time for user's nx, ny  */
	double current_time;	/* Time for current nxg, nyg  */
	unsigned int nxg, nyg;	/* Guessed by this routine  */
	unsigned int nx2, ny2, nx3, ny3, nx5, ny5;	/* For powers  */
	unsigned int xstop, ystop;	/* Set to 2*nx, 2*ny  */
	unsigned int n_sug = 0;	/* N of suggestions found  */
	struct GMT_SURFACE_SUGGESTION *sug = NULL;

	users_time = gmt_guess_surface_time (GMT, factors, nx, ny);
	xstop = 2*nx;
	ystop = 2*ny;

	for (nx2 = 2; nx2 <= xstop; nx2 *= 2) {
	  for (nx3 = 1; nx3 <= xstop; nx3 *= 3) {
	    for (nx5 = 1; nx5 <= xstop; nx5 *= 5) {
		nxg = nx2 * nx3 * nx5;
		if (nxg < nx || nxg > xstop) continue;

		for (ny2 = 2; ny2 <= ystop; ny2 *= 2) {
		  for (ny3 = 1; ny3 <= ystop; ny3 *= 3) {
		    for (ny5 = 1; ny5 <= ystop; ny5 *= 5) {
			nyg = ny2 * ny3 * ny5;
			if (nyg < ny || nyg > ystop) continue;

			current_time = gmt_guess_surface_time (GMT, factors, nxg, nyg);
			if (current_time < users_time) {
				n_sug++;
				sug = GMT_memory (GMT, sug, n_sug, struct GMT_SURFACE_SUGGESTION);
				sug[n_sug-1].nx = nxg;
				sug[n_sug-1].ny = nyg;
				sug[n_sug-1].factor = users_time/current_time;
			}

		    }
		  }
		}
	    }
	  }
	}

	if (n_sug) {
		qsort (sug, n_sug, sizeof (struct GMT_SURFACE_SUGGESTION), compare_sugs);
		*S = sug;
	}

	return n_sug;
}

/*! . */
int GMT_best_dim_choice (struct GMT_CTRL *GMT, unsigned int mode, unsigned int in_dim[], unsigned int out_dim[]) {
	/* Depending on mode, returns the closest out_dim >= in_dim that will speed up computations
	 * in surface (mode = 1) or for FFT work (mode = 2).  We return 0 if we found a better
	 * choice or 1 if the in_dim is the best choice. */
	unsigned int retval = 0;
	GMT_memcpy (out_dim, in_dim, 2U, unsigned int);	/* Default we return input if we cannot find anything better */

	if (mode == 1) {
		struct GMT_SURFACE_SUGGESTION *S = NULL;
		unsigned int factors[32], n_sugg = GMT_optimal_dim_for_surface (GMT, factors, in_dim[GMT_X], in_dim[GMT_Y], &S);
		if (n_sugg) {
			out_dim[GMT_X] = S[0].nx;
			out_dim[GMT_Y] = S[0].ny;
			GMT_free (GMT, S);
		}
		else
			retval = 1;
	}
	else if (mode == 2) {
		struct GMT_FFT_SUGGESTION fft_sug[3];
		GMT_suggest_fft_dim (GMT, in_dim[GMT_X], in_dim[GMT_Y], fft_sug, false);
		if (fft_sug[1].totalbytes < fft_sug[0].totalbytes) {
			/* The most accurate solution needs same or less storage
			 * as the fastest solution; use the most accurate's dimensions */
			out_dim[GMT_X] = fft_sug[1].nx;
			out_dim[GMT_Y] = fft_sug[1].ny;
		}
		else {	/* Use the sizes of the fastest solution  */
			out_dim[GMT_X] = fft_sug[0].nx;
			out_dim[GMT_Y] = fft_sug[0].ny;
		}
	}
	else {
		GMT_Report (GMT->parent, GMT_MSG_NORMAL, "Bad mode: %u Must select either 1 or 2\n", mode);
		retval = -1;
	}
	return (retval);
}

/*! . */
uint64_t gmt_read_list (struct GMT_CTRL *GMT, char *file, char ***list) {
	uint64_t n = 0;
	size_t n_alloc = GMT_CHUNK;
	char **p = NULL, line[GMT_BUFSIZ] = {""};
	FILE *fp = NULL;

	if ((fp = GMT_fopen (GMT, file, "r")) == NULL) {
  		GMT_Report (GMT->parent, GMT_MSG_NORMAL, "Cannot find/open list file %s\n", file);
		return (0);
	}

	p = GMT_memory (GMT, NULL, n_alloc, char *);

	while (fgets (line, GMT_BUFSIZ, fp)) {
		GMT_chop (line);	/* Remove trailing CR or LF */
		p[n++] = strdup (line);
		if (n == n_alloc) p = GMT_memory (GMT, p, n_alloc <<= 1, char *);
	}
	GMT_fclose (GMT, fp);
	if (n > 0)
		*list = GMT_memory (GMT, p, n, char *);
	else {
		GMT_free (GMT, p);
		*list = NULL;
	}

	return (n);
}

/*! . */
void gmt_free_list (struct GMT_CTRL *GMT, char **list, uint64_t n)
{	/* Properly free memory allocated by gmt_read_list */
	uint64_t i;
	for (i = 0; i < n; i++) free (list[i]);
	if (list) GMT_free (GMT, list);
}

/*! . */
void GMT_free_int_selection (struct GMT_CTRL *GMT, struct GMT_INT_SELECTION **S) {
	/* Free the selection structure */
	if (*S == NULL) return;	/* Nothing to free */
	if ((*S)->item) GMT_free (GMT, (*S)->item);
	GMT_free (GMT, *S);
}

<<<<<<< HEAD
/*! . */
bool GMT_get_int_selection (struct GMT_CTRL *GMT_UNUSED(GMT), struct GMT_INT_SELECTION *S, uint64_t this) {
=======
bool GMT_get_int_selection (struct GMT_CTRL *GMT, struct GMT_INT_SELECTION *S, uint64_t this) {
>>>>>>> 1896714b
	/* Return true if this item should be used */
	GMT_UNUSED(GMT);
	if (S == NULL) return (false);	/* No selection criteria given, so can only return false */
	while (S->current < S->n && S->item[S->current] < this) S->current++;	/* Advance internal counter */
	if (S->current == S->n) return (S->invert);	/* Ran out, return true or false depending on initial setting */
	else if (S->item[S->current] == this) return (!S->invert);	/* Found, return true or false depending on initial setting */
	else return (S->invert);	/* Not found, return initial setting */
}

/*! . */
struct GMT_INT_SELECTION * GMT_set_int_selection (struct GMT_CTRL *GMT, char *item) {
	/* item is of the form [~]<range>[,<range>, <range>]
	 * where each <range> can be
	 * a) A single number [e.g., 8]
	 * b) a range of numbers given as start-stop [e.g., 6-11]
	 * c) A range generator start:step:stop [e.g., 13:2:19]
	 * d) +f<file> a file with a list of range items.
	 * If ~ is given we return the inverse selection.
	 * We return a pointer to struct GMT_INT_SELECTION, which holds the info.
	 */
	unsigned int error = 0, pos = 0;
	uint64_t k = 0, n = 0, n_items;
	int64_t i, start = -1, stop = -1, step, max_value = 0, value = 0;
	struct GMT_INT_SELECTION *select = NULL;
	char p[GMT_BUFSIZ] = {""}, **list = NULL;

	if (!item || !item[0]) return (NULL);	/* Nothing to do */
	if (item[0] == '~') k = 1;		/* We want the inverse selection */
	if (item[k] == '+' && item[k+1] == 'f') {	/* Gave +f<file> with segment numbers */
		if ((n_items = gmt_read_list (GMT, &item[k+2], &list)) == 0) {
			GMT_Report (GMT->parent, GMT_MSG_NORMAL, "Could not find/open file: %s\n", &item[k+2]);
			return (NULL);
		}
	}
	else {	/* Make a list of 1 item */
		list = GMT_memory (GMT, NULL, 1, char *);
		list[0] = strdup (&item[k]);
		n_items = 1;
	}
	/* Determine the largest item given or implied; use that for initial array allocation */
	for (n = 0; n < n_items; n++) {
		pos = 0;	/* Reset since GMT_strtok changed it */
		while ((GMT_strtok (list[n], ",-:", &pos, p))) {	/* While it is not empty, process it */
			value = atol (p);
			if (value > max_value) max_value = value;
		}
	}
	max_value++;	/* Since we start at 0, n is the n+1'th item in array */
	select = GMT_memory (GMT, NULL, 1, struct GMT_INT_SELECTION);	/* Allocate the selection structure */
	select->item = GMT_memory (GMT, NULL, max_value, uint64_t);	/* Allocate the sized array */
	if (k) select->invert = true;		/* Save that we want the inverse selection */
	/* Here we have user-supplied selection information */
	for (k = n = 0; k < n_items; k++) {
		pos = 0;	/* Reset since GMT_strtok changed it */
		while (!error && (GMT_strtok (list[k], ",", &pos, p))) {	/* While it is not empty or there are parsing errors, process next item */
			if ((step = gmt_parse_range (GMT, p, &start, &stop)) == 0) return (NULL);

			/* Now set the item numbers for this sub-range */
			assert (stop < max_value);	/* Somehow we allocated too little */

			for (i = start; i <= stop; i += step, n++) select->item[n] = i;
		}
	}
	gmt_free_list (GMT, list, n_items);	/* Done with the list */
	if (error) {	/* Parsing error(s) */
		GMT_free_int_selection (GMT, &select);
		return (NULL);
	}
	/* Here we got something to return */
	select->n = n;							/* Total number of items */
	select->item = GMT_memory (GMT, select->item, n, uint64_t);	/* Trim back array size */
	GMT_sort_array (GMT, select->item, n, GMT_ULONG);		/* Sort the selection */
	GMT_Report (GMT->parent, GMT_MSG_DEBUG, "Number of integer selections returned: %" PRIu64 "\n", n);
#ifdef DEBUG
	if (GMT->current.setting.verbose == GMT_MSG_DEBUG) {
		for (n = 0; n < select->n; n++)
			GMT_Report (GMT->parent, GMT_MSG_DEBUG, "Selection # %" PRIu64 ": %" PRIu64 "\n", n, select->item[n]);
	}
#endif

	return (select);
}

/*! . */
void GMT_free_text_selection (struct GMT_CTRL *GMT, struct GMT_TEXT_SELECTION **S) {
	/* Free the selection structure */
	if (*S == NULL) return;	/* Nothing to free */
	if ((*S)->pattern) gmt_free_list (GMT, (*S)->pattern, (*S)->n);
	if ((*S)->regexp) GMT_free (GMT, (*S)->regexp);
	if ((*S)->caseless) GMT_free (GMT, (*S)->caseless);
	GMT_free (GMT, *S);
}

/*! . */
bool GMT_get_text_selection (struct GMT_CTRL *GMT, struct GMT_TEXT_SELECTION *S, struct GMT_DATASEGMENT *T, bool last_match) {
	/* Return true if the pattern was found; see at end for what to check for in calling program */
	bool match;
	if (S == NULL || S->n == 0) return (true);	/* No selection criteria given, so can only return true */
	if (last_match && GMT_polygon_is_hole (T))	/* Check if current polygon is a hole */
		match = true;	/* Extend a true match on a perimeter to its trailing holes */
	else if (S->ogr_match)	/* Compare to single aspatial value */
		match = (T->ogr && strstr (T->ogr->tvalue[S->ogr_item], S->pattern[0]) != NULL);		/* true if we matched */
	else if (T->header) {	/* Could be one or n patterns to check */
		uint64_t k = 0;
		match = false;
		while (!match && k < S->n) {
#if !defined(WIN32) || (defined(WIN32) && defined(HAVE_PCRE))
			if (S->regexp[k])
			 	match = gmt_regexp_match (GMT, T->header, S->pattern[k], S->caseless[k]);	/* true if we matched */
			else
#endif
				match = (strstr (T->header, S->pattern[k]) != NULL);
			k++;
		}
	}
	else	/* No segment header, cannot match */
		match = false;
	return (match);	/* Returns true if found */
	/* (Ctrl->S.inverse == match); Calling function will need to perform this test to see if we are to skip it */
}

/*! . */
struct GMT_TEXT_SELECTION * GMT_set_text_selection (struct GMT_CTRL *GMT, char *arg) {
	/* item is of the form [~]<pattern>]
	 * where <pattern> can be
	 * a) A single "string" [e.g., "my pattern"]
	 * b) a name=value for OGR matches [e.g., name="Billy"]
	 * c) A single regex term /regexp/[i] [/tr.t/]; append i for caseless comparison
	 * d) +f<file> a file with a list of the above patterns.
	 * If the leading ~ is given we return the inverse selection (segments that did not match).
	 * Escape ~ or +f at start of an actual pattern with \\~ to bypass their special meanings.
	 * We return a pointer to struct GMT_TEXT_SELECTION, which holds the information.
	 * Programs should call GMT_get_text_selection on a segment to determine a match,
	 * and GMT_free_text_selection to free memory when done.
	 */
	uint64_t k = 0, n = 0, n_items, arg_length;
	bool invert = false;
	struct GMT_TEXT_SELECTION *select = NULL;
	char **list = NULL, *item = NULL;

	if (!arg || !arg[0]) return (NULL);	/* Nothing to do */
	item = strdup (arg);
	if (item[0] == '~') {k = 1, invert = true;}	/* We want the inverse selection, then skip the first char */
	if (item[k] == '+' && item[k+1] == 'f') {	/* Gave [~]+f<file> with list of patterns, one per record */
		if ((n_items = gmt_read_list (GMT, &item[k+2], &list)) == 0) {
			GMT_Report (GMT->parent, GMT_MSG_NORMAL, "Could not find/open file: %s\n", &item[k+2]);
			free (item);
			return (NULL);
		}
	}
	else {	/* Make a list of one item */
		list = GMT_memory (GMT, NULL, 1, char *);
		list[0] = strdup (&arg[k]);	/* This skips any leading ~ for inverse indicator */
		n_items = 1;
	}
	select = GMT_memory (GMT, NULL, 1, struct GMT_TEXT_SELECTION);	/* Allocate the selection structure */
	select->regexp = GMT_memory (GMT, NULL, n_items, bool);		/* Allocate the regexp bool array */
	select->caseless = GMT_memory (GMT, NULL, n_items, bool);	/* Allocate the caseless bool array */
	select->invert = invert;
	select->n = n_items;						/* Total number of items */
	for (n = 0; n < n_items; n++) {	/* Processes all the patterns */
		arg_length = strlen (list[n]);
		/* Special case 1: If we start with \~ it means ~ is part of the actual search string, so we must skip the \ */
		/* Special case 2: If we start with \+f it means +f is part of the actual search string and not a file option, so we must skip the \ */
		k = (list[n][0] == '\\' && arg_length > 3 && (list[n][1] == '~' || (list[n][1] == '+' && list[n][2] == 'f'))) ? 1 : 0;
		if (list[n][k] == '/' && list[n][arg_length-2]  == '/'  && list[n][arg_length-1]  == 'i' ) {	/* Case-less regexp string */
			select->regexp[n] = select->caseless[n] = true;
			list[n][arg_length-2] = '\0';	/* remove trailing '/i' from pattern string */
			GMT_strlshift (list[n], 1U);	/* Shift string left to loose the starting '/' */
		}
		else if (list[n][0] == '/' && list[n][arg_length-1]  == '/' ) {	/* Case-honoring regexp string */
			select->regexp[n] = true;
			list[n][arg_length-1] = '\0';	/* remove trailing '/' */
			GMT_strlshift (list[n], 1U);	/* Shift string left to loose the starting '/' */
		}
		/* else we have a fixed pattern string with nothing special to process */
	}
	/* Here we got something to return */
	select->pattern = list;						/* Pass the text list */

	free (item);
	return (select);
}

/*! . */
void GMT_just_to_lonlat (struct GMT_CTRL *GMT, int justify, bool geo, double *x, double *y)
{	/* See GMT_just_decode for how text code becomes the justify integer.
 	 * If geo is true we get point from wesn, else we get from projected coordinates */
	int i, j;
	double *box = (geo) ? GMT->common.R.wesn : GMT->current.proj.rect;

	i = justify % 4;	/* Split the 2-D justify code into x and y components */
	j = justify / 4;
	if (i == 1)
		*x = box[XLO];
	else if (i == 2)
		*x = (box[XLO] + box[XHI]) / 2;
	else
		*x = box[XHI];

	if (j == 0)
		*y = box[YLO];
	else if (j == 1)
		*y = (box[YLO] + box[YHI]) / 2;
	else
		*y = box[YHI];
}

/*! . */
void GMT_free_anchorpoint (struct GMT_CTRL *GMT, struct GMT_ANCHOR **Ap) {
	struct GMT_ANCHOR *A = *Ap;
	if (A == NULL) return;	/* Nothing */
	if (A->args) free (A->args);
	GMT_free (GMT, A);
	A = NULL;
}

/*! . */
struct GMT_ANCHOR * GMT_get_anchorpoint (struct GMT_CTRL *GMT, char *arg) {
	/* Used to decipher option -D in psscale, pslegend, and psimage:
	 * -D[g|j|n|x]<anchor>[/<remainder]
	 * where g means map coordinates, n means normalized coordinates, and x means plot coordinates.
	 * For j we instead spacify a 2-char justification code and get anchor point from the corresponding
	 * plot box coordinates; the <anchor> point is the coordinate pair <x0>/<y0>.
	 * All -D flavors except -Dx require -R -J.
	 * Remaining arguments are returned as well via the string A->args.
	 */
	unsigned int n_errors = 0, k = 1;	/* Assume 1st character tells us the mode */
	int n, justify = 0;
	enum GMT_enum_anchor mode = GMT_ANCHOR_NOTSET;
	char txt_x[GMT_LEN256] = {""}, txt_y[GMT_LEN256] = {""}, the_rest[GMT_LEN256] = {""};
	static char *kind = "gjnx";	/* The 4 types of coordinates */
	struct GMT_ANCHOR *A = NULL;

	switch (arg[0]) {
		case 'n':	mode = GMT_ANCHOR_NORM;	break;	/* Normalized coordinates */
		case 'g':	mode = GMT_ANCHOR_MAP;	break;	/* Map coordinates */
		case 'j':	mode = GMT_ANCHOR_JUST;	break;	/* Map box justification code */
		case 'x':	mode = GMT_ANCHOR_PLOT;	break;	/* Plot coordinates */
		default: 	k = 0;	break;	/* None given, reset first arg to be at position 0 */
	}
	if (mode == GMT_ANCHOR_JUST) {
		if ((n = sscanf (&arg[k], "%[^/]/%s", txt_x, the_rest)) < 1) return NULL;	/* Not so good */
		justify = GMT_just_decode (GMT, txt_x, 6);
	}
	else {
		if ((n = sscanf (&arg[k], "%[^/]/%[^/]/%s", txt_x, txt_y, the_rest)) < 2) return NULL;	/* Not so good */
	}

	if (mode == GMT_ANCHOR_NOTSET) {	/* Did not specify what anchor point mode to use, must determine it from args */
		if (strchr (GMT_DIM_UNITS, txt_x[strlen(txt_x)-1]))		/* x position included a unit */
			mode = GMT_ANCHOR_PLOT;
		else if (strchr (GMT_DIM_UNITS, txt_y[strlen(txt_y)-1]))	/* y position included a unit */
			mode = GMT_ANCHOR_PLOT;
		else if (GMT->common.J.active == false && GMT->common.R.active == false)	/* No -R, -J were given so can only mean plot coordinates */
			mode = GMT_ANCHOR_PLOT;
		else if (strlen (txt_x) == 2 && strchr ("LMRBCT", toupper(txt_x[GMT_X])) && strchr ("LMRBCT", toupper(txt_x[GMT_Y])))	/* Apparently a 2-char justification code */
			mode = GMT_ANCHOR_JUST;
		else {	/* Must assume the user gave map coordinates */
			mode = GMT_ANCHOR_MAP;
			GMT_Report (GMT->parent, GMT_MSG_VERBOSE, "Warning: Your -D option was interpreted to mean -D%c\n", kind[mode]);
		}
	}
	/* Here we know or have assumed the mode and can process coordinates accordingly */

	if (mode != GMT_ANCHOR_PLOT && GMT->common.J.active == false && GMT->common.R.active == false) {
		GMT_Report (GMT->parent, GMT_MSG_NORMAL, "Error: Your -D%c anchor coordinates require both -R -J to be specified\n", kind[mode]);
		return NULL;
	}

	/* Here we have something to return */
	A = GMT_memory (GMT, NULL, 1, struct GMT_ANCHOR);
	switch (mode) {
		case GMT_ANCHOR_NORM:
			A->x = atof (txt_x);
			A->y = atof (txt_y);
			GMT_Report (GMT->parent, GMT_MSG_DEBUG, "Anchor point specified via normalized coordinates: %g, %g\n", A->x, A->y);
			break;
		case GMT_ANCHOR_PLOT:
		 	A->x = GMT_to_inch (GMT, txt_x);
		 	A->y = GMT_to_inch (GMT, txt_y);
			GMT_Report (GMT->parent, GMT_MSG_DEBUG, "Anchor point specified via plot coordinates (in inches): %g, %g\n", A->x, A->y);
			break;
		case GMT_ANCHOR_JUST:
			A->justify = justify;
			GMT_Report (GMT->parent, GMT_MSG_DEBUG, "Anchor point specified via justification code: %s\n", txt_x);
			break;
		case GMT_ANCHOR_MAP:
			n_errors += GMT_verify_expectations (GMT, GMT->current.io.col_type[GMT_IN][GMT_X], GMT_scanf (GMT, txt_x, GMT->current.io.col_type[GMT_IN][GMT_X], &A->x), txt_x);
			n_errors += GMT_verify_expectations (GMT, GMT->current.io.col_type[GMT_IN][GMT_Y], GMT_scanf (GMT, txt_y, GMT->current.io.col_type[GMT_IN][GMT_Y], &A->y), txt_y);
			if (n_errors)
				GMT_Report (GMT->parent, GMT_MSG_NORMAL, "Error: Could not parse geographic coordinates %s and/or %s\n", txt_x, txt_y);
			else
				GMT_Report (GMT->parent, GMT_MSG_DEBUG, "Anchor point specified via map coordinates: %g, %g\n", A->x, A->y);
			break;
		case GMT_ANCHOR_NOTSET:
			GMT_Report (GMT->parent, GMT_MSG_NORMAL, "Error: Should never reach this case in GMT_get_anchorpoint - report this problem\n");
			break;
	}
	if (n_errors)	/* Failure; free anchor structure */
		GMT_free_anchorpoint (GMT, &A);
	else {	/* Assign args */
		A->mode = mode;
		A->args = strdup (the_rest);
	}

	return (A);
}

/*! . */
void GMT_set_anchorpoint (struct GMT_CTRL *GMT, struct GMT_ANCHOR *A) {
	/* Update settings after -R -J and map setup has taken place */
	double x, y;
	if (A->mode == GMT_ANCHOR_MAP) {	/* Convert from map coordinates to plot coordinates */
		GMT_geo_to_xy (GMT, A->x, A->y, &x, &y);
		GMT_Report (GMT->parent, GMT_MSG_DEBUG, "Convert map anchor point coordinates from %g, %g to %g, %g\n", A->x, A->y, x, y);
		A->x = x;	A->y = y;
	}
	else if (A->mode == GMT_ANCHOR_JUST) {	/* Convert from justify code to plot coordinates */
		GMT_just_to_lonlat (GMT, A->justify, false, &A->x, &A->y);
		GMT_Report (GMT->parent, GMT_MSG_DEBUG, "Convert code anchor point coordinates from justification %s to %g, %g\n", GMT_just_code[A->justify], A->x, A->y);
	}
	else if (A->mode == GMT_ANCHOR_NORM) {	/* Convert relative to plot coordinates */
		x = A->x * (2.0 * GMT->current.map.half_width);
		y = A->y * GMT->current.map.height;
		GMT_Report (GMT->parent, GMT_MSG_DEBUG, "Convert normalized anchor point coordinates from %g, %g to %g, %g\n", A->x, A->y, x, y);
		A->x = x;	A->y = y;
	}
	/* Now the anchor point is given in plot coordinates (inches) */
	A->mode = GMT_ANCHOR_PLOT;
}<|MERGE_RESOLUTION|>--- conflicted
+++ resolved
@@ -395,13 +395,8 @@
 	}
 }
 
-<<<<<<< HEAD
-/*! . */
-unsigned int GMT_get_prime_factors (struct GMT_CTRL *GMT_UNUSED(GMT), uint64_t n, unsigned int *f) {
-=======
-unsigned int GMT_get_prime_factors (struct GMT_CTRL *GMT, uint64_t n, unsigned int *f)
-{
->>>>>>> 1896714b
+/*! . */
+unsigned int GMT_get_prime_factors (struct GMT_CTRL *GMT, uint64_t n, unsigned int *f) {
 	/* Fills the integer array f with the prime factors of n.
 	 * Returns the number of locations filled in f, which is
 	 * one if n is prime.
@@ -681,12 +676,8 @@
 	return (0);
 }
 
-<<<<<<< HEAD
-/*! . */
-void GMT_sort_array (struct GMT_CTRL *GMT_UNUSED(GMT), void *base, uint64_t n, unsigned int type)
-=======
+/*! . */
 void GMT_sort_array (struct GMT_CTRL *GMT, void *base, uint64_t n, unsigned int type)
->>>>>>> 1896714b
 { /* Front function to call qsort on all <type> array into ascending order */
 	GMT_UNUSED(GMT);
 	size_t width[GMT_N_TYPES] = {
@@ -769,12 +760,8 @@
 	return (false);
 }
 
-<<<<<<< HEAD
-/*! . */
-void GMT_init_fill (struct GMT_CTRL *GMT_UNUSED(GMT), struct GMT_FILL *fill, double r, double g, double b)
-=======
+/*! . */
 void GMT_init_fill (struct GMT_CTRL *GMT, struct GMT_FILL *fill, double r, double g, double b)
->>>>>>> 1896714b
 {	/* Initialize FILL structure */
 
 	/* Set whole structure to null (0, 0.0) */
@@ -867,13 +854,8 @@
 	return (n);
 }
 
-<<<<<<< HEAD
-/*! . */
-int GMT_getrgb_index (struct GMT_CTRL *GMT_UNUSED(GMT), double rgb[]) {
-=======
-int GMT_getrgb_index (struct GMT_CTRL *GMT, double rgb[])
-{
->>>>>>> 1896714b
+/*! . */
+int GMT_getrgb_index (struct GMT_CTRL *GMT, double rgb[]) {
 	/* Find the index of preset RGB triplets (those with names)
 	   Return -1 if none found */
 
@@ -1331,13 +1313,8 @@
 	return (k);
 }
 
-<<<<<<< HEAD
-/*! . */
-void GMT_init_pen (struct GMT_CTRL *GMT_UNUSED(GMT), struct GMT_PEN *pen, double width) {
-=======
-void GMT_init_pen (struct GMT_CTRL *GMT, struct GMT_PEN *pen, double width)
-{
->>>>>>> 1896714b
+/*! . */
+void GMT_init_pen (struct GMT_CTRL *GMT, struct GMT_PEN *pen, double width) {
 	/* Sets default black solid pen of given width in points */
 	GMT_UNUSED(GMT);
 	GMT_memset (pen, 1, struct GMT_PEN);
@@ -1980,12 +1957,8 @@
 	gmt_copy_palette_hdrs (GMT, P_to, P_from);
 }
 
-<<<<<<< HEAD
-/*! . */
-struct GMT_PALETTE * GMT_duplicate_palette (struct GMT_CTRL *GMT, struct GMT_PALETTE *P_from, unsigned int GMT_UNUSED(mode))
-=======
+/*! . */
 struct GMT_PALETTE * GMT_duplicate_palette (struct GMT_CTRL *GMT, struct GMT_PALETTE *P_from, unsigned int mode)
->>>>>>> 1896714b
 {	/* Mode not used yet */
 	GMT_UNUSED(mode);
 	struct GMT_PALETTE *P = GMT_create_palette (GMT, P_from->n_colors);
@@ -2025,14 +1998,9 @@
 	return (GMT_NOERROR);
 }
 
-<<<<<<< HEAD
 /*! Decode the optional +u|U<unit> and determine scales */
-struct CPT_Z_SCALE *gmt_cpt_parse_z_unit (struct GMT_CTRL *GMT, char *file, unsigned int GMT_UNUSED(direction)) {
-=======
-struct CPT_Z_SCALE *gmt_cpt_parse_z_unit (struct GMT_CTRL *GMT, char *file, unsigned int direction)
-{	/* Decode the optional +u|U<unit> and determine scales */
+struct CPT_Z_SCALE *gmt_cpt_parse_z_unit (struct GMT_CTRL *GMT, char *file, unsigned int direction) {
 	GMT_UNUSED(direction);
->>>>>>> 1896714b
 	enum GMT_enum_units u_number;
 	unsigned int mode = 0;
 	char *c = NULL;
@@ -2571,13 +2539,8 @@
 	return (P);
 }
 
-<<<<<<< HEAD
-/*! . */
-void GMT_cpt_transparency (struct GMT_CTRL *GMT_UNUSED(GMT), struct GMT_PALETTE *P, double transparency, unsigned int mode) {
-=======
-void GMT_cpt_transparency (struct GMT_CTRL *GMT, struct GMT_PALETTE *P, double transparency, unsigned int mode)
-{
->>>>>>> 1896714b
+/*! . */
+void GMT_cpt_transparency (struct GMT_CTRL *GMT, struct GMT_PALETTE *P, double transparency, unsigned int mode) {
 	/* Set transparency for all slices, and possibly BNF */
 
 	GMT_UNUSED(GMT);
@@ -3013,7 +2976,6 @@
 	return (P);
 }
 
-<<<<<<< HEAD
 /*! . */
 void GMT_init_cpt (struct GMT_CTRL *GMT, struct GMT_PALETTE *P)
 {
@@ -3040,10 +3002,7 @@
 }
 
 /*! . */
-int GMT_get_index (struct GMT_CTRL *GMT_UNUSED(GMT), struct GMT_PALETTE *P, double value)
-=======
 int GMT_get_index (struct GMT_CTRL *GMT, struct GMT_PALETTE *P, double value)
->>>>>>> 1896714b
 {
 	GMT_UNUSED(GMT);
 	unsigned int index, lo, hi, mid;
@@ -3176,14 +3135,9 @@
  * - - - - - - - - - - - - - - - - - - - - - - - - - - - - - - - - - - -
  */
 
-<<<<<<< HEAD
-/*! . */
-int GMT_akima (struct GMT_CTRL *GMT_UNUSED(GMT), double *x, double *y, uint64_t nx, double *c) {
-=======
-int GMT_akima (struct GMT_CTRL *GMT, double *x, double *y, uint64_t nx, double *c)
-{
+/*! . */
+int GMT_akima (struct GMT_CTRL *GMT, double *x, double *y, uint64_t nx, double *c) {
 	GMT_UNUSED(GMT);
->>>>>>> 1896714b
 	uint64_t i, no;
 	double t1, t2, b, rm1, rm2, rm3, rm4;
 
@@ -3253,14 +3207,9 @@
 	return (GMT_NOERROR);
 }
 
-<<<<<<< HEAD
-/*! . */
-double GMT_csplint (struct GMT_CTRL *GMT_UNUSED(GMT), double *x, double *y, double *c, double xp, uint64_t klo) {
-=======
-double GMT_csplint (struct GMT_CTRL *GMT, double *x, double *y, double *c, double xp, uint64_t klo)
-{
+/*! . */
+double GMT_csplint (struct GMT_CTRL *GMT, double *x, double *y, double *c, double xp, uint64_t klo) {
 	GMT_UNUSED(GMT);
->>>>>>> 1896714b
 	uint64_t khi;
 	double h, ih, b, a, yp;
 
@@ -4568,13 +4517,8 @@
 	r[0] = r[n-1] = DBL_MAX;	/* Boundary conditions has zero curvature at end points so r = inf */
 }
 
-<<<<<<< HEAD
-/*! . */
-void gmt_edge_contour (struct GMT_CTRL *GMT_UNUSED(GMT), struct GMT_GRID *G, unsigned int col, unsigned int row, unsigned int side, double d, double *x, double *y)
-=======
-void gmt_edge_contour (struct GMT_CTRL *GMT, struct GMT_GRID *G, unsigned int col, unsigned int row, unsigned int side, double d, double *x, double *y)
->>>>>>> 1896714b
-{
+/*! . */
+void gmt_edge_contour (struct GMT_CTRL *GMT, struct GMT_GRID *G, unsigned int col, unsigned int row, unsigned int side, double d, double *x, double *y) {
 	GMT_UNUSED(GMT);
 	if (side == 0) {
 		*x = GMT_grd_col_to_x (GMT, col+d, G->header);
@@ -5173,12 +5117,8 @@
 	return (S);
 }
 
-<<<<<<< HEAD
-/*! . */
-char * GMT_make_filename (struct GMT_CTRL *GMT_UNUSED(GMT), char *template, unsigned int fmt[], double z, bool closed, unsigned int count[])
-=======
+/*! . */
 char * GMT_make_filename (struct GMT_CTRL *GMT, char *template, unsigned int fmt[], double z, bool closed, unsigned int count[])
->>>>>>> 1896714b
 {
 	/* Produce a filename given the template and the running values.
 	 * Here, c, d, f stands for the O/C character, the running count,
@@ -6042,12 +5982,8 @@
 	return (0);	/* This means no special cases were detected that warranted an immediate return */
 }
 
-<<<<<<< HEAD
-/*! . */
-unsigned int GMT_inonout_sphpol (struct GMT_CTRL *GMT_UNUSED(GMT), double plon, double plat, const struct GMT_DATASEGMENT *P) {
-=======
-unsigned int GMT_inonout_sphpol (struct GMT_CTRL *GMT, double plon, double plat, const struct GMT_DATASEGMENT *P)
->>>>>>> 1896714b
+/*! . */
+unsigned int GMT_inonout_sphpol (struct GMT_CTRL *GMT, double plon, double plat, const struct GMT_DATASEGMENT *P) {
 /* This function is used to see if some point P is located inside, outside, or on the boundary of the
  * spherical polygon S read by GMT_import_table.  Note GMT->current.io.skip_duplicates must be true when the polygon
  * was read so there are NO duplicate (repeated) points.
@@ -6489,12 +6425,8 @@
 	return (i/3);
 }
 
-<<<<<<< HEAD
-/*! . */
-uint64_t gmt_voronoi_watson (struct GMT_CTRL *GMT, double *GMT_UNUSED(x_in), double *GMT_UNUSED(y_in), uint64_t GMT_UNUSED(n), double *GMT_UNUSED(we), double **GMT_UNUSED(x_out), double **GMT_UNUSED(y_out))
-=======
+/*! . */
 uint64_t gmt_voronoi_watson (struct GMT_CTRL *GMT, double *x_in, double *y_in, uint64_t n, double *we, double **x_out, double **y_out)
->>>>>>> 1896714b
 {
 	GMT_UNUSED(x_in); GMT_UNUSED(y_in); GMT_UNUSED(n); GMT_UNUSED(we); GMT_UNUSED(x_out); GMT_UNUSED(y_out);
 	GMT_Report (GMT->parent, GMT_MSG_NORMAL, "No Voronoi unless you select Shewchuk's triangle option during GMT installation\n");
@@ -7554,12 +7486,8 @@
 }
 #endif
 
-<<<<<<< HEAD
-/*! . */
-bool GMT_y_out_of_bounds (struct GMT_CTRL *GMT_UNUSED(GMT), int *j, struct GMT_GRID_HEADER *h, bool *wrap_180) {
-=======
+/*! . */
 bool GMT_y_out_of_bounds (struct GMT_CTRL *GMT, int *j, struct GMT_GRID_HEADER *h, bool *wrap_180) {
->>>>>>> 1896714b
 	/* Adjusts the j (y-index) value if we are dealing with some sort of periodic boundary
 	* condition.  If a north or south pole condition we must "go over the pole" and access
 	* the longitude 180 degrees away - this is achieved by passing the wrap_180 flag; the
@@ -7601,12 +7529,8 @@
 	return (false);	/* OK, we are inside grid now for sure */
 }
 
-<<<<<<< HEAD
-/*! . */
-bool GMT_x_out_of_bounds (struct GMT_CTRL *GMT_UNUSED(GMT), int *i, struct GMT_GRID_HEADER *h, bool wrap_180) {
-=======
+/*! . */
 bool GMT_x_out_of_bounds (struct GMT_CTRL *GMT, int *i, struct GMT_GRID_HEADER *h, bool wrap_180) {
->>>>>>> 1896714b
 	/* Adjusts the i (x-index) value if we are dealing with some sort of periodic boundary
 	* condition.  If a north or south pole condition we must "go over the pole" and access
 	* the longitude 180 degrees away - this is achieved by examining the wrap_180 flag and take action.
@@ -7636,12 +7560,8 @@
 	return (false);	/* OK, we are inside grid now for sure */
 }
 
-<<<<<<< HEAD
-/*! . */
-bool GMT_row_col_out_of_bounds (struct GMT_CTRL *GMT_UNUSED(GMT), double *in, struct GMT_GRID_HEADER *h, unsigned int *row, unsigned int *col)
-=======
+/*! . */
 bool GMT_row_col_out_of_bounds (struct GMT_CTRL *GMT, double *in, struct GMT_GRID_HEADER *h, unsigned int *row, unsigned int *col)
->>>>>>> 1896714b
 {	/* Return false and pass back unsigned row,col if inside region, or return true (outside) */
 	GMT_UNUSED(GMT);
 	int signed_row, signed_col;
@@ -8104,7 +8024,6 @@
 	return (error);
 }
 
-<<<<<<< HEAD
 /*! . */
 int GMT_getpanel (struct GMT_CTRL *GMT, char option, char *text, struct GMT_MAP_PANEL *P) {
 	/* Gets the specifications for a rectangular panel w/optional reflection that is
@@ -8199,12 +8118,8 @@
 }
 
 /*! . */
-unsigned int GMT_minmaxinc_verify (struct GMT_CTRL *GMT_UNUSED(GMT), double min, double max, double inc, double slop) {
-=======
-unsigned int GMT_minmaxinc_verify (struct GMT_CTRL *GMT, double min, double max, double inc, double slop)
-{
+unsigned int GMT_minmaxinc_verify (struct GMT_CTRL *GMT, double min, double max, double inc, double slop) {
 	GMT_UNUSED(GMT);
->>>>>>> 1896714b
 	double range;
 
 	/* Check for how compatible inc is with the range max - min.
@@ -8257,13 +8172,8 @@
 		GMT_Report (GMT->parent, GMT_MSG_NORMAL, "Error: Bad mode (%d)\n", mode);
 }
 
-<<<<<<< HEAD
-/*! . */
-unsigned int GMT_getmodopt (struct GMT_CTRL *GMT_UNUSED(GMT), const char *string, const char *sep, unsigned int *pos, char *token) {
-=======
-unsigned int GMT_getmodopt (struct GMT_CTRL *GMT, const char *string, const char *sep, unsigned int *pos, char *token)
-{
->>>>>>> 1896714b
+/*! . */
+unsigned int GMT_getmodopt (struct GMT_CTRL *GMT, const char *string, const char *sep, unsigned int *pos, char *token) {
 	/* Breaks string into tokens separated by one of more modifier separator
 	 * characters (in sep) following a +.  Set *pos to 0 before first call.
 	 * Returns 1 if it finds a token and 0 if no more tokens left.
@@ -8384,12 +8294,8 @@
 	return (j * 4 + i);
 }
 
-<<<<<<< HEAD
-/*! . */
-void GMT_smart_justify (struct GMT_CTRL *GMT_UNUSED(GMT), int just, double angle, double dx, double dy, double *x_shift, double *y_shift, unsigned int mode)
-=======
+/*! . */
 void GMT_smart_justify (struct GMT_CTRL *GMT, int just, double angle, double dx, double dy, double *x_shift, double *y_shift, unsigned int mode)
->>>>>>> 1896714b
 {	/* mode = 2: Assume a radius offset so that corner shifts are adjusted by 1/sqrt(2) */
 	GMT_UNUSED(GMT);
 	double s, c, xx, yy, f;
@@ -8499,12 +8405,8 @@
 	GMT_message (GMT, "\t     ---------------------------------------------------------\n");
 }
 
-<<<<<<< HEAD
-/*! . */
-void GMT_rotate2D (struct GMT_CTRL *GMT_UNUSED(GMT), double x[], double y[], uint64_t n, double x0, double y0, double angle, double xp[], double yp[])
-=======
+/*! . */
 void GMT_rotate2D (struct GMT_CTRL *GMT, double x[], double y[], uint64_t n, double x0, double y0, double angle, double xp[], double yp[])
->>>>>>> 1896714b
 {	/* Cartesian rotation of x,y in the plane by angle followed by translation by (x0, y0) */
 	GMT_UNUSED(GMT);
 	uint64_t i;
@@ -10916,12 +10818,8 @@
 	return (false);
 }
 
-<<<<<<< HEAD
-/*! . */
-bool GMT_crossing_dateline (struct GMT_CTRL *GMT_UNUSED(GMT), struct GMT_DATASEGMENT *S)
-=======
+/*! . */
 bool GMT_crossing_dateline (struct GMT_CTRL *GMT, struct GMT_DATASEGMENT *S)
->>>>>>> 1896714b
 {	/* Return true if this line or polygon feature contains points on either side of the Dateline */
 	GMT_UNUSED(GMT);
 	uint64_t k;
@@ -11043,14 +10941,9 @@
 	return (GMT_NOERROR);
 }
 
-<<<<<<< HEAD
-/*! . */
-char *GMT_putusername (struct GMT_CTRL *GMT_UNUSED(GMT)) {
-=======
-char *GMT_putusername (struct GMT_CTRL *GMT)
-{
+/*! . */
+char *GMT_putusername (struct GMT_CTRL *GMT) {
 	GMT_UNUSED(GMT);
->>>>>>> 1896714b
 	static char *unknown = "unknown";
 #ifdef HAVE_GETPWUID
 #include <pwd.h>
@@ -11312,12 +11205,8 @@
 	GMT_free (GMT, *S);
 }
 
-<<<<<<< HEAD
-/*! . */
-bool GMT_get_int_selection (struct GMT_CTRL *GMT_UNUSED(GMT), struct GMT_INT_SELECTION *S, uint64_t this) {
-=======
+/*! . */
 bool GMT_get_int_selection (struct GMT_CTRL *GMT, struct GMT_INT_SELECTION *S, uint64_t this) {
->>>>>>> 1896714b
 	/* Return true if this item should be used */
 	GMT_UNUSED(GMT);
 	if (S == NULL) return (false);	/* No selection criteria given, so can only return false */
