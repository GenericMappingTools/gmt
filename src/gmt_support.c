--- conflicted
+++ resolved
@@ -702,8 +702,8 @@
 		gmt_comp_long_asc,    /* GMT_LONG */
 		gmt_comp_float_asc,   /* GMT_FLOAT */
 		gmt_comp_double_asc}; /* GMT_DOUBLE */
-
 	GMT_UNUSED(GMT);
+
 	qsort (base, n, width[type], compare[type]);
 }
 
@@ -715,13 +715,9 @@
 	return (g_error_string[err]);		/* Other errors are internal GMT errors */
 }
 
-<<<<<<< HEAD
 /*! . */
 int GMT_err_func (struct GMT_CTRL *GMT, int err, bool fail, char *file, const char *where)
 {
-=======
-int GMT_err_func (struct GMT_CTRL *GMT, int err, bool fail, char *file, const char *where) {
->>>>>>> c517befc
 	if (err == GMT_NOERROR) return (err);
 
 	/* When error code is non-zero: print error message */
@@ -737,10 +733,7 @@
 		return (err);
 }
 
-<<<<<<< HEAD
-/*! . */
-=======
->>>>>>> c517befc
+/*! . */
 bool gmt_check_irgb (int irgb[], double rgb[]) {
 	if ((irgb[0] < 0 || irgb[0] > 255) || (irgb[1] < 0 || irgb[1] > 255) || (irgb[2] < 0 || irgb[2] > 255)) return (true);
 	rgb[0] = GMT_is255 (irgb[0]);
@@ -749,26 +742,17 @@
 	return (false);
 }
 
-<<<<<<< HEAD
-/*! . */
-=======
->>>>>>> c517befc
+/*! . */
 bool gmt_check_rgb (double rgb[]) {
 	return ((rgb[0] < 0.0 || rgb[0] > 1.0) || (rgb[1] < 0.0 || rgb[1] > 1.0) || (rgb[2] < 0.0 || rgb[2] > 1.0));
 }
 
-<<<<<<< HEAD
-/*! . */
-=======
->>>>>>> c517befc
+/*! . */
 bool gmt_check_hsv (double hsv[]) {
 	return ((hsv[0] < 0.0 || hsv[0] > 360.0) || (hsv[1] < 0.0 || hsv[1] > 1.0) || (hsv[2] < 0.0 || hsv[2] > 1.0));
 }
 
-<<<<<<< HEAD
-/*! . */
-=======
->>>>>>> c517befc
+/*! . */
 bool gmt_check_cmyk (double cmyk[]) {
 	unsigned int i;
 	for (i = 0; i < 4; i++) cmyk[i] *= 0.01;
@@ -1976,8 +1960,8 @@
 /*! . */
 struct GMT_PALETTE * GMT_duplicate_palette (struct GMT_CTRL *GMT, struct GMT_PALETTE *P_from, unsigned int mode)
 {	/* Mode not used yet */
+	GMT_UNUSED(mode);
 	struct GMT_PALETTE *P = GMT_create_palette (GMT, P_from->n_colors);
-	GMT_UNUSED(mode);
 	GMT_copy_palette (GMT, P, P_from);
 	return (P);
 }
@@ -2014,14 +1998,8 @@
 	return (GMT_NOERROR);
 }
 
-<<<<<<< HEAD
 /*! Decode the optional +u|U<unit> and determine scales */
 struct CPT_Z_SCALE *gmt_cpt_parse_z_unit (struct GMT_CTRL *GMT, char *file, unsigned int direction) {
-	GMT_UNUSED(direction);
-=======
-struct CPT_Z_SCALE *gmt_cpt_parse_z_unit (struct GMT_CTRL *GMT, char *file, unsigned int direction)
-{	/* Decode the optional +u|U<unit> and determine scales */
->>>>>>> c517befc
 	enum GMT_enum_units u_number;
 	unsigned int mode = 0;
 	char *c = NULL;
@@ -3174,14 +3152,8 @@
  * - - - - - - - - - - - - - - - - - - - - - - - - - - - - - - - - - - -
  */
 
-<<<<<<< HEAD
 /*! . */
 int GMT_akima (struct GMT_CTRL *GMT, double *x, double *y, uint64_t nx, double *c) {
-	GMT_UNUSED(GMT);
-=======
-int GMT_akima (struct GMT_CTRL *GMT, double *x, double *y, uint64_t nx, double *c)
-{
->>>>>>> c517befc
 	uint64_t i, no;
 	double t1, t2, b, rm1, rm2, rm3, rm4;
 	GMT_UNUSED(GMT);
@@ -3252,14 +3224,8 @@
 	return (GMT_NOERROR);
 }
 
-<<<<<<< HEAD
 /*! . */
 double GMT_csplint (struct GMT_CTRL *GMT, double *x, double *y, double *c, double xp, uint64_t klo) {
-	GMT_UNUSED(GMT);
-=======
-double GMT_csplint (struct GMT_CTRL *GMT, double *x, double *y, double *c, double xp, uint64_t klo)
-{
->>>>>>> c517befc
 	uint64_t khi;
 	double h, ih, b, a, yp;
 	GMT_UNUSED(GMT);
@@ -8079,7 +8045,6 @@
 	return (error);
 }
 
-<<<<<<< HEAD
 /*! . */
 int GMT_getpanel (struct GMT_CTRL *GMT, char option, char *text, struct GMT_MAP_PANEL *P) {
 	/* Gets the specifications for a rectangular panel w/optional reflection that is
@@ -8175,10 +8140,6 @@
 
 /*! . */
 unsigned int GMT_minmaxinc_verify (struct GMT_CTRL *GMT, double min, double max, double inc, double slop) {
-	GMT_UNUSED(GMT);
-=======
-unsigned int GMT_minmaxinc_verify (struct GMT_CTRL *GMT, double min, double max, double inc, double slop) {
->>>>>>> c517befc
 	double range;
 	GMT_UNUSED(GMT);
 
@@ -8232,10 +8193,7 @@
 		GMT_Report (GMT->parent, GMT_MSG_NORMAL, "Error: Bad mode (%d)\n", mode);
 }
 
-<<<<<<< HEAD
-/*! . */
-=======
->>>>>>> c517befc
+/*! . */
 unsigned int GMT_getmodopt (struct GMT_CTRL *GMT, const char *string, const char *sep, unsigned int *pos, char *token) {
 	/* Breaks string into tokens separated by one of more modifier separator
 	 * characters (in sep) following a +.  Set *pos to 0 before first call.
@@ -11004,14 +10962,8 @@
 	return (GMT_NOERROR);
 }
 
-<<<<<<< HEAD
 /*! . */
 char *GMT_putusername (struct GMT_CTRL *GMT) {
-	GMT_UNUSED(GMT);
-=======
-char *GMT_putusername (struct GMT_CTRL *GMT)
-{
->>>>>>> c517befc
 	static char *unknown = "unknown";
 	GMT_UNUSED(GMT);
 #ifdef HAVE_GETPWUID
