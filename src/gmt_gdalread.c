--- conflicted
+++ resolved
@@ -51,7 +51,6 @@
 
 int GMT_gdalread (struct GMT_CTRL *GMT, char *gdal_filename, struct GDALREAD_CTRL *prhs, struct GD_CTRL *Ctrl) {
 	const char	*format = NULL;
-<<<<<<< HEAD
 	int     nRGBA = 1;	/* 1 for BSQ; 3 for RGB and 4 for RGBA (If needed, value is updated bellow) */
 	int     complex_mode = 0;	/* 0 real only. 1|2 if complex array is to hold real (1) and imaginary (2) parts */
 	int     nPixelSize, nBands, i, nReqBands = 0;
@@ -64,20 +63,6 @@
 	bool   	fliplr, got_R = false, got_r = false, error = false;
 	int    *whichBands = NULL, *rowVec = NULL, *colVec = NULL;
 	int     off, pad = 0, i_x_nXYSize, startColPos, startRow = 0, nXSize_withPad;
-=======
-	int	nRGBA = 1;	/* 1 for BSQ; 3 for RGB and 4 for RGBA (If needed, value is updated below) */
-	int	complex_mode = 0;	/* 0 real only. 1|2 if complex array is to hold real (1) and imaginary (2) parts */
-	int	nPixelSize, nBands, i, nReqBands = 0;
-	int	anSrcWin[4], xOrigin = 0, yOrigin = 0;
-	int	jump = 0, nXSize = 0, nYSize = 0, nX, nY, nBufXSize, nBufYSize;
-	int	n, m, incStep = 1;
-	bool	do_BIP;		/* For images if BIP == true data is stored Pixel interleaved, otherwise Band interleaved */
-	bool	metadata_only;
-	bool	pixel_reg = false;	/* GDAL decides everything is pixel reg, we make our decisions based on data type */
-	bool	fliplr, got_R = false, got_r = false, error = false;
-	int	*whichBands = NULL, *rowVec = NULL, *colVec = NULL;
-	int	off, pad = 0, i_x_nXYSize, startColPos, startRow = 0, nXSize_withPad;
->>>>>>> 85f5a942
 	unsigned int nn, mm;
 	size_t  n_alloc;
 	//int	incStep = 1;	/* 1 for real only arrays and 2 for complex arrays (index step increment) */
