--- conflicted
+++ resolved
@@ -654,13 +654,8 @@
 	/* Fill in the rest of the GMT header values (If ...) */
 	if (raster_count > 0) {
 		hBand = GDALGetRasterBand(hDataset, 1);	/* Ensure hBand points to the first layer */
-<<<<<<< HEAD
-		if (z_min == DBL_MAX && GDALGetRasterDataType (hBand) != GDT_Byte && raster_count == 1) {	/* We don't know yet the dataset Min/Max and it seems to be a grid */
-			GDALComputeRasterMinMax(hBand, false, adfMinMax);	/* Unfortunately, cannot trust metadata min/max */
-=======
 		if (z_min == DBL_MAX && (compute_minmax || GDALGetRasterDataType (hBand) != GDT_Byte)) {	/* We don't know yet the dataset Min/Max and it seems to be a grid */
 			GDALComputeRasterMinMax(hBand, compute_minmax, adfMinMax);	/* Unfortunately, cannot always trust metadata min/max */
->>>>>>> bb9187ac
 			Ctrl->hdr[4] = adfMinMax[0];
 			Ctrl->hdr[5] = adfMinMax[1];
 		}
