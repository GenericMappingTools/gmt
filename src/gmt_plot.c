/*--------------------------------------------------------------------
 *
 *	Copyright (c) 1991-2020 by the GMT Team (https://www.generic-mapping-tools.org/team.html)
 *	See LICENSE.TXT file for copying and redistribution conditions.
 *
 *	This program is free software; you can redistribute it and/or modify
 *	it under the terms of the GNU Lesser General Public License as published by
 *	the Free Software Foundation; version 3 or any later version.
 *
 *	This program is distributed in the hope that it will be useful,
 *	but WITHOUT ANY WARRANTY; without even the implied warranty of
 *	MERCHANTABILITY or FITNESS FOR A PARTICULAR PURPOSE.  See the
 *	GNU Lesser General Public License for more details.
 *
 *	Contact info: www.generic-mapping-tools.org
 *--------------------------------------------------------------------*/
/*
 *
 *			G M T _ P L O T . C
 *
 *- - - - - - - - - - - - - - - - - - - - - - - - - - - - - - - - - - - -
 * GMT_plot.c contains code related to plotting maps.  These functions requires
 * we pass both the GMT and PSL control structure pointers.
 *
 * Author:	Paul Wessel
 * Date:	1-JAN-2010
 * Version:	5
 *
 * PUBLIC Functions include (39):
 *
 *	gmt_draw_map_scale 	 : Plot map scale
 *	gmt_draw_map_rose 	 : Plot map rose
 *	gmt_draw_map_panel 	 : Plot map panel
 *	gmt_draw_front 		 : Draw a front line
 *	gmt_geo_line 		 : Plots line in lon/lat on maps, takes care of periodicity jumps
 *	gmt_plot_geo_ellipse 	 : Plots ellipse in lon/lat on maps, takes care of periodicity jumps
 *	gmt_geo_polygons 	 : Plots polygon in lon/lat on maps, takes care of periodicity jumps
 *	gmt_geo_rectangle 	 : Plots rectangle in lat/lon on maps, takes care of periodicity jumps
 *	gmt_map_basemap 	 : Generic basemap function
 *	gmt_map_clip_off 	 : Deactivate map region clip path
 *	gmt_map_clip_on 	 : Activate map region clip path
 *	gmt_BB_clip_on		 : Activate Bounding Box clip path
 *	gmt_plane_perspective	 : Adds PS matrix to simulate perspective plotting
 *	gmt_plot_line 		 : Plots path (in projected coordinates), takes care of boundary crossings
 *	gmt_vertical_axis 	 : Draw 3-D vertical axes
 *	gmt_xy_axis 		 : Draw x or y axis
 *	gmt_linearx_grid 	 : Draw linear x grid lines
 *	gmt_setfill              :
 *	gmt_setfont              :
 *	gmt_draw_map_inset       :
 *	gmt_setpen               :
 *	gmt_draw_custom_symbol   :
 *	gmt_add_label_record     :
 *	gmt_contlabel_save_begin :
 *	gmt_contlabel_save_end   :
 *	gmt_textpath_init        :
 *	gmt_contlabel_plot       :
 *	gmt_export2proj4         :
 *	gmt_plotinit             :
 *	gmt_plotcanvas           :
 *	gmt_plotend              :
 *	gmt_geo_polarcap_segment :
 *	gmt_geo_vector           :
 *	gmtlib_create_ps            :
 *	gmtlib_free_ps_ptr          :
 *	gmtlib_free_ps              :
 *	gmtlib_read_ps              :
 *	gmtlib_write_ps             :
 *	gmtlib_duplicate_ps         :
 *
 */

#include "gmt_dev.h"
#include "gmt_internals.h"
#ifdef _WIN32
#include <windows.h>
#include <tlhelp32.h>
#endif

#define gmt_M_axis_is_geo_strict(C,axis) (((axis) == GMT_X && gmt_M_type (C, GMT_IN, axis) & GMT_IS_LON) || ((axis) == GMT_Y && gmt_M_type (C, GMT_IN, axis) & GMT_IS_LAT))
#define PSL_IZ(PSL,z) ((int)lrint ((z) * PSL->internal.dpu))

/* Local variables to this file */

static size_t GMT_n_annotations[4] = {0, 0, 0, 0};
static size_t GMT_alloc_annotations[4] = {0, 0, 0, 0};
static double *GMT_x_annotation[4] = {NULL, NULL, NULL, NULL}, *GMT_y_annotation[4] = {NULL, NULL, NULL, NULL};

/* THese functions are public but used in a static function so declared here to avoid resorting */
void gmt_linearx_grid (struct GMT_CTRL *GMT, struct PSL_CTRL *PSL, double w, double e, double s, double n, double dval);

/* Get bitmapped 600 dpi GMT glyph for timestamp.  The glyph is a 90 x 220 pixel 1-bit image
   and it is here represented as ceil (220 / 8) * 90 = 2520 bytes */

static unsigned char GMT_glyph[2520] = {
0x00, 0x00, 0x00, 0x00, 0x00, 0x00, 0x00, 0x00, 0x00, 0x00, 0x00, 0x00, 0x00, 0x00, 0x00, 0x00,
0x00, 0x00, 0x00, 0x00, 0x00, 0x00, 0x00, 0x00, 0x00, 0x00, 0x00, 0x0f, 0x00, 0x00, 0x00, 0x00,
0x00, 0x00, 0x00, 0x00, 0x00, 0x00, 0x00, 0x00, 0x00, 0x00, 0x00, 0x00, 0x00, 0x00, 0x00, 0x00,
0x00, 0x00, 0x00, 0x00, 0x00, 0x00, 0x00, 0x0f, 0x00, 0x00, 0x00, 0x00, 0x00, 0x00, 0x00, 0x00,
0x00, 0x00, 0x00, 0x00, 0x00, 0x00, 0x00, 0x00, 0x00, 0x00, 0x00, 0x00, 0x00, 0x00, 0x00, 0x00,
0x00, 0x00, 0x00, 0x0f, 0x00, 0x00, 0x00, 0x00, 0x00, 0x00, 0x00, 0x00, 0x00, 0x00, 0x00, 0x00,
0x00, 0x00, 0x00, 0x00, 0x00, 0x00, 0x00, 0x00, 0x00, 0x00, 0x00, 0x00, 0x00, 0x00, 0x00, 0x0f,
0x00, 0x00, 0x00, 0x00, 0x00, 0x00, 0x00, 0x00, 0x00, 0x00, 0x00, 0x00, 0x00, 0x00, 0x00, 0x00,
0x00, 0x00, 0x00, 0x00, 0x00, 0x00, 0x00, 0x00, 0x00, 0x00, 0x00, 0x0f, 0x00, 0x00, 0x00, 0x00,
0x00, 0x00, 0x00, 0x00, 0x00, 0x00, 0x00, 0x00, 0x00, 0x00, 0x00, 0x00, 0x00, 0x00, 0x00, 0x00,
0x00, 0x00, 0x00, 0x00, 0x00, 0x00, 0x00, 0x0f, 0x00, 0x00, 0x00, 0x00, 0x00, 0x00, 0x00, 0x00,
0x00, 0x00, 0x00, 0x00, 0x00, 0x00, 0x00, 0x00, 0x00, 0x00, 0x00, 0x00, 0x00, 0x00, 0x00, 0x00,
0x00, 0x00, 0x00, 0x0f, 0x00, 0x00, 0x00, 0x00, 0x00, 0x00, 0x00, 0x00, 0x00, 0x00, 0x00, 0x00,
0x00, 0x00, 0x00, 0x00, 0x00, 0x00, 0x00, 0x00, 0x00, 0x00, 0x00, 0x00, 0x00, 0x00, 0x00, 0x0f,
0x00, 0x00, 0x00, 0x00, 0x00, 0x00, 0x00, 0x00, 0x00, 0x00, 0x00, 0x00, 0x00, 0x00, 0x00, 0x00,
0x00, 0x00, 0x00, 0x00, 0x00, 0x00, 0x00, 0x00, 0x00, 0x00, 0x00, 0x0f, 0x00, 0x00, 0x00, 0x00,
0x00, 0x00, 0x00, 0x00, 0x00, 0x00, 0x00, 0x00, 0x00, 0x00, 0x00, 0x00, 0x00, 0x00, 0x00, 0x00,
0x00, 0x00, 0x00, 0x00, 0x00, 0x00, 0x00, 0x0f, 0x00, 0x00, 0x00, 0x00, 0x00, 0x00, 0x00, 0x00,
0x00, 0x00, 0x00, 0x00, 0x00, 0x00, 0x00, 0x00, 0x00, 0x00, 0x00, 0x00, 0x00, 0x00, 0x00, 0x00,
0x00, 0x00, 0x00, 0x0f, 0x00, 0x00, 0x00, 0x00, 0x00, 0x00, 0x00, 0x00, 0x00, 0x00, 0x00, 0x00,
0x00, 0x00, 0x00, 0x00, 0x00, 0x00, 0x00, 0x00, 0x00, 0x00, 0x00, 0x00, 0x00, 0x00, 0x00, 0x0f,
0x00, 0x00, 0x00, 0x00, 0x00, 0x00, 0x00, 0x00, 0x00, 0x00, 0x00, 0x00, 0x00, 0x00, 0x00, 0x00,
0x00, 0x00, 0x00, 0x00, 0x00, 0x00, 0x00, 0x00, 0x00, 0x00, 0x00, 0x0f, 0x00, 0x00, 0x00, 0x00,
0x00, 0x00, 0x00, 0x00, 0x00, 0x00, 0x00, 0x00, 0x00, 0x00, 0x00, 0x00, 0x00, 0x00, 0x00, 0x00,
0x7f, 0x00, 0x00, 0x00, 0x00, 0x00, 0x00, 0x0f, 0x00, 0x00, 0x00, 0x00, 0x00, 0x00, 0x00, 0x00,
0x00, 0x00, 0x00, 0x00, 0x00, 0x00, 0x00, 0x00, 0x00, 0x00, 0x00, 0x07, 0xff, 0xff, 0x80, 0x00,
0x00, 0x00, 0x00, 0x0f, 0x00, 0x00, 0x00, 0x00, 0x00, 0x00, 0x00, 0x00, 0x00, 0x00, 0x00, 0x00,
0x00, 0x00, 0x00, 0x00, 0x00, 0x00, 0x00, 0x1f, 0xff, 0xff, 0xf8, 0x00, 0x00, 0x00, 0x00, 0x0f,
0x00, 0x00, 0x00, 0x00, 0x00, 0x00, 0x00, 0x00, 0x00, 0x00, 0x00, 0x00, 0x00, 0x00, 0x00, 0x00,
0x00, 0x00, 0x00, 0x3f, 0xff, 0xff, 0xff, 0xc0, 0x00, 0x00, 0x00, 0x0f, 0x00, 0x00, 0x00, 0x00,
0x00, 0x00, 0x00, 0x00, 0x00, 0x00, 0x00, 0x00, 0x00, 0x00, 0x00, 0x00, 0x00, 0x00, 0x00, 0x7f,
0xff, 0xff, 0xff, 0xfc, 0x00, 0x00, 0x00, 0x0f, 0x00, 0x00, 0x00, 0x00, 0x00, 0x00, 0x00, 0xff,
0xe0, 0x00, 0x00, 0x00, 0x00, 0x00, 0x00, 0x00, 0x00, 0x00, 0x00, 0xff, 0xff, 0xff, 0xff, 0xff,
0xc0, 0x00, 0x00, 0x0f, 0x00, 0x00, 0x00, 0x00, 0x00, 0x00, 0x3f, 0xff, 0xfc, 0x00, 0x00, 0x01,
0xff, 0xc0, 0x00, 0x00, 0x01, 0xff, 0xe0, 0xff, 0xff, 0xff, 0xff, 0xff, 0xf8, 0x00, 0x00, 0x0f,
0x00, 0x00, 0x00, 0x00, 0x00, 0x01, 0xff, 0xff, 0xff, 0x00, 0x00, 0x01, 0xff, 0xe0, 0x00, 0x00,
0x01, 0xff, 0xf0, 0xff, 0xff, 0xff, 0xff, 0xff, 0xfe, 0x00, 0x00, 0x0f, 0x00, 0x00, 0x00, 0x00,
0x00, 0x0f, 0xff, 0xff, 0xff, 0x80, 0x00, 0x03, 0xff, 0xe0, 0x00, 0x00, 0x00, 0xff, 0xf8, 0x7f,
0xff, 0xff, 0xff, 0xff, 0xff, 0x80, 0x00, 0x0f, 0x00, 0x00, 0x00, 0x00, 0x00, 0x3f, 0xff, 0xff,
0xff, 0xc0, 0x00, 0x03, 0xff, 0xf0, 0x00, 0x00, 0x00, 0xff, 0xfc, 0x3f, 0xff, 0xff, 0xff, 0xff,
0xff, 0xe0, 0x00, 0x0f, 0x00, 0x00, 0x00, 0x00, 0x01, 0xff, 0xff, 0xff, 0xff, 0xc0, 0x00, 0x03,
0xff, 0xf0, 0x00, 0x00, 0x00, 0xff, 0xfc, 0x1f, 0xff, 0xff, 0xff, 0xff, 0xff, 0xf0, 0x00, 0x0f,
0x00, 0x00, 0x00, 0x00, 0x07, 0xff, 0xff, 0xff, 0xff, 0xe0, 0x00, 0x07, 0xff, 0xf8, 0x00, 0x00,
0x00, 0xff, 0xfe, 0x0f, 0xff, 0xff, 0xff, 0xff, 0xff, 0xfc, 0x00, 0x0f, 0x00, 0x00, 0x00, 0x00,
0x1f, 0xff, 0xfc, 0x3f, 0xff, 0xe0, 0x00, 0x07, 0xff, 0xf8, 0x00, 0x00, 0x00, 0xff, 0xff, 0x07,
0xff, 0xff, 0xff, 0xff, 0xff, 0xff, 0x00, 0x0f, 0x00, 0x00, 0x00, 0x00, 0x7f, 0xff, 0x80, 0x07,
0xff, 0xf0, 0x00, 0x07, 0xff, 0xfc, 0x00, 0x00, 0x00, 0xff, 0xff, 0x07, 0x80, 0x00, 0xff, 0xfc,
0x00, 0x0f, 0x00, 0x0f, 0x00, 0x00, 0x00, 0x01, 0xff, 0xfc, 0x00, 0x01, 0xff, 0xf8, 0x00, 0x07,
0xff, 0xfc, 0x00, 0x00, 0x00, 0xff, 0xff, 0x80, 0x00, 0x00, 0x1f, 0xfc, 0x00, 0x00, 0x00, 0x0f,
0x00, 0x00, 0x00, 0x07, 0xff, 0xe0, 0x00, 0x00, 0x7f, 0xf8, 0x00, 0x07, 0xff, 0xfc, 0x00, 0x00,
0x00, 0xff, 0xff, 0xc0, 0x00, 0x00, 0x0f, 0xfe, 0x00, 0x00, 0x00, 0x0f, 0x00, 0x00, 0x00, 0x1f,
0xff, 0x00, 0x00, 0x00, 0x3f, 0xf8, 0x00, 0x0f, 0xff, 0xfe, 0x00, 0x00, 0x00, 0xff, 0xff, 0xc0,
0x00, 0x00, 0x07, 0xff, 0x00, 0x00, 0x00, 0x0f, 0x00, 0x00, 0x00, 0x7f, 0xfc, 0x00, 0x00, 0x00,
0x3f, 0xf8, 0x00, 0x0f, 0xff, 0xfe, 0x00, 0x00, 0x00, 0xff, 0xff, 0xe0, 0x00, 0x00, 0x03, 0xff,
0x80, 0x00, 0x00, 0x0f, 0x00, 0x00, 0x00, 0xff, 0xf8, 0x00, 0x00, 0x00, 0x1f, 0xf8, 0x00, 0x0f,
0xff, 0xff, 0x00, 0x00, 0x00, 0xff, 0xff, 0xe0, 0x00, 0x00, 0x01, 0xff, 0xc0, 0x00, 0x00, 0x0f,
0x00, 0x00, 0x03, 0xff, 0xe0, 0x00, 0x00, 0x00, 0x1f, 0xf8, 0x00, 0x0f, 0xff, 0xff, 0x00, 0x00,
0x00, 0xff, 0xbf, 0xf0, 0x00, 0x00, 0x00, 0xff, 0xc0, 0x00, 0x00, 0x0f, 0x00, 0x00, 0x07, 0xff,
0x80, 0x00, 0x00, 0x00, 0x1f, 0xf8, 0x00, 0x0f, 0xfd, 0xff, 0x80, 0x00, 0x01, 0xff, 0xbf, 0xf0,
0x00, 0x00, 0x00, 0x7f, 0xe0, 0x00, 0x00, 0x0f, 0x00, 0x00, 0x0f, 0xff, 0x00, 0x00, 0x00, 0x00,
0x1f, 0xf8, 0x00, 0x0f, 0xfd, 0xff, 0x80, 0x00, 0x01, 0xff, 0x9f, 0xf8, 0x00, 0x00, 0x00, 0x7f,
0xf0, 0x00, 0x00, 0x0f, 0x00, 0x00, 0x1f, 0xfc, 0x00, 0x00, 0x00, 0x00, 0x1f, 0xf8, 0x00, 0x0f,
0xfd, 0xff, 0x80, 0x00, 0x01, 0xff, 0x9f, 0xf8, 0x00, 0x00, 0x00, 0x3f, 0xf8, 0x00, 0x00, 0x0f,
0x00, 0x00, 0x3f, 0xf8, 0x00, 0x00, 0x00, 0x00, 0x1f, 0xf8, 0x00, 0x1f, 0xfc, 0xff, 0xc0, 0x00,
0x01, 0xff, 0x9f, 0xf8, 0x00, 0x00, 0x00, 0x1f, 0xf8, 0x00, 0x00, 0x0f, 0x00, 0x00, 0x7f, 0xf0,
0x00, 0x00, 0x00, 0x00, 0x00, 0x00, 0x00, 0x1f, 0xf8, 0xff, 0xc0, 0x00, 0x01, 0xff, 0x8f, 0xfc,
0x00, 0x00, 0x00, 0x1f, 0xfc, 0x00, 0x00, 0x0f, 0x00, 0x00, 0xff, 0xe0, 0x00, 0x00, 0x00, 0x00,
0x00, 0x00, 0x00, 0x1f, 0xf8, 0xff, 0xe0, 0x00, 0x01, 0xff, 0x8f, 0xfc, 0x00, 0x00, 0x00, 0x0f,
0xfc, 0x00, 0x00, 0x0f, 0x00, 0x01, 0xff, 0xc0, 0x00, 0x00, 0x00, 0x00, 0x00, 0x00, 0x00, 0x1f,
0xf8, 0x7f, 0xe0, 0x00, 0x03, 0xff, 0x8f, 0xfc, 0x00, 0x00, 0x00, 0x0f, 0xfe, 0x00, 0x00, 0x0f,
0x00, 0x01, 0xff, 0x80, 0x00, 0x00, 0x00, 0x00, 0x00, 0x00, 0x00, 0x1f, 0xf8, 0x7f, 0xe0, 0x00,
0x03, 0xff, 0x8f, 0xfc, 0x00, 0x00, 0x00, 0x07, 0xfe, 0x00, 0x00, 0x0f, 0x00, 0x03, 0xff, 0x80,
0x00, 0x00, 0x00, 0x00, 0x00, 0x00, 0x00, 0x1f, 0xf8, 0x7f, 0xf0, 0x00, 0x03, 0xff, 0x0f, 0xfe,
0x00, 0x00, 0x00, 0x07, 0xff, 0x00, 0x00, 0x0f, 0x00, 0x07, 0xff, 0x80, 0x00, 0x00, 0x00, 0x00,
0x00, 0x00, 0x00, 0x1f, 0xf8, 0x3f, 0xf0, 0x00, 0x03, 0xff, 0x07, 0xfe, 0x00, 0x00, 0x00, 0x07,
0xff, 0x00, 0x00, 0x0f, 0x00, 0x07, 0xff, 0x00, 0x00, 0x00, 0x00, 0x00, 0x00, 0x00, 0x00, 0x1f,
0xf8, 0x3f, 0xf8, 0x00, 0x07, 0xff, 0x07, 0xfe, 0x00, 0x00, 0x00, 0x07, 0xff, 0x00, 0x00, 0x0f,
0x00, 0x07, 0xff, 0x00, 0x00, 0x00, 0x00, 0x00, 0x00, 0x00, 0x00, 0x1f, 0xf8, 0x3f, 0xf8, 0x00,
0x07, 0xff, 0x07, 0xfe, 0x00, 0x00, 0x00, 0x03, 0xff, 0x00, 0x00, 0x0f, 0x00, 0x07, 0xff, 0x00,
0x00, 0x03, 0xff, 0xff, 0xff, 0xf8, 0x00, 0x1f, 0xf8, 0x1f, 0xf8, 0x00, 0x07, 0xfe, 0x07, 0xfe,
0x00, 0x00, 0x00, 0x03, 0xff, 0x00, 0x00, 0x0f, 0x00, 0x07, 0xff, 0x00, 0x00, 0x03, 0xff, 0xff,
0xff, 0xf8, 0x00, 0x1f, 0xf8, 0x1f, 0xfc, 0x00, 0x0f, 0xfe, 0x07, 0xfe, 0x00, 0x00, 0x00, 0x03,
0xff, 0x00, 0x00, 0x0f, 0x00, 0x07, 0xff, 0x00, 0x00, 0x03, 0xff, 0xff, 0xff, 0xf8, 0x00, 0x1f,
0xf8, 0x1f, 0xfc, 0x00, 0x0f, 0xfe, 0x07, 0xfe, 0x00, 0x00, 0x00, 0x03, 0xff, 0x00, 0x00, 0x0f,
0x00, 0x07, 0xff, 0x00, 0x00, 0x03, 0xff, 0xff, 0xff, 0xf8, 0x00, 0x1f, 0xf8, 0x0f, 0xfc, 0x00,
0x1f, 0xfc, 0x07, 0xfe, 0x00, 0x00, 0x00, 0x03, 0xff, 0x00, 0x00, 0x0f, 0x00, 0x07, 0xff, 0x00,
0x00, 0x03, 0xff, 0xff, 0xff, 0xfc, 0x00, 0x1f, 0xf8, 0x0f, 0xfe, 0x00, 0x1f, 0xfc, 0x07, 0xfe,
0x00, 0x00, 0x00, 0x03, 0xff, 0x00, 0x00, 0x0f, 0x00, 0x07, 0xff, 0x00, 0x00, 0x03, 0xff, 0xff,
0xff, 0xfc, 0x00, 0x1f, 0xf8, 0x0f, 0xfe, 0x00, 0x1f, 0xf8, 0x07, 0xfe, 0x00, 0x00, 0x00, 0x07,
0xff, 0x00, 0x00, 0x0f, 0x00, 0x03, 0xff, 0x80, 0x00, 0x03, 0xff, 0xff, 0xff, 0xfc, 0x00, 0x1f,
0xf8, 0x07, 0xfe, 0x00, 0x3f, 0xf8, 0x0f, 0xfe, 0x00, 0x00, 0x00, 0x07, 0xff, 0x00, 0x00, 0x0f,
0x00, 0x03, 0xff, 0x80, 0x00, 0x00, 0x03, 0xf8, 0x0f, 0xfc, 0x00, 0x1f, 0xf8, 0x07, 0xff, 0x00,
0x3f, 0xf0, 0x0f, 0xfc, 0x00, 0x00, 0x00, 0x07, 0xfe, 0x00, 0x00, 0x0f, 0x00, 0x03, 0xff, 0x80,
0x00, 0x00, 0x00, 0x00, 0x0f, 0xfc, 0x00, 0x1f, 0xf8, 0x07, 0xff, 0x00, 0x7f, 0xf0, 0x0f, 0xfc,
0x00, 0x00, 0x00, 0x0f, 0xfe, 0x00, 0x00, 0x0f, 0x00, 0x01, 0xff, 0xc0, 0x00, 0x00, 0x00, 0x00,
0x0f, 0xfc, 0x00, 0x1f, 0xf8, 0x03, 0xff, 0x00, 0x7f, 0xe0, 0x0f, 0xfc, 0x00, 0x00, 0x00, 0x0f,
0xfe, 0x00, 0x00, 0x0f, 0x00, 0x00, 0xff, 0xe0, 0x00, 0x00, 0x00, 0x00, 0x0f, 0xfc, 0x00, 0x1f,
0xf8, 0x03, 0xff, 0x80, 0xff, 0xe0, 0x0f, 0xfc, 0x00, 0x00, 0x00, 0x1f, 0xfc, 0x00, 0x00, 0x0f,
0x00, 0x00, 0x7f, 0xf0, 0x00, 0x00, 0x00, 0x00, 0x0f, 0xfe, 0x00, 0x1f, 0xfc, 0x03, 0xff, 0x80,
0xff, 0xc0, 0x1f, 0xf8, 0x00, 0x00, 0x00, 0x1f, 0xfc, 0x00, 0x00, 0x0f, 0x00, 0x00, 0x3f, 0xf0,
0x00, 0x00, 0x00, 0x00, 0x0f, 0xfe, 0x00, 0x1f, 0xfc, 0x01, 0xff, 0x81, 0xff, 0xc0, 0x1f, 0xf8,
0x00, 0x00, 0x00, 0x3f, 0xf8, 0x00, 0x00, 0x0f, 0x00, 0x00, 0x1f, 0xf8, 0x00, 0x00, 0x00, 0x00,
0x07, 0xfe, 0x00, 0x0f, 0xfc, 0x01, 0xff, 0x81, 0xff, 0x80, 0x1f, 0xf8, 0x00, 0x00, 0x00, 0x3f,
0xf0, 0x00, 0x00, 0x0f, 0x00, 0x00, 0x0f, 0xfe, 0x00, 0x00, 0x00, 0x00, 0x07, 0xfe, 0x00, 0x0f,
0xfc, 0x00, 0xff, 0xc3, 0xff, 0x80, 0x3f, 0xf0, 0x00, 0x00, 0x00, 0x7f, 0xf0, 0x00, 0x00, 0x0f,
0x00, 0x00, 0x07, 0xff, 0x00, 0x00, 0x00, 0x00, 0x07, 0xff, 0x00, 0x0f, 0xfc, 0x00, 0xff, 0xc3,
0xff, 0x00, 0x3f, 0xf0, 0x00, 0x00, 0x00, 0xff, 0xe0, 0x00, 0x00, 0x0f, 0x00, 0x00, 0x03, 0xff,
0xc0, 0x00, 0x00, 0x00, 0x0f, 0xff, 0x00, 0x0f, 0xfc, 0x00, 0xff, 0xc7, 0xfe, 0x00, 0x3f, 0xe0,
0x00, 0x00, 0x01, 0xff, 0xc0, 0x00, 0x00, 0x0f, 0x00, 0x00, 0x01, 0xff, 0xe0, 0x00, 0x00, 0x00,
0x0f, 0xff, 0x00, 0x0f, 0xfc, 0x00, 0x7f, 0xcf, 0xfe, 0x00, 0x7f, 0xe0, 0x00, 0x00, 0x03, 0xff,
0x80, 0x00, 0x00, 0x0f, 0x00, 0x00, 0x00, 0x7f, 0xf8, 0x00, 0x00, 0x00, 0x0f, 0xff, 0x80, 0x0f,
0xfc, 0x00, 0x7f, 0xef, 0xfc, 0x00, 0x7f, 0xc0, 0x00, 0x00, 0x07, 0xff, 0x00, 0x00, 0x00, 0x0f,
0x00, 0x00, 0x00, 0x1f, 0xfe, 0x00, 0x00, 0x00, 0x1f, 0xff, 0x80, 0x07, 0xfc, 0x00, 0x7f, 0xff,
0xf8, 0x00, 0xff, 0xc0, 0x00, 0x00, 0x0f, 0xfe, 0x00, 0x00, 0x00, 0x0f, 0x00, 0x00, 0x00, 0x0f,
0xff, 0x80, 0x00, 0x00, 0x1f, 0xff, 0x80, 0x07, 0xfc, 0x00, 0x7f, 0xff, 0xf0, 0x00, 0xff, 0x80,
0x00, 0x00, 0x0f, 0xfc, 0x00, 0x00, 0x00, 0x0f, 0x00, 0x00, 0x00, 0x03, 0xff, 0xf0, 0x00, 0x00,
0x3f, 0xff, 0xc0, 0x07, 0xfc, 0x00, 0x3f, 0xff, 0xf0, 0x01, 0xff, 0x80, 0x00, 0x00, 0x3f, 0xf8,
0x00, 0x00, 0x00, 0x0f, 0x00, 0x00, 0x00, 0x00, 0xff, 0xfe, 0x00, 0x00, 0xff, 0xff, 0xc0, 0x07,
0xfc, 0x00, 0x3f, 0xff, 0xe0, 0x01, 0xff, 0x00, 0x00, 0x00, 0x7f, 0xf0, 0x00, 0x00, 0x00, 0x0f,
0x00, 0x00, 0x00, 0x00, 0x3f, 0xff, 0xe0, 0x03, 0xff, 0xff, 0xe0, 0x07, 0xfc, 0x00, 0x3f, 0xff,
0xc0, 0x03, 0xfe, 0x00, 0x00, 0x00, 0xff, 0xc0, 0x00, 0x00, 0x00, 0x0f, 0x00, 0x00, 0x00, 0x00,
0x0f, 0xff, 0xff, 0xff, 0xff, 0xdf, 0xe0, 0x03, 0xfe, 0x00, 0x1f, 0xff, 0x80, 0x07, 0xfe, 0x00,
0x00, 0x01, 0xff, 0x80, 0x00, 0x00, 0x00, 0x0f, 0x00, 0x00, 0x00, 0x00, 0x01, 0xff, 0xff, 0xff,
0xff, 0xcf, 0xf0, 0x03, 0xfe, 0x00, 0x1f, 0xff, 0x00, 0x07, 0xfc, 0x00, 0x00, 0x03, 0xff, 0x00,
0x00, 0x00, 0x00, 0x0f, 0x00, 0x00, 0x00, 0x00, 0x00, 0x7f, 0xff, 0xff, 0xff, 0xc7, 0xf0, 0x03,
0xfe, 0x00, 0x1f, 0xff, 0x00, 0x0f, 0xf8, 0x00, 0x00, 0x0f, 0xfc, 0x00, 0x00, 0x00, 0x00, 0x0f,
0x00, 0x00, 0x00, 0x00, 0x00, 0x0f, 0xff, 0xff, 0xff, 0x83, 0xf0, 0x03, 0xfe, 0x00, 0x0f, 0xfe,
0x00, 0x1f, 0xf0, 0x00, 0x00, 0x1f, 0xf8, 0x00, 0x00, 0x00, 0x00, 0x0f, 0x00, 0x00, 0x00, 0x00,
0x00, 0x01, 0xff, 0xff, 0xff, 0x81, 0xf8, 0x01, 0xfe, 0x00, 0x0f, 0xfc, 0x00, 0x1f, 0xe0, 0x00,
0x00, 0x3f, 0xe0, 0x00, 0x00, 0x00, 0x00, 0x0f, 0x00, 0x00, 0x00, 0x00, 0x00, 0x00, 0x3f, 0xff,
0xff, 0x00, 0xf8, 0x01, 0xfe, 0x00, 0x0f, 0xf8, 0x00, 0x3f, 0xe0, 0x00, 0x00, 0x7f, 0xc0, 0x00,
0x00, 0x00, 0x00, 0x0f, 0x00, 0x00, 0x00, 0x00, 0x00, 0x00, 0x03, 0xff, 0xfc, 0x00, 0x00, 0x00,
0x00, 0x00, 0x00, 0x00, 0x00, 0x00, 0x00, 0x00, 0x00, 0x00, 0x00, 0x00, 0x00, 0x00, 0x00, 0x0f,
0x00, 0x00, 0x00, 0x00, 0x00, 0x00, 0x00, 0x07, 0xc0, 0x00, 0x00, 0x00, 0x00, 0x00, 0x00, 0x00,
0x00, 0x00, 0x00, 0x00, 0x00, 0x00, 0x00, 0x00, 0x00, 0x00, 0x00, 0x0f, 0x00, 0x00, 0x00, 0x00,
0x00, 0x00, 0x00, 0x00, 0x00, 0x00, 0x00, 0x00, 0x00, 0x00, 0x00, 0x00, 0x00, 0x00, 0x00, 0x00,
0x00, 0x00, 0x00, 0x00, 0x00, 0x00, 0x00, 0x0f, 0x00, 0x00, 0x00, 0x00, 0x00, 0x00, 0x00, 0x00,
0x00, 0x00, 0x00, 0x00, 0x00, 0x00, 0x00, 0x00, 0x00, 0x00, 0x00, 0x00, 0x00, 0x00, 0x00, 0x00,
0x00, 0x00, 0x00, 0x0f, 0x00, 0x00, 0x00, 0x00, 0x00, 0x00, 0x00, 0x00, 0x00, 0x00, 0x00, 0x00,
0x00, 0x00, 0x00, 0x00, 0x00, 0x00, 0x00, 0x00, 0x00, 0x00, 0x00, 0x00, 0x00, 0x00, 0x00, 0x0f,
0x00, 0x00, 0x00, 0x00, 0x00, 0x00, 0x00, 0x00, 0x00, 0x00, 0x00, 0x00, 0x00, 0x00, 0x00, 0x00,
0x00, 0x00, 0x00, 0x00, 0x00, 0x00, 0x00, 0x00, 0x00, 0x00, 0x00, 0x0f, 0x00, 0x00, 0x00, 0x00,
0x00, 0x00, 0x00, 0x00, 0x00, 0x00, 0x00, 0x00, 0x00, 0x00, 0x00, 0x00, 0x00, 0x00, 0x00, 0x00,
0x00, 0x00, 0x00, 0x00, 0x00, 0x00, 0x00, 0x0f, 0x00, 0x00, 0x00, 0x00, 0x00, 0x00, 0x00, 0x00,
0x00, 0x00, 0x00, 0x00, 0x00, 0x00, 0x00, 0x00, 0x00, 0x00, 0x00, 0x00, 0x00, 0x00, 0x00, 0x00,
0x00, 0x00, 0x00, 0x0f, 0x00, 0x00, 0x00, 0x00, 0x00, 0x00, 0x00, 0x00, 0x00, 0x00, 0x00, 0x00,
0x00, 0x00, 0x00, 0x00, 0x00, 0x00, 0x00, 0x00, 0x00, 0x00, 0x00, 0x00, 0x00, 0x00, 0x00, 0x0f,
0x00, 0x00, 0x00, 0x00, 0x00, 0x00, 0x00, 0x00, 0x00, 0x00, 0x00, 0x00, 0x00, 0x00, 0x00, 0x00,
0x00, 0x00, 0x00, 0x00, 0x00, 0x00, 0x00, 0x00, 0x00, 0x00, 0x00, 0x0f, 0x00, 0x00, 0x00, 0x00,
0x00, 0x00, 0x00, 0x00, 0x00, 0x00, 0x00, 0x00, 0x00, 0x00, 0x00, 0x00, 0x00, 0x00, 0x00, 0x00,
0x00, 0x00, 0x00, 0x00, 0x00, 0x00, 0x00, 0x0f, 0x00, 0x00, 0x00, 0x00, 0x00, 0x00, 0x00, 0x00,
0x00, 0x00, 0x00, 0x00, 0x00, 0x00, 0x00, 0x00, 0x00, 0x00, 0x00, 0x00, 0x00, 0x00, 0x00, 0x00,
0x00, 0x00, 0x00, 0x0f, 0x00, 0x00, 0x00, 0x00, 0x00, 0x00, 0x00, 0x00, 0x00, 0x00, 0x00, 0x00,
0x00, 0x00, 0x00, 0x00, 0x00, 0x00, 0x00, 0x00, 0x00, 0x00, 0x00, 0x00, 0x00, 0x00, 0x00, 0x0f,
0x00, 0x00, 0x00, 0x00, 0x00, 0x00, 0x00, 0x00, 0x00, 0x00, 0x00, 0x00, 0x00, 0x00, 0x00, 0x00,
0x00, 0x00, 0x00, 0x00, 0x00, 0x00, 0x00, 0x00, 0x00, 0x00, 0x00, 0x0f, 0x00, 0x00, 0x00, 0x00,
0x00, 0x00, 0x00, 0x00, 0x00, 0x00, 0x00, 0x00, 0x00, 0x00, 0x00, 0x00, 0x00, 0x00, 0x00, 0x00,
0x00, 0x00, 0x00, 0x00, 0x00, 0x00, 0x00, 0x0f,
};

struct GMT_CIRCLE {	/* Helper variables needed to draw great or small circle heads */
	double lon[2], lat[2];	/* Coordinates of arc end points */
	double A[3], B[3];	/* Cartesian vector of arc end points */
	double P[3];		/* Cartesian vector of the pole */
	bool longway;		/* True if the arc > 180 degres */
	double r0;		/* Arc length in degrees */
	double r;		/* Will be 180 less if longway is true, otherwise r == r0 */
	double colat;		/* Colatitude of circle relative to pole */
	double rot;		/* Full opening angle of vector arc */
};

/* Local functions */

/*	GMT_LINEAR PROJECTION MAP BOUNDARY	*/

GMT_LOCAL void gmtplot_linear_map_boundary (struct GMT_CTRL *GMT, struct PSL_CTRL *PSL, double w, double e, double s, double n) {
	unsigned int form, cap = PSL->internal.line_cap;
	double x_length, y_length;

	x_length = GMT->current.proj.rect[XHI] - GMT->current.proj.rect[XLO];
	y_length = GMT->current.proj.rect[YHI] - GMT->current.proj.rect[YLO];

	PSL_command (PSL, "/PSL_slant_y 0 def\n");	/* Unless x-annotations are slanted there is no adjustment. PSL_slant_y may be revised in gmt_xy_axis */

	if (GMT->current.map.frame.draw) {
		/* Temporarily change to square cap so rectangular frames have neat corners */
		PSL_setlinecap (PSL, PSL_SQUARE_CAP);

		if (GMT->current.map.frame.side[W_SIDE]) gmt_xy_axis (GMT, GMT->current.proj.rect[XLO], GMT->current.proj.rect[YLO], y_length, s, n,
			&GMT->current.map.frame.axis[GMT_Y], true, GMT->current.map.frame.side[W_SIDE]);	/* West or left y-axis */
		if (GMT->current.map.frame.side[E_SIDE]) gmt_xy_axis (GMT, GMT->current.proj.rect[XHI], GMT->current.proj.rect[YLO], y_length, s, n,
			&GMT->current.map.frame.axis[GMT_Y], false, GMT->current.map.frame.side[E_SIDE]);	/* East or right y-axis */
		if (GMT->current.map.frame.side[S_SIDE]) gmt_xy_axis (GMT, GMT->current.proj.rect[XLO], GMT->current.proj.rect[YLO], x_length, w, e,
			&GMT->current.map.frame.axis[GMT_X], true, GMT->current.map.frame.side[S_SIDE]);	/* South or lower x-axis */
		if (GMT->current.map.frame.side[N_SIDE]) gmt_xy_axis (GMT, GMT->current.proj.rect[XLO], GMT->current.proj.rect[YHI], x_length, w, e,
			&GMT->current.map.frame.axis[GMT_X], false, GMT->current.map.frame.side[N_SIDE]);	/* North or upper x-axis */

		PSL_setlinecap (PSL, cap);	/* Reset back to default */
	}
	if (!GMT->current.map.frame.header[0] || GMT->current.map.frame.plotted_header) return;	/* No header today */

	PSL_comment (PSL, "Placing plot title\n");

	if (!GMT->current.map.frame.draw || GMT->current.map.frame.side[N_SIDE] <= GMT_AXIS_DRAW || GMT->current.setting.map_frame_type == GMT_IS_INSIDE)
		PSL_defunits (PSL, "PSL_H_y", GMT->current.setting.map_title_offset);	/* No ticks or annotations, offset by map_title_offset only */
	else
		PSL_command (PSL, "/PSL_H_y PSL_L_y PSL_LH add %d add def\n", PSL_IZ (PSL, GMT->current.setting.map_title_offset));	/* For title adjustment */

	PSL_command (PSL, "%d %d PSL_H_y add PSL_slant_y add M\n", PSL_IZ (PSL, 0.5 * x_length), PSL_IZ (PSL, y_length));
	form = gmt_setfont (GMT, &GMT->current.setting.font_title);
	PSL_plottext (PSL, 0.0, 0.0, -GMT->current.setting.font_title.size, GMT->current.map.frame.header, 0.0, PSL_BC, form);
	GMT->current.map.frame.plotted_header = true;
}

GMT_LOCAL unsigned int gmtplot_get_primary_annot (struct GMT_PLOT_AXIS *A) {
	/* Return the primary annotation item number [== GMT_ANNOT_UPPER if there are no unit set]*/

	unsigned int i, no[2] = {GMT_ANNOT_UPPER, GMT_ANNOT_LOWER};
	double val[2], s;

	for (i = 0; i < 2; i++) {
		val[i] = 0.0;
		if (!A->item[no[i]].active || A->item[no[i]].type == 'i' || A->item[no[i]].type == 'I') continue;
		switch (A->item[no[i]].unit) {
			case 'Y': case 'y':
				s = GMT_DAY2SEC_F * 365.25;
				break;
			case 'O': case 'o':
				s = GMT_DAY2SEC_F * 30.5;
				break;
			case 'U': case 'u':
				s = GMT_DAY2SEC_F * 7.0;
				break;
			case 'K': case 'k':
			case 'D': case 'd':
				s = GMT_DAY2SEC_F;
				break;
			case 'H': case 'h':
				s = GMT_HR2SEC_F;
				break;
			case 'M': case 'm':
				s = GMT_MIN2SEC_F;
				break;
			case 'C': case 'c':
				s = 1.0;
				break;
			default:	/* No unit specified - probably not a time axis */
				s = 1.0;
				break;
		}
		val[i] = A->item[no[i]].interval * s;
	}
	if (A->item[GMT_ANNOT_UPPER].special) return GMT_ANNOT_UPPER;
	return ((val[0] > val[1]) ? GMT_ANNOT_UPPER : GMT_ANNOT_LOWER);
}

GMT_LOCAL bool gmtplot_skip_second_annot (unsigned int item, double x, double x2[], unsigned int n, unsigned int primary) {
	unsigned int i;
	bool found;
	double small;

	if (n < 2) return (false);	/* Need at least two points so no need to skip */
	if (item == primary) return (false);		/* Not working on secondary annotation */
	if (!x2) return (false);			/* None given */

	small = (x2[1] - x2[0]) * GMT_CONV4_LIMIT;
	for (i = 0, found = false; !found && i < n; i++)
		found = (fabs (x2[i] - x) < small);
	return (found);
}

GMT_LOCAL void gmtplot_map_latline (struct GMT_CTRL *GMT, struct PSL_CTRL *PSL, double lat, double west, double east)		/* Draws a line of constant latitude */ {
	uint64_t nn;
	double *llon = NULL, *llat = NULL;
#ifdef DEBUG
	uint64_t k;
	FILE *fp = NULL;
	char name[GMT_LEN64] = {""};
	if (GMT->hidden.gridline_debug && (GMT->hidden.gridline_kind == 'x' || GMT->hidden.gridline_val != lat)) return;
#endif
	nn = gmtlib_latpath (GMT, lat, west, east, &llon, &llat);
#ifdef DEBUG
	if (GMT->hidden.gridline_debug) {
		snprintf (name, GMT_LEN64, "gridline_y_%g_ll.txt", lat);
		fp = fopen (name, "w");
		for (k = 0; k < nn; k++) fprintf (fp, "%g\t%g\n", llon[k], llat[k]);
		fclose (fp);
	}
#endif
	GMT->current.plot.n = gmt_geo_to_xy_line (GMT, llon, llat, nn);
#ifdef DEBUG
	if (GMT->hidden.gridline_debug) {
		snprintf (name, GMT_LEN64, "gridline_y_%g_xy.txt", lat);
		fp = fopen (name, "w");
		for (k = 0; k < GMT->current.plot.n; k++) fprintf (fp, "%g\t%g\t%d\n", GMT->current.plot.x[k], GMT->current.plot.y[k], GMT->current.plot.pen[k]);
		fclose (fp);
	}
#endif

	if (GMT->current.plot.n > 1) {	/* Need at least 2 points for a line */
		PSL_comment (PSL, "Lat = %g\n", lat);
		if (GMT->current.map.parallel_straight) {	/* Simplify to a 2-point straight line */
			GMT->current.plot.x[1] = GMT->current.plot.x[GMT->current.plot.n-1];
			GMT->current.plot.y[1] = GMT->current.plot.y[GMT->current.plot.n-1];
			GMT->current.plot.pen[1] = GMT->current.plot.pen[GMT->current.plot.n-1];
			GMT->current.plot.n = 2;
		}
		gmt_plot_line (GMT, GMT->current.plot.x, GMT->current.plot.y, GMT->current.plot.pen, GMT->current.plot.n, PSL_LINEAR);
	}
	gmt_M_free (GMT, llon);
	gmt_M_free (GMT, llat);
}

GMT_LOCAL void gmtplot_map_lonline (struct GMT_CTRL *GMT, struct PSL_CTRL *PSL, double lon, double south, double north)	/* Draws a line of constant longitude */ {
	uint64_t nn;
	double *llon = NULL, *llat = NULL;
#ifdef DEBUG
	uint64_t k;
	FILE *fp = NULL;
	char name[GMT_LEN64] = {""};
	if (GMT->hidden.gridline_debug && (GMT->hidden.gridline_kind == 'y' || GMT->hidden.gridline_val != lon)) return;
#endif
	nn = gmtlib_lonpath (GMT, lon, south, north, &llon, &llat);
#ifdef DEBUG
	if (GMT->hidden.gridline_debug) {
		snprintf (name, GMT_LEN64, "gridline_x_%g_ll.txt", lon);
		fp = fopen (name, "w");
		for (k = 0; k < nn; k++) fprintf (fp, "%g\t%g\n", llon[k], llat[k]);
		fclose (fp);
	}
#endif
	GMT->current.plot.n = gmt_geo_to_xy_line (GMT, llon, llat, nn);
#ifdef DEBUG
	if (GMT->hidden.gridline_debug) {
		snprintf (name, GMT_LEN64, "gridline_x_%g_xy.txt", lon);
		fp = fopen (name, "w");
		for (k = 0; k < GMT->current.plot.n; k++) fprintf (fp, "%g\t%g\t%d\n", GMT->current.plot.x[k], GMT->current.plot.y[k], GMT->current.plot.pen[k]);
		fclose (fp);
	}
#endif

	if (GMT->current.plot.n > 1) {	/* Need at least 2 points for a line */
		PSL_comment (PSL, "Lon = %g\n", lon);
		if (GMT->current.map.meridian_straight) {	/* Simplify to a 2-point straight line */
			GMT->current.plot.x[1] = GMT->current.plot.x[GMT->current.plot.n-1];
			GMT->current.plot.y[1] = GMT->current.plot.y[GMT->current.plot.n-1];
			GMT->current.plot.pen[1] = GMT->current.plot.pen[GMT->current.plot.n-1];
			GMT->current.plot.n = 2;
		}
		gmt_plot_line (GMT, GMT->current.plot.x, GMT->current.plot.y, GMT->current.plot.pen, GMT->current.plot.n, PSL_LINEAR);
	}
	gmt_M_free (GMT, llon);
	gmt_M_free (GMT, llat);
}

GMT_LOCAL void gmtplot_linearx_oblgrid (struct GMT_CTRL *GMT, struct PSL_CTRL *PSL, double w, double e, double s, double n, double dval) {
	/* x gridlines in oblique coordinates for all but the Oblique Mercator projection [which already is oblique] */
	double *x = NULL, *lon = NULL, *lat = NULL, *lat_obl = NULL, tval, p_cap, s_cap;
	unsigned int idup = 0, i, j, k, nx, np, nc1 = 0, nc2, npc, np1;
	bool cap = false;
	gmt_M_unused(PSL); gmt_M_unused(w); gmt_M_unused(e);

	/* Ideally we should determine the w/e/s/n of the oblique coordinates but here we will simply
	 * create oblique coordinates for the full 0/360/-90/90, convert to regular coordinates and
	 * then truncate points outside the actual w/e/s/n */

	/* Do we have duplicate e and w boundaries ? */
	p_cap = fabs (GMT->current.setting.map_polar_cap[0]);
	s_cap = -p_cap;
	idup = (gmt_M_is_azimuthal(GMT)) ? 1 : 0;
	cap = !doubleAlmostEqual (p_cap, 90.0);	/* true if we have a polar cap specified */
	tval = (n - s) * GMT->current.setting.map_line_step / GMT->current.map.height;

	nx = gmtlib_linear_array (GMT, 0.0, TWO_PI, D2R * dval, D2R * GMT->current.map.frame.axis[GMT_X].phase, &x);
	np = gmtlib_linear_array (GMT, -90.0, 90.0, tval, 0.0, &lat_obl);
	np1 = nc2 = np - 1;	/* Nominal number of points in path */
	lon = gmt_M_memory (GMT, NULL, np+2, double);	/* Allow 2 more slots for possibly inserted cap-latitudes */
	lat = gmt_M_memory (GMT, NULL, np+2, double);
	for (i = 0; i < nx - idup; i++) {	/* For each oblique meridian to draw */
		/* Create lon,lat arrays of oblique coordinates for this meridian */
		for (k = j = 0; k < np; k++, j++) {
			gmtlib_iobl (GMT, &lon[j], &lat[j], x[i], D2R * lat_obl[k]);	/* Get regular coordinates of this point */
			lon[j] *= R2D;	lat[j] *= R2D;	/* Convert back to degrees */
			if (lat_obl[k] < s_cap && k < np1 && lat_obl[k+1] > s_cap)	{	/* Must insert S pole cap latitude point */
				j++;	gmtlib_iobl (GMT, &lon[j], &lat[j], x[i], D2R * s_cap);
				lon[j] *= R2D;	lat[j] *= R2D;	/* Back to degrees */
				nc1 = j;
			}
			else if (lat_obl[k] < p_cap && k < np1 && lat_obl[k+1] > p_cap) {	/* Must insert N pole cap latitude point */
				j++; gmtlib_iobl (GMT, &lon[j], &lat[j], x[i], D2R * p_cap);
				lon[j] *= R2D;	lat[j] *= R2D;	/* Back to degrees */
				nc2 = j;
			}
		}
		if (cap) {	/* Only plot the line between the two polar caps */
			npc = nc2 - nc1 + 1;	/* Number of points along meridian bounded by caps */
			if ((GMT->current.plot.n = gmt_geo_to_xy_line (GMT, &lon[nc1], &lat[nc1], npc)) == 0) continue;
		}
		else {		/* No polar cap in effect, plot entire meridian */
			if ((GMT->current.plot.n = gmt_geo_to_xy_line (GMT, lon, lat, j)) == 0) continue;
		}
		gmt_plot_line (GMT, GMT->current.plot.x, GMT->current.plot.y, GMT->current.plot.pen, GMT->current.plot.n, PSL_LINEAR);
	}
	if (nx) gmt_M_free (GMT, x);
	if (cap) {	/* Draw the polar cap(s) meridians with a separate lon spacing */
		nx = gmtlib_linear_array (GMT, 0.0, TWO_PI, D2R * GMT->current.setting.map_polar_cap[1], D2R * GMT->current.map.frame.axis[GMT_X].phase, &x);
		for (i = 0; i < nx - idup; i++) {
			for (k = j = 0; k < np; k++, j++) {
				gmtlib_iobl (GMT, &lon[j], &lat[j], x[i], D2R * lat_obl[k]);	/* Get regular coordinates of this point */
				lon[j] *= R2D;	lat[j] *= R2D;	/* Back to degrees */
				if (lat_obl[k] < s_cap && k < np1 && lat_obl[k+1] > s_cap)	{	/* Must insert S pole cap latitude point */
					j++;	gmtlib_iobl (GMT, &lon[j], &lat[j], x[i], D2R * s_cap);
					lon[j] *= R2D;	lat[j] *= R2D;	/* Back to degrees */
					nc1 = j;
				}
				else if (lat_obl[k] < p_cap && k < np1 && lat_obl[k+1] > p_cap) {	/* Must insert N pole cap latitude point */
					j++; gmtlib_iobl (GMT, &lon[j], &lat[j], x[i], D2R * p_cap);
					lon[j] *= R2D;	lat[j] *= R2D;	/* Back to degrees */
					nc2 = j;
				}
			}
			if ((GMT->current.plot.n = gmt_geo_to_xy_line (GMT, lon, lat, nc1+1)) > 0)
				gmt_plot_line (GMT, GMT->current.plot.x, GMT->current.plot.y, GMT->current.plot.pen, GMT->current.plot.n, PSL_LINEAR);
			if ((GMT->current.plot.n = gmt_geo_to_xy_line (GMT, &lon[nc2], &lat[nc2], j-nc2)) > 0)
				gmt_plot_line (GMT, GMT->current.plot.x, GMT->current.plot.y, GMT->current.plot.pen, GMT->current.plot.n, PSL_LINEAR);
		}
		if (nx) gmt_M_free (GMT, x);
	}
	gmt_M_free (GMT, lat_obl);
	gmt_M_free (GMT, lon);
	gmt_M_free (GMT, lat);
}

GMT_LOCAL void gmtplot_lineary_grid (struct GMT_CTRL *GMT, struct PSL_CTRL *PSL, double w, double e, double s, double n, double dval) {
	double *y = NULL;
	char *type = (gmt_M_y_is_lat (GMT, GMT_IN)) ? "parallel" : "y";
	unsigned int i, ny = 0;

	if (GMT->current.proj.z_down) {
		if (GMT->current.proj.z_down == GMT_ZDOWN_Z) /* z = n - r */
			ny = gmtlib_linear_array (GMT, 0.0, GMT->current.proj.z_radius-s, dval, GMT->current.map.frame.axis[GMT_Y].phase, &y);
		else if (GMT->current.proj.z_down == GMT_ZDOWN_ZP) /* z = n - r */
			ny = gmtlib_linear_array (GMT, GMT->current.proj.z_radius-n, GMT->current.proj.z_radius-s, dval, GMT->current.map.frame.axis[GMT_Y].phase, &y);
		for (i = 0; i < ny; i++) {
			if (GMT->current.proj.z_down == GMT_ZDOWN_ZP)
				y[i] = GMT->current.proj.z_radius - y[i];	/* These are the z values needed for positioning */
			else
				y[i] = GMT->common.R.wesn[YHI] - y[i];	/* These are the radial values needed for positioning */
		}
	}
	else
		ny = gmtlib_linear_array (GMT, s, n, dval, GMT->current.map.frame.axis[GMT_Y].phase, &y);
	for (i = 0; i < ny; i++) {
		GMT_Report (GMT->parent, GMT_MSG_DEBUG, "Draw %s = %g from %g to %g\n", type, y[i], w, e);
		gmtplot_map_latline (GMT, PSL, y[i], w, e);
	}
	if (ny) gmt_M_free (GMT, y);

}

GMT_LOCAL void gmtplot_x_grid (struct GMT_CTRL *GMT, struct PSL_CTRL *PSL, double s, double n, double *x, unsigned int nx) {
	unsigned int i;
	double x1, y1, x2, y2;

	for (i = 0; i < nx; i++) {
		if (gmt_M_is_geographic (GMT, GMT_IN))
			gmtplot_map_lonline (GMT, PSL, x[i], s, n);
		else {
			gmt_geo_to_xy (GMT, x[i], s, &x1, &y1);
			gmt_geo_to_xy (GMT, x[i], n, &x2, &y2);
			PSL_plotsegment (PSL, x1, y1, x2, y2);
		}
	}
}

GMT_LOCAL void gmtplot_lineary_oblgrid (struct GMT_CTRL *GMT, struct PSL_CTRL *PSL, double w, double e, double s, double n, double dval) {
	/* y gridlines in oblique coordinates for all but the Oblique Mercator projection [which already is oblique] */

	double *y = NULL, *lon = NULL, *lon_obl = NULL, *lat = NULL, tval, p_cap;
	bool cap;
	unsigned int i, k, ny, np;
	gmt_M_unused(PSL); gmt_M_unused(s); gmt_M_unused(n);

	/* Ideally we should determine the w/e/s/n of the oblique coordinates but here we will simply
	 * create oblique coordinates for the full 0/360/-90/90, convert to regular coordinates and
	 * then truncate points outside the actual w/e/s/n */

	ny = gmtlib_linear_array (GMT, -M_PI_2, M_PI_2, D2R * dval, D2R * GMT->current.map.frame.axis[GMT_Y].phase, &y);
	tval = (e - w) * GMT->current.setting.map_line_step / GMT->current.map.width;
	np = gmtlib_linear_array (GMT, 0.0, TWO_PI, D2R * tval, 0.0, &lon_obl);
	lon = gmt_M_memory (GMT, NULL, np+2, double);	/* Allow 2 more slots for possibly inserted cap-latitudes */
	lat = gmt_M_memory (GMT, NULL, np+2, double);
	for (i = 0; i < ny; i++) {
		for (k = 0; k < np; k++) {
			gmtlib_iobl (GMT, &lon[k], &lat[k], lon_obl[k], y[i]);	/* Get regular coordinates of this point */
			lon[k] *= R2D;	lat[k] *= R2D;	/* Convert to degrees */
		}
		if ((GMT->current.plot.n = gmt_geo_to_xy_line (GMT, lon, lat, np)) == 0) continue;
		gmt_plot_line (GMT, GMT->current.plot.x, GMT->current.plot.y, GMT->current.plot.pen, GMT->current.plot.n, PSL_LINEAR);
	}
	if (ny) gmt_M_free (GMT, y);
	p_cap = fabs (GMT->current.setting.map_polar_cap[0]);
	cap = !doubleAlmostEqual (p_cap, 90.0);	/* true if we have a polar cap specified */
	if (cap) {	/* Draw the polar cap(s) with a separate spacing */
		p_cap = D2R * GMT->current.setting.map_polar_cap[0];
		for (k = 0; k < np; k++) {	/* S polar cap */
			gmtlib_iobl (GMT, &lon[k], &lat[k], lon_obl[k], -p_cap);	/* Get regular coordinates of this point */
			lon[k] *= R2D;	lat[k] *= R2D;	/* Convert to degrees */
		}
		if ((GMT->current.plot.n = gmt_geo_to_xy_line (GMT, lon, lat, np)) > 0)
			gmt_plot_line (GMT, GMT->current.plot.x, GMT->current.plot.y, GMT->current.plot.pen, GMT->current.plot.n, PSL_LINEAR);
		for (k = 0; k < np; k++) {	/* N polar cap */
			gmtlib_iobl (GMT, &lon[k], &lat[k], lon_obl[k], p_cap);	/* Get regular coordinates of this point */
			lon[k] *= R2D;	lat[k] *= R2D;	/* Convert to degrees */
		}
		if ((GMT->current.plot.n = gmt_geo_to_xy_line (GMT, lon, lat, np)) > 0)
			gmt_plot_line (GMT, GMT->current.plot.x, GMT->current.plot.y, GMT->current.plot.pen, GMT->current.plot.n, PSL_LINEAR);
	}
	gmt_M_free (GMT, lon_obl);
	gmt_M_free (GMT, lon);
	gmt_M_free (GMT, lat);
}

GMT_LOCAL void gmtplot_y_grid (struct GMT_CTRL *GMT, struct PSL_CTRL *PSL, double w, double e, double *y, unsigned int ny) {
	unsigned int i;
	double x1, y1, x2, y2;

	for (i = 0; i < ny; i++) {
		if (gmt_M_is_geographic (GMT, GMT_IN))
			gmtplot_map_latline (GMT, PSL, y[i], w, e);
		else {
			gmt_geo_to_xy (GMT, w, y[i], &x1, &y1);
			gmt_geo_to_xy (GMT, e, y[i], &x2, &y2);
			PSL_plotsegment (PSL, x1, y1, x2, y2);
		}
	}
}

void plot_timex_grid (struct GMT_CTRL *GMT, struct PSL_CTRL *PSL, double w, double e, double s, double n, unsigned int item) {
	unsigned int nx;
	double *x = NULL;

	nx = gmtlib_time_array (GMT, w, e, &GMT->current.map.frame.axis[GMT_X].item[item], &x);
	gmtplot_x_grid (GMT, PSL, s, n, x, nx);
	if (x) gmt_M_free (GMT, x);
}

GMT_LOCAL void gmtplot_timey_grid (struct GMT_CTRL *GMT, struct PSL_CTRL *PSL, double w, double e, double s, double n, unsigned int item) {
	unsigned int ny;
	double *y = NULL;

	ny = gmtlib_time_array (GMT, s, n, &GMT->current.map.frame.axis[GMT_Y].item[item], &y);
	gmtplot_y_grid (GMT, PSL, w, e, y, ny);
	if (y) gmt_M_free (GMT, y);
}

GMT_LOCAL void gmtplot_logx_grid (struct GMT_CTRL *GMT, struct PSL_CTRL *PSL, double w, double e, double s, double n, double dval) {
	unsigned int nx;
	double *x = NULL;

	nx = gmtlib_log_array (GMT, w, e, dval, &x);
	gmtplot_x_grid (GMT, PSL, s, n, x, nx);
	if (x) gmt_M_free (GMT, x);
}

GMT_LOCAL void gmtplot_logy_grid (struct GMT_CTRL *GMT, struct PSL_CTRL *PSL, double w, double e, double s, double n, double dval) {
	unsigned int ny;
	double *y = NULL;

	ny = gmtlib_log_array (GMT, s, n, dval, &y);
	gmtplot_y_grid (GMT, PSL, w, e, y, ny);
	if (y) gmt_M_free (GMT, y);
}

GMT_LOCAL void gmtplot_powx_grid (struct GMT_CTRL *GMT, struct PSL_CTRL *PSL, double w, double e, double s, double n, double dval) {
	unsigned int nx;
	double *x = NULL;

	nx = gmtlib_pow_array (GMT, w, e, dval, 0, &x);
	gmtplot_x_grid (GMT, PSL, s, n, x, nx);
	if (x) gmt_M_free (GMT, x);
}

GMT_LOCAL void gmtplot_powy_grid (struct GMT_CTRL *GMT, struct PSL_CTRL *PSL, double w, double e, double s, double n, double dval) {
	unsigned int ny;
	double *y = NULL;

	ny = gmtlib_pow_array (GMT, s, n, dval, 1, &y);
	gmtplot_y_grid (GMT, PSL, w, e, y, ny);
	if (y) gmt_M_free (GMT, y);
}

GMT_LOCAL double gmtplot_shift_gridline (struct GMT_CTRL *GMT, double val, unsigned int type) {
	/* Only for oblique projections: If any of the corners are exactly multiples of annotation
	 * or tick intervals then the gridline intersection may fail (tangent or slightly outside
	 * due to round-off).  We determine which gridlines go through the corners and shift them
	 * a tiny bit to the inside to ensure crossings */
	double shift = 0.0;
	if (!GMT->common.R.oblique) return shift;	/* Return zero if not an oblique projection */

	if (type == GMT_X) {
		if (gmt_M_360_range (val, GMT->common.R.wesn_orig[XLO])) val = GMT->common.R.wesn_orig[XLO];
		else if (gmt_M_360_range (val, GMT->common.R.wesn_orig[XHI])) val = GMT->common.R.wesn_orig[XHI];
		if (doubleAlmostEqualZero (val, GMT->common.R.wesn_orig[XLO])) shift = +GMT_CONV4_LIMIT * fabs (GMT->common.R.wesn_orig[XHI] - GMT->common.R.wesn_orig[XLO]);	/* Add this to lon to get a slightly larger longitude to ensure crossing */
		else if (doubleAlmostEqualZero (val, GMT->common.R.wesn_orig[XHI])) shift = -GMT_CONV4_LIMIT * fabs (GMT->common.R.wesn_orig[XHI] - GMT->common.R.wesn_orig[XLO]);	/* Add this to lon to get a slightly smaller longitude to ensure crossing */
	}
	else {
		if (doubleAlmostEqualZero (val, GMT->common.R.wesn_orig[YLO])) shift = +GMT_CONV4_LIMIT * fabs (GMT->common.R.wesn_orig[YHI] - GMT->common.R.wesn_orig[YLO]);	/* Add this to lon to get a slightly larger longitude to ensure crossing */
		else if (doubleAlmostEqualZero (val, GMT->common.R.wesn_orig[YHI])) shift = -GMT_CONV4_LIMIT * fabs (GMT->common.R.wesn_orig[YHI] - GMT->common.R.wesn_orig[YLO]);	/* Add this to lon to get a slightly smaller longitude to ensure crossing */

	}
	if (shift != 0.0) GMT_Report (GMT->parent, GMT_MSG_INFORMATION, "Adjusted argument %g by %g\n", val, shift);
	return shift;
}

/*	FANCY RECTANGULAR PROJECTION MAP BOUNDARY	*/

GMT_LOCAL void gmtplot_fancy_frame_offset (struct GMT_CTRL *GMT, double angle, double shift[2]) {
	/* Given the angle of the axis, return the coordinate adjustments needed to
	 * shift in order to plot the outer 1-2 parallel frame lines (shift[0|1] */

	double s, c;
	sincos (angle, &s, &c);
	shift[0] =  GMT->current.setting.map_frame_width * s;
	shift[1] = -GMT->current.setting.map_frame_width * c;
}

GMT_LOCAL void gmtplot_fancy_frame_straightlon_checkers (struct GMT_CTRL *GMT, struct PSL_CTRL *PSL, double w, double e, double s, double n, bool secondary_too) {
	/* Plot checkers along straight longitude boundaries */
	int i, k, nx;
	unsigned int shade, item[2] = {GMT_TICK_UPPER, GMT_TICK_LOWER};
	double dx, w1, val, v1, v2, x1, x2, y1, y2, shift_s[2], shift_n[2], scale[2];
	struct GMT_PLOT_AXIS_ITEM *T = NULL;

	scale[0] = (secondary_too) ? 0.5 : 1.0;
	scale[1] = 1.5;

	gmt_geo_to_xy (GMT, e, s, &x1, &y1);
	gmt_geo_to_xy (GMT, w, s, &x2, &y2);
	gmtplot_fancy_frame_offset (GMT, d_atan2 (y2 - y1, x2 - x1), shift_s);

	gmt_geo_to_xy (GMT, w, n, &x1, &y1);
	gmt_geo_to_xy (GMT, e, n, &x2, &y2);
	gmtplot_fancy_frame_offset (GMT, d_atan2 (y2 - y1, x2 - x1), shift_n);

	for (k = 0; k < 1 + secondary_too; k++) {
		T = &GMT->current.map.frame.axis[GMT_X].item[item[k]];
		if (T->active) {
			dx = gmtlib_get_map_interval (GMT, T);
			shade = (urint (floor ((w - GMT->current.map.frame.axis[GMT_X].phase)/ dx))) % 2;
			w1 = floor ((w - GMT->current.map.frame.axis[GMT_X].phase)/ dx) * dx + GMT->current.map.frame.axis[GMT_X].phase;
			nx = (w1 > e) ? -1 : irint (((e - w1) / dx + GMT_CONV4_LIMIT));
			for (i = 0; i <= nx; i++) {
				shade = !shade;
				val = w1 + i * dx;
				v1 = MAX (val, w);
				v2 = MIN (val + dx, e);
				if (v2 - v1 < GMT_CONV8_LIMIT) continue;
				PSL_setcolor (PSL, shade ? GMT->current.setting.map_frame_pen.rgb : GMT->PSL->init.page_rgb, PSL_IS_STROKE);
				if (GMT->current.map.frame.side[S_SIDE] & GMT_AXIS_TICK) {
					gmt_geo_to_xy (GMT, v1, s, &x1, &y1);
					gmt_geo_to_xy (GMT, v2, s, &x2, &y2);
					PSL_plotsegment (PSL, x1-0.5*scale[k]*shift_s[0], y1-0.5*scale[k]*shift_s[1], x2-0.5*scale[k]*shift_s[0], y2-0.5*scale[k]*shift_s[1]);
				}
				if (GMT->current.map.frame.side[N_SIDE] & GMT_AXIS_TICK) {
					gmt_geo_to_xy (GMT, v1, n, &x1, &y1);
					gmt_geo_to_xy (GMT, v2, n, &x2, &y2);
					PSL_plotsegment (PSL, x1-0.5*scale[k]*shift_n[0], y1-0.5*scale[k]*shift_n[1], x2-0.5*scale[k]*shift_n[0], y2-0.5*scale[k]*shift_n[1]);
				}
			}
		}
	}
}

GMT_LOCAL void gmtplot_fancy_frame_curvedlon_checkers (struct GMT_CTRL *GMT, struct PSL_CTRL *PSL, double w, double e, double s, double n, bool secondary_too) {
	/* Plot checkers along curved longitude boundaries */
	int i, k, nx;
	unsigned int shade, item[2] = {GMT_TICK_UPPER, GMT_TICK_LOWER};
	double dx, w1, v1, v2, val, x1, x2, y1, y2, az1, az2, dr, scale[2], radius_s, radius_n;
	struct GMT_PLOT_AXIS_ITEM *T;

	scale[0] = (secondary_too) ? 0.5 : 1.0;
	scale[1] = 1.5;
	dr = 0.5 * GMT->current.setting.map_frame_width;
	gmt_geo_to_xy (GMT, w, s, &x1, &y1);
	gmt_geo_to_xy (GMT, w, n, &x2, &y2);
	radius_s = hypot (x1 - GMT->current.proj.c_x0, y1 - GMT->current.proj.c_y0);
	radius_n = hypot (x2 - GMT->current.proj.c_x0, y2 - GMT->current.proj.c_y0);

	for (k = 0; k < 1 + secondary_too; k++) {
		T = &GMT->current.map.frame.axis[GMT_X].item[item[k]];
		if (T->active) {
			dx = gmtlib_get_map_interval (GMT, T);
			shade = urint (floor ((w - GMT->current.map.frame.axis[GMT_X].phase) / dx)) % 2;
			w1 = floor ((w - GMT->current.map.frame.axis[GMT_X].phase)/dx) * dx + GMT->current.map.frame.axis[GMT_X].phase;
			nx = (w1 > e) ? -1 : irint ((e-w1) / dx + GMT_CONV4_LIMIT);
			for (i = 0; i <= nx; i++) {
				shade = !shade;
				val = w1 + i * dx;
				v1 = MAX (val, w);
				v2 = MIN (val + dx, e);
				if (v2 - v1 < GMT_CONV8_LIMIT) continue;
				PSL_setcolor (PSL, shade ? GMT->current.setting.map_frame_pen.rgb : GMT->PSL->init.page_rgb, PSL_IS_STROKE);
				if (GMT->current.map.frame.side[S_SIDE] & GMT_AXIS_TICK) {
					gmt_geo_to_xy (GMT, v2, s, &x1, &y1);
					gmt_geo_to_xy (GMT, v1, s, &x2, &y2);
					az1 = d_atan2d (y1 - GMT->current.proj.c_y0, x1 - GMT->current.proj.c_x0);
					az2 = d_atan2d (y2 - GMT->current.proj.c_y0, x2 - GMT->current.proj.c_x0);
					if (GMT->current.proj.north_pole) {
						if (az1 < az2) az1 += 360.0;
						PSL_plotarc (PSL, GMT->current.proj.c_x0, GMT->current.proj.c_y0, radius_s+scale[k]*dr, az2, az1, PSL_MOVE|PSL_STROKE);
					}
					else {
						if (az2 < az1) az2 += 360.0;
						PSL_plotarc (PSL, GMT->current.proj.c_x0, GMT->current.proj.c_y0, radius_s-scale[k]*dr, az1, az2, PSL_MOVE|PSL_STROKE);
					}
				}
				if (GMT->current.map.frame.side[N_SIDE] & GMT_AXIS_TICK) {
					gmt_geo_to_xy (GMT, v2, n, &x1, &y1);
					gmt_geo_to_xy (GMT, v1, n, &x2, &y2);
					az1 = d_atan2d (y1 - GMT->current.proj.c_y0, x1 - GMT->current.proj.c_x0);
					az2 = d_atan2d (y2 - GMT->current.proj.c_y0, x2 - GMT->current.proj.c_x0);
					if (GMT->current.proj.north_pole) {
						if (az1 < az2) az1 += 360.0;
						PSL_plotarc (PSL, GMT->current.proj.c_x0, GMT->current.proj.c_y0, radius_n-scale[k]*dr, az2, az1, PSL_MOVE|PSL_STROKE);
					}
					else {
						if (az2 < az1) az2 += 360.0;
						PSL_plotarc (PSL, GMT->current.proj.c_x0, GMT->current.proj.c_y0, radius_n+scale[k]*dr, az1, az2, PSL_MOVE|PSL_STROKE);
					}
				}
			}
		}
	}
}

GMT_LOCAL void gmtplot_fancy_frame_straightlat_checkers (struct GMT_CTRL *GMT, struct PSL_CTRL *PSL, double w, double e, double s, double n, bool secondary_too) {
	/* Plot checkers along straight latitude boundaries */
	int i, k, ny;
	unsigned int shade, item[2] = {GMT_TICK_UPPER, GMT_TICK_LOWER};
	double dy, s1, val, v1, v2, x1, x2, y1, y2, shift_w[2], shift_e[2], scale[2];
	struct GMT_PLOT_AXIS_ITEM *T = NULL;

	scale[0] = (secondary_too) ? 0.5 : 1.0;
	scale[1] = 1.5;

	gmt_geo_to_xy (GMT, w, s, &x1, &y1);
	gmt_geo_to_xy (GMT, w, n, &x2, &y2);
	gmtplot_fancy_frame_offset (GMT, d_atan2 (y2 - y1, x2 - x1), shift_w);

	gmt_geo_to_xy (GMT, e, s, &x1, &y1);
	gmt_geo_to_xy (GMT, e, n, &x2, &y2);
	gmtplot_fancy_frame_offset (GMT, d_atan2 (y2 - y1, x2 - x1), shift_e);

	/* Tick S-N axes */

	for (k = 0; k < 1 + secondary_too; k++) {
		T = &GMT->current.map.frame.axis[GMT_Y].item[item[k]];
		if (T->active) {
			dy = gmtlib_get_map_interval (GMT, T);
			shade = urint (floor ((s - GMT->current.map.frame.axis[GMT_Y].phase) / dy)) % 2;
			s1 = floor((s - GMT->current.map.frame.axis[GMT_Y].phase)/dy) * dy + GMT->current.map.frame.axis[GMT_Y].phase;
			ny = (s1 > n) ? -1 : irint ((n-s1) / dy + GMT_CONV4_LIMIT);
			for (i = 0; i <= ny; i++) {
				shade = !shade;
				val = s1 + i * dy;
				v1 = MAX (val, s);
				v2 = MIN (val + dy, n);
				if (v2 - v1 < GMT_CONV8_LIMIT) continue;
				PSL_setcolor (PSL, shade ? GMT->current.setting.map_frame_pen.rgb : GMT->PSL->init.page_rgb, PSL_IS_STROKE);
				if (GMT->current.map.frame.side[W_SIDE] & GMT_AXIS_TICK) {
					gmt_geo_to_xy (GMT, w, v1, &x1, &y1);
					gmt_geo_to_xy (GMT, w, v2, &x2, &y2);
					PSL_plotsegment (PSL, x1-0.5*scale[k]*shift_w[0], y1-0.5*scale[k]*shift_w[1], x2-0.5*scale[k]*shift_w[0], y2-0.5*scale[k]*shift_w[1]);
				}
				if (GMT->current.map.frame.side[E_SIDE] & GMT_AXIS_TICK) {
					gmt_geo_to_xy (GMT, e, v1, &x1, &y1);
					gmt_geo_to_xy (GMT, e, v2, &x2, &y2);
					PSL_plotsegment (PSL, x1+0.5*scale[k]*shift_e[0], y1+0.5*scale[k]*shift_e[1], x2+0.5*scale[k]*shift_e[0], y2+0.5*scale[k]*shift_e[1]);
				}
			}
		}
	}
}

GMT_LOCAL void gmtplot_fancy_frame_straight_outline (struct GMT_CTRL *GMT, struct PSL_CTRL *PSL, double lonA, double latA, double lonB, double latB, unsigned int side, bool secondary_too) {
	unsigned int k, kn = 1;
	double scale = 1.0, x[2], y[2], angle, s, c, dx, dy, Ldx, Ldy;

	if (!GMT->current.map.frame.side[side]) return;	/* Do not draw this frame side */

	if (secondary_too) {
		scale = 0.5;
		++kn;
	}

	gmt_geo_to_xy (GMT, lonA, latA, &x[0], &y[0]);
	gmt_geo_to_xy (GMT, lonB, latB, &x[1], &y[1]);
	angle = d_atan2 (y[1] - y[0], x[1] - x[0]);
	sincos (angle, &s, &c);
	Ldx = (GMT->current.setting.map_frame_type == GMT_IS_ROUNDED) ? 0.0 : GMT->current.setting.map_frame_width * c;
	Ldy = (GMT->current.setting.map_frame_type == GMT_IS_ROUNDED) ? 0.0 : GMT->current.setting.map_frame_width * s;
	dx =  GMT->current.setting.map_frame_width * s;
	dy = -GMT->current.setting.map_frame_width * c;
	PSL_plotsegment (PSL, x[0]-Ldx, y[0]-Ldy, x[1]+Ldx, y[1]+Ldy);
	for (k = 0; k < kn; k++) {
		x[0] += scale*dx;
		y[0] += scale*dy;
		x[1] += scale*dx;
		y[1] += scale*dy;
		PSL_plotsegment (PSL, x[0]-Ldx, y[0]-Ldy, x[1]+Ldx, y[1]+Ldy);
	}
}

GMT_LOCAL void gmtplot_fancy_frame_curved_outline (struct GMT_CTRL *GMT, struct PSL_CTRL *PSL, double lonA, double latA, double lonB, double latB, unsigned int side, bool secondary_too) {
	double scale[2] = {1.0, 1.0}, escl, x1, x2, y1, y2, radius, r_inc, az1, az2, da0, da, width, s;

	if (!GMT->current.map.frame.side[side]) return;

	if (secondary_too) scale[0] = scale[1] = 0.5;
	width = GMT->current.setting.map_frame_width;
	escl = (GMT->current.setting.map_frame_type == GMT_IS_ROUNDED) ? 0.0 : 1.0;	/* Want rounded corners */
	gmt_geo_to_xy (GMT, lonA, latA, &x1, &y1);
	gmt_geo_to_xy (GMT, lonB, latB, &x2, &y2);
	radius = hypot (x1 - GMT->current.proj.c_x0, y1 - GMT->current.proj.c_y0);
	s = ((GMT->current.proj.north_pole && side == 2) || (!GMT->current.proj.north_pole && side == 0)) ? -1.0 : +1.0;	/* North: needs shorter radius.  South: Needs longer radius (opposite in S hemi) */
	r_inc = s*scale[0] * width;
	if (gmt_M_is_azimuthal(GMT) && gmt_M_360_range (lonA, lonB)) {	/* Full 360-degree circle */
		PSL_plotarc (PSL, GMT->current.proj.c_x0, GMT->current.proj.c_y0, radius, 0.0, 360.0, PSL_MOVE|PSL_STROKE);
		PSL_plotarc (PSL, GMT->current.proj.c_x0, GMT->current.proj.c_y0, radius + r_inc, 0.0, 360.0, PSL_MOVE|PSL_STROKE);
		if (secondary_too) PSL_plotarc (PSL, GMT->current.proj.c_x0, GMT->current.proj.c_y0, radius + 2.0 * r_inc, 0.0, 360.0, PSL_MOVE|PSL_STROKE);
	}
	else {
		az1 = d_atan2d (y1 - GMT->current.proj.c_y0, x1 - GMT->current.proj.c_x0);
		az2 = d_atan2d (y2 - GMT->current.proj.c_y0, x2 - GMT->current.proj.c_x0);
		if (!GMT->current.proj.north_pole) gmt_M_double_swap (az1, az2);	/* In S hemisphere, must draw in opposite direction */
		while (az1 < 0.0) az1 += 360.0;	/* Wind az1 to be in the 0-360 range */
		while (az2 < az1) az2 += 360.0;	/* Likewise ensure az1 > az1 and is now in the 0-720 range */
		da0 = R2D * escl * width /radius;
		da  = R2D * escl * width / (radius + r_inc);
		PSL_plotarc (PSL, GMT->current.proj.c_x0, GMT->current.proj.c_y0, radius, az1-da0, az2+da0, PSL_MOVE|PSL_STROKE);
		PSL_plotarc (PSL, GMT->current.proj.c_x0, GMT->current.proj.c_y0, radius + r_inc, az1-da, az2+da, PSL_MOVE|PSL_STROKE);
		if (secondary_too) {
			r_inc *= 2.0;
			da = R2D * escl * width / (radius + r_inc);
			PSL_plotarc (PSL, GMT->current.proj.c_x0, GMT->current.proj.c_y0, radius + r_inc, az1-da, az2+da, PSL_MOVE|PSL_STROKE);
		}
	}
}

GMT_LOCAL void gmtplot_rounded_framecorners (struct GMT_CTRL *GMT, struct PSL_CTRL *PSL, double w, double e, double s, double n, bool secondary_too) {
	unsigned int k, kn;
	double x1, y1, x2, y2, anglew, anglee, x, y, width;

	if (GMT->current.setting.map_frame_type != GMT_IS_ROUNDED) return;	/* Only do this if rounded corners are requested */

	gmt_geo_to_xy (GMT, w, n, &x1, &y1);
	gmt_geo_to_xy (GMT, w, s, &x2, &y2);
	anglew = d_atan2d (y2 - y1, x2 - x1);

	gmt_geo_to_xy (GMT, e, s, &x1, &y1);
	gmt_geo_to_xy (GMT, e, n, &x2, &y2);
	anglee = d_atan2d (y2 - y1, x2 - x1);

	width = ((secondary_too) ? 0.5 : 1.0) * fabs (GMT->current.setting.map_frame_width);
	kn = (secondary_too) ? 2 : 1;
	for (k = 0; k < kn; k++) {
		if (GMT->current.map.frame.side[S_SIDE] && GMT->current.map.frame.side[E_SIDE]) {
			gmt_geo_to_xy (GMT, e, s, &x, &y);
			PSL_plotarc (PSL, x, y, (k+1)*width, 180.0+anglee, 270.0+anglee, PSL_MOVE|PSL_STROKE);
		}
		if (GMT->current.map.frame.side[E_SIDE] && GMT->current.map.frame.side[N_SIDE]) {
			gmt_geo_to_xy (GMT, e, n, &x, &y);
			PSL_plotarc (PSL, x, y, (k+1)*width, 270.0+anglee, 360.0+anglee, PSL_MOVE|PSL_STROKE);
		}
		if (GMT->current.map.frame.side[N_SIDE] && GMT->current.map.frame.side[W_SIDE]) {
			gmt_geo_to_xy (GMT, w, n, &x, &y);
			PSL_plotarc (PSL, x, y, (k+1)*width, 180.0+anglew, 270.0+anglew, PSL_MOVE|PSL_STROKE);
		}
		if (GMT->current.map.frame.side[W_SIDE] && GMT->current.map.frame.side[S_SIDE]) {
			gmt_geo_to_xy (GMT, w, s, &x, &y);
			PSL_plotarc (PSL, x, y, (k+1)*width, 270.0+anglew, 360.0+anglew, PSL_MOVE|PSL_STROKE);
		}
		if ((gmt_M_is_azimuthal(GMT) || gmt_M_is_conical(GMT)) && GMT->current.map.frame.side[W_SIDE] && GMT->current.map.frame.side[E_SIDE]) {	/* Round off the pointy head? */
			if (doubleAlmostEqual (GMT->common.R.wesn[YHI], 90.0)) {
				gmt_geo_to_xy (GMT, w, n, &x, &y);
				PSL_plotarc (PSL, x, y, (k+1)*width, anglee, 180.0+anglew, PSL_MOVE|PSL_STROKE);
			}
			else if (doubleAlmostEqual (GMT->common.R.wesn[YLO], -90.0)) {
				gmt_geo_to_xy (GMT, w, s, &x, &y);
				PSL_plotarc (PSL, x, y, (k+1)*width, anglew-90.0, anglee-90.0, PSL_MOVE|PSL_STROKE);
			}
		}
	}
}

#if 0
/* Nov-11-2014 PW: For reference until we know there are no side effects with the new one below */
GMT_LOCAL void gmtplot_wesn_map_boundary_old (struct GMT_CTRL *GMT, struct PSL_CTRL *PSL, double w, double e, double s, double n) {
	uint64_t i, np = 0;
	double *xx = NULL, *yy = NULL;

	gmt_setpen (GMT, &GMT->current.setting.map_frame_pen);

	if (GMT->current.map.frame.side[W_SIDE] && GMT->current.map.frame.side[E_SIDE] && GMT->current.map.frame.side[S_SIDE] && GMT->current.map.frame.side[N_SIDE]) {
		/* Want the entire boundary so use a single path to void notches at corners */
		np = gmt_graticule_path (GMT, &xx, &yy, 1, false, w, e, s, n);
		for (i = 0; i < np; i++)
			gmt_geo_to_xy (GMT, xx[i], yy[i], &xx[i], &yy[i]);
		PSL_plotline (PSL, xx, yy, (int)np, PSL_MOVE + PSL_STROKE + PSL_CLOSE);
		gmt_M_free (GMT, xx);
		gmt_M_free (GMT, yy);
		return;
	}

	/* Just do the sides that were requested */

	if (GMT->current.map.frame.side[W_SIDE]) {	/* West */
		np = gmtlib_map_path (GMT, w, s, w, n, &xx, &yy);
		for (i = 0; i < np; i++)
			gmt_geo_to_xy (GMT, xx[i], yy[i], &xx[i], &yy[i]);
		PSL_plotline (PSL, xx, yy, (int)np, PSL_MOVE + PSL_STROKE);
		gmt_M_free (GMT, xx);
		gmt_M_free (GMT, yy);
	}
	if (GMT->current.map.frame.side[E_SIDE]) {	/* East */
		np = gmtlib_map_path (GMT, e, s, e, n, &xx, &yy);
		for (i = 0; i < np; i++)
			gmt_geo_to_xy (GMT, xx[i], yy[i], &xx[i], &yy[i]);
		PSL_plotline (PSL, xx, yy, (int)np, PSL_MOVE + PSL_STROKE);
		gmt_M_free (GMT, xx);
		gmt_M_free (GMT, yy);
	}
	if (GMT->current.map.frame.side[S_SIDE]) {	/* South */
		np = gmtlib_map_path (GMT, w, s, e, s, &xx, &yy);
		for (i = 0; i < np; i++)
			gmt_geo_to_xy (GMT, xx[i], yy[i], &xx[i], &yy[i]);
		PSL_plotline (PSL, xx, yy, (int)np, PSL_MOVE + PSL_STROKE);
		gmt_M_free (GMT, xx);
		gmt_M_free (GMT, yy);
	}
	if (GMT->current.map.frame.side[N_SIDE]) {	/* North */
		np = gmtlib_map_path (GMT, w, n, e, n, &xx, &yy);
		for (i = 0; i < np; i++)
			gmt_geo_to_xy (GMT, xx[i], yy[i], &xx[i], &yy[i]);
		PSL_plotline (PSL, xx, yy, (int)np, PSL_MOVE + PSL_STROKE);
		gmt_M_free (GMT, xx);
		gmt_M_free (GMT, yy);
	}
}
#endif

GMT_LOCAL void gmtplot_wesn_map_boundary (struct GMT_CTRL *GMT, struct PSL_CTRL *PSL, double w, double e, double s, double n) {
	/* Draw 0-4 boundary sides.  If more than 1 then ensure we draw a continuous line to
	 * avoid notches at sharp corners. */
	uint64_t i, n_sides = 0, np = 0, n_set = 0;
	int this, next = -1, flag;
	double lonstart[4] = {w, e, e, w}, lonstop[4] = {e, e, w, w};
	double latstart[4] = {s, s, n, n}, latstop[4] = {s, n, n, s};
	double *xx = NULL, *yy = NULL;

	gmt_setpen (GMT, &GMT->current.setting.map_frame_pen);

	/* Determine how many sides are requested and find first side to be skipped (if any) */

	for (this = S_SIDE; this <= W_SIDE; this++) {
		if (GMT->current.map.frame.side[this]) n_sides++;
		else if (next == -1) next = this;
	}
	if (n_sides == 0) return;	/* Nuthin' to do */

	GMT_Report (GMT->parent, GMT_MSG_DEBUG, "gmtplot_wesn_map_boundary n_sides = %" PRIu64 "\n", n_sides);
	this = next;		/* First side to be skipped (== -1 if none to be skipped) */
	flag = PSL_MOVE;	/* Need to move to the start of the line the first time */
	while (n_set < n_sides) {	/* While more sides need to be plotted we loop counter-clockwise */
		this++;		/* Go to next side (this will be S_SIDE if all 4 sides should be plotted) */
		if (this > W_SIDE) this = S_SIDE;	/* Wrap around */
		if (!GMT->current.map.frame.side[this]) {	/* Side to be skipped */
			flag = PSL_MOVE;	/* Need to move to the start of the new line after the gap */
			continue;
		}
		/* Get coordinates for this border */
		np = gmtlib_map_path (GMT, lonstart[this], latstart[this], lonstop[this], latstop[this], &xx, &yy);
		for (i = 0; i < np; i++) /* Project to inches */
			gmt_geo_to_xy (GMT, xx[i], yy[i], &xx[i], &yy[i]);
		next = this + 1;	/* Find ID of next side */
		if (next > W_SIDE) next = S_SIDE;	/* Wrap around */
		if (!GMT->current.map.frame.side[next]) flag |= PSL_STROKE;	/* Must stroke line since a gap follows */
		else if (n_sides == 4 && this == W_SIDE) flag |= (PSL_STROKE+PSL_CLOSE);	/* Must close and stroke line since no gaps */
		GMT_Report (GMT->parent, GMT_MSG_DEBUG, "gmtplot_wesn_map_boundary doing side %d with flag = %d\n", this, flag);

		PSL_plotline (PSL, xx, yy, (int)np, flag);
		gmt_M_free (GMT, xx);
		gmt_M_free (GMT, yy);
		n_set++;
		flag = 0;
	}
}

GMT_LOCAL void gmtplot_fancy_map_boundary (struct GMT_CTRL *GMT, struct PSL_CTRL *PSL, double w, double e, double s, double n) {
	double fat_pen, thin_pen;
	bool dual = false;
	unsigned int cap = PSL->internal.line_cap;

	if (!(GMT->current.setting.map_frame_type & GMT_IS_FANCY)) {	/* Draw plain boundary and return */
		gmtplot_wesn_map_boundary (GMT, PSL, w, e, s, n);
		return;
	}

	PSL_setcolor (PSL, GMT->current.setting.map_frame_pen.rgb, PSL_IS_STROKE);

	fat_pen = fabs (GMT->current.setting.map_frame_width) * GMT->session.u2u[GMT_INCH][GMT_PT];
	if (GMT->current.map.frame.axis[GMT_Y].item[GMT_TICK_LOWER].active) {	/* Need two-layer frame */
		fat_pen *= 0.5;
		dual = true;
	}
	thin_pen = 0.1 * fat_pen;

	/* Draw frame checkers */
	/* This needs to be done with BUTT cap since checker segments are drawn as heavy lines */

	PSL_setlinewidth (PSL, fat_pen);
	PSL_setlinecap (PSL, PSL_BUTT_CAP);

	gmtplot_fancy_frame_straightlat_checkers (GMT, PSL, w, e, s, n, dual);
	gmtplot_fancy_frame_straightlon_checkers (GMT, PSL, w, e, s, n, dual);

	/* Draw the outline on top of the checkers */
	/* Reset line cap, etc. */

	PSL_setlinecap (PSL, cap);
	PSL_setcolor (PSL, GMT->current.setting.map_frame_pen.rgb, PSL_IS_STROKE);
	PSL_setlinewidth (PSL, thin_pen);

	gmtplot_fancy_frame_straight_outline (GMT, PSL, w, s, e, s, 0, dual);
	gmtplot_fancy_frame_straight_outline (GMT, PSL, e, s, e, n, 1, dual);
	gmtplot_fancy_frame_straight_outline (GMT, PSL, e, n, w, n, 2, dual);
	gmtplot_fancy_frame_straight_outline (GMT, PSL, w, n, w, s, 3, dual);

	gmtplot_rounded_framecorners (GMT, PSL, w, e, s, n, dual);
}

GMT_LOCAL void gmtplot_rect_map_boundary (struct GMT_CTRL *GMT, struct PSL_CTRL *PSL, double x0, double y0, double x1, double y1) {
	unsigned int cap = PSL->internal.line_cap;

	gmt_setpen (GMT, &GMT->current.setting.map_frame_pen);
	/* Temporarily change to square cap so rectangular frames have neat corners */
	PSL_setlinecap (PSL, PSL_SQUARE_CAP);

	if (GMT->current.map.frame.side[W_SIDE] & GMT_AXIS_DRAW) PSL_plotsegment (PSL, x0, y0, x0, y1);	/* West */
	if (GMT->current.map.frame.side[E_SIDE] & GMT_AXIS_DRAW) PSL_plotsegment (PSL, x1, y0, x1, y1);	/* East */
	if (GMT->current.map.frame.side[S_SIDE] & GMT_AXIS_DRAW) PSL_plotsegment (PSL, x0, y0, x1, y0);	/* South */
	if (GMT->current.map.frame.side[N_SIDE] & GMT_AXIS_DRAW) PSL_plotsegment (PSL, x0, y1, x1, y1);	/* North */
	PSL_setlinecap (PSL, cap);	/* Reset back to default */
}

/*	GMT_POLAR (S or N) PROJECTION MAP BOUNDARY	*/

GMT_LOCAL void gmtplot_polar_map_boundary (struct GMT_CTRL *GMT, struct PSL_CTRL *PSL, double w, double e, double s, double n) {
	bool dual = false;
	unsigned int cap = PSL->internal.line_cap;
	double thin_pen, fat_pen;

	if (GMT->common.R.oblique) { /* Draw rectangular boundary and return */
		gmtplot_rect_map_boundary (GMT, PSL, 0.0, 0.0, GMT->current.proj.rect[XHI], GMT->current.proj.rect[YHI]);
		return;
	}

	if (!GMT->current.proj.north_pole && gmt_M_is_Spole (s)) /* Cannot have southern boundary */
		GMT->current.map.frame.side[S_SIDE] = GMT_AXIS_NONE;
	if (GMT->current.proj.north_pole && gmt_M_is_Npole (n)) /* Cannot have northern boundary */
		GMT->current.map.frame.side[N_SIDE] = GMT_AXIS_NONE;
	if (gmt_M_360_range (w, e) || doubleAlmostEqualZero (e, w))
		GMT->current.map.frame.side[E_SIDE] = GMT->current.map.frame.side[W_SIDE] = GMT_AXIS_NONE;

	if (!(GMT->current.setting.map_frame_type & GMT_IS_FANCY)) {	/* Draw plain boundary and return */
		gmtplot_wesn_map_boundary (GMT, PSL, w, e, s, n);
		return;
	}

	/* Here draw fancy map boundary */

	fat_pen = fabs (GMT->current.setting.map_frame_width) * GMT->session.u2u[GMT_INCH][GMT_PT];
	if (GMT->current.map.frame.axis[GMT_Y].item[GMT_TICK_LOWER].active) {	/* Need two-layer frame */
		fat_pen *= 0.5;
		dual = true;
	}
	thin_pen = 0.1 * fat_pen;

	/* Draw frame checkers */
	/* This needs to be done with BUTT cap since checker segments are drawn as heavy lines */

	PSL_setlinewidth (PSL, fat_pen);
	PSL_setlinecap (PSL, PSL_BUTT_CAP);

	gmtplot_fancy_frame_straightlat_checkers (GMT, PSL, w, e, s, n, dual);
	gmtplot_fancy_frame_curvedlon_checkers (GMT, PSL, w, e, s, n, dual);

	/* Draw the outline on top of the checkers */
	/* Reset line cap, etc. */

	PSL_setlinecap (PSL, cap);
	PSL_setcolor (PSL, GMT->current.setting.map_frame_pen.rgb, PSL_IS_STROKE);
	PSL_setlinewidth (PSL, thin_pen);

	gmtplot_fancy_frame_curved_outline (GMT, PSL, w, s, e, s, 0, dual);
	gmtplot_fancy_frame_straight_outline (GMT, PSL, e, s, e, n, 1, dual);
	gmtplot_fancy_frame_curved_outline (GMT, PSL, w, n, e, n, 2, dual);
	gmtplot_fancy_frame_straight_outline (GMT, PSL, w, n, w, s, 3, dual);

	gmtplot_rounded_framecorners (GMT, PSL, w, e, s, n, dual);
}

/*	CONIC PROJECTION MAP BOUNDARY	*/

GMT_LOCAL void gmtplot_conic_map_boundary (struct GMT_CTRL *GMT, struct PSL_CTRL *PSL, double w, double e, double s, double n) {
	bool dual = false;
	unsigned int cap = PSL->internal.line_cap;
	double thin_pen, fat_pen;

	if (GMT->common.R.oblique) { /* Draw rectangular boundary and return */
		gmtplot_rect_map_boundary (GMT, PSL, 0.0, 0.0, GMT->current.proj.rect[XHI], GMT->current.proj.rect[YHI]);
		return;
	}

	if (!(GMT->current.setting.map_frame_type & GMT_IS_FANCY)) {	/* Draw plain boundary and return */
		gmtplot_wesn_map_boundary (GMT, PSL, w, e, s, n);
		return;
	}

	/* Here draw fancy map boundary */

	if (!GMT->current.proj.north_pole && gmt_M_is_Spole (s)) /* Cannot have southern boundary */
		GMT->current.map.frame.side[S_SIDE] = GMT_AXIS_NONE;
	if (GMT->current.proj.north_pole && gmt_M_is_Npole (n)) /* Cannot have northern boundary */
		GMT->current.map.frame.side[N_SIDE] = GMT_AXIS_NONE;

	fat_pen = fabs (GMT->current.setting.map_frame_width) * GMT->session.u2u[GMT_INCH][GMT_PT];
	if (GMT->current.map.frame.axis[GMT_Y].item[GMT_TICK_LOWER].active) {	/* Need two-layer frame */
		fat_pen *= 0.5;
		dual = true;
	}
	thin_pen = 0.1 * fat_pen;

	/* Draw frame checkers */
	/* This needs to be done with BUTT cap since checker segments are drawn as heavy lines */

	PSL_setlinewidth (PSL, fat_pen);
	PSL_setlinecap (PSL, PSL_BUTT_CAP);

	gmtplot_fancy_frame_straightlat_checkers (GMT, PSL, w, e, s, n, dual);
	gmtplot_fancy_frame_curvedlon_checkers (GMT, PSL, w, e, s, n, dual);

	/* Draw the outline on top of the checkers */
	/* Reset line cap, etc. */

	PSL_setlinecap (PSL, cap);
	PSL_setcolor (PSL, GMT->current.setting.map_frame_pen.rgb, PSL_IS_STROKE);
	PSL_setlinewidth (PSL, thin_pen);

	gmtplot_fancy_frame_curved_outline (GMT, PSL, w, s, e, s, 0, dual);
	gmtplot_fancy_frame_straight_outline (GMT, PSL, e, s, e, n, 1, dual);
	gmtplot_fancy_frame_curved_outline (GMT, PSL, w, n, e, n, 2, dual);
	gmtplot_fancy_frame_straight_outline (GMT, PSL, w, n, w, s, 3, dual);

	gmtplot_rounded_framecorners (GMT, PSL, w, e, s, n, dual);
}

/*	OBLIQUE MERCATOR PROJECTION MAP FUNCTIONS	*/

GMT_LOCAL void gmtplot_oblmrc_map_boundary (struct GMT_CTRL *GMT, struct PSL_CTRL *PSL, double w, double e, double s, double n) {
	gmt_M_unused(w); gmt_M_unused(e); gmt_M_unused(s); gmt_M_unused(n);
	gmtplot_rect_map_boundary (GMT, PSL, 0.0, 0.0, GMT->current.proj.rect[XHI], GMT->current.proj.rect[YHI]);
}

/*	MOLLWEIDE and HAMMER-AITOFF EQUAL AREA PROJECTION MAP FUNCTIONS	*/

GMT_LOCAL void gmtplot_ellipse_map_boundary (struct GMT_CTRL *GMT, struct PSL_CTRL *PSL, double w, double e, double s, double n) {
	if (GMT->common.R.oblique) { /* Draw rectangular boundary and return */
		gmtplot_rect_map_boundary (GMT, PSL, 0.0, 0.0, GMT->current.proj.rect[XHI], GMT->current.proj.rect[YHI]);
		return;
	}
	gmtplot_wesn_map_boundary (GMT, PSL, w, e, s, n);	/* Draw outline first, then turn off non-existent sides */
	if (gmt_M_is_Spole (GMT->common.R.wesn[YLO])) /* Cannot have southern boundary */
		GMT->current.map.frame.side[S_SIDE] = GMT_AXIS_NONE;
	if (gmt_M_is_Npole (GMT->common.R.wesn[YHI])) /* Cannot have northern boundary */
		GMT->current.map.frame.side[N_SIDE] = GMT_AXIS_NONE;
}

GMT_LOCAL void gmtplot_basic_map_boundary (struct GMT_CTRL *GMT, struct PSL_CTRL *PSL, double w, double e, double s, double n) {
	if (GMT->common.R.oblique) { /* Draw rectangular boundary and return */
		gmtplot_rect_map_boundary (GMT, PSL, 0.0, 0.0, GMT->current.proj.rect[XHI], GMT->current.proj.rect[YHI]);
		return;
	}
	gmtplot_wesn_map_boundary (GMT, PSL, w, e, s, n);
}

/*
 *	GENERIC MAP PLOTTING FUNCTIONS
 */

GMT_LOCAL int gmtplot_genper_map_boundary (struct GMT_CTRL *GMT, struct PSL_CTRL *PSL, double w, double e, double s, double n) {
	uint64_t nr;
	gmt_M_unused(w); gmt_M_unused(e); gmt_M_unused(s); gmt_M_unused(n);

	if (GMT->common.R.oblique) {	/* Draw rectangular boundary and return */
		gmtplot_rect_map_boundary (GMT, PSL, 0.0, 0.0, GMT->current.proj.rect[XHI], GMT->current.proj.rect[YHI]);
		return 0;
	}

	gmt_setpen (GMT, &GMT->current.setting.map_frame_pen);

	nr = GMT->current.map.n_lon_nodes + GMT->current.map.n_lat_nodes;
	if (nr >= GMT->current.plot.n_alloc) gmt_get_plot_array (GMT);

	if (GMT->current.proj.g_debug > 1) GMT_Report (GMT->parent, GMT_MSG_DEBUG, "genper_map_boundary nr = %" PRIu64 "\n", nr);

	gmtlib_genper_map_clip_path (GMT, nr, GMT->current.plot.x, GMT->current.plot.y);

	PSL_plotline (PSL, GMT->current.plot.x, GMT->current.plot.y, (int)nr, PSL_MOVE|PSL_STROKE);

	return 0;
}

GMT_LOCAL void gmtplot_circle_map_boundary (struct GMT_CTRL *GMT, struct PSL_CTRL *PSL, double w, double e, double s, double n) {
	gmt_M_unused(w); gmt_M_unused(e); gmt_M_unused(s); gmt_M_unused(n);
	if (GMT->common.R.oblique) { /* Draw rectangular boundary and return */
		gmtplot_rect_map_boundary (GMT, PSL, 0.0, 0.0, GMT->current.proj.rect[XHI], GMT->current.proj.rect[YHI]);
		return;
	}

	gmt_setpen (GMT, &GMT->current.setting.map_frame_pen);

	PSL_plotarc (PSL, GMT->current.proj.r, GMT->current.proj.r, GMT->current.proj.r, 0.0, 360.0, PSL_MOVE|PSL_STROKE);
}

GMT_LOCAL void gmtplot_theta_r_map_boundary (struct GMT_CTRL *GMT, struct PSL_CTRL *PSL, double w, double e, double s, double n) {
	uint64_t i, nr;
	int close = 0;
	double a, da;
	double xx[2], yy[2];

	gmt_setpen (GMT, &GMT->current.setting.map_frame_pen);

	if (GMT->current.proj.flip) {
		if (doubleAlmostEqual (n, GMT->current.proj.flip_radius) && gmt_M_is_zero (GMT->current.proj.radial_offset))
			GMT->current.map.frame.side[N_SIDE] = GMT_AXIS_NONE;	/* No donuts, please */
	}
	else {
		if (gmt_M_is_zero (s) && gmt_M_is_zero (GMT->current.proj.radial_offset))
			GMT->current.map.frame.side[S_SIDE] = GMT_AXIS_NONE;		/* No donuts, please */
	}
	if (gmt_M_360_range (w, e) || doubleAlmostEqualZero (e, w)) {
		GMT->current.map.frame.side[E_SIDE] = GMT->current.map.frame.side[W_SIDE] = GMT_AXIS_NONE;
		close = PSL_CLOSE;
	}
	nr = GMT->current.map.n_lon_nodes;
	while (nr > GMT->current.plot.n_alloc) gmt_get_plot_array (GMT);
	da = fabs (GMT->common.R.wesn[XHI] - GMT->common.R.wesn[XLO]) / (nr - 1);
	if (GMT->current.map.frame.side[N_SIDE] & GMT_AXIS_DRAW) {
		for (i = 0; i < nr; i++) {
			a = GMT->common.R.wesn[XLO] + i * da;
			gmt_geo_to_xy (GMT, a, GMT->common.R.wesn[YHI], &GMT->current.plot.x[i], &GMT->current.plot.y[i]);
		}
		PSL_plotline (PSL, GMT->current.plot.x, GMT->current.plot.y, (int)nr, PSL_MOVE|PSL_STROKE|close);
	}
	if (GMT->current.map.frame.side[S_SIDE] & GMT_AXIS_DRAW) {
		for (i = 0; i < nr; i++) {
			a = GMT->common.R.wesn[XLO] + i * da;
			gmt_geo_to_xy (GMT, a, GMT->common.R.wesn[YLO], &GMT->current.plot.x[i], &GMT->current.plot.y[i]);
		}
		PSL_plotline (PSL, GMT->current.plot.x, GMT->current.plot.y, (int)nr, PSL_MOVE|PSL_STROKE|close);
	}
	if (GMT->current.map.frame.side[E_SIDE] & GMT_AXIS_DRAW) {
		gmt_geo_to_xy (GMT, GMT->common.R.wesn[XHI], GMT->common.R.wesn[YLO], &xx[0], &yy[0]);
		gmt_geo_to_xy (GMT, GMT->common.R.wesn[XHI], GMT->common.R.wesn[YHI], &xx[1], &yy[1]);
		PSL_plotline (PSL, xx, yy, 2, PSL_MOVE|PSL_STROKE);
	}
	if (GMT->current.map.frame.side[W_SIDE] & GMT_AXIS_DRAW) {
		gmt_geo_to_xy (GMT, GMT->common.R.wesn[XLO], GMT->common.R.wesn[YLO], &xx[0], &yy[0]);
		gmt_geo_to_xy (GMT, GMT->common.R.wesn[XLO], GMT->common.R.wesn[YHI], &xx[1], &yy[1]);
		PSL_plotline (PSL, xx, yy, 2, PSL_MOVE|PSL_STROKE);
	}
}

GMT_LOCAL void gmtplot_map_tick (struct GMT_CTRL *GMT, struct PSL_CTRL *PSL, double *xx, double *yy, unsigned int *sides, double *angles, unsigned int nx, unsigned int type, double len) {
	double angle, xl, yl, c, s, tick_length;
	unsigned int i;
	bool set_angle;

	/* The set_angle bit trieds to handle the fact that the given angles from crossing may need an adjustment depending on
	 * which side of a rectangular box it occurs.  There are exception for round maps, etc.  It is a bit nebulous and could
	 * need a better explanation.  For instance, I commented out the Gnomonic case which is needed for annotations but not here, apparently */
	set_angle = ((!GMT->common.R.oblique && !(gmt_M_is_azimuthal(GMT) || gmt_M_is_conical(GMT))) || GMT->common.R.oblique);
	if (!GMT->common.R.oblique && (GMT->current.proj.projection_GMT == GMT_GENPER || GMT->current.proj.projection_GMT == GMT_POLYCONIC)) set_angle = true;

	for (i = 0; i < nx; i++) {
		if (!GMT->current.proj.edge[sides[i]]) continue;
		if ((GMT->current.map.frame.side[sides[i]] & GMT_AXIS_TICK) == 0) continue;
		if (!(GMT->current.setting.map_annot_oblique & GMT_OBL_ANNOT_ANYWHERE) && ((type == 0 && (sides[i] % 2)) || (type == 1 && !(sides[i] % 2)))) continue;
		angle = ((GMT->current.setting.map_annot_oblique & GMT_OBL_ANNOT_NORMAL_TICKS) ? (sides[i] - 1) * 90.0 : angles[i]);
		if (set_angle) {	/* Adjust angle to fit the range of angles relative to each side */
			if (sides[i] == 0 && angle < 180.0) angle -= 180.0;
			if (sides[i] == 1 && (angle > 90.0 && angle < 270.0)) angle -= 180.0;
			if (sides[i] == 2 && angle > 180.0) angle -= 180.0;
			if (sides[i] == 3 && (angle < 90.0 || angle > 270.0)) angle -= 180.0;
		}
		sincosd (angle, &s, &c);
		tick_length = len;
		if (GMT->current.setting.map_annot_oblique & GMT_OBL_ANNOT_EXTEND_TICKS) {
			if (sides[i] % 2) {
				/* if (fabs (c) > cosd (GMT->current.setting.map_annot_min_angle)) continue; */
				if (fabs (c) < sind (GMT->current.setting.map_annot_min_angle)) continue;
				tick_length /= fabs(c);
			}
			else {
				if (fabs (s) < sind (GMT->current.setting.map_annot_min_angle)) continue;
				tick_length /= fabs(s);
			}
		}
		xl = tick_length * c;
		yl = tick_length * s;
		PSL_plotsegment (PSL, xx[i], yy[i], xx[i]+xl, yy[i]+yl);
	}
}

GMT_LOCAL void gmtplot_map_lontick (struct GMT_CTRL *GMT, struct PSL_CTRL *PSL, double lon, double south, double north, double len) {
	unsigned int i, nc;
	struct GMT_XINGS *xings = NULL;

	nc = gmtlib_map_loncross (GMT, lon, south, north, &xings);
	for (i = 0; i < nc; i++)
		gmtplot_map_tick (GMT, PSL, xings[i].xx, xings[i].yy, xings[i].sides, xings[i].angle, xings[i].nx, 0, len);
	if (nc) gmt_M_free (GMT, xings);
}

GMT_LOCAL void gmtplot_map_lattick (struct GMT_CTRL *GMT, struct PSL_CTRL *PSL, double lat, double west, double east, double len) {
	unsigned int i, nc;

	struct GMT_XINGS *xings = NULL;

	nc = gmtlib_map_latcross (GMT, lat, west, east, &xings);
	for (i = 0; i < nc; i++)
		gmtplot_map_tick (GMT, PSL, xings[i].xx, xings[i].yy, xings[i].sides, xings[i].angle, xings[i].nx, 1, len);
	if (nc) gmt_M_free (GMT, xings);
}

GMT_LOCAL bool gmtplot_annot_too_crowded (struct GMT_CTRL *GMT, double x, double y, unsigned int side) {
	/* Checks if the proposed annotation is too close to a previously plotted annotation */
	unsigned int i;
	double d_min;

	if (GMT->current.setting.map_annot_min_spacing <= 0.0) return (false);

	for (i = 0, d_min = DBL_MAX; i < GMT_n_annotations[side]; i++)
		d_min = MIN (d_min, hypot (GMT_x_annotation[side][i] - x, GMT_y_annotation[side][i] - y));
	if (d_min < GMT->current.setting.map_annot_min_spacing) return (true);

	/* OK to plot and add to list */

	if (GMT_n_annotations[side] == GMT_alloc_annotations[side]) gmt_M_malloc2 (GMT, GMT_x_annotation[side], GMT_y_annotation[side], GMT_n_annotations[side], &(GMT_alloc_annotations[side]), double);
	GMT_x_annotation[side][GMT_n_annotations[side]] = x, GMT_y_annotation[side][GMT_n_annotations[side]] = y, GMT_n_annotations[side]++;

	return (false);
}

/*! . */
GMT_LOCAL double gmtplot_get_annot_offset (struct GMT_CTRL *GMT, bool *flip, unsigned int level) {
	/* Return offset in inches for text annotation.  If annotation
	 * is to be placed 'inside' the map, set flip to true */

	double a = GMT->current.setting.map_annot_offset[level];
	if (GMT->current.setting.map_frame_type & GMT_IS_INSIDE) {	/* Inside annotation */
		a = -fabs (a);
		a -= fabs (GMT->current.setting.map_tick_length[0]);
		*flip = true;
	}
	else if (a >= 0.0) {	/* Outside annotation */
		double dist = GMT->current.setting.map_tick_length[0];	/* Length of tickmark (could be negative) */
		/* For fancy frame we must consider that the frame width might exceed the ticklength */
		if (GMT->current.setting.map_frame_type & GMT_IS_FANCY && GMT->current.setting.map_frame_width > dist) dist = GMT->current.setting.map_frame_width;
		if (dist > 0.0) a += dist;
		*flip = false;
	}
	else {		/* Inside annotation via negative tick length */
		if (GMT->current.setting.map_tick_length[0] < 0.0) a += GMT->current.setting.map_tick_length[0];
		*flip = true;
	}

	return (a);
}


GMT_LOCAL void gmtplot_map_symbol (struct GMT_CTRL *GMT, struct PSL_CTRL *PSL, double *xx, double *yy, unsigned int *sides, double *line_angles, char *label, unsigned int nx, unsigned int type, bool annot, unsigned int level, unsigned int form) {
	/* type = 0 for lon and 1 for lat */

	double line_angle, text_angle, div, tick_length, o_len, len, ca, sa;
	unsigned int i, annot_type, justify;
	bool flip;

	len = gmtplot_get_annot_offset (GMT, &flip, level);	/* Get annotation offset, and flip justification if "inside" */
	annot_type = 2 << type;		/* 2 = NS, 4 = EW */

	for (i = 0; i < nx; i++) {
		if (!(GMT->current.setting.map_annot_oblique & GMT_OBL_ANNOT_ANYWHERE) && ((type == 0 && (sides[i] % 2)) || (type == 1 && !(sides[i] % 2)))) continue;

		if (gmtlib_prepare_label (GMT, line_angles[i], sides[i], xx[i], yy[i], type, &line_angle, &text_angle, &justify)) continue;

		sincosd (line_angle, &sa, &ca);
		tick_length = GMT->current.setting.map_tick_length[GMT_PRIMARY];
		o_len = len;
		if (!flip && GMT->current.setting.map_annot_oblique & annot_type) o_len = tick_length;
		if (GMT->current.setting.map_annot_oblique & GMT_OBL_ANNOT_EXTEND_TICKS) {
			div = ((sides[i] % 2) ? fabs (ca) : fabs (sa));
			o_len /= div;
		}
		xx[i] += o_len * ca;
		yy[i] += o_len * sa;
		if (!flip && (GMT->current.setting.map_annot_oblique & annot_type) && GMT->current.setting.map_annot_offset[level] > 0.0) {
			if (sides[i] % 2)
				xx[i] += (sides[i] == 1) ? GMT->current.setting.map_annot_offset[level] : -GMT->current.setting.map_annot_offset[level];
			else
				yy[i] += (sides[i] == 2) ? GMT->current.setting.map_annot_offset[level] : -GMT->current.setting.map_annot_offset[level];
		}

		if (annot) {
			if (gmtplot_annot_too_crowded (GMT, xx[i], yy[i], sides[i])) continue;
			if (GMT->current.proj.three_D && GMT->current.proj.z_project.cos_az > 0) {	/* Rotate annotation when seen "from North" */
				if (!flip) justify = gmt_flip_justify (GMT, justify);
				text_angle += 180.0;
			}
			else
				if (flip) justify = gmt_flip_justify (GMT, justify);
			PSL_plottext (PSL, xx[i], yy[i], GMT->current.setting.font_annot[level].size, label, text_angle, justify, form);
		}
	}
}

GMT_LOCAL void gmtplot_map_symbol_ew (struct GMT_CTRL *GMT, struct PSL_CTRL *PSL, double lat, char *label, double west, double east, bool annot, unsigned int level, unsigned int form) {
	unsigned int i, nc;
	struct GMT_XINGS *xings = NULL;

	nc = gmtlib_map_latcross (GMT, lat, west, east, &xings);
	for (i = 0; i < nc; i++)
		gmtplot_map_symbol (GMT, PSL, xings[i].xx, xings[i].yy, xings[i].sides, xings[i].angle, label, xings[i].nx, 1, annot, level, form);
	if (nc) gmt_M_free (GMT, xings);
}

GMT_LOCAL void gmtplot_map_symbol_ns (struct GMT_CTRL *GMT, struct PSL_CTRL *PSL, double lon, char *label, double south, double north, bool annot, unsigned int level, unsigned int form) {
	unsigned int i, k, nc;
	struct GMT_XINGS *xings = NULL;
	bool flip = (gmt_M_type (GMT, GMT_IN, GMT_X) == GMT_IS_LON && gmt_M_type (GMT, GMT_IN, GMT_Y) != GMT_IS_LAT && GMT->current.proj.scale[GMT_Y] < 0.0);
	/* flip deals with the problem when x is lon and geographic annotation machinery is used but y is Cartesian and upside down */
	nc = gmtlib_map_loncross (GMT, lon, south, north, &xings);
	for (i = 0; i < nc; i++) {
		if (flip) for (k = 0; k < xings[i].nx; k++) {	/* Must turn sides 0 and 2 into sides 2 and 0 */
			if ((xings[i].sides[k] % 2) == 0) xings[i].sides[k] = 2 - xings[i].sides[k];	/* Flip up and down sides */
		}
		gmtplot_map_symbol (GMT, PSL, xings[i].xx, xings[i].yy, xings[i].sides, xings[i].angle, label, xings[i].nx, 0, annot, level, form);
	}
	if (nc) gmt_M_free (GMT, xings);
}

<<<<<<< HEAD
GMT_LOCAL void gmtplot_z_gridlines (struct GMT_CTRL *GMT, struct PSL_CTRL *PSL, double zmin, double zmax, int plane, bool back, unsigned int mode3d) {
=======
GMT_LOCAL void gmtplot_z_walls (struct GMT_CTRL *GMT, struct PSL_CTRL *PSL, double zmin, double zmax, int plane) {
	double xx[4], yy[4];

	if (!GMT->current.map.frame.paint[plane]) return;
	fprintf (stderr, "Plot plane %d\n", plane);
	xx[0] = xx[3] = (plane == GMT_Y) ? GMT->current.proj.rect[XLO] : GMT->current.proj.rect[YLO];
	xx[1] = xx[2] = (plane == GMT_Y) ? GMT->current.proj.rect[XHI] : GMT->current.proj.rect[YHI];
	//PSL_command (GMT->PSL, "V\n");
	gmt_setfill (GMT, &GMT->current.map.frame.fill[plane], 1);
	yy[0] = yy[1] = gmt_z_to_zz (GMT, zmin);
	yy[2] = yy[3] = gmt_z_to_zz (GMT, zmax);
	PSL_plotpolygon (PSL, xx, yy, 4);
	//PSL_command (GMT->PSL, "U\n");
}

GMT_LOCAL void gmtplot_z_gridlines (struct GMT_CTRL *GMT, struct PSL_CTRL *PSL, double zmin, double zmax, int plane) {
>>>>>>> 3a08502e
	unsigned int k, i, nz, item[2] = {GMT_GRID_UPPER, GMT_GRID_LOWER};
	double dz, zz, min, max, *z = NULL;
	char *plane_name[2] = {"y-z", "x-z"};

	min = (plane == GMT_Y) ? GMT->current.proj.rect[XLO] : GMT->current.proj.rect[YLO];
	max = (plane == GMT_Y) ? GMT->current.proj.rect[XHI] : GMT->current.proj.rect[YHI];
	for (k = 0; k < 2; k++) {
		if (fabs (GMT->current.setting.map_grid_cross_size[k]) > 0.0) continue;

		dz = gmtlib_get_map_interval (GMT, &GMT->current.map.frame.axis[GMT_Z].item[item[k]]);

		if (!GMT->current.map.frame.axis[GMT_Z].item[item[k]].active || fabs(dz) == 0.0) continue;

		PSL_comment (PSL, "%s gridlines %s\n", plane_name[plane], k ? "(secondary)" : "(primary)");

		gmt_setpen (GMT, &GMT->current.setting.map_grid_pen[k]);

		nz = gmtlib_coordinate_array (GMT, zmin, zmax, &GMT->current.map.frame.axis[GMT_Z].item[item[k]], &z, NULL);
		for (i = 0; i < nz; i++) {	/* Here z acts as y and x|y acts as x */
			/* Draw one horizontal line */
			zz = gmt_z_to_zz (GMT, z[i]);
			PSL_plotsegment (PSL, min, zz, max, zz);
		}

		PSL_setdash (PSL, NULL, 0);
	}
	if (back && mode3d != GMT_3D_BOX) {
		double z0 = gmt_z_to_zz (GMT, z[0]);
		double z1 = gmt_z_to_zz (GMT, z[nz-1]);
		PSL_plotsegment (PSL, min, z0, min, z1);
		PSL_plotsegment (PSL, max, z0, max, z1);
	}
	gmt_M_free (GMT, z);
}

GMT_LOCAL int gmtplot_save_current_gridlines (struct GMT_CTRL *GMT) {
	/* If only primary gridlines are drawn, we save information to gmt.history */

	if (!(GMT->current.map.frame.axis[GMT_X].item[GMT_GRID_UPPER].active || GMT->current.map.frame.axis[GMT_Y].item[GMT_GRID_UPPER].active)) return (GMT_NOERROR);	/* Primary gridlines not selected, so bail */
	if (GMT->current.map.frame.axis[GMT_X].item[GMT_GRID_LOWER].active || GMT->current.map.frame.axis[GMT_Y].item[GMT_GRID_LOWER].active) return (GMT_NOERROR);		/* Secondary gridlines selected, so bail */

	GMT->current.plot.gridline_spacing[GMT_X] = gmtlib_get_map_interval (GMT, &GMT->current.map.frame.axis[GMT_X].item[GMT_GRID_UPPER]);
	GMT->current.plot.gridline_spacing[GMT_Y] = gmtlib_get_map_interval (GMT, &GMT->current.map.frame.axis[GMT_Y].item[GMT_GRID_UPPER]);
	GMT_Report (GMT->parent, GMT_MSG_INFORMATION, "Save current gridline information to gmt.history\n");
	return (GMT_NOERROR);
}

GMT_LOCAL int gmtplot_get_current_gridlines (struct GMT_CTRL *GMT, double *dx, double *dy) {
	/* Obtain the previous gridline intervals, if nonzero */

	if (gmt_M_is_zero (GMT->current.plot.gridline_spacing[GMT_X]) && gmt_M_is_zero (GMT->current.plot.gridline_spacing[GMT_Y])) return (GMT_NOERROR);	/* No gridlines drawn yet */
	*dx = GMT->current.plot.gridline_spacing[GMT_X];
	*dy = GMT->current.plot.gridline_spacing[GMT_Y];
	return (GMT_NOERROR);
}

GMT_LOCAL void gmtplot_map_gridlines (struct GMT_CTRL *GMT, struct PSL_CTRL *PSL, double w, double e, double s, double n) {
	unsigned int k, i, np, item[2] = {GMT_GRID_UPPER, GMT_GRID_LOWER};
	double dx, dy, *v = NULL;
	bool reset = false;
	struct GMT_PLOT_AXIS *A[2] = {NULL, NULL};

	for (k = i = 0; k < 2; k++) {	/* First check if any gridlines are requested */
		if (fabs (GMT->current.setting.map_grid_cross_size[k]) > 0.0) continue;
		if (GMT->current.setting.map_grid_cross_type[k] > GMT_CROSS_NORMAL) continue;
		if (!(GMT->current.map.frame.axis[GMT_X].item[item[k]].active || GMT->current.map.frame.axis[GMT_Y].item[item[k]].active)) continue;
		i++;
	}
	if (i == 0) return;	/* No gridlines requested */

	GMT_Report (GMT->parent, GMT_MSG_DEBUG, "Entering gmtplot_map_gridlines\n");
	reset = gmtlib_genper_reset (GMT, reset);

	if (gmtplot_save_current_gridlines (GMT)) return;	/* Save a file with primary only gridline interval used under modern mode only; return if error */

	for (k = 0; k < 2; k++) {
		if (fabs (GMT->current.setting.map_grid_cross_size[k]) > 0.0) continue;	/* Must have a size of zero to be a grid line, else it is a cross or tick */

		A[GMT_X] = &GMT->current.map.frame.axis[GMT_X];	/* Short-hand for x-axis */
		A[GMT_Y] = &GMT->current.map.frame.axis[GMT_Y];	/* Short-hand for y-axis */
		dx = gmtlib_get_map_interval (GMT, &A[GMT_X]->item[item[k]]);	/* x grid spacing; will be 0 if custom intervals */
		dy = gmtlib_get_map_interval (GMT, &A[GMT_Y]->item[item[k]]);	/* y grid spacing; will be 0 if custom intervals */

		if (!(A[GMT_X]->item[item[k]].active || A[GMT_Y]->item[item[k]].active)) continue;	/* Neither is active */

		PSL_comment (PSL, "%s\n", k ? "Map gridlines (secondary)" : "Map gridlines (primary)");

		gmt_setpen (GMT, &GMT->current.setting.map_grid_pen[k]);

		if (A[GMT_X]->item[k].special && (np = gmtlib_load_custom_annot (GMT, &GMT->current.map.frame.axis[GMT_X], 'g', &v, NULL))) {
			gmtplot_x_grid (GMT, PSL, s, n, v, np);
			gmt_M_free (GMT, v);
		}
		else if (!A[GMT_X]->item[item[k]].active || fabs(dx) == 0.0) { /* Nothing */ }
		else if (GMT->current.proj.xyz_projection[GMT_X] == GMT_TIME)
			plot_timex_grid (GMT, PSL, w, e, s, n, item[k]);
		else if (GMT->current.proj.xyz_projection[GMT_X] == GMT_LOG10)
			gmtplot_logx_grid (GMT, PSL, w, e, s, n, dx);
		else if (GMT->current.proj.xyz_projection[GMT_X] == GMT_POW)
			gmtplot_powx_grid (GMT, PSL, w, e, s, n, dx);
		else if (GMT->current.map.frame.obl_grid)	/* Draw oblique grid lines that go S to N */
			gmtplot_linearx_oblgrid (GMT, PSL, w, e, s, n, dx);
		else	/* Draw grid lines that go S to N */
			gmt_linearx_grid (GMT, PSL, w, e, s, n, dx);

		if (A[GMT_Y]->item[k].special && (np = gmtlib_load_custom_annot (GMT, &GMT->current.map.frame.axis[GMT_Y], 'g', &v, NULL))) {
			gmtplot_y_grid (GMT, PSL, w, e, v, np);
			gmt_M_free (GMT, v);
		}
		else if (!A[GMT_Y]->item[item[k]].active || fabs(dy) == 0.0) { /* Nothing */ }
		else if (GMT->current.proj.xyz_projection[GMT_Y] == GMT_TIME)
			gmtplot_timey_grid (GMT, PSL, w, e, s, n, item[k]);
		else if (GMT->current.proj.xyz_projection[GMT_Y] == GMT_LOG10)
			gmtplot_logy_grid (GMT, PSL, w, e, s, n, dy);
		else if (GMT->current.proj.xyz_projection[GMT_Y] == GMT_POW)
			gmtplot_powy_grid (GMT, PSL, w, e, s, n, dy);
		else if (GMT->current.map.frame.obl_grid)	/* Draw oblique grid lines that go S to N */
			gmtplot_lineary_oblgrid (GMT, PSL, w, e, s, n, dx);
		else	/* Draw grid lines that go E to W */
			gmtplot_lineary_grid (GMT, PSL, w, e, s, n, dy);

		PSL_setdash (PSL, NULL, 0);
	}
	gmtlib_genper_reset (GMT, reset);
	GMT_Report (GMT->parent, GMT_MSG_DEBUG, "Exiting gmtplot_map_gridlines\n");
}

GMT_LOCAL double gmtplot_cross_angle (struct GMT_CTRL *GMT, double lon, double lat, double dx, double dy, unsigned int type) {
	/* (lon,alt) is the point and we want a tangent angle there in radians */
	if (gmt_M_is_geographic (GMT, GMT_IN)) {	/* General case with arbitrary orientations */
		double x0, y0, x1, y1;
		if (type == GMT_X) {	/* Compute angle from d/dx */
			gmt_geo_to_xy (GMT, lon - dx, lat, &x0, &y0);
			gmt_geo_to_xy (GMT, lon + dx, lat, &x1, &y1);
		}
		else {	/* Get d/dy */
			gmt_geo_to_xy (GMT, lon, ((lat - dy) < -90.0) ? -90.0 : lat - dy, &x0, &y0);
			gmt_geo_to_xy (GMT, lon, ((lat + dy) >  90.0) ?  90.0 : lat + dy, &x1, &y1);
		}
		return (d_atan2 (y1-y0, x1-x0));
	}
	/* Cartesian is always x horizontal, y 90 degrees up */
	return ((type == GMT_X) ? 0.0 : M_PI_2);
}

GMT_LOCAL void gmtplot_map_gridcross (struct GMT_CTRL *GMT, struct PSL_CTRL *PSL, double w, double e, double s, double n) {
	unsigned int i, j, k, nx, ny, item[2] = {GMT_GRID_UPPER, GMT_GRID_LOWER};
	double x0, y0, xa, xb, ya, yb, xi, yj, *x = NULL, *y = NULL;
	double angle, Ca, Sa, L, dx, dy;
	struct GMT_PLOT_AXIS *A[2] = {NULL, NULL};

	for (k = i = 0; k < 2; k++)
		if (GMT->current.setting.map_grid_cross_size[k] > 0.0 && GMT->current.setting.map_grid_cross_type[k] == GMT_CROSS_NORMAL) i++;

	if (i == 0) return;	/* No grid crosses requested */

	gmt_map_clip_on (GMT, GMT->session.no_rgb, 3);

	for (k = 0; k < 2; k++) {
		if (gmt_M_is_zero (GMT->current.setting.map_grid_cross_size[k])) continue;

		PSL_comment (PSL, "%s\n", k ? "Map gridcrosses (secondary)" : "Map gridcrosses (primary)");

		gmt_setpen (GMT, &GMT->current.setting.map_grid_pen[k]);

		A[GMT_X] = &GMT->current.map.frame.axis[GMT_X];	/* Short-hand for x-axis */
		A[GMT_Y] = &GMT->current.map.frame.axis[GMT_Y];	/* Short-hand for y-axis */
		nx = gmtlib_coordinate_array (GMT, w, e, &A[GMT_X]->item[item[k]], &x, NULL);
		ny = gmtlib_coordinate_array (GMT, s, n, &A[GMT_Y]->item[item[k]], &y, NULL);
		dy = (ny > 1) ? y[1] - y[0] : GMT->current.map.dlat;
		dx = (nx > 1) ? x[1] - x[0] : GMT->current.map.dlon;

		L = 0.5 * GMT->current.setting.map_grid_cross_size[k];

		for (j = 0; j < ny; j++) {
			yj = y[j];
			for (i = 0; i < nx; i++) {
				if (gmt_M_pole_is_point(GMT) && doubleAlmostEqual (fabs (yj), 90.0)) {	/* Only place one grid cross at the poles for maps where the poles are points */
					xi = GMT->current.proj.central_meridian;
					i = nx;	/* This ends the loop for this particular latitude */
				}
				else
					xi = x[i];

				if (gmt_map_outside (GMT, xi, yj)) continue;	/* Outside map */

				gmt_geo_to_xy (GMT, xi, yj, &x0, &y0);	/* Grid crossing center */
				angle = gmtplot_cross_angle (GMT, xi, yj, dx, dy, GMT_X);
				sincos (angle, &Sa, &Ca);
				xa = x0 - L * Ca;
				xb = x0 + L * Ca;
				ya = y0 - L * Sa;
				yb = y0 + L * Sa;
				PSL_plotsegment (PSL, xa, ya, xb, yb);

				angle += M_PI_2;	/* Since crosses are orthogonal */
				sincos (angle, &Sa, &Ca);
				xa = x0 - L * Ca;
				xb = x0 + L * Ca;
				ya = y0 - L * Sa;
				yb = y0 + L * Sa;
				PSL_plotsegment (PSL, xa, ya, xb, yb);
			}
		}
		if (nx) gmt_M_free (GMT, x);
		if (ny) gmt_M_free (GMT, y);

		PSL_setdash (PSL, NULL, 0);

	}
	gmt_map_clip_off (GMT);
}

GMT_LOCAL void gmtplot_set_gridcross_limbs (struct GMT_CTRL *GMT, unsigned int axis, unsigned int kind, double value, unsigned int *B, unsigned int *E) {
	*B = *E = 0;	/* Default is symmetric tick */
	if (GMT->current.setting.map_grid_cross_type[kind] == GMT_CROSS_SYMM) return;	/* Symmetric tick */
	if (gmt_M_is_zero (value)) return;	/* Symmetrical as well for zero */
	if (gmt_M_type (GMT, GMT_IN, axis) == GMT_IS_LON) {	/* Worry about longitudes */
		if (doubleAlmostEqualZero (fabs (value), 180.0)) return;	/* Symmetrical at both 0 and 180 longitude */
		if (value > 0.0 && value < 180.0) *B = 1; else *E = 1;	/* One-sided */
	}
	else {
		if (value > 0.0) *B = 1; else *E = 1;	/* One-sided */
	}
}

GMT_LOCAL void gmtplot_map_gridticks (struct GMT_CTRL *GMT, struct PSL_CTRL *PSL, double w, double e, double s, double n) {
	/* Draw symmetric or asymmetric grid ticks along the courser gridlines for parallels and meridians */
	bool single, point_point = false;
	unsigned int i, j, k, nx, ny, G_nx, G_ny, G_i, G_j, B = 0, E = 0, item[2] = {GMT_GRID_UPPER, GMT_GRID_LOWER};
	double x0, y0, xa, xb, ya, yb, xi, yj, *x = NULL, *y = NULL, *G_x = NULL, *G_y = NULL;
	double angle, Ca, Sa, L, sgn[2] = {1.0, 0.0}, G_dx, G_dy, dx, dy, ys, yn;

	for (k = i = 0; k < 2; k++)
		if (GMT->current.setting.map_grid_cross_type[k] > GMT_CROSS_NORMAL) i++;

	if (i == 0) return;	/* No gridline ticks requested */

	if (gmtplot_get_current_gridlines (GMT, &G_dx, &G_dy)) {
		GMT_Report (GMT->parent, GMT_MSG_ERROR, "Gridline tick embellishments specified but no gridlines have been laid down first\n");
		return;
	}

	if (gmt_M_pole_is_point (GMT)) {	/* Might have two separate domains of gridlines */
		point_point = true;
		if (GMT->current.proj.projection_GMT == GMT_POLAR) {	/* Different for polar graphs since "lat" = 0 is at the center */
			ys =  90.0 - GMT->current.setting.map_polar_cap[0];
			yn = n;
		}
		else {
			ys = MAX (s, -GMT->current.setting.map_polar_cap[0]);
			yn = MIN (n,  GMT->current.setting.map_polar_cap[0]);
		}
	}
	else {	/* No polar cap to worry about */
		ys = s;
		yn = n;
	}
	/* Get the course gridline spacings */
	G_nx = gmtlib_linear_array (GMT, w, e, G_dx, 0.0, &G_x);
	G_ny = gmtlib_linear_array (GMT, ys, yn, G_dy, 0.0, &G_y);

	gmt_map_clip_on (GMT, GMT->session.no_rgb, 3);

	for (k = 0; k < 2; k++) {
		if (gmt_M_is_zero (GMT->current.setting.map_grid_cross_size[k])) continue;

		PSL_comment (PSL, "%s\n", k ? "Map gridticks (secondary)" : "Map gridticks (primary)");

		gmt_setpen (GMT, &GMT->current.setting.map_grid_pen[k]);

		/* Get the detailed gridline tick spacings */
		nx = gmtlib_coordinate_array (GMT, w, e, &GMT->current.map.frame.axis[GMT_X].item[item[k]], &x, NULL);
		ny = gmtlib_coordinate_array (GMT, ys, yn, &GMT->current.map.frame.axis[GMT_Y].item[item[k]], &y, NULL);
		/* Get a small increment in x and y for computing local angle */
		dy = (ny > 1) ? y[1] - y[0] : GMT->current.map.dlat;
		dx = (nx > 1) ? x[1] - x[0] : GMT->current.map.dlon;

		L = 0.5 * fabs (GMT->current.setting.map_grid_cross_size[k]);

		for (G_j = 0; G_j < G_ny; G_j++) {	/* For each gridline parallel */
			yj = G_y[G_j];	/* Current parallel */
			single = (gmt_M_pole_is_point(GMT) && doubleAlmostEqualZero (fabs (yj), 90.0));	/* Only place one grid tick at the poles for maps where the poles are points */
			if (gmt_M_pole_is_point(GMT) && doubleAlmostEqualZero (fabs (yj), 90.0)) continue;	/* No grid tick at single pole points */
			gmtplot_set_gridcross_limbs (GMT, GMT_Y, k, yj, &B, &E);
			for (i = 0; i < nx; i++) {	/* Going along this parallel to place ticks */
				if (single) {
					xi = GMT->current.proj.central_meridian;
					i = nx;	/* This ends the loop for this particular parallel */
				}
				else
					xi = x[i];	/* Current longitude */
				if (gmt_M_is_zero (fmod (xi, G_dx))) continue;	/* Not draw on top of gridlines */
				if (gmt_map_outside (GMT, xi, yj)) continue;	/* Outside map */
				gmt_geo_to_xy (GMT, xi, yj, &x0, &y0);
				angle = gmtplot_cross_angle (GMT, xi, yj, dx, dy, GMT_Y);
				sincos (angle, &Sa, &Ca);
				xa = x0 - L * Ca * sgn[B];
				xb = x0 + L * Ca * sgn[E];
				ya = y0 - L * Sa * sgn[B];
				yb = y0 + L * Sa * sgn[E];
				PSL_plotsegment (PSL, xa, ya, xb, yb);
			}
		}

		for (G_i = 0; G_i < G_nx; G_i++) {	/* For each gridline meridian */
			xi = G_x[G_i];	/* Current meridian */
			gmtplot_set_gridcross_limbs (GMT, GMT_X, k, xi, &B, &E);
			for (j = 0; j < ny; j++) {
				yj = y[j];
				if (point_point && doubleAlmostEqualZero (fabs (yj), GMT->current.setting.map_polar_cap[0])) continue;	/* No latitude ticks long polar circles */
				if (gmt_map_outside (GMT, xi, yj)) continue;	/* Outside map */
				if (gmt_M_pole_is_point(GMT) && doubleAlmostEqualZero (fabs (yj), 90.0)) continue; 	/* No grid tick at single pole points */
				if (gmt_M_is_zero (fmod (yj, G_dy))) continue;	/* Not draw on top of gridlines */
				gmt_geo_to_xy (GMT, xi, yj, &x0, &y0);
				angle = gmtplot_cross_angle (GMT, xi, yj, dx, dy, GMT_X);
				sincos (angle, &Sa, &Ca);
				xa = x0 - L * Ca * sgn[B];
				xb = x0 + L * Ca * sgn[E];
				ya = y0 - L * Sa * sgn[B];
				yb = y0 + L * Sa * sgn[E];
				PSL_plotsegment (PSL, xa, ya, xb, yb);
			}
		}

		if (point_point && k == GMT_SECONDARY && MAX (fabs(s), fabs(n)) > GMT->current.setting.map_polar_cap[0]) {
			/* At least one of the southern or northern polar cap parallels are plotted */
			unsigned int nx_p, ny_p, cap, m;
			double limit[2] = {s, n}, sign[2] = {-1.0, +1.0}, *xp = NULL, *yp = NULL;

			/* Do coarser meridional lines inside polar cap */
			nx_p = gmtlib_linear_array (GMT, w, e, GMT->current.setting.map_polar_cap[1], GMT->current.map.frame.axis[GMT_X].phase, &xp);
			for (cap = 0; cap < 2; cap++) {	/* For south and north cap */
				if (GMT->current.setting.map_polar_cap[0] < fabs (limit[cap])) {	/* Tick this polar cap */
					yj = sign[cap] * GMT->current.setting.map_polar_cap[0];
					gmtplot_set_gridcross_limbs (GMT, GMT_Y, k, yj, &B, &E);
					for (i = 0; i < nx; i++) {	/* Going along this parallel to place ticks */
						xi = x[i];	/* Current longitude */
						if (gmt_M_is_zero (fmod (xi, GMT->current.setting.map_polar_cap[1]))) continue;	/* Not draw on top of coarse gridlines */
						if (gmt_map_outside (GMT, xi, yj)) continue;	/* Outside map */
						gmt_geo_to_xy (GMT, xi, yj, &x0, &y0);
						angle = gmtplot_cross_angle (GMT, xi, yj, dx, dy, GMT_Y);
						sincos (angle, &Sa, &Ca);
						xa = x0 - L * Ca * sgn[B];
						xb = x0 + L * Ca * sgn[E];
						ya = y0 - L * Sa * sgn[B];
						yb = y0 + L * Sa * sgn[E];
						PSL_plotsegment (PSL, xa, ya, xb, yb);
					}
					if (cap == 0) /* South cap */
						ny_p = gmtlib_coordinate_array (GMT, -90.0, ys, &GMT->current.map.frame.axis[GMT_Y].item[item[k]], &yp, NULL);
					else
						ny_p = gmtlib_coordinate_array (GMT, yn, 90.0, &GMT->current.map.frame.axis[GMT_Y].item[item[k]], &yp, NULL);
					for (m = 0; m < nx_p; m++) {	/* For the coarse meridional polar cap lines */
						xi = xp[m];	/* Current meridian */
						gmtplot_set_gridcross_limbs (GMT, GMT_X, k, xi, &B, &E);
						for (j = 0; j < ny_p; j++) {
							yj = yp[j];
							if (point_point && doubleAlmostEqualZero (fabs (yj), GMT->current.setting.map_polar_cap[0])) continue;	/* No latitude ticks long polar circles */
							if (gmt_map_outside (GMT, xi, yj)) continue;	/* Outside map */
							if (gmt_M_pole_is_point(GMT) && doubleAlmostEqualZero (fabs (yj), 90.0)) continue; 	/* No grid tick at single pole points */
							gmt_geo_to_xy (GMT, xi, yj, &x0, &y0);
							angle = gmtplot_cross_angle (GMT, xi, yj, dx, dy, GMT_X);
							sincos (angle, &Sa, &Ca);
							xa = x0 - L * Ca * sgn[B];
							xb = x0 + L * Ca * sgn[E];
							ya = y0 - L * Sa * sgn[B];
							yb = y0 + L * Sa * sgn[E];
							PSL_plotsegment (PSL, xa, ya, xb, yb);
						}
					}
					if (ny_p) gmt_M_free (GMT, yp);
				}
			}
			if (nx_p) gmt_M_free (GMT, xp);
		}

		if (nx) gmt_M_free (GMT, x);
		if (ny) gmt_M_free (GMT, y);

		PSL_setdash (PSL, NULL, 0);
	}
	if (G_nx) gmt_M_free (GMT, G_x);
	if (G_ny) gmt_M_free (GMT, G_y);

	gmt_map_clip_off (GMT);
}

GMT_LOCAL bool gmtplot_skip_polar_apex_annotation (struct GMT_CTRL *GMT, unsigned int i, double *val, unsigned int ny) {
	/* Determine if the W and E annotations on a polar basemap can be placed when the radius from the center to
	 * the annotation location is zero.  This depends on w-e range and a few special cases */
	double annot_height, annot_offset, alpha, beta;
	if (GMT->current.proj.projection_GMT != GMT_POLAR) return false;	/* No action unless the polar -JP|p projection */
	if (!(GMT->current.map.frame.side[W_SIDE] == GMT_AXIS_ALL && GMT->current.map.frame.side[E_SIDE] == GMT_AXIS_ALL)) return false;	/* Requires -BWE to have overprinting issues */
	if (GMT->current.proj.flip) {	/* Here the north value is at the potential apex */
		//if (i < (ny-1) || !doubleAlmostEqualZero (GMT->common.R.wesn[YHI], val[i])) return false;	/* Not apex label */
		if (i < (ny-1) || !doubleAlmostEqualZero (GMT->current.proj.flip_radius, val[i])) return false;	/* Not apex label */
	}
	else {	/* Here radius 0 is at the potential apex */
		if (i > 0 || !gmt_M_is_zero (val[i])) return false;	/*  Not apex label  */
	}
	/* OK, here the label for W or E is right at the apex.  Only plot if overprinting is unlikely */
	if (doubleAlmostEqualZero (GMT->common.R.wesn[XHI] - GMT->common.R.wesn[XLO], 180.0)) return false;	/* No apex when angular range is exactly 180 */
	/* Determine maximum apex angle that still avoids overlap - this depends on fontsize and ticklength */
	annot_height  = GMT_LET_HEIGHT * GMT->current.setting.font_annot[GMT_PRIMARY].size / PSL_POINTS_PER_INCH;	/* Approximate height of annotation in inches */
	annot_offset = MAX (0.0, GMT->current.setting.map_annot_offset[GMT_PRIMARY]) + MAX (0.0, GMT->current.setting.map_tick_length[GMT_ANNOT_UPPER]);	/* Add up distance from axis to annotation */
	beta = 0.5 * (180 + GMT->common.R.wesn[XLO] - GMT->common.R.wesn[XHI]);	/* half-angle between the two gridline directions at the apex at the W and E sides */
	alpha = (gmt_M_is_zero (annot_offset)) ? 90.0 : R2D * atan (0.5 * annot_height / annot_offset);	/* Angle between gridline direction and line from apex to nearest textbox corner */
	if (alpha > beta) return true;	/* Apex angle not large enough to avoid overprinting */
	//if (range > 135.0) return true;	/* Apex angle not large enough to avoid overprinting */
	return false;	/* OK to place the label */
}

GMT_LOCAL void gmtplot_map_tickitem (struct GMT_CTRL *GMT, struct PSL_CTRL *PSL, double w, double e, double s, double n, unsigned int item) {
	unsigned int i, nx = 0, ny = 0;
	bool do_x, do_y;
	double dx, dy, *val = NULL, len, shift = 0.0;

	if (! (GMT->current.map.frame.axis[GMT_X].item[item].active || GMT->current.map.frame.axis[GMT_Y].item[item].active)) return;

	dx = (GMT->current.map.frame.axis[GMT_X].file_custom) ? 1.0 : gmtlib_get_map_interval (GMT, &GMT->current.map.frame.axis[GMT_X].item[item]);
	dy = (GMT->current.map.frame.axis[GMT_Y].file_custom) ? 1.0 : gmtlib_get_map_interval (GMT, &GMT->current.map.frame.axis[GMT_Y].item[item]);

	if (dx <= 0.0 && dy <= 0.0) return;

	do_x = dx > 0.0 && GMT->current.map.frame.axis[GMT_X].item[item].active && (item == GMT_ANNOT_UPPER ||
		(item == GMT_TICK_UPPER && dx != gmtlib_get_map_interval (GMT, &GMT->current.map.frame.axis[GMT_X].item[GMT_ANNOT_UPPER])) ||
		(item == GMT_TICK_LOWER && dx != gmtlib_get_map_interval (GMT, &GMT->current.map.frame.axis[GMT_X].item[GMT_ANNOT_LOWER])));
	do_y = dy > 0.0 && GMT->current.map.frame.axis[GMT_Y].item[item].active && (item == GMT_ANNOT_UPPER ||
		(item == GMT_TICK_UPPER && dy != gmtlib_get_map_interval (GMT, &GMT->current.map.frame.axis[GMT_Y].item[GMT_ANNOT_UPPER])) ||
		(item == GMT_TICK_LOWER && dy != gmtlib_get_map_interval (GMT, &GMT->current.map.frame.axis[GMT_Y].item[GMT_ANNOT_LOWER])));
	len = GMT->current.setting.map_tick_length[item];
	if (GMT->current.setting.map_frame_type & GMT_IS_INSIDE) len = -fabs (len);	/* Negative to become inside */

	GMT->current.map.on_border_is_outside = true;	/* Temporarily, points on the border are outside */

	if (do_x) {	/* Draw grid lines that go E to W */
		if (GMT->current.map.frame.axis[GMT_X].file_custom)
			nx = gmtlib_coordinate_array (GMT, w, e, &GMT->current.map.frame.axis[GMT_X].item[item], &val, NULL);
		else
			nx = gmtlib_linear_array (GMT, w, e, dx, GMT->current.map.frame.axis[GMT_X].phase, &val);
		for (i = 0; i < nx; i++)  {
			shift = gmtplot_shift_gridline (GMT, val[i], GMT_X);
			gmtplot_map_lontick (GMT, PSL, val[i] + shift, s, n, len);
		}
		if (nx) gmt_M_free (GMT, val);
	}

	if (do_y) {	/* Draw grid lines that go S to N */
		if (GMT->current.proj.z_down) {
			if (GMT->current.map.frame.axis[GMT_Y].file_custom)
				ny = gmtlib_coordinate_array (GMT, 0.0, GMT->current.proj.z_radius-s, &GMT->current.map.frame.axis[GMT_Y].item[item], &val, NULL);
			else if (GMT->current.proj.z_down == GMT_ZDOWN_Z) /* z = n - r */
				ny = gmtlib_linear_array (GMT, 0.0, GMT->current.proj.z_radius-s, dy, GMT->current.map.frame.axis[GMT_Y].phase, &val);
			else if (GMT->current.proj.z_down == GMT_ZDOWN_ZP) /* r = rp - z */
				ny = gmtlib_linear_array (GMT, GMT->current.proj.z_radius-n, GMT->current.proj.z_radius-s, dy, GMT->current.map.frame.axis[GMT_Y].phase, &val);
			for (i = 0; i < ny; i++) {
				if (GMT->current.proj.z_down == GMT_ZDOWN_ZP)
					val[i] = GMT->current.proj.z_radius - val[i];	/* These are the z values needed for positioning */
				else
					val[i] = GMT->common.R.wesn[YHI] - val[i];	/* These are the radial values needed for positioning */
			}
		}
		else {
			if (GMT->current.map.frame.axis[GMT_Y].file_custom)
				ny = gmtlib_coordinate_array (GMT, s, n, &GMT->current.map.frame.axis[GMT_Y].item[item], &val, NULL);
			else
				ny = gmtlib_linear_array (GMT, s, n, dy, GMT->current.map.frame.axis[GMT_Y].phase, &val);
		}
		for (i = 0; i < ny; i++) {
			if (gmtplot_skip_polar_apex_annotation (GMT, i, val, ny)) continue;
			shift = gmtplot_shift_gridline (GMT, val[i], GMT_Y);
			gmtplot_map_lattick (GMT, PSL, val[i] + shift, w, e, len);
		}
		if (ny) gmt_M_free (GMT, val);
	}

	GMT->current.map.on_border_is_outside = false;	/* Reset back to default */
}

GMT_LOCAL void gmtplot_map_tickmarks (struct GMT_CTRL *GMT, struct PSL_CTRL *PSL, double w, double e, double s, double n) {
	/* Tickmarks at annotation interval has already been done except when annotations were not desired */

	if (!(gmt_M_is_geographic (GMT, GMT_IN) || GMT->current.proj.projection_GMT == GMT_POLAR)) return;	/* Tickmarks already done by linear axis */

	PSL_comment (PSL, "Map tickmarks\n");

	gmt_setpen (GMT, &GMT->current.setting.map_tick_pen[GMT_PRIMARY]);
	gmtplot_map_tickitem (GMT, PSL, w, e, s, n, GMT_ANNOT_UPPER);
	if (!(GMT->current.setting.map_frame_type & GMT_IS_FANCY)) {	/* Draw plain boundary and return */
		gmtplot_map_tickitem (GMT, PSL, w, e, s, n, GMT_TICK_UPPER);
		gmt_setpen (GMT, &GMT->current.setting.map_tick_pen[GMT_SECONDARY]);
		gmtplot_map_tickitem (GMT, PSL, w, e, s, n, GMT_TICK_LOWER);
	}

	PSL_setdash (PSL, NULL, 0);
}

GMT_LOCAL bool gmtplot_set_do_seconds (struct GMT_CTRL *GMT, double inc) {
	/* Determines if seconds are to be labelled based on size of increment */
	if (GMT->current.plot.calclock.geo.order[2] == -1) return (false);			/* Seconds not requested by format */
	if (GMT->current.plot.calclock.geo.n_sec_decimals > 0) return (true);			/* If asked for ss.xxx annotations */
	if (fabs (60.0 * fmod (fmod (inc, 1.0) * 60.0, 1.0)) >= 1.0) return (true);	/* Multiples of >= 1 sec intervals */
	return (false);
}

GMT_LOCAL void gmtplot_label_trim (char *label, int stage) {
	/* Used to shorten secondary annotations by eliminating the leading digits. E.g. if the
	 * primary annotation is 30 degrees and the secondary is 30:05, 30:10, etc then we remove
	 * the leading 1 (degrees) or 2 (degrees and minutes) part of the annotation.
	 * This can only work if we are annotating with the ddd:mm:sss[.xx] format as for ddd.xxxxx
	 * we cannot do so.  So if primary is 30:20 and secondary is 30:20:02, 30:20:04 etc we
	 * end upremoving the leading 30:20 (stage = 2).
	 */
	size_t i;
	if (!label) return;	/* No label given */
	if (!stage) return;	/* Not asked to do anything */
	/* Must remove leading stuff (e.g., ddd<degree_sign>) for 2ndary annotations */
	for (i = 0; stage && label[i]; i++)
		if (!strchr ("0123456789-+", label[i])) stage--;
	while (label[i])
		label[stage++] = label[i++];	/* Copy over the later part of the label to the beginning */
	label[stage] = '\0';
}

GMT_LOCAL void gmtplot_radial_annot_setup (struct GMT_CTRL *GMT, double angle, unsigned int *justify, double *text_angle, double *line_angle, double *dc, double *ds) {
	if (angle < 0.0) angle += 360.0;
	if (GMT->current.proj.got_azimuths)
		angle = 90.0 - angle;
	if (GMT->current.proj.projection_GMT == GMT_POLAR)	/* Shift by 90 so it works like N polar */
		gmtlib_polar_prepare_label (GMT, angle-90-GMT->current.proj.p_base_angle, E_SIDE, line_angle, text_angle, justify);
	else
		gmtlib_polar_prepare_label (GMT, angle, E_SIDE, line_angle, text_angle, justify);

	if (GMT->current.proj.projection_GMT != GMT_POLAR && !GMT->current.proj.north_pole) {
		/* Adjust for the fact that for S polar maps, things are a bit backwards */
		*text_angle = -*text_angle;
		*justify = (*justify == PSL_ML) ? PSL_MR : PSL_ML;
		*line_angle = 190.0 - *line_angle;
	}
	if (GMT->current.proj.projection_GMT != GMT_POLAR) {
		*line_angle += 180.0;
		*justify = (*justify == PSL_ML) ? PSL_BR : PSL_TL;
	}
	else
		*justify = (*justify == PSL_ML) ? PSL_TL : PSL_BR;
	*line_angle -= 45;
	/* Shift annotation by the amount implied by GMT_ANNOT_OFFSET */
	sincosd (*line_angle, ds, dc);
	*ds *= MAX (GMT->current.setting.map_annot_offset[GMT_PRIMARY], 0.0);
	*dc *= MAX (GMT->current.setting.map_annot_offset[GMT_PRIMARY], 0.0);

	//fprintf (stderr, "Just = %d Angle = %g Line = %g dx = %g dy = %g\n", *justify, *text_angle, *line_angle, *dc, *ds);
}

GMT_LOCAL void gmtplot_consider_internal_annotations (struct GMT_CTRL *GMT, struct PSL_CTRL *PSL, double w, double e, double s, double n) {
	/* Special annotation routine for annotating latitude (or radius) along a specified meridian.  This allows us to annotate
	 * maps that do not have the axes we wish to annotate, such as annotating latitudes for a 0/360 azimuthal map. */
	unsigned int i, nx = 0, ny = 0, first = 0, form, lonlat, justify;
	bool do_minutes, do_seconds, do_grid = false;
	char label[GMT_LEN256] = {""}, format[GMT_LEN64] = {""}, **label_c = NULL;
	double *val = NULL, *tval = NULL, dx, dy, x0, y0, x1, y1, L, ds, dc, line_angle, text_angle, angle, dyg, dxg, xa, xb, ya, yb, Sa, Ca;

	if (GMT->current.map.frame.internal_annot == 0) return;	/* Not requested */

	form = gmt_setfont (GMT, &GMT->current.setting.font_annot[GMT_PRIMARY]);
	PSL_comment (PSL, "Map annotations (Internal)\n");
	PSL_settextmode (PSL, PSL_TXTMODE_MINUS);	/* Replace hyphens with minus signs */

	if (GMT->current.map.frame.internal_annot == 1) {	/* Placement of latitude or radial annotations along selected meridian */
		dy = gmtlib_get_map_interval (GMT, &GMT->current.map.frame.axis[GMT_Y].item[GMT_ANNOT_UPPER]);
		if (gmt_M_y_is_lat (GMT, GMT_IN)) {
			do_minutes = (fabs (fmod (dy, 1.0)) > GMT_CONV4_LIMIT);
			do_seconds = gmtplot_set_do_seconds (GMT, dy);
			lonlat = 1;
		}
		else {	/* Also, we know that GMT->current.setting.format_geo_out = -1 in this case */
			do_minutes = do_seconds = 0;
			lonlat = 2;
		}
		if (GMT->current.plot.r_theta_annot) {	/* Make format for radial term */
			char tmp[GMT_LEN64] = {""};
			strcpy (format, GMT->current.setting.format_float_map);
			gmt_get_format (GMT, dy, NULL, NULL, tmp);
			strncpy (GMT->current.setting.format_float_map, tmp, GMT_LEN64-1);
		}

		if (GMT->current.proj.z_down) {	/* Want to annotate depth rather than radius */
			if (GMT->current.map.frame.axis[GMT_Y].file_custom)
				ny = gmtlib_coordinate_array (GMT, 0.0, GMT->current.proj.z_radius-s, &GMT->current.map.frame.axis[GMT_Y].item[GMT_ANNOT_UPPER], &tval, &label_c);
			else if (GMT->current.proj.z_down == GMT_ZDOWN_Z) /* z = n - r */
				ny = gmtlib_linear_array (GMT, 0.0, GMT->current.proj.z_radius-s, dy, GMT->current.map.frame.axis[GMT_Y].phase, &tval);
			else if (GMT->current.proj.z_down == GMT_ZDOWN_ZP) /* z = n - r */
				ny = gmtlib_linear_array (GMT, GMT->current.proj.z_radius-n, GMT->current.proj.z_radius-s, dy, GMT->current.map.frame.axis[GMT_Y].phase, &tval);
			val = gmt_M_memory (GMT, NULL, ny, double);
			for (i = 0; i < ny; i++) {
				if (GMT->current.proj.z_down == GMT_ZDOWN_ZP)
					val[i] = GMT->current.proj.z_radius - tval[i];	/* These are the z values needed for positioning */
				else
					val[i] = GMT->common.R.wesn[YHI] - tval[i];	/* These are the radial values needed for positioning */
			}
		}
		else {				/* Annotate radius */
			if (GMT->current.map.frame.axis[GMT_Y].file_custom)
				ny = gmtlib_coordinate_array (GMT, s, n, &GMT->current.map.frame.axis[GMT_Y].item[GMT_ANNOT_UPPER], &val, &label_c);
			else
				ny = gmtlib_linear_array (GMT, s, n, dy, GMT->current.map.frame.axis[GMT_Y].phase, &val);
			tval = val;	/* Here they are the same thing */
		}

		/* Lot of exceptions to check for that affects if first or last annotatino should be skipped */
		if (GMT->current.proj.z_down == GMT_ZDOWN_Z && ny && tval[ny-1] < GMT->current.proj.z_radius)
			ny--;
		else if (GMT->current.proj.z_down == GMT_ZDOWN_ZP && ny) {
			if ((tval[0] - GMT->current.proj.flip_radius + n) < 0.5*dy)
			first = 1;
		}
		else if (GMT->current.proj.projection_GMT == GMT_POLAR && ny && GMT->current.proj.flip && GMT->current.proj.radial_offset > 0.0)
			ny--;
		else if (GMT->current.proj.projection_GMT == GMT_POLAR && ny && (GMT->current.proj.radial_offset > 0.0 || (!GMT->current.proj.flip && tval[0] > 0.0)))
			first = 1;
		else if (GMT->current.proj.got_elevations && n < 90.0)
			ny--;
		else if (GMT->current.proj.flip && ny && tval[ny-1] < GMT->current.proj.flip_radius)
			ny--;

		gmtplot_radial_annot_setup (GMT, GMT->current.map.frame.internal_arg, &justify, &text_angle, &line_angle, &dc, &ds);
		/* Shall we place grid crosses or have user selected gridlines? */
		if ((dyg = gmtlib_get_map_interval (GMT, &GMT->current.map.frame.axis[GMT_Y].item[GMT_GRID_UPPER])) > 0.0) {
			if ((dx = gmtlib_get_map_interval (GMT, &GMT->current.map.frame.axis[GMT_X].item[GMT_GRID_UPPER])) > 0.0) {
				if (fabs (fmod (GMT->current.map.frame.internal_arg, dx)) > GMT_CONV4_LIMIT)
					do_grid = true;
				else if (dyg > dy)
					do_grid = true;
			}
			else
				do_grid = true;
		}
		else
			do_grid = true;

		if (do_grid) {
			/* Either pick current grid-cross size or use half the annotation size as backup */
			L = 0.5 * fabs ((GMT->current.setting.map_grid_cross_size[GMT_PRIMARY] > 0.0) ? GMT->current.setting.map_grid_cross_size[GMT_PRIMARY] : 0.5 * GMT->current.setting.font_annot[GMT_PRIMARY].size / PSL_POINTS_PER_INCH);
			gmt_setpen (GMT, &GMT->current.setting.map_grid_pen[GMT_PRIMARY]);
		}

		for (i = first; i < ny; i++) {
			if (label_c && label_c[i] && label_c[i][0])
				strncpy (label, label_c[i], GMT_LEN256-1);
			else
				gmtlib_get_annot_label (GMT, tval[i], label, do_minutes, do_seconds, 1, lonlat, GMT->current.map.is_world);
			gmt_geo_to_xy (GMT, GMT->current.map.frame.internal_arg, val[i], &x0, &y0);
			PSL_plottext (PSL, x0+dc, y0+ds, GMT->current.setting.font_annot[GMT_PRIMARY].size, label, text_angle, justify, form);
			if (do_grid) {
				gmt_geo_to_xy (GMT, GMT->current.map.frame.internal_arg, tval[i] - copysign (GMT->current.map.dlat, tval[i]), &x1, &y1);
				angle = d_atan2 (y1-y0, x1-x0);
				sincos (angle, &Sa, &Ca);
				xa = x0 - L * Ca;	xb = x0 + L * Ca;
				ya = y0 - L * Sa;	yb = y0 + L * Sa;
				PSL_plotsegment (PSL, xa, ya, xb, yb);
				angle += M_PI_2;
				sincos (angle, &Sa, &Ca);
				xa = x0 - L * Ca;	xb = x0 + L * Ca;
				ya = y0 - L * Sa;	yb = y0 + L * Sa;
				PSL_plotsegment (PSL, xa, ya, xb, yb);
			}
		}
		if (ny) gmt_M_free (GMT, val);
		if (label_c) {
			for (i = 0; i < ny; i++) gmt_M_str_free (label_c[i]);
			gmt_M_free (GMT, label_c);
		}
		if (GMT->current.proj.z_down) gmt_M_free (GMT, tval);
		if (GMT->current.plot.r_theta_annot)	/* Restore the format */
			strcpy (GMT->current.setting.format_float_map, format);
	}

	if (GMT->current.map.frame.internal_annot == 2) {	/* Placement of longitude annotations along selected parallel */
		dx = gmtlib_get_map_interval (GMT, &GMT->current.map.frame.axis[GMT_X].item[GMT_ANNOT_UPPER]);
		do_minutes = (fabs (fmod (dx, 1.0)) > GMT_CONV4_LIMIT);
		do_seconds = gmtplot_set_do_seconds (GMT, dx);

		if (GMT->current.map.frame.axis[GMT_X].file_custom)
			nx = gmtlib_coordinate_array (GMT, w, e, &GMT->current.map.frame.axis[GMT_X].item[GMT_ANNOT_UPPER], &val, &label_c);
		else
			nx = gmtlib_linear_array (GMT, w, e, dx, GMT->current.map.frame.axis[GMT_X].phase, &val);
		//if (nx && doubleAlmostEqualZero (val[0], w)) first = 1;
		if (nx && doubleAlmostEqualZero (val[nx-1], e)) nx--;

		if ((dyg = gmtlib_get_map_interval (GMT, &GMT->current.map.frame.axis[GMT_X].item[GMT_GRID_UPPER])) > 0.0) {
			if ((dxg = gmtlib_get_map_interval (GMT, &GMT->current.map.frame.axis[GMT_X].item[GMT_GRID_UPPER])) > 0.0) {
				if (fabs (fmod (GMT->current.map.frame.internal_arg, dxg)) > GMT_CONV4_LIMIT)
					do_grid = true;
				else if (dxg > dx)
					do_grid = true;
			}
			else
				do_grid = true;
		}
		else
			do_grid = true;

		if (do_grid) {
			/* Either pick current grid-cross size or use half the annotation size as backup */
			L = 0.5 * fabs ((GMT->current.setting.map_grid_cross_size[GMT_PRIMARY] > 0.0) ? GMT->current.setting.map_grid_cross_size[GMT_PRIMARY] : 0.5 * GMT->current.setting.font_annot[GMT_PRIMARY].size / PSL_POINTS_PER_INCH);
			gmt_setpen (GMT, &GMT->current.setting.map_grid_pen[GMT_PRIMARY]);
		}

		for (i = first; i < nx; i++) {
			if (label_c && label_c[i] && label_c[i][0])
				strncpy (label, label_c[i], GMT_LEN256-1);
			else
				gmtlib_get_annot_label (GMT, val[i], label, do_minutes, do_seconds, 1, 0, GMT->current.map.is_world);
			gmt_geo_to_xy (GMT, val[i], GMT->current.map.frame.internal_arg, &x0, &y0);
			gmt_geo_to_xy (GMT, val[i] + GMT->current.map.dlon, GMT->current.map.frame.internal_arg, &x1, &y1);
			angle = d_atan2 (y1-y0, x1-x0);	/* Angle at longitude annotation */
			sincos (angle+M_PI_4, &dc, &ds);	/* Add 45 to get distance to BL corner of boundingbox for annotation */
			ds *= MAX (GMT->current.setting.map_annot_offset[GMT_PRIMARY], 0.0);
			dc *= MAX (GMT->current.setting.map_annot_offset[GMT_PRIMARY], 0.0);
			PSL_plottext (PSL, x0+dc, y0+ds, GMT->current.setting.font_annot[GMT_PRIMARY].size, label, R2D*angle, PSL_BL, form);
			if (do_grid) {
				sincos (angle, &Sa, &Ca);
				xa = x0 - L * Ca;	xb = x0 + L * Ca;
				ya = y0 - L * Sa;	yb = y0 + L * Sa;
				PSL_plotsegment (PSL, xa, ya, xb, yb);
				angle += M_PI_2;
				sincos (angle, &Sa, &Ca);
				xa = x0 - L * Ca;	xb = x0 + L * Ca;
				ya = y0 - L * Sa;	yb = y0 + L * Sa;
				PSL_plotsegment (PSL, xa, ya, xb, yb);
			}
		}
		if (nx) gmt_M_free (GMT, val);
		if (label_c) {
			for (i = 0; i < nx; i++) gmt_M_str_free (label_c[i]);
			gmt_M_free (GMT, label_c);
		}
	}
	PSL_settextmode (PSL, PSL_TXTMODE_HYPHEN);	/* Back to leave as is */
}

GMT_LOCAL void gmtplot_map_annotate (struct GMT_CTRL *GMT, struct PSL_CTRL *PSL, double w, double e, double s, double n) {
	unsigned int i, k, nx = 0, ny = 0, last, form, remove[2] = {0,0}, trim, add;
	bool do_minutes, do_seconds, done_Greenwich, done_Dateline, check_edges;
	bool full_lat_range, proj_A, proj_B, annot_0_and_360 = false, dual[2], is_dual, annot, is_world_save, lon_wrap_save;
	char label[GMT_LEN256] = {""};
	char **label_c = NULL;
	double *val = NULL, dx[2], dy[2], w2, s2, del, shift = 0.0;

	if (!(gmt_M_x_is_lon (GMT, GMT_IN) || gmt_M_y_is_lat (GMT, GMT_IN) || GMT->current.proj.projection_GMT == GMT_POLAR)) return;	/* Annotations and header already done by gmtplot_linear_map_boundary */

	is_world_save = GMT->current.map.is_world;
	lon_wrap_save = GMT->current.map.lon_wrap;

	if (GMT->current.map.frame.header[0] && !GMT->current.map.frame.plotted_header) {	/* Make plot header for geographic maps */
		if (gmt_M_is_geographic (GMT, GMT_IN) || GMT->current.map.frame.side[N_SIDE] & GMT_AXIS_ANNOT) {
			PSL_setfont (PSL, GMT->current.setting.font_annot[GMT_PRIMARY].id);
			PSL_command (PSL, "/PSL_H_y %d ", PSL_IZ (PSL, GMT->current.setting.map_tick_length[GMT_PRIMARY] + GMT->current.setting.map_annot_offset[GMT_PRIMARY] + GMT->current.setting.map_title_offset));
			if (GMT->current.setting.map_degree_symbol == gmt_none)
				PSL_deftextdim (PSL, "-h", GMT->current.setting.font_annot[GMT_PRIMARY].size, "100");
			else {
				snprintf (label, GMT_LEN16, "100%c",  (int)GMT->current.setting.ps_encoding.code[GMT->current.setting.map_degree_symbol]);
				PSL_deftextdim (PSL, "-h", GMT->current.setting.font_annot[GMT_PRIMARY].size, label);
			}
			PSL_command (PSL, "add def\n");
		}
		else
			PSL_defunits (PSL, "PSL_H_y", GMT->current.setting.map_title_offset + GMT->current.setting.map_tick_length[GMT_PRIMARY]);

		PSL_command (PSL, "%d %d PSL_H_y add M\n", PSL_IZ (PSL, GMT->current.proj.rect[XHI] * 0.5), PSL_IZ (PSL, GMT->current.proj.rect[YHI]));
		form = gmt_setfont (GMT, &GMT->current.setting.font_title);
		PSL_plottext (PSL, 0.0, 0.0, -GMT->current.setting.font_title.size, GMT->current.map.frame.header, 0.0, PSL_BC, form);
		GMT->current.map.frame.plotted_header = true;
	}

	gmtplot_consider_internal_annotations (GMT, PSL, w, e, s, n);	/* Handle any special case of internal annotations */

	if (GMT->current.proj.edge[S_SIDE] || GMT->current.proj.edge[N_SIDE]) {
		dx[0] = gmtlib_get_map_interval (GMT, &GMT->current.map.frame.axis[GMT_X].item[GMT_ANNOT_UPPER]);
		dx[1] = gmtlib_get_map_interval (GMT, &GMT->current.map.frame.axis[GMT_X].item[GMT_ANNOT_LOWER]);
		/* Determine if we should annotate both 0 and 360 degrees */

		full_lat_range = (fabs (180.0 - fabs (GMT->common.R.wesn[YHI] - GMT->common.R.wesn[YLO])) < GMT_CONV4_LIMIT);
		proj_A = (GMT->current.proj.projection_GMT == GMT_MERCATOR || GMT->current.proj.projection_GMT == GMT_OBLIQUE_MERC ||
			GMT->current.proj.projection_GMT == GMT_WINKEL || GMT->current.proj.projection_GMT == GMT_ECKERT4 || GMT->current.proj.projection_GMT == GMT_ECKERT6 ||
			GMT->current.proj.projection_GMT == GMT_ROBINSON || GMT->current.proj.projection_GMT == GMT_CYL_EQ || GMT->current.proj.projection_GMT == GMT_CYL_STEREO ||
			GMT->current.proj.projection_GMT == GMT_CYL_EQDIST || GMT->current.proj.projection_GMT == GMT_MILLER || GMT->current.proj.projection_GMT == GMT_LINEAR);
		proj_B = (GMT->current.proj.projection_GMT == GMT_HAMMER || GMT->current.proj.projection_GMT == GMT_MOLLWEIDE ||
			GMT->current.proj.projection_GMT == GMT_SINUSOIDAL);
		annot_0_and_360 = (is_world_save && (proj_A || (!full_lat_range && proj_B)));
	}
	else
		dx[0] = dx[1] = 0.0;
	if (GMT->current.proj.edge[E_SIDE] || GMT->current.proj.edge[W_SIDE]) {
		dy[0] = gmtlib_get_map_interval (GMT, &GMT->current.map.frame.axis[GMT_Y].item[GMT_ANNOT_UPPER]);
		dy[1] = gmtlib_get_map_interval (GMT, &GMT->current.map.frame.axis[GMT_Y].item[GMT_ANNOT_LOWER]);
	}
	else
		dy[0] = dy[1] = 0.0;

	if (GMT->current.map.frame.axis[GMT_X].file_custom) dx[0] = 1.0;	/* To pass checks below */
	if (GMT->current.map.frame.axis[GMT_Y].file_custom) dy[0] = 1.0;	/* To pass checks below */

	if (dx[0] <= 0.0 && dy[0] <= 0.0) return;

	dual[GMT_X] = (dx[1] > 0.0);
	dual[GMT_Y] = (dy[1] > 0.0);
	is_dual = (dual[GMT_X] | dual[GMT_Y]);
	check_edges = (!GMT->common.R.oblique && (GMT->current.setting.map_frame_type & GMT_IS_INSIDE));

	PSL_comment (PSL, "Map annotations (external)\n");
	PSL_settextmode (PSL, PSL_TXTMODE_MINUS);	/* Replace hyphens with minus signs */

	form = gmt_setfont (GMT, &GMT->current.setting.font_annot[GMT_PRIMARY]);

	GMT->current.map.on_border_is_outside = true;	/* Temporarily, points on the border are outside */
	if (!GMT->common.R.oblique) {
		GMT->current.map.is_world = false;
		if (!(GMT->current.proj.projection_GMT == GMT_GENPER || GMT->current.proj.projection_GMT == GMT_GNOMONIC)) GMT->current.map.lon_wrap = false;
	}

	w2 = (dx[1] > 0.0) ? floor (w / dx[1]) * dx[1] : 0.0;
	s2 = (dy[1] > 0.0) ? floor (s / dy[1]) * dy[1] : 0.0;

	if (dual[GMT_X]) remove[GMT_X] = (dx[0] < (1.0/60.0)) ? 2 : 1;
	if (dual[GMT_Y]) remove[GMT_Y] = (dy[0] < (1.0/60.0)) ? 2 : 1;
	add = (is_dual) ? 1 : 0;
	for (k = 0; k < 1 + add; k++) {
		if (dx[k] > 0.0 && (gmt_M_x_is_lon (GMT, GMT_IN) || GMT->current.proj.projection_GMT == GMT_POLAR)) {	/* Annotate the S and N boundaries */
			done_Greenwich = done_Dateline = false;
			do_minutes = (fabs (fmod (dx[k], 1.0)) > GMT_CONV4_LIMIT);
			do_seconds = gmtplot_set_do_seconds (GMT, dx[k]);

			if (GMT->current.map.frame.axis[GMT_X].file_custom)
				nx = gmtlib_coordinate_array (GMT, w, e, &GMT->current.map.frame.axis[GMT_X].item[GMT_ANNOT_UPPER], &val, &label_c);
			else
				nx = gmtlib_linear_array (GMT, w, e, dx[k], GMT->current.map.frame.axis[GMT_X].phase, &val);
			last = nx - 1;
			for (i = 0; i < nx; i++) {	/* Worry that we do not try to plot 0 and 360 OR -180 and +180 on top of each other */
				if (check_edges && ((i == 0 && val[i] == w) || (i == last && val[i] == e)))
					continue;	/* To avoid/limit clipping of annotations */
				if (gmt_M_is_zero (val[i]))
					done_Greenwich = true;		/* OK, want to plot 0 */
				if (doubleAlmostEqual (val[i], -180.0))
					done_Dateline = true;	/* OK, want to plot -180 */
				/* Only annotate val[i] if
				 *	(1) projection is such that 0/360 or -180/180 are in different x/y locations, OR
				 *	(2) Plot 360 if 0 hasn't been plotted, OR
				 *	(3) plot +180 if -180 hasn't been plotted
				 */
				annot = annot_0_and_360 || !((done_Greenwich && doubleAlmostEqual (val[i], 360.0)) || (done_Dateline && doubleAlmostEqual (val[i], 180.0)));
				trim = 0;
				if (dual[GMT_X] && k == 0) {
					del = fmod (val[i] - w2, dx[1]);
					if (gmt_M_is_zero (del) || doubleAlmostEqual (del, dx[1]))
						annot = false;
					else
						trim = remove[GMT_X];
				}
				if (label_c && label_c[i] && label_c[i][0])
					strncpy (label, label_c[i], GMT_LEN256-1);
				else
					gmtlib_get_annot_label (GMT, val[i], label, do_minutes, do_seconds, !trim, 0, is_world_save);
				gmtplot_label_trim (label, trim);
				shift = gmtplot_shift_gridline (GMT, val[i], GMT_X);
				gmtplot_map_symbol_ns (GMT, PSL, val[i]+shift, label, s, n, annot, k, form);
			}
			if (nx) gmt_M_free (GMT, val);
			if (label_c) {
				for (i = 0; i < nx; i++) gmt_M_str_free (label_c[i]);
				gmt_M_free (GMT, label_c);
			}
		}

		if (dy[k] > 0.0 && (gmt_M_y_is_lat (GMT, GMT_IN) || GMT->current.proj.projection_GMT == GMT_POLAR)) {	/* Annotate W and E boundaries */
			unsigned int lonlat;
			double *tval = NULL;
			char format[GMT_LEN64] = {""};

			if (gmt_M_y_is_lat (GMT, GMT_IN)) {
				do_minutes = (fabs (fmod (dy[k], 1.0)) > GMT_CONV4_LIMIT);
				do_seconds = gmtplot_set_do_seconds (GMT, dy[k]);
				lonlat = 1;
			}
			else {	/* Also, we know that GMT->current.setting.format_geo_out = -1 in this case */
				do_minutes = do_seconds = 0;
				lonlat = 2;
			}
			if (GMT->current.plot.r_theta_annot) {	/* Make format for radial term */
				char tmp[GMT_LEN64] = {""};
				strcpy (format, GMT->current.setting.format_float_map);
				gmt_get_format (GMT, dy[k], NULL, NULL, tmp);
				strncpy (GMT->current.setting.format_float_map, tmp, GMT_LEN64-1);
			}

			if (GMT->current.proj.z_down) {	/* Want to annotate depth rather than radius */
				if (GMT->current.map.frame.axis[GMT_Y].file_custom)
					ny = gmtlib_coordinate_array (GMT, 0.0, GMT->current.proj.z_radius-s, &GMT->current.map.frame.axis[GMT_Y].item[GMT_ANNOT_UPPER], &tval, &label_c);
				else if (GMT->current.proj.z_down == GMT_ZDOWN_Z) /* z = n - r */
					ny = gmtlib_linear_array (GMT, 0.0, GMT->current.proj.z_radius-s, dy[k], GMT->current.map.frame.axis[GMT_Y].phase, &tval);
				else if (GMT->current.proj.z_down == GMT_ZDOWN_ZP) /* z = n - r */
					ny = gmtlib_linear_array (GMT, GMT->current.proj.z_radius-n, GMT->current.proj.z_radius-s, dy[k], GMT->current.map.frame.axis[GMT_Y].phase, &tval);
				val = gmt_M_memory (GMT, NULL, ny, double);
				for (i = 0; i < ny; i++) {
					if (GMT->current.proj.z_down == GMT_ZDOWN_ZP)
						val[i] = GMT->current.proj.z_radius - tval[i];	/* These are the z values needed for positioning */
					else
						val[i] = GMT->common.R.wesn[YHI] - tval[i];	/* These are the radial values needed for positioning */
				}
			}
			else {				/* Annotate radius */
				if (GMT->current.map.frame.axis[GMT_Y].file_custom)
					ny = gmtlib_coordinate_array (GMT, s, n, &GMT->current.map.frame.axis[GMT_Y].item[GMT_ANNOT_UPPER], &val, &label_c);
				else
					ny = gmtlib_linear_array (GMT, s, n, dy[k], GMT->current.map.frame.axis[GMT_Y].phase, &val);
				tval = val;	/* Here they are the same thing */
			}
			last = ny - 1;
			for (i = 0; i < ny; i++) {
				if ((GMT->current.proj.polar || GMT->current.proj.projection_GMT == GMT_VANGRINTEN) && doubleAlmostEqual (fabs (val[i]), 90.0))
					continue;
				if (gmtplot_skip_polar_apex_annotation (GMT, i, val, ny)) continue;
				annot = true, trim = 0;
				if (check_edges && ((i == 0 && val[i] == s) || (i == last && val[i] == n)))
					continue;	/* To avoid/limit clipping of annotations */

				if (dual[GMT_Y] && k == 0) {
					del = fmod (val[i] - s2, dy[1]);
					if (gmt_M_is_zero (del) || doubleAlmostEqual (del, dy[1]))
						annot = false;
					else
						trim = remove[GMT_Y];
				}
				if (label_c && label_c[i] && label_c[i][0])
					strncpy (label, label_c[i], GMT_LEN256-1);
				else
					gmtlib_get_annot_label (GMT, tval[i], label, do_minutes, do_seconds, !trim, lonlat, is_world_save);
				gmtplot_label_trim (label, trim);
				shift = gmtplot_shift_gridline (GMT, val[i], GMT_Y);
				gmtplot_map_symbol_ew (GMT, PSL, val[i]+shift, label, w, e, annot, k, form);
			}
			if (ny) gmt_M_free (GMT, val);
			if (label_c) {
				for (i = 0; i < ny; i++) gmt_M_str_free (label_c[i]);
				gmt_M_free (GMT, label_c);
			}
			if (GMT->current.proj.z_down) gmt_M_free (GMT, tval);
			if (GMT->current.plot.r_theta_annot)	/* Restore the format */
				strcpy (GMT->current.setting.format_float_map, format);
		}
	}

	GMT->current.map.on_border_is_outside = false;	/* Reset back to default */
	GMT->current.map.is_world = is_world_save;
	GMT->current.map.lon_wrap = lon_wrap_save;
	PSL_settextmode (PSL, PSL_TXTMODE_HYPHEN);	/* Back to leave as is */
}

GMT_LOCAL void gmtplot_map_boundary (struct GMT_CTRL *GMT, struct PSL_CTRL *PSL, double w, double e, double s, double n) {
	if (!GMT->current.map.frame.draw && GMT->current.proj.projection_GMT != GMT_LINEAR) return;	/* We have a separate check in linear_map_boundary */
	if (GMT->current.map.frame.no_frame) return;	/* Specifically did not want frame */

	PSL_comment (PSL, "Map boundaries\n");

	switch (GMT->current.proj.projection_GMT) {
		case GMT_LINEAR:
			if (gmt_M_is_geographic (GMT, GMT_IN))	/* xy is lonlat */
				gmtplot_fancy_map_boundary (GMT, PSL, w, e, s, n);
			else
				gmtplot_linear_map_boundary (GMT, PSL, w, e, s, n);
			break;
		case GMT_POLAR:
			gmtplot_theta_r_map_boundary (GMT, PSL, w, e, s, n);
			break;
		case GMT_MERCATOR:
		case GMT_CYL_EQ:
		case GMT_CYL_EQDIST:
		case GMT_CYL_STEREO:
		case GMT_MILLER:
			gmtplot_fancy_map_boundary (GMT, PSL, w, e, s, n);
			break;
		case GMT_ALBERS:
		case GMT_ECONIC:
		case GMT_LAMBERT:
		case GMT_POLYCONIC:
			gmtplot_conic_map_boundary (GMT, PSL, w, e, s, n);
			break;
		case GMT_OBLIQUE_MERC:
			gmtplot_oblmrc_map_boundary (GMT, PSL, w, e, s, n);
			break;
		case GMT_GENPER:
			gmtplot_genper_map_boundary (GMT, PSL, w, e, s, n);
			break;
		case GMT_STEREO:
		case GMT_ORTHO:
		case GMT_LAMB_AZ_EQ:
		case GMT_AZ_EQDIST:
		case GMT_GNOMONIC:
			if (GMT->current.proj.polar)
				gmtplot_polar_map_boundary (GMT, PSL, w, e, s, n);
			else
				gmtplot_circle_map_boundary (GMT, PSL, w, e, s, n);
			break;
		case GMT_HAMMER:
		case GMT_MOLLWEIDE:
		case GMT_SINUSOIDAL:
			gmtplot_ellipse_map_boundary (GMT, PSL, w, e, s, n);
			break;
		case GMT_TM:
		case GMT_UTM:
		case GMT_CASSINI:
		case GMT_WINKEL:
		case GMT_ECKERT4:
		case GMT_ECKERT6:
		case GMT_ROBINSON:
		case GMT_VANGRINTEN:
			gmtplot_basic_map_boundary (GMT, PSL, w, e, s, n);
			break;
	}
}

/* gmt_map_basemap will create a basemap for the given area.
 * Scaling and wesn are assumed to be passed through the GMT->current.proj-structure (see GMT_project.h)
 * Tickmark info are passed through the GMT->current.map.frame-structure
 */

GMT_LOCAL bool gmtplot_is_fancy_boundary (struct GMT_CTRL *GMT) {
	switch (GMT->current.proj.projection_GMT) {
		case GMT_LINEAR:
			return (gmt_M_is_geographic (GMT, GMT_IN));
			break;
		case GMT_MERCATOR:
		case GMT_CYL_EQ:
		case GMT_CYL_EQDIST:
		case GMT_CYL_STEREO:
		case GMT_MILLER:
			return (true);
			break;
		case GMT_ALBERS:
		case GMT_ECONIC:
		case GMT_LAMBERT:
			return (!GMT->common.R.oblique);
			break;
		case GMT_STEREO:
		case GMT_ORTHO:
		case GMT_GENPER:
		case GMT_LAMB_AZ_EQ:
		case GMT_AZ_EQDIST:
		case GMT_GNOMONIC:
		case GMT_VANGRINTEN:
			return (GMT->current.proj.polar && !GMT->common.R.oblique);
			break;
		case GMT_POLAR:
		case GMT_OBLIQUE_MERC:
		case GMT_HAMMER:
		case GMT_MOLLWEIDE:
		case GMT_SINUSOIDAL:
		case GMT_TM:
		case GMT_UTM:
		case GMT_CASSINI:
		case GMT_WINKEL:
		case GMT_ECKERT4:
		case GMT_ECKERT6:
		case GMT_ROBINSON:
			return (false);
			break;
		default:
			GMT_Report (GMT->parent, GMT_MSG_ERROR, "Failure in gmtplot_is_fancy_boundary - notify developers\n");
			return (false);
	}
}

GMT_LOCAL void gmtplot_vertical_wall (struct GMT_CTRL *GMT, struct PSL_CTRL *PSL, int quadrant, double *nesw, bool back, unsigned int mode3d) {
	int plane = (quadrant + 1) % 2;
	gmt_plane_perspective (GMT, plane, nesw[quadrant % 4]);
<<<<<<< HEAD
	if (mode3d == GMT_3D_WALL && back) {
		PSL_setfill (PSL, GMT->session.no_rgb, 1);
		gmt_setpen (GMT, &GMT->current.map.frame.pen);
		PSL_plotbox (PSL, nesw[(quadrant+1)%4], GMT->current.proj.zmin, nesw[(quadrant+3)%4], GMT->current.proj.zmax);
	}
	if (mode3d == GMT_3D_BOX) {
		PSL_plotbox (PSL, nesw[(quadrant+1)%4], GMT->current.proj.zmin, nesw[(quadrant+3)%4], GMT->current.proj.zmax);
	}
	if (back)
		gmtplot_z_gridlines (GMT, PSL, GMT->common.R.wesn[ZLO], GMT->common.R.wesn[ZHI], plane, back, mode3d);
=======
	if (back) {
		gmtplot_z_walls (GMT, PSL, GMT->common.R.wesn[ZLO], GMT->common.R.wesn[ZHI], 1-plane);
		gmtplot_z_gridlines (GMT, PSL, GMT->common.R.wesn[ZLO], GMT->common.R.wesn[ZHI], plane);
	}
	PSL_plotbox (PSL, nesw[(quadrant+1)%4], GMT->current.proj.zmin, nesw[(quadrant+3)%4], GMT->current.proj.zmax);
>>>>>>> 3a08502e
}

GMT_LOCAL void gmtplot_timestamp (struct GMT_CTRL *GMT, struct PSL_CTRL *PSL, double x, double y, unsigned int justify, char *U_label) {
	/* x, y = location of the time stamp box
	 * justify indicates the corner of the box that (x,y) refers to, see below
	 * U_label = label to be plotted to the right of the box
	 *
	 *   9        10       11
	 *   |------------------|
	 *   5         6        7
	 *   |------------------|
	 *   1         2        3
	 */

	time_t right_now;
	char label[GMT_LEN512] = {""}, text[GMT_LEN256] = {""};
	double dim[3] = {0.365, 0.15, 0.032};	/* Predefined dimensions in inches */
	double unset_rgb[4] = {-1.0, -1.0, -1.0, 0.0};

	/* Plot time string in format defined by format_time_stamp */

	right_now = time ((time_t *)0);
	strftime (text, sizeof(text), GMT->current.setting.format_time_stamp, localtime (&right_now));
	snprintf (label, GMT_LEN256, "  %s  ", text);

	PSL_command (PSL, "%% Begin GMT time-stamp\nV\n");
	PSL_setorigin (PSL, x, y, 0.0, PSL_FWD);
	PSL_setlinewidth (PSL, 0.25);
	PSL_setfont (PSL, GMT->current.setting.font_logo.id);
	PSL_defunits (PSL, "PSL_g_w", dim[0]);	/* Size of the black [GMT] box */
	PSL_defunits (PSL, "PSL_g_h", dim[1]);
	PSL_deftextdim (PSL, "PSL_b", 8.0, label);	/* Size of the white [timestamp] box (use only length) */

	/* When justification is not BL (justify == 1), add some PostScript code to move to the
	   location where the lower left corner of the time stamp box is to be drawn */

	switch ((justify + 3) % 4) {
		case 1:	/* Center */
			PSL_command (PSL, "PSL_g_w PSL_b_w add 2 div neg 0 T\n"); break;
		case 2:	/* Right justify */
			PSL_command (PSL, "PSL_g_w PSL_b_w add neg 0 T\n"); break;
	}
	switch (justify / 4) {
		case 1: /* Middle */
			PSL_command (PSL, "0 PSL_g_h 2 div neg T\n"); break;
		case 2: /* Top justify */
			PSL_command (PSL, "0 PSL_g_h neg T\n"); break;
	}

	/* Now draw black box with GMT logo, and white box with time stamp */

	PSL_setfill (PSL, GMT->current.setting.map_default_pen.rgb, 1);
	PSL_plotsymbol (PSL, 0.5*dim[0], 0.5*dim[1], dim, PSL_RECT);
	PSL_plotcolorimage (PSL, 0.0, 0.0, dim[0], dim[1], PSL_BL, GMT_glyph, 220, 90, 1);
	PSL_setfill (PSL, GMT->PSL->init.page_rgb, 1);
	PSL_command (PSL, "PSL_g_h PSL_b_w PSL_g_w 0 Sb\n");
	PSL_plottext (PSL, dim[0], dim[2], 8.0, label, 0.0, PSL_BL, 0);

	/* Optionally, add additional label to the right of the box */

	if (U_label && U_label[0]) {
		snprintf (label, GMT_LEN512, "   %s", U_label);
		PSL_plottext (PSL, 0.0, 0.0, -7.0, label, 0.0, PSL_BL, 0);
	}

	PSL_command (PSL, "U\n%% End GMT time-stamp\n");

	/* Reset fill style to empty and no outline and reset linewidth */
	PSL_setfill (PSL, unset_rgb, 0);
	PSL->current.linewidth = -1.0;
}

GMT_LOCAL void gmtplot_echo_command (struct GMT_CTRL *GMT, struct PSL_CTRL *PSL, struct GMT_OPTION *options) {
	/* This routine will echo the command and its arguments to the
	 * PostScript output file so that the user can see what scales
	 * etc was used to produce this plot.  Any options with arguments
	 * containing spaces will be enclosed in single quotes.
	 */
	size_t length = 0;
	char outstring[GMT_LEN1024] = {""}, not_used[GMT_LEN32] = {""};
	struct GMT_OPTION *opt = NULL;

	if (GMT->current.setting.run_mode == GMT_MODERN)
		PSL_command (PSL, "\n%% PostScript produced by:\n%%@GMT: gmt %s", gmt_current_name (GMT->init.module_name, not_used));
	else
		PSL_command (PSL, "\n%% PostScript produced by:\n%%@GMT: gmt %s", GMT->init.module_name);
	for (opt = options; opt; opt = opt->next) {
		if (length >= GMT_LEN512) {
			PSL_command (PSL, "%s \\\n%%@GMT:+", outstring);
			length = 0;
			gmt_M_memset (outstring, GMT_LEN1024, char);
		}
		strcat (outstring, " ");	length++;
		if (!(opt->option == GMT_OPT_INFILE || opt->option == GMT_OPT_OUTFILE)) {
			if (strchr (opt->arg, ' ')) outstring[length++] = '\'';
			outstring[length++] = '-';
			outstring[length++] = opt->option;
		}
		if ((strlen (opt->arg) + length) < GMT_LEN1024) strcat (outstring, opt->arg);
		length += strlen (opt->arg);
		if (strchr (opt->arg, ' ')) outstring[length++] = '\'';
	}
	PSL_command (PSL, "%s\n", outstring);
}

GMT_LOCAL void gmtplot_NaN_pen_up (double x[], double y[], unsigned int pen[], uint64_t n) {
	/* Ensure that if there are NaNs we set pen = PSL_MOVE */

	uint64_t i, n1;

	for (i = 0, n1 = n - 1; i < n; i++) {
		if (gmt_M_is_dnan (x[i]) || gmt_M_is_dnan (y[i])) {
			pen[i] = PSL_MOVE;
			if (i < n1) pen[i+1] = PSL_MOVE;	/* Since the next point must become the new anchor */
		}
	}
}

GMT_LOCAL void gmtplot_northstar (struct GMT_CTRL *GMT, struct PSL_CTRL *PSL, double x0, double y0, double r) {
	/* Draw a fancy 5-pointed North star */
	unsigned int a;
	double r2, x[4], y[4], dir, dir2, s, c;

	r2 = r * 0.3;
	for (a = 0; a <= 360; a += 72) {	/* Azimuth of the 5 points on the star */
		/* Solid half */
		x[0] = x[3] = x0, y[0] = y[3] = y0;
		dir = 90.0 - (double)a;
		sincosd (dir, &s, &c);
		x[1] = x0 + r * c;
		y[1] = y0 + r * s;
		dir2 = dir - 36.0;
		sincosd (dir2, &s, &c);
		x[2] = x0 + r2 * c;
		y[2] = y0 + r2 * s;
		PSL_setfill (PSL, GMT->current.setting.map_default_pen.rgb, 1);
		PSL_plotpolygon (PSL, x, y, 4);
		/* Hollow half */
		x[0] = x[3] = x0, y[0] = y[3] = y0;
		sincosd (dir, &s, &c);
		x[1] = x0 + r * c;
		y[1] = y0 + r * s;
		dir2 = dir + 36.0;
		sincosd (dir2, &s, &c);
		x[2] = x0 + r2 * c;
		y[2] = y0 + r2 * s;
		PSL_setfill (PSL, GMT->PSL->init.page_rgb, 1);
		PSL_plotpolygon (PSL, x, y, 4);
	}
}

#define M_VW	0.005
#define M_HL	0.075
#define M_HW	0.025

#define DIST_TO_2ND_POINT 1.0

#define F_VW	0.01
#define F_HL	0.15
#define F_HW	0.05

GMT_LOCAL void gmtplot_draw_mag_rose (struct GMT_CTRL *GMT, struct PSL_CTRL *PSL, struct GMT_MAP_ROSE *mr) {
	/* Magnetic compass rose */
	unsigned int i, k, level, just, ljust[4] = {PSL_TC, PSL_ML, PSL_BC, PSL_MR}, n_tick = 0, form;
	double ew_angle, angle, R[2], tlen[3], L, s, c, lon, lat, x[5], y[5], xp[5], yp[5];
	double offset, t_angle, scale[2], base, v_angle, *val = NULL, dim[PSL_MAX_DIMS];
	char label[GMT_LEN16], *type[2] = {"inner", "outer"};
	struct GMT_FILL f;

	gmt_xy_to_geo (GMT, &lon, &lat, mr->refpoint->x, mr->refpoint->y);

	/* Initialize fill structure */
	gmt_init_fill (GMT, &f, GMT->current.setting.color_patch[GMT_BGD][0], GMT->current.setting.color_patch[GMT_BGD][1], GMT->current.setting.color_patch[GMT_BGD][2]);
	ew_angle = gmt_azim_to_angle (GMT, lon, lat, DIST_TO_2ND_POINT, 90.0);	/* Get angle of E-W direction at this location */

	R[GMT_ROSE_PRIMARY] = 0.75 * 0.5 * mr->size;
	R[GMT_ROSE_SECONDARY] = 0.5 * mr->size;
	tlen[0] = GMT->current.setting.map_tick_length[GMT_TICK_UPPER];
	tlen[1] = GMT->current.setting.map_tick_length[GMT_ANNOT_UPPER];
	tlen[2] = 1.5 * GMT->current.setting.map_tick_length[GMT_ANNOT_UPPER];
	scale[GMT_ROSE_PRIMARY] = 0.85;
	scale[GMT_ROSE_SECONDARY] = 1.0;
	GMT->current.plot.r_theta_annot = false;	/* Just in case it was turned on in gmt_map.c */

	PSL_settextmode (PSL, PSL_TXTMODE_MINUS);	/* Replace hyphens with minus signs */

	for (level = 0; level < 2; level++) {	/* Inner (0) and outer (1) angles */
		if (level == GMT_ROSE_PRIMARY && mr->kind != 2) continue;	/* Sorry, not magnetic directions */
		if (mr->draw_circle[level]) {
			gmt_setfill (GMT, NULL, 1);
			PSL_comment (PSL, "Draw magnetic rose %s circle\n", type[level]);
			gmt_setpen (GMT, &mr->pen[level]);
			s = 2.0 * R[level];
			PSL_plotsymbol (PSL, mr->refpoint->x, mr->refpoint->y, &s, PSL_CIRCLE);
		}
		offset = (level == GMT_ROSE_PRIMARY) ? mr->declination : 0.0;
		gmt_setpen (GMT, &GMT->current.setting.map_tick_pen[level]);
		n_tick = gmtlib_linear_array (GMT, 0.0, 360.0, mr->g_int[level], 0.0, &val);
		PSL_comment (PSL, "Draw %d tickmarks for magnetic rose %s circle\n", n_tick, type[level]);
		for (i = 0; i < n_tick - 1; i++) {	/* Increments of fine tickmarks (-1 to avoid repeating 360) */
			angle = 90.0 - (offset + val[i]);	/* Since val is azimuth */
			k = (gmt_M_is_zero (fmod (val[i], mr->a_int[level]))) ? 2 : ((gmt_M_is_zero (fmod (val[i], mr->f_int[level]))) ? 1 : 0);
			sincosd (ew_angle + angle, &s, &c);
			x[0] = mr->refpoint->x + R[level] * c, y[0] = mr->refpoint->y + R[level] * s;
			x[1] = mr->refpoint->x + (R[level] - scale[level]*tlen[k]) * c, y[1] = mr->refpoint->y + (R[level] - scale[level]*tlen[k]) * s;
			PSL_plotsegment (PSL, x[0], y[0], x[1], y[1]);
		}
		gmt_M_free (GMT, val);

		form = gmt_setfont (GMT, &GMT->current.setting.font_annot[level]);
		n_tick = gmtlib_linear_array (GMT, 0.0, 360.0, mr->a_int[level], 0.0, &val);
		PSL_comment (PSL, "Draw %d tickmarks and annotations for magnetic rose %s circle\n", n_tick, type[level]);
		for (i = 0; i < n_tick - 1; i++) {	/* Increments of annotations (-1 to avoid repeating 360) */
			angle = 90.0 - (offset + val[i]);	/* Since val is azimuth */
			sincosd (ew_angle + angle, &s, &c);
			x[0] = mr->refpoint->x + (R[level] + GMT->current.setting.map_annot_offset[level]) * c, y[0] =
			       mr->refpoint->y + (R[level] + GMT->current.setting.map_annot_offset[level]) * s;
			if (GMT->current.setting.map_degree_symbol == gmt_none)
				snprintf (label, GMT_LEN16, "%ld", lrint (val[i]));
			else
				snprintf (label, GMT_LEN16, "%ld%c", lrint (val[i]), (int)GMT->current.setting.ps_encoding.code[GMT->current.setting.map_degree_symbol]);
			t_angle = fmod ((double)(ew_angle - val[i] - offset) + 360.0, 360.0);	/* Now in 0-360 range */
			if (t_angle > 180.0) t_angle -= 180.0;	/* Now in -180/180 range */
			if (t_angle > 90.0 || t_angle < -90.0) t_angle -= copysign (180.0, t_angle);
			just = (y[0] <= mr->refpoint->y) ? PSL_TC : PSL_BC;
			v_angle = val[i] - ew_angle;
			if (level == GMT_ROSE_SECONDARY && doubleAlmostEqual (v_angle, 90.0))
				t_angle = -90.0, just = PSL_BC;
			if (level == GMT_ROSE_SECONDARY && doubleAlmostEqual (v_angle, 270.0))
				t_angle = 90.0, just = PSL_BC;
			PSL_plottext (PSL, x[0], y[0], GMT->current.setting.font_annot[level].size, label, t_angle, just, form);
		}
		gmt_M_free (GMT, val);
	}

	/* Draw extra tick for the 4 main compass directions */
	gmt_setpen (GMT, &GMT->current.setting.map_tick_pen[GMT_SECONDARY]);
	base = R[GMT_ROSE_SECONDARY] + GMT->current.setting.map_annot_offset[GMT_SECONDARY] + GMT->current.setting.font_annot[GMT_ROSE_SECONDARY].size / PSL_POINTS_PER_INCH;
	PSL_comment (PSL, "Draw 4 tickmarks and annotations for cardinal directions of magnetic rose\n", n_tick);
	for (i = 0, k = 1; i < 360; i += 90, k++) {	/* 90-degree increments of tickmarks */
		angle = (double)i;
		sincosd (ew_angle + angle, &s, &c);
		x[0] = mr->refpoint->x + R[GMT_ROSE_SECONDARY] * c, y[0] = mr->refpoint->y + R[GMT_ROSE_SECONDARY] * s;
		x[1] = mr->refpoint->x + (R[GMT_ROSE_SECONDARY] + tlen[0]) * c, y[1] = mr->refpoint->y + (R[GMT_ROSE_SECONDARY] + tlen[0]) * s;
		PSL_plotsegment (PSL, x[0], y[0], x[1], y[1]);
		if (k == 4) k = 0;
		if (!mr->label[k][0]) continue;	/* No label desired */
		x[0] = mr->refpoint->x + base * c, y[0] = mr->refpoint->y + base * s;
		x[1] = mr->refpoint->x + (base + 2.0 * tlen[2]) * c, y[1] = mr->refpoint->y + (base + 2.0 * tlen[2]) * s;
		PSL_plotsegment (PSL, x[0], y[0], x[1], y[1]);
		if (k == 2 && mr->label[2][0] == '*') {	/* Wanted '*' instead of N */
			x[0] = mr->refpoint->x + (base + 2.0*tlen[2] + GMT->current.setting.map_title_offset + 0.025*mr->size) * c, y[0] = mr->refpoint->y + (base + 2.0*tlen[2] + GMT->current.setting.map_title_offset + 0.025*mr->size) * s;
			gmtplot_northstar (GMT, PSL, x[0], y[0], 0.1*mr->size);
		}
		else {
			x[0] = mr->refpoint->x + (base + 2.0*tlen[2] + GMT->current.setting.map_title_offset) * c, y[0] = mr->refpoint->y + (base + 2.0*tlen[2] + GMT->current.setting.map_title_offset) * s;
			form = gmt_setfont (GMT, &GMT->current.setting.font_title);
			PSL_plottext (PSL, x[0], y[0], GMT->current.setting.font_title.size, mr->label[k], ew_angle, ljust[k], form);
			gmt_setpen (GMT, &GMT->current.setting.map_tick_pen[GMT_SECONDARY]);
		}
	}

	gmt_M_memset (dim, PSL_MAX_DIMS, double);
	dim[11] = 0.5 * GMT->current.setting.map_default_pen.width;
	PSL_defpen (PSL, "PSL_vecheadpen", GMT->current.setting.map_default_pen.width, GMT->current.setting.map_default_pen.style, GMT->current.setting.map_default_pen.offset, GMT->current.setting.map_default_pen.rgb);
	if (mr->kind == 2) {	/* Compass needle and label */
		char tmpstring[GMT_LEN64] = {""};
		PSL_comment (PSL, "Draw magnetic rose declination arrow and optional label\n");
		sincosd (ew_angle + (90.0 - mr->declination), &s, &c);
		L = R[GMT_ROSE_PRIMARY] - 2.0 * tlen[2];
		x[0] = mr->refpoint->x - L * c, y[0] = mr->refpoint->y - L * s;
		x[1] = mr->refpoint->x + L * c, y[1] = mr->refpoint->y + L * s;
		dim[0] = x[1], dim[1] = y[1],
		dim[2] = M_VW * mr->size, dim[3] = M_HL * mr->size, dim[4] = M_HW * mr->size,
		dim[5] = GMT->current.setting.map_vector_shape, dim[6] = PSL_VEC_END | PSL_VEC_FILL;
		gmt_setpen (GMT, &GMT->current.setting.map_default_pen);
		gmt_setfill (GMT, &f, 1);
		PSL_plotsymbol (PSL, x[0], y[0], dim, PSL_VECTOR);
		t_angle = fmod (ew_angle + 90.0 - mr->declination + 360.0, 360.0);	/* Now in 0-360 range */
		if (fabs (t_angle) > 90.0) t_angle -= copysign (180.0, t_angle);
		sincosd (t_angle, &s, &c);
		x[0] = mr->refpoint->x - 2.0 * M_VW * mr->size * s, y[0] = mr->refpoint->y + 2.0 * M_VW * mr->size * c;
		if (strcmp (mr->dlabel, "-")) {	/* Want declination labeling unless when giving "-" */
			if (mr->dlabel[0] == 0) {	/* Want default label */
				gmtlib_get_annot_label (GMT, mr->declination, tmpstring, true, false, true, 0, GMT->current.map.is_world);
				snprintf (mr->dlabel, GMT_LEN256, "@~d@~ = %s", tmpstring);
			}
			form = gmt_setfont (GMT, &GMT->current.setting.font_label);
			PSL_plottext (PSL, x[0], y[0], GMT->current.setting.font_label.size, mr->dlabel, t_angle, PSL_BC, form);
		}
	}
	else {			/* Just geographic directions and a centered arrow */
		L = mr->size - 4.0*tlen[2];
		x[0] = x[1] = x[4] = 0.0,	x[2] = -0.25 * mr->size,		x[3] = -x[2];
		y[0] = -0.5 * L,		y[1] = -y[0], y[2] = y[3] = 0.0,	y[4] = y[1] + GMT->current.setting.map_annot_offset[GMT_PRIMARY];
		gmtlib_rotate2D (GMT, x, y, 5, mr->refpoint->x, mr->refpoint->y, ew_angle, xp, yp);	/* Coordinate transformation and placement of the 4 labels */
		dim[0] = xp[1], dim[1] = yp[1];
		dim[2] = F_VW * mr->size, dim[3] = F_HL * mr->size, dim[4] = F_HW * mr->size;
		dim[5] = GMT->current.setting.map_vector_shape, dim[6] = PSL_VEC_END | PSL_VEC_FILL;
		gmt_setfill (GMT, &f, 1);
		PSL_defpen (PSL, "PSL_vecheadpen", GMT->current.setting.map_frame_pen.width, "", 0, f.rgb);
		PSL_plotsymbol (PSL, xp[0], yp[0], dim, PSL_VECTOR);
		s = 0.25 * mr->size;
		gmt_init_fill (GMT, &f, -1.0, -1.0, -1.0);
		gmt_setfill (GMT, &f, 1);
		PSL_plotsymbol (PSL, mr->refpoint->x, mr->refpoint->y, &s, PSL_CIRCLE);
		PSL_plotsegment (PSL, xp[2], yp[2], xp[3], yp[3]);
	}

	PSL_settextmode (PSL, PSL_TXTMODE_HYPHEN);	/* Back to leave as is */
}

/* These are used to scale the plain arrow given rose size */

#define ROSE_LENGTH_SCL1	(0.5 * M_SQRT2)
#define ROSE_LENGTH_SCL2	0.5
#define ROSE_WIDTH_SCL1		0.2
#define ROSE_WIDTH_SCL2		0.2
#define ROSE_WIDTH_SCL3		0.2

GMT_LOCAL void gmtplot_draw_dir_rose (struct GMT_CTRL *GMT, struct PSL_CTRL *PSL, struct GMT_MAP_ROSE *mr) {
	unsigned int i, kind, form, just[4] = {PSL_TC, PSL_ML, PSL_BC, PSL_MR};
	int k;
	double angle, L[4], R[4], x[PSL_MAX_DIMS], y[8], xp[8], yp[8], tx[3], ty[3];
	double lon, lat, s, c, rot[4] = {0.0, 45.0, 22.5, -22.5};
	struct GMT_FILL f;

	/* Initialize fill structure */
	gmt_init_fill (GMT, &f, GMT->current.setting.color_patch[GMT_BGD][0], GMT->current.setting.color_patch[GMT_BGD][1], GMT->current.setting.color_patch[GMT_BGD][2]);

	gmt_xy_to_geo (GMT, &lon, &lat, mr->refpoint->x, mr->refpoint->y);
	angle = gmt_azim_to_angle (GMT, lon, lat, DIST_TO_2ND_POINT, 90.0);	/* Get angle of E-W direction at this location */

	gmt_setpen (GMT, &GMT->current.setting.map_tick_pen[GMT_PRIMARY]);

	if (mr->type == GMT_ROSE_DIR_FANCY) {	/* Fancy scale */
		PSL_comment (PSL, "Draw fancy directional rose of level %d\n", mr->kind);
		mr->size *= 0.5;	/* Got diameter, use radius for calculations */
		L[0] = mr->size;
		L[1] = ROSE_LENGTH_SCL1 * mr->size;
		L[2] = L[3] = ROSE_LENGTH_SCL2 * mr->size;
		R[0] = ROSE_WIDTH_SCL1 * mr->size;
		R[1] = ROSE_WIDTH_SCL2 * mr->size;
		R[2] = R[3] = ROSE_WIDTH_SCL3 * mr->size;
		mr->kind--;	/* Turn 1-3 into 0-2 */
		if (mr->kind == 2) mr->kind = 3;	/* Trick so that we can draw 8 rather than 4 points */
		for (k = kind = mr->kind; k >= 0; k--, kind--) {
			/* Do 4 blades 90 degrees apart, aligned with main axes & relative to (0,0) */
			x[0] = L[kind], x[1] = x[7] = 0.5 * M_SQRT2 * R[kind], x[2] = x[6] = 0.0;
			y[0] = y[4] = 0.0, y[1] = y[3] = 0.5 * M_SQRT2 * R[kind], y[2] = L[kind];
			x[3] = x[5] = -x[1], x[4] = -x[0];
			y[5] = y[7] = -y[1], y[6] = -y[2];
			gmtlib_rotate2D (GMT, x, y, 8, mr->refpoint->x, mr->refpoint->y, rot[kind] + angle, xp, yp);	/* Coordinate transformation and placement of the 4 labels */
			PSL_setfill (PSL, GMT->PSL->init.page_rgb, 1);
			PSL_plotpolygon (PSL, xp, yp, 8);	/* Outline of 4-pointed star */
			tx[0] = mr->refpoint->x, ty[0] = mr->refpoint->y;
			/* Fill positive halves of the 4-pointed blades */
			PSL_setfill (PSL, GMT->current.setting.map_default_pen.rgb, 1);
			tx[1] = xp[0], ty[1] = yp[0], tx[2] = xp[7], ty[2] = yp[7];
			PSL_plotpolygon (PSL, tx, ty, 3);	/* East */
			tx[1] = xp[1], ty[1] = yp[1], tx[2] = xp[2], ty[2] = yp[2];
			PSL_plotpolygon (PSL, tx, ty, 3);	/* North */
			tx[1] = xp[3], ty[1] = yp[3], tx[2] = xp[4], ty[2] = yp[4];
			PSL_plotpolygon (PSL, tx, ty, 3);	/* West */
			tx[1] = xp[5], ty[1] = yp[5], tx[2] = xp[6], ty[2] = yp[6];
			PSL_plotpolygon (PSL, tx, ty, 3);	/* South */
		}
		sincosd (angle, &s, &c);
		x[0] = x[2] = 0.0, x[1] = L[0] + GMT->current.setting.map_title_offset; x[3] = -x[1];
		y[1] = y[3] = 0.0, y[2] = L[0] + GMT->current.setting.map_title_offset; y[0] = -y[2];
		gmtlib_rotate2D (GMT, x, y, 4, mr->refpoint->x, mr->refpoint->y, angle, xp, yp);	/* Coordinate transformation and placement of the 4 labels */
		form = gmt_setfont (GMT, &GMT->current.setting.font_title);
		for (i = 0; i < 4; i++) PSL_plottext (PSL, xp[i], yp[i], GMT->current.setting.font_title.size, mr->label[i], angle, just[i], form);
	}
	else {			/* Plain North arrow w/circle */
		PSL_comment (PSL, "Draw plain directional rose\n");
		sincosd (angle, &s, &c);
		gmt_M_memset (x, PSL_MAX_DIMS, double);
		x[0] = x[1] = x[4] = 0.0, x[2] = -0.25 * mr->size, x[3] = -x[2];
		y[0] = -0.5 * mr->size, y[1] = -y[0], y[2] = y[3] = 0.0; y[4] = y[1] + GMT->current.setting.map_annot_offset[GMT_PRIMARY];
		gmtlib_rotate2D (GMT, x, y, 5, mr->refpoint->x, mr->refpoint->y, angle, xp, yp);	/* Coordinate transformation and placement of the 4 labels */
		x[0] = xp[1], x[1] = yp[1];
		x[2] = F_VW * mr->size, x[3] = F_HL * mr->size, x[4] = F_HW * mr->size;
		x[5] = GMT->current.setting.map_vector_shape, x[6] = PSL_VEC_END | PSL_VEC_FILL;
		gmt_setfill (GMT, &f, 1);
		PSL_defpen (PSL, "PSL_vecheadpen", GMT->current.setting.map_frame_pen.width, "", 0, f.rgb);
		PSL_plotsymbol (PSL, xp[0], yp[0], x, PSL_VECTOR);
		s = 0.25 * mr->size;
		gmt_init_fill (GMT, &f, -1.0, -1.0, -1.0);
		gmt_setfill (GMT, &f, 1);
		PSL_plotsymbol (PSL, mr->refpoint->x, mr->refpoint->y, &s, PSL_CIRCLE);
		PSL_plotsegment (PSL, xp[2], yp[2], xp[3], yp[3]);
		if (mr->label[2][0]) {	/* Wanted the north label */
			form = gmt_setfont (GMT, &GMT->current.setting.font_title);
			PSL_plottext (PSL, xp[4], yp[4], GMT->current.setting.font_title.size, mr->label[2], angle, PSL_BC, form);
		}
	}
}

GMT_LOCAL void gmtplot_savepen (struct GMT_CTRL *GMT, struct GMT_PEN *pen) {
	/* gmt_getpen retrieves the current pen in PSL. */
	struct PSL_CTRL *PSL = GMT->PSL;
	if (!pen) return;
	pen->width = PSL->current.linewidth;
	pen->offset = PSL->current.offset;
	if (PSL->current.style[0])
		strncpy (pen->style, PSL->current.style, GMT_PEN_LEN-1);
	else
		memset (pen->style, 0, GMT_PEN_LEN);
	gmt_M_rgb_copy (pen->rgb, PSL->current.rgb[PSL_IS_STROKE]);
}

enum plot_operand {
	LEFT_OPERAND = 0,
	RIGHT_OPERAND1 = 1,
	RIGHT_OPERAND2 = 2
};

GMT_LOCAL int gmtplot_custum_failed_bool_test_string (struct GMT_CTRL *GMT, struct GMT_CUSTOM_SYMBOL_ITEM *s, double size[], char *text, bool *retval) {
	unsigned int k;
	bool result;
	char *arg[2];
	gmt_M_unused (size);	/* Numerical values not used here */
	for (k = 0; k < 2; k++) {	/* Load up the left and right operands */
		switch (s->var[k]) {
			case GMT_VAR_STRING:	/* training text comparison */
				arg[k] = text;		break;
			case GMT_CONST_STRING:	/* Constant text comparison */
				arg[k] = s->string;	break;
			default:	/* Should not get here */
				GMT_Report (GMT->parent, GMT_MSG_ERROR, "Unrecognized text variable type (%d) passed to gmtplot_custum_failed_bool_test_string\n", s->var[k]);
				return GMT_NOT_A_VALID_TYPE;		break;
		}
	}
	switch (s->operator) {
		case '<':	/* < */
			result = (strcmp (arg[LEFT_OPERAND], arg[RIGHT_OPERAND1]) < 0);
			break;
		case 'L':	/* <= */
			result = (strcmp (arg[LEFT_OPERAND], arg[RIGHT_OPERAND1]) <= 0);
			break;
		case '=':	/* == */
			result = (strcmp (arg[LEFT_OPERAND], arg[RIGHT_OPERAND1]) == 0);
			break;
		case 'G':	/* >= */
			result = (strcmp (arg[LEFT_OPERAND], arg[RIGHT_OPERAND1]) >= 0);
			break;
		case '>':	/* > */
			result = (strcmp (arg[LEFT_OPERAND], arg[RIGHT_OPERAND1]) > 0);
			break;
		default:
			GMT_Report (GMT->parent, GMT_MSG_ERROR, "Unrecognized symbol macro text operator (%d = '%c') passed to gmt_draw_custom_symbol\n", s->operator, (char)s->operator);
			return GMT_PARSE_ERROR;
			break;
	}
	if (s->negate) result = !result;	/* Negate the test since we used a ! operator , e.g., != */
	*retval = !result;		/* Return the opposite of the test result */
	return (GMT_NOERROR);
}

GMT_LOCAL int gmtplot_custum_failed_bool_test (struct GMT_CTRL *GMT, struct GMT_CUSTOM_SYMBOL_ITEM *s, double size[], char *text, bool *retval) {
	unsigned int k;
	int error = GMT_NOERROR;
	bool result;
	double arg[3];

	/* Determine if we have text comparisons to deal with, if so, call the string version of this function */

	for (k = 0; k < 2; k++)
		if (s->var[k] == GMT_VAR_STRING) {
			error = gmtplot_custum_failed_bool_test_string (GMT, s, size, text, retval);
			return error;
		}

	/* Here we have numerical comparisons only */

	/* Perform the boolean comparison and return false if test is true */

	for (k = 0; k < 3; k++) {	/* Load up the left and 1-2 right operands */
		switch (s->var[k]) {
			case GMT_VAR_SIZE:	/* Symbol size */
				arg[k] = size[0];	break;
			case GMT_VAR_IS_Y:	/* User y-coordinate */
				arg[k] = GMT->current.io.curr_rec[GMT_Y];	break;
			case GMT_VAR_IS_X:	/* User x-coordinate */
				arg[k] = GMT->current.io.curr_rec[GMT_X];	break;
			case GMT_CONST_VAR:	/* A numeric constant */
				arg[k] = s->const_val[k];	break;
			default:		/* One of the variables 1-n */
				arg[k] = size[s->var[k]];	break;
		}
	}
	switch (s->operator) {
		case '<':	/* < */
			result = (arg[LEFT_OPERAND] < arg[RIGHT_OPERAND1]);
			break;
		case 'L':	/* <= */
			result = (arg[LEFT_OPERAND] <= arg[RIGHT_OPERAND1]);
			break;
		case '=':	/* == */
			result = (arg[LEFT_OPERAND] == arg[RIGHT_OPERAND1]);
			break;
		case 'G':	/* >= */
			result = (arg[LEFT_OPERAND] >= arg[RIGHT_OPERAND1]);
			break;
		case '>':	/* > */
			result = (arg[LEFT_OPERAND] > arg[RIGHT_OPERAND1]);
			break;
		case '%':	/* % */
			result = (!gmt_M_is_zero (fmod (arg[LEFT_OPERAND], arg[RIGHT_OPERAND1])));
			break;
		case 'I':	/* [] inclusive range */
			result = (arg[LEFT_OPERAND] >= arg[RIGHT_OPERAND1] && arg[LEFT_OPERAND] <= arg[RIGHT_OPERAND2]);
			break;
		case 'i':	/* <> exclusive range */
			result = (arg[LEFT_OPERAND] > arg[RIGHT_OPERAND1] && arg[LEFT_OPERAND] < arg[RIGHT_OPERAND2]);
			break;
		case 'l':	/* [> in/ex-clusive range */
			result = (arg[LEFT_OPERAND] >= arg[RIGHT_OPERAND1] && arg[LEFT_OPERAND] < arg[RIGHT_OPERAND2]);
			break;
		case 'r':	/* <] ex/in-clusive range */
			result = (arg[LEFT_OPERAND] > arg[RIGHT_OPERAND1] && arg[LEFT_OPERAND] <= arg[RIGHT_OPERAND2]);
			break;
		case 'E':	/* var == NaN */
			result = gmt_M_is_dnan (arg[LEFT_OPERAND]);
			break;
		default:
			GMT_Report (GMT->parent, GMT_MSG_ERROR, "Unrecognized symbol macro numerical operator (%d = '%c') passed to gmt_draw_custom_symbol\n", s->operator, (char)s->operator);
			return GMT_PARSE_ERROR;
			break;
	}
	if (s->negate) result = !result;	/* Negate the test since we used a ! operator , e.g., != */
	*retval = !result;		/* Return the opposite of the test result */
	return (GMT_NOERROR);
}

GMT_LOCAL void gmtplot_flush_symbol_piece (struct GMT_CTRL *GMT, struct PSL_CTRL *PSL, double *x, double *y, uint64_t *n, struct GMT_PEN *p, struct GMT_FILL *f, int outline, bool *flush) {
	int draw_outline = (outline && p->rgb[0] != -1) ? 1 : 0;

	if (draw_outline) gmt_setpen (GMT, p);
	if (outline == 2) {	/* Stroke path only */
		PSL_plotline (PSL, x, y, (int)*n, PSL_MOVE|PSL_STROKE);
	}
	else {	/* Fill polygon and possibly stroke outline */
		gmt_setfill (GMT, f, draw_outline);
		PSL_plotpolygon (PSL, x, y, (int)*n);
	}
	*flush = false;
	*n = 0;
}

GMT_LOCAL void gmtplot_format_symbol_string (struct GMT_CTRL *GMT, struct GMT_CUSTOM_SYMBOL_ITEM *s, double size[], char *text) {
	/* Returns the [possibly reformatted] string to use for the letter macro.
 	 * These are the things that can happen:
	 * 1. Action is GMT_SYMBOL_TEXT means we have a static fixed text string; just copy
	 * 2. s->text is $t.  Then we use the trialing text from the input as the text.
	 *    Optionally, a single word of the trailing text can be selected by appending
	 *    a word integer, $t0 is the first word, $t1 the second, etc.
	 * 3. We have a format statement that contains free-form text with interspersed
	 *    special formatting commands.  These have the syntax
	 *    %X  Add longitude or x using chosen default format.
	 *    %Y  Add latitude or y using chosen default format.
	 *    $<n>[+X|Y|T]  Format the numerical variable $<n>; if
	 *      followed by +X|Y|T we format as lon, lat, or absolute dateTtime,
	 *      else we use FORMAT_FLOAT_OUT.
	 *    Limitation: Currently, $<n> expects <n> to be 0-9 only.
	 */
	unsigned int n;
	if (s->action == GMT_SYMBOL_TEXT)	/* Constant text given, just duplicate */
		strcpy (text, s->string);
	else if (!strcmp (s->string, "$t"))	/* Get entire string from trailing text in the input */
		strcpy (text, GMT->current.io.curr_trailing_text);
	else if (!strncmp (s->string, "$t", 2U) && isdigit (s->string[2])) {	/* Get word number n from trailing text in the input */
		char *word = NULL, *trail = NULL, *orig = strdup (GMT->current.io.curr_trailing_text);
		int col = 0;
		trail = orig;
		while (col < s->var[0] && (word = strsep (&trail, " \t")) != NULL)
			col++;	/* Advance to the right word */
		if (word && *word != '\0')	/* Skip empty strings */
			strcpy (text, word);
		else {	/* Default to the whole trailing text if word does not exist */
			GMT_Report (GMT->parent, GMT_MSG_WARNING, "No word # %d in the trailing text (%d words) - return all text\n", s->var[0], col);
			strcpy (text, GMT->current.io.curr_trailing_text);
		}
		gmt_M_str_free (orig);
	}
	else {	/* Must replace special items within a template string */
		unsigned int n_skip, in, out;
		char tmp[GMT_LEN64] = {""};
		gmt_M_memset (text, GMT_LEN256, char);
		for (in = out = 0; s->string[in]; in++) {
			switch (s->string[in]) {
				case '%':	/* Possibly a special %X, %Y request */
					if (s->string[in+1] == 'X' || s->string[in+1] == 'Y') {	/* Yes it was */
						n = (s->string[in+1] == 'X') ? GMT_X : GMT_Y;
						gmt_ascii_format_col (GMT, tmp, GMT->current.io.curr_rec[n], GMT_IN, n);
						strcat (text, tmp);
						in++;	/* Skip past the X or Y */
						out += (unsigned int)strlen (tmp);
					}
					else /* Just a % sign */
						text[out++] = s->string[in];
					break;
				case '$':	/* Possibly a variable $n */
					if (isdigit (s->string[in+1])) {	/* Yes, it was */
						n = (s->string[in+1] - '0');
						n_skip = 1;
						if (s->string[in+2] == '+' && strchr ("TXY", s->string[in+3])) {	/* Specific formatting requested */
							if (s->string[in+3] == 'X') gmt_ascii_format_col (GMT, tmp, size[n], GMT_IN, GMT_X);
							else if (s->string[in+3] == 'Y') gmt_ascii_format_col (GMT, tmp, size[n], GMT_IN, GMT_Y);
							else if (s->string[in+3] == 'T') gmt_format_abstime_output (GMT, size[n], tmp);
							n_skip += 2;
						}
						else
							snprintf (tmp, GMT_LEN64, GMT->current.setting.format_float_out, size[n]);
						strcat (text, tmp);
						in += n_skip;	/* Skip past the $n[+X|Y|T] */
						out += (unsigned int)strlen (tmp);
					}
					else	/* Just pass regular text along */
						text[out++] = s->string[in];
					break;
				default:	/* Just pass regular text along */
					text[out++] = s->string[in];
					break;
			}
		}
	}
}

GMT_LOCAL void gmtplot_encodefont (struct PSL_CTRL *PSL, int font_no, char *name, unsigned int id) {
	/* Create the custom symbol macro that selects the correct font and size for the symbol item */

	bool encode = (PSL->init.encoding && !PSL->internal.font[font_no].encoded);

	if (PSL->internal.comments) PSL_command (PSL, "%% Set font encoding and size for this custom symbol %s item %d\n", name, id);
	PSL_command (PSL, "/PSL_symbol_%s_setfont_%d {", name, id);
	if (encode) {	/* Re-encode fonts with Standard+ or ISOLatin1[+] encodings */
		PSL_command (PSL, " PSL_font_encode %d get 0 eq {%s_Encoding /%s /%s PSL_reencode PSL_font_encode %d 1 put} if", font_no, PSL->init.encoding, PSL->internal.font[font_no].name, PSL->internal.font[font_no].name, font_no);
		PSL->internal.font[font_no].encoded = true;
	}
	PSL_command (PSL, " F%d } def\n", font_no);
}

GMT_LOCAL void gmtplot_contlabel_debug (struct GMT_CTRL *GMT, struct PSL_CTRL *PSL, struct GMT_CONTOUR *G) {
	uint64_t row;
	double size[1] = {0.025};

	/* If called we simply draw the helper lines or points to assist in debug */

	gmt_setpen (GMT, &G->debug_pen);
	if (G->fixed) {	/* Place a small open circle at each fixed point */
		PSL_setfill (PSL, GMT->session.no_rgb, PSL_OUTLINE);
		for (row = 0; row < (uint64_t)G->f_n; row++)
			PSL_plotsymbol (PSL, G->f_xy[0][row], G->f_xy[1][row], size, PSL_CIRCLE);
	}
	else if (G->crossing) {	/* Draw a thin line */
		uint64_t seg;
		unsigned int *pen = NULL;
		struct GMT_DATASEGMENT *S = NULL;
		for (seg = 0; seg < G->X->n_segments; seg++) {
			S = G->X->table[0]->segment[seg];	/* Current segment */
			pen = gmt_M_memory (GMT, NULL, S->n_rows, unsigned int);
			for (row = 1, pen[0] = PSL_MOVE; row < S->n_rows; row++) pen[row] = PSL_DRAW;
			gmt_plot_line (GMT, S->data[GMT_X], S->data[GMT_Y], pen, S->n_rows, PSL_LINEAR);
			gmt_M_free (GMT, pen);
		}
	}
}

GMT_LOCAL void gmtplot_contlabel_drawlines (struct GMT_CTRL *GMT, struct PSL_CTRL *PSL, struct GMT_CONTOUR *G, unsigned int mode) {
	uint64_t seg, k;
	unsigned int *pen = NULL;
	struct GMT_CONTOUR_LINE *L = NULL;
	for (seg = 0; seg < G->n_segments; seg++) {
		L = G->segment[seg];	/* Pointer to current segment */
		if (L->annot && mode == 1) continue; /* Annotated lines done with curved text routine */
		gmt_setpen (GMT, &L->pen);
		pen = gmt_M_memory (GMT, NULL, L->n, unsigned int);
		for (k = 1, pen[0] = PSL_MOVE; k < L->n; k++) pen[k] = PSL_DRAW;
		PSL_comment (PSL, "%s: %s\n", G->line_name, L->name);
		gmt_plot_line (GMT, L->x, L->y, pen, L->n, PSL_LINEAR);
		gmt_M_free (GMT, pen);
	}
}

GMT_LOCAL void gmtplot_contlabel_plotlabels (struct GMT_CTRL *GMT, struct PSL_CTRL *PSL, struct GMT_CONTOUR *G, unsigned int mode) {
	/* mode controls what takes place:
	 * mode = 1: We place all the PSL variables required to use the text for clipping of painting.
	 * mode = 2: We paint the text that is stored in the PSL variables.
	 * mode = 4: We use the text stored in the PSL variables to set up a clip path.  CLipping is turned ON.
	 * mode = 8: We draw the lines.
	 * mode = 16: We turn clip path OFF.
	 * mode = 32: We want rounded rectangles instead of straight rectangular boxes [straight text only].
	 */
	int justify = 0, form = 0, *just = NULL, *node = NULL, *nlabels_per_segment = NULL, *npoints_per_segment = NULL;
	uint64_t k, m, seg, n_points = 0;
	unsigned int n_segments = 0, n_labels = 0, first_point_in_segment = 0, this_seg;
	double *angle = NULL, *xpath = NULL, *ypath = NULL, *xtxt = NULL, *ytxt = NULL;
	char **txt = NULL, **pen = NULL, **fonts = NULL;
	struct GMT_CONTOUR_LINE *L = NULL;
	void *A1 = NULL, *A2 = NULL;

	form = mode;					/* Which actions to take */
	if (G->box & 4) form |= PSL_TXT_ROUND;		/* Want round box shape */
	if (G->curved_text) form |= PSL_TXT_CURVED;	/* Want text set along curved path */
	if (G->fillbox) form |= PSL_TXT_FILLBOX;	/* Want the box filled */
	if (G->box & 1) form |= PSL_TXT_DRAWBOX;	/* Want box outline */
	if (mode & PSL_TXT_INIT) {	/* Determine and places all PSL attributes */
		char *font = NULL;
		if (G->number_placement && G->n_cont == 1)		/* Special 1-label justification check */
			justify = G->end_just[(G->number_placement+1)/2];	/* Gives index 0 or 1 */
		else
			justify = G->just;

		for (seg = 0; seg < G->n_segments; seg++) {
			L = G->segment[seg];	/* Pointer to current segment */
			n_segments++;			/* Number of segments */
			n_points += (unsigned int)L->n;		/* Total number of points in all segments so far */
			n_labels += L->n_labels;	/* Number of labels so far */
		}

		if (n_labels == 0) return;	/* There are no labels */

		gmt_M_malloc2 (GMT, xpath, ypath, n_points, NULL, double);
		gmt_M_malloc2 (GMT, npoints_per_segment, nlabels_per_segment, n_segments, NULL, int);
		if (G->curved_text) {	/* Must pass node locations of labels */
			node = gmt_M_memory (GMT, NULL, n_labels, int);
			A1 = node;
		}
		else {			/* Must pass x,y locations of labels */
			gmt_M_malloc2 (GMT, xtxt, ytxt, n_points, NULL, double);
			A1 = xtxt;
			A2 = ytxt;
		}
		angle = gmt_M_memory (GMT, NULL, n_labels, double);
		txt   = gmt_M_memory (GMT, NULL, n_labels, char *);
		pen   = gmt_M_memory (GMT, NULL, n_segments, char *);
		fonts = gmt_M_memory (GMT, NULL, n_labels, char *);
		PSL_setfont (PSL, G->font_label.id);
		for (seg = m = this_seg = 0; seg < G->n_segments; seg++) {	/* Process all segments, skip those without labels */
			L = G->segment[seg];	/* Pointer to current segment */
			npoints_per_segment[this_seg] = (int)L->n;	/* Points along this segment path */
			if (this_seg > 0) first_point_in_segment += npoints_per_segment[this_seg-1];		/* First point id in combined path */
			gmt_M_memcpy (&xpath[first_point_in_segment], L->x, L->n, double);	/* Append this segment path to the combined path array */
			gmt_M_memcpy (&ypath[first_point_in_segment], L->y, L->n, double);
			nlabels_per_segment[this_seg] = L->n_labels;		/* Number of labels for this path */
			pen[this_seg] = strdup (PSL_makepen (GMT->PSL, L->pen.width, L->pen.rgb, L->pen.style, L->pen.offset));	/* Get pen PSL setting for this segment */
			for (k = 0; k < L->n_labels; k++, m++) {	/* Process all labels for this segment */
				angle[m] = L->L[k].angle;
				txt[m]   = L->L[k].label;
				if (G->curved_text)	/* Need local node number for text placement */
					node[m]  = (int)L->L[k].node;	/* node is a local index for the relevant segment */
				else {	/* Need coordinate of text placement */
					xtxt[m]    = L->L[k].x;
					ytxt[m]    = L->L[k].y;
				}
				if (G->font_label.form & 2) {	/* Must supply both font rgb and pen rgb and use charpath and S to fill and outline text */
					char string[GMT_LEN128] = {""};
					char *F = PSL_makecolor (PSL, L->L[k].rgb);
					char *P = PSL_makepen (PSL, G->font_label.pen.width, G->font_label.pen.rgb, G->font_label.pen.style, G->font_label.pen.offset);
					font = PSL_makefontsize (PSL, G->font_label.size);
					snprintf (string, GMT_LEN128, "{%s} FS %s %s", F, P, font);	/* E.g., "{1 0 0 C} FS 4 W 0 A [] 0 B 667 F5" */
					fonts[m] = strdup (string);
				}
				else {	/* Regular font fill */
					font = PSL_makefont (PSL, G->font_label.size, L->L[k].rgb);	/* e.g., "1 0 0 C 667 F5" */
					fonts[m] = strdup (font);
				}
				/* Note for PSL_strings.h: The function PSL_ST_prepare_text will examine the font string above and if it
				 * contains the substring "FS" then we set PSL_fmode to 2, else it is 1.  Then, PSL_ST_place_label will
				 * consult PSL_fmode and call show or false charpath fs S accordingly. */
			}
			this_seg++;
		}

		PSL_comment (PSL, "Store path and label attributes:\n");
		gmt_textpath_init (GMT, &G->pen, G->rgb);
		PSL_comment (PSL, "Store pens used for each line segment:\n");
		psl_set_txt_array (PSL, "path_pen", pen, n_segments);
		/* While all contours & quoted lines have same justification and font (except maybe color), this is not true of pstext items
		 * so we use separate arrays for both font and justify [here justify and possibly font are constants]  */
		just = gmt_M_memory (GMT, NULL, n_labels, int);
		for (k = 0; k < n_labels; k++)
			just[k] = abs (justify);
		PSL_comment (PSL, "Store text justification for each text label:\n");
		psl_set_int_array   (PSL, "label_justify", just, n_labels);
		PSL_comment (PSL, "Store font setting for each text label:\n");
		psl_set_txt_array   (PSL, "label_font", fonts, n_labels);
		gmt_M_free (GMT, just);
		for (k = 0; k < n_labels; k++)
			gmt_M_str_free (fonts[k]);
		gmt_M_free (GMT, fonts);
	}
	PSL_plottextline (PSL, xpath, ypath, npoints_per_segment, n_segments, A1, A2, txt, angle, nlabels_per_segment, G->font_label.size, justify, G->clearance, form);
	if (mode & PSL_TXT_INIT) {	/* Free up the things we allocated above */
		gmt_M_free (GMT, npoints_per_segment);
		gmt_M_free (GMT, nlabels_per_segment);
		for (k = 0; k < n_segments; k++) gmt_M_str_free (pen[k]);
		gmt_M_free (GMT, pen);
		gmt_M_free (GMT, angle);
		gmt_M_free (GMT, txt);
		gmt_M_free (GMT, xpath);
		gmt_M_free (GMT, ypath);
		if (G->curved_text)
			gmt_M_free (GMT, node);
		else {
			gmt_M_free (GMT, xtxt);
			gmt_M_free (GMT, ytxt);
		}
	}
}

#if 0
GMT_LOCAL void gmtplot_ellipsoid_name_convert2 (char *inname, char outname[]) {
	/* Convert the ellipsoid names to the slightly different way that they are called in proj4 */
	if (!strcmp(inname, "WGS84"))
		sprintf(outname, "WGS-84");
	else if (!strcmp(inname, "WGS72"))
		sprintf(outname, "WGS-72");
	else if (!strcmp(inname, "WGS66"))
		sprintf(outname, "WGS-66");
	else if (!strcmp(inname, "WGS60"))
		sprintf(outname, "WGS-60");
	else if (!strcmp(inname, "airy"))
		sprintf(outname, "Airy");
	else if (!strcmp(inname, "mod_airy"))
		sprintf(outname, "Airy-Ireland");
	else if (!strcmp(inname, "andrae"))
		sprintf(outname, "Andrae");
	else if (!strcmp(inname, "APL4.9"))
		sprintf(outname, "APL4.9");
	else if (!strcmp(inname, "aust_SA"))
		sprintf(outname, "Australian");
	else if (!strcmp(inname, "bessel"))
		sprintf(outname, "Bessel");
	else if (!strcmp(inname, "bess_nam"))
		sprintf(outname, "Bessel-Namibia");
	else if (!strcmp(inname, "clark66"))
		sprintf(outname, "Clarke-1866");
	else if (!strcmp(inname, "clark80"))
		sprintf(outname, "Clarke-1880");
	else if (!strcmp(inname, "CPM"))
		sprintf(outname, "CPM");
	else if (!strcmp(inname, "delmbr"))
		sprintf(outname, "Delambre");
	else if (!strcmp(inname, "engelis"))
		sprintf(outname, "Engelis");
	else if (!strcmp(inname, "evrst30"))
		sprintf(outname, "Everest-1830");
	else if (!strcmp(inname, "evrst48"))
		sprintf(outname, "Everest-1830-Kertau");
	else if (!strcmp(inname, "evrst56"))
		sprintf(outname, "Everest-1830-Kalianpur");
	else if (!strcmp(inname, "evrstSS"))
		sprintf(outname, "Everest-1830-Timbalai");
	else if (!strcmp(inname, "fschr60"))
		sprintf(outname, "Fischer-1960");
	else if (!strcmp(inname, "fschr60m"))
		sprintf(outname, "Fischer-1960-SouthAsia");
	else if (!strcmp(inname, "fschr68"))
		sprintf(outname, "Fischer-1968");
	else if (!strcmp(inname, "GRS80"))
		sprintf(outname, "GRS-80");
	else if (!strcmp(inname, "GRS67"))
		sprintf(outname, "GRS-67");
	else if (!strcmp(inname, "helmert"))
		sprintf(outname, "Helmert-1906");
	else if (!strcmp(inname, "hough"))
		sprintf(outname, "Hough");
	else if (!strcmp(inname, "intl"))
		sprintf(outname, "Hayford-1909");
	else if (!strcmp(inname, "new_intl"))
		sprintf(outname, "International-1967");
	else if (!strcmp(inname, "MERIT"))
		sprintf(outname, "MERIT-83");
	else if (!strcmp(inname, "krass"))
		sprintf(outname, "Krassovsky");
	else if (!strcmp(inname, "kaula"))
		sprintf(outname, "Kaula");
	else if (!strcmp(inname, "NWL-9D"))
		sprintf(outname, "NWL9D");
	else if (!strcmp(inname, "IAU76"))
		sprintf(outname, "IAG-75");
	else if (!strcmp(inname, "lerch"))
		sprintf(outname, "Lerch");
	else if (!strcmp(inname, "mprts"))
		sprintf(outname, "Maupertius");
	else if (!strcmp(inname, "SEasia"))
		sprintf(outname, "Modified-Fischer-1960");
	else if (!strcmp(inname, "SGS85"))
		sprintf(outname, "SGS-85");
	else if (!strcmp(inname, "plessis"))
		sprintf(outname, "Plessis");
	else if (!strcmp(inname, "walbeck"))
		sprintf(outname, "Walbeck");
	else if (!strcmp(inname, "sphere"))
		sprintf(outname, "Sphere");
	else if (!strcmp(inname, "sphere"))
		sprintf(outname, "FlatEarth");
	else
		outname[0] = '\0';
}
#endif

void gmtlib_ellipsoid_name_convert (char *inname, char outname[]) {
	/* Convert the ellipsoid names to the slightly different way that they are called in proj4 */
	if (!strcmp(inname, "WGS-84"))
		sprintf(outname, "WGS84");
	else if (!strcmp(inname, "WGS-72"))
		sprintf(outname, "WGS72");
	else if (!strcmp(inname, "WGS-66"))
		sprintf(outname, "WGS66");
	else if (!strcmp(inname, "WGS-60"))
		sprintf(outname, "WGS60");
	else if (!strcmp(inname, "Airy"))
		sprintf(outname, "airy");
	else if (!strcmp(inname, "Airy-Ireland"))
		sprintf(outname, "mod_airy");
	else if (!strcmp(inname, "Andrae"))
		sprintf(outname, "andrae");
	else if (!strcmp(inname, "APL4.9"))
		sprintf(outname, "APL4.9");
	else if (!strcmp(inname, "Australian"))
		sprintf(outname, "aust_SA");
	else if (!strcmp(inname, "Bessel"))
		sprintf(outname, "bessel");
	else if (!strcmp(inname, "Bessel-Namibia"))
		sprintf(outname, "bess_nam");
	else if (!strcmp(inname, "Clarke-1866"))
		sprintf(outname, "clark66");
	else if (!strcmp(inname, "Clarke-1880"))
		sprintf(outname, "clark80");
	else if (!strcmp(inname, "CPM"))
		sprintf(outname, "CPM");
	else if (!strcmp(inname, "Delambre"))
		sprintf(outname, "delmbr");
	else if (!strcmp(inname, "Engelis"))
		sprintf(outname, "engelis");
	else if (!strcmp(inname, "Everest-1830"))
		sprintf(outname, "evrst30");
	else if (!strcmp(inname, "Everest-1830-Kertau"))
		sprintf(outname, "evrst48");
	else if (!strcmp(inname, "Everest-1830-Kalianpur"))
		sprintf(outname, "evrst56");
	else if (!strcmp(inname, "Everest-1830-Timbalai"))
		sprintf(outname, "evrstSS");
	else if (!strcmp(inname, "Fischer-1960"))
		sprintf(outname, "fschr60");
	else if (!strcmp(inname, "Fischer-1960-SouthAsia"))
		sprintf(outname, "fschr60m");
	else if (!strcmp(inname, "Fischer-1968"))
		sprintf(outname, "fschr68");
	else if (!strcmp(inname, "GRS-80"))
		sprintf(outname, "GRS80");
	else if (!strcmp(inname, "GRS-67"))
		sprintf(outname, "GRS67");
	else if (!strcmp(inname, "Helmert-1906"))
		sprintf(outname, "helmert");
	else if (!strcmp(inname, "Hough"))
		sprintf(outname, "hough");
	else if (!strcmp(inname, "Hayford-1909"))
		sprintf(outname, "intl");
	else if (!strcmp(inname, "International-1967"))
		sprintf(outname, "new_intl");
	else if (!strcmp(inname, "MERIT-83"))
		sprintf(outname, "MERIT");
	else if (!strcmp(inname, "Krassovsky"))
		sprintf(outname, "krass");
	else if (!strcmp(inname, "Kaula"))
		sprintf(outname, "kaula");
	else if (!strcmp(inname, "NWL-9D"))
		sprintf(outname, "NWL9D");
	else if (!strcmp(inname, "IAG-75"))
		sprintf(outname, "IAU76");
	else if (!strcmp(inname, "Lerch"))
		sprintf(outname, "lerch");
	else if (!strcmp(inname, "Maupertius"))
		sprintf(outname, "mprts");
	else if (!strcmp(inname, "Modified-Fischer-1960"))
		sprintf(outname, "SEasia");
	else if (!strcmp(inname, "SGS-85"))
		sprintf(outname, "SGS85");
	else if (!strcmp(inname, "Plessis"))
		sprintf(outname, "plessis");
	else if (!strcmp(inname, "Walbeck"))
		sprintf(outname, "walbeck");
	else if (!strcmp(inname, "Sphere"))
		sprintf(outname, "sphere");
	else if (!strcmp(inname, "FlatEarth"))
		sprintf(outname, "sphere");
	else
		sprintf(outname, "unnamed");
}

#if 0
/* Used to dump an array to file for debug */
GMT_LOCAL void gmtplot_dumpfile (struct GMT_CTRL *GMT, double *x, double *y, unsigned int *pen, uint64_t n, char *file) {
	FILE *fp = fopen (file, "w");
	uint64_t k;
	unsigned int ps = 0;
	double w;
	for (k = 0; k < n; k++) {
		w = 2.0 * gmt_half_map_width (GMT, y[k]);
		if (pen) {
			ps += pen[k];
			fprintf (fp, "%.16g\t%.16g\t%d\t%.16g\n", x[k], y[k], ps, w);
		}
		else
			fprintf (fp, "%.16g\t%.16g\t%.16g\n", x[k], y[k], w);
			}
	fclose (fp);
}
#endif

GMT_LOCAL uint64_t gmtplot_geo_polygon (struct GMT_CTRL *GMT, double *lon, double *lat, uint64_t n, bool init, const char *comment) {
	/* When geographic data are plotted, polygons that cross the west map boundary will
	 * sometimes appear on the area bounded by the east map boundary - they "wrap around".
	 * This usually means we have a global map with (east-west) = 360.
	 * This function solves this by determining the polygon outline three times:
	 * First time: Truncate polygon between left and right border
	 * Second time: Find where the polygon jumps and set all the points between jumps to
	 *	       the point on the west boundary at the same latitude.
	 * Third time: Find where the polygon jumps and set all the points between jumps to
	 *	       the point on the east boundary at the same latitude.
	 * In reality it depends on the nature of the first jump in which order we do the
	 * west and east truncation above.
	 * If the polygon is clipped or wraps around at a periodic boundary then we must
	 * be careful how we draw the outline (if selected).  This function only lays down
	 * the paths; filling/outline is controlled by higher powers (gmt_geo_polygons).
	 */

#define JUMP_L 0
#define JUMP_R 1

	uint64_t total = 0;
	double *xp = NULL, *yp = NULL;
	struct PSL_CTRL *PSL= GMT->PSL;

	if (gmt_M_eq (PSL->current.rgb[PSL_IS_FILL][0], -1.0)) {
		/* Just draw optional outline, no fill, nor pattern */
	}
	else if (gmt_M_is_azimuthal (GMT) || !GMT->current.map.is_world) {	/* Testing without !is_world map to rediscover the original issue */
		/* Because points way outside the map might get close to the antipode we must
		 * clip the polygon first.  The new radial clip handles this by excluding points
		 * beyond the horizon and adding arcs along the boundary between exit points
		 */

		if ((GMT->current.plot.n = gmt_clip_to_map (GMT, lon, lat, n, &xp, &yp)) == 0) return 0;		/* All points are outside region */
		//gmtplot_dumpfile (GMT, GMT->current.plot.x, GMT->current.plot.y, GMT->current.plot.pen, GMT->current.plot.n, "raw.txt");

		if (init) {
			PSL_comment (PSL, "Temporarily set FO to P for complex polygon building\n");
			PSL_command (PSL, "/FO {P}!\n");		/* Temporarily replace FO so we can build a complex path of closed polygons using {P} */
		}
		PSL_comment (PSL, comment);
		PSL_plotpolygon (PSL, xp, yp, (unsigned int)GMT->current.plot.n);	/* Fill Cartesian polygon and possibly draw outline */
		/* Free the memory we are done with */
		gmt_M_free (GMT, xp);
		gmt_M_free (GMT, yp);
		total = GMT->current.plot.n;
	}
	else {
		uint64_t k, first, i;
		int jump_dir = JUMP_L;
		bool jump, plot_main = true;
		double (*x_on_border[2]) (struct GMT_CTRL *, double) = {NULL, NULL};

		/* Here we come for all non-azimuthal projections */

		if ((GMT->current.plot.n = gmt_geo_to_xy_line (GMT, lon, lat, n)) == 0) return 0;		/* Convert to (x,y,pen) - return if nothing to do */
		if (init) {
			PSL_comment (PSL, "Temporarily set FO to P for complex polygon building\n");
			PSL_command (PSL, "/FO {P}!\n");		/* Temporarily replace FO so we can build a complex path of closed polygons using {P} */
		}
		PSL_comment (PSL, comment);
		//gmtplot_dumpfile (GMT, GMT->current.plot.x, GMT->current.plot.y, GMT->current.plot.pen, GMT->current.plot.n, "raw.txt");

		if (gmt_M_is_cartesian (GMT, GMT_IN)) {		/* Not geographic data so there are no periodic boundaries to worry about */
			PSL_plotpolygon (PSL, GMT->current.plot.x, GMT->current.plot.y, (unsigned int)GMT->current.plot.n);
			return GMT->current.plot.n;
		}

		/* Check if there are any boundary jumps in the data as evidenced by pen up [PSL_MOVE] */

		jump = (*GMT->current.map.will_it_wrap) (GMT, GMT->current.plot.x, GMT->current.plot.y, GMT->current.plot.n, &first);	/* Polygon does indeed wrap */

		if (!jump) {	/* We happened to avoid the periodic boundary - just paint and return */
			PSL_plotpolygon (PSL, GMT->current.plot.x, GMT->current.plot.y, (unsigned int)GMT->current.plot.n);
			return GMT->current.plot.n;
		}

		/* Polygon wraps and we will plot it up to three times by truncating the part that would wrap the wrong way.
		 * Here we cannot use the clipped/wrapped polygon to draw outline - that is done at the end, separately */

		/* Temporary array to hold the modified x values */

		xp = gmt_M_memory (GMT, NULL, GMT->current.plot.n, double);

		x_on_border[JUMP_R] = gmtlib_left_boundary;	/* Pointers to functions that supply the x-coordinate of boundary for given y */
		x_on_border[JUMP_L] = gmtlib_right_boundary;

		/* Do the main truncation of bulk of polygon */

		for (i = 0, jump = false; i < GMT->current.plot.n; i++) {
			if (GMT->current.plot.pen[i] & PSL_MOVE && i) {
				jump = !jump;
				jump_dir = (GMT->current.plot.x[i] > GMT->current.map.half_width) ? JUMP_R : JUMP_L;
			}
			xp[i] = (jump) ? (*x_on_border[jump_dir]) (GMT, GMT->current.plot.y[i]) : GMT->current.plot.x[i];
		}
		if (GMT->current.map.is_world && doubleAlmostEqualZero (GMT->current.plot.y[0], GMT->current.plot.y[GMT->current.plot.n-1]) && !(gmt_M_is_zero (GMT->current.plot.y[0]) || doubleAlmostEqualZero (GMT->current.plot.y[0], GMT->current.proj.rect[YHI])) ) {
			/* Watch for E-W line crossing jumps. We have no defense against these erratic near-pole polygons that are split across two periodic boundaries...
			 * The test checks for horizontal lines NOT at top of bottom of plot, for global maps only.
			 * For an example that triggers this, see test psxy/nearpole.sh and comments therein. PW, 5/29/2018 */
			double w = 1.9 * gmt_half_map_width (GMT, GMT->current.plot.y[0]);
			if (fabs (xp[GMT->current.plot.n-1] - xp[0]) > w) {	/* Does the jump exceed 85% of map width? */
				GMT_Report (GMT->parent, GMT_MSG_INFORMATION, "Truncated wrapped polygon still has E-W jump and was skipped. Please report to developers if plot has artifacts.\n");
				plot_main = false;
			}
		}
		//gmtplot_dumpfile (GMT, xp, GMT->current.plot.y, NULL, GMT->current.plot.n, "main.txt");
		if (plot_main) {
			PSL_plotpolygon (PSL, xp, GMT->current.plot.y, (unsigned int)GMT->current.plot.n);	/* Paint the truncated polygon */
			total = GMT->current.plot.n;
		}

		/* Then do the Left truncation since some wrapped pieces might not have been plotted (k > 0 means we found a piece) */

		jump_dir = (GMT->current.plot.x[first] > GMT->current.map.half_width) ? JUMP_L : JUMP_R;	/* Opposite */
		for (i = k = 0, jump = true; i < GMT->current.plot.n; i++) {
			if ((GMT->current.plot.pen[i] & PSL_MOVE) && i) {
				jump = !jump;
				jump_dir = (GMT->current.plot.x[i] > GMT->current.map.half_width) ? JUMP_R : JUMP_L;
			}
			xp[i] = (jump || jump_dir == JUMP_R) ? (*x_on_border[JUMP_R]) (GMT, GMT->current.plot.y[i]) : GMT->current.plot.x[i], k++;
		}
		if (k) {
			//gmtplot_dumpfile (GMT, xp, GMT->current.plot.y, NULL, GMT->current.plot.n, "L.txt");
			PSL_plotpolygon (PSL, xp, GMT->current.plot.y, (unsigned int)GMT->current.plot.n);	/* Paint the truncated polygon */
			total += GMT->current.plot.n;
		}

		/* Then do the R truncation since some wrapped pieces might not have been plotted (k > 0 means we found a piece) */

		jump_dir = (GMT->current.plot.x[first] > GMT->current.map.half_width) ? JUMP_R : JUMP_L;	/* Opposite */
		for (i = k = 0, jump = true; i < GMT->current.plot.n; i++) {
			if ((GMT->current.plot.pen[i] & PSL_MOVE) && i) {
				jump = !jump;
				jump_dir = (GMT->current.plot.x[i] > GMT->current.map.half_width) ? JUMP_R : JUMP_L;
			}
			xp[i] = (jump || jump_dir == JUMP_L) ? (*x_on_border[JUMP_L]) (GMT, GMT->current.plot.y[i]) : GMT->current.plot.x[i], k++;
		}
		if (k) {
			//gmtplot_dumpfile (GMT, xp, GMT->current.plot.y, NULL, GMT->current.plot.n, "R.txt");
			PSL_plotpolygon (PSL, xp, GMT->current.plot.y, (unsigned int)GMT->current.plot.n);	/* Paint the truncated polygon */
			total = GMT->current.plot.n;
		}

		/* Free the memory we are done with */
		gmt_M_free (GMT, xp);
	}
	return (total);
}

GMT_LOCAL void gmtplot_reverse_polygon (struct GMT_CTRL *GMT, struct GMT_DATASEGMENT *S) {
	uint64_t k, n1 = S->n_rows - 1;
	/* Reverse the direction of this polygon, i.e, swap points n-1-k and k */
	GMT_Report (GMT->parent, GMT_MSG_DEBUG, "Make polygon to clockwise\n");
	for (k = 0; k < S->n_rows/2; k++) {
		gmt_M_double_swap (S->data[GMT_X][k], S->data[GMT_X][n1-k]);
		gmt_M_double_swap (S->data[GMT_Y][k], S->data[GMT_Y][n1-k]);
	}
}

#if 0
GMT_LOCAL uint64_t gmtplot_geo_polarcap_segment_orig (struct GMT_CTRL *GMT, struct GMT_DATASEGMENT *S, bool first, const char *comment) {
	/* Special treatment for polar caps since they must add int parts of possibly curved periodic boundaries
	 * from the pole up to the intersection with the cap perimeter.  We handle this case separately here.
	 * This is in response to issue # 852. P. Wessel */
	uint64_t k0, perim_n, n_new, m, n = S->n_rows, k;
	double start_lon, stop_lon, yc = 0.0, dx, pole_lat = 90.0 * S->pole;
	double *x_perim = NULL, *y_perim = NULL, *plon = NULL, *plat = NULL;
	static char *pole = "S N";
	int type;
#if 0
	FILE *fp;
#endif
	/* We want this code to be used for the misc. global projections but also global cylindrical or linear(if degrees) maps */
	if (!(gmt_M_is_misc(GMT) || (GMT->current.map.is_world  && (gmt_M_is_cylindrical(GMT) || (gmt_M_is_linear(GMT) && gmt_M_is_geographic(GMT,GMT_IN)))))) return 0;	/* We are only concerned with the global misc projections here */

	/* Global projection need to handle pole path properly */
	GMT_Report (GMT->parent, GMT_MSG_DEBUG, "Try to include %c pole in polar cap path\n", pole[S->pole+1]);
	GMT_Report (GMT->parent, GMT_MSG_DEBUG, "First longitude = %g.  Last longitude = %g\n", S->data[GMT_X][0], S->data[GMT_X][n-1]);
	GMT_Report (GMT->parent, GMT_MSG_DEBUG, "West longitude = %g.  East longitude = %g\n", GMT->common.R.wesn[XLO], GMT->common.R.wesn[XHI]);
	type = gmtlib_determine_pole (GMT, S->data[GMT_X], S->data[GMT_Y], n);
	if (abs(type) == 2) {	/* The algorithm only works for clockwise polygon so anything CCW we simply reverse... */
		gmtplot_reverse_polygon (GMT, S);
		type = (type == -2) ? -1 : +1;	/* Now just going clockwise */
	}
	start_lon = GMT->common.R.wesn[XHI];
	stop_lon  = GMT->common.R.wesn[XLO];

	for (k = 1, k0 = 0; k0 == 0 && k < n; k++) {	/* Determine where the perimeter crossing with the west boundary occurs */
		if (k && (GMT->common.R.wesn[XLO]-S->data[GMT_X][k]) >= 0.0 && (GMT->common.R.wesn[XLO]-S->data[GMT_X][k-1]) <= 0.0) k0 = k;
	}
	/* Determine the latitude of that crossing */
	if (k0) {	/* Occurred somewhere along the perimeter between points k0 and k0-1 */
		gmt_M_set_delta_lon (S->data[GMT_X][k0-1], S->data[GMT_X][k0], dx);	/* Handles the 360 jump cases */
		yc = S->data[GMT_Y][k0-1] - (S->data[GMT_Y][k0] - S->data[GMT_Y][k0-1]) * (S->data[GMT_X][k0-1] - GMT->common.R.wesn[XLO]) / dx;
	}
	else	/* Very first point is at the right longitude */
		yc = S->data[GMT_Y][k0];
	GMT_Report (GMT->parent, GMT_MSG_DEBUG, "Crossing at %g,%g\n", GMT->common.R.wesn[XLO], yc);
	GMT_Report (GMT->parent, GMT_MSG_DEBUG, "k at point closest to lon %g is = %d [n = %d]\n", GMT->common.R.wesn[XLO], (int)k0, (int)n);
	/* Then, add path from pole to start longitude, then copy perimeter path, then add path from stop longitude back to pole */
	/* WIth cylindrical projections we may not go all the way to the pole, so we adjust pole_lat based on -R: */
	if (pole_lat < GMT->common.R.wesn[YLO]) pole_lat = GMT->common.R.wesn[YLO];
	if (pole_lat >GMT->common.R.wesn[YHI])  pole_lat = GMT->common.R.wesn[YHI];
	/* 1. Calculate the path from yc to pole: */
	perim_n = gmtlib_lonpath (GMT, start_lon, pole_lat, yc, &x_perim, &y_perim);
	GMT_Report (GMT->parent, GMT_MSG_DEBUG, "Created path from %g/%g to %g/%g [%d points]\n", start_lon, pole_lat, start_lon, yc, perim_n);
	/* 2. Allocate enough space for new polar cap polygon */
	n_new = 2 * perim_n + n;
	plon = gmt_M_memory (GMT, NULL, n_new, double);
	plat = gmt_M_memory (GMT, NULL, n_new, double);
	/* Start off with the path from the pole to the crossing */
	gmt_M_memcpy (plon, x_perim, perim_n, double);
	gmt_M_memcpy (plat, y_perim, perim_n, double);
	/* Now walk from k0 to the end of polygon, wrapping around if needed */
	m = perim_n;	/* Index of next output point */
	GMT_Report (GMT->parent, GMT_MSG_DEBUG, "Add perimeter data from k0->n [%d->%d], then 0->k0 [%d]\n", k0, n, k0);
	for (k = k0; k < n; k++, m++) {
		plon[m] = S->data[GMT_X][k];
		plat[m] = S->data[GMT_Y][k];
	}
	for (k = 0; k < k0; k++, m++) {
		plon[m] = S->data[GMT_X][k];
		plat[m] = S->data[GMT_Y][k];
	}
	/* Then add the opposite path to the pole, switching the longitude to stop_lon */
	GMT_Report (GMT->parent, GMT_MSG_DEBUG, "Add path from %g/%g to %g/%g [%d points]\n", stop_lon, yc, stop_lon, pole_lat, perim_n);
	for (k = perim_n-1; k > 0; k--, m++) {
		plon[m] = stop_lon;
		plat[m] = y_perim[k];
	}
	/* Finally add the duplicate pole at the end of polygon so it is closed */
	plon[m] = stop_lon;
	plat[m++] = pole_lat;
	gmt_M_free (GMT, x_perim);	gmt_M_free (GMT, y_perim);	/* No longer needed */
	GMT_Report (GMT->parent, GMT_MSG_DEBUG, "New path has %d points, we allocated %d points\n", m, n_new);
#if 0
	fp = fopen ("shit.txt", "w");
	for (k = 0; k < m; k++) {
		fprintf (fp, "%lg\t%lg\n", plon[k], plat[k]);
	}
	fclose (fp);
#endif
	k = gmtplot_geo_polygon (GMT, plon, plat, m, first, comment);	/* Plot filled polygon [no outline] */
	gmt_M_free (GMT, plon);	gmt_M_free (GMT, plat);			/* No longer needed */
	return (k);	/* Number of points plotted */
}
#endif

GMT_LOCAL bool gmtplot_at_pole (double *lat, uint64_t n) {
	return (lat[0] == lat[n-1] && fabs (lat[0]) == 90.0);
}

GMT_LOCAL uint64_t gmtplot_geo_polygon_segment (struct GMT_CTRL *GMT, struct GMT_DATASEGMENT *S, bool add_pole, bool first, const char *comment) {
	/* Handles the laying down of polygons suitable for filling only; outlines are done separately later.
	 * Polar caps need special treatment in that we must add a detour to the pole.
	 * That detour will not be drawn, only used for fill. However, due to the insanity that is called GIS,
	 * some user polygons may already have artificial lines drawn to the pole in order to work in GIS.
	 * Thus, if we detect such a pole as part of the line then we do NOT add yet another detour.  */

	uint64_t n = S->n_rows, k;
	double *plon = S->data[GMT_X], *plat = S->data[GMT_Y], t_lat;	/* Default is to plot incoming array as is via plon,plat pointers */
	bool ap = gmtplot_at_pole (plat, n);	/* Is the first and last point exactly at the pole? */
	bool free_memory = false;
	struct GMT_DATASEGMENT_HIDDEN *SH = gmt_get_DS_hidden (S);
	if (ap) plon[n-1] = plon[0];	/* Just enforce the same longitude at the pole point */
	GMT_Report (GMT->parent, GMT_MSG_DEBUG, "Polar cap: %d\n", (int)add_pole);
	if (add_pole) {	/* Make sure there is not already a detour in the data as given */
		double p_lat = SH->pole * 90.0;	/* Latitude of the pole in question */
		bool need_detour = true;	/* Until proven otherwise we assume we must add a detour */
		if (GMT->common.R.oblique) {	/* Determine if any of the 4 map corners are inside this polygon */
			double X, Y;
			gmt_set_inside_mode (GMT, NULL, GMT_IOO_SPHERICAL);
			gmt_xy_to_geo (GMT, &X, &Y, GMT->current.proj.rect[XLO], GMT->current.proj.rect[YLO]);
			GMT->current.proj.corner[0] = gmt_inonout (GMT, X, Y, S);
			gmt_xy_to_geo (GMT, &X, &Y, GMT->current.proj.rect[XHI], GMT->current.proj.rect[YLO]);
			GMT->current.proj.corner[1] = gmt_inonout (GMT, X, Y, S);
			gmt_xy_to_geo (GMT, &X, &Y, GMT->current.proj.rect[XHI], GMT->current.proj.rect[YHI]);
			GMT->current.proj.corner[2] = gmt_inonout (GMT, X, Y, S);
			gmt_xy_to_geo (GMT, &X, &Y, GMT->current.proj.rect[XLO], GMT->current.proj.rect[YHI]);
			GMT->current.proj.corner[3] = gmt_inonout (GMT, X, Y, S);
			need_detour = false;	/* Trying a different tack for these cases */
		}
		for (k = 0; need_detour && k < S->n_rows; k++) {	/* Check every point */
			if (doubleAlmostEqual (S->data[GMT_Y][k], p_lat)) {	/* Point is exactly at the pole in question */
				/* We want to distinguish between a path that gently touches the pole and one that has a fake straight detour to the pole.
				 * We assume a fake detour will have the same longitudes for this point and the previous and that they are both either +/-180 or 0. */
				if (k && doubleAlmostEqual (S->data[GMT_X][k], S->data[GMT_X][k-1]) && (doubleAlmostEqual (fabs (S->data[GMT_X][k]), 180.0) || gmt_M_is_zero (S->data[GMT_X][k])))
					need_detour = false;	/* Well, what do you know. Probably arcGIS or some other handicapped program */
			}
		}
		if (!need_detour) {	/* Do not add another detour but process via gmt_geo_polarcap_segment to handle jumps in our polygon */
			GMT_Report (GMT->parent, GMT_MSG_DEBUG, "Path already had a detour to the pole, skip adding another detour\n");
			add_pole = false;
			n = gmt_geo_polarcap_segment (GMT, S, &plon, &plat);
		}
	}
	if (add_pole) {	/* If we get here then a detour will be needed */
		if ((n = gmt_geo_polarcap_segment (GMT, S, &plon, &plat)) == 0) {	/* Not a global map */
			/* Here we must detour to the N or S pole, then resample the path */
			n = S->n_rows + 2;	/* Add new first and last point to connect to the pole */
			plon = gmt_M_memory (GMT, NULL, n, double);
			plat = gmt_M_memory (GMT, NULL, n, double);
			t_lat = SH->pole * 90.0;	/* This is presumably the correct pole, but could fail if just touching the pole */
			if (S->data[GMT_Y][0] * t_lat < 0.0) t_lat = -t_lat;	/* Well, I'll be damned... */
			plat[0] = plat[n-1] = t_lat;
			plon[0] = S->data[GMT_X][0];
			plon[n-1] = S->data[GMT_X][S->n_rows-1];
			gmt_M_memcpy (&plon[1], S->data[GMT_X], S->n_rows, double);
			gmt_M_memcpy (&plat[1], S->data[GMT_Y], S->n_rows, double);
			if (GMT->current.map.path_mode == GMT_RESAMPLE_PATH && (n = gmt_fix_up_path (GMT, &plon, &plat, n, 0.0, 0)) == 0) {
				gmt_M_free (GMT, plon);
				gmt_M_free (GMT, plat);
				return 0;
			}
			free_memory = true;
		}
	}
	k = gmtplot_geo_polygon (GMT, plon, plat, n, first, comment);	/* Plot filled polygon [no outline] */
	if (free_memory) {	/* Delete what we allocated */
		gmt_M_free (GMT, plon);
		gmt_M_free (GMT, plat);
	}
	return (k);	/* Number of points plotted */
}

GMT_LOCAL float gmtplot_inch_to_degree_scale (struct GMT_CTRL *GMT, double lon0, double lat0, double azimuth) {
	/* Used to determine delta radius in degrees for thickness of vector lines to be drawn as small or
	 * great circles.  We must convert pen thickness to some sense of spherical degrees.
	 * Determine the map scale at (lon, lat) in a direction normal to the vector and use that
	 * to scale items in inches to spherical degrees.  We repeat this for all locations except
	 * if the projection is perspective, when we pick the center as the map distortion will be the least here.
	 * This scaling is approximate only but needed to convert geovector head lengths to degrees. */

	double tlon, tlat, x0, y0, dx, x1, y1, length;
	float scale;

	length = 0.001 * (GMT->common.R.wesn[YHI] - GMT->common.R.wesn[YLO]);		/* 0.1 percent of latitude extent is fairly small */
	gmt_geo_to_xy (GMT, lon0, lat0, &x0, &y0);					/* Get map position in inches for close point */
	gmtlib_get_point_from_r_az (GMT, lon0, lat0, length, azimuth-90.0, &tlon, &tlat);	/* ANearby arbitrary 2nd point in direction normal to vector at (lon0,lat0) */
	gmt_geo_to_xy (GMT, tlon, tlat, &x1, &y1);					/* Get map position in inches for close point */
	dx = fabs (x1 - x0);
	if (dx > (0.25 * GMT->current.map.half_width)) dx = GMT->current.map.width - dx;
	scale = (float) (length / hypot (dx, y1 - y0));				/* This scales a length in inches to degrees, approximately */
	return (scale);
}

GMT_LOCAL uint64_t gmtplot_great_circle_arc (struct GMT_CTRL *GMT, double *A, double *B, double step, bool longway, double **xp, double **yp) {
	/* Given vectors A and B, return great circle path sampled every step.  Shorest path is selected unless longway is true */
	/* Determine unit vector pole of great circle or use the one given by small circle pole and its opening rot */
	uint64_t k, n;
	double P[3], X[3], R[3][3], R0[3][3], c, w, *xx = NULL, *yy = NULL;

	gmt_cross3v (GMT, A, B, P);	/* Parallel to rotation pole */
	gmt_normalize3v (GMT, P);		/* Rotation pole unit vector */
	c = d_acosd (gmt_dot3v (GMT, A, B));	/* opening angle in degrees */

	if (longway) {	/* Want to go the long way */
		c = 360.0 - c;
		P[0] = -P[0], P[1] = -P[1], P[2] = -P[2];
	}
	if (gmt_M_is_zero (step)) step = GMT->current.map.path_step;	/* Use default map-step if given as 0 */
	n = lrint (ceil (c / step)) + 1;	/* Number of segments needed for smooth curve from A to B inclusive */
	step = D2R * c / (n - 1);	/* Adjust step for exact fit, convert to radians */
	gmt_M_malloc2 (GMT, xx, yy, n, NULL, double);	/* Allocate space for arrays */
	gmtlib_init_rot_matrix (R0, P);			/* Get partial rotation matrix since no actual angle is applied yet */
	for (k = 0; k < n; k++) {	/* March along the arc */
		w = k * step;					/* Opening angle from A to this point X */
		gmt_M_memcpy (R, R0, 9, double);			/* Get a copy of the "0-angle" rotation matrix */
		gmtlib_load_rot_matrix (w, R, P);			/* Build the actual rotation matrix for this angle */
		gmt_matrix_vect_mult (GMT, 3U, R, A, X);			/* Rotate point A towards B and get X */
		gmt_cart_to_geo (GMT, &yy[k], &xx[k], X, true);	/* Get lon/lat of this point along arc */
	}
	*xp = xx;	*yp = yy;
	return (n);
}

GMT_LOCAL uint64_t gmtplot_small_circle_arc (struct GMT_CTRL *GMT, double *A, double step, double P[], double rot, double **xp, double **yp) {
	/* Given vectors A and B, return small circle path sampled every step. */
	/* Use small circle pole P and its opening rot */
	uint64_t k, n;
	double X[3], R[3][3], R0[3][3], w, *xx = NULL, *yy = NULL;

	if (step == 0 || gmt_M_is_zero (step)) step = GMT->current.map.path_step;	/* Use default map-step if given as 0 */
	n = lrint (ceil (fabs (rot) / step)) + 1;	/* Number of segments needed for smooth curve from A to B inclusive */
	step = D2R * rot / (n - 1);	/* Adjust step for exact fit, convert to radians */
	gmt_M_malloc2 (GMT, xx, yy, n, NULL, double);	/* Allocate space for arrays */
	gmtlib_init_rot_matrix (R0, P);			/* Get partial rotation matrix since no actual angle is applied yet */
	for (k = 0; k < n; k++) {	/* March along the arc */
		w = k * step;					/* Opening angle from A to this point X */
		gmt_M_memcpy (R, R0, 9, double);			/* Get a copy of the "0-angle" rotation matrix */
		gmtlib_load_rot_matrix (w, R, P);			/* Build the actual rotation matrix for this angle */
		gmt_matrix_vect_mult (GMT, 3U, R, A, X);			/* Rotate point A towards B and get X */
		gmt_cart_to_geo (GMT, &yy[k], &xx[k], X, true);	/* Get lon/lat of this point along arc */
	}
	*xp = xx;	*yp = yy;
	return (n);
}

GMT_LOCAL double gmtplot_get_local_scale (struct GMT_CTRL *GMT, double lon0, double lat0, double length, double azimuth) {
	/* Determine the local scale at lon0,lat in the direction azimuth using a test distance length in degrees.
	 * The scale returned can be used to convert a map distance in inch to great circle degrees.
	 * This is approximate only. */

	double tlon, tlat, x0, y0, x1, y1;
	gmtlib_get_point_from_r_az (GMT, lon0, lat0, length, azimuth, &tlon, &tlat);	/* Arbitrary 2nd point near (lon0,lat0) in the azimuth direction */
	gmt_geo_to_xy (GMT, lon0, lat0, &x0, &y0);	/* Get map position in inches for (lon0,lat0) */
	gmt_geo_to_xy (GMT, tlon, tlat, &x1, &y1);	/* Get map position in inches for close point */
	return (length / hypot (x1 - x0, y1 - y0));	/* This scales a length in inches to degrees, approximately */
}

GMT_LOCAL void gmtplot_circle_pen_poly (struct GMT_CTRL *GMT, double *A, double *B, bool longway, double rot, struct GMT_PEN *pen, struct GMT_SYMBOL *S, struct GMT_CIRCLE *C, double scale) {
	/* Given vectors A and B, return a small circle polygon path sampled every step that approximates a pen of given width
 	 * drawn on the map.  Use small circle pole and its opening rot */
	uint64_t k, n, n2;
	double Ai[3], Ao[3], Px[3], X[3], R[3][3], R0[3][3], w, step;
	struct GMT_DATASEGMENT *L = NULL;
	gmt_M_unused(B);

	gmt_cross3v (GMT, A, C->P, Px);	/* Px is Pole to plane through A and P  */
	gmt_normalize3v (GMT, Px);			/* Rotation pole unit vector */
	/* Rotate A back/fore by rotation angle of +/- pen halfwidth about Px */
	w = 0.5 * scale * pen->width * GMT->session.u2u[GMT_PT][GMT_INCH] * S->v.scale;		/* Half-width of pen in degrees */
	gmt_make_rot_matrix2 (GMT, Px, +w, R);		/* Rotation of rot_v degrees about pole P */
	gmt_matrix_vect_mult (GMT, 3U, R, A, Ai);	/* Get Ai = R * A */
	gmt_make_rot_matrix2 (GMT, Px, -w, R);		/* Rotation of rot_v degrees about pole P */
	gmt_matrix_vect_mult (GMT, 3U, R, A, Ao);	/* Get Ao = R * A */
	if (longway) rot = 360.0 - rot;

	step = GMT->current.map.path_step;		/* Use default map-step if given as 0 */
	n = lrint (ceil (fabs (rot) / step)) + 1;	/* Number of segments needed for smooth curve from A to B inclusive */
	step = D2R * rot / (n - 1);			/* Adjust step for exact fit, convert to radians */
	L = GMT_Alloc_Segment (GMT->parent, GMT_NO_STRINGS, 2*n+1, 2, NULL, NULL);	/* Allocate polygon to draw filled path */
	n2 = 2*n-1;
	gmtlib_init_rot_matrix (R0, C->P);			/* Get partial rotation matrix since no actual angle is applied yet */
	for (k = 0; k < n; k++) {	/* March along the arc */
		w = k * step;					/* Opening angle from A to this point X */
		gmt_M_memcpy (R, R0, 9U, double);			/* Get a copy of the "0-angle" rotation matrix */
		gmtlib_load_rot_matrix (w, R, C->P);			/* Build the actual rotation matrix for this angle */
		gmt_matrix_vect_mult (GMT, 3U, R, Ai, X);		/* Rotate point Ai towards B and get X */
		gmt_cart_to_geo (GMT, &L->data[GMT_Y][k], &L->data[GMT_X][k], X, true);	/* Get lon/lat of this point along arc */
		gmt_matrix_vect_mult (GMT, 3U, R, Ao, X);		/* Rotate point Ai towards B and get X */
		gmt_cart_to_geo (GMT, &L->data[GMT_Y][n2-k], &L->data[GMT_X][n2-k], X, true);	/* Get lon/lat of this point along arc */
	}
	L->data[GMT_X][2*n] = L->data[GMT_X][0];	/* Explicitly close the polygon */
	L->data[GMT_Y][2*n] = L->data[GMT_Y][0];

	/* Plot pen as a closed filled polygon without outline */
	PSL_command (GMT->PSL, "V\n");
	gmt_setpen (GMT, pen);		/* Set pen width just so later setpen's will work */
	PSL_setfill (GMT->PSL, pen->rgb, 0);	/* Fill, no outline */
	gmt_geo_polygons (GMT, L);	/* "Draw" the line */
	PSL_command (GMT->PSL, "U\n");

	gmt_free_segment (GMT, &L);
}

GMT_LOCAL void gmtplot_gcircle_sub (struct GMT_CTRL *GMT, double lon0, double lat0, double azimuth, double length, struct GMT_SYMBOL *S, struct GMT_CIRCLE *C) {
	/* We must determine points A and B, whose great-circle connector is the arc we seek to draw */

	int justify = PSL_vec_justify (S->v.status);	/* Return justification as 0-3 */
	double x, y;
	gmt_M_memset (C, 1, struct GMT_CIRCLE);	/* Set all to zero */

	if (S->v.status & PSL_VEC_JUST_S) { /* Was given coordinates of A and B */
		justify = 3;
	}
	switch (justify) {	/* A and B depends on chosen justification */
		case 0: /* Was given coordinates of A; determine B */
			C->lon[0] = lon0;	C->lat[0] = lat0;
			gmt_geo_to_cart (GMT, C->lat[0], C->lon[0], C->A, true);
			C->r0 = C->r = length / GMT->current.proj.DIST_KM_PR_DEG;	/* Arch length in spherical degrees */
			if (C->r > 180.0) {C->longway = true; C->r -= 180.0;}	/* Temporarily adjust if arcs > 180 degrees are chosen */
			gmtlib_get_point_from_r_az (GMT, C->lon[0], C->lat[0], C->r, azimuth, &C->lon[1], &C->lat[1]);
			if (C->longway) C->lon[1] += 180.0, C->lat[1] = -C->lat[1];	/* Undo adjustment */
			gmt_geo_to_cart (GMT, C->lat[1], C->lon[1], C->B, true);	/* Get B */
			break;
		case 1: /* Was given coordinates of halfway point; determine A and B */
			C->r0 = C->r = length / GMT->current.proj.DIST_KM_PR_DEG;	/* Arch length in spherical degrees */
			if (C->r > 180.0) C->longway = true;	/* Temporarily adjust if arcs > 180 degrees are chosen */
			gmtlib_get_point_from_r_az (GMT, lon0, lat0, 0.5*C->r, azimuth, &C->lon[1], &C->lat[1]);
			gmt_geo_to_cart (GMT, C->lat[1], C->lon[1], C->B, true);	/* Get B */
			gmtlib_get_point_from_r_az (GMT, lon0, lat0, 0.5*C->r, azimuth+180.0, &x, &y);
			C->lon[0] = x;	C->lat[0] = y;	/* Replace the original A point */
			gmt_geo_to_cart (GMT, C->lat[0], C->lon[0], C->A, true);	/* Get A */
			break;
		case 2: /* Was given coordinates of B point; determine A */
			C->lon[0] = lon0;	C->lat[0] = lat0;
			gmt_geo_to_cart (GMT, C->lat[0], C->lon[0], C->B, true);
			C->r0 = C->r = length / GMT->current.proj.DIST_KM_PR_DEG;	/* Arch length in spherical degrees */
			if (C->r > 180.0) {C->longway = true; C->r -= 180.0;}	/* Temporarily adjust if arcs > 180 degrees are chosen */
			gmtlib_get_point_from_r_az (GMT, C->lon[0], C->lat[0], C->r, azimuth+180.0, &C->lon[1], &C->lat[1]);
			if (C->longway) C->lon[1] += 180.0, C->lat[1] = -C->lat[1];	/* Undo adjustment */
			gmt_geo_to_cart (GMT, C->lat[1], C->lon[1], C->A, true);	/* Get A */
			gmt_M_double_swap (C->lon[0], C->lon[1]);	gmt_M_double_swap (C->lat[0], C->lat[1]);	/* Now A is first and B is second */
			break;
		case 3: /* Was given coordinates of B instead of azimuth and length; can never be longway */
			C->lon[0] = lon0;	C->lat[0] = lat0;
			C->lat[1] = length;	C->lon[1] = azimuth;
			gmt_geo_to_cart (GMT, C->lat[0], C->lon[0], C->A, true);	/* Get A */
			gmt_geo_to_cart (GMT, C->lat[1], C->lon[1], C->B, true);	/* Get B */
			C->r0 = C->r = d_acosd (gmt_dot3v (GMT, C->A, C->B));		/* Arc length in degrees */
			break;
	}
	gmt_cross3v (GMT, C->A, C->B, C->P);	/* Rotation pole */
	gmt_normalize3v (GMT, C->P);		/* Rotation pole unit vector */

	if (C->longway) {	/* Want to go the long way */
		C->P[0] = -C->P[0], C->P[1] = -C->P[1], C->P[2] = -C->P[2];
	}
}

GMT_LOCAL void gmtplot_scircle_sub (struct GMT_CTRL *GMT, double lon0, double lat0, double angle_1, double angle_2, struct GMT_SYMBOL *S, struct GMT_CIRCLE *C) {
	/* We must determine points A and B, whose small-circle connector about pole P is the arc we seek to draw */

	int justify = PSL_vec_justify (S->v.status);	/* Return justification as 0-3 */
	double R[3][3], M[3];
	gmt_M_memset (C, 1, struct GMT_CIRCLE);	/* Set all to zero */
	/* Requires the rotation matrix for pole S->v.pole */

	/* Here angle_1, angle_2 are not necessarily that, depending on S->v.status:
	 * S->v.pole & PSL_VEC_ANGLES : angle_1 is opening angle1 and angle_2 is opening angle2 about the pole.
	 * Otherwise:	angle_2 is the length of the arc in km */
	gmt_geo_to_cart (GMT, lat0, lon0, M, true);	/* Given input point */
	gmt_geo_to_cart (GMT, S->v.pole[GMT_Y], S->v.pole[GMT_X], C->P, true);
	C->colat = d_acosd (gmt_dot3v (GMT, M, C->P));	/* Colatitude of input point relative to pole, in degrees */

	if (S->v.status & PSL_VEC_ANGLES) {
		/* Was given the two opening angles; compute A and B accordingly */
		gmt_make_rot_matrix (GMT, S->v.pole[GMT_X], S->v.pole[GMT_Y], angle_1, R);
		gmt_matrix_vect_mult (GMT, 3U, R, M, C->A);	/* Get A */
		gmt_cart_to_geo (GMT, &C->lat[0], &C->lon[0], C->A, true);
		gmt_make_rot_matrix (GMT, S->v.pole[GMT_X], S->v.pole[GMT_Y], angle_2, R);
		gmt_matrix_vect_mult (GMT, 3U, R, M, C->B);	/* Get B */
		gmt_cart_to_geo (GMT, &C->lat[1], &C->lon[1], C->B, true);
		C->rot = C->r0 = C->r = angle_2 - angle_1;
	}
	else {
		/* Here A, B, or midpoint was given, + the arc length via angle_2 */
		/* Determine co-latitude for this point */
		C->rot = C->r0 = C->r = (angle_1 / GMT->current.proj.DIST_KM_PR_DEG) / sind (C->colat);	/* Opening angle in spherical degrees */
		switch (justify) {	/* A and B depends on chosen justification */
			case 0: /* Was given coordinates of A; determine B */
				gmt_M_memcpy (C->A, M, 3, double);
				C->lon[0] = lon0;	C->lat[0] = lat0;
				if (C->r > 180.0) {C->longway = true; C->r -= 180.0;}	/* Temporarily adjust if arcs > 180 degrees are chosen */
				/* Rotate A by C->r0 degrees about P to get B */
				gmt_make_rot_matrix (GMT, S->v.pole[GMT_X], S->v.pole[GMT_Y], C->r0, R);
				gmt_matrix_vect_mult (GMT, 3U, R, C->A, C->B);	/* Get B */
				gmt_cart_to_geo (GMT, &C->lat[1], &C->lon[1], C->B, true);
				break;
			case 1: /* Was given coordinates of halfway point; determine A and B */
				if (C->r > 180.0) C->longway = true;	/* Temporarily adjust if arcs > 180 degrees are chosen */
				/* Rotate M by -C->r0/2 degrees about P to get A */
				gmt_make_rot_matrix (GMT, S->v.pole[GMT_X], S->v.pole[GMT_Y], -0.5 * C->r0, R);
				gmt_matrix_vect_mult (GMT, 3U, R, M, C->A);	/* Get A */
				gmt_cart_to_geo (GMT, &C->lat[0], &C->lon[0], C->A, true);
				/* Rotate M by +C->r0/2 degrees about P to get B */
				gmt_make_rot_matrix (GMT, S->v.pole[GMT_X], S->v.pole[GMT_Y], +0.5 * C->r0, R);
				gmt_matrix_vect_mult (GMT, 3U, R, M, C->B);	/* Get B */
				gmt_cart_to_geo (GMT, &C->lat[1], &C->lon[1], C->B, true);
				break;
			case 2: /* Was given coordinates of B point; determine A */
				gmt_M_memcpy (C->B, M, 3, double);
				C->lon[1] = lon0;	C->lat[1] = lat0;
				if (C->r > 180.0) {C->longway = true; C->r -= 180.0;}	/* Temporarily adjust if arcs > 180 degrees are chosen */
				/* Rotate B by -C->r0 degrees about P to get A */
				gmt_make_rot_matrix (GMT, S->v.pole[GMT_X], S->v.pole[GMT_Y], -C->r0, R);
				gmt_matrix_vect_mult (GMT, 3U, R, C->B, C->A);	/* Get A */
				gmt_cart_to_geo (GMT, &C->lat[0], &C->lon[0], C->A, true);
				break;
		}
	}
}

GMT_LOCAL double gmtplot_smallcircle_az (struct GMT_CTRL *GMT, double P[], struct GMT_SYMBOL *S) {
	/* Compute the azimuth at P along small circle given pole */
	double R[3][3], X[3], xlon1, xlat1, xlon2, xlat2, az;
	/* Make rotation matrix for a +0.005 degree rotation */
	gmt_make_rot_matrix (GMT, S->v.pole[GMT_X], S->v.pole[GMT_Y], -0.005, R);
	gmt_matrix_vect_mult (GMT, 3U, R, P, X);	/* Get point really close to P along small circle */
	gmt_cart_to_geo (GMT, &xlat1, &xlon1, X, true);	/* Get coordinates of X */
	gmt_make_rot_matrix (GMT, S->v.pole[GMT_X], S->v.pole[GMT_Y], +0.005, R);
	gmt_matrix_vect_mult (GMT, 3U, R, P, X);	/* Get point really close to P along small circle */
	gmt_cart_to_geo (GMT, &xlat2, &xlon2, X, true);	/* Get coordinates of X */
	az = gmt_az_backaz (GMT, xlon1, xlat1, xlon2, xlat2, false);	/* Compute the azimuth from P to X at A */
	return (az);
}

GMT_LOCAL void gmtplot_plot_vector_head (struct GMT_CTRL *GMT, double *xp, double *yp, uint64_t n, struct GMT_SYMBOL *S) {
	/* PW: Plots the polygon that makes up a vector head.  Because sometimes these head stick
	 * across a periodic boundary we must check if that is the case and plot the two parts separately.
	 * When that is the case we cannot draw the outline of the two new polygons since we wish to show
	 * the heads as "clipped" by the boundary; hence all the rigamorole below. */
	uint64_t start = 0, nin = 0;
	unsigned int n_use, *pin = NULL;	/* Copy of the pen moves */
	unsigned int cap = GMT->PSL->internal.line_cap;
	double *xin = NULL, *yin = NULL;	/* Temp vector with possibly clipped x,y line returned by gmt_geo_to_xy_line */
	if ((GMT->current.plot.n = gmt_geo_to_xy_line (GMT, xp, yp, n)) == 0) return;	/* All outside, or use plot.x|y array */
	PSL_setlinecap (GMT->PSL, PSL_SQUARE_CAP);	/* In case there are clipped heads and we want to do the best we can with the lines */
	n = GMT->current.plot.n;	/* Possibly fewer points */
	if (PSL_vec_outline (S->v.status)) {
		bool close = (GMT->current.plot.n > 2 && gmt_polygon_is_open (GMT, GMT->current.plot.x, GMT->current.plot.y, GMT->current.plot.n));
		nin = n;
		PSL_command (GMT->PSL, "O0\n");	/* Temporary turn off outline; must draw outline separately when head is split */
		if (close) nin++;
		xin = gmt_M_memory (GMT, NULL, nin, double);
		yin = gmt_M_memory (GMT, NULL, nin, double);
		pin = gmt_M_memory (GMT, NULL, nin, unsigned int);
		gmt_M_memcpy (xin, GMT->current.plot.x, n, double);
		gmt_M_memcpy (yin, GMT->current.plot.y, n, double);
		gmt_M_memcpy (pin, GMT->current.plot.pen, n, unsigned int);
		if (close) {	/* Explicitly close the polygon outline */
			xin[n] = xin[0];
			yin[n] = yin[0];
		}
	}

	if ((*GMT->current.map.will_it_wrap) (GMT, GMT->current.plot.x, GMT->current.plot.y, GMT->current.plot.n, &start)) {	/* Polygon does indeed wrap */
		double *xtmp = NULL, *ytmp = NULL;	/* Temp vector for map truncating */
		GMT_Report (GMT->parent, GMT_MSG_DEBUG, "Vector head polygon will wrap at periodic boundary and will be split into two sections\n");
		xtmp = gmt_M_memory (GMT, NULL, n, double);
		ytmp = gmt_M_memory (GMT, NULL, n, double);
		gmt_M_memcpy (xtmp, GMT->current.plot.x, n, double);
		gmt_M_memcpy (ytmp, GMT->current.plot.y, n, double);
		/* First truncate against left border */
		GMT->current.plot.n = gmt_map_truncate (GMT, xtmp, ytmp, n, start, -1);
		n_use = (unsigned int)gmt_compact_line (GMT, GMT->current.plot.x, GMT->current.plot.y, GMT->current.plot.n, false, 0);
		PSL_beginclipping (GMT->PSL, GMT->current.plot.x, GMT->current.plot.y, (int)n_use, GMT->session.no_rgb, 3);
		PSL_plotpolygon (GMT->PSL, GMT->current.plot.x, GMT->current.plot.y, (int)n_use);
		if (PSL_vec_outline (S->v.status)) gmt_plot_line (GMT, xin, yin, pin, nin, PSL_LINEAR);
		PSL_endclipping (GMT->PSL, 1);
		/* Then truncate against right border */
		GMT->current.plot.n = gmt_map_truncate (GMT, xtmp, ytmp, n, start, +1);
		n_use = (unsigned int)gmt_compact_line (GMT, GMT->current.plot.x, GMT->current.plot.y, GMT->current.plot.n, false, 0);
		PSL_beginclipping (GMT->PSL, GMT->current.plot.x, GMT->current.plot.y, (int)n_use, GMT->session.no_rgb, 3);
		PSL_plotpolygon (GMT->PSL, GMT->current.plot.x, GMT->current.plot.y, (int)n_use);
		if (PSL_vec_outline (S->v.status)) gmt_plot_line (GMT, xin, yin, pin, nin, PSL_LINEAR);
		PSL_endclipping (GMT->PSL, 1);
		gmt_M_free (GMT, xtmp);		gmt_M_free (GMT, ytmp);
	}
	else {	/* No wrapping but may be clipped */
		PSL_beginclipping (GMT->PSL, GMT->current.plot.x, GMT->current.plot.y, (int)GMT->current.plot.n, GMT->session.no_rgb, 3);
		PSL_plotpolygon (GMT->PSL, GMT->current.plot.x, GMT->current.plot.y, (int)GMT->current.plot.n);
		if (PSL_vec_outline (S->v.status)) gmt_plot_line (GMT, xin, yin, pin, nin, PSL_LINEAR);
		PSL_endclipping (GMT->PSL, 1);
	}
	PSL_setlinecap (GMT->PSL, cap);
	if (PSL_vec_outline (S->v.status)) {	/* Turn on outline again and free temp memory */
		PSL_command (GMT->PSL, "O1\n");
		gmt_M_free (GMT, xin);
		gmt_M_free (GMT, yin);
		gmt_M_free (GMT, pin);
	}
}

GMT_LOCAL unsigned int gmtplot_geo_vector_smallcircle (struct GMT_CTRL *GMT, double lon0, double lat0, double azimuth, double length, struct GMT_PEN *ppen, struct GMT_SYMBOL *S) {
	/* Draws a small-circle vector with or without heads, etc. There are some complications to consider:
	 * When there are no heads it is simple.  If +n is active we may shrink the line thickness.
	 * With heads there are these cases:
	 * Head length is longer than 90% of the vector length.  We then skip the head and return 1
	 * +n<norm> is in effect.  We shrink vector pen and head length.  Still, the shrunk head
	 * may be longer than 90% of the vector length.  We then shrink head (not pen) further and return 2
	*/

	uint64_t n1, n2, n, add;
	int heads, side[2], outline = 0;
	unsigned int warn = 0;
	size_t n_alloc;
	bool perspective, pure;
	double P[3], Pa[3], Ax[3], Bx[3], Ax2[3], Bx2[3], R[3][3], h_length_limit, max_length;
	double dr[2] = {0.0, 0.0}, az[2] = {0.0, 0.0}, oaz[2] = {0.0, 0.0}, scl[2];
	double da = 0.0, dshift[2] = {0.0, 0.0}, s = 1.0, s1 = 1.0, s2 = 1.0, olon[2], olat[2], head_length, arc_width, n_az, arc;
	double rot[2] = {0.0, 0.0}, rot_v[2] = {0.0, 0.0};
	double *xp = NULL, *yp = NULL, *xp2 = NULL, *yp2 = NULL;
	double *rgb = S->v.fill.rgb;
	struct GMT_CIRCLE C;

#if 0
	/* We must determine points A and B, whose great-circle connector is the arc we seek to draw */
	justify = PSL_vec_justify (S->v.status);	/* Return justification as 0-3 */
#endif

	gmtplot_scircle_sub (GMT, lon0, lat0, azimuth, length, S, &C);
	perspective = gmt_M_is_perspective (GMT);

	/* Here we have the endpoints A and B of the great (or small) circle arc */

	/* If shrink-option (+n) is active we may have to scale down head attributes and pen width */
	/* If shrink-option (+n) is active we may have to scale down head attributes and pen width */
	heads = PSL_vec_head (S->v.status);	/* Return head selection as 0-3 */
	pure = (S->v.v_norm == -1.0f);	/* True if no shrinking has been specified */
	h_length_limit = (1.0 - S->v.v_stem) * C.r0;	/* Max length of arrow in degrees to ensure the stem is still showing */
	if (heads == 3) h_length_limit *= 0.5;		/* Split this length between the two heads */
	if (heads && !pure) {	/* Need to determine head length in degrees */
		az[0] = gmtplot_smallcircle_az (GMT, C.A, S);	/* Compute the azimuth from A to B at A along small circle */
		scl[0] = (perspective) ? S->v.scale : gmtplot_get_local_scale (GMT, C.lon[0], C.lat[0], 0.001 * C.r, az[0]);	/* Get local deg/inch scale at A in az[0] direction */
		dr[0] = scl[0] * S->size_x;	/* This is arrow head length in degrees, approximately */
		az[1] = -gmtplot_smallcircle_az (GMT, C.B, S);	/* Compute the azimuth from B to A at B along small circle */
		scl[1] = (perspective) ? S->v.scale : gmtplot_get_local_scale (GMT, C.lon[1], C.lat[1], 0.01 * C.r, az[1]);	/* Get local deg/inch scale */
		dr[1] = scl[1] * S->size_x;	/* This is arrow head length in degrees, approximately, adjusted for ~pen thickness to ensure no gap between head and line */
		max_length = MAX (dr[0], dr[1]);
		if (max_length > h_length_limit) {
			s2 = h_length_limit / max_length;
			warn = 2;
		}
	}

	/* Might have to shrink things */
	if (C.r0 < S->v.v_norm)
		s1 = C.r0 / S->v.v_norm;
	if (s1 < s2) {	/* Pick the smallest scale required for head shrinking */
		s = s1;
		warn = 0;	/* When requesting +n there is no warning unless s2 is the smaller scale */
	}
	else
		s = s2;
	head_length = s * S->size_x;
	arc_width   = s1 * S->v.v_width;	/* Use scale s1 for pen shrinking */

	gmt_M_memcpy (olon, C.lon, 2, double);	gmt_M_memcpy (olat, C.lat, 2, double);	/* Keep copy of original coordinates */

	/* When only one side of a vector head is requested (side = -1/+1) there are complications that leads to some
	 * extra work: Since we are clipping the head polygon, the head outline pen is effectively half that of the
	 * vector.  Thus, there will be an offset of 1/2 penwidth at the end of the vector line and the start of the
	 * back-end of the half vector head.  We adjust this changing the colatitude from the pole by the equivalent
	 * distance of 1/2 pen width away from the side with the half arrowhead.  This makes the outline of the head
	 * align with the vector line. */
	for (n = 0; n < 2; n++) {
		side[n] = PSL_vec_side (S->v.status, n);	/* Return side selection as 0,-1,+1 for this head */
		dshift[n] = (side[n]) ? 0.5 * arc_width : 0.0;	/* Half-width of arc thickness if side != 0 */
	}
	if (heads & 1) {	/* Placing head at A means we must shorten the arc and use Ax instead of A */
		az[0] = gmtplot_smallcircle_az (GMT, C.A, S);	/* Compute the azimuth from A to B at A along small circle */
		scl[0] = (perspective) ? S->v.scale : gmtplot_get_local_scale (GMT, C.lon[0], C.lat[0], 0.001 * C.r, az[0]);	/* Get local deg/inch scale at A in az[0] direction */
		dr[0] = scl[0] * (head_length - 1.1*dshift[0]);	/* This is arrow head length in degrees, approximately, adjusted for ~pen thickness to ensure no gap between head and line (the 1.1 slop) */
		if (pure && dr[0] > h_length_limit) {	/* Head length too long, refuse to plot it */
			gmt_M_memcpy (Ax, C.A, 3, double);	/* No need to shorten arc at beginning */
			heads -= 1;	/* Not purse this head any further */
			warn = 1;
		}
		else {
			dr[0] /= sind (C.colat);	/* Scale dr[0] to opening angle degrees given colatitude */
			/* Determine mid-back point of arrow head by rotating A back by chosen fraction rot of dr[0] */
			rot_v[0] = 0.5 * dr[0] * (1.95 - S->v.v_shape);	/* 1.95 instead of 2 to allow for slop */
			gmt_make_rot_matrix2 (GMT, C.P, rot_v[0], R);	/* Rotation of rot_v[0] degrees about pole P */
			gmt_matrix_vect_mult (GMT, 3U, R, C.A, Ax);	/* Get Ax = R * A*/
			C.rot -= rot_v[0];	/* Shorten full arc by the same amount */
			dr[0] = scl[0] * head_length;	/* This is arrow head length in great-circle degrees, approximately, without any pen-width compensation */
		}
	}
	else
		gmt_M_memcpy (Ax, C.A, 3, double);	/* No need to shorten arc at beginning */

	if (heads & 2) { /* Place arrow head at B */
		az[1] = -gmtplot_smallcircle_az (GMT, C.B, S);	/* Compute the azimuth from B to A at B along small circle */
		scl[1] = (perspective) ? S->v.scale : gmtplot_get_local_scale (GMT, C.lon[1], C.lat[1], 0.01 * C.r, az[1]);	/* Get local deg/inch scale */
		dr[1] = S->v.scale * (head_length - 1.1*dshift[1]);	/* This is arrow head length in degrees, approximately, adjusted for ~pen thickness to ensure no gap between head and line */
		if (pure && dr[1] > h_length_limit) {	/* Head length too long, refuse to plot it */
			gmt_M_memcpy (Bx, C.B, 3, double);	/* No need to shorten arc at end */
			heads -= 1;	/* Not purse this head any further */
			warn = 1;
		}
		else {
			dr[1] /= sind (C.colat);	/* Scale dr[1] to opening angle degrees given colatitude */
			/* Determine mid-back point of arrow head by rotating B back by chosen fraction rot of dr[1] */
			rot_v[1] = 0.5 * dr[1] * (1.95 - S->v.v_shape);	/* 1.95 instead of 2 to allow for slop */
			gmt_make_rot_matrix2 (GMT, C.P, -rot_v[1], R);	/* Rotation of -rot_v[1] degrees about pole P */
			gmt_matrix_vect_mult (GMT, 3U, R, C.B, Bx);	/* Get Bx = R * B*/
			C.rot -= rot_v[1];	/* Shorten full arc by the same amount */
			dr[1] = scl[1] * head_length;	/* This is arrow head length in great-circle degrees, approximately, without any pen-width compensation */
		}
	}
	else
		gmt_M_memcpy (Bx, C.B, 3, double);	/* No need to shorten arc at end */

	gmt_M_memcpy (oaz, az, 2, double);	/* Keep copy of original azimuths */

	/* Get array of lon,lat points that defines the arc */

	if (side[0] || side[1]) {	/* Must adjust the distance from pole to A, B by 1/2 the pen width */
		double Scl, Off, xlon, xlat, tlon, tlat;
		gmt_cart_to_geo (GMT, &xlat, &xlon, Ax, true);
		n_az = gmt_az_backaz (GMT, xlon, xlat, S->v.pole[GMT_X], S->v.pole[GMT_Y], false);	/* Compute the azimuth from Ax to P at Ax along great circle */
		if (side[0] == +1) n_az += 180.0;	/* Might be for side == +1, check */
		Scl = (perspective) ? S->v.scale : gmtplot_get_local_scale (GMT, xlon, xlat, 0.01, n_az);	/* Get deg/inch scale at A perpendicular to arc */
		Off = Scl * dshift[0];	/* Offset in degrees due to 1/2 pen thickness */
		gmtlib_get_point_from_r_az (GMT, xlon, xlat, Off, n_az, &tlon, &tlat);	/* Adjusted Ax */
		gmt_geo_to_cart (GMT, tlat, tlon, Ax2, true);
		gmt_make_rot_matrix2 (GMT, C.P, C.rot, R);		/* Rotation of C->rot degrees about pole P */
		gmt_matrix_vect_mult (GMT, 3U, R, Ax2, Bx2);		/* Get revised Bx = R * Ax */
	}
	else {
		gmt_M_memcpy (Ax2, Ax, 3, double);	/* No need to shorten arc at end */
		gmt_M_memcpy (Bx2, Bx, 3, double);	/* No need to shorten arc at end */
	}

	gmtplot_circle_pen_poly (GMT, Ax2, Bx2, false, C.rot, ppen, S, &C, s1);

	if (!heads) return (warn);	/* All done */

	PSL_command (GMT->PSL, "V\n");
	/* Get half-angle at head and possibly change pen */
	da = 0.5 * S->v.v_angle;	/* Half-opening angle at arrow head */
	if ((S->v.status & PSL_VEC_OUTLINE) == 0)
		PSL_command (GMT->PSL, "O0\n");	/* Turn off outline */
	else {
		gmt_setpen (GMT, &S->v.pen);
		outline = 1;
	}
	if ((S->v.status & PSL_VEC_FILL) == 0)
		PSL_command (GMT->PSL, "FQ\n");	/* Turn off vector head fill */
	else
		PSL_setfill (GMT->PSL, rgb, outline);

	if (heads & 1) { /* Place arrow head at A */
		if (C.longway) az[0] += 180.0;
		rot[0] = dr[0] / sind (C.colat);	/* Small circle rotation angle to draw arrow outline */
		if (side[0] != +1) {	/* Want to draw left side of arrow */
			gmt_make_rot_matrix2 (GMT, C.A, da, R);		/* Rotation of da degrees about A */
			gmt_matrix_vect_mult (GMT, 3U, R, C.P, Pa);	/* Rotate pole C.P to inner arc pole location Pa */
			gmt_make_rot_matrix2 (GMT, Pa, rot[0], R);	/* Rotation of rot[0] degrees about Pa */
			gmt_matrix_vect_mult (GMT, 3U, R, C.A, P);	/* Rotate A to inner arc end point P */
			arc = rot[0];
		}
		else {
			gmt_M_memcpy (P, Ax, 3, double);		/* Start from (possibly adjusted) mid point instead... */
			gmt_M_memcpy (Pa, C.P, 3, double);	/* ...and use circle pole */
			arc = rot_v[0];
		}
		n1 = (int)gmtplot_small_circle_arc (GMT, P, 0.0, Pa, -arc, &xp, &yp);	/* Compute small circle arc from P to A */
		if (side[0] != -1) {	/* Want to draw right side of arrow */
			gmt_make_rot_matrix2 (GMT, C.A, -da, R);	/* Rotation of -da degrees about A */
			gmt_matrix_vect_mult (GMT, 3U, R, C.P, Pa);	/* Rotate pole C.P to outer arc pole location Pa */
			gmt_make_rot_matrix2 (GMT, Pa, rot[0], R);	/* Rotation of rot[0] degrees about Pa */
			gmt_matrix_vect_mult (GMT, 3U, R, C.A, P);	/* Rotate A to outer arc end point P */
			arc = rot[0];
		}
		else {
			gmt_M_memcpy (P, Ax, 3, double);		/* Start from (adjusted) mid point instead... */
			gmt_M_memcpy (Pa, C.P, 3, double);	/* ...and use circle pole */
			arc = rot_v[0];
		}
		n2 = (unsigned int)gmtplot_small_circle_arc (GMT, C.A, 0.0, Pa, arc, &xp2, &yp2);	/* Compute great circle arc from A to P */
		add = (side[0] == 0) ? 1 : 0;	/* Need to add mid point explicitly */
		n_alloc = n = n1 + n2 + add;
		gmt_M_malloc2 (GMT, xp, yp, 0U, &n_alloc, double);	/* Allocate space for total path */
		gmt_M_memcpy (&xp[n1], xp2, n2, double);
		gmt_M_memcpy (&yp[n1], yp2, n2, double);
		if (add) {	/* Mid point of arrow */
			gmt_cart_to_geo (GMT, &yp[n-1], &xp[n-1], Ax, true);	/* Add geo coordinates of this new back mid point for arc */
		}
		gmtplot_plot_vector_head (GMT, xp, yp, n, S);
		gmt_M_free (GMT, xp);	gmt_M_free (GMT, yp);
		gmt_M_free (GMT, xp2);	gmt_M_free (GMT, yp2);
	}
	if (heads & 2) { /* Place arrow head at B */
		if (C.longway) az[1] += 180.0;
		rot[1] = dr[1] / sind (C.colat);	/* Small circle rotation angle to draw arrow outline */
		if (side[1] != +1) {	/* Want to draw left side of arrow */
			gmt_make_rot_matrix2 (GMT, C.B, -da, R);	/* Rotation of -da degrees about B */
			gmt_matrix_vect_mult (GMT, 3U, R, C.P, Pa);	/* Rotate pole C.P to inner arc pole location Pa */
			gmt_make_rot_matrix2 (GMT, Pa, -rot[1], R);	/* Rotation of -rot[1] degrees about Pa */
			gmt_matrix_vect_mult (GMT, 3U, R, C.B, P);	/* Rotate B to inner arc end point P */
			arc = rot[1];
		}
		else {
			gmt_M_memcpy (P, Bx, 3, double);		/* Start from (adjusted) mid point instead... */
			gmt_M_memcpy (Pa, C.P, 3, double);	/* ...and use circle pole */
			arc = rot_v[1];
		}
		n1 = gmtplot_small_circle_arc (GMT, P, 0.0, Pa, arc, &xp, &yp);	/* Compute small circle arc from P to B */
		if (side[1] != -1) {	/* Want to draw right side of arrow */
			gmt_make_rot_matrix2 (GMT, C.B, da, R);		/* Rotation of da degrees about B */
			gmt_matrix_vect_mult (GMT, 3U, R, C.P, Pa);	/* Rotate pole C.P to outer arc pole location Pa */
			gmt_make_rot_matrix2 (GMT, Pa, -rot[1], R);	/* Rotation of -rot[1] degrees about Pa */
			gmt_matrix_vect_mult (GMT, 3U, R, C.B, P);	/* Rotate B to outer arc end point P */
			arc = rot[1];
		}
		else {
			gmt_M_memcpy (P, Bx, 3, double);		/* Start from (adjusted) mid point instead */
			gmt_M_memcpy (Pa, C.P, 3, double);	/* ...and use circle pole */
			arc = rot_v[1];
		}
		n2 = (unsigned int)gmtplot_small_circle_arc (GMT, C.B, 0.0, Pa, -arc, &xp2, &yp2);	/* Compute small circle arc from B to P */
		add = (side[1] == 0) ? 1 : 0;	/* Need to add mid point explicitly */
		n_alloc = n = n1 + n2 + add;
		gmt_M_malloc2 (GMT, xp, yp, 0U, &n_alloc, double);	/* Allocate space for total path */
		gmt_M_memcpy (&xp[n1], xp2, n2, double);
		gmt_M_memcpy (&yp[n1], yp2, n2, double);
		if (add) {	/* Mid point of arrow */
			gmt_cart_to_geo (GMT, &yp[n-1], &xp[n-1], Bx, true);	/* Add geo coordinates of this new back-mid point for arc */
		}
		gmtplot_plot_vector_head (GMT, xp, yp, n, S);
		gmt_M_free (GMT, xp);	gmt_M_free (GMT, yp);
		gmt_M_free (GMT, xp2);	gmt_M_free (GMT, yp2);
	}
	PSL_command (GMT->PSL, "U\n");
	return (warn);
}

GMT_LOCAL unsigned int gmtplot_geo_vector_greatcircle (struct GMT_CTRL *GMT, double lon0, double lat0, double azimuth, double length, struct GMT_PEN *ppen, struct GMT_SYMBOL *S) {
	/* Draws a great-circle vector with our without heads, etc. There are some complications to consider:
	 * When there are no heads it is simple.  If +n is on we may shrink the line thickness.
	 * With heads there are these cases:
	 * Head length is longer than 90% of the vector length.  We then skip the head and return 1
	 * +n<norm> is in effect.  We shrink vector pen and head length.  Still, the shrunk head
	 * may be longer than 90% of the vector length.  We then shrink head (not pen) further and return 2
	*/

	uint64_t n1, n2, n, add;
	int heads, side[2], outline = 0;
	unsigned int warn = 0;
	size_t n_alloc;
	bool perspective, pure;
	double tlon, tlat, mlon, mlat, P[3], Ax[3], Bx[3], h_length_limit, max_length;
	double dr[2] = {0.0, 0.0}, az[2] = {0.0, 0.0}, oaz[2] = {0.0, 0.0}, off[2] = {0.0, 0.0};
	double da = 0.0, dshift[2] = {0.0, 0.0}, s = 1.0, s1 = 1.0, s2 = 1.0, olon[2], olat[2], head_length, arc_width, rot, scl[2];
	double *xp = NULL, *yp = NULL, *xp2 = NULL, *yp2 = NULL;
	double *rgb = S->v.fill.rgb;
	struct GMT_CIRCLE C;

	/* We must determine points A and B, whose great-circle connector is the arc we seek to draw */
	gmtplot_gcircle_sub (GMT, lon0, lat0, azimuth, length, S, &C);
	perspective = gmt_M_is_perspective (GMT);

	/* Here we have the endpoints A and B of the great (or small) circle arc */

	/* If shrink-option (+n) is active we may have to scale down head attributes and pen width */
	pure = (S->v.v_norm == -1.0f);	/* True if no shrinking has been specified */
	heads = PSL_vec_head (S->v.status);	/* Return head selection as 0-3 */
	h_length_limit = (1.0 - S->v.v_stem) * C.r0;	/* Max length of arrow in degrees to ensure the stem is still showing */
	if (heads == 3) h_length_limit *= 0.5;		/* Split this length between the two heads */
	if (heads && !pure) {	/* Need to determine head length in degrees */
		az[0]  = gmt_az_backaz (GMT, C.lon[0], C.lat[0], C.lon[1], C.lat[1], false);	/* Compute the azimuth from A to B at A along great circle */
		scl[0] = (perspective) ? S->v.scale : gmtplot_get_local_scale (GMT, C.lon[0], C.lat[0], 0.001 * C.r, az[0]);	/* Get local deg/inch scale at A in az[0] direction */
		dr[0] = scl[0] * S->size_x;	/* This is arrow head length in degrees, approximately */
		az[1]  = gmt_az_backaz (GMT, C.lon[1], C.lat[1], C.lon[0], C.lat[0], false);	/* Compute the azimuth from B to A at B along great circle */
		scl[1] = (perspective) ? S->v.scale : gmtplot_get_local_scale (GMT, C.lon[1], C.lat[1], 0.01 * C.r, az[1]);	/* Get local deg/inch scale */
		dr[1] = scl[1] * S->size_x;	/* This is arrow head length in degrees, approximately, adjusted for ~pen thickness to ensure no gap between head and line */
		max_length = MAX (dr[0], dr[1]);
		if (max_length > h_length_limit) {
			s2 = h_length_limit / max_length;
			warn = 2;
		}
	}

	/* Might have to shrink things */
	if (C.r0 < S->v.v_norm)
		s1 = C.r0 / S->v.v_norm;
	if (s1 < s2) {	/* Pick the smallest scale required for head shrinking */
		s = s1;
		warn = 0;	/* When requesting +n there is no warning unless s2 is the smaller scale */
	}
	else
		s = s2;
	head_length = s * S->size_x;
	arc_width   = s1 * S->v.v_width;	/* Use scale s1 for pen shrinking */
	gmt_M_memcpy (olon, C.lon, 2, double);	gmt_M_memcpy (olat, C.lat, 2, double);	/* Keep copy of original coordinates */

	/* When only one side of a vector head is requested (side = -1/+1) there are complications that leads to some
	 * extra work: Since we are clipping the head polygon, the head outline pen is effectively half that of the
	 * vector.  Thus, there will be an offset of 1/2 penwidth at the end of the vector line and the start of the
	 * back-end of the half vector head.  We adjust this (similar to straight and curved vectors in postscriptlight) by moving
	 * the vector tip and the mid-vector back point the equivalent distance of 1/2 pen width away from the side with
	 * the half arrowhead.  This makes the outline of the head align with the vector line. */

	for (n = 0; n < 2; n++) {
		side[n] = PSL_vec_side (S->v.status, n);	/* Return side selection as 0,-1,+1 for this head */
		dshift[n] = (side[n]) ? 0.5 * arc_width : 0.0;	/* Half-width of arc thickness if side != 0 */
	}
	side[0] = -side[0];	/* Since implmenented backwards */
	if (heads & 1) {	/* Placing head at A means we must shorten the arc and use Ax instead of A */
		az[0] = gmt_az_backaz (GMT, C.lon[0], C.lat[0], C.lon[1], C.lat[1], false);	/* Compute the azimuth from A to B at A along great circle */
		scl[0] = (perspective) ? S->v.scale : gmtplot_get_local_scale (GMT, C.lon[0], C.lat[0], 0.001 * C.r, az[0]);	/* Get local deg/inch scale at A in az[0] direction */
		dr[0] = scl[0] * (head_length - 1.1*dshift[0]);	/* This is arrow head length in degrees, approximately, adjusted for ~pen thickness to ensure no gap between head and line */
		if (pure && dr[0] > h_length_limit) {	/* Head length too long, refuse to plot it */
			gmt_M_memcpy (Ax, C.A, 3, double);	/* No need to shorten arc at beginning */
			heads -= 1;	/* Not purse this head any further */
			warn = 1;
		}
		else {
			gmtlib_get_point_from_r_az (GMT, C.lon[0], C.lat[0], 0.5*dr[0]*(1.95 - S->v.v_shape), az[0], &tlon, &tlat);	/* Back mid-point of arrow */
			gmt_geo_to_cart (GMT, tlat, tlon, Ax, true);	/* Get Cartesian coordinates of this new start point for arc */
			dr[0] = scl[0] * head_length;	/* This is arrow head length in degrees, approximately, without any pen-width compensation */
		}
	}
	else
		gmt_M_memcpy (Ax, C.A, 3, double);	/* No need to shorten arc at beginning */

	if (heads & 2) { /* Place arrow head at B */
		az[1] = gmt_az_backaz (GMT, C.lon[1], C.lat[1], C.lon[0], C.lat[0], false);	/* Compute the azimuth from B to A at B along great circle */
		scl[1] = (perspective) ? S->v.scale : gmtplot_get_local_scale (GMT, C.lon[1], C.lat[1], 0.01 * C.r, az[1]);	/* Get local deg/inch scale */
		dr[1] = scl[1] * (head_length - 1.1*dshift[1]);	/* This is arrow head length in degrees, approximately, adjusted for ~pen thickness to ensure no gap between head and line */
		if (pure && dr[1] > h_length_limit) {	/* Head length too long, refuse to plot it */
			gmt_M_memcpy (Bx, C.B, 3, double);	/* No need to shorten arc at end */
			heads -= 2;	/* Not purse this head any further */
			warn = 1;
		}
		else {
			gmtlib_get_point_from_r_az (GMT, C.lon[1], C.lat[1], 0.5*dr[1]*(1.95 - S->v.v_shape), az[1], &tlon, &tlat);	/* Back mid-point of arrow */
			gmt_geo_to_cart (GMT, tlat, tlon, Bx, true);	/* Get Cartesian coordinates of this new end point for arc */
			dr[1] = scl[1] * head_length;	/* This is arrow head length in degrees, approximately, without any pen-width compensation */
		}
	}
	else
		gmt_M_memcpy (Bx, C.B, 3, double);	/* No need to shorten arc at end */

	gmt_M_memcpy (oaz, az, 2, double);	/* Keep copy of original azimuths */

	rot = d_acosd (gmt_dot3v (GMT, Ax, Bx));	/* opening angle in degrees */
	gmtplot_circle_pen_poly (GMT, Ax, Bx, C.longway, rot, ppen, S, &C, s1);

	if (!heads) return (warn);	/* All done */

	/* Get half-angle at head and possibly change pen */
	da = 0.5 * S->v.v_angle;	/* Half-opening angle at arrow head */
	PSL_command (GMT->PSL, "V\n");
	if ((S->v.status & PSL_VEC_OUTLINE) == 0)
		PSL_command (GMT->PSL, "O0\n");	/* Turn off outline */
	else {
		gmt_setpen (GMT, &S->v.pen);
		outline = 1;
	}
	if ((S->v.status & PSL_VEC_FILL) == 0)
		PSL_command (GMT->PSL, "FQ\n");	/* Turn off vector head fill */
	else
		PSL_setfill (GMT->PSL, rgb, outline);

	if (heads & 1) { /* Place arrow head at A */
		if (C.longway) az[0] += 180.0;
		gmtlib_get_point_from_r_az (GMT, C.lon[0], C.lat[0], 0.5*dr[0]*(2.0 - S->v.v_shape), az[0], &mlon, &mlat);	/* Back mid-point of arrow  */
		if (side[0]) {	/* Must adjust the back mid- and end point by 1/2 the pen width */
			az[0] = gmt_az_backaz (GMT, mlon, mlat, C.lon[1], C.lat[1], false);	/* Compute the azimuth from M to B at M */
			scl[0] = (perspective) ? S->v.scale : gmtplot_get_local_scale (GMT, mlon, mlat, tand (da) * dr[0], az[0]+side[0]*90.0);	/* Get deg/inch scale at M perpendicular to arc */
			off[0] = scl[0] * dshift[0];	/* Offset in degrees due to 1/2 pen thickness */
			gmtlib_get_point_from_r_az (GMT, mlon, mlat, off[0], az[0]+side[0]*90.0, &tlon, &tlat);	/* Adjusted back mid-point of arrow head */
			mlon = tlon;	mlat = tlat;	/* Update shifted mid-point */
			gmtlib_get_point_from_r_az (GMT, C.lon[0], C.lat[0], off[0], oaz[0]+side[0]*90.0, &tlon, &tlat);	/* Adjusted tip of arrow head A */
			C.lon[0] = tlon;	C.lat[0] = tlat;	/* Update shifted A location */
			gmt_geo_to_cart (GMT, tlat, tlon, C.A, true);	/* New A vector */
		}
		if (side[0] != +1) {	/* Want to draw left side of arrow */
			gmtlib_get_point_from_r_az (GMT, olon[0], olat[0], dr[0]+off[0], oaz[0]+da, &tlon, &tlat);	/* Start point of arrow on left side */
			gmt_geo_to_cart (GMT, tlat, tlon, P, true);
		}
		else
			gmt_geo_to_cart (GMT, mlat, mlon, P, true);	/* Start from (adjusted) mid point instead */
		n1 = gmtplot_great_circle_arc (GMT, P, C.A, 0.0, false, &xp, &yp);	/* Compute great circle arc from P to A */
		if (side[0] != -1) {	/* Want to draw right side of arrow */
			gmtlib_get_point_from_r_az (GMT, olon[0], olat[0], dr[0]+off[0], oaz[0]-da, &tlon, &tlat);	/* End point of arrow on right side */
			gmt_geo_to_cart (GMT, tlat, tlon, P, true);
		}
		else
			gmt_geo_to_cart (GMT, mlat, mlon, P, true);	/* End at (adjusted) mid point instead */
		n2 = gmtplot_great_circle_arc (GMT, C.A, P, 0.0, false, &xp2, &yp2);	/* Compute great circle arc from A to P */
		add = (side[0] == 0) ? 1 : 0;	/* Need to add mid point explicitly */
		n_alloc = n = n1 + n2 + add;
		gmt_M_malloc2 (GMT, xp, yp, 0U, &n_alloc, double);	/* Allocate space for total path */
		gmt_M_memcpy (&xp[n1], xp2, n2, double);
		gmt_M_memcpy (&yp[n1], yp2, n2, double);
		if (add) {	/* Mid point of arrow */
			xp[n-1] = mlon;	yp[n-1] = mlat;
		}
		gmtplot_plot_vector_head (GMT, xp, yp, n, S);
		gmt_M_free (GMT, xp);	gmt_M_free (GMT, yp);
		gmt_M_free (GMT, xp2);	gmt_M_free (GMT, yp2);
	}
	if (heads & 2) { /* Place arrow head at B */
		if (C.longway) az[1] += 180.0;
		gmtlib_get_point_from_r_az (GMT, C.lon[1], C.lat[1], 0.5*dr[1]*(2.0 - S->v.v_shape), az[1], &mlon, &mlat);	/* Mid point of arrow */
		if (side[1]) {	/* Must adjust the mid-point and end point by 1/2 the pen width */
			az[1] = gmt_az_backaz (GMT, C.lon[1], C.lat[1], C.lon[0], C.lat[0], false);	/* Compute the azimuth from M to A at M */
			scl[1] = (perspective) ? S->v.scale : gmtplot_get_local_scale (GMT, mlon, mlat, tand (da) * dr[1], az[1]+side[1]*90.0);	/* Get deg/inch scale at M perpendicular to arc */
			off[1] = scl[1] * dshift[1];	/* Offset in degrees due to 1/2 pen thickness */
			gmtlib_get_point_from_r_az (GMT, mlon, mlat, off[1], az[1]+side[1]*90.0, &tlon, &tlat);	/* Adjusted back mid-point of arrow head  */
			mlon = tlon;	mlat = tlat;	/* Update shifted mid-point */
			gmtlib_get_point_from_r_az (GMT, C.lon[1], C.lat[1], off[1], oaz[1]+side[1]*90.0, &tlon, &tlat);	/* Adjusted tip of arrow head */
			C.lon[1] = tlon;	C.lat[1] = tlat;	/* Update shifted B location */
			gmt_geo_to_cart (GMT, tlat, tlon, C.B, true);	/* New B vector */
		}
		if (side[1] != +1) {	/* Want to draw left side of arrow */
			gmtlib_get_point_from_r_az (GMT, olon[1], olat[1], dr[1]+off[1], oaz[1]+da, &tlon, &tlat);	/* Start point of arrow on left side */
			gmt_geo_to_cart (GMT, tlat, tlon, P, true);
		}
		else
			gmt_geo_to_cart (GMT, mlat, mlon, P, true);	/* Start from (adjusted)mid point instead */
		n1 = gmtplot_great_circle_arc (GMT, P, C.B, 0.0, false, &xp, &yp);	/* Compute great circle arc from P to B */
		if (side[1] != -1) {	/* Want to draw right side of arrow */
			gmtlib_get_point_from_r_az (GMT, olon[1], olat[1], dr[1]+off[1], oaz[1]-da, &tlon, &tlat);	/* Start point of arrow on other side */
			gmt_geo_to_cart (GMT, tlat, tlon, P, true);
		}
		else
			gmt_geo_to_cart (GMT, mlat, mlon, P, true);	/* End at (adjusted) mid point instead */
		n2 = gmtplot_great_circle_arc (GMT, C.B, P, 0.0, false,  &xp2, &yp2);	/* Compute great circle arc from B to P */
		add = (side[1] == 0) ? 1 : 0;	/* Need to add mid point explicitly */
		n_alloc = n = n1 + n2 + add;
		gmt_M_malloc2 (GMT, xp, yp, 0U, &n_alloc, double);	/* Allocate space for total path */
		gmt_M_memcpy (&xp[n1], xp2, n2, double);
		gmt_M_memcpy (&yp[n1], yp2, n2, double);
		if (add) {	/* Mid point of arrow */
			xp[n-1] = mlon;	yp[n-1] = mlat;
		}
		gmtplot_plot_vector_head (GMT, xp, yp, n, S);
		gmt_M_free (GMT, xp);	gmt_M_free (GMT, yp);
		gmt_M_free (GMT, xp2);	gmt_M_free (GMT, yp2);
	}
	PSL_command (GMT->PSL, "U\n");
	return (warn);
}

/*----------------------------------------------------------|
 * Public functions that are part of the GMT Devel library  |
 *----------------------------------------------------------|
 */

void gmt_xy_axis (struct GMT_CTRL *GMT, double x0, double y0, double length, double val0, double val1, struct GMT_PLOT_AXIS *A, bool below, unsigned side) {
	unsigned int k, i, nx, nx1, np = 0;/* Misc. variables */
	unsigned int annot_pos;	/* Either 0 for upper annotation or 1 for lower annotation */
	unsigned int primary;		/* Axis item number of annotation with largest interval/unit */
	unsigned int axis = A->id;	/* Axis id (GMT_X, GMT_Y, GMT_Z) */
	unsigned int justify;
	unsigned int lx_just = PSL_BC, ly_just = PSL_BC;
	bool horizontal;		/* true if axis is horizontal */
	bool annotate = ((side & GMT_AXIS_ANNOT) > 0);
	bool neg = below;		/* true if annotations are to the left of or below the axis */
	bool faro;			/* true if the anchor point of annotations is on the far side of the axis */
	bool first = true;
	bool is_interval;		/* true when the annotation is interval annotation and not tick annotation */
	bool do_annot;		/* true unless we are dealing with Gregorian weeks */
	bool do_tick;		/* true unless we are dealing with bits of weeks */
	bool form;			/* true for outline font */
	bool ortho = false;		/* true if annotations are orthogonal to axes */
	bool flip = false;		/* true if annotations are inside axes */
	bool MM_set = false;		/* true after we define the MM PS macro for label offsets */
	bool angled = false;		/* True if user used +angle to select a slanted annotation */
	bool skip = false;
	bool save_pi = GMT->current.plot.substitute_pi;
	double *knots = NULL, *knots_p = NULL;	/* Array pointers with tick/annotation knots, the latter for primary annotations */
	double x, t_use, text_angle, cos_a = 0.0, sin_a = 0.0;	/* Misc. variables */
	double x_angle_add = 0.0, y_angle_add = 0.0;	/* Used when dealing with perspectives */
	struct GMT_FONT font;			/* Annotation font (FONT_ANNOT_PRIMARY or FONT_ANNOT_SECONDARY) */
	struct GMT_PLOT_AXIS_ITEM *T = NULL;	/* Pointer to the current axis item */
	char string[GMT_LEN256] = {""};	/* Annotation string */
	char format[GMT_LEN256] = {""};	/* format used for non-time annotations */
	char *axis_chr[3] = {"ns", "ew", "zz"};	/* Characters corresponding to axes */
	char **label_c = NULL;
	double (*xyz_fwd) (struct GMT_CTRL *, double) = NULL;
	struct PSL_CTRL *PSL= GMT->PSL;

	/* Initialize parameters for this axis */

	if (GMT->current.proj.three_D && axis != GMT_Z) {
		/* Because perspective is now done in PostScript we must sometimes reverse the label orientations
		 * so they don't appear upside down when viewed from certain quadrants */
		switch (GMT->current.proj.z_project.quadrant) {
			case 1: x_angle_add = 180.0; lx_just = PSL_TC; break;
			case 3: y_angle_add = 180.0; ly_just = PSL_TC; break;
			case 4: x_angle_add = y_angle_add = 180.0; lx_just = ly_just = PSL_TC; break;
			default: x_angle_add = y_angle_add = 0.0; break;
		}
	}
	horizontal = (axis == GMT_X);	/* This is a horizontal axis */
	xyz_fwd = ((axis == GMT_X) ? &gmt_x_to_xx : (axis == GMT_Y) ? &gmt_y_to_yy : &gmt_z_to_zz);
	primary = gmtplot_get_primary_annot (A);			/* Find primary axis items */
	if (A->use_angle) {	/* Must honor the +a modifier */
		if (axis != GMT_X && doubleAlmostEqualZero (A->angle, 90.0)) ortho = false;	/* Y/Z-Annotations are parallel */
		else if (axis != GMT_X && doubleAlmostEqualZero (A->angle, 0.0)) ortho = true;	/* Y/Z-Annotations are normal */
		if (axis == GMT_X && doubleAlmostEqualZero (A->angle, 0.0)) skip = true;	/* X-Annotations are parallel so do nothing */
	}
	else if (strchr (GMT->current.setting.map_annot_ortho, axis_chr[axis][below]))
		ortho = true;	/* Annotations are orthogonal for this axis */
	if (GMT->current.setting.map_frame_type & GMT_IS_INSIDE) neg = !neg;	/* Annotations go either below or above the axis */
	faro = (neg == (horizontal && !ortho));			/* Current point is at the far side of the tickmark? */
	if (A->type != GMT_TIME)						/* Set the annotation format template */
		gmt_get_format (GMT, gmtlib_get_map_interval (GMT, &A->item[GMT_ANNOT_UPPER]), A->unit, A->prefix, format);
	text_angle = (ortho == horizontal) ? 90.0 : 0.0;
	justify = (ortho) ? PSL_MR : PSL_BC;
	if (axis == GMT_X && A->use_angle && !skip) {	/* User override annotation angle */
		text_angle = A->angle;
		angled = true;
		if (text_angle > 0.0)
			justify = (below) ? PSL_MR : PSL_ML;
		else
			justify = (below) ? PSL_ML : PSL_MR;
		cos_a = 0.5 * cosd (text_angle);	/* Half-height of text at an angle */
		sin_a = fabs (sind (text_angle));	/* Fraction of y offset due to slanted annotation */
	}
	flip = (GMT->current.setting.map_frame_type & GMT_IS_INSIDE);	/* Inside annotation */
	if (axis != GMT_Z && GMT->current.proj.three_D && GMT->current.proj.z_project.cos_az > 0) {	/* Rotate x/y-annotations when seen "from North" */
		if (!flip) justify = gmt_flip_justify (GMT, justify);
		text_angle += 180.0;
	}
//	else if (flip)
//		justify = gmt_flip_justify (GMT, justify);

	/* Ready to draw axis */
	if (axis == GMT_X)
		PSL_comment (PSL, below ? "Start of lower x-axis\n" : "Start of upper x-axis\n");
	else if (axis == GMT_Y)
		PSL_comment (PSL, below ? "Start of left y-axis\n" : "Start of right y-axis\n");
	else
		PSL_comment (PSL, below ? "Start of front z-axis\n" : "Start of back z-axis\n");
	PSL_setorigin (PSL, x0, y0, 0.0, PSL_FWD);

	PSL_comment (PSL, "Axis tick marks and annotations\n");
	gmt_setpen (GMT, &GMT->current.setting.map_frame_pen);
	if (horizontal)
		PSL_plotsegment (PSL, 0.0, 0.0, length, 0.0);
	else
		PSL_plotsegment (PSL, 0.0, length, 0.0, 0.0);
	if (GMT->current.setting.map_frame_type & GMT_IS_GRAPH) {	/* Extend axis with an arrow */
		struct GMT_FILL arrow;
		double vector_width, dim[PSL_MAX_DIMS], g_scale_begin = 0.0, g_scale_end = 0.0, g_ext = 0.0;
		gmt_init_fill (GMT, &arrow, GMT->current.setting.map_frame_pen.rgb[0], GMT->current.setting.map_frame_pen.rgb[1], GMT->current.setting.map_frame_pen.rgb[2]);
		gmt_setfill (GMT, &arrow, 0);
		gmt_M_memset (dim, PSL_MAX_DIMS, double);
		vector_width = rint (PSL_DOTS_PER_INCH * GMT->current.setting.map_frame_pen.width / PSL_POINTS_PER_INCH) / PSL_DOTS_PER_INCH;	/* Round off vector width same way as pen width */
		dim[2] = vector_width; dim[3] = 10.0 * vector_width; dim[4] = 5.0 * vector_width;
		dim[5] = GMT->current.setting.map_vector_shape; dim[6] = PSL_VEC_END | PSL_VEC_FILL;
		dim[11] = 0.5 * GMT->current.setting.map_frame_pen.width;
		PSL_defpen (PSL, "PSL_vecheadpen", GMT->current.setting.map_frame_pen.width, GMT->current.setting.map_frame_pen.style, GMT->current.setting.map_frame_pen.offset, GMT->current.setting.map_frame_pen.rgb);

		/* The start of the vector at the end of a positive axis is computed as x = g_scale_end * length + g_ext;
		 * The start of the vector at the start of a negative axis is computed as x = g_scale_begin * length - g_ext;
		 * The required constants are set below */
		if (GMT->current.setting.map_graph_extension_unit == GMT_GRAPH_EXTENSION_UNIT) {	/* Gave scaling in percent */
			/* Here, the computed length is to the tip of the vector */
			g_scale_end = 1.0 + 0.01 * GMT->current.setting.map_graph_extension;
			g_scale_begin = -0.01 * GMT->current.setting.map_graph_extension;
		}
		else {	/* Gave actual length extension (now in inches) */
			/* Here, the computed length is to the base of the vector */
			g_scale_end = 1.0;
			g_ext = GMT->current.setting.map_graph_extension + dim[3];
		}

		if (horizontal) {
			double x = 0.0;
			if (GMT->current.proj.xyz_pos[axis]) {
				x = length;
				dim[0] = g_scale_end * length + g_ext;
			}
			else
				dim[0] = g_scale_begin * length - g_ext;
			PSL_plotsymbol (PSL, x, 0.0, dim, PSL_VECTOR);
		}
		else {
			double y = 0.0;
			if (GMT->current.proj.xyz_pos[axis]) {
				y = length;
				dim[1] = g_scale_end * length + g_ext;
			}
			else
				dim[1] = g_scale_begin * length - g_ext;
			PSL_plotsymbol (PSL, 0.0, y, dim, PSL_VECTOR);
		}
	}

	if (side == GMT_AXIS_DRAW) {	/* Just drawing the axis for this one */
		PSL_setorigin (PSL, -x0, -y0, 0.0, PSL_INV);
		return;
	}

	GMT->current.plot.substitute_pi = A->substitute_pi;
	np = gmtlib_coordinate_array (GMT, val0, val1, &A->item[primary], &knots_p, NULL);	/* Get all the primary tick annotation knots */

	/* Axis items are in order: GMT_ANNOT_UPPER, GMT_ANNOT_LOWER, GMT_TICK_UPPER, GMT_TICK_LOWER, GMT_GRID_UPPER, GMT_GRID_LOWER */

	for (k = 0; k < 2; k++)	/* Define annotation offsets */
		PSL_command (PSL, "/PSL_A%d_y %d def\n", k, A->item[k].active || A->item[k+2].active ? PSL_IZ (PSL, MAX(0.0,GMT->current.setting.map_tick_length[k])) : 0);	/* Length of primary/secondary tickmark */

	for (k = 0; k < GMT_GRID_UPPER; k++) {	/* For each one of the 6 axis items (gridlines are done separately) */

		T = &A->item[k];		/* Get pointer to this item */
		if (!T->active) continue;	/* Do not want this item plotted - go to next item */

		gmt_setpen (GMT, &GMT->current.setting.map_tick_pen[GMT_PRIMARY]);

		is_interval = (T->type == 'i' || T->type == 'I');	/* Interval or tick mark annotation? */
		nx = gmtlib_coordinate_array (GMT, val0, val1, &A->item[k], &knots, &label_c);	/* Get all the annotation tick knots */
		do_annot = (nx && k < GMT_TICK_UPPER && annotate && !gmt_M_axis_is_geo_strict (GMT, axis) && T->unit != 'r');	/* Cannot annotate a Gregorian week */
		do_tick = !((T->unit == 'K' || T->unit == 'k') && T->interval > 1 && fmod (T->interval, 7.0) > 0.0);	/* Do we want tick marks? */
		nx1 = (nx > 0 && is_interval) ? nx - 1 : nx;
		/* First plot all the tick marks */

		if (do_tick) {
			for (i = 0; i < nx; i++) {
				if (knots[i] < (val0 - GMT_CONV8_LIMIT) || knots[i] > (val1 + GMT_CONV8_LIMIT)) continue;	/* Outside the range */
				if (GMT->current.setting.map_frame_type & GMT_IS_INSIDE && (fabs (knots[i] - val0) < GMT_CONV8_LIMIT || fabs (knots[i] - val1) < GMT_CONV8_LIMIT)) continue;	/* Skip annotation on edges when MAP_FRAME_TYPE = inside */
				if (gmtplot_skip_second_annot (k, knots[i], knots_p, np, primary)) continue;	/* Minor tick marks skipped when coinciding with major */
				x = (*xyz_fwd) (GMT, knots[i]);	/* Convert to inches on the page */
				if (horizontal)
					PSL_plotsegment (PSL, x, 0.0, x, ((neg) ? -1.0 : 1.0) * GMT->current.setting.map_tick_length[k]);
				else
					PSL_plotsegment (PSL, 0.0, x, ((neg) ? -1.0 : 1.0) * GMT->current.setting.map_tick_length[k], x);
			}
		}

		/* Then do annotations too - here just set text height/width parameters in PostScript */

		if (do_annot) {
			annot_pos = (T->type == 'A' || T->type == 'I') ? 1 : 0;	/* 1 means lower annotation, 0 means upper (close to axis) */
			font = GMT->current.setting.font_annot[annot_pos];	/* Set the font to use */
			form = gmt_setfont (GMT, &font);
			if (A->type != GMT_TIME) PSL_settextmode (PSL, PSL_TXTMODE_MINUS);	/* Replace hyphens with minus */
			if (first) {	/* Change up/down (neg) and/or flip coordinates (exch) */
				PSL_command (PSL, "/MM {%s%sM} def\n", neg ? "neg " : "", (axis != GMT_X) ? "exch " : "");
				first = false;
				MM_set = true;
			}
			PSL_command (PSL, "/PSL_AH%d 0\n", annot_pos);	/* Largest annotation width (or height) so far */

			for (i = 0; i < nx1; i++) {
				if (gmtlib_annot_pos (GMT, val0, val1, T, &knots[i], &t_use)) continue;			/* Outside range */
				if (axis == GMT_Z && fabs (knots[i] - GMT->current.proj.z_level) < GMT_CONV8_LIMIT) continue;	/* Skip z annotation coinciding with z-level plane */
				if (GMT->current.setting.map_frame_type & GMT_IS_INSIDE && (fabs (knots[i] - val0) < GMT_CONV8_LIMIT || fabs (knots[i] - val1) < GMT_CONV8_LIMIT)) continue;	/* Skip annotation on edges when MAP_FRAME_TYPE = inside */
				if (!is_interval && gmtplot_skip_second_annot (k, knots[i], knots_p, np, primary)) continue;	/* Secondary annotation skipped when coinciding with primary annotation */
				if (label_c && label_c[i] && label_c[i][0])
					strncpy (string, label_c[i], GMT_LEN256-1);
				else
					gmtlib_get_coordinate_label (GMT, string, &GMT->current.plot.calclock, format, T, knots[i]);	/* Get annotation string */
				PSL_deftextdim (PSL, ortho ? "-w" : "-h", font.size, string);
				PSL_command (PSL, "mx\n");		/* Update the longest annotation stored in PSL_AH? */
			}
			PSL_command (PSL, "def\n");	/* Finalize the definition of longest (y-axis) or tallest (x-annotation) found */
			if (angled) {	/* Also need annotation width since a component of length is projected in the y-direction so label and title must be displaced by this amount */
				/* Note: PSL_slant_y will also be used when placing a Cartesian frame title */
				PSL_command (PSL, "/PSL_slant_y ");
				if (label_c && label_c[nx1-1] && label_c[nx1-1][0])	/* We only use the string for the max annotation value at index nx1-1 */
					strncpy (string, label_c[nx1-1], GMT_LEN256-1);
				else
					gmtlib_get_coordinate_label (GMT, string, &GMT->current.plot.calclock, format, T, knots[nx1-1]);	/* Get annotation string */
				PSL_deftextdim (PSL, "-w", font.size, string);	/* Compute the width */
				PSL_command (PSL, " %.12g mul def\n", sin_a);	/* Multiply this width by sine of the angle to get the y-component */
			}
			if (annot_pos == 0)
				PSL_command (PSL, "/PSL_A0_y PSL_A0_y %d add ", PSL_IZ (PSL, GMT->current.setting.map_annot_offset[annot_pos]));
			else
				PSL_command (PSL, "/PSL_A1_y PSL_A0_y PSL_A1_y mx %d add ", PSL_IZ (PSL, GMT->current.setting.map_annot_offset[annot_pos]));
			if (faro) PSL_command (PSL, "PSL_AH%d add ", annot_pos);
			PSL_command (PSL, "def\n");

			for (i = 0; i < nx1; i++) {
				if (gmtlib_annot_pos (GMT, val0, val1, T, &knots[i], &t_use)) continue;			/* Outside range */
				if (axis == GMT_Z && fabs (knots[i] - GMT->current.proj.z_level) < GMT_CONV8_LIMIT) continue;	/* Skip z annotation coinciding with z-level plane */
				if (GMT->current.setting.map_frame_type & GMT_IS_INSIDE && (fabs (knots[i] - val0) < GMT_CONV8_LIMIT || fabs (knots[i] - val1) < GMT_CONV8_LIMIT)) continue;	/* Skip annotation on edges when MAP_FRAME_TYPE = inside */
				if (!is_interval && gmtplot_skip_second_annot (k, knots[i], knots_p, np, primary)) continue;	/* Secondary annotation skipped when coinciding with primary annotation */
				x = (*xyz_fwd) (GMT, t_use);	/* Convert to inches on the page */
				/* Move to new anchor point */
				PSL_command (PSL, "%d PSL_A%d_y MM\n", PSL_IZ (PSL, x), annot_pos);
				if (angled) {	/* Must compensate for rotated textbox sticking too close to axis */
					if (below) /* S axis */
						PSL_command (PSL, "0 PSL_AH%d 1 %.12g sub mul G\n", annot_pos, cos_a);
					else /* N axis */
						PSL_command (PSL, "0 PSL_AH%d %.12g mul G\n", annot_pos, cos_a);
				}
				if (label_c && label_c[i] && label_c[i][0])
					strncpy (string, label_c[i], GMT_LEN256-1);
				else
					gmtlib_get_coordinate_label (GMT, string, &GMT->current.plot.calclock, format, T, knots[i]);	/* Get annotation string */
				PSL_plottext (PSL, 0.0, 0.0, -font.size, string, text_angle, justify, form);
			}
			if (!faro) PSL_command (PSL, "/PSL_A%d_y PSL_A%d_y PSL_AH%d add def\n", annot_pos, annot_pos, annot_pos);
		}

		if (nx) gmt_M_free (GMT, knots);
		if (label_c) {
			for (i = 0; i < nx; i++) gmt_M_str_free (label_c[i]);
			gmt_M_free (GMT, label_c);
		}
		PSL_settextmode (PSL, PSL_TXTMODE_HYPHEN);	/* Replace hyphens with minus */
	}
	if (np) gmt_M_free (GMT, knots_p);

	/* Finally do axis label */

	if (A->label[0] && annotate && !gmt_M_axis_is_geo_strict (GMT, axis)) {
		unsigned int far_ = !below;
		char *this_label = (far_ && A->secondary_label[0]) ? A->secondary_label : A->label;	/* Get primary or secondary axis label */
		if (!MM_set) PSL_command (PSL, "/MM {%s%sM} def\n", neg ? "neg " : "", (axis != GMT_X) ? "exch " : "");
		form = gmt_setfont (GMT, &GMT->current.setting.font_label);
		PSL_command (PSL, "/PSL_LH ");
		PSL_deftextdim (PSL, "-h", GMT->current.setting.font_label.size, "M");
		PSL_command (PSL, "def\n");
		PSL_command (PSL, "/PSL_L_y PSL_A0_y PSL_A1_y mx %d add %sdef\n", PSL_IZ (PSL, GMT->current.setting.map_label_offset), (neg == horizontal) ? "PSL_LH add " : "");
		/* Move to new anchor point */
		if (angled)	/* Add offset due to angled x-annotations */
			PSL_command (PSL, "%d PSL_L_y PSL_slant_y add MM\n", PSL_IZ (PSL, 0.5 * length));
		else
			PSL_command (PSL, "%d PSL_L_y MM\n", PSL_IZ (PSL, 0.5 * length));
		if (axis == GMT_Y && A->label_mode) {
			i = (below) ? PSL_MR : PSL_ML;
			PSL_plottext (PSL, 0.0, 0.0, -GMT->current.setting.font_label.size, this_label, 0.0 + y_angle_add, i, form);
		}
		else {
			double angle_add = (axis == GMT_X) ? x_angle_add : y_angle_add;
			unsigned int l_just = (axis == GMT_X) ? lx_just : ly_just;
			PSL_plottext (PSL, 0.0, 0.0, -GMT->current.setting.font_label.size, this_label, (horizontal ? 0.0 : 90.0) + angle_add, l_just, form);
		}
	}
	else
		PSL_command (PSL, "/PSL_LH 0 def /PSL_L_y PSL_A0_y PSL_A1_y mx def\n");
	if (axis == GMT_X)
		PSL_comment (PSL, below ? "End of lower x-axis\n" : "End of upper x-axis\n");
	else if (axis == GMT_Y)
		PSL_comment (PSL, below ? "End of left y-axis\n" : "End of right y-axis\n");
	else
		PSL_comment (PSL, below ? "End of front z-axis\n" : "End of back z-axis\n");
	PSL_setorigin (PSL, -x0, -y0, 0.0, PSL_INV);

	GMT->current.plot.substitute_pi = save_pi;
}

GMT_LOCAL unsigned int gmtplot_the_side_we_cut (struct GMT_CTRL *GMT, double x, double y) {
	/* We know the (x,y) sits on the map boundary.  Depending on what map scheme
	 * we have we use different strategies to find which side the cut is on. */
	if (gmt_M_is_azimuthal (GMT) && !GMT->current.proj.polar) {	/* Not implemented yet */
		/* Here the map boundaries are things like circles and there is no "side" */
		return 9;
	}
	else if (GMT->common.R.oblique) {	/* Rectangular box, work with plot units */
		/* We first check if the x value equal either the left or right x-coordinate
		 * on the border for this y.  If that fails then we know it sits on the south
		 * or north border and we can just pick the closest one. */
		double width = gmt_half_map_width (GMT, y);	/* Width of map at current latitude (not all projections have straight w/e boundaries */
		double xx = GMT->current.map.half_width - width;	/* x-coordinate on west boundary for this y */
		if (doubleAlmostEqualZero (x, xx)) return 3;
		xx = GMT->current.map.half_width + width;		/* x-coordinate on east boundary for this y */
		if (doubleAlmostEqualZero (x, xx)) return 1;
		if (y < GMT->current.map.half_height) return 0;		/* Sits on south border */
		return 2;	/* OK, so it was north */
	}
	else {	/* Boundaries are meridians and parallels so just detect which extrema */
		double lon, lat;
		gmt_xy_to_geo (GMT, &lon, &lat, x, y);
		if (doubleAlmostEqualZero (lon, GMT->common.R.wesn[XHI])) return 1;
		else if (doubleAlmostEqualZero (lon, GMT->common.R.wesn[XLO])) return 3;
		else if (doubleAlmostEqualZero (lat, GMT->common.R.wesn[YHI])) return 2;
		else if (doubleAlmostEqualZero (lat, GMT->common.R.wesn[YLO])) return 0;
		else return 9;	/* SHould not happen but if it does a 9 means "do not extend" */
	}
}

GMT_LOCAL double gmtplot_get_border_angle (struct GMT_CTRL *GMT, double xc, double yc, unsigned int side) {
	/* Return the angle of the tangent to the map border at the point x, y.  This does
	 * not work for circular boundaries yet */
	double lon, lat, lon0, lat0, lon1, lat1, del, angle, x0, y0, x1, y1;
	gmt_xy_to_geo (GMT, &lon, &lat, xc, yc);
	switch (side) {
		case 0:	case 2:	/* Pick two points along the parallel */
			if (GMT->common.R.oblique) return (0.0);	/* We know it is horizontal */
			del = (GMT->common.R.wesn[XHI] - GMT->common.R.wesn[XLO]) / 360.0;
			//if (del > 0.1) del = 0.1;
			lon0 = lon - del;	lon1 = lon + del;	lat0 = lat1 = lat;
			break;
		default:	/* Pick two points along the meridian */
			if (GMT->common.R.oblique) return (90.0);	/* We know it is vertical */
			del = (GMT->common.R.wesn[YHI] - GMT->common.R.wesn[YLO]) / 180.0;
			//if (del > 0.1) del = 0.1;
			/* Make sure lats do not exceed the limits */
			lat0 = MAX (-90.0, lat - del);
			lat1 = MIN (+90.0, lat + del);	lon0 = lon1 = lon;
			break;
	}
	gmt_geo_to_xy (GMT, lon0, lat0, &x0, &y0);
	gmt_geo_to_xy (GMT, lon1, lat1, &x1, &y1);
	angle = atan2 (y1 - y0, x1 - x0) * R2D;	/* Get angle of line in direction from "on" point to "in" point */

	return angle;
}

#if 0
/* Saving this for now in case something blows */
GMT_LOCAL void gmtplot_get_outside_point_extension_orig (struct GMT_CTRL *GMT, double x_on, double y_on, double x_in, double y_in, double *x_off, double *y_off) {
	/* The point (x_on, y_on) is known to sit on a rectangular map border, and the point (x_in, y_in) is either inside or is on another border point.
	 * A line will be drawn between the two points, but given the finite pen width we must adjust the starting and|or end point so that
	 * the pen is not clipped, resulting in a gap between the end and the border. */
	double W = 0.5 * GMT->current.setting.ps_penwidth * GMT->session.u2u[GMT_PT][GMT_INCH];	/* Half the current pen width in inches */
	double L, angle, dx, dy, tan_angle;
	static char side[] = "SENW";
	unsigned int k = gmtplot_the_side_we_cut (GMT, x_on, y_on);	/* Which border side is this point on? */
	dx = x_in - x_on;	dy = y_in - y_on;		/* Get coordinate increments from the "on" point to the "in" point */
	angle = atan2 (dy, dx) * R2D;				/* Get angle of line in direction from "on" point to "in" point */
	tan_angle = tand (angle);				/* Compute the tangent of that line direction (-180 to +180)  */
	/* Need to modify the stuff below which assumes border_angle = 0|90 */
	if (k%2 == 0) {	/* Cutting the S or N border */
		if (doubleAlmostEqualZero (dx, 0.0))		/* Line is almost vertical; no need to extend it when at a horizontal border */
			L = 0.0;
		else if (doubleAlmostEqualZero (dy, 0.0))	/* Line is almost horizontal; would get infinity so truncate to width of map */
			L = GMT->current.map.width;
		else	/* Safe to get width (but still truncate to width of map) */
			L = MIN (fabs (W / tan_angle), GMT->current.map.half_width);	/* L is positive */
	}
	else {	/* Cutting the E or W border */
		if (doubleAlmostEqualZero (dx, 0.0))		/* Line is almost vertical; would get infinity so clip truncate height of map */
			L = GMT->current.map.height;
		else if (doubleAlmostEqualZero (dy, 0.0))	/* Line is almost horizontal; no need to extend it when at a vertical border */
			L = 0.0;
		else	/* Safe to get width (but still truncate to height of map) */
			L = MIN (fabs (W * tan_angle), GMT->current.map.height);	/* L is positive */
	}
	/* Compute the coordinates of the point at a distance L away from clip point in the direction of angle */
	*x_off = x_on - L * cosd (angle);
	*y_off = y_on - L * sind (angle);
	GMT_Report (GMT->parent, GMT_MSG_DEBUG, "Extend from (%g, %g) to (%g, %g) in direction %g by %g\" on %c side\n", *x_off, *y_off, x_on, y_on, angle, L, side[k]);
}
#endif

GMT_LOCAL void gmtplot_get_outside_point_extension (struct GMT_CTRL *GMT, double x_on, double y_on, double x_in, double y_in, double *x_off, double *y_off) {
	/* The point (x_on, y_on) is known to sit on a rectangular map border, and the point (x_in, y_in) is either inside or is on another border point.
	 * A line will be drawn between the two points, but given the finite pen width we must adjust the starting and|or end point so that
	 * the pen is not clipped, resulting in a gap between the end and the border. */
	double W = 0.5 * GMT->current.setting.ps_penwidth * GMT->session.u2u[GMT_PT][GMT_INCH];	/* Half the current pen width in inches */
	double L, angle, dx, dy, tan_angle, border_angle, d_angle;
	static char side[] = "SENW";
	unsigned int k = gmtplot_the_side_we_cut (GMT, x_on, y_on);	/* Which border side is this point on? */
	if (k == 9) {	/* No can do yet */
		*x_off = x_on; *y_off = y_on; return;
	}
	dx = x_in - x_on;	dy = y_in - y_on;		/* Get coordinate increments from the "on" point to the "in" point */
	angle = atan2 (dy, dx) * R2D;				/* Get angle of line in direction from "on" point to "in" point */
	tan_angle = tand (angle);				/* Compute the tangent of that line direction (-180 to +180)  */
	border_angle = gmtplot_get_border_angle (GMT, x_on, y_on, k);
	d_angle = angle - border_angle;		/* Compute the tangent of that line direction (-180 to +180)  */
	tan_angle = tand (d_angle);		/* Compute the tangent of that line direction (-180 to +180)  */
	/* The is_dnan catches bad cases yielding a NaN angle */
	if (gmt_M_is_dnan (d_angle) || doubleAlmostEqualZero (fabs (d_angle), 90.0))		/* Line is orthogonal to border; no need to extend it when at a horizontal border */
		L = 0.0;
	else if (doubleAlmostEqualZero (d_angle, 0.0))	/* Line is parallel to border; would get infinity so truncate to width of map */
		//L = GMT->current.map.width; /* What we want but still picking up stray horizontal lines, hence L = 0 for now */
		L = 0.0;
	else	/* Safe to get width (but still truncate to width of map) */
		L = MIN (fabs (W / tan_angle), GMT->current.map.half_width);	/* L is positive */
	/* Compute the coordinates of the point at a distance L away from clip point in the direction of angle */
	*x_off = x_on - L * cosd (angle);
	*y_off = y_on - L * sind (angle);
	GMT_Report (GMT->parent, GMT_MSG_DEBUG, "Extend from (%g, %g) to crossing point (%g, %g) in direction %g by %g\" on %c side with border angle %g and delta angle %g\n", *x_off, *y_off, x_on, y_on, angle, L, side[k], border_angle, d_angle);
}

GMT_LOCAL bool gmtplot_these_are_duplicates (double x0, double y0, double x1, double y1) {
	/* Return true if (x0,y0) and (x1,y1) is the same point within bitnoise */
	if (!doubleAlmostEqualZero (x0, x1)) return false;
	if (!doubleAlmostEqualZero (y0, y1)) return false;
	return true;
}

void gmt_plot_line (struct GMT_CTRL *GMT, double *x, double *y, unsigned int *pen, uint64_t n, unsigned int mode) {
	/* Mode = PSL_LINEAR [0] or PSL_BEZIER [1] */
	/* Drawing lines of finite thickness that cross map boundaries is tricky because the exit or entry point
	 * refers to the center line of a finite thickness line but the wider part of the line do not share those
	 * coordinates.  To avoid ugly line gaps we must extend such lines a bit beyond the border and clip so that
	 * things look pretty.  For now we only do this for a few situations:
	 * 1) The map border must be rectangular
	 * 2) The line must be a linear spline and not the Bezier spline
	 * Hopefully we can work to avoid the first case soon */

	uint64_t i, j, im1, ip1, k;
	int way;
	bool close, stop;
	double x_cross[2], y_cross[2];
	double x_ext, y_ext;	/* Coordinates of the external helper point */
	unsigned int start_pen = PSL_MOVE, end_pen = PSL_STROKE;	/* Default pen code of given line endings */
	struct PSL_CTRL *PSL= GMT->PSL;

	if (n < 2) return;

	gmtplot_NaN_pen_up (x, y, pen, n);	/* Ensure we don't have NaNs in the coordinates */

	/* First skip any repeating PSL_MOVE in the beginning since only the last one will matter */
	i = 0;
	while (i < (n-1) && (pen[i+1] & PSL_MOVE)) i++;	/* Skip repeating pen & PSL_MOVE in beginning */
	if ((n-i) < 2) return;	/* Less than 2 points is not a line */
	j = i;	/* j is now the first valid point with a PSL_MOVE */
	/* Then we want to prevent duplicate points since the first point may have a different pen (e.g., include PSL_CLIP) */
	while (i < (n-1) && gmtplot_these_are_duplicates (x[j], y[j], x[i+1], y[i+1])) i++;	/* Skip duplicate points in beginning */
	if ((n-i) < 2) return;	/* Less than 2 points is not a line */
	if (i > j) pen[i] = pen[j];	/* Skipped initial duplicates but must maintain the initial pen code */
	/* Likewise, skip any repeating PSL_MOVE at the end */
	while (n > 1 && (pen[n-1] & PSL_MOVE)) n--;	/* Cut off repeating pen & PSL_MOVE at end */
	if ((n-i) < 2) return;	/* Less than 2 points is not a line */
	/* Then we want to prevent duplicate points at end since the last valid point may have a different pen (e.g., include PSL_CLIP) */
	j = n - 1;	/* j is now last point after initial skip test */
	while (n > 1 && gmtplot_these_are_duplicates (x[j], y[j], x[n-2], y[n-2])) n--;	/* Skip duplicate points at end */
	if ((n-i) < 2) return;	/* Less than 2 points is not a line */
	if (n <= j) {	/* Got a duplicate at the end */
		if ((pen[n-1] & PSL_CLIP) == 0) pen[n-1] = pen[j];	/* Skipped trailing duplicates but must maintain initial pen code of last valid point unless has clip information */
		while (n > 1 && (pen[n-1] & PSL_MOVE)) n--;	/* Cut off repeating pen & PSL_MOVE at end that might result after removing that duplicate */
	}
	for (j = i + 1; j < n && !(pen[j] & PSL_MOVE); j++);	/* j == n means no PSL_MOVEs present */
	close = (j == n) ? (hypot (x[n-1] - x[i], y[n-1] - y[i]) < GMT_CONV4_LIMIT) : false;

	/* First see if we can use the PSL_plotline call directly to save points */

	for (j = i + 1, stop = false; !stop && j < n; j++) stop = (pen[j] & PSL_MOVE || (*GMT->current.map.jump) (GMT, x[j-1], y[j-1], x[j], y[j]));
	if (!stop) {	/* Safe to draw single line directly since no jumping around */
		if (mode == PSL_BEZIER)
			PSL_plotcurve (PSL, &x[i], &y[i], (int)(n - i), PSL_MOVE + PSL_STROKE + close * PSL_CLOSE);
		else {	/* Pay more attention here since exiting lines of finite thickness may need some corrections */
			//bool rect = gmt_M_is_rect_graticule (GMT) || GMT->common.R.oblique;	/* We have a rectangular map boundary */
			bool rect = !(gmt_M_is_azimuthal (GMT) && !GMT->current.proj.polar);
			for (j = i + 1, stop = false; !stop && j < n; j++) stop = (pen[j] & PSL_CLIP);	/* Look for clipped end points */
			if (!rect || !stop)	/* No troubled clip points or it is not a rectangular border */
			//if (!stop)	/* No troubled clip points or it is not a rectangular border */
				PSL_plotline (PSL, &x[i], &y[i], (int)(n - i), PSL_MOVE + PSL_STROKE + close * PSL_CLOSE);
			else {	/* At least one clip point on a rectangular border will need a line extension  */
				if (pen[i] & PSL_CLIP) { 	/* Must add extra point before the first point */
					gmtplot_get_outside_point_extension (GMT, x[i], y[i], x[i+1], y[i+1], &x_ext, &y_ext);
					start_pen = PSL_DRAW;	/* Cannot have a move when drawing line after this point */
					PSL_plotpoint (PSL, x_ext, y_ext, PSL_MOVE);	/* Lay down new start point */
				}
				j = n - 1;	/* Last point index */
				if (pen[j] & PSL_CLIP) {	/* Must draw to extra point after the last point, so set end_pen to draw since not done yet */
					gmtplot_get_outside_point_extension (GMT, x[j], y[j], x[j-1], y[j-1], &x_ext, &y_ext);
					end_pen = PSL_DRAW;
				}
				PSL_plotline (PSL, &x[i], &y[i], (int)(n - i), start_pen|end_pen);	/* Lay down the original line, possibly with adjusted pen code */
				if (end_pen == PSL_DRAW) PSL_plotpoint (PSL, x_ext, y_ext, PSL_STROKE);	/* Add extension from last point to outside helper point */
			}
		}
		return;
	}

	/* Here we must check for jumps, pen changes etc */

    if (GMT->common.R.oblique) {
        double www = GMT->current.proj.rect[XHI] - GMT->current.proj.rect[XLO];
        for (k = i+1; k < n; k++) {
            if (doubleAlmostEqual (fabs (x[k-1] - x[k]), www) && pen[k] & PSL_CLIP) {
                if (pen[k] == PSL_CLIP) /* Fix a mistake made earlier */
                    pen[k] = PSL_MOVE;
            }
        }
    }
	start_pen = pen[i];
	if (pen[i] & PSL_CLIP) { 	/* Must add extra extension point before the first point */
		gmtplot_get_outside_point_extension (GMT, x[i], y[i], x[i+1], y[i+1], &x_ext, &y_ext);
		start_pen = PSL_DRAW;	/* Cannot have a move when drawing line after this point */
		PSL_plotpoint (PSL, x_ext, y_ext, PSL_MOVE);	/* Lay down new start point */
	}
	PSL_plotpoint (PSL, x[i], y[i], start_pen);

	i++;
	while (i < n) {
		im1 = i - 1;
		ip1 = i + 1;
		if (pen[im1] & PSL_MOVE && pen[i] == PSL_DRAW && (ip1 == n || pen[ip1] & PSL_MOVE) && GMT->current.proj.projection_GMT == GMT_OBLIQUE_MERC && fabs (y[i]-y[im1]) < 0.001) {
			double mw = 2.0 * gmt_half_map_width (GMT, y[i]);	/* Get map width */
			/* We have a single 2-point ~horizontal line segment with move, draw, move.  Check if the draw is across the entire oblique Mercator map */
			if (doubleAlmostEqual (fabs (x[i]-x[im1]), mw)) {	/* Yes, so skip such stray lines across map */
				/* This fix was implemented in response to the problem first illustrated in test/psbasemap/oblique.sh.
				 * Ideally, we should fix this upstream but not that easy to follow the logic. */
				i++;
				GMT_Report (GMT->parent, GMT_MSG_DEBUG, "Skipping a stray line across map.\n");
				continue;
			}
		}
		if (pen[i] == pen[im1] && (way = (*GMT->current.map.jump) (GMT, x[im1], y[im1], x[i], y[i]))) {	/* Jumped across the map */
			(*GMT->current.map.get_crossings) (GMT, x_cross, y_cross, x[im1], y[im1], x[i], y[i]);
			if (way == -1) {	/* Add left border point */
				PSL_plotpoint (PSL, x_cross[0], y_cross[0], PSL_DRAW);	/* Draw to left boundary... */
				gmtplot_get_outside_point_extension (GMT, x[im1], y[im1], x_cross[0], y_cross[0], &x_ext, &y_ext);	/* And extend further to get proper clipping */
				PSL_plotpoint (PSL, x_ext, y_ext, PSL_DRAW);	/* Draw to outside point */
				gmtplot_get_outside_point_extension (GMT, x_cross[1], y_cross[1], x[i], y[i], &x_ext, &y_ext);	/* Find outside point on the right */
				PSL_plotpoint (PSL, x_ext, y_ext, PSL_MOVE);	/* Lay down new outside point */
				PSL_plotpoint (PSL, x_cross[1], y_cross[1], PSL_DRAW);	/* ...then jump to the right boundary */
			}
			else {
				PSL_plotpoint (PSL, x_cross[1], y_cross[1], PSL_DRAW);	/* Draw to right boundary... */
				gmtplot_get_outside_point_extension (GMT, x[im1], y[im1], x_cross[1], y_cross[1], &x_ext, &y_ext);	/* And extend further to get proper clipping */
				PSL_plotpoint (PSL, x_ext, y_ext, PSL_DRAW);	/* Draw to outside point */
				gmtplot_get_outside_point_extension (GMT, x[i], y[i], x_cross[0], y_cross[0], &x_ext, &y_ext);	/* Find outside point on the left */
				PSL_plotpoint (PSL, x_ext, y_ext, PSL_MOVE);	/* Lay down new outside point */
				PSL_plotpoint (PSL, x_cross[0], y_cross[0], PSL_DRAW);	/* ...then jump to the left boundary */
			}
			close = false;
		}
		if (pen[i] & PSL_CLIP) { 	/* Must add extra point before/after the next point */
			if (pen[i] & PSL_MOVE) {	/* Start of new line, so find external point and lay down before clipped point */
				gmtplot_get_outside_point_extension (GMT, x[i], y[i], x[i+1], y[i+1], &x_ext, &y_ext);
				PSL_plotpoint (PSL, x_ext, y_ext, PSL_MOVE);	/* Lay down new start point */
				PSL_plotpoint (PSL, x[i], y[i], PSL_DRAW);
			}
			else {	/* End of a line, add extension after placing the last point of the line  */
				PSL_plotpoint (PSL, x[i], y[i], PSL_DRAW);
				gmtplot_get_outside_point_extension (GMT, x[i], y[i], x[i-1], y[i-1], &x_ext, &y_ext);
				PSL_plotpoint (PSL, x_ext, y_ext, PSL_DRAW);	/* Lay down new start point */
			}
		}
		else	/* Just another point in the middle of the line */
			PSL_plotpoint (PSL, x[i], y[i], pen[i]);
		i++;
	}
	PSL_command (PSL, close ? "P S\n" : "S\n");
}

void gmt_xy_axis2 (struct GMT_CTRL *GMT, double x0, double y0, double length, double val0, double val1, struct GMT_PLOT_AXIS *A, bool below, bool annotate, unsigned side) {
	if (annotate) side |= GMT_AXIS_BARB;
	gmt_xy_axis (GMT, x0, y0, length, val0, val1, A, below, side);
}

void gmt_linearx_grid (struct GMT_CTRL *GMT, struct PSL_CTRL *PSL, double w, double e, double s, double n, double dval) {
	double *x = NULL, ys, yn, p_cap = 0.0, cap_start[2] = {0.0, 0.0}, cap_stop[2] = {0.0, 0.0};
	unsigned int idup = 0, i, nx;
	bool cap = false;
	char *type = (gmt_M_x_is_lon (GMT, GMT_IN)) ? "meridian" : "x";

	/* Do we have duplicate e and w boundaries ? */
	idup = (gmt_M_is_azimuthal(GMT) && doubleAlmostEqual(e-w, 360.0)) ? 1 : 0;

	if (gmt_M_pole_is_point(GMT)) {	/* Might have two separate domains of gridlines */
		if (GMT->current.proj.projection_GMT == GMT_POLAR) {	/* Different for polar graphs since "lat" = 0 is at the center */
			ys = cap_stop[0] = cap_stop[1] = p_cap = 90.0 - GMT->current.setting.map_polar_cap[0];
			yn = n;
			cap_start[0] = cap_start[1] = 0.0;
		}
		else {
			p_cap = GMT->current.setting.map_polar_cap[0];
			ys = MAX (s, -p_cap);
			yn = MIN (n, p_cap);
			cap_start[0] = s;
			cap_stop[0]  = -p_cap ;
			cap_start[1] = p_cap;
			cap_stop[1]  = n;
		}
		cap = !doubleAlmostEqual (GMT->current.setting.map_polar_cap[0], 90.0);
	}
	else {
		ys = s;
		yn = n;
	}
	nx = gmtlib_linear_array (GMT, w, e, dval, GMT->current.map.frame.axis[GMT_X].phase, &x);
	if (idup && !gmt_M_360_range(x[0],x[nx-1])) idup = 0;	/* Probably due to phase we don't need to remove any duplicate */
	for (i = 0; i < nx - idup; i++)  {
		GMT_Report (GMT->parent, GMT_MSG_DEBUG, "Draw %s = %g from %g to %g\n", type, x[i], ys, yn);
		gmtplot_map_lonline (GMT, PSL, x[i], ys, yn);
	}
	if (nx) gmt_M_free (GMT, x);

	if (cap) {	/* Also draw the polar cap(s) */
		nx = 0;
		if (s < -GMT->current.setting.map_polar_cap[0]) {	/* Must draw some or all of the S polar cap */
			nx = gmtlib_linear_array (GMT, w, e, GMT->current.setting.map_polar_cap[1], GMT->current.map.frame.axis[GMT_X].phase, &x);
			for (i = 0; i < nx - idup; i++) {
				GMT_Report (GMT->parent, GMT_MSG_DEBUG, "Draw S polar cap %s = %g from %g to %g\n", type, x[i], ys, yn);
				gmtplot_map_lonline (GMT, PSL, x[i], cap_start[0], cap_stop[0]);
			}
			gmtplot_map_latline (GMT, PSL, -p_cap, w, e);
		}
		if (n > GMT->current.setting.map_polar_cap[0]) {	/* Must draw some or all of the N polar cap */
			if (nx == 0) nx = gmtlib_linear_array (GMT, w, e, GMT->current.setting.map_polar_cap[1], GMT->current.map.frame.axis[GMT_X].phase, &x);
			for (i = 0; i < nx - idup; i++) {
				GMT_Report (GMT->parent, GMT_MSG_DEBUG, "Draw N polar cap %s = %g from %g to %g\n", type, x[i], ys, yn);
				gmtplot_map_lonline (GMT, PSL, x[i], cap_start[1], cap_stop[1]);
			}
			gmtplot_map_latline (GMT, PSL, p_cap, w, e);
		}
		if (nx) gmt_M_free (GMT, x);
	}
}

GMT_LOCAL void gmtplot_check_primary_secondary (struct GMT_CTRL *GMT) {
	/* We requires the primary interval to be finer than the secondary interval (when given).
	 * However, it is easy to get this mixed up. Here, we make the check and if we find
	 * the primary interval is larger than the secondary we warn. */
	struct GMT_PLOT_AXIS *A = NULL;
	struct GMT_PLOT_AXIS_ITEM *P = NULL, *S = NULL;
	static char *kind[3] = {"annotation", "tick", "grid-line"};
	static char *axis[2][3] = { {"x", "y", "z"}, {"longitude", "latitude", "z"}};
	unsigned int no, k, type;
	double dP, dS;

	type = gmt_M_is_geographic (GMT, GMT_IN);
	for (no = 0; no <= GMT_Z; no++) {
		if (no < GMT_Z && !(GMT->current.map.frame.side[no] && GMT->current.map.frame.side[no+2])) continue;	/* That axis will not be annotated */
		A = &GMT->current.map.frame.axis[no];
		if (A->type == GMT_TIME) continue;	/* We assume those are set correctly */
		for (k = 0; k < 3; k++) {	/* For each axis */
			P = &(A->item[2*k]);	/* Primary item */
			S = &(A->item[2*k+1]);	/* Secondary item */
			if ((P->active + S->active) < 2) continue;	/* Primary and secondary not both set */
			if (P->special || S->special) continue;		/* Primary and/or secondary are custom so no fixed interval to compare with */
			/* Here they are both set, check the intervals */
			dP = gmtlib_get_map_interval (GMT, P);
			dS = gmtlib_get_map_interval (GMT, S);
			if (dP > dS) {	/* Must warn since primary should be the finer-grained interval */
				GMT_Report (GMT->parent, GMT_MSG_WARNING, "Your primary %s %s interval exceeds the secondary interval.\n", axis[type][no], kind[k]);
				GMT_Report (GMT->parent, GMT_MSG_WARNING, "GMT expects it to be the other way around (primary annotations are closest to axis, secondary are further away)\n");
				GMT_Report (GMT->parent, GMT_MSG_WARNING, "Consider correcting your command - proceeding with your selections\n");
			}
		}
	}
}

void gmt_map_basemap (struct GMT_CTRL *GMT) {
	unsigned int side;
	bool clip_on = false;
	double w, e, s, n;
	struct PSL_CTRL *PSL= GMT->PSL;

	if (!GMT->common.B.active[GMT_PRIMARY] && !GMT->common.B.active[GMT_SECONDARY]) return;	/* No frame annotation/ticks/gridlines specified */

	if (GMT->common.B.active[GMT_PRIMARY] && GMT->common.B.active[GMT_SECONDARY]) {
		/* Make sure primary intervals are < than secondary intervals, otherwise we swap them */
		gmtplot_check_primary_secondary (GMT);
	}

	gmt_setpen (GMT, &GMT->current.setting.map_frame_pen);

	w = GMT->common.R.wesn[XLO], e = GMT->common.R.wesn[XHI], s = GMT->common.R.wesn[YLO], n = GMT->common.R.wesn[YHI];

	if (GMT->current.setting.map_annot_oblique & GMT_OBL_ANNOT_LON_HORIZONTAL) GMT->current.map.frame.horizontal = 2;
	if (GMT->current.map.frame.horizontal == 2) GMT->current.setting.map_annot_oblique |= GMT_OBL_ANNOT_LON_HORIZONTAL;
	if (GMT->current.setting.map_frame_type & GMT_IS_GRAPH && gmt_M_is_geographic (GMT, GMT_IN)) GMT->current.setting.map_frame_type = GMT_IS_PLAIN;
	if (GMT->current.setting.map_frame_type & GMT_IS_FANCY && !gmtplot_is_fancy_boundary(GMT)) GMT->current.setting.map_frame_type = GMT_IS_PLAIN;

	PSL_comment (PSL, "Start of basemap\n");

	PSL_setdash (PSL, NULL, 0);	/* To ensure no dashed pens are set prior */

	gmt_vertical_axis (GMT, GMT->current.plot.mode_3D);

	if (GMT->current.proj.got_azimuths) gmt_M_uint_swap (GMT->current.map.frame.side[E_SIDE], GMT->current.map.frame.side[W_SIDE]);	/* Temporary swap to trick justify machinery */

	if (GMT->current.setting.map_frame_type & GMT_IS_INSIDE && !GMT->current.map.frame.header[0]) {
		gmt_map_clip_on (GMT, GMT->session.no_rgb, 3);	/* Must clip to ensure things are inside */
		clip_on = true;
	}

	gmtplot_map_gridlines (GMT, PSL, w, e, s, n);	/* At most only one of these three would kick in */
	gmtplot_map_gridcross (GMT, PSL, w, e, s, n);
	gmtplot_map_gridticks (GMT, PSL, w, e, s, n);

	gmtplot_map_tickmarks (GMT, PSL, w, e, s, n);

	gmtplot_map_boundary (GMT, PSL, w, e, s, n);	/* This sets frame.side[] = true|false so must come before map_annotate */

	gmtplot_map_annotate (GMT, PSL, w, e, s, n);

	if (GMT->current.proj.got_azimuths) gmt_M_uint_swap (GMT->current.map.frame.side[E_SIDE], GMT->current.map.frame.side[W_SIDE]);	/* Undo temporary swap */

	if (clip_on) gmt_map_clip_off (GMT);

	PSL_setdash (PSL, NULL, 0);

	PSL_comment (PSL, "End of basemap\n");

	for (side = 0; side < 4; side++) {	/* Reset annotation crowdedness arrays */
		if (GMT_n_annotations[side]) {
			gmt_M_free (GMT, GMT_x_annotation[side]);
			gmt_M_free (GMT, GMT_y_annotation[side]);
			GMT_n_annotations[side] = GMT_alloc_annotations[side] = 0;
		}
	}

	PSL_setcolor (PSL, GMT->current.setting.map_default_pen.rgb, PSL_IS_STROKE);
}

void gmt_vertical_axis (struct GMT_CTRL *GMT, unsigned int mode) {
	/* Mode means: 1 = background walls and title, 2 = foreground walls and axis, 3 = all */
	unsigned int fore, back, old_plane, form;
	double nesw[4], old_level, xx, yy, az;
	struct PSL_CTRL *PSL= GMT->PSL;

	if (!GMT->current.proj.three_D) return;
	if (!GMT->current.map.frame.drawz) return;

	nesw[0] = GMT->current.proj.rect[YHI], nesw[1] = GMT->current.proj.rect[XHI], nesw[2] = GMT->current.proj.rect[YLO], nesw[3] = GMT->current.proj.rect[XLO];

	fore = mode & 2, back = mode & 1;

	/* Since this routine messes with the perspective, we save the state first, then restore later */
	old_plane = GMT->current.proj.z_project.plane;
	old_level = GMT->current.proj.z_project.level;

	/* Vertical walls */

	if (GMT->current.map.frame.draw_box) {
		PSL_setfill (PSL, GMT->session.no_rgb, 1);
		gmt_setpen (GMT, &GMT->current.setting.map_grid_pen[GMT_PRIMARY]);
		if (fore) {
			gmtplot_vertical_wall (GMT, PSL, GMT->current.proj.z_project.quadrant + 3, nesw, false, GMT->current.map.frame.draw_box);
			gmtplot_vertical_wall (GMT, PSL, GMT->current.proj.z_project.quadrant    , nesw, false, GMT->current.map.frame.draw_box);
		}
		if (back) {
			gmtplot_vertical_wall (GMT, PSL, GMT->current.proj.z_project.quadrant + 1, nesw, true, GMT->current.map.frame.draw_box);
			gmtplot_vertical_wall (GMT, PSL, GMT->current.proj.z_project.quadrant + 2, nesw, true, GMT->current.map.frame.draw_box);
		}
	}

	/* Vertical axis */

	if (fore && GMT->current.map.frame.side[Z_SIDE]) {
		unsigned int k, n_z, quadrant, corner_to_quadrant[5] = {0, 2, 1, 4, 3}, z_axis[4];	/* Given corner ID 1-4, return quadrant, or vice versa (0 is unused) */
		gmt_M_memcpy (z_axis, GMT->current.map.frame.z_axis, 4, unsigned int);
		for (k = n_z = 0; k < 4; k++)	/* Count # of vertical axes specified; if 0 then we do an auto-select */
			if (z_axis[k]) n_z++;
		if (n_z == 0) z_axis[corner_to_quadrant[GMT->current.proj.z_project.quadrant]-1] = 1;	/* Set the default corner given the quadrant */
		gmt_plane_perspective (GMT, -1, 0.0);
		for (k = 0; k < 4; k++) {
			if (z_axis[k] == 0) continue;	/* Not drawing this vertical axis */
			quadrant = corner_to_quadrant[k+1];	/* Given corner (k+1), return quadrant */
			gmt_xyz_to_xy (GMT, nesw[(quadrant/2*2+1)%4], nesw[((quadrant+1)/2*2)%4], GMT->common.R.wesn[ZLO], &xx, &yy);
			/* Restrict reduced azimuth to -45 to 45 range */
			az = GMT->current.proj.z_project.view_azimuth - 90.0 - floor ((GMT->current.proj.z_project.view_azimuth - 45.0) / 90.0) * 90.0;
			PSL_command (PSL, "/PSL_GPP matrix currentmatrix def [%.12g %.12g %.12g %.12g %.12g %.12g] concat\n",
				cosd(az), sind(az) * GMT->current.proj.z_project.sin_el, 0.0, GMT->current.proj.z_project.cos_el, xx * PSL->internal.x2ix, yy * PSL->internal.y2iy);
			gmt_xy_axis (GMT, 0.0, -GMT->common.R.wesn[ZLO], GMT->current.proj.zmax - GMT->current.proj.zmin, GMT->common.R.wesn[ZLO],
				GMT->common.R.wesn[ZHI], &GMT->current.map.frame.axis[GMT_Z], true, GMT->current.map.frame.side[Z_SIDE]);
			PSL_command (PSL, "PSL_GPP setmatrix\n");
		}
	}

	/* Title */

	if (back && GMT->current.map.frame.header[0] && !GMT->current.map.frame.plotted_header) {	/* No header today */
		gmt_plane_perspective (GMT, -1, 0.0);
		form = gmt_setfont (GMT, &GMT->current.setting.font_title);
		PSL_plottext (PSL, 0.5 * (GMT->current.proj.z_project.xmin + GMT->current.proj.z_project.xmax),
			GMT->current.proj.z_project.ymax + GMT->current.setting.map_title_offset,
			GMT->current.setting.font_title.size, GMT->current.map.frame.header, 0.0, -PSL_BC, form);
		GMT->current.map.frame.plotted_header = true;
	}

	gmt_plane_perspective (GMT, old_plane, old_level);
}

void gmt_map_clip_on (struct GMT_CTRL *GMT, double rgb[], unsigned int flag) {
	/* This function sets up a clip path so that only plotting
	 * inside the map area will be drawn on paper. map_setup
	 * must have been called first.  If r >= 0, the map area will
	 * first be painted in the r,g,b colors specified.  flag can
	 * be 0-3, as described in PSL_beginclipping():
	 * flag : 0 = continue adding pieces to the current clipping path
	 *        1 = start new clipping path (more must follows)
	 *        2 = end clipping path (this is the last segment added)
	 *        3 = this is the complete clipping path (start to end)
	 * 	  Add 4 to select even-odd clipping [nonzero-winding rule].
	 */

	uint64_t np;
	bool donut;
	double *work_x = NULL, *work_y = NULL;
	struct PSL_CTRL *PSL= GMT->PSL;

	np = gmt_map_clip_path (GMT, &work_x, &work_y, &donut);

	PSL_comment (PSL, "Activate Map clip path\n");
	if (donut) {
		PSL_beginclipping (PSL, work_x, work_y, (int)np, rgb, 1);
		PSL_beginclipping (PSL, &work_x[np], &work_y[np], (int)np, rgb, 2);
	}
	else
		PSL_beginclipping (PSL, work_x, work_y, (int)np, rgb, flag);

	gmt_M_free (GMT, work_x);
	gmt_M_free (GMT, work_y);
}

void gmt_map_clip_off (struct GMT_CTRL *GMT) {
	/* Restores the original clipping path for the plot */

	PSL_comment (GMT->PSL, "Deactivate Map clip path\n");
	PSL_endclipping (GMT->PSL, 1);		/* Reduce polygon clipping by one level */
}

void gmt_BB_clip_on (struct GMT_CTRL *GMT, double rgb[], unsigned int flag) {
	/* This function sets up a clip path so that only plotting
	 * inside the bounding box rectangular area will be drawn on paper. map_setup
	 * must have been called first.  If r >= 0, the map area will
	 * first be painted in the r,g,b colors specified.  flag can
	 * be 0-3, as described in PSL_beginclipping():
	 * flag : 0 = continue adding pieces to the current clipping path
	 *        1 = start new clipping path (more must follows)
	 *        2 = end clipping path (this is the last segment added)
	 *        3 = this is the complete clipping path (start to end)
	 * 	  Add 4 to select even-odd clipping [nonzero-winding rule].
	 */

	double work_x[5], work_y[5];
	struct PSL_CTRL *PSL= GMT->PSL;

	work_x[0] = work_x[3] = work_x[4] = GMT->current.proj.rect[XLO];
	work_x[1] = work_x[2] = GMT->current.proj.rect[XHI];
	work_y[0] = work_y[1] = work_y[4] = GMT->current.proj.rect[YLO];
	work_y[2] = work_y[3] = GMT->current.proj.rect[YHI];

	PSL_comment (PSL, "Activate BoundingBox Map clip path\n");
	PSL_beginclipping (PSL, work_x, work_y, 5, rgb, flag);
}

void gmt_setfill (struct GMT_CTRL *GMT, struct GMT_FILL *fill, int outline) {
	struct PSL_CTRL *PSL= GMT->PSL;
	if (!fill) /* NO fill pointer = no fill */
		PSL_setfill (PSL, GMT->session.no_rgb, outline);
	else if (fill->use_pattern) {
		/* Fill with a pattern */
		double rgb[4] = {-3.0, -3.0, -3.0, 0.0};
		rgb[1] = (double)PSL_setimage (PSL, fill->pattern_no, fill->pattern, fill->image, fill->dpi, fill->dim, fill->f_rgb, fill->b_rgb);
		if (rgb[1] < 0.0) {	/* Error in PSL_setimage */
			gmt_M_memset (rgb, 4, double);
			PSL_comment (GMT->PSL, "PSL_setimage failed: Setting fill to black\n");
		}
		PSL_setfill (PSL, rgb, outline);
	}
	else	/* Fill with a color */
		PSL_setfill (PSL, fill->rgb, outline);
}

unsigned int gmt_setfont (struct GMT_CTRL *GMT, struct GMT_FONT *F) {
	/* Set all attributes of the selected font in the PS */
	unsigned int outline;

	PSL_setfont (GMT->PSL, F->id);	/* Set the current font ID */
	if (F->form & 2) {	/* Outline font requested; set pen and fill (rgb[0] == -1 means no fill) */
		gmt_setpen (GMT, &F->pen);		/* Stroke the text outline with this pen */
		gmt_setfill (GMT, &F->fill, 1);	/* Use this color or pattern (if any) for the text fill */
		outline = 1;	/* Indicates outline font is needed and should be stroked */
		if (F->form & 8) outline = 3;	/* Indicates that the outline is allowed to overlap the font */
	}
	else if (F->form & 4) {	/* Want to use a pattern to fill the text but do not draw outline */
		gmt_setfill (GMT, &F->fill, 0);
		outline = 2;	/* Indicates outline font is needed for filling but will not be stroked */
	}
	else {	/* Regular, solid text fill is set via stroke color */
		PSL_setcolor (GMT->PSL, F->fill.rgb, PSL_IS_FONT);
		outline = 0;	/* Indicates we will fill text using "show" which takes current color (i.e., stroke color) */
	}
	return (outline);
}

void gmt_draw_map_inset (struct GMT_CTRL *GMT, struct GMT_MAP_INSET *B, bool clip) {
	/* Place a rectangle on the map, as defined by center point and dimensions or w/e/s/n in geo or projected coordinates */
	unsigned int k;
	double rect[4], dim[3], s;
	struct GMT_MAP_PANEL *panel = B->panel;

	if (B->refpoint) gmt_set_refpoint (GMT, B->refpoint);	/* Finalize reference point plot coordinates, if needed */

	/* First convert the information we have into the center and dimensions of a rectangle */

	if (B->refpoint || B->unit || B->oblique) {	/* Dealing with projected coordinates and dimensions or got oblique box */
		if (B->unit) {
			if (gmt_init_distaz (GMT, B->unit, GMT_GREATCIRCLE, GMT_MAP_DIST) == GMT_NOT_A_VALID_TYPE)	/* Get scales for this unit */
				return;
		}
		if (B->refpoint) {	/* Got a geographic center point and width/height for a rectangular box */
			gmt_M_memcpy (dim, B->dim, 2, double);		/* Duplicate the width/height of rectangle */
			if (B->unit) {	/* Gave dimensioned box */
				for (k = 0; k < 2; k++) {
					dim[k] /= GMT->current.map.dist[GMT_MAP_DIST].scale;	/* Convert units to meters */
					dim[k] *= GMT->current.proj.scale[k];		/* Turns meters into inches on map */
				}
			}
			/* Now in inches */
			gmt_adjust_refpoint (GMT, B->refpoint, dim, B->off, B->justify, PSL_BL);	/* Adjust to bottom left corner */
			rect[XLO] = B->refpoint->x;	rect[XHI] = B->refpoint->x + dim[GMT_X];	/* Get the min/max map coordinates of the rectangle */
			rect[YLO] = B->refpoint->y;	rect[YHI] = B->refpoint->y + dim[GMT_Y];
		}
		else if (B->oblique) {	/* Got lower left and upper right coordinates of rectangular box */
			gmt_geo_to_xy (GMT, B->wesn[XLO], B->wesn[YLO], &rect[XLO], &rect[YLO]);	/* Lower left corner in inches */
			gmt_geo_to_xy (GMT, B->wesn[XHI], B->wesn[YHI], &rect[XHI], &rect[YHI]);	/* Lower left corner in inches */
		}
		else {	/* Got 4 sides in projected units or a rectangular box*/
			gmt_M_memcpy (rect, B->wesn, 4, double);
			for (k = 0; k < 4; k++) rect[k] /= GMT->current.map.dist[GMT_MAP_DIST].scale;	/* Turns units to meters */
			/* Turns meters into inches on map */
			rect[XLO] = rect[XLO] * GMT->current.proj.scale[GMT_X] + GMT->current.proj.origin[GMT_X];
			rect[XHI] = rect[XHI] * GMT->current.proj.scale[GMT_X] + GMT->current.proj.origin[GMT_X];
			rect[YLO] = rect[YLO] * GMT->current.proj.scale[GMT_Y] + GMT->current.proj.origin[GMT_Y];
			rect[YHI] = rect[YHI] * GMT->current.proj.scale[GMT_Y] + GMT->current.proj.origin[GMT_Y];
		}
	}
	else {	/* Got 4 geographic coordinates */
		if (gmt_M_is_rect_graticule (GMT)) {	/* Will give rectangle */
			gmt_geo_to_xy (GMT, B->wesn[XLO], B->wesn[YLO], &rect[XLO], &rect[YLO]);	/* Lower left corner in inches */
			gmt_geo_to_xy (GMT, B->wesn[XHI], B->wesn[YHI], &rect[XHI], &rect[YHI]);	/* Lower left corner in inches */
		}
		else {	/* Curved map inset */
			uint64_t np;
			int outline = ((panel->mode & GMT_PANEL_OUTLINE) == GMT_PANEL_OUTLINE) ? 1 : 0;	/* Does the panel have an outline? */
			double *lon = NULL, *lat = NULL;
			struct GMT_DATASEGMENT *S = GMT_Alloc_Segment (GMT->parent, GMT_NO_STRINGS, 0, 2, NULL, NULL);	/* Just get empty array pointers */
			np = gmt_graticule_path (GMT, &lon, &lat, 1, false, B->wesn[XLO], B->wesn[XHI], B->wesn[YLO], B->wesn[YHI]);
			S->data[GMT_X] = lon;	S->data[GMT_Y] = lat;
			S->n_rows = np;
			if ((panel->mode & 1)) gmt_setfill (GMT, &panel->fill, outline);
			if ((panel->mode & 2)) gmt_setpen (GMT, &panel->pen1);
			gmt_geo_polygons (GMT, S);
			gmt_free_segment (GMT, &S);
			return;	/* Done here */
		}
	}

	/* Deal with rectangular inset */
	/* Determine panel dimensions */

	dim[GMT_X] = rect[XHI] - rect[XLO];	dim[GMT_Y] = rect[YHI] - rect[YLO];
	if (B->refpoint == NULL) {	/* Need to set the BL refpoint since needed in inset to set the temporary origin */
		char fake[GMT_LEN64] = {""};
		snprintf (fake, GMT_LEN64, "x%.16lgi/%.16lgi+jBL", rect[XLO], rect[YLO]);
		if ((B->refpoint = gmt_get_refpoint (GMT, fake, 'D')) == NULL)
			GMT_Report (GMT->parent, GMT_MSG_ERROR, "Unable to parse arg %s\n", fake);
	}

	/* Report position and dimensions */
	s = GMT->session.u2u[GMT_INCH][GMT->current.setting.proj_length_unit];
	GMT_Report (GMT->parent, GMT_MSG_INFORMATION, "Map inset lower left corner and dimensions (in %s): %g %g %g %g\n",
		GMT->session.unit_name[GMT->current.setting.proj_length_unit], rect[XLO]*s, rect[YLO]*s, dim[GMT_X]*s, dim[GMT_Y]*s);
	if (B->file) {	/* Save x0 y0 w h to file */
		FILE *fp = fopen (B->file, "w");
		if (fp) {
			fprintf (fp, "%.12g %.12g %.12g %.12g\n", rect[XLO]*s, rect[YLO]*s, dim[GMT_X]*s, dim[GMT_Y]*s);
			fclose (fp);
		}
		else
			GMT_Report (GMT->parent, GMT_MSG_ERROR, "Unable to create file %s\n", B->file);
		gmt_M_str_free (B->file);
	}
	if (panel) {	/* Requested to draw a panel */
		panel->width = dim[GMT_X];	panel->height = dim[GMT_Y];
		if (!panel->clearance) gmt_M_memset (panel->padding, 4, double);	/* No clearance is default for map insets unless actually specified */
		gmt_draw_map_panel (GMT, 0.5 * (rect[XHI] + rect[XLO]), 0.5 * (rect[YHI] + rect[YLO]), 3U, panel);
	}
	if (clip) {	/* Set up clip path for this inset */
		double xc[4], yc[4];
		/* Adjust for the padding so that clipping matches the panel rectangle which may be larger than inset */
		xc[0] = xc[3] = rect[XLO];	xc[1] = xc[2] = rect[XHI];
		yc[0] = yc[1] = rect[YLO];	yc[2] = yc[3] = rect[YHI];
		if (panel) {	/* Adjust for clearance, if any */
			xc[0] -= panel->padding[XLO]; xc[3] -= panel->padding[XLO];	xc[1] += panel->padding[XHI]; xc[2] += panel->padding[XHI];
			yc[0] -= panel->padding[YLO]; yc[1] -= panel->padding[YLO];	yc[2] += panel->padding[YHI]; yc[3] += panel->padding[YHI];
		}
		PSL_comment (GMT->PSL, "Start of inset clip path\n");
		PSL_command (GMT->PSL, "clipsave\n");
		PSL_plotline (GMT->PSL, xc, yc, 4, PSL_MOVE | PSL_CLOSE);	/* Must not close path since first point not given ! */
		PSL_command (GMT->PSL, "clip N\n");
		PSL_command (GMT->PSL, "/PSL_inset_clip 1 def\n");	/* Remember that inset clipping is on */
	}
	else	/* No inset clipping set */
		PSL_command (GMT->PSL, "/PSL_inset_clip 0 def\n");

	if (B->translate)	/* Translate the plot origin */
		PSL_setorigin (GMT->PSL, rect[XLO], rect[YLO], 0.0, PSL_FWD);
}

int gmt_draw_map_scale (struct GMT_CTRL *GMT, struct GMT_MAP_SCALE *ms) {
	/* unit_width is array of approximate widths of one space plus the various unit abbreviations in multiples of GMT_LET_WIDTH for Helvetica */
	/* name_width is array of approximate widths of the various labels in multiples of GMT_LET_WIDTH for Helvetica */
	unsigned int form, j;
	double unit_width[GMT_N_UNITS] = {1.1, 1.5, 1.5, 1.5, 2.0, 2.0, 2.0, 1.1, 2.25};
	double name_width[GMT_N_UNITS] = {1.0, 2.3, 4.02, 10.7, 3.2, 2.0, 2.0, 3.05, 8.6};
	enum gmt_enum_units unit = GMT_IS_METER;
	double x1, x2, y1, y2, tx, ty, dist_to_annot, scale_height, x_left, x_right, bar_length_km, dim[4];
	double XL, YL, XR, YR, dist, scl, bar_width, dx, x0_scl, y0_scl;
	char txt[GMT_LEN256] = {""}, format[GMT_LEN64] = {""}, *this_label = NULL;
	/* inch, cm, pt is not used here but in the array since gmtlib_get_unit_number uses this sequence */
	char *label[GMT_N_UNITS] = {"m", "km", "miles", "nautical miles", "inch", "cm", "pt", "feet", "survey feet"};
	char *units[GMT_N_UNITS] = {"m", "km", "mi", "nm", "in", "cm", "pt", "ft", "usft"}, measure;
	struct PSL_CTRL *PSL= GMT->PSL;
	struct GMT_MAP_PANEL *panel = ms->panel;

	if (!ms->plot) return GMT_OK;

	if (gmt_M_is_cartesian (GMT, GMT_IN))
		bar_length_km = ms->length;	/* Just as is */
	else {
		measure = (ms->measure == 0) ? 'k' : ms->measure;	/* Km is default distance unit */
		if ((unit = gmtlib_get_unit_number (GMT, measure)) == GMT_IS_NOUNIT) {
			GMT_Report (GMT->parent, GMT_MSG_ERROR, "Bad distance unit %c\n", measure);
			return GMT_PARSE_ERROR;
		}
		bar_length_km = 0.001 * GMT->current.proj.m_per_unit[unit] * ms->length;	/* Now in km */
	}

	gmt_set_refpoint (GMT, ms->refpoint);	/* Finalize reference point plot coordinates, if needed */

	/* We will determine the scale at the point ms->origin[GMT_X], ms->origin[GMT_Y] */
	if (gmt_M_is_dnan (ms->origin[GMT_X])) ms->origin[GMT_X] = GMT->current.proj.central_meridian;
	gmt_geo_to_xy (GMT, ms->origin[GMT_X], ms->origin[GMT_Y], &x0_scl, &y0_scl);
	/* 1. Pick a reasonably small dx, e.g., 5% of map width */
	dx = 0.05 * GMT->current.map.width;
	/* 2. Compute test x1, x2 to either side of ms->origin[GMT_X], ms->origin[GMT_Y] */
	x1 = x0_scl - dx;	x2 = x0_scl + dx;
	/* 3. Convert (x1,y0), (x2,y0) to lon,lat coordinates */
	gmt_xy_to_geo (GMT, &XL, &YL, x1, y0_scl);
	gmt_xy_to_geo (GMT, &XR, &YR, x2, y0_scl);
	/* 4. Get distances between (XL,YL) and (XR,YR) */
	if (gmt_M_is_cartesian (GMT, GMT_IN))
		dist = hypot (XL - XR, YL - YR);
	else	/* in km */
		dist = 0.001 * gmt_great_circle_dist_meter (GMT, XL, YL, XR, YR);
	/* Get local scale of desired length to this reference length */
	scl = bar_length_km / dist;
	/* Revise the selection of dx, x1, x2 using this scale.  Use center y as coordinates for a horizontal bar */
	dx *= scl; x1 = ms->refpoint->x - dx;	x2 = ms->refpoint->x + dx;
	y1 = y2 = ms->refpoint->y;

	dim[GMT_X] = bar_width = hypot (x2 - x1, y2 - y1);		/* Width of scale bar in inches */
	dim[GMT_Y] = scale_height = fabs (GMT->current.setting.map_scale_height);	/* Nominal scale bar height */
	dist_to_annot = scale_height + 0.75 * GMT->current.setting.map_annot_offset[GMT_PRIMARY];	/* Dist from top of scalebar to top of annotations */

	gmt_adjust_refpoint (GMT, ms->refpoint, dim, ms->off, ms->justify, PSL_TC);	/* Adjust refpoint to top center */

	x_left  = ms->refpoint->x - 0.5 * bar_width;	/* x-coordinate of leftmost  scalebar point */
	x_right = ms->refpoint->x + 0.5 * bar_width;	/* x-coordinate of rightmost scalebar point */

	if (ms->fancy && gmt_M_is_geographic (GMT, GMT_IN)) {	/* Fancy scale */
		unsigned int i, justify, form;
		unsigned int n_f_ticks[10] = {5, 4, 6, 4, 5, 6, 7, 4, 3, 5};
		unsigned int n_a_ticks[10] = {1, 2, 3, 2, 1, 3, 1, 2, 1, 1};
		int js;
		double base, d_base, dx_f, dx_a, bar_height, bar_tick_len;
		PSL_comment (PSL, "Draw fancy map scale\n");
		/* Based on magnitue of length, determine reasonable annotation spacings */
		js = irint (floor (d_log10 (GMT, ms->length / 0.95)));
		base = pow (10.0, (double)js);
		i = urint (ms->length / base) - 1;
		d_base = ms->length / n_a_ticks[i];
		dx_f = bar_width / n_f_ticks[i];
		dx_a = bar_width / n_a_ticks[i];
		bar_height = 0.5 * fabs (GMT->current.setting.map_scale_height);	/* Height of the black/white checkered fancy bar */
		bar_tick_len = 0.75 * fabs (GMT->current.setting.map_scale_height);	/* Length of tickmarks */
		if (panel && panel->mode) {	/* Place rectangle behind the map scale */
			double x_center, y_center, l_width = 0.0, l_height = 0.0, l_shift = 0.0;

			/* Adjustment for size of largest annotation is ~half its length (= js+1) times approximate dimensions: */
			dim[XLO] = dim[XHI] = 0.5 * (js+1) * GMT_DEC_WIDTH * GMT->current.setting.font_annot[GMT_PRIMARY].size / PSL_POINTS_PER_INCH;
			if (ms->unit) {	/* Adjust for units at end of each annotation */
				dim[XLO] += unit_width[unit] * GMT_LET_WIDTH * GMT->current.setting.font_annot[GMT_PRIMARY].size / PSL_POINTS_PER_INCH;
				dim[XHI] += unit_width[unit] * GMT_LET_WIDTH * GMT->current.setting.font_annot[GMT_PRIMARY].size / PSL_POINTS_PER_INCH;
			}
			if (ms->do_label) {
				/* We estimate the width of the label similarly; if no label given then we use the name_widths from above rather than strlen */
				l_width = bar_tick_len + (ms->label[0] ? strlen (ms->label) : name_width[unit]) * GMT_LET_WIDTH * GMT->current.setting.font_label.size * GMT->session.u2u[GMT_PT][GMT_INCH];
				/* When label is placed to left|right it sticks up by l_shift and we must ensure dim[YHI] is at least that large */
				l_height = GMT_LET_HEIGHT * GMT->current.setting.font_label.size / PSL_POINTS_PER_INCH;	/* Approximate height of label */
				l_shift  = l_height - scale_height;	/* Adjust for the shift in y-coordinate */
			}
			if (ms->alignment == 'l' && l_width > dim[XLO]) dim[XLO] = l_width;	/* Extend rectangle on the left to accommodate the label */
			else if (ms->alignment == 'r' && l_width > dim[XHI]) dim[XHI] = l_width;	/* Extend rectangle on the right to accommodate the label */
			/* Estimate approximate distance from anchor point down to base of annotations */
			dim[YLO] = dist_to_annot + GMT_LET_HEIGHT * GMT->current.setting.font_annot[GMT_PRIMARY].size / PSL_POINTS_PER_INCH;
			dim[YHI] = 0.0;	/* Normally nothing above the scale bar */
			/* If label is above or below bar, add label offset and approximate label height to the space dim */
			if (ms->do_label && ms->alignment == 'b') dim[YLO] += fabs (GMT->current.setting.map_label_offset) + l_height;
			else if (ms->do_label && ms->alignment == 't') dim[YHI] += fabs (GMT->current.setting.map_label_offset) + l_height;
			else if (ms->do_label && l_shift > dim[YHI]) dim[YHI] = l_shift;
			/* Determine center of gravity for panel */
			x_center = ms->refpoint->x + 0.5 * (dim[XHI] - dim[XLO]);
			y_center = ms->refpoint->y + 0.5 * (dim[YHI] - dim[YLO]);
			/* Determine panel dimensions */
			panel->width = bar_width + dim[XHI] + dim[XLO];	panel->height = dim[YHI] + dim[YLO];
			gmt_draw_map_panel (GMT, x_center, y_center, 3U, panel);
		}
		/* Draw bar scale ticks using tick pen as well as checkerboard using map_default_pen color [black] and page color [white] */
		gmt_setpen (GMT, &GMT->current.setting.map_tick_pen[GMT_PRIMARY]);
		PSL_plotsegment (PSL, x_left, ms->refpoint->y - bar_tick_len, x_left, ms->refpoint->y);
		for (j = 0; j < n_f_ticks[i]; j++) {
			PSL_setfill (PSL, (j%2) ? GMT->PSL->init.page_rgb : GMT->current.setting.map_default_pen.rgb, 1);
			PSL_plotbox (PSL, x_left + j * dx_f, ms->refpoint->y, x_left + (j+1) * dx_f, ms->refpoint->y - bar_height);
			PSL_plotsegment (PSL, x_left + (j+1) * dx_f, ms->refpoint->y - bar_tick_len, x_left + (j+1) * dx_f, ms->refpoint->y);
		}
		/* Place annotations */
		ty = ms->refpoint->y - dist_to_annot;	/* The y-coordinate at the top of the annotations */
		form = gmt_setfont (GMT, &GMT->current.setting.font_annot[GMT_PRIMARY]);
		for (j = 0; j <= n_a_ticks[i]; j++) {
			gmt_sprintf_float (GMT, format, GMT->current.setting.format_float_map, j * d_base);
			if (ms->unit) /* Must append unit */
				snprintf (txt, GMT_LEN256, "%s %s", format, units[unit]);
			else
				snprintf (txt, GMT_LEN256, "%s", format);
			tx = x_left + j * dx_a;	/* center x-coordinate for this annotation */
			PSL_plotsegment (PSL, tx, ms->refpoint->y - scale_height, tx, ms->refpoint->y);	/* Draw the tick mark */
			PSL_plottext (PSL, tx, ty, GMT->current.setting.font_annot[GMT_PRIMARY].size, txt, 0.0, PSL_TC, form);	/* Place annotation */
		}
		if (ms->do_label) {	/* Label was requested */
			/* Determine placement of the label */
			switch (ms->alignment) {
				case 'l':	/* Left */
					tx = x_left - bar_tick_len;
					ty = ms->refpoint->y - scale_height;
					justify = PSL_BR;	/* Left side annotation are right-justified, etc. */
					break;
				case 'r':	/* Right */
					tx = x_right + bar_tick_len;
					ty = ms->refpoint->y - scale_height;
					justify = PSL_BL;
					break;
				case 't':	/* Top */
					tx = ms->refpoint->x;
					ty = ms->refpoint->y + fabs (GMT->current.setting.map_label_offset);
					justify = PSL_BC;
					break;
				default:	/* Bottom */
					tx = ms->refpoint->x;
					ty = ms->refpoint->y - dist_to_annot - GMT_LET_HEIGHT * GMT->current.setting.font_annot[GMT_PRIMARY].size / PSL_POINTS_PER_INCH - fabs (GMT->current.setting.map_label_offset);
					justify = PSL_TC;
					break;
			}
			this_label = (ms->label[0]) ? ms->label : label[unit];	/* Use user label or default to the unit names */
			form = gmt_setfont (GMT, &GMT->current.setting.font_label);
			PSL_plottext (PSL, tx, ty, GMT->current.setting.font_label.size, this_label, 0.0, justify, form);
		}
	}
	else {	/* Simple scale has no annotation and just the length and unit centered beneath */
		double xp[4], yp[4];	/* Line for simple scale */
		PSL_comment (PSL, "Draw plain map scale\n");
		if (panel && panel->mode) {	/* Place rectangle behind the map scale */
			double x_center, y_center, dim[4];

			/* Adjustment for size of largest annotation is half the length times dimensions: */
			dim[XLO] = dim[XHI] = fabs (GMT->current.setting.map_annot_offset[GMT_PRIMARY]);
			dim[YLO] = dist_to_annot + GMT_LET_HEIGHT * GMT->current.setting.font_annot[GMT_PRIMARY].size / PSL_POINTS_PER_INCH;
			dim[YHI] = 0.0;
			/* Determine center of gravity for panel */
			x_center = ms->refpoint->x + 0.5 * (dim[XHI] - dim[XLO]);
			y_center = ms->refpoint->y + 0.5 * (dim[YHI] - dim[YLO]);
			/* Determine panel dimensions */
			panel->width = bar_width + dim[XHI] + dim[XLO];	panel->height = dim[YHI] + dim[YLO];
			gmt_draw_map_panel (GMT, x_center, y_center, 3U, panel);
		}
		/* Draw the simple scale bar using tick pen */
		gmt_setpen (GMT, &GMT->current.setting.map_tick_pen[GMT_PRIMARY]);
		xp[0] = xp[1] = x_left;	xp[2] = xp[3] = x_right;
		yp[0] = yp[3] = ms->refpoint->y - scale_height;	yp[1] = yp[2] = ms->refpoint->y;
		PSL_plotline (PSL, xp, yp, 4, PSL_MOVE|PSL_STROKE);
		/* Make a basic label using the length and chosen unit and place below the scale */
		gmt_sprintf_float (GMT, format, GMT->current.setting.format_float_map, ms->length);
		if (gmt_M_is_geographic (GMT, GMT_IN))
			snprintf (txt, GMT_LEN256, "%s %s", format, (ms->unit) ? units[unit] : label[unit]);
		else {	/* No unit for Cartesian scales, only label */
			if (ms->do_label)
				snprintf (txt, GMT_LEN256, "%s %s", format, ms->label);
			else
				strcpy (txt, format);
		}
		form = gmt_setfont (GMT, &GMT->current.setting.font_annot[GMT_PRIMARY]);
		PSL_plottext (PSL, ms->refpoint->x, ms->refpoint->y - dist_to_annot, GMT->current.setting.font_annot[GMT_PRIMARY].size, txt, 0.0, PSL_TC, form);
	}
	return GMT_OK;
}

void gmt_draw_vertical_scale (struct GMT_CTRL *GMT, struct GMT_MAP_SCALE *ms) {
	/* Draws a basic vertical scale bar at given refpoint and labels it as specified , */
	double half_scale_length, scale, x0, y0, xx[4], yy[4], off, dim[2], sign = 1.0;
	char txt[GMT_LEN256] = {""};
	int form, just = PSL_ML;

	if (ms->label[0]) /* Append data unit to the scale length */
		snprintf (txt, GMT_LEN256, "%g %s", ms->length, ms->label);
	else
		snprintf (txt, GMT_LEN256, "%g", ms->length);

	if (ms->zdata) /* Append data unit to the scale length */
		scale = ms->z_scale;
	else
		scale = GMT->current.proj.scale[GMT_Y];
	half_scale_length = 0.5 * ms->length * scale;

	off = ((GMT->current.setting.map_scale_height > 0.0) ? GMT->current.setting.map_tick_length[0] : 0.0) + GMT->current.setting.map_annot_offset[GMT_PRIMARY];
	dim[GMT_X] = strlen (txt) * GMT_DEC_WIDTH * GMT->current.setting.font_annot[GMT_PRIMARY].size / PSL_POINTS_PER_INCH + off;
	dim[GMT_Y] = 2.0 * half_scale_length;

	gmt_set_refpoint (GMT, ms->refpoint);	/* Finalize reference point plot coordinates, if needed */
	gmt_adjust_refpoint (GMT, ms->refpoint, dim, ms->off, ms->justify, PSL_ML);	/* Adjust refpoint to ML */

	x0 = ms->refpoint->x;	y0 = ms->refpoint->y;
	if (ms->panel && ms->panel->mode) {	/* Place rectangle behind the map scale */
		double x_center, y_center;
		x_center = x0 + 0.5 * dim[GMT_X]; y_center = y0;
		ms->panel->width = dim[GMT_X];	ms->panel->height = dim[GMT_Y];
		gmt_draw_map_panel (GMT, x_center, y_center, 3U, ms->panel);
	}
	/* Compute the 4 coordinates on the scale line */
	if (ms->alignment == 'l') {	/* Flip scale with label on left */
		x0 += dim[GMT_X];
		just = PSL_MR;
		sign = -1;
	}
	gmt_xyz_to_xy (GMT, x0 + sign * GMT->current.setting.map_scale_height, y0 - half_scale_length, 0.0, &xx[0], &yy[0]);
	gmt_xyz_to_xy (GMT, x0, y0 - half_scale_length, 0.0, &xx[1], &yy[1]);
	gmt_xyz_to_xy (GMT, x0, y0 + half_scale_length, 0.0, &xx[2], &yy[2]);
	gmt_xyz_to_xy (GMT, x0 + sign * GMT->current.setting.map_scale_height, y0 + half_scale_length, 0.0, &xx[3], &yy[3]);
	gmt_setpen (GMT, &GMT->current.setting.map_tick_pen[GMT_PRIMARY]);
	PSL_plotline (GMT->PSL, xx, yy, 4, PSL_MOVE|PSL_STROKE);
	form = gmt_setfont (GMT, &GMT->current.setting.font_annot[GMT_PRIMARY]);
	PSL_plottext (GMT->PSL, x0 + sign * off, y0, GMT->current.setting.font_annot[GMT_PRIMARY].size, txt, 0.0, just, form);
}

void gmt_draw_vertical_scale_old (struct GMT_CTRL *GMT, struct PSL_CTRL *PSL, double x0, double y0, double length, double zscale, int gave_xy, char *units) {
	/* Draws a basic vertical scale bar at (x0,y0) and labels it as specified , struct GMT_MAP_SCALE *ms*/
	int form;
	double dy, off, xx[4], yy[4];
	char txt[GMT_LEN256] = {""};

	gmt_setpen (GMT, &GMT->current.setting.map_tick_pen[GMT_PRIMARY]);

	if (!gave_xy) {	/* Project lon,lat to get position of scale */
		gmt_geo_to_xy (GMT, x0, y0, &xx[0], &yy[0]);
		x0 = xx[0];	y0 = yy[0];
	}

	if (units) /* Append data unit to the scale length */
		snprintf (txt, GMT_LEN256, "%g %s", length, units);
	else
		snprintf (txt, GMT_LEN256, "%g", length);
	dy = 0.5 * length * zscale;
	/* Compute the 4 coordinates on the scale line */
	gmt_xyz_to_xy (GMT, x0 + GMT->current.setting.map_scale_height, y0 - dy, 0.0, &xx[0], &yy[0]);
	gmt_xyz_to_xy (GMT, x0, y0 - dy, 0.0, &xx[1], &yy[1]);
	gmt_xyz_to_xy (GMT, x0, y0 + dy, 0.0, &xx[2], &yy[2]);
	gmt_xyz_to_xy (GMT, x0 + GMT->current.setting.map_scale_height, y0 + dy, 0.0, &xx[3], &yy[3]);
	PSL_plotline (PSL, xx, yy, 4, PSL_MOVE|PSL_STROKE);
	off = ((GMT->current.setting.map_scale_height > 0.0) ? GMT->current.setting.map_tick_length[0] : 0.0) + GMT->current.setting.map_annot_offset[GMT_PRIMARY];
	form = gmt_setfont (GMT, &GMT->current.setting.font_annot[GMT_PRIMARY]);
	PSL_plottext (PSL, x0 + off, y0, GMT->current.setting.font_annot[GMT_PRIMARY].size, txt, 0.0, PSL_ML, form);
}

void gmt_draw_map_rose (struct GMT_CTRL *GMT, struct GMT_MAP_ROSE *mr) {
	int tmp_join, tmp_limit;
	struct PSL_CTRL *PSL= GMT->PSL;
	struct GMT_MAP_PANEL *panel = mr->panel;
	double dim[2];
	if (!mr->plot) return;
	if (gmt_M_is_cartesian (GMT, GMT_IN)) return;	/* Only for geographic projections */

	dim[GMT_X] = dim[GMT_Y] = mr->size;
	gmt_set_refpoint (GMT, mr->refpoint);	/* Finalize reference point plot coordinates, if needed */
	gmt_adjust_refpoint (GMT, mr->refpoint, dim, mr->off, mr->justify, PSL_MC);	/* Adjust refpoint to MC */

	if (panel && panel->mode) {	/* Place rectangle behind the map rose */
		/* Determine panel dimensions */
		panel->width = panel->height = mr->size;
		gmt_draw_map_panel (GMT, mr->refpoint->x, mr->refpoint->y, 3U, panel);
	}

	/* Temporarily use miter to get sharp points to compass rose */
	tmp_join = PSL->internal.line_join;	PSL_setlinejoin (PSL, 0);
	tmp_limit = PSL->internal.miter_limit;	PSL_setmiterlimit (PSL, 0);

	if (mr->type == GMT_ROSE_MAG)	/* Do magnetic compass rose */
		gmtplot_draw_mag_rose (GMT, PSL, mr);
	else
		gmtplot_draw_dir_rose (GMT, PSL, mr);

	/* Switch line join style back */
	PSL_setlinejoin (PSL, tmp_join);
	PSL_setmiterlimit (PSL, tmp_limit);
}

void gmt_draw_map_panel (struct GMT_CTRL *GMT, double x, double y, unsigned int mode, struct GMT_MAP_PANEL *P) {
	/* Draw a rectangular backpanel behind things like logos, scales, legends, images.
	 * Here, (x,y) is the center-point of the panel.
	 * mode is a bit flag that can be 1,2, or 3:
	 * mode = 1.  Lay down fills for background (if any fills) but no outlines
	 * mode = 2.  Just draw any outlines requested
	 * mode = 3.  Do both at the same time. */
	double dim[3] = {0.0, 0.0, 0.0};
	int outline;
	struct GMT_FILL *fill = NULL;	/* Default is no fill */
	if (!P) return;	/* No panel given */
	outline = ((P->mode & GMT_PANEL_OUTLINE) == GMT_PANEL_OUTLINE) ? 1 : 0;	/* Does the panel have an outline? */
	GMT_Report (GMT->parent, GMT_MSG_INFORMATION, "Place rectangular back panel\n");
	GMT_Report (GMT->parent, GMT_MSG_DEBUG, "Clearance: %g/%g/%g/%g\n", P->padding[XLO], P->padding[XLO], P->padding[YLO], P->padding[YHI]);
	dim[GMT_X] = P->width  + P->padding[XLO] + P->padding[XHI];	/* Rectangle width */
	dim[GMT_Y] = P->height + P->padding[YLO] + P->padding[YHI];	/* Rectangle height */
	dim[GMT_Z] = P->radius;	/* Corner radius, or zero */
	/* In case clearances are not symmetric we need to shift the symbol center accordingly */
	x += 0.5 * (P->padding[XHI] - P->padding[XLO]);
	y += 0.5 * (P->padding[YHI] - P->padding[YLO]);
	if (mode == 1) outline = 0;	/* Do not draw outlines (even if requested) at this time since mode == 1*/
	if ((mode & 1) && (P->mode & GMT_PANEL_SHADOW)) {	/* Draw offset background shadow first */
		gmt_setfill (GMT, &P->sfill, 0);	/* The shadow has no outline */
		PSL_plotsymbol (GMT->PSL, x + P->off[GMT_X], y + P->off[GMT_Y], dim, (P->mode & GMT_PANEL_ROUNDED) ? PSL_RNDRECT : PSL_RECT);
	}
	if ((mode & 2) && outline) gmt_setpen (GMT, &P->pen1);	/* Need to set frame outline pen */
	if (mode & 1) fill = &P->fill;		/* Select fill (which may be NULL) unless we are just doing outlines */
	if (fill || outline) gmt_setfill (GMT, fill, outline);	/* Activate frame fill, with optional outline */
	if ((mode&1 && (P->mode & GMT_PANEL_FILL)) || (mode&2 && (P->mode & GMT_PANEL_OUTLINE))) PSL_plotsymbol (GMT->PSL, x, y, dim, (P->mode & GMT_PANEL_ROUNDED) ? PSL_RNDRECT : PSL_RECT);
	if ((mode & 2) && (P->mode & GMT_PANEL_INNER)) {	/* Also draw secondary frame on the inside */
		dim[GMT_X] -= 2.0 * P->gap;	/* Shrink dimension of panel by the uniform gap on all sides */
		dim[GMT_Y] -= 2.0 * P->gap;
		gmt_setpen (GMT, &P->pen2);	/* Set inner border pen */
		gmt_setfill (GMT, NULL, 1);	/* Never fill for inner frame */
		PSL_plotsymbol (GMT->PSL, x, y, dim, (P->mode & GMT_PANEL_ROUNDED) ? PSL_RNDRECT : PSL_RECT);
	}
	/* Reset color */
	PSL_setcolor (GMT->PSL, GMT->current.setting.map_frame_pen.rgb, PSL_IS_STROKE);
}

void gmt_setpen (struct GMT_CTRL *GMT, struct GMT_PEN *pen) {
	/* gmt_setpen issues PostScript code to set the specified pen. */

	if (!pen) return;
	GMT->current.setting.ps_penwidth = pen->width;	/* Remember current pen width */
	PSL_setlinewidth (GMT->PSL, pen->width);
	PSL_setdash (GMT->PSL, pen->style, pen->offset);
	PSL_setcolor (GMT->PSL, pen->rgb, PSL_IS_STROKE);
}

#define GMT_N_COND_LEVELS	10	/* Number of max nesting level for conditionals */

GMT_LOCAL void gmtplot_get_the_pen (struct GMT_PEN *p, struct GMT_CUSTOM_SYMBOL_ITEM *s, struct GMT_PEN *cp, struct GMT_FILL *f) {
	/* Returns the pointer to the pen we should use.  If this is an action pen then
	 * we set restore to true so that we can reset it later.  If var_pen contains a -GMT_USE_FILL_RGB
	 * then we overwrite the pen color with the current fill color */
	if (s->pen) {
		gmt_M_memcpy (p, s->pen, 1, struct GMT_PEN);
	}
	else if (cp) {
		gmt_M_memcpy (p, cp, 1, struct GMT_PEN);
	}
	if (s->var_pen < 0 && (abs(s->var_pen) & GMT_USE_FILL_RGB) && f) gmt_M_rgb_copy (p->rgb, f->rgb);
}

GMT_LOCAL void gmtplot_get_the_fill (struct GMT_FILL *f, struct GMT_CUSTOM_SYMBOL_ITEM *s, struct GMT_PEN *cp, struct GMT_FILL *cf) {
	/* Returns pointer to the chosen fill: The one specified by -G inside the macro or -G on command line.
	 * If var_pen contains a -GMT_USE_PEN_RGB then we copy in the color of the current pen instead */
	if (s->fill)
		gmt_M_memcpy (f, s->fill, 1, struct GMT_FILL);
	else if (cf)
		gmt_M_memcpy (f, cf, 1, struct GMT_FILL);
	else
		f->rgb[0] = -1;	/* No fill */
	if (f->rgb[0] >= 0.0 && s->var_pen < 0 && (abs(s->var_pen) & GMT_USE_PEN_RGB) && cp) gmt_M_rgb_copy (f->rgb, cp->rgb);
}

int gmt_draw_custom_symbol (struct GMT_CTRL *GMT, double x0, double y0, double size[], char *tr_text, struct GMT_CUSTOM_SYMBOL *symbol, struct GMT_PEN *pen, struct GMT_FILL *fill, unsigned int outline) {
	int action, ifs, this_outline = 0, error = GMT_NOERROR;
	unsigned int na, i, id = 0, level;
	bool flush = false, skip[GMT_N_COND_LEVELS+1], done[GMT_N_COND_LEVELS+1];
	uint64_t n = 0;
	size_t n_alloc = 0;
	double x, y, lon, lat, az, angle1, angle2, p_width = 0.0, *xx = NULL, *yy = NULL, *xp = NULL, *yp = NULL, dim[PSL_MAX_DIMS];
	char user_text[GMT_LEN256] = {""};
	struct GMT_CUSTOM_SYMBOL_ITEM *s = NULL;
	struct GMT_FILL f, *current_fill = fill;
	struct GMT_PEN save_pen, p, *current_pen = pen;
	struct GMT_FONT font = GMT->current.setting.font_annot[GMT_PRIMARY];
	struct PSL_CTRL *PSL= GMT->PSL;

	if (symbol->PS) {	/* Special Encapsulated PostScript-only symbol */
		double off = 0.5*size[0], fy = (symbol->PS_BB[3] - symbol->PS_BB[2]) / (symbol->PS_BB[1] - symbol->PS_BB[0]);
		if (symbol->PS & 1) {	/* First time we must dump the PS code definition */
			double scl;
			PSL_comment (PSL, "Start of symbol %s\n", symbol->name);
			PSL_command (PSL, "/Sk_%s {\nPSL_eps_begin\n", symbol->name);
			/* We use the symbol's bounding box and scale its width to 1 inch since PSL uses inches */
			scl = 72.0 / (symbol->PS_BB[1] - symbol->PS_BB[0]);
			PSL_command (PSL, "%.8f dup scale\n", scl);
			if ((symbol->PS & 4) == 0)	/* non-GMT-produced EPS macro - scale points to GMT's unit */
				PSL_command (PSL, "1200 72 div dup scale\n");
			PSL_command (PSL, "%%%%BeginDocument: %s.eps\n", symbol->name);
			PSL_copy (PSL, symbol->PS_macro);	/* Since it may be quite large */
			PSL_command (PSL, "%%%%EndDocument\n");
			PSL_command (PSL, "PSL_eps_end } def\n");
			PSL_comment (PSL, "End of symbol %s\n", symbol->name);
			symbol->PS++;	/* Flag now says we have dumped the PS code */
		}
		PSL_command (PSL, "V ");
		PSL_setorigin (PSL, x0-off, y0-fy*off, 0.0, PSL_FWD);
		PSL_command (PSL, "%.12g dup scale ", size[0]);
		PSL_command (PSL, "Sk_%s U\n", symbol->name);
		return (GMT_OK);
	}

	/* Regular macro symbol */

	/* Remember current settings as we wish to restore at the end */
	gmtplot_savepen (GMT, &save_pen);
	gmt_M_memset (&f, 1, struct GMT_FILL);
	gmt_M_memset (&p, 1, struct GMT_PEN);
	gmt_M_memset (skip, GMT_N_COND_LEVELS+1, bool);
	gmt_M_memset (done, GMT_N_COND_LEVELS+1, bool);

	if (symbol->text) {	/* This symbol places text, so we must set macros for fonts and fontsizes outside the gsave/grestore around each symbol */
		symbol->text = 0;	/* Only do this formatting once */
		s = symbol->first;	/* Start at first item */
		while (s) {		/* Examine all items for possible text */
			if (s->action == GMT_SYMBOL_TEXT || s->action == GMT_SYMBOL_VARTEXT) {	/* Text item found */
				gmtplot_format_symbol_string (GMT, s, size, user_text);
				if (s->p[0] < 0.0)	/* Fixed point size for text */
					s->font.size = -s->p[0];
				else	/* Fractional size that depends on symbol size */
					s->font.size = s->p[0] * size[0] * PSL_POINTS_PER_INCH;
				/* Set PS macro for fetching this font and size */
				gmtplot_encodefont (PSL, s->font.id, symbol->name, id++);
			}
			s = s->next;
		}
	}

	/* We encapsulate symbol with gsave and translate origin to (x0, y0) first */
	PSL_command (PSL, "V ");
	PSL_setorigin (PSL, x0, y0, 0.0, PSL_FWD);
	gmt_set_meminc (GMT, GMT_SMALL_CHUNK);

	s = symbol->first;
	id = level = 0;
	while (s) {
		if (s->conditional > GMT_BEGIN_SINGLE_IF) {	/* Process if/elseif/else and endif by updating level and skip array, then go to next item */
			/* We keep track of all the nested levels of tests via the skip array.  If a higher level test fails, then we will skip anything inside
			 * it (e.g., lower-level nested test) since those tests don't matter since the upper test failed.  Hence skip is set to true for all deeper
			 * tests (regardless of their actual test result) since we will not get there anyway if the earlier test failed. Finally, when we have
			 * a series if if,elseif,else at the same level then we consult the done[level] array.  This is set to true if we pass a test and actually
			 * draw something and once that is done none of the other tests at the same level can pass. */
			if (s->conditional == GMT_BEGIN_BLOCK_IF) {	/* Beginning of a new if branch. If we are inside an earlier branch whose test was false then all inside shall be false */
				if (level > 0 && skip[level]) 
					skip[level+1] = true;
				else {
					if ((error = gmtplot_custum_failed_bool_test (GMT, s, size, tr_text, &skip[level+1]))) return (error);
				}
				level++;
				if (level == GMT_N_COND_LEVELS) {
					GMT_Report (GMT->parent, GMT_MSG_ERROR, "Symbol macro (%s) logical nesting too deep [> %d]\n", symbol->name, GMT_N_COND_LEVELS);
					return GMT_DIM_TOO_LARGE;
				}
				done[level] = false;	/* Have not yet taken any action at this level */
			}
			else if (s->conditional == GMT_END_IF) {	/* Simply reduce indent */
				if (level == 0) {
					GMT_Report (GMT->parent, GMT_MSG_ERROR, "Symbol macro (%s) logical nesting error\n", symbol->name);
					return GMT_RUNTIME_ERROR;
				}
				level--;
			}
			else if (s->conditional == GMT_END_IF_ELSE)	/* else branch */
				skip[level] = (!done[level] && skip[level] && !skip[level-1]) ? false : true;
			else if (s->conditional == GMT_BEGIN_ELSEIF) {	/* Skip if prior if/elseif was true, otherwise evaluate test at this level */
				if (!done[level] && skip[level] && !skip[level-1]) {
					if ((error = gmtplot_custum_failed_bool_test (GMT, s, size, tr_text, &skip[level]))) return (error);
				}
				else
					skip[level] = true;
			}
			s = s->next;
			continue;
		}
		if (level && skip[level]) {	/* We are inside an if-block but the block test was false, so we skip */
			s = s->next;
			continue;
		}
		/* Finally, check for 1-line if tests */
		if (s->conditional == GMT_BEGIN_SINGLE_IF) {
			bool retval;
			if ((error = gmtplot_custum_failed_bool_test (GMT, s, size, tr_text, &retval))) return (error);
			if (retval) {
				s = s->next;	/* Done here, move to next item */
				continue;
			}
		}
		done[level] = true;	/* Here we will actually draw something */

		/* Scale coordinates and size parameters by the scale in size[0] */

		x = s->x * size[0];
		y = s->y * size[0];
		gmt_M_memset (dim, PSL_MAX_DIMS, double);
		dim[0] = s->p[0] * size[0];
		dim[1] = s->p[1] * size[0];
		dim[2] = s->p[2] * size[0];
		if (s->pen) {	/* This action has a pen setting */
			p_width = s->pen->width;	/* Remember what it was before messing with it below */
			if (s->pen->width < 0.0)	/* Convert the normalized pen width to points given current size */
				s->pen->width = fabs (s->pen->width * size[0] * GMT->session.u2u[GMT_INCH][GMT_PT]);
			else if (s->var_pen > 0)	/* Convert the specified variable to points */
				s->pen->width = size[s->var_pen] * GMT->session.u2u[GMT_INCH][GMT_PT];
		}
		if (s->action == '?')	/* Reset to what is last in the input record */
			action = GMT->current.io.curr_trailing_text[strlen(GMT->current.io.curr_trailing_text)-1];
		else
			action = s->action;

		switch (action) {
			case GMT_SYMBOL_MOVE:	/* Flush existing polygon and start a new path */
				if (flush) gmtplot_flush_symbol_piece (GMT, PSL, xx, yy, &n, &p, &f, this_outline, &flush);
				n = 0;
				if (n >= n_alloc) gmt_M_malloc2 (GMT, xx, yy, n, &n_alloc, double);
				xx[n] = x, yy[n] = y, n++;
				gmtplot_get_the_pen (&p, s, current_pen, current_fill);
				gmtplot_get_the_fill (&f, s, current_pen, current_fill);
				this_outline = (p.rgb[0] == -1) ? false : outline;
				break;

			case GMT_SYMBOL_STROKE:	/* To force the drawing of a line (outline == 2), not a closed polygon */
				if (flush) gmtplot_flush_symbol_piece (GMT, PSL, xx, yy, &n, &p, &f, 2, &flush);
				n = 0;
				break;

			case GMT_SYMBOL_DRAW:	/* Append another point to the path */
				flush = true;
				if (n >= n_alloc) gmt_M_malloc2 (GMT, xx, yy, n, &n_alloc, double);
				xx[n] = x, yy[n] = y, n++;
				break;

			case GMT_SYMBOL_ARC:	/* Append a circular arc to the path */
				flush = true;
				angle1 = (s->is_var[1]) ? size[s->var[1]] : s->p[1];
				angle2 = (s->is_var[2]) ? size[s->var[2]] : s->p[2];
				na = gmtlib_get_arc (GMT, x, y, 0.5 * s->p[0] * size[0], angle1, angle2, &xp, &yp);
				for (i = 0; i < na; i++) {
					if (n >= n_alloc) gmt_M_malloc2 (GMT, xx, yy, n, &n_alloc, double);
					xx[n] = xp[i], yy[n] = yp[i], n++;
				}
				gmt_M_free (GMT, xp);
				gmt_M_free (GMT, yp);
				break;

			case GMT_SYMBOL_ROTATE:		/* Rotate the symbol coordinate system by a fixed amount */
				if (flush) gmtplot_flush_symbol_piece (GMT, PSL, xx, yy, &n, &p, &f, this_outline, &flush);
				PSL_setorigin (PSL, 0.0, 0.0, s->p[0], PSL_FWD);
				break;

			case GMT_SYMBOL_AZIMROTATE:	/* Rotate the symbol y-axis to the a fixed azimuth */
				if (flush) gmtplot_flush_symbol_piece (GMT, PSL, xx, yy, &n, &p, &f, this_outline, &flush);
				/* Need to recover actual lon,lat location of symbol first */
				gmt_xy_to_geo (GMT, &lon, &lat, x0, y0);
				angle1 = gmt_azim_to_angle (GMT, lon, lat, 0.1, 90.0 - s->p[0]);
				PSL_setorigin (PSL, 0.0, 0.0, angle1, PSL_FWD);
				break;

			case GMT_SYMBOL_VARROTATE:	/* Rotate the symbol coordinate system by a variable amount */
				if (flush) gmtplot_flush_symbol_piece (GMT, PSL, xx, yy, &n, &p, &f, this_outline, &flush);
				if (symbol->type[s->var[0]-1] == GMT_IS_AZIMUTH) {	/* Must convert azimuth to map angle then  rotatate by -pseudoazimuth */
					gmt_xy_to_geo (GMT, &lon, &lat, x0, y0);
					az = 90.0 - gmt_azim_to_angle (GMT, lon, lat, 0.1, s->var_sign[0] * size[s->var[0]]);
					PSL_setorigin (PSL, 0.0, 0.0, -az, PSL_FWD);
				}
				else	/* Use rotation angle as given */
					PSL_setorigin (PSL, 0.0, 0.0, s->var_sign[0] * size[s->var[0]], PSL_FWD);
				break;

			case GMT_SYMBOL_TEXTURE:	/* Change the current pen/fill settings */
				if (s->fill) current_fill = s->fill;
				if (s->pen) current_pen = s->pen;
				break;

			case (int)'C':
				if (gmt_M_compat_check (GMT, 4)) {	/* Warn and purposefully fall through to assign the rest of the statements */
					GMT_Report (GMT->parent, GMT_MSG_COMPAT, "Circle macro symbol C is deprecated; use c instead\n");
					action = s->action = PSL_CIRCLE;	/* Backwards compatibility, circles are now 'c' */
				}
				else {
					GMT_Report (GMT->parent, GMT_MSG_ERROR,
					            "Unrecognized symbol code (%d = '%c') passed to gmt_draw_custom_symbol\n", action, (char)action);
					return GMT_PARSE_ERROR;
					break;
				}
				/* Intentionally fall through - to assign the rest of the statements */
			case PSL_CROSS:
			case PSL_CIRCLE:
			case PSL_SQUARE:
			case PSL_TRIANGLE:
			case PSL_DIAMOND:
			case PSL_STAR:
			case PSL_HEXAGON:
			case PSL_OCTAGON:
			case PSL_PENTAGON:
			case PSL_INVTRIANGLE:
			case PSL_RECT:
			case PSL_XDASH:
			case PSL_YDASH:
				if (flush) gmtplot_flush_symbol_piece (GMT, PSL, xx, yy, &n, &p, &f, this_outline, &flush);
				gmtplot_get_the_fill (&f, s, current_pen, current_fill);
				gmtplot_get_the_pen (&p, s, current_pen, current_fill);
				this_outline = (p.rgb[0] == -1) ? 0 : outline;
				if (this_outline) gmt_setpen (GMT, &p);
				gmt_setfill (GMT, &f, this_outline);
				PSL_plotsymbol (PSL, x, y, dim, action);
				break;

			case PSL_ELLIPSE:
			case PSL_ROTRECT:
				if (flush) gmtplot_flush_symbol_piece (GMT, PSL, xx, yy, &n, &p, &f, this_outline, &flush);
				gmtplot_get_the_fill (&f, s, current_pen, current_fill);
				gmtplot_get_the_pen (&p, s, current_pen, current_fill);
				this_outline = (p.rgb[0] == -1) ? 0 : outline;
				if (this_outline) gmt_setpen (GMT, &p);
				gmt_setfill (GMT, &f, this_outline);
				dim[0] = s->p[0];
				if (s->is_var[1]) dim[1] = size[s->var[1]];
				PSL_plotsymbol (PSL, x, y, dim, PSL_ELLIPSE);
				break;

			case PSL_MARC:
				if (flush) gmtplot_flush_symbol_piece (GMT, PSL, xx, yy, &n, &p, &f, this_outline, &flush);
				gmtplot_get_the_fill (&f, s, current_pen, current_fill);
				gmtplot_get_the_pen (&p, s, current_pen, current_fill);
				this_outline = (p.rgb[0] == -1) ? 0 : outline;
				if (this_outline) gmt_setpen (GMT, &p);
				gmt_setfill (GMT, &f, this_outline);
				dim[0] *= 0.5;	/* Give diameter */
				dim[1] = (s->is_var[1]) ? size[s->var[1]] : s->p[1];
				dim[2] = (s->is_var[2]) ? size[s->var[2]] : s->p[2];
				dim[5] = p.width * GMT->session.u2u[GMT_PT][GMT_INCH];
				PSL_plotsymbol (PSL, x, y, dim, PSL_MARC);
				break;

			case PSL_WEDGE:
				if (flush) gmtplot_flush_symbol_piece (GMT, PSL, xx, yy, &n, &p, &f, this_outline, &flush);
				gmtplot_get_the_fill (&f, s, current_pen, current_fill);
				gmtplot_get_the_pen (&p, s, current_pen, current_fill);
				this_outline = (p.rgb[0] == -1) ? 0 : outline;
				if (this_outline) gmt_setpen (GMT, &p);
				gmt_setfill (GMT, &f, this_outline);
				dim[0] *= 0.5;	/* Give diameter */
				dim[1] = (s->is_var[1]) ? size[s->var[1]] : s->p[1];
				dim[2] = (s->is_var[2]) ? size[s->var[2]] : s->p[2];
				dim[3] = 0;
				dim[7] = 3;
				PSL_plotsymbol (PSL, x, y, dim, PSL_WEDGE);
				break;

			case GMT_SYMBOL_TEXT:
			case GMT_SYMBOL_VARTEXT:
				if (flush) gmtplot_flush_symbol_piece (GMT, PSL, xx, yy, &n, &p, &f, this_outline, &flush);
				gmtplot_get_the_fill (&f, s, current_pen, current_fill);
				gmtplot_get_the_pen (&p, s, current_pen, current_fill);
				this_outline = (p.rgb[0] == -1) ? 0 : outline;
				if (this_outline) gmt_setpen (GMT, &p);
				gmtplot_format_symbol_string (GMT, s, size, user_text);
				if (s->p[0] < 0.0)	/* Fixed point size */
					font.size = -s->p[0];
				else	/* Fractional size */
					font.size = s->p[0] * size[0] * PSL_POINTS_PER_INCH;
				ifs = (int)lrint (font.size * PSL->internal.dpp);	/* Basically psl_ip */
				gmt_setfont (GMT, &s->font);
				if (f.rgb[0] >= 0.0 && this_outline)
					gmt_setfill (GMT, &f, this_outline);
				else if (f.rgb[0] >= 0.0)
					PSL_setcolor (PSL, f.rgb, PSL_IS_FONT);
				else
					PSL_setfill (PSL, GMT->session.no_rgb, this_outline);
				PSL_command (PSL, "%d PSL_symbol_%s_setfont_%d\n", ifs, symbol->name, id++);
				PSL_plottext (PSL, x, y, font.size, user_text, 0.0, s->justify, this_outline);
				break;

			default:
				GMT_Report (GMT->parent, GMT_MSG_ERROR,
				            "Unrecognized symbol code (%d = '%c') passed to gmt_draw_custom_symbol\n", action, (char)action);
				return GMT_PARSE_ERROR;
				break;
		}
		if (s->pen) s->pen->width = p_width;	/* Reset to what it was before scaling */
		s = s->next;
	}
	if (flush) gmtplot_flush_symbol_piece (GMT, PSL, xx, yy, &n, &p, &f, this_outline, &flush);
	PSL_command (PSL, "U\n");
	PSL_comment (PSL, "End of symbol %s\n", symbol->name);
	gmt_reset_meminc (GMT);

	/* Restore settings */
	gmt_setpen (GMT, &save_pen);
	if (xx) gmt_M_free (GMT, xx);
	if (yy) gmt_M_free (GMT, yy);

	return (GMT_OK);
}

/* Plotting functions related to contours */

void gmt_add_label_record (struct GMT_CTRL *GMT, struct GMT_DATASET *T, double x, double y, double angle, char *label) {
	/* Add one record to the output file */
	double geo[2];
	uint64_t col, rec = T->table[0]->segment[0]->n_rows;	/* Current record */
	struct GMT_DATASEGMENT_HIDDEN *SH = gmt_get_DS_hidden (T->table[0]->segment[0]);
	/* Convert lon/lat and save x/y */
	gmt_xy_to_geo (GMT, &geo[GMT_X], &geo[GMT_Y], x, y);
	T->table[0]->segment[0]->data[GMT_X][rec] = geo[GMT_X];
	T->table[0]->segment[0]->data[GMT_Y][rec] = geo[GMT_Y];
	/* Also output the label angle */
	T->table[0]->segment[0]->data[GMT_Z][rec] = angle;
	/* Then save the label */
	T->table[0]->segment[0]->text[rec] = strdup (label);
	/* Increment counter */
	T->table[0]->segment[0]->n_rows++;
	if (T->table[0]->segment[0]->n_rows == SH->n_alloc) {
		SH->n_alloc <<= 1;
		T->table[0]->segment[0]->text = gmt_M_memory (GMT, T->table[0]->segment[0]->text, SH->n_alloc, char *);
		for (col = 0; col < T->n_columns; col++)
			T->table[0]->segment[0]->data[col] = gmt_M_memory (GMT, T->table[0]->segment[0]->data[col], SH->n_alloc, double);
	}
}

int gmt_contlabel_save_begin (struct GMT_CTRL *GMT, struct GMT_CONTOUR *G) {
	int kind;
	uint64_t k, seg, dim[4] = {1, 1, GMT_SMALL_CHUNK, 3};	/* Single table with 1 segment and unknown rows, each with 3 columns and trailing text */
	char record[GMT_BUFSIZ] = {""};
	char *xname[2] = {"x", "lon"}, *yname[2] = {"y", "lat"};
	double angle = 0.0;
	struct GMT_CONTOUR_LINE *L = NULL;

	/* Save the lon, lat, angle, text for each annotation to specified file */

	kind = gmt_M_is_geographic (GMT, GMT_IN);
	if ((G->Out = GMT_Create_Data (GMT->parent, GMT_IS_DATASET, GMT_IS_POINT, GMT_WITH_STRINGS, dim, NULL, NULL, 0, 0, NULL)) == NULL) {
		GMT_Report (GMT->parent, GMT_MSG_ERROR, "Unable to create a dataset\n");
		return (GMT_MEMORY_ERROR);	/* Establishes data output */
	}
	/* Write lon, lat, angle, label record */
	snprintf (record, GMT_BUFSIZ, "# %s%s%s%sangle%slabel", xname[kind], GMT->current.setting.io_col_separator, yname[kind],
		GMT->current.setting.io_col_separator, GMT->current.setting.io_col_separator);
	GMT_Set_Comment (GMT->parent, GMT_IS_DATASET, GMT_COMMENT_IS_TEXT | GMT_COMMENT_IS_COMMAND, record, G->Out);
	G->Out->table[0]->segment[0]->n_rows = 0;
	for (seg = 0; seg < G->n_segments; seg++) {
		L = G->segment[seg];	/* Pointer to current segment */
		if (!L->annot || L->n_labels == 0) continue;
		for (k = 0; k < L->n_labels; k++) {
			angle = fmod (2.0 * (L->L[k].angle + 360.0), 360.0) / 2.0;		/* Get text line in 0-180 range */
			gmt_add_label_record (GMT, G->Out, L->L[k].x, L->L[k].y, angle, L->L[k].label);	/* Store text record */
		}
	}
	gmtlib_finalize_dataset (GMT, G->Out);
	return (GMT_NOERROR);
	/* To finish and close the file, call gmt_contlabel_save_end */
}

int gmt_contlabel_save_end (struct GMT_CTRL *GMT, struct GMT_CONTOUR *G) {
	/* Finalize this dataset and write it out */
	gmt_set_dataset_minmax (GMT, G->Out);
	if (GMT_Write_Data (GMT->parent, GMT_IS_DATASET, GMT_IS_FILE, GMT_IS_POINT, GMT_WRITE_SET, NULL, G->label_file, G->Out) != GMT_NOERROR) {
		GMT_Report (GMT->parent, GMT_MSG_ERROR, "Unable to create/write to file %s\n", G->label_file);
		return (GMT_ERROR_ON_FOPEN);	/* Establishes data output */
	}
	GMT_Destroy_Data (GMT->parent, &(G->Out));
	return (GMT_NOERROR);
}

void gmt_textpath_init (struct GMT_CTRL *GMT, struct GMT_PEN *BP, double Brgb[]) {
	PSL_comment (GMT->PSL, "Pen and fill for text boxes (if enabled):\n");
	PSL_defpen (GMT->PSL, "PSL_setboxpen", BP->width, BP->style, BP->offset, BP->rgb);
	PSL_defcolor (GMT->PSL, "PSL_setboxrgb", Brgb);
}

void gmt_contlabel_plot (struct GMT_CTRL *GMT, struct GMT_CONTOUR *G) {
	unsigned int i, mode;
	bool no_labels;
	struct PSL_CTRL *PSL= GMT->PSL;

	if (!G->n_segments) return;	/* Northing to do here */

	/* See if there are labels at all */
	for (i = 0, no_labels = true; i < G->n_segments && no_labels; i++)
		if (G->segment[i]->n_labels) no_labels = false;

	if (!G->delay) PSL_command (GMT->PSL, "V\n");	/* Plotting something, so protect current graphics state */

	if (G->debug) gmtplot_contlabel_debug (GMT, PSL, G);		/* Debugging lines and points */

	if (no_labels) {	/* No labels, just draw lines; no clipping required */
		gmtplot_contlabel_drawlines (GMT, PSL, G, 0);
		PSL_command (GMT->PSL, "U\n");	/* Restore to where we were */
		return;
	}

	PSL_settextmode (PSL, PSL_TXTMODE_MINUS);	/* Replace hyphens with minus signs */
	gmt_setfont (GMT, &G->font_label);

	if (G->must_clip) {		/* Transparent boxes means we must set up plot text, then set up clip paths, then draw lines, then deactivate clipping */
		/* Place PSL variables, plot labels, set up clip paths, draw lines */
		mode = PSL_TXT_INIT | PSL_TXT_SHOW | PSL_TXT_CLIP_ON;
		if (G->draw) mode |= PSL_TXT_DRAW;
		if (!G->delay) mode |= PSL_TXT_CLIP_OFF;	/* Also turn off clip path when done */
		gmtplot_contlabel_plotlabels (GMT, PSL, G, mode);	/* Take the above actions */
	}
	else {	/* Opaque text boxes */
		mode = PSL_TXT_INIT;	/* Plot text */
		if (G->draw) mode |= PSL_TXT_DRAW;	/* Draw lines */
		gmtplot_contlabel_plotlabels (GMT, PSL, G, mode);	/* Place PSL variables and draw lines */
		mode = PSL_TXT_SHOW;				/* Plot text */
		if (G->delay) mode |= PSL_TXT_CLIP_ON;		/* Also turn on clip path after done */
		gmtplot_contlabel_plotlabels (GMT, PSL, G, mode);	/* Plot labels and possibly turn on clipping if delay */
	}
	PSL_command (GMT->PSL, "[] 0 B\n");	/* Ensure no pen textures remain in effect */
	PSL_settextmode (PSL, PSL_TXTMODE_HYPHEN);	/* Back to leave as is */

	if (!G->delay) PSL_command (GMT->PSL, "U\n");	/* Restore to where we were */
}

#if 0        	// We have no current need for this anymore
GMT_LOCAL void gmtplot_wipe_substr(char *str1, char *str2) {
	/* Set the substring str2 of str1 to blanks */
	return;
	char *pch;
	if ((pch = strstr(str1, str2)) != NULL) {
		size_t k;
		for (k = 0; k < strlen(str2); k++)
			pch[k] = ' ';
	}
}
#endif

#ifdef HAVE_GDAL
char *gmt_importproj4 (struct GMT_CTRL *GMT, char *pStr, int *scale_pos) {
	/* Take a PROJ.4 projection string or EPSG code and try to find the equivalent -J syntax
	   scale_pos is position on the return string where starts the scale sub-string.
	*/
	unsigned int pos = 0;
	//bool got_lonlat = false;
	char opt_J[GMT_LEN256] = {""}, szProj4[GMT_LEN256] = {""}, prjcode[16] = {""};
	char token[GMT_LEN256] = {""}, scale_c[GMT_LEN32] = {""}, *pch = NULL, *pStrOut = NULL;
	char lon_0[32] = {""}, lat_0[32] = {""}, lat_1[32] = {""}, lat_2[32] = {""}, lat_ts[32] = {""};

	snprintf(szProj4, GMT_LEN256-1, "%s", pStr);

	if ((pch = strchr(szProj4, '/')) != NULL) {		/* Get the scale factor and chop it out of proj string */
		strncpy(scale_c, &pch[1], GMT_LEN32-1);
		pch[0] = '\0';
	}
	else {
		GMT->current.ps.active ? sprintf(scale_c, "14c") : sprintf(scale_c, "1:1");
	}

	if (isdigit(szProj4[1])) {		/* A EPSG code. By looking at 2nd char instead of 1st both +epsg and epsg work */
		int   EPSGID;
		char *pszResult = NULL;
		OGRSpatialReferenceH  hSRS;
		OGRErr eErr = OGRERR_NONE;
#if 0
		bool found = false;
		char buffer [GMT_LEN256] = {""};
		FILE *fp = NULL;
#endif

		if ((pch = strstr(szProj4, "+width=")) != NULL || (pch = strstr(szProj4, "+scale=")) != NULL) {
			snprintf (scale_c, GMT_LEN32-1, "%s", pch);
			pch[0] = '\0';			/* Strip it */
		}

		if (szProj4[0] == '+')		/* Let it both work: -J+epsg or -Jepsg */
			EPSGID = atoi(&szProj4[1]);
		else
			EPSGID = atoi(szProj4);

		/* Rely on GDAL to tell us the proj4 string of this EPSG code */
		hSRS = OSRNewSpatialReference(NULL);
		if ((eErr = OSRImportFromEPSG(hSRS, EPSGID)) != OGRERR_NONE) {
			GMT_Report (GMT->parent, GMT_MSG_WARNING, "Did not get the SRS from input EPSG  %d\n", EPSGID);
			return (pStrOut);
		}
		if ((eErr = OSRExportToProj4(hSRS, &pszResult)) != OGRERR_NONE) {
			GMT_Report (GMT->parent, GMT_MSG_WARNING, "Failed to convert the SRS to proj4 syntax\n");
			return (pStrOut);
		}
		snprintf(szProj4, GMT_LEN256-1, "%s", pszResult);
		if (scale_c[0] != '\0') strcat (szProj4, scale_c);		/* Add the width/scale found above */
		CPLFree(pszResult);
		OSRDestroySpatialReference(hSRS);

#if 0
		gmt_getsharepath (GMT, "", "epsg", ".txt", buffer, R_OK);
		if ((fp = fopen (buffer, "r")) == NULL) {
			GMT_Report (GMT->parent, GMT_MSG_ERROR, "Cannot open %s file\n", buffer);
			return (pStrOut);
		}
		while (fgets (buffer, GMT_LEN256, fp)) {
			if (buffer[0] == '#') continue;
			if ((pch = strstr(buffer, "+proj")) != NULL) {
				pch[0] = '\0';			/* Break the line before the +proj=... */
				if (EPSGID == atoi(buffer)) {
					pch[0] = '+';		/* Undo previous break */
					snprintf(szProj4, GMT_LEN256-1, "%s", pch);
					found = true;
					break;
				}
			}
		}
		fclose (fp);
		if (!found) {
			GMT_Report (GMT->parent, GMT_MSG_ERROR, "Could not find the EPGS code %d in database\n", EPSGID);
			return (pStrOut);
		}
#endif
	}

	if (gmt_strtok(szProj4, " \t+", &pos, token)) {
		snprintf(prjcode, 16, "%s",(token[0] == '+' ? &token[6] : &token[5]));	/* PROJ4 projection code. */
		//gmtplot_wipe_substr(szProj4, token);	/* Consumed, clear it from list */
	}

	if (!strcmp(prjcode, "longlat") || !strcmp(prjcode, "latlong")) {
		strcat (opt_J, "X");
		GMT->current.proj.projection_GMT = GMT_LINEAR;
		//got_lonlat = true;			/* At the end we need to append a 'd' to the scale */
	}
	/* Cylindrical projections */
	else if (!strcmp(prjcode, "cea") || !strcmp(prjcode, "eqc") || !strcmp(prjcode, "tmerc") ||
		     !strcmp(prjcode, "mill") || !strcmp(prjcode, "merc") || !strcmp(prjcode, "cass")) {
		if (!strcmp(prjcode, "tmerc"))     strcat (opt_J, "T");
		else if (!strcmp(prjcode, "cea"))  strcat (opt_J, "Y");
		else if (!strcmp(prjcode, "eqc"))  strcat (opt_J, "Q");
		else if (!strcmp(prjcode, "merc")) strcat (opt_J, "M");
		else if (!strcmp(prjcode, "mill")) strcat (opt_J, "J");
		else strcat (opt_J, "C");
		while (gmt_strtok (szProj4, " \t+", &pos, token)) {
			if ((pch = strstr(token, "lon_0=")) != NULL) {
				strncat(lon_0, &token[6], 31);
				//gmtplot_wipe_substr(szProj4, token);
			}
			else if ((pch = strstr(token, "lat_0=")) != NULL) {
				strncat(lat_0, &token[6], 31);
				//gmtplot_wipe_substr(szProj4, token);
			}
		}
		if (!strcmp(prjcode, "cea") || !strcmp(prjcode, "eqc") || !strcmp(prjcode, "cass") ||
		    !strcmp(prjcode, "tmerc") || !strcmp(prjcode, "merc")) {
			if (!lon_0[0]) strcat(lon_0, "0");
			if (!lat_0[0]) strcat(lat_0, "0");
			strcat(opt_J, lon_0);	strcat (opt_J, "/");
			strcat(opt_J, lat_0);	strcat (opt_J, "/");
		}
		else {		// "mill"
			if (lon_0[0]) strcat(opt_J, lon_0),	strcat (opt_J, "/");
		}
	}
	else if (!strcmp(prjcode, "omerc")) {
		char lon_1[32] = {""}, lon_2[32] = {""}, lonc[32] = {""}, alpha[32] = {""};
		strcat (opt_J, "OC");
		while (gmt_strtok (szProj4, " \t+", &pos, token)) {
			if ((pch = strstr(token, "lon_1=")) != NULL)
				strncat(lon_1, &token[6], 31);
			else if ((pch = strstr(token, "lat_1=")) != NULL)
				strncat(lat_1, &token[6], 31);
			else if ((pch = strstr(token, "lon_2=")) != NULL)
				strncat(lon_2, &token[6], 31);
			else if ((pch = strstr(token, "lat_2=")) != NULL)
				strncat(lat_2, &token[6], 31);
			else if ((pch = strstr(token, "lat_0=")) != NULL)
				strncat(lat_0, &token[6], 31);
			else if ((pch = strstr(token, "lonc=")) != NULL)
				strncat(lonc, &token[5], 31);
			else if ((pch = strstr(token, "alpha=")) != NULL)
				strncat(alpha, &token[6], 31);
		}
		if (lon_2[0] && lat_2[0]) {
			if (!lon_1[0]) strcat(lon_1, "0");
			if (!lat_1[0]) strcat(lat_1, "0");
			strcat(opt_J, lon_1);	strcat (opt_J, "/");	strcat(opt_J, lat_1);	strcat (opt_J, "/");
			strcat(opt_J, lon_2);	strcat (opt_J, "/");	strcat(opt_J, lat_2);	strcat (opt_J, "/");
		}
		else if (lonc[0] && alpha[0]) {
			if (!lat_0[0]) strcat(lat_0, "0");
			strcat(opt_J, lonc);	strcat (opt_J, "/");	strcat(opt_J, lat_0);	strcat (opt_J, "/");
			strcat(opt_J, alpha);	strcat (opt_J, "/");
			opt_J[1] = 'A';
		}
		else {
			GMT_Report (GMT->parent, GMT_MSG_WARNING, "In projection %s proj parameters\n", prjcode);
			return (pStrOut);
		}
	}
	else if (!strcmp(prjcode, "utm")) {
		int zone = 100;
		strcat (opt_J, "U");
		while (gmt_strtok (szProj4, " \t+", &pos, token)) {
			if ((pch = strstr(token, "zone=")) != NULL) {
				zone = atoi(&token[5]);
				//gmtplot_wipe_substr(szProj4, token);
			}
			else if ((pch = strstr(token, "south=")) != NULL) {
				zone *= -1;
				//gmtplot_wipe_substr(szProj4, token);
			}
			else if ((pch = strstr(token, "lon_0=")) != NULL) {
				double x;
				gmt_scanf (GMT, &token[6], GMT_IS_GEO, &x);
				if (x > 180) x -= 360;
				zone = (int)(x + 180) / 6 + 1;
				//gmtplot_wipe_substr(szProj4, token);
			}
		}
		if (zone == 100) {
			GMT_Report (GMT->parent, GMT_MSG_WARNING, "UTM proj selected but no info about utm zone.\n");
			return (pStrOut);
		}
		else if (zone > 64) {
			GMT_Report (GMT->parent, GMT_MSG_WARNING, "UTM proj The lon_0 argument was not correctly parsed.\n");
		}
		else {
			char t[4];
			sprintf(t, "%d/", zone);
			strcat(opt_J, t);
		}
	}

	/* Conic projections */
	else if (!strcmp(prjcode, "aea") || !strcmp(prjcode, "eqdc") || !strcmp(prjcode, "lcc") || !strcmp(prjcode, "poly")) {
		if (!strcmp(prjcode, "aea")) strcat (opt_J, "B");
		else if (!strcmp(prjcode, "eqdc")) strcat (opt_J, "D");
		else if (!strcmp(prjcode, "lcc")) strcat (opt_J, "L");
		else strcat (opt_J, "Poly/");
		while (gmt_strtok (szProj4, " \t+", &pos, token)) {
			if ((pch = strstr(token, "lon_0=")) != NULL) {
				strncat(lon_0, &token[6], 31);
				//gmtplot_wipe_substr(szProj4, token);
			}
			else if ((pch = strstr(token, "lat_0=")) != NULL) {
				strncat(lat_0, &token[6], 31);
				//gmtplot_wipe_substr(szProj4, token);
			}
			else if ((pch = strstr(token, "lat_1=")) != NULL) {
				strncat(lat_1, &token[6], 31);
				//gmtplot_wipe_substr(szProj4, token);
			}
			else if ((pch = strstr(token, "lat_2=")) != NULL) {
				strncat(lat_2, &token[6], 31);
				//gmtplot_wipe_substr(szProj4, token);
			}
		}
		/* Check if user errors */
		if (!lon_0[0]) strcat(lon_0, "0");
		if (!lat_0[0]) strcat(lat_0, "0");
		if (strcmp(prjcode, "poly")) {			/* i.e. if NOT Poly */
			if (!lat_1[0] || !lat_2[0]) {
				GMT_Report (GMT->parent, GMT_MSG_WARNING, "Projection %s needs the lat_1 & lat_2 proj parameters\n", prjcode);
				return (pStrOut);
			}
			strcat(opt_J, lon_0);	strcat (opt_J, "/");	strcat(opt_J, lat_0);	strcat (opt_J, "/");
			strcat(opt_J, lat_1);	strcat (opt_J, "/");	strcat(opt_J, lat_2);	strcat (opt_J, "/");
		}
		else {
			strcat(opt_J, lon_0);	strcat (opt_J, "/");	strcat(opt_J, lat_0);	strcat (opt_J, "/");
		}
	}

	/* Azimuthal projections */
	else if (!strcmp(prjcode, "stere") || !strcmp(prjcode, "laea") || !strcmp(prjcode, "aeqd") || !strcmp(prjcode, "gnom") ||
	         !strcmp(prjcode, "sterea") || !strcmp(prjcode, "stere")) {
		if (!strcmp(prjcode, "stere")) strcat (opt_J, "S");
		else if (!strcmp(prjcode, "laea")) strcat (opt_J, "A");
		else if (!strcmp(prjcode, "aeqd")) strcat (opt_J, "E");
		else if (!strcmp(prjcode, "gnom")) strcat (opt_J, "F");
		else strcat (opt_J, "S");
		while (gmt_strtok (szProj4, " \t+", &pos, token)) {
			if ((pch = strstr(token, "lon_0=")) != NULL) {
				strncat(lon_0, &token[6], 31);
				//gmtplot_wipe_substr(szProj4, token);
			}
			else if ((pch = strstr(token, "lat_0=")) != NULL) {
				strncat(lat_0, &token[6], 31);
				//gmtplot_wipe_substr(szProj4, token);
			}
			else if ((pch = strstr(token, "lat_ts=")) != NULL) {
				strncat(lat_ts, &token[7], 31);
				//gmtplot_wipe_substr(szProj4, token);
			}
		}
		//if (!strcmp(prjcode, "ups")) lon_0[0] = lat_0[0] = '\0';
		if (!strcmp(prjcode, "stere")) {
			if (!lat_0[0]) strcat(lat_0, "90");		/* ptoj4 says lat_0 = 90 but what if in southerm hemisphere? */
		}
		if (!lon_0[0]) strcat(lon_0, "0");
		if (!lat_0[0]) strcat(lat_0, "0");
		strcat(opt_J, lon_0);	strcat (opt_J, "/");	strcat(opt_J, lat_0);	strcat (opt_J, "/");
		if (!strcmp(prjcode, "stere")) strcat(opt_J, "75/");
	}

	/* Misc projections */
	else if (!strcmp(prjcode, "moll") || !strcmp(prjcode, "sinu") || !strcmp(prjcode, "vandg") ||
	         !strcmp(prjcode, "robin") || !strcmp(prjcode, "wintri") || !strcmp(prjcode, "hammer") ||
	         !strcmp(prjcode, "eck4") || !strcmp(prjcode, "eck6")) {
		if (!strcmp(prjcode, "moll")) strcat (opt_J, "W");
		else if (!strcmp(prjcode, "sinu"))   strcat (opt_J, "I");
		else if (!strcmp(prjcode, "vandg"))  strcat (opt_J, "V");
		else if (!strcmp(prjcode, "robin"))  strcat (opt_J, "N");
		else if (!strcmp(prjcode, "wintri")) strcat (opt_J, "R");
		else if (!strcmp(prjcode, "hammer")) strcat (opt_J, "H");
		else if (!strcmp(prjcode, "eck4"))   strcat (opt_J, "Kf");
		else strcat (opt_J, "Ks");
		while (gmt_strtok (szProj4, " \t+", &pos, token)) {
			if ((pch = strstr(token, "lon_0=")) != NULL) {
				strncat(opt_J, &token[6], GMT_LEN256-1);	strcat (opt_J, "/");
				//gmtplot_wipe_substr(szProj4, token);
			}
			else if ((pch = strstr(token, "lun_0=")) != NULL) {
				strncat(opt_J, &token[6], GMT_LEN256-1);	strcat (opt_J, "/");
			}
		}
		//if (opt_J[strlen(opt_J)-1] != '/')		/* Not stricly needed by GMT but needed in gmt_parse_common_options() */
			//strcat(opt_J, "0/");
	}

	else	/* We don't return yet because we may have a +width/+scale to parse */
		GMT_Report (GMT->parent, GMT_MSG_WARNING, "Sorry, mapping this projection '%s' is not supported in GMT\n", prjcode);

#if 0
	bool got_a = false, got_b = false;
	char ename[GMT_LEN16] = {""};
	/* Work on common flags */
	if ((pch = strstr(szProj4, "+a=")) != NULL) {	/* Check for major axis +a=xxxx */
		pos = 0;	gmt_strtok (pch, " \t+", &pos, token);
		GMT->current.setting.ref_ellipsoid[GMT->current.setting.proj_ellipsoid].eq_radius = atof(&token[2]);
		got_a = true;
		gmtplot_wipe_substr(szProj4, token);	/* Set the token part in szProj4 to blanks */
	}
	if ((pch = strstr(szProj4, "+b=")) != NULL) {	/* Check for minor axis +b=xxxx */
		double f;
		if (!got_a) {
			GMT_Report (GMT->parent, GMT_MSG_ERROR, "+b= in proj4 string without the companion +a\n");
			return (pStrOut);
		}
		pos = 0;	gmt_strtok (pch, " \t+", &pos, token);
		/* f =  1 - b / a; */
		f =  1 - atof(&token[2]) / GMT->current.setting.ref_ellipsoid[GMT->current.setting.proj_ellipsoid].eq_radius;
		GMT->current.setting.ref_ellipsoid[GMT->current.setting.proj_ellipsoid].flattening = f;
		got_b = true;
		gmtplot_wipe_substr(szProj4, token);
	}
	if ((pch = strstr(szProj4, "+k_0=")) != NULL) {		/* Check for scale factor */
		pos = 0;	gmt_strtok (pch, " \t+", &pos, token);
		GMT->current.setting.proj_scale_factor = atof (&token[4]);
		gmtplot_wipe_substr(szProj4, token);
	}
	if ((pch = strstr(szProj4, "+k=")) != NULL) {		/* Check for scale factor */
		pos = 0;	gmt_strtok (pch, " \t+", &pos, token);
		GMT->current.setting.proj_scale_factor = atof (&token[2]);
		gmtplot_wipe_substr(szProj4, token);
	}

	if ((pch = strstr(szProj4, "+ellps=")) != NULL) {	/* Check for ellipsoids */
		pos = 0;	gmt_strtok (pch, " \t+", &pos, token);
		gmtplot_ellipsoid_name_convert2(&token[6], ename);
		if (ename[0] != '\0')
			;//sprintf(GMT->current.setting.ref_ellipsoid[GMT->current.setting.proj_ellipsoid].name, "%s", ename);
		else {
			GMT_Report (GMT->parent, GMT_MSG_ERROR, "could not translate the ellipsoid name %s\n", &token[6]);
			return (pStrOut);
		}
		gmtplot_wipe_substr(szProj4, token);
	}

	if ((pch = strstr(szProj4, "+datum=")) != NULL) {	/* Check for datum */
		char t[128] = {""};
		pos = 0;	gmt_strtok (pch, " \t+", &pos, token);

		if (!strcmp(&token[6], "WGS84"))
			gmtplot_ellipsoid_name_convert2("WGS84", ename);
		else if (!strcmp(&token[6], "GGRS87")) {
			gmtplot_ellipsoid_name_convert2("GRS80", ename);
			sprintf(t, " +towgs84=-199.87,74.79,246.62");
		}
		else if (!strcmp(&token[6], "NAD83"))
			gmtplot_ellipsoid_name_convert2("WGS84", ename);
		else if (!strcmp(&token[6], "potsdam")) {
			gmtplot_ellipsoid_name_convert2("bessel", ename);
			sprintf(t, " +towgs84=598.1,73.7,418.2,0.202,0.045,-2.455,6.7");
		}
		else {
			GMT_Report (GMT->parent, GMT_MSG_WARNING, "this datum %s is not yet ported to GMT\n", &token[6]);
			return (pStrOut);
		}

		if (ename[0] != '\0')
			sprintf(GMT->current.setting.ref_ellipsoid[GMT->current.setting.proj_ellipsoid].name, "%s", ename);
		else {
			GMT_Report (GMT->parent, GMT_MSG_WARNING, "could not translate the ellipsoid name %s\n", &token[6]);
			return (pStrOut);
		}
		strcat(szProj4, t);			/* Append to the proj4 string so that the +towgs84 case below will handle this */
		gmtplot_wipe_substr(szProj4, token);
	}

	if ((pch = strstr(szProj4, "+towgs84=")) != NULL) {
		char *txt, t[128] = {""};
		struct GMT_DATUM to, from;

		memset(&to, 0, sizeof(struct GMT_DATUM));
		memset(&from, 0, sizeof(struct GMT_DATUM));

		if (ename[0] == '\0' && (!got_a || !got_b)) {
			GMT_Report (GMT->parent, GMT_MSG_ERROR,
			            " Cannot convert to WGS84 if you don't tell me the ellipsoid of origin\n"
					    "(miss +ellips=xxxx OR +a=xxxx +b=xxxx)\n");
			return (pStrOut);
		}
		pos = 0;	gmt_strtok (pch, " \t+", &pos, token);
		txt = strdup (&token[8]);
		if (ename[0] != '\0')                   /* We know the ellipsoid name */
			sprintf(t, "%s:%s", ename, txt);    /* Create an ellip:dx,dy,dz string */
		else                                    /* Need to pass a,1/f */
			sprintf(t, "%12g,%.10f:%s",
			        GMT->current.setting.ref_ellipsoid[GMT->current.setting.proj_ellipsoid].eq_radius,
					1 / GMT->current.setting.ref_ellipsoid[GMT->current.setting.proj_ellipsoid].flattening,
					txt);

		// Need to create and fill 2 GMT_DATUM structs (from & to). See gmt_set_datum() & gmt_datum_init()
		gmt_set_datum (GMT, "-", &from);		/* 'to' is WG84 */
		gmt_set_datum (GMT, t, &to);
		gmt_datum_init(GMT, &from, &to, false);

		for (k = 0; k < 7; k++)
			GMT->current.proj.datum.bursa[k] = GMT->current.proj.datum.to.xyz[k];

		free(txt);
		gmtplot_wipe_substr(szProj4, token);
	}

	if ((pch = strstr(szProj4, "+x_0=")) != NULL) {
		pos = 0;	gmt_strtok (pch, " \t+", &pos, token);
		GMT->current.proj.proj4_x0 = atof(&token[4]);
		gmtplot_wipe_substr(szProj4, token);
	}
	if ((pch = strstr(szProj4, "+y_0=")) != NULL) {
		pos = 0;	gmt_strtok (pch, " \t+", &pos, token);
		GMT->current.proj.proj4_y0 = atof(&token[4]);
		gmtplot_wipe_substr(szProj4, token);
	}

	if ((pch = strstr(szProj4, "+units=")) != NULL) {
		pos = 0;	gmt_strtok (pch, " \t+", &pos, token);
		if (token[6] != 'm') {
			GMT_Report (GMT->parent, GMT_MSG_ERROR, "using units other than meters is not yet implemented\n");
		}
		gmtplot_wipe_substr(szProj4, token);
	}

	/* Remove known unused fields in proj4 string */
	if ((pch = strstr(szProj4, "+no_defs")) != NULL) {
		pos = 0;	gmt_strtok (pch, " \t+", &pos, token);
		gmtplot_wipe_substr(szProj4, token);
	}
	if ((pch = strstr(szProj4, "+wktext")) != NULL) {	/* +wktext is used by GDAL to capture the proj.4 string of unsupported projs */
		pos = 0;	gmt_strtok (pch, " \t+", &pos, token);
		gmtplot_wipe_substr(szProj4, token);
	}
#endif

	/* Override the /1:xxx scale set at the beginning of this function if a +scale=scale is found */
	if ((pch = strstr(szProj4, "+scale=")) != NULL) {
		pos = 0;
		if (gmt_strtok (pch, " \t+", &pos, token)) sprintf(scale_c, "%s", &token[6]);
		//gmtplot_wipe_substr(szProj4, token);
		GMT->current.proj.gave_map_width = 0;
		GMT->current.proj.proj4_scl = gmt_M_to_inch (GMT, scale_c);
	}
	/* If a +width=xx is given, append it a 'W' so that we identify this in gmt_parse_common_options() and act */
	if ((pch = strstr(szProj4, "+width=")) != NULL) {
		pos = 0;
		if (gmt_strtok (pch, " \t+", &pos, token)) sprintf(scale_c, "%sW", &token[6]);
		//gmtplot_wipe_substr(szProj4, token);
		GMT->current.proj.gave_map_width = 1;
		GMT->current.proj.proj4_scl = gmt_M_to_inch (GMT, &token[6]);
	}

	*scale_pos = (int)strlen(opt_J);		/* The position at which the scale string will be appended */

	if (!opt_J[0])		/* No corresponding GMT proj found but we need the scale separated with a slash */
		sprintf(opt_J, "/%s", scale_c);
	else
		strcat(opt_J, scale_c);	/* Append the scale */

	if (strchr(scale_c, ':')) {	/* If we have a scale in the 1:xxxx form use lower case codes */
		opt_J[0] = (char)tolower(opt_J[0]);
		if (!strcmp(prjcode, "omerc")) opt_J[1] = (char)tolower(opt_J[1]);
	}

#if 0
	/* This part is now not particularly useful but let it in case we may need it in future */
	k = 0;
	while (szProj4[k] && (szProj4[k] == ' ' || szProj4[k] == '+')) k++;
	if (k < strlen(szProj4))
		GMT_Report (GMT->parent, GMT_MSG_WARNING, "Original proj4 string was not all consumend. Remaining options:\n\t%s\n", szProj4);
#endif

	GMT_Report (GMT->parent, GMT_MSG_INFORMATION, "Converted to -J syntax = -J%s\n", opt_J);
	GMT->current.proj.is_proj4 = true;		/* Used so far in map|grdproject to set local -C */

	pStrOut = strdup(opt_J);
	return pStrOut;
}
#endif

char *gmt_export2proj4 (struct GMT_CTRL *GMT) {
	char *pStrOut = NULL;
	char szProj4[GMT_LEN512], proj4_ename[GMT_LEN16];
	double scale_factor, false_easting = 0.0, false_northing = 0.0, a, b, f;

	/* If we already have a proj.4 string, obviously use it and return right away */
	if (GMT->common.J.proj4string[0] == '+') {
		pStrOut = strdup (GMT->common.J.proj4string);
		return pStrOut;
	}

	scale_factor = GMT->current.setting.proj_scale_factor;
	if (scale_factor < 0) scale_factor = 1;
	szProj4[0] = 0;

	switch (GMT->current.proj.projection_GMT) {
	/* Cylindrical projections */
	case GMT_UTM:
		snprintf (szProj4, GMT_LEN512, "+proj=utm +zone=%d +units=m", (int)GMT->current.proj.pars[0]);
		if (GMT->current.proj.utm_hemisphere < 0) strcat (szProj4, " +south");
		break;
	case GMT_MERCATOR:
		snprintf (szProj4, GMT_LEN512, "+proj=merc +lon_0=%.16g +k=%.16g +x_0=%.16g +y_0=%.16g +units=m",
			GMT->current.proj.pars[0] >= -360 ? GMT->current.proj.pars[0] : 0, scale_factor, false_easting, false_northing);
		break;
	case GMT_CYL_EQ:
		snprintf (szProj4, GMT_LEN512, "+proj=cea +lon_0=%.16g +lat_ts=%.16g +x_0=%.16g +y_0=%.16g +units=m",
			GMT->current.proj.pars[1], GMT->current.proj.pars[0], false_easting, false_northing);
		break;
	case GMT_CYL_EQDIST:
		snprintf (szProj4, GMT_LEN512, "+proj=eqc +lat_ts=%.16g +lat_0=%.16g +lon_0=%.16g +x_0=%.16g +y_0=%.16g +units=m",
			GMT->current.proj.pars[1], 0.0, GMT->current.proj.pars[0], false_easting, false_northing);
		break;
	case GMT_CYL_STEREO:
		break;
	case GMT_MILLER:
		snprintf (szProj4, GMT_LEN512, "+proj=mill +lat_0=%.16g +lon_0=%.16g +x_0=%.16g +y_0=%.16g +R_A +units=m",
			GMT->current.proj.pars[1], GMT->current.proj.pars[0], false_easting, false_northing);
		break;
	case GMT_TM:
		snprintf (szProj4, GMT_LEN512, "+proj=tmerc +lat_0=%.16g +lon_0=%.16g +k=%.16g +x_0=%.16g +y_0=%.16g +units=m",
			GMT->current.proj.pars[1], GMT->current.proj.pars[0], scale_factor, false_easting, false_northing);
		break;
	case GMT_CASSINI:
		snprintf (szProj4, GMT_LEN512, "+proj=cass +lat_0=%.16g +lon_0=%.16g +x_0=%.16g +y_0=%.16g +units=m",
			GMT->current.proj.pars[1], GMT->current.proj.pars[0], false_easting, false_northing);
		break;
	case GMT_OBLIQUE_MERC:
		snprintf (szProj4, GMT_LEN512, "+unavailable");
		/*snprintf (szProj4, GMT_LEN512, "+proj=omerc +lat_0=%.16g +lonc=%.16g +alpha=%.16g +k=%.16g +x_0=%.16g +y_0=%.16g",
		0.0,0.0,0.0,0.0,0.0,0.0 );*/
		break;
	case GMT_OBLIQUE_MERC_POLE:
		sprintf (szProj4, "+unavailable");
		break;

	/* Conic projections */
	case GMT_ALBERS:
		snprintf (szProj4, GMT_LEN512, "+proj=aea +lat_1=%.16g +lat_2=%.16g +lat_0=%.16g +lon_0=%.16g +x_0=%.16g +y_0=%.16g +units=m",
			GMT->current.proj.pars[2], GMT->current.proj.pars[3], GMT->current.proj.pars[1], GMT->current.proj.pars[0], false_easting, false_northing);
		break;
	case GMT_ECONIC:
		snprintf (szProj4, GMT_LEN512, "+proj=eqdc +lat_1=%.16g +lat_2=%.16g +lat_0=%.16g +lon_0=%.16g +x_0=%.16g +y_0=%.16g +units=m",
			GMT->current.proj.pars[2], GMT->current.proj.pars[3], GMT->current.proj.pars[1], GMT->current.proj.pars[0], false_easting, false_northing);
		break;
	case GMT_LAMBERT:
		snprintf (szProj4, GMT_LEN512, "+proj=lcc +lat_1=%.16g +lat_2=%.16g +lat_0=%.16g +lon_0=%.16g +x_0=%.16g +y_0=%.16g +units=m",
			GMT->current.proj.pars[2], GMT->current.proj.pars[3], GMT->current.proj.pars[1], GMT->current.proj.pars[0], false_easting, false_northing);
		break;
	case GMT_POLYCONIC:
		snprintf (szProj4, GMT_LEN512, "+proj=poly +lat_0=%.16g +lon_0=%.16g +x_0=%.16g +y_0=%.16g +units=m",
			GMT->current.proj.pars[1], GMT->current.proj.pars[0], false_easting, false_northing);
		break;

	/* Azimuthal projections */
	case GMT_STEREO:
		snprintf (szProj4, GMT_LEN512, "+proj=stere +lat_0=%.16g +lon_0=%.16g +k=%.16g +x_0=%.16g +y_0=%.16g +units=m",
			GMT->current.proj.pars[1], GMT->current.proj.pars[0], scale_factor, false_easting, false_northing);
		break;
	case GMT_LAMB_AZ_EQ:
		snprintf (szProj4, GMT_LEN512, "+proj=laea +lat_0=%.16g +lon_0=%.16g +x_0=%.16g +y_0=%.16g +units=m",
			GMT->current.proj.pars[1], GMT->current.proj.pars[0], false_easting, false_northing);
		break;
	case GMT_ORTHO:
		sprintf (szProj4, "+unavailable");
		break;
	case GMT_AZ_EQDIST:
		snprintf (szProj4, GMT_LEN512, "+proj=aeqd +lat_0=%.16g +lon_0=%.16g +x_0=%.16g +y_0=%.16g +units=m",
			GMT->current.proj.pars[1], GMT->current.proj.pars[0], false_easting, false_northing);
		break;
	case GMT_GNOMONIC:
		snprintf (szProj4, GMT_LEN512, "+proj=gnom +lat_0=%.16g +lon_0=%.16g +x_0=%.16g +y_0=%.16g +units=m",
			GMT->current.proj.pars[1], GMT->current.proj.pars[0], false_easting, false_northing);
		break;
	case GMT_GENPER:
		sprintf (szProj4, "+unavailable");
		break;
	case GMT_POLAR:
		sprintf (szProj4, "+unavailable");
		break;

	/* Misc projections */
	case GMT_MOLLWEIDE:
		snprintf (szProj4, GMT_LEN512, "+proj=moll +lon_0=%.16g +x_0=%.16g +y_0=%.16g +units=m",
			GMT->current.proj.pars[0], false_easting, false_northing);
		break;
	case GMT_HAMMER:
		sprintf (szProj4, "+unavailable");
		break;
	case GMT_SINUSOIDAL:
		snprintf (szProj4, GMT_LEN512, "+proj=sinu +lon_0=%.16g +x_0=%.16g +y_0=%.16g +units=m",
			GMT->current.proj.pars[0], false_easting, false_northing);
		break;
	case GMT_VANGRINTEN:
		snprintf (szProj4, GMT_LEN512, "+proj=vandg +lon_0=%.16g +x_0=%.16g +y_0=%.16g +R_A +units=m",
			GMT->current.proj.pars[0], false_easting, false_northing);
		break;
	case GMT_ROBINSON:
		snprintf (szProj4, GMT_LEN512, "+proj=robin +lon_0=%.16g +x_0=%.16g +y_0=%.16g +units=m",
			GMT->current.proj.pars[0], false_easting, false_northing);
		break;
	case GMT_ECKERT4:
		snprintf (szProj4, GMT_LEN512, "+proj=eck4 +lon_0=%.16g +x_0=%.16g +y_0=%.16g +units=m",
			GMT->current.proj.pars[0], false_easting, false_northing);
		break;
	case GMT_ECKERT6:
		snprintf (szProj4, GMT_LEN512, "+proj=eck6 +lon_0=%.16g +x_0=%.16g +y_0=%.16g +units=m",
			GMT->current.proj.pars[0], false_easting, false_northing);
		break;
	case GMT_WINKEL:
		 printf (szProj4, "+unavailable");
		break;
	default:
		if (gmt_M_is_geographic (GMT, GMT_IN))
			sprintf (szProj4, "+proj=latlong");
		else
			sprintf (szProj4, "+xy");	/* Probably useless as an info, but put there something */
	}

	if (strcmp(szProj4, "+xy")) {
		size_t len = strlen (szProj4);
		a = GMT->current.setting.ref_ellipsoid[GMT->current.setting.proj_ellipsoid].eq_radius;
		f = GMT->current.setting.ref_ellipsoid[GMT->current.setting.proj_ellipsoid].flattening;
		b = a * (1 - f);
		snprintf (szProj4+len, GMT_LEN512-len, " +a=%.3f +b=%.3f", a, b);
		len = strlen (szProj4);
		if (fabs(a - b) > 1) {		/* WGS84 is not spherical */
			gmtlib_ellipsoid_name_convert (GMT->current.setting.ref_ellipsoid[GMT->current.setting.proj_ellipsoid].name, proj4_ename);
			snprintf(szProj4+len, GMT_LEN512-len, " +ellps=%s", proj4_ename);
			len = strlen (szProj4);
			if (!strcmp(proj4_ename, "WGS84"))
				snprintf(szProj4+strlen(szProj4), GMT_LEN512-len, " +datum=WGS84");
		}
		len = strlen (szProj4);
		snprintf(szProj4+len, GMT_LEN512-len, " +units=m +no_defs");
	}

	pStrOut = strdup(szProj4);
	return (pStrOut);
}

GMT_LOCAL void gmtplot_just_f_xy (int justify, double *fx, double *fy) {
	/* Factors to multiply feature width/height and add to x,y that updates its mid-point location */
	*fy = -0.5 * ((justify / 4) - 1);
	*fx = -0.5 * ((justify % 4) - 2);
}

/* Here are 6 (a-f) different progress indicator plotting functions.  See the movie documentation for how they look */

GMT_LOCAL void gmtplot_prog_indicator_A (struct GMT_CTRL *GMT, double x, double y, double t, double w, int justify, char *F1, char *F2) {
	/* Place default progress indicator pie */
	double dim[PSL_MAX_DIMS], fx, fy;
	struct GMT_FILL fill;
	gmt_M_memset (dim, PSL_MAX_DIMS, double);
	gmtplot_just_f_xy (justify, &fx, &fy);
	x += fx * w;	y += fy * w;	/* Move to center of circle */
	dim[0] = w;
	if (t < 1.0) {	/* Need the background full circle since partly visible */
		gmt_getfill (GMT, F2, &fill);	/* Want to paint background full circle*/
		PSL_setfill (GMT->PSL, fill.rgb, 0);	/* Full circle color */
		PSL_plotsymbol (GMT->PSL, x, y, dim, PSL_CIRCLE);	/* Plot full circle */
	}
	gmt_getfill (GMT, F1, &fill);	/* Want to paint inside of tag box */
	PSL_setfill (GMT->PSL, fill.rgb, 0);	/* Wedge color */
	if (doubleAlmostEqual (t, 1.0)) {
		PSL_plotsymbol (GMT->PSL, x, y, dim, PSL_CIRCLE);	/* Plot full circle */
	}
	else {
		dim[0] = 0.5 * w;	/* Apparently we take radius for wedge */
		dim[1] = 90.0 - 360 * t;	/* Go clockwise. Convert t to 0-360 degrees */
		dim[2] = 90.0;	/* Start is 12 'oclock */
		dim[7] = 1;	/* Lay down filled wedge */
		PSL_command (GMT->PSL, "/PSL_spiderpen {} def\n");	/* So wedge won't fuss about not being set (like in psxy) */
		PSL_plotsymbol (GMT->PSL, x, y, dim, PSL_WEDGE);	/* Plot wedge */
	}
}

GMT_LOCAL void gmtplot_prog_indicator_B (struct GMT_CTRL *GMT, double x, double y, double t, double w, int justify, char *P1, char *P2, char *label, char kind, double fsize) {
	/* Place growing ring */
	double fx, fy, dr2;
	struct GMT_PEN pen;

	gmtplot_just_f_xy (justify, &fx, &fy);
	gmt_M_memset (&pen, 1, struct GMT_PEN);
	gmt_getpen (GMT, P2, &pen);	/* Want to draw full circle */
	dr2 = pen.width / PSL_POINTS_PER_INCH;	/* Half pen width */
	x += fx * (w+dr2);	y += fy * (w+dr2);	/* Move to center of circle */
	PSL_command (GMT->PSL, "FQ %% Force turn off any prior fill\n");
	if (kind == 'B') {
		if (fsize == 0.0) fsize = 0.3 * w * PSL_POINTS_PER_INCH;
		PSL_plottext (GMT->PSL, x, y, fsize, label, 0.0, PSL_MC, 0);
	}
	if (t < 1.0) {	/* Need to plot the background full circle since partly visible */
		gmt_setpen (GMT, &pen);	/* Full circle pen */
		PSL_setfill (GMT->PSL, GMT->session.no_rgb, 1);
		PSL_plotsymbol (GMT->PSL, x, y, &w, PSL_CIRCLE);	/* Plot full circle */
	}
	gmt_M_memset (&pen, 1, struct GMT_PEN);
	gmt_getpen (GMT, P1, &pen);	/* Always draw foreground circle */
	gmt_setpen (GMT, &pen);	/* Full circle pen */
	PSL_setfill (GMT->PSL, GMT->session.no_rgb, 1);
	if (doubleAlmostEqual (t, 1.0))
		PSL_plotsymbol (GMT->PSL, x, y, &w, PSL_CIRCLE);	/* Plot full circle */
	else
		PSL_plotarc (GMT->PSL, x, y, 0.5*w, 90.0 - 360 * t, 90.0, PSL_MOVE | PSL_STROKE);	/* Draw the arc */
}

GMT_LOCAL void gmtplot_prog_indicator_C (struct GMT_CTRL *GMT, double x, double y, double t, double w, int justify, char *P1, char *P2, char *label, char kind, double fsize) {
	/* Place growing math arrow */
	double fx, fy, dim[PSL_MAX_DIMS];
	struct GMT_PEN pen;

	gmt_M_memset (dim, PSL_MAX_DIMS, double);
	gmtplot_just_f_xy (justify, &fx, &fy);
	gmt_M_memset (&pen, 1, struct GMT_PEN);
	gmt_getpen (GMT, P2, &pen);	/* Want to draw full circle */
	x += fx * 1.15 * w;	y += fy * 1.15 * w;	/* Move to center of circle, add 15% to get more space so arrow head won't clip at canvas edge */
	PSL_command (GMT->PSL, "FQ %% Force turn off any prior fill\n");
	if (kind == 'C') {	/* Place center label */
		if (fsize == 0.0) fsize = 0.3 * w * PSL_POINTS_PER_INCH;
		PSL_plottext (GMT->PSL, x, y, fsize, label, 0.0, PSL_MC, 0);
	}
	if (t < 1.0) {	/* Need to plot the background full circle */
		gmt_setpen (GMT, &pen);	/* Full circle pen */
		PSL_setfill (GMT->PSL, GMT->session.no_rgb, 1);
		PSL_plotsymbol (GMT->PSL, x, y, &w, PSL_CIRCLE);	/* Plot full circle */
	}
	gmt_M_memset (&pen, 1, struct GMT_PEN);
	gmt_getpen (GMT, P1, &pen);	/* Always draw foreground circle */
	gmt_setpen (GMT, &pen);	/* Front circle pen */
	PSL_setfill (GMT->PSL, pen.rgb, 1);
	dim[0] = 0.5 * w;	/* Apparently we take radius for wedge */
	dim[1] = 90.0 - 360 * t;	/* Go clockwise. Convert t to 0-360 degrees */
	dim[2] = 90.0;	/* Start is 12 'oclock */
	dim[3] = 0.2 * w, dim[4] = 0.2 * w, dim[5] = pen.width / PSL_POINTS_PER_INCH;
	dim[6] = 0.75;	/* Fixed shape setting */
	dim[7] = (double)(PSL_VEC_BEGIN | PSL_VEC_FILL);
	dim[8] = (double)PSL_VEC_ARROW;	dim[9] = (double)PSL_VEC_ARROW;
	dim[12] = 0.5 * pen.width;
	PSL_command (GMT->PSL, "/PSL_vecheadpen {} def\n");	/* So wedge won't fuss about not being set (like in psxy) */
	PSL_plotsymbol (GMT->PSL, x, y, dim, PSL_MARC);
}

GMT_LOCAL void gmtplot_prog_indicator_D (struct GMT_CTRL *GMT, double x, double y, double t, double w, int justify, char *P1, char *P2, char *label, char kind, double fsize) {
	/* Place rounded line indicator with a single crossmark line and optional label.
	 * If label is in percent then we strip off the percent and place it at end of line insteadl */
	int text_justify, just_p;
	char *p = NULL;
	double fx, fy, dy, dy2, xt, del_x = 0.0, del_y = 0.0, angle = 0.0, xp;
	struct GMT_PEN pen;

	gmtplot_just_f_xy (justify, &fx, &fy);
	gmt_M_memset (&pen, 1, struct GMT_PEN);
	gmt_getpen (GMT, P2, &pen);	/* Pen for the background fixed line */
	dy = pen.width / PSL_POINTS_PER_INCH;	/* Pen width in inches */
	dy2 = dy / 2.0;	/* Half pen-width */
	x += fx * (w + dy);	y += fy * dy;	/* Adjust center (x,y) depending on justification */
	xt = w * (t - 0.5);	/* Location of label and tick along x-axis */
	w /= 2;	/* From here on, w is half-length of fixed line */
	if (kind == 'D') {	/* Want a label at the current crossmark */
		if (fsize == 0.0) fsize = 2.0 * dy * PSL_POINTS_PER_INCH;	/* Set a scaled font size */
		if ((p = strchr (label, '%'))) p[0] = '\0';	/* Remove % here and add separately later */
		switch (justify) {	/* Deal with justification of text and possibly rotation */
			case PSL_BL: case PSL_BC: case PSL_BR:
				text_justify = PSL_BC; del_y = dy; break;
			case PSL_TL: case PSL_TC: case PSL_TR: case PSL_MC:
				text_justify = PSL_TC; del_y = -dy; break;
			case PSL_ML: text_justify = PSL_ML; angle = 90.0; x -= w; del_y = -dy; break;
			case PSL_MR: text_justify = PSL_MR; angle = 90.0; x += w; del_y = +dy; break;
			default:
				text_justify = PSL_BC; del_y = dy; break;
		}
		if (p) {	/* Got percentages; must plot it separately */
			if (justify == PSL_ML || justify == PSL_MR)
				just_p = PSL_BC, xp = w + dy;
			else {
				just_p = (justify % 4 == 3) ? PSL_MR : PSL_ML;
				xp = (just_p == PSL_MR) ? -dy-w : w+dy;
			}
		}
	}
	PSL_setorigin (GMT->PSL, x, y, angle, PSL_FWD);	/* Origin is now mid-point of rounded line */
	if (kind == 'D') {
		PSL_plottext (GMT->PSL, xt+del_x, del_y, fsize, label, -angle, text_justify, 0);
		if (p) {
			PSL_plottext (GMT->PSL, xp, 0.0, fsize, "%", -angle, just_p, 0);
			p[0] = '%';	/* Restore it */
		}
	}
	PSL_command (GMT->PSL, "V\n");	/* Do a save/restore around the line cap change */
	gmt_setpen (GMT, &pen);
	PSL_setlinecap (GMT->PSL, PSL_ROUND_CAP);	/* Want the rounded line effect */
	PSL_plotsegment (GMT->PSL, -w, 0.0, +w, 0.0);	/* Draw thick rounded line */
	PSL_command (GMT->PSL, "U\n");	/* grestore to restore to whatever line cap was set to before */
	gmt_M_memset (&pen, 1, struct GMT_PEN);	/* Wipe pen */
	gmt_getpen (GMT, P1, &pen);	/* Get pen for crossmark */
	gmt_setpen (GMT, &pen);
	PSL_plotsegment (GMT->PSL, xt, -dy2, xt, dy2);	/* Draw foreground crossmark at label time */
	PSL_setorigin (GMT->PSL, -x, -y, -angle, PSL_INV);	/* Undo coordinate transformation */
	PSL_setlinecap (GMT->PSL, PSL_BUTT_CAP);	/* Want the rounded line effect */
}

GMT_LOCAL void gmtplot_prog_indicator_E (struct GMT_CTRL *GMT, double x, double y, double t, double w, int justify, char *P1, char *P2, char *label, char kind, double fsize) {
	/* Place solid line indicator with optional start/end labels */
	int text_justify, just_p;
	double fx, fy, dy, dy2, xt, xp, del_x = 0.0, del_y = 0.0, angle = 0.0;
	struct GMT_PEN pen;

	gmtplot_just_f_xy (justify, &fx, &fy);
	gmt_M_memset (&pen, 1, struct GMT_PEN);
	gmt_getpen (GMT, P2, &pen);	/* Pen for the background fixed line */
	dy = pen.width / PSL_POINTS_PER_INCH;	/* Pen width in inches */
	dy2 = dy / 2.0;	/* Half pen-width */
	x += fx * (w + dy2);	y += fy * dy;	/* Adjust center (x,y) depending on justification */
	xt = w * (t - 0.5);	/* Point of current time on axis */
	w /= 2;	/* From here on, w is half-length of fixed line length */
	if (kind == 'E') {	/* Want a label at the current crossmark */
		if (fsize == 0.0) fsize = 2.0 * dy * PSL_POINTS_PER_INCH;	/* Set a scaled font size */
		switch (justify) {	/* Deal with justification of text and possibly rotation */
			case PSL_BL: case PSL_BC: case PSL_BR:
				text_justify = PSL_BC; del_y = dy; break;
			case PSL_TL: case PSL_TC: case PSL_TR: case PSL_MC:
				text_justify = PSL_TC; del_y = -dy; break;
			case PSL_ML: text_justify = PSL_ML; angle = 90.0; x -= w; del_y = -dy; break;
			case PSL_MR: text_justify = PSL_MR; angle = 90.0; x += w; del_y = +dy; break;
			default:
				text_justify = PSL_BC; del_y = dy; break;
		}
	}
	PSL_setorigin (GMT->PSL, x, y, angle, PSL_FWD);	/* Origin is now mid-point of rounded line and we have possibly rotated 90 degrees */
	if (kind == 'E') {					/* Place the two labels */
		char *c = strchr (label, ';'), *p = NULL;
		if (c) c[0] = '\0';				/* Chop of label at t == 1 and place the first at t == 0 */
		if ((p = strchr (label, '%')))	/* Watch for percentage sign; if found place 0 and add % to axis label */
			PSL_plottext (GMT->PSL, del_x-w, del_y, fsize, "0", -angle, text_justify, 0);
		else
			PSL_plottext (GMT->PSL, del_x-w, del_y, fsize, label, -angle, text_justify, 0);
		if ((p = strchr (&c[1], '%')))	/* Watch for percentage sign; if found place 100 and add % to axis label */
			PSL_plottext (GMT->PSL, del_x+w, del_y, fsize, "100", -angle, text_justify, 0);
		else
			PSL_plottext (GMT->PSL, del_x+w, del_y, fsize, &c[1], -angle, text_justify, 0);
		if (p) {	/* Since we found percentage we add it as an axis label */
			if (justify == PSL_ML || justify == PSL_MR)
				just_p = PSL_BC, xp = w + dy;
			else {
				just_p = (justify % 4 == 3) ? PSL_MR : PSL_ML;
				xp = (just_p == PSL_MR) ? -dy-w : w+dy;
			}
			PSL_plottext (GMT->PSL, xp, 0.0, fsize, "%", -angle, just_p, 0);
		}
		c[0] = ';';	/* Restore the semi-colon separator */
	}
	gmt_setpen (GMT, &pen);
	PSL_plotsegment (GMT->PSL, -w, 0.0, +w, 0.0);	/* Draw thick rounded line */
	gmt_M_memset (&pen, 1, struct GMT_PEN);
	gmt_getpen (GMT, P1, &pen);	/* Pen for time-variable line */
	gmt_setpen (GMT, &pen);
	PSL_plotsegment (GMT->PSL, w, 0.0, xt, 0.0);
	PSL_setorigin (GMT->PSL, -x, -y, -angle, PSL_INV);	/* Undo coordinate transformation */
}

GMT_LOCAL void gmtplot_prog_indicator_F (struct GMT_CTRL *GMT, double x, double y, double t, double w, int justify, char *P1, char *F1, char *label, char kind, double width, double fsize, struct GMT_FONT *F) {
	/* Place time axis indicator via call to basemap plus adding triangle here */
	int symbol = PSL_INVTRIANGLE;	/* Time marker when labels are below the line */
	char cmd[GMT_LEN256] = {""}, region[GMT_LEN64] = {""}, unit[4] = {""}, axis = 0;
	bool was = GMT->current.map.frame.init;
	double fx, fy, dy, dy2, xt, s = 1.0, angle = 0.0, h;
	struct GMT_PEN pen;
	struct GMT_FILL fill;

	gmtplot_just_f_xy (justify, &fx, &fy);
	gmt_M_memset (&pen, 1, struct GMT_PEN);
	gmt_getpen (GMT, P1, &pen);	/* Pen for the time axis */
	dy = pen.width / PSL_POINTS_PER_INCH;	/* Need to get pen width to determine triangle size */
	dy2 = dy / 2.0;	/* Half pen width */
	x += fx * w;	y += fy * dy;	/* Adjust the (x,y) to be mid-point of axis */
	xt = w * t;	/* Relative fraction of w along the axis from left point */
	/* Must allow for the space needed for tick-mark, annot-offset, and possibly annotations */
	h = GMT->current.setting.map_tick_length[GMT_PRIMARY] + MAX (0.0, GMT->current.setting.map_annot_offset[GMT_PRIMARY]);
	if (kind == 'F') h += GMT_LET_HEIGHT * GMT->current.setting.font_annot[GMT_PRIMARY].size / PSL_POINTS_PER_INCH;
	x -= 0.5 * w;	/* Let x be start position of axis rather than middle */
	switch (justify) {	/* Deal with justification and adjust x,y for starting point of axis */
		case PSL_BL: case PSL_BC: case PSL_BR:	/* At bottom we need to move up to give space for annotations below axis */
			axis = 'S'; y += h; break;
		case PSL_TL: case PSL_TC: case PSL_TR: case PSL_MC:	/* At top (and middle) we likewise need space above, plus switch to TRIANGLE */
			axis = 'N'; y-= h; s = -1; symbol = PSL_TRIANGLE; break;
		case PSL_ML: angle = 90.0; y -= 0.5*w; axis = 'N'; x += h; s = -1; symbol = PSL_TRIANGLE; break;	/* Left is like TC but rotated 90 */
		case PSL_MR: angle = 90.0; y -= 0.5*w; axis = 'S'; x += w - h; break;	/* Right is like BC but rotated 90 */
	}
	if (strchr (label, '%')) {	/* Cannot have percentages in the -R string */
		sprintf (region, "-R0/100/0/1");	/* Always 0-100 % */
		strcpy (unit, "+u%");
	}
	else if (label[2] == ' ') { /* Eliminate leading spaces... */
		int k = 2; while (label[k] && label[k] == ' ') k++;	/* Find first non-space character */
		sprintf (region, "-R%s", &label[k]);
	}
	else	/* Use as is */
		strcpy (region, label);
	PSL_setorigin (GMT->PSL, x, y, angle, PSL_FWD);	/* Origin (0,0) is now at left end-point of time axis */
		GMT->common.R.active[RSET] = GMT->common.J.active = false;
	if (fsize == 0.0)
			F->size = 3.0 * dy * PSL_POINTS_PER_INCH;	/* Set a scaled font size */
	if (kind == 'F')	/* Want annotations so add -Baf and set annotation font */
		sprintf (cmd, "%s -JX%gi/0.0001i -Baf%s -B%c -X0 -Y0 --MAP_FRAME_PEN=%s --FONT_ANNOT_PRIMARY=+%s --GMT_HISTORY=false", region, width, unit, axis, P1, gmt_putfont (GMT, F));
	else	/* Only axis with ticks so only -Bf is used */
		sprintf (cmd, "%s -JX%gi/0.0001i -Bf%s -B%c -X0 -Y0 --MAP_FRAME_PEN=%s --GMT_HISTORY=false", region, width, unit, axis, P1);
	GMT->current.map.frame.init = false;	/* To enable more -B parsing */
	GMT_Report (GMT->parent, GMT_MSG_DEBUG, "Call basemap from gmtplot_prog_indicator_F with args %s\n", cmd);
	if (GMT_Call_Module (GMT->parent, "basemap", GMT_MODULE_CMD, cmd) != GMT_NOERROR) {
		GMT_Report (GMT->parent, GMT_MSG_ERROR, "Failed to call basemap with args %s ???\n", cmd);
	}
	GMT->current.map.frame.init = was;	/* Reset how we found it */
	if (gmt_getfill (GMT, F1, &fill))	/* Get and set color for the triangle; no outline */
		GMT_Report (GMT->parent, GMT_MSG_ERROR, "Bad fill argument %s\n", F1);
	PSL_setfill (GMT->PSL, fill.rgb, 0);
	w = dy * 2;	/* Set triangle size to 2 times the axis width */
	PSL_plotsymbol (GMT->PSL, xt, 1.2*s*dy2, &w, symbol);
}

struct PSL_CTRL *gmt_plotinit (struct GMT_CTRL *GMT, struct GMT_OPTION *options) {
	/* Shuffles parameters and calls PSL_beginplot, issues PS comments regarding the GMT options
	 * and places a time stamp, if selected */

	int k, id, fno[PSL_MAX_EPS_FONTS], n_fonts, last, form, justify;
	bool O_active = GMT->common.O.active, auto_media = false, do_paint = false;
	unsigned int this_proj, write_to_mem = 0, switch_charset = 0, n_movie_items[2] = {0, 0};
	char *mode[2] = {"w","a"}, *movie_item_arg[2][GMT_LEN32], not_used[GMT_LEN32] = {""};
	static char *ps_mode[2] = {"classic", "modern"}, *F_name[2] = {"label", "prog_indicator"};
	double media_size[2], plot_x, plot_y;
	FILE *fp = NULL;	/* Default which means stdout in PSL */
	struct GMT_FILL fill;
	struct GMT_OPTION *Out = NULL;
	struct PSL_CTRL *PSL= NULL;
	struct GMT_SUBPLOT *P = NULL;
	struct GMT_INSET *I = &(GMT->current.plot.inset);	/* I->active == 1 if an inset */

	PSL = GMT->PSL;	/* Shorthand */

	if (GMT->current.map.frame.paint[GMT_Z]) {	/* Must squirrel this away for now since we may call psbasemap during the movie-indicators below */
		do_paint = true;
		gmt_M_memcpy (&fill, &GMT->current.map.frame.fill[GMT_Z], 1U, struct GMT_FILL);
		GMT->current.map.frame.paint[GMT_Z] = false;	/* Turn off for now */
	}

	PSL->internal.verbose = GMT->current.setting.verbose;		/* Inherit verbosity level from GMT */
	if (gmt_M_compat_check (GMT, 4) && GMT->current.setting.ps_copies > 1) PSL->init.copies = GMT->current.setting.ps_copies;
	PSL_setdefaults (PSL, GMT->current.setting.ps_magnify, GMT->current.setting.ps_page_rgb, GMT->current.setting.ps_encoding.name);
	GMT->current.ps.memory = false;
	if (doubleAlmostEqual (GMT->current.setting.ps_page_size[GMT_X], GMT_PAPER_DIM) && doubleAlmostEqual (GMT->current.setting.ps_page_size[GMT_Y], GMT_PAPER_DIM))
		auto_media = true;
	gmt_M_memcpy (media_size, GMT->current.setting.ps_page_size, 2, double);

	GMT_Report (GMT->parent, GMT_MSG_DEBUG, "Running in PS mode %s\n", ps_mode[GMT->current.setting.run_mode]);
	if (GMT->current.setting.run_mode == GMT_MODERN) {	/* Write PS to hidden gmt_#.ps- file.  No -O -K allowed */
		char *verb[2] = {"Create", "Append to"};
		bool wants_PS;
		if ((k = gmt_set_psfilename (GMT)) == GMT_NOTSET) {	/* Get hidden file name for PS */
			GMT_Report (GMT->parent, GMT_MSG_ERROR, "No workflow directory\n");
			GMT->parent->error = GMT_ERROR_ON_FOPEN;
			return NULL;
		}
		GMT_Report (GMT->parent, GMT_MSG_DEBUG, "%s hidden PS file %s\n", verb[k], GMT->current.ps.filename);
		if ((fp = PSL_fopen (PSL, GMT->current.ps.filename, mode[k])) == NULL) {	/* Must open inside PSL DLL */
			GMT_Report (GMT->parent, GMT_MSG_ERROR, "Cannot open %s with mode %s\n", GMT->current.ps.filename, mode[k]);
			GMT->parent->error = GMT_ERROR_ON_FOPEN;
			return NULL;
		}
		O_active = (k) ? true : false;	/* -O is determined by presence or absence of hidden PS file */
		/* Determine paper size */
		wants_PS = gmtlib_fig_is_ps (GMT);	/* True if we have requested a PostScript output format */
		if (wants_PS && !O_active) {	/* Requesting a new PostScript file in modern mode */
			if (auto_media) {	/* Cannot use "auto" if requesting a PostScript file */
				GMT_Report (GMT->parent, GMT_MSG_INFORMATION, "You should specify a paper size when requesting a PostScript file.\n");
				if (GMT->current.setting.proj_length_unit == GMT_INCH) {	/* Use US settings */
					GMT_Report (GMT->parent, GMT_MSG_INFORMATION, "Changing paper size to US Letter, but we cannot know if this is adequate for your plot; better to use PS_MEDIA explicitly.\n");
					media_size[GMT_X] = 612.0; media_size[GMT_Y] = 792.0;
				}
				else {	/* Use SI settings */
					GMT_Report (GMT->parent, GMT_MSG_INFORMATION, "Changing paper size to A4, but we cannot know if this is adequate for your plot; better to use PS_MEDIA explicitly.\n");
					media_size[GMT_X] = 595.0; media_size[GMT_Y] = 842.0;
				}
			}
			if ((GMT->current.map.width > GMT->current.map.height) && (((GMT->current.map.width + GMT->current.setting.map_origin[GMT_X]) * 72) > media_size[GMT_X]) && GMT->current.setting.ps_orientation == PSL_PORTRAIT) {
				GMT->current.setting.ps_orientation = PSL_LANDSCAPE;
				GMT_Report (GMT->parent, GMT_MSG_WARNING, "Changing to PostScript landscape orientation based on your plot and paper dimensions, but we cannot be 100%% sure.\n");
				GMT_Report (GMT->parent, GMT_MSG_WARNING, "Use PS_MEDIA and/or PS_PAGE_ORIENTATION to specify correct paper dimensions and/or orientation if our guesses are inadequate.\n");
			}
		}
		else if (!O_active) {	/* Not desiring PS output so we can add safety margin of GMT_PAPER_MARGIN inches for initial layer unless PS_MEDIA was set */
			if (!(GMT->common.X.active || GMT->common.Y.active) && auto_media)
				GMT->current.setting.map_origin[GMT_X] = GMT->current.setting.map_origin[GMT_Y] = GMT_PAPER_MARGIN;
		}
		if (!O_active) {	/* See if special movie labeling file exists under modern mode */
			char file[PATH_MAX] = {""}, record[GMT_LEN256] = {""};
			FILE *fpl = NULL;
			for (k = 0; k < 2; k++) {
				snprintf (file, PATH_MAX, "%s/gmt.movie%ss", GMT->parent->gwf_dir, F_name[k]);
				if (!access (file, R_OK) && (fpl = fopen (file, "r"))) {	/* File exists and could be opened for reading */
					while (fgets (record, GMT_LEN256, fpl)) {
						if (record[0] == '#') continue;	/* Skip header */
						if (n_movie_items[k] == GMT_LEN32) {
							GMT_Report (GMT->parent, GMT_MSG_ERROR, "Number of movie %ss exceed capacity [%d] - skipped.\n", F_name[k], n_movie_items[k]);
							continue;
						}
						gmt_chop (record);		/* Chop off LF or CR/LF */
						GMT_Report (GMT->parent, GMT_MSG_DEBUG, "Found MOVIE_LABEL_ARG%d = %s.\n", n_movie_items[k], record);
						movie_item_arg[k][n_movie_items[k]++] = strdup (record);
					}
					fclose (fpl);
					if (gmt_remove_file (GMT, file)) {	/* Now remove the file since done */
						GMT_Report (GMT->parent, GMT_MSG_ERROR, "Cannot delete file %s\n", file);
						GMT->parent->error = GMT_ERROR_ON_FOPEN;
						return NULL;
					}
				}
			}
		}
	}
	else if ((Out = GMT_Find_Option (GMT->parent, '>', options))) {	/* Want to use a specific output file */
		k = (Out->arg[0] == '>') ? 1 : 0;	/* Are we appending (k = 1) or starting a new file (k = 0) */
		if (O_active && k == 0 && !gmt_M_file_is_memory (Out->arg)) {
			GMT_Report (GMT->parent, GMT_MSG_WARNING, "-O given but append-mode not selected for file %s\n", &(Out->arg[k]));
		}
		if (gmt_M_file_is_memory (&(Out->arg[k]))) {
			write_to_mem = 2;
			GMT->current.ps.memory = true;
			strncpy (GMT->current.ps.memname, &(Out->arg[k]), GMT_VF_LEN-1);
		}
		else {
			if ((fp = PSL_fopen (PSL, &(Out->arg[k]), mode[k])) == NULL) {	/* Must open inside PSL DLL */
				GMT_Report (GMT->parent, GMT_MSG_ERROR, "Cannot open %s with mode %s\n", &(Out->arg[k]), mode[k]);
				GMT->parent->error = GMT_ERROR_ON_FOPEN;
				return NULL;
			}
			GMT_Report (GMT->parent, GMT_MSG_DEBUG, "Opened PS file %s\n", &(Out->arg[k]));
		}
	}

	/* Initialize the plot header and settings */

	if (GMT->common.P.active) GMT->current.setting.ps_orientation = true;

	/* Default for overlay plots is no shifting */

	if (!GMT->common.X.active && O_active) GMT->current.setting.map_origin[GMT_X] = 0.0;
	if (!GMT->common.Y.active && O_active) GMT->current.setting.map_origin[GMT_Y] = 0.0;

	/* Adjust offset when centering plot on center of page (PS does the rest) */

	if (GMT->current.ps.origin[GMT_X] == 'c') GMT->current.setting.map_origin[GMT_X] -= 0.5 * GMT->current.map.width;
	if (GMT->current.ps.origin[GMT_Y] == 'c') GMT->current.setting.map_origin[GMT_Y] -= 0.5 * GMT->current.map.height;

	/* Get font names used */

	id = 0;
	if (GMT->common.U.active) fno[id++] = GMT->current.setting.font_logo.id;	/* Add GMT logo font */
	/* Add title font if a title was used */
	if (GMT->current.map.frame.header[0]) fno[id++] = GMT->current.setting.font_title.id;
	/* Add the label font if labels were used */
	if (GMT->current.map.frame.axis[GMT_X].label[0] || GMT->current.map.frame.axis[GMT_Y].label[0] || GMT->current.map.frame.axis[GMT_Z].label[0])
		fno[id++] = GMT->current.setting.font_label.id;
	/* Always add annotation fonts */
	fno[id++] = GMT->current.setting.font_annot[GMT_PRIMARY].id;
	fno[id++] = GMT->current.setting.font_annot[GMT_SECONDARY].id;

	gmt_sort_array (GMT, fno, id, GMT_INT);

	last = -1;
	for (k = n_fonts = 0; k < id; k++) {
		if (fno[k] != last) last = fno[n_fonts++] = fno[k]; /* To avoid duplicates */
	}
	for (k = n_fonts; k < PSL_MAX_EPS_FONTS; k++) fno[k] = -1;	/* Terminate */

	P = &(GMT->current.plot.panel);

	if (P->active) {	/* Subplot panel mode is in effect */
		/* Consider offsets required to center the plot on the subplot panel [0/0] */
		GMT->current.setting.map_origin[GMT_X] += (P->dx + P->gap[XLO]);
		GMT->current.setting.map_origin[GMT_Y] += (P->dy + P->gap[YLO]);
		if (P->first && O_active)	/* Run completion script, if any */
			PSL_setexec (PSL, 1);
	}
	if (I->active && I->first) {
		GMT->current.setting.map_origin[GMT_X] += (I->dx);
		GMT->current.setting.map_origin[GMT_Y] += (I->dy);
		I->active = I->first = false;	/* For MATLAB mostly */
	}

	if (O_active && GMT->current.ps.switch_set) {	/* User used --PS_CHAR_ENCODING=<encoding> to change it */
		GMT->current.ps.switch_set = false;
		switch_charset = 4;
	}

	/* Get title */

	if (GMT->current.setting.run_mode == GMT_MODERN)
		snprintf (GMT->current.ps.title, GMT_LEN256, "GMT v%s Document from %s", GMT_VERSION, gmt_current_name (GMT->init.module_name, not_used));
	else
		snprintf (GMT->current.ps.title, GMT_LEN256, "GMT v%s Document from %s", GMT_VERSION, GMT->init.module_name);

	PSL_beginplot (PSL, fp, GMT->current.setting.ps_orientation|write_to_mem|switch_charset, O_active, GMT->current.setting.ps_color_mode,
		GMT->current.ps.origin, GMT->current.setting.map_origin, media_size, GMT->current.ps.title, fno);

	/* Issue the comments that allow us to trace down what command created this layer */

	gmtplot_echo_command (GMT, PSL, options);

	if (GMT->common.p.do_z_rotation) {	/* Need a rotation about z of the whole page */
		double x0 = 0.0, y0 = 0.0;	/* Default is to rotate around plot origin */
		if (GMT->current.proj.z_project.view_given) {	/* Rotation is about another z-axis than through the origin */
			x0 = GMT->current.proj.z_project.view_x;
			y0 = GMT->current.proj.z_project.view_y;
		}
		else if (GMT->current.proj.z_project.world_given)	/* Rotation is about another lon/lat pole than the origin */
			gmt_geo_to_xy (GMT, GMT->current.proj.z_project.world_x, GMT->current.proj.z_project.world_y, &x0, &y0);
		GMT_Report (GMT->parent, GMT_MSG_DEBUG, "Transrot: Rotating plot by %g degrees about (%g, %g)\n", GMT->common.p.z_rotation, x0, y0);
		PSL_comment (GMT->PSL, "Possibly translate then rotate whole page\n");
		PSL_setorigin (PSL, x0, y0, GMT->common.p.z_rotation, PSL_FWD);
		PSL_setorigin (PSL, -x0, -y0, 0.0, PSL_FWD);
	}

	/* Create %%PROJ tag that psconvert can use to prepare a ESRI world file */

	this_proj = GMT->current.proj.projection_GMT;
	for (k = 0, id = -1; id == -1 && k < GMT_N_PROJ4; k++)
		if (GMT->current.proj.proj4[k].id == this_proj) id = k;
	if (id >= 0) {			/* Valid projection for creating world file info */
		double Cartesian_m[4];	/* WESN equivalents in projected meters */
		char *pstr = NULL, proj4name[16] = {""};
		Cartesian_m[0] = (GMT->current.proj.rect[YLO] - GMT->current.proj.origin[GMT_Y]) * GMT->current.proj.i_scale[GMT_Y];
		Cartesian_m[1] = (GMT->current.proj.rect[XHI] - GMT->current.proj.origin[GMT_X]) * GMT->current.proj.i_scale[GMT_X];
		Cartesian_m[2] = (GMT->current.proj.rect[YHI] - GMT->current.proj.origin[GMT_Y]) * GMT->current.proj.i_scale[GMT_Y];
		Cartesian_m[3] = (GMT->current.proj.rect[XLO] - GMT->current.proj.origin[GMT_X]) * GMT->current.proj.i_scale[GMT_X];
		/* It woul be simpler if we had a cleaner way of telling when data is lon-lat */
		if (GMT->current.proj.projection_GMT == GMT_LINEAR && gmt_M_is_geographic (GMT, GMT_IN))
			strcpy (proj4name, "latlong");
		else
			strncpy (proj4name, GMT->current.proj.proj4[id].name, 15U);

		pstr = gmt_export2proj4 (GMT);
		PSL_command (PSL, "%%@PROJ: %s %.8f %.8f %.8f %.8f %.3f %.3f %.3f %.3f %s\n", proj4name,
			GMT->common.R.wesn[XLO], GMT->common.R.wesn[XHI], GMT->common.R.wesn[YLO], GMT->common.R.wesn[YHI],
			Cartesian_m[3], Cartesian_m[1], Cartesian_m[0], Cartesian_m[2], pstr);
		gmt_M_str_free (pstr);
	}
	if (!O_active) {	/* New plot, set GMT bounding box and reset layer counter */
		/* Add GMT bounding box comment which gives dimensions of inner frame */
		PSL_command (PSL, "%%GMTBoundingBox: %.12g %.12g %.12g %.12g\n",
			GMT->current.setting.map_origin[GMT_X] * 72.0, GMT->current.setting.map_origin[GMT_Y] * 72.0,
			GMT->current.map.width * 72.0, GMT->current.map.height * 72.0);
		GMT->current.ps.layer = 0;
	}

	PSL_beginlayer (GMT->PSL, ++GMT->current.ps.layer);
	/* Set layer transparency, if requested. Note that PSL_transp actually sets the opacity alpha, which is (1 - transparency) */
	if (GMT->common.t.active) {
		if (GMT->common.t.value == 0.0) {
			GMT_Report (GMT->parent, GMT_MSG_INFORMATION, "A transparency of 0 is the same as opaque. Skipped\n");
			GMT->common.t.active = false;
		}
		else
			PSL_command (PSL, "%.12g /%s PSL_transp\n", 1.0 - 0.01 * GMT->common.t.value, GMT->current.setting.ps_transpmode);
	}
	/* If requested, place the timestamp */

	if (GMT->current.ps.logo_cmd) {
		char txt[4] = {' ', '-', 'X', 0}, not_used[GMT_LEN32] = {""};
		struct GMT_OPTION *opt = NULL;
		size_t len;
		/* -Uc was given as shorthand for "plot current command line" */
		if (GMT->current.setting.run_mode == GMT_MODERN)
			strncpy (GMT->current.ps.map_logo_label, gmt_current_name (GMT->init.module_name, not_used), GMT_LEN256-1);
		else
			strncpy (GMT->current.ps.map_logo_label, GMT->init.module_name, GMT_LEN256-1);
		len = strlen (GMT->current.ps.map_logo_label);
		for (opt = options; opt; opt = opt->next) {
			if (opt->option == GMT_OPT_INFILE || opt->option == GMT_OPT_OUTFILE) continue;	/* Skip file names */
			txt[2] = opt->option;
			strncat (GMT->current.ps.map_logo_label, txt, GMT_LEN256-len);
			len += 3;
			strncat (GMT->current.ps.map_logo_label, opt->arg, GMT_LEN256-len);
		}
		GMT->current.ps.logo_cmd = false;	/* Mission accomplished */
	}
	if (GMT->current.setting.map_logo)
		gmtplot_timestamp (GMT, PSL, GMT->current.setting.map_logo_pos[GMT_X], GMT->current.setting.map_logo_pos[GMT_Y], GMT->current.setting.map_logo_justify, GMT->current.ps.map_logo_label);

	PSL_settransparencymode (PSL, GMT->current.setting.ps_transpmode);	/* Set PDF transparency mode, if used */
	/* Enforce chosen line parameters */
	k = GMT->PSL->internal.line_cap;	GMT->PSL->internal.line_cap = -1; PSL_setlinecap (PSL, k);
	k = GMT->PSL->internal.line_join;	GMT->PSL->internal.line_join = -1; PSL_setlinejoin (PSL, k);
	k = GMT->PSL->internal.miter_limit;	GMT->PSL->internal.miter_limit = -1; PSL_setmiterlimit (PSL, k);

	if (P->active && P->first) {
		/* Place the panel tag, once per panel (if requested), then update the gmt.panel file to say we have been there */
		if (strcmp (P->tag, "-")) {	/* Place the panel tag */
			int form, refpoint, justify;
			refpoint = gmt_just_decode (GMT, P->refpoint, PSL_NO_DEF);	/* Convert XX refpoint code to PSL number */
			gmtlib_refpoint_to_panel_xy (GMT, refpoint, P, &plot_x, &plot_y);	/* Convert just code to panel location */
			/* Undo any offsets above that was required to center the plot on the subplot panel */
			plot_x -= (P->dx);
			plot_y -= (P->dy);
			PSL_command (PSL, "/PSL_plot_completion {\nV\n");
			PSL_comment (PSL, "Start of panel tag for panel (%d,%d)\n", P->row, P->col);
			PSL_comment (PSL, "Will not execute until end of panel\n");
			PSL_setorigin (PSL, GMT->current.setting.map_origin[GMT_X] - P->gap[XLO], GMT->current.setting.map_origin[GMT_Y] - P->gap[YLO], 0.0, PSL_FWD);
			justify = gmt_just_decode (GMT, P->justify, PSL_NO_DEF);	/* Convert XX refpoint code to PSL number */
			gmt_smart_justify (GMT, justify, 0.0, P->off[GMT_X], P->off[GMT_Y], &plot_x, &plot_y, 1);	/* Shift as requested */
			form = gmt_setfont (GMT, &GMT->current.setting.font_tag);	/* Set the tag font */
			/* Because this is run later we must force the correct font color here */
			PSL_command (PSL, PSL_makecolor (PSL, GMT->current.setting.font_tag.fill.rgb));
			PSL_command (PSL, " ");
			PSL_setfont (PSL, GMT->current.setting.font_tag.id);
			if (P->pen[0] || P->fill[0]) {	/* Must deal with textbox fill/outline */
				int outline = 0;
				struct GMT_FILL fill;
				gmt_init_fill (GMT, &fill, -1.0, -1.0, -1.0);	/* No fill */
				if (P->pen[0]) {	/* Want to draw outline of tag box */
					struct GMT_PEN pen;
					gmt_M_memset (&pen, 1, struct GMT_PEN);
					if (gmt_getpen (GMT, P->pen, &pen))
						gmt_pen_syntax (GMT, 'w', NULL, "sets pen attributes:", 3);
					gmt_setpen (GMT, &pen);
					outline = 1;
				}
				if (P->fill[0] && gmt_getfill (GMT, P->fill, &fill))	/* Want to paint inside of tag box */
					gmt_fill_syntax (GMT, 'g', NULL, " ");

				PSL_setfill (PSL, fill.rgb, outline);	/* Box color */
				PSL_plottextbox (PSL, plot_x, plot_y, GMT->current.setting.font_tag.size, P->tag, 0.0, justify, P->clearance, 0);
				form = gmt_setfont (GMT, &GMT->current.setting.font_tag);	/* Set the tag font */
				PSL_plottext (PSL, plot_x, plot_y, GMT->current.setting.font_tag.size, NULL, 0.0, justify, form);
			}
			else
				PSL_plottext (PSL, plot_x, plot_y, GMT->current.setting.font_tag.size, P->tag, 0.0, justify, form);
			/* Because PSL_plot_completion is called at the end of the module, we must forget we used fonts here */
			PSL->internal.font[PSL->current.font_no].encoded = 0;	/* Since truly not used yet */
			PSL->current.font_no = -1;	/* To force setting of next font since the PSL stuff might have changed it */
			gmt_M_memcpy (PSL->current.rgb[PSL_IS_FONT], GMT->session.no_rgb, 3, double);	/* Reset to -1,-1,-1 since text setting must set the color desired */
			PSL_comment (PSL, "End of panel tag for panel (%d,%d)\n", P->row, P->col);
			PSL_command (PSL, "U\n}!\n");
		}
		/* Store first = 0 since we are done with -B and the optional tag */
		if (gmt_set_current_panel (GMT->parent, GMT->current.ps.figure, P->row, P->col, P->gap, P->tag, 0))
			return NULL;	/* Should never happen */
	}
	if (n_movie_items[MOVIE_ITEM_IS_LABEL]) {	/* Obtained movie frame labels, implement them via a completion PostScript procedure */
		/* Decode x/y/just/clearance_x/clearance_Y|offX|offY//pen/-/fill/-/font/txt in MOVIE_LABEL_ARG */
		double clearance[2] = {0.0, 0.0};
		char FF[GMT_LEN64] = {""}, PP[GMT_LEN64] = {""}, font[GMT_LEN64] = {""}, label[GMT_LEN64] = {""};
		int kk, nc;
		unsigned int T;
		struct GMT_FONT Tfont;
		k = MOVIE_ITEM_IS_LABEL;	/* Just a short hand to avoid repeating that long constant */
		/* Create special PSL_movie_label_completion PostScript procedure and define it here in the output PS.
		 * It will be called at the end of all plotting in PSL_endplot. It always exist but is NULL by default.
		 * If not NULL then it will plot 1-32 labels set via movie.c's -L option */

		PSL_command (PSL, "/PSL_movie_label_completion {\nV\n");
		PSL_comment (PSL, "Start of movie labels\n");
		PSL_comment (PSL, "Will not execute until end of plot\n");

		for (T = 0; T < n_movie_items[k]; T++) {
			GMT_Report (GMT->parent, GMT_MSG_DEBUG, "%d:  %s\n", T, movie_item_arg[k][T]);
			/* Parse -|x|y|-|-|just|clearance_x|clearance_Y|offX|offY|pen|-|fill|-|font|txt in MOVIE_LABEL_ARG# strings (- means we don't parse but skip) */
			/* Replace the 15 leading slashes first with spaces */
			for (kk = nc = 0; movie_item_arg[k][T][kk] && nc < 15; kk++) if (movie_item_arg[k][T][kk] == '|') { movie_item_arg[k][T][kk] = ' '; nc++;}
			if ((kk = sscanf (movie_item_arg[k][T], "%*c %lg %lg %*s %*s %d %lg %lg %s %*s %s %*s %s %[^\n]", &plot_x, &plot_y, &justify, &clearance[GMT_X], &clearance[GMT_Y], PP, FF, font, label)) != 9) {
				GMT_Report (GMT->parent, GMT_MSG_ERROR, "Unable to parse MOVIE_LABEL_ARG %s for 9 required items [only made %d or 9 conversions]\n", movie_item_arg[k][T], kk);
				return NULL;	/* Should never happen */
			}
			/* Because this PostScript procedure runs outside the main gsave/grestore block the origin is at (0,0) */
			if (font[0] == '+')	/* User provided a specific font/size which we must honor */
				gmt_getfont (GMT, &font[1], &Tfont);	/* We already parsed the font string in movie.c for correctness */
			else	/* Pick up the default font written in movie and scale it as needed */
				gmt_getfont (GMT, font, &Tfont);
			gmt_getfont (GMT, font, &Tfont);	/* We already parsed the font string in movie.c for correctness so no need to check here */
			form = gmt_setfont (GMT, &Tfont);	/* Obtain and set the tag font */
			PSL_setfont (PSL, Tfont.id);
			if (!(PP[0] == '-' && FF[0] == '-')) {	/* Requested textbox fill and/or outline */
				int outline = 0;	/* No outline */
				struct GMT_FILL fill;
				gmt_init_fill (GMT, &fill, -1.0, -1.0, -1.0);	/* Initialize to no fill */
				if (PP[0] != '-') {	/* Want to draw outline of tag box */
					struct GMT_PEN pen;
					gmt_M_memset (&pen, 1, struct GMT_PEN);
					gmt_getpen (GMT, PP, &pen);	/* No need to check since we verified pen syntax in movie.c */
					gmt_setpen (GMT, &pen);
					outline = 1;
				}
				if (FF[0] != '-')	/* Want to paint the background of tag box */
					gmt_getfill (GMT, FF, &fill);	/* No need to check since we verified fill syntax in movie.c */

				PSL_setfill (PSL, fill.rgb, outline);	/* Box color (or nothing) */
				PSL_plottextbox (PSL, plot_x, plot_y, Tfont.size, label, 0.0, justify, clearance, 0);
				form = gmt_setfont (GMT, &Tfont);	/* Set the tag font (again?) */
				PSL_plottext (PSL, plot_x, plot_y, Tfont.size, NULL, 0.0, justify, form);
			}
			else
				PSL_plottext (PSL, plot_x, plot_y, Tfont.size, label, 0.0, justify, form);
			gmt_M_str_free (movie_item_arg[k][T]);	/* Done with this label */
			/* Because PSL_movie_label_completion is called at the end of the module, we must forget we used any fonts here */
			PSL->internal.font[PSL->current.font_no].encoded = 0;	/* Since truly not used yet */
			PSL->current.font_no = -1;	/* To force setting of next font since the PSL stuff might have changed it */
			gmt_M_memcpy (PSL->current.rgb[PSL_IS_FONT], GMT->session.no_rgb, 3, double);	/* Reset to -1,-1,-1 since text setting must set the color desired */
		}
		PSL_comment (PSL, "End of movie labels\n");
		PSL_command (PSL, "U\n}!\n");
	}
	if (n_movie_items[MOVIE_ITEM_IS_PROG_INDICATOR]) {	/* Obtained movie frame progress indicators, implement them via a completion PostScript procedure */
		/* Decode kind|x|y|t|width|just|clearance_x|clearance_Y|offX|offY|pen|pen2|fill|fill2|font|txt in MOVIE_PROG_INDICATOR_ARG# strings */
		double clearance[2] = {0.0, 0.0}, width = 0.0, t, fsize = 0.0;
		char kind, F1[GMT_LEN64] = {""}, F2[GMT_LEN64] = {""}, P1[GMT_LEN64] = {""}, P2[GMT_LEN64] = {""}, font[GMT_LEN64] = {""}, label[GMT_LEN64] = {""};
		int kk, nc;
		unsigned int T;
		struct GMT_FONT Tfont;
		k = MOVIE_ITEM_IS_PROG_INDICATOR;	/* Just a short hand to avoid repeating that long constant */
		/* Create special PSL_movie_label_completion PostScript procedure and define it here in the output PS.
		 * It will be called at the end of all plotting in PSL_endplot. It always exist but is NULL by default.
		 * If not NULL then it will plot 1-32 progress indicators set via movie.c's -P option */

		PSL_command (PSL, "/PSL_movie_prog_indicator_completion {\n");
		PSL_comment (PSL, "Start of movie progress indicators\n");
		PSL_comment (PSL, "Will not execute until end of plot\n");

		for (T = 0; T < n_movie_items[k]; T++) {
			GMT_Report (GMT->parent, GMT_MSG_DEBUG, "%d:  %s\n", T, movie_item_arg[k][T]);
			PSL_command (PSL, "V\n");
			/* Replace the 15 leading bars first with spaces */
			for (kk = nc = 0; movie_item_arg[k][T][kk] && nc < 15; kk++) if (movie_item_arg[k][T][kk] == '|') { movie_item_arg[k][T][kk] = ' '; nc++;}
			if ((kk = sscanf (movie_item_arg[k][T], "%c %lg %lg %lg %lg %d %lg %lg %s %s %s %s %s %[^\n]", &kind, &plot_x, &plot_y, &t, &width, &justify, &clearance[GMT_X], &clearance[GMT_Y], P1, P2, F1, F2, font, label)) < 13) {
				GMT_Report (GMT->parent, GMT_MSG_ERROR, "Unable to parse MOVIE_PROG_INDICATOR_ARG %s for 14 required items [only made %d of 13-14 conversions]\n", movie_item_arg[k][T], kk);
				return NULL;	/* Should never happen */
			}
			/* Because this runs outside main gsave/grestore block the origin is (0,0) */
			if (isupper (kind) && kind != 'A') {	/* Requested text labels so initialize selected font */
				if (font[0] == '+') {	/* User provided a specific font/size which we must honor */
					gmt_getfont (GMT, &font[1], &Tfont);	/* We already parsed the font string in movie.c for correctness */
					fsize = Tfont.size;	/* Must honor the given size */
				}
				else {	/* Pick up the default font written in movie and scale it as needed */
					gmt_getfont (GMT, font, &Tfont);
					fsize = 0.0;	/* So we can scale at will for b-e */
				}
				form = gmt_setfont (GMT, &Tfont);	/* Set the font to be used */
				PSL_setfont (PSL, Tfont.id);
			}
			switch (tolower (kind)) {	/* Set the selected progress indicator a-f */
				case 'a': 	/* Default pie symbol (no label) */
					gmtplot_prog_indicator_A (GMT, plot_x, plot_y, t, width, justify, F1, F2);
					break;
				case 'b': 	/* Growing ring symbol with optional label */
					gmtplot_prog_indicator_B (GMT, plot_x, plot_y, t, width, justify, P1, P2, label, kind, fsize);
					break;
				case 'c': /* Growing circular arrow with optional label */
					gmtplot_prog_indicator_C (GMT, plot_x, plot_y, t, width, justify, P1, P2, label, kind, fsize);
					break;
				case 'd': /* Rounded time line with vertical bar and optional label */
					gmtplot_prog_indicator_D (GMT, plot_x, plot_y, t, width, justify, P1, P2, label, kind, fsize);
					break;
				case 'e': /* Straight line on top of fixed line with optional start/end labels */
					gmtplot_prog_indicator_E (GMT, plot_x, plot_y, t, width, justify, P1, P2, label, kind, fsize);
					break;
				case 'f': /* Moving triangle on basemap time-line */
					gmtplot_prog_indicator_F (GMT, plot_x, plot_y, t, width, justify, P2, F1, label, kind, width, fsize, &Tfont);
					break;
				default:	/* Just for Coverity */
					break;
			}
			gmt_M_str_free (movie_item_arg[k][T]);	/* Free since done with this string */
			if (isupper (kind)) {
				/* Because PSL_movie_prog_indicator_completion is called at the end of the module, we must forget we used any fonts here */
				PSL->internal.font[PSL->current.font_no].encoded = 0;	/* Since truly not used yet */
				PSL->current.font_no = -1;	/* To force setting of next font since the PSL stuff might have changed it */
				gmt_M_memcpy (PSL->current.rgb[PSL_IS_FONT], GMT->session.no_rgb, 3, double);	/* Reset to -1,-1,-1 since text setting must set the color desired */
				gmt_M_memcpy (PSL->current.rgb[PSL_IS_FILL], GMT->session.no_rgb, 3, double);	/* Reset to -1,-1,-1 since text setting must set the color desired */
			}
			PSL->current.linewidth = -1.0;	/* Make sure pen widths reprocessed */
		PSL_command (PSL, "U\n");
		}
		PSL_comment (PSL, "End of movie progress indicators\n");
		PSL_command (PSL, "}!\n");
	}
	if (do_paint) {	/* Reset any canvas coloring here */
		GMT->current.map.frame.paint[GMT_Z] = true;
		gmt_M_memcpy (&GMT->current.map.frame.fill[GMT_Z], &fill, 1U, struct GMT_FILL);
	}

	return (PSL);
}

void gmt_plotcanvas (struct GMT_CTRL *GMT) {
	if (GMT->current.map.frame.paint[GMT_Z]) {	/* Paint the inside of the map (xy plane) with specified fill */
		double *x = NULL, *y = NULL;
		uint64_t np;
		bool donut;
		PSL_comment (GMT->PSL, "Fill the canvas %s\n", gmtlib_putfill (GMT, &GMT->current.map.frame.fill[GMT_Z]));
		np = gmt_map_clip_path (GMT, &x, &y, &donut);
		gmt_setfill (GMT, &GMT->current.map.frame.fill[GMT_Z], 0);
		PSL_plotpolygon (GMT->PSL, x, y, (int)((1 + donut) * np));
		gmt_M_free (GMT, x);
		gmt_M_free (GMT, y);
	}
}

int gmt_strip_layer (struct GMTAPI_CTRL *API, int nlayers) {
	/* Remove the last n layers from the current figure */
	char file[PATH_MAX] = {""}, buffer[GMT_LEN64] = {""};
	int k = 0, fig;
	size_t n_alloc = GMT_SMALL_CHUNK;
	FILE *fp = NULL;
	struct GMT_PSLAYER {	/* Used to hold the layer info locally */
		unsigned int id;
		size_t size;
	} *layer = NULL;

	fig = gmt_get_current_figure (API);
	/* Get the name of the corresponding gmt.layers.<fig> file */
	snprintf (file, PATH_MAX, "%s/gmt.layers.%d", API->gwf_dir, fig);
	if (nlayers == -1) {	/* Reset to nothing, but still remain at current figure */
		if (gmt_remove_file (API->GMT, file))	/* Remove the layers file */
			GMT_Report (API, GMT_MSG_WARNING, "Failed to delete file: %s\n", file);
		snprintf (file, PATH_MAX, "%s/gmt_%d.ps-", API->gwf_dir, fig);
		if (gmt_remove_file (API->GMT, file))	/* Wipe the PS file */
			GMT_Report (API, GMT_MSG_WARNING, "Failed to delete file: %s\n", file);
		return GMT_NOERROR;
	}
	/* See if there is a layers file to read for this figure */
	if (access (file, R_OK)) {
		GMT_Report (API, GMT_MSG_ERROR, "No layers available [no file: %s]\n", file);
		return GMT_FILE_NOT_FOUND;
	}

	/* OK, the file exist, can we read it? */
	if ((fp = fopen (file, "r")) == NULL) {
		GMT_Report (API, GMT_MSG_ERROR, "Could not open file %s\n", file);
		return GMT_ERROR_ON_FOPEN;
	}
	/* Ingest the layer information */
	layer = gmt_M_memory (API->GMT, NULL, n_alloc, struct GMT_PSLAYER);
	while (fgets (buffer, GMT_LEN64, fp)) {
		sscanf (buffer, "%d %" PRIuS, &layer[k].id, &layer[k].size);
		if (++k == (int)n_alloc) {	/* Need more memory */
			n_alloc <<= 1;
			layer = gmt_M_memory (API->GMT, layer, n_alloc, struct GMT_PSLAYER);
		}
	}
	fclose (fp);
	if (nlayers >= k) {
		GMT_Report (API, GMT_MSG_ERROR, "Cannot revert %d layers as only %d layers found!\n", nlayers, k);
		gmt_M_free (API->GMT, layer);
		return GMT_RUNTIME_ERROR;
	}

	snprintf (file, PATH_MAX, "%s/gmt_%d.ps-", API->gwf_dir, fig);
	if (gmt_truncate_file (API, file, layer[k-nlayers-1].size)) {
		GMT_Report (API, GMT_MSG_ERROR, "Could not truncate file %s!\n", file);
		gmt_M_free (API->GMT, layer);
		return GMT_RUNTIME_ERROR;
	}
	/* Finally, rewrite the layers file to skip the reverted layers */
	snprintf (file, PATH_MAX, "%s/gmt.layers.%d", API->gwf_dir, fig);
	if ((fp = fopen (file, "w")) == NULL) {
		GMT_Report (API, GMT_MSG_ERROR, "Could not create new file %s\n", file);
		gmt_M_free (API->GMT, layer);
		return GMT_ERROR_ON_FOPEN;
	}
	nlayers = k - nlayers;	/* Number of surviving layers */
	for (k = 0; k < nlayers; k++)
		fprintf (fp, "%d %" PRIuS "\n", layer[k].id, layer[k].size);
	fclose (fp);
	gmt_M_free (API->GMT, layer);
	return GMT_NOERROR;
}

void gmt_plotend (struct GMT_CTRL *GMT) {
	unsigned int i;
	bool K_active = (GMT->current.setting.run_mode == GMT_MODERN) ? true : GMT->common.K.active;
	struct PSL_CTRL *PSL= GMT->PSL;
	PSL_endlayer (GMT->PSL);
	if (GMT->common.t.active) PSL_command (PSL, "1 /Normal PSL_transp\n"); /* Reset transparency to fully opaque, if required */

	if (GMT->common.p.do_z_rotation) {	/* Need a undo the rotation about z of the whole page */
		double x0 = 0.0, y0 = 0.0;	/* Default is to rotate around plot origin */
		if (GMT->current.proj.z_project.view_given) {	/* Rotation is about another z-axis than through the origin */
			x0 = GMT->current.proj.z_project.view_x;
			y0 = GMT->current.proj.z_project.view_y;
		}
		else if (GMT->current.proj.z_project.world_given)	/* Rotation is about another lon/lat pole than the origin */
			gmt_geo_to_xy (GMT, GMT->current.proj.z_project.world_x, GMT->current.proj.z_project.world_y, &x0, &y0);
		GMT_Report (GMT->parent, GMT_MSG_DEBUG, "Transrot: Unrotating plot by %g degrees about (%g, %g)\n", -GMT->common.p.z_rotation, x0, y0);
		PSL_comment (GMT->PSL, "Possibly translate then unrotate rotate whole page\n");
		PSL_setorigin (PSL, x0, y0, -GMT->common.p.z_rotation, PSL_FWD);
		PSL_setorigin (PSL, -x0, -y0, 0.0, PSL_FWD);
	}

	/* Check expected change of clip level to achieved one. Update overall clip level. Check for pending clips. */

	if (abs (GMT->current.ps.nclip) == PSL_ALL_CLIP)	/* Special case where we reset all polygon clip levels */
		GMT->current.ps.clip_level = GMT->current.ps.nclip = PSL->current.nclip = 0;
	else
		GMT->current.ps.clip_level += GMT->current.ps.nclip;

	if (GMT->current.ps.nclip != PSL->current.nclip)
		GMT_Report (GMT->parent, GMT_MSG_INFORMATION,
		            "Module was expected to change clip level by %d, but clip level changed by %d\n", GMT->current.ps.nclip, PSL->current.nclip);

	if (!K_active) {
		if (GMT->current.ps.clip_level > 0)
			GMT_Report (GMT->parent, GMT_MSG_WARNING, "%d external clip operations were not terminated!\n", GMT->current.ps.clip_level);
		if (GMT->current.ps.clip_level < 0)
			GMT_Report (GMT->parent, GMT_MSG_WARNING, "%d extra terminations of external clip operations!\n", -GMT->current.ps.clip_level);
		GMT->current.ps.clip_level = 0;	/* Reset to zero, so it will no longer show up in gmt.history */
	}
	for (i = 0; i < 3; i++) gmt_M_str_free (GMT->current.map.frame.axis[i].file_custom);
	PSL_endplot (PSL, !K_active);

	if (GMT->current.setting.run_mode == GMT_MODERN) {	/* Reset file pointer and name */
		struct stat buf;
		char file[PATH_MAX] = {""};
		FILE *fp = NULL;
		if (stat (GMT->current.ps.filename, &buf))
			GMT_Report (GMT->parent, GMT_MSG_WARNING, "Could not determine size of file %s\n", GMT->current.ps.filename);
		else
			GMT_Report (GMT->parent, GMT_MSG_DEBUG, "Current size of half-baked PS file %s = %" PRIuS ".\n", GMT->current.ps.filename, buf.st_size);
		GMT->current.ps.fp = NULL;
		GMT->current.ps.filename[0] = '\0';
		/* Write layer size to gmt.layers.<fig> in case of revert calls */
		snprintf (file, PATH_MAX, "%s/gmt.layers.%d", GMT->parent->gwf_dir, GMT->current.ps.figure);
		if ((fp = fopen (file, "a")) == NULL) {
			GMT_Report (GMT->parent, GMT_MSG_ERROR, "Could not open/create file %s\n", file);
			return;
		}
		fprintf (fp, "%d\t%" PRIuS "\n", GMT->current.ps.layer, (size_t)buf.st_size);
		fclose (fp);
	}
	else if (PSL->internal.memory) {    /* Time to write out buffer regardless of mode */
		struct GMT_POSTSCRIPT *P = gmt_get_postscript (GMT);
		struct GMT_POSTSCRIPT_HIDDEN *PH = gmt_get_P_hidden (P);
		if (GMT->current.ps.title[0]) {
			P->header = gmt_M_memory (GMT, NULL, 1, char *);
			P->header[0] = strdup (GMT->current.ps.title);
			P->n_headers = 1;
		}
		P->data = PSL_getplot (PSL);	/* Get the plot buffer */
		P->n_bytes = PSL->internal.n;   /* Length of plot buffer; note P->n_alloc = 0 since we did not allocate this string here */
		P->mode = PSL->internal.pmode;  /* Mode of plot (GMT_PS_{HEADER,TRAILER,COMPLETE}) */
		PH->alloc_mode = GMT_ALLOC_EXTERNALLY;	/* Since created in PSL */
		if (GMT_Write_Data (GMT->parent, GMT_IS_POSTSCRIPT, GMT_IS_REFERENCE, GMT_IS_TEXT, GMT_WRITE_NORMAL, NULL, GMT->current.ps.memname, P) != GMT_OK) {
			GMT_Report (GMT->parent, GMT_MSG_WARNING, "Unable to write PS structure to file %s!\n", GMT->current.ps.memname);
		}
		/* coverity[leaked_storage] */	/* We can't free P because it was written into a 'memory file' */
	}
	GMT->current.ps.title[0] = '\0';	/* Reset title */
	if (GMT->current.ps.oneliner) GMT->current.ps.active = true;	/* Since we are plotting we reset this here in case other modules have turned it off */

	if (!K_active) GMT->current.plot.gridline_spacing[GMT_X] = GMT->current.plot.gridline_spacing[GMT_Y] = 0.0;	/* Done, if they ever were used */
#if 0
	if (GMT->current.setting.run_mode == GMT_CLASSIC) {	/* Remove any gridline file we may have made in /tmp */
		char file[PATH_MAX] = {""};
		snprintf (file, PATH_MAX, "%s/%s-gmt.gridlines", GMT->parent->tmp_dir, GMT->parent->session_name);
		gmt_remove_file (GMT, file);
	}
#endif
}

void gmt_geo_line (struct GMT_CTRL *GMT, double *lon, double *lat, uint64_t n) {
	/* When geographic lines are plotted, they may cross the boundaries, may need to be clipped,
	 * or may appear again on the other side of the map. This is all taken care of in this
	 * routine.
	 */
	if ((GMT->current.plot.n = gmt_geo_to_xy_line (GMT, lon, lat, n)) == 0) return;	/* Nothing further to do */
	gmt_plot_line (GMT, GMT->current.plot.x, GMT->current.plot.y, GMT->current.plot.pen, GMT->current.plot.n, PSL_LINEAR);	/* Separately plot the outline */
}

uint64_t gmt_geo_polarcap_segment (struct GMT_CTRL *GMT, struct GMT_DATASEGMENT *S, double **lon, double **lat) {
	/* Special treatment for polar caps since they must add in parts of possibly curved periodic boundaries
	 * from the pole up or down to the intersection with the cap perimeter.  We handle this case separately here.
	 * This is in response to issue # 852. P. Wessel */
	struct GMT_DATASEGMENT_HIDDEN *SH = gmt_get_DS_hidden (S);
	uint64_t k0, perim_n, n_new, m, n = S->n_rows, k;
	double start_lon, stop_lon, yc = 0.0, dx, pole_lat = 90.0 * SH->pole;
	double *x_perim = NULL, *y_perim = NULL, *plon = NULL, *plat = NULL;
	static char *pole = "S N";
	int type;
#if 0
	FILE *fp;
	bool aap = gmtplot_at_pole (S->data[GMT_Y], S->n_rows);
#endif
	if (GMT->common.R.oblique) return n;	/* Algorithm assumes meridian boundaries */
	/* We want this code to be used for the misc. global projections but also global cylindrical or linear(if degrees) maps */
	if (!(gmt_M_is_misc(GMT) || (GMT->current.map.is_world  && (gmt_M_is_cylindrical(GMT) || (gmt_M_is_linear(GMT) && gmt_M_is_geographic(GMT,GMT_IN)))))) return n;	/* We are only concerned with the global misc projections here */
	/* Global projection need to handle pole path properly */
	GMT_Report (GMT->parent, GMT_MSG_DEBUG, "Try to include %c pole in polar cap path\n", pole[SH->pole+1]);
	GMT_Report (GMT->parent, GMT_MSG_DEBUG, "West longitude = %g.  East longitude = %g\n", GMT->common.R.wesn[XLO], GMT->common.R.wesn[XHI]);
	type = gmtlib_determine_pole (GMT, S->data[GMT_X], S->data[GMT_Y], n);
	if (abs(type) == 2)	/* The algorithm only works for clockwise polygon so anything CCW we simply reverse... */
		gmtplot_reverse_polygon (GMT, S);
	start_lon = GMT->common.R.wesn[XHI];
	stop_lon  = GMT->common.R.wesn[XLO];

	for (k = 0; k < n; k++) 	/* Make negative longitudes only */
		if (S->data[GMT_X][k] >= 180.0) S->data[GMT_X][k] -= 360.0;
	GMT_Report (GMT->parent, GMT_MSG_DEBUG, "First longitude = %g.  Last longitude = %g\n", S->data[GMT_X][0], S->data[GMT_X][n-1]);
	for (k = 1, k0 = 0; k0 == 0 && k < n; k++) {	/* Determine where the perimeter crossing with the west boundary occurs */
		/* Must assume longitudes randomly adds/subtracts 360 and hence carefully check for the crossing */
		//double R0, L0;
		double R, L, D;
		//R0 = GMT->common.R.wesn[XLO]-S->data[GMT_X][k];
		//L0 = GMT->common.R.wesn[XLO]-S->data[GMT_X][k-1];
		gmt_M_set_delta_lon (S->data[GMT_X][k],   GMT->common.R.wesn[XLO], R);	/* Handles the 360 jump cases */
		gmt_M_set_delta_lon (S->data[GMT_X][k-1], GMT->common.R.wesn[XLO], L);	/* Handles the 360 jump cases */
		D = R - L;
		//fprintf (stderr, "k = %d L0 R0 = %g %g  L R = %g %g  D = %g\n", (int)k, L0, R0, L, R, D);
		if (D >= 0.0 && D < 180.0 && L <= 0.0 && R >= 0.0) k0 = k;
	}
	/* Determine the latitude of that crossing */
	if (k0) {	/* Occurred somewhere along the perimeter between points k0 and k0-1 */
		//double x_dist = S->data[GMT_X][k0-1] - GMT->common.R.wesn[XLO];
		double x_dist;
		gmt_M_set_delta_lon (S->data[GMT_X][k0-1], S->data[GMT_X][k0], dx);	/* Handles the 360 jump cases */
		gmt_M_set_delta_lon (S->data[GMT_X][k0-1], GMT->common.R.wesn[XLO], x_dist);	/* Handles the 360 jump cases */
		yc = S->data[GMT_Y][k0-1] + (S->data[GMT_Y][k0] - S->data[GMT_Y][k0-1]) * x_dist / dx;
	}
	else	/* Very first point is at the right longitude */
		yc = S->data[GMT_Y][k0];
	GMT_Report (GMT->parent, GMT_MSG_DEBUG, "Crossing at %g,%g\n", GMT->common.R.wesn[XLO], yc);
	GMT_Report (GMT->parent, GMT_MSG_DEBUG, "k at point closest to lon %g is = %d [n = %d]\n", GMT->common.R.wesn[XLO], (int)k0, (int)n);
	/* Then, add path from pole to start longitude, then copy perimeter path, then add path from stop longitude back to pole */
	/* With cylindrical projections we may not go all the way to the pole, so we adjust pole_lat based on -R: */
	if (pole_lat < GMT->common.R.wesn[YLO]) pole_lat = GMT->common.R.wesn[YLO];
	if (pole_lat >GMT->common.R.wesn[YHI])  pole_lat = GMT->common.R.wesn[YHI];
	/* 1. Calculate the path from yc to pole: */
	perim_n = gmtlib_lonpath (GMT, start_lon, pole_lat, yc, &x_perim, &y_perim);
	GMT_Report (GMT->parent, GMT_MSG_DEBUG, "Created path from %g/%g to %g/%g [%d points]\n", start_lon, pole_lat, start_lon, yc, perim_n);
	/* 2. Allocate enough space for new polar cap polygon */
	n_new = 2 * perim_n + n;
	plon = gmt_M_memory (GMT, NULL, n_new, double);
	plat = gmt_M_memory (GMT, NULL, n_new, double);
	/* Start off with the path from the pole to the crossing */
	if (perim_n) {
		gmt_M_memcpy (plon, x_perim, perim_n, double);
		gmt_M_memcpy (plat, y_perim, perim_n, double);
	}
	/* Now walk from k0 to the end of polygon, wrapping around if needed */
	m = perim_n;	/* Index of next output point */
	GMT_Report (GMT->parent, GMT_MSG_DEBUG, "Add perimeter data from k0->n [%d->%d], then 0->k0 [%d]\n", k0, n, k0);
	for (k = k0; k < n; k++, m++) {
		plon[m] = S->data[GMT_X][k];
		plat[m] = S->data[GMT_Y][k];
	}
	for (k = 0; k < k0; k++, m++) {
		plon[m] = S->data[GMT_X][k];
		plat[m] = S->data[GMT_Y][k];
	}
	/* Then add the opposite path to the pole, switching the longitude to stop_lon */
	GMT_Report (GMT->parent, GMT_MSG_DEBUG, "Add path from %g/%g to %g/%g [%d points]\n", stop_lon, yc, stop_lon, pole_lat, perim_n);
	if (perim_n) {
		for (k = perim_n-1; k > 0; k--, m++) {
			plon[m] = stop_lon;
			plat[m] = y_perim[k];
		}
	}
	/* Finally add the duplicate pole at the end of polygon so it is closed */
	plon[m] = stop_lon;
	plat[m++] = pole_lat;
	if (perim_n) {
		gmt_M_free (GMT, x_perim);	gmt_M_free (GMT, y_perim);	/* No longer needed */
	}
	GMT_Report (GMT->parent, GMT_MSG_DEBUG, "New path has %d points, we allocated %d points\n", m, n_new);
#if 0
	fp = fopen ("shit.txt", "w");
	for (k = 0; k < m; k++) {
		fprintf (fp, "%lg\t%lg\n", plon[k], plat[k]);
	}
	fclose (fp);
#endif
	*lon = plon;	*lat = plat;
	return (m);	/* Number of points in new polygon */
}

void gmt_geo_polygons (struct GMT_CTRL *GMT, struct GMT_DATASEGMENT *S) {
	/* Deal with plotting of one or more polygons that may wrap across the map.
 	 * Multi-polygons occur if composed of a perimeter and one or more holes.
 	 * This is marked by S->next being set to point to the next hole.
	 * Also, if the perimeter is a polar cap we must add a helping line that
	 * connects to the pole but this line should not be drawn.  This is why
	 * we must lay down path twice (first for fill; then for line) since the
	 * two paths are not the same.  If no fill is requested then we just draw lines.
	 */
	struct GMT_DATASEGMENT *S2 = NULL;
	struct GMT_DATASEGMENT_HIDDEN *SH = gmt_get_DS_hidden (S);
 	bool add_pole, separate;
	int outline = 0, P_handedness = GMT_NOTSET, H_handedness;
	int geo = gmt_M_is_geographic (GMT, GMT_IN);
	uint64_t used = 0;
	char *type[2] = {"Perimeter", "Polar cap perimeter"};
	char *use[2] = {"fill only", "fill and outline"};
	char comment[GMT_LEN64] = {""};
	struct PSL_CTRL *PSL= GMT->PSL;

	/* CASE 1: NO FILL REQUESTED -- JUST DRAW OUTLINE */

	if (gmt_M_eq (PSL->current.rgb[PSL_IS_FILL][0], -1.0)) {
		if ((GMT->current.plot.n = gmt_geo_to_xy_line (GMT, S->data[GMT_X], S->data[GMT_Y], S->n_rows)) == 0) return;	/* Nothing further to do */
		PSL_comment (PSL, "Perimeter polygon for outline only\n");
		gmt_plot_line (GMT, GMT->current.plot.x, GMT->current.plot.y, GMT->current.plot.pen, GMT->current.plot.n, PSL_LINEAR);	/* Separately plot the outline */
		for (S2 = gmt_get_next_S (S); S2; S2 = gmt_get_next_S (S2)) {
			if ((GMT->current.plot.n = gmt_geo_to_xy_line (GMT, S2->data[GMT_X], S2->data[GMT_Y], S2->n_rows)) == 0) continue;	/* Nothing for this hole */
			PSL_comment (PSL, "Hole polygon for outline only\n");
			gmt_plot_line (GMT, GMT->current.plot.x, GMT->current.plot.y, GMT->current.plot.pen, GMT->current.plot.n, PSL_LINEAR);	/* Separately plot the outline */
		}
		return;	/* Done with the simple task of drawing lines */
	}

	/* CASE 2: FILL REQUESTED -- WITH OR WITHOUT OUTLINE */

	add_pole = (abs (SH->pole) == 1);	/* true if a polar cap */
	separate = ((add_pole || gmt_get_next_S (S)) && PSL->current.outline);	/* Multi-polygon (or polar cap) fill with outline handled by doing fill and outline separately */
	if (separate) {				/* Do fill and outline separately */
		outline = PSL->current.outline;	/* Keep a copy of what we wanted */
		PSL->current.outline = false;	/* Turns off outline for now (if set) */
		PSL_command (PSL, "O0\n");	/* Temporarily switch off outline in the PS */
	}

	/* Here we must lay down the perimeter and then the holes.  */

	if (PSL->internal.comments) snprintf (comment, GMT_LEN64, "%s polygon for %s\n", type[add_pole], use[PSL->current.outline]);
	used = gmtplot_geo_polygon_segment (GMT, S, add_pole, true, comment);	/* First lay down perimeter */
	for (S2 = gmt_get_next_S (S); S2; S2 = gmt_get_next_S (S2)) {	/* Process all holes [none processed if there aren't any holes] */
		if (P_handedness == GMT_NOTSET)
			P_handedness = gmt_polygon_orientation (GMT, S->data[GMT_X], S->data[GMT_Y], S->n_rows, geo);
		H_handedness = gmt_polygon_orientation (GMT, S2->data[GMT_X], S2->data[GMT_Y], S2->n_rows, geo);

		if (PSL->internal.comments) snprintf (comment, GMT_LEN64, "Hole polygon for %s\n", use[PSL->current.outline]);
		if (H_handedness == P_handedness) {
			uint64_t row_f, row_l, col;
			for (row_f = 0, row_l = S2->n_rows - 1; row_f < S2->n_rows/2; row_f++, row_l--) {
				for (col = 0; col < S2->n_columns; col++) gmt_M_double_swap (S2->data[col][row_f], S2->data[col][row_l]);
			}
		}
		used += gmtplot_geo_polygon_segment (GMT, S2, false, false, comment);	/* Add this hole to the path */
	}
	if (used) {
		PSL_comment (PSL, "Reset FO and fill the path\n");
		PSL_command (PSL, "/FO {fs os}!\nFO\n");	/* Reset FO to its original settings, then force the fill */
	}
	if (separate) {	/* Must draw outline separately */
		if ((GMT->current.plot.n = gmt_geo_to_xy_line (GMT, S->data[GMT_X], S->data[GMT_Y], S->n_rows)) == 0) return;	/* Nothing further to do */
		PSL_command (PSL, "O1\n");	/* Switch on outline again */
		PSL_comment (PSL, "%s polygon for outline only\n", type[add_pole]);
		PSL->current.outline = outline;	/* Reset outline to what it was originally */
		gmt_plot_line (GMT, GMT->current.plot.x, GMT->current.plot.y, GMT->current.plot.pen, GMT->current.plot.n, PSL_LINEAR);	/* Separately plot the outline */
		for (S2 = gmt_get_next_S (S); S2; S2 = gmt_get_next_S (S2)) {
			if ((GMT->current.plot.n = gmt_geo_to_xy_line (GMT, S2->data[GMT_X], S2->data[GMT_Y], S2->n_rows)) == 0) continue;	/* Nothing for this hole */
			PSL_comment (PSL, "Hole polygon for outline only\n");
			gmt_plot_line (GMT, GMT->current.plot.x, GMT->current.plot.y, GMT->current.plot.pen, GMT->current.plot.n, PSL_LINEAR);	/* Separately plot the outline */
		}
	}
}

void gmt_plot_geo_ellipse (struct GMT_CTRL *GMT, double lon, double lat, double major, double minor, double azimuth) {
	/* gmt_plot_geo_ellipse takes the location, axes (in km), and azimuth of an ellipse
	   and draws an approximate ellipse using N-sided polygon and the chosen map projection.
	   We determine N by looking at the spacing between successive points for a trial N and
	   then scale N up or down to satisfy the minimum point spacing criteria. */

	struct GMT_DATASEGMENT *S = gmt_get_geo_ellipse (GMT, lon, lat, major, minor, azimuth, 0);

	gmt_geo_polygons (GMT, S);

	gmt_free_segment (GMT, &S);
}

GMT_LOCAL void gmtplot_get_far_point (struct GMT_CTRL *GMT, double lon, double lat, double radius, double *P) {
	/* Get a point P that is radius degrees away along the meridian through our point X */
	double plat, plon;
	plat = lat + radius;
	plon = lon;
	if (plat > 90.0) {	/* Went over the pole */
		plon += 180.0;
		plat = 180 - plat;
	}
	gmt_geo_to_cart (GMT, plat, plon, P, true);	/* Vector <radius> degrees away from (lon,lat) along meridian */
}

GMT_LOCAL void gmtplot_geo_spider (struct GMT_CTRL *GMT, double xlon, double xlat, double radius_i, double radius_o, double dr, double az_start, double az_stop, double da, unsigned int wmode) {
	/* gmtplot_geo_spider takes the location, radius_i (in unit), radius_o, dr, and start/stop azimuths of an geo-wedge and da
	   and draws an approximate circular spider-web using N-sided polygon.
	   mode & 1: Just draw arc(s)
	   mode & 2: Just draw radii(s)
 	*/

	int n_arc, k, ko, n_seg;
	uint64_t n_new;
	bool windshield = (radius_i > 0.0);	/* Windshield web */
	enum GMT_enum_wedgetype mode = wmode;
	double qlon, qlat, az, rot_start, E[3], P_o[3], P_i[3], Q[3], R[3][3];
	struct GMT_DATASEGMENT *S = NULL;

	radius_i = gmtlib_conv_distance (GMT, radius_i, 'k', 'd');	/* Convert inner radius from km to degrees */
	radius_o = gmtlib_conv_distance (GMT, radius_o, 'k', 'd');	/* Convert outer radius from km to degrees */
	dr = gmtlib_conv_distance (GMT, dr, 'k', 'd');			/* Convert radial increments from km to degrees */

	gmt_geo_to_cart (GMT, xlat, xlon, E, true);	/* Euler rotation pole at point location */

	/* Get a point P_o that is radius_o degrees away along the meridian through our point X */
	gmtplot_get_far_point (GMT, xlon, xlat, radius_o, P_o);
	if (windshield)	/* Get a point P_i that is radius_i degrees away along the meridian through our point X */
		gmtplot_get_far_point (GMT, xlon, xlat, radius_i, P_i);

	PSL_comment (GMT->PSL, "Placing Spider Web\n");
	PSL_command (GMT->PSL, "V PSL_spiderpen\n");	/* Place spider under gsave/grestore and change to spiderpen */
	if (mode == GMT_WEDGE_RADII || mode == GMT_WEDGE_SPIDER) {	/* Need to draw radial start and end points */
		double *azim = NULL;
		if (da > 0.0)	/* Must draw several radial lines */
			n_seg = gmtlib_linear_array (GMT, az_start, az_stop, da, 0.0, &azim);
		else {	/* Two radial lines only */
			azim = gmt_M_memory (GMT, NULL, n_seg = 2, double);
			azim[0] = az_start;	azim[1] = az_stop;
		}
		PSL_comment (GMT->PSL, "Drawing Spider Radials\n");
		for (k = 0; k < n_seg; k++) {	/* For each radial line */
			S = GMT_Alloc_Segment (GMT->parent, GMT_NO_STRINGS, 2, 2, NULL, NULL);	/* Segment with two rows */
			gmt_make_rot_matrix2 (GMT, E, -azim[k], R);	/* Since we have a right-handed rotation but gave azimuths */
			if (windshield) {	/* Start at inner arc point */
				gmt_matrix_vect_mult (GMT, 3U, R, P_i, Q);
				gmt_cart_to_geo (GMT, &S->data[GMT_Y][0], &S->data[GMT_X][0], Q, true);	/* Rotated inner point */
			}
			else {	/* Start at origin */
				S->data[GMT_X][0] = xlon;	S->data[GMT_Y][0] = xlat;
			}
			gmt_matrix_vect_mult (GMT, 3U, R, P_o, Q);
			gmt_cart_to_geo (GMT, &S->data[GMT_Y][1], &S->data[GMT_X][1], Q, true);	/* Rotated outer point */
			if ((n_new = gmt_fix_up_path (GMT, &S->data[GMT_X], &S->data[GMT_Y], S->n_rows, 0.0, 0)) == 0) {
				gmt_free_segment (GMT, &S);
				continue;
			}
			S->n_rows = n_new;
			if ((GMT->current.plot.n = gmt_geo_to_xy_line (GMT, S->data[GMT_X], S->data[GMT_Y], S->n_rows)) == 0) continue;
			gmt_plot_line (GMT, GMT->current.plot.x, GMT->current.plot.y, GMT->current.plot.pen, GMT->current.plot.n, PSL_LINEAR);
			gmt_free_segment (GMT, &S);
		}
		gmt_M_free (GMT, azim);
	}
	if (mode == GMT_WEDGE_ARCS || mode == GMT_WEDGE_SPIDER) {	/* Need to draw one or more arcs */
		double d_az, px, py, qx, qy, L, plon_o, plat_o;
		double *r = NULL;
		plat_o = xlat + radius_o;
		plon_o = xlon;
		if (plat_o > 90.0) {	/* Went over the pole */
			plon_o += 180.0;
			plat_o = 180 - plat_o;
		}
		/* Compute distance between P_o and Q and compare to map_line_step to determine azimuthal sampling */
		gmt_make_rot_matrix2 (GMT, E, 1.0, R);		/* Test point 1 degree away */
		gmt_matrix_vect_mult (GMT, 3U, R, P_o, Q);	/* Get Q = R * P_o */
		gmt_cart_to_geo (GMT, &qlat, &qlon, Q, true);	/* Coordinates of rotated point */
		gmt_geo_to_xy (GMT, plon_o, plat_o, &px, &py);	/* P_o projected on map */
		gmt_geo_to_xy (GMT, qlon, qlat, &qx, &qy);	/* Q projected on map */
		L = hypot (px - qx, py - qy);			/* Distance in inches along arc for 1 degree of azimuth change */
		/* Estimate how many intermediate points by dividing the estinate arc length by line_step */
		n_arc = MAX (2, irint (fabs (az_stop - az_start) * L /GMT->current.setting.map_line_step));
		d_az = (az_stop - az_start) / (n_arc - 1);	/* Azimuthal sampling rate */
		GMT_Report (GMT->parent, GMT_MSG_DEBUG, "Arcs will be approximated by %d-point lines\n", n_arc);
		PSL_comment (GMT->PSL, "Drawing Spider Arcs\n");

		if (dr > 0.0)	/* Must draw several arcs */
			n_seg = gmtlib_linear_array (GMT, (radius_i > 0.0) ? radius_i : dr, radius_o, dr, 0.0, &r);
		else {	/* One or two arcs only */
			if (radius_i > 0.0) {
				r = gmt_M_memory (GMT, NULL, n_seg = 2, double);
				r[0] = radius_i;	r[1] = radius_o;
			}
			else {
				r = gmt_M_memory (GMT, NULL, n_seg = 1, double);
				r[0] = radius_o;
			}
		}

		d_az = -d_az;	/* Since we have a right-handed rotation but gave azimuths */
		for (k = 0; k < n_seg; k++) {
			S = GMT_Alloc_Segment (GMT->parent, GMT_NO_STRINGS, n_arc, 2, NULL, NULL);
			gmtplot_get_far_point (GMT, xlon, xlat, r[k], P_o);
			rot_start = -az_start;	/* Since we have a right-handed rotation but gave azimuths */
			for (ko = 0; ko < n_arc; ko++) {
				az = rot_start + ko * d_az;
				gmt_make_rot_matrix2 (GMT, E, az, R);
				gmt_matrix_vect_mult (GMT, 3U, R, P_o, Q);
				gmt_cart_to_geo (GMT, &S->data[GMT_Y][ko], &S->data[GMT_X][ko], Q, true);	/* Rotated outer point */
			}
			if ((n_new = gmt_fix_up_path (GMT, &S->data[GMT_X], &S->data[GMT_Y], S->n_rows, 0.0, 0)) == 0) {
				gmt_free_segment (GMT, &S);
				continue;
			}
			S->n_rows = n_new;
			if ((GMT->current.plot.n = gmt_geo_to_xy_line (GMT, S->data[GMT_X], S->data[GMT_Y], S->n_rows)) == 0) continue;
			gmt_plot_line (GMT, GMT->current.plot.x, GMT->current.plot.y, GMT->current.plot.pen, GMT->current.plot.n, PSL_LINEAR);
			gmt_free_segment (GMT, &S);
		}
		gmt_M_free (GMT, r);
	}
	PSL_command (GMT->PSL, "U\n");	/* End block where spiderpen is active; this resets previous pen (for outline) */
}

GMT_LOCAL void gmtplot_geo_wedge_fill (struct GMT_CTRL *GMT, double xlon, double xlat, double radius_i, double radius_o, double az_start, double az_stop, bool fill, bool outline) {
	/* gmt_geo_wedge takes the location, radius_i (in unit), radius_o (in unit), and start/stop azimuths of an geo-wedge
	   and draws an approximate circluar wedge using N-sided polygon.
	   mode = 3: Draw the entire closed wedge.
	   mode = 1: Just draw arc [no fill possible]
	   mode = 2: Just draw jaw [no fill possible]
 	*/

	int n_arc, k, ki, ko, n_path;
	uint64_t n_new;
	bool windshield = (radius_i > 0.0);	/* Windshield plot */
	double d_az, px, py, qx, qy, L, plon_o, plat_o, qlon, qlat, az, rot_start, E[3], P_o[3], P_i[3], Q[3], R[3][3];
	struct GMT_DATASEGMENT *S = NULL;

	radius_i = gmtlib_conv_distance (GMT, radius_i, 'k', 'd');	/* Convert inner radius from km to degrees */
	radius_o = gmtlib_conv_distance (GMT, radius_o, 'k', 'd');	/* Convert outer radius from km to degrees */

	gmt_geo_to_cart (GMT, xlat, xlon, E, true);	/* Euler rotation pole at point location */

	/* Get a point P_o that is radius_o degrees away along the meridian through our point X */
	gmtplot_get_far_point (GMT, xlon, xlat, radius_o, P_o);
	if (windshield)	/* Get a point P_i that is radius_i degrees away along the meridian through our point X */
		gmtplot_get_far_point (GMT, xlon, xlat, radius_i, P_i);
	/* Compute distance between P_o and Q and compare to map_line_step to determine azimuthal sampling */
	plat_o = xlat + radius_o;
	plon_o = xlon;
	if (plat_o > 90.0) {	/* Went over the pole */
		plon_o += 180.0;
		plat_o = 180 - plat_o;
	}
	gmt_make_rot_matrix2 (GMT, E, 1.0, R);		/* Test point 1 degree away */
	gmt_matrix_vect_mult (GMT, 3U, R, P_o, Q);	/* Get Q = R * P_o */
	gmt_cart_to_geo (GMT, &qlat, &qlon, Q, true);	/* Coordinates of rotated point */
	gmt_geo_to_xy (GMT, plon_o, plat_o, &px, &py);	/* P_o projected on map */
	gmt_geo_to_xy (GMT, qlon, qlat, &qx, &qy);	/* Q projected on map */
	L = hypot (px - qx, py - qy);			/* Distance in inches along arc for 1 degree of azimuth change */
	/* Estimate how many intermediate points by dividing the estinate arc length by line_step */
	n_arc = MAX (2, irint (fabs (az_stop - az_start) * L /GMT->current.setting.map_line_step));
	d_az = (az_stop - az_start) / (n_arc - 1);	/* Azimuthal sampling rate */
	n_path = n_arc;			/* Total number of points along outer arc */
	if (windshield)	/* Need points along inner arc */
		n_path *= 2;
	else	/* Just place apex */
		n_path++;
	n_path++;	/* Closed the polygon */
	GMT_Report (GMT->parent, GMT_MSG_DEBUG, "Wedge will be approximated by %d-sided polygon\n", n_path);
	S = GMT_Alloc_Segment (GMT->parent, GMT_NO_STRINGS, n_path, 2, NULL, NULL);	/* Polygon array */
	rot_start = -az_start;	/* Since we have a right-handed rotation but gave azimuths */
	d_az = -d_az;		/* Same reason */
	for (k = ko = 0; k < n_arc; k++, ko++) {
		az = rot_start + k * d_az;
		gmt_make_rot_matrix2 (GMT, E, az, R);
		gmt_matrix_vect_mult (GMT, 3U, R, P_o, Q);
		gmt_cart_to_geo (GMT, &S->data[GMT_Y][ko], &S->data[GMT_X][ko], Q, true);	/* Rotated outer point */
		if (windshield) {	/* Get the corresponding point on the inner arc but offset its index */
			gmt_matrix_vect_mult (GMT, 3U, R, P_i, Q);
			ki = n_path - 2 - ko;	/* Point index for this angle on the return arc */
			gmt_cart_to_geo (GMT, &S->data[GMT_Y][ki], &S->data[GMT_X][ki], Q, true);	/* Rotated inner point */
		}
	}
	if (!windshield)	/* Add apex of wedge */
		S->data[GMT_X][ko] = xlon, S->data[GMT_Y][ko++] = xlat;
	/* Close polygon */
	S->data[GMT_X][n_path-1] = S->data[GMT_X][0];	S->data[GMT_Y][n_path-1] = S->data[GMT_Y][0];
	/* Resample along great circles */
	if ((n_new = gmt_fix_up_path (GMT, &S->data[GMT_X], &S->data[GMT_Y], S->n_rows, 0.0, 0)) == 0) {
		gmt_free_segment (GMT, &S);
		return;
	}
	S->n_rows = n_new;
	gmt_set_seg_minmax (GMT, GMT_IS_POLY, 2, S);	/* Update min/max of x/y only */

	if (fill && outline) {
		PSL_comment (GMT->PSL, "Drawing Wedge fill and outline\n");
		gmt_geo_polygons (GMT, S);
	}
	else if (fill) {
		PSL_comment (GMT->PSL, "Drawing Wedge fill only\n");
		PSL_command (GMT->PSL, "V O0\n");	/* Temporarily disable outlines */
		gmt_geo_polygons (GMT, S);
		PSL_command (GMT->PSL, "U\n");		/* Undo */
	}
	else if (outline) {
		PSL_comment (GMT->PSL, "Drawing Wedge outline only\n");
		if ((GMT->current.plot.n = gmt_geo_to_xy_line (GMT, S->data[GMT_X], S->data[GMT_Y], S->n_rows)))
			gmt_plot_line (GMT, GMT->current.plot.x, GMT->current.plot.y, GMT->current.plot.pen, GMT->current.plot.n, PSL_LINEAR);
	}

	gmt_free_segment (GMT, &S);
}

void gmt_geo_wedge (struct GMT_CTRL *GMT, double xlon, double xlat, double radius_i, double radius_o, double dr, double az_start, double az_stop, double da, unsigned int wmode, bool fill, bool outline) {
	/* gmt_geo_wedge takes the location, radius_i (in km), radius_o (in km), dr (in km) and start/stop/da azimuths of an geo-wedge
	   and draws an approximate circular wedge or windshield using N-sided polygon.
	   If fill is true then we paint this polygon.
	   If mode is not GMT_WEDGE_NORMAL then we draw the spider web on top.
	   The form of that depends on dr > 0 and da > 0, otherwise we just do the outline.
 	*/

	enum GMT_enum_wedgetype mode = wmode;

	if (mode == GMT_WEDGE_NORMAL) {	/* Just a regular filled/outlined geowedge */
		gmtplot_geo_wedge_fill (GMT, xlon, xlat, radius_i, radius_o, az_start, az_stop, fill, outline);
		return;
	}

	/* Here we need to lay down fill first (if active), then spider web, then wedge outline (if active) */

	if (fill) gmtplot_geo_wedge_fill (GMT, xlon, xlat, radius_i, radius_o, az_start, az_stop, true, false);	/* Just fill (if active) */
	gmtplot_geo_spider (GMT, xlon, xlat, radius_i, radius_o, dr, az_start, az_stop, da, wmode);			/* Spiderweb */
	if (outline) gmtplot_geo_wedge_fill (GMT, xlon, xlat, radius_i, radius_o, az_start, az_stop, false, true);	/* Just outline (if active) */
}

unsigned int gmt_geo_vector (struct GMT_CTRL *GMT, double lon0, double lat0, double azimuth, double length, struct GMT_PEN *pen, struct GMT_SYMBOL *S) {
	/* gmt_geo_vector takes the location lon0, lat0, azimuth of the vector at that point, and the
	   length (in km), and and draws the vector using the chosen map projection.  If arrow heads
	   have been requested we compute an arc length in degrees that is equivalent to the chosen
	   symbol size.  With arrow heads we also shorten the vector arc so that unfilled vector heads
	   are possible. If a small-circle vector is chosen then azimuth, length may be opening angles
	   1 and 2 if PSL_VEC_ANGLES is set as well. */
	unsigned int warn;
	if ((S->v.status & PSL_VEC_SCALE) == 0) {	/* Must determine the best inch to degree scale for this map */
		if (gmt_M_is_perspective (GMT)) {
			double clon, clat;
			gmt_xy_to_geo (GMT, &clon, &clat, GMT->current.map.half_width, GMT->current.map.half_height);	/* Geographic coordinates of middle map point */
			S->v.scale = gmtplot_inch_to_degree_scale (GMT, clon, clat, azimuth);
			S->v.status |= PSL_VEC_SCALE;
			GMT_Report (GMT->parent, GMT_MSG_DEBUG, "Vector stem scale is %g degrees/inch at (%g, %g) for az = %g\n", S->v.scale, clon, clat, azimuth);
		}
		else {	/* Set scale each time locally */
			S->v.scale = gmtplot_inch_to_degree_scale (GMT, lon0, lat0, azimuth);
			GMT_Report (GMT->parent, GMT_MSG_DEBUG, "Vector stem scale is %g degrees/inch at (%g, %g) for az = %g\n", S->v.scale, lon0, lat0, azimuth);
		}
	}

	if (S->v.status & PSL_VEC_POLE)
		warn = gmtplot_geo_vector_smallcircle (GMT, lon0, lat0, azimuth, length, pen, S);
	else
		warn = gmtplot_geo_vector_greatcircle (GMT, lon0, lat0, azimuth, length, pen, S);
	return (warn);
}

void gmt_geo_rectangle (struct GMT_CTRL *GMT, double lon, double lat, double width, double height, double azimuth) {
	/* gmt_geo_rectangle takes the location, axes (in km), and azimuth of a rectangle
	   and draws the rectangle using the chosen map projection */

	int jump;
	double sin_azimuth, cos_azimuth, sinp, cosp, x, y, x_prime, y_prime, rho, c, dim[3];
	double sin_c, cos_c, center, lon_w, lat_w, lon_h, lat_h, xp, yp, xw, yw, xh, yh;
	struct PSL_CTRL *PSL= GMT->PSL;

	azimuth = gmt_azim_to_angle (GMT, lon, lat, 0.1, azimuth);
	gmt_geo_to_xy (GMT, lon, lat, &xp, &yp);		/* Center of rectangle */

	width *= 500.0, height *= 500.0;	/* Convert to meters and get half the size */
	dim[0] = azimuth;
	sincosd (azimuth, &sin_azimuth, &cos_azimuth);
	sincosd (lat, &sinp, &cosp);		/* Set up azimuthal equidistant projection */

	center = (GMT->current.proj.central_meridian < GMT->common.R.wesn[XLO] || GMT->current.proj.central_meridian > GMT->common.R.wesn[XHI]) ? 0.5 * (GMT->common.R.wesn[XLO] + GMT->common.R.wesn[XHI]) : GMT->current.proj.central_meridian;

	/* Get first point width away from center */
	sincos (0.0, &y, &x);
	x *= width;
	y *= height;
	/* Get rotated coordinates in m */
	x_prime = x * cos_azimuth - y * sin_azimuth;
	y_prime = x * sin_azimuth + y * cos_azimuth;
	/* Convert m back to lon lat */
	rho = hypot (x_prime, y_prime);
	c = rho / GMT->current.proj.EQ_RAD;
	sincos (c, &sin_c, &cos_c);
	lat_w = d_asind (cos_c * sinp + (y_prime * sin_c * cosp / rho));
	if ((lat - 90.0) > -GMT_CONV8_LIMIT)	/* origin in Northern hemisphere */
		lon_w = lon + d_atan2d (x_prime, -y_prime);
	else if ((lat + 90.0) < GMT_CONV8_LIMIT)	/* origin in Southern hemisphere */
		lon_w = lon + d_atan2d (x_prime, y_prime);
	else
		lon_w = lon + d_atan2d (x_prime * sin_c, (rho * cosp * cos_c - y_prime * sinp * sin_c));
	while ((lon_w - center) < -180.0) lon_w += 360.0;
	while ((lon_w - center) > +180.0) lon_w -= 360.0;
	gmt_geo_to_xy (GMT, lon_w, lat_w, &xw, &yw);	/* Get projected x,y coordinates */
	if ((jump = (*GMT->current.map.jump) (GMT, xp, yp, xw, yw)))	/* Adjust for map jumps */
		xw += jump * 2.0 * gmt_half_map_width (GMT, yp);
	dim[1] = 2.0 * hypot (xp - xw, yp - yw);	/* Estimate of rectangle width in plot units (inch) */
	/* Get 2nd point height away from center */
	sincos (M_PI_2, &y, &x);
	x *= width;
	y *= height;
	/* Get rotated coordinates in m */
	x_prime = x * cos_azimuth - y * sin_azimuth;
	y_prime = x * sin_azimuth + y * cos_azimuth;
	/* Convert m back to lon lat */
	rho = hypot (x_prime, y_prime);
	c = rho / GMT->current.proj.EQ_RAD;
	sincos (c, &sin_c, &cos_c);
	lat_h = d_asind (cos_c * sinp + (y_prime * sin_c * cosp / rho));
	if ((lat - 90.0) > -GMT_CONV8_LIMIT)	/* origin in Northern hemisphere */
		lon_h = lon + d_atan2d (x_prime, -y_prime);
	else if ((lat + 90.0) < GMT_CONV8_LIMIT)	/* origin in Southern hemisphere */
		lon_h = lon + d_atan2d (x_prime, y_prime);
	else
		lon_h = lon + d_atan2d (x_prime * sin_c, (rho * cosp * cos_c - y_prime * sinp * sin_c));
	while ((lon_h - center) < -180.0) lon_h += 360.0;
	while ((lon_h - center) > +180.0) lon_h -= 360.0;
	gmt_geo_to_xy (GMT, lon_h, lat_h, &xh, &yh);
	if ((jump = (*GMT->current.map.jump) (GMT, xp, yp, xh, yh)))	/* Adjust for map jumps */
		xh += jump * 2.0 * gmt_half_map_width (GMT, yp);
	dim[2] = 2.0 * hypot (xp - xh, yp - yh);	/* Estimate of rectangle width in plot units (inch) */
	PSL_plotsymbol (PSL, xp, yp, dim, PSL_ROTRECT);
}

void gmt_draw_front (struct GMT_CTRL *GMT, double x[], double y[], uint64_t n, struct GMT_FRONTLINE *f) {
	int ngap, tmp_join = 0, tmp_limit = 0;
	bool skip;
	uint64_t i;
	double *s = NULL, xx[4], yy[4], dist = 0.0, w, frac, dx, dy, angle, dir1, dir2;
	double gap, x0, y0, xp, yp, len2, len3, len4, cosa, sina, sa, ca, offx, offy, dim[PSL_MAX_DIMS];
	struct PSL_CTRL *PSL= GMT->PSL;

	if (n < 2) return;

	gmt_M_memset (dim, PSL_MAX_DIMS, double);
	s = gmt_M_memory (GMT, NULL, n, double);
	for (i = 1, s[0] = 0.0; i < n; i++) {
		/* Watch out for longitude wraps */
		dx = x[i] - x[i-1];
		w = gmt_half_map_width (GMT, y[i]);
		if (GMT->current.map.is_world && fabs (dx) > w) dx = copysign (2.0 * w - fabs (dx), -dx);
		s[i] = s[i-1] + hypot (dx, y[i] - y[i-1]);
	}

	if (f->f_gap > 0.0) {	/* Gave positive interval */
		if (f->f_exact) {	/* Use gap exactly as given, not worry about ending line with tick */
			ngap = floor ((s[n-1] * (1.0 + GMT_CONV6_LIMIT)) / f->f_gap);	/* Allow 1 ppm noise since we use floor */
			gap = f->f_gap;	/* As given */
		}
		else {	/* Adjust so we start and end with a tick on each line */
			ngap = irint (s[n-1] / f->f_gap);
			gap = s[n-1] / ngap;	/* Adjust gap to fit line length */
			ngap++;
		}
		dist = f->f_off;	/* Start off at the offset distance [0] */
		GMT_Report (GMT->parent, GMT_MSG_DEBUG, "Given gap: %g Adjusted gap: %g Number of front gaps: %d\n", f->f_gap, gap, ngap);
	}
	else {	/* Gave negative interval which means the # of ticks required */
		ngap = irint (fabs (f->f_gap));
		if (ngap == 0) {	/* Cannot happen but might as well leave the test in case of snafus */
			GMT_Report (GMT->parent, GMT_MSG_WARNING, "Number of front ticks reset from 0 to 1 (check your arguments)\n");
			ngap = 1;
		}
		if (ngap == 1)	/* Single centered tick */
			dist = 0.5 * s[n-1], gap = s[n-1];
		else		/* Equidistantly spaced tick starting at 1st point and ending at last */
			gap = s[n-1] / (ngap - 1);
		GMT_Report (GMT->parent, GMT_MSG_DEBUG, "Given number of front gaps: %d Computed gap: %g\n", ngap, gap);
	}
	
	PSL_command (GMT->PSL, "V\n");	/* In case we change the graphic state regarding pens */

	len2 = 0.5 * f->f_len;
	len4 = 0.25 * f->f_len;
	len3 = 0.866025404 * f->f_len;
	if (f->f_sense == GMT_FRONT_CENTERED) len3 = len2;
	if (f->f_symbol) {	/* Temporarily use miter to get sharp points at slip vectors */
		tmp_join = PSL->internal.line_join;	PSL_setlinejoin (PSL, 0);
		tmp_limit = PSL->internal.miter_limit;	PSL_setmiterlimit (PSL, 0);
	}
	if (f->f_pen == 1) gmt_setpen (GMT, &f->pen);	/* Set alternate symbol pen */
	i = 0;
	while (i < n) {
		while ((s[i] - dist) > -GMT_CONV4_LIMIT) {	/* Time for tick */
			if (i > 0) {
				dx = x[i] - x[i-1];
				dy = y[i] - y[i-1];
			}
			else {
				dx = x[1] - x[0];
				dy = y[1] - y[0];
			}
			if (fabs (dist - s[i]) < GMT_CONV4_LIMIT) {
				x0 = x[i];
				y0 = y[i];
			}
			else {
				frac = (s[i] - dist) / (s[i] - s[i-1]);
				x0 = x[i] - dx * frac;
				y0 = y[i] - dy * frac;
			}
			angle = d_atan2 (dy, dx);
			skip = (GMT->current.map.is_world && fabs (dx) > gmt_half_map_width (GMT, y[i]));	/* Don't do ticks on jumps */
			if (skip) {
				dist += gap;	i++;
				continue;
			}

			switch (f->f_symbol) {
				case GMT_FRONT_TRIANGLE:	/* Triangle */
					switch (f->f_sense) {
						case GMT_FRONT_CENTERED:
							sincos (angle, &sina, &cosa);
							xx[0] = x0 + len2 * cosa;
							yy[0] = y0 + len2 * sina;
							xx[1] = x0 - len3 * sina;
							yy[1] = y0 + len3 * cosa;
							xx[2] = x0 - len2 * cosa;
							yy[2] = y0 - len2 * sina;
							xx[3] = x0 + len3 * sina;
							yy[3] = y0 - len3 * cosa;
							PSL_plotpolygon (PSL, xx, yy, 4);
							break;
						case GMT_FRONT_RIGHT:
							angle += M_PI;
							/* Intentionally fall through - after changing the angle */
						case GMT_FRONT_LEFT:
							sincos (angle, &sina, &cosa);
							xx[0] = x0 + len2 * cosa;
							yy[0] = y0 + len2 * sina;
							xx[1] = x0 - len3 * sina;
							yy[1] = y0 + len3 * cosa;
							xx[2] = x0 - len2 * cosa;
							yy[2] = y0 - len2 * sina;
							PSL_plotpolygon (PSL, xx, yy, 3);
							break;
					}
					break;

				case GMT_FRONT_CIRCLE:	/* Circles */
					switch (f->f_sense) {
						case GMT_FRONT_CENTERED:
							PSL_plotsymbol (PSL, x0, y0, &(f->f_len), PSL_CIRCLE);
							break;
						case GMT_FRONT_RIGHT:
							angle += M_PI;
							/* Intentionally fall through - after changing the angle */
						case GMT_FRONT_LEFT:
							dir1 = R2D * angle;
							dir2 = dir1 + 180.0;
							if (dir1 > dir2) dir1 -= 360.0;
							dim[0] = len2, dim[1] = dir1, dim[2] = dir2;	dim[7] = 3;
							PSL_plotsymbol (PSL, x0, y0, dim, PSL_WEDGE);
							break;
					}
					break;

				case GMT_FRONT_BOX:	/* Squares */
					switch (f->f_sense) {
						case GMT_FRONT_CENTERED:	/* Full square centered on line */
							sincos (angle, &sina, &cosa);
							xx[0] = x0 + len2 * (cosa + sina);	/* LR */
							yy[0] = y0 + len2 * (sina - cosa);
							xx[1] = x0 + len2 * (cosa - sina);	/* UR */
							yy[1] = y0 + len2 * (sina + cosa);
							xx[2] = x0 + len2 * (-cosa - sina);	/* UL */
							yy[2] = y0 + len2 * (-sina + cosa);
							xx[3] = x0 + len2 * (-cosa + sina);	/* LL */
							yy[3] = y0 + len2 * (-sina - cosa);
							break;
						case GMT_FRONT_RIGHT:
							angle += M_PI;
							/* Intentionally fall through - after changing the angle */
						case GMT_FRONT_LEFT:
							/* Half square on the chosen side */
							sincos (angle, &sina, &cosa);
							xx[0] = x0 + len2 * (cosa);	/* LR */
							yy[0] = y0 + len2 * (sina);
							xx[1] = x0 + len2 * (cosa - sina);	/* UR */
							yy[1] = y0 + len2 * (sina + cosa);
							xx[2] = x0 + len2 * (-cosa - sina);	/* UL */
							yy[2] = y0 + len2 * (-sina + cosa);
							xx[3] = x0 + len2 * (-cosa);	/* LL */
							yy[3] = y0 + len2 * (-sina);
							break;
					}
					PSL_plotpolygon (PSL, xx, yy, 4);
					break;

				case GMT_FRONT_SLIP: /* draw strike-slip arrows */
					sincos (angle, &sina, &cosa);
					offx = GMT->current.setting.map_annot_offset[GMT_PRIMARY] * sina; /* get offsets from front line */
					offy = GMT->current.setting.map_annot_offset[GMT_PRIMARY] * cosa;
					/* sense == GMT_FRONT_LEFT == left-lateral, R_RIGHT = right lateral */
					/* arrow "above" line */
					sincos (angle + (f->f_sense * f->f_angle * D2R), &sa, &ca);
					xp = x0 + f->f_sense * offx;
					yp = y0 - f->f_sense * offy;
					xx[0] = xp - len2 * cosa;
					yy[0] = yp - len2 * sina;
					xx[1] = xp + len2 * cosa;
					yy[1] = yp + len2 * sina;
					xx[2] = xx[1] - len4 * ca;
					yy[2] = yy[1] - len4 * sa;
					PSL_plotline (PSL, xx, yy, 3, PSL_MOVE|PSL_STROKE);

					/* arrow "below" line */
					sincos (angle - (f->f_sense * (180.0 - f->f_angle) * D2R), &sa, &ca);
					xp = x0 - f->f_sense * offx;
					yp = y0 + f->f_sense * offy;
					xx[0] = xp + len2 * cosa;
					yy[0] = yp + len2 * sina;
					xx[1] = xp - len2 * cosa;
					yy[1] = yp - len2 * sina;
					xx[2] = xx[1] - len4 * ca;
					yy[2] = yy[1] - len4 * sa;
					PSL_plotline (PSL, xx, yy, 3, PSL_MOVE|PSL_STROKE);
					break;

				case GMT_FRONT_SLIPC: /* Draw curved strike-slip arrows a la USGS */
					PSL_command (PSL, "V ");	/* Place symbol under gsave/grestore since we will translate/rotate */
					PSL_setorigin (PSL, x0, y0, R2D * angle, PSL_FWD);
					offy = GMT->current.setting.map_annot_offset[GMT_PRIMARY]; /* get offset from front line */
					/* sense == GMT_FRONT_LEFT == left-lateral, R_RIGHT = right lateral */
					/* arrow "above" line */
					xx[0] = f->f_sense* len2;	xx[1] = -f->f_sense*len2;
					yy[0] = yy[1] = offy;
					PSL_plotline (PSL, xx, yy, 2, PSL_MOVE);
					PSL_plotarc (PSL, xx[1], offy + 0.4 * f->f_len, 0.4 * f->f_len, 270.0, 270.0+f->f_sense*f->f_angle, PSL_STROKE);

					/* arrow "below" line */
					xx[0] = -f->f_sense*len2;	xx[1] = f->f_sense*len2;
					yy[0] = yy[1] = -offy;
					PSL_plotline (PSL, xx, yy, 2, PSL_MOVE);
					PSL_plotarc (PSL, xx[1], -offy - 0.4 * f->f_len, 0.4 * f->f_len, 90.0, 90.0+f->f_sense*f->f_angle, PSL_STROKE);
					PSL_command (PSL, "U\n");
					break;

				case GMT_FRONT_FAULT:	/* Normal fault ticks */
					xx[0] = xx[1] = x0, yy[0] = yy[1] = y0;
					if (f->f_sense == GMT_FRONT_CENTERED) {
						angle -= M_PI_2;
						sincos (angle, &sina, &cosa);
						xx[0] += len2 * cosa;
						yy[0] += len2 * sina;
						xx[1] -= len2 * cosa;
						yy[1] -= len2 * sina;
					}
					else {
						angle += (f->f_sense * M_PI_2);
						sincos (angle, &sina, &cosa);
						xx[1] += len2 * cosa;
						yy[1] += len2 * sina;
					}
					PSL_plotline (PSL, xx, yy, 2, PSL_MOVE|PSL_STROKE);
					break;
			}
			dist += gap;
		}
		i++;
	}
	gmt_M_free (GMT, s);
	if (f->f_symbol) {	/* Switch line join style back */
		PSL_setlinejoin (PSL, tmp_join);
		PSL_setmiterlimit (PSL, tmp_limit);
	}
	PSL_command (GMT->PSL, "U\n");
}

void gmt_plane_perspective (struct GMT_CTRL *GMT, int plane, double level) {
	/* This routine write the PostScript code to change any following matter printed in the plane
	 * of the paper into a perspective view of that plane based on the GMT->current.proj.z_project
	 * parameters (azimuth and elevation).
	 * The plane is portrayed as a plane of constant X, Y, or Z.
	 * Input arguments:
	 * GMT	: The GMT struct
	 * PSL	: The PSL struct
	 * plane: The perspective plane if a constant X, Y, or Z (GMT_X = 0, GMT_Y = 1, GMT_Z = 2)
	 *        To indicate that the z-level is not in projected but "world" coordinates, add GMT_ZW = 3
	 *        To reset to normal printing, use -1.
	 * level: Level of X, Y, or Z in projected coordinates (inch).
	 */
	double a, b, c, d, e, f;
	struct PSL_CTRL *PSL= GMT->PSL;

	/* Only do this in 3D mode */
	if (!GMT->current.proj.three_D) return;

	/* Only do this at top module */
	if (GMT->hidden.func_level > GMT_TOP_MODULE) return;

	/* Nothing changed since last call, hence ignore */
	if (plane == GMT->current.proj.z_project.plane && gmt_M_eq(level,GMT->current.proj.z_project.level)) return;

	/* Store value of level (store plane at end) */
	GMT->current.proj.z_project.level = level;

	/* Concat contains the proper derivatives of these functions:
	x_out = - x * GMT->current.proj.z_project.cos_az + y * GMT->current.proj.z_project.sin_az + GMT->current.proj.z_project.x_off;
	y_out = - (x * GMT->current.proj.z_project.sin_az + y * GMT->current.proj.z_project.cos_az) *
		GMT->current.proj.z_project.sin_el + z * GMT->current.proj.z_project.cos_el + GMT->current.proj.z_project.y_off;
	*/

	a = b = c = d = e = f = 0.0;
	if (plane < 0)			/* Reset to original matrix */
		PSL_command (PSL, "PSL_GPP setmatrix\n");
	else {	/* New perspective plane: compute all derivatives and use full matrix */
		if (plane >= GMT_ZW) level = gmt_z_to_zz (GMT, level);	/* First convert world z coordinate to projected z coordinate */
		switch (plane % 3) {
			case GMT_X:	/* Constant x, Convert y,z to x',y' */
				a = GMT->current.proj.z_project.sin_az;
				b = -GMT->current.proj.z_project.cos_az * GMT->current.proj.z_project.sin_el;
				c = 0.0;
				d = GMT->current.proj.z_project.cos_el;
				e = GMT->current.proj.z_project.x_off - level * GMT->current.proj.z_project.cos_az;
				f = GMT->current.proj.z_project.y_off - level * GMT->current.proj.z_project.sin_az * GMT->current.proj.z_project.sin_el;
				break;
			case GMT_Y:	/* Constant y. Convert x,z to x',y' */
				a = -GMT->current.proj.z_project.cos_az;
				b = -GMT->current.proj.z_project.sin_az * GMT->current.proj.z_project.sin_el;
				c = 0.0;
				d = GMT->current.proj.z_project.cos_el;
				e = GMT->current.proj.z_project.x_off + level * GMT->current.proj.z_project.sin_az;
				f = GMT->current.proj.z_project.y_off - level * GMT->current.proj.z_project.cos_az * GMT->current.proj.z_project.sin_el;
				break;
			case GMT_Z:	/* Constant z. Convert x,y to x',y' */
				a = -GMT->current.proj.z_project.cos_az;
				b = -GMT->current.proj.z_project.sin_az * GMT->current.proj.z_project.sin_el;
				c = GMT->current.proj.z_project.sin_az;
				d = -GMT->current.proj.z_project.cos_az * GMT->current.proj.z_project.sin_el;
				e = GMT->current.proj.z_project.x_off;
				f = GMT->current.proj.z_project.y_off + level * GMT->current.proj.z_project.cos_el;
				break;
		}

		/* First restore the old matrix or save the old one when that was not done before */
		PSL_command (PSL, "%s [%.12g %.12g %.12g %.12g %.12g %.12g] concat\n",
			(GMT->current.proj.z_project.plane >= 0) ? "PSL_GPP setmatrix" : "/PSL_GPP matrix currentmatrix def",
			a, b, c, d, e * PSL->internal.x2ix, f * PSL->internal.y2iy);
	}

	/* Store value of plane */
	GMT->current.proj.z_project.plane = plane;
}

/* Creation of hidden PS0 filename used under modern GMT mode */

/*! . */
int gmt_set_psfilename (struct GMT_CTRL *GMT) {
	int k;
	/* Returns 0 or 1 if successful and -1 if failure */
	GMT->current.ps.figure = gmt_get_current_figure (GMT->parent);

	if (GMT->parent->gwf_dir == NULL) {	/* Use the established temp directory */
		GMT_Report (GMT->parent, GMT_MSG_ERROR, "GMT WorkFlow directory not set!\n");
		return GMT_NOTSET;
	}
	else
		snprintf (GMT->current.ps.filename, GMT_LEN256, "%s/gmt_%d.ps-", GMT->parent->gwf_dir, GMT->current.ps.figure);
	GMT_Report (GMT->parent, GMT_MSG_DEBUG, "Use PS filename %s\n", GMT->current.ps.filename);
	k = 1 + access (GMT->current.ps.filename, W_OK);	/* 1 = File exists (must append) or 0 (must create) */
	GMT->current.ps.initialize = (k == 0);	/* False means it is an overlay and -R -J may come from history */
	return k;
}

/*! . */
int gmt_ps_append (struct GMT_CTRL *GMT, char *source, unsigned int mode, FILE *dest) {
	/* Append parts of the PS from source file to destination stream.  The part is decided by mode:
	 * mode & 1: Include the header. [-K]
	 * mode & 2: Include the trailer. [-O]
	 * The middle part is always included.
	 */
	FILE *fp = NULL;
	char buffer[GMT_BUFSIZ] = {""};
	bool go = true;

	if ((fp = fopen (source, "r")) == NULL) {
		GMT_Report (GMT->parent, GMT_MSG_ERROR, "Could not open PostScript file %s\n", source);
		return GMT_NOTSET;
	}
	go = (mode & 1);	/* Start output immediately if header was requested, else we wait until header has passed */
	while (fgets (buffer, GMT_BUFSIZ, fp)) {
		if (!strncmp (buffer, "%PSL_Begin_Trailer", 18U)) {	/* Beginning of the trailer */
			go = (mode & 2);	/* true if we want the trailer */
		}
		if (go) fprintf (dest, "%s", buffer);	/* Write this line to output stream */
		if (!strncmp (buffer, "%PSL_End_Header", 15U)) {	/* Now passed the header section */
			go = true;	/* The juicy middle is always delicious */
		}
	}
	fclose (fp);
	return GMT_NOERROR;
}

/* All functions involved in reading, writing, duplicating GMT_POSTSCRIPT structs and their PostScript content */

/*! . */
struct GMT_POSTSCRIPT * gmtlib_create_ps (struct GMT_CTRL *GMT, uint64_t length) {
	/* Makes an empty GMT_POSTSCRIPT struct - If length > 0 then we also allocate the string */
	struct GMT_POSTSCRIPT *P = gmt_get_postscript (GMT);
	struct GMT_POSTSCRIPT_HIDDEN *PH = gmt_get_P_hidden (P);
	PH->alloc_level = GMT->hidden.func_level;	/* Must be freed at this level. */
	PH->id = GMT->parent->unique_var_ID++;		/* Give unique identifier */
	if (length) {	/* Allocate a blank string */
		P->data = gmt_M_memory (GMT, NULL, length, char);
		PH->n_alloc = length;	/* But P->n_bytes = 0 since nothing was placed there */
		PH->alloc_mode = GMT_ALLOC_INTERNALLY;		/* Memory can be freed by GMT. */
	}
	return (P);
}

/*! . */
void gmtlib_free_ps_ptr (struct GMT_CTRL *GMT, struct GMT_POSTSCRIPT *P) {
	/* Free the memory allocated to hold a PostScript plot (which is pointed to by P->data) */
	unsigned k;
	struct GMT_POSTSCRIPT_HIDDEN *PH = gmt_get_P_hidden (P);
	if (P->data) {
		if (PH->alloc_mode == GMT_ALLOC_INTERNALLY)	/* Was allocated by GMT */
			gmt_M_free (GMT, P->data);
		/* Note: We never need to free the array allocated inside PSL since PSL always destroys it */
	}
	P->data = NULL;		/* Whatever we pointed to is now longer known to P */
	PH->n_alloc = P->n_bytes = 0;
	/* Use free() to free the headers since they were allocated with strdup */
	for (k = 0; k < P->n_headers; k++) gmt_M_str_free (P->header[k]);
	gmt_M_free (GMT, P->header);
	gmt_M_free (GMT, P->hidden);
	P->mode = GMT_PS_EMPTY;
}

/*! . */
void gmtlib_free_ps (struct GMT_CTRL *GMT, struct GMT_POSTSCRIPT **P) {
	/* Free the memory allocated to hold a PostScript plot (which is pointed to by P->data) */
	gmtlib_free_ps_ptr (GMT, *P);
	gmt_M_free (GMT, *P);
	*P = NULL;
}

struct GMT_POSTSCRIPT * gmtlib_read_ps (struct GMT_CTRL *GMT, void *source, unsigned int source_type, unsigned int mode) {
	/* Opens and reads a PostScript file.
	 * Return the result as a GMT_POSTSCRIPT struct.
	 * source_type can be GMT_IS_[FILE|STREAM|FDESC]
	 * mode is not yet used.
	 */

	char ps_file[PATH_MAX] = {""}, buffer[GMT_LEN256] = {""};
	int c;
	bool close_file = false;
	size_t n_alloc = 0;
	struct GMT_POSTSCRIPT *P = NULL;
	struct GMT_POSTSCRIPT_HIDDEN *PH = NULL;
	FILE *fp = NULL;
	gmt_M_unused(mode);

	/* Determine input source */

	if (source_type == GMT_IS_FILE) {	/* source is a file name */
		struct stat buf;
		char path[PATH_MAX] = {""};
		strncpy (ps_file, source, PATH_MAX-1);
		if (!gmt_getdatapath (GMT, ps_file, path, R_OK)) {
			GMT_Report (GMT->parent, GMT_MSG_ERROR, "Cannot find PostScript file %s\n", ps_file);
			return (NULL);
		}
		if (stat (path, &buf)) {
			GMT_Report (GMT->parent, GMT_MSG_ERROR, "Cannot determine size of PostScript file %s\n", ps_file);
			return (NULL);
		}
		if ((fp = fopen (ps_file, "r")) == NULL) {
			GMT_Report (GMT->parent, GMT_MSG_ERROR, "Cannot open PostScript file %s\n", ps_file);
			return (NULL);
		}
		n_alloc = buf.st_size;	/* We know what to allocate here */
		close_file = true;	/* We only close files we have opened here */
	}
	else if (source_type == GMT_IS_STREAM) {	/* Open file pointer given, just copy */
		fp = (FILE *)source;
		if (fp == NULL) fp = GMT->session.std[GMT_IN];	/* Default input */
		if (fp == GMT->session.std[GMT_IN])
			strcpy (ps_file, "<stdin>");
		else
			strcpy (ps_file, "<input stream>");
	}
	else if (source_type == GMT_IS_FDESC) {		/* Open file descriptor given, just convert to file pointer */
		struct stat buf;
		int *fd = source;
		if (fstat (*fd, &buf)) {
			GMT_Report (GMT->parent, GMT_MSG_ERROR, "Cannot determine size of PostScript file give by file descriptor %d\n", *fd);
			return (NULL);
		}
		if ((fp = fdopen (*fd, "r")) == NULL) {
			GMT_Report (GMT->parent, GMT_MSG_ERROR, "Cannot convert PostScript file descriptor %d to stream in gmtlib_read_ps\n", *fd);
			return (NULL);
		}
		else
			close_file = true;	/* Since fdopen creates a FILE struct */
		n_alloc = buf.st_size;		/* We know what to allocate here */
		if (fp == GMT->session.std[GMT_IN])
			strcpy (ps_file, "<stdin>");
		else
			strcpy (ps_file, "<input file descriptor>");
	}
	else {
		GMT_Report (GMT->parent, GMT_MSG_ERROR, "Unrecognized source type %d in gmtlib_read_ps\n", source_type);
		return (NULL);
	}

	GMT_Report (GMT->parent, GMT_MSG_DEBUG, "Reading PostScript from %s\n", ps_file);

	P = gmt_get_postscript (GMT);
	P->header = gmt_M_memory (GMT, NULL, 1, char *);
	snprintf (buffer, GMT_LEN256, "PostScript read from file: %s", ps_file);
	P->header[0] = strdup (buffer);
	P->n_headers = 1;
	if (n_alloc) P->data = gmt_M_memory (GMT, NULL, n_alloc, char);

	/* Start reading PostScript from fp */

	while ((c = fgetc (fp)) != EOF ) {
		if (P->n_bytes >= n_alloc) {
			n_alloc = (n_alloc == 0) ? GMT_INITIAL_MEM_ROW_ALLOC : n_alloc << 1;	/* Start at 2 Mb, then double */
			P->data = gmt_M_memory (GMT, P->data, n_alloc, char);
		}
		P->data[P->n_bytes++] = (char)c;
	}
	if (close_file) fclose (fp);
	if (P->n_bytes > n_alloc)
		P->data = gmt_M_memory (GMT, P->data, P->n_bytes, char);
	PH = gmt_get_P_hidden (P);
	PH->n_alloc = P->n_bytes;
	PH->alloc_mode = GMT_ALLOC_INTERNALLY;	/* So GMT can free the data array */
	/* Determine the mode by checking for typical starts and ends of PS */
	if (P->n_bytes > 4 && !strncmp (P->data, "%!PS", 4U))
		P->mode = GMT_PS_HEADER;	/* Found start of PS header */
	if (P->n_bytes > 10 && !strncmp (&P->data[P->n_bytes-10], "end\n%%EOF\n", 10U))
		P->mode += GMT_PS_TRAILER;	/* Found end of PS trailer */
	return (P);
}

int gmtlib_write_ps (struct GMT_CTRL *GMT, void *dest, unsigned int dest_type, unsigned int mode, struct GMT_POSTSCRIPT *P) {
	/* We write the PostScript file to fp [or stdout].
	 * dest_type can be GMT_IS_[FILE|STREAM|FDESC]
	 * mode is not used yet.
	 */

	bool close_file = false, append = false;
	char ps_file[PATH_MAX] = {""};
	static char *msg1[2] = {"Writing", "Appending"};
	FILE *fp = NULL;
	gmt_M_unused(mode);

	if (dest_type == GMT_IS_FILE && !dest) dest_type = GMT_IS_STREAM;	/* No filename given, default to stdout */

	if (dest_type == GMT_IS_FILE) {	/* dest is a file name */
		static char *msg2[2] = {"create", "append to"};
		strncpy (ps_file, dest, PATH_MAX-1);
		append = (ps_file[0] == '>');	/* Want to append to existing file */
		if ((fp = fopen (&ps_file[append], (append) ? "a" : "w")) == NULL) {
			GMT_Report (GMT->parent, GMT_MSG_ERROR, "Cannot %s PostScript file %s\n", msg2[append], &ps_file[append]);
			return (GMT_ERROR_ON_FOPEN);
		}
		close_file = true;	/* We only close files we have opened here */
	}
	else if (dest_type == GMT_IS_STREAM) {	/* Open file pointer given, just copy */
		fp = (FILE *)dest;
		if (fp == NULL) fp = GMT->session.std[GMT_OUT];	/* Default destination */
		if (fp == GMT->session.std[GMT_OUT])
			strcpy (ps_file, "<stdout>");
		else
			strcpy (ps_file, "<output stream>");
	}
	else if (dest_type == GMT_IS_FDESC) {		/* Open file descriptor given, just convert to file pointer */
		int *fd = dest;
		if (fd && (fp = fdopen (*fd, "a")) == NULL) {
			GMT_Report (GMT->parent, GMT_MSG_ERROR, "Cannot convert PostScript file descriptor %d to stream in gmtlib_write_ps\n", *fd);
			return (GMT_ERROR_ON_FDOPEN);
		}
		if (fd == NULL) fp = GMT->session.std[GMT_OUT];	/* Default destination */
		if (fp == GMT->session.std[GMT_OUT])
			strcpy (ps_file, "<stdout>");
		else
			strcpy (ps_file, "<output file descriptor>");
		close_file = true;	/* since fdopen allocates space */
	}
	else {
		GMT_Report (GMT->parent, GMT_MSG_ERROR, "Unrecognized source type %d in gmtlib_write_ps\n", dest_type);
		return (GMT_NOT_A_VALID_METHOD);
	}
	GMT_Report (GMT->parent, GMT_MSG_DEBUG, "%s PostScript to %s\n", msg1[append], &ps_file[append]);

	/* Start writing PostScript to fp */

	if (fwrite (P->data, 1U, P->n_bytes, fp) != P->n_bytes) {
		GMT_Report (GMT->parent, GMT_MSG_ERROR, "Failure while %s PostScript to %s\n", msg1[append], &ps_file[append]);
		if (close_file) fclose (fp);
		return (GMT_DATA_WRITE_ERROR);
	}
	if (close_file) fclose (fp);
	return (GMT_NOERROR);
}

void gmtplot_copy_ps (struct GMT_CTRL *GMT, struct GMT_POSTSCRIPT *P_copy, struct GMT_POSTSCRIPT *P_obj) {
	/* Just duplicate from P_obj into P_copy */
	struct GMT_POSTSCRIPT_HIDDEN *PH = gmt_get_P_hidden (P_copy);
	if (P_obj->n_bytes > PH->n_alloc) P_copy->data = gmt_M_memory (GMT, P_copy->data, P_obj->n_bytes, char);
	gmt_M_memcpy (P_copy->data, P_obj->data, P_obj->n_bytes, char);
	gmt_M_memcpy (P_copy->hidden, P_obj->hidden, 1, struct GMT_POSTSCRIPT_HIDDEN);
	P_copy->mode = P_obj->mode;
	PH->n_alloc = P_copy->n_bytes = P_obj->n_bytes;
	PH->alloc_mode = GMT_ALLOC_INTERNALLY;	/* So GMT can free the data array */
}

/*! . */
struct GMT_POSTSCRIPT * gmtlib_duplicate_ps (struct GMT_CTRL *GMT, struct GMT_POSTSCRIPT *P_from, unsigned int mode) {
	/* Duplicates a GMT_POSTSCRIPT structure.  Mode not used yet */
	struct GMT_POSTSCRIPT *P = gmtlib_create_ps (GMT, P_from->n_bytes);
	gmt_M_unused(mode);
	gmtplot_copy_ps (GMT, P, P_from);
	return (P);
}

struct GMT_POSTSCRIPT * gmt_get_postscript (struct GMT_CTRL *GMT) {
	struct GMT_POSTSCRIPT *P = NULL;
	P = gmt_M_memory (GMT, NULL, 1, struct GMT_POSTSCRIPT);
	P->hidden = gmt_M_memory (GMT, NULL, 1, struct GMT_POSTSCRIPT_HIDDEN);
	return (P);
}<|MERGE_RESOLUTION|>--- conflicted
+++ resolved
@@ -1556,26 +1556,7 @@
 	if (nc) gmt_M_free (GMT, xings);
 }
 
-<<<<<<< HEAD
 GMT_LOCAL void gmtplot_z_gridlines (struct GMT_CTRL *GMT, struct PSL_CTRL *PSL, double zmin, double zmax, int plane, bool back, unsigned int mode3d) {
-=======
-GMT_LOCAL void gmtplot_z_walls (struct GMT_CTRL *GMT, struct PSL_CTRL *PSL, double zmin, double zmax, int plane) {
-	double xx[4], yy[4];
-
-	if (!GMT->current.map.frame.paint[plane]) return;
-	fprintf (stderr, "Plot plane %d\n", plane);
-	xx[0] = xx[3] = (plane == GMT_Y) ? GMT->current.proj.rect[XLO] : GMT->current.proj.rect[YLO];
-	xx[1] = xx[2] = (plane == GMT_Y) ? GMT->current.proj.rect[XHI] : GMT->current.proj.rect[YHI];
-	//PSL_command (GMT->PSL, "V\n");
-	gmt_setfill (GMT, &GMT->current.map.frame.fill[plane], 1);
-	yy[0] = yy[1] = gmt_z_to_zz (GMT, zmin);
-	yy[2] = yy[3] = gmt_z_to_zz (GMT, zmax);
-	PSL_plotpolygon (PSL, xx, yy, 4);
-	//PSL_command (GMT->PSL, "U\n");
-}
-
-GMT_LOCAL void gmtplot_z_gridlines (struct GMT_CTRL *GMT, struct PSL_CTRL *PSL, double zmin, double zmax, int plane) {
->>>>>>> 3a08502e
 	unsigned int k, i, nz, item[2] = {GMT_GRID_UPPER, GMT_GRID_LOWER};
 	double dz, zz, min, max, *z = NULL;
 	char *plane_name[2] = {"y-z", "x-z"};
@@ -2652,7 +2633,6 @@
 GMT_LOCAL void gmtplot_vertical_wall (struct GMT_CTRL *GMT, struct PSL_CTRL *PSL, int quadrant, double *nesw, bool back, unsigned int mode3d) {
 	int plane = (quadrant + 1) % 2;
 	gmt_plane_perspective (GMT, plane, nesw[quadrant % 4]);
-<<<<<<< HEAD
 	if (mode3d == GMT_3D_WALL && back) {
 		PSL_setfill (PSL, GMT->session.no_rgb, 1);
 		gmt_setpen (GMT, &GMT->current.map.frame.pen);
@@ -2663,13 +2643,6 @@
 	}
 	if (back)
 		gmtplot_z_gridlines (GMT, PSL, GMT->common.R.wesn[ZLO], GMT->common.R.wesn[ZHI], plane, back, mode3d);
-=======
-	if (back) {
-		gmtplot_z_walls (GMT, PSL, GMT->common.R.wesn[ZLO], GMT->common.R.wesn[ZHI], 1-plane);
-		gmtplot_z_gridlines (GMT, PSL, GMT->common.R.wesn[ZLO], GMT->common.R.wesn[ZHI], plane);
-	}
-	PSL_plotbox (PSL, nesw[(quadrant+1)%4], GMT->current.proj.zmin, nesw[(quadrant+3)%4], GMT->current.proj.zmax);
->>>>>>> 3a08502e
 }
 
 GMT_LOCAL void gmtplot_timestamp (struct GMT_CTRL *GMT, struct PSL_CTRL *PSL, double x, double y, unsigned int justify, char *U_label) {
