/*--------------------------------------------------------------------
 *	$Id$
 *
 *	Copyright (c) 1991-2014 by P. Wessel, W. H. F. Smith, R. Scharroo, J. Luis and F. Wobbe
 *	See LICENSE.TXT file for copying and redistribution conditions.
 *
 *	This program is free software; you can redistribute it and/or modify
 *	it under the terms of the GNU Lesser General Public License as published by
 *	the Free Software Foundation; version 3 or any later version.
 *
 *	This program is distributed in the hope that it will be useful,
 *	but WITHOUT ANY WARRANTY; without even the implied warranty of
 *	MERCHANTABILITY or FITNESS FOR A PARTICULAR PURPOSE.  See the
 *	GNU Lesser General Public License for more details.
 *
 *	Contact info: gmt.soest.hawaii.edu
 *--------------------------------------------------------------------*/
/*
 *
 *			G M T _ P L O T . C
 *
 *- - - - - - - - - - - - - - - - - - - - - - - - - - - - - - - - - - - -
 * GMT_plot.c contains code related to plotting maps.  These functions requires
 * we pass both the GMT and PSL control strucure pointers.
 *
 * Author:	Paul Wessel
 * Date:	1-JAN-2010
 * Version:	5
 *
 *
 * PUBLIC Functions include:
 *
 *	GMT_draw_map_scale :	Plot map scale
 *	GMT_draw_front :	Draw a front line
 *	gmt_echo_command :	Puts the command line into the PostScript file as comments
 *	GMT_geo_line :		Plots line in lon/lat on maps, takes care of periodicity jumps
 *	GMT_geo_ellipse :	Plots ellipse in lon/lat on maps, takes care of periodicity jumps
 *	GMT_geo_polygons :	Plots polygon in lon/lat on maps, takes care of periodicity jumps
 *	GMT_geo_rectangle :	Plots rectangle in lat/lon on maps, takes care of periodicity jumps
 *	GMT_map_basemap :	Generic basemap function
 *	GMT_map_clip_off :	Deactivate map region clip path
 *	GMT_map_clip_on :	Activate map region clip path
 *	GMT_plane_perspective : Adds PS matrix to simulate perspective plotting
 *	GMT_plot_line :		Plots path (in projected coordinates), takes care of boundary crossings
 *	gmt_timestamp :		Plot UNIX time stamp with optional string
 *	GMT_vector :		Draw 2/3-D vector
 *	GMT_vertical_axis :	Draw 3-D vertical axes
 *	GMT_xy_axis :		Draw x or y axis
 *
 * INTERNAL Functions include:
 *
 *	gmt_conic_map_boundary :	Plot basemap for conic projections
 *	gmt_linear_map_boundary :	Plot basemap for Linear projections
 *	GMT_linearx_grid :		Draw linear x grid lines
 *	gmt_lineary_grid :		Draw linear y grid lines
 *	gmt_logx_grid :			Draw log10 x grid lines
 *	gmt_logy_grid :			Draw log10 y grid lines
 *	gmt_powx_grid :			Draw power x grid lines
 *	gmt_powy_grid :			Draw power y grid lines
 *	gmt_map_annotate :		Annotate basemaps
 *	gmt_map_boundary :		Draw the maps boundary
 *	gmt_map_gridcross :		Draw grid crosses on maps
 *	gmt_map_gridlines :		Draw gridlines on maps
 *	gmt_map_latline :		Draw a latitude line
 *	gmt_map_lattick :		Draw a latitude tick mark
 *	gmt_map_lonline :		Draw a longitude line
 *	gmt_map_lontick :		Draw a longitude tick mark
 *	gmt_map_symbol :		Plot map annotation
 *	gmt_map_symbol_ew :		  for east/west sides
 *	gmt_map_symbol_ns :		  for south/north sides
 *	gmt_map_tick :			Draw the ticks
 *	gmt_map_tickmarks :		Plot tickmarks on maps
 *	gmt_fancy_map_boundary :	Plot basemap for Mercator projection
 *	gmt_ellipse_map_boundary :	Plot basemap for Mollweide and Hammer-Aitoff projections
 *	gmt_oblmrc_map_boundary :	Plot basemap for Oblique Mercator projection
 *	gmt_polar_map_boundary :	Plot basemap for Polar stereographic projection
 *	gmt_rect_map_boundary :		Plot plain basemap for projections with rectangular boundaries
 *	gmt_basic_map_boundary :	Plot plain basemap for most projections
 *	gmt_wesn_map_boundary :		Plot plain basemap for projections with geographical boundaries
 *	gmt_theta_r_map_boundary :	Plot plain basemap for polar (cylindrical) projection
 */

#include "gmt_dev.h"
#include "gmt_internals.h"

double GMT_great_circle_dist_degree (struct GMT_CTRL *GMT, double lon1, double lat1, double lon2, double lat2);
int gmt_load_custom_annot (struct GMT_CTRL *GMT, struct GMT_PLOT_AXIS *A, char item, double **xx, char ***labels);

#define GMT_ELLIPSE_APPROX 72

/* Local variables to this file */

size_t GMT_n_annotations[4] = {0, 0, 0, 0};
size_t GMT_alloc_annotations[4] = {0, 0, 0, 0};
double *GMT_x_annotation[4] = {NULL, NULL, NULL, NULL}, *GMT_y_annotation[4] = {NULL, NULL, NULL, NULL};

/* Get bitmapped 600 dpi GMT glyph for timestamp.  The glyph is a 90 x 220 pixel 1-bit image
   and it is here represented as ceil (220 / 8) * 90 = 2520 bytes */


unsigned char GMT_glyph[2520] = {
0x00, 0x00, 0x00, 0x00, 0x00, 0x00, 0x00, 0x00, 0x00, 0x00, 0x00, 0x00, 0x00, 0x00, 0x00, 0x00,
0x00, 0x00, 0x00, 0x00, 0x00, 0x00, 0x00, 0x00, 0x00, 0x00, 0x00, 0x0f, 0x00, 0x00, 0x00, 0x00,
0x00, 0x00, 0x00, 0x00, 0x00, 0x00, 0x00, 0x00, 0x00, 0x00, 0x00, 0x00, 0x00, 0x00, 0x00, 0x00,
0x00, 0x00, 0x00, 0x00, 0x00, 0x00, 0x00, 0x0f, 0x00, 0x00, 0x00, 0x00, 0x00, 0x00, 0x00, 0x00,
0x00, 0x00, 0x00, 0x00, 0x00, 0x00, 0x00, 0x00, 0x00, 0x00, 0x00, 0x00, 0x00, 0x00, 0x00, 0x00,
0x00, 0x00, 0x00, 0x0f, 0x00, 0x00, 0x00, 0x00, 0x00, 0x00, 0x00, 0x00, 0x00, 0x00, 0x00, 0x00,
0x00, 0x00, 0x00, 0x00, 0x00, 0x00, 0x00, 0x00, 0x00, 0x00, 0x00, 0x00, 0x00, 0x00, 0x00, 0x0f,
0x00, 0x00, 0x00, 0x00, 0x00, 0x00, 0x00, 0x00, 0x00, 0x00, 0x00, 0x00, 0x00, 0x00, 0x00, 0x00,
0x00, 0x00, 0x00, 0x00, 0x00, 0x00, 0x00, 0x00, 0x00, 0x00, 0x00, 0x0f, 0x00, 0x00, 0x00, 0x00,
0x00, 0x00, 0x00, 0x00, 0x00, 0x00, 0x00, 0x00, 0x00, 0x00, 0x00, 0x00, 0x00, 0x00, 0x00, 0x00,
0x00, 0x00, 0x00, 0x00, 0x00, 0x00, 0x00, 0x0f, 0x00, 0x00, 0x00, 0x00, 0x00, 0x00, 0x00, 0x00,
0x00, 0x00, 0x00, 0x00, 0x00, 0x00, 0x00, 0x00, 0x00, 0x00, 0x00, 0x00, 0x00, 0x00, 0x00, 0x00,
0x00, 0x00, 0x00, 0x0f, 0x00, 0x00, 0x00, 0x00, 0x00, 0x00, 0x00, 0x00, 0x00, 0x00, 0x00, 0x00,
0x00, 0x00, 0x00, 0x00, 0x00, 0x00, 0x00, 0x00, 0x00, 0x00, 0x00, 0x00, 0x00, 0x00, 0x00, 0x0f,
0x00, 0x00, 0x00, 0x00, 0x00, 0x00, 0x00, 0x00, 0x00, 0x00, 0x00, 0x00, 0x00, 0x00, 0x00, 0x00,
0x00, 0x00, 0x00, 0x00, 0x00, 0x00, 0x00, 0x00, 0x00, 0x00, 0x00, 0x0f, 0x00, 0x00, 0x00, 0x00,
0x00, 0x00, 0x00, 0x00, 0x00, 0x00, 0x00, 0x00, 0x00, 0x00, 0x00, 0x00, 0x00, 0x00, 0x00, 0x00,
0x00, 0x00, 0x00, 0x00, 0x00, 0x00, 0x00, 0x0f, 0x00, 0x00, 0x00, 0x00, 0x00, 0x00, 0x00, 0x00,
0x00, 0x00, 0x00, 0x00, 0x00, 0x00, 0x00, 0x00, 0x00, 0x00, 0x00, 0x00, 0x00, 0x00, 0x00, 0x00,
0x00, 0x00, 0x00, 0x0f, 0x00, 0x00, 0x00, 0x00, 0x00, 0x00, 0x00, 0x00, 0x00, 0x00, 0x00, 0x00,
0x00, 0x00, 0x00, 0x00, 0x00, 0x00, 0x00, 0x00, 0x00, 0x00, 0x00, 0x00, 0x00, 0x00, 0x00, 0x0f,
0x00, 0x00, 0x00, 0x00, 0x00, 0x00, 0x00, 0x00, 0x00, 0x00, 0x00, 0x00, 0x00, 0x00, 0x00, 0x00,
0x00, 0x00, 0x00, 0x00, 0x00, 0x00, 0x00, 0x00, 0x00, 0x00, 0x00, 0x0f, 0x00, 0x00, 0x00, 0x00,
0x00, 0x00, 0x00, 0x00, 0x00, 0x00, 0x00, 0x00, 0x00, 0x00, 0x00, 0x00, 0x00, 0x00, 0x00, 0x00,
0x7f, 0x00, 0x00, 0x00, 0x00, 0x00, 0x00, 0x0f, 0x00, 0x00, 0x00, 0x00, 0x00, 0x00, 0x00, 0x00,
0x00, 0x00, 0x00, 0x00, 0x00, 0x00, 0x00, 0x00, 0x00, 0x00, 0x00, 0x07, 0xff, 0xff, 0x80, 0x00,
0x00, 0x00, 0x00, 0x0f, 0x00, 0x00, 0x00, 0x00, 0x00, 0x00, 0x00, 0x00, 0x00, 0x00, 0x00, 0x00,
0x00, 0x00, 0x00, 0x00, 0x00, 0x00, 0x00, 0x1f, 0xff, 0xff, 0xf8, 0x00, 0x00, 0x00, 0x00, 0x0f,
0x00, 0x00, 0x00, 0x00, 0x00, 0x00, 0x00, 0x00, 0x00, 0x00, 0x00, 0x00, 0x00, 0x00, 0x00, 0x00,
0x00, 0x00, 0x00, 0x3f, 0xff, 0xff, 0xff, 0xc0, 0x00, 0x00, 0x00, 0x0f, 0x00, 0x00, 0x00, 0x00,
0x00, 0x00, 0x00, 0x00, 0x00, 0x00, 0x00, 0x00, 0x00, 0x00, 0x00, 0x00, 0x00, 0x00, 0x00, 0x7f,
0xff, 0xff, 0xff, 0xfc, 0x00, 0x00, 0x00, 0x0f, 0x00, 0x00, 0x00, 0x00, 0x00, 0x00, 0x00, 0xff,
0xe0, 0x00, 0x00, 0x00, 0x00, 0x00, 0x00, 0x00, 0x00, 0x00, 0x00, 0xff, 0xff, 0xff, 0xff, 0xff,
0xc0, 0x00, 0x00, 0x0f, 0x00, 0x00, 0x00, 0x00, 0x00, 0x00, 0x3f, 0xff, 0xfc, 0x00, 0x00, 0x01,
0xff, 0xc0, 0x00, 0x00, 0x01, 0xff, 0xe0, 0xff, 0xff, 0xff, 0xff, 0xff, 0xf8, 0x00, 0x00, 0x0f,
0x00, 0x00, 0x00, 0x00, 0x00, 0x01, 0xff, 0xff, 0xff, 0x00, 0x00, 0x01, 0xff, 0xe0, 0x00, 0x00,
0x01, 0xff, 0xf0, 0xff, 0xff, 0xff, 0xff, 0xff, 0xfe, 0x00, 0x00, 0x0f, 0x00, 0x00, 0x00, 0x00,
0x00, 0x0f, 0xff, 0xff, 0xff, 0x80, 0x00, 0x03, 0xff, 0xe0, 0x00, 0x00, 0x00, 0xff, 0xf8, 0x7f,
0xff, 0xff, 0xff, 0xff, 0xff, 0x80, 0x00, 0x0f, 0x00, 0x00, 0x00, 0x00, 0x00, 0x3f, 0xff, 0xff,
0xff, 0xc0, 0x00, 0x03, 0xff, 0xf0, 0x00, 0x00, 0x00, 0xff, 0xfc, 0x3f, 0xff, 0xff, 0xff, 0xff,
0xff, 0xe0, 0x00, 0x0f, 0x00, 0x00, 0x00, 0x00, 0x01, 0xff, 0xff, 0xff, 0xff, 0xc0, 0x00, 0x03,
0xff, 0xf0, 0x00, 0x00, 0x00, 0xff, 0xfc, 0x1f, 0xff, 0xff, 0xff, 0xff, 0xff, 0xf0, 0x00, 0x0f,
0x00, 0x00, 0x00, 0x00, 0x07, 0xff, 0xff, 0xff, 0xff, 0xe0, 0x00, 0x07, 0xff, 0xf8, 0x00, 0x00,
0x00, 0xff, 0xfe, 0x0f, 0xff, 0xff, 0xff, 0xff, 0xff, 0xfc, 0x00, 0x0f, 0x00, 0x00, 0x00, 0x00,
0x1f, 0xff, 0xfc, 0x3f, 0xff, 0xe0, 0x00, 0x07, 0xff, 0xf8, 0x00, 0x00, 0x00, 0xff, 0xff, 0x07,
0xff, 0xff, 0xff, 0xff, 0xff, 0xff, 0x00, 0x0f, 0x00, 0x00, 0x00, 0x00, 0x7f, 0xff, 0x80, 0x07,
0xff, 0xf0, 0x00, 0x07, 0xff, 0xfc, 0x00, 0x00, 0x00, 0xff, 0xff, 0x07, 0x80, 0x00, 0xff, 0xfc,
0x00, 0x0f, 0x00, 0x0f, 0x00, 0x00, 0x00, 0x01, 0xff, 0xfc, 0x00, 0x01, 0xff, 0xf8, 0x00, 0x07,
0xff, 0xfc, 0x00, 0x00, 0x00, 0xff, 0xff, 0x80, 0x00, 0x00, 0x1f, 0xfc, 0x00, 0x00, 0x00, 0x0f,
0x00, 0x00, 0x00, 0x07, 0xff, 0xe0, 0x00, 0x00, 0x7f, 0xf8, 0x00, 0x07, 0xff, 0xfc, 0x00, 0x00,
0x00, 0xff, 0xff, 0xc0, 0x00, 0x00, 0x0f, 0xfe, 0x00, 0x00, 0x00, 0x0f, 0x00, 0x00, 0x00, 0x1f,
0xff, 0x00, 0x00, 0x00, 0x3f, 0xf8, 0x00, 0x0f, 0xff, 0xfe, 0x00, 0x00, 0x00, 0xff, 0xff, 0xc0,
0x00, 0x00, 0x07, 0xff, 0x00, 0x00, 0x00, 0x0f, 0x00, 0x00, 0x00, 0x7f, 0xfc, 0x00, 0x00, 0x00,
0x3f, 0xf8, 0x00, 0x0f, 0xff, 0xfe, 0x00, 0x00, 0x00, 0xff, 0xff, 0xe0, 0x00, 0x00, 0x03, 0xff,
0x80, 0x00, 0x00, 0x0f, 0x00, 0x00, 0x00, 0xff, 0xf8, 0x00, 0x00, 0x00, 0x1f, 0xf8, 0x00, 0x0f,
0xff, 0xff, 0x00, 0x00, 0x00, 0xff, 0xff, 0xe0, 0x00, 0x00, 0x01, 0xff, 0xc0, 0x00, 0x00, 0x0f,
0x00, 0x00, 0x03, 0xff, 0xe0, 0x00, 0x00, 0x00, 0x1f, 0xf8, 0x00, 0x0f, 0xff, 0xff, 0x00, 0x00,
0x00, 0xff, 0xbf, 0xf0, 0x00, 0x00, 0x00, 0xff, 0xc0, 0x00, 0x00, 0x0f, 0x00, 0x00, 0x07, 0xff,
0x80, 0x00, 0x00, 0x00, 0x1f, 0xf8, 0x00, 0x0f, 0xfd, 0xff, 0x80, 0x00, 0x01, 0xff, 0xbf, 0xf0,
0x00, 0x00, 0x00, 0x7f, 0xe0, 0x00, 0x00, 0x0f, 0x00, 0x00, 0x0f, 0xff, 0x00, 0x00, 0x00, 0x00,
0x1f, 0xf8, 0x00, 0x0f, 0xfd, 0xff, 0x80, 0x00, 0x01, 0xff, 0x9f, 0xf8, 0x00, 0x00, 0x00, 0x7f,
0xf0, 0x00, 0x00, 0x0f, 0x00, 0x00, 0x1f, 0xfc, 0x00, 0x00, 0x00, 0x00, 0x1f, 0xf8, 0x00, 0x0f,
0xfd, 0xff, 0x80, 0x00, 0x01, 0xff, 0x9f, 0xf8, 0x00, 0x00, 0x00, 0x3f, 0xf8, 0x00, 0x00, 0x0f,
0x00, 0x00, 0x3f, 0xf8, 0x00, 0x00, 0x00, 0x00, 0x1f, 0xf8, 0x00, 0x1f, 0xfc, 0xff, 0xc0, 0x00,
0x01, 0xff, 0x9f, 0xf8, 0x00, 0x00, 0x00, 0x1f, 0xf8, 0x00, 0x00, 0x0f, 0x00, 0x00, 0x7f, 0xf0,
0x00, 0x00, 0x00, 0x00, 0x00, 0x00, 0x00, 0x1f, 0xf8, 0xff, 0xc0, 0x00, 0x01, 0xff, 0x8f, 0xfc,
0x00, 0x00, 0x00, 0x1f, 0xfc, 0x00, 0x00, 0x0f, 0x00, 0x00, 0xff, 0xe0, 0x00, 0x00, 0x00, 0x00,
0x00, 0x00, 0x00, 0x1f, 0xf8, 0xff, 0xe0, 0x00, 0x01, 0xff, 0x8f, 0xfc, 0x00, 0x00, 0x00, 0x0f,
0xfc, 0x00, 0x00, 0x0f, 0x00, 0x01, 0xff, 0xc0, 0x00, 0x00, 0x00, 0x00, 0x00, 0x00, 0x00, 0x1f,
0xf8, 0x7f, 0xe0, 0x00, 0x03, 0xff, 0x8f, 0xfc, 0x00, 0x00, 0x00, 0x0f, 0xfe, 0x00, 0x00, 0x0f,
0x00, 0x01, 0xff, 0x80, 0x00, 0x00, 0x00, 0x00, 0x00, 0x00, 0x00, 0x1f, 0xf8, 0x7f, 0xe0, 0x00,
0x03, 0xff, 0x8f, 0xfc, 0x00, 0x00, 0x00, 0x07, 0xfe, 0x00, 0x00, 0x0f, 0x00, 0x03, 0xff, 0x80,
0x00, 0x00, 0x00, 0x00, 0x00, 0x00, 0x00, 0x1f, 0xf8, 0x7f, 0xf0, 0x00, 0x03, 0xff, 0x0f, 0xfe,
0x00, 0x00, 0x00, 0x07, 0xff, 0x00, 0x00, 0x0f, 0x00, 0x07, 0xff, 0x80, 0x00, 0x00, 0x00, 0x00,
0x00, 0x00, 0x00, 0x1f, 0xf8, 0x3f, 0xf0, 0x00, 0x03, 0xff, 0x07, 0xfe, 0x00, 0x00, 0x00, 0x07,
0xff, 0x00, 0x00, 0x0f, 0x00, 0x07, 0xff, 0x00, 0x00, 0x00, 0x00, 0x00, 0x00, 0x00, 0x00, 0x1f,
0xf8, 0x3f, 0xf8, 0x00, 0x07, 0xff, 0x07, 0xfe, 0x00, 0x00, 0x00, 0x07, 0xff, 0x00, 0x00, 0x0f,
0x00, 0x07, 0xff, 0x00, 0x00, 0x00, 0x00, 0x00, 0x00, 0x00, 0x00, 0x1f, 0xf8, 0x3f, 0xf8, 0x00,
0x07, 0xff, 0x07, 0xfe, 0x00, 0x00, 0x00, 0x03, 0xff, 0x00, 0x00, 0x0f, 0x00, 0x07, 0xff, 0x00,
0x00, 0x03, 0xff, 0xff, 0xff, 0xf8, 0x00, 0x1f, 0xf8, 0x1f, 0xf8, 0x00, 0x07, 0xfe, 0x07, 0xfe,
0x00, 0x00, 0x00, 0x03, 0xff, 0x00, 0x00, 0x0f, 0x00, 0x07, 0xff, 0x00, 0x00, 0x03, 0xff, 0xff,
0xff, 0xf8, 0x00, 0x1f, 0xf8, 0x1f, 0xfc, 0x00, 0x0f, 0xfe, 0x07, 0xfe, 0x00, 0x00, 0x00, 0x03,
0xff, 0x00, 0x00, 0x0f, 0x00, 0x07, 0xff, 0x00, 0x00, 0x03, 0xff, 0xff, 0xff, 0xf8, 0x00, 0x1f,
0xf8, 0x1f, 0xfc, 0x00, 0x0f, 0xfe, 0x07, 0xfe, 0x00, 0x00, 0x00, 0x03, 0xff, 0x00, 0x00, 0x0f,
0x00, 0x07, 0xff, 0x00, 0x00, 0x03, 0xff, 0xff, 0xff, 0xf8, 0x00, 0x1f, 0xf8, 0x0f, 0xfc, 0x00,
0x1f, 0xfc, 0x07, 0xfe, 0x00, 0x00, 0x00, 0x03, 0xff, 0x00, 0x00, 0x0f, 0x00, 0x07, 0xff, 0x00,
0x00, 0x03, 0xff, 0xff, 0xff, 0xfc, 0x00, 0x1f, 0xf8, 0x0f, 0xfe, 0x00, 0x1f, 0xfc, 0x07, 0xfe,
0x00, 0x00, 0x00, 0x03, 0xff, 0x00, 0x00, 0x0f, 0x00, 0x07, 0xff, 0x00, 0x00, 0x03, 0xff, 0xff,
0xff, 0xfc, 0x00, 0x1f, 0xf8, 0x0f, 0xfe, 0x00, 0x1f, 0xf8, 0x07, 0xfe, 0x00, 0x00, 0x00, 0x07,
0xff, 0x00, 0x00, 0x0f, 0x00, 0x03, 0xff, 0x80, 0x00, 0x03, 0xff, 0xff, 0xff, 0xfc, 0x00, 0x1f,
0xf8, 0x07, 0xfe, 0x00, 0x3f, 0xf8, 0x0f, 0xfe, 0x00, 0x00, 0x00, 0x07, 0xff, 0x00, 0x00, 0x0f,
0x00, 0x03, 0xff, 0x80, 0x00, 0x00, 0x03, 0xf8, 0x0f, 0xfc, 0x00, 0x1f, 0xf8, 0x07, 0xff, 0x00,
0x3f, 0xf0, 0x0f, 0xfc, 0x00, 0x00, 0x00, 0x07, 0xfe, 0x00, 0x00, 0x0f, 0x00, 0x03, 0xff, 0x80,
0x00, 0x00, 0x00, 0x00, 0x0f, 0xfc, 0x00, 0x1f, 0xf8, 0x07, 0xff, 0x00, 0x7f, 0xf0, 0x0f, 0xfc,
0x00, 0x00, 0x00, 0x0f, 0xfe, 0x00, 0x00, 0x0f, 0x00, 0x01, 0xff, 0xc0, 0x00, 0x00, 0x00, 0x00,
0x0f, 0xfc, 0x00, 0x1f, 0xf8, 0x03, 0xff, 0x00, 0x7f, 0xe0, 0x0f, 0xfc, 0x00, 0x00, 0x00, 0x0f,
0xfe, 0x00, 0x00, 0x0f, 0x00, 0x00, 0xff, 0xe0, 0x00, 0x00, 0x00, 0x00, 0x0f, 0xfc, 0x00, 0x1f,
0xf8, 0x03, 0xff, 0x80, 0xff, 0xe0, 0x0f, 0xfc, 0x00, 0x00, 0x00, 0x1f, 0xfc, 0x00, 0x00, 0x0f,
0x00, 0x00, 0x7f, 0xf0, 0x00, 0x00, 0x00, 0x00, 0x0f, 0xfe, 0x00, 0x1f, 0xfc, 0x03, 0xff, 0x80,
0xff, 0xc0, 0x1f, 0xf8, 0x00, 0x00, 0x00, 0x1f, 0xfc, 0x00, 0x00, 0x0f, 0x00, 0x00, 0x3f, 0xf0,
0x00, 0x00, 0x00, 0x00, 0x0f, 0xfe, 0x00, 0x1f, 0xfc, 0x01, 0xff, 0x81, 0xff, 0xc0, 0x1f, 0xf8,
0x00, 0x00, 0x00, 0x3f, 0xf8, 0x00, 0x00, 0x0f, 0x00, 0x00, 0x1f, 0xf8, 0x00, 0x00, 0x00, 0x00,
0x07, 0xfe, 0x00, 0x0f, 0xfc, 0x01, 0xff, 0x81, 0xff, 0x80, 0x1f, 0xf8, 0x00, 0x00, 0x00, 0x3f,
0xf0, 0x00, 0x00, 0x0f, 0x00, 0x00, 0x0f, 0xfe, 0x00, 0x00, 0x00, 0x00, 0x07, 0xfe, 0x00, 0x0f,
0xfc, 0x00, 0xff, 0xc3, 0xff, 0x80, 0x3f, 0xf0, 0x00, 0x00, 0x00, 0x7f, 0xf0, 0x00, 0x00, 0x0f,
0x00, 0x00, 0x07, 0xff, 0x00, 0x00, 0x00, 0x00, 0x07, 0xff, 0x00, 0x0f, 0xfc, 0x00, 0xff, 0xc3,
0xff, 0x00, 0x3f, 0xf0, 0x00, 0x00, 0x00, 0xff, 0xe0, 0x00, 0x00, 0x0f, 0x00, 0x00, 0x03, 0xff,
0xc0, 0x00, 0x00, 0x00, 0x0f, 0xff, 0x00, 0x0f, 0xfc, 0x00, 0xff, 0xc7, 0xfe, 0x00, 0x3f, 0xe0,
0x00, 0x00, 0x01, 0xff, 0xc0, 0x00, 0x00, 0x0f, 0x00, 0x00, 0x01, 0xff, 0xe0, 0x00, 0x00, 0x00,
0x0f, 0xff, 0x00, 0x0f, 0xfc, 0x00, 0x7f, 0xcf, 0xfe, 0x00, 0x7f, 0xe0, 0x00, 0x00, 0x03, 0xff,
0x80, 0x00, 0x00, 0x0f, 0x00, 0x00, 0x00, 0x7f, 0xf8, 0x00, 0x00, 0x00, 0x0f, 0xff, 0x80, 0x0f,
0xfc, 0x00, 0x7f, 0xef, 0xfc, 0x00, 0x7f, 0xc0, 0x00, 0x00, 0x07, 0xff, 0x00, 0x00, 0x00, 0x0f,
0x00, 0x00, 0x00, 0x1f, 0xfe, 0x00, 0x00, 0x00, 0x1f, 0xff, 0x80, 0x07, 0xfc, 0x00, 0x7f, 0xff,
0xf8, 0x00, 0xff, 0xc0, 0x00, 0x00, 0x0f, 0xfe, 0x00, 0x00, 0x00, 0x0f, 0x00, 0x00, 0x00, 0x0f,
0xff, 0x80, 0x00, 0x00, 0x1f, 0xff, 0x80, 0x07, 0xfc, 0x00, 0x7f, 0xff, 0xf0, 0x00, 0xff, 0x80,
0x00, 0x00, 0x0f, 0xfc, 0x00, 0x00, 0x00, 0x0f, 0x00, 0x00, 0x00, 0x03, 0xff, 0xf0, 0x00, 0x00,
0x3f, 0xff, 0xc0, 0x07, 0xfc, 0x00, 0x3f, 0xff, 0xf0, 0x01, 0xff, 0x80, 0x00, 0x00, 0x3f, 0xf8,
0x00, 0x00, 0x00, 0x0f, 0x00, 0x00, 0x00, 0x00, 0xff, 0xfe, 0x00, 0x00, 0xff, 0xff, 0xc0, 0x07,
0xfc, 0x00, 0x3f, 0xff, 0xe0, 0x01, 0xff, 0x00, 0x00, 0x00, 0x7f, 0xf0, 0x00, 0x00, 0x00, 0x0f,
0x00, 0x00, 0x00, 0x00, 0x3f, 0xff, 0xe0, 0x03, 0xff, 0xff, 0xe0, 0x07, 0xfc, 0x00, 0x3f, 0xff,
0xc0, 0x03, 0xfe, 0x00, 0x00, 0x00, 0xff, 0xc0, 0x00, 0x00, 0x00, 0x0f, 0x00, 0x00, 0x00, 0x00,
0x0f, 0xff, 0xff, 0xff, 0xff, 0xdf, 0xe0, 0x03, 0xfe, 0x00, 0x1f, 0xff, 0x80, 0x07, 0xfe, 0x00,
0x00, 0x01, 0xff, 0x80, 0x00, 0x00, 0x00, 0x0f, 0x00, 0x00, 0x00, 0x00, 0x01, 0xff, 0xff, 0xff,
0xff, 0xcf, 0xf0, 0x03, 0xfe, 0x00, 0x1f, 0xff, 0x00, 0x07, 0xfc, 0x00, 0x00, 0x03, 0xff, 0x00,
0x00, 0x00, 0x00, 0x0f, 0x00, 0x00, 0x00, 0x00, 0x00, 0x7f, 0xff, 0xff, 0xff, 0xc7, 0xf0, 0x03,
0xfe, 0x00, 0x1f, 0xff, 0x00, 0x0f, 0xf8, 0x00, 0x00, 0x0f, 0xfc, 0x00, 0x00, 0x00, 0x00, 0x0f,
0x00, 0x00, 0x00, 0x00, 0x00, 0x0f, 0xff, 0xff, 0xff, 0x83, 0xf0, 0x03, 0xfe, 0x00, 0x0f, 0xfe,
0x00, 0x1f, 0xf0, 0x00, 0x00, 0x1f, 0xf8, 0x00, 0x00, 0x00, 0x00, 0x0f, 0x00, 0x00, 0x00, 0x00,
0x00, 0x01, 0xff, 0xff, 0xff, 0x81, 0xf8, 0x01, 0xfe, 0x00, 0x0f, 0xfc, 0x00, 0x1f, 0xe0, 0x00,
0x00, 0x3f, 0xe0, 0x00, 0x00, 0x00, 0x00, 0x0f, 0x00, 0x00, 0x00, 0x00, 0x00, 0x00, 0x3f, 0xff,
0xff, 0x00, 0xf8, 0x01, 0xfe, 0x00, 0x0f, 0xf8, 0x00, 0x3f, 0xe0, 0x00, 0x00, 0x7f, 0xc0, 0x00,
0x00, 0x00, 0x00, 0x0f, 0x00, 0x00, 0x00, 0x00, 0x00, 0x00, 0x03, 0xff, 0xfc, 0x00, 0x00, 0x00,
0x00, 0x00, 0x00, 0x00, 0x00, 0x00, 0x00, 0x00, 0x00, 0x00, 0x00, 0x00, 0x00, 0x00, 0x00, 0x0f,
0x00, 0x00, 0x00, 0x00, 0x00, 0x00, 0x00, 0x07, 0xc0, 0x00, 0x00, 0x00, 0x00, 0x00, 0x00, 0x00,
0x00, 0x00, 0x00, 0x00, 0x00, 0x00, 0x00, 0x00, 0x00, 0x00, 0x00, 0x0f, 0x00, 0x00, 0x00, 0x00,
0x00, 0x00, 0x00, 0x00, 0x00, 0x00, 0x00, 0x00, 0x00, 0x00, 0x00, 0x00, 0x00, 0x00, 0x00, 0x00,
0x00, 0x00, 0x00, 0x00, 0x00, 0x00, 0x00, 0x0f, 0x00, 0x00, 0x00, 0x00, 0x00, 0x00, 0x00, 0x00,
0x00, 0x00, 0x00, 0x00, 0x00, 0x00, 0x00, 0x00, 0x00, 0x00, 0x00, 0x00, 0x00, 0x00, 0x00, 0x00,
0x00, 0x00, 0x00, 0x0f, 0x00, 0x00, 0x00, 0x00, 0x00, 0x00, 0x00, 0x00, 0x00, 0x00, 0x00, 0x00,
0x00, 0x00, 0x00, 0x00, 0x00, 0x00, 0x00, 0x00, 0x00, 0x00, 0x00, 0x00, 0x00, 0x00, 0x00, 0x0f,
0x00, 0x00, 0x00, 0x00, 0x00, 0x00, 0x00, 0x00, 0x00, 0x00, 0x00, 0x00, 0x00, 0x00, 0x00, 0x00,
0x00, 0x00, 0x00, 0x00, 0x00, 0x00, 0x00, 0x00, 0x00, 0x00, 0x00, 0x0f, 0x00, 0x00, 0x00, 0x00,
0x00, 0x00, 0x00, 0x00, 0x00, 0x00, 0x00, 0x00, 0x00, 0x00, 0x00, 0x00, 0x00, 0x00, 0x00, 0x00,
0x00, 0x00, 0x00, 0x00, 0x00, 0x00, 0x00, 0x0f, 0x00, 0x00, 0x00, 0x00, 0x00, 0x00, 0x00, 0x00,
0x00, 0x00, 0x00, 0x00, 0x00, 0x00, 0x00, 0x00, 0x00, 0x00, 0x00, 0x00, 0x00, 0x00, 0x00, 0x00,
0x00, 0x00, 0x00, 0x0f, 0x00, 0x00, 0x00, 0x00, 0x00, 0x00, 0x00, 0x00, 0x00, 0x00, 0x00, 0x00,
0x00, 0x00, 0x00, 0x00, 0x00, 0x00, 0x00, 0x00, 0x00, 0x00, 0x00, 0x00, 0x00, 0x00, 0x00, 0x0f,
0x00, 0x00, 0x00, 0x00, 0x00, 0x00, 0x00, 0x00, 0x00, 0x00, 0x00, 0x00, 0x00, 0x00, 0x00, 0x00,
0x00, 0x00, 0x00, 0x00, 0x00, 0x00, 0x00, 0x00, 0x00, 0x00, 0x00, 0x0f, 0x00, 0x00, 0x00, 0x00,
0x00, 0x00, 0x00, 0x00, 0x00, 0x00, 0x00, 0x00, 0x00, 0x00, 0x00, 0x00, 0x00, 0x00, 0x00, 0x00,
0x00, 0x00, 0x00, 0x00, 0x00, 0x00, 0x00, 0x0f, 0x00, 0x00, 0x00, 0x00, 0x00, 0x00, 0x00, 0x00,
0x00, 0x00, 0x00, 0x00, 0x00, 0x00, 0x00, 0x00, 0x00, 0x00, 0x00, 0x00, 0x00, 0x00, 0x00, 0x00,
0x00, 0x00, 0x00, 0x0f, 0x00, 0x00, 0x00, 0x00, 0x00, 0x00, 0x00, 0x00, 0x00, 0x00, 0x00, 0x00,
0x00, 0x00, 0x00, 0x00, 0x00, 0x00, 0x00, 0x00, 0x00, 0x00, 0x00, 0x00, 0x00, 0x00, 0x00, 0x0f,
0x00, 0x00, 0x00, 0x00, 0x00, 0x00, 0x00, 0x00, 0x00, 0x00, 0x00, 0x00, 0x00, 0x00, 0x00, 0x00,
0x00, 0x00, 0x00, 0x00, 0x00, 0x00, 0x00, 0x00, 0x00, 0x00, 0x00, 0x0f, 0x00, 0x00, 0x00, 0x00,
0x00, 0x00, 0x00, 0x00, 0x00, 0x00, 0x00, 0x00, 0x00, 0x00, 0x00, 0x00, 0x00, 0x00, 0x00, 0x00,
0x00, 0x00, 0x00, 0x00, 0x00, 0x00, 0x00, 0x0f,
};

struct GMT_CIRCLE {	/* Helper variables needed to draw great or small circle heads */
	double lon[2], lat[2];	/* Coordinates of arc end points */
	double A[3], B[3];	/* Cartesian vector of arc end points */
	double P[3];		/* Cartesian vector of the pole */
	bool longway;		/* True if the arc > 180 degres */
	double r0;		/* Arc length in degrees */
	double r;		/* Will be 180 less if longway is true, otherwise r == r0 */
	double colat;		/* Colatitude of circle relative to pole */
	double rot;		/* Full opening angle of vector arc */
};

/*	GMT_LINEAR PROJECTION MAP BOUNDARY	*/

void gmt_linear_map_boundary (struct GMT_CTRL *GMT, struct PSL_CTRL *PSL, double w, double e, double s, double n)
{
	unsigned int form, cap = PSL->internal.line_cap;
	double x_length, y_length;

	x_length = GMT->current.proj.rect[XHI] - GMT->current.proj.rect[XLO];
	y_length = GMT->current.proj.rect[YHI] - GMT->current.proj.rect[YLO];

	if (GMT->current.map.frame.draw) {

		/* Temporarily change to square cap so rectangular frames have neat corners */
		PSL_setlinecap (PSL, PSL_SQUARE_CAP);

		if (GMT->current.map.frame.side[W_SIDE]) GMT_xy_axis (GMT, GMT->current.proj.rect[XLO], GMT->current.proj.rect[YLO], y_length, s, n,
			&GMT->current.map.frame.axis[GMT_Y], true,  GMT->current.map.frame.side[W_SIDE] & 2);	/* West or left y-axis */
		if (GMT->current.map.frame.side[E_SIDE]) GMT_xy_axis (GMT, GMT->current.proj.rect[XHI], GMT->current.proj.rect[YLO], y_length, s, n,
			&GMT->current.map.frame.axis[GMT_Y], false, GMT->current.map.frame.side[E_SIDE] & 2);	/* East or right y-axis */
		if (GMT->current.map.frame.side[S_SIDE]) GMT_xy_axis (GMT, GMT->current.proj.rect[XLO], GMT->current.proj.rect[YLO], x_length, w, e,
			&GMT->current.map.frame.axis[GMT_X], true,  GMT->current.map.frame.side[S_SIDE] & 2);	/* South or lower x-axis */
		if (GMT->current.map.frame.side[N_SIDE]) GMT_xy_axis (GMT, GMT->current.proj.rect[XLO], GMT->current.proj.rect[YHI], x_length, w, e,
			&GMT->current.map.frame.axis[GMT_X], false, GMT->current.map.frame.side[N_SIDE] & 2);	/* North or upper x-axis */

		PSL_setlinecap (PSL, cap);	/* Reset back to default */
	}
	if (!GMT->current.map.frame.header[0] || GMT->current.map.frame.plotted_header || GMT->current.setting.map_frame_type & GMT_IS_INSIDE) return;	/* No header today */

	PSL_comment (PSL, "Placing plot title\n");

	if (!GMT->current.map.frame.draw || GMT->current.map.frame.side[N_SIDE] == 0)
		PSL_defunits (PSL, "PSL_H_y", GMT->current.setting.map_title_offset);	/* No ticks or annotations, offset by map_title_offset only */
	else
		PSL_command (PSL, "/PSL_H_y PSL_L_y PSL_LH add %d add def\n", psl_iz (PSL, GMT->current.setting.map_title_offset));	/* For title adjustment */

	PSL_command (PSL, "%d %d PSL_H_y add M\n", psl_iz (PSL, 0.5 * x_length), psl_iz (PSL, y_length));
	form = GMT_setfont (GMT, &GMT->current.setting.font_title);
	PSL_plottext (PSL, 0.0, 0.0, -GMT->current.setting.font_title.size, GMT->current.map.frame.header, 0.0, PSL_BC, form);
	GMT->current.map.frame.plotted_header = true;
}

unsigned int gmt_get_primary_annot (struct GMT_PLOT_AXIS *A)
{	/* Return the primary annotation item number [== GMT_ANNOT_UPPER if there are no unit set]*/

	unsigned int i, no[2] = {GMT_ANNOT_UPPER, GMT_ANNOT_LOWER};
	double val[2], s;

	for (i = 0; i < 2; i++) {
		val[i] = 0.0;
		if (!A->item[no[i]].active || A->item[no[i]].type == 'i' || A->item[no[i]].type == 'I') continue;
		switch (A->item[no[i]].unit) {
			case 'Y': case 'y':
				s = GMT_DAY2SEC_F * 365.25;
				break;
			case 'O': case 'o':
				s = GMT_DAY2SEC_F * 30.5;
				break;
			case 'U': case 'u':
				s = GMT_DAY2SEC_F * 7.0;
				break;
			case 'K': case 'k':
			case 'D': case 'd':
				s = GMT_DAY2SEC_F;
				break;
			case 'H': case 'h':
				s = GMT_HR2SEC_F;
				break;
			case 'M': case 'm':
				s = GMT_MIN2SEC_F;
				break;
			case 'C': case 'c':
				s = 1.0;
				break;
			default:	/* No unit specified - probably not a time axis */
				s = 1.0;
				break;
		}
		val[i] = A->item[no[i]].interval * s;
	}
	return ((val[0] > val[1]) ? GMT_ANNOT_UPPER : GMT_ANNOT_LOWER);
}

bool gmt_skip_second_annot (unsigned int item, double x, double x2[], unsigned int n, unsigned int primary)
{
	unsigned int i;
	bool found;
	double small;

	if (n < 2) return (false);	/* Need at least two points so no need to skip */
	if (item == primary) return (false);		/* Not working on secondary annotation */
	if (!x2) return (false);			/* None given */

	small = (x2[1] - x2[0]) * GMT_SMALL;
	for (i = 0, found = false; !found && i < n; i++)
		found = (fabs (x2[i] - x) < small);
	return (found);
}

void GMT_xy_axis (struct GMT_CTRL *GMT, double x0, double y0, double length, double val0, double val1, struct GMT_PLOT_AXIS *A, bool below, bool annotate)
{
	unsigned int k, i, nx, nx1, np = 0;/* Misc. variables */
	unsigned int annot_pos;	/* Either 0 for upper annotation or 1 for lower annotation */
	unsigned int primary;		/* Axis item number of annotation with largest interval/unit */
	unsigned int axis = A->id;	/* Axis id (GMT_X, GMT_Y, GMT_Z) */
	bool horizontal;		/* true if axis is horizontal */
	bool neg = below;		/* true if annotations are to the left of or below the axis */
	bool faro;			/* true if the anchor point of annotations is on the far side of the axis */
	bool is_interval;		/* true when the annotation is interval annotation and not tick annotation */
	bool do_annot;		/* true unless we are dealing with Gregorian weeks */
	bool do_tick;		/* true unless we are dealing with bits of weeks */
	bool form;			/* true for outline font */
	bool ortho = false;		/* true if annotations are orthogonal to axes */
	double *knots = NULL, *knots_p = NULL;	/* Array pointers with tick/annotation knots, the latter for primary annotations */
	double x, t_use;			/* Misc. variables */
	struct GMT_FONT font;			/* Annotation font (FONT_ANNOT_PRIMARY or FONT_ANNOT_SECONDARY) */
	struct GMT_PLOT_AXIS_ITEM *T = NULL;	/* Pointer to the current axis item */
	char string[GMT_LEN256] = {""};	/* Annotation string */
	char format[GMT_LEN256] = {""};	/* format used for non-time annotations */
	char *axis_chr[3] = {"ns", "ew", "zz"};	/* Characters corresponding to axes */
	char **label_c = NULL;
	double (*xyz_fwd) (struct GMT_CTRL *, double) = NULL;
	struct PSL_CTRL *PSL= GMT->PSL;

	/* Initialize parameters for this axis */

	horizontal = (axis == GMT_X);	/* This is a horizontal axis */
	xyz_fwd = ((axis == GMT_X) ? &GMT_x_to_xx : (axis == GMT_Y) ? &GMT_y_to_yy : &GMT_z_to_zz);
	primary = gmt_get_primary_annot (A);			/* Find primary axis items */
	np = GMT_coordinate_array (GMT, val0, val1, &A->item[primary], &knots_p, NULL);	/* Get all the primary tick annotation knots */
	if (strchr (GMT->current.setting.map_annot_ortho, axis_chr[axis][below])) ortho = true;	/* Annotations are orthogonal */
	if (GMT->current.setting.map_frame_type & GMT_IS_INSIDE) neg = !neg;	/* Annotations go either below or above the axis */
	faro = (neg == (horizontal && !ortho));			/* Current point is at the far side of the tickmark? */
	if (A->type != GMT_TIME) GMT_get_format (GMT, GMT_get_map_interval (GMT, &A->item[GMT_ANNOT_UPPER]), A->unit, A->prefix, format);	/* Set the annotation format template */

	/* Ready to draw axis */

	if (axis == GMT_X)
		PSL_comment (PSL, below ? "Start of lower x-axis\n" : "Start of upper x-axis\n");
	else if (axis == GMT_Y)
		PSL_comment (PSL, below ? "Start of left y-axis\n" : "Start of right y-axis\n");
	else
		PSL_comment (PSL, below ? "Start of front z-axis\n" : "Start of back z-axis\n");
	PSL_setorigin (PSL, x0, y0, 0.0, PSL_FWD);

	/* Change up/down (neg) and/or flip coordinates (exch) */
	PSL_command (PSL, "/MM {%s%sM} def\n", neg ? "neg " : "", (axis != GMT_X) ? "exch " : "");

	for (k = 0; k < 2; k++) {
		PSL_command (PSL, "/PSL_A%d_y %d def\n", k, A->item[k].active || A->item[k+2].active ? psl_iz (PSL, GMT->current.setting.map_tick_length[k]) : 0);	/* Length of primary/secondary tickmark */
	}

	PSL_comment (PSL, "Axis tick marks and annotations\n");
	GMT_setpen (GMT, &GMT->current.setting.map_frame_pen);
	if (horizontal)
		PSL_plotsegment (PSL, 0.0, 0.0, length, 0.0);
	else
		PSL_plotsegment (PSL, 0.0, length, 0.0, 0.0);

	if (GMT->current.setting.map_frame_type & GMT_IS_GRAPH) {	/* Extend axis 7.5% with an arrow */
		struct GMT_FILL arrow;
		double vector_width, dim[PSL_MAX_DIMS];
		GMT_init_fill (GMT, &arrow, GMT->current.setting.map_frame_pen.rgb[0], GMT->current.setting.map_frame_pen.rgb[1], GMT->current.setting.map_frame_pen.rgb[2]);
		GMT_setfill (GMT, &arrow, false);
		GMT_memset (dim, PSL_MAX_DIMS, double);
		vector_width = rint (PSL_DOTS_PER_INCH * GMT->current.setting.map_frame_pen.width / PSL_POINTS_PER_INCH) / PSL_DOTS_PER_INCH;	/* Round off vector width same way as pen width */
		dim[2] = vector_width; dim[3] = 10.0 * vector_width; dim[4] = 5.0 * vector_width;
		dim[5] = GMT->current.setting.map_vector_shape; dim[6] = GMT_VEC_END | GMT_VEC_FILL;
		if (horizontal) {
			dim[0] = 1.075 * length; dim[1] = 0.0;
			PSL_plotsymbol (PSL, length, 0.0, dim, PSL_VECTOR);
		}
		else {
			dim[0] = 0.0; dim[1] = 1.075 * length;
			PSL_plotsymbol (PSL, 0.0, length, dim, PSL_VECTOR);
		}
	}

	GMT_setpen (GMT, &GMT->current.setting.map_tick_pen[0]);

	for (k = 0; k < GMT_GRID_UPPER; k++) {	/* For each one of the 6 axis items (gridlines are done separately) */

		T = &A->item[k];		/* Get pointer to this item */
		if (!T->active) continue;	/* Do not want this item plotted - go to next item */

		is_interval = (T->type == 'i' || T->type == 'I');	/* Interval or tick mark annotation? */
		nx = GMT_coordinate_array (GMT, val0, val1, &A->item[k], &knots, &label_c);	/* Get all the annotation tick knots */
		do_annot = (nx && k < GMT_TICK_UPPER && annotate && !GMT_axis_is_geo (GMT, axis) && T->unit != 'r');	/* Cannot annotate a Gregorian week */
		do_tick = !((T->unit == 'K' || T->unit == 'k') && T->interval > 1 && fmod (T->interval, 7.0) > 0.0);	/* Do we want tick marks? */
		nx1 = (nx > 0 && is_interval) ? nx - 1 : nx;
		/* First plot all the tick marks */

		if (do_tick) {
			for (i = 0; i < nx; i++) {
				if (knots[i] < (val0 - GMT_CONV_LIMIT) || knots[i] > (val1 + GMT_CONV_LIMIT)) continue;	/* Outside the range */
				if (GMT->current.setting.map_frame_type & GMT_IS_INSIDE && (fabs (knots[i] - val0) < GMT_CONV_LIMIT || fabs (knots[i] - val1) < GMT_CONV_LIMIT)) continue;	/* Skip annotation on edges when MAP_FRAME_TYPE = inside */
				if (gmt_skip_second_annot (k, knots[i], knots_p, np, primary)) continue;	/* Minor tick marks skipped when coinciding with major */
				x = (*xyz_fwd) (GMT, knots[i]);	/* Convert to inches on the page */
				if (horizontal)
					PSL_plotsegment (PSL, x, 0.0, x, ((neg) ? -1.0 : 1.0) * GMT->current.setting.map_tick_length[k]);
				else
					PSL_plotsegment (PSL, 0.0, x, ((neg) ? -1.0 : 1.0) * GMT->current.setting.map_tick_length[k], x);
			}
		}

		/* Then do annotations too - here just set text height/width parameters in PostScript */

		if (do_annot) {
			annot_pos = (T->type == 'A' || T->type == 'I') ? 1 : 0;					/* 1 means lower annotation, 0 means upper (close to axis) */
			font = GMT->current.setting.font_annot[annot_pos];			/* Set the font to use */
			form = GMT_setfont (GMT, &font);
			PSL_command (PSL, "/PSL_AH%d 0\n", annot_pos);
			for (i = 0; i < nx1; i++) {
				if (GMT_annot_pos (GMT, val0, val1, T, &knots[i], &t_use)) continue;			/* Outside range */
				if (axis == GMT_Z && fabs (knots[i] - GMT->current.proj.z_level) < GMT_CONV_LIMIT) continue;	/* Skip z annotation coinciding with z-level plane */
				if (GMT->current.setting.map_frame_type & GMT_IS_INSIDE && (fabs (knots[i] - val0) < GMT_CONV_LIMIT || fabs (knots[i] - val1) < GMT_CONV_LIMIT)) continue;	/* Skip annotation on edges when MAP_FRAME_TYPE = inside */
				if (!is_interval && gmt_skip_second_annot (k, knots[i], knots_p, np, primary)) continue;	/* Secondary annotation skipped when coinciding with primary annotation */
				if (label_c && label_c[i] && label_c[i][0])
					strncpy (string, label_c[i], GMT_LEN256);
				else
					GMT_get_coordinate_label (GMT, string, &GMT->current.plot.calclock, format, T, knots[i]);	/* Get annotation string */
				PSL_deftextdim (PSL, ortho ? "-w" : "-h", font.size, string);
				PSL_command (PSL, "mx\n");		/* Update the longest annotation */
			}
			PSL_command (PSL, "def\n");
			if (annot_pos == 0)
				PSL_command (PSL, "/PSL_A0_y PSL_A0_y %d add ", psl_iz (PSL, GMT->current.setting.map_annot_offset[annot_pos]));
			else
				PSL_command (PSL, "/PSL_A1_y PSL_A0_y PSL_A1_y mx %d add ", psl_iz (PSL, GMT->current.setting.map_annot_offset[annot_pos]));
			if (faro) PSL_command (PSL, "PSL_AH%d add ", annot_pos);
			PSL_command (PSL, "def\n");

			for (i = 0; i < nx1; i++) {
				if (GMT_annot_pos (GMT, val0, val1, T, &knots[i], &t_use)) continue;			/* Outside range */
				if (axis == GMT_Z && fabs (knots[i] - GMT->current.proj.z_level) < GMT_CONV_LIMIT) continue;	/* Skip z annotation coinciding with z-level plane */
				if (GMT->current.setting.map_frame_type & GMT_IS_INSIDE && (fabs (knots[i] - val0) < GMT_CONV_LIMIT || fabs (knots[i] - val1) < GMT_CONV_LIMIT)) continue;	/* Skip annotation on edges when MAP_FRAME_TYPE = inside */
				if (!is_interval && gmt_skip_second_annot (k, knots[i], knots_p, np, primary)) continue;	/* Secondary annotation skipped when coinciding with primary annotation */
				x = (*xyz_fwd) (GMT, t_use);	/* Convert to inches on the page */
				/* Move to new anchor point */
				PSL_command (PSL, "%d PSL_A%d_y MM\n", psl_iz (PSL, x), annot_pos);
				if (label_c && label_c[i] && label_c[i][0])
					strncpy (string, label_c[i], GMT_LEN256);
				else
					GMT_get_coordinate_label (GMT, string, &GMT->current.plot.calclock, format, T, knots[i]);	/* Get annotation string */
				PSL_plottext (PSL, 0.0, 0.0, -font.size, string, (ortho == horizontal) ? 90.0 : 0.0, ortho ? PSL_MR : PSL_BC, form);
			}
			if (!faro) PSL_command (PSL, "/PSL_A%d_y PSL_A%d_y PSL_AH%d add def\n", annot_pos, annot_pos, annot_pos);
		}

		if (nx) GMT_free (GMT, knots);
		if (label_c) {
			for (i = 0; i < nx; i++)
				if (label_c[i]) free (label_c[i]);
			GMT_free (GMT, label_c);
		}
	}
	if (np) GMT_free (GMT, knots_p);

	/* Finally do axis label */

	if (A->label[0] && annotate && !GMT_axis_is_geo (GMT, axis)) {
		form = GMT_setfont (GMT, &GMT->current.setting.font_label);
		PSL_command (PSL, "/PSL_LH ");
		PSL_deftextdim (PSL, "-h", GMT->current.setting.font_label.size, "M");
		PSL_command (PSL, "def\n");
		PSL_command (PSL, "/PSL_L_y PSL_A0_y PSL_A1_y mx %d add %sdef\n", psl_iz (PSL, GMT->current.setting.map_label_offset), (neg == horizontal) ? "PSL_LH add " : "");
		/* Move to new anchor point */
		PSL_command (PSL, "%d PSL_L_y MM\n", psl_iz (PSL, 0.5 * length));
		PSL_plottext (PSL, 0.0, 0.0, -GMT->current.setting.font_label.size, A->label, horizontal ? 0.0 : 90.0, PSL_BC, form);
	}
	else
		PSL_command (PSL, "/PSL_LH 0 def /PSL_L_y PSL_A0_y PSL_A1_y mx def\n");
	if (axis == GMT_X)
		PSL_comment (PSL, below ? "End of lower x-axis\n" : "End of upper x-axis\n");
	else if (axis == GMT_Y)
		PSL_comment (PSL, below ? "End of left y-axis\n" : "End of right y-axis\n");
	else
		PSL_comment (PSL, below ? "End of front z-axis\n" : "End of back z-axis\n");
	PSL_setorigin (PSL, -x0, -y0, 0.0, PSL_INV);
}

void gmt_map_latline (struct GMT_CTRL *GMT, struct PSL_CTRL *PSL, double lat, double west, double east)		/* Draws a line of constant latitude */
{
	uint64_t nn;
	double *llon = NULL, *llat = NULL;

	nn = GMT_latpath (GMT, lat, west, east, &llon, &llat);
	GMT->current.plot.n = GMT_geo_to_xy_line (GMT, llon, llat, nn);

	if (GMT->current.plot.n > 1) {	/* Need at least 2 points for a line */
		PSL_comment (PSL, "Lat = %g\n", lat);
		if (GMT->current.map.parallel_straight) {	/* Simplify to a 2-point straight line */
			GMT->current.plot.x[1] = GMT->current.plot.x[GMT->current.plot.n-1];
			GMT->current.plot.y[1] = GMT->current.plot.y[GMT->current.plot.n-1];
			GMT->current.plot.pen[1] = GMT->current.plot.pen[GMT->current.plot.n-1];
			GMT->current.plot.n = 2;
		}
		GMT_plot_line (GMT, GMT->current.plot.x, GMT->current.plot.y, GMT->current.plot.pen, GMT->current.plot.n);
	}
	GMT_free (GMT, llon);
	GMT_free (GMT, llat);
}

void gmt_map_lonline (struct GMT_CTRL *GMT, struct PSL_CTRL *PSL, double lon, double south, double north)	/* Draws a line of constant longitude */
{
	uint64_t nn;
	double *llon = NULL, *llat = NULL;

	nn = GMT_lonpath (GMT, lon, south, north, &llon, &llat);
	GMT->current.plot.n = GMT_geo_to_xy_line (GMT, llon, llat, nn);

	if (GMT->current.plot.n > 1) {	/* Need at least 2 points for a line */
		PSL_comment (PSL, "Lon = %g\n", lon);
		if (GMT->current.map.meridian_straight) {	/* Simplify to a 2-point straight line */
			GMT->current.plot.x[1] = GMT->current.plot.x[GMT->current.plot.n-1];
			GMT->current.plot.y[1] = GMT->current.plot.y[GMT->current.plot.n-1];
			GMT->current.plot.pen[1] = GMT->current.plot.pen[GMT->current.plot.n-1];
			GMT->current.plot.n = 2;
		}
		GMT_plot_line (GMT, GMT->current.plot.x, GMT->current.plot.y, GMT->current.plot.pen, GMT->current.plot.n);
	}
	GMT_free (GMT, llon);
	GMT_free (GMT, llat);
}

void GMT_linearx_grid (struct GMT_CTRL *GMT, struct PSL_CTRL *PSL, double w, double e, double s, double n, double dval)
{
	double *x = NULL, ys, yn, p_cap = 0.0, cap_start[2] = {0.0, 0.0}, cap_stop[2] = {0.0, 0.0};
	unsigned int idup = 0, i, nx;
	bool cap = false;

	/* Do we have duplicate e and w boundaries ? */
	idup = (GMT_IS_AZIMUTHAL(GMT) && doubleAlmostEqual(e-w, 360.0)) ? 1 : 0;

	if (GMT_POLE_IS_POINT(GMT)) {	/* Might have two separate domains of gridlines */
		if (GMT->current.proj.projection == GMT_POLAR) {	/* Different for polar graphs since "lat" = 0 is at the center */
			ys = cap_stop[0] = cap_stop[1] = p_cap = 90.0 - GMT->current.setting.map_polar_cap[0];
			yn = n;
			cap_start[0] = cap_start[1] = 0.0;
		}
		else {
			p_cap = GMT->current.setting.map_polar_cap[0];
			ys = MAX (s, -p_cap);
			yn = MIN (n, p_cap);
			cap_start[0] = s;
			cap_stop[0]  = -p_cap ;
			cap_start[1] = p_cap;
			cap_stop[1]  = n;
		}
		cap = !doubleAlmostEqual (GMT->current.setting.map_polar_cap[0], 90.0);
	}
	else {
		ys = s;
		yn = n;
	}
	nx = GMT_linear_array (GMT, w, e, dval, GMT->current.map.frame.axis[GMT_X].phase, &x);
	for (i = 0; i < nx - idup; i++)
		gmt_map_lonline (GMT, PSL, x[i], ys, yn);
	if (nx) GMT_free (GMT, x);

	if (cap) {	/* Also draw the polar cap(s) */
		nx = 0;
		if (s < -GMT->current.setting.map_polar_cap[0]) {	/* Must draw some or all of the S polar cap */
			nx = GMT_linear_array (GMT, w, e, GMT->current.setting.map_polar_cap[1], GMT->current.map.frame.axis[GMT_X].phase, &x);
			for (i = 0; i < nx - idup; i++)
				gmt_map_lonline (GMT, PSL, x[i], cap_start[0], cap_stop[0]);
			gmt_map_latline (GMT, PSL, -p_cap, w, e);
		}
		if (n > GMT->current.setting.map_polar_cap[0]) {	/* Must draw some or all of the N polar cap */
			if (nx == 0) nx = GMT_linear_array (GMT, w, e, GMT->current.setting.map_polar_cap[1], GMT->current.map.frame.axis[GMT_X].phase, &x);
			for (i = 0; i < nx - idup; i++)
				gmt_map_lonline (GMT, PSL, x[i], cap_start[1], cap_stop[1]);
			gmt_map_latline (GMT, PSL, p_cap, w, e);
		}
		if (nx) GMT_free (GMT, x);
	}

}

void GMT_linearx_oblgrid (struct GMT_CTRL *GMT, struct PSL_CTRL *PSL, double w, double e, double s, double n, double dval)
{	/* x gridlines in oblique coordinates for all but the Oblique Mercator projection [which already is oblique] */
	double *x = NULL, *lon = NULL, *lat = NULL, *lat_obl = NULL, tval, p_cap, s_cap;
	unsigned int idup = 0, i, j, k, nx, np, nc1 = 0, nc2, npc, np1;
	bool cap = false;

	/* Ideally we should determine the w/e/s/n of the oblique coordinates but here we will simply
	 * create oblique coordinates for the full 0/360/-90/90, convert to regular coordinates and
	 * then truncate points outside the actual w/e/s/n */

	/* Do we have duplicate e and w boundaries ? */
	p_cap = fabs (GMT->current.setting.map_polar_cap[0]);
	s_cap = -p_cap;
	idup = (GMT_IS_AZIMUTHAL(GMT)) ? 1 : 0;
	cap = !doubleAlmostEqual (p_cap, 90.0);	/* true if we have a polar cap specified */
	tval = (n - s) * GMT->current.setting.map_line_step / GMT->current.map.height;

	nx = GMT_linear_array (GMT, 0.0, TWO_PI, D2R * dval, D2R * GMT->current.map.frame.axis[GMT_X].phase, &x);
	np = GMT_linear_array (GMT, -90.0, 90.0, tval, 0.0, &lat_obl);
	np1 = nc2 = np - 1;	/* Nominal number of points in path */
	lon = GMT_memory (GMT, NULL, np+2, double);	/* Allow 2 more slots for possibly inserted cap-latitudes */
	lat = GMT_memory (GMT, NULL, np+2, double);
	for (i = 0; i < nx - idup; i++) {	/* For each oblique meridian to draw */
		/* Create lon,lat arrays of oblique coordinates for this meridian */
		for (k = j = 0; k < np; k++, j++) {
			GMT_iobl (GMT, &lon[j], &lat[j], x[i], D2R * lat_obl[k]);	/* Get regular coordinates of this point */
			lon[j] *= R2D;	lat[j] *= R2D;	/* Convert back to degrees */
			if (lat_obl[k] < s_cap && k < np1 && lat_obl[k+1] > s_cap)	{	/* Must insert S pole cap latitude point */
				j++;	GMT_iobl (GMT, &lon[j], &lat[j], x[i], D2R * s_cap);
				lon[j] *= R2D;	lat[j] *= R2D;	/* Back to degrees */
				nc1 = j;
			}
			else if (lat_obl[k] < p_cap && k < np1 && lat_obl[k+1] > p_cap) {	/* Must insert N pole cap latitude point */
				j++; GMT_iobl (GMT, &lon[j], &lat[j], x[i], D2R * p_cap);
				lon[j] *= R2D;	lat[j] *= R2D;	/* Back to degrees */
				nc2 = j;
			}
		}
		if (cap) {	/* Only plot the line between the two polar caps */
			npc = nc2 - nc1 + 1;	/* Number of points along meridian bounded by caps */
			if ((GMT->current.plot.n = GMT_geo_to_xy_line (GMT, &lon[nc1], &lat[nc1], npc)) == 0) continue;
		}
		else {		/* No polar cap in effect, plot entire meridian */
			if ((GMT->current.plot.n = GMT_geo_to_xy_line (GMT, lon, lat, j)) == 0) continue;
		}
		GMT_plot_line (GMT, GMT->current.plot.x, GMT->current.plot.y, GMT->current.plot.pen, GMT->current.plot.n);
	}
	if (nx) GMT_free (GMT, x);
	if (cap) {	/* Draw the polar cap(s) meridians with a separate lon spacing */
		nx = GMT_linear_array (GMT, 0.0, TWO_PI, D2R * GMT->current.setting.map_polar_cap[1], D2R * GMT->current.map.frame.axis[GMT_X].phase, &x);
		for (i = 0; i < nx - idup; i++) {
			for (k = j = 0; k < np; k++, j++) {
				GMT_iobl (GMT, &lon[j], &lat[j], x[i], D2R * lat_obl[k]);	/* Get regular coordinates of this point */
				lon[j] *= R2D;	lat[j] *= R2D;	/* Back to degrees */
				if (lat_obl[k] < s_cap && k < np1 && lat_obl[k+1] > s_cap)	{	/* Must insert S pole cap latitude point */
					j++;	GMT_iobl (GMT, &lon[j], &lat[j], x[i], D2R * s_cap);
					lon[j] *= R2D;	lat[j] *= R2D;	/* Back to degrees */
					nc1 = j;
				}
				else if (lat_obl[k] < p_cap && k < np1 && lat_obl[k+1] > p_cap) {	/* Must insert N pole cap latitude point */
					j++; GMT_iobl (GMT, &lon[j], &lat[j], x[i], D2R * p_cap);
					lon[j] *= R2D;	lat[j] *= R2D;	/* Back to degrees */
					nc2 = j;
				}
			}
			if ((GMT->current.plot.n = GMT_geo_to_xy_line (GMT, lon, lat, nc1+1)) > 0)
				GMT_plot_line (GMT, GMT->current.plot.x, GMT->current.plot.y, GMT->current.plot.pen, GMT->current.plot.n);
			if ((GMT->current.plot.n = GMT_geo_to_xy_line (GMT, &lon[nc2], &lat[nc2], j-nc2)) > 0)
				GMT_plot_line (GMT, GMT->current.plot.x, GMT->current.plot.y, GMT->current.plot.pen, GMT->current.plot.n);
		}
		if (nx) GMT_free (GMT, x);
	}
	GMT_free (GMT, lat_obl);
	GMT_free (GMT, lon);
	GMT_free (GMT, lat);
}

void gmt_lineary_grid (struct GMT_CTRL *GMT, struct PSL_CTRL *PSL, double w, double e, double s, double n, double dval)
{
	double *y = NULL;
	unsigned int i, ny;

	if (GMT->current.proj.z_down) {
		ny = GMT_linear_array (GMT, 0.0, n-s, dval, GMT->current.map.frame.axis[GMT_Y].phase, &y);
		for (i = 0; i < ny; i++)
			y[i] = GMT->common.R.wesn[YHI] - y[i];	/* These are the radial values needed for positioning */
	}
	else
		ny = GMT_linear_array (GMT, s, n, dval, GMT->current.map.frame.axis[GMT_Y].phase, &y);
	for (i = 0; i < ny; i++)
		gmt_map_latline (GMT, PSL, y[i], w, e);
	if (ny) GMT_free (GMT, y);

}

void gmt_x_grid (struct GMT_CTRL *GMT, struct PSL_CTRL *PSL, double s, double n, double *x, unsigned int nx)
{
	unsigned int i;
	double x1, y1, x2, y2;

	for (i = 0; i < nx; i++) {
		GMT_geo_to_xy (GMT, x[i], s, &x1, &y1);
		GMT_geo_to_xy (GMT, x[i], n, &x2, &y2);
		PSL_plotsegment (PSL, x1, y1, x2, y2);
	}
}

void GMT_lineary_oblgrid (struct GMT_CTRL *GMT, struct PSL_CTRL *PSL, double w, double e, double s, double n, double dval)
{	/* y gridlines in oblique coordinates for all but the Oblique Mercator projection [which already is oblique] */

	double *y = NULL, *lon = NULL, *lon_obl = NULL, *lat = NULL, tval, p_cap;
	bool cap;
	unsigned int i, k, ny, np;

	/* Ideally we should determine the w/e/s/n of the oblique coordinates but here we will simply
	 * create oblique coordinates for the full 0/360/-90/90, convert to regular coordinates and
	 * then truncate points outside the actual w/e/s/n */

	ny = GMT_linear_array (GMT, -M_PI_2, M_PI_2, D2R * dval, D2R * GMT->current.map.frame.axis[GMT_Y].phase, &y);
	tval = (e - w) * GMT->current.setting.map_line_step / GMT->current.map.width;
	np = GMT_linear_array (GMT, 0.0, TWO_PI, D2R * tval, 0.0, &lon_obl);
	lon = GMT_memory (GMT, NULL, np+2, double);	/* Allow 2 more slots for possibly inserted cap-latitudes */
	lat = GMT_memory (GMT, NULL, np+2, double);
	for (i = 0; i < ny; i++) {
		for (k = 0; k < np; k++) {
			GMT_iobl (GMT, &lon[k], &lat[k], lon_obl[k], y[i]);	/* Get regular coordinates of this point */
			lon[k] *= R2D;	lat[k] *= R2D;	/* Convert to degrees */
		}
		if ((GMT->current.plot.n = GMT_geo_to_xy_line (GMT, lon, lat, np)) == 0) continue;
		GMT_plot_line (GMT, GMT->current.plot.x, GMT->current.plot.y, GMT->current.plot.pen, GMT->current.plot.n);
	}
	if (ny) GMT_free (GMT, y);
	p_cap = fabs (GMT->current.setting.map_polar_cap[0]);
	cap = !doubleAlmostEqual (p_cap, 90.0);	/* true if we have a polar cap specified */
	if (cap) {	/* Draw the polar cap(s) with a separate spacing */
		p_cap = D2R * GMT->current.setting.map_polar_cap[0];
		for (k = 0; k < np; k++) {	/* S polar cap */
			GMT_iobl (GMT, &lon[k], &lat[k], lon_obl[k], -p_cap);	/* Get regular coordinates of this point */
			lon[k] *= R2D;	lat[k] *= R2D;	/* Convert to degrees */
		}
		if ((GMT->current.plot.n = GMT_geo_to_xy_line (GMT, lon, lat, np)) > 0)
			GMT_plot_line (GMT, GMT->current.plot.x, GMT->current.plot.y, GMT->current.plot.pen, GMT->current.plot.n);
		for (k = 0; k < np; k++) {	/* N polar cap */
			GMT_iobl (GMT, &lon[k], &lat[k], lon_obl[k], p_cap);	/* Get regular coordinates of this point */
			lon[k] *= R2D;	lat[k] *= R2D;	/* Convert to degrees */
		}
		if ((GMT->current.plot.n = GMT_geo_to_xy_line (GMT, lon, lat, np)) > 0)
			GMT_plot_line (GMT, GMT->current.plot.x, GMT->current.plot.y, GMT->current.plot.pen, GMT->current.plot.n);
	}
	GMT_free (GMT, lon_obl);
	GMT_free (GMT, lon);
	GMT_free (GMT, lat);
}

void gmt_y_grid (struct GMT_CTRL *GMT, struct PSL_CTRL *PSL, double w, double e, double *y, unsigned int ny)
{
	unsigned int i;
	double x1, y1, x2, y2;

	for (i = 0; i < ny; i++) {
		GMT_geo_to_xy (GMT, w, y[i], &x1, &y1);
		GMT_geo_to_xy (GMT, e, y[i], &x2, &y2);
		PSL_plotsegment (PSL, x1, y1, x2, y2);
	}
}

void gmt_timex_grid (struct GMT_CTRL *GMT, struct PSL_CTRL *PSL, double w, double e, double s, double n, unsigned int item)
{
	unsigned int nx;
	double *x = NULL;

	nx = GMT_time_array (GMT, w, e, &GMT->current.map.frame.axis[GMT_X].item[item], &x);
	gmt_x_grid (GMT, PSL, s, n, x, nx);
	if (nx) GMT_free (GMT, x);
}

void gmt_timey_grid (struct GMT_CTRL *GMT, struct PSL_CTRL *PSL, double w, double e, double s, double n, unsigned int item)
{
	unsigned int ny;
	double *y = NULL;

	ny = GMT_time_array (GMT, s, n, &GMT->current.map.frame.axis[GMT_Y].item[item], &y);
	gmt_y_grid (GMT, PSL, w, e, y, ny);
	if (ny) GMT_free (GMT, y);
}

void gmt_logx_grid (struct GMT_CTRL *GMT, struct PSL_CTRL *PSL, double w, double e, double s, double n, double dval)
{
	unsigned int nx;
	double *x = NULL;

	nx = GMT_log_array (GMT, w, e, dval, &x);
	gmt_x_grid (GMT, PSL, s, n, x, nx);
	if (nx) GMT_free (GMT, x);
}

void gmt_logy_grid (struct GMT_CTRL *GMT, struct PSL_CTRL *PSL, double w, double e, double s, double n, double dval)
{
	unsigned int ny;
	double *y = NULL;

	ny = GMT_log_array (GMT, s, n, dval, &y);
	gmt_y_grid (GMT, PSL, w, e, y, ny);
	if (ny) GMT_free (GMT, y);
}

void gmt_powx_grid (struct GMT_CTRL *GMT, struct PSL_CTRL *PSL, double w, double e, double s, double n, double dval)
{
	unsigned int nx;
	double *x = NULL;

	nx = GMT_pow_array (GMT, w, e, dval, 0, &x);
	gmt_x_grid (GMT, PSL, s, n, x, nx);
	if (nx) GMT_free (GMT, x);
}

void gmt_powy_grid (struct GMT_CTRL *GMT, struct PSL_CTRL *PSL, double w, double e, double s, double n, double dval)
{
	unsigned int ny;
	double *y = NULL;

	ny = GMT_pow_array (GMT, s, n, dval, 1, &y);
	gmt_y_grid (GMT, PSL, w, e, y, ny);
	if (ny) GMT_free (GMT, y);
}

/*	FANCY RECTANGULAR PROJECTION MAP BOUNDARY	*/

void gmt_fancy_frame_offset (struct GMT_CTRL *GMT, double angle, double shift[2])
{
	/* Given the angle of the axis, return the coordinate adjustments needed to
	 * shift in order to plot the outer 1-2 parallel frame lines (shift[0|1] */

	double s, c;
	sincos (angle, &s, &c);
	shift[0] =  GMT->current.setting.map_frame_width * s;
	shift[1] = -GMT->current.setting.map_frame_width * c;
}

void gmt_fancy_frame_straightlon_checkers (struct GMT_CTRL *GMT, struct PSL_CTRL *PSL, double w, double e, double s, double n, bool secondary_too)
{	/* Plot checkers along straight longitude boundaries */
	int i, k, nx;
	unsigned int shade, item[2] = {GMT_TICK_UPPER, GMT_TICK_LOWER};
	double dx, w1, val, v1, v2, x1, x2, y1, y2, shift_s[2], shift_n[2], scale[2];
	struct GMT_PLOT_AXIS_ITEM *T = NULL;

	scale[0] = (secondary_too) ? 0.5 : 1.0;
	scale[1] = 1.5;

	GMT_geo_to_xy (GMT, e, s, &x1, &y1);
	GMT_geo_to_xy (GMT, w, s, &x2, &y2);
	gmt_fancy_frame_offset (GMT, d_atan2 (y2 - y1, x2 - x1), shift_s);

	GMT_geo_to_xy (GMT, w, n, &x1, &y1);
	GMT_geo_to_xy (GMT, e, n, &x2, &y2);
	gmt_fancy_frame_offset (GMT, d_atan2 (y2 - y1, x2 - x1), shift_n);

	for (k = 0; k < 1 + secondary_too; k++) {
		T = &GMT->current.map.frame.axis[GMT_X].item[item[k]];
		if (T->active) {
			dx = GMT_get_map_interval (GMT, T);
			shade = (urint (floor ((w - GMT->current.map.frame.axis[GMT_X].phase)/ dx))) % 2;
			w1 = floor ((w - GMT->current.map.frame.axis[GMT_X].phase)/ dx) * dx + GMT->current.map.frame.axis[GMT_X].phase;
			nx = (w1 > e) ? -1 : irint (((e - w1) / dx + GMT_SMALL));
			for (i = 0; i <= nx; i++) {
				shade = !shade;
				val = w1 + i * dx;
				v1 = MAX (val, w);
				v2 = MIN (val + dx, e);
				if (v2 - v1 < GMT_CONV_LIMIT) continue;
				PSL_setcolor (PSL, shade ? GMT->current.setting.map_frame_pen.rgb : GMT->PSL->init.page_rgb, PSL_IS_STROKE);
				if (GMT->current.map.frame.side[S_SIDE]) {
					GMT_geo_to_xy (GMT, v1, s, &x1, &y1);
					GMT_geo_to_xy (GMT, v2, s, &x2, &y2);
					PSL_plotsegment (PSL, x1-0.5*scale[k]*shift_s[0], y1-0.5*scale[k]*shift_s[1], x2-0.5*scale[k]*shift_s[0], y2-0.5*scale[k]*shift_s[1]);
				}
				if (GMT->current.map.frame.side[N_SIDE]) {
					GMT_geo_to_xy (GMT, v1, n, &x1, &y1);
					GMT_geo_to_xy (GMT, v2, n, &x2, &y2);
					PSL_plotsegment (PSL, x1-0.5*scale[k]*shift_n[0], y1-0.5*scale[k]*shift_n[1], x2-0.5*scale[k]*shift_n[0], y2-0.5*scale[k]*shift_n[1]);
				}
			}
		}
	}
}

void gmt_fancy_frame_curvedlon_checkers (struct GMT_CTRL *GMT, struct PSL_CTRL *PSL, double w, double e, double s, double n, bool secondary_too)
{	/* Plot checkers along curved longitude boundaries */
	int i, k, nx;
	unsigned int shade, item[2] = {GMT_TICK_UPPER, GMT_TICK_LOWER};
	double dx, w1, v1, v2, val, x1, x2, y1, y2, az1, az2, dr, scale[2], radius_s, radius_n;
	struct GMT_PLOT_AXIS_ITEM *T;

	scale[0] = (secondary_too) ? 0.5 : 1.0;
	scale[1] = 1.5;
	dr = 0.5 * GMT->current.setting.map_frame_width;
	GMT_geo_to_xy (GMT, w, s, &x1, &y1);
	GMT_geo_to_xy (GMT, w, n, &x2, &y2);
	radius_s = hypot (x1 - GMT->current.proj.c_x0, y1 - GMT->current.proj.c_y0);
	radius_n = hypot (x2 - GMT->current.proj.c_x0, y2 - GMT->current.proj.c_y0);

	for (k = 0; k < 1 + secondary_too; k++) {
		T = &GMT->current.map.frame.axis[GMT_X].item[item[k]];
		if (T->active) {
			dx = GMT_get_map_interval (GMT, T);
			shade = urint (floor ((w - GMT->current.map.frame.axis[GMT_X].phase) / dx)) % 2;
			w1 = floor ((w - GMT->current.map.frame.axis[GMT_X].phase)/dx) * dx + GMT->current.map.frame.axis[GMT_X].phase;
			nx = (w1 > e) ? -1 : irint ((e-w1) / dx + GMT_SMALL);
			for (i = 0; i <= nx; i++) {
				shade = !shade;
				val = w1 + i * dx;
				v1 = MAX (val, w);
				v2 = MIN (val + dx, e);
				if (v2 - v1 < GMT_CONV_LIMIT) continue;
				PSL_setcolor (PSL, shade ? GMT->current.setting.map_frame_pen.rgb : GMT->PSL->init.page_rgb, PSL_IS_STROKE);
				if (GMT->current.map.frame.side[S_SIDE]) {
					GMT_geo_to_xy (GMT, v2, s, &x1, &y1);
					GMT_geo_to_xy (GMT, v1, s, &x2, &y2);
					az1 = d_atan2d (y1 - GMT->current.proj.c_y0, x1 - GMT->current.proj.c_x0);
					az2 = d_atan2d (y2 - GMT->current.proj.c_y0, x2 - GMT->current.proj.c_x0);
					if (GMT->current.proj.north_pole) {
						if (az1 < az2) az1 += 360.0;
						PSL_plotarc (PSL, GMT->current.proj.c_x0, GMT->current.proj.c_y0, radius_s+scale[k]*dr, az2, az1, PSL_MOVE + PSL_STROKE);
					}
					else {
						if (az2 < az1) az2 += 360.0;
						PSL_plotarc (PSL, GMT->current.proj.c_x0, GMT->current.proj.c_y0, radius_s-scale[k]*dr, az1, az2, PSL_MOVE + PSL_STROKE);
					}
				}
				if (GMT->current.map.frame.side[N_SIDE]) {
					GMT_geo_to_xy (GMT, v2, n, &x1, &y1);
					GMT_geo_to_xy (GMT, v1, n, &x2, &y2);
					az1 = d_atan2d (y1 - GMT->current.proj.c_y0, x1 - GMT->current.proj.c_x0);
					az2 = d_atan2d (y2 - GMT->current.proj.c_y0, x2 - GMT->current.proj.c_x0);
					if (GMT->current.proj.north_pole) {
						if (az1 < az2) az1 += 360.0;
						PSL_plotarc (PSL, GMT->current.proj.c_x0, GMT->current.proj.c_y0, radius_n-scale[k]*dr, az2, az1, PSL_MOVE + PSL_STROKE);
					}
					else {
						if (az2 < az1) az2 += 360.0;
						PSL_plotarc (PSL, GMT->current.proj.c_x0, GMT->current.proj.c_y0, radius_n+scale[k]*dr, az1, az2, PSL_MOVE + PSL_STROKE);
					}
				}
			}
		}
	}
}

void gmt_fancy_frame_straightlat_checkers (struct GMT_CTRL *GMT, struct PSL_CTRL *PSL, double w, double e, double s, double n, bool secondary_too)
{	/* Plot checkers along straight latitude boundaries */
	int i, k, ny;
	unsigned int shade, item[2] = {GMT_TICK_UPPER, GMT_TICK_LOWER};
	double dy, s1, val, v1, v2, x1, x2, y1, y2, shift_w[2], shift_e[2], scale[2];
	struct GMT_PLOT_AXIS_ITEM *T = NULL;

	scale[0] = (secondary_too) ? 0.5 : 1.0;
	scale[1] = 1.5;

	GMT_geo_to_xy (GMT, w, s, &x1, &y1);
	GMT_geo_to_xy (GMT, w, n, &x2, &y2);
	gmt_fancy_frame_offset (GMT, d_atan2 (y2 - y1, x2 - x1), shift_w);

	GMT_geo_to_xy (GMT, e, s, &x1, &y1);
	GMT_geo_to_xy (GMT, e, n, &x2, &y2);
	gmt_fancy_frame_offset (GMT, d_atan2 (y2 - y1, x2 - x1), shift_e);

	/* Tick S-N axes */

	for (k = 0; k < 1 + secondary_too; k++) {
		T = &GMT->current.map.frame.axis[GMT_Y].item[item[k]];
		if (T->active) {
			dy = GMT_get_map_interval (GMT, T);
			shade = urint (floor ((s - GMT->current.map.frame.axis[GMT_Y].phase) / dy)) % 2;
			s1 = floor((s - GMT->current.map.frame.axis[GMT_Y].phase)/dy) * dy + GMT->current.map.frame.axis[GMT_Y].phase;
			ny = (s1 > n) ? -1 : irint ((n-s1) / dy + GMT_SMALL);
			for (i = 0; i <= ny; i++) {
				shade = !shade;
				val = s1 + i * dy;
				v1 = MAX (val, s);
				v2 = MIN (val + dy, n);
				if (v2 - v1 < GMT_CONV_LIMIT) continue;
				PSL_setcolor (PSL, shade ? GMT->current.setting.map_frame_pen.rgb : GMT->PSL->init.page_rgb, PSL_IS_STROKE);
				if (GMT->current.map.frame.side[W_SIDE]) {
					GMT_geo_to_xy (GMT, w, v1, &x1, &y1);
					GMT_geo_to_xy (GMT, w, v2, &x2, &y2);
					PSL_plotsegment (PSL, x1-0.5*scale[k]*shift_w[0], y1-0.5*scale[k]*shift_w[1], x2-0.5*scale[k]*shift_w[0], y2-0.5*scale[k]*shift_w[1]);
				}
				if (GMT->current.map.frame.side[E_SIDE]) {
					GMT_geo_to_xy (GMT, e, v1, &x1, &y1);
					GMT_geo_to_xy (GMT, e, v2, &x2, &y2);
					PSL_plotsegment (PSL, x1+0.5*scale[k]*shift_e[0], y1+0.5*scale[k]*shift_e[1], x2+0.5*scale[k]*shift_e[0], y2+0.5*scale[k]*shift_e[1]);
				}
			}
		}
	}
}

void gmt_fancy_frame_straight_outline (struct GMT_CTRL *GMT, struct PSL_CTRL *PSL, double lonA, double latA, double lonB, double latB, unsigned int side, bool secondary_too)
{
	unsigned int k, kn = 1;
	double scale = 1.0, x[2], y[2], angle, s, c, dx, dy, Ldx, Ldy;

	if (!GMT->current.map.frame.side[side]) return;	/* Do not draw this frame side */

	if (secondary_too) {
		scale = 0.5;
		++kn;
	}

	GMT_geo_to_xy (GMT, lonA, latA, &x[0], &y[0]);
	GMT_geo_to_xy (GMT, lonB, latB, &x[1], &y[1]);
	angle = d_atan2 (y[1] - y[0], x[1] - x[0]);
	sincos (angle, &s, &c);
	Ldx = (GMT->current.setting.map_frame_type == GMT_IS_ROUNDED) ? 0.0 : GMT->current.setting.map_frame_width * c;
	Ldy = (GMT->current.setting.map_frame_type == GMT_IS_ROUNDED) ? 0.0 : GMT->current.setting.map_frame_width * s;
	dx =  GMT->current.setting.map_frame_width * s;
	dy = -GMT->current.setting.map_frame_width * c;
	PSL_plotsegment (PSL, x[0]-Ldx, y[0]-Ldy, x[1]+Ldx, y[1]+Ldy);
	for (k = 0; k < kn; k++) {
		x[0] += scale*dx;
		y[0] += scale*dy;
		x[1] += scale*dx;
		y[1] += scale*dy;
		PSL_plotsegment (PSL, x[0]-Ldx, y[0]-Ldy, x[1]+Ldx, y[1]+Ldy);
	}
}

void gmt_fancy_frame_curved_outline (struct GMT_CTRL *GMT, struct PSL_CTRL *PSL, double lonA, double latA, double lonB, double latB, unsigned int side, bool secondary_too)
{
	double scale[2] = {1.0, 1.0}, escl, x1, x2, y1, y2, radius, r_inc, az1, az2, da0, da, width, s;

	if (!GMT->current.map.frame.side[side]) return;

	if (secondary_too) scale[0] = scale[1] = 0.5;
	width = GMT->current.setting.map_frame_width;
	escl = (GMT->current.setting.map_frame_type == GMT_IS_ROUNDED) ? 0.0 : 1.0;	/* Want rounded corners */
	GMT_geo_to_xy (GMT, lonA, latA, &x1, &y1);
	GMT_geo_to_xy (GMT, lonB, latB, &x2, &y2);
	radius = hypot (x1 - GMT->current.proj.c_x0, y1 - GMT->current.proj.c_y0);
	s = ((GMT->current.proj.north_pole && side == 2) || (!GMT->current.proj.north_pole && side == 0)) ? -1.0 : +1.0;	/* North: needs shorter radius.  South: Needs longer radius (opposite in S hemi) */
	r_inc = s*scale[0] * width;
	if (GMT_IS_AZIMUTHAL(GMT) && GMT_360_RANGE (lonA, lonB)) {	/* Full 360-degree cirle */
		PSL_plotarc (PSL, GMT->current.proj.c_x0, GMT->current.proj.c_y0, radius, 0.0, 360.0, PSL_MOVE + PSL_STROKE);
		PSL_plotarc (PSL, GMT->current.proj.c_x0, GMT->current.proj.c_y0, radius + r_inc, 0.0, 360.0, PSL_MOVE + PSL_STROKE);
		if (secondary_too) PSL_plotarc (PSL, GMT->current.proj.c_x0, GMT->current.proj.c_y0, radius + 2.0 * r_inc, 0.0, 360.0, PSL_MOVE + PSL_STROKE);
	}
	else {
		az1 = d_atan2d (y1 - GMT->current.proj.c_y0, x1 - GMT->current.proj.c_x0);
		az2 = d_atan2d (y2 - GMT->current.proj.c_y0, x2 - GMT->current.proj.c_x0);
		if (!GMT->current.proj.north_pole) double_swap (az1, az2);	/* In S hemisphere, must draw in opposite direction */
		while (az1 < 0.0) az1 += 360.0;	/* Wind az1 to be in the 0-360 range */
		while (az2 < az1) az2 += 360.0;	/* Likewise ensure az1 > az1 and is now in the 0-720 range */
		da0 = R2D * escl * width /radius;
		da  = R2D * escl * width / (radius + r_inc);
		PSL_plotarc (PSL, GMT->current.proj.c_x0, GMT->current.proj.c_y0, radius, az1-da0, az2+da0, PSL_MOVE + PSL_STROKE);
		PSL_plotarc (PSL, GMT->current.proj.c_x0, GMT->current.proj.c_y0, radius + r_inc, az1-da, az2+da, PSL_MOVE + PSL_STROKE);
		if (secondary_too) {
			r_inc *= 2.0;
			da = R2D * escl * width / (radius + r_inc);
			PSL_plotarc (PSL, GMT->current.proj.c_x0, GMT->current.proj.c_y0, radius + r_inc, az1-da, az2+da, PSL_MOVE + PSL_STROKE);
		}
	}
}

void gmt_rounded_framecorners (struct GMT_CTRL *GMT, struct PSL_CTRL *PSL, double w, double e, double s, double n, bool secondary_too)
{
	unsigned int k, kn;
	double x1, y1, x2, y2, anglew, anglee, x, y, width;

	if (GMT->current.setting.map_frame_type != GMT_IS_ROUNDED) return;	/* Only do this if rounded corners are requested */

	GMT_geo_to_xy (GMT, w, n, &x1, &y1);
	GMT_geo_to_xy (GMT, w, s, &x2, &y2);
	anglew = d_atan2d (y2 - y1, x2 - x1);

	GMT_geo_to_xy (GMT, e, s, &x1, &y1);
	GMT_geo_to_xy (GMT, e, n, &x2, &y2);
	anglee = d_atan2d (y2 - y1, x2 - x1);

	width = ((secondary_too) ? 0.5 : 1.0) * fabs (GMT->current.setting.map_frame_width);
	kn = (secondary_too) ? 2 : 1;
	for (k = 0; k < kn; k++) {
		if (GMT->current.map.frame.side[S_SIDE] && GMT->current.map.frame.side[E_SIDE]) {
			GMT_geo_to_xy (GMT, e, s, &x, &y);
			PSL_plotarc (PSL, x, y, (k+1)*width, 180.0+anglee, 270.0+anglee, PSL_MOVE + PSL_STROKE);
		}
		if (GMT->current.map.frame.side[E_SIDE] && GMT->current.map.frame.side[N_SIDE]) {
			GMT_geo_to_xy (GMT, e, n, &x, &y);
			PSL_plotarc (PSL, x, y, (k+1)*width, 270.0+anglee, 360.0+anglee, PSL_MOVE + PSL_STROKE);
		}
		if (GMT->current.map.frame.side[N_SIDE] && GMT->current.map.frame.side[W_SIDE]) {
			GMT_geo_to_xy (GMT, w, n, &x, &y);
			PSL_plotarc (PSL, x, y, (k+1)*width, 180.0+anglew, 270.0+anglew, PSL_MOVE + PSL_STROKE);
		}
		if (GMT->current.map.frame.side[W_SIDE] && GMT->current.map.frame.side[S_SIDE]) {
			GMT_geo_to_xy (GMT, w, s, &x, &y);
			PSL_plotarc (PSL, x, y, (k+1)*width, 270.0+anglew, 360.0+anglew, PSL_MOVE + PSL_STROKE);
		}
		if ((GMT_IS_AZIMUTHAL(GMT) || GMT_IS_CONICAL(GMT)) && GMT->current.map.frame.side[W_SIDE] && GMT->current.map.frame.side[E_SIDE]) {	/* Round off the pointy head? */
			if (doubleAlmostEqual (GMT->common.R.wesn[YHI], 90.0)) {
				GMT_geo_to_xy (GMT, w, n, &x, &y);
				PSL_plotarc (PSL, x, y, (k+1)*width, anglee, 180.0+anglew, PSL_MOVE + PSL_STROKE);
			}
			else if (doubleAlmostEqual (GMT->common.R.wesn[YLO], -90.0)) {
				GMT_geo_to_xy (GMT, w, s, &x, &y);
				PSL_plotarc (PSL, x, y, (k+1)*width, anglew-90.0, anglee-90.0, PSL_MOVE + PSL_STROKE);
			}
		}
	}
}

void gmt_wesn_map_boundary (struct GMT_CTRL *GMT, struct PSL_CTRL *PSL, double w, double e, double s, double n)
{
	uint64_t i, np = 0;
	double *xx = NULL, *yy = NULL;

	GMT_setpen (GMT, &GMT->current.setting.map_frame_pen);

	if (GMT->current.map.frame.side[W_SIDE]) {	/* West */
		np = GMT_map_path (GMT, w, s, w, n, &xx, &yy);
		for (i = 0; i < np; i++)
			GMT_geo_to_xy (GMT, xx[i], yy[i], &xx[i], &yy[i]);
		PSL_plotline (PSL, xx, yy, (int)np, PSL_MOVE + PSL_STROKE);
		GMT_free (GMT, xx);
		GMT_free (GMT, yy);
	}
	if (GMT->current.map.frame.side[E_SIDE]) {	/* East */
		np = GMT_map_path (GMT, e, s, e, n, &xx, &yy);
		for (i = 0; i < np; i++)
			GMT_geo_to_xy (GMT, xx[i], yy[i], &xx[i], &yy[i]);
		PSL_plotline (PSL, xx, yy, (int)np, PSL_MOVE + PSL_STROKE);
		GMT_free (GMT, xx);
		GMT_free (GMT, yy);
	}
	if (GMT->current.map.frame.side[S_SIDE]) {	/* South */
		np = GMT_map_path (GMT, w, s, e, s, &xx, &yy);
		for (i = 0; i < np; i++)
			GMT_geo_to_xy (GMT, xx[i], yy[i], &xx[i], &yy[i]);
		PSL_plotline (PSL, xx, yy, (int)np, PSL_MOVE + PSL_STROKE);
		GMT_free (GMT, xx);
		GMT_free (GMT, yy);
	}
	if (GMT->current.map.frame.side[N_SIDE]) {	/* North */
		np = GMT_map_path (GMT, w, n, e, n, &xx, &yy);
		for (i = 0; i < np; i++)
			GMT_geo_to_xy (GMT, xx[i], yy[i], &xx[i], &yy[i]);
		PSL_plotline (PSL, xx, yy, (int)np, PSL_MOVE + PSL_STROKE);
		GMT_free (GMT, xx);
		GMT_free (GMT, yy);
	}
}

void gmt_fancy_map_boundary (struct GMT_CTRL *GMT, struct PSL_CTRL *PSL, double w, double e, double s, double n)
{
	double fat_pen, thin_pen;
	bool dual = false;
	unsigned int cap = PSL->internal.line_cap;

	if (!(GMT->current.setting.map_frame_type & GMT_IS_FANCY)) {	/* Draw plain boundary and return */
		gmt_wesn_map_boundary (GMT, PSL, w, e, s, n);
		return;
	}

	PSL_setcolor (PSL, GMT->current.setting.map_frame_pen.rgb, PSL_IS_STROKE);

	fat_pen = fabs (GMT->current.setting.map_frame_width) * GMT->session.u2u[GMT_INCH][GMT_PT];
	if (GMT->current.map.frame.axis[GMT_Y].item[GMT_TICK_LOWER].active) {	/* Need two-layer frame */
		fat_pen *= 0.5;
		dual = true;
	}
	thin_pen = 0.1 * fat_pen;

	/* Draw frame checkers */
	/* This needs to be done with BUTT cap since checker segments are drawn as heavy lines */

	PSL_setlinewidth (PSL, fat_pen);
	PSL_setlinecap (PSL, PSL_BUTT_CAP);

	gmt_fancy_frame_straightlat_checkers (GMT, PSL, w, e, s, n, dual);
	gmt_fancy_frame_straightlon_checkers (GMT, PSL, w, e, s, n, dual);

	/* Draw the outline on top of the checkers */
	/* Reset line cap, etc. */

	PSL_setlinecap (PSL, cap);
	PSL_setcolor (PSL, GMT->current.setting.map_frame_pen.rgb, PSL_IS_STROKE);
	PSL_setlinewidth (PSL, thin_pen);

	gmt_fancy_frame_straight_outline (GMT, PSL, w, s, e, s, 0, dual);
	gmt_fancy_frame_straight_outline (GMT, PSL, e, s, e, n, 1, dual);
	gmt_fancy_frame_straight_outline (GMT, PSL, e, n, w, n, 2, dual);
	gmt_fancy_frame_straight_outline (GMT, PSL, w, n, w, s, 3, dual);

	gmt_rounded_framecorners (GMT, PSL, w, e, s, n, dual);
}

void gmt_rect_map_boundary (struct GMT_CTRL *GMT, struct PSL_CTRL *PSL, double x0, double y0, double x1, double y1)
{
	unsigned int cap = PSL->internal.line_cap;

	GMT_setpen (GMT, &GMT->current.setting.map_frame_pen);
	/* Temporarily change to square cap so rectangular frames have neat corners */
	PSL_setlinecap (PSL, PSL_SQUARE_CAP);

	if (GMT->current.map.frame.side[W_SIDE]) PSL_plotsegment (PSL, x0, y0, x0, y1);	/* West */
	if (GMT->current.map.frame.side[E_SIDE]) PSL_plotsegment (PSL, x1, y0, x1, y1);	/* East */
	if (GMT->current.map.frame.side[S_SIDE]) PSL_plotsegment (PSL, x0, y0, x1, y0);	/* South */
	if (GMT->current.map.frame.side[N_SIDE]) PSL_plotsegment (PSL, x0, y1, x1, y1);	/* North */
	PSL_setlinecap (PSL, cap);	/* Reset back to default */
}

/*	GMT_POLAR (S or N) PROJECTION MAP BOUNDARY	*/

void gmt_polar_map_boundary (struct GMT_CTRL *GMT, struct PSL_CTRL *PSL, double w, double e, double s, double n)
{
	bool dual = false;
	unsigned int cap = PSL->internal.line_cap;
	double thin_pen, fat_pen;

	if (GMT->common.R.oblique) { /* Draw rectangular boundary and return */
		gmt_rect_map_boundary (GMT, PSL, 0.0, 0.0, GMT->current.proj.rect[XHI], GMT->current.proj.rect[YHI]);
		return;
	}

	if (!GMT->current.proj.north_pole && s <= -90.0) /* Cannot have southern boundary */
		GMT->current.map.frame.side[S_SIDE] = 0;
	if (GMT->current.proj.north_pole && n >= 90.0) /* Cannot have northern boundary */
		GMT->current.map.frame.side[N_SIDE] = 0;
	if (GMT_360_RANGE (w, e) || doubleAlmostEqualZero (e, w))
		GMT->current.map.frame.side[E_SIDE] = GMT->current.map.frame.side[W_SIDE] = 0;

	if (!(GMT->current.setting.map_frame_type & GMT_IS_FANCY)) {	/* Draw plain boundary and return */
		gmt_wesn_map_boundary (GMT, PSL, w, e, s, n);
		return;
	}

	/* Here draw fancy map boundary */

	fat_pen = fabs (GMT->current.setting.map_frame_width) * GMT->session.u2u[GMT_INCH][GMT_PT];
	if (GMT->current.map.frame.axis[GMT_Y].item[GMT_TICK_LOWER].active) {	/* Need two-layer frame */
		fat_pen *= 0.5;
		dual = true;
	}
	thin_pen = 0.1 * fat_pen;

	/* Draw frame checkers */
	/* This needs to be done with BUTT cap since checker segments are drawn as heavy lines */

	PSL_setlinewidth (PSL, fat_pen);
	PSL_setlinecap (PSL, PSL_BUTT_CAP);

	gmt_fancy_frame_straightlat_checkers (GMT, PSL, w, e, s, n, dual);
	gmt_fancy_frame_curvedlon_checkers (GMT, PSL, w, e, s, n, dual);

	/* Draw the outline on top of the checkers */
	/* Reset line cap, etc. */

	PSL_setlinecap (PSL, cap);
	PSL_setcolor (PSL, GMT->current.setting.map_frame_pen.rgb, PSL_IS_STROKE);
	PSL_setlinewidth (PSL, thin_pen);

	gmt_fancy_frame_curved_outline (GMT, PSL, w, s, e, s, 0, dual);
	gmt_fancy_frame_straight_outline (GMT, PSL, e, s, e, n, 1, dual);
	gmt_fancy_frame_curved_outline (GMT, PSL, w, n, e, n, 2, dual);
	gmt_fancy_frame_straight_outline (GMT, PSL, w, n, w, s, 3, dual);

	gmt_rounded_framecorners (GMT, PSL, w, e, s, n, dual);
}

/*	CONIC PROJECTION MAP BOUNDARY	*/

void gmt_conic_map_boundary (struct GMT_CTRL *GMT, struct PSL_CTRL *PSL, double w, double e, double s, double n)
{
	bool dual = false;
	unsigned int cap = PSL->internal.line_cap;
	double thin_pen, fat_pen;

	if (GMT->common.R.oblique) { /* Draw rectangular boundary and return */
		gmt_rect_map_boundary (GMT, PSL, 0.0, 0.0, GMT->current.proj.rect[XHI], GMT->current.proj.rect[YHI]);
		return;
	}

	if (!GMT->current.proj.north_pole && s <= -90.0) /* Cannot have southern boundary */
		GMT->current.map.frame.side[S_SIDE] = 0;
	if (GMT->current.proj.north_pole && n >= 90.0) /* Cannot have northern boundary */
		GMT->current.map.frame.side[N_SIDE] = 0;

	if (!(GMT->current.setting.map_frame_type & GMT_IS_FANCY)) {	/* Draw plain boundary and return */
		gmt_wesn_map_boundary (GMT, PSL, w, e, s, n);
		return;
	}

	/* Here draw fancy map boundary */

	fat_pen = fabs (GMT->current.setting.map_frame_width) * GMT->session.u2u[GMT_INCH][GMT_PT];
	if (GMT->current.map.frame.axis[GMT_Y].item[GMT_TICK_LOWER].active) {	/* Need two-layer frame */
		fat_pen *= 0.5;
		dual = true;
	}
	thin_pen = 0.1 * fat_pen;

	/* Draw frame checkers */
	/* This needs to be done with BUTT cap since checker segments are drawn as heavy lines */

	PSL_setlinewidth (PSL, fat_pen);
	PSL_setlinecap (PSL, PSL_BUTT_CAP);

	gmt_fancy_frame_straightlat_checkers (GMT, PSL, w, e, s, n, dual);
	gmt_fancy_frame_curvedlon_checkers (GMT, PSL, w, e, s, n, dual);

	/* Draw the outline on top of the checkers */
	/* Reset line cap, etc. */

	PSL_setlinecap (PSL, cap);
	PSL_setcolor (PSL, GMT->current.setting.map_frame_pen.rgb, PSL_IS_STROKE);
	PSL_setlinewidth (PSL, thin_pen);

	gmt_fancy_frame_curved_outline (GMT, PSL, w, s, e, s, 0, dual);
	gmt_fancy_frame_straight_outline (GMT, PSL, e, s, e, n, 1, dual);
	gmt_fancy_frame_curved_outline (GMT, PSL, w, n, e, n, 2, dual);
	gmt_fancy_frame_straight_outline (GMT, PSL, w, n, w, s, 3, dual);

	gmt_rounded_framecorners (GMT, PSL, w, e, s, n, dual);
}

/*	OBLIQUE MERCATOR PROJECTION MAP FUNCTIONS	*/

void gmt_oblmrc_map_boundary (struct GMT_CTRL *GMT, struct PSL_CTRL *PSL, double w, double e, double s, double n)
{
	gmt_rect_map_boundary (GMT, PSL, 0.0, 0.0, GMT->current.proj.rect[XHI], GMT->current.proj.rect[YHI]);
}

/*	MOLLWEIDE and HAMMER-AITOFF EQUAL AREA PROJECTION MAP FUNCTIONS	*/

void gmt_ellipse_map_boundary (struct GMT_CTRL *GMT, struct PSL_CTRL *PSL, double w, double e, double s, double n)
{
	if (GMT->common.R.oblique) { /* Draw rectangular boundary and return */
		gmt_rect_map_boundary (GMT, PSL, 0.0, 0.0, GMT->current.proj.rect[XHI], GMT->current.proj.rect[YHI]);
		return;
	}
	if (GMT->common.R.wesn[YLO] <= -90.0) /* Cannot have southern boundary */
		GMT->current.map.frame.side[S_SIDE] = 0;
	if (GMT->common.R.wesn[YHI] >= 90.0) /* Cannot have northern boundary */
		GMT->current.map.frame.side[N_SIDE] = 0;

	gmt_wesn_map_boundary (GMT, PSL, w, e, s, n);
}

void gmt_basic_map_boundary (struct GMT_CTRL *GMT, struct PSL_CTRL *PSL, double w, double e, double s, double n)
{
	if (GMT->common.R.oblique) { /* Draw rectangular boundary and return */
		gmt_rect_map_boundary (GMT, PSL, 0.0, 0.0, GMT->current.proj.rect[XHI], GMT->current.proj.rect[YHI]);
		return;
	}
	gmt_wesn_map_boundary (GMT, PSL, w, e, s, n);
}

/*
 *	GENERIC MAP PLOTTING FUNCTIONS
 */

int gmt_genper_map_boundary (struct GMT_CTRL *GMT, struct PSL_CTRL *PSL, double w, double e, double s, double n)
{
	uint64_t nr;

	if (GMT->common.R.oblique) {	/* Draw rectangular boundary and return */
		gmt_rect_map_boundary (GMT, PSL, 0.0, 0.0, GMT->current.proj.rect[XHI], GMT->current.proj.rect[YHI]);
		return 0;
	}

	GMT_setpen (GMT, &GMT->current.setting.map_frame_pen);

	nr = GMT->current.map.n_lon_nodes + GMT->current.map.n_lat_nodes;
	if (nr >= GMT->current.plot.n_alloc) GMT_get_plot_array (GMT);

	if (GMT->current.proj.g_debug > 1) GMT_Report (GMT->parent, GMT_MSG_DEBUG, "genper_map_boundary nr = %" PRIu64 "\n", nr);

	GMT_genper_map_clip_path (GMT, nr, GMT->current.plot.x, GMT->current.plot.y);

	PSL_plotline (PSL, GMT->current.plot.x, GMT->current.plot.y, (int)nr, PSL_MOVE + PSL_STROKE);

	return 0;
}

void gmt_circle_map_boundary (struct GMT_CTRL *GMT, struct PSL_CTRL *PSL, double w, double e, double s, double n)
{
	if (GMT->common.R.oblique) { /* Draw rectangular boundary and return */
		gmt_rect_map_boundary (GMT, PSL, 0.0, 0.0, GMT->current.proj.rect[XHI], GMT->current.proj.rect[YHI]);
		return;
	}

	GMT_setpen (GMT, &GMT->current.setting.map_frame_pen);

	PSL_plotarc (PSL, GMT->current.proj.r, GMT->current.proj.r, GMT->current.proj.r, 0.0, 360.0, PSL_MOVE + PSL_STROKE);
}

void gmt_theta_r_map_boundary (struct GMT_CTRL *GMT, struct PSL_CTRL *PSL, double w, double e, double s, double n)
{
	uint64_t i, nr;
	double a, da;
	double xx[2], yy[2];

	GMT_setpen (GMT, &GMT->current.setting.map_frame_pen);

	if (GMT->current.proj.got_elevations) {
		if (doubleAlmostEqual (n, 90.0))
			GMT->current.map.frame.side[N_SIDE] = 0;	/* No donuts, please */
	}
	else {
		if (GMT_IS_ZERO (s))
			GMT->current.map.frame.side[S_SIDE] = 0;		/* No donuts, please */
	}
	if (GMT_360_RANGE (w, e) || doubleAlmostEqualZero (e, w))
		GMT->current.map.frame.side[E_SIDE] = GMT->current.map.frame.side[W_SIDE] = 0;
	nr = GMT->current.map.n_lon_nodes;
	while (nr > GMT->current.plot.n_alloc) GMT_get_plot_array (GMT);
	da = fabs (GMT->common.R.wesn[XHI] - GMT->common.R.wesn[XLO]) / (nr - 1);
	if (GMT->current.map.frame.side[N_SIDE]) {
		for (i = 0; i < nr; i++) {
			a = GMT->common.R.wesn[XLO] + i * da;
			GMT_geo_to_xy (GMT, a, GMT->common.R.wesn[YHI], &GMT->current.plot.x[i], &GMT->current.plot.y[i]);
		}
		PSL_plotline (PSL, GMT->current.plot.x, GMT->current.plot.y, (int)nr, PSL_MOVE + PSL_STROKE);
	}
	if (GMT->current.map.frame.side[S_SIDE]) {
		for (i = 0; i < nr; i++) {
			a = GMT->common.R.wesn[XLO] + i * da;
			GMT_geo_to_xy (GMT, a, GMT->common.R.wesn[YLO], &GMT->current.plot.x[i], &GMT->current.plot.y[i]);
		}
		PSL_plotline (PSL, GMT->current.plot.x, GMT->current.plot.y, (int)nr, PSL_MOVE + PSL_STROKE);
	}
	if (GMT->current.map.frame.side[E_SIDE]) {
		GMT_geo_to_xy (GMT, GMT->common.R.wesn[XHI], GMT->common.R.wesn[YLO], &xx[0], &yy[0]);
		GMT_geo_to_xy (GMT, GMT->common.R.wesn[XHI], GMT->common.R.wesn[YHI], &xx[1], &yy[1]);
		PSL_plotline (PSL, xx, yy, 2, PSL_MOVE + PSL_STROKE);
	}
	if (GMT->current.map.frame.side[W_SIDE]) {
		GMT_geo_to_xy (GMT, GMT->common.R.wesn[XLO], GMT->common.R.wesn[YLO], &xx[0], &yy[0]);
		GMT_geo_to_xy (GMT, GMT->common.R.wesn[XLO], GMT->common.R.wesn[YHI], &xx[1], &yy[1]);
		PSL_plotline (PSL, xx, yy, 2, PSL_MOVE + PSL_STROKE);
	}
}

void gmt_map_tick (struct GMT_CTRL *GMT, struct PSL_CTRL *PSL, double *xx, double *yy, unsigned int *sides, double *angles, unsigned int nx, unsigned int type, double len)
{
	double angle, xl, yl, c, s, tick_length;
	unsigned int i;

	for (i = 0; i < nx; i++) {
		if (!GMT->current.proj.edge[sides[i]]) continue;
		if (!GMT->current.map.frame.side[sides[i]]) continue;
		if (!(GMT->current.setting.map_annot_oblique & 1) && ((type == 0 && (sides[i] % 2)) || (type == 1 && !(sides[i] % 2)))) continue;
		angle = ((GMT->current.setting.map_annot_oblique & 16) ? (sides[i] - 1) * 90.0 : angles[i]);
		sincosd (angle, &s, &c);
		tick_length = len;
		if (GMT->current.setting.map_annot_oblique & 8) {
			if (sides[i] % 2) {
				/* if (fabs (c) > cosd (GMT->current.setting.map_annot_min_angle)) continue; */
				if (fabs (c) < sind (GMT->current.setting.map_annot_min_angle)) continue;
				tick_length /= fabs(c);
			}
			else {
				if (fabs (s) < sind (GMT->current.setting.map_annot_min_angle)) continue;
				tick_length /= fabs(s);
			}
		}
		xl = tick_length * c;
		yl = tick_length * s;
		PSL_plotsegment (PSL, xx[i], yy[i], xx[i]+xl, yy[i]+yl);
	}
}

void gmt_map_lontick (struct GMT_CTRL *GMT, struct PSL_CTRL *PSL, double lon, double south, double north, double len)
{
	unsigned int i, nc;
	struct GMT_XINGS *xings = NULL;

	nc = GMT_map_loncross (GMT, lon, south, north, &xings);
	for (i = 0; i < nc; i++)
		gmt_map_tick (GMT, PSL, xings[i].xx, xings[i].yy, xings[i].sides, xings[i].angle, xings[i].nx, 0, len);
	if (nc) GMT_free (GMT, xings);
}

void gmt_map_lattick (struct GMT_CTRL *GMT, struct PSL_CTRL *PSL, double lat, double west, double east, double len)
{
	unsigned int i, nc;

	struct GMT_XINGS *xings = NULL;

	nc = GMT_map_latcross (GMT, lat, west, east, &xings);
	for (i = 0; i < nc; i++)
		gmt_map_tick (GMT, PSL, xings[i].xx, xings[i].yy, xings[i].sides, xings[i].angle, xings[i].nx, 1, len);
	if (nc) GMT_free (GMT, xings);
}

bool gmt_annot_too_crowded (struct GMT_CTRL *GMT, double x, double y, unsigned int side) {
	/* Checks if the proposed annotation is too close to a previously plotted annotation */
	unsigned int i;
	double d_min;

	if (GMT->current.setting.map_annot_min_spacing <= 0.0) return (false);

	for (i = 0, d_min = DBL_MAX; i < GMT_n_annotations[side]; i++)
		d_min = MIN (d_min, hypot (GMT_x_annotation[side][i] - x, GMT_y_annotation[side][i] - y));
	if (d_min < GMT->current.setting.map_annot_min_spacing) return (true);

	/* OK to plot and add to list */

	if (GMT_n_annotations[side] == GMT_alloc_annotations[side]) GMT_malloc2 (GMT, GMT_x_annotation[side], GMT_y_annotation[side], GMT_n_annotations[side], &(GMT_alloc_annotations[side]), double);
	GMT_x_annotation[side][GMT_n_annotations[side]] = x, GMT_y_annotation[side][GMT_n_annotations[side]] = y, GMT_n_annotations[side]++;

	return (false);
}

void gmt_map_symbol (struct GMT_CTRL *GMT, struct PSL_CTRL *PSL, double *xx, double *yy, unsigned int *sides, double *line_angles, char *label, unsigned int nx, unsigned int type, bool annot, unsigned int level, unsigned int form)
{
	/* type = 0 for lon and 1 for lat */

	double line_angle, text_angle, div, tick_length, o_len, len, ca, sa;
	unsigned int i, annot_type, justify;
	bool flip;

	len = GMT_get_annot_offset (GMT, &flip, level);	/* Get annotation offset, and flip justification if "inside" */
	annot_type = 2 << type;		/* 2 = NS, 4 = EW */

	for (i = 0; i < nx; i++) {
		if (!(GMT->current.setting.map_annot_oblique & 1) && ((type == 0 && (sides[i] % 2)) || (type == 1 && !(sides[i] % 2)))) continue;

		if (GMT_prepare_label (GMT, line_angles[i], sides[i], xx[i], yy[i], type, &line_angle, &text_angle, &justify)) continue;

		sincosd (line_angle, &sa, &ca);
		tick_length = GMT->current.setting.map_tick_length[0];
		o_len = len;
		if (GMT->current.setting.map_annot_oblique & annot_type) o_len = tick_length;
		if (GMT->current.setting.map_annot_oblique & 8) {
			div = ((sides[i] % 2) ? fabs (ca) : fabs (sa));
			tick_length /= div;
			o_len /= div;
		}
		xx[i] += o_len * ca;
		yy[i] += o_len * sa;
		if ((GMT->current.setting.map_annot_oblique & annot_type) && GMT->current.setting.map_annot_offset[level] > 0.0) {
			if (sides[i] % 2)
				xx[i] += (sides[i] == 1) ? GMT->current.setting.map_annot_offset[level] : -GMT->current.setting.map_annot_offset[level];
			else
				yy[i] += (sides[i] == 2) ? GMT->current.setting.map_annot_offset[level] : -GMT->current.setting.map_annot_offset[level];
		}

		if (annot) {
			if (gmt_annot_too_crowded (GMT, xx[i], yy[i], sides[i])) continue;
			if (GMT->current.proj.three_D && GMT->current.proj.z_project.cos_az > 0) {	/* Rotate annotation when seen "from North" */
				if (!flip) justify = GMT_flip_justify (GMT, justify);
				text_angle += 180.0;
			}
			else
				if (flip) justify = GMT_flip_justify (GMT, justify);
			PSL_plottext (PSL, xx[i], yy[i], GMT->current.setting.font_annot[level].size, label, text_angle, justify, form);
		}
	}
}

void gmt_map_symbol_ew (struct GMT_CTRL *GMT, struct PSL_CTRL *PSL, double lat, char *label, double west, double east, bool annot, unsigned int level, unsigned int form)
{
	unsigned int i, nc;
	struct GMT_XINGS *xings = NULL;

	nc = GMT_map_latcross (GMT, lat, west, east, &xings);
	for (i = 0; i < nc; i++)
		gmt_map_symbol (GMT, PSL, xings[i].xx, xings[i].yy, xings[i].sides, xings[i].angle, label, xings[i].nx, 1, annot, level, form);
	if (nc) GMT_free (GMT, xings);
}

void gmt_map_symbol_ns (struct GMT_CTRL *GMT, struct PSL_CTRL *PSL, double lon, char *label, double south, double north, bool annot, unsigned int level, unsigned int form)
{
	unsigned int i, nc;
	struct GMT_XINGS *xings = NULL;

	nc = GMT_map_loncross (GMT, lon, south, north, &xings);
	for (i = 0; i < nc; i++)
		gmt_map_symbol (GMT, PSL, xings[i].xx, xings[i].yy, xings[i].sides, xings[i].angle, label, xings[i].nx, 0, annot, level, form);
	if (nc) GMT_free (GMT, xings);
}

void gmt_z_gridlines (struct GMT_CTRL *GMT, struct PSL_CTRL *PSL, double zmin, double zmax, int plane)
{
	unsigned int k, i, nz, item[2] = {GMT_GRID_UPPER, GMT_GRID_LOWER};
	double dz, zz, min, max, *z = NULL;
	char *plane_name[2] = {"y-z", "x-z"};

	min = (plane == GMT_Y) ? GMT->current.proj.rect[XLO] : GMT->current.proj.rect[YLO];
	max = (plane == GMT_Y) ? GMT->current.proj.rect[XHI] : GMT->current.proj.rect[YHI];

	for (k = 0; k < 2; k++) {
		if (GMT->current.setting.map_grid_cross_size[k] > 0.0) continue;

		dz = GMT_get_map_interval (GMT, &GMT->current.map.frame.axis[GMT_Z].item[item[k]]);

		if (!GMT->current.map.frame.axis[GMT_Z].item[item[k]].active || fabs(dz) == 0.0) continue;

		PSL_comment (PSL, "%s gridlines %s\n", plane_name[plane], k ? "(secondary)" : "(primary)");

		GMT_setpen (GMT, &GMT->current.setting.map_grid_pen[k]);

		nz = GMT_coordinate_array (GMT, zmin, zmax, &GMT->current.map.frame.axis[GMT_Z].item[item[k]], &z, NULL);
		for (i = 0; i < nz; i++) {	/* Here z acts as y and x|y acts as x */
			/* Draw one horizontal line */
			zz = GMT_z_to_zz (GMT, z[i]);
			PSL_plotsegment (PSL, min, zz, max, zz);
		}

		if (GMT->current.setting.map_grid_pen[k].style) PSL_setdash (PSL, NULL, 0);
		GMT_free (GMT, z);
	}
}

void gmt_map_gridlines (struct GMT_CTRL *GMT, struct PSL_CTRL *PSL, double w, double e, double s, double n)
{
	unsigned int k, np, item[2] = {GMT_GRID_UPPER, GMT_GRID_LOWER};
	double dx, dy, *v = NULL;

	for (k = 0; k < 2; k++) {
		if (GMT->current.setting.map_grid_cross_size[k] > 0.0) continue;

		dx = GMT_get_map_interval (GMT, &GMT->current.map.frame.axis[GMT_X].item[item[k]]);
		dy = GMT_get_map_interval (GMT, &GMT->current.map.frame.axis[GMT_Y].item[item[k]]);

		if (!(GMT->current.map.frame.axis[GMT_X].item[item[k]].active || GMT->current.map.frame.axis[GMT_Y].item[item[k]].active)) continue;

		PSL_comment (PSL, "%s\n", k ? "Map gridlines (secondary)" : "Map gridlines (primary)");

		GMT_setpen (GMT, &GMT->current.setting.map_grid_pen[k]);

		if (GMT->current.map.frame.axis[GMT_X].special == GMT_CUSTOM && (np = gmt_load_custom_annot (GMT, &GMT->current.map.frame.axis[GMT_X], 'g', &v, NULL))) {
			gmt_x_grid (GMT, PSL, s, n, v, np);
			GMT_free (GMT, v);
		}
		else if (!GMT->current.map.frame.axis[GMT_X].item[item[k]].active || fabs(dx) == 0.0) { /* Nothing */ }
		else if (GMT->current.proj.xyz_projection[GMT_X] == GMT_TIME)
			gmt_timex_grid (GMT, PSL, w, e, s, n, item[k]);
		else if (GMT->current.proj.xyz_projection[GMT_X] == GMT_LOG10)
			gmt_logx_grid (GMT, PSL, w, e, s, n, dx);
		else if (GMT->current.proj.xyz_projection[GMT_X] == GMT_POW)
			gmt_powx_grid (GMT, PSL, w, e, s, n, dx);
		else if (GMT->current.map.frame.obl_grid)	/* Draw oblique grid lines that go S to N */
			GMT_linearx_oblgrid (GMT, PSL, w, e, s, n, dx);
		else	/* Draw grid lines that go S to N */
			GMT_linearx_grid (GMT, PSL, w, e, s, n, dx);

		if (GMT->current.map.frame.axis[GMT_Y].special == GMT_CUSTOM && (np = gmt_load_custom_annot (GMT, &GMT->current.map.frame.axis[GMT_Y], 'g', &v, NULL))) {
			gmt_y_grid (GMT, PSL, w, e, v, np);
			GMT_free (GMT, v);
		}
		else if (!GMT->current.map.frame.axis[GMT_Y].item[item[k]].active || fabs(dy) == 0.0) { /* Nothing */ }
		else if (GMT->current.proj.xyz_projection[GMT_Y] == GMT_TIME)
			gmt_timey_grid (GMT, PSL, w, e, s, n, item[k]);
		else if (GMT->current.proj.xyz_projection[GMT_Y] == GMT_LOG10)
			gmt_logy_grid (GMT, PSL, w, e, s, n, dy);
		else if (GMT->current.proj.xyz_projection[GMT_Y] == GMT_POW)
			gmt_powy_grid (GMT, PSL, w, e, s, n, dy);
		else if (GMT->current.map.frame.obl_grid)	/* Draw oblique grid lines that go S to N */
			GMT_lineary_oblgrid (GMT, PSL, w, e, s, n, dx);
		else	/* Draw grid lines that go E to W */
			gmt_lineary_grid (GMT, PSL, w, e, s, n, dy);

		if (GMT->current.setting.map_grid_pen[k].style) PSL_setdash (PSL, NULL, 0);
	}
}

void gmt_map_gridcross (struct GMT_CTRL *GMT, struct PSL_CTRL *PSL, double w, double e, double s, double n)
{
	unsigned int i, j, k, nx, ny, item[2] = {GMT_GRID_UPPER, GMT_GRID_LOWER};
	double x0, y0, x1, y1, xa, xb, ya, yb, xi, yj, *x = NULL, *y = NULL;
	double x_angle, y_angle, Ca, Sa, L;

	for (k = i = 0; k < 2; k++)
		if (GMT->current.setting.map_grid_cross_size[k] > 0.0) i++;

	if (i == 0) return;	/* No grid ticks requested */

	GMT_map_clip_on (GMT, GMT->session.no_rgb, 3);

	for (k = 0; k < 2; k++) {
		if (GMT->current.setting.map_grid_cross_size[k] <= 0.0) continue;

		PSL_comment (PSL, "%s\n", k ? "Map gridcrosses (secondary)" : "Map gridcrosses (primary)");

		GMT_setpen (GMT, &GMT->current.setting.map_grid_pen[k]);

		nx = GMT_coordinate_array (GMT, w, e, &GMT->current.map.frame.axis[GMT_X].item[item[k]], &x, NULL);
		ny = GMT_coordinate_array (GMT, s, n, &GMT->current.map.frame.axis[GMT_Y].item[item[k]], &y, NULL);

		L = 0.5 * GMT->current.setting.map_grid_cross_size[k];

		for (j = 0; j < ny; j++) {
			for (i = 0; i < nx; i++) {

				if (!GMT_map_outside (GMT, x[i], y[j])) {	/* Inside map */
					yj = y[j];
					if (GMT_POLE_IS_POINT(GMT) && doubleAlmostEqual (fabs (yj), 90.0)) {	/* Only place one grid cross at the poles for maps where the poles are points */
						xi = GMT->current.proj.central_meridian;
						i = nx;	/* This ends the loop for this particular latitude */
					}
					else
						xi = x[i];
					GMT_geo_to_xy (GMT, xi, yj, &x0, &y0);
					if (GMT_is_geographic (GMT, GMT_IN)) {
						GMT_geo_to_xy (GMT, xi + GMT->current.map.dlon, yj, &x1, &y1);
						x_angle = d_atan2 (y1-y0, x1-x0);
						sincos (x_angle, &Sa, &Ca);
						xa = x0 - L * Ca;
						xb = x0 + L * Ca;
						ya = y0 - L * Sa;
						yb = y0 + L * Sa;
					}
					else {
						xa = x0 - L, xb = x0 + L;
						ya = yb = y0;
					}
					PSL_plotsegment (PSL, xa, ya, xb, yb);

					if (GMT_is_geographic (GMT, GMT_IN)) {
						GMT_geo_to_xy (GMT, xi, yj - copysign (GMT->current.map.dlat, yj), &x1, &y1);
						y_angle = d_atan2 (y1-y0, x1-x0);
						sincos (y_angle, &Sa, &Ca);
						xa = x0 - L * Ca;
						xb = x0 + L * Ca;
						ya = y0 - L * Sa;
						yb = y0 + L * Sa;
					}
					else {
						xa = xb = x0;
						ya = y0 - L, yb = y0 + L;
					}
					PSL_plotsegment (PSL, xa, ya, xb, yb);
				}
			}
		}
		if (nx) GMT_free (GMT, x);
		if (ny) GMT_free (GMT, y);

		if (GMT->current.setting.map_grid_pen[k].style) PSL_setdash (PSL, NULL, 0);

	}
	GMT_map_clip_off (GMT);
}

void gmt_map_tickitem (struct GMT_CTRL *GMT, struct PSL_CTRL *PSL, double w, double e, double s, double n, unsigned int item)
{
	unsigned int i, nx, ny;
	bool do_x, do_y;
	double dx, dy, *val = NULL, len;

	if (! (GMT->current.map.frame.axis[GMT_X].item[item].active || GMT->current.map.frame.axis[GMT_Y].item[item].active)) return;

	dx = GMT_get_map_interval (GMT, &GMT->current.map.frame.axis[GMT_X].item[item]);
	dy = GMT_get_map_interval (GMT, &GMT->current.map.frame.axis[GMT_Y].item[item]);

	if (dx <= 0.0 && dy <= 0.0) return;

	do_x = dx > 0.0 && GMT->current.map.frame.axis[GMT_X].item[item].active && (item == GMT_ANNOT_UPPER ||
		(item == GMT_TICK_UPPER && dx != GMT_get_map_interval (GMT, &GMT->current.map.frame.axis[GMT_X].item[GMT_ANNOT_UPPER])) ||
		(item == GMT_TICK_LOWER && dx != GMT_get_map_interval (GMT, &GMT->current.map.frame.axis[GMT_X].item[GMT_ANNOT_LOWER])));
	do_y = dy > 0.0 && GMT->current.map.frame.axis[GMT_Y].item[item].active && (item == GMT_ANNOT_UPPER ||
		(item == GMT_TICK_UPPER && dy != GMT_get_map_interval (GMT, &GMT->current.map.frame.axis[GMT_Y].item[GMT_ANNOT_UPPER])) ||
		(item == GMT_TICK_LOWER && dy != GMT_get_map_interval (GMT, &GMT->current.map.frame.axis[GMT_Y].item[GMT_ANNOT_LOWER])));
	len = GMT->current.setting.map_tick_length[item];
	if (GMT->current.setting.map_frame_type & GMT_IS_INSIDE) len = -fabs (len);	/* Negative to become inside */

	GMT->current.map.on_border_is_outside = true;	/* Temporarily, points on the border are outside */

	if (do_x) {	/* Draw grid lines that go E to W */
		if (GMT->current.map.frame.axis[GMT_X].file_custom)
			nx = GMT_coordinate_array (GMT, w, e, &GMT->current.map.frame.axis[GMT_X].item[item], &val, NULL);
		else
			nx = GMT_linear_array (GMT, w, e, dx, GMT->current.map.frame.axis[GMT_X].phase, &val);
		for (i = 0; i < nx; i++)
			gmt_map_lontick (GMT, PSL, val[i], s, n, len);
		if (nx) GMT_free (GMT, val);
	}

	if (do_y) {	/* Draw grid lines that go S to N */
		if (GMT->current.proj.z_down) {
			if (GMT->current.map.frame.axis[GMT_Y].file_custom)
				ny = GMT_coordinate_array (GMT, 0.0, n-s, &GMT->current.map.frame.axis[GMT_Y].item[item], &val, NULL);
			else
				ny = GMT_linear_array (GMT, 0.0, n-s, dy, GMT->current.map.frame.axis[GMT_Y].phase, &val);
			for (i = 0; i < ny; i++)
				val[i] = GMT->common.R.wesn[YHI] - val[i];	/* These are the radial values needed for positioning */
		}
		else {
			if (GMT->current.map.frame.axis[GMT_Y].file_custom)
				ny = GMT_coordinate_array (GMT, s, n, &GMT->current.map.frame.axis[GMT_Y].item[item], &val, NULL);
			else
				ny = GMT_linear_array (GMT, s, n, dy, GMT->current.map.frame.axis[GMT_Y].phase, &val);
		}
		for (i = 0; i < ny; i++)
			gmt_map_lattick (GMT, PSL, val[i], w, e, len);
		if (ny) GMT_free (GMT, val);
	}

	GMT->current.map.on_border_is_outside = false;	/* Reset back to default */
}

void gmt_map_tickmarks (struct GMT_CTRL *GMT, struct PSL_CTRL *PSL, double w, double e, double s, double n)
{
	/* Tickmarks at annotation interval has already been done except when annotations were not desired */

	if (!(GMT_is_geographic (GMT, GMT_IN) || GMT->current.proj.projection == GMT_POLAR)) return;	/* Tickmarks already done by linear axis */

	PSL_comment (PSL, "Map tickmarks\n");

	GMT_setpen (GMT, &GMT->current.setting.map_tick_pen[0]);
	gmt_map_tickitem (GMT, PSL, w, e, s, n, GMT_ANNOT_UPPER);
	if (!(GMT->current.setting.map_frame_type & GMT_IS_FANCY)) {	/* Draw plain boundary and return */
		gmt_map_tickitem (GMT, PSL, w, e, s, n, GMT_TICK_UPPER);
		GMT_setpen (GMT, &GMT->current.setting.map_tick_pen[1]);
		gmt_map_tickitem (GMT, PSL, w, e, s, n, GMT_TICK_LOWER);
	}

	PSL_setdash (PSL, NULL, 0);
}

bool gmt_set_do_seconds (struct GMT_CTRL *GMT, double inc)
{	/* Determines if seconds are to be labelled based on size of increment */
	if (GMT->current.plot.calclock.geo.order[2] == -1) return (false);			/* Seconds not requested by format */
	if (GMT->current.plot.calclock.geo.n_sec_decimals > 0) return (true);			/* If asked for ss.xxx annotations */
	if (fabs (60.0 * fmod (fmod (inc, 1.0) * 60.0, 1.0)) >= 1.0) return (true);	/* Multiples of >= 1 sec intervals */
	return (false);
}

void gmt_label_trim (char *label, int stage)
{	/* Used to shorten secondary annotations by eliminating the leading digits. E.g. if the
	 * primary annotation is 30 degrees and the secondary is 30:05, 30:10, etc then we remove
	 * the leading 1 (degrees) or 2 (degrees and minutes) part of the annotation.
	 * This can only work if we are annotating with the ddd:mm:sss[.xx] format as for ddd.xxxxx
	 * we cannot do so.  So if primary is 30:20 and secondary is 30:20:02, 30:20:04 etc we
	 * end upremoving the leading 30:20 (stage = 2).
	 */
	size_t i;
	if (!label) return;	/* No label given */
	if (!stage) return;	/* Not asked to do anything */
	/* Must remove leading stuff (e.g., ddd<degree_sign>) for 2ndary annotations */
	for (i = 0; stage && label[i]; i++)
		if (!strchr ("0123456789-+", label[i])) stage--;
	while (label[i])
		label[stage++] = label[i++];	/* Copy over the later part of the label to the beginning */
	label[stage] = '\0';
	i = strlen (label) - 1;
	if (strchr ("WESN", label[i])) label[i] = '\0';	/* Strip off the trailing W|E|S|N, if found */
}

void gmt_map_annotate (struct GMT_CTRL *GMT, struct PSL_CTRL *PSL, double w, double e, double s, double n)
{
	unsigned int i, k, nx, ny, form, remove[2] = {0,0}, add;
	bool do_minutes, do_seconds, done_Greenwich, done_Dateline;
	bool full_lat_range, proj_A, proj_B, annot_0_and_360 = false, dual[2], is_dual, annot, is_world_save, lon_wrap_save;
	char label[GMT_LEN256] = {""};
	char **label_c = NULL;
	double *val = NULL, dx[2], dy[2], w2, s2, del;

	if (!(GMT_x_is_lon (GMT, GMT_IN) || GMT_y_is_lat (GMT, GMT_IN) || GMT->current.proj.projection == GMT_POLAR)) return;	/* Annotations and header already done by gmt_linear_map_boundary */

	is_world_save = GMT->current.map.is_world;
	lon_wrap_save = GMT->current.map.lon_wrap;

	if (GMT->current.map.frame.header[0] && !GMT->current.map.frame.plotted_header) {	/* Make plot header for geographic maps*/
		if (GMT_is_geographic (GMT, GMT_IN) || GMT->current.map.frame.side[N_SIDE] == 2) {
			PSL_setfont (PSL, GMT->current.setting.font_annot[0].id);
			PSL_command (PSL, "/PSL_H_y %d ", psl_iz (PSL, GMT->current.setting.map_tick_length[0] + GMT->current.setting.map_annot_offset[0] + GMT->current.setting.map_title_offset));
			PSL_deftextdim (PSL, "-h", GMT->current.setting.font_annot[0].size, "100\\312");
			PSL_command (PSL, "add def\n");
		}
		else
			PSL_defunits (PSL, "PSL_H_y", GMT->current.setting.map_title_offset + GMT->current.setting.map_tick_length[0]);

		PSL_command (PSL, "%d %d PSL_H_y add M\n", psl_iz (PSL, GMT->current.proj.rect[XHI] * 0.5), psl_iz (PSL, GMT->current.proj.rect[YHI]));
		form = GMT_setfont (GMT, &GMT->current.setting.font_title);
		PSL_plottext (PSL, 0.0, 0.0, -GMT->current.setting.font_title.size, GMT->current.map.frame.header, 0.0, PSL_BC, form);
		GMT->current.map.frame.plotted_header = true;
	}

	if (GMT->current.proj.edge[S_SIDE] || GMT->current.proj.edge[N_SIDE]) {
		dx[0] = GMT_get_map_interval (GMT, &GMT->current.map.frame.axis[GMT_X].item[GMT_ANNOT_UPPER]);
		dx[1] = GMT_get_map_interval (GMT, &GMT->current.map.frame.axis[GMT_X].item[GMT_ANNOT_LOWER]);
		/* Determine if we should annotate both 0 and 360 degrees */

		full_lat_range = (fabs (180.0 - fabs (GMT->common.R.wesn[YHI] - GMT->common.R.wesn[YLO])) < GMT_SMALL);
		proj_A = (GMT->current.proj.projection == GMT_MERCATOR || GMT->current.proj.projection == GMT_OBLIQUE_MERC ||
			GMT->current.proj.projection == GMT_WINKEL || GMT->current.proj.projection == GMT_ECKERT4 || GMT->current.proj.projection == GMT_ECKERT6 ||
			GMT->current.proj.projection == GMT_ROBINSON || GMT->current.proj.projection == GMT_CYL_EQ || GMT->current.proj.projection == GMT_CYL_STEREO ||
			GMT->current.proj.projection == GMT_CYL_EQDIST || GMT->current.proj.projection == GMT_MILLER || GMT->current.proj.projection == GMT_LINEAR);
		proj_B = (GMT->current.proj.projection == GMT_HAMMER || GMT->current.proj.projection == GMT_MOLLWEIDE ||
			GMT->current.proj.projection == GMT_SINUSOIDAL);
		annot_0_and_360 = (is_world_save && (proj_A || (!full_lat_range && proj_B)));
	}
	else
		dx[0] = dx[1] = 0.0;
	if (GMT->current.proj.edge[E_SIDE] || GMT->current.proj.edge[W_SIDE]) {
		dy[0] = GMT_get_map_interval (GMT, &GMT->current.map.frame.axis[GMT_Y].item[GMT_ANNOT_UPPER]);
		dy[1] = GMT_get_map_interval (GMT, &GMT->current.map.frame.axis[GMT_Y].item[GMT_ANNOT_LOWER]);
	}
	else
		dy[0] = dy[1] = 0.0;

	if (dx[0] <= 0.0 && dy[0] <= 0.0) return;

	dual[GMT_X] = (dx[1] > 0.0);
	dual[GMT_Y] = (dy[1] > 0.0);
	is_dual = (dual[GMT_X] | dual[GMT_Y]);

	PSL_comment (PSL, "Map annotations\n");

	form = GMT_setfont (GMT, &GMT->current.setting.font_annot[0]);

	GMT->current.map.on_border_is_outside = true;	/* Temporarily, points on the border are outside */
	if (!GMT->common.R.oblique) {
		GMT->current.map.is_world = false;
		if (!(GMT->current.proj.projection == GMT_GENPER || GMT->current.proj.projection == GMT_GNOMONIC)) GMT->current.map.lon_wrap = false;
	}

	w2 = (dx[1] > 0.0) ? floor (w / dx[1]) * dx[1] : 0.0;
	s2 = (dy[1] > 0.0) ? floor (s / dy[1]) * dy[1] : 0.0;

	if (dual[GMT_X]) remove[GMT_X] = (dx[0] < (1.0/60.0)) ? 2 : 1;
	if (dual[GMT_Y]) remove[GMT_Y] = (dy[0] < (1.0/60.0)) ? 2 : 1;
	add = (is_dual) ? 1 : 0;
	for (k = 0; k < 1 + add; k++) {
		if (dx[k] > 0.0 && (GMT_x_is_lon (GMT, GMT_IN) || GMT->current.proj.projection == GMT_POLAR)) {	/* Annotate the S and N boundaries */
			done_Greenwich = done_Dateline = false;
			do_minutes = (fabs (fmod (dx[k], 1.0)) > GMT_SMALL);
			do_seconds = gmt_set_do_seconds (GMT, dx[k]);

			if (GMT->current.map.frame.axis[GMT_X].file_custom)
				nx = GMT_coordinate_array (GMT, w, e, &GMT->current.map.frame.axis[GMT_X].item[GMT_ANNOT_UPPER], &val, &label_c);
			else
				nx = GMT_linear_array (GMT, w, e, dx[k], GMT->current.map.frame.axis[GMT_X].phase, &val);

			for (i = 0; i < nx; i++) {	/* Worry that we do not try to plot 0 and 360 OR -180 and +180 on top of each other */
				if (GMT_IS_ZERO (val[i]))
					done_Greenwich = true;		/* OK, want to plot 0 */
				if (doubleAlmostEqual (val[i], -180.0))
					done_Dateline = true;	/* OK, want to plot -180 */
				if (label_c && label_c[i] && label_c[i][0])
					strncpy (label, label_c[i], GMT_LEN256);
				else
					GMT_get_annot_label (GMT, val[i], label, do_minutes, do_seconds, 0, is_world_save);
				/* Only annotate val[i] if
				 *	(1) projection is such that 0/360 or -180/180 are in different x/y locations, OR
				 *	(2) Plot 360 if 0 hasn't been plotted, OR
				 *	(3) plot +180 if -180 hasn't been plotted
				 */

				annot = annot_0_and_360 || !((done_Greenwich && doubleAlmostEqual (val[i], 360.0)) || (done_Dateline && doubleAlmostEqual (val[i], 180.0)));
				if (dual[GMT_X] && k == 0) {
					del = fmod (val[i] - w2, dx[1]);
					if (GMT_IS_ZERO (del) || doubleAlmostEqual (del, dx[1]))
						annot = false;
					else
						gmt_label_trim (label, remove[GMT_X]);
				}
				gmt_map_symbol_ns (GMT, PSL, val[i], label, s, n, annot, k, form);
			}
			if (nx) GMT_free (GMT, val);
			if (label_c) {
				for (i = 0; i < nx; i++) if (label_c[i]) free (label_c[i]);
				GMT_free (GMT, label_c);
			}
		}

		if (dy[k] > 0.0 && (GMT_y_is_lat (GMT, GMT_IN) || GMT->current.proj.projection == GMT_POLAR)) {	/* Annotate W and E boundaries */
			unsigned int lonlat;
			double *tval = NULL;

			if (GMT_y_is_lat (GMT, GMT_IN)) {
				do_minutes = (fabs (fmod (dy[k], 1.0)) > GMT_SMALL);
				do_seconds = gmt_set_do_seconds (GMT, dy[k]);
				lonlat = 1;
			}
			else {	/* Also, we know that GMT->current.setting.format_geo_out = -1 in this case */
				do_minutes = do_seconds = 0;
				lonlat = 2;
			}
			if (GMT->current.proj.z_down) {	/* Want to annotate depth rather than radius */
				if (GMT->current.map.frame.axis[GMT_Y].file_custom)
					ny = GMT_coordinate_array (GMT, 0.0, n-s, &GMT->current.map.frame.axis[GMT_Y].item[GMT_ANNOT_UPPER], &val, &label_c);
				else
					ny = GMT_linear_array (GMT, 0.0, n-s, dy[k], GMT->current.map.frame.axis[GMT_Y].phase, &tval);
				val = GMT_memory (GMT, NULL, ny, double);
				for (i = 0; i < ny; i++)
					val[i] = GMT->common.R.wesn[YHI] - tval[i];	/* These are the radial values needed for positioning */
			}
			else {				/* Annotate radius */
				if (GMT->current.map.frame.axis[GMT_Y].file_custom)
					ny = GMT_coordinate_array (GMT, s, n, &GMT->current.map.frame.axis[GMT_Y].item[GMT_ANNOT_UPPER], &val, &label_c);
				else
					ny = GMT_linear_array (GMT, s, n, dy[k], GMT->current.map.frame.axis[GMT_Y].phase, &val);
				tval = val;	/* Same thing */
			}
			for (i = 0; i < ny; i++) {
				if ((GMT->current.proj.polar || GMT->current.proj.projection == GMT_VANGRINTEN) && doubleAlmostEqual (fabs (val[i]), 90.0))
					continue;
				if (label_c && label_c[i] && label_c[i][0])
					strncpy (label, label_c[i], GMT_LEN256);
				else
					GMT_get_annot_label (GMT, tval[i], label, do_minutes, do_seconds, lonlat, is_world_save);
				annot = true;
				if (dual[GMT_Y] && k == 0) {
					del = fmod (val[i] - s2, dy[1]);
					if (GMT_IS_ZERO (del) || doubleAlmostEqual (del, dy[1]))
						annot = false;
					else
						gmt_label_trim (label, remove[GMT_Y]);
				}
				gmt_map_symbol_ew (GMT, PSL, val[i], label, w, e, annot, k, form);
			}
			if (ny) GMT_free (GMT, val);
			if (label_c) {
				for (i = 0; i < ny; i++) if (label_c[i]) free (label_c[i]);
				GMT_free (GMT, label_c);
			}
			if (GMT->current.proj.z_down) GMT_free (GMT, tval);
		}
	}

	GMT->current.map.on_border_is_outside = false;	/* Reset back to default */
	GMT->current.map.is_world = is_world_save;
	GMT->current.map.lon_wrap = lon_wrap_save;
}

void gmt_map_boundary (struct GMT_CTRL *GMT, struct PSL_CTRL *PSL, double w, double e, double s, double n)
{
	if (!GMT->current.map.frame.draw && GMT->current.proj.projection != GMT_LINEAR) return;	/* We have a separate check in linear_map_boundary */
	if (GMT->current.map.frame.no_frame) return;	/* Specifically did not want frame */

	PSL_comment (PSL, "Map boundaries\n");

	switch (GMT->current.proj.projection) {
		case GMT_LINEAR:
			if (GMT_is_geographic (GMT, GMT_IN))	/* xy is lonlat */
				gmt_fancy_map_boundary (GMT, PSL, w, e, s, n);
			else
				gmt_linear_map_boundary (GMT, PSL, w, e, s, n);
			break;
		case GMT_POLAR:
			gmt_theta_r_map_boundary (GMT, PSL, w, e, s, n);
			break;
		case GMT_MERCATOR:
		case GMT_CYL_EQ:
		case GMT_CYL_EQDIST:
		case GMT_CYL_STEREO:
		case GMT_MILLER:
			gmt_fancy_map_boundary (GMT, PSL, w, e, s, n);
			break;
		case GMT_ALBERS:
		case GMT_ECONIC:
		case GMT_LAMBERT:
		case GMT_POLYCONIC:
			gmt_conic_map_boundary (GMT, PSL, w, e, s, n);
			break;
		case GMT_OBLIQUE_MERC:
			gmt_oblmrc_map_boundary (GMT, PSL, w, e, s, n);
			break;
		case GMT_GENPER:
			gmt_genper_map_boundary (GMT, PSL, w, e, s, n);
			break;
		case GMT_STEREO:
		case GMT_ORTHO:
		case GMT_LAMB_AZ_EQ:
		case GMT_AZ_EQDIST:
		case GMT_GNOMONIC:
			if (GMT->current.proj.polar)
				gmt_polar_map_boundary (GMT, PSL, w, e, s, n);
			else
				gmt_circle_map_boundary (GMT, PSL, w, e, s, n);
			break;
		case GMT_HAMMER:
		case GMT_MOLLWEIDE:
		case GMT_SINUSOIDAL:
			gmt_ellipse_map_boundary (GMT, PSL, w, e, s, n);
			break;
		case GMT_TM:
		case GMT_UTM:
		case GMT_CASSINI:
		case GMT_WINKEL:
		case GMT_ECKERT4:
		case GMT_ECKERT6:
		case GMT_ROBINSON:
		case GMT_VANGRINTEN:
			gmt_basic_map_boundary (GMT, PSL, w, e, s, n);
			break;
	}
}


/* GMT_map_basemap will create a basemap for the given area.
 * Scaling and wesn are assumed to be passed through the GMT->current.proj-structure (see GMT_project.h)
 * Tickmark info are passed through the GMT->current.map.frame-structure
 *
 */

bool gmt_is_fancy_boundary (struct GMT_CTRL *GMT)
{
	switch (GMT->current.proj.projection) {
		case GMT_LINEAR:
			return (GMT_is_geographic (GMT, GMT_IN));
			break;
		case GMT_MERCATOR:
		case GMT_CYL_EQ:
		case GMT_CYL_EQDIST:
		case GMT_CYL_STEREO:
		case GMT_MILLER:
			return (true);
			break;
		case GMT_ALBERS:
		case GMT_ECONIC:
		case GMT_LAMBERT:
			return (!GMT->common.R.oblique);
			break;
		case GMT_STEREO:
		case GMT_ORTHO:
		case GMT_GENPER:
		case GMT_LAMB_AZ_EQ:
		case GMT_AZ_EQDIST:
		case GMT_GNOMONIC:
		case GMT_VANGRINTEN:
			return (GMT->current.proj.polar);
			break;
		case GMT_POLAR:
		case GMT_OBLIQUE_MERC:
		case GMT_HAMMER:
		case GMT_MOLLWEIDE:
		case GMT_SINUSOIDAL:
		case GMT_TM:
		case GMT_UTM:
		case GMT_CASSINI:
		case GMT_WINKEL:
		case GMT_ECKERT4:
		case GMT_ECKERT6:
		case GMT_ROBINSON:
			return (false);
			break;
		default:
			GMT_Report (GMT->parent, GMT_MSG_NORMAL, "Error in gmt_is_fancy_boundary - notify developers\n");
			return (false);
	}
}

void GMT_map_basemap (struct GMT_CTRL *GMT)
{
	unsigned int side;
	bool clip_on = false;
	double w, e, s, n;
	struct PSL_CTRL *PSL= GMT->PSL;

	if (!GMT->common.B.active[0] && !GMT->common.B.active[1]) return;

	PSL_setcolor (PSL, GMT->current.setting.map_frame_pen.rgb, PSL_IS_STROKE);

	w = GMT->common.R.wesn[XLO], e = GMT->common.R.wesn[XHI], s = GMT->common.R.wesn[YLO], n = GMT->common.R.wesn[YHI];

	if (GMT->current.setting.map_annot_oblique & 2) GMT->current.map.frame.horizontal = 2;
	if (GMT->current.map.frame.horizontal == 2) GMT->current.setting.map_annot_oblique |= 2;
	if (GMT->current.setting.map_frame_type & GMT_IS_GRAPH && GMT_is_geographic (GMT, GMT_IN)) GMT->current.setting.map_frame_type = GMT_IS_PLAIN;
	if (GMT->current.setting.map_frame_type & GMT_IS_FANCY && !gmt_is_fancy_boundary(GMT)) GMT->current.setting.map_frame_type = GMT_IS_PLAIN;

	PSL_comment (PSL, "Start of basemap\n");

	PSL_setdash (PSL, NULL, 0);	/* To ensure no dashed pens are set prior */

	GMT_vertical_axis (GMT, GMT->current.plot.mode_3D);

	if (GMT->current.proj.got_azimuths) uint_swap (GMT->current.map.frame.side[E_SIDE], GMT->current.map.frame.side[W_SIDE]);	/* Temporary swap to trick justify machinery */

	if (GMT->current.setting.map_frame_type & GMT_IS_INSIDE) {
		GMT_map_clip_on (GMT, GMT->session.no_rgb, 3);	/* Must clip to ensure things are inside */
		clip_on = true;
	}

	gmt_map_gridlines (GMT, PSL, w, e, s, n);
	gmt_map_gridcross (GMT, PSL, w, e, s, n);

	gmt_map_tickmarks (GMT, PSL, w, e, s, n);

	gmt_map_annotate (GMT, PSL, w, e, s, n);

	if (GMT->current.proj.got_azimuths) uint_swap (GMT->current.map.frame.side[E_SIDE], GMT->current.map.frame.side[W_SIDE]);	/* Undo swap */

	gmt_map_boundary (GMT, PSL, w, e, s, n);
	if (clip_on) GMT_map_clip_off (GMT);

	if (GMT->current.setting.map_frame_pen.style) PSL_setdash (PSL, NULL, 0);

	PSL_comment (PSL, "End of basemap\n");

	for (side = 0; side < 4; side++) {
		if (GMT_n_annotations[side]) {
			GMT_free (GMT, GMT_x_annotation[side]);
			GMT_free (GMT, GMT_y_annotation[side]);
			GMT_n_annotations[side] = 0;
		}
	}

	PSL_setcolor (PSL, GMT->current.setting.map_default_pen.rgb, PSL_IS_STROKE);
}

void gmt_vertical_wall (struct GMT_CTRL *GMT, struct PSL_CTRL *PSL, int quadrant, double *nesw, bool back)
{
	int plane = (quadrant + 1) % 2;
	GMT_plane_perspective (GMT, plane, nesw[quadrant % 4]);
	PSL_plotbox (PSL, nesw[(quadrant+1)%4], GMT->current.proj.zmin, nesw[(quadrant+3)%4], GMT->current.proj.zmax);
	if (back)
		gmt_z_gridlines (GMT, PSL, GMT->common.R.wesn[ZLO], GMT->common.R.wesn[ZHI], plane);
}

void GMT_vertical_axis (struct GMT_CTRL *GMT, unsigned int mode)
{
	/* Mode means: 1 = background walls and title, 2 = foreground walls and axis, 3 = all */
	unsigned int fore, back, old_plane, form;
	double nesw[4], old_level, xx, yy, az;
	struct PSL_CTRL *PSL= GMT->PSL;

	if (!GMT->current.proj.three_D || !GMT->current.map.frame.axis[GMT_Z].item[GMT_ANNOT_UPPER].active) return;

	nesw[0] = GMT->current.proj.rect[YHI], nesw[1] = GMT->current.proj.rect[XHI], nesw[2] = GMT->current.proj.rect[YLO], nesw[3] = GMT->current.proj.rect[XLO];

	fore = mode & 2, back = mode & 1;

	/* Since this routine messes with the perspective, we save the state first, then restore later */
	old_plane = GMT->current.proj.z_project.plane;
	old_level = GMT->current.proj.z_project.level;

	/* Vertical walls */

	if (GMT->current.map.frame.draw_box) {
		PSL_setfill (PSL, GMT->session.no_rgb, true);
		if (fore) {
			gmt_vertical_wall (GMT, PSL, GMT->current.proj.z_project.quadrant + 3, nesw, false);
			gmt_vertical_wall (GMT, PSL, GMT->current.proj.z_project.quadrant    , nesw, false);
		}
		if (back) {
			gmt_vertical_wall (GMT, PSL, GMT->current.proj.z_project.quadrant + 1, nesw, true);
			gmt_vertical_wall (GMT, PSL, GMT->current.proj.z_project.quadrant + 2, nesw, true);
		}
	}

	/* Vertical axis */

	if (fore && GMT->current.map.frame.side[Z_SIDE]) {
		unsigned int k, n_z, quadrant, corner_to_quadrant[5] = {0, 2, 1, 4, 3}, z_axis[4];	/* Given corner ID 1-4, return quadrant, or vice versa (0 is unused) */
		GMT_memcpy (z_axis, GMT->current.map.frame.z_axis, 4, unsigned int);
		for (k = n_z = 0; k < 4; k++) if (z_axis[k]) n_z++;	/* Count # of vertical axes specified; if 0 then we do an auto-select */
		if (n_z == 0) z_axis[corner_to_quadrant[GMT->current.proj.z_project.quadrant]-1] = 1;	/* Set the default corner given the quadrant */
		GMT_plane_perspective (GMT, -1, 0.0);
		for (k = 0; k < 4; k++) {
			if (z_axis[k] == 0) continue;	/* Not drawing this vertical axis */
			quadrant = corner_to_quadrant[k+1];	/* Given corner (k+1), return quadrant */
			GMT_xyz_to_xy (GMT, nesw[(quadrant/2*2+1)%4], nesw[((quadrant+1)/2*2)%4], GMT->common.R.wesn[ZLO], &xx, &yy);
			/* Restrict reduced azimuth to -45 to 45 range */
			az = GMT->current.proj.z_project.view_azimuth - 90.0 - floor ((GMT->current.proj.z_project.view_azimuth - 45.0) / 90.0) * 90.0;
			PSL_command (PSL, "/PSL_GPP matrix currentmatrix def [%g %g %g %g %g %g] concat\n",
				cosd(az), sind(az) * GMT->current.proj.z_project.sin_el, 0.0, GMT->current.proj.z_project.cos_el, xx * PSL->internal.x2ix, yy * PSL->internal.y2iy);
			GMT_xy_axis (GMT, 0.0, -GMT->common.R.wesn[ZLO], GMT->current.proj.zmax - GMT->current.proj.zmin, GMT->common.R.wesn[ZLO],
				GMT->common.R.wesn[ZHI], &GMT->current.map.frame.axis[GMT_Z], true, GMT->current.map.frame.side[Z_SIDE] & 2);
			PSL_command (PSL, "PSL_GPP setmatrix\n");
		}
	}

	/* Title */

	if (back && GMT->current.map.frame.header[0] && !GMT->current.map.frame.plotted_header) {	/* No header today */
		GMT_plane_perspective (GMT, -1, 0.0);
		form = GMT_setfont (GMT, &GMT->current.setting.font_title);
		PSL_plottext (PSL, 0.5 * (GMT->current.proj.z_project.xmin + GMT->current.proj.z_project.xmax),
			GMT->current.proj.z_project.ymax + GMT->current.setting.map_title_offset,
			GMT->current.setting.font_title.size, GMT->current.map.frame.header, 0.0, -2, form);
		GMT->current.map.frame.plotted_header = true;
	}

	GMT_plane_perspective (GMT, old_plane, old_level);
}

void GMT_map_clip_on (struct GMT_CTRL *GMT, double rgb[], unsigned int flag)
{
	/* This function sets up a clip path so that only plotting
	 * inside the map area will be drawn on paper. map_setup
	 * must have been called first.  If r >= 0, the map area will
	 * first be painted in the r,g,b colors specified.  flag can
	 * be 0-3, as described in PSL_beginclipping().
	 */

	uint64_t np;
	bool donut;
	double *work_x = NULL, *work_y = NULL;
	struct PSL_CTRL *PSL= GMT->PSL;

	np = GMT_map_clip_path (GMT, &work_x, &work_y, &donut);

	PSL_comment (PSL, "Activate Map clip path\n");
	if (donut) {
		PSL_beginclipping (PSL, work_x, work_y, (int)np, rgb, 1);
		PSL_beginclipping (PSL, &work_x[np], &work_y[np], (int)np, rgb, 2);
	}
	else
		PSL_beginclipping (PSL, work_x, work_y, (int)np, rgb, flag);

	GMT_free (GMT, work_x);
	GMT_free (GMT, work_y);
}

void GMT_map_clip_off (struct GMT_CTRL *GMT)
{
	/* Restores the original clipping path for the plot */

	PSL_comment (GMT->PSL, "Deactivate Map clip path\n");
	PSL_endclipping (GMT->PSL, 1);		/* Reduce polygon clipping by one level */
}

void GMT_setfill (struct GMT_CTRL *GMT, struct GMT_FILL *fill, int outline)
{
	struct PSL_CTRL *PSL= GMT->PSL;
	if (!fill) /* NO fill pointer = no fill */
		PSL_setfill (PSL, GMT->session.no_rgb, outline);
	else if (fill->use_pattern) {
		/* Fill with a pattern */
		double rgb[4] = {-3.0, -3.0, -3.0, 0.0};
		rgb[1] = (double)PSL_setpattern (PSL, fill->pattern_no, fill->pattern, fill->dpi, fill->f_rgb, fill->b_rgb);
		PSL_setfill (PSL, rgb, outline);
	}
	else	/* Fill with a color */
		PSL_setfill (PSL, fill->rgb, outline);
}

unsigned int GMT_setfont (struct GMT_CTRL *GMT, struct GMT_FONT *F)
{	/* Set all attributes of the selected font in the PS */
	unsigned int outline;

	PSL_setfont (GMT->PSL, F->id);	/* Set the current font ID */
	if (F->form & 2) {	/* Outline font requested; set pen and fill (rgb[0] == -1 means no fill) */
		GMT_setpen (GMT, &F->pen);		/* Stroke the text outline with this pen */
		GMT_setfill (GMT, &F->fill, true);	/* Use this color or pattern (if any) for the text fill */
		outline = 1;	/* Indicates outline font is needed and should be stroked */
	}
	else if (F->form & 4) {	/* Want to use a pattern to fill the text but do not draw outline */
		GMT_setfill (GMT, &F->fill, false);
		outline = 2;	/* Indicates outline font is needed for filling but will not be stroked */
	}
	else {	/* Regular, solid text fill is set via stroke color */
		PSL_setcolor (GMT->PSL, F->fill.rgb, PSL_IS_FONT);
		outline = 0;	/* Indicates we will fill text using "show" which takes current color (i.e., stroke color) */
	}
	return (outline);
}

void gmt_timestamp (struct GMT_CTRL *GMT, struct PSL_CTRL *PSL, double x, double y, unsigned int justify, char *U_label)
{
	/* x, y = location of the time stamp box
	 * justify indicates the corner of the box that (x,y) refers to, see below
	 * U_label = label to be plotted to the right of the box
	 *
	 *   9        10       11
	 *   |------------------|
	 *   5         6        7
	 *   |------------------|
	 *   1         2        3
	 */

	time_t right_now;
	char label[GMT_LEN256] = {""}, text[GMT_LEN256] = {""};
	double dim[3] = {0.365, 0.15, 0.032};	/* Predefined dimensions in inches */
	double unset_rgb[4] = {-1.0, -1.0, -1.0, 0.0};

	/* Plot time string in format defined by format_time_stamp */

	right_now = time ((time_t *)0);
	strftime (text, sizeof(text), GMT->current.setting.format_time_stamp, localtime (&right_now));
	sprintf (label, "  %s  ", text);

	PSL_command (PSL, "%% Begin GMT time-stamp\nV\n");
	PSL_setorigin (PSL, x, y, 0.0, PSL_FWD);
	PSL_setlinewidth (PSL, 0.25);
	PSL_setfont (PSL, GMT->current.setting.font_logo.id);
	PSL_defunits (PSL, "PSL_g_w", dim[0]);	/* Size of the black [GMT] box */
	PSL_defunits (PSL, "PSL_g_h", dim[1]);
	PSL_deftextdim (PSL, "PSL_b", 8.0, label);	/* Size of the white [timestamp] box (use only length) */

	/* When justification is not BL (justify == 1), add some PostScript code to move to the
	   location where the lower left corner of the time stamp box is to be drawn */

	switch ((justify + 3) % 4) {
		case 1:	/* Center */
			PSL_command (PSL, "PSL_g_w PSL_b_w add 2 div neg 0 T\n"); break;
		case 2:	/* Right justify */
			PSL_command (PSL, "PSL_g_w PSL_b_w add neg 0 T\n"); break;
	}
	switch (justify / 4) {
		case 1: /* Middle */
			PSL_command (PSL, "0 PSL_g_h 2 div neg T\n"); break;
		case 2: /* Top justify */
			PSL_command (PSL, "0 PSL_g_h neg T\n"); break;
	}

	/* Now draw black box with GMT logo, and white box with time stamp */

	PSL_setfill (PSL, GMT->current.setting.map_default_pen.rgb, true);
	PSL_plotsymbol (PSL, 0.5*dim[0], 0.5*dim[1], dim, PSL_RECT);
	PSL_plotcolorimage (PSL, 0.0, 0.0, dim[0], dim[1], PSL_BL, GMT_glyph, 220, 90, 1);
	PSL_setfill (PSL, GMT->PSL->init.page_rgb, true);
	PSL_command (PSL, "PSL_g_h PSL_b_w PSL_g_w 0 Sb\n");
	PSL_plottext (PSL, dim[0], dim[2], 8.0, label, 0.0, 1, 0);

	/* Optionally, add additional label to the right of the box */

	if (U_label && U_label[0]) {
		sprintf (label, "   %s", U_label);
		PSL_plottext (PSL, 0.0, 0.0, -7.0, label, 0.0, 1, 0);
	}

	PSL_command (PSL, "U\n%% End GMT time-stamp\n");

	/* Reset fill style to empty and no outline and reset linewidth */
	PSL_setfill (PSL, unset_rgb, false);
	PSL->current.linewidth = -1.0;
}

void gmt_echo_command (struct GMT_CTRL *GMT, struct PSL_CTRL *PSL, struct GMT_OPTION *options)
{
	/* This routine will echo the command and its arguments to the
	 * PostScript output file so that the user can see what scales
	 * etc was used to produce this plot.  Any options with arguments
	 * containing spaces will be enclosed in single quotes.
	 */
	size_t length = 0;
	char outstring[GMT_BUFSIZ] = {""};
	struct GMT_OPTION *opt = NULL;

	PSL_command (PSL, "\n%% PostScript produced by:\n%%%%GMT: %s", GMT->init.module_name);
	for (opt = options; opt; opt = opt->next) {
		if (length >= 512) {
			PSL_command (PSL, "%s \\\n%%%%GMT:+", outstring);
			length = 0;
			GMT_memset (outstring, GMT_BUFSIZ, char);
		}
		strcat (outstring, " ");	length++;
		if (!(opt->option == GMT_OPT_INFILE || opt->option == GMT_OPT_OUTFILE)) {
			if (strchr (opt->arg, ' ')) outstring[length++] = '\'';
			outstring[length++] = '-';
			outstring[length++] = opt->option;
		}
		strcat (outstring, opt->arg);
		length += strlen (opt->arg);
		if (strchr (opt->arg, ' ')) outstring[length++] = '\'';
	}
	PSL_command (PSL, "%s\n", outstring);
}

void gmt_NaN_pen_up (double x[], double y[], unsigned int pen[], uint64_t n)
{
	/* Ensure that if there are NaNs we set pen = PSL_MOVE */

	uint64_t i, n1;

	for (i = 0, n1 = n - 1; i < n; i++) {
		if (GMT_is_dnan (x[i]) || GMT_is_dnan (y[i])) {
			pen[i] = PSL_MOVE;
			if (i < n1) pen[i+1] = PSL_MOVE;	/* Since the next point must become the new anchor */
		}
	}
}

void GMT_plot_line (struct GMT_CTRL *GMT, double *x, double *y, unsigned int *pen, uint64_t n)
{
	uint64_t i, j, i1;
	int way;
	bool close, stop;
	double x_cross[2], y_cross[2];
	struct PSL_CTRL *PSL= GMT->PSL;

	if (n < 2) return;

	gmt_NaN_pen_up (x, y, pen, n);	/* Ensure we dont have NaNs in the coordinates */

	i = 0;
	while (i < (n-1) && pen[i+1] == PSL_MOVE) i++;	/* Skip repeating pen == PSL_MOVE in beginning */
	if ((n-i) < 2) return;
	while (n > 1 && pen[n-1] == PSL_MOVE) n--;	/* Cut off repeating pen == PSL_MOVE at end */
	if ((n-i) < 2) return;

	for (j = i + 1; j < n && pen[j] == PSL_DRAW; j++);	/* j == n means no PSL_MOVEs present */
	close = (j == n) ? (hypot (x[n-1] - x[i], y[n-1] - y[i]) < GMT_SMALL) : false;

	/* First see if we can use the PSL_plotline call directly to save points */

	for (j = i + 1, stop = false; !stop && j < n; j++) stop = (pen[j] == PSL_MOVE || (*GMT->current.map.jump) (GMT, x[j-1], y[j-1], x[j], y[j]));
	if (!stop) {
		PSL_plotline (PSL, &x[i], &y[i], (int)(n - i), PSL_MOVE + PSL_STROKE + close * PSL_CLOSE);
		return;
	}

	/* Here we must check for jumps, pen changes etc */

	PSL_plotpoint (PSL, x[i], y[i], pen[i]);

	i++;
	while (i < n) {
		i1 = i - 1;
		if (pen[i] == pen[i1] && (way = (*GMT->current.map.jump) (GMT, x[i1], y[i1], x[i], y[i]))) {	/* Jumped across the map */
			(*GMT->current.map.get_crossings) (GMT, x_cross, y_cross, x[i1], y[i1], x[i], y[i]);
			if (way == -1) {	/* Add left border point */
				PSL_plotpoint (PSL, x_cross[0], y_cross[0], PSL_DRAW);	/* Draw to left boundary... */
				PSL_plotpoint (PSL, x_cross[1], y_cross[1], PSL_MOVE);	/* ...then jump to the right boundary */
			}
			else {
				PSL_plotpoint (PSL, x_cross[1], y_cross[1], PSL_DRAW);	/* Draw to right boundary... */
				PSL_plotpoint (PSL, x_cross[0], y_cross[0], PSL_MOVE);	/* ...then jump to the left boundary */
			}
			close = false;
		}
		PSL_plotpoint (PSL, x[i], y[i], pen[i]);
		i++;
	}
	PSL_command (PSL, close ? "P S\n" : "S\n");
}

void GMT_draw_map_insert (struct GMT_CTRL *GMT, struct GMT_MAP_INSERT *B)
{	/* Place a rectangle on the map, as defined by center point and dimensions or w/e/s/n in geo or projected coordinates */
	uint64_t n, k, np, nx, ny;
	size_t n_alloc = 0;
	double rect[4], dim[3], x0, y0;
	double *lon = NULL, *lat = NULL;
	struct GMT_DATASEGMENT *S = GMT_memory (GMT, NULL, 1, struct GMT_DATASEGMENT);

	/* First convert the information we have into the center and dimensions of a rectangle */
	if (B->unit || B->oblique) {	/* Dealing with projected coordinates and dimensions or got oblique box */
		if (B->unit) GMT_init_distaz (GMT, B->unit, GMT_GREATCIRCLE, GMT_MAP_DIST);	/* Get scales for this unit */
		if (B->center) {	/* Got a geographic center point for a rectangular box */
			GMT_geo_to_xy (GMT, B->x0, B->y0, &x0, &y0);	/* Get map location in inches */
			GMT_memcpy (dim, B->dim, 2, double);		/* Duplicate the width/height of rectangle */
			for (k = 0; k < 2; k++) dim[k] /= GMT->current.map.dist[GMT_MAP_DIST].scale;	/* Convert units to meters */
			dim[GMT_X] = 0.5 * (dim[GMT_X] * GMT->current.proj.scale[GMT_X]);		/* Turns meters into inches on map amd get half-dims */
			dim[GMT_Y] = 0.5 * (dim[GMT_Y] * GMT->current.proj.scale[GMT_Y]);
			rect[XLO] = x0 - dim[GMT_X];	rect[XHI] = x0 + dim[GMT_X];	/* Get the min/max map coordinates of the rectangle */
			rect[YLO] = y0 - dim[GMT_Y];	rect[YHI] = y0 + dim[GMT_Y];
		}
		else if (B->oblique) {	/* Got lower left and upper right coordinates of rectangular box */
			GMT_geo_to_xy (GMT, B->wesn[XLO], B->wesn[YLO], &rect[XLO], &rect[YLO]);	/* Lower left corner in inches */
			GMT_geo_to_xy (GMT, B->wesn[XHI], B->wesn[YHI], &rect[XHI], &rect[YHI]);	/* Lower left corner in inches */
		}
		else {	/* Got 4 sides in projected units or a rectangular box*/
			GMT_memcpy (rect, B->wesn, 4, double);
			for (k = 0; k < 4; k++) rect[k] /= GMT->current.map.dist[GMT_MAP_DIST].scale;	/* Turns units to meters */
			/* Turns meters into inches on map */
			rect[XLO] = rect[XLO] * GMT->current.proj.scale[GMT_X] + GMT->current.proj.origin[GMT_X];
			rect[XHI] = rect[XHI] * GMT->current.proj.scale[GMT_X] + GMT->current.proj.origin[GMT_X];
			rect[YLO] = rect[YLO] * GMT->current.proj.scale[GMT_Y] + GMT->current.proj.origin[GMT_Y];
			rect[YHI] = rect[YHI] * GMT->current.proj.scale[GMT_Y] + GMT->current.proj.origin[GMT_Y];
		}
		/* Now convert these to equidistant lon,lat array going counter-clockwise from lower-left point */
		nx = lrint ((rect[XHI] - rect[XLO]) / GMT->current.setting.map_line_step) - 1;
		dim[GMT_X] = (rect[XHI] - rect[XLO]) / nx;
		ny = lrint ((rect[YHI] - rect[YLO]) / GMT->current.setting.map_line_step) - 1;
		dim[GMT_Y] = (rect[YHI] - rect[YLO]) / ny;
		np = 2 * (nx + ny) + 1;
		GMT_malloc2 (GMT, lon, lat, np, &n_alloc, double);
		n = 0;
		for (k = 0; k < nx; k++, n++) GMT_xy_to_geo (GMT, &lon[n], &lat[n], rect[XLO] + k * dim[GMT_X], rect[YLO]);	/* South */
		for (k = 0; k < ny; k++, n++) GMT_xy_to_geo (GMT, &lon[n], &lat[n], rect[XHI], rect[YLO] + k * dim[GMT_Y]);	/* East */
		for (k = 0; k < nx; k++, n++) GMT_xy_to_geo (GMT, &lon[n], &lat[n], rect[XHI] - k * dim[GMT_X], rect[YHI]);	/* North */
		for (k = 0; k < ny; k++, n++) GMT_xy_to_geo (GMT, &lon[n], &lat[n], rect[XLO], rect[YHI] - k * dim[GMT_Y]);	/* West */
		lon[n] = lon[0];	lat[n] = lat[0];	/* Close polygon */
	}
	else	/* Got geographic coordinates */
		np = GMT_graticule_path (GMT, &lon, &lat, 1, B->wesn[XLO], B->wesn[XHI], B->wesn[YLO], B->wesn[YHI]);
	GMT_alloc_segment (GMT, S, 0, 2, true);	/* Just get empty array pointers */
	S->coord[GMT_X] = lon;	S->coord[GMT_Y] = lat;
	S->n_rows = np;
	if (B->boxfill) GMT_setfill (GMT, &B->fill, B->boxdraw);
	if (B->boxdraw) GMT_setpen (GMT, &B->pen);
	GMT_geo_polygons (GMT, S);
	GMT_free_segment (GMT, &S, GMT_ALLOCATED_BY_GMT);
}

int GMT_draw_map_scale (struct GMT_CTRL *GMT, struct GMT_MAP_SCALE *ms)
{
	unsigned int i, j, jj, form;
	unsigned int n_f_ticks[10] = {5, 4, 6, 4, 5, 6, 7, 4, 3, 5};
	unsigned int n_a_ticks[10] = {1, 2, 3, 2, 1, 3, 1, 2, 1, 1};
	enum GMT_enum_units unit;
	double dlon, x1, x2, y1, y2, a0, tx, ty, off, f_len, a_len, x_left, x_right, bar_length, x_label, y_label;
	double base, d_base, width, half, bar_width, dx, dx_f, dx_a;
	char txt[GMT_LEN256] = {""}, *this_label = NULL;
	char *label[GMT_N_UNITS] = {"m", "km", "miles", "nautical miles", "inch", "cm", "pt", "feet", "survey feet"};
	char *units[GMT_N_UNITS] = {"m", "km", "mi", "nm", "in", "cm", "pt", "ft", "usft"}, measure;
	struct PSL_CTRL *PSL= GMT->PSL;

	if (!ms->plot) return GMT_OK;

	if (!GMT_is_geographic (GMT, GMT_IN)) return GMT_OK;	/* Only for geographic projections */

	measure = (ms->measure == 0) ? 'k' : ms->measure;	/* Km is default */
	if (GMT_compat_check (GMT, 4) && measure == 'm') {
		GMT_Report (GMT->parent, GMT_MSG_COMPAT, "Warning: Distance unit m is deprecated; use M for statute miles\n");
		measure = 'M';
	}
	if ((unit = GMT_get_unit_number (GMT, measure)) == GMT_IS_NOUNIT) {
		GMT_Report (GMT->parent, GMT_MSG_COMPAT, "Error: Bad distance unit %c\n", measure);
		GMT_exit (GMT, EXIT_FAILURE); return EXIT_FAILURE;
	}

	bar_length = 0.001 * GMT->current.proj.m_per_unit[unit] * ms->length;	/* Now in km */

	if (ms->gave_xy)	/* Also get lon/lat coordinates */
		GMT_xy_to_geo (GMT, &ms->lon, &ms->lat, ms->x0, ms->y0);
	else {	/* Must convert lon/lat to location on map */
		ms->lon = ms->x0;
		ms->lat = ms->y0;
		GMT_geo_to_xy (GMT, ms->lon, ms->lat, &ms->x0, &ms->y0);
	}

	if (GMT->current.proj.projection == GMT_OBLIQUE_MERC) {	/* Set latitude to the oblique latitude */
		a0 = fabs (GMT_great_circle_dist_degree (GMT, GMT->current.proj.o_pole_lon, GMT->current.proj.o_pole_lat, ms->scale_lon, ms->scale_lat));	/* Colatitude */
		if (a0 > 90.0) a0 = 180.0 - 90.0;	/* Flip hemisphere */
		ms->scale_lat = 90.0 - a0;
	}

	/* Get longitudinal degree length corresponding to this km length at the latitude of scale */
	dlon = 0.5 * bar_length / (GMT->current.proj.DIST_KM_PR_DEG * cosd (ms->scale_lat));

	GMT_geo_to_xy (GMT, GMT->current.proj.central_meridian - dlon, ms->scale_lat, &x1, &y1);
	GMT_geo_to_xy (GMT, GMT->current.proj.central_meridian + dlon, ms->scale_lat, &x2, &y2);
	width = hypot (x2 - x1, y2 - y1);
	half = 0.5 * width;
	a_len = fabs (GMT->current.setting.map_scale_height);
	off = a_len + 0.75 * GMT->current.setting.map_annot_offset[0];
	x_left  = ms->x0 - half;
	x_right = ms->x0 + half;

	if (ms->fancy) {	/* Fancy scale */
		j = urint (floor (d_log10 (GMT, ms->length / 0.95)));
		base = pow (10.0, (double)j);
		i = urint (ms->length / base) - 1;
		d_base = ms->length / n_a_ticks[i];
		dx_f = width / n_f_ticks[i];
		dx_a = width / n_a_ticks[i];
		bar_width = 0.5 * fabs (GMT->current.setting.map_scale_height);
		f_len = 0.75 * fabs (GMT->current.setting.map_scale_height);
		if (ms->boxdraw || ms->boxfill) {	/* Draw a rectangle beneath the scale */
			dx = fabs (0.5 * j * 0.4 * (GMT->current.setting.font_annot[0].size / PSL_POINTS_PER_INCH));
			if (ms->boxdraw) GMT_setpen (GMT, &ms->pen);
			GMT_setfill (GMT, &ms->fill, ms->boxdraw);
			PSL_plotbox (PSL, x_left - 2.0 * GMT->current.setting.map_annot_offset[0] - dx,
				ms->y0 - 1.5 * a_len - GMT->current.setting.font_annot[0].size / PSL_POINTS_PER_INCH - ((ms->justify == 'b') ?  fabs(GMT->current.setting.map_label_offset) + 0.85 * GMT->current.setting.font_label.size / PSL_POINTS_PER_INCH: 0.0),
				x_right + 2.0 * GMT->current.setting.map_annot_offset[0] + dx,
				ms->y0 + 1.5 * a_len + ((ms->justify == 't') ? fabs(GMT->current.setting.map_label_offset) + GMT->current.setting.font_annot[0].size / PSL_POINTS_PER_INCH : 0.0));
		}
		GMT_setpen (GMT, &GMT->current.setting.map_tick_pen[0]);
		PSL_plotsegment (PSL, x_left, ms->y0 - f_len, x_left, ms->y0);
		for (j = 0; j < n_f_ticks[i]; j++) {
			PSL_setfill (PSL, (j%2) ? GMT->PSL->init.page_rgb : GMT->current.setting.map_default_pen.rgb, true);
			PSL_plotbox (PSL, x_left + j * dx_f, ms->y0, x_left + (j+1) * dx_f, ms->y0 - bar_width);
			PSL_plotsegment (PSL, x_left + (j+1) * dx_f, ms->y0 - f_len, x_left + (j+1) * dx_f, ms->y0);
		}
		ty = ms->y0 - off;
		form = GMT_setfont (GMT, &GMT->current.setting.font_annot[0]);
		for (j = 0; j <= n_a_ticks[i]; j++) {
			if (ms->unit)
				sprintf (txt, "%g %s", j * d_base, units[unit]);
			else
				sprintf (txt, "%g", j * d_base);
			tx = x_left + j * dx_a;
			PSL_plotsegment (PSL, tx, ms->y0 - a_len, tx, ms->y0);
			PSL_plottext (PSL, tx, ty, GMT->current.setting.font_annot[0].size, txt, 0.0, PSL_TC, form);
		}
		switch (ms->justify) {
			case 'l':	/* Left */
				x_label = x_left - f_len;
				y_label = ms->y0 - a_len;
				jj = PSL_BR;	/* Left side annotation are right-justified, etc. */
				break;
			case 'r':	/* right */
				x_label = x_right + f_len;
				y_label = ms->y0 - a_len;
				jj = PSL_BL;
				break;
			case 't':	/* top */
				x_label = ms->x0;
				y_label = ms->y0 + fabs(GMT->current.setting.map_label_offset);
				jj = PSL_BC;
				break;
			default:	/* bottom */
				x_label = ms->x0;
				y_label = ms->y0 - a_len - fabs(GMT->current.setting.map_label_offset) - 0.85 * GMT->current.setting.font_annot[0].size / PSL_POINTS_PER_INCH;
				jj = PSL_TC;
				break;
		}
		if (ms->do_label) {
			this_label = (ms->label[0]) ? ms->label : label[unit];
			form = GMT_setfont (GMT, &GMT->current.setting.font_label);
			PSL_plottext (PSL, x_label, y_label, GMT->current.setting.font_label.size, this_label, 0.0, jj, form);
		}
	}
	else {	/* Simple scale */
		if (ms->boxdraw || ms->boxfill) {	/* Draw a rectangle beneath the scale */
			if (ms->boxdraw) GMT_setpen (GMT, &ms->pen);
			dx = fabs (0.5 * lrint (floor (d_log10 (GMT, ms->length))) * 0.4 * (GMT->current.setting.font_annot[0].size / PSL_POINTS_PER_INCH));
			GMT_setfill (GMT, &ms->fill, ms->boxdraw);
			PSL_plotbox (PSL, x_left - 2.0 * GMT->current.setting.map_annot_offset[0] - dx,
				ms->y0 - 1.5 * a_len - GMT->current.setting.font_annot[0].size / PSL_POINTS_PER_INCH,
				x_right + 2.0 * GMT->current.setting.map_annot_offset[0] + dx, ms->y0 + 1.5 * a_len);
		}
		GMT_setpen (GMT, &GMT->current.setting.map_tick_pen[0]);
		PSL_plotsegment (PSL, x_left, ms->y0 - GMT->current.setting.map_scale_height, x_left, ms->y0);
		PSL_plotsegment (PSL, x_left, ms->y0, x_right, ms->y0);
		PSL_plotsegment (PSL, x_right, ms->y0, x_right, ms->y0 - GMT->current.setting.map_scale_height);
		sprintf (txt, "%g %s", ms->length, label[unit]);
		form = GMT_setfont (GMT, &GMT->current.setting.font_annot[0]);
		PSL_plottext (PSL, ms->x0, ms->y0 - off, GMT->current.setting.font_annot[0].size, txt, 0.0, 10, form);
	}
	return GMT_OK;
}

void gmt_Nstar (struct GMT_CTRL *GMT, struct PSL_CTRL *PSL, double x0, double y0, double r)
{	/* Draw a fancy 5-pointed North star */
	unsigned int a;
	double r2, x[4], y[4], dir, dir2, s, c;

	r2 = r * 0.3;
	for (a = 0; a <= 360; a += 72) {	/* Azimuth of the 5 points on the star */
		/* Solid half */
		x[0] = x[3] = x0, y[0] = y[3] = y0;
		dir = 90.0 - (double)a;
		sincosd (dir, &s, &c);
		x[1] = x0 + r * c;
		y[1] = y0 + r * s;
		dir2 = dir - 36.0;
		sincosd (dir2, &s, &c);
		x[2] = x0 + r2 * c;
		y[2] = y0 + r2 * s;
		PSL_setfill (PSL, GMT->current.setting.map_default_pen.rgb, true);
		PSL_plotpolygon (PSL, x, y, 4);
		/* Hollow half */
		x[0] = x[3] = x0, y[0] = y[3] = y0;
		sincosd (dir, &s, &c);
		x[1] = x0 + r * c;
		y[1] = y0 + r * s;
		dir2 = dir + 36.0;
		sincosd (dir2, &s, &c);
		x[2] = x0 + r2 * c;
		y[2] = y0 + r2 * s;
		PSL_setfill (PSL, GMT->PSL->init.page_rgb, true);
		PSL_plotpolygon (PSL, x, y, 4);
	}
}

#define M_VW	0.005
#define M_HL	0.075
#define M_HW	0.015

#define DIST_TO_2ND_POINT 1.0

#define F_VW	0.01
#define F_HL	0.15
#define F_HW	0.05

void gmt_draw_mag_rose (struct GMT_CTRL *GMT, struct PSL_CTRL *PSL, struct GMT_MAP_ROSE *mr)
{	/* Magnetic compass rose */
	unsigned int i, k, level, just, ljust[4] = {10, 5, 2, 7}, n_tick, form;
	double ew_angle, angle, R[2], tlen[3], L, s, c, x[5], y[5], xp[5], yp[5], offset, t_angle, scale[2], base, *val = NULL, dim[PSL_MAX_DIMS];
	char label[16];
	struct GMT_FILL f;

	/* Initialize fill structure */
	GMT_init_fill (GMT, &f, GMT->current.setting.color_patch[GMT_BGD][0], GMT->current.setting.color_patch[GMT_BGD][1], GMT->current.setting.color_patch[GMT_BGD][2]);
	ew_angle = GMT_azim_to_angle (GMT, mr->lon, mr->lat, DIST_TO_2ND_POINT, 90.0);	/* Get angle of E-W direction at this location */

	R[0] = 0.75 * 0.5 * mr->size;
	R[1] = 0.5 * mr->size;
	tlen[0] = GMT->current.setting.map_tick_length[GMT_TICK_UPPER];
	tlen[1] = GMT->current.setting.map_tick_length[GMT_ANNOT_UPPER];;
	tlen[2] = 1.5 * GMT->current.setting.map_tick_length[GMT_ANNOT_UPPER];
	scale[0] = 0.85;
	scale[1] = 1.0;
	GMT->current.plot.r_theta_annot = false;	/* Just in case it was turned on in gmt_map.c */

	for (level = 0; level < 2; level++) {	/* Outer and inner angles */
		if (level == 0 && mr->kind == 1) continue;	/* Sorry, not magnetic directions */
		offset = (level == 0) ? mr->declination : 0.0;
		GMT_setpen (GMT, &GMT->current.setting.map_tick_pen[0]);
		n_tick = GMT_linear_array (GMT, 0.0, 360.0, mr->g_int[level], 0.0, &val);
		for (i = 0; i < n_tick - 1; i++) {	/* Increments of fine tickmarks (-1 to avoid repeating 360) */
			angle = offset + val[i];
			k = (GMT_IS_ZERO (fmod (val[i], mr->a_int[level]))) ? 2 : ((GMT_IS_ZERO (fmod (val[i], mr->f_int[level]))) ? 1 : 0);
			sincosd (ew_angle + angle, &s, &c);
			x[0] = mr->x0 + R[level] * c, y[0] = mr->y0 + R[level] * s;
			x[1] = mr->x0 + (R[level] - scale[level]*tlen[k]) * c, y[1] = mr->y0 + (R[level] - scale[level]*tlen[k]) * s;
			PSL_plotsegment (PSL, x[0], y[0], x[1], y[1]);
		}
		GMT_free (GMT, val);

		form = GMT_setfont (GMT, &GMT->current.setting.font_annot[level]);
		n_tick = GMT_linear_array (GMT, 0.0, 360.0, mr->a_int[level], 0.0, &val);
		for (i = 0; i < n_tick - 1; i++) {	/* Increments of annotations (-1 to avoid repeating 360) */
			angle = 90.0 - (offset + val[i]);	/* Since val is azimuth */
			sincosd (ew_angle + angle, &s, &c);
			x[0] = mr->x0 + (R[level] + GMT->current.setting.map_annot_offset[level]) * c, y[0] = mr->y0 + (R[level] + GMT->current.setting.map_annot_offset[level]) * s;
			if (GMT->current.setting.map_degree_symbol == gmt_none)
				sprintf (label, "%ld", lrint (val[i]));
			else
				sprintf (label, "%ld%c", lrint (val[i]), (int)GMT->current.setting.ps_encoding.code[GMT->current.setting.map_degree_symbol]);
			t_angle = fmod ((double)(-val[i] - offset) + 360.0, 360.0);	/* Now in 0-360 range */
			if (t_angle > 180.0) t_angle -= 180.0;	/* Now in -180/180 range */
			if (t_angle > 90.0 || t_angle < -90.0) t_angle -= copysign (180.0, t_angle);
			just = (y[0] <= mr->y0) ? 10 : 2;
			if (level == 1 && doubleAlmostEqual (val[i], 90.0))
				t_angle = -90.0, just = 2;
			if (level == 1 && doubleAlmostEqual (val[i], 270.0))
				t_angle = 90.0, just = 2;
			PSL_plottext (PSL, x[0], y[0], GMT->current.setting.font_annot[level].size, label, t_angle, just, form);
		}
		GMT_free (GMT, val);
	}

	/* Draw extra tick for the 4 main compass directions */
	GMT_setpen (GMT, &GMT->current.setting.map_tick_pen[0]);
	base = R[1] + GMT->current.setting.map_annot_offset[1] + GMT->current.setting.font_annot[1].size / PSL_POINTS_PER_INCH;
	for (i = 0, k = 1; i < 360; i += 90, k++) {	/* 90-degree increments of tickmarks */
		angle = (double)i;
		sincosd (ew_angle + angle, &s, &c);
		x[0] = mr->x0 + R[1] * c, y[0] = mr->y0 + R[1] * s;
		x[1] = mr->x0 + (R[1] + tlen[0]) * c, y[1] = mr->y0 + (R[1] + tlen[0]) * s;
		PSL_plotsegment (PSL, x[0], y[0], x[1], y[1]);
		if (k == 4) k = 0;
		if (!mr->label[k][0]) continue;	/* No label desired */
		x[0] = mr->x0 + base * c, y[0] = mr->y0 + base * s;
		x[1] = mr->x0 + (base + 2.0 * tlen[2]) * c, y[1] = mr->y0 + (base + 2.0 * tlen[2]) * s;
		PSL_plotsegment (PSL, x[0], y[0], x[1], y[1]);
		if (k == 2 && mr->label[2][0] == '*') {
			x[0] = mr->x0 + (base + 2.0*tlen[2] + GMT->current.setting.map_title_offset + 0.025*mr->size) * c, y[0] = mr->y0 + (base + 2.0*tlen[2] + GMT->current.setting.map_title_offset + 0.025*mr->size) * s;
			gmt_Nstar (GMT, PSL, x[0], y[0], 0.1*mr->size);
		}
		else {
			x[0] = mr->x0 + (base + 2.0*tlen[2] + GMT->current.setting.map_title_offset) * c, y[0] = mr->y0 + (base + 2.0*tlen[2] + GMT->current.setting.map_title_offset) * s;
			form = GMT_setfont (GMT, &GMT->current.setting.font_title);
			PSL_plottext (PSL, x[0], y[0], GMT->current.setting.font_title.size, mr->label[k], ew_angle, ljust[k], form);
			GMT_setpen (GMT, &GMT->current.setting.map_tick_pen[0]);
		}
	}

	GMT_memset (dim, PSL_MAX_DIMS, double);
	if (mr->kind == 2) {	/* Compass needle and label */
		sincosd (ew_angle + (90.0 - mr->declination), &s, &c);
		L = R[0] - 2.0 * tlen[2];
		x[0] = mr->x0 - L * c, y[0] = mr->y0 - L * s;
		x[1] = mr->x0 + L * c, y[1] = mr->y0 + L * s;
		dim[0] = x[1], dim[1] = y[1],
		dim[2] = M_VW * mr->size, dim[3] = M_HL * mr->size, dim[4] = M_HW * mr->size,
		dim[5] = GMT->current.setting.map_vector_shape, dim[6] = GMT_VEC_END | GMT_VEC_FILL;
		GMT_setfill (GMT, &f, true);
		PSL_plotsymbol (PSL, x[0], y[0], dim, PSL_VECTOR);
		t_angle = fmod (ew_angle + 90.0 - mr->declination + 360.0, 360.0);	/* Now in 0-360 range */
		if (fabs (t_angle) > 90.0) t_angle -= copysign (180.0, t_angle);
		sincosd (t_angle, &s, &c);
		x[0] = mr->x0 - 2.0 * M_VW * mr->size * s, y[0] = mr->y0 + 2.0 * M_VW * mr->size * c;
		if (!strcmp(mr->dlabel, "-")) GMT_get_annot_label (GMT, mr->declination, mr->dlabel, true, false, 0, GMT->current.map.is_world);
		form = GMT_setfont (GMT, &GMT->current.setting.font_label);
		PSL_plottext (PSL, x[0], y[0], GMT->current.setting.font_label.size, mr->dlabel, t_angle, 2, form);
	}
	else {			/* Just geographic directions and a centered arrow */
		L = mr->size - 4.0*tlen[2];
		x[0] = x[1] = x[4] = 0.0,	x[2] = -0.25 * mr->size,		x[3] = -x[2];
		y[0] = -0.5 * L,		y[1] = -y[0], y[2] = y[3] = 0.0,	y[4] = y[1] + GMT->current.setting.map_annot_offset[0];
		GMT_rotate2D (GMT, x, y, 5, mr->x0, mr->y0, ew_angle, xp, yp);	/* Coordinate transformation and placement of the 4 labels */
		dim[0] = xp[1], dim[1] = yp[1];
		dim[2] = F_VW * mr->size, dim[3] = F_HL * mr->size, dim[4] = F_HW * mr->size;
		dim[5] = GMT->current.setting.map_vector_shape, dim[6] = GMT_VEC_END | GMT_VEC_FILL;
		GMT_setfill (GMT, &f, true);
		PSL_plotsymbol (PSL, xp[0], yp[0], dim, PSL_VECTOR);
		s = 0.25 * mr->size;
		GMT_init_fill (GMT, &f, -1.0, -1.0, -1.0);
		GMT_setfill (GMT, &f, true);
		PSL_plotsymbol (PSL, mr->x0, mr->y0, &s, PSL_CIRCLE);
		PSL_plotsegment (PSL, xp[2], yp[2], xp[3], yp[3]);
	}
}

/* These are used to scale the plain arrow given rose size */

#define ROSE_LENGTH_SCL1	(0.5 * M_SQRT2)
#define ROSE_LENGTH_SCL2	0.5
#define ROSE_WIDTH_SCL1		0.2
#define ROSE_WIDTH_SCL2		0.2
#define ROSE_WIDTH_SCL3		0.2

void gmt_draw_dir_rose (struct GMT_CTRL *GMT, struct PSL_CTRL *PSL, struct GMT_MAP_ROSE *mr)
{
	unsigned int i, kind, form, just[4] = {10, 5, 2, 7};
	int k;
	double angle, L[4], R[4], x[8], y[8], xp[8], yp[8], tx[3], ty[3], s, c, rot[4] = {0.0, 45.0, 22.5, -22.5};
	struct GMT_FILL f;

	/* Initialize fill structure */
	GMT_init_fill (GMT, &f, GMT->current.setting.color_patch[GMT_BGD][0], GMT->current.setting.color_patch[GMT_BGD][1], GMT->current.setting.color_patch[GMT_BGD][2]);

	angle = GMT_azim_to_angle (GMT, mr->lon, mr->lat, DIST_TO_2ND_POINT, 90.0);	/* Get angle of E-W direction at this location */

	GMT_setpen (GMT, &GMT->current.setting.map_tick_pen[0]);

	if (mr->type == 1) {	/* Fancy scale */
		mr->size *= 0.5;	/* Got diameter, use radius for calculations */
		L[0] = mr->size;
		L[1] = ROSE_LENGTH_SCL1 * mr->size;
		L[2] = L[3] = ROSE_LENGTH_SCL2 * mr->size;
		R[0] = ROSE_WIDTH_SCL1 * mr->size;
		R[1] = ROSE_WIDTH_SCL2 * mr->size;
		R[2] = R[3] = ROSE_WIDTH_SCL3 * mr->size;
		mr->kind--;	/* Turn 1-3 into 0-2 */
		if (mr->kind == 2) mr->kind = 3;	/* Trick so that we can draw 8 rather than 4 points */
		for (k = kind = mr->kind; k >= 0; k--, kind--) {
			/* Do 4 blades 90 degrees apart, aligned with main axes & relative to (0,0) */
			x[0] = L[kind], x[1] = x[7] = 0.5 * M_SQRT2 * R[kind], x[2] = x[6] = 0.0;
			y[0] = y[4] = 0.0, y[1] = y[3] = 0.5 * M_SQRT2 * R[kind], y[2] = L[kind];
			x[3] = x[5] = -x[1], x[4] = -x[0];
			y[5] = y[7] = -y[1], y[6] = -y[2];
			GMT_rotate2D (GMT, x, y, 8, mr->x0, mr->y0, rot[kind] + angle, xp, yp);	/* Coordinate transformation and placement of the 4 labels */
			PSL_setfill (PSL, GMT->PSL->init.page_rgb, true);
			PSL_plotpolygon (PSL, xp, yp, 8);	/* Outline of 4-pointed star */
			tx[0] = mr->x0, ty[0] = mr->y0;
			/* Fill positive halfs of the 4-pointed blades */
			PSL_setfill (PSL, GMT->current.setting.map_default_pen.rgb, true);
			tx[1] = xp[0], ty[1] = yp[0], tx[2] = xp[7], ty[2] = yp[7];
			PSL_plotpolygon (PSL, tx, ty, 3);	/* East */
			tx[1] = xp[1], ty[1] = yp[1], tx[2] = xp[2], ty[2] = yp[2];
			PSL_plotpolygon (PSL, tx, ty, 3);	/* North */
			tx[1] = xp[3], ty[1] = yp[3], tx[2] = xp[4], ty[2] = yp[4];
			PSL_plotpolygon (PSL, tx, ty, 3);	/* West */
			tx[1] = xp[5], ty[1] = yp[5], tx[2] = xp[6], ty[2] = yp[6];
			PSL_plotpolygon (PSL, tx, ty, 3);	/* South */
		}
		sincosd (angle, &s, &c);
		x[0] = x[2] = 0.0, x[1] = L[0] + GMT->current.setting.map_title_offset; x[3] = -x[1];
		y[1] = y[3] = 0.0, y[2] = L[0] + GMT->current.setting.map_title_offset; y[0] = -y[2];
		GMT_rotate2D (GMT, x, y, 4, mr->x0, mr->y0, angle, xp, yp);	/* Coordinate transformation and placement of the 4 labels */
		form = GMT_setfont (GMT, &GMT->current.setting.font_title);
		for (i = 0; i < 4; i++) PSL_plottext (PSL, xp[i], yp[i], GMT->current.setting.font_title.size, mr->label[i], angle, just[i], form);
	}
	else {			/* Plain North arrow w/circle */
		sincosd (angle, &s, &c);
		GMT_memset (x, PSL_MAX_DIMS, double);
		x[0] = x[1] = x[4] = 0.0, x[2] = -0.25 * mr->size, x[3] = -x[2];
		y[0] = -0.5 * mr->size, y[1] = -y[0], y[2] = y[3] = 0.0; y[4] = y[1] + GMT->current.setting.map_annot_offset[0];
		GMT_rotate2D (GMT, x, y, 5, mr->x0, mr->y0, angle, xp, yp);	/* Coordinate transformation and placement of the 4 labels */
		x[0] = xp[1], x[1] = yp[1];
		x[2] = F_VW * mr->size, x[3] = F_HL * mr->size, x[4] = F_HW * mr->size;
		x[5] = GMT->current.setting.map_vector_shape, x[6] = GMT_VEC_END | GMT_VEC_FILL;
		GMT_setfill (GMT, &f, true);
		PSL_plotsymbol (PSL, xp[0], yp[0], x, PSL_VECTOR);
		s = 0.25 * mr->size;
		GMT_init_fill (GMT, &f, -1.0, -1.0, -1.0);
		GMT_setfill (GMT, &f, true);
		PSL_plotsymbol (PSL, mr->x0, mr->y0, &s, PSL_CIRCLE);
		PSL_plotsegment (PSL, xp[2], yp[2], xp[3], yp[3]);
		form = GMT_setfont (GMT, &GMT->current.setting.font_title);
		PSL_plottext (PSL, xp[4], yp[4], GMT->current.setting.font_title.size, mr->label[2], angle, 2, form);
	}
}

void GMT_draw_map_rose (struct GMT_CTRL *GMT, struct GMT_MAP_ROSE *mr)
{
	int tmp_join, tmp_limit;
	struct PSL_CTRL *PSL= GMT->PSL;
	if (!mr->plot) return;

	if (!GMT_is_geographic (GMT, GMT_IN)) return;	/* Only for geographic projections */

	if (mr->gave_xy)	/* Also get lon/lat coordinates */
		GMT_xy_to_geo (GMT, &mr->lon, &mr->lat, mr->x0, mr->y0);
	else {	/* Must convert lon/lat to location on map */
		mr->lon = mr->x0;
		mr->lat = mr->y0;
		GMT_geo_to_xy (GMT, mr->lon, mr->lat, &mr->x0, &mr->y0);
	}

	/* Temporarily use miter to get sharp points to compass rose */
	tmp_join = PSL->internal.line_join;	PSL_setlinejoin (PSL, 0);
	tmp_limit = PSL->internal.miter_limit;	PSL_setmiterlimit (PSL, 0);

	if (mr->type == 2)	/* Do magnetic compass rose */
		gmt_draw_mag_rose (GMT, PSL, mr);
	else
		gmt_draw_dir_rose (GMT, PSL, mr);

	/* Switch line join style back */
	PSL_setlinejoin (PSL, tmp_join);
	PSL_setmiterlimit (PSL, tmp_limit);
}

void GMT_setpen (struct GMT_CTRL *GMT, struct GMT_PEN *pen)
{
	/* GMT_setpen issues PostScript code to set the specified pen. */

	if (!pen) return;
	PSL_setlinewidth (GMT->PSL, pen->width);
	PSL_setdash (GMT->PSL, pen->style, pen->offset);
	PSL_setcolor (GMT->PSL, pen->rgb, PSL_IS_STROKE);
}


bool gmt_custum_failed_bool_test (struct GMT_CTRL *GMT, struct GMT_CUSTOM_SYMBOL_ITEM *s, double size[])
{
	bool result;
	double left, right, right2;

	/* Perform the boolean comparison and return false if test is true */

	left   = s->is_var[0] ? size[s->var[0]] : s->const_val[0];
	right  = s->is_var[1] ? size[s->var[1]] : s->const_val[1];
	right2 = s->is_var[2] ? size[s->var[2]] : s->const_val[2];

	switch (s->operator) {
		case '<':	/* < */
			result = (left < right);
			break;
		case 'L':	/* <= */
			result = (left <= right);
			break;
		case '=':	/* == */
			result = (left == right);
			break;
		case 'G':	/* >= */
			result = (left >= right);
			break;
		case '>':	/* > */
			result = (left > right);
			break;
		case '%':	/* % */
			result = (!GMT_IS_ZERO (fmod (left, right)));
			break;
		case 'I':	/* [] inclusive range */
			result = (left >= right && left <= right2);
			break;
		case 'i':	/* <> exclusive range */
			result = (left > right && left < right2);
			break;
		case 'l':	/* [> in/ex-clusive range */
			result = (left >= right && left < right2);
			break;
		case 'r':	/* <] ex/in-clusive range */
			result = (left > right && left <= right2);
			break;
		case 'E':	/* var == NaN */
			result = GMT_is_dnan (left);
			break;
		default:
			GMT_Report (GMT->parent, GMT_MSG_NORMAL, "Error: Unrecognized symbol macro operator (%d = '%c') passed to GMT_draw_custom_symbol\n", s->operator, (char)s->operator);
			GMT_exit (GMT, EXIT_FAILURE); return false;
			break;

	}
	if (s->negate) result = !result;	/* Negate the test since we used a ! operator , e.g., != */
	return (!result);			/* Return the opposite of the test result */
}

void gmt_flush_symbol_piece (struct GMT_CTRL *GMT, struct PSL_CTRL *PSL, double *x, double *y, uint64_t *n, struct GMT_PEN *p, struct GMT_FILL *f, unsigned int outline, bool *flush)
{
	bool draw_outline;

	draw_outline = (outline && p->rgb[0] != -1) ? true : false;
	if (draw_outline) GMT_setpen (GMT, p);
	if (outline == 2) {	/* Stroke path only */
		PSL_plotline (PSL, x, y, (int)*n, PSL_MOVE + PSL_STROKE + PSL_CLOSE);
	}
	else {	/* Fill polygon and possibly stroke outline */
		GMT_setfill (GMT, f, draw_outline);
		PSL_plotpolygon (PSL, x, y, (int)*n);
	}
	*flush = false;
	*n = 0;
}
EXTERN_MSC void gmt_format_abstime_output (struct GMT_CTRL *GMT, double dt, char *text);

void gmt_format_symbol_string (struct GMT_CTRL *GMT, struct GMT_CUSTOM_SYMBOL_ITEM *s, double size[], unsigned int *type, unsigned int start, char *text)
{	/* Returns the [possibly reformatted] string to use for the letter macro.
 	 * These are the things that can happen:
	 * 1. Action is GMT_SYMBOL_TEXT means we have a static fixed text string; just copy
	 * 2, Gave $<n> only, where <n> indicates which of the variables is a string.  Then we
	 *    try to get the remaining text from the input and use that as the text.
	 * 3. We have a format statement that contains free-form text with interspersed
	 *    special formatting commands.  These have the syntax
	 *    %X  Add longitude or x using chosen default format.
	 *    %Y  Add latitude or y using chosen default format.
	 *    $<n>[+X|Y|T]  Format the numerical variable $<n>; if
	 *      followed by +X|Y|T we format as lon, lat, or time,
	 *      else we use FORMAT_FLOAT_OUT.
	 * Limitation: Currently, $<n> expects <n< to be 0-9 only.
	 */
	unsigned int n;
	if (s->action == GMT_SYMBOL_TEXT)	/* Constant text */
		strcpy (text, s->string);
	else if (s->string[0] == '$' && strlen (s->string) == 2 && isdigit (s->string[1]) && type[n=(s->string[1]-'1')] == GMT_IS_STRING) {	/* Get entire string from input */
		unsigned int want_col, col, pos;
		/* Tricky, how do we know which column in the input goes with this variable $n, i.e. how is n related to record col?.  Then,
		   we must scan the GMT->io.current.current_record for the col'th item and strcpy that into text.  The reason n -> col is
		   tricky is while we may know this is the 3rd extra variable, we dont know if -C<cpt< was used or if this is psxyz, no? */
		want_col = start + n;
		for (col = pos = 0; col <= want_col; col++) GMT_strtok (GMT->current.io.current_record, " \t,", &pos, text);
	}
	else {	/* Must replace special items within a template string */
		unsigned int n_skip, in, out;
		char tmp[GMT_LEN64] = {""};
		GMT_memset (text, GMT_LEN256, char);
		for (in = out = 0; s->string[in]; in++) {
			switch (s->string[in]) {
				case '%':	/* Possibly a special %X, %Y request */
					if (s->string[in+1] == 'X' || s->string[in+1] == 'Y') {	/* Yes it was */
						n = (s->string[in+1] == 'X') ? GMT_X : GMT_Y;
						GMT_ascii_format_col (GMT, tmp, GMT->current.io.curr_rec[n], GMT_IN, n);
						strcat (text, tmp);
						in++;	/* Skip past the X or Y */
						out += (unsigned int)strlen (tmp);
					}
					else /* Just a % sign */
						text[out++] = s->string[in];
					break;
				case '$':	/* Possibly a variable $n */
					if (isdigit (s->string[in+1])) {	/* Yes, it was */
						n = (s->string[in+1] - '0');
						n_skip = 1;
						if (s->string[in+2] == '+' && strchr ("TXY", s->string[in+3])) {	/* Specific formatting requested */
							if (s->string[in+3] == 'X') GMT_ascii_format_col (GMT, tmp, size[n], GMT_IN, GMT_X);
							else if (s->string[in+3] == 'Y') GMT_ascii_format_col (GMT, tmp, size[n], GMT_IN, GMT_Y);
							else if (s->string[in+3] == 'T') gmt_format_abstime_output (GMT, size[n], tmp);
							n_skip += 2;
						}
						else
							sprintf (tmp, GMT->current.setting.format_float_out, size[n]);
						strcat (text, tmp);
						in += n_skip;	/* Skip past the $n[+X|Y|T] */
						out += (unsigned int)strlen (tmp);
					}
					else	/* Just pass regular text along */
						text[out++] = s->string[in];
					break;
				default:	/* Just pass regular text along */
					text[out++] = s->string[in];
					break;
			}
		}
	}
}

void gmt_encodefont (struct PSL_CTRL *PSL, int font_no, double size, char *name, unsigned int id)
{	/* Create the custom symbol macro that selects the correct font and size for the symbol item */

	bool encode = (PSL->init.encoding && !PSL->internal.font[font_no].encoded);

	if (PSL->internal.comments) PSL_command (PSL, "%% Set font encoding and size for this custom symbol %s item %d\n", name, id);
	PSL_command (PSL, "/PSL_symbol_%s_setfont_%d {", name, id);
	if (encode) {	/* Reencode fonts with Standard+ or ISOLatin1[+] encodings */
		PSL_command (PSL, " PSL_font_encode %d get 0 eq {%s_Encoding /%s /%s PSL_reencode PSL_font_encode %d 1 put} if", font_no, PSL->init.encoding, PSL->internal.font[font_no].name, PSL->internal.font[font_no].name, font_no);
		PSL->internal.font[font_no].encoded = true;
	}
	PSL_command (PSL, " %d F%d } def\n", psl_ip (PSL, size), font_no);
}

#define GMT_N_COND_LEVELS	10	/* Number of max nesting level for conditionals */

int GMT_draw_custom_symbol (struct GMT_CTRL *GMT, double x0, double y0, double size[], struct GMT_CUSTOM_SYMBOL *symbol, struct GMT_PEN *pen, struct GMT_FILL *fill, unsigned int outline)
{
	unsigned int na, i, id = 0, level = 0, start = 0, *type = NULL;
	bool flush = false, this_outline = false, found_elseif = false, skip[GMT_N_COND_LEVELS+1];
	uint64_t n = 0;
	size_t n_alloc = 0;
	double x, y, lon, lat, angle, *xx = NULL, *yy = NULL, *xp = NULL, *yp = NULL, dim[3];
	char *c = NULL, user_text[GMT_LEN256] = {""};
	struct GMT_CUSTOM_SYMBOL_ITEM *s = NULL;
	struct GMT_FILL *f = NULL, *current_fill = fill;
	struct GMT_PEN *p = NULL, *current_pen = pen;
	struct GMT_FONT font = GMT->current.setting.font_annot[0];
	struct PSL_CTRL *PSL= GMT->PSL;

#ifdef PS_MACRO
	/* PS_MACRO stuff is on hold, awaiting more testing */
	if (symbol->PS) {	/* Special PostScript-only symbol */
		if (symbol->PS == 1) {	/* First time we must dump the PS code definition */
			PSL_comment (PSL, "Start of symbol %s\n", symbol->name);
			PSL_command (PSL, "%s", symbol->PS_macro);
			PSL_comment (PSL, "End of symbol %s\n", symbol->name);
			symbol->PS = 2;	/* Flag to say we have dumped the PS code */
		}
		PSL_command (PSL, "V ");
		PSL_setorigin (PSL, x0, y0, 0.0, PSL_FWD);
		for (i = symbol->n_required; i >= 0; i--) PSL_command (PSL, "%g ", size[i]);
		PSL_command (PSL, "Sk_%s U\n", symbol->name);
		return;
	}
#endif
	/* Regular macro symbol */

	type = symbol->type;	/* Link to top level head info */
	start = symbol->start;	/* Link to top level head info */

	if (symbol->text) {	/* This symbol places text, so we must set macros for fonts and fontsizes outside the gsave/grestore around each symbol */
		symbol->text = false;	/* Only do this once */
		s = symbol->first;	/* Start at first item */
		while (s) {		/* Examine all items for possible text */
			if (s->action == GMT_SYMBOL_TEXT || s->action == GMT_SYMBOL_VARTEXT) {	/* Text item found */
				gmt_format_symbol_string (GMT, s, size, type, start, user_text);
				if (s->p[0] < 0.0)	/* Fixed point size for text */
					s->font.size = -s->p[0];
				else	/* Fractional size that depends on symbol size */
					s->font.size = s->p[0] * size[0] * PSL_POINTS_PER_INCH;
				/* Set PS macro for fetching this font and size */
				gmt_encodefont (PSL, s->font.id, s->font.size, symbol->name, id++);
			}
			s = s->next;
		}
	}

	/* We encapsulate symbol with gsave and translate origin to (x0, y0) first */
	PSL_command (PSL, "V ");
	PSL_setorigin (PSL, x0, y0, 0.0, PSL_FWD);
	GMT_set_meminc (GMT, GMT_SMALL_CHUNK);
<<<<<<< HEAD
	type = symbol->type;	/* Link to top level head info */
	start = symbol->start;	/* Link to top level head info */

=======
	
>>>>>>> 87fa0571
	s = symbol->first;
	id = 0;
	while (s) {
		if (s->conditional > 1) {	/* Process if/elseif/else and } by updating level and skip array, then go to next item */
			if (s->conditional == 2) {	/* Beginning of if branch. If we are inside an earlier branch whose test false then all is false */
				skip[level+1] = (level > 0 && skip[level]) ? true : gmt_custum_failed_bool_test (GMT, s, size), level++;
				found_elseif = !skip[level];
			}
			if (level == GMT_N_COND_LEVELS) {
				GMT_Report (GMT->parent, GMT_MSG_NORMAL, "Error: Symbol macro (%s) logical nesting too deep [> %d]\n", symbol->name, GMT_N_COND_LEVELS);
				GMT_exit (GMT, EXIT_FAILURE); return EXIT_FAILURE;
			}
			if (s->conditional == 4) level--, found_elseif = false;	/* Simply reduce indent */
			if (s->conditional == 6) {	/* else branch */
				skip[level] = (found_elseif) ? true : !skip[level];	/* Reverse test-result to apply to else branch */
				found_elseif = false;
			}
			if (s->conditional == 8) {	/* Skip if prior if/elseif was true, otherwise evaluate */
				skip[level] = (skip[level]) ? gmt_custum_failed_bool_test (GMT, s, size) : true;
				if (!skip[level]) found_elseif = true;	/* Needed since a final else branch will need to know if any of the if/elseifs kicked in */
			}
			s = s->next;
			continue;
		}
		if (level && skip[level]) {	/* We are inside an if-block but the block test was false, so we skip */
			s = s->next;
			continue;
		}
		/* Finally, check for 1-line if tests */
		if (s->conditional == 1 && gmt_custum_failed_bool_test (GMT, s, size)) {	/* Done here, move to next item */
			s = s->next;
			continue;
		}

		/* Scale coordinates and size parameters by the scale in size[0] */

		x = s->x * size[0];
		y = s->y * size[0];
		dim[0] = s->p[0] * size[0];
		dim[1] = s->p[1] * size[0];
		dim[2] = s->p[2] * size[0];

		switch (s->action) {
			case GMT_SYMBOL_MOVE:	/* Flush existing polygon and start a new path */
				if (flush) gmt_flush_symbol_piece (GMT, PSL, xx, yy, &n, p, f, this_outline, &flush);
				n = 0;
				if (n >= n_alloc) GMT_malloc2 (GMT, xx, yy, n, &n_alloc, double);
				xx[n] = x, yy[n] = y, n++;
				p = (s->pen) ? s->pen : current_pen;
				f = (s->fill) ? s->fill : current_fill;
				this_outline = (p && p->rgb[0] == -1) ? false : outline;
				break;

			case GMT_SYMBOL_STROKE:	/* To force the drawing of a line (outline == 2), not a closed polygon */
				if (flush) gmt_flush_symbol_piece (GMT, PSL, xx, yy, &n, p, f, 2, &flush);
				n = 0;
				break;

			case GMT_SYMBOL_DRAW:	/* Append another point to the path */
				flush = true;
				if (n >= n_alloc) GMT_malloc2 (GMT, xx, yy, n, &n_alloc, double);
				xx[n] = x, yy[n] = y, n++;
				break;

			case GMT_SYMBOL_ARC:	/* Append a circular arc to the path */
				flush = true;
				na = GMT_get_arc (GMT, x, y, 0.5 * s->p[0] * size[0], s->p[1], s->p[2], &xp, &yp);
				for (i = 0; i < na; i++) {
					if (n >= n_alloc) GMT_malloc2 (GMT, xx, yy, n, &n_alloc, double);
					xx[n] = xp[i], yy[n] = yp[i], n++;
				}
				GMT_free (GMT, xp);
				GMT_free (GMT, yp);
				break;

			case GMT_SYMBOL_ROTATE:		/* Rotate the symbol coordinate system by a fixed amount */
				if (flush) gmt_flush_symbol_piece (GMT, PSL, xx, yy, &n, p, f, this_outline, &flush);
				PSL_setorigin (PSL, 0.0, 0.0, s->p[0], PSL_FWD);
				break;

			case GMT_SYMBOL_AZIMROTATE:	/* Rotate the symbol y-axis to the a fixed azimuth */
				if (flush) gmt_flush_symbol_piece (GMT, PSL, xx, yy, &n, p, f, this_outline, &flush);
				/* Need to recover actual lon,lat location of symbol first */
				GMT_xy_to_geo (GMT, &lon, &lat, x0, y0);
				angle = GMT_azim_to_angle (GMT, lon, lat, 0.1, 90.0 - s->p[0]);
				PSL_setorigin (PSL, 0.0, 0.0, angle, PSL_FWD);
				break;

			case GMT_SYMBOL_VARROTATE:	/* Rotate the symbol coordinate system by a variable amount */
				if (flush) gmt_flush_symbol_piece (GMT, PSL, xx, yy, &n, p, f, this_outline, &flush);
				PSL_setorigin (PSL, 0.0, 0.0, size[s->var[0]], PSL_FWD);
				break;

			case GMT_SYMBOL_TEXTURE:	/* Change the current pen/fill settings */
				if (s->fill) current_fill = s->fill;
				if (s->pen) current_pen = s->pen;
				break;

			case (int)'C':
				if (GMT_compat_check (GMT, 4)) {	/* Warn and fall through */
					GMT_Report (GMT->parent, GMT_MSG_COMPAT, "Warning: Circle macro symbol C is deprecated; use c instead\n");
					s->action = GMT_SYMBOL_CIRCLE;	/* Backwards compatibility, circles are now 'c' */
				}
				else {
					GMT_Report (GMT->parent, GMT_MSG_NORMAL, "Error: Unrecognized symbol code (%d = '%c') passed to GMT_draw_custom_symbol\n", s->action, (char)s->action);
					GMT_exit (GMT, EXIT_FAILURE); return EXIT_FAILURE;
					break;
				}
			case GMT_SYMBOL_CROSS:
			case GMT_SYMBOL_CIRCLE:
			case GMT_SYMBOL_SQUARE:
			case GMT_SYMBOL_TRIANGLE:
			case GMT_SYMBOL_DIAMOND:
			case GMT_SYMBOL_STAR:
			case GMT_SYMBOL_HEXAGON:
			case GMT_SYMBOL_OCTAGON:
			case GMT_SYMBOL_PENTAGON:
			case GMT_SYMBOL_INVTRIANGLE:
			case GMT_SYMBOL_RECT:
			case GMT_SYMBOL_XDASH:
			case GMT_SYMBOL_YDASH:
				if (flush) gmt_flush_symbol_piece (GMT, PSL, xx, yy, &n, p, f, this_outline, &flush);
				f = (s->fill) ? s->fill : current_fill;
				p = (s->pen)  ? s->pen  : current_pen;
				this_outline = (p && p->rgb[0] == -1) ? false : outline;
				if (this_outline) GMT_setpen (GMT, p);
				GMT_setfill (GMT, f, this_outline);
				PSL_plotsymbol (PSL, x, y, dim, s->action);
				break;

			case GMT_SYMBOL_ELLIPSE:
			case GMT_SYMBOL_ROTRECT:
				if (flush) gmt_flush_symbol_piece (GMT, PSL, xx, yy, &n, p, f, this_outline, &flush);
				f = (s->fill) ? s->fill : current_fill;
				p = (s->pen)  ? s->pen  : current_pen;
				this_outline = (p && p->rgb[0] == -1) ? false : outline;
				if (this_outline) GMT_setpen (GMT, p);
				GMT_setfill (GMT, f, this_outline);
				dim[0] = s->p[0];
				PSL_plotsymbol (PSL, x, y, dim, PSL_ELLIPSE);
				break;

			case GMT_SYMBOL_MARC:
				if (flush) gmt_flush_symbol_piece (GMT, PSL, xx, yy, &n, p, f, this_outline, &flush);
				f = (s->fill) ? s->fill : current_fill;
				p = (s->pen)  ? s->pen  : current_pen;
				this_outline = (p && p->rgb[0] == -1) ? false : outline;
				if (this_outline) GMT_setpen (GMT, p);
				GMT_setfill (GMT, f, this_outline);
				dim[1] = s->p[1], dim[2] = s->p[2];
				PSL_plotsymbol (PSL, x, y, dim, PSL_MARC);
				break;

			case GMT_SYMBOL_WEDGE:
				if (flush) gmt_flush_symbol_piece (GMT, PSL, xx, yy, &n, p, f, this_outline, &flush);
				f = (s->fill) ? s->fill : current_fill;
				p = (s->pen)  ? s->pen  : current_pen;
				this_outline = (p && p->rgb[0] == -1) ? false : outline;
				if (this_outline) GMT_setpen (GMT, p);
				GMT_setfill (GMT, f, this_outline);
				dim[1] = s->p[1], dim[2] = s->p[2];
				PSL_plotsymbol (PSL, x, y, dim, PSL_WEDGE);
				break;

			case GMT_SYMBOL_TEXT:
			case GMT_SYMBOL_VARTEXT:
				if (flush) gmt_flush_symbol_piece (GMT, PSL, xx, yy, &n, p, f, this_outline, &flush);
				f = (s->fill) ? s->fill : current_fill;
				p = (s->pen)  ? s->pen  : current_pen;
				this_outline = (p && p->rgb[0] == -1) ? false : outline;
				if (this_outline) GMT_setpen (GMT, p);
				gmt_format_symbol_string (GMT, s, size, type, start, user_text);
				if (s->p[0] < 0.0)	/* Fixed point size */
					font.size = -s->p[0];
				else	/* Fractional size */
					font.size = s->p[0] * size[0] * PSL_POINTS_PER_INCH;
				if (f && this_outline)
					GMT_setfill (GMT, f, this_outline);
				else if (f)
					PSL_setcolor (PSL, f->rgb, PSL_IS_FILL);
				else
					PSL_setfill (PSL, GMT->session.no_rgb, this_outline);
				GMT_setfont (GMT, &s->font);
				PSL_command (PSL, "PSL_symbol_%s_setfont_%d\n", symbol->name, id++);
				PSL_plottext (PSL, x, y, font.size, user_text, 0.0, s->justify, this_outline);
				break;

			default:
				GMT_Report (GMT->parent, GMT_MSG_NORMAL, "Error: Unrecognized symbol code (%d = '%c') passed to GMT_draw_custom_symbol\n", s->action, (char)s->action);
				GMT_exit (GMT, EXIT_FAILURE); return EXIT_FAILURE;
				break;
		}

		s = s->next;
	}
	if (flush) gmt_flush_symbol_piece (GMT, PSL, xx, yy, &n, p, f, this_outline, &flush);
	PSL_command (PSL, "U\n");
	PSL_comment (PSL, "End of symbol %s\n", symbol->name);
	GMT_reset_meminc (GMT);

	if (xx) GMT_free (GMT, xx);
	if (yy) GMT_free (GMT, yy);

	return (GMT_OK);
}

/* Plotting functions related to contours */

void GMT_write_label_record (struct GMT_CTRL *GMT, FILE *fp, double x, double y, double angle, char *label, bool save_angle)
{
	char word[GMT_LEN64] = {""}, record[GMT_BUFSIZ] = {""};
	double geo[2];
	record[0] = 0;	/* Start with blank record */
	GMT_xy_to_geo (GMT, &geo[GMT_X], &geo[GMT_Y], x, y);
	GMT_ascii_format_col (GMT, word, geo[GMT_X], GMT_OUT, GMT_X);
	strcat (record, word);
	strcat (record, GMT->current.setting.io_col_separator);
	GMT_ascii_format_col (GMT, word, geo[GMT_Y], GMT_OUT, GMT_Y);
	strcat (record, word);
	strcat (record, GMT->current.setting.io_col_separator);
	if (save_angle) {	/* Also output the label angle */
		GMT_ascii_format_col (GMT, word, angle, GMT_OUT, GMT_Z);
		strcat (record, word);
		strcat (record, GMT->current.setting.io_col_separator);
	}
	strcat (record, label);
	fprintf (fp, "%s\n", record);	/* Write the data record */
	return;
}

int GMT_contlabel_save_begin (struct GMT_CTRL *GMT, struct GMT_CONTOUR *G)
{
	int kind;
	uint64_t k, seg;
	bool write_angle = (G->save_labels == 2);
	char record[GMT_BUFSIZ] = {""};
	char *xname[2] = {"x", "lon"}, *yname[2] = {"y", "lat"};
	double angle = 0.0;
	struct GMT_CONTOUR_LINE *L = NULL;

	/* Save the lon, lat, angle, text for each annotation to specified file*/

	kind = GMT_is_geographic (GMT, GMT_IN);
	if (G->save_labels == 2)	/* Write lon, lat, angle, label record */
		sprintf (record, "# %s%s%s%sangle%slabel", xname[kind], GMT->current.setting.io_col_separator, yname[kind],
			GMT->current.setting.io_col_separator, GMT->current.setting.io_col_separator);
	else				/* Write lon, lat, label record */
		sprintf (record, "# %s%s%s%slabel", xname[kind], GMT->current.setting.io_col_separator, yname[kind], GMT->current.setting.io_col_separator);
	if ((G->fp = GMT_fopen (GMT, G->label_file, GMT->current.io.w_mode)) == NULL) {
		GMT_Report (GMT->parent, GMT_MSG_NORMAL, "Error: Unable to create/open file %s\n", G->label_file);
		return (GMT_ERROR_ON_FOPEN);	/* Establishes data ouput */
	}
	fprintf (G->fp, "%s\n", record);	/* Write hte header record */
	for (seg = 0; seg < G->n_segments; seg++) {
		L = G->segment[seg];	/* Pointer to current segment */
		if (!L->annot || L->n_labels == 0) continue;
		for (k = 0; k < L->n_labels; k++) {
			if (write_angle) angle = fmod (2.0 * (L->L[k].angle + 360.0), 360.0) / 2.0;		/* Get text line in 0-180 range */
			GMT_write_label_record (GMT, G->fp, L->L[k].x, L->L[k].y, angle, L->L[k].label, write_angle);	/* write text record */
		}
	}
	return (GMT_NOERROR);
	/* To finish and close the file, call GMT_contlabel_save_end */
}

int GMT_contlabel_save_end (struct GMT_CTRL *GMT, struct GMT_CONTOUR *G)
{
	GMT_fclose (GMT, G->fp);
	G->fp = NULL;
	return (GMT_NOERROR);
}

void gmt_contlabel_debug (struct GMT_CTRL *GMT, struct PSL_CTRL *PSL, struct GMT_CONTOUR *G)
{
	uint64_t row;
	double size[1] = {0.025};

	/* If called we simply draw the helper lines or points to assist in debug */

	GMT_setpen (GMT, &GMT->current.setting.map_default_pen);
	if (G->fixed) {	/* Place a small open circle at each fixed point */
		PSL_setfill (PSL, GMT->session.no_rgb, PSL_OUTLINE);
		for (row = 0; row < (uint64_t)G->f_n; row++)
			PSL_plotsymbol (PSL, G->f_xy[0][row], G->f_xy[1][row], size, PSL_CIRCLE);
	}
	else if (G->crossing) {	/* Draw a thin line */
		uint64_t seg;
		unsigned int *pen = NULL;
		for (seg = 0; seg < G->xp->n_segments; seg++) {
			pen = GMT_memory (GMT, NULL, G->xp->segment[seg]->n_rows, unsigned int);
			for (row = 1, pen[0] = PSL_MOVE; row < G->xp->segment[seg]->n_rows; row++) pen[row] = PSL_DRAW;
			GMT_plot_line (GMT, G->xp->segment[seg]->coord[GMT_X], G->xp->segment[seg]->coord[GMT_Y], pen, G->xp->segment[seg]->n_rows);
			GMT_free (GMT, pen);
		}
	}
}

void gmt_contlabel_drawlines (struct GMT_CTRL *GMT, struct PSL_CTRL *PSL, struct GMT_CONTOUR *G, unsigned int mode)
{
	uint64_t seg, k;
	unsigned int *pen = NULL;
	struct GMT_CONTOUR_LINE *L = NULL;
	for (seg = 0; seg < G->n_segments; seg++) {
		L = G->segment[seg];	/* Pointer to current segment */
		if (L->annot && mode == 1) continue; /* Annotated lines done with curved text routine */
		GMT_setpen (GMT, &L->pen);
		pen = GMT_memory (GMT, NULL, L->n, unsigned int);
		for (k = 1, pen[0] = PSL_MOVE; k < L->n; k++) pen[k] = PSL_DRAW;
		PSL_comment (PSL, "%s: %s\n", G->line_name, L->name);
		GMT_plot_line (GMT, L->x, L->y, pen, L->n);
		GMT_free (GMT, pen);
	}
}

void gmt_contlabel_plotlabels (struct GMT_CTRL *GMT, struct PSL_CTRL *PSL, struct GMT_CONTOUR *G, unsigned int mode)
{	/* mode = 1 when clipping is in effect */
	int just, form, *node = NULL;
	uint64_t first_i, last_i, k, m, seg;
	double *angle = NULL, *xt = NULL, *yt = NULL;
	char **txt = NULL;
	struct GMT_CONTOUR_LINE *L = NULL;

	if (G->box & 8) {	/* Repeat call for Transparent text box (already set by clip) */
		form = 8;
		if (G->box & 1) form |= 256;		/* Transparent box with outline */
		if (G->box & 4) form |= 16;		/* Rounded box with outline */
		if (G->curved_text)
			PSL_plottextpath (PSL, NULL, NULL, 0, NULL, 0.0, NULL, 0, NULL, 0, NULL, form);
		else
			PSL_plottextclip (PSL, NULL, NULL, 0, 0.0, NULL, NULL, NULL, NULL, 0, NULL, form | 1);
		return;
	}

	if (G->number_placement && G->n_cont == 1)		/* Special 1-label justification check */
		just = G->end_just[(G->number_placement+1)/2];	/* Gives index 0 or 1 */
	else
		just = G->just;

	for (seg = last_i = m = 0, first_i = UINTMAX_MAX; seg < G->n_segments; seg++) {	/* Find first and last set of labels */
		L = G->segment[seg];	/* Pointer to current segment */
		if (L->n_labels) {	/* This segment has labels */
			if (first_i == UINTMAX_MAX) first_i = seg;	/* OK, this is the first */
			last_i = seg;			/* When done, this will hold the last i */
			m += L->n_labels;		/* Total number of labels */
		}
	}

	if (m == 0) return;	/* There are no labels */

	if (G->curved_text) {	/* Curved labels in 2D with transparent or opaque textbox: use PSL_plottextpath */
		for (seg = 0; seg < G->n_segments; seg++) {
			L = G->segment[seg];	/* Pointer to current segment */
			if (!L->annot || L->n_labels == 0) continue;
			angle = GMT_memory (GMT, NULL, L->n_labels, double);
			txt   = GMT_memory (GMT, NULL, L->n_labels, char *);
			node  = GMT_memory (GMT, NULL, L->n_labels, int);
			for (k = 0; k < L->n_labels; k++) {
				angle[k] = L->L[k].angle;
				txt[k]   = L->L[k].label;
				node[k]  = (int)L->L[k].node;
			}

			form = mode;		/* 1 means clip labelboxes, 0 means place text */
			if (seg == first_i) form |= 32;		/* First of possibly several calls to PSL_plottextpath */
			if (seg == last_i)  form |= 64;		/* Final call to PSL_plottextpath */
			if (!G->transparent) form |= 128;	/* Want the box filled */
			if (G->box & 1) form |= 256;		/* Want box outline */
			GMT_textpath_init (GMT, &L->pen, G->rgb, &G->pen, L->rgb);
			PSL_plottextpath (PSL, L->x, L->y, (int)L->n, node, G->font_label.size, txt, L->n_labels, angle, just, G->clearance, form);
			GMT_free (GMT, angle);
			GMT_free (GMT, node);
			GMT_free (GMT, txt);
		}
	}
	else {	/* 2-D Straight transparent or opaque text labels: repeat call to PSL_plottextclip */
		form = 1;
		if (G->box & 4) form |= 16;		/* Want round box shape */
		if (!G->transparent) form |= 128;	/* Want the box filled */
		if (G->box & 1) form |= 256;		/* Want box outline */

		if (mode == 0) {	/* Opaque so PSL_plottextclip is called for 1st time here */
			/* Allocate temp space for everything that must be passed to PSL_plottextclip */
			GMT_malloc3 (GMT, angle, xt, yt, m, NULL, double);
			txt = GMT_memory (GMT, NULL, m, char *);
			for (seg = m = 0; seg < G->n_segments; seg++) {
				L = G->segment[seg];	/* Pointer to current segment */
				for (k = 0; k < L->n_labels; k++, m++) {
					angle[m] = L->L[k].angle;
					txt[m]   = L->L[k].label;
					xt[m]    = L->L[k].x;
					yt[m]    = L->L[k].y;
				}
			}
			/* Note this uses the last segments pen/fontrgb on behalf of all */
			GMT_textpath_init (GMT, &L->pen, G->rgb, &G->pen, L->rgb);
			PSL_plottextclip (PSL, xt, yt, (int)m, G->font_label.size, txt, angle, NULL, NULL, just, G->clearance, form);	/* This turns clipping ON */
			GMT_free (GMT, angle);
			GMT_free (GMT, xt);
			GMT_free (GMT, yt);
			GMT_free (GMT, txt);
		}
		else {	/* 2nd time called, just pass form with the 3rd bit set */
			PSL_plottextclip (PSL, NULL, NULL, 0, 0.0, NULL, NULL, NULL, NULL, 0, NULL, form | 8);	/* Now place the text using PSL variables already declared */
		}
	}
}

void gmt_contlabel_clippath (struct GMT_CTRL *GMT, struct PSL_CTRL *PSL, struct GMT_CONTOUR *G, unsigned int mode)
{
	uint64_t seg, k, m, nseg;
	int just, form;
	double *angle = NULL, *xt = NULL, *yt = NULL;
	char **txt = NULL;
	struct GMT_CONTOUR_LINE *L = NULL;

	if (mode == 0) {	/* Turn OFF Clipping and bail */
		PSL_comment (PSL, "Turn label clipping off:\n");
		PSL_plottextclip (PSL, NULL, NULL, 0, 0.0, NULL, NULL, NULL, NULL, 0, NULL, 2);	/* This turns clipping OFF if it was ON in the first place */
		return;
	}

	for (seg = m = nseg = 0; seg < G->n_segments; seg++) {	/* Get total number of segments with labels */
		L = G->segment[seg];		/* Pointer to current segment */
		if (L->n_labels) {
			nseg++;
			m += L->n_labels;
		}
	}

	if (m == 0) return;	/* Nothing to do */

	/* Turn ON clipping */
	if (G->curved_text) {		/* Do it via the labeling PSL function */
		gmt_contlabel_plotlabels (GMT, PSL, G, 1);
		if (nseg == 1) G->box |= 8;	/* Special message to just repeate the labelline call */
	}
	else {				/* Save PS memory by doing it this way instead via PSL_plottextclip */
		if (G->number_placement && G->n_cont == 1)		/* Special 1-label justification check */
			just = G->end_just[(G->number_placement+1)/2];	/* Gives index 0 or 1 */
		else
			just = G->just;
		/* Allocate temp space for everything that must be passed to PSL_plottextclip */
		GMT_malloc3 (GMT, angle, xt, yt, m, NULL, double);
		txt = GMT_memory (GMT, NULL, m, char *);
		for (seg = m = 0; seg < G->n_segments; seg++) {
			L = G->segment[seg];	/* Pointer to current segment */
			for (k = 0; k < L->n_labels; k++, m++) {
				angle[m] = L->L[k].angle;
				txt[m]   = L->L[k].label;
				xt[m]    = L->L[k].x;
				yt[m]    = L->L[k].y;
			}
		}
		/* Note this uses the last segments pen/fontrgb on behalf of all */
		GMT_textpath_init (GMT, &L->pen, G->rgb, &G->pen, L->rgb);
		form = (G->box & 4) ? 16 : 0;
		PSL_plottextclip (PSL, xt, yt, (int)m, G->font_label.size, txt, angle, NULL, NULL, just, G->clearance, form);	/* This turns clipping ON */
		G->box |= 8;	/* Special message to just repeate the PSL call as variables have been defined */
		GMT_free (GMT, angle);
		GMT_free (GMT, xt);
		GMT_free (GMT, yt);
		GMT_free (GMT, txt);
	}
}

void GMT_textpath_init (struct GMT_CTRL *GMT, struct GMT_PEN *LP, double Brgb[], struct GMT_PEN *BP, double Frgb[])
{
	PSL_defpen (GMT->PSL, "PSL_setlinepen", LP->width, LP->style, LP->offset, LP->rgb);
	PSL_defpen (GMT->PSL, "PSL_setboxpen", LP->width, LP->style, LP->offset, LP->rgb);

	PSL_defcolor (GMT->PSL, "PSL_setboxrgb", Brgb);
	PSL_defcolor (GMT->PSL, "PSL_settxtrgb", Frgb);
}

void GMT_contlabel_plot (struct GMT_CTRL *GMT, struct GMT_CONTOUR *G)
{
	unsigned int i;
	bool no_labels;
	struct PSL_CTRL *PSL= GMT->PSL;

	if (!G->n_segments) return;	/* Northing to do here */

	if (G->debug) gmt_contlabel_debug (GMT, PSL, G);		/* Debugging lines and points */

	/* See if there are labels at all */
	for (i = 0, no_labels = true; i < G->n_segments && no_labels; i++) if (G->segment[i]->n_labels) no_labels = false;

	if (no_labels) {	/* No labels, just draw lines */
		gmt_contlabel_drawlines (GMT, PSL, G, 0);
		return;
	}

	GMT_setfont (GMT, &G->font_label);

	if (G->transparent) {		/* Transparent boxes */
		gmt_contlabel_clippath (GMT, PSL, G, 1);		/* Lays down clippath based on ALL labels */
		gmt_contlabel_drawlines (GMT, PSL, G, 0);		/* Safe to draw continuous lines everywhere - they will be clipped at labels */
		if (G->delay) return;						/* Leave clipping on and do not plot text yet - delayed until psclip -Cc|s */
		gmt_contlabel_clippath (GMT, PSL, G, 0);		/* Turn off label clipping */
		gmt_contlabel_plotlabels (GMT, PSL, G, 0);		/* Now plot labels where they go directly */
	}
	else {	/* Opaque text boxes */
		gmt_contlabel_drawlines (GMT, PSL, G, 0);
		gmt_contlabel_plotlabels (GMT, PSL, G, 0);
	}
}

char *GMT_export2proj4 (struct GMT_CTRL *GMT) {
	char *pStrOut = NULL;
	char szProj4[512];
	double scale_factor, false_easting = 0.0, false_northing = 0.0, a, b, f;

	scale_factor = GMT->current.setting.proj_scale_factor;
	szProj4[0] = 0;

	switch (GMT->current.proj.projection) {
	/* Cylindrical projections */
	case GMT_UTM:
		sprintf (szProj4, "+proj=utm +zone=%d", (int)GMT->current.proj.pars[0]);
		if (GMT->current.proj.utm_hemisphere < 0) sprintf (szProj4, " +south");
		break;
	case GMT_MERCATOR:
		sprintf (szProj4, "+proj=merc +lon_0=%.16g +k=%.16g +x_0=%.16g +y_0=%.16g", GMT->current.proj.pars[0], scale_factor, false_easting, false_northing);
		break;
	case GMT_CYL_EQ:
		sprintf (szProj4, "+proj=cea +lon_0=%.16g +lat_ts=%.16g +x_0=%.16g +y_0=%.16g", GMT->current.proj.pars[1], GMT->current.proj.pars[0], false_easting, false_northing);
		break;
	case GMT_CYL_EQDIST:
		sprintf (szProj4, "+proj=eqc +lat_ts=%.16g +lat_0=%.16g +lon_0=%.16g +x_0=%.16g +y_0=%.16g", GMT->current.proj.pars[1], 0.0, GMT->current.proj.pars[0], false_easting, false_northing);
		break;
	case GMT_CYL_STEREO:
		break;
	case GMT_MILLER:
		sprintf (szProj4, "+proj=mill +lat_0=%.16g +lon_0=%.16g +x_0=%.16g +y_0=%.16g +R_A", GMT->current.proj.pars[1], GMT->current.proj.pars[0], false_easting, false_northing);
		break;
	case GMT_TM:
		sprintf (szProj4, "+proj=tmerc +lat_0=%.16g +lon_0=%.16g +k=%.16g +x_0=%.16g +y_0=%.16g", GMT->current.proj.pars[1], GMT->current.proj.pars[0], scale_factor, false_easting, false_northing);
		break;
	case GMT_CASSINI:
		sprintf (szProj4, "+proj=cass +lat_0=%.16g +lon_0=%.16g +x_0=%.16g +y_0=%.16g", GMT->current.proj.pars[1], GMT->current.proj.pars[0], false_easting, false_northing);
		break;
	case GMT_OBLIQUE_MERC:
		sprintf (szProj4, "+unavailable");
		/*sprintf (szProj4, "+proj=omerc +lat_0=%.16g +lonc=%.16g +alpha=%.16g +k=%.16g +x_0=%.16g +y_0=%.16g",
		0.0,0.0,0.0,0.0,0.0,0.0 );*/
		break;
	case GMT_OBLIQUE_MERC_POLE:
		sprintf (szProj4, "+unavailable");
		break;

	/* Conic projections */
	case GMT_ALBERS:
		sprintf (szProj4, "+proj=aea +lat_1=%.16g +lat_2=%.16g +lat_0=%.16g +lon_0=%.16g +x_0=%.16g +y_0=%.16g", GMT->current.proj.pars[2], GMT->current.proj.pars[3], GMT->current.proj.pars[1], GMT->current.proj.pars[0], false_easting, false_northing);
		break;
	case GMT_ECONIC:
		sprintf (szProj4, "+proj=eqdc +lat_1=%.16g +lat_2=%.16g +lat_0=%.16g +lon_0=%.16g +x_0=%.16g +y_0=%.16g", GMT->current.proj.pars[2], GMT->current.proj.pars[3], GMT->current.proj.pars[1], GMT->current.proj.pars[0], false_easting, false_northing);
		break;
	case GMT_LAMBERT:
		sprintf (szProj4, "+proj=lcc +lat_1=%.16g +lat_2=%.16g +lat_0=%.16g +lon_0=%.16g +x_0=%.16g +y_0=%.16g", GMT->current.proj.pars[2], GMT->current.proj.pars[3], GMT->current.proj.pars[1], GMT->current.proj.pars[0], false_easting, false_northing);
		break;
	case GMT_POLYCONIC:
		sprintf (szProj4, "+proj=poly +lat_0=%.16g +lon_0=%.16g +x_0=%.16g +y_0=%.16g", GMT->current.proj.pars[1], GMT->current.proj.pars[0], false_easting, false_northing);
		break;

	/* Azimuthal projections */
	case GMT_STEREO:
		sprintf (szProj4, "+proj=stere +lat_0=%.16g +lon_0=%.16g +k=%.16g +x_0=%.16g +y_0=%.16g", GMT->current.proj.pars[1], GMT->current.proj.pars[0], scale_factor, false_easting, false_northing);
		break;
	case GMT_LAMB_AZ_EQ:
		sprintf (szProj4, "+proj=laea +lat_0=%.16g +lon_0=%.16g +x_0=%.16g +y_0=%.16g", GMT->current.proj.pars[1], GMT->current.proj.pars[0], false_easting, false_northing);
		break;
	case GMT_ORTHO:
		sprintf (szProj4, "+unavailable");
		break;
	case GMT_AZ_EQDIST:
		sprintf (szProj4, "+proj=aeqd +lat_0=%.16g +lon_0=%.16g +x_0=%.16g +y_0=%.16g", GMT->current.proj.pars[1], GMT->current.proj.pars[0], false_easting, false_northing);
		break;
	case GMT_GNOMONIC:
		sprintf (szProj4, "+proj=gnom +lat_0=%.16g +lon_0=%.16g +x_0=%.16g +y_0=%.16g", GMT->current.proj.pars[1], GMT->current.proj.pars[0], false_easting, false_northing);
		break;
	case GMT_GENPER:
		sprintf (szProj4, "+unavailable");
		break;
	case GMT_POLAR:
		sprintf (szProj4, "+unavailable");
		break;

	/* Misc projections */
	case GMT_MOLLWEIDE:
		sprintf (szProj4, "+proj=moll +lon_0=%.16g +x_0=%.16g +y_0=%.16g", GMT->current.proj.pars[0], false_easting, false_northing);
		break;
	case GMT_HAMMER:
		sprintf (szProj4, "+unavailable");
		break;
	case GMT_SINUSOIDAL:
		sprintf (szProj4, "+proj=sinu +lon_0=%.16g +x_0=%.16g +y_0=%.16g", GMT->current.proj.pars[0], false_easting, false_northing);
		break;
	case GMT_VANGRINTEN:
		sprintf (szProj4, "+proj=vandg +lon_0=%.16g +x_0=%.16g +y_0=%.16g +R_A", GMT->current.proj.pars[0], false_easting, false_northing);
		break;
	case GMT_ROBINSON:
		sprintf (szProj4, "+proj=robin +lon_0=%.16g +x_0=%.16g +y_0=%.16g", GMT->current.proj.pars[0], false_easting, false_northing);
		break;
	case GMT_ECKERT4:
		sprintf (szProj4, "+proj=eck4 +lon_0=%.16g +x_0=%.16g +y_0=%.16g", GMT->current.proj.pars[0], false_easting, false_northing);
		break;
	case GMT_ECKERT6:
		sprintf (szProj4, "+proj=eck6 +lon_0=%.16g +x_0=%.16g +y_0=%.16g", GMT->current.proj.pars[0], false_easting, false_northing);
		break;
	case GMT_WINKEL:
		 printf (szProj4, "+unavailable");
		break;
	default:
		if (GMT_is_geographic (GMT, GMT_IN))
			sprintf (szProj4, "+proj=latlong");
		else
			sprintf (szProj4, "+xy");	/* Probably useless as a info, but put there something */
	}

	a = GMT->current.setting.ref_ellipsoid[GMT->current.setting.proj_ellipsoid].eq_radius;
	f = GMT->current.setting.ref_ellipsoid[GMT->current.setting.proj_ellipsoid].flattening;
	b = a * (1 - f);
	sprintf (szProj4+strlen(szProj4), " +a=%.3f +b=%.6f", a, b);

	pStrOut = strdup(szProj4);
	return (pStrOut);
}

struct PSL_CTRL * GMT_plotinit (struct GMT_CTRL *GMT, struct GMT_OPTION *options)
{
	/* Shuffles parameters and calls PSL_beginplot, issues PS comments regarding the GMT options
	 * and places a time stamp, if selected */

	int k, id, fno[PSL_MAX_EPS_FONTS], n_fonts, last;
	unsigned int this_proj;
	char title[GMT_BUFSIZ];
	char *mode[2] = {"w","a"};
	FILE *fp = NULL;	/* Default which means stdout in PSL */
	struct GMT_OPTION *Out = NULL;
	struct PSL_CTRL *PSL= NULL;

	PSL = GMT->PSL;	/* Shorthand */

	PSL->internal.verbose = GMT->current.setting.verbose;		/* Inherit verbosity level from GMT */
	if (GMT_compat_check (GMT, 4) && GMT->current.setting.ps_copies > 1) PSL->init.copies = GMT->current.setting.ps_copies;
	PSL_setdefaults (PSL, GMT->current.setting.ps_magnify, GMT->current.setting.ps_page_rgb, GMT->current.setting.ps_encoding.name);

	if ((Out = GMT_Find_Option (GMT->parent, '>', options))) {	/* Want to use a specific output file */
		k = (Out->arg[0] == '>') ? 1 : 0;	/* Are we appending (k = 1) or starting a new file (k = 0) */
		if (GMT->common.O.active && k == 0) {
			GMT_Report (GMT->parent, GMT_MSG_VERBOSE, "Warning: -O given but append-mode not selected for file %s\n", &(Out->arg[k]));
		}
		if ((fp = PSL_fopen (&(Out->arg[k]), mode[k])) == NULL) {	/* Must open inside PSL DLL */
			GMT_Report (GMT->parent, GMT_MSG_NORMAL, "Cannot open %s with mode %s\n", &(Out->arg[k]), mode[k]);
			GMT_exit (GMT, EXIT_FAILURE); return NULL;
		}
	}

	/* Initialize the plot header and settings */

	if (GMT->common.P.active) GMT->current.setting.ps_orientation = true;

	/* Default for overlay plots is no shifting */

	if (!GMT->common.X.active && GMT->common.O.active) GMT->current.setting.map_origin[GMT_X] = 0.0;
	if (!GMT->common.Y.active && GMT->common.O.active) GMT->current.setting.map_origin[GMT_Y] = 0.0;

	/* Adjust offset when centering plot on center of page (PS does the rest) */

	if (GMT->current.ps.origin[GMT_X] == 'c') GMT->current.setting.map_origin[GMT_X] -= 0.5 * GMT->current.map.width;
	if (GMT->current.ps.origin[GMT_Y] == 'c') GMT->current.setting.map_origin[GMT_Y] -= 0.5 * GMT->current.map.height;

	/* Get font names used */

	id = 0;
	if (GMT->common.U.active) fno[id++] = GMT->current.setting.font_logo.id;	/* Add GMT logo font */
	/* Add title font if a title was used */
	if (GMT->current.map.frame.header[0]) fno[id++] = GMT->current.setting.font_title.id;
	/* Add the label font if labels were used */
	if (GMT->current.map.frame.axis[GMT_X].label[0] || GMT->current.map.frame.axis[GMT_Y].label[0] || GMT->current.map.frame.axis[GMT_Z].label[0]) fno[id++] = GMT->current.setting.font_label.id;
	/* Always add annotation fonts */
	fno[id++] = GMT->current.setting.font_annot[0].id;
	fno[id++] = GMT->current.setting.font_annot[1].id;

	GMT_sort_array (GMT, fno, id, GMT_INT);

	last = -1;
	for (k = n_fonts = 0; k < id; k++) {
		if (fno[k] != last) last = fno[n_fonts++] = fno[k]; /* To avoid duplicates */
	}
	for (k = n_fonts; k < PSL_MAX_EPS_FONTS; k++) fno[k] = -1;	/* Terminate */

	/* Get title */

	sprintf (title, "GMT v%s Document from %s", GMT_VERSION, GMT->init.module_name);

	PSL_beginplot (PSL, fp, GMT->current.setting.ps_orientation, GMT->common.O.active, GMT->current.setting.ps_color_mode, GMT->current.ps.origin, GMT->current.setting.map_origin, GMT->current.setting.ps_page_size, title, fno);

	/* Issue the comments that allow us to trace down what command created this layer */

	gmt_echo_command (GMT, PSL, options);

	/* Create %%PROJ tag that ps2raster can use to prepare a ESRI world file */

	this_proj = GMT->current.proj.projection;
	for (k = 0, id = -1; id == -1 && k < GMT_N_PROJ4; k++) if (GMT->current.proj.proj4[k].id == this_proj) id = k;
	if (id >= 0) {			/* Valid projection for creating world file info */
		double Cartesian_m[4];	/* WESN equivalents in projected meters */
		char *pstr = NULL, proj4name[16];
		Cartesian_m[0] = (GMT->current.proj.rect[YLO] - GMT->current.proj.origin[GMT_Y]) * GMT->current.proj.i_scale[GMT_Y];
		Cartesian_m[1] = (GMT->current.proj.rect[XHI] - GMT->current.proj.origin[GMT_X]) * GMT->current.proj.i_scale[GMT_X];
		Cartesian_m[2] = (GMT->current.proj.rect[YHI] - GMT->current.proj.origin[GMT_Y]) * GMT->current.proj.i_scale[GMT_Y];
		Cartesian_m[3] = (GMT->current.proj.rect[XLO] - GMT->current.proj.origin[GMT_X]) * GMT->current.proj.i_scale[GMT_X];
		/* It woul be simpler if we had a cleaner way of telling when data is lon-lat */
		if (GMT->current.proj.projection == GMT_LINEAR && GMT_is_geographic (GMT, GMT_IN))
			strcpy (proj4name, "latlong");
		else
			strncpy (proj4name, GMT->current.proj.proj4[id].name, 16U);

		pstr = GMT_export2proj4 (GMT);
		PSL_command (PSL, "%%%%PROJ: %s %.8f %.8f %.8f %.8f %.3f %.3f %.3f %.3f %s\n", proj4name,
			GMT->common.R.wesn[XLO], GMT->common.R.wesn[XHI], GMT->common.R.wesn[YLO], GMT->common.R.wesn[YHI],
			Cartesian_m[3], Cartesian_m[1], Cartesian_m[0], Cartesian_m[2], pstr);
		free (pstr);
	}

	if (!GMT->common.O.active) GMT->current.ps.layer = 0;	/* New plot, reset layer counter */
	PSL_beginlayer (GMT->PSL, ++GMT->current.ps.layer);
	/* Set layer transparency, if requested. Note that PSL_transp actually sets the opacity alpha, which is (1 - transparency) */
	if (GMT->common.t.active) PSL_command (PSL, "%g /%s PSL_transp\n", 1.0 - 0.01 * GMT->common.t.value, GMT->current.setting.ps_transpmode);

	/* If requested, place the timestamp */

	if (GMT->current.ps.map_logo_label[0] == 'c' && GMT->current.ps.map_logo_label[1] == 0) {
		char txt[4] = {' ', '-', 'X', 0};
		struct GMT_OPTION *opt;
		/* -Uc was given as shorthand for "plot current command line" */
		strncpy (GMT->current.ps.map_logo_label, GMT->init.module_name, GMT_BUFSIZ);
		for (opt = options; opt; opt = opt->next) {
			if (opt->option == GMT_OPT_INFILE || opt->option == GMT_OPT_OUTFILE) continue;	/* Skip file names */
			txt[2] = opt->option;
			strcat (GMT->current.ps.map_logo_label, txt);
			strcat (GMT->current.ps.map_logo_label, opt->arg);
		}
	}
	if (GMT->current.setting.map_logo) gmt_timestamp (GMT, PSL, GMT->current.setting.map_logo_pos[GMT_X], GMT->current.setting.map_logo_pos[GMT_Y], GMT->current.setting.map_logo_justify, GMT->current.ps.map_logo_label);
	PSL_settransparencymode (PSL, GMT->current.setting.ps_transpmode);	/* Set PDF transparency mode, if used */
	/* Enforce chosen line parameters */
	k = GMT->PSL->internal.line_cap;	GMT->PSL->internal.line_cap = -1; PSL_setlinecap (PSL, k);
	k = GMT->PSL->internal.line_join;	GMT->PSL->internal.line_join = -1; PSL_setlinejoin (PSL, k);
	k = GMT->PSL->internal.miter_limit;	GMT->PSL->internal.miter_limit = -1; PSL_setmiterlimit (PSL, k);

	return (PSL);
}

void GMT_plotcanvas (struct GMT_CTRL *GMT)
{
	if (GMT->current.map.frame.paint) {	/* Paint the inside of the map with specified fill */
		double *x = NULL, *y = NULL;
		uint64_t np;
		bool donut;
		np = GMT_map_clip_path (GMT, &x, &y, &donut);
		GMT_setfill (GMT, &GMT->current.map.frame.fill, false);
		PSL_plotpolygon (GMT->PSL, x, y, (int)((1 + donut) * np));
		GMT_free (GMT, x);
		GMT_free (GMT, y);
	}
}

void GMT_plotend (struct GMT_CTRL *GMT) {
	unsigned int i;
	struct PSL_CTRL *PSL= GMT->PSL;
	PSL_endlayer (GMT->PSL);
	if (GMT->common.t.active) PSL_command (PSL, "1 /Normal PSL_transp\n"); /* Reset transparency to fully opague, if required */

	/* Check expected change of clip level to achieved one. Update overall clip level. Check for pending clips. */

	if (GMT->current.ps.nclip != PSL->current.nclip)
		GMT_Report (GMT->parent, GMT_MSG_NORMAL, "Module was expected to change clip level by %d, but clip level changed by %d\n", GMT->current.ps.nclip, PSL->current.nclip);

	if (abs (GMT->current.ps.nclip) == PSL_ALL_CLIP)	/* Special case where we reset all polygon clip levels */
		GMT->current.ps.clip_level = 0;
	else
		GMT->current.ps.clip_level += GMT->current.ps.nclip;

	if (!GMT->common.K.active) {
		if (GMT->current.ps.clip_level > 0) GMT_Report (GMT->parent, GMT_MSG_NORMAL, "Warning: %d external clip operations were not terminated!\n", GMT->current.ps.clip_level);
		if (GMT->current.ps.clip_level < 0) GMT_Report (GMT->parent, GMT_MSG_NORMAL, "Warning: %d extra terminations of external clip operations!\n", -GMT->current.ps.clip_level);
		GMT->current.ps.clip_level = 0;	/* Reset to zero, so it will no longer show up in gmt.history */
	}
	for (i = 0; i < 3; i++) if (GMT->current.map.frame.axis[i].file_custom) free (GMT->current.map.frame.axis[i].file_custom);
	PSL_endplot (PSL, !GMT->common.K.active);
}

void GMT_geo_line (struct GMT_CTRL *GMT, double *lon, double *lat, uint64_t n)
{
	/* When geographic lines are plotted, they may cross the boundaries, may need to be clipped,
	 * or may appear again on the other side of the map. This is all taken care of in this
	 * routine.
	 */
	if ((GMT->current.plot.n = GMT_geo_to_xy_line (GMT, lon, lat, n)) == 0) return;	/* Nothing further to do */
	GMT_plot_line (GMT, GMT->current.plot.x, GMT->current.plot.y, GMT->current.plot.pen, GMT->current.plot.n);	/* Separately plot the outline */
}

void gmt_geo_polygon (struct GMT_CTRL *GMT, double *lon, double *lat, uint64_t n)
{
	/* When geographic data are plotted, polygons that cross the west map boundary will
	 * sometimes appear on the area bounded by the east map boundary - they "wrap around".
	 * This usually means we have a global map with (east-west) = 360.
	 * This function solves this by determining the polygon outline three times:
	 * First time: Truncate polygon between left and right border
	 * Second time: Find where the polygon jumps and set all the points between jumps to
	 *	       the point on the west boundary at the same latitude.
	 * Third time: Find where the polygon jumps and set all the points between jumps to
	 *	       the point on the east boundary at the same latitude.
	 * In reality it depends on the nature of the first jump in which order we do the
	 * west and east truncation above.
	 * If the polygon is clipped or wraps around at a periodic boundary then we must
	 * be careful how we draw the outline (if selected).  This function only lays down
	 * the paths; filling/outline is controlled by higher powers (GMT_geo_polygons).
	 */

#define JUMP_L 0
#define JUMP_R 1

	int jump_dir = JUMP_L;
	bool jump;
	uint64_t k, first, i;
	double *xp = NULL, *yp = NULL;
	double (*x_on_border[2]) (struct GMT_CTRL *, double) = {NULL, NULL};
	struct PSL_CTRL *PSL= GMT->PSL;

	if (GMT_eq (PSL->current.rgb[PSL_IS_FILL][0], -1.0)) {
		/* Just draw optional outline, no fill, nor pattern */
	}
	else if (GMT_IS_AZIMUTHAL (GMT) || !GMT->current.map.is_world) {
		/* Because points way outside the map might get close to the antipode we must
		 * clip the polygon first.  The new radial clip handles this by excluding points
		 * beyond the horizon and adding arcs along the boundary between exit points
		 */

		if ((GMT->current.plot.n = GMT_clip_to_map (GMT, lon, lat, n, &xp, &yp)) == 0) return;		/* All points are outside region */
		PSL_plotpolygon (PSL, xp, yp, (unsigned int)GMT->current.plot.n);	/* Fill Cartesian polygon and possibly draw outline */
		/* Free the memory we are done with */
		GMT_free (GMT, xp);
		GMT_free (GMT, yp);
	}
	else {
		/* Here we come for all non-azimuthal projections */

		if ((GMT->current.plot.n = GMT_geo_to_xy_line (GMT, lon, lat, n)) == 0) return;		/* Convert to (x,y,pen) - return if nothing to do */

		if (!GMT_is_geographic (GMT, GMT_IN)) {		/* Not geographic data so there are no periodic boundaries to worry about */
			PSL_plotpolygon (PSL, GMT->current.plot.x, GMT->current.plot.y, (unsigned int)GMT->current.plot.n);
			return;
		}

		/* Check if there are any boundary jumps in the data as evidenced by pen up [PSL_MOVE] */

		//for (first = 1, jump = false; first < n && !jump; first++) jump = (GMT->current.plot.pen[first] != PSL_DRAW);
		jump = (*GMT->current.map.will_it_wrap) (GMT, GMT->current.plot.x, GMT->current.plot.y, GMT->current.plot.n, &first);	/* Polygon does indeed wrap */

		if (!jump) {	/* We happened to avoid the periodic boundary - just paint and return */
			PSL_plotpolygon (PSL, GMT->current.plot.x, GMT->current.plot.y, (unsigned int)GMT->current.plot.n);
			return;
		}

		/* Polygon wraps and we will plot it up to three times by truncating the part that would wrap the wrong way.
		 * Here we cannot use the clipped/wrapped polygon to draw outline - that is done at the end, separately */

		/* Temporary array to hold the modified x values */

		xp = GMT_memory (GMT, NULL, GMT->current.plot.n, double);

		x_on_border[JUMP_R] = GMT_left_boundary;	/* Pointers to functions that supply the x-coordinate of boundary for given y */
		x_on_border[JUMP_L] = GMT_right_boundary;

		/* Do the main truncation of bulk of polygon */

		for (i = 0, jump = false; i < GMT->current.plot.n; i++) {
			if (GMT->current.plot.pen[i] == PSL_MOVE && i) {
				jump = !jump;
				jump_dir = (GMT->current.plot.x[i] > GMT->current.map.half_width) ? JUMP_R : JUMP_L;
			}
			xp[i] = (jump) ? (*x_on_border[jump_dir]) (GMT, GMT->current.plot.y[i]) : GMT->current.plot.x[i];
		}
		PSL_plotpolygon (PSL, xp, GMT->current.plot.y, (unsigned int)GMT->current.plot.n);	/* Paint the truncated polygon */

		/* Then do the Left truncation since some wrapped pieces might not have been plotted (k > 0 means we found a piece) */

		jump_dir = (GMT->current.plot.x[first] > GMT->current.map.half_width) ? JUMP_L : JUMP_R;	/* Opposite */
		for (i = k = 0, jump = true; i < GMT->current.plot.n; i++) {
			if (GMT->current.plot.pen[i] == PSL_MOVE && i) {
				jump = !jump;
				jump_dir = (GMT->current.plot.x[i] > GMT->current.map.half_width) ? JUMP_R : JUMP_L;
			}
			xp[i] = (jump || jump_dir == JUMP_R) ? (*x_on_border[JUMP_R]) (GMT, GMT->current.plot.y[i]) : GMT->current.plot.x[i], k++;
		}
		if (k) PSL_plotpolygon (PSL, xp, GMT->current.plot.y, (unsigned int)GMT->current.plot.n);	/* Paint the truncated polygon */

		/* Then do the R truncation since some wrapped pieces might not have been plotted (k > 0 means we found a piece) */

		jump_dir = (GMT->current.plot.x[first] > GMT->current.map.half_width) ? JUMP_R : JUMP_L;	/* Opposite */
		for (i = k = 0, jump = true; i < GMT->current.plot.n; i++) {
			if (GMT->current.plot.pen[i] == PSL_MOVE && i) {
				jump = !jump;
				jump_dir = (GMT->current.plot.x[i] > GMT->current.map.half_width) ? JUMP_R : JUMP_L;
			}
			xp[i] = (jump || jump_dir == JUMP_L) ? (*x_on_border[JUMP_L]) (GMT, GMT->current.plot.y[i]) : GMT->current.plot.x[i], k++;
		}
		if (k) PSL_plotpolygon (PSL, xp, GMT->current.plot.y, (unsigned int)GMT->current.plot.n);	/* Paint the truncated polygon */

		/* Free the memory we are done with */
		GMT_free (GMT, xp);
	}
}

void gmt_geo_polygon_segment (struct GMT_CTRL *GMT, struct PSL_CTRL *PSL, struct GMT_DATASEGMENT *S, bool add_pole)
{
	/* Handles the laying down of polygons suitable for filling only; outlines are done separately later.
	 * Polar caps need special treatment in that we must add a detour to the pole.
	 * That detour will not be drawn, only used for fill. */

	uint64_t n = S->n_rows;
	double *plon = S->coord[GMT_X], *plat = S->coord[GMT_Y];

	if (add_pole) {	/* Must detour to the N or S pole, then resample the path */
		n += 2;	/* Add new first and last point to connect to the pole */
		plon = GMT_memory (GMT, NULL, n, double);
		plat = GMT_memory (GMT, NULL, n, double);
		plat[0] = plat[n-1] = S->pole * 90.0;
		plon[0] = S->coord[GMT_X][0];
		plon[n-1] = S->coord[GMT_X][S->n_rows-1];
		GMT_memcpy (&plon[1], S->coord[GMT_X], S->n_rows, double);
		GMT_memcpy (&plat[1], S->coord[GMT_Y], S->n_rows, double);
		if (GMT->current.map.path_mode == GMT_RESAMPLE_PATH) n = GMT_fix_up_path (GMT, &plon, &plat, n, 0.0, 0);
	}
	gmt_geo_polygon (GMT, plon, plat, n);	/* Plot filled polygon [no outline] */
	if (add_pole) {		/* Delete what we made */
		GMT_free (GMT, plon);
		GMT_free (GMT, plat);
	}
}

void GMT_geo_polygons (struct GMT_CTRL *GMT, struct GMT_DATASEGMENT *S)
{	/* Deal with plotting of one or more polygons that may wrap across the map.
 	 * Multi-polygons occur if composed of a perimeter and one or more holes.
 	 * This is marked by S->next being set to point to the next hole.
	 * Also, if the perimeter is a polar cap we must add a helping line that
	 * connects to the pole but this line should not be drawn.  This is why
	 * we must lay down path twice (first for fill; then for line) since the
	 * two paths are not the same.  If no fill is requested then we just draw lines.
	 */
	struct GMT_DATASEGMENT *S2 = NULL;
 	bool add_pole, separate;
	int outline = 0;
	char *type[2] = {"Perimeter", "Polar cap perimeter"};
	char *use[2] = {"fill only", "fill and outline"};
	struct PSL_CTRL *PSL= GMT->PSL;

	/* CASE 1: NO FILL REQUESTED -- JUST DRAW OUTLINE */

	if (GMT_eq (PSL->current.rgb[PSL_IS_FILL][0], -1.0)) {
		PSL_comment (PSL, "Perimeter polygon for outline only\n");
		GMT_geo_line (GMT, S->coord[GMT_X], S->coord[GMT_Y], S->n_rows);	/* Draw the outline only */
		for (S2 = S->next; S2; S2 = S2->next) {
			PSL_comment (PSL, "Hole polygon for outline only\n");
			GMT_geo_line (GMT, S2->coord[GMT_X], S2->coord[GMT_Y], S2->n_rows);
		}
		return;	/* Done with the simple task of drawing lines */
	}

	/* CASE 2: FILL REQUESTED -- WITH OR WITHOUT OUTLINE */

	add_pole = (abs (S->pole) == 1);	/* true if a polar cap */
	separate = ((add_pole || S->next) && PSL->current.outline);	/* Multi-polygon (or polar cap) fill with outline handled by doing fill and outline separately */
	if (separate) {				/* Do fill and outline separately */
		outline = PSL->current.outline;	/* Keep a copy of what we wanted */
		PSL->current.outline = false;	/* Turns off outline for now (if set) */
		PSL_command (PSL, "O0\n");	/* Temporarily switch off outline in the PS */
	}

	/* Here we must lay down the perimeter and then the holes.  */

	PSL_comment (PSL, "Temporarily set FO to P for complex polygon building\n");
	PSL_command (PSL, "/FO {P}!\n");		/* Temporarily replace FO so we can build a complex path of closed polygons using {P} */
	PSL_comment (PSL, "%s polygon for %s\n", type[add_pole], use[PSL->current.outline]);
	gmt_geo_polygon_segment (GMT, PSL, S, add_pole);	/* First lay down perimeter */
	for (S2 = S->next; S2; S2 = S2->next) {	/* Process all holes [none processed if there aren't any holes] */
		PSL_comment (PSL, "Hole polygon for %s\n", use[PSL->current.outline]);
		gmt_geo_polygon_segment (GMT, PSL, S2, false);	/* Add this hole to the path */
	}
	PSL_comment (PSL, "Reset FO and fill the path\n");
	PSL_command (PSL, "/FO {fs os}!\nFO\n");	/* Reset FO to its original settings, then force the fill */
	if (separate) {	/* Must draw outline separately */
		PSL_command (PSL, "O1\n");	/* Switch on outline again */
		PSL_comment (PSL, "%s polygon for outline only\n", type[add_pole]);
		PSL->current.outline = outline;	/* Reset outline to what it was originally */
		GMT_geo_line (GMT, S->coord[GMT_X], S->coord[GMT_Y], S->n_rows);
		for (S2 = S->next; S2; S2 = S2->next) {
			PSL_comment (PSL, "Hole polygon for outline only\n");
			GMT_geo_line (GMT, S2->coord[GMT_X], S2->coord[GMT_Y], S2->n_rows);
		}
	}
}

void GMT_geo_ellipse (struct GMT_CTRL *GMT, double lon, double lat, double major, double minor, double azimuth)
{
	/* GMT_geo_ellipse takes the location, axes (in km), and azimuth of an ellipse
	   and draws an approximate ellipse using GMT_ELLIPSE_APPROX points and the chosen map projection */

	int i;
	double delta_azimuth, sin_azimuth, cos_azimuth, sinp, cosp, x, y, x_prime, y_prime, rho, c;
	double sin_c, cos_c, center, *px = NULL, *py = NULL;
	struct GMT_DATASEGMENT *S = GMT_memory (GMT, NULL, 1, struct GMT_DATASEGMENT);

	GMT_alloc_segment (GMT, S, GMT_ELLIPSE_APPROX+1, 2, true);
	px = S->coord[GMT_X];	py = S->coord[GMT_Y];

	delta_azimuth = 2.0 * M_PI / GMT_ELLIPSE_APPROX;
	major *= 500.0, minor *= 500.0;	/* Convert to meters of semi-major and semi-minor axes */
	sincosd (90.0 - azimuth, &sin_azimuth, &cos_azimuth);
	sincosd (lat, &sinp, &cosp);	/* Set up azimuthal equidistant projection */

	center = (GMT->current.proj.central_meridian < GMT->common.R.wesn[XLO] || GMT->current.proj.central_meridian > GMT->common.R.wesn[XHI]) ? 0.5 * (GMT->common.R.wesn[XLO] + GMT->common.R.wesn[XHI]) : GMT->current.proj.central_meridian;

	/* Approximate ellipse by a GMT_ELLIPSE_APPROX-sided polygon */

	for (i = 0; i < GMT_ELLIPSE_APPROX; i++) {

		sincos (i * delta_azimuth, &y, &x);
		x *= major;
		y *= minor;

		/* Get rotated coordinates in m */

		x_prime = x * cos_azimuth - y * sin_azimuth;
		y_prime = x * sin_azimuth + y * cos_azimuth;

		/* Convert m back to lon lat */

		rho = hypot (x_prime, y_prime);

		c = rho / GMT->current.proj.EQ_RAD;
		sincos (c, &sin_c, &cos_c);
		py[i] = d_asind (cos_c * sinp + (y_prime * sin_c * cosp / rho));
		if ((lat - 90.0) > -GMT_CONV_LIMIT)	/* origin in Northern hemisphere */
			px[i] = lon + d_atan2d (x_prime, -y_prime);
		else if ((lat + 90.0) < GMT_CONV_LIMIT)	/* origin in Southern hemisphere */
			px[i] = lon + d_atan2d (x_prime, y_prime);
		else
			px[i] = lon + d_atan2d (x_prime * sin_c, (rho * cosp * cos_c - y_prime * sinp * sin_c));
		while ((px[i] - center) < -180.0) px[i] += 360.0;
		while ((px[i] - center) > +180.0) px[i] -= 360.0;
	}
	/* Explicitly close the polygon */
	px[GMT_ELLIPSE_APPROX] = px[0], py[GMT_ELLIPSE_APPROX] = py[0];
	GMT_geo_polygons (GMT, S);

	GMT_free_segment (GMT, &S, GMT_ALLOCATED_BY_GMT);
}

float gmt_inch_to_degree_scale (struct GMT_CTRL *GMT)
{
	/* Determine the map scale at the center of the map and use that to scale items in inches to spherical degrees
	 * anywhere on the map. We pick the center as the map distortion will be the least here.
	 * This scaling is approximate only but needed to convert geovector head lengths to degrees. */

	double clon, clat, tlon, tlat, x0, y0, x1, y1, length;
	float scale;

	length = 0.001 * (GMT->common.R.wesn[YHI] - GMT->common.R.wesn[YLO]);		/* 0.1 percent of latitude extent is fairly small */
	x0 = GMT->current.map.half_width;	y0 = GMT->current.map.half_height;	/* Middle map point in inches */
	GMT_xy_to_geo (GMT, &clon, &clat, x0, y0);					/* Geographic coordinates of middle map point */
	GMT_get_point_from_r_az (GMT, clon, clat, length, 0.0, &tlon, &tlat);		/* Arbitrary 2nd point north of (lon0,lat0) but near by */
	GMT_geo_to_xy (GMT, tlon, tlat, &x1, &y1);					/* Get map position in inches for close point */
	scale = (float) (length / hypot (x1 - x0, y1 - y0));				/* This scales a length in inches to degrees, approximately */
	return (scale);
}

uint64_t gmt_great_circle_arc (struct GMT_CTRL *GMT, double *A, double *B, double step, bool longway, struct GMT_SYMBOL *S, double **xp, double **yp)
{ /* Given vectors A and B, return great circle path sampled every step.  Shorest path is selected unless longway is true */
	/* Determine unit vector pole of great circle or use the one given by small circle pole and its opening rot */
	uint64_t k, n;
	double P[3], X[3], R[3][3], R0[3][3], c, w, *xx = NULL, *yy = NULL;

	GMT_cross3v (GMT, A, B, P);	/* Parallel to rotation pole */
	GMT_normalize3v (GMT, P);		/* Rotation pole unit vector */
	c = d_acosd (GMT_dot3v (GMT, A, B));	/* opening angle in degrees */

	if (longway) {	/* Want to go the long way */
		c = 360.0 - c;
		P[0] = -P[0], P[1] = -P[1], P[2] = -P[2];
	}
	if (GMT_IS_ZERO (step)) step = GMT->current.map.path_step;	/* Use default map-step if given as 0 */
	n = lrint (ceil (c / step)) + 1;	/* Number of segments needed for smooth curve from A to B inclusive */
	step = D2R * c / (n - 1);	/* Adjust step for exact fit, convert to radians */
	GMT_malloc2 (GMT, xx, yy, n, NULL, double);	/* Allocate space for arrays */
	gmt_init_rot_matrix (R0, P);			/* Get partial rotation matrix since no actual angle is applied yet */
	for (k = 0; k < n; k++) {	/* March along the arc */
		w = k * step;					/* Opening angle from A to this point X */
		GMT_memcpy (R, R0, 9, double);			/* Get a copy of the "0-angle" rotation matrix */
		gmt_load_rot_matrix (w, R, P);			/* Build the actual rotation matrix for this angle */
		gmt_matrix_vect_mult (R, A, X);			/* Rotate point A towards B and get X */
		GMT_cart_to_geo (GMT, &yy[k], &xx[k], X, true);	/* Get lon/lat of this point along arc */
	}
	*xp = xx;	*yp = yy;
	return (n);
}

uint64_t gmt_small_circle_arc (struct GMT_CTRL *GMT, double *A, double *B, double step, double P[], double rot, struct GMT_SYMBOL *S, double **xp, double **yp)
{ /* Given vectors A and B, return small circle path sampled every step. */
	/* Use small circle pole and its opening rot */
	uint64_t k, n;
	double X[3], R[3][3], R0[3][3], w, *xx = NULL, *yy = NULL;

	if (GMT_IS_ZERO (step)) step = GMT->current.map.path_step;	/* Use default map-step if given as 0 */
	n = lrint (ceil (fabs (rot) / step)) + 1;	/* Number of segments needed for smooth curve from A to B inclusive */
	step = D2R * rot / (n - 1);	/* Adjust step for exact fit, convert to radians */
	GMT_malloc2 (GMT, xx, yy, n, NULL, double);	/* Allocate space for arrays */
	gmt_init_rot_matrix (R0, P);			/* Get partial rotation matrix since no actual angle is applied yet */
	for (k = 0; k < n; k++) {	/* March along the arc */
		w = k * step;					/* Opening angle from A to this point X */
		GMT_memcpy (R, R0, 9, double);			/* Get a copy of the "0-angle" rotation matrix */
		gmt_load_rot_matrix (w, R, P);			/* Build the actual rotation matrix for this angle */
		gmt_matrix_vect_mult (R, A, X);			/* Rotate point A towards B and get X */
		GMT_cart_to_geo (GMT, &yy[k], &xx[k], X, true);	/* Get lon/lat of this point along arc */
	}
	*xp = xx;	*yp = yy;
	return (n);
}

double gmt_get_local_scale (struct GMT_CTRL *GMT, double lon0, double lat0, double length, double azimuth)
{
	/* Determine the local scale at lon0,lat in the direction azimuth using a test distance length in degrees.
	 * The scale returned can be used to convert a map distance in inch to great circle degrees.
	 * This is approximate only. */

	double tlon, tlat, x0, y0, x1, y1;
	GMT_get_point_from_r_az (GMT, lon0, lat0, length, azimuth, &tlon, &tlat);	/* Arbitrary 2nd point near (lon0,lat0) in the azimuth direction */
	GMT_geo_to_xy (GMT, lon0, lat0, &x0, &y0);	/* Get map position in inches for (lon0,lat0) */
	GMT_geo_to_xy (GMT, tlon, tlat, &x1, &y1);	/* Get map position in inches for close point */
	return (length / hypot (x1 - x0, y1 - y0));	/* This scales a length in inches to degrees, approximately */
}

void gmt_circle_pen_poly (struct GMT_CTRL *GMT, double *A, double *B, bool longway, double rot, struct GMT_PEN *pen, struct GMT_SYMBOL *S, struct GMT_CIRCLE *C, double scale)
{	/* Given vectors A and B, return a small circle polygon path sampled every step that approximates a pen of given width
 	 * drawn on the map.  Use small circle pole and its opening rot */
	uint64_t k, n, n2;
	double Ai[3], Ao[3], Px[3], X[3], R[3][3], R0[3][3], w, step;
	struct GMT_DATASEGMENT *L = GMT_memory (GMT, NULL, 1, struct GMT_DATASEGMENT);

	GMT_cross3v (GMT, A, C->P, Px);	/* Px is Pole to plane through A and P  */
	GMT_normalize3v (GMT, Px);			/* Rotation pole unit vector */
	/* Rotate A back/fore by rotation angle of +/- pen halfwidth about Px */
	w = 0.5 * scale * pen->width * GMT->session.u2u[GMT_PT][GMT_INCH] * S->v.scale;		/* Half-width of pen in degrees */
	GMT_make_rot_matrix2 (GMT, Px, +w, R);		/* Rotation of rot_v degrees about pole P */
	GMT_matrix_vect_mult (GMT, 3U, R, A, Ai);	/* Get Ai = R * A */
	GMT_make_rot_matrix2 (GMT, Px, -w, R);		/* Rotation of rot_v degrees about pole P */
	GMT_matrix_vect_mult (GMT, 3U, R, A, Ao);	/* Get Ao = R * A */
	if (longway) rot = 360.0 - rot;

	step = GMT->current.map.path_step;		/* Use default map-step if given as 0 */
	n = lrint (ceil (fabs (rot) / step)) + 1;	/* Number of segments needed for smooth curve from A to B inclusive */
	step = D2R * rot / (n - 1);			/* Adjust step for exact fit, convert to radians */
	GMT_alloc_segment (GMT, L, 2*n+1, 2, true);	/* Allocate polygon to draw filled path */
	n2 = 2*n-1;
	gmt_init_rot_matrix (R0, C->P);			/* Get partial rotation matrix since no actual angle is applied yet */
	for (k = 0; k < n; k++) {	/* March along the arc */
		w = k * step;					/* Opening angle from A to this point X */
		GMT_memcpy (R, R0, 9U, double);			/* Get a copy of the "0-angle" rotation matrix */
		gmt_load_rot_matrix (w, R, C->P);			/* Build the actual rotation matrix for this angle */
		gmt_matrix_vect_mult (R, Ai, X);		/* Rotate point Ai towards B and get X */
		GMT_cart_to_geo (GMT, &L->coord[GMT_Y][k], &L->coord[GMT_X][k], X, true);	/* Get lon/lat of this point along arc */
		gmt_matrix_vect_mult (R, Ao, X);		/* Rotate point Ai towards B and get X */
		GMT_cart_to_geo (GMT, &L->coord[GMT_Y][n2-k], &L->coord[GMT_X][n2-k], X, true);	/* Get lon/lat of this point along arc */
	}
	L->coord[GMT_X][2*n] = L->coord[GMT_X][0];	/* Explicitly close the polygon */
	L->coord[GMT_Y][2*n] = L->coord[GMT_Y][0];

	/* Plot pen as a closed filled polygon without outline */
	PSL_command (GMT->PSL, "V\n");
	GMT_setpen (GMT, pen);		/* Set pen width just so later setpen's will work */
	PSL_setfill (GMT->PSL, pen->rgb, 0);	/* Fill, no outline */
	GMT_geo_polygons (GMT, L);	/* "Draw" the line */
	PSL_command (GMT->PSL, "U\n");

	GMT_free_segment (GMT, &L, GMT_ALLOCATED_BY_GMT);
}

void gmt_gcircle_sub (struct GMT_CTRL *GMT, double lon0, double lat0, double azimuth, double length, struct GMT_SYMBOL *S, struct GMT_CIRCLE *C)
{	/* We must determine points A and B, whose great-circle connector is the arc we seek to draw */

	int justify = GMT_vec_justify (S->v.status);	/* Return justification as 0-3 */
	double x, y;
	GMT_memset (C, 1, struct GMT_CIRCLE);	/* Set all to zero */

	switch (justify) {	/* A and B depends on chosen justification */
		case 0: /* Was given coordinates of A; determine B */
			C->lon[0] = lon0;	C->lat[0] = lat0;
			GMT_geo_to_cart (GMT, C->lat[0], C->lon[0], C->A, true);
			C->r0 = C->r = length / GMT->current.proj.DIST_KM_PR_DEG;	/* Arch length in spherical degrees */
			if (C->r > 180.0) {C->longway = true; C->r -= 180.0;}	/* Temporarily adjust if arcs > 180 degrees are chosen */
			GMT_get_point_from_r_az (GMT, C->lon[0], C->lat[0], C->r, azimuth, &C->lon[1], &C->lat[1]);
			if (C->longway) C->lon[1] += 180.0, C->lat[1] = -C->lat[1];	/* Undo adjustment */
			GMT_geo_to_cart (GMT, C->lat[1], C->lon[1], C->B, true);	/* Get B */
			break;
		case 1: /* Was given coordinates of halfway point; determine A and B */
			C->r0 = C->r = length / GMT->current.proj.DIST_KM_PR_DEG;	/* Arch length in spherical degrees */
			if (C->r > 180.0) C->longway = true;	/* Temporarily adjust if arcs > 180 degrees are chosen */
			GMT_get_point_from_r_az (GMT, lon0, lat0, 0.5*C->r, azimuth, &C->lon[1], &C->lat[1]);
			GMT_geo_to_cart (GMT, C->lat[1], C->lon[1], C->B, true);	/* Get B */
			GMT_get_point_from_r_az (GMT, lon0, lat0, 0.5*C->r, azimuth+180.0, &x, &y);
			C->lon[0] = x;	C->lat[0] = y;	/* Replace the original A point */
			GMT_geo_to_cart (GMT, C->lat[0], C->lon[0], C->A, true);	/* Get A */
			break;
		case 2: /* Was given coordinates of B point; determine A */
			C->lon[0] = lon0;	C->lat[0] = lat0;
			GMT_geo_to_cart (GMT, C->lat[0], C->lon[0], C->B, true);
			C->r0 = C->r = length / GMT->current.proj.DIST_KM_PR_DEG;	/* Arch length in spherical degrees */
			if (C->r > 180.0) {C->longway = true; C->r -= 180.0;}	/* Temporarily adjust if arcs > 180 degrees are chosen */
			GMT_get_point_from_r_az (GMT, C->lon[0], C->lat[0], C->r, azimuth+180.0, &C->lon[1], &C->lat[1]);
			if (C->longway) C->lon[1] += 180.0, C->lat[1] = -C->lat[1];	/* Undo adjustment */
			GMT_geo_to_cart (GMT, C->lat[1], C->lon[1], C->A, true);	/* Get A */
			double_swap (C->lon[0], C->lon[1]);	double_swap (C->lat[0], C->lat[1]);	/* Now A is first and B is second */
			break;
		case 3: /* Was given coordinates of B instead of azimuth and length; can never be longway */
			C->lon[0] = lon0;	C->lat[0] = lat0;
			C->lat[1] = length;	C->lon[1] = azimuth;
			GMT_geo_to_cart (GMT, C->lat[0], C->lon[0], C->A, true);	/* Get A */
			GMT_geo_to_cart (GMT, C->lat[1], C->lon[1], C->B, true);	/* Get B */
			C->r0 = C->r = d_acosd (GMT_dot3v (GMT, C->A, C->B));		/* Arc length in degrees */
			break;
	}
	GMT_cross3v (GMT, C->A, C->B, C->P);	/* Rotation pole */
	GMT_normalize3v (GMT, C->P);		/* Rotation pole unit vector */

	if (C->longway) {	/* Want to go the long way */
		C->P[0] = -C->P[0], C->P[1] = -C->P[1], C->P[2] = -C->P[2];
	}
}

void gmt_scircle_sub (struct GMT_CTRL *GMT, double lon0, double lat0, double angle_1, double angle_2, struct GMT_SYMBOL *S, struct GMT_CIRCLE *C)
{	/* We must determine points A and B, whose small-circle connector about pole P is the arc we seek to draw */

	int justify = GMT_vec_justify (S->v.status);	/* Return justification as 0-3 */
	double R[3][3], M[3];
	GMT_memset (C, 1, struct GMT_CIRCLE);	/* Set all to zero */
	/* Requires the rotation matrix for pole S->v.pole */

	/* Here angle_1, angle_2 are not necessarily that, depending on S->v.status:
	 * S->v.pole & GMT_VEC_ANGLES : angle_1 is opening angle1 and angle_2 is opening angle2 about the pole.
	 * Otherwise:	angle_2 is the length of the arc in km */
	GMT_geo_to_cart (GMT, lat0, lon0, M, true);	/* Given input point */
	GMT_geo_to_cart (GMT, S->v.pole[GMT_Y], S->v.pole[GMT_X], C->P, true);
	C->colat = d_acosd (GMT_dot3v (GMT, M, C->P));	/* Colatitude of input point relative to pole, in degrees */

	if (S->v.status & GMT_VEC_ANGLES) {
		/* Was given the two opening angles; compute A and B accordingly */
		GMT_make_rot_matrix (GMT, S->v.pole[GMT_X], S->v.pole[GMT_Y], angle_1, R);
		GMT_matrix_vect_mult (GMT, 3U, R, M, C->A);	/* Get A */
		GMT_cart_to_geo (GMT, &C->lat[0], &C->lon[0], C->A, true);
		GMT_make_rot_matrix (GMT, S->v.pole[GMT_X], S->v.pole[GMT_Y], angle_2, R);
		GMT_matrix_vect_mult (GMT, 3U, R, M, C->B);	/* Get B */
		GMT_cart_to_geo (GMT, &C->lat[1], &C->lon[1], C->B, true);
		C->rot = C->r0 = C->r = angle_2 - angle_1;
	}
	else {
		/* Here A, B, or midpoint was given, + the arc length via angle_2 */
		/* Determine co-latitude for this point */
		C->rot = C->r0 = C->r = (angle_1 / GMT->current.proj.DIST_KM_PR_DEG) / sind (C->colat);	/* Opening angle in spherical degrees */
		switch (justify) {	/* A and B depends on chosen justification */
			case 0: /* Was given coordinates of A; determine B */
				GMT_memcpy (C->A, M, 3, double);
				C->lon[0] = lon0;	C->lat[0] = lat0;
				if (C->r > 180.0) {C->longway = true; C->r -= 180.0;}	/* Temporarily adjust if arcs > 180 degrees are chosen */
				/* Rotate A by C->r0 degrees about P to get B */
				GMT_make_rot_matrix (GMT, S->v.pole[GMT_X], S->v.pole[GMT_Y], C->r0, R);
				GMT_matrix_vect_mult (GMT, 3U, R, C->A, C->B);	/* Get B */
				GMT_cart_to_geo (GMT, &C->lat[1], &C->lon[1], C->B, true);
				break;
			case 1: /* Was given coordinates of halfway point; determine A and B */
				if (C->r > 180.0) C->longway = true;	/* Temporarily adjust if arcs > 180 degrees are chosen */
				/* Rotate M by -C->r0/2 degrees about P to get A */
				GMT_make_rot_matrix (GMT, S->v.pole[GMT_X], S->v.pole[GMT_Y], -0.5 * C->r0, R);
				GMT_matrix_vect_mult (GMT, 3U, R, M, C->A);	/* Get A */
				GMT_cart_to_geo (GMT, &C->lat[0], &C->lon[0], C->A, true);
				/* Rotate M by +C->r0/2 degrees about P to get B */
				GMT_make_rot_matrix (GMT, S->v.pole[GMT_X], S->v.pole[GMT_Y], +0.5 * C->r0, R);
				GMT_matrix_vect_mult (GMT, 3U, R, M, C->B);	/* Get B */
				GMT_cart_to_geo (GMT, &C->lat[1], &C->lon[1], C->B, true);
				break;
			case 2: /* Was given coordinates of B point; determine A */
				GMT_memcpy (C->B, M, 3, double);
				C->lon[1] = lon0;	C->lat[1] = lat0;
				if (C->r > 180.0) {C->longway = true; C->r -= 180.0;}	/* Temporarily adjust if arcs > 180 degrees are chosen */
				/* Rotate B by -C->r0 degrees about P to get A */
				GMT_make_rot_matrix (GMT, S->v.pole[GMT_X], S->v.pole[GMT_Y], -C->r0, R);
				GMT_matrix_vect_mult (GMT, 3U, R, C->B, C->A);	/* Get A */
				GMT_cart_to_geo (GMT, &C->lat[0], &C->lon[0], C->A, true);
				break;
		}
	}
}

double GMT_smallcircle_az (struct GMT_CTRL *GMT, double lon0, double lat0, double P[], struct GMT_SYMBOL *S)
{	/* Compute the azimuth at lon,lat [P] along small circle given pole */
	double R[3][3], X[3], xlon1, xlat1, xlon2, xlat2, az;
	/* Make rotation matrix for a +0.005 degree rotation */
	GMT_make_rot_matrix (GMT, S->v.pole[GMT_X], S->v.pole[GMT_Y], -0.005, R);
	GMT_matrix_vect_mult (GMT, 3U, R, P, X);	/* Get point really close to P along small circle */
	GMT_cart_to_geo (GMT, &xlat1, &xlon1, X, true);	/* Get coordinates of X */
	GMT_make_rot_matrix (GMT, S->v.pole[GMT_X], S->v.pole[GMT_Y], +0.005, R);
	GMT_matrix_vect_mult (GMT, 3U, R, P, X);	/* Get point really close to P along small circle */
	GMT_cart_to_geo (GMT, &xlat2, &xlon2, X, true);	/* Get coordinates of X */
	az = GMT_az_backaz (GMT, xlon1, xlat1, xlon2, xlat2, false);	/* Compute the azimuth from P to X at A */
	return (az);
}

void gmt_plot_vector_head (struct GMT_CTRL *GMT, double *xp, double *yp, uint64_t n, struct GMT_SYMBOL *S)
{	/* PW: Plots the polygon that makes up a vector head.  Because sometimes these head stick
	 * across a periodic boundary we must check if that is the case and plot the two parts separately.
	 * When that is the case we cannot draw the outline of the two new polygons since we wish to show
	 * the heads as "clipped" by the boundary; hence all the rigamorole below. */
	uint64_t start = 0, nin;
	unsigned int n_use, *pin = NULL;	/* Copy of the pen moves */
	unsigned int cap = GMT->PSL->internal.line_cap;
	double *xin = NULL, *yin = NULL;	/* Temp vector with possibly clipped x,y line returned by GMT_geo_to_xy_line */
	if ((GMT->current.plot.n = GMT_geo_to_xy_line (GMT, xp, yp, n)) == 0) return;	/* All outside, or use plot.x|y array */
	PSL_setlinecap (GMT->PSL, PSL_SQUARE_CAP);	/* In case there are clipped heads and we want to do the best we can with the lines */
	n = GMT->current.plot.n;	/* Possibly fewer points */
	if (GMT_vec_outline (S->v.status)) {
		bool close = GMT_polygon_is_open (GMT, GMT->current.plot.x, GMT->current.plot.y, GMT->current.plot.n);
		nin = n;
		PSL_command (GMT->PSL, "O0\n");	/* Temporary turn off outline; must draw outline separately when head is split */
		if (close) nin++;
		xin = GMT_memory (GMT, NULL, nin, double);
		yin = GMT_memory (GMT, NULL, nin, double);
		pin = GMT_memory (GMT, NULL, nin, unsigned int);
		GMT_memcpy (xin, GMT->current.plot.x, n, double);
		GMT_memcpy (yin, GMT->current.plot.y, n, double);
		GMT_memcpy (pin, GMT->current.plot.pen, n, unsigned int);
		if (close) {	/* Explicitly close the polygon outline */
			xin[n] = xin[0];
			yin[n] = yin[0];
		}
	}

	if ((*GMT->current.map.will_it_wrap) (GMT, GMT->current.plot.x, GMT->current.plot.y, GMT->current.plot.n, &start)) {	/* Polygon does indeed wrap */
		double *xtmp = NULL, *ytmp = NULL;	/* Temp vector for map truncating */
		GMT_Report (GMT->parent, GMT_MSG_DEBUG, "Vector head polygon will wrap at periodic boundary and will be split into two sections\n");
		xtmp = GMT_memory (GMT, NULL, n, double);
		ytmp = GMT_memory (GMT, NULL, n, double);
		GMT_memcpy (xtmp, GMT->current.plot.x, n, double);
		GMT_memcpy (ytmp, GMT->current.plot.y, n, double);
		/* First truncate against left border */
		GMT->current.plot.n = GMT_map_truncate (GMT, xtmp, ytmp, n, start, -1);
		n_use = (unsigned int)GMT_compact_line (GMT, GMT->current.plot.x, GMT->current.plot.y, GMT->current.plot.n, false, 0);
		PSL_beginclipping (GMT->PSL, GMT->current.plot.x, GMT->current.plot.y, (int)n_use, GMT->session.no_rgb, 3);
		PSL_plotpolygon (GMT->PSL, GMT->current.plot.x, GMT->current.plot.y, (int)n_use);
		if (GMT_vec_outline (S->v.status)) GMT_plot_line (GMT, xin, yin, pin, nin);
		PSL_endclipping (GMT->PSL, 1);
		/* Then truncate against right border */
		GMT->current.plot.n = GMT_map_truncate (GMT, xtmp, ytmp, n, start, +1);
		n_use = (unsigned int)GMT_compact_line (GMT, GMT->current.plot.x, GMT->current.plot.y, GMT->current.plot.n, false, 0);
		PSL_beginclipping (GMT->PSL, GMT->current.plot.x, GMT->current.plot.y, (int)n_use, GMT->session.no_rgb, 3);
		PSL_plotpolygon (GMT->PSL, GMT->current.plot.x, GMT->current.plot.y, (int)n_use);
		if (GMT_vec_outline (S->v.status)) GMT_plot_line (GMT, xin, yin, pin, nin);
		PSL_endclipping (GMT->PSL, 1);
		GMT_free (GMT, xtmp);		GMT_free (GMT, ytmp);
	}
	else {	/* No wrapping but may be clipped */
		PSL_beginclipping (GMT->PSL, GMT->current.plot.x, GMT->current.plot.y, (int)GMT->current.plot.n, GMT->session.no_rgb, 3);
		PSL_plotpolygon (GMT->PSL, GMT->current.plot.x, GMT->current.plot.y, (int)GMT->current.plot.n);
		if (GMT_vec_outline (S->v.status)) GMT_plot_line (GMT, xin, yin, pin, nin);
		PSL_endclipping (GMT->PSL, 1);
	}
	PSL_setlinecap (GMT->PSL, cap);
	if (GMT_vec_outline (S->v.status)) {	/* Turn on outline again and free temp memory */
		PSL_command (GMT->PSL, "O1\n");
		GMT_free (GMT, xin);
		GMT_free (GMT, yin);
		GMT_free (GMT, pin);
	}
}

unsigned int  gmt_geo_vector_smallcircle (struct GMT_CTRL *GMT, double lon0, double lat0, double azimuth, double length, struct GMT_PEN *ppen, struct GMT_SYMBOL *S)
{
	/* Draws a small-circle vector with our without heads etc. There are some complications to consider:
	 * When there are no heads it is simple.  If +n is on we may shrink the line thickness.
	 * With heads tehre are these cases:
	 * Head length is longer than 90% of the vector length.  We then skip the head and return 1
	 * +n<norm> is in effect.  We shrink vector pen and head length.  Still, the shrunk head
	 * may be longer than 90% of the vector length.  We then shrink head (not pen) further and return 2
	*/

	uint64_t n1, n2, n, add;
	int heads, side, outline = 0;
	unsigned int warn = 0;
	size_t n_alloc;
	bool perspective, pure;
	double P[3], Pa[3], Ax[3], Bx[3], Ax2[3], Bx2[3], R[3][3], h_length_limit, max_length;
	double dr[2] = {0.0, 0.0}, az[2] = {0.0, 0.0}, oaz[2] = {0.0, 0.0}, scl[2];
	double da = 0.0, dshift, s = 1.0, s1 = 1.0, s2 = 1.0, olon[2], olat[2], head_length, arc_width, n_az, arc;
	double rot[2] = {0.0, 0.0}, rot_v[2] = {0.0, 0.0};
	double *xp = NULL, *yp = NULL, *xp2 = NULL, *yp2 = NULL;
	double *rgb = S->v.fill.rgb;
	struct GMT_CIRCLE C;

	/* We must determine points A and B, whose great-circle connector is the arc we seek to draw */
	//justify = GMT_vec_justify (S->v.status);	/* Return justification as 0-3 */

	gmt_scircle_sub (GMT, lon0, lat0, azimuth, length, S, &C);
	perspective = GMT_IS_PERSPECTIVE (GMT);

	/* Here we have the endpoints A and B of the great (or small) circle arc */

	/* If shrink-option (+n) is active we may have to scale down head attributes and pen width */
	/* If shrink-option (+n) is active we may have to scale down head attributes and pen width */
	heads = GMT_vec_head (S->v.status);	/* Return head selection as 0-3 */
	pure = (S->v.v_norm == -1.0f);	/* True if no shrinking has been specified */
	h_length_limit = (1.0 - S->v.v_stem) * C.r0;	/* Max length of arrow in degrees to ensure the stem is still showing */
	if (heads == 3) h_length_limit *= 0.5;		/* Split this length between the two heads */
	if (heads && !pure) {	/* Need to determine head length in degrees */
		az[0] = GMT_smallcircle_az (GMT, C.lon[0], C.lat[0], C.A, S);	/* Compute the azimuth from A to B at A along small circle */
		scl[0] = (perspective) ? S->v.scale : gmt_get_local_scale (GMT, C.lon[0], C.lat[0], 0.001 * C.r, az[0]);	/* Get local deg/inch scale at A in az[0] direction */
		dr[0] = scl[0] * S->size_x;	/* This is arrow head length in degrees, approximately */
		az[1] = -GMT_smallcircle_az (GMT, C.lon[1], C.lat[1], C.B, S);	/* Compute the azimuth from B to A at B along small circle */
		scl[1] = (perspective) ? S->v.scale : gmt_get_local_scale (GMT, C.lon[1], C.lat[1], 0.01 * C.r, az[1]);	/* Get local deg/inch scale */
		dr[1] = scl[1] * S->size_x;	/* This is arrow head length in degrees, approximately, adjusted for ~pen thickness to ensure no gap between head and line */
		max_length = MAX (dr[0], dr[1]);
		if (max_length > h_length_limit) {
			s2 = h_length_limit / max_length;
			warn = 2;
		}
	}

	/* Might have to shrink things */
	if (C.r0 < S->v.v_norm)
		s1 = C.r0 / S->v.v_norm;
	if (s1 < s2) {	/* Pick the smallest scale required for head shrinking */
		s = s1;
		warn = 0;	/* When requesting +n there is no warning unless s2 is the smaller scale */
	}
	else
		s = s2;
	head_length = s * S->size_x;
	arc_width   = s1 * S->v.v_width;	/* Use scale s1 for pen shrinking */

	GMT_memcpy (olon, C.lon, 2, double);	GMT_memcpy (olat, C.lat, 2, double);	/* Keep copy of original coordinates */

	/* When only one side of a vector head is requested (side = -1/+1) there are complications that leads to some
	 * extra work: Since we are clipping the head polygon, the head outline pen is effectively half that of the
	 * vector.  Thus, there will be an offset of 1/2 penwidth at the end of the vector line and the start of the
	 * back-end of the half vector head.  We adjust this changing the colatitude from the pole by the equivalent
	 * distance of 1/2 pen width away from the side with the half arrowhead.  This makes the outline of the head
	 * align with the vector line. */
	side  = GMT_vec_side (S->v.status);	/* Return side selection as 0,-1,+1 */
	dshift = (side) ? 0.5 * arc_width : 0.0;	/* Half-width of arc thickness if side != 0 */
	if (heads & 1) {	/* Placing head at A means we must shorten the arc and use Ax instead of A */
		az[0] = GMT_smallcircle_az (GMT, C.lon[0], C.lat[0], C.A, S);	/* Compute the azimuth from A to B at A along small circle */
		scl[0] = (perspective) ? S->v.scale : gmt_get_local_scale (GMT, C.lon[0], C.lat[0], 0.001 * C.r, az[0]);	/* Get local deg/inch scale at A in az[0] direction */
		dr[0] = scl[0] * (head_length - 1.1*dshift);	/* This is arrow head length in degrees, approximately, adjusted for ~pen thickness to ensure no gap between head and line (the 1.1 slop) */
		if (pure && dr[0] > h_length_limit) {	/* Head length too long, refuse to plot it */
			GMT_memcpy (Ax, C.A, 3, double);	/* No need to shorten arc at beginning */
			heads -= 1;	/* Not purse this head any further */
			warn = 1;
		}
		else {
			dr[0] /= sind (C.colat);	/* Scale dr[0] to opening angle degrees given colatitude */
			/* Determine mid-back point of arrow head by rotating A back by chosen fraction rot of dr[0] */
			rot_v[0] = 0.5 * dr[0] * (1.95 - GMT->current.setting.map_vector_shape);	/* 1.95 instead of 2 to allow for slop */
			GMT_make_rot_matrix2 (GMT, C.P, rot_v[0], R);	/* Rotation of rot_v[0] degrees about pole P */
			GMT_matrix_vect_mult (GMT, 3U, R, C.A, Ax);	/* Get Ax = R * A*/
			C.rot -= rot_v[0];	/* Shorten full arc by the same amount */
			dr[0] = scl[0] * head_length;	/* This is arrow head length in great-circle degrees, approximately, without any pen-width compensation */
		}
	}
	else
		GMT_memcpy (Ax, C.A, 3, double);	/* No need to shorten arc at beginning */

	if (heads & 2) { /* Place arrow head at B */
		az[1] = -GMT_smallcircle_az (GMT, C.lon[1], C.lat[1], C.B, S);	/* Compute the azimuth from B to A at B along small circle */
		scl[1] = (perspective) ? S->v.scale : gmt_get_local_scale (GMT, C.lon[1], C.lat[1], 0.01 * C.r, az[1]);	/* Get local deg/inch scale */
		dr[1] = S->v.scale * (head_length - 1.1*dshift);	/* This is arrow head length in degrees, approximately, adjusted for ~pen thickness to ensure no gap between head and line */
		if (pure && dr[1] > h_length_limit) {	/* Head length too long, refuse to plot it */
			GMT_memcpy (Bx, C.B, 3, double);	/* No need to shorten arc at end */
			heads -= 1;	/* Not purse this head any further */
			warn = 1;
		}
		else {
			dr[1] /= sind (C.colat);	/* Scale dr[1] to opening angle degrees given colatitude */
			/* Determine mid-back point of arrow head by rotating B back by chosen fraction rot of dr[1] */
			rot_v[1] = 0.5 * dr[1] * (1.95 - GMT->current.setting.map_vector_shape);	/* 1.95 instead of 2 to allow for slop */
			GMT_make_rot_matrix2 (GMT, C.P, -rot_v[1], R);	/* Rotation of -rot_v[1] degrees about pole P */
			GMT_matrix_vect_mult (GMT, 3U, R, C.B, Bx);	/* Get Bx = R * B*/
			C.rot -= rot_v[1];	/* Shorten full arc by the same amount */
			dr[1] = scl[1] * head_length;	/* This is arrow head length in great-circle degrees, approximately, without any pen-width compensation */
		}
	}
	else
		GMT_memcpy (Bx, C.B, 3, double);	/* No need to shorten arc at end */

	GMT_memcpy (oaz, az, 2, double);	/* Keep copy of original azimuths */

	/* Get array of lon,lat points that defines the arc */

	if (side) {	/* Must adjust the distance from pole to A, B by 1/2 the pen width */
		double Scl, Off, xlon, xlat, tlon, tlat;
		GMT_cart_to_geo (GMT, &xlat, &xlon, Ax, true);
		n_az = GMT_az_backaz (GMT, xlon, xlat, S->v.pole[GMT_X], S->v.pole[GMT_Y], false);	/* Compute the azimuth from Ax to P at Ax along great circle */
		if (side == +1) n_az += 180.0;	/* Might be for side == +1, check */
		Scl = (perspective) ? S->v.scale : gmt_get_local_scale (GMT, xlon, xlat, 0.01, n_az);	/* Get deg/inch scale at A perpendicular to arc */
		Off = Scl * dshift;	/* Offset in degrees due to 1/2 pen thickness */
		GMT_get_point_from_r_az (GMT, xlon, xlat, Off, n_az, &tlon, &tlat);	/* Adjusted Ax */
		GMT_geo_to_cart (GMT, tlat, tlon, Ax2, true);
		GMT_make_rot_matrix2 (GMT, C.P, C.rot, R);		/* Rotation of C->rot degrees about pole P */
		GMT_matrix_vect_mult (GMT, 3U, R, Ax2, Bx2);		/* Get revised Bx = R * Ax */
	}
	else {
		GMT_memcpy (Ax2, Ax, 3, double);	/* No need to shorten arc at end */
		GMT_memcpy (Bx2, Bx, 3, double);	/* No need to shorten arc at end */
	}

	gmt_circle_pen_poly (GMT, Ax2, Bx2, false, C.rot, ppen, S, &C, s1);

	if (!heads) return (warn);	/* All done */

	PSL_command (GMT->PSL, "V\n");
	/* Get half-angle at head and possibly change pen */
	da = 0.5 * S->v.v_angle;	/* Half-opening angle at arrow head */
	if ((S->v.status & GMT_VEC_OUTLINE) == 0)
		PSL_command (GMT->PSL, "O0\n");	/* Turn off outline */
	else {
		GMT_setpen (GMT, &S->v.pen);
		outline = 1;
	}
	if ((S->v.status & GMT_VEC_FILL) == 0)
		PSL_command (GMT->PSL, "FQ\n");	/* Turn off vector head fill */
	else
		PSL_setfill (GMT->PSL, rgb, outline);

	if (heads & 1) { /* Place arrow head at A */
		if (C.longway) az[0] += 180.0;
		rot[0] = dr[0] / sind (C.colat);	/* Small circle rotation angle to draw arrow outline */
		if (side != +1) {	/* Want to draw left side of arrow */
			GMT_make_rot_matrix2 (GMT, C.A, da, R);		/* Rotation of da degrees about A */
			GMT_matrix_vect_mult (GMT, 3U, R, C.P, Pa);	/* Rotate pole C.P to inner arc pole location Pa */
			GMT_make_rot_matrix2 (GMT, Pa, rot[0], R);	/* Rotation of rot[0] degrees about Pa */
			GMT_matrix_vect_mult (GMT, 3U, R, C.A, P);	/* Rotate A to inner arc end point P */
			arc = rot[0];
		}
		else {
			GMT_memcpy (P, Ax, 3, double);		/* Start from (possibly adjusted) mid point instead... */
			GMT_memcpy (Pa, C.P, 3, double);	/* ...and use circle pole */
			arc = rot_v[0];
		}
		n1 = (int)gmt_small_circle_arc (GMT, P, C.A, 0.0, Pa, -arc, S, &xp, &yp);	/* Compute small circle arc from P to A */
		if (side != -1) {	/* Want to draw right side of arrow */
			GMT_make_rot_matrix2 (GMT, C.A, -da, R);	/* Rotation of -da degrees about A */
			GMT_matrix_vect_mult (GMT, 3U, R, C.P, Pa);	/* Rotate pole C.P to outer arc pole location Pa */
			GMT_make_rot_matrix2 (GMT, Pa, rot[0], R);	/* Rotation of rot[0] degrees about Pa */
			GMT_matrix_vect_mult (GMT, 3U, R, C.A, P);	/* Rotate A to outer arc end point P */
			arc = rot[0];
		}
		else {
			GMT_memcpy (P, Ax, 3, double);		/* Start from (adjusted) mid point instead... */
			GMT_memcpy (Pa, C.P, 3, double);	/* ...and use circle pole */
			arc = rot_v[0];
		}
		n2 = (unsigned int)gmt_small_circle_arc (GMT, C.A, P, 0.0, Pa, arc, S, &xp2, &yp2);	/* Compute great circle arc from A to P */
		add = (side == 0) ? 1 : 0;	/* Need to add mid point explicitly */
		n_alloc = n = n1 + n2 + add;
		GMT_malloc2 (GMT, xp, yp, 0U, &n_alloc, double);	/* Allocate space for total path */
		GMT_memcpy (&xp[n1], xp2, n2, double);
		GMT_memcpy (&yp[n1], yp2, n2, double);
		if (add) {	/* Mid point of arrow */
			GMT_cart_to_geo (GMT, &yp[n-1], &xp[n-1], Ax, true);	/* Add geo coordinates of this new back mid point for arc */
		}
		gmt_plot_vector_head (GMT, xp, yp, n, S);
		GMT_free (GMT, xp);	GMT_free (GMT, yp);
		GMT_free (GMT, xp2);	GMT_free (GMT, yp2);
	}
	if (heads & 2) { /* Place arrow head at B */
		if (C.longway) az[1] += 180.0;
		rot[1] = dr[1] / sind (C.colat);	/* Small circle rotation angle to draw arrow outline */
		if (side != +1) {	/* Want to draw left side of arrow */
			GMT_make_rot_matrix2 (GMT, C.B, -da, R);	/* Rotation of -da degrees about B */
			GMT_matrix_vect_mult (GMT, 3U, R, C.P, Pa);	/* Rotate pole C.P to inner arc pole location Pa */
			GMT_make_rot_matrix2 (GMT, Pa, -rot[1], R);	/* Rotation of -rot[1] degrees about Pa */
			GMT_matrix_vect_mult (GMT, 3U, R, C.B, P);	/* Rotate B to inner arc end point P */
			arc = rot[1];
		}
		else {
			GMT_memcpy (P, Bx, 3, double);		/* Start from (adjusted) mid point instead... */
			GMT_memcpy (Pa, C.P, 3, double);	/* ...and use circle pole */
			arc = rot_v[1];
		}
		n1 = gmt_small_circle_arc (GMT, P, C.B, 0.0, Pa, arc, S, &xp, &yp);	/* Compute small circle arc from P to B */
		if (side != -1) {	/* Want to draw right side of arrow */
			GMT_make_rot_matrix2 (GMT, C.B, da, R);		/* Rotation of da degrees about B */
			GMT_matrix_vect_mult (GMT, 3U, R, C.P, Pa);	/* Rotate pole C.P to outer arc pole location Pa */
			GMT_make_rot_matrix2 (GMT, Pa, -rot[1], R);	/* Rotation of -rot[1] degrees about Pa */
			GMT_matrix_vect_mult (GMT, 3U, R, C.B, P);	/* Rotate B to outer arc end point P */
			arc = rot[1];
		}
		else {
			GMT_memcpy (P, Bx, 3, double);		/* Start from (adjusted) mid point instead */
			GMT_memcpy (Pa, C.P, 3, double);	/* ...and use circle pole */
			arc = rot_v[1];
		}
		n2 = (unsigned int)gmt_small_circle_arc (GMT, C.B, P, 0.0, Pa, -arc, S, &xp2, &yp2);	/* Compute small circle arc from B to P */
		add = (side == 0) ? 1 : 0;	/* Need to add mid point explicitly */
		n_alloc = n = n1 + n2 + add;
		GMT_malloc2 (GMT, xp, yp, 0U, &n_alloc, double);	/* Allocate space for total path */
		GMT_memcpy (&xp[n1], xp2, n2, double);
		GMT_memcpy (&yp[n1], yp2, n2, double);
		if (add) {	/* Mid point of arrow */
			GMT_cart_to_geo (GMT, &yp[n-1], &xp[n-1], Bx, true);	/* Add geo coordinates of this new back-mid point for arc */
		}
		gmt_plot_vector_head (GMT, xp, yp, n, S);
		GMT_free (GMT, xp);	GMT_free (GMT, yp);
		GMT_free (GMT, xp2);	GMT_free (GMT, yp2);
	}
	PSL_command (GMT->PSL, "U\n");
	return (warn);
}

unsigned int gmt_geo_vector_greatcircle (struct GMT_CTRL *GMT, double lon0, double lat0, double azimuth, double length, struct GMT_PEN *ppen, struct GMT_SYMBOL *S)
{
	/* Draws a great-circle vector with our without heads, etc. There are some complications to consider:
	 * When there are no heads it is simple.  If +n is on we may shrink the line thickness.
	 * With heads tehre are these cases:
	 * Head length is longer than 90% of the vector length.  We then skip the head and return 1
	 * +n<norm> is in effect.  We shrink vector pen and head length.  Still, the shrunk head
	 * may be longer than 90% of the vector length.  We then shrink head (not pen) further and return 2
	*/

	uint64_t n1, n2, n, add;
	int heads, side, outline = 0;
	unsigned int warn = 0;
	size_t n_alloc;
	bool perspective, pure;
	double tlon, tlat, mlon, mlat, P[3], Ax[3], Bx[3], h_length_limit, max_length;
	double dr[2] = {0.0, 0.0}, az[2] = {0.0, 0.0}, oaz[2] = {0.0, 0.0}, off[2] = {0.0, 0.0};
	double da = 0.0, dshift, s = 1.0, s1 = 1.0, s2 = 1.0, olon[2], olat[2], head_length, arc_width, rot, scl[2];
	double *xp = NULL, *yp = NULL, *xp2 = NULL, *yp2 = NULL;
	double *rgb = S->v.fill.rgb;
	struct GMT_CIRCLE C;

	/* We must determine points A and B, whose great-circle connector is the arc we seek to draw */
	gmt_gcircle_sub (GMT, lon0, lat0, azimuth, length, S, &C);
	perspective = GMT_IS_PERSPECTIVE (GMT);

	/* Here we have the endpoints A and B of the great (or small) circle arc */

	/* If shrink-option (+n) is active we may have to scale down head attributes and pen width */
	pure = (S->v.v_norm == -1.0f);	/* True if no shrinking has been specified */
	heads = GMT_vec_head (S->v.status);	/* Return head selection as 0-3 */
	h_length_limit = (1.0 - S->v.v_stem) * C.r0;	/* Max length of arrow in degrees to ensure the stem is still showing */
	if (heads == 3) h_length_limit *= 0.5;		/* Split this length between the two heads */
	if (heads && !pure) {	/* Need to determine head length in degrees */
		az[0]  = GMT_az_backaz (GMT, C.lon[0], C.lat[0], C.lon[1], C.lat[1], false);	/* Compute the azimuth from A to B at A along great circle */
		scl[0] = (perspective) ? S->v.scale : gmt_get_local_scale (GMT, C.lon[0], C.lat[0], 0.001 * C.r, az[0]);	/* Get local deg/inch scale at A in az[0] direction */
		dr[0] = scl[0] * S->size_x;	/* This is arrow head length in degrees, approximately */
		az[1]  = GMT_az_backaz (GMT, C.lon[1], C.lat[1], C.lon[0], C.lat[0], false);	/* Compute the azimuth from B to A at B along great circle */
		scl[1] = (perspective) ? S->v.scale : gmt_get_local_scale (GMT, C.lon[1], C.lat[1], 0.01 * C.r, az[1]);	/* Get local deg/inch scale */
		dr[1] = scl[1] * S->size_x;	/* This is arrow head length in degrees, approximately, adjusted for ~pen thickness to ensure no gap between head and line */
		max_length = MAX (dr[0], dr[1]);
		if (max_length > h_length_limit) {
			s2 = h_length_limit / max_length;
			warn = 2;
		}
	}

	/* Might have to shrink things */
	if (C.r0 < S->v.v_norm)
		s1 = C.r0 / S->v.v_norm;
	if (s1 < s2) {	/* Pick the smallest scale required for head shrinking */
		s = s1;
		warn = 0;	/* When requesting +n there is no warning unless s2 is the smaller scale */
	}
	else
		s = s2;
	head_length = s * S->size_x;
	arc_width   = s1 * S->v.v_width;	/* Use scale s1 for pen shrinking */
	GMT_memcpy (olon, C.lon, 2, double);	GMT_memcpy (olat, C.lat, 2, double);	/* Keep copy of original coordinates */

	/* When only one side of a vector head is requested (side = -1/+1) there are complications that leads to some
	 * extra work: Since we are clipping the head polygon, the head outline pen is effectively half that of the
	 * vector.  Thus, there will be an offset of 1/2 penwidth at the end of the vector line and the start of the
	 * back-end of the half vector head.  We adjust this (similar to straight and curved vectors in pslib) by moving
	 * the vector tip and the mid-vector back point the equivalent distance of 1/2 pen width away from the side with
	 * the half arrowhead.  This makes the outline of the head align with the vector line. */

	side  = GMT_vec_side (S->v.status);	/* Return side selection as 0,-1,+1 */
	dshift = (side) ? 0.5 * arc_width : 0.0;	/* Half-width of arc thickness if side != 0 */
	if (heads & 1) {	/* Placing head at A means we must shorten the arc and use Ax instead of A */
		az[0] = GMT_az_backaz (GMT, C.lon[0], C.lat[0], C.lon[1], C.lat[1], false);	/* Compute the azimuth from A to B at A along great circle */
		scl[0] = (perspective) ? S->v.scale : gmt_get_local_scale (GMT, C.lon[0], C.lat[0], 0.001 * C.r, az[0]);	/* Get local deg/inch scale at A in az[0] direction */
		dr[0] = scl[0] * (head_length - 1.1*dshift);	/* This is arrow head length in degrees, approximately, adjusted for ~pen thickness to ensure no gap between head and line */
		if (pure && dr[0] > h_length_limit) {	/* Head length too long, refuse to plot it */
			GMT_memcpy (Ax, C.A, 3, double);	/* No need to shorten arc at beginning */
			heads -= 1;	/* Not purse this head any further */
			warn = 1;
		}
		else {
			GMT_get_point_from_r_az (GMT, C.lon[0], C.lat[0], 0.5*dr[0]*(1.95 - GMT->current.setting.map_vector_shape), az[0], &tlon, &tlat);	/* Back mid-point of arrow */
			GMT_geo_to_cart (GMT, tlat, tlon, Ax, true);	/* Get Cartesian coordinates of this new start point for arc */
			dr[0] = scl[0] * head_length;	/* This is arrow head length in degrees, approximately, without any pen-width compensation */
		}
	}
	else
		GMT_memcpy (Ax, C.A, 3, double);	/* No need to shorten arc at beginning */

	if (heads & 2) { /* Place arrow head at B */
		az[1] = GMT_az_backaz (GMT, C.lon[1], C.lat[1], C.lon[0], C.lat[0], false);	/* Compute the azimuth from B to A at B along great circle */
		scl[1] = (perspective) ? S->v.scale : gmt_get_local_scale (GMT, C.lon[1], C.lat[1], 0.01 * C.r, az[1]);	/* Get local deg/inch scale */
		dr[1] = scl[1] * (head_length - 1.1*dshift);	/* This is arrow head length in degrees, approximately, adjusted for ~pen thickness to ensure no gap between head and line */
		if (pure && dr[1] > h_length_limit) {	/* Head length too long, refuse to plot it */
			GMT_memcpy (Bx, C.B, 3, double);	/* No need to shorten arc at end */
			heads -= 2;	/* Not purse this head any further */
			warn = 1;
		}
		else {
			GMT_get_point_from_r_az (GMT, C.lon[1], C.lat[1], 0.5*dr[1]*(1.95 - GMT->current.setting.map_vector_shape), az[1], &tlon, &tlat);	/* Back mid-point of arrow */
			GMT_geo_to_cart (GMT, tlat, tlon, Bx, true);	/* Get Cartesian coordinates of this new end point for arc */
			dr[1] = scl[1] * head_length;	/* This is arrow head length in degrees, approximately, without any pen-width compensation */
		}
	}
	else
		GMT_memcpy (Bx, C.B, 3, double);	/* No need to shorten arc at end */

	GMT_memcpy (oaz, az, 2, double);	/* Keep copy of original azimuths */

	rot = d_acosd (GMT_dot3v (GMT, Ax, Bx));	/* opening angle in degrees */
	gmt_circle_pen_poly (GMT, Ax, Bx, C.longway, rot, ppen, S, &C, s1);

	if (!heads) return (warn);	/* All done */

	/* Get half-angle at head and possibly change pen */
	da = 0.5 * S->v.v_angle;	/* Half-opening angle at arrow head */
	PSL_command (GMT->PSL, "V\n");
	if ((S->v.status & GMT_VEC_OUTLINE) == 0)
		PSL_command (GMT->PSL, "O0\n");	/* Turn off outline */
	else {
		GMT_setpen (GMT, &S->v.pen);
		outline = 1;
	}
	if ((S->v.status & GMT_VEC_FILL) == 0)
		PSL_command (GMT->PSL, "FQ\n");	/* Turn off vector head fill */
	else
		PSL_setfill (GMT->PSL, rgb, outline);

	if (heads & 1) { /* Place arrow head at A */
		if (C.longway) az[0] += 180.0;
		GMT_get_point_from_r_az (GMT, C.lon[0], C.lat[0], 0.5*dr[0]*(2.0 - GMT->current.setting.map_vector_shape), az[0], &mlon, &mlat);	/* Back mid-point of arrow  */
		if (side) {	/* Must adjust the back mid- and end point by 1/2 the pen width */
			az[0] = GMT_az_backaz (GMT, mlon, mlat, C.lon[1], C.lat[1], false);	/* Compute the azimuth from M to B at M */
			scl[0] = (perspective) ? S->v.scale : gmt_get_local_scale (GMT, mlon, mlat, tand (da) * dr[0], az[0]+side*90.0);	/* Get deg/inch scale at M perpendicular to arc */
			off[0] = scl[0] * dshift;	/* Offset in degrees due to 1/2 pen thickness */
			GMT_get_point_from_r_az (GMT, mlon, mlat, off[0], az[0]+side*90.0, &tlon, &tlat);	/* Adjusted back mid-point of arrow head */
			mlon = tlon;	mlat = tlat;	/* Update shifted mid-point */
			GMT_get_point_from_r_az (GMT, C.lon[0], C.lat[0], off[0], oaz[0]+side*90.0, &tlon, &tlat);	/* Adjusted tip of arrow head A */
			C.lon[0] = tlon;	C.lat[0] = tlat;	/* Update shifted A location */
			GMT_geo_to_cart (GMT, tlat, tlon, C.A, true);	/* New A vector */
		}
		if (side != +1) {	/* Want to draw left side of arrow */
			GMT_get_point_from_r_az (GMT, olon[0], olat[0], dr[0]+off[0], oaz[0]+da, &tlon, &tlat);	/* Start point of arrow on left side */
			GMT_geo_to_cart (GMT, tlat, tlon, P, true);
		}
		else
			GMT_geo_to_cart (GMT, mlat, mlon, P, true);	/* Start from (adjusted) mid point instead */
		n1 = gmt_great_circle_arc (GMT, P, C.A, 0.0, false, S, &xp, &yp);	/* Compute great circle arc from P to A */
		if (side != -1) {	/* Want to draw right side of arrow */
			GMT_get_point_from_r_az (GMT, olon[0], olat[0], dr[0]+off[0], oaz[0]-da, &tlon, &tlat);	/* End point of arrow on right side */
			GMT_geo_to_cart (GMT, tlat, tlon, P, true);
		}
		else
			GMT_geo_to_cart (GMT, mlat, mlon, P, true);	/* End at (adjusted) mid point instead */
		n2 = gmt_great_circle_arc (GMT, C.A, P, 0.0, false, S, &xp2, &yp2);	/* Compute great circle arc from A to P */
		add = (side == 0) ? 1 : 0;	/* Need to add mid point explicitly */
		n_alloc = n = n1 + n2 + add;
		GMT_malloc2 (GMT, xp, yp, 0U, &n_alloc, double);	/* Allocate space for total path */
		GMT_memcpy (&xp[n1], xp2, n2, double);
		GMT_memcpy (&yp[n1], yp2, n2, double);
		if (add) {	/* Mid point of arrow */
			xp[n-1] = mlon;	yp[n-1] = mlat;
		}
		gmt_plot_vector_head (GMT, xp, yp, n, S);
		GMT_free (GMT, xp);	GMT_free (GMT, yp);
		GMT_free (GMT, xp2);	GMT_free (GMT, yp2);
	}
	if (heads & 2) { /* Place arrow head at B */
		if (C.longway) az[1] += 180.0;
		GMT_get_point_from_r_az (GMT, C.lon[1], C.lat[1], 0.5*dr[1]*(2.0 - GMT->current.setting.map_vector_shape), az[1], &mlon, &mlat);	/* Mid point of arrow */
		if (side) {	/* Must adjust the mid-point and end point by 1/2 the pen width */
			az[1] = GMT_az_backaz (GMT, C.lon[1], C.lat[1], C.lon[0], C.lat[0], false);	/* Compute the azimuth from M to A at M */
			scl[1] = (perspective) ? S->v.scale : gmt_get_local_scale (GMT, mlon, mlat, tand (da) * dr[1], az[1]+side*90.0);	/* Get deg/inch scale at M perpendicular to arc */
			off[1] = scl[1] * dshift;	/* Offset in degrees due to 1/2 pen thickness */
			GMT_get_point_from_r_az (GMT, mlon, mlat, off[1], az[1]+side*90.0, &tlon, &tlat);	/* Adjusted back mid-point of arrow head  */
			mlon = tlon;	mlat = tlat;	/* Update shifted mid-point */
			GMT_get_point_from_r_az (GMT, C.lon[1], C.lat[1], off[1], oaz[1]+side*90.0, &tlon, &tlat);	/* Adjusted tip of arrow head */
			C.lon[1] = tlon;	C.lat[1] = tlat;	/* Update shifted B location */
			GMT_geo_to_cart (GMT, tlat, tlon, C.B, true);	/* New B vector */
		}
		if (side != +1) {	/* Want to draw left side of arrow */
			GMT_get_point_from_r_az (GMT, olon[1], olat[1], dr[1]+off[1], oaz[1]+da, &tlon, &tlat);	/* Start point of arrow on left side */
			GMT_geo_to_cart (GMT, tlat, tlon, P, true);
		}
		else
			GMT_geo_to_cart (GMT, mlat, mlon, P, true);	/* Start from (adjusted)mid point instead */
		n1 = gmt_great_circle_arc (GMT, P, C.B, 0.0, false, S, &xp, &yp);	/* Compute great circle arc from P to B */
		if (side != -1) {	/* Want to draw right side of arrow */
			GMT_get_point_from_r_az (GMT, olon[1], olat[1], dr[1]+off[1], oaz[1]-da, &tlon, &tlat);	/* Start point of arrow on other side */
			GMT_geo_to_cart (GMT, tlat, tlon, P, true);
		}
		else
			GMT_geo_to_cart (GMT, mlat, mlon, P, true);	/* End at (adjusted) mid point instead */
		n2 = gmt_great_circle_arc (GMT, C.B, P, 0.0, false, S, &xp2, &yp2);	/* Compute great circle arc from B to P */
		add = (side == 0) ? 1 : 0;	/* Need to add mid point explicitly */
		n_alloc = n = n1 + n2 + add;
		GMT_malloc2 (GMT, xp, yp, 0U, &n_alloc, double);	/* Allocate space for total path */
		GMT_memcpy (&xp[n1], xp2, n2, double);
		GMT_memcpy (&yp[n1], yp2, n2, double);
		if (add) {	/* Mid point of arrow */
			xp[n-1] = mlon;	yp[n-1] = mlat;
		}
		gmt_plot_vector_head (GMT, xp, yp, n, S);
		GMT_free (GMT, xp);	GMT_free (GMT, yp);
		GMT_free (GMT, xp2);	GMT_free (GMT, yp2);
	}
	PSL_command (GMT->PSL, "U\n");
	return (warn);
}

unsigned int GMT_geo_vector (struct GMT_CTRL *GMT, double lon0, double lat0, double azimuth, double length, struct GMT_PEN *pen, struct GMT_SYMBOL *S)
{
	/* GMT_geo_vector takes the location lon0, lat0, azimuth of the vector at that point, and the
	   length (in km), and and draws the vector using the chosen map projection.  If arrow heads
	   have been requested we compute an arc length in degrees that is equivalent to the chosen
	   symbol size.  With arrow heads we also shorten the vector arc so that unfilled vector heads
	   are possible. If a small-circle vector is chosen then azimuth, length may be opening angles
	   1 and 2 if GMT_VEC_ANGLES is set as well. */
	unsigned int warn;
	if ((S->v.status & GMT_VEC_SCALE) == 0) {	/* Must determine the best inch to degree scale for this map */
		S->v.scale = gmt_inch_to_degree_scale (GMT);
		S->v.status |= GMT_VEC_SCALE;
	}

	if (S->v.status & GMT_VEC_POLE)
		warn = gmt_geo_vector_smallcircle (GMT, lon0, lat0, azimuth, length, pen, S);
	else
		warn = gmt_geo_vector_greatcircle (GMT, lon0, lat0, azimuth, length, pen, S);
	return (warn);
}

void GMT_geo_rectangle (struct GMT_CTRL *GMT, double lon, double lat, double width, double height, double azimuth)
{
	/* GMT_geo_rectangle takes the location, axes (in km), and azimuth of a rectangle
	   and draws the rectangle using the chosen map projection */

	int jump;
	double sin_azimuth, cos_azimuth, sinp, cosp, x, y, x_prime, y_prime, rho, c, dim[3];
	double sin_c, cos_c, center, lon_w, lat_w, lon_h, lat_h, xp, yp, xw, yw, xh, yh;
	struct PSL_CTRL *PSL= GMT->PSL;

	azimuth = GMT_azim_to_angle (GMT, lon, lat, 0.1, azimuth);
	GMT_geo_to_xy (GMT, lon, lat, &xp, &yp);		/* Center of rectangle */

	width *= 500.0, height *= 500.0;	/* Convert to meters and get half the size */
	dim[0] = azimuth;
	sincosd (azimuth, &sin_azimuth, &cos_azimuth);
	sincosd (lat, &sinp, &cosp);		/* Set up azimuthal equidistant projection */

	center = (GMT->current.proj.central_meridian < GMT->common.R.wesn[XLO] || GMT->current.proj.central_meridian > GMT->common.R.wesn[XHI]) ? 0.5 * (GMT->common.R.wesn[XLO] + GMT->common.R.wesn[XHI]) : GMT->current.proj.central_meridian;

	/* Get first point width away from center */
	sincos (0.0, &y, &x);
	x *= width;
	y *= height;
	/* Get rotated coordinates in m */
	x_prime = x * cos_azimuth - y * sin_azimuth;
	y_prime = x * sin_azimuth + y * cos_azimuth;
	/* Convert m back to lon lat */
	rho = hypot (x_prime, y_prime);
	c = rho / GMT->current.proj.EQ_RAD;
	sincos (c, &sin_c, &cos_c);
	lat_w = d_asind (cos_c * sinp + (y_prime * sin_c * cosp / rho));
	if ((lat - 90.0) > -GMT_CONV_LIMIT)	/* origin in Northern hemisphere */
		lon_w = lon + d_atan2d (x_prime, -y_prime);
	else if ((lat + 90.0) < GMT_CONV_LIMIT)	/* origin in Southern hemisphere */
		lon_w = lon + d_atan2d (x_prime, y_prime);
	else
		lon_w = lon + d_atan2d (x_prime * sin_c, (rho * cosp * cos_c - y_prime * sinp * sin_c));
	while ((lon_w - center) < -180.0) lon_w += 360.0;
	while ((lon_w - center) > +180.0) lon_w -= 360.0;
	GMT_geo_to_xy (GMT, lon_w, lat_w, &xw, &yw);	/* Get projected x,y coordinates */
	if ((jump = (*GMT->current.map.jump) (GMT, xp, yp, xw, yw)))	/* Adjust for map jumps */
		xw += jump * 2.0 * GMT_half_map_width (GMT, yp);
	dim[1] = 2.0 * hypot (xp - xw, yp - yw);	/* Estimate of rectangle width in plot units (inch) */
	/* Get 2nd point height away from center */
	sincos (M_PI_2, &y, &x);
	x *= width;
	y *= height;
	/* Get rotated coordinates in m */
	x_prime = x * cos_azimuth - y * sin_azimuth;
	y_prime = x * sin_azimuth + y * cos_azimuth;
	/* Convert m back to lon lat */
	rho = hypot (x_prime, y_prime);
	c = rho / GMT->current.proj.EQ_RAD;
	sincos (c, &sin_c, &cos_c);
	lat_h = d_asind (cos_c * sinp + (y_prime * sin_c * cosp / rho));
	if ((lat - 90.0) > -GMT_CONV_LIMIT)	/* origin in Northern hemisphere */
		lon_h = lon + d_atan2d (x_prime, -y_prime);
	else if ((lat + 90.0) < GMT_CONV_LIMIT)	/* origin in Southern hemisphere */
		lon_h = lon + d_atan2d (x_prime, y_prime);
	else
		lon_h = lon + d_atan2d (x_prime * sin_c, (rho * cosp * cos_c - y_prime * sinp * sin_c));
	while ((lon_h - center) < -180.0) lon_h += 360.0;
	while ((lon_h - center) > +180.0) lon_h -= 360.0;
	GMT_geo_to_xy (GMT, lon_h, lat_h, &xh, &yh);
	if ((jump = (*GMT->current.map.jump) (GMT, xp, yp, xh, yh)))	/* Adjust for map jumps */
		xh += jump * 2.0 * GMT_half_map_width (GMT, yp);
	dim[2] = 2.0 * hypot (xp - xh, yp - yh);	/* Estimate of rectangle width in plot units (inch) */
	PSL_plotsymbol (PSL, xp, yp, dim, PSL_ROTRECT);
}

void GMT_draw_front (struct GMT_CTRL *GMT, double x[], double y[], uint64_t n, struct GMT_FRONTLINE *f)
{
	int ngap, tmp_join = 0, tmp_limit = 0;
	bool skip;
	uint64_t i;
	double *s = NULL, xx[4], yy[4], dist = 0.0, w, frac, dx, dy, angle, dir1, dir2;
	double gap, x0, y0, xp, yp, len2, len3, cosa, sina, sa, ca, offx, offy, dim[3];
	struct PSL_CTRL *PSL= GMT->PSL;

	if (n < 2) return;

	s = GMT_memory (GMT, NULL, n, double);
	for (i = 1, s[0] = 0.0; i < n; i++) {
		/* Watch out for longitude wraps */
		dx = x[i] - x[i-1];
		w = GMT_half_map_width (GMT, y[i]);
		if (GMT->current.map.is_world && dx > w) dx = copysign (2.0 * w - fabs (dx), -dx);
		s[i] = s[i-1] + hypot (dx, y[i] - y[i-1]);
	}

	if (f->f_gap > 0.0) {	/* Gave positive interval; adjust so we start and end with a tick on each line */
		ngap = irint (s[n-1] / f->f_gap);
		gap = s[n-1] / ngap;
		dist = f->f_off;	/* Start off at the offset distance [0] */
		ngap++;
	}
	else {	/* Gave negative interval which means the # of ticks required */
		ngap = irint (fabs (f->f_gap));
		if (ngap == 0) {	/* Cannot happen but might as well leave the test in case of snafus */
			GMT_Report (GMT->parent, GMT_MSG_NORMAL, "Warning: Number of front ticks reset from 0 to 1 (check your arguments)\n");
			ngap = 1;
		}
		if (ngap == 1)	/* Single centered tick */
			dist = 0.5 * s[n-1], gap = s[n-1];
		else		/* Equidistantly spaced tick starting at 1st point and ending at last */
			gap = s[n-1] / (ngap - 1);
	}

	len2 = 0.5 * f->f_len;
	len3 = 0.866025404 * f->f_len;
	if (f->f_sense == GMT_FRONT_CENTERED) len3 = len2;
	if (f->f_symbol) {	/* Temporarily use miter to get sharp points at slip vectors */
		tmp_join = PSL->internal.line_join;	PSL_setlinejoin (PSL, 0);
		tmp_limit = PSL->internal.miter_limit;	PSL_setmiterlimit (PSL, 0);
	}
	i = 0;
	while (i < n) {
		while ((s[i] - dist) > -GMT_SMALL) {	/* Time for tick */
			if (i > 0) {
				dx = x[i] - x[i-1];
				dy = y[i] - y[i-1];
			}
			else {
				dx = x[1] - x[0];
				dy = y[1] - y[0];
			}
			if (fabs (dist - s[i]) < GMT_SMALL) {
				x0 = x[i];
				y0 = y[i];
			}
			else {
				frac = (s[i] - dist) / (s[i] - s[i-1]);
				x0 = x[i] - dx * frac;
				y0 = y[i] - dy * frac;
			}
			angle = d_atan2 (dy, dx);
			skip = (GMT->current.map.is_world && fabs (dx) > GMT_half_map_width (GMT, y[i]));	/* Don't do ticks on jumps */
			if (skip) {
				dist += gap;	i++;
				continue;
			}

			switch (f->f_symbol) {
				case GMT_FRONT_TRIANGLE:	/* Triangle */
					switch (f->f_sense) {
						case GMT_FRONT_CENTERED:
							sincos (angle, &sina, &cosa);
							xx[0] = x0 + len2 * cosa;
							yy[0] = y0 + len2 * sina;
							xx[1] = x0 - len3 * sina;
							yy[1] = y0 + len3 * cosa;
							xx[2] = x0 - len2 * cosa;
							yy[2] = y0 - len2 * sina;
							xx[3] = x0 + len3 * sina;
							yy[3] = y0 - len3 * cosa;
							PSL_plotpolygon (PSL, xx, yy, 4);
							break;
						case GMT_FRONT_RIGHT:
							angle += M_PI;
						case GMT_FRONT_LEFT:
							sincos (angle, &sina, &cosa);
							xx[0] = x0 + len2 * cosa;
							yy[0] = y0 + len2 * sina;
							xx[1] = x0 - len3 * sina;
							yy[1] = y0 + len3 * cosa;
							xx[2] = x0 - len2 * cosa;
							yy[2] = y0 - len2 * sina;
							PSL_plotpolygon (PSL, xx, yy, 3);
							break;
					}
					break;

				case GMT_FRONT_CIRCLE:	/* Circles */
					switch (f->f_sense) {
						case GMT_FRONT_CENTERED:
							PSL_plotsymbol (PSL, x0, y0, &(f->f_len), PSL_CIRCLE);
							break;
						case GMT_FRONT_RIGHT:
							angle += M_PI;
						case GMT_FRONT_LEFT:
							dir1 = R2D * angle;
							dir2 = dir1 + 180.0;
							if (dir1 > dir2) dir1 -= 360.0;
							dim[0] = len2, dim[1] = dir1, dim[2] = dir2;
							PSL_plotsymbol (PSL, x0, y0, dim, PSL_WEDGE);
							break;
					}
					break;

				case GMT_FRONT_BOX:	/* Squares */
					switch (f->f_sense) {
						case GMT_FRONT_CENTERED:	/* Full square centered on line */
							sincos (angle, &sina, &cosa);
							xx[0] = x0 + len2 * (cosa + sina);	/* LR */
							yy[0] = y0 + len2 * (sina - cosa);
							xx[1] = x0 + len2 * (cosa - sina);	/* UR */
							yy[1] = y0 + len2 * (sina + cosa);
							xx[2] = x0 + len2 * (-cosa - sina);	/* UL */
							yy[2] = y0 + len2 * (-sina + cosa);
							xx[3] = x0 + len2 * (-cosa + sina);	/* LL */
							yy[3] = y0 + len2 * (-sina - cosa);
							break;
						case GMT_FRONT_RIGHT:
							angle += M_PI;
						case GMT_FRONT_LEFT:
							/* Half square on the chosen side */
							sincos (angle, &sina, &cosa);
							xx[0] = x0 + len2 * (cosa);	/* LR */
							yy[0] = y0 + len2 * (sina);
							xx[1] = x0 + len2 * (cosa - sina);	/* UR */
							yy[1] = y0 + len2 * (sina + cosa);
							xx[2] = x0 + len2 * (-cosa - sina);	/* UL */
							yy[2] = y0 + len2 * (-sina + cosa);
							xx[3] = x0 + len2 * (-cosa);	/* LL */
							yy[3] = y0 + len2 * (-sina);
							break;
					}
					PSL_plotpolygon (PSL, xx, yy, 4);
					break;

				case GMT_FRONT_SLIP: /* draw strike-slip arrows */
					sincos (angle, &sina, &cosa);
					offx = GMT->current.setting.map_annot_offset[0] * sina; /* get offsets from front line */
					offy = GMT->current.setting.map_annot_offset[0] * cosa;
					/* sense == GMT_FRONT_LEFT == left-lateral, R_RIGHT = right lateral */
					/* arrow "above" line */
					sincos (angle + (f->f_sense * 30.0 * D2R), &sa, &ca);
					xp = x0 + f->f_sense * offx;
					yp = y0 - f->f_sense * offy;
					xx[0] = xp - len2 * cosa;
					yy[0] = yp - len2 * sina;
					xx[1] = xp + len2 * cosa;
					yy[1] = yp + len2 * sina;
					xx[2] = xx[1] - len2 * ca;
					yy[2] = yy[1] - len2 * sa;
					PSL_plotline (PSL, xx, yy, 3, PSL_MOVE + PSL_STROKE);

					/* arrow "below" line */
					sincos (angle - (f->f_sense * 150.0 *D2R), &sa, &ca);
					xp = x0 - f->f_sense * offx;
					yp = y0 + f->f_sense * offy;
					xx[0] = xp + len2 * cosa;
					yy[0] = yp + len2 * sina;
					xx[1] = xp - len2 * cosa;
					yy[1] = yp - len2 * sina;
					xx[2] = xx[1] - len2 * ca;
					yy[2] = yy[1] - len2 * sa;
					PSL_plotline (PSL, xx, yy, 3, PSL_MOVE + PSL_STROKE);
					break;

				case GMT_FRONT_FAULT:	/* Normal fault ticks */
					xx[0] = xx[1] = x0, yy[0] = yy[1] = y0;
					if (f->f_sense == GMT_FRONT_CENTERED) {
						angle -= M_PI_2;
						sincos (angle, &sina, &cosa);
						xx[0] += len2 * cosa;
						yy[0] += len2 * sina;
						xx[1] -= len2 * cosa;
						yy[1] -= len2 * sina;
					}
					else {
						angle += (f->f_sense * M_PI_2);
						sincos (angle, &sina, &cosa);
						xx[1] += len2 * cosa;
						yy[1] += len2 * sina;
					}
					PSL_plotline (PSL, xx, yy, 2, PSL_MOVE + PSL_STROKE);
					break;
			}
			dist += gap;
		}
		i++;
	}
	GMT_free (GMT, s);
	if (f->f_symbol) {	/* Switch line join style back */
		PSL_setlinejoin (PSL, tmp_join);
		PSL_setmiterlimit (PSL, tmp_limit);
	}
}

void GMT_plane_perspective (struct GMT_CTRL *GMT, int plane, double level)
{
	/* This routine write the PostScript code to change any following matter printed in the plane
	 * of the paper into a perspective view of that plane based on the GMT->current.proj.z_project
	 * parameters (azimuth and elevation).
	 * The plane is portrayed as a plane of constant X, Y, or Z.
	 * Input arguments:
	 * GMT	: The GMT struct
	 * PSL	: The PSL struct
	 * plane: The perspective plane if a constant X, Y, or Z (GMT_X = 0, GMT_Y = 1, GMT_Z = 2)
	 *        To indicate that the z-level is not in projected but "world" coordinates, add GMT_ZW = 3
	 *        To reset to normal printing, use -1.
	 * level: Level of X, Y, or Z in projected coordinates (inch).
	 */
	double a, b, c, d, e, f;
	struct PSL_CTRL *PSL= GMT->PSL;

	/* Only do this in 3D mode */
	if (!GMT->current.proj.three_D) return;

	/* Nothing changed since last call, hence ignore */
	if (plane == GMT->current.proj.z_project.plane && GMT_eq(level,GMT->current.proj.z_project.level)) return;

	/* Store value of level (store plane at end) */
	GMT->current.proj.z_project.level = level;

	/* Concat contains the proper derivatives of these functions:
	x_out = - x * GMT->current.proj.z_project.cos_az + y * GMT->current.proj.z_project.sin_az + GMT->current.proj.z_project.x_off;
	y_out = - (x * GMT->current.proj.z_project.sin_az + y * GMT->current.proj.z_project.cos_az) *
		GMT->current.proj.z_project.sin_el + z * GMT->current.proj.z_project.cos_el + GMT->current.proj.z_project.y_off;
	*/

	a = b = c = d = e = f = 0.0;
	if (plane < 0)			/* Reset to original matrix */
		PSL_command (PSL, "PSL_GPP setmatrix\n");
	else {	/* New perspective plane: compute all derivatives and use full matrix */
		if (plane >= GMT_ZW) level = GMT_z_to_zz (GMT, level);	/* First convert world z coordinate to projected z coordinate */
		switch (plane % 3) {
			case GMT_X:	/* Constant x, Convert y,z to x',y' */
				a = GMT->current.proj.z_project.sin_az;
				b = -GMT->current.proj.z_project.cos_az * GMT->current.proj.z_project.sin_el;
				c = 0.0;
				d = GMT->current.proj.z_project.cos_el;
				e = GMT->current.proj.z_project.x_off - level * GMT->current.proj.z_project.cos_az;
				f = GMT->current.proj.z_project.y_off - level * GMT->current.proj.z_project.sin_az * GMT->current.proj.z_project.sin_el;
				break;
			case GMT_Y:	/* Constant y. Convert x,z to x',y' */
				a = -GMT->current.proj.z_project.cos_az;
				b = -GMT->current.proj.z_project.sin_az * GMT->current.proj.z_project.sin_el;
				c = 0.0;
				d = GMT->current.proj.z_project.cos_el;
				e = GMT->current.proj.z_project.x_off + level * GMT->current.proj.z_project.sin_az;
				f = GMT->current.proj.z_project.y_off - level * GMT->current.proj.z_project.cos_az * GMT->current.proj.z_project.sin_el;
				break;
			case GMT_Z:	/* Constant z. Convert x,y to x',y' */
				a = -GMT->current.proj.z_project.cos_az;
				b = -GMT->current.proj.z_project.sin_az * GMT->current.proj.z_project.sin_el;
				c = GMT->current.proj.z_project.sin_az;
				d = -GMT->current.proj.z_project.cos_az * GMT->current.proj.z_project.sin_el;
				e = GMT->current.proj.z_project.x_off;
				f = GMT->current.proj.z_project.y_off + level * GMT->current.proj.z_project.cos_el;
				break;
		}

		/* First restore the old matrix or save the old one when that was not done before */
		PSL_command (PSL, "%s [%g %g %g %g %g %g] concat\n",
			(GMT->current.proj.z_project.plane >= 0) ? "PSL_GPP setmatrix" : "/PSL_GPP matrix currentmatrix def",
			a, b, c, d, e * PSL->internal.x2ix, f * PSL->internal.y2iy);
	}

	/* Store value of plane */
	GMT->current.proj.z_project.plane = plane;
}<|MERGE_RESOLUTION|>--- conflicted
+++ resolved
@@ -3269,13 +3269,7 @@
 	PSL_command (PSL, "V ");
 	PSL_setorigin (PSL, x0, y0, 0.0, PSL_FWD);
 	GMT_set_meminc (GMT, GMT_SMALL_CHUNK);
-<<<<<<< HEAD
-	type = symbol->type;	/* Link to top level head info */
-	start = symbol->start;	/* Link to top level head info */
-
-=======
-	
->>>>>>> 87fa0571
+
 	s = symbol->first;
 	id = 0;
 	while (s) {
