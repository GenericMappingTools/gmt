--- conflicted
+++ resolved
@@ -629,12 +629,8 @@
 		yn = n;
 	}
 	nx = GMT_linear_array (GMT, w, e, dval, GMT->current.map.frame.axis[GMT_X].phase, &x);
-<<<<<<< HEAD
-	for (i = 0; i < nx - idup; i++)
-=======
 	for (i = 0; i < nx - idup; i++)  {
 		GMT_Report (GMT->parent, GMT_MSG_DEBUG, "Draw meridian = %g from %g to %g\n", x[i], ys, yn);
->>>>>>> cf8466c8
 		gmt_map_lonline (GMT, PSL, x[i], ys, yn);
 	}
 	if (nx) GMT_free (GMT, x);
@@ -747,12 +743,8 @@
 	}
 	else
 		ny = GMT_linear_array (GMT, s, n, dval, GMT->current.map.frame.axis[GMT_Y].phase, &y);
-<<<<<<< HEAD
-	for (i = 0; i < ny; i++)
-=======
 	for (i = 0; i < ny; i++) {
 		GMT_Report (GMT->parent, GMT_MSG_DEBUG, "Draw parallel = %g from %g to %g\n", y[i], w, e);
->>>>>>> cf8466c8
 		gmt_map_latline (GMT, PSL, y[i], w, e);
 	}
 	if (ny) GMT_free (GMT, y);
