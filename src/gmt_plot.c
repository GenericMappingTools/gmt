--- conflicted
+++ resolved
@@ -921,17 +921,10 @@
 	radius = hypot (x1 - GMT->current.proj.c_x0, y1 - GMT->current.proj.c_y0);
 	s = ((GMT->current.proj.north_pole && side == 2) || (!GMT->current.proj.north_pole && side == 0)) ? -1.0 : +1.0;	/* North: needs shorter radius.  South: Needs longer radius (opposite in S hemi) */
 	r_inc = s*scale[0] * width;
-<<<<<<< HEAD
 	if (gmt_M_is_azimuthal(GMT) && gmt_M_360_range (lonA, lonB)) {	/* Full 360-degree cirle */
 		PSL_plotarc (PSL, GMT->current.proj.c_x0, GMT->current.proj.c_y0, radius, 0.0, 360.0, PSL_MOVE|PSL_STROKE);
 		PSL_plotarc (PSL, GMT->current.proj.c_x0, GMT->current.proj.c_y0, radius + r_inc, 0.0, 360.0, PSL_MOVE|PSL_STROKE);
 		if (secondary_too) PSL_plotarc (PSL, GMT->current.proj.c_x0, GMT->current.proj.c_y0, radius + 2.0 * r_inc, 0.0, 360.0, PSL_MOVE|PSL_STROKE);
-=======
-	if (gmt_M_is_azimuthal(GMT) && gmt_M_360_range (lonA, lonB)) {	/* Full 360-degree circle */
-		PSL_plotarc (PSL, GMT->current.proj.c_x0, GMT->current.proj.c_y0, radius, 0.0, 360.0, PSL_MOVE + PSL_STROKE);
-		PSL_plotarc (PSL, GMT->current.proj.c_x0, GMT->current.proj.c_y0, radius + r_inc, 0.0, 360.0, PSL_MOVE + PSL_STROKE);
-		if (secondary_too) PSL_plotarc (PSL, GMT->current.proj.c_x0, GMT->current.proj.c_y0, radius + 2.0 * r_inc, 0.0, 360.0, PSL_MOVE + PSL_STROKE);
->>>>>>> 3292e0ef
 	}
 	else {
 		az1 = d_atan2d (y1 - GMT->current.proj.c_y0, x1 - GMT->current.proj.c_x0);
