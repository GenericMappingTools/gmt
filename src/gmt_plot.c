--- conflicted
+++ resolved
@@ -4772,12 +4772,8 @@
 	uint64_t k, n, n2;
 	double Ai[3], Ao[3], Px[3], X[3], R[3][3], R0[3][3], w, step;
 	struct GMT_DATASEGMENT *L = GMT_memory (GMT, NULL, 1, struct GMT_DATASEGMENT);
-<<<<<<< HEAD
-
-=======
 	GMT_UNUSED(B);
 	
->>>>>>> c517befc
 	GMT_cross3v (GMT, A, C->P, Px);	/* Px is Pole to plane through A and P  */
 	GMT_normalize3v (GMT, Px);			/* Rotation pole unit vector */
 	/* Rotate A back/fore by rotation angle of +/- pen halfwidth about Px */
