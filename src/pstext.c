/*--------------------------------------------------------------------
 *
 *	Copyright (c) 1991-2020 by the GMT Team (https://www.generic-mapping-tools.org/team.html)
 *	See LICENSE.TXT file for copying and redistribution conditions.
 *
 *	This program is free software; you can redistribute it and/or modify
 *	it under the terms of the GNU Lesser General Public License as published by
 *	the Free Software Foundation; version 3 or any later version.
 *
 *	This program is distributed in the hope that it will be useful,
 *	but WITHOUT ANY WARRANTY; without even the implied warranty of
 *	MERCHANTABILITY or FITNESS FOR A PARTICULAR PURPOSE.  See the
 *	GNU Lesser General Public License for more details.
 *
 *	Contact info: www.generic-mapping-tools.org
 *--------------------------------------------------------------------*/
/*
 * Brief synopsis: pstext will read (x, y[, z][, font, angle, justify], text) from input
 * and plot the text strings at (x,y) on a map using the font attributes
 * and justification selected by the user.  Alternatively (with -M), read
 * one or more text paragraphs to be typeset.
 *
 * Author:	Paul Wessel
 * Date:	1-JAN-2010
 * Version:	6 API
 */

#include "gmt_dev.h"

#define THIS_MODULE_CLASSIC_NAME	"pstext"
#define THIS_MODULE_MODERN_NAME	"text"
#define THIS_MODULE_LIB		"core"
#define THIS_MODULE_PURPOSE	"Plot or typeset text"
#define THIS_MODULE_KEYS	"<D{,>X}"
#define THIS_MODULE_NEEDS	"JR"
#define THIS_MODULE_OPTIONS "-:>BJKOPRUVXYaefhpqtxy" GMT_OPT("Ec")

EXTERN_MSC void gmtlib_enforce_rgb_triplets (struct GMT_CTRL *GMT, char *text, unsigned int size);

#define PSTEXT_CLIPPLOT		1
#define PSTEXT_CLIPONLY		2

#define PSTEXT_SHOW_FONTS	128

#define GET_REC_TEXT	0	/* Free-form text as trailing text in the record */
#define GET_SEG_LABEL	1	/* Use the current segment label (-L<label>) as the text */
#define GET_SEG_HEADER	2	/* Use the current segment header as the text */
#define GET_CMD_TEXT	3	/* Use the given +t<text> as the text */
#define GET_CMD_FORMAT	4	/* Format z-column using given format (or FORMAT_FLOAT_OUT) */
#define GET_REC_NUMBER	5	/* Use record number (relative to given offset) as text */

struct PSTEXT_CTRL {
	struct PSTEXT_A {	/* -A */
		bool active;
	} A;
	struct PSTEXT_C {	/* -C[<dx>/<dy>][+to|O|c|C] */
		bool active;
		bool percent;
		double dx, dy;
		char mode;
	} C;
	struct PSTEXT_D {	/* -D[j]<dx>[/<dy>][v[<pen>]] */
		bool active;
		bool line;
		int justify;
		double dx, dy;
		struct GMT_PEN pen;
	} D;
	struct PSTEXT_F {	/* -F[+c+f<fontinfo>+a<angle>+j<justification>+l|h|r|z|t] */
		bool active;
		bool read_font;		/* True if we must read fonts from input file */
		bool orientation;	/* True if we should treat angles as orientations for text */
		bool mixed;		/* True if input record contains a text item */
		bool get_xy_from_justify;	/* True if +c was given and we just get it from input */
		bool word;		/* True if we are to select a single word from the trailing text as the label */
		bool no_input;		/* True if we give a single static text and place it via +c */
		struct GMT_FONT font;
		double angle;
		int justify, R_justify, nread, first, w_col;
		unsigned int get_text;	/* 0 = from data record, 1 = segment label (+l), 2 = segment header (+h), 3 = specified text (+t), 4 = format z using text (+z) */
		char read[4];		/* Contains a|A, c, f, and/or j in order required to be read from input */
		char *text;
	} F;
	struct PSTEXT_G {	/* -G<fill> | -G[+n] */
		bool active;
		unsigned int mode;
		struct GMT_FILL fill;
	} G;
	struct PSTEXT_L {	/* -L */
		bool active;
	} L;
	struct PSTEXT_M {	/* -M */
		bool active;
	} M;
	struct PSTEXT_N {	/* -N */
		bool active;
	} N;
	struct PSTEXT_Q {	/* -Q<case> */
		bool active;
		int mode;	/* 0 = do nothing, -1 = force lower case, +1 = force upper case */
	} Q;
	struct PSTEXT_S {	/* -S<pen> */
		bool active;
		struct GMT_PEN pen;
	} S;
	struct PSTEXT_W {	/* -W[<pen>] */
		bool active;
		struct GMT_PEN pen;
	} W;
	struct PSTEXT_Z {	/* -Z<z_level> */
		bool active;
	} Z;
};

struct PSTEXT_INFO {
	int text_justify;
	int block_justify;
	int boxflag;
	int space_flag;
	double x_offset, y_offset;	/* Offset from reference point */
	double line_spacing;
	double paragraph_width;
	double paragraph_angle;
	double x_space, y_space;	/* Extra spacing between box and text */
	struct GMT_FONT font;
	struct GMT_PEN boxpen;
	struct GMT_PEN vecpen;
	struct GMT_FILL boxfill;
};

static void *New_Ctrl (struct GMT_CTRL *GMT) {	/* Allocate and initialize a new control structure */
	struct PSTEXT_CTRL *C;

	C = gmt_M_memory (GMT, NULL, 1, struct PSTEXT_CTRL);

	/* Initialize values whose defaults are not 0/false/NULL */

	C->D.pen = C->W.pen = GMT->current.setting.map_default_pen;
	C->C.dx = C->C.dy = GMT_TEXT_CLEARANCE;	/* 15% of font size is default clearance */
	C->C.percent = true;
	C->C.mode = 'o';	/* Rectangular box shape */
	C->F.justify = PSL_MC;		/* MC is the default */
	C->F.font = GMT->current.setting.font_annot[GMT_PRIMARY];		/* Default font */
	C->F.font.set = 0;
	gmt_init_fill (GMT, &C->G.fill, -1.0, -1.0, -1.0);	/* No fill */
	C->S.pen = GMT->current.setting.map_default_pen;

	return (C);
}

static void Free_Ctrl (struct GMT_CTRL *GMT, struct PSTEXT_CTRL *C) {	/* Deallocate control structure */
	if (!C) return;
	gmt_M_str_free (C->F.text);
	gmt_M_free (GMT, C);
}

GMT_LOCAL void pstext_output_words (struct GMT_CTRL *GMT, struct PSL_CTRL *PSL, double x, double y, char *text, struct PSTEXT_INFO *T) {
	double offset[2];

	gmt_M_memcpy (PSL->current.rgb[PSL_IS_FILL], GMT->session.no_rgb, 3, double);	/* Reset to -1,-1,-1 since text setting must set the color desired */
	gmt_M_memcpy (PSL->current.rgb[PSL_IS_STROKE], GMT->session.no_rgb, 3, double);	/* Reset to -1,-1,-1 since text setting must set the color desired */
	if (T->space_flag) {	/* Meant % of fontsize */
		offset[0] = 0.01 * T->x_space * T->font.size / PSL_POINTS_PER_INCH;
		offset[1] = 0.01 * T->y_space * T->font.size / PSL_POINTS_PER_INCH;
	}
	else {	/* Gave in distance units */
		offset[0] = T->x_space;
		offset[1] = T->y_space;
	}

	/* Set some paragraph parameters */
	PSL_setparagraph (PSL, T->line_spacing, T->paragraph_width, T->text_justify);
	PSL_setfont (PSL, T->font.id);

	if (T->boxflag & 32) {	/* Need to draw a vector from (x,y) to the offset text */
		gmt_setpen (GMT, &(T->vecpen));
		PSL_plotsegment (PSL, x, y, x + T->x_offset, y + T->y_offset);
	}
	x += T->x_offset;	y += T->y_offset;	/* Move to the actual reference point */
	if (T->boxflag) {	/* Need to lay down the box first, then place text */
		int mode = 0;
		struct GMT_FILL *fill = NULL;
		if (T->boxflag & 1) gmt_setpen (GMT, &(T->boxpen));		/* Change current pen */
		if (T->boxflag & 2) fill = &(T->boxfill);			/* Determine if fill or not */
		if (T->boxflag & 3) gmt_setfill (GMT, fill, T->boxflag & 1);	/* Change current fill and/or outline */
		if (T->boxflag & 1) mode = PSL_RECT_STRAIGHT;			/* Set correct box shape */
		if (T->boxflag & 4) mode = PSL_RECT_ROUNDED;
		if (T->boxflag & 8) mode = PSL_RECT_CONCAVE;
		if (T->boxflag & 16) mode = PSL_RECT_CONVEX;
		/* Compute text box, draw/fill it, and in the process store the text in the PS file for next command */
		PSL_plotparagraphbox (PSL, x, y, T->font.size, text, T->paragraph_angle, T->block_justify, offset, mode);
		/* Passing NULL means we typeset using the last stored paragraph info */
		gmt_setfont (GMT, &T->font);
		PSL_plotparagraph (PSL, x, y, T->font.size, NULL, T->paragraph_angle, T->block_justify);
	}
	else {	/* No box beneath */
		gmt_setfont (GMT, &T->font);
		PSL_plotparagraph (PSL, x, y, T->font.size, text, T->paragraph_angle, T->block_justify);
	}
}

GMT_LOCAL void pstext_load_parameters_pstext (struct GMT_CTRL *GMT, struct PSTEXT_INFO *T, struct PSTEXT_CTRL *C) {
	gmt_M_memset (T, 1, struct PSTEXT_INFO);
	if (C->C.mode != 'o' && C->C.dx == 0.0 && C->C.dy == 0.0) {
		GMT_Report (GMT->parent, GMT_MSG_ERROR, "Cannot have non-rectangular text box if clearance (-C) is zero.\n");
		C->C.mode = 'o';
	}
	T->x_space = C->C.dx;
	T->y_space = C->C.dy;
	T->space_flag = (C->C.percent) ? 1 : 0;
	if (C->D.active) {
		T->x_offset = C->D.dx;
		T->y_offset = C->D.dy;
		if (C->D.line) T->boxflag |= 32;
		T->vecpen = C->D.pen;
	}
	if (C->W.active || C->G.active) {
		if (C->W.active) T->boxflag |= 1;	/* Want box outline */
		if (C->G.active) T->boxflag |= 2;	/* Want filled box */
		if (C->C.mode == 'O') T->boxflag |= 4;	/* Want rounded box outline */
		if (C->C.mode == 'c') T->boxflag |= 8;	/* Want concave box outline */
		if (C->C.mode == 'C') T->boxflag |= 16;	/* Want convex box outline */
		T->boxpen = C->W.pen;
		T->boxfill = C->G.fill;
	}
	/* Initialize default attributes */
	T->font = C->F.font;
	T->paragraph_angle = C->F.angle;
	T->block_justify = C->F.justify;
}

GMT_LOCAL int pstext_get_input_format_version (struct GMT_CTRL *GMT, char *buffer, int mode) {
	/* Try to determine if input is the old GMT4-style format.
	 * mode = 0 means normal text records, mode = 1 means paragraph mode.
	 * Return 4 if GMT 4, 5 if GMT 5, -1 if nothing can be done */

	int n, k;
	char size[GMT_LEN256] = {""}, angle[GMT_LEN256] = {""}, font[GMT_LEN256] = {""}, just[GMT_LEN256] = {""}, txt[GMT_BUFSIZ] = {""};
	char spacing[GMT_LEN256] = {""}, width[GMT_LEN256] = {""}, pjust[GMT_LEN256] = {""};

	if (!buffer || !buffer[0]) return (-1);	/* Nothing to work with */

	if (mode) {	/* Paragraph control record */
		n = sscanf (buffer, "%s %s %s %s %s %s %s\n", size, angle, font, just, spacing, width, pjust);
		if (n < 7) return (5);	/* Clearly not the old format since missing items */
	}
	else {		/* Regular text record */
		n = sscanf (buffer, "%s %s %s %s %[^\n]", size, angle, font, just, txt);
		if (n < 5) return (5);	/* Clearly not the old format since missing items */
	}
	if (gmt_not_numeric (GMT, angle)) return (5);	/* Since angle is not a number */
	k = (int)strlen (size) - 1;
	if (size[k] == 'c' || size[k] == 'i' || size[k] == 'm' || size[k] == 'p') size[k] = '\0';	/* Chop of unit */
	if (gmt_not_numeric (GMT, size)) return (5);	/* Since size is not a number */
	if (gmt_just_decode (GMT, just, PSL_NO_DEF) == -99) return (5);	/* Since justify not in correct format */
	if (mode) {	/* A few more checks for paragraph mode */
		k = (int)strlen (spacing) - 1;
		if (spacing[k] == 'c' || spacing[k] == 'i' || spacing[k] == 'm' || spacing[k] == 'p') spacing[k] = '\0';	/* Chop of unit */
		if (gmt_not_numeric (GMT, spacing)) return (5);	/* Since spacing is not a number */
		k = (int)strlen (width) - 1;
		if (width[k] == 'c' || width[k] == 'i' || width[k] == 'm' || width[k] == 'p') width[k] = '\0';	/* Chop of unit */
		if (gmt_not_numeric (GMT, width)) return (5);		/* Since width is not a number */
		if (!(pjust[0] == 'j' && pjust[1] == '\0') && gmt_just_decode (GMT, pjust, PSL_NONE) == -99) return (5);
	}

	/* Well, seems like the old format so far */
	GMT_Report (GMT->parent, GMT_MSG_COMPAT, "Use of old style pstext input is deprecated.\n");
	return (4);
}

static int usage (struct GMTAPI_CTRL *API, int level) {
	/* This displays the pstext synopsis and optionally full usage information */
	bool show_fonts = false;

	const char *name = gmt_show_name_and_purpose (API, THIS_MODULE_LIB, THIS_MODULE_CLASSIC_NAME, THIS_MODULE_PURPOSE);
	if (level & PSTEXT_SHOW_FONTS) show_fonts = true, level -= PSTEXT_SHOW_FONTS;	/* Deal with the special bitflag for showing the fonts */
	if (level == GMT_MODULE_PURPOSE) return (GMT_NOERROR);
	GMT_Message (API, GMT_TIME_NONE, "usage: %s [<table>] %s %s [-A] [%s]\n", name, GMT_J_OPT, GMT_Rgeoz_OPT, GMT_B_OPT);
	GMT_Message (API, GMT_TIME_NONE, "\t[-C[<dx>/<dy>][+to|O|c|C]] [-D[j|J]<dx>[/<dy>][+v[<pen>]]\n");
	GMT_Message (API, GMT_TIME_NONE, "\t[-F[+a[<angle>]][+c[<justify>]][+f[<font>]][+h|l|r[<first>]|+t<text>|+z[<fmt>]][+j[<justify>]]] [-G[<color>][+n]] %s\n", API->K_OPT);
	GMT_Message (API, GMT_TIME_NONE, "\t[-L] [-M] [-N] %s%s[-Q<case>] [%s] [%s]\n", API->O_OPT, API->P_OPT, GMT_U_OPT, GMT_V_OPT);
	GMT_Message (API, GMT_TIME_NONE, "\t[-W[<pen>] [%s] [%s] [-Z[<zlevel>|+]]\n", GMT_X_OPT, GMT_Y_OPT);
	GMT_Message (API, GMT_TIME_NONE, "\t[%s] %s[%s] [%s]\n\t[%s] [-it<word>]\n", GMT_a_OPT, API->c_OPT, GMT_e_OPT, GMT_f_OPT, GMT_h_OPT);
	GMT_Message (API, GMT_TIME_NONE, "\t[%s] %s]\n\t[%s] [%s] [%s]\n\n", GMT_p_OPT, GMT_qi_OPT, GMT_tv_OPT, GMT_colon_OPT, GMT_PAR_OPT);
	GMT_Message (API, GMT_TIME_NONE, "\tReads (x,y[,fontinfo,angle,justify],text) from <table> [or stdin].\n");
	GMT_Message (API, GMT_TIME_NONE, "\tOR (with -M) one or more text paragraphs with formatting info in the segment header.\n");
	GMT_Message (API, GMT_TIME_NONE, "\tBuilt-in escape sequences:\n");
	GMT_Message (API, GMT_TIME_NONE, "\t   @~ toggles between current font and Symbol font.\n");
	GMT_Message (API, GMT_TIME_NONE, "\t   @%%<no>%% switches to font number <no>; @%%%% resets font.\n");
	GMT_Message (API, GMT_TIME_NONE, "\t   @:<size>: switches font size; @:: resets font size.\n");
	GMT_Message (API, GMT_TIME_NONE, "\t   @;<color>; switches font color; @;; resets font color.\n");
	GMT_Message (API, GMT_TIME_NONE, "\t   @+ toggles between normal and superscript mode.\n");
	GMT_Message (API, GMT_TIME_NONE, "\t   @- toggles between normal and subscript mode.\n");
	GMT_Message (API, GMT_TIME_NONE, "\t   @# toggles between normal and Small Caps mode.\n");
	GMT_Message (API, GMT_TIME_NONE, "\t   @_ toggles between normal and underlined text.\n");
	GMT_Message (API, GMT_TIME_NONE, "\t   @!<char1><char2> makes one composite character.\n");
	GMT_Message (API, GMT_TIME_NONE, "\t   @. prints the degree symbol.\n");
	GMT_Message (API, GMT_TIME_NONE, "\t   @@ prints the @ sign itself.\n");
	GMT_Message (API, GMT_TIME_NONE, "\t   Use @a|c|e|in|o|s|u|A|C|E|N|O|U for accented European characters.\n");
	GMT_Message (API, GMT_TIME_NONE, "\t(See module documentation for more information).\n\n");

	if (show_fonts) {	/* List fonts */
		unsigned int i;
		GMT_Message (API, GMT_TIME_NONE, "\n\tFont #	Font Name\n");
		GMT_Message (API, GMT_TIME_NONE, "\t------------------------------------\n");
		for (i = 0; i < API->GMT->session.n_fonts; i++)
			GMT_Message (API, GMT_TIME_NONE, "\t%3ld\t%s\n", i, API->GMT->session.font[i].name);
		GMT_Message (API, GMT_TIME_NONE, "For additional fonts, see \"Using non-default fonts with GMT\" in the documentation.\n");
	}

	if (show_fonts) return (GMT_NOERROR);
	if (level == GMT_SYNOPSIS) return (GMT_MODULE_SYNOPSIS);

	GMT_Option (API, "J-Z,R");
	GMT_Message (API, GMT_TIME_NONE, "\n\tOPTIONS:\n");
	GMT_Message (API, GMT_TIME_NONE, "\t<table> is one or more ASCII files with text to be plotted.\n");
	GMT_Message (API, GMT_TIME_NONE, "\t   If no files are given, standard input is read.\n");
	GMT_Message (API, GMT_TIME_NONE, "\t-A Angles given as azimuths; convert to directions using current projection.\n");
	GMT_Option (API, "B-");
	GMT_Message (API, GMT_TIME_NONE, "\t-C Set the clearance between characters and surrounding box.  Only used\n");
	GMT_Message (API, GMT_TIME_NONE, "\t   if -W has been set.  Append units {%s} or %% of fontsize [%d%%].\n", GMT_DIM_UNITS_DISPLAY, GMT_TEXT_CLEARANCE);
	GMT_Message (API, GMT_TIME_NONE, "\t   Optionally append +t<shape> when -G and/or -W is used. Select o for rectangle [Default]\n");
	GMT_Message (API, GMT_TIME_NONE, "\t   or O for rectangle with rounded corners.  For -M you can also set c for concave and C for convex rectangle.\n");
	GMT_Message (API, GMT_TIME_NONE, "\t-D Add <add_x>,<add_y> to the text origin AFTER projecting with -J [0/0].\n");
	GMT_Message (API, GMT_TIME_NONE, "\t   Use -Dj to move text origin away from point (direction determined by text's justification).\n");
	GMT_Message (API, GMT_TIME_NONE, "\t   Upper case -DJ will shorten diagonal shifts at corners by sqrt(2).\n");
	GMT_Message (API, GMT_TIME_NONE, "\t   Append +v[<pen>] to draw line from text to original point.  If <add_y> is not given it equals <add_x>.\n");
	GMT_Message (API, GMT_TIME_NONE, "\t-F Specify values for text attributes that apply to all text records:\n");
	GMT_Message (API, GMT_TIME_NONE, "\t   +a[<angle>] specifies the baseline angle for all text [0].\n");
	GMT_Message (API, GMT_TIME_NONE, "\t     Use +A to force text-baselines in the -90/+90 range.\n");
	GMT_Message (API, GMT_TIME_NONE, "\t   +c<justify> get the corresponding coordinate from the -R string instead of a given (x,y).\n");
	GMT_Message (API, GMT_TIME_NONE, "\t   +f[<fontinfo>] sets the size, font, and optionally the text color [%s].\n",
		gmt_putfont (API->GMT, &API->GMT->current.setting.font_annot[GMT_PRIMARY]));
	GMT_Message (API, GMT_TIME_NONE, "\t   +j[<justify>] sets text justification relative to given (x,y) coordinate.\n");
	GMT_Message (API, GMT_TIME_NONE, "\t     Give a 2-char combo from [T|M|B][L|C|R] (top/middle/bottom/left/center/right) [CM].\n");
	GMT_Message (API, GMT_TIME_NONE, "\t   Normally, the text is read from the data records.  Alternative ways to provide text:\n");
	GMT_Message (API, GMT_TIME_NONE, "\t     +h will use as text the most recent segment header.\n");
	GMT_Message (API, GMT_TIME_NONE, "\t     +l will use as text the label specified via -L<label> in the most recent segment header.\n");
	GMT_Message (API, GMT_TIME_NONE, "\t     +r[<first>] will use the current record number, starting at <first> [0].\n");
	GMT_Message (API, GMT_TIME_NONE, "\t     +t<text> will use the specified text as is. Add modifier last if text contains + characters.\n");
	GMT_Message (API, GMT_TIME_NONE, "\t     +z[<fmt>] will use formatted input z values (but see -Z) via format <fmt> [FORMAT_FLOAT_MAP].\n");
	GMT_Message (API, GMT_TIME_NONE, "\t   If the modifiers +f|a|j is not followed by a value we read the information from the\n");
	GMT_Message (API, GMT_TIME_NONE, "\t   data file in the order given by the -F option.  Only one of +h or +l can be specified.\n");
	GMT_Message (API, GMT_TIME_NONE, "\t   Note: +h|l modifiers cannot be used in paragraph mode (-M).\n");
	GMT_Message (API, GMT_TIME_NONE, "\t-G Paint the box underneath the text with specified color [Default is no paint].\n");
	GMT_Message (API, GMT_TIME_NONE, "\t   Alternatively, give no fill to plot text then activate clip paths based on text (and -C).\n");
	GMT_Message (API, GMT_TIME_NONE, "\t   Append +n to NOT plot the text and only then activate clipping.\n");
	GMT_Message (API, GMT_TIME_NONE, "\t   Use psclip -C to deactivate the clipping.  Cannot be used with paragraph mode (-M).\n");
	GMT_Option (API, "K");
	GMT_Message (API, GMT_TIME_NONE, "\t-L List the font-numbers and font-names available, then exits.\n");
	GMT_Message (API, GMT_TIME_NONE, "\t-M Set paragraph text mode [Default is single item mode].\n");
	GMT_Message (API, GMT_TIME_NONE, "\t   Expects (x y fontinfo angle justify linespace parwidth parjust) in segment header\n");
	GMT_Message (API, GMT_TIME_NONE, "\t   followed by lines with one or more paragraphs of text.\n");
	GMT_Message (API, GMT_TIME_NONE, "\t   parjust is one of (l)eft, (c)enter, (r)ight, or (j)ustified.\n");
	GMT_Message (API, GMT_TIME_NONE, "\t-N Do Not clip text that exceeds the map boundaries [Default will clip].\n");
	GMT_Option (API, "O,P");
	GMT_Message (API, GMT_TIME_NONE, "\t-Q For all text to be (l)lower or (u)pper-case [Default leaves text as is].\n");
	GMT_Option (API, "U,V");
	gmt_pen_syntax (API->GMT, 'W', NULL, "Draw a box around the text with the specified pen [Default pen is %s].", 0);
	GMT_Option (API, "X");
	GMT_Message (API, GMT_TIME_NONE, "\t-Z For 3-D plots: expect records to have a z value in the 3rd column (i.e., x y z ...).\n");
	GMT_Message (API, GMT_TIME_NONE, "\t   Note that -Z+ also sets -N.  Note: if -F+z is used the text is based on the 4th data column.\n");
	GMT_Option (API, "a,c,e,f,h");
	GMT_Message (API, GMT_TIME_NONE, "\t-i Append t<word> to use word number <word> (0 is first) in the text as the label [all the text].\n");
	GMT_Option (API, "p,qi,t");
	GMT_Message (API, GMT_TIME_NONE, "\t   For plotting text with variable transparency read from file, give no value.\n");
	GMT_Option (API, ":,.");

	return (GMT_MODULE_USAGE);
}

static int parse (struct GMT_CTRL *GMT, struct PSTEXT_CTRL *Ctrl, struct GMT_OPTION *options) {
	/* This parses the options provided to pstext and sets parameters in Ctrl.
	 * Note Ctrl has already been initialized and non-zero default values set.
	 * Any GMT common options will override values set previously by other commands.
	 * It also replaces any file names specified as input or output with the data ID
	 * returned when registering these sources/destinations with the API.
	 */

	int j, k;
	unsigned int pos, n_errors = 0;
	bool explicit_justify = false, mess = false;
	char txt_a[GMT_LEN256] = {""}, txt_b[GMT_LEN256] = {""}, p[GMT_BUFSIZ] = {""}, *c = NULL, *q = NULL;
	struct GMT_OPTION *opt = NULL;
	struct GMTAPI_CTRL *API = GMT->parent;

	for (opt = options; opt; opt = opt->next) {	/* Process all the options given */

		switch (opt->option) {

			case '<':	/* Input files */
				if (GMT_Get_FilePath (GMT->parent, GMT_IS_DATASET, GMT_IN, GMT_FILE_REMOTE, &(opt->arg))) n_errors++;;
				break;

			/* Processes program-specific parameters */

			case 'A':	/* Getting azimuths rather than directions, must convert via map projection */
				Ctrl->A.active = true;
				break;
			case 'C':
				Ctrl->C.active = true;
				c = strstr (opt->arg, "+t");
				if ((c = strstr (opt->arg, "+t"))) {
					Ctrl->C.mode = c[2];
					n_errors += gmt_M_check_condition (GMT, !strchr("oOcC", Ctrl->C.mode), "Option -C: Modifier +t must add o, O, c, or C\n");
					c[0] = '\0';	/* Hide modifier */
				}
				if (opt->arg[0]) {	/* Replace default settings with user settings */
					Ctrl->C.percent = (strchr (opt->arg, '%')) ? true : false;
					k = sscanf (opt->arg, "%[^/]/%s", txt_a, txt_b);
					for (j = 0; txt_a[j]; j++) if (txt_a[j] == '%') txt_a[j] = '\0';	/* Remove % signs before processing values */
					for (j = 0; k == 2 && txt_b[j]; j++) if (txt_b[j] == '%') txt_b[j] = '\0';
					Ctrl->C.dx = (Ctrl->C.percent) ? atof (txt_a) : gmt_M_to_inch (GMT, txt_a);
					Ctrl->C.dy = (k == 2) ? ((Ctrl->C.percent) ? atof (txt_b) : gmt_M_to_inch (GMT, txt_b)) : Ctrl->C.dx;
				}
				if (c) c[0] = '+';	/* Restore */
				break;
			case 'D':
				Ctrl->D.active = true;
				k = 0;
				if (opt->arg[k] == 'j') { Ctrl->D.justify = 1, k++; }
				else if (opt->arg[k] == 'J') { Ctrl->D.justify = 2, k++; }
				for (j = k; opt->arg[j] && opt->arg[j] != 'v'; j++);
				if (opt->arg[j] == 'v') {	/* Want to draw a line from point to offset point */
					Ctrl->D.line = true;
					n_errors += gmt_M_check_condition (GMT, opt->arg[j+1] && gmt_getpen (GMT, &opt->arg[j+1], &Ctrl->D.pen), "Option -D: Give pen after +v\n");
					if (opt->arg[j-1] == '+')	/* New-style syntax */
						opt->arg[j-1] = 0;
					else
						opt->arg[j] = 0;
				}
				j = sscanf (&opt->arg[k], "%[^/]/%s", txt_a, txt_b);
				Ctrl->D.dx = gmt_M_to_inch (GMT, txt_a);
				Ctrl->D.dy = (j == 2) ? gmt_M_to_inch (GMT, txt_b) : Ctrl->D.dx;
				break;
			case 'F':
				Ctrl->F.active = true;
				pos = 0;
				Ctrl->F.no_input = gmt_no_pstext_input (API, opt->arg);
				if ((c = strstr (opt->arg, "+t")) && (q = strchr (&c[1], '+'))) {	/* Worry about plus symbols in the text. If not a valid modifier then we hide the plus symbol for now */
					c++;	/* Advance past the + in +t */
					gmt_strrepc (c, '+', 1);	/* Replace any other + characters with 1 */
					mess = true;
				}

				while (gmt_getmodopt (GMT, 'F', opt->arg, "Aafjclhrtz", &pos, p, &n_errors) && n_errors == 0 && Ctrl->F.nread < 4) {	/* Looking for +f, +a|A, +j, +c, +l|h */
					switch (p[0]) {
							/* A|a, f, j may be read from input */
						case 'A':	/* orientation */
							Ctrl->F.orientation = true;
							/* Intentionally fall through - to next case */
						case 'a':	/* Angle */
							if (p[1] == '+' || p[1] == '\0') {	/* Must read angle from input */
								Ctrl->F.read[Ctrl->F.nread] = p[0];
								Ctrl->F.nread++;
							}
							else	/* Gave a fixed angle here */
								Ctrl->F.angle = atof (&p[1]);
							break;
						case 'f':	/* Font info */
							if (p[1] == '+' || p[1] == '\0') {	/* Must read font from input */
								Ctrl->F.read[Ctrl->F.nread] = p[0];
								Ctrl->F.nread++;
								Ctrl->F.read_font = true;
								Ctrl->F.mixed = true;
							}
							else	/* Gave a fixed font here */
								n_errors += gmt_getfont (GMT, &p[1], &(Ctrl->F.font));
							break;
						case 'j':	/* Justification */
							if (p[1] == '+' || p[1] == '\0') {	/* Must read justification from input */
								Ctrl->F.read[Ctrl->F.nread] = p[0];
								Ctrl->F.nread++;
								Ctrl->F.mixed = true;
								}
							else {	/* Gave a fixed code here */
								Ctrl->F.justify = gmt_just_decode (GMT, &p[1], PSL_NO_DEF);
								explicit_justify = true;
							}
							break;
						case 'c':	/* -R corner justification */
							if (p[1] == '+' || p[1] == '\0') {	/* Must read corner justification from input */
								Ctrl->F.read[Ctrl->F.nread] = p[0];
								Ctrl->F.nread++;
								Ctrl->F.mixed = Ctrl->F.get_xy_from_justify = true;
							}
							else {	/* Gave a fixed code here */
								Ctrl->F.R_justify = gmt_just_decode (GMT, &p[1], PSL_NO_DEF);
								if (!explicit_justify)	/* If not set explicitly, default to same justification as corner */
									Ctrl->F.justify = Ctrl->F.R_justify;
							}
							break;
						case 'l':	/* Segment label request */
							if (Ctrl->F.get_text) {
								GMT_Report (API, GMT_MSG_ERROR, "Option -F: Only one of +l, +h, +r, +t, +z can be selected.\n");
								n_errors++;
							}
							else
								Ctrl->F.get_text = GET_SEG_LABEL;
							break;
						case 'h':	/* Segment header request */
							if (Ctrl->F.get_text) {
								GMT_Report (API, GMT_MSG_ERROR, "Option -F: Only one of +l, +h, +r, +t, +z can be selected.\n");
								n_errors++;
							}
							else
								Ctrl->F.get_text = GET_SEG_HEADER;
							break;
						case 'r':	/* Record number */
							if (Ctrl->F.get_text) {
								GMT_Report (API, GMT_MSG_ERROR, "Option -F: Only one of +l, +h, +r, +t, +z can be selected.\n");
								n_errors++;
							}
							else if (p[1])
								Ctrl->F.first = atoi (&p[1]);
							Ctrl->F.get_text = GET_REC_NUMBER;
							break;
						case 't':	/* Use specified text string */
							if (Ctrl->F.get_text) {
								GMT_Report (API, GMT_MSG_ERROR, "Option -F: Only one of +l, +h, +r, +t, +z can be selected.\n");
								n_errors++;
							}
							else
								Ctrl->F.text = strdup (&p[1]);
							if (mess)	/* Restore ASCII 1 to + */
								gmt_strrepc (Ctrl->F.text, 1, '+');	/* Put back the + characters */
							Ctrl->F.get_text = GET_CMD_TEXT;
							break;
						case 'z':	/* z-column formatted */
							if (Ctrl->F.get_text) {
								GMT_Report (API, GMT_MSG_ERROR, "Option -F: Only one of +l, +h, +r, +t, +z can be selected.\n");
								n_errors++;
							}
							else
								Ctrl->F.text = (p[1]) ? strdup (&p[1]) : strdup (GMT->current.setting.format_float_map);
							Ctrl->F.get_text = GET_CMD_FORMAT;
							break;
						default: break;	/* These are caught in gmt_getmodopt so break is just for Coverity */
					}
				}
				if (mess)	/* Put back the + characters */
					gmt_strrepc (opt->arg, 1, '+');
				break;
			case 'G':
				Ctrl->G.active = true;
				if (!strcmp (opt->arg, "+n") || (opt->arg[0] == 'C' && !opt->arg[1]))	/* Accept -GC or -G+n */
					Ctrl->G.mode = PSTEXT_CLIPONLY;
				else if (!opt->arg[0] || (opt->arg[0] == 'c' && !opt->arg[1]))	/* Accept -Gc or -G */
					Ctrl->G.mode = PSTEXT_CLIPPLOT;
				else if (gmt_getfill (GMT, opt->arg, &Ctrl->G.fill)) {
					gmt_fill_syntax (GMT, 'G', NULL, " ");
					n_errors++;
				}
				break;
			case 'L':
				Ctrl->L.active = true;
				break;
			case 'm':
				if (gmt_M_compat_check (GMT, 4)) /* Warn and pass through */
					GMT_Report (API, GMT_MSG_COMPAT, "-m option is deprecated and reverted back to -M to indicate paragraph mode.\n");
				else
					n_errors += gmt_default_error (GMT, opt->option);
				/* Intentionally fall through */
			case 'M':	/* Paragraph mode */
				Ctrl->M.active = true;
				break;
			case 'N':	/* Do not clip at border */
				Ctrl->N.active = true;
				break;
			case 'S':
				if (gmt_M_compat_check (GMT, 4)) { /* Warn and pass through */
					GMT_Report (API, GMT_MSG_COMPAT, "-S option is deprecated; use font pen setting instead.\n");
					Ctrl->S.active = true;
					if (gmt_getpen (GMT, opt->arg, &Ctrl->S.pen)) {
						gmt_pen_syntax (GMT, 'S', NULL, "draws outline of characters.  Append pen attributes [Default pen is %s]", 0);
						n_errors++;
					}
				}
				else
					n_errors += gmt_default_error (GMT, opt->option);
				break;
			case 'Q':
				Ctrl->Q.active = true;
				if (opt->arg[0] == 'l') Ctrl->Q.mode = -1;
				if (opt->arg[0] == 'u') Ctrl->Q.mode = +1;
				break;
			case 'T':
				if (gmt_M_compat_check (GMT, 5)) { /* Warn and pass through */
					GMT_Report (API, GMT_MSG_COMPAT, "-T option is deprecated; use modifier +t in -C instead.\n");
					Ctrl->C.mode = opt->arg[0];
					n_errors += gmt_M_check_condition (GMT, !strchr("oOcC", Ctrl->C.mode), "Option -T: must add o, O, c, or C\n");
				}
				else
					n_errors += gmt_default_error (GMT, opt->option);
				break;
			case 'W':
				Ctrl->W.active = true;
				if (gmt_getpen (GMT, opt->arg, &Ctrl->W.pen)) {
					gmt_pen_syntax (GMT, 'W', NULL, "draws a box around the text with the specified pen [Default pen is %s]", 0);
					n_errors++;
				}
				break;
			case 'Z':
				/* For backward compatibility we will see -Z+ as the current -Z
				 * and -Z<level> as an alternative to -p<az>/<el>/<level> */
				if (opt->arg[0] == '+' && !opt->arg[1])
					Ctrl->Z.active = true;
				else if (opt->arg[0])
					GMT->current.proj.z_level = atof(opt->arg);
				else
					Ctrl->Z.active = true;
				break;

			case 'i':	/* Local -i option for pstext to select a specific word in the text */
				if (opt->arg[0] != 't') {
					GMT_Report (API, GMT_MSG_ERROR, "Option -i: Must give -it<word> from 0 (first) to nwords-1.\n");
					n_errors++;
				}
				else {
					Ctrl->F.word = true;
					Ctrl->F.w_col = atoi (&opt->arg[1]);
					if (Ctrl->F.w_col < 0) {
						GMT_Report (API, GMT_MSG_ERROR, "Option -it<word>: Must select <word> from 0 (first) to nwords-1.\n");
						n_errors++;
					}
					else
						Ctrl->F.w_col++;	/* So 0th word is 1 */
				}
				break;

			default:	/* Report bad options */
				n_errors += gmt_default_error (GMT, opt->option);
				break;
		}
	}

	/* Check that the options selected are mutually consistent */

	if (API->external && Ctrl->F.active && Ctrl->F.nread) {	/* Impose order on external interfaces */
		n_errors += gmt_M_check_condition (GMT, Ctrl->F.nread == 2 && tolower (Ctrl->F.read[1]) == 'a', "Option -F: Must list +a before +c, +f, +j for external API\n");
		n_errors += gmt_M_check_condition (GMT, Ctrl->F.nread == 3 && (tolower (Ctrl->F.read[1]) == 'a' || tolower (Ctrl->F.read[2]) == 'a'), "Option -F: Must list +a before +c, +f, +j for external API\n");
		n_errors += gmt_M_check_condition (GMT, Ctrl->F.nread == 4 && (tolower (Ctrl->F.read[2]) == 'a' || tolower (Ctrl->F.read[2]) == 'a' || tolower (Ctrl->F.read[3]) == 'a'), "Option -F: Must list +a before +c, +f, +j for external API\n");
	}
	n_errors += gmt_M_check_condition (GMT, !Ctrl->L.active && !GMT->common.R.active[RSET], "Must specify -R option\n");
	n_errors += gmt_M_check_condition (GMT, !Ctrl->L.active && !GMT->common.J.active, "Must specify a map projection with the -J option\n");
	n_errors += gmt_M_check_condition (GMT, Ctrl->C.dx < 0.0 || Ctrl->C.dy < 0.0, "Option -C: clearances cannot be negative!\n");
	n_errors += gmt_M_check_condition (GMT, Ctrl->C.dx == 0.0 && Ctrl->C.dy == 0.0 && Ctrl->C.mode && Ctrl->C.mode != 'o', "Non-rectangular text boxes require a non-zero -C\n");
	n_errors += gmt_M_check_condition (GMT, Ctrl->D.dx == 0.0 && Ctrl->D.dy == 0.0 && Ctrl->D.line, "-D<x/y>v requires one nonzero <x/y>\n");
	n_errors += gmt_M_check_condition (GMT, Ctrl->Q.active && abs (Ctrl->Q.mode) > 1, "Option -Q: Use l or u for lower/upper-case.\n");
	n_errors += gmt_M_check_condition (GMT, Ctrl->G.mode && Ctrl->M.active, "Option -Gc: Cannot be used with -M.\n");
	n_errors += gmt_M_check_condition (GMT, Ctrl->G.mode && Ctrl->W.active, "Option -Gc: Cannot be used with -W.\n");
	n_errors += gmt_M_check_condition (GMT, Ctrl->G.mode && Ctrl->D.line, "Option -Gc: Cannot be used with -D...v<pen>.\n");
	n_errors += gmt_M_check_condition (GMT, Ctrl->M.active && Ctrl->F.get_text, "Option -M: Cannot be used with -F...+l|h.\n");

	return (n_errors ? GMT_PARSE_ERROR : GMT_NOERROR);
}

GMT_LOCAL void pstext_add_xy_via_justify (struct GMT_CTRL *GMT, int justify) {
	/* If -F+c, compute the missing x,y and place in current input record */
	int ix, iy;

	ix = (GMT->current.setting.io_lonlat_toggle[GMT_IN]);	iy = 1 - ix;
	gmt_just_to_xy (GMT, justify, &GMT->current.io.curr_rec[ix], &GMT->current.io.curr_rec[iy]);
	GMT->current.io.curr_rec[GMT_Z] = GMT->current.proj.z_level;
}

GMT_LOCAL int pstext_validate_coord_and_text (struct GMT_CTRL *GMT, struct PSTEXT_CTRL *Ctrl, int rec_no, char *record, char buffer[]) {
	/* Paragraph mode: Parse x,y [and z], check for validity, and return the rest of the text in buffer */
	int ix, iy, nscan = 0;
	unsigned int pos = 0;
	char txt_x[GMT_LEN256] = {""}, txt_y[GMT_LEN256] = {""}, txt_z[GMT_LEN256] = {""}, txt_t[GMT_LEN256] = {""};

	ix = (GMT->current.setting.io_lonlat_toggle[GMT_IN]);	iy = 1 - ix;
	buffer[0] = '\0';	/* Initialize buffer to NULL */

	if (Ctrl->Z.active) {	/* Expect z in 3rd column */
		if (gmt_strtok (record, GMT->current.io.scan_separators, &pos, txt_x)) nscan++;	/* Returns xcol and update pos */
		if (gmt_strtok (record, GMT->current.io.scan_separators, &pos, txt_y)) nscan++;	/* Returns ycol and update pos */
		if (gmt_strtok (record, GMT->current.io.scan_separators, &pos, txt_z)) nscan++;	/* Returns zcol and update pos */
		if (GMT->common.t.variable && gmt_strtok (record, GMT->current.io.scan_separators, &pos, txt_t)) nscan++;	/* Returns first tcol and update pos */
		if (GMT->common.t.n_transparencies == 2 && gmt_strtok (record, GMT->current.io.scan_separators, &pos, txt_t)) nscan++;	/* Returns second tcol and update pos */
		strcpy (buffer, &record[pos]);
		sscanf (&record[pos], "%[^\n]\n", buffer);	nscan++;	/* Since sscanf could return -1 if nothing we increment nscan always */
		if ((gmt_scanf (GMT, txt_z, gmt_M_type (GMT, GMT_IN, GMT_Z), &GMT->current.io.curr_rec[GMT_Z]) == GMT_IS_NAN)) {
			GMT_Report (GMT->parent, GMT_MSG_ERROR, "Record %d had bad z coordinate, skipped)\n", rec_no);
			return (-1);
		}
		if ((gmt_scanf (GMT, txt_t, GMT_IS_FLOAT, &GMT->current.io.curr_rec[3]) == GMT_IS_NAN)) {
			GMT_Report (GMT->parent, GMT_MSG_ERROR, "Record %d had bad transparency, skipped)\n", rec_no);
			return (-1);
		}
	}
	else if (Ctrl->F.R_justify) {
		gmt_just_to_xy (GMT, Ctrl->F.R_justify, &GMT->current.io.curr_rec[ix], &GMT->current.io.curr_rec[iy]);
		nscan = 2;	/* Since x,y are implicit */
		nscan += sscanf (record, "%[^\n]\n", buffer);
		GMT->current.io.curr_rec[GMT_Z] = GMT->current.proj.z_level;
	}
	else {
		if (gmt_strtok (record, GMT->current.io.scan_separators, &pos, txt_x)) nscan++;	/* Returns xcol and update pos */
		if (gmt_strtok (record, GMT->current.io.scan_separators, &pos, txt_y)) nscan++;	/* Returns ycol and update pos */
		if (GMT->common.t.variable && gmt_strtok (record, GMT->current.io.scan_separators, &pos, txt_t)) nscan++;	/* Returns first tcol and update pos */
		if (GMT->common.t.n_transparencies == 2 && gmt_strtok (record, GMT->current.io.scan_separators, &pos, txt_t)) nscan++;	/* Returns first tcol and update pos */
		sscanf (&record[pos], "%[^\n]\n", buffer);	nscan++;	/* Since sscanf could return -1 if nothing we increment nscan always */
		GMT->current.io.curr_rec[GMT_Z] = GMT->current.proj.z_level;
		if ((gmt_scanf (GMT, txt_t, GMT_IS_FLOAT, &GMT->current.io.curr_rec[2]) == GMT_IS_NAN)) {
			GMT_Report (GMT->parent, GMT_MSG_ERROR, "Record %d had bad transparency, skipped)\n", rec_no);
			return (-1);
		}
	}

	if (!Ctrl->F.R_justify) {
		if (gmt_scanf (GMT, txt_x, gmt_M_type (GMT, GMT_IN, GMT_X), &GMT->current.io.curr_rec[ix]) == GMT_IS_NAN) {
			GMT_Report (GMT->parent, GMT_MSG_ERROR, "Record %d had bad x coordinate, skipped)\n", rec_no);
			return (-1);
		}
		if (gmt_scanf (GMT, txt_y, gmt_M_type (GMT, GMT_IN, GMT_Y), &GMT->current.io.curr_rec[iy]) == GMT_IS_NAN) {
			GMT_Report (GMT->parent, GMT_MSG_ERROR, "Record %d had bad y coordinate, skipped)\n", rec_no);
			return (-1);
		}
	}
	return (nscan);
}

#define bailout(code) {gmt_M_free_options (mode); return (code);}
#define Return(code) {Free_Ctrl (GMT, Ctrl); gmt_end_module (GMT, GMT_cpy); bailout (code);}

GMT_LOCAL char *pstext_get_label (struct GMT_CTRL *GMT, struct PSTEXT_CTRL *Ctrl, char *txt) {
	char *out = NULL;
	if (Ctrl->F.word) {	/* Must output a specific word from the trailing text only */
		char *word = NULL, *orig = strdup (txt), *trail = orig;
		int col = 0;
		while (col != Ctrl->F.w_col && (word = strsep (&trail, GMT_TOKEN_SEPARATORS)) != NULL) {
			if (*word != '\0')	/* Skip empty strings */
				col++;
		}
		if (word)	/* Only write word if not NULL */
			out = strdup (word);
		else {
			GMT_Report (GMT->parent, GMT_MSG_WARNING, "Trailing text did not have %d words (only %d found) - no label selected.\n", Ctrl->F.w_col, col);
			out = strdup ("");
		}
		gmt_M_str_free (orig);
	}
	else	/* Return copy of the whole enchilada */
		out = strdup (txt);
	return (out);	/* The main program must free this at the end of each record processing */
}

EXTERN_MSC int GMT_pstext (void *V_API, int mode, void *args) {
	/* High-level function that implements the pstext task */

	int  error = 0, k, fmode, nscan = 0, *c_just = NULL;
	int input_format_version = GMT_NOTSET, rec_number = 0;

	bool master_record = false, skip_text_records = false, old_is_world, clip_set = false, no_in_txt, check_if_outside;

	unsigned int length = 0, n_paragraphs = 0, n_add, m = 0, pos, text_col, rec_mode, a_col = 0, tcol_f = 0, tcol_s = 0;
	unsigned int n_read = 0, n_processed = 0, txt_alloc = 0, add, n_expected_cols, z_col = GMT_Z, n_skipped = 0;

	size_t n_alloc = 0;

	double plot_x = 0.0, plot_y = 0.0, save_angle = 0.0, xx[2] = {0.0, 0.0}, yy[2] = {0.0, 0.0}, *in = NULL;
	double offset[2], tmp, *c_x = NULL, *c_y = NULL, *c_angle = NULL;

	char text[GMT_BUFSIZ] = {""}, cp_line[GMT_BUFSIZ] = {""}, label[GMT_BUFSIZ] = {""}, buffer[GMT_BUFSIZ] = {""};
	char pjust_key[5] = {""}, txt_a[GMT_LEN256] = {""}, txt_b[GMT_LEN256] = {""}, txt_f[GMT_LEN256] = {""};
	char *paragraph = NULL, *line = NULL, *curr_txt = NULL, *in_txt = NULL, **c_txt = NULL, *use_text = NULL;
	char this_size[GMT_LEN256] = {""}, this_font[GMT_LEN256] = {""}, just_key[5] = {""};

	enum GMT_enum_geometry geometry;

	struct GMT_FONT *c_font = NULL;
	struct PSTEXT_INFO T;
	struct GMT_RECORD *In = NULL;
	struct PSTEXT_CTRL *Ctrl = NULL;
	struct GMT_CTRL *GMT = NULL, *GMT_cpy = NULL;		/* General GMT internal parameters */
	struct GMT_OPTION *options = NULL;
	struct PSL_CTRL *PSL = NULL;		/* General PSL internal parameters */
	struct GMTAPI_CTRL *API = gmt_get_api_ptr (V_API);	/* Cast from void to GMTAPI_CTRL pointer */

	/*----------------------- Standard module initialization and parsing ----------------------*/

	if (API == NULL) return (GMT_NOT_A_SESSION);
	if (mode == GMT_MODULE_PURPOSE) return (usage (API, GMT_MODULE_PURPOSE));	/* Return the purpose of program */
	options = GMT_Create_Options (API, mode, args);	if (API->error) return (API->error);	/* Set or get option list */

	if ((error = gmt_report_usage (API, options, 0, usage)) != GMT_NOERROR) bailout (error);	/* Give usage if requested */

	/* Parse the command-line arguments; return if errors are encountered */

	if ((GMT = gmt_init_module (API, THIS_MODULE_LIB, THIS_MODULE_CLASSIC_NAME, THIS_MODULE_KEYS, THIS_MODULE_NEEDS, NULL, &options, &GMT_cpy)) == NULL) bailout (API->error); /* Save current state */
	if (GMT_Parse_Common (API, THIS_MODULE_OPTIONS, options)) Return (API->error);
	Ctrl = New_Ctrl (GMT);	/* Allocate and initialize a new control structure */
	if ((error = parse (GMT, Ctrl, options)) != 0) Return (error);
	if (Ctrl->L.active) Return (usage (API, GMT_SYNOPSIS | PSTEXT_SHOW_FONTS));	/* Return the synopsis with font listing */

	/*---------------------------- This is the pstext main code ----------------------------*/

	GMT_Report (API, GMT_MSG_INFORMATION, "Processing input text table data\n");
<<<<<<< HEAD
	tcol = 2 + Ctrl->Z.active;
=======
	pstext_load_parameters_pstext (GMT, &T, Ctrl);	/* Pass info from Ctrl to T */
	tcol_f = 2 + Ctrl->Z.active;	tcol_s = tcol_f + 1;
>>>>>>> 3390d08d

	n_expected_cols = 2 + Ctrl->Z.active + Ctrl->F.nread + GMT->common.t.n_transparencies;	/* Normal number of columns to read, plus any text. This includes x,y */
	if (Ctrl->M.active) n_expected_cols += 3;
	no_in_txt = (Ctrl->F.get_text > 1);	/* No text in the input record */

	if (gmt_map_setup (GMT, GMT->common.R.wesn)) Return (GMT_PROJECTION_ERROR);

	if (Ctrl->G.mode) GMT->current.ps.nclip = (Ctrl->N.active) ? +1 : +2;	/* Signal that this program initiates clipping that will outlive this process */

	if ((PSL = gmt_plotinit (GMT, options)) == NULL) Return (GMT_RUNTIME_ERROR);

	gmt_plane_perspective (GMT, GMT->current.proj.z_project.view_plane, GMT->current.proj.z_level);
	if (Ctrl->G.mode)	/* Delayed clipping so plot -B first */
		gmt_set_basemap_orders (GMT, GMT_BASEMAP_FRAME_BEFORE, GMT_BASEMAP_GRID_BEFORE, GMT_BASEMAP_ANNOT_BEFORE);
	else
		gmt_set_basemap_orders (GMT, Ctrl->N.active ? GMT_BASEMAP_FRAME_BEFORE : GMT_BASEMAP_FRAME_AFTER, GMT_BASEMAP_GRID_BEFORE, GMT_BASEMAP_ANNOT_BEFORE);
	gmt_plotcanvas (GMT);	/* Fill canvas if requested */
	gmt_map_basemap (GMT);

	if (gmt_M_is_dnan (Ctrl->F.font.size))
		Ctrl->F.font.size = GMT->current.setting.font_annot[GMT_PRIMARY].size;

	pstext_load_parameters_pstext (GMT, &T, Ctrl);	/* Pass info from Ctrl to T */
	add = !(T.x_offset == 0.0 && T.y_offset == 0.0);
	if (add && Ctrl->D.justify) T.boxflag |= 64;

	if (!(Ctrl->N.active || Ctrl->Z.active)) {
		gmt_BB_clip_on (GMT, GMT->session.no_rgb, 3);
		clip_set = true;
	}

	if (Ctrl->F.nread && tolower (Ctrl->F.read[0]) == 'a') a_col = 1;	/* Must include the a col among the numerics */
	/* Find start column of plottable text in the trailing text string */
	text_col = Ctrl->F.nread - a_col;

	old_is_world = GMT->current.map.is_world;
	GMT->current.map.is_world = true;
	check_if_outside = !(Ctrl->N.active || Ctrl->F.get_xy_from_justify || Ctrl->F.R_justify);

	if (Ctrl->F.no_input) {	/* Plot the single label and bail.  However, must set up everything else as normal */
		int ix, iy;
		double coord[2];
		ix = (GMT->current.setting.io_lonlat_toggle[GMT_IN]);	iy = 1 - ix;

		/* Here, in_txt holds the text we wish to plot */

		strcpy (text, Ctrl->F.text);	/* Since we may need to do some replacements below */
		in_txt = text;
		gmtlib_enforce_rgb_triplets (GMT, in_txt, GMT_BUFSIZ);	/* If @; is used, make sure the color information passed on to ps_text is in r/b/g format */
		if (Ctrl->Q.active) gmt_str_setcase (GMT, in_txt, Ctrl->Q.mode);
		use_text = pstext_get_label (GMT, Ctrl, in_txt);	/* In case there are words */
		pstext_add_xy_via_justify (GMT, Ctrl->F.R_justify);
		plot_x = GMT->current.io.curr_rec[ix]; plot_y = GMT->current.io.curr_rec[iy];
		xx[0] = plot_x;	yy[0] = plot_y;

		if (Ctrl->A.active) {
			gmt_xy_to_geo (GMT, &coord[GMT_X], &coord[GMT_Y], plot_x, plot_y);	/* Need original coordinates */
			save_angle = T.paragraph_angle;	/* Since we might overwrite the default */
			tmp = gmt_azim_to_angle (GMT, coord[GMT_X], coord[GMT_Y], 0.1, save_angle);
			T.paragraph_angle = fmod (tmp + 360.0 + 90.0, 180.0) - 90.0;	/* Ensure usable angles for text plotting */
			if (fabs (T.paragraph_angle - tmp) > 179.0) T.block_justify -= 2 * (T.block_justify%4 - 2);	/* Flip any L/R code */
		}
		if (Ctrl->F.orientation) {
			if (T.paragraph_angle > 180.0) T.paragraph_angle -= 360.0;
			if (T.paragraph_angle > 90.0) T.paragraph_angle -= 180.0;
			else if (T.paragraph_angle < -90.0) T.paragraph_angle += 180.0;
		}
		if (add) {
			if (Ctrl->D.justify)	/* Smart offset according to justification (from Dave Huang) */
				gmt_smart_justify (GMT, T.block_justify, T.paragraph_angle, T.x_offset, T.y_offset, &plot_x, &plot_y, Ctrl->D.justify);
			else {	/* Default hard offset */
				plot_x += T.x_offset;
				plot_y += T.y_offset;
			}
			xx[1] = plot_x;	yy[1] = plot_y;
		}

		PSL_setfont (PSL, T.font.id);
		gmt_plane_perspective (GMT, GMT->current.proj.z_project.view_plane, 0.0);
		if (T.boxflag & 32) {	/* Draw line from original point to shifted location */
			gmt_setpen (GMT, &T.vecpen);
			PSL_plotsegment (PSL, xx[0], yy[0], xx[1], yy[1]);
		}
		if (!Ctrl->G.mode && T.boxflag & 3) {	/* Plot the box beneath the text */
			if (T.space_flag) {	/* Meant % of fontsize */
				offset[0] = 0.01 * T.x_space * T.font.size / PSL_POINTS_PER_INCH;
				offset[1] = 0.01 * T.y_space * T.font.size / PSL_POINTS_PER_INCH;
			}
			else {
				offset[0] = T.x_space;
				offset[1] = T.y_space;
			}
			gmt_setpen (GMT, &T.boxpen);			/* Box pen */
			PSL_setfill (PSL, T.boxfill.rgb, T.boxflag & 1);	/* Box color */
			PSL_plottextbox (PSL, plot_x, plot_y, T.font.size, use_text, T.paragraph_angle, T.block_justify, offset, T.boxflag & 4);
			curr_txt = NULL;	/* Text has now been encoded in the PS file */
		}
		else
			curr_txt = use_text;
		fmode = gmt_setfont (GMT, &T.font);

		PSL_plottext (PSL, plot_x, plot_y, T.font.size, curr_txt, T.paragraph_angle, T.block_justify, fmode);

		if (clip_set)
			gmt_map_clip_off (GMT);
		gmt_map_basemap (GMT);
		gmt_plane_perspective (GMT, -1, 0.0);
		gmt_plotend (GMT);
		gmt_M_str_free (use_text);

		Return (GMT_NOERROR);
	}

	in = GMT->current.io.curr_rec;	/* Since text gets parsed and stored in this record */
	if (Ctrl->F.read_font)
		GMT->current.io.scan_separators = GMT_TOKEN_SEPARATORS_PSTEXT;		/* Characters that may separate columns in ASCII records */
	if (Ctrl->M.active) {	/* There are no coordinates, just text lines */
		rec_mode = GMT_READ_TEXT;
		geometry = GMT_IS_TEXT;
		GMT_Set_Columns (API, GMT_IN, 0, GMT_COL_FIX);
	}
	else {
		unsigned int ncol = Ctrl->Z.active;	/* Input will have z */
		unsigned int cmode = GMT_COL_FIX;	/* Normally there will be trailing text */
		unsigned int code = 0;
		char *cmode_type[2] = {"with", "with no"}, *rtype[4] = {"", "data", "text", "mixed"};
		if (!Ctrl->F.get_xy_from_justify && Ctrl->F.R_justify == 0) ncol += 2;	/* Expect input to have x,y */
		ncol += a_col;				/* Might also have the angle among the numerical columns */
		if (Ctrl->F.get_text == GET_CMD_FORMAT) {	/* Format z column into text */
            		z_col = ncol - a_col;    /* Normally this would be GMT_Z */
			ncol++;	/* One more numerical column to read */
			rec_mode = (Ctrl->F.mixed) ? GMT_READ_MIXED : GMT_READ_DATA;
			geometry = (Ctrl->F.mixed) ? GMT_IS_NONE : GMT_IS_POINT;
			if (!Ctrl->F.mixed) cmode =  GMT_COL_FIX_NO_TEXT;
			code = 1;
			PSL_settextmode (PSL, PSL_TXTMODE_MINUS);	/* Replace hyphens with minus signs */
		}
		else if (Ctrl->F.get_text == GET_REC_NUMBER) {	/* Format record number into text */
			rec_mode = (ncol) ? GMT_READ_MIXED : GMT_READ_DATA;
			geometry = (ncol) ? GMT_IS_NONE : GMT_IS_POINT;
			if (ncol == 0) cmode = GMT_COL_FIX_NO_TEXT;
			code = 1;
		}
		else {	/* Text is part of the record */
			rec_mode = (ncol) ? GMT_READ_MIXED : GMT_READ_TEXT;
			geometry = (ncol) ? GMT_IS_NONE : GMT_IS_TEXT;
		}
		if (a_col) a_col = ncol - 1;	/* Now refers to numerical column with the angle */
		if (GMT->common.t.variable) {
			if (GMT->common.t.mode & GMT_SET_FILL_TRANSP) {
				ncol++;	/* Read fill transparencies from data file */
				tcol_f = ncol - 1;	/* If there is fill transparency then this is the column to use */
				gmt_set_column (GMT, GMT_IN, tcol_f, GMT_IS_FLOAT);
			}
			if (GMT->common.t.mode & GMT_SET_PEN_TRANSP) {
				ncol++;	/* Read stroke transparencies from data file */
				tcol_s = ncol - 1;
				gmt_set_column (GMT, GMT_IN, tcol_s, GMT_IS_FLOAT);
			}
		}
		GMT_Report (API, GMT_MSG_DEBUG, "Expects a %s record with %d leading numerical columns, followed by %d text parameters and %s trailing text\n",
			rtype[rec_mode], ncol, Ctrl->F.nread - a_col, cmode_type[code]);
		GMT_Set_Columns (API, GMT_IN, ncol, cmode);
		GMT->current.io.curr_rec[GMT_Z] = GMT->current.proj.z_level;	/* In case there are 3-D going on */
	}
	if (GMT_Init_IO (API, GMT_IS_DATASET, geometry, GMT_IN, GMT_ADD_DEFAULT, 0, options) != GMT_NOERROR) {	/* Register data input */
		Return (API->error);
	}
	if (GMT_Begin_IO (API, GMT_IS_DATASET, GMT_IN, GMT_HEADER_ON) != GMT_NOERROR) {	/* Enables data input and sets access mode */
		Return (API->error);
	}

	if (Ctrl->G.mode) {	/* Need arrays to keep all the information until we lay it down in PSL */
		n_alloc = 0;
		gmt_M_malloc3 (GMT, c_angle, c_x, c_y, GMT_SMALL_CHUNK, &n_alloc, double);
		c_txt = gmt_M_memory (GMT, NULL, n_alloc, char *);
		c_just = gmt_M_memory (GMT, NULL, n_alloc, int);
		c_font = gmt_M_memory (GMT, NULL, n_alloc, struct GMT_FONT);
	}
	rec_number = Ctrl->F.first;	/* Number of first output record label if -F+r<first> was selected */

	do {	/* Keep returning records until we have no more files */
		if ((In = GMT_Get_Record (API, rec_mode, NULL)) == NULL) {	/* Keep returning records until we have no more files */
			if (gmt_M_rec_is_error (GMT)) {
				Return (GMT_RUNTIME_ERROR);
			}
			if (gmt_M_rec_is_table_header (GMT))
				continue;	/* Skip table headers */
			if (gmt_M_rec_is_eof (GMT)) 		/* Reached end of file */
				break;
			/* Note: Blank lines may call through below - this is OK; hence no extra continue here */
		}

		/* Data record or segment header (line == NULL) to process */

		if (Ctrl->M.active) {	/* Paragraph mode */
			if (gmt_M_rec_is_segment_header (GMT)) {
				line = GMT->current.io.segment_header;
				if (line[0] == '\0') continue;	/* Can happen if reading from API memory */
				skip_text_records = false;
				if (n_processed) {	/* Must output what we got */
					pstext_output_words (GMT, PSL, plot_x, plot_y, paragraph, &T);
					n_processed = length = 0;
					paragraph[0] = 0;	/* Empty existing text */
					n_paragraphs++;
				}

				if (line && (nscan = pstext_validate_coord_and_text (GMT, Ctrl, n_read, line, buffer)) == -1) continue;	/* Failure */

				if (Ctrl->F.R_justify) pstext_add_xy_via_justify (GMT, Ctrl->F.R_justify);

				pos = 0;

				if (gmt_M_compat_check (GMT, 4)) {
					if (input_format_version == GMT_NOTSET) input_format_version = pstext_get_input_format_version (GMT, line, 1);
				}
				if (input_format_version == 4) {	/* Old-style GMT 4 records */
					nscan += sscanf (buffer, "%s %lf %s %s %s %s %s\n", this_size, &T.paragraph_angle, this_font, just_key, txt_a, txt_b, pjust_key);
					T.block_justify = gmt_just_decode (GMT, just_key, PSL_NO_DEF);
					T.line_spacing = gmt_M_to_inch (GMT, txt_a);
					T.paragraph_width  = gmt_M_to_inch (GMT, txt_b);
					T.text_justify = (pjust_key[0] == 'j') ? PSL_JUST : gmt_just_decode (GMT, pjust_key, PSL_NONE);
					sprintf (txt_f, "%s,%s,", this_size, this_font);	/* Merge size and font to be parsed by gmt_getfont */
					T.font = Ctrl->F.font;
					if (gmt_getfont (GMT, txt_f, &T.font)) GMT_Report (API, GMT_MSG_ERROR, "Record %d had bad font (set to %s)\n", n_read, gmt_putfont (GMT, &T.font));
					in_txt = NULL;
					n_expected_cols = 9 + Ctrl->Z.active;
				}
				else if (!Ctrl->F.nread)	/* All attributes given via -F (or we accept defaults); skip to paragraph attributes */
					in_txt = buffer;
				else {	/* Must pick up 1-3 attributes from data file */
					for (k = 0; k < Ctrl->F.nread; k++) {
						nscan += gmt_strtok (buffer, GMT->current.io.scan_separators, &pos, text);
						switch (Ctrl->F.read[k]) {
							case 'f':
								T.font = Ctrl->F.font;
								if (gmt_getfont (GMT, text, &T.font)) GMT_Report (API, GMT_MSG_ERROR, "Record %d had bad font (set to %s)\n", n_read, gmt_putfont (GMT, &T.font));
								break;
							case 'a': case 'A':
								T.paragraph_angle = atof (text);
								break;
							case 'j':
								T.block_justify = gmt_just_decode (GMT, text, PSL_NO_DEF);
								break;
						}
					}
					in_txt = &buffer[pos];
				}

				if (in_txt) {	/* Get the remaining parameters */
					nscan += sscanf (in_txt, "%s %s %s\n", txt_a, txt_b, pjust_key);
					T.text_justify = (pjust_key[0] == 'j') ? PSL_JUST : gmt_just_decode (GMT, pjust_key, PSL_NONE);
					T.line_spacing = gmt_M_to_inch (GMT, txt_a);
					T.paragraph_width  = gmt_M_to_inch (GMT, txt_b);
				}
				if (T.block_justify == -99) {
					GMT_Report (API, GMT_MSG_ERROR, "Record %d had bad justification info (set to LB)\n", n_read);
					T.block_justify = 1;
				}
				if (nscan < (int)n_expected_cols) {
					GMT_Report (API, GMT_MSG_ERROR, "Record %d had incomplete paragraph information, skipped)\n", n_read);
					continue;
				}
				gmt_geo_to_xy (GMT, in[GMT_X], in[GMT_Y], &plot_x, &plot_y);
				if (check_if_outside) {
					skip_text_records = true;	/* If this record should be skipped we must skip the whole paragraph */
					gmt_map_outside (GMT, in[GMT_X], in[GMT_Y]);
					if (abs (GMT->current.map.this_x_status) > 1 || abs (GMT->current.map.this_y_status) > 1) continue;
					skip_text_records = false;	/* Since we got here we do not want to skip */
				}
				if (Ctrl->A.active) {
					save_angle = T.paragraph_angle;	/* Since we might overwrite the default */
					tmp = gmt_azim_to_angle (GMT, in[GMT_X], in[GMT_Y], 0.1, save_angle);
					T.paragraph_angle = fmod (tmp + 360.0 + 90.0, 180.0) - 90.0;	/* Ensure usable angles for text plotting */
					if (fabs (T.paragraph_angle - tmp) > 179.0) T.block_justify -= 2 * (T.block_justify%4 - 2);	/* Flip any L/R code */
				}
				if (Ctrl->F.orientation) {
					if (T.paragraph_angle > 180.0) T.paragraph_angle -= 360.0;
					if (T.paragraph_angle > 90.0) T.paragraph_angle -= 180.0;
					else if (T.paragraph_angle < -90.0) T.paragraph_angle += 180.0;
				}
				master_record = true;
			}
			else {	/* Text block record */
				line = In->text;
				if (line == NULL) {
					GMT_Report (API, GMT_MSG_ERROR, "Text record line %d is NULL! Skipped but this is trouble)\n", n_read);
					continue;
				}
				if (skip_text_records) continue;	/* Skip all records for this paragraph */
				if (!master_record) {
					GMT_Report (API, GMT_MSG_ERROR, "Text record line %d not preceded by paragraph information, skipped)\n", n_read);
					continue;
				}
				strncpy (cp_line, line, GMT_BUFSIZ);	/* Make a copy because in_line may be pointer to a strdup-ed line that we cannot enlarge */
				line = cp_line;

				gmt_chop (line);	/* Chop of line feed */
				gmtlib_enforce_rgb_triplets (GMT, line, GMT_BUFSIZ);	/* If @; is used, make sure the color information passed on to ps_text is in r/b/g format */

				if (line[0] == 0) {	/* Blank line marked by single NULL character, replace by \r */
					n_add = 1;
					while ((length + n_add) > txt_alloc) {
						txt_alloc += GMT_BUFSIZ;
						paragraph = gmt_M_memory (GMT, paragraph, txt_alloc, char);
					}
					strcat (paragraph, "\r");
				}
				else {
					if (Ctrl->Q.active) gmt_str_setcase (GMT, line, Ctrl->Q.mode);
					n_add = (int)strlen (line) + 1;
					while ((length + n_add) > txt_alloc) {
						txt_alloc += GMT_BUFSIZ;
						paragraph = gmt_M_memory (GMT, paragraph, txt_alloc, char);
					}
					if (length) strcat (paragraph, " ");
					strcat (paragraph, line);

				}
				length += n_add;
				n_processed++;
			}
			n_read++;
		}
		else {	/* Plain style pstext input */
			double coord[2];
			int justify;
			if (gmt_M_rec_is_segment_header (GMT)) continue;	/* Skip segment headers (line == NULL) */
			in   = In->data;
			line = In->text;
			if (!no_in_txt) {
				if (line == NULL) {
					GMT_Report (API, GMT_MSG_ERROR, "Text record line %d is NULL! Skipped but this is trouble)\n", n_read);
					continue;
				}
				if (gmt_is_a_blank_line (line)) {
					n_skipped++;
					continue;	/* Skip blank lines or # comments */
				}
				strncpy (cp_line, line, GMT_BUFSIZ-1);	/* Make a copy because in_line may be pointer to a strdup-ed line that we cannot enlarge */
				line = cp_line;
			}

			if (Ctrl->F.R_justify) pstext_add_xy_via_justify (GMT, Ctrl->F.R_justify);
			pos = 0;	nscan = 3;

			if (gmt_M_compat_check (GMT, 4)) {
				if (input_format_version == GMT_NOTSET) input_format_version = pstext_get_input_format_version (GMT, line, 0);
			}
			if (input_format_version == 4) {	/* Old-style GMT 4 records */
				nscan--; /* Since we have already counted "text" */
				nscan += sscanf (line, "%s %lf %s %s %[^\n]\n", this_size, &T.paragraph_angle, this_font, just_key, text);
				T.block_justify = gmt_just_decode (GMT, just_key, PSL_NO_DEF);
				sprintf (txt_f, "%s,%s,", this_size, this_font);	/* Merge size and font to be parsed by gmt_getfont */
				T.font = Ctrl->F.font;
				if (gmt_getfont (GMT, txt_f, &T.font)) GMT_Report (API, GMT_MSG_ERROR, "Record %d had bad font (set to %s)\n", n_read, gmt_putfont (GMT, &T.font));
				in_txt = text;
				n_expected_cols = 7 + Ctrl->Z.active;
			}
			else if (!Ctrl->F.nread)	/* All attributes given via -F (or we accept defaults); just need text */
				in_txt = line;
			else {	/* Must pick up 1-3 attributes from data file */
				for (k = 0; k < Ctrl->F.nread; k++) {
					switch (Ctrl->F.read[k]) {
						case 'a': case 'A':
							if (a_col)
								T.paragraph_angle = in[a_col];
							else {
								nscan += gmt_strtok (line, GMT->current.io.scan_separators, &pos, text);
								T.paragraph_angle = atof (text);
							}
							break;
						case 'c':	/* Get x,y via code */
							nscan += gmt_strtok (line, GMT->current.io.scan_separators, &pos, text);
							justify = gmt_just_decode (GMT, text, PSL_NO_DEF);
							gmt_just_to_xy (GMT, justify, &coord[GMT_X], &coord[GMT_Y]);
							GMT->current.io.curr_rec[GMT_Z] = GMT->current.proj.z_level;
							break;
						case 'f':
							nscan += gmt_strtok (line, GMT->current.io.scan_separators, &pos, text);
							T.font = Ctrl->F.font;
							if (gmt_getfont (GMT, text, &T.font)) GMT_Report (API, GMT_MSG_ERROR, "Record %d had bad font (set to %s)\n", n_read, gmt_putfont (GMT, &T.font));
							if (gmt_M_compat_check (GMT, 4)) {
								if (Ctrl->S.active) {
									T.font.form |= 2;
									T.font.pen = Ctrl->S.pen;
								}
							}
							break;
						case 'j':
							nscan += gmt_strtok (line, GMT->current.io.scan_separators, &pos, text);
							T.block_justify = gmt_just_decode (GMT, text, PSL_NO_DEF);
							break;
					}
				}
				if (Ctrl->F.get_text == GET_REC_TEXT) in_txt = &line[pos];
			}
			if (Ctrl->F.get_text == GET_SEG_HEADER) {
				if (GMT->current.io.segment_header[0] == 0)
					GMT_Report (API, GMT_MSG_ERROR, "No active segment header to use; text is blank\n");
				strcpy (label, GMT->current.io.segment_header);
				in_txt = label;
			}
			else if (Ctrl->F.get_text == GET_SEG_LABEL) {
				if (!gmt_parse_segment_item (GMT, GMT->current.io.segment_header, "-L", label))
					GMT_Report (API, GMT_MSG_ERROR, "No active segment label to use; text is blank\n");
				in_txt = label;
			}
			else if (Ctrl->F.get_text == GET_CMD_TEXT) {
				strcpy (text, Ctrl->F.text);	/* Since we may need to do some replacements below */
				in_txt = text;
			}
			else if (Ctrl->F.get_text == GET_REC_NUMBER) {
				sprintf (label, "%d", rec_number++);
				in_txt = label;
			}
			else if (Ctrl->F.get_text == GET_CMD_FORMAT) {
				sprintf (text, Ctrl->F.text, in[z_col]);
				in_txt = text;
			}

			nscan += gmt_load_aspatial_string (GMT, GMT->current.io.OGR, text_col, in_txt);	/* Substitute OGR attribute if used */

			if (nscan < (int)n_expected_cols) {
				GMT_Report (API, GMT_MSG_ERROR, "Record %d is incomplete (skipped)\n", n_read);
				continue;
			}
			if (T.block_justify == -99) {
				GMT_Report (API, GMT_MSG_ERROR, "Record %d had bad justification info (set to LB)\n", n_read);
				T.block_justify = 1;
			}

			/* Here, in_txt holds the text we wish to plot */

			gmtlib_enforce_rgb_triplets (GMT, in_txt, GMT_BUFSIZ);	/* If @; is used, make sure the color information passed on to ps_text is in r/b/g format */
			if (Ctrl->Q.active) gmt_str_setcase (GMT, in_txt, Ctrl->Q.mode);
			use_text = pstext_get_label (GMT, Ctrl, in_txt);	/* In case there are words */
			n_read++;
			if (Ctrl->F.get_xy_from_justify) {
				plot_x = coord[GMT_X], plot_y = coord[GMT_Y];
			}
			else if (Ctrl->F.R_justify)
				plot_x = in[GMT_X], plot_y = in[GMT_Y];
			else
				gmt_geo_to_xy (GMT, in[GMT_X], in[GMT_Y], &plot_x, &plot_y);
			xx[0] = plot_x;	yy[0] = plot_y;
			if (check_if_outside) {
				gmt_map_outside (GMT, in[GMT_X], in[GMT_Y]);
				if (abs (GMT->current.map.this_x_status) > 1 || abs (GMT->current.map.this_y_status) > 1) continue;
			}

			if (Ctrl->A.active) {
				save_angle = T.paragraph_angle;	/* Since we might overwrite the default */
				tmp = gmt_azim_to_angle (GMT, in[GMT_X], in[GMT_Y], 0.1, save_angle);
				T.paragraph_angle = fmod (tmp + 360.0 + 90.0, 180.0) - 90.0;	/* Ensure usable angles for text plotting */
				if (fabs (T.paragraph_angle - tmp) > 179.0) T.block_justify -= 2 * (T.block_justify%4 - 2);	/* Flip any L/R code */
			}
			if (Ctrl->F.orientation) {
				if (T.paragraph_angle > 180.0) T.paragraph_angle -= 360.0;
				if (T.paragraph_angle > 90.0) T.paragraph_angle -= 180.0;
				else if (T.paragraph_angle < -90.0) T.paragraph_angle += 180.0;
			}
			if (add) {
				if (Ctrl->D.justify)	/* Smart offset according to justification (from Dave Huang) */
					gmt_smart_justify (GMT, T.block_justify, T.paragraph_angle, T.x_offset, T.y_offset, &plot_x, &plot_y, Ctrl->D.justify);
				else {	/* Default hard offset */
					plot_x += T.x_offset;
					plot_y += T.y_offset;
				}
				xx[1] = plot_x;	yy[1] = plot_y;
			}
			n_paragraphs++;

			if (GMT->common.t.variable)	{	/* Update the transparencies for current string (if -t was given) */
				double transp[2] = {0.0, 0.0};	/* None selected */
				if (GMT->common.t.n_transparencies == 2) {	/* Requested two separate values to be read from file */
					transp[GMT_FILL_TRANSP] = 0.01 * in[tcol_f];
					transp[GMT_PEN_TRANSP]  = 0.01 * in[tcol_s];
				}
				else if (GMT->common.t.mode & GMT_SET_FILL_TRANSP) {	/* Gave fill transparency */
					transp[GMT_FILL_TRANSP] = 0.01 * in[tcol_f];
					if (GMT->common.t.n_transparencies == 0) transp[GMT_PEN_TRANSP] = transp[GMT_FILL_TRANSP];	/* Implied to be used for stroke also */
				}
				else {	/* Gave stroke transparency */
					transp[GMT_PEN_TRANSP] = 0.01 * in[tcol_s];
					if (GMT->common.t.n_transparencies == 0) transp[GMT_FILL_TRANSP] = transp[GMT_PEN_TRANSP];	/* Implied to be used for fill also */
				}
				if (gmt_M_is_dnan (transp[GMT_FILL_TRANSP])) {
					GMT_Report (API, GMT_MSG_WARNING, "Record %d had bad fill transparency (NaN) - set to 0.0\n", n_read);
					transp[GMT_FILL_TRANSP] = 0.0;
				}
				else if (transp[GMT_FILL_TRANSP] < 0.0 || transp[GMT_FILL_TRANSP] > 100.0) {
					GMT_Report (API, GMT_MSG_WARNING, "Record %d had fill transparency out of range (%g) - set to 0.0\n", n_read, transp[GMT_FILL_TRANSP]);
					transp[GMT_FILL_TRANSP] = 0.0;
				}
				if (gmt_M_is_dnan (transp[GMT_PEN_TRANSP])) {
					GMT_Report (API, GMT_MSG_WARNING, "Record %d had bad stroke transparency (NaN) - set to 0.0\n", n_read);
					transp[GMT_PEN_TRANSP] = 0.0;
				}
				else if (transp[GMT_PEN_TRANSP] < 0.0 || transp[GMT_PEN_TRANSP] > 100.0) {
					GMT_Report (API, GMT_MSG_WARNING, "Record %d had stroke transparency out of range (%g) - set to 0.0\n", n_read, transp[GMT_PEN_TRANSP]);
					transp[GMT_PEN_TRANSP] = 0.0;
				}
				PSL_settransparencies (PSL, transp);
			}
			PSL_setfont (PSL, T.font.id);
			gmt_plane_perspective (GMT, GMT->current.proj.z_project.view_plane, in[GMT_Z]);
			if (T.boxflag & 32) {	/* Draw line from original point to shifted location */
				gmt_setpen (GMT, &T.vecpen);
				PSL_plotsegment (PSL, xx[0], yy[0], xx[1], yy[1]);
			}
			if (!Ctrl->G.mode && T.boxflag & 3) {	/* Plot the box beneath the text */
				if (T.space_flag) {	/* Meant % of fontsize */
					offset[0] = 0.01 * T.x_space * T.font.size / PSL_POINTS_PER_INCH;
					offset[1] = 0.01 * T.y_space * T.font.size / PSL_POINTS_PER_INCH;
				}
				else {
					offset[0] = T.x_space;
					offset[1] = T.y_space;
				}
				gmt_setpen (GMT, &T.boxpen);			/* Box pen */
				PSL_setfill (PSL, T.boxfill.rgb, T.boxflag & 1);	/* Box color */
				PSL_plottextbox (PSL, plot_x, plot_y, T.font.size, use_text, T.paragraph_angle, T.block_justify, offset, T.boxflag & 4);
				curr_txt = NULL;	/* Text has now been encoded in the PS file */
			}
			else
				curr_txt = use_text;
			fmode = gmt_setfont (GMT, &T.font);
			if (Ctrl->G.mode) {
				if (m <= n_alloc) {
					gmt_M_malloc3 (GMT, c_angle, c_x, c_y, m, &n_alloc, double);
					c_just = gmt_M_memory (GMT, c_just, n_alloc, int);
					c_txt = gmt_M_memory (GMT, c_txt, n_alloc, char *);
					c_font = gmt_M_memory (GMT, c_font, n_alloc, struct GMT_FONT);
				}
				c_angle[m] = T.paragraph_angle;
				c_txt[m] = strdup (curr_txt);
				c_x[m] = plot_x;
				c_y[m] = plot_y;
				c_just[m] = T.block_justify;
				c_font[m] = T.font;
				m++;
			}
			else {
				PSL_plottext (PSL, plot_x, plot_y, T.font.size, curr_txt, T.paragraph_angle, T.block_justify, fmode);
			}
			if (Ctrl->A.active) T.paragraph_angle = save_angle;	/* Restore original angle */
			gmt_M_str_free (use_text);
		}

	} while (true);

	if (GMT_End_IO (API, GMT_IN, 0) != GMT_NOERROR) {	/* Disables further data input */
		Return (API->error);
	}

	if (n_skipped && n_read == 0)
		GMT_Report (API, GMT_MSG_WARNING, "Skipped %u records as blank - please check input data.\n", n_skipped);
	PSL_settextmode (PSL, PSL_TXTMODE_HYPHEN);	/* Back to leave as is */

	if (GMT->common.t.variable) {	/* Reset the transparencies */
		double transp[2] = {0.0, 0.0};	/* None selected */
		PSL_settransparencies (PSL, transp);
	}

	if (Ctrl->M.active) {
		if (n_processed) {	/* Must output the last paragraph */
			pstext_output_words (GMT, PSL, plot_x, plot_y, paragraph, &T);
			n_paragraphs++;
		}
	 	gmt_M_free (GMT, paragraph);
	}
	if (Ctrl->G.mode && m) {
		int n_labels = m, form = (T.boxflag & 4) ? PSL_TXT_ROUND : 0;	/* PSL_TXT_ROUND = Rounded rectangle */
		unsigned int kk;
		char *font = NULL, **fonts = NULL;

		form |= PSL_TXT_INIT;	/* To lay down all PSL attributes */
		if (Ctrl->G.mode == PSTEXT_CLIPPLOT) form |= PSL_TXT_SHOW;	/* To place text */
		form |= PSL_TXT_CLIP_ON;	/* To set clip path */
		gmt_textpath_init (GMT, &Ctrl->W.pen, Ctrl->G.fill.rgb);
		if (Ctrl->C.percent) {	/* Meant % of fontsize */
			offset[0] = 0.01 * T.x_space * T.font.size / PSL_POINTS_PER_INCH;
			offset[1] = 0.01 * T.y_space * T.font.size / PSL_POINTS_PER_INCH;
		}
		else {
			offset[0] = T.x_space;
			offset[1] = T.y_space;
		}
		fonts = gmt_M_memory (GMT, NULL, m, char *);
		for (kk = 0; kk < m; kk++) {
			PSL_setfont (PSL, c_font[kk].id);
#if 0
			psl_encodefont (PSL, PSL->current.font_no);
#endif
			font = PSL_makefont (PSL, c_font[kk].size, c_font[kk].fill.rgb);
			fonts[kk] = strdup (font);
		}
		psl_set_int_array (PSL, "label_justify", c_just, m);
		psl_set_txt_array (PSL, "label_font", fonts, m);
		/* Turn clipping ON after [optionally] displaying the text */
		PSL_plottextline (PSL, NULL, NULL, NULL, 1, c_x, c_y, c_txt, c_angle, &n_labels, T.font.size, T.block_justify, offset, form);
		for (kk = 0; kk < m; kk++) {
			gmt_M_str_free (c_txt[kk]);
			gmt_M_str_free (fonts[kk]);
		}
		gmt_M_free (GMT, c_angle);
		gmt_M_free (GMT, c_x);
		gmt_M_free (GMT, c_y);
		gmt_M_free (GMT, c_txt);
		gmt_M_free (GMT, c_just);
		gmt_M_free (GMT, c_font);
		gmt_M_free (GMT, fonts);
	}
	else if (clip_set)
		gmt_map_clip_off (GMT);

	GMT->current.map.is_world = old_is_world;
	GMT->current.io.scan_separators = GMT_TOKEN_SEPARATORS;		/* Reset */

	gmt_map_basemap (GMT);
	gmt_plane_perspective (GMT, -1, 0.0);
	gmt_plotend (GMT);

	GMT_Report (API, GMT_MSG_INFORMATION, Ctrl->M.active ? "pstext: Plotted %d text blocks\n" : "pstext: Plotted %d text strings\n", n_paragraphs);

	Return (GMT_NOERROR);
}

EXTERN_MSC int GMT_text (void *V_API, int mode, void *args) {
	/* This is the GMT6 modern mode name */
	struct GMTAPI_CTRL *API = gmt_get_api_ptr (V_API);	/* Cast from void to GMTAPI_CTRL pointer */
	if (API == NULL) return (GMT_NOT_A_SESSION);
	if (API->GMT->current.setting.run_mode == GMT_CLASSIC && !API->usage) {
		struct GMT_OPTION *options = GMT_Create_Options (API, mode, args);
		bool list_fonts = false;
		if (API->error) return (API->error);	/* Set or get option list */
		list_fonts = (GMT_Find_Option (API, 'L', options) != NULL);
		gmt_M_free_options (mode);
		if (!list_fonts) {
			GMT_Report (API, GMT_MSG_ERROR, "Shared GMT module not found: text\n");
			return (GMT_NOT_A_VALID_MODULE);
		}
	}
	return GMT_pstext (V_API, mode, args);
}<|MERGE_RESOLUTION|>--- conflicted
+++ resolved
@@ -798,12 +798,8 @@
 	/*---------------------------- This is the pstext main code ----------------------------*/
 
 	GMT_Report (API, GMT_MSG_INFORMATION, "Processing input text table data\n");
-<<<<<<< HEAD
-	tcol = 2 + Ctrl->Z.active;
-=======
 	pstext_load_parameters_pstext (GMT, &T, Ctrl);	/* Pass info from Ctrl to T */
 	tcol_f = 2 + Ctrl->Z.active;	tcol_s = tcol_f + 1;
->>>>>>> 3390d08d
 
 	n_expected_cols = 2 + Ctrl->Z.active + Ctrl->F.nread + GMT->common.t.n_transparencies;	/* Normal number of columns to read, plus any text. This includes x,y */
 	if (Ctrl->M.active) n_expected_cols += 3;
