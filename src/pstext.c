--- conflicted
+++ resolved
@@ -677,13 +677,8 @@
 	if (GMT_err_pass (GMT, GMT_map_setup (GMT, GMT->common.R.wesn), "")) Return (GMT_RUNTIME_ERROR);
 
 	if (Ctrl->G.mode) GMT->current.ps.nclip = (Ctrl->N.active) ? +1 : +2;	/* Signal that this program initiates clipping that will outlive this process */
-<<<<<<< HEAD
-
-	PSL = GMT_plotinit (GMT, options);
-=======
-	
+
 	if ((PSL = GMT_plotinit (GMT, options)) == NULL) Return (GMT_RUNTIME_ERROR);
->>>>>>> 6c30f641
 
 	GMT_plane_perspective (GMT, GMT->current.proj.z_project.view_plane, GMT->current.proj.z_level);
 	GMT_plotcanvas (GMT);	/* Fill canvas if requested */
