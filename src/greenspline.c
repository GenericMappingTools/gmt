--- conflicted
+++ resolved
@@ -136,12 +136,8 @@
 };
 
 #ifdef DEBUG
-<<<<<<< HEAD
 BOOLEAN TEST = FALSE;	/* Global variable used for undocumented testing [under -DDEBUG only] */
-void dump_green (PFD G, PFD D, double par[], double x0, double x1, GMT_LONG N, double *zz, double *gg);
-=======
 void dump_green (p_func_d G, p_func_d D, double par[], double x0, double x1, GMT_LONG N, double *zz, double *gg);
->>>>>>> cf66f477
 #endif
 
 void *New_greenspline_Ctrl (struct GMT_CTRL *GMT) {	/* Allocate and initialize a new control structure */
