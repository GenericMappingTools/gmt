/*--------------------------------------------------------------------
 *
 *	Copyright (c) 1991-2021 by the GMT Team (https://www.generic-mapping-tools.org/team.html)
 *	See LICENSE.TXT file for copying and redistribution conditions.
 *
 *	This program is free software; you can redistribute it and/or modify
 *	it under the terms of the GNU Lesser General Public License as published by
 *	the Free Software Foundation; version 3 or any later version.
 *
 *	This program is distributed in the hope that it will be useful,
 *	but WITHOUT ANY WARRANTY; without even the implied warranty of
 *	MERCHANTABILITY or FITNESS FOR A PARTICULAR PURPOSE.  See the
 *	GNU Lesser General Public License for more details.
 *
 *	Contact info: www.generic-mapping-tools.org
 *--------------------------------------------------------------------*/
/*
 * Author:	Paul Wessel
 * Date:	1-JAN-2010
 * Version:	6 API
 *
 * Brief synopsis: greenspline grids data using Green's functions for a selected spline.
 * The data may be Cartesian or geographical, and gridding can be done
 * in a Cartesian 1-D, 2-D, 3-D space or on a sphere.  The spline may be evaluated on
 * a grid, on parts of a grid, or at specified arbitrary locations.
 * Five classes of splines (for a total of 10 splines) are implemented:
 * 1. Minimum curvature Cartesian spline [Sandwell, Geophys. Res. Lett, 1987]
 * 2. Minimum curvature Cartesian spline in tension [Wessel & Bercovici, Math., Geol., 1998]
 * 3. Regularized Cartesian spline in tension [Mitasova & Mitas, Math. Geol., 1993]
 * 4. Minimum curvature spherical spline [Parker, "Geophysical Inverse Theory", 1994]
 * 5. Minimum curvature spherical spline in tension [Wessel & Becker, Geophys. J. Int, 2008]
 *
 * Originally published as:
 *   "Wessel, P., 2009. A general-purpose Green's function-based interpolator,
 *	Computers & Geosciences, 35: 1247-1254".
 *
 * PW Update June 2013.  The numerical implementation of the Green's function found by Wessel & Becker [2008]
 * was unstable (it required the difference between k*P_v and log, and P_v is difficult to compute accurately).
 * Bob Parker (Scripps) helped develop a series solution for canceling out the two singular behaviors,
 * resulting in a more stable expression that converges reasonably rapidly.  We now use this new series
 * solution for -Sq, combined with a (new) cubic spline interpolation.  This replaces the old -SQ machinery
 * with linear interpolation which is now deprecated.
 *
 * PW Update July 2015. With help from Dong Ju Choi, San Diego Supercomputing Center, we have added Open MP
 * support in greenspline and the matrix solvers in gmt_vector.c.  Requires open MP support and use of -x.
 */

#include "gmt_dev.h"

#define THIS_MODULE_CLASSIC_NAME	"greenspline"
#define THIS_MODULE_MODERN_NAME	"greenspline"
#define THIS_MODULE_LIB		"core"
#define THIS_MODULE_PURPOSE	"Interpolate using Green's functions for splines in 1-3 dimensions"
#define THIS_MODULE_KEYS	"<D{,AD(=,ED),ND(,TG(,CD)=f,G?},GDN"
#define THIS_MODULE_NEEDS	"R"
#define THIS_MODULE_OPTIONS "-:>Vbdefghioqrsw" GMT_OPT("FH") GMT_ADD_x_OPT

EXTERN_MSC int gmtlib_cspline (struct GMT_CTRL *GMT, double *x, double *y, uint64_t n, double *c);

/* Control structure for greenspline */

struct GREENSPLINE_CTRL {
	unsigned int dimension;
	struct GREENSPLINE_A {	/* -A<gradientfile> */
		bool active;
		unsigned int mode;	/* 0 = azimuths, 1 = directions, 2 = dx,dy components, 3 = dx, dy, dz components */
		char *file;
	} A	;
	struct GREENSPLINE_C {	/* -C[[n]<cutoff>[%]][+c][+f<file>][+i][+n] */
		bool active;
		bool dryrun;	/* Only report eigenvalues */
		unsigned int movie;
		unsigned int mode;
		double value;
		char *file;
	} C;
	struct GREENSPLINE_D {	/* -D[+x<xname>][+yyname>][+z<zname>][+v<zname>][+s<scale>][+o<offset>][+n<invalid>][+t<title>][+r<remark>] */
		bool active;
		char *information;
	} D;
	struct GREENSPLINE_E {	/* -E[<file>] */
		bool active;
		unsigned int mode;
		char *file;
	} E;
	struct GREENSPLINE_G {	/* -G<output_grdfile> */
		bool active;
		char *file;
	} G;
	struct GREENSPLINE_I {	/* -Idx[/dy[/dz]] */
		bool active;
		double inc[3];
	} I;
	struct GREENSPLINE_L {	/* -L */
		bool active;
	} L;
	struct GREENSPLINE_M {	/* -M<gfuncfile> */
		bool active;
		unsigned int mode;	/* GMT_IN or GMT_OUT */
		char *file;
	} M;
	struct GREENSPLINE_N {	/* -N<outputnode_file> */
		bool active;
		char *file;
	} N;
	struct GREENSPLINE_Q {	/* -Qdaz */
		bool active;
		double az;
		double dir[3];
	} Q;
	struct GREENSPLINE_R3 {	/* -Rxmin/xmax[/ymin/ymax[/zmin/zmaz]] | -Ggridfile */
		bool active;
		bool mode;		/* true if settings came from a grid file */
		unsigned int dimension;	/* 1, 2, or 3 */
		unsigned int offset;	/* 0 or 1 */
		double range[6];	/* Min/max for each dimension */
		double inc[2];		/* xinc/yinc when -Rgridfile was given*/
	} R3;
	struct GREENSPLINE_S {	/* -S<mode>[<tension][+<mod>[args]] */
		bool active;
		unsigned int mode;
		double value[4];
		double rval[2];
		char *arg;
	} S;
	struct GREENSPLINE_T {	/* -T<mask_grdfile> */
		bool active;
		char *file;
	} T;
	struct GREENSPLINE_W {	/* -W[w] */
		bool active;
		unsigned int mode;	/* 0 = got sigmas, 1 = got weights */
	} W;
	struct GREENSPLINE_Z {	/* -Z<distflag> */
		bool active;
		int mode;	/* Can be negative */
	} Z;
	struct GREENSPLINE_DEBUG {	/* -0 undocumented debugging option */
		bool active;
	} debug;
};

enum Greenspline_modes {	/* Various integer mode flags */
	SANDWELL_1987_1D		= 0,
	SANDWELL_1987_2D		= 1,
	SANDWELL_1987_3D		= 2,
	WESSEL_BERCOVICI_1998_1D	= 3,
	WESSEL_BERCOVICI_1998_2D	= 4,
	WESSEL_BERCOVICI_1998_3D	= 5,
	MITASOVA_MITAS_1993_2D		= 6,
	MITASOVA_MITAS_1993_3D		= 7,
	PARKER_1994			= 8,
	WESSEL_BECKER_2008		= 9,
	LINEAR_1D			= 10,
	LINEAR_2D			= 11,
	N_METHODS			= 12,
	N_PARAMS			= 11,
	GREENSPLINE_TREND		= 1,		/* Remove/Restore linear trend */
	GREENSPLINE_NORM		= 2,		/* Normalize residual data to 0-1 range */
	SQ_N_NODES 			= 10001,	/* Default number of nodes in the precalculated -Sq spline */
	GSP_GOT_SIG			= 0,
	GSP_GOT_WEIGHTS			= 1,
	GREENSPLINE_NO_MOVIE		= 0,
	GREENSPLINE_INC_MOVIE		= 1,
	GREENSPLINE_CUM_MOVIE		= 2
};

#ifndef M_LOG_2
#define M_LOG_2 0.69314718055994530942
#endif
#ifndef M_GAMMA
#define M_GAMMA 0.577215664901532860606512
#endif
#ifndef M_SQRT_PI
#define M_SQRT_PI 1.772453850905516027298167483341
#endif
#ifndef M_INV_SQRT_PI
#define M_INV_SQRT_PI (1.0 / M_SQRT_PI)
#endif

#define SQ_TRUNC_ERROR		1.0e-6	/* Max truncation error in Parker's simplified sum for WB'08 */

enum Greenspline_index {	/* Indices for coeff array for normalization */
	GSP_MEAN_X	= 0,
	GSP_MEAN_Y	= 1,
	GSP_MEAN_Z	= 2,
	GSP_SLP_X	= 3,
	GSP_SLP_Y	= 4,
	GSP_RANGE	= 5,
	GSP_LENGTH	= 6};

struct GREENSPLINE_LOOKUP {	/* Used to spline interpolation of precalculated function */
	uint64_t n;		/* Number of values in the spline setup */
	double *y;		/* Function values */
	double *c;		/* spline  coefficients */
	double *A, *B, *C;	/* power/ratios of order l terms */
};

#ifdef DEBUG
static bool TEST = false;	/* Global variable used for undocumented testing [under -DDEBUG only; see -+ hidden option] */
#endif

static void *New_Ctrl (struct GMT_CTRL *GMT) {	/* Allocate and initialize a new control structure */
	struct GREENSPLINE_CTRL *C;

	C = gmt_M_memory (GMT, NULL, 1, struct GREENSPLINE_CTRL);

	/* Initialize values whose defaults are not 0/false/NULL */
	C->S.mode = SANDWELL_1987_2D;
	C->S.rval[0] = -1.0;	C->S.rval[1] = 1.0;
	C->S.value[3] = (double)SQ_N_NODES;	/* Default number of spline nodes */
	C->S.value[2] = SQ_TRUNC_ERROR;		/* Default truncation error for Legendre sum in -Sq */
	return (C);
}

static void Free_Ctrl (struct GMT_CTRL *GMT, struct GREENSPLINE_CTRL *C) {	/* Deallocate control structure */
	if (!C) return;
	gmt_M_str_free (C->A.file);
	gmt_M_str_free (C->C.file);
	gmt_M_str_free (C->G.file);
	gmt_M_str_free (C->N.file);
	gmt_M_str_free (C->T.file);
	gmt_M_str_free (C->S.arg);
	gmt_M_free (GMT, C);
}

static int usage (struct GMTAPI_CTRL *API, int level) {
	const char *name = gmt_show_name_and_purpose (API, THIS_MODULE_LIB, THIS_MODULE_CLASSIC_NAME, THIS_MODULE_PURPOSE);
	if (level == GMT_MODULE_PURPOSE) return (GMT_NOERROR);
	GMT_Usage (API, 0, "usage: %s [<table>] -G<outfile> [-A<gradientfile>+f<format>] [-C[[n]<val>[%%]][+c][+f<file>][+i][+n]] "
		"[-D<information>] [-E[<misfitfile>]] [-I<dx>[/<dy>[/<dz>]]] [-L] [-N<nodefile>] [-Q<az>] "
		"[-R<xmin>/<xmax[/<ymin>/<ymax>[/<zmin>/<zmax>]]] [-Sc|l|t|r|p|q[<pars>]] [-T<maskgrid>] "
		"[%s] [-W[w]] [-Z<mode>] [%s] [%s] [%s] [%s] [%s] [%s] [%s] [%s] [%s] [%s] [%s [%s]%s[%s] [%s]\n",
		name, GMT_V_OPT,GMT_bi_OPT, GMT_d_OPT, GMT_e_OPT, GMT_f_OPT, GMT_g_OPT, GMT_h_OPT, GMT_i_OPT,
		GMT_o_OPT, GMT_q_OPT, GMT_r_OPT, GMT_s_OPT, GMT_w_OPT, GMT_x_OPT, GMT_colon_OPT, GMT_PAR_OPT);

	if (level == GMT_SYNOPSIS) return (GMT_MODULE_SYNOPSIS);

	GMT_Usage (API, -1, "Choose one of three ways to specify where to evaluate the spline:");
	GMT_Usage (API, 2, "%s Specify an equidistant 1- ,2-, or 3-D domain with options -R, -I [and optionally -r].", GMT_LINE_BULLET);
	GMT_Usage (API, 2, "%s Specify a set of 1- ,2-, or 3-D output locations via the -N option.", GMT_LINE_BULLET);
	GMT_Usage (API, 2, "%s Supply a mask grid file via -T whose values are NaN or 0.  The spline will then "
		"only be evaluated at the nodes originally set to zero (2-D only).", GMT_LINE_BULLET);
	GMT_Message (API, GMT_TIME_NONE, "\n  REQUIRED ARGUMENTS:\n");
	GMT_Option (API, "<");
	GMT_Usage (API, 1, "\n-G<outfile>");
	GMT_Usage (API, -2, "Output data. Append name of output file.");

	GMT_Message (API, GMT_TIME_NONE, "\n  OPTIONAL ARGUMENTS:\n");

	GMT_Usage (API, 1, "\n-A<gradientfile>+f<format>");
	GMT_Usage (API, -2, "ASCII file with surface gradients V to use in the modeling.  Specify format:");
	GMT_Usage (API, 3, "0: For 1-D: x, slope.");
	GMT_Usage (API, 3, "1: X, Vmagnitude, Vazimuth(s).");
	GMT_Usage (API, 3, "2: X, Vazimuth(s), Vmagnitude.");
	GMT_Usage (API, 3, "3: X, Vmagnitude, Vangle(s).");
	GMT_Usage (API, 3, "4: X, Vcomponents.");
	GMT_Usage (API, 3, "5: X, Vunit-vector, Vmagnitude.");
	GMT_Usage (API, -2, "Here, X = (x, y[, z]) is the position vector, V = (Vx, Vy[, Vz]) is the gradient vector.");
	GMT_Usage (API, 1, "\n-C[[n]<val>[%%]][+c][+f<file>][+i][+n");
	GMT_Usage (API, -2, "Solve by SVD and eliminate eigenvalues whose ratio to largest eigenvalue is less than <val> [0]. "
		"Use -Cn to select only the largest <val> eigenvalues [all]. "
		"Use <val>%% to select a percentage of the eigenvalues instead [100] "
		"[Default uses Gauss-Jordan elimination to solve the linear system].");
	GMT_Usage (API, 3, "+c Valid for 2-D gridding only and will create a series of intermediate "
		"grids for each eigenvalue holding the cumulative result. Requires -G with a valid filename "
		"and extension and we will insert _cum_### before the extension.");
	GMT_Usage (API, 3, "+f Save the eigenvalues to <filename>.");
	GMT_Usage (API, 3, "+i As +c but save incremental results, inserting _inc_### before the extension.");
	GMT_Usage (API, 3, "+n Stop execution after reporting the eigenvalues - no solution is computed.");
	gmt_grdcube_info_syntax (API->GMT, 'D');
	GMT_Usage (API, 1, "\n-E[<misfitfile>]");
	GMT_Usage (API, -2, "Evaluate solution at input locations and report misfit statistics. "
		"Append a filename to save all data with two extra columns for model and misfit. "
		"If -C+i|c are used then we instead report the history of model variance and rms misfit.");
	GMT_Usage (API, 1, "\nI<dx>[/<dy>[/<dz>]]");
	GMT_Usage (API, -2, "Specify a regular set of output locations. Give equidistant increment for each dimension. "
		"Requires -R for specifying the output domain.");
	GMT_Usage (API, 1, "\n-L Leave trend alone. Do not remove least squares plane from data before spline fit. "
		"Only applies to -D0-2 [Default removes linear trend, fits residuals, and restores trend].");
	GMT_Usage (API, 1, "\n-N<nodefile>");
	GMT_Usage (API, -2, "ASCII file with desired output locations. "
		"The resulting ASCII coordinates and interpolation are written to file given in -G "
		"or standard output if no file specified (see -bo for binary output).");
	GMT_Usage (API, 1, "\n-Q<az>");
	GMT_Usage (API, -2, "Calculate the directional derivative in the <az> direction and return it instead of surface elevation.");
	GMT_Option (API, "R");
	if (gmt_M_showusage (API)) {
		GMT_Usage (API, -2, "-R Specify a regular set of output locations.  Give min and max coordinates for each dimension. "
			"Requires -I for specifying equidistant increments.  For 2D-gridding a gridfile may be given; "
			"this then also sets -I (and perhaps -r); use those options to override the grid settings.");
	}
	GMT_Usage (API, 1, "\n-Sc|l|t|r|p|q[<pars>]");
	GMT_Usage (API, -2, "Specify which spline to use; except for c|p, append normalized <tension> between 0 and 1:");
	GMT_Usage (API, 3, "c: Minimum curvature spline (Sandwell, 1987) [Default].");
	GMT_Usage (API, 3, "l: Linear (1-D) or bilinear (2-D) spline.");
	GMT_Usage (API, 3, "t: Cartesian spline in tension (Wessel & Bercovici, 1998). Append <tension> and "
		"optionally append /<scale> for length-scale [Default is the given output spacing].");
	GMT_Usage (API, 3, "r: Regularized spline in tension (Mitasova & Mitas, 1993). Append <tension> and "
		"optionally append /<scale> for length-scale [Default is given output spacing].");
	GMT_Usage (API, 3, "p: Spherical surface spline (Parker, 1994); automatically sets -D4.");
	GMT_Usage (API, 3, "q: Spherical surface spline in tension (Wessel & Becker, 2008); automatically sets -D4. Append <tension>. "
		"Optionally, append +e<error> to change maximum error in series truncation [%g] and "
		"+n<n> to change the (odd) number of precalculated nodes for spline interpolation [%d].", SQ_TRUNC_ERROR, SQ_N_NODES);
	GMT_Usage (API, 1, "\n-T<maskgrid>");
	GMT_Usage (API, -2, "Mask grid file whose values are NaN or 0; its header implicitly sets -R, -I (and -r).");
	GMT_Usage (API, 1, "\n-W[w]");
	GMT_Usage (API, -2, "Expect one extra input column with data errors sigma_i. "
		"Append w to indicate this column carries weights instead "
		"[Default makes weights via w_i = 1/sigma_i^2] for the least squares solution.");
	GMT_Usage (API, -2, "Note: weights only have an effect if -C is used.");
	GMT_Usage (API, 1, "\n-Z<mode>");
	GMT_Usage (API, -2, "Distance <mode> determines how we calculate distances between (x,y) points. "
		"Mode 0 applies to Cartesian 1-D spline interpolation:");
	GMT_Usage (API, 3, "0: x in user units, Cartesian distances.");
	GMT_Usage (API, -2, "Modes 1-3 apply to Cartesian 2-D surface spline interpolation:");
	GMT_Usage (API, 3, "1: x,y in user units, Cartesian distances.");
	GMT_Usage (API, 3, "2: x,y in degrees, flat Earth distances in meters.");
	GMT_Usage (API, 3, "3: x,y in degrees, spherical distances in meters.");
	GMT_Usage (API, -2, "Mode 4 applies to 2-D spherical surface spline interpolation:");
	GMT_Usage (API, 3, "4: x,y in degrees, use cosine of spherical distances in degrees.");
	GMT_Usage (API, -2, "Mode 5 applies to Cartesian 3-D volume interpolation:");
	GMT_Usage (API, 3, "5: x,y,z in user units, Cartesian distances.");
	GMT_Usage (API, -2, "Note: For modes 3-4, use PROJ_ELLIPSOID to select geodesic or great circle arcs.");
	GMT_Option (API, "V,bi");
	if (gmt_M_showusage (API)) GMT_Usage (API, -2, "Default is 2-5 input columns depending on dimensionality (see -Z) and weights (see -W).");
	GMT_Option (API, "d,e,f,g,h,i,o,q,r,s,w,x,:,.");

	return (GMT_MODULE_USAGE);
}

GMT_LOCAL unsigned int greenspline_pre_parser (struct GMT_CTRL *GMT, struct GMT_OPTION *options) {
	/* Help GMT_Parse know if -R is geographic based on -Z mode and return dimension */
	unsigned int dim = 0;
	struct GMT_OPTION *opt = NULL;
	for (opt = options; opt; opt = opt->next) {	/* Look for -Z only */
		if (opt->option != 'Z' || opt->arg[0] == '\0') continue;
		switch (opt->arg[0]) {
			case '0':	dim = 1;	break;
			case '1':	dim = 2;	break;
			case '2':	case '3':	case '4':
				dim = 2;
				gmt_set_geographic (GMT, GMT_IN);
				gmt_set_geographic (GMT, GMT_OUT);
				break;
			case '5':	dim = 3;	break;
			default:	dim = 0;	break;
		}
	}
	return (dim);
}

static int parse (struct GMT_CTRL *GMT, struct GREENSPLINE_CTRL *Ctrl, struct GMT_OPTION *options) {
	/* This parses the options provided to greenspline and sets parameters in CTRL.
	 * Any GMT common options will override values set previously by other commands.
	 * It also replaces any file names specified as input or output with the data ID
	 * returned when registering these sources/destinations with the API.
	 */

	int n_items;
	unsigned int n_errors = 0, dimension, k, pos = 0;
	char txt[6][GMT_LEN64], p[GMT_BUFSIZ] = {""}, *c = NULL, *i = NULL, *r = NULL;
	struct GMT_OPTION *opt = NULL;
	struct GMTAPI_CTRL *API = GMT->parent;

	for (opt = options; opt; opt = opt->next) {
		switch (opt->option) {

			case '<':	/* Skip input files */
				if (GMT_Get_FilePath (API, GMT_IS_DATASET, GMT_IN, GMT_FILE_REMOTE, &(opt->arg))) n_errors++;;
				break;

			case 'R':	/* Normally processed internally but must be handled separately since it can take 1,2,3 dimensions */
				GMT->common.R.active[RSET] = true;
				Ctrl->R3.dimension = 1;	/* At least */
				if (GMT->current.setting.run_mode == GMT_MODERN && Ctrl->dimension == 2) {	/* Watch for multi-item -R string created by gmt_init_module that would not have been parsed */
					/* This is needed because we are not using gmt_parse_R_option in greenspline */
					if ((r = strstr (opt->arg, "+G"))) {	/* Got grid registration implicitly via history */
						switch (r[2]) {
							case 'G':	GMT->common.R.registration = GMT_GRID_NODE_REG;		break;
							default:	GMT->common.R.registration = GMT_GRID_PIXEL_REG;	break;
						}
						r[0] = '\0';	/* Chop off this modifier */
						GMT->common.R.active[GSET] = true;
					}
					if ((i = strstr (opt->arg, "+I"))) {	/* Got grid increments implicitly via history */
						Ctrl->I.active = true;
						k = gmt_getincn (GMT, &i[2], Ctrl->I.inc, 2);
						i[0] = '\0';	/* Chop off this modifier */
						GMT->common.R.active[ISET] = true;
					}
				}
				if (opt->arg[0] == 'g' && opt->arg[1] == '\0') {	/* Got -Rg */
					Ctrl->R3.range[0] = 0.0;	Ctrl->R3.range[1] = 360.0;	Ctrl->R3.range[2] = -90.0;	Ctrl->R3.range[3] = 90.0;
					Ctrl->R3.dimension = 2;
					break;
				}
				if (opt->arg[0] == 'g' && opt->arg[1] == '/') {	/* Got -Rg/zmin/zmax */
					Ctrl->R3.range[0] = 0.0;	Ctrl->R3.range[1] = 360.0;	Ctrl->R3.range[2] = -90.0;	Ctrl->R3.range[3] = 90.0;
					n_items = sscanf (&opt->arg[2], "%[^/]/%s", txt[4], txt[5]);
					if (n_items != 2) {
						GMT_Report (API, GMT_MSG_ERROR, "Option -Rg/z0/z1: Append the z-range\n");
						n_errors++;
					}
					Ctrl->R3.dimension = 3;
					break;
				}
				if (opt->arg[0] == 'd' && opt->arg[1] == '\0') {	/* Got -Rd */
					Ctrl->R3.range[0] = -180.0;	Ctrl->R3.range[1] = 180.0;	Ctrl->R3.range[2] = -90.0;	Ctrl->R3.range[3] = 90.0;
					Ctrl->R3.dimension = 2;
					break;
				}
				if (opt->arg[0] == 'd' && opt->arg[1] == '/') {	/* Got -Rd/zmin/zmax */
					Ctrl->R3.range[0] = -180.0;	Ctrl->R3.range[1] = 180.0;	Ctrl->R3.range[2] = -90.0;	Ctrl->R3.range[3] = 90.0;
					n_items = sscanf (&opt->arg[2], "%[^/]/%s", txt[4], txt[5]);
					if (n_items != 2) {
						GMT_Report (API, GMT_MSG_ERROR, "Option -Rd/z0/z1: Append the z-range\n");
						n_errors++;
					}
					Ctrl->R3.dimension = 3;
					break;
				}
				if (!gmt_access (GMT, opt->arg, R_OK)) {	/* Gave a readable file, presumably a grid */
					struct GMT_GRID *G = NULL;
					if ((G = GMT_Read_Data (API, GMT_IS_GRID, GMT_IS_FILE, GMT_IS_SURFACE, GMT_CONTAINER_ONLY, NULL, opt->arg, NULL)) == NULL) {	/* Get header only */
						return (API->error);
					}
					Ctrl->R3.range[0] = G->header->wesn[XLO]; Ctrl->R3.range[1] = G->header->wesn[XHI];
					Ctrl->R3.range[2] = G->header->wesn[YLO]; Ctrl->R3.range[3] = G->header->wesn[YHI];
					Ctrl->R3.inc[GMT_X] = G->header->inc[GMT_X];	Ctrl->R3.inc[GMT_Y] = G->header->inc[GMT_Y];
					Ctrl->R3.offset = G->header->registration;
					Ctrl->R3.dimension = 2;
					Ctrl->R3.mode = true;
					if (GMT_Destroy_Data (API, &G) != GMT_NOERROR) {
						return (API->error);
					}
					break;
				}
				/* Only get here if the above cases did not trip */
				n_items = sscanf (opt->arg, "%[^/]/%[^/]/%[^/]/%[^/]/%[^/]/%s", txt[0], txt[1], txt[2], txt[3], txt[4], txt[5]);
				if (!(n_items == 2 || n_items == 4 || n_items == 6)) {
					GMT_Report (API, GMT_MSG_ERROR, "Option -R: Give 2, 4, or 6 coordinates\n");
					n_errors++;
				}
				n_errors += gmt_verify_expectations (GMT, gmt_M_type (GMT, GMT_IN, GMT_X), gmt_scanf_arg (GMT, txt[0], gmt_M_type (GMT, GMT_IN, GMT_X), true, &Ctrl->R3.range[0]), txt[0]);
				n_errors += gmt_verify_expectations (GMT, gmt_M_type (GMT, GMT_IN, GMT_X), gmt_scanf_arg (GMT, txt[1], gmt_M_type (GMT, GMT_IN, GMT_X), true, &Ctrl->R3.range[1]), txt[1]);
				if (n_items > 2) {
					Ctrl->R3.dimension = 2;
					n_errors += gmt_verify_expectations (GMT, gmt_M_type (GMT, GMT_IN, GMT_Y), gmt_scanf_arg (GMT, txt[2], gmt_M_type (GMT, GMT_IN, GMT_Y), true, &Ctrl->R3.range[2]), txt[2]);
					n_errors += gmt_verify_expectations (GMT, gmt_M_type (GMT, GMT_IN, GMT_Y), gmt_scanf_arg (GMT, txt[3], gmt_M_type (GMT, GMT_IN, GMT_Y), true, &Ctrl->R3.range[3]), txt[3]);
				}
				if (n_items == 6) {
					Ctrl->R3.dimension = 3;
					n_errors += gmt_verify_expectations (GMT, gmt_M_type (GMT, GMT_IN, GMT_Z), gmt_scanf_arg (GMT, txt[4], gmt_M_type (GMT, GMT_IN, GMT_Z), false, &Ctrl->R3.range[4]), txt[4]);
					n_errors += gmt_verify_expectations (GMT, gmt_M_type (GMT, GMT_IN, GMT_Z), gmt_scanf_arg (GMT, txt[5], gmt_M_type (GMT, GMT_IN, GMT_Z), false, &Ctrl->R3.range[5]), txt[5]);
				}
				if (Ctrl->R3.dimension > 1) gmt_M_memcpy (GMT->common.R.wesn, Ctrl->R3.range, 4, double);
				if (r) r[0] = '+';	/* Restore modifier */
				if (i) i[0] = '+';	/* Restore modifier */
				break;

			/* Processes program-specific parameters */

			case 'A':	/* Gradient data: -A<gradientfile>+f<format> */
				n_errors += gmt_M_repeated_module_option (API, Ctrl->A.active);
				Ctrl->A.active = true;
				if (strchr (opt->arg, ',')) {	/* Old syntax: Specified a particular format with -A<mode>,<file> */
					if (gmt_M_compat_check (API->GMT, 5)) {
						GMT_Report (API, GMT_MSG_COMPAT, "Option -A<format>,<gradientfile> is deprecated; use -A<gradientfile>+f<format> instead\n");
						Ctrl->A.mode = (int)(opt->arg[0] - '0');
						Ctrl->A.file = strdup (&opt->arg[2]);
					}
					else {
						GMT_Report (API, GMT_MSG_ERROR, "Option -A: Expect -A>gradientfile>+f<format>\n");
						n_errors++;
					}
					break;
				}
				/* New syntax */
				if ((c = strstr (opt->arg, "+f")) == NULL) {
						GMT_Report (API, GMT_MSG_ERROR, "Option -A: Expect -A>gradientfile>+f<format>\n");
						n_errors++;
				}
				else {
					Ctrl->A.mode = (int)(c[2] - '0');
					c[0] = '\0';	/* Temporarily chop off the modifier */
					if (opt->arg[0] == 0) {
						GMT_Report (API, GMT_MSG_ERROR, "Option -A: No file given\n");
						n_errors++;
					}
					else
						Ctrl->A.file = strdup (opt->arg);
					c[0] = '+';	/* Restore the modifier */
				}
				break;
			case 'C':	/* Solve by SVD */
				n_errors += gmt_M_repeated_module_option (API, Ctrl->C.active);
				Ctrl->C.active = true;
				if (opt->arg[0] == 'n') Ctrl->C.mode = GMT_SVD_EIGEN_NUMBER_CUTOFF;
				k = (Ctrl->C.mode) ? 1 : 0;
				if ((c = gmt_first_modifier (GMT, opt->arg, "cifmMn"))) {	/* Process any modifiers */
					pos = 0;	/* Reset to start of new word */
					while (gmt_getmodopt (GMT, 'C', c, "cifmMn", &pos, p, &n_errors) && n_errors == 0) {
						switch (p[0]) {
							case 'c': Ctrl->C.movie |= GREENSPLINE_CUM_MOVIE; break;
							case 'i': Ctrl->C.movie |= GREENSPLINE_INC_MOVIE; break;
							case 'f': Ctrl->C.file = strdup (&p[1]); break;
							case 'm': Ctrl->C.movie = GREENSPLINE_INC_MOVIE; break;
							case 'M': Ctrl->C.movie = GREENSPLINE_CUM_MOVIE; break;
							case 'n': Ctrl->C.dryrun = true; break;
							default: break;	/* These are caught in gmt_getmodopt so break is just for Coverity */
						}
					}
					c[0] = '\0';
				}				
				if (strchr (opt->arg, '/')) {	/* Old-style file specification */
					if (gmt_M_compat_check (API->GMT, 5)) {	/* OK */
						sscanf (&opt->arg[k], "%lf/%s", &Ctrl->C.value, p);
						Ctrl->C.file = strdup (p);
					}
					else {
						GMT_Report (API, GMT_MSG_ERROR, "Option -C: Expected -C[[n]<cut>[%]][+c][+f<file>][+i][+n]\n");
						n_errors++;
					}
				}
				else if (opt->arg[k]) {	/* See if we got any value argument */
					if (strchr (opt->arg, '%')) {	/* Got percentages of largest eigenvalues */
						Ctrl->C.value = 0.01 * atof (&opt->arg[k]);
						Ctrl->C.mode = GMT_SVD_EIGEN_PERCENT_CUTOFF;
						if (Ctrl->C.value < 0.0 || Ctrl->C.value > 1.0) {
							GMT_Report (API, GMT_MSG_ERROR, "Option -C: Percentage must be in 0-100%% range!\n");
							n_errors++;
						}
					}
					else {	/* Got ratio cutoff */
						Ctrl->C.value = atof (&opt->arg[k]);
						if (Ctrl->C.value >= 0.0 && Ctrl->C.value < 1.0) /* Old style fraction */
							Ctrl->C.mode = GMT_SVD_EIGEN_PERCENT_CUTOFF;
					}
				}
				if (Ctrl->C.value < 0.0) Ctrl->C.dryrun = true, Ctrl->C.value = 0.0;	/* Deprecated syntax */
				break;
			case 'D':
				n_errors += gmt_M_repeated_module_option (API, Ctrl->D.active);
				if (gmt_M_compat_check (API->GMT, 6) && strlen (opt->arg) == 1) {	/* Old -D<mode> option supported for backwards compatibility (now -Z) */
					Ctrl->Z.active = true;
					Ctrl->Z.mode = atoi (opt->arg);	/* Since I added 0 to be 1-D later so now this is mode -1 */
				}
				else {	/* Give grid or cube information */
					Ctrl->D.active = true;
					Ctrl->D.information = strdup (opt->arg);
				}
				break;
			case 'E':	/* Evaluate misfit -E[<file>]*/
				n_errors += gmt_M_repeated_module_option (API, Ctrl->E.active);
				Ctrl->E.active = true;
				if (opt->arg) {
					Ctrl->E.file = strdup (opt->arg);
					Ctrl->E.mode = 1;
				}
				break;
			case 'G':	/* Output file */
				n_errors += gmt_M_repeated_module_option (API, Ctrl->G.active);
				Ctrl->G.active = true;
				Ctrl->G.file = strdup (opt->arg);
				break;
			case 'I':	/* Table or grid spacings */
				n_errors += gmt_M_repeated_module_option (API, Ctrl->I.active);
				Ctrl->I.active = true;
				k = gmt_getincn (GMT, opt->arg, Ctrl->I.inc, 3);
				if (k < 1) {
					gmt_inc_syntax (GMT, 'I', 1);
					n_errors++;
				}
				if (Ctrl->I.inc[GMT_Y] == 0.0) Ctrl->I.inc[GMT_Y] = Ctrl->I.inc[GMT_X];
				if (Ctrl->I.inc[GMT_Z] == 0.0) Ctrl->I.inc[GMT_Z] = Ctrl->I.inc[GMT_X];
				break;
			case 'L':	/* Leave trend alone */
				n_errors += gmt_M_repeated_module_option (API, Ctrl->L.active);
				Ctrl->L.active = true;
				break;
			case 'M':	/* Read or write list of Green's function forces [NOT IMPLEMENTED YET] */
				n_errors += gmt_M_repeated_module_option (API, Ctrl->M.active);
				Ctrl->M.active = true;
				Ctrl->M.file = strdup (opt->arg);
				break;
			case 'N':	/* Output locations */
				n_errors += gmt_M_repeated_module_option (API, Ctrl->N.active);
				Ctrl->N.active = true;
				if (opt->arg[0]) Ctrl->N.file = strdup (opt->arg);
				if (GMT_Get_FilePath (API, GMT_IS_DATASET, GMT_IN, GMT_FILE_REMOTE, &(Ctrl->N.file))) n_errors++;
				break;
			case 'Q':	/* Directional derivative */
				n_errors += gmt_M_repeated_module_option (API, Ctrl->Q.active);
				Ctrl->Q.active = true;
				if (strchr (opt->arg, '/')) {	/* Got 3-D vector components */
					n_items = sscanf (opt->arg, "%lf/%lf/%lf", &Ctrl->Q.dir[0], &Ctrl->Q.dir[1], &Ctrl->Q.dir[2]);
					if (n_items != 3) {
						GMT_Report (API, GMT_MSG_ERROR, "Option -Q: Append azimuth (2-D) or x/y/z components (3-D)\n");
						n_errors++;
					}
					gmt_normalize3v (GMT, Ctrl->Q.dir);	/* Normalize to unit vector */
				}
				else if (opt->arg[0])	/* 2-D azimuth */
					Ctrl->Q.az = atof(opt->arg);
				else {
					GMT_Report (API, GMT_MSG_ERROR, "Option -Q: Append azimuth (2-D) or x/y/z components (3-D)\n");
					n_errors++;
				}
				break;
			case 'S':	/* Spline selection */
				n_errors += gmt_M_repeated_module_option (API, Ctrl->S.active);
				Ctrl->S.active = true;
				Ctrl->S.arg = strdup (opt->arg);
				switch (opt->arg[0]) {
					case 'l':	/*  Cartesian linear spline in 1-D or 2-D (bilinear) */
						Ctrl->S.mode = LINEAR_1D;
						break;
					case 'c':	/* Cartesian minimum curvature spline */
						Ctrl->S.mode = SANDWELL_1987_1D;
						break;
					case 't':	/* Cartesian minimum curvature spline in tension */
						Ctrl->S.mode = WESSEL_BERCOVICI_1998_1D;
						if (strchr (opt->arg, '/'))
							sscanf (&opt->arg[1], "%lf/%lf", &Ctrl->S.value[0], &Ctrl->S.value[1]);
						else
							Ctrl->S.value[0] = atof (&opt->arg[1]);
						break;
					case 'r':	/* Regularized minimum curvature spline in tension in 2-D or 3-D */
						Ctrl->S.mode = MITASOVA_MITAS_1993_2D;
						if (strchr (opt->arg, '/'))
							sscanf (&opt->arg[1], "%lf/%lf", &Ctrl->S.value[0], &Ctrl->S.value[1]);
						else
							Ctrl->S.value[0] = atof (&opt->arg[1]);
						break;
					case 'p':	/* Spherical minimum curvature spline */
						Ctrl->S.mode = PARKER_1994;
						break;
					case 'Q':	/* Spherical minimum curvature spline in tension */
						if (gmt_M_compat_check (GMT, 4)) {
							GMT_Report (API, GMT_MSG_COMPAT, "Option -SQ is deprecated; see -Sq syntax instead.\n");
							Ctrl->S.mode = WESSEL_BECKER_2008;
							if (strchr (opt->arg, '/')) {
								n_items = sscanf (&opt->arg[1], "%lf/%lf/%lf/%lf", &Ctrl->S.value[0], &Ctrl->S.value[1], &Ctrl->S.rval[0], &Ctrl->S.rval[1]);
								if (n_items == 2) {
									Ctrl->S.rval[0] = -1.0;
									Ctrl->S.rval[1] = +1.0;
								}
							}
							else
								Ctrl->S.value[0] = atof (&opt->arg[1]);
						}
						else {
							GMT_Report (API, GMT_MSG_ERROR, "Option -S: Append c|l|t|g|p|q\n");
							n_errors++;
						}
						break;
					case 'q':	/* Spherical minimum curvature spline in tension */
						Ctrl->S.mode = WESSEL_BECKER_2008;
						Ctrl->S.value[0] = atof (&opt->arg[1]);
						if (Ctrl->S.value[0] == 0.0)	/* Switch to Parker_1994 since tension is zero */
							Ctrl->S.mode = PARKER_1994;
						if ((c = strchr (opt->arg, '+')) != NULL) {
							while (gmt_strtok (c, "+", &pos, p)) {
								switch (p[0]) {
									case 'e':	Ctrl->S.value[2] = atof (&p[1]);	break;	/* Change the truncation error limit */
									case 'n':	Ctrl->S.value[3] = atof (&p[1]);	break;	/* Change the number of nodes for the spline lookup */
									case 'l':	Ctrl->S.rval[0]  = atof (&p[1]);	break;	/* Min value for spline, undocumented for testing only */
									case 'u':	Ctrl->S.rval[1]  = atof (&p[1]);	break;	/* Max value for spline, undocumented for testing only */
									default:
										GMT_Report (API, GMT_MSG_ERROR, "Option -Sq: Unknown modifier %s\n", p);
										n_errors++;
										break;
								}
							}
						}
						break;
					default:
						GMT_Report (API, GMT_MSG_ERROR, "Option -S: Append c|l|t|g|p|q[<params>]\n");
						n_errors++;
					break;
				}
				break;
			case 'T':	/* Input mask grid */
				n_errors += gmt_M_repeated_module_option (API, Ctrl->T.active);
				Ctrl->T.active = true;
				if (opt->arg[0]) Ctrl->T.file = strdup (opt->arg);
				if (GMT_Get_FilePath (API, GMT_IS_GRID, GMT_IN, GMT_FILE_REMOTE, &(Ctrl->T.file)))
					n_errors++;
				else  {	/* Obtain -R -I -r from file */
					struct GMT_GRID *G = NULL;
					if ((G = GMT_Read_Data (API, GMT_IS_GRID, GMT_IS_FILE, GMT_IS_SURFACE, GMT_CONTAINER_ONLY, NULL, Ctrl->T.file, NULL)) == NULL) {	/* Get header only */
						return (API->error);
					}
					Ctrl->R3.range[0] = G->header->wesn[XLO]; Ctrl->R3.range[1] = G->header->wesn[XHI];
					Ctrl->R3.range[2] = G->header->wesn[YLO]; Ctrl->R3.range[3] = G->header->wesn[YHI];
					Ctrl->R3.inc[GMT_X] = G->header->inc[GMT_X];	Ctrl->R3.inc[GMT_Y] = G->header->inc[GMT_Y];
					Ctrl->R3.offset = G->header->registration;
					Ctrl->R3.dimension = 2;
					Ctrl->R3.mode = true;
					if (GMT_Destroy_Data (API, &G) != GMT_NOERROR) {
						return (API->error);
					}
					GMT->common.R.active[RSET] = true;
				}
				break;
			case 'W':	/* Expect data uncertainty or weights in last column */
				n_errors += gmt_M_repeated_module_option (API, Ctrl->W.active);
				Ctrl->W.active = true;
				if (opt->arg[0] == 'w') Ctrl->W.mode = GSP_GOT_WEIGHTS;	/* Got weights instead of sigmas */
				break;
			case 'Z':	/* Distance mode */
				n_errors += gmt_M_repeated_module_option (API, Ctrl->Z.active);
				Ctrl->Z.active = true;
				Ctrl->Z.mode = atoi (opt->arg);	/* Since I added 0 to be 1-D later so now this is mode -1 */
				break;
#ifdef DEBUG
			case '0':	/* Dump matrices */
				Ctrl->debug.active = true;
				break;
			case '+':	/* Turn on TEST mode */
				TEST = true;
				break;
#endif
			default:	/* Report bad options */
				n_errors += gmt_default_error (GMT, opt->option);
				break;
		}
	}

	if (Ctrl->M.active) {	/* Determine if this is for reading or writing Green's function forces */
		if (Ctrl->S.active) /* Writing, since -S was given */
			Ctrl->M.mode = GMT_OUT;
		else if (gmt_access (GMT, Ctrl->M.file, F_OK)) {
			GMT_Report (API, GMT_MSG_ERROR, "-M option given but file %s not found\n", Ctrl->M.file);
			n_errors++;
		}
		else	/* Read in previous Green's function forces */
			Ctrl->M.mode = GMT_IN;
	}

	if (Ctrl->S.mode == WESSEL_BECKER_2008) {	/* Check that nodes is an odd integer */
		double fn = rint (Ctrl->S.value[3]);
		int64_t n = lrint (fn);
		if (!doubleAlmostEqual (Ctrl->S.value[3], fn) || ((n%2) == 0)) {
			GMT_Report (API, GMT_MSG_ERROR, "Option -Sq option +n<N> modifier: <N> must be an odd integer\n");
			n_errors++;
		}
		if (Ctrl->S.value[2] < 0.0 || Ctrl->S.value[2] > 1.0e-4) {
			GMT_Report (API, GMT_MSG_ERROR, "Option -Sq option +e<err> modifier: <err> must be positive and < 1.0e-4\n");
			n_errors++;
		}
	}
	if (Ctrl->S.mode == PARKER_1994 || Ctrl->S.mode == WESSEL_BECKER_2008) Ctrl->Z.mode = 4;	/* Automatically set */
	dimension = (Ctrl->Z.mode == 0) ? 1 : ((Ctrl->Z.mode == 5) ? 3 : 2);
	if (dimension == 2 && Ctrl->R3.mode) {	/* Set -R via a gridfile */
		/* Here, -R<grdfile> was used and we will use the settings supplied by the grid file (unless overridden) */
		if (!Ctrl->I.active) {	/* -I was not set separately; set indirectly */
			Ctrl->I.inc[GMT_X] = Ctrl->R3.inc[GMT_X];
			Ctrl->I.inc[GMT_Y] = Ctrl->R3.inc[GMT_Y];
			Ctrl->I.active = true;
		}
		/* Here, -r means toggle the grids registration */
		if (GMT->common.R.active[GSET]) {
			GMT->common.R.active[GSET] = !Ctrl->R3.offset;
			GMT->common.R.registration = !Ctrl->R3.offset;
		}
		else {
			GMT->common.R.active[GSET] = Ctrl->R3.offset;
			GMT->common.R.registration = Ctrl->R3.offset;
		}
	}

	n_errors += gmt_M_check_condition (GMT, Ctrl->A.active && gmt_access (GMT, Ctrl->A.file, R_OK), "Option -A: Cannot read file %s!\n", Ctrl->A.file);
	n_errors += gmt_M_check_condition (GMT, Ctrl->A.active && Ctrl->A.mode > 5, "Option -A: format must be in 0-5 range\n");
	n_errors += gmt_M_check_condition (GMT, !(GMT->common.R.active[RSET] || Ctrl->N.active || Ctrl->T.active), "No output locations specified (use either [-R -I], -N, or -T)\n");
	n_errors += gmt_M_check_condition (GMT, Ctrl->R3.mode && dimension != 2, "The -R<gridfile> or -T<gridfile> option only applies to 2-D gridding\n");
	n_errors += gmt_M_check_condition (GMT, Ctrl->C.movie && dimension != 2, "The -C +c+i modifiers only apply to 2-D gridding\n");
	n_errors += gmt_M_check_condition (GMT, Ctrl->C.movie && strchr (Ctrl->G.file, '%') == NULL && strchr (Ctrl->G.file, '.') == NULL, "Option -G: When -C +i|c is used your grid file must have an extension\n");
	n_errors += gmt_M_check_condition (GMT, Ctrl->C.movie && Ctrl->E.active && Ctrl->E.mode == 0, "Option -E: When -C +i|c is used you must supply a file via -E\n");
#ifdef DEBUG
	n_errors += gmt_M_check_condition (GMT, !TEST && !Ctrl->N.active && Ctrl->R3.dimension != dimension, "The -R and -Z options disagree on the dimension\n");
#else
	n_errors += gmt_M_check_condition (GMT, !Ctrl->N.active && Ctrl->R3.dimension != dimension, "The -R and -Z options disagree on the dimension\n");
#endif
	n_errors += gmt_check_binary_io (GMT, dimension + 1);
	n_errors += gmt_M_check_condition (GMT, Ctrl->S.value[0] < 0.0 || Ctrl->S.value[0] >= 1.0, "Option -S: Tension must be in range 0 <= t < 1\n");
	n_errors += gmt_M_check_condition (GMT, !(Ctrl->S.mode == PARKER_1994 || Ctrl->S.mode == WESSEL_BECKER_2008) && Ctrl->Z.mode == 3, "Option -Sc|t|r: Cannot select -Z3\n");
	n_errors += gmt_M_check_condition (GMT, Ctrl->S.mode == LINEAR_1D && Ctrl->Z.mode > 3, "Option -Sl: Cannot select -Z4 or higher\n");
	n_errors += gmt_M_check_condition (GMT, Ctrl->I.active && (Ctrl->I.inc[GMT_X] <= 0.0 || (dimension > 1 && Ctrl->I.inc[GMT_Y] <= 0.0) || (dimension == 3 && Ctrl->I.inc[GMT_Z] <= 0.0)), "Option -I: Must specify positive increment(s)\n");
	n_errors += gmt_M_check_condition (GMT, dimension == 2 && !Ctrl->N.active && !(Ctrl->G.active  || Ctrl->G.file), "Option -G: Must specify output grid file name\n");
	n_errors += gmt_M_check_condition (GMT, Ctrl->C.active && Ctrl->C.dryrun && !Ctrl->C.file, "Option -C: Must specify file name for eigenvalues if +n is set");
	n_errors += gmt_M_check_condition (GMT, Ctrl->T.active && !Ctrl->T.file, "Option -T: Must specify mask grid file name\n");
	n_errors += gmt_M_check_condition (GMT, Ctrl->T.active && dimension != 2, "Option -T: Only applies to 2-D gridding\n");
	n_errors += gmt_M_check_condition (GMT, Ctrl->N.active && !Ctrl->N.file, "Option -N: Must specify node file name\n");
	n_errors += gmt_M_check_condition (GMT, Ctrl->N.active && Ctrl->N.file && gmt_access (GMT, Ctrl->N.file, R_OK), "Option -N: Cannot read file %s!\n", Ctrl->N.file);
	n_errors += gmt_M_check_condition (GMT, (Ctrl->I.active + GMT->common.R.active[RSET]) == 1 && dimension == 2, "Must specify -R, -I, [-r], -G for gridding\n");
	n_errors += gmt_M_check_condition (GMT, dimension == 3 && Ctrl->G.active && API->external && strchr (Ctrl->G.file, '%'), "Option -G: Cannot contain format-specifiers when not used on the command line\n");

	return (n_errors ? GMT_PARSE_ERROR : GMT_NOERROR);
}

#ifdef DEBUG
/* Dump a table of x, G, dGdx for test purposes [requires option -+ and compilation with -DDEBUG]  */
GMT_LOCAL void greenspline_dump_green (struct GMT_CTRL *GMT, double (*G) (struct GMT_CTRL *, double, double *, struct GREENSPLINE_LOOKUP *), double (*D) (struct GMT_CTRL *, double, double *, struct GREENSPLINE_LOOKUP *), double par[], double x0, double x1, int N, struct GREENSPLINE_LOOKUP *Lz, struct GREENSPLINE_LOOKUP *Lg) {
	int i;
	double x, dx, dy, y, t, ry, rdy;
	double min_y, max_y, min_dy, max_dy;

	min_y = min_dy = DBL_MAX;
	max_y = max_dy = -DBL_MAX;

	dx = (x1 - x0) / (N - 1);
	for (i = 0; i < N; i++) {
		x = x0 + i * dx;
		y = G (GMT, x, par, Lz);
		dy = D (GMT, x, par, Lg);
		if (y < min_y) min_y = y;
		if (y > max_y) max_y = y;
		if (dy < min_dy) min_dy = dy;
		if (dy > max_dy) max_dy = dy;
	}
	ry = max_y - min_y;
	rdy = max_dy - min_dy;
	for (i = 0; i < N; i++) {
		x = x0 + i * dx;
		t = (x0 < 0.0) ? acosd (x) : x;
		y = G (GMT, x, par, Lz);
		dy = D (GMT, x, par, Lg);
		dy = (rdy > 0.0) ? (dy - min_dy)/rdy : 1.0;
		printf ("%g\t%g\t%g\t%g\n", x, (y - min_y) / ry, dy, t);
	}
}
#endif

/* Below are all the individual Green's functions.  Note that most of them take an argument
 * that is unused except in the spline lookup version of WB_08. */

/*----------------------  ONE DIMENSION ---------------------- */
/* Basic linear spline (bilinear in 2-D) */

GMT_LOCAL double greenspline_spline1d_linear (struct GMT_CTRL *GMT, double r, double par[], struct GREENSPLINE_LOOKUP *unused) {
	/* Dumb linear spline */
	gmt_M_unused(GMT); gmt_M_unused(par); gmt_M_unused(unused);
	return (r);	/* Just regular spline; par not used */
}

GMT_LOCAL double greenspline_grad_spline1d_linear (struct GMT_CTRL *GMT, double r, double par[], struct GREENSPLINE_LOOKUP *unused) {
	/* d/dr of r is 1 */
	gmt_M_unused(GMT); gmt_M_unused(r); gmt_M_unused(par); gmt_M_unused(unused);
	return (1.0);
}

/* greenspline_spline1d_sandwell computes the Green function for a 1-d spline
 * as per Sandwell [1987], G(r) = r^3.  All r must be >= 0.
 */

GMT_LOCAL double greenspline_spline1d_sandwell (struct GMT_CTRL *GMT, double r, double par[], struct GREENSPLINE_LOOKUP *unused) {
	gmt_M_unused(GMT); gmt_M_unused(par); gmt_M_unused(unused);
	if (r == 0.0) return (0.0);

	return (pow (r, 3.0));	/* Just regular spline; par not used */
}

GMT_LOCAL double greenspline_grad_spline1d_sandwell (struct GMT_CTRL *GMT, double r, double par[], struct GREENSPLINE_LOOKUP *unused) {
	gmt_M_unused(GMT); gmt_M_unused(par); gmt_M_unused(unused);
	return (r);	/* Just regular spline; par not used */
}

GMT_LOCAL double greenspline_spline1d_Wessel_Bercovici (struct GMT_CTRL *GMT, double r, double par[], struct GREENSPLINE_LOOKUP *unused) {
	/* greenspline_spline1d_Wessel_Bercovici computes the Green function for a 1-d spline
	 * in tension as per Wessel and Bercovici [1988], G(u) = exp(-u) + u - 1,
	 * where u = par[0] * r and par[0] = sqrt (t/(1-t)).
	 * All r must be >= 0. par[0] = c
	 */
	double cx;
	gmt_M_unused(GMT); gmt_M_unused(unused);

	if (r == 0.0) return (0.0);

	cx = par[0] * r;
	return (exp (-cx) + cx - 1.0);
}

GMT_LOCAL double greenspline_grad_spline1d_Wessel_Bercovici (struct GMT_CTRL *GMT, double r, double par[], struct GREENSPLINE_LOOKUP *unused) {
	double cx;
	gmt_M_unused(GMT); gmt_M_unused(unused);

	if (r == 0.0) return (0.0);

	cx = par[0] * r;
	return (1.0 - exp (-cx));
}

/*----------------------  TWO DIMENSIONS ---------------------- */

GMT_LOCAL double greenspline_spline2d_sandwell (struct GMT_CTRL *GMT, double r, double par[], struct GREENSPLINE_LOOKUP *unused) {
	gmt_M_unused(GMT); gmt_M_unused(par); gmt_M_unused(unused);
	if (r == 0.0) return (0.0);

	return (r * r * (log (r) - 1.0));	/* Just regular spline; par not used */
}

GMT_LOCAL double greenspline_grad_spline2d_sandwell (struct GMT_CTRL *GMT, double r, double par[], struct GREENSPLINE_LOOKUP *unused) {
	gmt_M_unused(GMT); gmt_M_unused(par); gmt_M_unused(unused);
	if (r == 0.0) return (0.0);

	return (r * (2.0 * log (r) - 1.0));	/* Just regular spline; par not used */
}

/* greenspline_spline2d_Wessel_Bercovici computes the Green function for a 2-d spline
 * in tension as per Wessel and Bercovici [1988], G(u) = K(u) - log(u),
 * where u = par[0] * r and par[0] = sqrt (t/(1-t)).
 * K is the modified Bessel function K of order zero.
 * All r must be >= 0.
 * par[0] = c
 * par[1] = 2/c
 */

GMT_LOCAL double greenspline_spline2d_Wessel_Bercovici (struct GMT_CTRL *GMT, double r, double par[], struct GREENSPLINE_LOOKUP *unused) {
	double y, z, cx, t, g;
	gmt_M_unused(GMT); gmt_M_unused(unused);

	if (r == 0.0) return (0.0);

	cx = par[0] * r;
	if (r <= par[1]) {
		y = 0.25 * (t = cx * cx);
		z = t / 14.0625;
		g = (-log(0.5*cx) * (z * (3.5156229 + z * (3.0899424 + z * (1.2067492 + z * (0.2659732 +
			z * (0.360768e-1 + z * 0.45813e-2))))))) + (y * (0.42278420 + y * (0.23069756 +
			y * (0.3488590e-1 + y * (0.262698e-2 + y * (0.10750e-3 + y * 0.74e-5))))));
	}
	else {
		y = par[1] / r;
		g = (exp (-cx) / sqrt (cx)) * (1.25331414 + y * (-0.7832358e-1 + y * (0.2189568e-1 +
			y * (-0.1062446e-1 + y * (0.587872e-2 + y * (-0.251540e-2 + y * 0.53208e-3))))))
			+ log (cx) - M_LOG_2 + M_GAMMA;
	}
	return (g);
}

GMT_LOCAL double greenspline_grad_spline2d_Wessel_Bercovici (struct GMT_CTRL *GMT, double r, double par[], struct GREENSPLINE_LOOKUP *unused) {
	double y, z, cx, t, dgdr;
	gmt_M_unused(GMT); gmt_M_unused(unused);

	if (r == 0.0) return (0.0);

	cx = par[0] * r;
	if (r <= par[1]) {
		y = 0.25 * (t = cx * cx);
		z = t / 14.0625;
		dgdr = -((log(0.5*cx) * (cx * (0.5 + z * (0.87890594 + z * (0.51498869 + z * (0.15084934 +
			z * (0.2658733e-1 + z * (0.301532e-2 + z * 0.32411e-3)))))))) + (1.0/cx) * (y * (0.15443144 +
			y * (-0.67278579 + y * (-0.18156897 + y * (-0.1919402e-1 + y * (-0.110404e-2 + y * (-0.4686e-4))))))));
	}
	else {
		y = par[1] / r;
		dgdr = 0.5*y - ((exp (-cx) / sqrt (cx)) * (1.25331414 + y * (0.23498619 + y * (-0.3655620e-1 +
			y * (0.1504268e-1 + y * (-0.780353e-2 + y * (0.325614e-2 + y * (-0.68245e-3))))))));
	}
	return (dgdr*par[0]);
}

/* greenspline_spline2d_Mitasova_Mitas computes the regularized Green function for a 2-d spline
 * in tension as per Mitasova and Mitas [1993], G(u) = log (u) + Ei(u),
 * where u = par[1] * r^2. All r must be >= 0.
 * par[0] = phi (par[0] unused by function)
 * par[1] = phi^2/4
 */

GMT_LOCAL double greenspline_spline2d_Mitasova_Mitas (struct GMT_CTRL *GMT, double r, double par[], struct GREENSPLINE_LOOKUP *unused) {
	double x, z, g, En, Ed;
	gmt_M_unused(GMT); gmt_M_unused(unused);

	if (r == 0.0) return (0.0);

	x = z = par[1] * r * r;
	if (z <= 1.0) {
		g = 0.99999193 * x;
		x *= x;
		g -= 0.24991055 * x;
		x *= x;
		g += 0.05519968 * x;
		x *= x;
		g -= 0.00976004 * x;
		x *= x;
		g += 0.00107857 * x;
	}
	else {
		g = log (x) + M_GAMMA;
		En = 0.2677737343 +  8.6347608925 * x;
		Ed = 3.9584869228 + 21.0996530827 * x;
		x *= x;
		En += 18.0590169730 * x;
		Ed += 25.6329561486 * x;
		x *= x;
		En += 8.5733287401 * x;
		Ed += 9.5733223454 * x;
		x *= x;
		En += x;
		Ed += x;
		g += (En / Ed) / (z * exp(z));
	}
	return (g);
}

GMT_LOCAL double greenspline_grad_spline2d_Mitasova_Mitas (struct GMT_CTRL *GMT, double r, double par[], struct GREENSPLINE_LOOKUP *unused) {
	double u, dgdr;
	gmt_M_unused(GMT); gmt_M_unused(unused);

	if (r == 0.0) return (0.0);

	u = par[1] * r * r;
	dgdr = 2.0 * (1.0 - exp (-u))/r;
	return (dgdr);
}

/*----------------------  TWO DIMENSIONS (SPHERE) ---------------------- */

/* greenspline_spline2d_Parker computes the Green function for a 2-d surface spline
 * as per Parker [1994], G(x) = dilog(),
 * where x is cosine of distances. All x must be -1 <= x <= +1.
 * Parameters passed are:
 * par[0] = 6/M_PI^2 (to normalize results)
 */

GMT_LOCAL double greenspline_spline2d_Parker (struct GMT_CTRL *GMT, double x, double par[], struct GREENSPLINE_LOOKUP *unused) {
	/* Normalized to 0-1 */
	gmt_M_unused(unused);
	if (x == +1.0) return (1.0);
	if (x == -1.0) return (0.0);
	return (gmt_dilog (GMT, 0.5 - 0.5 * x) * par[0]);
}

GMT_LOCAL double greenspline_grad_spline2d_Parker (struct GMT_CTRL *GMT, double x, double par[], struct GREENSPLINE_LOOKUP *unused) {
	/* Normalized to 0-1 */
	gmt_M_unused(GMT); gmt_M_unused(par); gmt_M_unused(unused);
	if (x == +1.0 || x == -1.0) return (0.0);
	return (log (0.5 - 0.5 * x) * sqrt ((1.0 - x) / (1.0 + x)));
}

GMT_LOCAL void greenspline_series_prepare (struct GMT_CTRL *GMT, double p, unsigned int L, struct GREENSPLINE_LOOKUP *Lz, struct GREENSPLINE_LOOKUP *Lg) {
	/* Precalculate Legendre series terms involving various powers/ratios of l and p */
	unsigned int l;
	double pp, t1, t2;
	GMT_Report (GMT->parent, GMT_MSG_INFORMATION, "Precalculate max %u terms for Legendre summation\n", L+1);
	Lz->A = gmt_M_memory (GMT, NULL, L+1, double);
	Lz->B = gmt_M_memory (GMT, NULL, L+1, double);
	Lz->C = gmt_M_memory (GMT, NULL, L+1, double);
	if (Lg) Lg->A = gmt_M_memory (GMT, NULL, L+1, double);
	pp = p * p;
	for (l = 1; l <= L; l++) {
		t1 = l + 1.0;
		t2 = 2.0 * l + 1.0;
		Lz->A[l] = t2 * pp / (l*t1*(l*t1+pp));
		Lz->B[l] = t2 / t1;
		Lz->C[l] = l / t1;
		if (Lg) Lg->A[l] = t2 * pp / (t1*(l*t1+pp));
	}
	if (Lg) Lg->B = Lz->B;	/* Lg needs the same B,C coefficients as Lz, so just share them via the link */
	if (Lg) Lg->C = Lz->C;
}

GMT_LOCAL unsigned int greenspline_get_max_L (struct GMT_CTRL *GMT, double p, double err) {
	/* Return max L needed given p and truncation err for Parker's simplified loop expression */
	gmt_M_unused(GMT);
	return ((unsigned int)lrint (p / sqrt (err)  + 10.0));
}

GMT_LOCAL void greenspline_free_lookup (struct GMT_CTRL *GMT, struct GREENSPLINE_LOOKUP **Lptr, unsigned int mode) {
	/* Free all items allocated under the lookup structures.
	 * mode = 0 means Lz and mode = 1 means Lg; the latter has no B & C arrays */
	struct GREENSPLINE_LOOKUP *L = *Lptr;
	if (L == NULL) return;	/* Nothing to free */
	gmt_M_free (GMT, L->y);
	gmt_M_free (GMT, L->c);
	gmt_M_free (GMT, L->A);
	if (mode == 0) {	/* Only Lz has A,B,C while Lg borrows B,C */
		gmt_M_free (GMT, L->B);
		gmt_M_free (GMT, L->C);
	}
	gmt_M_free (GMT, L);
	*Lptr = NULL;
}

GMT_LOCAL unsigned int greenspline_get_L (double x, double p, double err) {
	/* Determines the truncation order L_max given x, p, and err.
	 * See ParkerNotesJan2013.pdf in gurudocs for explanations and derivation */
	unsigned int L_max;
	double s, c, pp, Lf, gam, lam;
	/*  Get all the trig functions needed; x is cos(theta), but we need */
	/* s = sin (theta/2); c=cos(theta/2); */
	/* cos(theta) = x = 1.0 - 2.0 *s^2, so */
	s = sqrt (0.5 * (1 - x));
	c = sqrt (0.5 * (1 + x));
	pp = p * p;

	/* Approximate the highest order L_max we need to sum given specified err limit */
	if (s == 0.0)
		Lf = p / sqrt (err);
	else if (c == 0.0)
		Lf = pow (pp / err, 0.333333333);
	else {
		gam = 0.00633262522 * pow (pp * s * s / err, 2.0) / c;
		if (gam <= 1.0) lam = pow (gam / (1.0 + pow (gam, 0.4)), 0.2);
		else lam = pow (gam / (1.0 + 1.0 / pow (gam, 0.285714286)), 0.142857143);
		Lf = 1.75 * lam / s;
	}

	Lf = MIN (p / sqrt (err), Lf);
	L_max = (unsigned int)lrint (Lf + 10.0);
	return (L_max);
}

GMT_LOCAL double greenspline_spline2d_Wessel_Becker_Revised (struct GMT_CTRL *GMT, double x, double par[], struct GREENSPLINE_LOOKUP *Lz) {
	/* Evaluate g = M_PI * Pv(-x)/sin (v*x) - log (1-x) via series approximation */
	unsigned int L_max, l;
	double P0, P1, P2, S;
	gmt_M_unused(GMT);

	L_max = greenspline_get_L (x, par[0], par[1]);	/* Highest order needed in sum given x, p, and err */

	/* pp = par[0] * par[0]; */
	P0 = 1.0;	/* Initialize the P0 and P1 Legendre polynomials */
	P1 = x;
	S = par[2];	/* The constant l = 0 term was computed during setup */

	/* Sum the Legendre series */
	for (l = 1; l <= L_max; l++) {
		/* All the coeffs in l have been precomputed by greenspline_series_prepare.
		 * S += (2*l+1)*pp/(l*(l+1)*(l*(l+1)+pp)) * P1;
		 * P2 = x*(2*l+1)/(l+1) * P1 - l*P0/(l+1); */
		S += Lz->A[l] * P1;	/* Update sum */
		P2 = x * Lz->B[l] * P1 - Lz->C[l] * P0;	/* Get next Legendre polynomial value */
		P0 = P1;
		P1 = P2;
	}

	return (S);
}

GMT_LOCAL double greenspline_grad_spline2d_Wessel_Becker_Revised (struct GMT_CTRL *GMT, double x, double par[], struct GREENSPLINE_LOOKUP *Lg) {
	/* Evaluate g = -M_PI * (v+1)*[x*Pv(-x)+Pv+1(-x)]/(sin (v*x)*sin(theta)) - 1/(1-x) via series approximation */
	unsigned int L_max, l;
	double sin_theta, P0, P1, P2, S;
	gmt_M_unused(GMT);

	if (fabs(x) == 1.0) return 1.0;
	L_max = greenspline_get_L (x, par[0], par[1]);	/* Highest order needed in sum given x, p, and err */
	sin_theta = sqrt (1.0 - x * x);
	P0 = 1.0;	/* Initialize the P0 and P1 Legendre polynomials */
	P1 = x;
	S = 0.0;	/* Initialize sum */

	/* Sum the Legendre series */
	for (l = 1; l <= L_max; l++) {
		/* All the coeffs in l have been precomputed by greenspline_series_prepare.
		 * S += (2*l+1)*pp/((l+1)*(l*(l+1)+pp)) * (P1 * x - P0);
		 * P2 = x*(2*l+1)/(l+1) * P1 - l*P0/(l+1); */
		S += Lg->A[l] * (P1 * x - P0);		/* Update sum */
		P2 = x * Lg->B[l] * P1 - Lg->C[l] * P0;	/* Get next Legendre polynomial value */
		P0 = P1;
		P1 = P2;
	}
	S /= sin_theta;

	return (S);
}

/* Given the lookup tables, this is how we use these functions
 * Here, par[7]  is number of points in spline
 *	 par[8]  is spline spacing dx
 *	 par[9]  is inverse, 1/dx
 *	 par[10] is min x
 */

GMT_LOCAL double greenspline_csplint (double *y, double *c, double b, double h2, uint64_t klo) {
	/* Special version of support_greenspline_csplint where x is equidistant with spacing squared h2
 	 * and b is the fractional distance relative to x[klo], so x itself is not needed here. */
	uint64_t khi;
	double a, yp;

	khi = klo + 1;
	a = 1.0 - b;	/* Fractional distance from next node */
	yp = a * y[klo] + b * y[khi] + ((a*a*a - a) * c[klo] + (b*b*b - b) * c[khi]) * h2 / 6.0;

	return (yp);
}

GMT_LOCAL double greenspline_spline2d_lookup (struct GMT_CTRL *GMT, double x, double par[], struct GREENSPLINE_LOOKUP *L) {
	/* Given x, look up nearest node xx[k] <= x and do cubic spline interpolation */
	uint64_t k;
	double f, f0, df, y;
	gmt_M_unused(GMT);

	f = (x - par[10]) * par[9];	/* Floating point index */
	f0 = floor (f);
	df = f - f0;
	k = lrint (f0);
	if (df == 0.0) return (L->y[k]);	/* Right on a node */
	y = greenspline_csplint (L->y, L->c, df, par[4], k);	/* Call special cubic spline evaluator */
	return (y);
}

GMT_LOCAL double greenspline_spline2d_Wessel_Becker_lookup (struct GMT_CTRL *GMT, double x, double par[], struct GREENSPLINE_LOOKUP *L) {
	return (greenspline_spline2d_lookup (GMT, x, par, L));
}

GMT_LOCAL double greenspline_grad_spline2d_Wessel_Becker_lookup (struct GMT_CTRL *GMT, double x, double par[], struct GREENSPLINE_LOOKUP *L) {
	return (greenspline_spline2d_lookup (GMT, x, par, L));
}

GMT_LOCAL void greenspline_spline2d_Wessel_Becker_splineinit (struct GMT_CTRL *GMT, double par[], double *x, struct GREENSPLINE_LOOKUP *L) {
	/* Set up cubic spline interpolation given the precomputed x,y values of the function */
	gmt_M_unused(GMT);
	gmt_M_unused(par);
	L->c = gmt_M_memory (GMT, NULL, 3*L->n, double);
	gmtlib_cspline (GMT, x, L->y, L->n, L->c);
}

GMT_LOCAL void greenspline_spline2d_Wessel_Becker_init (struct GMT_CTRL *GMT, double par[], struct GREENSPLINE_LOOKUP *Lz, struct GREENSPLINE_LOOKUP *Lg) {
	uint64_t i, n_columns;
	double *x = NULL;
#ifdef DUMP
	FILE *fp = NULL;
	uint64_t n_out;
	double out[3];
	fp = fopen ("greenspline.b", "wb");
	n_out = (Lg) ? 3 : 2;
#endif
	n_columns = lrint (par[7]);
	Lz->n = n_columns;
	x = gmt_M_memory (GMT, NULL, n_columns, double);
	Lz->y = gmt_M_memory (GMT, NULL, n_columns, double);
	if (Lg) {
		Lg->y = gmt_M_memory (GMT, NULL, n_columns, double);
		Lg->n = n_columns;
	}
	for (i = 0; i < n_columns; i++) {
		x[i] = par[10] + i * par[8];
		Lz->y[i] = greenspline_spline2d_Wessel_Becker_Revised (GMT, x[i], par, Lz);
		if (Lg) Lg->y[i] = greenspline_grad_spline2d_Wessel_Becker_Revised (GMT, x[i], par, Lg);
#ifdef DUMP
		out[0] = x[i];	out[1] = Lz->y[i];	if (Lg) out[2] = Lg->y[i];
		fwrite (out, sizeof (double), n_out, fp);
#endif
	}
#ifdef DUMP
	fclose (fp);
#endif
	greenspline_spline2d_Wessel_Becker_splineinit (GMT, par, x, Lz);
	if (Lg) {
		if (x[0] == -1.0) Lg->y[0] = 2.0*Lg->y[1] - Lg->y[2];	/* Linear interpolation from 2 nearest nodes */
		greenspline_spline2d_Wessel_Becker_splineinit (GMT, par, x, Lg);
	}
	gmt_M_free (GMT, x);	/* Done with x array */
}

/*----------------------  THREE DIMENSIONS ---------------------- */

/* greenspline_spline3d_sandwell computes the Green function for a 3-d spline
 * as per Sandwell [1987], G(r) = r.  All r must be >= 0.
 */

GMT_LOCAL double greenspline_spline3d_sandwell (struct GMT_CTRL *GMT, double r, double par[], struct GREENSPLINE_LOOKUP *unused) {
	gmt_M_unused(GMT); gmt_M_unused(par); gmt_M_unused(unused);
	if (r == 0.0) return (0.0);

	return (r);	/* Just regular spline; par not used */
}

GMT_LOCAL double greenspline_grad_spline3d_sandwell (struct GMT_CTRL *GMT, double r, double par[], struct GREENSPLINE_LOOKUP *unused) {
	gmt_M_unused(GMT); gmt_M_unused(r); gmt_M_unused(par); gmt_M_unused(unused);
	return (1.0);	/* Just regular spline; par not used */
}

GMT_LOCAL double greenspline_spline3d_Wessel_Bercovici (struct GMT_CTRL *GMT, double r, double par[], struct GREENSPLINE_LOOKUP *unused) {
	/* greenspline_spline1d_Wessel_Bercovici computes the Green function for a 3-d spline
	 * in tension as per Wessel and Bercovici [1988], G(u) = [exp(-u) -1]/u,
	 * where u = par[0] * r and par[0] = sqrt (t/(1-t)).
	 * All r must be >= 0. par[0] = c
	 */
	double cx;
	gmt_M_unused(GMT); gmt_M_unused(unused);

	if (r == 0.0) return (0.0);

	cx = par[0] * r;
	return (((exp (-cx) - 1.0) / cx) + 1.0);
}

GMT_LOCAL double greenspline_grad_spline3d_Wessel_Bercovici (struct GMT_CTRL *GMT, double r, double par[], struct GREENSPLINE_LOOKUP *unused) {
	double cx;
	gmt_M_unused(GMT); gmt_M_unused(unused);

	if (r == 0.0) return (0.0);

	cx = par[0] * r;
	return ((1.0 - exp (-cx) * (cx + 1.0)) / (cx * r));
}

/* greenspline_spline3d_Mitasova_Mitas computes the regularized Green function for a 3-d spline
 * in tension as per Mitasova and Mitas [1993], G(u) = erf (u/2)/u - 1/sqrt(pi),
 * where u = par[0] * r. All r must be >= 0. par[0] = phi
 */

GMT_LOCAL double greenspline_spline3d_Mitasova_Mitas (struct GMT_CTRL *GMT, double r, double par[], struct GREENSPLINE_LOOKUP *unused) {
	double x;
	gmt_M_unused(GMT); gmt_M_unused(unused);

	if (r == 0.0) return (0.0);

	x = par[0] * r;
	return ((erf (0.5 * x) / x) - M_INV_SQRT_PI);
}

GMT_LOCAL double greenspline_grad_spline3d_Mitasova_Mitas (struct GMT_CTRL *GMT, double r, double par[], struct GREENSPLINE_LOOKUP *unused) {
	double u, dgdr;
	gmt_M_unused(GMT); gmt_M_unused(unused);

	if (r == 0.0) return (0.0);

	u = par[0] * r;
	dgdr = ((u/M_SQRT_PI) * exp (-u*u) - erf (0.5 * u)) / (u * r);
	return (dgdr);
}

/* GENERAL NUMERICAL FUNCTIONS */

/* Normalization parameters are stored in the coeff array which holds up to GSP_LENGTH terms
 * coeff[GSP_MEAN_X]:	The mean x coordinate
 * coeff[GSP_MEAN_Y]:	The mean y coordinate
 * coeff[GSP_MEAN_Z]:	The mean w coordinate
 * coeff[GSP_SLP_X]:	The linear x slope
 * coeff[GSP_SLP_Y]:	The linear y slope
 * coeff[GSP_RANGE]:	The largest |range| of the detrended data
 */

GMT_LOCAL double greenspline_undo_normalization (double *X, double w_norm, unsigned int mode, double *coeff, unsigned int dim) {
	if (mode & GREENSPLINE_NORM) w_norm *= coeff[GSP_RANGE];	/* Scale back up by residual data range (ir we normalized) */
	w_norm += coeff[GSP_MEAN_Z];					/* Add in mean data value plus minimum residual value (ir we normalized by range) */
	if (mode & GREENSPLINE_TREND) {					/* Restore residual trend */
		w_norm += coeff[GSP_SLP_X] * (X[GMT_X] - coeff[GSP_MEAN_X]);
		if (dim == 2) w_norm += coeff[GSP_SLP_Y] * (X[GMT_Y] - coeff[GSP_MEAN_Y]);
	}
	return (w_norm);
}

GMT_LOCAL void greenspline_do_normalization_1d (struct GMTAPI_CTRL *API, double **X, double *obs, uint64_t n, unsigned int mode, double *coeff) {
	/* We always remove/restore the mean observation value.  mode is a combination of bitflags that affects what we do:
	 * Bit GREENSPLINE_TREND will also remove linear trend
	 * Bit GREENSPLINE_NORM will normalize residuals by range
	 */

	uint64_t i;
	double d, min = DBL_MAX, max = -DBL_MAX;

	gmt_M_memset (coeff, GSP_LENGTH, double);
	for (i = 0; i < n; i++) {	/* Find mean w-value */
		coeff[GSP_MEAN_Z] += obs[i];
		if ((mode & GREENSPLINE_TREND) == 0) continue;	/* No linear trend to model */
		coeff[GSP_MEAN_X] += X[i][GMT_X];
	}
	coeff[GSP_MEAN_Z] /= n;

	if (mode & GREENSPLINE_TREND) {	/* Solve for LS linear trend using deviations from (0, 0, 0) */
		double	xx, zz, sxx, sxz;
		sxx = sxz = 0.0;
		coeff[GSP_MEAN_X] /= n;
		for (i = 0; i < n; i++) {
			xx = X[i][GMT_X] - coeff[GSP_MEAN_X];
			zz = obs[i] - coeff[GSP_MEAN_Z];
			sxx += (xx * xx);
			sxz += (xx * zz);
		}
		if (sxx != 0.0) coeff[GSP_SLP_X] = sxz/ sxx;
	}

	/* Remove linear trend (or mean) */

	for (i = 0; i < n; i++) {	/* Get residuals and find range */
		obs[i] -= coeff[GSP_MEAN_Z];	/* Always remove the mean data value */
		if (mode & GREENSPLINE_TREND) obs[i] -= (coeff[GSP_SLP_X] * (X[i][GMT_X] - coeff[GSP_MEAN_X]));
		if (obs[i] < min) min = obs[i];
		if (obs[i] > max) max = obs[i];
	}
	if (mode & GREENSPLINE_NORM) {	/* Normalize by range */
		coeff[GSP_RANGE] = MAX (fabs(min), fabs(max));	/* Determine range */
		d = (coeff[GSP_RANGE] == 0.0) ? 1.0 : 1.0 / coeff[GSP_RANGE];
		for (i = 0; i < n; i++) obs[i] *= d;	/* Normalize 0-1 */
	}

	/* Recover obs(x) = w_norm(x) * coeff[GSP_RANGE] + coeff[GSP_MEAN_Z] + coeff[GSP_SLP_X]*(x-coeff[GSP_MEAN_X]) */
	GMT_Report (API, GMT_MSG_INFORMATION, "1-D Normalization coefficients: zoff = %g slope = %g xmean = %g range = %g\n", coeff[GSP_MEAN_Z], coeff[GSP_SLP_X], coeff[GSP_MEAN_X], coeff[GSP_RANGE]);
}

GMT_LOCAL void greenspline_do_normalization (struct GMTAPI_CTRL *API, double **X, double *obs, uint64_t n, unsigned int mode, unsigned int dim, double *coeff) {
	/* We always remove/restore the mean observation value.  mode is a combination of bitflags that affects what we do:
	 * Bit GREENSPLINE_TREND will also remove linear trend
	 * Bit GREENSPLINE_NORM will normalize residuals by range
	 */

	uint64_t i;
	double d, min = DBL_MAX, max = -DBL_MAX;
	char *type[4] = {"Remove mean\n", "Normalization mode: Remove %d-D linear trend\n", "Remove mean and normalize data\n", "Normalization mode: Remove %d-D linear trend and normalize data\n"};
	if (mode % 2)
		GMT_Report (API, GMT_MSG_INFORMATION, type[mode], dim);
	else
		GMT_Report (API, GMT_MSG_INFORMATION, "Normalization mode: %s\n", type[mode]);
	if (dim == 1) {	/* 1-D trend or mean only */
		greenspline_do_normalization_1d (API, X, obs, n, mode, coeff);
		return;
	}
	gmt_M_memset (coeff, GSP_LENGTH, double);
	for (i = 0; i < n; i++) {	/* Find mean z-value */
		coeff[GSP_MEAN_Z] += obs[i];
		if ((mode & GREENSPLINE_TREND) == 0) continue;	/* Else we also sum up x and y to get their means */
		coeff[GSP_MEAN_X] += X[i][GMT_X];
		coeff[GSP_MEAN_Y] += X[i][GMT_Y];
	}
	coeff[GSP_MEAN_Z] /= n;	/* Average z value to remove/restore */

	if (mode & GREENSPLINE_TREND) {	/* Solve for LS plane using deviations from (0, 0, 0) */
		double	xx, yy, zz, sxx, sxy, sxz, syy, syz;
		sxx = sxy = sxz = syy = syz = 0.0;
		coeff[GSP_MEAN_X] /= n;	/* Mean x */
		coeff[GSP_MEAN_Y] /= n;	/* Mean y */
		for (i = 0; i < n; i++) {

			xx = X[i][GMT_X] - coeff[GSP_MEAN_X];
			yy = X[i][GMT_Y] - coeff[GSP_MEAN_Y];
			zz = obs[i] - coeff[GSP_MEAN_Z];
			/* xx,yy,zz are residuals relative to (0,0,0) */
			sxx += (xx * xx);
			sxz += (xx * zz);
			sxy += (xx * yy);
			syy += (yy * yy);
			syz += (yy * zz);
		}

		d = sxx*syy - sxy*sxy;
		if (d != 0.0) {
			coeff[GSP_SLP_X] = (sxz*syy - sxy*syz)/d;
			coeff[GSP_SLP_Y] = (sxx*syz - sxy*sxz)/d;
		}
	}

	/* Remove plane (or just mean) */

	for (i = 0; i < n; i++) {	/* Also find min/max or residuals in the process */
		obs[i] -= coeff[GSP_MEAN_Z];	/* Always remove mean data value */
		if (mode & GREENSPLINE_TREND) obs[i] -= (coeff[GSP_SLP_X] * (X[i][GMT_X] - coeff[GSP_MEAN_X]) + coeff[GSP_SLP_Y] * (X[i][GMT_Y] - coeff[GSP_MEAN_Y]));
		if (obs[i] < min) min = obs[i];
		if (obs[i] > max) max = obs[i];
	}
	if (mode & GREENSPLINE_NORM) {	/* Normalize by range */
		coeff[GSP_RANGE] = MAX (fabs(min), fabs(max));	/* Determine range */
		d = (coeff[GSP_RANGE] == 0.0) ? 1.0 : 1.0 / coeff[GSP_RANGE];
		for (i = 0; i < n; i++) obs[i] *= d;	/* Normalize 0-1 */
	}

	/* Recover obs(x,y) = w_norm(x,y) * coeff[GSP_RANGE] + coeff[GSP_MEAN_Z] + coeff[GSP_SLP_X]*(x-coeff[GSP_MEAN_X]) + coeff[GSP_SLP_Y]*(y-coeff[GSP_MEAN_Y]) */
	GMT_Report (API, GMT_MSG_INFORMATION, "2-D Normalization coefficients: zoff = %g xslope = %g xmean = %g yslope = %g ymean = %g data range = %g\n",
		coeff[GSP_MEAN_Z], coeff[GSP_SLP_X], coeff[GSP_MEAN_X], coeff[GSP_SLP_Y], coeff[GSP_MEAN_Y], coeff[GSP_RANGE]);
}

GMT_LOCAL double greenspline_get_radius (struct GMT_CTRL *GMT, double *X0, double *X1, unsigned int dim) {
	double r = 0.0;
	/* Get distance between the two points */
	switch (dim) {
		case 1:	/* 1-D, just get x difference */
			r = fabs (X0[GMT_X] - X1[GMT_X]);
			break;
		case 2:	/* 2-D Cartesian or spherical surface in meters */
			r = gmt_distance (GMT, X0[GMT_X], X0[GMT_Y], X1[GMT_X], X1[GMT_Y]);
			break;
		case 3:	/* 3-D Cartesian */
			r = hypot (X0[GMT_X] - X1[GMT_X], X0[GMT_Y] - X1[GMT_Y]);
			r = hypot (r, X0[GMT_Z] - X1[GMT_Z]);
			break;
	}
	return (r);
}

GMT_LOCAL double greenspline_get_dircosine (struct GMT_CTRL *GMT, double *D, double *X0, double *X1, unsigned int dim, bool baz) {
	/* D, the directional cosines of the observed gradient:
	 * X0: Observation point.
	 * X1: Prediction point.
	 * Compute N, the direction cosine of X1-X2, then C = D dot N.
	 */
	int ii;
	double az, C = 0.0, N[3];

	switch (dim) {
		case 1:	/* 1-D, always 1 */
			C = 1.0;
			break;
		case 2:	/* 2-D */
			az = gmt_az_backaz (GMT, X0[GMT_X], X0[GMT_Y], X1[GMT_X], X1[GMT_Y], baz);
			sincosd (az, &N[GMT_X], &N[GMT_Y]);
			for (ii = 0; ii < 2; ii++) C += D[ii] * N[ii];	/* Dot product of 2-D unit vectors */
			break;
		case 3:	/* 3-D */
			for (ii = 0; ii < 3; ii++) N[ii] = X1[ii] - X0[ii];	/* Difference vector */
			gmt_normalize3v (GMT, N);	/* Normalize to unit vector */
			C = gmt_dot3v (GMT, D, N);	/* Dot product of 3-D unit vectors */
			if (baz) C = -C;		/* The opposite direction for X0-X1 */
			break;
	}
	return (C);
}

GMT_LOCAL void greenspline_dump_system (double *A, double *b, uint64_t nm, char *string) {
	/* Dump an A | b system to stderr for debugging */
	uint64_t row, col, ij;
	fprintf (stderr, "\n%s\n", string);
	for (row = 0; row < nm; row++) {
		ij = row * nm;
		fprintf (stderr, "%12.6f", A[ij++]);
		for (col = 1; col < nm; col++, ij++) fprintf (stderr, "\t%12.6f", A[ij]);
		fprintf (stderr, "\t||\t%12.6f\n", b[row]);
	}
}

GMT_LOCAL void greenspline_set_filename (char *name, unsigned int k, unsigned int width, unsigned int mode, char *file) {
	/* Turn name, eigenvalue number k, precision width and mode into a filename, e.g.,
	 * ("solution.grd", 33, 3, GREENSPLINE_INC_MOVIE, file) will give solution_inc_033.grd */
	unsigned int s = strlen (name) - 1;
	static char *type[3] = {"", "inc", "cum"};
	while (name[s] != '.') s--;	/* Wind backwards to start of extension */
	name[s] = '\0';	/* Temporarily chop off extension */
	sprintf (file, "%s_%s_%*.*d.%s", name, type[mode], width, width, k, &name[s+1]);
	name[s] = '.';	/* Restore original name */
}

#define bailout(code) {gmt_M_free_options (mode); return (code);}
#define Return(code) {Free_Ctrl (GMT, Ctrl); gmt_end_module (GMT, GMT_cpy); bailout (code);}

EXTERN_MSC int GMT_greenspline (void *V_API, int mode, void *args) {
	uint64_t col, row, n_read, p, k, i, j, seg, m, n, nm, n_ok = 0, ij, ji, ii, n_duplicates = 0, n_skip = 0;
	unsigned int dimension = 0, normalize = 0, n_cols, n_layers = 1, w_col, L_Max = 0;
	size_t n_alloc;
	int error = GMT_NOERROR, out_ID, way, n_columns, n_use;
	bool delete_grid = false, check_longitude, skip, write_3D_records = false;

	char *method[N_METHODS] = {"Minimum curvature Cartesian spline [1-D]",
		"Minimum curvature Cartesian spline [2-D]",
		"Minimum curvature Cartesian spline [3-D]",
		"Continuous curvature Cartesian spline in tension [1-D]",
		"Continuous curvature Cartesian spline in tension [2-D]",
		"Continuous curvature Cartesian spline in tension [3-D]",
		"Regularized Cartesian spline in tension [2-D]",
		"Regularized Cartesian spline in tension [3-D]",
		"Minimum curvature spherical spline",
		"Continuous curvature spherical spline in tension",
		"Linear Cartesian spline [1-D]",
		"Bilinear Cartesian spline [2-D]"};

	gmt_grdfloat *data = NULL;

	double *v = NULL, *s = NULL, *b = NULL, *ssave = NULL;
	double *obs = NULL, **D = NULL, **X = NULL, *alpha = NULL, *in = NULL, *orig_obs = NULL;
	double mem, part, C, p_val, r, par[N_PARAMS], norm[GSP_LENGTH], az = 0, grad;
	double *A = NULL, *A_orig = NULL, r_min, r_max, err_sum = 0.0, var_sum = 0.0;
#ifdef DEBUG
	double x0 = 0.0, x1 = 5.0;
#endif

	FILE *fp = NULL;

	double (*G) (struct GMT_CTRL *, double, double *, struct GREENSPLINE_LOOKUP *) = NULL;		/* Pointer to chosen Green's function */
	double (*dGdr) (struct GMT_CTRL *, double, double *, struct GREENSPLINE_LOOKUP *) = NULL;	/* Pointer to chosen gradient of Green's function */

	struct GMT_GRID *Grid = NULL, *Out = NULL;
	struct GMT_GRID_HEADER *header = NULL;
	struct GMT_CUBE *Cube =  NULL;     /* Structure to hold output cube if 3-D interpolation */

	struct GREENSPLINE_LOOKUP *Lz = NULL, *Lg = NULL;
	struct GMT_DATATABLE *T = NULL;
	struct GMT_DATASET *Nin = NULL;
	struct GMT_GRID_INFO info;
	struct GMT_RECORD *In = NULL, *Rec = NULL;
	struct GREENSPLINE_CTRL *Ctrl = NULL;
	struct GMT_CTRL *GMT = NULL, *GMT_cpy = NULL;
	struct GMT_OPTION *options = NULL;
	struct GMTAPI_CTRL *API = gmt_get_api_ptr (V_API);	/* Cast from void to GMTAPI_CTRL pointer */

	/*----------------------- Standard module initialization and parsing ----------------------*/

	if (API == NULL) return (GMT_NOT_A_SESSION);
	if (mode == GMT_MODULE_PURPOSE) return (usage (API, GMT_MODULE_PURPOSE));	/* Return the purpose of program */
	options = GMT_Create_Options (API, mode, args);	if (API->error) return (API->error);	/* Set or get option list */

	if ((error = gmt_report_usage (API, options, 0, usage)) != GMT_NOERROR) bailout (error);	/* Give usage if requested */

	/* Parse the command-line arguments */

	if ((GMT = gmt_init_module (API, THIS_MODULE_LIB, THIS_MODULE_CLASSIC_NAME, THIS_MODULE_KEYS, THIS_MODULE_NEEDS, NULL, &options, &GMT_cpy)) == NULL) bailout (API->error); /* Save current state */
	dimension = greenspline_pre_parser (GMT, options);	/* Check -Z and possibly change default to geographic data mode before -R is parsed */
	if (GMT_Parse_Common (API, THIS_MODULE_OPTIONS, options)) Return (API->error);
	Ctrl = New_Ctrl (GMT);	/* Allocate and initialize a new control structure */
	Ctrl->dimension = dimension;
	if ((error = parse (GMT, Ctrl, options)) != 0) Return (error);

	/*---------------------------- This is the greenspline main code ----------------------------*/

	gmt_enable_threads (GMT);	/* Set number of active threads, if supported */
	dimension = (Ctrl->Z.mode == 0) ? 1 : ((Ctrl->Z.mode == 5) ? 3 : 2);
	gmt_M_memset (par,   N_PARAMS, double);
	gmt_M_memset (norm,  GSP_LENGTH, double);
	gmt_M_memset (&info, 1, struct GMT_GRID_INFO);

	write_3D_records = (dimension == 3 && !Ctrl->G.active);	/* Just so it is only true if 3-D and no output filename was given */

	/* As many S.mode reflects 1-D after parse, here we increment S.mode if dimension is 2 or 3 */
	if (Ctrl->S.mode == SANDWELL_1987_1D || Ctrl->S.mode == WESSEL_BERCOVICI_1998_1D) Ctrl->S.mode += (dimension - 1);
	if (Ctrl->S.mode == LINEAR_1D) Ctrl->S.mode += (dimension - 1);
	if (Ctrl->S.mode == MITASOVA_MITAS_1993_2D) Ctrl->S.mode += (dimension - 2);

	way = gmt_M_is_spherical (GMT) ? GMT_GREATCIRCLE : GMT_GEODESIC;
	Ctrl->Z.mode--;	/* Since I added 0 to be 1-D later so now it is -1 */
	switch (Ctrl->Z.mode) {	/* Set pointers to 2-D distance functions */
		case -1:	/* Cartesian 1-D x data */
			normalize = GREENSPLINE_TREND + GREENSPLINE_NORM;
			break;
		case 0:	/* Cartesian 2-D x,y data */
			error = gmt_init_distaz (GMT, 'X', 0, GMT_MAP_DIST);
			normalize = GREENSPLINE_TREND + GREENSPLINE_NORM;
			break;
		case 1:	/* 2-D lon, lat data, but scale to Cartesian flat earth km */
			gmt_set_geographic (GMT, GMT_IN);
			gmt_set_geographic (GMT, GMT_OUT);
			error = gmt_init_distaz (GMT, 'k', GMT_FLATEARTH, GMT_MAP_DIST);
			normalize = GREENSPLINE_TREND + GREENSPLINE_NORM;
			break;
		case 2:	/* 2-D lon, lat data, use spherical distances in km (geodesic if PROJ_ELLIPSOID is nor sphere) */
			gmt_set_geographic (GMT, GMT_IN);
			gmt_set_geographic (GMT, GMT_OUT);
			error = gmt_init_distaz (GMT, 'k', way, GMT_MAP_DIST);
			normalize = GREENSPLINE_NORM;
			break;
		case 3:	/* 2-D lon, lat data, and Green's function needs cosine of spherical or geodesic distance */
			gmt_set_geographic (GMT, GMT_IN);
			gmt_set_geographic (GMT, GMT_OUT);
			error = gmt_init_distaz (GMT, 'S', way, GMT_MAP_DIST);
			normalize = GREENSPLINE_NORM;
			break;
		case 4:	/* 3-D Cartesian x,y,z data handled separately */
			normalize = GREENSPLINE_NORM;
			break;
		default:	/* Cannot happen unless we make a bug */
			GMT_Report (API, GMT_MSG_ERROR, "BUG since D (=%d) cannot be outside 0-5 range\n", Ctrl->Z.mode+1);
			break;
	}
	if (error == GMT_NOT_A_VALID_TYPE) Return (error);
	
	if (Ctrl->Z.mode <= 1 && Ctrl->L.active)
		normalize = GREENSPLINE_NORM;	/* Do not de-plane, just remove mean and normalize */
	else if (Ctrl->Z.mode > 1 && Ctrl->L.active)
		GMT_Report (API, GMT_MSG_ERROR, "-L ignored for -Z modes 3-5\n");

	if (Ctrl->Q.active && dimension == 2) sincosd (Ctrl->Q.az, &Ctrl->Q.dir[GMT_X], &Ctrl->Q.dir[GMT_Y]);

	/* Now we are ready to take on some input values */

	if (GMT_Init_IO (API, GMT_IS_DATASET, GMT_IS_POINT, GMT_IN, GMT_ADD_DEFAULT, 0, options) != GMT_NOERROR) {	/* Establishes data input */
		Return (API->error);
	}
	if (GMT_Begin_IO (API, GMT_IS_DATASET, GMT_IN, GMT_HEADER_ON) != GMT_NOERROR) {	/* Enables data input and sets access mode */
		Return (API->error);
	}

	n_cols = (Ctrl->W.active) ? dimension + 1 : dimension;	/* So X[k][dimension] holds the weight if -W is active */
	if ((error = GMT_Set_Columns (API, GMT_IN, n_cols+1, GMT_COL_FIX_NO_TEXT)) != GMT_NOERROR)
		Return (error);
	n_alloc = GMT_INITIAL_MEM_ROW_ALLOC;
	X = gmt_M_memory (GMT, NULL, n_alloc, double *);
	obs = gmt_M_memory (GMT, NULL, n_alloc, double);
	check_longitude = (dimension == 2 && (Ctrl->Z.mode == 1 || Ctrl->Z.mode == 2));
	w_col = dimension + 1;	/* Where weights would be in input, if given */

	GMT_Report (API, GMT_MSG_INFORMATION, "Read input data and check for data constraint duplicates\n");
	n = m = n_read = 0;
	r_min = DBL_MAX;	r_max = -DBL_MAX;
	do {	/* Keep returning records until we reach EOF */
		if ((In = GMT_Get_Record (API, GMT_READ_DATA, NULL)) == NULL) {	/* Read next record, get NULL if special case */
			if (gmt_M_rec_is_error (GMT)) {		/* Bail if there are any read errors */
				for (p = 0; p < n; p++) gmt_M_free (GMT, X[p]);
				gmt_M_free (GMT, X);	gmt_M_free (GMT, obs);
				Return (GMT_RUNTIME_ERROR);
			}
			else if (gmt_M_rec_is_eof (GMT)) 		/* Reached end of file */
				break;
			continue;							/* Go back and read the next record */
		}
		if (In->data == NULL) {
			gmt_quit_bad_record (API, In);
			for (p = 0; p < n; p++) gmt_M_free (GMT, X[p]);
			gmt_M_free (GMT, X);	gmt_M_free (GMT, obs);
			Return (API->error);
		}

		/* Data record to process */
		in = In->data;	/* Only need to process numerical part here */

		if (check_longitude) {
			/* Ensure geographic longitudes fit the range since the normalization function expects it */
			if (in[GMT_X] < Ctrl->R3.range[XLO] && (in[GMT_X] + 360.0) < Ctrl->R3.range[XHI]) in[GMT_X] += 360.0;
			else if (in[GMT_X] > Ctrl->R3.range[XHI] && (in[GMT_X] - 360.0) > Ctrl->R3.range[XLO]) in[GMT_X] -= 360.0;
		}

		if (X[n] == NULL) X[n] = gmt_M_memory (GMT, NULL, n_cols, double);	/* Allocate space for this constraint */
		for (k = 0; k < dimension; k++) X[n][k] = in[k];	/* Get coordinates + optional weights (if -W) */
		/* Check for duplicates */
		skip = false;
		for (i = 0; !skip && i < n; i++) {
			r = greenspline_get_radius (GMT, X[i], X[n], dimension);
			if (gmt_M_is_zero (r)) {	/* Duplicates will give zero point separation */
				if (doubleAlmostEqualZero (in[dimension], obs[i])) {
					GMT_Report (API, GMT_MSG_WARNING,
					            "Data constraint %" PRIu64 " is identical to %" PRIu64 " and will be skipped\n", n_read, i);
					skip = true;
					n_skip++;
				}
				else {
					GMT_Report (API, GMT_MSG_ERROR,
					            "Data constraint %" PRIu64 " and %" PRIu64 " occupy the same location but differ"
					            " in observation (%.12g vs %.12g)\n", n_read, i, in[dimension], obs[i]);
					n_duplicates++;
				}
			}
			else {
				if (r < r_min) r_min = r;
				if (r > r_max) r_max = r;
			}
		}
		n_read++;
		if (skip) continue;	/* Current point was a duplicate of a previous point */

		if (Ctrl->W.active) {	/* Planning a weighted solution */
			if (Ctrl->W.mode == GSP_GOT_SIG) {	/* Got sigma, must convert to weight */
				err_sum += in[w_col] * in[w_col];	/* Sum up variance first */
				X[n][dimension] = 1.0 / in[w_col];	/* We will square later */
			}
			else	/* Got weight, use as is, no squaring later */
				X[n][dimension] = in[w_col];
		}
		var_sum += in[dimension] * in[dimension];	/* Sum up data variance */
		obs[n++] = in[dimension];

		if (n == n_alloc) {	/* Get more memory */
			n_alloc <<= 1;
			X = gmt_M_memory (GMT, X, n_alloc, double *);
			obs = gmt_M_memory (GMT, obs, n_alloc, double);
		}
	} while (true);

	if (n_skip && n < n_alloc && X[n])	/* If we end with a skip then we have allocated one too many */
		gmt_M_free (GMT, X[n]);

	if (GMT_End_IO (API, GMT_IN, 0) != GMT_NOERROR) {	/* Disables further data input */
		for (p = 0; p < n; p++) gmt_M_free (GMT, X[p]);
		gmt_M_free (GMT, X);	gmt_M_free (GMT, obs);
		Return (API->error);
	}

	X = gmt_M_memory (GMT, X, n, double *);
	obs = gmt_M_memory (GMT, obs, n, double);
	nm = n;
	GMT_Report (API, GMT_MSG_INFORMATION, "Found %" PRIu64 " unique data constraints\n", n);
	if (n_skip) GMT_Report (API, GMT_MSG_WARNING, "Skipped %" PRIu64 " data constraints as duplicates\n", n_skip);

	if (Ctrl->W.active && Ctrl->W.mode == GSP_GOT_SIG) {	/* Got data uncertainties */
		err_sum = sqrt (err_sum / nm);	/* Mean data uncertainty */
		GMT_Report (API, GMT_MSG_INFORMATION, "Mean data uncertainty is %g\n", err_sum);
	}

	if (Ctrl->A.active) {	/* Read gradient constraints from file */
		unsigned int n_A_cols = 0;
		struct GMT_DATASET *Din = NULL;
		struct GMT_DATASEGMENT *Slp = NULL;
		switch (dimension) {
			case 1:	/* 1-D */
				switch (Ctrl->A.mode) {
					case 0:	n_A_cols = 2; break;/* x, slope */
					default:
						GMT_Report (API, GMT_MSG_ERROR, "Bad gradient mode selected for 1-D data (%d) - aborting!\n", Ctrl->A.mode);
						gmt_M_free (GMT, X);	gmt_M_free (GMT, obs);
						Return (GMT_DATA_READ_ERROR);
						break;
				}
				break;
			case 2:	/* 2-D */
				switch (Ctrl->A.mode) {
					case 1:	n_A_cols = 4; break; /* (x, y, az, gradient) */
					case 2:	n_A_cols = 4; break; /* (x, y, gradient, azimuth) */
					case 3:	n_A_cols = 4; break; /* (x, y, direction, gradient) */
					case 4:	n_A_cols = 4; break; /* (x, y, gx, gy) */
					case 5:	n_A_cols = 5; break; /* (x, y, nx, ny, gradient) */
					default:
						GMT_Report (API, GMT_MSG_ERROR, "Bad gradient mode selected for 2-D data (%d) - aborting!\n", Ctrl->A.mode);
						gmt_M_free (GMT, X);	gmt_M_free (GMT, obs);
						Return (GMT_DATA_READ_ERROR);
						break;
				}
				break;
			case 3:	/* 3-D */
				switch (Ctrl->A.mode) {
					case 4:	n_A_cols = 6; break; /* (x, y, z, gx, gy, gz) */
					case 5: n_A_cols = 7; break; /* (x, y, z, nx, ny, nz, gradient) */
					default:
						GMT_Report (API, GMT_MSG_ERROR, "Bad gradient mode selected for 3-D data (%d) - aborting!\n", Ctrl->A.mode);
						gmt_M_free (GMT, X);	gmt_M_free (GMT, obs);
						Return (GMT_DATA_READ_ERROR);
						break;
				}
				break;
		}

		if (GMT->common.b.active[GMT_IN]) GMT->common.b.ncol[GMT_IN]++;	/* Must assume it is just one extra column */
		gmt_disable_bghi_opts (GMT);	/* Do not want any -b -g -h -i to affect the reading from -C,-F,-L files */
		if ((Din = GMT_Read_Data (API, GMT_IS_DATASET, GMT_IS_FILE, GMT_IS_POINT, GMT_READ_NORMAL, NULL, Ctrl->A.file, NULL)) == NULL) {
			for (p = 0; p < nm; p++) gmt_M_free (GMT, X[p]);
			gmt_M_free (GMT, X);	gmt_M_free (GMT, obs);
			Return (API->error);
		}
		if (Din->n_columns < n_A_cols) {
			GMT_Report (API, GMT_MSG_ERROR, "Input data have %d column(s) but at least %u are needed\n", (int)Din->n_columns, n_A_cols);
			Return (GMT_DIM_TOO_SMALL);
		}
		gmt_reenable_bghi_opts (GMT);	/* Recover settings provided by user (if -b -g -h -i were used at all) */
		m = Din->n_records;	/* Total number of gradient constraints */
		nm += m;		/* New total of linear equations to solve */
		X = gmt_M_memory (GMT, X, nm, double *);
		for (k = n; k < nm; k++) X[k] = gmt_M_memory (GMT, NULL, n_cols, double);
		obs = gmt_M_memory (GMT, obs, nm, double);
		D = gmt_M_memory (GMT, NULL, m, double *);
		for (k = 0; k < m; k++) D[k] = gmt_M_memory (GMT, NULL, n_cols, double);
		n_skip = n_read = 0;
		for (seg = k = 0, p = n; seg < Din->n_segments; seg++) {
			Slp = Din->table[0]->segment[seg];
			for (row = 0; row < Slp->n_rows; row++, k++, p++) {
				for (ii = 0; ii < n_cols; ii++) X[p][ii] = Slp->data[ii][row];
				switch (dimension) {
					case 1:	/* 1-D: x, slope */
						D[k][0] = 1.0;	/* Dummy since there is no direction for 1-D spline (the gradient is in the x-y plane) */
						obs[p] = Slp->data[dimension][row];
						break;
					case 2:	/* 2-D */
						switch (Ctrl->A.mode) {
							case 1:	/* (x, y, az, gradient) */
								az = D2R * Slp->data[2][row];
								obs[p] = Slp->data[3][row];
								break;
							case 2:	/* (x, y, gradient, azimuth) */
								az = D2R * Slp->data[3][row];
								obs[p] = Slp->data[2][row];
								break;
							case 3:	/* (x, y, direction, gradient) */
								az = M_PI_2 - D2R * Slp->data[2][row];
								obs[p] = Slp->data[3][row];
								break;
							case 4:	/* (x, y, gx, gy) */
								az = atan2 (Slp->data[2][row], Slp->data[3][row]);		/* Get azimuth of gradient */
								obs[p] = hypot (Slp->data[3][row], Slp->data[3][row]);	/* Get magnitude of gradient */
								break;
							case 5:	/* (x, y, nx, ny, gradient) */
								az = atan2 (Slp->data[2][row], Slp->data[3][row]);		/* Get azimuth of gradient */
								obs[p] = Slp->data[4][row];	/* Magnitude of gradient */
								break;
						}
						sincos (az, &D[k][GMT_X], &D[k][GMT_Y]);
						break;
					case 3:	/* 3-D */
						switch (Ctrl->A.mode) {
							case 4:	/* (x, y, z, gx, gy, gz) */
								for (ii = 0; ii < 3; ii++) D[k][ii] = Slp->data[3+ii][row];	/* Get the gradient vector */
								obs[p] = gmt_mag3v (GMT, D[k]);	/* This is the gradient magnitude */
								gmt_normalize3v (GMT, D[k]);		/* These are the direction cosines of the gradient */
								break;
							case 5: /* (x, y, z, nx, ny, nz, gradient) */
								for (ii = 0; ii < 3; ii++) D[k][ii] = Slp->data[3+ii][row];	/* Get the unit vector */
								obs[p] = Slp->data[6][row];	/* This is the gradient magnitude */
								break;
						}
						break;
					default:
						GMT_Report (API, GMT_MSG_ERROR, "Bad dimension selected (%d) - aborting!\n", dimension);
						for (p = 0; p < nm; p++) gmt_M_free (GMT, X[p]);
						gmt_M_free (GMT, X);	gmt_M_free (GMT, obs);
						Return (GMT_DATA_READ_ERROR);
						break;
				}
				/* Check for duplicates */
				skip = false;
				for (i = n; !skip && i < p; i++) {
					r = greenspline_get_radius (GMT, X[i], X[p], dimension);
					if (gmt_M_is_zero (r)) {	/* Duplicates will give zero point separation */
						if (doubleAlmostEqualZero (in[dimension], obs[i])) {
							GMT_Report (API, GMT_MSG_WARNING, "Slope constraint %" PRIu64 " is identical to %" PRIu64
							            " and will be skipped\n", n_read, i-n);
							skip = true;
							n_skip++;
						}
						else {
							GMT_Report (API, GMT_MSG_ERROR, "Slope constraint %" PRIu64 " and %" PRIu64
							            " occupy the same location but differ in observation (%.12g vs %.12g)\n", n_read, i-n, obs[p], obs[i]);
							n_duplicates++;
						}
					}
					else {
						if (r < r_min) r_min = r;
						if (r > r_max) r_max = r;
					}
				}
				n_read++;
				if (skip) p--;	/* Current point was a duplicate of a previous point; reduce p since it will be incremented in the loop */
			}
		}
		if (GMT_Destroy_Data (API, &Din) != GMT_NOERROR) {
			Return (API->error);
		}
		GMT_Report (API, GMT_MSG_INFORMATION, "Found %" PRIu64 " unique slope constraints\n", m);
		if (n_skip) GMT_Report (API, GMT_MSG_WARNING, "Skipped %" PRIu64 " slope constraints as duplicates\n", n_skip);
	}

	/* Check for duplicates which would result in a singular matrix system; also update min/max radius */

	GMT_Report (API, GMT_MSG_INFORMATION, "Distance between the closest constraints:  %.12g]\n", r_min);
	GMT_Report (API, GMT_MSG_INFORMATION, "Distance between most distant constraints: %.12g]\n", r_max);

	if (n_duplicates) {	/* These differ in observation value so need to be averaged, medianed, or whatever first */
		if (!Ctrl->C.active || gmt_M_is_zero (Ctrl->C.value)) {
			GMT_Report (API, GMT_MSG_ERROR,
			            "Found %" PRIu64 " data constraint duplicates with different observation values\n", n_duplicates);
			GMT_Report (API, GMT_MSG_ERROR,
			            "You must reconcile duplicates before running greenspline since they will result in a singular matrix\n");
			for (p = 0; p < nm; p++) gmt_M_free (GMT, X[p]);
			gmt_M_free (GMT, X);	gmt_M_free (GMT, obs);
			if (m) {
				for (p = 0; p < m; p++) gmt_M_free (GMT, D[p]);
				gmt_M_free (GMT, D);
			}
			Return (GMT_DATA_READ_ERROR);
		}
		else {
			GMT_Report (API, GMT_MSG_WARNING,
			            "Found %" PRIu64 " data constraint duplicates with different observation values\n", n_duplicates);
			GMT_Report (API, GMT_MSG_WARNING, "Expect some eigenvalues to be identically zero\n");
		}
	}

	if (m > 0 && (normalize & GREENSPLINE_TREND)) {
		normalize = GREENSPLINE_NORM;	/* Only allow taking out data mean for mixed z/slope data */
		GMT_Report (API, GMT_MSG_WARNING, "Can only remove/restore mean z in mixed {z, grad(z)} data sets\n");
	}

	if (m == 0)
		GMT_Report (API, GMT_MSG_INFORMATION, "Found %" PRIu64 " data points, yielding a %" PRIu64 " by %" PRIu64 " set of linear equations\n",
		            n, nm, nm);
	else
		GMT_Report (API, GMT_MSG_INFORMATION, "Found %" PRIu64 " data points and %" PRIu64 " gradients, yielding a %" PRIu64 " by %"
		            PRIu64 " set of linear equations\n", n, m, nm, nm);

	if (Ctrl->T.file) {	/* Existing grid that will have zeros and NaNs, only */
		if ((Grid = GMT_Read_Data (API, GMT_IS_GRID, GMT_IS_FILE, GMT_IS_SURFACE, GMT_CONTAINER_ONLY, NULL, Ctrl->T.file, NULL)) == NULL) {	/* Get header only */
			gmt_M_free (GMT, X);	gmt_M_free (GMT, obs);
			Return (API->error);
		}
		if (!(Grid->header->wesn[XLO] == Ctrl->R3.range[0] && Grid->header->wesn[XHI] == Ctrl->R3.range[1] &&
		      Grid->header->wesn[YLO] == Ctrl->R3.range[2] && Grid->header->wesn[YHI] == Ctrl->R3.range[3])) {
			GMT_Report (API, GMT_MSG_ERROR, "The mask grid does not match your specified region\n");
			gmt_M_free (GMT, X);	gmt_M_free (GMT, obs);
			Return (GMT_RUNTIME_ERROR);
		}
		if (! (Grid->header->inc[GMT_X] == Ctrl->I.inc[GMT_X] && Grid->header->inc[GMT_Y] == Ctrl->I.inc[GMT_Y])) {
			GMT_Report (API, GMT_MSG_ERROR, "The mask grid resolution does not match your specified grid spacing\n");
			gmt_M_free (GMT, X);	gmt_M_free (GMT, obs);
			Return (GMT_RUNTIME_ERROR);
		}
		if (! (Grid->header->registration == GMT->common.R.registration)) {
			GMT_Report (API, GMT_MSG_ERROR, "The mask grid registration does not match your specified grid registration\n");
			gmt_M_free (GMT, X);	gmt_M_free (GMT, obs);
			Return (GMT_RUNTIME_ERROR);
		}
		if (GMT_Read_Data (API, GMT_IS_GRID, GMT_IS_FILE, GMT_IS_SURFACE, GMT_DATA_ONLY, NULL, Ctrl->T.file, Grid) == NULL) {	/* Get data */
			gmt_M_free (GMT, X);	gmt_M_free (GMT, obs);
			Return (API->error);
		}
		(void)gmt_set_outgrid (GMT, Ctrl->T.file, false, 0, Grid, &Out);	/* true if input is a read-only array; otherwise Out is just a pointer to Grid */
		n_ok = Grid->header->nm;
		gmt_M_grd_loop (GMT, Grid, row, col, ij) if (gmt_M_is_fnan (Grid->data[ij])) n_ok--;
	}
	else if (Ctrl->N.active) {	/* Read output locations from file */
		gmt_disable_bghi_opts (GMT);	/* Do not want any -b -g -h -i to affect the reading from -C,-F,-L files */
		if ((Nin = GMT_Read_Data (API, GMT_IS_DATASET, GMT_IS_FILE, GMT_IS_POINT, GMT_READ_NORMAL, NULL, Ctrl->N.file, NULL)) == NULL) {
			gmt_M_free (GMT, X);	gmt_M_free (GMT, obs);
			Return (API->error);
		}
		if (Nin->n_columns < dimension) {
			GMT_Report (API, GMT_MSG_ERROR, "Input file %s has %d column(s) but at least %u are needed\n",
			            Ctrl->N.file, (int)Nin->n_columns, dimension);
			gmt_M_free (GMT, X);	gmt_M_free (GMT, obs);
			Return (GMT_DIM_TOO_SMALL);
		}
		gmt_reenable_bghi_opts (GMT);	/* Recover settings provided by user (if -b -g -h -i were used at all) */
		T = Nin->table[0];
	}
	else {	/* Fill in an equidistant output table, grid, or cube */
		if (dimension == 1) {	/* Dummy grid to hold the 1-D info */
			if ((Grid = gmt_create_grid (GMT)) == NULL) Return (API->error);
			delete_grid = true;
			Grid->header->wesn[XLO] = Ctrl->R3.range[XLO];	Grid->header->wesn[XHI] = Ctrl->R3.range[XHI];
			Grid->header->registration = GMT->common.R.registration;
			Grid->header->inc[GMT_X] = Ctrl->I.inc[GMT_X];
			Grid->header->n_rows = 1;	/* So that output logic will work for 1-D which only has columns */
			n_ok = Grid->header->n_columns = gmt_M_grd_get_nx (GMT, Grid->header);
			header = Grid->header;
			data = gmt_M_memory (GMT, NULL, Grid->header->n_columns, gmt_grdfloat);
		}
		else if (dimension == 2) {	/* Need a full-fledged Grid creation since we are writing it to who knows where */
			if ((Grid = GMT_Create_Data (API, GMT_IS_GRID, GMT_IS_SURFACE, GMT_CONTAINER_AND_DATA, NULL, Ctrl->R3.range, Ctrl->I.inc, \
				GMT->common.R.registration, GMT_NOTSET, NULL)) == NULL) Return (API->error);
			n_ok = Grid->header->nm;
			header = Grid->header;
			data = Grid->data;	/* Pointer to the float 2-D grid */
			if (Ctrl->D.active && gmt_decode_grd_h_info (GMT, Ctrl->D.information, Grid->header)) {
				Return (GMT_PARSE_ERROR);
			}
		}
		else {	/* 3-D cube needed */
			if ((Cube = GMT_Create_Data (API, GMT_IS_CUBE, GMT_IS_VOLUME, GMT_CONTAINER_AND_DATA, NULL, Ctrl->R3.range, Ctrl->I.inc, \
				GMT->common.R.registration, GMT_NOTSET, NULL)) == NULL) Return (API->error);
			n_layers = Cube->header->n_bands;
			n_ok = Cube->header->nm * n_layers;
			header = Cube->header;
			data = Cube->data;	/* Pointer to the float 3-D cube */
			if (Ctrl->D.active && gmt_decode_cube_h_info (GMT, Ctrl->D.information, Cube)) {
				Return (GMT_PARSE_ERROR);
			}
		}
		Out = Grid;	/* Just pointer since we created Grid above (except for cube) */
	}

	switch (Ctrl->S.mode) {	/* Assign pointers to Green's functions and the gradient and set up required parameters */
		case LINEAR_1D:
		case LINEAR_2D:
			G = &greenspline_spline1d_linear;
			dGdr = &greenspline_grad_spline1d_linear;
			break;
		case SANDWELL_1987_1D:
			G = &greenspline_spline1d_sandwell;
			dGdr = &greenspline_grad_spline1d_sandwell;
			break;
		case SANDWELL_1987_2D:
			G = &greenspline_spline2d_sandwell;
			dGdr = &greenspline_grad_spline2d_sandwell;
			break;
		case SANDWELL_1987_3D:
			G = &greenspline_spline3d_sandwell;
			dGdr = &greenspline_grad_spline3d_sandwell;
			break;
		case WESSEL_BERCOVICI_1998_1D:
			if (Ctrl->S.value[1] == 0.0 && Grid->header->inc[GMT_X] > 0.0) Ctrl->S.value[1] = Grid->header->inc[GMT_X];
			if (Ctrl->S.value[1] == 0.0) Ctrl->S.value[1] = 1.0;
			par[0] = sqrt (Ctrl->S.value[0] / (1.0 - Ctrl->S.value[0])) / Ctrl->S.value[1];
			par[1] = 2.0 / par[0];
			G = &greenspline_spline1d_Wessel_Bercovici;
			dGdr = &greenspline_grad_spline1d_Wessel_Bercovici;
			break;
		case WESSEL_BERCOVICI_1998_2D:
			if (Ctrl->S.value[1] == 0.0 && Grid->header->inc[GMT_X] > 0.0)
				Ctrl->S.value[1] = 0.5 * (Grid->header->inc[GMT_X] + Grid->header->inc[GMT_Y]);
			if (Ctrl->S.value[1] == 0.0) Ctrl->S.value[1] = 1.0;
			par[0] = sqrt (Ctrl->S.value[0] / (1.0 - Ctrl->S.value[0])) / Ctrl->S.value[1];
			par[1] = 2.0 / par[0];
			G = &greenspline_spline2d_Wessel_Bercovici;
			dGdr = &greenspline_grad_spline2d_Wessel_Bercovici;
			break;
		case WESSEL_BERCOVICI_1998_3D:
			if (Ctrl->S.value[1] == 0.0 && Grid->header->inc[GMT_X] > 0.0)
				Ctrl->S.value[1] = (Grid->header->inc[GMT_X] + Grid->header->inc[GMT_Y] + Cube->z_inc) / 3.0;
			if (Ctrl->S.value[1] == 0.0) Ctrl->S.value[1] = 1.0;
			par[0] = sqrt (Ctrl->S.value[0] / (1.0 - Ctrl->S.value[0])) / Ctrl->S.value[1];
			par[1] = 2.0 / par[0];
			G = &greenspline_spline3d_Wessel_Bercovici;
			dGdr = &greenspline_grad_spline3d_Wessel_Bercovici;
			break;
		case MITASOVA_MITAS_1993_2D:
			/* par[0] = Ctrl->S.value[0]; */
			if (Ctrl->S.value[1] == 0.0) Ctrl->S.value[1] = 1.0;
			p_val = sqrt (Ctrl->S.value[0] / (1.0 - Ctrl->S.value[0])) / Ctrl->S.value[1];
			GMT_Report (API, GMT_MSG_DEBUG, "p_val = %g\n", p_val);
			par[0] = p_val;
			par[1] = 0.25 * par[0] * par[0];
			G = &greenspline_spline2d_Mitasova_Mitas;
			dGdr = &greenspline_grad_spline2d_Mitasova_Mitas;
			break;
		case MITASOVA_MITAS_1993_3D:
			/* par[0] = Ctrl->S.value[0]; */
			if (Ctrl->S.value[1] == 0.0) Ctrl->S.value[1] = 1.0;
			p_val = sqrt (Ctrl->S.value[0] / (1.0 - Ctrl->S.value[0])) / Ctrl->S.value[1];
			GMT_Report (API, GMT_MSG_DEBUG, "p_val = %g\n", p_val);
			par[0] = p_val;
			par[1] = 0.25 * par[0] * par[0];
			G = &greenspline_spline3d_Mitasova_Mitas;
			dGdr = &greenspline_grad_spline3d_Mitasova_Mitas;
			break;
		case PARKER_1994:
			par[0] = 6.0 / (M_PI*M_PI);
			G = &greenspline_spline2d_Parker;
			dGdr = &greenspline_grad_spline2d_Parker;
#ifdef DEBUG
			if (TEST) x0 = -1.0, x1 = 1.0;
#endif
			break;
		case WESSEL_BECKER_2008:
			par[0] = sqrt (Ctrl->S.value[0] / (1.0 - Ctrl->S.value[0]));	/* The p value */
			par[1] = Ctrl->S.value[2];	/* The truncation error */
			par[2] = -log (2.0) + (par[0]*par[0] - 1.0) / (par[0]*par[0]);	/* Precalculate the constant for the l = 0 term here */
			Lz = gmt_M_memory (GMT, NULL, 1, struct GREENSPLINE_LOOKUP);
#ifdef DEBUG
			if (TEST) Lg = gmt_M_memory (GMT, NULL, 1, struct GREENSPLINE_LOOKUP);
			else
#endif
			if (Ctrl->A.active) Lg = gmt_M_memory (GMT, NULL, 1, struct GREENSPLINE_LOOKUP);
			L_Max = greenspline_get_max_L (GMT, par[0], par[1]);
			GMT_Report (API, GMT_MSG_DEBUG, "New scheme p = %g, err = %g, L_Max = %u\n", par[0], par[1], L_Max);
			greenspline_series_prepare (GMT, par[0], L_Max, Lz, Lg);
			/* Set up the cubic spline lookup/interpolation */
			par[7] = Ctrl->S.value[3];
			n_columns = irint (par[7]);
			par[8] = (Ctrl->S.rval[1] - Ctrl->S.rval[0]) / (par[7] - 1.0);
			par[9] = 1.0 / par[8];
			par[10] = Ctrl->S.rval[0];
			par[4] = par[8] * par[8];	/* Spline spacing squared, needed by greenspline_csplint */

			GMT_Report (API, GMT_MSG_INFORMATION, "Precalculate -Sq lookup table with %d items from %g to %g\n", n_columns, Ctrl->S.rval[0], Ctrl->S.rval[1]);
			greenspline_spline2d_Wessel_Becker_init (GMT, par, Lz, Lg);
			G = &greenspline_spline2d_Wessel_Becker_lookup;
			dGdr = &greenspline_grad_spline2d_Wessel_Becker_lookup;
#ifdef DEBUG
			if (TEST) x0 = -1.0, x1 = 1.0;
#endif
			break;
	}

#ifdef DEBUG
	if (TEST) {
		GMT_Report (API, GMT_MSG_WARNING, "greenspline running in TEST mode for %s\n", method[Ctrl->S.mode]);
		printf ("# %s\n#x\tG\tdG/dx\tt\n", method[Ctrl->S.mode]);
		greenspline_dump_green (GMT, G, dGdr, par, x0, x1, 10001, Lz, Lg);
		gmt_free_grid (GMT, &Grid, dimension == 2);
		for (p = 0; p < nm; p++) gmt_M_free (GMT, X[p]);
		greenspline_free_lookup (GMT, &Lz, 0);
		greenspline_free_lookup (GMT, &Lg, 1);
		Return (0);
	}
#endif

	if (dimension == 1) gmt_increase_abstime_format_precision (GMT, GMT_X, Ctrl->I.inc[GMT_X]);	/* In case we need more sub-second precision output */

	/* Remove mean (or LS plane) from data (we will add it back later) */

	if (Ctrl->E.active) {	/* Need to duplicate the data since SVD destroys it. */
		orig_obs = gmt_M_memory (GMT, NULL, nm, double);
		gmt_M_memcpy (orig_obs, obs, nm, double);
	}

	greenspline_do_normalization (API, X, obs, n, normalize, dimension, norm);

	/* Set up linear system Ax = obs. To clarify, the matrix A will be
	 * of size nm by nm, where nm = n + m. Again, n is the number of
	 * value constraints and m is the number of gradient constraints.
	 * for most problems m will be 0.
	 * The loops below takes advantage of the fact that A will be symmetrical
	 * (except for terms involving gradients where A_ij = -A_ji).  So we
	 * start the loop over columns as col = row and deal with A)ij and A_ji
	 * at the same time since we can evaluate the same costly G() function
	 * [or dGdr () function)] once.
	 */

	mem = (double)nm * (double)nm * (double)sizeof (double);	/* In bytes */
	GMT_Report (API, GMT_MSG_INFORMATION, "Square matrix A (size %d x %d) requires %s\n", (int)nm, (int)nm, gmt_memory_use ((size_t)mem, 1));
	A = gmt_M_memory (GMT, NULL, nm * nm, double);

	GMT_Report (API, GMT_MSG_INFORMATION, "Build square linear system Ax = b using %s\n", method[Ctrl->S.mode]);

	for (row = 0; row < nm; row++) {	/* For each value or slope constraint */
		for (col = row; col < nm; col++) {
			ij = row * nm + col;
			ji = col * nm + row;
			r = greenspline_get_radius (GMT, X[col], X[row], dimension);
			if (row < n) {	/* Value constraint (so entire row uses G) */
				A[ij] = G (GMT, r, par, Lz);
				if (ij == ji)	/* Do the diagonal terms only once */
					continue;
				if (col < n)
					A[ji] = A[ij];
				else {
					/* Get D, the directional cosine between the two points */
					/* Then get C = gmt_dot3v (GMT, D, dataD); */
					/* A[ji] = dGdr (r, par, Lg) * C; */
					C = greenspline_get_dircosine (GMT, D[col-n], X[col], X[row], dimension, false);
					grad = dGdr (GMT, r, par, Lg);
					A[ji] = grad * C;
				}
			}
			else if (col > n) {	/* Remaining gradient constraints (entire row uses dGdr) */
				if (ij == ji) continue;	/* Diagonal gradient term from a point to itself is zero */
				C = greenspline_get_dircosine (GMT, D[row-n], X[col], X[row], dimension, true);
				grad = dGdr (GMT, r, par, Lg);
				A[ij] = grad * C;
				C = greenspline_get_dircosine (GMT, D[col-n], X[col], X[row], dimension, false);
				A[ji] = grad * C;
			}
		}
	}

	if (Ctrl->debug.active) greenspline_dump_system (A, obs, nm, "A Matrix row || obs");	/* Dump the A | b system under debug */
	if (Ctrl->E.active && Ctrl->C.movie == GREENSPLINE_NO_MOVIE) {	/* Needed A to evaluate misfit later as predict = A_orig * x */
		A_orig = gmt_M_memory (GMT, NULL, nm * nm, double);
		gmt_M_memcpy (A_orig, A, nm * nm, double);
	}

	if (Ctrl->W.active) {
		/* Here we have requested an approximate fit instead of an exact interpolation.
		 * For exact interpolation the weights do not matter, but here they do.  Since
		 * we wish to solve via SVD we must convert our unweighted A*x = b linear system
		 * to the weighted W*A*x = W*b whose normal equations are [A'*S*A]*x = A'*S*b,
		 * where S = W*W, the squared weights.  This is N*x = r, where N = A'*S*A and
		 * r = A'*S*b.  Thus, we do these multiplication and store N and r in the
		 * original A and obs vectors so that the continuation of the code can work as is.
		 * Weighted solution idea credit: Leo Uieda.  Jan 14, 2018.
		 */

		double *At = NULL, *AtS = NULL, *S = NULL;	/* Need temporary work space */

		GMT_Report (API, GMT_MSG_INFORMATION, "Forming weighted normal equations A'SAx = A'Sb -> Nx = r\n");
		At = gmt_M_memory (GMT, NULL, nm * nm, double);
		AtS = gmt_M_memory (GMT, NULL, nm * nm, double);
		S = gmt_M_memory (GMT, NULL, nm, double);
		/* 1. Transpose A and set diagonal matrix with squared weights (here a vector) S */
		GMT_Report (API, GMT_MSG_INFORMATION, "Create S = W'*W diagonal matrix, A', and compute A' * S\n");
		for (row = 0; row < nm; row++) {
			/* Set the diagonal using (=1/sigma^2) if given sigmas or the weights as given */
			S[row] = (Ctrl->W.mode == GSP_GOT_SIG) ? X[row][dimension] * X[row][dimension] : X[row][dimension];
			for (col = 0; col < nm; col++) {
				ij = row * nm + col;
				ji = col * nm + row;
				At[ji] = A[ij];
			}
		}
		/* 2. Compute AtS = At * S.  This means scaling all terms in At columns by the corresponding S entry */
		for (row = ij = 0; row < nm; row++) {
			for (col = 0; col < nm; col++, ij++)
				AtS[ij] = At[ij] * S[col];
		}
		/* 3. Compute r = AtS * obs (but we recycle S to hold r) */
		GMT_Report (API, GMT_MSG_DEBUG, "Compute r = A'*S*b\n");
		gmt_matrix_matrix_mult (GMT, AtS, obs, nm, nm, 1U, S);
		/* 4. Compute N = AtS * A (but we recycle At to hold N) */
		GMT_Report (API, GMT_MSG_DEBUG, "Compute N = A'*S*A\n");
		gmt_matrix_matrix_mult (GMT, AtS, A, nm, nm, nm, At);
		/* Now free A, AtS and obs and let "A" be N and "obs" be r; these are the weighted normal equations */
		gmt_M_free (GMT, A);	gmt_M_free (GMT, AtS);	gmt_M_free (GMT, obs);
		A = At;	obs = S;
		if (Ctrl->debug.active) greenspline_dump_system (A, obs, nm, "Normal equation N row || r");
	}

	if (Ctrl->C.active) {		/* Solve using SVD */
		int error;

		GMT_Report (API, GMT_MSG_INFORMATION, "Solve linear equations by Singular Value Decomposition\n");
#ifndef HAVE_LAPACK
		GMT_Report (API, GMT_MSG_WARNING, "Note: SVD solution without LAPACK will be very, very slow.\n");
		GMT_Report (API, GMT_MSG_WARNING, "We strongly recommend you install LAPACK and recompile GMT.\n");
#endif
		v = gmt_M_memory (GMT, NULL, nm * nm, double);
		s = gmt_M_memory (GMT, NULL, nm, double);
		if ((error = gmt_svdcmp (GMT, A, (unsigned int)nm, (unsigned int)nm, s, v)) != 0) Return (error);
		if (Ctrl->C.movie) {	/* Keep copy of original singular values */
			ssave = gmt_M_memory (GMT, NULL, nm, double);
			gmt_M_memcpy (ssave, s, nm, double);
		}
		if (Ctrl->C.file) {	/* Save the singular values for study */
			struct GMT_SINGULAR_VALUE *eigen = gmt_sort_svd_values (GMT, s, nm);
			uint64_t e_dim[GMT_DIM_SIZE] = {1, 1, nm, 2};
			unsigned int col_type[3];
			struct GMT_DATASET *E = NULL;
			if ((E = GMT_Create_Data (API, GMT_IS_DATASET, GMT_IS_NONE, 0, e_dim, NULL, NULL, 0, 0, NULL)) == NULL) {
				GMT_Report (API, GMT_MSG_ERROR, "Unable to create a data set for saving singular values\n");
				Return (API->error);
			}
			gmt_M_memcpy (col_type, GMT->current.io.col_type[GMT_OUT], 2, unsigned int);	/* Save previous x/y output col types */
			GMT->current.io.col_type[GMT_OUT][GMT_X] = GMT->current.io.col_type[GMT_OUT][GMT_Y] = GMT_IS_FLOAT;
			for (i = 0; i < nm; i++) {
				E->table[0]->segment[0]->data[GMT_X][i] = i;	/* Let 0 be x-value of the first eigenvalue */
				E->table[0]->segment[0]->data[GMT_Y][i] = eigen[i].value;
			}
			E->table[0]->segment[0]->n_rows = nm;
			if (GMT_Set_Comment (API, GMT_IS_DATASET, GMT_COMMENT_IS_COLNAMES, "index\teigenvalue", E)) {
				Return (API->error);
			}
			if (GMT_Write_Data (API, GMT_IS_DATASET, GMT_IS_FILE, GMT_IS_NONE, GMT_WRITE_SET, NULL, Ctrl->C.file, E) != GMT_NOERROR) {
				Return (API->error);
			}
			gmt_M_memcpy (GMT->current.io.col_type[GMT_OUT], col_type, 2, unsigned int);	/* Restore output col types */
			GMT_Report (API, GMT_MSG_INFORMATION, "Eigenvalues saved to %s\n", Ctrl->C.file);
			gmt_M_free (GMT, eigen);

			if (Ctrl->C.dryrun) {	/* We are done */
				for (p = 0; p < nm; p++) gmt_M_free (GMT, X[p]);
				gmt_M_free (GMT, X);
				gmt_M_free (GMT, s);
				gmt_M_free (GMT, v);
				gmt_M_free (GMT, A);
				gmt_M_free (GMT, obs);
				if (dimension == 2) gmt_free_grid (GMT, &Grid, true);
				Return (GMT_NOERROR);
			}
		}
		b = gmt_M_memory (GMT, NULL, nm, double);
		gmt_M_memcpy (b, obs, nm, double);
		n_use = gmt_solve_svd (GMT, A, (unsigned int)nm, (unsigned int)nm, v, s, b, 1U, obs, Ctrl->C.value, Ctrl->C.mode);
		if (n_use == -1) Return (GMT_RUNTIME_ERROR);
		GMT_Report (API, GMT_MSG_INFORMATION, "[%d of %" PRIu64 " eigen-values used]\n", n_use, nm);

		if (Ctrl->C.movie == GREENSPLINE_NO_MOVIE) {
			gmt_M_free (GMT, s);
			gmt_M_free (GMT, v);
			gmt_M_free (GMT, b);
		}
	}
	else {				/* Gauss-Jordan elimination */
		int error;
		if (gmt_M_is_zero (r_min)) {
			GMT_Report (API, GMT_MSG_ERROR, "Your matrix is singular because you have duplicate data constraints\n");
			GMT_Report (API, GMT_MSG_ERROR, "Preprocess your data with one of the blockm* modules to eliminate them\n");

		}
		GMT_Report (API, GMT_MSG_INFORMATION, "Solve linear equations by Gauss-Jordan elimination\n");
		if (!Ctrl->W.active) GMT_Report (API, GMT_MSG_INFORMATION, "In the absence of weights, the solution will be exact\n");
		if ((error = gmt_gaussjordan (GMT, A, (unsigned int)nm, obs)) != 0) {
			GMT_Report (API, GMT_MSG_ERROR, "You probably have nearly duplicate data constraints\n");
			GMT_Report (API, GMT_MSG_ERROR, "Preprocess your data with one of the blockm* modules\n");
			Return (error);
		}
	}
	alpha = obs;	/* Just a different name since the obs vector now holds the alpha factors */

	if (Ctrl->M.active && Ctrl->M.mode == GMT_OUT) {
		/* EXPERIMENTAL and not completed - need normalization information, trend etc */
		bool was = GMT->current.setting.io_header[GMT_OUT];	/* Current setting */
		uint64_t m_dim[GMT_DIM_SIZE] = {1, 1, 0, 1};	/* Do not allocate any rows */
		char header[GMT_LEN64] = {""};
		struct GMT_DATASET *M = NULL;

		if ((M = GMT_Create_Data (API, GMT_IS_DATASET, GMT_IS_NONE, 0, m_dim, NULL, NULL, 0, 0, NULL)) == NULL) {
			GMT_Report (API, GMT_MSG_ERROR, "Unable to create a data set for saving misfit estimates\n");
			Return (API->error);
		}
		M->table[0]->segment[0]->n_rows = nm;
		M->table[0]->segment[0]->data[GMT_X] = alpha;

		sprintf (header, "N: %" PRIu64 " S: %s G: %s", nm, (Ctrl->C.active) ? "SVD" : "G-J", Ctrl->S.arg);
		gmt_insert_tableheader (GMT, M->table[0], header);
		GMT->current.setting.io_header[GMT_OUT] = true;

		if (GMT_Write_Data (API, GMT_IS_DATASET, GMT_IS_FILE, GMT_IS_NONE, GMT_WRITE_SET, NULL, Ctrl->M.file, M) != GMT_NOERROR) {
			Return (API->error);
		}
		M->table[0]->segment[0]->data[GMT_X] = NULL;	/* Since we did not allocate that array */
		GMT->current.setting.io_header[GMT_OUT] = was;	/* Restore default */
	}

	if (Ctrl->C.movie == GREENSPLINE_NO_MOVIE) gmt_M_free (GMT, A);

	if (Ctrl->E.active && Ctrl->C.movie == GREENSPLINE_NO_MOVIE) {
		double value, mean = 0.0, std = 0.0, rms = 0.0, dev, chi2, chi2_sum = 0, pvar_sum = 0.0, *predicted = NULL;
		uint64_t e_dim[GMT_DIM_SIZE] = {1, 1, nm, dimension+3+Ctrl->W.active};
		unsigned int m = 0;
		struct GMT_DATASET *E = NULL;
		struct GMT_DATASEGMENT *S = NULL;
		if (Ctrl->E.mode) {	/* Want to write out prediction errors */
			if ((E = GMT_Create_Data (API, GMT_IS_DATASET, GMT_IS_NONE, 0, e_dim, NULL, NULL, 0, 0, NULL)) == NULL) {
				GMT_Report (API, GMT_MSG_ERROR, "Unable to create a data set for saving misfit estimates\n");
				Return (API->error);
			}
			S = E->table[0]->segment[0];
			S->n_rows = nm;
		}
		predicted = gmt_M_memory (GMT, NULL, nm, double);	/* To hold predictions */
		gmt_matrix_matrix_mult (GMT, A_orig, alpha, nm, nm, 1U, predicted);	/* predicted = A * alpha are normalized predictions at data points */
		for (j = 0; j < nm; j++) {	/* For each data constraint */
			predicted[j] = greenspline_undo_normalization (X[j], predicted[j], normalize, norm, dimension);	/* undo normalization first */
			pvar_sum += predicted[j] * predicted[j];	/* Sum of predicted variance */
			dev = value = orig_obs[j] - predicted[j];	/* Deviation between observed and predicted */
			rms += dev * dev;	/* Accumulate rms sum */
			if (Ctrl->W.active) {	/* If data had uncertainties we also compute the chi2 sum */
				chi2 = pow (dev * X[j][dimension], 2.0);
				chi2_sum += chi2;
			}
			/* Use Welford (1962) algorithm to compute mean and variance */
			m++;
			dev = value - mean;
			mean += dev / m;
			std += dev * (value - mean);
			if (Ctrl->E.mode) {	/* Store assessment for each observation in misfit table */
				for (p = 0; p < dimension; p++)	/* Duplicate point coordinates */
					S->data[p][j] = X[j][p];
				S->data[p++][j] = orig_obs[j];
				S->data[p++][j] = predicted[j];
				S->data[p][j]   = value;
				if (Ctrl->W.active)
					S->data[++p][j] = chi2;
			}
		}
		rms = sqrt (rms / nm);
		std = (m > 1) ? sqrt (std / (m-1.0)) : GMT->session.d_NaN;
		if (Ctrl->W.active)
			GMT_Report (API, GMT_MSG_INFORMATION, "Misfit evaluation: N = %u\tMean = %g\tStd.dev = %g\tRMS = %g\tChi^2 = %g\n", nm, mean, std, rms, chi2_sum);
		else
			GMT_Report (API, GMT_MSG_INFORMATION, "Misfit evaluation: N = %u\tMean = %g\tStd.dev = %g\tRMS = %g\n", nm, mean, std, rms);
		GMT_Report (API, GMT_MSG_INFORMATION, "Variance evaluation: Data = %g\tModel = %g\tExplained = %5.1lf %%\n", var_sum, pvar_sum, 100.0 * pvar_sum / var_sum);
		gmt_M_free (GMT, orig_obs);	gmt_M_free (GMT, predicted);	gmt_M_free (GMT, A_orig);
		if (Ctrl->E.mode) {	/* Want to write out prediction errors */
			char header[GMT_LEN64] = {""};
			if (gmt_M_x_is_lon (GMT, GMT_IN))
				sprintf (header, "#lon\t");
			else
				sprintf (header, "#x\t");
			if (dimension > 1) strcat (header, gmt_M_y_is_lat (GMT, GMT_IN) ? "lat\t" : "y\t");
			if (dimension > 2) strcat (header, "z\t");
			strcat (header, "obs\tpredict\tdev");
			if (Ctrl->W.active) strcat (header, "\tchi2");
			if (GMT_Set_Comment (API, GMT_IS_DATASET, GMT_COMMENT_IS_COLNAMES, header, E)) {
				Return (API->error);
			}
			gmt_set_tableheader (API->GMT, GMT_OUT, true);	/* So header is written */
			if (GMT_Write_Data (API, GMT_IS_DATASET, GMT_IS_FILE, GMT_IS_NONE, GMT_WRITE_SET, NULL, Ctrl->E.file, E) != GMT_NOERROR) {
				Return (API->error);
			}
		}
	}

	Rec = gmt_new_record (GMT, NULL, NULL);

	if (Ctrl->N.file) {	/* Specified nodes only */
		unsigned int wmode = GMT_ADD_DEFAULT;
		double out[4];

		/* Must register Ctrl->G.file first since we are going to writing rec-by-rec */
		if (Ctrl->G.active) {
			if ((out_ID = GMT_Register_IO (API, GMT_IS_DATASET, GMT_IS_FILE, GMT_IS_POINT, GMT_OUT, NULL, Ctrl->G.file)) == GMT_NOTSET)
				Return (API->error);
			wmode = GMT_ADD_EXISTING;
		}
		if (GMT_Init_IO (API, GMT_IS_DATASET, GMT_IS_POINT, GMT_OUT, wmode, 0, options) != GMT_NOERROR) {	/* Establishes output */
			Return (API->error);
		}
		if (GMT_Begin_IO (API, GMT_IS_DATASET, GMT_OUT, GMT_HEADER_ON) != GMT_NOERROR) {	/* Enables data output and sets access mode */
			Return (API->error);
		}
		if (GMT_Set_Geometry (API, GMT_OUT, GMT_IS_POINT) != GMT_NOERROR) {	/* Sets output geometry */
			Return (API->error);
		}
		if ((error = GMT_Set_Columns (API, GMT_OUT, dimension + 1, GMT_COL_FIX_NO_TEXT)) != GMT_NOERROR) {
			Return (error);
		}
		gmt_M_memset (out, 4, double);
		Rec->data = out;
		GMT_Report (API, GMT_MSG_INFORMATION, "Evaluate spline at %" PRIu64 " given locations\n", T->n_records);
		for (seg = 0; seg < T->n_segments; seg++) {
			for (row = 0; row < T->segment[seg]->n_rows; row++) {
				for (ii = 0; ii < dimension; ii++) out[ii] = T->segment[seg]->data[ii][row];
				if (T->segment[seg]->text) Rec->text = T->segment[seg]->text[row];
				out[dimension] = 0.0;
				for (p = 0; p < nm; p++) {
					r = greenspline_get_radius (GMT, out, X[p], dimension);
					if (Ctrl->Q.active) {
						C = greenspline_get_dircosine (GMT, Ctrl->Q.dir, out, X[p], dimension, false);
						part = dGdr (GMT, r, par, Lz) * C;
					}
					else
						part = G (GMT, r, par, Lz);
					out[dimension] += alpha[p] * part;
				}
				out[dimension] = greenspline_undo_normalization (out, out[dimension], normalize, norm, dimension);
				GMT_Put_Record (API, GMT_WRITE_DATA, Rec);
			}
		}
		if (GMT_End_IO (API, GMT_OUT, 0) != GMT_NOERROR) {	/* Disables further data output */
			Return (API->error);
		}
		if (GMT_Destroy_Data (API, &Nin) != GMT_NOERROR) {
			Return (API->error);
		}
		gmt_fclose (GMT, fp);
	}
	else {	/* Output on equidistant lattice */
		uint64_t nz_off, nxy;
		unsigned int layer, wmode = GMT_ADD_DEFAULT;
		double *xp = NULL, *yp = NULL, wp, V[4] = {0.0, 0.0, 0.0, 0.0};
		GMT_Report (API, GMT_MSG_INFORMATION, "Evaluate spline at %" PRIu64 " equidistant output locations\n", n_ok);
		/* Precalculate coordinates */
		xp = gmt_grd_coord (GMT, header, GMT_X);
		if (dimension > 1) yp = gmt_grd_coord (GMT, header, GMT_Y);
		nxy = header->size;	/* Will only be used for 3-D anyway when there are layers */
		if (dimension == 1 || write_3D_records) {	/* Write ASCII table to named file or stdout for 1-D or stdout for 3-D */
			GMT->common.b.ncol[GMT_OUT] = dimension + 1;
			if (Ctrl->G.active) {
				if ((out_ID = GMT_Register_IO (API, GMT_IS_DATASET, GMT_IS_FILE, GMT_IS_POINT, GMT_OUT, NULL, Ctrl->G.file)) == GMT_NOTSET) {
					gmt_M_free (GMT, xp);
					Return (error);
				}
				wmode = GMT_ADD_EXISTING;
			}
			if (GMT_Init_IO (API, GMT_IS_DATASET, GMT_IS_POINT, GMT_OUT, wmode, 0, options) != GMT_NOERROR) {	/* Establishes output */
				gmt_M_free (GMT, xp);
				Return (API->error);
			}
			if (GMT_Begin_IO (API, GMT_IS_DATASET, GMT_OUT, GMT_HEADER_ON) != GMT_NOERROR) {	/* Enables data output and sets access mode */
				gmt_M_free (GMT, xp);
				Return (API->error);
			}
			if (GMT_Set_Geometry (API, GMT_OUT, GMT_IS_POINT) != GMT_NOERROR) {	/* Sets output geometry */
				gmt_M_free (GMT, xp);
				Return (API->error);
			}

		} /* Else we are writing a grid or cube */
		if (Ctrl->C.movie) {	/* 2-D only: Write out grid after adding contribution for each eigenvalue separately */
			/* Note: Because the SVD decomposition is not sorting the vectors from largest to smallest eigenvalue the
			 * gmt_solve_svd sets to zero those we don't want but we must still loop over its full length to ensure we
			 * include the eigenvalues we want. */
			unsigned int width = urint (floor (log10 ((double)n_use))) + 1;	/* Width of maximum integer needed */
			int64_t col, row, p; /* On Windows, the 'for' index variables must be signed, so redefine these 3 inside this block only */
			gmt_grdfloat *current = NULL, *previous = NULL, *predicted = NULL;
			double l2_sum_n = 0.0, l2_sum_k = 0.0;
			static char *mkind[3] = {"", "Incremental", "Cumulative"};
			char file[PATH_MAX] = {""};
			struct GMT_SINGULAR_VALUE *eigen = NULL;
			struct GMT_DATASET *E = NULL;
			struct GMT_DATASEGMENT *S = NULL;

			current  = gmt_M_memory_aligned (GMT, NULL, Out->header->size, gmt_grdfloat);
			if (Ctrl->C.movie & GREENSPLINE_INC_MOVIE)
				previous = gmt_M_memory_aligned (GMT, NULL, Out->header->size, gmt_grdfloat);
			gmt_grd_init (GMT, Out->header, options, true);
			if (Ctrl->E.active) {	/* Want to write out misfit as function of eigenvalue */
				uint64_t e_dim[GMT_DIM_SIZE] = {1, 1, n_use, 5+Ctrl->W.active};
				predicted = gmt_M_memory (GMT, NULL, nm, double);	/* To hold predictions */
 				eigen = gmt_sort_svd_values (GMT, s, nm);	/* Get sorted eigenvalues */
				if ((E = GMT_Create_Data (API, GMT_IS_DATASET, GMT_IS_NONE, 0, e_dim, NULL, NULL, 0, 0, NULL)) == NULL) {
					GMT_Report (API, GMT_MSG_ERROR, "Unable to create a data set for saving misfit estimates per eigenvector\n");
					Return (API->error);
				}
				for (k = 0; k < nm; k++)	/* Get sum of squared eigenvalues */
					l2_sum_n += eigen[k].value * eigen[k].value;
				S = E->table[0]->segment[0];
				S->n_rows = n_use;
			}

			for (k = 0; k < n_use; k++) {	/* Only loop over the first n_use eigenvalues (if restricted) */
				GMT_Report (API, GMT_MSG_INFORMATION, "Evaluate spline for eigenvalue # %d\n", (int)k);
				gmt_M_memcpy (s, ssave, nm, double);	/* Restore original values before call */
				(void)gmt_solve_svd (GMT, A, (unsigned int)nm, (unsigned int)nm, v, s, b, 1U, obs, (double)k, GMT_SVD_EIGEN_NUMBER_CUTOFF);
				/* obs (hence alpha) now has the solution for the coefficients based on the first k eigenvalues */
				if (Ctrl->Q.active) {	/* Derivatives of solution */
#ifdef _OPENMP
#pragma omp parallel for private(row,V,col,ij,p,wp,r,C,part) shared(Grid,yp,xp,nm,GMT,Ctrl,X,G,par,Lz,alpha,Out,normalize,norm)
#endif
					for (row = 0; row < Grid->header->n_rows; row++) {
						V[GMT_Y] = yp[row];
						for (col = 0; col < Grid->header->n_columns; col++) {
							ij = gmt_M_ijp (Grid->header, row, col);
							if (gmt_M_is_fnan (Grid->data[ij])) continue;	/* Only do solution where mask is not NaN */
							V[GMT_X] = xp[col];
							/* Here, V holds the current output coordinates */
							for (p = 0, wp = 0.0; p < nm; p++) {
								r = greenspline_get_radius (GMT, V, X[p], 2U);
								C = greenspline_get_dircosine (GMT, Ctrl->Q.dir, V, X[p], 2U, false);
								part = dGdr (GMT, r, par, Lz) * C;
								wp += alpha[p] * part;
							}
							V[GMT_Z] = greenspline_undo_normalization (V, wp, normalize, norm, 2U);
							Out->data[ij] = (gmt_grdfloat)V[GMT_Z];
						}
					}
				}
				else {	/* Surface solution */
					if (Ctrl->E.active) {	/* Compute the history of model misfit */
						unsigned int m = 0;
						double value, mean = 0.0, std = 0.0, rms = 0.0, dev, chi2_sum = 0.0;
						for (j = 0; j < nm; j++) {	/* For each data constraint */
							predicted[j] = 0.0;
							for (p = 0, wp = 0.0; p < nm; p++) {	/* Add contribution for each data constraint */
								r = greenspline_get_radius (GMT, X[j], X[p], 2U);
								part = G (GMT, r, par, Lz);
								wp += alpha[p] * part;	/* Just add this scaled Green's function */
							}
							predicted[j] = greenspline_undo_normalization (X[j], wp, normalize, norm, dimension);	/* Undo normalization first */
							dev = value = orig_obs[j] - predicted[j];	/* Deviation between observed and predicted */
							rms += dev * dev;	/* Accumulate rms sum */
							if (Ctrl->W.active) {	/* If data had uncertainties we also compute the chi2 sum */
								double chi2 = pow (dev * X[j][2], 2.0);
								chi2_sum += chi2;
							}
							/* Use Welford (1962) algorithm to compute mean and variance */
							m++;
							dev -= mean;
							mean += dev / m;
							std  += dev * (value - mean);
						}
						rms = sqrt (rms / nm);
						std = (m > 1) ? sqrt (std / (m-1.0)) : GMT->session.d_NaN;
						l2_sum_k += eigen[k].value * eigen[k].value;
						if (Ctrl->W.active)
							GMT_Report (API, GMT_MSG_INFORMATION, "Cumulative data misfit for eigenvalue # %d: rms = %lg std = %lg chi2 = %lg\n", (int)k, rms, std, chi2_sum);
						else
							GMT_Report (API, GMT_MSG_INFORMATION, "Cumulative data misfit for eigenvalue # %d: rms = %lg std = %lg\n", (int)k, rms, std);
						S->data[0][k] = k;
						S->data[1][k] = eigen[k].value;
						S->data[2][k] = 100.0 * l2_sum_k / l2_sum_n;	/* Percent of model variance */
						S->data[3][k] = rms;
						S->data[4][k] = std;
						if (Ctrl->W.active) S->data[4][k] = chi2_sum;
					}
#ifdef _OPENMP
#pragma omp parallel for private(row,V,col,ij,p,wp,r,part) shared(Grid,yp,xp,nm,GMT,X,G,par,Lz,alpha,Out,normalize,norm)
#endif
					for (row = 0; row < Grid->header->n_rows; row++) {
						V[GMT_Y] = yp[row];
						for (col = 0; col < Grid->header->n_columns; col++) {
							ij = gmt_M_ijp (Grid->header, row, col);
							if (gmt_M_is_fnan (Grid->data[ij])) continue;	/* Only do solution where mask is not NaN */
							V[GMT_X] = xp[col];
							/* Here, V holds the current output coordinates */
							for (p = 0, wp = 0.0; p < nm; p++) {
<<<<<<< HEAD
=======
								if (alpha[p] == 0.0) continue;	/* Note: The alpha's are not sorted so must loop over all then skip the zeros */
>>>>>>> ec918751
								r = greenspline_get_radius (GMT, V, X[p], 2U);
								part = G (GMT, r, par, Lz);
								wp += alpha[p] * part;
							}
							Out->data[ij] = (gmt_grdfloat)greenspline_undo_normalization (V, wp, normalize, norm, 2U);
						}
					}	/* End of row-loop [OpenMP] */
				}
				gmt_M_memcpy (current, Out->data, Out->header->size, gmt_grdfloat);	/* Save current solution */

				if (Ctrl->C.movie & GREENSPLINE_CUM_MOVIE) {	/* Write out the cumulative solution first */
					if (strchr (Ctrl->G.file, '%'))	/* Gave a template, use it to write one of the two types of grids */
						sprintf (file, Ctrl->G.file, (int)k+1);
					else	/* Create the appropriate cumulative gridfile name from static file name */
						greenspline_set_filename (Ctrl->G.file, k, width, GREENSPLINE_CUM_MOVIE, file);
					snprintf (Out->header->remark, GMT_GRID_REMARK_LEN160, "%s (-S%s). %s contribution for eigenvalue # %d", method[Ctrl->S.mode], Ctrl->S.arg, mkind[GREENSPLINE_CUM_MOVIE], (int)k+1);
					if (GMT_Set_Comment (API, GMT_IS_GRID, GMT_COMMENT_IS_OPTION | GMT_COMMENT_IS_COMMAND, options, Out))
						Return (API->error);				/* Update solution for k eigenvalues only */
					if (GMT_Write_Data (API, GMT_IS_GRID, GMT_IS_FILE, GMT_IS_SURFACE, GMT_CONTAINER_AND_DATA, NULL, file, Out) != GMT_NOERROR)
						Return (API->error);
				}
				if (Ctrl->C.movie & GREENSPLINE_INC_MOVIE) {	/* Want to write out incremental solution due to this eigenvalue */
					gmt_M_grd_loop (GMT, Out, row, col, ij) Out->data[ij] = current[ij] - previous[ij];	/* Incremental improvement since last time */
					gmt_M_memcpy (previous, current, Out->header->size, gmt_grdfloat);	/* Save current solution which will be previous for next eigenvalue */
					if (strchr (Ctrl->G.file, '%'))	/* Gave a template, use it to write one of the two types of grids */
						sprintf (file, Ctrl->G.file, (int)k+1);
					else	/* Create the appropriate cumulative gridfile name from static file name */
						greenspline_set_filename (Ctrl->G.file, k, width, GREENSPLINE_INC_MOVIE, file);
					snprintf (Out->header->remark, GMT_GRID_REMARK_LEN160, "%s (-S%s). %s contribution for eigenvalue # %d", method[Ctrl->S.mode], Ctrl->S.arg, mkind[GREENSPLINE_INC_MOVIE], (int)k+1);
					if (GMT_Set_Comment (API, GMT_IS_GRID, GMT_COMMENT_IS_OPTION | GMT_COMMENT_IS_COMMAND, options, Out))
						Return (API->error);				/* Update solution for k eigenvalues only */
					if (GMT_Write_Data (API, GMT_IS_GRID, GMT_IS_FILE, GMT_IS_SURFACE, GMT_CONTAINER_AND_DATA, NULL, file, Out) != GMT_NOERROR)
						Return (API->error);
				}
			}
			if (Ctrl->E.active) {	/* Compute the history of model misfit as rms */
				char header[GMT_LEN64] = {""};
				sprintf (header, "# eigenno\teigenval\tvar_percent\trms\tstd");
				if (Ctrl->W.active) strcat (header, "\tchi2");
				if (GMT_Set_Comment (API, GMT_IS_DATASET, GMT_COMMENT_IS_COLNAMES, header, E)) {
					Return (API->error);
				}
				gmt_set_tableheader (API->GMT, GMT_OUT, true);	/* So header is written */
				for (k = 0; k < 6; k++) GMT->current.io.col_type[GMT_OUT][k] = GMT_IS_FLOAT;	/* Set plain float column types */
				if (GMT_Write_Data (API, GMT_IS_DATASET, GMT_IS_FILE, GMT_IS_NONE, GMT_WRITE_SET, NULL, Ctrl->E.file, E) != GMT_NOERROR) {
					Return (API->error);
				}
				gmt_M_free (GMT, eigen);
				gmt_M_free (GMT, predicted);
				gmt_M_free (GMT, orig_obs);
			}

			/* Free temporary arrays */
			gmt_M_free_aligned (GMT, current);
			if (Ctrl->C.movie & GREENSPLINE_INC_MOVIE)
				gmt_M_free_aligned (GMT, previous);
			gmt_M_free (GMT, A);
			gmt_M_free (GMT, s);
			gmt_M_free (GMT, v);
			gmt_M_free (GMT, b);
			gmt_M_free (GMT, ssave);
		}
		else {	/* Just compute the final interpolation */
			if (dimension == 1 || write_3D_records) Rec->data = V;	/* For rec-by-rec output */
			for (layer = 0, nz_off = 0; layer < n_layers; layer++, nz_off += nxy) {	/* Might be dummy loop of 1 layer unless 3-D */
				int64_t col, row, p; /* On Windows, the 'for' index variables must be signed, so redefine these 3 inside this block only */
				double z_layer = (dimension == 3) ? Cube->z[layer] : 0.0;
				if (Ctrl->Q.active) {	/* Derivatives of solution */
#ifdef _OPENMP
#pragma omp parallel for private(row,V,ij,col,p,wp,r,C,part) shared(header,dimension,yp,z_layer,nz_off,data,xp,nm,GMT,X,Ctrl,dGdr,par,Lz,alpha,normalize,norm)
#endif
					for (row = 0; row < header->n_rows; row++) {	/* This would be a dummy loop for 1 row if 1-D data */
						if (dimension > 1)  V[GMT_Y] = yp[row];
						if (dimension == 3) V[GMT_Z] = z_layer;
						ij = (dimension > 1) ? gmt_M_ijp (header, row, 0) + nz_off : 0;
						for (col = 0; col < header->n_columns; col++, ij++) {	/* This loop is always active for 1,2,3D */
							if (dimension == 2 && gmt_M_is_fnan (data[ij])) continue;	/* Only do solution where mask is not NaN */
							V[GMT_X] = xp[col];
							/* Here, V holds the current output coordinates */
							for (p = 0, wp = 0.0; p < (int64_t)nm; p++) {	/* Loop over Green's function components */
								r = greenspline_get_radius (GMT, V, X[p], dimension);
								C = greenspline_get_dircosine (GMT, Ctrl->Q.dir, V, X[p], dimension, false);
								part = dGdr (GMT, r, par, Lz) * C;
								wp += alpha[p] * part;
							}
							data[ij] = (gmt_grdfloat)greenspline_undo_normalization (V, wp, normalize, norm, dimension);
						}
					}	/* End of row-loop [OpenMP] */
				}
				else {	/* Regular surface */
#ifdef _OPENMP
#pragma omp parallel for private(row,V,ij,col,p,wp,r,part) shared(header,dimension,yp,z_layer,nz_off,data,xp,nm,GMT,X,G,par,Lz,alpha,normalize,norm)
#endif
					for (row = 0; row < header->n_rows; row++) {	/* This would be a dummy loop for 1 row if 1-D data */
						if (dimension > 1)  V[GMT_Y] = yp[row];
						if (dimension == 3) V[GMT_Z] = z_layer;
						ij = (dimension > 1) ? gmt_M_ijp (header, row, 0) + nz_off : 0;
						for (col = 0; col < header->n_columns; col++, ij++) {	/* This loop is always active for 1,2,3D */
							if (dimension == 2 && gmt_M_is_fnan (data[ij])) continue;	/* Only do solution where mask is not NaN */
							V[GMT_X] = xp[col];
							/* Here, V holds the current output coordinates */
							for (p = 0, wp = 0.0; p < (int64_t)nm; p++) {	/* Loop over Green's function components */
								r = greenspline_get_radius (GMT, V, X[p], dimension);
								part = G (GMT, r, par, Lz);
								wp += alpha[p] * part;
							}
							data[ij] = (gmt_grdfloat)greenspline_undo_normalization (V, wp, normalize, norm, dimension);
						}
					}	/* End of row-loop [OpenMP] */
				}

				if (write_3D_records) {	/* Must dump this slice of the 3-D cube as ASCII slices as a backwards compatibility option */
					V[GMT_Z] = z_layer;
					for (row = 0; row < header->n_rows; row++) {
						V[GMT_Y] = yp[row];
						for (col = 0; col < header->n_columns; col++) {
							V[GMT_X] = xp[col];
							ij = gmt_M_ijp (header, row, col) + nz_off;
							V[dimension] = data[ij];
							GMT_Put_Record (API, GMT_WRITE_DATA, Rec);
						}
					}
				}
			}	/* End of layer loop */

			/* Time to write output */
			if (dimension == 1) {	/* Must dump 1-D records */
				for (col = 0; col < header->n_columns; col++) {
					V[GMT_X] = xp[col];
					V[GMT_Y] = data[col];
					GMT_Put_Record (API, GMT_WRITE_DATA, Rec);
				}
				gmt_M_free (GMT, data);
			}
			else if (dimension == 2) {	/* Write the 2-D grid */
				gmt_grd_init (GMT, Out->header, options, true);
				if (Ctrl->D.active && gmt_decode_grd_h_info (GMT, Ctrl->D.information, Out->header)) {
					Return (GMT_PARSE_ERROR);
				}
				snprintf (Out->header->remark, GMT_GRID_REMARK_LEN160, "%s (-S%s)", method[Ctrl->S.mode], Ctrl->S.arg);
				if (GMT_Set_Comment (API, GMT_IS_GRID, GMT_COMMENT_IS_OPTION | GMT_COMMENT_IS_COMMAND, options, Out)) Return (API->error);
				if (GMT_Write_Data (API, GMT_IS_GRID, GMT_IS_FILE, GMT_IS_SURFACE, GMT_CONTAINER_AND_DATA, NULL, Ctrl->G.file, Out) != GMT_NOERROR) {
					Return (API->error);
				}
			}
			else if (dimension == 3 && !write_3D_records) {	/* Write the 3-D cube */
				gmt_grd_init (GMT, Cube->header, options, true);
				snprintf (Cube->header->remark, GMT_GRID_REMARK_LEN160, "%s (-S%s)", method[Ctrl->S.mode], Ctrl->S.arg);
				if (GMT_Set_Comment (API, GMT_IS_CUBE, GMT_COMMENT_IS_OPTION | GMT_COMMENT_IS_COMMAND, options, Cube)) Return (API->error);
				if (GMT_Write_Data (API, GMT_IS_CUBE, GMT_IS_FILE, GMT_IS_VOLUME, GMT_CONTAINER_AND_DATA, NULL, Ctrl->G.file, Cube))
					Return (EXIT_FAILURE);
			}
		}
		if (delete_grid) /* No longer required for 1-D and 3-D */
			gmt_free_grid (GMT, &Grid, false);
		if (dimension == 3) GMT_Destroy_Data (API, &Cube);	/* Done with the output cube */

		if (GMT_End_IO (API, GMT_OUT, 0) != GMT_NOERROR) {	/* Disables further data output */
			Return (API->error);
		}
		gmt_M_free (GMT, Rec);
		gmt_M_free (GMT, xp);
		if (dimension > 1) gmt_M_free (GMT, yp);
	}

	/* Clean up */

	for (p = 0; p < nm; p++) gmt_M_free (GMT, X[p]);
	gmt_M_free (GMT, X);
	gmt_M_free (GMT, obs);
	if (m) {
		for (p = 0; p < m; p++) gmt_M_free (GMT, D[p]);
		gmt_M_free (GMT, D);
	}
	greenspline_free_lookup (GMT, &Lz, 0);
	greenspline_free_lookup (GMT, &Lg, 1);

	Return (GMT_NOERROR);
}<|MERGE_RESOLUTION|>--- conflicted
+++ resolved
@@ -2639,10 +2639,6 @@
 							V[GMT_X] = xp[col];
 							/* Here, V holds the current output coordinates */
 							for (p = 0, wp = 0.0; p < nm; p++) {
-<<<<<<< HEAD
-=======
-								if (alpha[p] == 0.0) continue;	/* Note: The alpha's are not sorted so must loop over all then skip the zeros */
->>>>>>> ec918751
 								r = greenspline_get_radius (GMT, V, X[p], 2U);
 								part = G (GMT, r, par, Lz);
 								wp += alpha[p] * part;
