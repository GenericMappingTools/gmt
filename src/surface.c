/*--------------------------------------------------------------------
 *	$Id$
 *
 *	Copyright (c) 1991-2016 by P. Wessel, W. H. F. Smith, R. Scharroo, J. Luis and F. Wobbe
 *	See LICENSE.TXT file for copying and redistribution conditions.
 *
 *	This program is free software; you can redistribute it and/or modify
 *	it under the terms of the GNU Lesser General Public License as published by
 *	the Free Software Foundation; version 3 or any later version.
 *
 *	This program is distributed in the hope that it will be useful,
 *	but WITHOUT ANY WARRANTY; without even the implied warranty of
 *	MERCHANTABILITY or FITNESS FOR A PARTICULAR PURPOSE.  See the
 *	GNU Lesser General Public License for more details.
 *
 *	Contact info: gmt.soest.hawaii.edu
 *--------------------------------------------------------------------*/
/*
 * surface.c: a gridding program.
 * reads xyz triples and fits a surface to the data.
 * surface satisfies (1 - T) D4 z - T D2 z = 0,
 * where D4 is the biharmonic operator,
 * D2 is the Laplacian,
 * and T is a "tension factor" between 0 and 1.
 * End member T = 0 is the classical minimum curvature
 * surface.  T = 1 gives a harmonic surface.  Use T = 0.25
 * or so for potential data; something more for topography.
 *
 * Program includes overrelaxation for fast convergence and
 * automatic optimal grid factorization.
 *
 * See Smith & Wessel (Geophysics, 3, 293-305, 1990) for details.
 *
 * Authors:	Walter H. F. Smith and Paul Wessel
 * Date:	1-JAN-2010
 * Version:	5 API
 * Tech Note:	1. surface uses old grid-structure (transpose of current GMT grid)
 *		   and must therefore waste time transposing grid before writing.
 *		   However, this is a tiny fraction of total run time.
 */

#define THIS_MODULE_NAME	"surface"
#define THIS_MODULE_LIB		"core"
#define THIS_MODULE_PURPOSE	"Grid table data using adjustable tension continuous curvature splines"
#define THIS_MODULE_KEYS	"<D{,DD(,LG(,GG},RG-"

#include "gmt_dev.h"

#define GMT_PROG_OPTIONS "-:RVabdfhirs" GMT_OPT("FH")

struct SURFACE_CTRL {
	struct A {	/* -A<aspect_ratio> */
		bool active;
		double value;
	} A;
	struct C {	/* -C<converge_limit> */
		bool active;
		unsigned int mode;	/* 1 if given as fraction */
		double value;
	} C;
	struct D {	/* -D<line.xyz> */
		bool active;
		char *file;	/* Name of file with breaklines */
	} D;
	struct G {	/* -G<file> */
		bool active;
		char *file;
	} G;
	struct I {	/* -Idx[/dy] */
		bool active;
		double inc[2];
	} I;
	struct L {	/* -Ll|u<limit> */
		bool active;
		char *low, *high;
		double min, max;
		unsigned int lmode, hmode;
	} L;
	struct N {	/* -N<max_iterations> */
		bool active;
		unsigned int value;
	} N;
	struct Q {	/* -Q */
		bool active;
	} Q;
	struct S {	/* -S<radius>[m|s] */
		bool active;
		double radius;
		char unit;
	} S;
	struct T {	/* -T<tension>[i][b] */
		bool active;
		double b_tension, i_tension;
	} T;
	struct Z {	/* -Z<over_relaxation_parameter> */
		bool active;
		double value;
	} Z;
};

#define SURFACE_OUTSIDE		LONG_MAX	/* Index number indicating data is outside usable area */
#define SURFACE_CONV_LIMIT	0.0001		/* Default is 100 ppm of data range as convergence criterion */
#define SURFACE_MAX_ITERATIONS	500		/* Default iterations at final grid size */
#define SURFACE_OVERRELAXATION	1.4		/* Default over-relaxation value */
#define SURFACE_IS_UNCONSTRAINED	0	/* Various constants used to flag nearest node */
#define SURFACE_DATA_IS_IN_QUAD1	1
#define SURFACE_DATA_IS_IN_QUAD2	2
#define SURFACE_DATA_IS_IN_QUAD3	3
#define SURFACE_DATA_IS_IN_QUAD4	4
#define SURFACE_IS_CONSTRAINED		5

static unsigned int p[5][4] = {	/* Indices into C->offset for each of the 4 quadrants, i.e. C->offset[kase][p[quadrant][k]]] */
	{ 0, 0, 0,  0},	/* This row is not used */
	{10, 9, 5,  1},	/* Indices for 1st quadrant */
	{ 8, 9, 6,  3},	/* Indices for 2nd quadrant */
	{ 1, 2, 6, 10},	/* Indices for 3rd quadrant */
	{ 3, 2, 5,  8}	/* Indices for 4th quadrant */
};

struct SURFACE_DATA {	/* Data point and index to node it currently constrains  */
	float x;
	float y;
	float z;
	uint64_t index;
};

struct SURFACE_BRIGGS {		/* Coefficients in Taylor series for Laplacian(z) a la I. C. Briggs (1974)  */
	double b[6];
};

struct SURFACE_GLOBAL {		/* Things needed inside compare function must be global for now */
	int block_ny;		/* Number of nodes in y-dir for a given grid factor */
	double grid_xinc, grid_yinc;	/* size of each grid cell for a given grid factor */
	double x_min, y_min;		/* Lower left corner of grid */
} GMT_Surface_Global;

struct SURFACE_INFO {	/* Control structure for surface setup and execution */
	unsigned char *iu;		/* Pointer to grid info array */
	char mode_type[2];		/* D means include data points when iterating
					 * I means just interpolate from larger grid */
	char format[GMT_BUFSIZ];
	char *low_file, *high_file;	/* Pointers to grids with low and high limits, if selected */
	int grid, old_grid;	/* Node spacings  */
	unsigned int n_fact;		/* Number of factors in common (ny-1, nx-1) */
	unsigned int factors[32];		/* Array of common factors */
	unsigned int set_low;		/* 0 unconstrained,1 = by min data value, 2 = by user value */
	unsigned int set_high;		/* 0 unconstrained,1 = by max data value, 2 = by user value */
	size_t n_alloc;
	uint64_t npoints;			/* Number of data points */
	uint64_t ij_sw_corner, ij_se_corner,ij_nw_corner, ij_ne_corner;
	uint64_t n_empty;		/* No of unconstrained nodes at initialization  */
	int nx;				/* Number of nodes in x-dir. */
	int ny;				/* Number of nodes in y-dir. (Final grid) */
	uint64_t nxny;		/* Total number of grid nodes without boundaries  */
	int mx;
	int my;
	uint64_t mxmy;		/* Total number of grid nodes with boundaries  */
	int block_nx;		/* Number of nodes in x-dir for a given grid factor */
	int block_ny;		/* Number of nodes in y-dir for a given grid factor */
	unsigned int max_iterations;	/* Max iter per call to iterate */
	double converge_limit_mode;	/* 1 if -C set fractional convergence limit */
	uint64_t total_iterations;
	bool periodic;		/* true if geographic grid and west-east == 360 */
	int grid_east;
	int offset[25][12];	/* Indices of 12 nearby points in 25 cases of edge conditions  */
	bool constrained;		/* true if set_low or set_high is true */
	double low_limit, high_limit;	/* Constrains on range of solution */
	double grid_xinc, grid_yinc;	/* size of each grid cell for a given grid factor */
	double r_grid_xinc, r_grid_yinc;	/* Reciprocals  */
	double converge_limit;		/* Convergence limit */
	double radius;			/* Search radius for initializing grid  */
	double tension;			/* Tension parameter on the surface  */
	double boundary_tension;
	double interior_tension;
	double a0_const_1, a0_const_2;	/* Constants for off grid point equation  */
	double e_2, e_m2, one_plus_e2;
	double eps_p2, eps_m2, two_plus_ep2, two_plus_em2;
	double x_edge_const, y_edge_const;
	double l_epsilon;
	double z_mean;
	double z_scale;			/* Root mean square range of z after removing planar trend  */
	double r_z_scale;		/* reciprocal of z_scale  */
	double plane_c0, plane_c1, plane_c2;	/* Coefficients of best fitting plane to data  */
	double small;			/* Let data point coincide with node if distance < C->small */
	double coeff[2][12];		/* Coefficients for 12 nearby points, constrained and unconstrained  */
	double relax_old, relax_new;	/* Coefficients for relaxation factor to speed up convergence */
	double wesn_orig[4];		/* Original -R domain as we might have shifted it due to -r */
	struct SURFACE_DATA  *data;
	struct SURFACE_BRIGGS *briggs;
	struct GMT_GRID *Grid;			/* The final grid */
	struct GMT_GRID *Low, *High;		/* arrays for minmax values, if set */
};

GMT_LOCAL void set_coefficients (struct SURFACE_INFO *C) {
	/* These are the coefficients in the finite-difference expressionss */
	double e_4, loose, a0;

	loose = 1.0 - C->interior_tension;
	C->e_2 = C->l_epsilon * C->l_epsilon;
	e_4 = C->e_2 * C->e_2;
	C->eps_p2 = C->e_2;
	C->eps_m2 = 1.0/C->e_2;
	C->one_plus_e2 = 1.0 + C->e_2;
	C->two_plus_ep2 = 2.0 + 2.0*C->eps_p2;
	C->two_plus_em2 = 2.0 + 2.0*C->eps_m2;

	C->x_edge_const = 4 * C->one_plus_e2 - 2 * (C->interior_tension / loose);
	C->e_m2 = 1.0 / C->e_2;
	C->y_edge_const = 4 * (1.0 + C->e_m2) - 2 * (C->interior_tension * C->e_m2 / loose);


	a0 = 1.0 / ( (6 * e_4 * loose + 10 * C->e_2 * loose + 8 * loose - 2 * C->one_plus_e2) + 4*C->interior_tension*C->one_plus_e2);
	C->a0_const_1 = 2 * loose * (1.0 + e_4);
	C->a0_const_2 = 2.0 - C->interior_tension + 2 * loose * C->e_2;

	C->coeff[1][4] = C->coeff[1][7] = -loose;
	C->coeff[1][0] = C->coeff[1][11] = -loose * e_4;
	C->coeff[0][4] = C->coeff[0][7] = -loose * a0;
	C->coeff[0][0] = C->coeff[0][11] = -loose * e_4 * a0;
	C->coeff[1][5] = C->coeff[1][6] = 2 * loose * C->one_plus_e2;
	C->coeff[0][5] = C->coeff[0][6] = (2 * C->coeff[1][5] + C->interior_tension) * a0;
	C->coeff[1][2] = C->coeff[1][9] = C->coeff[1][5] * C->e_2;
	C->coeff[0][2] = C->coeff[0][9] = C->coeff[0][5] * C->e_2;
	C->coeff[1][1] = C->coeff[1][3] = C->coeff[1][8] = C->coeff[1][10] = -2 * loose * C->e_2;
	C->coeff[0][1] = C->coeff[0][3] = C->coeff[0][8] = C->coeff[0][10] = C->coeff[1][1] * a0;

	C->e_2 *= 2;		/* We will need these in boundary conditions  */
	C->e_m2 *= 2;

	C->ij_sw_corner = 2 * C->my + 2;			/*  Corners of array of actual data  */
	C->ij_se_corner = C->ij_sw_corner + (C->nx - 1) * C->my;
	C->ij_nw_corner = C->ij_sw_corner + C->ny - 1;
	C->ij_ne_corner = C->ij_se_corner + C->ny - 1;
}

GMT_LOCAL void set_offset (struct SURFACE_INFO *C) {
	/* Because of the multigrid approach the distance from the central node to
	 * its neighbors needed in the finite difference expressions varies.  E.g.,
	 * when C->grid is 8 then the next neighbor to the right is 8 columns over.
	 * But at the boundaries the spacing is always 1.  Thus, as the current node
	 * moves over the interior of the grid the distances change as we get close
	 * to any of the 4 boundaries.  The offset array is used to determine what
	 * the offset in rows and columns are relative to the current point, given
	 * what "kase" we are examining.  kase is a combination of x and y information
	 * related to how close we are to the left/right or top/bottom boundary.
	 */
	int add_w[5], add_e[5], add_s[5], add_n[5], add_w2[5], add_e2[5], add_s2[5], add_n2[5];
	unsigned int i, j, kase;

	add_w[0] = -C->my; add_w[1] = add_w[2] = add_w[3] = add_w[4] = -C->grid_east;
	add_w2[0] = -2 * C->my;  add_w2[1] = -C->my - C->grid_east;  add_w2[2] = add_w2[3] = add_w2[4] = -2 * C->grid_east;
	add_e[4] = C->my; add_e[0] = add_e[1] = add_e[2] = add_e[3] = C->grid_east;
	add_e2[4] = 2 * C->my;  add_e2[3] = C->my + C->grid_east;  add_e2[2] = add_e2[1] = add_e2[0] = 2 * C->grid_east;

	add_n[4] = 1; add_n[3] = add_n[2] = add_n[1] = add_n[0] = C->grid;
	add_n2[4] = 2;  add_n2[3] = C->grid + 1;  add_n2[2] = add_n2[1] = add_n2[0] = 2 * C->grid;
	add_s[0] = -1; add_s[1] = add_s[2] = add_s[3] = add_s[4] = -C->grid;
	add_s2[0] = -2;  add_s2[1] = -C->grid - 1;  add_s2[2] = add_s2[3] = add_s2[4] = -2 * C->grid;

	for (i = 0, kase = 0; i < 5; i++) {
		for (j = 0; j < 5; j++, kase++) {
			C->offset[kase][0] = add_n2[j];
			C->offset[kase][1] = add_n[j] + add_w[i];
			C->offset[kase][2] = add_n[j];
			C->offset[kase][3] = add_n[j] + add_e[i];
			C->offset[kase][4] = add_w2[i];
			C->offset[kase][5] = add_w[i];
			C->offset[kase][6] = add_e[i];
			C->offset[kase][7] = add_e2[i];
			C->offset[kase][8] = add_s[j] + add_w[i];
			C->offset[kase][9] = add_s[j];
			C->offset[kase][10] = add_s[j] + add_e[i];
			C->offset[kase][11] = add_s2[j];
		}
	}
}

GMT_LOCAL void fill_in_forecast (struct SURFACE_INFO *C) {

	/* Fills in bilinear estimates into new node locations
	   after grid is divided.   These new nodes are marked as
	   unconstrained while the coarser data are considered
	   constraints in the next iteration.
	 */

	uint64_t index_0, index_1, index_2, index_3, index_new;
	int ii, jj, i, j;
	unsigned char *iu = C->iu;
	double delta_x, delta_y, a0, a1, a2, a3, old_size, a0_plus_a1_dx, a2_plus_a3_dx;
	float *u = C->Grid->data;
	
	old_size = 1.0 / (double)C->old_grid;

	/* First do from southwest corner */

	for (i = 0; i < (C->nx-1); i += C->old_grid) {

		for (j = 0; j < (C->ny-1); j += C->old_grid) {

			/* Get indices of bilinear square */
			index_0 = C->ij_sw_corner + i * C->my + j;
			index_1 = index_0 + C->old_grid * C->my;
			index_2 = index_1 + C->old_grid;
			index_3 = index_0 + C->old_grid;

			/* Get coefficients */
			a0 = u[index_0];
			a1 = u[index_1] - a0;
			a2 = u[index_3] - a0;
			a3 = u[index_2] - a0 - a1 - a2;

			/* Find all possible new fill ins */

			for (ii = i;  ii < (i + C->old_grid); ii += C->grid) {
				delta_x = (ii - i) * old_size;
				a0_plus_a1_dx = a0 + a1 * delta_x;
				a2_plus_a3_dx = a2 + a3 * delta_x;
				for (jj = j;  jj < (j + C->old_grid); jj += C->grid) {
					index_new = C->ij_sw_corner + ii * C->my + jj;
					if (index_new == index_0) continue;
					delta_y = (jj - j) * old_size;
					u[index_new] = (float)(a0_plus_a1_dx + delta_y * a2_plus_a3_dx);
					iu[index_new] = SURFACE_IS_UNCONSTRAINED;
				}
			}
			iu[index_0] = SURFACE_IS_CONSTRAINED;
		}
	}

	/* Now do linear guess along east edge */

	for (j = 0; j < (C->ny-1); j += C->old_grid) {
		index_0 = C->ij_se_corner + j;
		index_3 = index_0 + C->old_grid;
		for (jj = j;  jj < j + C->old_grid; jj += C->grid) {
			index_new = C->ij_se_corner + jj;
			delta_y = (jj - j) * old_size;
			u[index_new] = u[index_0] + (float)(delta_y * (u[index_3] - u[index_0]));
			iu[index_new] = SURFACE_IS_UNCONSTRAINED;
		}
		iu[index_0] = SURFACE_IS_CONSTRAINED;
	}
	/* Now do linear guess along north edge */
	for (i = 0; i < (C->nx-1); i += C->old_grid) {
		index_0 = C->ij_nw_corner + i * C->my;
		index_1 = index_0 + C->old_grid * C->my;
		for (ii = i;  ii < i + C->old_grid; ii += C->grid) {
			index_new = C->ij_nw_corner + ii * C->my;
			delta_x = (ii - i) * old_size;
			u[index_new] = u[index_0] + (float)(delta_x * (u[index_1] - u[index_0]));
			iu[index_new] = SURFACE_IS_UNCONSTRAINED;
		}
		iu[index_0] = SURFACE_IS_CONSTRAINED;
	}
	/* Now set northeast corner to fixed and we're done */
	iu[C->ij_ne_corner] = SURFACE_IS_CONSTRAINED;
}

GMT_LOCAL int compare_points (const void *point_1v, const void *point_2v) {
		/*  Routine for qsort to sort data structure for fast access to data by node location.
		    Sorts on index first, then on radius to node corresponding to index, so that index
		    goes from low to high, and so does radius.
		*/
	uint64_t block_i, block_j, index_1, index_2;
	double x0, y0, dist_1, dist_2;
	const struct SURFACE_DATA *point_1 = point_1v, *point_2 = point_2v;
	
	index_1 = point_1->index;
	index_2 = point_2->index;
	if (index_1 < index_2) return (-1);
	if (index_1 > index_2) return (1);
	if (index_1 == SURFACE_OUTSIDE) return (0);
	/* Points are in same grid cell, find the one who is nearest to grid point */
	block_i = point_1->index/GMT_Surface_Global.block_ny;
	block_j = point_1->index%GMT_Surface_Global.block_ny;
	x0 = GMT_Surface_Global.x_min + block_i * GMT_Surface_Global.grid_xinc;
	y0 = GMT_Surface_Global.y_min + block_j * GMT_Surface_Global.grid_yinc;
	dist_1 = (point_1->x - x0) * (point_1->x - x0) + (point_1->y - y0) * (point_1->y - y0);
	dist_2 = (point_2->x - x0) * (point_2->x - x0) + (point_2->y - y0) * (point_2->y - y0);
	if (dist_1 < dist_2) return (-1);
	if (dist_1 > dist_2) return (1);
	return (0);
}

GMT_LOCAL void smart_divide (struct SURFACE_INFO *C) {
	/* Divide grid by its largest prime factor */
	C->grid /= C->factors[C->n_fact - 1];
	C->n_fact--;
}

GMT_LOCAL void set_index (struct SURFACE_INFO *C) {
	/* recomputes data[k].index for new value of grid,
	   sorts data on index and radii, and throws away
	   data which are now outside the usable limits. */
	int i, j;
	uint64_t k, k_skipped = 0;
	struct GMT_GRID_HEADER *h = C->Grid->header;

	for (k = 0; k < C->npoints; k++) {
		i = irint (floor(((C->data[k].x-h->wesn[XLO])*C->r_grid_xinc) + 0.5));
		j = irint (floor(((C->data[k].y-h->wesn[YLO])*C->r_grid_yinc) + 0.5));
		if (i < 0 || i >= C->block_nx || j < 0 || j >= C->block_ny) {
			C->data[k].index = SURFACE_OUTSIDE;
			k_skipped++;
		}
		else
			C->data[k].index = i * C->block_ny + j;
	}

	qsort (C->data, C->npoints, sizeof (struct SURFACE_DATA), compare_points);

	C->npoints -= k_skipped;

}

GMT_LOCAL void find_nearest_point (struct SURFACE_INFO *C) {
	/* Determines the nearest data point epr bin and sets the
	 * Briggs parameters or, if really close, sets the node value */
	uint64_t ij_v2, k, last_index, iu_index, briggs_index;
	int i, j, block_i, block_j;
	double x0, y0, dx, dy, dxpdy, xys, xy1, btemp, *b = NULL;
	float z_at_node, *u = C->Grid->data;
	unsigned char *iu = C->iu;
	struct GMT_GRID_HEADER *h = C->Grid->header;

	last_index = UINTMAX_MAX;
	C->small = 0.05 * ((C->grid_xinc < C->grid_yinc) ? C->grid_xinc : C->grid_yinc);

	for (i = 0; i < C->nx; i += C->grid)	/* Reset grid info */
		for (j = 0; j < C->ny; j += C->grid)
			iu[C->ij_sw_corner + i*C->my + j] = SURFACE_IS_UNCONSTRAINED;

	briggs_index = 0;
	for (k = 0; k < C->npoints; k++) {	/* Find constraining value  */
		if (C->data[k].index != last_index) {
			block_i = (int)C->data[k].index/C->block_ny;
			block_j = (int)C->data[k].index%C->block_ny;
			last_index = C->data[k].index;
	 		iu_index = C->ij_sw_corner + (block_i * C->my + block_j) * C->grid;
	 		x0 = h->wesn[XLO] + block_i*C->grid_xinc;
	 		y0 = h->wesn[YLO] + block_j*C->grid_yinc;
	 		dx = (C->data[k].x - x0)*C->r_grid_xinc;
	 		dy = (C->data[k].y - y0)*C->r_grid_yinc;
	 		if (fabs(dx) < C->small && fabs(dy) < C->small) {	/* Close enough to assign value to node */
	 			iu[iu_index] = SURFACE_IS_CONSTRAINED;
	 			/* v3.3.4: NEW CODE
	 			 * Since point is basically moved from (dx, dy) to (0,0) we must adjust for
	 			 * the C->small change in the planar trend between the two locations, and then
	 			 * possibly clip the range if constraining surfaces were given.  Note that
	 			 * dx, dy is in -1/1 range normalized by (grid * x|y_inc) so to recover the
	 			 * dx,dy in final grid fractions we must scale by grid */
	 			 
	 			z_at_node = C->data[k].z + (float) (C->r_z_scale * C->grid * (C->plane_c1 * dx + C->plane_c2 * dy));
	 			if (C->constrained) {	/* Must use ij_v2 since constrained grids are in standard scanline format */
					ij_v2 = gmt_M_ijp (C->Grid->header, C->ny - block_j * C->grid - 1, block_i * C->grid);
					if (C->set_low  && !gmt_M_is_fnan (C->Low->data[ij_v2]) && z_at_node < C->Low->data[ij_v2])
						z_at_node = C->Low->data[ij_v2];
					else if (C->set_high && !gmt_M_is_fnan (C->High->data[ij_v2]) && z_at_node > C->High->data[ij_v2])
						z_at_node = C->High->data[ij_v2];
	 			}
	 			u[iu_index] = z_at_node;
	 		}
	 		else {	/* We have a nearby data point in one of the quadrants */
	 			if (dx >= 0.0) {
	 				if (dy >= 0.0)
	 					iu[iu_index] = SURFACE_DATA_IS_IN_QUAD1;
	 				else
	 					iu[iu_index] = SURFACE_DATA_IS_IN_QUAD4;
	 			}
	 			else {
	 				if (dy >= 0.0)
	 					iu[iu_index] = SURFACE_DATA_IS_IN_QUAD2;
	 				else
	 					iu[iu_index] = SURFACE_DATA_IS_IN_QUAD3;
	 			}
				/* Evaluate the Briggs coefficients */
	 			dx = fabs (dx);
	 			dy = fabs (dy);
				dxpdy = dx + dy;
	 			xys = 1.0 + dxpdy;
	 			btemp = 2 * C->one_plus_e2 / ( dxpdy * xys );
	 			b = C->briggs[briggs_index].b;	/* Shorthand to this Briggs-array */
	 			b[0] = 1.0 - 0.5 * (dx + (dx * dx)) * btemp;
	 			b[3] = 0.5 * (C->e_2 - (dy + (dy * dy)) * btemp);
	 			xy1 = 1.0 / xys;
	 			b[1] = (C->e_2 * xys - 4 * dy) * xy1;
	 			b[2] = 2 * (dy - dx + 1.0) * xy1;
	 			b[4] = b[0] + b[1] + b[2] + b[3] + btemp;
	 			b[5] = btemp * C->data[k].z;
				b[4] = 1.0 / (C->a0_const_1 + C->a0_const_2 * b[4]);	/* Do this calculation here instead of inside iterate loop */
	 			briggs_index++;
	 		}
	 	}
	 }
}

GMT_LOCAL void set_grid_parameters (struct SURFACE_INFO *C) {
	/* Updates the grid space parameters given the new C->grid setting */
	GMT_Surface_Global.block_ny = C->block_ny = (C->ny - 1) / C->grid + 1;
	C->block_nx = (C->nx - 1) / C->grid + 1;
	GMT_Surface_Global.grid_xinc = C->grid_xinc = C->grid * C->Grid->header->inc[GMT_X];
	GMT_Surface_Global.grid_yinc = C->grid_yinc = C->grid * C->Grid->header->inc[GMT_Y];
	C->grid_east = C->grid * C->my;
	C->r_grid_xinc = 1.0 / C->grid_xinc;
	C->r_grid_yinc = 1.0 / C->grid_yinc;
}

GMT_LOCAL void initialize_grid (struct GMT_CTRL *GMT, struct SURFACE_INFO *C) {
	/*
	 * For the initial gridsize, compute weighted averages of data inside the search radius
	 * and assign the values to u[i,j] where i,j are multiples of gridsize.
	 */
	uint64_t index_1, index_2, k, k_index;
	int irad, jrad, i, j, imin, imax, jmin, jmax, ki, kj;
	double r, rfact, sum_w, sum_zw, weight, x0, y0;
	float *u = C->Grid->data;
	struct GMT_GRID_HEADER *h = C->Grid->header;

	 irad = irint (ceil(C->radius/C->grid_xinc));
	 jrad = irint (ceil(C->radius/C->grid_yinc));
	 rfact = -4.5/(C->radius*C->radius);
	 for (i = 0; i < C->block_nx; i ++ ) {
	 	x0 = h->wesn[XLO] + i*C->grid_xinc;
	 	for (j = 0; j < C->block_ny; j ++ ) {
	 		y0 = h->wesn[YLO] + j*C->grid_yinc;
	 		imin = i - irad;
	 		if (imin < 0) imin = 0;
	 		imax = i + irad;
	 		if (imax >= C->block_nx) imax = C->block_nx - 1;
	 		jmin = j - jrad;
	 		if (jmin < 0) jmin = 0;
	 		jmax = j + jrad;
	 		if (jmax >= C->block_ny) jmax = C->block_ny - 1;
	 		index_1 = (uint64_t)imin*C->block_ny + jmin;
	 		index_2 = (uint64_t)imax*C->block_ny + jmax + 1;
	 		sum_w = sum_zw = 0.0;
	 		k = 0;
	 		while (k < C->npoints && C->data[k].index < index_1) k++;
	 		for (ki = imin; k < C->npoints && ki <= imax && C->data[k].index < index_2; ki++) {
	 			for (kj = jmin; k < C->npoints && kj <= jmax && C->data[k].index < index_2; kj++) {
	 				k_index = (uint64_t)ki*C->block_ny + kj;
	 				while (k < C->npoints && C->data[k].index < k_index) k++;
	 				while (k < C->npoints && C->data[k].index == k_index) {
	 					r = (C->data[k].x-x0)*(C->data[k].x-x0) + (C->data[k].y-y0)*(C->data[k].y-y0);
	 					weight = exp (rfact*r);
	 					sum_w += weight;
	 					sum_zw += weight*C->data[k].z;
	 					k++;
	 				}
	 			}
	 		}
	 		if (sum_w == 0.0) {
	 			sprintf (C->format, "Warning: no data inside search radius at: %s %s\n", GMT->current.setting.format_float_out, GMT->current.setting.format_float_out);
	 			GMT_Report (GMT->parent, GMT_MSG_NORMAL, C->format, x0, y0);
	 			u[C->ij_sw_corner + (i * C->my + j) * C->grid] = (float)C->z_mean;
	 		}
	 		else {
	 			u[C->ij_sw_corner + (i*C->my+j)*C->grid] = (float)(sum_zw/sum_w);
	 		}
		}
	}
}

GMT_LOCAL int read_data_surface (struct GMT_CTRL *GMT, struct SURFACE_INFO *C, struct GMT_OPTION *options) {
	/* Procdss input data into data structure */
	int i, j, error;
	uint64_t k, kmax = 0, kmin = 0, n_dup = 0;
	double *in, half_dx, zmin = DBL_MAX, zmax = -DBL_MAX, wesn_lim[4];
	struct GMT_GRID_HEADER *h = C->Grid->header;

	GMT_Report (GMT->parent, GMT_MSG_VERBOSE, "Processing input table data\n");
	C->data = gmt_M_memory (GMT, NULL, C->n_alloc, struct SURFACE_DATA);

	/* Read in xyz data and computes index no and store it in a structure */
	
	if ((error = gmt_set_cols (GMT, GMT_IN, 3)) != GMT_OK) {
		return (error);
	}
	if (GMT_Init_IO (GMT->parent, GMT_IS_DATASET, GMT_IS_POINT, GMT_IN, GMT_ADD_DEFAULT, 0, options) != GMT_OK) {	/* Establishes data input */
		return (GMT->parent->error);
	}

	k = 0;
	C->z_mean = 0.0;
	/* Initially allow points to be within 1 grid spacing of the grid */
	wesn_lim[XLO] = h->wesn[XLO] - C->grid_xinc;	wesn_lim[XHI] = h->wesn[XHI] + C->grid_xinc;
	wesn_lim[YLO] = h->wesn[YLO] - C->grid_yinc;	wesn_lim[YHI] = h->wesn[YHI] + C->grid_yinc;
	half_dx = 0.5 * C->grid_xinc;

	if (GMT_Begin_IO (GMT->parent, GMT_IS_DATASET, GMT_IN, GMT_HEADER_ON) != GMT_OK) {	/* Enables data input and sets access mode */
		return (GMT->parent->error);
	}
	do {	/* Keep returning records until we reach EOF */
		if ((in = GMT_Get_Record (GMT->parent, GMT_READ_DOUBLE, NULL)) == NULL) {	/* Read next record, get NULL if special case */
			if (gmt_M_rec_is_error (GMT)) 		/* Bail if there are any read errors */
				return (GMT_RUNTIME_ERROR);
			if (gmt_M_rec_is_any_header (GMT)) 	/* Skip all headers */
				continue;
			if (gmt_M_rec_is_eof (GMT)) 		/* Reached end of file */
				break;
		}

		/* Data record to process */
	
		if (gmt_M_is_dnan (in[GMT_Z])) continue;
		if (gmt_M_y_is_outside (GMT, in[GMT_Y], wesn_lim[YLO], wesn_lim[YHI])) continue;	/* Outside y-range */
		if (gmt_x_is_outside (GMT, &in[GMT_X], wesn_lim[XLO], wesn_lim[XHI])) continue;	/* Outside x-range (or longitude) */
		if (C->periodic && (h->wesn[XHI]-in[GMT_X] < half_dx)) {	/* Push all values to the western nodes */
			in[GMT_X] -= 360.0;	/* Make this point constraining the western node value and then duplicate later */
			i = 0;
		}
		else
			i = irint (floor(((in[GMT_X]-h->wesn[XLO])*C->r_grid_xinc) + 0.5));
		if (i < 0 || i >= C->block_nx) continue;
		j = irint (floor(((in[GMT_Y]-h->wesn[YLO])*C->r_grid_yinc) + 0.5));
		if (j < 0 || j >= C->block_ny) continue;

		C->data[k].index = i * C->block_ny + j;
		C->data[k].x = (float)in[GMT_X];
		C->data[k].y = (float)in[GMT_Y];
		C->data[k].z = (float)in[GMT_Z];
		if (zmin > in[GMT_Z]) zmin = in[GMT_Z], kmin = k;
		if (zmax < in[GMT_Z]) zmax = in[GMT_Z], kmax = k;
		k++;
		C->z_mean += in[GMT_Z];
		if (k == C->n_alloc) {
			C->n_alloc <<= 1;
			C->data = gmt_M_memory (GMT, C->data, C->n_alloc, struct SURFACE_DATA);
		}
		if (C->periodic && i == 0) {	/* Replicate information to eastern boundary */
			i = C->block_nx - 1;
			C->data[k].index = i * C->block_ny + j;
			C->data[k].x = (float)(in[GMT_X] + 360.0);
			C->data[k].y = (float)in[GMT_Y];
			C->data[k].z = (float)in[GMT_Z];
			if (zmin > in[GMT_Z]) zmin = in[GMT_Z], kmin = k;
			if (zmax < in[GMT_Z]) zmax = in[GMT_Z], kmax = k;
			k++;
			C->z_mean += in[GMT_Z];
			if (k == C->n_alloc) {
				C->n_alloc <<= 1;
				C->data = gmt_M_memory (GMT, C->data, C->n_alloc, struct SURFACE_DATA);
			}
			n_dup++;
		}
	} while (true);

	
	if (GMT_End_IO (GMT->parent, GMT_IN, 0) != GMT_OK) {	/* Disables further data input */
		return (GMT->parent->error);
	}

	C->npoints = k;

	if (C->npoints == 0) {
		GMT_Report (GMT->parent, GMT_MSG_NORMAL, " No datapoints inside region, aborts\n");
		return (EXIT_FAILURE);
	}

	C->z_mean /= k;
	if (gmt_M_is_verbose (GMT, GMT_MSG_VERBOSE)) {
		sprintf (C->format, "%s %s %s\n", GMT->current.setting.format_float_out, GMT->current.setting.format_float_out, GMT->current.setting.format_float_out);
		GMT_Report (GMT->parent, GMT_MSG_VERBOSE, "Minimum value of your dataset x,y,z at: ");
		GMT_Report (GMT->parent, GMT_MSG_VERBOSE, C->format, (double)C->data[kmin].x, (double)C->data[kmin].y, (double)C->data[kmin].z);
		GMT_Report (GMT->parent, GMT_MSG_VERBOSE, "Maximum value of your dataset x,y,z at: ");
		GMT_Report (GMT->parent, GMT_MSG_VERBOSE, C->format, (double)C->data[kmax].x, (double)C->data[kmax].y, (double)C->data[kmax].z);
		if (C->periodic && n_dup) GMT_Report (GMT->parent, GMT_MSG_VERBOSE, "Number of input values shared between repeating west and east column nodes: %" PRIu64 "\n", n_dup);
	}
	C->data = gmt_M_memory (GMT, C->data, C->npoints, struct SURFACE_DATA);

	if (C->set_low == 1)
		C->low_limit = C->data[kmin].z;
	else if (C->set_low == 2 && C->low_limit > C->data[kmin].z) {
	/*	C->low_limit = data[kmin].z;	*/
		GMT_Report (GMT->parent, GMT_MSG_NORMAL, "Warning: Your lower value is > than min data value.\n");
	}
	if (C->set_high == 1)
		C->high_limit = C->data[kmax].z;
	else if (C->set_high == 2 && C->high_limit < C->data[kmax].z) {
	/*	C->high_limit = data[kmax].z;	*/
		GMT_Report (GMT->parent, GMT_MSG_NORMAL, "Warning: Your upper value is < than max data value.\n");
	}
	return (0);
}

GMT_LOCAL int load_constraints (struct GMT_CTRL *GMT, struct SURFACE_INFO *C, int transform) {
	/* Deal with the constants or grids supplied via -L */
	unsigned int i, j;
	uint64_t ij;
	double yy;
	struct GMTAPI_CTRL *API = GMT->parent;

	/* Load lower/upper limits, verify range, deplane, and rescale */

	if (C->set_low > 0) {
		if (C->set_low < 3) {
			if ((C->Low = GMT_Duplicate_Data (API, GMT_IS_GRID, GMT_DUPLICATE_ALLOC, C->Grid)) == NULL) return (API->error);
			for (ij = 0; ij < C->mxmy; ij++) C->Low->data[ij] = (float)C->low_limit;
		}
		else {
			if ((C->Low = GMT_Read_Data (GMT->parent, GMT_IS_GRID, GMT_IS_FILE, GMT_IS_SURFACE, GMT_GRID_HEADER_ONLY, NULL, C->low_file, NULL)) == NULL) return (API->error);	/* Get header only */
			if (C->Low->header->nx != C->Grid->header->nx || C->Low->header->ny != C->Grid->header->ny) {
				GMT_Report (API, GMT_MSG_NORMAL, "Lower limit file not of proper dimension!\n");
				return (EXIT_FAILURE);
			}
			if (GMT_Read_Data (GMT->parent, GMT_IS_GRID, GMT_IS_FILE, GMT_IS_SURFACE, GMT_GRID_DATA_ONLY, NULL, C->low_file, C->Low) == NULL) return (API->error);
		}
		if (transform) {
			for (j = 0; j < C->Grid->header->ny; j++) {
				yy = (double)(C->Grid->header->ny - j - 1);
				for (i = 0; i < C->Grid->header->nx; i++) {
					ij = gmt_M_ijp (C->Grid->header, j, i);
					if (gmt_M_is_fnan (C->Low->data[ij])) continue;
					C->Low->data[ij] -= (float)(C->plane_c0 + C->plane_c1 * i + C->plane_c2 * yy);
					C->Low->data[ij] *= (float)C->r_z_scale;
				}
			}
		}
		C->constrained = true;
	}
	if (C->set_high > 0) {
		if (C->set_high < 3) {
			if ((C->High = GMT_Duplicate_Data (API, GMT_IS_GRID, GMT_DUPLICATE_ALLOC, C->Grid)) == NULL) return (API->error);
			for (ij = 0; ij < C->mxmy; ij++) C->High->data[ij] = (float)C->high_limit;
		}
		else {
			if ((C->High = GMT_Read_Data (GMT->parent, GMT_IS_GRID, GMT_IS_FILE, GMT_IS_SURFACE, GMT_GRID_HEADER_ONLY, NULL, C->high_file, NULL)) == NULL) return (API->error);	/* Get header only */
			if (C->High->header->nx != C->Grid->header->nx || C->High->header->ny != C->Grid->header->ny) {
				GMT_Report (API, GMT_MSG_NORMAL, "Upper limit file not of proper dimension!\n");
				return (EXIT_FAILURE);
			}
			if (GMT_Read_Data (GMT->parent, GMT_IS_GRID, GMT_IS_FILE, GMT_IS_SURFACE, GMT_GRID_DATA_ONLY, NULL, C->high_file, C->High) == NULL) return (API->error);
		}
		if (transform) {
			for (j = 0; j < C->Grid->header->ny; j++) {
				yy = (double)(C->ny - j - 1);
				for (i = 0; i < C->Grid->header->nx; i++) {
					ij = gmt_M_ijp (C->Grid->header, j, i);
					if (gmt_M_is_fnan (C->High->data[ij])) continue;
					C->High->data[ij] -= (float)(C->plane_c0 + C->plane_c1 * i + C->plane_c2 * yy);
					C->High->data[ij] *= (float)C->r_z_scale;
				}
			}
		}
		C->constrained = true;
	}

	return (0);
}

GMT_LOCAL int write_output_surface (struct GMT_CTRL *GMT, struct SURFACE_INFO *C, char *grdfile) {
	/* Uses v.2.0 netCDF grd format - hence need to transpose original column grid to be GMT compatible.  This will be rewritten, maybe */
	uint64_t index, k;
	int i, j, err;
	float *u = C->Grid->data, *v2 = NULL;

	if ((err = load_constraints (GMT, C, false)) != 0) return (err);	/* Reload constraints but this time do not transform data */
		
	strcpy (C->Grid->header->title, "Data gridded with continuous surface splines in tension");

	v2 = gmt_M_memory_aligned (GMT, NULL, C->Grid->header->size, float);
	index = C->ij_sw_corner;
	if (GMT->common.r.active) {	/* Pixel registration request. Reset limits to the original extents */
		gmt_M_memcpy (C->Grid->header->wesn, C->wesn_orig, 4, double);
		C->Grid->header->registration = GMT->common.r.registration;
		/* Must reduce nx,ny by 1 to exclude the extra padding for pixel grids */
		C->Grid->header->nx--;	C->nx--;
		C->Grid->header->ny--;	C->ny--;
		gmt_set_grddim (GMT, C->Grid->header);	/* Reset all integer dimensions and xy_off */
	}
	for (i = 0; i < C->nx; i++, index += C->my) {
		for (j = 0; j < C->ny; j++) {
			k = gmt_M_ijp (C->Grid->header, j, i);
			v2[k] = u[index + C->ny - j - 1];
			if (C->set_low  && !gmt_M_is_fnan (C->Low->data[k])  && v2[k] < C->Low->data[k]) v2[k]  = C->Low->data[k];
			if (C->set_high && !gmt_M_is_fnan (C->High->data[k]) && v2[k] > C->High->data[k]) v2[k] = C->High->data[k];
		}
	}
	if (C->periodic) {	/* Ensure periodicity of E-W boundaries */
		for (j = 0; j < C->ny; j++) {
			k = gmt_M_ijp (C->Grid->header, j, 0);
			v2[k] = v2[k+C->nx-1] = (float)(0.5 * (v2[k] + v2[k+C->nx-1]));	/* Set these to the same as their average */
		}
	}
	gmt_M_free_aligned (GMT, C->Grid->data);	/* Free original column-oriented grid */
	C->Grid->data = v2;			/* Hook in new scanline-oriented grid */
	if (GMT_Write_Data (GMT->parent, GMT_IS_GRID, GMT_IS_FILE, GMT_IS_SURFACE, GMT_GRID_ALL, NULL, grdfile, C->Grid) != GMT_OK) {
		return (GMT->parent->error);
	}
	if ((C->set_low  > 0 && C->set_low  < 3) && GMT_Destroy_Data (GMT->parent, &C->Low) != GMT_OK) {
		GMT_Report (GMT->parent, GMT_MSG_NORMAL, "Failed to free C->Low\n");
	}
	if ((C->set_high > 0 && C->set_high < 3) && GMT_Destroy_Data (GMT->parent, &C->High) != GMT_OK) {
		GMT_Report (GMT->parent, GMT_MSG_NORMAL, "Failed to free C->High\n");
	}
	return (0);
}

GMT_LOCAL uint64_t iterate (struct GMT_CTRL *GMT, struct SURFACE_INFO *C, int mode) {
	/* Main finite difference solver */
	uint64_t ij, briggs_index, ij_v2, iteration_count = 0, ij_sw, ij_se;
	unsigned int current_max_iterations = C->max_iterations * C->grid;
	int i, j, k, kase;
	int x_case, y_case, x_w_case, x_e_case, y_s_case, y_n_case;
	unsigned char *iu = C->iu;

	double current_limit = C->converge_limit / C->grid;
	double change, max_change = 0.0, busum, sum_ij;
	double *b = NULL;
	float *u = C->Grid->data;

	double x_0_const = 4.0 * (1.0 - C->boundary_tension) / (2.0 - C->boundary_tension);
	double x_1_const = (3 * C->boundary_tension - 2.0) / (2.0 - C->boundary_tension);
	double y_denom = 2 * C->l_epsilon * (1.0 - C->boundary_tension) + C->boundary_tension;
	double y_0_const = 4 * C->l_epsilon * (1.0 - C->boundary_tension) / y_denom;
	double y_1_const = (C->boundary_tension - 2 * C->l_epsilon * (1.0 - C->boundary_tension) ) / y_denom;

	sprintf (C->format, "%%4ld\t%%c\t%%8" PRIu64 "\t%s\t%s\t%%10" PRIu64 "\n", GMT->current.setting.format_float_out, GMT->current.setting.format_float_out);

	do {
		briggs_index = 0;	/* Reset the constraint table stack pointer  */
		max_change = -1.0;

		/* Fill in auxiliary boundary values (in new way) */

		/* First set (1-T)d2[]/dn2 + Td[]/dn = 0 along edges */

		for (i = 0; i < C->nx; i += C->grid) {
			/* set BC on south side */
			ij = C->ij_sw_corner + i * C->my;
			/* u[ij - 1] = 2 * u[ij] - u[ij + grid];  */
			u[ij - 1] = (float)(y_0_const * u[ij] + y_1_const * u[ij + C->grid]);
			/* set BC on north side */
			ij = C->ij_nw_corner + i * C->my;
			/* u[ij + 1] = 2 * u[ij] - u[ij - grid];  */
			u[ij + 1] = (float)(y_0_const * u[ij] + y_1_const * u[ij - C->grid]);

		}
		if (C->periodic) {	/* Set periodic boundary conditions in longitude at west and east boundaries */
			for (j = 0; j < C->ny; j += C->grid) {
				ij_sw = C->ij_sw_corner + j;
				ij_se = C->ij_se_corner + j;
				u[ij_sw+C->offset[0][5]]  = u[ij_se+C->offset[20][5]];
				u[ij_se+C->offset[20][6]] = u[ij_sw+C->offset[0][6]];
				u[ij_se] = u[ij_sw] = 0.5f * (u[ij_se] + u[ij_sw]);	/* Set to average of east and west */
			}
		}
		else {	/* Regular natural BC */
			for (j = 0; j < C->ny; j += C->grid) {
				/* set BC on west side */
				ij = C->ij_sw_corner + j;
				/* u[ij - my] = 2 * u[ij] - u[ij + grid_east];  */
				u[ij - C->my] = (float)(x_1_const * u[ij + C->grid_east] + x_0_const * u[ij]);
				/* set BC on east side */
				ij = C->ij_se_corner + j;
				/* u[ij + my] = 2 * u[ij] - u[ij - grid_east];  */
				u[ij + C->my] = (float)(x_1_const * u[ij - C->grid_east] + x_0_const * u[ij]);
			}
		}

		/* Now set d2[]/dxdy = 0 at each of the 4 corners */

		ij = C->ij_sw_corner;
		u[ij - C->my - 1] = u[ij + C->grid_east - 1] + u[ij - C->my + C->grid] - u[ij + C->grid_east + C->grid];

		ij = C->ij_nw_corner;
		u[ij - C->my + 1] = u[ij + C->grid_east + 1] + u[ij - C->my - C->grid] - u[ij + C->grid_east - C->grid];

		ij = C->ij_se_corner;
		u[ij + C->my - 1] = u[ij - C->grid_east - 1] + u[ij + C->my + C->grid] - u[ij - C->grid_east + C->grid];

		ij = C->ij_ne_corner;
		u[ij + C->my + 1] = u[ij - C->grid_east + 1] + u[ij + C->my - C->grid] - u[ij - C->grid_east - C->grid];

		/* Now set (1-T)dC/dn + Tdu/dn = 0 at each edge */
		/* New experiment: only dC/dn = 0  */

		x_w_case = 0;
		x_e_case = C->block_nx - 1;
		for (i = 0; i < C->nx; i += C->grid, x_w_case++, x_e_case--) {

			if(x_w_case < 2)
				x_case = x_w_case;
			else if(x_e_case < 2)
				x_case = 4 - x_e_case;
			else
				x_case = 2;

			/* South side */
			kase = x_case * 5;
			ij = C->ij_sw_corner + i * C->my;
			u[ij + C->offset[kase][11]] = 
				(float)(u[ij + C->offset[kase][0]] + C->eps_m2*(u[ij + C->offset[kase][1]] + u[ij + C->offset[kase][3]]
					- u[ij + C->offset[kase][8]] - u[ij + C->offset[kase][10]])
					+ C->two_plus_em2 * (u[ij + C->offset[kase][9]] - u[ij + C->offset[kase][2]]) );
				/*  + tense * C->eps_m2 * (u[ij + C->offset[kase][2]] - u[ij + C->offset[kase][9]]) / (1.0 - tense);  */
			/* North side */
			kase = x_case * 5 + 4;
			ij = C->ij_nw_corner + i * C->my;
			u[ij + C->offset[kase][0]] = 
				-(float)(-u[ij + C->offset[kase][11]] + C->eps_m2 * (u[ij + C->offset[kase][1]] + u[ij + C->offset[kase][3]]
					- u[ij + C->offset[kase][8]] - u[ij + C->offset[kase][10]])
					+ C->two_plus_em2 * (u[ij + C->offset[kase][9]] - u[ij + C->offset[kase][2]]) );
				/*  - tense * C->eps_m2 * (u[ij + C->offset[kase][2]] - u[ij + C->offset[kase][9]]) / (1.0 - tense);  */
		}

		y_s_case = 0;
		y_n_case = C->block_ny - 1;
		for (j = 0; j < C->ny; j += C->grid, y_s_case++, y_n_case--) {

			if(y_s_case < 2)
				y_case = y_s_case;
			else if(y_n_case < 2)
				y_case = 4 - y_n_case;
			else
				y_case = 2;

			if (C->periodic) {	/* Set periodic boundary conditions in longitude */
				/* West side */
				kase = y_case;
				ij_sw = C->ij_sw_corner + j;
				ij_se = C->ij_se_corner + j;
				u[ij_sw+C->offset[kase][4]] = u[ij_se+C->offset[20+kase][4]];
				/* East side */
				kase = 20 + y_case;
				u[ij_se + C->offset[kase][7]] = u[ij_sw+C->offset[y_case][7]];
			}
			else {	/* Natural BCs */
				/* West side */
				kase = y_case;
				ij = C->ij_sw_corner + j;
				u[ij+C->offset[kase][4]] = 
					u[ij + C->offset[kase][7]] + (float)(C->eps_p2 * (u[ij + C->offset[kase][3]] + u[ij + C->offset[kase][10]]
					-u[ij + C->offset[kase][1]] - u[ij + C->offset[kase][8]])
					+ C->two_plus_ep2 * (u[ij + C->offset[kase][5]] - u[ij + C->offset[kase][6]]));
					/*  + tense * (u[ij + C->offset[kase][6]] - u[ij + C->offset[kase][5]]) / (1.0 - tense);  */
				/* East side */
				kase = 20 + y_case;
				ij = C->ij_se_corner + j;
				u[ij + C->offset[kase][7]] = 
					- (float)(-u[ij + C->offset[kase][4]] + C->eps_p2 * (u[ij + C->offset[kase][3]] + u[ij + C->offset[kase][10]]
					- u[ij + C->offset[kase][1]] - u[ij + C->offset[kase][8]])
					+ C->two_plus_ep2 * (u[ij + C->offset[kase][5]] - u[ij + C->offset[kase][6]]) );
					/*  - tense * (u[ij + C->offset[kase][6]] - u[ij + C->offset[kase][5]]) / (1.0 - tense);  */
			}
		}



		/* That's it for the boundary points.  Now loop over all data  */

		x_w_case = 0;
		x_e_case = C->block_nx - 1;
		for (i = 0; i < C->nx; i += C->grid, x_w_case++, x_e_case--) {

			if (x_w_case < 2)
				x_case = x_w_case;
			else if (x_e_case < 2)
				x_case = 4 - x_e_case;
			else
				x_case = 2;

			y_s_case = 0;
			y_n_case = C->block_ny - 1;

			ij = C->ij_sw_corner + i * C->my;

			for (j = 0; j < C->ny; j += C->grid, ij += C->grid, y_s_case++, y_n_case--) {

				if (iu[ij] == SURFACE_IS_CONSTRAINED) continue;	/* Point is fixed, nothing to do  */

				if (y_s_case < 2)
					y_case = y_s_case;
				else if (y_n_case < 2)
					y_case = 4 - y_n_case;
				else
					y_case = 2;

				kase = x_case * 5 + y_case;
				sum_ij = 0.0;

				if (iu[ij] == SURFACE_IS_UNCONSTRAINED) {		/* Point is unconstrained  */
					for (k = 0; k < 12; k++)
						sum_ij += (u[ij + C->offset[kase][k]] * C->coeff[0][k]);
				}
				else {				/* Point is constrained  */
					b = C->briggs[briggs_index].b;	/* Shorthand to this b-array */
					for (k = 0, busum = 0.0; k < 4; k++)
						busum += b[k] * u[ij + C->offset[kase][p[iu[ij]][k]]];
					for (k = 0; k < 12; k++)
						sum_ij += (u[ij + C->offset[kase][k]] * C->coeff[1][k]);
					sum_ij = (sum_ij + C->a0_const_2 * (busum + b[5])) * b[4];
					briggs_index++;
				}

				/* New relaxation here  */
				sum_ij = u[ij] * C->relax_old + sum_ij * C->relax_new;

				if (C->constrained) {	/* Must check limits.  Note lower/upper grids are in standard scanline format and need ij_v2! */
					ij_v2 = gmt_M_ijp (C->Grid->header, C->ny - j - 1, i);
					if (C->set_low && !gmt_M_is_fnan (C->Low->data[ij_v2]) && sum_ij < C->Low->data[ij_v2])
						sum_ij = C->Low->data[ij_v2];
					else if (C->set_high && !gmt_M_is_fnan (C->High->data[ij_v2]) && sum_ij > C->High->data[ij_v2])
						sum_ij = C->High->data[ij_v2];
				}

				change = fabs (sum_ij - u[ij]);
				u[ij] = (float)sum_ij;
				if (change > max_change) max_change = change;
			}
		}
		iteration_count++;
		C->total_iterations++;
		max_change *= C->z_scale;	/* Put max_change into z units  */
		GMT_Report (GMT->parent, GMT_MSG_LONG_VERBOSE, C->format,
			C->grid, C->mode_type[mode], iteration_count, max_change, current_limit, C->total_iterations);

	} while (max_change > current_limit && iteration_count < current_max_iterations);

	GMT_Report (GMT->parent, GMT_MSG_VERBOSE, C->format,
		C->grid, C->mode_type[mode], iteration_count, max_change, current_limit, C->total_iterations);

	return (iteration_count);
}

GMT_LOCAL void check_errors (struct GMT_CTRL *GMT, struct SURFACE_INFO *C) {
	/* Compute misfits at data locations */

	int i, j, move_over[12];
	uint64_t ij, k;
	unsigned char *iu = C->iu;	/* move_over = C->offset[kase][12], but grid = 1 so move_over is easy  */

	double	x0, y0, dx, dy, mean_error, mean_squared_error, z_est, z_err, curvature, c;
	double	du_dx, du_dy, d2u_dx2, d2u_dxdy, d2u_dy2, d3u_dx3, d3u_dx2dy, d3u_dxdy2, d3u_dy3;

	double	x_0_const = 4.0 * (1.0 - C->boundary_tension) / (2.0 - C->boundary_tension);
	double	x_1_const = (3 * C->boundary_tension - 2.0) / (2.0 - C->boundary_tension);
	double	y_denom = 2 * C->l_epsilon * (1.0 - C->boundary_tension) + C->boundary_tension;
	double	y_0_const = 4 * C->l_epsilon * (1.0 - C->boundary_tension) / y_denom;
	double	y_1_const = (C->boundary_tension - 2 * C->l_epsilon * (1.0 - C->boundary_tension) ) / y_denom;
	float *u = C->Grid->data;
	struct GMT_GRID_HEADER *h = C->Grid->header;
	
	move_over[0] = 2;
	move_over[1] = 1 - C->my;
	move_over[2] = 1;
	move_over[3] = 1 + C->my;
	move_over[4] = -2 * C->my;
	move_over[5] = -C->my;
	move_over[6] = C->my;
	move_over[7] = 2 * C->my;
	move_over[8] = -1 - C->my;
	move_over[9] = -1;
	move_over[10] = -1 + C->my;
	move_over[11] = -2;

	mean_error = mean_squared_error = 0.0;

	/* First update the boundary values  */

	for (i = 0; i < C->nx; i ++) {
		ij = C->ij_sw_corner + i * C->my;
		u[ij - 1] = (float)(y_0_const * u[ij] + y_1_const * u[ij + 1]);
		ij = C->ij_nw_corner + i * C->my;
		u[ij + 1] = (float)(y_0_const * u[ij] + y_1_const * u[ij - 1]);
	}

	for (j = 0; j < C->ny; j ++) {
		ij = C->ij_sw_corner + j;
		u[ij - C->my] = (float)(x_1_const * u[ij + C->my] + x_0_const * u[ij]);
		ij = C->ij_se_corner + j;
		u[ij + C->my] = (float)(x_1_const * u[ij - C->my] + x_0_const * u[ij]);
	}

	ij = C->ij_sw_corner;
	u[ij - C->my - 1] = u[ij + C->my - 1] + u[ij - C->my + 1] - u[ij + C->my + 1];
	ij = C->ij_nw_corner;
	u[ij - C->my + 1] = u[ij + C->my + 1] + u[ij - C->my - 1] - u[ij + C->my - 1];
	ij = C->ij_se_corner;
	u[ij + C->my - 1] = u[ij - C->my - 1] + u[ij + C->my + 1] - u[ij - C->my + 1];
	ij = C->ij_ne_corner;
	u[ij + C->my + 1] = u[ij - C->my + 1] + u[ij + C->my - 1] - u[ij - C->my - 1];

	for (i = 0; i < C->nx; i ++) {

		ij = C->ij_sw_corner + i * C->my;
		u[ij + move_over[11]] = 
			(float)(u[ij + move_over[0]] + C->eps_m2*(u[ij + move_over[1]] + u[ij + move_over[3]]
				- u[ij + move_over[8]] - u[ij + move_over[10]])
				+ C->two_plus_em2 * (u[ij + move_over[9]] - u[ij + move_over[2]]) );

		ij = C->ij_nw_corner + i * C->my;
		u[ij + move_over[0]] = 
			-(float)(-u[ij + move_over[11]] + C->eps_m2 * (u[ij + move_over[1]] + u[ij + move_over[3]]
				- u[ij + move_over[8]] - u[ij + move_over[10]])
				+ C->two_plus_em2 * (u[ij + move_over[9]] - u[ij + move_over[2]]) );
	}

	for (j = 0; j < C->ny; j ++) {

		ij = C->ij_sw_corner + j;
		u[ij+move_over[4]] = 
			u[ij + move_over[7]] + (float)(C->eps_p2 * (u[ij + move_over[3]] + u[ij + move_over[10]]
			-u[ij + move_over[1]] - u[ij + move_over[8]])
			+ C->two_plus_ep2 * (u[ij + move_over[5]] - u[ij + move_over[6]]));

		ij = C->ij_se_corner + j;
		u[ij + move_over[7]] = 
			- (float)(-u[ij + move_over[4]] + C->eps_p2 * (u[ij + move_over[3]] + u[ij + move_over[10]]
			- u[ij + move_over[1]] - u[ij + move_over[8]])
			+ C->two_plus_ep2 * (u[ij + move_over[5]] - u[ij + move_over[6]]) );
	}

	/* That resets the boundary values.  Now we can test all data.  
		Note that this loop checks all values, even though only nearest were used.  */

	for (k = 0; k < C->npoints; k++) {
		i = (int)C->data[k].index / C->ny;
		j = (int)C->data[k].index % C->ny;
	 	ij = C->ij_sw_corner + i * C->my + j;
	 	if (iu[ij] == SURFACE_IS_CONSTRAINED) continue;
	 	x0 = h->wesn[XLO] + i*h->inc[GMT_X];
	 	y0 = h->wesn[YLO] + j*h->inc[GMT_Y];
	 	dx = (C->data[k].x - x0)*h->r_inc[GMT_X];
	 	dy = (C->data[k].y - y0)*h->r_inc[GMT_Y];
 
	 	du_dx = 0.5 * (u[ij + move_over[6]] - u[ij + move_over[5]]);
	 	du_dy = 0.5 * (u[ij + move_over[2]] - u[ij + move_over[9]]);
	 	d2u_dx2 = u[ij + move_over[6]] + u[ij + move_over[5]] - 2 * u[ij];
	 	d2u_dy2 = u[ij + move_over[2]] + u[ij + move_over[9]] - 2 * u[ij];
	 	d2u_dxdy = 0.25 * (u[ij + move_over[3]] - u[ij + move_over[1]]
	 			- u[ij + move_over[10]] + u[ij + move_over[8]]);
	 	d3u_dx3 = 0.5 * ( u[ij + move_over[7]] - 2 * u[ij + move_over[6]]
	 				+ 2 * u[ij + move_over[5]] - u[ij + move_over[4]]);
	 	d3u_dy3 = 0.5 * ( u[ij + move_over[0]] - 2 * u[ij + move_over[2]]
	 				+ 2 * u[ij + move_over[9]] - u[ij + move_over[11]]);
	 	d3u_dx2dy = 0.5 * ( ( u[ij + move_over[3]] + u[ij + move_over[1]] - 2 * u[ij + move_over[2]] )
	 				- ( u[ij + move_over[10]] + u[ij + move_over[8]] - 2 * u[ij + move_over[9]] ) );
	 	d3u_dxdy2 = 0.5 * ( ( u[ij + move_over[3]] + u[ij + move_over[10]] - 2 * u[ij + move_over[6]] )
	 				- ( u[ij + move_over[1]] + u[ij + move_over[8]] - 2 * u[ij + move_over[5]] ) );

	 	/* 3rd order Taylor approx */
	 
	 	z_est = u[ij] + dx * (du_dx +  dx * ( (0.5 * d2u_dx2) + dx * (d3u_dx3 / 6.0) ) )
				+ dy * (du_dy +  dy * ( (0.5 * d2u_dy2) + dy * (d3u_dy3 / 6.0) ) )
	 			+ dx * dy * (d2u_dxdy) + (0.5 * dx * d3u_dx2dy) + (0.5 * dy * d3u_dxdy2);
	 
	 	z_err = z_est - C->data[k].z;
	 	mean_error += z_err;
	 	mean_squared_error += (z_err * z_err);
	 }
	 mean_error /= C->npoints;
	 mean_squared_error = sqrt (mean_squared_error / C->npoints);
	 
	/* Compute the total curvature of the grid */
	
	 curvature = 0.0;
	 for (i = 0; i < C->nx; i++) {
	 	for (j = 0; j < C->ny; j++) {
	 		ij = C->ij_sw_corner + i * C->my + j;
	 		c = u[ij + move_over[6]] + u[ij + move_over[5]]
	 			+ u[ij + move_over[2]] + u[ij + move_over[9]] - 4.0 * u[ij + move_over[6]];
			curvature += (c * c);
		}
	}

	 GMT_Report (GMT->parent, GMT_MSG_VERBOSE, "Fit info: N data points  N nodes\tmean error\trms error\tcurvature\n");
	 sprintf (C->format,"\t%%8ld\t%%8ld\t%s\t%s\t%s\n", GMT->current.setting.format_float_out, GMT->current.setting.format_float_out, GMT->current.setting.format_float_out);
	 GMT_Report (GMT->parent, GMT_MSG_VERBOSE, C->format, C->npoints, C->nxny, mean_error, mean_squared_error, curvature);
 }

GMT_LOCAL void remove_planar_trend (struct SURFACE_INFO *C) {
	/* Fit LS plane and remove from data; we restore before output */
	uint64_t i;
	double a, b, c, d, xx, yy, zz;
	double sx, sy, sz, sxx, sxy, sxz, syy, syz;
	struct GMT_GRID_HEADER *h = C->Grid->header;

	sx = sy = sz = sxx = sxy = sxz = syy = syz = 0.0;

	for (i = 0; i < C->npoints; i++) {

		xx = (C->data[i].x - h->wesn[XLO]) * h->r_inc[GMT_X];
		yy = (C->data[i].y - h->wesn[YLO]) * h->r_inc[GMT_Y];
		zz = C->data[i].z;

		sx += xx;
		sy += yy;
		sz += zz;
		sxx += (xx * xx);
		sxy += (xx * yy);
		sxz += (xx * zz);
		syy += (yy * yy);
		syz += (yy * zz);
	}

	d = C->npoints*sxx*syy + 2*sx*sy*sxy - C->npoints*sxy*sxy - sx*sx*syy - sy*sy*sxx;

	if (d == 0.0) {
		C->plane_c0 = C->plane_c1 = C->plane_c2 = 0.0;
		return;
	}

	a = sz*sxx*syy + sx*sxy*syz + sy*sxy*sxz - sz*sxy*sxy - sx*sxz*syy - sy*syz*sxx;
	b = C->npoints*sxz*syy + sz*sy*sxy + sy*sx*syz - C->npoints*sxy*syz - sz*sx*syy - sy*sy*sxz;
	c = C->npoints*sxx*syz + sx*sy*sxz + sz*sx*sxy - C->npoints*sxy*sxz - sx*sx*syz - sz*sy*sxx;

	C->plane_c0 = a / d;
	C->plane_c1 = b / d;
	C->plane_c2 = c / d;
	if (C->periodic) C->plane_c1 = 0.0;	/* Cannot have x-trend for periodic geographic data */

	for (i = 0; i < C->npoints; i++) {
		xx = (C->data[i].x - h->wesn[XLO]) * h->r_inc[GMT_X];
		yy = (C->data[i].y - h->wesn[YLO]) * h->r_inc[GMT_Y];
		C->data[i].z -= (float)(C->plane_c0 + C->plane_c1 * xx + C->plane_c2 * yy);
	}
}

GMT_LOCAL void replace_planar_trend (struct SURFACE_INFO *C) {
	/* Restore the LS plan we removed */
	int i, j;
	uint64_t ij;
	float *u = C->Grid->data;

	 for (i = 0; i < C->nx; i++) {
	 	for (j = 0; j < C->ny; j++) {
	 		ij = C->ij_sw_corner + i * C->my + j;
	 		u[ij] = (float)((u[ij] * C->z_scale) + (C->plane_c0 + C->plane_c1 * i + C->plane_c2 * j));
		}
	}
}

GMT_LOCAL void throw_away_unusables (struct GMT_CTRL *GMT, struct SURFACE_INFO *C) {
	/* This is a new routine to eliminate data which will become
		unusable on the final iteration, when grid = 1.
		It assumes grid = 1 and set_grid_parameters has been
		called.  We sort, mark redundant data as SURFACE_OUTSIDE, and
		sort again, chopping off the excess.

		Experimental modification 5 Dec 1988 by Smith, as part
		of a new implementation using core memory for b[6]
		coefficients, eliminating calls to temp file.
	*/

	uint64_t last_index, n_outside, k;

	/* Sort the data  */

	qsort (C->data, C->npoints, sizeof (struct SURFACE_DATA), compare_points);

	/* If more than one datum is indexed to same node, only the first should be kept.
		Mark the additional ones as SURFACE_OUTSIDE
	*/
	last_index = UINTMAX_MAX;
	n_outside = 0;
	for (k = 0; k < C->npoints; k++) {
		if (C->data[k].index == last_index) {
			C->data[k].index = SURFACE_OUTSIDE;
			n_outside++;
		}
		else
			last_index = C->data[k].index;
	}
	
	if (n_outside) {	/* Sort again; this time the SURFACE_OUTSIDE points will be thrown away  */
		qsort (C->data, C->npoints, sizeof (struct SURFACE_DATA), compare_points);
		C->npoints -= n_outside;
		C->data = gmt_M_memory (GMT, C->data, C->npoints, struct SURFACE_DATA);
		GMT_Report (GMT->parent, GMT_MSG_VERBOSE, "%" PRIu64 " unusable points were supplied; these will be ignored.\n", n_outside);
		GMT_Report (GMT->parent, GMT_MSG_VERBOSE, "You should have pre-processed the data with block-mean, -median, or -mode.\n");
		GMT_Report (GMT->parent, GMT_MSG_VERBOSE, "Check that previous processing steps write results with enough decimals.\n");
	}
}

GMT_LOCAL int rescale_z_values (struct GMT_CTRL *GMT, struct SURFACE_INFO *C) {
	/* Find and normalize data by its rms */
	uint64_t i;
	double ssz = 0.0;

	for (i = 0; i < C->npoints; i++) ssz += (C->data[i].z * C->data[i].z);

	/* Set z_scale = rms(z) */

	C->z_scale = sqrt (ssz / C->npoints);

	if (C->z_scale < GMT_CONV8_LIMIT) {
		GMT_Report (GMT->parent, GMT_MSG_NORMAL, "Warning: Input data lie exactly on a plane.\n");
		C->r_z_scale = C->z_scale = 1.0;
		return (1);	/* Flag to tell the main to just write out the plane */
	}
	else
		C->r_z_scale = 1.0 / C->z_scale;

	for (i = 0; i < C->npoints; i++) C->data[i].z *= (float)C->r_z_scale;

	if (C->converge_limit == 0.0 || C->converge_limit_mode == 1) {	/* Set default values */
		unsigned int ppm;
		double limit = (C->converge_limit_mode == 1) ? C->converge_limit : SURFACE_CONV_LIMIT;
		ppm = urint (limit / 1.0e-6);
		C->converge_limit = limit * C->z_scale; /* i.e., 100 ppm of L2 scale */
		GMT_Report (GMT->parent, GMT_MSG_LONG_VERBOSE, "Select default convergence limit of %g (%u ppm of L2 scale)\n", C->converge_limit, ppm);
	}
	return (0);
}

GMT_LOCAL void suggest_sizes (struct GMT_CTRL *GMT, struct GMT_GRID *G, unsigned int factors[], unsigned int nx, unsigned int ny) {
	/* Calls gmt_optimal_dim_for_surface to determine if there are
	 * better choices for nx, ny that might speed up calculations
	 * by having many more common factors.
	 *
	 * W. H. F. Smith, 26 Feb 1992.  */

	unsigned int i;
	unsigned int n_sug = 0;	/* N of suggestions found  */
	struct GMT_SURFACE_SUGGESTION *sug = NULL;

	n_sug = gmt_optimal_dim_for_surface (GMT, factors, nx, ny, &sug);

	if (n_sug) {
		char region[GMT_LEN128] = {""}, buffer[GMT_LEN128] = {""};
		unsigned int m, save_range = GMT->current.io.geo.range;
		double w, e, s, n;
		GMT->current.io.geo.range = GMT_IS_GIVEN_RANGE;		/* Override this setting explicitly */
		for (i = 0; i < n_sug && i < 10; i++) {
			m = sug[i].nx - (G->header->nx - 1);	/* Additional nodes in x */
			w = G->header->wesn[XLO] - (m/2)*G->header->inc[GMT_X];
			e = G->header->wesn[XHI] + (m/2)*G->header->inc[GMT_X];
			if (m%2) e += G->header->inc[GMT_X];
			m = sug[i].ny - (G->header->ny - 1);	/* Additional nodes in y */
			s = G->header->wesn[YLO] - (m/2)*G->header->inc[GMT_Y];
			n = G->header->wesn[YHI] + (m/2)*G->header->inc[GMT_Y];
			if (m%2) n += G->header->inc[GMT_Y];
			gmt_ascii_format_col (GMT, buffer, w, GMT_OUT, GMT_X);
			sprintf (region, "-R%s/", buffer);
			gmt_ascii_format_col (GMT, buffer, e, GMT_OUT, GMT_X);
			strcat (region, buffer);	strcat (region, "/");
			gmt_ascii_format_col (GMT, buffer, s, GMT_OUT, GMT_Y);
			strcat (region, buffer);	strcat (region, "/");
			gmt_ascii_format_col (GMT, buffer, n, GMT_OUT, GMT_Y);
			strcat (region, buffer);
			GMT_Report (GMT->parent, GMT_MSG_NORMAL, "Hint: Choosing %s [nx = %d, ny = %d] might cut run time by a factor of %.8g\n",
				region, sug[i].nx, sug[i].ny, sug[i].factor);
		}
		GMT_Report (GMT->parent, GMT_MSG_NORMAL, "Hint: After completion you can recover the desired region via gmt grdcut\n");
		gmt_M_free (GMT, sug);
		GMT->current.io.geo.range = save_range;
	}
	else
		GMT_Report (GMT->parent, GMT_MSG_NORMAL, "Cannot suggest any nx,ny better than your -R -I define.\n");
	return;
}

GMT_LOCAL void load_parameters_surface (struct SURFACE_INFO *C, struct SURFACE_CTRL *Ctrl) {
	/* Place program options into the surface struct.  This was done this way
	 * since surface.c relied heavily on global variables which are a no-no
	 * in GMT5.  The simplest solution was to collect all those variables into
	 * a single structure and pass a pointer to that structure to functions.
	 */
	if (Ctrl->S.active) {
		if (Ctrl->S.unit == 'm') Ctrl->S.radius /= 60.0;
		if (Ctrl->S.unit == 's') Ctrl->S.radius /= 3600.0;
	}
	C->radius = Ctrl->S.radius;
	C->relax_new = Ctrl->Z.value;
	C->max_iterations = Ctrl->N.value;
	C->radius = Ctrl->S.radius;
	C->low_file = Ctrl->L.low;
	C->high_file = Ctrl->L.high;
	C->set_low = Ctrl->L.lmode;
	C->low_limit = Ctrl->L.min;
	C->set_high = Ctrl->L.hmode;
	C->high_limit = Ctrl->L.max;
	C->boundary_tension = Ctrl->T.b_tension;
	C->interior_tension = Ctrl->T.i_tension;
	C->l_epsilon = Ctrl->A.value;
	C->converge_limit = Ctrl->C.value;
	C->converge_limit_mode = Ctrl->C.mode;
}

GMT_LOCAL void interp_breakline (struct GMT_CTRL *GMT, struct SURFACE_INFO *C, struct GMT_DATATABLE *xyzline) {
	/* Add constraints from breaklines */

	uint64_t n_tot = 0, this_ini = 0, this_end = 0, n_int = 0;
	uint64_t k = 0, n, kmax = 0, kmin = 0, row, seg;
	int srow, scol;
	size_t n_alloc;
	double *x = NULL, *y = NULL, *z = NULL, dx, dy, dz, r_dx, r_dy, zmin = DBL_MAX, zmax = -DBL_MAX;

	n_alloc = GMT_INITIAL_MEM_ROW_ALLOC;
	x = gmt_M_memory (GMT, NULL, n_alloc, double);
	y = gmt_M_memory (GMT, NULL, n_alloc, double);
	z = gmt_M_memory (GMT, NULL, n_alloc, double);

	r_dx = 1.0 / C->grid_xinc; 
	r_dy = 1.0 / C->grid_yinc; 
	for (seg = 0; seg < xyzline->n_segments; seg++) {
		for (row = 0; row < xyzline->segment[seg]->n_rows - 1; row++) {
			dx = xyzline->segment[seg]->coord[GMT_X][row+1] - xyzline->segment[seg]->coord[GMT_X][row];
			dy = xyzline->segment[seg]->coord[GMT_Y][row+1] - xyzline->segment[seg]->coord[GMT_Y][row];
			dz = xyzline->segment[seg]->coord[GMT_Z][row+1] - xyzline->segment[seg]->coord[GMT_Z][row];
			n_int = lrint (MAX (fabs(dx) * r_dx, fabs(dy) * r_dy ) ) + 1;
			this_end += n_int;

			if (n_alloc >= this_end) {
				n_alloc += MAX (GMT_CHUNK, n_int);
<<<<<<< HEAD
				x = gmt_M_memory (GMT, x, n_alloc, double);
				y = gmt_M_memory (GMT, y, n_alloc, double);
				z = gmt_M_memory (GMT, z, n_alloc, double);
=======
				x = GMT_memory (GMT, x, n_alloc, double);
				y = GMT_memory (GMT, y, n_alloc, double);
				z = GMT_memory (GMT, z, n_alloc, double);
>>>>>>> 05bcace8
			}

			dx /= (floor((double)n_int) - 1);
			dy /= (floor((double)n_int) - 1);
			dz /= (floor((double)n_int) - 1);
			for (k = this_ini, n = 0; k < this_end - 1; k++, n++) {
				x[k] = xyzline->segment[seg]->coord[GMT_X][row] + n * dx;
				y[k] = xyzline->segment[seg]->coord[GMT_Y][row] + n * dy;
				z[k] = xyzline->segment[seg]->coord[GMT_Z][row] + n * dz;
			}
			x[this_end - 1] = xyzline->segment[seg]->coord[GMT_X][row+1];
			y[this_end - 1] = xyzline->segment[seg]->coord[GMT_Y][row+1];
			z[this_end - 1] = xyzline->segment[seg]->coord[GMT_Z][row+1];

			this_ini += n_int;
		}

		n_tot += this_end;
	}

	/* Now add the interpolated breakline to the C structure */

	k = C->npoints;
	C->data = gmt_M_memory (GMT, C->data, k+n_tot, struct SURFACE_DATA);
	C->z_mean *= k;		/* It was already computed, reset it to sum */
	if (C->set_low == 1)
		zmin = C->low_limit;
	if (C->set_high == 1)
		zmax = C->high_limit;

	for (n = 0; n < n_tot; n++) {

		if (gmt_M_is_dnan (z[n])) continue;

		scol = irint (floor (((x[n] - C->Grid->header->wesn[XLO]) * C->r_grid_xinc) + 0.5));
		if (scol < 0 || scol >= C->block_nx) continue;
		srow = irint (floor (((y[n] - C->Grid->header->wesn[YLO]) * C->r_grid_yinc) + 0.5));
		if (srow < 0 || srow >= C->block_ny) continue;

		C->data[k].index = scol * C->block_ny + srow;
		C->data[k].x = (float)x[n];
		C->data[k].y = (float)y[n];
		C->data[k].z = (float)z[n];
		if (zmin > z[n]) zmin = z[n], kmin = k;
		if (zmax < z[n]) zmax = z[n], kmax = k;
		k++;
		C->z_mean += z[n];
	}

	if (k != (C->npoints + n_tot))		/* We had some NaNs */
		C->data = gmt_M_memory (GMT, C->data, k, struct SURFACE_DATA);

	C->npoints = k;
	C->z_mean /= k;

	if (C->set_low == 1)
		C->low_limit = C->data[kmin].z;
	if (C->set_high == 1)
		C->high_limit = C->data[kmax].z;

	gmt_M_free (GMT, x);
	gmt_M_free (GMT, y);
	gmt_M_free (GMT, z);
}

GMT_LOCAL void *New_Ctrl (struct GMT_CTRL *GMT) {	/* Allocate and initialize a new control structure */
	struct SURFACE_CTRL *C;
	
	C = gmt_M_memory (GMT, NULL, 1, struct SURFACE_CTRL);
	
	/* Initialize values whose defaults are not 0/false/NULL */
	C->N.value = SURFACE_MAX_ITERATIONS;
	C->A.value = 1.0;
	C->Z.value = SURFACE_OVERRELAXATION;
		
	return (C);
}

GMT_LOCAL void Free_Ctrl (struct GMT_CTRL *GMT, struct SURFACE_CTRL *C) {	/* Deallocate control structure */
	if (!C) return;
	gmt_M_str_free (C->G.file);	
	gmt_M_str_free (C->D.file);	
	gmt_M_str_free (C->L.low);	
	gmt_M_str_free (C->L.high);	
	gmt_M_free (GMT, C);	
}

GMT_LOCAL int usage (struct GMTAPI_CTRL *API, int level) {
	unsigned int ppm;
	gmt_show_name_and_purpose (API, THIS_MODULE_LIB, THIS_MODULE_NAME, THIS_MODULE_PURPOSE);
	if (level == GMT_MODULE_PURPOSE) return (GMT_NOERROR);
	GMT_Message (API, GMT_TIME_NONE, "usage: surface [<table>] -G<outgrid> %s\n", GMT_I_OPT);
	GMT_Message (API, GMT_TIME_NONE, "\t%s [-A<aspect_ratio>] [-C<convergence_limit>]\n", GMT_Rgeo_OPT);
	GMT_Message (API, GMT_TIME_NONE, "\t[-D<breakline>] [-Ll<limit>] [-Lu<limit>] [-N<n_iterations>] ] [-S<search_radius>[m|s]]\n");
	GMT_Message (API, GMT_TIME_NONE, "\t[-T[i|b]<tension>] [-Q] [%s] [-Z<over_relaxation_parameter>]\n\t[%s] [%s] [%s]\n\t[%s] [%s]\n\t[%s] [%s] [%s]\n\n",
		GMT_V_OPT, GMT_bi_OPT, GMT_di_OPT, GMT_f_OPT, GMT_h_OPT, GMT_i_OPT, GMT_r_OPT, GMT_s_OPT, GMT_colon_OPT);

	if (level == GMT_SYNOPSIS) return (EXIT_FAILURE);
	ppm = urint (SURFACE_CONV_LIMIT / 1e-6);
	
	GMT_Message (API, GMT_TIME_NONE, "\t-G sets output grid file name.\n");
	GMT_Option (API, "I,R");
	GMT_Message (API, GMT_TIME_NONE, "\n\tOPTIONS:\n");
	GMT_Option (API, "<");
	GMT_Message (API, GMT_TIME_NONE, "\t-A Set aspect-ratio> [Default = 1 gives an isotropic solution],\n");
	GMT_Message (API, GMT_TIME_NONE, "\t   i.e., xinc and yinc assumed to give derivatives of equal weight; if not, specify\n");
	GMT_Message (API, GMT_TIME_NONE, "\t   <aspect_ratio> such that yinc = xinc / <aspect_ratio>.\n");
	GMT_Message (API, GMT_TIME_NONE, "\t   e.g., if gridding lon,lat use <aspect_ratio> = cosine(middle of lat range).\n");
	GMT_Message (API, GMT_TIME_NONE, "\t-C Set final convergence limit; iteration stops when max |change| < <convergence_limit>\n");
	GMT_Message (API, GMT_TIME_NONE, "\t   Default will choose %g of the rms of your z data after removing L2 plane (%u ppm precision).\n", SURFACE_CONV_LIMIT, ppm);
	GMT_Message (API, GMT_TIME_NONE, "\t   Enter your own convergence limit in same units as your z data.\n");
	GMT_Message (API, GMT_TIME_NONE, "\t-D Use xyz data in the <breakline> file as a 'soft breakline'.\n");
	GMT_Message (API, GMT_TIME_NONE, "\t-L Constrain the range of output values:\n");
	GMT_Message (API, GMT_TIME_NONE, "\t   -Ll<limit> specifies lower limit; forces solution to be >= <limit>.\n");
	GMT_Message (API, GMT_TIME_NONE, "\t   -Lu<limit> specifies upper limit; forces solution to be <= <limit>.\n");
	GMT_Message (API, GMT_TIME_NONE, "\t   <limit> can be any number, or the letter d for min (or max) input data value,\n");
	GMT_Message (API, GMT_TIME_NONE, "\t   or the filename of a grid with bounding values.  [Default solution unconstrained].\n");
	GMT_Message (API, GMT_TIME_NONE, "\t   Example: -Ll0 gives a non-negative solution.\n");
	GMT_Message (API, GMT_TIME_NONE, "\t-N Set max <n_iterations> in the final cycle; default = %d.\n", SURFACE_MAX_ITERATIONS);
	GMT_Message (API, GMT_TIME_NONE, "\t-S Set <search_radius> to initialize grid; default = 0 will skip this step.\n");
	GMT_Message (API, GMT_TIME_NONE, "\t   This step is slow and not needed unless grid dimensions are pathological;\n");
	GMT_Message (API, GMT_TIME_NONE, "\t   i.e., have few or no common factors.\n");
	GMT_Message (API, GMT_TIME_NONE, "\t   Append m or s to give <search_radius> in minutes or seconds.\n");
	GMT_Message (API, GMT_TIME_NONE, "\t-T Add Tension to the gridding equation; use a value between 0 and 1.\n");
	GMT_Message (API, GMT_TIME_NONE, "\t   default = 0 gives minimum curvature (smoothest; bicubic) solution.\n");
	GMT_Message (API, GMT_TIME_NONE, "\t   1 gives a harmonic spline solution (local max/min occur only at data points).\n");
	GMT_Message (API, GMT_TIME_NONE, "\t   typically 0.25 or more is good for potential field (smooth) data;\n");
	GMT_Message (API, GMT_TIME_NONE, "\t   0.75 or so for topography.  Experiment.\n");
	GMT_Message (API, GMT_TIME_NONE, "\t   Prepend b to set tension in boundary conditions only;\n");
	GMT_Message (API, GMT_TIME_NONE, "\t   Prepend i to set tension in interior equations only;\n");
	GMT_Message (API, GMT_TIME_NONE, "\t   No appended letter sets tension for both to same value.\n");
	GMT_Message (API, GMT_TIME_NONE, "\t-Q Query for grid sizes that might run faster than your -R -I give.\n");
	GMT_Option (API, "V");
	GMT_Message (API, GMT_TIME_NONE, "\t-Z Set <over_relaxation parameter>.  Default = %g.  Use a value\n", SURFACE_OVERRELAXATION);
	GMT_Message (API, GMT_TIME_NONE, "\t   between 1 and 2.  Larger number accelerates convergence but can be unstable.\n");
	GMT_Message (API, GMT_TIME_NONE, "\t   Use 1 if you want to be sure to have (slow) stable convergence.\n");
	GMT_Option (API, "a,bi3,di,f,h,i,r,s,:,.");
	GMT_Message (API, GMT_TIME_NONE, "\t   Note: Geographic data with 360-degree range use periodic boundary condition in longitude.\n");
	GMT_Message (API, GMT_TIME_NONE, "\t(For additional details, see Smith & Wessel, Geophysics, 55, 293-305, 1990.)\n");
	
	return (EXIT_FAILURE);
}

GMT_LOCAL int parse (struct GMT_CTRL *GMT, struct SURFACE_CTRL *Ctrl, struct GMT_OPTION *options) {
	/* This parses the options provided to surface and sets parameters in CTRL.
	 * Any GMT common options will override values set previously by other commands.
	 * It also replaces any file names specified as input or output with the data ID
	 * returned when registering these sources/destinations with the API.
	 */

	unsigned int n_errors = 0, k;
	char modifier;
	struct GMT_OPTION *opt = NULL;
	struct GMTAPI_CTRL *API = GMT->parent;

	for (opt = options; opt; opt = opt->next) {
		switch (opt->option) {

			case '<':	/* Skip input files */
				if (!gmt_check_filearg (GMT, '<', opt->arg, GMT_IN, GMT_IS_DATASET)) n_errors++;
				break;

			/* Processes program-specific parameters */

			case 'A':
				Ctrl->A.active = true;
				Ctrl->A.value = atof (opt->arg);
				break;
			case 'C':
				Ctrl->C.active = true;
				Ctrl->C.value = atof (opt->arg);
				if (strchr (opt->arg, '%')) {	/* Gave convergence in percent */
					Ctrl->C.mode = 1;
					Ctrl->C.value *= 0.01;
				}
				break;
			case 'D':
				if ((Ctrl->D.active = gmt_check_filearg (GMT, 'D', opt->arg, GMT_IN, GMT_IS_DATASET)) != 0)
					Ctrl->D.file = strdup (opt->arg);
				else
					n_errors++;
				break;
			case 'G':
				if ((Ctrl->G.active = gmt_check_filearg (GMT, 'G', opt->arg, GMT_OUT, GMT_IS_GRID)) != 0)
					Ctrl->G.file = strdup (opt->arg);
				else
					n_errors++;
				break;
			case 'I':
				Ctrl->I.active = true;
				if (gmt_getinc (GMT, opt->arg, Ctrl->I.inc)) {
					gmt_inc_syntax (GMT, 'I', 1);
					n_errors++;
				}
				break;
			case 'L':	/* Set limits */
				Ctrl->L.active = true;
				switch (opt->arg[0]) {
					case 'l':	/* Lower limit  */
						n_errors += gmt_M_check_condition (GMT, opt->arg[1] == 0, "Syntax error -Ll option: No argument given\n");
						Ctrl->L.low = strdup (&opt->arg[1]);
						if (!gmt_access (GMT, Ctrl->L.low, F_OK))	/* file exists */
							Ctrl->L.lmode = 3;
						else if (Ctrl->L.low[0] == 'd')		/* Use data minimum */
							Ctrl->L.lmode = 1;
						else {
							Ctrl->L.lmode = 2;		/* Use given value */
							Ctrl->L.min = atof (&opt->arg[1]);
						}
						break;
					case 'u':	/* Upper limit  */
						n_errors += gmt_M_check_condition (GMT, opt->arg[1] == 0, "Syntax error -Lu option: No argument given\n");
						Ctrl->L.high = strdup (&opt->arg[1]);
						if (!gmt_access (GMT, Ctrl->L.high, F_OK))	/* file exists */
							Ctrl->L.hmode = 3;
						else if (Ctrl->L.high[0] == 'd')	/* Use data maximum */
							Ctrl->L.hmode = 1;
						else {
							Ctrl->L.hmode = 2;		/* Use given value */
							Ctrl->L.max = atof (&opt->arg[1]);
						}
						break;
					default:
						n_errors++;
						break;
				}
				break;
			case 'N':
				Ctrl->N.active = true;
				Ctrl->N.value = atoi (opt->arg);
				break;
			case 'Q':
				Ctrl->Q.active = true;
				break;
			case 'S':
				Ctrl->S.active = true;
				Ctrl->S.radius = atof (opt->arg);
				Ctrl->S.unit = opt->arg[strlen(opt->arg)-1];
				if (Ctrl->S.unit == 'c' && gmt_M_compat_check (GMT, 4)) {
					GMT_Report (API, GMT_MSG_COMPAT, "Warning: Unit c is deprecated; use s instead.\n");
					Ctrl->S.unit = 's';
				}
				if (!strchr ("sm ", Ctrl->S.unit)) {
					GMT_Report (API, GMT_MSG_NORMAL, "Syntax error -S option: Unrecognized unit %c\n", Ctrl->S.unit);
					n_errors++;
				}
				break;
			case 'T':
				Ctrl->T.active = true;
				k = 0;
				if (gmt_M_compat_check (GMT, 4)) {	/* GMT4 syntax allowed for upper case */
					modifier = opt->arg[strlen(opt->arg)-1];
					if (modifier == 'B') modifier = 'b';
					else if (modifier == 'I') modifier = 'i';
					if (!(modifier == 'b' || modifier == 'i'))
						modifier = opt->arg[0], k = 1;
				}
				else {
					modifier = opt->arg[0];
					k = 1;
				}
				if (modifier == 'b') {
					Ctrl->T.b_tension = atof (&opt->arg[k]);
				}
				else if (modifier == 'i') {
					Ctrl->T.i_tension = atof (&opt->arg[k]);
				}
				else if (modifier == '.' || (modifier >= '0' && modifier <= '9')) {
					Ctrl->T.i_tension = Ctrl->T.b_tension = atof (opt->arg);
				}
				else {
					GMT_Report (API, GMT_MSG_NORMAL, "Syntax error -T option: Unrecognized modifier %c\n", modifier);
					n_errors++;
				}
				break;
			case 'Z':
				Ctrl->Z.active = true;
				Ctrl->Z.value = atof (opt->arg);
				break;

			default:	/* Report bad options */
				n_errors += gmt_default_error (GMT, opt->option);
				break;
		}
	}

	gmt_check_lattice (GMT, Ctrl->I.inc, NULL, &Ctrl->I.active);

	n_errors += gmt_M_check_condition (GMT, !GMT->common.R.active, "Syntax error: Must specify -R option\n");
	n_errors += gmt_M_check_condition (GMT, Ctrl->I.inc[GMT_X] <= 0.0 || Ctrl->I.inc[GMT_Y] <= 0.0, "Syntax error -I option: Must specify positive increment(s)\n");
	n_errors += gmt_M_check_condition (GMT, Ctrl->N.value < 1, "Syntax error -N option: Max iterations must be nonzero\n");
	n_errors += gmt_M_check_condition (GMT, Ctrl->Z.value < 1.0 || Ctrl->Z.value > 2.0, "Syntax error -Z option: Relaxation value must be 1 <= z <= 2\n");
	n_errors += gmt_M_check_condition (GMT, !Ctrl->G.file, "Syntax error option -G: Must specify output file\n");
	n_errors += gmt_check_binary_io (GMT, 3);

	return (n_errors ? GMT_PARSE_ERROR : GMT_OK);
}

#define bailout(code) {gmt_M_free_options (mode); return (code);}
#define Return(code) {Free_Ctrl (GMT, Ctrl); gmt_end_module (GMT, GMT_cpy); bailout (code);}

int GMT_surface (void *V_API, int mode, void *args) {
	int error = 0, key, one = 1;
	double wesn[4];
	
	struct GMT_DATATABLE *xyzline = NULL;
	struct GMT_DATASET *Lin = NULL;
	struct SURFACE_INFO C;
	struct SURFACE_CTRL *Ctrl = NULL;
	struct GMT_CTRL *GMT = NULL, *GMT_cpy = NULL;
	struct GMT_OPTION *options = NULL;
	struct GMTAPI_CTRL *API = gmt_get_api_ptr (V_API);	/* Cast from void to GMTAPI_CTRL pointer */

	/*----------------------- Standard module initialization and parsing ----------------------*/

	if (API == NULL) return (GMT_NOT_A_SESSION);
	if (mode == GMT_MODULE_PURPOSE) return (usage (API, GMT_MODULE_PURPOSE));	/* Return the purpose of program */
	options = GMT_Create_Options (API, mode, args);	if (API->error) return (API->error);	/* Set or get option list */

	if (!options || options->option == GMT_OPT_USAGE) bailout (usage (API, GMT_USAGE));	/* Return the usage message */
	if (options->option == GMT_OPT_SYNOPSIS) bailout (usage (API, GMT_SYNOPSIS));	/* Return the synopsis */

	/* Parse the command-line arguments */

	GMT = gmt_begin_module (API, THIS_MODULE_LIB, THIS_MODULE_NAME, &GMT_cpy); /* Save current state */
	if (GMT_Parse_Common (API, GMT_PROG_OPTIONS, options)) Return (API->error);
	Ctrl = New_Ctrl (GMT);	/* Allocate and initialize a new control structure */
	if ((error = parse (GMT, Ctrl, options)) != 0) Return (error);
	
	/*---------------------------- This is the surface main code ----------------------------*/

	gmt_M_memset (&C, 1, struct SURFACE_INFO);
	gmt_M_memset (&GMT_Surface_Global, 1, struct SURFACE_GLOBAL);
	C.n_alloc = GMT_INITIAL_MEM_ROW_ALLOC;
	C.z_scale = C.r_z_scale = 1.0;
	C.mode_type[0] = 'I';
	C.mode_type[1] = 'D';	/* D means include data points when iterating */

	gmt_M_memcpy (C.wesn_orig, GMT->common.R.wesn, 4, double);	/* Save original region in case of -r */
	gmt_M_memcpy (wesn, GMT->common.R.wesn, 4, double);		/* Specified region */
	C.periodic = (gmt_M_is_geographic (GMT, GMT_IN) && gmt_M_360_range (wesn[XLO], wesn[XHI]));
	if (GMT->common.r.active) {		/* Pixel registration request. Use the trick of offsetting area by x_inc(y_inc) / 2 */
		wesn[XLO] += Ctrl->I.inc[GMT_X] / 2.0;	wesn[XHI] += Ctrl->I.inc[GMT_X] / 2.0;
		wesn[YLO] += Ctrl->I.inc[GMT_Y] / 2.0;	wesn[YHI] += Ctrl->I.inc[GMT_Y] / 2.0;
		/* nx,ny remain the same for now but nodes are in "pixel" position.  Must reset to original wesn and reduce nx,ny by 1 when we write result */
	}
	
	if ((C.Grid = GMT_Create_Data (API, GMT_IS_GRID, GMT_IS_SURFACE, GMT_GRID_HEADER_ONLY, NULL, wesn, Ctrl->I.inc, \
		GMT_GRID_NODE_REG, GMT_NOTSET, NULL)) == NULL) Return (API->error);
	
	if (C.Grid->header->nx < 4 || C.Grid->header->ny < 4) {
		GMT_Report (API, GMT_MSG_NORMAL, "Error: Grid must have at least 4 nodes in each direction (you have %d by %d) - abort.\n", C.Grid->header->nx, C.Grid->header->ny);
		Return (EXIT_FAILURE);
	}

	load_parameters_surface (&C, Ctrl);	/* Pass parameters from parsing control to surface INFO structure */

	C.relax_old = 1.0 - C.relax_new;

	C.nx = C.Grid->header->nx;
	C.ny = C.Grid->header->ny;
	C.nxny = C.Grid->header->nm;

	C.mx = C.Grid->header->mx;
	C.my = C.Grid->header->my;
	C.mxmy = C.Grid->header->size;
	GMT_Surface_Global.x_min = C.Grid->header->wesn[XLO];
	GMT_Surface_Global.y_min = C.Grid->header->wesn[YLO];

	/* New stuff here for v4.3: Check out the grid dimensions */
	C.grid = gmt_gcd_euclid (C.nx-1, C.ny-1);

	if (gmt_M_is_verbose (GMT, GMT_MSG_VERBOSE) || Ctrl->Q.active) {
		sprintf (C.format, "Grid domain: W: %s E: %s S: %s N: %s nx: %%d ny: %%d [", GMT->current.setting.format_float_out, GMT->current.setting.format_float_out, GMT->current.setting.format_float_out, GMT->current.setting.format_float_out);
		(GMT->common.r.active) ? strcat (C.format, "pixel registration]\n") : strcat (C.format, "gridline registration]\n");
		GMT_Report (API, GMT_MSG_VERBOSE, C.format, C.wesn_orig[XLO], C.wesn_orig[XHI], C.wesn_orig[YLO], C.wesn_orig[YHI], C.nx-one, C.ny-one);
	}
	if (C.grid == 1) GMT_Report (API, GMT_MSG_VERBOSE, "Warning: Your grid dimensions are mutually prime.  Convergence is very unlikely.\n");
	if ((C.grid == 1 && gmt_M_is_verbose (GMT, GMT_MSG_VERBOSE)) || Ctrl->Q.active) suggest_sizes (GMT, C.Grid, C.factors, C.nx-1, C.ny-1);
	if (Ctrl->Q.active) Return (EXIT_SUCCESS);

	/* New idea: set grid = 1, read data, setting index.  Then throw
		away data that can't be used in end game, constraining
		size of briggs->b[6] structure.  */

	C.grid = 1;
	set_grid_parameters (&C);
	if (read_data_surface (GMT, &C, options)) Return (EXIT_FAILURE);
	if (Ctrl->D.active) {	/* Consider breakline dataset */
		if ((Lin = GMT_Read_Data (API, GMT_IS_DATASET, GMT_IS_FILE, GMT_IS_LINE, GMT_READ_NORMAL, NULL, Ctrl->D.file, NULL)) == NULL)
			Return (API->error);
		xyzline = Lin->table[0];			/* Can only be one table since we read a single file */

		interp_breakline (GMT, &C, xyzline);
	}
	throw_away_unusables (GMT, &C);
	remove_planar_trend (&C);
	key = rescale_z_values (GMT, &C);
	
	if (GMT_Set_Comment (API, GMT_IS_GRID, GMT_COMMENT_IS_OPTION | GMT_COMMENT_IS_COMMAND, options, C.Grid) != GMT_OK) Return (API->error);
	if (key == 1) {	/* Data lies exactly on a plane; just return the plane grid */
		gmt_M_free (GMT, C.data);
		if (GMT_Create_Data (API, GMT_IS_GRID, GMT_IS_SURFACE, GMT_GRID_DATA_ONLY, NULL, NULL, NULL,
			0, 0, C.Grid) == NULL) Return (API->error);	/* Don't bother with padding since no BCs will be applied */
		C.ij_sw_corner = 2 * C.my + 2;			/*  Corners of array of actual data  */
		replace_planar_trend (&C);
		if ((error = write_output_surface (GMT, &C, Ctrl->G.file)) != 0) Return (error);
		Return (EXIT_SUCCESS);
	}
	
	load_constraints (GMT, &C, true);

	/* Set up factors and reset grid to first value  */

	C.grid = gmt_gcd_euclid (C.nx-1, C.ny-1);
	C.n_fact = gmt_get_prime_factors (GMT, C.grid, C.factors);
	set_grid_parameters (&C);
	while (C.block_nx < 4 || C.block_ny < 4) {
		smart_divide (&C);
		set_grid_parameters (&C);
	}
	set_offset (&C);
	set_index (&C);

	/* Now the data are ready to go for the first iteration.  */

	/* Allocate more space  */

	C.briggs = gmt_M_memory (GMT, NULL, C.npoints, struct SURFACE_BRIGGS);
	C.iu = gmt_M_memory (GMT, NULL, C.mxmy, char);
	if (GMT_Create_Data (API, GMT_IS_GRID, GMT_IS_SURFACE, GMT_GRID_DATA_ONLY, NULL, NULL, NULL, 0, 0, C.Grid) == NULL) Return (API->error);

	if (C.radius > 0) initialize_grid (GMT, &C); /* Fill in nodes with a weighted avg in a search radius  */

	GMT_Report (API, GMT_MSG_VERBOSE, "Grid\tMode\tIteration\tMax Change\tConv Limit\tTotal Iterations\n");

	set_coefficients (&C);

	C.old_grid = C.grid;
	find_nearest_point (&C);
	iterate (GMT, &C, 1);
	 
	while (C.grid > 1) {
		smart_divide (&C);
		set_grid_parameters (&C);
		set_offset (&C);
		set_index (&C);
		fill_in_forecast (&C);
		iterate (GMT, &C, 0);
		C.old_grid = C.grid;
		find_nearest_point (&C);
		iterate (GMT, &C, 1);
	}

	if (gmt_M_is_verbose (GMT, GMT_MSG_VERBOSE)) check_errors (GMT, &C);

	replace_planar_trend (&C);

	gmt_M_free (GMT, C.data);
	gmt_M_free (GMT, C.briggs);
	gmt_M_free (GMT, C.iu);
	if ((C.set_low  > 0 && C.set_low < 3) && GMT_Destroy_Data (API, &C.Low) != GMT_OK) {
		GMT_Report (API, GMT_MSG_NORMAL, "Failed to free C.Low\n");
	}
	if ((C.set_high > 0 && C.set_high < 3) && GMT_Destroy_Data (API, &C.High) != GMT_OK) {
		GMT_Report (API, GMT_MSG_NORMAL, "Failed to free C.High\n");
	}

	if ((error = write_output_surface (GMT, &C, Ctrl->G.file)) != 0) Return (error);

	Return (GMT_OK);
}<|MERGE_RESOLUTION|>--- conflicted
+++ resolved
@@ -1404,15 +1404,9 @@
 
 			if (n_alloc >= this_end) {
 				n_alloc += MAX (GMT_CHUNK, n_int);
-<<<<<<< HEAD
-				x = gmt_M_memory (GMT, x, n_alloc, double);
-				y = gmt_M_memory (GMT, y, n_alloc, double);
-				z = gmt_M_memory (GMT, z, n_alloc, double);
-=======
 				x = GMT_memory (GMT, x, n_alloc, double);
 				y = GMT_memory (GMT, y, n_alloc, double);
 				z = GMT_memory (GMT, z, n_alloc, double);
->>>>>>> 05bcace8
 			}
 
 			dx /= (floor((double)n_int) - 1);
