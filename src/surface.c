--- conflicted
+++ resolved
@@ -1832,12 +1832,7 @@
 				break;
 			case 'Q':
 				n_errors += gmt_M_repeated_module_option (API, Ctrl->Q.active);
-<<<<<<< HEAD
-				Ctrl->Q.active = true;
 				if (opt->arg[0] == 'r') Ctrl->Q.as_is = true;	/* Want to use -R as is */
-=======
-				n_errors += gmt_get_no_argument (GMT, opt->arg, opt->option, 0);
->>>>>>> 38e6566c
 				break;
 			case 'S':
 				n_errors += gmt_M_repeated_module_option (API, Ctrl->S.active);
