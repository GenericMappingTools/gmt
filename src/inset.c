--- conflicted
+++ resolved
@@ -310,7 +310,7 @@
 	else {	/* INSET_END */
 		/* Here we need to finish the inset with a grestore and restate the original -R -J in the history file,
 		 * and finally remove the inset information file */
-<<<<<<< HEAD
+
 		char tag[GMT_LEN16] = {""}, legend_justification[4] = {""};
 		double legend_width = 0.0;
 
@@ -324,11 +324,7 @@
 			}
 		}
 
-=======
-		char tag[GMT_LEN16] = {""};
-			
 		PSL_command (PSL, "PSL_inset_clip 1 eq {cliprestore /PSL_inset_clip 0 def} if\n");	/* Restore graphics state to what it was before the map inset */
->>>>>>> a73644e2
 		PSL_command (PSL, "U %% End inset\n");	/* Restore graphics state to what it was before the map inset */
 
 		/* Remove the inset history file */
