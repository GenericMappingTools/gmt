/*--------------------------------------------------------------------
*	$Id$
*
*	Copyright (c) 1991-2017 by P. Wessel, W. H. F. Smith, R. Scharroo, J. Luis and F. Wobbe
*	See LICENSE.TXT file for copying and redistribution conditions.
*
*	This program is free software; you can redistribute it and/or modify
*	it under the terms of the GNU Lesser General Public License as published by
*	the Free Software Foundation; version 3 or any later version.
*
*	This program is distributed in the hope that it will be useful,
*	but WITHOUT ANY WARRANTY; without even the implied warranty of
*	MERCHANTABILITY or FITNESS FOR A PARTICULAR PURPOSE.  See the
*	GNU Lesser General Public License for more details.
*
*	Contact info: gmt.soest.hawaii.edu
*--------------------------------------------------------------------*/
/*
 * Brief synopsis: mapproject reads a pair of coordinates [+ optional data fields] from
 * standard input or file(s) and transforms the coordinates according to the
 * map projection selected. See the man page for projections currently supported.
 *
 * The default is to expect longitude, latitude, [and optional datavalues],
 * and return x, y, [ and optional data values], but if the -I option is used,
 * the reverse is true.  Specifying -C means that the origin of projected coordinates
 * should be set to origin of projection  [Default origin is lower left corner of "map"].
 * If your data is lat lon instead of lon lat [Default], use -: to toggle x/y -> y/x.
 * Note that only unprojected values are affected by the -: switch.  True x,y values are
 * always printed out as x,y.  Option -G allows calculation of distances along track or
 * to a fixed point, while -L calculates shortest distances to a line.
 * Finally, datum conversions can also be done, alone or in series with a
 * map projection.
 *
 *
 * Author:	Paul Wessel
 * Date:	1-JAN-2010
 * Version:	5 API
 */

#include "gmt_dev.h"

#define THIS_MODULE_NAME	"mapproject"
#define THIS_MODULE_LIB		"core"
#define THIS_MODULE_PURPOSE	"Forward and inverse map transformations, datum conversions and geodesy"
#define THIS_MODULE_KEYS	"<D{,LD(=,>D},W-("
#define THIS_MODULE_NEEDS	""
#define THIS_MODULE_OPTIONS "-:>JRVbdfghiops" GMT_OPT("HMm")

enum GMT_mp_Gcodes {	/* Support for -G parsing */
	GMT_MP_VAR_POINT   = 1,	/* Compute distances from points given along a track */
	GMT_MP_FIXED_POINT = 2,	/* Compute distances from data to fixed point given by -Gx0/y0[...] */
	GMT_MP_PAIR_DIST   = 4,	/* Compute distances from data to paired point given in data columns 3&4 */
	GMT_MP_CUMUL_DIST  = 8,	/* Compute cumulative distances along track given by input data */
	GMT_MP_INCR_DIST   = 16	/* Compute incremental distances along track given by input data */
};

enum GMT_mp_Lcodes {	/* Support for -L parsing */
	GMT_MP_GIVE_CORD = 2,	/* Return the coordinates of the nearest point on the line */
	GMT_MP_GIVE_FRAC = 3	/* Return the fractional line/point number of the nearest point on the line */
};

enum GMT_mp_Zcodes {	/* Support for -Z parsing */
	GMT_MP_Z_DELT  = 1,	/* Return delta t */
	GMT_MP_Z_CUMT  = 2,	/* Return elapsed t */
	GMT_MP_Z_ABST  = 4,	/* Return absolute t given epoch */
	GMT_MP_Z_SPEED = 8	/* Must get speed from input column */
};

enum GMT_mp_cols {
	MP_COL_AZ = 0,
	MP_COL_DS,
	MP_COL_CS,
	MP_COL_XN,
	MP_COL_YN,
	MP_COL_DT,
	MP_COL_CT,
	MP_COL_AT,
	MP_COL_N
};

struct MAPPROJECT_CTRL {	/* All control options for this program (except common args) */
	/* active is true if the option has been activated */
	bool used[8];	/* Used to keep track of which items are used by -A,G,L,Z */
	struct A {	/* -Ab|B|f|Fb|B|o|O<lon0>/<lat0> */
		bool active;
		bool azims;
		bool orient;	/* true if we want orientations, not azimuths */
		bool reverse;	/* true if we want back-azimuths instead of regular azimuths */
		bool geodesic;	/* true if we want geodesic azimuths [Default is great circle azimuths] */
		unsigned int mode;
		double lon, lat;	/* Fixed point of reference */
	} A;
	struct C {	/* -C[<false_easting>/<false_northing>] */
		bool active;
		bool shift;
		double easting, northing;	/* Shifts */
	} C;
	struct D {	/* -D<c|i|p> */
		bool active;
		char unit;
	} D;
	struct E {	/* -E[<datum>] */
		bool active;
		struct GMT_DATUM datum;	/* Contains a, f, xyz[3] */
	} E;
	struct F {	/* -F[k|m|n|i|c|p] */
		bool active;
		char unit;
	} F;
	struct G {	/* -G<lon0>/<lat0>[[+|-]d|e|f|k|m|M|n|s|c|C][+a][+i][+v] */
		bool active;
		unsigned int mode;	/* 1 = distance to fixed point, 2 = cumulative distances, 3 = incremental distances, 4 = 2nd point in cols 3/4 */
		unsigned int sph;	/* 0 = Flat Earth, 1 = spherical [Default], 2 = ellipsoidal */
		double lon, lat;	/* Fixed point of reference */
		char unit;
	} G;
	struct I {	/* -I */
		bool active;
	} I;
	struct L {	/* -L<line.xy>[/<d|e|f|k|m|M|n|s|c|C>] */
		bool active;
		unsigned int mode;	/* 0 = dist to nearest point, 1 = also get the point, 2 = instead get seg#, pt# */
		unsigned int sph;	/* 0 = Flat Earth, 1 = spherical [Default], 2 = ellipsoidal */
		char *file;	/* Name of file with lines */
		char unit;
	} L;
	struct N {	/* -N */
		bool active;
		unsigned int mode;
	} N;
	struct Q {	/* -Q[e|d] */
		bool active;
		unsigned int mode;	/* 1 = print =Qe, 2 print -Qd, 3 print both */
	} Q;
	struct S {	/* -S */
		bool active;
	} S;
	struct T {	/* -T[h]<from>[/<to>] */
		bool active;
		bool heights;	/* True if we have heights */
		struct GMT_DATUM from;	/* Contains a, f, xyz[3] */
		struct GMT_DATUM to;	/* Contains a, f, xyz[3] */
	} T;
	struct W {	/* -W[w|h] */
		bool active;
		unsigned int mode;	/* 0 = print width & height, 1 print width, 2 print height */
	} W;
	struct Z {	/* -Z[<speed>][+c][+f][+i][+t<epoch>] */
		bool active;
		bool formatted;		/* Format duration per ISO 8601 specification */
		unsigned int mode;	/* 1 = incremental time, 2 absolute time since epoch, 3 = both */
		double speed;	/* Fixed speed in distance units per TIME_UNIT [m/s] */
		double epoch;	/* Start absolute time for increments */
	} Z;
};

GMT_LOCAL void *New_Ctrl (struct GMT_CTRL *GMT) {	/* Allocate and initialize a new control structure */
	struct MAPPROJECT_CTRL *C;

	C = gmt_M_memory (GMT, NULL, 1, struct MAPPROJECT_CTRL);

	/* Initialize values whose defaults are not 0/false/NULL */

	C->G.unit = GMT_MAP_DIST_UNIT;	/* Default unit is meter */
	C->G.sph = GMT_GREATCIRCLE;	/* Default is great-circle distances */
	C->L.mode = GMT_MP_GIVE_CORD;	/* Default returns coordinates of nearest point */
	C->L.unit = GMT_MAP_DIST_UNIT;	/* Default unit is meter */
	C->L.sph = GMT_GREATCIRCLE;	/* Default is great-circle distances */
	C->N.mode = GMT_LATSWAP_G2O;	/* Default is geodetic<->geocentric, if -N is used */

	return (C);
}

GMT_LOCAL void Free_Ctrl (struct GMT_CTRL *GMT, struct MAPPROJECT_CTRL *C) {	/* Deallocate control structure */
	if (!C) return;
	gmt_M_str_free (C->L.file);
	gmt_M_free (GMT, C);
}

GMT_LOCAL int usage (struct GMTAPI_CTRL *API, int level) {
	gmt_show_name_and_purpose (API, THIS_MODULE_LIB, THIS_MODULE_NAME, THIS_MODULE_PURPOSE);
	if (level == GMT_MODULE_PURPOSE) return (GMT_NOERROR);
	GMT_Message (API, GMT_TIME_NONE, "usage: mapproject <table> %s %s [-C[<dx></dy>]]\n", GMT_J_OPT, GMT_Rgeo_OPT);
	GMT_Message (API, GMT_TIME_NONE, "\t[-Ab|B|f|F|o|O[<lon0>/<lat0>][+v]] [-D%s] [-E[<datum>]] [-F[<unit>]]\n\t[-G[<lon0>/<lat0>/][[-|+]<unit>][+a][+i][+v]]", GMT_DIM_UNITS_DISPLAY);
	GMT_Message (API, GMT_TIME_NONE, " [-I] [-L<table>[+u[+|-]<unit>][+p] [-N[a|c|g|m]]\n\t[-Q[e|d]] [-S] [-T[h]<from>[/<to>] [%s] [-W[w|h]] [-Z[<speed>][+a][+i][+f][+t<epoch>]]\n", GMT_V_OPT);
	GMT_Message (API, GMT_TIME_NONE, "\t[%s] [%s] [%s] [%s]\n\t[%s] [%s] [%s]\n\t[%s] [%s] [%s]\n\n",
		GMT_b_OPT, GMT_d_OPT, GMT_f_OPT, GMT_g_OPT, GMT_h_OPT, GMT_i_OPT, GMT_o_OPT, GMT_p_OPT, GMT_s_OPT, GMT_colon_OPT);

	if (level == GMT_SYNOPSIS) return (GMT_MODULE_SYNOPSIS);

	GMT_Option (API, "J,R");
	GMT_Message (API, GMT_TIME_NONE, "\t   If UTM and -C are used then -R is optional (automatically set to match UTM zone)\n");
	GMT_Message (API, GMT_TIME_NONE, "\n\tOPTIONS:\n");
	GMT_Option (API, "<");
	GMT_Message (API, GMT_TIME_NONE, "\t-A Calculate azimuths from previous point in the input data with -Af. If <lon0>/<lat0>\n");
	GMT_Message (API, GMT_TIME_NONE, "\t   is provided, then all azimuths are computed with respect to that point.\n");
	GMT_Message (API, GMT_TIME_NONE, "\t   Use -Ab to calculate back-azimuths from data to previous or the specified point.\n");
	GMT_Message (API, GMT_TIME_NONE, "\t   Upper case B or F gives azimuths of geodesics using current ellipsoid.\n");
	GMT_Message (API, GMT_TIME_NONE, "\t   Use o or O to get orientations (-90/90) instead of azimuths (0/360).\n");
	GMT_Message (API, GMT_TIME_NONE, "\t   Append +v to obtain variable <lon0> <lat0> points from input columns 3-4 instead.\n");
	GMT_Message (API, GMT_TIME_NONE, "\t-C Return x/y relative to projection center [Default is relative to lower left corner].\n");
	GMT_Message (API, GMT_TIME_NONE, "\t   Optionally append <dx></dy> to add (or subtract if -I) (i.e., false easting & northing) [0/0].\n");
	GMT_Message (API, GMT_TIME_NONE, "\t   Units are plot units unless -F is set in which case the unit is meters.\n");
	GMT_Message (API, GMT_TIME_NONE, "\t-D Temporarily reset PROJ_LENGTH_UNIT to be c (cm), i (inch), or p (point).\n");
	GMT_Message (API, GMT_TIME_NONE, "\t   Cannot be used if -F is set.\n");
	GMT_Message (API, GMT_TIME_NONE, "\t-E Convert (lon, lat, h) to Earth Centered Earth Fixed (ECEF) coordinates [-I for inverse].\n");
	GMT_Message (API, GMT_TIME_NONE, "\t   Specify <datum> using datum ID (see -Qd or man page) or as <ellipsoid>:<dx,dy,dz>,\n");
	GMT_Message (API, GMT_TIME_NONE, "\t   where <ellipsoid> may be ellipsoid ID (see -Qe or man page) or <semimajor>[,<inv_flattening>].\n");
	GMT_Message (API, GMT_TIME_NONE, "\t   If <datum> = - or not given we assume WGS-84.\n");
	GMT_Message (API, GMT_TIME_NONE, "\t-F Force projected values to be in actual distances [Default uses the given plot scale].\n");
	GMT_Message (API, GMT_TIME_NONE, "\t   Specify unit by appending e (meter), f (foot) k (km), M (mile), n (nautical mile), u (survey foot),\n\t   i (inch), c (cm), or p (points) [e].\n");
	GMT_Message (API, GMT_TIME_NONE, "\t-G Calculate distances to <lon0>/<lat0> OR cumulative distances along track (if point not given).\n");
	GMT_Message (API, GMT_TIME_NONE, "\t   Prepend - to the unit for (fast) flat Earth or + for (slow) geodesic calculations.\n");
	GMT_Message (API, GMT_TIME_NONE, "\t   [Default is spherical great-circle calculations].\n");
	GMT_Message (API, GMT_TIME_NONE, "\t   Use -G[<unit>]+a to get accumulated distances along track [Default].\n");
	GMT_Message (API, GMT_TIME_NONE, "\t   Use -G[<unit>]+i to get distance increments rather than accumulated distances.\n");
	GMT_Message (API, GMT_TIME_NONE, "\t   Use -G[<unit>]+v to obtain variable <lon0> <lat0> points from input columns 3-4.\n");
	GMT_Message (API, GMT_TIME_NONE, "\t   Give unit as arc (d)egree, m(e)ter, (f)oot, (k)m, arc (m)inute, (M)ile, (n)autical mile, s(u)rvey foot,\n\t   arc (s)econd, or (c)artesian [e].\n");
	GMT_Message (API, GMT_TIME_NONE, "\t   Unit C means Cartesian distances after first projecting the input coordinates (-R, -J).\n");
	GMT_Message (API, GMT_TIME_NONE, "\t-I Inverse mode, i.e., get lon/lat from x/y input. [Default is lon/lat -> x/y].\n");
	GMT_Message (API, GMT_TIME_NONE, "\t-L Calculate minimum distances to specified line(s) in the file <table>.\n");
	GMT_Message (API, GMT_TIME_NONE, "\t   Append +u<unit> as arc (d)egree, m(e)ter, (f)oot, (k)m, arc (m)inute, (M)ile, (n)autical mile, s(u)rvey foot, arc (s)econd, or (c)artesian [e].\n");
	GMT_Message (API, GMT_TIME_NONE, "\t   Unit C means Cartesian distances after first projecting the input coordinates (-R, -J).\n");
	GMT_Message (API, GMT_TIME_NONE, "\t   Prepend - to the unit for (fast) flat Earth or + for (slow) geodesic calculations.\n");
	GMT_Message (API, GMT_TIME_NONE, "\t   [Default is spherical great-circle calculations].\n");
	GMT_Message (API, GMT_TIME_NONE, "\t   Three columns are added on output: min dist and lon, lat of the closest point on the line.\n");
	GMT_Message (API, GMT_TIME_NONE, "\t   Append +p to get line segment id and fractional point number instead of lon/lat.\n");
	GMT_Message (API, GMT_TIME_NONE, "\t-N Convert from geodetic to auxiliary latitudes; use -I for inverse conversion.\n");
	GMT_Message (API, GMT_TIME_NONE, "\t   Append a(uthalic), c(onformal), g(eocentric), or m(eridional) to select a conversion [geocentric].\n");
	GMT_Message (API, GMT_TIME_NONE, "\t-Q List projection parameters and stop.  For subsets [Default is all] use\n");
	GMT_Message (API, GMT_TIME_NONE, "\t   -Qe shows ellipsoid parameters.\n");
	GMT_Message (API, GMT_TIME_NONE, "\t   -Qd shows datum parameters.\n");
	GMT_Message (API, GMT_TIME_NONE, "\t-S Suppress points outside region.\n");
	GMT_Message (API, GMT_TIME_NONE, "\t-T Perform coordinate transformation from datum <from> to datum <to>.\n");
	GMT_Message (API, GMT_TIME_NONE, "\t   Prepend h if input data are lon, lat, height [Default sets height = 0].\n");
	GMT_Message (API, GMT_TIME_NONE, "\t   Specify datums using datum ID (see -Qd or man page) or as <ellipsoid>:<dx>,<dy>,<dz>.\n");
	GMT_Message (API, GMT_TIME_NONE, "\t   where <ellipsoid> may be ellipsoid ID (see -Qe or man page) or <semimajor>[,<inv_flattening>].\n");
	GMT_Message (API, GMT_TIME_NONE, "\t   <from> = - means WGS-84.  If /<to> is not given we assume WGS-84.\n");
	GMT_Message (API, GMT_TIME_NONE, "\t   The -T option can be used as pre- or post- (-I) processing for -J -R.\n");
	GMT_Option (API, "V");
	GMT_Message (API, GMT_TIME_NONE, "\t -W prints map width and height. No input files are read. See -D for units.\n");
	GMT_Message (API, GMT_TIME_NONE, "\t    Append w or h to just print width or height, respectively.\n");
	GMT_Message (API, GMT_TIME_NONE, "\t -Z Compute travel times along track using specified speed.\n");
	GMT_Message (API, GMT_TIME_NONE, "\t    Requires -G for setting distance calculations.\n");
	GMT_Message (API, GMT_TIME_NONE, "\t    Append speed in distance units per TIME_UNIT [m/s]. If the speed is not\n");
	GMT_Message (API, GMT_TIME_NONE, "\t      given the we use input column 3 (5 if -G...+v is set).\n");
	GMT_Message (API, GMT_TIME_NONE, "\t    Append +a to get accumulated (elapsed) time along track [Default].\n");
	GMT_Message (API, GMT_TIME_NONE, "\t    Append +i to get time increments along track.\n");
	GMT_Message (API, GMT_TIME_NONE, "\t    Append +f to format the elapsed time using the ISO 8601 convention.\n");
	GMT_Message (API, GMT_TIME_NONE, "\t      The FORMAT_CLOCK_OUT setting is used to determine the ss.xxx format.\n");
	GMT_Message (API, GMT_TIME_NONE, "\t    Append +t with epoch to get absolute time along track.\n");
	GMT_Option (API, "V,bi2,bo,d,f,g,h,i,o,p,s,:,.");
	GMT_Message (API, GMT_TIME_NONE, "\tNote: Output order is A before G before L before Z, if used.\n");

	return (GMT_MODULE_USAGE);
}

GMT_LOCAL unsigned int old_L_parse (struct GMTAPI_CTRL *API, char *arg, struct MAPPROJECT_CTRL *Ctrl) {
	/* [-L<table>[/[+|-]<unit>]][+] */
	int k, slash;
	gmt_M_unused(API);
	if (!gmt_M_compat_check (API->GMT, 5)) {	/* Sorry */
		GMT_Report (API, GMT_MSG_NORMAL, "Syntax error -L option: Expects -L<table>[+u[+|-]<unit>][+p]\n");
		return 1;
	}
	Ctrl->L.file = strdup (arg);
	k = (int)strlen (Ctrl->L.file) - 1;	/* Index of last character */
	if (Ctrl->L.file[k] == '+') {			/* Flag to get point number instead of coordinates at nearest point on line */
		Ctrl->L.mode = GMT_MP_GIVE_FRAC;
		Ctrl->L.file[k] = '\0';	/* Chop off the trailing plus sign */
		k--;	/* Now points to unit */
	}
	for (slash = k; slash && Ctrl->L.file[slash] != '/'; slash--);	/* Find location of optional slash */
	if (slash && ((k - slash) < 3)) {	/* User appended /[+|-]<unit>[+].  (k-slash) should be either 1 or 2 unless we are confused by files with subdirs */
		Ctrl->L.unit = Ctrl->L.file[k];
		k--;	/* Now points to either / or the optional -/+ mode setting */
		Ctrl->L.sph = GMT_GREATCIRCLE;	/* Great circle distances */
		if (k > 0 && (Ctrl->L.file[k] == '-' || Ctrl->L.file[k] == '+'))
			Ctrl->L.sph = (Ctrl->L.file[k] == '-') ? GMT_FLATEARTH : GMT_GEODESIC;	/* Gave [-|+]unit */
		Ctrl->L.file[slash] = '\0';
	}
	return 0;
}

GMT_LOCAL unsigned int old_G_parse (struct GMT_CTRL *GMT, char *arg, struct MAPPROJECT_CTRL *Ctrl) {
	int n;
	unsigned int n_slash, k, n_errors = 0;
	char txt_a[GMT_LEN256] = {""}, txt_b[GMT_LEN256] = {""};
	char d, sign;
	size_t last;

	for (n_slash = k = 0; arg[k]; k++) if (arg[k] == '/') n_slash++;
	last = strlen (arg) - 1;
	Ctrl->G.mode = GMT_MP_VAR_POINT;	/* May get overwritten below */
	if (n_slash == 2 || n_slash == 1) {	/* Got -G<lon0/lat0>[/[+|-]unit] */
		Ctrl->G.mode = GMT_MP_FIXED_POINT;
		n = sscanf (arg, "%[^/]/%[^/]/%c%c", txt_a, txt_b, &sign, &d);
		if (n_slash == 2) {	/* Got -G<lon0/lat0>/[+|-]unit */
			Ctrl->G.sph  = (sign == '-') ? GMT_FLATEARTH : ((sign == '+') ? GMT_GEODESIC : GMT_GREATCIRCLE);	/* If sign is not +|- then it was not given */
			Ctrl->G.unit = (sign == '-' || sign == '+') ? d : sign;	/* If no sign the unit is the 3rd item read by sscanf */
			n_errors += gmt_M_check_condition (GMT, !strchr (GMT_LEN_UNITS "cC", (int)Ctrl->G.unit),
			                                 "Syntax error: Expected -G<lon0>/<lat0>[/[-|+]%s|c|C]\n", GMT_LEN_UNITS_DISPLAY);
		}
		if (Ctrl->G.unit == 'c') gmt_set_cartesian (GMT, GMT_IN);	/* Cartesian */
		n_errors += gmt_M_check_condition (GMT, n < 2, "Syntax error: Expected -G<lon0>/<lat0>[/[-|+]%s|c|C]\n",
		                                   GMT_LEN_UNITS_DISPLAY);
		n_errors += gmt_verify_expectations (GMT, GMT->current.io.col_type[GMT_IN][GMT_X],
		                                     gmt_scanf_arg (GMT, txt_a, GMT->current.io.col_type[GMT_IN][GMT_X],
		                                     &Ctrl->G.lon), txt_a);
		n_errors += gmt_verify_expectations (GMT, GMT->current.io.col_type[GMT_IN][GMT_Y],
		                                     gmt_scanf_arg (GMT, txt_b, GMT->current.io.col_type[GMT_IN][GMT_Y],
		                                     &Ctrl->G.lat), txt_b);
		Ctrl->G.mode |= ((arg[last] == '-') ? GMT_MP_INCR_DIST : GMT_MP_CUMUL_DIST);
	}
	else if (arg[last] == '+') {	/* Got -G[[+|-]units]+ */
		Ctrl->G.mode = GMT_MP_PAIR_DIST | GMT_MP_INCR_DIST;
		Ctrl->G.sph = (arg[0] == '-') ? GMT_FLATEARTH : ((arg[0] == '+') ? GMT_GEODESIC : GMT_GREATCIRCLE);
		Ctrl->G.unit = (arg[0] == '-' || arg[0] == '+') ? arg[1] : arg[0];
	}
	else if (arg[last] == '-') {	/* Got -G[[+|-]units]- */
		Ctrl->G.mode |= GMT_MP_INCR_DIST;
		Ctrl->G.sph = (arg[0] == '-') ? GMT_FLATEARTH : ((arg[0] == '+') ? GMT_GEODESIC : GMT_GREATCIRCLE);
		Ctrl->G.unit = (arg[0] == '-' || arg[0] == '+') ? arg[1] : arg[0];
	}
	else {				/* Got -G[[+|-]units] only */
		Ctrl->G.mode |= GMT_MP_CUMUL_DIST;
		Ctrl->G.sph = (arg[0] == '-') ? GMT_FLATEARTH : ((arg[0] == '+') ? GMT_GEODESIC : GMT_GREATCIRCLE);
		k = (Ctrl->G.sph == GMT_GREATCIRCLE) ? 0 : 1;	/* k is the position of unit (which depends on any -|+), if given */
		if (arg[k]) Ctrl->G.unit = arg[k];
	}
	if (Ctrl->G.unit == 'c') Ctrl->G.unit = 'X';	/* Internally, this is Cartesian data and distances */
	if (Ctrl->G.mode == GMT_MP_VAR_POINT) Ctrl->G.mode |= GMT_MP_CUMUL_DIST;	/* Default */
	return (n_errors);
}

GMT_LOCAL int parse (struct GMT_CTRL *GMT, struct MAPPROJECT_CTRL *Ctrl, struct GMT_OPTION *options) {
	/* This parses the options provided to mapproject and sets parameters in CTRL.
	 * Any GMT common options will override values set previously by other commands.
	 * It also replaces any file names specified as input or output with the data ID
	 * returned when registering these sources/destinations with the API.
	 */

	unsigned int n_slash, k, n_errors = 0, pos;
	int n;
	bool geodetic_calc = false;
	char txt_a[GMT_LEN256] = {""}, txt_b[GMT_LEN256] = {""}, from[GMT_LEN256] = {""}, to[GMT_LEN256] = {""};
	char c, d, sign, *p = NULL;
	struct GMT_OPTION *opt = NULL;
	struct GMTAPI_CTRL *API = GMT->parent;

	for (opt = options; opt; opt = opt->next) {
		switch (opt->option) {

			case '<':	/* Skip input files */
				if (!gmt_check_filearg (GMT, '<', opt->arg, GMT_IN, GMT_IS_DATASET)) n_errors++;
				break;

			/* Processes program-specific parameters */

			case 'A':
				Ctrl->A.active = true;
				if ((p = strstr(opt->arg, "+v"))) {	/* Expect two pairs of coordinates per line for azim calculations */
					Ctrl->A.mode = GMT_MP_PAIR_DIST;
					p[0] = '\0';	/* Chop off the +v string */
				}
				n = sscanf (opt->arg, "%c%[^/]/%s", &c, txt_a, txt_b);
				if (n < 1) {
					GMT_Report (API, GMT_MSG_NORMAL, "Syntax error: Expected -Ab|B|f|F[<lon0>/<lat0>]\n");
					n_errors++;
				}
				else {
					switch (c) {
						case 'B':
							Ctrl->A.geodesic = true;
						case 'b':
							Ctrl->A.reverse = true;
							break;
						case 'F':
							Ctrl->A.geodesic = true;
						case 'f':
							break;
						case 'O':
							Ctrl->A.geodesic = true;
						case 'o':
							Ctrl->A.orient = true;
							break;
						default:
							GMT_Report (API, GMT_MSG_NORMAL, "Syntax error: Expected -Ab|B|f|F|o|O[<lon0>/<lat0>][+v]\n");
							n_errors++;
							break;
					}
					if (n == 3) {
						n_errors += gmt_verify_expectations (GMT, GMT->current.io.col_type[GMT_IN][GMT_X],
						                                     gmt_scanf_arg (GMT, txt_a, GMT->current.io.col_type[GMT_IN][GMT_X],
						                                     &Ctrl->A.lon), txt_a);
						n_errors += gmt_verify_expectations (GMT, GMT->current.io.col_type[GMT_IN][GMT_Y],
						                                     gmt_scanf_arg (GMT, txt_b, GMT->current.io.col_type[GMT_IN][GMT_Y],
						                                     &Ctrl->A.lat), txt_b);
					}
					else
						Ctrl->A.azims = true;
					Ctrl->used[MP_COL_AZ] = true;	/* This will include this in the output */
				}
				if (p) p[0] = '+';	/* Restore the +v string */
				break;
			case 'C':
				Ctrl->C.active = true;
				if (opt->arg[0]) {	/* Also gave shifts */
					n_errors += gmt_M_check_condition (GMT, sscanf (opt->arg, "%lf/%lf", &Ctrl->C.easting, &Ctrl->C.northing) != 2,
					                                 "Syntax error: Expected -C[<false_easting>/<false_northing>]\n");
					Ctrl->C.shift = true;
				}
				break;
			case 'D':
				Ctrl->D.active = true;
				Ctrl->D.unit = opt->arg[0];
				break;
			case 'E':
				Ctrl->E.active = true;
				if (gmt_set_datum (GMT, opt->arg, &Ctrl->E.datum) == -1) n_errors++;
				break;
			case 'F':
				Ctrl->F.active = true;
				Ctrl->F.unit = opt->arg[0];
				break;
			case 'G':	/* Syntax. Old: -G[<lon0/lat0>][/[+|-]units][+|-]  New: -G[<lon0/lat0>][/[+|-]units][+i][+a][+v] */
				Ctrl->G.active = true;
				if (!(strstr (opt->arg, "+a") || strstr (opt->arg, "+i") || strstr (opt->arg, "+v")))
					n_errors += old_G_parse (GMT, opt->arg, Ctrl);		/* -G[<lon0/lat0>][/[+|-]unit][+|-] */
				else {	/* -G[<lon0/lat0>][/[+|-]units][+i][+a][+v] */
					if ((p = gmt_first_modifier (GMT, opt->arg, "aiv")) == NULL) {	/* This cannot happen given the strstr checks, but Coverity prefers it */
						GMT_Report (API, GMT_MSG_NORMAL, "Syntax error -G: No modifiers?\n");
						n_errors++;
						break;
					}
					pos = 0;	txt_a[0] = 0;
					while (gmt_getmodopt (GMT, 'G', p, "aiv", &pos, txt_a, &n_errors) && n_errors == 0) {
						switch (txt_a[0]) {
							case 'a': Ctrl->G.mode |= GMT_MP_CUMUL_DIST; break;	/* Cumulative distance */
							case 'i': Ctrl->G.mode |= GMT_MP_INCR_DIST;	 break;	/* Incremental distance */
							case 'v': Ctrl->G.mode |= GMT_MP_PAIR_DIST;  break;	/* Variable coordinates */
							default: break;	/* These are caught in gmt_getmodopt so break is just for Coverity */
						}
					}
					p[0] = '\0';	/* Chop off all modifiers */
					/* Here, opt->arg = -G[<lon0/lat0>][/[+|-]units] */
					for (n_slash = k = 0; opt->arg[k]; k++) if (opt->arg[k] == '/') n_slash++;
					if (n_slash == 2 || n_slash == 1) {	/* Got -G<lon0/lat0>/[+|-]unit or -G<lon0/lat0> */
						Ctrl->G.mode |= GMT_MP_FIXED_POINT;
						n = sscanf (opt->arg, "%[^/]/%[^/]/%c%c", txt_a, txt_b, &sign, &d);
						if (n_slash == 2) {	/* Got -G<lon0/lat0>/[+|-]unit */
							Ctrl->G.sph  = (sign == '-') ? GMT_FLATEARTH : ((sign == '+') ? GMT_GEODESIC : GMT_GREATCIRCLE);	/* If sign is not +|- then it was not given */
							Ctrl->G.unit = (sign == '-' || sign == '+') ? d : sign;	/* If no sign the unit was the 3rd item read by sscanf */
							n_errors += gmt_M_check_condition (GMT, !strchr (GMT_LEN_UNITS "cC", (int)Ctrl->G.unit),
							                                 "Syntax error: Expected -G<lon0>/<lat0>[/[-|+]%s|c|C]\n", GMT_LEN_UNITS_DISPLAY);
						}
						if (Ctrl->G.unit == 'c') gmt_set_cartesian (GMT, GMT_IN);	/* Cartesian */
						n_errors += gmt_M_check_condition (GMT, n < 2, "Syntax error: Expected -G<lon0>/<lat0>[/[-|+]%s|c|C]\n",
						                                   GMT_LEN_UNITS_DISPLAY);
						n_errors += gmt_verify_expectations (GMT, GMT->current.io.col_type[GMT_IN][GMT_X],
						                                     gmt_scanf_arg (GMT, txt_a, GMT->current.io.col_type[GMT_IN][GMT_X],
						                                     &Ctrl->G.lon), txt_a);
						n_errors += gmt_verify_expectations (GMT, GMT->current.io.col_type[GMT_IN][GMT_Y],
						                                     gmt_scanf_arg (GMT, txt_b, GMT->current.io.col_type[GMT_IN][GMT_Y],
						                                     &Ctrl->G.lat), txt_b);
					}
					else {	/* Got -G[[+|-]units] */
						Ctrl->G.mode |= GMT_MP_VAR_POINT;
						Ctrl->G.sph = (opt->arg[0] == '-') ? GMT_FLATEARTH : ((opt->arg[0] == '+') ? GMT_GEODESIC : GMT_GREATCIRCLE);
						Ctrl->G.unit = (opt->arg[0] == '-' || opt->arg[0] == '+') ? opt->arg[1] : opt->arg[0];
					}
				}
				if (Ctrl->G.unit == 'c') Ctrl->G.unit = 'X';	/* Internally, this is Cartesian data and distances */
				if (Ctrl->G.mode & GMT_MP_INCR_DIST)  Ctrl->used[MP_COL_DS] = true;	/* Output incremental distances */
				if (Ctrl->G.mode & GMT_MP_CUMUL_DIST) Ctrl->used[MP_COL_CS] = true;	/* Output cumulative distances */
				break;
			case 'I':
				Ctrl->I.active = true;
				break;
			case 'L':	/* -L<table>[+u[+|-]<unit>][+p] */
				Ctrl->L.active = true;
				if (!(strstr (opt->arg, "+u") || strstr (opt->arg, "+p") || strchr (opt->arg, '/')))
					n_errors += old_L_parse (API, opt->arg, Ctrl);
				else {
					Ctrl->L.file = gmt_get_filename (opt->arg);
					if (gmt_get_modifier (opt->arg, 'u', txt_a)) {
						Ctrl->L.sph = GMT_GREATCIRCLE;	/* Default is great circle distances */
						k = 0;
						switch (txt_a[0]) {
							case '-': Ctrl->L.sph = GMT_FLATEARTH;	k = 1; break;
							case '+': Ctrl->L.sph = GMT_GEODESIC;	k = 1; break;
						}
						Ctrl->L.unit = txt_a[k];
					}
					if (gmt_get_modifier (opt->arg, 'p', txt_a))
						Ctrl->L.mode = GMT_MP_GIVE_FRAC;
				}
				/* Check settings */
				n_errors += gmt_M_check_condition (GMT, !strchr (GMT_LEN_UNITS "cC", (int)Ctrl->L.unit),
				            "Syntax error: Expected -L<file>[+u[-|+]%s|c|C][+p]\n", GMT_LEN_UNITS_DISPLAY);
				if (strchr (GMT_LEN_UNITS, (int)Ctrl->L.unit) && !gmt_M_is_geographic (GMT, GMT_IN))
					gmt_parse_common_options (GMT, "f", 'f', "g");	/* Implicitly set -fg since user wants spherical distances */
				if (Ctrl->L.unit == 'c') Ctrl->L.unit = 'X';		/* Internally, this is Cartesian data and distances */
				if (!gmt_check_filearg (GMT, 'L', Ctrl->L.file, GMT_IN, GMT_IS_DATASET)) n_errors++;
				Ctrl->used[MP_COL_DS] = Ctrl->used[MP_COL_XN] = Ctrl->used[MP_COL_YN] = true;	/* Uutput dist, xnear, ynear */
				break;
			case 'N':
				Ctrl->N.active = true;
				switch (opt->arg[0]) {
					case 'a': Ctrl->N.mode = GMT_LATSWAP_G2A; break;
					case 'c': Ctrl->N.mode = GMT_LATSWAP_G2C; break;
					case 'g': Ctrl->N.mode = GMT_LATSWAP_G2O; break;
					case 'm': Ctrl->N.mode = GMT_LATSWAP_G2M; break;
					case '\0': Ctrl->N.mode = GMT_LATSWAP_G2O; break;
					default:
						GMT_Report (API, GMT_MSG_NORMAL, "Syntax error: Expected -N[a|c|g|m]\n");
						n_errors++;
				}
				break;
			case 'Q':
				Ctrl->Q.active = true;
				if (opt->arg[0] == 'e')  Ctrl->Q.mode |= 1;
				if (opt->arg[0] == 'd')  Ctrl->Q.mode |= 2;
				if (opt->arg[0] == '\0') Ctrl->Q.mode = 3;
				break;
			case 'S':
				Ctrl->S.active = true;
				break;
			case 'T':
				Ctrl->T.active = true;
				k = 0;
				if (opt->arg[k] == 'h') {	/* We will process lon, lat, height data */
					k = 1;
					Ctrl->T.heights = true;	/* If false we set height = 0 */
				}

				if (strchr (&opt->arg[k], '/')) {	/* Gave from/to */
					sscanf (&opt->arg[k], "%[^/]/%s", from, to);
				}
				else {	/* to not given, set to - which means WGS-84 */
					strcpy (to, "-");
					strncpy (from, &opt->arg[k], GMT_LEN256);
				}
				n_errors += gmt_M_check_condition (GMT, gmt_set_datum (GMT, to, &Ctrl->T.to) == -1 ||
				                                 gmt_set_datum (GMT, from, &Ctrl->T.from) == -1,
				                                 "Syntax error -T: Usage -T[h]<from>[/<to>]\n");
				break;
			case 'W':
				Ctrl->W.active = true;
				if (opt->arg[0] == 'w') Ctrl->W.mode = 1;
				else if (opt->arg[0] == 'h') Ctrl->W.mode = 2;
				break;

			case 'Z':
				Ctrl->Z.active = true;
				if ((p = gmt_first_modifier (GMT, opt->arg, "aift"))) {
					unsigned int pos = 0;
					txt_a[0] = 0;
					while (gmt_getmodopt (GMT, 'Z', p, "aift", &pos, txt_a, &n_errors) && n_errors == 0) {
						switch (txt_a[0]) {
							case 'a': Ctrl->Z.mode |= GMT_MP_Z_CUMT; break; /* Cumulative time */
							case 'i': Ctrl->Z.mode |= GMT_MP_Z_DELT; break;/* Incremental time */
							case 'f': Ctrl->Z.formatted = true; break;
							case 't': Ctrl->Z.mode |= GMT_MP_Z_ABST;
								if (txt_a[1] && gmt_verify_expectations (GMT, GMT_IS_ABSTIME, gmt_scanf (GMT, &txt_a[1], GMT_IS_ABSTIME, &Ctrl->Z.epoch), &txt_a[1])) {
									GMT_Report (GMT->parent, GMT_MSG_NORMAL, "Syntax error -Z+t|T : Epoch time (%s) in wrong format\n", &txt_a[1]);
									n_errors++;
								}
								break;
							default: break;	/* These are caught in gmt_getmodopt so break is just for Coverity */
						}
					}
					p[0] = '\0';	/* Chop off all modifiers so range can be determined */
				}
				if (opt->arg[0])
					Ctrl->Z.speed = atof (opt->arg);
				else 
					Ctrl->Z.mode |= GMT_MP_Z_SPEED;
				if (p) p[0] = '+';	/* Restore arg */
				if (Ctrl->Z.mode == 0) Ctrl->Z.mode = GMT_MP_Z_DELT;	/* Default is time increments */
				if (Ctrl->Z.mode & GMT_MP_Z_DELT) Ctrl->used[MP_COL_DT] = true;	/* Output incremental time */
				if (Ctrl->Z.mode & GMT_MP_Z_CUMT) Ctrl->used[MP_COL_CT] = true;		/* Output elapsed time */
				if (Ctrl->Z.mode & GMT_MP_Z_ABST) Ctrl->used[MP_COL_AT] = true;		/* Output absolute time */
				break;

			default:	/* Report bad options */
				n_errors += gmt_default_error (GMT, opt->option);
				break;
		}
	}

	geodetic_calc = (Ctrl->G.mode || Ctrl->A.active || Ctrl->L.active);

	n_errors += gmt_M_check_condition (GMT, Ctrl->T.active && (Ctrl->G.mode + Ctrl->E.active + Ctrl->L.active) > 0,
	                                 "Syntax error: -T cannot work with -E, -G or -L\n");
	n_errors += gmt_M_check_condition (GMT, geodetic_calc && Ctrl->I.active, "Syntax error: -A, -G, and -L cannot work with -I\n");
	/* Can only do -p for forward projection */
	n_errors += gmt_M_check_condition (GMT, GMT->common.p.active && Ctrl->I.active, "Syntax error: -p cannot work with -I\n");
	/* Must have -J */
	n_errors += gmt_M_check_condition (GMT, !GMT->common.J.active && (Ctrl->G.mode || Ctrl->L.active) && Ctrl->G.unit == 'C',
	                                 "Syntax error: Must specify -J option with selected form of -G or -L when unit is C\n");
	if (!GMT->common.R.active[RSET] && GMT->current.proj.projection == GMT_UTM && Ctrl->C.active) {	/* Set default UTM region from zone info */
		if (GMT->current.proj.utm_hemisphere == 0)		/* Default to N hemisphere if nothing is known */
			GMT->current.proj.utm_hemisphere = 1;
		if (gmt_UTMzone_to_wesn (GMT, GMT->current.proj.utm_zonex, GMT->current.proj.utm_zoney,
		                         GMT->current.proj.utm_hemisphere, GMT->common.R.wesn)) {
			GMT_Report (API, GMT_MSG_NORMAL, "Syntax error: Bad UTM zone\n");
			n_errors++;
		}
		else
			GMT_Report (API, GMT_MSG_VERBOSE, "UTM zone used to generate region %g/%g/%g/%g\n",
				GMT->common.R.wesn[XLO], GMT->common.R.wesn[XHI], GMT->common.R.wesn[YLO], GMT->common.R.wesn[YHI]);

		GMT->common.R.active[RSET] = true;
	}
	n_errors += gmt_M_check_condition (GMT, Ctrl->L.active && gmt_access (GMT, Ctrl->L.file, R_OK),
	                                 "Syntax error -L: Cannot read file %s!\n", Ctrl->L.file);
	n_errors += gmt_M_check_condition (GMT, !GMT->common.R.active[RSET] && !(geodetic_calc || Ctrl->T.active || Ctrl->E.active ||
	                                 Ctrl->N.active || Ctrl->Q.active), "Syntax error: Must specify -R option\n");
	n_errors += gmt_check_binary_io (GMT, 2);
	n_errors += gmt_M_check_condition (GMT, (Ctrl->D.active + Ctrl->F.active) == 2, "Syntax error: Can specify only one of -D and -F\n");
	n_errors += gmt_M_check_condition (GMT, ((Ctrl->T.active && GMT->current.proj.datum.h_given) || Ctrl->E.active) &&
	                                 GMT->common.b.active[GMT_IN] && gmt_get_cols (GMT, GMT_IN) < 3,
	                                 "Syntax error: For -E or -T, binary input data (-bi) must have at least 3 columns\n");

	if (!(n_errors || GMT->common.R.active[RSET])) {
		GMT->common.R.wesn[XLO] = 0.0;	GMT->common.R.wesn[XHI] = 360.0;
		GMT->common.R.wesn[YLO] = -90.0;	GMT->common.R.wesn[YHI] = 90.0;
	}

	return (n_errors ? GMT_PARSE_ERROR : GMT_NOERROR);
}

#define bailout(code) {gmt_M_free_options (mode); return (code);}
#define Return(code) {Free_Ctrl (GMT, Ctrl); gmt_end_module (GMT, GMT_cpy); bailout (code);}

int GMT_mapproject (void *V_API, int mode, void *args) {
	int x, y, ks, rmode, n_fields, two, way, error = 0, o_type[2] = {GMT_Z, GMT_Z};
	int fmt[2], save[2] = {0,0}, unit = 0, proj_type = 0, lat_mode = 0;
	
	bool line_start = true, do_geo_conv = false, double_whammy = false;
	bool geodetic_calc = false, datum_conv_only = false, along_track = false;

	enum GMT_enum_family family;
	enum GMT_enum_geometry geometry;

	unsigned int i = 0, col, pos, speed_col = 2;
	unsigned int ecol_type[MP_COL_N] = {GMT_IS_FLOAT, GMT_IS_FLOAT, GMT_IS_FLOAT, GMT_IS_FLOAT, GMT_IS_FLOAT, GMT_IS_FLOAT, GMT_IS_FLOAT, GMT_IS_ABSTIME};

	uint64_t row, n_read_in_seg, seg, n_read = 0, n = 0, k, n_output = 0;

	double x_in = 0.0, y_in = 0.0, d = 0.0, fwd_scale, inv_scale, xtmp, ytmp, *out = NULL;
	double xmin, xmax, ymin, ymax, inch_to_unit, unit_to_inch, u_scale, y_out_min;
	double x_in_min, x_in_max, y_in_min, y_in_max, x_out_min, x_out_max, y_out_max;
	double xnear = 0.0, ynear = 0.0, lon_prev = 0, lat_prev = 0, **data = NULL, *in = NULL;
	double speed, last_speed = -1.0, extra[MP_COL_N];	/* Max possible extra output columns from -A -G -L -Z */

	char format[GMT_BUFSIZ] = {""}, unit_name[GMT_LEN64] = {""}, scale_unit_name[GMT_LEN64] = {""};
	char line[GMT_BUFSIZ] = {""}, p[GMT_BUFSIZ] = {""}, record[GMT_BUFSIZ] = {""};

	bool (*map_fwd) (struct GMT_CTRL *, double, double, double *, double *);	/* Pointers to the selected forward mapping function */
	void (*map_inv) (struct GMT_CTRL *, double *, double *, double, double);	/* Pointers to the selected inverse mapping function */

	struct GMT_DATATABLE *xyline = NULL;
	struct GMT_DATASET *Lin = NULL;
	struct MAPPROJECT_CTRL *Ctrl = NULL;
	struct GMT_CTRL *GMT = NULL, *GMT_cpy = NULL;
	struct GMT_OPTION *options = NULL;
	struct GMTAPI_CTRL *API = gmt_get_api_ptr (V_API);	/* Cast from void to GMTAPI_CTRL pointer */

	/*----------------------- Standard module initialization and parsing ----------------------*/

	if (API == NULL) return (GMT_NOT_A_SESSION);
	if (mode == GMT_MODULE_PURPOSE) return (usage (API, GMT_MODULE_PURPOSE));	/* Return the purpose of program */
	options = GMT_Create_Options (API, mode, args);	if (API->error) return (API->error);	/* Set or get option list */

	if (!options || options->option == GMT_OPT_USAGE) bailout (usage (API, GMT_USAGE));	/* Return the usage message */
	if (options->option == GMT_OPT_SYNOPSIS) bailout (usage (API, GMT_SYNOPSIS));	/* Return the synopsis */

	/* Parse the command-line arguments */

	if ((GMT = gmt_init_module (API, THIS_MODULE_LIB, THIS_MODULE_NAME, THIS_MODULE_KEYS, THIS_MODULE_NEEDS, &options, &GMT_cpy)) == NULL) bailout (API->error); /* Save current state */
	if (GMT_Parse_Common (API, THIS_MODULE_OPTIONS, options)) Return (API->error);
	Ctrl = New_Ctrl (GMT);	/* Allocate and initialize a new control structure */
	if ((error = parse (GMT, Ctrl, options)) != 0) Return (error);
	if (!GMT->common.J.active && !gmt_M_is_geographic (GMT, GMT_IN)) { /* -J not given and input not specified as lon/lat; check if we should add -fg */
		if ((Ctrl->G.active && Ctrl->G.unit != 'X') || (Ctrl->L.active && Ctrl->L.unit != 'X'))
			gmt_parse_common_options (GMT, "f", 'f', "g"); /* Not Cartesian unit so set -fg */
	}

	/*---------------------------- This is the mapproject main code ----------------------------*/

	if (Ctrl->Q.mode & 1) {	/* List ellipsoid parameters */
		GMT_Message (API, GMT_TIME_NONE, "GMT supports %d ellipsoids, given below (-> indicates default setting)\n", GMT_N_ELLIPSOIDS);
		GMT_Message (API, GMT_TIME_NONE, "  ID                      Date        a           1/f\n");
		GMT_Message (API, GMT_TIME_NONE, "-----------------------------------------------------------\n");
		for (i = 0; i < GMT_N_ELLIPSOIDS; i++) {
			(i == GMT->current.setting.proj_ellipsoid) ? GMT_Message (API, GMT_TIME_NONE, "->") : GMT_Message (API, GMT_TIME_NONE,  "  ");
			GMT_Message (API, GMT_TIME_NONE, "%-23s %4ld %13.3f %14.9f\n",
			             GMT->current.setting.ref_ellipsoid[i].name, GMT->current.setting.ref_ellipsoid[i].date,
			             GMT->current.setting.ref_ellipsoid[i].eq_radius, 1.0/GMT->current.setting.ref_ellipsoid[i].flattening);
		}
		GMT_Message (API, GMT_TIME_NONE, "-----------------------------------------------------------\n");
	}
	if (Ctrl->Q.mode & 2) {	/* List datum parameters */
		GMT_Message (API, GMT_TIME_NONE, "GMT supports %d datums, given below (-> indicates default setting)\n", GMT_N_DATUMS);
		GMT_Message (API, GMT_TIME_NONE, "  ID  Name                               Ellipsoid                 x     y     z   Region\n");
		GMT_Message (API, GMT_TIME_NONE, "-----------------------------------------------------------------------------------------\n");
		for (i = 0; i < GMT_N_DATUMS; i++) {
			(!strcmp (GMT->current.setting.proj_datum[i].name, "WGS 1984")) ? GMT_Message (API, GMT_TIME_NONE, "->") :
			          GMT_Message (API, GMT_TIME_NONE,  "  ");
			GMT_Message (API, GMT_TIME_NONE, "%3ld %-34s %-23s %5.0f %5.0f %5.0f %s\n",
			             i, GMT->current.setting.proj_datum[i].name, GMT->current.setting.proj_datum[i].ellipsoid,
			             GMT->current.setting.proj_datum[i].xyz[0], GMT->current.setting.proj_datum[i].xyz[1],
			             GMT->current.setting.proj_datum[i].xyz[2], GMT->current.setting.proj_datum[i].region);
		}
		GMT_Message (API, GMT_TIME_NONE, "-----------------------------------------------------------------------------------------\n");
	}
	if (Ctrl->Q.mode) Return (GMT_NOERROR);

	GMT_Report (API, GMT_MSG_VERBOSE, "Processing input table data\n");
	if (Ctrl->D.active) gmt_M_err_fail (GMT, gmt_set_measure_unit (GMT, Ctrl->D.unit), "-D");
	if (Ctrl->T.active) gmt_datum_init (GMT, &Ctrl->T.from, &Ctrl->T.to, Ctrl->T.heights);
	if (Ctrl->A.active) {
		way = gmt_M_is_geographic (GMT, GMT_IN) ? 2 + Ctrl->A.geodesic : 0;
		proj_type = gmt_init_distaz (GMT, (way) ? 'k' : 'X', way, GMT_MAP_DIST);
	}
	if (Ctrl->G.active) {
		way = gmt_M_is_geographic (GMT, GMT_IN) ? Ctrl->G.sph : 0;
		proj_type = gmt_init_distaz (GMT, Ctrl->G.unit, way, GMT_MAP_DIST);
	}
	if (Ctrl->L.active) {
		way = gmt_M_is_geographic (GMT, GMT_IN) ? Ctrl->L.sph: 0;
		proj_type = gmt_init_distaz (GMT, Ctrl->L.unit, way, GMT_MAP_DIST);
	}
	if (Ctrl->E.active) gmt_ECEF_init (GMT, &Ctrl->E.datum);
	if (Ctrl->F.active) unit = gmt_check_scalingopt (GMT, 'F', Ctrl->F.unit, scale_unit_name);

	geodetic_calc = (Ctrl->G.mode || Ctrl->A.active || Ctrl->L.active || Ctrl->Z.active);
	gmt_M_memset (extra, MP_COL_N, double);
	if (Ctrl->Z.active) {	/* Initialize a few things regarding travel time calculations */
		speed = Ctrl->Z.speed;
		if (Ctrl->G.mode & GMT_MP_PAIR_DIST) speed_col = 4;
		if (Ctrl->Z.mode & GMT_MP_Z_ABST) extra[MP_COL_AT] = Ctrl->Z.epoch;	/* Need to initiate epoch time */
	}
		
	if (Ctrl->T.active && GMT->current.proj.projection != GMT_LINEAR && GMT->common.R.active[RSET]) {	/* Do datum shift & project coordinates */
		double_whammy = true;
		if (Ctrl->I.active) {	/* Need to set the ellipsoid to that of the old datum */
			if (GMT->current.proj.datum.from.ellipsoid_id < 0) {
				GMT->current.setting.proj_ellipsoid = GMT_N_ELLIPSOIDS - 1;
				GMT->current.setting.ref_ellipsoid[i].eq_radius = GMT->current.proj.datum.from.a;
				GMT->current.setting.ref_ellipsoid[i].flattening = GMT->current.proj.datum.from.f;
			}
			else
				GMT->current.setting.proj_ellipsoid = GMT->current.proj.datum.from.ellipsoid_id;
		}
		else {	/* Need to set the ellipsoid to that of the new datum */
			if (GMT->current.proj.datum.to.ellipsoid_id < 0) {
				GMT->current.setting.proj_ellipsoid = GMT_N_ELLIPSOIDS - 1;
				GMT->current.setting.ref_ellipsoid[i].eq_radius = GMT->current.proj.datum.to.a;
				GMT->current.setting.ref_ellipsoid[i].flattening = GMT->current.proj.datum.to.f;
			}
			else
				GMT->current.setting.proj_ellipsoid = GMT->current.proj.datum.to.ellipsoid_id;
		}
	}
	else
		datum_conv_only = Ctrl->T.active;

	gmt_init_scales (GMT, unit, &fwd_scale, &inv_scale, &inch_to_unit, &unit_to_inch, unit_name);

	if (Ctrl->G.mode) {	/* save output format in case -J changes it */
		save[GMT_X] = (Ctrl->G.unit == 'X') ? GMT_IS_FLOAT : GMT->current.io.col_type[GMT_OUT][GMT_X];
		save[GMT_Y] = (Ctrl->G.unit == 'X') ? GMT_IS_FLOAT : GMT->current.io.col_type[GMT_OUT][GMT_Y];
	}
	u_scale = (Ctrl->I.active) ? inv_scale : fwd_scale;

	if (!GMT->common.J.active) {	/* Supply dummy linear proj */
		if (Ctrl->G.active && Ctrl->G.unit == 'X') {
			gmt_set_cartesian (GMT, GMT_IN);
			gmt_parse_common_options (GMT, "J", 'J', "x1");	/* Fake linear Cartesian projection */
		}
		else
			gmt_parse_common_options (GMT, "J", 'J', "x1d");	/* Fake linear degree projection */
		if (!GMT->common.R.active[RSET]) {
			GMT->common.R.wesn[XLO] = 0.0;	GMT->common.R.wesn[XHI] = 360.0;
			GMT->common.R.wesn[YLO] = -90.0;	GMT->common.R.wesn[YHI] = 90.0;
		}
	}
	if (gmt_M_err_pass (GMT, gmt_map_setup (GMT, GMT->common.R.wesn), "")) Return (GMT_PROJECTION_ERROR);
	
	if (Ctrl->W.active) {	/* Print map dimensions and exit */
		double w_out[2] = {0.0, 0.0};
		switch (Ctrl->W.mode) {
			case 1:
				GMT_Report (API, GMT_MSG_VERBOSE, "Reporting map width in %s\n", unit_name);
				w_out[GMT_X] = GMT->current.proj.rect[XHI] * inch_to_unit;	n_output = 1;	break;
			case 2:
				GMT_Report (API, GMT_MSG_VERBOSE, "Reporting map height in %s\n", unit_name);
				w_out[GMT_X] = GMT->current.proj.rect[YHI] * inch_to_unit;	n_output = 1;	break;
			default:
				GMT_Report (API, GMT_MSG_VERBOSE, "Reporting map width and height in %s\n", unit_name);
				w_out[GMT_X] = GMT->current.proj.rect[XHI] * inch_to_unit;
				w_out[GMT_Y] = GMT->current.proj.rect[YHI] * inch_to_unit;
				n_output = 2;
			break;
		}
		if (GMT_Init_IO (API, GMT_IS_DATASET, GMT_IS_POINT, GMT_OUT, GMT_ADD_DEFAULT, 0, options) != GMT_NOERROR) {	/* Establishes data output */
			Return (API->error);
		}
		if ((error = gmt_set_cols (GMT, GMT_OUT, n_output)) != 0) Return (error);
		if (GMT_Begin_IO (API, GMT_IS_DATASET, GMT_OUT, GMT_HEADER_ON) != GMT_NOERROR) {	/* Enables data output and sets access mode */
			Return (API->error);
		}
		if (GMT_Set_Geometry (API, GMT_OUT, GMT_IS_NONE) != GMT_NOERROR) {	/* Sets output geometry */
			Return (API->error);
		}
		GMT_Put_Record (API, GMT_WRITE_DATA, w_out);	/* Write this to output */
		if (GMT_End_IO (API, GMT_OUT, 0) != GMT_NOERROR) {	/* Disables further data input */
			Return (API->error);
		}
		Return (GMT_NOERROR);
	}

	if (Ctrl->G.unit == 'X') gmt_set_cartesian (GMT, GMT_IN);	/* Cartesian */
	if (Ctrl->L.unit == 'X') gmt_set_cartesian (GMT, GMT_IN);	/* Cartesian */

	if (Ctrl->G.mode && proj_type != GMT_GEO2CART) {	/* Ensure we use the selected output coordinates */
		GMT->current.io.col_type[GMT_OUT][GMT_X] = save[GMT_X];
		GMT->current.io.col_type[GMT_OUT][GMT_Y] = save[GMT_Y];
	}
	if (datum_conv_only) {	/* Both input and output is geographic */
		GMT->current.io.col_type[GMT_OUT][GMT_X] = GMT_IS_LON;
		GMT->current.io.col_type[GMT_OUT][GMT_Y] = GMT_IS_LAT;
	}

	if (Ctrl->C.active) {
		if (Ctrl->F.active) {
			map_fwd = &gmt_geo_to_xy_noshiftscale;
			map_inv = &gmt_xy_to_geo_noshiftscale;
		}
		else {
			map_fwd = &gmt_geo_to_xy_noshift;
			map_inv = &gmt_xy_to_geo_noshift;
		}
	}
	else {
		map_fwd = &gmt_geo_to_xy;
		map_inv = &gmt_xy_to_geo;
	}
	if (gmt_M_is_verbose (GMT, GMT_MSG_VERBOSE) && !(geodetic_calc || Ctrl->T.active)) {
		sprintf (format, "%s/%s/%s/%s", GMT->current.setting.format_float_out, GMT->current.setting.format_float_out,
		                                GMT->current.setting.format_float_out, GMT->current.setting.format_float_out);
		xmin = (Ctrl->C.active) ? GMT->current.proj.rect[XLO] - GMT->current.proj.origin[GMT_X] : GMT->current.proj.rect[XLO];
		xmax = (Ctrl->C.active) ? GMT->current.proj.rect[XHI] - GMT->current.proj.origin[GMT_X] : GMT->current.proj.rect[XHI];
		ymin = (Ctrl->C.active) ? GMT->current.proj.rect[YLO] - GMT->current.proj.origin[GMT_Y] : GMT->current.proj.rect[YLO];
		ymax = (Ctrl->C.active) ? GMT->current.proj.rect[YHI] - GMT->current.proj.origin[GMT_Y] : GMT->current.proj.rect[YHI];
		if (Ctrl->F.active) {	/* Convert to meter, then to chosen unit */
			strncpy (unit_name, scale_unit_name, GMT_LEN64);
			xmin /= GMT->current.proj.scale[GMT_X];
			xmax /= GMT->current.proj.scale[GMT_X];
			ymin /= GMT->current.proj.scale[GMT_Y];
			ymax /= GMT->current.proj.scale[GMT_Y];
			if (unit) {	/* Change the 1:1 unit used */
				xmin *= fwd_scale;
				xmax *= fwd_scale;
				ymin *= fwd_scale;
				ymax *= fwd_scale;
			}
		}
		else {	/* Convert inches to chosen MEASURE */
			xmin *= inch_to_unit;
			xmax *= inch_to_unit;
			ymin *= inch_to_unit;
			ymax *= inch_to_unit;
		}
		if (Ctrl->C.shift) {
			xmin += Ctrl->C.easting;
			xmax += Ctrl->C.easting;
			ymin += Ctrl->C.northing;
			ymax += Ctrl->C.northing;
		}

		GMT_Report (API, GMT_MSG_NORMAL, " Transform ");
		if (Ctrl->N.active) {
			char *auxlat[4] = {"authalic", "conformal", "meridional", "geocentric"};
			GMT_Message (API, GMT_TIME_NONE, "geodetic");
			(Ctrl->I.active) ? GMT_Message (API, GMT_TIME_NONE, " <- ") : GMT_Message (API, GMT_TIME_NONE,  " -> ");
			GMT_Message (API, GMT_TIME_NONE, "%s coordinates [degrees]\n", auxlat[Ctrl->N.mode/2]);
		}
		else {
			GMT_Message (API, GMT_TIME_NONE, format, GMT->common.R.wesn[XLO], GMT->common.R.wesn[XHI],
			             GMT->common.R.wesn[YLO], GMT->common.R.wesn[YHI]);
			(Ctrl->I.active) ? GMT_Message (API, GMT_TIME_NONE, " <- ") : GMT_Message (API, GMT_TIME_NONE,  " -> ");
			GMT_Message (API, GMT_TIME_NONE, format, xmin, xmax, ymin, ymax);
			GMT_Message (API, GMT_TIME_NONE, " [%s]\n", unit_name);
		}
	}

	if (Ctrl->L.active) {
		/* Initialize the i/o for doing table reading */
		if (GMT_Init_IO (API, GMT_IS_DATASET, GMT_IS_LINE, GMT_IN, GMT_ADD_DEFAULT, 0, options) != GMT_NOERROR) {
			Return (API->error);
		}

		gmt_disable_i_opt (GMT);	/* Do not want any -i to affect the reading from -L files */
		if ((Lin = GMT_Read_Data (API, GMT_IS_DATASET, GMT_IS_FILE, GMT_IS_LINE, GMT_READ_NORMAL, NULL, Ctrl->L.file, NULL)) == NULL) {
			Return (API->error);
		}
		if (Lin->n_columns < 2) {
			GMT_Report (API, GMT_MSG_NORMAL, "Input data have %d column(s) but at least 2 are needed\n", (int)Lin->n_columns);
			Return (GMT_DIM_TOO_SMALL);
		}
		gmt_reenable_i_opt (GMT);	/* Recover settings provided by user (if -i was used at all) */
		gmt_set_segmentheader (GMT, GMT_OUT, false);	/* Since processing of -L file might have turned it on [should be determined below] */
		xyline = Lin->table[0];			/* Can only be one table since we read a single file */
		if (proj_type == GMT_GEO2CART) {	/* Must convert the line points first */
			for (seg = 0; seg < xyline->n_segments; seg++) {
				for (row = 0; row < xyline->segment[seg]->n_rows; row++) {
					map_fwd (GMT, xyline->segment[seg]->data[GMT_X][row], xyline->segment[seg]->data[GMT_Y][row], &xtmp, &ytmp);
					xyline->segment[seg]->data[GMT_X][row] = xtmp;
					xyline->segment[seg]->data[GMT_Y][row] = ytmp;
				}
			}
		}
		else if (gmt_M_is_geographic (GMT, GMT_IN) && proj_type == GMT_GEOGRAPHIC && !gmt_M_is_spherical (GMT)) {
			do_geo_conv = true;
			/* Will need spherical trig so convert to geocentric latitudes if on an ellipsoid */
			for (seg = 0; seg < xyline->n_segments; seg++) {
				for (row = 0; row < xyline->segment[seg]->n_rows; row++) {		/* Convert to geocentric */
					xyline->segment[seg]->data[GMT_Y][row] = gmt_lat_swap (GMT, xyline->segment[seg]->data[GMT_Y][row], GMT_LATSWAP_G2O);
				}
			}
		}
	}

	/* Now we are ready to take on some input values */

	x = (GMT->current.setting.io_lonlat_toggle[GMT_OUT]) ? 1 : 0;	y = 1 - x;		/* Set up which columns have x and y for output only*/
	if ((gmt_M_is_geographic (GMT, GMT_IN) || Ctrl->E.active) && Ctrl->I.active) {
		gmt_set_geographic (GMT, GMT_OUT);	/* Inverse projection expects x,y and gives lon, lat */
		gmt_set_cartesian (GMT, GMT_IN);
	}
	else if (datum_conv_only || Ctrl->N.active) {	/* Both in and out are geographic */
		gmt_set_geographic (GMT, GMT_IN);
		gmt_set_geographic (GMT, GMT_OUT);
		o_type[GMT_X] = GMT_X;	o_type[GMT_Y] = GMT_Y;
		GMT->current.io.col_type[GMT_IN][GMT_Z] = GMT->current.io.col_type[GMT_OUT][GMT_Z] = GMT_IS_FLOAT;
	}
	else if (gmt_M_is_geographic (GMT, GMT_OUT)) {
		GMT_Report (API, GMT_MSG_VERBOSE, "Override -fog for normal operation\n");
		gmt_set_cartesian (GMT, GMT_OUT);
	}

	/* Specify input and output expected columns */
	if ((error = gmt_set_cols (GMT, GMT_IN,  0)) != 0) Return (error);

	/* Initialize the i/o for doing record-by-record reading/writing */
	if (GMT_Init_IO (API, GMT_IS_DATASET, GMT_IS_POINT, GMT_IN,  GMT_ADD_DEFAULT, 0, options) != GMT_NOERROR) {	/* Establishes data input */
		Return (API->error);
	}

	x_in_min = y_in_min = x_out_min = y_out_min = DBL_MAX;
	x_in_max = y_in_max = x_out_max = y_out_max = -DBL_MAX;

	two = (Ctrl->E.active || (Ctrl->T.active && GMT->current.proj.datum.h_given)) ? 3 : 2;	/* # of output points from conversion */

	if (Ctrl->C.shift && Ctrl->F.active) {	/* Use same units in -C and -F */
		Ctrl->C.easting *= u_scale;
		Ctrl->C.northing *= u_scale;
	}

	if (Ctrl->L.mode == GMT_MP_GIVE_FRAC)	/* Want fractional point locations */
		fmt[0] = fmt[1] = GMT_Z;
	else {			/* Want nearest point */
		fmt[0] = GMT_X;
		fmt[1] = GMT_Y;
		ecol_type[MP_COL_XN] = GMT_IS_LON;
		ecol_type[MP_COL_YN] = GMT_IS_LAT;
	}
	if (Ctrl->Z.formatted) ecol_type[MP_COL_CT] = GMT_IS_DURATION;
	if (Ctrl->N.active) lat_mode = Ctrl->N.mode + Ctrl->I.active;

	if (GMT_Begin_IO (API, GMT_IS_DATASET,  GMT_IN, GMT_HEADER_ON) != GMT_NOERROR) {	/* Enables data input and sets access mode */
		Return (API->error);
	}
	rmode = (gmt_is_ascii_record (GMT, options) && gmt_get_cols (GMT, GMT_IN) > 2) ? GMT_READ_MIXED : GMT_READ_DATA;
	family = (rmode == GMT_READ_DATA) ? GMT_IS_DATASET : GMT_IS_TEXTSET;
	geometry = (rmode == GMT_READ_DATA) ? GMT_IS_POINT : GMT_IS_NONE;
	if (GMT_Init_IO (API, family, geometry, GMT_OUT, GMT_ADD_DEFAULT, 0, options) != GMT_NOERROR) {	/* Establishes data output */
		Return (API->error);
	}
	if (GMT_Begin_IO (API, family, GMT_OUT, GMT_HEADER_ON) != GMT_NOERROR) {	/* Enables data output and sets access mode */
		Return (API->error);
	}
	if (GMT_Set_Geometry (API, GMT_OUT, geometry) != GMT_NOERROR) {	/* Sets output geometry */
		Return (API->error);
	}
	if ((error = gmt_set_cols (GMT, GMT_OUT, gmt_get_cols (GMT, GMT_IN))) != 0) Return (error);
	if (geodetic_calc && rmode == GMT_READ_MIXED) {
		for (col = 0, k = GMT_Z; col < MP_COL_N; col++) {
			if (Ctrl->used[col]) {
				GMT->current.io.col_type[GMT_OUT][k] = ecol_type[col];
				ecol_type[col] = (unsigned int)k++;
			}
		}
	}

	along_track = (Ctrl->G.mode && ((Ctrl->G.mode & GMT_MP_CUMUL_DIST) || (Ctrl->G.mode & GMT_MP_INCR_DIST)));
	
	n = n_read_in_seg = 0;
	out = gmt_M_memory (GMT, NULL, GMT_MAX_COLUMNS, double);
	data = (proj_type == GMT_GEO2CART) ? &out : &in;	/* Using projected or original coordinates */
	do {	/* Keep returning records until we reach EOF */
		if ((in = GMT_Get_Record (API, rmode, &n_fields)) == NULL) {	/* Read next record, get NULL if special case */
			if (gmt_M_rec_is_error (GMT)) {		/* Bail if there are any read errors */
				Return (GMT_RUNTIME_ERROR);
			}
			else if (gmt_M_rec_is_table_header (GMT)) {	/* Echo table headers */
				GMT_Put_Record (API, GMT_WRITE_TABLE_HEADER, NULL);
			}
			else if (gmt_M_rec_is_new_segment (GMT)) {			/* Echo segment headers */
				GMT_Put_Record (API, GMT_WRITE_SEGMENT_HEADER, NULL);
				line_start = true;
				n_read_in_seg = 0;
<<<<<<< HEAD
				last_speed = -1.0;
				continue;
=======
>>>>>>> 142dca95
			}
			else if (gmt_M_rec_is_eof (GMT)) 		/* Reached end of file */
				break;
			continue;	/* Go back and read the next record */
		}
		if (in == NULL) {	/* Crazy safety valve but it should never get here (to please Coverity) */
			GMT_Report (GMT->parent, GMT_MSG_NORMAL, "Internal error: input pointer is NULL where it should not be, aborting\n");
			Return (GMT_PTR_IS_NULL);
		}

		if (gmt_M_rec_is_gap (GMT)) {	/* Gap detected.  Write a segment header but continue on since record is actually data */
			GMT_Put_Record (API, GMT_WRITE_SEGMENT_HEADER, NULL);
			GMT->current.io.status = 0;	/* Done with gap */
			line_start = true;
			n_read_in_seg = 0;
			last_speed = -1.0;
		}

		/* Data record to process */

		n_read++;
		n_read_in_seg++;

		if (Ctrl->I.active) {		/* Do inverse transformation */

			if (gmt_M_is_verbose (GMT, GMT_MSG_VERBOSE)) {
				x_in = in[GMT_X];
				y_in = in[GMT_Y];
			}
			if (Ctrl->C.shift) {
				in[GMT_X] -= Ctrl->C.easting;
				in[GMT_Y] -= Ctrl->C.northing;
			}
			if (Ctrl->N.active) {
				out[GMT_X] = in[GMT_X];
				out[GMT_Y] = gmt_lat_swap (GMT, in[GMT_Y], lat_mode);
			}
			else if (Ctrl->E.active) {
				gmt_ECEF_inverse (GMT, in, out);
			}
			else {
				if (Ctrl->F.active) {	/* Convert from 1:1 scale */
					if (unit) {
						in[GMT_X] *= u_scale;
						in[GMT_Y] *= u_scale;
					}
					if (!Ctrl->C.active) {
						in[GMT_X] *= GMT->current.proj.scale[GMT_X];
						in[GMT_Y] *= GMT->current.proj.scale[GMT_Y];
					}
				}
				else if (GMT->current.setting.proj_length_unit != GMT_INCH) {	/* Convert from whatever to inch */
					in[GMT_X] *= unit_to_inch;
					in[GMT_Y] *= unit_to_inch;
				}
#if 0
				if (Ctrl->C.active) {	/* Then correct so lower left corner is (0,0) */
					in[GMT_X] += GMT->current.proj.origin[GMT_X];
					in[GMT_Y] += GMT->current.proj.origin[GMT_Y];
				}
#endif
				map_inv (GMT, &out[GMT_X], &out[GMT_Y], in[GMT_X], in[GMT_Y]);
			}
			if (double_whammy) {	/* Now apply datum shift */
				in[GMT_X] = out[GMT_X];
				in[GMT_Y] = out[GMT_Y];
				gmt_conv_datum (GMT, in, out);
			}

			if (Ctrl->S.active && gmt_map_outside (GMT, out[GMT_X], out[GMT_Y])) continue;
			if (gmt_M_is_verbose (GMT, GMT_MSG_VERBOSE)) {
				x_in_min = MIN (x_in_min, x_in);
				x_in_max = MAX (x_in_max, x_in);
				y_in_min = MIN (y_in_min, y_in);
				y_in_max = MAX (y_in_max, y_in);
				x_out_min = MIN (x_out_min, out[GMT_X]);
				x_out_max = MAX (x_out_max, out[GMT_X]);
				y_out_min = MIN (y_out_min, out[GMT_Y]);
				y_out_max = MAX (y_out_max, out[GMT_Y]);
			}

			if (rmode == GMT_READ_MIXED) {
				/* Special case: ASCII i/o and at least 3 input columns:
				   Columns beyond first two could be text strings */

				/* We will use gmt_strtok to step past the first 2 [or 3] columns.  The remainder
				 * will then be the user text that we want to preserve.  Since strtok places
				 * 0 to indicate start of next token we count our way to the start of the text. */

				strncpy (line, GMT->current.io.record, GMT_BUFSIZ-1);
				gmt_chop (line);	/* Chop of line feed */
				pos = record[0] = 0;	/* Start with blank record */
				gmt_strtok (line, GMT_TOKEN_SEPARATORS, &pos, p);	/* Returns xstring (ignored) and update pos */
				gmt_strtok (line, GMT_TOKEN_SEPARATORS, &pos, p);	/* Returns ystring (ignored) and update pos */
				gmt_add_to_record (GMT, record, out[x], GMT_X, GMT_OUT, 2);	/* Format our output x value */
				gmt_add_to_record (GMT, record, out[y], GMT_Y, GMT_OUT, 2);	/* Format our output y value */
				if (Ctrl->E.active) {
					gmt_strtok (line, GMT_TOKEN_SEPARATORS, &pos, p);		/* Returns zstring (ignore) and update pos */
					gmt_add_to_record (GMT, record, out[GMT_Z], GMT_Z, GMT_OUT, 2);	/* Format our output z value */
				}
				if (line[pos]) strncat (record, &line[pos],GMT_BUFSIZ-1);	/* Append the remainder of the user text */
				GMT_Put_Record (API, GMT_WRITE_TEXT, record);	/* Write this to output */

			}
			else {	/* Simply copy other columns and output */
				if (n_output == 0) {
					gmt_set_cols (GMT, GMT_OUT, gmt_get_cols (GMT, GMT_IN));
					n_output = gmt_get_cols (GMT, GMT_OUT);
				}
				for (k = two; k < n_output; k++) out[k] = in[k];
				GMT_Put_Record (API, GMT_WRITE_DATA, out);	/* Write this to output */
			}
			n++;
			if (n%1000 == 0) GMT_Report (API, GMT_MSG_LONG_VERBOSE, "Projected %" PRIu64 " points\r", n);
		}
		else {		/* Do forward transformation */
			if (gmt_M_y_is_lat (GMT,GMT_IN) && (in[GMT_Y] < -90.0 || in[GMT_Y] > 90.0)) {
				GMT_Report (API, GMT_MSG_NORMAL, "Bad latitude outside valid range at input line %" PRIu64 " - skipped\n", n_read);
				continue;
			}

			if (Ctrl->S.active && gmt_map_outside (GMT, in[GMT_X], in[GMT_Y])) continue;

			if (Ctrl->N.active) {
				out[GMT_X] = in[GMT_X];
				out[GMT_Y] = gmt_lat_swap (GMT, in[GMT_Y], lat_mode);
			}
			else if (datum_conv_only)
				gmt_conv_datum (GMT, in, out);
			else if (Ctrl->E.active)
				gmt_ECEF_forward (GMT, in, out);
			else {
				if (double_whammy) {	/* Apply datum shift first */
					gmt_conv_datum (GMT, in, out);
					in[GMT_X] = out[GMT_X];
					in[GMT_Y] = out[GMT_Y];
				}
				map_fwd (GMT, in[GMT_X], in[GMT_Y], &out[GMT_X], &out[GMT_Y]);
#if 0
				if (Ctrl->C.active) {	/* Change origin from lower left to projection center */
					out[GMT_X] -= GMT->current.proj.origin[GMT_X];
					out[GMT_Y] -= GMT->current.proj.origin[GMT_Y];
				}
#endif
				if (Ctrl->F.active) {	/* Convert to 1:1 scale */
					if (!Ctrl->C.active) {	/* Change origin from lower left to projection center */
						out[GMT_X] /= GMT->current.proj.scale[GMT_X];
						out[GMT_Y] /= GMT->current.proj.scale[GMT_Y];
					}
					if (unit) {
						out[GMT_X] *= u_scale;
						out[GMT_Y] *= u_scale;
					}
				}
				else if (GMT->current.setting.proj_length_unit != GMT_INCH) {	/* Convert from inch to whatever */
					out[GMT_X] *= inch_to_unit;
					out[GMT_Y] *= inch_to_unit;
				}
				if (Ctrl->C.shift) {
					out[GMT_X] += Ctrl->C.easting;
					out[GMT_Y] += Ctrl->C.northing;
				}
				if (GMT->current.proj.three_D) {
					double xx = out[GMT_X], yy = out[GMT_Y];
					gmt_xyz_to_xy (GMT, xx, yy, gmt_z_to_zz (GMT, in[GMT_Z]), &out[GMT_X], &out[GMT_Y]);
				}
			}
			if (gmt_M_is_verbose (GMT, GMT_MSG_VERBOSE)) {
				x_in_min = MIN (x_in_min, in[GMT_X]);
				x_in_max = MAX (x_in_max, in[GMT_X]);
				y_in_min = MIN (y_in_min, in[GMT_Y]);
				y_in_max = MAX (y_in_max, in[GMT_Y]);
			}

			if (geodetic_calc) {	/* Get either distances, azimuths, or travel times */
				if (Ctrl->G.mode) {	/* Distances of some sort */
					if (Ctrl->G.mode & GMT_MP_PAIR_DIST)	/* Segment distances from each data record using 2 extra coordinates */
						extra[MP_COL_DS] = gmt_distance (GMT, in[GMT_X], in[GMT_Y], in[2], in[3]);
					else	/* Distance from fixed point via -G OR the last track point */
						extra[MP_COL_DS] = gmt_distance (GMT, Ctrl->G.lon, Ctrl->G.lat, in[GMT_X], in[GMT_Y]);
					if (along_track) {	/* Along-track calculation */
						if (line_start && (Ctrl->G.mode & GMT_MP_VAR_POINT))
							extra[MP_COL_CS] = extra[MP_COL_DS] = 0.0;
						else
							extra[MP_COL_CS] += extra[MP_COL_DS];
						line_start = false;
						if ((Ctrl->G.mode & GMT_MP_FIXED_POINT) == 0) {	/* Save previous point in G */
							Ctrl->G.lon = in[GMT_X];
							Ctrl->G.lat = in[GMT_Y];
						}
					}
				}
				if (Ctrl->L.active) {	/* Compute closest distance to line */
					y_in = (do_geo_conv) ? gmt_lat_swap (GMT, (*data)[GMT_Y], GMT_LATSWAP_G2O) : (*data)[GMT_Y];	/* Convert to geocentric */
					(void) gmt_near_lines (GMT, (*data)[GMT_X], y_in, xyline, Ctrl->L.mode, &d, &xnear, &ynear);
					if (do_geo_conv && Ctrl->L.mode != GMT_MP_GIVE_FRAC)
						ynear = gmt_lat_swap (GMT, ynear, GMT_LATSWAP_O2G);	/* Convert back to geodetic */
					extra[MP_COL_DS] = d;
					extra[MP_COL_XN] = xnear;
					extra[MP_COL_YN] = ynear;
				}
				if (Ctrl->A.active) {	/* Azimuth */
					if (Ctrl->A.azims) {	/* Azimuth from previous point */
						if (Ctrl->A.mode == GMT_MP_PAIR_DIST)	/* Azimuths from each data record using 2 points */
							d = gmt_az_backaz (GMT, in[GMT_X], in[GMT_Y], in[2], in[3], Ctrl->A.reverse);
						else if (n_read_in_seg == 1)	/* First point has undefined azimuth since there is no previous point */
							d = GMT->session.d_NaN;
						else {
							d = gmt_az_backaz (GMT, lon_prev, lat_prev, in[GMT_X], in[GMT_Y], Ctrl->A.reverse);
							if (Ctrl->A.orient) {	/* Want orientations in -90/90 instead */
								d = fmod (2.0 * d, 360.0) * 0.5;	/* Get orientation */
								if (d > 90.0) d-= 180.0;
							}
						}
						lon_prev = in[GMT_X];	/* Update previous point */
						lat_prev = in[GMT_Y];
					}
					else	/* Azimuths with respect to a fixed point */
						d = gmt_az_backaz (GMT, Ctrl->A.lon, Ctrl->A.lat, in[GMT_X], in[GMT_Y], Ctrl->A.reverse);
					extra[MP_COL_AZ] = d;
				}
				if (Ctrl->Z.active) {	/* Time calculations */
					if (Ctrl->Z.mode & GMT_MP_Z_SPEED) speed = in[speed_col];	/* Get variable speed from input file */
					if (last_speed == -1.0) last_speed = in[speed_col];	/* Get variable speed from input file */
					extra[MP_COL_DT] = 2.0 * extra[MP_COL_DS] / (speed + last_speed);	/* Incremental time */
					extra[MP_COL_CT] += extra[MP_COL_DT];			/* Elapsed time */
					if (Ctrl->Z.mode & GMT_MP_Z_ABST)				/* Absolute time */
						extra[MP_COL_AT] += extra[MP_COL_DT];
					last_speed = speed;
				}
				if (rmode == GMT_READ_MIXED) {
					/* Special case: ASCII input and at least 3 columns:
					   Columns beyond first two could be text strings */

					/* We will use gmt_strtok to step past the first 2 [or 3] columns.  The remainder
					 * will then be the user text that we want to preserve.  Since strtok places
					 * 0 to indicate start of next token we count our way to the start of the text. */

					strncpy (line, GMT->current.io.record, GMT_BUFSIZ);
					gmt_chop (line);
					pos = record[0] = 0;	/* Start with blank record */
					gmt_strtok (line, GMT_TOKEN_SEPARATORS, &pos, p);	/* Returns xstring (ignored) and update pos */
					gmt_strtok (line, GMT_TOKEN_SEPARATORS, &pos, p);	/* Returns ystring (ignored) and update pos */
					gmt_add_to_record (GMT, record, in[x], GMT_X, GMT_OUT, 2);	/* Format our output x value */
					gmt_add_to_record (GMT, record, in[y], GMT_Y, GMT_OUT, 0);	/* Format our output y value */
					if (line[pos]) {	/* Append user text */
						strcat (record, GMT->current.setting.io_col_separator);
						strcat (record, &line[pos]);
					}
					for (col = 0; col < MP_COL_N; col++)
						if (Ctrl->used[col]) gmt_add_to_record (GMT, record, extra[col], ecol_type[col], GMT_OUT, 1);
					GMT_Put_Record (API, GMT_WRITE_TEXT, record);	/* Write this to output */
				}
				else {	/* Simply copy other columns and output */
					if (n_output == 0) {
						for (col = 0, k = 0; col < MP_COL_N; col++) if (Ctrl->used[col]) k++;
						gmt_set_cols (GMT, GMT_OUT, gmt_get_cols (GMT, GMT_IN) + k);
						n_output = gmt_get_cols (GMT, GMT_OUT);
						if (geodetic_calc) {
							for (col = 0, k = n_fields; col < MP_COL_N; col++) {
								if (Ctrl->used[col]) {
									GMT->current.io.col_type[GMT_OUT][k] = ecol_type[col];
									ecol_type[col] = (unsigned int)k++;
								}
							}
						}
					}
					for (ks = 0; ks < n_fields; ks++) out[ks] = in[ks];
					for (col = 0; col < MP_COL_N; col++)
						if (Ctrl->used[col]) out[ks++] = extra[col];
					GMT_Put_Record (API, GMT_WRITE_DATA, out);	/* Write this to output */
				}
			}
			else {
				if (gmt_M_is_verbose (GMT, GMT_MSG_VERBOSE)) {
					x_out_min = MIN (x_out_min, out[GMT_X]);
					x_out_max = MAX (x_out_max, out[GMT_X]);
					y_out_min = MIN (y_out_min, out[GMT_Y]);
					y_out_max = MAX (y_out_max, out[GMT_Y]);
				}
				if (rmode == GMT_READ_MIXED) {
					/* Special case: ASCII input and at least 3 columns:
					   Columns beyond first two could be text strings */

					/* We will use gmt_strtok to step past the first 2 [or 3] columns.  The remainder
					 * will then be the user text that we want to preserve.  Since strtok places
					 * 0 to indicate start of next token we count our way to the start of the text. */

					strncpy (line, GMT->current.io.record, GMT_BUFSIZ);
					gmt_chop (line);
					pos = record[0] = 0;	/* Start with blank record */
					gmt_strtok (line, GMT_TOKEN_SEPARATORS, &pos, p);	/* Returns xstring and update pos */
					gmt_strtok (line, GMT_TOKEN_SEPARATORS, &pos, p);	/* Returns ystring and update pos */
					gmt_add_to_record (GMT, record, out[x], o_type[GMT_X], GMT_OUT, 2);	/* Format our output x value */
					gmt_add_to_record (GMT, record, out[y], o_type[GMT_Y], GMT_OUT, 2);	/* Format our output y value */
					if (Ctrl->E.active || (Ctrl->T.active && GMT->current.proj.datum.h_given)) {
						gmt_strtok (line, GMT_TOKEN_SEPARATORS, &pos, p);		/* Returns zstring (ignored) and update pos */
						gmt_add_to_record (GMT, record, out[GMT_Z], GMT_Z, GMT_OUT, 2);	/* Format our output z value */
					}
					strcat (record, &line[pos]);
					GMT_Put_Record (API, GMT_WRITE_TEXT, record);	/* Write this to output */
				}
				else {	/* Simply copy other columns and output */
					if (n_output == 0) {
						gmt_set_cols (GMT, GMT_OUT, gmt_get_cols (GMT, GMT_IN));
						n_output = gmt_get_cols (GMT, GMT_OUT);
					}
					for (k = two; k < n_output; k++) out[k] = in[k];
					GMT_Put_Record (API, GMT_WRITE_DATA, out);	/* Write this to output */
				}
			}
			n++;
			if (n%1000 == 0) GMT_Report (API, GMT_MSG_VERBOSE, "Projected %" PRIu64 " points\r", n);
		}
	} while (true);

	if (GMT_End_IO (API, GMT_IN,  0) != GMT_NOERROR) {	/* Disables further data input */
		Return (API->error);
	}
	if (GMT_End_IO (API, GMT_OUT, 0) != GMT_NOERROR) {	/* Disables further data input */
		Return (API->error);
	}

	if (gmt_M_is_verbose (GMT, GMT_MSG_VERBOSE) && n > 0) {
		GMT_Report (API, GMT_MSG_VERBOSE, "Projected %" PRIu64 " points\n", n);
		sprintf (format, "Input extreme values: Xmin: %s Xmax: %s Ymin: %s Ymax %s\n",
		         GMT->current.setting.format_float_out, GMT->current.setting.format_float_out,
		         GMT->current.setting.format_float_out, GMT->current.setting.format_float_out);
		GMT_Report (API, GMT_MSG_VERBOSE, format, x_in_min, x_in_max, y_in_min, y_in_max);
		if (!geodetic_calc) {
			sprintf (format, "Output extreme values: Xmin: %s Xmax: %s Ymin: %s Ymax %s\n",
			         GMT->current.setting.format_float_out, GMT->current.setting.format_float_out,
			         GMT->current.setting.format_float_out, GMT->current.setting.format_float_out);
			GMT_Report (API, GMT_MSG_VERBOSE, format, x_out_min, x_out_max, y_out_min, y_out_max);
			if (Ctrl->I.active) {
				if (Ctrl->E.active)
					GMT_Report (API, GMT_MSG_VERBOSE, "Mapped %" PRIu64 " ECEF coordinates [m] to (lon,lat,h)\n", n);
				else if (Ctrl->N.active)
					GMT_Report (API, GMT_MSG_VERBOSE, "Converted %" PRIu64 " auxiliary (lon,lat) to geodetic coordinates [degrees]\n", n);
				else
					GMT_Report (API, GMT_MSG_VERBOSE, "Mapped %" PRIu64 " x-y pairs [%s] to lon-lat\n", n, unit_name);
			}
			else if (Ctrl->T.active && GMT->current.proj.datum.h_given)
				GMT_Report (API, GMT_MSG_VERBOSE, "Datum-converted %" PRIu64 " (lon,lat,h) triplets\n", n);
			else if (Ctrl->T.active)
				GMT_Report (API, GMT_MSG_VERBOSE, "Datum-converted %" PRIu64 " (lon,lat) pairs\n", n);
			else if (Ctrl->E.active)
				GMT_Report (API, GMT_MSG_VERBOSE, "Mapped %" PRIu64 " (lon,lat,h) triplets to ECEF coordinates [m]\n", n);
			else if (Ctrl->N.active)
				GMT_Report (API, GMT_MSG_VERBOSE, "Converted %" PRIu64 " (lon,lat) geodetic to auxiliary coordinates [degrees]\n", n);
			else if (gmt_M_is_geographic (GMT, GMT_IN))
				GMT_Report (API, GMT_MSG_VERBOSE, "Mapped %" PRIu64 " lon-lat pairs to x-y [%s]\n", n, unit_name);
			else
				GMT_Report (API, GMT_MSG_VERBOSE, "Mapped %" PRIu64 " data pairs to x-y [%s]\n", n, unit_name);
		}
		if (Ctrl->S.active && n != n_read) GMT_Report (API, GMT_MSG_VERBOSE, "%" PRIu64 " fell outside region\n", n_read - n);
	}

	gmt_M_free (GMT, out);

	Return (GMT_NOERROR);
}<|MERGE_RESOLUTION|>--- conflicted
+++ resolved
@@ -1024,11 +1024,7 @@
 				GMT_Put_Record (API, GMT_WRITE_SEGMENT_HEADER, NULL);
 				line_start = true;
 				n_read_in_seg = 0;
-<<<<<<< HEAD
 				last_speed = -1.0;
-				continue;
-=======
->>>>>>> 142dca95
 			}
 			else if (gmt_M_rec_is_eof (GMT)) 		/* Reached end of file */
 				break;
