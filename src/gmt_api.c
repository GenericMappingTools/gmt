/*--------------------------------------------------------------------
 *	$Id$
 *
 *	Copyright (c) 1991-2015 by P. Wessel, W. H. F. Smith, R. Scharroo, J. Luis and F. Wobbe
 *	See LICENSE.TXT file for copying and redistribution conditions.
 *
 *	This program is free software; you can redistribute it and/or modify
 *	it under the terms of the GNU Lesser General Public License as published by
 *	the Free Software Foundation; version 3 or any later version.
 *
 *	This program is distributed in the hope that it will be useful,
 *	but WITHOUT ANY WARRANTY; without even the implied warranty of
 *	MERCHANTABILITY or FITNESS FOR A PARTICULAR PURPOSE.  See the
 *	GNU Lesser General Public License for more details.
 *
 *	Contact info: gmt.soest.hawaii.edu
 *--------------------------------------------------------------------*/
/*
 * Public functions for the GMT C/C++ API.  The API consist of functions
 * in gmt_api.c, gmt_parse.c, and all the GMT modules; see gmt.h for list.
 *
 * Author: 	Paul Wessel
 * Date:	1-JUN-2013
 * Version:	5
 *
 * The API presently consists of 52 documented functions.  For a full
 * description of the API, see the GMT_API documentation.
 * These functions have Fortran bindings as well, provided you add
 * -DFORTRAN_API to the C preprocessor flags [in ConfigUser.cmake].
 *
 * There are 2 public functions used for GMT API session handling.
 * This part of the API helps the developer create and delete GMT sessions:
 *
 * GMT_Create_Session	: Initialize a new GMT session
 * GMT_Destroy_Session	: Destroy a GMT session
 *
 * There is 2 public functions for common error reporting.
 * Errors will be reported to stderr or selected log file:
 *
 * GMT_Message		: Report an message given a verbosity level
 * GMT_Report		: Report an error given an error code
 *
 * There are 20 further public functions used for GMT i/o activities:
 *
 * GMT_Begin_IO		: Allow i/o to take place
 * GMT_Create_Data	: Return an empty container for a data set
 * GMT_Destroy_Data	: Destroy a data set and its container
 * GMT_Duplicate_Data	: Make an exact duplicate of a dataset
 * GMT_Encode_ID	: Encode a resource ID in a file name
 * GMT_End_IO		: Disallow further i/o
 * GMT_Get_Data		: Load data set into program memory from registered source
 * GMT_Get_ID		: Get the registered object ID for a data set
 * GMT_Get_Record	: Get the next single data record from the source(s)
 * GMT_Get_Row		: Read one row from a grid
 * GMT_Init_IO		: Initialize i/o machinery before program use
 * GMT_Put_Data		: Place data set from program memory to registered destination
 * GMT_Put_Record	: Send the next output record to its destination
 * GMT_Put_Row		: Write one row to a grid
 * GMT_Read_Data	: Load data set into program memory from selected source
 * GMT_Register_IO	: Register a source or destination for i/o use
 * GMT_Retrieve_Data	: Retrieve pointer to registered container with data
 * GMT_Set_Comment	: Update a comment for a data set
 * GMT_Status_IO	: Exmine status of record-by-record i/o
 * GMT_Write_Data	: Place data set from program memory to selected destination
 *
 * There are 4 functions that deal with options, defaults and arguments:
 *
 * GMT_Get_Common	: Checks for and returns values for GMT common options
 * GMT_Get_Default	: Return the value of a GMT parameter as string
 * GMT_Get_Value	: Convert string to one or more coordinates or dimensions
 * GMT_Option		: Display syntax for one or more GMT common options
 *
 * One function handles the listing of modules and the calling of any GMT module:
 *
 * GMT_Call_Module	: Call the specifiec GMT module
 *
 * Two functions are used to get grid index from row, col, and to obtain coordinates
 *
 * GMT_Get_Coord	: Return array of coordinates for one dimension
 * GMT_Get_Index	: Return 2-D grid index given row, col
 *
 * For FFT operations we add 8 additional API functions:
 *
 * GMT_FFT		: Call the forward or inverse FFT
 * GMT_FFT_1D		: Lower-level 1-d FFT call
 * GMT_FFT_2D		: Lower-level 2-d FFT call
 * GMT_FFT_Create	: Initialize the FFT machinery for given dimension
 * GMT_FFT_Destroy	: Destroy FFT machinery
 * GMT_FFT_Option	: Display the syntax of the GMT FFT option settings
 * GMT_FFT_Parse	: Parse the GMT FFT option
 * GMT_FFT_Wavenumber	: Return selected wavenumber type
 *
 * There are also 12 functions for argument and option parsing.  See gmt_parse.c
 *
 * Finally, three low-level F77-callable functions for grid i/o are given:
 *
 * GMT_F77_readgrdinfo_	: Read the header of a GMT grid
 * GMT_F77_readgrd_	: Read a GMT grid from file
 * GMT_F77_writegrd_	: Write a GMT grid to file

 * The above functions deal with registration of input sources (files,
 * streams, file handles, or memory locations) and output destinations
 * (same flavors as input), the setup of the i/o, and generic functions
 * to access the data either in one go (GMT_Get|Put_Data) or on a
 * record-by-record basis (GMT_Get|Put_Record).  Finally, data sets that
 * are allocated can then be destroyed when no longer needed.
 *
 * --------------------------------------------------------------------------------------------
 * Guru notes on memory management: Paul Wessel, June 2013.
 *
 * GMT maintains control over allocating, reallocating, and freeing of GMT objects created by GMT.
 * Because GMT_modules may be given files, memory locations, streams, etc., as input and output we
 * have to impose some structure as how this will work seamlessly.  Here, "GMT object" refers to
 * any of the 5 GMT resources: grids, images, datasets, textsets, and palettes.
 *
 * 1. When GMT allocates memory for a GMT object it sets its alloc_mode to GMT_ALLOC_INTERNALLY (1)
 *    and its alloc_level to <module level>.  This is 0 for gmt, 1 for any module called, 2 for
 *    modules called by top-level modules, etc.
 * 2. Memory not allocated by GMT will have an implicit alloc_mode = GMT_ALLOC_EXTERNALLY [0]
 *    and alloc_mode = 0 (i.e., gmt executable level) but it does not matter since such memory is
 *    only used for reading and we may never free it or reallocate it within GMT. This alloc_mode
 *    only applies to data arrays inside objects (e.g., G->data), not the GMT objects themselves.
 *    The GMT objects (the containers) are freed at the end of their level, if not before.
 * 3. Memory passed into modules as "input files" requires no special treatment since its level
 *    will be lower than that of the module it is used in, and when that module tries to free it
 *    (directly with GMT_Destroy_Data or via end-of-module GMT_Garbage_Collection) it will skip
 *    it as its level does not match the current module level.
 * 4. Passing memory out of a module (i.e., "writing to memory") requires that the calling function
 *    first create an output object and use the ID to encode the memory filename (@GMTAPI@-######).
 *    The object stores the level it was called at.  Pass the encoded filename as the output file.
 *    Internally, the memory that the module allocates (e.g., grid, dataset, etc.) will initially
 *    have an alloc_level matching the module level (and would be freed if written to a regular
 *    file).  However, when GMT_Write_Data is called and we branch into the GMT_REFERENCE case we
 *    instead take the following steps:
 *	a) The registered output API->object's data pointer is set to the GMT object that the
 *         module allocated (this is how we pass the data out of a module).
 *	b) The GMT object's alloc_level is changed to equal the output API->object's level (this
 *         is how it will survive beyond the end of the module).
 *	c) The API object originally pointing to the GMT object is flagged by having its variable
 *         no_longer_owner set to true (this is how we avoid freeing something twice).
 *    When the module ends there are two API objects with references to the GMT object: the internal
 *    module object and the output object.  The first is set to NULL by GMT_Garbage_Collection because
 *    the object is no longer the owner of the data. The second is ignored because its level is too low.
 *    After that any empty API objects are removed (so the no_longer_owner one is removed), while
 *    the second survives the life of the module, as we require.
 *
 * Thus, at the session (gmt) level all GMT objects have alloc_level = 0 since anything higher will
 * have been freed by a module.  GMT_Destroy_Session finally calls GMT_Garbage_Collection a final
 * time and he frees any remaining GMT objects.
 */

/*!
 * \file gmt_api.c
 * \brief Public functions for the GMT C/C++ API.
 */

#include "gmt_dev.h"
#include "gmt_internals.h"
#include "gmt_sharedlibs.h" 	/* Common shared libs structures */
#include <stdarg.h>

#ifdef HAVE_DIRENT_H_
#	include <dirent.h>
#endif

#ifdef HAVE_SYS_DIR_H_
#	include <sys/dir.h>
#endif

#ifndef DT_DIR
#	define DT_DIR 4
#endif

#ifndef RTLD_LAZY
#	define RTLD_LAZY 1
#endif

#ifdef WIN32	/* Special for Windows */
#	include <process.h>
#	define getpid _getpid
#endif

/* Various functions declared elsewhere but needed here	(see gmt_module.c) */
EXTERN_MSC void *dlopen (const char *module_name, int mode);
EXTERN_MSC int dlclose (void *handle);
EXTERN_MSC void *dlsym (void *handle, const char *name);
EXTERN_MSC char *dlerror (void);
EXTERN_MSC void *dlopen_special (const char *name);

EXTERN_MSC int gmt_alloc_grid (struct GMT_CTRL *GMT, struct GMT_GRID *Grid);
EXTERN_MSC int gmt_alloc_image (struct GMT_CTRL *GMT, struct GMT_IMAGE *Image);
EXTERN_MSC int gmt_alloc_vectors (struct GMT_CTRL *GMT, struct GMT_VECTOR *V);
EXTERN_MSC int gmt_alloc_matrix (struct GMT_CTRL *GMT, struct GMT_MATRIX *M);
EXTERN_MSC int gmt_init_grdheader (struct GMT_CTRL *GMT, struct GMT_GRID_HEADER *header, struct GMT_OPTION *options, double wesn[], double inc[], unsigned int registration, unsigned int mode);
EXTERN_MSC void gmt_fourt_stats (struct GMT_CTRL *GMT, unsigned int nx, unsigned int ny, unsigned int *f, double *r, size_t *s, double *t);
EXTERN_MSC double GMT_fft_kx (uint64_t k, struct GMT_FFT_WAVENUMBER *K);
EXTERN_MSC double GMT_fft_ky (uint64_t k, struct GMT_FFT_WAVENUMBER *K);
EXTERN_MSC double GMT_fft_kr (uint64_t k, struct GMT_FFT_WAVENUMBER *K);
EXTERN_MSC void gmt_fft_save2d (struct GMT_CTRL *GMT, struct GMT_GRID *G, unsigned int direction, struct GMT_FFT_WAVENUMBER *K);
EXTERN_MSC void gmt_fft_taper (struct GMT_CTRL *GMT, struct GMT_GRID *Grid, struct GMT_FFT_INFO *F);
EXTERN_MSC void gmt_fft_Singleton_list (struct GMTAPI_CTRL *API);

#define GMTAPI_MAX_ID 999999	/* Largest integer that will fit in the %06d format */

#ifdef FORTRAN_API
/* Global structure pointer needed for FORTRAN-77 [PW: not tested yet - is it even needed?] */
static struct GMTAPI_CTRL *GMT_FORTRAN = NULL;
#endif

static int GMTAPI_session_counter = 0;	/* Keeps track of the ID of new sessions for multi-session programs */

/*! Macros that report error, then return a NULL pointer, the error, or a value, respectively */
#define return_null(API,err) { GMTAPI_report_error(API,err); return (NULL);}
#define return_error(API,err) { GMTAPI_report_error(API,err); return (err);}
#define return_value(API,err,val) { GMTAPI_report_error(API,err); return (val);}

/* We asked for subset of grid if the wesn pointer is not NULL but indicates a region */
#define full_region(wesn) (!wesn || (wesn[XLO] == wesn[XHI] && wesn[YLO] == wesn[YHI]))

/* Misc. local text strings needed in this file only, used when debug verbose is on (-Vd) */

static const char *GMT_method[] = {"File", "Stream", "File Descriptor", "Memory Copy", "Memory Reference"};
static const char *GMT_family[] = {"Data Table", "Text Table", "GMT Grid", "CPT Table", "GMT Image", "GMT Vector", "GMT Matrix", "GMT Coord", "GMT PostScript"};
static const char *GMT_via[] = {"User Vector", "User Matrix"};
static const char *GMT_direction[] = {"Input", "Output"};
static const char *GMT_stream[] = {"Standard", "User-supplied"};
static const char *GMT_status[] = {"Unused", "In-use", "Used"};
static const char *GMT_geometry[] = {"Not Set", "Point", "Line", "Polygon", "Point|Line|Poly", "Line|Poly", "Surface", "Non-Geographical"};

/*! Two different i/o mode: GMT_Put|Get_Data vs GMT_Put|Get_Record */
enum GMT_enum_iomode {
	GMT_BY_SET 	= 0,	/* Default is to read the entire set */
	GMT_BY_REC	= 1};	/* Means we will access the registere files on a record-by-record basis */

/*! Entries into dim[] for matrix or vector */
enum GMT_dim {
	DIM_COL	= 0,	/* Holds the number of columns for vectors and x-nodes for matrix */
	DIM_ROW = 1};	/* Holds the number of rows for vectors and y-nodes for matrix */

/*==================================================================================================
 *		PRIVATE FUNCTIONS ONLY USED BY THIS LIBRARY FILE
 *==================================================================================================
 */

/*! . */
int gmt_print_func (FILE *fp, const char *message) {
	/* Just print this message to fp.  It is being used indirectly via
	 * API->print_func.  Purpose of this is to allow external APIs such
	 * as Matlab (which cannot use printf) to reset API->print_func to
	 * mexPrintf or similar functions. Default is gmt_print_func. */

	fprintf (fp, "%s", message);
	return 0;
}

/*! . */
unsigned int gmtry (unsigned int geometry) {
	/* Return index to text representation in GMT_geometry[] */
	if (geometry == GMT_IS_POINT)   return 1;
	if (geometry == GMT_IS_LINE)    return 2;
	if (geometry == GMT_IS_POLY)    return 3;
	if (geometry == GMT_IS_PLP)     return 4;
	if ((geometry & GMT_IS_LINE) && (geometry & GMT_IS_POLY)) return 5;
	if (geometry == GMT_IS_SURFACE) return 6;
	if (geometry == GMT_IS_NONE)    return 7;
	return 0;
}
/* We also need to return the pointer to an object given a void * address of that pointer.
 * This needs to be done on a per data-type basis, e.g., to cast that void * to a struct GMT_GRID **
 * so we may return the value at that address: */

static inline struct GMTAPI_CTRL * gmt_get_api_ptr (struct GMTAPI_CTRL *ptr) {return (ptr);}
static inline struct GMT_PALETTE * gmt_get_cpt_ptr (struct GMT_PALETTE **ptr) {return (*ptr);}
static inline struct GMT_DATASET * gmt_get_dataset_ptr (struct GMT_DATASET **ptr) {return (*ptr);}
static inline struct GMT_TEXTSET * gmt_get_textset_ptr (struct GMT_TEXTSET **ptr) {return (*ptr);}
static inline struct GMT_GRID    * gmt_get_grid_ptr (struct GMT_GRID **ptr) {return (*ptr);}
static inline struct GMT_MATRIX  * gmt_get_matrix_ptr (struct GMT_MATRIX **ptr) {return (*ptr);}
static inline struct GMT_VECTOR  * gmt_get_vector_ptr (struct GMT_VECTOR **ptr) {return (*ptr);}
static inline double      	 * gmt_get_coord_ptr (double **ptr) {return (*ptr);}
#ifdef HAVE_GDAL
static inline struct GMT_IMAGE   * gmt_get_image_ptr (struct GMT_IMAGE **ptr) {return (*ptr);}
#endif
static inline struct GMT_GRID_ROWBYROW * gmt_get_rbr_ptr (struct GMT_GRID_ROWBYROW *ptr) {return (ptr);}
static inline struct GMT_FFT_INFO * gmt_get_fftinfo_ptr (struct GMT_FFT_INFO *ptr) {return (ptr);}
static inline struct GMT_FFT_WAVENUMBER * gmt_get_fftwave_ptr (struct GMT_FFT_WAVENUMBER *ptr) {return (ptr);}

static inline struct GMT_GRID    * gmt_get_grid_data (struct GMT_GRID *ptr) {return (ptr);}

/*! If API is not set or no_not_exit is false then we call system exit, else we move along */
static inline void API_exit (struct GMTAPI_CTRL *API, int code) {
	if (API == NULL || API->do_not_exit == false)
		exit (code);
}

/*! return_address is a convenience function that, given type, calls the correct converter */
void *return_address (void *data, unsigned int type) {
	void *p = NULL;
	switch (type) {
		case GMT_IS_GRID:	p = gmt_get_grid_ptr (data);	break;
		case GMT_IS_DATASET:	p = gmt_get_dataset_ptr (data);	break;
		case GMT_IS_TEXTSET:	p = gmt_get_textset_ptr (data);	break;
		case GMT_IS_CPT:	p = gmt_get_cpt_ptr (data);	break;
		case GMT_IS_MATRIX:	p = gmt_get_matrix_ptr (data);	break;
		case GMT_IS_VECTOR:	p = gmt_get_vector_ptr (data);	break;
		case GMT_IS_COORD:	p = gmt_get_coord_ptr (data);	break;
#ifdef HAVE_GDAL
		case GMT_IS_IMAGE:	p = gmt_get_image_ptr (data);	break;
#endif
	}
	return (p);
}

/*! . */
struct GMTAPI_CTRL * GMT_get_API_ptr (struct GMTAPI_CTRL *ptr)
{	/* Clean casting of void to API pointer at start of a module
 	 * If ptr is NULL we are in deep trouble...
	 */
	if (ptr == NULL) return_null (NULL, GMT_NOT_A_SESSION);
	return (ptr);
}

/*! p_func_size_t is used as a pointer to functions that returns a size_t dimension */
typedef size_t (*p_func_size_t) (uint64_t row, uint64_t col, size_t dim);

#ifdef DEBUG
void GMTAPI_Set_Object (struct GMTAPI_CTRL *API, struct GMTAPI_DATA_OBJECT *obj)
{	/* This is mostly for debugging and may go away or remain under DEBUG */
	GMT_Report (API, GMT_MSG_DEBUG, "Set_Object for family: %d\n", obj->family);
	switch (obj->family) {
		case GMT_IS_GRID:	obj->G = obj->data; break;
		case GMT_IS_DATASET:	obj->D = obj->data; break;
		case GMT_IS_TEXTSET:	obj->T = obj->data; break;
		case GMT_IS_CPT:	obj->C = obj->data; break;
		case GMT_IS_MATRIX:	obj->M = obj->data; break;
		case GMT_IS_VECTOR:	obj->V = obj->data; break;
		case GMT_IS_COORD:	break;	/* No worries */
		case GMT_IS_PS:		break;	/* No worries */
#ifdef HAVE_GDAL
		case GMT_IS_IMAGE:	obj->I = obj->data; break;
#endif
	}
}
#endif

#ifdef DEBUG
/*! Can be used to display API->object info wherever it is called as part of a debug operation */
void GMT_list_API (struct GMTAPI_CTRL *API, char *txt) {
	unsigned int item, ext;
	struct GMTAPI_DATA_OBJECT *S;
	char message[GMT_BUFSIZ], O, M;
	//if (API->deep_debug == false) return;
	if (!GMT_is_verbose (API->GMT, GMT_MSG_DEBUG)) return;
	sprintf (message, "==> %d API Objects at end of %s\n", API->n_objects, txt);
	GMT_Message (API, GMT_TIME_NONE, message);
	if (API->n_objects == 0) return;
	GMT_Message (API, GMT_TIME_NONE, "-----------------------------------------------------------\n");
	sprintf (message, "K.. ID RESOURCE.... DATA........ FAMILY.... DIR... S O M L\n");
	GMT_Message (API, GMT_TIME_NONE, message);
	GMT_Message (API, GMT_TIME_NONE, "-----------------------------------------------------------\n");
	for (item = 0; item < API->n_objects; item++) {
		if ((S = API->object[item]) == NULL) continue;
		O = (S->no_longer_owner) ? 'N' : 'Y';
		M = (S->messenger) ? 'Y' : 'N';
		ext = (S->alloc_mode == GMT_ALLOC_EXTERNALLY) ? '*' : ' ';
		sprintf (message, "%c%2d %2d %12" PRIxS " %12" PRIxS " %10s %6s %d %c %c %d\n", ext, item, S->ID, (size_t)S->resource, (size_t)S->data,
			GMT_family[S->family], GMT_direction[S->direction], S->status, O, M, S->alloc_level);
		GMT_Message (API, GMT_TIME_NONE, message);
	}
	GMT_Message (API, GMT_TIME_NONE, "-----------------------------------------------------------\n");
}
#endif

/*! . */
char *GMTAPI_lib_tag (char *name) {
	/* Pull out the tag from a name like <tag>[.extension] */
	char *extension, *pch;
	char *tag = strdup (name);
	extension = strrchr (tag, '.'); /* last period in name */
	*extension = '\0'; /* remove extension */
	/* if name has the "_w32|64" suffix or any other suffix that starts with a '_', remove it. */
	pch = strrchr(tag, '_');
	if (pch) *pch = '\0';
	return (tag);
}

/*! . */
int GMTAPI_init_sharedlibs (struct GMTAPI_CTRL *API) {
	/* At the end of GMT_Create_Session we are done with processing gmt.conf.
	 * We can now determine how many shared libraries and plugins to consider, and open the core lib */
	unsigned int n_custom_libs = 0, k, n_alloc = GMT_TINY_CHUNK;
	char text[GMT_LEN256] = {""}, plugindir[GMT_BUFSIZ] = {""}, path[GMT_BUFSIZ] = {""};
	char *libname = NULL, **list = NULL;
#ifdef WIN32
	char *extension = ".dll";
#else
	char *extension = ".so";
#endif

#ifdef SUPPORT_EXEC_IN_BINARY_DIR
	/* If SUPPORT_EXEC_IN_BINARY_DIR is defined we try to load plugins from the
	 * build tree */

	/* Only true, when we are running in a subdir of GMT_BINARY_DIR_SRC_DEBUG: */
	bool running_in_bindir_src = !strncmp (API->GMT->init.runtime_bindir, GMT_BINARY_DIR_SRC_DEBUG, strlen(GMT_BINARY_DIR_SRC_DEBUG));
#endif

	API->lib = GMT_memory (API->GMT, NULL, n_alloc, struct Gmt_libinfo);

	/* 1. Load in the GMT core library by default [unless static build] */
	/* Note: To extract symbols from the currently executing process we need to load it as a special library.
	 * This is done by passing NULL under Linux and by calling GetModuleHandleEx under Windows, hence we
	 * use the dlopen_special call which is defined in gmt_module.c */

	API->lib[0].name = strdup ("core");
	API->lib[0].path = strdup (GMT_CORE_LIB_NAME);
	GMT_Report (API, GMT_MSG_DEBUG, "Shared Library # 0 (core). Path = %s\n", API->lib[0].path);
	++n_custom_libs;
#ifdef BUILD_SHARED_LIBS
	GMT_Report (API, GMT_MSG_DEBUG, "Loading core GMT shared library: %s\n", API->lib[0].path);
	if ((API->lib[0].handle = dlopen_special (API->lib[0].path)) == NULL) {
		GMT_Report (API, GMT_MSG_NORMAL, "Error loading core GMT shared library: %s\n", dlerror());
		API_exit (API, EXIT_FAILURE); return EXIT_FAILURE;
	}
	dlerror (); /* Clear any existing error */
#endif

	/* 3. Add any plugins installed in <installdir>/lib/gmt/plugins */

	if (API->GMT->init.runtime_libdir) {	/* Successfully determined runtime dir for shared libs */
#ifdef SUPPORT_EXEC_IN_BINARY_DIR
		if ( running_in_bindir_src && access (GMT_BINARY_DIR_SRC_DEBUG "/plugins", R_OK|X_OK) == 0 ) {
			/* Running in build dir: search plugins in build-dir/src/plugins */
			strncat (plugindir, GMT_BINARY_DIR_SRC_DEBUG "/plugins", GMT_BUFSIZ-1);
#ifdef XCODER
			strcat (plugindir, "/Debug");	/* The Xcode plugin path for Debug */
#endif
		}
		else
#endif
		{
#ifdef WIN32
			sprintf (plugindir, "%s/gmt_plugins", API->GMT->init.runtime_libdir);	/* Generate the Win standard plugins path */
#else
			sprintf (plugindir, "%s/gmt" GMT_INSTALL_NAME_SUFFIX "/plugins", API->GMT->init.runtime_libdir);	/* Generate the *nix standard plugins path */
#endif
		}
		if (!API->GMT->init.runtime_plugindir) API->GMT->init.runtime_plugindir = strdup (plugindir);
		GMT_Report (API, GMT_MSG_DEBUG, "Loading GMT plugins from: %s\n", plugindir);
		if ((list = GMT_get_dir_list (API->GMT, plugindir, extension))) {	/* Add these files to the libs */
			k = 0;
			while (list[k]) {
				API->lib[n_custom_libs].name = GMTAPI_lib_tag (list[k]);
				sprintf (path, "%s/%s", plugindir, list[k]);
				API->lib[n_custom_libs].path = strdup (path);
				GMT_Report (API, GMT_MSG_DEBUG, "Shared Library # %d (%s). Path = \n", n_custom_libs, API->lib[n_custom_libs].name, API->lib[n_custom_libs].path);
				n_custom_libs++;			/* Add up entries found */
				if (n_custom_libs == n_alloc) {		/* Allocate more memory for list */
					n_alloc <<= 1;
					API->lib = GMT_memory (API->GMT, API->lib, n_alloc, struct Gmt_libinfo);
				}
				++k;
			}
			GMT_free_dir_list (API->GMT, &list);
		}
	}

	/* 4. Add any custom GMT libraries to the list of libraries/plugins to consider, if specified.
	      We will find when trying to open if any of these are actually available. */

	if (API->GMT->session.CUSTOM_LIBS) {	/* We specified custom shared libraries */
		k = (unsigned int)strlen (API->GMT->session.CUSTOM_LIBS) - 1;	/* Index of last char in CUSTOM_LIBS */
		if (API->GMT->session.CUSTOM_LIBS[k] == '/' || API->GMT->session.CUSTOM_LIBS[k] == '\\') {	/* We gave CUSTOM_LIBS as a subdirectory, add all files found inside it to shared libs list */
			strcpy (plugindir, API->GMT->session.CUSTOM_LIBS);
			plugindir[k] = '\0';	/* Chop off trailing slash */
			GMT_Report (API, GMT_MSG_DEBUG, "Loading custom GMT plugins from: %s\n", plugindir);
			if ((list = GMT_get_dir_list (API->GMT, plugindir, extension))) {	/* Add these to the libs */
				k = 0;
				while (list[k]) {
					API->lib[n_custom_libs].name = GMTAPI_lib_tag (list[k]);
					sprintf (path, "%s/%s", plugindir, list[k]);
					API->lib[n_custom_libs].path = strdup (path);
					GMT_Report (API, GMT_MSG_DEBUG, "Shared Library # %d (%s). Path = \n", n_custom_libs, API->lib[n_custom_libs].name, API->lib[n_custom_libs].path);
					n_custom_libs++;		/* Add up entries found */
					if (n_custom_libs == n_alloc) {	/* Allocate more memory for list */
						n_alloc <<= 1;
						API->lib = GMT_memory (API->GMT, API->lib, n_alloc, struct Gmt_libinfo);
					}
					++k;
				}
				GMT_free_dir_list (API->GMT, &list);
			}
		}
		else {	/* Just a list with one or more comma-separated library paths */
			unsigned int pos = 0;
			while (GMT_strtok (API->GMT->session.CUSTOM_LIBS, ",", &pos, text)) {
				API->lib[n_custom_libs].path = strdup (text);
				libname = strdup (basename (text));		/* Last component from the pathname */
				API->lib[n_custom_libs].name = GMTAPI_lib_tag (libname);
				GMT_Report (API, GMT_MSG_DEBUG, "Shared Library # %d (%s). Path = \n", n_custom_libs, API->lib[n_custom_libs].name, API->lib[n_custom_libs].path);
				free (libname);
				n_custom_libs++;		/* Add up entries found */
				if (n_custom_libs == n_alloc) {	/* Allocate more memory for list */
					n_alloc <<= 1;
					API->lib = GMT_memory (API->GMT, API->lib, n_alloc, struct Gmt_libinfo);
				}
			}
		}
	}

	API->n_shared_libs = n_custom_libs;	/* Update total number of shared libraries */
	API->lib = GMT_memory (API->GMT, API->lib, API->n_shared_libs, struct Gmt_libinfo);

	return (GMT_NOERROR);
}

/*! Free items in the shared lib list */
void GMTAPI_free_sharedlibs (struct GMTAPI_CTRL *API) {
	unsigned int k;
	for (k = 0; k < API->n_shared_libs; k++) {
		if (k > 0 && API->lib[k].handle && dlclose (API->lib[k].handle))
			GMT_Report (API, GMT_MSG_NORMAL, "Error closing GMT %s shared library: %s\n", API->lib[k].name, dlerror());
		if (API->lib[k].name) free (API->lib[k].name);
		if (API->lib[k].path) free (API->lib[k].path);
	}
	if (API->lib) GMT_free (API->GMT, API->lib);
	API->n_shared_libs = 0;
}

/* The basic gmtread|write module meat; used by external APIs only */

/*! Duplicate ifile on ofile.  Calling program is responsible to ensure correct args are passed */
int GMT_copy (struct GMTAPI_CTRL *API, enum GMT_enum_family family, unsigned int direction, char *ifile, char *ofile) {
	double *wesn = NULL;	/* For grid and image subsets */
	struct GMT_DATASET *D = NULL;
	struct GMT_TEXTSET *T = NULL;
	struct GMT_PALETTE *C = NULL;
	struct GMT_GRID *G = NULL;
	struct GMT_IMAGE *I = NULL;
	bool mem[2] = {false, false};
	enum GMT_enum_method method;

	if (API == NULL) return_error (API, GMT_NOT_A_SESSION);
	API->error = GMT_NOERROR;
	GMT_Report (API, GMT_MSG_VERBOSE, "Read %s from %s and write to %s\n", GMT_family[family], ifile, ofile);
	mem[GMT_IN]  = GMT_File_Is_Memory (ifile);
	mem[GMT_OUT] = GMT_File_Is_Memory (ofile);
	
	switch (family) {
		case GMT_IS_DATASET:
			method = (mem[GMT_IN]) ? GMT_IS_DUPLICATE_VIA_MATRIX : GMT_IS_FILE;
			if ((D = GMT_Read_Data (API, GMT_IS_DATASET, method, GMT_IS_POINT, GMT_READ_NORMAL, NULL, ifile, NULL)) == NULL)
				return (API->error);
			method = (mem[GMT_OUT]) ? GMT_IS_DUPLICATE_VIA_MATRIX : GMT_IS_FILE;
			if (GMT_Write_Data (API, GMT_IS_DATASET, method, D->geometry, D->io_mode | GMT_IO_RESET, NULL, ofile, D) != GMT_OK)
				return (API->error);
			break;
		case GMT_IS_TEXTSET:
			method = (mem[GMT_IN]) ? GMT_IS_DUPLICATE_VIA_MATRIX : GMT_IS_FILE;
			if ((T = GMT_Read_Data (API, GMT_IS_TEXTSET, method, GMT_IS_NONE, GMT_READ_NORMAL, NULL, ifile, NULL)) == NULL)
				return (API->error);
			method = (mem[GMT_OUT]) ? GMT_IS_DUPLICATE_VIA_MATRIX : GMT_IS_FILE;
			if (GMT_Write_Data (API, GMT_IS_TEXTSET, method, GMT_IS_NONE, T->io_mode | GMT_IO_RESET, NULL, ofile, T) != GMT_OK)
				return (API->error);
			break;
		case GMT_IS_GRID:
			wesn = (direction == GMT_IN && API->GMT->common.R.active) ? API->GMT->common.R.wesn : NULL;
			if ((G = GMT_Read_Data (API, GMT_IS_GRID, GMT_IS_FILE, GMT_IS_SURFACE, GMT_READ_NORMAL, wesn, ifile, NULL)) == NULL)
				return (API->error);
			wesn = (direction == GMT_OUT && API->GMT->common.R.active) ? API->GMT->common.R.wesn : NULL;
			if (GMT_Write_Data (API, GMT_IS_GRID, GMT_IS_FILE, GMT_IS_SURFACE, GMT_GRID_ALL | GMT_IO_RESET, wesn, ofile, G) != GMT_OK)
				return (API->error);
			break;
		case GMT_IS_IMAGE:
			wesn = (direction == GMT_IN && API->GMT->common.R.active) ? API->GMT->common.R.wesn : NULL;
			if ((I = GMT_Read_Data (API, GMT_IS_IMAGE, GMT_IS_FILE, GMT_IS_SURFACE, GMT_READ_NORMAL, wesn, ifile, NULL)) == NULL)
				return (API->error);
			wesn = (direction == GMT_OUT && API->GMT->common.R.active) ? API->GMT->common.R.wesn : NULL;
			if (GMT_Write_Data (API, GMT_IS_IMAGE, GMT_IS_FILE, GMT_IS_SURFACE, GMT_GRID_ALL | GMT_IO_RESET, wesn, ofile, I) != GMT_OK)
				return (API->error);
			break;
		case GMT_IS_CPT:
			if ((C = GMT_Read_Data (API, GMT_IS_CPT, GMT_IS_FILE, GMT_IS_NONE, GMT_READ_NORMAL, NULL, ifile, NULL)) == NULL)
				return (API->error);
			if (GMT_Write_Data (API, GMT_IS_CPT, GMT_IS_FILE, GMT_IS_NONE, C->cpt_flags | GMT_IO_RESET, NULL, ofile, C) != GMT_OK)
				return (API->error);
			break;
		case GMT_IS_VECTOR:
		case GMT_IS_MATRIX:
		case GMT_IS_COORD:
		case GMT_IS_PS:
			GMT_Report (API, GMT_MSG_VERBOSE, "No external read or write support yet for object %s\n", GMT_family[family]);
			return_error(API, GMT_NOT_A_VALID_FAMILY);
			break;
	}

	return (API->error);
}

/* Note: Many/all of these do not need to check if API == NULL since they are called from functions that do. */
/* Private functions used by this library only.  These are not accessed outside this file. */

/*! . */
double GMTAPI_get_val (struct GMTAPI_CTRL *API, union GMT_UNIVECTOR *u, uint64_t row, unsigned int type)
{	/* Returns a double value from the <type> column array pointed to by the union pointer *u, at row position row.
 	 * Used in GMTAPI_Import_Dataset and GMTAPI_Import_Grid. */
	double val;

	switch (type) {	/* Use type to select the correct array from which to extract a value */
		case GMT_UCHAR:		val = u->uc1[row];		break;
		case GMT_CHAR:		val = u->sc1[row];		break;
		case GMT_USHORT:	val = u->ui2[row];		break;
		case GMT_SHORT:		val = u->si2[row];		break;
		case GMT_UINT:		val = u->ui4[row];		break;
		case GMT_INT:		val = u->si4[row];		break;
		case GMT_ULONG:		val = (double)u->ui8[row];	break;
		case GMT_LONG:		val = (double)u->si8[row];	break;
		case GMT_FLOAT:		val = u->f4[row];		break;
		case GMT_DOUBLE:	val = u->f8[row];		break;
		default:
			GMT_Report (API, GMT_MSG_NORMAL, "Internal error in GMTAPI_get_val: Passed bad type (%d), returning NaN\n", type);
			val = API->GMT->session.d_NaN;
			API->error = GMT_NOT_A_VALID_TYPE;
			break;
	}
	return (val);
}

/*! . */
void GMTAPI_put_val (struct GMTAPI_CTRL *API, union GMT_UNIVECTOR *u, double val, uint64_t row, unsigned int type)
{ /* Places a double value in the <type> column array[i] pointed to by the union pointer *u, at row position row.
	 * No check to see if the type can hold the value is performed, so truncation may result.
	 * Used in GMTAPI_Export_Dataset and GMTAPI_Export_Grid. */

	switch (type) {	/* Use type to select the correct array to which we will put a value */
		case GMT_UCHAR:  u->uc1[row] = (uint8_t)val;  break;
		case GMT_CHAR:   u->sc1[row] = (int8_t)val;   break;
		case GMT_USHORT: u->ui2[row] = (uint16_t)val; break;
		case GMT_SHORT:  u->si2[row] = (int16_t)val;  break;
		case GMT_UINT:   u->ui4[row] = (uint32_t)val; break;
		case GMT_INT:    u->si4[row] = (int32_t)val;  break;
		case GMT_ULONG:  u->ui8[row] = (uint64_t)val; break;
		case GMT_LONG:   u->si8[row] = (int64_t)val;  break;
		case GMT_FLOAT:  u->f4[row]  = (float)val;    break;
		case GMT_DOUBLE: u->f8[row]  = val;           break;
		default:
			GMT_Report (API, GMT_MSG_NORMAL, "Internal error in GMTAPI_get_val: Passed bad type (%d)\n", type);
			API->error = GMT_NOT_A_VALID_TYPE;
			break;
	}
}

/*! . */
char * GMTAPI_tictoc_string (struct GMTAPI_CTRL *API, unsigned int mode)
{	/* Optionally craft a leading timestamp.
	 * mode = 0:	No time stamp
	 * mode = 1:	Abs time stamp formatted via GMT_TIME_STAMP
	 * mode = 2:	Report elapsed time since last reset.
	 * mode = 4:	Reset elapsed time to 0, no time stamp.
	 * mode = 6:	Reset elapsed time and report it as well.
	 */
	time_t right_now;
	clock_t toc;
	unsigned int H, M, S, milli;
	double T;
	static char stamp[GMT_LEN256] = {""};

	if (mode == 0) return NULL;		/* no timestamp requested */
	if (mode > 1) toc = clock ();		/* Elapsed time requested */
	if (mode & 4) API->GMT->current.time.tic = toc;	/* Reset previous timestamp to now */

	switch (mode) {	/* Form output timestamp string */
		case 1:	/* Absolute time stamp */
			right_now = time ((time_t *)0);
			strftime (stamp, sizeof(stamp), API->GMT->current.setting.format_time_stamp, localtime (&right_now));
			break;
		case 2:	/* Elapsed time stamp */
		case 6:
			T = (double)(toc - (clock_t)API->GMT->current.time.tic);	/* Elapsed time in ticks */
			T /= CLOCKS_PER_SEC;	/* Elapsed time in seconds */
			H = urint (floor (T * GMT_SEC2HR));
			T -= H * GMT_HR2SEC_I;
			M = urint (floor (T * GMT_SEC2MIN));
			T -= M * GMT_MIN2SEC_I;
			S = urint (floor (T));
			T -= S;
			milli = urint (T*1000.0);	/* Residual milli-seconds */
			sprintf (stamp, "Elapsed time %2.2u:%2.2u:%2.2u.%3.3u", H, M, S, milli);
			break;
		default: break;
	}
	return (stamp);
}

/*! . */
unsigned int GMTAPI_count_objects (struct GMTAPI_CTRL *API, enum GMT_enum_family family, unsigned int geometry, unsigned int direction, int *first_ID)
{	/* Count how many data sets of the given family are currently registered and unused for the given direction (GMT_IN|GMT_OUT).
 	 * Also return the ID of the first unused data object for the given direction, geometry, and family (GMT_NOTSET if not found).
	 */
	unsigned int i, n;

	*first_ID = GMT_NOTSET;	/* Not found yet */
	for (i = n = 0; i < API->n_objects; i++) {
		if (!API->object[i]) continue;				/* A freed object, skip */
		if (API->object[i]->direction != direction) continue;	/* Wrong direction */
		if (API->object[i]->geometry != geometry) continue;	/* Wrong geometry */
		if (API->object[i]->status != GMT_IS_UNUSED) continue;	/* Already used */
		if (family != API->object[i]->family) continue;		/* Wrong data type */
		n++;
		if (*first_ID == GMT_NOTSET) *first_ID = API->object[i]->ID;
	}
	return (n);
}

/*! . */
unsigned int GMTAPI_Add_Existing (struct GMTAPI_CTRL *API, enum GMT_enum_family family, unsigned int geometry, unsigned int direction, int *first_ID)
{	/* In this mode, we find all registrered resources of matching family,geometry,direction that are unused and turn select to true. */
	unsigned int i, n;

	*first_ID = GMT_NOTSET;	/* Not found yet */
	for (i = n = 0; i < API->n_objects; i++) {
		if (!API->object[i]) continue;				/* A freed object, skip */
		if (API->object[i]->direction != direction) continue;	/* Wrong direction */
		if (API->object[i]->geometry != geometry) continue;	/* Wrong geometry */
		if (API->object[i]->status != GMT_IS_UNUSED) continue;	/* Already used */
		if (family != API->object[i]->family) continue;		/* Wrong data type */
		n++;
		if (*first_ID == GMT_NOTSET) *first_ID = API->object[i]->ID;
		API->object[i]->selected = true;
	}
	return (n);
}

/* These functions are support functions for GMT_Encode_Options:
 *	GMTAPI_key_to_family
 *	GMTAPI_process_keys
 *	GMTAPI_get_key
 *	GMTAPI_found_marker
 */ 

/* Indices into the keys triple codes */
#define K_OPT		0
#define K_FAMILY	1
#define K_DIR		2
#define GMT_FILE_NONE		0
#define GMT_FILE_EXPLICIT	1
#define GMT_FILE_IMPLICIT	2

int GMTAPI_key_to_family (void *API, char *key, int *family, int *geometry)
{
	/* Assign direction, family, and geometry based on key */

	switch (key[K_FAMILY]) {	/* 2nd char contains the data type code */
		case 'G':
			*family = GMT_IS_GRID;
			*geometry = GMT_IS_SURFACE;
			break;
		case 'P':
			*family = GMT_IS_DATASET;
			*geometry = GMT_IS_POLY;
			break;
		case 'L':
			*family = GMT_IS_DATASET;
			*geometry = GMT_IS_LINE;
			break;
		case 'D':
			*family = GMT_IS_DATASET;
			*geometry = GMT_IS_POINT;
			break;
		case 'C':
			*family = GMT_IS_CPT;
			*geometry = GMT_IS_NONE;
			break;
		case 'T':
			*family = GMT_IS_TEXTSET;
			*geometry = GMT_IS_NONE;
			break;
		case 'I':
			*family = GMT_IS_IMAGE;
			*geometry = GMT_IS_SURFACE;
			break;
		case 'X':
			*family = GMT_IS_PS;
			*geometry = GMT_IS_NONE;
			break;
		default:
			GMT_Report (API, GMT_MSG_NORMAL, "GMTAPI_key_to_family: INTERNAL ERROR: key family (%c) not recognized\n", key[K_FAMILY]);
			return -1;
			break;
	}

	/* Third key character contains the in/out code */
	return ((key[K_DIR] == 'i' || key[K_DIR] == 'I') ? GMT_IN : GMT_OUT);	/* Return the direction of the i/o */
}

char **GMTAPI_process_keys (void *API, const char *string, char type, unsigned int *n_items, unsigned int *PS)
{	/* Turn the comma-separated list of 3-char codes into an array of such codes.
 	 * In the process, replace any ?-types with the selected type if type is not 0. */
	size_t len, k, n;
	char **s = NULL, *next = NULL, *tmp = NULL;
	*PS = 0;	/* No PostScript output indicated so far */

	if (!string) return NULL;	/* Got NULL, just give up */
	len = strlen (string);		/* Get the length of this item */
	if (len == 0) return NULL;	/* Got no characters, give up */
	tmp = strdup (string);		/* Get a working copy of string */
	/* Replace unknown types (amrked as ?) in tmp with selected type give by variable "type" */
	if (type)	/* Got a nonzero type */
		for (k = 0; k < strlen (tmp); k++)
			if (tmp[k] == '?') tmp[k] = type;
	/* Count the number of items (start n at 1 since one less comma than items) */
	for (k = 0, n = 1; k < len; k++)
		if (tmp[k] == ',') n++;
	/* Allocate and populate the character array, then return it and n_items */
	s = (char **) calloc (n, sizeof (char *));
	k = 0;
	while ((next = strsep (&tmp, ",")) != NULL) {
		s[k++] = strdup (next);
		if (strlen (next) != 3)
			GMT_Report (API, GMT_MSG_NORMAL, "GMTAPI_process_keys: INTERNAL ERROR: key %s does not contain exactly 3 characters\n", next);
		if (!strcmp (next, "-Xo")) (*PS)++;	/* Found a key for PostScript output */
	}
	*n_items = (unsigned int)n;	/* Total number of keys for this module */
	free ((void *)tmp);
	return s;
}

int GMTAPI_get_key (void *API, char option, char *keys[], int n_keys)
{	/* Return the position in the keys array that matches this option, or -1 if not found */
	int k;
	if (n_keys && keys == NULL)
		GMT_Report (API, GMT_MSG_NORMAL, "GMTAPI_get_key: INTERNAL ERROR: keys array is NULL but n_keys = %d\n", n_keys);
	for (k = 0; k < n_keys; k++) if (keys[k][K_OPT] == option) return (k);
	return (-1);
}

unsigned int GMTAPI_found_marker (char *text, char marker)
{	/* Look for marker in text but ignore any within quotes */
	size_t k;
	unsigned int ignore = 0;
	for (k = 0; k < strlen (text); k++) {
		if (text[k] == '\"' || text[k] == '\'') ignore = !ignore;
		if (!ignore && text[k] == marker) return 1;
	}
	return 0;
}
/* Mapping of internal [row][col] indices to a single 1-D index.
 * Internally, row and col starts at 0.  These will be accessed
 * via pointers to these functions, hence they are not macros.
 */

/*! . */
size_t GMTAPI_2D_to_index_C_normal (uint64_t row, uint64_t col, size_t dim)
{	/* Maps (row,col) to 1-D index for C normal grid */
	return (((size_t)row * dim) + (size_t)col);	/* Normal grid */
}

/*! . */
size_t GMTAPI_2D_to_index_C_cplx_real (uint64_t row, uint64_t col, size_t dim)
{	/* Maps (row,col) to 1-D index for C complex grid, real component */
	return (2*((size_t)row * dim) + (size_t)col);	/* Complex grid, real(1) component */
}

/*! . */
size_t GMTAPI_2D_to_index_C_cplx_imag (uint64_t row, uint64_t col, size_t dim)
{	/* Maps (row,col) to 1-D index for C complex grid, imaginary component */
	return (2*((size_t)row * dim) + (size_t)col + 1ULL);	/* Complex grid, imag(2) component */
}

/*! . */
size_t GMTAPI_2D_to_index_F_normal (uint64_t row, uint64_t col, size_t dim)
{	/* Maps (row,col) to 1-D index for Fortran */
	return (((size_t)col * dim) + (size_t)row);
}

/*! . */
size_t GMTAPI_2D_to_index_F_cplx_real (uint64_t row, uint64_t col, size_t dim)
{	/* Maps (row,col) to 1-D index for Fortran complex grid, real component */
	return (2*((size_t)col * dim) + (size_t)row);	/* Complex grid, real(1) */
}

/*! . */
size_t GMTAPI_2D_to_index_F_cplx_imag (uint64_t row, uint64_t col, size_t dim)
{	/* Maps (row,col) to 1-D index for Fortran complex grid, imaginary component  */
	return (2*((size_t)col * dim) + (size_t)row + 1ULL);	/* Complex grid, imag(2) component */
}

/*! . */
p_func_size_t GMTAPI_get_2D_to_index (struct GMTAPI_CTRL *API, enum GMT_enum_fmt shape, unsigned int mode) {
	/* Return pointer to the required 2D-index function above.  Here
	 * shape is either GMT_IS_ROW_FORMAT (C) or GMT_IS_COL_FORMAT (FORTRAN);
	 * mode is either 0 (regular grid), GMT_GRID_IS_COMPLEX_REAL (complex real) or GMT_GRID_IS_COMPLEX_IMAG (complex imag)
	 */
	p_func_size_t p = NULL;

	switch (mode & GMT_GRID_IS_COMPLEX_MASK) {
		case GMT_GRID_IS_REAL:
			p = (shape == GMT_IS_ROW_FORMAT) ? GMTAPI_2D_to_index_C_normal : GMTAPI_2D_to_index_F_normal;
			break;
		case GMT_GRID_IS_COMPLEX_REAL:
			p = (shape == GMT_IS_ROW_FORMAT) ? GMTAPI_2D_to_index_C_cplx_real : GMTAPI_2D_to_index_F_cplx_real;
			break;
		case GMT_GRID_IS_COMPLEX_IMAG:
			p = (shape == GMT_IS_ROW_FORMAT) ? GMTAPI_2D_to_index_C_cplx_imag : GMTAPI_2D_to_index_F_cplx_imag;
			break;
		default:
			GMT_Report (API, GMT_MSG_NORMAL, "GMTAPI_get_2D_to_index: Illegal mode passed - aborting\n");
			API_exit (API, EXIT_FAILURE); return (NULL);
	}
	return (p);
}

#if 0	/* Unused at the present time */
void GMTAPI_index_to_2D_C (int *row, int *col, size_t index, int dim, int mode)
{	/* Maps 1-D index to (row,col) for C */
	if (mode) index /= 2;
	*col = (index % dim);
	*row = (index / dim);
}

void GMTAPI_index_to_2D_F (int *row, int *col, size_t index, int dim, int mode)
{	/* Maps 1-D index to (row,col) for Fortran */
	if (mode) index /= 2;
	*col = (index / dim);
	*row = (index % dim);
}
#endif

/*! . */
int GMTAPI_init_grid (struct GMTAPI_CTRL *API, struct GMT_OPTION *opt, double *range, double *inc, int registration, unsigned int mode, unsigned int direction, struct GMT_GRID *G) {
	if (direction == GMT_OUT) return (GMT_OK);	/* OK for creating blank container for output */
	gmt_init_grdheader (API->GMT, G->header, opt, range, inc, registration, mode);
	return (GMT_OK);
}

/*! . */
int GMTAPI_init_image (struct GMTAPI_CTRL *API, struct GMT_OPTION *opt, double *range, double *inc, int registration, unsigned int mode, unsigned int direction, struct GMT_IMAGE *I) {
	if (direction == GMT_OUT) return (GMT_OK);	/* OK for creating blank container for output */
	gmt_init_grdheader (API->GMT, I->header, opt, range, inc, registration, mode);
	return (GMT_OK);
}

/*! . */
int GMTAPI_init_matrix (struct GMTAPI_CTRL *API, uint64_t dim[], double *range, double *inc, int registration, unsigned int mode, unsigned int direction, struct GMT_MATRIX *M) {
	double off = 0.5 * registration;
	unsigned int dims = (M->n_layers > 1) ? 3 : 2;
	GMT_Report (API, GMT_MSG_DEBUG, "Initializing a matrix for handing external %s [mode = %u]\n", GMT_direction[direction], mode);
	if (direction == GMT_OUT) return (GMT_OK);	/* OK for creating blank container for output */
	if (full_region (range) && (dims == 2 || (!range || range[ZLO] == range[ZHI]))) {	/* Not an equidistant vector arrangement, use dim */
		double dummy_range[6] = {0.0, 0.0, 0.0, 0.0, 0.0, 0.0};	/* Flag vector as such */
		GMT_memcpy (M->range, dummy_range, 2 * dims, double);
		M->n_rows = dim[DIM_ROW];
		M->n_columns = dim[DIM_COL];
	}
	else {	/* Was given valid range and inc */
		if (!inc || (inc[GMT_X] == 0.0 && inc[GMT_Y] == 0.0)) return (GMT_VALUE_NOT_SET);
		GMT_memcpy (M->range, range, 2 * dims, double);
		M->n_rows = GMT_get_n (API->GMT, range[YLO], range[YHI], inc[GMT_Y], off);
		M->n_columns = GMT_get_n (API->GMT, range[XLO], range[XHI], inc[GMT_X], off);
	}
	return (GMT_OK);
}

/*! . */
int GMTAPI_init_vector (struct GMTAPI_CTRL *API, uint64_t dim[], double *range, double *inc, int registration, unsigned int direction, struct GMT_VECTOR *V) {
	GMT_Report (API, GMT_MSG_DEBUG, "Initializing a vector for handing external %s\n", GMT_direction[direction]);
	if (dim == NULL) return (GMT_PTR_IS_NULL);	/* number of columns not provided */
	if (dim[DIM_COL] == 0) return (GMT_VALUE_NOT_SET);	/* Must know the number of columns to do this */
	if (range == NULL || (range[XLO] == range[XHI])) {	/* Not an equidistant vector arrangement, use dim */
		double dummy_range[2] = {0.0, 0.0};	/* Flag vector as such */
		V->n_rows = dim[DIM_ROW];		/* If so, n_rows is passed via dim[DIM_ROW], unless it is GMT_OUT when it is zero */
		GMT_memcpy (V->range, dummy_range, 2, double);
	}
	else {	/* Equidistant vector */
		double off = 0.5 * registration;
		if (!inc || inc[GMT_X] == 0.0) return (GMT_VALUE_NOT_SET);
		V->n_rows = GMT_get_n (API->GMT, range[XLO], range[XHI], inc[GMT_X], off);
		GMT_memcpy (V->range, range, 2, double);
	}
	return (GMT_OK);
}

/*! . */
double * GMTAPI_grid_coord (struct GMTAPI_CTRL *API, int dim, struct GMT_GRID *G) {
	return (GMT_grd_coord (API->GMT, G->header, dim));
}

/*! . */
double * GMTAPI_image_coord (struct GMTAPI_CTRL *API, int dim, struct GMT_IMAGE *I) {
	return (GMT_grd_coord (API->GMT, I->header, dim));
}

/*! . */
double * GMTAPI_matrix_coord (struct GMTAPI_CTRL *API, int dim, struct GMT_MATRIX *M)
{	/* Allocate and compute coordinates along one dimension of a matrix */
	double *coord = NULL, off, inc;
	unsigned int min, max;
	uint64_t k, n;

	if (M->n_layers <= 1 && dim == GMT_Z) return (NULL);	/* No z-dimension */
	n = (dim == GMT_X) ? M->n_columns : ((dim == GMT_Y) ? M->n_rows : M->n_layers);
	min = 2*dim, max = 2*dim + 1;
	coord = GMT_memory (API->GMT, NULL, n, double);
	off = 0.5 * M->registration;
	inc = GMT_get_inc (API->GMT, M->range[min], M->range[max], n, M->registration);
	for (k = 0; k < n; k++) coord[k] = GMT_col_to_x (API->GMT, k, M->range[min], M->range[max], inc, off, n);
	return (coord);
}

/*! . */
double * GMTAPI_vector_coord (struct GMTAPI_CTRL *API, int dim, struct GMT_VECTOR *V)
{	/* Allocate and compute coordinates for a vector, if equidistantly defined */
	unsigned int k;
	double *coord = NULL, off, inc;
	GMT_Report (API, GMT_MSG_DEBUG, "GMTAPI_vector_coord called: dim = %d\n", dim);
	if (V->range[0] == 0.0 && V->range[1] == 0.0) return (NULL);	/* Not an equidistant vector */
	coord = GMT_memory (API->GMT, NULL, V->n_rows, double);
	off = 0.5 * V->registration;
	inc = GMT_get_inc (API->GMT, V->range[0], V->range[1], V->n_rows, V->registration);
	for (k = 0; k < V->n_rows; k++) coord[k] = GMT_col_to_x (API->GMT, k, V->range[0], V->range[1], inc, off, V->n_rows);
	return (coord);
}

/*! . */
void GMTAPI_grdheader_to_info (struct GMT_GRID_HEADER *h, struct GMT_MATRIX *M_obj)
{	/* Packs the necessary items of the grid header into the matrix parameters */
	M_obj->n_columns = h->nx;
	M_obj->n_rows = h->ny;
	M_obj->registration = h->registration;
	GMT_memcpy (M_obj->range, h->wesn, 4, double);
}

/*! . */
void GMTAPI_info_to_grdheader (struct GMT_CTRL * GMT_UNUSED(GMT), struct GMT_GRID_HEADER *h, struct GMT_MATRIX *M_obj)
{	/* Unpacks the necessary items into the grid header from the matrix parameters */
	h->nx = (unsigned int)M_obj->n_columns;
	h->ny = (unsigned int)M_obj->n_rows;
	h->registration = M_obj->registration;
	GMT_memcpy (h->wesn, M_obj->range, 4, double);
	/* Compute xy_off and increments */
	h->xy_off = (h->registration == GMT_GRID_NODE_REG) ? 0.0 : 0.5;
	h->inc[GMT_X] = GMT_get_inc (GMT, h->wesn[XLO], h->wesn[XHI], h->nx, h->registration);
	h->inc[GMT_Y] = GMT_get_inc (GMT, h->wesn[YLO], h->wesn[YHI], h->ny, h->registration);
}

/*! . */
bool GMTAPI_adjust_grdpadding (struct GMT_GRID_HEADER *h, unsigned int *pad)
{	/* Compares current grid pad status to output pad requested.  If we need
	 * to adjust a pad we return true here, otherwise false. */
	unsigned int side;

	for (side = 0; side < 4; side++) if (h->pad[side] != pad[side]) return (true);
	return (false);
}

/*! . */
size_t GMTAPI_set_grdarray_size (struct GMT_CTRL *GMT, struct GMT_GRID_HEADER *h, unsigned int mode, double *wesn)
{	/* Determines size of grid given grid spacing and grid domain in h.
 	 * However, if wesn is given and not empty we use that sub-region instead.
 	 * Finally, the current pad is used when calculating the grid size.
	 * NOTE: This function leaves h unchanged by testing on a temporary header. */
	struct GMT_GRID_HEADER *h_tmp = NULL;
	size_t size;

	/* Must duplicate header and possibly reset wesn, then set pad and recalculate the dims */
	h_tmp = GMT_memory (GMT, NULL, 1, struct GMT_GRID_HEADER);
	GMT_memcpy (h_tmp, h, 1, struct GMT_GRID_HEADER);
	h_tmp->complex_mode |= mode;	/* Set the mode-to-be so that if complex the size is doubled */

	if (!full_region (wesn)) {
		GMT_memcpy (h_tmp->wesn, wesn, 4, double);	/* Use wesn instead of header info */
		GMT_adjust_loose_wesn (GMT, wesn, h);		/* Subset requested; make sure wesn matches header spacing */
	}
	GMT_grd_setpad (GMT, h_tmp, GMT->current.io.pad);	/* Use the system pad setting by default */
	GMT_set_grddim (GMT, h_tmp);			/* Computes all integer parameters */
	size = h_tmp->size;				/* This is the size needed to hold grid + padding */
	GMT_free (GMT, h_tmp);
	return (size);
}

/*! . */
int GMTAPI_open_grd (struct GMT_CTRL *GMT, char *file, struct GMT_GRID *G, char mode, unsigned int access_mode) {
	/* Read or write the header structure and initialize row-by-row machinery.
	 * We fill the GMT_GRID_ROWBYROW structure with all the required information.
	 * mode can be w or r.  Upper case W or R refers to headerless
	 * grdraster-type files.  The access_mode dictates if we automatically advance
	 * row counter to next row after read/write or if we use the rec_no to seek
	 * first.
	 */

	int r_w, err;
	bool header = true, magic = true, alloc = false;
	int cdf_mode[3] = { NC_NOWRITE, NC_WRITE, NC_WRITE};	/* MUST be ints */
	char *bin_mode[3] = { "rb", "rb+", "wb"};
	char *fmt = NULL;
	struct GMT_GRID_ROWBYROW *R = gmt_get_rbr_ptr (G->extra);	/* Shorthand to row-by-row book-keeping structure */

	if (mode == 'r' || mode == 'R') {	/* Open file for reading */
		if (mode == 'R') {	/* File has no header; can only work if G->header has been set already, somehow */
			header = false;
			if (G->header->nx == 0 || G->header->ny == 0) {
				GMT_Report (GMT->parent, GMT_MSG_NORMAL, "Unable to read header-less grid file %s without a preset header structure\n", file);
				return (GMT_GRDIO_OPEN_FAILED);
			}
		}
		r_w = 0;	mode = 'r';
	}
	else if (mode == 'W') {	/* Write headerless grid */
		r_w = 2;	mode = 'w';
		header = magic = false;
	}
	else {	/* Regular writing of grid with header */
		r_w = 1;
		magic = false;
	}
	if (header) {
		if (mode == 'r' && !R->open)	/* First time reading the info */
			GMT_read_grd_info (GMT, file, G->header);
		else if (R->open)		/* Coming back to update the header */
			GMT_update_grd_info (GMT, file, G->header);
		else				/* First time writing the header */
			GMT_write_grd_info (GMT, file, G->header);
	}
	else /* Fallback to existing header */
		GMT_err_trap (GMT_grd_get_format (GMT, file, G->header, magic));
	if (R->open) return (GMT_NOERROR);	/* Already set the first time */
	fmt = GMT->session.grdformat[G->header->type];
	if (fmt[0] == 'c') {		/* Open netCDF file, old format */
		GMT_err_trap (nc_open (G->header->name, cdf_mode[r_w], &R->fid));
		R->edge[0] = G->header->nx;
		R->start[0] = 0;
		R->start[1] = 0;
	}
	else if (fmt[0] == 'n') {	/* Open netCDF file, COARDS-compliant format */
		GMT_err_trap (nc_open (G->header->name, cdf_mode[r_w], &R->fid));
		R->edge[0] = 1;
		R->edge[1] = G->header->nx;
		R->start[0] = G->header->ny-1;
		R->start[1] = 0;
	}
	else {		/* Regular binary file with/w.o standard GMT header, or Sun rasterfile */
		if (r_w == 0) {	/* Open for plain reading */
			if ((R->fp = GMT_fopen (GMT, G->header->name, bin_mode[0])) == NULL)
				return (GMT_GRDIO_OPEN_FAILED);
		}
		else if ((R->fp = GMT_fopen (GMT, G->header->name, bin_mode[r_w])) == NULL)
			return (GMT_GRDIO_CREATE_FAILED);
		/* Seek past the grid header, unless there is none */
		if (header && fseek (R->fp, (off_t)GMT_GRID_HEADER_SIZE, SEEK_SET)) return (GMT_GRDIO_SEEK_FAILED);
		alloc = (fmt[1] != 'f');	/* Only need to allocate the v_row array if grid is not float */
	}

	R->size = GMT_grd_data_size (GMT, G->header->type, &G->header->nan_value);
	R->check = !isnan (G->header->nan_value);
	R->open = true;

	if (fmt[1] == 'm')	/* Bit mask */
		R->n_byte = lrint (ceil (G->header->nx / 32.0)) * R->size;
	else if (fmt[0] == 'r' && fmt[1] == 'b')	/* Sun Raster uses multiple of 2 bytes */
		R->n_byte = lrint (ceil (G->header->nx / 2.0)) * 2 * R->size;
	else	/* All other */
		R->n_byte = G->header->nx * R->size;

	if (alloc) R->v_row = GMT_memory (GMT, NULL, R->n_byte, char);

	R->row = 0;
	R->auto_advance = (access_mode & GMT_GRID_ROW_BY_ROW_MANUAL) ? false : true;	/* Read sequentially or random-access rows */
	return (GMT_NOERROR);
}

/*! . */
void GMTAPI_close_grd (struct GMT_CTRL *GMT, struct GMT_GRID *G) {
	struct GMT_GRID_ROWBYROW *R = gmt_get_rbr_ptr (G->extra);	/* Shorthand to row-by-row book-keeping structure */
	if (R->v_row) GMT_free (GMT, R->v_row);
	if (GMT->session.grdformat[G->header->type][0] == 'c' || GMT->session.grdformat[G->header->type][0] == 'n')
		nc_close (R->fid);
	else
		GMT_fclose (GMT, R->fp);
	GMT_free (GMT, G->extra);
}

/*! . */
void GMTAPI_update_txt_item (struct GMTAPI_CTRL *API, unsigned int mode, void *arg, size_t length, char string[])
{	/* Place desired text in string (fixed size array) which can hold up to length bytes */
	size_t lim;
	static char buffer[GMT_BUFSIZ];
	char *txt = (mode & GMT_COMMENT_IS_OPTION) ? GMT_Create_Cmd (API, arg) : (char *)arg;
	GMT_memset (buffer, GMT_BUFSIZ, char);	/* Start with a clean slate */
	if ((mode & GMT_COMMENT_IS_OPTION) == 0 && (mode & GMT_COMMENT_IS_RESET) == 0 && string[0]) strncat (buffer, string, length-1);	/* Use old text if we are not resetting */
	lim = length - strlen (buffer) - 1;	/* Remaining characters that we can use */
	if (mode & GMT_COMMENT_IS_OPTION) {	/* Must start with module name since it is not part of the option args */
		strncat (buffer, API->GMT->init.module_name, lim);
		lim = length - strlen (buffer) - 1;	/* Remaining characters that we can use */
		strncat (buffer, " ", lim);
	}
	lim = length - strlen (buffer) - 1;	/* Remaining characters that we can use */
	strncat (buffer, txt, lim);		/* Append new text */
	GMT_memset (string, length, char);	/* Wipe string completely */
	strncpy (string, buffer, length);	/* Only copy over max length bytes */
	if (mode & GMT_COMMENT_IS_OPTION) GMT_free (API->GMT, txt);
}

/*! . */
void GMTAPI_GI_comment (struct GMTAPI_CTRL *API, unsigned int mode, void *arg, struct GMT_GRID_HEADER *H)
{	/* Replace or Append either command or remark field with text or commmand-line options */
	if (mode & GMT_COMMENT_IS_REMARK) 	GMTAPI_update_txt_item (API, mode, arg, GMT_GRID_REMARK_LEN160,  H->remark);
	else if (mode & GMT_COMMENT_IS_COMMAND) GMTAPI_update_txt_item (API, mode, arg, GMT_GRID_COMMAND_LEN320, H->command);
	else if (mode & GMT_COMMENT_IS_TITLE)   GMTAPI_update_txt_item (API, mode, arg, GMT_GRID_TITLE_LEN80,    H->title);
	else if (mode & GMT_COMMENT_IS_NAME_X)  GMTAPI_update_txt_item (API, mode, arg, GMT_GRID_NAME_LEN256,    H->x_units);
	else if (mode & GMT_COMMENT_IS_NAME_Y)  GMTAPI_update_txt_item (API, mode, arg, GMT_GRID_NAME_LEN256,    H->y_units);
	else if (mode & GMT_COMMENT_IS_NAME_Z)  GMTAPI_update_txt_item (API, mode, arg, GMT_GRID_NAME_LEN256,    H->z_units);
}

/*! Replace or Append either command or remark field with text or commmand-line options */
void GMTAPI_grid_comment (struct GMTAPI_CTRL *API, unsigned int mode, void *arg, struct GMT_GRID *G) {
	GMTAPI_GI_comment (API, mode, arg, G->header);
}

/*! Update either command or remark field with text or commmand-line options */
void GMTAPI_image_comment (struct GMTAPI_CTRL *API, unsigned int mode, void *arg, struct GMT_IMAGE *I) {
	GMTAPI_GI_comment (API, mode, arg, I->header);
}

/*! Update either command or remark field with text or commmand-line options */
void GMTAPI_vector_comment (struct GMTAPI_CTRL *API, unsigned int mode, void *arg, struct GMT_VECTOR *V) {
	if (mode & GMT_COMMENT_IS_REMARK)  GMTAPI_update_txt_item (API, mode, arg, GMT_GRID_REMARK_LEN160,  V->remark);
	if (mode & GMT_COMMENT_IS_COMMAND) GMTAPI_update_txt_item (API, mode, arg, GMT_GRID_COMMAND_LEN320, V->command);
}

/*! Update either command or remark field with text or commmand-line options */
void GMTAPI_matrix_comment (struct GMTAPI_CTRL *API, unsigned int mode, void *arg, struct GMT_MATRIX *M) {
	if (mode & GMT_COMMENT_IS_REMARK)  GMTAPI_update_txt_item (API, mode, arg, GMT_GRID_REMARK_LEN160,  M->remark);
	if (mode & GMT_COMMENT_IS_COMMAND) GMTAPI_update_txt_item (API, mode, arg, GMT_GRID_COMMAND_LEN320, M->command);
}

/*! Also used in gmt_io.c and prototyped in gmt_internals.h: */
char * GMT_create_header_item (struct GMTAPI_CTRL *API, unsigned int mode, void *arg) {
	size_t lim;
	char *txt = (mode & GMT_COMMENT_IS_OPTION) ? GMT_Create_Cmd (API, arg) : (char *)arg;
	static char buffer[GMT_BUFSIZ];
	GMT_memset (buffer, GMT_BUFSIZ, char);
	if (mode & GMT_COMMENT_IS_TITLE) strcat (buffer, "  Title :");
	if (mode & GMT_COMMENT_IS_COMMAND) {
		strcat (buffer, " Command : ");
		strcat (buffer, API->GMT->init.module_name);
		strcat (buffer, " ");
	}
	if (mode & GMT_COMMENT_IS_REMARK) strcat (buffer, " Remark : ");
	lim = GMT_BUFSIZ - strlen (buffer) - 1;	/* Max characters left */
	strncat (buffer, txt, lim);
	if (mode & GMT_COMMENT_IS_OPTION) GMT_free (API->GMT, txt);
	return (buffer);
}

/*! Update common.h's various text items; return 1 if successful else 0 */
int GMTAPI_add_comment (struct GMTAPI_CTRL *API, unsigned int mode, char *txt) {
	unsigned int k = 0;
	struct GMT_COMMON *C = &API->GMT->common;	/* Short-hand to the common arg structs */

	if (mode & GMT_COMMENT_IS_TITLE)  { if (C->h.title) free ((void *)C->h.title); C->h.title = strdup (txt); k++; }
	if (mode & GMT_COMMENT_IS_REMARK) { if (C->h.remark) free ((void *)C->h.remark); C->h.remark = strdup (txt); k++; }
	if (mode & GMT_COMMENT_IS_COLNAMES) { if (C->h.colnames) free ((void *)C->h.colnames); C->h.colnames = strdup (txt); k++; }
	return (k);	/* 1 if we did any of the three above; 0 otherwise */
}

/*! Append or replace data table headers with given text or commmand-line options */
void GMTAPI_dataset_comment (struct GMTAPI_CTRL *API, unsigned int mode, void *arg, struct GMT_DATASET *D) {
	unsigned int tbl, k;
	struct GMT_DATATABLE *T = NULL;
	char *txt = GMT_create_header_item (API, mode, arg);

	if (!GMTAPI_add_comment (API, mode, txt)) return;	/* Updated one -h item, or nothing */

	/* Here we process free-form comments; these go into the dataset's header structures */
	for (tbl = 0; tbl < D->n_tables; tbl++) {	/* For each table in the dataset */
		T = D->table[tbl];	/* Short-hand for this table */
		if (mode & GMT_COMMENT_IS_RESET) {	/* Eliminate all existing headers */
			for (k = 0; k < T->n_headers; k++) if (T->header[k]) free ((void *)T->header[k]);
			T->n_headers = 0;
		}
		T->header = GMT_memory (API->GMT, T->header, T->n_headers + 1, char *);
		T->header[T->n_headers++] = strdup (txt);
	}
}

/*! Append or replace text table headers with given text or commmand-line options */
void GMTAPI_textset_comment (struct GMTAPI_CTRL *API, unsigned int mode, void *arg, struct GMT_TEXTSET *D) {
	unsigned int tbl, k;
	struct GMT_TEXTTABLE *T = NULL;
	char *txt = GMT_create_header_item (API, mode, arg);

	if (!GMTAPI_add_comment (API, mode, txt)) return;	/* Updated one -h item or nothing */

	/* Here we process free-form comments; these go into the textset's header structures */
	for (tbl = 0; tbl < D->n_tables; tbl++) {	/* For each table in the dataset */
		T = D->table[tbl];	/* Short-hand for this table */
		if (mode & GMT_COMMENT_IS_RESET) {	/* Eliminate all existing headers */
			for (k = 0; k < T->n_headers; k++) if (T->header[k]) free ((void *)T->header[k]);
			T->n_headers = 0;
		}
		T->header = GMT_memory (API->GMT, T->header, T->n_headers + 1, char *);
		T->header[T->n_headers++] = strdup (txt);
	}
}

/*! Append or replace text table headers with given text or commmand-line options */
void GMTAPI_cpt_comment (struct GMTAPI_CTRL *API, unsigned int mode, void *arg, struct GMT_PALETTE *P) {
	unsigned int k;
	char *txt = GMT_create_header_item (API, mode, arg);

	if (!GMTAPI_add_comment (API, mode, txt)) return;	/* Updated one -h item or nothing */

	/* Here we process free-form comments; these go into the CPT's header structures */
	if (mode & GMT_COMMENT_IS_RESET) {	/* Eliminate all existing headers */
		for (k = 0; k < P->n_headers; k++) if (P->header[k]) free ((void *)P->header[k]);
		P->n_headers = 0;
	}
	P->header = GMT_memory (API->GMT, P->header, P->n_headers + 1, char *);
	P->header[P->n_headers++] = strdup (txt);
}

/*! Split a combined method/via enum into two array indices for use with GMT_method[] and GMT_via[] */
enum GMT_enum_method GMTAPI_split_via_method (struct GMTAPI_CTRL * GMT_UNUSED(API), enum GMT_enum_method method, unsigned int *via) {
	enum GMT_enum_method m;
	switch (method) {
		case GMT_IS_DUPLICATE_VIA_VECTOR:
			m = GMT_IS_DUPLICATE;
			if (via) *via = 0;
			break;
		case GMT_IS_REFERENCE_VIA_VECTOR:
			m = GMT_IS_REFERENCE;
			if (via) *via = 0;
			break;
		case GMT_IS_DUPLICATE_VIA_MATRIX:
			m = GMT_IS_DUPLICATE;
			if (via) *via = 1;
			break;
		case GMT_IS_REFERENCE_VIA_MATRIX:
			m = GMT_IS_REFERENCE;
			if (via) *via = 1;
			break;
		default:	/* Nothing to break up */
			m = method;
			if (via) *via = 0;
			break;
	}
	return (m);
}

/*! . */
int GMTAPI_Next_IO_Source (struct GMTAPI_CTRL *API, unsigned int direction)
{	/* Get ready for the next source/destination (open file, initialize counters, etc.).
	 * Note this is only a mechanism for dataset and textset files where it is common
	 * to give many files on the command line (e.g., *.txt) and we do rec-by-rec processing. */
	int *fd = NULL;	/* !!! Must be int* due to nature of Unix system function */
	int error = 0, kind;
	unsigned int via = 0;
	static const char *dir[2] = {"from", "to"};
	static const char *operation[2] = {"Reading", "Writing"};
	char *mode = NULL;
	struct GMT_MATRIX *M_obj = NULL;
	struct GMT_VECTOR *V_obj = NULL;
	struct GMTAPI_DATA_OBJECT *S_obj = NULL;

	S_obj = API->object[API->current_item[direction]];		/* For shorthand purposes only */
	GMT_Report (API, GMT_MSG_DEBUG, "GMTAPI_Next_IO_Source: Selected object %d\n", S_obj->ID);
	mode = (direction == GMT_IN) ? API->GMT->current.io.r_mode : API->GMT->current.io.w_mode;	/* Reading or writing */
	S_obj->close_file = false;		/* Do not want to close file pointers passed to us unless WE open them below */
	/* Either use binary n_columns settings or initialize to unknown, i.e., GMT_MAX_COLUMNS */
	S_obj->n_expected_fields = (API->GMT->common.b.ncol[direction]) ? API->GMT->common.b.ncol[direction] : GMT_MAX_COLUMNS;
	GMT_memset (API->GMT->current.io.curr_pos[direction], 3U, uint64_t);	/* Reset file, seg, point counters */
	(void)GMTAPI_split_via_method (API, S_obj->method, &via);

	switch (S_obj->method) {	/* File, array, stream etc ? */
		case GMT_IS_FILE:	/* Filename given; we must open file ourselves */
			if (S_obj->family == GMT_IS_GRID) return (GMTAPI_report_error (API, GMT_NOT_A_VALID_TYPE));	/* Grids not allowed here */
			if ((S_obj->fp = GMT_fopen (API->GMT, S_obj->filename, mode)) == NULL) {	/* Trouble opening file */
				GMT_Report (API, GMT_MSG_NORMAL, "Unable to open file %s for %s\n", S_obj->filename, GMT_direction[direction]);
				return (GMT_ERROR_ON_FOPEN);
			}
			S_obj->close_file = true;	/* We do want to close files we are opening, but later */
			strncpy (API->GMT->current.io.current_filename[direction], S_obj->filename, GMT_BUFSIZ);
			GMT_Report (API, GMT_MSG_LONG_VERBOSE, "%s %s %s file %s\n",
				operation[direction], GMT_family[S_obj->family], dir[direction], S_obj->filename);
			if (GMT_binary_header (API->GMT, direction)) {
				GMT_io_binary_header (API->GMT, S_obj->fp, direction);
				GMT_Report (API, GMT_MSG_NORMAL, "%s %d bytes of header %s binary file %s\n",
					operation[direction], API->GMT->current.setting.io_n_header_items, dir[direction], S_obj->filename);
			}
			break;

		case GMT_IS_STREAM:	/* Given a stream; no need to open (or close) anything */
#ifdef SET_IO_MODE
			if (S_obj->family == GMT_IS_DATASET && S_obj->fp == API->GMT->session.std[direction])
				GMT_setmode (API->GMT, (int)direction);	/* Windows may need to have its read mode changed from text to binary */
#endif
			kind = (S_obj->fp == API->GMT->session.std[direction]) ? 0 : 1;	/* 0 if stdin/out, 1 otherwise for user pointer */
			sprintf (API->GMT->current.io.current_filename[direction], "<%s %s>", GMT_stream[kind], GMT_direction[direction]);
			GMT_Report (API, GMT_MSG_LONG_VERBOSE, "%s %s %s %s %s stream\n",
				operation[direction], GMT_family[S_obj->family], dir[direction], GMT_stream[kind], GMT_direction[direction]);
			if (GMT_binary_header (API->GMT, direction)) {
				GMT_io_binary_header (API->GMT, S_obj->fp, direction);
				GMT_Report (API, GMT_MSG_NORMAL, "%s %d bytes of header %s binary %s stream\n",
					operation[direction], API->GMT->current.setting.io_n_header_items, dir[direction], GMT_stream[kind]);
			}
			break;

		case GMT_IS_FDESC:	/* Given a pointer to a file handle; otherwise same as stream */
			fd = (int *)S_obj->fp;
			if ((S_obj->fp = GMT_fdopen (*fd, mode)) == NULL) {	/* Reopen handle as stream */
				GMT_Report (API, GMT_MSG_NORMAL, "Unable to open file descriptor %d for %s\n", *fd, GMT_direction[direction]);
				return (GMT_ERROR_ON_FDOPEN);
			}
			kind = (S_obj->fp == API->GMT->session.std[direction]) ? 0 : 1;	/* 0 if stdin/out, 1 otherwise for user pointer */
			sprintf (API->GMT->current.io.current_filename[direction], "<%s %s>", GMT_stream[kind], GMT_direction[direction]);
			GMT_Report (API, GMT_MSG_LONG_VERBOSE, "%s %s %s %s %s stream via supplied file descriptor\n",
				operation[direction], GMT_family[S_obj->family], dir[direction], GMT_stream[kind], GMT_direction[direction]);
			if (GMT_binary_header (API->GMT, direction)) {
				GMT_io_binary_header (API->GMT, S_obj->fp, direction);
				GMT_Report (API, GMT_MSG_NORMAL, "%s %d bytes of header %s binary %s stream via supplied file descriptor\n",
					operation[direction], API->GMT->current.setting.io_n_header_items, dir[direction], GMT_stream[kind]);
			}
			break;

	 	case GMT_IS_DUPLICATE:	/* Copy, nothing to do [PW: not tested] */
			GMT_Report (API, GMT_MSG_LONG_VERBOSE, "%s %s %s memory copy supplied by pointer\n",
				operation[direction], GMT_family[S_obj->family], dir[direction]);
			break;

	 	case GMT_IS_REFERENCE:	/* Reference, nothing to do [PW: not tested] */
			GMT_Report (API, GMT_MSG_LONG_VERBOSE, "%s %s %s memory reference supplied by pointer\n",
				operation[direction], GMT_family[S_obj->family], dir[direction]);
			break;

	 	case GMT_IS_DUPLICATE_VIA_MATRIX:	/* This means reading or writing a dataset record-by-record via a user matrix [PW: not tested] */
		case GMT_IS_REFERENCE_VIA_MATRIX:
			if (S_obj->family != GMT_IS_DATASET) return (GMTAPI_report_error (API, GMT_NOT_A_VALID_TYPE));
			GMT_Report (API, GMT_MSG_LONG_VERBOSE, "%s %s %s %s memory location via %s\n",
				operation[direction], GMT_family[S_obj->family], dir[direction], GMT_direction[direction], GMT_via[via]);
			if (direction == GMT_IN) {	/* Hard-wired limit as pass in from calling program */
				M_obj = S_obj->resource;
				S_obj->n_rows = M_obj->n_rows;
				S_obj->n_columns = M_obj->n_columns;
				API->GMT->common.b.ncol[direction] = M_obj->n_columns;	/* Basically, we are doing what GMT calls binary i/o */
			}
			API->GMT->common.b.active[direction] = true;
			strcpy (API->GMT->current.io.current_filename[direction], "<memory>");
			break;

		 case GMT_IS_DUPLICATE_VIA_VECTOR:	/* These 2 means reading a dataset record-by-record via user vector arrays [PW: not tested] */
		 case GMT_IS_REFERENCE_VIA_VECTOR:
			if (S_obj->family != GMT_IS_DATASET) return (GMTAPI_report_error (API, GMT_NOT_A_VALID_TYPE));
			GMT_Report (API, GMT_MSG_LONG_VERBOSE, "%s %s %s %s memory location via %s\n",
					operation[direction], GMT_family[S_obj->family], dir[direction], GMT_direction[direction], GMT_via[via]);
			V_obj = S_obj->resource;
			if (direction == GMT_OUT && V_obj->alloc_mode == GMT_ALLOC_INTERNALLY) {	/* Must allocate output space */
				S_obj->n_alloc = GMT_CHUNK;
				/* S_obj->n_rows is 0 which means we are allocating more space as we need it */
				V_obj->n_rows = S_obj->n_alloc;
				if ((error = gmt_alloc_vectors (API->GMT, V_obj)) != GMT_OK) return (GMTAPI_report_error (API, error));
			}
			else
				S_obj->n_rows = V_obj->n_rows;	/* Hard-wired limit as passed in from calling program */
			S_obj->n_columns = V_obj->n_columns;
			API->GMT->common.b.ncol[direction] = V_obj->n_columns;	/* Basically, we are doing what GMT calls binary i/o */
			API->GMT->common.b.active[direction] = true;
			strcpy (API->GMT->current.io.current_filename[direction], "<memory>");
			break;

		default:
			GMT_Report (API, GMT_MSG_NORMAL, "GMTAPI: Internal error: GMTAPI_Next_IO_Source called with illegal method\n");
			break;
	}

	/* A few things pertaining only to data/text tables */
	API->GMT->current.io.rec_in_tbl_no = 0;	/* Start on new table */
	S_obj->import = (S_obj->family == GMT_IS_TEXTSET) ? &GMT_ascii_textinput : API->GMT->current.io.input;	/* The latter may point to ascii or binary input functions */

	return (GMT_OK);
}

/*! . */
int GMTAPI_Next_Data_Object (struct GMTAPI_CTRL *API, enum GMT_enum_family family, unsigned int direction)
{	/* Sets up current_item to be the next unused item of the required direction; or return EOF.
	 * When EOF is returned, API->current_item[direction] holds the last object ID used. */
	bool found = false;
	unsigned int item;

	item = API->current_item[direction] + 1;	/* Advance to next item, if possible */
	while (item < API->n_objects && !found) {
		if (API->object[item] && API->object[item]->selected && API->object[item]->status == GMT_IS_UNUSED && API->object[item]->direction == direction && family == API->object[item]->family)
			found = true;	/* Got item that is selected and unused, has correct direction and family */
		else
			item++;	/* No, keep looking */
	}
	if (found) {	/* Update to use next item */
		API->current_item[direction] = item;	/* The next item */
		return (GMTAPI_Next_IO_Source (API, direction));	/* Initialize the next source/destination */
	}
	else
		return (EOF);	/* No more objects available for this direction; return EOF */
}

/*! Hook object to end of linked list and assign unique id (> 0) which is returned */
int GMTAPI_Add_Data_Object (struct GMTAPI_CTRL *API, struct GMTAPI_DATA_OBJECT *object) {

	/* Find the first entry in the API->object array which is unoccupied, and if
	 * they are all occupied then reallocate the array to make more space.
	 * We thus find and return the lowest available ID. */
	int object_ID;

	API->n_objects++;		/* Add one more entry to the tally */
	if (API->n_objects == API->n_objects_alloc) {	/* Must allocate more space for more data descriptors */
		size_t old_n_alloc = API->n_objects_alloc;
		API->n_objects_alloc += GMT_SMALL_CHUNK;
		API->object = GMT_memory (API->GMT, API->object, API->n_objects_alloc, struct GMTAPI_DATA_OBJECT *);
		GMT_memset (&(API->object[old_n_alloc]), API->n_objects_alloc - old_n_alloc, struct GMTAPI_DATA_OBJECT *);	/* Set to NULL */
		if (!(API->object)) {		/* Failed to allocate more memory */
			API->n_objects--;	/* Undo our premature increment */
			return_value (API, GMT_MEMORY_ERROR, GMT_NOTSET);
		}
	}
	object_ID = object->ID = API->unique_ID++;	/* Assign a unique object ID */
	API->object[API->n_objects-1] = object;		/* Hook the current object onto the end of the list */

	return (object_ID);
}

/*! Sanity check that geometry and family are compatible; note they may be -1 hence int */
bool GMTAPI_Validate_Geometry (struct GMTAPI_CTRL * GMT_UNUSED(API), int family, int geometry) {
	bool problem = false;
	if (geometry == GMT_NOTSET || family == GMT_NOTSET) return false;	/* No errors if nothing to check */
	switch (family) {
		case GMT_IS_TEXTSET: if (!(geometry == GMT_IS_NONE || (geometry & GMT_IS_PLP))) problem = true; break;	/* Textsets can hold many things... */
		case GMT_IS_DATASET: if (!(geometry == GMT_IS_NONE || (geometry & GMT_IS_PLP))) problem = true; break;	/* Datasets can hold many things... */
		case GMT_IS_GRID:    if (geometry != GMT_IS_SURFACE) problem = true; break;	/* Only surface is valid */
		case GMT_IS_IMAGE:   if (geometry != GMT_IS_SURFACE) problem = true; break;	/* Only surface is valid */
		case GMT_IS_CPT:     if (geometry != GMT_IS_NONE) problem = true;    break;	/* Only text is valid */
		case GMT_IS_VECTOR:  if (geometry != GMT_IS_POINT) problem = true;   break;	/* Only point is valid */
		case GMT_IS_MATRIX:  if (geometry == GMT_IS_NONE) problem = true;    break;	/* Matrix can hold surfaces or TEXTSETs */
		case GMT_IS_COORD:   if (geometry != GMT_IS_NONE) problem = true;    break;	/* Only text is valid */
	}
	return (problem);
}

/*! . */
int GMTAPI_Validate_ID (struct GMTAPI_CTRL *API, int family, int object_ID, int direction)
{	/* Checks to see if the given object_ID is listed and of the right direction.  If so
 	 * we return the item number; otherwise return GMT_NOTSET and set API->error to the error code.
	 * Note: int arguments MAY be GMT_NOTSET, hence signed ints.  If object_ID == GMT_NOTSET
	 * then we only look for TEXTSETS or DATASETS .*/
	unsigned int i;
	int item, s_value;

	 /* Search for the object in the active list.  However, if object_ID == GMT_NOTSET we pick the first in that direction */

	for (i = 0, item = GMT_NOTSET; item == GMT_NOTSET && i < API->n_objects; i++) {
		if (!API->object[i]) continue;									/* Empty object */
		if (direction != GMT_NOTSET && API->object[i]->status != GMT_IS_UNUSED) continue;		/* Already used this object */
		if (!(family == GMT_NOTSET || (s_value = API->object[i]->family) == family)) continue;		/* Not the required data type */
		if (object_ID == GMT_NOTSET && (s_value = API->object[i]->direction) == direction) item = i;	/* Pick the first object with the specified direction */
		if (object_ID == GMT_NOTSET && !(API->object[i]->family == GMT_IS_DATASET || API->object[i]->family == GMT_IS_TEXTSET)) continue;	/* Must be data/text-set */
		else if (direction == GMT_NOTSET && (s_value = API->object[i]->ID) == object_ID) item = i;	/* Pick the requested object regardless of direction */
		else if ((s_value = API->object[i]->ID) == object_ID) item = i;					/* Pick the requested object */
	}
	if (item == GMT_NOTSET) { API->error = GMT_NOT_A_VALID_ID; return (GMT_NOTSET); }			/* No such object found */

	/* OK, we found the object; is it the right kind (input or output)? */
	if (direction != GMT_NOTSET && (s_value = API->object[item]->direction) != direction) {
		/* Passing an input object but it is listed as output, or vice versa */
		if (direction == GMT_IN)  { API->error = GMT_NOT_INPUT_OBJECT;  return (GMT_NOTSET); }
		if (direction == GMT_OUT) { API->error = GMT_NOT_OUTPUT_OBJECT; return (GMT_NOTSET); }
	}
	/* Here we have been successful in finding the right object */
	return (item);
}

/*! . */
int GMTAPI_Decode_ID (char *filename)
{	/* Checking if filename contains a name with embedded GMTAPI Object ID.
	 * If found we return the ID, otherwise we return GMT_NOTSET.
 	*/
	int object_ID = GMT_NOTSET;

	if (GMT_File_Is_Memory (filename)) {	/* Passing ID of an already registered object */
		if (sscanf (&filename[9], "%d", &object_ID) != 1) return (GMT_NOTSET);	/* Get the object ID unless we fail scanning */
	}
	return (object_ID);	/* Returns GMT_NOTSET if no embedded ID was found */
}

/*! . */
int GMTAPI_Get_Object (struct GMTAPI_CTRL *API, int sfamily, void *ptr)
{	/* Returns the ID of the first object whose data pointer matches ptr.
	 * Unless family is GMT_NOTSET the object must be of the specified family.
	 */
	unsigned int i;
	enum GMT_enum_family family = GMT_NOTSET;
	int object_ID = GMT_NOTSET;	/* Not found yet */

	if (sfamily != GMT_NOTSET) family = sfamily;
	for (i = 0; object_ID == GMT_NOTSET && i < API->n_objects; i++) {	/* Loop over all objects */
		if (!API->object[i]) continue;	/* Skip freed objects */
		if (API->object[i]->data == NULL) continue;	/* No data pointer */
		if (sfamily != GMT_NOTSET && API->object[i]->family != family) continue;	/* Not the right family */
		if (API->object[i]->data == ptr && object_ID == GMT_NOTSET) object_ID = API->object[i]->ID;	/* Found a matching data pointer */
	}
	return (object_ID);	/* Return ID or -1 if not found */
}

/*! . */
int GMTAPI_get_objectID_from_data_ptr (struct GMTAPI_CTRL *API, void *ptr)
{	/* Returns the ID of the first object whose data pointer matches *ptr.
 	 * This is necessary since many objects may have the same pointer
	 * but we only want to destroy the memory once.  This function is
	 * only used in GMT_Destroy_Data.
	 */
	unsigned int i;
	int object_ID = GMT_NOTSET;	/* Not found yet */
	void *data = NULL;

	for (i = 0; object_ID == GMT_NOTSET && i < API->n_objects; i++) {	/* Loop over all objects */
		if (!API->object[i]) continue;	/* Skip freed objects */
		data = return_address (ptr, API->object[i]->family);	/* Get void* pointer to resource */
		if (API->object[i]->data == data && object_ID == GMT_NOTSET) object_ID = API->object[i]->ID;	/* Found a matching data pointer */
	}
	return (object_ID);	/* Return ID or -1 if not found */
}

/*! . */
int GMTAPI_is_registered (struct GMTAPI_CTRL *API, enum GMT_enum_family family, unsigned int geometry, unsigned int direction, unsigned int mode, char *filename, void *resource)
{	/* Checks to see if the given data pointer has already been registered.
 	 * This can happen for grids which first gets registered reading the header
 	 * and then is registered again when reading the whole grid.  In those cases
	 * we dont want to register them twice.
	 */
	unsigned int i;
	int item;

	if (API->n_objects == 0) return (GMT_NOTSET);	/* There are no known resources yet */

	 /* Search for the object in the active list.  However, if object_ID == GMT_NOTSET we pick the first in that direction */

	for (i = 0, item = GMT_NOTSET; item == GMT_NOTSET && i < API->n_objects; i++) {
		if (!API->object[i]) continue;					/* Empty object */
		if (API->object[i]->status != GMT_IS_UNUSED) {	/* Has already been read - do we wish to reset this count ? */
			if (family == GMT_IS_GRID && (mode & GMT_GRID_DATA_ONLY)) {
				if (mode & GMT_GRID_IS_COMPLEX_MASK) {
					/* Check if complex grid already has one layer and we are reading the next one */
					struct GMT_GRID *G = gmt_get_grid_data (resource);	/* Get pointer to grid */
					unsigned int cmplx = mode & GMT_GRID_IS_COMPLEX_MASK;
					if (G->header->complex_mode & GMT_GRID_IS_COMPLEX_MASK && G->header->complex_mode != cmplx && filename) {
						/* Apparently so, either had real and now getting image or vice versa. */
						free ((void *)API->object[i]->filename);	/* Free previous grid name and replace with current name */
						API->object[i]->filename = strdup (filename);
						mode |= GMT_IO_RESET;	/* Reset so we may read in the 2nd component grid */
					}
				}
				else {	/* Just read the header earlier, do the reset */
					mode |= GMT_IO_RESET;	/* Reset so we may read in the grid data */
				}
			}

			if (!(mode & GMT_IO_RESET)) continue;	/* No reset so we refuse */
			API->object[i]->status = GMT_IS_UNUSED;	/* Reset so we may continue to read it */
		}
		if (API->object[i]->direction != direction) continue;		/* Wrong direction */
		if (API->object[i]->family != family) continue;			/* Wrong family */
		if (API->object[i]->geometry != geometry) continue;		/* Wrong geometry */
		if (resource && API->object[i]->resource == resource) item = API->object[i]->ID;	/* Yes: already registered */
		if (resource && API->object[i]->data == resource) item = API->object[i]->ID;		/* Yes: already registered */
	}
	return (item);		/* The ID of the object (or -1) */
}

/*! . */
int GMTAPI_Unregister_IO (struct GMTAPI_CTRL *API, int object_ID, unsigned int direction)
{	/* Remove specified object ID from active list of objects */
	int s_item;
	unsigned item;

	if (API == NULL) return (GMT_NOT_A_SESSION);		/* GMT_Create_Session has not been called */
	if (API->n_objects == 0) return (GMTAPI_report_error (API, GMT_NO_RESOURCES));	/* There are no known resources yet */

	/* Check if this is a valid ID and matches the direction */
	if ((s_item = GMTAPI_Validate_ID (API, GMT_NOTSET, object_ID, direction)) == GMT_NOTSET) return (GMTAPI_report_error (API, API->error));

	/* OK, now it is safe to remove the object; item >= 0 */

	item = s_item;
	GMT_Report (API, GMT_MSG_DEBUG, "GMTAPI_Unregister_IO: Unregistering object no %d [n_objects = %d]\n", API->object[item]->ID, API->n_objects-1);
 	if (API->object[item]->data) GMT_Report (API, GMT_MSG_DEBUG, "GMTAPI_Unregister_IO: Object no %d has non-NULL data pointer\n", API->object[item]->ID);
 	if (API->object[item]->resource) GMT_Report (API, GMT_MSG_DEBUG, "GMTAPI_Unregister_IO: Object no %d has non-NULL resource pointer\n", API->object[item]->ID);

	if (API->object[item]->method == GMT_IS_FILE && API->object[item]->filename) free (API->object[item]->filename);	/* Free any strdup-allocated filenames */
	GMT_free (API->GMT, API->object[item]);		/* Free the current data object */
	API->n_objects--;				/* Tally of how many data sets are left */
	while (item < API->n_objects) {
		API->object[item] = API->object[item+1];	/* Shuffle pointers down one entry */
		item++;
	}

	/* All active resources are found consecutively from 0 to (API->n_objects-1); those with status == 0 (GMT_IS_UNUSED) are available for use. */
	return GMT_OK;
}

/*! . */
struct GMT_PALETTE * GMTAPI_Import_CPT (struct GMTAPI_CTRL *API, int object_ID, unsigned int mode)
{	/* Does the actual work of loading in a CPT palette table.
 	 * The mode controls how the back-, fore-, NaN-color entries are handled.
	 * Note: Memory is allocated to hold the GMT_PALETTE structure except for method GMT_IS_REFERENCE.
	 */

	int item, kind;
	char tmp_cptfile[GMT_LEN64] = {""};
	struct GMT_PALETTE *P_obj = NULL;
	struct GMTAPI_DATA_OBJECT *S_obj = NULL;

	GMT_Report (API, GMT_MSG_DEBUG, "GMTAPI_Import_CPT: Passed ID = %d and mode = %d\n", object_ID, mode);

	if (object_ID == GMT_NOTSET) return_null (API, GMT_NO_INPUT);
	if ((item = GMTAPI_Validate_ID (API, GMT_IS_CPT, object_ID, GMT_IN)) == GMT_NOTSET) return_null (API, API->error);

	S_obj = API->object[item];	/* Use S_obj as shorthand */
	if (S_obj->status != GMT_IS_UNUSED) { /* Already read this resource before; are we allowed to re-read? */
		if (S_obj->method == GMT_IS_STREAM || S_obj->method == GMT_IS_FDESC) return_null (API, GMT_READ_ONCE); /* Not allowed to re-read streams */
		if (!(mode & GMT_IO_RESET)) return_null (API, GMT_READ_ONCE);	/* Not authorized to re-read */
	}

	switch (S_obj->method) {	/* File, array, stream etc ? */
		case GMT_IS_FILE:
			/* GMT_read_cpt will report where it is reading from if level is GMT_MSG_LONG_VERBOSE */
			GMT_Report (API, GMT_MSG_LONG_VERBOSE, "Reading CPT table from %s %s\n", GMT_method[S_obj->method], S_obj->filename);
			if ((P_obj = GMT_read_cpt (API->GMT, S_obj->filename, S_obj->method, mode)) == NULL) return_null (API, GMT_CPT_READ_ERROR);
			sprintf (tmp_cptfile, "GMTAPI_Colors2CPT_%d.cpt", (int)getpid());
			if (!strcmp (tmp_cptfile, S_obj->filename)) {
				GMT_Report (API, GMT_MSG_DEBUG, "Remove temporary CPT table %s\n", S_obj->filename);
				remove (tmp_cptfile);
			}
			break;
		case GMT_IS_STREAM:
 			/* GMT_read_cpt will report where it is reading from if level is GMT_MSG_LONG_VERBOSE */
			kind = (S_obj->fp == API->GMT->session.std[GMT_OUT]) ? 0 : 1;	/* 0 if stdin/out, 1 otherwise for user pointer */
			GMT_Report (API, GMT_MSG_LONG_VERBOSE, "Reading CPT table from %s %s stream\n", GMT_method[S_obj->method], GMT_stream[kind]);
			if ((P_obj = GMT_read_cpt (API->GMT, S_obj->fp, S_obj->method, mode)) == NULL) return_null (API, GMT_CPT_READ_ERROR);
			break;
		case GMT_IS_FDESC:
			/* GMT_read_cpt will report where it is reading from if level is GMT_MSG_LONG_VERBOSE */
			kind = (*((int *)S_obj->fp) == GMT_OUT) ? 0 : 1;	/* 0 if stdin/out, 1 otherwise for user pointer */
			GMT_Report (API, GMT_MSG_LONG_VERBOSE, "Reading CPT table from %s %s stream\n", GMT_method[S_obj->method], GMT_stream[kind]);
			if ((P_obj = GMT_read_cpt (API->GMT, S_obj->fp, S_obj->method, mode)) == NULL) return_null (API, GMT_CPT_READ_ERROR);
			break;
		case GMT_IS_DUPLICATE:	/* Duplicate the input CPT palette */
			GMT_Report (API, GMT_MSG_LONG_VERBOSE, "Duplicating CPT table from GMT_PALETTE memory location\n");
			if (S_obj->resource == NULL) return_null (API, GMT_PTR_IS_NULL);
			P_obj = GMT_memory (API->GMT, NULL, 1, struct GMT_PALETTE);
			GMT_copy_palette (API->GMT, P_obj, S_obj->resource);
			break;
		case GMT_IS_REFERENCE:	/* Just pass memory location, so nothing is allocated */
			GMT_Report (API, GMT_MSG_LONG_VERBOSE, "Referencing CPT table from GMT_PALETTE memory location\n");
			if ((P_obj = S_obj->resource) == NULL) return_null (API, GMT_PTR_IS_NULL);
			break;
		default:	/* Barking up the wrong tree here... */
			GMT_Report (API, GMT_MSG_NORMAL, "Wrong method used to import CPT tables\n");
			return_null (API, GMT_NOT_A_VALID_METHOD);
			break;
	}
	S_obj->status = GMT_IS_USED;	/* Mark as read */
	S_obj->data = P_obj;		/* Retain pointer to the allocated data so we use garbage collection later */

	return (P_obj);	/* Pass back the palette */
}

/*! . */
int GMTAPI_Export_CPT (struct GMTAPI_CTRL *API, int object_ID, unsigned int mode, struct GMT_PALETTE *P_obj)
{	/* Does the actual work of writing out the specified CPT to a destination.
	 * The mode controls how the back, for, NaN color entries are handled.
	 */
	int item, kind, error;
	struct GMTAPI_DATA_OBJECT *S_obj = NULL;
	struct GMT_PALETTE *P_copy = NULL;

	GMT_Report (API, GMT_MSG_DEBUG, "GMTAPI_Export_CPT: Passed ID = %d and mode = %d\n", object_ID, mode);

	if (object_ID == GMT_NOTSET) return (GMTAPI_report_error (API, GMT_OUTPUT_NOT_SET));
	if ((item = GMTAPI_Validate_ID (API, GMT_IS_CPT, object_ID, GMT_OUT)) == GMT_NOTSET) return (GMTAPI_report_error (API, API->error));

	S_obj = API->object[item];	/* This is the API object for the output destination */
	if (S_obj->status != GMT_IS_UNUSED && !(mode & GMT_IO_RESET)) {	/* Only allow writing of a data set once, unless we override by resetting the mode */
		return (GMTAPI_report_error (API, GMT_WRITTEN_ONCE));
	}
	if (mode & GMT_IO_RESET) mode -= GMT_IO_RESET;
	switch (S_obj->method) {	/* File, array, stream etc ? */
		case GMT_IS_FILE:
			/* GMT_write_cpt will report where it is writing from if level is GMT_MSG_LONG_VERBOSE */
			GMT_Report (API, GMT_MSG_LONG_VERBOSE, "Write CPT table to %s %s\n", GMT_method[S_obj->method], S_obj->filename);
			if ((error = GMT_write_cpt (API->GMT, S_obj->filename, S_obj->method, mode, P_obj))) return (GMTAPI_report_error (API, error));
			break;
	 	case GMT_IS_STREAM:
			/* GMT_write_cpt will report where it is writing from if level is GMT_MSG_LONG_VERBOSE */
			kind = (S_obj->fp == API->GMT->session.std[GMT_OUT]) ? 0 : 1;	/* 0 if stdin/out, 1 otherwise for user pointer */
			GMT_Report (API, GMT_MSG_LONG_VERBOSE, "Write CPT table to %s %s output stream\n", GMT_method[S_obj->method], GMT_stream[kind]);
			if ((error = GMT_write_cpt (API->GMT, S_obj->fp, S_obj->method, mode, P_obj))) return (GMTAPI_report_error (API, error));
			break;
	 	case GMT_IS_FDESC:
			/* GMT_write_cpt will report where it is writing from if level is GMT_MSG_LONG_VERBOSE */
			kind = (*((int *)S_obj->fp) == GMT_OUT) ? 0 : 1;	/* 0 if stdin/out, 1 otherwise for user pointer */
			GMT_Report (API, GMT_MSG_LONG_VERBOSE, "Write CPT table to %s %s output stream\n", GMT_method[S_obj->method], GMT_stream[kind]);
			if ((error = GMT_write_cpt (API->GMT, S_obj->fp, S_obj->method, mode, P_obj))) return (GMTAPI_report_error (API, error));
			break;
		case GMT_IS_DUPLICATE:		/* Duplicate the input cpt */
			if (S_obj->resource) return (GMTAPI_report_error (API, GMT_PTR_NOT_NULL));	/* The output resource must be NULL */
			GMT_Report (API, GMT_MSG_LONG_VERBOSE, "Duplicating CPT table to GMT_PALETTE memory location\n");
			P_copy = GMT_memory (API->GMT, NULL, 1, struct GMT_PALETTE);
			GMT_copy_palette (API->GMT, P_copy, P_obj);
			S_obj->resource = P_copy;	/* Set resource pointer from object to this palette */
			break;
		case GMT_IS_REFERENCE:	/* Just pass memory location */
			if (S_obj->resource) return (GMTAPI_report_error (API, GMT_PTR_NOT_NULL));	/* The output resource must be NULL */
			GMT_Report (API, GMT_MSG_LONG_VERBOSE, "Referencing CPT table to GMT_PALETTE memory location\n");
			P_obj->alloc_level = S_obj->alloc_level;	/* Since we are passing it up to the caller */
			S_obj->resource = P_obj;	/* Set resource pointer from object to this palette */
			break;
		default:
			GMT_Report (API, GMT_MSG_NORMAL, "Wrong method used to export CPT tables\n");
			return (GMTAPI_report_error (API, GMT_NOT_A_VALID_METHOD));
			break;
	}
	S_obj->status = GMT_IS_USED;	/* Mark as written */
	S_obj->data = P_obj;		/* Retain pointer to the allocated data so we can find the object via its data pointer */
	S_obj->data = NULL;

	return GMT_OK;
}

#if 0
bool col_check (struct GMT_DATATABLE *T, uint64_t *n_cols) {
	uint64_t seg;
	/* Checks that all segments in this table has the correct number of columns.
	 * If *n_cols == 0 we set it to the number of columns found in the first segment. */

	for (seg = 0; seg < T->n_segments; seg++) {
		if ((*n_cols) == 0 && seg == 0) *n_cols = T->segment[seg]->n_columns;
		if (T->segment[seg]->n_columns != (*n_cols)) return (true);
	}
	return (false);	/* All is well */
}
#endif

/*! . */
void GMTAPI_increment_D (struct GMT_DATASET *D_obj, uint64_t n_rows, uint64_t n_columns)
{	/* Increment dimensions for this single dataset/segment */
	D_obj->table[D_obj->n_tables]->segment[0]->n_rows = n_rows;
	D_obj->table[D_obj->n_tables]->segment[0]->n_columns = D_obj->table[D_obj->n_tables]->n_columns = n_columns;
	D_obj->table[D_obj->n_tables]->n_records += n_rows;
	D_obj->table[D_obj->n_tables]->n_segments = 1;
	D_obj->n_tables++;	/* Since we just read one table */
}

/*! . */
struct GMT_DATASET *GMTAPI_Import_Dataset (struct GMTAPI_CTRL *API, int object_ID, unsigned int mode)
{	/* Does the actual work of loading in the entire virtual data set (possibly via many sources)
	 * If object_ID == GMT_NOTSET we get all registered input tables, otherwise we just get the one requested.
	 * Note: Memory is allocated for the Dataset except for method GMT_IS_REFERENCE.
	 */

	int item, first_item = 0, this_item = GMT_NOTSET, last_item, new_item, new_ID;
	unsigned int geometry, n_used = 0;
	bool allocate = false, update = false, all_D, use_GMT_io, greenwich = true, via;
	size_t n_alloc;
	uint64_t row, seg, col, ij;
	p_func_size_t GMT_2D_to_index = NULL;

	struct GMT_DATASET *D_obj = NULL, *Din_obj = NULL;
	struct GMT_MATRIX *M_obj = NULL;
	struct GMT_VECTOR *V_obj = NULL;
	struct GMTAPI_DATA_OBJECT *S_obj = NULL;

	GMT_Report (API, GMT_MSG_DEBUG, "GMTAPI_Import_Dataset: Passed ID = %d and mode = %d\n", object_ID, mode);

	if (object_ID == GMT_NOTSET) {	/* Means there is more than one source: Merge all registered data tables into a single virtual data set */
		last_item = API->n_objects - 1;	/* Must check all objects */
		allocate = true;
		n_alloc = GMT_TINY_CHUNK;
	}
	else {		/* Requested a single, specific data table */
		if ((first_item = GMTAPI_Validate_ID (API, GMT_IS_DATASET, object_ID, GMT_IN)) == GMT_NOTSET) return_null (API, API->error);
		last_item = first_item;
		n_alloc = 1;
	}

	/* Allocate data set and an initial list of tables */
	D_obj = GMT_memory (API->GMT, NULL, 1, struct GMT_DATASET);
	D_obj->table = GMT_memory (API->GMT, NULL, n_alloc, struct GMT_DATATABLE *);
	D_obj->alloc_mode = GMT_ALLOC_INTERNALLY;	/* So GMT_* modules can free this memory (may override below) */
	D_obj->alloc_level = API->GMT->hidden.func_level;	/* So GMT_* modules can free this memory (may override below) */
	use_GMT_io = !(mode & GMT_IO_ASCII);		/* false if we insist on ASCII reading */
	API->GMT->current.io.seg_no = API->GMT->current.io.rec_no = API->GMT->current.io.rec_in_tbl_no = 0;	/* Reset for each new dataset */
	if (API->GMT->common.R.active && API->GMT->common.R.wesn[XLO] < -180.0 && API->GMT->common.R.wesn[XHI] > -180.0) greenwich = false;

	for (item = first_item; item <= last_item; item++) {	/* Look through all sources for registered inputs (or just one) */
		S_obj = API->object[item];	/* S_obj is the current data object */
		if (!S_obj) {	/* Probably not a good sign */
			GMT_Report (API, GMT_MSG_DEBUG, "GMTAPI_Import_Dataset: Skipped empty object (item = %d)\n", item);
			continue;
		}
		if (!S_obj->selected) continue;			/* Registered, but not selected */
		if (S_obj->direction == GMT_OUT) continue;	/* We're doing reading here, so skip output objects */
		if (S_obj->family != GMT_IS_DATASET) continue;	/* We're doing datasets here, so skip other data types */
		if (S_obj->status != GMT_IS_UNUSED) { 	/* Already read this resource before; are we allowed to re-read? */
			if (S_obj->method == GMT_IS_STREAM || S_obj->method == GMT_IS_FDESC) return_null (API, GMT_READ_ONCE);	/* Not allowed to re-read streams */
			if (!(mode & GMT_IO_RESET)) return_null (API, GMT_READ_ONCE);	/* Not authorized to re-read */
		}
		if (this_item == GMT_NOTSET) this_item = item;	/* First item that worked */
		via = false;
		geometry = (API->GMT->common.a.output) ? API->GMT->common.a.geometry : S_obj->geometry;	/* When reading GMT and writing OGR/GMT we must make sure we set this first */
		switch (S_obj->method) {	/* File, array, stream etc ? */
	 		case GMT_IS_FILE:	/* Import all the segments, then count total number of records */
#ifdef SET_IO_MODE
				if (item == first_item) GMT_setmode (API->GMT, GMT_IN);	/* Windows may need to switch read mode from text to binary */
#endif
				/* GMT_read_table will report where it is reading from if level is GMT_MSG_LONG_VERBOSE */
				if (API->GMT->current.io.ogr == GMT_OGR_TRUE && D_obj->n_tables > 0)	/* Only single tables if GMT/OGR */
					return_null (API, GMT_OGR_ONE_TABLE_ONLY);
				GMT_Report (API, GMT_MSG_LONG_VERBOSE, "Reading %s from %s %s\n", GMT_family[S_obj->family], GMT_method[S_obj->method], S_obj->filename);
				if ((D_obj->table[D_obj->n_tables] = GMT_read_table (API->GMT, S_obj->filename, S_obj->method, greenwich, &geometry, use_GMT_io)) == NULL) continue;		/* Ran into an empty file (e.g., /dev/null or equivalent). Skip to next item, */
				D_obj->table[D_obj->n_tables]->id = D_obj->n_tables;	/* Give sequential internal object_ID numbers to tables */
				D_obj->n_tables++;	/* Since we just read one */
				update = true;
				break;

			case GMT_IS_STREAM:	/* Import all the segments, then count total number of records */
	 		case GMT_IS_FDESC:
				/* GMT_read_table will report where it is reading from if level is GMT_MSG_LONG_VERBOSE */
#ifdef SET_IO_MODE
				if (item == first_item) GMT_setmode (API->GMT, GMT_IN);	/* Windows may need to switch read mode from text to binary */
#endif
				if (API->GMT->current.io.ogr == GMT_OGR_TRUE && D_obj->n_tables > 0)	/* Only single tables if GMT/OGR */
					return_null (API, GMT_OGR_ONE_TABLE_ONLY);
				GMT_Report (API, GMT_MSG_LONG_VERBOSE, "Reading %s from %s %" PRIxS "\n", GMT_family[S_obj->family], GMT_method[S_obj->method], (size_t)S_obj->fp);
				if ((D_obj->table[D_obj->n_tables] = GMT_read_table (API->GMT, S_obj->fp, S_obj->method, greenwich, &geometry, use_GMT_io)) == NULL) continue;		/* Ran into an empty file (e.g., /dev/null or equivalent). Skip to next item, */
				D_obj->table[D_obj->n_tables]->id = D_obj->n_tables;	/* Give sequential internal object_ID numbers to tables */
				D_obj->n_tables++;	/* Since we just read one */
				update = true;
				break;

			case GMT_IS_DUPLICATE:	/* Duplicate the input dataset */
				if (n_used) return_null (API, GMT_ONLY_ONE_ALLOWED);
				if ((Din_obj = S_obj->resource) == NULL) return_null (API, GMT_PTR_IS_NULL);
				GMT_Report (API, GMT_MSG_LONG_VERBOSE, "Duplicating data table from GMT_DATASET memory location\n");
				GMT_free (API->GMT, D_obj->table);	/* Free up what we allocated earlier since GMT_alloc_dataset does it all */
				GMT_free (API->GMT, D_obj);
				D_obj = GMT_duplicate_dataset (API->GMT, Din_obj, GMT_ALLOC_NORMAL, NULL);
				break;

			case GMT_IS_REFERENCE:	/* Just pass memory location, so free up what we allocated first */
				if (n_used) return_null (API, GMT_ONLY_ONE_ALLOWED);
				GMT_Report (API, GMT_MSG_LONG_VERBOSE, "Referencing data table from GMT_DATASET memory location\n");
				GMT_free (API->GMT, D_obj->table);	/* Free up what we allocated up front since we just wish to pass the pointer */
				GMT_free (API->GMT, D_obj);
				if ((D_obj = S_obj->resource) == NULL) return_null (API, GMT_PTR_IS_NULL);
				break;

		 	case GMT_IS_DUPLICATE_VIA_MATRIX:
		 	case GMT_IS_REFERENCE_VIA_MATRIX:
				/* Each array source becomes a separate table with a single segment */
				if ((M_obj = S_obj->resource) == NULL) return_null (API, GMT_PTR_IS_NULL);
				GMT_Report (API, GMT_MSG_LONG_VERBOSE, "Duplicating data table from user array location\n");
				D_obj->table[D_obj->n_tables] = GMT_memory (API->GMT, NULL, 1, struct GMT_DATATABLE);
				D_obj->table[D_obj->n_tables]->segment = GMT_memory (API->GMT, NULL, 1, struct GMT_DATASEGMENT *);
				D_obj->table[D_obj->n_tables]->segment[0] = GMT_memory (API->GMT, NULL, 1, struct GMT_DATASEGMENT);
				GMT_alloc_segment (API->GMT, D_obj->table[D_obj->n_tables]->segment[0], M_obj->n_rows, M_obj->n_columns, true);
				GMT_2D_to_index = GMTAPI_get_2D_to_index (API, M_obj->shape, GMT_GRID_IS_REAL);
				for (row = 0; row < M_obj->n_rows; row++) {
					for (col = 0; col < M_obj->n_columns; col++) {
						ij = GMT_2D_to_index (row, col, M_obj->dim);
						D_obj->table[D_obj->n_tables]->segment[0]->coord[col][row] = GMTAPI_get_val (API, &(M_obj->data), ij, M_obj->type);
					}
				}
				GMTAPI_increment_D (D_obj, M_obj->n_rows, M_obj->n_columns);	/* Update counters for D_obj */
				new_ID = GMT_Register_IO (API, GMT_IS_DATASET, GMT_IS_DUPLICATE, geometry, GMT_IN, NULL, D_obj);	/* Register a new resource to hold D_obj */
				if ((new_item = GMTAPI_Validate_ID (API, GMT_IS_DATASET, new_ID, GMT_IN)) == GMT_NOTSET) return_null (API, GMT_NOTSET);	/* Some internal error... */
				API->object[new_item]->data = D_obj;
				API->object[new_item]->status = GMT_IS_USED;	/* Mark as read */
				D_obj->alloc_level = API->object[new_item]->alloc_level;	/* Since allocated here */
				update = via = true;
				break;

	 		case GMT_IS_DUPLICATE_VIA_VECTOR:
				/* Each column array source becomes column arrays in a separate table with a single segment */
				if ((V_obj = S_obj->resource) == NULL) return_null (API, GMT_PTR_IS_NULL);
				GMT_Report (API, GMT_MSG_LONG_VERBOSE, "Duplicating data table from user %" PRIu64 " column arrays of length %" PRIu64 "\n", V_obj->n_columns, V_obj->n_rows);
				D_obj->table[D_obj->n_tables] = GMT_memory (API->GMT, NULL, 1, struct GMT_DATATABLE);
				D_obj->table[D_obj->n_tables]->segment = GMT_memory (API->GMT, NULL, 1, struct GMT_DATASEGMENT *);
				D_obj->table[D_obj->n_tables]->segment[0] = GMT_memory (API->GMT, NULL, 1, struct GMT_DATASEGMENT);
				GMT_alloc_segment (API->GMT, D_obj->table[D_obj->n_tables]->segment[0], V_obj->n_rows, V_obj->n_columns, true);
				for (col = 0, all_D = true; all_D && col < V_obj->n_columns; col++) if (V_obj->type[col] != GMT_DOUBLE) all_D = false;
				if (all_D) {	/* Can use fast memcpy */
					for (col = 0; col < V_obj->n_columns; col++)
						GMT_memcpy (D_obj->table[D_obj->n_tables]->segment[0]->coord[col], V_obj->data[col].f8, V_obj->n_rows, double);
				}
				else {	/* Must copy items individually */
					for (row = 0; row < V_obj->n_rows; row++) {
						for (col = 0; col < V_obj->n_columns; col++)
							D_obj->table[D_obj->n_tables]->segment[0]->coord[col][row] = GMTAPI_get_val (API, &(V_obj->data[col]), row, V_obj->type[col]);
					}
				}
				GMTAPI_increment_D (D_obj, V_obj->n_rows, V_obj->n_columns);	/* Update counters for D_obj */
				new_ID = GMT_Register_IO (API, GMT_IS_DATASET, GMT_IS_DUPLICATE, geometry, GMT_IN, NULL, D_obj);	/* Register a new resource to hold D_obj */
				if ((new_item = GMTAPI_Validate_ID (API, GMT_IS_DATASET, new_ID, GMT_IN)) == GMT_NOTSET) return_null (API, GMT_NOTSET);	/* Some internal error... */
				API->object[new_item]->data = D_obj;
				API->object[new_item]->status = GMT_IS_USED;	/* Mark as read */
				D_obj->alloc_level = API->object[new_item]->alloc_level;	/* Since allocated here */
				update = via = true;
				break;

		 	case GMT_IS_REFERENCE_VIA_VECTOR:
				if ((V_obj = S_obj->resource) == NULL) return_null (API, GMT_PTR_IS_NULL);
				if (V_obj->type[0] != GMT_DOUBLE) return_null (API, GMT_NOT_A_VALID_TYPE);
				/* Each column array source becomes preallocated column arrays in a separate table with a single segment */
				GMT_Report (API, GMT_MSG_LONG_VERBOSE, "Referencing data table from user %" PRIu64 " column arrays of length %" PRIu64 "\n", V_obj->n_columns, V_obj->n_rows);
				D_obj->table[D_obj->n_tables] = GMT_memory (API->GMT, NULL, 1, struct GMT_DATATABLE);
				D_obj->table[D_obj->n_tables]->segment = GMT_memory (API->GMT, NULL, 1, struct GMT_DATASEGMENT *);
				D_obj->table[D_obj->n_tables]->segment[0] = GMT_memory (API->GMT, NULL, 1, struct GMT_DATASEGMENT);
				GMT_alloc_segment (API->GMT, D_obj->table[D_obj->n_tables]->segment[0], 0, V_obj->n_columns, true);
				for (col = 0; col < V_obj->n_columns; col++)
					D_obj->table[D_obj->n_tables]->segment[0]->coord[col] = V_obj->data[col].f8;
				GMTAPI_increment_D (D_obj, V_obj->n_rows, V_obj->n_columns);	/* Update counters for D_obj */
				D_obj->alloc_mode = GMT_ALLOC_EXTERNALLY;	/* Since we just hooked on the arrays */
				new_ID = GMT_Register_IO (API, GMT_IS_DATASET, GMT_IS_REFERENCE, geometry, GMT_IN, NULL, D_obj);	/* Register a new resource to hold D_obj */
				if ((new_item = GMTAPI_Validate_ID (API, GMT_IS_DATASET, new_ID, GMT_IN)) == GMT_NOTSET) return_null (API, GMT_NOTSET);	/* Some internal error... */
				API->object[new_item]->data = D_obj;
				API->object[new_item]->status = GMT_IS_USED;	/* Mark as read */
				D_obj->alloc_level = API->object[new_item]->alloc_level;	/* Since allocated here */
				S_obj->family = GMT_IS_VECTOR;	/* Done with the via business now */
				update = via = true;
				break;

			default:	/* Barking up the wrong tree here... */
				GMT_Report (API, GMT_MSG_NORMAL, "Wrong method used to import data tables\n");
				GMT_free (API->GMT, D_obj->table);
				GMT_free (API->GMT, D_obj);
				return_null (API, GMT_NOT_A_VALID_METHOD);
				break;
		}
		if (update) {	/* Total up statistics */
			D_obj->n_segments += D_obj->table[D_obj->n_tables-1]->n_segments;	/* Sum up total number of segments across the data set */
			D_obj->n_records += D_obj->table[D_obj->n_tables-1]->n_records;	/* Sum up total number of records across the data set */
			/* Update segment IDs so they are sequential across many tables (GMT_read_table sets the ids relative to current table). */
			if (D_obj->n_tables > 1) {
				for (seg = 0; seg < D_obj->table[D_obj->n_tables-1]->n_segments; seg++)
					D_obj->table[D_obj->n_tables-1]->segment[seg]->id += D_obj->table[D_obj->n_tables-2]->n_segments;
			}
			if (allocate && D_obj->n_tables == n_alloc) {	/* Must allocate space for more tables */
				size_t old_n_alloc = n_alloc;
				n_alloc += GMT_TINY_CHUNK;
				D_obj->table = GMT_memory (API->GMT, D_obj->table, n_alloc, struct GMT_DATATABLE *);
				GMT_memset (&(D_obj->table[old_n_alloc]), n_alloc - old_n_alloc, struct GMT_DATATABLE *);	/* Set to NULL */
			}
		}
		S_obj->alloc_mode = D_obj->alloc_mode;	/* Clarify allocation mode for this entity */
#if 0
		if (col_check (D_obj->table[D_obj->n_tables-1], &n_cols)) {	/* Different tables have different number of columns, which is not good */
			return_null (API, GMT_N_COLS_VARY);
		}
#endif
		S_obj->status = GMT_IS_USED;	/* Mark as read */
		n_used++;	/* Number of items actually processed */
	}
	if (D_obj->n_tables == 0) {	/* Only found empty files (e.g., /dev/null) and we have nothing to show for our efforts.  Return an single empty table with no segments. */
		D_obj->table = GMT_memory (API->GMT, D_obj->table, 1, struct GMT_DATATABLE *);
		D_obj->table[0] = GMT_memory (API->GMT, NULL, 1, struct GMT_DATATABLE);
		D_obj->n_tables = 1;	/* But we must indicate we found one (empty) table */
	}
	else {	/* Found one or more tables */
		if (allocate && D_obj->n_tables < n_alloc) D_obj->table = GMT_memory (API->GMT, D_obj->table, D_obj->n_tables, struct GMT_DATATABLE *);
		D_obj->n_columns = D_obj->table[0]->n_columns;
		if (!D_obj->min) D_obj->min = GMT_memory (API->GMT, NULL, D_obj->n_columns, double);
		if (!D_obj->max) D_obj->max = GMT_memory (API->GMT, NULL, D_obj->n_columns, double);
	}
	GMT_set_dataset_minmax (API->GMT, D_obj);	/* Set the min/max values for the entire dataset */
	D_obj->geometry = geometry;	/* Since GMT_read_table may have updated it */
	if (!via) API->object[this_item]->data = D_obj;	/* Retain pointer to the allocated data so we use garbage collection later */
	return (D_obj);
}

/*! . */
int GMTAPI_destroy_data_ptr (struct GMTAPI_CTRL *API, enum GMT_enum_family family, void *ptr) {
	/* Like GMT_Destroy_Data but takes pointer to data rather than address of pointer.
	 * We pass true to make sure we free the memory.  Some objects (grid, matrix, vector) may
	 * point to externally allocated memory so we return the alloc_mode for those items.
	 * This is mostly for information since the pointers to such external memory have now
	 * been set to NULL instead of being freed.
	 * The containers are always allocated by GMT so those are freed at the end.
	 */

	if (API == NULL) return (GMT_NOT_A_SESSION);
	if (!ptr) return (GMT_OK);	/* Null pointer */

	switch (family) {	/* dataset, cpt, text table or grid */
		case GMT_IS_GRID:	/* GMT grid; return alloc mode of data array in case it was allocated externally */
			GMT_free_grid_ptr (API->GMT, ptr, true);
			break;
		case GMT_IS_DATASET:
			GMT_free_dataset_ptr (API->GMT, ptr);
			break;
		case GMT_IS_TEXTSET:
			GMT_free_textset_ptr (API->GMT, ptr);
			break;
		case GMT_IS_CPT:
			GMT_free_cpt_ptr (API->GMT, ptr);
			break;
#ifdef HAVE_GDAL
		case GMT_IS_IMAGE:
			GMT_free_image_ptr (API->GMT, ptr, true);
			break;
#endif
		case GMT_IS_COORD:
			/* Nothing to do as GMT_free below will do it */
			break;

		/* Also allow destoying of intermediate vector and matrix containers */
		case GMT_IS_MATRIX:	/* GMT matrix; return alloc mode of data array in case it was allocated externally */
			GMT_free_matrix_ptr (API->GMT, ptr, true);
			break;
		case GMT_IS_VECTOR:	/* GMT vector; return alloc mode of data array in case it was allocated externally */
			GMT_free_vector_ptr (API->GMT, ptr, true);
			break;
		default:
			return (GMTAPI_report_error (API, GMT_NOT_A_VALID_FAMILY));
			break;
	}
	GMT_free (API->GMT, ptr);	/* OK to free container */
	return (GMT_OK);	/* Null pointer */
}

/*! . */
int GMTAPI_Export_Dataset (struct GMTAPI_CTRL *API, int object_ID, unsigned int mode, struct GMT_DATASET *D_obj)
{	/* Does the actual work of writing out the specified data set to one destination.
	 * If object_ID == GMT_NOTSET we use the first registered output destination, otherwise we just use the one requested.
	 * See the GMTAPI documentation for how mode is used to create multiple files from segments, etc.
	 */
	int item, error, default_method;
	uint64_t tbl, col, offset;
	uint64_t row, seg, ij;
	p_func_size_t GMT_2D_to_index = NULL;
	struct GMTAPI_DATA_OBJECT *S_obj = NULL;
	struct GMT_DATASET *D_copy = NULL;
	struct GMT_MATRIX *M_obj = NULL;
	struct GMT_VECTOR *V_obj = NULL;
	void *ptr = NULL;

	GMT_Report (API, GMT_MSG_DEBUG, "GMTAPI_Export_Dataset: Passed ID = %d and mode = %d\n", object_ID, mode);

	if (object_ID == GMT_NOTSET) return (GMTAPI_report_error (API, GMT_OUTPUT_NOT_SET));
	if ((item = GMTAPI_Validate_ID (API, GMT_IS_DATASET, object_ID, GMT_OUT)) == GMT_NOTSET) return (GMTAPI_report_error (API, API->error));

	S_obj = API->object[item];	/* S is the object whose data we will export */
	if (S_obj->family != GMT_IS_DATASET) return (GMTAPI_report_error (API, GMT_NOT_A_VALID_FAMILY));	/* Called with wrong data type */
	if (mode >= GMT_WRITE_TABLE && !S_obj->filename) return (GMTAPI_report_error (API, GMT_OUTPUT_NOT_SET));	/* Must have filename when segments are to be written */
	if (S_obj->status != GMT_IS_UNUSED && !(mode & GMT_IO_RESET))	/* Only allow writing of a data set once unless overridden by mode */
		return (GMTAPI_report_error (API, GMT_WRITTEN_ONCE));
	if (mode & GMT_IO_RESET) mode -= GMT_IO_RESET;
	default_method = GMT_IS_FILE;
	if (S_obj->filename)	/* Write to this file */
		ptr = S_obj->filename;
	else {			/* No filename so we switch to writing to the stream or fdesc */
		default_method = (S_obj->method == GMT_IS_FILE) ? GMT_IS_STREAM : S_obj->method;
		ptr = S_obj->fp;
#ifdef SET_IO_MODE
		GMT_setmode (API->GMT, GMT_OUT);	/* Windows may need to switch write mode from text to binary */
#endif
	}
	D_obj->io_mode = mode;	/* Handles if tables or segments should be written to separate files */
	switch (S_obj->method) {	/* File, array, stream etc ? */
	 	case GMT_IS_STREAM:
#ifdef SET_IO_MODE
			GMT_setmode (API->GMT, GMT_OUT);	/* Windows may need to switch write mode from text to binary */
#endif
		case GMT_IS_FILE:
	 	case GMT_IS_FDESC:
			/* GMT_write_dataset (or lower) will report where it is reading from if level is GMT_MSG_LONG_VERBOSE */
			if ((error = GMT_write_dataset (API->GMT, ptr, default_method, D_obj, true, GMT_NOTSET))) return (GMTAPI_report_error (API, error));
			break;

		case GMT_IS_DUPLICATE:		/* Duplicate the input dataset */
			if (S_obj->resource) return (GMTAPI_report_error (API, GMT_PTR_NOT_NULL));	/* The output resource must be NULL */
			GMT_Report (API, GMT_MSG_LONG_VERBOSE, "Duplicating data table to GMT_DATASET memory location\n");
			D_copy = GMT_duplicate_dataset (API->GMT, D_obj, GMT_ALLOC_NORMAL, NULL);
			S_obj->resource = D_copy;	/* Set resource pointer from object to this dataset */
			break;

		case GMT_IS_REFERENCE:	/* Just pass memory location */
			if (S_obj->resource) return (GMTAPI_report_error (API, GMT_PTR_NOT_NULL));	/* The output resource must be NULL */
			GMT_Report (API, GMT_MSG_LONG_VERBOSE, "Referencing data table to GMT_DATASET memory location\n");
			D_obj->alloc_level = S_obj->alloc_level;	/* Since we are passing it up to the caller */
			S_obj->alloc_mode = D_obj->alloc_mode;
			S_obj->resource = D_obj;			/* Set resource pointer from object to this dataset */
			break;

		case GMT_IS_DUPLICATE_VIA_MATRIX:
		case GMT_IS_REFERENCE_VIA_MATRIX:
			if (S_obj->resource == NULL) return (GMTAPI_report_error (API, GMT_PTR_IS_NULL));	/* The output resource must initially have info needed to do the output */
			GMT_Report (API, GMT_MSG_LONG_VERBOSE, "Duplicating data table to user array location\n");
			M_obj = GMT_create_matrix (API->GMT, 1, GMT_OUT);
			/* Must allocate output space */
			M_obj->n_rows = D_obj->n_records;	/* Number of rows needed to hold the data records */
			M_obj->n_columns = D_obj->n_columns;	/* Number of columns needed to hold the data records */
			if (API->GMT->current.io.multi_segments[GMT_OUT]) M_obj->n_rows += D_obj->n_segments;	/* Add one row for each segment header */
			if (M_obj->shape == GMT_IS_ROW_FORMAT) {	/* C-style matrix layout */
				if (M_obj->dim == 0) M_obj->dim = D_obj->n_columns;
				if (M_obj->dim < D_obj->n_columns) return (GMTAPI_report_error (API, GMT_DIM_TOO_SMALL));
				S_obj->n_alloc = M_obj->n_rows * M_obj->dim;	/* Get total number of elements as n_rows * dim */
			}
			else {	/* Fortran style */
				if (M_obj->dim == 0) M_obj->dim = D_obj->n_records;
				if (M_obj->dim < D_obj->n_records) return (GMTAPI_report_error (API, GMT_DIM_TOO_SMALL));
				S_obj->n_alloc = M_obj->n_columns * M_obj->dim;	/* Get total number of elements as n_columns * dim */
			}
			M_obj->type = GMT_DOUBLE;
			if ((error = GMT_alloc_univector (API->GMT, &(M_obj->data), M_obj->type, S_obj->n_alloc)) != GMT_OK) return (GMTAPI_report_error (API, error));
			GMT_2D_to_index = GMTAPI_get_2D_to_index (API, M_obj->shape, GMT_GRID_IS_REAL);

			for (tbl = offset = 0; tbl < D_obj->n_tables; tbl++) {
				for (seg = 0; seg < D_obj->table[tbl]->n_segments; seg++) {
					for (row = 0; row < D_obj->table[tbl]->segment[seg]->n_rows; row++) {
						for (col = 0; col < D_obj->table[tbl]->segment[seg]->n_columns; col++) {
							ij = GMT_2D_to_index (row + offset, col, M_obj->dim);
							GMTAPI_put_val (API, &(M_obj->data), D_obj->table[tbl]->segment[seg]->coord[col][row], ij, M_obj->type);
						}
					}
					offset += D_obj->table[tbl]->segment[seg]->n_rows;	/* Since row starts at 0 for each segment */
				}
			}
			S_obj->resource = M_obj;	/* Set resource pointer from object to this matrix */
			break;

		case GMT_IS_DUPLICATE_VIA_VECTOR:
		case GMT_IS_REFERENCE_VIA_VECTOR:
			if ((V_obj = S_obj->resource) == NULL) return (GMTAPI_report_error (API, GMT_PTR_IS_NULL));	/* The output resource must initially have info needed to do the output */
			GMT_Report (API, GMT_MSG_LONG_VERBOSE, "Duplicating data table to user column arrays location\n");
			if ((V_obj = GMT_create_vector (API->GMT, D_obj->n_columns, GMT_OUT)) == NULL)
				return (GMTAPI_report_error (API, GMT_PTR_IS_NULL));
			V_obj->n_rows = D_obj->n_records;
			if (API->GMT->current.io.multi_segments[GMT_OUT]) V_obj->n_rows += D_obj->n_segments;
			for (col = 0; col < D_obj->n_columns; col++) V_obj->type[col] = GMT_DOUBLE;
			if ((error = gmt_alloc_vectors (API->GMT, V_obj)) != GMT_OK) return (GMTAPI_report_error (API, error));
			for (tbl = ij = 0; tbl < D_obj->n_tables; tbl++) {
				for (seg = 0; seg < D_obj->table[tbl]->n_segments; seg++) {
					for (row = 0; row < D_obj->table[tbl]->segment[seg]->n_rows; row++, ij++) {
						for (col = 0; col < D_obj->table[tbl]->segment[seg]->n_columns; col++) {
							GMTAPI_put_val (API, &(V_obj->data[col]), D_obj->table[tbl]->segment[seg]->coord[col][row], ij, V_obj->type[col]);
						}
					}
				}
			}
			S_obj->resource = V_obj;
			break;

		default:
			GMT_Report (API, GMT_MSG_NORMAL, "Wrong method used to export data tables\n");
			return (GMTAPI_report_error (API, GMT_NOT_A_VALID_METHOD));
			break;
	}
	S_obj->alloc_mode = D_obj->alloc_mode;	/* Clarify allocation mode for this entity */
	S_obj->status = GMT_IS_USED;	/* Mark as written */
	S_obj->data = D_obj;		/* Retain pointer to the allocated data so we can find its object via the data pointer later */
	S_obj->data = NULL;

	return GMT_OK;
}

/*! . */
struct GMT_TEXTSET *GMTAPI_Import_Textset (struct GMTAPI_CTRL *API, int object_ID, unsigned int mode)
{	/* Does the actual work of loading in the entire virtual text set (possibly via many sources)
	 * If object_ID == GMT_NOTSET we get all registered input tables, otherwise we just get the one requested.
	 * Note: Memory is allocated for the Dataset except for GMT_IS_REFERENCE.
	 */

	int item, first_item = 0, last_item, this_item = GMT_NOTSET, new_item, new_ID;
	unsigned int n_used = 0;
	bool update = false, allocate = false, via;
	size_t n_alloc;
	uint64_t row, seg;
	char *t_ptr = NULL;
	struct GMT_TEXTSET *T_obj = NULL;
	struct GMT_MATRIX *M_obj = NULL;
	struct GMTAPI_DATA_OBJECT *S_obj = NULL;

	GMT_Report (API, GMT_MSG_DEBUG, "GMTAPI_Import_Textset: Passed ID = %d and mode = %d\n", object_ID, mode);

	T_obj = GMT_memory (API->GMT, NULL, 1, struct GMT_TEXTSET);

	if (object_ID == GMT_NOTSET) {	/* More than one source: Merge all registered data tables into a single virtual text set */
		last_item = API->n_objects - 1;	/* Must check all objects */
		allocate  = true;
		n_alloc = GMT_TINY_CHUNK;
	}
	else {		/* Requested a single, specific data table */
		if ((first_item = GMTAPI_Validate_ID (API, GMT_IS_TEXTSET, object_ID, GMT_IN)) == GMT_NOTSET) return_null (API, API->error);
		last_item  = first_item;
		n_alloc = 1;
	}
	T_obj->table = GMT_memory (API->GMT, NULL, n_alloc, struct GMT_TEXTTABLE *);
	T_obj->alloc_mode = GMT_ALLOC_INTERNALLY;	/* So GMT_* modules can free this memory (may override below) */
	T_obj->alloc_level = API->GMT->hidden.func_level;	/* So GMT_* modules can free this memory (may override below) */

	for (item = first_item; item <= last_item; item++) {	/* Look through all sources for registered inputs (or just one) */
		S_obj = API->object[item];	/* Current object */
		if (!S_obj) {	/* Probably not a good sign */
			GMT_Report (API, GMT_MSG_DEBUG, "GMTAPI_Import_Textset: Skipped empty object (item = %d)\n", item);
			continue;
		}
		if (!S_obj->selected) continue;			/* Registered, but not selected */
		if (S_obj->direction == GMT_OUT) continue;	/* We're doing reading here, so bugger off! */
		if (S_obj->family != GMT_IS_TEXTSET) continue;	/* We're doing textsets here, so skip other things */
		if (S_obj->status != GMT_IS_UNUSED) {	/* Already read this resource before; are we allowed to re-read? */
			if (S_obj->method == GMT_IS_STREAM || S_obj->method == GMT_IS_FDESC) return_null (API, GMT_READ_ONCE);	/* Not allowed to re-read streams */
			if (!(mode & GMT_IO_RESET)) return_null (API, GMT_READ_ONCE);	/* Not authorized to re-read */
		}
		if (this_item == GMT_NOTSET) this_item = item;	/* First item that worked */
		via = false;
		switch (S_obj->method) {	/* File, array, stream etc ? */
			case GMT_IS_FILE:	/* Import all the segments, then count total number of records */
#ifdef SET_IO_MODE
				if (item == first_item) GMT_setmode (API->GMT, GMT_IN);
#endif
				/* GMT_read_texttable will report where it is reading from if level is GMT_MSG_LONG_VERBOSE */
				GMT_Report (API, GMT_MSG_LONG_VERBOSE, "Reading %s from %s %s\n", GMT_family[S_obj->family], GMT_method[S_obj->method], S_obj->filename);
				if ((T_obj->table[T_obj->n_tables] = GMT_read_texttable (API->GMT, S_obj->filename, S_obj->method)) == NULL) continue;	/* Ran into an empty file (e.g., /dev/null or equivalent). Skip to next item, */
				T_obj->table[T_obj->n_tables]->id = T_obj->n_tables;	/* Give internal object_ID numbers to tables */
				update = true;
				break;
	 		case GMT_IS_STREAM:
	 		case GMT_IS_FDESC:
#ifdef SET_IO_MODE
				if (item == first_item) GMT_setmode (API->GMT, GMT_IN);
#endif
				/* GMT_read_texttable will report where it is reading from if level is GMT_MSG_LONG_VERBOSE */
				GMT_Report (API, GMT_MSG_LONG_VERBOSE, "Reading %s from %s %" PRIxS "\n", GMT_family[S_obj->family], GMT_method[S_obj->method], (size_t)S_obj->fp);
				if ((T_obj->table[T_obj->n_tables] = GMT_read_texttable (API->GMT, S_obj->fp, S_obj->method)) == NULL) continue;	/* Ran into an empty file (e.g., /dev/null or equivalent). Skip to next item, */
				T_obj->table[T_obj->n_tables]->id = T_obj->n_tables;	/* Give internal object_ID numbers to tables */
				update = true;
				break;
			case GMT_IS_DUPLICATE:	/* Duplicate the input dataset */
				if (n_used) return_null (API, GMT_ONLY_ONE_ALLOWED);
				GMT_Report (API, GMT_MSG_LONG_VERBOSE, "Duplicating text table from GMT_TEXTSET memory location\n");
				GMT_free (API->GMT, T_obj->table);	/* Free up what we allocated since GMT_alloc_dataset does it all */
				GMT_free (API->GMT, T_obj);
				if (S_obj->resource == NULL) return_null (API, GMT_PTR_IS_NULL);
				T_obj = GMT_duplicate_textset (API->GMT, S_obj->resource, GMT_ALLOC_NORMAL);
				break;
			case GMT_IS_REFERENCE:	/* Just pass memory location, so free up what we allocated first */
				if (n_used) return_null (API, GMT_ONLY_ONE_ALLOWED);
				GMT_Report (API, GMT_MSG_LONG_VERBOSE, "Referencing data table from GMT_TEXTSET memory location\n");
				GMT_free (API->GMT, T_obj->table);	/* Free up what we allocated since GMT_alloc_textset does it all */
				GMT_free (API->GMT, T_obj);
				if ((T_obj = S_obj->resource) == NULL) return_null (API, GMT_PTR_IS_NULL);
				break;
		 	case GMT_IS_DUPLICATE_VIA_MATRIX:
		 	case GMT_IS_REFERENCE_VIA_MATRIX:
				/* Each matrix source becomes a separate table with one segment */
			 	if ((M_obj = S_obj->resource) == NULL) return_null (API, GMT_PTR_IS_NULL);
				GMT_Report (API, GMT_MSG_LONG_VERBOSE, "Duplicating text table from user matrix location\n");
				T_obj->table[T_obj->n_tables] = GMT_memory (API->GMT, NULL, 1, struct GMT_TEXTTABLE);
				T_obj->table[T_obj->n_tables]->segment = GMT_memory (API->GMT, NULL, 1, struct GMT_TEXTSEGMENT *);
				T_obj->table[T_obj->n_tables]->segment[0] = GMT_memory (API->GMT, NULL, 1, struct GMT_TEXTSEGMENT);
				T_obj->table[T_obj->n_tables]->segment[0]->record = GMT_memory (API->GMT, NULL, M_obj->n_rows, char *);
				t_ptr = (char *)M_obj->data.sc1;
				for (row = 0; row < (uint64_t)M_obj->n_rows; row++) {
					T_obj->table[T_obj->n_tables]->segment[0]->record[row] = strdup (&t_ptr[row*M_obj->dim]);
				}
				T_obj->table[T_obj->n_tables]->segment[0]->n_rows = M_obj->n_rows;
				T_obj->table[T_obj->n_tables]->n_records += M_obj->n_rows;
				T_obj->table[T_obj->n_tables]->n_segments = 1;
				new_ID = GMT_Register_IO (API, GMT_IS_TEXTSET, GMT_IS_DUPLICATE, S_obj->geometry, GMT_IN, NULL, T_obj);	/* Register a new resource to hold T_obj */
				if ((new_item = GMTAPI_Validate_ID (API, GMT_IS_DATASET, new_ID, GMT_IN)) == GMT_NOTSET) return_null (API, GMT_NOTSET);	/* Some internal error... */
				API->object[new_item]->data = T_obj;
				API->object[new_item]->status = GMT_IS_USED;	/* Mark as read */
				T_obj->alloc_level = API->object[new_item]->alloc_level;	/* Since allocated here */
				update = via = true;
				break;
			default:	/* Barking up the wrong tree here... */
				GMT_Report (API, GMT_MSG_NORMAL, "Wrong method used to import data tables\n");
				GMT_free (API->GMT, T_obj->table);
				GMT_free (API->GMT, T_obj);
				return_null (API, GMT_NOT_A_VALID_METHOD);
				break;
		}
		if (update) {
			T_obj->n_segments += T_obj->table[T_obj->n_tables]->n_segments;	/* Sum up total number of segments across the data set */
			T_obj->n_records += T_obj->table[T_obj->n_tables]->n_records;	/* Sum up total number of records across the data set */
			/* Update segment object_IDs so they are sequential across many tables (GMT_read_table sets the ids relative to current table). */
			if (T_obj->n_tables > 0)
				for (seg = 0; seg < T_obj->table[T_obj->n_tables]->n_segments; seg++)
					T_obj->table[T_obj->n_tables]->segment[seg]->id += T_obj->table[T_obj->n_tables-1]->n_segments;
			T_obj->n_tables++;
		}
		if (allocate && T_obj->n_tables == n_alloc) {	/* Must allocate space for more tables */
			size_t old_n_alloc = n_alloc;
			n_alloc += GMT_TINY_CHUNK;
			T_obj->table = GMT_memory (API->GMT, T_obj->table, n_alloc, struct GMT_TEXTTABLE *);
			GMT_memset (&(T_obj->table[old_n_alloc]), n_alloc - old_n_alloc, struct GMT_TEXTTABLE *);	/* Set to NULL */
		}
		S_obj->alloc_mode = T_obj->alloc_mode;	/* Clarify allocation mode for this entity */
		S_obj->status = GMT_IS_USED;	/* Mark as read */
		n_used++;	/* Number of items actually processed */
	}

	if (T_obj->n_tables == 0) {	/* Only found empty files (e.g., /dev/null) and we have nothing to show for our efforts.  Return an single empty table with no segments. */
		T_obj->table = GMT_memory (API->GMT, T_obj->table, 1, struct GMT_TEXTTABLE *);
		T_obj->table[0] = GMT_memory (API->GMT, NULL, 1, struct GMT_TEXTTABLE);
		T_obj->n_tables = 1;	/* But we must indicate we found one (empty) table */
	}
	else {	/* Found one or more tables */
		if (allocate && T_obj->n_tables < n_alloc) T_obj->table = GMT_memory (API->GMT, T_obj->table, T_obj->n_tables, struct GMT_TEXTTABLE *);
	}
	if (!via) T_obj->geometry = API->object[this_item]->geometry;
	API->object[this_item]->data = T_obj;		/* Retain pointer to the allocated data so we use garbage collection later */

	return (T_obj);
}

/*! . */
int GMTAPI_Export_Textset (struct GMTAPI_CTRL *API, int object_ID, unsigned int mode, struct GMT_TEXTSET *T_obj)
{	/* Does the actual work of writing out the specified text set to one destination.
	 * If object_ID == GMT_NOTSET we use the first registered output destination, otherwise we just use the one requested.
	 * Again, see GMTAPI documentation for the meaning of mode.
	 */
	int item, error, default_method;
	uint64_t tbl, row, seg, offset;
	struct GMTAPI_DATA_OBJECT *S_obj = NULL;
	struct GMT_TEXTSET *T_copy = NULL;
	struct GMT_MATRIX *M_obj = NULL;
	char *ptr = NULL;
	void *dest = NULL;

	GMT_Report (API, GMT_MSG_DEBUG, "GMTAPI_Export_Textset: Passed ID = %d and mode = %d\n", object_ID, mode);

	if (object_ID == GMT_NOTSET) return (GMTAPI_report_error (API, GMT_OUTPUT_NOT_SET));
	if ((item = GMTAPI_Validate_ID (API, GMT_IS_TEXTSET, object_ID, GMT_OUT)) == GMT_NOTSET) return (GMTAPI_report_error (API, API->error));

	default_method = (mode >= GMT_WRITE_TABLE) ? GMT_IS_FILE : GMT_IS_STREAM;
	S_obj = API->object[item];
	if (S_obj->status != GMT_IS_UNUSED && !(mode & GMT_IO_RESET))	/* Only allow writing of a data set once, unless overridden by mode */
		return (GMTAPI_report_error (API, GMT_WRITTEN_ONCE));
	if (mode & GMT_IO_RESET) mode -= GMT_IO_RESET;
	default_method = GMT_IS_FILE;
	if (S_obj->filename)	/* Write to this file */
		dest = S_obj->filename;
	else {			/* No filename so we switch to writing to the stream */
		default_method = (S_obj->method == GMT_IS_FILE) ? GMT_IS_STREAM : S_obj->method;
		dest = S_obj->fp;
	}
	T_obj->io_mode = mode;
	switch (S_obj->method) {	/* File, array, stream etc ? */
	 	case GMT_IS_STREAM:
#ifdef SET_IO_MODE
			GMT_setmode (API->GMT, GMT_OUT);
#endif
		case GMT_IS_FILE:
	 	case GMT_IS_FDESC:
			/* GMT_write_textset (or lower) will report where it is reading from if level is GMT_MSG_LONG_VERBOSE */
			if ((error = GMT_write_textset (API->GMT, dest, default_method, T_obj, GMT_NOTSET))) return (GMTAPI_report_error (API, error));
			break;
		case GMT_IS_DUPLICATE:		/* Duplicate the input textset */
			GMT_Report (API, GMT_MSG_LONG_VERBOSE, "Duplicating data table to GMT_TEXTSET memory location\n");
			if (S_obj->resource) return (GMTAPI_report_error (API, GMT_PTR_NOT_NULL));	/* The output resource must be NULL */
			T_copy = GMT_duplicate_textset (API->GMT, T_obj, GMT_ALLOC_NORMAL);
			S_obj->resource = T_copy;	/* Set resource pointer from object to this textset */
			break;
		case GMT_IS_REFERENCE:	/* Just pass memory location */
			GMT_Report (API, GMT_MSG_LONG_VERBOSE, "Referencing data table to GMT_TEXTSET memory location\n");
			if (S_obj->resource) return (GMTAPI_report_error (API, GMT_PTR_NOT_NULL));	/* The output resource must be NULL */
			T_obj->alloc_level = S_obj->alloc_level;	/* Since we are passing it up to the caller */
			S_obj->resource = T_obj;		/* Set resource pointer from object to this textset */
			break;
		case GMT_IS_DUPLICATE_VIA_MATRIX:
		case GMT_IS_REFERENCE_VIA_MATRIX:
			if ((M_obj = S_obj->resource) == NULL) return (GMTAPI_report_error (API, GMT_PTR_IS_NULL));	/* The output resource cannot be NULL for Matrix */
			GMT_Report (API, GMT_MSG_LONG_VERBOSE, "Duplicating text table to user array location\n");
			M_obj = GMT_duplicate_matrix (API->GMT, S_obj->resource, false);
			/* Must allocate output space */
			M_obj->n_rows = T_obj->n_records;	/* Number of rows needed to hold the data records */
			M_obj->n_columns = 1;		/* Number of columns needed to hold the data records */
			if (API->GMT->current.io.multi_segments[GMT_OUT]) M_obj->n_rows += T_obj->n_segments;	/* Add one row for each segment header */
			S_obj->n_alloc = GMT_get_nm (API->GMT, M_obj->n_rows, M_obj->dim);	/* Get total number of elements as n_rows * dim */
			if ((error = GMT_alloc_univector (API->GMT, &(M_obj->data), M_obj->type, S_obj->n_alloc)) != GMT_OK) return (GMTAPI_report_error (API, error));

			ptr = (char *)M_obj->data.sc1;
			for (tbl = offset = 0; tbl < T_obj->n_tables; tbl++) {
				for (seg = 0; seg < T_obj->table[tbl]->n_segments; seg++) {
					if (API->GMT->current.io.multi_segments[GMT_OUT]) {
						strncpy (&ptr[offset*M_obj->dim], T_obj->table[tbl]->segment[seg]->header, M_obj->dim);
						offset++;
					}
					for (row = 0; row < T_obj->table[tbl]->segment[seg]->n_rows; row++, offset++)
						strncpy (&ptr[offset*M_obj->dim], T_obj->table[tbl]->segment[seg]->record[row], M_obj->dim);
				}
			}
			S_obj->resource = M_obj;	/* Set resource pointer from object to this matrix */
			break;
		default:
			GMT_Report (API, GMT_MSG_NORMAL, "Wrong method used to export text tables\n");
			return (GMTAPI_report_error (API, GMT_NOT_A_VALID_METHOD));
			break;
	}
	S_obj->alloc_mode = T_obj->alloc_mode;	/* Clarify allocation mode for this entity */
	S_obj->status = GMT_IS_USED;	/* Mark as read */
	S_obj->data = T_obj;		/* Retain pointer to the allocated data so we can find the object via its pointer later */
	S_obj->data = NULL;

	return GMT_OK;
}

#ifdef HAVE_GDAL
/*! . */
struct GMT_IMAGE *GMTAPI_Import_Image (struct GMTAPI_CTRL *API, int object_ID, unsigned int mode, struct GMT_IMAGE *image)
{	/* Handles the reading of a 2-D grid given in one of several ways.
	 * Get the entire image:
 	 * 	mode = GMT_GRID_ALL reads both header and image;
	 * Get a subset of the image:  Call GMTAPI_Import_Image twice:
	 * 	1. first with mode = GMT_GRID_HEADER_ONLY which reads header only.  Then, pass
	 *	   the new S_obj-> wesn to match your desired subregion
	 *	2. 2nd with mode = GMT_GRID_DATA_ONLY, which reads image based on header's settings
	 * If the image->data array is NULL it will be allocated for you.
	 */

	int item, new_item, new_ID;
	bool done = true, new = false, via = false;
	uint64_t i0, i1, j0, j1, ij, ij_orig, row, col;
	size_t size;
	enum GMT_enum_gridio both_set = (GMT_GRID_HEADER_ONLY | GMT_GRID_DATA_ONLY);
	double dx, dy;
	p_func_size_t GMT_2D_to_index = NULL;
	struct GMT_IMAGE *I_obj = NULL, *I_orig = NULL;
	struct GMT_MATRIX *M_obj = NULL;
	struct GMTAPI_DATA_OBJECT *S_obj = NULL;

	GMT_Report (API, GMT_MSG_DEBUG, "GMTAPI_Import_Image: Passed ID = %d and mode = %d\n", object_ID, mode);

	if ((item = GMTAPI_Validate_ID (API, GMT_IS_IMAGE, object_ID, GMT_IN)) == GMT_NOTSET) return_null (API, API->error);

	S_obj = API->object[item];		/* Current data object */
	if (S_obj->status != GMT_IS_UNUSED && !(mode & GMT_IO_RESET)) return_null (API, GMT_READ_ONCE);	/* Already read this resources before, so fail unless overridden by mode */
	if ((mode & both_set) == both_set) mode -= both_set;	/* Allow users to have set GMT_GRID_HEADER_ONLY | GMT_GRID_DATA_ONLY; reset to GMT_GRID_ALL */

	switch (S_obj->method) {
		case GMT_IS_FILE:	/* Name of a image file on disk */

			if (image == NULL) {	/* Only allocate image struct when not already allocated */
				if (mode & GMT_GRID_DATA_ONLY) return_null (API, GMT_NO_GRDHEADER);		/* For mode & GMT_GRID_DATA_ONLY grid must already be allocated */
				I_obj = GMT_create_image (API->GMT);
				new = true;
			}
			else
				I_obj = image;	/* We are passing in a image already allocated */
			I_obj->header->complex_mode = mode;		/* Pass on any bitflags */
			done = (mode & GMT_GRID_HEADER_ONLY) ? false : true;	/* Not done until we read grid */
			if (! (mode & GMT_GRID_DATA_ONLY)) {		/* Must init header and read the header information from file */
				if (GMT_err_pass (API->GMT, GMT_read_image_info (API->GMT, S_obj->filename, I_obj), S_obj->filename)) {
					if (new) GMT_free_image (API->GMT, &I_obj, false);
					return_null (API, GMT_IMAGE_READ_ERROR);
				}
				if (mode & GMT_GRID_HEADER_ONLY) break;	/* Just needed the header, get out of here */
			}
			/* Here we will read the grid data themselves. */
			/* To get a subset we use wesn that is not NULL or contain 0/0/0/0.
			 * Otherwise we extract the entire file domain */
			if (!I_obj->data) {	/* Array is not allocated yet, do so now. We only expect header (and possibly w/e/s/n subset) to have been set correctly */
				I_obj->data = GMT_memory (API->GMT, NULL, I_obj->header->size * I_obj->header->n_bands, unsigned char);
			}
			else {	/* Already have allocated space; check that it is enough */
				size = GMTAPI_set_grdarray_size (API->GMT, I_obj->header, mode, S_obj->wesn);	/* Get array dimension only, which includes padding. DANGER DANGER JL*/
				if (size > I_obj->header->size) return_null (API, GMT_IMAGE_READ_ERROR);
			}
			GMT_Report (API, GMT_MSG_LONG_VERBOSE, "Reading image from file %s\n", S_obj->filename);
			if (GMT_err_pass (API->GMT, GMT_read_image (API->GMT, S_obj->filename, I_obj, S_obj->wesn,
				API->GMT->current.io.pad, mode), S_obj->filename))
				return_null (API, GMT_IMAGE_READ_ERROR);
			if (GMT_err_pass (API->GMT, GMT_image_BC_set (API->GMT, I_obj), S_obj->filename)) return_null (API, GMT_IMAGE_BC_ERROR);	/* Set boundary conditions */
			I_obj->alloc_mode = GMT_ALLOC_INTERNALLY;
			break;

	 	case GMT_IS_DUPLICATE:	/* GMT grid and header in a GMT_GRID container object. */
			if ((I_orig = S_obj->resource) == NULL) return_null (API, GMT_PTR_IS_NULL);
			if (image == NULL) {	/* Only allocate when not already allocated */
				if (mode & GMT_GRID_DATA_ONLY) return_null (API, GMT_NO_GRDHEADER);		/* For mode & GMT_GRID_DATA_ONLY grid must already be allocated */
				I_obj = GMT_create_image (API->GMT);
			}
			else
				I_obj = image;	/* We are passing in an image already */
			done = (mode & GMT_GRID_HEADER_ONLY) ? false : true;	/* Not done until we read grid */
			if (! (mode & GMT_GRID_DATA_ONLY)) {	/* Must init header and copy the header information from the existing grid */
				GMT_memcpy (I_obj->header, I_orig->header, 1, struct GMT_GRID_HEADER);
				if (mode & GMT_GRID_HEADER_ONLY) break;	/* Just needed the header, get out of here */
			}
			/* Here we will read grid data. */
			/* To get a subset we use wesn that is not NULL or contain 0/0/0/0.
			 * Otherwise we use everything passed in */
			if (!I_obj->data) {	/* Array is not allocated, do so now. We only expect header (and possibly subset w/e/s/n) to have been set correctly */
				I_obj->header->size = GMTAPI_set_grdarray_size (API->GMT, I_obj->header, mode, S_obj->wesn);	/* Get array dimension only, which may include padding */
				I_obj->data = GMT_memory (API->GMT, NULL, I_obj->header->size * I_obj->header->n_bands, unsigned char);
			}
			I_obj->alloc_mode = GMT_ALLOC_INTERNALLY;
			if (!S_obj->region && GMT_grd_pad_status (API->GMT, I_obj->header, API->GMT->current.io.pad)) {	/* Want an exact copy with no subset and same padding */
				GMT_Report (API, GMT_MSG_LONG_VERBOSE, "Duplicating image data from GMT_IMAGE memory location\n");
				GMT_memcpy (I_obj->data, I_orig->data, I_orig->header->size * I_orig->header->n_bands, char);
				break;		/* Done with this image */
			}
			GMT_Report (API, GMT_MSG_LONG_VERBOSE, "Extracting subset image data from GMT_IMAGE memory location\n");
			/* Here we need to do more work: Either extract subset or add/change padding, or both. */
			/* Get start/stop row/cols for subset (or the entire domain) */
			dx = I_obj->header->inc[GMT_X] * I_obj->header->xy_off;	dy = I_obj->header->inc[GMT_Y] * I_obj->header->xy_off;
			j1 = (uint64_t) GMT_grd_y_to_row (API->GMT, I_obj->header->wesn[YLO]+dy, I_orig->header);
			j0 = (uint64_t) GMT_grd_y_to_row (API->GMT, I_obj->header->wesn[YHI]-dy, I_orig->header);
			i0 = (uint64_t) GMT_grd_x_to_col (API->GMT, I_obj->header->wesn[XLO]+dx, I_orig->header);
			i1 = (uint64_t) GMT_grd_x_to_col (API->GMT, I_obj->header->wesn[XHI]-dx, I_orig->header);
			GMT_memcpy (I_obj->header->pad, API->GMT->current.io.pad, 4, int);	/* Set desired padding */
			for (row = j0; row <= j1; row++) {
				for (col = i0; col <= i1; col++, ij++) {
					ij_orig = GMT_IJP (I_orig->header, row, col);	/* Position of this (row,col) in original grid organization */
					ij = GMT_IJP (I_obj->header, row, col);		/* Position of this (row,col) in output grid organization */
					I_obj->data[ij] = I_orig->data[ij_orig];
				}
			}
			break;

	 	case GMT_IS_REFERENCE:	/* GMT grid and header in a GMT_GRID container object by reference */
			if (S_obj->region) return_null (API, GMT_SUBSET_NOT_ALLOWED);
			GMT_Report (API, GMT_MSG_LONG_VERBOSE, "Referencing image data from GMT_IMAGE memory location\n");
			if ((I_obj = S_obj->resource) == NULL) return_null (API, GMT_PTR_IS_NULL);
			done = (mode & GMT_GRID_HEADER_ONLY) ? false : true;	/* Not done until we read image */
			GMT_Report (API, GMT_MSG_DEBUG, "GMTAPI_Import_Image: Change alloc mode\n");
			GMT_Report (API, GMT_MSG_DEBUG, "GMTAPI_Import_Image: Check pad\n");
			if (!GMTAPI_adjust_grdpadding (I_obj->header, API->GMT->current.io.pad)) break;	/* Pad is correct so we are done */
			/* Here we extend G_obj->data to allow for padding, then rearrange rows, but only if item was allocated by GMT */
			if (I_obj->alloc_mode == GMT_ALLOC_EXTERNALLY) return_null (API, GMT_PADDING_NOT_ALLOWED);
			GMT_Report (API, GMT_MSG_DEBUG, "GMTAPI_Import_Image: Add pad\n");
			//GMT_grd_pad_on (API->GMT, image, API->GMT->current.io.pad);
			GMT_Report (API, GMT_MSG_DEBUG, "GMTAPI_Import_Image: Return from GMT_IS_REFERENCE\n");
			break;

	 	case GMT_IS_DUPLICATE_VIA_MATRIX:	/* The user's 2-D grid array of some sort, + info in the args [NOT YET FULLY TESTED] */
			if ((M_obj = S_obj->resource) == NULL) return_null (API, GMT_PTR_IS_NULL);
			if (S_obj->region) return_null (API, GMT_SUBSET_NOT_ALLOWED);
			I_obj = (image == NULL) ? GMT_create_image (API->GMT) : image;	/* Only allocate when not already allocated */
			I_obj->header->complex_mode = mode;	/* Set the complex mode */
			if (! (mode & GMT_GRID_DATA_ONLY)) {
				GMTAPI_info_to_grdheader (API->GMT, I_obj->header, M_obj);	/* Populate a GRD header structure */
				if (mode & GMT_GRID_HEADER_ONLY) break;	/* Just needed the header */
			}
			I_obj->alloc_mode = GMT_ALLOC_INTERNALLY;
			/* Must convert to new array */
			GMT_Report (API, GMT_MSG_LONG_VERBOSE, "Importing image data from user memory location\n");
			GMT_set_grddim (API->GMT, I_obj->header);	/* Set all dimensions */
			I_obj->data = GMT_memory (API->GMT, NULL, I_obj->header->size, unsigned char);
			GMT_2D_to_index = GMTAPI_get_2D_to_index (API, M_obj->shape, GMT_GRID_IS_REAL);
			GMT_grd_loop (API->GMT, I_obj, row, col, ij) {
				ij_orig = GMT_2D_to_index (row, col, M_obj->dim);
				I_obj->data[ij] = (char)GMTAPI_get_val (API, &(M_obj->data), ij_orig, M_obj->type);
			}
			new_ID = GMT_Register_IO (API, GMT_IS_IMAGE, GMT_IS_DUPLICATE, S_obj->geometry, GMT_IN, NULL, I_obj);	/* Register a new resource to hold I_obj */
			if ((new_item = GMTAPI_Validate_ID (API, GMT_IS_IMAGE, new_ID, GMT_IN)) == GMT_NOTSET) return_null (API, GMT_NOTSET);	/* Some internal error... */
			API->object[new_item]->data = I_obj;
			API->object[new_item]->status = GMT_IS_USED;	/* Mark as read */
			I_obj->alloc_level = API->object[new_item]->alloc_level;	/* Since allocated here */
			via = true;
			break;

	 	case GMT_IS_REFERENCE_VIA_MATRIX:	/* The user's 2-D grid array of some sort, + info in the args [NOT YET FULLY TESTED] */
			if ((M_obj = S_obj->resource) == NULL) return_null (API, GMT_PTR_IS_NULL);
			if (S_obj->region) return_null (API, GMT_SUBSET_NOT_ALLOWED);
			I_obj = (image == NULL) ? GMT_create_image (API->GMT) : image;	/* Only allocate when not already allocated */
			I_obj->header->complex_mode = mode;	/* Set the complex mode */
			if (! (mode & GMT_GRID_DATA_ONLY)) {
				GMTAPI_info_to_grdheader (API->GMT, I_obj->header, M_obj);	/* Populate a GRD header structure */
				if (mode & GMT_GRID_HEADER_ONLY) break;	/* Just needed the header */
			}
			if (!(M_obj->shape == GMT_IS_ROW_FORMAT && M_obj->type == GMT_FLOAT && M_obj->alloc_mode == GMT_ALLOC_EXTERNALLY && (mode & GMT_GRID_IS_COMPLEX_MASK)))
				return_null (API, GMT_NOT_A_VALID_IO_ACCESS);
			GMT_Report (API, GMT_MSG_LONG_VERBOSE, "Referencing image data from user memory location\n");
			I_obj->data = (unsigned char *)(M_obj->data.sc1);
			S_obj->alloc_mode = M_obj->alloc_mode;	/* Pass on allocation mode of matrix */
			I_obj->alloc_mode = M_obj->alloc_mode;
			if (!GMTAPI_adjust_grdpadding (I_obj->header, API->GMT->current.io.pad)) break;	/* Pad is correct so we are done */
			if (I_obj->alloc_mode == GMT_ALLOC_EXTERNALLY) return_null (API, GMT_PADDING_NOT_ALLOWED);
			/* Here we extend I_obj->data to allow for padding, then rearrange rows */
			/*GMT_grd_pad_on (API->GMT, I, API->GMT->current.io.pad);*/
			new_ID = GMT_Register_IO (API, GMT_IS_IMAGE, GMT_IS_REFERENCE, S_obj->geometry, GMT_IN, NULL, I_obj);	/* Register a new resource to hold I_obj */
			if ((new_item = GMTAPI_Validate_ID (API, GMT_IS_IMAGE, new_ID, GMT_IN)) == GMT_NOTSET) return_null (API, GMT_NOTSET);	/* Some internal error... */
			API->object[new_item]->data = I_obj;
			API->object[new_item]->status = GMT_IS_USED;	/* Mark as read */
			I_obj->alloc_level = API->object[new_item]->alloc_level;	/* Since allocated here */
			via = true;
			break;

		default:
			GMT_Report (API, GMT_MSG_NORMAL, "Wrong method used to import image\n");
			return_null (API, GMT_NOT_A_VALID_METHOD);
			break;
	}

	if (done) S_obj->status = GMT_IS_USED;	/* Mark as read (unless we just got the header) */
	if (!via) S_obj->data = I_obj;		/* Retain pointer to the allocated data so we use garbage collection later */

	return ((mode & GMT_GRID_DATA_ONLY) ? NULL : I_obj);	/* Pass back out what we have so far */
}
#endif

/*! . */
struct GMT_GRID *GMTAPI_Import_Grid (struct GMTAPI_CTRL *API, int object_ID, unsigned int mode, struct GMT_GRID *grid)
{	/* Handles the reading of a 2-D grid given in one of several ways.
	 * Get the entire grid:
 	 * 	mode = GMT_GRID_ALL reads both header and grid;
	 * Get a subset of the grid:  Call GMTAPI_Import_Grid twice:
	 * 	1. first with mode = GMT_GRID_HEADER_ONLY which reads header only.  Then, pass
	 *	   the new S_obj-> wesn to match your desired subregion
	 *	2. 2nd with mode = GMT_GRID_DATA_ONLY, which reads grid based on header's settings
	 * If the grid->data array is NULL it will be allocated for you.
	 */

	int item, new_item, new_ID;
	bool done = true, new = false, row_by_row, via = false;
 	uint64_t row, col, i0, i1, j0, j1, ij, ij_orig;
	size_t size;
	enum GMT_enum_gridio both_set = (GMT_GRID_HEADER_ONLY | GMT_GRID_DATA_ONLY);
	double dx, dy;
	p_func_size_t GMT_2D_to_index = NULL;
	struct GMT_GRID *G_obj = NULL, *G_orig = NULL;
	struct GMT_MATRIX *M_obj = NULL;
	struct GMTAPI_DATA_OBJECT *S_obj = NULL;

	GMT_Report (API, GMT_MSG_DEBUG, "GMTAPI_Import_Grid: Passed ID = %d and mode = %d\n", object_ID, mode);

	if ((item = GMTAPI_Validate_ID (API, GMT_IS_GRID, object_ID, GMT_IN)) == GMT_NOTSET) return_null (API, API->error);

	S_obj = API->object[item];		/* Current data object */
#if 0
	if (S_obj->status != GMT_IS_UNUSED && !(mode & GMT_IO_RESET)) return_null (API, GMT_READ_ONCE);	/* Already read this resources before, so fail unless overridden by mode */
#endif
	if (S_obj->status != GMT_IS_UNUSED && S_obj->method == GMT_IS_FILE && !(mode & GMT_IO_RESET)) return_null (API, GMT_READ_ONCE);	/* Already read this file before, so fail unless overridden by mode */
	if ((mode & both_set) == both_set) mode -= both_set;	/* Allow users to have set GMT_GRID_HEADER_ONLY | GMT_GRID_DATA_ONLY; reset to GMT_GRID_ALL */
	row_by_row = ((mode & GMT_GRID_ROW_BY_ROW) || (mode & GMT_GRID_ROW_BY_ROW_MANUAL));
	if (row_by_row && S_obj->method != GMT_IS_FILE)
	{
		GMT_Report (API, GMT_MSG_NORMAL, "Can only use method GMT_IS_FILE when row-by-row reading of grid is selected\n");
		return_null (API, GMT_NOT_A_VALID_METHOD);
	}

	if (S_obj->region && grid) {	/* See if this is really a subset or just the same region as the grid */
		if (grid->header->wesn[XLO] == S_obj->wesn[XLO] && grid->header->wesn[XHI] == S_obj->wesn[XHI] && grid->header->wesn[YLO] == S_obj->wesn[YLO] && grid->header->wesn[YHI] == S_obj->wesn[YHI]) S_obj->region = false;
	}
	switch (S_obj->method) {
		case GMT_IS_FILE:	/* Name of a grid file on disk */
			if (grid == NULL) {	/* Only allocate grid struct when not already allocated */
				if (mode & GMT_GRID_DATA_ONLY) return_null (API, GMT_NO_GRDHEADER);		/* For mode & GMT_GRID_DATA_ONLY grid must already be allocated */
				G_obj = GMT_create_grid (API->GMT);
				new = true;
			}
			else
				G_obj = grid;	/* We are working on a grid already allocated */
			done = (mode & GMT_GRID_HEADER_ONLY) ? false : true;	/* Not done until we read grid */
			if (! (mode & GMT_GRID_DATA_ONLY)) {		/* Must init header and read the header information from file */
				if (row_by_row) {	/* Special row-by-row processing mode */
					char r_mode = (mode & GMT_GRID_NO_HEADER) ? 'R' : 'r';
					/* If we get here more than once we only allocate extra once */
					if (G_obj->extra == NULL) G_obj->extra = GMT_memory (API->GMT, NULL, 1, struct GMT_GRID_ROWBYROW);
					if (GMTAPI_open_grd (API->GMT, S_obj->filename, G_obj, r_mode, mode)) {	/* Open the grid for incremental row reading */
						if (new) GMT_free_grid (API->GMT, &G_obj, false);
						return_null (API, GMT_GRID_READ_ERROR);
					}
				}
				else if (GMT_err_pass (API->GMT, GMT_read_grd_info (API->GMT, S_obj->filename, G_obj->header), S_obj->filename)) {
					if (new) GMT_free_grid (API->GMT, &G_obj, false);
					return_null (API, GMT_GRID_READ_ERROR);
				}
				if (mode & GMT_GRID_HEADER_ONLY) break;	/* Just needed the header, get out of here */
			}
			/* Here we will read the grid data themselves. */
			/* To get a subset we use wesn that is not NULL or contain 0/0/0/0.
			 * Otherwise we extract the entire file domain */
			size = GMTAPI_set_grdarray_size (API->GMT, G_obj->header, mode, S_obj->wesn);	/* Get array dimension only, which includes padding */
			if (!G_obj->data) {	/* Array is not allocated yet, do so now. We only expect header (and possibly w/e/s/n subset) to have been set correctly */
				G_obj->header->size = size;
				G_obj->data = GMT_memory_aligned (API->GMT, NULL, G_obj->header->size, float);
			}
			else {	/* Already have allocated space; check that it is enough */
				if (size > G_obj->header->size) return_null (API, GMT_GRID_READ_ERROR);
			}
			GMT_Report (API, GMT_MSG_LONG_VERBOSE, "Reading grid from file %s\n", S_obj->filename);
			if (GMT_err_pass (API->GMT, GMT_read_grd (API->GMT, S_obj->filename, G_obj->header, G_obj->data, S_obj->wesn,
							API->GMT->current.io.pad, mode), S_obj->filename))
				return_null (API, GMT_GRID_READ_ERROR);
			if (GMT_err_pass (API->GMT, GMT_grd_BC_set (API->GMT, G_obj, GMT_IN), S_obj->filename)) return_null (API, GMT_GRID_BC_ERROR);	/* Set boundary conditions */
			G_obj->alloc_mode = GMT_ALLOC_INTERNALLY;
			S_obj->resource = G_obj;	/* Set resource pointer to the grid */
			break;

	 	case GMT_IS_DUPLICATE:	/* GMT grid and header in a GMT_GRID container object. */
			if ((G_orig = S_obj->resource) == NULL) return_null (API, GMT_PTR_IS_NULL);
			if (grid == NULL) {	/* Only allocate when not already allocated */
				if (mode & GMT_GRID_DATA_ONLY) return_null (API, GMT_NO_GRDHEADER);		/* For mode & GMT_GRID_DATA_ONLY grid must already be allocated */
				G_obj = GMT_create_grid (API->GMT);
			}
			else
				G_obj = grid;	/* We are passing in a grid already */
			done = (mode & GMT_GRID_HEADER_ONLY) ? false : true;	/* Not done until we read grid */
			if (! (mode & GMT_GRID_DATA_ONLY)) {	/* Must init header and copy the header information from the existing grid */
				GMT_memcpy (G_obj->header, G_orig->header, 1, struct GMT_GRID_HEADER);
				if (mode & GMT_GRID_HEADER_ONLY) break;	/* Just needed the header, get out of here */
			}
			/* Here we will read grid data. */
			/* To get a subset we use wesn that is not NULL or contain 0/0/0/0.
			 * Otherwise we use everything passed in */
			GMT_Report (API, GMT_MSG_LONG_VERBOSE, "Duplicating grid data from GMT_GRID memory location\n");
			if (!G_obj->data) {	/* Array is not allocated, do so now. We only expect header (and possibly subset w/e/s/n) to have been set correctly */
				G_obj->header->size = GMTAPI_set_grdarray_size (API->GMT, G_obj->header, mode, S_obj->wesn);	/* Get array dimension only, which may include padding */
				G_obj->data = GMT_memory_aligned (API->GMT, NULL, G_obj->header->size, float);
			}
			G_obj->alloc_mode = GMT_ALLOC_INTERNALLY;
			if (!S_obj->region && GMT_grd_pad_status (API->GMT, G_obj->header, API->GMT->current.io.pad)) {	/* Want an exact copy with no subset and same padding */
				GMT_memcpy (G_obj->data, G_orig->data, G_orig->header->size, float);
				break;		/* Done with this grid */
			}
			/* Here we need to do more work: Either extract subset or add/change padding, or both. */
			/* Get start/stop row/cols for subset (or the entire domain) */
			dx = G_obj->header->inc[GMT_X] * G_obj->header->xy_off;	dy = G_obj->header->inc[GMT_Y] * G_obj->header->xy_off;
			j1 = (unsigned int)GMT_grd_y_to_row (API->GMT, G_obj->header->wesn[YLO]+dy, G_orig->header);
			j0 = (unsigned int)GMT_grd_y_to_row (API->GMT, G_obj->header->wesn[YHI]-dy, G_orig->header);
			i0 = (unsigned int)GMT_grd_x_to_col (API->GMT, G_obj->header->wesn[XLO]+dx, G_orig->header);
			i1 = (unsigned int)GMT_grd_x_to_col (API->GMT, G_obj->header->wesn[XHI]-dx, G_orig->header);
			GMT_memcpy (G_obj->header->pad, API->GMT->current.io.pad, 4, int);	/* Set desired padding */
			for (row = j0; row <= j1; row++) {
				for (col = i0; col <= i1; col++, ij++) {
					ij_orig = GMT_IJP (G_orig->header, row, col);	/* Position of this (row,col) in original grid organization */
					ij = GMT_IJP (G_obj->header, row, col);		/* Position of this (row,col) in output grid organization */
					G_obj->data[ij] = G_orig->data[ij_orig];
				}
			}
			GMT_BC_init (API->GMT, G_obj->header);	/* Initialize grid interpolation and boundary condition parameters */
			if (GMT_err_pass (API->GMT, GMT_grd_BC_set (API->GMT, G_obj, GMT_IN), "Grid memory")) return_null (API, GMT_GRID_BC_ERROR);	/* Set boundary conditions */
			break;

	 	case GMT_IS_REFERENCE:	/* GMT grid and header in a GMT_GRID container object by reference */
			if (S_obj->region) return_null (API, GMT_SUBSET_NOT_ALLOWED);
			GMT_Report (API, GMT_MSG_LONG_VERBOSE, "Referencing grid data from GMT_GRID memory location\n");
			if ((G_obj = S_obj->resource) == NULL) return_null (API, GMT_PTR_IS_NULL);
			done = (mode & GMT_GRID_HEADER_ONLY) ? false : true;	/* Not done until we read grid */
			GMT_Report (API, GMT_MSG_DEBUG, "GMTAPI_Import_Grid: Change alloc mode\n");
			G_obj->alloc_mode = G_obj->alloc_mode;
			GMT_Report (API, GMT_MSG_DEBUG, "GMTAPI_Import_Grid: Check pad\n");
			GMT_BC_init (API->GMT, G_obj->header);	/* Initialize grid interpolation and boundary condition parameters */
			if (GMT_err_pass (API->GMT, GMT_grd_BC_set (API->GMT, G_obj, GMT_IN), "Grid memory")) return_null (API, GMT_GRID_BC_ERROR);	/* Set boundary conditions */
			if (!GMTAPI_adjust_grdpadding (G_obj->header, API->GMT->current.io.pad)) break;	/* Pad is correct so we are done */
			/* Here we extend G_obj->data to allow for padding, then rearrange rows */
			if (G_obj->alloc_mode == GMT_ALLOC_EXTERNALLY) return_null (API, GMT_PADDING_NOT_ALLOWED);
			GMT_Report (API, GMT_MSG_DEBUG, "GMTAPI_Import_Grid: Add pad\n");
			GMT_grd_pad_on (API->GMT, G_obj, API->GMT->current.io.pad);
			GMT_Report (API, GMT_MSG_DEBUG, "GMTAPI_Import_Grid: Return from GMT_IS_REFERENCE\n");
			break;

	 	case GMT_IS_DUPLICATE_VIA_MATRIX:	/* The user's 2-D grid array of some sort, + info in the args [NOT YET FULLY TESTED] */
			if ((M_obj = S_obj->resource) == NULL) return_null (API, GMT_PTR_IS_NULL);
			if (S_obj->region) return_null (API, GMT_SUBSET_NOT_ALLOWED);
			G_obj = (grid == NULL) ? GMT_create_grid (API->GMT) : grid;	/* Only allocate when not already allocated */
			G_obj->header->complex_mode = mode;	/* Set the complex mode */
			if (! (mode & GMT_GRID_DATA_ONLY)) {
				GMTAPI_info_to_grdheader (API->GMT, G_obj->header, M_obj);	/* Populate a GRD header structure */
				if (mode & GMT_GRID_HEADER_ONLY) break;	/* Just needed the header */
			}
			G_obj->alloc_mode = GMT_ALLOC_INTERNALLY;
			/* Must convert to new array */
			GMT_Report (API, GMT_MSG_LONG_VERBOSE, "Importing grid data from user memory location\n");
			GMT_set_grddim (API->GMT, G_obj->header);	/* Set all dimensions */
			G_obj->data = GMT_memory_aligned (API->GMT, NULL, G_obj->header->size, float);
			GMT_2D_to_index = GMTAPI_get_2D_to_index (API, M_obj->shape, GMT_GRID_IS_REAL);
			GMT_grd_loop (API->GMT, G_obj, row, col, ij) {
				ij_orig = GMT_2D_to_index (row, col, M_obj->dim);
				G_obj->data[ij] = (float)GMTAPI_get_val (API, &(M_obj->data), ij_orig, M_obj->type);
			}
			GMT_BC_init (API->GMT, G_obj->header);	/* Initialize grid interpolation and boundary condition parameters */
			if (GMT_err_pass (API->GMT, GMT_grd_BC_set (API->GMT, G_obj, GMT_IN), "Grid memory")) return_null (API, GMT_GRID_BC_ERROR);	/* Set boundary conditions */
			new_ID = GMT_Register_IO (API, GMT_IS_GRID, GMT_IS_DUPLICATE, S_obj->geometry, GMT_IN, NULL, G_obj);	/* Register a new resource to hold G_obj */
			if ((new_item = GMTAPI_Validate_ID (API, GMT_IS_GRID, new_ID, GMT_IN)) == GMT_NOTSET) return_null (API, GMT_NOTSET);	/* Some internal error... */
			API->object[new_item]->data = G_obj;
			API->object[new_item]->status = GMT_IS_USED;	/* Mark as read */
			G_obj->alloc_level = API->object[new_item]->alloc_level;	/* Since allocated here */
			via = true;
			break;

	 	case GMT_IS_REFERENCE_VIA_MATRIX:	/* The user's 2-D grid array of some sort, + info in the args [NOT YET FULLY TESTED] */
			if ((M_obj = S_obj->resource) == NULL) return_null (API, GMT_PTR_IS_NULL);
			if (S_obj->region) return_null (API, GMT_SUBSET_NOT_ALLOWED);
			G_obj = (grid == NULL) ? GMT_create_grid (API->GMT) : grid;	/* Only allocate when not already allocated */
			G_obj->header->complex_mode = mode;	/* Set the complex mode */
			if (! (mode & GMT_GRID_DATA_ONLY)) {
				GMTAPI_info_to_grdheader (API->GMT, G_obj->header, M_obj);	/* Populate a GRD header structure */
				if (mode & GMT_GRID_HEADER_ONLY) break;	/* Just needed the header */
			}
			if (!(M_obj->shape == GMT_IS_ROW_FORMAT && M_obj->type == GMT_FLOAT && M_obj->alloc_mode == GMT_ALLOC_EXTERNALLY && (mode & GMT_GRID_IS_COMPLEX_MASK)))
				 return_null (API, GMT_NOT_A_VALID_IO_ACCESS);
			GMT_Report (API, GMT_MSG_LONG_VERBOSE, "Referencing grid data from user memory location\n");
			G_obj->data = M_obj->data.f4;
			S_obj->alloc_mode = M_obj->alloc_mode;	/* Pass on alloc_mode of matrix */
			G_obj->alloc_mode = M_obj->alloc_mode;
			GMT_BC_init (API->GMT, G_obj->header);	/* Initialize grid interpolation and boundary condition parameters */
			if (GMT_err_pass (API->GMT, GMT_grd_BC_set (API->GMT, G_obj, GMT_IN), "Grid memory")) return_null (API, GMT_GRID_BC_ERROR);	/* Set boundary conditions */
			if (!GMTAPI_adjust_grdpadding (G_obj->header, API->GMT->current.io.pad)) break;	/* Pad is correct so we are done */
			if (G_obj->alloc_mode == GMT_ALLOC_EXTERNALLY) return_null (API, GMT_PADDING_NOT_ALLOWED);
			/* Here we extend G_obj->data to allow for padding, then rearrange rows */
			GMT_grd_pad_on (API->GMT, G_obj, API->GMT->current.io.pad);
			new_ID = GMT_Register_IO (API, GMT_IS_GRID, GMT_IS_REFERENCE, S_obj->geometry, GMT_IN, NULL, G_obj);	/* Register a new resource to hold G_obj */
			if ((new_item = GMTAPI_Validate_ID (API, GMT_IS_GRID, new_ID, GMT_IN)) == GMT_NOTSET) return_null (API, GMT_NOTSET);	/* Some internal error... */
			API->object[new_item]->data = G_obj;
			API->object[new_item]->status = GMT_IS_USED;	/* Mark as read */
			G_obj->alloc_level = API->object[new_item]->alloc_level;	/* Since allocated here */
			via = true;
			break;

		default:
			GMT_Report (API, GMT_MSG_NORMAL, "Wrong method used to import grid\n");
			return_null (API, GMT_NOT_A_VALID_METHOD);
			break;
	}

	if (done) S_obj->status = GMT_IS_USED;	/* Mark as read (unless we just got the header) */
	if (!via) S_obj->data = G_obj;		/* Retain pointer to the allocated data so we use garbage collection later */

	return (G_obj);	/* Pass back out what we have so far */
}

/*! Writes out a single grid to destination */
int GMTAPI_Export_Grid (struct GMTAPI_CTRL *API, int object_ID, unsigned int mode, struct GMT_GRID *G_obj) {
	int item, error;
	bool done = true, row_by_row;
	uint64_t row, col, i0, i1, j0, j1, ij, ijp, ij_orig;
	size_t size;
	double dx, dy;
	p_func_size_t GMT_2D_to_index = NULL;
	struct GMTAPI_DATA_OBJECT *S_obj = NULL;
	struct GMT_GRID *G_copy = NULL;
	struct GMT_MATRIX *M_obj = NULL;

	GMT_Report (API, GMT_MSG_DEBUG, "GMTAPI_Export_Grid: Passed ID = %d and mode = %d\n", object_ID, mode);

	if (object_ID == GMT_NOTSET) return (GMTAPI_report_error (API, GMT_OUTPUT_NOT_SET));
	if ((item = GMTAPI_Validate_ID (API, GMT_IS_GRID, object_ID, GMT_OUT)) == GMT_NOTSET) return (GMTAPI_report_error (API, API->error));

	S_obj = API->object[item];	/* The current object whose data we will export */
	if (S_obj->status != GMT_IS_UNUSED && !(mode & GMT_IO_RESET))
		return (GMTAPI_report_error (API, GMT_WRITTEN_ONCE));	/* Only allow writing of a data set once, unless overridden by mode */
	if (mode & GMT_IO_RESET) mode -= GMT_IO_RESET;
	row_by_row = ((mode & GMT_GRID_ROW_BY_ROW) || (mode & GMT_GRID_ROW_BY_ROW_MANUAL));
	if (row_by_row && S_obj->method != GMT_IS_FILE) {
		GMT_Report (API, GMT_MSG_NORMAL, "Can only use method GMT_IS_FILE when row-by-row writing of grid is selected\n");
		return (GMTAPI_report_error (API, GMT_NOT_A_VALID_METHOD));
	}
	if (S_obj->region && G_obj) {	/* See if this is really a subset or just the same region as the grid */
		if (G_obj->header->wesn[XLO] == S_obj->wesn[XLO] && G_obj->header->wesn[XHI] == S_obj->wesn[XHI] && G_obj->header->wesn[YLO] == S_obj->wesn[YLO] && G_obj->header->wesn[YHI] == S_obj->wesn[YHI]) S_obj->region = false;
	}
	switch (S_obj->method) {
		case GMT_IS_FILE:	/* Name of a grid file on disk */
			if (mode & GMT_GRID_HEADER_ONLY) {	/* Update header structure only */
				GMT_Report (API, GMT_MSG_LONG_VERBOSE, "Updating grid header for file %s\n", S_obj->filename);
				if (row_by_row) {	/* Special row-by-row processing mode */
					char w_mode = (mode & GMT_GRID_NO_HEADER) ? 'W' : 'w';
					/* Since we may get here twice (initial write; later update) we only allocate extra if NULL */
					if (G_obj->extra == NULL) G_obj->extra = GMT_memory (API->GMT, NULL, 1, struct GMT_GRID_ROWBYROW);
					if (GMTAPI_open_grd (API->GMT, S_obj->filename, G_obj, w_mode, mode))	/* Open the grid for incremental row writing */
						return (GMTAPI_report_error (API, GMT_GRID_WRITE_ERROR));
				}
				else if (GMT_update_grd_info (API->GMT, NULL, G_obj->header))
					return (GMTAPI_report_error (API, GMT_GRID_WRITE_ERROR));
				done = false;	/* Since we are not done with writing */
			}
			else {
				GMT_Report (API, GMT_MSG_LONG_VERBOSE, "Writing grid to file %s\n", S_obj->filename);
				if (GMT_err_pass (API->GMT, GMT_write_grd (API->GMT, S_obj->filename, G_obj->header, G_obj->data, S_obj->wesn, G_obj->header->pad, mode), S_obj->filename)) return (GMTAPI_report_error (API, GMT_GRID_WRITE_ERROR));
			}
			break;

	 	case GMT_IS_DUPLICATE:	/* Duplicate GMT grid and header to a GMT_GRID container object. Subset allowed */
			if (S_obj->resource) return (GMTAPI_report_error (API, GMT_PTR_NOT_NULL));	/* The ouput resource pointer must be NULL */
			if (mode & GMT_GRID_HEADER_ONLY) return (GMTAPI_report_error (API, GMT_NOT_A_VALID_MODE));
			GMT_Report (API, GMT_MSG_LONG_VERBOSE, "Duplicating grid data to GMT_GRID memory location\n");
			if (!S_obj->region) {	/* No subset, possibly same padding */
				G_copy = GMT_Duplicate_Data (API, GMT_IS_GRID, GMT_DUPLICATE_DATA, G_obj);
				if (GMTAPI_adjust_grdpadding (G_copy->header, API->GMT->current.io.pad))
					GMT_grd_pad_on (API->GMT, G_copy, API->GMT->current.io.pad);
				GMT_BC_init (API->GMT, G_copy->header);	/* Initialize grid interpolation and boundary condition parameters */
				if (GMT_err_pass (API->GMT, GMT_grd_BC_set (API->GMT, G_copy, GMT_OUT), "Grid memory")) return (GMTAPI_report_error (API, GMT_GRID_BC_ERROR));	/* Set boundary conditions */
				S_obj->resource = G_copy;	/* Set resource pointer to the grid */
				break;		/* Done with this grid */
			}
			/* Here we need to extract subset, and possibly change padding. */
			/* Get start/stop row/cols for subset (or the entire domain) */
			G_copy = GMT_create_grid (API->GMT);
			GMT_memcpy (G_copy->header, G_obj->header, 1, struct GMT_GRID_HEADER);
			GMT_memcpy (G_copy->header->wesn, S_obj->wesn, 4, double);
			dx = G_obj->header->inc[GMT_X] * G_obj->header->xy_off;	dy = G_obj->header->inc[GMT_Y] * G_obj->header->xy_off;
			j1 = (unsigned int) GMT_grd_y_to_row (API->GMT, G_obj->header->wesn[YLO]+dy, G_obj->header);
			j0 = (unsigned int) GMT_grd_y_to_row (API->GMT, G_obj->header->wesn[YHI]-dy, G_obj->header);
			i0 = (unsigned int) GMT_grd_x_to_col (API->GMT, G_obj->header->wesn[XLO]+dx, G_obj->header);
			i1 = (unsigned int) GMT_grd_x_to_col (API->GMT, G_obj->header->wesn[XHI]-dx, G_obj->header);
			GMT_memcpy (G_obj->header->pad, API->GMT->current.io.pad, 4, int);		/* Set desired padding */
			G_copy->header->size = GMTAPI_set_grdarray_size (API->GMT, G_obj->header, mode, S_obj->wesn);	/* Get array dimension only, which may include padding */
			G_copy->data = GMT_memory_aligned (API->GMT, NULL, G_copy->header->size, float);
			G_copy->header->z_min = DBL_MAX;	G_copy->header->z_max = -DBL_MAX;	/* Must set zmin/zmax since we are not writing */
			for (row = j0; row <= j1; row++) {
				for (col = i0; col <= i1; col++, ij++) {
					ij_orig = GMT_IJP (G_obj->header, row, col);	/* Position of this (row,col) in original grid organization */
					ij = GMT_IJP (G_copy->header, row, col);	/* Position of this (row,col) in output grid organization */
					G_copy->data[ij] = G_obj->data[ij_orig];
					if (GMT_is_fnan (G_copy->data[ij])) continue;
					/* Update z_min, z_max */
					G_copy->header->z_min = MIN (G_copy->header->z_min, (double)G_copy->data[ij]);
					G_copy->header->z_max = MAX (G_copy->header->z_max, (double)G_copy->data[ij]);
				}
			}
			GMT_BC_init (API->GMT, G_copy->header);	/* Initialize grid interpolation and boundary condition parameters */
			if (GMT_err_pass (API->GMT, GMT_grd_BC_set (API->GMT, G_copy, GMT_OUT), "Grid memory")) return (GMTAPI_report_error (API, GMT_GRID_BC_ERROR));	/* Set boundary conditions */
			S_obj->resource = G_copy;	/* Set resource pointer to the grid */
			break;

	 	case GMT_IS_REFERENCE:	/* GMT grid and header in a GMT_GRID container object - just pass the reference */
			if (S_obj->region) return (GMTAPI_report_error (API, GMT_SUBSET_NOT_ALLOWED));
			if (mode & GMT_GRID_HEADER_ONLY) return (GMTAPI_report_error (API, GMT_NOT_A_VALID_MODE));
			GMT_Report (API, GMT_MSG_LONG_VERBOSE, "Referencing grid data to GMT_GRID memory location\n");
			if (GMTAPI_adjust_grdpadding (G_obj->header, API->GMT->current.io.pad))
				GMT_grd_pad_on (API->GMT, G_obj, API->GMT->current.io.pad);	/* Adjust pad */
			GMT_grd_zminmax (API->GMT, G_obj->header, G_obj->data);	/* Must set zmin/zmax since we are not writing */
			GMT_BC_init (API->GMT, G_obj->header);	/* Initialize grid interpolation and boundary condition parameters */
			if (GMT_err_pass (API->GMT, GMT_grd_BC_set (API->GMT, G_obj, GMT_OUT), "Grid memory")) return (GMTAPI_report_error (API, GMT_GRID_BC_ERROR));	/* Set boundary conditions */
			S_obj->resource = G_obj;	/* Set resource pointer to the grid */
			G_obj->alloc_level = S_obj->alloc_level;	/* Since we are passing it up to the caller */
			break;

	 	case GMT_IS_DUPLICATE_VIA_MATRIX:	/* The user's 2-D grid array of some sort, + info in the args [NOT FULLY TESTED] */
			if (S_obj->resource == NULL) return (GMTAPI_report_error (API, GMT_PTR_IS_NULL));	/* The output resource pointer cannot be NULL for matrix */
			if (mode & GMT_GRID_HEADER_ONLY) return (GMTAPI_report_error (API, GMT_NOT_A_VALID_MODE));
			M_obj = GMT_duplicate_matrix (API->GMT, S_obj->resource, false);
			GMTAPI_grdheader_to_info (G_obj->header, M_obj);	/* Populate an array with GRD header information */
			GMT_Report (API, GMT_MSG_LONG_VERBOSE, "Exporting grid data to user memory location\n");
			size = GMT_get_nm (API->GMT, G_obj->header->nx, G_obj->header->ny);
			if ((error = GMT_alloc_univector (API->GMT, &(M_obj->data), M_obj->type, size)) != GMT_OK) return (error);
			GMT_2D_to_index = GMTAPI_get_2D_to_index (API, M_obj->shape, GMT_GRID_IS_REAL);
			GMT_grd_loop (API->GMT, G_obj, row, col, ijp) {
				ij = GMT_2D_to_index (row, col, M_obj->dim);
				GMTAPI_put_val (API, &(M_obj->data), (double)G_obj->data[ijp], ij, M_obj->type);
			}
			S_obj->resource = M_obj;	/* Set resource pointer to the matrix */
			break;

	 	case GMT_IS_REFERENCE_VIA_MATRIX:	/* The user's 2-D grid array of some sort, + info in the args [NOT FULLY TESTED] */
			if (S_obj->resource == NULL) return (GMTAPI_report_error (API, GMT_PTR_IS_NULL));	/* The output resource pointer cannot be NULL for matrix */
			if (mode & GMT_GRID_HEADER_ONLY) return (GMTAPI_report_error (API, GMT_NOT_A_VALID_MODE));
			if (GMTAPI_adjust_grdpadding (G_obj->header, API->GMT->current.io.pad))
				GMT_grd_pad_on (API->GMT, G_obj, API->GMT->current.io.pad);	/* Adjust pad */
			M_obj = GMT_duplicate_matrix (API->GMT, S_obj->resource, false);
			if (!(M_obj->shape == GMT_IS_ROW_FORMAT && M_obj->type == GMT_FLOAT && M_obj->alloc_mode == GMT_ALLOC_EXTERNALLY && (mode & GMT_GRID_IS_COMPLEX_MASK)))
				return (GMTAPI_report_error (API, GMT_NOT_A_VALID_IO_ACCESS));
			GMTAPI_grdheader_to_info (G_obj->header, M_obj);	/* Populate an array with GRD header information */
			GMT_Report (API, GMT_MSG_LONG_VERBOSE, "Referencing grid data to user memory location\n");
			M_obj->data.f4 = G_obj->data;
			S_obj->resource = M_obj;	/* Set resource pointer to the matrix */
			break;

		default:
			GMT_Report (API, GMT_MSG_NORMAL, "Wrong method used to export grids\n");
			return (GMTAPI_report_error (API, GMT_NOT_A_VALID_METHOD));
			break;
	}

	if (done) S_obj->status = GMT_IS_USED;	/* Mark as written (unless we only updated header) */
	S_obj->data = G_obj;		/* Retain pointer to the allocated data so we can find the object via its pointer later */
	S_obj->data = NULL;

	return (GMT_OK);
}

/*! . */
void *GMTAPI_Import_Data (struct GMTAPI_CTRL *API, enum GMT_enum_family family, int object_ID, unsigned int mode, void *data)
{
	/* Function that will import the data object referred to by the object_ID (or all registered inputs if object_ID == GMT_NOTSET).
	 * This is a wrapper functions for CPT, Dataset, Textset, Grid and Image imports; see the specific functions
	 * for details on the arguments, in particular the mode setting (or see the GMT API documentation).
	 */
	int item;
	void *new_obj = NULL;

	if (API == NULL) return_null (API, GMT_NOT_A_SESSION);			/* GMT_Create_Session has not been called */
	if (!API->registered[GMT_IN]) return_null (API, GMT_NO_INPUT);		/* No sources registered yet */

	/* Get information about this resource first */
	if ((item = GMTAPI_Validate_ID (API, family, object_ID, GMT_IN)) == GMT_NOTSET) return_null (API, API->error);

	/* The case where object_ID is not set but a virtual (memory) file is found is a special case: we must supply the correct object_ID */
	if (object_ID == GMT_NOTSET && item && API->object[item]->method != GMT_IS_FILE) object_ID = API->object[item]->ID;	/* Found virtual file; set actual object_ID */

	switch (family) {	/* CPT, Dataset, or Grid */
		case GMT_IS_CPT:
			new_obj = GMTAPI_Import_CPT (API, object_ID, mode);			/* Try to import a CPT */
			break;
		case GMT_IS_DATASET:
			new_obj = GMTAPI_Import_Dataset (API, object_ID, mode);		/* Try to import data tables */
			break;
		case GMT_IS_TEXTSET:
			new_obj = GMTAPI_Import_Textset (API, object_ID, mode);		/* Try to import text tables */
			break;
		case GMT_IS_GRID:
			new_obj = GMTAPI_Import_Grid (API, object_ID, mode, data);		/* Try to import a grid */
			break;
#ifdef HAVE_GDAL
		case GMT_IS_IMAGE:
			new_obj = GMTAPI_Import_Image (API, object_ID, mode, data);		/* Try to import a image */
			break;
#endif
		default:
			API->error = GMT_NOT_A_VALID_FAMILY;
			break;
	}
	if (new_obj == NULL) return_null (API, API->error);	/* Return NULL as something went wrong */
	return (new_obj);	/* Successful, return pointer */
}

/*! . */
int GMTAPI_Export_Data (struct GMTAPI_CTRL *API, enum GMT_enum_family family, int object_ID, unsigned int mode, void *data)
{
	/* Function that will export the single data object referred to by the object_ID as registered by GMT_Register_IO.
	 * Note: While there is no GMTAPI_Export_Image, these are handles as grids via GMTAPI_Export_Grid.
	 */
	int error, item;

	if (API == NULL) return (GMT_NOT_A_SESSION);			/* GMT_Create_Session has not been called */
	if (!API->registered[GMT_OUT]) return (GMTAPI_report_error (API, GMT_NO_OUTPUT));		/* No destination registered yet */

	/* Get information about this resource first */
	if ((item = GMTAPI_Validate_ID (API, family, object_ID, GMT_OUT)) == GMT_NOTSET) return (GMTAPI_report_error (API, API->error));

	/* The case where object_ID is not set but a virtual (memory) file is found is a special case: we must supply the correct object_ID */
	if (object_ID == GMT_NOTSET && item && API->object[item]->method != GMT_IS_FILE) object_ID = API->object[item]->ID;	/* Found virtual file; set actual object_ID */

	/* Check if this is a container passed from the outside to capture output */
	if (API->object[item]->messenger && API->object[item]->data) {	/* Need to destroy the dummy container before passing data out */
		error = GMTAPI_destroy_data_ptr (API, API->object[item]->actual_family, API->object[item]->data);	/* Do the dirty deed */
		API->object[item]->messenger = false;	/* OK, now clean for output */
	}

	switch (family) {	/* CPT, Dataset, Textfile, or Grid */
		case GMT_IS_CPT:	/* Export a CPT */
			error = GMTAPI_Export_CPT (API, object_ID, mode, data);
			break;
		case GMT_IS_DATASET:	/* Export a Data set */
			error = GMTAPI_Export_Dataset (API, object_ID, mode, data);
			break;
		case GMT_IS_TEXTSET:	/* Export a Text set */
			error = GMTAPI_Export_Textset (API, object_ID, mode, data);
			break;
		case GMT_IS_GRID:	/* Export a GMT grid */
			error = GMTAPI_Export_Grid (API, object_ID, mode, data);
			break;
		default:
			error = GMT_NOT_A_VALID_FAMILY;
			break;
	}
	return (GMTAPI_report_error (API, error));	/* Return status */
}

/*! See if this file has already been registered and used.  If so, do not add it again */
bool GMTAPI_Not_Used (struct GMTAPI_CTRL *API, char *name) {
	unsigned int item = 0;
	bool not_used = true;
	while (item < API->n_objects && not_used) {
		if (API->object[item] && API->object[item]->direction == GMT_IN && API->object[item]->status != GMT_IS_UNUSED && API->object[item]->filename && !strcmp (API->object[item]->filename, name))
			/* Used resource with same name */
			not_used = false;	/* Got item with same name, but used */
		else
			item++;	/* No, keep looking */
	}
	return (not_used);
}

/*! . */
int GMTAPI_Init_Import (struct GMTAPI_CTRL *API, enum GMT_enum_family family, unsigned int geometry, unsigned int mode, struct GMT_OPTION *head)
{	/* Handle registration of data files given with option arguments and/or stdin as input sources.
	 * These are the possible actions taken:
	 * 1. If (mode | GMT_ADD_FILES_IF_NONE) is true and NO resources have previously been registered, then we scan the option list for files (option == '<' (input)).
	 *    For each file found we register the item as a resource.
	 * 2. If (mode | GMT_ADD_FILES_ALWAYS) is true then we always scan the option list for files (option == '<' (input)).
	 *    For each file found we register the item as a resource.
	 * 3. If (mode & GMT_ADD_STDIO_IF_NONE) is true we will register stdin as an input source only if there are NO input items registered.
	 * 4. If (mode & GMT_ADD_STDIO_ALWAYS) is true we will register stdin as an input source, regardless of other items already registered.
	 */

	int object_ID, first_ID = 0, item;
 	unsigned int n_reg = 0;
	struct GMT_OPTION *current = NULL;
	double *wesn = NULL;

	GMT_Report (API, GMT_MSG_DEBUG, "GMTAPI_Init_Import: Passed family = %s and geometry = %s\n", GMT_family[family], GMT_geometry[gmtry(geometry)]);

	if (mode & GMT_ADD_EXISTING) {
		n_reg = GMTAPI_Add_Existing (API, family, geometry, GMT_IN, &first_ID);
	}

	if ((mode & GMT_ADD_FILES_ALWAYS) || ((mode & GMT_ADD_FILES_IF_NONE))) {	/* Wish to register all input file args as sources */
		current = head;
		while (current) {		/* Loop over the list and look for input files */
			if (current->option == GMT_OPT_INFILE && GMTAPI_Not_Used (API, current->arg)) {	/* File given, register it if not already used */
				if (geometry == GMT_IS_SURFACE) {	/* Grids may require a subset */
					if (API->GMT->common.R.active) {	/* Global subset may have been specified (it might also match the grids domain) */
						wesn = GMT_memory (API->GMT, NULL, 4, double);
						GMT_memcpy (wesn, API->GMT->common.R.wesn, 4, double);
					}
				}
				if ((object_ID = GMT_Register_IO (API, family, GMT_IS_FILE, geometry, GMT_IN, wesn, current->arg)) == GMT_NOTSET) return_value (API, API->error, GMT_NOTSET);	/* Failure to register */
				n_reg++;	/* Count of new items registered */
				if (wesn) GMT_free (API->GMT, wesn);
				if (first_ID == GMT_NOTSET) first_ID = object_ID;	/* Found our first ID */
				if ((item = GMTAPI_Validate_ID (API, family, object_ID, GMT_IN)) == GMT_NOTSET) return_value (API, API->error, GMT_NOTSET);	/* Some internal error... */
				API->object[item]->selected = true;
			}
			current = current->next;	/* Go to next option */
		}
		GMT_Report (API, GMT_MSG_DEBUG, "GMTAPI_Init_Import: Added %d new sources\n", n_reg);
	}

	/* Note that n_reg can have changed if we added file args above */

	if ((mode & GMT_ADD_STDIO_ALWAYS) || ((mode & GMT_ADD_STDIO_IF_NONE) && n_reg == 0)) {	/* Wish to register stdin pointer as a source */
		if ((object_ID = GMT_Register_IO (API, family, GMT_IS_STREAM, geometry, GMT_IN, NULL, API->GMT->session.std[GMT_IN])) == GMT_NOTSET) return_value (API, API->error, GMT_NOTSET);	/* Failure to register stdin */
		n_reg++;		/* Add the single item */
		if (first_ID == GMT_NOTSET) first_ID = object_ID;	/* Found our first ID */
		if ((item = GMTAPI_Validate_ID (API, family, object_ID, GMT_IN)) == GMT_NOTSET) return_value (API, API->error, GMT_NOTSET);	/* Some internal error... */
		API->object[item]->selected = true;
		GMT_Report (API, GMT_MSG_DEBUG, "GMTAPI_Init_Import: Added stdin to registered sources\n");
	}
	return (first_ID);
}

/*! . */
int GMTAPI_Init_Export (struct GMTAPI_CTRL *API, enum GMT_enum_family family, unsigned int geometry, unsigned int mode, struct GMT_OPTION *head)
{	/* Handle registration of output file given with option arguments and/or stdout as output destinations.
	 * Only a single output may be considered.  These are the possible actions taken:
	 * 1. If (mode | GMT_ADD_FILES_IF_NONE) is true and NO destinations have previously been registered,
	 *    then we scan the option list for files (option == '>' (output)).
	 *    Only one file can be registered as a destination; finding more than one results in an error.
	 * 2. If (mode | GMT_ADD_FILES_ALWAYS) is true then we always scan the option list for files (option == '>' (output)).
	 *    Only one file can be registered as a destination; finding more than one results in an error.
	 * 3. If (mode & GMT_ADD_STDIO_IF_NONE) is true we will register stdout as the only destination if there is NO output item registered.
	 * 4. If (mode & GMT_ADD_STDIO_ALWAYS) is true we will register stdout as an destination,
	 *    and give error if other output items have already been registered.
	 */

	unsigned int n_reg = 0;
	int object_ID, item;
	struct GMT_OPTION *current = NULL;

	GMT_Report (API, GMT_MSG_DEBUG, "GMTAPI_Init_Export: Passed family = %s and geometry = %s\n", GMT_family[family], GMT_geometry[gmtry(geometry)]);

	if (mode & GMT_ADD_EXISTING) {
		n_reg = GMTAPI_Add_Existing (API, family, geometry, GMT_OUT, &object_ID);
	}
	if (n_reg > 1) return_value (API, GMT_ONLY_ONE_ALLOWED, GMT_NOTSET);	/* Only one output allowed */

	if ((mode & GMT_ADD_FILES_ALWAYS) || (mode & GMT_ADD_FILES_IF_NONE)) {	/* Wish to register a single output file arg as destination */
		current = head;
		while (current) {		/* Loop over the list and look for input files */
			if (current->option == GMT_OPT_OUTFILE) n_reg++;	/* File given, count it */
			current = current->next;				/* Go to next option */
		}
		if (n_reg > 1) return_value (API, GMT_ONLY_ONE_ALLOWED, GMT_NOTSET);	/* Only one output allowed */

		if (n_reg == 1) {	/* Register the single output file found above */
			current = head;
			while (current) {		/* Loop over the list and look for output files (we know there is only one) */
				if (current->option == GMT_OPT_OUTFILE) {	/* File given, register it */
					if ((object_ID = GMT_Register_IO (API, family, GMT_IS_FILE, geometry, GMT_OUT, NULL, current->arg)) == GMT_NOTSET) return_value (API, API->error, GMT_NOTSET);	/* Failure to register */
					if ((item = GMTAPI_Validate_ID (API, family, object_ID, GMT_OUT)) == GMT_NOTSET) return_value (API, API->error, GMT_NOTSET);	/* Some internal error... */
					API->object[item]->selected = true;
					GMT_Report (API, GMT_MSG_DEBUG, "GMTAPI_Init_Export: Added 1 new destination\n");
				}
				current = current->next;	/* Go to next option */
			}
		}
	}
	/* Note that n_reg can have changed if we added file arg */

	if ((mode & GMT_ADD_STDIO_ALWAYS) && n_reg == 1) return_value (API, GMT_ONLY_ONE_ALLOWED, GMT_NOTSET);	/* Only one output destination allowed at once */

	if (n_reg == 0 && ((mode & GMT_ADD_STDIO_ALWAYS) || (mode & GMT_ADD_STDIO_IF_NONE))) {	/* Wish to register stdout pointer as a destination */
		if ((object_ID = GMT_Register_IO (API, family, GMT_IS_STREAM, geometry, GMT_OUT, NULL, API->GMT->session.std[GMT_OUT])) == GMT_NOTSET) return_value (API, API->error, GMT_NOTSET);	/* Failure to register stdout?*/
		if ((item = GMTAPI_Validate_ID (API, family, object_ID, GMT_OUT)) == GMT_NOTSET) return_value (API, API->error, GMT_NOTSET);	/* Some internal error... */
		API->object[item]->selected = true;
		GMT_Report (API, GMT_MSG_DEBUG, "GMTAPI_Init_Export: Added stdout to registered destinations\n");
		n_reg = 1;	/* Only have one item */
	}
	if (n_reg == 0) return_value (API, GMT_OUTPUT_NOT_SET, GMT_NOTSET);	/* No output set */
	return (object_ID);
}

/*! . */
int GMTAPI_Begin_IO (struct GMTAPI_CTRL *API, unsigned int direction) {
	/* Initializes the i/o mechanism for either input or output (given by direction).
	 * GMTAPI_Begin_IO must be called before any bulk data i/o is allowed.
	 * direction:	Either GMT_IN or GMT_OUT.
	 * Returns:	false if successfull, true if error.
	 */

	if (API == NULL) return_error (API, GMT_NOT_A_SESSION);
	if (!(direction == GMT_IN || direction == GMT_OUT)) return_error (API, GMT_NOT_A_VALID_DIRECTION);
	if (!API->registered[direction]) GMT_Report (API, GMT_MSG_DEBUG, "GMTAPI_Begin_IO: Warning: No %s resources registered\n", GMT_direction[direction]);

	API->io_mode[direction] = GMT_BY_SET;
	API->io_enabled[direction] = true;	/* OK to access resources */
	API->GMT->current.io.ogr = GMT_OGR_UNKNOWN;
	API->GMT->current.io.read_mixed = false;
	API->GMT->current.io.need_previous = (API->GMT->common.g.active || API->GMT->current.io.skip_duplicates);
	API->GMT->current.io.segment_header[0] = API->GMT->current.io.current_record[0] = 0;
	GMT_Report (API, GMT_MSG_DEBUG, "GMTAPI_Begin_IO: %s resource access is now enabled [container]\n", GMT_direction[direction]);

	return (GMT_OK);	/* No error encountered */
}

#ifdef HAVE_GDAL
/*! . */
int GMTAPI_Destroy_Image (struct GMTAPI_CTRL *API, struct GMT_IMAGE **I_obj) {
	/* Delete the given image resource.
	 * Mode 0 means we don't free images whose allocation mode flag == GMT_ALLOC_EXTERNALLY */

	if (!(*I_obj)) {	/* Probably not a good sign */
		GMT_Report (API, GMT_MSG_DEBUG, "GMTAPI_Destroy_Image: Passed NULL pointer - skipped\n");
		return (GMT_PTR_IS_NULL);
	}
	if ((*I_obj)->alloc_level != API->GMT->hidden.func_level) return (GMT_FREE_WRONG_LEVEL);	/* Not the right level */

	GMT_free_image (API->GMT, I_obj, true);
	return GMT_OK;
}
#endif

/*! . */
int GMTAPI_Destroy_Grid (struct GMTAPI_CTRL *API, struct GMT_GRID **G_obj) {
	/* Delete the given grid resource. */

	if (!(*G_obj)) {	/* Probably not a good sign */
		GMT_Report (API, GMT_MSG_DEBUG, "GMTAPI_Destroy_Grid: Passed NULL pointer - skipped\n");
		return (GMT_PTR_IS_NULL);
	}
	if ((*G_obj)->alloc_level != API->GMT->hidden.func_level) return (GMT_FREE_WRONG_LEVEL);	/* Not the right level */

	GMT_free_grid (API->GMT, G_obj, true);
	return GMT_OK;
}

/*! . */
int GMTAPI_Destroy_Dataset (struct GMTAPI_CTRL *API, struct GMT_DATASET **D_obj) {
	/* Delete the given dataset resource. */

	if (!(*D_obj)) {	/* Probably not a good sign */
		GMT_Report (API, GMT_MSG_DEBUG, "GMTAPI_Destroy_Dataset: Passed NULL pointer - skipped\n");
		return (GMT_PTR_IS_NULL);
	}
	if ((*D_obj)->alloc_level != API->GMT->hidden.func_level) return (GMT_FREE_WRONG_LEVEL);	/* Not the right level */

	GMT_free_dataset (API->GMT, D_obj);
	return GMT_OK;
}

/*! . */
int GMTAPI_Destroy_Textset (struct GMTAPI_CTRL *API, struct GMT_TEXTSET **T_obj) {
	/* Delete the given textset resource. */

	if (!(*T_obj)) {	/* Probably not a good sign */
		GMT_Report (API, GMT_MSG_DEBUG, "GMTAPI_Destroy_Textset: Passed NULL pointer - skipped\n");
		return (GMT_PTR_IS_NULL);
	}
	if ((*T_obj)->alloc_level != API->GMT->hidden.func_level) return (GMT_FREE_WRONG_LEVEL);	/* Not the right level */

	GMT_free_textset (API->GMT, T_obj);
	return GMT_OK;
}

/*! . */
int GMTAPI_Destroy_CPT (struct GMTAPI_CTRL *API, struct GMT_PALETTE **P_obj) {
	/* Delete the given CPT resource. */

	if (!(*P_obj)) {	/* Probably not a good sign */
		GMT_Report (API, GMT_MSG_DEBUG, "GMTAPI_Destroy_CPT: Passed NULL pointer - skipped\n");
		return (GMT_PTR_IS_NULL);
	}
	if ((*P_obj)->alloc_level != API->GMT->hidden.func_level) return (GMT_FREE_WRONG_LEVEL);	/* Not the right level */

	GMT_free_palette (API->GMT, P_obj);
	return GMT_OK;
}

/*! . */
int GMTAPI_Destroy_Matrix (struct GMTAPI_CTRL *API, struct GMT_MATRIX **M_obj) {
	/* Delete the given Matrix resource. */

	if (!(*M_obj)) {	/* Probably not a good sign */
		GMT_Report (API, GMT_MSG_DEBUG, "GMTAPI_Destroy_Matrix: Passed NULL pointer - skipped\n");
		return (GMT_PTR_IS_NULL);
	}
	if ((*M_obj)->alloc_level != API->GMT->hidden.func_level) return (GMT_FREE_WRONG_LEVEL);	/* Not the right level */

	GMT_free_matrix (API->GMT, M_obj, true);
	return GMT_OK;
}

/*! . */
int GMTAPI_Destroy_Vector (struct GMTAPI_CTRL *API, struct GMT_VECTOR **V_obj) {
	/* Delete the given Matrix resource. */

	if (!(*V_obj)) {	/* Probably not a good sign */
		GMT_Report (API, GMT_MSG_DEBUG, "GMTAPI_Destroy_Vector: Passed NULL pointer - skipped\n");
		return (GMT_PTR_IS_NULL);
	}
	if ((*V_obj)->alloc_level != API->GMT->hidden.func_level) return (GMT_FREE_WRONG_LEVEL);	/* Not the right level */

	GMT_free_vector (API->GMT, V_obj, true);
	return GMT_OK;
}

/*! . */
struct GMTAPI_DATA_OBJECT * GMTAPI_Make_DataObject (struct GMTAPI_CTRL *API, enum GMT_enum_family family, unsigned int method, unsigned int geometry, void *resource, unsigned int direction)
{	/* Simply the creation and initialization of this DATA_OBJECT structure */
	struct GMTAPI_DATA_OBJECT *S_obj = GMT_memory (API->GMT, NULL, 1, struct GMTAPI_DATA_OBJECT);

	S_obj->family = family;
	S_obj->method = method;
	S_obj->geometry = geometry;
	S_obj->resource = resource;
	S_obj->direction = direction;

	return (S_obj);
}

/*! . */
int GMTAPI_Colors2CPT (struct GMTAPI_CTRL *API, char **str) {
	/* Take comma-separated color entries and build a linear, continuous CPT table.
	 * We check if color is valid then write the given entries verbatim.
	 * Returns -1 on error, 0 if no CPT is created (str presumably holds a CPT name) and 1 otherwise.
	*/
	unsigned int pos = 0;
	char *pch = NULL, last[GMT_BUFSIZ] = {""}, first[GMT_LEN64] = {""}, tmp_file[GMT_LEN256] = "";
	double z = 0.0, rgb[4] = {0.0, 0.0, 0.0, 0.0};
	FILE *fp = NULL;

	if (!(pch = strchr (*str, ','))) return (0);	/* Presumably gave a regular CPT file name */

	sprintf (tmp_file, "GMTAPI_Colors2CPT_%d.cpt", (int)getpid());
	if ((fp = fopen (tmp_file, "w")) == NULL) {
		GMT_Report (API, GMT_MSG_NORMAL, "Unable to open file %s file for writing\n", tmp_file);
		return (-1);
	}

	GMT_strtok (*str, ",", &pos, last);	/* Get first color entry */
	strncpy (first, last, GMT_LEN64);	/* Make this the first color */
	if (GMT_getrgb (API->GMT, first, rgb)) {
		GMT_Report (API, GMT_MSG_NORMAL, "Badly formated color entry: %s\n", first);
		return (-1);
	}
	while (GMT_strtok (*str, ",", &pos, last)) {	/* Get next color entry */
		if (GMT_getrgb (API->GMT, last, rgb)) {
			GMT_Report (API, GMT_MSG_NORMAL, "Badly formated color entry: %s\n", last);
			return (-1);
		}
		fprintf (fp, "%g\t%s\t%g\t%s\n", z, first, z+1.0, last);
		strncpy (first, last, GMT_LEN64);	/* Make last the new first color */
		z += 1.0;				/* Increment z-slice values */
	}
	fclose (fp);
	
	GMT_Report (API, GMT_MSG_DEBUG, "Converted %s to CPT file %s\n", *str, tmp_file);

	free (*str);			/* Because it was allocated with strdup */
	*str = strdup (tmp_file);	/* Pass out the temp file name */

	return (1);	/* We replaced the name */
}

/*! . */
int GMTAPI_Destroy_Coord (struct GMTAPI_CTRL *API, double **ptr) {
	GMT_free (API->GMT, *ptr);
	return GMT_OK;
}

<<<<<<< HEAD
#if 0
void GMT_Garbage_Collection_Old (struct GMTAPI_CTRL *API, int level)
{
	/* GMT_Garbage_Collection frees all registered memory associated with the current module level,
	 * or for the entire session if level == GMT_NOTSET (-1) */

	unsigned int i, j, n_free = 0, u_level = 0;
	int error = GMT_NOERROR;
	enum GMT_enum_method m;
	void *address = NULL;
	struct GMTAPI_DATA_OBJECT *S_obj = NULL;

	if (API->n_objects == 0) return;	/* Nothing to do */

	/* Free memory allocated during data registration (e.g., via GMT_Get|Put_Data).
	 * Because GMTAPI_Unregister_IO will delete an object and shuffle
	 * the API->object array, reducing API->n_objects by one we must
	 * be aware that API->n_objects changes in the loop below, hence the while loop */

	i = n_free = 0;
	if (level != GMT_NOTSET) u_level = level;
	while (i < API->n_objects) {	/* While there are more objects to consider */
		S_obj = API->object[i];	/* Shorthand for the the current object */
		if (!S_obj) {		/* Skip empty object [Should not happen?] */
			GMT_Report (API, GMT_MSG_NORMAL, "GMT_Garbage_Collection found empty object number %d [Bug?]\n", i++);
			continue;
		}
		if (!(level == GMT_NOTSET || S_obj->alloc_level == u_level)) {	/* Not the right module level (or not end of session) */
			i++;	continue;
		}
		if (!S_obj->data) {	/* No memory to free (probably freed earlier); handle trashing of object after this loop */
			i++;	continue;
		}
		if (S_obj->no_longer_owner) {	/* No memory to free since we passed it on; just NULL the pointers */
			S_obj->data = S_obj->resource = NULL;
			S_obj->alloc_level = u_level;			/* To ensure it will be Unregistered below */
			S_obj->alloc_mode = GMT_ALLOC_INTERNALLY;	/* To ensure it will be Unregistered below */
			i++;	continue;
		}
		else if (S_obj->direction == GMT_OUT && S_obj->method == GMT_IS_REFERENCE) {	/* Do not free data pointers for output memory objects */
			S_obj->data = S_obj->resource = NULL;
			i++;	continue;
		}
		/* Here we will try to free the memory pointed to by S_obj->resource */
		m = GMTAPI_split_via_method (API, S_obj->method, NULL);
		GMT_Report (API, GMT_MSG_DEBUG, "GMT_Garbage_Collection: Destroying object: C=%d A=%d ID=%d W=%s F=%s M=%s S=%s P=%" PRIxS " D=%" PRIxS " N=%s\n",
			S_obj->close_file, S_obj->alloc_mode, S_obj->ID, GMT_direction[S_obj->direction], GMT_family[S_obj->family], GMT_method[m], GMT_status[S_obj->status], (size_t)S_obj->resource, (size_t)S_obj->data, S_obj->filename);
		address = S_obj->data;	/* Keep a record of what the address was (since S_obj->data will be set to NULL when freed) */
		error = GMTAPI_destroy_data_ptr (API, S_obj->family, API->object[i]->data);	/* Do the dirty deed */

		if (error < 0) {	/* Failed to destroy this memory; that cannot be a good thing... */
			GMT_Report (API, GMT_MSG_NORMAL, "GMT_Garbage_Collection failed to destroy memory for object % d [Bug?]\n", i++);
			/* Skip it for now; but this is possibly a fatal error [Bug]? */
		}
		else  {	/* Successfully freed.  See if this address occurs more than once (e.g., both for in and output); if so just set repeated data pointer to NULL */
			S_obj->data = NULL;
			for (j = i; j < API->n_objects; j++) if (API->object[j]->data == address) API->object[j]->data = NULL;	/* Yes, set to NULL so we don't try to free twice */
			n_free++;	/* Number of freed n_objects; do not increment i since GMT_Destroy_Data shuffled the array */
		}
		i++;	/* Go to next */
	}
 	if (n_free) GMT_Report (API, GMT_MSG_DEBUG, "GMTAPI_Garbage_Collection freed %d memory objects\n", n_free);

	/* Deallocate all remaining objects associated with NULL pointers (e.g., rec-by-rec i/o or those set to NULL above) set during this module (or session) */
	i = 0;
	while (i < API->n_objects) {	/* While there are more objects to consider */
		S_obj = API->object[i];	/* Shorthand for the the current object */
		if (S_obj && (level == GMT_NOTSET || (S_obj->alloc_level == u_level)))	/* Yes, this object was added at this level, get rid of it; do not increment i */
			GMTAPI_Unregister_IO (API, S_obj->ID, GMT_NOTSET);	/* This shuffles the object array and reduces n_objects */
		else
			i++;	/* Was allocated higher up, leave alone and go to next */
	}
#ifdef DEBUG
	GMT_list_API (API, "GMTAPI_Garbage_Collection");
#endif
}
#endif

/*! Also called in gmt_init.c and prototyped in gmt_internals.h: */
void GMT_Garbage_Collection (struct GMTAPI_CTRL *API, int level) {
=======
/* Also called in gmt_init.c and prototyped in gmt_internals.h: */
void GMT_Garbage_Collection (struct GMTAPI_CTRL *API, int level)
{
>>>>>>> f2d84c42
	/* GMT_Garbage_Collection frees all registered memory associated with the current module level,
	 * or for the entire session if level == GMT_NOTSET (-1) */

	unsigned int i, j, n_free = 0, u_level = 0;
	int error = GMT_NOERROR;
	void *address = NULL;
	struct GMTAPI_DATA_OBJECT *S_obj = NULL;

	if (API->n_objects == 0) return;	/* Nothing to do */

	/* Free memory allocated during data registration (e.g., via GMT_Get|Put_Data).
	 * Because GMTAPI_Unregister_IO will delete an object and shuffle
	 * the API->object array, reducing API->n_objects by one we must
	 * be aware that API->n_objects changes in the loop below, hence the while loop */

	i = n_free = 0;
	if (level != GMT_NOTSET) u_level = level;
	while (i < API->n_objects) {	/* While there are more objects to consider */
		S_obj = API->object[i];	/* Shorthand for the the current object */
		if (!S_obj) {		/* Skip empty object [Should not happen?] */
			GMT_Report (API, GMT_MSG_NORMAL, "GMT_Garbage_Collection found empty object number %d [Bug?]\n", i++);
			continue;
		}
		if (!(level == GMT_NOTSET || S_obj->alloc_level == u_level)) {	/* Not the right module level (or not end of session) */
			i++;	continue;
		}
		if (!(S_obj->data || S_obj->resource)) {	/* No memory to free (probably freed earlier); handle trashing of object after this loop */
			i++;	continue;
		}
		if (S_obj->no_longer_owner) {	/* No memory to free since we passed it on; just NULL the pointers */
			S_obj->data = S_obj->resource = NULL;
			S_obj->alloc_level = u_level;			/* To ensure it will be Unregistered below */
			S_obj->alloc_mode = GMT_ALLOC_INTERNALLY;	/* To ensure it will be Unregistered below */
			i++;	continue;
		}
		else if (S_obj->direction == GMT_OUT && S_obj->method == GMT_IS_REFERENCE) {	/* Do not free data pointers for output memory objects */
			S_obj->data = S_obj->resource = NULL;
			i++;	continue;
		}
		/* Here we will try to free the memory pointed to by S_obj->resource */
		if (GMT_is_verbose (API->GMT, GMT_MSG_DEBUG)) {	/* Give debug feedback so some calcs are needed */
			unsigned int via, m = S_obj->method;
			if (m >= GMT_VIA_VECTOR) {
				via = (m / GMT_VIA_VECTOR) - 1;
				m -= (via + 1) * GMT_VIA_VECTOR;	/* Array index that have any GMT_VIA_* removed */
			}
			GMT_Report (API, GMT_MSG_DEBUG, "GMT_Garbage_Collection: Destroying object: C=%d A=%d ID=%d W=%s F=%s M=%s S=%s P=%" PRIxS " D=%" PRIxS " N=%s\n",
			S_obj->close_file, S_obj->alloc_mode, S_obj->ID, GMT_direction[S_obj->direction], GMT_family[S_obj->family], GMT_method[m], GMT_status[S_obj->status&2],
				(size_t)S_obj->resource, (size_t)S_obj->data, S_obj->filename);
		}
		if (S_obj->data) {
			address = S_obj->data;	/* Keep a record of what the address was (since S_obj->data will be set to NULL when freed) */
			error = GMTAPI_destroy_data_ptr (API, S_obj->family, API->object[i]->data);	/* Do the dirty deed */
		}
		else if (S_obj->resource) {
			address = S_obj->resource;	/* Keep a record of what the address was (since S_obj->data will be set to NULL when freed) */
			error = GMTAPI_destroy_data_ptr (API, S_obj->family, API->object[i]->resource);	/* Do the dirty deed */
		}

		if (error < 0) {	/* Failed to destroy this memory; that cannot be a good thing... */
			GMT_Report (API, GMT_MSG_NORMAL, "GMT_Garbage_Collection failed to destroy memory for object % d [Bug?]\n", i++);
			/* Skip it for now; but this is possibly a fatal error [Bug]? */
		}
		else  {	/* Successfully freed.  See if this address occurs more than once (e.g., both for in and output); if so just set repeated data pointer to NULL */
			S_obj->data = S_obj->resource = NULL;
			for (j = i; j < API->n_objects; j++) {
				if (API->object[j]->data == address) API->object[j]->data = NULL;		/* Yes, set to NULL so we don't try to free twice */
				if (API->object[j]->resource == address) API->object[j]->resource = NULL;	/* Yes, set to NULL so we don't try to free twice */
			}
			n_free++;	/* Number of freed n_objects; do not increment i since GMT_Destroy_Data shuffled the array */
		}
		i++;	/* Go to next object */
	}
 	if (n_free) GMT_Report (API, GMT_MSG_DEBUG, "GMTAPI_Garbage_Collection freed %d memory objects\n", n_free);

	/* Deallocate all remaining objects associated with NULL pointers (e.g., rec-by-rec i/o or those set to NULL above) set during this module (or session) */
	i = 0;
	while (i < API->n_objects) {	/* While there are more objects to consider */
		S_obj = API->object[i];	/* Shorthand for the the current object */
		if (S_obj && (level == GMT_NOTSET || (S_obj->alloc_level == u_level)))	/* Yes, this object was added at this level, get rid of it; do not increment i */
			GMTAPI_Unregister_IO (API, S_obj->ID, GMT_NOTSET);	/* This shuffles the object array and reduces n_objects */
		else
			i++;	/* Was allocated higher up, leave alone and go to next */
	}
#ifdef DEBUG
	GMT_list_API (API, "GMTAPI_Garbage_Collection");
#endif
}

/*! Determine if resource is a filename and that it has already been registered */
int GMTAPI_Memory_Registered (struct GMTAPI_CTRL *API, enum GMT_enum_family family, unsigned int direction, void *resource) {
	int object_ID = 0, item;

	if (family == GMT_IS_COORD) return (GMT_NOTSET);	/* Coordinate arrays are never a registered memory resource */
	if ((object_ID = GMTAPI_Decode_ID (resource)) == GMT_NOTSET) return (GMT_NOTSET);	/* Not a registered resource */
	if ((item = GMTAPI_Validate_ID (API, family, object_ID, direction)) == GMT_NOTSET) return (GMT_NOTSET);	/* Not the right attributes */
	return (object_ID);	/* resource is a registered and valid item */
}

/*========================================================================================================
 *          HERE ARE THE PUBLIC GMT API UTILITY FUNCTIONS, WITH THEIR FORTRAN BINDINGS
 *========================================================================================================
 */

/*! ===>  Create a new GMT Session */

void *GMT_Create_Session (char *session, unsigned int pad, unsigned int mode, int (*print_func) (FILE *, const char *)) {
	/* Initializes the GMT API for a new session. This is typically called once in a program,
	 * but programs that manage many threads might call it several times to create as many
	 * sessions as needed. [Note: There is of yet no thread support built into the GMT API
	 * but you could still manage many sessions at once].
	 * The session argument is a textstring used when reporting errors or messages from activity
	 *   originating within this session.
	 * Pad sets the default number or rows/cols used for grid padding.  GMT uses 2; users of
	 *   the API may wish to use 0 if they have no need for BCs, etc.
	 * The mode argument is a bitflag that controls a few things [0, or GMT_SESSION_NORMAL]:
	 *   bit 1 (GMT_SESSION_NOEXIT) means call return and not exit when returning from an error.
	 *   bit 2 (GMT_SESSION_EXTERNAL) means we are called by an external API (e.g., Matlab, Python).
	 *   We reserve the right to add future flags.
	 * We return the pointer to the allocated API structure.
	 * If any error occurs we report the error, set the error code via API->error, and return NULL.
	 * We terminate each session with a call to GMT_Destroy_Session.
	 */

	struct GMTAPI_CTRL *API = NULL;
	static char *unknown = "unknown";
	
	if ((API = calloc (1, sizeof (struct GMTAPI_CTRL))) == NULL) return_null (NULL, GMT_MEMORY_ERROR);	/* Failed to allocate the structure */
	API->verbose = (mode >> 2);	/* Pick up any -V settings from gmt.c */
	API->pad = pad;		/* Preserve the default pad value for this session */
	API->print_func = (print_func == NULL) ? gmt_print_func : print_func;	/* Pointer to the print function to use in GMT_Message|Report */
	API->do_not_exit = mode & 1;	/* if set, then API_exit & GMT_exit are simply a return; otherwise they call exit */
	API->mode = mode & 2;		/* if false|0 then we dont list read and write as modules */
	if (API->internal) API->leave_grid_scaled = 1;	/* Do NOT undo grid scaling after write since modules do not reuse grids we same some CPU */
	if (session)
		API->session_tag = strdup (basename (session));	/* Only used in reporting and error messages */

	/* GMT_begin initializes, among onther things, the settings in the user's (or the system's) gmt.conf file */
	if (GMT_begin (API, session, pad) == NULL) {		/* Initializing GMT and PSL machinery failed */
		free (API);	/* Free API */
		return_null (API, GMT_MEMORY_ERROR);
	}
	GMT_Report (API, GMT_MSG_DEBUG, "GMT_Create_Session initialized GMT structure\n");

	API->n_cores = GMT_get_num_processors();	/* Get number of available CPU cores */

	/* Allocate memory to keep track of registered data resources */

	API->n_objects_alloc = GMT_SMALL_CHUNK;	/* Start small; this may grow as more resources are registered */
	API->object = GMT_memory (API->GMT, NULL, API->n_objects_alloc, struct GMTAPI_DATA_OBJECT *);

	/* Set the unique Session parameters */

	API->session_ID = GMTAPI_session_counter++;		/* Guarantees each session ID will be unique and sequential from 0 up */
	if (session)
		API->GMT->init.module_name = API->session_tag;	/* So non-modules can report name of program, */
	else
		API->GMT->init.module_name = unknown; /* or unknown */

	GMTAPI_init_sharedlibs (API);				/* Count how many shared libraries we should know about, and get their names and paths */

	return (API);	/* Pass the structure back out */
}

#ifdef FORTRAN_API
/* Fortran binding [THESE MAY CHANGE ONCE WE ACTUALLY TRY TO USE THESE] */
struct GMTAPI_CTRL * GMT_Create_Session_ (char *tag, unsigned int *pad, unsigned int *mode, void *print, int len)
{	/* Fortran version: We pass the hidden global GMT_FORTRAN structure */
	return (GMT_Create_Session (tag, *pad, *mode, print));
}
#endif

/*! ===>  Destroy a registered GMT Session */

int GMT_Destroy_Session (void *V_API) {
	/* GMT_Destroy_Session terminates the information for the specified session and frees all memory.
	 * Returns false if all is well and true if there were errors. */

	unsigned int i;
	struct GMTAPI_CTRL *API = gmt_get_api_ptr (V_API);

	if (API == NULL) return_error (API, GMT_NOT_A_SESSION);	/* GMT_Create_Session has not been called */

	GMT_Report (API, GMT_MSG_DEBUG, "Entering GMT_Destroy_Session\n");
	GMT_Garbage_Collection (API, GMT_NOTSET);	/* Free any remaining memory from data registration during the session */
	GMTAPI_free_sharedlibs (API);			/* Close shared libraries and free list */

	/* Deallocate all remaining objects associated with NULL pointers (e.g., rec-by-rec i/o) */
	for (i = 0; i < API->n_objects; i++) GMTAPI_Unregister_IO (API, API->object[i]->ID, GMT_NOTSET);
	GMT_free (API->GMT, API->object);
	GMT_end (API->GMT);	/* Terminate GMT machinery */
	if (API->session_tag) free (API->session_tag);
	GMT_memset (API, 1U, struct GMTAPI_CTRL);	/* Wipe it clean first */
 	free (API);	/* Not GMT_free since this item was allocated before GMT was initialized */

	return (GMT_OK);
}

#ifdef FORTRAN_API
int GMT_Destroy_Session_ ()
{	/* Fortran version: We pass the hidden global GMT_FORTRAN structure*/
	return (GMT_Destroy_Session (GMT_FORTRAN));
}
#endif

/*! ===>  Error message reporting */

int GMTAPI_report_error (void *V_API, int error)
{	/* Write error message to log or stderr, then return error code back.
 	 * All functions can call this, even if API has not been initialized. */
	FILE *fp = NULL;
	bool report;
	char message[GMT_BUFSIZ];
	struct GMTAPI_CTRL *API = gmt_get_api_ptr (V_API);

	report = (API) ? API->error != API->last_error : true;
	if (report && error != GMT_OK) {	/* Report error */
		if (!API || !API->GMT || (fp = API->GMT->session.std[GMT_ERR]) == NULL) fp = stderr;
		if (API && API->session_tag) {
			sprintf (message, "[Session %s (%d)]: Error returned from GMT API: %s (%d)\n",
				API->session_tag, API->session_ID, g_api_error_string[error], error);
			GMT_Message (API, GMT_TIME_NONE, message);
		}
		else
			fprintf (fp, "Error returned from GMT API: %s (%d)\n", g_api_error_string[error], error);
	}
	if (API) API->last_error = API->error, API->error = error;	/* Update API error value if API exists */
	return (error);
}

/*! . */
int GMT_Encode_ID (void *V_API, char *filename, int object_ID) {
	/* Creates a filename with the embedded GMTAPI Object ID.  Space must exist */

	if (V_API == NULL) return_error (V_API, GMT_NOT_A_SESSION);	/* GMT_Create_Session has not been called */
	if (!filename) return_error (V_API, GMT_MEMORY_ERROR);		/* Oops, not allocated space */
	if (object_ID == GMT_NOTSET) return_error (V_API, GMT_NOT_A_VALID_ID);	/* ID is nont set yet */
	if (object_ID > GMTAPI_MAX_ID) return_error (V_API, GMT_ID_TOO_LARGE);	/* ID is too large to fit in %06d format below */

	sprintf (filename, "@GMTAPI@-%06d", object_ID);	/* Place the object ID in the special GMT API format */
	return_error (V_API, GMT_OK);	/* No error encountered */
}

#ifdef FORTRAN_API
int GMT_Encode_ID_ (char *filename, int *object_ID, int len)
{	/* Fortran version: We pass the global GMT_FORTRAN structure */
	return (GMT_Encode_ID (GMT_FORTRAN, filename, *object_ID));
}
#endif

/* Data registration: The main reason for data registration is the following:
 * Unlike GMT 4, GMT 5 may be used as modules by another calling program.  In
 * that case, the input data file may not be a file but a memory location (i.e.,
 * a data array).  To allow the program to pass such information we needed a
 * way to abstract things so that the modules have no idea of where things are
 * coming from (and were output is going as well).
 * The API session maintains a single linked linear list of data objects; these
 * objects contain information about all the data resources (sources and destinations)
 * that it has been told about.  Because GMT programs (hence the GMT modules) must
 * be able to find data from stdin, command line files, and command options (e.g.,
 * -Gmyfile.txt) we must be flexible in how things are done.
 *
 * Source registration is done in one of several ways:
 *  1. Call GMT_Register_IO directly and specify the source.  The specifics about the
 *     source will be stored in a new data object which is added to the linked list.
 *     This is what top-level programs must do to allow a GMT module to read via a
 *     memory location.
 *  2. Give file names via the option list (this is what happens when stand-alone
 *     GMT programs process the command line argv list).  Depending on the GMT module,
 *     the module will call GMT_Init_IO to scan for such option arguments and then add
 *     each file found as a new data object.
 *  3. Again, depending on the GMT module, if no unused resources are found, the module
 *     will, via GMT_Init_IO, add stdin as an input resource.  This can be in addition
 *     to any other registered sources, but most often it is added because no other
 *     sources were found.
 *
 * The lower-level GMT i/o machinery will handle complications such as 0 (stdin), 1, or
 * many data files so that the modules themselves simply read the next record with
 * GMT_Get_Record until EOF (as if there is only one input source).  Modules that need
 * to store all the data in memory for futher processing will call GMT_Get_Data instead,
 * which will return a single entity (grid, dataset, cpt, etc).
 *
 * Destination registration is done in the same way, with the exception that for most
 * modules (those processing data tables, at least), only one output destination (e.g., file)
 * can be specified.  However, data sets such as tables with segments can, via mode
 * options, be specified to be written to separate table files or even segment files.
 * The actual writing is done by lower-level functions so that the GMT modules are simply
 * calling GMT_Put_Data (all in one go).  For record-by-record output the modules will use
 * GMT_Put_Record.  This keeps data i/o in the modules uniform and simple across GMT.
 */

 /*! . */
int GMT_Register_IO (void *V_API, unsigned int family, unsigned int method, unsigned int geometry, unsigned int direction, double wesn[], void *resource) {
	/* Adds a new data object to the list of registered objects and returns a unique object ID.
	 * Arguments are as listed for GMTAPI_Register_Im|Export (); see those for details.
	 * During the registration we make sure files exist and are readable.
	 *
	 * if direction == GMT_IN:
	 * A program uses this routine to pass information about input data to GMT.
	 * family:	Specifies the data type we are trying to import; select one of 5 families:
	 *   GMT_IS_CPT:	A GMT_PALETTE structure:
	 *   GMT_IS_DATASET:	A GMT_DATASET structure:
	 *   GMT_IS_TEXTSET:	A GMT_TEXTSET structure:
	 *   GMT_IS_GRID:	A GMT_GRID structure:
	 *   GMT_IS_IMAGE:	A GMT_IMAGE structure:
	 * method:	Specifies by what method we will import this data set:
	 *   GMT_IS_FILE:	A file name is given via input.  The program will read data from this file
	 *   GMT_IS_STREAM:	A file pointer to an open file is passed via input. --"--
	 *   GMT_IS_FDESC:	A file descriptor to an open file is passed via input. --"--
	 *   GMT_IS_DUPLICATE:	A pointer to a data set to be copied
	 *   GMT_IS_REFERENCE:	A pointer to a data set to be passed as is [we may reallocate sizes only if GMT-allocated]
	 * The following approaches can be added to the method for all but CPT:
	 *   GMT_VIA_MATRIX:	A 2-D user matrix is passed via input as a source for copying.
	 *			The GMT_MATRIX structure must have parameters filled out.
	 *   GMT_VIA_VECTOR:	An array of user column vectors is passed via input as a source for copying.
	 *			The GMT_VECTOR structure must have parameters filled out.
	 * geometry:	One of GMT_IS_{TEXT|POINT|LINE|POLY|SURF} (the last for GMT grids)
	 * input:	Pointer to the source filename, stream, handle, array position, etc.
	 * wesn:	Grid subset defined by 4 doubles; otherwise use NULL
	 * RETURNED:	Unique ID assigned to this input resouce, or GMT_NOTSET (-1) if error.
	 *
	 * An error status is returned if problems are encountered via API->error [GMT_OK].
	 *
	 * GMT_IS_GRID & GMT_VIA_MATRIX: Since GMT internally uses floats in C arrangement, anything else will be converted to float.
	 * GMT_IS_DATASET & GMT_VIA_MATRIX: Since GMT internally uses doubles in C arrangement, anything else will be converted to double.
	 *
	 * GMTAPI_Register_Import will allocate and populate a GMTAPI_DATA_OBJECT structure which
	 * is appended to the data list maintained by the GMTAPI_CTRL API structure.
	 *
	 * if direction == GMT_OUT:
	 * The main program uses this routine to pass information about output data from GMT.
	 * family:	Specifies the data type we are trying to export; select one of:
	 *   GMT_IS_CPT:	A GMT_PALETTE structure:
	 *   GMT_IS_DATASET:	A GMT_DATASET structure:
	 *   GMT_IS_TEXTSET:	A GMT_TEXTSET structure:
	 *   GMT_IS_IMAGE:	A GMT_IMAGE structure:
	 *   GMT_IS_GRID:	A GMT_GRID structure:
	 * method:	Specifies by what method we will export this data set:
	 *   GMT_IS_FILE:	A file name is given via output.  The program will write data to this file
	 *   GMT_IS_STREAM:	A file pointer to an open file is passed via output. --"--
	 *   GMT_IS_FDESC:	A file descriptor to an open file is passed via output. --"--
	 *   GMT_IS_DUPLICATE:	A pointer to a data set to be copied
	 *   GMT_IS_REFERENCE:	A pointer to a data set to be passed as is [we may reallocate sizes only if GMT-allocated]
	 * The following approaches can be added to the method for all but CPT:
	 *   GMT_VIA_MATRIX:	A 2-D user matrix is passed via input as a source for copying.
	 *			The GMT_MATRIX structure must have parameters filled out.
	 *   GMT_VIA_VECTOR:	An array of user column vectors is passed via input as a source for copying.
	 *			The GMT_VECTOR structure must have parameters filled out.
	 * geometry:	One of GMT_IS_{TEXT|POINT|LINE|POLY|SURF} (the last for GMT grids)
	 * output:	Pointer to the destination filename, stream, handle, array position, etc.
	 * wesn:	Grid subset defined by 4 doubles; otherwise use NULL
	 * RETURNED:	Unique ID assigned to this output resouce, or GMT_NOTSET (-1) if error.
	 *
	 * An error status is returned if problems are encountered via API->error [GMT_OK].
	 *
	 * GMTAPI_Register_Export will allocate and populate a GMTAPI_DATA_OBJECT structure which
	 * is appended to the data list maintained by the GMTAPI_CTRL API structure.
	 */
	int item, object_ID;
	unsigned int via = 0, mode = method & GMT_IO_RESET;	/* In case we wish to reuse this resource */
	enum GMT_enum_method m;
	char message[GMT_BUFSIZ];
	struct GMTAPI_DATA_OBJECT *S_obj = NULL;
	struct GMT_MATRIX *M_obj = NULL;
	struct GMT_VECTOR *V_obj = NULL;
	struct GMTAPI_CTRL *API = NULL;

	if (V_API == NULL) return_value (V_API, GMT_NOT_A_SESSION, GMT_NOTSET);
	API = gmt_get_api_ptr (V_API);
	API->error = GMT_OK;	/* Reset in case it has some previous error */
	if (GMTAPI_Validate_Geometry (API, family, geometry)) return_value (API, GMT_BAD_GEOMETRY, GMT_NOTSET);

	/* Check if this filename is an embedded API Object ID passed via the filename and of the right kind.  */
	if ((object_ID = GMTAPI_Memory_Registered (API, family, direction, resource)) != GMT_NOTSET) return (object_ID);	/* OK, return the object ID */

	if ((object_ID = GMTAPI_is_registered (API, family, geometry, direction, mode, NULL, resource)) != GMT_NOTSET) {	/* Registered before */
		if ((item = GMTAPI_Validate_ID (API, GMT_NOTSET, object_ID, direction)) == GMT_NOTSET) return_value (API, API->error, GMT_NOTSET);
		if ((family == GMT_IS_GRID || family == GMT_IS_IMAGE) && !full_region (wesn)) {	/* Update the subset region if given (for grids/images only) */
			S_obj = API->object[item];	/* Use S as shorthand */
			GMT_memcpy (S_obj->wesn, wesn, 4, double);
			S_obj->region = true;
		}
		return (object_ID);	/* Already registered so we are done */
	}
	method -= mode;	/* Remove GMT_IO_RESET if it was passed */
	m = GMTAPI_split_via_method (API, method, &via);

	switch (method) {	/* Consider CPT, data, text, and grids, accessed via a variety of methods */
		case GMT_IS_FILE:	/* Registration via a single file name */
			/* No, so presumably it is a regular file name */
			if (direction == GMT_IN) {	/* For input we can check if the file exists and can be read. */
				char *p, *file = strdup (resource);
				bool not_url = true;
				if ((family == GMT_IS_GRID || family == GMT_IS_IMAGE) && (p = strchr (file, '='))) *p = '\0';	/* Chop off any =<stuff> for grids and images so access can work */
				else if (family == GMT_IS_IMAGE && (p = strchr (file, '+'))) {
					char *c = strchr (file, '.');	/* The period before an extension */
					 /* PW 1/30/2014: Protect images with band requiest, e.g., my_image.jpg+b2 */
					if (c && c < p && p[1] == 'b' && isdigit (p[2])) {
						GMT_Report (API, GMT_MSG_DEBUG, "Truncating +b modifier for image filename %s\n", file);
						*p = '\0';	/* Chop off any +b<band> for images at end of extension so access can work */
					}
				}
				if (family == GMT_IS_GRID || family == GMT_IS_IMAGE)	/* Only grid and images can be URLs so far */
					not_url = !GMT_check_url_name (file);
				if (GMT_access (API->GMT, file, F_OK) && not_url) {	/* For input we can check if the file exists (except if via Web) */
					GMT_Report (API, GMT_MSG_NORMAL, "File %s not found\n", file);
					return_value (API, GMT_FILE_NOT_FOUND, GMT_NOTSET);
				}
				if (GMT_access (API->GMT, file, R_OK) && not_url) {	/* Found it but we cannot read. */
					GMT_Report (API, GMT_MSG_NORMAL, "Not permitted to read file %s\n", file);
					return_value (API, GMT_BAD_PERMISSION, GMT_NOTSET);
				}
				free (file);
			}
			else if (resource == NULL) {	/* No file given [should this mean stdin/stdout?] */
				return_value (API, GMT_OUTPUT_NOT_SET, GMT_NOTSET);
			}
			/* Create a new data object and initialize variables */
			if ((S_obj = GMTAPI_Make_DataObject (API, family, method, geometry, NULL, direction)) == NULL) {
				return_value (API, GMT_MEMORY_ERROR, GMT_NOTSET);	/* No more memory */
			}
			if (strlen (resource)) S_obj->filename = strdup (resource);
			sprintf (message, "Object ID %%d : Registered %s %s %s as an %s resource with geometry %s [n_objects = %%d]\n", GMT_family[family], GMT_method[m], S_obj->filename, GMT_direction[direction], GMT_geometry[gmtry(geometry)]);
			break;

		case GMT_IS_STREAM:	/* Methods that indirectly involve a file */
		case GMT_IS_FDESC:
			if (resource == NULL) {	/* No file given [should this mean stdin/stdout?] */
				return_value (API, GMT_OUTPUT_NOT_SET, GMT_NOTSET);
			}
			if ((S_obj = GMTAPI_Make_DataObject (API, family, method, geometry, NULL, direction)) == NULL) {
				return_value (API, GMT_MEMORY_ERROR, GMT_NOTSET);	/* No more memory */
			}
			S_obj->fp = resource;	/* Pass the stream of fdesc onward */
			sprintf (message, "Object ID %%d : Registered %s %s %" PRIxS " as an %s resource with geometry %s [n_objects = %%d]\n", GMT_family[family], GMT_method[m], (size_t)resource, GMT_direction[direction], GMT_geometry[gmtry(geometry)]);
			break;

		case GMT_IS_DUPLICATE:
		case GMT_IS_REFERENCE:
#if 0
			if (direction == GMT_OUT && resource != NULL) {
				return_value (API, GMT_PTR_NOT_NULL, GMT_NOTSET);	/* Output registration of memory takes no resource */
			} else
#endif
			if (direction == GMT_IN && resource == NULL) {
				return_value (API, GMT_PTR_IS_NULL, GMT_NOTSET);	/* Input registration of memory takes a resource */
			}
			if ((S_obj = GMTAPI_Make_DataObject (API, family, method, geometry, resource, direction)) == NULL) {
				return_value (API, GMT_MEMORY_ERROR, GMT_NOTSET);	/* No more memory */
			}
			sprintf (message, "Object ID %%d : Registered %s %s %" PRIxS " as an %s resource with geometry %s [n_objects = %%d]\n", GMT_family[family], GMT_method[m], (size_t)resource, GMT_direction[direction], GMT_geometry[gmtry(geometry)]);
			break;

		 case GMT_IS_DUPLICATE_VIA_MATRIX:	/* Here, a data grid is passed via a GMT_MATRIX structure */
		 case GMT_IS_REFERENCE_VIA_MATRIX:
			if ((M_obj = resource) == NULL) {
				return_value (API, GMT_PTR_IS_NULL, GMT_NOTSET);	/* Matrix container must be given for both input and output */
			}
			if (direction == GMT_IN) {	/* For input we can check if the GMT_MATRIX structure has proper parameters. */
				if (M_obj->n_rows <= 0 || M_obj->n_columns <= 0) {
					GMT_Report (API, GMT_MSG_NORMAL, "Error in GMT_Register_IO (%s): Matrix dimensions not set.\n", GMT_direction[direction]);
					return_value (API, GMT_NO_PARAMETERS, GMT_NOTSET);
				}
			}
			if ((S_obj = GMTAPI_Make_DataObject (API, family, method, geometry, resource, direction)) == NULL) {
				return_value (API, GMT_MEMORY_ERROR, GMT_NOTSET);	/* No more memory */
			}
			API->GMT->common.b.active[direction] = true;
			sprintf (message, "Object ID %%d : Registered %s %s %" PRIxS " via %s as an %s resource with geometry %s [n_objects = %%d]\n", GMT_family[family], GMT_method[m], (size_t)resource, GMT_via[via], GMT_direction[direction], GMT_geometry[gmtry(geometry)]);
			break;
		 case GMT_IS_DUPLICATE_VIA_VECTOR:	/* Here, some data vectors are passed via a GMT_VECTOR structure */
		 case GMT_IS_REFERENCE_VIA_VECTOR:
			if ((V_obj = resource) == NULL) {
				return_value (API, GMT_PTR_IS_NULL, GMT_NOTSET);	/* Vector container must be given for both input and output */
			}
			if (direction == GMT_IN) {	/* For input we can check if the GMT_VECTOR structure has proper parameters. */
				if (V_obj->n_rows <= 0 || V_obj->n_columns <= 0) {
					GMT_Report (API, GMT_MSG_NORMAL, "Error in GMT_Register_IO (%s): Vector parameters not set.\n", GMT_direction[direction]);
					return_value (API, GMT_NO_PARAMETERS, GMT_NOTSET);
				}
			}
			if ((S_obj = GMTAPI_Make_DataObject (API, family, method, geometry, resource, direction)) == NULL) {
				return_value (API, GMT_MEMORY_ERROR, GMT_NOTSET);	/* No more memory */
			}
			API->GMT->common.b.active[direction] = true;
			sprintf (message, "Object ID %%d : Registered %s %s %" PRIxS " via %s as an %s resource with geometry %s [n_objects = %%d]\n", GMT_family[family], GMT_method[m], (size_t)resource, GMT_via[via], GMT_direction[direction], GMT_geometry[gmtry(geometry)]);
			break;
		case GMT_IS_COORD:	/* Internal registration of coordinate arrays so that GMT_Destroy_Data can free them */
			if ((S_obj = GMTAPI_Make_DataObject (API, family, method, geometry, resource, direction)) == NULL) {
				return_value (API, GMT_MEMORY_ERROR, GMT_NOTSET);	/* No more memory */
			}
			sprintf (message, "Object ID %%d : Registered double array %" PRIxS " as an %s resource [n_objects = %%d]\n", (size_t)resource, GMT_direction[direction]);
			break;
		default:
			GMT_Report (API, GMT_MSG_NORMAL, "Error in GMT_Register_IO (%s): Unrecognized method %d\n", GMT_direction[direction], method);
			return_value (API, GMT_NOT_A_VALID_METHOD, GMT_NOTSET);
			break;
	}

	if (!full_region (wesn)) {	/* Copy the subset region if it was given (for grids) */
		GMT_memcpy (S_obj->wesn, wesn, 4, double);
		S_obj->region = true;
	}

	S_obj->alloc_level = API->GMT->hidden.func_level;	/* Object was allocated at this module nesting level */

	/* Here S is not NULL and no errors have occurred (yet) */

	if (method != GMT_IS_COORD) API->registered[direction] = true;	/* We have at least registered one item */
	object_ID = GMTAPI_Add_Data_Object (API, S_obj);
	GMT_Report (API, GMT_MSG_DEBUG, message, object_ID, API->n_objects);
#ifdef DEBUG
	GMT_list_API (API, "GMT_Register_IO");
#endif
	return_value (API, API->error, object_ID);
}

#ifdef FORTRAN_API
int GMT_Register_IO_ (unsigned int *family, unsigned int *method, unsigned int *geometry, unsigned int *direction, double wesn[], void *input)
{	/* Fortran version: We pass the global GMT_FORTRAN structure */
	return (GMT_Register_IO (GMT_FORTRAN, *family, *method, *geometry, *direction, wesn, input));
}
#endif

 /*! . */
int GMT_Init_IO (void *V_API, unsigned int family, unsigned int geometry, unsigned int direction, unsigned int mode, unsigned int n_args, void *args) {
	/* Registers program option file arguments as sources/destinations for the current module.
	 * All modules planning to use std* and/or command-line file args must call GMT_Init_IO to register these resources.
	 * family:	The kind of data (GMT_IS_DATASET|TEXTSET|CPT|GRID)
	 * geometry:	Either GMT_IS_NONE|POINT|LINE|POLYGON|SURFACE
	 * direction:	Either GMT_IN or GMT_OUT
	 * mode:	Bitflags composed of 1 = add command line (option) files, 2 = add std* if no other input/output,
	 *		4 = add std* regardless.  mode must be > 0.
	 * n_args:	Either 0 if we pass linked option structs or argc if we pass argv[]
	 * args:	Either linked list of program option arguments (n_args == 0) or char *argv[].
	 *
	 * Returns:	false if successfull, true if error.
	 */
	int object_ID;	/* ID of first object [only for debug purposes - not used in this function; ignore -Wunused-but-set-variable warning */
	struct GMT_OPTION *head = NULL;
	struct GMTAPI_CTRL *API = NULL;

	if (V_API == NULL) return_error (V_API, GMT_NOT_A_SESSION);
	API = gmt_get_api_ptr (V_API);
	API->error = GMT_OK;	/* Reset in case it has some previous error */
	if (GMTAPI_Validate_Geometry (API, family, geometry)) return_error (API, GMT_BAD_GEOMETRY);
	if (!(direction == GMT_IN || direction == GMT_OUT)) return_error (API, GMT_NOT_A_VALID_DIRECTION);
	if (!((mode & GMT_ADD_FILES_IF_NONE) || (mode & GMT_ADD_FILES_ALWAYS) || (mode & GMT_ADD_STDIO_IF_NONE) || (mode & GMT_ADD_STDIO_ALWAYS) || (mode & GMT_ADD_EXISTING))) return_error (API, GMT_NOT_A_VALID_MODE);

	if (n_args == 0) /* Passed the head of linked option structures */
		head = args;
	else		/* Passed argc, argv, likely from Fortran */
		head = GMT_Create_Options (API, n_args, args);
	GMT_io_banner (API->GMT, direction);	/* Message for binary i/o */
	if (direction == GMT_IN)
		object_ID = GMTAPI_Init_Import (API, family, geometry, mode, head);
	else
		object_ID = GMTAPI_Init_Export (API, family, geometry, mode, head);
	GMT_Report (API, GMT_MSG_DEBUG, "GMT_Init_IO: Returned first %s object ID = %d\n", GMT_direction[direction], object_ID);
	return (API->error);
}

#ifdef FORTRAN_API
int GMT_Init_IO_ (unsigned int *family, unsigned int *geometry, unsigned int *direction, unsigned int *mode, unsigned int *n_args, void *args)
{	/* Fortran version: We pass the global GMT_FORTRAN structure */
	return (GMT_Init_IO (GMT_FORTRAN, *family, *geometry, *direction, *mode, *n_args, args));
}
#endif

 /*! . */
int GMT_Begin_IO (void *V_API, unsigned int family, unsigned int direction, unsigned int header) {
	/* Initializes the rec-by-rec i/o mechanism for either input or output (given by direction).
	 * GMT_Begin_IO must be called before any data i/o is allowed.
	 * family:	The kind of data must be GMT_IS_DATASET or TEXTSET.
	 * direction:	Either GMT_IN or GMT_OUT.
	 * header:	Either GMT_HEADER_ON|OFF, controls the writing of the table start header info block
	 * Returns:	false if successfull, true if error.
	 */
	int error;
	struct GMTAPI_CTRL *API = NULL;

	if (V_API == NULL) return_error (V_API, GMT_NOT_A_SESSION);
	if (!(direction == GMT_IN || direction == GMT_OUT)) return_error (V_API, GMT_NOT_A_VALID_DIRECTION);
	if (!(family == GMT_IS_DATASET || family == GMT_IS_TEXTSET)) return_error (V_API, GMT_NOT_A_VALID_IO_ACCESS);
	API = gmt_get_api_ptr (V_API);
	API->error = GMT_OK;	/* Reset in case it has some previous error */
	if (!API->registered[direction]) GMT_Report (API, GMT_MSG_DEBUG, "GMT_Begin_IO: Warning: No %s resources registered\n", GMT_direction[direction]);

	/* Must initialize record-by-record machinery for dataset or textset */
	GMT_Report (API, GMT_MSG_DEBUG, "GMT_Begin_IO: Initialize record-by-record access for %s\n", GMT_direction[direction]);
	API->current_item[direction] = -1;	/* GMTAPI_Next_Data_Object (below) will wind it to the first item >= 0 */
	if ((error = GMTAPI_Next_Data_Object (API, family, direction))) return_error (API, GMT_NO_RESOURCES);	/* Something went bad */
	API->io_mode[direction] = GMT_BY_REC;
	API->io_enabled[direction] = true;	/* OK to access resources */
	API->GMT->current.io.need_previous = (API->GMT->common.g.active || API->GMT->current.io.skip_duplicates);
	API->GMT->current.io.ogr = GMT_OGR_UNKNOWN;
	API->GMT->current.io.segment_header[0] = API->GMT->current.io.current_record[0] = 0;
	GMT_Report (API, GMT_MSG_DEBUG, "GMT_Begin_IO: %s resource access is now enabled [record-by-record]\n", GMT_direction[direction]);
	if (direction == GMT_OUT && header == GMT_HEADER_ON && !API->GMT->common.b.active[GMT_OUT]) GMT_Put_Record (API, GMT_WRITE_TABLE_START, NULL);	/* Write standard ascii header block */

	return_error (V_API, GMT_OK);	/* No error encountered */
}

#ifdef FORTRAN_API
int GMT_Begin_IO_ (unsigned int *family, unsigned int *direction, unsigned int *header)
{	/* Fortran version: We pass the global GMT_FORTRAN structure */
	return (GMT_Begin_IO (GMT_FORTRAN, *family, *direction, *header));
}
#endif

/*! . */
int GMT_End_IO (void *V_API, unsigned int direction, unsigned int mode) {
	/* Terminates the i/o mechanism for either input or output (given by direction).
	 * GMT_End_IO must be called after all data i/o is completed.
	 * direction:	Either GMT_IN or GMT_OUT
	 * mode:	Either GMT_IO_DONE (nothing), GMT_IO_RESET (let all resources be accessible again), or GMT_IO_UNREG (unreg all accessed resources).
	 * NOTE: 	Mode not yet implemented until we see a use.
	 * Returns:	false if successfull, true if error.
	 */
	int error = 0;
	unsigned int item;
	enum GMT_enum_method method;
	struct GMTAPI_DATA_OBJECT *S_obj = NULL;
	struct GMTAPI_CTRL *API = NULL;

	if (V_API == NULL) return_error (V_API, GMT_NOT_A_SESSION);
	if (!(direction == GMT_IN || direction == GMT_OUT)) return_error (V_API, GMT_NOT_A_VALID_DIRECTION);
	if (mode > GMT_IO_UNREG) return_error (V_API, GMT_NOT_A_VALID_IO_MODE);

	API = gmt_get_api_ptr (V_API);
	GMT_free_ogr (API->GMT, &(API->GMT->current.io.OGR), 0);	/* Free segment-related array */
	if (direction == GMT_OUT) {		/* Finalize output issues */
		S_obj = API->object[API->current_item[GMT_OUT]];	/* Shorthand for the data source we are working on */
		if (S_obj) {	/* Dealt with file i/o */
			S_obj->status = GMT_IS_USED;	/* Done writing to this destination */
			method = GMTAPI_split_via_method (API, S_obj->method, NULL);
			if ((method == GMT_IS_DUPLICATE || method == GMT_IS_REFERENCE) && API->io_mode[GMT_OUT] == GMT_BY_REC) {	/* GMT_Put_Record: Must realloc last segment and the tables segment array */
				if (S_obj->actual_family == GMT_IS_DATASET) {	/* Dataset type */
					struct GMT_DATASET *D_obj = S_obj->resource;
					if (D_obj && D_obj->table && D_obj->table[0]) {
						struct GMT_DATATABLE *T_obj = D_obj->table[0];
						uint64_t *p = API->GMT->current.io.curr_pos[GMT_OUT];	/* Short-hand for counts of tbl, seg, rows */
						if (!T_obj->segment[p[GMT_SEG]]) T_obj->segment[p[GMT_SEG]] = GMT_memory (API->GMT, NULL, 1, struct GMT_DATASEGMENT);
						GMT_assign_segment (API->GMT, T_obj->segment[p[GMT_SEG]], p[GMT_ROW], T_obj->n_columns);	/* Allocate and place arrays into segment */
						if (API->GMT->current.io.current_record[0]) T_obj->segment[p[GMT_SEG]]->header = strdup (API->GMT->current.io.current_record);
						p[GMT_SEG]++;	/* Total number of segments */
						T_obj->n_segments++;
						/* Realloc final number of segments */
						if (p[GMT_SEG] < T_obj->n_alloc) T_obj->segment = GMT_memory (API->GMT, T_obj->segment, T_obj->n_segments, struct GMT_DATASEGMENT *);
						D_obj->n_segments = T_obj->n_segments;
						GMT_set_tbl_minmax (API->GMT, T_obj);
						GMT_set_dataset_minmax (API->GMT, D_obj);
					}
				}
				else if (S_obj->actual_family == GMT_IS_MATRIX) {	/* Matrix type */
					if (S_obj->n_alloc != API->current_rec[GMT_OUT]) {	/* Must finalize memory */
						struct GMT_MATRIX *M_obj = S_obj->resource;
						size_t size = S_obj->n_alloc = API->current_rec[GMT_OUT];
						size *= API->GMT->common.b.ncol[GMT_OUT];
						if ((error = GMT_alloc_univector (API->GMT, &(M_obj->data), M_obj->type, size)) != GMT_OK)
							return_error (V_API, error);
					}
				}
				else if (S_obj->actual_family == GMT_IS_VECTOR) {	/* Vector type */
					if (S_obj->n_alloc != API->current_rec[GMT_OUT]) {	/* Must finalize memory */
						struct GMT_VECTOR *V_obj = S_obj->resource;
						size_t size = S_obj->n_alloc = API->current_rec[GMT_OUT];
						V_obj->n_rows = size;
						if ((error = gmt_alloc_vectors (API->GMT, V_obj)) != GMT_OK)
							return_error (V_API, error);
					}
				}
				else if (S_obj->actual_family == GMT_IS_TEXTSET) {	/* Textset type */
					struct GMT_TEXTSET *D_obj = S_obj->resource;
					if (D_obj && D_obj->table && D_obj->table[0]) {
						struct GMT_TEXTTABLE *T_obj = D_obj->table[0];
						uint64_t *p = API->GMT->current.io.curr_pos[GMT_OUT];
						if (p[GMT_SEG] > 0) T_obj->segment[p[GMT_SEG]]->record = GMT_memory (API->GMT, T_obj->segment[p[GMT_SEG]]->record, T_obj->segment[p[GMT_SEG]]->n_rows, char *);	/* Last segment */
						T_obj->segment = GMT_memory (API->GMT, T_obj->segment, T_obj->n_segments, struct GMT_TEXTSEGMENT *);
						D_obj->n_segments = T_obj->n_segments;
					}
				}
				S_obj->data = NULL;	/* Since S_obj->resources points to it too, and needed for GMT_Retrieve_Data to work */
			}
			if (S_obj->close_file) {	/* Close file that we opened earlier */
				GMT_fclose (API->GMT, S_obj->fp);
				S_obj->close_file = false;
			}
		}
	}
	API->io_enabled[direction] = false;	/* No longer OK to access resources */
	API->current_rec[direction] = 0;	/* Reset for next use */
	for (item = 0; item < API->n_objects; item++) {
		if (!API->object[item]) continue;	/* Skip empty object */
		if (API->object[item]->direction != direction) continue;	/* Not the required direction */
		if (API->object[item]->selected) API->object[item]->selected = false;	/* No longer a selected resource */
	}

	GMT_Report (API, GMT_MSG_DEBUG, "GMT_End_IO: %s resource access is now disabled\n", GMT_direction[direction]);

	return_error (V_API, GMT_OK);	/* No error encountered */
}

#ifdef FORTRAN_API
int GMT_End_IO_ (unsigned int *direction, unsigned int *mode)
{	/* Fortran version: We pass the global GMT_FORTRAN structure */
	return (GMT_End_IO (GMT_FORTRAN, *direction, *mode));
}
#endif

/*! . */
int GMT_Status_IO (void *V_API, unsigned int mode) {
	/* Returns nonzero (true) or 0 (false) if the current io status
	 * associated with record-by-record reading matches the
	 * specified mode.  The modes are:
	 * GMT_IO_TABLE_HEADER		: Is current record a table header?
	 * GMT_IO_SEGMENT_HEADER		: Is current record a segment header?
	 * GMT_IO_ANY_HEADER		: Is current record a header or segment header?
	 * GMT_IO_MISMATCH		: Did current record result in a parsing error?
	 * GMT_IO_EOF			: Did we reach end-of-file for entire data set(EOF)?
	 * GMT_IO_NAN			: Did we encounter any NaNs in current record?
	 * GMT_IO_GAP			: Did current record indicate a data gap?
	 * GMT_IO_NEW_SEGMENT		: Is current record the start of a new segment (gap or header)
	 * GMT_IO_LINE_BREAK		: Any sort of new line break (gap, headers, nan)
	 * GMT_IO_FILE_BREAK		: Did we reach end-of-file for a single table (EOF)?
	 * GMT_IO_DATA			: Is current record a data record (including nans)?
	 */

	struct GMTAPI_CTRL *API = NULL;
	struct GMT_IO *IO = NULL;

	if (V_API == NULL) return_value (V_API, GMT_NOT_A_SESSION, GMT_NOTSET);

	API = gmt_get_api_ptr (V_API);
	IO = &(API->GMT->current.io);	/* Pointer to the GMT IO structure */
	if (mode == GMT_IO_DATA_RECORD) return (IO->status == 0 || IO->status == GMT_IO_NAN);
	return (IO->status & mode);
}

#ifdef FORTRAN_API
int GMT_Status_IO_ (unsigned int *mode)
{	/* Fortran version: We pass the global GMT_FORTRAN structure */
	return (GMT_Status_IO (GMT_FORTRAN, *mode));
}
#endif

/*! . */
void * GMT_Retrieve_Data (void *V_API, int object_ID) {
	/* Function to return pointer to the container for a registered data set.
	 * Typically used when we wish a module to "write" its results to a memory
	 * location that we wish to access from the calling program.  The procedure
	 * is to use GMT_Register_IO with GMT_REF|COPY|READONLY and GMT_OUT but use
	 * NULL as the source/destination.  Data are "written" by GMT allocating a
	 * output container and updating the objects->resource pointer to this container.
	 * GMT_Retrieve_Data simply returns that pointer given the registered ID.
	 */

	int item;
	struct GMTAPI_CTRL *API = NULL;

	if (V_API == NULL) return_null (V_API, GMT_NOT_A_SESSION);

	/* Determine the item in the object list that matches this object_ID */
	API = gmt_get_api_ptr (V_API);
	API->error = GMT_NOERROR;
	if ((item = GMTAPI_Validate_ID (API, GMT_NOTSET, object_ID, GMT_NOTSET)) == GMT_NOTSET) {
		return_null (API, API->error);
	}
	/* Make sure the resource is present */
	if (API->object[item]->resource == NULL) {
		return_null (API, GMT_PTR_IS_NULL);
	}
	/* Make sure the data pointer has not been set */
	if (API->object[item]->data) {
		return_null (API, GMT_PTR_NOT_NULL);
	}
	/* Assign data from resource and wipe resource pointer */
	API->object[item]->data = API->object[item]->resource;
	API->object[item]->resource = NULL;

#ifdef DEBUG
	GMT_list_API (API, "GMT_Retrieve_Data");
#endif
	return (API->object[item]->data);	/* Return pointer to the data container */
}

#ifdef FORTRAN_API
void * GMT_Retrieve_Data_ (int *object_ID)
{	/* Fortran version: We pass the global GMT_FORTRAN structure */
	return (GMT_Retrieve_Data (GMT_FORTRAN, *object_ID));
}
#endif

/*! . */
int GMT_Get_ID (void *V_API, unsigned int family, unsigned int direction, void *resource) {
	unsigned int i;
	int item;
	struct GMTAPI_CTRL *API = NULL;

	if (V_API == NULL) return_error (V_API, GMT_NOT_A_SESSION);	/* GMT_Create_Session has not been called */
	API = gmt_get_api_ptr (V_API);
	API->error = GMT_NOERROR;
	for (i = 0, item = GMT_NOTSET; item == GMT_NOTSET && i < API->n_objects; i++) {
		if (!API->object[i]) continue;				/* Empty object */
		if (!API->object[i]->resource) continue;		/* Empty resource */
		if (API->object[i]->family != family) continue;		/* Not the required data type */
		if (API->object[i]->direction != direction) continue;	/* Not the required direction */
		if (API->object[i]->resource == resource) item = i;	/* Pick the requested object regardless of direction */
	}
	if (item == GMT_NOTSET) { API->error = GMT_NOT_A_VALID_ID; return (GMT_NOTSET); }	/* No such resource found */
	return (API->object[item]->ID);
}

#ifdef FORTRAN_API
int GMT_Get_ID_ (unsigned int *family, unsigned int *direction, void *resource)
{	/* Fortran version: We pass the global GMT_FORTRAN structure */
	return (GMT_Get_ID (GMT_FORTRAN, *family, *direction, resource));
}
#endif

/*! . */
void * GMT_Get_Data (void *V_API, int object_ID, unsigned int mode, void *data) {
	/* Function to import registered data sources directly into program memory as a set (not record-by-record).
	 * data is pointer to an existing grid container when we read a grid in two steps, otherwise use NULL.
	 * ID is the registered resource from which to import.
	 * Return: Pointer to data container, or NULL if there were errors (passed back via API->error).
	 */
	int item, family;
	bool was_enabled;
	void *new_obj = NULL;
	struct GMTAPI_CTRL *API = NULL;

	if (V_API == NULL) return_null (V_API, GMT_NOT_A_SESSION);

	/* Determine the item in the object list that matches this ID and direction */
	API = gmt_get_api_ptr (V_API);
	API->error = GMT_NOERROR;
	if (object_ID == GMT_NOTSET) {	/* Must pick up the family from the shelf */
		family = API->shelf;
		API->shelf = GMT_NOTSET;
	}
	else
		family = GMT_NOTSET;
	if ((item = GMTAPI_Validate_ID (API, family, object_ID, GMT_IN)) == GMT_NOTSET) {
		return_null (API, API->error);
	}

	was_enabled = API->io_enabled[GMT_IN];
	if (!was_enabled && GMTAPI_Begin_IO (API, GMT_IN) != GMT_OK) {	/* Enables data input if not already set and sets access mode */
		return_null (API, API->error);
	}
	API->object[item]->selected = true;	/* Make sure it the requested data set is selected */

	/* OK, try to do the importing */
	if ((new_obj = GMTAPI_Import_Data (API, API->object[item]->family, object_ID, mode, data)) == NULL) {
		return_null (API, API->error);
	}

	if (!was_enabled && GMT_End_IO (API, GMT_IN, 0) != GMT_OK) {	/* Disables data input if we had to set it in this function */
		return_null (API, API->error);
	}
#ifdef DEBUG
	GMTAPI_Set_Object (API, API->object[item]);
	GMT_list_API (API, "GMT_Get_Data");
#endif
	return (new_obj);		/* Return pointer to the data container */
}

#ifdef FORTRAN_API
void * GMT_Get_Data_ (int *ID, int *mode, void *data)
{	/* Fortran version: We pass the global GMT_FORTRAN structure */
	return (GMT_Get_Data (GMT_FORTRAN, *ID, *mode, data));
}
#endif

/*! . */
void * GMT_Read_Data (void *V_API, unsigned int family, unsigned int method, unsigned int geometry, unsigned int mode, double wesn[], char *input, void *data) {
	/* Function to read data files directly into program memory as a set (not record-by-record).
	 * We can combine the <register resource - import resource > sequence in
	 * one combined function.  See GMT_Register_IO for details on arguments.
	 * data is pointer to an existing grid container when we read a grid in two steps, otherwise use NULL.
	 * Case 1: input != NULL: Register input as the source and import data.
	 * Case 2: input == NULL: Register stdin as the source and import data.
	 * Case 3: geometry == 0: Loop over all previously registered AND unread sources and combine as virtual dataset [DATASET|TEXTSET only]
	 * Case 4: family is GRID|IMAGE and method = GMT_GRID_DATA_ONLY: Just find already registered resource
	 * Return: Pointer to data container, or NULL if there were errors (passed back via API->error).
	 */
	int in_ID = GMT_NOTSET, item;
	unsigned int via = 0;
	bool just_get_data, reset;
	void *new_obj = NULL;
	struct GMTAPI_CTRL *API = NULL;

	if (V_API == NULL) return_null (V_API, GMT_NOT_A_SESSION);

	API = gmt_get_api_ptr (V_API);
	API->error = GMT_NOERROR;
	(void)GMTAPI_split_via_method (API, method, &via);
	just_get_data = (GMT_File_Is_Memory (input) && via == 0);	/* Memory is passed and it is a regular GMT resource, not matrix or vector */
	reset = (mode & GMT_IO_RESET);	/* We want to reset resource as unread after reading it */
	if (reset) mode -= GMT_IO_RESET;
	if ((family == GMT_IS_GRID || family == GMT_IS_IMAGE) && (mode & GMT_GRID_DATA_ONLY)) {	/* Case 4: Already registered when we obtained header, find object ID */
		if ((in_ID = GMTAPI_is_registered (API, family, geometry, GMT_IN, mode, input, data)) == GMT_NOTSET) return_null (API, GMT_OBJECT_NOT_FOUND);	/* Could not find it */
		if (!full_region (wesn)) {	/* Must update subset selection */
			int item;
			if ((item = GMTAPI_Validate_ID (API, family, in_ID, GMT_IN)) == GMT_NOTSET) return_null (API, API->error);
			GMT_memcpy (API->object[item]->wesn, wesn, 4, double);
		}
	}
	else if (input) {	/* Case 1: Load from a single, given source. Register it first. */
		/* Must handle special case when a list of colors are given instead of a CPT name.  We make a temp CPT from the colors */
		if (family == GMT_IS_CPT) { /* CPT files must be handled differently since the master files live in share/cpt and filename is missing .cpt */
			int c_err = 0;
			char CPT_file[GMT_BUFSIZ] = {""}, *file = strdup (input);
			if ((c_err = GMTAPI_Colors2CPT (API, &file)) < 0) { /* Maybe converted colors to new cpt file */
				return_null (API, GMT_CPT_READ_ERROR);	/* Failed in the conversion */
			}
			else if (c_err == 0) {	/* Regular cpt (master or local), append .cpt and set path */
				size_t len = strlen (file);
				char *ext = (len > 4 && !strncmp (&file[len-4], ".cpt", 4U)) ? "" : ".cpt";
				GMT_getsharepath (API->GMT, "cpt", file, ext, CPT_file, R_OK);
			}
			else	/* Got color list, now a temp cpt file instead */
				strncpy (CPT_file, file, GMT_BUFSIZ);
			free (file);	/* Free temp CPT file name */
			if ((in_ID = GMT_Register_IO (API, family, method, geometry, GMT_IN, wesn, CPT_file)) == GMT_NOTSET) return_null (API, API->error);
		}
		else if ((in_ID = GMT_Register_IO (API, family, method, geometry, GMT_IN, wesn, input)) == GMT_NOTSET) return_null (API, API->error);
	}
	else if (input == NULL && geometry) {	/* Case 2: Load from stdin.  Register stdin first */
		if ((in_ID = GMT_Register_IO (API, family, GMT_IS_STREAM, geometry, GMT_IN, wesn, API->GMT->session.std[GMT_IN])) == GMT_NOTSET) return_null (API, API->error);	/* Failure to register std??? */
	}
	else {	/* Case 3: input == NULL && geometry == 0, so use all previously registered sources (unless already used). */
		if (!(family == GMT_IS_DATASET || family == GMT_IS_TEXTSET)) return_null (API, GMT_ONLY_ONE_ALLOWED);	/* Virtual source only applies to data and text tables */
		API->shelf = family;	/* Save which one it is so we know in GMT_Get_Data */
	}
	if (just_get_data) {
		if ((item = GMTAPI_Validate_ID (API, GMT_NOTSET, in_ID, GMT_NOTSET)) == GMT_NOTSET) {
			return_null (API, API->error);
		}
		/* Try to catch a matrix masquerading as datatable by examining the object's method too */
		(void)GMTAPI_split_via_method (API, API->object[item]->method, &via);
		if (via == 0) {	/* True to its word, otherwise we fall through and read the data */
#ifdef DEBUG
			GMTAPI_Set_Object (API, API->object[item]);
#endif
			if (reset) API->object[item]->status = 0;	/* Reset  to unread */
			return ((API->object[item]->data) ? API->object[item]->data : API->object[item]->resource);	/* Return pointer to the data */
		}
	}

	/* OK, try to do the importing */
	if (in_ID != GMT_NOTSET) {	/* Make sure we select the item we just registered */
		if ((item = GMTAPI_Validate_ID (API, GMT_NOTSET, in_ID, GMT_NOTSET)) == GMT_NOTSET) {
			return_null (API, API->error);
		}
		API->object[item]->selected = true;	/* Make sure the item we want is now selected */
	}
	if ((new_obj = GMT_Get_Data (API, in_ID, mode, data)) == NULL) return_null (API, API->error);
	if (reset) API->object[item]->status = 0;	/* Reset  to unread */

#ifdef DEBUG
	GMT_list_API (API, "GMT_Read_Data");
#endif

	return (new_obj);		/* Return pointer to the data container */
}

#ifdef FORTRAN_API
void * GMT_Read_Data_ (unsigned int *family, unsigned int *method, unsigned int *geometry, unsigned int *mode, double *wesn, char *input, void *data, int len)
{	/* Fortran version: We pass the global GMT_FORTRAN structure */
	return (GMT_Read_Data (GMT_FORTRAN, *family, *method, *geometry, *mode, wesn, input, data));
}
#endif

/*! . */
void * GMT_Duplicate_Data (void *V_API, unsigned int family, unsigned int mode, void *data) {
	/* Create an duplicate container of the requested kind and optionally allocate space
	 * or duplicate content.
	 * The known families are GMT_IS_{DATASET,TEXTSET,GRID,CPT,IMAGE}.
 	 * Pass mode as one of GMT_DUPLICATE_{NONE|ALLOC|DATA} to just duplicate the
	 * container and header structures, allocate space of same dimensions as original,
	 * or allocate space and duplicate contents.  For GMT_IS_{DATA|TEXT}SET you may add
	 * the modifiers GMT_ALLOC_VERTICAL or GMT_ALLOC_HORIZONTAL. Also, for GMT_IS_DATASET
	 * you can manipulate the incoming data->dim to overwrite the number of items allocated.
	 * [By default we follow the dimensions of hte incoming data].
	 *
	 * Return: Pointer to new resource, or NULL if an error (set via API->error).
	 */

	int object_ID, item;
	unsigned int geometry = 0U, pmode = 0U;
	void *new_obj = NULL;
	struct GMTAPI_CTRL *API = NULL;

	if (V_API == NULL) return_null (V_API, GMT_NOT_A_SESSION);
	API = gmt_get_api_ptr (V_API);
	API->error = GMT_NOERROR;

	switch (family) {	/* dataset, cpt, text, grid , image, vector, matrix */
		case GMT_IS_GRID:	/* GMT grid, allocate header but not data array */
			new_obj = GMT_duplicate_grid (API->GMT, data, mode);
			geometry = GMT_IS_SURFACE;
			break;
#ifdef HAVE_GDAL
		case GMT_IS_IMAGE:	/* GMT image, allocate header but not data array */
			new_obj = GMT_duplicate_image (API->GMT, data, mode);
			geometry = GMT_IS_SURFACE;
			break;
#endif
		case GMT_IS_DATASET:	/* GMT dataset, allocate the requested tables, segments, rows, and columns */
			pmode = (mode & (GMT_ALLOC_VERTICAL + GMT_ALLOC_HORIZONTAL));	/* Just isolate any special allocation modes */
			mode -= pmode;	/* Remove the hor/ver flags from the rest of mode */
			if (mode == GMT_DUPLICATE_DATA)
				new_obj = GMT_duplicate_dataset (API->GMT, data, pmode, &geometry);
			else if (mode == GMT_DUPLICATE_ALLOC) {	/* Allocate data set of same size, possibly modulated by Din->dim (of > 0) and pmode */
				struct GMT_DATASET *Din = data;	/* We know this is a GMT_DATASET pointer */
				new_obj = GMT_alloc_dataset (API->GMT, data, Din->dim[GMT_ROW], Din->dim[GMT_COL], pmode);
				geometry = Din->geometry;
				GMT_memset (Din->dim, 4, uint64_t);	/* Reset alloc dimensions */
			}
			else {	/* Just want a dataset structure */
				struct GMT_DATASET *Din = data;	/* We know this is a GMT_DATASET pointer */
				new_obj = GMT_memory (API->GMT, NULL, 1, struct GMT_DATASET);
				geometry = Din->geometry;
			}
			break;
		case GMT_IS_TEXTSET:	/* GMT text dataset, allocate the requested tables, segments, and rows */
			pmode = (mode & (GMT_ALLOC_VERTICAL + GMT_ALLOC_HORIZONTAL));	/* Just isolate any special allocation modes */
			mode -= pmode;	/* Remove the hor/ver flags from the rest of mode */
			if (mode == GMT_DUPLICATE_DATA)
				new_obj = GMT_duplicate_textset (API->GMT, data, pmode);
			else if (mode == GMT_DUPLICATE_ALLOC)	/* Allocate text set of same size, possibly modulated by pmode */
				new_obj =  GMT_alloc_textset (API->GMT, data, pmode);
			else	/* Just want a dataset structure */
				new_obj = GMT_memory (API->GMT, NULL, 1, struct GMT_TEXTSET);
			geometry = GMT_IS_NONE;
			break;
		case GMT_IS_CPT:	/* GMT CPT table, allocate one with space for dim[0] color entries */
			new_obj = GMT_duplicate_palette (API->GMT, data, 0);
			geometry = GMT_IS_NONE;
			break;
		default:
			API->error = GMT_NOT_A_VALID_FAMILY;
			break;
	}
	if (API->error) return_null (API, API->error);

	/* Now register this dataset so it can be deleted by GMT_Destroy_Data */
	if ((object_ID = GMT_Register_IO (API, family, GMT_IS_REFERENCE, geometry, GMT_IN, NULL, new_obj)) == GMT_NOTSET) return_null (API, API->error);	/* Failure to register */
	if ((item = GMTAPI_Validate_ID (API, family, object_ID, GMT_IN)) == GMT_NOTSET) return_null (API, API->error);
	API->object[item]->geometry = geometry;	/* Ensure same geometry */
	API->object[item]->data = new_obj;		/* Retain pointer to the allocated data so we use garbage collection later */

	GMT_Report (API, GMT_MSG_LONG_VERBOSE, "Successfully duplicated a %s\n", GMT_family[family]);

	return (new_obj);
}

#ifdef FORTRAN_API
void * GMT_Duplicate_Data_ (unsigned int *family,  unsigned int *mode, void *data)
{	/* Fortran version: We pass the global GMT_FORTRAN structure */
	return (GMT_Duplicate_Data (GMT_FORTRAN, *family, *mode, data));
}
#endif

/*! . */
int GMT_Write_Data (void *V_API, unsigned int family, unsigned int method, unsigned int geometry, unsigned int mode, double wesn[], char *output, void *data) {
	/* Function to write data directly from program memory as a set (not record-by-record).
	 * We can combine the <register resource - export resource > sequence in
	 * one combined function.  See GMT_Register_IO for details on arguments.
	 * Here, *data is the pointer to the data object to save (CPT, dataset, textset, Grid)
	 * Case 1: output != NULL: Register this as the destination and export data.
	 * Case 2: output == NULL: Register stdout as the destination and export data.
	 * Case 3: geometry == 0: Use a previously registered single destination.
	 * While only one output destination is allowed, for DATA|TEXTSETS one can
	 * have the tables and even segments be written to individual files (see the mode
	 * description in the documentation for how to enable this feature.)
	 * Return: false if all is well, true if there was an error (and set API->error).
	 */
	unsigned int n_reg;
	int out_ID;
	struct GMTAPI_CTRL *API = NULL;

	if (V_API == NULL) return_error (V_API, GMT_NOT_A_SESSION);
	API = gmt_get_api_ptr (V_API);
	API->error = GMT_NOERROR;

	if (output) {	/* Case 1: Save to a single specified destination (file or memory).  Register it first. */
		if ((out_ID = GMTAPI_Memory_Registered (API, family, GMT_OUT, output)) != GMT_NOTSET) {
			/* Output is a memory resource, passed via a @GMTAPI@-###### file name, and ###### is the out_ID.
			   In this case we must make some further checks.  We need to find the API object that holds data.
			   We do this below and get in_ID (the id of the data to write), whie out_ID is the id of where
			   things go (the output "memory").  Having the in_ID we get the array index in_item that matches
			   this ID and of the correct family.  We set direction to GMT_NOTSET since otherwise we may be
			   denied a hit as we dont really know what the direction is for in_ID.  Once in_item has been
			   secured we transfer ownership of this data from the in_ID object to the out_ID object.  That
			   way we avoid accidental premature freeing of the data object via the in_ID object since it now
			   will live on via out_ID and outlive the current module.
			    */
			int in_ID = GMT_NOTSET,  in_item = GMT_NOTSET;
			in_ID = GMTAPI_Get_Object (API, family, data);	/* Get the object ID of the input source */
			if (in_ID != GMT_NOTSET) in_item = GMTAPI_Validate_ID (API, family, in_ID, GMT_NOTSET);	/* Get the item in the API array; pass dir = GMT_NOTSET to bypass status check */
			if (in_item != GMT_NOTSET) {
				GMT_Report (API, GMT_MSG_DEBUG, "GMT_Write_Data: Writing %s to memory object %d from object %d which transfers ownership\n", GMT_family[family], out_ID, in_ID);
				API->object[in_item]->no_longer_owner = true;	/* Since we have passed the content onto an output object */
			}
		}	/* else it is a regular file and we just register it and get the new out_ID needed below */
		else if ((out_ID = GMT_Register_IO (API, family, method, geometry, GMT_OUT, wesn, output)) == GMT_NOTSET) return_error (API, API->error);
	}
	else if (output == NULL && geometry) {	/* Case 2: Save to stdout.  Register stdout first. */
		if (family == GMT_IS_GRID) return_error (API, GMT_STREAM_NOT_ALLOWED);	/* Cannot write grids to stream */
		if ((out_ID = GMT_Register_IO (API, family, GMT_IS_STREAM, geometry, GMT_OUT, wesn, API->GMT->session.std[GMT_OUT])) == GMT_NOTSET) return_error (API, API->error);	/* Failure to register std??? */
	}
	else {	/* Case 3: output == NULL && geometry == 0, so use the previously registered destination */
		if ((n_reg = GMTAPI_count_objects (API, family, geometry, GMT_OUT, &out_ID)) != 1) return_error (API, GMT_NO_OUTPUT);	/* There is no registered output */
	}
	/* With out_ID in hand we can now put the data where it should go */
	if (GMT_Put_Data (API, out_ID, mode, data) != GMT_OK) return_error (API, API->error);

#ifdef DEBUG
	GMT_list_API (API, "GMT_Write_Data");
#endif
	return (GMT_OK);	/* No error encountered */
}

#ifdef FORTRAN_API
int GMT_Write_Data_ (unsigned int *family, unsigned int *method, unsigned int *geometry, unsigned int *mode, double *wesn, char *output, void *data, int len)
{	/* Fortran version: We pass the global GMT_FORTRAN structure */
	return (GMT_Write_Data (GMT_FORTRAN, *family, *method, *geometry, *mode, wesn, output, data));
}
#endif

/*! . */
int GMT_Put_Data (void *V_API, int object_ID, unsigned int mode, void *data) {
	/* Function to write data directly from program memory as a set (not record-by-record).
	 * We can combine the <register resource - export resource > sequence in
	 * one combined function.  See GMT_Register_IO for details on arguments.
	 * Here, *data is the pointer to the data object to save (CPT, dataset, textset, Grid)
	 * ID is the registered destination.
	 * While only one output destination is allowed, for DATA|TEXTSETS one can
	 * have the tables and even segments be written to individual files (see the mode
	 * description in the documentation for how to enable this feature.)
	 * Return: false if all is well, true if there was an error (and set API->error).
	 */
	int item;
	bool was_enabled;
	struct GMTAPI_CTRL *API = NULL;

	if (V_API == NULL) return_error (V_API, GMT_NOT_A_SESSION);
	API = gmt_get_api_ptr (V_API);
	API->error = GMT_NOERROR;

	/* Determine the item in the object list that matches this ID and direction */
	if ((item = GMTAPI_Validate_ID (API, GMT_NOTSET, object_ID, GMT_OUT)) == GMT_NOTSET) return_error (API, API->error);

	was_enabled = API->io_enabled[GMT_OUT];
	if (!was_enabled && GMTAPI_Begin_IO (API, GMT_OUT) != GMT_OK) {	/* Enables data output if not already set and sets access mode */
		return_error (API, API->error);
	}
	if (GMTAPI_Export_Data (API, API->object[item]->family, object_ID, mode, data) != GMT_OK) return_error (API, API->error);

	if (!was_enabled && GMT_End_IO (API, GMT_OUT, 0) != GMT_OK) {	/* Disables data output if we had to set it in this function */
		return_error (API, API->error);
	}
#ifdef DEBUG
	GMTAPI_Set_Object (API, API->object[item]);
	GMT_list_API (API, "GMT_Put_Data");
#endif
	return (GMT_OK);	/* No error encountered */
}

#ifdef FORTRAN_API
int GMT_Put_Data_ (int *object_ID, unsigned int *mode, void *data)
{	/* Fortran version: We pass the global GMT_FORTRAN structure */
	return (GMT_Put_Data (GMT_FORTRAN, *object_ID, *mode, data));
}
#endif

/*! . */
void * GMT_Get_Record (void *V_API, unsigned int mode, int *retval) {
	/* Retrieves the next data record from the virtual input source and
	 * returns the number of columns found via *retval (unless retval == NULL).
	 * If current record is a segment header then we return 0.
	 * If we reach EOF then we return EOF.
	 * mode is either GMT_READ_DOUBLE (data columns), GMT_READ_TEXT (text string) or
	 *	GMT_READ_MIXED (expect data but tolerate read errors).
	 * Also, if (mode | GMT_READ_FILEBREAK) is true then we will return empty-handed
	 *	when we get to the end of a file except the final file (which is EOF).
	 *	The calling module can then take actions appropriate between data files.
	 * The double array OR text string is returned via the pointer *record.
	 * If not a data record we return NULL, and pass status via API->GMT->current.io.status.
	 */

	int status;
	int64_t n_fields = 0;
	uint64_t *p = NULL, col, ij, n_nan;
	bool get_next_record;
	char *t_record = NULL;
	void *record = NULL;
	p_func_size_t GMT_2D_to_index = NULL;
	struct GMTAPI_DATA_OBJECT *S_obj = NULL;
	struct GMT_TEXTSET *DT_obj = NULL;
	struct GMT_DATASET *DS_obj = NULL;
	struct GMT_MATRIX *M_obj = NULL;
	struct GMT_VECTOR *V_obj = NULL;
	struct GMTAPI_CTRL *API = NULL;

	if (V_API == NULL) return_null (V_API, GMT_NOT_A_SESSION);
	API = gmt_get_api_ptr (V_API);
	API->error = GMT_NOERROR;
	if (retval) *retval = 0;
	if (!API->io_enabled[GMT_IN]) return_null (API, GMT_ACCESS_NOT_ENABLED);

	S_obj = API->object[API->current_item[GMT_IN]];	/* Shorthand for the current data source we are working on */
	API->GMT->current.io.read_mixed = (mode == GMT_READ_MIXED);	/* Cannot worry about constant # of columns if text is present */

	do {	/* We do this until we can secure the next record or we run out of records (and return EOF) */
		get_next_record = false;	/* We expect to read one data record and return */
		API->GMT->current.io.status = 0;	/* Initialize status to OK */
		if (S_obj->status == GMT_IS_USED) {		/* Finished reading from this resource, go to next resource */
			if (API->GMT->current.io.ogr == GMT_OGR_TRUE) return_null (API, GMT_OGR_ONE_TABLE_ONLY);	/* Only allow single tables if GMT/OGR */
			if (GMTAPI_Next_Data_Object (API, S_obj->family, GMT_IN) == EOF)	/* That was the last source, return */
				n_fields = EOF;
			else {
				S_obj = API->object[API->current_item[GMT_IN]];	/* Shorthand for the next data source to work on */
				get_next_record = true;				/* Since we haven't read the next record yet */
			}
			continue;
		}
		switch (S_obj->method) {
			case GMT_IS_FILE:	/* File, stream, and fd are all the same for us, regardless of data or text input */
		 	case GMT_IS_STREAM:
		 	case GMT_IS_FDESC:
		 		record = S_obj->import (API->GMT, S_obj->fp, &(S_obj->n_expected_fields), &status);	/* Get that next record */
				n_fields = S_obj->n_columns = status;	/* Get that next record */
				if (API->GMT->current.io.status & GMT_IO_EOF) {			/* End-of-file in current file (but there may be many files) */
					S_obj->status = GMT_IS_USED;	/* Mark as read */
					if (S_obj->close_file) {	/* Close if it was a file that we opened earlier */
						GMT_fclose (API->GMT, S_obj->fp);
						S_obj->close_file = false;
					}
					if (GMTAPI_Next_Data_Object (API, S_obj->family, GMT_IN) == EOF)	/* That was the last source, return */
						n_fields = EOF;					/* EOF is ONLY returned when we reach the end of the LAST data file */
					else if (mode & GMT_READ_FILEBREAK) {			/* Return empty handed to indicate a break between files */
						n_fields = GMT_IO_NEXT_FILE;			/* We flag this situation with a special return value */
						API->GMT->current.io.status = GMT_IO_NEXT_FILE;
					}
					else {	/* Get ready to read the next data file */
						S_obj = API->object[API->current_item[GMT_IN]];	/* Shorthand for the next data source to work on */
						get_next_record = true;				/* Since we haven't read the next record yet */
					}
					API->GMT->current.io.tbl_no++;				/* Update number of tables we have processed */
				}
				else
					S_obj->status = GMT_IS_USING;				/* Mark as being read */

				if (GMT_REC_IS_DATA (API->GMT) && S_obj->n_expected_fields != GMT_MAX_COLUMNS) API->GMT->common.b.ncol[GMT_IN] = S_obj->n_expected_fields;	/* Set the actual column count */
				break;

			case GMT_IS_DUPLICATE_VIA_MATRIX:	/* Here we copy/read from a user memory location */
			case GMT_IS_REFERENCE_VIA_MATRIX:
				if (API->current_rec[GMT_IN] >= S_obj->n_rows) {	/* Our only way of knowing we are done is to quit when we reach the number of rows that was registered */
					API->GMT->current.io.status = GMT_IO_EOF;
					S_obj->status = GMT_IS_USED;	/* Mark as read */
					if (retval) *retval = EOF;
					return (NULL);	/* Done with this array */
				}
				else
					S_obj->status = GMT_IS_USING;				/* Mark as being read */
				M_obj = S_obj->resource;
				GMT_2D_to_index = GMTAPI_get_2D_to_index (API, M_obj->shape, GMT_GRID_IS_REAL);
				for (col = n_nan = 0; col < S_obj->n_columns; col++) {	/* We know the number of columns from registration */
					ij = GMT_2D_to_index (API->current_rec[GMT_IN], col, M_obj->dim);
					API->GMT->current.io.curr_rec[col] = GMTAPI_get_val (API, &(M_obj->data), ij, M_obj->type);
					if (GMT_is_dnan (API->GMT->current.io.curr_rec[col])) n_nan++;
				}
				if (n_nan == S_obj->n_columns) {
					API->GMT->current.io.status = GMT_IO_SEGMENT_HEADER;	/* Flag as segment header */
					record = NULL;
				}
				else
					record = API->GMT->current.io.curr_rec;
				n_fields = S_obj->n_columns;
				break;

			 case GMT_IS_DUPLICATE_VIA_VECTOR:	/* Here we copy from a user memory location that points to an array of column vectors */
			 case GMT_IS_REFERENCE_VIA_VECTOR:
				if (API->current_rec[GMT_IN] >= S_obj->n_rows) {	/* Our only way of knowing we are done is to quit when we reach the number or rows that was registered */
					API->GMT->current.io.status = GMT_IO_EOF;
					S_obj->status = GMT_IS_USED;	/* Mark as read */
					if (retval) *retval = EOF;
					return (NULL);	/* Done with this array */
				}
				else
					S_obj->status = GMT_IS_USING;				/* Mark as being read */
				V_obj = S_obj->resource;
				for (col = n_nan = 0; col < S_obj->n_columns; col++) {	/* We know the number of columns from registration */
					API->GMT->current.io.curr_rec[col] = GMTAPI_get_val (API, &(V_obj->data[col]), API->current_rec[GMT_IN], V_obj->type[col]);
					if (GMT_is_dnan (API->GMT->current.io.curr_rec[col])) n_nan++;
				}
				if (n_nan == S_obj->n_columns) {
					API->GMT->current.io.status = GMT_IO_SEGMENT_HEADER;	/* Flag as segment header */
					record = NULL;
				}
				else
					record = API->GMT->current.io.curr_rec;
				n_fields = S_obj->n_columns;
				break;

			case GMT_IS_REFERENCE:	/* Only for textsets and datasets */
				p = API->GMT->current.io.curr_pos[GMT_IN];	/* Shorthand used below */
				if (S_obj->family == GMT_IS_DATASET) {
					DS_obj = S_obj->resource;

					status = 0;
					if (p[2] == DS_obj->table[p[0]]->segment[p[1]]->n_rows) {	/* Reached end of current segment */
						p[1]++, p[2] = 0;				/* Advance to next segments 1st row */
						status = GMT_IO_SEGMENT_HEADER;			/* Indicates a segment boundary */
					}
					if (p[1] == DS_obj->table[p[0]]->n_segments) {		/* Also the end of a table ("file") */
						p[0]++, p[1] = 0;
						if (mode & GMT_READ_FILEBREAK) {			/* Return empty handed to indicate a break between files */
							status = GMT_IO_NEXT_FILE;
							n_fields = GMT_IO_NEXT_FILE;
							record = NULL;
						}
					}
					if (p[0] == (uint64_t)DS_obj->n_tables) {	/* End of entire data set */
						status = GMT_IO_EOF;
						n_fields = EOF;
						record = NULL;
						S_obj->status = GMT_IS_USED;	/* Mark as read */
					}
					if (!status) {	/* OK get the record */
						for (col = n_nan = 0; col < DS_obj->n_columns; col++) {
							API->GMT->current.io.curr_rec[col] = DS_obj->table[p[0]]->segment[p[1]]->coord[col][p[2]];
							if (GMT_is_dnan (API->GMT->current.io.curr_rec[col])) n_nan++;
						}
						p[2]++;
						n_fields = API->GMT->common.b.ncol[GMT_IN] = DS_obj->n_columns;
						if (n_nan == DS_obj->n_columns) {
							API->GMT->current.io.status = GMT_IO_SEGMENT_HEADER;	/* Flag as segment header */
							record = NULL;
						}
						else
							record = API->GMT->current.io.curr_rec;
						S_obj->status = GMT_IS_USING;	/* Mark as read */
					}
					API->GMT->current.io.status = status;
				}
				if (S_obj->family == GMT_IS_TEXTSET) {
					DT_obj = S_obj->resource;
					if (p[2] == DT_obj->table[p[0]]->segment[p[1]]->n_rows) {p[1]++, p[2] = 0;}
					if (p[1] == DT_obj->table[p[0]]->n_segments) {p[0]++, p[1] = 0;}
					if (p[0] == DT_obj->n_tables) {
						n_fields = EOF;
						API->GMT->current.io.status = GMT_IO_EOF;
						record = NULL;
						S_obj->status = GMT_IS_USED;	/* Mark as read */
					}
					else {
						t_record = DT_obj->table[p[0]]->segment[p[1]]->record[p[2]++];
						API->GMT->current.io.status = 0;
						if (t_record[0] == API->GMT->current.setting.io_seg_marker[GMT_IN]) {
							/* Segment header: Just save the header content, not the
							 *                 marker and leading whitespace
							 */
							strncpy (API->GMT->current.io.segment_header,
								GMT_trim_segheader (API->GMT, t_record), GMT_BUFSIZ);
							API->GMT->current.io.status = GMT_IO_SEGMENT_HEADER;
							record = NULL;
						}
						else {	/* Regular record */
							strncpy (API->GMT->current.io.current_record, t_record, GMT_BUFSIZ);
							record = t_record;
						}
						n_fields = 1;
						S_obj->status = GMT_IS_USING;	/* Mark as read */
					}
				}
				break;
			default:
				GMT_Report (API, GMT_MSG_NORMAL, "GMTAPI: Internal error: GMT_Get_Record called with illegal method\n");
				break;
		}
	} while (get_next_record);

	if (!(n_fields == EOF || n_fields == GMT_IO_NEXT_FILE)) API->current_rec[GMT_IN]++;	/* Increase record count, unless EOF */

	if (retval) *retval = (int)n_fields;	/* Requested we return the number of fields found */
	return (record);	/* Return pointer to current record */
}

#ifdef FORTRAN_API
void * GMT_Get_Record_ (unsigned int *mode, int *status)
{	/* Fortran version: We pass the global GMT_FORTRAN structure */
	return (GMT_Get_Record (GMT_FORTRAN, *mode, status));
}
#endif

/*! . */
int GMT_Put_Record (void *V_API, unsigned int mode, void *record)
{	/* Writes a single data record to destimation.
	 * We use mode to signal the kind of record:
	 *   GMT_WRITE_TABLE_HEADER: Write an ASCII table header
	 *   GMT_WRITE_SEGMENT_HEADER: Write an ASCII or binary segment header
	 *   GMT_WRITE_DOUBLE:    Write an ASCII or binary data record
	 *   GMT_WRITE_TEXT:      Write an ASCII data record
	 * For text: If record == NULL use internal current record or header.
	 * Returns 0 if a record was written successfully (See what -s[r] can do).
	 * If an error occurs we return -1 and set API->error.
	 */
	int error = 0;
	uint64_t *p = NULL, col, ij;
	char *s = NULL;
	double *d = NULL;
	p_func_size_t GMT_2D_to_index = NULL;
	struct GMTAPI_DATA_OBJECT *S_obj = NULL;
	struct GMT_MATRIX *M_obj = NULL;
	struct GMT_VECTOR *V_obj = NULL;
	struct GMTAPI_CTRL *API = NULL;

	if (V_API == NULL) return_error (V_API, GMT_NOT_A_SESSION);
	API = gmt_get_api_ptr (V_API);
	if (!API->io_enabled[GMT_OUT]) return_error (API, GMT_ACCESS_NOT_ENABLED);
	API->error = GMT_NOERROR;

	S_obj = API->object[API->current_item[GMT_OUT]];	/* Shorthand for the data source we are working on */
	if (S_obj->status == GMT_IS_USED) return_error (API, GMT_WRITTEN_ONCE);	/* Only allow writing of a data set once [unless we reset status] */
	switch (S_obj->method) {	/* File, array, stream etc ? */
		case GMT_IS_FILE:
	 	case GMT_IS_STREAM:
	 	case GMT_IS_FDESC:
			switch (mode) {
				case GMT_WRITE_TABLE_HEADER:	/* Export a table header record; skip if binary */
					s = (record) ? record : API->GMT->current.io.current_record;	/* Default to last input record if NULL */
					GMT_write_tableheader (API->GMT, S_obj->fp, s);	error = 1;	/* Write one item */
					break;
				case GMT_WRITE_SEGMENT_HEADER:	/* Export a segment header record; write NaNs if binary  */
					if (record) strncpy (API->GMT->current.io.segment_header, record, GMT_BUFSIZ);	/* Default to last segment record if NULL */
					GMT_write_segmentheader (API->GMT, S_obj->fp, API->GMT->common.b.ncol[GMT_OUT]);	error = 1;	/* Write one item */
					break;
				case GMT_WRITE_DOUBLE:		/* Export either a formatted ASCII data record or a binary record */
					if (API->GMT->common.b.ncol[GMT_OUT] == UINT_MAX) API->GMT->common.b.ncol[GMT_OUT] = API->GMT->common.b.ncol[GMT_IN];
					error = API->GMT->current.io.output (API->GMT, S_obj->fp, API->GMT->common.b.ncol[GMT_OUT], record);
					break;
				case GMT_WRITE_TEXT:		/* Export the current text record; skip if binary */
					s = (record) ? record : API->GMT->current.io.current_record;
					GMT_write_textrecord (API->GMT, S_obj->fp, s);	error = 1;	/* Write one item */
					break;
				case GMT_WRITE_TABLE_START:	/* Write title and command to start of file; skip if binary */
					GMT_write_newheaders (API->GMT, S_obj->fp, S_obj->n_columns);	error = 1;	/* Write one item */
					break;
				default:
					GMT_Report (API, GMT_MSG_NORMAL, "GMTAPI: Internal error: GMT_Put_Record called with illegal mode %u\n", mode);
					return_error (API, GMT_NOT_A_VALID_IO_MODE);
					break;
			}
			break;

		case GMT_IS_DUPLICATE:	/* Fill in a DATASET structure with one table only */
			if (S_obj->family == GMT_IS_DATASET) {
				struct GMT_DATASET *D_obj = S_obj->resource;
				struct GMT_DATATABLE *T_obj = NULL;
				if (!D_obj) {	/* First time allocation of the single output table */
					D_obj = GMT_create_dataset (API->GMT, 1, GMT_TINY_CHUNK, 0, 0, S_obj->geometry, true);	/* 1 table, segments array; no cols or rows yet */
					S_obj->resource = D_obj;	/* Save this pointer for next time we call GMT_Put_Record */
					API->GMT->current.io.curr_pos[GMT_OUT][1] = 0;	/* Start at seg = 0 */
					if (API->GMT->common.b.ncol[GMT_OUT] == 0) API->GMT->common.b.ncol[GMT_OUT] = API->GMT->common.b.ncol[GMT_IN];
					D_obj->n_columns = D_obj->table[0]->n_columns = API->GMT->common.b.ncol[GMT_OUT];
				}
				T_obj = D_obj->table[0];	/* GMT_Put_Record only writes one table with one or more segments */
				p = API->GMT->current.io.curr_pos[GMT_OUT];	/* Short hand to counters for table (not used as == 0), segment, row */
				switch (mode) {
					case GMT_WRITE_TABLE_HEADER:	/* Export a table header record; skip if binary */
						s = (record) ? record : API->GMT->current.io.current_record;	/* Default to last input record if NULL */
						/* Hook into table header list [NOT DONE YET] */
						break;
					case GMT_WRITE_SEGMENT_HEADER:	/* Export a segment header record; write NaNs if binary  */
						if (p[GMT_SEG] > 0) {	/* Must first copy over records for the previous segments; last segment done by GMT_End_IO */
							GMT_assign_segment (API->GMT, T_obj->segment[p[GMT_SEG]-1], p[GMT_ROW], T_obj->n_columns);	/* Allocate and place arrays into segment */
							p[GMT_SEG]++, p[GMT_ROW] = 0;	/* Go to next segment */
							T_obj->n_segments++;
						}
						if (p[GMT_SEG] == T_obj->n_alloc) T_obj->segment = GMT_malloc (API->GMT, T_obj->segment, p[GMT_SEG], &T_obj->n_alloc, struct GMT_DATASEGMENT *);
						T_obj->segment[p[GMT_SEG]] = GMT_memory (API->GMT, NULL, 1, struct GMT_DATASEGMENT);
						if (record) T_obj->segment[p[GMT_SEG]]->header = strdup (record);		/* Default to last segment record if NULL */
						break;
					case GMT_WRITE_DOUBLE:		/* Export a segment row */
						GMT_prep_tmp_arrays (API->GMT, p[GMT_ROW], T_obj->n_columns);	/* Init or reallocate tmp read vectors */
						for (col = 0; col < API->GMT->common.b.ncol[GMT_OUT]; col++) API->GMT->hidden.mem_coord[col][p[GMT_ROW]] = ((double *)record)[col];
						p[GMT_ROW]++;	/* Increment rows in this segment */
						break;
					case GMT_WRITE_TABLE_START:	/* Write title and command to start of file; skip if binary */
						break;	/* Ignore for this method */
					default:
						GMT_Report (API, GMT_MSG_NORMAL, "GMTAPI: Internal error: GMT_Put_Record called with illegal mode %u\n", mode);
						return_error (API, GMT_NOT_A_VALID_IO_MODE);
						break;
				}
			}
			else {	/* TEXTSET */
				struct GMT_TEXTSET *D_obj = S_obj->resource;
				struct GMT_TEXTTABLE *T_obj = NULL;
				if (!D_obj) {	/* First time allocation of one table */
					D_obj = GMT_create_textset (API->GMT, 1, GMT_TINY_CHUNK, 0, true);
					S_obj->resource = D_obj;
					API->GMT->current.io.curr_pos[GMT_OUT][GMT_SEG] = 0;	/* Start at seg = 0 */
				}
				T_obj = D_obj->table[0];	/* GMT_Put_Record only writes one table */
				p = API->GMT->current.io.curr_pos[GMT_OUT];	/* Short hand to counters for table, segment, row */
				switch (mode) {
					case GMT_WRITE_TABLE_HEADER:	/* Export a table header record; skip if binary */
						s = (record) ? record : API->GMT->current.io.current_record;	/* Default to last input record if NULL */
						/* Hook into table header list */
						break;
					case GMT_WRITE_SEGMENT_HEADER:	/* Export a segment header record; write NaNs if binary  */
						p[GMT_SEG]++, p[GMT_ROW] = 0;	/* Go to next segment */
						if (p[GMT_SEG] > 0) T_obj->segment[p[GMT_SEG]-1]->record = GMT_memory (API->GMT, T_obj->segment[p[GMT_SEG]-1]->record, T_obj->segment[p[GMT_SEG]-1]->n_rows, char *);
						if (p[GMT_SEG] == T_obj->n_alloc) T_obj->segment = GMT_malloc (API->GMT, T_obj->segment, p[GMT_SEG], &T_obj->n_alloc, struct GMT_TEXTSEGMENT *);
						if (!T_obj->segment[p[GMT_SEG]]) T_obj->segment[p[GMT_SEG]] = GMT_memory (API->GMT, NULL, 1, struct GMT_TEXTSEGMENT);
						if (record) T_obj->segment[p[GMT_SEG]]->header = strdup (record);	/* Default to last segment record if NULL */
						T_obj->n_segments++;
						break;
					case GMT_WRITE_TEXT:		/* Export a record */
						if (p[GMT_SEG] == 0) { GMT_Report (API, GMT_MSG_LONG_VERBOSE, "GMTAPI: Internal Warning: GMT_Put_Record (text) called before any segments declared\n"); p[GMT_SEG] = 0; T_obj->n_segments = 1;}
						if (!T_obj->segment[p[GMT_SEG]]) T_obj->segment[p[GMT_SEG]] = GMT_memory (API->GMT, NULL, 1, struct GMT_TEXTSEGMENT);	/* Allocate new segment */
						if (p[GMT_ROW] == T_obj->segment[p[GMT_SEG]]->n_alloc) {	/* Allocate more records */
							T_obj->segment[p[GMT_SEG]]->n_alloc = (T_obj->segment[p[GMT_SEG]]->n_alloc == 0) ? GMT_CHUNK : T_obj->segment[p[GMT_SEG]]->n_alloc << 1;
							T_obj->segment[p[GMT_SEG]]->record = GMT_memory (API->GMT, NULL, T_obj->segment[p[GMT_SEG]]->n_alloc, char *);
						}
						T_obj->segment[p[GMT_SEG]]->record[p[GMT_ROW]] = strdup (record);
						p[GMT_ROW]++;	T_obj->segment[p[GMT_SEG]]->n_rows++;
						break;
					default:
						GMT_Report (API, GMT_MSG_NORMAL, "GMTAPI: Internal error: GMT_Put_Record (text) called with illegal mode\n");
						return_error (API, GMT_NOT_A_VALID_IO_MODE);
						break;
				}
			}
			break;

		case GMT_IS_DUPLICATE_VIA_MATRIX:	/* Data matrix only */
		case GMT_IS_REFERENCE_VIA_MATRIX:
			/* At the first output record the output matrix has not been allocated.
			 * So first we do that, then later we can increment its size.
			 * The realloc to final size takes place in GMT_End_IO. */
			d = record;
			if (!record) GMT_Report (API, GMT_MSG_NORMAL, "GMTAPI: GMT_Put_Record passed a NULL data pointer for method GMT_IS_DUPLICATE_VIA_MATRIX\n");
			M_obj = S_obj->resource;
			if (S_obj->n_alloc == 0) {	/* Never allocated anything */
				size_t size = S_obj->n_alloc = GMT_CHUNK;
				M_obj->n_columns = API->GMT->common.b.ncol[GMT_OUT];	/* Set the number of columns */
				if (M_obj->shape == GMT_IS_COL_FORMAT) return (GMTAPI_report_error (API, error));
				M_obj->dim = M_obj->n_columns;
				size *= M_obj->n_columns;
				/* S_obj->n_rows is 0 which means we are allocating more space as we need it later */
				if ((error = GMT_alloc_univector (API->GMT, &(M_obj->data), M_obj->type, size)) != GMT_OK) return (GMTAPI_report_error (API, error));
			}
			if (S_obj->n_rows && API->current_rec[GMT_OUT] >= S_obj->n_rows)
				GMT_Report (API, GMT_MSG_NORMAL, "GMTAPI: GMT_Put_Record exceeding limits on rows(?)\n");
			if (mode == GMT_WRITE_SEGMENT_HEADER && API->GMT->current.io.multi_segments[GMT_OUT]) {	/* Segment header - flag in data as NaNs in current_record (d) */
				for (col = 0; col < API->GMT->common.b.ncol[GMT_OUT]; col++) d[col] = API->GMT->session.d_NaN;
			}
			GMT_2D_to_index = GMTAPI_get_2D_to_index (API, M_obj->shape, GMT_GRID_IS_REAL);
			for (col = 0; col < M_obj->n_columns; col++) {	/* Place the output items */
				ij = GMT_2D_to_index (API->current_rec[GMT_OUT], col, M_obj->dim);
				GMTAPI_put_val (API, &(M_obj->data), d[col], ij, M_obj->type);
			}
			M_obj->n_rows++;
			break;

		case GMT_IS_DUPLICATE_VIA_VECTOR:	/* List of column arrays */
		case GMT_IS_REFERENCE_VIA_VECTOR:
			d = record;
			if (!record) GMT_Report (API, GMT_MSG_NORMAL, "GMTAPI: GMT_Put_Record passed a NULL data pointer for method GMT_IS_DATASET_ARRAY\n");
			if (S_obj->n_rows && API->current_rec[GMT_OUT] >= S_obj->n_rows)
				GMT_Report (API, GMT_MSG_NORMAL, "GMTAPI: GMT_Put_Record exceeding limits on rows(?)\n");
			if (mode == GMT_WRITE_SEGMENT_HEADER && API->GMT->current.io.multi_segments[GMT_OUT]) {	/* Segment header - flag in data as NaNs */
				for (col = 0; col < API->GMT->common.b.ncol[GMT_OUT]; col++) d[col] = API->GMT->session.d_NaN;
			}
			V_obj = S_obj->resource;
			if (!V_obj) {	/* Was given a NULL pointer == First time allocation, default to double data type */
				if ((V_obj = GMT_create_vector (API->GMT, API->GMT->common.b.ncol[GMT_OUT], GMT_OUT)) == NULL) {
					return_error (API, GMT_MEMORY_ERROR);
				}
				S_obj->resource = V_obj;
				for (col = 0; col < S_obj->n_columns; col++) V_obj->type[col] = GMT_DOUBLE;
			}
			for (col = 0; col < API->GMT->common.b.ncol[GMT_OUT]; col++) {	/* Place the output items */
				GMTAPI_put_val (API, &(V_obj->data[col]), d[col], API->current_rec[GMT_OUT], V_obj->type[col]);
			}
			V_obj->n_rows++;
			break;

		default:
			GMT_Report (API, GMT_MSG_NORMAL, "GMTAPI: Internal error: GMT_Put_Record called with illegal method\n");
			return_error (API, GMT_NOT_A_VALID_METHOD);
			break;
	}

	if (!error && (mode == GMT_WRITE_DOUBLE || mode == GMT_WRITE_TEXT)) API->current_rec[GMT_OUT]++;	/* Only increment if we placed a data record on the output */

	if (S_obj->n_alloc && API->current_rec[GMT_OUT] == S_obj->n_alloc) {	/* Must allocate more memory */
		size_t size;
		S_obj->n_alloc += GMT_CHUNK;
		size = S_obj->n_alloc;
		if (S_obj->method == GMT_IS_DUPLICATE_VIA_MATRIX) {
			size *= API->GMT->common.b.ncol[GMT_OUT];
			if ((error = GMT_alloc_univector (API->GMT, &(M_obj->data), M_obj->type, size)) != GMT_OK) return (error);
		}
		else {
			V_obj->n_rows = size;
			if ((error = gmt_alloc_vectors (API->GMT, V_obj)) != GMT_OK) return (error);
		}
	}
	S_obj->status = GMT_IS_USING;	/* Have started writing to this destination */

	return ((error) ? -1 : 0);
}

#ifdef FORTRAN_API
int GMT_Put_Record_ (unsigned int *mode, void *record)
{	/* Fortran version: We pass the global GMT_FORTRAN structure */
	return (GMT_Put_Record (GMT_FORTRAN, *mode, record));
}
#endif

/*! . */
int GMT_Get_Row (void *V_API, int row_no, struct GMT_GRID *G, float *row) {
	/* Reads the entire row vector form the grdfile
	 * If row_no is NEGATIVE it is interpreted to mean that we want to
	 * fseek to the start of the abs(row_no) record and no reading takes place.
	 * If R->auto_advance is false we must set R->start explicitly to row_no.
	 * If R->auto_advance is true it reads the current row and advances R->row++
	 * In this case row_no is not used.
	 */
	unsigned int err;
 	unsigned int col;
	struct GMTAPI_CTRL *API = NULL;
	char *fmt = NULL;
	struct GMT_GRID_ROWBYROW *R = NULL;
	struct GMT_CTRL *GMT = NULL;

	if (V_API == NULL) return_error (V_API, GMT_NOT_A_SESSION);
	API = gmt_get_api_ptr (V_API);
	API->error = GMT_NOERROR;
	GMT = API->GMT;
	fmt = GMT->session.grdformat[G->header->type];
	R = gmt_get_rbr_ptr (G->extra);
	if (fmt[0] == 'c') {		/* Get one NetCDF row, old format */
		if (row_no < 0) {	/* Special seek instruction, then return */
			R->row = abs (row_no);
			R->start[0] = R->row * R->edge[0];
			return (GMT_NOERROR);
		}
		else if (!R->auto_advance) {	/* Go to specified row and read it */
			R->row = row_no;
			R->start[0] = R->row * R->edge[0];
		}
		GMT_err_trap (nc_get_vara_float (R->fid, G->header->z_id, R->start, R->edge, row));
		if (R->auto_advance) R->start[0] += R->edge[0];	/* Advance to next row if auto */
	}
	else if (fmt[0] == 'n') {	/* Get one NetCDF row, COARDS-compliant format */
		if (row_no < 0) {	/* Special seek instruction */
			R->row = abs (row_no);
			R->start[0] = G->header->ny - 1 - R->row;
			return (GMT_NOERROR);
		}
		else if (!R->auto_advance) {
			R->row = row_no;
			R->start[0] = G->header->ny - 1 - R->row;
		}
		GMT_err_trap (nc_get_vara_float (R->fid, G->header->z_id, R->start, R->edge, row));
		if (R->auto_advance) R->start[0] --;	/* Advance to next row if auto */
	}
	else {			/* Get a native binary row */
		size_t n_items;
		if (row_no < 0) {	/* Special seek instruction */
			R->row = abs (row_no);
			if (fseek (R->fp, (off_t)(GMT_GRID_HEADER_SIZE + R->row * R->n_byte), SEEK_SET)) return (GMT_GRDIO_SEEK_FAILED);
			return (GMT_NOERROR);
		}
		R->row = row_no;
		if (!R->auto_advance && fseek (R->fp, (off_t)(GMT_GRID_HEADER_SIZE + R->row * R->n_byte), SEEK_SET)) return (GMT_GRDIO_SEEK_FAILED);

		n_items = G->header->nx;
		if (fmt[1] == 'f') {	/* Binary float, no need to mess with decoding */
			if (GMT_fread (row, R->size, n_items, R->fp) != n_items) return (GMT_GRDIO_READ_FAILED);	/* Get one row */
		}
		else {
			if (GMT_fread (R->v_row, R->size, n_items, R->fp) != n_items) return (GMT_GRDIO_READ_FAILED);	/* Get one row */
			for (col = 0; col < G->header->nx; col++)
				row[col] = GMT_decode (GMT, R->v_row, col, fmt[1]);	/* Convert whatever to float */
		}
	}
	if (R->check) {	/* Replace NaN-marker with actual NaN */
		for (col = 0; col < G->header->nx; col++)
			if (row[col] == G->header->nan_value)
				row[col] = GMT->session.f_NaN;
	}
	GMT_scale_and_offset_f (GMT, row, G->header->nx, G->header->z_scale_factor, G->header->z_add_offset);
	if (R->auto_advance) R->row++;
	return (GMT_NOERROR);
}

#ifdef FORTRAN_API
int GMT_Get_Row_ (int *rec_no, struct GMT_GRID *G, float *row)
{	/* Fortran version: We pass the global GMT_FORTRAN structure */
	return (GMT_Get_Row (GMT_FORTRAN, *rec_no, G, row));
}
#endif

/*! . */
int GMT_Put_Row (void *V_API, int rec_no, struct GMT_GRID *G, float *row) {
	/* Writes the entire row vector to the grdfile
	 * If row_no is NEGATIVE it is interpreted to mean that we want to
	 * fseek to the start of the abs(row_no) record and no reading takes place.
	 * If R->auto_advance is false we must set R->start explicitly to row_no.
	 * If R->auto_advance is true it writes at the current row and advances R->row++
	 * In this case row_no is not used.
	 */

	unsigned int err;	/* Required by GMT_err_trap */
	unsigned int col;
	size_t n_items;
	struct GMTAPI_CTRL *API = NULL;
	char *fmt = NULL;
	struct GMT_GRID_ROWBYROW *R = NULL;
	struct GMT_CTRL *GMT = NULL;

	if (V_API == NULL) return_error (V_API, GMT_NOT_A_SESSION);
	API = gmt_get_api_ptr (V_API);
	API->error = GMT_NOERROR;
	GMT = API->GMT;
	fmt = GMT->session.grdformat[G->header->type];
	R = gmt_get_rbr_ptr (G->extra);
	GMT_scale_and_offset_f (GMT, row, G->header->nx, G->header->z_scale_factor, G->header->z_add_offset);
	if (R->check) {	/* Replace NaNs with special value */
		for (col = 0; col < G->header->nx; col++)
			if (GMT_is_fnan (row[col]))
				row[col] = G->header->nan_value;
	}

	switch (fmt[0]) {
		case 'c':
			if (!R->auto_advance) R->start[0] = rec_no * R->edge[0];
			GMT_err_trap (nc_put_vara_float (R->fid, G->header->z_id, R->start, R->edge, row));
			if (R->auto_advance) R->start[0] += R->edge[0];
			break;
		case 'n':
			if (!R->auto_advance) R->start[0] = G->header->ny - 1 - rec_no;
			GMT_err_trap (nc_put_vara_float (R->fid, G->header->z_id, R->start, R->edge, row));
			if (R->auto_advance) R->start[0] --;
			break;
		default:
			if (!R->auto_advance && fseek (R->fp, (off_t)(GMT_GRID_HEADER_SIZE + rec_no * R->n_byte), SEEK_SET)) return (GMT_GRDIO_SEEK_FAILED);
			n_items = G->header->nx;
			if (fmt[1] == 'f') {	/* Regular floats */
				if (GMT_fwrite (row, R->size, n_items, R->fp) < n_items) return (GMT_GRDIO_WRITE_FAILED);
			}
			else {
				for (col = 0; col < G->header->nx; col++) GMT_encode (GMT, R->v_row, col, row[col], fmt[1]);
				if (GMT_fwrite (R->v_row, R->size, n_items, R->fp) < n_items) return (GMT_GRDIO_WRITE_FAILED);
			}
			break;
	}
	if (R->auto_advance) R->row++;

	return (GMT_NOERROR);
}

#ifdef FORTRAN_API
int GMT_Put_Row_ (int *rec_no, struct GMT_GRID *G, float *row)
{	/* Fortran version: We pass the global GMT_FORTRAN structure */
	return (GMT_Put_Row (GMT_FORTRAN, *rec_no, G, row));
}
#endif

char *ptrvoid (char ** p)	/* Handle as char ** just to determine if address is of a NULL pointer */
	{ return *p; }

/*! . */
int GMT_Destroy_Data (void *V_API, void *object) {
	/* Destroy a resource that is no longer needed.
	 * Returns the error code.
	 */
	int error, item, object_ID;
	enum GMT_enum_family family;
	struct GMTAPI_CTRL *API = NULL;

	if (V_API == NULL) return_error (V_API, GMT_NOT_A_SESSION);
	if (object == NULL) return (false);	/* Null address, quietly skip */
	if (!ptrvoid(object)) return (false);	/* Null pointer, quietly skip */
	API = gmt_get_api_ptr (V_API);
	if ((object_ID = GMTAPI_get_objectID_from_data_ptr (API, object)) == GMT_NOTSET) return_error (API, GMT_OBJECT_NOT_FOUND);	/* Could not find it */
	if ((item = GMTAPI_Validate_ID (API, GMT_NOTSET, object_ID, GMT_NOTSET)) == GMT_NOTSET) return_error (API, API->error);

	family = (API->object[item]->actual_family) ? API->object[item]->actual_family : API->object[item]->family;	/* So if dataset via matrix we want family = matrix */
	switch (family) {	/* Standard 5 families, plus matrix/vector and coordinates */
		case GMT_IS_GRID:	/* GMT grid */
			error = GMTAPI_Destroy_Grid (API, object);
			break;
		case GMT_IS_DATASET:
			error = GMTAPI_Destroy_Dataset (API, object);
			break;
		case GMT_IS_TEXTSET:
			error = GMTAPI_Destroy_Textset (API, object);
			break;
		case GMT_IS_CPT:
			error = GMTAPI_Destroy_CPT (API, object);
			break;
#ifdef HAVE_GDAL
		case GMT_IS_IMAGE:
			error = GMTAPI_Destroy_Image (API, object);
			break;
#endif

		/* Also allow destoying of intermediate vector and matrix containers */
		case GMT_IS_MATRIX:
			error = GMTAPI_Destroy_Matrix (API, object);
			break;
		case GMT_IS_VECTOR:
			error = GMTAPI_Destroy_Vector (API, object);
			break;
		case GMT_IS_COORD:
			error = GMTAPI_Destroy_Coord (API, object);
			break;
		default:
			return_error (API, GMT_NOT_A_VALID_FAMILY);
			break;
	}
	if (!error) {	/* We successfully freed the items, now remove from IO list */
		unsigned int j;
		void *address = API->object[item]->data;
		GMT_Report (API, GMT_MSG_DEBUG, "GMT_Destroy_Data: freed memory for a %s for object %d\n", GMT_family[family], object_ID);
		if ((error = GMTAPI_Unregister_IO (API, object_ID, GMT_NOTSET))) return_error (API, error);	/* Did not find object */
		for (j = 0; j < API->n_objects; j++) {
			if (API->object[j]->data == address) API->object[j]->data = NULL;		/* Set repeated data references to NULL so we don't try to free twice */
			if (API->object[j]->resource == address) API->object[j]->resource = NULL;	/* Set matching resources to NULL so we don't try to read from there again */
		}
#ifdef DEBUG
		GMT_list_API (API, "GMT_Destroy_Data");
#endif
	}
	else {
		/* Quietly ignore these errors: GMT_PTR_IS_NULL, GMT_FREE_EXTERNAL_NOT_ALLOWED, GMT_FREE_WRONG_LEVEL as they are not considered errors here. */
		GMT_Report (API, GMT_MSG_DEBUG, "GMT_Destroy_Data: Ignored warning %d for object %d\n", error, object_ID);
	}
	return_error (API, GMT_OK);
}

#ifdef FORTRAN_API
int GMT_Destroy_Data_ (void *object)
{	/* Fortran version: We pass the global GMT_FORTRAN structure */
	return (GMT_Destroy_Data (GMT_FORTRAN, object));
}
#endif

/*! . */
void * GMT_Create_Data (void *V_API, unsigned int family, unsigned int geometry, unsigned int mode, uint64_t dim[], double *range, double *inc, unsigned int registration, int pad, void *data) {
	/* Create an empty container of the requested kind and allocate space for content.
	 * The known families are GMT_IS_{DATASET,TEXTSET,GRID,CPT,IMAGE}, but we
	 * also allow for creation of the containers for GMT_IS_{VECTOR,MATRIX}. Note
	 * that for VECTOR|MATRIX we dont allocate space to hold data as it is the users
	 * responsibility to hook their data pointers in.  The VECTOR allocates the array
	 * of column vector type and data pointers.
	 * geometry should reflect the resource, e.g. GMT_IS_SURFACE for grid, etc.
	 * There are two ways to define the dimensions needed to actually allocate memory:
	 * (A) Via uint64_t dim[]:
	 *   The dim array contains up to 4 dimensions for:
	 *	0: par[GMT_TBL] = number of tables,
	 *	1: par[GMT_SEG] = number of segments per table
	 *	2: par[GMT_ROW] = number of rows per segment.
	 *	3: par[GMT_COL] = number of columns per row [ignored for GMT_TEXTSET].
	 * The dim array is ignored for CPT and GMT grids.
	 *   For GMT_IS_VECTOR, par[0] holds the number of columns, optionally par[1] holds number of rows, if known
	 *   For GMT_IS_MATRIX, par[GMT_Z] = GMT[2] holds the number of layers (dim == NULL means just 1 layer).
	 *     par[0] holds the number of columns and par[1] holds the number of rows.
	 * (B) Via range, inc, registration:
	 *   Convert user domain range, increments, and registration into dimensions
	 *   for the container.  For grids and images we fill out the GMT_GRID_HEADER;
	 *   for vectors and matrices we fill out their internal parameters.
	 *   For complex grids pass registration + GMT_GRID_IS_COMPLEX_{REAL|IMAG}
	 *   For GMT_IS_MATRIX, par[GMT_Z] = holds the number of layers (dim == NULL means just 1 layer).
	 * pad sets the padding for grids and images, ignored for other resources.
	 * Some default actions for grids:
	 * range = NULL: Select current -R setting if present.
	 * registration = -1: Gridline unless -r is in effect.
	 * Give -1 (GMT_NOTSET) to accept GMT default padding [2].
	 *
	 * For creating grids and images you can do it in one or two steps:
 	 * (A) Pass mode = GMT_GRID_ALL; this creates both header and allocates grid|image;
	 * (B) Call GMT_Create_Data twice:
	 * 	1. First with mode = GMT_GRID_HEADER_ONLY which creates header only
	 *	   and computes the dimensions based on the other arguments.
	 *	2. 2nd with mode = GMT_GRID_DATA_ONLY, which allocates the grid|image array
	 *	   based on the dimensions already set.  This time you pass NULL/0
	 *	   for dim, wesn,inc,registration,pad but let data be your grid|image returned
	 *	   to you after step 1.
	 *
	 * By default, the created resource is consider an input resource (direction == GMT_IN).
	 * However, for the interface containers GMT_VECTOR and GMT_MATRIX they will have their
	 * direction set to GMT_OUT if the row-dimension is not set.
	 *
	 * Return: Pointer to resource, or NULL if an error (set via API->error).
	 */

	int error = GMT_OK, object_ID = GMT_NOTSET;
	int def_direction = GMT_IN;	/* Default direction is GMT_IN except for vectors/matrices destined for output  */
	uint64_t n_layers = 0;
	bool already_registered = false, has_ID = false;
	void *new_obj = NULL, *p_data = NULL;
	struct GMTAPI_CTRL *API = NULL;

	if (V_API == NULL) return_null (V_API, GMT_NOT_A_SESSION);
	API = gmt_get_api_ptr (V_API);
	API->error = GMT_NOERROR;
	if (dim == NULL && range == NULL && inc == NULL) def_direction = GMT_OUT;	/* If nothing is known then it must be output */

#if 0	/* This seems wrong: Create should always CREATE data and has nothing to do with @GMTAPI@-###### */
	if ((has_ID = GMT_File_Is_Memory (data))) {	/* In case a @GMTAPI@-###### reference is passed... */
		object_ID = GMTAPI_Decode_ID (data);	/* Just get the ID */
		p_data = NULL;				/* No data was actually passed */
	}
	else	/* No mem reference passed, pass on the given argument */
#endif
		p_data = data;	/* data can only be non-NULL for Grids/Images passing back G to get the data array */

	switch (family) {	/* dataset, cpt, text, grid , image, vector, matrix */
		case GMT_IS_GRID:	/* GMT grid, allocate header but not data array */
			if ((mode & GMT_GRID_DATA_ONLY) == 0) {	/* Create new grid unless we only ask for data only */
	 			if ((new_obj = GMT_create_grid (API->GMT)) == NULL) return_null (API, GMT_MEMORY_ERROR);	/* Allocation error */
				if (pad >= 0) GMT_set_pad (API->GMT, pad);	/* Change the default pad; give -1 to leave as is */
				error = GMTAPI_init_grid (API, NULL, range, inc, registration, mode, def_direction, new_obj);
				if (pad >= 0) GMT_set_pad (API->GMT, API->pad);	/* Reset to the default pad */
			}
			else {	/* Already registered so has_ID must be false */
				if (has_ID || (new_obj = p_data) == NULL) return_null (API, GMT_PTR_IS_NULL);	/* Error if data is NULL */
				already_registered = true;
			}
			if ((mode & GMT_GRID_HEADER_ONLY) == 0) {	/* Allocate the grid array unless we asked for header only */
				if ((error = gmt_alloc_grid (API->GMT, new_obj)) != GMT_NOERROR) return_null (API, error);	/* Allocation error */
			}
			break;
#ifdef HAVE_GDAL
		case GMT_IS_IMAGE:	/* GMT image, allocate header but not data array */
			if ((mode & GMT_GRID_DATA_ONLY) == 0) {	/* Create new image unless we only ask for data only */
				if (p_data) return_null (API, GMT_PTR_NOT_NULL);	/* Error if data is not NULL */
	 			if ((new_obj = GMT_create_image (API->GMT)) == NULL) return_null (API, GMT_MEMORY_ERROR);	/* Allocation error */
				if (pad >= 0) GMT_set_pad (API->GMT, pad);	/* Change the default pad; give -1 to leave as is */
				error = GMTAPI_init_image (API, NULL, range, inc, registration, mode, def_direction, new_obj);
				if (pad >= 0) GMT_set_pad (API->GMT, API->pad);	/* Reset to the default pad */
			}
			else {
				if ((new_obj = p_data) == NULL) return_null (API, GMT_PTR_IS_NULL);	/* Error if data is NULL */
				already_registered = true;
			}
			if ((mode & GMT_GRID_HEADER_ONLY) == 0) {	/* Allocate the image array unless we asked for header only */
				if ((error = gmt_alloc_image (API->GMT, new_obj)) != GMT_NOERROR) return_null (API, error);	/* Allocation error */
			}
			break;
#endif
		case GMT_IS_DATASET:	/* GMT dataset, allocate the requested tables, segments, rows, and columns */
			if (dim == NULL) return_null (API, GMT_PTR_IS_NULL);
			if (dim[GMT_TBL] > UINT_MAX || dim[GMT_ROW] > UINT_MAX) return_null (API, GMT_DIM_TOO_LARGE);
			if ((new_obj = GMT_create_dataset (API->GMT, dim[GMT_TBL], dim[GMT_SEG], dim[GMT_ROW], dim[GMT_COL], geometry, false)) == NULL) return_null (API, GMT_MEMORY_ERROR);	/* Allocation error */
			break;
		case GMT_IS_TEXTSET:	/* GMT text dataset, allocate the requested tables, segments, and rows */
			if (dim == NULL) return_null (API, GMT_PTR_IS_NULL);
			if (dim[GMT_TBL] > UINT_MAX) return_null (API, GMT_DIM_TOO_LARGE);
			if ((new_obj = GMT_create_textset (API->GMT, dim[GMT_TBL], dim[GMT_SEG], dim[GMT_ROW], false)) == NULL) return_null (API, GMT_MEMORY_ERROR);	/* Allocation error */
			break;
		case GMT_IS_CPT:	/* GMT CPT table, allocate one with space for dim[0] color entries */
			if (dim == NULL) return_null (API, GMT_PTR_IS_NULL);
		 	if ((new_obj = GMT_create_palette (API->GMT, dim[0])) == NULL) return_null (API, GMT_MEMORY_ERROR);	/* Allocation error */
			break;
		case GMT_IS_MATRIX:	/* GMT matrix container, allocate one with the requested number of layers, rows & columns */
			n_layers = (dim == NULL || (dim[DIM_COL] == 0 && dim[DIM_ROW] == 0)) ? 1U : dim[GMT_Z];
		 	new_obj = GMT_create_matrix (API->GMT, n_layers, def_direction);
			if (pad) GMT_Report (API, GMT_MSG_VERBOSE, "Pad argument (%d) ignored in initialization of %s\n", pad, GMT_family[family]);
			if ((API->error = GMTAPI_init_matrix (API, dim, range, inc, registration, mode, def_direction, new_obj))) {	/* Failure, must free the object */
				struct GMT_MATRIX *M = return_address (new_obj, GMT_IS_MATRIX);	/* Get pointer to resource */
				GMT_free_matrix (API->GMT, &M, true);
			}
			break;
		case GMT_IS_VECTOR:	/* GMT vector container, allocate one with the requested number of columns & rows */
			if (dim == NULL) return_null (API, GMT_PTR_IS_NULL);
			if (dim[DIM_COL] == 0) return_null (API, GMT_N_COLS_NOT_SET);
			if (dim[DIM_ROW] == 0 && range == NULL && inc == NULL) def_direction = GMT_OUT;	/* If only n_columns is known then it must be output */
	 		new_obj = GMT_create_vector (API->GMT, dim[DIM_COL], def_direction);
			if (pad) GMT_Report (API, GMT_MSG_VERBOSE, "Pad argument (%d) ignored in initialization of %s\n", pad, GMT_family[family]);
			if ((API->error = GMTAPI_init_vector (API, dim, range, inc, registration, def_direction, new_obj))) {	/* Failure, must free the object */
				struct GMT_VECTOR *V = return_address (new_obj, GMT_IS_VECTOR);	/* Get pointer to resource */
				GMT_free_vector (API->GMT, &V, true);
			}
			break;
		default:
			API->error = GMT_NOT_A_VALID_FAMILY;
			break;
	}
	if (API->error) return_null (API, API->error);

	if (!already_registered) {	/* Now register this dataset so it can be deleted by GMT_Destroy_Data or GMT_Garbage_Collection */
		enum GMT_enum_method method = GMT_IS_REFERENCE;
		enum GMT_enum_family actual_family = family;
		int direction, item = GMT_NOTSET;
		direction = (object_ID == GMT_NOTSET) ? def_direction : GMT_NOTSET;	/* Do not consider direction if pre-registered */
		if (object_ID == GMT_NOTSET) {	/* Must register this new object */
			if (family == GMT_IS_MATRIX) {
				method = GMT_IS_REFERENCE_VIA_MATRIX;
				if (geometry & GMT_IS_PLP) actual_family = GMT_IS_DATASET;
				if (geometry & GMT_IS_SURFACE) actual_family = GMT_IS_GRID;
				if (geometry & GMT_IS_NONE) actual_family = GMT_IS_TEXTSET;
			}
			else if (family == GMT_IS_VECTOR) {
				method = GMT_IS_REFERENCE_VIA_VECTOR;
				actual_family = GMT_IS_DATASET;
			}
			if ((object_ID = GMT_Register_IO (API, actual_family, method, geometry, def_direction, range, new_obj)) == GMT_NOTSET) return_null (API, API->error);	/* Failure to register */
		}
		if ((item = GMTAPI_Validate_ID (API, actual_family, object_ID, direction)) == GMT_NOTSET) return_null (API, API->error);
		API->object[item]->data = new_obj;	/* Retain pointer to the allocated data so we use garbage collection later */
		API->object[item]->actual_family = family;	/* So that if we got a matrix posing as dataset we can destroy the matrix later */
		if (def_direction == GMT_OUT) API->object[item]->messenger = true;	/* We are passing a dummy container that should be destroyed before returning data */
		GMT_Report (API, GMT_MSG_DEBUG, "Successfully created a new %s container\n", GMT_family[family]);
	}
	else
		GMT_Report (API, GMT_MSG_DEBUG, "Successfully added data array to previously registered %s container\n", GMT_family[family]);

	return (new_obj);
}

#ifdef FORTRAN_API
void * GMT_Create_Data_ (unsigned int *family, unsigned int *geometry, unsigned int *mode, uint64_t *dim, double *range, double *inc, unsigned int *registration, int *pad, void *container)
{	/* Fortran version: We pass the global GMT_FORTRAN structure */
	return (GMT_Create_Data (GMT_FORTRAN, *family, *geometry, *mode, dim, range, inc, *registration, *pad, container));
}
#endif

/*! Convenience function to get grid or image node */
int64_t GMT_Get_Index (void * GMT_UNUSED(V_API), struct GMT_GRID_HEADER *header, int row, int col) {
	/* V_API not used but all API functions take V_API so no exceptions! */
	return (GMT_IJP (header, row, col));
}

#ifdef FORTRAN_API
int64_t GMT_Get_Index_ (void *h, int *row, int *col)
{	/* Fortran version: We pass the global GMT_FORTRAN structure */
	return (GMT_Get_Index (GMT_FORTRAN, h, *row, *col));
}
#endif

/*! . */
double * GMT_Get_Coord (void *V_API, unsigned int family, unsigned int dim, void *container) {
	/* Return an array of coordinates for the nodes along the specified dimension.
	 * For GMT_GRID and GMT_IMAGE, dim is either 0 (GMT_X) or 1 (GMT_Y) while for
	 * GMT_MATRIX it may be 2 (GMT_Z), provided the matrix has more than 1 layer.
	 * For GMT_VECTOR that were registered as equidistant it will return coordinates
	 * along the single dimension.
	 * Cannot be used on other resources (GMT_DATASET, GMT_TEXTSET, GMT_PALETTE).
	 */
	int object_ID, item;
	double *coord = NULL;
	struct GMTAPI_CTRL *API = NULL;

	if (V_API == NULL) return_null (V_API, GMT_NOT_A_SESSION);
	if (container == NULL) return_null (V_API, GMT_ARG_IS_NULL);
	API = gmt_get_api_ptr (V_API);
	API->error = GMT_NOERROR;

	switch (family) {	/* grid, image, or matrix */
		case GMT_IS_GRID:	/* GMT grid */
			if (dim > GMT_Y) return_null (API, GMT_DIM_TOO_LARGE);
			coord = GMTAPI_grid_coord (API, dim, container);
			break;
#ifdef HAVE_GDAL
		case GMT_IS_IMAGE:	/* GMT image */
			if (dim > GMT_Y) return_null (API, GMT_DIM_TOO_LARGE);
			coord = GMTAPI_image_coord (API, dim, container);
			break;
#endif
		case GMT_IS_VECTOR:	/* GMT vector */
			if (dim != GMT_Y) return_null (API, GMT_DIM_TOO_LARGE);
			coord = GMTAPI_vector_coord (API, dim, container);
			break;
		case GMT_IS_MATRIX:	/* GMT matrix */
			if (dim > GMT_Z) return_null (API, GMT_DIM_TOO_LARGE);
			coord = GMTAPI_matrix_coord (API, dim, container);
			break;
		default:
			return_null (API, GMT_NOT_A_VALID_FAMILY);
			break;
	}
	/* We register the coordinate array so that GMT_Destroy_Data can free them later */
	if ((object_ID = GMT_Register_IO (V_API, GMT_IS_COORD, GMT_IS_COORD, GMT_IS_NONE, GMT_IN, NULL, coord)) == GMT_NOTSET)
		return_null (API, API->error);
	if ((item = GMTAPI_Validate_ID (API, GMT_IS_COORD, object_ID, GMT_IN)) == GMT_NOTSET) return_null (API, API->error);
	API->object[item]->data = coord;	/* Retain pointer to the allocated data so we use garbage collection later */
	GMT_Report (API, GMT_MSG_DEBUG, "Successfully created a new coordinate array for %s\n", GMT_family[family]);

	return (coord);
}

#ifdef FORTRAN_API
double * GMT_Get_Coord_ (unsigned int *family, unsigned int *dim, void *container)
{	/* Fortran version: We pass the global GMT_FORTRAN structure */
	return (GMT_Get_Coord (GMT_FORTRAN, *family, *dim, container));
}
#endif

/*! . */
int GMT_Set_Comment (void *V_API, unsigned int family, unsigned int mode, void *arg, void *container) {
	/* Set new header comment or grid command|remark to container */

	int error = GMT_OK;
	struct GMTAPI_CTRL *API = NULL;

	if (V_API == NULL) return_error (V_API, GMT_NOT_A_SESSION);
	if (container == NULL) return_error (V_API, GMT_ARG_IS_NULL);
	API = gmt_get_api_ptr (V_API);

	switch (family) {	/* grid, image, or matrix */
		case GMT_IS_GRID:	/* GMT grid */
			GMTAPI_grid_comment (API, mode, arg, container);
			break;
#ifdef HAVE_GDAL
		case GMT_IS_IMAGE:	/* GMT image */
			GMTAPI_image_comment (API, mode, arg, container);
			break;
#endif
		case GMT_IS_DATASET:	/* GMT dataset */
			GMTAPI_dataset_comment (API, mode, arg, container);
			break;
		case GMT_IS_TEXTSET:	/* GMT textset */
			GMTAPI_textset_comment (API, mode, arg, container);
			break;
		case GMT_IS_CPT:	/* GMT CPT */
			GMTAPI_cpt_comment (API, mode, arg, container);
			break;
		case GMT_IS_VECTOR:	/* GMT Vector */
			GMTAPI_vector_comment (API, mode, arg, container);
			break;
		case GMT_IS_MATRIX:	/* GMT Vector */
			GMTAPI_matrix_comment (API, mode, arg, container);
			break;
		default:
			error = GMT_NOT_A_VALID_FAMILY;
			break;
	}
	return_error (API, error);
}

/* FFT Extension: Functions available to do FFT work within the API */

/*! . */
unsigned int GMT_FFT_Option (void *V_API, char option, unsigned int dim, char *string)
{	/* For programs that will do 1-D or 2-D FFT work */
	unsigned int d1 = dim - 1;	/* Index into the info text strings below for 1-D (0) and 2-D (1) case */
	char *data[2] = {"table", "grid"}, *dname[2] = {"<nx>", "<nx>/<ny>"}, *trend[2] = {"line", "plane"};
	char *msg[2] = {"Choose or inquire about suitable table dimensions for 1-D FFT, and set modifiers.",
		"Choose or inquire about suitable grid dimensions for 2-D FFT, and set modifiers."};
	if (V_API == NULL) return_error (V_API, GMT_NOT_A_SESSION);
	if (dim > 2) return_error (V_API, GMT_DIM_TOO_LARGE);
	if (dim == 0) return_error (V_API, GMT_DIM_TOO_SMALL);
	if (string && string[0] == ' ') GMT_Report (V_API, GMT_MSG_NORMAL, "Syntax error -%c option.  Correct syntax:\n", option);
	if (string)
		GMT_Message (V_API, GMT_TIME_NONE, "\t-%c %s\n", option, string);
	else
		GMT_Message (V_API, GMT_TIME_NONE, "\t-%c %s\n", option, msg[d1]);
	GMT_Message (V_API, GMT_TIME_NONE, "\t   Setting the FFT dimensions:\n");
	GMT_Message (V_API, GMT_TIME_NONE, "\t     -Nf will force the FFT to use the dimensions of the %s.\n", data[d1]);
	GMT_Message (V_API, GMT_TIME_NONE, "\t     -Nq will inQuire about more suitable dimensions, report, then continue.\n");
	GMT_Message (V_API, GMT_TIME_NONE, "\t     -Ns will list Singleton's [1967] recommended dimensions, then exit.\n");
	GMT_Message (V_API, GMT_TIME_NONE, "\t     -N%s will do FFT on array size %s (Must be >= grid size).\n", dname[d1], dname[d1]);
	GMT_Message (V_API, GMT_TIME_NONE, "\t     Default chooses dimensions >= data which optimize speed, accuracy of FFT.\n");
	GMT_Message (V_API, GMT_TIME_NONE, "\t   Append modifiers for removing a %s trend:\n", data[d1]);
	GMT_Message (V_API, GMT_TIME_NONE, "\t     +d: Detrend data, i.e. remove best-fitting %s [Default].\n", trend[d1]);
	GMT_Message (V_API, GMT_TIME_NONE, "\t     +a: Only remove mean value, i.e., 0.5 * (max + min).\n");
	GMT_Message (V_API, GMT_TIME_NONE, "\t     +h: Only remove mid value, i.e., 0.5 * (max + min).\n");
	GMT_Message (V_API, GMT_TIME_NONE, "\t     +l: Leave data alone.\n");
	GMT_Message (V_API, GMT_TIME_NONE, "\t   Append modifiers for extending the %s via symmetries:\n", data[d1]);
	GMT_Message (V_API, GMT_TIME_NONE, "\t     If FFT dimensions > %s dimensions, data are extended via edge point symmetry\n", data[d1]);
	GMT_Message (V_API, GMT_TIME_NONE, "\t     and tapered to zero.  Several modifers can be set to change this behavior:\n");
	GMT_Message (V_API, GMT_TIME_NONE, "\t     +e: Extend data via edge point symmetry [Default].\n");
	GMT_Message (V_API, GMT_TIME_NONE, "\t     +m: Extend data via edge mirror symmetry.\n");
	GMT_Message (V_API, GMT_TIME_NONE, "\t     +n: Do NOT extend data.\n");
	GMT_Message (V_API, GMT_TIME_NONE, "\t     +t<w>: Limit tapering to <w> %% of the extended margins [100].\n");
	GMT_Message (V_API, GMT_TIME_NONE, "\t     If +n is set then +t instead sets the boundary width of the interior\n");
	GMT_Message (V_API, GMT_TIME_NONE, "\t     %s margin to be tapered [0].\n", data[d1]);
	GMT_Message (V_API, GMT_TIME_NONE, "\t   Append modifiers for saving modified %s before or after the %u-D FFT is called:\n", data[d1], dim);
	GMT_Message (V_API, GMT_TIME_NONE, "\t     +w[<suffix>] will write intermediate %s passed to FFT after detrending/extention/tapering.\n", data[d1]);
	GMT_Message (V_API, GMT_TIME_NONE, "\t       File name will have _<suffix> [tapered] inserted before file extension.\n");
	GMT_Message (V_API, GMT_TIME_NONE, "\t     +z[p] will write raw complex spectrum to two separate %s files.\n", data[d1]);
	GMT_Message (V_API, GMT_TIME_NONE, "\t       File name will have _real/_imag inserted before the file extensions.\n");
	GMT_Message (V_API, GMT_TIME_NONE, "\t       Append p to store polar forms instead, using _mag/_phase instead.\n");

	return_error (V_API, GMT_NOERROR);
}

#ifdef FORTRAN_API
unsigned int GMT_FFT_Option_ (char *option, unsigned int *dim, char *string, int *length)
{	/* Fortran version: We pass the global GMT_FORTRAN structure */
	return (GMT_FFT_Option (GMT_FORTRAN, *option, *dim, string));
}
#endif

/*! . */
void * GMT_FFT_Parse (void *V_API, char option, unsigned int dim, char *args)
{	/* Parse the 1-D or 2-D FFT options such as -N in grdfft */
	unsigned int n_errors = 0, pos = 0;
	char p[GMT_BUFSIZ] = {""}, *c = NULL;
	struct GMT_FFT_INFO *info = NULL;
	struct GMTAPI_CTRL *API = NULL;

	if (V_API == NULL) return_null (V_API, GMT_NOT_A_SESSION);
	if (args == NULL) return_null (V_API, GMT_ARG_IS_NULL);
	if (dim == 0) return_null (V_API, GMT_DIM_TOO_SMALL);
	if (dim > 2) return_null (V_API, GMT_DIM_TOO_LARGE);
	API = gmt_get_api_ptr (V_API);
	API->error = GMT_NOERROR;
	info = GMT_memory (API->GMT, NULL, 1, struct GMT_FFT_INFO);
	info->taper_width = -1.0;				/* Not set yet */
	info->taper_mode = GMT_FFT_EXTEND_NOT_SET;		/* Not set yet */
	info->trend_mode = GMT_FFT_REMOVE_NOT_SET;		/* Not set yet */

	if ((c = strchr (args, '+'))) {	/* Handle modifiers */
		while ((GMT_strtok (c, "+", &pos, p))) {
			switch (p[0]) {
				/* Detrending modifiers */
				case 'a':  info->trend_mode = GMT_FFT_REMOVE_MEAN;  break;
				case 'd':  info->trend_mode = GMT_FFT_REMOVE_TREND; break;
				case 'h':  info->trend_mode = GMT_FFT_REMOVE_MID;   break;
				case 'l':  info->trend_mode = GMT_FFT_REMOVE_NOTHING;  break;
				/* Taper modifiers */
				case 'e':  info->taper_mode = GMT_FFT_EXTEND_POINT_SYMMETRY; break;
				case 'n':  info->taper_mode = GMT_FFT_EXTEND_NONE; break;
				case 'm':  info->taper_mode = GMT_FFT_EXTEND_MIRROR_SYMMETRY; break;
				case 't':	/* Set taper width */
					if ((info->taper_width = atof (&p[1])) < 0.0) {
						GMT_Report (API, GMT_MSG_NORMAL, "Error -%c: Negative taper width given\n", option);
						n_errors++;
					}
					break;
				/* i/o modifiers */
				case 'w':	/* Save FFT input; optionally append file suffix */
					info->save[GMT_IN] = true;
					if (p[1]) strncpy (info->suffix, &p[1], GMT_LEN64);
					break;
				case 'z': 	/* Save FFT output in two files; append p for polar form */
					info->save[GMT_OUT] = true;
					if (p[1] == 'p') info->polar = true;
					break;
				default:
					GMT_Report (API, GMT_MSG_NORMAL, "Error -%c: Unrecognized modifier +%s.\n", option, p);
					n_errors++;
					break;
			}
		}
	}
	if (info->taper_mode == GMT_FFT_EXTEND_NOT_SET) {
		info->taper_mode = GMT_FFT_EXTEND_POINT_SYMMETRY;	/* Default action is edge-point symmetry */
	}
	if (info->taper_mode == GMT_FFT_EXTEND_NONE) {
		if (info->taper_width < 0.0) info->taper_width = 0.0;	/* No tapering unless specified */
	}
	if (info->taper_width < 0.0) info->taper_width = 100.0;		/* Taper over entire margin strip by default */

	switch (args[0]) {
		case 'f': info->info_mode = GMT_FFT_FORCE; break;
		case '\0': info->info_mode = GMT_FFT_FORCE; break;
		case 'q': info->info_mode = GMT_FFT_QUERY; break;
		case 's': info->info_mode = GMT_FFT_LIST;  break;
		default:
			pos = sscanf (args, "%d/%d", &info->nx, &info->ny);
			if (pos == 1) info->ny = info->nx;
			if (pos) info->info_mode = GMT_FFT_SET;
	}
	if (info->suffix[0] == '\0') strncpy (info->suffix, "tapered", GMT_LEN64);	/* Default suffix */
	info->set = true;	/* We parsed this option */
	if (info->info_mode == GMT_FFT_SET && (info->nx <= 0 || info->ny <= 0)) {
		GMT_Report (API, GMT_MSG_NORMAL, "Error -%c: nx and/or ny are <= 0\n", option);
		n_errors++;
	}
	if (info->taper_mode == GMT_FFT_EXTEND_NONE && info->taper_width == 100.0) {
		GMT_Report (API, GMT_MSG_NORMAL, "Error -%c: +n requires +t with width << 100!\n", option);
		n_errors++;
	}
	if (info->info_mode == GMT_FFT_LIST) {
		gmt_fft_Singleton_list (API);
		n_errors++;	/* So parsing fails and stops the program after this listing */
	}
	if (n_errors) {
		GMT_free (API->GMT, info);
		info = NULL;
	}
	return (info);
}

#ifdef FORTRAN_API
void * GMT_FFT_Parse_ (char *option, unsigned int *dim, char *args, int *length)
{	/* Fortran version: We pass the global GMT_FORTRAN structure */
	return (GMT_FFT_Parse (GMT_FORTRAN, *option, *dim, args));
}
#endif

/*! . */
struct GMT_FFT_WAVENUMBER * GMTAPI_FFT_init_1d (struct GMTAPI_CTRL * GMT_UNUSED(API), struct GMT_DATASET * GMT_UNUSED(D), unsigned int GMT_UNUSED(mode), void * GMT_UNUSED(v_info)) {
	struct GMT_FFT_WAVENUMBER *K = NULL;

#if 0	/* Have not finalized 1-D FFT usage in general; this will probably happen when we add gmtfft [1-D FFT equivalent to grdfft] */
	unsigned n_cols = 1;
	struct GMT_FFT_INFO *F = gmt_get_fftinfo_ptr (v_info);
	/* Determine number of columns in [t] x [y] input */
	if (mode & GMT_FFT_CROSS_SPEC) n_cols++;
	if (Din->n_columns < n_cols) {
		GMT_report (API, GMT_MSG_NORMAL, "Error: 2 columns needed but only 1 provided\n");
		return NULL;
	}
	cross = (n_cols == 2);
	if (mode & GMT_FFT_DELTA) n_cols++;
	delta_t = (mode & GMT_FFT_DELTA) ? F->delta_t : D->table[0]->segment[0]->coord[0][1] - D->table[0]->segment[0]->coord[0][0];
	K->delta_kx = 2.0 * M_PI / (F->nx * delta_t);

	GMT_table_detrend (C, D, F->trend_mode, K->coeff);	/* Detrend data, if requested */
	gmt_table_taper (C, G, F);				/* Taper data, if requested */
#endif
	K->dim = 1;	/* 1-D FFT */
	return (K);
}

/*! . */
struct GMT_FFT_WAVENUMBER * GMTAPI_FFT_init_2d (struct GMTAPI_CTRL *API, struct GMT_GRID *G, unsigned int mode, void *v_info) {
	/* Initialize grid dimensions for FFT machinery and set up wavenumbers */
	unsigned int k, factors[32];
	uint64_t node;
	size_t worksize;
	bool stop;
	double tdummy, edummy;
	struct GMT_FFT_SUGGESTION fft_sug[3];
	struct GMT_FFT_INFO *F = gmt_get_fftinfo_ptr (v_info);
	struct GMT_FFT_WAVENUMBER *K = NULL;
	struct GMT_CTRL *GMT = NULL;

	if (API == NULL) return_null (API, GMT_NOT_A_SESSION);
	if (G == NULL) return_null (API, GMT_ARG_IS_NULL);
	GMT = API->GMT;
	K = GMT_memory (GMT, NULL, 1, struct GMT_FFT_WAVENUMBER);

	if (F == NULL) {	/* User did not specify -N so default settings should take effect */
		F = GMT_memory (GMT, NULL, 1, struct GMT_FFT_INFO);
	}
	if (!F->set) {	/* User is accepting the default values of extend via edge-point symmetry over 100% of margin */
		F->info_mode = GMT_FFT_EXTEND_POINT_SYMMETRY;
		F->taper_width = 100.0;
		F->set = true;
	}

	/* Get dimensions as may be appropriate */
	if (F->info_mode == GMT_FFT_SET) {	/* User specified the nx/ny dimensions */
		if (F->nx < G->header->nx || F->ny < G->header->ny) {
			GMT_Report (API, GMT_MSG_NORMAL, "Warning: You specified a FFT nx/ny smaller than input grid.  Ignored.\n");
			F->info_mode = GMT_FFT_EXTEND;
		}
	}

	if (F->info_mode != GMT_FFT_SET) {	/* Either adjust, force, inquiery */
		if (F->info_mode == GMT_FFT_FORCE) {
			F->nx = G->header->nx;
			F->ny = G->header->ny;
		}
		else {
			GMT_suggest_fft_dim (GMT, G->header->nx, G->header->ny, fft_sug, (GMT_is_verbose (GMT, GMT_MSG_VERBOSE) || F->info_mode == GMT_FFT_QUERY));
			if (fft_sug[1].totalbytes < fft_sug[0].totalbytes) {
				/* The most accurate solution needs same or less storage
				 * as the fastest solution; use the most accurate's dimensions */
				F->nx = fft_sug[1].nx;
				F->ny = fft_sug[1].ny;
			}
			else {
				/* Use the sizes of the fastest solution  */
				F->nx = fft_sug[0].nx;
				F->ny = fft_sug[0].ny;
			}
		}
	}

	/* Because we taper and reflect below we DO NOT want any BCs set since that code expects 2 BC rows/cols */
	for (k = 0; k < 4; k++) G->header->BC[k] = GMT_BC_IS_DATA;

	/* Get here when F->nx and F->ny are set to the values we will use.  */

	gmt_fourt_stats (GMT, F->nx, F->ny, factors, &edummy, &worksize, &tdummy);
	GMT_Report (API, GMT_MSG_VERBOSE, "Grid dimensions (ny by nx): %d x %d\tFFT dimensions: %d x %d\n", G->header->ny, G->header->nx, F->ny, F->nx);

	/* Put the data in the middle of the padded array */

	GMT->current.io.pad[XLO] = (F->nx - G->header->nx) / 2;	/* zero if nx < G->header->nx+1  */
	GMT->current.io.pad[YHI] = (F->ny - G->header->ny) / 2;
	GMT->current.io.pad[XHI] = F->nx - G->header->nx - GMT->current.io.pad[XLO];
	GMT->current.io.pad[YLO] = F->ny - G->header->ny - GMT->current.io.pad[YHI];

	/* Precompute wavenumber increments and initialize the GMT_FFT machinery */

	K->delta_kx = 2.0 * M_PI / (F->nx * G->header->inc[GMT_X]);
	K->delta_ky = 2.0 * M_PI / (F->ny * G->header->inc[GMT_Y]);
	K->nx2 = F->nx;	K->ny2 = F->ny;

	if (GMT_is_geographic (GMT, GMT_IN)) {	/* Give delta_kx, delta_ky units of 2pi/meters via Flat Earth assumtion  */
		K->delta_kx /= (GMT->current.proj.DIST_M_PR_DEG * cosd (0.5 * (G->header->wesn[YLO] + G->header->wesn[YHI])));
		K->delta_ky /= GMT->current.proj.DIST_M_PR_DEG;
	}

	GMT_fft_set_wave (GMT, GMT_FFT_K_IS_KR, K);	/* Initialize for use with radial wavenumbers */

	F->K = K;	/* So that F can access information in K later */
	K->info = F;	/* So K can have access to information in F later */

	/* Read in the data or change pad to match the nx2/ny2 determined */

	if (G->data) {	/* User already read the data, check padding and possibly extend it */
		if (!(G->header->mx == F->nx && G->header->my == F->ny)) {	/* Must re-pad, possibly re-allocate the grid */
			GMT_grd_pad_on (GMT, G, GMT->current.io.pad);
		}
	}
	else {	/* Read the data into a grid of approved dimension */
		G->header->mx = G->header->nx;	G->header->my = G->header->ny;	/* Undo misleading padding since we have not read the data yet and GMT pad has changed above */
		if (GMT_Read_Data (GMT->parent, GMT_IS_GRID, GMT_IS_FILE, GMT_IS_SURFACE, GMT_GRID_DATA_ONLY | mode, NULL, G->header->name, G) == NULL)	/* Get data only */
			return (NULL);
	}
#ifdef DEBUG
	grd_dump (G->header, G->data, false, "Read in FFT_Create");
#endif
	/* Make sure there are no NaNs in the grid - that is a fatal flaw */

	for (node = 0, stop = false; !stop && node < G->header->size; node++) stop = GMT_is_fnan (G->data[node]);
	if (stop) {
		GMT_Report (API, GMT_MSG_NORMAL, "Input grid %s contain NaNs, cannot do FFT!\n", G->header->name);
		return (NULL);
	}

	if (F->trend_mode == GMT_FFT_REMOVE_NOT_SET) F->trend_mode = GMT_FFT_REMOVE_NOTHING;	/* Delayed default */
	GMT_grd_detrend (GMT, G, F->trend_mode, K->coeff);	/* Detrend data, if requested */
#ifdef DEBUG
	grd_dump (G->header, G->data, false, "After detrend");
#endif
	gmt_fft_taper (GMT, G, F);				/* Taper data, if requested */
#ifdef DEBUG
	grd_dump (G->header, G->data, false, "After Taper");
#endif
	K->dim = 2;	/* 2-D FFT */
	return (K);
}

/*! . */
void * GMT_FFT_Create (void *V_API, void *X, unsigned int dim, unsigned int mode, void *v_info)
{	/* Initialize 1-D or 2-D FFT machinery and set up wavenumbers */
	if (V_API == NULL) return_null (V_API, GMT_NOT_A_SESSION);
	if (dim == 1) return (GMTAPI_FFT_init_1d (V_API, X, mode, v_info));
	if (dim == 2) return (GMTAPI_FFT_init_2d (V_API, X, mode, v_info));
	GMT_Report (V_API, GMT_MSG_NORMAL, "GMT FFT only supports dimensions 1 and 2, not %u\n", dim);
	return_null (V_API, (dim == 0) ? GMT_DIM_TOO_SMALL : GMT_DIM_TOO_LARGE);
}

#ifdef FORTRAN_API
void * GMT_FFT_Create_ (void *X, unsigned int *dim, unsigned int *mode, void *v_info)
{	/* Fortran version: We pass the global GMT_FORTRAN structure */
	return (GMT_FFT_Create (GMT_FORTRAN, X, *dim, *mode, v_info));
}
#endif

/*! . */
double GMTAPI_FFT_wavenumber_2d (uint64_t k, unsigned int mode, struct GMT_FFT_WAVENUMBER *K)
{	/* Lets you specify which 2-D wavenumber you want */
	double wave = 0.0;

	switch (mode) {	/* Select which wavenumber we need */
		case GMT_FFT_K_IS_KX: wave = GMT_fft_kx (k, K); break;
		case GMT_FFT_K_IS_KY: wave = GMT_fft_ky (k, K); break;
		case GMT_FFT_K_IS_KR: wave = GMT_fft_kr (k, K); break;
	}
	return (wave);
}

/*! . */
double GMT_FFT_Wavenumber (void * GMT_UNUSED(V_API), uint64_t k, unsigned int mode, void *v_K)
{	/* Lets you specify which 1-D or 2-D wavenumber you want */
	struct GMT_FFT_WAVENUMBER *K = gmt_get_fftwave_ptr (v_K);
	if (K->dim == 2) return (GMTAPI_FFT_wavenumber_2d (k, mode, K));
	else return (GMT_fft_kx (k, K));
}

#ifdef FORTRAN_API
double GMT_FFT_Wavenumber_ (uint64_t *k, unsigned int *mode, void *v_K)
{	/* Fortran version: We pass the global GMT_FORTRAN structure */
	return (GMT_FFT_Wavenumber (GMT_FORTRAN, *k, *mode, v_K));
}
#endif

/*! . */
int GMTAPI_FFT_1d (struct GMTAPI_CTRL *API, struct GMT_DATASET *D, int direction, unsigned int mode, struct GMT_FFT_WAVENUMBER * GMT_UNUSED(K))
{	/* The 1-D FFT operating on DATASET segments */
	int status = 0;
	uint64_t seg, row, tbl, last = 0, col = 0;
	float *data = NULL;
	struct GMT_DATASEGMENT *S = NULL;
	if (API == NULL) return_error (API, GMT_NOT_A_SESSION);
	/* Not at all finished; will require gmtfft.c to be developed and tested */
	for (tbl = 0; tbl < D->n_tables; tbl++) {
		for (seg = 0; seg < D->table[tbl]->n_segments; seg++) {
			S = D->table[tbl]->segment[seg];
			if (S->n_rows > last) {	/* Extend array */
				data = GMT_memory (API->GMT, data, S->n_rows, float);
				last = S->n_rows;
			}
			for (row = 0; S->n_rows; row++) data[row] = (float)S->coord[col][row];
			status = GMT_FFT_1D (API, data, S->n_rows, direction, mode);
			for (row = 0; S->n_rows; row++) S->coord[col][row] = data[row];
		}
	}
	GMT_free (API->GMT, data);
	return (status);
}

/*! . */
int GMTAPI_FFT_2d (struct GMTAPI_CTRL *API, struct GMT_GRID *G, int direction, unsigned int mode, struct GMT_FFT_WAVENUMBER *K)
{	/* The 2-D FFT operating on GMT_GRID arrays */
	int status;
	if (K && direction == GMT_FFT_FWD) gmt_fft_save2d (API->GMT, G, GMT_IN, K);	/* Save intermediate grid, if requested, before interleaving */
	GMT_grd_mux_demux (API->GMT, G->header, G->data, GMT_GRID_IS_INTERLEAVED);
#ifdef DEBUG
	grd_dump (G->header, G->data, true, "After demux");
#endif
	status = GMT_FFT_2D (API, G->data, G->header->mx, G->header->my, direction, mode);
#ifdef DEBUG
	grd_dump (G->header, G->data, true, "After FFT");
#endif
	if (K && direction == GMT_FFT_FWD) gmt_fft_save2d (API->GMT, G, GMT_OUT, K);	/* Save complex grid, if requested */
	return (status);
}

/*! . */
int GMT_FFT (void *V_API, void *X, int direction, unsigned int mode, void *v_K)
{	/* The 1-D or 2-D FFT operating on GMT_DATASET or GMT_GRID arrays */
	struct GMT_FFT_WAVENUMBER *K = gmt_get_fftwave_ptr (v_K);
	if (V_API == NULL) return_error (V_API, GMT_NOT_A_SESSION);
	if (K->dim == 2) return (GMTAPI_FFT_2d (V_API, X, direction, mode, K));
	else return (GMTAPI_FFT_1d (V_API, X, direction, mode, K));
}

#ifdef FORTRAN_API
int GMT_FFT_ (void *X, int *direction, unsigned int *mode, void *v_K)
{	/* Fortran version: We pass the global GMT_FORTRAN structure */
	return (GMT_FFT (GMT_FORTRAN, X, *direction, *mode, v_K));
}
#endif

/*! . */
int GMT_FFT_Destroy (void *V_API, void *v_info)
{	/* Perform any final duties, perhaps report.  For now just free */
	struct GMT_FFT_INFO *info = NULL;
	struct GMTAPI_CTRL *API = NULL;
	if (V_API == NULL) return_error (V_API, GMT_NOT_A_SESSION);
	API = gmt_get_api_ptr (V_API);
	info = gmt_get_fftinfo_ptr (v_info);
	GMT_free (API->GMT, info->K);
	GMT_free (API->GMT, info);
	return_error (V_API, GMT_NOERROR);
}

#ifdef FORTRAN_API
int GMT_FFT_Destroy_ (void *v_K)
{	/* Fortran version: We pass the global GMT_FORTRAN structure */
	return (GMT_FFT_Destroy (GMT_FORTRAN, v_K));
}
#endif

/*! Pretty print core module names and purposes */
void GMT_show_name_and_purpose (void *API, const char *component, const char *name, const char *purpose) {
	char message[GMT_LEN256] = {""};
	const char *lib = NULL;
	static char *core = "core";
	assert (name != NULL);
	assert (purpose != NULL);
	lib = (component) ? component : core;
	sprintf (message, "%s(%s) %s - %s\n\n", name, lib, GMT_version(), purpose);
	GMT_Message (API, GMT_TIME_NONE, message);
}

/* Module Extension: Allow listing and calling modules by name */

/*! . */
void * gmt_get_shared_module_func (struct GMTAPI_CTRL *API, const char *module, unsigned int lib_no)
{	/* Function that returns a pointer to the function named module in specified shared library lib_no, or NULL if not found  */
	void *p_func = NULL;       /* function pointer */
	if (API->lib[lib_no].skip) return (NULL);	/* Tried to open this shared library before and it was not available */
	if (API->lib[lib_no].handle == NULL && (API->lib[lib_no].handle = dlopen (API->lib[lib_no].path, RTLD_LAZY)) == NULL) {	/* Not opened this shared library yet */
		GMT_Report (API, GMT_MSG_NORMAL, "Unable to open GMT shared %s library: %s\n", API->lib[lib_no].name, dlerror());
		API->lib[lib_no].skip = true;	/* Not bother the next time... */
		return (NULL);			/* ...and obviously no function would be found */
	}
	/* Here the library handle is available; try to get pointer to specified module */
	*(void **) (&p_func) = dlsym (API->lib[lib_no].handle, module);
	return (p_func);
}

#ifndef BUILD_SHARED_LIBS
EXTERN_MSC void * gmt_core_module_lookup (struct GMTAPI_CTRL *API, const char *candidate);
#endif

/*! . */
void * gmt_get_module_func (struct GMTAPI_CTRL *API, const char *module, unsigned int lib_no) {
#ifndef BUILD_SHARED_LIBS
	if (lib_no == 0)	/* Get core module */
		return (gmt_core_module_lookup (API, module));
	/* Else we get custom module below */
#endif
	return (gmt_get_shared_module_func (API, module, lib_no));
}

/*! . */
int GMT_Call_Module (void *V_API, const char *module, int mode, void *args)
{	/* Call the specified shared module and pass it the mode and args.
 	 * mode can be one of the following:
	 * GMT_MODULE_EXIST [-3]:	Return GMT_NOERROR (0) if module exists, GMT_NOT_A_VALID_MODULE otherwise.
	 * GMT_MODULE_PURPOSE [-2]:	As GMT_MODULE_EXIST, but also print the module purpose.
	 * GMT_MODULE_OPT [-1]:		Args is a linked list of option structures.
	 * GMT_MODULE_CMD [0]:		Args is a single textstring with multiple options
	 * mode > 0:			Args is an array of text strings (argv[]).
	 */
	int status = GMT_NOERROR;
	unsigned int lib;
	struct GMTAPI_CTRL *API = NULL;
	char gmt_module[GMT_LEN32] = "GMT_";
	int (*p_func)(void*, int, void*) = NULL;       /* function pointer */

	if (V_API == NULL) return_error (V_API, GMT_NOT_A_SESSION);
	if (module == NULL && mode != GMT_MODULE_PURPOSE) return_error (V_API, GMT_ARG_IS_NULL);
	API = gmt_get_api_ptr (V_API);
	API->error = GMT_NOERROR;

	if (module == NULL) {	/* Did not specify any specific module, so list purpose of all modules in all shared libs */
		char gmt_module[GMT_LEN256] = {""};	/* To form gmt_<lib>_module_show_all */
		void (*l_func)(void*);       /* function pointer to gmt_<lib>_module_show_all which takes one arg (the API) */

		/* Here we list purpose of all the available modules in each shared library */
		for (lib = 0; lib < API->n_shared_libs; lib++) {
			sprintf (gmt_module, "gmt_%s_module_show_all", API->lib[lib].name);
			*(void **) (&l_func) = gmt_get_module_func (API, gmt_module, lib);
			if (l_func == NULL) continue;	/* Not found in this shared library */
			(*l_func) (V_API);	/* Run this function */
		}
		return (status);
	}
	/* Here we call a named module */

	strncat (gmt_module, module, GMT_LEN32-5);		/* Concatenate GMT_-prefix and module name to get function name */
	for (lib = 0; lib < API->n_shared_libs; lib++) {	/* Look for gmt_module in any of the shared libs */
		*(void **) (&p_func) = gmt_get_module_func (API, gmt_module, lib);
		if (p_func) break;	/* Found it in this shared library */
	}
	if (p_func == NULL) {	/* Not in any of the shared libraries */
		GMT_Report (API, GMT_MSG_VERBOSE, "Shared GMT module not found: %s \n", module);
		status = GMT_NOT_A_VALID_MODULE;
	}
	else if (mode == GMT_MODULE_EXIST)	/* Just wanted to know it is there */
		return (GMT_NOERROR);
	else	/* Call the function and return its return value */
		status = (*p_func) (V_API, mode, args);
	return (status);
}

#ifdef FORTRAN_API
int GMT_Call_Module_ (const char *module, int *mode, void *args, int *length)
{
	return (GMT_Call_Module (GMT_FORTRAN, module, *mode, args));
}
#endif

/*! . */
const char * gmt_get_shared_module_info (struct GMTAPI_CTRL *API, char *module, unsigned int lib_no)
{	/* Function that returns a pointer to the module keys in specified shared library lib_no, or NULL if not found  */
	char function[GMT_LEN64] = {""};
	const char *keys = NULL;       /* char pointer to module keys */
	const char * (*func)(void*, char*) = NULL;       /* function pointer */
	if (API->lib[lib_no].skip) return (NULL);	/* Tried to open this shared library before and it was not available */
	if (API->lib[lib_no].handle == NULL && (API->lib[lib_no].handle = dlopen (API->lib[lib_no].path, RTLD_LAZY)) == NULL) {	/* Not opened this shared library yet */
		GMT_Report (API, GMT_MSG_NORMAL, "Unable to open GMT shared %s library: %s\n", API->lib[lib_no].name, dlerror());
		API->lib[lib_no].skip = true;	/* Not bother the next time... */
		return (NULL);			/* ...and obviously no keys would be found */
	}
	sprintf (function, "gmt_%s_module_info", API->lib[lib_no].name);
	/* Here the library handle is available; try to get pointer to specified module */
	*(void **) (&func) = dlsym (API->lib[lib_no].handle, function);
	if (func) keys = (*func) (API, module);
	return (keys);
}

/*! . */
const char * gmt_get_module_info (struct GMTAPI_CTRL *API, char *module, unsigned int lib_no) {
	if (lib_no == 0)	/* Get core module */
		return (gmt_core_module_info (API, module));
	/* Else we get custom module below */
	return (gmt_get_shared_module_info (API, module, lib_no));
}

/*! . */
const char * GMTAPI_get_moduleinfo (void *V_API, char *module)
{	/* Call the specified shared module and retrieve the API developer options keys.
 	 * This function, while in the API, is only for API developers and thus has a
	 * "undocumented" status in the API documentation.
	 */
	unsigned int lib;
	struct GMTAPI_CTRL *API = NULL;
	char gmt_module[GMT_LEN32] = "gmt";
	const char *keys = NULL;

	if (V_API == NULL) return_null (NULL, GMT_NOT_A_SESSION);
	if (module == NULL) return_null (V_API, GMT_ARG_IS_NULL);
	API = gmt_get_api_ptr (V_API);
	API->error = GMT_NOERROR;

	for (lib = 0; lib < API->n_shared_libs; lib++) {	/* Look for module in any of the shared libs */
		keys = gmt_get_module_info (API, module, lib);
		if (keys) return (keys);	/* Found it in this shared library, return the keys */
	}
	/* If we get here we did not found it.  Try to prefix module with gmt */
	strncat (gmt_module, module, GMT_LEN32-4);		/* Concatenate gmt and module name to get function name */
	for (lib = 0; lib < API->n_shared_libs; lib++) {	/* Look for gmt_module in any of the shared libs */
		keys = gmt_get_module_info (API, gmt_module, lib);
		if (keys) {	/* Found it in this shared library, adjust module name and return the keys */
			strncpy (module, gmt_module, GMT_LEN32);	/* Rewrite module name to contain prefix of gmt */
			return (keys);
		}
	}
	/* Not in any of the shared libraries */
	GMT_Report (API, GMT_MSG_VERBOSE, "Shared GMT module not found: %s \n", module);
	return_null (V_API, GMT_NOT_A_VALID_MODULE);
}

/*! . */
struct GMT_RESOURCE * GMT_Encode_Options (void *V_API, char *module, char marker, struct GMT_OPTION **head, unsigned int *n) {
	/* This function determines which input sources and output destinations are required.
	 * It is only meant to assist developers of external APIs such as the Matlab, Julia, Python, etc, APIs
	 * These are the arguments:
	 *   API controls all things within GMT.
	 *   module is the name of the GMT module. While an input arg it may grow if a prefix of "gmt" is prepended.
	 *   marker is the character that represents a resource, typically $, but could be something else if need be.
	 *   head is the linked list of GMT options passed for this module.  We may hook on 1-2 additional options.
	 *   We return an array of structures with information about registered resources going to/from GMT.
	 *   The number of structures is returned by the *n argument.
	 * Basically, given the module we look up the keys for that module which tells us which options provide
	 * the input and output selections and which ones are required and which ones are optional.  We then
	 * scan the given options and if file arguments to the options listed in the keys are missing we are
	 * to insert the given marker as the filename.  Some options may already have the marker, e.g., -G$, and
	 * it is required for filenames on the command line that is to come from memory (just $).  After scanning
	 * the options we examine the keys for any required input or output argument that have yet to be specified
	 * explicitly.  If so we add the missing options, with filenames of marker, and append them to the end of
	 * the option list (head).  The API developers can then use this array of encoded options in concert with
	 * the information passed back via X to attach actual resources.
	 */

	unsigned int n_keys, direction, PS, kind, pos, output_set = 0;
	unsigned int n_items = 0, n_explicit = 0, n_implicit = 0, output_pos = 0, explicit_pos = 0, implicit_pos = 0;
	int family;	/* -1, or one of GMT_IS_DATASET, GMT_IS_TEXTSET, GMT_IS_GRID, GMT_IS_CPT, GMT_IS_IMAGE */
	int geometry;	/* -1, or one of GMT_IS_NONE, GMT_IS_POINT, GMT_IS_LINE, GMT_IS_POLY, GMT_IS_SURFACE */
	int k;
	size_t n_alloc, len;
	const char *keys = NULL;	/* This module's option keys */
	char **key = NULL;		/* Array of items in keys */
	char *text = NULL, *LR[2] = {"rhs", "lhs"}, *S[2] = {" IN", "OUT"}, txt[16] = {""};
	char *special_text[3] = {" [satisfies required input]", " [satisfies required output]", ""}, *satisfy = NULL;
	char type = 0;
	struct GMT_OPTION *opt = NULL, *new_ptr = NULL;	/* Pointer to a GMT option structure */
	struct GMT_RESOURCE *info = NULL;	/* Our return array of n_items info structures */
	struct GMTAPI_CTRL *API = NULL;

	*n = 0;	/* Initialize counter to zero in case we return prematurely */
	
	/* 0. Get the keys for the module, possibly prepend "gmt" to module if required, or list modules and return NULL if unknown module */
	if ((keys = GMTAPI_get_moduleinfo (V_API, module)) == NULL) {	/* Gave an unknown module */
		GMT_Call_Module (V_API, NULL, GMT_MODULE_PURPOSE, NULL);	/* List the available modules */
		return_null (NULL, GMT_NOT_A_VALID_MODULE);	/* Unknown module code */
	}

	API = gmt_get_api_ptr (V_API);
	API->error = GMT_NOERROR;

	/* First some special checks related to unusual GMT syntax or hidden modules */
	
	/* 1a. Check if this is either the read of write special module, which specifies what data type to deal with via -T<type> */
	if (!strncmp (module, "gmtread", 7U) || !strncmp (module, "gmtwrite", 8U)) {
		/* Special case: Must determine which data type we are dealing with via -T<type> */
		if ((opt = GMT_Find_Option (API, 'T', *head)))	/* Found the -T<type> option */
			type = toupper (opt->arg[0]);	/* Find type and replace ? in keys with this type in uppercase (DGCIT) in GMTAPI_process_keys below */
		if (!strchr ("DGCIT", type)) {
			GMT_Report (API, GMT_MSG_NORMAL, "GMT_Encode_Options: No or bad data type given to read|write (%c)\n", type);
			return_null (NULL, GMT_NOT_A_VALID_TYPE);	/* Unknown type */
		}
		if (!strncmp (module, "gmtwrite", 8U) && (opt = GMT_Find_Option (API, GMT_OPT_INFILE, *head))) {
			/* Found a -<"file" option; this is actually the output file so we reset the option */
			opt->option = GMT_OPT_OUTFILE;
			output_set = 1;	/* Remember to turn off implicit output option since we got one */
		}
	}
	/* 1b. Check if this is either gmtmath or grdmath which uses the special = outfile syntax */
	if (!strncmp (module, "gmtmath", 7U) || !strncmp (module, "grdmath", 7U)) {
		unsigned int equal_found = 0;
		for (opt = *head; opt->next; opt = opt->next) /* Here opt will end up being the last option */
			if (!strcmp (opt->arg, "=")) equal_found = 1;	/* For all but the last option */
		if (!strcmp (opt->arg, "=")) equal_found = 1;	/* Check the last option */
		if (!equal_found) {	/* Must add missing equal as a final item */
			new_ptr = GMT_Make_Option (API, GMT_OPT_INFILE, "=");	/* Create new option with 'filename' "=" */
			*head = GMT_Append_Option (API, new_ptr, *head);
			GMT_Report (API, GMT_MSG_DEBUG, "Added missing = operator for %s command\n", module);
		}
	}

	/* 2. Get the option key array for this module, and determine if it produces PostScript output (PS == 1) */
	key = GMTAPI_process_keys (API, keys, type, &n_keys, &PS);	/* This is the array of keys for this module, e.g., "<DI,GGO,..." */
	if (output_set && (k = GMTAPI_get_key (API, GMT_OPT_OUTFILE, key, n_keys)) >= 0)
		key[k][K_DIR] = tolower (key[k][K_DIR]);	/* Since we got an output file already */

	/* 3. Count the module options and any input files referenced via marker, then allocate info struct array */
	for (opt = *head; opt; opt = opt->next) {
		if (strchr (opt->arg, marker)) n_explicit++;	/* Found an explicit dollar sign referring to an input matrix */
		if (PS && opt->option == GMT_OPT_OUTFILE) PS++;	/* Count given output options when PS will be produced. */
	}
	if (PS == 1) {	/* No redirection of the PS to an actual file means an error */
		GMT_Report (API, GMT_MSG_NORMAL, "GMT_Encode_Options: No PostScript output file given\n");
		return_null (NULL, GMT_NOT_OUTPUT_OBJECT);	/* No PS object (file) */
	}
	else if (PS > 2) {
		GMT_Report (API, GMT_MSG_NORMAL, "GMT_Encode_Options: Can only specify one PostScript output file\n");
		return_null (NULL, GMT_ONLY_ONE_ALLOWED);	/* Too many output objects */
	}
	n_alloc = n_explicit + n_keys;	/* Max number of registrations needed (may be just n_explicit) */
	info = calloc (n_alloc, sizeof (struct GMT_RESOURCE));

	/* 4. Determine position of file args given as $ or via missing arg (proxy for input matrix) */
	/* Note: All implicit options must be given after all implicit matrices have been listed */
	for (opt = *head, implicit_pos = n_explicit; opt; opt = opt->next) {	/* Process options */
		k = GMTAPI_get_key (API, opt->option, key, n_keys);	/* If k >= 0 then this option is among those listed in the keys array */
		family = geometry = -1;	/* Not set yet */
		if (k >= 0) direction = GMTAPI_key_to_family (API, key[k], &family, &geometry);	/* Get dir, datatype, and geometry */
		
		if (GMTAPI_found_marker (opt->arg, marker)) {	/* Found an explicit dollar sign within the option [these are always inputs] */
			direction = GMT_IN;
			/* Note sure about the OPT_INFILE test - should apply to all, no? But perhaps only the infile option will have upper case ... */
			if (k >= 0 && key[k][K_OPT] == GMT_OPT_INFILE) key[k][K_DIR] = tolower (key[k][K_DIR]);	/* Make sure required I becomes i so we dont add it later */
			info[n_items].option    = opt;
			info[n_items].family    = family;
			info[n_items].geometry  = geometry;
			info[n_items].direction = direction;
			info[n_items].pos = pos = explicit_pos++;	/* Explicitly given arguments are the first given on the r.h.s. */
			kind = GMT_FILE_EXPLICIT;
			n_items++;
		}
		else if (k >= 0 && key[k][K_OPT] != GMT_OPT_INFILE && (len = strlen (opt->arg)) < 2) {	/* Got some option like -G or -Lu with further args */
			/* We check if, in cases like -Lu, that "u" is not a file or that -C5 is a number and not a CPT file */
			bool skip = false, number = false;
			GMT_Report (API, GMT_MSG_DEBUG, "GMT_Encode_Options: Option -%c being checked if implicit [len = %d]\n", opt->option, (int)len);
			if (len) {	/* There is a 1-char argument given */
				if (!GMT_access (API->GMT, opt->arg, F_OK)) {
					GMT_Report (API, GMT_MSG_DEBUG, "GMT_Encode_Options: 1-char file found to override implicit specitication\n");
					skip = true;	/* The file actually exist */
				}
				else if (key[k][K_FAMILY] == 'C' && !GMT_not_numeric (API->GMT, opt->arg)) {
					GMT_Report (API, GMT_MSG_DEBUG, "GMT_Encode_Options: -C<n>, for >n> a single number overrides implicit CPT specification\n");
					skip = number = true;	/* Most likely a contour specification, e.g. -C5 */
				}
			}
			if (skip) {	/* Not an explicit reference after all but a regular option */
				kind = GMT_FILE_NONE;
				if (k >= 0 && !number) {	/* If this was a required input|output it has now been satisfied */
					key[k][K_DIR] = tolower (key[k][K_DIR]);
					satisfy = special_text[direction];
				}
				else	/* Nothing special about this option */
					satisfy = special_text[2];
			}
			else {
				/* This is an implicit reference and we must explicity add the missing item by adding the marker */
				info[n_items].option    = opt;
				info[n_items].family    = family;
				info[n_items].geometry  = geometry;
				info[n_items].direction = direction;
				key[k][K_DIR] = tolower (key[k][K_DIR]);	/* Change to lowercase i or o since option was provided, albeit implicitly */
				info[n_items].pos = pos = (direction == GMT_IN) ? implicit_pos++ : output_pos++;
				/* Excplicitly add the missing marker ($) to the option argument */
				sprintf (txt, "%s%c", opt->arg, marker);
				free (opt->arg);
				opt->arg = strdup (txt);
				n_implicit++;
				kind = GMT_FILE_EXPLICIT;
				n_items++;
			}
		}
		else {	/* No implicit file argument involved, just check if this satisfies a required option */
			kind = GMT_FILE_NONE;
			if (k >= 0) {	/* If this was a required input|output it has now been satisfied */
				/* Add check to make sure argument for input is an existing file! */
				key[k][K_DIR] = tolower (key[k][K_DIR]);
				satisfy = special_text[direction];
			}
			else	/* Nothing special about this option */
				satisfy = special_text[2];
		}
		if (kind == GMT_FILE_EXPLICIT)
			GMT_Report (API, GMT_MSG_DEBUG, "%s: Option -%c%s includes a memory reference to %s argument # %d\n", S[direction], opt->option, opt->arg, LR[direction], pos);
		else
			GMT_Report (API, GMT_MSG_DEBUG, "---: Option -%c%s includes no memory reference%s\n", opt->option, opt->arg, satisfy);
	}
	
	/* Done processing references that were explicitly given in the options.  Now determine if module
	 * has required input or output references that we must add (if not specified explicitly above) */
	
	for (k = 0; k < n_keys; k++) {	/* Each set of keys specifies if the item is required via the 3rd key letter */
		if (isupper (key[k][K_DIR])) {	/* Required input|output that was not specified explicitly above */
			char str[2] = {0,0};
			str[0] = marker;
			direction = GMTAPI_key_to_family (API, key[k], &family, &geometry);
			new_ptr = GMT_Make_Option (API, key[k][K_OPT], str);	/* Create new option with filename "$" */
			/* Append the new option to the list */
			*head = GMT_Append_Option (API, new_ptr, *head);
			info[n_items].option    = new_ptr;
			info[n_items].family    = family;
			info[n_items].geometry  = geometry;
			info[n_items].direction = direction;
			info[n_items].pos = (direction == GMT_IN) ? implicit_pos++ : output_pos++;
			GMT_Report (API, GMT_MSG_DEBUG, "%s: Must add -%c%c as implicit memory reference to %s argument # %d\n",
				S[direction], key[k][K_OPT], marker, LR[direction], info[n_items].pos);
			n_items++;
		}
		free (key[k]);	/* Free up this key */
	}
	/* Free up the temporary key array */
	free (key);

	/* Reallocate the information structure array or remove entirely if nothing given. */
	if (n_items && n_items < n_alloc) info = realloc (info, n_items * sizeof (struct GMT_RESOURCE));
	else if (n_items == 0) free (info);	/* No containers used */

	GMT_Report (API, GMT_MSG_DEBUG, "GMT_Encode_Options: Found %d inputs and %d outputs that need memory hook-up\n", implicit_pos, output_pos);
	/* Just checking that the options were properly processed */
#ifdef NO_MEX
	text = GMT_Create_Cmd (API, *head);
	sprintf (revised_cmd, "\'%s %s\'", module, text);
	GMT_Destroy_Cmd (API, &text);	/* Only needed it for the NO_MEX testing */
#else
	if (GMT_is_verbose (API->GMT, GMT_MSG_DEBUG)) {
		text = GMT_Create_Cmd (API, *head);
		GMT_Report (API, GMT_MSG_DEBUG, "GMT_Encode_Options: Revised command before memory-substitution: %s\n", text);
		GMT_Destroy_Cmd (API, &text);
	}
#endif

	/* Pass back the info array and the number of items */
	*n = n_items;
	return (info);
}

#ifdef FORTRAN_API
struct GMT_RESOURCE * GMT_Encode_Options_ (char *module, char *marker, struct GMT_OPTION **head, unsigned int *n, int len)
{	/* Fortran version: We pass the global GMT_FORTRAN structure */
	return (GMT_Encode_Options (GMT_FORTRAN, module, *marker, head, n));
}
#endif

/* Parsing API: to present, examine GMT Common Option current settings and GMT Default settings */

/*! . */
int GMT_Get_Common (void *V_API, unsigned int option, double par[])
{	/* Inquires if specified GMT option has been set and obtains current values for some of them, if par is not NULL.
	 * Returns -1 if the option has not been specified.  Otherwise, returns the number of parameters
	 * it passed back via the par[] array.  Only some options passes back parameters; these are
	 * -R, -I, -X, -Y, -b, -f, -i, -o, -r, -t, -:, while the others return 0.
	 */
	int ret = GMT_NOTSET;
	struct GMTAPI_CTRL *API = NULL;
	struct GMT_CTRL *GMT = NULL;

	if (V_API == NULL) return_error (V_API, GMT_NOT_A_SESSION);
	API = gmt_get_api_ptr (V_API);
	API->error = GMT_NOERROR;
	GMT = API->GMT;

	switch (option) {
		case 'B':	if (GMT->common.B.active[0] || GMT->common.B.active[1]) ret = 0; break;
		case 'I':
			if (GMT->common.API_I.active) {
				ret = 2;
				if (par) GMT_memcpy (par, GMT->common.API_I.inc, 2, double);
			}
			break;
		case 'J':	if (GMT->common.J.active) ret = 0; break;
		case 'K':	if (GMT->common.K.active) ret = 0; break;
		case 'O':	if (GMT->common.O.active) ret = 0; break;
		case 'P':	if (GMT->common.P.active) ret = 0; break;
		case 'R':
			if (GMT->common.R.active) {
				ret = 4;
				if (par) GMT_memcpy (par, GMT->common.R.wesn, 4, double);
			}
			break;
		case 'U':	if (GMT->common.U.active) ret = 0; break;
		case 'V':	if (GMT->common.V.active) ret = GMT->current.setting.verbose; break;
		case 'X':
			if (GMT->common.X.active) {
				ret = 1;
				if (par) par[0] = GMT->common.X.off;
			}
			break;
		case 'Y':
			if (GMT->common.Y.active) {
				ret = 1;
				if (par) par[0] = GMT->common.Y.off;
			}
			break;
		case 'a':	if (GMT->common.a.active) ret = GMT->common.a.geometry; break;
		case 'b':	if (GMT->common.b.active[GMT_IN]) ret = GMT_IN; else if (GMT->common.b.active[GMT_OUT]) ret = GMT_OUT; break;
		case 'c':	if (GMT->common.c.active) ret = GMT->common.c.copies; break;
		case 'f':	if (GMT->common.f.active[GMT_IN]) ret = GMT_IN; else if (GMT->common.f.active[GMT_OUT]) ret = GMT_OUT; break;
		case 'g':	if (GMT->common.g.active) ret = 0; break;
		case 'h':	if (GMT->common.h.active) ret = GMT->common.h.mode; break;
		case 'i':	if (GMT->common.i.active) ret = (int)GMT->common.i.n_cols; break;
		case 'n':	if (GMT->common.n.active) ret = 0; break;
		case 'o':	if (GMT->common.o.active) ret = (int)GMT->common.o.n_cols; break;
		case 'p':	if (GMT->common.p.active) ret = 0; break;
		case 'r':	if (GMT->common.r.active) ret = GMT->common.r.registration; break;
		case 's':	if (GMT->common.s.active) ret = 0; break;
		case 't':
			if (GMT->common.t.active) {
				ret = 1;
				if (par) par[0] = GMT->common.t.value;
			}
			break;
		case ':':	if (GMT->common.colon.toggle[GMT_IN]) ret = GMT_IN; else if (GMT->common.colon.toggle[GMT_OUT]) ret = GMT_OUT; break;
		default:
			GMTAPI_report_error (API, GMT_OPTION_NOT_FOUND);
			break;
	}

	return (ret);
}

#ifdef FORTRAN_API
int GMT_Get_Common_ (unsigned int *option, double par[])
{	/* Fortran version: We pass the global GMT_FORTRAN structure */
	return (GMT_Get_Common (GMT_FORTRAN, *option, par));
}
#endif

/*! . */
int GMT_Get_Default (void *V_API, char *keyword, char *value)
{	/* Given the text representation of a GMT parameter keyword, return its setting as text.
	 * value must have enough space for the return information.
	 */
	int error;
	struct GMTAPI_CTRL *API = NULL;

	if (V_API == NULL) return_error (V_API, GMT_NOT_A_SESSION);
	if (value == NULL) return_error (V_API, GMT_NO_PARAMETERS);
	API = gmt_get_api_ptr (V_API);
	strcpy (value, GMT_putparameter (API->GMT, keyword));
	error = (value[0] == '\0') ? GMT_OPTION_NOT_FOUND : GMT_NOERROR;
	return_error (V_API, error);
}

#ifdef FORTRAN_API
int GMT_Get_Default_ (char *keyword, char *value, int len1, int len2)
{	/* Fortran version: We pass the global GMT_FORTRAN structure */
	return (GMT_Get_Default (GMT_FORTRAN, keyword, value));
}
#endif

/*! . */
int GMT_Option (void *V_API, char *options)
{	/* Take comma-separated GMT options and print the usage message(s). */
	unsigned int pos = 0, k = 0, n = 0;
	char p[GMT_LEN64] = {""}, arg[GMT_LEN64] = {""};
	struct GMTAPI_CTRL *API = NULL;

	if (V_API == NULL) return_error (V_API, GMT_NOT_A_SESSION);
	if (options == NULL) return_error (V_API, GMT_NO_PARAMETERS);
	API = gmt_get_api_ptr (V_API);

	/* The following does the translation between the rules for the option string and the convoluted items GMT_explain_options expects. */
	while (GMT_strtok (options, ",", &pos, p) && k < GMT_LEN64) {
		switch (p[0]) {
			case 'B':	/* Let B be B and B- be b */
				arg[k++] = (p[1] == '-') ? 'b' : 'B';
				break;
			case 'J':	/* Let J be -J and J- be j, JX is -Jx|X only, and -J[-]3 be adding -Z for 3-D scaling */
				n = 1;
				if (p[1] == '-') { arg[k++] = 'j'; n++; }
				else if (p[1] == 'X') { arg[k++] = 'x'; n++; }
				else arg[k++] = 'J';
				if (p[n] == 'Z' || p[n] == 'z') arg[k++] = 'Z';
				break;
			case 'R':	/* Want -R region usage */
				if (p[1]) {	/* Gave modifiers */
					if (p[1] == 'x') arg[k++] = 'S';	/* CarteSian region */
					else if (p[1] == 'g') arg[k++] = 'G';	/* Geographic region */
					else arg[k++] = 'R';			/* Generic region [Default] */
					if (p[1] == '3' || p[2] == '3') arg[k++] = 'z';	/* 3-D region */
				}
				else arg[k++] = 'R';			/* Generic region [Default] */
				break;
			case 'b':	/* Binary i/o -bi -bo */
				arg[k++] = (p[1] == 'i') ? 'C' : 'D';
				arg[k++] = (p[2]) ? p[2] : '0';
				break;
			case 'd':	/* Nodata flag -d, -di, -do */
				if (p[1] == 'i') arg[k++] = 'k';
				else if (p[1] == 'o') arg[k++] = 'l';
				else arg[k++] = 'd';
				break;
			case 'r':	/* Pixel registration */
				arg[k++] = 'F';
				break;
			case 'x':	/* Number of threads (for multi-threaded progs) */
				arg[k++] = 'y';
				break;
			default:	/* All others are pass-through */
				arg[k++] = p[0];
				break;
		}
	}
	GMT_explain_options (API->GMT, arg);	/* Call the underlying explain_options machinery */
	return_error (V_API, GMT_NOERROR);
}

#ifdef FORTRAN_API
int GMT_Option_ (void *V_API, char *options, int len)
{	/* Fortran version: We pass the global GMT_FORTRAN structure */
	return (GMT_Option (GMT_FORTRAN, options));
}
#endif

/*! . */
int GMT_Message (void *V_API, unsigned int mode, char *format, ...)
{	/* Message independent of verbosity, optionally with timestamp.
	 * mode = 0:	No time stamp
	 * mode = 1:	Abs time stamp formatted via GMT_TIME_STAMP
	 * mode = 2:	Report elapsed time since last reset.
	 * mode = 4:	Reset elapsed time to 0, no time stamp.
	 * mode = 6:	Reset elapsed time and report it as well.
	 */
	size_t source_info_len;
	char message[4*GMT_BUFSIZ] = {""}, *stamp = NULL;
	struct GMTAPI_CTRL *API = NULL;
	va_list args;

	if (V_API == NULL) return_error (V_API, GMT_NOT_A_SESSION);
	if (format == NULL) return GMT_PTR_IS_NULL;	/* Format cannot be NULL */
	API = gmt_get_api_ptr (V_API);
	if (mode) stamp = GMTAPI_tictoc_string (API, mode);	/* Pointer to a timestamp string */
	if (mode % 4) sprintf (message, "%s | ", stamp);	/* Lead with the time stamp */
	source_info_len = strlen (message);

	va_start (args, format);
	vsnprintf (message + source_info_len, 4*GMT_BUFSIZ - source_info_len, format, args);
	va_end (args);
	assert (strlen (message) < 4*GMT_BUFSIZ);
	API->print_func (API->GMT->session.std[GMT_ERR], message);	/* Do the printing */
	return_error (V_API, GMT_NOERROR);
}

#ifdef FORTRAN_API
int GMT_Message_ (void *V_API, unsigned int *mode, char *message, int len)
{	/* Fortran version: We pass the global GMT_FORTRAN structure */
	return (GMT_Message (GMT_FORTRAN, *mode, message));
}
#endif

/*! . */
int GMT_Report (void *V_API, unsigned int level, char *format, ...)
{	/* Message whose output depends on verbosity setting */
	size_t source_info_len = 0;
	char message[GMT_BUFSIZ] = {""};
	struct GMTAPI_CTRL *API = NULL;
	va_list args;

	if (V_API == NULL) return GMT_NOERROR;		/* Not a fatal issue here */
	if (format == NULL) return GMT_PTR_IS_NULL;	/* Format cannot be NULL */
	API = gmt_get_api_ptr (V_API);
	if (level > MAX(API->verbose, API->GMT->current.setting.verbose))
		return 0;
	if (API->GMT->current.setting.timer_mode > GMT_NO_TIMER) {
		char *stamp = GMTAPI_tictoc_string (API, API->GMT->current.setting.timer_mode);	/* NULL or pointer to a timestamp string */
		if (stamp) {
			sprintf (message, "%s | ", stamp);	/* Lead with the time stamp */
			source_info_len = strlen (message);	/* Update length of message from 0 */
		}
	}
	snprintf (message + source_info_len, GMT_BUFSIZ-source_info_len, "%s: ", (API->GMT->init.module_name) ? API->GMT->init.module_name : API->session_tag);
	source_info_len = strlen (message);
	va_start (args, format);
	/* append format to the message: */
	vsnprintf (message + source_info_len, GMT_BUFSIZ - source_info_len, format, args);
	va_end (args);
	assert (strlen (message) < GMT_BUFSIZ);
	API->print_func (API->GMT->session.std[GMT_ERR], message);
	return_error (V_API, GMT_NOERROR);
}

#ifdef FORTRAN_API
int GMT_Report_ (void *V_API, unsigned int *level, char *message, int len)
{	/* Fortran version: We pass the global GMT_FORTRAN structure */
	return (GMT_Report (GMT_FORTRAN, *level, message));
}
#endif

/*! . */
int GMT_Get_Value (void *V_API, char *arg, double par[])
{	/* Parse any number of comma, space, tab, semi-colon or slash-separated values.
	 * The array par must have enough space to hold all the items.
	 * Function returns the number of items, or -1 if there was an error.
	 * We can handle dimension units (c|i|p), distance units (d|m|s|e|f|k|M|n|u),
	 * geographic coordinates, absolute dateTtime strings, and regular floats.
	 *
	 * Dimensions are returned in current length unit [cm].
	 * Distances are returned in meters.
	 * Arc distances are returned in degrees.
	 * Geographic dd:mm:ss[W|E|S|N] coordinates are returned in decimal degrees.
	 * DateTtime moments are returned in time in chosen units [sec] since chosen epoch [1970] */

	unsigned int pos = 0, n_arg = 0, mode, col_type_save[2][2];
	size_t len;
	char p[GMT_BUFSIZ] = {""}, unit;
	double value;
	struct GMTAPI_CTRL *API = NULL;
	struct GMT_CTRL *GMT = NULL;
	static const char separators[] = " \t,;/";

	if (V_API == NULL) return_error (V_API, GMT_NOT_A_SESSION);
	if (arg == NULL || arg[0] == '\0') return_value (V_API, GMT_NO_PARAMETERS, GMT_NOTSET);
	API = gmt_get_api_ptr (V_API);
	API->error = GMT_NOERROR;
	GMT = API->GMT;

	/* Because GMT_init_distaz and possibly GMT_scanf_arg may decide to change the GMT col_type
	 * we make a copy here and reset when done */
	GMT_memcpy (col_type_save[GMT_IN], GMT->current.io.col_type[GMT_IN],   2, unsigned int);
	GMT_memcpy (col_type_save[GMT_OUT], GMT->current.io.col_type[GMT_OUT], 2, unsigned int);

	while (GMT_strtok (arg, separators, &pos, p)) {	/* Loop over input aruments */
		if ((len = strlen (p)) == 0) continue;
		len--;	/* Position of last char, possibly a unit */
		if (strchr (GMT_DIM_UNITS, p[len]))	/* Dimension unit (c|i|p), return distance in GMT default length unit [cm] */
			value = GMT_convert_units (GMT, p, GMT->current.setting.proj_length_unit, GMT->current.setting.proj_length_unit);
		else if (strchr (GMT_LEN_UNITS, p[len])) {	/* Distance units, return as meters [or degrees if arc] */
			mode = GMT_get_distance (GMT, p, &value, &unit);
			GMT_init_distaz (GMT, unit, mode, GMT_MAP_DIST);
			value /= GMT->current.map.dist[GMT_MAP_DIST].scale;	/* Convert to default unit */
		}
		else	/* Perhaps coordinates or floats */
			(void) GMT_scanf_arg (GMT, p, GMT_IS_UNKNOWN, &value);
		par[n_arg++] = value;
	}
	/* Reset col_types to what they were before the parsing */
	GMT_memcpy (GMT->current.io.col_type[GMT_IN],  col_type_save[GMT_IN],  2, unsigned int);
	GMT_memcpy (GMT->current.io.col_type[GMT_OUT], col_type_save[GMT_OUT], 2, unsigned int);

	return (n_arg);
}

#ifdef FORTRAN_API
int GMT_Get_Value_ (char *arg, double par[], int len)
{	/* Fortran version: We pass the global GMT_FORTRAN structure */
	return (GMT_Get_Value (GMT_FORTRAN, arg, par));
}
#endif

/* Here lies the very basic F77 support for grid read and write only. It is assumed that no grid padding is required */

int GMT_F77_readgrdinfo_ (unsigned int dim[], double limit[], double inc[], char *title, char *remark, char *file)
{	/* Note: When returning, dim[2] holds the registration (0 = gridline, 1 = pixel).
	 * limit[4-5] holds zmin/zmax. limit must thus at least have a length of 6.
	 */
	char *argv = "GMT_F77_readgrdinfo";
	struct GMT_GRID_HEADER header;
	struct GMTAPI_CTRL *API = NULL;	/* The API pointer assigned below */

	if ((API = GMT_Create_Session (argv, 0U, 0U, NULL)) == NULL) return EXIT_FAILURE;

	/* Read the grid header */

	if (GMT_read_grd_info (API->GMT, file, &header)) {
		GMT_Report (API, GMT_MSG_NORMAL, "Error opening file %s\n", file);
		return EXIT_FAILURE;
	}

	/* Assign variables from header structure items */
	dim[GMT_X] = header.nx;	dim[GMT_Y] = header.ny;
	GMT_memcpy (limit, header.wesn, 4U, double);
	GMT_memcpy (inc, header.inc, 2U, double);
	limit[ZLO] = header.z_min;
	limit[ZHI] = header.z_max;
	dim[GMT_Z] = header.registration;
	strncpy (title, header.title, GMT_GRID_TITLE_LEN80);
	strncpy (remark, header.remark, GMT_GRID_REMARK_LEN160);

	if (GMT_Destroy_Session (API) != GMT_NOERROR) return EXIT_FAILURE;
	return EXIT_SUCCESS;
}

int GMT_F77_readgrd_ (float *array, unsigned int dim[], double limit[], double inc[], char *title, char *remark, char *file)
{	/* Note: When called, dim[2] is 1 we allocate the array, otherwise we assume it has enough space
	 * Also, if dim[3] == 1 then we transpose the array before writing.
	 * When returning, dim[2] holds the registration (0 = gridline, 1 = pixel).
	 * limit[4-5] holds zmin/zmax. limit must thus at least have a length of 6.
	 */
 	unsigned int no_pad[4] = {0, 0, 0, 0};
	double no_wesn[4] = {0.0, 0.0, 0.0, 0.0};
	char *argv = "GMT_F77_readgrd";
	struct GMT_GRID_HEADER header;
	struct GMTAPI_CTRL *API = NULL;	/* The API pointer assigned below */

	if ((API = GMT_Create_Session (argv, 0U, 0U, NULL)) == NULL) return EXIT_FAILURE;

	/* Read the grid header */
	GMT_grd_init (API->GMT, &header, NULL, false);
	if (GMT_read_grd_info (API->GMT, file, &header)) {
		GMT_Report (API, GMT_MSG_NORMAL, "Error opening file %s\n", file);
		return EXIT_FAILURE;
	}

	/* Read the grid, possibly after first allocating array space */
	if (dim[GMT_Z] == 1) array = GMT_memory (API->GMT, NULL, header.size, float);
	if (GMT_read_grd (API->GMT, file, &header, array, no_wesn, no_pad, 0)) {
		GMT_Report (API, GMT_MSG_NORMAL, "Error reading file %s\n", file);
		return EXIT_FAILURE;
	}

	if (dim[3] == 1) GMT_inplace_transpose (array, header.ny, header.nx);

	/* Assign variables from header structure items */
	dim[GMT_X] = header.nx;	dim[GMT_Y] = header.ny;
	GMT_memcpy (limit, header.wesn, 4U, double);
	GMT_memcpy (inc, header.inc, 2U, double);
	limit[ZLO] = header.z_min;
	limit[ZHI] = header.z_max;
	dim[GMT_Z] = header.registration;
	strncpy (title, header.title, GMT_GRID_TITLE_LEN80);
	strncpy (remark, header.remark, GMT_GRID_REMARK_LEN160);

	if (GMT_Destroy_Session (API) != GMT_NOERROR) return EXIT_FAILURE;
	return EXIT_SUCCESS;
}

int GMT_F77_writegrd_ (float *array, unsigned int dim[], double limit[], double inc[], char *title, char *remark, char *file)
{	/* Note: When called, dim[2] holds the registration (0 = gridline, 1 = pixel).
	 * Also, if dim[3] == 1 then we transpose the array before writing.  */
 	unsigned int no_pad[4] = {0, 0, 0, 0};
	char *argv = "GMT_F77_writegrd";
	double no_wesn[4] = {0.0, 0.0, 0.0, 0.0};
	struct GMT_GRID_HEADER header;
	struct GMTAPI_CTRL *API = NULL;	/* The API pointer assigned below */

	/* Initialize with default values */

	if ((API = GMT_Create_Session (argv, 0U, 0U, NULL)) == NULL) return EXIT_FAILURE;

	GMT_grd_init (API->GMT, &header, NULL, false);
	if (full_region (limit)) {	/* Here that means limit was not properly given */
		GMT_Report (API, GMT_MSG_NORMAL, "Grid domain not specified for %s\n", file);
		return EXIT_FAILURE;
	}
	if (inc[GMT_X] == 0.0 || inc[GMT_Y] == 0.0) {	/* Here that means grid spacing was not properly given */
		GMT_Report (API, GMT_MSG_NORMAL, "Grid spacing not specified for %s\n", file);
		return EXIT_FAILURE;
	}

	/* Set header parameters */

	GMT_memcpy (header.wesn, limit, 4U, double);
	GMT_memcpy (header.inc, inc, 2U, double);
	header.nx = dim[GMT_X];	header.ny = dim[GMT_Y];
	header.registration = dim[GMT_Z];
	GMT_set_grddim (API->GMT, &header);
	strncpy (header.title, title, GMT_GRID_TITLE_LEN80);
	strncpy (header.remark, remark, GMT_GRID_REMARK_LEN160);

	if (dim[3] == 1) GMT_inplace_transpose (array, header.ny, header.nx);

	/* Write the file */

	if (GMT_write_grd (API->GMT, file, &header, array, no_wesn, no_pad, 0)) {
		GMT_Report (API, GMT_MSG_NORMAL, "Error writing file %s\n", file);
		return EXIT_FAILURE;
	}

	if (GMT_Destroy_Session (API) != GMT_NOERROR) return EXIT_FAILURE;
	return EXIT_SUCCESS;
}<|MERGE_RESOLUTION|>--- conflicted
+++ resolved
@@ -3486,92 +3486,8 @@
 	return GMT_OK;
 }
 
-<<<<<<< HEAD
-#if 0
-void GMT_Garbage_Collection_Old (struct GMTAPI_CTRL *API, int level)
-{
-	/* GMT_Garbage_Collection frees all registered memory associated with the current module level,
-	 * or for the entire session if level == GMT_NOTSET (-1) */
-
-	unsigned int i, j, n_free = 0, u_level = 0;
-	int error = GMT_NOERROR;
-	enum GMT_enum_method m;
-	void *address = NULL;
-	struct GMTAPI_DATA_OBJECT *S_obj = NULL;
-
-	if (API->n_objects == 0) return;	/* Nothing to do */
-
-	/* Free memory allocated during data registration (e.g., via GMT_Get|Put_Data).
-	 * Because GMTAPI_Unregister_IO will delete an object and shuffle
-	 * the API->object array, reducing API->n_objects by one we must
-	 * be aware that API->n_objects changes in the loop below, hence the while loop */
-
-	i = n_free = 0;
-	if (level != GMT_NOTSET) u_level = level;
-	while (i < API->n_objects) {	/* While there are more objects to consider */
-		S_obj = API->object[i];	/* Shorthand for the the current object */
-		if (!S_obj) {		/* Skip empty object [Should not happen?] */
-			GMT_Report (API, GMT_MSG_NORMAL, "GMT_Garbage_Collection found empty object number %d [Bug?]\n", i++);
-			continue;
-		}
-		if (!(level == GMT_NOTSET || S_obj->alloc_level == u_level)) {	/* Not the right module level (or not end of session) */
-			i++;	continue;
-		}
-		if (!S_obj->data) {	/* No memory to free (probably freed earlier); handle trashing of object after this loop */
-			i++;	continue;
-		}
-		if (S_obj->no_longer_owner) {	/* No memory to free since we passed it on; just NULL the pointers */
-			S_obj->data = S_obj->resource = NULL;
-			S_obj->alloc_level = u_level;			/* To ensure it will be Unregistered below */
-			S_obj->alloc_mode = GMT_ALLOC_INTERNALLY;	/* To ensure it will be Unregistered below */
-			i++;	continue;
-		}
-		else if (S_obj->direction == GMT_OUT && S_obj->method == GMT_IS_REFERENCE) {	/* Do not free data pointers for output memory objects */
-			S_obj->data = S_obj->resource = NULL;
-			i++;	continue;
-		}
-		/* Here we will try to free the memory pointed to by S_obj->resource */
-		m = GMTAPI_split_via_method (API, S_obj->method, NULL);
-		GMT_Report (API, GMT_MSG_DEBUG, "GMT_Garbage_Collection: Destroying object: C=%d A=%d ID=%d W=%s F=%s M=%s S=%s P=%" PRIxS " D=%" PRIxS " N=%s\n",
-			S_obj->close_file, S_obj->alloc_mode, S_obj->ID, GMT_direction[S_obj->direction], GMT_family[S_obj->family], GMT_method[m], GMT_status[S_obj->status], (size_t)S_obj->resource, (size_t)S_obj->data, S_obj->filename);
-		address = S_obj->data;	/* Keep a record of what the address was (since S_obj->data will be set to NULL when freed) */
-		error = GMTAPI_destroy_data_ptr (API, S_obj->family, API->object[i]->data);	/* Do the dirty deed */
-
-		if (error < 0) {	/* Failed to destroy this memory; that cannot be a good thing... */
-			GMT_Report (API, GMT_MSG_NORMAL, "GMT_Garbage_Collection failed to destroy memory for object % d [Bug?]\n", i++);
-			/* Skip it for now; but this is possibly a fatal error [Bug]? */
-		}
-		else  {	/* Successfully freed.  See if this address occurs more than once (e.g., both for in and output); if so just set repeated data pointer to NULL */
-			S_obj->data = NULL;
-			for (j = i; j < API->n_objects; j++) if (API->object[j]->data == address) API->object[j]->data = NULL;	/* Yes, set to NULL so we don't try to free twice */
-			n_free++;	/* Number of freed n_objects; do not increment i since GMT_Destroy_Data shuffled the array */
-		}
-		i++;	/* Go to next */
-	}
- 	if (n_free) GMT_Report (API, GMT_MSG_DEBUG, "GMTAPI_Garbage_Collection freed %d memory objects\n", n_free);
-
-	/* Deallocate all remaining objects associated with NULL pointers (e.g., rec-by-rec i/o or those set to NULL above) set during this module (or session) */
-	i = 0;
-	while (i < API->n_objects) {	/* While there are more objects to consider */
-		S_obj = API->object[i];	/* Shorthand for the the current object */
-		if (S_obj && (level == GMT_NOTSET || (S_obj->alloc_level == u_level)))	/* Yes, this object was added at this level, get rid of it; do not increment i */
-			GMTAPI_Unregister_IO (API, S_obj->ID, GMT_NOTSET);	/* This shuffles the object array and reduces n_objects */
-		else
-			i++;	/* Was allocated higher up, leave alone and go to next */
-	}
-#ifdef DEBUG
-	GMT_list_API (API, "GMTAPI_Garbage_Collection");
-#endif
-}
-#endif
-
 /*! Also called in gmt_init.c and prototyped in gmt_internals.h: */
 void GMT_Garbage_Collection (struct GMTAPI_CTRL *API, int level) {
-=======
-/* Also called in gmt_init.c and prototyped in gmt_internals.h: */
-void GMT_Garbage_Collection (struct GMTAPI_CTRL *API, int level)
-{
->>>>>>> f2d84c42
 	/* GMT_Garbage_Collection frees all registered memory associated with the current module level,
 	 * or for the entire session if level == GMT_NOTSET (-1) */
 
