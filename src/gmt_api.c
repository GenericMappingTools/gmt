/*--------------------------------------------------------------------
 *	$Id$
 *
 *	Copyright (c) 1991-2015 by P. Wessel, W. H. F. Smith, R. Scharroo, J. Luis and F. Wobbe
 *	See LICENSE.TXT file for copying and redistribution conditions.
 *
 *	This program is free software; you can redistribute it and/or modify
 *	it under the terms of the GNU Lesser General Public License as published by
 *	the Free Software Foundation; version 3 or any later version.
 *
 *	This program is distributed in the hope that it will be useful,
 *	but WITHOUT ANY WARRANTY; without even the implied warranty of
 *	MERCHANTABILITY or FITNESS FOR A PARTICULAR PURPOSE.  See the
 *	GNU Lesser General Public License for more details.
 *
 *	Contact info: gmt.soest.hawaii.edu
 *--------------------------------------------------------------------*/
/*
 * Public functions for the GMT C/C++ API.  The API consist of functions
 * in gmt_api.c, gmt_parse.c, and all the GMT modules; see gmt.h for list.
 *
 * Author: 	Paul Wessel
 * Date:	1-JUN-2013
 * Version:	5
 *
 * The API presently consists of 56 documented functions.  For a full
 * description of the API, see the GMT_API documentation.
 * These functions have Fortran bindings as well, provided you add
 * -DFORTRAN_API to the C preprocessor flags [in ConfigUser.cmake].
 *
 * There are 2 public functions used for GMT API session handling.
 * This part of the API helps the developer create and delete GMT sessions:
 *
 * GMT_Create_Session	: Initialize a new GMT session
 * GMT_Destroy_Session	: Destroy a GMT session
 *
 * There is 2 public functions for common error reporting.
 * Errors will be reported to stderr or selected log file:
 *
 * GMT_Message		: Report an message given a verbosity level
 * GMT_Report		: Report an error given an error code
 *
 * There are 21 further public functions used for GMT i/o activities:
 *
 * GMT_Begin_IO		: Allow i/o to take place for rec-by-rec operations
 * GMT_Create_Data	: Return an empty container for a new data set
 * GMT_Destroy_Data	: Destroy a data set and its container
 * GMT_Duplicate_Data	: Make an exact duplicate of a dataset
 * GMT_Encode_ID	: Encode a resource ID into a file name
 * GMT_End_IO		: Disallow further rec-by-rec i/o
 * GMT_Get_Data		: Load data into program memory from registered source
 * GMT_Get_ID		: Get the registered object ID for a data set
 * GMT_Get_Record	: Get the next single data record from the source(s)
 * GMT_Get_Row		: Read one row from a grid
 * GMT_Init_IO		: Initialize rec-by-rec i/o machinery before program use
 * GMT_Put_Data		: Place data set from program memory to registered destination
 * GMT_Put_Record	: Send the next output record to its destination
 * GMT_Put_Row		: Write one row to a grid
 * GMT_Read_Data	: Load data into program memory from selected source
 * GMT_Register_IO	: Register a source (or destination) for i/o use
 * GMT_Retrieve_Data	: Retrieve pointer to registered container with data
 * GMT_Set_Comment	: Update a comment for a data set
 * GMT_Status_IO	: Exmine current status of record-by-record i/o
 * GMT_Write_Data	: Place data set from program memory to selected destination
 * GMT_Encode_Options	: Used by external APIs to fill out options from implicit rules

 * The above 21 functions deal with registration of input sources (files,
 * streams, file handles, or memory locations) and output destinations
 * (same flavors as input), the setup of the i/o, and generic functions
 * to access the data either in one go (GMT_Get|Put_Data) or on a
 * record-by-record basis (GMT_Get|Put_Record).  Finally, data sets that
 * are allocated can then be destroyed when no longer needed.
 *
 * There are 4 functions that deal with options, defaults and arguments:
 *
 * GMT_Get_Common	: Checks for and returns values for GMT common options
 * GMT_Get_Default	: Return the value of a GMT parameter as a string
 * GMT_Get_Value	: Convert string to one or more coordinates or dimensions
 * GMT_Option		: Display syntax for one or more GMT common options
 *
 * One function handles the listing of modules and the calling of any GMT module:
 *
 * GMT_Call_Module	: Call the specified GMT module
 *
 * Two functions are used to get grid index from row, col, and to obtain coordinates
 *
 * GMT_Get_Coord	: Return array of coordinates for one dimension
 * GMT_Get_Index	: Return 1-D grid index given row, col
 *
 * For FFT operations there are 8 additional API functions:
 *
 * GMT_FFT		: Call the forward or inverse FFT
 * GMT_FFT_1D		: Lower-level 1-D FFT call
 * GMT_FFT_2D		: Lower-level 2-D FFT call
 * GMT_FFT_Create	: Initialize the FFT machinery for given dimension
 * GMT_FFT_Destroy	: Destroy FFT machinery
 * GMT_FFT_Option	: Display the syntax of the GMT FFT option settings
 * GMT_FFT_Parse	: Parse the GMT FFT option
 * GMT_FFT_Wavenumber	: Return selected wavenumber given its type
 *
 * There are also 13 functions for argument and option parsing.  See gmt_parse.c for these.
 *
 * Finally, three low-level F77-callable functions for grid i/o are given:
 *
 * GMT_F77_readgrdinfo_	: Read the header of a GMT grid
 * GMT_F77_readgrd_		: Read a GMT grid from file
 * GMT_F77_writegrd_	: Write a GMT grid to file
 *
 * --------------------------------------------------------------------------------------------
 * Guru notes on memory management: Paul Wessel, June 2013.
 *
 * GMT maintains control over allocating, reallocating, and freeing of GMT objects created by GMT.
 * Because GMT_modules may be given files, memory locations, streams, etc., as input and output we
 * have to impose some structure as how this will work seamlessly.  Here, "GMT object" refers to
 * any of the 5 GMT resources: grids, images, datasets, textsets, and palettes.
 *
 * 1. When GMT allocates memory for a GMT object it sets its alloc_mode to GMT_ALLOC_INTERNALLY (1)
 *    and its alloc_level to <module level>.  This is 0 for the gmt.c UNIX application as well as
 *    for any external API (MEX, Python, Julia), 1 for any GMT module called, 2 for modules called
 *    by top-level modules, etc., as far down as the thread goes.
 * 2. Memory not allocated by GMT will have an implicit alloc_mode = GMT_ALLOC_EXTERNALLY [0]
 *    and alloc_level = 0 (i.e., gmt executable or API level) but it does not matter since such memory is
 *    only used for reading and we may never free it or reallocate it within GMT. This alloc_mode
 *    only applies to data arrays inside objects (e.g., G->data), not the GMT objects themselves.
 *    The GMT objects (the "containers") are freed at the end of their level, if not before.
 * 3. Memory passed into modules as "input file" requires no special treatment since its level
 *    will be lower than that of the module it is used in, and when that module tries to free it
 *    (directly with GMT_Destroy_Data or via end-of-module GMT_Garbage_Collection) it will skip
 *    it as its level does not match the current module level.  A module can only free memory that
 *    it allocated; the exception is the top-level gmt application.
 * 4. Passing memory out of a module (i.e., "writing to memory") requires that the calling function
 *    first create an output object and use the ID to encode the memory filename (@GMTAPI@-######).
 *    The object stores the level it was called at.  Pass the encoded filename as the output file.
 *    When GMT_Create_Data is called with no dimensions then the direction is set to GMT_OUT and
 *    we set the object's messenger flag to true.  This is used so that when the dataset we wish to
 *    return out of a module is built it replaces the empty initial dataset but inherits that dataset's
 *    alloc_level so it may survive the life of the module process.
 *    Internally, the memory that the module allocates (e.g., grid, dataset, etc.) will initially
 *    have an alloc_level matching the module level (and would be freed if written to a regular
 *    file).  However, when GMT_Write_Data is called and we branch into the GMT_REFERENCE case we
 *    instead take the following steps:
 *	a) The registered output API->object's data pointer is set to the GMT object that the
 *         module allocated (this is how we pass the data out of a module).
 *	b) The GMT object's alloc_level is changed to equal the output API->object's level (this
 *         is how it will survive beyond the end of the module).
 *	c) The API object originally pointing to the GMT object is flagged by having its variable
 *         no_longer_owner set to true (this is how we avoid freeing something twice). [PW: Why not just set it to NULL]
 *    When the module ends there are two API objects with references to the GMT object: the internal
 *    module object and the output object.  The first is set to NULL by GMT_Garbage_Collection because
 *    the object is no longer the owner of the data. The second is ignored because its level is too low.
 *    After that any empty API objects are removed (so the no_longer_owner one is removed), while
 *    the second survives the life of the module, as we require.
 *
 * Thus, at the session (gmt) level all GMT objects have alloc_level = 0 since anything higher will
 * have been freed by a module.  GMT_Destroy_Session finally calls GMT_Garbage_Collection a final
 * time and he frees any remaining GMT objects.
 */

/*!
 * \file gmt_api.c
 * \brief Public functions for the GMT C/C++ API.
 */

#include "gmt_dev.h"
#include "gmt_internals.h"
#include "gmt_sharedlibs.h" 	/* Common shared libs structures */
#include <stdarg.h>

#ifdef HAVE_DIRENT_H_
#	include <dirent.h>
#endif

#ifdef HAVE_SYS_DIR_H_
#	include <sys/dir.h>
#endif

/* Possibly define missing shared library constants */
#ifndef DT_DIR
#	define DT_DIR 4
#endif

#ifndef RTLD_LAZY
#	define RTLD_LAZY 1
#endif

#ifdef WIN32	/* Special for Windows */
#	include <process.h>
#	define getpid _getpid
#endif

EXTERN_MSC int gmt_init_grdheader (struct GMT_CTRL *GMT, struct GMT_GRID_HEADER *header, struct GMT_OPTION *options, double wesn[], double inc[], unsigned int registration, unsigned int mode);
EXTERN_MSC void gmt_fourt_stats (struct GMT_CTRL *GMT, unsigned int nx, unsigned int ny, unsigned int *f, double *r, size_t *s, double *t);
EXTERN_MSC double GMT_fft_kx (uint64_t k, struct GMT_FFT_WAVENUMBER *K);
EXTERN_MSC double GMT_fft_ky (uint64_t k, struct GMT_FFT_WAVENUMBER *K);
EXTERN_MSC double GMT_fft_kr (uint64_t k, struct GMT_FFT_WAVENUMBER *K);
EXTERN_MSC void gmt_fft_save2d (struct GMT_CTRL *GMT, struct GMT_GRID *G, unsigned int direction, struct GMT_FFT_WAVENUMBER *K);
EXTERN_MSC void gmt_fft_taper (struct GMT_CTRL *GMT, struct GMT_GRID *Grid, struct GMT_FFT_INFO *F);
EXTERN_MSC void gmt_fft_Singleton_list (struct GMTAPI_CTRL *API);

#define GMTAPI_MAX_ID 999999	/* Largest integer that will fit in the %06d format */

#ifdef FORTRAN_API
/* Global structure pointer needed for FORTRAN-77 [PW: not tested yet - is it even needed?] */
static struct GMTAPI_CTRL *GMT_FORTRAN = NULL;
#endif

static int GMTAPI_session_counter = 0;	/* Keeps track of the ID of new sessions for multi-session programs */

/*! Macros that report error, then return a NULL pointer, the error, or a value, respectively */
#define return_null(API,err) { GMTAPI_report_error(API,err); return (NULL);}
#define return_error(API,err) { GMTAPI_report_error(API,err); return (err);}
#define return_value(API,err,val) { GMTAPI_report_error(API,err); return (val);}

/* We asked for subset of grid if the wesn pointer is not NULL and indicates a nonzero region */
#define full_region(wesn) (!wesn || (wesn[XLO] == wesn[XHI] && wesn[YLO] == wesn[YHI]))

/* DATASET and TEXTSET can be given via many individual files. */
#define multiple_files_ok(family) (family == GMT_IS_DATASET || family == GMT_IS_TEXTSET)

/* Misc. local text strings needed in this file only, used when debug verbose is on (-Vd) */

static const char *GMT_method[] = {"File", "Stream", "File Descriptor", "Memory Copy", "Memory Reference"};
static const char *GMT_family[] = {"Data Table", "Text Table", "GMT Grid", "CPT Table", "GMT Image", "GMT PostScript", "GMT Vector", "GMT Matrix", "GMT Coord"};
static const char *GMT_via[] = {"User Vector", "User Matrix"};
static const char *GMT_direction[] = {"Input", "Output"};
static const char *GMT_stream[] = {"Standard", "User-supplied"};
static const char *GMT_status[] = {"Unused", "In-use", "Used"};
static const char *GMT_geometry[] = {"Not Set", "Point", "Line", "Polygon", "Point|Line|Poly", "Line|Poly", "Surface", "Non-Geographical"};

/*! Two different i/o mode: GMT_Put|Get_Data vs GMT_Put|Get_Record */
enum GMT_enum_iomode {
	GMTAPI_BY_SET 	= 0,	/* Default is to read the entire set */
	GMTAPI_BY_REC	= 1};	/* Means we will access the registere files on a record-by-record basis */

/*! Entries into dim[] for matrix or vector */
enum GMT_dim {
	GMTAPI_HDR_POS = 3,	/* Used with curr_pos to keep track of table headers only */
	GMTAPI_DIM_COL	= 0,	/* Holds the number of columns for vectors and x-nodes for matrix */
	GMTAPI_DIM_ROW = 1};	/* Holds the number of rows for vectors and y-nodes for matrix */

enum GMTAPI_enum_input {
	GMTAPI_OPTION_INPUT 	= 0,	/* Input resource specified via an option (e.g., -G<file>) */
	GMTAPI_MODULE_INPUT 	= 1};	/* Input resource specified via the module command line */

enum GMTAPI_enum_status {
	GMTAPI_GOT_SEGHEADER 	= -1,	/* Read a segment header */
	GMTAPI_GOT_SEGGAP 	= -2};	/* Detected a gap and insertion of new segment header */

/*==================================================================================================
 *		PRIVATE FUNCTIONS ONLY USED BY THIS LIBRARY FILE
 *==================================================================================================
 */

/* Series of one-line functions to assign val to a particular union member of array u at position row, rounding if integer output */
void GMTAPI_put_val_double (union GMT_UNIVECTOR *u, uint64_t row, double val) { u->f8[row]  =                  val; }
void GMTAPI_put_val_float  (union GMT_UNIVECTOR *u, uint64_t row, double val) { u->f4[row]  = (float)          val; }
void GMTAPI_put_val_ulong  (union GMT_UNIVECTOR *u, uint64_t row, double val) { u->ui8[row] = (uint64_t)lrint(val); }
void GMTAPI_put_val_long   (union GMT_UNIVECTOR *u, uint64_t row, double val) { u->si8[row] =  (int64_t)lrint(val); }
void GMTAPI_put_val_uint   (union GMT_UNIVECTOR *u, uint64_t row, double val) { u->ui4[row] = (uint32_t)lrint(val); }
void GMTAPI_put_val_int    (union GMT_UNIVECTOR *u, uint64_t row, double val) { u->si4[row] =  (int32_t)lrint(val); }
void GMTAPI_put_val_ushort (union GMT_UNIVECTOR *u, uint64_t row, double val) { u->ui2[row] = (uint16_t)lrint(val); }
void GMTAPI_put_val_short  (union GMT_UNIVECTOR *u, uint64_t row, double val) { u->si2[row] =  (int16_t)lrint(val); }
void GMTAPI_put_val_uchar  (union GMT_UNIVECTOR *u, uint64_t row, double val) { u->uc1[row] =  (uint8_t)lrint(val); }
void GMTAPI_put_val_char   (union GMT_UNIVECTOR *u, uint64_t row, double val) { u->sc1[row] =   (int8_t)lrint(val); }

void GMTAPI_get_val_double (union GMT_UNIVECTOR *u, uint64_t row, double *val) { *val = u->f8[row]; }
void GMTAPI_get_val_float  (union GMT_UNIVECTOR *u, uint64_t row, double *val) { *val = u->f4[row]; }
void GMTAPI_get_val_ulong  (union GMT_UNIVECTOR *u, uint64_t row, double *val) { *val = (double)u->ui8[row]; }	/* Must cast/truncate since longs integer range exceed that of double */
void GMTAPI_get_val_long   (union GMT_UNIVECTOR *u, uint64_t row, double *val) { *val = (double)u->si8[row]; }	/* Must cast/truncate since longs integer range exceed that of double */
void GMTAPI_get_val_uint   (union GMT_UNIVECTOR *u, uint64_t row, double *val) { *val = u->ui4[row]; }
void GMTAPI_get_val_int    (union GMT_UNIVECTOR *u, uint64_t row, double *val) { *val = u->si4[row]; }
void GMTAPI_get_val_ushort (union GMT_UNIVECTOR *u, uint64_t row, double *val) { *val = u->ui2[row]; }
void GMTAPI_get_val_short  (union GMT_UNIVECTOR *u, uint64_t row, double *val) { *val = u->si2[row]; }
void GMTAPI_get_val_uchar  (union GMT_UNIVECTOR *u, uint64_t row, double *val) { *val = u->uc1[row]; }
void GMTAPI_get_val_char   (union GMT_UNIVECTOR *u, uint64_t row, double *val) { *val = u->sc1[row]; }

typedef void (*GMT_putfunction)(union GMT_UNIVECTOR *, uint64_t, double  );
typedef void (*GMT_getfunction)(union GMT_UNIVECTOR *, uint64_t, double *);

static inline GMT_putfunction GMTAPI_select_put_function (struct GMTAPI_CTRL *API, unsigned int type) {
	switch (type) {	/* Use type to select the correct put function with which to place a value in the union */
		case GMT_DOUBLE:	return (GMTAPI_put_val_double);	break;
		case GMT_FLOAT:		return (GMTAPI_put_val_float);	break;
		case GMT_ULONG:		return (GMTAPI_put_val_ulong);	break;
		case GMT_LONG:		return (GMTAPI_put_val_long);	break;
		case GMT_UINT:		return (GMTAPI_put_val_uint);	break;
		case GMT_INT:		return (GMTAPI_put_val_int);	break;
		case GMT_USHORT:	return (GMTAPI_put_val_ushort);	break;
		case GMT_SHORT:		return (GMTAPI_put_val_short);	break;
		case GMT_UCHAR:		return (GMTAPI_put_val_uchar);	break;
		case GMT_CHAR:		return (GMTAPI_put_val_char);	break;
		default:
			GMT_Report (API, GMT_MSG_NORMAL, "Internal error in GMTAPI_select_put_function: Passed bad type (%d), Must abort\n", type);
			GMT_exit (API->GMT, EXIT_FAILURE); return NULL;
			break;
	}
}

static inline GMT_getfunction GMTAPI_select_get_function (struct GMTAPI_CTRL *API, unsigned int type) {
	switch (type) {	/* Use type to select the correct get function with which to extract a value from the union */
		case GMT_DOUBLE:	return (GMTAPI_get_val_double);	break;
		case GMT_FLOAT:		return (GMTAPI_get_val_float);	break;
		case GMT_ULONG:		return (GMTAPI_get_val_ulong);	break;
		case GMT_LONG:		return (GMTAPI_get_val_long);	break;
		case GMT_UINT:		return (GMTAPI_get_val_uint);	break;
		case GMT_INT:		return (GMTAPI_get_val_int);	break;
		case GMT_USHORT:	return (GMTAPI_get_val_ushort);	break;
		case GMT_SHORT:		return (GMTAPI_get_val_short);	break;
		case GMT_UCHAR:		return (GMTAPI_get_val_uchar);	break;
		case GMT_CHAR:		return (GMTAPI_get_val_char);	break;
		default:
			GMT_Report (API, GMT_MSG_NORMAL, "Internal error in GMTAPI_select_get_function: Passed bad type (%d), Must abort\n", type);
			GMT_exit (API->GMT, EXIT_FAILURE); return NULL;
			break;
	}
}

/*! . */
static inline uint64_t gmt_n_cols_needed_for_gaps (struct GMT_CTRL *GMT, uint64_t n) {
	/* Return the actual items needed (which may be more than n if gap testing demands it) */
	if (GMT->common.g.active) return (MAX (n, GMT->common.g.n_col));	/* n or n_col (if larger) */
	return (n);	/* No gap checking, n it is */
}

/*! . */
static inline void gmt_update_prev_rec (struct GMT_CTRL *GMT, uint64_t n_use) {
	/* Update previous record before reading the new record*/
	if (GMT->current.io.need_previous) GMT_memcpy (GMT->current.io.prev_rec, GMT->current.io.curr_rec, n_use, double);
}

/*! . */
int GMTAPI_alloc_vectors (struct GMT_CTRL *GMT, struct GMT_VECTOR *V, uint64_t n_alloc)
{	/* Allocate space for each column according to data type, V->n_rows is not touched */
	uint64_t col;
	int error;

	if (!V) return (GMT_PTR_IS_NULL);			/* Nothing to allocate to */
	if (V->n_columns == 0) return (GMT_PTR_IS_NULL);	/* No columns specified */
	if (n_alloc == 0) return (GMT_N_COLS_NOT_SET);		/* No rows specified */
	if (!V->data) return (GMT_PTR_IS_NULL);			/* Array of columns have not been allocated */
	for (col = 0; col < V->n_columns; col++) {
		if ((error = GMT_alloc_univector (GMT, &V->data[col], V->type[col], n_alloc)) != GMT_OK) return (error);
	}
	return (GMT_OK);
}

/*! . */
int GMTAPI_alloc_grid (struct GMT_CTRL *GMT, struct GMT_GRID *Grid)
{	/* Use information in Grid header to allocate the grid data.
	 * We assume gmt_init_grdheader has been called. */

	if (Grid->data) return (GMT_PTR_NOT_NULL);
	if (Grid->header->size == 0U) return (GMT_SIZE_IS_ZERO);
	if ((Grid->data = GMT_memory_aligned (GMT, NULL, Grid->header->size, float)) == NULL) return (GMT_MEMORY_ERROR);
	return (GMT_NOERROR);
}

/*! . */
int GMTAPI_alloc_image (struct GMT_CTRL *GMT, struct GMT_IMAGE *Image)
{	/* Use information in Image header to allocate the image data.
	 * We assume gmt_init_grdheader has been called. */

	if (Image->data) return (GMT_PTR_NOT_NULL);
	if (Image->header->size == 0U) return (GMT_SIZE_IS_ZERO);
	if ((Image->data = GMT_memory (GMT, NULL, Image->header->size * Image->header->n_bands, unsigned char)) == NULL) return (GMT_MEMORY_ERROR);
	return (GMT_NOERROR);
}

/*! . */
int gmt_print_func (FILE *fp, const char *message) {
	/* Just print this message to fp.  It is being used indirectly via
	 * API->print_func.  Purpose of this is to allow external APIs such
	 * as MATLAB (which cannot use printf) to reset API->print_func to
	 * mexPrintf or similar functions. Default is gmt_print_func. */

	fprintf (fp, "%s", message);
	return 0;
}

/*! . */
unsigned int gmtry (unsigned int geometry) {
	/* Return index to text representation in GMT_geometry[] */
	if (geometry == GMT_IS_POINT)   return 1;
	if (geometry == GMT_IS_LINE)    return 2;
	if (geometry == GMT_IS_POLY)    return 3;
	if (geometry == GMT_IS_PLP)     return 4;
	if ((geometry & GMT_IS_LINE) && (geometry & GMT_IS_POLY)) return 5;
	if (geometry == GMT_IS_SURFACE) return 6;
	if (geometry == GMT_IS_NONE)    return 7;
	return 0;
}
/* We also need to return the pointer to an object given a void * address of that pointer.
 * This needs to be done on a per data-type basis, e.g., to cast that void * to a struct GMT_GRID **
 * so we may return the value at that address: */

static inline struct GMTAPI_CTRL * gmt_get_api_ptr     (struct GMTAPI_CTRL *ptr)  {return (ptr);}
static inline struct GMT_PALETTE * gmt_get_cpt_ptr     (struct GMT_PALETTE **ptr) {return (*ptr);}
static inline struct GMT_DATASET * gmt_get_dataset_ptr (struct GMT_DATASET **ptr) {return (*ptr);}
static inline struct GMT_TEXTSET * gmt_get_textset_ptr (struct GMT_TEXTSET **ptr) {return (*ptr);}
static inline struct GMT_GRID    * gmt_get_grid_ptr    (struct GMT_GRID **ptr)    {return (*ptr);}
static inline struct GMT_PS      * gmt_get_ps_ptr      (struct GMT_PS **ptr)      {return (*ptr);}
static inline struct GMT_MATRIX  * gmt_get_matrix_ptr  (struct GMT_MATRIX **ptr)  {return (*ptr);}
static inline struct GMT_VECTOR  * gmt_get_vector_ptr  (struct GMT_VECTOR **ptr)  {return (*ptr);}
static inline double      	 * gmt_get_coord_ptr   (double **ptr)             {return (*ptr);}
#ifdef HAVE_GDAL
static inline struct GMT_IMAGE   * gmt_get_image_ptr (struct GMT_IMAGE **ptr) {return (*ptr);}
#endif
/* Various inline functs to convert void pointer to specific type */
static inline struct GMT_GRID_ROWBYROW * gmt_get_rbr_ptr (struct GMT_GRID_ROWBYROW *ptr) {return (ptr);}
static inline struct GMT_FFT_INFO * gmt_get_fftinfo_ptr (struct GMT_FFT_INFO *ptr) {return (ptr);}
static inline struct GMT_FFT_WAVENUMBER * gmt_get_fftwave_ptr (struct GMT_FFT_WAVENUMBER *ptr) {return (ptr);}
static inline struct GMT_FFT_WAVENUMBER ** gmt_get_fftwave_addr (struct GMT_FFT_WAVENUMBER **ptr) {return (ptr);}
static inline struct GMT_GRID    * gmt_get_grid_data (struct GMT_GRID *ptr) {return (ptr);}

/*! If API is not set or no_not_exit is false then we call system exit, else we move along */
static inline void API_exit (struct GMTAPI_CTRL *API, int code) {
	if (API == NULL || API->do_not_exit == false)
		exit (code);
}

/*! return_address is a convenience function that, given type, calls the correct converter */
void *return_address (void *data, unsigned int type) {
	void *p = NULL;
	switch (type) {
		case GMT_IS_GRID:	p = gmt_get_grid_ptr (data);	break;
		case GMT_IS_DATASET:	p = gmt_get_dataset_ptr (data);	break;
		case GMT_IS_TEXTSET:	p = gmt_get_textset_ptr (data);	break;
		case GMT_IS_CPT:	p = gmt_get_cpt_ptr (data);	break;
		case GMT_IS_PS:		p = gmt_get_ps_ptr (data);	break;
		case GMT_IS_MATRIX:	p = gmt_get_matrix_ptr (data);	break;
		case GMT_IS_VECTOR:	p = gmt_get_vector_ptr (data);	break;
		case GMT_IS_COORD:	p = gmt_get_coord_ptr (data);	break;
#ifdef HAVE_GDAL
		case GMT_IS_IMAGE:	p = gmt_get_image_ptr (data);	break;
#endif
	}
	return (p);
}

/*! . */
struct GMTAPI_CTRL * GMT_get_API_ptr (struct GMTAPI_CTRL *ptr)
{	/* Clean casting of void to API pointer at start of a module
 	 * If ptr is NULL we are in deep trouble...
	 */
	if (ptr == NULL) return_null (NULL, GMT_NOT_A_SESSION);
	return (ptr);
}

/*! p_func_size_t is used as a pointer to functions that returns a size_t dimension */
typedef size_t (*p_func_size_t) (uint64_t row, uint64_t col, size_t dim);

#ifdef DEBUG
void GMTAPI_Set_Object (struct GMTAPI_CTRL *API, struct GMTAPI_DATA_OBJECT *obj)
{	/* This is mostly for debugging and may go away or remain under DEBUG */
	GMT_Report (API, GMT_MSG_DEBUG, "Set_Object for family: %d\n", obj->family);
	switch (obj->family) {
		case GMT_IS_GRID:	obj->G = obj->data; break;
		case GMT_IS_DATASET:	obj->D = obj->data; break;
		case GMT_IS_TEXTSET:	obj->T = obj->data; break;
		case GMT_IS_CPT:	obj->C = obj->data; break;
		case GMT_IS_PS:		obj->P = obj->data; break;
		case GMT_IS_MATRIX:	obj->M = obj->data; break;
		case GMT_IS_VECTOR:	obj->V = obj->data; break;
		case GMT_IS_COORD:	break;	/* No worries */
#ifdef HAVE_GDAL
		case GMT_IS_IMAGE:	obj->I = obj->data; break;
#endif
		case GMT_N_FAMILIES:	break;
	}
}
#endif

#ifdef DEBUG
/*! Can be used to display API->object info wherever it is called as part of a debug operation */
void GMT_list_API (struct GMTAPI_CTRL *API, char *txt) {
	unsigned int item, ext;
	struct GMTAPI_DATA_OBJECT *S;
	char message[GMT_BUFSIZ], O, M;
	//if (API->deep_debug == false) return;
	if (!GMT_is_verbose (API->GMT, GMT_MSG_DEBUG)) return;
	sprintf (message, "==> %d API Objects at end of %s\n", API->n_objects, txt);
	GMT_Message (API, GMT_TIME_NONE, message);
	if (API->n_objects == 0) return;
	GMT_Message (API, GMT_TIME_NONE, "-----------------------------------------------------------\n");
	sprintf (message, "K.. ID RESOURCE.... DATA........ FAMILY.... DIR... S O M L\n");
	GMT_Message (API, GMT_TIME_NONE, message);
	GMT_Message (API, GMT_TIME_NONE, "-----------------------------------------------------------\n");
	for (item = 0; item < API->n_objects; item++) {
		if ((S = API->object[item]) == NULL) continue;
		O = (S->no_longer_owner) ? 'N' : 'Y';
		M = (S->messenger) ? 'Y' : 'N';
		ext = (S->alloc_mode == GMT_ALLOC_EXTERNALLY) ? '*' : ' ';
		sprintf (message, "%c%2d %2d %12" PRIxS " %12" PRIxS " %10s %6s %d %c %c %d\n", ext, item, S->ID, (size_t)S->resource, (size_t)S->data,
			GMT_family[S->family], GMT_direction[S->direction], S->status, O, M, S->alloc_level);
		GMT_Message (API, GMT_TIME_NONE, message);
	}
	GMT_Message (API, GMT_TIME_NONE, "-----------------------------------------------------------\n");
}
#endif

/*! . */
char *GMTAPI_lib_tag (char *name) {
	/* Pull out the tag from a name like <tag>[.extension] */
	char *extension = NULL, *pch = NULL, *tag = NULL;
	if (!strchr (name, '.')) return NULL;	/* No file with extension given, probably just a directory due to user confusion */
	tag = strdup (name);
	extension = strrchr (tag, '.'); /* last period in name */
	*extension = '\0'; /* remove extension */
	/* if name has the "_w32|64" suffix or any other suffix that starts with a '_', remove it. */
	pch = strrchr(tag, '_');
	if (pch) *pch = '\0';
	return (tag);
}

/*! . */
int GMTAPI_init_sharedlibs (struct GMTAPI_CTRL *API) {
	/* At the end of GMT_Create_Session we are done with processing gmt.conf.
	 * We can now determine how many shared libraries and plugins to consider, and open the core lib */
	struct GMT_CTRL *GMT = API->GMT;
	unsigned int n_custom_libs = 0, k, n_alloc = GMT_TINY_CHUNK;
	char text[GMT_LEN256] = {""}, plugindir[GMT_BUFSIZ] = {""}, path[GMT_BUFSIZ] = {""};
	char *libname = NULL, **list = NULL;
#ifdef WIN32
	char *extension = ".dll";
#else
	char *extension = ".so";
#endif

#ifdef SUPPORT_EXEC_IN_BINARY_DIR
	/* If SUPPORT_EXEC_IN_BINARY_DIR is defined we try to load plugins from the
	 * build tree */

	/* Only true, when we are running in a subdir of GMT_BINARY_DIR_SRC_DEBUG: */
	bool running_in_bindir_src = !strncmp (GMT->init.runtime_bindir, GMT_BINARY_DIR_SRC_DEBUG, strlen(GMT_BINARY_DIR_SRC_DEBUG));
#endif

	API->lib = GMT_memory (GMT, NULL, n_alloc, struct Gmt_libinfo);

	/* 1. Load in the GMT core library by default [unless static build] */
	/* Note: To extract symbols from the currently executing process we need to load it as a special library.
	 * This is done by passing NULL under Linux and by calling GetModuleHandleEx under Windows, hence we
	 * use the dlopen_special call which is defined in gmt_module.c */

	API->lib[0].name = strdup ("core");
	API->lib[0].path = strdup (GMT_CORE_LIB_NAME);
	GMT_Report (API, GMT_MSG_DEBUG, "Shared Library # 0 (core). Path = %s\n", API->lib[0].path);
	++n_custom_libs;
#ifdef BUILD_SHARED_LIBS
	GMT_Report (API, GMT_MSG_DEBUG, "Loading core GMT shared library: %s\n", API->lib[0].path);
	if ((API->lib[0].handle = dlopen_special (API->lib[0].path)) == NULL) {
		GMT_Report (API, GMT_MSG_NORMAL, "Error loading core GMT shared library: %s\n", dlerror());
		API_exit (API, EXIT_FAILURE); return EXIT_FAILURE;
	}
	dlerror (); /* Clear any existing error */
#endif

	/* 3. Add any plugins installed in <installdir>/lib/gmt/plugins */

	if (GMT->init.runtime_libdir) {	/* Successfully determined runtime dir for shared libs */
#ifdef SUPPORT_EXEC_IN_BINARY_DIR
		if ( running_in_bindir_src && access (GMT_BINARY_DIR_SRC_DEBUG "/plugins", R_OK|X_OK) == 0 ) {
			/* Running in build dir: search plugins in build-dir/src/plugins */
			strncat (plugindir, GMT_BINARY_DIR_SRC_DEBUG "/plugins", GMT_BUFSIZ-1);
#ifdef XCODER
			strcat (plugindir, "/Debug");	/* The Xcode plugin path for Debug */
#endif
		}
		else
#endif
		{
#ifdef WIN32
			sprintf (plugindir, "%s/gmt_plugins", GMT->init.runtime_libdir);	/* Generate the Win standard plugins path */
#else
			sprintf (plugindir, "%s/gmt" GMT_INSTALL_NAME_SUFFIX "/plugins", GMT->init.runtime_libdir);	/* Generate the *nix standard plugins path */
#endif
		}
		if (!GMT->init.runtime_plugindir) GMT->init.runtime_plugindir = strdup (plugindir);
		GMT_Report (API, GMT_MSG_DEBUG, "Loading GMT plugins from: %s\n", plugindir);
		if ((list = GMT_get_dir_list (GMT, plugindir, extension))) {	/* Add these files to the libs */
			k = 0;
			while (list[k]) {
				sprintf (path, "%s/%s", plugindir, list[k]);
				if (access (path, R_OK)) {
					GMT_Report (API, GMT_MSG_NORMAL, "Shared Library %s cannot be found or read!\n", path);
				}
				else {
					API->lib[n_custom_libs].name = GMTAPI_lib_tag (list[k]);
					API->lib[n_custom_libs].path = strdup (path);
					GMT_Report (API, GMT_MSG_DEBUG, "Shared Library # %d (%s). Path = %s\n", n_custom_libs, API->lib[n_custom_libs].name, API->lib[n_custom_libs].path);
					n_custom_libs++;			/* Add up entries found */
					if (n_custom_libs == n_alloc) {		/* Allocate more memory for list */
						n_alloc <<= 1;
						API->lib = GMT_memory (GMT, API->lib, n_alloc, struct Gmt_libinfo);
					}
				}
				++k;
			}
			GMT_free_dir_list (GMT, &list);
		}
	}

	/* 4. Add any custom GMT libraries to the list of libraries/plugins to consider, if specified.
	      We will find when trying to open if any of these are actually available. */

	if (GMT->session.CUSTOM_LIBS) {	/* We specified custom shared libraries */
		k = (unsigned int)strlen (GMT->session.CUSTOM_LIBS) - 1;	/* Index of last char in CUSTOM_LIBS */
		if (GMT->session.CUSTOM_LIBS[k] == '/' || GMT->session.CUSTOM_LIBS[k] == '\\') {	/* We gave CUSTOM_LIBS as a subdirectory, add all files found inside it to shared libs list */
			strcpy (plugindir, GMT->session.CUSTOM_LIBS);
			plugindir[k] = '\0';	/* Chop off trailing slash */
			GMT_Report (API, GMT_MSG_DEBUG, "Loading custom GMT plugins from: %s\n", plugindir);
			if ((list = GMT_get_dir_list (GMT, plugindir, extension))) {	/* Add these to the libs */
				k = 0;
				while (list[k]) {
					sprintf (path, "%s/%s", plugindir, list[k]);
					if (access (path, R_OK)) {
						GMT_Report (API, GMT_MSG_NORMAL, "Shared Library %s cannot be found or read!\n", path);
					}
					else if ((API->lib[n_custom_libs].name = GMTAPI_lib_tag (list[k]))) {
						API->lib[n_custom_libs].path = strdup (path);
						GMT_Report (API, GMT_MSG_DEBUG, "Shared Library # %d (%s). Path = \n", n_custom_libs, API->lib[n_custom_libs].name, API->lib[n_custom_libs].path);
						n_custom_libs++;		/* Add up entries found */
						if (n_custom_libs == n_alloc) {	/* Allocate more memory for list */
							n_alloc <<= 1;
							API->lib = GMT_memory (GMT, API->lib, n_alloc, struct Gmt_libinfo);
						}
					}
					else
						GMT_Report (API, GMT_MSG_NORMAL, "Shared Library %s has no extension! Ignored\n", list[k]);
					++k;
				}
				GMT_free_dir_list (GMT, &list);
			}
		}
		else {	/* Just a list with one or more comma-separated library paths */
			unsigned int pos = 0;
			while (GMT_strtok (GMT->session.CUSTOM_LIBS, ",", &pos, text)) {
				libname = strdup (basename (text));		/* Last component from the pathname */
				if (access (text, R_OK)) {
					GMT_Report (API, GMT_MSG_NORMAL, "Shared Library %s cannot be found or read!\n", text);
				}
				else if ((API->lib[n_custom_libs].name = GMTAPI_lib_tag (libname))) {
					API->lib[n_custom_libs].path = strdup (text);
					GMT_Report (API, GMT_MSG_DEBUG, "Shared Library # %d (%s). Path = \n", n_custom_libs, API->lib[n_custom_libs].name, API->lib[n_custom_libs].path);
					n_custom_libs++;		/* Add up entries found */
					if (n_custom_libs == n_alloc) {	/* Allocate more memory for list */
						n_alloc <<= 1;
						API->lib = GMT_memory (GMT, API->lib, n_alloc, struct Gmt_libinfo);
					}
				}
				else
					GMT_Report (API, GMT_MSG_NORMAL, "Shared Library %s has no extension! Ignored\n", text);
				gmt_free_null (libname);
			}
		}
	}

	API->n_shared_libs = n_custom_libs;	/* Update total number of shared libraries */
	API->lib = GMT_memory (GMT, API->lib, API->n_shared_libs, struct Gmt_libinfo);

	return (GMT_NOERROR);
}

/*! Free items in the shared lib list */
void GMTAPI_free_sharedlibs (struct GMTAPI_CTRL *API) {
	unsigned int k;
	for (k = 0; k < API->n_shared_libs; k++) {
		if (k > 0 && API->lib[k].handle && dlclose (API->lib[k].handle))
			GMT_Report (API, GMT_MSG_NORMAL, "Error closing GMT %s shared library: %s\n", API->lib[k].name, dlerror());
		if (API->lib[k].name) gmt_free_null (API->lib[k].name);
		if (API->lib[k].path) gmt_free_null (API->lib[k].path);
	}
	if (API->lib) GMT_free (API->GMT, API->lib);
	API->n_shared_libs = 0;
}

/* The basic gmtread|write module meat; used by external APIs only, such as the GMT/MATLAB API */

/*! Duplicate ifile on ofile.  Calling program is responsible to ensure correct args are passed */
int GMT_copy (struct GMTAPI_CTRL *API, enum GMT_enum_family family, unsigned int direction, char *ifile, char *ofile) {
	double *wesn = NULL;	/* For grid and image subsets */
	struct GMT_DATASET *D = NULL;
	struct GMT_TEXTSET *T = NULL;
	struct GMT_PALETTE *C = NULL;
	struct GMT_GRID *G = NULL;
	struct GMT_PS *P = NULL;
	struct GMT_IMAGE *I = NULL;
	struct GMT_CTRL *GMT = API->GMT;
	bool mem[2] = {false, false};
	enum GMT_enum_method method;

	if (API == NULL) return_error (API, GMT_NOT_A_SESSION);
	API->error = GMT_NOERROR;
	GMT_Report (API, GMT_MSG_VERBOSE, "Read %s from %s and write to %s\n", GMT_family[family], ifile, ofile);
	mem[GMT_IN]  = GMT_File_Is_Memory (ifile);
	mem[GMT_OUT] = GMT_File_Is_Memory (ofile);

	switch (family) {
		case GMT_IS_DATASET:
			method = (mem[GMT_IN]) ? GMT_IS_DUPLICATE_VIA_MATRIX : GMT_IS_FILE;
			if ((D = GMT_Read_Data (API, GMT_IS_DATASET, method, GMT_IS_POINT, GMT_READ_NORMAL, NULL, ifile, NULL)) == NULL)
				return (API->error);
			method = (mem[GMT_OUT]) ? GMT_IS_DUPLICATE_VIA_MATRIX : GMT_IS_FILE;
			if (GMT_Write_Data (API, GMT_IS_DATASET, method, D->geometry, D->io_mode | GMT_IO_RESET, NULL, ofile, D) != GMT_OK)
				return (API->error);
			break;
		case GMT_IS_TEXTSET:
			method = (mem[GMT_IN]) ? GMT_IS_DUPLICATE_VIA_MATRIX : GMT_IS_FILE;
			if ((T = GMT_Read_Data (API, GMT_IS_TEXTSET, method, GMT_IS_NONE, GMT_READ_NORMAL, NULL, ifile, NULL)) == NULL)
				return (API->error);
			method = (mem[GMT_OUT]) ? GMT_IS_DUPLICATE_VIA_MATRIX : GMT_IS_FILE;
			if (GMT_Write_Data (API, GMT_IS_TEXTSET, method, GMT_IS_NONE, T->io_mode | GMT_IO_RESET, NULL, ofile, T) != GMT_OK)
				return (API->error);
			break;
		case GMT_IS_GRID:
			wesn = (direction == GMT_IN && GMT->common.R.active) ? GMT->common.R.wesn : NULL;
			if ((G = GMT_Read_Data (API, GMT_IS_GRID, GMT_IS_FILE, GMT_IS_SURFACE, GMT_READ_NORMAL, wesn, ifile, NULL)) == NULL)
				return (API->error);
			wesn = (direction == GMT_OUT && GMT->common.R.active) ? GMT->common.R.wesn : NULL;
			if (GMT_Write_Data (API, GMT_IS_GRID, GMT_IS_FILE, GMT_IS_SURFACE, GMT_GRID_ALL | GMT_IO_RESET, wesn, ofile, G) != GMT_OK)
				return (API->error);
			break;
		case GMT_IS_IMAGE:
			wesn = (direction == GMT_IN && GMT->common.R.active) ? GMT->common.R.wesn : NULL;
			if ((I = GMT_Read_Data (API, GMT_IS_IMAGE, GMT_IS_FILE, GMT_IS_SURFACE, GMT_READ_NORMAL, wesn, ifile, NULL)) == NULL)
				return (API->error);
			wesn = (direction == GMT_OUT && GMT->common.R.active) ? GMT->common.R.wesn : NULL;
			if (GMT_Write_Data (API, GMT_IS_IMAGE, GMT_IS_FILE, GMT_IS_SURFACE, GMT_GRID_ALL | GMT_IO_RESET, wesn, ofile, I) != GMT_OK)
				return (API->error);
			break;
		case GMT_IS_CPT:
			if ((C = GMT_Read_Data (API, GMT_IS_CPT, GMT_IS_FILE, GMT_IS_NONE, GMT_READ_NORMAL, NULL, ifile, NULL)) == NULL)
				return (API->error);
			if (GMT_Write_Data (API, GMT_IS_CPT, GMT_IS_FILE, GMT_IS_NONE, C->cpt_flags | GMT_IO_RESET, NULL, ofile, C) != GMT_OK)
				return (API->error);
			break;
		case GMT_IS_PS:
			if ((P = GMT_Read_Data (API, GMT_IS_PS, GMT_IS_FILE, GMT_IS_NONE, GMT_READ_NORMAL, NULL, ifile, NULL)) == NULL)
				return (API->error);
			if (GMT_Write_Data (API, GMT_IS_PS, GMT_IS_FILE, GMT_IS_NONE, GMT_IO_RESET, NULL, ofile, P) != GMT_OK)
				return (API->error);
			break;
		case GMT_IS_VECTOR:
		case GMT_IS_MATRIX:
		case GMT_IS_COORD:
			GMT_Report (API, GMT_MSG_VERBOSE, "No external read or write support yet for object %s\n", GMT_family[family]);
			return_error(API, GMT_NOT_A_VALID_FAMILY);
			break;
		default:
			GMT_Report (API, GMT_MSG_VERBOSE, "Internal error, family = %d\n", family);
			return_error(API, GMT_NOT_A_VALID_FAMILY);
			break;
	}

	return (API->error);
}

/* Note: Many/all of these do not need to check if API == NULL since they are called from functions that do. */
/* Private functions used by this library only.  These are not accessed outside this file. */

unsigned int gmt_pick_out_col_number (struct GMT_CTRL *GMT, unsigned int col)
{
	unsigned int col_pos;
	if (GMT->common.o.active)	/* -o has selected some columns */
		col_pos = GMT->current.io.col[GMT_OUT][col].col;	/* Which data column to pick */
	else if (GMT->current.setting.io_lonlat_toggle[GMT_OUT] && col < GMT_Z)	/* Worry about -: for lon,lat */
		col_pos = 1 - col;	/* Write lat/lon instead of lon/lat */
	else
		col_pos = col;	/* Just goto that column */
	return (col_pos);
}
/*! . */
double gmt_select_dataset_value (struct GMT_CTRL *GMT, struct GMT_DATASEGMENT *S, unsigned int row, unsigned int col)
{	/* For binary output of a data table segment via external matrix, we must select correct col entry and possibly make adjustments */
	double val;
	unsigned int col_pos = gmt_pick_out_col_number (GMT, col);
	val = (col_pos >= S->n_columns) ? GMT->session.d_NaN : S->coord[col_pos][row];	/* If we request a column beyond length of array, return NaN */
	if (GMT->common.d.active[GMT_OUT] && GMT_is_dnan (val)) val = GMT->common.d.nan_proxy[GMT_OUT];	/* Write this value instead of NaNs */
	if (GMT->current.io.col_type[GMT_OUT][col_pos] == GMT_IS_LON) GMT_lon_range_adjust (GMT->current.io.geo.range, &val);
	return (val);
}

/*! . */
double gmt_select_record_value (struct GMT_CTRL *GMT, double *record, unsigned int col, unsigned int n_colums)
{	/* For binary output of data record via external matrix, we must select correct col entry and possibly make adjustments */
	double val;
	unsigned int col_pos = gmt_pick_out_col_number (GMT, col);
	val = (col_pos >= n_colums) ? GMT->session.d_NaN : record[col_pos];	/* If we request a column beyond length of array, return NaN */
	if (GMT->common.d.active[GMT_OUT] && GMT_is_dnan (val)) val = GMT->common.d.nan_proxy[GMT_OUT];	/* Write this value instead of NaNs */
	if (GMT->current.io.col_type[GMT_OUT][col_pos] == GMT_IS_LON) GMT_lon_range_adjust (GMT->current.io.geo.range, &val);
	return (val);
}

unsigned int gmt_pick_in_col_number (struct GMT_CTRL *GMT, unsigned int col)
{
	unsigned int col_pos;
	if (GMT->common.i.active)	/* -i has selected some columns */
		col_pos = GMT->current.io.col[GMT_IN][col].col;	/* Which data column to pick */
	else if (GMT->current.setting.io_lonlat_toggle[GMT_IN] && col < GMT_Z)	/* Worry about -: for lon,lat */
		col_pos = 1 - col;	/* Read lat/lon instead of lon/lat */
	else
		col_pos = col;	/* Just goto that column */
	return (col_pos);
}
/*! . */
double gmt_get_record_value (struct GMT_CTRL *GMT, double *record, unsigned int col, unsigned int n_colums)
{	/* For binary input of data record via external matrix, we must select correct col entry and possibly make adjustments */
	double val;
	unsigned int col_pos;
	col_pos = gmt_pick_in_col_number (GMT, col);
	val = (col_pos >= n_colums) ? GMT->session.d_NaN : record[col_pos];	/* If we request a column beyond length of array, return NaN */
	if (GMT->common.d.active[GMT_IN] && GMT_is_dnan (val)) val = GMT->common.d.nan_proxy[GMT_IN];	/* Write this value instead of NaNs */
	if (GMT->current.io.col_type[GMT_IN][col_pos] == GMT_IS_LON) GMT_lon_range_adjust (GMT->current.io.geo.range, &val);
	return (val);
}

/*! . */
int gmt_bin_input_memory (struct GMT_CTRL *GMT, uint64_t n, uint64_t n_use)
{	/* Read function which gets one record from the memory reference.
 	 * The current data record has already been read from wherever and is avaialble in GMT->current.io.curr_rec */
	unsigned int status;
	//uint64_t n_read;
	GMT_UNUSED(n);

	GMT->current.io.status = GMT_IO_DATA_RECORD;	/* Default status we expect, but this may change below */
	GMT->current.io.rec_no++;			/* One more input record read */
	status = GMT_process_binary_input (GMT, n_use);	/* Check for segment headers */
	if (status == 1) return (GMTAPI_GOT_SEGHEADER);	/* A segment header was found and we are done here */
	//n_read = (GMT->common.i.active) ? GMT_bin_colselect (GMT) : n;	/* We may have used -i and select fewer of the input columns */

	if (GMT_gap_detected (GMT)) { GMT_set_gap (GMT); return (GMTAPI_GOT_SEGGAP); }	/* Gap forced a segment header to be issued and we get out */
	GMT->current.io.pt_no++;	/* Actually got a valid data record */
	return (GMT_NOERROR);
}

/*! . */
char * GMTAPI_tictoc_string (struct GMTAPI_CTRL *API, unsigned int mode)
{	/* Optionally craft a leading timestamp.
	 * mode = 0:	No time stamp
	 * mode = 1:	Abs time stamp formatted via GMT_TIME_STAMP
	 * mode = 2:	Report elapsed time since last reset.
	 * mode = 4:	Reset elapsed time to 0, no time stamp.
	 * mode = 6:	Reset elapsed time and report it as well.
	 */
	time_t right_now;
	clock_t toc = 0;
	unsigned int H, M, S, milli;
	double T;
	static char stamp[GMT_LEN256] = {""};

	if (mode == 0) return NULL;		/* no timestamp requested */
	if (mode > 1) toc = clock ();		/* Elapsed time requested */
	if (mode & 4) API->GMT->current.time.tic = toc;	/* Reset previous timestamp to now */

	switch (mode) {	/* Form output timestamp string */
		case 1:	/* Absolute time stamp */
			right_now = time ((time_t *)0);
			strftime (stamp, sizeof(stamp), API->GMT->current.setting.format_time_stamp, localtime (&right_now));
			break;
		case 2:	/* Elapsed time stamp */
		case 6:
			T = (double)(toc - (clock_t)API->GMT->current.time.tic);	/* Elapsed time in ticks */
			T /= CLOCKS_PER_SEC;	/* Elapsed time in seconds */
			H = urint (floor (T * GMT_SEC2HR));
			T -= H * GMT_HR2SEC_I;
			M = urint (floor (T * GMT_SEC2MIN));
			T -= M * GMT_MIN2SEC_I;
			S = urint (floor (T));
			T -= S;
			milli = urint (T*1000.0);	/* Residual milli-seconds */
			sprintf (stamp, "Elapsed time %2.2u:%2.2u:%2.2u.%3.3u", H, M, S, milli);
			break;
		default: break;
	}
	return (stamp);
}

/*! . */
unsigned int GMTAPI_count_objects (struct GMTAPI_CTRL *API, enum GMT_enum_family family, unsigned int geometry, unsigned int direction, int *first_ID)
{	/* Count how many data sets of the given family are currently registered and unused for the given direction (GMT_IN|GMT_OUT).
 	 * Also return the ID of the first unused data object for the given direction, geometry, and family (GMT_NOTSET if not found).
	 */
	unsigned int i, n;

	*first_ID = GMT_NOTSET;	/* Not found yet */
	for (i = n = 0; i < API->n_objects; i++) {
		if (!API->object[i]) continue;				  /* A freed object, skip it */
		if (API->object[i]->direction != direction) continue;	  /* Wrong direction */
		if (API->object[i]->geometry  != geometry) continue;	  /* Wrong geometry */
		if (API->object[i]->status    != GMT_IS_UNUSED) continue; /* Already used */
		if (family != API->object[i]->family) continue;		  /* Wrong data type */
		n++;	/* Found one that satisfied requirements */
		if (*first_ID == GMT_NOTSET) *first_ID = API->object[i]->ID;
	}
	return (n);
}

/*! . */
unsigned int GMTAPI_Add_Existing (struct GMTAPI_CTRL *API, enum GMT_enum_family family, unsigned int geometry, unsigned int direction, int *first_ID)
{	/* In this mode, we find all registrered resources of matching family,geometry,direction that are unused and turn variable selected to true. */
	unsigned int i, n;

	*first_ID = GMT_NOTSET;	/* Not found yet */
	for (i = n = 0; i < API->n_objects; i++) {
		if (!API->object[i]) continue;				  /* A freed object, skip */
		if (API->object[i]->direction != direction) continue;	  /* Wrong direction */
		if (API->object[i]->geometry  != geometry) continue;	  /* Wrong geometry */
		if (API->object[i]->status    != GMT_IS_UNUSED) continue; /* Already used */
		if (family != API->object[i]->family) continue;		  /* Wrong data type */
		n++;	/* Found one that satisfied requirements */
		if (*first_ID == GMT_NOTSET) *first_ID = API->object[i]->ID;
		API->object[i]->selected = true;
	}
	return (n);
}

/* These functions are support functions for the API function GMT_Encode_Options:
 *	GMTAPI_key_to_family
 *	GMTAPI_process_keys
 *	GMTAPI_get_key
 *	GMTAPI_found_marker
 *
 * The "keys" refer to the contents of the THIS_MODULE_KEYS set in each module.
 */

/* Indices into the keys triple codes */
#define K_OPT			0
#define K_FAMILY		1
#define K_DIR			2
#define GMT_FILE_NONE		0
#define GMT_FILE_EXPLICIT	1
#define GMT_FILE_IMPLICIT	2

int GMTAPI_key_to_family (void *API, char *key, int *family, int *geometry)
{
	/* Assign direction, family, and geometry based on key */

	switch (key[K_FAMILY]) {	/* 2nd char contains the data type code */
		case 'G':
			*family = GMT_IS_GRID;
			*geometry = GMT_IS_SURFACE;
			break;
		case 'P':
			*family = GMT_IS_DATASET;
			*geometry = GMT_IS_POLY;
			break;
		case 'L':
			*family = GMT_IS_DATASET;
			*geometry = GMT_IS_LINE;
			break;
		case 'D':
			*family = GMT_IS_DATASET;
			*geometry = GMT_IS_POINT;
			break;
		case 'C':
			*family = GMT_IS_CPT;
			*geometry = GMT_IS_NONE;
			break;
		case 'T':
			*family = GMT_IS_TEXTSET;
			*geometry = GMT_IS_NONE;
			break;
		case 'I':
			*family = GMT_IS_IMAGE;
			*geometry = GMT_IS_SURFACE;
			break;
		case 'X':
			*family = GMT_IS_PS;
			*geometry = GMT_IS_NONE;
			break;
		case '-':
			*family = GMT_IS_NONE;
			*geometry = GMT_IS_NONE;
			break;
		default:
			GMT_Report (API, GMT_MSG_NORMAL, "GMTAPI_key_to_family: INTERNAL ERROR: key family (%c) not recognized\n", key[K_FAMILY]);
			return GMT_NOTSET;
			break;
	}

	/* Third key character contains the in/out code */
	return ((key[K_DIR] == 'o' || key[K_DIR] == 'O') ? GMT_OUT : GMT_IN);	/* Return the direction of the i/o [note ! means in] */
}

char **GMTAPI_process_keys (void *API, const char *string, char type, struct GMT_OPTION *head, unsigned int *n_items)
{	/* Turn the comma-separated list of 3-char codes into an array of such codes.
 	 * In the process, replace any ?-types with the selected type if type is not 0.
	 * We return the array of strings and its number (n_items). */
	size_t len, k, kk, n;
	int o_id = GMT_NOTSET;
	bool change_type = false;
	char **s = NULL, *next = NULL, *tmp = NULL, magic = 0, revised[GMT_LEN64] = {""};
	struct GMT_OPTION *opt = NULL;
	*n_items = 0;	/* No keys yet */

	if (!string) return NULL;	/* Got NULL, just give up */
	len = strlen (string);		/* Get the length of this item */
	if (len == 0) return NULL;	/* Got no characters, give up */
	tmp = strdup (string);		/* Get a working copy of string */
	/* Replace unknown types (marked as ?) in tmp with selected type give by input variable "type" */
	if (type)	/* Got a nonzero type */
		for (k = 0; k < strlen (tmp); k++)
			if (tmp[k] == '?') tmp[k] = type;
	/* Count the number of items (start n at 1 since one less comma than items) */
	for (k = 0, n = 1; k < len; k++)
		if (tmp[k] == ',') n++;
	/* Allocate and populate the character array, then return it and n_items */
	s = (char **) calloc (n, sizeof (char *));
	k = 0;
	/* While processing the array we also determine the key # for the primary output */
	while ((next = strsep (&tmp, ",")) != NULL) {
		if (strlen (next) < 3) {
			GMT_Report (API, GMT_MSG_NORMAL,
			            "GMTAPI_process_keys: INTERNAL ERROR: key %s contains less than 3 characters\n", next);
			continue;
		}
		s[k] = strdup (next);
		if (next[K_DIR] == 'O') {	/* Identified primary output key */
			if (o_id >= 0)	/* Already had a primary output key */
				GMT_Report (API, GMT_MSG_NORMAL,
				            "GMTAPI_process_keys: INTERNAL ERROR: keys %s contain more than one primary output key\n", string);
			else
				o_id = (int)k;
		}
		k++;
	}
	for (k = 0; k < n; k++) {	/* Check for presence of any of the magic X,Y,Z keys */
		if (s[k][K_OPT] == '-') {	/* Key letter X missing: Means that option -Y, if given, changes the type of input|output */
			/* Must first determine which data type we are dealing with via -Y<type> */
			if ((opt = GMT_Find_Option (API, s[k][K_FAMILY], head))) {	/* Found the -Y<type> option */
				type = (char)toupper (opt->arg[0]);	/* Find type and replace ? in keys with this type in uppercase (DGCITP) in GMTAPI_process_keys below */
				if (!strchr ("DGCITP", type)) {
					GMT_Report (API, GMT_MSG_NORMAL, "GMT_Encode_Options: INTERNAL ERROR: No or bad data type given to read|write (%c)\n", type);
					return_null (NULL, GMT_NOT_A_VALID_TYPE);	/* Unknown type */
				}
				if (type == 'P') type = 'X';	/* We use X for PostScript since P may stand for polygon... */
				for (kk = 0; kk < n; kk++) {	/* Do the substitution for all keys that matches ? */
					if (s[kk][K_FAMILY] == '?' && strchr ("-iI", s[kk][K_DIR])) s[kk][K_FAMILY] = type;	/* Want input to handle this type of data */
					if (s[kk][K_FAMILY] == '?' && strchr ("-oO", s[kk][K_DIR])) s[kk][K_FAMILY] = type;	/* Want input to handle this type of data */
				}
			}
			else
				GMT_Report (API, GMT_MSG_NORMAL,
				            "GMT_Encode_Options: INTERNAL ERROR: Required runtime type-getting option (-%c) not given\n", s[k][K_FAMILY]);
			gmt_free_null (s[k]);		/* Free the inactive key that has served its purpose */
		}
		else if (s[k][K_FAMILY] == '-') {	/* * Key letter Y missing: Means that -X, if given, changes the type of input|output to secondary (i.e., not required) */
			if (GMT_Find_Option (API, s[k][K_OPT], head)) {	/* Got the option that removes the requirement of an input or output dataset */
				for (kk = 0; kk < n; kk++) {	/* Change all primary input|output flags to secondary, depending on Z */
					if (!s[kk]) continue;		/* A previously processed/freed key */
					if (s[kk][K_DIR] == 'I' && strchr ("-iI", s[k][K_DIR])) s[kk][K_DIR] = 'i';	/* No longer an implicit input */
					if (s[kk][K_DIR] == 'O' && strchr ("-oO", s[k][K_DIR])) s[kk][K_DIR] = 'o';	/* No longer an implicit output */
				}
			}
			gmt_free_null (s[k]);		/* Free the inactive key that has served its purpose */
		}
		else if (!strchr ("IOio-", s[k][K_DIR])) {	/* Key letter Z not i|I|o|O|-: Means that option -Z, if given, changes the type of primary output to Y */
			/* E.g, pscoast has >DM and this turns >XO to >DO only when -M is used.  Also, modifiers may be involved.
			   e.g, gmtspatial : New key “”>TN+r” means if -N+r given then set >TO.  Just giving -N will not trigger the change.
			   e.g., pscoast ">TE+w-rR" means if -E given with modifier +w and one of +r or +R then set to >TO */
			magic = s[k][K_DIR];
			if ((opt = GMT_Find_Option (API, magic, head))) {	/* Got the magic option that changes output type */
				char modifier[3] = {'+', '?', 0};	/* We will replace ? with an actual modifier */
				if (o_id == GMT_NOTSET)
					GMT_Report (API, GMT_MSG_NORMAL, "GMTAPI_process_keys: INTERNAL ERROR: No primary output identified but magic Z key present\n");
				/* Check if modifier(s) were given also and that one of them were selected */
				if (strlen (s[k]) > 3) {	/* Not enough to just find option, must examine modifiers */
					/* Full syntax: XYZ+abc...-def...: We do the substitution of output type to Y only if
					 * 1. -Z is given
					 * 2. -Z contains ALL the modifiers +a, +b, +c, ...
					 * 3. -Z contains AT LEAST ONE of the modifers +d, +e, +f.
					 */
					unsigned int kase, count[2] = {0, 0}, given[2] = {0, 0};
					change_type = false;
					for (kk = 3; s[k][kk]; kk++) {
						if (strchr ("-+", s[k][kk])) {
							kase = (s[k][kk] == '-') ? 0 : 1;
							continue;
						}
						count[kase]++;	/* How many AND and how many OR modifiers */
						modifier[1] = s[k][kk];	/* Set current modifier */
						if (strstr (opt->arg, modifier)) given[kase]++;	/* Match! */
					}
					/* Only change when we found all the AND modifiers and at least one of the OR modifiers if any was given */
					if ((count[0] == 0 || (count[0] && given[0])) && count[1] == given[1]) change_type = true;
				}
				else	/* true since we found the option and no modifier given */
					change_type = true;
				if (change_type) {
					s[o_id][K_FAMILY] = s[k][K_FAMILY];	/* Required output now implies this data type */
					s[o_id][K_OPT]    = s[k][K_OPT];	/* Required output now implies this option */
				}
			}
			gmt_free_null (s[k]);		/* Free the inactive key that has served its purpose */
		}
	}
	/* Shuffle away any NULL entries */
	for (k = kk = 0; k < n; k++) {
		if (s[k]) {	/* Must keep this guy */
			if (k > kk) s[kk] = s[k];
			kk++;
		}
	}
	n = kk;	/* May have lost some NULLs */
	for (k = 0; k < n; k++) {
		strcat (revised, ",");
		strcat (revised, s[k]);
	}
	if (revised[0]) GMT_Report (API, GMT_MSG_DEBUG, "GMTAPI_process_keys: Revised keys string is %s\n", &revised[1]);
	*n_items = (unsigned int)n;	/* Total number of keys for this module */
	gmt_free_null (tmp);
	return s;
}

int GMTAPI_get_key (void *API, char option, char *keys[], int n_keys)
{	/* Return the position in the keys array that matches this option, or GMT_NOTSET if not found */
	int k;
	if (n_keys && keys == NULL)
		GMT_Report (API, GMT_MSG_NORMAL, "GMTAPI_get_key: INTERNAL ERROR: keys array is NULL but n_keys = %d\n", n_keys);
	for (k = 0; k < n_keys; k++) if (keys[k][K_OPT] == option) return (k);
	return (GMT_NOTSET);
}

unsigned int GMTAPI_found_marker (char *text, char marker)
{	/* Look for marker in text but ignore any that is found within quotes */
	size_t k;
	unsigned int ignore = 0;
	for (k = 0; k < strlen (text); k++) {
		if (text[k] == '\"' || text[k] == '\'') ignore = !ignore;	/* Toggle on/off */
		if (!ignore && text[k] == marker) return (unsigned int)k + 1;	/* Found, return position (added 1 so results are 1-length) */
	}
	return 0;	/* Not found */
}
/* Mapping of internal [row][col] indices to a single 1-D index.
 * Internally, row and col starts at 0.  These will be accessed
 * via pointers to these functions, hence they are not macros.
 */

/*! . */
size_t GMTAPI_2D_to_index_C_normal (uint64_t row, uint64_t col, size_t dim)
{	/* Maps (row,col) to 1-D index for C normal row-major grid */
	return (((size_t)row * dim) + (size_t)col);	/* Normal grid */
}

/*! . */
size_t GMTAPI_2D_to_index_C_cplx_real (uint64_t row, uint64_t col, size_t dim)
{	/* Maps (row,col) to 1-D index for C complex row-major grid, real component */
	return (2*((size_t)row * dim) + (size_t)col);	/* Complex grid, real(1) component */
}

/*! . */
size_t GMTAPI_2D_to_index_C_cplx_imag (uint64_t row, uint64_t col, size_t dim)
{	/* Maps (row,col) to 1-D index for C complex row-major grid, imaginary component */
	return (2*((size_t)row * dim) + (size_t)col + 1ULL);	/* Complex grid, imag(2) component */
}

/*! . */
size_t GMTAPI_2D_to_index_F_normal (uint64_t row, uint64_t col, size_t dim)
{	/* Maps (row,col) to 1-D index for Fortran column-major grid */
	return (((size_t)col * dim) + (size_t)row);
}

/*! . */
size_t GMTAPI_2D_to_index_F_cplx_real (uint64_t row, uint64_t col, size_t dim)
{	/* Maps (row,col) to 1-D index for Fortran complex column-major grid, real component */
	return (2*((size_t)col * dim) + (size_t)row);	/* Complex grid, real(1) */
}

/*! . */
size_t GMTAPI_2D_to_index_F_cplx_imag (uint64_t row, uint64_t col, size_t dim)
{	/* Maps (row,col) to 1-D index for Fortran complex column-major grid, imaginary component  */
	return (2*((size_t)col * dim) + (size_t)row + 1ULL);	/* Complex grid, imag(2) component */
}

/*! . */
p_func_size_t GMTAPI_get_2D_to_index (struct GMTAPI_CTRL *API, enum GMT_enum_fmt shape, unsigned int mode) {
	/* Return pointer to the required 2D-index function above.  Here
	 * shape is either GMT_IS_ROW_FORMAT (C) or GMT_IS_COL_FORMAT (Fortran);
	 * mode is either 0 (regular grid), GMT_GRID_IS_COMPLEX_REAL (complex real) or GMT_GRID_IS_COMPLEX_IMAG (complex imag)
	 */
	p_func_size_t p = NULL;

	switch (mode & GMT_GRID_IS_COMPLEX_MASK) {
		case GMT_GRID_IS_REAL:
			p = (shape == GMT_IS_ROW_FORMAT) ? GMTAPI_2D_to_index_C_normal : GMTAPI_2D_to_index_F_normal;
			break;
		case GMT_GRID_IS_COMPLEX_REAL:
			p = (shape == GMT_IS_ROW_FORMAT) ? GMTAPI_2D_to_index_C_cplx_real : GMTAPI_2D_to_index_F_cplx_real;
			break;
		case GMT_GRID_IS_COMPLEX_IMAG:
			p = (shape == GMT_IS_ROW_FORMAT) ? GMTAPI_2D_to_index_C_cplx_imag : GMTAPI_2D_to_index_F_cplx_imag;
			break;
		default:
			GMT_Report (API, GMT_MSG_NORMAL, "GMTAPI_get_2D_to_index: Illegal mode passed - aborting\n");
			API_exit (API, EXIT_FAILURE); return (NULL);
	}
	return (p);
}

#if 0	/* Unused at the present time */
void GMTAPI_index_to_2D_C (int *row, int *col, size_t index, int dim, int mode)
{	/* Maps 1-D index to (row,col) for C */
	if (mode) index /= 2;
	*col = (index % dim);
	*row = (index / dim);
}

void GMTAPI_index_to_2D_F (int *row, int *col, size_t index, int dim, int mode)
{	/* Maps 1-D index to (row,col) for Fortran */
	if (mode) index /= 2;
	*col = (index / dim);
	*row = (index % dim);
}
#endif

/*! . */
int GMTAPI_init_grid (struct GMTAPI_CTRL *API, struct GMT_OPTION *opt, double *range, double *inc, int registration, unsigned int mode, unsigned int direction, struct GMT_GRID *G) {
	if (direction == GMT_OUT) return (GMT_OK);	/* OK for creating a blank container for output */
	gmt_init_grdheader (API->GMT, G->header, opt, range, inc, registration, mode);
	return (GMT_OK);
}

/*! . */
int GMTAPI_init_image (struct GMTAPI_CTRL *API, struct GMT_OPTION *opt, double *range, double *inc, int registration, unsigned int mode, unsigned int direction, struct GMT_IMAGE *I) {
	if (direction == GMT_OUT) return (GMT_OK);	/* OK for creating blank container for output */
	gmt_init_grdheader (API->GMT, I->header, opt, range, inc, registration, mode);
	return (GMT_OK);
}

/*! . */
int GMTAPI_init_matrix (struct GMTAPI_CTRL *API, uint64_t dim[], double *range, double *inc, int registration, unsigned int mode, unsigned int direction, struct GMT_MATRIX *M) {
	double off = 0.5 * registration;
	unsigned int dims = (M->n_layers > 1) ? 3 : 2;
	GMT_Report (API, GMT_MSG_DEBUG, "Initializing a matrix for handing external %s [mode = %u]\n", GMT_direction[direction], mode);
	if (direction == GMT_OUT) return (GMT_OK);	/* OK for creating blank container for output */
	if (full_region (range) && (dims == 2 || (!range || range[ZLO] == range[ZHI]))) {	/* Not an equidistant vector arrangement, use dim */
		double dummy_range[6] = {0.0, 0.0, 0.0, 0.0, 0.0, 0.0};	/* Flag vector as such */
		GMT_memcpy (M->range, dummy_range, 2 * dims, double);
		M->n_rows = dim[GMTAPI_DIM_ROW];
		M->n_columns = dim[GMTAPI_DIM_COL];
	}
	else {	/* Was apparently given valid range and inc */
		if (!inc || (inc[GMT_X] == 0.0 && inc[GMT_Y] == 0.0)) return (GMT_VALUE_NOT_SET);
		GMT_memcpy (M->range, range, 2 * dims, double);
		M->n_rows    = GMT_get_n (API->GMT, range[YLO], range[YHI], inc[GMT_Y], off);
		M->n_columns = GMT_get_n (API->GMT, range[XLO], range[XHI], inc[GMT_X], off);
	}
	return (GMT_OK);
}

/*! . */
int GMTAPI_init_vector (struct GMTAPI_CTRL *API, uint64_t dim[], double *range, double *inc, int registration, unsigned int direction, struct GMT_VECTOR *V) {
	GMT_Report (API, GMT_MSG_DEBUG, "Initializing a vector for handing external %s\n", GMT_direction[direction]);
	if (direction == GMT_OUT) return (GMT_OK);	/* OK for creating blank container for output */
	if (dim[GMTAPI_DIM_COL] == 0 && direction == GMT_IN) return (GMT_VALUE_NOT_SET);	/* Must know the number of columns to do this */
	if (range == NULL || (range[XLO] == range[XHI])) {	/* Not an equidistant vector arrangement, use dim */
		double dummy_range[2] = {0.0, 0.0};	/* Flag vector as such */
		V->n_rows = dim[GMTAPI_DIM_ROW];		/* If so, n_rows is passed via dim[GMTAPI_DIM_ROW], unless it is GMT_OUT when it is zero */
		GMT_memcpy (V->range, dummy_range, 2, double);
	}
	else {	/* Equidistant vector */
		double off = 0.5 * registration;
		if (!inc || inc[GMT_X] == 0.0) return (GMT_VALUE_NOT_SET);
		V->n_rows = GMT_get_n (API->GMT, range[XLO], range[XHI], inc[GMT_X], off);
		GMT_memcpy (V->range, range, 2, double);
	}
	return (GMT_OK);
}

/*! . */
double * GMTAPI_grid_coord (struct GMTAPI_CTRL *API, int dim, struct GMT_GRID *G) {
	return (GMT_grd_coord (API->GMT, G->header, dim));
}

/*! . */
double * GMTAPI_image_coord (struct GMTAPI_CTRL *API, int dim, struct GMT_IMAGE *I) {
	return (GMT_grd_coord (API->GMT, I->header, dim));
}

/*! . */
double * GMTAPI_matrix_coord (struct GMTAPI_CTRL *API, int dim, struct GMT_MATRIX *M)
{	/* Allocate and compute coordinates along one dimension of a matrix */
	double *coord = NULL, off, inc;
	unsigned int min, max;
	uint64_t k, n;

	if (M->n_layers <= 1 && dim == GMT_Z) return (NULL);	/* No z-dimension */
	n = (dim == GMT_X) ? M->n_columns : ((dim == GMT_Y) ? M->n_rows : M->n_layers);
	min = 2*dim, max = 2*dim + 1;	/* Indices into the min/max triplets in range */
	coord = GMT_memory (API->GMT, NULL, n, double);
	off = 0.5 * M->registration;
	inc = GMT_get_inc (API->GMT, M->range[min], M->range[max], n, M->registration);
	for (k = 0; k < n; k++) coord[k] = GMT_col_to_x (API->GMT, k, M->range[min], M->range[max], inc, off, n);
	return (coord);
}

/*! . */
double * GMTAPI_vector_coord (struct GMTAPI_CTRL *API, int dim, struct GMT_VECTOR *V)
{	/* Allocate and compute coordinates for a vector, if equidistantly defined */
	unsigned int k;
	double *coord = NULL, off, inc;
	GMT_Report (API, GMT_MSG_DEBUG, "GMTAPI_vector_coord called: dim = %d\n", dim);
	if (V->range[0] == 0.0 && V->range[1] == 0.0) return (NULL);	/* Not an equidistant vector */
	coord = GMT_memory (API->GMT, NULL, V->n_rows, double);
	off = 0.5 * V->registration;
	inc = GMT_get_inc (API->GMT, V->range[0], V->range[1], V->n_rows, V->registration);
	for (k = 0; k < V->n_rows; k++) coord[k] = GMT_col_to_x (API->GMT, k, V->range[0], V->range[1], inc, off, V->n_rows);
	return (coord);
}

/*! . */
void GMTAPI_grdheader_to_matrixinfo (struct GMT_GRID_HEADER *h, struct GMT_MATRIX *M_obj)
{	/* Packs the necessary items of the grid header into the matrix parameters */
	M_obj->n_columns = h->nx;
	M_obj->n_rows = h->ny;
	M_obj->registration = h->registration;
	GMT_memcpy (M_obj->range, h->wesn, 4, double);
}

/*! . */
void GMTAPI_matrixinfo_to_grdheader (struct GMT_CTRL *GMT, struct GMT_GRID_HEADER *h, struct GMT_MATRIX *M_obj)
{	/* Unpacks the necessary items into the grid header from the matrix parameters */
	GMT_UNUSED(GMT);
	h->nx = (unsigned int)M_obj->n_columns;
	h->ny = (unsigned int)M_obj->n_rows;
	h->registration = M_obj->registration;
	GMT_memcpy (h->wesn, M_obj->range, 4, double);
	/* Compute xy_off and increments */
	h->xy_off = (h->registration == GMT_GRID_NODE_REG) ? 0.0 : 0.5;
	h->inc[GMT_X] = GMT_get_inc (GMT, h->wesn[XLO], h->wesn[XHI], h->nx, h->registration);
	h->inc[GMT_Y] = GMT_get_inc (GMT, h->wesn[YLO], h->wesn[YHI], h->ny, h->registration);
}

/*! . */
bool GMTAPI_adjust_grdpadding (struct GMT_GRID_HEADER *h, unsigned int *pad)
{	/* Compares current grid pad status to output pad requested.  If we need
	 * to adjust a pad we return true here, otherwise false. */
	unsigned int side;

	for (side = 0; side < 4; side++) if (h->pad[side] != pad[side]) return (true);
	return (false);
}

/*! . */
size_t GMTAPI_set_grdarray_size (struct GMT_CTRL *GMT, struct GMT_GRID_HEADER *h, unsigned int mode, double *wesn)
{	/* Determines size of grid given grid spacing and grid domain in h.
 	 * However, if wesn is given and not empty we compute size using the sub-region instead.
 	 * Finally, the current pad is used when calculating the grid size.
	 * NOTE: This function leaves h unchanged by testing on a temporary header. */
	struct GMT_GRID_HEADER *h_tmp = NULL;
	size_t size;

	/* Must duplicate header and possibly reset wesn, then set pad and recalculate all dims */
	h_tmp = GMT_memory (GMT, NULL, 1, struct GMT_GRID_HEADER);
	GMT_memcpy (h_tmp, h, 1, struct GMT_GRID_HEADER);
	h_tmp->complex_mode |= mode;	/* Set the mode-to-be so that if complex the size is doubled */

	if (!full_region (wesn)) {
		GMT_memcpy (h_tmp->wesn, wesn, 4, double);	/* Use wesn instead of header info */
		GMT_adjust_loose_wesn (GMT, wesn, h);		/* Subset requested; make sure wesn matches header spacing */
	}
	GMT_grd_setpad (GMT, h_tmp, GMT->current.io.pad);	/* Use the system pad setting by default */
	GMT_set_grddim (GMT, h_tmp);				/* Computes all integer parameters */
	size = h_tmp->size;					/* This is the size needed to hold grid + padding */
	GMT_free (GMT, h_tmp);
	return (size);
}

/*! . */
int GMTAPI_open_grd (struct GMT_CTRL *GMT, char *file, struct GMT_GRID *G, char mode, unsigned int access_mode) {
	/* Read or write the header structure and initialize row-by-row machinery for grids.
	 * We fill the GMT_GRID_ROWBYROW structure with all the required information.
	 * mode can be w or r.  Upper case W or R refers to headerless
	 * grdraster-type files.  The access_mode dictates if we automatically advance
	 * row counter to next row after read/write or if we use the rec_no to seek
	 * first.
	 */

	int r_w, err;
	bool header = true, magic = true, alloc = false;
	int cdf_mode[3] = { NC_NOWRITE, NC_WRITE, NC_WRITE};	/* These MUST be ints */
	char *bin_mode[3] = { "rb", "rb+", "wb"};
	char *fmt = NULL;
	struct GMT_GRID_ROWBYROW *R = gmt_get_rbr_ptr (G->extra);	/* Shorthand to row-by-row book-keeping structure */

	if (mode == 'r' || mode == 'R') {	/* Open file for reading */
		if (mode == 'R') {	/* File has no header; can only work if G->header has been set already, somehow */
			header = false;
			if (G->header->nx == 0 || G->header->ny == 0) {
				GMT_Report (GMT->parent, GMT_MSG_NORMAL, "Unable to read header-less grid file %s without a preset header structure\n", file);
				return (GMT_GRDIO_OPEN_FAILED);
			}
		}
		r_w = 0;	mode = 'r';
	}
	else if (mode == 'W') {	/* Write headerless grid */
		r_w = 2;	mode = 'w';
		header = magic = false;
	}
	else {	/* Regular writing of grid with header */
		r_w = 1;
		magic = false;
	}
	if (header) {
		if (mode == 'r' && !R->open)	/* First time reading the info */
			GMT_read_grd_info (GMT, file, G->header);
		else if (R->open)		/* Coming back to update the header */
			GMT_update_grd_info (GMT, file, G->header);
		else				/* First time writing the header */
			GMT_write_grd_info (GMT, file, G->header);
	}
	else /* Fallback to existing header */
		GMT_err_trap (GMT_grd_get_format (GMT, file, G->header, magic));
	if (R->open) return (GMT_NOERROR);	/* Already set the first time */
	fmt = GMT->session.grdformat[G->header->type];
	if (fmt[0] == 'c') {		/* Open netCDF file, old format */
		GMT_err_trap (nc_open (G->header->name, cdf_mode[r_w], &R->fid));
		R->edge[0] = G->header->nx;
		R->start[0] = 0;
		R->start[1] = 0;
	}
	else if (fmt[0] == 'n') {	/* Open netCDF file, COARDS-compliant format */
		GMT_err_trap (nc_open (G->header->name, cdf_mode[r_w], &R->fid));
		R->edge[0] = 1;
		R->edge[1] = G->header->nx;
		R->start[0] = G->header->ny-1;
		R->start[1] = 0;
	}
	else {		/* Regular binary file with/w.o standard GMT header, or Sun rasterfile */
		if (r_w == 0) {	/* Open for plain reading */
			if ((R->fp = GMT_fopen (GMT, G->header->name, bin_mode[0])) == NULL)
				return (GMT_GRDIO_OPEN_FAILED);
		}
		else if ((R->fp = GMT_fopen (GMT, G->header->name, bin_mode[r_w])) == NULL)
			return (GMT_GRDIO_CREATE_FAILED);
		/* Seek past the grid header, unless there is none */
		if (header && fseek (R->fp, (off_t)GMT_GRID_HEADER_SIZE, SEEK_SET)) return (GMT_GRDIO_SEEK_FAILED);
		alloc = (fmt[1] != 'f');	/* Only need to allocate the v_row array if grid is not float */
	}

	R->size = GMT_grd_data_size (GMT, G->header->type, &G->header->nan_value);
	R->check = !isnan (G->header->nan_value);
	R->open = true;

	if (fmt[1] == 'm')	/* Bit mask */
		R->n_byte = lrint (ceil (G->header->nx / 32.0)) * R->size;
	else if (fmt[0] == 'r' && fmt[1] == 'b')	/* Sun Raster uses multiple of 2 bytes */
		R->n_byte = lrint (ceil (G->header->nx / 2.0)) * 2 * R->size;
	else	/* All other */
		R->n_byte = G->header->nx * R->size;

	if (alloc) R->v_row = GMT_memory (GMT, NULL, R->n_byte, char);

	R->row = 0;
	R->auto_advance = (access_mode & GMT_GRID_ROW_BY_ROW_MANUAL) ? false : true;	/* Read sequentially or random-access rows */
	return (GMT_NOERROR);
}

/*! . */
void GMTAPI_close_grd (struct GMT_CTRL *GMT, struct GMT_GRID *G) {
	struct GMT_GRID_ROWBYROW *R = gmt_get_rbr_ptr (G->extra);	/* Shorthand to row-by-row book-keeping structure */
	if (R->v_row) GMT_free (GMT, R->v_row);
	if (GMT->session.grdformat[G->header->type][0] == 'c' || GMT->session.grdformat[G->header->type][0] == 'n')
		nc_close (R->fid);
	else
		GMT_fclose (GMT, R->fp);
	GMT_free (GMT, G->extra);
}

/*! . */
void GMTAPI_update_txt_item (struct GMTAPI_CTRL *API, unsigned int mode, void *arg, size_t length, char string[])
{	/* Place desired text in string (fixed size array) which can hold up to length bytes */
	size_t lim;
	static char buffer[GMT_BUFSIZ];
	char *txt = (mode & GMT_COMMENT_IS_OPTION) ? GMT_Create_Cmd (API, arg) : (char *)arg;
	GMT_memset (buffer, GMT_BUFSIZ, char);	/* Start with a clean slate */
	if ((mode & GMT_COMMENT_IS_OPTION) == 0 && (mode & GMT_COMMENT_IS_RESET) == 0 && string[0]) strncat (buffer, string, length-1);	/* Use old text if we are not resetting */
	lim = length - strlen (buffer) - 1;	/* Remaining characters that we can use */
	if (mode & GMT_COMMENT_IS_OPTION) {	/* Must start with module name since it is not part of the option args */
		strncat (buffer, API->GMT->init.module_name, lim);
		lim = length - strlen (buffer) - 1;	/* Remaining characters that we can use */
		strncat (buffer, " ", lim);
	}
	lim = length - strlen (buffer) - 1;	/* Remaining characters that we can use */
	strncat (buffer, txt, lim);		/* Append new text */
	GMT_memset (string, length, char);	/* Wipe string completely */
	strncpy (string, buffer, length);	/* Only copy over max length bytes */
	if (mode & GMT_COMMENT_IS_OPTION) GMT_free (API->GMT, txt);
}

/*! . */
void GMTAPI_GI_comment (struct GMTAPI_CTRL *API, unsigned int mode, void *arg, struct GMT_GRID_HEADER *H)
{	/* Replace or Append either command or remark field with text or commmand-line options */
	if (mode & GMT_COMMENT_IS_REMARK) 	GMTAPI_update_txt_item (API, mode, arg, GMT_GRID_REMARK_LEN160,  H->remark);
	else if (mode & GMT_COMMENT_IS_COMMAND) GMTAPI_update_txt_item (API, mode, arg, GMT_GRID_COMMAND_LEN320, H->command);
	else if (mode & GMT_COMMENT_IS_TITLE)   GMTAPI_update_txt_item (API, mode, arg, GMT_GRID_TITLE_LEN80,    H->title);
	else if (mode & GMT_COMMENT_IS_NAME_X)  GMTAPI_update_txt_item (API, mode, arg, GMT_GRID_NAME_LEN256,    H->x_units);
	else if (mode & GMT_COMMENT_IS_NAME_Y)  GMTAPI_update_txt_item (API, mode, arg, GMT_GRID_NAME_LEN256,    H->y_units);
	else if (mode & GMT_COMMENT_IS_NAME_Z)  GMTAPI_update_txt_item (API, mode, arg, GMT_GRID_NAME_LEN256,    H->z_units);
}

/*! Replace or Append either command or remark field with text or commmand-line options */
void GMTAPI_grid_comment (struct GMTAPI_CTRL *API, unsigned int mode, void *arg, struct GMT_GRID *G) {
	GMTAPI_GI_comment (API, mode, arg, G->header);
}

/*! Update either command or remark field with text or commmand-line options */
void GMTAPI_image_comment (struct GMTAPI_CTRL *API, unsigned int mode, void *arg, struct GMT_IMAGE *I) {
	GMTAPI_GI_comment (API, mode, arg, I->header);
}

/*! Update either command or remark field with text or commmand-line options */
void GMTAPI_vector_comment (struct GMTAPI_CTRL *API, unsigned int mode, void *arg, struct GMT_VECTOR *V) {
	if (mode & GMT_COMMENT_IS_REMARK)  GMTAPI_update_txt_item (API, mode, arg, GMT_GRID_REMARK_LEN160,  V->remark);
	if (mode & GMT_COMMENT_IS_COMMAND) GMTAPI_update_txt_item (API, mode, arg, GMT_GRID_COMMAND_LEN320, V->command);
}

/*! Update either command or remark field with text or commmand-line options */
void GMTAPI_matrix_comment (struct GMTAPI_CTRL *API, unsigned int mode, void *arg, struct GMT_MATRIX *M) {
	if (mode & GMT_COMMENT_IS_REMARK)  GMTAPI_update_txt_item (API, mode, arg, GMT_GRID_REMARK_LEN160,  M->remark);
	if (mode & GMT_COMMENT_IS_COMMAND) GMTAPI_update_txt_item (API, mode, arg, GMT_GRID_COMMAND_LEN320, M->command);
}

/*! Also used in gmt_io.c and prototyped in gmt_internals.h: */
char * GMT_create_header_item (struct GMTAPI_CTRL *API, unsigned int mode, void *arg) {
	size_t lim;
	char *txt = (mode & GMT_COMMENT_IS_OPTION) ? GMT_Create_Cmd (API, arg) : (char *)arg;
	static char buffer[GMT_BUFSIZ];
	GMT_memset (buffer, GMT_BUFSIZ, char);
	if (mode & GMT_COMMENT_IS_TITLE) strcat (buffer, "  Title :");
	if (mode & GMT_COMMENT_IS_COMMAND) {
		strcat (buffer, " Command : ");
		strcat (buffer, API->GMT->init.module_name);
		strcat (buffer, " ");
	}
	if (mode & GMT_COMMENT_IS_REMARK) strcat (buffer, " Remark : ");
	lim = GMT_BUFSIZ - strlen (buffer) - 1;	/* Max characters left */
	strncat (buffer, txt, lim);
	if (mode & GMT_COMMENT_IS_OPTION) GMT_free (API->GMT, txt);
	return (buffer);
}

/*! Update common.h's various text items; return 1 if successful else 0 */
int GMTAPI_add_comment (struct GMTAPI_CTRL *API, unsigned int mode, char *txt) {
	unsigned int k = 0;
	struct GMT_COMMON *C = &API->GMT->common;	/* Short-hand to the common arg structs */

	if (mode & GMT_COMMENT_IS_TITLE)  { if (C->h.title) gmt_free_null (C->h.title); C->h.title = strdup (txt); k++; }
	if (mode & GMT_COMMENT_IS_REMARK) { if (C->h.remark) gmt_free_null (C->h.remark); C->h.remark = strdup (txt); k++; }
	if (mode & GMT_COMMENT_IS_COLNAMES) { if (C->h.colnames) gmt_free_null (C->h.colnames); C->h.colnames = strdup (txt); k++; }
	return (k);	/* 1 if we did any of the three above; 0 otherwise */
}

/*! Append or replace data table headers with given text or commmand-line options */
void GMTAPI_dataset_comment (struct GMTAPI_CTRL *API, unsigned int mode, void *arg, struct GMT_DATASET *D) {
	unsigned int tbl, k;
	struct GMT_DATATABLE *T = NULL;
	char *txt = GMT_create_header_item (API, mode, arg);

	if (GMTAPI_add_comment (API, mode, txt)) return;	/* Updated one -h item, or nothing */

	/* Here we process free-form comments; these go into the dataset's header structures */
	for (tbl = 0; tbl < D->n_tables; tbl++) {	/* For each table in the dataset */
		T = D->table[tbl];	/* Short-hand for this table */
		if (mode & GMT_COMMENT_IS_RESET) {	/* Eliminate all existing headers */
			for (k = 0; k < T->n_headers; k++) if (T->header[k]) gmt_free_null (T->header[k]);
			T->n_headers = 0;
		}
		T->header = GMT_memory (API->GMT, T->header, T->n_headers + 1, char *);
		T->header[T->n_headers++] = strdup (txt);
	}
}

/*! Append or replace text table headers with given text or commmand-line options */
void GMTAPI_textset_comment (struct GMTAPI_CTRL *API, unsigned int mode, void *arg, struct GMT_TEXTSET *D) {
	unsigned int tbl, k;
	struct GMT_TEXTTABLE *T = NULL;
	char *txt = GMT_create_header_item (API, mode, arg);

	if (GMTAPI_add_comment (API, mode, txt)) return;	/* Updated one -h item or nothing */

	/* Here we process free-form comments; these go into the textset's header structures */
	for (tbl = 0; tbl < D->n_tables; tbl++) {	/* For each table in the dataset */
		T = D->table[tbl];	/* Short-hand for this table */
		if (mode & GMT_COMMENT_IS_RESET) {	/* Eliminate all existing headers */
			for (k = 0; k < T->n_headers; k++) if (T->header[k]) gmt_free_null (T->header[k]);
			T->n_headers = 0;
		}
		T->header = GMT_memory (API->GMT, T->header, T->n_headers + 1, char *);
		T->header[T->n_headers++] = strdup (txt);
	}
}

/*! Append or replace text table headers with given text or commmand-line options */
void GMTAPI_cpt_comment (struct GMTAPI_CTRL *API, unsigned int mode, void *arg, struct GMT_PALETTE *P) {
	unsigned int k;
	char *txt = GMT_create_header_item (API, mode, arg);

	if (!GMTAPI_add_comment (API, mode, txt)) return;	/* Updated one -h item or nothing */

	/* Here we process free-form comments; these go into the CPT's header structures */
	if (mode & GMT_COMMENT_IS_RESET) {	/* Eliminate all existing headers */
		for (k = 0; k < P->n_headers; k++) if (P->header[k]) gmt_free_null (P->header[k]);
		P->n_headers = 0;
	}
	P->header = GMT_memory (API->GMT, P->header, P->n_headers + 1, char *);
	P->header[P->n_headers++] = strdup (txt);
}

/*! Split a combined method/via enum into two array indices for use with GMT_method[] and GMT_via[] */
enum GMT_enum_method GMTAPI_split_via_method (struct GMTAPI_CTRL *API, enum GMT_enum_method method, unsigned int *via) {
	enum GMT_enum_method m;
	GMT_UNUSED(API);
	switch (method) {
		case GMT_IS_DUPLICATE_VIA_VECTOR:
			m = GMT_IS_DUPLICATE;
			if (via) *via = 0;
			break;
		case GMT_IS_REFERENCE_VIA_VECTOR:
			m = GMT_IS_REFERENCE;
			if (via) *via = 0;
			break;
		case GMT_IS_DUPLICATE_VIA_MATRIX:
			m = GMT_IS_DUPLICATE;
			if (via) *via = 1;
			break;
		case GMT_IS_REFERENCE_VIA_MATRIX:
			m = GMT_IS_REFERENCE;
			if (via) *via = 1;
			break;
		default:	/* Nothing to break up */
			m = method;
			if (via) *via = 0;
			break;
	}
	return (m);
}

/*! . */
int GMTAPI_Next_IO_Source (struct GMTAPI_CTRL *API, unsigned int direction)
{	/* Get ready for the next source/destination (open file, initialize counters, etc.).
	 * Note this is only a mechanism for dataset and textset files where it is common
	 * to give many files on the command line (e.g., *.txt) and we do rec-by-rec processing.
	 * Not used by modules who read entire datasets in one go via GMT_{Read|Write}_Data. */
	int *fd = NULL;	/* !!! This MUST be int* due to nature of UNIX system function */
	int kind;
	unsigned int via = 0;
	static const char *dir[2] = {"from", "to"};
	static const char *operation[2] = {"Reading", "Writing"};
	char *mode = NULL;
	struct GMT_MATRIX *M_obj = NULL;
	struct GMT_VECTOR *V_obj = NULL;
	struct GMTAPI_DATA_OBJECT *S_obj = NULL;
	struct GMT_CTRL *GMT = API->GMT;

	S_obj = API->object[API->current_item[direction]];		/* For shorthand purposes only */
	GMT_Report (API, GMT_MSG_DEBUG, "GMTAPI_Next_IO_Source: Selected object %d\n", S_obj->ID);
	mode = (direction == GMT_IN) ? GMT->current.io.r_mode : GMT->current.io.w_mode;	/* Reading or writing */
	S_obj->close_file = false;		/* Do not want to close file pointers passed to us unless WE open them below */
	/* Either use binary n_columns settings or initialize to unknown, i.e., GMT_MAX_COLUMNS */
	S_obj->n_expected_fields = (GMT->common.b.ncol[direction]) ? GMT->common.b.ncol[direction] : GMT_MAX_COLUMNS;
	GMT_memset (GMT->current.io.curr_pos[direction], 4U, uint64_t);	/* Reset file, seg, point, header counters */
	if (direction == GMT_IN) GMT->current.io.curr_pos[GMT_IN][GMT_ROW] = UINTMAX_MAX;	/* First row of input is UINTMAX_MAX until first segment header have been dealt with */
	(void)GMTAPI_split_via_method (API, S_obj->method, &via);

	switch (S_obj->method) {	/* File, array, stream etc ? */
		case GMT_IS_FILE:	/* Filename given; we must open file ourselves */
			if (S_obj->family == GMT_IS_GRID) return (GMTAPI_report_error (API, GMT_NOT_A_VALID_TYPE));	/* Grids not allowed here */
			if ((S_obj->fp = GMT_fopen (GMT, S_obj->filename, mode)) == NULL) {	/* Trouble opening file */
				GMT_Report (API, GMT_MSG_NORMAL, "Unable to open file %s for %s\n", S_obj->filename, GMT_direction[direction]);
				return (GMT_ERROR_ON_FOPEN);
			}
			S_obj->close_file = true;	/* We do want to close files we are opening, but later */
			strncpy (GMT->current.io.current_filename[direction], S_obj->filename, GMT_BUFSIZ-1);
			GMT_Report (API, GMT_MSG_LONG_VERBOSE, "%s %s %s file %s\n",
				operation[direction], GMT_family[S_obj->family], dir[direction], S_obj->filename);
			if (GMT_binary_header (GMT, direction)) {
				GMT_io_binary_header (GMT, S_obj->fp, direction);
				GMT_Report (API, GMT_MSG_NORMAL, "%s %d bytes of header %s binary file %s\n",
					operation[direction], GMT->current.setting.io_n_header_items, dir[direction], S_obj->filename);
			}
			break;

		case GMT_IS_STREAM:	/* Given a stream; no need to open (or close) anything */
#ifdef SET_IO_MODE
			if (S_obj->family == GMT_IS_DATASET && S_obj->fp == GMT->session.std[direction])
				GMT_setmode (GMT, (int)direction);	/* Windows may need to have its read mode changed from text to binary */
#endif
			kind = (S_obj->fp == GMT->session.std[direction]) ? 0 : 1;	/* 0 if stdin/out, 1 otherwise for user pointer */
			sprintf (GMT->current.io.current_filename[direction], "<%s %s>", GMT_stream[kind], GMT_direction[direction]);
			GMT_Report (API, GMT_MSG_LONG_VERBOSE, "%s %s %s %s %s stream\n",
				operation[direction], GMT_family[S_obj->family], dir[direction], GMT_stream[kind], GMT_direction[direction]);
			if (GMT_binary_header (GMT, direction)) {
				GMT_io_binary_header (GMT, S_obj->fp, direction);
				GMT_Report (API, GMT_MSG_NORMAL, "%s %d bytes of header %s binary %s stream\n",
					operation[direction], GMT->current.setting.io_n_header_items, dir[direction], GMT_stream[kind]);
			}
			break;

		case GMT_IS_FDESC:	/* Given a pointer to a file handle; otherwise same as stream */
			fd = (int *)S_obj->fp;
			if ((S_obj->fp = GMT_fdopen (*fd, mode)) == NULL) {	/* Reopen handle as stream */
				GMT_Report (API, GMT_MSG_NORMAL, "Unable to open file descriptor %d for %s\n", *fd, GMT_direction[direction]);
				return (GMT_ERROR_ON_FDOPEN);
			}
			kind = (S_obj->fp == GMT->session.std[direction]) ? 0 : 1;	/* 0 if stdin/out, 1 otherwise for user pointer */
			sprintf (GMT->current.io.current_filename[direction], "<%s %s>", GMT_stream[kind], GMT_direction[direction]);
			GMT_Report (API, GMT_MSG_LONG_VERBOSE, "%s %s %s %s %s stream via supplied file descriptor\n",
				operation[direction], GMT_family[S_obj->family], dir[direction], GMT_stream[kind], GMT_direction[direction]);
			if (GMT_binary_header (GMT, direction)) {
				GMT_io_binary_header (GMT, S_obj->fp, direction);
				GMT_Report (API, GMT_MSG_NORMAL, "%s %d bytes of header %s binary %s stream via supplied file descriptor\n",
					operation[direction], GMT->current.setting.io_n_header_items, dir[direction], GMT_stream[kind]);
			}
			break;

	 	case GMT_IS_DUPLICATE:	/* Copy, nothing to do [PW: not tested] */
			GMT_Report (API, GMT_MSG_LONG_VERBOSE, "%s %s %s memory copy supplied by pointer\n",
				operation[direction], GMT_family[S_obj->family], dir[direction]);
			break;

	 	case GMT_IS_REFERENCE:	/* Reference, nothing to do [PW: not tested] */
			GMT_Report (API, GMT_MSG_LONG_VERBOSE, "%s %s %s memory reference supplied by pointer\n",
				operation[direction], GMT_family[S_obj->family], dir[direction]);
			break;

	 	case GMT_IS_DUPLICATE_VIA_MATRIX:	/* These 2 mean reading or writing a dataset record-by-record via a user matrix */
		case GMT_IS_REFERENCE_VIA_MATRIX:
			if (S_obj->family != GMT_IS_DATASET) return (GMTAPI_report_error (API, GMT_NOT_A_VALID_TYPE));
			GMT_Report (API, GMT_MSG_LONG_VERBOSE, "%s %s %s %s memory location via %s\n",
				operation[direction], GMT_family[S_obj->family], dir[direction], GMT_direction[direction], GMT_via[via]);
			if (direction == GMT_IN) {	/* Hard-wired limits are passed in from calling program; for outout we have nothing yet */
				M_obj = S_obj->resource;
				S_obj->n_rows = M_obj->n_rows;
				S_obj->n_columns = M_obj->n_columns;
				S_obj->rec = 0;	/* Start of this "file" */
				GMT->common.b.ncol[direction] = M_obj->n_columns;
			}
			GMT->common.b.active[direction] = true;	/* Basically, we are doing what GMT calls binary i/o */
			strcpy (GMT->current.io.current_filename[direction], "<matrix memory>");
			break;

		 case GMT_IS_DUPLICATE_VIA_VECTOR:	/* These 2 mean reading or writing a dataset record-by-record via user vector arrays */
		 case GMT_IS_REFERENCE_VIA_VECTOR:
			if (S_obj->family != GMT_IS_DATASET) return (GMTAPI_report_error (API, GMT_NOT_A_VALID_TYPE));
			GMT_Report (API, GMT_MSG_LONG_VERBOSE, "%s %s %s %s memory location via %s\n",
					operation[direction], GMT_family[S_obj->family], dir[direction], GMT_direction[direction], GMT_via[via]);
			if (direction == GMT_IN) {	/* Hard-wired limits are passed in from calling program; for outout we have nothing yet */
				V_obj = S_obj->resource;
				S_obj->n_rows = V_obj->n_rows;
				S_obj->n_columns = V_obj->n_columns;
				GMT->common.b.ncol[direction] = V_obj->n_columns;
			}
			GMT->common.b.active[direction] = true;	/* Basically, we are doing what GMT calls binary i/o */
			strcpy (GMT->current.io.current_filename[direction], "<vector memory>");
			break;

		default:
			GMT_Report (API, GMT_MSG_NORMAL, "GMTAPI: Internal error: GMTAPI_Next_IO_Source called with illegal method\n");
			break;
	}

	/* A few things pertaining only to data/text tables */
	GMT->current.io.rec_in_tbl_no = 0;	/* Start on new table */
	S_obj->import = (S_obj->family == GMT_IS_TEXTSET) ? &GMT_ascii_textinput : GMT->current.io.input;	/* The latter may point to ASCII or binary input functions */

	return (GMT_OK);
}

/*! . */
int GMTAPI_Next_Data_Object (struct GMTAPI_CTRL *API, enum GMT_enum_family family, unsigned int direction)
{	/* Sets up current_item to be the next unused item of the required direction; or return EOF.
	 * When EOF is returned, API->current_item[direction] holds the last object ID used. */
	bool found = false;
	int item;

	item = API->current_item[direction] + 1;	/* Advance to next item, if possible */
	while (item < (int)API->n_objects && !found) {
		if (API->object[item] && API->object[item]->selected && API->object[item]->status == GMT_IS_UNUSED && API->object[item]->direction == direction && family == API->object[item]->family)
			found = true;	/* Got item that is selected and unused, has correct direction and family */
		else
			item++;	/* No, keep looking */
	}
	if (found) {	/* Update to use next item */
		API->current_item[direction] = item;	/* The next item */
		return (GMTAPI_Next_IO_Source (API, direction));	/* Initialize the next source/destination */
	}
	else
		return (EOF);	/* No more objects available for this direction; return EOF */
}

/*! Hook object to end of linked list and assign unique id (> 0) which is returned */
int GMTAPI_Add_Data_Object (struct GMTAPI_CTRL *API, struct GMTAPI_DATA_OBJECT *object) {

	/* Find the first entry in the API->object array which is unoccupied, and if
	 * they are all occupied then reallocate the array to make more space.
	 * We thus find and return the lowest available ID. */
	int object_ID;

	API->n_objects++;		/* Add one more entry to the tally */
	if (API->n_objects == API->n_objects_alloc) {	/* Must allocate more space for more data descriptors */
		size_t old_n_alloc = API->n_objects_alloc;
		API->n_objects_alloc += GMT_SMALL_CHUNK;
		API->object = GMT_memory (API->GMT, API->object, API->n_objects_alloc, struct GMTAPI_DATA_OBJECT *);
		GMT_memset (&(API->object[old_n_alloc]), API->n_objects_alloc - old_n_alloc, struct GMTAPI_DATA_OBJECT *);	/* Set to NULL */
		if (!(API->object)) {		/* Failed to allocate more memory */
			API->n_objects--;	/* Undo our premature increment */
			return_value (API, GMT_MEMORY_ERROR, GMT_NOTSET);
		}
	}
	object_ID = object->ID = API->unique_ID++;	/* Assign a unique object ID */
	API->object[API->n_objects-1] = object;		/* Hook the current object onto the end of the list */

	return (object_ID);
}

/*! Sanity check that geometry and family are compatible; note they may be GMT_NOTSET hence the use of signed ints */
bool GMTAPI_Validate_Geometry (struct GMTAPI_CTRL *API, int family, int geometry) {
	bool problem = false;
	GMT_UNUSED(API);
	if (geometry == GMT_NOTSET || family == GMT_NOTSET) return false;	/* No errors if nothing to check */
	switch (family) {
		case GMT_IS_TEXTSET: if (!(geometry == GMT_IS_NONE || (geometry & GMT_IS_PLP))) problem = true; break;	/* Textsets can hold many things... */
		case GMT_IS_DATASET: if (!(geometry == GMT_IS_NONE || (geometry & GMT_IS_PLP))) problem = true; break;	/* Datasets can hold many things... */
		case GMT_IS_GRID:    if (geometry != GMT_IS_SURFACE) problem = true; break;	/* Only surface is valid */
		case GMT_IS_IMAGE:   if (geometry != GMT_IS_SURFACE) problem = true; break;	/* Only surface is valid */
		case GMT_IS_CPT:     if (geometry != GMT_IS_NONE) problem = true;    break;	/* Only text is valid */
		case GMT_IS_PS:      if (geometry != GMT_IS_NONE) problem = true;    break;	/* Only text is valid */
		case GMT_IS_VECTOR:  if (geometry != GMT_IS_POINT) problem = true;   break;	/* Only point is valid */
		case GMT_IS_MATRIX:  if (geometry == GMT_IS_NONE) problem = true;    break;	/* Matrix can hold surfaces or TEXTSETs */
		case GMT_IS_COORD:   if (geometry != GMT_IS_NONE) problem = true;    break;	/* Only text is valid */
	}
	return (problem);
}

/*! . */
int GMTAPI_Validate_ID (struct GMTAPI_CTRL *API, int family, int object_ID, int direction, int module_input)
{	/* Checks to see if the given object_ID is listed and of the right direction.  If so
 	 * we return the item number; otherwise return GMT_NOTSET and set API->error to the error code.
	 * Note: int arguments MAY be GMT_NOTSET, hence signed ints.  If object_ID == GMT_NOTSET
	 * then we only look for TEXTSETS or DATASETS.  Note: module_input controls if we are being very specific
	 * about the type of input resource.  There are module inputs and option inputs. We have:
	 * module_input = GMT_NOTSET [-1]:	Do not use the resource's module_input status in determining the next ID.
	 * module_input = GMTAPI_OPTION_INPUT [0]:	Only validate resources with module_input = false.
	 * module_input = GMTAPI_MODULE_INPUT [1]:	Only validate resources with module_input = true. */
	unsigned int i;
	int item, s_value;
	struct GMTAPI_DATA_OBJECT *S_obj = NULL;

	 /* Search for the object in the active list.  However, if object_ID == GMT_NOTSET we pick the first in that direction */

	for (i = 0, item = GMT_NOTSET; item == GMT_NOTSET && i < API->n_objects; i++) {
		S_obj = API->object[i];	/* Shorthand only */
		if (!S_obj) continue;									/* Empty object */
		//if (direction != GMT_NOTSET && S_obj->status != GMT_IS_UNUSED) continue;		/* Already used this object */
		if (direction == GMT_IN && S_obj->status != GMT_IS_UNUSED) continue;			/* Already used this input object */
		if (!(family == GMT_NOTSET || (s_value = S_obj->family) == family)) continue;		/* Not the required data type */
		if (object_ID == GMT_NOTSET && (s_value = S_obj->direction) == direction) item = i;	/* Pick the first object with the specified direction */
		if (object_ID == GMT_NOTSET && !(S_obj->family == GMT_IS_DATASET || S_obj->family == GMT_IS_TEXTSET)) continue;	/* Must be data/text-set */
		else if (direction == GMT_NOTSET && (s_value = S_obj->ID) == object_ID) item = i;	/* Pick the requested object regardless of direction */
		else if ((s_value = S_obj->ID) == object_ID) item = i;					/* Pick the requested object */
		if (item != GMT_NOTSET && direction == GMT_IN && module_input != GMT_NOTSET) {		/* Must check that object's module_input status matches */
			bool status = (module_input == GMTAPI_MODULE_INPUT) ? true : false;
			if (status != S_obj->module_input) item = GMT_NOTSET;	/* Not the right type of input resouce */
		}
	}
	if (item == GMT_NOTSET) { API->error = GMT_NOT_A_VALID_ID; return (GMT_NOTSET); }		/* No such object found */

	/* OK, we found the object; is it the right kind (input or output)? */
	if (direction != GMT_NOTSET && (s_value = API->object[item]->direction) != direction) {
		/* Passing an input object but it is listed as output, or vice versa */
		if (direction == GMT_IN)  { API->error = GMT_NOT_INPUT_OBJECT;  return (GMT_NOTSET); }
		if (direction == GMT_OUT) { API->error = GMT_NOT_OUTPUT_OBJECT; return (GMT_NOTSET); }
	}
	/* Here we have been successful in finding the right object */
	return (item);
}

/*! . */
int GMTAPI_Decode_ID (char *filename)
{	/* Checking if filename contains a name with embedded GMTAPI Object ID.
	 * If found we return the ID, otherwise we return GMT_NOTSET.
 	*/
	int object_ID = GMT_NOTSET;

	if (GMT_File_Is_Memory (filename)) {	/* Passing ID of an already registered object */
		if (sscanf (&filename[9], "%d", &object_ID) != 1) return (GMT_NOTSET);	/* Get the object ID unless we fail scanning */
	}
	return (object_ID);	/* Returns GMT_NOTSET if no embedded ID was found */
}

/*! . */
int GMTAPI_Get_Object (struct GMTAPI_CTRL *API, int sfamily, void *ptr)
{	/* Returns the ID of the first object whose data pointer matches ptr.
	 * Unless family is GMT_NOTSET the object must be of the specified family.
	 */
	unsigned int i;
	enum GMT_enum_family family = GMT_NOTSET;
	int object_ID = GMT_NOTSET;	/* Not found yet */

	if (sfamily != GMT_NOTSET) family = sfamily;
	for (i = 0; object_ID == GMT_NOTSET && i < API->n_objects; i++) {	/* Loop over all objects */
		if (!API->object[i]) continue;	/* Skip freed objects */
		if (API->object[i]->data == NULL) continue;	/* No data pointer */
		if (sfamily != GMT_NOTSET && API->object[i]->family != family) continue;	/* Not the right family */
		if (API->object[i]->data == ptr && object_ID == GMT_NOTSET) object_ID = API->object[i]->ID;	/* Found a matching data pointer */
	}
	return (object_ID);	/* Return ID or GMT_NOTSET if not found */
}

/*! . */
void *GMTAPI_Pass_Object (struct GMTAPI_CTRL *API, struct GMTAPI_DATA_OBJECT *object, unsigned int family, double *wesn) {
	/* Simply passes back the object pointer after possibly some minor adjustments to metadata */
	void *data = (object->data) ? object->data : object->resource;	/* Get pointer to the data */
	struct GMT_GRID *G = NULL;
	switch (family) {	/* Do family-specific prepping before passing back the object */
		case GMT_IS_CPT:
			if (data) GMT_init_cpt (API->GMT, data);
			break;
		case GMT_IS_GRID:	/* Grids need to update the grdtype setting and possibly rotate geographic grids */
			G = gmt_get_grid_data (data);
			G->header->grdtype = GMT_get_grdtype (API->GMT, G->header);
			if (wesn && GMT_grd_is_global (API->GMT, G->header) && G->data) {	/* May have to rotate geographic grid since we are not reading from file */
				double shift_amount = wesn[XLO] - G->header->wesn[XLO];
				if (fabs (shift_amount) >= G->header->inc[GMT_X]) {	/* Must do it */
					GMT_Report (API, GMT_MSG_DEBUG, "Shifting longitudes in grid by %g degrees to fit -R\n", shift_amount);
					GMT_grd_shift (API->GMT, G, shift_amount);
				}
			}
			break;
		default:	/* Nothing yet for other types */
			break;
	}
	return (data);
}

/*! . */
int GMTAPI_get_objectID_from_data_ptr (struct GMTAPI_CTRL *API, void *ptr)
{	/* Returns the ID of the first object whose data pointer matches *ptr.
 	 * This is necessary since many objects may have the same pointer
	 * but we only want to destroy the memory once.  This function is
	 * only used in GMT_Destroy_Data.
	 */
	unsigned int i;
	int object_ID = GMT_NOTSET;	/* Not found yet */
	void *data = NULL;

	for (i = 0; object_ID == GMT_NOTSET && i < API->n_objects; i++) {	/* Loop over all objects */
		if (!API->object[i]) continue;	/* Skip freed objects */
		data = return_address (ptr, API->object[i]->family);	/* Get void* pointer to resource */
		if (API->object[i]->data == data && object_ID == GMT_NOTSET) object_ID = API->object[i]->ID;	/* Found a matching data pointer */
	}
	return (object_ID);	/* Return ID or GMT_NOTSET if not found */
}

/*! . */
int GMTAPI_is_registered (struct GMTAPI_CTRL *API, enum GMT_enum_family family, unsigned int geometry, unsigned int direction, unsigned int mode, char *filename, void *resource)
{	/* Checks to see if the given data pointer has already been registered.
 	 * This can happen for grids which first gets registered reading the header
 	 * and then is registered again when reading the whole grid.  In those cases
	 * we dont want to register them twice.
	 */
	unsigned int i;
	int item;

	if (API->n_objects == 0) return (GMT_NOTSET);	/* There are no known resources yet */

	 /* Search for the object in the active list.  However, if object_ID == GMT_NOTSET we pick the first in that direction */

	for (i = 0, item = GMT_NOTSET; item == GMT_NOTSET && i < API->n_objects; i++) {
		if (!API->object[i]) continue;					/* Empty object */
		if (API->object[i]->status != GMT_IS_UNUSED) {	/* Has already been read - do we wish to reset this count ? */
			if (family == GMT_IS_GRID && (mode & GMT_GRID_DATA_ONLY)) {
				if (mode & GMT_GRID_IS_COMPLEX_MASK) {
					/* Check if complex grid already has one layer and we are reading the next one */
					struct GMT_GRID *G = gmt_get_grid_data (resource);	/* Get pointer to grid */
					unsigned int cmplx = mode & GMT_GRID_IS_COMPLEX_MASK;
					if (G->header->complex_mode & GMT_GRID_IS_COMPLEX_MASK && G->header->complex_mode != cmplx && filename) {
						/* Apparently so, either had real and now getting imag or vice versa. */
						gmt_free_null (API->object[i]->filename);	/* Free previous grid name and replace with current name */
						API->object[i]->filename = strdup (filename);
						mode |= GMT_IO_RESET;	/* Reset so we may read in the 2nd component grid */
					}
				}
				else {	/* Just read the header earlier, do the reset */
					mode |= GMT_IO_RESET;	/* Reset so we may read in the grid data */
				}
			}

			if (!(mode & GMT_IO_RESET)) continue;	/* No reset so we refuse */
			API->object[i]->status = GMT_IS_UNUSED;	/* Reset so we may continue to read it */
		}
		if (API->object[i]->direction != direction) continue;		/* Wrong direction */
		if (API->object[i]->family != family) continue;			/* Wrong family */
		if (API->object[i]->geometry != geometry) continue;		/* Wrong geometry */
		if (resource && API->object[i]->resource == resource) item = API->object[i]->ID;	/* Yes: already registered PW: One of these may not be needed? */
		if (resource && API->object[i]->data == resource) item = API->object[i]->ID;		/* Yes: already registered */
	}
	return (item);		/* The ID of the object (or GMT_NOTSET) */
}

/*! . */
int GMTAPI_Unregister_IO (struct GMTAPI_CTRL *API, int object_ID, unsigned int direction)
{	/* Remove specified object ID from active list of objects */
	int s_item;
	unsigned item;

	if (API == NULL) return (GMT_NOT_A_SESSION);		/* GMT_Create_Session has not been called */
	if (API->n_objects == 0) return (GMTAPI_report_error (API, GMT_NO_RESOURCES));	/* There are no known resources yet */

	/* Check if this is a valid ID and matches the direction */
	if ((s_item = GMTAPI_Validate_ID (API, GMT_NOTSET, object_ID, direction, GMT_NOTSET)) == GMT_NOTSET) return (GMTAPI_report_error (API, API->error));

	/* OK, now it is safe to remove the object; item >= 0 */

	item = s_item;
	GMT_Report (API, GMT_MSG_DEBUG, "GMTAPI_Unregister_IO: Unregistering object no %d [n_objects = %d]\n", API->object[item]->ID, API->n_objects-1);
 	if (API->object[item]->data) GMT_Report (API, GMT_MSG_DEBUG, "GMTAPI_Unregister_IO: Object no %d has non-NULL data pointer\n", API->object[item]->ID);
 	if (API->object[item]->resource) GMT_Report (API, GMT_MSG_DEBUG, "GMTAPI_Unregister_IO: Object no %d has non-NULL resource pointer\n", API->object[item]->ID);

	if (API->object[item]->method == GMT_IS_FILE && API->object[item]->filename) gmt_free_null (API->object[item]->filename);	/* Free any strdup-allocated filenames */
	GMT_free (API->GMT, API->object[item]);		/* Free the current data object */
	API->n_objects--;				/* Tally of how many data sets are left */
	while (item < API->n_objects) {
		API->object[item] = API->object[item+1];	/* Shuffle pointers down one entry */
		item++;
	}

	/* All active resources are found consecutively from 0 to (API->n_objects-1); those with status == 0 (GMT_IS_UNUSED) are available for use. */
	return GMT_OK;
}

/*! . */
struct GMT_PALETTE * GMTAPI_Import_CPT (struct GMTAPI_CTRL *API, int object_ID, unsigned int mode)
{	/* Does the actual work of loading in a CPT palette table.
 	 * The mode controls how the back-, fore-, NaN-color entries are handled.
	 * Note: Memory is allocated to hold the GMT_PALETTE structure except for method GMT_IS_REFERENCE.
	 */

	int item, kind;
	char tmp_cptfile[GMT_LEN64] = {""};
	struct GMT_PALETTE *P_obj = NULL;
	struct GMTAPI_DATA_OBJECT *S_obj = NULL;
	struct GMT_CTRL *GMT = API->GMT;

	GMT_Report (API, GMT_MSG_DEBUG, "GMTAPI_Import_CPT: Passed ID = %d and mode = %d\n", object_ID, mode);

	if (object_ID == GMT_NOTSET) return_null (API, GMT_NO_INPUT);
	if ((item = GMTAPI_Validate_ID (API, GMT_IS_CPT, object_ID, GMT_IN, GMTAPI_OPTION_INPUT)) == GMT_NOTSET) return_null (API, API->error);

	S_obj = API->object[item];	/* Use S_obj as shorthand */
	if (S_obj->status != GMT_IS_UNUSED) { /* Already read this resource before; are we allowed to re-read? */
		if (S_obj->method == GMT_IS_STREAM || S_obj->method == GMT_IS_FDESC) return_null (API, GMT_READ_ONCE); /* Not allowed to re-read streams */
		if (!(mode & GMT_IO_RESET)) return_null (API, GMT_READ_ONCE);	/* Not authorized to re-read */
	}

	switch (S_obj->method) {	/* File, array, stream etc ? */
		case GMT_IS_FILE:
			/* GMT_read_cpt will report where it is reading from if level is GMT_MSG_LONG_VERBOSE */
			GMT_Report (API, GMT_MSG_LONG_VERBOSE, "Reading CPT table from %s %s\n", GMT_method[S_obj->method], S_obj->filename);
			if ((P_obj = GMT_read_cpt (GMT, S_obj->filename, S_obj->method, mode)) == NULL) return_null (API, GMT_CPT_READ_ERROR);
			sprintf (tmp_cptfile, "GMTAPI_Colors2CPT_%d.cpt", (int)getpid());
			if (!strcmp (tmp_cptfile, S_obj->filename)) {	/* This file was created when we gave "name" as red,blue instead */
				GMT_Report (API, GMT_MSG_DEBUG, "Remove temporary CPT table %s\n", S_obj->filename);
				remove (tmp_cptfile);
			}
			break;
		case GMT_IS_STREAM:
 			/* GMT_read_cpt will report where it is reading from if level is GMT_MSG_LONG_VERBOSE */
			kind = (S_obj->fp == GMT->session.std[GMT_IN]) ? 0 : 1;	/* 0 if stdin, 1 otherwise for user pointer */
			GMT_Report (API, GMT_MSG_LONG_VERBOSE, "Reading CPT table from %s %s stream\n", GMT_method[S_obj->method], GMT_stream[kind]);
			if ((P_obj = GMT_read_cpt (GMT, S_obj->fp, S_obj->method, mode)) == NULL) return_null (API, GMT_CPT_READ_ERROR);
			break;
		case GMT_IS_FDESC:
			/* GMT_read_cpt will report where it is reading from if level is GMT_MSG_LONG_VERBOSE */
			kind = (*((int *)S_obj->fp) == GMT_IN) ? 0 : 1;	/* 0 if stdin, 1 otherwise for user pointer */
			GMT_Report (API, GMT_MSG_LONG_VERBOSE, "Reading CPT table from %s %s stream\n", GMT_method[S_obj->method], GMT_stream[kind]);
			if ((P_obj = GMT_read_cpt (GMT, S_obj->fp, S_obj->method, mode)) == NULL) return_null (API, GMT_CPT_READ_ERROR);
			break;
		case GMT_IS_DUPLICATE:	/* Duplicate the input CPT palette */
			GMT_Report (API, GMT_MSG_LONG_VERBOSE, "Duplicating CPT table from GMT_PALETTE memory location\n");
			if (S_obj->resource == NULL) return_null (API, GMT_PTR_IS_NULL);
			P_obj = GMT_memory (GMT, NULL, 1, struct GMT_PALETTE);
			GMT_copy_palette (GMT, P_obj, S_obj->resource);
			break;
		case GMT_IS_REFERENCE:	/* Just pass memory location, so nothing is allocated */
			GMT_Report (API, GMT_MSG_LONG_VERBOSE, "Referencing CPT table from GMT_PALETTE memory location\n");
			if ((P_obj = S_obj->resource) == NULL) return_null (API, GMT_PTR_IS_NULL);
			GMT_init_cpt (GMT, P_obj);	/* Make sure derived quantities are set */
			break;
		default:	/* Barking up the wrong tree here... */
			GMT_Report (API, GMT_MSG_NORMAL, "Wrong method used to import CPT tables\n");
			return_null (API, GMT_NOT_A_VALID_METHOD);
			break;
	}
	S_obj->status = GMT_IS_USED;	/* Mark as read */
	S_obj->data = P_obj;		/* Retain pointer to the allocated data so we use garbage collection later */

	return (P_obj);	/* Pass back the palette */
}

/*! . */
int GMTAPI_Export_CPT (struct GMTAPI_CTRL *API, int object_ID, unsigned int mode, struct GMT_PALETTE *P_obj)
{	/* Does the actual work of writing out the specified CPT to a destination.
	 * The mode controls how the back, for, NaN color entries are handled.
	 */
	int item, kind, error;
	struct GMTAPI_DATA_OBJECT *S_obj = NULL;
	struct GMT_PALETTE *P_copy = NULL;
	struct GMT_CTRL *GMT = API->GMT;

	GMT_Report (API, GMT_MSG_DEBUG, "GMTAPI_Export_CPT: Passed ID = %d and mode = %d\n", object_ID, mode);

	if (object_ID == GMT_NOTSET) return (GMTAPI_report_error (API, GMT_OUTPUT_NOT_SET));
	if ((item = GMTAPI_Validate_ID (API, GMT_IS_CPT, object_ID, GMT_OUT, GMT_NOTSET)) == GMT_NOTSET) return (GMTAPI_report_error (API, API->error));

	S_obj = API->object[item];	/* This is the API object for the output destination */
	if (S_obj->status != GMT_IS_UNUSED && !(mode & GMT_IO_RESET)) {	/* Only allow writing of a data set once, unless we override by resetting the mode */
		return (GMTAPI_report_error (API, GMT_WRITTEN_ONCE));
	}
	if (mode & GMT_IO_RESET) mode -= GMT_IO_RESET;
	switch (S_obj->method) {	/* File, array, stream etc ? */
		case GMT_IS_FILE:
			/* GMT_write_cpt will report where it is writing from if level is GMT_MSG_LONG_VERBOSE */
			GMT_Report (API, GMT_MSG_LONG_VERBOSE, "Write CPT table to %s %s\n", GMT_method[S_obj->method], S_obj->filename);
			if ((error = GMT_write_cpt (GMT, S_obj->filename, S_obj->method, mode, P_obj))) return (GMTAPI_report_error (API, error));
			break;
	 	case GMT_IS_STREAM:
			/* GMT_write_cpt will report where it is writing from if level is GMT_MSG_LONG_VERBOSE */
			kind = (S_obj->fp == GMT->session.std[GMT_OUT]) ? 0 : 1;	/* 0 if stdout, 1 otherwise for user pointer */
			GMT_Report (API, GMT_MSG_LONG_VERBOSE, "Write CPT table to %s %s output stream\n", GMT_method[S_obj->method], GMT_stream[kind]);
			if ((error = GMT_write_cpt (GMT, S_obj->fp, S_obj->method, mode, P_obj))) return (GMTAPI_report_error (API, error));
			break;
	 	case GMT_IS_FDESC:
			/* GMT_write_cpt will report where it is writing from if level is GMT_MSG_LONG_VERBOSE */
			kind = (*((int *)S_obj->fp) == GMT_OUT) ? 0 : 1;	/* 0 if stdout, 1 otherwise for user pointer */
			GMT_Report (API, GMT_MSG_LONG_VERBOSE, "Write CPT table to %s %s output stream\n", GMT_method[S_obj->method], GMT_stream[kind]);
			if ((error = GMT_write_cpt (GMT, S_obj->fp, S_obj->method, mode, P_obj))) return (GMTAPI_report_error (API, error));
			break;
		case GMT_IS_DUPLICATE:		/* Duplicate the input cpt */
			if (S_obj->resource) return (GMTAPI_report_error (API, GMT_PTR_NOT_NULL));	/* The output resource must be NULL */
			GMT_Report (API, GMT_MSG_LONG_VERBOSE, "Duplicating CPT table to GMT_PALETTE memory location\n");
			P_copy = GMT_memory (GMT, NULL, 1, struct GMT_PALETTE);
			GMT_copy_palette (GMT, P_copy, P_obj);
			S_obj->resource = P_copy;	/* Set resource pointer from object to this palette */
			break;
		case GMT_IS_REFERENCE:	/* Just pass memory location */
			if (S_obj->resource) return (GMTAPI_report_error (API, GMT_PTR_NOT_NULL));	/* The output resource must be NULL */
			GMT_Report (API, GMT_MSG_LONG_VERBOSE, "Referencing CPT table to GMT_PALETTE memory location\n");
			P_obj->alloc_level = S_obj->alloc_level;	/* Since we are passing it up to the caller */
			S_obj->resource = P_obj;	/* Set resource pointer from object to this palette */
			break;
		default:
			GMT_Report (API, GMT_MSG_NORMAL, "Wrong method used to export CPT tables\n");
			return (GMTAPI_report_error (API, GMT_NOT_A_VALID_METHOD));
			break;
	}
	S_obj->status = GMT_IS_USED;	/* Mark as written */
	S_obj->data = NULL;

	return GMT_OK;
}

/*! . */
struct GMT_PS * GMTAPI_Import_PS (struct GMTAPI_CTRL *API, int object_ID, unsigned int mode)
{	/* Does the actual work of loading in a PS struct.
 	 * The mode is not used yet.
	 * Note: Memory is allocated to hold the GMT_PS structure except for method GMT_IS_REFERENCE.
	 */

	int item, kind;
	struct GMT_PS *P_obj = NULL;
	struct GMTAPI_DATA_OBJECT *S_obj = NULL;
	struct GMT_CTRL *GMT = API->GMT;

	GMT_Report (API, GMT_MSG_DEBUG, "GMTAPI_Import_PS: Passed ID = %d and mode = %d\n", object_ID, mode);

	if (object_ID == GMT_NOTSET) return_null (API, GMT_NO_INPUT);
	if ((item = GMTAPI_Validate_ID (API, GMT_IS_PS, object_ID, GMT_IN, GMTAPI_OPTION_INPUT)) == GMT_NOTSET) return_null (API, API->error);

	S_obj = API->object[item];	/* Use S_obj as shorthand */
	if (S_obj->status != GMT_IS_UNUSED) { /* Already read this resource before; are we allowed to re-read? */
		if (S_obj->method == GMT_IS_STREAM || S_obj->method == GMT_IS_FDESC) return_null (API, GMT_READ_ONCE); /* Not allowed to re-read streams */
		if (!(mode & GMT_IO_RESET)) return_null (API, GMT_READ_ONCE);	/* Not authorized to re-read */
	}

	switch (S_obj->method) {	/* File, array, stream etc ? */
		case GMT_IS_FILE:
			/* GMT_read_ps will report where it is reading from if level is GMT_MSG_LONG_VERBOSE */
			GMT_Report (API, GMT_MSG_LONG_VERBOSE, "Reading PS from %s %s\n", GMT_method[S_obj->method], S_obj->filename);
			if ((P_obj = GMT_read_ps (GMT, S_obj->filename, S_obj->method, mode)) == NULL) return_null (API, GMT_CPT_READ_ERROR);
			break;
		case GMT_IS_STREAM:
 			/* GMT_read_ps will report where it is reading from if level is GMT_MSG_LONG_VERBOSE */
			kind = (S_obj->fp == GMT->session.std[GMT_IN]) ? 0 : 1;	/* 0 if stdin, 1 otherwise for user pointer */
			GMT_Report (API, GMT_MSG_LONG_VERBOSE, "Reading PS from %s %s stream\n", GMT_method[S_obj->method], GMT_stream[kind]);
			if ((P_obj = GMT_read_ps (GMT, S_obj->fp, S_obj->method, mode)) == NULL) return_null (API, GMT_CPT_READ_ERROR);
			break;
		case GMT_IS_FDESC:
			/* GMT_read_ps will report where it is reading from if level is GMT_MSG_LONG_VERBOSE */
			kind = (*((int *)S_obj->fp) == GMT_IN) ? 0 : 1;	/* 0 if stdin, 1 otherwise for user pointer */
			GMT_Report (API, GMT_MSG_LONG_VERBOSE, "Reading PS from %s %s stream\n", GMT_method[S_obj->method], GMT_stream[kind]);
			if ((P_obj = GMT_read_ps (GMT, S_obj->fp, S_obj->method, mode)) == NULL) return_null (API, GMT_CPT_READ_ERROR);
			break;
		case GMT_IS_DUPLICATE:	/* Duplicate the input CPT palette */
			GMT_Report (API, GMT_MSG_LONG_VERBOSE, "Duplicating PS from GMT_PS memory location\n");
			if (S_obj->resource == NULL) return_null (API, GMT_PTR_IS_NULL);
			P_obj = GMT_memory (GMT, NULL, 1, struct GMT_PS);
			GMT_copy_ps (GMT, P_obj, S_obj->resource);
			break;
		case GMT_IS_REFERENCE:	/* Just pass memory location, so nothing is allocated */
			GMT_Report (API, GMT_MSG_LONG_VERBOSE, "Referencing PS from GMT_PS memory location\n");
			if ((P_obj = S_obj->resource) == NULL) return_null (API, GMT_PTR_IS_NULL);
			break;
		default:	/* Barking up the wrong tree here... */
			GMT_Report (API, GMT_MSG_NORMAL, "Wrong method used to import PS\n");
			return_null (API, GMT_NOT_A_VALID_METHOD);
			break;
	}
	S_obj->alloc_mode = P_obj->alloc_mode;
	S_obj->status = GMT_IS_USED;	/* Mark as read */
	S_obj->data = P_obj;		/* Retain pointer to the allocated data so we use garbage collection later */

	return (P_obj);	/* Pass back the PS */
}

/*! . */
int GMTAPI_Export_PS (struct GMTAPI_CTRL *API, int object_ID, unsigned int mode, struct GMT_PS *P_obj)
{	/* Does the actual work of writing out the specified PS to a destination.
	 * The mode not used yet.
	 */
	int item, kind, error;
	struct GMTAPI_DATA_OBJECT *S_obj = NULL;
	struct GMT_PS *P_copy = NULL;
	struct GMT_CTRL *GMT = API->GMT;

	GMT_Report (API, GMT_MSG_DEBUG, "GMTAPI_Export_PS: Passed ID = %d and mode = %d\n", object_ID, mode);

	if (object_ID == GMT_NOTSET) return (GMTAPI_report_error (API, GMT_OUTPUT_NOT_SET));
	if ((item = GMTAPI_Validate_ID (API, GMT_IS_PS, object_ID, GMT_OUT, GMT_NOTSET)) == GMT_NOTSET) return (GMTAPI_report_error (API, API->error));

	S_obj = API->object[item];	/* This is the API object for the output destination */
	if (S_obj->status != GMT_IS_UNUSED && !(mode & GMT_IO_RESET)) {	/* Only allow writing of a data set once, unless we override by resetting the mode */
		return (GMTAPI_report_error (API, GMT_WRITTEN_ONCE));
	}
	if (mode & GMT_IO_RESET) mode -= GMT_IO_RESET;
	switch (S_obj->method) {	/* File, array, stream etc ? */
		case GMT_IS_FILE:
			/* GMT_write_ps will report where it is writing from if level is GMT_MSG_LONG_VERBOSE */
			GMT_Report (API, GMT_MSG_LONG_VERBOSE, "Write PS to %s %s\n", GMT_method[S_obj->method], S_obj->filename);
			if ((error = GMT_write_ps (GMT, S_obj->filename, S_obj->method, mode, P_obj))) return (GMTAPI_report_error (API, error));
			break;
	 	case GMT_IS_STREAM:
			/* GMT_write_ps will report where it is writing from if level is GMT_MSG_LONG_VERBOSE */
			kind = (S_obj->fp == GMT->session.std[GMT_OUT]) ? 0 : 1;	/* 0 if stdout, 1 otherwise for user pointer */
			GMT_Report (API, GMT_MSG_LONG_VERBOSE, "Write PS to %s %s output stream\n", GMT_method[S_obj->method], GMT_stream[kind]);
			if ((error = GMT_write_ps (GMT, S_obj->fp, S_obj->method, mode, P_obj))) return (GMTAPI_report_error (API, error));
			break;
	 	case GMT_IS_FDESC:
			/* GMT_write_ps will report where it is writing from if level is GMT_MSG_LONG_VERBOSE */
			kind = (*((int *)S_obj->fp) == GMT_OUT) ? 0 : 1;	/* 0 if stdout, 1 otherwise for user pointer */
			GMT_Report (API, GMT_MSG_LONG_VERBOSE, "Write PS to %s %s output stream\n", GMT_method[S_obj->method], GMT_stream[kind]);
			if ((error = GMT_write_ps (GMT, S_obj->fp, S_obj->method, mode, P_obj))) return (GMTAPI_report_error (API, error));
			break;
		case GMT_IS_DUPLICATE:		/* Duplicate the input cpt */
			if (S_obj->resource) return (GMTAPI_report_error (API, GMT_PTR_NOT_NULL));	/* The output resource must be NULL */
			GMT_Report (API, GMT_MSG_LONG_VERBOSE, "Duplicating PS to GMT_PS memory location\n");
			P_copy = GMT_memory (GMT, NULL, 1, struct GMT_PS);
			GMT_copy_ps (GMT, P_copy, P_obj);
			S_obj->resource = P_copy;	/* Set resource pointer from object to this PS */
			break;
		case GMT_IS_REFERENCE:	/* Just pass memory location */
			if (S_obj->resource) return (GMTAPI_report_error (API, GMT_PTR_NOT_NULL));	/* The output resource must be NULL */
			GMT_Report (API, GMT_MSG_LONG_VERBOSE, "Referencing PS to GMT_PS memory location\n");
			P_obj->alloc_level = S_obj->alloc_level;	/* Since we are passing it up to the caller */
			S_obj->resource = P_obj;	/* Set resource pointer from object to this PS */
			break;
		default:
			GMT_Report (API, GMT_MSG_NORMAL, "Wrong method used to export PS\n");
			return (GMTAPI_report_error (API, GMT_NOT_A_VALID_METHOD));
			break;
	}
	S_obj->status = GMT_IS_USED;	/* Mark as written */
	S_obj->data = NULL;

	return GMT_OK;
}

#if 0
bool col_check (struct GMT_DATATABLE *T, uint64_t *n_cols) {
	uint64_t seg;
	/* Checks that all segments in this table has the correct number of columns.
	 * If *n_cols == 0 we set it to the number of columns found in the first segment. */

	for (seg = 0; seg < T->n_segments; seg++) {
		if ((*n_cols) == 0 && seg == 0) *n_cols = T->segment[seg]->n_columns;
		if (T->segment[seg]->n_columns != (*n_cols)) return (true);
	}
	return (false);	/* All is well */
}
#endif

/*! . */
void GMTAPI_increment_D (struct GMT_DATASET *D_obj, uint64_t n_rows, uint64_t n_columns, uint64_t n_seg)
{	/* Increment dimensions for this single dataset's single table's last segment */
	uint64_t last_seg = n_seg - 1;
	assert (n_seg > 0);
	D_obj->table[D_obj->n_tables]->segment[last_seg]->n_rows = n_rows;
	D_obj->table[D_obj->n_tables]->segment[last_seg]->n_columns = D_obj->table[D_obj->n_tables]->n_columns = n_columns;
	D_obj->table[D_obj->n_tables]->n_records += n_rows;
	D_obj->table[D_obj->n_tables]->n_segments = n_seg;
	D_obj->n_tables++;		/* Since we just read one table */
}

/*! . */
struct GMT_DATASET *GMTAPI_Import_Dataset (struct GMTAPI_CTRL *API, int object_ID, unsigned int mode)
{	/* Does the actual work of loading in the entire virtual data set (possibly via many sources)
	 * If object_ID == GMT_NOTSET we get all registered input tables, otherwise we just get the one requested.
	 * Note: Memory is allocated for the Dataset except for method GMT_IS_REFERENCE.
	 */

	int item, first_item = 0, this_item = GMT_NOTSET, last_item, new_item, new_ID, status;
	unsigned int geometry = GMT_IS_PLP, n_used = 0;
	bool allocate = false, update = false, diff_types, use_GMT_io, greenwich = true;
	bool via = false, got_data = false;
	size_t n_alloc, s_alloc = GMT_SMALL_CHUNK;
	uint64_t row, seg, col, ij, n_records = 0, n_columns = 0, col_pos, n_use;
	p_func_size_t GMT_2D_to_index = NULL;
	GMT_getfunction GMTAPI_get_val = NULL;
	struct GMT_DATASET *D_obj = NULL, *Din_obj = NULL;
	struct GMT_DATASEGMENT *S = NULL;
	struct GMT_MATRIX *M_obj = NULL;
	struct GMT_VECTOR *V_obj = NULL;
	struct GMTAPI_DATA_OBJECT *S_obj = NULL;
	struct GMT_CTRL *GMT = API->GMT;

	GMT_Report (API, GMT_MSG_DEBUG, "GMTAPI_Import_Dataset: Passed ID = %d and mode = %d\n", object_ID, mode);

	if (object_ID == GMT_NOTSET) {	/* Means there is more than one source: Merge all registered data tables into a single virtual data set */
		last_item = API->n_objects - 1;	/* Must check all objects */
		allocate = true;
		n_alloc = GMT_TINY_CHUNK;
	}
	else {		/* Requested a single, specific data table */
		int flag = (API->module_input) ? GMTAPI_MODULE_INPUT : GMTAPI_OPTION_INPUT;	/* Needed by Validate_ID */
		if ((first_item = GMTAPI_Validate_ID (API, GMT_IS_DATASET, object_ID, GMT_IN, flag)) == GMT_NOTSET) return_null (API, API->error);
		last_item = first_item;
		n_alloc = 1;
	}

	/* Allocate a single data set and an initial allocated list of n_alloc tables */
	D_obj = GMT_memory (GMT, NULL, 1, struct GMT_DATASET);
	D_obj->table = GMT_memory (GMT, NULL, n_alloc, struct GMT_DATATABLE *);
	D_obj->alloc_mode = GMT_ALLOC_INTERNALLY;	/* So GMT_* modules can free this memory (may override below) */
	D_obj->alloc_level = GMT->hidden.func_level;	/* So GMT_* modules can free this memory (may override below) */
	use_GMT_io = !(mode & GMT_IO_ASCII);		/* false if we insist on ASCII reading */
	GMT->current.io.seg_no = GMT->current.io.rec_no = GMT->current.io.rec_in_tbl_no = 0;	/* Reset for each new dataset */
	if (GMT->common.R.active && GMT->common.R.wesn[XLO] < -180.0 && GMT->common.R.wesn[XHI] > -180.0) greenwich = false;

	for (item = first_item; item <= last_item; item++) {	/* Look through all sources for registered inputs (or just one) */
		S_obj = API->object[item];	/* S_obj is the current data object */
		if (!S_obj) {	/* Probably not a good sign */
			GMT_Report (API, GMT_MSG_DEBUG, "GMTAPI_Import_Dataset: Skipped empty object (item = %d)\n", item);
			continue;
		}
		if (!S_obj->selected) continue;			/* Registered, but not selected */
		if (S_obj->direction == GMT_OUT) continue;	/* We're doing reading here, so skip output objects */
		if (S_obj->family != GMT_IS_DATASET) continue;	/* We're doing datasets here, so skip other data types */
		if (API->module_input && !S_obj->module_input) continue;	/* Do not mix module-inputs and option inputs if knowable */
		if (S_obj->status != GMT_IS_UNUSED) { 	/* Already read this resource before; are we allowed to re-read? */
			if (S_obj->method == GMT_IS_STREAM || S_obj->method == GMT_IS_FDESC) return_null (API, GMT_READ_ONCE);	/* Not allowed to re-read streams */
			if (!(mode & GMT_IO_RESET)) return_null (API, GMT_READ_ONCE);	/* Not authorized to re-read */
		}
		if (this_item == GMT_NOTSET) this_item = item;	/* First item that worked */
		via = false;
		geometry = (GMT->common.a.output) ? GMT->common.a.geometry : S_obj->geometry;	/* When reading GMT and writing OGR/GMT we must make sure we set this first */
		switch (S_obj->method) {	/* File, array, stream etc ? */
	 		case GMT_IS_FILE:	/* Import all the segments, then count total number of records */
#ifdef SET_IO_MODE
				if (item == first_item) GMT_setmode (GMT, GMT_IN);	/* Windows may need to switch read mode from text to binary */
#endif
				/* GMT_read_table will report where it is reading from if level is GMT_MSG_LONG_VERBOSE */
				if (GMT->current.io.ogr == GMT_OGR_TRUE && D_obj->n_tables > 0)	/* Only single tables if GMT/OGR */
					return_null (API, GMT_OGR_ONE_TABLE_ONLY);
				GMT_Report (API, GMT_MSG_LONG_VERBOSE, "Reading %s from %s %s\n", GMT_family[S_obj->family], GMT_method[S_obj->method], S_obj->filename);
				if ((D_obj->table[D_obj->n_tables] = GMT_read_table (GMT, S_obj->filename, S_obj->method, greenwich, &geometry, use_GMT_io)) == NULL) continue;		/* Ran into an empty file (e.g., /dev/null or equivalent). Skip to next item, */
				D_obj->table[D_obj->n_tables]->id = D_obj->n_tables;	/* Give sequential internal object_ID numbers to tables */
				D_obj->n_tables++;	/* Since we just read one */
				update = true;
				break;

			case GMT_IS_STREAM:	/* Import all the segments, then count total number of records */
	 		case GMT_IS_FDESC:
				/* GMT_read_table will report where it is reading from if level is GMT_MSG_LONG_VERBOSE */
#ifdef SET_IO_MODE
				if (item == first_item) GMT_setmode (GMT, GMT_IN);	/* Windows may need to switch read mode from text to binary */
#endif
				if (GMT->current.io.ogr == GMT_OGR_TRUE && D_obj->n_tables > 0)	/* Only single tables if GMT/OGR */
					return_null (API, GMT_OGR_ONE_TABLE_ONLY);
				GMT_Report (API, GMT_MSG_LONG_VERBOSE, "Reading %s from %s %" PRIxS "\n", GMT_family[S_obj->family], GMT_method[S_obj->method], (size_t)S_obj->fp);
				if ((D_obj->table[D_obj->n_tables] = GMT_read_table (GMT, S_obj->fp, S_obj->method, greenwich, &geometry, use_GMT_io)) == NULL) continue;		/* Ran into an empty file (e.g., /dev/null or equivalent). Skip to next item, */
				D_obj->table[D_obj->n_tables]->id = D_obj->n_tables;	/* Give sequential internal object_ID numbers to tables */
				D_obj->n_tables++;	/* Since we just read one */
				update = true;
				break;

			case GMT_IS_DUPLICATE:	/* Duplicate the input dataset */
				if (n_used) return_null (API, GMT_ONLY_ONE_ALLOWED);
				if ((Din_obj = S_obj->resource) == NULL) return_null (API, GMT_PTR_IS_NULL);
				GMT_Report (API, GMT_MSG_LONG_VERBOSE, "Duplicating data table from GMT_DATASET memory location\n");
				GMT_free (GMT, D_obj->table);	/* Free up what we allocated earlier since GMT_alloc_dataset does it all */
				GMT_free (GMT, D_obj);
				D_obj = GMT_duplicate_dataset (GMT, Din_obj, GMT_ALLOC_NORMAL, NULL);
				break;

			case GMT_IS_REFERENCE:	/* Just pass memory location, so free up what we allocated earlier */
				if (n_used) return_null (API, GMT_ONLY_ONE_ALLOWED);
				GMT_Report (API, GMT_MSG_LONG_VERBOSE, "Referencing data table from GMT_DATASET memory location\n");
				GMT_free (GMT, D_obj->table);	/* Free up what we allocated up front since we just wish to pass the pointer */
				GMT_free (GMT, D_obj);
				if ((D_obj = S_obj->resource) == NULL) return_null (API, GMT_PTR_IS_NULL);
				break;

		 	case GMT_IS_DUPLICATE_VIA_MATRIX:
		 	case GMT_IS_REFERENCE_VIA_MATRIX:
				/* Each array source becomes a separate table with a single segment unless there are NaN-records as segment headers */
				if ((M_obj = S_obj->resource) == NULL) return_null (API, GMT_PTR_IS_NULL);
				GMT_Report (API, GMT_MSG_LONG_VERBOSE, "Duplicating data table from user matrix location\n");
				n_columns = (GMT->common.i.active) ? GMT->common.i.n_cols : M_obj->n_columns;
				D_obj->table[D_obj->n_tables] = GMT_memory (GMT, NULL, 1, struct GMT_DATATABLE);
				D_obj->table[D_obj->n_tables]->segment = GMT_memory (GMT, NULL, s_alloc, struct GMT_DATASEGMENT *);
				D_obj->table[D_obj->n_tables]->segment[0] = GMT_memory (GMT, NULL, 1, struct GMT_DATASEGMENT);
				S = D_obj->table[D_obj->n_tables]->segment[0];	/* Shorthand for current segment */
				GMT_alloc_segment (GMT, S, M_obj->n_rows, n_columns, true);	/* Allocate array space for this segment */
				GMT_2D_to_index = GMTAPI_get_2D_to_index (API, M_obj->shape, GMT_GRID_IS_REAL);
				GMTAPI_get_val = GMTAPI_select_get_function (API, M_obj->type);
				n_use = gmt_n_cols_needed_for_gaps (GMT, M_obj->n_columns);	/* Number of input columns to process */
				for (row = seg = n_records = 0; row < M_obj->n_rows; row++) {	/* This loop may include NaN-records and data records */
					gmt_update_prev_rec (GMT, n_use);	/* Make last current record the previous record if it is required by gap checking */
					for (col = 0; col < M_obj->n_columns; col++) {	/* Extract cols for a single record and store result in curr_rec */
						ij = GMT_2D_to_index (row, col, M_obj->dim);	/* Index into the user data matrix depends on layout (M->shape) */
						GMTAPI_get_val (&(M_obj->data), ij, &(GMT->current.io.curr_rec[col]));
					}
					/* Now process the current record */
					if ((status = gmt_bin_input_memory (GMT, M_obj->n_columns, n_use)) < 0) {	/* Segment header found, finish the segment we worked on and goto next */
						if (status == GMTAPI_GOT_SEGGAP) API->current_rec[GMT_IN]--;	/* Since we inserted a segment header we must revisit this record as the first in next segment */
						if (got_data) {	/* If first input segment has header then we already have that segment allocated */
							GMT_alloc_segment (GMT, S, n_records, n_columns, false);	/* Reallocate to exact length */
							D_obj->table[D_obj->n_tables]->n_records += n_records;			/* Update record count for this table */
							seg++;									/* Increment number of segments */
							if (seg == s_alloc) {	/* Allocate more space for additional segments */
								s_alloc <<= 1;	/* Double current alloc limit for segments, then allocate space for more segments */
								D_obj->table[D_obj->n_tables]->segment = GMT_memory (GMT, D_obj->table[D_obj->n_tables]->segment, s_alloc, struct GMT_DATASEGMENT *);
							}
							/* Allocate next segment with initial size the remainder of the data, which is max length possible */
							D_obj->table[D_obj->n_tables]->segment[seg] = GMT_memory (GMT, NULL, 1, struct GMT_DATASEGMENT);
							S = D_obj->table[D_obj->n_tables]->segment[seg];	/* Update shorthand for current segment */
							GMT_alloc_segment (GMT, S, M_obj->n_rows-n_records, n_columns, true);	/* Allocate array space for this segment */
							n_records = 0;	/* This is number of recs in current segment so we reset it to zero */
						}
					}
					else {	/* Found a data record */
						for (col = 0; col < n_columns; col++) {	/* Place the record into the dataset segment structure */
							//S->coord[col][n_records] = GMT->current.io.curr_rec[col];
							S->coord[col][n_records] = gmt_get_record_value (GMT, GMT->current.io.curr_rec, col, M_obj->n_columns);

						}
						got_data = true;	/* No longer before first data record */
						n_records++;	/* Update count of records in current segment */
					}
				}
				if (seg)	/* Got more than one segment, finalize the reallocation of last segment to exact record count */
					GMT_alloc_segment (GMT, S, n_records, n_columns, false);
				seg++;	/* Now holds the total number of segments */
				/* Realloc this table's segment array to the actual length [= seg] */
				D_obj->table[D_obj->n_tables]->segment = GMT_memory (GMT, D_obj->table[D_obj->n_tables]->segment, seg, struct GMT_DATASEGMENT *);
				GMTAPI_increment_D (D_obj, n_records, n_columns, seg);	/* Update counters for D_obj's only table */
				new_ID = GMT_Register_IO (API, GMT_IS_DATASET, GMT_IS_DUPLICATE, geometry, GMT_IN, NULL, D_obj);	/* Register a new resource to hold D_obj */
				if ((new_item = GMTAPI_Validate_ID (API, GMT_IS_DATASET, new_ID, GMT_IN, GMT_NOTSET)) == GMT_NOTSET) return_null (API, GMT_NOTSET);	/* Some internal error... */
				API->object[new_item]->data = D_obj;
				API->object[new_item]->status = GMT_IS_USED;	/* Mark as read */
				D_obj->alloc_level = API->object[new_item]->alloc_level;	/* Since allocated here */
				update = via = true;
				break;

	 		case GMT_IS_DUPLICATE_VIA_VECTOR:
				/* Each column array source becomes column arrays in a separate table with one (or more if NaN-records) segments */
				if ((V_obj = S_obj->resource) == NULL) return_null (API, GMT_PTR_IS_NULL);
				GMT_Report (API, GMT_MSG_LONG_VERBOSE, "Duplicating data table from user %" PRIu64 " column arrays of length %" PRIu64 "\n", V_obj->n_columns, V_obj->n_rows);
				n_columns = (GMT->common.i.active) ? GMT->common.i.n_cols : V_obj->n_columns;
				D_obj->table[D_obj->n_tables] = GMT_memory (GMT, NULL, 1, struct GMT_DATATABLE);
				D_obj->table[D_obj->n_tables]->segment = GMT_memory (GMT, NULL, s_alloc, struct GMT_DATASEGMENT *);
				D_obj->table[D_obj->n_tables]->segment[0] = GMT_memory (GMT, NULL, 1, struct GMT_DATASEGMENT);
				S = D_obj->table[D_obj->n_tables]->segment[0];	/* Shorthand for current segment */
				GMT_alloc_segment (GMT, S, V_obj->n_rows, n_columns, true);
				for (col = 1, diff_types = false; !diff_types && col < V_obj->n_columns; col++) if (V_obj->type[col] != V_obj->type[col-1]) diff_types = true;
				GMTAPI_get_val = GMTAPI_select_get_function (API, V_obj->type[0]);
				for (row = seg = n_records = 0; row < V_obj->n_rows; row++) {	/* This loop may include NaN-records and data records */
					n_use = gmt_n_cols_needed_for_gaps (GMT, V_obj->n_columns);
					gmt_update_prev_rec (GMT, n_use);
					for (col = 0; col < V_obj->n_columns; col++) {	/* Process a single record into curr_rec */
						if (diff_types) GMTAPI_get_val = GMTAPI_select_get_function (API, V_obj->type[col]);
						GMTAPI_get_val (&(V_obj->data[col]), row, &(GMT->current.io.curr_rec[col]));
					}
					if ((status = gmt_bin_input_memory (GMT, V_obj->n_columns, n_use)) < 0) {	/* Segment header found, finish the one we had and add more */
						if (status == GMTAPI_GOT_SEGGAP) API->current_rec[GMT_IN]--;	/* Since we inserted a segment header we must revisit this record as first in next segment */
						if (got_data) {	/* If first input segment has header then we already have a segment allocated */
							GMT_alloc_segment (GMT, S, n_records, n_columns, false);
							D_obj->table[D_obj->n_tables]->n_records += n_records;
							seg++;	/* Increment number of segments */
							if (seg == s_alloc) {	/* Allocate more space for segments */
								s_alloc <<= 1;
								D_obj->table[D_obj->n_tables]->segment = GMT_memory (GMT, D_obj->table[D_obj->n_tables]->segment, s_alloc, struct GMT_DATASEGMENT *);
							}
							/* Allocate next segment with initial size the remainder of the data */
							D_obj->table[D_obj->n_tables]->segment[seg] = GMT_memory (GMT, NULL, 1, struct GMT_DATASEGMENT);
							S = D_obj->table[D_obj->n_tables]->segment[seg];	/* Shorthand for current segment */
							GMT_alloc_segment (GMT, S, V_obj->n_rows-n_records, n_columns, true);
							n_records = 0;	/* This is number of recs in current segment */
						}
					}
					else {	/* Data record */
						for (col = 0; col < n_columns; col++) {	/* Place the record into the structure */
							//S->coord[col][n_records] = GMT->current.io.curr_rec[col];
							S->coord[col][n_records] = gmt_get_record_value (GMT, GMT->current.io.curr_rec, col, V_obj->n_columns);
						}
						got_data = true;
						n_records++;
					}
				}
				if (seg)	/* Got more than one segment, finalize the realloc of last segment */
					GMT_alloc_segment (GMT, S, n_records, n_columns, false);
				seg++;	/* Total number of segments */
				/* Realloc this table's segment array to the actual length [seg] */
				D_obj->table[D_obj->n_tables]->segment = GMT_memory (GMT, D_obj->table[D_obj->n_tables]->segment, seg, struct GMT_DATASEGMENT *);
				GMTAPI_increment_D (D_obj, n_records, n_columns, seg);	/* Update counters for D_obj's only table */
				new_ID = GMT_Register_IO (API, GMT_IS_DATASET, GMT_IS_DUPLICATE, geometry, GMT_IN, NULL, D_obj);	/* Register a new resource to hold D_obj */
				if ((new_item = GMTAPI_Validate_ID (API, GMT_IS_DATASET, new_ID, GMT_IN, GMT_NOTSET)) == GMT_NOTSET) return_null (API, GMT_NOTSET);	/* Some internal error... */
				API->object[new_item]->data = D_obj;
				API->object[new_item]->status = GMT_IS_USED;			/* Mark as read */
				D_obj->alloc_level = API->object[new_item]->alloc_level;	/* Since allocated here */
				update = via = true;
				break;

		 	case GMT_IS_REFERENCE_VIA_VECTOR:
				if ((V_obj = S_obj->resource) == NULL) return_null (API, GMT_PTR_IS_NULL);
				if (V_obj->type[0] != GMT_DOUBLE) return_null (API, GMT_NOT_A_VALID_TYPE);
				/* Each column array source becomes preallocated column arrays in a separate table with a single segment */
				n_columns = (GMT->common.i.active) ? GMT->common.i.n_cols : V_obj->n_columns;
				GMT_Report (API, GMT_MSG_LONG_VERBOSE, "Referencing data table from user %" PRIu64 " column arrays of length %" PRIu64 "\n", V_obj->n_columns, V_obj->n_rows);
				D_obj->table[D_obj->n_tables] = GMT_memory (GMT, NULL, 1, struct GMT_DATATABLE);
				D_obj->table[D_obj->n_tables]->segment = GMT_memory (GMT, NULL, 1, struct GMT_DATASEGMENT *);
				D_obj->table[D_obj->n_tables]->segment[0] = GMT_memory (GMT, NULL, 1, struct GMT_DATASEGMENT);
				GMT_alloc_segment (GMT, D_obj->table[D_obj->n_tables]->segment[0], 0, n_columns, true);
				for (col = 0; col < V_obj->n_columns; col++) {
					if (GMT->common.i.active)	/* -i has selected some columns */
						col_pos = GMT->current.io.col[GMT_IN][col].col;	/* Which data column to pick */
					else if (GMT->current.setting.io_lonlat_toggle[GMT_IN] && col < GMT_Z)	/* Worry about -: for lon,lat */
						col_pos = 1 - col;	/* Read lat/lon instead of lon/lat */
					else
						col_pos = col;	/* Just goto that column */
					D_obj->table[D_obj->n_tables]->segment[0]->coord[col] = V_obj->data[col_pos].f8;
				}
				GMTAPI_increment_D (D_obj, V_obj->n_rows, n_columns, 1U);	/* Update counters for D_obj with 1 segment */
				D_obj->alloc_mode = GMT_ALLOC_EXTERNALLY;	/* Since we just hooked on the arrays */
				new_ID = GMT_Register_IO (API, GMT_IS_DATASET, GMT_IS_REFERENCE, geometry, GMT_IN, NULL, D_obj);	/* Register a new resource to hold D_obj */
				if ((new_item = GMTAPI_Validate_ID (API, GMT_IS_DATASET, new_ID, GMT_IN, GMT_NOTSET)) == GMT_NOTSET) return_null (API, GMT_NOTSET);	/* Some internal error... */
				API->object[new_item]->data = D_obj;
				API->object[new_item]->status = GMT_IS_USED;	/* Mark as read */
				D_obj->alloc_level = API->object[new_item]->alloc_level;	/* Since allocated here */
				S_obj->family = GMT_IS_VECTOR;	/* Done with the via business now */
				update = via = true;
				break;

			default:	/* Barking up the wrong tree here... */
				GMT_Report (API, GMT_MSG_NORMAL, "Wrong method used to import data tables\n");
				GMT_free (GMT, D_obj->table);
				GMT_free (GMT, D_obj);
				return_null (API, GMT_NOT_A_VALID_METHOD);
				break;
		}
		if (update) {	/* Means we got stuff and need to update the total dataset statistics so far */
			D_obj->n_segments += D_obj->table[D_obj->n_tables-1]->n_segments;	/* Sum up total number of segments in the entire data set */
			D_obj->n_records += D_obj->table[D_obj->n_tables-1]->n_records;		/* Sum up total number of records in the entire data set */
			/* Update segment IDs so they are sequential across many tables (GMT_read_table sets the ids relative to current table). */
			if (D_obj->n_tables > 1) {
				for (seg = 0; seg < D_obj->table[D_obj->n_tables-1]->n_segments; seg++)
					D_obj->table[D_obj->n_tables-1]->segment[seg]->id += D_obj->table[D_obj->n_tables-2]->n_segments;
			}
			if (allocate && D_obj->n_tables == n_alloc) {	/* Must allocate more space for additional tables */
				size_t old_n_alloc = n_alloc;
				n_alloc += GMT_TINY_CHUNK;
				D_obj->table = GMT_memory (GMT, D_obj->table, n_alloc, struct GMT_DATATABLE *);
				GMT_memset (&(D_obj->table[old_n_alloc]), n_alloc - old_n_alloc, struct GMT_DATATABLE *);	/* Set new memory to NULL */
			}
		}
		S_obj->alloc_mode = D_obj->alloc_mode;	/* Clarify allocation mode for this object */
#if 0
		if (col_check (D_obj->table[D_obj->n_tables-1], &n_cols)) {	/* Different tables have different number of columns, which is not good */
			return_null (API, GMT_N_COLS_VARY);
		}
#endif
		S_obj->status = GMT_IS_USED;	/* Mark input object as read */
		n_used++;	/* Number of items actually processed */
	}
	if (D_obj->n_tables == 0) {	/* Only found empty files (e.g., /dev/null) and we have nothing to show for our efforts.  Return an single empty table with no segments. */
		D_obj->table = GMT_memory (GMT, D_obj->table, 1, struct GMT_DATATABLE *);
		D_obj->table[0] = GMT_memory (GMT, NULL, 1, struct GMT_DATATABLE);
		D_obj->n_tables = 1;	/* But we must indicate we found one (empty) table */
	}
	else {	/* Found one or more tables, finalize table allocation, set number of columns, and possibly allocate min/max arrays if not there already */
		if (allocate && D_obj->n_tables < n_alloc) D_obj->table = GMT_memory (GMT, D_obj->table, D_obj->n_tables, struct GMT_DATATABLE *);
		D_obj->n_columns = D_obj->table[0]->n_columns;
		if (!D_obj->min) D_obj->min = GMT_memory (GMT, NULL, D_obj->n_columns, double);
		if (!D_obj->max) D_obj->max = GMT_memory (GMT, NULL, D_obj->n_columns, double);
	}
	GMT_set_dataset_minmax (GMT, D_obj);	/* Set the min/max values for the entire dataset */
	D_obj->geometry = geometry;			/* Since GMT_read_table may have changed it */
	if (!via) API->object[this_item]->data = D_obj;	/* Retain pointer to the allocated data so we use garbage collection later */
	return (D_obj);
}

/*! . */
int GMTAPI_destroy_data_ptr (struct GMTAPI_CTRL *API, enum GMT_enum_family family, void *ptr) {
	/* Like GMT_Destroy_Data but takes pointer to data rather than address of pointer.
	 * We pass true to make sure we free the memory.  Some objects (grid, matrix, vector) may
	 * point to externally allocated memory so we return the alloc_mode for those items.
	 * This is mostly for information since the pointers to such external memory have now
	 * been set to NULL instead of being freed.
	 * The containers are always allocated by GMT so those are freed at the end.
	 */

	struct GMT_CTRL *GMT = API->GMT;
	if (API == NULL) return (GMT_NOT_A_SESSION);
	if (!ptr) return (GMT_OK);	/* Null pointer */

	switch (family) {	/* dataset, cpt, text table or grid */
		case GMT_IS_GRID:	/* GMT grid; return alloc mode of data array in case it was allocated externally */
			GMT_free_grid_ptr (GMT, ptr, true);
			break;
		case GMT_IS_DATASET:
			GMT_free_dataset_ptr (GMT, ptr);
			break;
		case GMT_IS_TEXTSET:
			GMT_free_textset_ptr (GMT, ptr);
			break;
		case GMT_IS_CPT:
			GMT_free_cpt_ptr (GMT, ptr);
			break;
#ifdef HAVE_GDAL
		case GMT_IS_IMAGE:
			GMT_free_image_ptr (GMT, ptr, true);
			break;
#endif
		case GMT_IS_PS:
			GMT_free_ps_ptr (GMT, ptr);
			break;
		case GMT_IS_COORD:
			/* Nothing to do as GMT_free below will do it */
			break;

		/* Also allow destroying of intermediate vector and matrix containers */
		case GMT_IS_MATRIX:	/* GMT matrix; return alloc mode of data array in case it was allocated externally */
			GMT_free_matrix_ptr (GMT, ptr, true);
			break;
		case GMT_IS_VECTOR:	/* GMT vector; return alloc mode of data array in case it was allocated externally */
			GMT_free_vector_ptr (GMT, ptr, true);
			break;
		default:
			return (GMTAPI_report_error (API, GMT_NOT_A_VALID_FAMILY));
			break;
	}
	GMT_free (GMT, ptr);	/* OK to free container */
	return (GMT_OK);	/* Null pointer */
}

/*! . */
int GMTAPI_Export_Dataset (struct GMTAPI_CTRL *API, int object_ID, unsigned int mode, struct GMT_DATASET *D_obj) {
 	/* Does the actual work of writing out the specified data set to one destination.
	 * If object_ID == GMT_NOTSET we use the first registered output destination, otherwise we just use the one specified.
	 * See the GMT API documentation for how mode is used to create multiple files from segments or tables.
	 */
	int item, error, default_method;
	uint64_t tbl, col, row_out, row, seg, ij;
	double value;
	p_func_size_t GMT_2D_to_index = NULL;
	struct GMTAPI_DATA_OBJECT *S_obj = NULL;
	struct GMT_DATASET *D_copy = NULL;
	struct GMT_MATRIX *M_obj = NULL;
	struct GMT_VECTOR *V_obj = NULL;
	struct GMT_DATASEGMENT *S = NULL;
	struct GMT_CTRL *GMT = API->GMT;
	void *ptr = NULL;
	GMT_putfunction GMTAPI_put_val = NULL;

	GMT_Report (API, GMT_MSG_DEBUG, "GMTAPI_Export_Dataset: Passed ID = %d and mode = %d\n", object_ID, mode);

	if (object_ID == GMT_NOTSET) return (GMTAPI_report_error (API, GMT_OUTPUT_NOT_SET));
	if ((item = GMTAPI_Validate_ID (API, GMT_IS_DATASET, object_ID, GMT_OUT, GMT_NOTSET)) == GMT_NOTSET) return (GMTAPI_report_error (API, API->error));

	S_obj = API->object[item];	/* S is the object whose data we will export */
	if (S_obj->family != GMT_IS_DATASET) return (GMTAPI_report_error (API, GMT_NOT_A_VALID_FAMILY));	/* Called with wrong data type */
	if (S_obj->status != GMT_IS_UNUSED && !(mode & GMT_IO_RESET))	/* Only allow writing of a data set once unless overridden by mode */
		return (GMTAPI_report_error (API, GMT_WRITTEN_ONCE));
	if (mode & GMT_IO_RESET) mode -= GMT_IO_RESET;	/* Remove the reset bit */
	if (mode >= GMT_WRITE_TABLE && !S_obj->filename) return (GMTAPI_report_error (API, GMT_OUTPUT_NOT_SET));	/* Must have filename when segments are to be written */
	default_method = GMT_IS_FILE;
	if (S_obj->filename)	/* Write to this file */
		ptr = S_obj->filename;
	else {			/* No filename so we switch default method to writing to a stream or fdesc */
		default_method = (S_obj->method == GMT_IS_FILE) ? GMT_IS_STREAM : S_obj->method;
		ptr = S_obj->fp;
#ifdef SET_IO_MODE
		GMT_setmode (GMT, GMT_OUT);	/* Windows may need to switch write mode from text to binary */
#endif
	}
	GMT_set_dataset_minmax (GMT, D_obj);	/* Update all counters and min/max arrays */
	D_obj->io_mode = mode;	/* Handles if tables or segments should be written to separate files, according to mode */
	switch (S_obj->method) {	/* File, array, stream, etc. */
	 	case GMT_IS_STREAM:
#ifdef SET_IO_MODE
			GMT_setmode (GMT, GMT_OUT);	/* Windows may need to switch write mode from text to binary */
#endif
		case GMT_IS_FILE:
	 	case GMT_IS_FDESC:
			/* GMT_write_dataset (or lower) will report where it is reading from if level is GMT_MSG_LONG_VERBOSE */
			if ((error = GMT_write_dataset (GMT, ptr, default_method, D_obj, true, GMT_NOTSET))) return (GMTAPI_report_error (API, error));
			break;

		case GMT_IS_DUPLICATE:		/* Duplicate the input dataset on output */
			if (S_obj->resource) return (GMTAPI_report_error (API, GMT_PTR_NOT_NULL));	/* The output resource must be NULL */
			GMT_Report (API, GMT_MSG_LONG_VERBOSE, "Duplicating data table to GMT_DATASET memory location\n");
			D_copy = GMT_duplicate_dataset (GMT, D_obj, GMT_ALLOC_NORMAL, NULL);
			S_obj->resource = D_copy;	/* Set resource pointer from object to this dataset */
			break;

		case GMT_IS_REFERENCE:	/* Just pass memory location */
			if (S_obj->resource) return (GMTAPI_report_error (API, GMT_PTR_NOT_NULL));	/* The output resource must be NULL */
			GMT_Report (API, GMT_MSG_LONG_VERBOSE, "Referencing data table to GMT_DATASET memory location\n");
			S_obj->resource = D_obj;			/* Set resource pointer from object to this dataset */
			break;

		case GMT_IS_DUPLICATE_VIA_MATRIX:
		case GMT_IS_REFERENCE_VIA_MATRIX:
			GMT_Report (API, GMT_MSG_LONG_VERBOSE, "Duplicating data table to user matrix location\n");
			M_obj = GMT_create_matrix (GMT, 1U, GMT_OUT);	/* 1-layer matrix (i.e., 2-D) */
			/* Allocate final output space since we now know all dimensions */
			M_obj->n_rows = (GMT->current.io.multi_segments[GMT_OUT]) ? D_obj->n_records + D_obj->n_segments : D_obj->n_records;	/* Number of rows needed to hold the data [incl any segment headers] */
			M_obj->n_columns = (GMT->common.o.active) ? GMT->common.o.n_cols : D_obj->n_columns;					/* Number of columns needed to hold the data records */
			M_obj->dim = (M_obj->shape == GMT_IS_ROW_FORMAT) ? D_obj->n_columns : M_obj->n_rows;						/* Matrix layout order */
			S_obj->n_alloc = M_obj->n_rows * D_obj->n_columns;	/* Get total number of elements as n_rows * n_columns */
			M_obj->type = GMT->current.setting.export_type;	/* Use selected data type for the export */
			/* Allocate output matrix space or die */
			if ((error = GMT_alloc_univector (GMT, &(M_obj->data), M_obj->type, S_obj->n_alloc)) != GMT_OK) return (GMTAPI_report_error (API, error));
			GMT_2D_to_index = GMTAPI_get_2D_to_index (API, M_obj->shape, GMT_GRID_IS_REAL);
			GMTAPI_put_val  = GMTAPI_select_put_function (API, M_obj->type);

			for (tbl = row_out = 0; tbl < D_obj->n_tables; tbl++) {	/* Loop over tables and segments */
				for (seg = 0; seg < D_obj->table[tbl]->n_segments; seg++) {
					S = D_obj->table[tbl]->segment[seg];	/* Shorthand for the current segment */
					if (GMT->current.io.multi_segments[GMT_OUT]) {	/* Must write a NaN-segment record to indicate segment break */
						for (col = 0; col < M_obj->n_columns; col++) {
							ij = GMT_2D_to_index (row_out, col, M_obj->dim);
							GMTAPI_put_val (&(M_obj->data), ij, GMT->session.d_NaN);
						}
						row_out++;	/* Due to the extra NaN-data header record we just wrote */
					}
					for (row = 0; row < S->n_rows; row++, row_out++) {	/* Write this segment's data records to the matrix */
						for (col = 0; col < M_obj->n_columns; col++) {
							ij = GMT_2D_to_index (row_out, col, M_obj->dim);
							value = gmt_select_dataset_value (GMT, S, (unsigned int)row, (unsigned int)col);
							GMTAPI_put_val (&(M_obj->data), ij, value);
						}
					}
				}
			}
			assert (M_obj->n_rows == row_out);	/* Sanity check */
			M_obj->alloc_level = S_obj->alloc_level;
			S_obj->resource = M_obj;		/* Set resource pointer from object to this matrix */
			break;

		case GMT_IS_DUPLICATE_VIA_VECTOR:
		case GMT_IS_REFERENCE_VIA_VECTOR:
			GMT_Report (API, GMT_MSG_LONG_VERBOSE, "Duplicating data table to user column arrays location\n");
			col = (GMT->common.o.active) ? GMT->common.o.n_cols : D_obj->n_columns;	/* Number of columns needed to hold the data records */
			if ((V_obj = GMT_create_vector (GMT, col, GMT_OUT)) == NULL)
				return (GMTAPI_report_error (API, GMT_PTR_IS_NULL));
			V_obj->n_rows = (GMT->current.io.multi_segments[GMT_OUT]) ? D_obj->n_records + D_obj->n_segments : D_obj->n_records;	/* Number of data records [and any segment headers] */
			for (col = 0; col < V_obj->n_columns; col++) V_obj->type[col] = GMT->current.setting.export_type;	/* Set same data type for all columns */
			if ((error = GMTAPI_alloc_vectors (GMT, V_obj, V_obj->n_rows)) != GMT_OK) return (GMTAPI_report_error (API, error));	/* Allocate space for all columns */
			GMTAPI_put_val = GMTAPI_select_put_function (API, GMT->current.setting.export_type);	/* Since all columns are of same type we get the pointer here */
			for (tbl = row_out = 0; tbl < D_obj->n_tables; tbl++) {	/* Loop over all tables and segments */
				for (seg = 0; seg < D_obj->table[tbl]->n_segments; seg++) {
					S = D_obj->table[tbl]->segment[seg];	/* Shorthand for this segment */
					if (GMT->current.io.multi_segments[GMT_OUT]) {		/* Must write a NaN-segment record */
						for (col = 0; col < V_obj->n_columns; col++)
							GMTAPI_put_val (&(V_obj->data[col]), row_out, GMT->session.d_NaN);
						row_out++;	/* Due to the extra NaN-data header */
					}
					for (row = 0; row < S->n_rows; row++, row_out++) {	/* Copy the data records */
						for (col = 0; col < V_obj->n_columns; col++) {
							value = gmt_select_dataset_value (GMT, S, (unsigned int)row, (unsigned int)col);
							GMTAPI_put_val (&(V_obj->data[col]), row_out, value);
						}
					}
				}
			}
			assert (V_obj->n_rows == row_out);	/* Sanity check */
			V_obj->alloc_level = S_obj->alloc_level;
			S_obj->resource = V_obj;
			break;

		default:
			GMT_Report (API, GMT_MSG_NORMAL, "Wrong method used to export data tables\n");
			return (GMTAPI_report_error (API, GMT_NOT_A_VALID_METHOD));
			break;
	}
	S_obj->alloc_mode = D_obj->alloc_mode;	/* Clarify allocation mode for this entity */
	S_obj->status = GMT_IS_USED;	/* Mark as written */
	S_obj->data = NULL;

	return GMT_OK;
}

/*! . */
struct GMT_TEXTSET *GMTAPI_Import_Textset (struct GMTAPI_CTRL *API, int object_ID, unsigned int mode)
{	/* Does the actual work of loading in the entire virtual text set (possibly via many sources)
	 * If object_ID == GMT_NOTSET we get all registered input tables, otherwise we just get the one requested.
	 * Note: Memory is allocated for the Dataset except for GMT_IS_REFERENCE.
	 */

	int item, first_item = 0, last_item, this_item = GMT_NOTSET, new_item, new_ID;
	unsigned int n_used = 0;
	bool update = false, allocate = false, via = false;
	size_t n_alloc;
	uint64_t row, seg;
	char *t_ptr = NULL;
	struct GMT_TEXTSET *T_obj = NULL;
	struct GMT_MATRIX *M_obj = NULL;
	struct GMTAPI_DATA_OBJECT *S_obj = NULL;
	struct GMT_CTRL *GMT = API->GMT;

	GMT_Report (API, GMT_MSG_DEBUG, "GMTAPI_Import_Textset: Passed ID = %d and mode = %d\n", object_ID, mode);

	T_obj = GMT_memory (GMT, NULL, 1, struct GMT_TEXTSET);

	if (object_ID == GMT_NOTSET) {	/* More than one source: Merge all registered data tables into a single virtual text set */
		last_item = API->n_objects - 1;	/* Must check all objects */
		allocate = true;
		n_alloc = GMT_TINY_CHUNK;
	}
	else {		/* Requested a single, specific data table */
		int flag = (API->module_input) ? GMTAPI_MODULE_INPUT : GMTAPI_OPTION_INPUT;	/* Needed by Validate_ID */
		if ((first_item = GMTAPI_Validate_ID (API, GMT_IS_TEXTSET, object_ID, GMT_IN, flag)) == GMT_NOTSET) return_null (API, API->error);
		last_item  = first_item;
		n_alloc = 1;
	}
	T_obj->table = GMT_memory (GMT, NULL, n_alloc, struct GMT_TEXTTABLE *);
	T_obj->alloc_mode = GMT_ALLOC_INTERNALLY;	/* So GMT_* modules can free this memory (may override below) */
	T_obj->alloc_level = GMT->hidden.func_level;	/* So GMT_* modules can free this memory (may override below) */

	for (item = first_item; item <= last_item; item++) {	/* Look through all sources for registered inputs (or just one) */
		S_obj = API->object[item];	/* Current object */
		if (!S_obj) {	/* Probably not a good sign */
			GMT_Report (API, GMT_MSG_DEBUG, "GMTAPI_Import_Textset: Skipped empty object (item = %d)\n", item);
			continue;
		}
		if (!S_obj->selected) continue;			/* Registered, but not selected */
		if (S_obj->direction == GMT_OUT) continue;	/* We're doing reading here, so bugger off! */
		if (S_obj->family != GMT_IS_TEXTSET) continue;	/* We're doing textsets here, so skip other things */
		if (API->module_input && !S_obj->module_input) continue;	/* Do not mix module-inputs and option inputs if knowable */
		if (S_obj->status != GMT_IS_UNUSED) {	/* Already read this resource before; are we allowed to re-read? */
			if (S_obj->method == GMT_IS_STREAM || S_obj->method == GMT_IS_FDESC) return_null (API, GMT_READ_ONCE);	/* Not allowed to re-read streams */
			if (!(mode & GMT_IO_RESET)) return_null (API, GMT_READ_ONCE);	/* Not authorized to re-read */
		}
		if (this_item == GMT_NOTSET) this_item = item;	/* First item that worked */
		via = false;
		switch (S_obj->method) {	/* File, array, stream, etc. */
			case GMT_IS_FILE:	/* Import all the segments, then count total number of records */
#ifdef SET_IO_MODE
				if (item == first_item) GMT_setmode (GMT, GMT_IN);
#endif
				/* GMT_read_texttable will report where it is reading from if level is GMT_MSG_LONG_VERBOSE */
				GMT_Report (API, GMT_MSG_LONG_VERBOSE, "Reading %s from %s %s\n", GMT_family[S_obj->family], GMT_method[S_obj->method], S_obj->filename);
				if ((T_obj->table[T_obj->n_tables] = GMT_read_texttable (GMT, S_obj->filename, S_obj->method)) == NULL) continue;	/* Ran into an empty file (e.g., /dev/null or equivalent). Skip to next item, */
				T_obj->table[T_obj->n_tables]->id = T_obj->n_tables;	/* Give internal object_ID numbers to tables */
				update = true;
				break;
	 		case GMT_IS_STREAM:
	 		case GMT_IS_FDESC:
#ifdef SET_IO_MODE
				if (item == first_item) GMT_setmode (GMT, GMT_IN);
#endif
				/* GMT_read_texttable will report where it is reading from if level is GMT_MSG_LONG_VERBOSE */
				GMT_Report (API, GMT_MSG_LONG_VERBOSE, "Reading %s from %s %" PRIxS "\n", GMT_family[S_obj->family], GMT_method[S_obj->method], (size_t)S_obj->fp);
				if ((T_obj->table[T_obj->n_tables] = GMT_read_texttable (GMT, S_obj->fp, S_obj->method)) == NULL) continue;	/* Ran into an empty file (e.g., /dev/null or equivalent). Skip to next item, */
				T_obj->table[T_obj->n_tables]->id = T_obj->n_tables;	/* Give internal object_ID numbers to tables */
				update = true;
				break;
			case GMT_IS_DUPLICATE:	/* Duplicate the input dataset */
				if (n_used) return_null (API, GMT_ONLY_ONE_ALLOWED);
				GMT_Report (API, GMT_MSG_LONG_VERBOSE, "Duplicating text table from GMT_TEXTSET memory location\n");
				GMT_free (GMT, T_obj->table);	/* Free up what we allocated since GMT_alloc_dataset does it all */
				GMT_free (GMT, T_obj);
				if (S_obj->resource == NULL) return_null (API, GMT_PTR_IS_NULL);
				T_obj = GMT_duplicate_textset (GMT, S_obj->resource, GMT_ALLOC_NORMAL);
				break;
			case GMT_IS_REFERENCE:	/* Just pass memory location, so free up what we allocated first */
				if (n_used) return_null (API, GMT_ONLY_ONE_ALLOWED);
				GMT_Report (API, GMT_MSG_LONG_VERBOSE, "Referencing data table from GMT_TEXTSET memory location\n");
				GMT_free (GMT, T_obj->table);	/* Free up what we allocated since GMT_alloc_textset does it all */
				GMT_free (GMT, T_obj);
				if ((T_obj = S_obj->resource) == NULL) return_null (API, GMT_PTR_IS_NULL);
				break;
		 	case GMT_IS_DUPLICATE_VIA_MATRIX:
		 	case GMT_IS_REFERENCE_VIA_MATRIX:
				/* Each matrix source becomes a separate table with one segment */
			 	if ((M_obj = S_obj->resource) == NULL) return_null (API, GMT_PTR_IS_NULL);
				GMT_Report (API, GMT_MSG_LONG_VERBOSE, "Duplicating text table from user matrix location\n");
				T_obj->table[T_obj->n_tables] = GMT_memory (GMT, NULL, 1, struct GMT_TEXTTABLE);
				T_obj->table[T_obj->n_tables]->segment = GMT_memory (GMT, NULL, 1, struct GMT_TEXTSEGMENT *);
				T_obj->table[T_obj->n_tables]->segment[0] = GMT_memory (GMT, NULL, 1, struct GMT_TEXTSEGMENT);
				T_obj->table[T_obj->n_tables]->segment[0]->record = GMT_memory (GMT, NULL, M_obj->n_rows, char *);
				t_ptr = (char *)M_obj->data.sc1;
				for (row = 0; row < M_obj->n_rows; row++)
					T_obj->table[T_obj->n_tables]->segment[0]->record[row] = strdup (&t_ptr[row*M_obj->dim]);
				T_obj->table[T_obj->n_tables]->segment[0]->n_rows = M_obj->n_rows;
				T_obj->table[T_obj->n_tables]->n_records += M_obj->n_rows;
				T_obj->table[T_obj->n_tables]->n_segments = 1;
				new_ID = GMT_Register_IO (API, GMT_IS_TEXTSET, GMT_IS_DUPLICATE, S_obj->geometry, GMT_IN, NULL, T_obj);	/* Register a new resource to hold T_obj */
				if ((new_item = GMTAPI_Validate_ID (API, GMT_IS_DATASET, new_ID, GMT_IN, GMT_NOTSET)) == GMT_NOTSET) return_null (API, GMT_NOTSET);	/* Some internal error... */
				API->object[new_item]->data = T_obj;
				API->object[new_item]->status = GMT_IS_USED;	/* Mark as read */
				T_obj->alloc_level = API->object[new_item]->alloc_level;	/* Since allocated here */
				update = via = true;
				break;
			default:	/* Barking up the wrong tree here... */
				GMT_Report (API, GMT_MSG_NORMAL, "Wrong method used to import data tables\n");
				GMT_free (GMT, T_obj->table);
				GMT_free (GMT, T_obj);
				return_null (API, GMT_NOT_A_VALID_METHOD);
				break;
		}
		if (update) {
			T_obj->n_segments += T_obj->table[T_obj->n_tables]->n_segments;	/* Sum up total number of segments across the data set */
			T_obj->n_records += T_obj->table[T_obj->n_tables]->n_records;	/* Sum up total number of records across the data set */
			/* Update segment object_IDs so they are sequential across many tables (GMT_read_table sets the ids relative to current table). */
			if (T_obj->n_tables > 0)
				for (seg = 0; seg < T_obj->table[T_obj->n_tables]->n_segments; seg++)
					T_obj->table[T_obj->n_tables]->segment[seg]->id += T_obj->table[T_obj->n_tables-1]->n_segments;
			T_obj->n_tables++;
		}
		if (allocate && T_obj->n_tables == n_alloc) {	/* Must allocate space for more tables */
			size_t old_n_alloc = n_alloc;
			n_alloc += GMT_TINY_CHUNK;
			T_obj->table = GMT_memory (GMT, T_obj->table, n_alloc, struct GMT_TEXTTABLE *);
			GMT_memset (&(T_obj->table[old_n_alloc]), n_alloc - old_n_alloc, struct GMT_TEXTTABLE *);	/* Set to NULL */
		}
		S_obj->alloc_mode = T_obj->alloc_mode;	/* Clarify allocation mode for this entity */
		S_obj->status = GMT_IS_USED;	/* Mark as read */
		n_used++;	/* Number of items actually processed */
	}

	if (T_obj->n_tables == 0) {	/* Only found empty files (e.g., /dev/null) and we have nothing to show for our efforts.  Return an single empty table with no segments. */
		T_obj->table = GMT_memory (GMT, T_obj->table, 1, struct GMT_TEXTTABLE *);
		T_obj->table[0] = GMT_memory (GMT, NULL, 1, struct GMT_TEXTTABLE);
		T_obj->n_tables = 1;	/* But we must indicate we found one (empty) table */
	}
	else {	/* Found one or more tables */
		if (allocate && T_obj->n_tables < n_alloc) T_obj->table = GMT_memory (GMT, T_obj->table, T_obj->n_tables, struct GMT_TEXTTABLE *);
	}
	if (!via) T_obj->geometry = API->object[this_item]->geometry;
	API->object[this_item]->data = T_obj;		/* Retain pointer to the allocated data so we use garbage collection later */

	return (T_obj);
}

/*! . */
int GMTAPI_Export_Textset (struct GMTAPI_CTRL *API, int object_ID, unsigned int mode, struct GMT_TEXTSET *T_obj)
{	/* Does the actual work of writing out the specified text set to one destination.
	 * If object_ID == GMT_NOTSET we use the first registered output destination, otherwise we just use the one requested.
	 * Again, see GMTAPI documentation for the meaning of mode.
	 */
	int item, error, default_method;
	uint64_t tbl, row, seg, row_out;
	struct GMTAPI_DATA_OBJECT *S_obj = NULL;
	struct GMT_TEXTSET *T_copy = NULL;
	struct GMT_MATRIX *M_obj = NULL;
	struct GMT_CTRL *GMT = API->GMT;
	char *ptr = NULL;
	void *dest = NULL;

	GMT_Report (API, GMT_MSG_DEBUG, "GMTAPI_Export_Textset: Passed ID = %d and mode = %d\n", object_ID, mode);

	if (object_ID == GMT_NOTSET) return (GMTAPI_report_error (API, GMT_OUTPUT_NOT_SET));
	if ((item = GMTAPI_Validate_ID (API, GMT_IS_TEXTSET, object_ID, GMT_OUT, GMT_NOTSET)) == GMT_NOTSET) return (GMTAPI_report_error (API, API->error));

	default_method = (mode >= GMT_WRITE_TABLE) ? GMT_IS_FILE : GMT_IS_STREAM;
	S_obj = API->object[item];
	if (S_obj->status != GMT_IS_UNUSED && !(mode & GMT_IO_RESET))	/* Only allow writing of a data set once, unless overridden by mode */
		return (GMTAPI_report_error (API, GMT_WRITTEN_ONCE));
	if (mode & GMT_IO_RESET) mode -= GMT_IO_RESET;
	default_method = GMT_IS_FILE;
	if (S_obj->filename)	/* Write to this file */
		dest = S_obj->filename;
	else {			/* No filename so we switch to writing to the stream */
		default_method = (S_obj->method == GMT_IS_FILE) ? GMT_IS_STREAM : S_obj->method;
		dest = S_obj->fp;
	}
	T_obj->io_mode = mode;
	switch (S_obj->method) {	/* File, array, stream etc ? */
	 	case GMT_IS_STREAM:
#ifdef SET_IO_MODE
			GMT_setmode (GMT, GMT_OUT);
#endif
		case GMT_IS_FILE:
	 	case GMT_IS_FDESC:
			/* GMT_write_textset (or lower) will report where it is reading from if level is GMT_MSG_LONG_VERBOSE */
			if ((error = GMT_write_textset (GMT, dest, default_method, T_obj, GMT_NOTSET))) return (GMTAPI_report_error (API, error));
			break;
		case GMT_IS_DUPLICATE:		/* Duplicate the input textset */
			GMT_Report (API, GMT_MSG_LONG_VERBOSE, "Duplicating data table to GMT_TEXTSET memory location\n");
			if (S_obj->resource) return (GMTAPI_report_error (API, GMT_PTR_NOT_NULL));	/* The output resource must be NULL */
			T_copy = GMT_duplicate_textset (GMT, T_obj, GMT_ALLOC_NORMAL);
			S_obj->resource = T_copy;	/* Set resource pointer from object to this textset */
			break;
		case GMT_IS_REFERENCE:	/* Just pass memory location */
			GMT_Report (API, GMT_MSG_LONG_VERBOSE, "Referencing data table to GMT_TEXTSET memory location\n");
			if (S_obj->resource) return (GMTAPI_report_error (API, GMT_PTR_NOT_NULL));	/* The output resource must be NULL */
			T_obj->alloc_level = S_obj->alloc_level;	/* Since we are passing it up to the caller */
			S_obj->resource = T_obj;		/* Set resource pointer from object to this textset */
			break;
		case GMT_IS_DUPLICATE_VIA_MATRIX:
		case GMT_IS_REFERENCE_VIA_MATRIX:	/* Probably never tested [PW] */
			GMT_Report (API, GMT_MSG_LONG_VERBOSE, "Duplicating text table to user array location\n");
			M_obj = GMT_duplicate_matrix (GMT, S_obj->resource, false);
			/* Must allocate output space */
			M_obj->n_rows = (GMT->current.io.multi_segments[GMT_OUT]) ? T_obj->n_records + T_obj->n_segments : T_obj->n_records;	/* Number of rows needed [plus segment headers if active] */
			M_obj->n_columns = 1U;		/* Number of columns needed to hold the data records */
			S_obj->n_alloc = GMT_get_nm (GMT, M_obj->n_rows, M_obj->dim);	/* Get total number of elements as n_rows * dim */
			if ((error = GMT_alloc_univector (GMT, &(M_obj->data), M_obj->type, S_obj->n_alloc)) != GMT_OK) return (GMTAPI_report_error (API, error));

			ptr = (char *)M_obj->data.sc1;
			for (tbl = row_out = 0; tbl < T_obj->n_tables; tbl++) {
				for (seg = 0; seg < T_obj->table[tbl]->n_segments; seg++) {
					if (GMT->current.io.multi_segments[GMT_OUT]) {
						strncpy (&ptr[row_out*M_obj->dim], T_obj->table[tbl]->segment[seg]->header, M_obj->dim);
						row_out++;
					}
					for (row = 0; row < T_obj->table[tbl]->segment[seg]->n_rows; row++, row_out++)
						strncpy (&ptr[row_out*M_obj->dim], T_obj->table[tbl]->segment[seg]->record[row], M_obj->dim);
				}
			}
			assert (M_obj->n_rows == row_out);	/* Sanity check */
			M_obj->alloc_level = S_obj->alloc_level;
			S_obj->resource = M_obj;		/* Set resource pointer from object to this matrix */
			break;
		default:
			GMT_Report (API, GMT_MSG_NORMAL, "Wrong method used to export text tables\n");
			return (GMTAPI_report_error (API, GMT_NOT_A_VALID_METHOD));
			break;
	}
	S_obj->alloc_mode = T_obj->alloc_mode;	/* Clarify allocation mode for this entity */
	S_obj->status = GMT_IS_USED;	/* Mark as read */
	S_obj->data = NULL;

	return GMT_OK;
}

#ifdef HAVE_GDAL
/*! . */
struct GMT_IMAGE *GMTAPI_Import_Image (struct GMTAPI_CTRL *API, int object_ID, unsigned int mode, struct GMT_IMAGE *image)
{	/* Handles the reading of a 2-D grid given in one of several ways.
	 * Get the entire image:
 	 * 	mode = GMT_GRID_ALL reads both header and image;
	 * Get a subset of the image:  Call GMTAPI_Import_Image twice:
	 * 	1. first with mode = GMT_GRID_HEADER_ONLY which reads header only.  Then, pass
	 *	   the new S_obj-> wesn to match your desired subregion
	 *	2. 2nd with mode = GMT_GRID_DATA_ONLY, which reads image based on header's settings
	 * If the image->data array is NULL it will be allocated for you.
	 */

	int item, new_item, new_ID;
	bool done = true, new = false, via = false;
	uint64_t i0, i1, j0, j1, ij, ij_orig, row, col;
	size_t size;
	enum GMT_enum_gridio both_set = (GMT_GRID_HEADER_ONLY | GMT_GRID_DATA_ONLY);
	double dx, dy, d;
	p_func_size_t GMT_2D_to_index = NULL;
	GMT_getfunction GMTAPI_get_val = NULL;
	struct GMT_IMAGE *I_obj = NULL, *I_orig = NULL;
	struct GMT_MATRIX *M_obj = NULL;
	struct GMTAPI_DATA_OBJECT *S_obj = NULL;
	struct GMT_CTRL *GMT = API->GMT;

	GMT_Report (API, GMT_MSG_DEBUG, "GMTAPI_Import_Image: Passed ID = %d and mode = %d\n", object_ID, mode);

	if ((item = GMTAPI_Validate_ID (API, GMT_IS_IMAGE, object_ID, GMT_IN, GMT_NOTSET)) == GMT_NOTSET) return_null (API, API->error);

	S_obj = API->object[item];		/* Current data object */
	if (S_obj->status != GMT_IS_UNUSED && !(mode & GMT_IO_RESET)) return_null (API, GMT_READ_ONCE);	/* Already read this resources before, so fail unless overridden by mode */
	if ((mode & both_set) == both_set) mode -= both_set;	/* Allow users to have set GMT_GRID_HEADER_ONLY | GMT_GRID_DATA_ONLY; reset to GMT_GRID_ALL */

	switch (S_obj->method) {
		case GMT_IS_FILE:	/* Name of a image file on disk */

			if (image == NULL) {	/* Only allocate image struct when not already allocated */
				if (mode & GMT_GRID_DATA_ONLY) return_null (API, GMT_NO_GRDHEADER);		/* For mode & GMT_GRID_DATA_ONLY grid must already be allocated */
				I_obj = GMT_create_image (GMT);
				new = true;
			}
			else
				I_obj = image;	/* We are passing in a image already allocated */
			I_obj->header->complex_mode = mode;		/* Pass on any bitflags */
			done = (mode & GMT_GRID_HEADER_ONLY) ? false : true;	/* Not done until we read grid */
			if (! (mode & GMT_GRID_DATA_ONLY)) {		/* Must init header and read the header information from file */
				if (GMT_err_pass (GMT, GMT_read_image_info (GMT, S_obj->filename, I_obj), S_obj->filename)) {
					if (new) GMT_free_image (GMT, &I_obj, false);
					return_null (API, GMT_IMAGE_READ_ERROR);
				}
				if (mode & GMT_GRID_HEADER_ONLY) break;	/* Just needed the header, get out of here */
			}
			/* Here we will read the grid data themselves. */
			/* To get a subset we use wesn that is not NULL or contain 0/0/0/0.
			 * Otherwise we extract the entire file domain */
			if (!I_obj->data) {	/* Array is not allocated yet, do so now. We only expect header (and possibly w/e/s/n subset) to have been set correctly */
				I_obj->data = GMT_memory (GMT, NULL, I_obj->header->size * I_obj->header->n_bands, unsigned char);
			}
			else {	/* Already have allocated space; check that it is enough */
				size = GMTAPI_set_grdarray_size (GMT, I_obj->header, mode, S_obj->wesn);	/* Get array dimension only, which includes padding. DANGER DANGER JL*/
				if (size > I_obj->header->size) return_null (API, GMT_IMAGE_READ_ERROR);
			}
			GMT_Report (API, GMT_MSG_LONG_VERBOSE, "Reading image from file %s\n", S_obj->filename);
			if (GMT_err_pass (GMT, GMT_read_image (GMT, S_obj->filename, I_obj, S_obj->wesn,
				GMT->current.io.pad, mode), S_obj->filename))
				return_null (API, GMT_IMAGE_READ_ERROR);
			if (GMT_err_pass (GMT, GMT_image_BC_set (GMT, I_obj), S_obj->filename)) return_null (API, GMT_IMAGE_BC_ERROR);	/* Set boundary conditions */
			I_obj->alloc_mode = GMT_ALLOC_INTERNALLY;
			break;

	 	case GMT_IS_DUPLICATE:	/* GMT grid and header in a GMT_GRID container object. */
			if ((I_orig = S_obj->resource) == NULL) return_null (API, GMT_PTR_IS_NULL);
			if (image == NULL) {	/* Only allocate when not already allocated */
				if (mode & GMT_GRID_DATA_ONLY) return_null (API, GMT_NO_GRDHEADER);		/* For mode & GMT_GRID_DATA_ONLY grid must already be allocated */
				I_obj = GMT_create_image (GMT);
			}
			else
				I_obj = image;	/* We are passing in an image already */
			done = (mode & GMT_GRID_HEADER_ONLY) ? false : true;	/* Not done until we read grid */
			if (! (mode & GMT_GRID_DATA_ONLY)) {	/* Must init header and copy the header information from the existing grid */
				GMT_memcpy (I_obj->header, I_orig->header, 1, struct GMT_GRID_HEADER);
				if (mode & GMT_GRID_HEADER_ONLY) break;	/* Just needed the header, get out of here */
			}
			/* Here we will read grid data. */
			/* To get a subset we use wesn that is not NULL or contain 0/0/0/0.
			 * Otherwise we use everything passed in */
			if (!I_obj->data) {	/* Array is not allocated, do so now. We only expect header (and possibly subset w/e/s/n) to have been set correctly */
				I_obj->header->size = GMTAPI_set_grdarray_size (GMT, I_obj->header, mode, S_obj->wesn);	/* Get array dimension only, which may include padding */
				I_obj->data = GMT_memory (GMT, NULL, I_obj->header->size * I_obj->header->n_bands, unsigned char);
			}
			I_obj->alloc_mode = GMT_ALLOC_INTERNALLY;
			if (!S_obj->region && GMT_grd_pad_status (GMT, I_obj->header, GMT->current.io.pad)) {	/* Want an exact copy with no subset and same padding */
				GMT_Report (API, GMT_MSG_LONG_VERBOSE, "Duplicating image data from GMT_IMAGE memory location\n");
				GMT_memcpy (I_obj->data, I_orig->data, I_orig->header->size * I_orig->header->n_bands, char);
				break;		/* Done with this image */
			}
			GMT_Report (API, GMT_MSG_LONG_VERBOSE, "Extracting subset image data from GMT_IMAGE memory location\n");
			/* Here we need to do more work: Either extract subset or add/change padding, or both. */
			/* Get start/stop row/cols for subset (or the entire domain) */
			dx = I_obj->header->inc[GMT_X] * I_obj->header->xy_off;	dy = I_obj->header->inc[GMT_Y] * I_obj->header->xy_off;
			j1 = (uint64_t) GMT_grd_y_to_row (GMT, I_obj->header->wesn[YLO]+dy, I_orig->header);
			j0 = (uint64_t) GMT_grd_y_to_row (GMT, I_obj->header->wesn[YHI]-dy, I_orig->header);
			i0 = (uint64_t) GMT_grd_x_to_col (GMT, I_obj->header->wesn[XLO]+dx, I_orig->header);
			i1 = (uint64_t) GMT_grd_x_to_col (GMT, I_obj->header->wesn[XHI]-dx, I_orig->header);
			GMT_memcpy (I_obj->header->pad, GMT->current.io.pad, 4, int);	/* Set desired padding */
			for (row = j0; row <= j1; row++) {
				for (col = i0; col <= i1; col++, ij++) {
					ij_orig = GMT_IJP (I_orig->header, row, col);	/* Position of this (row,col) in original grid organization */
					ij = GMT_IJP (I_obj->header, row, col);		/* Position of this (row,col) in output grid organization */
					I_obj->data[ij] = I_orig->data[ij_orig];
				}
			}
			break;

	 	case GMT_IS_REFERENCE:	/* GMT image and header in a GMT_IMAGE container object by reference */
			if (S_obj->region) return_null (API, GMT_SUBSET_NOT_ALLOWED);
			GMT_Report (API, GMT_MSG_LONG_VERBOSE, "Referencing image data from GMT_IMAGE memory location\n");
			if ((I_obj = S_obj->resource) == NULL) return_null (API, GMT_PTR_IS_NULL);
			done = (mode & GMT_GRID_HEADER_ONLY) ? false : true;	/* Not done until we read image */
			GMT_Report (API, GMT_MSG_DEBUG, "GMTAPI_Import_Image: Change alloc mode\n");
			GMT_Report (API, GMT_MSG_DEBUG, "GMTAPI_Import_Image: Check pad\n");
			if (!GMTAPI_adjust_grdpadding (I_obj->header, GMT->current.io.pad)) break;	/* Pad is correct so we are done */
			/* Here we extend G_obj->data to allow for padding, then rearrange rows, but only if item was allocated by GMT */
			if (I_obj->alloc_mode == GMT_ALLOC_EXTERNALLY) return_null (API, GMT_PADDING_NOT_ALLOWED);
			GMT_Report (API, GMT_MSG_DEBUG, "GMTAPI_Import_Image: Add pad\n");
			//GMT_grd_pad_on (GMT, image, GMT->current.io.pad);
			GMT_Report (API, GMT_MSG_DEBUG, "GMTAPI_Import_Image: Return from GMT_IS_REFERENCE\n");
			break;

	 	case GMT_IS_DUPLICATE_VIA_MATRIX:	/* The user's 2-D image array of some sort, + info in the args [NOT YET FULLY TESTED] */
			if ((M_obj = S_obj->resource) == NULL) return_null (API, GMT_PTR_IS_NULL);
			if (S_obj->region) return_null (API, GMT_SUBSET_NOT_ALLOWED);
			I_obj = (image == NULL) ? GMT_create_image (GMT) : image;	/* Only allocate when not already allocated */
			I_obj->header->complex_mode = mode;	/* Set the complex mode */
			if (! (mode & GMT_GRID_DATA_ONLY)) {
				GMTAPI_matrixinfo_to_grdheader (GMT, I_obj->header, M_obj);	/* Populate a GRD header structure */
				if (mode & GMT_GRID_HEADER_ONLY) break;	/* Just needed the header */
			}
			I_obj->alloc_mode = GMT_ALLOC_INTERNALLY;
			/* Must convert to new array */
			GMT_Report (API, GMT_MSG_LONG_VERBOSE, "Importing image data from user memory location\n");
			GMT_set_grddim (GMT, I_obj->header);	/* Set all dimensions */
			I_obj->data = GMT_memory (GMT, NULL, I_obj->header->size, unsigned char);
			GMT_2D_to_index = GMTAPI_get_2D_to_index (API, M_obj->shape, GMT_GRID_IS_REAL);
			GMTAPI_get_val = GMTAPI_select_get_function (API, M_obj->type);
			GMT_grd_loop (GMT, I_obj, row, col, ij) {
				ij_orig = GMT_2D_to_index (row, col, M_obj->dim);
				GMTAPI_get_val (&(M_obj->data), ij_orig, &d);
				I_obj->data[ij] = (char)d;
			}
			new_ID = GMT_Register_IO (API, GMT_IS_IMAGE, GMT_IS_DUPLICATE, S_obj->geometry, GMT_IN, NULL, I_obj);	/* Register a new resource to hold I_obj */
			if ((new_item = GMTAPI_Validate_ID (API, GMT_IS_IMAGE, new_ID, GMT_IN, GMT_NOTSET)) == GMT_NOTSET) return_null (API, GMT_NOTSET);	/* Some internal error... */
			API->object[new_item]->data = I_obj;
			API->object[new_item]->status = GMT_IS_USED;	/* Mark as read */
			I_obj->alloc_level = API->object[new_item]->alloc_level;	/* Since allocated here */
			via = true;
			break;

	 	case GMT_IS_REFERENCE_VIA_MATRIX:	/* The user's 2-D grid array of some sort, + info in the args [NOT YET FULLY TESTED] */
			if ((M_obj = S_obj->resource) == NULL) return_null (API, GMT_PTR_IS_NULL);
			if (S_obj->region) return_null (API, GMT_SUBSET_NOT_ALLOWED);
			I_obj = (image == NULL) ? GMT_create_image (GMT) : image;	/* Only allocate when not already allocated */
			I_obj->header->complex_mode = mode;	/* Set the complex mode */
			if (! (mode & GMT_GRID_DATA_ONLY)) {
				GMTAPI_matrixinfo_to_grdheader (GMT, I_obj->header, M_obj);	/* Populate a GRD header structure */
				if (mode & GMT_GRID_HEADER_ONLY) break;	/* Just needed the header */
			}
			if (!(M_obj->shape == GMT_IS_ROW_FORMAT && M_obj->type == GMT_FLOAT && M_obj->alloc_mode == GMT_ALLOC_EXTERNALLY && (mode & GMT_GRID_IS_COMPLEX_MASK)))
				return_null (API, GMT_NOT_A_VALID_IO_ACCESS);
			GMT_Report (API, GMT_MSG_LONG_VERBOSE, "Referencing image data from user memory location\n");
			I_obj->data = (unsigned char *)(M_obj->data.sc1);
			S_obj->alloc_mode = M_obj->alloc_mode;	/* Pass on allocation mode of matrix */
			I_obj->alloc_mode = M_obj->alloc_mode;
			if (!GMTAPI_adjust_grdpadding (I_obj->header, GMT->current.io.pad)) break;	/* Pad is correct so we are done */
			if (I_obj->alloc_mode == GMT_ALLOC_EXTERNALLY) return_null (API, GMT_PADDING_NOT_ALLOWED);
			/* Here we extend I_obj->data to allow for padding, then rearrange rows */
			/* GMT_grd_pad_on (GMT, I, GMT->current.io.pad);*/
			new_ID = GMT_Register_IO (API, GMT_IS_IMAGE, GMT_IS_REFERENCE, S_obj->geometry, GMT_IN, NULL, I_obj);	/* Register a new resource to hold I_obj */
			if ((new_item = GMTAPI_Validate_ID (API, GMT_IS_IMAGE, new_ID, GMT_IN, GMT_NOTSET)) == GMT_NOTSET) return_null (API, GMT_NOTSET);	/* Some internal error... */
			API->object[new_item]->data = I_obj;
			API->object[new_item]->status = GMT_IS_USED;	/* Mark as read */
			I_obj->alloc_level = API->object[new_item]->alloc_level;	/* Since allocated here */
			via = true;
			break;

		default:
			GMT_Report (API, GMT_MSG_NORMAL, "Wrong method used to import image\n");
			return_null (API, GMT_NOT_A_VALID_METHOD);
			break;
	}

	if (done) S_obj->status = GMT_IS_USED;	/* Mark as read (unless we just got the header) */
	if (!via) S_obj->data = I_obj;		/* Retain pointer to the allocated data so we use garbage collection later */

	return ((mode & GMT_GRID_DATA_ONLY) ? NULL : I_obj);	/* Pass back out what we have so far */
}

/*! Writes out a single grid to destination */
int GMTAPI_Export_Image (struct GMTAPI_CTRL *API, int object_ID, unsigned int mode, struct GMT_IMAGE *I_obj) {
	int item;
	bool done = true;
	struct GMTAPI_DATA_OBJECT *S_obj = NULL;
	struct GMT_IMAGE *I_copy = NULL;

	GMT_Report (API, GMT_MSG_DEBUG, "GMTAPI_Export_Image: Passed ID = %d and mode = %d\n", object_ID, mode);

	if (object_ID == GMT_NOTSET) return (GMTAPI_report_error (API, GMT_OUTPUT_NOT_SET));
	if ((item = GMTAPI_Validate_ID (API, GMT_IS_IMAGE, object_ID, GMT_OUT, GMT_NOTSET)) == GMT_NOTSET) return (GMTAPI_report_error (API, API->error));

	S_obj = API->object[item];	/* The current object whose data we will export */
	if (S_obj->status != GMT_IS_UNUSED && !(mode & GMT_IO_RESET))
		return (GMTAPI_report_error (API, GMT_WRITTEN_ONCE));	/* Only allow writing of a data set once, unless overridden by mode */
	if (mode & GMT_IO_RESET) mode -= GMT_IO_RESET;
	switch (S_obj->method) {
		case GMT_IS_FILE:	/* Name of an image file on disk */
			GMT_Report (API, GMT_MSG_LONG_VERBOSE, "Writing image to file %s\n", S_obj->filename);
			/* Look at grdimage for how this might be done and incorporate here, maybe via a GMT_write_img function */
			//if (GMT_err_pass (GMT, GMT_write_img (GMT, S_obj->filename, I_obj->header, I_obj->data, S_obj->wesn, I_obj->header->pad, mode), S_obj->filename)) return (GMTAPI_report_error (API, GMT_IMAGE_WRITE_ERROR));
			break;

	 	case GMT_IS_DUPLICATE:	/* Duplicate GMT image to a new GMT_IMAGE container object */
			if (S_obj->resource) return (GMTAPI_report_error (API, GMT_PTR_NOT_NULL));	/* The ouput resource pointer must be NULL */
			if (mode & GMT_GRID_HEADER_ONLY) return (GMTAPI_report_error (API, GMT_NOT_A_VALID_MODE));
			GMT_Report (API, GMT_MSG_LONG_VERBOSE, "Duplicating image data to GMT_IMAGE memory location\n");
			I_copy = GMT_Duplicate_Data (API, GMT_IS_IMAGE, GMT_DUPLICATE_DATA, I_obj);
			S_obj->resource = I_copy;	/* Set resource pointer to the image */
			break;		/* Done with this image */

	 	case GMT_IS_REFERENCE:	/* GMT image and header in a GMT_IMAGE container object - just pass the reference */
			if (S_obj->region) return (GMTAPI_report_error (API, GMT_SUBSET_NOT_ALLOWED));
			if (mode & GMT_GRID_HEADER_ONLY) return (GMTAPI_report_error (API, GMT_NOT_A_VALID_MODE));
			GMT_Report (API, GMT_MSG_LONG_VERBOSE, "Referencing image data to GMT_IMAGE memory location\n");
			S_obj->resource = I_obj;	/* Set resource pointer to the image */
			I_obj->alloc_level = S_obj->alloc_level;	/* Since we are passing it up to the caller */
			break;

		default:
			GMT_Report (API, GMT_MSG_NORMAL, "Wrong method used to export image\n");
			return (GMTAPI_report_error (API, GMT_NOT_A_VALID_METHOD));
			break;
	}

	if (done) S_obj->status = GMT_IS_USED;	/* Mark as written (unless we only updated header) */
	S_obj->data = NULL;

	return (GMT_OK);
}
#endif

/*! . */
struct GMT_GRID *GMTAPI_Import_Grid (struct GMTAPI_CTRL *API, int object_ID, unsigned int mode, struct GMT_GRID *grid)
{	/* Handles the reading of a 2-D grid given in one of several ways.
	 * Get the entire grid:
 	 * 	mode = GMT_GRID_ALL reads both header and grid;
	 * Get a subset of the grid:  Call GMTAPI_Import_Grid twice:
	 * 	1. first with mode = GMT_GRID_HEADER_ONLY which reads header only.  Then, pass
	 *	   the new S_obj-> wesn to match your desired subregion
	 *	2. 2nd with mode = GMT_GRID_DATA_ONLY, which reads grid based on header's settings
	 * If the grid->data array is NULL it will be allocated for you.
	 */

	int item, new_item, new_ID;
	bool done = true, new = false, row_by_row, via = false;
 	uint64_t row, col, i0, i1, j0, j1, ij, ij_orig;
	size_t size;
	enum GMT_enum_gridio both_set = (GMT_GRID_HEADER_ONLY | GMT_GRID_DATA_ONLY);
	double dx, dy, d;
	p_func_size_t GMT_2D_to_index = NULL;
	struct GMT_GRID *G_obj = NULL, *G_orig = NULL;
	struct GMT_MATRIX *M_obj = NULL;
	struct GMTAPI_DATA_OBJECT *S_obj = NULL;
	struct GMT_CTRL *GMT = API->GMT;
	GMT_getfunction GMTAPI_get_val = NULL;

	GMT_Report (API, GMT_MSG_DEBUG, "GMTAPI_Import_Grid: Passed ID = %d and mode = %d\n", object_ID, mode);

	if ((item = GMTAPI_Validate_ID (API, GMT_IS_GRID, object_ID, GMT_IN, GMT_NOTSET)) == GMT_NOTSET) return_null (API, API->error);

	S_obj = API->object[item];		/* Current data object */
	if (S_obj->status != GMT_IS_UNUSED && S_obj->method == GMT_IS_FILE && !(mode & GMT_IO_RESET)) return_null (API, GMT_READ_ONCE);	/* Already read this file before, so fail unless overridden by mode */
	if ((mode & both_set) == both_set) mode -= both_set;	/* Allow users to have set GMT_GRID_HEADER_ONLY | GMT_GRID_DATA_ONLY; reset to GMT_GRID_ALL */
	row_by_row = ((mode & GMT_GRID_ROW_BY_ROW) || (mode & GMT_GRID_ROW_BY_ROW_MANUAL));
	if (row_by_row && S_obj->method != GMT_IS_FILE) {
		GMT_Report (API, GMT_MSG_NORMAL, "Can only use method GMT_IS_FILE when row-by-row reading of grid is selected\n");
		return_null (API, GMT_NOT_A_VALID_METHOD);
	}

	if (S_obj->region && grid) {	/* See if this is really a subset or just the same region as the grid */
		if (grid->header->wesn[XLO] == S_obj->wesn[XLO] && grid->header->wesn[XHI] == S_obj->wesn[XHI] && grid->header->wesn[YLO] == S_obj->wesn[YLO] && grid->header->wesn[YHI] == S_obj->wesn[YHI]) S_obj->region = false;
	}
	switch (S_obj->method) {
		case GMT_IS_FILE:	/* Name of a grid file on disk */
			if (grid == NULL) {	/* Only allocate grid struct when not already allocated */
				if (mode & GMT_GRID_DATA_ONLY) return_null (API, GMT_NO_GRDHEADER);		/* For mode & GMT_GRID_DATA_ONLY grid must already be allocated */
				G_obj = GMT_create_grid (GMT);
				new = true;
			}
			else
				G_obj = grid;	/* We are working on a grid already allocated */
			done = (mode & GMT_GRID_HEADER_ONLY) ? false : true;	/* Not done until we read grid */
			if (! (mode & GMT_GRID_DATA_ONLY)) {		/* Must init header and read the header information from file */
				if (row_by_row) {	/* Special row-by-row processing mode */
					char r_mode = (mode & GMT_GRID_NO_HEADER) ? 'R' : 'r';
					/* If we get here more than once we only allocate extra once */
					if (G_obj->extra == NULL) G_obj->extra = GMT_memory (GMT, NULL, 1, struct GMT_GRID_ROWBYROW);
					if (GMTAPI_open_grd (GMT, S_obj->filename, G_obj, r_mode, mode)) {	/* Open the grid for incremental row reading */
						if (new) GMT_free_grid (GMT, &G_obj, false);
						return_null (API, GMT_GRID_READ_ERROR);
					}
				}
				else if (GMT_err_pass (GMT, GMT_read_grd_info (GMT, S_obj->filename, G_obj->header), S_obj->filename)) {
					if (new) GMT_free_grid (GMT, &G_obj, false);
					return_null (API, GMT_GRID_READ_ERROR);
				}
				if (mode & GMT_GRID_HEADER_ONLY) break;	/* Just needed the header, get out of here */
			}
			/* Here we will read the grid data themselves. */
			/* To get a subset we use wesn that is not NULL or contain 0/0/0/0.
			 * Otherwise we extract the entire file domain */
			size = GMTAPI_set_grdarray_size (GMT, G_obj->header, mode, S_obj->wesn);	/* Get array dimension only, which includes padding */
			if (!G_obj->data) {	/* Array is not allocated yet, do so now. We only expect header (and possibly w/e/s/n subset) to have been set correctly */
				G_obj->header->size = size;
				G_obj->data = GMT_memory_aligned (GMT, NULL, G_obj->header->size, float);
			}
			else {	/* Already have allocated space; check that it is enough */
				if (size > G_obj->header->size) return_null (API, GMT_GRID_READ_ERROR);
			}
			GMT_Report (API, GMT_MSG_LONG_VERBOSE, "Reading grid from file %s\n", S_obj->filename);
			if (GMT_err_pass (GMT, GMT_read_grd (GMT, S_obj->filename, G_obj->header, G_obj->data, S_obj->wesn,
							GMT->current.io.pad, mode), S_obj->filename))
				return_null (API, GMT_GRID_READ_ERROR);
			if (GMT_err_pass (GMT, GMT_grd_BC_set (GMT, G_obj, GMT_IN), S_obj->filename)) return_null (API, GMT_GRID_BC_ERROR);	/* Set boundary conditions */
			G_obj->alloc_mode = GMT_ALLOC_INTERNALLY;
			S_obj->resource = G_obj;	/* Set resource pointer to the grid */
			break;

	 	case GMT_IS_DUPLICATE:	/* GMT grid and header in a GMT_GRID container object. */
			if ((G_orig = S_obj->resource) == NULL) return_null (API, GMT_PTR_IS_NULL);
			if (grid == NULL) {	/* Only allocate when not already allocated */
				if (mode & GMT_GRID_DATA_ONLY) return_null (API, GMT_NO_GRDHEADER);		/* For mode & GMT_GRID_DATA_ONLY grid must already be allocated */
				G_obj = GMT_create_grid (GMT);
			}
			else
				G_obj = grid;	/* We are passing in a grid already */
			done = (mode & GMT_GRID_HEADER_ONLY) ? false : true;	/* Not done until we read grid */
			if (! (mode & GMT_GRID_DATA_ONLY)) {	/* Must init header and copy the header information from the existing grid */
				GMT_memcpy (G_obj->header, G_orig->header, 1, struct GMT_GRID_HEADER);
				if (mode & GMT_GRID_HEADER_ONLY) break;	/* Just needed the header, get out of here */
			}
			/* Here we will read grid data. */
			/* To get a subset we use wesn that is not NULL or contain 0/0/0/0.
			 * Otherwise we use everything passed in */
			GMT_Report (API, GMT_MSG_LONG_VERBOSE, "Duplicating grid data from GMT_GRID memory location\n");
			if (!G_obj->data) {	/* Array is not allocated, do so now. We only expect header (and possibly subset w/e/s/n) to have been set correctly */
				G_obj->header->size = GMTAPI_set_grdarray_size (GMT, G_obj->header, mode, S_obj->wesn);	/* Get array dimension only, which may include padding */
				G_obj->data = GMT_memory_aligned (GMT, NULL, G_obj->header->size, float);
			}
			G_obj->alloc_mode = GMT_ALLOC_INTERNALLY;
			if (!S_obj->region && GMT_grd_pad_status (GMT, G_obj->header, GMT->current.io.pad)) {	/* Want an exact copy with no subset and same padding */
				GMT_memcpy (G_obj->data, G_orig->data, G_orig->header->size, float);
				break;		/* Done with this grid */
			}
			/* Here we need to do more work: Either extract subset or add/change padding, or both. */
			/* Get start/stop row/cols for subset (or the entire domain) */
			dx = G_obj->header->inc[GMT_X] * G_obj->header->xy_off;	dy = G_obj->header->inc[GMT_Y] * G_obj->header->xy_off;
			j1 = (unsigned int)GMT_grd_y_to_row (GMT, G_obj->header->wesn[YLO]+dy, G_orig->header);
			j0 = (unsigned int)GMT_grd_y_to_row (GMT, G_obj->header->wesn[YHI]-dy, G_orig->header);
			i0 = (unsigned int)GMT_grd_x_to_col (GMT, G_obj->header->wesn[XLO]+dx, G_orig->header);
			i1 = (unsigned int)GMT_grd_x_to_col (GMT, G_obj->header->wesn[XHI]-dx, G_orig->header);
			GMT_memcpy (G_obj->header->pad, GMT->current.io.pad, 4, int);	/* Set desired padding */
			/* get stats */
			G_obj->header->z_min = DBL_MAX;
			G_obj->header->z_max = -DBL_MAX;
			G_obj->header->has_NaNs = GMT_GRID_NO_NANS;	/* We are about to check for NaNs and if none are found we retain 1, else 2 */
			for (row = j0; row <= j1; row++) {
				for (col = i0; col <= i1; col++, ij++) {
					ij_orig = GMT_IJP (G_orig->header, row, col);	/* Position of this (row,col) in original grid organization */
					ij = GMT_IJP (G_obj->header, row, col);		/* Position of this (row,col) in output grid organization */
					G_obj->data[ij] = G_orig->data[ij_orig];
					if (GMT_is_fnan (G_obj->data[ij]))
						G_obj->header->has_NaNs = GMT_GRID_HAS_NANS;
					else {
						G_obj->header->z_min = MIN (G_obj->header->z_min, G_obj->data[ij]);
						G_obj->header->z_max = MAX (G_obj->header->z_max, G_obj->data[ij]);
					}
				}
			}
			GMT_BC_init (GMT, G_obj->header);	/* Initialize grid interpolation and boundary condition parameters */
			if (GMT_err_pass (GMT, GMT_grd_BC_set (GMT, G_obj, GMT_IN), "Grid memory")) return_null (API, GMT_GRID_BC_ERROR);	/* Set boundary conditions */
			break;

	 	case GMT_IS_REFERENCE:	/* GMT grid and header in a GMT_GRID container object by reference */
			if (S_obj->region) return_null (API, GMT_SUBSET_NOT_ALLOWED);
			GMT_Report (API, GMT_MSG_LONG_VERBOSE, "Referencing grid data from GMT_GRID memory location\n");
			if ((G_obj = S_obj->resource) == NULL) return_null (API, GMT_PTR_IS_NULL);
			done = (mode & GMT_GRID_HEADER_ONLY) ? false : true;	/* Not done until we read grid */
			GMT_Report (API, GMT_MSG_DEBUG, "GMTAPI_Import_Grid: Change alloc mode\n");
			G_obj->alloc_mode = G_obj->alloc_mode;
			GMT_Report (API, GMT_MSG_DEBUG, "GMTAPI_Import_Grid: Check pad\n");
			GMT_BC_init (GMT, G_obj->header);	/* Initialize grid interpolation and boundary condition parameters */
			if (GMT_err_pass (GMT, GMT_grd_BC_set (GMT, G_obj, GMT_IN), "Grid memory")) return_null (API, GMT_GRID_BC_ERROR);	/* Set boundary conditions */
			if (!GMTAPI_adjust_grdpadding (G_obj->header, GMT->current.io.pad)) break;	/* Pad is correct so we are done */
			/* Here we extend G_obj->data to allow for padding, then rearrange rows */
			if (G_obj->alloc_mode == GMT_ALLOC_EXTERNALLY) return_null (API, GMT_PADDING_NOT_ALLOWED);
			GMT_Report (API, GMT_MSG_DEBUG, "GMTAPI_Import_Grid: Add pad\n");
			GMT_grd_pad_on (GMT, G_obj, GMT->current.io.pad);
			GMT_Report (API, GMT_MSG_DEBUG, "GMTAPI_Import_Grid: Return from GMT_IS_REFERENCE\n");
			break;

	 	case GMT_IS_DUPLICATE_VIA_MATRIX:	/* The user's 2-D grid array of some sort, + info in the args [NOT YET FULLY TESTED] */
			if ((M_obj = S_obj->resource) == NULL) return_null (API, GMT_PTR_IS_NULL);
			if (S_obj->region) return_null (API, GMT_SUBSET_NOT_ALLOWED);
			G_obj = (grid == NULL) ? GMT_create_grid (GMT) : grid;	/* Only allocate when not already allocated */
			G_obj->header->complex_mode = mode;	/* Set the complex mode */
			if (! (mode & GMT_GRID_DATA_ONLY)) {
				GMTAPI_matrixinfo_to_grdheader (GMT, G_obj->header, M_obj);	/* Populate a GRD header structure */
				if (mode & GMT_GRID_HEADER_ONLY) break;	/* Just needed the header */
			}
			G_obj->alloc_mode = GMT_ALLOC_INTERNALLY;
			/* Must convert to new array */
			GMT_Report (API, GMT_MSG_LONG_VERBOSE, "Importing grid data from user memory location\n");
			GMT_set_grddim (GMT, G_obj->header);	/* Set all dimensions */
			G_obj->data = GMT_memory_aligned (GMT, NULL, G_obj->header->size, float);
			GMT_2D_to_index = GMTAPI_get_2D_to_index (API, M_obj->shape, GMT_GRID_IS_REAL);
			G_obj->header->z_min = +DBL_MAX;
			G_obj->header->z_max = -DBL_MAX;
			G_obj->header->has_NaNs = GMT_GRID_NO_NANS;	/* We are about to check for NaNs and if none are found we retain 1, else 2 */
			GMTAPI_get_val = GMTAPI_select_get_function (API, M_obj->type);
			GMT_grd_loop (GMT, G_obj, row, col, ij) {
				ij_orig = GMT_2D_to_index (row, col, M_obj->dim);
				GMTAPI_get_val (&(M_obj->data), ij_orig, &d);
				G_obj->data[ij] = (float)d;
				if (GMT_is_fnan (G_obj->data[ij]))
					G_obj->header->has_NaNs = GMT_GRID_HAS_NANS;
				else {
					G_obj->header->z_min = MIN (G_obj->header->z_min, G_obj->data[ij]);
					G_obj->header->z_max = MAX (G_obj->header->z_max, G_obj->data[ij]);
				}
			}
			GMT_BC_init (GMT, G_obj->header);	/* Initialize grid interpolation and boundary condition parameters */
			if (GMT_err_pass (GMT, GMT_grd_BC_set (GMT, G_obj, GMT_IN), "Grid memory")) return_null (API, GMT_GRID_BC_ERROR);	/* Set boundary conditions */
			new_ID = GMT_Register_IO (API, GMT_IS_GRID, GMT_IS_DUPLICATE, S_obj->geometry, GMT_IN, NULL, G_obj);	/* Register a new resource to hold G_obj */
			if ((new_item = GMTAPI_Validate_ID (API, GMT_IS_GRID, new_ID, GMT_IN, GMT_NOTSET)) == GMT_NOTSET) return_null (API, GMT_NOTSET);	/* Some internal error... */
			API->object[new_item]->data = G_obj;
			API->object[new_item]->status = GMT_IS_USED;	/* Mark as read */
			G_obj->alloc_level = API->object[new_item]->alloc_level;	/* Since allocated here */
			via = true;
			break;

	 	case GMT_IS_REFERENCE_VIA_MATRIX:	/* The user's 2-D grid array of some sort, + info in the args [NOT YET FULLY TESTED] */
			if ((M_obj = S_obj->resource) == NULL) return_null (API, GMT_PTR_IS_NULL);
			if (S_obj->region) return_null (API, GMT_SUBSET_NOT_ALLOWED);
			G_obj = (grid == NULL) ? GMT_create_grid (GMT) : grid;	/* Only allocate when not already allocated */
			G_obj->header->complex_mode = mode;	/* Set the complex mode */
			if (! (mode & GMT_GRID_DATA_ONLY)) {
				GMTAPI_matrixinfo_to_grdheader (GMT, G_obj->header, M_obj);	/* Populate a GRD header structure */
				if (mode & GMT_GRID_HEADER_ONLY) break;	/* Just needed the header */
			}
			if (!(M_obj->shape == GMT_IS_ROW_FORMAT && M_obj->type == GMT_FLOAT && M_obj->alloc_mode == GMT_ALLOC_EXTERNALLY && (mode & GMT_GRID_IS_COMPLEX_MASK)))
				 return_null (API, GMT_NOT_A_VALID_IO_ACCESS);
			GMT_Report (API, GMT_MSG_LONG_VERBOSE, "Referencing grid data from user memory location\n");
			G_obj->data = M_obj->data.f4;
			S_obj->alloc_mode = M_obj->alloc_mode;	/* Pass on alloc_mode of matrix */
			G_obj->alloc_mode = M_obj->alloc_mode;
			GMT_BC_init (GMT, G_obj->header);	/* Initialize grid interpolation and boundary condition parameters */
			if (GMT_err_pass (GMT, GMT_grd_BC_set (GMT, G_obj, GMT_IN), "Grid memory")) return_null (API, GMT_GRID_BC_ERROR);	/* Set boundary conditions */
			if (!GMTAPI_adjust_grdpadding (G_obj->header, GMT->current.io.pad)) break;	/* Pad is correct so we are done */
			if (G_obj->alloc_mode == GMT_ALLOC_EXTERNALLY) return_null (API, GMT_PADDING_NOT_ALLOWED);
			/* Here we extend G_obj->data to allow for padding, then rearrange rows */
			GMT_grd_pad_on (GMT, G_obj, GMT->current.io.pad);
			new_ID = GMT_Register_IO (API, GMT_IS_GRID, GMT_IS_REFERENCE, S_obj->geometry, GMT_IN, NULL, G_obj);	/* Register a new resource to hold G_obj */
			if ((new_item = GMTAPI_Validate_ID (API, GMT_IS_GRID, new_ID, GMT_IN, GMT_NOTSET)) == GMT_NOTSET) return_null (API, GMT_NOTSET);	/* Some internal error... */
			API->object[new_item]->data = G_obj;
			API->object[new_item]->status = GMT_IS_USED;	/* Mark as read */
			G_obj->alloc_level = API->object[new_item]->alloc_level;	/* Since allocated here */
			via = true;
			break;

		default:
			GMT_Report (API, GMT_MSG_NORMAL, "Wrong method used to import grid\n");
			return_null (API, GMT_NOT_A_VALID_METHOD);
			break;
	}

	if (done) S_obj->status = GMT_IS_USED;	/* Mark as read (unless we just got the header) */
	if (!via) S_obj->data = G_obj;		/* Retain pointer to the allocated data so we use garbage collection later */

	return (G_obj);	/* Pass back out what we have so far */
}

/*! Writes out a single grid to destination */
int GMTAPI_Export_Grid (struct GMTAPI_CTRL *API, int object_ID, unsigned int mode, struct GMT_GRID *G_obj) {
	int item, error;
	bool done = true, row_by_row;
	uint64_t row, col, i0, i1, j0, j1, ij, ijp, ij_orig;
	size_t size;
	double dx, dy;
	p_func_size_t GMT_2D_to_index = NULL;
	GMT_putfunction GMTAPI_put_val = NULL;
	struct GMTAPI_DATA_OBJECT *S_obj = NULL;
	struct GMT_GRID *G_copy = NULL;
	struct GMT_MATRIX *M_obj = NULL;
	struct GMT_CTRL *GMT = API->GMT;

	GMT_Report (API, GMT_MSG_DEBUG, "GMTAPI_Export_Grid: Passed ID = %d and mode = %d\n", object_ID, mode);

	if (object_ID == GMT_NOTSET) return (GMTAPI_report_error (API, GMT_OUTPUT_NOT_SET));
	if ((item = GMTAPI_Validate_ID (API, GMT_IS_GRID, object_ID, GMT_OUT, GMT_NOTSET)) == GMT_NOTSET) return (GMTAPI_report_error (API, API->error));

	S_obj = API->object[item];	/* The current object whose data we will export */
	if (S_obj->status != GMT_IS_UNUSED && !(mode & GMT_IO_RESET))
		return (GMTAPI_report_error (API, GMT_WRITTEN_ONCE));	/* Only allow writing of a data set once, unless overridden by mode */
	if (mode & GMT_IO_RESET) mode -= GMT_IO_RESET;
	row_by_row = ((mode & GMT_GRID_ROW_BY_ROW) || (mode & GMT_GRID_ROW_BY_ROW_MANUAL));
	if (row_by_row && S_obj->method != GMT_IS_FILE) {
		GMT_Report (API, GMT_MSG_NORMAL, "Can only use method GMT_IS_FILE when row-by-row writing of grid is selected\n");
		return (GMTAPI_report_error (API, GMT_NOT_A_VALID_METHOD));
	}
	if (S_obj->region && G_obj) {	/* See if this is really a subset or just the same region as the grid */
		if (G_obj->header->wesn[XLO] == S_obj->wesn[XLO] && G_obj->header->wesn[XHI] == S_obj->wesn[XHI] && G_obj->header->wesn[YLO] == S_obj->wesn[YLO] && G_obj->header->wesn[YHI] == S_obj->wesn[YHI]) S_obj->region = false;
	}
	switch (S_obj->method) {
		case GMT_IS_FILE:	/* Name of a grid file on disk */
			if (mode & GMT_GRID_HEADER_ONLY) {	/* Update header structure only */
				GMT_Report (API, GMT_MSG_LONG_VERBOSE, "Updating grid header for file %s\n", S_obj->filename);
				if (row_by_row) {	/* Special row-by-row processing mode */
					char w_mode = (mode & GMT_GRID_NO_HEADER) ? 'W' : 'w';
					/* Since we may get here twice (initial write; later update) we only allocate extra if NULL */
					if (G_obj->extra == NULL) G_obj->extra = GMT_memory (GMT, NULL, 1, struct GMT_GRID_ROWBYROW);
					if (GMTAPI_open_grd (GMT, S_obj->filename, G_obj, w_mode, mode))	/* Open the grid for incremental row writing */
						return (GMTAPI_report_error (API, GMT_GRID_WRITE_ERROR));
				}
				else if (GMT_update_grd_info (GMT, NULL, G_obj->header))
					return (GMTAPI_report_error (API, GMT_GRID_WRITE_ERROR));
				done = false;	/* Since we are not done with writing */
			}
			else {
				GMT_Report (API, GMT_MSG_LONG_VERBOSE, "Writing grid to file %s\n", S_obj->filename);
				if (GMT_err_pass (GMT, GMT_write_grd (GMT, S_obj->filename, G_obj->header, G_obj->data, S_obj->wesn, G_obj->header->pad, mode), S_obj->filename)) return (GMTAPI_report_error (API, GMT_GRID_WRITE_ERROR));
			}
			break;

	 	case GMT_IS_DUPLICATE:	/* Duplicate GMT grid and header to a GMT_GRID container object. Subset allowed */
			if (S_obj->resource) return (GMTAPI_report_error (API, GMT_PTR_NOT_NULL));	/* The output resource pointer must be NULL */
			if (mode & GMT_GRID_HEADER_ONLY) return (GMTAPI_report_error (API, GMT_NOT_A_VALID_MODE));
			GMT_Report (API, GMT_MSG_LONG_VERBOSE, "Duplicating grid data to GMT_GRID memory location\n");
			if (!S_obj->region) {	/* No subset, possibly same padding */
				G_copy = GMT_Duplicate_Data (API, GMT_IS_GRID, GMT_DUPLICATE_DATA, G_obj);
				if (GMTAPI_adjust_grdpadding (G_copy->header, GMT->current.io.pad))
					GMT_grd_pad_on (GMT, G_copy, GMT->current.io.pad);
				GMT_BC_init (GMT, G_copy->header);	/* Initialize grid interpolation and boundary condition parameters */
				if (GMT_err_pass (GMT, GMT_grd_BC_set (GMT, G_copy, GMT_OUT), "Grid memory")) return (GMTAPI_report_error (API, GMT_GRID_BC_ERROR));	/* Set boundary conditions */
				S_obj->resource = G_copy;	/* Set resource pointer to the grid */
				break;		/* Done with this grid */
			}
			/* Here we need to extract subset, and possibly change padding. */
			/* Get start/stop row/cols for subset (or the entire domain) */
			G_copy = GMT_create_grid (GMT);
			GMT_memcpy (G_copy->header, G_obj->header, 1, struct GMT_GRID_HEADER);
			GMT_memcpy (G_copy->header->wesn, S_obj->wesn, 4, double);
			dx = G_obj->header->inc[GMT_X] * G_obj->header->xy_off;	dy = G_obj->header->inc[GMT_Y] * G_obj->header->xy_off;
			j1 = (unsigned int) GMT_grd_y_to_row (GMT, G_obj->header->wesn[YLO]+dy, G_obj->header);
			j0 = (unsigned int) GMT_grd_y_to_row (GMT, G_obj->header->wesn[YHI]-dy, G_obj->header);
			i0 = (unsigned int) GMT_grd_x_to_col (GMT, G_obj->header->wesn[XLO]+dx, G_obj->header);
			i1 = (unsigned int) GMT_grd_x_to_col (GMT, G_obj->header->wesn[XHI]-dx, G_obj->header);
			GMT_memcpy (G_obj->header->pad, GMT->current.io.pad, 4, int);		/* Set desired padding */
			G_copy->header->size = GMTAPI_set_grdarray_size (GMT, G_obj->header, mode, S_obj->wesn);	/* Get array dimension only, which may include padding */
			G_copy->data = GMT_memory_aligned (GMT, NULL, G_copy->header->size, float);
			G_copy->header->z_min = DBL_MAX;	G_copy->header->z_max = -DBL_MAX;	/* Must set zmin/zmax since we are not writing */
			for (row = j0; row <= j1; row++) {
				for (col = i0; col <= i1; col++, ij++) {
					ij_orig = GMT_IJP (G_obj->header, row, col);	/* Position of this (row,col) in original grid organization */
					ij = GMT_IJP (G_copy->header, row, col);	/* Position of this (row,col) in output grid organization */
					G_copy->data[ij] = G_obj->data[ij_orig];
					if (GMT_is_fnan (G_copy->data[ij])) continue;
					/* Update z_min, z_max */
					G_copy->header->z_min = MIN (G_copy->header->z_min, (double)G_copy->data[ij]);
					G_copy->header->z_max = MAX (G_copy->header->z_max, (double)G_copy->data[ij]);
				}
			}
			GMT_BC_init (GMT, G_copy->header);	/* Initialize grid interpolation and boundary condition parameters */
			if (GMT_err_pass (GMT, GMT_grd_BC_set (GMT, G_copy, GMT_OUT), "Grid memory")) return (GMTAPI_report_error (API, GMT_GRID_BC_ERROR));	/* Set boundary conditions */
			S_obj->resource = G_copy;	/* Set resource pointer to the grid */
			break;

	 	case GMT_IS_REFERENCE:	/* GMT grid and header in a GMT_GRID container object - just pass the reference */
			if (S_obj->region) return (GMTAPI_report_error (API, GMT_SUBSET_NOT_ALLOWED));
			if (mode & GMT_GRID_HEADER_ONLY) return (GMTAPI_report_error (API, GMT_NOT_A_VALID_MODE));
			GMT_Report (API, GMT_MSG_LONG_VERBOSE, "Referencing grid data to GMT_GRID memory location\n");
			if (GMTAPI_adjust_grdpadding (G_obj->header, GMT->current.io.pad))
				GMT_grd_pad_on (GMT, G_obj, GMT->current.io.pad);	/* Adjust pad */
			GMT_grd_zminmax (GMT, G_obj->header, G_obj->data);	/* Must set zmin/zmax since we are not writing */
			GMT_BC_init (GMT, G_obj->header);	/* Initialize grid interpolation and boundary condition parameters */
			if (GMT_err_pass (GMT, GMT_grd_BC_set (GMT, G_obj, GMT_OUT), "Grid memory")) return (GMTAPI_report_error (API, GMT_GRID_BC_ERROR));	/* Set boundary conditions */
			S_obj->resource = G_obj;	/* Set resource pointer to the grid */
			G_obj->alloc_level = S_obj->alloc_level;	/* Since we are passing it up to the caller */
			break;

	 	case GMT_IS_DUPLICATE_VIA_MATRIX:	/* The user's 2-D grid array of some sort, + info in the args [NOT FULLY TESTED] */
			if (S_obj->resource == NULL) return (GMTAPI_report_error (API, GMT_PTR_IS_NULL));	/* The output resource pointer cannot be NULL for matrix */
			if (mode & GMT_GRID_HEADER_ONLY) return (GMTAPI_report_error (API, GMT_NOT_A_VALID_MODE));
			M_obj = GMT_duplicate_matrix (GMT, S_obj->resource, false);
			GMTAPI_grdheader_to_matrixinfo (G_obj->header, M_obj);	/* Populate an array with GRD header information */
			GMT_Report (API, GMT_MSG_LONG_VERBOSE, "Exporting grid data to user memory location\n");
			size = GMT_get_nm (GMT, G_obj->header->nx, G_obj->header->ny);
			if ((error = GMT_alloc_univector (GMT, &(M_obj->data), M_obj->type, size)) != GMT_OK) return (error);
			GMT_2D_to_index = GMTAPI_get_2D_to_index (API, M_obj->shape, GMT_GRID_IS_REAL);
			GMTAPI_put_val = GMTAPI_select_put_function (API, M_obj->type);
			GMT_grd_loop (GMT, G_obj, row, col, ijp) {
				ij = GMT_2D_to_index (row, col, M_obj->dim);
				GMTAPI_put_val (&(M_obj->data), ij, (double)G_obj->data[ijp]);
			}
			M_obj->alloc_level = S_obj->alloc_level;	/* Since we are passing it up to the caller */
			S_obj->resource = M_obj;	/* Set resource pointer to the matrix */
			break;

	 	case GMT_IS_REFERENCE_VIA_MATRIX:	/* The user's 2-D grid array of some sort, + info in the args [NOT FULLY TESTED] */
			if (S_obj->resource == NULL) return (GMTAPI_report_error (API, GMT_PTR_IS_NULL));	/* The output resource pointer cannot be NULL for matrix */
			if (mode & GMT_GRID_HEADER_ONLY) return (GMTAPI_report_error (API, GMT_NOT_A_VALID_MODE));
			if (GMTAPI_adjust_grdpadding (G_obj->header, GMT->current.io.pad))
				GMT_grd_pad_on (GMT, G_obj, GMT->current.io.pad);	/* Adjust pad */
			M_obj = GMT_duplicate_matrix (GMT, S_obj->resource, false);
			if (!(M_obj->shape == GMT_IS_ROW_FORMAT && M_obj->type == GMT_FLOAT && M_obj->alloc_mode == GMT_ALLOC_EXTERNALLY && (mode & GMT_GRID_IS_COMPLEX_MASK)))
				return (GMTAPI_report_error (API, GMT_NOT_A_VALID_IO_ACCESS));
			GMTAPI_grdheader_to_matrixinfo (G_obj->header, M_obj);	/* Populate an array with GRD header information */
			GMT_Report (API, GMT_MSG_LONG_VERBOSE, "Referencing grid data to user memory location\n");
			M_obj->data.f4 = G_obj->data;
			M_obj->alloc_level = S_obj->alloc_level;	/* Since we are passing it up to the caller */
			S_obj->resource = M_obj;	/* Set resource pointer to the matrix */
			break;

		default:
			GMT_Report (API, GMT_MSG_NORMAL, "Wrong method used to export grids\n");
			return (GMTAPI_report_error (API, GMT_NOT_A_VALID_METHOD));
			break;
	}

	if (done) S_obj->status = GMT_IS_USED;	/* Mark as written (unless we only updated header) */
	S_obj->data = NULL;

	return (GMT_OK);
}

/*! . */
void *GMTAPI_Import_Data (struct GMTAPI_CTRL *API, enum GMT_enum_family family, int object_ID, unsigned int mode, void *data)
{
	/* Function that will import the data object referred to by the object_ID (or all registered inputs if object_ID == GMT_NOTSET).
	 * This is a wrapper functions for CPT, Dataset, Textset, Grid and Image imports; see the specific functions
	 * for details on the arguments, in particular the mode setting (or see the GMT API documentation).
	 */
	int item, flag = GMT_NOTSET;
	void *new_obj = NULL;

	if (API == NULL) return_null (API, GMT_NOT_A_SESSION);			/* GMT_Create_Session has not been called */
	if (!API->registered[GMT_IN]) return_null (API, GMT_NO_INPUT);		/* No sources registered yet */

	/* Get information about this resource first */
	if (multiple_files_ok (family)) {
		flag = (API->module_input) ? GMTAPI_MODULE_INPUT : GMTAPI_OPTION_INPUT;
	}
	if ((item = GMTAPI_Validate_ID (API, family, object_ID, GMT_IN, flag)) == GMT_NOTSET) return_null (API, API->error);

	/* The case where object_ID is not set but a virtual (memory) file is found is a special case: we must supply the correct object_ID */
	//if (object_ID == GMT_NOTSET && item && API->object[item]->method != GMT_IS_FILE) object_ID = API->object[item]->ID;	/* Found virtual file; set actual object_ID */

	switch (family) {	/* CPT, Dataset, or Grid */
		case GMT_IS_CPT:
			new_obj = GMTAPI_Import_CPT (API, object_ID, mode);		/* Try to import a CPT */
			break;
		case GMT_IS_DATASET:
			new_obj = GMTAPI_Import_Dataset (API, object_ID, mode);		/* Try to import data tables */
			break;
		case GMT_IS_TEXTSET:
			new_obj = GMTAPI_Import_Textset (API, object_ID, mode);		/* Try to import text tables */
			break;
		case GMT_IS_GRID:
			new_obj = GMTAPI_Import_Grid (API, object_ID, mode, data);	/* Try to import a grid */
			break;
#ifdef HAVE_GDAL
		case GMT_IS_IMAGE:
			new_obj = GMTAPI_Import_Image (API, object_ID, mode, data);	/* Try to import a image */
			break;
#endif
		case GMT_IS_PS:
			new_obj = GMTAPI_Import_PS (API, object_ID, mode);		/* Try to import PS */
			break;
		default:
			API->error = GMT_NOT_A_VALID_FAMILY;
			break;
	}
	if (new_obj == NULL) return_null (API, API->error);	/* Return NULL as something went wrong */
	return (new_obj);	/* Successful, return pointer */
}

/*! . */
int GMTAPI_Export_Data (struct GMTAPI_CTRL *API, enum GMT_enum_family family, int object_ID, unsigned int mode, void *data)
{
	/* Function that will export the single data object referred to by the object_ID as registered by GMT_Register_IO.
	 * Note: While there is no GMTAPI_Export_Image, these are handles as grids via GMTAPI_Export_Grid.
	 */
	int error, item;

	if (API == NULL) return (GMT_NOT_A_SESSION);			/* GMT_Create_Session has not been called */
	if (!API->registered[GMT_OUT]) return (GMTAPI_report_error (API, GMT_NO_OUTPUT));		/* No destination registered yet */

	/* Get information about this resource first */
	if ((item = GMTAPI_Validate_ID (API, family, object_ID, GMT_OUT, GMT_NOTSET)) == GMT_NOTSET) return (GMTAPI_report_error (API, API->error));

	/* The case where object_ID is not set but a virtual (memory) file is found is a special case: we must supply the correct object_ID */
	if (object_ID == GMT_NOTSET && item && API->object[item]->method != GMT_IS_FILE) object_ID = API->object[item]->ID;	/* Found virtual file; set actual object_ID */

	/* Check if this is a container passed from the outside to capture output */
	if (API->object[item]->messenger && API->object[item]->data) {	/* Need to destroy the dummy container before passing data out */
		error = GMTAPI_destroy_data_ptr (API, API->object[item]->actual_family, API->object[item]->data);	/* Do the dirty deed */
		API->object[item]->resource = API->object[item]->data = NULL;	/* Since we now have nothing */
		API->object[item]->messenger = false;	/* OK, now clean for output */
	}

#ifdef DEBUG
	GMT_list_API (API, "GMTAPI_Export_Data-in");
#endif
	switch (family) {	/* CPT, Dataset, Textfile, or Grid */
		case GMT_IS_CPT:	/* Export a CPT */
			error = GMTAPI_Export_CPT (API, object_ID, mode, data);
			break;
		case GMT_IS_DATASET:	/* Export a Data set */
			error = GMTAPI_Export_Dataset (API, object_ID, mode, data);
			break;
		case GMT_IS_TEXTSET:	/* Export a Text set */
			error = GMTAPI_Export_Textset (API, object_ID, mode, data);
			break;
		case GMT_IS_GRID:	/* Export a GMT grid */
			error = GMTAPI_Export_Grid (API, object_ID, mode, data);
			break;
#ifdef HAVE_GDAL
		case GMT_IS_IMAGE:	/* Export a GMT image */
			error = GMTAPI_Export_Image (API, object_ID, mode, data);
			break;
#endif
		case GMT_IS_PS:	/* Export PS */
			error = GMTAPI_Export_PS (API, object_ID, mode, data);
			break;
		default:
			error = GMT_NOT_A_VALID_FAMILY;
			break;
	}
#ifdef DEBUG
	GMT_list_API (API, "GMTAPI_Export_Data-out");
#endif
	return (GMTAPI_report_error (API, error));	/* Return status */
}

/*! See if this file has already been registered and used.  If so, do not add it again */
bool GMTAPI_Not_Used (struct GMTAPI_CTRL *API, char *name) {
	unsigned int item = 0;
	bool not_used = true;
	while (item < API->n_objects && not_used) {
		if (API->object[item] && API->object[item]->direction == GMT_IN && API->object[item]->status != GMT_IS_UNUSED && API->object[item]->filename && !strcmp (API->object[item]->filename, name))
			/* Used resource with same name */
			not_used = false;	/* Got item with same name, but used */
		else
			item++;	/* No, keep looking */
	}
	return (not_used);
}

/*! . */
int GMTAPI_Init_Import (struct GMTAPI_CTRL *API, enum GMT_enum_family family, unsigned int geometry, unsigned int mode, struct GMT_OPTION *head)
{	/* Handle registration of data files given with option arguments and/or stdin as input sources.
	 * These are the possible actions taken:
	 * 1. If (mode | GMT_ADD_FILES_IF_NONE) is true and NO resources have previously been registered, then we scan the option list for files (option == '<' (input)).
	 *    For each file found we register the item as a resource.
	 * 2. If (mode | GMT_ADD_FILES_ALWAYS) is true then we always scan the option list for files (option == '<' (input)).
	 *    For each file found we register the item as a resource.
	 * 3. If (mode & GMT_ADD_STDIO_IF_NONE) is true we will register stdin as an input source only if there are NO input items registered.
	 * 4. If (mode & GMT_ADD_STDIO_ALWAYS) is true we will register stdin as an input source, regardless of other items already registered.
	 */

	int object_ID, first_ID = GMT_NOTSET, item;
 	unsigned int n_reg = 0;
	struct GMT_OPTION *current = NULL;
	double *wesn = NULL;

	GMT_Report (API, GMT_MSG_DEBUG, "GMTAPI_Init_Import: Passed family = %s and geometry = %s\n", GMT_family[family], GMT_geometry[gmtry(geometry)]);

	if (mode & GMT_ADD_EXISTING) {
		n_reg = GMTAPI_Add_Existing (API, family, geometry, GMT_IN, &first_ID);
	}

	if ((mode & GMT_ADD_FILES_ALWAYS) || ((mode & GMT_ADD_FILES_IF_NONE))) {	/* Wish to register all input file args as sources */
		current = head;
		while (current) {		/* Loop over the list and look for input files */
			if (current->option == GMT_OPT_INFILE && GMTAPI_Not_Used (API, current->arg)) {	/* File given, register it if not already used */
				if (geometry == GMT_IS_SURFACE) {	/* Grids may require a subset */
					if (API->GMT->common.R.active) {	/* Global subset may have been specified (it might also match the grids domain) */
						wesn = GMT_memory (API->GMT, NULL, 4, double);
						GMT_memcpy (wesn, API->GMT->common.R.wesn, 4, double);
					}
				}
				if ((object_ID = GMT_Register_IO (API, family|GMT_VIA_MODULE_INPUT, GMT_IS_FILE, geometry, GMT_IN, wesn, current->arg)) == GMT_NOTSET) return_value (API, API->error, GMT_NOTSET);	/* Failure to register */
				n_reg++;	/* Count of new items registered */
				if (wesn) GMT_free (API->GMT, wesn);
				if (first_ID == GMT_NOTSET) first_ID = object_ID;	/* Found our first ID */
				if ((item = GMTAPI_Validate_ID (API, family, object_ID, GMT_IN, GMTAPI_MODULE_INPUT)) == GMT_NOTSET) return_value (API, API->error, GMT_NOTSET);	/* Some internal error... */
				API->object[item]->selected = true;
			}
			current = current->next;	/* Go to next option */
		}
		GMT_Report (API, GMT_MSG_DEBUG, "GMTAPI_Init_Import: Added %d new sources\n", n_reg);
	}

	/* Note that n_reg can have changed if we added file args above */

	if ((mode & GMT_ADD_STDIO_ALWAYS) || ((mode & GMT_ADD_STDIO_IF_NONE) && n_reg == 0)) {	/* Wish to register stdin pointer as a source */
		if ((object_ID = GMT_Register_IO (API, family|GMT_VIA_MODULE_INPUT, GMT_IS_STREAM, geometry, GMT_IN, NULL, API->GMT->session.std[GMT_IN])) == GMT_NOTSET) return_value (API, API->error, GMT_NOTSET);	/* Failure to register stdin */
		n_reg++;		/* Add the single item */
		if (first_ID == GMT_NOTSET) first_ID = object_ID;	/* Found our first ID */
		if ((item = GMTAPI_Validate_ID (API, family, object_ID, GMT_IN, GMTAPI_MODULE_INPUT)) == GMT_NOTSET) return_value (API, API->error, GMT_NOTSET);	/* Some internal error... */
		API->object[item]->selected = true;
		GMT_Report (API, GMT_MSG_DEBUG, "GMTAPI_Init_Import: Added stdin to registered sources\n");
	}
	return (first_ID);
}

/*! . */
int GMTAPI_Init_Export (struct GMTAPI_CTRL *API, enum GMT_enum_family family, unsigned int geometry, unsigned int mode, struct GMT_OPTION *head)
{	/* Handle registration of output file given with option arguments and/or stdout as output destinations.
	 * Only a single output may be considered.  These are the possible actions taken:
	 * 1. If (mode | GMT_ADD_FILES_IF_NONE) is true and NO destinations have previously been registered,
	 *    then we scan the option list for files (option == '>' (output)).
	 *    Only one file can be registered as a destination; finding more than one results in an error.
	 * 2. If (mode | GMT_ADD_FILES_ALWAYS) is true then we always scan the option list for files (option == '>' (output)).
	 *    Only one file can be registered as a destination; finding more than one results in an error.
	 * 3. If (mode & GMT_ADD_STDIO_IF_NONE) is true we will register stdout as the only destination if there is NO output item registered.
	 * 4. If (mode & GMT_ADD_STDIO_ALWAYS) is true we will register stdout as an destination,
	 *    and give error if other output items have already been registered.
	 */

	unsigned int n_reg = 0;
	int object_ID = GMT_NOTSET, item;
	struct GMT_OPTION *current = NULL;

	GMT_Report (API, GMT_MSG_DEBUG, "GMTAPI_Init_Export: Passed family = %s and geometry = %s\n", GMT_family[family], GMT_geometry[gmtry(geometry)]);

	if (mode & GMT_ADD_EXISTING) {
		n_reg = GMTAPI_Add_Existing (API, family, geometry, GMT_OUT, &object_ID);
	}
	if (n_reg > 1) return_value (API, GMT_ONLY_ONE_ALLOWED, GMT_NOTSET);	/* Only one output allowed */

	if ((mode & GMT_ADD_FILES_ALWAYS) || (mode & GMT_ADD_FILES_IF_NONE)) {	/* Wish to register a single output file arg as destination */
		current = head;
		while (current) {		/* Loop over the list and look for input files */
			if (current->option == GMT_OPT_OUTFILE) n_reg++;	/* File given, count it */
			current = current->next;				/* Go to next option */
		}
		if (n_reg > 1) return_value (API, GMT_ONLY_ONE_ALLOWED, GMT_NOTSET);	/* Only one output allowed */

		if (n_reg == 1) {	/* Register the single output file found above */
			current = head;
			while (current) {		/* Loop over the list and look for output files (we know there is only one) */
				if (current->option == GMT_OPT_OUTFILE) {	/* File given, register it */
					if ((object_ID = GMT_Register_IO (API, family, GMT_IS_FILE, geometry, GMT_OUT, NULL, current->arg)) == GMT_NOTSET) return_value (API, API->error, GMT_NOTSET);	/* Failure to register */
					if ((item = GMTAPI_Validate_ID (API, family, object_ID, GMT_OUT, GMT_NOTSET)) == GMT_NOTSET) return_value (API, API->error, GMT_NOTSET);	/* Some internal error... */
					API->object[item]->selected = true;
					GMT_Report (API, GMT_MSG_DEBUG, "GMTAPI_Init_Export: Added 1 new destination\n");
				}
				current = current->next;	/* Go to next option */
			}
		}
	}
	/* Note that n_reg can have changed if we added file arg */

	if ((mode & GMT_ADD_STDIO_ALWAYS) && n_reg == 1) return_value (API, GMT_ONLY_ONE_ALLOWED, GMT_NOTSET);	/* Only one output destination allowed at once */

	if (n_reg == 0 && ((mode & GMT_ADD_STDIO_ALWAYS) || (mode & GMT_ADD_STDIO_IF_NONE))) {	/* Wish to register stdout pointer as a destination */
		if ((object_ID = GMT_Register_IO (API, family, GMT_IS_STREAM, geometry, GMT_OUT, NULL, API->GMT->session.std[GMT_OUT])) == GMT_NOTSET) return_value (API, API->error, GMT_NOTSET);	/* Failure to register stdout?*/
		if ((item = GMTAPI_Validate_ID (API, family, object_ID, GMT_OUT, GMT_NOTSET)) == GMT_NOTSET) return_value (API, API->error, GMT_NOTSET);	/* Some internal error... */
		API->object[item]->selected = true;
		GMT_Report (API, GMT_MSG_DEBUG, "GMTAPI_Init_Export: Added stdout to registered destinations\n");
		n_reg = 1;	/* Only have one item */
	}
	if (n_reg == 0) return_value (API, GMT_OUTPUT_NOT_SET, GMT_NOTSET);	/* No output set */
	return (object_ID);
}

/*! . */
int GMTAPI_Begin_IO (struct GMTAPI_CTRL *API, unsigned int direction) {
	/* Initializes the i/o mechanism for either input or output (given by direction).
	 * GMTAPI_Begin_IO must be called before any bulk data i/o is allowed.
	 * direction:	Either GMT_IN or GMT_OUT.
	 * Returns:	false if successfull, true if error.
	 */

	struct GMT_CTRL *GMT = API->GMT;
	if (API == NULL) return_error (API, GMT_NOT_A_SESSION);
	if (!(direction == GMT_IN || direction == GMT_OUT)) return_error (API, GMT_NOT_A_VALID_DIRECTION);
	if (!API->registered[direction]) GMT_Report (API, GMT_MSG_DEBUG, "GMTAPI_Begin_IO: Warning: No %s resources registered\n", GMT_direction[direction]);

	API->io_mode[direction] = GMTAPI_BY_SET;
	API->io_enabled[direction] = true;	/* OK to access resources */
	GMT->current.io.ogr = GMT_OGR_UNKNOWN;
	GMT->current.io.read_mixed = false;
	GMT->current.io.need_previous = (GMT->common.g.active || GMT->current.io.skip_duplicates);
	GMT->current.io.segment_header[0] = GMT->current.io.current_record[0] = 0;
	GMT_Report (API, GMT_MSG_DEBUG, "GMTAPI_Begin_IO: %s resource access is now enabled [container]\n", GMT_direction[direction]);

	return (GMT_OK);	/* No error encountered */
}

#ifdef HAVE_GDAL
/*! . */
int GMTAPI_Destroy_Image (struct GMTAPI_CTRL *API, struct GMT_IMAGE **I_obj) {
	/* Delete the given image resource.
	 * Mode 0 means we don't free images whose allocation mode flag == GMT_ALLOC_EXTERNALLY */

	if (!(*I_obj)) {	/* Probably not a good sign */
		GMT_Report (API, GMT_MSG_DEBUG, "GMTAPI_Destroy_Image: Passed NULL pointer - skipped\n");
		return (GMT_PTR_IS_NULL);
	}
	if ((*I_obj)->alloc_level != API->GMT->hidden.func_level) return (GMT_FREE_WRONG_LEVEL);	/* Not the right level */

	GMT_free_image (API->GMT, I_obj, true);
	return GMT_OK;
}
#endif

/*! . */
int GMTAPI_Destroy_Grid (struct GMTAPI_CTRL *API, struct GMT_GRID **G_obj) {
	/* Delete the given grid resource. */

	if (!(*G_obj)) {	/* Probably not a good sign */
		GMT_Report (API, GMT_MSG_DEBUG, "GMTAPI_Destroy_Grid: Passed NULL pointer - skipped\n");
		return (GMT_PTR_IS_NULL);
	}
	if ((*G_obj)->alloc_level != API->GMT->hidden.func_level) return (GMT_FREE_WRONG_LEVEL);	/* Not the right level */

	GMT_free_grid (API->GMT, G_obj, true);
	return GMT_OK;
}

/*! . */
int GMTAPI_Destroy_Dataset (struct GMTAPI_CTRL *API, struct GMT_DATASET **D_obj) {
	/* Delete the given dataset resource. */

	if (!(*D_obj)) {	/* Probably not a good sign */
		GMT_Report (API, GMT_MSG_DEBUG, "GMTAPI_Destroy_Dataset: Passed NULL pointer - skipped\n");
		return (GMT_PTR_IS_NULL);
	}
	if ((*D_obj)->alloc_level != API->GMT->hidden.func_level) return (GMT_FREE_WRONG_LEVEL);	/* Not the right level */

	GMT_free_dataset (API->GMT, D_obj);
	return GMT_OK;
}

/*! . */
int GMTAPI_Destroy_Textset (struct GMTAPI_CTRL *API, struct GMT_TEXTSET **T_obj) {
	/* Delete the given textset resource. */

	if (!(*T_obj)) {	/* Probably not a good sign */
		GMT_Report (API, GMT_MSG_DEBUG, "GMTAPI_Destroy_Textset: Passed NULL pointer - skipped\n");
		return (GMT_PTR_IS_NULL);
	}
	if ((*T_obj)->alloc_level != API->GMT->hidden.func_level) return (GMT_FREE_WRONG_LEVEL);	/* Not the right level */

	GMT_free_textset (API->GMT, T_obj);
	return GMT_OK;
}

/*! . */
int GMTAPI_Destroy_CPT (struct GMTAPI_CTRL *API, struct GMT_PALETTE **P_obj) {
	/* Delete the given CPT resource. */

	if (!(*P_obj)) {	/* Probably not a good sign */
		GMT_Report (API, GMT_MSG_DEBUG, "GMTAPI_Destroy_CPT: Passed NULL pointer - skipped\n");
		return (GMT_PTR_IS_NULL);
	}
	if ((*P_obj)->alloc_level != API->GMT->hidden.func_level) return (GMT_FREE_WRONG_LEVEL);	/* Not the right level */

	GMT_free_palette (API->GMT, P_obj);
	return GMT_OK;
}

/*! . */
int GMTAPI_Destroy_PS (struct GMTAPI_CTRL *API, struct GMT_PS **P_obj) {
	/* Delete the given GMT_PS resource. */

	if (!(*P_obj)) {	/* Probably not a good sign */
		GMT_Report (API, GMT_MSG_DEBUG, "GMTAPI_Destroy_PS: Passed NULL pointer - skipped\n");
		return (GMT_PTR_IS_NULL);
	}
	if ((*P_obj)->alloc_level != API->GMT->hidden.func_level) return (GMT_FREE_WRONG_LEVEL);	/* Not the right level */

	GMT_free_ps (API->GMT, P_obj);
	return GMT_OK;
}

/*! . */
int GMTAPI_Destroy_Matrix (struct GMTAPI_CTRL *API, struct GMT_MATRIX **M_obj) {
	/* Delete the given Matrix resource. */

	if (!(*M_obj)) {	/* Probably not a good sign */
		GMT_Report (API, GMT_MSG_DEBUG, "GMTAPI_Destroy_Matrix: Passed NULL pointer - skipped\n");
		return (GMT_PTR_IS_NULL);
	}
	if ((*M_obj)->alloc_level != API->GMT->hidden.func_level) return (GMT_FREE_WRONG_LEVEL);	/* Not the right level */

	GMT_free_matrix (API->GMT, M_obj, true);
	return GMT_OK;
}

/*! . */
int GMTAPI_Destroy_Vector (struct GMTAPI_CTRL *API, struct GMT_VECTOR **V_obj) {
	/* Delete the given Matrix resource. */

	if (!(*V_obj)) {	/* Probably not a good sign */
		GMT_Report (API, GMT_MSG_DEBUG, "GMTAPI_Destroy_Vector: Passed NULL pointer - skipped\n");
		return (GMT_PTR_IS_NULL);
	}
	if ((*V_obj)->alloc_level != API->GMT->hidden.func_level) return (GMT_FREE_WRONG_LEVEL);	/* Not the right level */

	GMT_free_vector (API->GMT, V_obj, true);
	return GMT_OK;
}

/*! . */
struct GMTAPI_DATA_OBJECT * GMTAPI_Make_DataObject (struct GMTAPI_CTRL *API, enum GMT_enum_family family, unsigned int method, unsigned int geometry, void *resource, unsigned int direction)
{	/* Simply the creation and initialization of this DATA_OBJECT structure */
	struct GMTAPI_DATA_OBJECT *S_obj = GMT_memory (API->GMT, NULL, 1, struct GMTAPI_DATA_OBJECT);

	S_obj->family    = S_obj->actual_family = family;
	S_obj->method    = method;
	S_obj->geometry  = geometry;
	S_obj->resource  = resource;
	S_obj->direction = direction;

	return (S_obj);
}

/*! . */
int GMTAPI_Colors2CPT (struct GMTAPI_CTRL *API, char **str) {
	/* Take comma-separated color entries and build a linear, continuous CPT table.
	 * We check if color is valid then write the given entries verbatim.
	 * Returns GMT_NOTSET on error, 0 if no CPT is created (str presumably holds a CPT name) and 1 otherwise.
	*/
	unsigned int pos = 0;
	char *pch = NULL, last[GMT_BUFSIZ] = {""}, first[GMT_LEN64] = {""}, tmp_file[GMT_LEN256] = "";
	double z = 0.0, rgb[4] = {0.0, 0.0, 0.0, 0.0};
	FILE *fp = NULL;

	if (!(pch = strchr (*str, ','))) return (0);	/* Presumably gave a regular CPT file name */

	sprintf (tmp_file, "GMTAPI_Colors2CPT_%d.cpt", (int)getpid());
	if ((fp = fopen (tmp_file, "w")) == NULL) {
		GMT_Report (API, GMT_MSG_NORMAL, "Unable to open file %s file for writing\n", tmp_file);
		return (GMT_NOTSET);
	}

	GMT_strtok (*str, ",", &pos, last);	/* Get first color entry */
	strncpy (first, last, GMT_LEN64-1);	/* Make this the first color */
	if (GMT_getrgb (API->GMT, first, rgb)) {
		GMT_Report (API, GMT_MSG_NORMAL, "Badly formated color entry: %s\n", first);
		return (GMT_NOTSET);
	}
	while (GMT_strtok (*str, ",", &pos, last)) {	/* Get next color entry */
		if (GMT_getrgb (API->GMT, last, rgb)) {
			GMT_Report (API, GMT_MSG_NORMAL, "Badly formated color entry: %s\n", last);
			return (GMT_NOTSET);
		}
		fprintf (fp, "%g\t%s\t%g\t%s\n", z, first, z+1.0, last);
		strncpy (first, last, GMT_LEN64-1);	/* Make last the new first color */
		z += 1.0;				/* Increment z-slice values */
	}
	fclose (fp);

	GMT_Report (API, GMT_MSG_DEBUG, "Converted %s to CPT file %s\n", *str, tmp_file);

	gmt_free_null (*str);		/* Because it was allocated with strdup */
	*str = strdup (tmp_file);	/* Pass out the temp file name */

	return (1);	/* We replaced the name */
}

/*! . */
int GMTAPI_Destroy_Coord (struct GMTAPI_CTRL *API, double **ptr) {
	GMT_free (API->GMT, *ptr);
	return GMT_OK;
}

/*! Also called in gmt_init.c and prototyped in gmt_internals.h: */
void GMT_Garbage_Collection (struct GMTAPI_CTRL *API, int level) {
	/* GMT_Garbage_Collection frees all registered memory associated with the current module level,
	 * or for the entire session if level == GMT_NOTSET (-1) */

	unsigned int i, j, n_free = 0, u_level = 0;
	int error = GMT_NOERROR;
	void *address = NULL;
	struct GMTAPI_DATA_OBJECT *S_obj = NULL;

	if (API->n_objects == 0) return;	/* Nothing to do */

	/* Free memory allocated during data registration (e.g., via GMT_Get|Put_Data).
	 * Because GMTAPI_Unregister_IO will delete an object and shuffle
	 * the API->object array, reducing API->n_objects by one we must
	 * be aware that API->n_objects changes in the loop below, hence the while loop */

	i = n_free = 0;
	if (level != GMT_NOTSET) u_level = level;
	while (i < API->n_objects) {	/* While there are more objects to consider */
		S_obj = API->object[i];	/* Shorthand for the the current object */
		if (!S_obj) {		/* Skip empty object [Should not happen?] */
			GMT_Report (API, GMT_MSG_NORMAL, "GMT_Garbage_Collection found empty object number %d [Bug?]\n", i++);
			continue;
		}
		if (!(level == GMT_NOTSET || S_obj->alloc_level == u_level)) {	/* Not the right module level (or not end of session) */
			i++;	continue;
		}
		if (!(S_obj->data || S_obj->resource)) {	/* No memory to free (probably freed earlier); handle trashing of object after this loop */
			i++;	continue;
		}
		if (S_obj->no_longer_owner) {	/* No memory to free since we passed it on; just NULL the pointers */
			S_obj->data = S_obj->resource = NULL;
			S_obj->alloc_level = u_level;			/* To ensure it will be Unregistered below */
			S_obj->alloc_mode = GMT_ALLOC_INTERNALLY;	/* To ensure it will be Unregistered below */
			i++;	continue;
		}
		else if (S_obj->direction == GMT_OUT && S_obj->method == GMT_IS_REFERENCE) {	/* Do not free data pointers for output memory objects */
			S_obj->data = S_obj->resource = NULL;
			i++;	continue;
		}
		/* Here we will try to free the memory pointed to by S_obj->resource */
		if (GMT_is_verbose (API->GMT, GMT_MSG_DEBUG)) {	/* Give debug feedback so some calcs are needed */
			unsigned int via, m = S_obj->method;
			if (m >= GMT_VIA_VECTOR) {
				via = (m / GMT_VIA_VECTOR) - 1;
				m -= (via + 1) * GMT_VIA_VECTOR;	/* Array index that have any GMT_VIA_* removed */
			}
			GMT_Report (API, GMT_MSG_DEBUG, "GMT_Garbage_Collection: Destroying object: C=%d A=%d ID=%d W=%s F=%s M=%s S=%s P=%" PRIxS " D=%" PRIxS " N=%s\n",
			S_obj->close_file, S_obj->alloc_mode, S_obj->ID, GMT_direction[S_obj->direction], GMT_family[S_obj->family], GMT_method[m], GMT_status[S_obj->status&2],
				(size_t)S_obj->resource, (size_t)S_obj->data, S_obj->filename);
		}
		if (S_obj->data) {
			address = S_obj->data;	/* Keep a record of what the address was (since S_obj->data will be set to NULL when freed) */
			error = GMTAPI_destroy_data_ptr (API, S_obj->actual_family, API->object[i]->data);	/* Do the dirty deed */
		}
		else if (S_obj->resource) {
			address = S_obj->resource;	/* Keep a record of what the address was (since S_obj->data will be set to NULL when freed) */
			error = GMTAPI_destroy_data_ptr (API, S_obj->actual_family, API->object[i]->resource);	/* Do the dirty deed */
		}

		if (error < 0) {	/* Failed to destroy this memory; that cannot be a good thing... */
			GMT_Report (API, GMT_MSG_NORMAL, "GMT_Garbage_Collection failed to destroy memory for object % d [Bug?]\n", i++);
			/* Skip it for now; but this is possibly a fatal error [Bug]? */
		}
		else  {	/* Successfully freed.  See if this address occurs more than once (e.g., both for in and output); if so just set repeated data pointer to NULL */
			S_obj->data = S_obj->resource = NULL;
			for (j = i; j < API->n_objects; j++) {
				if (API->object[j]->data == address)
					API->object[j]->data = NULL;		/* Yes, set to NULL so we don't try to free twice */
				if (API->object[j]->resource == address)
					API->object[j]->resource = NULL;	/* Yes, set to NULL so we don't try to free twice */
			}
			n_free++;	/* Number of freed n_objects; do not increment i since GMT_Destroy_Data shuffled the array */
		}
		i++;	/* Go to next object */
	}
 	if (n_free) GMT_Report (API, GMT_MSG_DEBUG, "GMTAPI_Garbage_Collection freed %d memory objects\n", n_free);

	/* Deallocate all remaining objects associated with NULL pointers (e.g., rec-by-rec i/o or those set to NULL above) set during this module (or session) */
	i = 0;
	while (i < API->n_objects) {	/* While there are more objects to consider */
		S_obj = API->object[i];	/* Shorthand for the the current object */
		if (S_obj && (level == GMT_NOTSET || (S_obj->alloc_level == u_level)))	/* Yes, this object was added at this level, get rid of it; do not increment i */
			GMTAPI_Unregister_IO (API, (int)S_obj->ID, (unsigned int)GMT_NOTSET);	/* This shuffles the object array and reduces n_objects */
		else
			i++;	/* Was allocated higher up, leave alone and go to next */
	}
#ifdef DEBUG
	GMT_list_API (API, "GMTAPI_Garbage_Collection");
#endif
}

/*! Determine if resource is a filename and that it has already been registered */
int GMTAPI_Memory_Registered (struct GMTAPI_CTRL *API, enum GMT_enum_family family, unsigned int direction, void *resource) {
	int object_ID = 0, item;
	unsigned int module_input = (family & GMT_VIA_MODULE_INPUT);	/* Are we dealing with a resource that is a module input? */
	family -= module_input;

	if (family == GMT_IS_COORD) return (GMT_NOTSET);	/* Coordinate arrays are never a registered memory resource */
	if ((object_ID = GMTAPI_Decode_ID (resource)) == GMT_NOTSET) return (GMT_NOTSET);	/* Not a registered resource */
	if ((item = GMTAPI_Validate_ID (API, family, object_ID, direction, GMT_NOTSET)) == GMT_NOTSET) return (GMT_NOTSET);	/* Not the right attributes */
	if (module_input && direction == GMT_IN) API->object[item]->module_input = true;	/* Flag this object as a module input resouce */
	return (object_ID);	/* resource is a registered and valid item */
}

/*========================================================================================================
 *          HERE ARE THE PUBLIC GMT API UTILITY FUNCTIONS, WITH THEIR FORTRAN BINDINGS
 *========================================================================================================
 */

/*! ===>  Create a new GMT Session */

void *GMT_Create_Session (const char *session, unsigned int pad, unsigned int mode, int (*print_func) (FILE *, const char *)) {
	/* Initializes the GMT API for a new session. This is typically called once in a program,
	 * but programs that manage many threads might call it several times to create as many
	 * sessions as needed. [Note: There is of yet no thread support built into the GMT API
	 * but you could still manage many sessions at once].
	 * The session argument is a textstring used when reporting errors or messages from activity
	 *   originating within this session.
	 * Pad sets the default number or rows/cols used for grid padding.  GMT uses 2; users of
	 *   the API may wish to use 0 if they have no need for BCs, etc.
	 * The mode argument is a bitflag that controls a few things [0, or GMT_SESSION_NORMAL]:
	 *   bit 1 (GMT_SESSION_NOEXIT)   means call return and not exit when returning from an error.
	 *   bit 2 (GMT_SESSION_EXTERNAL) means we are called by an external API (e.g., MATLAB, Python).
	 *   bit 3 (GMT_SESSION_COLMAJOR) means the external API uses column-major format (e.g., MATLAB, Fortran) [Default is row-major, i.e., C/C++, Python]
	 *   We reserve the right to add future flags.
	 * We return the pointer to the allocated API structure.
	 * If any error occurs we report the error, set the error code via API->error, and return NULL.
	 * We terminate each session with a call to GMT_Destroy_Session.
	 */

	struct GMTAPI_CTRL *API = NULL;
	static char *unknown = "unknown";
#ifdef WIN32
	char *dir = getenv ("TEMP");
#endif
	if ((API = calloc (1, sizeof (struct GMTAPI_CTRL))) == NULL) return_null (NULL, GMT_MEMORY_ERROR);	/* Failed to allocate the structure */
	API->verbose = (mode >> 2);	/* Pick up any -V settings from gmt.c */
	API->pad = pad;		/* Preserve the default pad value for this session */
	API->print_func = (print_func == NULL) ? gmt_print_func : print_func;	/* Pointer to the print function to use in GMT_Message|Report */
	API->do_not_exit = mode & GMT_SESSION_NOEXIT;	/* if set, then API_exit & GMT_exit are simply a return; otherwise they call exit */
	API->mode  = mode & GMT_SESSION_EXTERNAL;		/* if false|0 then we dont list read and write as modules */
	API->shape = (mode & GMT_SESSION_COLMAJOR) ? GMT_IS_COL_FORMAT : GMT_IS_ROW_FORMAT;		/* if set then we must use column-major format [row-major] */
	if (API->internal) API->leave_grid_scaled = 1;	/* Do NOT undo grid scaling after write since modules do not reuse grids we same some CPU */
	if (session) {
		char *tmptag = strdup (session);
		API->session_tag = strdup (basename (tmptag));	/* Only used in reporting and error messages */
		gmt_free_null (tmptag);
	}

#ifdef WIN32
	if (dir)
		API->tmp_dir = strdup (dir);
#else
	API->tmp_dir = strdup ("/tmp");
#endif

	/* GMT_begin initializes, among onther things, the settings in the user's (or the system's) gmt.conf file */
	if (GMT_begin (API, session, pad) == NULL) {		/* Initializing GMT and PSL machinery failed */
		gmt_free_null (API);	/* Free API */
		return_null (API, GMT_MEMORY_ERROR);
	}
	GMT_Report (API, GMT_MSG_DEBUG, "GMT_Create_Session initialized GMT structure\n");

	API->n_cores = GMT_get_num_processors();	/* Get number of available CPU cores */

	/* Allocate memory to keep track of registered data resources */

	API->n_objects_alloc = GMT_SMALL_CHUNK;	/* Start small; this may grow as more resources are registered */
	API->object = GMT_memory (API->GMT, NULL, API->n_objects_alloc, struct GMTAPI_DATA_OBJECT *);

	/* Set the unique Session parameters */

	API->session_ID = GMTAPI_session_counter++;		/* Guarantees each session ID will be unique and sequential from 0 up */
	if (session)
		API->GMT->init.module_name = API->session_tag;	/* So non-modules can report name of program, */
	else
		API->GMT->init.module_name = unknown; /* or unknown */

	GMTAPI_init_sharedlibs (API);				/* Count how many shared libraries we should know about, and get their names and paths */

	return (API);	/* Pass the structure back out */
}

#ifdef FORTRAN_API
/* Fortran binding [THESE MAY CHANGE ONCE WE ACTUALLY TRY TO USE THESE] */
struct GMTAPI_CTRL * GMT_Create_Session_ (const char *tag, unsigned int *pad, unsigned int *mode, void *print, int len)
{	/* Fortran version: We pass the hidden global GMT_FORTRAN structure */
	return (GMT_Create_Session (tag, *pad, *mode, print));
}
#endif

/*! ===>  Destroy a registered GMT Session */

int GMT_Destroy_Session (void *V_API) {
	/* GMT_Destroy_Session terminates the information for the specified session and frees all memory.
	 * Returns false if all is well and true if there were errors. */

	unsigned int i;
	struct GMTAPI_CTRL *API = gmt_get_api_ptr (V_API);

	if (API == NULL) return_error (API, GMT_NOT_A_SESSION);	/* GMT_Create_Session has not been called */

	GMT_Report (API, GMT_MSG_DEBUG, "Entering GMT_Destroy_Session\n");
	GMT_Garbage_Collection (API, GMT_NOTSET);	/* Free any remaining memory from data registration during the session */
	GMTAPI_free_sharedlibs (API);			/* Close shared libraries and free list */

	/* Deallocate all remaining objects associated with NULL pointers (e.g., rec-by-rec i/o) */
	for (i = 0; i < API->n_objects; i++) GMTAPI_Unregister_IO (API, (int)API->object[i]->ID, (unsigned int)GMT_NOTSET);
	GMT_free (API->GMT, API->object);
	GMT_end (API->GMT);	/* Terminate GMT machinery */
	if (API->session_tag) gmt_free_null (API->session_tag);
	if (API->tmp_dir) gmt_free_null (API->tmp_dir);
	GMT_memset (API, 1U, struct GMTAPI_CTRL);	/* Wipe it clean first */
 	gmt_free_null (API);	/* Not GMT_free since this item was allocated before GMT was initialized */

	return (GMT_OK);
}

#ifdef FORTRAN_API
int GMT_Destroy_Session_ ()
{	/* Fortran version: We pass the hidden global GMT_FORTRAN structure*/
	return (GMT_Destroy_Session (GMT_FORTRAN));
}
#endif

/*! ===>  Error message reporting */

int GMTAPI_report_error (void *V_API, int error)
{	/* Write error message to log or stderr, then return error code back.
 	 * All functions can call this, even if API has not been initialized. */
	FILE *fp = NULL;
	bool report;
	char message[GMT_BUFSIZ];
	struct GMTAPI_CTRL *API = gmt_get_api_ptr (V_API);

	report = (API) ? API->error != API->last_error : true;
	if (report && error != GMT_OK) {	/* Report error */
		if (!API || !API->GMT || (fp = API->GMT->session.std[GMT_ERR]) == NULL) fp = stderr;
		if (API && API->session_tag) {
			sprintf (message, "[Session %s (%d)]: Error returned from GMT API: %s (%d)\n",
				API->session_tag, API->session_ID, g_api_error_string[error], error);
			GMT_Message (API, GMT_TIME_NONE, message);
		}
		else
			fprintf (fp, "Error returned from GMT API: %s (%d)\n", g_api_error_string[error], error);
	}
	if (API) API->last_error = API->error, API->error = error;	/* Update API error value if API exists */
	return (error);
}

/*! . */
int GMT_Encode_ID (void *V_API, char *filename, int object_ID) {
	/* Creates a filename with the embedded GMTAPI Object ID.  Space must exist */

	if (V_API == NULL) return_error (V_API, GMT_NOT_A_SESSION);	/* GMT_Create_Session has not been called */
	if (!filename) return_error (V_API, GMT_MEMORY_ERROR);		/* Oops, not allocated space */
	if (object_ID == GMT_NOTSET) return_error (V_API, GMT_NOT_A_VALID_ID);	/* ID is nont set yet */
	if (object_ID > GMTAPI_MAX_ID) return_error (V_API, GMT_ID_TOO_LARGE);	/* ID is too large to fit in %06d format below */

	sprintf (filename, "@GMTAPI@-%06d", object_ID);	/* Place the object ID in the special GMT API format */
	return_error (V_API, GMT_OK);	/* No error encountered */
}

#ifdef FORTRAN_API
int GMT_Encode_ID_ (char *filename, int *object_ID, int len)
{	/* Fortran version: We pass the global GMT_FORTRAN structure */
	return (GMT_Encode_ID (GMT_FORTRAN, filename, *object_ID));
}
#endif

/* Data registration: The main reason for data registration is the following:
 * Unlike GMT 4, GMT 5 may be used as modules by another calling program.  In
 * that case, the input data file may not be a file but a memory location (i.e.,
 * a data array).  To allow the program to pass such information we needed a
 * way to abstract things so that the modules have no idea of where things are
 * coming from (and were output is going as well).
 * The API session maintains a single linked linear list of data objects; these
 * objects contain information about all the data resources (sources and destinations)
 * that it has been told about.  Because GMT programs (hence the GMT modules) must
 * be able to find data from stdin, command line files, and command options (e.g.,
 * -Gmyfile.txt) we must be flexible in how things are done.
 *
 * Source registration is done in one of several ways:
 *  1. Call GMT_Register_IO directly and specify the source.  The specifics about the
 *     source will be stored in a new data object which is added to the linked list.
 *     This is what top-level programs must do to allow a GMT module to read via a
 *     memory location.
 *  2. Give file names via the option list (this is what happens when stand-alone
 *     GMT programs process the command line argv list).  Depending on the GMT module,
 *     the module will call GMT_Init_IO to scan for such option arguments and then add
 *     each file found as a new data object.
 *  3. Again, depending on the GMT module, if no unused resources are found, the module
 *     will, via GMT_Init_IO, add stdin as an input resource.  This can be in addition
 *     to any other registered sources, but most often it is added because no other
 *     sources were found.
 *
 * The lower-level GMT i/o machinery will handle complications such as 0 (stdin), 1, or
 * many data files so that the modules themselves simply read the next record with
 * GMT_Get_Record until EOF (as if there is only one input source).  Modules that need
 * to store all the data in memory for futher processing will call GMT_Get_Data instead,
 * which will return a single entity (grid, dataset, cpt, etc).
 *
 * Destination registration is done in the same way, with the exception that for most
 * modules (those processing data tables, at least), only one output destination (e.g., file)
 * can be specified.  However, data sets such as tables with segments can, via mode
 * options, be specified to be written to separate table files or even segment files.
 * The actual writing is done by lower-level functions so that the GMT modules are simply
 * calling GMT_Put_Data (all in one go).  For record-by-record output the modules will use
 * GMT_Put_Record.  This keeps data i/o in the modules uniform and simple across GMT.
 */

 /*! . */
int GMT_Register_IO (void *V_API, unsigned int family, unsigned int method, unsigned int geometry, unsigned int direction, double wesn[], void *resource) {
	/* Adds a new data object to the list of registered objects and returns a unique object ID.
	 * Arguments are as listed for GMTAPI_Register_Im|Export (); see those for details.
	 * During the registration we make sure files exist and are readable.
	 *
	 * if direction == GMT_IN:
	 * A program uses this routine to pass information about input data to GMT.
	 * family:	Specifies the data type we are trying to import; select one of 6 families:
	 *   GMT_IS_CPT:	A GMT_PALETTE structure:
	 *   GMT_IS_DATASET:	A GMT_DATASET structure:
	 *   GMT_IS_TEXTSET:	A GMT_TEXTSET structure:
	 *   GMT_IS_GRID:	A GMT_GRID structure:
	 *   GMT_IS_IMAGE:	A GMT_IMAGE structure:
	 *   GMT_IS_PS:		A GMT_PS structure:
	 * method:	Specifies by what method we will import this data set:
	 *   GMT_IS_FILE:	A file name is given via input.  The program will read data from this file
	 *   GMT_IS_STREAM:	A file pointer to an open file is passed via input. --"--
	 *   GMT_IS_FDESC:	A file descriptor to an open file is passed via input. --"--
	 *   GMT_IS_DUPLICATE:	A pointer to a data set to be copied
	 *   GMT_IS_REFERENCE:	A pointer to a data set to be passed as is [we may reallocate sizes only if GMT-allocated]
	 * The following approaches can be added to the method for all but CPT:
	 *   GMT_VIA_MATRIX:	A 2-D user matrix is passed via input as a source for copying.
	 *			The GMT_MATRIX structure must have parameters filled out.
	 *   GMT_VIA_VECTOR:	An array of user column vectors is passed via input as a source for copying.
	 *			The GMT_VECTOR structure must have parameters filled out.
	 * geometry:	One of GMT_IS_{TEXT|POINT|LINE|POLY|SURF} (the last for GMT grids)
	 * input:	Pointer to the source filename, stream, handle, array position, etc.
	 * wesn:	Grid subset defined by 4 doubles; otherwise use NULL
	 * RETURNED:	Unique ID assigned to this input resouce, or GMT_NOTSET (-1) if error.
	 *
	 * An error status is returned if problems are encountered via API->error [GMT_OK].
	 *
	 * GMT_IS_GRID & GMT_VIA_MATRIX: Since GMT internally uses floats in C arrangement, anything else will be converted to float.
	 * GMT_IS_DATASET & GMT_VIA_MATRIX: Since GMT internally uses doubles in C arrangement, anything else will be converted to double.
	 *
	 * GMTAPI_Register_Import will allocate and populate a GMTAPI_DATA_OBJECT structure which
	 * is appended to the data list maintained by the GMTAPI_CTRL API structure.
	 *
	 * if direction == GMT_OUT:
	 * The main program uses this routine to pass information about output data from GMT.
	 * family:	Specifies the data type we are trying to export; select one of:
	 *   GMT_IS_CPT:	A GMT_PALETTE structure:
	 *   GMT_IS_DATASET:	A GMT_DATASET structure:
	 *   GMT_IS_TEXTSET:	A GMT_TEXTSET structure:
	 *   GMT_IS_IMAGE:	A GMT_IMAGE structure:
	 *   GMT_IS_GRID:	A GMT_GRID structure:
	 *   GMT_IS_PS:		A GMT_PS structure:
	 * method:	Specifies by what method we will export this data set:
	 *   GMT_IS_FILE:	A file name is given via output.  The program will write data to this file
	 *   GMT_IS_STREAM:	A file pointer to an open file is passed via output. --"--
	 *   GMT_IS_FDESC:	A file descriptor to an open file is passed via output. --"--
	 *   GMT_IS_DUPLICATE:	A pointer to a data set to be copied
	 *   GMT_IS_REFERENCE:	A pointer to a data set to be passed as is [we may reallocate sizes only if GMT-allocated]
	 * The following approaches can be added to the method for all but CPT:
	 *   GMT_VIA_MATRIX:	A 2-D user matrix is passed via input as a source for copying.
	 *			The GMT_MATRIX structure must have parameters filled out.
	 *   GMT_VIA_VECTOR:	An array of user column vectors is passed via input as a source for copying.
	 *			The GMT_VECTOR structure must have parameters filled out.
	 * geometry:	One of GMT_IS_{TEXT|POINT|LINE|POLY|SURF} (the last for GMT grids)
	 * output:	Pointer to the destination filename, stream, handle, array position, etc.
	 * wesn:	Grid subset defined by 4 doubles; otherwise use NULL
	 * RETURNED:	Unique ID assigned to this output resouce, or GMT_NOTSET (-1) if error.
	 *
	 * An error status is returned if problems are encountered via API->error [GMT_OK].
	 *
	 * GMTAPI_Register_Export will allocate and populate a GMTAPI_DATA_OBJECT structure which
	 * is appended to the data list maintained by the GMTAPI_CTRL API structure.
	 */
	int item, object_ID;
	unsigned int via = 0, module_input, mode = method & GMT_IO_RESET;	/* In case we wish to reuse this resource */
	enum GMT_enum_method m;
	char message[GMT_BUFSIZ];
	struct GMTAPI_DATA_OBJECT *S_obj = NULL;
	struct GMT_MATRIX *M_obj = NULL;
	struct GMT_VECTOR *V_obj = NULL;
	struct GMTAPI_CTRL *API = NULL;
	struct GMT_CTRL *GMT = NULL;

	if (V_API == NULL) return_value (V_API, GMT_NOT_A_SESSION, GMT_NOTSET);
	API = gmt_get_api_ptr (V_API);
	API->error = GMT_OK;	/* Reset in case it has some previous error */
	module_input = (family & GMT_VIA_MODULE_INPUT);	/* Are we registering a resource that is a module input? */
	family -= module_input;
	if (GMTAPI_Validate_Geometry (API, family, geometry)) return_value (API, GMT_BAD_GEOMETRY, GMT_NOTSET);

	/* Check if this filename is an embedded API Object ID passed via the filename and of the right kind.  */
	if ((object_ID = GMTAPI_Memory_Registered (API, family|module_input, direction, resource)) != GMT_NOTSET)
		return (object_ID);	/* OK, return the object ID */

	if ((object_ID = GMTAPI_is_registered (API, family, geometry, direction, mode, NULL, resource)) != GMT_NOTSET) {	/* Registered before */
		if ((item = GMTAPI_Validate_ID (API, GMT_NOTSET, object_ID, direction, GMT_NOTSET)) == GMT_NOTSET) return_value (API, API->error, GMT_NOTSET);
		if ((family == GMT_IS_GRID || family == GMT_IS_IMAGE) && !full_region (wesn)) {	/* Update the subset region if given (for grids/images only) */
			S_obj = API->object[item];	/* Use S as shorthand */
			GMT_memcpy (S_obj->wesn, wesn, 4, double);
			S_obj->region = true;
		}
		return (object_ID);	/* Already registered so we are done */
	}
	method -= mode;	/* Remove GMT_IO_RESET if it was passed */
	m = GMTAPI_split_via_method (API, method, &via);
	GMT = API->GMT;

	switch (method) {	/* Consider CPT, data, text, and grids, accessed via a variety of methods */
		case GMT_IS_FILE:	/* Registration via a single file name */
			/* No, so presumably it is a regular file name */
			if (direction == GMT_IN) {	/* For input we can check if the file exists and can be read. */
				char *p, *file = strdup (resource);
				bool not_url = true;
				if ((family == GMT_IS_GRID || family == GMT_IS_IMAGE) && (p = strchr (file, '='))) *p = '\0';	/* Chop off any =<stuff> for grids and images so access can work */
				else if (family == GMT_IS_IMAGE && (p = strchr (file, '+'))) {
					char *c = strchr (file, '.');	/* The period before an extension */
					 /* PW 1/30/2014: Protect images with band requiest, e.g., my_image.jpg+b2 */
					if (c && c < p && p[1] == 'b' && isdigit (p[2])) {
						GMT_Report (API, GMT_MSG_DEBUG, "Truncating +b modifier for image filename %s\n", file);
						*p = '\0';	/* Chop off any +b<band> for images at end of extension so access can work */
					}
				}
				if (family == GMT_IS_GRID || family == GMT_IS_IMAGE)	/* Only grid and images can be URLs so far */
					not_url = !GMT_check_url_name (file);
				if (GMT_access (GMT, file, F_OK) && not_url) {	/* For input we can check if the file exists (except if via Web) */
					GMT_Report (API, GMT_MSG_NORMAL, "File %s not found\n", file);
					return_value (API, GMT_FILE_NOT_FOUND, GMT_NOTSET);
				}
				if (GMT_access (GMT, file, R_OK) && not_url) {	/* Found it but we cannot read. */
					GMT_Report (API, GMT_MSG_NORMAL, "Not permitted to read file %s\n", file);
					return_value (API, GMT_BAD_PERMISSION, GMT_NOTSET);
				}
				gmt_free_null (file);
			}
			else if (resource == NULL) {	/* No file given [should this mean stdin/stdout?] */
				return_value (API, GMT_OUTPUT_NOT_SET, GMT_NOTSET);
			}
			/* Create a new data object and initialize variables */
			if ((S_obj = GMTAPI_Make_DataObject (API, family, method, geometry, NULL, direction)) == NULL) {
				return_value (API, GMT_MEMORY_ERROR, GMT_NOTSET);	/* No more memory */
			}
			if (strlen (resource)) S_obj->filename = strdup (resource);
			sprintf (message, "Object ID %%d : Registered %s %s %s as an %s resource with geometry %s [n_objects = %%d]\n", GMT_family[family], GMT_method[m], S_obj->filename, GMT_direction[direction], GMT_geometry[gmtry(geometry)]);
			break;

		case GMT_IS_STREAM:	/* Methods that indirectly involve a file */
		case GMT_IS_FDESC:
			if (resource == NULL) {	/* No file given [should this mean stdin/stdout?] */
				return_value (API, GMT_OUTPUT_NOT_SET, GMT_NOTSET);
			}
			if ((S_obj = GMTAPI_Make_DataObject (API, family, method, geometry, NULL, direction)) == NULL) {
				return_value (API, GMT_MEMORY_ERROR, GMT_NOTSET);	/* No more memory */
			}
			S_obj->fp = resource;	/* Pass the stream of fdesc onward */
			sprintf (message, "Object ID %%d : Registered %s %s %" PRIxS " as an %s resource with geometry %s [n_objects = %%d]\n", GMT_family[family], GMT_method[m], (size_t)resource, GMT_direction[direction], GMT_geometry[gmtry(geometry)]);
			break;

		case GMT_IS_DUPLICATE:
		case GMT_IS_REFERENCE:
#if 0
			if (direction == GMT_OUT && resource != NULL) {
				return_value (API, GMT_PTR_NOT_NULL, GMT_NOTSET);	/* Output registration of memory takes no resource */
			} else
#endif
			if (direction == GMT_IN && resource == NULL) {
				return_value (API, GMT_PTR_IS_NULL, GMT_NOTSET);	/* Input registration of memory takes a resource */
			}
			if ((S_obj = GMTAPI_Make_DataObject (API, family, method, geometry, resource, direction)) == NULL) {
				return_value (API, GMT_MEMORY_ERROR, GMT_NOTSET);	/* No more memory */
			}
			sprintf (message, "Object ID %%d : Registered %s %s %" PRIxS " as an %s resource with geometry %s [n_objects = %%d]\n", GMT_family[family], GMT_method[m], (size_t)resource, GMT_direction[direction], GMT_geometry[gmtry(geometry)]);
			break;

		 case GMT_IS_DUPLICATE_VIA_MATRIX:	/* Here, a data grid is passed via a GMT_MATRIX structure */
		 case GMT_IS_REFERENCE_VIA_MATRIX:
			if ((M_obj = resource) == NULL) {
				return_value (API, GMT_PTR_IS_NULL, GMT_NOTSET);	/* Matrix container must be given for both input and output */
			}
			if (direction == GMT_IN) {	/* For input we can check if the GMT_MATRIX structure has proper parameters. */
				if (M_obj->n_rows <= 0 || M_obj->n_columns <= 0) {
					GMT_Report (API, GMT_MSG_NORMAL, "Error in GMT_Register_IO (%s): Matrix dimensions not set.\n", GMT_direction[direction]);
					return_value (API, GMT_NO_PARAMETERS, GMT_NOTSET);
				}
			}
			if ((S_obj = GMTAPI_Make_DataObject (API, family, method, geometry, resource, direction)) == NULL) {
				return_value (API, GMT_MEMORY_ERROR, GMT_NOTSET);	/* No more memory */
			}
			GMT->common.b.active[direction] = true;
			sprintf (message, "Object ID %%d : Registered %s %s %" PRIxS " via %s as an %s resource with geometry %s [n_objects = %%d]\n", GMT_family[family], GMT_method[m], (size_t)resource, GMT_via[via], GMT_direction[direction], GMT_geometry[gmtry(geometry)]);
			break;
		 case GMT_IS_DUPLICATE_VIA_VECTOR:	/* Here, some data vectors are passed via a GMT_VECTOR structure */
		 case GMT_IS_REFERENCE_VIA_VECTOR:
			if ((V_obj = resource) == NULL) {
				return_value (API, GMT_PTR_IS_NULL, GMT_NOTSET);	/* Vector container must be given for both input and output */
			}
			if (direction == GMT_IN) {	/* For input we can check if the GMT_VECTOR structure has proper parameters. */
				if (V_obj->n_rows <= 0 || V_obj->n_columns <= 0) {
					GMT_Report (API, GMT_MSG_NORMAL, "Error in GMT_Register_IO (%s): Vector parameters not set.\n", GMT_direction[direction]);
					return_value (API, GMT_NO_PARAMETERS, GMT_NOTSET);
				}
			}
			if ((S_obj = GMTAPI_Make_DataObject (API, family, method, geometry, resource, direction)) == NULL) {
				return_value (API, GMT_MEMORY_ERROR, GMT_NOTSET);	/* No more memory */
			}
			GMT->common.b.active[direction] = true;
			sprintf (message, "Object ID %%d : Registered %s %s %" PRIxS " via %s as an %s resource with geometry %s [n_objects = %%d]\n", GMT_family[family], GMT_method[m], (size_t)resource, GMT_via[via], GMT_direction[direction], GMT_geometry[gmtry(geometry)]);
			break;
		case GMT_IS_COORD:	/* Internal registration of coordinate arrays so that GMT_Destroy_Data can free them */
			if ((S_obj = GMTAPI_Make_DataObject (API, family, method, geometry, resource, direction)) == NULL) {
				return_value (API, GMT_MEMORY_ERROR, GMT_NOTSET);	/* No more memory */
			}
			sprintf (message, "Object ID %%d : Registered double array %" PRIxS " as an %s resource [n_objects = %%d]\n", (size_t)resource, GMT_direction[direction]);
			break;
		default:
			GMT_Report (API, GMT_MSG_NORMAL, "Error in GMT_Register_IO (%s): Unrecognized method %d\n", GMT_direction[direction], method);
			return_value (API, GMT_NOT_A_VALID_METHOD, GMT_NOTSET);
			break;
	}

	if (!full_region (wesn)) {	/* Copy the subset region if it was given (for grids) */
		GMT_memcpy (S_obj->wesn, wesn, 4, double);
		S_obj->region = true;
	}

	S_obj->alloc_level = GMT->hidden.func_level;	/* Object was allocated at this module nesting level */
	if (module_input) S_obj->module_input = true;

	/* Here S is not NULL and no errors have occurred (yet) */

	/* Try this for a fix: */
	if (direction == GMT_OUT && resource == NULL) S_obj->messenger = true;	/* Output messenger */
	if (method != GMT_IS_COORD) API->registered[direction] = true;	/* We have at least registered one item */
	object_ID = GMTAPI_Add_Data_Object (API, S_obj);
	GMT_Report (API, GMT_MSG_DEBUG, message, object_ID, API->n_objects);
#ifdef DEBUG
	GMT_list_API (API, "GMT_Register_IO");
#endif
	return_value (API, API->error, object_ID);
}

#ifdef FORTRAN_API
int GMT_Register_IO_ (unsigned int *family, unsigned int *method, unsigned int *geometry, unsigned int *direction, double wesn[], void *input)
{	/* Fortran version: We pass the global GMT_FORTRAN structure */
	return (GMT_Register_IO (GMT_FORTRAN, *family, *method, *geometry, *direction, wesn, input));
}
#endif

 /*! . */
int GMT_Get_Family (void *V_API, unsigned int direction, struct GMT_OPTION *head) {
	/* Scan the registered module input|output resources to learn what their family is.
	 * direction:	Either GMT_IN or GMT_OUT
	 * head:	Head of the list of module options
	 *
	 * Returns:	The family value (GMT_IS_DATASET|TEXTSET|CPT|GRID|IMAGE|PS) or GMT_NOTSET if not known
	 */
	struct GMTAPI_CTRL *API = NULL;
	struct GMT_OPTION *current = NULL;
	int item, object_ID, family = GMT_NOTSET, flag= (direction == GMT_IN) ? GMTAPI_MODULE_INPUT : GMT_NOTSET;
	unsigned int n_kinds = 0, k, counter[GMT_N_FAMILIES];
	char desired_option = (direction == GMT_IN) ? GMT_OPT_INFILE : GMT_OPT_OUTFILE;
	if (V_API == NULL) return_error (V_API, GMT_NOT_A_SESSION);
	API = gmt_get_api_ptr (V_API);
	GMT_memset (counter, GMT_N_FAMILIES, unsigned int);	/* Initialize counter */
	API->error = GMT_OK;	/* Reset in case it has some previous error */

	for (current = head; current; current = current->next) {		/* Loop over the list and look for input files */
		if (current->option != desired_option) continue;				/* Not a module resource argument */
		if ((object_ID = GMTAPI_Decode_ID (current->arg)) == GMT_NOTSET) continue;	/* Not a registered resource */
		if ((item = GMTAPI_Validate_ID (API, GMT_NOTSET, object_ID, direction, flag)) == GMT_NOTSET) continue;	/* Not the right attributes */
		counter[(API->object[item]->family)]++;	/* Update counts of this family */
	}
	for (k = 0; k < GMT_N_FAMILIES; k++) {	/* Determine which family we found, if any */
		if (counter[k]) n_kinds++, family = k;
	}
	if (n_kinds != 1) {	/* Could not determine family */
		family = GMT_NOTSET;
		GMT_Report (API, GMT_MSG_DEBUG, "GMT_Get_Family: Could not determine family\n");
	}
	else	/* Found a unique family */
		GMT_Report (API, GMT_MSG_DEBUG, "GMT_Get_Family: Determined family to be %s\n", GMT_family[family]);
	return (family);
}

#ifdef FORTRAN_API
int GMT_Get_Family_ (unsigned int *direction, struct GMT_OPTION *head)
{	/* Fortran version: We pass the global GMT_FORTRAN structure */
	return (GMT_Get_Family (GMT_FORTRAN, *direction, head));
}
#endif

 /*! . */
int GMT_Init_IO (void *V_API, unsigned int family, unsigned int geometry, unsigned int direction, unsigned int mode, unsigned int n_args, void *args) {
	/* Registers program option file arguments as sources/destinations for the current module.
	 * All modules planning to use std* and/or command-line file args must call GMT_Init_IO to register these resources.
	 * family:	The kind of data (GMT_IS_DATASET|TEXTSET|CPT|GRID|IMAGE|PS)
	 * geometry:	Either GMT_IS_NONE|POINT|LINE|POLYGON|SURFACE
	 * direction:	Either GMT_IN or GMT_OUT
	 * mode:	Bitflags composed of 1 = add command line (option) files, 2 = add std* if no other input/output,
	 *		4 = add std* regardless.  mode must be > 0.
	 * n_args:	Either 0 if we pass linked option structs or argc if we pass argv[]
	 * args:	Either linked list of program option arguments (n_args == 0) or char *argv[].
	 *
	 * Returns:	false if successfull, true if error.
	 */
	int object_ID;	/* ID of first object [only for debug purposes - not used in this function; ignore -Wunused-but-set-variable warning */
	struct GMT_OPTION *head = NULL;
	struct GMTAPI_CTRL *API = NULL;

	if (V_API == NULL) return_error (V_API, GMT_NOT_A_SESSION);
	API = gmt_get_api_ptr (V_API);
	API->error = GMT_OK;	/* Reset in case it has some previous error */
	if (GMTAPI_Validate_Geometry (API, family, geometry)) return_error (API, GMT_BAD_GEOMETRY);
	if (!(direction == GMT_IN || direction == GMT_OUT)) return_error (API, GMT_NOT_A_VALID_DIRECTION);
	if (!((mode & GMT_ADD_FILES_IF_NONE) || (mode & GMT_ADD_FILES_ALWAYS) || (mode & GMT_ADD_STDIO_IF_NONE) || (mode & GMT_ADD_STDIO_ALWAYS) || (mode & GMT_ADD_EXISTING))) return_error (API, GMT_NOT_A_VALID_MODE);

	if (n_args == 0) /* Passed the head of linked option structures */
		head = args;
	else		/* Passed argc, argv, likely from Fortran */
		head = GMT_Create_Options (API, n_args, args);
	GMT_io_banner (API->GMT, direction);	/* Message for binary i/o */
	if (direction == GMT_IN)
		object_ID = GMTAPI_Init_Import (API, family, geometry, mode, head);
	else
		object_ID = GMTAPI_Init_Export (API, family, geometry, mode, head);
	GMT_Report (API, GMT_MSG_DEBUG, "GMT_Init_IO: Returned first %s object ID = %d\n", GMT_direction[direction], object_ID);
	return (API->error);
}

#ifdef FORTRAN_API
int GMT_Init_IO_ (unsigned int *family, unsigned int *geometry, unsigned int *direction, unsigned int *mode, unsigned int *n_args, void *args)
{	/* Fortran version: We pass the global GMT_FORTRAN structure */
	return (GMT_Init_IO (GMT_FORTRAN, *family, *geometry, *direction, *mode, *n_args, args));
}
#endif

 /*! . */
int GMT_Begin_IO (void *V_API, unsigned int family, unsigned int direction, unsigned int header) {
	/* Initializes the rec-by-rec i/o mechanism for either input or output (given by direction).
	 * GMT_Begin_IO must be called before any data i/o is allowed.
	 * family:	The kind of data must be GMT_IS_DATASET or TEXTSET.
	 * direction:	Either GMT_IN or GMT_OUT.
	 * header:	Either GMT_HEADER_ON|OFF, controls the writing of the table start header info block
	 * Returns:	false if successfull, true if error.
	 */
	int error, item;
	struct GMTAPI_CTRL *API = NULL;
	struct GMT_CTRL *GMT = NULL;

	if (V_API == NULL) return_error (V_API, GMT_NOT_A_SESSION);
	if (!(direction == GMT_IN || direction == GMT_OUT)) return_error (V_API, GMT_NOT_A_VALID_DIRECTION);
	if (!multiple_files_ok (family)) return_error (V_API, GMT_NOT_A_VALID_IO_ACCESS);
	API = gmt_get_api_ptr (V_API);
	API->error = GMT_OK;	/* Reset in case it has some previous error */
	if (!API->registered[direction]) GMT_Report (API, GMT_MSG_DEBUG, "GMT_Begin_IO: Warning: No %s resources registered\n", GMT_direction[direction]);

	GMT = API->GMT;
	/* Must initialize record-by-record machinery for dataset or textset */
	GMT_Report (API, GMT_MSG_DEBUG, "GMT_Begin_IO: Initialize record-by-record access for %s\n", GMT_direction[direction]);
	item = API->current_item[direction] = -1;	/* GMTAPI_Next_Data_Object (below) will wind it to the first item >= 0 */
	if ((error = GMTAPI_Next_Data_Object (API, family, direction))) return_error (API, GMT_NO_RESOURCES);	/* Something went bad */
	item = API->current_item[direction];	/* Next item */
	API->io_mode[direction] = GMTAPI_BY_REC;
	API->io_enabled[direction] = true;	/* OK to access resources */
	GMT->current.io.need_previous = (GMT->common.g.active || GMT->current.io.skip_duplicates);
	GMT->current.io.ogr = GMT_OGR_UNKNOWN;
	GMT->current.io.segment_header[0] = GMT->current.io.current_record[0] = 0;
	if (direction == GMT_OUT && API->object[item]->messenger && API->object[item]->data) {	/* Need to destroy the dummy container before passing data out */
		error = GMTAPI_destroy_data_ptr (API, API->object[item]->actual_family, API->object[item]->data);	/* Do the dirty deed */
		API->object[item]->resource = API->object[item]->data = NULL;	/* Since we now have nothing */
		API->object[item]->messenger = false;	/* OK, now clean for output */
	}
	GMT_Report (API, GMT_MSG_DEBUG, "GMT_Begin_IO: %s resource access is now enabled [record-by-record]\n", GMT_direction[direction]);
	if (direction == GMT_OUT && header == GMT_HEADER_ON && !GMT->common.b.active[GMT_OUT]) GMT_Put_Record (API, GMT_WRITE_TABLE_START, NULL);	/* Write standard ASCII header block */

	return_error (V_API, GMT_OK);	/* No error encountered */
}

#ifdef FORTRAN_API
int GMT_Begin_IO_ (unsigned int *family, unsigned int *direction, unsigned int *header)
{	/* Fortran version: We pass the global GMT_FORTRAN structure */
	return (GMT_Begin_IO (GMT_FORTRAN, *family, *direction, *header));
}
#endif

/*! . */
int GMT_End_IO (void *V_API, unsigned int direction, unsigned int mode) {
	/* Terminates the i/o mechanism for either input or output (given by direction).
	 * GMT_End_IO must be called after all data i/o is completed.
	 * direction:	Either GMT_IN or GMT_OUT
	 * mode:	Either GMT_IO_DONE (nothing), GMT_IO_RESET (let all resources be accessible again), or GMT_IO_UNREG (unreg all accessed resources).
	 * NOTE: 	Mode not yet implemented until we see a use.
	 * Returns:	false if successfull, true if error.
	 */
	int error = 0;
	unsigned int item;
	enum GMT_enum_method method;
	struct GMTAPI_DATA_OBJECT *S_obj = NULL;
	struct GMTAPI_CTRL *API = NULL;
	struct GMT_CTRL *GMT = NULL;

	if (V_API == NULL) return_error (V_API, GMT_NOT_A_SESSION);
	if (!(direction == GMT_IN || direction == GMT_OUT)) return_error (V_API, GMT_NOT_A_VALID_DIRECTION);
	if (mode > GMT_IO_UNREG) return_error (V_API, GMT_NOT_A_VALID_IO_MODE);

	API = gmt_get_api_ptr (V_API);
	GMT = API->GMT;
	GMT_free_ogr (GMT, &(GMT->current.io.OGR), 0);	/* Free segment-related array */
	if (direction == GMT_OUT && API->io_mode[GMT_OUT] == GMTAPI_BY_REC) {		/* Finalize output issues */
		S_obj = API->object[API->current_item[GMT_OUT]];	/* Shorthand for the data source we are working on */
		if (S_obj) {	/* Dealt with file i/o */
			S_obj->status = GMT_IS_USED;	/* Done writing to this destination */
			method = GMTAPI_split_via_method (API, S_obj->method, NULL);
			if ((method == GMT_IS_DUPLICATE || method == GMT_IS_REFERENCE)) {	/* GMT_Put_Record: Must realloc last segment and the tables segment array */
				if (S_obj->actual_family == GMT_IS_DATASET) {	/* Dataset type */
					struct GMT_DATASET *D_obj = S_obj->resource;
					if (D_obj && D_obj->table && D_obj->table[0]) {
						struct GMT_DATATABLE *T_obj = D_obj->table[0];
						uint64_t *p = GMT->current.io.curr_pos[GMT_OUT];	/* Short-hand for counts of tbl, seg, rows */
						if (!T_obj->segment[p[GMT_SEG]]) T_obj->segment[p[GMT_SEG]] = GMT_memory (GMT, NULL, 1, struct GMT_DATASEGMENT);
						GMT_assign_segment (GMT, T_obj->segment[p[GMT_SEG]], p[GMT_ROW], T_obj->n_columns);	/* Allocate and place arrays into segment */
						if (GMT->current.io.current_record[0]) T_obj->segment[p[GMT_SEG]]->header = strdup (GMT->current.io.current_record);
						p[GMT_SEG]++;	/* Total number of segments */
						T_obj->n_segments++;
						/* Realloc final number of segments */
						if (p[GMT_SEG] < T_obj->n_alloc) T_obj->segment = GMT_memory (GMT, T_obj->segment, T_obj->n_segments, struct GMT_DATASEGMENT *);
						D_obj->n_segments = T_obj->n_segments;
						GMT_set_tbl_minmax (GMT, T_obj);		/* Update the min/max values for this table */
						GMT_set_dataset_minmax (GMT, D_obj);	/* Update the min/max values for this dataset */
						D_obj->n_records = T_obj->n_records = p[GMT_ROW];
					}
				}
				else if (S_obj->actual_family == GMT_IS_MATRIX) {	/* Matrix type */
					if (S_obj->n_alloc != API->current_rec[GMT_OUT]) {	/* Must finalize memory */
						struct GMT_MATRIX *M_obj = S_obj->resource;
						size_t size = S_obj->n_alloc = API->current_rec[GMT_OUT];
						size *= M_obj->n_columns;
						if ((error = GMT_alloc_univector (GMT, &(M_obj->data), M_obj->type, size)) != GMT_OK)
							return_error (V_API, error);
					}
				}
				else if (S_obj->actual_family == GMT_IS_VECTOR) {	/* Vector type */
					if (S_obj->n_alloc != API->current_rec[GMT_OUT]) {	/* Must finalize memory */
						struct GMT_VECTOR *V_obj = S_obj->resource;
						S_obj->n_alloc = API->current_rec[GMT_OUT];
						if ((error = GMTAPI_alloc_vectors (GMT, V_obj, S_obj->n_alloc)) != GMT_OK)
							return_error (V_API, error);
					}
				}
				else if (S_obj->actual_family == GMT_IS_TEXTSET) {	/* Textset type */
					struct GMT_TEXTSET *D_obj = S_obj->resource;
					if (D_obj && D_obj->table && D_obj->table[0]) {
						struct GMT_TEXTTABLE *T_obj = D_obj->table[0];
						uint64_t *p = GMT->current.io.curr_pos[GMT_OUT];
						if (p[GMT_SEG] > 0) T_obj->segment[p[GMT_SEG]]->record = GMT_memory (GMT, T_obj->segment[p[GMT_SEG]]->record, T_obj->segment[p[GMT_SEG]]->n_rows, char *);	/* Last segment */
						T_obj->segment = GMT_memory (GMT, T_obj->segment, T_obj->n_segments, struct GMT_TEXTSEGMENT *);
						D_obj->n_segments = T_obj->n_segments;
						D_obj->n_records = T_obj->n_records = p[GMT_ROW];
					}
				}
				S_obj->data = NULL;	/* Since S_obj->resources points to it too, and needed for GMT_Retrieve_Data to work */
			}
			if (S_obj->close_file) {	/* Close file that we opened earlier */
				GMT_fclose (GMT, S_obj->fp);
				S_obj->close_file = false;
			}
		}
	}
	API->io_enabled[direction] = false;	/* No longer OK to access resources */
	API->current_rec[direction] = 0;	/* Reset for next use */
	for (item = 0; item < API->n_objects; item++) {
		if (!API->object[item]) continue;	/* Skip empty object */
		if (API->object[item]->direction != direction) continue;	/* Not the required direction */
		if (API->object[item]->selected) API->object[item]->selected = false;	/* No longer a selected resource */
	}

	GMT_Report (API, GMT_MSG_DEBUG, "GMT_End_IO: %s resource access is now disabled\n", GMT_direction[direction]);

	return_error (V_API, GMT_OK);	/* No error encountered */
}

#ifdef FORTRAN_API
int GMT_End_IO_ (unsigned int *direction, unsigned int *mode)
{	/* Fortran version: We pass the global GMT_FORTRAN structure */
	return (GMT_End_IO (GMT_FORTRAN, *direction, *mode));
}
#endif

/*! . */
int GMT_Status_IO (void *V_API, unsigned int mode) {
	/* Returns nonzero (true) or 0 (false) if the current io status
	 * associated with record-by-record reading matches the
	 * specified mode.  The modes are:
	 * GMT_IO_TABLE_HEADER		: Is current record a table header?
	 * GMT_IO_SEGMENT_HEADER		: Is current record a segment header?
	 * GMT_IO_ANY_HEADER		: Is current record a header or segment header?
	 * GMT_IO_MISMATCH		: Did current record result in a parsing error?
	 * GMT_IO_EOF			: Did we reach end-of-file for entire data set(EOF)?
	 * GMT_IO_NAN			: Did we encounter any NaNs in current record?
	 * GMT_IO_GAP			: Did current record indicate a data gap?
	 * GMT_IO_NEW_SEGMENT		: Is current record the start of a new segment (gap or header)
	 * GMT_IO_LINE_BREAK		: Any sort of new line break (gap, headers, nan)
	 * GMT_IO_FILE_BREAK		: Did we reach end-of-file for a single table (EOF)?
	 * GMT_IO_DATA			: Is current record a data record (including nans)?
	 */

	struct GMTAPI_CTRL *API = NULL;
	struct GMT_IO *IO = NULL;

	if (V_API == NULL) return_value (V_API, GMT_NOT_A_SESSION, GMT_NOTSET);

	API = gmt_get_api_ptr (V_API);
	IO = &(API->GMT->current.io);	/* Pointer to the GMT IO structure */
	if (mode == GMT_IO_DATA_RECORD) return (IO->status == 0 || IO->status == GMT_IO_NAN);
	return (IO->status & mode);
}

#ifdef FORTRAN_API
int GMT_Status_IO_ (unsigned int *mode)
{	/* Fortran version: We pass the global GMT_FORTRAN structure */
	return (GMT_Status_IO (GMT_FORTRAN, *mode));
}
#endif

/*! . */
void * GMT_Retrieve_Data (void *V_API, int object_ID) {
	/* Function to return pointer to the container for a registered data set.
	 * Typically used when we wish a module to "write" its results to a memory
	 * location that we wish to access from the calling program.  The procedure
	 * is to use GMT_Register_IO with GMT_REF|COPY|READONLY and GMT_OUT but use
	 * NULL as the source/destination.  Data are "written" by GMT allocating a
	 * output container and updating the objects->resource pointer to this container.
	 * GMT_Retrieve_Data simply returns that pointer given the registered ID.
	 */

	int item;
	struct GMTAPI_CTRL *API = NULL;

	if (V_API == NULL) return_null (V_API, GMT_NOT_A_SESSION);

	/* Determine the item in the object list that matches this object_ID */
	API = gmt_get_api_ptr (V_API);
	API->error = GMT_NOERROR;
	if ((item = GMTAPI_Validate_ID (API, GMT_NOTSET, object_ID, GMT_NOTSET, GMT_NOTSET)) == GMT_NOTSET) {
		return_null (API, API->error);
	}
	/* Make sure the resource is present */
	if (API->object[item]->resource == NULL) {
		return_null (API, GMT_PTR_IS_NULL);
	}
	/* Make sure the data pointer has not been set */
	if (API->object[item]->data) {
		return_null (API, GMT_PTR_NOT_NULL);
	}
	/* Assign data from resource and wipe resource pointer */
	API->object[item]->data = API->object[item]->resource;
	API->object[item]->resource = NULL;

#ifdef DEBUG
	GMT_list_API (API, "GMT_Retrieve_Data");
#endif
	return (API->object[item]->data);	/* Return pointer to the data container */
}

#ifdef FORTRAN_API
void * GMT_Retrieve_Data_ (int *object_ID)
{	/* Fortran version: We pass the global GMT_FORTRAN structure */
	return (GMT_Retrieve_Data (GMT_FORTRAN, *object_ID));
}
#endif

/*! . */
int GMT_Get_ID (void *V_API, unsigned int family, unsigned int direction, void *resource) {
	unsigned int i;
	int item;
	struct GMTAPI_CTRL *API = NULL;

	if (V_API == NULL) return_error (V_API, GMT_NOT_A_SESSION);	/* GMT_Create_Session has not been called */
	API = gmt_get_api_ptr (V_API);
	API->error = GMT_NOERROR;
	for (i = 0, item = GMT_NOTSET; item == GMT_NOTSET && i < API->n_objects; i++) {
		if (!API->object[i]) continue;				/* Empty object */
		if (!API->object[i]->resource) continue;		/* Empty resource */
		if (API->object[i]->family != family) continue;		/* Not the required data type */
		if (API->object[i]->direction != direction) continue;	/* Not the required direction */
		if (API->object[i]->resource == resource) item = i;	/* Pick the requested object regardless of direction */
	}
	if (item == GMT_NOTSET) { API->error = GMT_NOT_A_VALID_ID; return (GMT_NOTSET); }	/* No such resource found */
	return (API->object[item]->ID);
}

#ifdef FORTRAN_API
int GMT_Get_ID_ (unsigned int *family, unsigned int *direction, void *resource)
{	/* Fortran version: We pass the global GMT_FORTRAN structure */
	return (GMT_Get_ID (GMT_FORTRAN, *family, *direction, resource));
}
#endif

/*! . */
void * GMT_Get_Data (void *V_API, int object_ID, unsigned int mode, void *data) {
	/* Function to import registered data sources directly into program memory as a set (not record-by-record).
	 * data is pointer to an existing grid container when we read a grid in two steps, otherwise use NULL.
	 * ID is the registered resource from which to import.
	 * Return: Pointer to data container, or NULL if there were errors (passed back via API->error).
	 */
	int item, family, flag = GMT_NOTSET;
	bool was_enabled;
	void *new_obj = NULL;
	struct GMTAPI_CTRL *API = NULL;

	if (V_API == NULL) return_null (V_API, GMT_NOT_A_SESSION);

	/* Determine the item in the object list that matches this ID and direction */
	API = gmt_get_api_ptr (V_API);
	API->error = GMT_NOERROR;
	if (object_ID == GMT_NOTSET) {	/* Must pick up the family from the shelf */
		family = API->shelf;
		API->shelf = GMT_NOTSET;
		if (multiple_files_ok(family)) flag = (API->module_input) ? GMTAPI_MODULE_INPUT : GMTAPI_OPTION_INPUT;
	}
	else
		family = GMT_NOTSET;
	if ((item = GMTAPI_Validate_ID (API, family, object_ID, GMT_IN, flag)) == GMT_NOTSET) {
		return_null (API, API->error);
	}

	was_enabled = API->io_enabled[GMT_IN];
	if (!was_enabled && GMTAPI_Begin_IO (API, GMT_IN) != GMT_OK) {	/* Enables data input if not already set and sets access mode */
		return_null (API, API->error);
	}
	API->object[item]->selected = true;	/* Make sure it the requested data set is selected */

	/* OK, try to do the importing */
	if ((new_obj = GMTAPI_Import_Data (API, API->object[item]->family, object_ID, mode, data)) == NULL) {
		return_null (API, API->error);
	}

	if (!was_enabled && GMT_End_IO (API, GMT_IN, 0) != GMT_OK) {	/* Disables data input if we had to set it in this function */
		return_null (API, API->error);
	}
#ifdef DEBUG
	GMTAPI_Set_Object (API, API->object[item]);
	GMT_list_API (API, "GMT_Get_Data");
#endif
	return (new_obj);		/* Return pointer to the data container */
}

#ifdef FORTRAN_API
void * GMT_Get_Data_ (int *ID, int *mode, void *data)
{	/* Fortran version: We pass the global GMT_FORTRAN structure */
	return (GMT_Get_Data (GMT_FORTRAN, *ID, *mode, data));
}
#endif

/*! . */
void * GMT_Read_Data (void *V_API, unsigned int family, unsigned int method, unsigned int geometry, unsigned int mode, double wesn[], const char *infile, void *data) {
	/* Function to read data files directly into program memory as a set (not record-by-record).
	 * We can combine the <register resource - import resource > sequence in
	 * one combined function.  See GMT_Register_IO for details on arguments.
	 * data is pointer to an existing grid container when we read a grid in two steps, otherwise use NULL.
	 * Case 1: infile != NULL: Register input as the source and import data.
	 * Case 2: infile == NULL: Register stdin as the source and import data.
	 * Case 3: geometry == 0: Loop over all previously registered AND unread sources and combine as virtual dataset [DATASET|TEXTSET only]
	 * Case 4: family is GRID|IMAGE and method = GMT_GRID_DATA_ONLY: Just find already registered resource
	 * Return: Pointer to data container, or NULL if there were errors (passed back via API->error).
	 */
	int in_ID = GMT_NOTSET, item = GMT_NOTSET;
	unsigned int via = 0, module_input = 0;
	bool just_get_data, reset;
	void *new_obj = NULL;
	char *input = NULL;
	struct GMTAPI_CTRL *API = NULL;

	if (V_API == NULL) return_null (V_API, GMT_NOT_A_SESSION);
	if (infile) input = strdup (infile);
	API = gmt_get_api_ptr (V_API);
	API->error = GMT_NOERROR;
	(void)GMTAPI_split_via_method (API, method, &via);
	just_get_data = (GMT_File_Is_Memory (input) && via == 0);	/* Memory is passed and it is a regular GMT resource, not matrix or vector */
	reset = (mode & GMT_IO_RESET);	/* We want to reset resource as unread after reading it */
	if (reset) mode -= GMT_IO_RESET;
	module_input = (family & GMT_VIA_MODULE_INPUT);	/* Are we reading a resource that should be considered a module input? */
	family -= module_input;
	API->module_input = (module_input) ? true : false;
	if ((family == GMT_IS_GRID || family == GMT_IS_IMAGE) && (mode & GMT_GRID_DATA_ONLY)) {	/* Case 4: Already registered when we obtained header, find object ID */
		if ((in_ID = GMTAPI_is_registered (API, family, geometry, GMT_IN, mode, input, data)) == GMT_NOTSET) return_null (API, GMT_OBJECT_NOT_FOUND);	/* Could not find it */
		if (!full_region (wesn)) {	/* Must update subset selection */
			int item;
			if ((item = GMTAPI_Validate_ID (API, family, in_ID, GMT_IN, GMT_NOTSET)) == GMT_NOTSET) return_null (API, API->error);
			GMT_memcpy (API->object[item]->wesn, wesn, 4, double);
		}
	}
	else if (input) {	/* Case 1: Load from a single, given source. Register it first. */
		/* Must handle special case when a list of colors are given instead of a CPT name.  We make a temp CPT from the colors */
		if (family == GMT_IS_CPT && !just_get_data) { /* CPT files must be handled differently since the master files live in share/cpt and filename is missing .cpt */
			int c_err = 0;
			char CPT_file[GMT_BUFSIZ] = {""}, *file = strdup (input);
			if ((c_err = GMTAPI_Colors2CPT (API, &file)) < 0) { /* Maybe converted colors to new CPT file */
				return_null (API, GMT_CPT_READ_ERROR);	/* Failed in the conversion */
			}
			else if (c_err == 0) {	/* Regular cpt (master or local), append .cpt and set path */
				size_t len = strlen (file);
				char *ext = (len > 4 && strstr (file, ".cpt")) ? "" : ".cpt";
				if (!(strstr (file, "+U") || strstr (file, "+u")))	/* Only append extension and supply path if not containing +u|U */
					GMT_getsharepath (API->GMT, "cpt", file, ext, CPT_file, R_OK);
				else	/* Use name as is */
					strncpy (CPT_file, file, GMT_BUFSIZ-1);
			}
			else	/* Got color list, now a temp CPT file instead */
				strncpy (CPT_file, file, GMT_BUFSIZ-1);
			gmt_free_null (file);	/* Free temp CPT file name */
			if ((in_ID = GMT_Register_IO (API, family, method, geometry, GMT_IN, wesn, CPT_file)) == GMT_NOTSET) return_null (API, API->error);
		}
		else if ((in_ID = GMT_Register_IO (API, family|module_input, method, geometry, GMT_IN, wesn, input)) == GMT_NOTSET) return_null (API, API->error);
	}
	else if (input == NULL && geometry) {	/* Case 2: Load from stdin.  Register stdin first */
		if ((in_ID = GMT_Register_IO (API, family|module_input, GMT_IS_STREAM, geometry, GMT_IN, wesn, API->GMT->session.std[GMT_IN])) == GMT_NOTSET) return_null (API, API->error);	/* Failure to register std??? */
	}
	else {	/* Case 3: input == NULL && geometry == 0, so use all previously registered sources (unless already used). */
		if (!multiple_files_ok (family)) return_null (API, GMT_ONLY_ONE_ALLOWED);	/* Virtual source only applies to data and text tables */
		API->shelf = family;	/* Save which one it is so we know in GMT_Get_Data */
		API->module_input = true;	/* Since we are passing NULL as file name we must loop over registered resources */
	}
	if (just_get_data) {
		if ((item = GMTAPI_Validate_ID (API, GMT_NOTSET, in_ID, GMT_NOTSET, GMT_NOTSET)) == GMT_NOTSET) {
			return_null (API, API->error);
		}
		/* Try to catch a matrix masquerading as datatable by examining the object's method too */
		(void)GMTAPI_split_via_method (API, API->object[item]->method, &via);
		if (via == 0) {	/* True to its word, otherwise we fall through and read the data */
#ifdef DEBUG
			GMTAPI_Set_Object (API, API->object[item]);
#endif
			if (reset) API->object[item]->status = 0;	/* Reset  to unread */
			return (GMTAPI_Pass_Object (API, API->object[item], family, wesn));
		}
	}

	/* OK, try to do the importing */
	if (in_ID != GMT_NOTSET) {	/* Make sure we select the item we just registered */
		if ((item = GMTAPI_Validate_ID (API, GMT_NOTSET, in_ID, GMT_NOTSET, GMT_NOTSET)) == GMT_NOTSET) {
			return_null (API, API->error);
		}
		API->object[item]->selected = true;	/* Make sure the item we want is now selected */
	}
	if ((new_obj = GMT_Get_Data (API, in_ID, mode, data)) == NULL) return_null (API, API->error);
	if (reset) API->object[item]->status = 0;	/* Reset  to unread */
	if (input) gmt_free_null (input);	/* Done with this variable) */
	API->module_input = false;	/* Reset to normal */

#ifdef DEBUG
	GMT_list_API (API, "GMT_Read_Data");
#endif

	return (new_obj);		/* Return pointer to the data container */
}

#ifdef FORTRAN_API
void * GMT_Read_Data_ (unsigned int *family, unsigned int *method, unsigned int *geometry, unsigned int *mode, double *wesn, char *input, void *data, int len)
{	/* Fortran version: We pass the global GMT_FORTRAN structure */
	return (GMT_Read_Data (GMT_FORTRAN, *family, *method, *geometry, *mode, wesn, input, data));
}
#endif

/*! . */
void * GMT_Duplicate_Data (void *V_API, unsigned int family, unsigned int mode, void *data) {
	/* Create an duplicate container of the requested kind and optionally allocate space
	 * or duplicate content.
	 * The known families are GMT_IS_{DATASET,TEXTSET,GRID,CPT,IMAGE,PS}.
 	 * Pass mode as one of GMT_DUPLICATE_{NONE|ALLOC|DATA} to just duplicate the
	 * container and header structures, allocate space of same dimensions as original,
	 * or allocate space and duplicate contents.  For GMT_IS_{DATA|TEXT}SET you may add
	 * the modifiers GMT_ALLOC_VERTICAL or GMT_ALLOC_HORIZONTAL. Also, for GMT_IS_DATASET
	 * you can manipulate the incoming data->dim to overwrite the number of items allocated.
	 * [By default we follow the dimensions of hte incoming data].
	 *
	 * Return: Pointer to new resource, or NULL if an error (set via API->error).
	 */

	int object_ID, item;
	unsigned int geometry = 0U, pmode = 0U;
	void *new_obj = NULL;
	struct GMTAPI_CTRL *API = NULL;
	struct GMT_CTRL *GMT = NULL;

	if (V_API == NULL) return_null (V_API, GMT_NOT_A_SESSION);
	API = gmt_get_api_ptr (V_API);
	API->error = GMT_NOERROR;
	GMT = API->GMT;
	switch (family) {	/* dataset, cpt, text, grid , image, vector, matrix */
		case GMT_IS_GRID:	/* GMT grid, allocate header but not data array */
			new_obj = GMT_duplicate_grid (GMT, data, mode);
			geometry = GMT_IS_SURFACE;
			break;
#ifdef HAVE_GDAL
		case GMT_IS_IMAGE:	/* GMT image, allocate header but not data array */
			new_obj = GMT_duplicate_image (GMT, data, mode);
			geometry = GMT_IS_SURFACE;
			break;
#endif
		case GMT_IS_DATASET:	/* GMT dataset, allocate the requested tables, segments, rows, and columns */
			pmode = (mode & (GMT_ALLOC_VERTICAL + GMT_ALLOC_HORIZONTAL));	/* Just isolate any special allocation modes */
			mode -= pmode;	/* Remove the hor/ver flags from the rest of mode */
			if (mode == GMT_DUPLICATE_DATA)
				new_obj = GMT_duplicate_dataset (GMT, data, pmode, &geometry);
			else if (mode == GMT_DUPLICATE_ALLOC) {	/* Allocate data set of same size, possibly modulated by Din->dim (of > 0) and pmode */
				struct GMT_DATASET *Din = data;	/* We know this is a GMT_DATASET pointer */
				new_obj = GMT_alloc_dataset (GMT, data, Din->dim[GMT_ROW], Din->dim[GMT_COL], pmode);
				geometry = Din->geometry;
				GMT_memset (Din->dim, 4, uint64_t);	/* Reset alloc dimensions */
			}
			else {	/* Just want a dataset structure */
				struct GMT_DATASET *Din = data;	/* We know this is a GMT_DATASET pointer */
				new_obj = GMT_memory (GMT, NULL, 1, struct GMT_DATASET);
				geometry = Din->geometry;
			}
			break;
		case GMT_IS_TEXTSET:	/* GMT text dataset, allocate the requested tables, segments, and rows */
			pmode = (mode & (GMT_ALLOC_VERTICAL + GMT_ALLOC_HORIZONTAL));	/* Just isolate any special allocation modes */
			mode -= pmode;	/* Remove the hor/ver flags from the rest of mode */
			if (mode == GMT_DUPLICATE_DATA)
				new_obj = GMT_duplicate_textset (GMT, data, pmode);
			else if (mode == GMT_DUPLICATE_ALLOC)	/* Allocate text set of same size, possibly modulated by pmode */
				new_obj =  GMT_alloc_textset (GMT, data, pmode);
			else	/* Just want a dataset structure */
				new_obj = GMT_memory (GMT, NULL, 1, struct GMT_TEXTSET);
			geometry = GMT_IS_NONE;
			break;
		case GMT_IS_CPT:	/* GMT CPT table, allocate one with space for dim[0] color entries */
			new_obj = GMT_duplicate_palette (GMT, data, 0);
			geometry = GMT_IS_NONE;
			break;
		case GMT_IS_PS:	/* GMT PS, allocate one with space for the original */
			new_obj = GMT_duplicate_ps (GMT, data, 0);
			geometry = GMT_IS_NONE;
			break;
		default:
			API->error = GMT_NOT_A_VALID_FAMILY;
			break;
	}
	if (API->error) return_null (API, API->error);

	/* Now register this dataset so it can be deleted by GMT_Destroy_Data */
	if ((object_ID = GMT_Register_IO (API, family, GMT_IS_REFERENCE, geometry, GMT_IN, NULL, new_obj)) == GMT_NOTSET) return_null (API, API->error);	/* Failure to register */
	if ((item = GMTAPI_Validate_ID (API, family, object_ID, GMT_IN, GMT_NOTSET)) == GMT_NOTSET) return_null (API, API->error);
	API->object[item]->geometry = geometry;	/* Ensure same geometry */
	API->object[item]->data = new_obj;		/* Retain pointer to the allocated data so we use garbage collection later */

	GMT_Report (API, GMT_MSG_LONG_VERBOSE, "Successfully duplicated a %s\n", GMT_family[family]);

	return (new_obj);
}

#ifdef FORTRAN_API
void * GMT_Duplicate_Data_ (unsigned int *family,  unsigned int *mode, void *data)
{	/* Fortran version: We pass the global GMT_FORTRAN structure */
	return (GMT_Duplicate_Data (GMT_FORTRAN, *family, *mode, data));
}
#endif

/*! . */
int GMT_Write_Data (void *V_API, unsigned int family, unsigned int method, unsigned int geometry, unsigned int mode, double wesn[], const char *outfile, void *data) {
	/* Function to write data directly from program memory as a set (not record-by-record).
	 * We can combine the <register resource - export resource > sequence in
	 * one combined function.  See GMT_Register_IO for details on arguments.
	 * Here, *data is the pointer to the data object to save (CPT, dataset, textset, Grid)
	 * Case 1: outfile != NULL: Register this as the destination and export data.
	 * Case 2: outfile == NULL: Register stdout as the destination and export data.
	 * Case 3: geometry == 0: Use a previously registered single destination.
	 * While only one output destination is allowed, for DATA|TEXTSETS one can
	 * have the tables and even segments be written to individual files (see the mode
	 * description in the documentation for how to enable this feature.)
	 * Return: false if all is well, true if there was an error (and set API->error).
	 */
	unsigned int n_reg;
	int out_ID;
	char *output = NULL;
	struct GMTAPI_CTRL *API = NULL;

	if (V_API == NULL) return_error (V_API, GMT_NOT_A_SESSION);
	API = gmt_get_api_ptr (V_API);
	API->error = GMT_NOERROR;
	if (outfile) output = strdup (outfile);

	if (output) {	/* Case 1: Save to a single specified destination (file or memory).  Register it first. */
		if ((out_ID = GMTAPI_Memory_Registered (API, family, GMT_OUT, output)) != GMT_NOTSET) {
			/* Output is a memory resource, passed via a @GMTAPI@-###### file name, and ###### is the out_ID.
			   In this case we must make some further checks.  We need to find the API object that holds data.
			   We do this below and get in_ID (the id of the data to write), while out_ID is the id of where
			   things go (the output "memory").  Having the in_ID we get the array index in_item that matches
			   this ID and of the correct family.  We set direction to GMT_NOTSET since otherwise we may be
			   denied a hit as we dont really know what the direction is for in_ID.  Once in_item has been
			   secured we transfer ownership of this data from the in_ID object to the out_ID object.  That
			   way we avoid accidental premature freeing of the data object via the in_ID object since it now
			   will live on via out_ID and outlive the current module.
			    */
			int in_ID = GMT_NOTSET,  in_item = GMT_NOTSET;
			in_ID = GMTAPI_Get_Object (API, family, data);	/* Get the object ID of the input source */
			if (in_ID != GMT_NOTSET) in_item = GMTAPI_Validate_ID (API, family, in_ID, GMT_NOTSET, GMT_NOTSET);	/* Get the item in the API array; pass dir = GMT_NOTSET to bypass status check */
			if (in_item != GMT_NOTSET) {
				int out_item = GMTAPI_Validate_ID (API, GMT_NOTSET, out_ID, GMT_OUT, GMT_NOTSET);	/* Get the item in the API array; pass family = GMT_NOTSET to bypass status check */
				GMT_Report (API, GMT_MSG_DEBUG, "GMT_Write_Data: Writing %s to memory object %d from object %d which transfers ownership\n", GMT_family[family], out_ID, in_ID);
				if (API->object[out_item]->method < GMT_IS_VECTOR) API->object[in_item]->no_longer_owner = true;	/* Since we have passed the content onto an output object */
			}
		}	/* else it is a regular file and we just register it and get the new out_ID needed below */
		else if ((out_ID = GMT_Register_IO (API, family, method, geometry, GMT_OUT, wesn, output)) == GMT_NOTSET) return_error (API, API->error);
	}
	else if (output == NULL && geometry) {	/* Case 2: Save to stdout.  Register stdout first. */
		if (family == GMT_IS_GRID) return_error (API, GMT_STREAM_NOT_ALLOWED);	/* Cannot write grids to stream */
		if ((out_ID = GMT_Register_IO (API, family, GMT_IS_STREAM, geometry, GMT_OUT, wesn, API->GMT->session.std[GMT_OUT])) == GMT_NOTSET) return_error (API, API->error);	/* Failure to register std??? */
	}
	else {	/* Case 3: output == NULL && geometry == 0, so use the previously registered destination */
		if ((n_reg = GMTAPI_count_objects (API, family, geometry, GMT_OUT, &out_ID)) != 1) return_error (API, GMT_NO_OUTPUT);	/* There is no registered output */
	}
	/* With out_ID in hand we can now put the data where it should go */
	if (GMT_Put_Data (API, out_ID, mode, data) != GMT_OK) return_error (API, API->error);
	if (output) gmt_free_null (output);	/* Done with this variable */
<<<<<<< HEAD
	
=======

>>>>>>> 769bd449
#ifdef DEBUG
	GMT_list_API (API, "GMT_Write_Data");
#endif
	return (GMT_OK);	/* No error encountered */
}

#ifdef FORTRAN_API
int GMT_Write_Data_ (unsigned int *family, unsigned int *method, unsigned int *geometry, unsigned int *mode, double *wesn, char *output, void *data, int len)
{	/* Fortran version: We pass the global GMT_FORTRAN structure */
	return (GMT_Write_Data (GMT_FORTRAN, *family, *method, *geometry, *mode, wesn, output, data));
}
#endif

/*! . */
int GMT_Put_Data (void *V_API, int object_ID, unsigned int mode, void *data) {
	/* Function to write data directly from program memory as a set (not record-by-record).
	 * We can combine the <register resource - export resource > sequence in
	 * one combined function.  See GMT_Register_IO for details on arguments.
	 * Here, *data is the pointer to the data object to save (CPT, dataset, textset, Grid)
	 * ID is the registered destination.
	 * While only one output destination is allowed, for DATA|TEXTSETS one can
	 * have the tables and even segments be written to individual files (see the mode
	 * description in the documentation for how to enable this feature.)
	 * Return: false if all is well, true if there was an error (and set API->error).
	 */
	int item;
	bool was_enabled;
	struct GMTAPI_CTRL *API = NULL;

	if (V_API == NULL) return_error (V_API, GMT_NOT_A_SESSION);
	API = gmt_get_api_ptr (V_API);
	API->error = GMT_NOERROR;

	/* Determine the item in the object list that matches this ID and direction */
	if ((item = GMTAPI_Validate_ID (API, GMT_NOTSET, object_ID, GMT_OUT, GMT_NOTSET)) == GMT_NOTSET) return_error (API, API->error);

	was_enabled = API->io_enabled[GMT_OUT];
	if (!was_enabled && GMTAPI_Begin_IO (API, GMT_OUT) != GMT_OK) {	/* Enables data output if not already set and sets access mode */
		return_error (API, API->error);
	}
	if (GMTAPI_Export_Data (API, API->object[item]->family, object_ID, mode, data) != GMT_OK) return_error (API, API->error);

	if (!was_enabled && GMT_End_IO (API, GMT_OUT, 0) != GMT_OK) {	/* Disables data output if we had to set it in this function */
		return_error (API, API->error);
	}
#ifdef DEBUG
	GMTAPI_Set_Object (API, API->object[item]);
	GMT_list_API (API, "GMT_Put_Data");
#endif
	return (GMT_OK);	/* No error encountered */
}

#ifdef FORTRAN_API
int GMT_Put_Data_ (int *object_ID, unsigned int *mode, void *data)
{	/* Fortran version: We pass the global GMT_FORTRAN structure */
	return (GMT_Put_Data (GMT_FORTRAN, *object_ID, *mode, data));
}
#endif

static inline int GMTAPI_wind_to_next_datarecord (uint64_t *p, struct GMT_DATASET *D, unsigned int mode)
{	/* Increment row, seg, tbl to next record and return current record status */
	if (p[GMT_ROW] == UINTMAX_MAX) {	/* Special flag to processes table header(s) */
		if (p[GMTAPI_HDR_POS] < D->table[p[GMT_TBL]]->n_headers) {	/* Must first handle table headers */
			p[GMTAPI_HDR_POS]++;	/* Increment counter for each one we return until done */
			return GMT_IO_TABLE_HEADER;
		}
		/* Must be out of table headers - time for the segment header */
		p[GMT_ROW] = 0;
		return GMT_IO_SEGMENT_HEADER;
	}
	if (p[GMT_ROW] == D->table[p[GMT_TBL]]->segment[p[GMT_SEG]]->n_rows) {	/* Previous record was last in segment, go to next */
		p[GMT_SEG]++;	/* Next segment number */
		p[GMT_ROW] = UINTMAX_MAX;	/* Flag to processes next segment's header first */
		if (p[GMT_SEG] == D->table[p[GMT_TBL]]->n_segments) {		/* Also the end of a table ("file") */
			p[GMT_TBL]++;	/* Next table number */
			p[GMT_SEG] = 0;	/* Reset to start at first segment in this table */
			p[GMTAPI_HDR_POS] = 0;	/* Ready to process headers from next table */
			if (p[GMT_TBL] == D->n_tables)	/* End of entire data set */
				return GMT_IO_EOF;
			/* Just end of a file */
			if (mode & GMT_READ_FILEBREAK)	/* Return empty handed to indicate a break between files */
				return GMT_IO_NEXT_FILE;
		}
		return GMT_IO_SEGMENT_HEADER;
	}
	/* No drama, here we have a data record just go to next row */
	return GMT_IO_DATA_RECORD;
}

static inline int GMTAPI_wind_to_next_textrecord (uint64_t *p, struct GMT_TEXTSET *D, unsigned int mode)
{	/* Increment row, seg, tbl to next record and return current record status */
	if (p[GMT_ROW] == UINTMAX_MAX) {	/* Special flag to processes table header(s) */
		if (p[GMTAPI_HDR_POS] < D->table[p[GMT_TBL]]->n_headers) {	/* Must first handle table headers */
			p[GMTAPI_HDR_POS]++;	/* Increment counter for each one we return until done */
			return GMT_IO_TABLE_HEADER;
		}
		/* Must be out of table headers - time for the segment header */
		p[GMT_ROW] = 0;
		return GMT_IO_SEGMENT_HEADER;
	}
	if (p[GMT_ROW] == D->table[p[GMT_TBL]]->segment[p[GMT_SEG]]->n_rows) {	/* Previous record was last in segment, go to next */
		p[GMT_SEG]++;	/* Next segment number */
		p[GMT_ROW] = UINTMAX_MAX;	/* Flag to processes next segment's header first */
		if (p[GMT_SEG] == D->table[p[GMT_TBL]]->n_segments) {		/* Also the end of a table ("file") */
			p[GMT_TBL]++;	/* Next table number */
			p[GMT_SEG] = 0;	/* Reset to start at first segment in this table */
			p[GMTAPI_HDR_POS] = 0;	/* Ready to process headers from next table */
			if (p[GMT_TBL] == D->n_tables)	/* End of entire data set */
				return GMT_IO_EOF;
			/* Just end of a file */
			if (mode & GMT_READ_FILEBREAK)	/* Return empty handed to indicate a break between files */
				return GMT_IO_NEXT_FILE;
		}
		return GMT_IO_SEGMENT_HEADER;
	}
	/* No drama, here we have a data record just go to next row */
	return GMT_IO_DATA_RECORD;
}

/*! . */
void * GMT_Get_Record (void *V_API, unsigned int mode, int *retval) {
	/* Retrieves the next data record from the virtual input source and
	 * returns the number of columns found via *retval (unless retval == NULL).
	 * If current record is a segment header then we return 0.
	 * If we reach EOF then we return EOF.
	 * mode is either GMT_READ_DOUBLE (data columns), GMT_READ_TEXT (text string) or
	 *	GMT_READ_MIXED (expect data but tolerate read errors).
	 * Also, if (mode | GMT_READ_FILEBREAK) is true then we will return empty-handed
	 *	when we get to the end of a file except the final file (which is EOF).
	 *	The calling module can then take actions appropriate between data files.
	 * The double array OR text string is returned via the pointer *record.
	 * If not a data record we return NULL, and pass status via API->GMT->current.io.status.
	 */

	int status;
	int64_t n_fields = 0;
	uint64_t *p = NULL, col, ij, n_use, col_pos, n_columns = 0;
	bool get_next_record;
	void *record = NULL;
	p_func_size_t GMT_2D_to_index = NULL;
	GMT_getfunction GMTAPI_get_val = NULL;
	struct GMTAPI_DATA_OBJECT *S_obj = NULL;
	struct GMT_TEXTSET *DT_obj = NULL;
	struct GMT_DATASET *DS_obj = NULL;
	struct GMT_MATRIX *M_obj = NULL;
	struct GMT_VECTOR *V_obj = NULL;
	struct GMTAPI_CTRL *API = NULL;
	struct GMT_CTRL *GMT = NULL;

	if (V_API == NULL) return_null (V_API, GMT_NOT_A_SESSION);
	API = gmt_get_api_ptr (V_API);
	API->error = GMT_NOERROR;
	if (retval) *retval = 0;
	if (!API->io_enabled[GMT_IN]) return_null (API, GMT_ACCESS_NOT_ENABLED);

	S_obj = API->object[API->current_item[GMT_IN]];	/* Shorthand for the current data source we are working on */
	API->GMT->current.io.read_mixed = (mode == GMT_READ_MIXED);	/* Cannot worry about constant # of columns if text is present */
	GMT = API->GMT;

	do {	/* We do this until we can secure the next record or we run out of records (and return EOF) */
		get_next_record = false;	/* We expect to read one data record and return */
		GMT->current.io.status = 0;	/* Initialize status to OK */
		if (S_obj->status == GMT_IS_USED) {		/* Finished reading from this resource, go to next resource */
			if (GMT->current.io.ogr == GMT_OGR_TRUE) return_null (API, GMT_OGR_ONE_TABLE_ONLY);	/* Only allow single tables if GMT/OGR */
			if (GMTAPI_Next_Data_Object (API, S_obj->family, GMT_IN) == EOF)	/* That was the last source, return */
				n_fields = EOF;
			else {
				S_obj = API->object[API->current_item[GMT_IN]];	/* Shorthand for the next data source to work on */
				get_next_record = true;				/* Since we haven't read the next record yet */
			}
			continue;
		}
		switch (S_obj->method) {
			case GMT_IS_FILE:	/* File, stream, and fd are all the same for us, regardless of data or text input */
		 	case GMT_IS_STREAM:
		 	case GMT_IS_FDESC:
		 		record = S_obj->import (GMT, S_obj->fp, &(S_obj->n_expected_fields), &status);	/* Get that next record */
				n_fields = S_obj->n_columns = status;	/* Get that next record */
				if (GMT->current.io.status & GMT_IO_EOF) {			/* End-of-file in current file (but there may be many files) */
					S_obj->status = GMT_IS_USED;	/* Mark as read */
					if (S_obj->close_file) {	/* Close if it was a file that we opened earlier */
						GMT_fclose (GMT, S_obj->fp);
						S_obj->close_file = false;
					}
					if (GMTAPI_Next_Data_Object (API, S_obj->family, GMT_IN) == EOF)	/* That was the last source, return */
						n_fields = EOF;					/* EOF is ONLY returned when we reach the end of the LAST data file */
					else if (mode & GMT_READ_FILEBREAK) {			/* Return empty handed to indicate a break between files */
						n_fields = GMT_IO_NEXT_FILE;			/* We flag this situation with a special return value */
						GMT->current.io.status = GMT_IO_NEXT_FILE;
					}
					else {	/* Get ready to read the next data file */
						S_obj = API->object[API->current_item[GMT_IN]];	/* Shorthand for the next data source to work on */
						get_next_record = true;				/* Since we haven't read the next record yet */
					}
					GMT->current.io.tbl_no++;				/* Update number of tables we have processed */
				}
				else
					S_obj->status = GMT_IS_USING;				/* Mark as being read */

				if (GMT_REC_IS_DATA (GMT) && S_obj->n_expected_fields != GMT_MAX_COLUMNS) GMT->common.b.ncol[GMT_IN] = S_obj->n_expected_fields;	/* Set the actual column count */
				break;

			case GMT_IS_DUPLICATE_VIA_MATRIX:	/* Here we copy/read from a user memory location */
			case GMT_IS_REFERENCE_VIA_MATRIX:
				if (S_obj->rec >= S_obj->n_rows) {	/* Our only way of knowing we are done is to quit when we reach the number of rows that was registered */
					S_obj->status = GMT_IS_USED;	/* Mark as read */
					if (GMTAPI_Next_Data_Object (API, S_obj->family, GMT_IN) == EOF) {	/* That was the last source, return */
						n_fields = EOF;					/* EOF is ONLY returned when we reach the end of the LAST data file */
						GMT->current.io.status = GMT_IO_EOF;
					}
					else if (mode & GMT_READ_FILEBREAK) {			/* Return empty handed to indicate a break between files */
						n_fields = GMT_IO_NEXT_FILE;			/* We flag this situation with a special return value */
						GMT->current.io.status = GMT_IO_NEXT_FILE;
					}
					else {	/* Get ready to read the next data file */
						S_obj = API->object[API->current_item[GMT_IN]];	/* Shorthand for the next data source to work on */
						get_next_record = true;				/* Since we haven't read the next record yet */
					}
				}
				else {	/* Read from this resource */
					S_obj->status = GMT_IS_USING;				/* Mark as being read */
					M_obj = S_obj->resource;
					n_use = gmt_n_cols_needed_for_gaps (GMT, S_obj->n_columns);
					gmt_update_prev_rec (GMT, n_use);
					n_columns = (GMT->common.i.active) ? GMT->common.i.n_cols : S_obj->n_columns;
					GMT_2D_to_index = GMTAPI_get_2D_to_index (API, M_obj->shape, GMT_GRID_IS_REAL);
					GMTAPI_get_val = GMTAPI_select_get_function (API, M_obj->type);
					for (col = 0; col < n_columns; col++) {	/* We know the number of columns from registration */
						col_pos = gmt_pick_in_col_number (GMT, (unsigned int)col);
						ij = GMT_2D_to_index (S_obj->rec, col_pos, M_obj->dim);
						GMTAPI_get_val (&(M_obj->data), ij, &(GMT->current.io.curr_rec[col]));
					}
					S_obj->rec++;
					if ((status = gmt_bin_input_memory (GMT, S_obj->n_columns, n_use)) < 0) {	/* Process the data record */
						if (status == GMTAPI_GOT_SEGGAP) S_obj->rec--, API->current_rec[GMT_IN]--;	/* Since we inserted a segment header we must revisit this record as first in next segment */
						record = NULL;
					}
					else	/* Valid data record */
						record = GMT->current.io.curr_rec;
					n_fields = n_columns;
				}
				break;

			 case GMT_IS_DUPLICATE_VIA_VECTOR:	/* Here we copy from a user memory location that points to an array of column vectors */
			 case GMT_IS_REFERENCE_VIA_VECTOR:
				if (S_obj->rec == S_obj->n_rows) {	/* Our only way of knowing we are done is to quit when we reach the number of rows in this vector */
					S_obj->status = GMT_IS_USED;	/* Mark as read */
					if (GMTAPI_Next_Data_Object (API, S_obj->family, GMT_IN) == EOF) {	/* That was the last source, return */
						n_fields = EOF;					/* EOF is ONLY returned when we reach the end of the LAST data file */
						GMT->current.io.status = GMT_IO_EOF;
					}
					else if (mode & GMT_READ_FILEBREAK) {			/* Return empty handed to indicate a break between files */
						n_fields = GMT_IO_NEXT_FILE;			/* We flag this situation with a special return value */
						GMT->current.io.status = GMT_IO_NEXT_FILE;
					}
					else {	/* Get ready to read the next data file */
						S_obj = API->object[API->current_item[GMT_IN]];	/* Shorthand for the next data source to work on */
						get_next_record = true;				/* Since we haven't read the next record yet */
					}
				}
				else {	/* Read from this resource */
					S_obj->status = GMT_IS_USING;				/* Mark as being read */
					V_obj = S_obj->resource;
					n_use = gmt_n_cols_needed_for_gaps (GMT, S_obj->n_columns);
					gmt_update_prev_rec (GMT, n_use);
					GMTAPI_get_val = GMTAPI_select_get_function (API, V_obj->type[0]);	/* For 1st column and probably all of them */
					n_columns = (GMT->common.i.active) ? GMT->common.i.n_cols : S_obj->n_columns;
					for (col = 0; col < n_columns; col++) {	/* We know the number of columns from registration */
						col_pos = gmt_pick_in_col_number (GMT, (unsigned int)col);
						if (col_pos && V_obj->type[col_pos] != V_obj->type[col_pos-1]) GMTAPI_get_val = GMTAPI_select_get_function (API, V_obj->type[col_pos]);
						GMTAPI_get_val (&(V_obj->data[col_pos]), S_obj->rec, &(GMT->current.io.curr_rec[col]));
					}
					S_obj->rec++;
					if ((status = gmt_bin_input_memory (GMT, S_obj->n_columns, n_use)) < 0) {	/* Process the data record */
						if (status == GMTAPI_GOT_SEGGAP) S_obj->rec--, API->current_rec[GMT_IN]--;	/* Since we inserted a segment header we must revisit this record as first in next segment */
						record = NULL;
					}
					else	/* Valid data record */
						record = GMT->current.io.curr_rec;
					n_fields = n_columns;
				}
				break;

			case GMT_IS_REFERENCE:	/* Only for textsets and datasets */
				p = GMT->current.io.curr_pos[GMT_IN];	/* Shorthand used below */
				if (S_obj->family == GMT_IS_DATASET) {
					DS_obj = S_obj->resource;	/* Get the right dataset */
					status = GMTAPI_wind_to_next_datarecord (p, DS_obj, mode);	/* Get current record status and wind counters if needed */
					n_columns = (GMT->common.i.active) ? GMT->common.i.n_cols : DS_obj->n_columns;
					switch (status) {
						case GMT_IO_DATA_RECORD:	/* Got a data record */
							S_obj->status = GMT_IS_USING;		/* Mark this resource as currently being read */
							for (col = 0; col < n_columns; col++) {	/* Copy from row to curr_rec */
								col_pos = gmt_pick_in_col_number (GMT, (unsigned int)col);
								GMT->current.io.curr_rec[col] = DS_obj->table[p[GMT_TBL]]->segment[p[GMT_SEG]]->coord[col_pos][p[GMT_ROW]];
							}
							record = GMT->current.io.curr_rec;	/* We will return this double array */
							n_fields = GMT->common.b.ncol[GMT_IN] = n_columns;
							p[GMT_ROW]++;	/* Advance to next row for next time GMT_Get_Record is called */
							break;
						case GMT_IO_SEGMENT_HEADER:	/* Segment break */
							if (DS_obj->table[p[GMT_TBL]]->segment[p[GMT_SEG]]->header)
								strcpy (GMT->current.io.segment_header, DS_obj->table[p[GMT_TBL]]->segment[p[GMT_SEG]]->header);
							else
								GMT->current.io.segment_header[0] = '\0';	/* No header for this segment */
							record = NULL;	/* No data record to return */
							n_fields = 0;
							break;
						case GMT_IO_TABLE_HEADER:	/* Table header(s) */
							strncpy (GMT->current.io.current_record, DS_obj->table[p[GMT_TBL]]->header[p[GMTAPI_HDR_POS]-1], GMT_BUFSIZ-1);
							record = NULL;	/* No data record to return */
							n_fields = 0;
							break;
						case GMT_IO_NEXT_FILE:	/* End of a table but more tables to come */
							record = NULL;	/* No data record to return */
							n_fields = GMT_IO_NEXT_FILE;
							break;
						case GMT_IO_EOF:	/* End of entire data set */
							S_obj->status = GMT_IS_USED;	/* Mark this dataset as finished */
							record = NULL;	/* No more to return anyway */
							n_fields = EOF;
							break;
					}
					GMT->current.io.status = status;
				}
				if (S_obj->family == GMT_IS_TEXTSET) {
					DT_obj = S_obj->resource;
					status = GMTAPI_wind_to_next_textrecord (p, DT_obj, mode);	/* Get current record status and wind counters if needed */
					switch (status) {
						case GMT_IO_DATA_RECORD:	/* Got a data record */
							S_obj->status = GMT_IS_USING;		/* Mark this resource as currently being read */
							record = strncpy (GMT->current.io.current_record, DT_obj->table[p[GMT_TBL]]->segment[p[GMT_SEG]]->record[p[GMT_ROW]], GMT_BUFSIZ-1);	/* Copy record */
							if (GMT->current.io.current_record[0] == GMT->current.setting.io_seg_marker[GMT_IN]) {	/* Got a seg header pretending to be data */
								strncpy (GMT->current.io.segment_header, GMT_trim_segheader (GMT, GMT->current.io.current_record), GMT_BUFSIZ-1);
								record = NULL;	/* No data record to return */
								n_fields = 0;
								status = GMT_IO_SEGMENT_HEADER;	/* Change our mind */
							}
							else {	/* A read data record */
								n_fields = 1;	/* Can only be one string since it is the entire record */
							}
							p[GMT_ROW]++;	/* Advance to next row for next time GMT_Get_Record is called */
							break;
						case GMT_IO_SEGMENT_HEADER:	/* Segment break */
							if (DT_obj->table[p[GMT_TBL]]->segment[p[GMT_SEG]]->header)	/* Copy segment header */
								strncpy (GMT->current.io.segment_header, DT_obj->table[p[GMT_TBL]]->segment[p[GMT_SEG]]->header, GMT_BUFSIZ-1);
							else
								GMT->current.io.segment_header[0] = '\0';	/* No header for this segment */
							record = NULL;	/* No data record to return */
							n_fields = 0;
							break;
						case GMT_IO_TABLE_HEADER:	/* Table header(s) */
							strncpy (GMT->current.io.current_record, DS_obj->table[p[GMT_TBL]]->header[p[GMTAPI_HDR_POS]-1], GMT_BUFSIZ-1);
							record = NULL;	/* No data record to return */
							n_fields = 0;
							break;
						case GMT_IO_NEXT_FILE:		/* End of a table but more tables to come */
							record = NULL;	/* No data record to return */
							n_fields = GMT_IO_NEXT_FILE;
							break;
						case GMT_IO_EOF:	/* End of entire data set */
							S_obj->status = GMT_IS_USED;	/* Mark this dataset as finished */
							record = NULL;	/* No more to return anyway */
							n_fields = EOF;
							break;
					}
					GMT->current.io.status = status;
				}
				break;
			default:
				GMT_Report (API, GMT_MSG_NORMAL, "GMTAPI: Internal error: GMT_Get_Record called with illegal method\n");
				break;
		}
	} while (get_next_record);

	if (!(n_fields == EOF || n_fields == GMT_IO_NEXT_FILE)) API->current_rec[GMT_IN]++;	/* Increase record count, unless EOF */

	if (retval) *retval = (int)n_fields;	/* Requested we return the number of fields found */
	return (record);	/* Return pointer to current record */
}

#ifdef FORTRAN_API
void * GMT_Get_Record_ (unsigned int *mode, int *status)
{	/* Fortran version: We pass the global GMT_FORTRAN structure */
	return (GMT_Get_Record (GMT_FORTRAN, *mode, status));
}
#endif

/*! . */
int GMT_Put_Record (void *V_API, unsigned int mode, void *record)
{	/* Writes a single data record to destimation.
	 * We use mode to signal the kind of record:
	 *   GMT_WRITE_TABLE_HEADER: Write an ASCII table header
	 *   GMT_WRITE_SEGMENT_HEADER: Write an ASCII or binary segment header
	 *   GMT_WRITE_DOUBLE:    Write an ASCII or binary data record
	 *   GMT_WRITE_TEXT:      Write an ASCII data record
	 * For text: If record == NULL use internal current record or header.
	 * Returns 0 if a record was written successfully (See what -s[r] can do).
	 * If an error occurs we return GMT_NOTSET and set API->error.
	 */
	int error = 0;
	uint64_t *p = NULL, col, ij;
	char *s = NULL;
	double *d = NULL, value;
	p_func_size_t GMT_2D_to_index = NULL;
	GMT_putfunction GMTAPI_put_val = NULL;
	struct GMTAPI_DATA_OBJECT *S_obj = NULL;
	struct GMT_MATRIX *M_obj = NULL;
	struct GMT_VECTOR *V_obj = NULL;
	struct GMTAPI_CTRL *API = NULL;

	if (V_API == NULL) return_error (V_API, GMT_NOT_A_SESSION);
	API = gmt_get_api_ptr (V_API);
	if (!API->io_enabled[GMT_OUT]) return_error (API, GMT_ACCESS_NOT_ENABLED);
	API->error = GMT_NOERROR;

	S_obj = API->object[API->current_item[GMT_OUT]];	/* Shorthand for the data source we are working on */
	if (S_obj->status == GMT_IS_USED) return_error (API, GMT_WRITTEN_ONCE);	/* Only allow writing of a data set once [unless we reset status] */
	switch (S_obj->method) {	/* File, array, stream etc ? */
		case GMT_IS_FILE:
	 	case GMT_IS_STREAM:
	 	case GMT_IS_FDESC:
			switch (mode) {
				case GMT_WRITE_TABLE_HEADER:	/* Export a table header record; skip if binary */
					s = (record) ? record : API->GMT->current.io.current_record;	/* Default to last input record if NULL */
					GMT_write_tableheader (API->GMT, S_obj->fp, s);	error = 1;	/* Write one item */
					break;
				case GMT_WRITE_SEGMENT_HEADER:	/* Export a segment header record; write NaNs if binary  */
					if (record) strncpy (API->GMT->current.io.segment_header, record, GMT_BUFSIZ-1);	/* Default to last segment record if NULL */
					GMT_write_segmentheader (API->GMT, S_obj->fp, API->GMT->common.b.ncol[GMT_OUT]);	error = 1;	/* Write one item */
					break;
				case GMT_WRITE_DOUBLE:		/* Export either a formatted ASCII data record or a binary record */
					if (API->GMT->common.b.ncol[GMT_OUT] == UINT_MAX) API->GMT->common.b.ncol[GMT_OUT] = API->GMT->common.b.ncol[GMT_IN];
					error = API->GMT->current.io.output (API->GMT, S_obj->fp, API->GMT->common.b.ncol[GMT_OUT], record);
					break;
				case GMT_WRITE_TEXT:		/* Export the current text record; skip if binary */
					s = (record) ? record : API->GMT->current.io.current_record;
					GMT_write_textrecord (API->GMT, S_obj->fp, s);	error = 1;	/* Write one item */
					break;
				case GMT_WRITE_TABLE_START:	/* Write title and command to start of file; skip if binary */
					GMT_write_newheaders (API->GMT, S_obj->fp, S_obj->n_columns);	error = 1;	/* Write one item */
					break;
				default:
					GMT_Report (API, GMT_MSG_NORMAL, "GMTAPI: Internal error: GMT_Put_Record called with illegal mode %u\n", mode);
					return_error (API, GMT_NOT_A_VALID_IO_MODE);
					break;
			}
			break;

		case GMT_IS_DUPLICATE:	/* Fill in a DATASET structure with one table only */
			if (S_obj->family == GMT_IS_DATASET) {
				struct GMT_DATASET *D_obj = S_obj->resource;
				struct GMT_DATATABLE *T_obj = NULL;
				if (!D_obj) {	/* First time allocation of the single output table */
					D_obj = GMT_create_dataset (API->GMT, 1, GMT_TINY_CHUNK, 0, 0, S_obj->geometry, true);	/* 1 table, segments array; no cols or rows yet */
					S_obj->resource = D_obj;	/* Save this pointer for next time we call GMT_Put_Record */
					API->GMT->current.io.curr_pos[GMT_OUT][GMT_SEG] = 0;	/* Start at seg = 0 */
					if (API->GMT->common.b.ncol[GMT_OUT] == 0) API->GMT->common.b.ncol[GMT_OUT] = API->GMT->common.b.ncol[GMT_IN];
					D_obj->n_columns = D_obj->table[0]->n_columns = API->GMT->common.b.ncol[GMT_OUT];
				}
				T_obj = D_obj->table[0];	/* GMT_Put_Record only writes one table with one or more segments */
				p = API->GMT->current.io.curr_pos[GMT_OUT];	/* Short hand to counters for table (not used as == 0), segment, row */
				switch (mode) {
					case GMT_WRITE_TABLE_HEADER:	/* Export a table header record; skip if binary */
						s = (record) ? record : API->GMT->current.io.current_record;	/* Default to last input record if NULL */
						/* Hook into table header list [NOT DONE YET] */
						break;
					case GMT_WRITE_SEGMENT_HEADER:	/* Export a segment header record; write NaNs if binary  */
						if (p[GMT_SEG] > 0) {	/* Must first copy over records for the previous segments; last segment done by GMT_End_IO */
							GMT_assign_segment (API->GMT, T_obj->segment[p[GMT_SEG]-1], p[GMT_ROW], T_obj->n_columns);	/* Allocate and place arrays into segment */
							p[GMT_SEG]++, p[GMT_ROW] = 0;	/* Go to next segment */
							T_obj->n_segments++;
						}
						if (p[GMT_SEG] == T_obj->n_alloc) T_obj->segment = GMT_malloc (API->GMT, T_obj->segment, p[GMT_SEG], &T_obj->n_alloc, struct GMT_DATASEGMENT *);
						T_obj->segment[p[GMT_SEG]] = GMT_memory (API->GMT, NULL, 1, struct GMT_DATASEGMENT);
						if (record) T_obj->segment[p[GMT_SEG]]->header = strdup (record);		/* Default to last segment record if NULL */
						break;
					case GMT_WRITE_DOUBLE:		/* Export a segment row */
						GMT_prep_tmp_arrays (API->GMT, p[GMT_ROW], T_obj->n_columns);	/* Init or reallocate tmp read vectors */
						for (col = 0; col < API->GMT->common.b.ncol[GMT_OUT]; col++) API->GMT->hidden.mem_coord[col][p[GMT_ROW]] = ((double *)record)[col];
						p[GMT_ROW]++;	/* Increment rows in this segment */
						break;
					case GMT_WRITE_TABLE_START:	/* Write title and command to start of file; skip if binary */
						break;	/* Ignore for this method */
					default:
						GMT_Report (API, GMT_MSG_NORMAL, "GMTAPI: Internal error: GMT_Put_Record called with illegal mode %u\n", mode);
						return_error (API, GMT_NOT_A_VALID_IO_MODE);
						break;
				}
			}
			else {	/* TEXTSET */
				struct GMT_TEXTSET *D_obj = S_obj->resource;
				struct GMT_TEXTTABLE *T_obj = NULL;
				if (!D_obj) {	/* First time allocation of one table */
					D_obj = GMT_create_textset (API->GMT, 1, GMT_TINY_CHUNK, 0, true);
					S_obj->resource = D_obj;
					API->GMT->current.io.curr_pos[GMT_OUT][GMT_SEG] = 0;	/* Start at seg = 0 */
				}
				T_obj = D_obj->table[0];	/* GMT_Put_Record only writes one table */
				p = API->GMT->current.io.curr_pos[GMT_OUT];	/* Short hand to counters for table, segment, row */
				switch (mode) {
					case GMT_WRITE_TABLE_HEADER:	/* Export a table header record; skip if binary */
						s = (record) ? record : API->GMT->current.io.current_record;	/* Default to last input record if NULL */
						/* Hook into table header list */
						break;
					case GMT_WRITE_SEGMENT_HEADER:	/* Export a segment header record; write NaNs if binary  */
						p[GMT_SEG]++, p[GMT_ROW] = 0;	/* Go to next segment */
						if (p[GMT_SEG] > 0) T_obj->segment[p[GMT_SEG]-1]->record = GMT_memory (API->GMT, T_obj->segment[p[GMT_SEG]-1]->record, T_obj->segment[p[GMT_SEG]-1]->n_rows, char *);
						if (p[GMT_SEG] == T_obj->n_alloc) T_obj->segment = GMT_malloc (API->GMT, T_obj->segment, p[GMT_SEG], &T_obj->n_alloc, struct GMT_TEXTSEGMENT *);
						if (!T_obj->segment[p[GMT_SEG]]) T_obj->segment[p[GMT_SEG]] = GMT_memory (API->GMT, NULL, 1, struct GMT_TEXTSEGMENT);
						if (record) T_obj->segment[p[GMT_SEG]]->header = strdup (record);	/* Default to last segment record if NULL */
						T_obj->n_segments++;
						break;
					case GMT_WRITE_TEXT:		/* Export a record */
						if (p[GMT_SEG] == 0) { GMT_Report (API, GMT_MSG_LONG_VERBOSE, "GMTAPI: Internal Warning: GMT_Put_Record (text) called before any segments declared\n"); p[GMT_SEG] = 0; T_obj->n_segments = 1;}
						if (!T_obj->segment[p[GMT_SEG]]) T_obj->segment[p[GMT_SEG]] = GMT_memory (API->GMT, NULL, 1, struct GMT_TEXTSEGMENT);	/* Allocate new segment */
						if (p[GMT_ROW] == T_obj->segment[p[GMT_SEG]]->n_alloc) {	/* Allocate more records */
							T_obj->segment[p[GMT_SEG]]->n_alloc = (T_obj->segment[p[GMT_SEG]]->n_alloc == 0) ? GMT_CHUNK : T_obj->segment[p[GMT_SEG]]->n_alloc << 1;
							T_obj->segment[p[GMT_SEG]]->record = GMT_memory (API->GMT, NULL, T_obj->segment[p[GMT_SEG]]->n_alloc, char *);
						}
						T_obj->segment[p[GMT_SEG]]->record[p[GMT_ROW]] = strdup (record);
						p[GMT_ROW]++;	T_obj->segment[p[GMT_SEG]]->n_rows++;
						break;
					case GMT_WRITE_TABLE_START:	/* Write title and command to start of file; skip if binary */
						break;	/* Ignore for this method */
					default:
						GMT_Report (API, GMT_MSG_NORMAL, "GMTAPI: Internal error: GMT_Put_Record (text) called with illegal mode\n");
						return_error (API, GMT_NOT_A_VALID_IO_MODE);
						break;
				}
			}
			break;

		case GMT_IS_DUPLICATE_VIA_MATRIX:	/* Data matrix only */
		case GMT_IS_REFERENCE_VIA_MATRIX:
			/* At the first output record the output matrix has not been allocated.
			 * So first we do that, then later we can increment its size when needed.
			 * The realloc to final size takes place in GMT_End_IO. */
			if (S_obj->n_rows && API->current_rec[GMT_OUT] >= S_obj->n_rows)
				GMT_Report (API, GMT_MSG_NORMAL, "GMTAPI: GMT_Put_Record exceeding limits on rows(?) - possible bug\n");
			if (S_obj->n_alloc == 0) {	/* First time allocating space; S_obj->n_rows == S_obj->n_alloc == 0 */
				size_t size = S_obj->n_alloc = GMT_CHUNK;
				M_obj = GMT_create_matrix (API->GMT, 1U, GMT_OUT);
				M_obj->type = API->GMT->current.setting.export_type;	/* Use selected data type for export */
				M_obj->n_columns = (API->GMT->common.o.active) ? API->GMT->common.o.n_cols : API->GMT->common.b.ncol[GMT_OUT];	/* Number of columns needed to hold the data records */
				M_obj->dim = M_obj->n_columns;
				size *= M_obj->n_columns;	/* Size in bytes of the initial matrix allocation */
				if ((error = GMT_alloc_univector (API->GMT, &(M_obj->data), M_obj->type, size)) != GMT_OK) return (GMTAPI_report_error (API, error));
				S_obj->resource = M_obj;	/* Save so we can get it next time */
			}
			M_obj = S_obj->resource;
			GMT_2D_to_index = GMTAPI_get_2D_to_index (API, M_obj->shape, GMT_GRID_IS_REAL);
			GMTAPI_put_val = GMTAPI_select_put_function (API, M_obj->type);
			if (mode == GMT_WRITE_SEGMENT_HEADER && API->GMT->current.io.multi_segments[GMT_OUT]) {	/* Segment header - flag in data as NaNs in current_record (d) */
				for (col = 0; col < M_obj->n_columns; col++) {	/* Place the output items */
					ij = GMT_2D_to_index (API->current_rec[GMT_OUT], col, M_obj->dim);
					GMTAPI_put_val (&(M_obj->data), ij, API->GMT->session.d_NaN);
				}
				API->current_rec[GMT_OUT]++;	/* Since the NaN-record becomes an actual data record that encodes a segment break */
				M_obj->n_rows++;		/* Same */
			}
			else if (mode == GMT_WRITE_DOUBLE) {	/* Data record */
				if (!record) GMT_Report (API, GMT_MSG_NORMAL, "GMTAPI: GMT_Put_Record passed a NULL data pointer for method GMT_IS_DUPLICATE_VIA_MATRIX\n");
				d = record;	/* Cast the void record to a double pointer */
				if (GMT_skip_output (API->GMT, d, M_obj->n_columns))	/* Record was skipped via -s[a|r] */
					error = GMT_NOTSET;
				else {
					for (col = 0; col < M_obj->n_columns; col++) {	/* Place the output items */
						ij = GMT_2D_to_index (API->current_rec[GMT_OUT], col, M_obj->dim);
						value = gmt_select_record_value (API->GMT, d, (unsigned int)col, (unsigned int)API->GMT->common.b.ncol[GMT_OUT]);
						GMTAPI_put_val (&(M_obj->data), ij, value);
					}
					M_obj->n_rows++;	/* Note that API->current_rec[GMT_OUT] is incremented separately at end of function */
				}
			}
			break;

		case GMT_IS_DUPLICATE_VIA_VECTOR:	/* List of column arrays */
		case GMT_IS_REFERENCE_VIA_VECTOR:
			if (S_obj->n_rows && API->current_rec[GMT_OUT] >= S_obj->n_rows)
				GMT_Report (API, GMT_MSG_NORMAL, "GMTAPI: GMT_Put_Record exceeding limits on rows(?) - possible bug\n");
			if (S_obj->n_alloc == 0) {	/* First time allocating space; S_obj->n_rows == S_obj->n_alloc == 0 */
				S_obj->n_alloc = GMT_CHUNK;	/* Size in bytes of the initial matrix allocation */
				col = (API->GMT->common.o.active) ? API->GMT->common.o.n_cols : API->GMT->common.b.ncol[GMT_OUT];	/* Number of columns needed to hold the data records */
				if ((V_obj = GMT_create_vector (API->GMT, col, GMT_OUT)) == NULL)
					return_error (API, GMT_MEMORY_ERROR);
				for (col = 0; col < V_obj->n_columns; col++)	/* Set same export data type for all vectors */
					V_obj->type[col] = API->GMT->current.setting.export_type;
				if ((error = GMTAPI_alloc_vectors (API->GMT, V_obj, S_obj->n_alloc)) != GMT_OK) return (GMTAPI_report_error (API, error));
				S_obj->resource = V_obj;	/* Save so we can get it next time */
			}
			V_obj = S_obj->resource;
			GMTAPI_put_val = GMTAPI_select_put_function (API, API->GMT->current.setting.export_type);	/* Since vectors are all the same type */
			if (mode == GMT_WRITE_SEGMENT_HEADER && API->GMT->current.io.multi_segments[GMT_OUT]) {	/* Segment header - flag in data as NaNs */
				for (col = 0; col < V_obj->n_columns; col++)	/* Place the output items */
					GMTAPI_put_val (&(V_obj->data[col]), API->current_rec[GMT_OUT], API->GMT->session.d_NaN);
				API->current_rec[GMT_OUT]++;	/* Since the NaN-record is an actual data record that encodes a segment break */
				V_obj->n_rows++;		/* Same */
			}
			else if (mode == GMT_WRITE_DOUBLE) {	/* Data record */
				if (!record) GMT_Report (API, GMT_MSG_NORMAL, "GMTAPI: GMT_Put_Record passed a NULL data pointer for method GMT_IS_DATASET_ARRAY\n");
				d = record;	/* Cast the void record to a double pointer */
				if (GMT_skip_output (API->GMT, d, V_obj->n_columns))	/* Record was skipped via -s[a|r] */
					error = GMT_NOTSET;
				else {
					for (col = 0; col < V_obj->n_columns; col++) {	/* Place the output items */
						value = gmt_select_record_value (API->GMT, d, (unsigned int)col, (unsigned int)API->GMT->common.b.ncol[GMT_OUT]);
						GMTAPI_put_val (&(V_obj->data[col]), API->current_rec[GMT_OUT], value);
					}
					V_obj->n_rows++;	/* Note that API->current_rec[GMT_OUT] is incremented separately at end of function */
				}
			}
			break;

		default:
			GMT_Report (API, GMT_MSG_NORMAL, "GMTAPI: Internal error: GMT_Put_Record called with illegal method\n");
			return_error (API, GMT_NOT_A_VALID_METHOD);
			break;
	}

	if (!error && (mode == GMT_WRITE_DOUBLE || mode == GMT_WRITE_TEXT)) API->current_rec[GMT_OUT]++;	/* Only increment if we placed a data record on the output */

	if (S_obj->n_alloc && API->current_rec[GMT_OUT] == S_obj->n_alloc) {	/* Must allocate more memory */
		S_obj->n_alloc += GMT_CHUNK;
		if (S_obj->method == GMT_IS_DUPLICATE_VIA_MATRIX || S_obj->method == GMT_IS_REFERENCE_VIA_MATRIX) {
			size_t size = S_obj->n_alloc * M_obj->n_columns;
			if ((error = GMT_alloc_univector (API->GMT, &(M_obj->data), M_obj->type, size)) != GMT_OK) return (error);
		}
		else {	/* VIA_VECTOR */
			if ((error = GMTAPI_alloc_vectors (API->GMT, V_obj, S_obj->n_alloc)) != GMT_OK) return (error);
		}
	}
	S_obj->status = GMT_IS_USING;	/* Have started writing to this destination */

	return ((error) ? GMT_NOTSET : 0);
}

#ifdef FORTRAN_API
int GMT_Put_Record_ (unsigned int *mode, void *record)
{	/* Fortran version: We pass the global GMT_FORTRAN structure */
	return (GMT_Put_Record (GMT_FORTRAN, *mode, record));
}
#endif

/*! . */
int GMT_Get_Row (void *V_API, int row_no, struct GMT_GRID *G, float *row) {
	/* Reads the entire row vector form the grdfile
	 * If row_no is NEGATIVE it is interpreted to mean that we want to
	 * fseek to the start of the abs(row_no) record and no reading takes place.
	 * If R->auto_advance is false we must set R->start explicitly to row_no.
	 * If R->auto_advance is true it reads the current row and advances R->row++
	 * In this case row_no is not used.
	 */
	unsigned int err;
 	unsigned int col;
	struct GMTAPI_CTRL *API = NULL;
	char *fmt = NULL;
	struct GMT_GRID_ROWBYROW *R = NULL;
	struct GMT_CTRL *GMT = NULL;

	if (V_API == NULL) return_error (V_API, GMT_NOT_A_SESSION);
	API = gmt_get_api_ptr (V_API);
	API->error = GMT_NOERROR;
	GMT = API->GMT;
	fmt = GMT->session.grdformat[G->header->type];
	R = gmt_get_rbr_ptr (G->extra);
	if (fmt[0] == 'c') {		/* Get one NetCDF row, old format */
		if (row_no < 0) {	/* Special seek instruction, then return */
			R->row = abs (row_no);
			R->start[0] = R->row * R->edge[0];
			return (GMT_NOERROR);
		}
		else if (!R->auto_advance) {	/* Go to specified row and read it */
			R->row = row_no;
			R->start[0] = R->row * R->edge[0];
		}
		GMT_err_trap (nc_get_vara_float (R->fid, G->header->z_id, R->start, R->edge, row));
		if (R->auto_advance) R->start[0] += R->edge[0];	/* Advance to next row if auto */
	}
	else if (fmt[0] == 'n') {	/* Get one NetCDF row, COARDS-compliant format */
		if (row_no < 0) {	/* Special seek instruction */
			R->row = abs (row_no);
			R->start[0] = G->header->ny - 1 - R->row;
			return (GMT_NOERROR);
		}
		else if (!R->auto_advance) {
			R->row = row_no;
			R->start[0] = G->header->ny - 1 - R->row;
		}
		GMT_err_trap (nc_get_vara_float (R->fid, G->header->z_id, R->start, R->edge, row));
		if (R->auto_advance) R->start[0] --;	/* Advance to next row if auto */
	}
	else {			/* Get a native binary row */
		size_t n_items;
		if (row_no < 0) {	/* Special seek instruction */
			R->row = abs (row_no);
			if (fseek (R->fp, (off_t)(GMT_GRID_HEADER_SIZE + R->row * R->n_byte), SEEK_SET)) return (GMT_GRDIO_SEEK_FAILED);
			return (GMT_NOERROR);
		}
		R->row = row_no;
		if (!R->auto_advance && fseek (R->fp, (off_t)(GMT_GRID_HEADER_SIZE + R->row * R->n_byte), SEEK_SET)) return (GMT_GRDIO_SEEK_FAILED);

		n_items = G->header->nx;
		if (fmt[1] == 'f') {	/* Binary float, no need to mess with decoding */
			if (GMT_fread (row, R->size, n_items, R->fp) != n_items) return (GMT_GRDIO_READ_FAILED);	/* Get one row */
		}
		else {
			if (GMT_fread (R->v_row, R->size, n_items, R->fp) != n_items) return (GMT_GRDIO_READ_FAILED);	/* Get one row */
			for (col = 0; col < G->header->nx; col++)
				row[col] = GMT_decode (GMT, R->v_row, col, fmt[1]);	/* Convert whatever to float */
		}
	}
	if (R->check) {	/* Replace NaN-marker with actual NaN */
		for (col = 0; col < G->header->nx; col++)
			if (row[col] == G->header->nan_value)
				row[col] = GMT->session.f_NaN;
	}
	GMT_scale_and_offset_f (GMT, row, G->header->nx, G->header->z_scale_factor, G->header->z_add_offset);
	if (R->auto_advance) R->row++;
	return (GMT_NOERROR);
}

#ifdef FORTRAN_API
int GMT_Get_Row_ (int *rec_no, struct GMT_GRID *G, float *row)
{	/* Fortran version: We pass the global GMT_FORTRAN structure */
	return (GMT_Get_Row (GMT_FORTRAN, *rec_no, G, row));
}
#endif

/*! . */
int GMT_Put_Row (void *V_API, int rec_no, struct GMT_GRID *G, float *row) {
	/* Writes the entire row vector to the grdfile
	 * If row_no is NEGATIVE it is interpreted to mean that we want to
	 * fseek to the start of the abs(row_no) record and no reading takes place.
	 * If R->auto_advance is false we must set R->start explicitly to row_no.
	 * If R->auto_advance is true it writes at the current row and advances R->row++
	 * In this case row_no is not used.
	 */

	unsigned int err;	/* Required by GMT_err_trap */
	unsigned int col;
	size_t n_items;
	struct GMTAPI_CTRL *API = NULL;
	char *fmt = NULL;
	struct GMT_GRID_ROWBYROW *R = NULL;
	struct GMT_CTRL *GMT = NULL;

	if (V_API == NULL) return_error (V_API, GMT_NOT_A_SESSION);
	API = gmt_get_api_ptr (V_API);
	API->error = GMT_NOERROR;
	GMT = API->GMT;
	fmt = GMT->session.grdformat[G->header->type];
	R = gmt_get_rbr_ptr (G->extra);
	GMT_scale_and_offset_f (GMT, row, G->header->nx, G->header->z_scale_factor, G->header->z_add_offset);
	if (R->check) {	/* Replace NaNs with special value */
		for (col = 0; col < G->header->nx; col++)
			if (GMT_is_fnan (row[col]))
				row[col] = G->header->nan_value;
	}

	switch (fmt[0]) {
		case 'c':
			if (!R->auto_advance) R->start[0] = rec_no * R->edge[0];
			GMT_err_trap (nc_put_vara_float (R->fid, G->header->z_id, R->start, R->edge, row));
			if (R->auto_advance) R->start[0] += R->edge[0];
			break;
		case 'n':
			if (!R->auto_advance) R->start[0] = G->header->ny - 1 - rec_no;
			GMT_err_trap (nc_put_vara_float (R->fid, G->header->z_id, R->start, R->edge, row));
			if (R->auto_advance) R->start[0] --;
			break;
		default:
			if (!R->auto_advance && fseek (R->fp, (off_t)(GMT_GRID_HEADER_SIZE + rec_no * R->n_byte), SEEK_SET)) return (GMT_GRDIO_SEEK_FAILED);
			n_items = G->header->nx;
			if (fmt[1] == 'f') {	/* Regular floats */
				if (GMT_fwrite (row, R->size, n_items, R->fp) < n_items) return (GMT_GRDIO_WRITE_FAILED);
			}
			else {
				for (col = 0; col < G->header->nx; col++) GMT_encode (GMT, R->v_row, col, row[col], fmt[1]);
				if (GMT_fwrite (R->v_row, R->size, n_items, R->fp) < n_items) return (GMT_GRDIO_WRITE_FAILED);
			}
			break;
	}
	if (R->auto_advance) R->row++;

	return (GMT_NOERROR);
}

#ifdef FORTRAN_API
int GMT_Put_Row_ (int *rec_no, struct GMT_GRID *G, float *row)
{	/* Fortran version: We pass the global GMT_FORTRAN structure */
	return (GMT_Put_Row (GMT_FORTRAN, *rec_no, G, row));
}
#endif

char *ptrvoid (char ** p)	/* Handle as char ** just to determine if address is of a NULL pointer */
	{ return *p; }

/*! . */
int GMT_Destroy_Data (void *V_API, void *object) {
	/* Destroy a resource that is no longer needed.
	 * Returns the error code.
	 */
	int error, item, object_ID;
	enum GMT_enum_family family;
	struct GMTAPI_CTRL *API = NULL;

	if (V_API == NULL) return_error (V_API, GMT_NOT_A_SESSION);	/* This is a cardinal sin */
	if (object == NULL) return (false);	/* Null address, quietly skip */
	if (!ptrvoid(object)) return (false);	/* Null pointer, quietly skip */
	API = gmt_get_api_ptr (V_API);		/* Now we need to get that API pointer to check further */
	if ((object_ID = GMTAPI_get_objectID_from_data_ptr (API, object)) == GMT_NOTSET) return_error (API, GMT_OBJECT_NOT_FOUND);	/* Could not find the object in the list */
	if ((item = GMTAPI_Validate_ID (API, GMT_NOTSET, object_ID, GMT_NOTSET, GMT_NOTSET)) == GMT_NOTSET) return_error (API, API->error);	/* Could not find that item */

	family = (API->object[item]->actual_family) ? API->object[item]->actual_family : API->object[item]->family;	/* So if dataset via matrix we want family = matrix */
	switch (family) {	/* Standard 5 families, plus matrix/vector and coordinates */
		case GMT_IS_GRID:	/* GMT grid */
			error = GMTAPI_Destroy_Grid (API, object);
			break;
		case GMT_IS_DATASET:
			error = GMTAPI_Destroy_Dataset (API, object);
			break;
		case GMT_IS_TEXTSET:
			error = GMTAPI_Destroy_Textset (API, object);
			break;
		case GMT_IS_CPT:
			error = GMTAPI_Destroy_CPT (API, object);
			break;
#ifdef HAVE_GDAL
		case GMT_IS_IMAGE:
			error = GMTAPI_Destroy_Image (API, object);
			break;
#endif
		case GMT_IS_PS:
			error = GMTAPI_Destroy_PS (API, object);
			break;

		/* Also allow destoying of intermediate vector and matrix containers */
		case GMT_IS_MATRIX:
			error = GMTAPI_Destroy_Matrix (API, object);
			break;
		case GMT_IS_VECTOR:
			error = GMTAPI_Destroy_Vector (API, object);
			break;
		case GMT_IS_COORD:
			error = GMTAPI_Destroy_Coord (API, object);
			break;
		default:
			return_error (API, GMT_NOT_A_VALID_FAMILY);
			break;
	}
	if (!error) {	/* We successfully freed the items, now remove from IO list */
		unsigned int j;
		void *address = API->object[item]->data;
		GMT_Report (API, GMT_MSG_DEBUG, "GMT_Destroy_Data: freed memory for a %s for object %d\n", GMT_family[family], object_ID);
		if ((error = GMTAPI_Unregister_IO (API, object_ID, (unsigned int)GMT_NOTSET))) return_error (API, error);	/* Did not find object */
		for (j = 0; j < API->n_objects; j++) {
			if (API->object[j]->data == address) API->object[j]->data = NULL;		/* Set repeated data references to NULL so we don't try to free twice */
			if (API->object[j]->resource == address) API->object[j]->resource = NULL;	/* Set matching resources to NULL so we don't try to read from there again */
		}
#ifdef DEBUG
		GMT_list_API (API, "GMT_Destroy_Data");
#endif

	}
	else {
		/* Quietly ignore these errors: GMT_PTR_IS_NULL, GMT_FREE_EXTERNAL_NOT_ALLOWED, GMT_FREE_WRONG_LEVEL as they are not considered errors here. */
		GMT_Report (API, GMT_MSG_DEBUG, "GMT_Destroy_Data: Ignored warning %d for object %d\n", error, object_ID);
	}
	return_error (API, GMT_OK);
}

#ifdef FORTRAN_API
int GMT_Destroy_Data_ (void *object)
{	/* Fortran version: We pass the global GMT_FORTRAN structure */
	return (GMT_Destroy_Data (GMT_FORTRAN, object));
}
#endif

/*! . */
void * GMT_Create_Data (void *V_API, unsigned int family, unsigned int geometry, unsigned int mode, uint64_t dim[], double *range, double *inc, unsigned int registration, int pad, void *data) {
	/* Create an empty container of the requested kind and allocate space for content.
	 * The known families are GMT_IS_{DATASET,TEXTSET,GRID,CPT,IMAGE,PS}, but we
	 * also allow for creation of the containers for GMT_IS_{VECTOR,MATRIX}. Note
	 * that for VECTOR|MATRIX we dont allocate space to hold data as it is the users
	 * responsibility to hook their data pointers in.  The VECTOR allocates the array
	 * of column vector type and data pointers.
	 * geometry should reflect the resource, e.g. GMT_IS_SURFACE for grid, etc.
	 * There are two ways to define the dimensions needed to actually allocate memory:
	 * (A) Via uint64_t dim[]:
	 *   The dim array contains up to 4 dimensions for:
	 *	0: par[GMT_TBL] = number of tables,
	 *	1: par[GMT_SEG] = number of segments per table
	 *	2: par[GMT_ROW] = number of rows per segment.
	 *	3: par[GMT_COL] = number of columns per row [ignored for GMT_TEXTSET].
	 * The dim array is ignored for CPT and GMT grids.
	 *   For GMT_IS_VECTOR, par[0] holds the number of columns, optionally par[1] holds number of rows, if known
	 *   For GMT_IS_MATRIX, par[GMT_Z] = GMT[2] holds the number of layers (dim == NULL means just 1 layer).
	 *     par[0] holds the number of columns and par[1] holds the number of rows.
	 * (B) Via range, inc, registration:
	 *   Convert user domain range, increments, and registration into dimensions
	 *   for the container.  For grids and images we fill out the GMT_GRID_HEADER;
	 *   for vectors and matrices we fill out their internal parameters.
	 *   For complex grids pass registration + GMT_GRID_IS_COMPLEX_{REAL|IMAG}
	 *   For GMT_IS_MATRIX, par[GMT_Z] = holds the number of layers (dim == NULL means just 1 layer).
	 * pad sets the padding for grids and images, ignored for other resources.
	 * Some default actions for grids:
	 * range = NULL: Select current -R setting if present.
	 * registration = GMT_NOTSET: Gridline unless -r is in effect.
	 * Give -1 (GMT_NOTSET) to accept GMT default padding [2].
	 *
	 * For creating grids and images you can do it in one or two steps:
 	 * (A) Pass mode = GMT_GRID_ALL; this creates both header and allocates grid|image;
	 * (B) Call GMT_Create_Data twice:
	 * 	1. First with mode = GMT_GRID_HEADER_ONLY which creates header only
	 *	   and computes the dimensions based on the other arguments.
	 *	2. 2nd with mode = GMT_GRID_DATA_ONLY, which allocates the grid|image array
	 *	   based on the dimensions already set.  This time you pass NULL/0
	 *	   for dim, wesn, inc, registration, pad but let data be your grid|image
	 *	   returned to you after step 1.
	 *
	 * By default, the created resource is consider an input resource (direction == GMT_IN).
	 * However, for the interface containers GMT_VECTOR and GMT_MATRIX they will have their
	 * direction set to GMT_OUT if the row-dimension is not set.
	 *
	 * Return: Pointer to resource, or NULL if an error (set via API->error).
	 */

	int error = GMT_OK, object_ID = GMT_NOTSET;
	int def_direction = GMT_IN;	/* Default direction is GMT_IN  */
	unsigned int module_input;
	uint64_t n_layers = 0, zero_dim[4] = {0, 0, 0, 0}, *this_dim = dim;
	bool already_registered = false, has_ID = false;
	void *new_obj = NULL;
	struct GMTAPI_CTRL *API = NULL;

	if (V_API == NULL) return_null (V_API, GMT_NOT_A_SESSION);
	API = gmt_get_api_ptr (V_API);
	API->error = GMT_NOERROR;
	if (dim == NULL && range == NULL && inc == NULL) {	/* If nothing is known then it must be output */
		def_direction = GMT_OUT;	/* Set output as default direction */
		this_dim = zero_dim;		/* Provide dimensions set to zero */
	}

	module_input = (family & GMT_VIA_MODULE_INPUT);	/* Are we creating a resource that is a module input? */
	family -= module_input;

	/* Below, data can only be non-NULL for Grids or Images passing back G or I to allocate the data array */

	switch (family) {	/* dataset, cpt, text, grid , image, vector, matrix */
		case GMT_IS_GRID:	/* GMT grid, allocate header but not data array */
			if ((mode & GMT_GRID_DATA_ONLY) == 0) {	/* Create new grid unless we only ask for data only */
				if (data) return_null (API, GMT_PTR_NOT_NULL);	/* Error if data is not NULL */
	 			if ((new_obj = GMT_create_grid (API->GMT)) == NULL) return_null (API, GMT_MEMORY_ERROR);	/* Allocation error */
				if (pad >= 0) GMT_set_pad (API->GMT, pad);	/* Change the default pad; give -1 to leave as is */
				error = GMTAPI_init_grid (API, NULL, range, inc, registration, mode, def_direction, new_obj);
				if (pad >= 0) GMT_set_pad (API->GMT, API->pad);	/* Reset to the default pad */
			}
			else {	/* Already registered so has_ID must be false */
				if (has_ID || (new_obj = data) == NULL) return_null (API, GMT_PTR_IS_NULL);	/* Error if data is NULL */
				already_registered = true;
			}
			if ((mode & GMT_GRID_HEADER_ONLY) == 0) {	/* Allocate the grid array unless we asked for header only */
				if ((error = GMTAPI_alloc_grid (API->GMT, new_obj)) != GMT_NOERROR) return_null (API, error);	/* Allocation error */
			}
			break;
#ifdef HAVE_GDAL
		case GMT_IS_IMAGE:	/* GMT image, allocate header but not data array */
			if ((mode & GMT_GRID_DATA_ONLY) == 0) {	/* Create new image unless we only ask for data only */
				if (data) return_null (API, GMT_PTR_NOT_NULL);	/* Error if data is not NULL */
	 			if ((new_obj = GMT_create_image (API->GMT)) == NULL) return_null (API, GMT_MEMORY_ERROR);	/* Allocation error */
				if (pad >= 0) GMT_set_pad (API->GMT, pad);	/* Change the default pad; give -1 to leave as is */
				error = GMTAPI_init_image (API, NULL, range, inc, registration, mode, def_direction, new_obj);
				if (pad >= 0) GMT_set_pad (API->GMT, API->pad);	/* Reset to the default pad */
			}
			else {
				if ((new_obj = data) == NULL) return_null (API, GMT_PTR_IS_NULL);	/* Error if data is NULL */
				already_registered = true;
			}
			if ((mode & GMT_GRID_HEADER_ONLY) == 0) {	/* Allocate the image array unless we asked for header only */
				if ((error = GMTAPI_alloc_image (API->GMT, new_obj)) != GMT_NOERROR) return_null (API, error);	/* Allocation error */
			}
			break;
#endif
		case GMT_IS_DATASET:	/* GMT dataset, allocate the requested tables, segments, rows, and columns */
			if (this_dim[GMT_TBL] > UINT_MAX || this_dim[GMT_ROW] > UINT_MAX) return_null (API, GMT_DIM_TOO_LARGE);
			if ((new_obj = GMT_create_dataset (API->GMT, this_dim[GMT_TBL], this_dim[GMT_SEG], this_dim[GMT_ROW], this_dim[GMT_COL], geometry, false)) == NULL) return_null (API, GMT_MEMORY_ERROR);	/* Allocation error */
			break;
		case GMT_IS_TEXTSET:	/* GMT text dataset, allocate the requested tables, segments, and rows */
			if (this_dim[GMT_TBL] > UINT_MAX) return_null (API, GMT_DIM_TOO_LARGE);
			if ((new_obj = GMT_create_textset (API->GMT, this_dim[GMT_TBL], this_dim[GMT_SEG], this_dim[GMT_ROW], false)) == NULL) return_null (API, GMT_MEMORY_ERROR);	/* Allocation error */
			break;
		case GMT_IS_CPT:	/* GMT CPT table, allocate one with space for dim[0] color entries */
			/* If dim is NULL then we ask for 0 color entries as direction here is GMT_OUT for return to an external API */
		 	if ((new_obj = GMT_create_palette (API->GMT, this_dim[0])) == NULL) return_null (API, GMT_MEMORY_ERROR);	/* Allocation error */
			break;
		case GMT_IS_PS:	/* GMT PS struct, allocate one struct */
		 	if ((new_obj = GMT_create_ps (API->GMT)) == NULL) return_null (API, GMT_MEMORY_ERROR);	/* Allocation error */
			break;
		case GMT_IS_MATRIX:	/* GMT matrix container, allocate one with the requested number of layers, rows & columns */
			n_layers = (this_dim[GMTAPI_DIM_COL] == 0 && this_dim[GMTAPI_DIM_ROW] == 0) ? 1U : this_dim[GMT_Z];
		 	new_obj = GMT_create_matrix (API->GMT, n_layers, def_direction);
			if (pad) GMT_Report (API, GMT_MSG_VERBOSE, "Pad argument (%d) ignored in initialization of %s\n", pad, GMT_family[family]);
			if ((API->error = GMTAPI_init_matrix (API, this_dim, range, inc, registration, mode, def_direction, new_obj))) {	/* Failure, must free the object */
				struct GMT_MATRIX *M = return_address (new_obj, GMT_IS_MATRIX);	/* Get pointer to resource */
				GMT_free_matrix (API->GMT, &M, true);
			}
			break;
		case GMT_IS_VECTOR:	/* GMT vector container, allocate one with the requested number of columns & rows */
			if (dim && dim[GMTAPI_DIM_COL] == 0) return_null (API, GMT_N_COLS_NOT_SET);
	 		new_obj = GMT_create_vector (API->GMT, this_dim[GMTAPI_DIM_COL], def_direction);
			if (pad) GMT_Report (API, GMT_MSG_VERBOSE, "Pad argument (%d) ignored in initialization of %s\n", pad, GMT_family[family]);
			if ((API->error = GMTAPI_init_vector (API, this_dim, range, inc, registration, def_direction, new_obj))) {	/* Failure, must free the object */
				struct GMT_VECTOR *V = return_address (new_obj, GMT_IS_VECTOR);	/* Get pointer to resource */
				GMT_free_vector (API->GMT, &V, true);
			}
			break;
		default:
			API->error = GMT_NOT_A_VALID_FAMILY;
			break;
	}
	if (API->error) return_null (API, API->error);

	if (!already_registered) {	/* Register this object so it can be deleted by GMT_Destroy_Data or GMT_Garbage_Collection */
		enum GMT_enum_method method = GMT_IS_REFERENCE;
		enum GMT_enum_family actual_family = family;
		int direction, item = GMT_NOTSET;
		direction = (object_ID == GMT_NOTSET) ? def_direction : GMT_NOTSET;	/* Do not consider direction if pre-registered */
		if (direction == GMT_OUT && family == GMT_IS_TEXTSET) method = GMT_IS_DUPLICATE;	/* PW: TEMPORARY WHILE TESTING */
		if (object_ID == GMT_NOTSET) {	/* Must register this new object */
			if (family == GMT_IS_MATRIX) {	/* Data sets passed via a matrix need to remember their initial family */
				method = GMT_IS_REFERENCE_VIA_MATRIX;
				if (geometry & GMT_IS_PLP) actual_family = GMT_IS_DATASET;
				if (geometry & GMT_IS_SURFACE) actual_family = GMT_IS_GRID;
				if (geometry & GMT_IS_NONE) actual_family = GMT_IS_TEXTSET;
			}
			else if (family == GMT_IS_VECTOR) {	/* Data sets passed via a vector need to remember their initial family */
				method = GMT_IS_REFERENCE_VIA_VECTOR;
				actual_family = GMT_IS_DATASET;
			}
			if ((object_ID = GMT_Register_IO (API, actual_family|module_input, method, geometry, def_direction, range, new_obj)) == GMT_NOTSET) return_null (API, API->error);	/* Failure to register */
		}
		if ((item = GMTAPI_Validate_ID (API, actual_family, object_ID, direction, GMT_NOTSET)) == GMT_NOTSET) return_null (API, API->error);
		API->object[item]->data = new_obj;	/* Retain pointer to the allocated data so we use garbage collection later */
		API->object[item]->actual_family = family;	/* So that if we got a matrix posing as dataset we can destroy the matrix later */
		if (def_direction == GMT_OUT) API->object[item]->messenger = true;	/* We are passing a dummy container that should be destroyed before returning actual data */
		GMT_Report (API, GMT_MSG_DEBUG, "Successfully created a new %s container\n", GMT_family[family]);
	}
	else
		GMT_Report (API, GMT_MSG_DEBUG, "Successfully added data array to previously registered %s container\n", GMT_family[family]);

	return (new_obj);
}

#ifdef FORTRAN_API
void * GMT_Create_Data_ (unsigned int *family, unsigned int *geometry, unsigned int *mode, uint64_t *dim, double *range, double *inc, unsigned int *registration, int *pad, void *container)
{	/* Fortran version: We pass the global GMT_FORTRAN structure */
	return (GMT_Create_Data (GMT_FORTRAN, *family, *geometry, *mode, dim, range, inc, *registration, *pad, container));
}
#endif

/*! Convenience function to get grid or image node */
int64_t GMT_Get_Index (void *V_API, struct GMT_GRID_HEADER *header, int row, int col) {
	/* V_API not used but all API functions take V_API so no exceptions! */
	GMT_UNUSED(V_API);
	return (GMT_IJP (header, row, col));
}

#ifdef FORTRAN_API
int64_t GMT_Get_Index_ (void *h, int *row, int *col)
{	/* Fortran version: We pass the global GMT_FORTRAN structure */
	return (GMT_Get_Index (GMT_FORTRAN, h, *row, *col));
}
#endif

/*! . */
double * GMT_Get_Coord (void *V_API, unsigned int family, unsigned int dim, void *container) {
	/* Return an array of coordinates for the nodes along the specified dimension.
	 * For GMT_GRID and GMT_IMAGE, dim is either 0 (GMT_X) or 1 (GMT_Y) while for
	 * GMT_MATRIX it may be 2 (GMT_Z), provided the matrix has more than 1 layer.
	 * For GMT_VECTOR that were registered as equidistant it will return coordinates
	 * along the single dimension.
	 * Cannot be used on other resources (GMT_DATASET, GMT_TEXTSET, GMT_PALETTE).
	 */
	int object_ID, item;
	double *coord = NULL;
	struct GMTAPI_CTRL *API = NULL;

	if (V_API == NULL) return_null (V_API, GMT_NOT_A_SESSION);
	if (container == NULL) return_null (V_API, GMT_ARG_IS_NULL);
	API = gmt_get_api_ptr (V_API);
	API->error = GMT_NOERROR;

	switch (family) {	/* grid, image, or matrix */
		case GMT_IS_GRID:	/* GMT grid */
			if (dim > GMT_Y) return_null (API, GMT_DIM_TOO_LARGE);
			coord = GMTAPI_grid_coord (API, dim, container);
			break;
#ifdef HAVE_GDAL
		case GMT_IS_IMAGE:	/* GMT image */
			if (dim > GMT_Y) return_null (API, GMT_DIM_TOO_LARGE);
			coord = GMTAPI_image_coord (API, dim, container);
			break;
#endif
		case GMT_IS_VECTOR:	/* GMT vector */
			if (dim != GMT_Y) return_null (API, GMT_DIM_TOO_LARGE);
			coord = GMTAPI_vector_coord (API, dim, container);
			break;
		case GMT_IS_MATRIX:	/* GMT matrix */
			if (dim > GMT_Z) return_null (API, GMT_DIM_TOO_LARGE);
			coord = GMTAPI_matrix_coord (API, dim, container);
			break;
		default:
			return_null (API, GMT_NOT_A_VALID_FAMILY);
			break;
	}
	/* We register the coordinate array so that GMT_Destroy_Data can free them later */
	if ((object_ID = GMT_Register_IO (V_API, GMT_IS_COORD, GMT_IS_COORD, GMT_IS_NONE, GMT_IN, NULL, coord)) == GMT_NOTSET)
		return_null (API, API->error);
	if ((item = GMTAPI_Validate_ID (API, GMT_IS_COORD, object_ID, GMT_IN, GMT_NOTSET)) == GMT_NOTSET) return_null (API, API->error);
	API->object[item]->data = coord;	/* Retain pointer to the allocated data so we use garbage collection later */
	GMT_Report (API, GMT_MSG_DEBUG, "Successfully created a new coordinate array for %s\n", GMT_family[family]);

	return (coord);
}

#ifdef FORTRAN_API
double * GMT_Get_Coord_ (unsigned int *family, unsigned int *dim, void *container)
{	/* Fortran version: We pass the global GMT_FORTRAN structure */
	return (GMT_Get_Coord (GMT_FORTRAN, *family, *dim, container));
}
#endif

/*! . */
int GMT_Set_Comment (void *V_API, unsigned int family, unsigned int mode, void *arg, void *container) {
	/* Set new header comment or grid command|remark to container */

	int error = GMT_OK;
	struct GMTAPI_CTRL *API = NULL;

	if (V_API == NULL) return_error (V_API, GMT_NOT_A_SESSION);
	if (container == NULL) return_error (V_API, GMT_ARG_IS_NULL);
	API = gmt_get_api_ptr (V_API);

	switch (family) {	/* grid, image, or matrix */
		case GMT_IS_GRID:	/* GMT grid */
			GMTAPI_grid_comment (API, mode, arg, container);
			break;
#ifdef HAVE_GDAL
		case GMT_IS_IMAGE:	/* GMT image */
			GMTAPI_image_comment (API, mode, arg, container);
			break;
#endif
		case GMT_IS_DATASET:	/* GMT dataset */
			GMTAPI_dataset_comment (API, mode, arg, container);
			break;
		case GMT_IS_TEXTSET:	/* GMT textset */
			GMTAPI_textset_comment (API, mode, arg, container);
			break;
		case GMT_IS_CPT:	/* GMT CPT */
			GMTAPI_cpt_comment (API, mode, arg, container);
			break;
		case GMT_IS_PS:		/* GMT PS */
			GMT_Report (API, GMT_MSG_NORMAL, "Not possible to set header coments for %s\n", GMT_family[family]);
			break;
		case GMT_IS_VECTOR:	/* GMT Vector [PW: Why do we need these?]*/
			GMTAPI_vector_comment (API, mode, arg, container);
			break;
		case GMT_IS_MATRIX:	/* GMT Vector */
			GMTAPI_matrix_comment (API, mode, arg, container);
			break;
		default:
			error = GMT_NOT_A_VALID_FAMILY;
			break;
	}
	return_error (API, error);
}

/* FFT Extension: Functions available to do FFT work within the API */

/*! . */
unsigned int GMT_FFT_Option (void *V_API, char option, unsigned int dim, const char *string)
{	/* For programs that will do either 1-D or 2-D FFT work */
	unsigned int d1 = dim - 1;	/* Index into the info text strings below for 1-D (0) and 2-D (1) case */
	char *data_type[2] = {"table", "grid"}, *dim_name[2] = {"<nx>", "<nx>/<ny>"}, *trend_type[2] = {"line", "plane"};
	char *dim_ref[2] = {"dimension", "dimensions"}, *linear_type[2] = {"linear", "planar"};
	if (V_API == NULL) return_error (V_API, GMT_NOT_A_SESSION);
	if (dim > 2) return_error (V_API, GMT_DIM_TOO_LARGE);
	if (dim == 0) return_error (V_API, GMT_DIM_TOO_SMALL);
	if (string && string[0] == ' ') GMT_Report (V_API, GMT_MSG_NORMAL, "Syntax error -%c option.  Correct syntax:\n", option);
	if (string)
		GMT_Message (V_API, GMT_TIME_NONE, "\t-%c %s\n", option, string);
	else
		GMT_Message (V_API, GMT_TIME_NONE, "\t-%c Choose or inquire about suitable %s %s for %u-D FFT, and set modifiers.\n", option, data_type[d1], dim_ref[d1], dim);
	GMT_Message (V_API, GMT_TIME_NONE, "\t   Setting the FFT %s:\n", dim_ref[d1]);
	GMT_Message (V_API, GMT_TIME_NONE, "\t     -Nf will force the FFT to use the %s of the %s.\n", dim_ref[d1], data_type[d1]);
	GMT_Message (V_API, GMT_TIME_NONE, "\t     -Nq will inQuire about more suitable dimensions, report them, then continue.\n");
	GMT_Message (V_API, GMT_TIME_NONE, "\t     -Ns will list Singleton's [1967] recommended %s, then exit.\n", dim_ref[d1]);
	GMT_Message (V_API, GMT_TIME_NONE, "\t     -N%s will do FFT on array size %s (Must be >= %s size).\n", dim_name[d1], dim_name[d1], data_type[d1]);
	GMT_Message (V_API, GMT_TIME_NONE, "\t     Default chooses %s >= %s %s to optimize speed and accuracy of the FFT.\n", dim_ref[d1], data_type[d1], dim_ref[d1]);
	GMT_Message (V_API, GMT_TIME_NONE, "\t   Append modifiers for removing a %s trend:\n", linear_type[d1]);
	GMT_Message (V_API, GMT_TIME_NONE, "\t     +d: Detrend data, i.e., remove best-fitting %s [Default].\n", trend_type[d1]);
	GMT_Message (V_API, GMT_TIME_NONE, "\t     +a: Only remove mean value.\n");
	GMT_Message (V_API, GMT_TIME_NONE, "\t     +h: Only remove mid value, i.e., 0.5 * (max + min).\n");
	GMT_Message (V_API, GMT_TIME_NONE, "\t     +l: Leave data alone.\n");
	GMT_Message (V_API, GMT_TIME_NONE, "\t   Append modifiers for extending the %s via symmetries:\n", data_type[d1]);
	GMT_Message (V_API, GMT_TIME_NONE, "\t     If FFT %s > %s %s, data are extended via edge point symmetry\n", dim_ref[d1], data_type[d1], dim_ref[d1]);
	GMT_Message (V_API, GMT_TIME_NONE, "\t     and tapered to zero.  Several modifiers can be set to change this behavior:\n");
	GMT_Message (V_API, GMT_TIME_NONE, "\t     +e: Extend data via edge point symmetry [Default].\n");
	GMT_Message (V_API, GMT_TIME_NONE, "\t     +m: Extend data via edge mirror symmetry.\n");
	GMT_Message (V_API, GMT_TIME_NONE, "\t     +n: Do NOT extend data.\n");
	GMT_Message (V_API, GMT_TIME_NONE, "\t     +t<w>: Limit tapering to <w> %% of the extended margins [100].\n");
	GMT_Message (V_API, GMT_TIME_NONE, "\t     If +n is set then +t instead sets the boundary width of the interior\n");
	GMT_Message (V_API, GMT_TIME_NONE, "\t     %s margin to be tapered [0].\n", data_type[d1]);
	GMT_Message (V_API, GMT_TIME_NONE, "\t   Append modifiers for saving modified %s before or after the %u-D FFT is called:\n", data_type[d1], dim);
	GMT_Message (V_API, GMT_TIME_NONE, "\t     +w[<suffix>] will write the intermediate %s passed to FFT after detrending/extension/tapering.\n", data_type[d1]);
	GMT_Message (V_API, GMT_TIME_NONE, "\t       File name will have _<suffix> [tapered] inserted before file extension.\n");
	GMT_Message (V_API, GMT_TIME_NONE, "\t     +z[p] will write raw complex spectrum to two separate %s files.\n", data_type[d1]);
	GMT_Message (V_API, GMT_TIME_NONE, "\t       File name will have _real/_imag inserted before the file extensions.\n");
	GMT_Message (V_API, GMT_TIME_NONE, "\t       Append p to store polar forms, using _mag/_phase instead.\n");

	return_error (V_API, GMT_NOERROR);
}

#ifdef FORTRAN_API
unsigned int GMT_FFT_Option_ (char *option, unsigned int *dim, const char *string, int *length)
{	/* Fortran version: We pass the global GMT_FORTRAN structure */
	return (GMT_FFT_Option (GMT_FORTRAN, *option, *dim, string));
}
#endif

/*! . */
void * GMT_FFT_Parse (void *V_API, char option, unsigned int dim, const char *args)
{	/* Parse the 1-D or 2-D FFT options such as -N in grdfft */
	unsigned int n_errors = 0, pos = 0;
	char p[GMT_BUFSIZ] = {""}, *c = NULL;
	struct GMT_FFT_INFO *info = NULL;
	struct GMTAPI_CTRL *API = NULL;

	if (V_API == NULL) return_null (V_API, GMT_NOT_A_SESSION);
	if (args == NULL) return_null (V_API, GMT_ARG_IS_NULL);
	if (dim == 0) return_null (V_API, GMT_DIM_TOO_SMALL);
	if (dim > 2) return_null (V_API, GMT_DIM_TOO_LARGE);
	API = gmt_get_api_ptr (V_API);
	API->error = GMT_NOERROR;
	info = GMT_memory (API->GMT, NULL, 1, struct GMT_FFT_INFO);
	info->taper_width = -1.0;				/* Not set yet */
	info->taper_mode = GMT_FFT_EXTEND_NOT_SET;		/* Not set yet */
	info->trend_mode = GMT_FFT_REMOVE_NOT_SET;		/* Not set yet */

	if ((c = strchr (args, '+'))) {	/* Handle modifiers */
		while ((GMT_strtok (c, "+", &pos, p))) {
			switch (p[0]) {
				/* Detrending modifiers */
				case 'a':  info->trend_mode = GMT_FFT_REMOVE_MEAN;  break;
				case 'd':  info->trend_mode = GMT_FFT_REMOVE_TREND; break;
				case 'h':  info->trend_mode = GMT_FFT_REMOVE_MID;   break;
				case 'l':  info->trend_mode = GMT_FFT_REMOVE_NOTHING;  break;
				/* Taper modifiers */
				case 'e':  info->taper_mode = GMT_FFT_EXTEND_POINT_SYMMETRY; break;
				case 'n':  info->taper_mode = GMT_FFT_EXTEND_NONE; break;
				case 'm':  info->taper_mode = GMT_FFT_EXTEND_MIRROR_SYMMETRY; break;
				case 't':	/* Set taper width */
					if ((info->taper_width = atof (&p[1])) < 0.0) {
						GMT_Report (API, GMT_MSG_NORMAL, "Error -%c: Negative taper width given\n", option);
						n_errors++;
					}
					break;
				/* i/o modifiers */
				case 'w':	/* Save FFT input; optionally append file suffix */
					info->save[GMT_IN] = true;
					if (p[1]) strncpy (info->suffix, &p[1], GMT_LEN64-1);
					break;
				case 'z': 	/* Save FFT output in two files; append p for polar form */
					info->save[GMT_OUT] = true;
					if (p[1] == 'p') info->polar = true;
					break;
				default:
					GMT_Report (API, GMT_MSG_NORMAL, "Error -%c: Unrecognized modifier +%s.\n", option, p);
					n_errors++;
					break;
			}
		}
	}
	if (info->taper_mode == GMT_FFT_EXTEND_NOT_SET)
		info->taper_mode = GMT_FFT_EXTEND_POINT_SYMMETRY;	/* Default action is edge-point symmetry */
	if (info->taper_mode == GMT_FFT_EXTEND_NONE) {
		if (info->taper_width < 0.0) info->taper_width = 0.0;	/* No tapering unless specified */
	}
	if (info->taper_width < 0.0)
		info->taper_width = 100.0;		/* Taper over entire margin strip by default */

	switch (args[0]) {
		case 'f': case '\0': info->info_mode = GMT_FFT_FORCE; break;
		case 'q': info->info_mode = GMT_FFT_QUERY; break;
		case 's': info->info_mode = GMT_FFT_LIST;  break;
		default:
			if (dim == 2U) {	/* 2-D */
				pos = sscanf (args, "%d/%d", &info->nx, &info->ny);
				if (pos == 1) info->ny = info->nx;
			}
			else {	/* 1-D */
				pos = sscanf (args, "%d", &info->nx);
				info->ny = 0;
			}
			if (pos) info->info_mode = GMT_FFT_SET;
	}
	if (info->suffix[0] == '\0') strncpy (info->suffix, "tapered", GMT_LEN64-1);	/* Default suffix */
	info->set = true;	/* We parsed this option */
	if (info->info_mode == GMT_FFT_SET) {
		if (dim == 2U && (info->nx <= 0 || info->ny <= 0)) {
			GMT_Report (API, GMT_MSG_NORMAL, "Error -%c: nx and/or ny are <= 0\n", option);
			n_errors++;
		}
		else if (dim == 1U && info->nx <= 0) {
			GMT_Report (API, GMT_MSG_NORMAL, "Error -%c: nx is <= 0\n", option);
			n_errors++;
		}
	}
	if (info->taper_mode == GMT_FFT_EXTEND_NONE && info->taper_width == 100.0) {
		GMT_Report (API, GMT_MSG_NORMAL, "Error -%c: +n requires +t with width << 100!\n", option);
		n_errors++;
	}
	if (info->info_mode == GMT_FFT_LIST) {
		gmt_fft_Singleton_list (API);
		n_errors++;	/* So parsing fails and stops the program after this listing */
	}
	if (n_errors) {
		GMT_free (API->GMT, info);
		info = NULL;
	}
	return (info);
}

#ifdef FORTRAN_API
void * GMT_FFT_Parse_ (char *option, unsigned int *dim, char *args, int *length)
{	/* Fortran version: We pass the global GMT_FORTRAN structure */
	return (GMT_FFT_Parse (GMT_FORTRAN, *option, *dim, args));
}
#endif

/*! . */
struct GMT_FFT_WAVENUMBER * GMTAPI_FFT_init_1d (struct GMTAPI_CTRL *API, struct GMT_DATASET *D, unsigned int mode, void *v_info) {
	struct GMT_FFT_WAVENUMBER *K = NULL;
	GMT_UNUSED(API); GMT_UNUSED(D); GMT_UNUSED(mode); GMT_UNUSED(v_info);

#if 0	/* Have not finalized 1-D FFT usage in general; this will probably happen when we add gmtfft [1-D FFT equivalent to grdfft] */
	unsigned n_cols = 1;
	struct GMT_FFT_INFO *F = gmt_get_fftinfo_ptr (v_info);
	/* Determine number of columns in [t] x [y] input */
	if (mode & GMT_FFT_CROSS_SPEC) n_cols++;
	if (Din->n_columns < n_cols) {
		GMT_report (API, GMT_MSG_NORMAL, "Error: 2 columns needed but only 1 provided\n");
		return NULL;
	}
	cross = (n_cols == 2);
	if (mode & GMT_FFT_DELTA) n_cols++;
	delta_t = (mode & GMT_FFT_DELTA) ? F->delta_t : D->table[0]->segment[0]->coord[0][1] - D->table[0]->segment[0]->coord[0][0];
	K->delta_kx = 2.0 * M_PI / (F->nx * delta_t);

	GMT_table_detrend (C, D, F->trend_mode, K->coeff);	/* Detrend data, if requested */
	gmt_table_taper (C, G, F);				/* Taper data, if requested */
	K->dim = 1;	/* 1-D FFT */
#endif
	return (K);
}

/*! . */
struct GMT_FFT_WAVENUMBER * GMTAPI_FFT_init_2d (struct GMTAPI_CTRL *API, struct GMT_GRID *G, unsigned int mode, void *v_info) {
	/* Initialize grid dimensions for FFT machinery and set up wavenumbers */
	unsigned int k, factors[32];
	uint64_t node;
	size_t worksize;
	bool stop;
	double tdummy, edummy;
	struct GMT_FFT_SUGGESTION fft_sug[3];
	struct GMT_FFT_INFO *F = NULL, *F_in = gmt_get_fftinfo_ptr (v_info);
	struct GMT_FFT_WAVENUMBER *K = NULL;
	struct GMT_CTRL *GMT = NULL;

	if (API == NULL) return_null (API, GMT_NOT_A_SESSION);
	if (G == NULL) return_null (API, GMT_ARG_IS_NULL);
	GMT = API->GMT;
	K = GMT_memory (GMT, NULL, 1, struct GMT_FFT_WAVENUMBER);

	F = GMT_memory (GMT, NULL, 1, struct GMT_FFT_INFO);
	if (F_in) {	/* User specified -N so default settings should take effect */
		GMT_memcpy (F, F_in, 1, struct GMT_FFT_INFO);
		if (F->K) GMT_Report (API, GMT_MSG_DEBUG, "Warning: F->K already set; investigate.\n");
	}
	if (!F->set) {	/* User is accepting the default values of extend via edge-point symmetry over 100% of margin */
		F->info_mode = GMT_FFT_EXTEND_POINT_SYMMETRY;
		F->taper_width = 100.0;
		F->set = true;
	}

	/* Get dimensions as may be appropriate */
	if (F->info_mode == GMT_FFT_SET) {	/* User specified the nx/ny dimensions */
		if (F->nx < G->header->nx || F->ny < G->header->ny) {
			GMT_Report (API, GMT_MSG_NORMAL, "Warning: You specified a FFT nx/ny smaller than input grid.  Ignored.\n");
			F->info_mode = GMT_FFT_EXTEND;
		}
	}

	if (F->info_mode != GMT_FFT_SET) {	/* Either adjust, force, inquiery */
		if (F->info_mode == GMT_FFT_FORCE) {
			F->nx = G->header->nx;
			F->ny = G->header->ny;
		}
		else {
			GMT_suggest_fft_dim (GMT, G->header->nx, G->header->ny, fft_sug, (GMT_is_verbose (GMT, GMT_MSG_VERBOSE) || F->info_mode == GMT_FFT_QUERY));
			if (fft_sug[1].totalbytes < fft_sug[0].totalbytes) {
				/* The most accurate solution needs same or less storage
				 * as the fastest solution; use the most accurate's dimensions */
				F->nx = fft_sug[1].nx;
				F->ny = fft_sug[1].ny;
			}
			else {
				/* Use the sizes of the fastest solution  */
				F->nx = fft_sug[0].nx;
				F->ny = fft_sug[0].ny;
			}
		}
	}

	/* Because we taper and reflect below we DO NOT want any BCs set since that code expects 2 BC rows/cols */
	for (k = 0; k < 4; k++) G->header->BC[k] = GMT_BC_IS_DATA;

	/* Get here when F->nx and F->ny are set to the values we will use.  */

	gmt_fourt_stats (GMT, F->nx, F->ny, factors, &edummy, &worksize, &tdummy);
	GMT_Report (API, GMT_MSG_VERBOSE, "Grid dimensions (ny by nx): %d x %d\tFFT dimensions: %d x %d\n", G->header->ny, G->header->nx, F->ny, F->nx);

	/* Put the data in the middle of the padded array */

	GMT->current.io.pad[XLO] = (F->nx - G->header->nx) / 2;	/* zero if nx < G->header->nx+1  */
	GMT->current.io.pad[YHI] = (F->ny - G->header->ny) / 2;
	GMT->current.io.pad[XHI] = F->nx - G->header->nx - GMT->current.io.pad[XLO];
	GMT->current.io.pad[YLO] = F->ny - G->header->ny - GMT->current.io.pad[YHI];

	/* Precompute wavenumber increments and initialize the GMT_FFT machinery */

	K->delta_kx = 2.0 * M_PI / (F->nx * G->header->inc[GMT_X]);
	K->delta_ky = 2.0 * M_PI / (F->ny * G->header->inc[GMT_Y]);
	K->nx2 = F->nx;	K->ny2 = F->ny;

	if (GMT_is_geographic (GMT, GMT_IN)) {	/* Give delta_kx, delta_ky units of 2pi/meters via Flat Earth assumtion  */
		K->delta_kx /= (GMT->current.proj.DIST_M_PR_DEG * cosd (0.5 * (G->header->wesn[YLO] + G->header->wesn[YHI])));
		K->delta_ky /= GMT->current.proj.DIST_M_PR_DEG;
	}

	GMT_fft_set_wave (GMT, GMT_FFT_K_IS_KR, K);	/* Initialize for use with radial wavenumbers */

	F->K = K;	/* So that F can access information in K later */
	K->info = F;	/* So K can have access to information in F later */

	/* Read in the data or change pad to match the nx2/ny2 determined */

	if (G->data) {	/* User already read the data, check padding and possibly extend it */
		if (!(G->header->mx == F->nx && G->header->my == F->ny)) {	/* Must re-pad, possibly re-allocate the grid */
			GMT_grd_pad_on (GMT, G, GMT->current.io.pad);
		}
	}
	else {	/* Read the data into a grid of approved dimension */
		G->header->mx = G->header->nx;	G->header->my = G->header->ny;	/* Undo misleading padding since we have not read the data yet and GMT pad has changed above */
		if (GMT_Read_Data (GMT->parent, GMT_IS_GRID, GMT_IS_FILE, GMT_IS_SURFACE, GMT_GRID_DATA_ONLY | mode, NULL, G->header->name, G) == NULL)	/* Get data only */
			return (NULL);
	}
#ifdef DEBUG
	grd_dump (G->header, G->data, false, "Read in FFT_Create");
#endif
	/* Make sure there are no NaNs in the grid - that is a fatal flaw */

	for (node = 0, stop = false; !stop && node < G->header->size; node++) stop = GMT_is_fnan (G->data[node]);
	if (stop) {
		GMT_Report (API, GMT_MSG_NORMAL, "Input grid %s contain NaNs, cannot do FFT!\n", G->header->name);
		return (NULL);
	}

	if (F->trend_mode == GMT_FFT_REMOVE_NOT_SET) F->trend_mode = GMT_FFT_REMOVE_NOTHING;	/* Delayed default */
	GMT_grd_detrend (GMT, G, F->trend_mode, K->coeff);	/* Detrend data, if requested */
#ifdef DEBUG
	grd_dump (G->header, G->data, false, "After detrend");
#endif
	gmt_fft_taper (GMT, G, F);				/* Taper data, if requested */
#ifdef DEBUG
	grd_dump (G->header, G->data, false, "After Taper");
#endif
	K->dim = 2;	/* 2-D FFT */
	return (K);
}

/*! . */
void * GMT_FFT_Create (void *V_API, void *X, unsigned int dim, unsigned int mode, void *v_info)
{	/* Initialize 1-D or 2-D FFT machinery and set up wavenumbers */
	if (V_API == NULL) return_null (V_API, GMT_NOT_A_SESSION);
	if (dim == 1) return (GMTAPI_FFT_init_1d (V_API, X, mode, v_info));
	if (dim == 2) return (GMTAPI_FFT_init_2d (V_API, X, mode, v_info));
	GMT_Report (V_API, GMT_MSG_NORMAL, "GMT FFT only supports dimensions 1 and 2, not %u\n", dim);
	return_null (V_API, (dim == 0) ? GMT_DIM_TOO_SMALL : GMT_DIM_TOO_LARGE);
}

#ifdef FORTRAN_API
void * GMT_FFT_Create_ (void *X, unsigned int *dim, unsigned int *mode, void *v_info)
{	/* Fortran version: We pass the global GMT_FORTRAN structure */
	return (GMT_FFT_Create (GMT_FORTRAN, X, *dim, *mode, v_info));
}
#endif

/*! . */
double GMTAPI_FFT_wavenumber_2d (uint64_t k, unsigned int mode, struct GMT_FFT_WAVENUMBER *K)
{	/* Lets you specify which 2-D wavenumber you want */
	double wave = 0.0;

	switch (mode) {	/* Select which wavenumber we need */
		case GMT_FFT_K_IS_KX: wave = GMT_fft_kx (k, K); break;
		case GMT_FFT_K_IS_KY: wave = GMT_fft_ky (k, K); break;
		case GMT_FFT_K_IS_KR: wave = GMT_fft_kr (k, K); break;
	}
	return (wave);
}

/*! . */
double GMT_FFT_Wavenumber (void *V_API, uint64_t k, unsigned int mode, void *v_K)
{	/* Lets you specify which 1-D or 2-D wavenumber you want */
	struct GMT_FFT_WAVENUMBER *K = gmt_get_fftwave_ptr (v_K);
	GMT_UNUSED(V_API);
	if (K->dim == 2) return (GMTAPI_FFT_wavenumber_2d (k, mode, K));
	else return (GMT_fft_kx (k, K));
}

#ifdef FORTRAN_API
double GMT_FFT_Wavenumber_ (uint64_t *k, unsigned int *mode, void *v_K)
{	/* Fortran version: We pass the global GMT_FORTRAN structure */
	return (GMT_FFT_Wavenumber (GMT_FORTRAN, *k, *mode, v_K));
}
#endif

/*! . */
int GMTAPI_FFT_1d (struct GMTAPI_CTRL *API, struct GMT_DATASET *D, int direction, unsigned int mode, struct GMT_FFT_WAVENUMBER *K)
{	/* The 1-D FFT operating on DATASET segments */
	int status = 0;
	uint64_t seg, row, tbl, last = 0, col = 0;
	float *data = NULL;
	struct GMT_DATASEGMENT *S = NULL;
	GMT_UNUSED(K);
	if (API == NULL) return_error (API, GMT_NOT_A_SESSION);
	/* Not at all finished; will require gmtfft.c to be developed and tested */
	for (tbl = 0; tbl < D->n_tables; tbl++) {
		for (seg = 0; seg < D->table[tbl]->n_segments; seg++) {
			S = D->table[tbl]->segment[seg];
			if (S->n_rows > last) {	/* Extend array */
				data = GMT_memory (API->GMT, data, S->n_rows, float);
				last = S->n_rows;
			}
			for (row = 0; S->n_rows; row++) data[row] = (float)S->coord[col][row];
			status = GMT_FFT_1D (API, data, S->n_rows, direction, mode);
			for (row = 0; S->n_rows; row++) S->coord[col][row] = data[row];
		}
	}
	GMT_free (API->GMT, data);
	return (status);
}

/*! . */
int GMTAPI_FFT_2d (struct GMTAPI_CTRL *API, struct GMT_GRID *G, int direction, unsigned int mode, struct GMT_FFT_WAVENUMBER *K)
{	/* The 2-D FFT operating on GMT_GRID arrays */
	int status;
	if (K && direction == GMT_FFT_FWD) gmt_fft_save2d (API->GMT, G, GMT_IN, K);	/* Save intermediate grid, if requested, before interleaving */
	GMT_grd_mux_demux (API->GMT, G->header, G->data, GMT_GRID_IS_INTERLEAVED);
#ifdef DEBUG
	grd_dump (G->header, G->data, true, "After demux");
#endif
	status = GMT_FFT_2D (API, G->data, G->header->mx, G->header->my, direction, mode);
#ifdef DEBUG
	grd_dump (G->header, G->data, true, "After FFT");
#endif
	if (K && direction == GMT_FFT_FWD) gmt_fft_save2d (API->GMT, G, GMT_OUT, K);	/* Save complex grid, if requested */
	return (status);
}

/*! . */
int GMT_FFT (void *V_API, void *X, int direction, unsigned int mode, void *v_K)
{	/* The 1-D or 2-D FFT operating on GMT_DATASET or GMT_GRID arrays */
	struct GMT_FFT_WAVENUMBER *K = gmt_get_fftwave_ptr (v_K);
	if (V_API == NULL) return_error (V_API, GMT_NOT_A_SESSION);
	if (K->dim == 2) return (GMTAPI_FFT_2d (V_API, X, direction, mode, K));
	else return (GMTAPI_FFT_1d (V_API, X, direction, mode, K));
}

#ifdef FORTRAN_API
int GMT_FFT_ (void *X, int *direction, unsigned int *mode, void *v_K)
{	/* Fortran version: We pass the global GMT_FORTRAN structure */
	return (GMT_FFT (GMT_FORTRAN, X, *direction, *mode, v_K));
}
#endif

/*! . */
int GMT_FFT_Destroy (void *V_API, void *v_info)
{	/* Perform any final duties, perhaps report.  For now just free */
	struct GMT_FFT_WAVENUMBER **K = NULL;
	struct GMTAPI_CTRL *API = NULL;
	if (V_API == NULL) return_error (V_API, GMT_NOT_A_SESSION);
	API = gmt_get_api_ptr (V_API);
	K = gmt_get_fftwave_addr (v_info);
	if ((*K)->info) GMT_free (API->GMT, (*K)->info);
	GMT_free (API->GMT, (*K));
	return_error (V_API, GMT_NOERROR);
}

#ifdef FORTRAN_API
int GMT_FFT_Destroy_ (void *v_K)
{	/* Fortran version: We pass the global GMT_FORTRAN structure */
	return (GMT_FFT_Destroy (GMT_FORTRAN, v_K));
}
#endif

/*! Pretty print core module names and purposes */
void GMT_show_name_and_purpose (void *API, const char *component, const char *name, const char *purpose) {
	char message[GMT_LEN256] = {""};
	const char *lib = NULL;
	static char *core = "core";
	assert (name != NULL);
	assert (purpose != NULL);
	lib = (component) ? component : core;
	sprintf (message, "%s(%s) %s - %s\n\n", name, lib, GMT_version(), purpose);
	GMT_Message (API, GMT_TIME_NONE, message);
}

/* Module Extension: Allow listing and calling modules by name */

/*! . */
void * gmt_get_shared_module_func (struct GMTAPI_CTRL *API, const char *module, unsigned int lib_no)
{	/* Function that returns a pointer to the function named module in specified shared library lib_no, or NULL if not found  */
	void *p_func = NULL;       /* function pointer */
	if (API->lib[lib_no].skip) return (NULL);	/* Tried to open this shared library before and it was not available */
	if (API->lib[lib_no].handle == NULL && (API->lib[lib_no].handle = dlopen (API->lib[lib_no].path, RTLD_LAZY)) == NULL) {	/* Not opened this shared library yet */
		GMT_Report (API, GMT_MSG_NORMAL, "Unable to open GMT shared %s library: %s\n", API->lib[lib_no].name, dlerror());
		API->lib[lib_no].skip = true;	/* Not bother the next time... */
		return (NULL);			/* ...and obviously no function would be found */
	}
	/* Here the library handle is available; try to get pointer to specified module */
	*(void **) (&p_func) = dlsym (API->lib[lib_no].handle, module);
	return (p_func);
}

#ifndef BUILD_SHARED_LIBS
EXTERN_MSC void * gmt_core_module_lookup (struct GMTAPI_CTRL *API, const char *candidate);
#endif

/*! . */
void * gmt_get_module_func (struct GMTAPI_CTRL *API, const char *module, unsigned int lib_no) {
#ifndef BUILD_SHARED_LIBS
	if (lib_no == 0)	/* Get core module */
		return (gmt_core_module_lookup (API, module));
	/* Else we get custom module below */
#endif
	return (gmt_get_shared_module_func (API, module, lib_no));
}

/*! . */
int GMT_Call_Module (void *V_API, const char *module, int mode, void *args)
{	/* Call the specified shared module and pass it the mode and args.
 	 * mode can be one of the following:
	 * GMT_MODULE_LIST [-4]:	As GMT_MODULE_PURPOSE, but only list the modules.
	 * GMT_MODULE_EXIST [-3]:	Return GMT_NOERROR (0) if module exists, GMT_NOT_A_VALID_MODULE otherwise.
	 * GMT_MODULE_PURPOSE [-2]:	As GMT_MODULE_EXIST, but also print the module purpose.
	 * GMT_MODULE_OPT [-1]:		Args is a linked list of option structures.
	 * GMT_MODULE_CMD [0]:		Args is a single textstring with multiple options
	 * mode > 0:			Args is an array of text strings (argv[]).
	 */
	int status = GMT_NOERROR;
	unsigned int lib;
	struct GMTAPI_CTRL *API = NULL;
	char gmt_module[GMT_LEN32] = "GMT_";
	int (*p_func)(void*, int, void*) = NULL;       /* function pointer */

	if (V_API == NULL) return_error (V_API, GMT_NOT_A_SESSION);
	if (module == NULL && !(mode == GMT_MODULE_LIST || mode == GMT_MODULE_PURPOSE)) return_error (V_API, GMT_ARG_IS_NULL);
	API = gmt_get_api_ptr (V_API);
	API->error = GMT_NOERROR;

	if (module == NULL) {	/* Did not specify any specific module, so list purpose of all modules in all shared libs */
		char gmt_module[GMT_LEN256] = {""};	/* To form gmt_<lib>_module_show_all */
		char *listfunc = (mode == GMT_MODULE_LIST) ? "list" : "show";
		void (*l_func)(void*);       /* function pointer to gmt_<lib>_module_show_all which takes one arg (the API) */

		/* Here we list purpose of all the available modules in each shared library */
		for (lib = 0; lib < API->n_shared_libs; lib++) {
			sprintf (gmt_module, "gmt_%s_module_%s_all", API->lib[lib].name, listfunc);
			*(void **) (&l_func) = gmt_get_module_func (API, gmt_module, lib);
			if (l_func == NULL) continue;	/* Not found in this shared library */
			(*l_func) (V_API);	/* Run this function */
		}
		return (status);
	}
	/* Here we call a named module */

	strncat (gmt_module, module, GMT_LEN32-5);		/* Concatenate GMT_-prefix and module name to get function name */
	for (lib = 0; lib < API->n_shared_libs; lib++) {	/* Look for gmt_module in any of the shared libs */
		*(void **) (&p_func) = gmt_get_module_func (API, gmt_module, lib);
		if (p_func) break;	/* Found it in this shared library */
	}
	if (p_func == NULL) {	/* Not in any of the shared libraries */
		if (mode != GMT_MODULE_EXIST) GMT_Report (API, GMT_MSG_VERBOSE, "Shared GMT module not found: %s \n", module);
		status = GMT_NOT_A_VALID_MODULE;
	}
	else if (mode == GMT_MODULE_EXIST)	/* Just wanted to know it is there */
		return (GMT_NOERROR);
	else	/* Call the function and return its return value */
		status = (*p_func) (V_API, mode, args);
	return (status);
}

#ifdef FORTRAN_API
int GMT_Call_Module_ (const char *module, int *mode, void *args, int *length)
{
	return (GMT_Call_Module (GMT_FORTRAN, module, *mode, args));
}
#endif

/*! . */
const char * gmt_get_shared_module_info (struct GMTAPI_CTRL *API, char *module, unsigned int lib_no)
{	/* Function that returns a pointer to the module keys in specified shared library lib_no, or NULL if not found  */
	char function[GMT_LEN64] = {""};
	const char *keys = NULL;       /* char pointer to module keys */
	const char * (*func)(void*, char*) = NULL;       /* function pointer */
	if (API->lib[lib_no].skip) return (NULL);	/* Tried to open this shared library before and it was not available */
	if (API->lib[lib_no].handle == NULL && (API->lib[lib_no].handle = dlopen (API->lib[lib_no].path, RTLD_LAZY)) == NULL) {	/* Not opened this shared library yet */
		GMT_Report (API, GMT_MSG_NORMAL, "Unable to open GMT shared %s library: %s\n", API->lib[lib_no].name, dlerror());
		API->lib[lib_no].skip = true;	/* Not bother the next time... */
		return (NULL);			/* ...and obviously no keys would be found */
	}
	sprintf (function, "gmt_%s_module_info", API->lib[lib_no].name);
	/* Here the library handle is available; try to get pointer to specified module */
	*(void **) (&func) = dlsym (API->lib[lib_no].handle, function);
	if (func) keys = (*func) (API, module);
	return (keys);
}

/*! . */
const char * gmt_get_module_info (struct GMTAPI_CTRL *API, char *module, unsigned int lib_no) {
	if (lib_no == 0)	/* Get core module */
		return (gmt_core_module_info (API, module));
	/* Else we get custom module below */
	return (gmt_get_shared_module_info (API, module, lib_no));
}

/*! . */
const char * GMTAPI_get_moduleinfo (void *V_API, char *module)
{	/* Call the specified shared module and retrieve the API developer options keys.
 	 * This function, while in the API, is only for API developers and thus has a
	 * "undocumented" status in the API documentation.
	 */
	unsigned int lib;
	struct GMTAPI_CTRL *API = NULL;
	char gmt_module[GMT_LEN32] = "gmt";
	const char *keys = NULL;

	if (V_API == NULL) return_null (NULL, GMT_NOT_A_SESSION);
	if (module == NULL) return_null (V_API, GMT_ARG_IS_NULL);
	API = gmt_get_api_ptr (V_API);
	API->error = GMT_NOERROR;

	for (lib = 0; lib < API->n_shared_libs; lib++) {	/* Look for module in any of the shared libs */
		keys = gmt_get_module_info (API, module, lib);
		if (keys) return (keys);	/* Found it in this shared library, return the keys */
	}
	/* If we get here we did not found it.  Try to prefix module with gmt */
	strncat (gmt_module, module, GMT_LEN32-4);		/* Concatenate gmt and module name to get function name */
	for (lib = 0; lib < API->n_shared_libs; lib++) {	/* Look for gmt_module in any of the shared libs */
		keys = gmt_get_module_info (API, gmt_module, lib);
		if (keys) {	/* Found it in this shared library, adjust module name and return the keys */
			strncpy(module, gmt_module, strlen(gmt_module));	/* Rewrite module name to contain prefix of gmt */
			return (keys);
		}
	}
	/* Not in any of the shared libraries */
	GMT_Report (API, GMT_MSG_VERBOSE, "Shared GMT module not found: %s \n", module);
	return_null (V_API, GMT_NOT_A_VALID_MODULE);
}

/*! . */
struct GMT_RESOURCE * GMT_Encode_Options (void *V_API, const char *module_name, char marker, int n_in, struct GMT_OPTION **head, unsigned int *n) {
	/* This function determines which input sources and output destinations are required given the options.
	 * It is only used to assist developers of external APIs such as the MATLAB, Julia, Python, R, and other APIs.
	 * These are the function arguments:
	 *   API	Controls all things within GMT.
	 *   module	Name of the GMT module. An input arg, but may grow if a prefix of "gmt" is prepended.
	 *   marker	Character that represents a resource, typically $, but could be another char if need be.
	 *   n_in	Number of objects given as input resources (-1 if not known).
	 *   head	Linked list of GMT options passed for this module. We may hook on 1-2 additional options.
	 *   We return an array of structures with information about registered resources going to/from GMT.
	 *   The number of structures is returned by the *n argument. Struct GMT_RESOURCE is defined in gmt.h.
	 * Basically, given the module we look up the keys for that module which tells us which options provide
	 * the input and output selections and which ones are required and which ones are optional.  We then
	 * scan the given options and if file arguments to the options listed in the keys are missing we are
	 * to insert the given marker as the filename. Some options may already have the marker, e.g., -G$, and
	 * it is required for filenames on the command line that is to come from memory (just $). After scanning
	 * the options we examine the keys for any required input or output argument that have yet to be specified
	 * explicitly. If so we add the missing options, with filename = marker, and append them to the end of
	 * the option list (head). The API developers can then use this array of encoded options in concert with
	 * the information passed back via the structure list to attach actual resources.
	 *
	 * For each option that may take a file we need to know what kind of file and if this is input or output.
	 * We encode this in a 3-character word XYZ, explained below.  Note that each module may
	 * need several comma-separated XYZ words and these are returned as one string via GMT_Get_Moduleinfo.
	 * The origin of these words are given by the THIS_MODULE_KEY in every module source code.
	 *
	 * X stands for the specific program option (e.g., L for -L, F for -F) or < for standard input and
	 *    > for standard output (if reading tables) or command-line files (if reading grids).
	 * Y stands for data type (C = CPT, D = Dataset/Point, L = Dataset/Line,
	 *    P = Dataset/Polygon, G = Grid, I = Image, T = Textset, X = PostScript, ? = type given via a module option),
	 *    while a hyphen (-) means there is NO data when this option is set (see Z for whether this is for in- or output).
	 * Z stands for primary inputs (I), primary output (O), secondary input (i), or secondary output (o).
	 *   Primary inputs and outputs need to be assigned, and if not explicitly given will result in
	 *   a syntax error. However, external APIs (mex, Python) can override this and supply the missing items
	 *   via the given left- and right-hand side arguments to supply input or accept output.
	 *   Secondary inputs means they are only assigned if the option is actually given.  If in|out is irrelevant
	 *   for an option we use '-'.
	 *
	 * There are a few special cases where X, Y, or Z take on magic behavior:
	 *
	 *   A few modules with have X = - (hyphen) and this means the primary input or output (determined by Z)
	 *   has a data type that is not known until runtime.  A module option tells us which type it is, and this
	 *   option is encoded in Y.  So the -Y<type> option is _required_ and that is how we can update the primary
	 *   data type.  Example: gmtread can read any GMT object but requires -T<type>.  It thus has the keys
	 *   "<?I,>?O,-T-".  Thus, we use -T<type> and replace ? with the dataset implied by <type> both for input
	 *   and output (since Z was indeterminate).  Use i|o if only input or output should have this treatment.
	 *
	 *   A few modules will have Y = - which is another magic key: If the -X option is given then either the input
	 *   or output (depending on what Z is) will not be required. As an example of this behavior, consider psxy
	 *   which has a -T option that means "read no input, just write trailer". So the key "T-i" in psxy means that
	 *   when -T is used then NO input is expected.  This means the primary input key "<DI" is set to "<Di" (secondary)
	 *   and no attempt is made to connect external input to the psxy input.
	 *
	 *   A few modules will specify Z as some letter not i|I|o|O|-, which means that normally these modules
	 *   will produce whatever output is specified by the primary setting, but if the "-Z" option is given the primary
	 *   output will be changed to the given Y.  This is confusing so here are two examples:
	 *   1. pscoast normally writes PostScript but pscoast -M will instead export data to stdout, so its key
	 *      contains the entry ">DM", which means that when -M is active then PostScript key ">XO" turns into ">DO" and
	 *      thus allows for a data set export instead.
	 *   2. grdinfo normally writes a textset (key ">TO") but with -C it should write a dataset.  It has the magic
	 *      key ">DC". If the -C option is given then the ">TO" is changed to ">DO".
	 *   3. grdcontour normally writes PostScript but grdcontour -D will instead export data to a file set by -D, so its key
	 *      contains the entry "DDD", which means that when -D is active then PostScript key ">XO" turns into "DDO" and
	 *      thus allows for a data set export instead.
	 *
	 *   After processing, all magic key sequences are set to "---" meaning inactive.
	 *
	 */

	unsigned int n_keys, direction = 0, kind, pos, n_items = 0, ku,  n_out = 0;
	unsigned int n_explicit = 0, n_implicit = 0, output_pos = 0, explicit_pos = 0, implicit_pos = 0;
	int family = GMT_NOTSET;	/* -1, or one of GMT_IS_DATASET, GMT_IS_TEXTSET, GMT_IS_GRID, GMT_IS_CPT, GMT_IS_IMAGE */
	int geometry = GMT_NOTSET;	/* -1, or one of GMT_IS_NONE, GMT_IS_POINT, GMT_IS_LINE, GMT_IS_POLY, GMT_IS_SURFACE */
	int k, n_in_added = 0, n_to_add, e;
	bool deactivate_output = false;
	size_t n_alloc, len;
	const char *keys = NULL;	/* This module's option keys */
	char **key = NULL;		/* Array of items in keys */
	char *text = NULL, *LR[2] = {"rhs", "lhs"}, *S[2] = {" IN", "OUT"}, txt[16] = {""}, type = 0;
	char *module = NULL;
	char *special_text[3] = {" [satisfies required input]", " [satisfies required output]", ""}, *satisfy = NULL;
	struct GMT_OPTION *opt = NULL, *new_ptr = NULL;	/* Pointer to a GMT option structure */
	struct GMT_RESOURCE *info = NULL;	/* Our return array of n_items info structures */
	struct GMTAPI_CTRL *API = NULL;

	*n = 0;	/* Initialize counter to zero in case we return prematurely */

	if (V_API == NULL) return_null (NULL, GMT_NOT_A_SESSION);
	if (module_name == NULL) return_null (V_API, GMT_ARG_IS_NULL);

	if ((*head) && ((*head)->option == GMT_OPT_USAGE || (*head)->option == GMT_OPT_SYNOPSIS)) {	/* Nothing to do */
		*n = UINT_MAX;
		return NULL;
	}
	module = calloc (strlen (module_name) + 4, sizeof(char));	/* Allow space for any "gmt" prefix added to module in GMTAPI_get_moduleinfo */
	strcpy (module, module_name);			/* This string can grow by 3 if need be */
	/* 0. Get the keys for the module, possibly prepend "gmt" to module if required, or list modules and return NULL if unknown module */
	if ((keys = GMTAPI_get_moduleinfo (V_API, module)) == NULL) {	/* Gave an unknown module */
		GMT_Call_Module (V_API, NULL, GMT_MODULE_PURPOSE, NULL);	/* List the available modules */
		gmt_free_null (module);
		return_null (NULL, GMT_NOT_A_VALID_MODULE);	/* Unknown module code */
	}

	API = gmt_get_api_ptr (V_API);
	API->error = GMT_NOERROR;

	/* First some special checks related to unusual GMT syntax or hidden modules */

	/* 1a. Check if this is the write special module, which has flagged its output file as input... */
	if (!strncmp (module, "gmtwrite", 8U) && (opt = GMT_Find_Option (API, GMT_OPT_INFILE, *head))) {
		/* Found a -<"file" option; this is actually the output file so we simply change the option to output */
		opt->option = GMT_OPT_OUTFILE;
		deactivate_output = true;	/* Remember to turn off implicit output option since we got one */
	}
	/* 1b. Check if this is either gmtmath or grdmath which both use the special = outfile syntax and replace that by -=<outfile> */
	if (!strncmp (module, "gmtmath", 7U) || !strncmp (module, "grdmath", 7U)) {
		struct GMT_OPTION *delete = NULL;
		for (opt = *head; opt->next; opt = opt->next) {	/* Here opt will end up being the last option */
			if (!strcmp (opt->arg, "=")) {
				if (opt->next) {	/* Combine the previous = and <whatever> options into a single -=<whatever> option, then delete the former */
					opt->next->option = '=';
					delete = opt;
				}
			}
		}
		if (delete) GMT_Delete_Option (API, delete);
	}
	gmt_free_null (module);

	/* 2a. Get the option key array for this module */
	key = GMTAPI_process_keys (API, keys, type, *head, &n_keys);	/* This is the array of keys for this module, e.g., "<DI,GGO,..." */

	/* 2b. Make some specific modifications to the keys given the options passed */
	if (deactivate_output && (k = GMTAPI_get_key (API, GMT_OPT_OUTFILE, key, n_keys)) >= 0)
		key[k][K_DIR] = (char)tolower(key[k][K_DIR]);	/* Since we got an explicit output file already */

	/* 3. Count the module options and any input files referenced via marker, then allocate info struct array */
	for (opt = *head; opt; opt = opt->next) {
		if (strchr (opt->arg, marker)) n_explicit++;	/* Found an explicit dollar sign referring to an input matrix */
		if (opt->option == GMT_OPT_OUTFILE) n_out++;	/* Count given output options when PS will be produced. */
	}
	if (n_out > 1) {
		GMT_Report (API, GMT_MSG_NORMAL, "GMT_Encode_Options: Can only specify one main output object via command line\n");
		return_null (NULL, GMT_ONLY_ONE_ALLOWED);	/* Too many output objects */
	}
	n_alloc = n_explicit + n_keys;	/* Max number of registrations needed (may be just n_explicit) */
	info = calloc (n_alloc, sizeof (struct GMT_RESOURCE));

	/* 4. Determine position of file args given as $ or via missing arg (proxy for input matrix) */
	/* Note: All implicit options must be given after all implicit matrices have been listed */
	for (opt = *head, implicit_pos = n_explicit; opt; opt = opt->next) {	/* Process options */
		k = GMTAPI_get_key (API, opt->option, key, n_keys);	/* If k >= 0 then this option is among those listed in the keys array */
		family = geometry = GMT_NOTSET;	/* Not set yet */
		if (k >= 0)
			direction = GMTAPI_key_to_family (API, key[k], &family, &geometry);	/* Get dir, datatype, and geometry */
		if (GMTAPI_found_marker (opt->arg, marker)) {	/* Found an explicit dollar sign within the option, e.g., -G$, -R$ or -<$ */
			if (k == GMT_NOTSET) {
				GMT_Report (API, GMT_MSG_NORMAL, "GMT_Encode_Options: Error: Got a -<option>$ argument but not listed in keys\n");
				direction = GMT_IN;	/* Have to assume it is an input file if not specified */
			}
			/* Note sure about the OPT_INFILE test - should apply to all, no? But perhaps only the infile option will have upper case ... */
			//if (k >= 0 && key[k][K_OPT] == GMT_OPT_INFILE) key[k][K_DIR] = tolower (key[k][K_DIR]);	/* Make sure required I becomes i so we dont add it later */
			if (k >= 0 && key[k][K_DIR] != '-') key[k][K_DIR] = (char)tolower (key[k][K_DIR]);	/* Make sure required I becomes i and O becomes o so we dont add them later */
			info[n_items].option    = opt;
			info[n_items].family    = family;
			info[n_items].geometry  = geometry;
			info[n_items].direction = direction;
			info[n_items].pos = pos = (direction == GMT_IN) ? explicit_pos++ : output_pos++;	/* Explicitly given arguments are the first given on the r.h.s. */
			kind = GMT_FILE_EXPLICIT;
			n_items++;
			if (direction == GMT_IN) n_in_added++;
		}
		else if (k >= 0 && key[k][K_OPT] != GMT_OPT_INFILE && family != GMT_IS_NONE && (len = strlen (opt->arg)) < 2) {	/* Got some option like -G or -Lu with further args */
			/* We check if, in cases like -Lu, that "u" is not a file or that -C5 is a number and not a CPT file.  Also check for -Rd|g and let -R pass as well*/
			bool skip = false, number = false;
			GMT_Report (API, GMT_MSG_DEBUG, "GMT_Encode_Options: Option -%c being checked if implicit [len = %d]\n", opt->option, (int)len);
			if (key[k][K_DIR] == '-')	/* This is to let -R pass since we want gmt.history to kick in here, not $ */
				skip = number = true;
			else if (len) {	/* There is a 1-char argument given */
				if (!GMT_access (API->GMT, opt->arg, F_OK)) {
					GMT_Report (API, GMT_MSG_DEBUG, "GMT_Encode_Options: 1-char file found to override implicit specification\n");
					skip = true;	/* The file actually exist */
				}
				else if (key[k][K_FAMILY] == 'C' && !GMT_not_numeric (API->GMT, opt->arg)) {
					GMT_Report (API, GMT_MSG_DEBUG, "GMT_Encode_Options: Got -C<n>, for <n> a single number that overrides implicit CPT specification\n");
					skip = number = true;	/* Most likely a contour specification, e.g. -C5 */
				}
			}
			/* else there is no args, e.g., -G, which needs the marker */
			if (skip) {	/* Not an explicit reference after all but a regular option */
				kind = GMT_FILE_NONE;
				if (k >= 0 && !number) {	/* If this was a required input|output it has now been satisfied */
					key[k][K_DIR] = (char)tolower (key[k][K_DIR]);
					satisfy = special_text[direction];
				}
				else	/* Nothing special about this option */
					satisfy = special_text[2];
			}
			else {
				/* This is an implicit reference and we must explicity add the missing item by adding the marker */
				info[n_items].option    = opt;
				info[n_items].family    = family;
				info[n_items].geometry  = geometry;
				info[n_items].direction = direction;
				key[k][K_DIR] = (char)tolower (key[k][K_DIR]);	/* Change to lowercase i or o since option was provided, albeit implicitly */
				info[n_items].pos = pos = (direction == GMT_IN) ? implicit_pos++ : output_pos++;
				/* Excplicitly add the missing marker ($) to the option argument */
				sprintf (txt, "%s%c", opt->arg, marker);
				gmt_free_null (opt->arg);
				opt->arg = strdup (txt);
				n_implicit++;
				kind = GMT_FILE_EXPLICIT;
				n_items++;
				if (direction == GMT_IN) n_in_added++;
			}
		}
		else {	/* No implicit file argument involved, just check if this satisfies a required option */
			kind = GMT_FILE_NONE;
			if (k >= 0) {	/* If this was a required input|output it has now been satisfied */
				/* Add check to make sure argument for input is an existing file! */
				key[k][K_DIR] = (char)tolower (key[k][K_DIR]);
				satisfy = special_text[direction];
			}
			else	/* Nothing special about this option */
				satisfy = special_text[2];
		}
		if (kind == GMT_FILE_EXPLICIT)
			GMT_Report (API, GMT_MSG_DEBUG, "%s: Option -%c%s includes a memory reference to %s argument # %d\n", S[direction], opt->option, opt->arg, LR[direction], pos);
		else
			GMT_Report (API, GMT_MSG_DEBUG, "---: Option -%c%s includes no memory reference%s\n", opt->option, opt->arg, satisfy);
	}

	/* Done processing references that were explicitly given in the options.  Now determine if module
	 * has required input or output references that we must add (if not specified explicitly above) */

	for (ku = 0; ku < n_keys; ku++) {	/* Each set of keys specifies if the item is required via the 3rd key letter */
		if (isupper (key[ku][K_DIR])) {	/* Required input|output that was not specified explicitly above */
			char str[2] = {0,0};
			str[0] = marker;
			direction = GMTAPI_key_to_family (API, key[ku], &family, &geometry);
			n_to_add = (direction == GMT_OUT || n_in == GMT_NOTSET) ? 1 : n_in - n_in_added;
			for (e = 0; e < n_to_add; e++) {
				new_ptr = GMT_Make_Option (API, key[ku][K_OPT], str);	/* Create new option(s) with filename "$" */
				/* Append the new option to the list */
				*head = GMT_Append_Option (API, new_ptr, *head);
				info[n_items].option    = new_ptr;
				info[n_items].family    = family;
				info[n_items].geometry  = geometry;
				info[n_items].direction = direction;
				info[n_items].pos = (direction == GMT_IN) ? implicit_pos++ : output_pos++;
				GMT_Report (API, GMT_MSG_DEBUG, "%s: Must add -%c%c as implicit memory reference to %s argument # %d\n",
					S[direction], key[ku][K_OPT], marker, LR[direction], info[n_items].pos);
				n_items++;
				if (direction == GMT_IN) n_in_added++;
			}
		}
		gmt_free_null (key[ku]);	/* Free up this key */
	}
	/* Free up the temporary key array */
	gmt_free_null (key);

	/* Reallocate the information structure array or remove entirely if nothing given. */
	if (n_items && n_items < n_alloc) info = realloc (info, n_items * sizeof (struct GMT_RESOURCE));
	else if (n_items == 0) gmt_free_null (info);	/* No containers used */

	GMT_Report (API, GMT_MSG_DEBUG, "GMT_Encode_Options: Found %d inputs and %d outputs that need memory hook-up\n", implicit_pos, output_pos);
	/* Just checking that the options were properly processed */
#ifdef NO_MEX
	text = GMT_Create_Cmd (API, *head);
	sprintf (revised_cmd, "\'%s %s\'", module_name, text);
	GMT_Destroy_Cmd (API, &text);	/* Only needed it for the NO_MEX testing */
#else
	if (GMT_is_verbose (API->GMT, GMT_MSG_DEBUG)) {
		text = GMT_Create_Cmd (API, *head);
		GMT_Report (API, GMT_MSG_DEBUG, "GMT_Encode_Options: Revised command before memory-substitution: %s\n", text);
		GMT_Destroy_Cmd (API, &text);
	}
#endif

	/* Pass back the info array and the number of items */
	*n = n_items;
	return (info);
}

#ifdef FORTRAN_API
struct GMT_RESOURCE * GMT_Encode_Options_ (const char *module, char *marker, int *n_in, struct GMT_OPTION **head, unsigned int *n, int len)
{	/* Fortran version: We pass the global GMT_FORTRAN structure */
	return (GMT_Encode_Options (GMT_FORTRAN, module, *marker, *n_in, head, n));
}
#endif

/* Parsing API: to present, examine GMT Common Option current settings and GMT Default settings */

/*! . */
int GMT_Get_Common (void *V_API, unsigned int option, double par[])
{	/* Inquires if specified GMT option has been set and obtains current values for some of them, if par is not NULL.
	 * Returns GMT_NOTSET if the option has not been specified.  Otherwise, returns the number of parameters
	 * it passed back via the par[] array.  Only some options passes back parameters; these are
	 * -R, -I, -X, -Y, -b, -f, -i, -o, -r, -t, -:, while the others return 0.
	 */
	int ret = GMT_NOTSET;
	struct GMTAPI_CTRL *API = NULL;
	struct GMT_CTRL *GMT = NULL;

	if (V_API == NULL) return_error (V_API, GMT_NOT_A_SESSION);
	API = gmt_get_api_ptr (V_API);
	API->error = GMT_NOERROR;
	GMT = API->GMT;

	switch (option) {
		case 'B':	if (GMT->common.B.active[0] || GMT->common.B.active[1]) ret = 0; break;
		case 'I':
			if (GMT->common.API_I.active) {
				ret = 2;
				if (par) GMT_memcpy (par, GMT->common.API_I.inc, 2, double);
			}
			break;
		case 'J':	if (GMT->common.J.active) ret = 0; break;
		case 'K':	if (GMT->common.K.active) ret = 0; break;
		case 'O':	if (GMT->common.O.active) ret = 0; break;
		case 'P':	if (GMT->common.P.active) ret = 0; break;
		case 'R':
			if (GMT->common.R.active) {
				ret = 4;
				if (par) GMT_memcpy (par, GMT->common.R.wesn, 4, double);
			}
			break;
		case 'U':	if (GMT->common.U.active) ret = 0; break;
		case 'V':	if (GMT->common.V.active) ret = GMT->current.setting.verbose; break;
		case 'X':
			if (GMT->common.X.active) {
				ret = 1;
				if (par) par[0] = GMT->common.X.off;
			}
			break;
		case 'Y':
			if (GMT->common.Y.active) {
				ret = 1;
				if (par) par[0] = GMT->common.Y.off;
			}
			break;
		case 'a':	if (GMT->common.a.active) ret = GMT->common.a.geometry; break;
		case 'b':	if (GMT->common.b.active[GMT_IN]) ret = GMT_IN; else if (GMT->common.b.active[GMT_OUT]) ret = GMT_OUT; break;
		case 'c':	if (GMT->common.c.active) ret = GMT->common.c.copies; break;
		case 'f':	if (GMT->common.f.active[GMT_IN]) ret = GMT_IN; else if (GMT->common.f.active[GMT_OUT]) ret = GMT_OUT; break;
		case 'g':	if (GMT->common.g.active) ret = 0; break;
		case 'h':	if (GMT->common.h.active) ret = GMT->common.h.mode; break;
		case 'i':	if (GMT->common.i.active) ret = (int)GMT->common.i.n_cols; break;
		case 'n':	if (GMT->common.n.active) ret = 0; break;
		case 'o':	if (GMT->common.o.active) ret = (int)GMT->common.o.n_cols; break;
		case 'p':	if (GMT->common.p.active) ret = 0; break;
		case 'r':	if (GMT->common.r.active) ret = GMT->common.r.registration; break;
		case 's':	if (GMT->common.s.active) ret = 0; break;
		case 't':
			if (GMT->common.t.active) {
				ret = 1;
				if (par) par[0] = GMT->common.t.value;
			}
			break;
		case ':':	if (GMT->common.colon.toggle[GMT_IN]) ret = GMT_IN; else if (GMT->common.colon.toggle[GMT_OUT]) ret = GMT_OUT; break;
		default:
			GMTAPI_report_error (API, GMT_OPTION_NOT_FOUND);
			break;
	}

	return (ret);
}

#ifdef FORTRAN_API
int GMT_Get_Common_ (unsigned int *option, double par[])
{	/* Fortran version: We pass the global GMT_FORTRAN structure */
	return (GMT_Get_Common (GMT_FORTRAN, *option, par));
}
#endif

/*! . */
int GMT_Get_Default (void *V_API, const char *keyword, char *value)
{	/* Given the text representation of a GMT parameter keyword, return its setting as text.
	 * value must have enough space for the return information.
	 */
	int error = GMT_NOERROR;
	struct GMTAPI_CTRL *API = NULL;

	if (V_API == NULL) return_error (V_API, GMT_NOT_A_SESSION);
	if (keyword == NULL) return_error (V_API, GMT_NO_PARAMETERS);
	if (value == NULL) return_error (V_API, GMT_NO_PARAMETERS);
	API = gmt_get_api_ptr (V_API);
	/* First intercept any API Keywords */
	if (!strncmp (keyword, "API_PAD", 7U))	/* Change the grid padding setting */
		sprintf (value, "%d", API->pad);
	else if (!strncmp (keyword, "API_IMAGE_LAYOUT", 16U))	/* Report image/band layout */
		GMT_memcpy (value, API->GMT->current.gdal_read_in.O.mem_layout, 4, char);
	else if (!strncmp (keyword, "API_GRID_LAYOUT", 15U)) {	/* Report grid layout */
		if (API->shape == GMT_IS_COL_FORMAT)
			strcpy (value, "columns");
		else if (API->shape == GMT_IS_ROW_FORMAT)
			strcpy (value, "rows");
	}
	else {	/* Must process as a GMT setting */
		strcpy (value, GMT_putparameter (API->GMT, keyword));
		error = (value[0] == '\0') ? GMT_OPTION_NOT_FOUND : GMT_NOERROR;
	}
	return_error (V_API, error);
}

#ifdef FORTRAN_API
int GMT_Get_Default_ (char *keyword, char *value, int len1, int len2)
{	/* Fortran version: We pass the global GMT_FORTRAN structure */
	return (GMT_Get_Default (GMT_FORTRAN, keyword, value));
}
#endif

/*! . */
int GMT_Set_Default (void *V_API, const char *keyword, const char *txt_val)
{	/* Given the text representation of a GMT or API parameter keyword, assign its value.
	 */
	unsigned int error = GMT_NOERROR;
	struct GMTAPI_CTRL *API = NULL;
	char *value = NULL;

	if (V_API == NULL) return_error (V_API, GMT_NOT_A_SESSION);
	if (keyword == NULL) return_error (V_API, GMT_NOT_A_VALID_PARAMETER);
	if (txt_val == NULL) return_error (V_API, GMT_NO_PARAMETERS);
	API = gmt_get_api_ptr (V_API);
	value = strdup (txt_val);	/* Make local copy to be safe */
	/* First intercept any API Keywords */
	if (!strncmp (keyword, "API_PAD", 7U)) {	/* Change the grid padding setting */
		int pad = atoi (value);
		if (pad >= 0) {
			GMT_set_pad (API->GMT, pad);	/* Change the default pad; give GMT_NOTSET to leave as is */
			API->pad = pad;
		}
	}
	else if (!strncmp (keyword, "API_IMAGE_LAYOUT", 16U)) {	/* Change image/band layout */
		if (strlen (value) != 4U) {
			error = 1;
			GMT_Report (API, GMT_MSG_NORMAL, "API_IMAGE_LAYOUT requires a 4-character specification. %s is ignored",  value);
		}
		else
			GMT_memcpy (API->GMT->current.gdal_read_in.O.mem_layout, value, 4, char);
	}
	else if (!strncmp (keyword, "API_GRID_LAYOUT", 15U)) {	/* Change grid layout */
		if (!strncmp (keyword, "columns", 7U))
			API->shape = GMT_IS_COL_FORMAT;	/* Switch to column-major format */
		else if (!strncmp (keyword, "rows", 4U))
			API->shape = GMT_IS_ROW_FORMAT;	/* Switch to row-major format */
		else
			GMT_Report (API, GMT_MSG_NORMAL, "API_GRID_LAYOUT must be either \"columns\" or \"rows\"",  value);
		error = 1;
	}
	else	/* Must process as a GMT setting */
		error = GMT_setparameter (API->GMT, keyword, value);
	gmt_free_null (value);
	return_error (V_API, (error) ? GMT_NOT_A_VALID_PARAMETER : GMT_NOERROR);
}

#ifdef FORTRAN_API
int GMT_Set_Default_ (char *keyword, char *value, int len1, int len2)
{	/* Fortran version: We pass the global GMT_FORTRAN structure */
	return (GMT_Set_Default (GMT_FORTRAN, keyword, value));
}
#endif

/*! . */
int GMT_Option (void *V_API, const char *options)
{	/* Take comma-separated GMT options and print the usage message(s). */
	unsigned int pos = 0, k = 0, n = 0;
	char p[GMT_LEN64] = {""}, arg[GMT_LEN64] = {""};
	struct GMTAPI_CTRL *API = NULL;

	if (V_API == NULL) return_error (V_API, GMT_NOT_A_SESSION);
	if (options == NULL) return_error (V_API, GMT_NO_PARAMETERS);
	API = gmt_get_api_ptr (V_API);

	/* The following does the translation between the rules for the option string and the convoluted items GMT_explain_options expects. */
	while (GMT_strtok (options, ",", &pos, p) && k < GMT_LEN64) {
		switch (p[0]) {
			case 'B':	/* Let B be B and B- be b */
				arg[k++] = (p[1] == '-') ? 'b' : 'B';
				break;
			case 'J':	/* Let J be -J and J- be j, JX is -Jx|X only, and -J[-]3 be adding -Z for 3-D scaling */
				n = 1;
				if (p[1] == '-') { arg[k++] = 'j'; n++; }
				else if (p[1] == 'X') { arg[k++] = 'x'; n++; }
				else arg[k++] = 'J';
				if (p[n] == 'Z' || p[n] == 'z') arg[k++] = 'Z';
				break;
			case 'R':	/* Want -R region usage */
				if (p[1]) {	/* Gave modifiers */
					if (p[1] == 'x') arg[k++] = 'S';	/* CarteSian region */
					else if (p[1] == 'g') arg[k++] = 'G';	/* Geographic region */
					else arg[k++] = 'R';			/* Generic region [Default] */
					if (p[1] == '3' || p[2] == '3') arg[k++] = 'z';	/* 3-D region */
				}
				else arg[k++] = 'R';			/* Generic region [Default] */
				break;
			case 'b':	/* Binary i/o -bi -bo */
				arg[k++] = (p[1] == 'i') ? 'C' : 'D';
				arg[k++] = (p[2]) ? p[2] : '0';
				break;
			case 'd':	/* Nodata flag -d, -di, -do */
				if (p[1] == 'i') arg[k++] = 'k';
				else if (p[1] == 'o') arg[k++] = 'l';
				else arg[k++] = 'd';
				break;
			case 'r':	/* Pixel registration */
				arg[k++] = 'F';
				break;
			case 'x':	/* Number of threads (for multi-threaded progs) */
				arg[k++] = 'y';
				break;
			default:	/* All others are pass-through */
				arg[k++] = p[0];
				break;
		}
	}
	GMT_explain_options (API->GMT, arg);	/* Call the underlying explain_options machinery */
	return_error (V_API, GMT_NOERROR);
}

#ifdef FORTRAN_API
int GMT_Option_ (void *V_API, char *options, int len)
{	/* Fortran version: We pass the global GMT_FORTRAN structure */
	return (GMT_Option (GMT_FORTRAN, options));
}
#endif

/*! . */
int GMT_Message (void *V_API, unsigned int mode, const char *format, ...)
{	/* Message independent of verbosity, optionally with timestamp.
	 * mode = 0:	No time stamp
	 * mode = 1:	Abs time stamp formatted via GMT_TIME_STAMP
	 * mode = 2:	Report elapsed time since last reset.
	 * mode = 4:	Reset elapsed time to 0, no time stamp.
	 * mode = 6:	Reset elapsed time and report it as well.
	 */
	size_t source_info_len;
	char message[4*GMT_BUFSIZ] = {""}, *stamp = NULL;
	struct GMTAPI_CTRL *API = NULL;
	va_list args;

	if (V_API == NULL) return_error (V_API, GMT_NOT_A_SESSION);
	if (format == NULL) return GMT_PTR_IS_NULL;	/* Format cannot be NULL */
	API = gmt_get_api_ptr (V_API);
	if (mode) stamp = GMTAPI_tictoc_string (API, mode);	/* Pointer to a timestamp string */
	if (mode % 4) sprintf (message, "%s | ", stamp);	/* Lead with the time stamp */
	source_info_len = strlen (message);

	va_start (args, format);
	vsnprintf (message + source_info_len, 4*GMT_BUFSIZ - source_info_len, format, args);
	va_end (args);
	assert (strlen (message) < 4*GMT_BUFSIZ);
	API->print_func (API->GMT->session.std[GMT_ERR], message);	/* Do the printing */
	return_error (V_API, GMT_NOERROR);
}

#ifdef FORTRAN_API
int GMT_Message_ (void *V_API, unsigned int *mode, const char *message, int len)
{	/* Fortran version: We pass the global GMT_FORTRAN structure */
	return (GMT_Message (GMT_FORTRAN, *mode, message));
}
#endif

/*! . */
int GMT_Report (void *V_API, unsigned int level, const char *format, ...)
{	/* Message whose output depends on verbosity setting */
	size_t source_info_len = 0;
	unsigned int g_level;
	char message[GMT_BUFSIZ] = {""};
	struct GMTAPI_CTRL *API = NULL;
	struct GMT_CTRL *GMT = NULL;
	va_list args;
	/* GMT_Report may be called before GMT is set so take precautions */
	if (V_API == NULL) return GMT_NOERROR;		/* Not a fatal issue here */
	if (format == NULL) return GMT_PTR_IS_NULL;	/* Format cannot be NULL */
	API = gmt_get_api_ptr (V_API);
	GMT = API->GMT;
	g_level = (GMT) ? GMT->current.setting.verbose : 0;
	if (level > MAX(API->verbose, g_level))
		return 0;
	if (GMT && GMT->current.setting.timer_mode > GMT_NO_TIMER) {
		char *stamp = GMTAPI_tictoc_string (API, GMT->current.setting.timer_mode);	/* NULL or pointer to a timestamp string */
		if (stamp) {
			sprintf (message, "%s | ", stamp);	/* Lead with the time stamp */
			source_info_len = strlen (message);	/* Update length of message from 0 */
		}
	}
	snprintf (message + source_info_len, GMT_BUFSIZ-source_info_len, "%s: ", (GMT && GMT->init.module_name) ? GMT->init.module_name : API->session_tag);
	source_info_len = strlen (message);
	va_start (args, format);
	/* append format to the message: */
	vsnprintf (message + source_info_len, GMT_BUFSIZ - source_info_len, format, args);
	va_end (args);
	assert (strlen (message) < GMT_BUFSIZ);
	API->print_func (GMT ? GMT->session.std[GMT_ERR] : stderr, message);
	return_error (V_API, GMT_NOERROR);
}

#ifdef FORTRAN_API
int GMT_Report_ (void *V_API, unsigned int *level, const char *format, int len)
{	/* Fortran version: We pass the global GMT_FORTRAN structure */
	return (GMT_Report (GMT_FORTRAN, *level, format));
}
#endif

/*! . */
int GMT_Get_Value (void *V_API, const char *arg, double par[])
{	/* Parse any number of comma, space, tab, semi-colon or slash-separated values.
	 * The array par must have enough space to hold all the items.
	 * Function returns the number of items, or GMT_NOTSET if there was an error.
	 * We can handle dimension units (c|i|p), distance units (d|m|s|e|f|k|M|n|u),
	 * geographic coordinates, absolute dateTtime strings, and regular floats.
	 *
	 * Dimensions are returned in the current length unit [inch or cm].
	 * Distances are returned in meters.
	 * Arc distances are returned in degrees.
	 * Geographic dd:mm:ss[W|E|S|N] coordinates are returned in decimal degrees.
	 * DateTtime moments are returned in time in chosen units [sec] since chosen epoch [1970] */

	unsigned int pos = 0, n_arg = 0, mode, col_type_save[2][2];
	size_t len;
	char p[GMT_BUFSIZ] = {""}, unit;
	double value;
	struct GMTAPI_CTRL *API = NULL;
	struct GMT_CTRL *GMT = NULL;
	static const char separators[] = " \t,;/";

	if (V_API == NULL) return_error (V_API, GMT_NOT_A_SESSION);
	if (arg == NULL || arg[0] == '\0') return_value (V_API, GMT_NO_PARAMETERS, GMT_NOTSET);
	API = gmt_get_api_ptr (V_API);
	API->error = GMT_NOERROR;
	GMT = API->GMT;

	/* Because GMT_init_distaz and possibly GMT_scanf_arg may decide to change the GMT col_type
	 * we make a copy here and reset when done */
	GMT_memcpy (col_type_save[GMT_IN], GMT->current.io.col_type[GMT_IN],   2, unsigned int);
	GMT_memcpy (col_type_save[GMT_OUT], GMT->current.io.col_type[GMT_OUT], 2, unsigned int);

	while (GMT_strtok (arg, separators, &pos, p)) {	/* Loop over input aruments */
		if ((len = strlen (p)) == 0) continue;
		len--;	/* Position of last char, possibly a unit */
		if (strchr (GMT_DIM_UNITS, p[len]))	/* Dimension unit (c|i|p), return distance in GMT default length unit [inch or cm] */
			value = GMT_convert_units (GMT, p, GMT->current.setting.proj_length_unit, GMT->current.setting.proj_length_unit);
		else if (strchr (GMT_LEN_UNITS, p[len])) {	/* Distance units, return as meters [or degrees if arc] */
			mode = GMT_get_distance (GMT, p, &value, &unit);
			GMT_init_distaz (GMT, unit, mode, GMT_MAP_DIST);
			value /= GMT->current.map.dist[GMT_MAP_DIST].scale;	/* Convert to default unit */
		}
		else	/* Perhaps coordinates or floats */
			(void) GMT_scanf_arg (GMT, p, GMT_IS_UNKNOWN, &value);
		par[n_arg++] = value;
	}
	/* Reset col_types to what they were before the parsing */
	GMT_memcpy (GMT->current.io.col_type[GMT_IN],  col_type_save[GMT_IN],  2, unsigned int);
	GMT_memcpy (GMT->current.io.col_type[GMT_OUT], col_type_save[GMT_OUT], 2, unsigned int);

	return (n_arg);
}

#ifdef FORTRAN_API
int GMT_Get_Value_ (char *arg, double par[], int len)
{	/* Fortran version: We pass the global GMT_FORTRAN structure */
	return (GMT_Get_Value (GMT_FORTRAN, arg, par));
}
#endif

/* Here lies the very basic F77 support for grid read and write only. It is assumed that no grid padding is required */

int GMT_F77_readgrdinfo_ (unsigned int dim[], double limit[], double inc[], char *title, char *remark, const char *name)
{	/* Note: When returning, dim[2] holds the registration (0 = gridline, 1 = pixel).
	 * limit[4-5] holds zmin/zmax. limit must thus at least have a length of 6.
	 */
	const char *argv = "GMT_F77_readgrdinfo";
	char *file = NULL;
	struct GMT_GRID_HEADER header;
	struct GMTAPI_CTRL *API = NULL;	/* The API pointer assigned below */

	if (file == NULL) {
		GMT_Report (API, GMT_MSG_NORMAL, "No file given to GMT_F77_readgrdinfo\n");
		return EXIT_FAILURE;
	}
	file = strdup (name);
	if ((API = GMT_Create_Session (argv, 0U, 0U, NULL)) == NULL) return EXIT_FAILURE;

	/* Read the grid header */

	if (GMT_read_grd_info (API->GMT, file, &header)) {
		GMT_Report (API, GMT_MSG_NORMAL, "Error opening file %s\n", file);
		gmt_free_null (file);
		return EXIT_FAILURE;
	}
	gmt_free_null (file);

	/* Assign variables from header structure items */
	dim[GMT_X] = header.nx;	dim[GMT_Y] = header.ny;
	GMT_memcpy (limit, header.wesn, 4U, double);
	GMT_memcpy (inc, header.inc, 2U, double);
	limit[ZLO] = header.z_min;
	limit[ZHI] = header.z_max;
	dim[GMT_Z] = header.registration;
	if (title) strncpy (title, header.title, GMT_GRID_TITLE_LEN80);
	if (remark) strncpy (remark, header.remark, GMT_GRID_REMARK_LEN160);

	if (GMT_Destroy_Session (API) != GMT_NOERROR) return EXIT_FAILURE;
	return EXIT_SUCCESS;
}

int GMT_F77_readgrd_ (float *array, unsigned int dim[], double limit[], double inc[], char *title, char *remark, const char *name)
{	/* Note: When called, dim[2] is 1 we allocate the array, otherwise we assume it has enough space
	 * Also, if dim[3] == 1 then we transpose the array before writing.
	 * When returning, dim[2] holds the registration (0 = gridline, 1 = pixel).
	 * limit[4-5] holds zmin/zmax. limit must thus at least have a length of 6.
	 */
 	unsigned int no_pad[4] = {0, 0, 0, 0};
	double no_wesn[4] = {0.0, 0.0, 0.0, 0.0};
	const char *argv = "GMT_F77_readgrd";
	char *file = NULL;
	struct GMT_GRID_HEADER header;
	struct GMTAPI_CTRL *API = NULL;	/* The API pointer assigned below */

	if (file == NULL) {
		GMT_Report (API, GMT_MSG_NORMAL, "No file given to GMT_F77_readgrd\n");
		return EXIT_FAILURE;
	}
	file = strdup (name);
	if ((API = GMT_Create_Session (argv, 0U, 0U, NULL)) == NULL) return EXIT_FAILURE;

	/* Read the grid header */
	GMT_grd_init (API->GMT, &header, NULL, false);
	if (GMT_read_grd_info (API->GMT, file, &header)) {
		GMT_Report (API, GMT_MSG_NORMAL, "Error opening file %s\n", file);
		gmt_free_null (file);
		return EXIT_FAILURE;
	}

	/* Read the grid, possibly after first allocating array space */
	if (dim[GMT_Z] == 1) array = GMT_memory (API->GMT, NULL, header.size, float);
	if (GMT_read_grd (API->GMT, file, &header, array, no_wesn, no_pad, 0)) {
		GMT_Report (API, GMT_MSG_NORMAL, "Error reading file %s\n", file);
		gmt_free_null (file);
		return EXIT_FAILURE;
	}
	gmt_free_null (file);

	if (dim[3] == 1) GMT_inplace_transpose (array, header.ny, header.nx);

	/* Assign variables from header structure items */
	dim[GMT_X] = header.nx;	dim[GMT_Y] = header.ny;
	GMT_memcpy (limit, header.wesn, 4U, double);
	GMT_memcpy (inc, header.inc, 2U, double);
	limit[ZLO] = header.z_min;
	limit[ZHI] = header.z_max;
	dim[GMT_Z] = header.registration;
	if (title) strncpy (title, header.title, GMT_GRID_TITLE_LEN80);
	if (remark) strncpy (remark, header.remark, GMT_GRID_REMARK_LEN160);

	if (GMT_Destroy_Session (API) != GMT_NOERROR) return EXIT_FAILURE;
	return EXIT_SUCCESS;
}

int GMT_F77_writegrd_ (float *array, unsigned int dim[], double limit[], double inc[], const char *title, const char *remark, const char *name)
{	/* Note: When called, dim[2] holds the registration (0 = gridline, 1 = pixel).
	 * Also, if dim[3] == 1 then we transpose the array before writing.  */
 	unsigned int no_pad[4] = {0, 0, 0, 0};
	const char *argv = "GMT_F77_writegrd";
	char *file = NULL;
	double no_wesn[4] = {0.0, 0.0, 0.0, 0.0};
	struct GMT_GRID_HEADER header;
	struct GMTAPI_CTRL *API = NULL;	/* The API pointer assigned below */

	/* Initialize with default values */

	if (file == NULL) {
		GMT_Report (API, GMT_MSG_NORMAL, "No file given to GMT_F77_writegrd\n");
		return EXIT_FAILURE;
	}
	file = strdup (name);
	if ((API = GMT_Create_Session (argv, 0U, 0U, NULL)) == NULL) return EXIT_FAILURE;

	GMT_grd_init (API->GMT, &header, NULL, false);
	if (full_region (limit)) {	/* Here that means limit was not properly given */
		GMT_Report (API, GMT_MSG_NORMAL, "Grid domain not specified for %s\n", file);
		gmt_free_null (file);
		return EXIT_FAILURE;
	}
	if (inc[GMT_X] == 0.0 || inc[GMT_Y] == 0.0) {	/* Here that means grid spacing was not properly given */
		GMT_Report (API, GMT_MSG_NORMAL, "Grid spacing not specified for %s\n", file);
		gmt_free_null (file);
		return EXIT_FAILURE;
	}

	/* Set header parameters */

	GMT_memcpy (header.wesn, limit, 4U, double);
	GMT_memcpy (header.inc, inc, 2U, double);
	header.nx = dim[GMT_X];	header.ny = dim[GMT_Y];
	header.registration = dim[GMT_Z];
	GMT_set_grddim (API->GMT, &header);
	if (title) strncpy (header.title, title, GMT_GRID_TITLE_LEN80);
	if (remark) strncpy (header.remark, remark, GMT_GRID_REMARK_LEN160);

	if (dim[3] == 1) GMT_inplace_transpose (array, header.ny, header.nx);

	/* Write the file */

	if (GMT_write_grd (API->GMT, file, &header, array, no_wesn, no_pad, 0)) {
		GMT_Report (API, GMT_MSG_NORMAL, "Error writing file %s\n", file);
		gmt_free_null (file);
		return EXIT_FAILURE;
	}
	gmt_free_null (file);

	if (GMT_Destroy_Session (API) != GMT_NOERROR) return EXIT_FAILURE;
	return EXIT_SUCCESS;
}

#if 0
EXTERN_MSC void GMT_set_mem_layout (struct GMTAPI_CTRL *API, char mem_layout[]);
void GMT_set_mem_layout(struct GMTAPI_CTRL *API, char mem_layout[]) {
	int i;
	for (i = 0; i < 4; i++)
		API->GMT->current.gdal_read_in.O.mem_layout[i] = mem_layout[i];
	return;
}
#endif

char *GMT_Duplicate_String (void *API, const char* string) {
	/* Duplicate a string. The interest of this function is to make the memory allocation
	   inside the GMT lib so that GMT_Destroy_Data we can free it without any concerns of
	   Windows DLL hell */
	GMT_UNUSED(API);
	return strdup (string);
}

EXTERN_MSC int GMT_blind_change_struct(void *V_API, void *ptr, void *what, char *type, size_t off);
int GMT_blind_change_struct(void *V_API, void *ptr, void *what, char *type, size_t off) {
	/* This is a magic backdoor to change static members of API structures that had to be declared as
	   immutables types in Julia and therefore impossible to change from there.
	   *ptr  -> structure pointer whose member identified by the offset 'off' is to be changed.
	   *what -> pointer to the new value of the struct member that will be changed.
	   *type -> string with the type description, using the Julia types names. e.g. 'UInt32' or 'Float64'
	   The offset value 'off' is that obtained with the Julia's fieldoffsets() function, which is
	   equivalent to the 'offsetof()' C macro.
	*/
	if (!strcmp(type, "Int32"))
		*(int *)((char *)ptr + off) = *(int *)what;
	else if (!strcmp(type, "UInt32"))
		*(unsigned int *)((char *)ptr + off) = *(unsigned int *)what;
	else if (!strcmp(type, "Int64"))
		*(int64_t *)((char *)ptr + off) = *(int64_t *)what;
	else if (!strcmp(type, "UInt64"))
		*(uint64_t *)((char *)ptr + off) = *(uint64_t *)what;
	else if (!strcmp(type, "Float32"))
		*(float *)((char *)ptr + off) = *(float *)what;
	else if (!strcmp(type, "Float64"))
		*(double *)((char *)ptr + off) = *(double *)what;
	else if (!strcmp(type, "Int16"))
		*(signed short *)((char *)ptr + off) = *(signed short *)what;
	else if (!strcmp(type, "UInt16"))
		*(unsigned short *)((char *)ptr + off) = *(unsigned short *)what;
	else if (!strcmp(type, "UInt8"))
		*(unsigned char *)((char *)ptr + off) = *(unsigned char *)what;
	else if (!strcmp(type, "Int8"))
		*(char *)((char *)ptr + off) = *(char *)what;
	else {
		GMT_Report(V_API, GMT_MSG_NORMAL, "Backdoor: Type (%s) not accepted. Possibly a pointer to something.\n", type);
		return_error (V_API, GMT_NOT_A_VALID_PARAMETER);
	}
	return 0;
}<|MERGE_RESOLUTION|>--- conflicted
+++ resolved
@@ -5380,11 +5380,7 @@
 	/* With out_ID in hand we can now put the data where it should go */
 	if (GMT_Put_Data (API, out_ID, mode, data) != GMT_OK) return_error (API, API->error);
 	if (output) gmt_free_null (output);	/* Done with this variable */
-<<<<<<< HEAD
 	
-=======
-
->>>>>>> 769bd449
 #ifdef DEBUG
 	GMT_list_API (API, "GMT_Write_Data");
 #endif
