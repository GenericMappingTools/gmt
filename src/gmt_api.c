/*--------------------------------------------------------------------
 *	$Id$
 *
 *	Copyright (c) 1991-2015 by P. Wessel, W. H. F. Smith, R. Scharroo, J. Luis and F. Wobbe
 *	See LICENSE.TXT file for copying and redistribution conditions.
 *
 *	This program is free software; you can redistribute it and/or modify
 *	it under the terms of the GNU Lesser General Public License as published by
 *	the Free Software Foundation; version 3 or any later version.
 *
 *	This program is distributed in the hope that it will be useful,
 *	but WITHOUT ANY WARRANTY; without even the implied warranty of
 *	MERCHANTABILITY or FITNESS FOR A PARTICULAR PURPOSE.  See the
 *	GNU Lesser General Public License for more details.
 *
 *	Contact info: gmt.soest.hawaii.edu
 *--------------------------------------------------------------------*/
/*
 * Public functions for the GMT C/C++ API.  The API consist of functions
 * in gmt_api.c, gmt_parse.c, and all the GMT modules; see gmt.h for list.
 *
 * Author: 	Paul Wessel
 * Date:	1-JUN-2013
 * Version:	5
 *
 * The API presently consists of 56 documented functions.  For a full
 * description of the API, see the GMT_API documentation.
 * These functions have Fortran bindings as well, provided you add
 * -DFORTRAN_API to the C preprocessor flags [in ConfigUser.cmake].
 *
 * There are 2 public functions used for GMT API session handling.
 * This part of the API helps the developer create and delete GMT sessions:
 *
 * GMT_Create_Session	: Initialize a new GMT session
 * GMT_Destroy_Session	: Destroy a GMT session
 *
 * There is 2 public functions for common error reporting.
 * Errors will be reported to stderr or selected log file:
 *
 * GMT_Message		: Report an message given a verbosity level
 * GMT_Report		: Report an error given an error code
 *
 * There are 21 further public functions used for GMT i/o activities:
 *
 * GMT_Begin_IO		: Allow i/o to take place for rec-by-rec operations
 * GMT_Create_Data	: Return an empty container for a new data set
 * GMT_Destroy_Data	: Destroy a data set and its container
 * GMT_Duplicate_Data	: Make an exact duplicate of a dataset
 * GMT_Encode_ID	: Encode a resource ID into a file name
 * GMT_End_IO		: Disallow further rec-by-rec i/o
 * GMT_Get_Data		: Load data into program memory from registered source
 * GMT_Get_ID		: Get the registered object ID for a data set
 * GMT_Get_Record	: Get the next single data record from the source(s)
 * GMT_Get_Row		: Read one row from a grid
 * GMT_Init_IO		: Initialize rec-by-rec i/o machinery before program use
 * GMT_Put_Data		: Place data set from program memory to registered destination
 * GMT_Put_Record	: Send the next output record to its destination
 * GMT_Put_Row		: Write one row to a grid
 * GMT_Read_Data	: Load data into program memory from selected source
 * GMT_Register_IO	: Register a source (or destination) for i/o use
 * GMT_Retrieve_Data	: Retrieve pointer to registered container with data
 * GMT_Set_Comment	: Update a comment for a data set
 * GMT_Status_IO	: Exmine current status of record-by-record i/o
 * GMT_Write_Data	: Place data set from program memory to selected destination
 * GMT_Encode_Options	: Used by external APIs to fill out options from implicit rules

 * The above 21 functions deal with registration of input sources (files,
 * streams, file handles, or memory locations) and output destinations
 * (same flavors as input), the setup of the i/o, and generic functions
 * to access the data either in one go (GMT_Get|Put_Data) or on a
 * record-by-record basis (GMT_Get|Put_Record).  Finally, data sets that
 * are allocated can then be destroyed when no longer needed.
 *
 * There are 4 functions that deal with options, defaults and arguments:
 *
 * GMT_Get_Common	: Checks for and returns values for GMT common options
 * GMT_Get_Default	: Return the value of a GMT parameter as a string
 * GMT_Get_Value	: Convert string to one or more coordinates or dimensions
 * GMT_Option		: Display syntax for one or more GMT common options
 *
 * One function handles the listing of modules and the calling of any GMT module:
 *
 * GMT_Call_Module	: Call the specified GMT module
 *
 * Two functions are used to get grid index from row, col, and to obtain coordinates
 *
 * GMT_Get_Coord	: Return array of coordinates for one dimension
 * GMT_Get_Index	: Return 1-D grid index given row, col
 *
 * For FFT operations there are 8 additional API functions:
 *
 * GMT_FFT		: Call the forward or inverse FFT
 *   GMT_FFT_1D		: Lower-level 1-D FFT call
 *   GMT_FFT_2D		: Lower-level 2-D FFT call
 * GMT_FFT_Create	: Initialize the FFT machinery for given dimension
 * GMT_FFT_Destroy	: Destroy FFT machinery
 * GMT_FFT_Option	: Display the syntax of the GMT FFT option settings
 * GMT_FFT_Parse	: Parse the GMT FFT option
 * GMT_FFT_Wavenumber	: Return selected wavenumber given its type
 *
 * There are also 13 functions for argument and option parsing.  See gmt_parse.c for these.
 *
 * Finally, three low-level F77-callable functions for grid i/o are given:
 *
 * GMT_F77_readgrdinfo_	: Read the header of a GMT grid
 * GMT_F77_readgrd_	: Read a GMT grid from file
 * GMT_F77_writegrd_	: Write a GMT grid to file
 *
 * --------------------------------------------------------------------------------------------
 * Guru notes on memory management: Paul Wessel, June 2013.
 *
 * GMT maintains control over allocating, reallocating, and freeing of GMT objects created by GMT.
 * Because GMT_modules may be given files, memory locations, streams, etc., as input and output we
 * have to impose some structure as how this will work seamlessly.  Here, "GMT object" refers to
 * any of the 5 GMT resources: grids, images, datasets, textsets, and palettes.
 *
 * 1. When GMT allocates memory for a GMT object it sets its alloc_mode to GMT_ALLOC_INTERNALLY (1)
 *    and its alloc_level to <module level>.  This is 0 for the gmt.c UNIX application as well as
 *    for any external API (MEX, Python, Julia), 1 for any GMT module called, 2 for modules called
 *    by top-level modules, etc., as far down as the thread goes.
 * 2. Memory not allocated by GMT will have an implicit alloc_mode = GMT_ALLOC_EXTERNALLY [0]
 *    and alloc_level = 0 (i.e., gmt executable or API level) but it does not matter since such memory is
 *    only used for reading and we may never free it or reallocate it within GMT. This alloc_mode
 *    only applies to data arrays inside objects (e.g., G->data), not the GMT objects themselves.
 *    The GMT objects (the "containers") are freed at the end of their level, if not before.
 * 3. Memory passed into modules as "input file" requires no special treatment since its level
 *    will be lower than that of the module it is used in, and when that module tries to free it
 *    (directly with GMT_Destroy_Data or via end-of-module GMT_Garbage_Collection) it will skip
 *    it as its level does not match the current module level.  A module can only free memory that
 *    it allocated; the exception is the top-level gmt application.
 * 4. Passing memory out of a module (i.e., "writing to memory") requires that the calling function
 *    first create an output object and use the ID to encode the memory filename (@GMTAPI@-######).
 *    The object stores the level it was called at.  Pass the encoded filename as the output file.
 *    When GMT_Create_Data is called with no dimensions then the direction is set to GMT_OUT and
 *    we set the object's messenger flag to true.  This is used so that when the dataset we wish to
 *    return out of a module is built it replaces the empty initial dataset but inherits that dataset's
 *    alloc_level.
 *    Internally, the memory that the module allocates (e.g., grid, dataset, etc.) will initially
 *    have an alloc_level matching the module level (and would be freed if written to a regular
 *    file).  However, when GMT_Write_Data is called and we branch into the GMT_REFERENCE case we
 *    instead take the following steps:
 *	a) The registered output API->object's data pointer is set to the GMT object that the
 *         module allocated (this is how we pass the data out of a module).
 *	b) The GMT object's alloc_level is changed to equal the output API->object's level (this
 *         is how it will survive beyond the end of the module).
 *	c) The API object originally pointing to the GMT object is flagged by having its variable
 *         no_longer_owner set to true (this is how we avoid freeing something twice). [PW: Why not just set it to NULL]
 *    When the module ends there are two API objects with references to the GMT object: the internal
 *    module object and the output object.  The first is set to NULL by GMT_Garbage_Collection because
 *    the object is no longer the owner of the data. The second is ignored because its level is too low.
 *    After that any empty API objects are removed (so the no_longer_owner one is removed), while
 *    the second survives the life of the module, as we require.
 *
 * Thus, at the session (gmt) level all GMT objects have alloc_level = 0 since anything higher will
 * have been freed by a module.  GMT_Destroy_Session finally calls GMT_Garbage_Collection a final
 * time and he frees any remaining GMT objects.
 */

/*!
 * \file gmt_api.c
 * \brief Public functions for the GMT C/C++ API.
 */

#include "gmt_dev.h"
#include "gmt_internals.h"
#include "gmt_sharedlibs.h" 	/* Common shared libs structures */
#include <stdarg.h>

#ifdef HAVE_DIRENT_H_
#	include <dirent.h>
#endif

#ifdef HAVE_SYS_DIR_H_
#	include <sys/dir.h>
#endif

#ifndef DT_DIR
#	define DT_DIR 4
#endif

#ifndef RTLD_LAZY
#	define RTLD_LAZY 1
#endif

#ifdef WIN32	/* Special for Windows */
#	include <process.h>
#	define getpid _getpid
#endif

/* Various functions declared elsewhere but needed here	(see gmt_module.c) */
EXTERN_MSC void *dlopen (const char *module_name, int mode);
EXTERN_MSC int dlclose (void *handle);
EXTERN_MSC void *dlsym (void *handle, const char *name);
EXTERN_MSC char *dlerror (void);
EXTERN_MSC void *dlopen_special (const char *name);

EXTERN_MSC int gmt_init_grdheader (struct GMT_CTRL *GMT, struct GMT_GRID_HEADER *header, struct GMT_OPTION *options, double wesn[], double inc[], unsigned int registration, unsigned int mode);
EXTERN_MSC void gmt_fourt_stats (struct GMT_CTRL *GMT, unsigned int nx, unsigned int ny, unsigned int *f, double *r, size_t *s, double *t);
EXTERN_MSC double GMT_fft_kx (uint64_t k, struct GMT_FFT_WAVENUMBER *K);
EXTERN_MSC double GMT_fft_ky (uint64_t k, struct GMT_FFT_WAVENUMBER *K);
EXTERN_MSC double GMT_fft_kr (uint64_t k, struct GMT_FFT_WAVENUMBER *K);
EXTERN_MSC void gmt_fft_save2d (struct GMT_CTRL *GMT, struct GMT_GRID *G, unsigned int direction, struct GMT_FFT_WAVENUMBER *K);
EXTERN_MSC void gmt_fft_taper (struct GMT_CTRL *GMT, struct GMT_GRID *Grid, struct GMT_FFT_INFO *F);
EXTERN_MSC void gmt_fft_Singleton_list (struct GMTAPI_CTRL *API);

#define GMTAPI_MAX_ID 999999	/* Largest integer that will fit in the %06d format */

#ifdef FORTRAN_API
/* Global structure pointer needed for FORTRAN-77 [PW: not tested yet - is it even needed?] */
static struct GMTAPI_CTRL *GMT_FORTRAN = NULL;
#endif

static int GMTAPI_session_counter = 0;	/* Keeps track of the ID of new sessions for multi-session programs */

/*! Macros that report error, then return a NULL pointer, the error, or a value, respectively */
#define return_null(API,err) { GMTAPI_report_error(API,err); return (NULL);}
#define return_error(API,err) { GMTAPI_report_error(API,err); return (err);}
#define return_value(API,err,val) { GMTAPI_report_error(API,err); return (val);}

/* We asked for subset of grid if the wesn pointer is not NULL but indicates a region */
#define full_region(wesn) (!wesn || (wesn[XLO] == wesn[XHI] && wesn[YLO] == wesn[YHI]))

/* Misc. local text strings needed in this file only, used when debug verbose is on (-Vd) */

static const char *GMT_method[] = {"File", "Stream", "File Descriptor", "Memory Copy", "Memory Reference"};
static const char *GMT_family[] = {"Data Table", "Text Table", "GMT Grid", "CPT Table", "GMT Image", "GMT Vector", "GMT Matrix", "GMT Coord", "GMT PostScript"};
static const char *GMT_via[] = {"User Vector", "User Matrix"};
static const char *GMT_direction[] = {"Input", "Output"};
static const char *GMT_stream[] = {"Standard", "User-supplied"};
static const char *GMT_status[] = {"Unused", "In-use", "Used"};
static const char *GMT_geometry[] = {"Not Set", "Point", "Line", "Polygon", "Point|Line|Poly", "Line|Poly", "Surface", "Non-Geographical"};

/*! Two different i/o mode: GMT_Put|Get_Data vs GMT_Put|Get_Record */
enum GMT_enum_iomode {
	GMT_BY_SET 	= 0,	/* Default is to read the entire set */
	GMT_BY_REC	= 1};	/* Means we will access the registere files on a record-by-record basis */

/*! Entries into dim[] for matrix or vector */
enum GMT_dim {
	DIM_COL	= 0,	/* Holds the number of columns for vectors and x-nodes for matrix */
	DIM_ROW = 1};	/* Holds the number of rows for vectors and y-nodes for matrix */

/*==================================================================================================
 *		PRIVATE FUNCTIONS ONLY USED BY THIS LIBRARY FILE
 *==================================================================================================
 */

/*! . */
int GMTAPI_alloc_vectors (struct GMT_CTRL *GMT, struct GMT_VECTOR *V)
{	/* Allocate space for each column according to data type */
	uint64_t col;
	int error;

	if (!V) return (GMT_PTR_IS_NULL);			/* Nothing to allocate to */
	if (V->n_columns == 0) return (GMT_PTR_IS_NULL);	/* No columns specified */
	if (V->n_rows == 0) return (GMT_N_COLS_NOT_SET);	/* No rows specified */
	if (!V->data) return (GMT_PTR_IS_NULL);			/* Array of columns have not been allocated */
	for (col = 0; col < V->n_columns; col++) {
		if ((error = GMT_alloc_univector (GMT, &V->data[col], V->type[col],  V->n_rows)) != GMT_OK) return (error);
	}
	return (GMT_OK);
}

/*! . */
int GMTAPI_alloc_grid (struct GMT_CTRL *GMT, struct GMT_GRID *Grid)
{	/* Use information in Grid header to allocate the grid data.
	 * We assume gmt_init_grdheader has been called. */

	if (Grid->data) return (GMT_PTR_NOT_NULL);
	if (Grid->header->size == 0U) return (GMT_SIZE_IS_ZERO);
	if ((Grid->data = GMT_memory_aligned (GMT, NULL, Grid->header->size, float)) == NULL) return (GMT_MEMORY_ERROR);
	return (GMT_NOERROR);
}

/*! . */
int GMTAPI_alloc_image (struct GMT_CTRL *GMT, struct GMT_IMAGE *Image)
{	/* Use information in Image header to allocate the image data.
	 * We assume gmt_init_grdheader has been called. */

	if (Image->data) return (GMT_PTR_NOT_NULL);
	if (Image->header->size == 0U) return (GMT_SIZE_IS_ZERO);
	if ((Image->data = GMT_memory (GMT, NULL, Image->header->size * Image->header->n_bands, unsigned char)) == NULL) return (GMT_MEMORY_ERROR);
	return (GMT_NOERROR);
}

/*! . */
int gmt_print_func (FILE *fp, const char *message) {
	/* Just print this message to fp.  It is being used indirectly via
	 * API->print_func.  Purpose of this is to allow external APIs such
	 * as Matlab (which cannot use printf) to reset API->print_func to
	 * mexPrintf or similar functions. Default is gmt_print_func. */

	fprintf (fp, "%s", message);
	return 0;
}

/*! . */
unsigned int gmtry (unsigned int geometry) {
	/* Return index to text representation in GMT_geometry[] */
	if (geometry == GMT_IS_POINT)   return 1;
	if (geometry == GMT_IS_LINE)    return 2;
	if (geometry == GMT_IS_POLY)    return 3;
	if (geometry == GMT_IS_PLP)     return 4;
	if ((geometry & GMT_IS_LINE) && (geometry & GMT_IS_POLY)) return 5;
	if (geometry == GMT_IS_SURFACE) return 6;
	if (geometry == GMT_IS_NONE)    return 7;
	return 0;
}
/* We also need to return the pointer to an object given a void * address of that pointer.
 * This needs to be done on a per data-type basis, e.g., to cast that void * to a struct GMT_GRID **
 * so we may return the value at that address: */

static inline struct GMTAPI_CTRL * gmt_get_api_ptr (struct GMTAPI_CTRL *ptr) {return (ptr);}
static inline struct GMT_PALETTE * gmt_get_cpt_ptr (struct GMT_PALETTE **ptr) {return (*ptr);}
static inline struct GMT_DATASET * gmt_get_dataset_ptr (struct GMT_DATASET **ptr) {return (*ptr);}
static inline struct GMT_TEXTSET * gmt_get_textset_ptr (struct GMT_TEXTSET **ptr) {return (*ptr);}
static inline struct GMT_GRID    * gmt_get_grid_ptr (struct GMT_GRID **ptr) {return (*ptr);}
static inline struct GMT_MATRIX  * gmt_get_matrix_ptr (struct GMT_MATRIX **ptr) {return (*ptr);}
static inline struct GMT_VECTOR  * gmt_get_vector_ptr (struct GMT_VECTOR **ptr) {return (*ptr);}
static inline double      	 * gmt_get_coord_ptr (double **ptr) {return (*ptr);}
#ifdef HAVE_GDAL
static inline struct GMT_IMAGE   * gmt_get_image_ptr (struct GMT_IMAGE **ptr) {return (*ptr);}
#endif
static inline struct GMT_GRID_ROWBYROW * gmt_get_rbr_ptr (struct GMT_GRID_ROWBYROW *ptr) {return (ptr);}
static inline struct GMT_FFT_INFO * gmt_get_fftinfo_ptr (struct GMT_FFT_INFO *ptr) {return (ptr);}
static inline struct GMT_FFT_WAVENUMBER * gmt_get_fftwave_ptr (struct GMT_FFT_WAVENUMBER *ptr) {return (ptr);}
static inline struct GMT_FFT_WAVENUMBER ** gmt_get_fftwave_addr (struct GMT_FFT_WAVENUMBER **ptr) {return (ptr);}

static inline struct GMT_GRID    * gmt_get_grid_data (struct GMT_GRID *ptr) {return (ptr);}

/*! If API is not set or no_not_exit is false then we call system exit, else we move along */
static inline void API_exit (struct GMTAPI_CTRL *API, int code) {
	if (API == NULL || API->do_not_exit == false)
		exit (code);
}

/*! return_address is a convenience function that, given type, calls the correct converter */
void *return_address (void *data, unsigned int type) {
	void *p = NULL;
	switch (type) {
		case GMT_IS_GRID:	p = gmt_get_grid_ptr (data);	break;
		case GMT_IS_DATASET:	p = gmt_get_dataset_ptr (data);	break;
		case GMT_IS_TEXTSET:	p = gmt_get_textset_ptr (data);	break;
		case GMT_IS_CPT:	p = gmt_get_cpt_ptr (data);	break;
		case GMT_IS_MATRIX:	p = gmt_get_matrix_ptr (data);	break;
		case GMT_IS_VECTOR:	p = gmt_get_vector_ptr (data);	break;
		case GMT_IS_COORD:	p = gmt_get_coord_ptr (data);	break;
#ifdef HAVE_GDAL
		case GMT_IS_IMAGE:	p = gmt_get_image_ptr (data);	break;
#endif
	}
	return (p);
}

/*! . */
struct GMTAPI_CTRL * GMT_get_API_ptr (struct GMTAPI_CTRL *ptr)
{	/* Clean casting of void to API pointer at start of a module
 	 * If ptr is NULL we are in deep trouble...
	 */
	if (ptr == NULL) return_null (NULL, GMT_NOT_A_SESSION);
	return (ptr);
}

/*! p_func_size_t is used as a pointer to functions that returns a size_t dimension */
typedef size_t (*p_func_size_t) (uint64_t row, uint64_t col, size_t dim);

#ifdef DEBUG
void GMTAPI_Set_Object (struct GMTAPI_CTRL *API, struct GMTAPI_DATA_OBJECT *obj)
{	/* This is mostly for debugging and may go away or remain under DEBUG */
	GMT_Report (API, GMT_MSG_DEBUG, "Set_Object for family: %d\n", obj->family);
	switch (obj->family) {
		case GMT_IS_GRID:	obj->G = obj->data; break;
		case GMT_IS_DATASET:	obj->D = obj->data; break;
		case GMT_IS_TEXTSET:	obj->T = obj->data; break;
		case GMT_IS_CPT:	obj->C = obj->data; break;
		case GMT_IS_MATRIX:	obj->M = obj->data; break;
		case GMT_IS_VECTOR:	obj->V = obj->data; break;
		case GMT_IS_COORD:	break;	/* No worries */
		case GMT_IS_PS:		break;	/* No worries */
#ifdef HAVE_GDAL
		case GMT_IS_IMAGE:	obj->I = obj->data; break;
#endif
	}
}
#endif

#ifdef DEBUG
/*! Can be used to display API->object info wherever it is called as part of a debug operation */
void GMT_list_API (struct GMTAPI_CTRL *API, char *txt) {
	unsigned int item, ext;
	struct GMTAPI_DATA_OBJECT *S;
	char message[GMT_BUFSIZ], O, M;
	//if (API->deep_debug == false) return;
	if (!GMT_is_verbose (API->GMT, GMT_MSG_DEBUG)) return;
	sprintf (message, "==> %d API Objects at end of %s\n", API->n_objects, txt);
	GMT_Message (API, GMT_TIME_NONE, message);
	if (API->n_objects == 0) return;
	GMT_Message (API, GMT_TIME_NONE, "-----------------------------------------------------------\n");
	sprintf (message, "K.. ID RESOURCE.... DATA........ FAMILY.... DIR... S O M L\n");
	GMT_Message (API, GMT_TIME_NONE, message);
	GMT_Message (API, GMT_TIME_NONE, "-----------------------------------------------------------\n");
	for (item = 0; item < API->n_objects; item++) {
		if ((S = API->object[item]) == NULL) continue;
		O = (S->no_longer_owner) ? 'N' : 'Y';
		M = (S->messenger) ? 'Y' : 'N';
		ext = (S->alloc_mode == GMT_ALLOC_EXTERNALLY) ? '*' : ' ';
		sprintf (message, "%c%2d %2d %12" PRIxS " %12" PRIxS " %10s %6s %d %c %c %d\n", ext, item, S->ID, (size_t)S->resource, (size_t)S->data,
			GMT_family[S->family], GMT_direction[S->direction], S->status, O, M, S->alloc_level);
		GMT_Message (API, GMT_TIME_NONE, message);
	}
	GMT_Message (API, GMT_TIME_NONE, "-----------------------------------------------------------\n");
}
#endif

/*! . */
char *GMTAPI_lib_tag (char *name) {
	/* Pull out the tag from a name like <tag>[.extension] */
<<<<<<< HEAD
	char *extension, *pch;
	char *tag = strdup (name);
=======
	char *extension = NULL, *tag = NULL;
	if (!strchr (name, '.')) return NULL;	/* No file with extension given, probably just a directory due to user confusion */
	tag = strdup (name);
>>>>>>> 5c31e04c
	extension = strrchr (tag, '.'); /* last period in name */
	*extension = '\0'; /* remove extension */
	/* if name has the "_w32|64" suffix or any other suffix that starts with a '_', remove it. */
	pch = strrchr(tag, '_');
	if (pch) *pch = '\0';
	return (tag);
}

/*! . */
int GMTAPI_init_sharedlibs (struct GMTAPI_CTRL *API) {
	/* At the end of GMT_Create_Session we are done with processing gmt.conf.
	 * We can now determine how many shared libraries and plugins to consider, and open the core lib */
	unsigned int n_custom_libs = 0, k, n_alloc = GMT_TINY_CHUNK;
	char text[GMT_LEN256] = {""}, plugindir[GMT_BUFSIZ] = {""}, path[GMT_BUFSIZ] = {""};
	char *libname = NULL, **list = NULL;
#ifdef WIN32
	char *extension = ".dll";
#else
	char *extension = ".so";
#endif

#ifdef SUPPORT_EXEC_IN_BINARY_DIR
	/* If SUPPORT_EXEC_IN_BINARY_DIR is defined we try to load plugins from the
	 * build tree */

	/* Only true, when we are running in a subdir of GMT_BINARY_DIR_SRC_DEBUG: */
	bool running_in_bindir_src = !strncmp (API->GMT->init.runtime_bindir, GMT_BINARY_DIR_SRC_DEBUG, strlen(GMT_BINARY_DIR_SRC_DEBUG));
#endif

	API->lib = GMT_memory (API->GMT, NULL, n_alloc, struct Gmt_libinfo);

	/* 1. Load in the GMT core library by default [unless static build] */
	/* Note: To extract symbols from the currently executing process we need to load it as a special library.
	 * This is done by passing NULL under Linux and by calling GetModuleHandleEx under Windows, hence we
	 * use the dlopen_special call which is defined in gmt_module.c */

	API->lib[0].name = strdup ("core");
	API->lib[0].path = strdup (GMT_CORE_LIB_NAME);
	GMT_Report (API, GMT_MSG_DEBUG, "Shared Library # 0 (core). Path = %s\n", API->lib[0].path);
	++n_custom_libs;
#ifdef BUILD_SHARED_LIBS
	GMT_Report (API, GMT_MSG_DEBUG, "Loading core GMT shared library: %s\n", API->lib[0].path);
	if ((API->lib[0].handle = dlopen_special (API->lib[0].path)) == NULL) {
		GMT_Report (API, GMT_MSG_NORMAL, "Error loading core GMT shared library: %s\n", dlerror());
		API_exit (API, EXIT_FAILURE); return EXIT_FAILURE;
	}
	dlerror (); /* Clear any existing error */
#endif

	/* 3. Add any plugins installed in <installdir>/lib/gmt/plugins */

	if (API->GMT->init.runtime_libdir) {	/* Successfully determined runtime dir for shared libs */
#ifdef SUPPORT_EXEC_IN_BINARY_DIR
		if ( running_in_bindir_src && access (GMT_BINARY_DIR_SRC_DEBUG "/plugins", R_OK|X_OK) == 0 ) {
			/* Running in build dir: search plugins in build-dir/src/plugins */
			strncat (plugindir, GMT_BINARY_DIR_SRC_DEBUG "/plugins", GMT_BUFSIZ-1);
#ifdef XCODER
			strcat (plugindir, "/Debug");	/* The Xcode plugin path for Debug */
#endif
		}
		else
#endif
		{
#ifdef WIN32
			sprintf (plugindir, "%s/gmt_plugins", API->GMT->init.runtime_libdir);	/* Generate the Win standard plugins path */
#else
			sprintf (plugindir, "%s/gmt" GMT_INSTALL_NAME_SUFFIX "/plugins", API->GMT->init.runtime_libdir);	/* Generate the *nix standard plugins path */
#endif
		}
		if (!API->GMT->init.runtime_plugindir) API->GMT->init.runtime_plugindir = strdup (plugindir);
		GMT_Report (API, GMT_MSG_DEBUG, "Loading GMT plugins from: %s\n", plugindir);
		if ((list = GMT_get_dir_list (API->GMT, plugindir, extension))) {	/* Add these files to the libs */
			k = 0;
			while (list[k]) {
				API->lib[n_custom_libs].name = GMTAPI_lib_tag (list[k]);
				sprintf (path, "%s/%s", plugindir, list[k]);
				API->lib[n_custom_libs].path = strdup (path);
				GMT_Report (API, GMT_MSG_DEBUG, "Shared Library # %d (%s). Path = %s\n", n_custom_libs, API->lib[n_custom_libs].name, API->lib[n_custom_libs].path);
				n_custom_libs++;			/* Add up entries found */
				if (n_custom_libs == n_alloc) {		/* Allocate more memory for list */
					n_alloc <<= 1;
					API->lib = GMT_memory (API->GMT, API->lib, n_alloc, struct Gmt_libinfo);
				}
				++k;
			}
			GMT_free_dir_list (API->GMT, &list);
		}
	}

	/* 4. Add any custom GMT libraries to the list of libraries/plugins to consider, if specified.
	      We will find when trying to open if any of these are actually available. */

	if (API->GMT->session.CUSTOM_LIBS) {	/* We specified custom shared libraries */
		k = (unsigned int)strlen (API->GMT->session.CUSTOM_LIBS) - 1;	/* Index of last char in CUSTOM_LIBS */
		if (API->GMT->session.CUSTOM_LIBS[k] == '/' || API->GMT->session.CUSTOM_LIBS[k] == '\\') {	/* We gave CUSTOM_LIBS as a subdirectory, add all files found inside it to shared libs list */
			strcpy (plugindir, API->GMT->session.CUSTOM_LIBS);
			plugindir[k] = '\0';	/* Chop off trailing slash */
			GMT_Report (API, GMT_MSG_DEBUG, "Loading custom GMT plugins from: %s\n", plugindir);
			if ((list = GMT_get_dir_list (API->GMT, plugindir, extension))) {	/* Add these to the libs */
				k = 0;
				while (list[k]) {
<<<<<<< HEAD
					API->lib[n_custom_libs].name = GMTAPI_lib_tag (list[k]);
					sprintf (path, "%s/%s", plugindir, list[k]);
					API->lib[n_custom_libs].path = strdup (path);
					GMT_Report (API, GMT_MSG_DEBUG, "Shared Library # %d (%s). Path = \n", n_custom_libs, API->lib[n_custom_libs].name, API->lib[n_custom_libs].path);
					n_custom_libs++;		/* Add up entries found */
					if (n_custom_libs == n_alloc) {	/* Allocate more memory for list */
						n_alloc <<= 1;
						API->lib = GMT_memory (API->GMT, API->lib, n_alloc, struct Gmt_libinfo);
=======
					if ((API->lib[n_custom_libs].name = lib_tag (list[k]))) {
						sprintf (path, "%s/%s", plugindir, list[k]);
						API->lib[n_custom_libs].path = strdup (path);
						GMT_Report (API, GMT_MSG_DEBUG, "Shared Library # %d (%s). Path = \n", n_custom_libs, API->lib[n_custom_libs].name, API->lib[n_custom_libs].path);
						n_custom_libs++;		/* Add up entries found */
						if (n_custom_libs == n_alloc) {	/* Allocate more memory for list */
							n_alloc <<= 1;
							API->lib = GMT_memory (API->GMT, API->lib, n_alloc, struct Gmt_libinfo);
						}
>>>>>>> 5c31e04c
					}
					else
						GMT_Report (API, GMT_MSG_NORMAL, "Shared Library %s has no extension! Ignored\n", list[k]);
					++k;
				}
				GMT_free_dir_list (API->GMT, &list);
			}
		}
		else {	/* Just a list with one or more comma-separated library paths */
			unsigned int pos = 0;
			while (GMT_strtok (API->GMT->session.CUSTOM_LIBS, ",", &pos, text)) {
<<<<<<< HEAD
				API->lib[n_custom_libs].path = strdup (text);
				libname = strdup (basename (text));		/* Last component from the pathname */
				API->lib[n_custom_libs].name = GMTAPI_lib_tag (libname);
				GMT_Report (API, GMT_MSG_DEBUG, "Shared Library # %d (%s). Path = \n", n_custom_libs, API->lib[n_custom_libs].name, API->lib[n_custom_libs].path);
				free (libname);
				n_custom_libs++;		/* Add up entries found */
				if (n_custom_libs == n_alloc) {	/* Allocate more memory for list */
					n_alloc <<= 1;
					API->lib = GMT_memory (API->GMT, API->lib, n_alloc, struct Gmt_libinfo);
=======
				libname = strdup (GMT_basename (text));		/* Last component from the pathname */
				if ((API->lib[n_custom_libs].name = lib_tag (libname))) {
					API->lib[n_custom_libs].path = strdup (text);
					GMT_Report (API, GMT_MSG_DEBUG, "Shared Library # %d (%s). Path = \n", n_custom_libs, API->lib[n_custom_libs].name, API->lib[n_custom_libs].path);
					n_custom_libs++;		/* Add up entries found */
					if (n_custom_libs == n_alloc) {	/* Allocate more memory for list */
						n_alloc <<= 1;
						API->lib = GMT_memory (API->GMT, API->lib, n_alloc, struct Gmt_libinfo);
					}
>>>>>>> 5c31e04c
				}
				else
					GMT_Report (API, GMT_MSG_NORMAL, "Shared Library %s has no extension! Ignored\n", text);
				free (libname);
			}
		}
	}

	API->n_shared_libs = n_custom_libs;	/* Update total number of shared libraries */
	API->lib = GMT_memory (API->GMT, API->lib, API->n_shared_libs, struct Gmt_libinfo);

	return (GMT_NOERROR);
}

/*! Free items in the shared lib list */
void GMTAPI_free_sharedlibs (struct GMTAPI_CTRL *API) {
	unsigned int k;
	for (k = 0; k < API->n_shared_libs; k++) {
		if (k > 0 && API->lib[k].handle && dlclose (API->lib[k].handle))
			GMT_Report (API, GMT_MSG_NORMAL, "Error closing GMT %s shared library: %s\n", API->lib[k].name, dlerror());
		if (API->lib[k].name) free (API->lib[k].name);
		if (API->lib[k].path) free (API->lib[k].path);
	}
	if (API->lib) GMT_free (API->GMT, API->lib);
	API->n_shared_libs = 0;
}

/* The basic gmtread|write module meat; used by external APIs only */

/*! Duplicate ifile on ofile.  Calling program is responsible to ensure correct args are passed */
int GMT_copy (struct GMTAPI_CTRL *API, enum GMT_enum_family family, unsigned int direction, char *ifile, char *ofile) {
	double *wesn = NULL;	/* For grid and image subsets */
	struct GMT_DATASET *D = NULL;
	struct GMT_TEXTSET *T = NULL;
	struct GMT_PALETTE *C = NULL;
	struct GMT_GRID *G = NULL;
	struct GMT_IMAGE *I = NULL;
	bool mem[2] = {false, false};
	enum GMT_enum_method method;

	if (API == NULL) return_error (API, GMT_NOT_A_SESSION);
	API->error = GMT_NOERROR;
	GMT_Report (API, GMT_MSG_VERBOSE, "Read %s from %s and write to %s\n", GMT_family[family], ifile, ofile);
	mem[GMT_IN]  = GMT_File_Is_Memory (ifile);
	mem[GMT_OUT] = GMT_File_Is_Memory (ofile);
	
	switch (family) {
		case GMT_IS_DATASET:
			method = (mem[GMT_IN]) ? GMT_IS_DUPLICATE_VIA_MATRIX : GMT_IS_FILE;
			if ((D = GMT_Read_Data (API, GMT_IS_DATASET, method, GMT_IS_POINT, GMT_READ_NORMAL, NULL, ifile, NULL)) == NULL)
				return (API->error);
			method = (mem[GMT_OUT]) ? GMT_IS_DUPLICATE_VIA_MATRIX : GMT_IS_FILE;
			if (GMT_Write_Data (API, GMT_IS_DATASET, method, D->geometry, D->io_mode | GMT_IO_RESET, NULL, ofile, D) != GMT_OK)
				return (API->error);
			break;
		case GMT_IS_TEXTSET:
			method = (mem[GMT_IN]) ? GMT_IS_DUPLICATE_VIA_MATRIX : GMT_IS_FILE;
			if ((T = GMT_Read_Data (API, GMT_IS_TEXTSET, method, GMT_IS_NONE, GMT_READ_NORMAL, NULL, ifile, NULL)) == NULL)
				return (API->error);
			method = (mem[GMT_OUT]) ? GMT_IS_DUPLICATE_VIA_MATRIX : GMT_IS_FILE;
			if (GMT_Write_Data (API, GMT_IS_TEXTSET, method, GMT_IS_NONE, T->io_mode | GMT_IO_RESET, NULL, ofile, T) != GMT_OK)
				return (API->error);
			break;
		case GMT_IS_GRID:
			wesn = (direction == GMT_IN && API->GMT->common.R.active) ? API->GMT->common.R.wesn : NULL;
			if ((G = GMT_Read_Data (API, GMT_IS_GRID, GMT_IS_FILE, GMT_IS_SURFACE, GMT_READ_NORMAL, wesn, ifile, NULL)) == NULL)
				return (API->error);
			wesn = (direction == GMT_OUT && API->GMT->common.R.active) ? API->GMT->common.R.wesn : NULL;
			if (GMT_Write_Data (API, GMT_IS_GRID, GMT_IS_FILE, GMT_IS_SURFACE, GMT_GRID_ALL | GMT_IO_RESET, wesn, ofile, G) != GMT_OK)
				return (API->error);
			break;
		case GMT_IS_IMAGE:
			wesn = (direction == GMT_IN && API->GMT->common.R.active) ? API->GMT->common.R.wesn : NULL;
			if ((I = GMT_Read_Data (API, GMT_IS_IMAGE, GMT_IS_FILE, GMT_IS_SURFACE, GMT_READ_NORMAL, wesn, ifile, NULL)) == NULL)
				return (API->error);
			wesn = (direction == GMT_OUT && API->GMT->common.R.active) ? API->GMT->common.R.wesn : NULL;
			if (GMT_Write_Data (API, GMT_IS_IMAGE, GMT_IS_FILE, GMT_IS_SURFACE, GMT_GRID_ALL | GMT_IO_RESET, wesn, ofile, I) != GMT_OK)
				return (API->error);
			break;
		case GMT_IS_CPT:
			if ((C = GMT_Read_Data (API, GMT_IS_CPT, GMT_IS_FILE, GMT_IS_NONE, GMT_READ_NORMAL, NULL, ifile, NULL)) == NULL)
				return (API->error);
			if (GMT_Write_Data (API, GMT_IS_CPT, GMT_IS_FILE, GMT_IS_NONE, C->cpt_flags | GMT_IO_RESET, NULL, ofile, C) != GMT_OK)
				return (API->error);
			break;
		case GMT_IS_VECTOR:
		case GMT_IS_MATRIX:
		case GMT_IS_COORD:
		case GMT_IS_PS:
			GMT_Report (API, GMT_MSG_VERBOSE, "No external read or write support yet for object %s\n", GMT_family[family]);
			return_error(API, GMT_NOT_A_VALID_FAMILY);
			break;
	}

	return (API->error);
}

/* Note: Many/all of these do not need to check if API == NULL since they are called from functions that do. */
/* Private functions used by this library only.  These are not accessed outside this file. */

/*! . */
double GMTAPI_get_val (struct GMTAPI_CTRL *API, union GMT_UNIVECTOR *u, uint64_t row, unsigned int type)
{	/* Returns a double value from the <type> column array pointed to by the union pointer *u, at row position row.
 	 * Used in GMTAPI_Import_Dataset and GMTAPI_Import_Grid. */
	double val;

	switch (type) {	/* Use type to select the correct array from which to extract a value */
		case GMT_UCHAR:		val = u->uc1[row];		break;
		case GMT_CHAR:		val = u->sc1[row];		break;
		case GMT_USHORT:	val = u->ui2[row];		break;
		case GMT_SHORT:		val = u->si2[row];		break;
		case GMT_UINT:		val = u->ui4[row];		break;
		case GMT_INT:		val = u->si4[row];		break;
		case GMT_ULONG:		val = (double)u->ui8[row];	break;
		case GMT_LONG:		val = (double)u->si8[row];	break;
		case GMT_FLOAT:		val = u->f4[row];		break;
		case GMT_DOUBLE:	val = u->f8[row];		break;
		default:
			GMT_Report (API, GMT_MSG_NORMAL, "Internal error in GMTAPI_get_val: Passed bad type (%d), returning NaN\n", type);
			val = API->GMT->session.d_NaN;
			API->error = GMT_NOT_A_VALID_TYPE;
			break;
	}
	return (val);
}

/*! . */
void GMTAPI_put_val (struct GMTAPI_CTRL *API, union GMT_UNIVECTOR *u, double val, uint64_t row, unsigned int type)
{ /* Places a double value in the <type> column array[i] pointed to by the union pointer *u, at row position row.
	 * No check to see if the type can hold the value is performed, so truncation may result.
	 * Used in GMTAPI_Export_Dataset and GMTAPI_Export_Grid. */

	switch (type) {	/* Use type to select the correct array to which we will put a value */
		case GMT_UCHAR:  u->uc1[row] = (uint8_t)val;  break;
		case GMT_CHAR:   u->sc1[row] = (int8_t)val;   break;
		case GMT_USHORT: u->ui2[row] = (uint16_t)val; break;
		case GMT_SHORT:  u->si2[row] = (int16_t)val;  break;
		case GMT_UINT:   u->ui4[row] = (uint32_t)val; break;
		case GMT_INT:    u->si4[row] = (int32_t)val;  break;
		case GMT_ULONG:  u->ui8[row] = (uint64_t)val; break;
		case GMT_LONG:   u->si8[row] = (int64_t)val;  break;
		case GMT_FLOAT:  u->f4[row]  = (float)val;    break;
		case GMT_DOUBLE: u->f8[row]  = val;           break;
		default:
			GMT_Report (API, GMT_MSG_NORMAL, "Internal error in GMTAPI_get_val: Passed bad type (%d)\n", type);
			API->error = GMT_NOT_A_VALID_TYPE;
			break;
	}
}

/*! . */
char * GMTAPI_tictoc_string (struct GMTAPI_CTRL *API, unsigned int mode)
{	/* Optionally craft a leading timestamp.
	 * mode = 0:	No time stamp
	 * mode = 1:	Abs time stamp formatted via GMT_TIME_STAMP
	 * mode = 2:	Report elapsed time since last reset.
	 * mode = 4:	Reset elapsed time to 0, no time stamp.
	 * mode = 6:	Reset elapsed time and report it as well.
	 */
	time_t right_now;
	clock_t toc;
	unsigned int H, M, S, milli;
	double T;
	static char stamp[GMT_LEN256] = {""};

	if (mode == 0) return NULL;		/* no timestamp requested */
	if (mode > 1) toc = clock ();		/* Elapsed time requested */
	if (mode & 4) API->GMT->current.time.tic = toc;	/* Reset previous timestamp to now */

	switch (mode) {	/* Form output timestamp string */
		case 1:	/* Absolute time stamp */
			right_now = time ((time_t *)0);
			strftime (stamp, sizeof(stamp), API->GMT->current.setting.format_time_stamp, localtime (&right_now));
			break;
		case 2:	/* Elapsed time stamp */
		case 6:
			T = (double)(toc - (clock_t)API->GMT->current.time.tic);	/* Elapsed time in ticks */
			T /= CLOCKS_PER_SEC;	/* Elapsed time in seconds */
			H = urint (floor (T * GMT_SEC2HR));
			T -= H * GMT_HR2SEC_I;
			M = urint (floor (T * GMT_SEC2MIN));
			T -= M * GMT_MIN2SEC_I;
			S = urint (floor (T));
			T -= S;
			milli = urint (T*1000.0);	/* Residual milli-seconds */
			sprintf (stamp, "Elapsed time %2.2u:%2.2u:%2.2u.%3.3u", H, M, S, milli);
			break;
		default: break;
	}
	return (stamp);
}

/*! . */
unsigned int GMTAPI_count_objects (struct GMTAPI_CTRL *API, enum GMT_enum_family family, unsigned int geometry, unsigned int direction, int *first_ID)
{	/* Count how many data sets of the given family are currently registered and unused for the given direction (GMT_IN|GMT_OUT).
 	 * Also return the ID of the first unused data object for the given direction, geometry, and family (GMT_NOTSET if not found).
	 */
	unsigned int i, n;

	*first_ID = GMT_NOTSET;	/* Not found yet */
	for (i = n = 0; i < API->n_objects; i++) {
		if (!API->object[i]) continue;				/* A freed object, skip */
		if (API->object[i]->direction != direction) continue;	/* Wrong direction */
		if (API->object[i]->geometry != geometry) continue;	/* Wrong geometry */
		if (API->object[i]->status != GMT_IS_UNUSED) continue;	/* Already used */
		if (family != API->object[i]->family) continue;		/* Wrong data type */
		n++;
		if (*first_ID == GMT_NOTSET) *first_ID = API->object[i]->ID;
	}
	return (n);
}

/*! . */
unsigned int GMTAPI_Add_Existing (struct GMTAPI_CTRL *API, enum GMT_enum_family family, unsigned int geometry, unsigned int direction, int *first_ID)
{	/* In this mode, we find all registrered resources of matching family,geometry,direction that are unused and turn select to true. */
	unsigned int i, n;

	*first_ID = GMT_NOTSET;	/* Not found yet */
	for (i = n = 0; i < API->n_objects; i++) {
		if (!API->object[i]) continue;				/* A freed object, skip */
		if (API->object[i]->direction != direction) continue;	/* Wrong direction */
		if (API->object[i]->geometry != geometry) continue;	/* Wrong geometry */
		if (API->object[i]->status != GMT_IS_UNUSED) continue;	/* Already used */
		if (family != API->object[i]->family) continue;		/* Wrong data type */
		n++;
		if (*first_ID == GMT_NOTSET) *first_ID = API->object[i]->ID;
		API->object[i]->selected = true;
	}
	return (n);
}

/* These functions are support functions for GMT_Encode_Options:
 *	GMTAPI_key_to_family
 *	GMTAPI_process_keys
 *	GMTAPI_get_key
 *	GMTAPI_found_marker
 */ 

/* Indices into the keys triple codes */
#define K_OPT		0
#define K_FAMILY	1
#define K_DIR		2
#define GMT_FILE_NONE		0
#define GMT_FILE_EXPLICIT	1
#define GMT_FILE_IMPLICIT	2

int GMTAPI_key_to_family (void *API, char *key, int *family, int *geometry)
{
	/* Assign direction, family, and geometry based on key */

	switch (key[K_FAMILY]) {	/* 2nd char contains the data type code */
		case 'G':
			*family = GMT_IS_GRID;
			*geometry = GMT_IS_SURFACE;
			break;
		case 'P':
			*family = GMT_IS_DATASET;
			*geometry = GMT_IS_POLY;
			break;
		case 'L':
			*family = GMT_IS_DATASET;
			*geometry = GMT_IS_LINE;
			break;
		case 'D':
			*family = GMT_IS_DATASET;
			*geometry = GMT_IS_POINT;
			break;
		case 'C':
			*family = GMT_IS_CPT;
			*geometry = GMT_IS_NONE;
			break;
		case 'T':
			*family = GMT_IS_TEXTSET;
			*geometry = GMT_IS_NONE;
			break;
		case 'I':
			*family = GMT_IS_IMAGE;
			*geometry = GMT_IS_SURFACE;
			break;
		case 'X':
			*family = GMT_IS_PS;
			*geometry = GMT_IS_NONE;
			break;
		default:
			GMT_Report (API, GMT_MSG_NORMAL, "GMTAPI_key_to_family: INTERNAL ERROR: key family (%c) not recognized\n", key[K_FAMILY]);
			return -1;
			break;
	}

	/* Third key character contains the in/out code */
	return ((key[K_DIR] == 'i' || key[K_DIR] == 'I') ? GMT_IN : GMT_OUT);	/* Return the direction of the i/o */
}

char **GMTAPI_process_keys (void *API, const char *string, char type, unsigned int *n_items, unsigned int *PS)
{	/* Turn the comma-separated list of 3-char codes into an array of such codes.
 	 * In the process, replace any ?-types with the selected type if type is not 0. */
	size_t len, k, n;
	char **s = NULL, *next = NULL, *tmp = NULL;
	*PS = 0;	/* No PostScript output indicated so far */

	if (!string) return NULL;	/* Got NULL, just give up */
	len = strlen (string);		/* Get the length of this item */
	if (len == 0) return NULL;	/* Got no characters, give up */
	tmp = strdup (string);		/* Get a working copy of string */
	/* Replace unknown types (amrked as ?) in tmp with selected type give by variable "type" */
	if (type)	/* Got a nonzero type */
		for (k = 0; k < strlen (tmp); k++)
			if (tmp[k] == '?') tmp[k] = type;
	/* Count the number of items (start n at 1 since one less comma than items) */
	for (k = 0, n = 1; k < len; k++)
		if (tmp[k] == ',') n++;
	/* Allocate and populate the character array, then return it and n_items */
	s = (char **) calloc (n, sizeof (char *));
	k = 0;
	while ((next = strsep (&tmp, ",")) != NULL) {
		s[k++] = strdup (next);
		if (strlen (next) != 3)
			GMT_Report (API, GMT_MSG_NORMAL, "GMTAPI_process_keys: INTERNAL ERROR: key %s does not contain exactly 3 characters\n", next);
		if (!strcmp (next, "-Xo")) (*PS)++;	/* Found a key for PostScript output */
	}
	*n_items = (unsigned int)n;	/* Total number of keys for this module */
	free ((void *)tmp);
	return s;
}

int GMTAPI_get_key (void *API, char option, char *keys[], int n_keys)
{	/* Return the position in the keys array that matches this option, or -1 if not found */
	int k;
	if (n_keys && keys == NULL)
		GMT_Report (API, GMT_MSG_NORMAL, "GMTAPI_get_key: INTERNAL ERROR: keys array is NULL but n_keys = %d\n", n_keys);
	for (k = 0; k < n_keys; k++) if (keys[k][K_OPT] == option) return (k);
	return (-1);
}

unsigned int GMTAPI_found_marker (char *text, char marker)
{	/* Look for marker in text but ignore any within quotes */
	size_t k;
	unsigned int ignore = 0;
	for (k = 0; k < strlen (text); k++) {
		if (text[k] == '\"' || text[k] == '\'') ignore = !ignore;
		if (!ignore && text[k] == marker) return 1;
	}
	return 0;
}
/* Mapping of internal [row][col] indices to a single 1-D index.
 * Internally, row and col starts at 0.  These will be accessed
 * via pointers to these functions, hence they are not macros.
 */

/*! . */
size_t GMTAPI_2D_to_index_C_normal (uint64_t row, uint64_t col, size_t dim)
{	/* Maps (row,col) to 1-D index for C normal grid */
	return (((size_t)row * dim) + (size_t)col);	/* Normal grid */
}

/*! . */
size_t GMTAPI_2D_to_index_C_cplx_real (uint64_t row, uint64_t col, size_t dim)
{	/* Maps (row,col) to 1-D index for C complex grid, real component */
	return (2*((size_t)row * dim) + (size_t)col);	/* Complex grid, real(1) component */
}

/*! . */
size_t GMTAPI_2D_to_index_C_cplx_imag (uint64_t row, uint64_t col, size_t dim)
{	/* Maps (row,col) to 1-D index for C complex grid, imaginary component */
	return (2*((size_t)row * dim) + (size_t)col + 1ULL);	/* Complex grid, imag(2) component */
}

/*! . */
size_t GMTAPI_2D_to_index_F_normal (uint64_t row, uint64_t col, size_t dim)
{	/* Maps (row,col) to 1-D index for Fortran */
	return (((size_t)col * dim) + (size_t)row);
}

/*! . */
size_t GMTAPI_2D_to_index_F_cplx_real (uint64_t row, uint64_t col, size_t dim)
{	/* Maps (row,col) to 1-D index for Fortran complex grid, real component */
	return (2*((size_t)col * dim) + (size_t)row);	/* Complex grid, real(1) */
}

/*! . */
size_t GMTAPI_2D_to_index_F_cplx_imag (uint64_t row, uint64_t col, size_t dim)
{	/* Maps (row,col) to 1-D index for Fortran complex grid, imaginary component  */
	return (2*((size_t)col * dim) + (size_t)row + 1ULL);	/* Complex grid, imag(2) component */
}

/*! . */
p_func_size_t GMTAPI_get_2D_to_index (struct GMTAPI_CTRL *API, enum GMT_enum_fmt shape, unsigned int mode) {
	/* Return pointer to the required 2D-index function above.  Here
	 * shape is either GMT_IS_ROW_FORMAT (C) or GMT_IS_COL_FORMAT (FORTRAN);
	 * mode is either 0 (regular grid), GMT_GRID_IS_COMPLEX_REAL (complex real) or GMT_GRID_IS_COMPLEX_IMAG (complex imag)
	 */
	p_func_size_t p = NULL;

	switch (mode & GMT_GRID_IS_COMPLEX_MASK) {
		case GMT_GRID_IS_REAL:
			p = (shape == GMT_IS_ROW_FORMAT) ? GMTAPI_2D_to_index_C_normal : GMTAPI_2D_to_index_F_normal;
			break;
		case GMT_GRID_IS_COMPLEX_REAL:
			p = (shape == GMT_IS_ROW_FORMAT) ? GMTAPI_2D_to_index_C_cplx_real : GMTAPI_2D_to_index_F_cplx_real;
			break;
		case GMT_GRID_IS_COMPLEX_IMAG:
			p = (shape == GMT_IS_ROW_FORMAT) ? GMTAPI_2D_to_index_C_cplx_imag : GMTAPI_2D_to_index_F_cplx_imag;
			break;
		default:
			GMT_Report (API, GMT_MSG_NORMAL, "GMTAPI_get_2D_to_index: Illegal mode passed - aborting\n");
			API_exit (API, EXIT_FAILURE); return (NULL);
	}
	return (p);
}

#if 0	/* Unused at the present time */
void GMTAPI_index_to_2D_C (int *row, int *col, size_t index, int dim, int mode)
{	/* Maps 1-D index to (row,col) for C */
	if (mode) index /= 2;
	*col = (index % dim);
	*row = (index / dim);
}

void GMTAPI_index_to_2D_F (int *row, int *col, size_t index, int dim, int mode)
{	/* Maps 1-D index to (row,col) for Fortran */
	if (mode) index /= 2;
	*col = (index / dim);
	*row = (index % dim);
}
#endif

/*! . */
int GMTAPI_init_grid (struct GMTAPI_CTRL *API, struct GMT_OPTION *opt, double *range, double *inc, int registration, unsigned int mode, unsigned int direction, struct GMT_GRID *G) {
	if (direction == GMT_OUT) return (GMT_OK);	/* OK for creating a blank container for output */
	gmt_init_grdheader (API->GMT, G->header, opt, range, inc, registration, mode);
	return (GMT_OK);
}

/*! . */
int GMTAPI_init_image (struct GMTAPI_CTRL *API, struct GMT_OPTION *opt, double *range, double *inc, int registration, unsigned int mode, unsigned int direction, struct GMT_IMAGE *I) {
	if (direction == GMT_OUT) return (GMT_OK);	/* OK for creating blank container for output */
	gmt_init_grdheader (API->GMT, I->header, opt, range, inc, registration, mode);
	return (GMT_OK);
}

/*! . */
int GMTAPI_init_matrix (struct GMTAPI_CTRL *API, uint64_t dim[], double *range, double *inc, int registration, unsigned int mode, unsigned int direction, struct GMT_MATRIX *M) {
	double off = 0.5 * registration;
	unsigned int dims = (M->n_layers > 1) ? 3 : 2;
	GMT_Report (API, GMT_MSG_DEBUG, "Initializing a matrix for handing external %s [mode = %u]\n", GMT_direction[direction], mode);
	if (direction == GMT_OUT) return (GMT_OK);	/* OK for creating blank container for output */
	if (full_region (range) && (dims == 2 || (!range || range[ZLO] == range[ZHI]))) {	/* Not an equidistant vector arrangement, use dim */
		double dummy_range[6] = {0.0, 0.0, 0.0, 0.0, 0.0, 0.0};	/* Flag vector as such */
		GMT_memcpy (M->range, dummy_range, 2 * dims, double);
		M->n_rows = dim[DIM_ROW];
		M->n_columns = dim[DIM_COL];
	}
	else {	/* Was given valid range and inc */
		if (!inc || (inc[GMT_X] == 0.0 && inc[GMT_Y] == 0.0)) return (GMT_VALUE_NOT_SET);
		GMT_memcpy (M->range, range, 2 * dims, double);
		M->n_rows = GMT_get_n (API->GMT, range[YLO], range[YHI], inc[GMT_Y], off);
		M->n_columns = GMT_get_n (API->GMT, range[XLO], range[XHI], inc[GMT_X], off);
	}
	return (GMT_OK);
}

/*! . */
int GMTAPI_init_vector (struct GMTAPI_CTRL *API, uint64_t dim[], double *range, double *inc, int registration, unsigned int direction, struct GMT_VECTOR *V) {
	GMT_Report (API, GMT_MSG_DEBUG, "Initializing a vector for handing external %s\n", GMT_direction[direction]);
	if (dim[DIM_COL] == 0 && direction == GMT_IN) return (GMT_VALUE_NOT_SET);	/* Must know the number of columns to do this */
	if (range == NULL || (range[XLO] == range[XHI])) {	/* Not an equidistant vector arrangement, use dim */
		double dummy_range[2] = {0.0, 0.0};	/* Flag vector as such */
		V->n_rows = dim[DIM_ROW];		/* If so, n_rows is passed via dim[DIM_ROW], unless it is GMT_OUT when it is zero */
		GMT_memcpy (V->range, dummy_range, 2, double);
	}
	else {	/* Equidistant vector */
		double off = 0.5 * registration;
		if (!inc || inc[GMT_X] == 0.0) return (GMT_VALUE_NOT_SET);
		V->n_rows = GMT_get_n (API->GMT, range[XLO], range[XHI], inc[GMT_X], off);
		GMT_memcpy (V->range, range, 2, double);
	}
	return (GMT_OK);
}

/*! . */
double * GMTAPI_grid_coord (struct GMTAPI_CTRL *API, int dim, struct GMT_GRID *G) {
	return (GMT_grd_coord (API->GMT, G->header, dim));
}

/*! . */
double * GMTAPI_image_coord (struct GMTAPI_CTRL *API, int dim, struct GMT_IMAGE *I) {
	return (GMT_grd_coord (API->GMT, I->header, dim));
}

/*! . */
double * GMTAPI_matrix_coord (struct GMTAPI_CTRL *API, int dim, struct GMT_MATRIX *M)
{	/* Allocate and compute coordinates along one dimension of a matrix */
	double *coord = NULL, off, inc;
	unsigned int min, max;
	uint64_t k, n;

	if (M->n_layers <= 1 && dim == GMT_Z) return (NULL);	/* No z-dimension */
	n = (dim == GMT_X) ? M->n_columns : ((dim == GMT_Y) ? M->n_rows : M->n_layers);
	min = 2*dim, max = 2*dim + 1;
	coord = GMT_memory (API->GMT, NULL, n, double);
	off = 0.5 * M->registration;
	inc = GMT_get_inc (API->GMT, M->range[min], M->range[max], n, M->registration);
	for (k = 0; k < n; k++) coord[k] = GMT_col_to_x (API->GMT, k, M->range[min], M->range[max], inc, off, n);
	return (coord);
}

/*! . */
double * GMTAPI_vector_coord (struct GMTAPI_CTRL *API, int dim, struct GMT_VECTOR *V)
{	/* Allocate and compute coordinates for a vector, if equidistantly defined */
	unsigned int k;
	double *coord = NULL, off, inc;
	GMT_Report (API, GMT_MSG_DEBUG, "GMTAPI_vector_coord called: dim = %d\n", dim);
	if (V->range[0] == 0.0 && V->range[1] == 0.0) return (NULL);	/* Not an equidistant vector */
	coord = GMT_memory (API->GMT, NULL, V->n_rows, double);
	off = 0.5 * V->registration;
	inc = GMT_get_inc (API->GMT, V->range[0], V->range[1], V->n_rows, V->registration);
	for (k = 0; k < V->n_rows; k++) coord[k] = GMT_col_to_x (API->GMT, k, V->range[0], V->range[1], inc, off, V->n_rows);
	return (coord);
}

/*! . */
void GMTAPI_grdheader_to_info (struct GMT_GRID_HEADER *h, struct GMT_MATRIX *M_obj)
{	/* Packs the necessary items of the grid header into the matrix parameters */
	M_obj->n_columns = h->nx;
	M_obj->n_rows = h->ny;
	M_obj->registration = h->registration;
	GMT_memcpy (M_obj->range, h->wesn, 4, double);
}

/*! . */
void GMTAPI_info_to_grdheader (struct GMT_CTRL *GMT, struct GMT_GRID_HEADER *h, struct GMT_MATRIX *M_obj)
{	/* Unpacks the necessary items into the grid header from the matrix parameters */
	GMT_UNUSED(GMT);
	h->nx = (unsigned int)M_obj->n_columns;
	h->ny = (unsigned int)M_obj->n_rows;
	h->registration = M_obj->registration;
	GMT_memcpy (h->wesn, M_obj->range, 4, double);
	/* Compute xy_off and increments */
	h->xy_off = (h->registration == GMT_GRID_NODE_REG) ? 0.0 : 0.5;
	h->inc[GMT_X] = GMT_get_inc (GMT, h->wesn[XLO], h->wesn[XHI], h->nx, h->registration);
	h->inc[GMT_Y] = GMT_get_inc (GMT, h->wesn[YLO], h->wesn[YHI], h->ny, h->registration);
}

/*! . */
bool GMTAPI_adjust_grdpadding (struct GMT_GRID_HEADER *h, unsigned int *pad)
{	/* Compares current grid pad status to output pad requested.  If we need
	 * to adjust a pad we return true here, otherwise false. */
	unsigned int side;

	for (side = 0; side < 4; side++) if (h->pad[side] != pad[side]) return (true);
	return (false);
}

/*! . */
size_t GMTAPI_set_grdarray_size (struct GMT_CTRL *GMT, struct GMT_GRID_HEADER *h, unsigned int mode, double *wesn)
{	/* Determines size of grid given grid spacing and grid domain in h.
 	 * However, if wesn is given and not empty we use that sub-region instead.
 	 * Finally, the current pad is used when calculating the grid size.
	 * NOTE: This function leaves h unchanged by testing on a temporary header. */
	struct GMT_GRID_HEADER *h_tmp = NULL;
	size_t size;

	/* Must duplicate header and possibly reset wesn, then set pad and recalculate the dims */
	h_tmp = GMT_memory (GMT, NULL, 1, struct GMT_GRID_HEADER);
	GMT_memcpy (h_tmp, h, 1, struct GMT_GRID_HEADER);
	h_tmp->complex_mode |= mode;	/* Set the mode-to-be so that if complex the size is doubled */

	if (!full_region (wesn)) {
		GMT_memcpy (h_tmp->wesn, wesn, 4, double);	/* Use wesn instead of header info */
		GMT_adjust_loose_wesn (GMT, wesn, h);		/* Subset requested; make sure wesn matches header spacing */
	}
	GMT_grd_setpad (GMT, h_tmp, GMT->current.io.pad);	/* Use the system pad setting by default */
	GMT_set_grddim (GMT, h_tmp);			/* Computes all integer parameters */
	size = h_tmp->size;				/* This is the size needed to hold grid + padding */
	GMT_free (GMT, h_tmp);
	return (size);
}

/*! . */
int GMTAPI_open_grd (struct GMT_CTRL *GMT, char *file, struct GMT_GRID *G, char mode, unsigned int access_mode) {
	/* Read or write the header structure and initialize row-by-row machinery.
	 * We fill the GMT_GRID_ROWBYROW structure with all the required information.
	 * mode can be w or r.  Upper case W or R refers to headerless
	 * grdraster-type files.  The access_mode dictates if we automatically advance
	 * row counter to next row after read/write or if we use the rec_no to seek
	 * first.
	 */

	int r_w, err;
	bool header = true, magic = true, alloc = false;
	int cdf_mode[3] = { NC_NOWRITE, NC_WRITE, NC_WRITE};	/* MUST be ints */
	char *bin_mode[3] = { "rb", "rb+", "wb"};
	char *fmt = NULL;
	struct GMT_GRID_ROWBYROW *R = gmt_get_rbr_ptr (G->extra);	/* Shorthand to row-by-row book-keeping structure */

	if (mode == 'r' || mode == 'R') {	/* Open file for reading */
		if (mode == 'R') {	/* File has no header; can only work if G->header has been set already, somehow */
			header = false;
			if (G->header->nx == 0 || G->header->ny == 0) {
				GMT_Report (GMT->parent, GMT_MSG_NORMAL, "Unable to read header-less grid file %s without a preset header structure\n", file);
				return (GMT_GRDIO_OPEN_FAILED);
			}
		}
		r_w = 0;	mode = 'r';
	}
	else if (mode == 'W') {	/* Write headerless grid */
		r_w = 2;	mode = 'w';
		header = magic = false;
	}
	else {	/* Regular writing of grid with header */
		r_w = 1;
		magic = false;
	}
	if (header) {
		if (mode == 'r' && !R->open)	/* First time reading the info */
			GMT_read_grd_info (GMT, file, G->header);
		else if (R->open)		/* Coming back to update the header */
			GMT_update_grd_info (GMT, file, G->header);
		else				/* First time writing the header */
			GMT_write_grd_info (GMT, file, G->header);
	}
	else /* Fallback to existing header */
		GMT_err_trap (GMT_grd_get_format (GMT, file, G->header, magic));
	if (R->open) return (GMT_NOERROR);	/* Already set the first time */
	fmt = GMT->session.grdformat[G->header->type];
	if (fmt[0] == 'c') {		/* Open netCDF file, old format */
		GMT_err_trap (nc_open (G->header->name, cdf_mode[r_w], &R->fid));
		R->edge[0] = G->header->nx;
		R->start[0] = 0;
		R->start[1] = 0;
	}
	else if (fmt[0] == 'n') {	/* Open netCDF file, COARDS-compliant format */
		GMT_err_trap (nc_open (G->header->name, cdf_mode[r_w], &R->fid));
		R->edge[0] = 1;
		R->edge[1] = G->header->nx;
		R->start[0] = G->header->ny-1;
		R->start[1] = 0;
	}
	else {		/* Regular binary file with/w.o standard GMT header, or Sun rasterfile */
		if (r_w == 0) {	/* Open for plain reading */
			if ((R->fp = GMT_fopen (GMT, G->header->name, bin_mode[0])) == NULL)
				return (GMT_GRDIO_OPEN_FAILED);
		}
		else if ((R->fp = GMT_fopen (GMT, G->header->name, bin_mode[r_w])) == NULL)
			return (GMT_GRDIO_CREATE_FAILED);
		/* Seek past the grid header, unless there is none */
		if (header && fseek (R->fp, (off_t)GMT_GRID_HEADER_SIZE, SEEK_SET)) return (GMT_GRDIO_SEEK_FAILED);
		alloc = (fmt[1] != 'f');	/* Only need to allocate the v_row array if grid is not float */
	}

	R->size = GMT_grd_data_size (GMT, G->header->type, &G->header->nan_value);
	R->check = !isnan (G->header->nan_value);
	R->open = true;

	if (fmt[1] == 'm')	/* Bit mask */
		R->n_byte = lrint (ceil (G->header->nx / 32.0)) * R->size;
	else if (fmt[0] == 'r' && fmt[1] == 'b')	/* Sun Raster uses multiple of 2 bytes */
		R->n_byte = lrint (ceil (G->header->nx / 2.0)) * 2 * R->size;
	else	/* All other */
		R->n_byte = G->header->nx * R->size;

	if (alloc) R->v_row = GMT_memory (GMT, NULL, R->n_byte, char);

	R->row = 0;
	R->auto_advance = (access_mode & GMT_GRID_ROW_BY_ROW_MANUAL) ? false : true;	/* Read sequentially or random-access rows */
	return (GMT_NOERROR);
}

/*! . */
void GMTAPI_close_grd (struct GMT_CTRL *GMT, struct GMT_GRID *G) {
	struct GMT_GRID_ROWBYROW *R = gmt_get_rbr_ptr (G->extra);	/* Shorthand to row-by-row book-keeping structure */
	if (R->v_row) GMT_free (GMT, R->v_row);
	if (GMT->session.grdformat[G->header->type][0] == 'c' || GMT->session.grdformat[G->header->type][0] == 'n')
		nc_close (R->fid);
	else
		GMT_fclose (GMT, R->fp);
	GMT_free (GMT, G->extra);
}

/*! . */
void GMTAPI_update_txt_item (struct GMTAPI_CTRL *API, unsigned int mode, void *arg, size_t length, char string[])
{	/* Place desired text in string (fixed size array) which can hold up to length bytes */
	size_t lim;
	static char buffer[GMT_BUFSIZ];
	char *txt = (mode & GMT_COMMENT_IS_OPTION) ? GMT_Create_Cmd (API, arg) : (char *)arg;
	GMT_memset (buffer, GMT_BUFSIZ, char);	/* Start with a clean slate */
	if ((mode & GMT_COMMENT_IS_OPTION) == 0 && (mode & GMT_COMMENT_IS_RESET) == 0 && string[0]) strncat (buffer, string, length-1);	/* Use old text if we are not resetting */
	lim = length - strlen (buffer) - 1;	/* Remaining characters that we can use */
	if (mode & GMT_COMMENT_IS_OPTION) {	/* Must start with module name since it is not part of the option args */
		strncat (buffer, API->GMT->init.module_name, lim);
		lim = length - strlen (buffer) - 1;	/* Remaining characters that we can use */
		strncat (buffer, " ", lim);
	}
	lim = length - strlen (buffer) - 1;	/* Remaining characters that we can use */
	strncat (buffer, txt, lim);		/* Append new text */
	GMT_memset (string, length, char);	/* Wipe string completely */
	strncpy (string, buffer, length);	/* Only copy over max length bytes */
	if (mode & GMT_COMMENT_IS_OPTION) GMT_free (API->GMT, txt);
}

/*! . */
void GMTAPI_GI_comment (struct GMTAPI_CTRL *API, unsigned int mode, void *arg, struct GMT_GRID_HEADER *H)
{	/* Replace or Append either command or remark field with text or commmand-line options */
	if (mode & GMT_COMMENT_IS_REMARK) 	GMTAPI_update_txt_item (API, mode, arg, GMT_GRID_REMARK_LEN160,  H->remark);
	else if (mode & GMT_COMMENT_IS_COMMAND) GMTAPI_update_txt_item (API, mode, arg, GMT_GRID_COMMAND_LEN320, H->command);
	else if (mode & GMT_COMMENT_IS_TITLE)   GMTAPI_update_txt_item (API, mode, arg, GMT_GRID_TITLE_LEN80,    H->title);
	else if (mode & GMT_COMMENT_IS_NAME_X)  GMTAPI_update_txt_item (API, mode, arg, GMT_GRID_NAME_LEN256,    H->x_units);
	else if (mode & GMT_COMMENT_IS_NAME_Y)  GMTAPI_update_txt_item (API, mode, arg, GMT_GRID_NAME_LEN256,    H->y_units);
	else if (mode & GMT_COMMENT_IS_NAME_Z)  GMTAPI_update_txt_item (API, mode, arg, GMT_GRID_NAME_LEN256,    H->z_units);
}

/*! Replace or Append either command or remark field with text or commmand-line options */
void GMTAPI_grid_comment (struct GMTAPI_CTRL *API, unsigned int mode, void *arg, struct GMT_GRID *G) {
	GMTAPI_GI_comment (API, mode, arg, G->header);
}

/*! Update either command or remark field with text or commmand-line options */
void GMTAPI_image_comment (struct GMTAPI_CTRL *API, unsigned int mode, void *arg, struct GMT_IMAGE *I) {
	GMTAPI_GI_comment (API, mode, arg, I->header);
}

/*! Update either command or remark field with text or commmand-line options */
void GMTAPI_vector_comment (struct GMTAPI_CTRL *API, unsigned int mode, void *arg, struct GMT_VECTOR *V) {
	if (mode & GMT_COMMENT_IS_REMARK)  GMTAPI_update_txt_item (API, mode, arg, GMT_GRID_REMARK_LEN160,  V->remark);
	if (mode & GMT_COMMENT_IS_COMMAND) GMTAPI_update_txt_item (API, mode, arg, GMT_GRID_COMMAND_LEN320, V->command);
}

/*! Update either command or remark field with text or commmand-line options */
void GMTAPI_matrix_comment (struct GMTAPI_CTRL *API, unsigned int mode, void *arg, struct GMT_MATRIX *M) {
	if (mode & GMT_COMMENT_IS_REMARK)  GMTAPI_update_txt_item (API, mode, arg, GMT_GRID_REMARK_LEN160,  M->remark);
	if (mode & GMT_COMMENT_IS_COMMAND) GMTAPI_update_txt_item (API, mode, arg, GMT_GRID_COMMAND_LEN320, M->command);
}

/*! Also used in gmt_io.c and prototyped in gmt_internals.h: */
char * GMT_create_header_item (struct GMTAPI_CTRL *API, unsigned int mode, void *arg) {
	size_t lim;
	char *txt = (mode & GMT_COMMENT_IS_OPTION) ? GMT_Create_Cmd (API, arg) : (char *)arg;
	static char buffer[GMT_BUFSIZ];
	GMT_memset (buffer, GMT_BUFSIZ, char);
	if (mode & GMT_COMMENT_IS_TITLE) strcat (buffer, "  Title :");
	if (mode & GMT_COMMENT_IS_COMMAND) {
		strcat (buffer, " Command : ");
		strcat (buffer, API->GMT->init.module_name);
		strcat (buffer, " ");
	}
	if (mode & GMT_COMMENT_IS_REMARK) strcat (buffer, " Remark : ");
	lim = GMT_BUFSIZ - strlen (buffer) - 1;	/* Max characters left */
	strncat (buffer, txt, lim);
	if (mode & GMT_COMMENT_IS_OPTION) GMT_free (API->GMT, txt);
	return (buffer);
}

/*! Update common.h's various text items; return 1 if successful else 0 */
int GMTAPI_add_comment (struct GMTAPI_CTRL *API, unsigned int mode, char *txt) {
	unsigned int k = 0;
	struct GMT_COMMON *C = &API->GMT->common;	/* Short-hand to the common arg structs */

	if (mode & GMT_COMMENT_IS_TITLE)  { if (C->h.title) free ((void *)C->h.title); C->h.title = strdup (txt); k++; }
	if (mode & GMT_COMMENT_IS_REMARK) { if (C->h.remark) free ((void *)C->h.remark); C->h.remark = strdup (txt); k++; }
	if (mode & GMT_COMMENT_IS_COLNAMES) { if (C->h.colnames) free ((void *)C->h.colnames); C->h.colnames = strdup (txt); k++; }
	return (k);	/* 1 if we did any of the three above; 0 otherwise */
}

/*! Append or replace data table headers with given text or commmand-line options */
void GMTAPI_dataset_comment (struct GMTAPI_CTRL *API, unsigned int mode, void *arg, struct GMT_DATASET *D) {
	unsigned int tbl, k;
	struct GMT_DATATABLE *T = NULL;
	char *txt = GMT_create_header_item (API, mode, arg);

	if (!GMTAPI_add_comment (API, mode, txt)) return;	/* Updated one -h item, or nothing */

	/* Here we process free-form comments; these go into the dataset's header structures */
	for (tbl = 0; tbl < D->n_tables; tbl++) {	/* For each table in the dataset */
		T = D->table[tbl];	/* Short-hand for this table */
		if (mode & GMT_COMMENT_IS_RESET) {	/* Eliminate all existing headers */
			for (k = 0; k < T->n_headers; k++) if (T->header[k]) free ((void *)T->header[k]);
			T->n_headers = 0;
		}
		T->header = GMT_memory (API->GMT, T->header, T->n_headers + 1, char *);
		T->header[T->n_headers++] = strdup (txt);
	}
}

/*! Append or replace text table headers with given text or commmand-line options */
void GMTAPI_textset_comment (struct GMTAPI_CTRL *API, unsigned int mode, void *arg, struct GMT_TEXTSET *D) {
	unsigned int tbl, k;
	struct GMT_TEXTTABLE *T = NULL;
	char *txt = GMT_create_header_item (API, mode, arg);

	if (!GMTAPI_add_comment (API, mode, txt)) return;	/* Updated one -h item or nothing */

	/* Here we process free-form comments; these go into the textset's header structures */
	for (tbl = 0; tbl < D->n_tables; tbl++) {	/* For each table in the dataset */
		T = D->table[tbl];	/* Short-hand for this table */
		if (mode & GMT_COMMENT_IS_RESET) {	/* Eliminate all existing headers */
			for (k = 0; k < T->n_headers; k++) if (T->header[k]) free ((void *)T->header[k]);
			T->n_headers = 0;
		}
		T->header = GMT_memory (API->GMT, T->header, T->n_headers + 1, char *);
		T->header[T->n_headers++] = strdup (txt);
	}
}

/*! Append or replace text table headers with given text or commmand-line options */
void GMTAPI_cpt_comment (struct GMTAPI_CTRL *API, unsigned int mode, void *arg, struct GMT_PALETTE *P) {
	unsigned int k;
	char *txt = GMT_create_header_item (API, mode, arg);

	if (!GMTAPI_add_comment (API, mode, txt)) return;	/* Updated one -h item or nothing */

	/* Here we process free-form comments; these go into the CPT's header structures */
	if (mode & GMT_COMMENT_IS_RESET) {	/* Eliminate all existing headers */
		for (k = 0; k < P->n_headers; k++) if (P->header[k]) free ((void *)P->header[k]);
		P->n_headers = 0;
	}
	P->header = GMT_memory (API->GMT, P->header, P->n_headers + 1, char *);
	P->header[P->n_headers++] = strdup (txt);
}

/*! Split a combined method/via enum into two array indices for use with GMT_method[] and GMT_via[] */
enum GMT_enum_method GMTAPI_split_via_method (struct GMTAPI_CTRL *API, enum GMT_enum_method method, unsigned int *via) {
	enum GMT_enum_method m;
	GMT_UNUSED(API);
	switch (method) {
		case GMT_IS_DUPLICATE_VIA_VECTOR:
			m = GMT_IS_DUPLICATE;
			if (via) *via = 0;
			break;
		case GMT_IS_REFERENCE_VIA_VECTOR:
			m = GMT_IS_REFERENCE;
			if (via) *via = 0;
			break;
		case GMT_IS_DUPLICATE_VIA_MATRIX:
			m = GMT_IS_DUPLICATE;
			if (via) *via = 1;
			break;
		case GMT_IS_REFERENCE_VIA_MATRIX:
			m = GMT_IS_REFERENCE;
			if (via) *via = 1;
			break;
		default:	/* Nothing to break up */
			m = method;
			if (via) *via = 0;
			break;
	}
	return (m);
}

/*! . */
int GMTAPI_Next_IO_Source (struct GMTAPI_CTRL *API, unsigned int direction)
{	/* Get ready for the next source/destination (open file, initialize counters, etc.).
	 * Note this is only a mechanism for dataset and textset files where it is common
	 * to give many files on the command line (e.g., *.txt) and we do rec-by-rec processing. */
	int *fd = NULL;	/* !!! Must be int* due to nature of Unix system function */
	int error = 0, kind;
	unsigned int via = 0;
	static const char *dir[2] = {"from", "to"};
	static const char *operation[2] = {"Reading", "Writing"};
	char *mode = NULL;
	struct GMT_MATRIX *M_obj = NULL;
	struct GMT_VECTOR *V_obj = NULL;
	struct GMTAPI_DATA_OBJECT *S_obj = NULL;

	S_obj = API->object[API->current_item[direction]];		/* For shorthand purposes only */
	GMT_Report (API, GMT_MSG_DEBUG, "GMTAPI_Next_IO_Source: Selected object %d\n", S_obj->ID);
	mode = (direction == GMT_IN) ? API->GMT->current.io.r_mode : API->GMT->current.io.w_mode;	/* Reading or writing */
	S_obj->close_file = false;		/* Do not want to close file pointers passed to us unless WE open them below */
	/* Either use binary n_columns settings or initialize to unknown, i.e., GMT_MAX_COLUMNS */
	S_obj->n_expected_fields = (API->GMT->common.b.ncol[direction]) ? API->GMT->common.b.ncol[direction] : GMT_MAX_COLUMNS;
	GMT_memset (API->GMT->current.io.curr_pos[direction], 3U, uint64_t);	/* Reset file, seg, point counters */
	(void)GMTAPI_split_via_method (API, S_obj->method, &via);

	switch (S_obj->method) {	/* File, array, stream etc ? */
		case GMT_IS_FILE:	/* Filename given; we must open file ourselves */
			if (S_obj->family == GMT_IS_GRID) return (GMTAPI_report_error (API, GMT_NOT_A_VALID_TYPE));	/* Grids not allowed here */
			if ((S_obj->fp = GMT_fopen (API->GMT, S_obj->filename, mode)) == NULL) {	/* Trouble opening file */
				GMT_Report (API, GMT_MSG_NORMAL, "Unable to open file %s for %s\n", S_obj->filename, GMT_direction[direction]);
				return (GMT_ERROR_ON_FOPEN);
			}
			S_obj->close_file = true;	/* We do want to close files we are opening, but later */
			strncpy (API->GMT->current.io.current_filename[direction], S_obj->filename, GMT_BUFSIZ);
			GMT_Report (API, GMT_MSG_LONG_VERBOSE, "%s %s %s file %s\n",
				operation[direction], GMT_family[S_obj->family], dir[direction], S_obj->filename);
			if (GMT_binary_header (API->GMT, direction)) {
				GMT_io_binary_header (API->GMT, S_obj->fp, direction);
				GMT_Report (API, GMT_MSG_NORMAL, "%s %d bytes of header %s binary file %s\n",
					operation[direction], API->GMT->current.setting.io_n_header_items, dir[direction], S_obj->filename);
			}
			break;

		case GMT_IS_STREAM:	/* Given a stream; no need to open (or close) anything */
#ifdef SET_IO_MODE
			if (S_obj->family == GMT_IS_DATASET && S_obj->fp == API->GMT->session.std[direction])
				GMT_setmode (API->GMT, (int)direction);	/* Windows may need to have its read mode changed from text to binary */
#endif
			kind = (S_obj->fp == API->GMT->session.std[direction]) ? 0 : 1;	/* 0 if stdin/out, 1 otherwise for user pointer */
			sprintf (API->GMT->current.io.current_filename[direction], "<%s %s>", GMT_stream[kind], GMT_direction[direction]);
			GMT_Report (API, GMT_MSG_LONG_VERBOSE, "%s %s %s %s %s stream\n",
				operation[direction], GMT_family[S_obj->family], dir[direction], GMT_stream[kind], GMT_direction[direction]);
			if (GMT_binary_header (API->GMT, direction)) {
				GMT_io_binary_header (API->GMT, S_obj->fp, direction);
				GMT_Report (API, GMT_MSG_NORMAL, "%s %d bytes of header %s binary %s stream\n",
					operation[direction], API->GMT->current.setting.io_n_header_items, dir[direction], GMT_stream[kind]);
			}
			break;

		case GMT_IS_FDESC:	/* Given a pointer to a file handle; otherwise same as stream */
			fd = (int *)S_obj->fp;
			if ((S_obj->fp = GMT_fdopen (*fd, mode)) == NULL) {	/* Reopen handle as stream */
				GMT_Report (API, GMT_MSG_NORMAL, "Unable to open file descriptor %d for %s\n", *fd, GMT_direction[direction]);
				return (GMT_ERROR_ON_FDOPEN);
			}
			kind = (S_obj->fp == API->GMT->session.std[direction]) ? 0 : 1;	/* 0 if stdin/out, 1 otherwise for user pointer */
			sprintf (API->GMT->current.io.current_filename[direction], "<%s %s>", GMT_stream[kind], GMT_direction[direction]);
			GMT_Report (API, GMT_MSG_LONG_VERBOSE, "%s %s %s %s %s stream via supplied file descriptor\n",
				operation[direction], GMT_family[S_obj->family], dir[direction], GMT_stream[kind], GMT_direction[direction]);
			if (GMT_binary_header (API->GMT, direction)) {
				GMT_io_binary_header (API->GMT, S_obj->fp, direction);
				GMT_Report (API, GMT_MSG_NORMAL, "%s %d bytes of header %s binary %s stream via supplied file descriptor\n",
					operation[direction], API->GMT->current.setting.io_n_header_items, dir[direction], GMT_stream[kind]);
			}
			break;

	 	case GMT_IS_DUPLICATE:	/* Copy, nothing to do [PW: not tested] */
			GMT_Report (API, GMT_MSG_LONG_VERBOSE, "%s %s %s memory copy supplied by pointer\n",
				operation[direction], GMT_family[S_obj->family], dir[direction]);
			break;

	 	case GMT_IS_REFERENCE:	/* Reference, nothing to do [PW: not tested] */
			GMT_Report (API, GMT_MSG_LONG_VERBOSE, "%s %s %s memory reference supplied by pointer\n",
				operation[direction], GMT_family[S_obj->family], dir[direction]);
			break;

	 	case GMT_IS_DUPLICATE_VIA_MATRIX:	/* This means reading or writing a dataset record-by-record via a user matrix [PW: not tested] */
		case GMT_IS_REFERENCE_VIA_MATRIX:
			if (S_obj->family != GMT_IS_DATASET) return (GMTAPI_report_error (API, GMT_NOT_A_VALID_TYPE));
			GMT_Report (API, GMT_MSG_LONG_VERBOSE, "%s %s %s %s memory location via %s\n",
				operation[direction], GMT_family[S_obj->family], dir[direction], GMT_direction[direction], GMT_via[via]);
			if (direction == GMT_IN) {	/* Hard-wired limit as pass in from calling program */
				M_obj = S_obj->resource;
				S_obj->n_rows = M_obj->n_rows;
				S_obj->n_columns = M_obj->n_columns;
				API->GMT->common.b.ncol[direction] = M_obj->n_columns;	/* Basically, we are doing what GMT calls binary i/o */
			}
			API->GMT->common.b.active[direction] = true;
			strcpy (API->GMT->current.io.current_filename[direction], "<memory>");
			break;

		 case GMT_IS_DUPLICATE_VIA_VECTOR:	/* These 2 means reading a dataset record-by-record via user vector arrays [PW: not tested] */
		 case GMT_IS_REFERENCE_VIA_VECTOR:
			if (S_obj->family != GMT_IS_DATASET) return (GMTAPI_report_error (API, GMT_NOT_A_VALID_TYPE));
			GMT_Report (API, GMT_MSG_LONG_VERBOSE, "%s %s %s %s memory location via %s\n",
					operation[direction], GMT_family[S_obj->family], dir[direction], GMT_direction[direction], GMT_via[via]);
			V_obj = S_obj->resource;
			if (direction == GMT_OUT && V_obj->alloc_mode == GMT_ALLOC_INTERNALLY) {	/* Must allocate output space */
				S_obj->n_alloc = GMT_CHUNK;
				/* S_obj->n_rows is 0 which means we are allocating more space as we need it */
				V_obj->n_rows = S_obj->n_alloc;
				if ((error = GMTAPI_alloc_vectors (API->GMT, V_obj)) != GMT_OK) return (GMTAPI_report_error (API, error));
			}
			else
				S_obj->n_rows = V_obj->n_rows;	/* Hard-wired limit as passed in from calling program */
			S_obj->n_columns = V_obj->n_columns;
			API->GMT->common.b.ncol[direction] = V_obj->n_columns;	/* Basically, we are doing what GMT calls binary i/o */
			API->GMT->common.b.active[direction] = true;
			strcpy (API->GMT->current.io.current_filename[direction], "<memory>");
			break;

		default:
			GMT_Report (API, GMT_MSG_NORMAL, "GMTAPI: Internal error: GMTAPI_Next_IO_Source called with illegal method\n");
			break;
	}

	/* A few things pertaining only to data/text tables */
	API->GMT->current.io.rec_in_tbl_no = 0;	/* Start on new table */
	S_obj->import = (S_obj->family == GMT_IS_TEXTSET) ? &GMT_ascii_textinput : API->GMT->current.io.input;	/* The latter may point to ascii or binary input functions */

	return (GMT_OK);
}

/*! . */
int GMTAPI_Next_Data_Object (struct GMTAPI_CTRL *API, enum GMT_enum_family family, unsigned int direction)
{	/* Sets up current_item to be the next unused item of the required direction; or return EOF.
	 * When EOF is returned, API->current_item[direction] holds the last object ID used. */
	bool found = false;
	unsigned int item;

	item = API->current_item[direction] + 1;	/* Advance to next item, if possible */
	while (item < API->n_objects && !found) {
		if (API->object[item] && API->object[item]->selected && API->object[item]->status == GMT_IS_UNUSED && API->object[item]->direction == direction && family == API->object[item]->family)
			found = true;	/* Got item that is selected and unused, has correct direction and family */
		else
			item++;	/* No, keep looking */
	}
	if (found) {	/* Update to use next item */
		API->current_item[direction] = item;	/* The next item */
		return (GMTAPI_Next_IO_Source (API, direction));	/* Initialize the next source/destination */
	}
	else
		return (EOF);	/* No more objects available for this direction; return EOF */
}

/*! Hook object to end of linked list and assign unique id (> 0) which is returned */
int GMTAPI_Add_Data_Object (struct GMTAPI_CTRL *API, struct GMTAPI_DATA_OBJECT *object) {

	/* Find the first entry in the API->object array which is unoccupied, and if
	 * they are all occupied then reallocate the array to make more space.
	 * We thus find and return the lowest available ID. */
	int object_ID;

	API->n_objects++;		/* Add one more entry to the tally */
	if (API->n_objects == API->n_objects_alloc) {	/* Must allocate more space for more data descriptors */
		size_t old_n_alloc = API->n_objects_alloc;
		API->n_objects_alloc += GMT_SMALL_CHUNK;
		API->object = GMT_memory (API->GMT, API->object, API->n_objects_alloc, struct GMTAPI_DATA_OBJECT *);
		GMT_memset (&(API->object[old_n_alloc]), API->n_objects_alloc - old_n_alloc, struct GMTAPI_DATA_OBJECT *);	/* Set to NULL */
		if (!(API->object)) {		/* Failed to allocate more memory */
			API->n_objects--;	/* Undo our premature increment */
			return_value (API, GMT_MEMORY_ERROR, GMT_NOTSET);
		}
	}
	object_ID = object->ID = API->unique_ID++;	/* Assign a unique object ID */
	API->object[API->n_objects-1] = object;		/* Hook the current object onto the end of the list */

	return (object_ID);
}

/*! Sanity check that geometry and family are compatible; note they may be -1 hence int */
bool GMTAPI_Validate_Geometry (struct GMTAPI_CTRL *API, int family, int geometry) {
	bool problem = false;
	GMT_UNUSED(API);
	if (geometry == GMT_NOTSET || family == GMT_NOTSET) return false;	/* No errors if nothing to check */
	switch (family) {
		case GMT_IS_TEXTSET: if (!(geometry == GMT_IS_NONE || (geometry & GMT_IS_PLP))) problem = true; break;	/* Textsets can hold many things... */
		case GMT_IS_DATASET: if (!(geometry == GMT_IS_NONE || (geometry & GMT_IS_PLP))) problem = true; break;	/* Datasets can hold many things... */
		case GMT_IS_GRID:    if (geometry != GMT_IS_SURFACE) problem = true; break;	/* Only surface is valid */
		case GMT_IS_IMAGE:   if (geometry != GMT_IS_SURFACE) problem = true; break;	/* Only surface is valid */
		case GMT_IS_CPT:     if (geometry != GMT_IS_NONE) problem = true;    break;	/* Only text is valid */
		case GMT_IS_VECTOR:  if (geometry != GMT_IS_POINT) problem = true;   break;	/* Only point is valid */
		case GMT_IS_MATRIX:  if (geometry == GMT_IS_NONE) problem = true;    break;	/* Matrix can hold surfaces or TEXTSETs */
		case GMT_IS_COORD:   if (geometry != GMT_IS_NONE) problem = true;    break;	/* Only text is valid */
	}
	return (problem);
}

/*! . */
int GMTAPI_Validate_ID (struct GMTAPI_CTRL *API, int family, int object_ID, int direction)
{	/* Checks to see if the given object_ID is listed and of the right direction.  If so
 	 * we return the item number; otherwise return GMT_NOTSET and set API->error to the error code.
	 * Note: int arguments MAY be GMT_NOTSET, hence signed ints.  If object_ID == GMT_NOTSET
	 * then we only look for TEXTSETS or DATASETS .*/
	unsigned int i;
	int item, s_value;

	 /* Search for the object in the active list.  However, if object_ID == GMT_NOTSET we pick the first in that direction */

	for (i = 0, item = GMT_NOTSET; item == GMT_NOTSET && i < API->n_objects; i++) {
		if (!API->object[i]) continue;									/* Empty object */
		if (direction != GMT_NOTSET && API->object[i]->status != GMT_IS_UNUSED) continue;		/* Already used this object */
		if (!(family == GMT_NOTSET || (s_value = API->object[i]->family) == family)) continue;		/* Not the required data type */
		if (object_ID == GMT_NOTSET && (s_value = API->object[i]->direction) == direction) item = i;	/* Pick the first object with the specified direction */
		if (object_ID == GMT_NOTSET && !(API->object[i]->family == GMT_IS_DATASET || API->object[i]->family == GMT_IS_TEXTSET)) continue;	/* Must be data/text-set */
		else if (direction == GMT_NOTSET && (s_value = API->object[i]->ID) == object_ID) item = i;	/* Pick the requested object regardless of direction */
		else if ((s_value = API->object[i]->ID) == object_ID) item = i;					/* Pick the requested object */
	}
	if (item == GMT_NOTSET) { API->error = GMT_NOT_A_VALID_ID; return (GMT_NOTSET); }			/* No such object found */

	/* OK, we found the object; is it the right kind (input or output)? */
	if (direction != GMT_NOTSET && (s_value = API->object[item]->direction) != direction) {
		/* Passing an input object but it is listed as output, or vice versa */
		if (direction == GMT_IN)  { API->error = GMT_NOT_INPUT_OBJECT;  return (GMT_NOTSET); }
		if (direction == GMT_OUT) { API->error = GMT_NOT_OUTPUT_OBJECT; return (GMT_NOTSET); }
	}
	/* Here we have been successful in finding the right object */
	return (item);
}

/*! . */
int GMTAPI_Decode_ID (char *filename)
{	/* Checking if filename contains a name with embedded GMTAPI Object ID.
	 * If found we return the ID, otherwise we return GMT_NOTSET.
 	*/
	int object_ID = GMT_NOTSET;

	if (GMT_File_Is_Memory (filename)) {	/* Passing ID of an already registered object */
		if (sscanf (&filename[9], "%d", &object_ID) != 1) return (GMT_NOTSET);	/* Get the object ID unless we fail scanning */
	}
	return (object_ID);	/* Returns GMT_NOTSET if no embedded ID was found */
}

/*! . */
int GMTAPI_Get_Object (struct GMTAPI_CTRL *API, int sfamily, void *ptr)
{	/* Returns the ID of the first object whose data pointer matches ptr.
	 * Unless family is GMT_NOTSET the object must be of the specified family.
	 */
	unsigned int i;
	enum GMT_enum_family family = GMT_NOTSET;
	int object_ID = GMT_NOTSET;	/* Not found yet */

	if (sfamily != GMT_NOTSET) family = sfamily;
	for (i = 0; object_ID == GMT_NOTSET && i < API->n_objects; i++) {	/* Loop over all objects */
		if (!API->object[i]) continue;	/* Skip freed objects */
		if (API->object[i]->data == NULL) continue;	/* No data pointer */
		if (sfamily != GMT_NOTSET && API->object[i]->family != family) continue;	/* Not the right family */
		if (API->object[i]->data == ptr && object_ID == GMT_NOTSET) object_ID = API->object[i]->ID;	/* Found a matching data pointer */
	}
	return (object_ID);	/* Return ID or -1 if not found */
}

/*! . */
int GMTAPI_get_objectID_from_data_ptr (struct GMTAPI_CTRL *API, void *ptr)
{	/* Returns the ID of the first object whose data pointer matches *ptr.
 	 * This is necessary since many objects may have the same pointer
	 * but we only want to destroy the memory once.  This function is
	 * only used in GMT_Destroy_Data.
	 */
	unsigned int i;
	int object_ID = GMT_NOTSET;	/* Not found yet */
	void *data = NULL;

	for (i = 0; object_ID == GMT_NOTSET && i < API->n_objects; i++) {	/* Loop over all objects */
		if (!API->object[i]) continue;	/* Skip freed objects */
		data = return_address (ptr, API->object[i]->family);	/* Get void* pointer to resource */
		if (API->object[i]->data == data && object_ID == GMT_NOTSET) object_ID = API->object[i]->ID;	/* Found a matching data pointer */
	}
	return (object_ID);	/* Return ID or -1 if not found */
}

/*! . */
int GMTAPI_is_registered (struct GMTAPI_CTRL *API, enum GMT_enum_family family, unsigned int geometry, unsigned int direction, unsigned int mode, char *filename, void *resource)
{	/* Checks to see if the given data pointer has already been registered.
 	 * This can happen for grids which first gets registered reading the header
 	 * and then is registered again when reading the whole grid.  In those cases
	 * we dont want to register them twice.
	 */
	unsigned int i;
	int item;

	if (API->n_objects == 0) return (GMT_NOTSET);	/* There are no known resources yet */

	 /* Search for the object in the active list.  However, if object_ID == GMT_NOTSET we pick the first in that direction */

	for (i = 0, item = GMT_NOTSET; item == GMT_NOTSET && i < API->n_objects; i++) {
		if (!API->object[i]) continue;					/* Empty object */
		if (API->object[i]->status != GMT_IS_UNUSED) {	/* Has already been read - do we wish to reset this count ? */
			if (family == GMT_IS_GRID && (mode & GMT_GRID_DATA_ONLY)) {
				if (mode & GMT_GRID_IS_COMPLEX_MASK) {
					/* Check if complex grid already has one layer and we are reading the next one */
					struct GMT_GRID *G = gmt_get_grid_data (resource);	/* Get pointer to grid */
					unsigned int cmplx = mode & GMT_GRID_IS_COMPLEX_MASK;
					if (G->header->complex_mode & GMT_GRID_IS_COMPLEX_MASK && G->header->complex_mode != cmplx && filename) {
						/* Apparently so, either had real and now getting image or vice versa. */
						free ((void *)API->object[i]->filename);	/* Free previous grid name and replace with current name */
						API->object[i]->filename = strdup (filename);
						mode |= GMT_IO_RESET;	/* Reset so we may read in the 2nd component grid */
					}
				}
				else {	/* Just read the header earlier, do the reset */
					mode |= GMT_IO_RESET;	/* Reset so we may read in the grid data */
				}
			}

			if (!(mode & GMT_IO_RESET)) continue;	/* No reset so we refuse */
			API->object[i]->status = GMT_IS_UNUSED;	/* Reset so we may continue to read it */
		}
		if (API->object[i]->direction != direction) continue;		/* Wrong direction */
		if (API->object[i]->family != family) continue;			/* Wrong family */
		if (API->object[i]->geometry != geometry) continue;		/* Wrong geometry */
		if (resource && API->object[i]->resource == resource) item = API->object[i]->ID;	/* Yes: already registered */
		if (resource && API->object[i]->data == resource) item = API->object[i]->ID;		/* Yes: already registered */
	}
	return (item);		/* The ID of the object (or -1) */
}

/*! . */
int GMTAPI_Unregister_IO (struct GMTAPI_CTRL *API, int object_ID, unsigned int direction)
{	/* Remove specified object ID from active list of objects */
	int s_item;
	unsigned item;

	if (API == NULL) return (GMT_NOT_A_SESSION);		/* GMT_Create_Session has not been called */
	if (API->n_objects == 0) return (GMTAPI_report_error (API, GMT_NO_RESOURCES));	/* There are no known resources yet */

	/* Check if this is a valid ID and matches the direction */
	if ((s_item = GMTAPI_Validate_ID (API, GMT_NOTSET, object_ID, direction)) == GMT_NOTSET) return (GMTAPI_report_error (API, API->error));

	/* OK, now it is safe to remove the object; item >= 0 */

	item = s_item;
	GMT_Report (API, GMT_MSG_DEBUG, "GMTAPI_Unregister_IO: Unregistering object no %d [n_objects = %d]\n", API->object[item]->ID, API->n_objects-1);
 	if (API->object[item]->data) GMT_Report (API, GMT_MSG_DEBUG, "GMTAPI_Unregister_IO: Object no %d has non-NULL data pointer\n", API->object[item]->ID);
 	if (API->object[item]->resource) GMT_Report (API, GMT_MSG_DEBUG, "GMTAPI_Unregister_IO: Object no %d has non-NULL resource pointer\n", API->object[item]->ID);

	if (API->object[item]->method == GMT_IS_FILE && API->object[item]->filename) free (API->object[item]->filename);	/* Free any strdup-allocated filenames */
	GMT_free (API->GMT, API->object[item]);		/* Free the current data object */
	API->n_objects--;				/* Tally of how many data sets are left */
	while (item < API->n_objects) {
		API->object[item] = API->object[item+1];	/* Shuffle pointers down one entry */
		item++;
	}

	/* All active resources are found consecutively from 0 to (API->n_objects-1); those with status == 0 (GMT_IS_UNUSED) are available for use. */
	return GMT_OK;
}

/*! . */
struct GMT_PALETTE * GMTAPI_Import_CPT (struct GMTAPI_CTRL *API, int object_ID, unsigned int mode)
{	/* Does the actual work of loading in a CPT palette table.
 	 * The mode controls how the back-, fore-, NaN-color entries are handled.
	 * Note: Memory is allocated to hold the GMT_PALETTE structure except for method GMT_IS_REFERENCE.
	 */

	int item, kind;
	char tmp_cptfile[GMT_LEN64] = {""};
	struct GMT_PALETTE *P_obj = NULL;
	struct GMTAPI_DATA_OBJECT *S_obj = NULL;

	GMT_Report (API, GMT_MSG_DEBUG, "GMTAPI_Import_CPT: Passed ID = %d and mode = %d\n", object_ID, mode);

	if (object_ID == GMT_NOTSET) return_null (API, GMT_NO_INPUT);
	if ((item = GMTAPI_Validate_ID (API, GMT_IS_CPT, object_ID, GMT_IN)) == GMT_NOTSET) return_null (API, API->error);

	S_obj = API->object[item];	/* Use S_obj as shorthand */
	if (S_obj->status != GMT_IS_UNUSED) { /* Already read this resource before; are we allowed to re-read? */
		if (S_obj->method == GMT_IS_STREAM || S_obj->method == GMT_IS_FDESC) return_null (API, GMT_READ_ONCE); /* Not allowed to re-read streams */
		if (!(mode & GMT_IO_RESET)) return_null (API, GMT_READ_ONCE);	/* Not authorized to re-read */
	}

	switch (S_obj->method) {	/* File, array, stream etc ? */
		case GMT_IS_FILE:
			/* GMT_read_cpt will report where it is reading from if level is GMT_MSG_LONG_VERBOSE */
			GMT_Report (API, GMT_MSG_LONG_VERBOSE, "Reading CPT table from %s %s\n", GMT_method[S_obj->method], S_obj->filename);
			if ((P_obj = GMT_read_cpt (API->GMT, S_obj->filename, S_obj->method, mode)) == NULL) return_null (API, GMT_CPT_READ_ERROR);
			sprintf (tmp_cptfile, "GMTAPI_Colors2CPT_%d.cpt", (int)getpid());
			if (!strcmp (tmp_cptfile, S_obj->filename)) {
				GMT_Report (API, GMT_MSG_DEBUG, "Remove temporary CPT table %s\n", S_obj->filename);
				remove (tmp_cptfile);
			}
			break;
		case GMT_IS_STREAM:
 			/* GMT_read_cpt will report where it is reading from if level is GMT_MSG_LONG_VERBOSE */
			kind = (S_obj->fp == API->GMT->session.std[GMT_OUT]) ? 0 : 1;	/* 0 if stdin/out, 1 otherwise for user pointer */
			GMT_Report (API, GMT_MSG_LONG_VERBOSE, "Reading CPT table from %s %s stream\n", GMT_method[S_obj->method], GMT_stream[kind]);
			if ((P_obj = GMT_read_cpt (API->GMT, S_obj->fp, S_obj->method, mode)) == NULL) return_null (API, GMT_CPT_READ_ERROR);
			break;
		case GMT_IS_FDESC:
			/* GMT_read_cpt will report where it is reading from if level is GMT_MSG_LONG_VERBOSE */
			kind = (*((int *)S_obj->fp) == GMT_OUT) ? 0 : 1;	/* 0 if stdin/out, 1 otherwise for user pointer */
			GMT_Report (API, GMT_MSG_LONG_VERBOSE, "Reading CPT table from %s %s stream\n", GMT_method[S_obj->method], GMT_stream[kind]);
			if ((P_obj = GMT_read_cpt (API->GMT, S_obj->fp, S_obj->method, mode)) == NULL) return_null (API, GMT_CPT_READ_ERROR);
			break;
		case GMT_IS_DUPLICATE:	/* Duplicate the input CPT palette */
			GMT_Report (API, GMT_MSG_LONG_VERBOSE, "Duplicating CPT table from GMT_PALETTE memory location\n");
			if (S_obj->resource == NULL) return_null (API, GMT_PTR_IS_NULL);
			P_obj = GMT_memory (API->GMT, NULL, 1, struct GMT_PALETTE);
			GMT_copy_palette (API->GMT, P_obj, S_obj->resource);
			break;
		case GMT_IS_REFERENCE:	/* Just pass memory location, so nothing is allocated */
			GMT_Report (API, GMT_MSG_LONG_VERBOSE, "Referencing CPT table from GMT_PALETTE memory location\n");
			if ((P_obj = S_obj->resource) == NULL) return_null (API, GMT_PTR_IS_NULL);
			GMT_init_cpt (API->GMT, P_obj);	/* Make sure derived quantities are set */
			break;
		default:	/* Barking up the wrong tree here... */
			GMT_Report (API, GMT_MSG_NORMAL, "Wrong method used to import CPT tables\n");
			return_null (API, GMT_NOT_A_VALID_METHOD);
			break;
	}
	S_obj->status = GMT_IS_USED;	/* Mark as read */
	S_obj->data = P_obj;		/* Retain pointer to the allocated data so we use garbage collection later */

	return (P_obj);	/* Pass back the palette */
}

/*! . */
int GMTAPI_Export_CPT (struct GMTAPI_CTRL *API, int object_ID, unsigned int mode, struct GMT_PALETTE *P_obj)
{	/* Does the actual work of writing out the specified CPT to a destination.
	 * The mode controls how the back, for, NaN color entries are handled.
	 */
	int item, kind, error;
	struct GMTAPI_DATA_OBJECT *S_obj = NULL;
	struct GMT_PALETTE *P_copy = NULL;

	GMT_Report (API, GMT_MSG_DEBUG, "GMTAPI_Export_CPT: Passed ID = %d and mode = %d\n", object_ID, mode);

	if (object_ID == GMT_NOTSET) return (GMTAPI_report_error (API, GMT_OUTPUT_NOT_SET));
	if ((item = GMTAPI_Validate_ID (API, GMT_IS_CPT, object_ID, GMT_OUT)) == GMT_NOTSET) return (GMTAPI_report_error (API, API->error));

	S_obj = API->object[item];	/* This is the API object for the output destination */
	if (S_obj->status != GMT_IS_UNUSED && !(mode & GMT_IO_RESET)) {	/* Only allow writing of a data set once, unless we override by resetting the mode */
		return (GMTAPI_report_error (API, GMT_WRITTEN_ONCE));
	}
	if (mode & GMT_IO_RESET) mode -= GMT_IO_RESET;
	switch (S_obj->method) {	/* File, array, stream etc ? */
		case GMT_IS_FILE:
			/* GMT_write_cpt will report where it is writing from if level is GMT_MSG_LONG_VERBOSE */
			GMT_Report (API, GMT_MSG_LONG_VERBOSE, "Write CPT table to %s %s\n", GMT_method[S_obj->method], S_obj->filename);
			if ((error = GMT_write_cpt (API->GMT, S_obj->filename, S_obj->method, mode, P_obj))) return (GMTAPI_report_error (API, error));
			break;
	 	case GMT_IS_STREAM:
			/* GMT_write_cpt will report where it is writing from if level is GMT_MSG_LONG_VERBOSE */
			kind = (S_obj->fp == API->GMT->session.std[GMT_OUT]) ? 0 : 1;	/* 0 if stdin/out, 1 otherwise for user pointer */
			GMT_Report (API, GMT_MSG_LONG_VERBOSE, "Write CPT table to %s %s output stream\n", GMT_method[S_obj->method], GMT_stream[kind]);
			if ((error = GMT_write_cpt (API->GMT, S_obj->fp, S_obj->method, mode, P_obj))) return (GMTAPI_report_error (API, error));
			break;
	 	case GMT_IS_FDESC:
			/* GMT_write_cpt will report where it is writing from if level is GMT_MSG_LONG_VERBOSE */
			kind = (*((int *)S_obj->fp) == GMT_OUT) ? 0 : 1;	/* 0 if stdin/out, 1 otherwise for user pointer */
			GMT_Report (API, GMT_MSG_LONG_VERBOSE, "Write CPT table to %s %s output stream\n", GMT_method[S_obj->method], GMT_stream[kind]);
			if ((error = GMT_write_cpt (API->GMT, S_obj->fp, S_obj->method, mode, P_obj))) return (GMTAPI_report_error (API, error));
			break;
		case GMT_IS_DUPLICATE:		/* Duplicate the input cpt */
			if (S_obj->resource) return (GMTAPI_report_error (API, GMT_PTR_NOT_NULL));	/* The output resource must be NULL */
			GMT_Report (API, GMT_MSG_LONG_VERBOSE, "Duplicating CPT table to GMT_PALETTE memory location\n");
			P_copy = GMT_memory (API->GMT, NULL, 1, struct GMT_PALETTE);
			GMT_copy_palette (API->GMT, P_copy, P_obj);
			S_obj->resource = P_copy;	/* Set resource pointer from object to this palette */
			break;
		case GMT_IS_REFERENCE:	/* Just pass memory location */
			if (S_obj->resource) return (GMTAPI_report_error (API, GMT_PTR_NOT_NULL));	/* The output resource must be NULL */
			GMT_Report (API, GMT_MSG_LONG_VERBOSE, "Referencing CPT table to GMT_PALETTE memory location\n");
			P_obj->alloc_level = S_obj->alloc_level;	/* Since we are passing it up to the caller */
			S_obj->resource = P_obj;	/* Set resource pointer from object to this palette */
			break;
		default:
			GMT_Report (API, GMT_MSG_NORMAL, "Wrong method used to export CPT tables\n");
			return (GMTAPI_report_error (API, GMT_NOT_A_VALID_METHOD));
			break;
	}
	S_obj->status = GMT_IS_USED;	/* Mark as written */
	S_obj->data = P_obj;		/* Retain pointer to the allocated data so we can find the object via its data pointer */
	S_obj->data = NULL;

	return GMT_OK;
}

#if 0
bool col_check (struct GMT_DATATABLE *T, uint64_t *n_cols) {
	uint64_t seg;
	/* Checks that all segments in this table has the correct number of columns.
	 * If *n_cols == 0 we set it to the number of columns found in the first segment. */

	for (seg = 0; seg < T->n_segments; seg++) {
		if ((*n_cols) == 0 && seg == 0) *n_cols = T->segment[seg]->n_columns;
		if (T->segment[seg]->n_columns != (*n_cols)) return (true);
	}
	return (false);	/* All is well */
}
#endif

/*! . */
void GMTAPI_increment_D (struct GMT_DATASET *D_obj, uint64_t n_rows, uint64_t n_columns)
{	/* Increment dimensions for this single dataset/segment */
	D_obj->table[D_obj->n_tables]->segment[0]->n_rows = n_rows;
	D_obj->table[D_obj->n_tables]->segment[0]->n_columns = D_obj->table[D_obj->n_tables]->n_columns = n_columns;
	D_obj->table[D_obj->n_tables]->n_records += n_rows;
	D_obj->table[D_obj->n_tables]->n_segments = 1;
	D_obj->n_tables++;	/* Since we just read one table */
}

/*! . */
struct GMT_DATASET *GMTAPI_Import_Dataset (struct GMTAPI_CTRL *API, int object_ID, unsigned int mode)
{	/* Does the actual work of loading in the entire virtual data set (possibly via many sources)
	 * If object_ID == GMT_NOTSET we get all registered input tables, otherwise we just get the one requested.
	 * Note: Memory is allocated for the Dataset except for method GMT_IS_REFERENCE.
	 */

	int item, first_item = 0, this_item = GMT_NOTSET, last_item, new_item, new_ID;
	unsigned int geometry, n_used = 0;
	bool allocate = false, update = false, all_D, use_GMT_io, greenwich = true, via;
	size_t n_alloc;
	uint64_t row, seg, col, ij;
	p_func_size_t GMT_2D_to_index = NULL;

	struct GMT_DATASET *D_obj = NULL, *Din_obj = NULL;
	struct GMT_MATRIX *M_obj = NULL;
	struct GMT_VECTOR *V_obj = NULL;
	struct GMTAPI_DATA_OBJECT *S_obj = NULL;

	GMT_Report (API, GMT_MSG_DEBUG, "GMTAPI_Import_Dataset: Passed ID = %d and mode = %d\n", object_ID, mode);

	if (object_ID == GMT_NOTSET) {	/* Means there is more than one source: Merge all registered data tables into a single virtual data set */
		last_item = API->n_objects - 1;	/* Must check all objects */
		allocate = true;
		n_alloc = GMT_TINY_CHUNK;
	}
	else {		/* Requested a single, specific data table */
		if ((first_item = GMTAPI_Validate_ID (API, GMT_IS_DATASET, object_ID, GMT_IN)) == GMT_NOTSET) return_null (API, API->error);
		last_item = first_item;
		n_alloc = 1;
	}

	/* Allocate data set and an initial list of tables */
	D_obj = GMT_memory (API->GMT, NULL, 1, struct GMT_DATASET);
	D_obj->table = GMT_memory (API->GMT, NULL, n_alloc, struct GMT_DATATABLE *);
	D_obj->alloc_mode = GMT_ALLOC_INTERNALLY;	/* So GMT_* modules can free this memory (may override below) */
	D_obj->alloc_level = API->GMT->hidden.func_level;	/* So GMT_* modules can free this memory (may override below) */
	use_GMT_io = !(mode & GMT_IO_ASCII);		/* false if we insist on ASCII reading */
	API->GMT->current.io.seg_no = API->GMT->current.io.rec_no = API->GMT->current.io.rec_in_tbl_no = 0;	/* Reset for each new dataset */
	if (API->GMT->common.R.active && API->GMT->common.R.wesn[XLO] < -180.0 && API->GMT->common.R.wesn[XHI] > -180.0) greenwich = false;

	for (item = first_item; item <= last_item; item++) {	/* Look through all sources for registered inputs (or just one) */
		S_obj = API->object[item];	/* S_obj is the current data object */
		if (!S_obj) {	/* Probably not a good sign */
			GMT_Report (API, GMT_MSG_DEBUG, "GMTAPI_Import_Dataset: Skipped empty object (item = %d)\n", item);
			continue;
		}
		if (!S_obj->selected) continue;			/* Registered, but not selected */
		if (S_obj->direction == GMT_OUT) continue;	/* We're doing reading here, so skip output objects */
		if (S_obj->family != GMT_IS_DATASET) continue;	/* We're doing datasets here, so skip other data types */
		if (S_obj->status != GMT_IS_UNUSED) { 	/* Already read this resource before; are we allowed to re-read? */
			if (S_obj->method == GMT_IS_STREAM || S_obj->method == GMT_IS_FDESC) return_null (API, GMT_READ_ONCE);	/* Not allowed to re-read streams */
			if (!(mode & GMT_IO_RESET)) return_null (API, GMT_READ_ONCE);	/* Not authorized to re-read */
		}
		if (this_item == GMT_NOTSET) this_item = item;	/* First item that worked */
		via = false;
		geometry = (API->GMT->common.a.output) ? API->GMT->common.a.geometry : S_obj->geometry;	/* When reading GMT and writing OGR/GMT we must make sure we set this first */
		switch (S_obj->method) {	/* File, array, stream etc ? */
	 		case GMT_IS_FILE:	/* Import all the segments, then count total number of records */
#ifdef SET_IO_MODE
				if (item == first_item) GMT_setmode (API->GMT, GMT_IN);	/* Windows may need to switch read mode from text to binary */
#endif
				/* GMT_read_table will report where it is reading from if level is GMT_MSG_LONG_VERBOSE */
				if (API->GMT->current.io.ogr == GMT_OGR_TRUE && D_obj->n_tables > 0)	/* Only single tables if GMT/OGR */
					return_null (API, GMT_OGR_ONE_TABLE_ONLY);
				GMT_Report (API, GMT_MSG_LONG_VERBOSE, "Reading %s from %s %s\n", GMT_family[S_obj->family], GMT_method[S_obj->method], S_obj->filename);
				if ((D_obj->table[D_obj->n_tables] = GMT_read_table (API->GMT, S_obj->filename, S_obj->method, greenwich, &geometry, use_GMT_io)) == NULL) continue;		/* Ran into an empty file (e.g., /dev/null or equivalent). Skip to next item, */
				D_obj->table[D_obj->n_tables]->id = D_obj->n_tables;	/* Give sequential internal object_ID numbers to tables */
				D_obj->n_tables++;	/* Since we just read one */
				update = true;
				break;

			case GMT_IS_STREAM:	/* Import all the segments, then count total number of records */
	 		case GMT_IS_FDESC:
				/* GMT_read_table will report where it is reading from if level is GMT_MSG_LONG_VERBOSE */
#ifdef SET_IO_MODE
				if (item == first_item) GMT_setmode (API->GMT, GMT_IN);	/* Windows may need to switch read mode from text to binary */
#endif
				if (API->GMT->current.io.ogr == GMT_OGR_TRUE && D_obj->n_tables > 0)	/* Only single tables if GMT/OGR */
					return_null (API, GMT_OGR_ONE_TABLE_ONLY);
				GMT_Report (API, GMT_MSG_LONG_VERBOSE, "Reading %s from %s %" PRIxS "\n", GMT_family[S_obj->family], GMT_method[S_obj->method], (size_t)S_obj->fp);
				if ((D_obj->table[D_obj->n_tables] = GMT_read_table (API->GMT, S_obj->fp, S_obj->method, greenwich, &geometry, use_GMT_io)) == NULL) continue;		/* Ran into an empty file (e.g., /dev/null or equivalent). Skip to next item, */
				D_obj->table[D_obj->n_tables]->id = D_obj->n_tables;	/* Give sequential internal object_ID numbers to tables */
				D_obj->n_tables++;	/* Since we just read one */
				update = true;
				break;

			case GMT_IS_DUPLICATE:	/* Duplicate the input dataset */
				if (n_used) return_null (API, GMT_ONLY_ONE_ALLOWED);
				if ((Din_obj = S_obj->resource) == NULL) return_null (API, GMT_PTR_IS_NULL);
				GMT_Report (API, GMT_MSG_LONG_VERBOSE, "Duplicating data table from GMT_DATASET memory location\n");
				GMT_free (API->GMT, D_obj->table);	/* Free up what we allocated earlier since GMT_alloc_dataset does it all */
				GMT_free (API->GMT, D_obj);
				D_obj = GMT_duplicate_dataset (API->GMT, Din_obj, GMT_ALLOC_NORMAL, NULL);
				break;

			case GMT_IS_REFERENCE:	/* Just pass memory location, so free up what we allocated first */
				if (n_used) return_null (API, GMT_ONLY_ONE_ALLOWED);
				GMT_Report (API, GMT_MSG_LONG_VERBOSE, "Referencing data table from GMT_DATASET memory location\n");
				GMT_free (API->GMT, D_obj->table);	/* Free up what we allocated up front since we just wish to pass the pointer */
				GMT_free (API->GMT, D_obj);
				if ((D_obj = S_obj->resource) == NULL) return_null (API, GMT_PTR_IS_NULL);
				break;

		 	case GMT_IS_DUPLICATE_VIA_MATRIX:
		 	case GMT_IS_REFERENCE_VIA_MATRIX:
				/* Each array source becomes a separate table with a single segment */
				if ((M_obj = S_obj->resource) == NULL) return_null (API, GMT_PTR_IS_NULL);
				GMT_Report (API, GMT_MSG_LONG_VERBOSE, "Duplicating data table from user array location\n");
				D_obj->table[D_obj->n_tables] = GMT_memory (API->GMT, NULL, 1, struct GMT_DATATABLE);
				D_obj->table[D_obj->n_tables]->segment = GMT_memory (API->GMT, NULL, 1, struct GMT_DATASEGMENT *);
				D_obj->table[D_obj->n_tables]->segment[0] = GMT_memory (API->GMT, NULL, 1, struct GMT_DATASEGMENT);
				GMT_alloc_segment (API->GMT, D_obj->table[D_obj->n_tables]->segment[0], M_obj->n_rows, M_obj->n_columns, true);
				GMT_2D_to_index = GMTAPI_get_2D_to_index (API, M_obj->shape, GMT_GRID_IS_REAL);
				for (row = 0; row < M_obj->n_rows; row++) {
					for (col = 0; col < M_obj->n_columns; col++) {
						ij = GMT_2D_to_index (row, col, M_obj->dim);
						D_obj->table[D_obj->n_tables]->segment[0]->coord[col][row] = GMTAPI_get_val (API, &(M_obj->data), ij, M_obj->type);
					}
				}
				GMTAPI_increment_D (D_obj, M_obj->n_rows, M_obj->n_columns);	/* Update counters for D_obj */
				new_ID = GMT_Register_IO (API, GMT_IS_DATASET, GMT_IS_DUPLICATE, geometry, GMT_IN, NULL, D_obj);	/* Register a new resource to hold D_obj */
				if ((new_item = GMTAPI_Validate_ID (API, GMT_IS_DATASET, new_ID, GMT_IN)) == GMT_NOTSET) return_null (API, GMT_NOTSET);	/* Some internal error... */
				API->object[new_item]->data = D_obj;
				API->object[new_item]->status = GMT_IS_USED;	/* Mark as read */
				D_obj->alloc_level = API->object[new_item]->alloc_level;	/* Since allocated here */
				update = via = true;
				break;

	 		case GMT_IS_DUPLICATE_VIA_VECTOR:
				/* Each column array source becomes column arrays in a separate table with a single segment */
				if ((V_obj = S_obj->resource) == NULL) return_null (API, GMT_PTR_IS_NULL);
				GMT_Report (API, GMT_MSG_LONG_VERBOSE, "Duplicating data table from user %" PRIu64 " column arrays of length %" PRIu64 "\n", V_obj->n_columns, V_obj->n_rows);
				D_obj->table[D_obj->n_tables] = GMT_memory (API->GMT, NULL, 1, struct GMT_DATATABLE);
				D_obj->table[D_obj->n_tables]->segment = GMT_memory (API->GMT, NULL, 1, struct GMT_DATASEGMENT *);
				D_obj->table[D_obj->n_tables]->segment[0] = GMT_memory (API->GMT, NULL, 1, struct GMT_DATASEGMENT);
				GMT_alloc_segment (API->GMT, D_obj->table[D_obj->n_tables]->segment[0], V_obj->n_rows, V_obj->n_columns, true);
				for (col = 0, all_D = true; all_D && col < V_obj->n_columns; col++) if (V_obj->type[col] != GMT_DOUBLE) all_D = false;
				if (all_D) {	/* Can use fast memcpy */
					for (col = 0; col < V_obj->n_columns; col++)
						GMT_memcpy (D_obj->table[D_obj->n_tables]->segment[0]->coord[col], V_obj->data[col].f8, V_obj->n_rows, double);
				}
				else {	/* Must copy items individually */
					for (row = 0; row < V_obj->n_rows; row++) {
						for (col = 0; col < V_obj->n_columns; col++)
							D_obj->table[D_obj->n_tables]->segment[0]->coord[col][row] = GMTAPI_get_val (API, &(V_obj->data[col]), row, V_obj->type[col]);
					}
				}
				GMTAPI_increment_D (D_obj, V_obj->n_rows, V_obj->n_columns);	/* Update counters for D_obj */
				new_ID = GMT_Register_IO (API, GMT_IS_DATASET, GMT_IS_DUPLICATE, geometry, GMT_IN, NULL, D_obj);	/* Register a new resource to hold D_obj */
				if ((new_item = GMTAPI_Validate_ID (API, GMT_IS_DATASET, new_ID, GMT_IN)) == GMT_NOTSET) return_null (API, GMT_NOTSET);	/* Some internal error... */
				API->object[new_item]->data = D_obj;
				API->object[new_item]->status = GMT_IS_USED;	/* Mark as read */
				D_obj->alloc_level = API->object[new_item]->alloc_level;	/* Since allocated here */
				update = via = true;
				break;

		 	case GMT_IS_REFERENCE_VIA_VECTOR:
				if ((V_obj = S_obj->resource) == NULL) return_null (API, GMT_PTR_IS_NULL);
				if (V_obj->type[0] != GMT_DOUBLE) return_null (API, GMT_NOT_A_VALID_TYPE);
				/* Each column array source becomes preallocated column arrays in a separate table with a single segment */
				GMT_Report (API, GMT_MSG_LONG_VERBOSE, "Referencing data table from user %" PRIu64 " column arrays of length %" PRIu64 "\n", V_obj->n_columns, V_obj->n_rows);
				D_obj->table[D_obj->n_tables] = GMT_memory (API->GMT, NULL, 1, struct GMT_DATATABLE);
				D_obj->table[D_obj->n_tables]->segment = GMT_memory (API->GMT, NULL, 1, struct GMT_DATASEGMENT *);
				D_obj->table[D_obj->n_tables]->segment[0] = GMT_memory (API->GMT, NULL, 1, struct GMT_DATASEGMENT);
				GMT_alloc_segment (API->GMT, D_obj->table[D_obj->n_tables]->segment[0], 0, V_obj->n_columns, true);
				for (col = 0; col < V_obj->n_columns; col++)
					D_obj->table[D_obj->n_tables]->segment[0]->coord[col] = V_obj->data[col].f8;
				GMTAPI_increment_D (D_obj, V_obj->n_rows, V_obj->n_columns);	/* Update counters for D_obj */
				D_obj->alloc_mode = GMT_ALLOC_EXTERNALLY;	/* Since we just hooked on the arrays */
				new_ID = GMT_Register_IO (API, GMT_IS_DATASET, GMT_IS_REFERENCE, geometry, GMT_IN, NULL, D_obj);	/* Register a new resource to hold D_obj */
				if ((new_item = GMTAPI_Validate_ID (API, GMT_IS_DATASET, new_ID, GMT_IN)) == GMT_NOTSET) return_null (API, GMT_NOTSET);	/* Some internal error... */
				API->object[new_item]->data = D_obj;
				API->object[new_item]->status = GMT_IS_USED;	/* Mark as read */
				D_obj->alloc_level = API->object[new_item]->alloc_level;	/* Since allocated here */
				S_obj->family = GMT_IS_VECTOR;	/* Done with the via business now */
				update = via = true;
				break;

			default:	/* Barking up the wrong tree here... */
				GMT_Report (API, GMT_MSG_NORMAL, "Wrong method used to import data tables\n");
				GMT_free (API->GMT, D_obj->table);
				GMT_free (API->GMT, D_obj);
				return_null (API, GMT_NOT_A_VALID_METHOD);
				break;
		}
		if (update) {	/* Total up statistics */
			D_obj->n_segments += D_obj->table[D_obj->n_tables-1]->n_segments;	/* Sum up total number of segments across the data set */
			D_obj->n_records += D_obj->table[D_obj->n_tables-1]->n_records;	/* Sum up total number of records across the data set */
			/* Update segment IDs so they are sequential across many tables (GMT_read_table sets the ids relative to current table). */
			if (D_obj->n_tables > 1) {
				for (seg = 0; seg < D_obj->table[D_obj->n_tables-1]->n_segments; seg++)
					D_obj->table[D_obj->n_tables-1]->segment[seg]->id += D_obj->table[D_obj->n_tables-2]->n_segments;
			}
			if (allocate && D_obj->n_tables == n_alloc) {	/* Must allocate space for more tables */
				size_t old_n_alloc = n_alloc;
				n_alloc += GMT_TINY_CHUNK;
				D_obj->table = GMT_memory (API->GMT, D_obj->table, n_alloc, struct GMT_DATATABLE *);
				GMT_memset (&(D_obj->table[old_n_alloc]), n_alloc - old_n_alloc, struct GMT_DATATABLE *);	/* Set to NULL */
			}
		}
		S_obj->alloc_mode = D_obj->alloc_mode;	/* Clarify allocation mode for this entity */
#if 0
		if (col_check (D_obj->table[D_obj->n_tables-1], &n_cols)) {	/* Different tables have different number of columns, which is not good */
			return_null (API, GMT_N_COLS_VARY);
		}
#endif
		S_obj->status = GMT_IS_USED;	/* Mark as read */
		n_used++;	/* Number of items actually processed */
	}
	if (D_obj->n_tables == 0) {	/* Only found empty files (e.g., /dev/null) and we have nothing to show for our efforts.  Return an single empty table with no segments. */
		D_obj->table = GMT_memory (API->GMT, D_obj->table, 1, struct GMT_DATATABLE *);
		D_obj->table[0] = GMT_memory (API->GMT, NULL, 1, struct GMT_DATATABLE);
		D_obj->n_tables = 1;	/* But we must indicate we found one (empty) table */
	}
	else {	/* Found one or more tables */
		if (allocate && D_obj->n_tables < n_alloc) D_obj->table = GMT_memory (API->GMT, D_obj->table, D_obj->n_tables, struct GMT_DATATABLE *);
		D_obj->n_columns = D_obj->table[0]->n_columns;
		if (!D_obj->min) D_obj->min = GMT_memory (API->GMT, NULL, D_obj->n_columns, double);
		if (!D_obj->max) D_obj->max = GMT_memory (API->GMT, NULL, D_obj->n_columns, double);
	}
	GMT_set_dataset_minmax (API->GMT, D_obj);	/* Set the min/max values for the entire dataset */
	D_obj->geometry = geometry;	/* Since GMT_read_table may have updated it */
	if (!via) API->object[this_item]->data = D_obj;	/* Retain pointer to the allocated data so we use garbage collection later */
	return (D_obj);
}

/*! . */
int GMTAPI_destroy_data_ptr (struct GMTAPI_CTRL *API, enum GMT_enum_family family, void *ptr) {
	/* Like GMT_Destroy_Data but takes pointer to data rather than address of pointer.
	 * We pass true to make sure we free the memory.  Some objects (grid, matrix, vector) may
	 * point to externally allocated memory so we return the alloc_mode for those items.
	 * This is mostly for information since the pointers to such external memory have now
	 * been set to NULL instead of being freed.
	 * The containers are always allocated by GMT so those are freed at the end.
	 */

	if (API == NULL) return (GMT_NOT_A_SESSION);
	if (!ptr) return (GMT_OK);	/* Null pointer */

	switch (family) {	/* dataset, cpt, text table or grid */
		case GMT_IS_GRID:	/* GMT grid; return alloc mode of data array in case it was allocated externally */
			GMT_free_grid_ptr (API->GMT, ptr, true);
			break;
		case GMT_IS_DATASET:
			GMT_free_dataset_ptr (API->GMT, ptr);
			break;
		case GMT_IS_TEXTSET:
			GMT_free_textset_ptr (API->GMT, ptr);
			break;
		case GMT_IS_CPT:
			GMT_free_cpt_ptr (API->GMT, ptr);
			break;
#ifdef HAVE_GDAL
		case GMT_IS_IMAGE:
			GMT_free_image_ptr (API->GMT, ptr, true);
			break;
#endif
		case GMT_IS_COORD:
			/* Nothing to do as GMT_free below will do it */
			break;

		/* Also allow destoying of intermediate vector and matrix containers */
		case GMT_IS_MATRIX:	/* GMT matrix; return alloc mode of data array in case it was allocated externally */
			GMT_free_matrix_ptr (API->GMT, ptr, true);
			break;
		case GMT_IS_VECTOR:	/* GMT vector; return alloc mode of data array in case it was allocated externally */
			GMT_free_vector_ptr (API->GMT, ptr, true);
			break;
		default:
			return (GMTAPI_report_error (API, GMT_NOT_A_VALID_FAMILY));
			break;
	}
	GMT_free (API->GMT, ptr);	/* OK to free container */
	return (GMT_OK);	/* Null pointer */
}

/*! . */
int GMTAPI_Export_Dataset (struct GMTAPI_CTRL *API, int object_ID, unsigned int mode, struct GMT_DATASET *D_obj)
{	/* Does the actual work of writing out the specified data set to one destination.
	 * If object_ID == GMT_NOTSET we use the first registered output destination, otherwise we just use the one requested.
	 * See the GMTAPI documentation for how mode is used to create multiple files from segments, etc.
	 */
	int item, error, default_method;
	uint64_t tbl, col, offset;
	uint64_t row, seg, ij;
	p_func_size_t GMT_2D_to_index = NULL;
	struct GMTAPI_DATA_OBJECT *S_obj = NULL;
	struct GMT_DATASET *D_copy = NULL;
	struct GMT_MATRIX *M_obj = NULL;
	struct GMT_VECTOR *V_obj = NULL;
	void *ptr = NULL;

	GMT_Report (API, GMT_MSG_DEBUG, "GMTAPI_Export_Dataset: Passed ID = %d and mode = %d\n", object_ID, mode);

	if (object_ID == GMT_NOTSET) return (GMTAPI_report_error (API, GMT_OUTPUT_NOT_SET));
	if ((item = GMTAPI_Validate_ID (API, GMT_IS_DATASET, object_ID, GMT_OUT)) == GMT_NOTSET) return (GMTAPI_report_error (API, API->error));

	S_obj = API->object[item];	/* S is the object whose data we will export */
	if (S_obj->family != GMT_IS_DATASET) return (GMTAPI_report_error (API, GMT_NOT_A_VALID_FAMILY));	/* Called with wrong data type */
	if (mode >= GMT_WRITE_TABLE && !S_obj->filename) return (GMTAPI_report_error (API, GMT_OUTPUT_NOT_SET));	/* Must have filename when segments are to be written */
	if (S_obj->status != GMT_IS_UNUSED && !(mode & GMT_IO_RESET))	/* Only allow writing of a data set once unless overridden by mode */
		return (GMTAPI_report_error (API, GMT_WRITTEN_ONCE));
	if (mode & GMT_IO_RESET) mode -= GMT_IO_RESET;
	default_method = GMT_IS_FILE;
	if (S_obj->filename)	/* Write to this file */
		ptr = S_obj->filename;
	else {			/* No filename so we switch to writing to the stream or fdesc */
		default_method = (S_obj->method == GMT_IS_FILE) ? GMT_IS_STREAM : S_obj->method;
		ptr = S_obj->fp;
#ifdef SET_IO_MODE
		GMT_setmode (API->GMT, GMT_OUT);	/* Windows may need to switch write mode from text to binary */
#endif
	}
	D_obj->io_mode = mode;	/* Handles if tables or segments should be written to separate files */
	switch (S_obj->method) {	/* File, array, stream etc ? */
	 	case GMT_IS_STREAM:
#ifdef SET_IO_MODE
			GMT_setmode (API->GMT, GMT_OUT);	/* Windows may need to switch write mode from text to binary */
#endif
		case GMT_IS_FILE:
	 	case GMT_IS_FDESC:
			/* GMT_write_dataset (or lower) will report where it is reading from if level is GMT_MSG_LONG_VERBOSE */
			if ((error = GMT_write_dataset (API->GMT, ptr, default_method, D_obj, true, GMT_NOTSET))) return (GMTAPI_report_error (API, error));
			break;

		case GMT_IS_DUPLICATE:		/* Duplicate the input dataset */
			if (S_obj->resource) return (GMTAPI_report_error (API, GMT_PTR_NOT_NULL));	/* The output resource must be NULL */
			GMT_Report (API, GMT_MSG_LONG_VERBOSE, "Duplicating data table to GMT_DATASET memory location\n");
			D_copy = GMT_duplicate_dataset (API->GMT, D_obj, GMT_ALLOC_NORMAL, NULL);
			S_obj->resource = D_copy;	/* Set resource pointer from object to this dataset */
			break;

		case GMT_IS_REFERENCE:	/* Just pass memory location */
			if (S_obj->resource) return (GMTAPI_report_error (API, GMT_PTR_NOT_NULL));	/* The output resource must be NULL */
			GMT_Report (API, GMT_MSG_LONG_VERBOSE, "Referencing data table to GMT_DATASET memory location\n");
			D_obj->alloc_level = S_obj->alloc_level;	/* Since we are passing it up to the caller */
			S_obj->alloc_mode = D_obj->alloc_mode;
			S_obj->resource = D_obj;			/* Set resource pointer from object to this dataset */
			break;

		case GMT_IS_DUPLICATE_VIA_MATRIX:
		case GMT_IS_REFERENCE_VIA_MATRIX:
			//if (S_obj->resource == NULL) return (GMTAPI_report_error (API, GMT_PTR_IS_NULL));	/* The output resource must initially have info needed to do the output */
			GMT_Report (API, GMT_MSG_LONG_VERBOSE, "Duplicating data table to user array location\n");
			M_obj = GMT_create_matrix (API->GMT, 1, GMT_OUT);
			/* Must allocate output space */
			M_obj->n_rows = D_obj->n_records;	/* Number of rows needed to hold the data records */
			M_obj->n_columns = D_obj->n_columns;	/* Number of columns needed to hold the data records */
			if (API->GMT->current.io.multi_segments[GMT_OUT]) M_obj->n_rows += D_obj->n_segments;	/* Add one row for each segment header */
			if (M_obj->shape == GMT_IS_ROW_FORMAT) {	/* C-style matrix layout */
				if (M_obj->dim == 0) M_obj->dim = D_obj->n_columns;
				if (M_obj->dim < D_obj->n_columns) return (GMTAPI_report_error (API, GMT_DIM_TOO_SMALL));
				S_obj->n_alloc = M_obj->n_rows * M_obj->dim;	/* Get total number of elements as n_rows * dim */
			}
			else {	/* Fortran style */
				if (M_obj->dim == 0) M_obj->dim = D_obj->n_records;
				if (M_obj->dim < D_obj->n_records) return (GMTAPI_report_error (API, GMT_DIM_TOO_SMALL));
				S_obj->n_alloc = M_obj->n_columns * M_obj->dim;	/* Get total number of elements as n_columns * dim */
			}
			M_obj->type = GMT_DOUBLE;
			if ((error = GMT_alloc_univector (API->GMT, &(M_obj->data), M_obj->type, S_obj->n_alloc)) != GMT_OK) return (GMTAPI_report_error (API, error));
			GMT_2D_to_index = GMTAPI_get_2D_to_index (API, M_obj->shape, GMT_GRID_IS_REAL);

			for (tbl = offset = 0; tbl < D_obj->n_tables; tbl++) {
				for (seg = 0; seg < D_obj->table[tbl]->n_segments; seg++) {
					for (row = 0; row < D_obj->table[tbl]->segment[seg]->n_rows; row++) {
						for (col = 0; col < D_obj->table[tbl]->segment[seg]->n_columns; col++) {
							ij = GMT_2D_to_index (row + offset, col, M_obj->dim);
							GMTAPI_put_val (API, &(M_obj->data), D_obj->table[tbl]->segment[seg]->coord[col][row], ij, M_obj->type);
						}
					}
					offset += D_obj->table[tbl]->segment[seg]->n_rows;	/* Since row starts at 0 for each segment */
				}
			}
			S_obj->resource = M_obj;	/* Set resource pointer from object to this matrix */
			break;

		case GMT_IS_DUPLICATE_VIA_VECTOR:
		case GMT_IS_REFERENCE_VIA_VECTOR:
			//if ((V_obj = S_obj->resource) == NULL) return (GMTAPI_report_error (API, GMT_PTR_IS_NULL));	/* The output resource must initially have info needed to do the output */
			GMT_Report (API, GMT_MSG_LONG_VERBOSE, "Duplicating data table to user column arrays location\n");
			if ((V_obj = GMT_create_vector (API->GMT, D_obj->n_columns, GMT_OUT)) == NULL)
				return (GMTAPI_report_error (API, GMT_PTR_IS_NULL));
			V_obj->n_rows = D_obj->n_records;
			if (API->GMT->current.io.multi_segments[GMT_OUT]) V_obj->n_rows += D_obj->n_segments;
			for (col = 0; col < D_obj->n_columns; col++) V_obj->type[col] = GMT_DOUBLE;
			if ((error = GMTAPI_alloc_vectors (API->GMT, V_obj)) != GMT_OK) return (GMTAPI_report_error (API, error));
			for (tbl = ij = 0; tbl < D_obj->n_tables; tbl++) {
				for (seg = 0; seg < D_obj->table[tbl]->n_segments; seg++) {
					for (row = 0; row < D_obj->table[tbl]->segment[seg]->n_rows; row++, ij++) {
						for (col = 0; col < D_obj->table[tbl]->segment[seg]->n_columns; col++) {
							GMTAPI_put_val (API, &(V_obj->data[col]), D_obj->table[tbl]->segment[seg]->coord[col][row], ij, V_obj->type[col]);
						}
					}
				}
			}
			S_obj->resource = V_obj;
			break;

		default:
			GMT_Report (API, GMT_MSG_NORMAL, "Wrong method used to export data tables\n");
			return (GMTAPI_report_error (API, GMT_NOT_A_VALID_METHOD));
			break;
	}
	S_obj->alloc_mode = D_obj->alloc_mode;	/* Clarify allocation mode for this entity */
	S_obj->status = GMT_IS_USED;	/* Mark as written */
	S_obj->data = D_obj;		/* Retain pointer to the allocated data so we can find its object via the data pointer later */
	S_obj->data = NULL;

	return GMT_OK;
}

/*! . */
struct GMT_TEXTSET *GMTAPI_Import_Textset (struct GMTAPI_CTRL *API, int object_ID, unsigned int mode)
{	/* Does the actual work of loading in the entire virtual text set (possibly via many sources)
	 * If object_ID == GMT_NOTSET we get all registered input tables, otherwise we just get the one requested.
	 * Note: Memory is allocated for the Dataset except for GMT_IS_REFERENCE.
	 */

	int item, first_item = 0, last_item, this_item = GMT_NOTSET, new_item, new_ID;
	unsigned int n_used = 0;
	bool update = false, allocate = false, via;
	size_t n_alloc;
	uint64_t row, seg;
	char *t_ptr = NULL;
	struct GMT_TEXTSET *T_obj = NULL;
	struct GMT_MATRIX *M_obj = NULL;
	struct GMTAPI_DATA_OBJECT *S_obj = NULL;

	GMT_Report (API, GMT_MSG_DEBUG, "GMTAPI_Import_Textset: Passed ID = %d and mode = %d\n", object_ID, mode);

	T_obj = GMT_memory (API->GMT, NULL, 1, struct GMT_TEXTSET);

	if (object_ID == GMT_NOTSET) {	/* More than one source: Merge all registered data tables into a single virtual text set */
		last_item = API->n_objects - 1;	/* Must check all objects */
		allocate  = true;
		n_alloc = GMT_TINY_CHUNK;
	}
	else {		/* Requested a single, specific data table */
		if ((first_item = GMTAPI_Validate_ID (API, GMT_IS_TEXTSET, object_ID, GMT_IN)) == GMT_NOTSET) return_null (API, API->error);
		last_item  = first_item;
		n_alloc = 1;
	}
	T_obj->table = GMT_memory (API->GMT, NULL, n_alloc, struct GMT_TEXTTABLE *);
	T_obj->alloc_mode = GMT_ALLOC_INTERNALLY;	/* So GMT_* modules can free this memory (may override below) */
	T_obj->alloc_level = API->GMT->hidden.func_level;	/* So GMT_* modules can free this memory (may override below) */

	for (item = first_item; item <= last_item; item++) {	/* Look through all sources for registered inputs (or just one) */
		S_obj = API->object[item];	/* Current object */
		if (!S_obj) {	/* Probably not a good sign */
			GMT_Report (API, GMT_MSG_DEBUG, "GMTAPI_Import_Textset: Skipped empty object (item = %d)\n", item);
			continue;
		}
		if (!S_obj->selected) continue;			/* Registered, but not selected */
		if (S_obj->direction == GMT_OUT) continue;	/* We're doing reading here, so bugger off! */
		if (S_obj->family != GMT_IS_TEXTSET) continue;	/* We're doing textsets here, so skip other things */
		if (S_obj->status != GMT_IS_UNUSED) {	/* Already read this resource before; are we allowed to re-read? */
			if (S_obj->method == GMT_IS_STREAM || S_obj->method == GMT_IS_FDESC) return_null (API, GMT_READ_ONCE);	/* Not allowed to re-read streams */
			if (!(mode & GMT_IO_RESET)) return_null (API, GMT_READ_ONCE);	/* Not authorized to re-read */
		}
		if (this_item == GMT_NOTSET) this_item = item;	/* First item that worked */
		via = false;
		switch (S_obj->method) {	/* File, array, stream etc ? */
			case GMT_IS_FILE:	/* Import all the segments, then count total number of records */
#ifdef SET_IO_MODE
				if (item == first_item) GMT_setmode (API->GMT, GMT_IN);
#endif
				/* GMT_read_texttable will report where it is reading from if level is GMT_MSG_LONG_VERBOSE */
				GMT_Report (API, GMT_MSG_LONG_VERBOSE, "Reading %s from %s %s\n", GMT_family[S_obj->family], GMT_method[S_obj->method], S_obj->filename);
				if ((T_obj->table[T_obj->n_tables] = GMT_read_texttable (API->GMT, S_obj->filename, S_obj->method)) == NULL) continue;	/* Ran into an empty file (e.g., /dev/null or equivalent). Skip to next item, */
				T_obj->table[T_obj->n_tables]->id = T_obj->n_tables;	/* Give internal object_ID numbers to tables */
				update = true;
				break;
	 		case GMT_IS_STREAM:
	 		case GMT_IS_FDESC:
#ifdef SET_IO_MODE
				if (item == first_item) GMT_setmode (API->GMT, GMT_IN);
#endif
				/* GMT_read_texttable will report where it is reading from if level is GMT_MSG_LONG_VERBOSE */
				GMT_Report (API, GMT_MSG_LONG_VERBOSE, "Reading %s from %s %" PRIxS "\n", GMT_family[S_obj->family], GMT_method[S_obj->method], (size_t)S_obj->fp);
				if ((T_obj->table[T_obj->n_tables] = GMT_read_texttable (API->GMT, S_obj->fp, S_obj->method)) == NULL) continue;	/* Ran into an empty file (e.g., /dev/null or equivalent). Skip to next item, */
				T_obj->table[T_obj->n_tables]->id = T_obj->n_tables;	/* Give internal object_ID numbers to tables */
				update = true;
				break;
			case GMT_IS_DUPLICATE:	/* Duplicate the input dataset */
				if (n_used) return_null (API, GMT_ONLY_ONE_ALLOWED);
				GMT_Report (API, GMT_MSG_LONG_VERBOSE, "Duplicating text table from GMT_TEXTSET memory location\n");
				GMT_free (API->GMT, T_obj->table);	/* Free up what we allocated since GMT_alloc_dataset does it all */
				GMT_free (API->GMT, T_obj);
				if (S_obj->resource == NULL) return_null (API, GMT_PTR_IS_NULL);
				T_obj = GMT_duplicate_textset (API->GMT, S_obj->resource, GMT_ALLOC_NORMAL);
				break;
			case GMT_IS_REFERENCE:	/* Just pass memory location, so free up what we allocated first */
				if (n_used) return_null (API, GMT_ONLY_ONE_ALLOWED);
				GMT_Report (API, GMT_MSG_LONG_VERBOSE, "Referencing data table from GMT_TEXTSET memory location\n");
				GMT_free (API->GMT, T_obj->table);	/* Free up what we allocated since GMT_alloc_textset does it all */
				GMT_free (API->GMT, T_obj);
				if ((T_obj = S_obj->resource) == NULL) return_null (API, GMT_PTR_IS_NULL);
				break;
		 	case GMT_IS_DUPLICATE_VIA_MATRIX:
		 	case GMT_IS_REFERENCE_VIA_MATRIX:
				/* Each matrix source becomes a separate table with one segment */
			 	if ((M_obj = S_obj->resource) == NULL) return_null (API, GMT_PTR_IS_NULL);
				GMT_Report (API, GMT_MSG_LONG_VERBOSE, "Duplicating text table from user matrix location\n");
				T_obj->table[T_obj->n_tables] = GMT_memory (API->GMT, NULL, 1, struct GMT_TEXTTABLE);
				T_obj->table[T_obj->n_tables]->segment = GMT_memory (API->GMT, NULL, 1, struct GMT_TEXTSEGMENT *);
				T_obj->table[T_obj->n_tables]->segment[0] = GMT_memory (API->GMT, NULL, 1, struct GMT_TEXTSEGMENT);
				T_obj->table[T_obj->n_tables]->segment[0]->record = GMT_memory (API->GMT, NULL, M_obj->n_rows, char *);
				t_ptr = (char *)M_obj->data.sc1;
				for (row = 0; row < (uint64_t)M_obj->n_rows; row++) {
					T_obj->table[T_obj->n_tables]->segment[0]->record[row] = strdup (&t_ptr[row*M_obj->dim]);
				}
				T_obj->table[T_obj->n_tables]->segment[0]->n_rows = M_obj->n_rows;
				T_obj->table[T_obj->n_tables]->n_records += M_obj->n_rows;
				T_obj->table[T_obj->n_tables]->n_segments = 1;
				new_ID = GMT_Register_IO (API, GMT_IS_TEXTSET, GMT_IS_DUPLICATE, S_obj->geometry, GMT_IN, NULL, T_obj);	/* Register a new resource to hold T_obj */
				if ((new_item = GMTAPI_Validate_ID (API, GMT_IS_DATASET, new_ID, GMT_IN)) == GMT_NOTSET) return_null (API, GMT_NOTSET);	/* Some internal error... */
				API->object[new_item]->data = T_obj;
				API->object[new_item]->status = GMT_IS_USED;	/* Mark as read */
				T_obj->alloc_level = API->object[new_item]->alloc_level;	/* Since allocated here */
				update = via = true;
				break;
			default:	/* Barking up the wrong tree here... */
				GMT_Report (API, GMT_MSG_NORMAL, "Wrong method used to import data tables\n");
				GMT_free (API->GMT, T_obj->table);
				GMT_free (API->GMT, T_obj);
				return_null (API, GMT_NOT_A_VALID_METHOD);
				break;
		}
		if (update) {
			T_obj->n_segments += T_obj->table[T_obj->n_tables]->n_segments;	/* Sum up total number of segments across the data set */
			T_obj->n_records += T_obj->table[T_obj->n_tables]->n_records;	/* Sum up total number of records across the data set */
			/* Update segment object_IDs so they are sequential across many tables (GMT_read_table sets the ids relative to current table). */
			if (T_obj->n_tables > 0)
				for (seg = 0; seg < T_obj->table[T_obj->n_tables]->n_segments; seg++)
					T_obj->table[T_obj->n_tables]->segment[seg]->id += T_obj->table[T_obj->n_tables-1]->n_segments;
			T_obj->n_tables++;
		}
		if (allocate && T_obj->n_tables == n_alloc) {	/* Must allocate space for more tables */
			size_t old_n_alloc = n_alloc;
			n_alloc += GMT_TINY_CHUNK;
			T_obj->table = GMT_memory (API->GMT, T_obj->table, n_alloc, struct GMT_TEXTTABLE *);
			GMT_memset (&(T_obj->table[old_n_alloc]), n_alloc - old_n_alloc, struct GMT_TEXTTABLE *);	/* Set to NULL */
		}
		S_obj->alloc_mode = T_obj->alloc_mode;	/* Clarify allocation mode for this entity */
		S_obj->status = GMT_IS_USED;	/* Mark as read */
		n_used++;	/* Number of items actually processed */
	}

	if (T_obj->n_tables == 0) {	/* Only found empty files (e.g., /dev/null) and we have nothing to show for our efforts.  Return an single empty table with no segments. */
		T_obj->table = GMT_memory (API->GMT, T_obj->table, 1, struct GMT_TEXTTABLE *);
		T_obj->table[0] = GMT_memory (API->GMT, NULL, 1, struct GMT_TEXTTABLE);
		T_obj->n_tables = 1;	/* But we must indicate we found one (empty) table */
	}
	else {	/* Found one or more tables */
		if (allocate && T_obj->n_tables < n_alloc) T_obj->table = GMT_memory (API->GMT, T_obj->table, T_obj->n_tables, struct GMT_TEXTTABLE *);
	}
	if (!via) T_obj->geometry = API->object[this_item]->geometry;
	API->object[this_item]->data = T_obj;		/* Retain pointer to the allocated data so we use garbage collection later */

	return (T_obj);
}

/*! . */
int GMTAPI_Export_Textset (struct GMTAPI_CTRL *API, int object_ID, unsigned int mode, struct GMT_TEXTSET *T_obj)
{	/* Does the actual work of writing out the specified text set to one destination.
	 * If object_ID == GMT_NOTSET we use the first registered output destination, otherwise we just use the one requested.
	 * Again, see GMTAPI documentation for the meaning of mode.
	 */
	int item, error, default_method;
	uint64_t tbl, row, seg, offset;
	struct GMTAPI_DATA_OBJECT *S_obj = NULL;
	struct GMT_TEXTSET *T_copy = NULL;
	struct GMT_MATRIX *M_obj = NULL;
	char *ptr = NULL;
	void *dest = NULL;

	GMT_Report (API, GMT_MSG_DEBUG, "GMTAPI_Export_Textset: Passed ID = %d and mode = %d\n", object_ID, mode);

	if (object_ID == GMT_NOTSET) return (GMTAPI_report_error (API, GMT_OUTPUT_NOT_SET));
	if ((item = GMTAPI_Validate_ID (API, GMT_IS_TEXTSET, object_ID, GMT_OUT)) == GMT_NOTSET) return (GMTAPI_report_error (API, API->error));

	default_method = (mode >= GMT_WRITE_TABLE) ? GMT_IS_FILE : GMT_IS_STREAM;
	S_obj = API->object[item];
	if (S_obj->status != GMT_IS_UNUSED && !(mode & GMT_IO_RESET))	/* Only allow writing of a data set once, unless overridden by mode */
		return (GMTAPI_report_error (API, GMT_WRITTEN_ONCE));
	if (mode & GMT_IO_RESET) mode -= GMT_IO_RESET;
	default_method = GMT_IS_FILE;
	if (S_obj->filename)	/* Write to this file */
		dest = S_obj->filename;
	else {			/* No filename so we switch to writing to the stream */
		default_method = (S_obj->method == GMT_IS_FILE) ? GMT_IS_STREAM : S_obj->method;
		dest = S_obj->fp;
	}
	T_obj->io_mode = mode;
	switch (S_obj->method) {	/* File, array, stream etc ? */
	 	case GMT_IS_STREAM:
#ifdef SET_IO_MODE
			GMT_setmode (API->GMT, GMT_OUT);
#endif
		case GMT_IS_FILE:
	 	case GMT_IS_FDESC:
			/* GMT_write_textset (or lower) will report where it is reading from if level is GMT_MSG_LONG_VERBOSE */
			if ((error = GMT_write_textset (API->GMT, dest, default_method, T_obj, GMT_NOTSET))) return (GMTAPI_report_error (API, error));
			break;
		case GMT_IS_DUPLICATE:		/* Duplicate the input textset */
			GMT_Report (API, GMT_MSG_LONG_VERBOSE, "Duplicating data table to GMT_TEXTSET memory location\n");
			if (S_obj->resource) return (GMTAPI_report_error (API, GMT_PTR_NOT_NULL));	/* The output resource must be NULL */
			T_copy = GMT_duplicate_textset (API->GMT, T_obj, GMT_ALLOC_NORMAL);
			S_obj->resource = T_copy;	/* Set resource pointer from object to this textset */
			break;
		case GMT_IS_REFERENCE:	/* Just pass memory location */
			GMT_Report (API, GMT_MSG_LONG_VERBOSE, "Referencing data table to GMT_TEXTSET memory location\n");
			if (S_obj->resource) return (GMTAPI_report_error (API, GMT_PTR_NOT_NULL));	/* The output resource must be NULL */
			T_obj->alloc_level = S_obj->alloc_level;	/* Since we are passing it up to the caller */
			S_obj->resource = T_obj;		/* Set resource pointer from object to this textset */
			break;
		case GMT_IS_DUPLICATE_VIA_MATRIX:
		case GMT_IS_REFERENCE_VIA_MATRIX:
			//if ((M_obj = S_obj->resource) == NULL) return (GMTAPI_report_error (API, GMT_PTR_IS_NULL));	/* The output resource cannot be NULL for Matrix */
			GMT_Report (API, GMT_MSG_LONG_VERBOSE, "Duplicating text table to user array location\n");
			M_obj = GMT_duplicate_matrix (API->GMT, S_obj->resource, false);
			/* Must allocate output space */
			M_obj->n_rows = T_obj->n_records;	/* Number of rows needed to hold the data records */
			M_obj->n_columns = 1;		/* Number of columns needed to hold the data records */
			if (API->GMT->current.io.multi_segments[GMT_OUT]) M_obj->n_rows += T_obj->n_segments;	/* Add one row for each segment header */
			S_obj->n_alloc = GMT_get_nm (API->GMT, M_obj->n_rows, M_obj->dim);	/* Get total number of elements as n_rows * dim */
			if ((error = GMT_alloc_univector (API->GMT, &(M_obj->data), M_obj->type, S_obj->n_alloc)) != GMT_OK) return (GMTAPI_report_error (API, error));

			ptr = (char *)M_obj->data.sc1;
			for (tbl = offset = 0; tbl < T_obj->n_tables; tbl++) {
				for (seg = 0; seg < T_obj->table[tbl]->n_segments; seg++) {
					if (API->GMT->current.io.multi_segments[GMT_OUT]) {
						strncpy (&ptr[offset*M_obj->dim], T_obj->table[tbl]->segment[seg]->header, M_obj->dim);
						offset++;
					}
					for (row = 0; row < T_obj->table[tbl]->segment[seg]->n_rows; row++, offset++)
						strncpy (&ptr[offset*M_obj->dim], T_obj->table[tbl]->segment[seg]->record[row], M_obj->dim);
				}
			}
			S_obj->resource = M_obj;	/* Set resource pointer from object to this matrix */
			break;
		default:
			GMT_Report (API, GMT_MSG_NORMAL, "Wrong method used to export text tables\n");
			return (GMTAPI_report_error (API, GMT_NOT_A_VALID_METHOD));
			break;
	}
	S_obj->alloc_mode = T_obj->alloc_mode;	/* Clarify allocation mode for this entity */
	S_obj->status = GMT_IS_USED;	/* Mark as read */
	S_obj->data = T_obj;		/* Retain pointer to the allocated data so we can find the object via its pointer later */
	S_obj->data = NULL;

	return GMT_OK;
}

#ifdef HAVE_GDAL
/*! . */
struct GMT_IMAGE *GMTAPI_Import_Image (struct GMTAPI_CTRL *API, int object_ID, unsigned int mode, struct GMT_IMAGE *image)
{	/* Handles the reading of a 2-D grid given in one of several ways.
	 * Get the entire image:
 	 * 	mode = GMT_GRID_ALL reads both header and image;
	 * Get a subset of the image:  Call GMTAPI_Import_Image twice:
	 * 	1. first with mode = GMT_GRID_HEADER_ONLY which reads header only.  Then, pass
	 *	   the new S_obj-> wesn to match your desired subregion
	 *	2. 2nd with mode = GMT_GRID_DATA_ONLY, which reads image based on header's settings
	 * If the image->data array is NULL it will be allocated for you.
	 */

	int item, new_item, new_ID;
	bool done = true, new = false, via = false;
	uint64_t i0, i1, j0, j1, ij, ij_orig, row, col;
	size_t size;
	enum GMT_enum_gridio both_set = (GMT_GRID_HEADER_ONLY | GMT_GRID_DATA_ONLY);
	double dx, dy;
	p_func_size_t GMT_2D_to_index = NULL;
	struct GMT_IMAGE *I_obj = NULL, *I_orig = NULL;
	struct GMT_MATRIX *M_obj = NULL;
	struct GMTAPI_DATA_OBJECT *S_obj = NULL;

	GMT_Report (API, GMT_MSG_DEBUG, "GMTAPI_Import_Image: Passed ID = %d and mode = %d\n", object_ID, mode);

	if ((item = GMTAPI_Validate_ID (API, GMT_IS_IMAGE, object_ID, GMT_IN)) == GMT_NOTSET) return_null (API, API->error);

	S_obj = API->object[item];		/* Current data object */
	if (S_obj->status != GMT_IS_UNUSED && !(mode & GMT_IO_RESET)) return_null (API, GMT_READ_ONCE);	/* Already read this resources before, so fail unless overridden by mode */
	if ((mode & both_set) == both_set) mode -= both_set;	/* Allow users to have set GMT_GRID_HEADER_ONLY | GMT_GRID_DATA_ONLY; reset to GMT_GRID_ALL */

	switch (S_obj->method) {
		case GMT_IS_FILE:	/* Name of a image file on disk */

			if (image == NULL) {	/* Only allocate image struct when not already allocated */
				if (mode & GMT_GRID_DATA_ONLY) return_null (API, GMT_NO_GRDHEADER);		/* For mode & GMT_GRID_DATA_ONLY grid must already be allocated */
				I_obj = GMT_create_image (API->GMT);
				new = true;
			}
			else
				I_obj = image;	/* We are passing in a image already allocated */
			I_obj->header->complex_mode = mode;		/* Pass on any bitflags */
			done = (mode & GMT_GRID_HEADER_ONLY) ? false : true;	/* Not done until we read grid */
			if (! (mode & GMT_GRID_DATA_ONLY)) {		/* Must init header and read the header information from file */
				if (GMT_err_pass (API->GMT, GMT_read_image_info (API->GMT, S_obj->filename, I_obj), S_obj->filename)) {
					if (new) GMT_free_image (API->GMT, &I_obj, false);
					return_null (API, GMT_IMAGE_READ_ERROR);
				}
				if (mode & GMT_GRID_HEADER_ONLY) break;	/* Just needed the header, get out of here */
			}
			/* Here we will read the grid data themselves. */
			/* To get a subset we use wesn that is not NULL or contain 0/0/0/0.
			 * Otherwise we extract the entire file domain */
			if (!I_obj->data) {	/* Array is not allocated yet, do so now. We only expect header (and possibly w/e/s/n subset) to have been set correctly */
				I_obj->data = GMT_memory (API->GMT, NULL, I_obj->header->size * I_obj->header->n_bands, unsigned char);
			}
			else {	/* Already have allocated space; check that it is enough */
				size = GMTAPI_set_grdarray_size (API->GMT, I_obj->header, mode, S_obj->wesn);	/* Get array dimension only, which includes padding. DANGER DANGER JL*/
				if (size > I_obj->header->size) return_null (API, GMT_IMAGE_READ_ERROR);
			}
			GMT_Report (API, GMT_MSG_LONG_VERBOSE, "Reading image from file %s\n", S_obj->filename);
			if (GMT_err_pass (API->GMT, GMT_read_image (API->GMT, S_obj->filename, I_obj, S_obj->wesn,
				API->GMT->current.io.pad, mode), S_obj->filename))
				return_null (API, GMT_IMAGE_READ_ERROR);
			if (GMT_err_pass (API->GMT, GMT_image_BC_set (API->GMT, I_obj), S_obj->filename)) return_null (API, GMT_IMAGE_BC_ERROR);	/* Set boundary conditions */
			I_obj->alloc_mode = GMT_ALLOC_INTERNALLY;
			break;

	 	case GMT_IS_DUPLICATE:	/* GMT grid and header in a GMT_GRID container object. */
			if ((I_orig = S_obj->resource) == NULL) return_null (API, GMT_PTR_IS_NULL);
			if (image == NULL) {	/* Only allocate when not already allocated */
				if (mode & GMT_GRID_DATA_ONLY) return_null (API, GMT_NO_GRDHEADER);		/* For mode & GMT_GRID_DATA_ONLY grid must already be allocated */
				I_obj = GMT_create_image (API->GMT);
			}
			else
				I_obj = image;	/* We are passing in an image already */
			done = (mode & GMT_GRID_HEADER_ONLY) ? false : true;	/* Not done until we read grid */
			if (! (mode & GMT_GRID_DATA_ONLY)) {	/* Must init header and copy the header information from the existing grid */
				GMT_memcpy (I_obj->header, I_orig->header, 1, struct GMT_GRID_HEADER);
				if (mode & GMT_GRID_HEADER_ONLY) break;	/* Just needed the header, get out of here */
			}
			/* Here we will read grid data. */
			/* To get a subset we use wesn that is not NULL or contain 0/0/0/0.
			 * Otherwise we use everything passed in */
			if (!I_obj->data) {	/* Array is not allocated, do so now. We only expect header (and possibly subset w/e/s/n) to have been set correctly */
				I_obj->header->size = GMTAPI_set_grdarray_size (API->GMT, I_obj->header, mode, S_obj->wesn);	/* Get array dimension only, which may include padding */
				I_obj->data = GMT_memory (API->GMT, NULL, I_obj->header->size * I_obj->header->n_bands, unsigned char);
			}
			I_obj->alloc_mode = GMT_ALLOC_INTERNALLY;
			if (!S_obj->region && GMT_grd_pad_status (API->GMT, I_obj->header, API->GMT->current.io.pad)) {	/* Want an exact copy with no subset and same padding */
				GMT_Report (API, GMT_MSG_LONG_VERBOSE, "Duplicating image data from GMT_IMAGE memory location\n");
				GMT_memcpy (I_obj->data, I_orig->data, I_orig->header->size * I_orig->header->n_bands, char);
				break;		/* Done with this image */
			}
			GMT_Report (API, GMT_MSG_LONG_VERBOSE, "Extracting subset image data from GMT_IMAGE memory location\n");
			/* Here we need to do more work: Either extract subset or add/change padding, or both. */
			/* Get start/stop row/cols for subset (or the entire domain) */
			dx = I_obj->header->inc[GMT_X] * I_obj->header->xy_off;	dy = I_obj->header->inc[GMT_Y] * I_obj->header->xy_off;
			j1 = (uint64_t) GMT_grd_y_to_row (API->GMT, I_obj->header->wesn[YLO]+dy, I_orig->header);
			j0 = (uint64_t) GMT_grd_y_to_row (API->GMT, I_obj->header->wesn[YHI]-dy, I_orig->header);
			i0 = (uint64_t) GMT_grd_x_to_col (API->GMT, I_obj->header->wesn[XLO]+dx, I_orig->header);
			i1 = (uint64_t) GMT_grd_x_to_col (API->GMT, I_obj->header->wesn[XHI]-dx, I_orig->header);
			GMT_memcpy (I_obj->header->pad, API->GMT->current.io.pad, 4, int);	/* Set desired padding */
			for (row = j0; row <= j1; row++) {
				for (col = i0; col <= i1; col++, ij++) {
					ij_orig = GMT_IJP (I_orig->header, row, col);	/* Position of this (row,col) in original grid organization */
					ij = GMT_IJP (I_obj->header, row, col);		/* Position of this (row,col) in output grid organization */
					I_obj->data[ij] = I_orig->data[ij_orig];
				}
			}
			break;

	 	case GMT_IS_REFERENCE:	/* GMT image and header in a GMT_IMAGE container object by reference */
			if (S_obj->region) return_null (API, GMT_SUBSET_NOT_ALLOWED);
			GMT_Report (API, GMT_MSG_LONG_VERBOSE, "Referencing image data from GMT_IMAGE memory location\n");
			if ((I_obj = S_obj->resource) == NULL) return_null (API, GMT_PTR_IS_NULL);
			done = (mode & GMT_GRID_HEADER_ONLY) ? false : true;	/* Not done until we read image */
			GMT_Report (API, GMT_MSG_DEBUG, "GMTAPI_Import_Image: Change alloc mode\n");
			GMT_Report (API, GMT_MSG_DEBUG, "GMTAPI_Import_Image: Check pad\n");
			if (!GMTAPI_adjust_grdpadding (I_obj->header, API->GMT->current.io.pad)) break;	/* Pad is correct so we are done */
			/* Here we extend G_obj->data to allow for padding, then rearrange rows, but only if item was allocated by GMT */
			if (I_obj->alloc_mode == GMT_ALLOC_EXTERNALLY) return_null (API, GMT_PADDING_NOT_ALLOWED);
			GMT_Report (API, GMT_MSG_DEBUG, "GMTAPI_Import_Image: Add pad\n");
			//GMT_grd_pad_on (API->GMT, image, API->GMT->current.io.pad);
			GMT_Report (API, GMT_MSG_DEBUG, "GMTAPI_Import_Image: Return from GMT_IS_REFERENCE\n");
			break;

	 	case GMT_IS_DUPLICATE_VIA_MATRIX:	/* The user's 2-D image array of some sort, + info in the args [NOT YET FULLY TESTED] */
			if ((M_obj = S_obj->resource) == NULL) return_null (API, GMT_PTR_IS_NULL);
			if (S_obj->region) return_null (API, GMT_SUBSET_NOT_ALLOWED);
			I_obj = (image == NULL) ? GMT_create_image (API->GMT) : image;	/* Only allocate when not already allocated */
			I_obj->header->complex_mode = mode;	/* Set the complex mode */
			if (! (mode & GMT_GRID_DATA_ONLY)) {
				GMTAPI_info_to_grdheader (API->GMT, I_obj->header, M_obj);	/* Populate a GRD header structure */
				if (mode & GMT_GRID_HEADER_ONLY) break;	/* Just needed the header */
			}
			I_obj->alloc_mode = GMT_ALLOC_INTERNALLY;
			/* Must convert to new array */
			GMT_Report (API, GMT_MSG_LONG_VERBOSE, "Importing image data from user memory location\n");
			GMT_set_grddim (API->GMT, I_obj->header);	/* Set all dimensions */
			I_obj->data = GMT_memory (API->GMT, NULL, I_obj->header->size, unsigned char);
			GMT_2D_to_index = GMTAPI_get_2D_to_index (API, M_obj->shape, GMT_GRID_IS_REAL);
			GMT_grd_loop (API->GMT, I_obj, row, col, ij) {
				ij_orig = GMT_2D_to_index (row, col, M_obj->dim);
				I_obj->data[ij] = (char)GMTAPI_get_val (API, &(M_obj->data), ij_orig, M_obj->type);
			}
			new_ID = GMT_Register_IO (API, GMT_IS_IMAGE, GMT_IS_DUPLICATE, S_obj->geometry, GMT_IN, NULL, I_obj);	/* Register a new resource to hold I_obj */
			if ((new_item = GMTAPI_Validate_ID (API, GMT_IS_IMAGE, new_ID, GMT_IN)) == GMT_NOTSET) return_null (API, GMT_NOTSET);	/* Some internal error... */
			API->object[new_item]->data = I_obj;
			API->object[new_item]->status = GMT_IS_USED;	/* Mark as read */
			I_obj->alloc_level = API->object[new_item]->alloc_level;	/* Since allocated here */
			via = true;
			break;

	 	case GMT_IS_REFERENCE_VIA_MATRIX:	/* The user's 2-D grid array of some sort, + info in the args [NOT YET FULLY TESTED] */
			if ((M_obj = S_obj->resource) == NULL) return_null (API, GMT_PTR_IS_NULL);
			if (S_obj->region) return_null (API, GMT_SUBSET_NOT_ALLOWED);
			I_obj = (image == NULL) ? GMT_create_image (API->GMT) : image;	/* Only allocate when not already allocated */
			I_obj->header->complex_mode = mode;	/* Set the complex mode */
			if (! (mode & GMT_GRID_DATA_ONLY)) {
				GMTAPI_info_to_grdheader (API->GMT, I_obj->header, M_obj);	/* Populate a GRD header structure */
				if (mode & GMT_GRID_HEADER_ONLY) break;	/* Just needed the header */
			}
			if (!(M_obj->shape == GMT_IS_ROW_FORMAT && M_obj->type == GMT_FLOAT && M_obj->alloc_mode == GMT_ALLOC_EXTERNALLY && (mode & GMT_GRID_IS_COMPLEX_MASK)))
				return_null (API, GMT_NOT_A_VALID_IO_ACCESS);
			GMT_Report (API, GMT_MSG_LONG_VERBOSE, "Referencing image data from user memory location\n");
			I_obj->data = (unsigned char *)(M_obj->data.sc1);
			S_obj->alloc_mode = M_obj->alloc_mode;	/* Pass on allocation mode of matrix */
			I_obj->alloc_mode = M_obj->alloc_mode;
			if (!GMTAPI_adjust_grdpadding (I_obj->header, API->GMT->current.io.pad)) break;	/* Pad is correct so we are done */
			if (I_obj->alloc_mode == GMT_ALLOC_EXTERNALLY) return_null (API, GMT_PADDING_NOT_ALLOWED);
			/* Here we extend I_obj->data to allow for padding, then rearrange rows */
			/*GMT_grd_pad_on (API->GMT, I, API->GMT->current.io.pad);*/
			new_ID = GMT_Register_IO (API, GMT_IS_IMAGE, GMT_IS_REFERENCE, S_obj->geometry, GMT_IN, NULL, I_obj);	/* Register a new resource to hold I_obj */
			if ((new_item = GMTAPI_Validate_ID (API, GMT_IS_IMAGE, new_ID, GMT_IN)) == GMT_NOTSET) return_null (API, GMT_NOTSET);	/* Some internal error... */
			API->object[new_item]->data = I_obj;
			API->object[new_item]->status = GMT_IS_USED;	/* Mark as read */
			I_obj->alloc_level = API->object[new_item]->alloc_level;	/* Since allocated here */
			via = true;
			break;

		default:
			GMT_Report (API, GMT_MSG_NORMAL, "Wrong method used to import image\n");
			return_null (API, GMT_NOT_A_VALID_METHOD);
			break;
	}

	if (done) S_obj->status = GMT_IS_USED;	/* Mark as read (unless we just got the header) */
	if (!via) S_obj->data = I_obj;		/* Retain pointer to the allocated data so we use garbage collection later */

	return ((mode & GMT_GRID_DATA_ONLY) ? NULL : I_obj);	/* Pass back out what we have so far */
}

/*! Writes out a single grid to destination */
int GMTAPI_Export_Image (struct GMTAPI_CTRL *API, int object_ID, unsigned int mode, struct GMT_IMAGE *I_obj) {
	int item;
	bool done = true;
	struct GMTAPI_DATA_OBJECT *S_obj = NULL;
	struct GMT_IMAGE *I_copy = NULL;

	GMT_Report (API, GMT_MSG_DEBUG, "GMTAPI_Export_Image: Passed ID = %d and mode = %d\n", object_ID, mode);

	if (object_ID == GMT_NOTSET) return (GMTAPI_report_error (API, GMT_OUTPUT_NOT_SET));
	if ((item = GMTAPI_Validate_ID (API, GMT_IS_IMAGE, object_ID, GMT_OUT)) == GMT_NOTSET) return (GMTAPI_report_error (API, API->error));

	S_obj = API->object[item];	/* The current object whose data we will export */
	if (S_obj->status != GMT_IS_UNUSED && !(mode & GMT_IO_RESET))
		return (GMTAPI_report_error (API, GMT_WRITTEN_ONCE));	/* Only allow writing of a data set once, unless overridden by mode */
	if (mode & GMT_IO_RESET) mode -= GMT_IO_RESET;
	switch (S_obj->method) {
		case GMT_IS_FILE:	/* Name of an image file on disk */
			GMT_Report (API, GMT_MSG_LONG_VERBOSE, "Writing image to file %s\n", S_obj->filename);
			/* Look at grdimage for how this might be done and incorporate here, maybe via a GMT_write_img function */
			//if (GMT_err_pass (API->GMT, GMT_write_img (API->GMT, S_obj->filename, I_obj->header, I_obj->data, S_obj->wesn, I_obj->header->pad, mode), S_obj->filename)) return (GMTAPI_report_error (API, GMT_IMAGE_WRITE_ERROR));
			break;

	 	case GMT_IS_DUPLICATE:	/* Duplicate GMT image to a new GMT_IMAGE container object */
			if (S_obj->resource) return (GMTAPI_report_error (API, GMT_PTR_NOT_NULL));	/* The ouput resource pointer must be NULL */
			if (mode & GMT_GRID_HEADER_ONLY) return (GMTAPI_report_error (API, GMT_NOT_A_VALID_MODE));
			GMT_Report (API, GMT_MSG_LONG_VERBOSE, "Duplicating image data to GMT_IMAGE memory location\n");
			I_copy = GMT_Duplicate_Data (API, GMT_IS_IMAGE, GMT_DUPLICATE_DATA, I_obj);
			S_obj->resource = I_copy;	/* Set resource pointer to the image */
			break;		/* Done with this image */

	 	case GMT_IS_REFERENCE:	/* GMT image and header in a GMT_IMAGE container object - just pass the reference */
			if (S_obj->region) return (GMTAPI_report_error (API, GMT_SUBSET_NOT_ALLOWED));
			if (mode & GMT_GRID_HEADER_ONLY) return (GMTAPI_report_error (API, GMT_NOT_A_VALID_MODE));
			GMT_Report (API, GMT_MSG_LONG_VERBOSE, "Referencing image data to GMT_IMAGE memory location\n");
			S_obj->resource = I_obj;	/* Set resource pointer to the image */
			I_obj->alloc_level = S_obj->alloc_level;	/* Since we are passing it up to the caller */
			break;

		default:
			GMT_Report (API, GMT_MSG_NORMAL, "Wrong method used to export image\n");
			return (GMTAPI_report_error (API, GMT_NOT_A_VALID_METHOD));
			break;
	}

	if (done) S_obj->status = GMT_IS_USED;	/* Mark as written (unless we only updated header) */
	S_obj->data = I_obj;		/* Retain pointer to the allocated data so we can find the object via its pointer later */
	S_obj->data = NULL;

	return (GMT_OK);
}
#endif

/*! . */
struct GMT_GRID *GMTAPI_Import_Grid (struct GMTAPI_CTRL *API, int object_ID, unsigned int mode, struct GMT_GRID *grid)
{	/* Handles the reading of a 2-D grid given in one of several ways.
	 * Get the entire grid:
 	 * 	mode = GMT_GRID_ALL reads both header and grid;
	 * Get a subset of the grid:  Call GMTAPI_Import_Grid twice:
	 * 	1. first with mode = GMT_GRID_HEADER_ONLY which reads header only.  Then, pass
	 *	   the new S_obj-> wesn to match your desired subregion
	 *	2. 2nd with mode = GMT_GRID_DATA_ONLY, which reads grid based on header's settings
	 * If the grid->data array is NULL it will be allocated for you.
	 */

	int item, new_item, new_ID;
	bool done = true, new = false, row_by_row, via = false;
 	uint64_t row, col, i0, i1, j0, j1, ij, ij_orig;
	size_t size;
	enum GMT_enum_gridio both_set = (GMT_GRID_HEADER_ONLY | GMT_GRID_DATA_ONLY);
	double dx, dy;
	p_func_size_t GMT_2D_to_index = NULL;
	struct GMT_GRID *G_obj = NULL, *G_orig = NULL;
	struct GMT_MATRIX *M_obj = NULL;
	struct GMTAPI_DATA_OBJECT *S_obj = NULL;

	GMT_Report (API, GMT_MSG_DEBUG, "GMTAPI_Import_Grid: Passed ID = %d and mode = %d\n", object_ID, mode);

	if ((item = GMTAPI_Validate_ID (API, GMT_IS_GRID, object_ID, GMT_IN)) == GMT_NOTSET) return_null (API, API->error);

	S_obj = API->object[item];		/* Current data object */
#if 0
	if (S_obj->status != GMT_IS_UNUSED && !(mode & GMT_IO_RESET)) return_null (API, GMT_READ_ONCE);	/* Already read this resources before, so fail unless overridden by mode */
#endif
	if (S_obj->status != GMT_IS_UNUSED && S_obj->method == GMT_IS_FILE && !(mode & GMT_IO_RESET)) return_null (API, GMT_READ_ONCE);	/* Already read this file before, so fail unless overridden by mode */
	if ((mode & both_set) == both_set) mode -= both_set;	/* Allow users to have set GMT_GRID_HEADER_ONLY | GMT_GRID_DATA_ONLY; reset to GMT_GRID_ALL */
	row_by_row = ((mode & GMT_GRID_ROW_BY_ROW) || (mode & GMT_GRID_ROW_BY_ROW_MANUAL));
	if (row_by_row && S_obj->method != GMT_IS_FILE)
	{
		GMT_Report (API, GMT_MSG_NORMAL, "Can only use method GMT_IS_FILE when row-by-row reading of grid is selected\n");
		return_null (API, GMT_NOT_A_VALID_METHOD);
	}

	if (S_obj->region && grid) {	/* See if this is really a subset or just the same region as the grid */
		if (grid->header->wesn[XLO] == S_obj->wesn[XLO] && grid->header->wesn[XHI] == S_obj->wesn[XHI] && grid->header->wesn[YLO] == S_obj->wesn[YLO] && grid->header->wesn[YHI] == S_obj->wesn[YHI]) S_obj->region = false;
	}
	switch (S_obj->method) {
		case GMT_IS_FILE:	/* Name of a grid file on disk */
			if (grid == NULL) {	/* Only allocate grid struct when not already allocated */
				if (mode & GMT_GRID_DATA_ONLY) return_null (API, GMT_NO_GRDHEADER);		/* For mode & GMT_GRID_DATA_ONLY grid must already be allocated */
				G_obj = GMT_create_grid (API->GMT);
				new = true;
			}
			else
				G_obj = grid;	/* We are working on a grid already allocated */
			done = (mode & GMT_GRID_HEADER_ONLY) ? false : true;	/* Not done until we read grid */
			if (! (mode & GMT_GRID_DATA_ONLY)) {		/* Must init header and read the header information from file */
				if (row_by_row) {	/* Special row-by-row processing mode */
					char r_mode = (mode & GMT_GRID_NO_HEADER) ? 'R' : 'r';
					/* If we get here more than once we only allocate extra once */
					if (G_obj->extra == NULL) G_obj->extra = GMT_memory (API->GMT, NULL, 1, struct GMT_GRID_ROWBYROW);
					if (GMTAPI_open_grd (API->GMT, S_obj->filename, G_obj, r_mode, mode)) {	/* Open the grid for incremental row reading */
						if (new) GMT_free_grid (API->GMT, &G_obj, false);
						return_null (API, GMT_GRID_READ_ERROR);
					}
				}
				else if (GMT_err_pass (API->GMT, GMT_read_grd_info (API->GMT, S_obj->filename, G_obj->header), S_obj->filename)) {
					if (new) GMT_free_grid (API->GMT, &G_obj, false);
					return_null (API, GMT_GRID_READ_ERROR);
				}
				if (mode & GMT_GRID_HEADER_ONLY) break;	/* Just needed the header, get out of here */
			}
			/* Here we will read the grid data themselves. */
			/* To get a subset we use wesn that is not NULL or contain 0/0/0/0.
			 * Otherwise we extract the entire file domain */
			size = GMTAPI_set_grdarray_size (API->GMT, G_obj->header, mode, S_obj->wesn);	/* Get array dimension only, which includes padding */
			if (!G_obj->data) {	/* Array is not allocated yet, do so now. We only expect header (and possibly w/e/s/n subset) to have been set correctly */
				G_obj->header->size = size;
				G_obj->data = GMT_memory_aligned (API->GMT, NULL, G_obj->header->size, float);
			}
			else {	/* Already have allocated space; check that it is enough */
				if (size > G_obj->header->size) return_null (API, GMT_GRID_READ_ERROR);
			}
			GMT_Report (API, GMT_MSG_LONG_VERBOSE, "Reading grid from file %s\n", S_obj->filename);
			if (GMT_err_pass (API->GMT, GMT_read_grd (API->GMT, S_obj->filename, G_obj->header, G_obj->data, S_obj->wesn,
							API->GMT->current.io.pad, mode), S_obj->filename))
				return_null (API, GMT_GRID_READ_ERROR);
			if (GMT_err_pass (API->GMT, GMT_grd_BC_set (API->GMT, G_obj, GMT_IN), S_obj->filename)) return_null (API, GMT_GRID_BC_ERROR);	/* Set boundary conditions */
			G_obj->alloc_mode = GMT_ALLOC_INTERNALLY;
			S_obj->resource = G_obj;	/* Set resource pointer to the grid */
			break;

	 	case GMT_IS_DUPLICATE:	/* GMT grid and header in a GMT_GRID container object. */
			if ((G_orig = S_obj->resource) == NULL) return_null (API, GMT_PTR_IS_NULL);
			if (grid == NULL) {	/* Only allocate when not already allocated */
				if (mode & GMT_GRID_DATA_ONLY) return_null (API, GMT_NO_GRDHEADER);		/* For mode & GMT_GRID_DATA_ONLY grid must already be allocated */
				G_obj = GMT_create_grid (API->GMT);
			}
			else
				G_obj = grid;	/* We are passing in a grid already */
			done = (mode & GMT_GRID_HEADER_ONLY) ? false : true;	/* Not done until we read grid */
			if (! (mode & GMT_GRID_DATA_ONLY)) {	/* Must init header and copy the header information from the existing grid */
				GMT_memcpy (G_obj->header, G_orig->header, 1, struct GMT_GRID_HEADER);
				if (mode & GMT_GRID_HEADER_ONLY) break;	/* Just needed the header, get out of here */
			}
			/* Here we will read grid data. */
			/* To get a subset we use wesn that is not NULL or contain 0/0/0/0.
			 * Otherwise we use everything passed in */
			GMT_Report (API, GMT_MSG_LONG_VERBOSE, "Duplicating grid data from GMT_GRID memory location\n");
			if (!G_obj->data) {	/* Array is not allocated, do so now. We only expect header (and possibly subset w/e/s/n) to have been set correctly */
				G_obj->header->size = GMTAPI_set_grdarray_size (API->GMT, G_obj->header, mode, S_obj->wesn);	/* Get array dimension only, which may include padding */
				G_obj->data = GMT_memory_aligned (API->GMT, NULL, G_obj->header->size, float);
			}
			G_obj->alloc_mode = GMT_ALLOC_INTERNALLY;
			if (!S_obj->region && GMT_grd_pad_status (API->GMT, G_obj->header, API->GMT->current.io.pad)) {	/* Want an exact copy with no subset and same padding */
				GMT_memcpy (G_obj->data, G_orig->data, G_orig->header->size, float);
				break;		/* Done with this grid */
			}
			/* Here we need to do more work: Either extract subset or add/change padding, or both. */
			/* Get start/stop row/cols for subset (or the entire domain) */
			dx = G_obj->header->inc[GMT_X] * G_obj->header->xy_off;	dy = G_obj->header->inc[GMT_Y] * G_obj->header->xy_off;
			j1 = (unsigned int)GMT_grd_y_to_row (API->GMT, G_obj->header->wesn[YLO]+dy, G_orig->header);
			j0 = (unsigned int)GMT_grd_y_to_row (API->GMT, G_obj->header->wesn[YHI]-dy, G_orig->header);
			i0 = (unsigned int)GMT_grd_x_to_col (API->GMT, G_obj->header->wesn[XLO]+dx, G_orig->header);
			i1 = (unsigned int)GMT_grd_x_to_col (API->GMT, G_obj->header->wesn[XHI]-dx, G_orig->header);
			GMT_memcpy (G_obj->header->pad, API->GMT->current.io.pad, 4, int);	/* Set desired padding */
			/* get stats */
			G_obj->header->z_min = DBL_MAX;
			G_obj->header->z_max = -DBL_MAX;
			G_obj->header->has_NaNs = GMT_GRID_NO_NANS;	/* We are about to check for NaNs and if none are found we retain 1, else 2 */
			for (row = j0; row <= j1; row++) {
				for (col = i0; col <= i1; col++, ij++) {
					ij_orig = GMT_IJP (G_orig->header, row, col);	/* Position of this (row,col) in original grid organization */
					ij = GMT_IJP (G_obj->header, row, col);		/* Position of this (row,col) in output grid organization */
					G_obj->data[ij] = G_orig->data[ij_orig];
					if (GMT_is_fnan (G_obj->data[ij]))
						G_obj->header->has_NaNs = GMT_GRID_HAS_NANS;
					else {
						G_obj->header->z_min = MIN (G_obj->header->z_min, G_obj->data[ij]);
						G_obj->header->z_max = MAX (G_obj->header->z_max, G_obj->data[ij]);
					}
				}
			}
			GMT_BC_init (API->GMT, G_obj->header);	/* Initialize grid interpolation and boundary condition parameters */
			if (GMT_err_pass (API->GMT, GMT_grd_BC_set (API->GMT, G_obj, GMT_IN), "Grid memory")) return_null (API, GMT_GRID_BC_ERROR);	/* Set boundary conditions */
			break;

	 	case GMT_IS_REFERENCE:	/* GMT grid and header in a GMT_GRID container object by reference */
			if (S_obj->region) return_null (API, GMT_SUBSET_NOT_ALLOWED);
			GMT_Report (API, GMT_MSG_LONG_VERBOSE, "Referencing grid data from GMT_GRID memory location\n");
			if ((G_obj = S_obj->resource) == NULL) return_null (API, GMT_PTR_IS_NULL);
			done = (mode & GMT_GRID_HEADER_ONLY) ? false : true;	/* Not done until we read grid */
			GMT_Report (API, GMT_MSG_DEBUG, "GMTAPI_Import_Grid: Change alloc mode\n");
			G_obj->alloc_mode = G_obj->alloc_mode;
			GMT_Report (API, GMT_MSG_DEBUG, "GMTAPI_Import_Grid: Check pad\n");
			GMT_BC_init (API->GMT, G_obj->header);	/* Initialize grid interpolation and boundary condition parameters */
			if (GMT_err_pass (API->GMT, GMT_grd_BC_set (API->GMT, G_obj, GMT_IN), "Grid memory")) return_null (API, GMT_GRID_BC_ERROR);	/* Set boundary conditions */
			if (!GMTAPI_adjust_grdpadding (G_obj->header, API->GMT->current.io.pad)) break;	/* Pad is correct so we are done */
			/* Here we extend G_obj->data to allow for padding, then rearrange rows */
			if (G_obj->alloc_mode == GMT_ALLOC_EXTERNALLY) return_null (API, GMT_PADDING_NOT_ALLOWED);
			GMT_Report (API, GMT_MSG_DEBUG, "GMTAPI_Import_Grid: Add pad\n");
			GMT_grd_pad_on (API->GMT, G_obj, API->GMT->current.io.pad);
			GMT_Report (API, GMT_MSG_DEBUG, "GMTAPI_Import_Grid: Return from GMT_IS_REFERENCE\n");
			break;

	 	case GMT_IS_DUPLICATE_VIA_MATRIX:	/* The user's 2-D grid array of some sort, + info in the args [NOT YET FULLY TESTED] */
			if ((M_obj = S_obj->resource) == NULL) return_null (API, GMT_PTR_IS_NULL);
			if (S_obj->region) return_null (API, GMT_SUBSET_NOT_ALLOWED);
			G_obj = (grid == NULL) ? GMT_create_grid (API->GMT) : grid;	/* Only allocate when not already allocated */
			G_obj->header->complex_mode = mode;	/* Set the complex mode */
			if (! (mode & GMT_GRID_DATA_ONLY)) {
				GMTAPI_info_to_grdheader (API->GMT, G_obj->header, M_obj);	/* Populate a GRD header structure */
				if (mode & GMT_GRID_HEADER_ONLY) break;	/* Just needed the header */
			}
			G_obj->alloc_mode = GMT_ALLOC_INTERNALLY;
			/* Must convert to new array */
			GMT_Report (API, GMT_MSG_LONG_VERBOSE, "Importing grid data from user memory location\n");
			GMT_set_grddim (API->GMT, G_obj->header);	/* Set all dimensions */
			G_obj->data = GMT_memory_aligned (API->GMT, NULL, G_obj->header->size, float);
			GMT_2D_to_index = GMTAPI_get_2D_to_index (API, M_obj->shape, GMT_GRID_IS_REAL);
			G_obj->header->z_min = +DBL_MAX;
			G_obj->header->z_max = -DBL_MAX;
			G_obj->header->has_NaNs = GMT_GRID_NO_NANS;	/* We are about to check for NaNs and if none are found we retain 1, else 2 */
			GMT_grd_loop (API->GMT, G_obj, row, col, ij) {
				ij_orig = GMT_2D_to_index (row, col, M_obj->dim);
				G_obj->data[ij] = (float)GMTAPI_get_val (API, &(M_obj->data), ij_orig, M_obj->type);
				if (GMT_is_fnan (G_obj->data[ij]))
					G_obj->header->has_NaNs = GMT_GRID_HAS_NANS;
				else {
					G_obj->header->z_min = MIN (G_obj->header->z_min, G_obj->data[ij]);
					G_obj->header->z_max = MAX (G_obj->header->z_max, G_obj->data[ij]);
				}
			}
			GMT_BC_init (API->GMT, G_obj->header);	/* Initialize grid interpolation and boundary condition parameters */
			if (GMT_err_pass (API->GMT, GMT_grd_BC_set (API->GMT, G_obj, GMT_IN), "Grid memory")) return_null (API, GMT_GRID_BC_ERROR);	/* Set boundary conditions */
			new_ID = GMT_Register_IO (API, GMT_IS_GRID, GMT_IS_DUPLICATE, S_obj->geometry, GMT_IN, NULL, G_obj);	/* Register a new resource to hold G_obj */
			if ((new_item = GMTAPI_Validate_ID (API, GMT_IS_GRID, new_ID, GMT_IN)) == GMT_NOTSET) return_null (API, GMT_NOTSET);	/* Some internal error... */
			API->object[new_item]->data = G_obj;
			API->object[new_item]->status = GMT_IS_USED;	/* Mark as read */
			G_obj->alloc_level = API->object[new_item]->alloc_level;	/* Since allocated here */
			via = true;
			break;

	 	case GMT_IS_REFERENCE_VIA_MATRIX:	/* The user's 2-D grid array of some sort, + info in the args [NOT YET FULLY TESTED] */
			if ((M_obj = S_obj->resource) == NULL) return_null (API, GMT_PTR_IS_NULL);
			if (S_obj->region) return_null (API, GMT_SUBSET_NOT_ALLOWED);
			G_obj = (grid == NULL) ? GMT_create_grid (API->GMT) : grid;	/* Only allocate when not already allocated */
			G_obj->header->complex_mode = mode;	/* Set the complex mode */
			if (! (mode & GMT_GRID_DATA_ONLY)) {
				GMTAPI_info_to_grdheader (API->GMT, G_obj->header, M_obj);	/* Populate a GRD header structure */
				if (mode & GMT_GRID_HEADER_ONLY) break;	/* Just needed the header */
			}
			if (!(M_obj->shape == GMT_IS_ROW_FORMAT && M_obj->type == GMT_FLOAT && M_obj->alloc_mode == GMT_ALLOC_EXTERNALLY && (mode & GMT_GRID_IS_COMPLEX_MASK)))
				 return_null (API, GMT_NOT_A_VALID_IO_ACCESS);
			GMT_Report (API, GMT_MSG_LONG_VERBOSE, "Referencing grid data from user memory location\n");
			G_obj->data = M_obj->data.f4;
			S_obj->alloc_mode = M_obj->alloc_mode;	/* Pass on alloc_mode of matrix */
			G_obj->alloc_mode = M_obj->alloc_mode;
			GMT_BC_init (API->GMT, G_obj->header);	/* Initialize grid interpolation and boundary condition parameters */
			if (GMT_err_pass (API->GMT, GMT_grd_BC_set (API->GMT, G_obj, GMT_IN), "Grid memory")) return_null (API, GMT_GRID_BC_ERROR);	/* Set boundary conditions */
			if (!GMTAPI_adjust_grdpadding (G_obj->header, API->GMT->current.io.pad)) break;	/* Pad is correct so we are done */
			if (G_obj->alloc_mode == GMT_ALLOC_EXTERNALLY) return_null (API, GMT_PADDING_NOT_ALLOWED);
			/* Here we extend G_obj->data to allow for padding, then rearrange rows */
			GMT_grd_pad_on (API->GMT, G_obj, API->GMT->current.io.pad);
			new_ID = GMT_Register_IO (API, GMT_IS_GRID, GMT_IS_REFERENCE, S_obj->geometry, GMT_IN, NULL, G_obj);	/* Register a new resource to hold G_obj */
			if ((new_item = GMTAPI_Validate_ID (API, GMT_IS_GRID, new_ID, GMT_IN)) == GMT_NOTSET) return_null (API, GMT_NOTSET);	/* Some internal error... */
			API->object[new_item]->data = G_obj;
			API->object[new_item]->status = GMT_IS_USED;	/* Mark as read */
			G_obj->alloc_level = API->object[new_item]->alloc_level;	/* Since allocated here */
			via = true;
			break;

		default:
			GMT_Report (API, GMT_MSG_NORMAL, "Wrong method used to import grid\n");
			return_null (API, GMT_NOT_A_VALID_METHOD);
			break;
	}

	if (done) S_obj->status = GMT_IS_USED;	/* Mark as read (unless we just got the header) */
	if (!via) S_obj->data = G_obj;		/* Retain pointer to the allocated data so we use garbage collection later */

	return (G_obj);	/* Pass back out what we have so far */
}

/*! Writes out a single grid to destination */
int GMTAPI_Export_Grid (struct GMTAPI_CTRL *API, int object_ID, unsigned int mode, struct GMT_GRID *G_obj) {
	int item, error;
	bool done = true, row_by_row;
	uint64_t row, col, i0, i1, j0, j1, ij, ijp, ij_orig;
	size_t size;
	double dx, dy;
	p_func_size_t GMT_2D_to_index = NULL;
	struct GMTAPI_DATA_OBJECT *S_obj = NULL;
	struct GMT_GRID *G_copy = NULL;
	struct GMT_MATRIX *M_obj = NULL;

	GMT_Report (API, GMT_MSG_DEBUG, "GMTAPI_Export_Grid: Passed ID = %d and mode = %d\n", object_ID, mode);

	if (object_ID == GMT_NOTSET) return (GMTAPI_report_error (API, GMT_OUTPUT_NOT_SET));
	if ((item = GMTAPI_Validate_ID (API, GMT_IS_GRID, object_ID, GMT_OUT)) == GMT_NOTSET) return (GMTAPI_report_error (API, API->error));

	S_obj = API->object[item];	/* The current object whose data we will export */
	if (S_obj->status != GMT_IS_UNUSED && !(mode & GMT_IO_RESET))
		return (GMTAPI_report_error (API, GMT_WRITTEN_ONCE));	/* Only allow writing of a data set once, unless overridden by mode */
	if (mode & GMT_IO_RESET) mode -= GMT_IO_RESET;
	row_by_row = ((mode & GMT_GRID_ROW_BY_ROW) || (mode & GMT_GRID_ROW_BY_ROW_MANUAL));
	if (row_by_row && S_obj->method != GMT_IS_FILE) {
		GMT_Report (API, GMT_MSG_NORMAL, "Can only use method GMT_IS_FILE when row-by-row writing of grid is selected\n");
		return (GMTAPI_report_error (API, GMT_NOT_A_VALID_METHOD));
	}
	if (S_obj->region && G_obj) {	/* See if this is really a subset or just the same region as the grid */
		if (G_obj->header->wesn[XLO] == S_obj->wesn[XLO] && G_obj->header->wesn[XHI] == S_obj->wesn[XHI] && G_obj->header->wesn[YLO] == S_obj->wesn[YLO] && G_obj->header->wesn[YHI] == S_obj->wesn[YHI]) S_obj->region = false;
	}
	switch (S_obj->method) {
		case GMT_IS_FILE:	/* Name of a grid file on disk */
			if (mode & GMT_GRID_HEADER_ONLY) {	/* Update header structure only */
				GMT_Report (API, GMT_MSG_LONG_VERBOSE, "Updating grid header for file %s\n", S_obj->filename);
				if (row_by_row) {	/* Special row-by-row processing mode */
					char w_mode = (mode & GMT_GRID_NO_HEADER) ? 'W' : 'w';
					/* Since we may get here twice (initial write; later update) we only allocate extra if NULL */
					if (G_obj->extra == NULL) G_obj->extra = GMT_memory (API->GMT, NULL, 1, struct GMT_GRID_ROWBYROW);
					if (GMTAPI_open_grd (API->GMT, S_obj->filename, G_obj, w_mode, mode))	/* Open the grid for incremental row writing */
						return (GMTAPI_report_error (API, GMT_GRID_WRITE_ERROR));
				}
				else if (GMT_update_grd_info (API->GMT, NULL, G_obj->header))
					return (GMTAPI_report_error (API, GMT_GRID_WRITE_ERROR));
				done = false;	/* Since we are not done with writing */
			}
			else {
				GMT_Report (API, GMT_MSG_LONG_VERBOSE, "Writing grid to file %s\n", S_obj->filename);
				if (GMT_err_pass (API->GMT, GMT_write_grd (API->GMT, S_obj->filename, G_obj->header, G_obj->data, S_obj->wesn, G_obj->header->pad, mode), S_obj->filename)) return (GMTAPI_report_error (API, GMT_GRID_WRITE_ERROR));
			}
			break;

	 	case GMT_IS_DUPLICATE:	/* Duplicate GMT grid and header to a GMT_GRID container object. Subset allowed */
			if (S_obj->resource) return (GMTAPI_report_error (API, GMT_PTR_NOT_NULL));	/* The output resource pointer must be NULL */
			if (mode & GMT_GRID_HEADER_ONLY) return (GMTAPI_report_error (API, GMT_NOT_A_VALID_MODE));
			GMT_Report (API, GMT_MSG_LONG_VERBOSE, "Duplicating grid data to GMT_GRID memory location\n");
			if (!S_obj->region) {	/* No subset, possibly same padding */
				G_copy = GMT_Duplicate_Data (API, GMT_IS_GRID, GMT_DUPLICATE_DATA, G_obj);
				if (GMTAPI_adjust_grdpadding (G_copy->header, API->GMT->current.io.pad))
					GMT_grd_pad_on (API->GMT, G_copy, API->GMT->current.io.pad);
				GMT_BC_init (API->GMT, G_copy->header);	/* Initialize grid interpolation and boundary condition parameters */
				if (GMT_err_pass (API->GMT, GMT_grd_BC_set (API->GMT, G_copy, GMT_OUT), "Grid memory")) return (GMTAPI_report_error (API, GMT_GRID_BC_ERROR));	/* Set boundary conditions */
				S_obj->resource = G_copy;	/* Set resource pointer to the grid */
				break;		/* Done with this grid */
			}
			/* Here we need to extract subset, and possibly change padding. */
			/* Get start/stop row/cols for subset (or the entire domain) */
			G_copy = GMT_create_grid (API->GMT);
			GMT_memcpy (G_copy->header, G_obj->header, 1, struct GMT_GRID_HEADER);
			GMT_memcpy (G_copy->header->wesn, S_obj->wesn, 4, double);
			dx = G_obj->header->inc[GMT_X] * G_obj->header->xy_off;	dy = G_obj->header->inc[GMT_Y] * G_obj->header->xy_off;
			j1 = (unsigned int) GMT_grd_y_to_row (API->GMT, G_obj->header->wesn[YLO]+dy, G_obj->header);
			j0 = (unsigned int) GMT_grd_y_to_row (API->GMT, G_obj->header->wesn[YHI]-dy, G_obj->header);
			i0 = (unsigned int) GMT_grd_x_to_col (API->GMT, G_obj->header->wesn[XLO]+dx, G_obj->header);
			i1 = (unsigned int) GMT_grd_x_to_col (API->GMT, G_obj->header->wesn[XHI]-dx, G_obj->header);
			GMT_memcpy (G_obj->header->pad, API->GMT->current.io.pad, 4, int);		/* Set desired padding */
			G_copy->header->size = GMTAPI_set_grdarray_size (API->GMT, G_obj->header, mode, S_obj->wesn);	/* Get array dimension only, which may include padding */
			G_copy->data = GMT_memory_aligned (API->GMT, NULL, G_copy->header->size, float);
			G_copy->header->z_min = DBL_MAX;	G_copy->header->z_max = -DBL_MAX;	/* Must set zmin/zmax since we are not writing */
			for (row = j0; row <= j1; row++) {
				for (col = i0; col <= i1; col++, ij++) {
					ij_orig = GMT_IJP (G_obj->header, row, col);	/* Position of this (row,col) in original grid organization */
					ij = GMT_IJP (G_copy->header, row, col);	/* Position of this (row,col) in output grid organization */
					G_copy->data[ij] = G_obj->data[ij_orig];
					if (GMT_is_fnan (G_copy->data[ij])) continue;
					/* Update z_min, z_max */
					G_copy->header->z_min = MIN (G_copy->header->z_min, (double)G_copy->data[ij]);
					G_copy->header->z_max = MAX (G_copy->header->z_max, (double)G_copy->data[ij]);
				}
			}
			GMT_BC_init (API->GMT, G_copy->header);	/* Initialize grid interpolation and boundary condition parameters */
			if (GMT_err_pass (API->GMT, GMT_grd_BC_set (API->GMT, G_copy, GMT_OUT), "Grid memory")) return (GMTAPI_report_error (API, GMT_GRID_BC_ERROR));	/* Set boundary conditions */
			S_obj->resource = G_copy;	/* Set resource pointer to the grid */
			break;

	 	case GMT_IS_REFERENCE:	/* GMT grid and header in a GMT_GRID container object - just pass the reference */
			if (S_obj->region) return (GMTAPI_report_error (API, GMT_SUBSET_NOT_ALLOWED));
			if (mode & GMT_GRID_HEADER_ONLY) return (GMTAPI_report_error (API, GMT_NOT_A_VALID_MODE));
			GMT_Report (API, GMT_MSG_LONG_VERBOSE, "Referencing grid data to GMT_GRID memory location\n");
			if (GMTAPI_adjust_grdpadding (G_obj->header, API->GMT->current.io.pad))
				GMT_grd_pad_on (API->GMT, G_obj, API->GMT->current.io.pad);	/* Adjust pad */
			GMT_grd_zminmax (API->GMT, G_obj->header, G_obj->data);	/* Must set zmin/zmax since we are not writing */
			GMT_BC_init (API->GMT, G_obj->header);	/* Initialize grid interpolation and boundary condition parameters */
			if (GMT_err_pass (API->GMT, GMT_grd_BC_set (API->GMT, G_obj, GMT_OUT), "Grid memory")) return (GMTAPI_report_error (API, GMT_GRID_BC_ERROR));	/* Set boundary conditions */
			S_obj->resource = G_obj;	/* Set resource pointer to the grid */
			G_obj->alloc_level = S_obj->alloc_level;	/* Since we are passing it up to the caller */
			break;

	 	case GMT_IS_DUPLICATE_VIA_MATRIX:	/* The user's 2-D grid array of some sort, + info in the args [NOT FULLY TESTED] */
			if (S_obj->resource == NULL) return (GMTAPI_report_error (API, GMT_PTR_IS_NULL));	/* The output resource pointer cannot be NULL for matrix */
			if (mode & GMT_GRID_HEADER_ONLY) return (GMTAPI_report_error (API, GMT_NOT_A_VALID_MODE));
			M_obj = GMT_duplicate_matrix (API->GMT, S_obj->resource, false);
			GMTAPI_grdheader_to_info (G_obj->header, M_obj);	/* Populate an array with GRD header information */
			GMT_Report (API, GMT_MSG_LONG_VERBOSE, "Exporting grid data to user memory location\n");
			size = GMT_get_nm (API->GMT, G_obj->header->nx, G_obj->header->ny);
			if ((error = GMT_alloc_univector (API->GMT, &(M_obj->data), M_obj->type, size)) != GMT_OK) return (error);
			GMT_2D_to_index = GMTAPI_get_2D_to_index (API, M_obj->shape, GMT_GRID_IS_REAL);
			GMT_grd_loop (API->GMT, G_obj, row, col, ijp) {
				ij = GMT_2D_to_index (row, col, M_obj->dim);
				GMTAPI_put_val (API, &(M_obj->data), (double)G_obj->data[ijp], ij, M_obj->type);
			}
			S_obj->resource = M_obj;	/* Set resource pointer to the matrix */
			break;

	 	case GMT_IS_REFERENCE_VIA_MATRIX:	/* The user's 2-D grid array of some sort, + info in the args [NOT FULLY TESTED] */
			if (S_obj->resource == NULL) return (GMTAPI_report_error (API, GMT_PTR_IS_NULL));	/* The output resource pointer cannot be NULL for matrix */
			if (mode & GMT_GRID_HEADER_ONLY) return (GMTAPI_report_error (API, GMT_NOT_A_VALID_MODE));
			if (GMTAPI_adjust_grdpadding (G_obj->header, API->GMT->current.io.pad))
				GMT_grd_pad_on (API->GMT, G_obj, API->GMT->current.io.pad);	/* Adjust pad */
			M_obj = GMT_duplicate_matrix (API->GMT, S_obj->resource, false);
			if (!(M_obj->shape == GMT_IS_ROW_FORMAT && M_obj->type == GMT_FLOAT && M_obj->alloc_mode == GMT_ALLOC_EXTERNALLY && (mode & GMT_GRID_IS_COMPLEX_MASK)))
				return (GMTAPI_report_error (API, GMT_NOT_A_VALID_IO_ACCESS));
			GMTAPI_grdheader_to_info (G_obj->header, M_obj);	/* Populate an array with GRD header information */
			GMT_Report (API, GMT_MSG_LONG_VERBOSE, "Referencing grid data to user memory location\n");
			M_obj->data.f4 = G_obj->data;
			S_obj->resource = M_obj;	/* Set resource pointer to the matrix */
			break;

		default:
			GMT_Report (API, GMT_MSG_NORMAL, "Wrong method used to export grids\n");
			return (GMTAPI_report_error (API, GMT_NOT_A_VALID_METHOD));
			break;
	}

	if (done) S_obj->status = GMT_IS_USED;	/* Mark as written (unless we only updated header) */
	S_obj->data = G_obj;		/* Retain pointer to the allocated data so we can find the object via its pointer later */
	S_obj->data = NULL;

	return (GMT_OK);
}

/*! . */
void *GMTAPI_Import_Data (struct GMTAPI_CTRL *API, enum GMT_enum_family family, int object_ID, unsigned int mode, void *data)
{
	/* Function that will import the data object referred to by the object_ID (or all registered inputs if object_ID == GMT_NOTSET).
	 * This is a wrapper functions for CPT, Dataset, Textset, Grid and Image imports; see the specific functions
	 * for details on the arguments, in particular the mode setting (or see the GMT API documentation).
	 */
	int item;
	void *new_obj = NULL;

	if (API == NULL) return_null (API, GMT_NOT_A_SESSION);			/* GMT_Create_Session has not been called */
	if (!API->registered[GMT_IN]) return_null (API, GMT_NO_INPUT);		/* No sources registered yet */

	/* Get information about this resource first */
	if ((item = GMTAPI_Validate_ID (API, family, object_ID, GMT_IN)) == GMT_NOTSET) return_null (API, API->error);

	/* The case where object_ID is not set but a virtual (memory) file is found is a special case: we must supply the correct object_ID */
	if (object_ID == GMT_NOTSET && item && API->object[item]->method != GMT_IS_FILE) object_ID = API->object[item]->ID;	/* Found virtual file; set actual object_ID */

	switch (family) {	/* CPT, Dataset, or Grid */
		case GMT_IS_CPT:
			new_obj = GMTAPI_Import_CPT (API, object_ID, mode);			/* Try to import a CPT */
			break;
		case GMT_IS_DATASET:
			new_obj = GMTAPI_Import_Dataset (API, object_ID, mode);		/* Try to import data tables */
			break;
		case GMT_IS_TEXTSET:
			new_obj = GMTAPI_Import_Textset (API, object_ID, mode);		/* Try to import text tables */
			break;
		case GMT_IS_GRID:
			new_obj = GMTAPI_Import_Grid (API, object_ID, mode, data);		/* Try to import a grid */
			break;
#ifdef HAVE_GDAL
		case GMT_IS_IMAGE:
			new_obj = GMTAPI_Import_Image (API, object_ID, mode, data);		/* Try to import a image */
			break;
#endif
		default:
			API->error = GMT_NOT_A_VALID_FAMILY;
			break;
	}
	if (new_obj == NULL) return_null (API, API->error);	/* Return NULL as something went wrong */
	return (new_obj);	/* Successful, return pointer */
}

/*! . */
int GMTAPI_Export_Data (struct GMTAPI_CTRL *API, enum GMT_enum_family family, int object_ID, unsigned int mode, void *data)
{
	/* Function that will export the single data object referred to by the object_ID as registered by GMT_Register_IO.
	 * Note: While there is no GMTAPI_Export_Image, these are handles as grids via GMTAPI_Export_Grid.
	 */
	int error, item;

	if (API == NULL) return (GMT_NOT_A_SESSION);			/* GMT_Create_Session has not been called */
	if (!API->registered[GMT_OUT]) return (GMTAPI_report_error (API, GMT_NO_OUTPUT));		/* No destination registered yet */

	/* Get information about this resource first */
	if ((item = GMTAPI_Validate_ID (API, family, object_ID, GMT_OUT)) == GMT_NOTSET) return (GMTAPI_report_error (API, API->error));

	/* The case where object_ID is not set but a virtual (memory) file is found is a special case: we must supply the correct object_ID */
	if (object_ID == GMT_NOTSET && item && API->object[item]->method != GMT_IS_FILE) object_ID = API->object[item]->ID;	/* Found virtual file; set actual object_ID */

	/* Check if this is a container passed from the outside to capture output */
	if (API->object[item]->messenger && API->object[item]->data) {	/* Need to destroy the dummy container before passing data out */
		error = GMTAPI_destroy_data_ptr (API, API->object[item]->actual_family, API->object[item]->data);	/* Do the dirty deed */
		API->object[item]->resource = API->object[item]->data = NULL;	/* Since we now have nothing */
		API->object[item]->messenger = false;	/* OK, now clean for output */
	}

	switch (family) {	/* CPT, Dataset, Textfile, or Grid */
		case GMT_IS_CPT:	/* Export a CPT */
			error = GMTAPI_Export_CPT (API, object_ID, mode, data);
			break;
		case GMT_IS_DATASET:	/* Export a Data set */
			error = GMTAPI_Export_Dataset (API, object_ID, mode, data);
			break;
		case GMT_IS_TEXTSET:	/* Export a Text set */
			error = GMTAPI_Export_Textset (API, object_ID, mode, data);
			break;
		case GMT_IS_GRID:	/* Export a GMT grid */
			error = GMTAPI_Export_Grid (API, object_ID, mode, data);
			break;
#ifdef HAVE_GDAL
		case GMT_IS_IMAGE:	/* Export a GMT image */
			error = GMTAPI_Export_Image (API, object_ID, mode, data);
			break;
#endif
		default:
			error = GMT_NOT_A_VALID_FAMILY;
			break;
	}
	return (GMTAPI_report_error (API, error));	/* Return status */
}

/*! See if this file has already been registered and used.  If so, do not add it again */
bool GMTAPI_Not_Used (struct GMTAPI_CTRL *API, char *name) {
	unsigned int item = 0;
	bool not_used = true;
	while (item < API->n_objects && not_used) {
		if (API->object[item] && API->object[item]->direction == GMT_IN && API->object[item]->status != GMT_IS_UNUSED && API->object[item]->filename && !strcmp (API->object[item]->filename, name))
			/* Used resource with same name */
			not_used = false;	/* Got item with same name, but used */
		else
			item++;	/* No, keep looking */
	}
	return (not_used);
}

/*! . */
int GMTAPI_Init_Import (struct GMTAPI_CTRL *API, enum GMT_enum_family family, unsigned int geometry, unsigned int mode, struct GMT_OPTION *head)
{	/* Handle registration of data files given with option arguments and/or stdin as input sources.
	 * These are the possible actions taken:
	 * 1. If (mode | GMT_ADD_FILES_IF_NONE) is true and NO resources have previously been registered, then we scan the option list for files (option == '<' (input)).
	 *    For each file found we register the item as a resource.
	 * 2. If (mode | GMT_ADD_FILES_ALWAYS) is true then we always scan the option list for files (option == '<' (input)).
	 *    For each file found we register the item as a resource.
	 * 3. If (mode & GMT_ADD_STDIO_IF_NONE) is true we will register stdin as an input source only if there are NO input items registered.
	 * 4. If (mode & GMT_ADD_STDIO_ALWAYS) is true we will register stdin as an input source, regardless of other items already registered.
	 */

	int object_ID, first_ID = 0, item;
 	unsigned int n_reg = 0;
	struct GMT_OPTION *current = NULL;
	double *wesn = NULL;

	GMT_Report (API, GMT_MSG_DEBUG, "GMTAPI_Init_Import: Passed family = %s and geometry = %s\n", GMT_family[family], GMT_geometry[gmtry(geometry)]);

	if (mode & GMT_ADD_EXISTING) {
		n_reg = GMTAPI_Add_Existing (API, family, geometry, GMT_IN, &first_ID);
	}

	if ((mode & GMT_ADD_FILES_ALWAYS) || ((mode & GMT_ADD_FILES_IF_NONE))) {	/* Wish to register all input file args as sources */
		current = head;
		while (current) {		/* Loop over the list and look for input files */
			if (current->option == GMT_OPT_INFILE && GMTAPI_Not_Used (API, current->arg)) {	/* File given, register it if not already used */
				if (geometry == GMT_IS_SURFACE) {	/* Grids may require a subset */
					if (API->GMT->common.R.active) {	/* Global subset may have been specified (it might also match the grids domain) */
						wesn = GMT_memory (API->GMT, NULL, 4, double);
						GMT_memcpy (wesn, API->GMT->common.R.wesn, 4, double);
					}
				}
				if ((object_ID = GMT_Register_IO (API, family, GMT_IS_FILE, geometry, GMT_IN, wesn, current->arg)) == GMT_NOTSET) return_value (API, API->error, GMT_NOTSET);	/* Failure to register */
				n_reg++;	/* Count of new items registered */
				if (wesn) GMT_free (API->GMT, wesn);
				if (first_ID == GMT_NOTSET) first_ID = object_ID;	/* Found our first ID */
				if ((item = GMTAPI_Validate_ID (API, family, object_ID, GMT_IN)) == GMT_NOTSET) return_value (API, API->error, GMT_NOTSET);	/* Some internal error... */
				API->object[item]->selected = true;
			}
			current = current->next;	/* Go to next option */
		}
		GMT_Report (API, GMT_MSG_DEBUG, "GMTAPI_Init_Import: Added %d new sources\n", n_reg);
	}

	/* Note that n_reg can have changed if we added file args above */

	if ((mode & GMT_ADD_STDIO_ALWAYS) || ((mode & GMT_ADD_STDIO_IF_NONE) && n_reg == 0)) {	/* Wish to register stdin pointer as a source */
		if ((object_ID = GMT_Register_IO (API, family, GMT_IS_STREAM, geometry, GMT_IN, NULL, API->GMT->session.std[GMT_IN])) == GMT_NOTSET) return_value (API, API->error, GMT_NOTSET);	/* Failure to register stdin */
		n_reg++;		/* Add the single item */
		if (first_ID == GMT_NOTSET) first_ID = object_ID;	/* Found our first ID */
		if ((item = GMTAPI_Validate_ID (API, family, object_ID, GMT_IN)) == GMT_NOTSET) return_value (API, API->error, GMT_NOTSET);	/* Some internal error... */
		API->object[item]->selected = true;
		GMT_Report (API, GMT_MSG_DEBUG, "GMTAPI_Init_Import: Added stdin to registered sources\n");
	}
	return (first_ID);
}

/*! . */
int GMTAPI_Init_Export (struct GMTAPI_CTRL *API, enum GMT_enum_family family, unsigned int geometry, unsigned int mode, struct GMT_OPTION *head)
{	/* Handle registration of output file given with option arguments and/or stdout as output destinations.
	 * Only a single output may be considered.  These are the possible actions taken:
	 * 1. If (mode | GMT_ADD_FILES_IF_NONE) is true and NO destinations have previously been registered,
	 *    then we scan the option list for files (option == '>' (output)).
	 *    Only one file can be registered as a destination; finding more than one results in an error.
	 * 2. If (mode | GMT_ADD_FILES_ALWAYS) is true then we always scan the option list for files (option == '>' (output)).
	 *    Only one file can be registered as a destination; finding more than one results in an error.
	 * 3. If (mode & GMT_ADD_STDIO_IF_NONE) is true we will register stdout as the only destination if there is NO output item registered.
	 * 4. If (mode & GMT_ADD_STDIO_ALWAYS) is true we will register stdout as an destination,
	 *    and give error if other output items have already been registered.
	 */

	unsigned int n_reg = 0;
	int object_ID, item;
	struct GMT_OPTION *current = NULL;

	GMT_Report (API, GMT_MSG_DEBUG, "GMTAPI_Init_Export: Passed family = %s and geometry = %s\n", GMT_family[family], GMT_geometry[gmtry(geometry)]);

	if (mode & GMT_ADD_EXISTING) {
		n_reg = GMTAPI_Add_Existing (API, family, geometry, GMT_OUT, &object_ID);
	}
	if (n_reg > 1) return_value (API, GMT_ONLY_ONE_ALLOWED, GMT_NOTSET);	/* Only one output allowed */

	if ((mode & GMT_ADD_FILES_ALWAYS) || (mode & GMT_ADD_FILES_IF_NONE)) {	/* Wish to register a single output file arg as destination */
		current = head;
		while (current) {		/* Loop over the list and look for input files */
			if (current->option == GMT_OPT_OUTFILE) n_reg++;	/* File given, count it */
			current = current->next;				/* Go to next option */
		}
		if (n_reg > 1) return_value (API, GMT_ONLY_ONE_ALLOWED, GMT_NOTSET);	/* Only one output allowed */

		if (n_reg == 1) {	/* Register the single output file found above */
			current = head;
			while (current) {		/* Loop over the list and look for output files (we know there is only one) */
				if (current->option == GMT_OPT_OUTFILE) {	/* File given, register it */
					if ((object_ID = GMT_Register_IO (API, family, GMT_IS_FILE, geometry, GMT_OUT, NULL, current->arg)) == GMT_NOTSET) return_value (API, API->error, GMT_NOTSET);	/* Failure to register */
					if ((item = GMTAPI_Validate_ID (API, family, object_ID, GMT_OUT)) == GMT_NOTSET) return_value (API, API->error, GMT_NOTSET);	/* Some internal error... */
					API->object[item]->selected = true;
					GMT_Report (API, GMT_MSG_DEBUG, "GMTAPI_Init_Export: Added 1 new destination\n");
				}
				current = current->next;	/* Go to next option */
			}
		}
	}
	/* Note that n_reg can have changed if we added file arg */

	if ((mode & GMT_ADD_STDIO_ALWAYS) && n_reg == 1) return_value (API, GMT_ONLY_ONE_ALLOWED, GMT_NOTSET);	/* Only one output destination allowed at once */

	if (n_reg == 0 && ((mode & GMT_ADD_STDIO_ALWAYS) || (mode & GMT_ADD_STDIO_IF_NONE))) {	/* Wish to register stdout pointer as a destination */
		if ((object_ID = GMT_Register_IO (API, family, GMT_IS_STREAM, geometry, GMT_OUT, NULL, API->GMT->session.std[GMT_OUT])) == GMT_NOTSET) return_value (API, API->error, GMT_NOTSET);	/* Failure to register stdout?*/
		if ((item = GMTAPI_Validate_ID (API, family, object_ID, GMT_OUT)) == GMT_NOTSET) return_value (API, API->error, GMT_NOTSET);	/* Some internal error... */
		API->object[item]->selected = true;
		GMT_Report (API, GMT_MSG_DEBUG, "GMTAPI_Init_Export: Added stdout to registered destinations\n");
		n_reg = 1;	/* Only have one item */
	}
	if (n_reg == 0) return_value (API, GMT_OUTPUT_NOT_SET, GMT_NOTSET);	/* No output set */
	return (object_ID);
}

/*! . */
int GMTAPI_Begin_IO (struct GMTAPI_CTRL *API, unsigned int direction) {
	/* Initializes the i/o mechanism for either input or output (given by direction).
	 * GMTAPI_Begin_IO must be called before any bulk data i/o is allowed.
	 * direction:	Either GMT_IN or GMT_OUT.
	 * Returns:	false if successfull, true if error.
	 */

	if (API == NULL) return_error (API, GMT_NOT_A_SESSION);
	if (!(direction == GMT_IN || direction == GMT_OUT)) return_error (API, GMT_NOT_A_VALID_DIRECTION);
	if (!API->registered[direction]) GMT_Report (API, GMT_MSG_DEBUG, "GMTAPI_Begin_IO: Warning: No %s resources registered\n", GMT_direction[direction]);

	API->io_mode[direction] = GMT_BY_SET;
	API->io_enabled[direction] = true;	/* OK to access resources */
	API->GMT->current.io.ogr = GMT_OGR_UNKNOWN;
	API->GMT->current.io.read_mixed = false;
	API->GMT->current.io.need_previous = (API->GMT->common.g.active || API->GMT->current.io.skip_duplicates);
	API->GMT->current.io.segment_header[0] = API->GMT->current.io.current_record[0] = 0;
	GMT_Report (API, GMT_MSG_DEBUG, "GMTAPI_Begin_IO: %s resource access is now enabled [container]\n", GMT_direction[direction]);

	return (GMT_OK);	/* No error encountered */
}

#ifdef HAVE_GDAL
/*! . */
int GMTAPI_Destroy_Image (struct GMTAPI_CTRL *API, struct GMT_IMAGE **I_obj) {
	/* Delete the given image resource.
	 * Mode 0 means we don't free images whose allocation mode flag == GMT_ALLOC_EXTERNALLY */

	if (!(*I_obj)) {	/* Probably not a good sign */
		GMT_Report (API, GMT_MSG_DEBUG, "GMTAPI_Destroy_Image: Passed NULL pointer - skipped\n");
		return (GMT_PTR_IS_NULL);
	}
	if ((*I_obj)->alloc_level != API->GMT->hidden.func_level) return (GMT_FREE_WRONG_LEVEL);	/* Not the right level */

	GMT_free_image (API->GMT, I_obj, true);
	return GMT_OK;
}
#endif

/*! . */
int GMTAPI_Destroy_Grid (struct GMTAPI_CTRL *API, struct GMT_GRID **G_obj) {
	/* Delete the given grid resource. */

	if (!(*G_obj)) {	/* Probably not a good sign */
		GMT_Report (API, GMT_MSG_DEBUG, "GMTAPI_Destroy_Grid: Passed NULL pointer - skipped\n");
		return (GMT_PTR_IS_NULL);
	}
	if ((*G_obj)->alloc_level != API->GMT->hidden.func_level) return (GMT_FREE_WRONG_LEVEL);	/* Not the right level */

	GMT_free_grid (API->GMT, G_obj, true);
	return GMT_OK;
}

/*! . */
int GMTAPI_Destroy_Dataset (struct GMTAPI_CTRL *API, struct GMT_DATASET **D_obj) {
	/* Delete the given dataset resource. */

	if (!(*D_obj)) {	/* Probably not a good sign */
		GMT_Report (API, GMT_MSG_DEBUG, "GMTAPI_Destroy_Dataset: Passed NULL pointer - skipped\n");
		return (GMT_PTR_IS_NULL);
	}
	if ((*D_obj)->alloc_level != API->GMT->hidden.func_level) return (GMT_FREE_WRONG_LEVEL);	/* Not the right level */

	GMT_free_dataset (API->GMT, D_obj);
	return GMT_OK;
}

/*! . */
int GMTAPI_Destroy_Textset (struct GMTAPI_CTRL *API, struct GMT_TEXTSET **T_obj) {
	/* Delete the given textset resource. */

	if (!(*T_obj)) {	/* Probably not a good sign */
		GMT_Report (API, GMT_MSG_DEBUG, "GMTAPI_Destroy_Textset: Passed NULL pointer - skipped\n");
		return (GMT_PTR_IS_NULL);
	}
	if ((*T_obj)->alloc_level != API->GMT->hidden.func_level) return (GMT_FREE_WRONG_LEVEL);	/* Not the right level */

	GMT_free_textset (API->GMT, T_obj);
	return GMT_OK;
}

/*! . */
int GMTAPI_Destroy_CPT (struct GMTAPI_CTRL *API, struct GMT_PALETTE **P_obj) {
	/* Delete the given CPT resource. */

	if (!(*P_obj)) {	/* Probably not a good sign */
		GMT_Report (API, GMT_MSG_DEBUG, "GMTAPI_Destroy_CPT: Passed NULL pointer - skipped\n");
		return (GMT_PTR_IS_NULL);
	}
	if ((*P_obj)->alloc_level != API->GMT->hidden.func_level) return (GMT_FREE_WRONG_LEVEL);	/* Not the right level */

	GMT_free_palette (API->GMT, P_obj);
	return GMT_OK;
}

/*! . */
int GMTAPI_Destroy_Matrix (struct GMTAPI_CTRL *API, struct GMT_MATRIX **M_obj) {
	/* Delete the given Matrix resource. */

	if (!(*M_obj)) {	/* Probably not a good sign */
		GMT_Report (API, GMT_MSG_DEBUG, "GMTAPI_Destroy_Matrix: Passed NULL pointer - skipped\n");
		return (GMT_PTR_IS_NULL);
	}
	if ((*M_obj)->alloc_level != API->GMT->hidden.func_level) return (GMT_FREE_WRONG_LEVEL);	/* Not the right level */

	GMT_free_matrix (API->GMT, M_obj, true);
	return GMT_OK;
}

/*! . */
int GMTAPI_Destroy_Vector (struct GMTAPI_CTRL *API, struct GMT_VECTOR **V_obj) {
	/* Delete the given Matrix resource. */

	if (!(*V_obj)) {	/* Probably not a good sign */
		GMT_Report (API, GMT_MSG_DEBUG, "GMTAPI_Destroy_Vector: Passed NULL pointer - skipped\n");
		return (GMT_PTR_IS_NULL);
	}
	if ((*V_obj)->alloc_level != API->GMT->hidden.func_level) return (GMT_FREE_WRONG_LEVEL);	/* Not the right level */

	GMT_free_vector (API->GMT, V_obj, true);
	return GMT_OK;
}

/*! . */
struct GMTAPI_DATA_OBJECT * GMTAPI_Make_DataObject (struct GMTAPI_CTRL *API, enum GMT_enum_family family, unsigned int method, unsigned int geometry, void *resource, unsigned int direction)
{	/* Simply the creation and initialization of this DATA_OBJECT structure */
	struct GMTAPI_DATA_OBJECT *S_obj = GMT_memory (API->GMT, NULL, 1, struct GMTAPI_DATA_OBJECT);

	S_obj->family = S_obj->actual_family = family;
	S_obj->method = method;
	S_obj->geometry = geometry;
	S_obj->resource = resource;
	S_obj->direction = direction;

	return (S_obj);
}

/*! . */
int GMTAPI_Colors2CPT (struct GMTAPI_CTRL *API, char **str) {
	/* Take comma-separated color entries and build a linear, continuous CPT table.
	 * We check if color is valid then write the given entries verbatim.
	 * Returns -1 on error, 0 if no CPT is created (str presumably holds a CPT name) and 1 otherwise.
	*/
	unsigned int pos = 0;
	char *pch = NULL, last[GMT_BUFSIZ] = {""}, first[GMT_LEN64] = {""}, tmp_file[GMT_LEN256] = "";
	double z = 0.0, rgb[4] = {0.0, 0.0, 0.0, 0.0};
	FILE *fp = NULL;

	if (!(pch = strchr (*str, ','))) return (0);	/* Presumably gave a regular CPT file name */

	sprintf (tmp_file, "GMTAPI_Colors2CPT_%d.cpt", (int)getpid());
	if ((fp = fopen (tmp_file, "w")) == NULL) {
		GMT_Report (API, GMT_MSG_NORMAL, "Unable to open file %s file for writing\n", tmp_file);
		return (-1);
	}

	GMT_strtok (*str, ",", &pos, last);	/* Get first color entry */
	strncpy (first, last, GMT_LEN64);	/* Make this the first color */
	if (GMT_getrgb (API->GMT, first, rgb)) {
		GMT_Report (API, GMT_MSG_NORMAL, "Badly formated color entry: %s\n", first);
		return (-1);
	}
	while (GMT_strtok (*str, ",", &pos, last)) {	/* Get next color entry */
		if (GMT_getrgb (API->GMT, last, rgb)) {
			GMT_Report (API, GMT_MSG_NORMAL, "Badly formated color entry: %s\n", last);
			return (-1);
		}
		fprintf (fp, "%g\t%s\t%g\t%s\n", z, first, z+1.0, last);
		strncpy (first, last, GMT_LEN64);	/* Make last the new first color */
		z += 1.0;				/* Increment z-slice values */
	}
	fclose (fp);
	
	GMT_Report (API, GMT_MSG_DEBUG, "Converted %s to CPT file %s\n", *str, tmp_file);

	free (*str);			/* Because it was allocated with strdup */
	*str = strdup (tmp_file);	/* Pass out the temp file name */

	return (1);	/* We replaced the name */
}

/*! . */
int GMTAPI_Destroy_Coord (struct GMTAPI_CTRL *API, double **ptr) {
	GMT_free (API->GMT, *ptr);
	return GMT_OK;
}

/*! Also called in gmt_init.c and prototyped in gmt_internals.h: */
void GMT_Garbage_Collection (struct GMTAPI_CTRL *API, int level) {
	/* GMT_Garbage_Collection frees all registered memory associated with the current module level,
	 * or for the entire session if level == GMT_NOTSET (-1) */

	unsigned int i, j, n_free = 0, u_level = 0;
	int error = GMT_NOERROR;
	void *address = NULL;
	struct GMTAPI_DATA_OBJECT *S_obj = NULL;

	if (API->n_objects == 0) return;	/* Nothing to do */

	/* Free memory allocated during data registration (e.g., via GMT_Get|Put_Data).
	 * Because GMTAPI_Unregister_IO will delete an object and shuffle
	 * the API->object array, reducing API->n_objects by one we must
	 * be aware that API->n_objects changes in the loop below, hence the while loop */

	i = n_free = 0;
	if (level != GMT_NOTSET) u_level = level;
	while (i < API->n_objects) {	/* While there are more objects to consider */
		S_obj = API->object[i];	/* Shorthand for the the current object */
		if (!S_obj) {		/* Skip empty object [Should not happen?] */
			GMT_Report (API, GMT_MSG_NORMAL, "GMT_Garbage_Collection found empty object number %d [Bug?]\n", i++);
			continue;
		}
		if (!(level == GMT_NOTSET || S_obj->alloc_level == u_level)) {	/* Not the right module level (or not end of session) */
			i++;	continue;
		}
		if (!(S_obj->data || S_obj->resource)) {	/* No memory to free (probably freed earlier); handle trashing of object after this loop */
			i++;	continue;
		}
		if (S_obj->no_longer_owner) {	/* No memory to free since we passed it on; just NULL the pointers */
			S_obj->data = S_obj->resource = NULL;
			S_obj->alloc_level = u_level;			/* To ensure it will be Unregistered below */
			S_obj->alloc_mode = GMT_ALLOC_INTERNALLY;	/* To ensure it will be Unregistered below */
			i++;	continue;
		}
		else if (S_obj->direction == GMT_OUT && S_obj->method == GMT_IS_REFERENCE) {	/* Do not free data pointers for output memory objects */
			S_obj->data = S_obj->resource = NULL;
			i++;	continue;
		}
		/* Here we will try to free the memory pointed to by S_obj->resource */
		if (GMT_is_verbose (API->GMT, GMT_MSG_DEBUG)) {	/* Give debug feedback so some calcs are needed */
			unsigned int via, m = S_obj->method;
			if (m >= GMT_VIA_VECTOR) {
				via = (m / GMT_VIA_VECTOR) - 1;
				m -= (via + 1) * GMT_VIA_VECTOR;	/* Array index that have any GMT_VIA_* removed */
			}
			GMT_Report (API, GMT_MSG_DEBUG, "GMT_Garbage_Collection: Destroying object: C=%d A=%d ID=%d W=%s F=%s M=%s S=%s P=%" PRIxS " D=%" PRIxS " N=%s\n",
			S_obj->close_file, S_obj->alloc_mode, S_obj->ID, GMT_direction[S_obj->direction], GMT_family[S_obj->family], GMT_method[m], GMT_status[S_obj->status&2],
				(size_t)S_obj->resource, (size_t)S_obj->data, S_obj->filename);
		}
		if (S_obj->data) {
			address = S_obj->data;	/* Keep a record of what the address was (since S_obj->data will be set to NULL when freed) */
			error = GMTAPI_destroy_data_ptr (API, S_obj->actual_family, API->object[i]->data);	/* Do the dirty deed */
		}
		else if (S_obj->resource) {
			address = S_obj->resource;	/* Keep a record of what the address was (since S_obj->data will be set to NULL when freed) */
			error = GMTAPI_destroy_data_ptr (API, S_obj->actual_family, API->object[i]->resource);	/* Do the dirty deed */
		}

		if (error < 0) {	/* Failed to destroy this memory; that cannot be a good thing... */
			GMT_Report (API, GMT_MSG_NORMAL, "GMT_Garbage_Collection failed to destroy memory for object % d [Bug?]\n", i++);
			/* Skip it for now; but this is possibly a fatal error [Bug]? */
		}
		else  {	/* Successfully freed.  See if this address occurs more than once (e.g., both for in and output); if so just set repeated data pointer to NULL */
			S_obj->data = S_obj->resource = NULL;
			for (j = i; j < API->n_objects; j++) {
				if (API->object[j]->data == address) API->object[j]->data = NULL;		/* Yes, set to NULL so we don't try to free twice */
				if (API->object[j]->resource == address) API->object[j]->resource = NULL;	/* Yes, set to NULL so we don't try to free twice */
			}
			n_free++;	/* Number of freed n_objects; do not increment i since GMT_Destroy_Data shuffled the array */
		}
		i++;	/* Go to next object */
	}
 	if (n_free) GMT_Report (API, GMT_MSG_DEBUG, "GMTAPI_Garbage_Collection freed %d memory objects\n", n_free);

	/* Deallocate all remaining objects associated with NULL pointers (e.g., rec-by-rec i/o or those set to NULL above) set during this module (or session) */
	i = 0;
	while (i < API->n_objects) {	/* While there are more objects to consider */
		S_obj = API->object[i];	/* Shorthand for the the current object */
		if (S_obj && (level == GMT_NOTSET || (S_obj->alloc_level == u_level)))	/* Yes, this object was added at this level, get rid of it; do not increment i */
			GMTAPI_Unregister_IO (API, S_obj->ID, GMT_NOTSET);	/* This shuffles the object array and reduces n_objects */
		else
			i++;	/* Was allocated higher up, leave alone and go to next */
	}
#ifdef DEBUG
	GMT_list_API (API, "GMTAPI_Garbage_Collection");
#endif
}

/*! Determine if resource is a filename and that it has already been registered */
int GMTAPI_Memory_Registered (struct GMTAPI_CTRL *API, enum GMT_enum_family family, unsigned int direction, void *resource) {
	int object_ID = 0, item;

	if (family == GMT_IS_COORD) return (GMT_NOTSET);	/* Coordinate arrays are never a registered memory resource */
	if ((object_ID = GMTAPI_Decode_ID (resource)) == GMT_NOTSET) return (GMT_NOTSET);	/* Not a registered resource */
	if ((item = GMTAPI_Validate_ID (API, family, object_ID, direction)) == GMT_NOTSET) return (GMT_NOTSET);	/* Not the right attributes */
	return (object_ID);	/* resource is a registered and valid item */
}

/*========================================================================================================
 *          HERE ARE THE PUBLIC GMT API UTILITY FUNCTIONS, WITH THEIR FORTRAN BINDINGS
 *========================================================================================================
 */

/*! ===>  Create a new GMT Session */

void *GMT_Create_Session (char *session, unsigned int pad, unsigned int mode, int (*print_func) (FILE *, const char *)) {
	/* Initializes the GMT API for a new session. This is typically called once in a program,
	 * but programs that manage many threads might call it several times to create as many
	 * sessions as needed. [Note: There is of yet no thread support built into the GMT API
	 * but you could still manage many sessions at once].
	 * The session argument is a textstring used when reporting errors or messages from activity
	 *   originating within this session.
	 * Pad sets the default number or rows/cols used for grid padding.  GMT uses 2; users of
	 *   the API may wish to use 0 if they have no need for BCs, etc.
	 * The mode argument is a bitflag that controls a few things [0, or GMT_SESSION_NORMAL]:
	 *   bit 1 (GMT_SESSION_NOEXIT) means call return and not exit when returning from an error.
	 *   bit 2 (GMT_SESSION_EXTERNAL) means we are called by an external API (e.g., Matlab, Python).
	 *   We reserve the right to add future flags.
	 * We return the pointer to the allocated API structure.
	 * If any error occurs we report the error, set the error code via API->error, and return NULL.
	 * We terminate each session with a call to GMT_Destroy_Session.
	 */

	struct GMTAPI_CTRL *API = NULL;
	static char *unknown = "unknown";
	
	if ((API = calloc (1, sizeof (struct GMTAPI_CTRL))) == NULL) return_null (NULL, GMT_MEMORY_ERROR);	/* Failed to allocate the structure */
	API->verbose = (mode >> 2);	/* Pick up any -V settings from gmt.c */
	API->pad = pad;		/* Preserve the default pad value for this session */
	API->print_func = (print_func == NULL) ? gmt_print_func : print_func;	/* Pointer to the print function to use in GMT_Message|Report */
	API->do_not_exit = mode & 1;	/* if set, then API_exit & GMT_exit are simply a return; otherwise they call exit */
	API->mode = mode & 2;		/* if false|0 then we dont list read and write as modules */
	if (API->internal) API->leave_grid_scaled = 1;	/* Do NOT undo grid scaling after write since modules do not reuse grids we same some CPU */
	if (session)
		API->session_tag = strdup (basename (session));	/* Only used in reporting and error messages */

	/* GMT_begin initializes, among onther things, the settings in the user's (or the system's) gmt.conf file */
	if (GMT_begin (API, session, pad) == NULL) {		/* Initializing GMT and PSL machinery failed */
		free (API);	/* Free API */
		return_null (API, GMT_MEMORY_ERROR);
	}
	GMT_Report (API, GMT_MSG_DEBUG, "GMT_Create_Session initialized GMT structure\n");

	API->n_cores = GMT_get_num_processors();	/* Get number of available CPU cores */

	/* Allocate memory to keep track of registered data resources */

	API->n_objects_alloc = GMT_SMALL_CHUNK;	/* Start small; this may grow as more resources are registered */
	API->object = GMT_memory (API->GMT, NULL, API->n_objects_alloc, struct GMTAPI_DATA_OBJECT *);

	/* Set the unique Session parameters */

	API->session_ID = GMTAPI_session_counter++;		/* Guarantees each session ID will be unique and sequential from 0 up */
	if (session)
		API->GMT->init.module_name = API->session_tag;	/* So non-modules can report name of program, */
	else
		API->GMT->init.module_name = unknown; /* or unknown */

	GMTAPI_init_sharedlibs (API);				/* Count how many shared libraries we should know about, and get their names and paths */

	return (API);	/* Pass the structure back out */
}

#ifdef FORTRAN_API
/* Fortran binding [THESE MAY CHANGE ONCE WE ACTUALLY TRY TO USE THESE] */
struct GMTAPI_CTRL * GMT_Create_Session_ (char *tag, unsigned int *pad, unsigned int *mode, void *print, int len)
{	/* Fortran version: We pass the hidden global GMT_FORTRAN structure */
	return (GMT_Create_Session (tag, *pad, *mode, print));
}
#endif

/*! ===>  Destroy a registered GMT Session */

int GMT_Destroy_Session (void *V_API) {
	/* GMT_Destroy_Session terminates the information for the specified session and frees all memory.
	 * Returns false if all is well and true if there were errors. */

	unsigned int i;
	struct GMTAPI_CTRL *API = gmt_get_api_ptr (V_API);

	if (API == NULL) return_error (API, GMT_NOT_A_SESSION);	/* GMT_Create_Session has not been called */

	GMT_Report (API, GMT_MSG_DEBUG, "Entering GMT_Destroy_Session\n");
	GMT_Garbage_Collection (API, GMT_NOTSET);	/* Free any remaining memory from data registration during the session */
	GMTAPI_free_sharedlibs (API);			/* Close shared libraries and free list */

	/* Deallocate all remaining objects associated with NULL pointers (e.g., rec-by-rec i/o) */
	for (i = 0; i < API->n_objects; i++) GMTAPI_Unregister_IO (API, API->object[i]->ID, GMT_NOTSET);
	GMT_free (API->GMT, API->object);
	GMT_end (API->GMT);	/* Terminate GMT machinery */
	if (API->session_tag) free (API->session_tag);
	GMT_memset (API, 1U, struct GMTAPI_CTRL);	/* Wipe it clean first */
 	free (API);	/* Not GMT_free since this item was allocated before GMT was initialized */

	return (GMT_OK);
}

#ifdef FORTRAN_API
int GMT_Destroy_Session_ ()
{	/* Fortran version: We pass the hidden global GMT_FORTRAN structure*/
	return (GMT_Destroy_Session (GMT_FORTRAN));
}
#endif

/*! ===>  Error message reporting */

int GMTAPI_report_error (void *V_API, int error)
{	/* Write error message to log or stderr, then return error code back.
 	 * All functions can call this, even if API has not been initialized. */
	FILE *fp = NULL;
	bool report;
	char message[GMT_BUFSIZ];
	struct GMTAPI_CTRL *API = gmt_get_api_ptr (V_API);

	report = (API) ? API->error != API->last_error : true;
	if (report && error != GMT_OK) {	/* Report error */
		if (!API || !API->GMT || (fp = API->GMT->session.std[GMT_ERR]) == NULL) fp = stderr;
		if (API && API->session_tag) {
			sprintf (message, "[Session %s (%d)]: Error returned from GMT API: %s (%d)\n",
				API->session_tag, API->session_ID, g_api_error_string[error], error);
			GMT_Message (API, GMT_TIME_NONE, message);
		}
		else
			fprintf (fp, "Error returned from GMT API: %s (%d)\n", g_api_error_string[error], error);
	}
	if (API) API->last_error = API->error, API->error = error;	/* Update API error value if API exists */
	return (error);
}

/*! . */
int GMT_Encode_ID (void *V_API, char *filename, int object_ID) {
	/* Creates a filename with the embedded GMTAPI Object ID.  Space must exist */

	if (V_API == NULL) return_error (V_API, GMT_NOT_A_SESSION);	/* GMT_Create_Session has not been called */
	if (!filename) return_error (V_API, GMT_MEMORY_ERROR);		/* Oops, not allocated space */
	if (object_ID == GMT_NOTSET) return_error (V_API, GMT_NOT_A_VALID_ID);	/* ID is nont set yet */
	if (object_ID > GMTAPI_MAX_ID) return_error (V_API, GMT_ID_TOO_LARGE);	/* ID is too large to fit in %06d format below */

	sprintf (filename, "@GMTAPI@-%06d", object_ID);	/* Place the object ID in the special GMT API format */
	return_error (V_API, GMT_OK);	/* No error encountered */
}

#ifdef FORTRAN_API
int GMT_Encode_ID_ (char *filename, int *object_ID, int len)
{	/* Fortran version: We pass the global GMT_FORTRAN structure */
	return (GMT_Encode_ID (GMT_FORTRAN, filename, *object_ID));
}
#endif

/* Data registration: The main reason for data registration is the following:
 * Unlike GMT 4, GMT 5 may be used as modules by another calling program.  In
 * that case, the input data file may not be a file but a memory location (i.e.,
 * a data array).  To allow the program to pass such information we needed a
 * way to abstract things so that the modules have no idea of where things are
 * coming from (and were output is going as well).
 * The API session maintains a single linked linear list of data objects; these
 * objects contain information about all the data resources (sources and destinations)
 * that it has been told about.  Because GMT programs (hence the GMT modules) must
 * be able to find data from stdin, command line files, and command options (e.g.,
 * -Gmyfile.txt) we must be flexible in how things are done.
 *
 * Source registration is done in one of several ways:
 *  1. Call GMT_Register_IO directly and specify the source.  The specifics about the
 *     source will be stored in a new data object which is added to the linked list.
 *     This is what top-level programs must do to allow a GMT module to read via a
 *     memory location.
 *  2. Give file names via the option list (this is what happens when stand-alone
 *     GMT programs process the command line argv list).  Depending on the GMT module,
 *     the module will call GMT_Init_IO to scan for such option arguments and then add
 *     each file found as a new data object.
 *  3. Again, depending on the GMT module, if no unused resources are found, the module
 *     will, via GMT_Init_IO, add stdin as an input resource.  This can be in addition
 *     to any other registered sources, but most often it is added because no other
 *     sources were found.
 *
 * The lower-level GMT i/o machinery will handle complications such as 0 (stdin), 1, or
 * many data files so that the modules themselves simply read the next record with
 * GMT_Get_Record until EOF (as if there is only one input source).  Modules that need
 * to store all the data in memory for futher processing will call GMT_Get_Data instead,
 * which will return a single entity (grid, dataset, cpt, etc).
 *
 * Destination registration is done in the same way, with the exception that for most
 * modules (those processing data tables, at least), only one output destination (e.g., file)
 * can be specified.  However, data sets such as tables with segments can, via mode
 * options, be specified to be written to separate table files or even segment files.
 * The actual writing is done by lower-level functions so that the GMT modules are simply
 * calling GMT_Put_Data (all in one go).  For record-by-record output the modules will use
 * GMT_Put_Record.  This keeps data i/o in the modules uniform and simple across GMT.
 */

 /*! . */
int GMT_Register_IO (void *V_API, unsigned int family, unsigned int method, unsigned int geometry, unsigned int direction, double wesn[], void *resource) {
	/* Adds a new data object to the list of registered objects and returns a unique object ID.
	 * Arguments are as listed for GMTAPI_Register_Im|Export (); see those for details.
	 * During the registration we make sure files exist and are readable.
	 *
	 * if direction == GMT_IN:
	 * A program uses this routine to pass information about input data to GMT.
	 * family:	Specifies the data type we are trying to import; select one of 5 families:
	 *   GMT_IS_CPT:	A GMT_PALETTE structure:
	 *   GMT_IS_DATASET:	A GMT_DATASET structure:
	 *   GMT_IS_TEXTSET:	A GMT_TEXTSET structure:
	 *   GMT_IS_GRID:	A GMT_GRID structure:
	 *   GMT_IS_IMAGE:	A GMT_IMAGE structure:
	 * method:	Specifies by what method we will import this data set:
	 *   GMT_IS_FILE:	A file name is given via input.  The program will read data from this file
	 *   GMT_IS_STREAM:	A file pointer to an open file is passed via input. --"--
	 *   GMT_IS_FDESC:	A file descriptor to an open file is passed via input. --"--
	 *   GMT_IS_DUPLICATE:	A pointer to a data set to be copied
	 *   GMT_IS_REFERENCE:	A pointer to a data set to be passed as is [we may reallocate sizes only if GMT-allocated]
	 * The following approaches can be added to the method for all but CPT:
	 *   GMT_VIA_MATRIX:	A 2-D user matrix is passed via input as a source for copying.
	 *			The GMT_MATRIX structure must have parameters filled out.
	 *   GMT_VIA_VECTOR:	An array of user column vectors is passed via input as a source for copying.
	 *			The GMT_VECTOR structure must have parameters filled out.
	 * geometry:	One of GMT_IS_{TEXT|POINT|LINE|POLY|SURF} (the last for GMT grids)
	 * input:	Pointer to the source filename, stream, handle, array position, etc.
	 * wesn:	Grid subset defined by 4 doubles; otherwise use NULL
	 * RETURNED:	Unique ID assigned to this input resouce, or GMT_NOTSET (-1) if error.
	 *
	 * An error status is returned if problems are encountered via API->error [GMT_OK].
	 *
	 * GMT_IS_GRID & GMT_VIA_MATRIX: Since GMT internally uses floats in C arrangement, anything else will be converted to float.
	 * GMT_IS_DATASET & GMT_VIA_MATRIX: Since GMT internally uses doubles in C arrangement, anything else will be converted to double.
	 *
	 * GMTAPI_Register_Import will allocate and populate a GMTAPI_DATA_OBJECT structure which
	 * is appended to the data list maintained by the GMTAPI_CTRL API structure.
	 *
	 * if direction == GMT_OUT:
	 * The main program uses this routine to pass information about output data from GMT.
	 * family:	Specifies the data type we are trying to export; select one of:
	 *   GMT_IS_CPT:	A GMT_PALETTE structure:
	 *   GMT_IS_DATASET:	A GMT_DATASET structure:
	 *   GMT_IS_TEXTSET:	A GMT_TEXTSET structure:
	 *   GMT_IS_IMAGE:	A GMT_IMAGE structure:
	 *   GMT_IS_GRID:	A GMT_GRID structure:
	 * method:	Specifies by what method we will export this data set:
	 *   GMT_IS_FILE:	A file name is given via output.  The program will write data to this file
	 *   GMT_IS_STREAM:	A file pointer to an open file is passed via output. --"--
	 *   GMT_IS_FDESC:	A file descriptor to an open file is passed via output. --"--
	 *   GMT_IS_DUPLICATE:	A pointer to a data set to be copied
	 *   GMT_IS_REFERENCE:	A pointer to a data set to be passed as is [we may reallocate sizes only if GMT-allocated]
	 * The following approaches can be added to the method for all but CPT:
	 *   GMT_VIA_MATRIX:	A 2-D user matrix is passed via input as a source for copying.
	 *			The GMT_MATRIX structure must have parameters filled out.
	 *   GMT_VIA_VECTOR:	An array of user column vectors is passed via input as a source for copying.
	 *			The GMT_VECTOR structure must have parameters filled out.
	 * geometry:	One of GMT_IS_{TEXT|POINT|LINE|POLY|SURF} (the last for GMT grids)
	 * output:	Pointer to the destination filename, stream, handle, array position, etc.
	 * wesn:	Grid subset defined by 4 doubles; otherwise use NULL
	 * RETURNED:	Unique ID assigned to this output resouce, or GMT_NOTSET (-1) if error.
	 *
	 * An error status is returned if problems are encountered via API->error [GMT_OK].
	 *
	 * GMTAPI_Register_Export will allocate and populate a GMTAPI_DATA_OBJECT structure which
	 * is appended to the data list maintained by the GMTAPI_CTRL API structure.
	 */
	int item, object_ID;
	unsigned int via = 0, mode = method & GMT_IO_RESET;	/* In case we wish to reuse this resource */
	enum GMT_enum_method m;
	char message[GMT_BUFSIZ];
	struct GMTAPI_DATA_OBJECT *S_obj = NULL;
	struct GMT_MATRIX *M_obj = NULL;
	struct GMT_VECTOR *V_obj = NULL;
	struct GMTAPI_CTRL *API = NULL;

	if (V_API == NULL) return_value (V_API, GMT_NOT_A_SESSION, GMT_NOTSET);
	API = gmt_get_api_ptr (V_API);
	API->error = GMT_OK;	/* Reset in case it has some previous error */
	if (GMTAPI_Validate_Geometry (API, family, geometry)) return_value (API, GMT_BAD_GEOMETRY, GMT_NOTSET);

	/* Check if this filename is an embedded API Object ID passed via the filename and of the right kind.  */
	if ((object_ID = GMTAPI_Memory_Registered (API, family, direction, resource)) != GMT_NOTSET) return (object_ID);	/* OK, return the object ID */

	if ((object_ID = GMTAPI_is_registered (API, family, geometry, direction, mode, NULL, resource)) != GMT_NOTSET) {	/* Registered before */
		if ((item = GMTAPI_Validate_ID (API, GMT_NOTSET, object_ID, direction)) == GMT_NOTSET) return_value (API, API->error, GMT_NOTSET);
		if ((family == GMT_IS_GRID || family == GMT_IS_IMAGE) && !full_region (wesn)) {	/* Update the subset region if given (for grids/images only) */
			S_obj = API->object[item];	/* Use S as shorthand */
			GMT_memcpy (S_obj->wesn, wesn, 4, double);
			S_obj->region = true;
		}
		return (object_ID);	/* Already registered so we are done */
	}
	method -= mode;	/* Remove GMT_IO_RESET if it was passed */
	m = GMTAPI_split_via_method (API, method, &via);

	switch (method) {	/* Consider CPT, data, text, and grids, accessed via a variety of methods */
		case GMT_IS_FILE:	/* Registration via a single file name */
			/* No, so presumably it is a regular file name */
			if (direction == GMT_IN) {	/* For input we can check if the file exists and can be read. */
				char *p, *file = strdup (resource);
				bool not_url = true;
				if ((family == GMT_IS_GRID || family == GMT_IS_IMAGE) && (p = strchr (file, '='))) *p = '\0';	/* Chop off any =<stuff> for grids and images so access can work */
				else if (family == GMT_IS_IMAGE && (p = strchr (file, '+'))) {
					char *c = strchr (file, '.');	/* The period before an extension */
					 /* PW 1/30/2014: Protect images with band requiest, e.g., my_image.jpg+b2 */
					if (c && c < p && p[1] == 'b' && isdigit (p[2])) {
						GMT_Report (API, GMT_MSG_DEBUG, "Truncating +b modifier for image filename %s\n", file);
						*p = '\0';	/* Chop off any +b<band> for images at end of extension so access can work */
					}
				}
				if (family == GMT_IS_GRID || family == GMT_IS_IMAGE)	/* Only grid and images can be URLs so far */
					not_url = !GMT_check_url_name (file);
				if (GMT_access (API->GMT, file, F_OK) && not_url) {	/* For input we can check if the file exists (except if via Web) */
					GMT_Report (API, GMT_MSG_NORMAL, "File %s not found\n", file);
					return_value (API, GMT_FILE_NOT_FOUND, GMT_NOTSET);
				}
				if (GMT_access (API->GMT, file, R_OK) && not_url) {	/* Found it but we cannot read. */
					GMT_Report (API, GMT_MSG_NORMAL, "Not permitted to read file %s\n", file);
					return_value (API, GMT_BAD_PERMISSION, GMT_NOTSET);
				}
				free (file);
			}
			else if (resource == NULL) {	/* No file given [should this mean stdin/stdout?] */
				return_value (API, GMT_OUTPUT_NOT_SET, GMT_NOTSET);
			}
			/* Create a new data object and initialize variables */
			if ((S_obj = GMTAPI_Make_DataObject (API, family, method, geometry, NULL, direction)) == NULL) {
				return_value (API, GMT_MEMORY_ERROR, GMT_NOTSET);	/* No more memory */
			}
			if (strlen (resource)) S_obj->filename = strdup (resource);
			sprintf (message, "Object ID %%d : Registered %s %s %s as an %s resource with geometry %s [n_objects = %%d]\n", GMT_family[family], GMT_method[m], S_obj->filename, GMT_direction[direction], GMT_geometry[gmtry(geometry)]);
			break;

		case GMT_IS_STREAM:	/* Methods that indirectly involve a file */
		case GMT_IS_FDESC:
			if (resource == NULL) {	/* No file given [should this mean stdin/stdout?] */
				return_value (API, GMT_OUTPUT_NOT_SET, GMT_NOTSET);
			}
			if ((S_obj = GMTAPI_Make_DataObject (API, family, method, geometry, NULL, direction)) == NULL) {
				return_value (API, GMT_MEMORY_ERROR, GMT_NOTSET);	/* No more memory */
			}
			S_obj->fp = resource;	/* Pass the stream of fdesc onward */
			sprintf (message, "Object ID %%d : Registered %s %s %" PRIxS " as an %s resource with geometry %s [n_objects = %%d]\n", GMT_family[family], GMT_method[m], (size_t)resource, GMT_direction[direction], GMT_geometry[gmtry(geometry)]);
			break;

		case GMT_IS_DUPLICATE:
		case GMT_IS_REFERENCE:
#if 0
			if (direction == GMT_OUT && resource != NULL) {
				return_value (API, GMT_PTR_NOT_NULL, GMT_NOTSET);	/* Output registration of memory takes no resource */
			} else
#endif
			if (direction == GMT_IN && resource == NULL) {
				return_value (API, GMT_PTR_IS_NULL, GMT_NOTSET);	/* Input registration of memory takes a resource */
			}
			if ((S_obj = GMTAPI_Make_DataObject (API, family, method, geometry, resource, direction)) == NULL) {
				return_value (API, GMT_MEMORY_ERROR, GMT_NOTSET);	/* No more memory */
			}
			sprintf (message, "Object ID %%d : Registered %s %s %" PRIxS " as an %s resource with geometry %s [n_objects = %%d]\n", GMT_family[family], GMT_method[m], (size_t)resource, GMT_direction[direction], GMT_geometry[gmtry(geometry)]);
			break;

		 case GMT_IS_DUPLICATE_VIA_MATRIX:	/* Here, a data grid is passed via a GMT_MATRIX structure */
		 case GMT_IS_REFERENCE_VIA_MATRIX:
			if ((M_obj = resource) == NULL) {
				return_value (API, GMT_PTR_IS_NULL, GMT_NOTSET);	/* Matrix container must be given for both input and output */
			}
			if (direction == GMT_IN) {	/* For input we can check if the GMT_MATRIX structure has proper parameters. */
				if (M_obj->n_rows <= 0 || M_obj->n_columns <= 0) {
					GMT_Report (API, GMT_MSG_NORMAL, "Error in GMT_Register_IO (%s): Matrix dimensions not set.\n", GMT_direction[direction]);
					return_value (API, GMT_NO_PARAMETERS, GMT_NOTSET);
				}
			}
			if ((S_obj = GMTAPI_Make_DataObject (API, family, method, geometry, resource, direction)) == NULL) {
				return_value (API, GMT_MEMORY_ERROR, GMT_NOTSET);	/* No more memory */
			}
			API->GMT->common.b.active[direction] = true;
			sprintf (message, "Object ID %%d : Registered %s %s %" PRIxS " via %s as an %s resource with geometry %s [n_objects = %%d]\n", GMT_family[family], GMT_method[m], (size_t)resource, GMT_via[via], GMT_direction[direction], GMT_geometry[gmtry(geometry)]);
			break;
		 case GMT_IS_DUPLICATE_VIA_VECTOR:	/* Here, some data vectors are passed via a GMT_VECTOR structure */
		 case GMT_IS_REFERENCE_VIA_VECTOR:
			if ((V_obj = resource) == NULL) {
				return_value (API, GMT_PTR_IS_NULL, GMT_NOTSET);	/* Vector container must be given for both input and output */
			}
			if (direction == GMT_IN) {	/* For input we can check if the GMT_VECTOR structure has proper parameters. */
				if (V_obj->n_rows <= 0 || V_obj->n_columns <= 0) {
					GMT_Report (API, GMT_MSG_NORMAL, "Error in GMT_Register_IO (%s): Vector parameters not set.\n", GMT_direction[direction]);
					return_value (API, GMT_NO_PARAMETERS, GMT_NOTSET);
				}
			}
			if ((S_obj = GMTAPI_Make_DataObject (API, family, method, geometry, resource, direction)) == NULL) {
				return_value (API, GMT_MEMORY_ERROR, GMT_NOTSET);	/* No more memory */
			}
			API->GMT->common.b.active[direction] = true;
			sprintf (message, "Object ID %%d : Registered %s %s %" PRIxS " via %s as an %s resource with geometry %s [n_objects = %%d]\n", GMT_family[family], GMT_method[m], (size_t)resource, GMT_via[via], GMT_direction[direction], GMT_geometry[gmtry(geometry)]);
			break;
		case GMT_IS_COORD:	/* Internal registration of coordinate arrays so that GMT_Destroy_Data can free them */
			if ((S_obj = GMTAPI_Make_DataObject (API, family, method, geometry, resource, direction)) == NULL) {
				return_value (API, GMT_MEMORY_ERROR, GMT_NOTSET);	/* No more memory */
			}
			sprintf (message, "Object ID %%d : Registered double array %" PRIxS " as an %s resource [n_objects = %%d]\n", (size_t)resource, GMT_direction[direction]);
			break;
		default:
			GMT_Report (API, GMT_MSG_NORMAL, "Error in GMT_Register_IO (%s): Unrecognized method %d\n", GMT_direction[direction], method);
			return_value (API, GMT_NOT_A_VALID_METHOD, GMT_NOTSET);
			break;
	}

	if (!full_region (wesn)) {	/* Copy the subset region if it was given (for grids) */
		GMT_memcpy (S_obj->wesn, wesn, 4, double);
		S_obj->region = true;
	}

	S_obj->alloc_level = API->GMT->hidden.func_level;	/* Object was allocated at this module nesting level */

	/* Here S is not NULL and no errors have occurred (yet) */

	if (method != GMT_IS_COORD) API->registered[direction] = true;	/* We have at least registered one item */
	object_ID = GMTAPI_Add_Data_Object (API, S_obj);
	GMT_Report (API, GMT_MSG_DEBUG, message, object_ID, API->n_objects);
#ifdef DEBUG
	GMT_list_API (API, "GMT_Register_IO");
#endif
	return_value (API, API->error, object_ID);
}

#ifdef FORTRAN_API
int GMT_Register_IO_ (unsigned int *family, unsigned int *method, unsigned int *geometry, unsigned int *direction, double wesn[], void *input)
{	/* Fortran version: We pass the global GMT_FORTRAN structure */
	return (GMT_Register_IO (GMT_FORTRAN, *family, *method, *geometry, *direction, wesn, input));
}
#endif

 /*! . */
int GMT_Init_IO (void *V_API, unsigned int family, unsigned int geometry, unsigned int direction, unsigned int mode, unsigned int n_args, void *args) {
	/* Registers program option file arguments as sources/destinations for the current module.
	 * All modules planning to use std* and/or command-line file args must call GMT_Init_IO to register these resources.
	 * family:	The kind of data (GMT_IS_DATASET|TEXTSET|CPT|GRID)
	 * geometry:	Either GMT_IS_NONE|POINT|LINE|POLYGON|SURFACE
	 * direction:	Either GMT_IN or GMT_OUT
	 * mode:	Bitflags composed of 1 = add command line (option) files, 2 = add std* if no other input/output,
	 *		4 = add std* regardless.  mode must be > 0.
	 * n_args:	Either 0 if we pass linked option structs or argc if we pass argv[]
	 * args:	Either linked list of program option arguments (n_args == 0) or char *argv[].
	 *
	 * Returns:	false if successfull, true if error.
	 */
	int object_ID;	/* ID of first object [only for debug purposes - not used in this function; ignore -Wunused-but-set-variable warning */
	struct GMT_OPTION *head = NULL;
	struct GMTAPI_CTRL *API = NULL;

	if (V_API == NULL) return_error (V_API, GMT_NOT_A_SESSION);
	API = gmt_get_api_ptr (V_API);
	API->error = GMT_OK;	/* Reset in case it has some previous error */
	if (GMTAPI_Validate_Geometry (API, family, geometry)) return_error (API, GMT_BAD_GEOMETRY);
	if (!(direction == GMT_IN || direction == GMT_OUT)) return_error (API, GMT_NOT_A_VALID_DIRECTION);
	if (!((mode & GMT_ADD_FILES_IF_NONE) || (mode & GMT_ADD_FILES_ALWAYS) || (mode & GMT_ADD_STDIO_IF_NONE) || (mode & GMT_ADD_STDIO_ALWAYS) || (mode & GMT_ADD_EXISTING))) return_error (API, GMT_NOT_A_VALID_MODE);

	if (n_args == 0) /* Passed the head of linked option structures */
		head = args;
	else		/* Passed argc, argv, likely from Fortran */
		head = GMT_Create_Options (API, n_args, args);
	GMT_io_banner (API->GMT, direction);	/* Message for binary i/o */
	if (direction == GMT_IN)
		object_ID = GMTAPI_Init_Import (API, family, geometry, mode, head);
	else
		object_ID = GMTAPI_Init_Export (API, family, geometry, mode, head);
	GMT_Report (API, GMT_MSG_DEBUG, "GMT_Init_IO: Returned first %s object ID = %d\n", GMT_direction[direction], object_ID);
	return (API->error);
}

#ifdef FORTRAN_API
int GMT_Init_IO_ (unsigned int *family, unsigned int *geometry, unsigned int *direction, unsigned int *mode, unsigned int *n_args, void *args)
{	/* Fortran version: We pass the global GMT_FORTRAN structure */
	return (GMT_Init_IO (GMT_FORTRAN, *family, *geometry, *direction, *mode, *n_args, args));
}
#endif

 /*! . */
int GMT_Begin_IO (void *V_API, unsigned int family, unsigned int direction, unsigned int header) {
	/* Initializes the rec-by-rec i/o mechanism for either input or output (given by direction).
	 * GMT_Begin_IO must be called before any data i/o is allowed.
	 * family:	The kind of data must be GMT_IS_DATASET or TEXTSET.
	 * direction:	Either GMT_IN or GMT_OUT.
	 * header:	Either GMT_HEADER_ON|OFF, controls the writing of the table start header info block
	 * Returns:	false if successfull, true if error.
	 */
	int error, item;
	struct GMTAPI_CTRL *API = NULL;

	if (V_API == NULL) return_error (V_API, GMT_NOT_A_SESSION);
	if (!(direction == GMT_IN || direction == GMT_OUT)) return_error (V_API, GMT_NOT_A_VALID_DIRECTION);
	if (!(family == GMT_IS_DATASET || family == GMT_IS_TEXTSET)) return_error (V_API, GMT_NOT_A_VALID_IO_ACCESS);
	API = gmt_get_api_ptr (V_API);
	API->error = GMT_OK;	/* Reset in case it has some previous error */
	if (!API->registered[direction]) GMT_Report (API, GMT_MSG_DEBUG, "GMT_Begin_IO: Warning: No %s resources registered\n", GMT_direction[direction]);

	/* Must initialize record-by-record machinery for dataset or textset */
	GMT_Report (API, GMT_MSG_DEBUG, "GMT_Begin_IO: Initialize record-by-record access for %s\n", GMT_direction[direction]);
	item = API->current_item[direction] = -1;	/* GMTAPI_Next_Data_Object (below) will wind it to the first item >= 0 */
	if ((error = GMTAPI_Next_Data_Object (API, family, direction))) return_error (API, GMT_NO_RESOURCES);	/* Something went bad */
	item = API->current_item[direction];	/* Next item */
	API->io_mode[direction] = GMT_BY_REC;
	API->io_enabled[direction] = true;	/* OK to access resources */
	API->GMT->current.io.need_previous = (API->GMT->common.g.active || API->GMT->current.io.skip_duplicates);
	API->GMT->current.io.ogr = GMT_OGR_UNKNOWN;
	API->GMT->current.io.segment_header[0] = API->GMT->current.io.current_record[0] = 0;
	if (direction == GMT_OUT && API->object[item]->messenger && API->object[item]->data) {	/* Need to destroy the dummy container before passing data out */
		error = GMTAPI_destroy_data_ptr (API, API->object[item]->actual_family, API->object[item]->data);	/* Do the dirty deed */
		API->object[item]->resource = API->object[item]->data = NULL;	/* Since we now have nothing */
		API->object[item]->messenger = false;	/* OK, now clean for output */
	}
	GMT_Report (API, GMT_MSG_DEBUG, "GMT_Begin_IO: %s resource access is now enabled [record-by-record]\n", GMT_direction[direction]);
	if (direction == GMT_OUT && header == GMT_HEADER_ON && !API->GMT->common.b.active[GMT_OUT]) GMT_Put_Record (API, GMT_WRITE_TABLE_START, NULL);	/* Write standard ascii header block */

	return_error (V_API, GMT_OK);	/* No error encountered */
}

#ifdef FORTRAN_API
int GMT_Begin_IO_ (unsigned int *family, unsigned int *direction, unsigned int *header)
{	/* Fortran version: We pass the global GMT_FORTRAN structure */
	return (GMT_Begin_IO (GMT_FORTRAN, *family, *direction, *header));
}
#endif

/*! . */
int GMT_End_IO (void *V_API, unsigned int direction, unsigned int mode) {
	/* Terminates the i/o mechanism for either input or output (given by direction).
	 * GMT_End_IO must be called after all data i/o is completed.
	 * direction:	Either GMT_IN or GMT_OUT
	 * mode:	Either GMT_IO_DONE (nothing), GMT_IO_RESET (let all resources be accessible again), or GMT_IO_UNREG (unreg all accessed resources).
	 * NOTE: 	Mode not yet implemented until we see a use.
	 * Returns:	false if successfull, true if error.
	 */
	int error = 0;
	unsigned int item;
	enum GMT_enum_method method;
	struct GMTAPI_DATA_OBJECT *S_obj = NULL;
	struct GMTAPI_CTRL *API = NULL;

	if (V_API == NULL) return_error (V_API, GMT_NOT_A_SESSION);
	if (!(direction == GMT_IN || direction == GMT_OUT)) return_error (V_API, GMT_NOT_A_VALID_DIRECTION);
	if (mode > GMT_IO_UNREG) return_error (V_API, GMT_NOT_A_VALID_IO_MODE);

	API = gmt_get_api_ptr (V_API);
	GMT_free_ogr (API->GMT, &(API->GMT->current.io.OGR), 0);	/* Free segment-related array */
	if (direction == GMT_OUT) {		/* Finalize output issues */
		S_obj = API->object[API->current_item[GMT_OUT]];	/* Shorthand for the data source we are working on */
		if (S_obj) {	/* Dealt with file i/o */
			S_obj->status = GMT_IS_USED;	/* Done writing to this destination */
			method = GMTAPI_split_via_method (API, S_obj->method, NULL);
			if ((method == GMT_IS_DUPLICATE || method == GMT_IS_REFERENCE) && API->io_mode[GMT_OUT] == GMT_BY_REC) {	/* GMT_Put_Record: Must realloc last segment and the tables segment array */
				if (S_obj->actual_family == GMT_IS_DATASET) {	/* Dataset type */
					struct GMT_DATASET *D_obj = S_obj->resource;
					if (D_obj && D_obj->table && D_obj->table[0]) {
						struct GMT_DATATABLE *T_obj = D_obj->table[0];
						uint64_t *p = API->GMT->current.io.curr_pos[GMT_OUT];	/* Short-hand for counts of tbl, seg, rows */
						if (!T_obj->segment[p[GMT_SEG]]) T_obj->segment[p[GMT_SEG]] = GMT_memory (API->GMT, NULL, 1, struct GMT_DATASEGMENT);
						GMT_assign_segment (API->GMT, T_obj->segment[p[GMT_SEG]], p[GMT_ROW], T_obj->n_columns);	/* Allocate and place arrays into segment */
						if (API->GMT->current.io.current_record[0]) T_obj->segment[p[GMT_SEG]]->header = strdup (API->GMT->current.io.current_record);
						p[GMT_SEG]++;	/* Total number of segments */
						T_obj->n_segments++;
						/* Realloc final number of segments */
						if (p[GMT_SEG] < T_obj->n_alloc) T_obj->segment = GMT_memory (API->GMT, T_obj->segment, T_obj->n_segments, struct GMT_DATASEGMENT *);
						D_obj->n_segments = T_obj->n_segments;
						GMT_set_tbl_minmax (API->GMT, T_obj);
						GMT_set_dataset_minmax (API->GMT, D_obj);
						D_obj->n_records = T_obj->n_records = p[GMT_ROW];
					}
				}
				else if (S_obj->actual_family == GMT_IS_MATRIX) {	/* Matrix type */
					if (S_obj->n_alloc != API->current_rec[GMT_OUT]) {	/* Must finalize memory */
						struct GMT_MATRIX *M_obj = S_obj->resource;
						size_t size = S_obj->n_alloc = API->current_rec[GMT_OUT];
						size *= API->GMT->common.b.ncol[GMT_OUT];
						if ((error = GMT_alloc_univector (API->GMT, &(M_obj->data), M_obj->type, size)) != GMT_OK)
							return_error (V_API, error);
					}
				}
				else if (S_obj->actual_family == GMT_IS_VECTOR) {	/* Vector type */
					if (S_obj->n_alloc != API->current_rec[GMT_OUT]) {	/* Must finalize memory */
						struct GMT_VECTOR *V_obj = S_obj->resource;
						size_t size = S_obj->n_alloc = API->current_rec[GMT_OUT];
						V_obj->n_rows = size;
						if ((error = GMTAPI_alloc_vectors (API->GMT, V_obj)) != GMT_OK)
							return_error (V_API, error);
					}
				}
				else if (S_obj->actual_family == GMT_IS_TEXTSET) {	/* Textset type */
					struct GMT_TEXTSET *D_obj = S_obj->resource;
					if (D_obj && D_obj->table && D_obj->table[0]) {
						struct GMT_TEXTTABLE *T_obj = D_obj->table[0];
						uint64_t *p = API->GMT->current.io.curr_pos[GMT_OUT];
						if (p[GMT_SEG] > 0) T_obj->segment[p[GMT_SEG]]->record = GMT_memory (API->GMT, T_obj->segment[p[GMT_SEG]]->record, T_obj->segment[p[GMT_SEG]]->n_rows, char *);	/* Last segment */
						T_obj->segment = GMT_memory (API->GMT, T_obj->segment, T_obj->n_segments, struct GMT_TEXTSEGMENT *);
						D_obj->n_segments = T_obj->n_segments;
						D_obj->n_records = T_obj->n_records = p[GMT_ROW];
					}
				}
				S_obj->data = NULL;	/* Since S_obj->resources points to it too, and needed for GMT_Retrieve_Data to work */
			}
			if (S_obj->close_file) {	/* Close file that we opened earlier */
				GMT_fclose (API->GMT, S_obj->fp);
				S_obj->close_file = false;
			}
		}
	}
	API->io_enabled[direction] = false;	/* No longer OK to access resources */
	API->current_rec[direction] = 0;	/* Reset for next use */
	for (item = 0; item < API->n_objects; item++) {
		if (!API->object[item]) continue;	/* Skip empty object */
		if (API->object[item]->direction != direction) continue;	/* Not the required direction */
		if (API->object[item]->selected) API->object[item]->selected = false;	/* No longer a selected resource */
	}

	GMT_Report (API, GMT_MSG_DEBUG, "GMT_End_IO: %s resource access is now disabled\n", GMT_direction[direction]);

	return_error (V_API, GMT_OK);	/* No error encountered */
}

#ifdef FORTRAN_API
int GMT_End_IO_ (unsigned int *direction, unsigned int *mode)
{	/* Fortran version: We pass the global GMT_FORTRAN structure */
	return (GMT_End_IO (GMT_FORTRAN, *direction, *mode));
}
#endif

/*! . */
int GMT_Status_IO (void *V_API, unsigned int mode) {
	/* Returns nonzero (true) or 0 (false) if the current io status
	 * associated with record-by-record reading matches the
	 * specified mode.  The modes are:
	 * GMT_IO_TABLE_HEADER		: Is current record a table header?
	 * GMT_IO_SEGMENT_HEADER		: Is current record a segment header?
	 * GMT_IO_ANY_HEADER		: Is current record a header or segment header?
	 * GMT_IO_MISMATCH		: Did current record result in a parsing error?
	 * GMT_IO_EOF			: Did we reach end-of-file for entire data set(EOF)?
	 * GMT_IO_NAN			: Did we encounter any NaNs in current record?
	 * GMT_IO_GAP			: Did current record indicate a data gap?
	 * GMT_IO_NEW_SEGMENT		: Is current record the start of a new segment (gap or header)
	 * GMT_IO_LINE_BREAK		: Any sort of new line break (gap, headers, nan)
	 * GMT_IO_FILE_BREAK		: Did we reach end-of-file for a single table (EOF)?
	 * GMT_IO_DATA			: Is current record a data record (including nans)?
	 */

	struct GMTAPI_CTRL *API = NULL;
	struct GMT_IO *IO = NULL;

	if (V_API == NULL) return_value (V_API, GMT_NOT_A_SESSION, GMT_NOTSET);

	API = gmt_get_api_ptr (V_API);
	IO = &(API->GMT->current.io);	/* Pointer to the GMT IO structure */
	if (mode == GMT_IO_DATA_RECORD) return (IO->status == 0 || IO->status == GMT_IO_NAN);
	return (IO->status & mode);
}

#ifdef FORTRAN_API
int GMT_Status_IO_ (unsigned int *mode)
{	/* Fortran version: We pass the global GMT_FORTRAN structure */
	return (GMT_Status_IO (GMT_FORTRAN, *mode));
}
#endif

/*! . */
void * GMT_Retrieve_Data (void *V_API, int object_ID) {
	/* Function to return pointer to the container for a registered data set.
	 * Typically used when we wish a module to "write" its results to a memory
	 * location that we wish to access from the calling program.  The procedure
	 * is to use GMT_Register_IO with GMT_REF|COPY|READONLY and GMT_OUT but use
	 * NULL as the source/destination.  Data are "written" by GMT allocating a
	 * output container and updating the objects->resource pointer to this container.
	 * GMT_Retrieve_Data simply returns that pointer given the registered ID.
	 */

	int item;
	struct GMTAPI_CTRL *API = NULL;

	if (V_API == NULL) return_null (V_API, GMT_NOT_A_SESSION);

	/* Determine the item in the object list that matches this object_ID */
	API = gmt_get_api_ptr (V_API);
	API->error = GMT_NOERROR;
	if ((item = GMTAPI_Validate_ID (API, GMT_NOTSET, object_ID, GMT_NOTSET)) == GMT_NOTSET) {
		return_null (API, API->error);
	}
	/* Make sure the resource is present */
	if (API->object[item]->resource == NULL) {
		return_null (API, GMT_PTR_IS_NULL);
	}
	/* Make sure the data pointer has not been set */
	if (API->object[item]->data) {
		return_null (API, GMT_PTR_NOT_NULL);
	}
	/* Assign data from resource and wipe resource pointer */
	API->object[item]->data = API->object[item]->resource;
	API->object[item]->resource = NULL;

#ifdef DEBUG
	GMT_list_API (API, "GMT_Retrieve_Data");
#endif
	return (API->object[item]->data);	/* Return pointer to the data container */
}

#ifdef FORTRAN_API
void * GMT_Retrieve_Data_ (int *object_ID)
{	/* Fortran version: We pass the global GMT_FORTRAN structure */
	return (GMT_Retrieve_Data (GMT_FORTRAN, *object_ID));
}
#endif

/*! . */
int GMT_Get_ID (void *V_API, unsigned int family, unsigned int direction, void *resource) {
	unsigned int i;
	int item;
	struct GMTAPI_CTRL *API = NULL;

	if (V_API == NULL) return_error (V_API, GMT_NOT_A_SESSION);	/* GMT_Create_Session has not been called */
	API = gmt_get_api_ptr (V_API);
	API->error = GMT_NOERROR;
	for (i = 0, item = GMT_NOTSET; item == GMT_NOTSET && i < API->n_objects; i++) {
		if (!API->object[i]) continue;				/* Empty object */
		if (!API->object[i]->resource) continue;		/* Empty resource */
		if (API->object[i]->family != family) continue;		/* Not the required data type */
		if (API->object[i]->direction != direction) continue;	/* Not the required direction */
		if (API->object[i]->resource == resource) item = i;	/* Pick the requested object regardless of direction */
	}
	if (item == GMT_NOTSET) { API->error = GMT_NOT_A_VALID_ID; return (GMT_NOTSET); }	/* No such resource found */
	return (API->object[item]->ID);
}

#ifdef FORTRAN_API
int GMT_Get_ID_ (unsigned int *family, unsigned int *direction, void *resource)
{	/* Fortran version: We pass the global GMT_FORTRAN structure */
	return (GMT_Get_ID (GMT_FORTRAN, *family, *direction, resource));
}
#endif

/*! . */
void * GMT_Get_Data (void *V_API, int object_ID, unsigned int mode, void *data) {
	/* Function to import registered data sources directly into program memory as a set (not record-by-record).
	 * data is pointer to an existing grid container when we read a grid in two steps, otherwise use NULL.
	 * ID is the registered resource from which to import.
	 * Return: Pointer to data container, or NULL if there were errors (passed back via API->error).
	 */
	int item, family;
	bool was_enabled;
	void *new_obj = NULL;
	struct GMTAPI_CTRL *API = NULL;

	if (V_API == NULL) return_null (V_API, GMT_NOT_A_SESSION);

	/* Determine the item in the object list that matches this ID and direction */
	API = gmt_get_api_ptr (V_API);
	API->error = GMT_NOERROR;
	if (object_ID == GMT_NOTSET) {	/* Must pick up the family from the shelf */
		family = API->shelf;
		API->shelf = GMT_NOTSET;
	}
	else
		family = GMT_NOTSET;
	if ((item = GMTAPI_Validate_ID (API, family, object_ID, GMT_IN)) == GMT_NOTSET) {
		return_null (API, API->error);
	}

	was_enabled = API->io_enabled[GMT_IN];
	if (!was_enabled && GMTAPI_Begin_IO (API, GMT_IN) != GMT_OK) {	/* Enables data input if not already set and sets access mode */
		return_null (API, API->error);
	}
	API->object[item]->selected = true;	/* Make sure it the requested data set is selected */

	/* OK, try to do the importing */
	if ((new_obj = GMTAPI_Import_Data (API, API->object[item]->family, object_ID, mode, data)) == NULL) {
		return_null (API, API->error);
	}

	if (!was_enabled && GMT_End_IO (API, GMT_IN, 0) != GMT_OK) {	/* Disables data input if we had to set it in this function */
		return_null (API, API->error);
	}
#ifdef DEBUG
	GMTAPI_Set_Object (API, API->object[item]);
	GMT_list_API (API, "GMT_Get_Data");
#endif
	return (new_obj);		/* Return pointer to the data container */
}

#ifdef FORTRAN_API
void * GMT_Get_Data_ (int *ID, int *mode, void *data)
{	/* Fortran version: We pass the global GMT_FORTRAN structure */
	return (GMT_Get_Data (GMT_FORTRAN, *ID, *mode, data));
}
#endif

/*! . */
void * GMT_Read_Data (void *V_API, unsigned int family, unsigned int method, unsigned int geometry, unsigned int mode, double wesn[], char *input, void *data) {
	/* Function to read data files directly into program memory as a set (not record-by-record).
	 * We can combine the <register resource - import resource > sequence in
	 * one combined function.  See GMT_Register_IO for details on arguments.
	 * data is pointer to an existing grid container when we read a grid in two steps, otherwise use NULL.
	 * Case 1: input != NULL: Register input as the source and import data.
	 * Case 2: input == NULL: Register stdin as the source and import data.
	 * Case 3: geometry == 0: Loop over all previously registered AND unread sources and combine as virtual dataset [DATASET|TEXTSET only]
	 * Case 4: family is GRID|IMAGE and method = GMT_GRID_DATA_ONLY: Just find already registered resource
	 * Return: Pointer to data container, or NULL if there were errors (passed back via API->error).
	 */
	int in_ID = GMT_NOTSET, item;
	unsigned int via = 0;
	bool just_get_data, reset;
	void *new_obj = NULL;
	struct GMTAPI_CTRL *API = NULL;

	if (V_API == NULL) return_null (V_API, GMT_NOT_A_SESSION);

	API = gmt_get_api_ptr (V_API);
	API->error = GMT_NOERROR;
	(void)GMTAPI_split_via_method (API, method, &via);
	just_get_data = (GMT_File_Is_Memory (input) && via == 0);	/* Memory is passed and it is a regular GMT resource, not matrix or vector */
	reset = (mode & GMT_IO_RESET);	/* We want to reset resource as unread after reading it */
	if (reset) mode -= GMT_IO_RESET;
	if ((family == GMT_IS_GRID || family == GMT_IS_IMAGE) && (mode & GMT_GRID_DATA_ONLY)) {	/* Case 4: Already registered when we obtained header, find object ID */
		if ((in_ID = GMTAPI_is_registered (API, family, geometry, GMT_IN, mode, input, data)) == GMT_NOTSET) return_null (API, GMT_OBJECT_NOT_FOUND);	/* Could not find it */
		if (!full_region (wesn)) {	/* Must update subset selection */
			int item;
			if ((item = GMTAPI_Validate_ID (API, family, in_ID, GMT_IN)) == GMT_NOTSET) return_null (API, API->error);
			GMT_memcpy (API->object[item]->wesn, wesn, 4, double);
		}
	}
	else if (input) {	/* Case 1: Load from a single, given source. Register it first. */
		/* Must handle special case when a list of colors are given instead of a CPT name.  We make a temp CPT from the colors */
		if (family == GMT_IS_CPT && !just_get_data) { /* CPT files must be handled differently since the master files live in share/cpt and filename is missing .cpt */
			int c_err = 0;
			char CPT_file[GMT_BUFSIZ] = {""}, *file = strdup (input);
			if ((c_err = GMTAPI_Colors2CPT (API, &file)) < 0) { /* Maybe converted colors to new cpt file */
				return_null (API, GMT_CPT_READ_ERROR);	/* Failed in the conversion */
			}
			else if (c_err == 0) {	/* Regular cpt (master or local), append .cpt and set path */
				size_t len = strlen (file);
				char *ext = (len > 4 && strstr (file, ".cpt")) ? "" : ".cpt";
				if (!(strstr (file, "+U") || strstr (file, "+u")))	/* Only append extension and supply path if not containint +u|U */
					GMT_getsharepath (API->GMT, "cpt", file, ext, CPT_file, R_OK);
				else	/* Use name as is */
					strncpy (CPT_file, file, GMT_BUFSIZ);
			}
			else	/* Got color list, now a temp cpt file instead */
				strncpy (CPT_file, file, GMT_BUFSIZ);
			free (file);	/* Free temp CPT file name */
			if ((in_ID = GMT_Register_IO (API, family, method, geometry, GMT_IN, wesn, CPT_file)) == GMT_NOTSET) return_null (API, API->error);
		}
		else if ((in_ID = GMT_Register_IO (API, family, method, geometry, GMT_IN, wesn, input)) == GMT_NOTSET) return_null (API, API->error);
	}
	else if (input == NULL && geometry) {	/* Case 2: Load from stdin.  Register stdin first */
		if ((in_ID = GMT_Register_IO (API, family, GMT_IS_STREAM, geometry, GMT_IN, wesn, API->GMT->session.std[GMT_IN])) == GMT_NOTSET) return_null (API, API->error);	/* Failure to register std??? */
	}
	else {	/* Case 3: input == NULL && geometry == 0, so use all previously registered sources (unless already used). */
		if (!(family == GMT_IS_DATASET || family == GMT_IS_TEXTSET)) return_null (API, GMT_ONLY_ONE_ALLOWED);	/* Virtual source only applies to data and text tables */
		API->shelf = family;	/* Save which one it is so we know in GMT_Get_Data */
	}
	if (just_get_data) {
		if ((item = GMTAPI_Validate_ID (API, GMT_NOTSET, in_ID, GMT_NOTSET)) == GMT_NOTSET) {
			return_null (API, API->error);
		}
		/* Try to catch a matrix masquerading as datatable by examining the object's method too */
		(void)GMTAPI_split_via_method (API, API->object[item]->method, &via);
		if (via == 0) {	/* True to its word, otherwise we fall through and read the data */
#ifdef DEBUG
			GMTAPI_Set_Object (API, API->object[item]);
#endif
			if (reset) API->object[item]->status = 0;	/* Reset  to unread */
			if (family == GMT_IS_CPT && API->object[item]->resource) GMT_init_cpt (API->GMT, API->object[item]->resource);
			return ((API->object[item]->data) ? API->object[item]->data : API->object[item]->resource);	/* Return pointer to the data */
		}
	}

	/* OK, try to do the importing */
	if (in_ID != GMT_NOTSET) {	/* Make sure we select the item we just registered */
		if ((item = GMTAPI_Validate_ID (API, GMT_NOTSET, in_ID, GMT_NOTSET)) == GMT_NOTSET) {
			return_null (API, API->error);
		}
		API->object[item]->selected = true;	/* Make sure the item we want is now selected */
	}
	if ((new_obj = GMT_Get_Data (API, in_ID, mode, data)) == NULL) return_null (API, API->error);
	if (reset) API->object[item]->status = 0;	/* Reset  to unread */

#ifdef DEBUG
	GMT_list_API (API, "GMT_Read_Data");
#endif

	return (new_obj);		/* Return pointer to the data container */
}

#ifdef FORTRAN_API
void * GMT_Read_Data_ (unsigned int *family, unsigned int *method, unsigned int *geometry, unsigned int *mode, double *wesn, char *input, void *data, int len)
{	/* Fortran version: We pass the global GMT_FORTRAN structure */
	return (GMT_Read_Data (GMT_FORTRAN, *family, *method, *geometry, *mode, wesn, input, data));
}
#endif

/*! . */
void * GMT_Duplicate_Data (void *V_API, unsigned int family, unsigned int mode, void *data) {
	/* Create an duplicate container of the requested kind and optionally allocate space
	 * or duplicate content.
	 * The known families are GMT_IS_{DATASET,TEXTSET,GRID,CPT,IMAGE}.
 	 * Pass mode as one of GMT_DUPLICATE_{NONE|ALLOC|DATA} to just duplicate the
	 * container and header structures, allocate space of same dimensions as original,
	 * or allocate space and duplicate contents.  For GMT_IS_{DATA|TEXT}SET you may add
	 * the modifiers GMT_ALLOC_VERTICAL or GMT_ALLOC_HORIZONTAL. Also, for GMT_IS_DATASET
	 * you can manipulate the incoming data->dim to overwrite the number of items allocated.
	 * [By default we follow the dimensions of hte incoming data].
	 *
	 * Return: Pointer to new resource, or NULL if an error (set via API->error).
	 */

	int object_ID, item;
	unsigned int geometry = 0U, pmode = 0U;
	void *new_obj = NULL;
	struct GMTAPI_CTRL *API = NULL;

	if (V_API == NULL) return_null (V_API, GMT_NOT_A_SESSION);
	API = gmt_get_api_ptr (V_API);
	API->error = GMT_NOERROR;

	switch (family) {	/* dataset, cpt, text, grid , image, vector, matrix */
		case GMT_IS_GRID:	/* GMT grid, allocate header but not data array */
			new_obj = GMT_duplicate_grid (API->GMT, data, mode);
			geometry = GMT_IS_SURFACE;
			break;
#ifdef HAVE_GDAL
		case GMT_IS_IMAGE:	/* GMT image, allocate header but not data array */
			new_obj = GMT_duplicate_image (API->GMT, data, mode);
			geometry = GMT_IS_SURFACE;
			break;
#endif
		case GMT_IS_DATASET:	/* GMT dataset, allocate the requested tables, segments, rows, and columns */
			pmode = (mode & (GMT_ALLOC_VERTICAL + GMT_ALLOC_HORIZONTAL));	/* Just isolate any special allocation modes */
			mode -= pmode;	/* Remove the hor/ver flags from the rest of mode */
			if (mode == GMT_DUPLICATE_DATA)
				new_obj = GMT_duplicate_dataset (API->GMT, data, pmode, &geometry);
			else if (mode == GMT_DUPLICATE_ALLOC) {	/* Allocate data set of same size, possibly modulated by Din->dim (of > 0) and pmode */
				struct GMT_DATASET *Din = data;	/* We know this is a GMT_DATASET pointer */
				new_obj = GMT_alloc_dataset (API->GMT, data, Din->dim[GMT_ROW], Din->dim[GMT_COL], pmode);
				geometry = Din->geometry;
				GMT_memset (Din->dim, 4, uint64_t);	/* Reset alloc dimensions */
			}
			else {	/* Just want a dataset structure */
				struct GMT_DATASET *Din = data;	/* We know this is a GMT_DATASET pointer */
				new_obj = GMT_memory (API->GMT, NULL, 1, struct GMT_DATASET);
				geometry = Din->geometry;
			}
			break;
		case GMT_IS_TEXTSET:	/* GMT text dataset, allocate the requested tables, segments, and rows */
			pmode = (mode & (GMT_ALLOC_VERTICAL + GMT_ALLOC_HORIZONTAL));	/* Just isolate any special allocation modes */
			mode -= pmode;	/* Remove the hor/ver flags from the rest of mode */
			if (mode == GMT_DUPLICATE_DATA)
				new_obj = GMT_duplicate_textset (API->GMT, data, pmode);
			else if (mode == GMT_DUPLICATE_ALLOC)	/* Allocate text set of same size, possibly modulated by pmode */
				new_obj =  GMT_alloc_textset (API->GMT, data, pmode);
			else	/* Just want a dataset structure */
				new_obj = GMT_memory (API->GMT, NULL, 1, struct GMT_TEXTSET);
			geometry = GMT_IS_NONE;
			break;
		case GMT_IS_CPT:	/* GMT CPT table, allocate one with space for dim[0] color entries */
			new_obj = GMT_duplicate_palette (API->GMT, data, 0);
			geometry = GMT_IS_NONE;
			break;
		default:
			API->error = GMT_NOT_A_VALID_FAMILY;
			break;
	}
	if (API->error) return_null (API, API->error);

	/* Now register this dataset so it can be deleted by GMT_Destroy_Data */
	if ((object_ID = GMT_Register_IO (API, family, GMT_IS_REFERENCE, geometry, GMT_IN, NULL, new_obj)) == GMT_NOTSET) return_null (API, API->error);	/* Failure to register */
	if ((item = GMTAPI_Validate_ID (API, family, object_ID, GMT_IN)) == GMT_NOTSET) return_null (API, API->error);
	API->object[item]->geometry = geometry;	/* Ensure same geometry */
	API->object[item]->data = new_obj;		/* Retain pointer to the allocated data so we use garbage collection later */

	GMT_Report (API, GMT_MSG_LONG_VERBOSE, "Successfully duplicated a %s\n", GMT_family[family]);

	return (new_obj);
}

#ifdef FORTRAN_API
void * GMT_Duplicate_Data_ (unsigned int *family,  unsigned int *mode, void *data)
{	/* Fortran version: We pass the global GMT_FORTRAN structure */
	return (GMT_Duplicate_Data (GMT_FORTRAN, *family, *mode, data));
}
#endif

/*! . */
int GMT_Write_Data (void *V_API, unsigned int family, unsigned int method, unsigned int geometry, unsigned int mode, double wesn[], char *output, void *data) {
	/* Function to write data directly from program memory as a set (not record-by-record).
	 * We can combine the <register resource - export resource > sequence in
	 * one combined function.  See GMT_Register_IO for details on arguments.
	 * Here, *data is the pointer to the data object to save (CPT, dataset, textset, Grid)
	 * Case 1: output != NULL: Register this as the destination and export data.
	 * Case 2: output == NULL: Register stdout as the destination and export data.
	 * Case 3: geometry == 0: Use a previously registered single destination.
	 * While only one output destination is allowed, for DATA|TEXTSETS one can
	 * have the tables and even segments be written to individual files (see the mode
	 * description in the documentation for how to enable this feature.)
	 * Return: false if all is well, true if there was an error (and set API->error).
	 */
	unsigned int n_reg;
	int out_ID;
	struct GMTAPI_CTRL *API = NULL;

	if (V_API == NULL) return_error (V_API, GMT_NOT_A_SESSION);
	API = gmt_get_api_ptr (V_API);
	API->error = GMT_NOERROR;

	if (output) {	/* Case 1: Save to a single specified destination (file or memory).  Register it first. */
		if ((out_ID = GMTAPI_Memory_Registered (API, family, GMT_OUT, output)) != GMT_NOTSET) {
			/* Output is a memory resource, passed via a @GMTAPI@-###### file name, and ###### is the out_ID.
			   In this case we must make some further checks.  We need to find the API object that holds data.
			   We do this below and get in_ID (the id of the data to write), whie out_ID is the id of where
			   things go (the output "memory").  Having the in_ID we get the array index in_item that matches
			   this ID and of the correct family.  We set direction to GMT_NOTSET since otherwise we may be
			   denied a hit as we dont really know what the direction is for in_ID.  Once in_item has been
			   secured we transfer ownership of this data from the in_ID object to the out_ID object.  That
			   way we avoid accidental premature freeing of the data object via the in_ID object since it now
			   will live on via out_ID and outlive the current module.
			    */
			int in_ID = GMT_NOTSET,  in_item = GMT_NOTSET;
			in_ID = GMTAPI_Get_Object (API, family, data);	/* Get the object ID of the input source */
			if (in_ID != GMT_NOTSET) in_item = GMTAPI_Validate_ID (API, family, in_ID, GMT_NOTSET);	/* Get the item in the API array; pass dir = GMT_NOTSET to bypass status check */
			if (in_item != GMT_NOTSET) {
				GMT_Report (API, GMT_MSG_DEBUG, "GMT_Write_Data: Writing %s to memory object %d from object %d which transfers ownership\n", GMT_family[family], out_ID, in_ID);
				API->object[in_item]->no_longer_owner = true;	/* Since we have passed the content onto an output object */
			}
		}	/* else it is a regular file and we just register it and get the new out_ID needed below */
		else if ((out_ID = GMT_Register_IO (API, family, method, geometry, GMT_OUT, wesn, output)) == GMT_NOTSET) return_error (API, API->error);
	}
	else if (output == NULL && geometry) {	/* Case 2: Save to stdout.  Register stdout first. */
		if (family == GMT_IS_GRID) return_error (API, GMT_STREAM_NOT_ALLOWED);	/* Cannot write grids to stream */
		if ((out_ID = GMT_Register_IO (API, family, GMT_IS_STREAM, geometry, GMT_OUT, wesn, API->GMT->session.std[GMT_OUT])) == GMT_NOTSET) return_error (API, API->error);	/* Failure to register std??? */
	}
	else {	/* Case 3: output == NULL && geometry == 0, so use the previously registered destination */
		if ((n_reg = GMTAPI_count_objects (API, family, geometry, GMT_OUT, &out_ID)) != 1) return_error (API, GMT_NO_OUTPUT);	/* There is no registered output */
	}
	/* With out_ID in hand we can now put the data where it should go */
	if (GMT_Put_Data (API, out_ID, mode, data) != GMT_OK) return_error (API, API->error);

#ifdef DEBUG
	GMT_list_API (API, "GMT_Write_Data");
#endif
	return (GMT_OK);	/* No error encountered */
}

#ifdef FORTRAN_API
int GMT_Write_Data_ (unsigned int *family, unsigned int *method, unsigned int *geometry, unsigned int *mode, double *wesn, char *output, void *data, int len)
{	/* Fortran version: We pass the global GMT_FORTRAN structure */
	return (GMT_Write_Data (GMT_FORTRAN, *family, *method, *geometry, *mode, wesn, output, data));
}
#endif

/*! . */
int GMT_Put_Data (void *V_API, int object_ID, unsigned int mode, void *data) {
	/* Function to write data directly from program memory as a set (not record-by-record).
	 * We can combine the <register resource - export resource > sequence in
	 * one combined function.  See GMT_Register_IO for details on arguments.
	 * Here, *data is the pointer to the data object to save (CPT, dataset, textset, Grid)
	 * ID is the registered destination.
	 * While only one output destination is allowed, for DATA|TEXTSETS one can
	 * have the tables and even segments be written to individual files (see the mode
	 * description in the documentation for how to enable this feature.)
	 * Return: false if all is well, true if there was an error (and set API->error).
	 */
	int item;
	bool was_enabled;
	struct GMTAPI_CTRL *API = NULL;

	if (V_API == NULL) return_error (V_API, GMT_NOT_A_SESSION);
	API = gmt_get_api_ptr (V_API);
	API->error = GMT_NOERROR;

	/* Determine the item in the object list that matches this ID and direction */
	if ((item = GMTAPI_Validate_ID (API, GMT_NOTSET, object_ID, GMT_OUT)) == GMT_NOTSET) return_error (API, API->error);

	was_enabled = API->io_enabled[GMT_OUT];
	if (!was_enabled && GMTAPI_Begin_IO (API, GMT_OUT) != GMT_OK) {	/* Enables data output if not already set and sets access mode */
		return_error (API, API->error);
	}
	if (GMTAPI_Export_Data (API, API->object[item]->family, object_ID, mode, data) != GMT_OK) return_error (API, API->error);

	if (!was_enabled && GMT_End_IO (API, GMT_OUT, 0) != GMT_OK) {	/* Disables data output if we had to set it in this function */
		return_error (API, API->error);
	}
#ifdef DEBUG
	GMTAPI_Set_Object (API, API->object[item]);
	GMT_list_API (API, "GMT_Put_Data");
#endif
	return (GMT_OK);	/* No error encountered */
}

#ifdef FORTRAN_API
int GMT_Put_Data_ (int *object_ID, unsigned int *mode, void *data)
{	/* Fortran version: We pass the global GMT_FORTRAN structure */
	return (GMT_Put_Data (GMT_FORTRAN, *object_ID, *mode, data));
}
#endif

/*! . */
void * GMT_Get_Record (void *V_API, unsigned int mode, int *retval) {
	/* Retrieves the next data record from the virtual input source and
	 * returns the number of columns found via *retval (unless retval == NULL).
	 * If current record is a segment header then we return 0.
	 * If we reach EOF then we return EOF.
	 * mode is either GMT_READ_DOUBLE (data columns), GMT_READ_TEXT (text string) or
	 *	GMT_READ_MIXED (expect data but tolerate read errors).
	 * Also, if (mode | GMT_READ_FILEBREAK) is true then we will return empty-handed
	 *	when we get to the end of a file except the final file (which is EOF).
	 *	The calling module can then take actions appropriate between data files.
	 * The double array OR text string is returned via the pointer *record.
	 * If not a data record we return NULL, and pass status via API->GMT->current.io.status.
	 */

	int status;
	int64_t n_fields = 0;
	uint64_t *p = NULL, col, ij, n_nan;
	bool get_next_record;
	char *t_record = NULL;
	void *record = NULL;
	p_func_size_t GMT_2D_to_index = NULL;
	struct GMTAPI_DATA_OBJECT *S_obj = NULL;
	struct GMT_TEXTSET *DT_obj = NULL;
	struct GMT_DATASET *DS_obj = NULL;
	struct GMT_MATRIX *M_obj = NULL;
	struct GMT_VECTOR *V_obj = NULL;
	struct GMTAPI_CTRL *API = NULL;

	if (V_API == NULL) return_null (V_API, GMT_NOT_A_SESSION);
	API = gmt_get_api_ptr (V_API);
	API->error = GMT_NOERROR;
	if (retval) *retval = 0;
	if (!API->io_enabled[GMT_IN]) return_null (API, GMT_ACCESS_NOT_ENABLED);

	S_obj = API->object[API->current_item[GMT_IN]];	/* Shorthand for the current data source we are working on */
	API->GMT->current.io.read_mixed = (mode == GMT_READ_MIXED);	/* Cannot worry about constant # of columns if text is present */

	do {	/* We do this until we can secure the next record or we run out of records (and return EOF) */
		get_next_record = false;	/* We expect to read one data record and return */
		API->GMT->current.io.status = 0;	/* Initialize status to OK */
		if (S_obj->status == GMT_IS_USED) {		/* Finished reading from this resource, go to next resource */
			if (API->GMT->current.io.ogr == GMT_OGR_TRUE) return_null (API, GMT_OGR_ONE_TABLE_ONLY);	/* Only allow single tables if GMT/OGR */
			if (GMTAPI_Next_Data_Object (API, S_obj->family, GMT_IN) == EOF)	/* That was the last source, return */
				n_fields = EOF;
			else {
				S_obj = API->object[API->current_item[GMT_IN]];	/* Shorthand for the next data source to work on */
				get_next_record = true;				/* Since we haven't read the next record yet */
			}
			continue;
		}
		switch (S_obj->method) {
			case GMT_IS_FILE:	/* File, stream, and fd are all the same for us, regardless of data or text input */
		 	case GMT_IS_STREAM:
		 	case GMT_IS_FDESC:
		 		record = S_obj->import (API->GMT, S_obj->fp, &(S_obj->n_expected_fields), &status);	/* Get that next record */
				n_fields = S_obj->n_columns = status;	/* Get that next record */
				if (API->GMT->current.io.status & GMT_IO_EOF) {			/* End-of-file in current file (but there may be many files) */
					S_obj->status = GMT_IS_USED;	/* Mark as read */
					if (S_obj->close_file) {	/* Close if it was a file that we opened earlier */
						GMT_fclose (API->GMT, S_obj->fp);
						S_obj->close_file = false;
					}
					if (GMTAPI_Next_Data_Object (API, S_obj->family, GMT_IN) == EOF)	/* That was the last source, return */
						n_fields = EOF;					/* EOF is ONLY returned when we reach the end of the LAST data file */
					else if (mode & GMT_READ_FILEBREAK) {			/* Return empty handed to indicate a break between files */
						n_fields = GMT_IO_NEXT_FILE;			/* We flag this situation with a special return value */
						API->GMT->current.io.status = GMT_IO_NEXT_FILE;
					}
					else {	/* Get ready to read the next data file */
						S_obj = API->object[API->current_item[GMT_IN]];	/* Shorthand for the next data source to work on */
						get_next_record = true;				/* Since we haven't read the next record yet */
					}
					API->GMT->current.io.tbl_no++;				/* Update number of tables we have processed */
				}
				else
					S_obj->status = GMT_IS_USING;				/* Mark as being read */

				if (GMT_REC_IS_DATA (API->GMT) && S_obj->n_expected_fields != GMT_MAX_COLUMNS) API->GMT->common.b.ncol[GMT_IN] = S_obj->n_expected_fields;	/* Set the actual column count */
				break;

			case GMT_IS_DUPLICATE_VIA_MATRIX:	/* Here we copy/read from a user memory location */
			case GMT_IS_REFERENCE_VIA_MATRIX:
				if (API->current_rec[GMT_IN] >= S_obj->n_rows) {	/* Our only way of knowing we are done is to quit when we reach the number of rows that was registered */
					API->GMT->current.io.status = GMT_IO_EOF;
					S_obj->status = GMT_IS_USED;	/* Mark as read */
					if (retval) *retval = EOF;
					return (NULL);	/* Done with this array */
				}
				else
					S_obj->status = GMT_IS_USING;				/* Mark as being read */
				M_obj = S_obj->resource;
				GMT_2D_to_index = GMTAPI_get_2D_to_index (API, M_obj->shape, GMT_GRID_IS_REAL);
				for (col = n_nan = 0; col < S_obj->n_columns; col++) {	/* We know the number of columns from registration */
					ij = GMT_2D_to_index (API->current_rec[GMT_IN], col, M_obj->dim);
					API->GMT->current.io.curr_rec[col] = GMTAPI_get_val (API, &(M_obj->data), ij, M_obj->type);
					if (GMT_is_dnan (API->GMT->current.io.curr_rec[col])) n_nan++;
				}
				if (n_nan == S_obj->n_columns) {
					API->GMT->current.io.status = GMT_IO_SEGMENT_HEADER;	/* Flag as segment header */
					record = NULL;
				}
				else
					record = API->GMT->current.io.curr_rec;
				n_fields = S_obj->n_columns;
				break;

			 case GMT_IS_DUPLICATE_VIA_VECTOR:	/* Here we copy from a user memory location that points to an array of column vectors */
			 case GMT_IS_REFERENCE_VIA_VECTOR:
				if (API->current_rec[GMT_IN] >= S_obj->n_rows) {	/* Our only way of knowing we are done is to quit when we reach the number or rows that was registered */
					API->GMT->current.io.status = GMT_IO_EOF;
					S_obj->status = GMT_IS_USED;	/* Mark as read */
					if (retval) *retval = EOF;
					return (NULL);	/* Done with this array */
				}
				else
					S_obj->status = GMT_IS_USING;				/* Mark as being read */
				V_obj = S_obj->resource;
				for (col = n_nan = 0; col < S_obj->n_columns; col++) {	/* We know the number of columns from registration */
					API->GMT->current.io.curr_rec[col] = GMTAPI_get_val (API, &(V_obj->data[col]), API->current_rec[GMT_IN], V_obj->type[col]);
					if (GMT_is_dnan (API->GMT->current.io.curr_rec[col])) n_nan++;
				}
				if (n_nan == S_obj->n_columns) {
					API->GMT->current.io.status = GMT_IO_SEGMENT_HEADER;	/* Flag as segment header */
					record = NULL;
				}
				else
					record = API->GMT->current.io.curr_rec;
				n_fields = S_obj->n_columns;
				break;

			case GMT_IS_REFERENCE:	/* Only for textsets and datasets */
				p = API->GMT->current.io.curr_pos[GMT_IN];	/* Shorthand used below */
				if (S_obj->family == GMT_IS_DATASET) {
					DS_obj = S_obj->resource;

					status = 0;
					if (p[2] == DS_obj->table[p[0]]->segment[p[1]]->n_rows) {	/* Reached end of current segment */
						p[1]++, p[2] = 0;				/* Advance to next segments 1st row */
						status = GMT_IO_SEGMENT_HEADER;			/* Indicates a segment boundary */
					}
					if (p[1] == DS_obj->table[p[0]]->n_segments) {		/* Also the end of a table ("file") */
						p[0]++, p[1] = 0;
						if (mode & GMT_READ_FILEBREAK) {			/* Return empty handed to indicate a break between files */
							status = GMT_IO_NEXT_FILE;
							n_fields = GMT_IO_NEXT_FILE;
							record = NULL;
						}
					}
					if (p[0] == (uint64_t)DS_obj->n_tables) {	/* End of entire data set */
						status = GMT_IO_EOF;
						n_fields = EOF;
						record = NULL;
						S_obj->status = GMT_IS_USED;	/* Mark as read */
					}
					if (!status) {	/* OK get the record */
						for (col = n_nan = 0; col < DS_obj->n_columns; col++) {
							API->GMT->current.io.curr_rec[col] = DS_obj->table[p[0]]->segment[p[1]]->coord[col][p[2]];
							if (GMT_is_dnan (API->GMT->current.io.curr_rec[col])) n_nan++;
						}
						p[2]++;
						n_fields = API->GMT->common.b.ncol[GMT_IN] = DS_obj->n_columns;
						if (n_nan == DS_obj->n_columns) {
							API->GMT->current.io.status = GMT_IO_SEGMENT_HEADER;	/* Flag as segment header */
							record = NULL;
						}
						else
							record = API->GMT->current.io.curr_rec;
						S_obj->status = GMT_IS_USING;	/* Mark as read */
					}
					API->GMT->current.io.status = status;
				}
				if (S_obj->family == GMT_IS_TEXTSET) {
					DT_obj = S_obj->resource;
					if (p[2] == DT_obj->table[p[0]]->segment[p[1]]->n_rows) {p[1]++, p[2] = 0;}
					if (p[1] == DT_obj->table[p[0]]->n_segments) {p[0]++, p[1] = 0;}
					if (p[0] == DT_obj->n_tables) {
						n_fields = EOF;
						API->GMT->current.io.status = GMT_IO_EOF;
						record = NULL;
						S_obj->status = GMT_IS_USED;	/* Mark as read */
					}
					else {
						t_record = DT_obj->table[p[0]]->segment[p[1]]->record[p[2]++];
						API->GMT->current.io.status = 0;
						if (t_record[0] == API->GMT->current.setting.io_seg_marker[GMT_IN]) {
							/* Segment header: Just save the header content, not the
							 *                 marker and leading whitespace
							 */
							strncpy (API->GMT->current.io.segment_header,
								GMT_trim_segheader (API->GMT, t_record), GMT_BUFSIZ);
							API->GMT->current.io.status = GMT_IO_SEGMENT_HEADER;
							record = NULL;
						}
						else {	/* Regular record */
							strncpy (API->GMT->current.io.current_record, t_record, GMT_BUFSIZ);
							record = t_record;
						}
						n_fields = 1;
						S_obj->status = GMT_IS_USING;	/* Mark as read */
					}
				}
				break;
			default:
				GMT_Report (API, GMT_MSG_NORMAL, "GMTAPI: Internal error: GMT_Get_Record called with illegal method\n");
				break;
		}
	} while (get_next_record);

	if (!(n_fields == EOF || n_fields == GMT_IO_NEXT_FILE)) API->current_rec[GMT_IN]++;	/* Increase record count, unless EOF */

	if (retval) *retval = (int)n_fields;	/* Requested we return the number of fields found */
	return (record);	/* Return pointer to current record */
}

#ifdef FORTRAN_API
void * GMT_Get_Record_ (unsigned int *mode, int *status)
{	/* Fortran version: We pass the global GMT_FORTRAN structure */
	return (GMT_Get_Record (GMT_FORTRAN, *mode, status));
}
#endif

/*! . */
int GMT_Put_Record (void *V_API, unsigned int mode, void *record)
{	/* Writes a single data record to destimation.
	 * We use mode to signal the kind of record:
	 *   GMT_WRITE_TABLE_HEADER: Write an ASCII table header
	 *   GMT_WRITE_SEGMENT_HEADER: Write an ASCII or binary segment header
	 *   GMT_WRITE_DOUBLE:    Write an ASCII or binary data record
	 *   GMT_WRITE_TEXT:      Write an ASCII data record
	 * For text: If record == NULL use internal current record or header.
	 * Returns 0 if a record was written successfully (See what -s[r] can do).
	 * If an error occurs we return -1 and set API->error.
	 */
	int error = 0;
	uint64_t *p = NULL, col, ij;
	char *s = NULL;
	double *d = NULL;
	p_func_size_t GMT_2D_to_index = NULL;
	struct GMTAPI_DATA_OBJECT *S_obj = NULL;
	struct GMT_MATRIX *M_obj = NULL;
	struct GMT_VECTOR *V_obj = NULL;
	struct GMTAPI_CTRL *API = NULL;

	if (V_API == NULL) return_error (V_API, GMT_NOT_A_SESSION);
	API = gmt_get_api_ptr (V_API);
	if (!API->io_enabled[GMT_OUT]) return_error (API, GMT_ACCESS_NOT_ENABLED);
	API->error = GMT_NOERROR;

	S_obj = API->object[API->current_item[GMT_OUT]];	/* Shorthand for the data source we are working on */
	if (S_obj->status == GMT_IS_USED) return_error (API, GMT_WRITTEN_ONCE);	/* Only allow writing of a data set once [unless we reset status] */
	switch (S_obj->method) {	/* File, array, stream etc ? */
		case GMT_IS_FILE:
	 	case GMT_IS_STREAM:
	 	case GMT_IS_FDESC:
			switch (mode) {
				case GMT_WRITE_TABLE_HEADER:	/* Export a table header record; skip if binary */
					s = (record) ? record : API->GMT->current.io.current_record;	/* Default to last input record if NULL */
					GMT_write_tableheader (API->GMT, S_obj->fp, s);	error = 1;	/* Write one item */
					break;
				case GMT_WRITE_SEGMENT_HEADER:	/* Export a segment header record; write NaNs if binary  */
					if (record) strncpy (API->GMT->current.io.segment_header, record, GMT_BUFSIZ);	/* Default to last segment record if NULL */
					GMT_write_segmentheader (API->GMT, S_obj->fp, API->GMT->common.b.ncol[GMT_OUT]);	error = 1;	/* Write one item */
					break;
				case GMT_WRITE_DOUBLE:		/* Export either a formatted ASCII data record or a binary record */
					if (API->GMT->common.b.ncol[GMT_OUT] == UINT_MAX) API->GMT->common.b.ncol[GMT_OUT] = API->GMT->common.b.ncol[GMT_IN];
					error = API->GMT->current.io.output (API->GMT, S_obj->fp, API->GMT->common.b.ncol[GMT_OUT], record);
					break;
				case GMT_WRITE_TEXT:		/* Export the current text record; skip if binary */
					s = (record) ? record : API->GMT->current.io.current_record;
					GMT_write_textrecord (API->GMT, S_obj->fp, s);	error = 1;	/* Write one item */
					break;
				case GMT_WRITE_TABLE_START:	/* Write title and command to start of file; skip if binary */
					GMT_write_newheaders (API->GMT, S_obj->fp, S_obj->n_columns);	error = 1;	/* Write one item */
					break;
				default:
					GMT_Report (API, GMT_MSG_NORMAL, "GMTAPI: Internal error: GMT_Put_Record called with illegal mode %u\n", mode);
					return_error (API, GMT_NOT_A_VALID_IO_MODE);
					break;
			}
			break;

		case GMT_IS_DUPLICATE:	/* Fill in a DATASET structure with one table only */
			if (S_obj->family == GMT_IS_DATASET) {
				struct GMT_DATASET *D_obj = S_obj->resource;
				struct GMT_DATATABLE *T_obj = NULL;
				if (!D_obj) {	/* First time allocation of the single output table */
					D_obj = GMT_create_dataset (API->GMT, 1, GMT_TINY_CHUNK, 0, 0, S_obj->geometry, true);	/* 1 table, segments array; no cols or rows yet */
					S_obj->resource = D_obj;	/* Save this pointer for next time we call GMT_Put_Record */
					API->GMT->current.io.curr_pos[GMT_OUT][1] = 0;	/* Start at seg = 0 */
					if (API->GMT->common.b.ncol[GMT_OUT] == 0) API->GMT->common.b.ncol[GMT_OUT] = API->GMT->common.b.ncol[GMT_IN];
					D_obj->n_columns = D_obj->table[0]->n_columns = API->GMT->common.b.ncol[GMT_OUT];
				}
				T_obj = D_obj->table[0];	/* GMT_Put_Record only writes one table with one or more segments */
				p = API->GMT->current.io.curr_pos[GMT_OUT];	/* Short hand to counters for table (not used as == 0), segment, row */
				switch (mode) {
					case GMT_WRITE_TABLE_HEADER:	/* Export a table header record; skip if binary */
						s = (record) ? record : API->GMT->current.io.current_record;	/* Default to last input record if NULL */
						/* Hook into table header list [NOT DONE YET] */
						break;
					case GMT_WRITE_SEGMENT_HEADER:	/* Export a segment header record; write NaNs if binary  */
						if (p[GMT_SEG] > 0) {	/* Must first copy over records for the previous segments; last segment done by GMT_End_IO */
							GMT_assign_segment (API->GMT, T_obj->segment[p[GMT_SEG]-1], p[GMT_ROW], T_obj->n_columns);	/* Allocate and place arrays into segment */
							p[GMT_SEG]++, p[GMT_ROW] = 0;	/* Go to next segment */
							T_obj->n_segments++;
						}
						if (p[GMT_SEG] == T_obj->n_alloc) T_obj->segment = GMT_malloc (API->GMT, T_obj->segment, p[GMT_SEG], &T_obj->n_alloc, struct GMT_DATASEGMENT *);
						T_obj->segment[p[GMT_SEG]] = GMT_memory (API->GMT, NULL, 1, struct GMT_DATASEGMENT);
						if (record) T_obj->segment[p[GMT_SEG]]->header = strdup (record);		/* Default to last segment record if NULL */
						break;
					case GMT_WRITE_DOUBLE:		/* Export a segment row */
						GMT_prep_tmp_arrays (API->GMT, p[GMT_ROW], T_obj->n_columns);	/* Init or reallocate tmp read vectors */
						for (col = 0; col < API->GMT->common.b.ncol[GMT_OUT]; col++) API->GMT->hidden.mem_coord[col][p[GMT_ROW]] = ((double *)record)[col];
						p[GMT_ROW]++;	/* Increment rows in this segment */
						break;
					case GMT_WRITE_TABLE_START:	/* Write title and command to start of file; skip if binary */
						break;	/* Ignore for this method */
					default:
						GMT_Report (API, GMT_MSG_NORMAL, "GMTAPI: Internal error: GMT_Put_Record called with illegal mode %u\n", mode);
						return_error (API, GMT_NOT_A_VALID_IO_MODE);
						break;
				}
			}
			else {	/* TEXTSET */
				struct GMT_TEXTSET *D_obj = S_obj->resource;
				struct GMT_TEXTTABLE *T_obj = NULL;
				if (!D_obj) {	/* First time allocation of one table */
					D_obj = GMT_create_textset (API->GMT, 1, GMT_TINY_CHUNK, 0, true);
					S_obj->resource = D_obj;
					API->GMT->current.io.curr_pos[GMT_OUT][GMT_SEG] = 0;	/* Start at seg = 0 */
				}
				T_obj = D_obj->table[0];	/* GMT_Put_Record only writes one table */
				p = API->GMT->current.io.curr_pos[GMT_OUT];	/* Short hand to counters for table, segment, row */
				switch (mode) {
					case GMT_WRITE_TABLE_HEADER:	/* Export a table header record; skip if binary */
						s = (record) ? record : API->GMT->current.io.current_record;	/* Default to last input record if NULL */
						/* Hook into table header list */
						break;
					case GMT_WRITE_SEGMENT_HEADER:	/* Export a segment header record; write NaNs if binary  */
						p[GMT_SEG]++, p[GMT_ROW] = 0;	/* Go to next segment */
						if (p[GMT_SEG] > 0) T_obj->segment[p[GMT_SEG]-1]->record = GMT_memory (API->GMT, T_obj->segment[p[GMT_SEG]-1]->record, T_obj->segment[p[GMT_SEG]-1]->n_rows, char *);
						if (p[GMT_SEG] == T_obj->n_alloc) T_obj->segment = GMT_malloc (API->GMT, T_obj->segment, p[GMT_SEG], &T_obj->n_alloc, struct GMT_TEXTSEGMENT *);
						if (!T_obj->segment[p[GMT_SEG]]) T_obj->segment[p[GMT_SEG]] = GMT_memory (API->GMT, NULL, 1, struct GMT_TEXTSEGMENT);
						if (record) T_obj->segment[p[GMT_SEG]]->header = strdup (record);	/* Default to last segment record if NULL */
						T_obj->n_segments++;
						break;
					case GMT_WRITE_TEXT:		/* Export a record */
						if (p[GMT_SEG] == 0) { GMT_Report (API, GMT_MSG_LONG_VERBOSE, "GMTAPI: Internal Warning: GMT_Put_Record (text) called before any segments declared\n"); p[GMT_SEG] = 0; T_obj->n_segments = 1;}
						if (!T_obj->segment[p[GMT_SEG]]) T_obj->segment[p[GMT_SEG]] = GMT_memory (API->GMT, NULL, 1, struct GMT_TEXTSEGMENT);	/* Allocate new segment */
						if (p[GMT_ROW] == T_obj->segment[p[GMT_SEG]]->n_alloc) {	/* Allocate more records */
							T_obj->segment[p[GMT_SEG]]->n_alloc = (T_obj->segment[p[GMT_SEG]]->n_alloc == 0) ? GMT_CHUNK : T_obj->segment[p[GMT_SEG]]->n_alloc << 1;
							T_obj->segment[p[GMT_SEG]]->record = GMT_memory (API->GMT, NULL, T_obj->segment[p[GMT_SEG]]->n_alloc, char *);
						}
						T_obj->segment[p[GMT_SEG]]->record[p[GMT_ROW]] = strdup (record);
						p[GMT_ROW]++;	T_obj->segment[p[GMT_SEG]]->n_rows++;
						break;
					default:
						GMT_Report (API, GMT_MSG_NORMAL, "GMTAPI: Internal error: GMT_Put_Record (text) called with illegal mode\n");
						return_error (API, GMT_NOT_A_VALID_IO_MODE);
						break;
				}
			}
			break;

		case GMT_IS_DUPLICATE_VIA_MATRIX:	/* Data matrix only */
		case GMT_IS_REFERENCE_VIA_MATRIX:
			/* At the first output record the output matrix has not been allocated.
			 * So first we do that, then later we can increment its size when needed.
			 * The realloc to final size takes place in GMT_End_IO. */
			if (!record) GMT_Report (API, GMT_MSG_NORMAL, "GMTAPI: GMT_Put_Record passed a NULL data pointer for method GMT_IS_DUPLICATE_VIA_MATRIX\n");
			d = record;
			M_obj = S_obj->resource;
			if (S_obj->n_alloc == 0) {	/* First time allocating space; S_obj->n_rows == S_obj->n_alloc == 0 */
				size_t size = S_obj->n_alloc = GMT_CHUNK;
				M_obj = GMT_create_matrix (API->GMT, 1, GMT_OUT);
				M_obj->type = GMT_DOUBLE;
				M_obj->n_columns = API->GMT->common.b.ncol[GMT_OUT];	/* Set the number of columns */
				M_obj->dim = M_obj->n_columns;
				size *= M_obj->n_columns;
				if ((error = GMT_alloc_univector (API->GMT, &(M_obj->data), M_obj->type, size)) != GMT_OK) return (GMTAPI_report_error (API, error));
				S_obj->resource = M_obj;	/* Save so we can get it next time */
			}
			if (S_obj->n_rows && API->current_rec[GMT_OUT] >= S_obj->n_rows)
				GMT_Report (API, GMT_MSG_NORMAL, "GMTAPI: GMT_Put_Record exceeding limits on rows(?)\n");
			if (mode == GMT_WRITE_SEGMENT_HEADER && API->GMT->current.io.multi_segments[GMT_OUT]) {	/* Segment header - flag in data as NaNs in current_record (d) */
				for (col = 0; col < API->GMT->common.b.ncol[GMT_OUT]; col++) d[col] = API->GMT->session.d_NaN;
			}
			GMT_2D_to_index = GMTAPI_get_2D_to_index (API, M_obj->shape, GMT_GRID_IS_REAL);
			for (col = 0; col < M_obj->n_columns; col++) {	/* Place the output items */
				ij = GMT_2D_to_index (API->current_rec[GMT_OUT], col, M_obj->dim);
				GMTAPI_put_val (API, &(M_obj->data), d[col], ij, M_obj->type);
			}
			M_obj->n_rows++;
			break;

		case GMT_IS_DUPLICATE_VIA_VECTOR:	/* List of column arrays */
		case GMT_IS_REFERENCE_VIA_VECTOR:
			if (!record) GMT_Report (API, GMT_MSG_NORMAL, "GMTAPI: GMT_Put_Record passed a NULL data pointer for method GMT_IS_DATASET_ARRAY\n");
			d = record;
			if (S_obj->n_rows && API->current_rec[GMT_OUT] >= S_obj->n_rows)
				GMT_Report (API, GMT_MSG_NORMAL, "GMTAPI: GMT_Put_Record exceeding limits on rows(?)\n");
			if (mode == GMT_WRITE_SEGMENT_HEADER && API->GMT->current.io.multi_segments[GMT_OUT]) {	/* Segment header - flag in data as NaNs */
				for (col = 0; col < API->GMT->common.b.ncol[GMT_OUT]; col++) d[col] = API->GMT->session.d_NaN;
			}
			V_obj = S_obj->resource;
			if (!V_obj) {	/* Was given a NULL pointer == First time allocation, default to double data type */
				if ((V_obj = GMT_create_vector (API->GMT, API->GMT->common.b.ncol[GMT_OUT], GMT_OUT)) == NULL)
					return_error (API, GMT_MEMORY_ERROR);
				S_obj->resource = V_obj;
				for (col = 0; col < S_obj->n_columns; col++) V_obj->type[col] = GMT_DOUBLE;
			}
			for (col = 0; col < API->GMT->common.b.ncol[GMT_OUT]; col++)	/* Place the output items */
				GMTAPI_put_val (API, &(V_obj->data[col]), d[col], API->current_rec[GMT_OUT], V_obj->type[col]);
			V_obj->n_rows++;
			break;

		default:
			GMT_Report (API, GMT_MSG_NORMAL, "GMTAPI: Internal error: GMT_Put_Record called with illegal method\n");
			return_error (API, GMT_NOT_A_VALID_METHOD);
			break;
	}

	if (!error && (mode == GMT_WRITE_DOUBLE || mode == GMT_WRITE_TEXT)) API->current_rec[GMT_OUT]++;	/* Only increment if we placed a data record on the output */

	if (S_obj->n_alloc && API->current_rec[GMT_OUT] == S_obj->n_alloc) {	/* Must allocate more memory */
		size_t size;
		S_obj->n_alloc += GMT_CHUNK;
		size = S_obj->n_alloc;
		if (S_obj->method == GMT_IS_DUPLICATE_VIA_MATRIX || S_obj->method == GMT_IS_REFERENCE_VIA_MATRIX) {
			size *= API->GMT->common.b.ncol[GMT_OUT];
			if ((error = GMT_alloc_univector (API->GMT, &(M_obj->data), M_obj->type, size)) != GMT_OK) return (error);
		}
		else {	/* VIA_VECTOR */
			V_obj->n_rows = size;
			if ((error = GMTAPI_alloc_vectors (API->GMT, V_obj)) != GMT_OK) return (error);
		}
	}
	S_obj->status = GMT_IS_USING;	/* Have started writing to this destination */

	return ((error) ? -1 : 0);
}

#ifdef FORTRAN_API
int GMT_Put_Record_ (unsigned int *mode, void *record)
{	/* Fortran version: We pass the global GMT_FORTRAN structure */
	return (GMT_Put_Record (GMT_FORTRAN, *mode, record));
}
#endif

/*! . */
int GMT_Get_Row (void *V_API, int row_no, struct GMT_GRID *G, float *row) {
	/* Reads the entire row vector form the grdfile
	 * If row_no is NEGATIVE it is interpreted to mean that we want to
	 * fseek to the start of the abs(row_no) record and no reading takes place.
	 * If R->auto_advance is false we must set R->start explicitly to row_no.
	 * If R->auto_advance is true it reads the current row and advances R->row++
	 * In this case row_no is not used.
	 */
	unsigned int err;
 	unsigned int col;
	struct GMTAPI_CTRL *API = NULL;
	char *fmt = NULL;
	struct GMT_GRID_ROWBYROW *R = NULL;
	struct GMT_CTRL *GMT = NULL;

	if (V_API == NULL) return_error (V_API, GMT_NOT_A_SESSION);
	API = gmt_get_api_ptr (V_API);
	API->error = GMT_NOERROR;
	GMT = API->GMT;
	fmt = GMT->session.grdformat[G->header->type];
	R = gmt_get_rbr_ptr (G->extra);
	if (fmt[0] == 'c') {		/* Get one NetCDF row, old format */
		if (row_no < 0) {	/* Special seek instruction, then return */
			R->row = abs (row_no);
			R->start[0] = R->row * R->edge[0];
			return (GMT_NOERROR);
		}
		else if (!R->auto_advance) {	/* Go to specified row and read it */
			R->row = row_no;
			R->start[0] = R->row * R->edge[0];
		}
		GMT_err_trap (nc_get_vara_float (R->fid, G->header->z_id, R->start, R->edge, row));
		if (R->auto_advance) R->start[0] += R->edge[0];	/* Advance to next row if auto */
	}
	else if (fmt[0] == 'n') {	/* Get one NetCDF row, COARDS-compliant format */
		if (row_no < 0) {	/* Special seek instruction */
			R->row = abs (row_no);
			R->start[0] = G->header->ny - 1 - R->row;
			return (GMT_NOERROR);
		}
		else if (!R->auto_advance) {
			R->row = row_no;
			R->start[0] = G->header->ny - 1 - R->row;
		}
		GMT_err_trap (nc_get_vara_float (R->fid, G->header->z_id, R->start, R->edge, row));
		if (R->auto_advance) R->start[0] --;	/* Advance to next row if auto */
	}
	else {			/* Get a native binary row */
		size_t n_items;
		if (row_no < 0) {	/* Special seek instruction */
			R->row = abs (row_no);
			if (fseek (R->fp, (off_t)(GMT_GRID_HEADER_SIZE + R->row * R->n_byte), SEEK_SET)) return (GMT_GRDIO_SEEK_FAILED);
			return (GMT_NOERROR);
		}
		R->row = row_no;
		if (!R->auto_advance && fseek (R->fp, (off_t)(GMT_GRID_HEADER_SIZE + R->row * R->n_byte), SEEK_SET)) return (GMT_GRDIO_SEEK_FAILED);

		n_items = G->header->nx;
		if (fmt[1] == 'f') {	/* Binary float, no need to mess with decoding */
			if (GMT_fread (row, R->size, n_items, R->fp) != n_items) return (GMT_GRDIO_READ_FAILED);	/* Get one row */
		}
		else {
			if (GMT_fread (R->v_row, R->size, n_items, R->fp) != n_items) return (GMT_GRDIO_READ_FAILED);	/* Get one row */
			for (col = 0; col < G->header->nx; col++)
				row[col] = GMT_decode (GMT, R->v_row, col, fmt[1]);	/* Convert whatever to float */
		}
	}
	if (R->check) {	/* Replace NaN-marker with actual NaN */
		for (col = 0; col < G->header->nx; col++)
			if (row[col] == G->header->nan_value)
				row[col] = GMT->session.f_NaN;
	}
	GMT_scale_and_offset_f (GMT, row, G->header->nx, G->header->z_scale_factor, G->header->z_add_offset);
	if (R->auto_advance) R->row++;
	return (GMT_NOERROR);
}

#ifdef FORTRAN_API
int GMT_Get_Row_ (int *rec_no, struct GMT_GRID *G, float *row)
{	/* Fortran version: We pass the global GMT_FORTRAN structure */
	return (GMT_Get_Row (GMT_FORTRAN, *rec_no, G, row));
}
#endif

/*! . */
int GMT_Put_Row (void *V_API, int rec_no, struct GMT_GRID *G, float *row) {
	/* Writes the entire row vector to the grdfile
	 * If row_no is NEGATIVE it is interpreted to mean that we want to
	 * fseek to the start of the abs(row_no) record and no reading takes place.
	 * If R->auto_advance is false we must set R->start explicitly to row_no.
	 * If R->auto_advance is true it writes at the current row and advances R->row++
	 * In this case row_no is not used.
	 */

	unsigned int err;	/* Required by GMT_err_trap */
	unsigned int col;
	size_t n_items;
	struct GMTAPI_CTRL *API = NULL;
	char *fmt = NULL;
	struct GMT_GRID_ROWBYROW *R = NULL;
	struct GMT_CTRL *GMT = NULL;

	if (V_API == NULL) return_error (V_API, GMT_NOT_A_SESSION);
	API = gmt_get_api_ptr (V_API);
	API->error = GMT_NOERROR;
	GMT = API->GMT;
	fmt = GMT->session.grdformat[G->header->type];
	R = gmt_get_rbr_ptr (G->extra);
	GMT_scale_and_offset_f (GMT, row, G->header->nx, G->header->z_scale_factor, G->header->z_add_offset);
	if (R->check) {	/* Replace NaNs with special value */
		for (col = 0; col < G->header->nx; col++)
			if (GMT_is_fnan (row[col]))
				row[col] = G->header->nan_value;
	}

	switch (fmt[0]) {
		case 'c':
			if (!R->auto_advance) R->start[0] = rec_no * R->edge[0];
			GMT_err_trap (nc_put_vara_float (R->fid, G->header->z_id, R->start, R->edge, row));
			if (R->auto_advance) R->start[0] += R->edge[0];
			break;
		case 'n':
			if (!R->auto_advance) R->start[0] = G->header->ny - 1 - rec_no;
			GMT_err_trap (nc_put_vara_float (R->fid, G->header->z_id, R->start, R->edge, row));
			if (R->auto_advance) R->start[0] --;
			break;
		default:
			if (!R->auto_advance && fseek (R->fp, (off_t)(GMT_GRID_HEADER_SIZE + rec_no * R->n_byte), SEEK_SET)) return (GMT_GRDIO_SEEK_FAILED);
			n_items = G->header->nx;
			if (fmt[1] == 'f') {	/* Regular floats */
				if (GMT_fwrite (row, R->size, n_items, R->fp) < n_items) return (GMT_GRDIO_WRITE_FAILED);
			}
			else {
				for (col = 0; col < G->header->nx; col++) GMT_encode (GMT, R->v_row, col, row[col], fmt[1]);
				if (GMT_fwrite (R->v_row, R->size, n_items, R->fp) < n_items) return (GMT_GRDIO_WRITE_FAILED);
			}
			break;
	}
	if (R->auto_advance) R->row++;

	return (GMT_NOERROR);
}

#ifdef FORTRAN_API
int GMT_Put_Row_ (int *rec_no, struct GMT_GRID *G, float *row)
{	/* Fortran version: We pass the global GMT_FORTRAN structure */
	return (GMT_Put_Row (GMT_FORTRAN, *rec_no, G, row));
}
#endif

char *ptrvoid (char ** p)	/* Handle as char ** just to determine if address is of a NULL pointer */
	{ return *p; }

/*! . */
int GMT_Destroy_Data (void *V_API, void *object) {
	/* Destroy a resource that is no longer needed.
	 * Returns the error code.
	 */
	int error, item, object_ID;
	enum GMT_enum_family family;
	struct GMTAPI_CTRL *API = NULL;

	if (V_API == NULL) return_error (V_API, GMT_NOT_A_SESSION);
	if (object == NULL) return (false);	/* Null address, quietly skip */
	if (!ptrvoid(object)) return (false);	/* Null pointer, quietly skip */
	API = gmt_get_api_ptr (V_API);
	if ((object_ID = GMTAPI_get_objectID_from_data_ptr (API, object)) == GMT_NOTSET) return_error (API, GMT_OBJECT_NOT_FOUND);	/* Could not find it */
	if ((item = GMTAPI_Validate_ID (API, GMT_NOTSET, object_ID, GMT_NOTSET)) == GMT_NOTSET) return_error (API, API->error);

	family = (API->object[item]->actual_family) ? API->object[item]->actual_family : API->object[item]->family;	/* So if dataset via matrix we want family = matrix */
	switch (family) {	/* Standard 5 families, plus matrix/vector and coordinates */
		case GMT_IS_GRID:	/* GMT grid */
			error = GMTAPI_Destroy_Grid (API, object);
			break;
		case GMT_IS_DATASET:
			error = GMTAPI_Destroy_Dataset (API, object);
			break;
		case GMT_IS_TEXTSET:
			error = GMTAPI_Destroy_Textset (API, object);
			break;
		case GMT_IS_CPT:
			error = GMTAPI_Destroy_CPT (API, object);
			break;
#ifdef HAVE_GDAL
		case GMT_IS_IMAGE:
			error = GMTAPI_Destroy_Image (API, object);
			break;
#endif

		/* Also allow destoying of intermediate vector and matrix containers */
		case GMT_IS_MATRIX:
			error = GMTAPI_Destroy_Matrix (API, object);
			break;
		case GMT_IS_VECTOR:
			error = GMTAPI_Destroy_Vector (API, object);
			break;
		case GMT_IS_COORD:
			error = GMTAPI_Destroy_Coord (API, object);
			break;
		default:
			return_error (API, GMT_NOT_A_VALID_FAMILY);
			break;
	}
	if (!error) {	/* We successfully freed the items, now remove from IO list */
		unsigned int j;
		void *address = API->object[item]->data;
		GMT_Report (API, GMT_MSG_DEBUG, "GMT_Destroy_Data: freed memory for a %s for object %d\n", GMT_family[family], object_ID);
		if ((error = GMTAPI_Unregister_IO (API, object_ID, GMT_NOTSET))) return_error (API, error);	/* Did not find object */
		for (j = 0; j < API->n_objects; j++) {
			if (API->object[j]->data == address) API->object[j]->data = NULL;		/* Set repeated data references to NULL so we don't try to free twice */
			if (API->object[j]->resource == address) API->object[j]->resource = NULL;	/* Set matching resources to NULL so we don't try to read from there again */
		}
#ifdef DEBUG
		GMT_list_API (API, "GMT_Destroy_Data");
#endif
	}
	else {
		/* Quietly ignore these errors: GMT_PTR_IS_NULL, GMT_FREE_EXTERNAL_NOT_ALLOWED, GMT_FREE_WRONG_LEVEL as they are not considered errors here. */
		GMT_Report (API, GMT_MSG_DEBUG, "GMT_Destroy_Data: Ignored warning %d for object %d\n", error, object_ID);
	}
	return_error (API, GMT_OK);
}

#ifdef FORTRAN_API
int GMT_Destroy_Data_ (void *object)
{	/* Fortran version: We pass the global GMT_FORTRAN structure */
	return (GMT_Destroy_Data (GMT_FORTRAN, object));
}
#endif

/*! . */
void * GMT_Create_Data (void *V_API, unsigned int family, unsigned int geometry, unsigned int mode, uint64_t dim[], double *range, double *inc, unsigned int registration, int pad, void *data) {
	/* Create an empty container of the requested kind and allocate space for content.
	 * The known families are GMT_IS_{DATASET,TEXTSET,GRID,CPT,IMAGE}, but we
	 * also allow for creation of the containers for GMT_IS_{VECTOR,MATRIX}. Note
	 * that for VECTOR|MATRIX we dont allocate space to hold data as it is the users
	 * responsibility to hook their data pointers in.  The VECTOR allocates the array
	 * of column vector type and data pointers.
	 * geometry should reflect the resource, e.g. GMT_IS_SURFACE for grid, etc.
	 * There are two ways to define the dimensions needed to actually allocate memory:
	 * (A) Via uint64_t dim[]:
	 *   The dim array contains up to 4 dimensions for:
	 *	0: par[GMT_TBL] = number of tables,
	 *	1: par[GMT_SEG] = number of segments per table
	 *	2: par[GMT_ROW] = number of rows per segment.
	 *	3: par[GMT_COL] = number of columns per row [ignored for GMT_TEXTSET].
	 * The dim array is ignored for CPT and GMT grids.
	 *   For GMT_IS_VECTOR, par[0] holds the number of columns, optionally par[1] holds number of rows, if known
	 *   For GMT_IS_MATRIX, par[GMT_Z] = GMT[2] holds the number of layers (dim == NULL means just 1 layer).
	 *     par[0] holds the number of columns and par[1] holds the number of rows.
	 * (B) Via range, inc, registration:
	 *   Convert user domain range, increments, and registration into dimensions
	 *   for the container.  For grids and images we fill out the GMT_GRID_HEADER;
	 *   for vectors and matrices we fill out their internal parameters.
	 *   For complex grids pass registration + GMT_GRID_IS_COMPLEX_{REAL|IMAG}
	 *   For GMT_IS_MATRIX, par[GMT_Z] = holds the number of layers (dim == NULL means just 1 layer).
	 * pad sets the padding for grids and images, ignored for other resources.
	 * Some default actions for grids:
	 * range = NULL: Select current -R setting if present.
	 * registration = -1: Gridline unless -r is in effect.
	 * Give -1 (GMT_NOTSET) to accept GMT default padding [2].
	 *
	 * For creating grids and images you can do it in one or two steps:
 	 * (A) Pass mode = GMT_GRID_ALL; this creates both header and allocates grid|image;
	 * (B) Call GMT_Create_Data twice:
	 * 	1. First with mode = GMT_GRID_HEADER_ONLY which creates header only
	 *	   and computes the dimensions based on the other arguments.
	 *	2. 2nd with mode = GMT_GRID_DATA_ONLY, which allocates the grid|image array
	 *	   based on the dimensions already set.  This time you pass NULL/0
	 *	   for dim, wesn, inc, registration, pad but let data be your grid|image
	 *	   returned to you after step 1.
	 *
	 * By default, the created resource is consider an input resource (direction == GMT_IN).
	 * However, for the interface containers GMT_VECTOR and GMT_MATRIX they will have their
	 * direction set to GMT_OUT if the row-dimension is not set.
	 *
	 * Return: Pointer to resource, or NULL if an error (set via API->error).
	 */

	int error = GMT_OK, object_ID = GMT_NOTSET;
	int def_direction = GMT_IN;	/* Default direction is GMT_IN  */
	uint64_t n_layers = 0, zero_dim[4] = {0, 0, 0, 0}, *this_dim = dim;
	bool already_registered = false, has_ID = false;
	void *new_obj = NULL;
	struct GMTAPI_CTRL *API = NULL;

	if (V_API == NULL) return_null (V_API, GMT_NOT_A_SESSION);
	API = gmt_get_api_ptr (V_API);
	API->error = GMT_NOERROR;
	if (dim == NULL && range == NULL && inc == NULL) {	/* If nothing is known then it must be output */
		def_direction = GMT_OUT;	/* Set output as default direction */
		this_dim = zero_dim;		/* Provide dimensions set to zero */
	}

	/* Below, data can only be non-NULL for Grids or Images passing back G or I to allocate the data array */

	switch (family) {	/* dataset, cpt, text, grid , image, vector, matrix */
		case GMT_IS_GRID:	/* GMT grid, allocate header but not data array */
			if ((mode & GMT_GRID_DATA_ONLY) == 0) {	/* Create new grid unless we only ask for data only */
				if (data) return_null (API, GMT_PTR_NOT_NULL);	/* Error if data is not NULL */
	 			if ((new_obj = GMT_create_grid (API->GMT)) == NULL) return_null (API, GMT_MEMORY_ERROR);	/* Allocation error */
				if (pad >= 0) GMT_set_pad (API->GMT, pad);	/* Change the default pad; give -1 to leave as is */
				error = GMTAPI_init_grid (API, NULL, range, inc, registration, mode, def_direction, new_obj);
				if (pad >= 0) GMT_set_pad (API->GMT, API->pad);	/* Reset to the default pad */
			}
			else {	/* Already registered so has_ID must be false */
				if (has_ID || (new_obj = data) == NULL) return_null (API, GMT_PTR_IS_NULL);	/* Error if data is NULL */
				already_registered = true;
			}
			if ((mode & GMT_GRID_HEADER_ONLY) == 0) {	/* Allocate the grid array unless we asked for header only */
				if ((error = GMTAPI_alloc_grid (API->GMT, new_obj)) != GMT_NOERROR) return_null (API, error);	/* Allocation error */
			}
			break;
#ifdef HAVE_GDAL
		case GMT_IS_IMAGE:	/* GMT image, allocate header but not data array */
			if ((mode & GMT_GRID_DATA_ONLY) == 0) {	/* Create new image unless we only ask for data only */
				if (data) return_null (API, GMT_PTR_NOT_NULL);	/* Error if data is not NULL */
	 			if ((new_obj = GMT_create_image (API->GMT)) == NULL) return_null (API, GMT_MEMORY_ERROR);	/* Allocation error */
				if (pad >= 0) GMT_set_pad (API->GMT, pad);	/* Change the default pad; give -1 to leave as is */
				error = GMTAPI_init_image (API, NULL, range, inc, registration, mode, def_direction, new_obj);
				if (pad >= 0) GMT_set_pad (API->GMT, API->pad);	/* Reset to the default pad */
			}
			else {
				if ((new_obj = data) == NULL) return_null (API, GMT_PTR_IS_NULL);	/* Error if data is NULL */
				already_registered = true;
			}
			if ((mode & GMT_GRID_HEADER_ONLY) == 0) {	/* Allocate the image array unless we asked for header only */
				if ((error = GMTAPI_alloc_image (API->GMT, new_obj)) != GMT_NOERROR) return_null (API, error);	/* Allocation error */
			}
			break;
#endif
		case GMT_IS_DATASET:	/* GMT dataset, allocate the requested tables, segments, rows, and columns */
			if (this_dim[GMT_TBL] > UINT_MAX || this_dim[GMT_ROW] > UINT_MAX) return_null (API, GMT_DIM_TOO_LARGE);
			if ((new_obj = GMT_create_dataset (API->GMT, this_dim[GMT_TBL], this_dim[GMT_SEG], this_dim[GMT_ROW], this_dim[GMT_COL], geometry, false)) == NULL) return_null (API, GMT_MEMORY_ERROR);	/* Allocation error */
			break;
		case GMT_IS_TEXTSET:	/* GMT text dataset, allocate the requested tables, segments, and rows */
			if (this_dim[GMT_TBL] > UINT_MAX) return_null (API, GMT_DIM_TOO_LARGE);
			if ((new_obj = GMT_create_textset (API->GMT, this_dim[GMT_TBL], this_dim[GMT_SEG], this_dim[GMT_ROW], false)) == NULL) return_null (API, GMT_MEMORY_ERROR);	/* Allocation error */
			break;
		case GMT_IS_CPT:	/* GMT CPT table, allocate one with space for dim[0] color entries */
			/* If dim is NULL then we ask for 0 color entries as direction here is GMT_OUT for return to an external API */
		 	if ((new_obj = GMT_create_palette (API->GMT, this_dim[0])) == NULL) return_null (API, GMT_MEMORY_ERROR);	/* Allocation error */
			break;
		case GMT_IS_MATRIX:	/* GMT matrix container, allocate one with the requested number of layers, rows & columns */
			n_layers = (this_dim[DIM_COL] == 0 && this_dim[DIM_ROW] == 0) ? 1U : this_dim[GMT_Z];
		 	new_obj = GMT_create_matrix (API->GMT, n_layers, def_direction);
			if (pad) GMT_Report (API, GMT_MSG_VERBOSE, "Pad argument (%d) ignored in initialization of %s\n", pad, GMT_family[family]);
			if ((API->error = GMTAPI_init_matrix (API, this_dim, range, inc, registration, mode, def_direction, new_obj))) {	/* Failure, must free the object */
				struct GMT_MATRIX *M = return_address (new_obj, GMT_IS_MATRIX);	/* Get pointer to resource */
				GMT_free_matrix (API->GMT, &M, true);
			}
			break;
		case GMT_IS_VECTOR:	/* GMT vector container, allocate one with the requested number of columns & rows */
			if (dim && dim[DIM_COL] == 0) return_null (API, GMT_N_COLS_NOT_SET);
	 		new_obj = GMT_create_vector (API->GMT, this_dim[DIM_COL], def_direction);
			if (pad) GMT_Report (API, GMT_MSG_VERBOSE, "Pad argument (%d) ignored in initialization of %s\n", pad, GMT_family[family]);
			if ((API->error = GMTAPI_init_vector (API, this_dim, range, inc, registration, def_direction, new_obj))) {	/* Failure, must free the object */
				struct GMT_VECTOR *V = return_address (new_obj, GMT_IS_VECTOR);	/* Get pointer to resource */
				GMT_free_vector (API->GMT, &V, true);
			}
			break;
		default:
			API->error = GMT_NOT_A_VALID_FAMILY;
			break;
	}
	if (API->error) return_null (API, API->error);

	if (!already_registered) {	/* Register this object so it can be deleted by GMT_Destroy_Data or GMT_Garbage_Collection */
		enum GMT_enum_method method = GMT_IS_REFERENCE;
		enum GMT_enum_family actual_family = family;
		int direction, item = GMT_NOTSET;
		direction = (object_ID == GMT_NOTSET) ? def_direction : GMT_NOTSET;	/* Do not consider direction if pre-registered */
		if (direction == GMT_OUT && family == GMT_IS_TEXTSET) method = GMT_IS_DUPLICATE;	/* PW: TEMPORARY WHILE TESTING */
		if (object_ID == GMT_NOTSET) {	/* Must register this new object */
			if (family == GMT_IS_MATRIX) {	/* Data sets passed via a matrix need to remember their initial family */
				method = GMT_IS_REFERENCE_VIA_MATRIX;
				if (geometry & GMT_IS_PLP) actual_family = GMT_IS_DATASET;
				if (geometry & GMT_IS_SURFACE) actual_family = GMT_IS_GRID;
				if (geometry & GMT_IS_NONE) actual_family = GMT_IS_TEXTSET;
			}
			else if (family == GMT_IS_VECTOR) {	/* Data sets passed via a vector need to remember their initial family */
				method = GMT_IS_REFERENCE_VIA_VECTOR;
				actual_family = GMT_IS_DATASET;
			}
			if ((object_ID = GMT_Register_IO (API, actual_family, method, geometry, def_direction, range, new_obj)) == GMT_NOTSET) return_null (API, API->error);	/* Failure to register */
		}
		if ((item = GMTAPI_Validate_ID (API, actual_family, object_ID, direction)) == GMT_NOTSET) return_null (API, API->error);
		API->object[item]->data = new_obj;	/* Retain pointer to the allocated data so we use garbage collection later */
		API->object[item]->actual_family = family;	/* So that if we got a matrix posing as dataset we can destroy the matrix later */
		if (def_direction == GMT_OUT) API->object[item]->messenger = true;	/* We are passing a dummy container that should be destroyed before returning actual data */
		GMT_Report (API, GMT_MSG_DEBUG, "Successfully created a new %s container\n", GMT_family[family]);
	}
	else
		GMT_Report (API, GMT_MSG_DEBUG, "Successfully added data array to previously registered %s container\n", GMT_family[family]);

	return (new_obj);
}

#ifdef FORTRAN_API
void * GMT_Create_Data_ (unsigned int *family, unsigned int *geometry, unsigned int *mode, uint64_t *dim, double *range, double *inc, unsigned int *registration, int *pad, void *container)
{	/* Fortran version: We pass the global GMT_FORTRAN structure */
	return (GMT_Create_Data (GMT_FORTRAN, *family, *geometry, *mode, dim, range, inc, *registration, *pad, container));
}
#endif

/*! Convenience function to get grid or image node */
int64_t GMT_Get_Index (void *V_API, struct GMT_GRID_HEADER *header, int row, int col) {
	/* V_API not used but all API functions take V_API so no exceptions! */
	GMT_UNUSED(V_API);
	return (GMT_IJP (header, row, col));
}

#ifdef FORTRAN_API
int64_t GMT_Get_Index_ (void *h, int *row, int *col)
{	/* Fortran version: We pass the global GMT_FORTRAN structure */
	return (GMT_Get_Index (GMT_FORTRAN, h, *row, *col));
}
#endif

/*! . */
double * GMT_Get_Coord (void *V_API, unsigned int family, unsigned int dim, void *container) {
	/* Return an array of coordinates for the nodes along the specified dimension.
	 * For GMT_GRID and GMT_IMAGE, dim is either 0 (GMT_X) or 1 (GMT_Y) while for
	 * GMT_MATRIX it may be 2 (GMT_Z), provided the matrix has more than 1 layer.
	 * For GMT_VECTOR that were registered as equidistant it will return coordinates
	 * along the single dimension.
	 * Cannot be used on other resources (GMT_DATASET, GMT_TEXTSET, GMT_PALETTE).
	 */
	int object_ID, item;
	double *coord = NULL;
	struct GMTAPI_CTRL *API = NULL;

	if (V_API == NULL) return_null (V_API, GMT_NOT_A_SESSION);
	if (container == NULL) return_null (V_API, GMT_ARG_IS_NULL);
	API = gmt_get_api_ptr (V_API);
	API->error = GMT_NOERROR;

	switch (family) {	/* grid, image, or matrix */
		case GMT_IS_GRID:	/* GMT grid */
			if (dim > GMT_Y) return_null (API, GMT_DIM_TOO_LARGE);
			coord = GMTAPI_grid_coord (API, dim, container);
			break;
#ifdef HAVE_GDAL
		case GMT_IS_IMAGE:	/* GMT image */
			if (dim > GMT_Y) return_null (API, GMT_DIM_TOO_LARGE);
			coord = GMTAPI_image_coord (API, dim, container);
			break;
#endif
		case GMT_IS_VECTOR:	/* GMT vector */
			if (dim != GMT_Y) return_null (API, GMT_DIM_TOO_LARGE);
			coord = GMTAPI_vector_coord (API, dim, container);
			break;
		case GMT_IS_MATRIX:	/* GMT matrix */
			if (dim > GMT_Z) return_null (API, GMT_DIM_TOO_LARGE);
			coord = GMTAPI_matrix_coord (API, dim, container);
			break;
		default:
			return_null (API, GMT_NOT_A_VALID_FAMILY);
			break;
	}
	/* We register the coordinate array so that GMT_Destroy_Data can free them later */
	if ((object_ID = GMT_Register_IO (V_API, GMT_IS_COORD, GMT_IS_COORD, GMT_IS_NONE, GMT_IN, NULL, coord)) == GMT_NOTSET)
		return_null (API, API->error);
	if ((item = GMTAPI_Validate_ID (API, GMT_IS_COORD, object_ID, GMT_IN)) == GMT_NOTSET) return_null (API, API->error);
	API->object[item]->data = coord;	/* Retain pointer to the allocated data so we use garbage collection later */
	GMT_Report (API, GMT_MSG_DEBUG, "Successfully created a new coordinate array for %s\n", GMT_family[family]);

	return (coord);
}

#ifdef FORTRAN_API
double * GMT_Get_Coord_ (unsigned int *family, unsigned int *dim, void *container)
{	/* Fortran version: We pass the global GMT_FORTRAN structure */
	return (GMT_Get_Coord (GMT_FORTRAN, *family, *dim, container));
}
#endif

/*! . */
int GMT_Set_Comment (void *V_API, unsigned int family, unsigned int mode, void *arg, void *container) {
	/* Set new header comment or grid command|remark to container */

	int error = GMT_OK;
	struct GMTAPI_CTRL *API = NULL;

	if (V_API == NULL) return_error (V_API, GMT_NOT_A_SESSION);
	if (container == NULL) return_error (V_API, GMT_ARG_IS_NULL);
	API = gmt_get_api_ptr (V_API);

	switch (family) {	/* grid, image, or matrix */
		case GMT_IS_GRID:	/* GMT grid */
			GMTAPI_grid_comment (API, mode, arg, container);
			break;
#ifdef HAVE_GDAL
		case GMT_IS_IMAGE:	/* GMT image */
			GMTAPI_image_comment (API, mode, arg, container);
			break;
#endif
		case GMT_IS_DATASET:	/* GMT dataset */
			GMTAPI_dataset_comment (API, mode, arg, container);
			break;
		case GMT_IS_TEXTSET:	/* GMT textset */
			GMTAPI_textset_comment (API, mode, arg, container);
			break;
		case GMT_IS_CPT:	/* GMT CPT */
			GMTAPI_cpt_comment (API, mode, arg, container);
			break;
		case GMT_IS_VECTOR:	/* GMT Vector [PW: Why do we need these?]*/
			GMTAPI_vector_comment (API, mode, arg, container);
			break;
		case GMT_IS_MATRIX:	/* GMT Vector */
			GMTAPI_matrix_comment (API, mode, arg, container);
			break;
		default:
			error = GMT_NOT_A_VALID_FAMILY;
			break;
	}
	return_error (API, error);
}

/* FFT Extension: Functions available to do FFT work within the API */

/*! . */
unsigned int GMT_FFT_Option (void *V_API, char option, unsigned int dim, char *string)
{	/* For programs that will do either 1-D or 2-D FFT work */
	unsigned int d1 = dim - 1;	/* Index into the info text strings below for 1-D (0) and 2-D (1) case */
	char *data_type[2] = {"table", "grid"}, *dim_name[2] = {"<nx>", "<nx>/<ny>"}, *trend_type[2] = {"line", "plane"};
	char *dim_ref[2] = {"dimension", "dimensions"}, *linear_type[2] = {"linear", "planar"};
	if (V_API == NULL) return_error (V_API, GMT_NOT_A_SESSION);
	if (dim > 2) return_error (V_API, GMT_DIM_TOO_LARGE);
	if (dim == 0) return_error (V_API, GMT_DIM_TOO_SMALL);
	if (string && string[0] == ' ') GMT_Report (V_API, GMT_MSG_NORMAL, "Syntax error -%c option.  Correct syntax:\n", option);
	if (string)
		GMT_Message (V_API, GMT_TIME_NONE, "\t-%c %s\n", option, string);
	else
		GMT_Message (V_API, GMT_TIME_NONE, "\t-%c Choose or inquire about suitable %s %s for %u-D FFT, and set modifiers.\n", option, data_type[d1], dim_ref[d1], dim);
	GMT_Message (V_API, GMT_TIME_NONE, "\t   Setting the FFT %s:\n", dim_ref[d1]);
	GMT_Message (V_API, GMT_TIME_NONE, "\t     -Nf will force the FFT to use the %s of the %s.\n", dim_ref[d1], data_type[d1]);
	GMT_Message (V_API, GMT_TIME_NONE, "\t     -Nq will inQuire about more suitable dimensions, report them, then continue.\n");
	GMT_Message (V_API, GMT_TIME_NONE, "\t     -Ns will list Singleton's [1967] recommended %s, then exit.\n", dim_ref[d1]);
	GMT_Message (V_API, GMT_TIME_NONE, "\t     -N%s will do FFT on array size %s (Must be >= %s size).\n", dim_name[d1], dim_name[d1], data_type[d1]);
	GMT_Message (V_API, GMT_TIME_NONE, "\t     Default chooses %s >= %s %s to optimize speed and accuracy of the FFT.\n", dim_ref[d1], data_type[d1], dim_ref[d1]);
	GMT_Message (V_API, GMT_TIME_NONE, "\t   Append modifiers for removing a %s trend:\n", linear_type[d1]);
	GMT_Message (V_API, GMT_TIME_NONE, "\t     +d: Detrend data, i.e., remove best-fitting %s [Default].\n", trend_type[d1]);
	GMT_Message (V_API, GMT_TIME_NONE, "\t     +a: Only remove mean value.\n");
	GMT_Message (V_API, GMT_TIME_NONE, "\t     +h: Only remove mid value, i.e., 0.5 * (max + min).\n");
	GMT_Message (V_API, GMT_TIME_NONE, "\t     +l: Leave data alone.\n");
	GMT_Message (V_API, GMT_TIME_NONE, "\t   Append modifiers for extending the %s via symmetries:\n", data_type[d1]);
	GMT_Message (V_API, GMT_TIME_NONE, "\t     If FFT %s > %s %s, data are extended via edge point symmetry\n", dim_ref[d1], data_type[d1], dim_ref[d1]);
	GMT_Message (V_API, GMT_TIME_NONE, "\t     and tapered to zero.  Several modifers can be set to change this behavior:\n");
	GMT_Message (V_API, GMT_TIME_NONE, "\t     +e: Extend data via edge point symmetry [Default].\n");
	GMT_Message (V_API, GMT_TIME_NONE, "\t     +m: Extend data via edge mirror symmetry.\n");
	GMT_Message (V_API, GMT_TIME_NONE, "\t     +n: Do NOT extend data.\n");
	GMT_Message (V_API, GMT_TIME_NONE, "\t     +t<w>: Limit tapering to <w> %% of the extended margins [100].\n");
	GMT_Message (V_API, GMT_TIME_NONE, "\t     If +n is set then +t instead sets the boundary width of the interior\n");
	GMT_Message (V_API, GMT_TIME_NONE, "\t     %s margin to be tapered [0].\n", data_type[d1]);
	GMT_Message (V_API, GMT_TIME_NONE, "\t   Append modifiers for saving modified %s before or after the %u-D FFT is called:\n", data_type[d1], dim);
	GMT_Message (V_API, GMT_TIME_NONE, "\t     +w[<suffix>] will write the intermediate %s passed to FFT after detrending/extention/tapering.\n", data_type[d1]);
	GMT_Message (V_API, GMT_TIME_NONE, "\t       File name will have _<suffix> [tapered] inserted before file extension.\n");
	GMT_Message (V_API, GMT_TIME_NONE, "\t     +z[p] will write raw complex spectrum to two separate %s files.\n", data_type[d1]);
	GMT_Message (V_API, GMT_TIME_NONE, "\t       File name will have _real/_imag inserted before the file extensions.\n");
	GMT_Message (V_API, GMT_TIME_NONE, "\t       Append p to store polar forms, using _mag/_phase instead.\n");

	return_error (V_API, GMT_NOERROR);
}

#ifdef FORTRAN_API
unsigned int GMT_FFT_Option_ (char *option, unsigned int *dim, char *string, int *length)
{	/* Fortran version: We pass the global GMT_FORTRAN structure */
	return (GMT_FFT_Option (GMT_FORTRAN, *option, *dim, string));
}
#endif

/*! . */
void * GMT_FFT_Parse (void *V_API, char option, unsigned int dim, char *args)
{	/* Parse the 1-D or 2-D FFT options such as -N in grdfft */
	unsigned int n_errors = 0, pos = 0;
	char p[GMT_BUFSIZ] = {""}, *c = NULL;
	struct GMT_FFT_INFO *info = NULL;
	struct GMTAPI_CTRL *API = NULL;

	if (V_API == NULL) return_null (V_API, GMT_NOT_A_SESSION);
	if (args == NULL) return_null (V_API, GMT_ARG_IS_NULL);
	if (dim == 0) return_null (V_API, GMT_DIM_TOO_SMALL);
	if (dim > 2) return_null (V_API, GMT_DIM_TOO_LARGE);
	API = gmt_get_api_ptr (V_API);
	API->error = GMT_NOERROR;
	info = GMT_memory (API->GMT, NULL, 1, struct GMT_FFT_INFO);
	info->taper_width = -1.0;				/* Not set yet */
	info->taper_mode = GMT_FFT_EXTEND_NOT_SET;		/* Not set yet */
	info->trend_mode = GMT_FFT_REMOVE_NOT_SET;		/* Not set yet */

	if ((c = strchr (args, '+'))) {	/* Handle modifiers */
		while ((GMT_strtok (c, "+", &pos, p))) {
			switch (p[0]) {
				/* Detrending modifiers */
				case 'a':  info->trend_mode = GMT_FFT_REMOVE_MEAN;  break;
				case 'd':  info->trend_mode = GMT_FFT_REMOVE_TREND; break;
				case 'h':  info->trend_mode = GMT_FFT_REMOVE_MID;   break;
				case 'l':  info->trend_mode = GMT_FFT_REMOVE_NOTHING;  break;
				/* Taper modifiers */
				case 'e':  info->taper_mode = GMT_FFT_EXTEND_POINT_SYMMETRY; break;
				case 'n':  info->taper_mode = GMT_FFT_EXTEND_NONE; break;
				case 'm':  info->taper_mode = GMT_FFT_EXTEND_MIRROR_SYMMETRY; break;
				case 't':	/* Set taper width */
					if ((info->taper_width = atof (&p[1])) < 0.0) {
						GMT_Report (API, GMT_MSG_NORMAL, "Error -%c: Negative taper width given\n", option);
						n_errors++;
					}
					break;
				/* i/o modifiers */
				case 'w':	/* Save FFT input; optionally append file suffix */
					info->save[GMT_IN] = true;
					if (p[1]) strncpy (info->suffix, &p[1], GMT_LEN64);
					break;
				case 'z': 	/* Save FFT output in two files; append p for polar form */
					info->save[GMT_OUT] = true;
					if (p[1] == 'p') info->polar = true;
					break;
				default:
					GMT_Report (API, GMT_MSG_NORMAL, "Error -%c: Unrecognized modifier +%s.\n", option, p);
					n_errors++;
					break;
			}
		}
	}
	if (info->taper_mode == GMT_FFT_EXTEND_NOT_SET)
		info->taper_mode = GMT_FFT_EXTEND_POINT_SYMMETRY;	/* Default action is edge-point symmetry */
	if (info->taper_mode == GMT_FFT_EXTEND_NONE) {
		if (info->taper_width < 0.0) info->taper_width = 0.0;	/* No tapering unless specified */
	}
	if (info->taper_width < 0.0)
		info->taper_width = 100.0;		/* Taper over entire margin strip by default */

	switch (args[0]) {
		case 'f': case '\0': info->info_mode = GMT_FFT_FORCE; break;
		case 'q': info->info_mode = GMT_FFT_QUERY; break;
		case 's': info->info_mode = GMT_FFT_LIST;  break;
		default:
			if (dim == 2U) {	/* 2-D */
				pos = sscanf (args, "%d/%d", &info->nx, &info->ny);
				if (pos == 1) info->ny = info->nx;
			}
			else {	/* 1-D */
				pos = sscanf (args, "%d", &info->nx);
				info->ny = 0;
			}
			if (pos) info->info_mode = GMT_FFT_SET;
	}
	if (info->suffix[0] == '\0') strncpy (info->suffix, "tapered", GMT_LEN64);	/* Default suffix */
	info->set = true;	/* We parsed this option */
	if (info->info_mode == GMT_FFT_SET) {
		if (dim == 2U && (info->nx <= 0 || info->ny <= 0)) {	
			GMT_Report (API, GMT_MSG_NORMAL, "Error -%c: nx and/or ny are <= 0\n", option);
			n_errors++;
		}
		else if (dim == 1U && info->nx <= 0) {	
			GMT_Report (API, GMT_MSG_NORMAL, "Error -%c: nx is <= 0\n", option);
			n_errors++;
		}
	}
	if (info->taper_mode == GMT_FFT_EXTEND_NONE && info->taper_width == 100.0) {
		GMT_Report (API, GMT_MSG_NORMAL, "Error -%c: +n requires +t with width << 100!\n", option);
		n_errors++;
	}
	if (info->info_mode == GMT_FFT_LIST) {
		gmt_fft_Singleton_list (API);
		n_errors++;	/* So parsing fails and stops the program after this listing */
	}
	if (n_errors) {
		GMT_free (API->GMT, info);
		info = NULL;
	}
	return (info);
}

#ifdef FORTRAN_API
void * GMT_FFT_Parse_ (char *option, unsigned int *dim, char *args, int *length)
{	/* Fortran version: We pass the global GMT_FORTRAN structure */
	return (GMT_FFT_Parse (GMT_FORTRAN, *option, *dim, args));
}
#endif

/*! . */
struct GMT_FFT_WAVENUMBER * GMTAPI_FFT_init_1d (struct GMTAPI_CTRL *API, struct GMT_DATASET *D, unsigned int mode, void *v_info) {
	struct GMT_FFT_WAVENUMBER *K = NULL;
	GMT_UNUSED(API); GMT_UNUSED(D); GMT_UNUSED(mode); GMT_UNUSED(v_info);

#if 0	/* Have not finalized 1-D FFT usage in general; this will probably happen when we add gmtfft [1-D FFT equivalent to grdfft] */
	unsigned n_cols = 1;
	struct GMT_FFT_INFO *F = gmt_get_fftinfo_ptr (v_info);
	/* Determine number of columns in [t] x [y] input */
	if (mode & GMT_FFT_CROSS_SPEC) n_cols++;
	if (Din->n_columns < n_cols) {
		GMT_report (API, GMT_MSG_NORMAL, "Error: 2 columns needed but only 1 provided\n");
		return NULL;
	}
	cross = (n_cols == 2);
	if (mode & GMT_FFT_DELTA) n_cols++;
	delta_t = (mode & GMT_FFT_DELTA) ? F->delta_t : D->table[0]->segment[0]->coord[0][1] - D->table[0]->segment[0]->coord[0][0];
	K->delta_kx = 2.0 * M_PI / (F->nx * delta_t);

	GMT_table_detrend (C, D, F->trend_mode, K->coeff);	/* Detrend data, if requested */
	gmt_table_taper (C, G, F);				/* Taper data, if requested */
#endif
	K->dim = 1;	/* 1-D FFT */
	return (K);
}

/*! . */
struct GMT_FFT_WAVENUMBER * GMTAPI_FFT_init_2d (struct GMTAPI_CTRL *API, struct GMT_GRID *G, unsigned int mode, void *v_info) {
	/* Initialize grid dimensions for FFT machinery and set up wavenumbers */
	unsigned int k, factors[32];
	uint64_t node;
	size_t worksize;
	bool stop;
	double tdummy, edummy;
	struct GMT_FFT_SUGGESTION fft_sug[3];
	struct GMT_FFT_INFO *F = NULL, *F_in = gmt_get_fftinfo_ptr (v_info);
	struct GMT_FFT_WAVENUMBER *K = NULL;
	struct GMT_CTRL *GMT = NULL;

	if (API == NULL) return_null (API, GMT_NOT_A_SESSION);
	if (G == NULL) return_null (API, GMT_ARG_IS_NULL);
	GMT = API->GMT;
	K = GMT_memory (GMT, NULL, 1, struct GMT_FFT_WAVENUMBER);

	F = GMT_memory (GMT, NULL, 1, struct GMT_FFT_INFO);
	if (F_in) {	/* User specified -N so default settings should take effect */
		GMT_memcpy (F, F_in, 1, struct GMT_FFT_INFO);
		if (F->K) GMT_Report (API, GMT_MSG_DEBUG, "Warning: F->K already set; investigate.\n");
	}
	if (!F->set) {	/* User is accepting the default values of extend via edge-point symmetry over 100% of margin */
		F->info_mode = GMT_FFT_EXTEND_POINT_SYMMETRY;
		F->taper_width = 100.0;
		F->set = true;
	}

	/* Get dimensions as may be appropriate */
	if (F->info_mode == GMT_FFT_SET) {	/* User specified the nx/ny dimensions */
		if (F->nx < G->header->nx || F->ny < G->header->ny) {
			GMT_Report (API, GMT_MSG_NORMAL, "Warning: You specified a FFT nx/ny smaller than input grid.  Ignored.\n");
			F->info_mode = GMT_FFT_EXTEND;
		}
	}

	if (F->info_mode != GMT_FFT_SET) {	/* Either adjust, force, inquiery */
		if (F->info_mode == GMT_FFT_FORCE) {
			F->nx = G->header->nx;
			F->ny = G->header->ny;
		}
		else {
			GMT_suggest_fft_dim (GMT, G->header->nx, G->header->ny, fft_sug, (GMT_is_verbose (GMT, GMT_MSG_VERBOSE) || F->info_mode == GMT_FFT_QUERY));
			if (fft_sug[1].totalbytes < fft_sug[0].totalbytes) {
				/* The most accurate solution needs same or less storage
				 * as the fastest solution; use the most accurate's dimensions */
				F->nx = fft_sug[1].nx;
				F->ny = fft_sug[1].ny;
			}
			else {
				/* Use the sizes of the fastest solution  */
				F->nx = fft_sug[0].nx;
				F->ny = fft_sug[0].ny;
			}
		}
	}

	/* Because we taper and reflect below we DO NOT want any BCs set since that code expects 2 BC rows/cols */
	for (k = 0; k < 4; k++) G->header->BC[k] = GMT_BC_IS_DATA;

	/* Get here when F->nx and F->ny are set to the values we will use.  */

	gmt_fourt_stats (GMT, F->nx, F->ny, factors, &edummy, &worksize, &tdummy);
	GMT_Report (API, GMT_MSG_VERBOSE, "Grid dimensions (ny by nx): %d x %d\tFFT dimensions: %d x %d\n", G->header->ny, G->header->nx, F->ny, F->nx);

	/* Put the data in the middle of the padded array */

	GMT->current.io.pad[XLO] = (F->nx - G->header->nx) / 2;	/* zero if nx < G->header->nx+1  */
	GMT->current.io.pad[YHI] = (F->ny - G->header->ny) / 2;
	GMT->current.io.pad[XHI] = F->nx - G->header->nx - GMT->current.io.pad[XLO];
	GMT->current.io.pad[YLO] = F->ny - G->header->ny - GMT->current.io.pad[YHI];

	/* Precompute wavenumber increments and initialize the GMT_FFT machinery */

	K->delta_kx = 2.0 * M_PI / (F->nx * G->header->inc[GMT_X]);
	K->delta_ky = 2.0 * M_PI / (F->ny * G->header->inc[GMT_Y]);
	K->nx2 = F->nx;	K->ny2 = F->ny;

	if (GMT_is_geographic (GMT, GMT_IN)) {	/* Give delta_kx, delta_ky units of 2pi/meters via Flat Earth assumtion  */
		K->delta_kx /= (GMT->current.proj.DIST_M_PR_DEG * cosd (0.5 * (G->header->wesn[YLO] + G->header->wesn[YHI])));
		K->delta_ky /= GMT->current.proj.DIST_M_PR_DEG;
	}

	GMT_fft_set_wave (GMT, GMT_FFT_K_IS_KR, K);	/* Initialize for use with radial wavenumbers */

	F->K = K;	/* So that F can access information in K later */
	K->info = F;	/* So K can have access to information in F later */

	/* Read in the data or change pad to match the nx2/ny2 determined */

	if (G->data) {	/* User already read the data, check padding and possibly extend it */
		if (!(G->header->mx == F->nx && G->header->my == F->ny)) {	/* Must re-pad, possibly re-allocate the grid */
			GMT_grd_pad_on (GMT, G, GMT->current.io.pad);
		}
	}
	else {	/* Read the data into a grid of approved dimension */
		G->header->mx = G->header->nx;	G->header->my = G->header->ny;	/* Undo misleading padding since we have not read the data yet and GMT pad has changed above */
		if (GMT_Read_Data (GMT->parent, GMT_IS_GRID, GMT_IS_FILE, GMT_IS_SURFACE, GMT_GRID_DATA_ONLY | mode, NULL, G->header->name, G) == NULL)	/* Get data only */
			return (NULL);
	}
#ifdef DEBUG
	grd_dump (G->header, G->data, false, "Read in FFT_Create");
#endif
	/* Make sure there are no NaNs in the grid - that is a fatal flaw */

	for (node = 0, stop = false; !stop && node < G->header->size; node++) stop = GMT_is_fnan (G->data[node]);
	if (stop) {
		GMT_Report (API, GMT_MSG_NORMAL, "Input grid %s contain NaNs, cannot do FFT!\n", G->header->name);
		return (NULL);
	}

	if (F->trend_mode == GMT_FFT_REMOVE_NOT_SET) F->trend_mode = GMT_FFT_REMOVE_NOTHING;	/* Delayed default */
	GMT_grd_detrend (GMT, G, F->trend_mode, K->coeff);	/* Detrend data, if requested */
#ifdef DEBUG
	grd_dump (G->header, G->data, false, "After detrend");
#endif
	gmt_fft_taper (GMT, G, F);				/* Taper data, if requested */
#ifdef DEBUG
	grd_dump (G->header, G->data, false, "After Taper");
#endif
	K->dim = 2;	/* 2-D FFT */
	return (K);
}

/*! . */
void * GMT_FFT_Create (void *V_API, void *X, unsigned int dim, unsigned int mode, void *v_info)
{	/* Initialize 1-D or 2-D FFT machinery and set up wavenumbers */
	if (V_API == NULL) return_null (V_API, GMT_NOT_A_SESSION);
	if (dim == 1) return (GMTAPI_FFT_init_1d (V_API, X, mode, v_info));
	if (dim == 2) return (GMTAPI_FFT_init_2d (V_API, X, mode, v_info));
	GMT_Report (V_API, GMT_MSG_NORMAL, "GMT FFT only supports dimensions 1 and 2, not %u\n", dim);
	return_null (V_API, (dim == 0) ? GMT_DIM_TOO_SMALL : GMT_DIM_TOO_LARGE);
}

#ifdef FORTRAN_API
void * GMT_FFT_Create_ (void *X, unsigned int *dim, unsigned int *mode, void *v_info)
{	/* Fortran version: We pass the global GMT_FORTRAN structure */
	return (GMT_FFT_Create (GMT_FORTRAN, X, *dim, *mode, v_info));
}
#endif

/*! . */
double GMTAPI_FFT_wavenumber_2d (uint64_t k, unsigned int mode, struct GMT_FFT_WAVENUMBER *K)
{	/* Lets you specify which 2-D wavenumber you want */
	double wave = 0.0;

	switch (mode) {	/* Select which wavenumber we need */
		case GMT_FFT_K_IS_KX: wave = GMT_fft_kx (k, K); break;
		case GMT_FFT_K_IS_KY: wave = GMT_fft_ky (k, K); break;
		case GMT_FFT_K_IS_KR: wave = GMT_fft_kr (k, K); break;
	}
	return (wave);
}

/*! . */
double GMT_FFT_Wavenumber (void *V_API, uint64_t k, unsigned int mode, void *v_K)
{	/* Lets you specify which 1-D or 2-D wavenumber you want */
	struct GMT_FFT_WAVENUMBER *K = gmt_get_fftwave_ptr (v_K);
	GMT_UNUSED(V_API);
	if (K->dim == 2) return (GMTAPI_FFT_wavenumber_2d (k, mode, K));
	else return (GMT_fft_kx (k, K));
}

#ifdef FORTRAN_API
double GMT_FFT_Wavenumber_ (uint64_t *k, unsigned int *mode, void *v_K)
{	/* Fortran version: We pass the global GMT_FORTRAN structure */
	return (GMT_FFT_Wavenumber (GMT_FORTRAN, *k, *mode, v_K));
}
#endif

/*! . */
int GMTAPI_FFT_1d (struct GMTAPI_CTRL *API, struct GMT_DATASET *D, int direction, unsigned int mode, struct GMT_FFT_WAVENUMBER *K)
{	/* The 1-D FFT operating on DATASET segments */
	int status = 0;
	uint64_t seg, row, tbl, last = 0, col = 0;
	float *data = NULL;
	struct GMT_DATASEGMENT *S = NULL;
	GMT_UNUSED(K);
	if (API == NULL) return_error (API, GMT_NOT_A_SESSION);
	/* Not at all finished; will require gmtfft.c to be developed and tested */
	for (tbl = 0; tbl < D->n_tables; tbl++) {
		for (seg = 0; seg < D->table[tbl]->n_segments; seg++) {
			S = D->table[tbl]->segment[seg];
			if (S->n_rows > last) {	/* Extend array */
				data = GMT_memory (API->GMT, data, S->n_rows, float);
				last = S->n_rows;
			}
			for (row = 0; S->n_rows; row++) data[row] = (float)S->coord[col][row];
			status = GMT_FFT_1D (API, data, S->n_rows, direction, mode);
			for (row = 0; S->n_rows; row++) S->coord[col][row] = data[row];
		}
	}
	GMT_free (API->GMT, data);
	return (status);
}

/*! . */
int GMTAPI_FFT_2d (struct GMTAPI_CTRL *API, struct GMT_GRID *G, int direction, unsigned int mode, struct GMT_FFT_WAVENUMBER *K)
{	/* The 2-D FFT operating on GMT_GRID arrays */
	int status;
	if (K && direction == GMT_FFT_FWD) gmt_fft_save2d (API->GMT, G, GMT_IN, K);	/* Save intermediate grid, if requested, before interleaving */
	GMT_grd_mux_demux (API->GMT, G->header, G->data, GMT_GRID_IS_INTERLEAVED);
#ifdef DEBUG
	grd_dump (G->header, G->data, true, "After demux");
#endif
	status = GMT_FFT_2D (API, G->data, G->header->mx, G->header->my, direction, mode);
#ifdef DEBUG
	grd_dump (G->header, G->data, true, "After FFT");
#endif
	if (K && direction == GMT_FFT_FWD) gmt_fft_save2d (API->GMT, G, GMT_OUT, K);	/* Save complex grid, if requested */
	return (status);
}

/*! . */
int GMT_FFT (void *V_API, void *X, int direction, unsigned int mode, void *v_K)
{	/* The 1-D or 2-D FFT operating on GMT_DATASET or GMT_GRID arrays */
	struct GMT_FFT_WAVENUMBER *K = gmt_get_fftwave_ptr (v_K);
	if (V_API == NULL) return_error (V_API, GMT_NOT_A_SESSION);
	if (K->dim == 2) return (GMTAPI_FFT_2d (V_API, X, direction, mode, K));
	else return (GMTAPI_FFT_1d (V_API, X, direction, mode, K));
}

#ifdef FORTRAN_API
int GMT_FFT_ (void *X, int *direction, unsigned int *mode, void *v_K)
{	/* Fortran version: We pass the global GMT_FORTRAN structure */
	return (GMT_FFT (GMT_FORTRAN, X, *direction, *mode, v_K));
}
#endif

/*! . */
int GMT_FFT_Destroy (void *V_API, void *v_info)
{	/* Perform any final duties, perhaps report.  For now just free */
	struct GMT_FFT_WAVENUMBER **K = NULL;
	struct GMTAPI_CTRL *API = NULL;
	if (V_API == NULL) return_error (V_API, GMT_NOT_A_SESSION);
	API = gmt_get_api_ptr (V_API);
	K = gmt_get_fftwave_addr (v_info);
	if ((*K)->info) GMT_free (API->GMT, (*K)->info);
	GMT_free (API->GMT, (*K));
	return_error (V_API, GMT_NOERROR);
}

#ifdef FORTRAN_API
int GMT_FFT_Destroy_ (void *v_K)
{	/* Fortran version: We pass the global GMT_FORTRAN structure */
	return (GMT_FFT_Destroy (GMT_FORTRAN, v_K));
}
#endif

/*! Pretty print core module names and purposes */
void GMT_show_name_and_purpose (void *API, const char *component, const char *name, const char *purpose) {
	char message[GMT_LEN256] = {""};
	const char *lib = NULL;
	static char *core = "core";
	assert (name != NULL);
	assert (purpose != NULL);
	lib = (component) ? component : core;
	sprintf (message, "%s(%s) %s - %s\n\n", name, lib, GMT_version(), purpose);
	GMT_Message (API, GMT_TIME_NONE, message);
}

/* Module Extension: Allow listing and calling modules by name */

/*! . */
void * gmt_get_shared_module_func (struct GMTAPI_CTRL *API, const char *module, unsigned int lib_no)
{	/* Function that returns a pointer to the function named module in specified shared library lib_no, or NULL if not found  */
	void *p_func = NULL;       /* function pointer */
	if (API->lib[lib_no].skip) return (NULL);	/* Tried to open this shared library before and it was not available */
	if (API->lib[lib_no].handle == NULL && (API->lib[lib_no].handle = dlopen (API->lib[lib_no].path, RTLD_LAZY)) == NULL) {	/* Not opened this shared library yet */
		GMT_Report (API, GMT_MSG_NORMAL, "Unable to open GMT shared %s library: %s\n", API->lib[lib_no].name, dlerror());
		API->lib[lib_no].skip = true;	/* Not bother the next time... */
		return (NULL);			/* ...and obviously no function would be found */
	}
	/* Here the library handle is available; try to get pointer to specified module */
	*(void **) (&p_func) = dlsym (API->lib[lib_no].handle, module);
	return (p_func);
}

#ifndef BUILD_SHARED_LIBS
EXTERN_MSC void * gmt_core_module_lookup (struct GMTAPI_CTRL *API, const char *candidate);
#endif

/*! . */
void * gmt_get_module_func (struct GMTAPI_CTRL *API, const char *module, unsigned int lib_no) {
#ifndef BUILD_SHARED_LIBS
	if (lib_no == 0)	/* Get core module */
		return (gmt_core_module_lookup (API, module));
	/* Else we get custom module below */
#endif
	return (gmt_get_shared_module_func (API, module, lib_no));
}

/*! . */
int GMT_Call_Module (void *V_API, const char *module, int mode, void *args)
{	/* Call the specified shared module and pass it the mode and args.
 	 * mode can be one of the following:
	 * GMT_MODULE_EXIST [-3]:	Return GMT_NOERROR (0) if module exists, GMT_NOT_A_VALID_MODULE otherwise.
	 * GMT_MODULE_PURPOSE [-2]:	As GMT_MODULE_EXIST, but also print the module purpose.
	 * GMT_MODULE_OPT [-1]:		Args is a linked list of option structures.
	 * GMT_MODULE_CMD [0]:		Args is a single textstring with multiple options
	 * mode > 0:			Args is an array of text strings (argv[]).
	 */
	int status = GMT_NOERROR;
	unsigned int lib;
	struct GMTAPI_CTRL *API = NULL;
	char gmt_module[GMT_LEN32] = "GMT_";
	int (*p_func)(void*, int, void*) = NULL;       /* function pointer */

	if (V_API == NULL) return_error (V_API, GMT_NOT_A_SESSION);
	if (module == NULL && mode != GMT_MODULE_PURPOSE) return_error (V_API, GMT_ARG_IS_NULL);
	API = gmt_get_api_ptr (V_API);
	API->error = GMT_NOERROR;

	if (module == NULL) {	/* Did not specify any specific module, so list purpose of all modules in all shared libs */
		char gmt_module[GMT_LEN256] = {""};	/* To form gmt_<lib>_module_show_all */
		void (*l_func)(void*);       /* function pointer to gmt_<lib>_module_show_all which takes one arg (the API) */

		/* Here we list purpose of all the available modules in each shared library */
		for (lib = 0; lib < API->n_shared_libs; lib++) {
			sprintf (gmt_module, "gmt_%s_module_show_all", API->lib[lib].name);
			*(void **) (&l_func) = gmt_get_module_func (API, gmt_module, lib);
			if (l_func == NULL) continue;	/* Not found in this shared library */
			(*l_func) (V_API);	/* Run this function */
		}
		return (status);
	}
	/* Here we call a named module */

	strncat (gmt_module, module, GMT_LEN32-5);		/* Concatenate GMT_-prefix and module name to get function name */
	for (lib = 0; lib < API->n_shared_libs; lib++) {	/* Look for gmt_module in any of the shared libs */
		*(void **) (&p_func) = gmt_get_module_func (API, gmt_module, lib);
		if (p_func) break;	/* Found it in this shared library */
	}
	if (p_func == NULL) {	/* Not in any of the shared libraries */
		if (mode != GMT_MODULE_EXIST) GMT_Report (API, GMT_MSG_VERBOSE, "Shared GMT module not found: %s \n", module);
		status = GMT_NOT_A_VALID_MODULE;
	}
	else if (mode == GMT_MODULE_EXIST)	/* Just wanted to know it is there */
		return (GMT_NOERROR);
	else	/* Call the function and return its return value */
		status = (*p_func) (V_API, mode, args);
	return (status);
}

#ifdef FORTRAN_API
int GMT_Call_Module_ (const char *module, int *mode, void *args, int *length)
{
	return (GMT_Call_Module (GMT_FORTRAN, module, *mode, args));
}
#endif

/*! . */
const char * gmt_get_shared_module_info (struct GMTAPI_CTRL *API, char *module, unsigned int lib_no)
{	/* Function that returns a pointer to the module keys in specified shared library lib_no, or NULL if not found  */
	char function[GMT_LEN64] = {""};
	const char *keys = NULL;       /* char pointer to module keys */
	const char * (*func)(void*, char*) = NULL;       /* function pointer */
	if (API->lib[lib_no].skip) return (NULL);	/* Tried to open this shared library before and it was not available */
	if (API->lib[lib_no].handle == NULL && (API->lib[lib_no].handle = dlopen (API->lib[lib_no].path, RTLD_LAZY)) == NULL) {	/* Not opened this shared library yet */
		GMT_Report (API, GMT_MSG_NORMAL, "Unable to open GMT shared %s library: %s\n", API->lib[lib_no].name, dlerror());
		API->lib[lib_no].skip = true;	/* Not bother the next time... */
		return (NULL);			/* ...and obviously no keys would be found */
	}
	sprintf (function, "gmt_%s_module_info", API->lib[lib_no].name);
	/* Here the library handle is available; try to get pointer to specified module */
	*(void **) (&func) = dlsym (API->lib[lib_no].handle, function);
	if (func) keys = (*func) (API, module);
	return (keys);
}

/*! . */
const char * gmt_get_module_info (struct GMTAPI_CTRL *API, char *module, unsigned int lib_no) {
	if (lib_no == 0)	/* Get core module */
		return (gmt_core_module_info (API, module));
	/* Else we get custom module below */
	return (gmt_get_shared_module_info (API, module, lib_no));
}

/*! . */
const char * GMTAPI_get_moduleinfo (void *V_API, char *module)
{	/* Call the specified shared module and retrieve the API developer options keys.
 	 * This function, while in the API, is only for API developers and thus has a
	 * "undocumented" status in the API documentation.
	 */
	unsigned int lib;
	struct GMTAPI_CTRL *API = NULL;
	char gmt_module[GMT_LEN32] = "gmt";
	const char *keys = NULL;

	if (V_API == NULL) return_null (NULL, GMT_NOT_A_SESSION);
	if (module == NULL) return_null (V_API, GMT_ARG_IS_NULL);
	API = gmt_get_api_ptr (V_API);
	API->error = GMT_NOERROR;

	for (lib = 0; lib < API->n_shared_libs; lib++) {	/* Look for module in any of the shared libs */
		keys = gmt_get_module_info (API, module, lib);
		if (keys) return (keys);	/* Found it in this shared library, return the keys */
	}
	/* If we get here we did not found it.  Try to prefix module with gmt */
	strncat (gmt_module, module, GMT_LEN32-4);		/* Concatenate gmt and module name to get function name */
	for (lib = 0; lib < API->n_shared_libs; lib++) {	/* Look for gmt_module in any of the shared libs */
		keys = gmt_get_module_info (API, gmt_module, lib);
		if (keys) {	/* Found it in this shared library, adjust module name and return the keys */
			strncpy (module, gmt_module, GMT_LEN32);	/* Rewrite module name to contain prefix of gmt */
			return (keys);
		}
	}
	/* Not in any of the shared libraries */
	GMT_Report (API, GMT_MSG_VERBOSE, "Shared GMT module not found: %s \n", module);
	return_null (V_API, GMT_NOT_A_VALID_MODULE);
}

/*! . */
struct GMT_RESOURCE * GMT_Encode_Options (void *V_API, char *module, char marker, struct GMT_OPTION **head, unsigned int *n) {
	/* This function determines which input sources and output destinations are required given the options.
	 * It is only used to assist developers of external APIs such as the Matlab, Julia, Python, R, and other APIs.
	 * These are the function arguments:
	 *   API	Controls all things within GMT.
	 *   module	Name of the GMT module. An input arg, but may grow if a prefix of "gmt" is prepended.
	 *   marker	Character that represents a resource, typically $, but could be another char if need be.
	 *   head	Linked list of GMT options passed for this module.  We may hook on 1-2 additional options.
	 *   We return an array of structures with information about registered resources going to/from GMT.
	 *   The number of structures is returned by the *n argument. struct GMT_RESOURCE is defined in gmt.h.
	 * Basically, given the module we look up the keys for that module which tells us which options provide
	 * the input and output selections and which ones are required and which ones are optional.  We then
	 * scan the given options and if file arguments to the options listed in the keys are missing we are
	 * to insert the given marker as the filename.  Some options may already have the marker, e.g., -G$, and
	 * it is required for filenames on the command line that is to come from memory (just $).  After scanning
	 * the options we examine the keys for any required input or output argument that have yet to be specified
	 * explicitly.  If so we add the missing options, with filename = marker, and append them to the end of
	 * the option list (head).  The API developers can then use this array of encoded options in concert with
	 * the information passed back via the structure list to attach actual resources.
	 */

	unsigned int n_keys, direction, PS, kind, pos, n_items = 0, ku;
	unsigned int n_explicit = 0, n_implicit = 0, output_pos = 0, explicit_pos = 0, implicit_pos = 0;
	int family;	/* -1, or one of GMT_IS_DATASET, GMT_IS_TEXTSET, GMT_IS_GRID, GMT_IS_CPT, GMT_IS_IMAGE */
	int geometry;	/* -1, or one of GMT_IS_NONE, GMT_IS_POINT, GMT_IS_LINE, GMT_IS_POLY, GMT_IS_SURFACE */
	int k;
	bool activate_output = false, deactivate_output = false;
	size_t n_alloc, len;
	const char *keys = NULL;	/* This module's option keys */
	char **key = NULL;		/* Array of items in keys */
	char *text = NULL, *LR[2] = {"rhs", "lhs"}, *S[2] = {" IN", "OUT"}, txt[16] = {""};
	char *special_text[3] = {" [satisfies required input]", " [satisfies required output]", ""}, *satisfy = NULL;
	char type = 0, option;
	struct GMT_OPTION *opt = NULL, *new_ptr = NULL;	/* Pointer to a GMT option structure */
	struct GMT_RESOURCE *info = NULL;	/* Our return array of n_items info structures */
	struct GMTAPI_CTRL *API = NULL;

	*n = 0;	/* Initialize counter to zero in case we return prematurely */
	
	/* 0. Get the keys for the module, possibly prepend "gmt" to module if required, or list modules and return NULL if unknown module */
	if ((keys = GMTAPI_get_moduleinfo (V_API, module)) == NULL) {	/* Gave an unknown module */
		GMT_Call_Module (V_API, NULL, GMT_MODULE_PURPOSE, NULL);	/* List the available modules */
		return_null (NULL, GMT_NOT_A_VALID_MODULE);	/* Unknown module code */
	}

	API = gmt_get_api_ptr (V_API);
	API->error = GMT_NOERROR;

	/* First some special checks related to unusual GMT syntax or hidden modules */
	
	/* 1a. Check if this is either the read of write special module, which specifies what data type to deal with via -T<type> */
	if (!strncmp (module, "gmtread", 7U) || !strncmp (module, "gmtwrite", 8U)) {
		/* Special case: Must determine which data type we are dealing with via -T<type> */
		if ((opt = GMT_Find_Option (API, 'T', *head)))	/* Found the -T<type> option */
			type = toupper (opt->arg[0]);	/* Find type and replace ? in keys with this type in uppercase (DGCIT) in GMTAPI_process_keys below */
		if (!strchr ("DGCIT", type)) {
			GMT_Report (API, GMT_MSG_NORMAL, "GMT_Encode_Options: No or bad data type given to read|write (%c)\n", type);
			return_null (NULL, GMT_NOT_A_VALID_TYPE);	/* Unknown type */
		}
		if (!strncmp (module, "gmtwrite", 8U) && (opt = GMT_Find_Option (API, GMT_OPT_INFILE, *head))) {
			/* Found a -<"file" option; this is actually the output file so we reset the option */
			opt->option = option = GMT_OPT_OUTFILE;
			deactivate_output = true;	/* Remember to turn off implicit output option since we got one */
		}
	}
	/* 1b. Check if this is either gmtmath or grdmath which uses the special = outfile syntax and replace by -=<outfile> */
	if (!strncmp (module, "gmtmath", 7U) || !strncmp (module, "grdmath", 7U)) {
		for (opt = *head; opt->next; opt = opt->next) {	/* Here opt will end up being the last option */
			if (!strcmp (opt->arg, "=")) {
				if (opt->next) {	/* Combine the previous = and <whatever> options into a single -=<whatever> option, then delete the former */
					opt->next->option = '=';
					GMT_Delete_Option (API, opt);
				}
			}
		}
	}

	/* 2a. Get the option key array for this module, and determine if it produces PostScript output (PS == 1) */
	key = GMTAPI_process_keys (API, keys, type, &n_keys, &PS);	/* This is the array of keys for this module, e.g., "<DI,GGO,..." */
	
	/* 2b. Make some specific modifications to the keys given the options passed */
	if (deactivate_output && (k = GMTAPI_get_key (API, option, key, n_keys)) >= 0)
		key[k][K_DIR] = tolower (key[k][K_DIR]);	/* Since we got an explicit output file already */
	if (activate_output && (k = GMTAPI_get_key (API, option, key, n_keys)) >= 0)
		key[k][K_DIR] = toupper (key[k][K_DIR]);	/* Since we must add a required implicit output file */

	/* 3. Count the module options and any input files referenced via marker, then allocate info struct array */
	for (opt = *head; opt; opt = opt->next) {
		if (strchr (opt->arg, marker)) n_explicit++;	/* Found an explicit dollar sign referring to an input matrix */
		if (PS && opt->option == GMT_OPT_OUTFILE) PS++;	/* Count given output options when PS will be produced. */
	}
	if (PS == 1) {	/* No redirection of the PS to an actual file means an error */
		GMT_Report (API, GMT_MSG_NORMAL, "GMT_Encode_Options: No PostScript output file given\n");
		return_null (NULL, GMT_NOT_OUTPUT_OBJECT);	/* No PS object (file) */
	}
	else if (PS > 2) {
		GMT_Report (API, GMT_MSG_NORMAL, "GMT_Encode_Options: Can only specify one PostScript output file\n");
		return_null (NULL, GMT_ONLY_ONE_ALLOWED);	/* Too many output objects */
	}
	n_alloc = n_explicit + n_keys;	/* Max number of registrations needed (may be just n_explicit) */
	info = calloc (n_alloc, sizeof (struct GMT_RESOURCE));

	/* 4. Determine position of file args given as $ or via missing arg (proxy for input matrix) */
	/* Note: All implicit options must be given after all implicit matrices have been listed */
	for (opt = *head, implicit_pos = n_explicit; opt; opt = opt->next) {	/* Process options */
		k = GMTAPI_get_key (API, opt->option, key, n_keys);	/* If k >= 0 then this option is among those listed in the keys array */
		family = geometry = -1;	/* Not set yet */
		if (k >= 0) direction = GMTAPI_key_to_family (API, key[k], &family, &geometry);	/* Get dir, datatype, and geometry */
		
		if (GMTAPI_found_marker (opt->arg, marker)) {	/* Found an explicit dollar sign within the option, e.g., -G$ or -<$ */
			if (k == -1) {
				GMT_Report (API, GMT_MSG_NORMAL, "GMT_Encode_Options: Error: Got a -<option>$ argument but not listed in keys\n");
				direction = GMT_IN;	/* Have to assume it is an input file if not specified */
			}
			/* Note sure about the OPT_INFILE test - should apply to all, no? But perhaps only the infile option will have upper case ... */
			//if (k >= 0 && key[k][K_OPT] == GMT_OPT_INFILE) key[k][K_DIR] = tolower (key[k][K_DIR]);	/* Make sure required I becomes i so we dont add it later */
			if (k >= 0) key[k][K_DIR] = tolower (key[k][K_DIR]);	/* Make sure required I becomes i and O becomes o so we dont add them later */
			info[n_items].option    = opt;
			info[n_items].family    = family;
			info[n_items].geometry  = geometry;
			info[n_items].direction = direction;
			info[n_items].pos = pos = (direction == GMT_IN) ? explicit_pos++ : output_pos++;	/* Explicitly given arguments are the first given on the r.h.s. */
			kind = GMT_FILE_EXPLICIT;
			n_items++;
		}
		else if (k >= 0 && key[k][K_OPT] != GMT_OPT_INFILE && (len = strlen (opt->arg)) < 2) {	/* Got some option like -G or -Lu with further args */
			/* We check if, in cases like -Lu, that "u" is not a file or that -C5 is a number and not a CPT file */
			bool skip = false, number = false;
			GMT_Report (API, GMT_MSG_DEBUG, "GMT_Encode_Options: Option -%c being checked if implicit [len = %d]\n", opt->option, (int)len);
			if (len) {	/* There is a 1-char argument given */
				if (!GMT_access (API->GMT, opt->arg, F_OK)) {
					GMT_Report (API, GMT_MSG_DEBUG, "GMT_Encode_Options: 1-char file found to override implicit specitication\n");
					skip = true;	/* The file actually exist */
				}
				else if (key[k][K_FAMILY] == 'C' && !GMT_not_numeric (API->GMT, opt->arg)) {
					GMT_Report (API, GMT_MSG_DEBUG, "GMT_Encode_Options: -C<n>, for >n> a single number overrides implicit CPT specification\n");
					skip = number = true;	/* Most likely a contour specification, e.g. -C5 */
				}
			}
			if (skip) {	/* Not an explicit reference after all but a regular option */
				kind = GMT_FILE_NONE;
				if (k >= 0 && !number) {	/* If this was a required input|output it has now been satisfied */
					key[k][K_DIR] = tolower (key[k][K_DIR]);
					satisfy = special_text[direction];
				}
				else	/* Nothing special about this option */
					satisfy = special_text[2];
			}
			else {
				/* This is an implicit reference and we must explicity add the missing item by adding the marker */
				info[n_items].option    = opt;
				info[n_items].family    = family;
				info[n_items].geometry  = geometry;
				info[n_items].direction = direction;
				key[k][K_DIR] = tolower (key[k][K_DIR]);	/* Change to lowercase i or o since option was provided, albeit implicitly */
				info[n_items].pos = pos = (direction == GMT_IN) ? implicit_pos++ : output_pos++;
				/* Excplicitly add the missing marker ($) to the option argument */
				sprintf (txt, "%s%c", opt->arg, marker);
				free (opt->arg);
				opt->arg = strdup (txt);
				n_implicit++;
				kind = GMT_FILE_EXPLICIT;
				n_items++;
			}
		}
		else {	/* No implicit file argument involved, just check if this satisfies a required option */
			kind = GMT_FILE_NONE;
			if (k >= 0) {	/* If this was a required input|output it has now been satisfied */
				/* Add check to make sure argument for input is an existing file! */
				key[k][K_DIR] = tolower (key[k][K_DIR]);
				satisfy = special_text[direction];
			}
			else	/* Nothing special about this option */
				satisfy = special_text[2];
		}
		if (kind == GMT_FILE_EXPLICIT)
			GMT_Report (API, GMT_MSG_DEBUG, "%s: Option -%c%s includes a memory reference to %s argument # %d\n", S[direction], opt->option, opt->arg, LR[direction], pos);
		else
			GMT_Report (API, GMT_MSG_DEBUG, "---: Option -%c%s includes no memory reference%s\n", opt->option, opt->arg, satisfy);
	}
	
	/* Done processing references that were explicitly given in the options.  Now determine if module
	 * has required input or output references that we must add (if not specified explicitly above) */
	
	for (ku = 0; ku < n_keys; ku++) {	/* Each set of keys specifies if the item is required via the 3rd key letter */
		if (isupper (key[ku][K_DIR])) {	/* Required input|output that was not specified explicitly above */
			char str[2] = {0,0};
			str[0] = marker;
			direction = GMTAPI_key_to_family (API, key[ku], &family, &geometry);
			new_ptr = GMT_Make_Option (API, key[ku][K_OPT], str);	/* Create new option with filename "$" */
			/* Append the new option to the list */
			*head = GMT_Append_Option (API, new_ptr, *head);
			info[n_items].option    = new_ptr;
			info[n_items].family    = family;
			info[n_items].geometry  = geometry;
			info[n_items].direction = direction;
			info[n_items].pos = (direction == GMT_IN) ? implicit_pos++ : output_pos++;
			GMT_Report (API, GMT_MSG_DEBUG, "%s: Must add -%c%c as implicit memory reference to %s argument # %d\n",
				S[direction], key[ku][K_OPT], marker, LR[direction], info[n_items].pos);
			n_items++;
		}
		free (key[ku]);	/* Free up this key */
	}
	/* Free up the temporary key array */
	free (key);

	/* Reallocate the information structure array or remove entirely if nothing given. */
	if (n_items && n_items < n_alloc) info = realloc (info, n_items * sizeof (struct GMT_RESOURCE));
	else if (n_items == 0) free (info);	/* No containers used */

	GMT_Report (API, GMT_MSG_DEBUG, "GMT_Encode_Options: Found %d inputs and %d outputs that need memory hook-up\n", implicit_pos, output_pos);
	/* Just checking that the options were properly processed */
#ifdef NO_MEX
	text = GMT_Create_Cmd (API, *head);
	sprintf (revised_cmd, "\'%s %s\'", module, text);
	GMT_Destroy_Cmd (API, &text);	/* Only needed it for the NO_MEX testing */
#else
	if (GMT_is_verbose (API->GMT, GMT_MSG_DEBUG)) {
		text = GMT_Create_Cmd (API, *head);
		GMT_Report (API, GMT_MSG_DEBUG, "GMT_Encode_Options: Revised command before memory-substitution: %s\n", text);
		GMT_Destroy_Cmd (API, &text);
	}
#endif

	/* Pass back the info array and the number of items */
	*n = n_items;
	return (info);
}

#ifdef FORTRAN_API
struct GMT_RESOURCE * GMT_Encode_Options_ (char *module, char *marker, struct GMT_OPTION **head, unsigned int *n, int len)
{	/* Fortran version: We pass the global GMT_FORTRAN structure */
	return (GMT_Encode_Options (GMT_FORTRAN, module, *marker, head, n));
}
#endif

/* Parsing API: to present, examine GMT Common Option current settings and GMT Default settings */

/*! . */
int GMT_Get_Common (void *V_API, unsigned int option, double par[])
{	/* Inquires if specified GMT option has been set and obtains current values for some of them, if par is not NULL.
	 * Returns -1 if the option has not been specified.  Otherwise, returns the number of parameters
	 * it passed back via the par[] array.  Only some options passes back parameters; these are
	 * -R, -I, -X, -Y, -b, -f, -i, -o, -r, -t, -:, while the others return 0.
	 */
	int ret = GMT_NOTSET;
	struct GMTAPI_CTRL *API = NULL;
	struct GMT_CTRL *GMT = NULL;

	if (V_API == NULL) return_error (V_API, GMT_NOT_A_SESSION);
	API = gmt_get_api_ptr (V_API);
	API->error = GMT_NOERROR;
	GMT = API->GMT;

	switch (option) {
		case 'B':	if (GMT->common.B.active[0] || GMT->common.B.active[1]) ret = 0; break;
		case 'I':
			if (GMT->common.API_I.active) {
				ret = 2;
				if (par) GMT_memcpy (par, GMT->common.API_I.inc, 2, double);
			}
			break;
		case 'J':	if (GMT->common.J.active) ret = 0; break;
		case 'K':	if (GMT->common.K.active) ret = 0; break;
		case 'O':	if (GMT->common.O.active) ret = 0; break;
		case 'P':	if (GMT->common.P.active) ret = 0; break;
		case 'R':
			if (GMT->common.R.active) {
				ret = 4;
				if (par) GMT_memcpy (par, GMT->common.R.wesn, 4, double);
			}
			break;
		case 'U':	if (GMT->common.U.active) ret = 0; break;
		case 'V':	if (GMT->common.V.active) ret = GMT->current.setting.verbose; break;
		case 'X':
			if (GMT->common.X.active) {
				ret = 1;
				if (par) par[0] = GMT->common.X.off;
			}
			break;
		case 'Y':
			if (GMT->common.Y.active) {
				ret = 1;
				if (par) par[0] = GMT->common.Y.off;
			}
			break;
		case 'a':	if (GMT->common.a.active) ret = GMT->common.a.geometry; break;
		case 'b':	if (GMT->common.b.active[GMT_IN]) ret = GMT_IN; else if (GMT->common.b.active[GMT_OUT]) ret = GMT_OUT; break;
		case 'c':	if (GMT->common.c.active) ret = GMT->common.c.copies; break;
		case 'f':	if (GMT->common.f.active[GMT_IN]) ret = GMT_IN; else if (GMT->common.f.active[GMT_OUT]) ret = GMT_OUT; break;
		case 'g':	if (GMT->common.g.active) ret = 0; break;
		case 'h':	if (GMT->common.h.active) ret = GMT->common.h.mode; break;
		case 'i':	if (GMT->common.i.active) ret = (int)GMT->common.i.n_cols; break;
		case 'n':	if (GMT->common.n.active) ret = 0; break;
		case 'o':	if (GMT->common.o.active) ret = (int)GMT->common.o.n_cols; break;
		case 'p':	if (GMT->common.p.active) ret = 0; break;
		case 'r':	if (GMT->common.r.active) ret = GMT->common.r.registration; break;
		case 's':	if (GMT->common.s.active) ret = 0; break;
		case 't':
			if (GMT->common.t.active) {
				ret = 1;
				if (par) par[0] = GMT->common.t.value;
			}
			break;
		case ':':	if (GMT->common.colon.toggle[GMT_IN]) ret = GMT_IN; else if (GMT->common.colon.toggle[GMT_OUT]) ret = GMT_OUT; break;
		default:
			GMTAPI_report_error (API, GMT_OPTION_NOT_FOUND);
			break;
	}

	return (ret);
}

#ifdef FORTRAN_API
int GMT_Get_Common_ (unsigned int *option, double par[])
{	/* Fortran version: We pass the global GMT_FORTRAN structure */
	return (GMT_Get_Common (GMT_FORTRAN, *option, par));
}
#endif

/*! . */
int GMT_Get_Default (void *V_API, char *keyword, char *value)
{	/* Given the text representation of a GMT parameter keyword, return its setting as text.
	 * value must have enough space for the return information.
	 */
	int error;
	struct GMTAPI_CTRL *API = NULL;

	if (V_API == NULL) return_error (V_API, GMT_NOT_A_SESSION);
	if (value == NULL) return_error (V_API, GMT_NO_PARAMETERS);
	API = gmt_get_api_ptr (V_API);
	strcpy (value, GMT_putparameter (API->GMT, keyword));
	error = (value[0] == '\0') ? GMT_OPTION_NOT_FOUND : GMT_NOERROR;
	return_error (V_API, error);
}

#ifdef FORTRAN_API
int GMT_Get_Default_ (char *keyword, char *value, int len1, int len2)
{	/* Fortran version: We pass the global GMT_FORTRAN structure */
	return (GMT_Get_Default (GMT_FORTRAN, keyword, value));
}
#endif

/*! . */
int GMT_Option (void *V_API, char *options)
{	/* Take comma-separated GMT options and print the usage message(s). */
	unsigned int pos = 0, k = 0, n = 0;
	char p[GMT_LEN64] = {""}, arg[GMT_LEN64] = {""};
	struct GMTAPI_CTRL *API = NULL;

	if (V_API == NULL) return_error (V_API, GMT_NOT_A_SESSION);
	if (options == NULL) return_error (V_API, GMT_NO_PARAMETERS);
	API = gmt_get_api_ptr (V_API);

	/* The following does the translation between the rules for the option string and the convoluted items GMT_explain_options expects. */
	while (GMT_strtok (options, ",", &pos, p) && k < GMT_LEN64) {
		switch (p[0]) {
			case 'B':	/* Let B be B and B- be b */
				arg[k++] = (p[1] == '-') ? 'b' : 'B';
				break;
			case 'J':	/* Let J be -J and J- be j, JX is -Jx|X only, and -J[-]3 be adding -Z for 3-D scaling */
				n = 1;
				if (p[1] == '-') { arg[k++] = 'j'; n++; }
				else if (p[1] == 'X') { arg[k++] = 'x'; n++; }
				else arg[k++] = 'J';
				if (p[n] == 'Z' || p[n] == 'z') arg[k++] = 'Z';
				break;
			case 'R':	/* Want -R region usage */
				if (p[1]) {	/* Gave modifiers */
					if (p[1] == 'x') arg[k++] = 'S';	/* CarteSian region */
					else if (p[1] == 'g') arg[k++] = 'G';	/* Geographic region */
					else arg[k++] = 'R';			/* Generic region [Default] */
					if (p[1] == '3' || p[2] == '3') arg[k++] = 'z';	/* 3-D region */
				}
				else arg[k++] = 'R';			/* Generic region [Default] */
				break;
			case 'b':	/* Binary i/o -bi -bo */
				arg[k++] = (p[1] == 'i') ? 'C' : 'D';
				arg[k++] = (p[2]) ? p[2] : '0';
				break;
			case 'd':	/* Nodata flag -d, -di, -do */
				if (p[1] == 'i') arg[k++] = 'k';
				else if (p[1] == 'o') arg[k++] = 'l';
				else arg[k++] = 'd';
				break;
			case 'r':	/* Pixel registration */
				arg[k++] = 'F';
				break;
			case 'x':	/* Number of threads (for multi-threaded progs) */
				arg[k++] = 'y';
				break;
			default:	/* All others are pass-through */
				arg[k++] = p[0];
				break;
		}
	}
	GMT_explain_options (API->GMT, arg);	/* Call the underlying explain_options machinery */
	return_error (V_API, GMT_NOERROR);
}

#ifdef FORTRAN_API
int GMT_Option_ (void *V_API, char *options, int len)
{	/* Fortran version: We pass the global GMT_FORTRAN structure */
	return (GMT_Option (GMT_FORTRAN, options));
}
#endif

/*! . */
int GMT_Message (void *V_API, unsigned int mode, char *format, ...)
{	/* Message independent of verbosity, optionally with timestamp.
	 * mode = 0:	No time stamp
	 * mode = 1:	Abs time stamp formatted via GMT_TIME_STAMP
	 * mode = 2:	Report elapsed time since last reset.
	 * mode = 4:	Reset elapsed time to 0, no time stamp.
	 * mode = 6:	Reset elapsed time and report it as well.
	 */
	size_t source_info_len;
	char message[4*GMT_BUFSIZ] = {""}, *stamp = NULL;
	struct GMTAPI_CTRL *API = NULL;
	va_list args;

	if (V_API == NULL) return_error (V_API, GMT_NOT_A_SESSION);
	if (format == NULL) return GMT_PTR_IS_NULL;	/* Format cannot be NULL */
	API = gmt_get_api_ptr (V_API);
	if (mode) stamp = GMTAPI_tictoc_string (API, mode);	/* Pointer to a timestamp string */
	if (mode % 4) sprintf (message, "%s | ", stamp);	/* Lead with the time stamp */
	source_info_len = strlen (message);

	va_start (args, format);
	vsnprintf (message + source_info_len, 4*GMT_BUFSIZ - source_info_len, format, args);
	va_end (args);
	assert (strlen (message) < 4*GMT_BUFSIZ);
	API->print_func (API->GMT->session.std[GMT_ERR], message);	/* Do the printing */
	return_error (V_API, GMT_NOERROR);
}

#ifdef FORTRAN_API
int GMT_Message_ (void *V_API, unsigned int *mode, char *message, int len)
{	/* Fortran version: We pass the global GMT_FORTRAN structure */
	return (GMT_Message (GMT_FORTRAN, *mode, message));
}
#endif

/*! . */
int GMT_Report (void *V_API, unsigned int level, char *format, ...)
{	/* Message whose output depends on verbosity setting */
	size_t source_info_len = 0;
	unsigned int g_level;
	char message[GMT_BUFSIZ] = {""};
	struct GMTAPI_CTRL *API = NULL;
	struct GMT_CTRL *GMT = NULL;
	va_list args;
	/* GMT_Report may be called before GMT is set so take precautions */
	if (V_API == NULL) return GMT_NOERROR;		/* Not a fatal issue here */
	if (format == NULL) return GMT_PTR_IS_NULL;	/* Format cannot be NULL */
	API = gmt_get_api_ptr (V_API);
	GMT = API->GMT;
	g_level = (GMT) ? GMT->current.setting.verbose : 0;
	if (level > MAX(API->verbose, g_level))
		return 0;
	if (GMT && GMT->current.setting.timer_mode > GMT_NO_TIMER) {
		char *stamp = GMTAPI_tictoc_string (API, GMT->current.setting.timer_mode);	/* NULL or pointer to a timestamp string */
		if (stamp) {
			sprintf (message, "%s | ", stamp);	/* Lead with the time stamp */
			source_info_len = strlen (message);	/* Update length of message from 0 */
		}
	}
	snprintf (message + source_info_len, GMT_BUFSIZ-source_info_len, "%s: ", (GMT && GMT->init.module_name) ? GMT->init.module_name : API->session_tag);
	source_info_len = strlen (message);
	va_start (args, format);
	/* append format to the message: */
	vsnprintf (message + source_info_len, GMT_BUFSIZ - source_info_len, format, args);
	va_end (args);
	assert (strlen (message) < GMT_BUFSIZ);
	API->print_func (GMT ? GMT->session.std[GMT_ERR] : stderr, message);
	return_error (V_API, GMT_NOERROR);
}

#ifdef FORTRAN_API
int GMT_Report_ (void *V_API, unsigned int *level, char *message, int len)
{	/* Fortran version: We pass the global GMT_FORTRAN structure */
	return (GMT_Report (GMT_FORTRAN, *level, message));
}
#endif

/*! . */
int GMT_Get_Value (void *V_API, char *arg, double par[])
{	/* Parse any number of comma, space, tab, semi-colon or slash-separated values.
	 * The array par must have enough space to hold all the items.
	 * Function returns the number of items, or -1 if there was an error.
	 * We can handle dimension units (c|i|p), distance units (d|m|s|e|f|k|M|n|u),
	 * geographic coordinates, absolute dateTtime strings, and regular floats.
	 *
	 * Dimensions are returned in cm.
	 * Distances are returned in meters.
	 * Arc distances are returned in degrees.
	 * Geographic dd:mm:ss[W|E|S|N] coordinates are returned in decimal degrees.
	 * DateTtime moments are returned in time in chosen units [sec] since chosen epoch [1970] */

	unsigned int pos = 0, n_arg = 0, mode, col_type_save[2][2];
	size_t len;
	char p[GMT_BUFSIZ] = {""}, unit;
	double value;
	struct GMTAPI_CTRL *API = NULL;
	struct GMT_CTRL *GMT = NULL;
	static const char separators[] = " \t,;/";

	if (V_API == NULL) return_error (V_API, GMT_NOT_A_SESSION);
	if (arg == NULL || arg[0] == '\0') return_value (V_API, GMT_NO_PARAMETERS, GMT_NOTSET);
	API = gmt_get_api_ptr (V_API);
	API->error = GMT_NOERROR;
	GMT = API->GMT;

	/* Because GMT_init_distaz and possibly GMT_scanf_arg may decide to change the GMT col_type
	 * we make a copy here and reset when done */
	GMT_memcpy (col_type_save[GMT_IN], GMT->current.io.col_type[GMT_IN],   2, unsigned int);
	GMT_memcpy (col_type_save[GMT_OUT], GMT->current.io.col_type[GMT_OUT], 2, unsigned int);

	while (GMT_strtok (arg, separators, &pos, p)) {	/* Loop over input aruments */
		if ((len = strlen (p)) == 0) continue;
		len--;	/* Position of last char, possibly a unit */
		if (strchr (GMT_DIM_UNITS, p[len]))	/* Dimension unit (c|i|p), return distance in GMT default length unit [cm] */
			value = GMT_convert_units (GMT, p, GMT->current.setting.proj_length_unit, GMT_CM);
		else if (strchr (GMT_LEN_UNITS, p[len])) {	/* Distance units, return as meters [or degrees if arc] */
			mode = GMT_get_distance (GMT, p, &value, &unit);
			GMT_init_distaz (GMT, unit, mode, GMT_MAP_DIST);
			value /= GMT->current.map.dist[GMT_MAP_DIST].scale;	/* Convert to default unit */
		}
		else	/* Perhaps coordinates or floats */
			(void) GMT_scanf_arg (GMT, p, GMT_IS_UNKNOWN, &value);
		par[n_arg++] = value;
	}
	/* Reset col_types to what they were before the parsing */
	GMT_memcpy (GMT->current.io.col_type[GMT_IN],  col_type_save[GMT_IN],  2, unsigned int);
	GMT_memcpy (GMT->current.io.col_type[GMT_OUT], col_type_save[GMT_OUT], 2, unsigned int);

	return (n_arg);
}

#ifdef FORTRAN_API
int GMT_Get_Value_ (char *arg, double par[], int len)
{	/* Fortran version: We pass the global GMT_FORTRAN structure */
	return (GMT_Get_Value (GMT_FORTRAN, arg, par));
}
#endif

/* Here lies the very basic F77 support for grid read and write only. It is assumed that no grid padding is required */

int GMT_F77_readgrdinfo_ (unsigned int dim[], double limit[], double inc[], char *title, char *remark, char *file)
{	/* Note: When returning, dim[2] holds the registration (0 = gridline, 1 = pixel).
	 * limit[4-5] holds zmin/zmax. limit must thus at least have a length of 6.
	 */
	char *argv = "GMT_F77_readgrdinfo";
	struct GMT_GRID_HEADER header;
	struct GMTAPI_CTRL *API = NULL;	/* The API pointer assigned below */

	if ((API = GMT_Create_Session (argv, 0U, 0U, NULL)) == NULL) return EXIT_FAILURE;

	/* Read the grid header */

	if (GMT_read_grd_info (API->GMT, file, &header)) {
		GMT_Report (API, GMT_MSG_NORMAL, "Error opening file %s\n", file);
		return EXIT_FAILURE;
	}

	/* Assign variables from header structure items */
	dim[GMT_X] = header.nx;	dim[GMT_Y] = header.ny;
	GMT_memcpy (limit, header.wesn, 4U, double);
	GMT_memcpy (inc, header.inc, 2U, double);
	limit[ZLO] = header.z_min;
	limit[ZHI] = header.z_max;
	dim[GMT_Z] = header.registration;
	strncpy (title, header.title, GMT_GRID_TITLE_LEN80);
	strncpy (remark, header.remark, GMT_GRID_REMARK_LEN160);

	if (GMT_Destroy_Session (API) != GMT_NOERROR) return EXIT_FAILURE;
	return EXIT_SUCCESS;
}

int GMT_F77_readgrd_ (float *array, unsigned int dim[], double limit[], double inc[], char *title, char *remark, char *file)
{	/* Note: When called, dim[2] is 1 we allocate the array, otherwise we assume it has enough space
	 * Also, if dim[3] == 1 then we transpose the array before writing.
	 * When returning, dim[2] holds the registration (0 = gridline, 1 = pixel).
	 * limit[4-5] holds zmin/zmax. limit must thus at least have a length of 6.
	 */
 	unsigned int no_pad[4] = {0, 0, 0, 0};
	double no_wesn[4] = {0.0, 0.0, 0.0, 0.0};
	char *argv = "GMT_F77_readgrd";
	struct GMT_GRID_HEADER header;
	struct GMTAPI_CTRL *API = NULL;	/* The API pointer assigned below */

	if ((API = GMT_Create_Session (argv, 0U, 0U, NULL)) == NULL) return EXIT_FAILURE;

	/* Read the grid header */
	GMT_grd_init (API->GMT, &header, NULL, false);
	if (GMT_read_grd_info (API->GMT, file, &header)) {
		GMT_Report (API, GMT_MSG_NORMAL, "Error opening file %s\n", file);
		return EXIT_FAILURE;
	}

	/* Read the grid, possibly after first allocating array space */
	if (dim[GMT_Z] == 1) array = GMT_memory (API->GMT, NULL, header.size, float);
	if (GMT_read_grd (API->GMT, file, &header, array, no_wesn, no_pad, 0)) {
		GMT_Report (API, GMT_MSG_NORMAL, "Error reading file %s\n", file);
		return EXIT_FAILURE;
	}

	if (dim[3] == 1) GMT_inplace_transpose (array, header.ny, header.nx);

	/* Assign variables from header structure items */
	dim[GMT_X] = header.nx;	dim[GMT_Y] = header.ny;
	GMT_memcpy (limit, header.wesn, 4U, double);
	GMT_memcpy (inc, header.inc, 2U, double);
	limit[ZLO] = header.z_min;
	limit[ZHI] = header.z_max;
	dim[GMT_Z] = header.registration;
	strncpy (title, header.title, GMT_GRID_TITLE_LEN80);
	strncpy (remark, header.remark, GMT_GRID_REMARK_LEN160);

	if (GMT_Destroy_Session (API) != GMT_NOERROR) return EXIT_FAILURE;
	return EXIT_SUCCESS;
}

int GMT_F77_writegrd_ (float *array, unsigned int dim[], double limit[], double inc[], char *title, char *remark, char *file)
{	/* Note: When called, dim[2] holds the registration (0 = gridline, 1 = pixel).
	 * Also, if dim[3] == 1 then we transpose the array before writing.  */
 	unsigned int no_pad[4] = {0, 0, 0, 0};
	char *argv = "GMT_F77_writegrd";
	double no_wesn[4] = {0.0, 0.0, 0.0, 0.0};
	struct GMT_GRID_HEADER header;
	struct GMTAPI_CTRL *API = NULL;	/* The API pointer assigned below */

	/* Initialize with default values */

	if ((API = GMT_Create_Session (argv, 0U, 0U, NULL)) == NULL) return EXIT_FAILURE;

	GMT_grd_init (API->GMT, &header, NULL, false);
	if (full_region (limit)) {	/* Here that means limit was not properly given */
		GMT_Report (API, GMT_MSG_NORMAL, "Grid domain not specified for %s\n", file);
		return EXIT_FAILURE;
	}
	if (inc[GMT_X] == 0.0 || inc[GMT_Y] == 0.0) {	/* Here that means grid spacing was not properly given */
		GMT_Report (API, GMT_MSG_NORMAL, "Grid spacing not specified for %s\n", file);
		return EXIT_FAILURE;
	}

	/* Set header parameters */

	GMT_memcpy (header.wesn, limit, 4U, double);
	GMT_memcpy (header.inc, inc, 2U, double);
	header.nx = dim[GMT_X];	header.ny = dim[GMT_Y];
	header.registration = dim[GMT_Z];
	GMT_set_grddim (API->GMT, &header);
	strncpy (header.title, title, GMT_GRID_TITLE_LEN80);
	strncpy (header.remark, remark, GMT_GRID_REMARK_LEN160);

	if (dim[3] == 1) GMT_inplace_transpose (array, header.ny, header.nx);

	/* Write the file */

	if (GMT_write_grd (API->GMT, file, &header, array, no_wesn, no_pad, 0)) {
		GMT_Report (API, GMT_MSG_NORMAL, "Error writing file %s\n", file);
		return EXIT_FAILURE;
	}

	if (GMT_Destroy_Session (API) != GMT_NOERROR) return EXIT_FAILURE;
	return EXIT_SUCCESS;
}

EXTERN_MSC void GMT_set_mem_layout (struct GMTAPI_CTRL *API, char mem_layout[]);
void GMT_set_mem_layout(struct GMTAPI_CTRL *API, char mem_layout[]) {
	int i;
	for (i = 0; i < 4; i++)
		API->GMT->current.gdal_read_in.O.mem_layout[i] = mem_layout[i];
	return;
}<|MERGE_RESOLUTION|>--- conflicted
+++ resolved
@@ -415,14 +415,9 @@
 /*! . */
 char *GMTAPI_lib_tag (char *name) {
 	/* Pull out the tag from a name like <tag>[.extension] */
-<<<<<<< HEAD
-	char *extension, *pch;
-	char *tag = strdup (name);
-=======
-	char *extension = NULL, *tag = NULL;
+	char *extension = NULL, *pch = NULL, *tag = NULL;
 	if (!strchr (name, '.')) return NULL;	/* No file with extension given, probably just a directory due to user confusion */
 	tag = strdup (name);
->>>>>>> 5c31e04c
 	extension = strrchr (tag, '.'); /* last period in name */
 	*extension = '\0'; /* remove extension */
 	/* if name has the "_w32|64" suffix or any other suffix that starts with a '_', remove it. */
@@ -524,17 +519,7 @@
 			if ((list = GMT_get_dir_list (API->GMT, plugindir, extension))) {	/* Add these to the libs */
 				k = 0;
 				while (list[k]) {
-<<<<<<< HEAD
-					API->lib[n_custom_libs].name = GMTAPI_lib_tag (list[k]);
-					sprintf (path, "%s/%s", plugindir, list[k]);
-					API->lib[n_custom_libs].path = strdup (path);
-					GMT_Report (API, GMT_MSG_DEBUG, "Shared Library # %d (%s). Path = \n", n_custom_libs, API->lib[n_custom_libs].name, API->lib[n_custom_libs].path);
-					n_custom_libs++;		/* Add up entries found */
-					if (n_custom_libs == n_alloc) {	/* Allocate more memory for list */
-						n_alloc <<= 1;
-						API->lib = GMT_memory (API->GMT, API->lib, n_alloc, struct Gmt_libinfo);
-=======
-					if ((API->lib[n_custom_libs].name = lib_tag (list[k]))) {
+					if ((API->lib[n_custom_libs].name = GMTAPI_lib_tag (list[k]))) {
 						sprintf (path, "%s/%s", plugindir, list[k]);
 						API->lib[n_custom_libs].path = strdup (path);
 						GMT_Report (API, GMT_MSG_DEBUG, "Shared Library # %d (%s). Path = \n", n_custom_libs, API->lib[n_custom_libs].name, API->lib[n_custom_libs].path);
@@ -543,7 +528,6 @@
 							n_alloc <<= 1;
 							API->lib = GMT_memory (API->GMT, API->lib, n_alloc, struct Gmt_libinfo);
 						}
->>>>>>> 5c31e04c
 					}
 					else
 						GMT_Report (API, GMT_MSG_NORMAL, "Shared Library %s has no extension! Ignored\n", list[k]);
@@ -555,31 +539,19 @@
 		else {	/* Just a list with one or more comma-separated library paths */
 			unsigned int pos = 0;
 			while (GMT_strtok (API->GMT->session.CUSTOM_LIBS, ",", &pos, text)) {
-<<<<<<< HEAD
-				API->lib[n_custom_libs].path = strdup (text);
 				libname = strdup (basename (text));		/* Last component from the pathname */
-				API->lib[n_custom_libs].name = GMTAPI_lib_tag (libname);
-				GMT_Report (API, GMT_MSG_DEBUG, "Shared Library # %d (%s). Path = \n", n_custom_libs, API->lib[n_custom_libs].name, API->lib[n_custom_libs].path);
-				free (libname);
-				n_custom_libs++;		/* Add up entries found */
-				if (n_custom_libs == n_alloc) {	/* Allocate more memory for list */
-					n_alloc <<= 1;
-					API->lib = GMT_memory (API->GMT, API->lib, n_alloc, struct Gmt_libinfo);
-=======
-				libname = strdup (GMT_basename (text));		/* Last component from the pathname */
-				if ((API->lib[n_custom_libs].name = lib_tag (libname))) {
+				if ((API->lib[n_custom_libs].name = GMTAPI_lib_tag (libname))) {
 					API->lib[n_custom_libs].path = strdup (text);
 					GMT_Report (API, GMT_MSG_DEBUG, "Shared Library # %d (%s). Path = \n", n_custom_libs, API->lib[n_custom_libs].name, API->lib[n_custom_libs].path);
+					free (libname);
 					n_custom_libs++;		/* Add up entries found */
 					if (n_custom_libs == n_alloc) {	/* Allocate more memory for list */
 						n_alloc <<= 1;
 						API->lib = GMT_memory (API->GMT, API->lib, n_alloc, struct Gmt_libinfo);
 					}
->>>>>>> 5c31e04c
 				}
 				else
 					GMT_Report (API, GMT_MSG_NORMAL, "Shared Library %s has no extension! Ignored\n", text);
-				free (libname);
 			}
 		}
 	}
