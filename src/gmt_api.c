--- conflicted
+++ resolved
@@ -7885,11 +7885,8 @@
 		sprintf (value, "%d", API->pad);
 #ifdef HAVE_GDAL
 	else if (!strncmp (keyword, "API_IMAGE_LAYOUT", 16U))	/* Report image/band layout */
-<<<<<<< HEAD
 		gmt_M_memcpy (value, API->GMT->current.gdal_read_in.O.mem_layout, 4, char);
-=======
-		GMT_memcpy (value, API->GMT->current.gdal_read_in.O.mem_layout, 4, char);
->>>>>>> abf67564
+#endif
 #endif
 	else if (!strncmp (keyword, "API_GRID_LAYOUT", 15U)) {	/* Report grid layout */
 		if (API->shape == GMT_IS_COL_FORMAT)
