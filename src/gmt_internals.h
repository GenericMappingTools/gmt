/*--------------------------------------------------------------------
 *
 *	Copyright (c) 1991-2021 by the GMT Team (https://www.generic-mapping-tools.org/team.html)
 *	See LICENSE.TXT file for copying and redistribution conditions.
 *
 *	This program is free software; you can redistribute it and/or modify
 *	it under the terms of the GNU Lesser General Public License as published by
 *	the Free Software Foundation; version 3 or any later version.
 *
 *	This program is distributed in the hope that it will be useful,
 *	but WITHOUT ANY WARRANTY; without even the implied warranty of
 *	MERCHANTABILITY or FITNESS FOR A PARTICULAR PURPOSE.  See the
 *	GNU Lesser General Public License for more details.
 *
 *	Contact info: www.generic-mapping-tools.org
 *--------------------------------------------------------------------*/

/*!
 * \file gmt_internals.h
 * \brief All lower-level functions and macros just needed within the dev library.
 * These are not available via gmt_dev.h.
 */

/* Authors:	P. Wessel, W. H. F. Smith, R. Scharroo, and J. Luis
   Date:	1-OCT-2009
   Version:	6 API

*/

#ifndef GMT_INTERNALS_H
#define GMT_INTERNALS_H

#ifdef HAVE_FFTW3F
/* FFTW_planner_flags: FFTW_ESTIMATE, FFTW_MEASURE, FFTW_PATIENT, FFTW_EXHAUSTIVE */
#	include <fftw3.h>
#endif

/* LOCAL FUNCTIONS USED BY GMT_*.C ONLY - NOT PART OF GMT_DEV.H DISTRIBUTION */

/*--------------------------------------------------------------------
 *			GMT XINGS STRUCTURE DEFINITION
 *--------------------------------------------------------------------*/

struct GMT_XINGS {
        double lon[2], lat[2];    /* Geographic coordinates of intersection with map boundary */
        double xx[2], yy[2];    /* Cartesian coordinates of intersection with map boundary */
        double angle[2];        /* Angles of intersection */
        unsigned int sides[2];	/* Side id of intersection */
        unsigned int nx;	/* Number of intersections (1 or 2) */
};

#if defined (WIN32) /* Use Windows API */
EXTERN_MSC char *dlerror (void);
#endif

<<<<<<< HEAD
EXTERN_MSC void gmtlib_terminate_session ();
=======
EXTERN_MSC int gmtlib_adjust_loose_wesn (struct GMT_CTRL *GMT, double wesn[], struct GMT_GRID_HEADER *header, unsigned int verbose_level);
>>>>>>> c5d4fe37
EXTERN_MSC unsigned int gmtlib_pick_in_col_number (struct GMT_CTRL *GMT, unsigned int col, unsigned int *col_pos_in);
EXTERN_MSC bool gmtlib_set_do_seconds (struct GMT_CTRL *GMT, double inc);
EXTERN_MSC int gmtlib_getpenstyle (struct GMT_CTRL *GMT, char *line, struct GMT_PEN *P);
EXTERN_MSC bool gmtlib_data_is_geographic (struct GMTAPI_CTRL *API, const char *file);
EXTERN_MSC void gmtlib_set_case_and_kind (struct GMT_CTRL *GMT, char *format, bool *upper_case, unsigned int *flavor);
EXTERN_MSC bool gmtlib_fixed_paper_size (struct GMTAPI_CTRL *API);
EXTERN_MSC struct GMT_CUBE *gmtlib_create_cube (struct GMT_CTRL *GMT);
EXTERN_MSC struct GMT_CUBE *gmtlib_duplicate_cube (struct GMT_CTRL *GMT, struct GMT_CUBE *U, unsigned int mode);
EXTERN_MSC void gmt_free_cube (struct GMT_CTRL *GMT, struct GMT_CUBE **U, bool free_cube);
EXTERN_MSC unsigned int gmtlib_free_cube_ptr (struct GMT_CTRL *GMT, struct GMT_CUBE *U, bool free_cube);
EXTERN_MSC void gmtlib_free_cube (struct GMT_CTRL *GMT, struct GMT_CUBE **U, bool free_cube);
EXTERN_MSC bool gmtlib_var_inc (double *x, uint64_t n);
EXTERN_MSC char *gmtlib_last_valid_file_modifier (struct GMTAPI_CTRL *API, char* filename, const char *mods);
EXTERN_MSC char *gmtlib_valid_filemodifiers (struct GMT_CTRL *GMT);
EXTERN_MSC int gmtlib_delete_virtualfile  (void *API, const char *string);
EXTERN_MSC bool gmtlib_file_lock (struct GMT_CTRL *GMT, int fd);
EXTERN_MSC bool gmtlib_file_unlock (struct GMT_CTRL *GMT, int fd);
EXTERN_MSC int gmtlib_file_is_jpeg2000_tile (struct GMTAPI_CTRL *API, char *file);
EXTERN_MSC int gmtlib_download_remote_file (struct GMT_CTRL *GMT, const char* file_name, char *path, int k_data, unsigned int mode);
EXTERN_MSC int gmtlib_get_serverfile_index (struct GMTAPI_CTRL *API, const char *file);
EXTERN_MSC bool gmtlib_module_may_get_R_from_RP (struct GMT_CTRL *GMT, const char *mod_name);
EXTERN_MSC double gmtlib_distance_type (struct GMT_CTRL *GMT, double lonS, double latS, double lonE, double latE, unsigned int id);
EXTERN_MSC bool gmtlib_genper_reset (struct GMT_CTRL *GMT, bool reset);
EXTERN_MSC double gmtlib_left_boundary (struct GMT_CTRL *GMT, double y);
EXTERN_MSC double gmtlib_right_boundary (struct GMT_CTRL *GMT, double y);
EXTERN_MSC unsigned int gmtlib_load_custom_annot (struct GMT_CTRL *GMT, struct GMT_PLOT_AXIS *A, char item, double **xx, char ***labels);
EXTERN_MSC int gmtlib_report_error	(void *C, int error);	/* Lives in gmt_api.c */
EXTERN_MSC void gmtlib_iobl (struct GMT_CTRL *GMT, double *lon, double *lat, double olon, double olat);	/* Convert oblique lon/lat to regular lon/lat */
EXTERN_MSC char *gmtlib_create_header_item (struct GMTAPI_CTRL *API, unsigned int mode, void *arg);
EXTERN_MSC int gmtlib_validate_id (struct GMTAPI_CTRL *API, int family, int object_ID, int direction, int module_input);
EXTERN_MSC int gmtlib_unregister_io (struct GMTAPI_CTRL *API, int object_ID, unsigned int direction);
EXTERN_MSC unsigned int gmtlib_count_objects (struct GMTAPI_CTRL *API, enum GMT_enum_family family, unsigned int geometry, unsigned int direction, int *first_ID);
EXTERN_MSC void gmtlib_translin (struct GMT_CTRL *GMT, double forw, double *inv);
EXTERN_MSC void gmtlib_itranslin (struct GMT_CTRL *GMT, double *forw, double inv);
EXTERN_MSC void gmtlib_garbage_collection (struct GMTAPI_CTRL *API, int level);	/* From gmt_api.c */
EXTERN_MSC void gmtlib_fft_cleanup (struct GMT_CTRL *GMT);
EXTERN_MSC void gmtlib_fft_initialization (struct GMT_CTRL *GMT);
EXTERN_MSC void gmtlib_grdio_init (struct GMT_CTRL *GMT);
EXTERN_MSC void gmtlib_close_grd (struct GMT_CTRL *GMT, struct GMT_GRID *G);
EXTERN_MSC int gmtlib_is_esri_grid (struct GMT_CTRL *GMT, struct GMT_GRID_HEADER *header);
EXTERN_MSC int gmtlib_is_agc_grid (struct GMT_CTRL *GMT, struct GMT_GRID_HEADER *header);
EXTERN_MSC int gmtlib_is_mgg2_grid (struct GMT_CTRL *GMT, struct GMT_GRID_HEADER *header);
EXTERN_MSC int gmtlib_is_srf_grid (struct GMT_CTRL *GMT, struct GMT_GRID_HEADER *header);
EXTERN_MSC int gmtlib_is_ras_grid (struct GMT_CTRL *GMT, struct GMT_GRID_HEADER *header);
EXTERN_MSC int gmtlib_is_native_grid (struct GMT_CTRL *GMT, struct GMT_GRID_HEADER *header);
EXTERN_MSC int gmtlib_is_nc_grid (struct GMT_CTRL *GMT, struct GMT_GRID_HEADER *header);
EXTERN_MSC unsigned int gmtlib_free_grid_ptr (struct GMT_CTRL *GMT, struct GMT_GRID *G, bool free_grid);
EXTERN_MSC void gmtlib_fourt_stats (struct GMT_CTRL *GMT, unsigned int n_columns, unsigned int n_rows, unsigned int *f, double *r, size_t *s, double *t);
EXTERN_MSC int gmtlib_append_ogr_item (struct GMT_CTRL *GMT, char *name, enum GMT_enum_type type, struct GMT_OGR *S);
EXTERN_MSC size_t gmtlib_grd_data_size (struct GMT_CTRL *GMT, unsigned int format, gmt_grdfloat *nan_value);
EXTERN_MSC double gmtlib_geo_centroid_area (struct GMT_CTRL *GMT, double *lon, double *lat, uint64_t n, double *centroid);
EXTERN_MSC int gmtlib_set_current_item_file (struct GMT_CTRL *GMT, const char *item, char *file);
EXTERN_MSC int gmtlib_polar_prepare_label (struct GMT_CTRL *GMT, double angle, unsigned int side, double *line_angle, double *text_angle, unsigned int *justify);
EXTERN_MSC bool gmtlib_B_is_frame (struct GMT_CTRL *GMT, char *in);
EXTERN_MSC int64_t gmtlib_parse_index_range (struct GMT_CTRL *GMT, char *p, int64_t *start, int64_t *stop);
EXTERN_MSC int gmtlib_ascii_output_trailing_text (struct GMT_CTRL *GMT, FILE *fp, uint64_t n, double *ptr, char *txt);
EXTERN_MSC void gmtlib_reparse_i_option (struct GMT_CTRL *GMT, uint64_t n_columns);
EXTERN_MSC void gmtlib_reparse_o_option (struct GMT_CTRL *GMT, uint64_t n_columns);
EXTERN_MSC void gmtlib_get_graphics_item (struct GMTAPI_CTRL *API, int *fig, int *subplot, char *panel, int *inset);
EXTERN_MSC void gmtlib_set_KOP_strings (struct GMTAPI_CTRL *API);
EXTERN_MSC bool gmtlib_is_modern_name (struct GMTAPI_CTRL *API, const char *module);
EXTERN_MSC const char * gmtlib_get_active_name (struct GMTAPI_CTRL *API, const char *module);
EXTERN_MSC double gmtlib_cartesian_dist (struct GMT_CTRL *GMT, double x0, double y0, double x1, double y1);
EXTERN_MSC double gmtlib_cartesian_dist_proj (struct GMT_CTRL *GMT, double lon1, double lat1, double lon2, double lat2);
EXTERN_MSC void gmtlib_finalize_dataset (struct GMT_CTRL *GMT, struct GMT_DATASET *D);
EXTERN_MSC bool gmtlib_maybe_abstime (struct GMT_CTRL *GMT, char *txt, bool *no_T);
EXTERN_MSC void gmtlib_update_outcol_type (struct GMT_CTRL *GMT, uint64_t n);
EXTERN_MSC void gmtlib_reset_input (struct GMT_CTRL *GMT);
EXTERN_MSC int gmtlib_remote_file_is_tiled (struct GMTAPI_CTRL *API, const char *file, unsigned int *mode);
EXTERN_MSC char *gmtlib_get_tile_list (struct GMTAPI_CTRL *API, double wesn[], int k_data, bool plot_region, unsigned int strm_flag);
EXTERN_MSC struct GMT_GRID * gmtlib_assemble_tiles (struct GMTAPI_CTRL *API, double *region, char *file);
EXTERN_MSC bool gmtlib_fig_is_ps (struct GMT_CTRL *GMT);
EXTERN_MSC void gmtlib_refpoint_to_panel_xy (struct GMT_CTRL *GMT, int refpoint, struct GMT_SUBPLOT *P, double *x, double *y);
EXTERN_MSC bool gmtlib_file_is_downloadable (struct GMT_CTRL *GMT, const char *file, unsigned int *kind);
EXTERN_MSC unsigned int gmtlib_get_pos_of_filename (const char *url);
EXTERN_MSC bool gmtlib_is_color (struct GMT_CTRL *GMT, char *word);
EXTERN_MSC char * gmtlib_putfill (struct GMT_CTRL *GMT, struct GMT_FILL *F);
EXTERN_MSC char * gmtlib_putcmyk (struct GMT_CTRL *GMT, double *cmyk);
EXTERN_MSC char * gmtlib_puthsv (struct GMT_CTRL *GMT, double *hsv);
EXTERN_MSC enum gmt_enum_units gmtlib_get_unit_number (struct GMT_CTRL *GMT, char unit);
EXTERN_MSC void gmtlib_explain_options (struct GMT_CTRL *GMT, char *options);
EXTERN_MSC char * gmtlib_getparameter (struct GMT_CTRL *GMT, const char *keyword);
EXTERN_MSC unsigned int gmtlib_setparameter (struct GMT_CTRL *GMT, const char *keyword, char *value, bool core);
EXTERN_MSC int gmtlib_report_func (struct GMT_CTRL *GMT, unsigned int level, const char *source_line, const char *format, ...);
EXTERN_MSC int gmtlib_get_num_processors ();
EXTERN_MSC int gmtlib_bcr_get_img (struct GMT_CTRL *GMT, struct GMT_IMAGE *G, double xx, double yy, unsigned char *z);		/* Compute z(x,y) from bcr structure and image */
EXTERN_MSC void gmtlib_suggest_fft_dim (struct GMT_CTRL *GMT, unsigned int nx, unsigned int ny, struct GMT_FFT_SUGGESTION *fft_sug, bool do_print);
EXTERN_MSC int gmtlib_read_grd_info (struct GMT_CTRL *GMT, char *file, struct GMT_GRID_HEADER *header);
EXTERN_MSC int gmtlib_write_grd_info (struct GMT_CTRL *GMT, char *file, struct GMT_GRID_HEADER *header);
EXTERN_MSC int gmtlib_read_grd (struct GMT_CTRL *GMT, char *file, struct GMT_GRID_HEADER *header, gmt_grdfloat *grid, double *wesn, unsigned int *pad, int complex_mode);
EXTERN_MSC int gmtlib_write_grd (struct GMT_CTRL *GMT, char *file, struct GMT_GRID_HEADER *header, gmt_grdfloat *grid, double *wesn, unsigned int *pad, int complex_mode);
EXTERN_MSC int gmtlib_regexp_match (struct GMT_CTRL *GMT, const char *subject, const char *pattern, bool caseless);
EXTERN_MSC int gmtlib_geo_C_format (struct GMT_CTRL *GMT);
EXTERN_MSC void gmtlib_init_cpt (struct GMT_CTRL *GMT, struct GMT_PALETTE *P);
EXTERN_MSC struct GMT_PALETTE * gmtlib_duplicate_palette (struct GMT_CTRL *GMT, struct GMT_PALETTE *P_from, unsigned int mode);
EXTERN_MSC unsigned int gmtlib_unit_lookup (struct GMT_CTRL *GMT, int c, unsigned int unit);
EXTERN_MSC void gmtlib_get_annot_label (struct GMT_CTRL *GMT, double val, char *label, bool do_minutes, bool do_seconds, bool do_hemi, unsigned int lonlat, bool worldmap);
EXTERN_MSC unsigned int gmtlib_coordinate_array (struct GMT_CTRL *GMT, double min, double max, struct GMT_PLOT_AXIS_ITEM *T, double **array, char ***labels);
EXTERN_MSC unsigned int gmtlib_linear_array (struct GMT_CTRL *GMT, double min, double max, double delta, double phase, double **array);
EXTERN_MSC unsigned int gmtlib_pow_array (struct GMT_CTRL *GMT, double min, double max, double delta, unsigned int x_or_y_or_z, double **array);
EXTERN_MSC int gmtlib_prepare_label (struct GMT_CTRL *GMT, double angle, unsigned int side, double x, double y, unsigned int type, double *line_angle, double *text_angle, unsigned int *justify);
EXTERN_MSC unsigned int gmtlib_time_array (struct GMT_CTRL *GMT, double min, double max, struct GMT_PLOT_AXIS_ITEM *T, double **array);
EXTERN_MSC void gmtlib_get_lon_minmax (struct GMT_CTRL *GMT, double *lon, uint64_t n, double *min, double *max);
EXTERN_MSC struct GMT_OGR * gmtlib_duplicate_ogr (struct GMT_CTRL *GMT, struct GMT_OGR *G);
EXTERN_MSC void gmtlib_free_ogr (struct GMT_CTRL *GMT, struct GMT_OGR **G, unsigned int mode);
EXTERN_MSC int gmtlib_ogr_get_type (char *item);
EXTERN_MSC int gmtlib_plot_C_format (struct GMT_CTRL *GMT);
EXTERN_MSC int gmtlib_clock_C_format (struct GMT_CTRL *GMT, char *form, struct GMT_CLOCK_IO *S, unsigned int mode);
EXTERN_MSC int gmtlib_date_C_format (struct GMT_CTRL *GMT, char *form, struct GMT_DATE_IO *S, unsigned int mode);
EXTERN_MSC void * gmtlib_ascii_textinput (struct GMT_CTRL *GMT, FILE *fp, uint64_t *ncol, int *status);
EXTERN_MSC double gmtlib_get_map_interval (struct GMT_CTRL *GMT, unsigned int type, struct GMT_PLOT_AXIS_ITEM *T);
EXTERN_MSC unsigned int gmtlib_log_array (struct GMT_CTRL *GMT, double min, double max, double delta, double **array);
EXTERN_MSC int gmtlib_nc_get_att_text (struct GMT_CTRL *GMT, int ncid, int varid, char *name, char *text, size_t textlen);
EXTERN_MSC int gmtlib_akima (struct GMT_CTRL *GMT, double *x, double *y, uint64_t nx, double *c);
EXTERN_MSC int gmtlib_cspline (struct GMT_CTRL *GMT, double *x, double *y, uint64_t n, double *c);
EXTERN_MSC bool gmtlib_annot_pos (struct GMT_CTRL *GMT, double min, double max, struct GMT_PLOT_AXIS_ITEM *T, double coord[], double *pos);
EXTERN_MSC gmt_grdfloat gmtlib_decode (struct GMT_CTRL *GMT, void *vptr, uint64_t k, unsigned int type);
EXTERN_MSC void gmtlib_encode (struct GMT_CTRL *GMT, void *vptr, uint64_t k, gmt_grdfloat z, unsigned int type);
EXTERN_MSC struct GMT_CUSTOM_SYMBOL * gmtlib_get_custom_symbol (struct GMT_CTRL *GMT, char *name);
EXTERN_MSC void gmtlib_free_custom_symbols (struct GMT_CTRL *GMT);
EXTERN_MSC bool gmtlib_geo_to_dms (double val, int n_items, double fact, int *d, int *m,  int *s,  int *ix);
EXTERN_MSC int gmtlib_get_coordinate_label (struct GMT_CTRL *GMT, char *string, struct GMT_PLOT_CALCLOCK *P, char *format, struct GMT_PLOT_AXIS_ITEM *T, double coord, double delta);
EXTERN_MSC void gmtlib_get_time_label (struct GMT_CTRL *GMT, char *string, struct GMT_PLOT_CALCLOCK *P, struct GMT_PLOT_AXIS_ITEM *T, double t);
EXTERN_MSC int gmtlib_getrgb_index (struct GMT_CTRL *GMT, double *rgb);
EXTERN_MSC char * gmtlib_getuserpath (struct GMT_CTRL *GMT, const char *stem, char *path);	/* Look for user file */
EXTERN_MSC void gmtlib_init_ellipsoid (struct GMT_CTRL *GMT);
EXTERN_MSC void gmtlib_init_geodesic (struct GMT_CTRL *GMT);
EXTERN_MSC void gmtlib_io_init (struct GMT_CTRL *GMT);			/* Initialize pointers */
EXTERN_MSC uint64_t gmtlib_latpath (struct GMT_CTRL *GMT, double lat, double lon1, double lon2, double **x, double **y);
EXTERN_MSC uint64_t gmtlib_lonpath (struct GMT_CTRL *GMT, double lon, double lat1, double lat2, double **x, double **y);
EXTERN_MSC uint64_t gmtlib_map_path (struct GMT_CTRL *GMT, double lon1, double lat1, double lon2, double lat2, double **x, double **y);
EXTERN_MSC unsigned int gmtlib_map_latcross (struct GMT_CTRL *GMT, double lat, double west, double east, struct GMT_XINGS **xings);
EXTERN_MSC unsigned int gmtlib_map_loncross (struct GMT_CTRL *GMT, double lon, double south, double north, struct GMT_XINGS **xings);
EXTERN_MSC void gmtlib_rotate2D (struct GMT_CTRL *GMT, double x[], double y[], uint64_t n, double x0, double y0, double angle, double xp[], double yp[]);
EXTERN_MSC void gmtlib_set_bin_io (struct GMT_CTRL *GMT);
EXTERN_MSC uint64_t * gmtlib_split_line (struct GMT_CTRL *GMT, double **xx, double **yy, uint64_t *nn, bool add_crossings);
EXTERN_MSC int gmtlib_verify_time_step (struct GMT_CTRL *GMT, int step, char unit);	/* Check that time step and unit for time axis are OK  */
EXTERN_MSC int gmtlib_y2_to_y4_yearfix (struct GMT_CTRL *GMT, unsigned int y2);	/* Convert a 2-digit year to a 4-digit year */
EXTERN_MSC bool gmtlib_g_ymd_is_bad (int y, int m, int d);	/* Check range of month and day for Gregorian YMD calendar values  */
EXTERN_MSC bool gmtlib_iso_ywd_is_bad (int y, int w, int d);	/* Check range of week and day for ISO W calendar.  */
EXTERN_MSC int gmtlib_genper_map_clip_path (struct GMT_CTRL *GMT, uint64_t np, double *work_x, double *work_y);
EXTERN_MSC void gmtlib_moment_interval (struct GMT_CTRL *GMT, struct GMT_MOMENT_INTERVAL *p, double dt_in, bool init); /* step a time axis by time units */
EXTERN_MSC int64_t gmtlib_rd_from_iywd (struct GMT_CTRL *GMT, int iy, int iw, int id);
EXTERN_MSC void gmtlib_scale_eqrad (struct GMT_CTRL *GMT);
EXTERN_MSC void gmtlib_enforce_rgb_triplets (struct GMT_CTRL *GMT, char *text, unsigned int size);
EXTERN_MSC struct GMT_PALETTE * gmtlib_create_palette (struct GMT_CTRL *GMT, uint64_t n_colors);
EXTERN_MSC bool gmtlib_init_complex (struct GMT_GRID_HEADER *h, unsigned int complex_mode, uint64_t *imag_offset);
EXTERN_MSC struct GMT_MATRIX * gmtlib_duplicate_matrix (struct GMT_CTRL *GMT, struct GMT_MATRIX *M_in, unsigned int mode);
EXTERN_MSC struct GMT_VECTOR * gmtlib_duplicate_vector (struct GMT_CTRL *GMT, struct GMT_VECTOR *V_in, unsigned int mode);
EXTERN_MSC int gmtlib_alloc_vectors (struct GMT_CTRL *GMT, struct GMT_VECTOR *V, uint64_t n_alloc);
EXTERN_MSC void gmtlib_init_rot_matrix (double R[3][3], double E[]);
EXTERN_MSC void gmtlib_load_rot_matrix (double w, double R[3][3], double E[]);
EXTERN_MSC int gmtlib_io_banner (struct GMT_CTRL *GMT, unsigned int direction);
EXTERN_MSC double gmtlib_great_circle_dist_degree (struct GMT_CTRL *GMT, double lon1, double lat1, double lon2, double lat2);
EXTERN_MSC double gmtlib_great_circle_dist_cos (struct GMT_CTRL *GMT, double lon1, double lat1, double lon2, double lat2);
EXTERN_MSC int gmtlib_gmonth_length (int year, int month);
EXTERN_MSC void gmtlib_modulo_time_calculator (struct GMT_CTRL *GMT, double *val);
EXTERN_MSC int gmtlib_great_circle_intersection (struct GMT_CTRL *GMT, double A[], double B[], double C[], double X[], double *CX_dist);
EXTERN_MSC void gmtlib_get_point_from_r_az (struct GMT_CTRL *GMT, double lon0, double lat0, double r, double azim, double *lon1, double *lat1);
EXTERN_MSC bool gmtlib_found_url_for_gdal (char *fname);
EXTERN_MSC int64_t gmtlib_splitinteger (double value, int epsilon, double *doublepart);
EXTERN_MSC bool gmtlib_is_gleap (int gyear);
EXTERN_MSC char * gmtlib_cptfile_unitscale (struct GMTAPI_CTRL *API, char *name);
EXTERN_MSC void gmtlib_set_oblique_pole_and_origin (struct GMT_CTRL *GMT, double plon, double plat, double olon, double olat);
EXTERN_MSC int gmtlib_get_grdtype (struct GMT_CTRL *GMT, unsigned int direction, struct GMT_GRID_HEADER *h);
EXTERN_MSC int gmtlib_get_matrixtype (struct GMT_CTRL *GMT, unsigned int direction, struct GMT_MATRIX *M);
EXTERN_MSC void gmtlib_grd_real_interleave (struct GMT_CTRL *GMT, struct GMT_GRID_HEADER *header, gmt_grdfloat *data);
EXTERN_MSC void gmtlib_grd_get_units (struct GMT_CTRL *GMT, struct GMT_GRID_HEADER *header);
EXTERN_MSC void gmtlib_grd_set_units (struct GMT_CTRL *GMT, struct GMT_GRID_HEADER *header);
EXTERN_MSC int gmtlib_process_binary_input (struct GMT_CTRL *GMT, uint64_t n_read);
EXTERN_MSC bool gmtlib_gap_detected (struct GMT_CTRL *GMT);
EXTERN_MSC int gmtlib_set_gap (struct GMT_CTRL *GMT);
EXTERN_MSC struct GMT_POSTSCRIPT * gmtlib_create_ps (struct GMT_CTRL *GMT, uint64_t length);
EXTERN_MSC struct GMT_POSTSCRIPT * gmtlib_duplicate_ps (struct GMT_CTRL *GMT, struct GMT_POSTSCRIPT *P_from, unsigned int mode);
EXTERN_MSC void gmtlib_free_ps (struct GMT_CTRL *GMT, struct GMT_POSTSCRIPT **P);
EXTERN_MSC struct GMT_POSTSCRIPT * gmtlib_read_ps (struct GMT_CTRL *GMT, void *source, unsigned int source_type, unsigned int mode);
EXTERN_MSC int gmtlib_write_ps (struct GMT_CTRL *GMT, void *dest, unsigned int dest_type, unsigned int mode, struct GMT_POSTSCRIPT *P);
EXTERN_MSC void gmtlib_copy_ps (struct GMT_CTRL *GMT, struct GMT_POSTSCRIPT *P_copy, struct GMT_POSTSCRIPT *P_obj);
EXTERN_MSC void gmtlib_inplace_transpose (gmt_grdfloat *A, unsigned int n_rows, unsigned int n_cols);
EXTERN_MSC void gmtlib_free_dataset_ptr (struct GMT_CTRL *GMT, struct GMT_DATASET *data);
EXTERN_MSC void gmtlib_free_cpt_ptr (struct GMT_CTRL *GMT, struct GMT_PALETTE *P);
EXTERN_MSC void gmtlib_free_ps_ptr (struct GMT_CTRL *GMT, struct GMT_POSTSCRIPT *P);
EXTERN_MSC void gmtlib_free_matrix_ptr (struct GMT_CTRL *GMT, struct GMT_MATRIX *M, bool free_matrix);
EXTERN_MSC void gmtlib_free_vector_ptr (struct GMT_CTRL *GMT, struct GMT_VECTOR *V, bool free_vector);
EXTERN_MSC void gmtlib_union_transpose (struct GMT_CTRL *GMT, union GMT_UNIVECTOR *m, const uint64_t n_rows, const uint64_t n_columns, unsigned int type);
EXTERN_MSC void gmtlib_free_image_ptr (struct GMT_CTRL *GMT, struct GMT_IMAGE *I, bool free_image);
EXTERN_MSC struct GMT_IMAGE * gmtlib_duplicate_image (struct GMT_CTRL *GMT, struct GMT_IMAGE *I, unsigned int mode);
EXTERN_MSC int gmtlib_scanf_geodim (struct GMT_CTRL *GMT, char *s, double *val);
EXTERN_MSC unsigned int gmtlib_conv_text2datarec (struct GMT_CTRL *GMT, char *record, unsigned int ncols, double *out, unsigned int *pos);
EXTERN_MSC p_to_io_func gmtlib_get_io_ptr (struct GMT_CTRL *GMT, int direction, enum GMT_swap_direction swap, char type);
EXTERN_MSC void gmtlib_io_binary_header (struct GMT_CTRL *GMT, FILE *fp, unsigned int dir);
EXTERN_MSC void gmtlib_write_tableheader (struct GMT_CTRL *GMT, FILE *fp, char *txt);
EXTERN_MSC struct GMT_DATASET * gmtlib_create_dataset (struct GMT_CTRL *GMT, uint64_t n_tables, uint64_t n_segments, uint64_t n_rows, uint64_t n_columns, unsigned int geometry, unsigned int mode, bool alloc_only);
EXTERN_MSC struct GMT_DATATABLE * gmtlib_read_table (struct GMT_CTRL *GMT, void *source, unsigned int source_type, bool greenwich, unsigned int *geometry, unsigned int *datatype, bool use_GMT_io);
EXTERN_MSC int gmtlib_write_dataset (struct GMT_CTRL *GMT, void *dest, unsigned int dest_type, struct GMT_DATASET *D, bool use_GMT_io, int table);
EXTERN_MSC void gmtlib_free_palette (struct GMT_CTRL *GMT, struct GMT_PALETTE **P);
EXTERN_MSC void gmtlib_write_ogr_header (FILE *fp, struct GMT_OGR *G);
EXTERN_MSC struct GMT_IMAGE * gmtlib_create_image (struct GMT_CTRL *GMT);
EXTERN_MSC void gmtlib_free_image (struct GMT_CTRL *GMT, struct GMT_IMAGE **I, bool free_image);
EXTERN_MSC struct GMT_MATRIX * gmtlib_create_matrix (struct GMT_CTRL *GMT, uint64_t n_layers, unsigned int direction, int flag);
EXTERN_MSC void gmtlib_free_matrix (struct GMT_CTRL *GMT, struct GMT_MATRIX **M, bool free_matrix);
EXTERN_MSC int gmtlib_determine_pole (struct GMT_CTRL *GMT, double *lon, double *lat, uint64_t n);
EXTERN_MSC void gmtlib_write_newheaders (struct GMT_CTRL *GMT, FILE *fp, uint64_t n_columns);
EXTERN_MSC char ** gmtlib_get_dirs (struct GMT_CTRL *GMT, char *path);
EXTERN_MSC char ** gmtlib_get_dir_list (struct GMT_CTRL *GMT, char *path, char *ext);
EXTERN_MSC void gmtlib_free_dir_list (struct GMT_CTRL *GMT, char ***list);
EXTERN_MSC void gmtlib_assign_segment (struct GMT_CTRL *GMT, unsigned int direction, struct GMT_DATASEGMENT *S, uint64_t n_rows, uint64_t n_columns);
EXTERN_MSC double * gmtlib_assign_vector (struct GMT_CTRL *GMT, uint64_t n_rows, uint64_t col);
EXTERN_MSC void gmtlib_free_tmp_arrays (struct GMT_CTRL *GMT);
EXTERN_MSC unsigned int gmtlib_split_line_at_dateline (struct GMT_CTRL *GMT, struct GMT_DATASEGMENT *S, struct GMT_DATASEGMENT ***Lout);
EXTERN_MSC int gmtlib_detrend (struct GMT_CTRL *GMT, double *x, double *y, uint64_t n, double increment, double *intercept, double *slope, int mode);
EXTERN_MSC double gmtlib_conv_distance (struct GMT_CTRL *GMT, double value, char in_unit, char out_unit);
EXTERN_MSC int gmtlib_image_BC_set (struct GMT_CTRL *GMT, struct GMT_IMAGE *I);
EXTERN_MSC int gmtlib_write_cpt (struct GMT_CTRL *GMT, void *dest, unsigned int dest_type, unsigned int cpt_flags, struct GMT_PALETTE *P);
EXTERN_MSC void gmtlib_copy_palette (struct GMT_CTRL *GMT, struct GMT_PALETTE *P_to, struct GMT_PALETTE *P_from);
EXTERN_MSC void gmtlib_decorate_init (struct GMT_CTRL *GMT, struct GMT_DECORATE *G, unsigned int mode);
EXTERN_MSC int gmtlib_decorate_specs (struct GMT_CTRL *GMT, char *txt, struct GMT_DECORATE *D);
EXTERN_MSC int gmtlib_decorate_info (struct GMT_CTRL *GMT, char flag, char *txt, struct GMT_DECORATE *D);
EXTERN_MSC unsigned int gmtlib_get_arc (struct GMT_CTRL *GMT, double x0, double y0, double r, double dir1, double dir2, double **x, double **y);
EXTERN_MSC struct GMT_PALETTE * gmtlib_read_cpt (struct GMT_CTRL *GMT, void *source, unsigned int source_type, unsigned int cpt_flags);
EXTERN_MSC int gmtlib_alloc_univector (struct GMT_CTRL *GMT, union GMT_UNIVECTOR *u, unsigned int type, uint64_t n_rows);
EXTERN_MSC unsigned int gmtlib_get_arc (struct GMT_CTRL *GMT, double x0, double y0, double r, double dir1, double dir2, double **x, double **y);
EXTERN_MSC unsigned int gmtlib_expand_headerpad (struct GMT_CTRL *GMT, struct GMT_GRID_HEADER *h, double *new_wesn, unsigned int *orig_pad, double *orig_wesn);
EXTERN_MSC void gmtlib_contract_headerpad (struct GMT_CTRL *GMT, struct GMT_GRID_HEADER *h, unsigned int *orig_pad, double *orig_wesn);
EXTERN_MSC void gmtlib_contract_pad (struct GMT_CTRL *GMT, void *object, int family, unsigned int *orig_pad, double *orig_wesn);
EXTERN_MSC uint64_t gmtlib_glob_list (struct GMT_CTRL *GMT, const char *pattern, char ***list);
EXTERN_MSC void gmtlib_change_out_dataset (struct GMT_CTRL *GMT, struct GMT_DATASET *D);
EXTERN_MSC void gmtlib_ellipsoid_name_convert (char *inname, char outname[]);

EXTERN_MSC void gmtlib_module_show_all (void *V_API, struct GMT_MODULEINFO M[], const char *title);
EXTERN_MSC void gmtlib_module_list_all (void *V_API, struct GMT_MODULEINFO M[]);
EXTERN_MSC void gmtlib_module_classic_all (void *V_API, struct GMT_MODULEINFO M[]);
EXTERN_MSC const char *gmtlib_module_keys (void *API, struct GMT_MODULEINFO M[], char *candidate);
EXTERN_MSC const char *gmtlib_module_group (void *API, struct GMT_MODULEINFO M[], char *candidate);

EXTERN_MSC int gmtlib_ind2rgb (struct GMT_CTRL *GMT, struct GMT_IMAGE **I_in);

#ifdef HAVE_GDAL
EXTERN_MSC int gmtlib_read_image (struct GMT_CTRL *GMT, char *file, struct GMT_IMAGE *I, double *wesn,
			unsigned int *pad, unsigned int complex_mode);		/* Function to read true images via GDAL */
int gmtlib_read_image_info (struct GMT_CTRL *GMT, char *file, bool must_be_image, struct GMT_IMAGE *I);
EXTERN_MSC int gmtlib_is_gdal_grid (struct GMT_CTRL *GMT, struct GMT_GRID_HEADER *header);
EXTERN_MSC void gmtlib_GDALDestroyDriverManager (struct GMTAPI_CTRL *API);
#endif

/* LOCAL MACROS USED BY GMT_*.C ONLY - NOT PART OF GMT_DEV.H DISTRIBUTION */

/* Definition for an error trap */
#ifdef DEBUG
#define gmt_M_err_trap(func_call) if ((err = (func_call)) != GMT_NOERROR) {GMT_Report(GMT->parent,GMT_MSG_ERROR,"gmt_M_err_trap: %d\n", err);return(err);}
#else
#define gmt_M_err_trap(func_call) if ((err = (func_call)) != GMT_NOERROR) return(err)
#endif

/* Determine if current binary table has header */
#define gmt_M_binary_header(GMT,dir) (GMT->common.b.active[dir] && GMT->current.setting.io_header[dir] && GMT->current.setting.io_n_header_items)

/*! Checking of h,m,s */

#define gmt_M_hms_is_bad(h,m,s) ((h) < 0 || (h) > 23 || (m) < 0 || (m) > 59 || (s) < 0.0 || (s) >= 61.0)

/*! Force component to be in 0 <= s <= 255 range */
#define gmt_M_0_255_truncate(s) ((s < 0) ? 0 : ((s > 255) ? 255 : s))	/* Truncate to allowable 0-255 range */

#define gmt_M_axis_is_geo(C,axis) (C->current.io.col_type[GMT_IN][axis] & GMT_IS_GEO)
#define gmt_M_axis_is_time(C,axis) (C->current.io.col_type[GMT_IN][axis] & GMT_IS_RATIME && GMT->current.io.cycle_col != axis)

#define gmt_M_is_perspective(C) (C->current.proj.projection == GMT_ORTHO || C->current.proj.projection == GMT_GENPER)
#define gmt_M_pole_is_point(C) ((C->current.proj.projection == GMT_OBLIQUE_MERC || C->current.proj.projection == GMT_OBLIQUE_MERC_POLE || C->current.proj.projection == GMT_TM || C->current.proj.projection == GMT_UTM) || (C->current.proj.projection >= GMT_LAMBERT && C->current.proj.projection <= GMT_VANGRINTEN && C->current.proj.projection != GMT_POLAR))
#define gmt_M_is_grdmapproject(C) (!strncmp (C->init.module_name, "grdproject", 10U) || !strncmp (C->init.module_name, "mapproject", 10U))

#endif /* GMT_INTERNALS_H */<|MERGE_RESOLUTION|>--- conflicted
+++ resolved
@@ -53,11 +53,8 @@
 EXTERN_MSC char *dlerror (void);
 #endif
 
-<<<<<<< HEAD
 EXTERN_MSC void gmtlib_terminate_session ();
-=======
 EXTERN_MSC int gmtlib_adjust_loose_wesn (struct GMT_CTRL *GMT, double wesn[], struct GMT_GRID_HEADER *header, unsigned int verbose_level);
->>>>>>> c5d4fe37
 EXTERN_MSC unsigned int gmtlib_pick_in_col_number (struct GMT_CTRL *GMT, unsigned int col, unsigned int *col_pos_in);
 EXTERN_MSC bool gmtlib_set_do_seconds (struct GMT_CTRL *GMT, double inc);
 EXTERN_MSC int gmtlib_getpenstyle (struct GMT_CTRL *GMT, char *line, struct GMT_PEN *P);
