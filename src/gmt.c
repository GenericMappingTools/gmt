/*--------------------------------------------------------------------
 *	$Id$
 *
 *	Copyright (c) 1991-2012 by P. Wessel, W. H. F. Smith, R. Scharroo, and J. Luis
 *	See LICENSE.TXT file for copying and redistribution conditions.
 *
 *	This program is free software; you can redistribute it and/or modify
 *	it under the terms of the GNU Lesser General Public License as published by
 *	the Free Software Foundation; version 3 or any later version.
 *
 *	This program is distributed in the hope that it will be useful,
 *	but WITHOUT ANY WARRANTY; without even the implied warranty of
 *	MERCHANTABILITY or FITNESS FOR A PARTICULAR PURPOSE.  See the
 *	GNU Lesser General Public License for more details.
 *
 *	Contact info: gmt.soest.hawaii.edu
 *--------------------------------------------------------------------*/
/*
 * Launcher for any GMT5 program via the corresponding function.
 *
 * Version:	5
 * Created:	17-Feb-2010
 *
 */

#include "pslib.h"
#include "gmt_modules.h"
#include "gmt_suppl_modules.h"

struct GMT_PROGRAMS {		/* Struct with name and mode for each GMT 4 program */
	char name[GMT_TEXT_LEN64];	/* Program name */
	COUNTER_MEDIUM mode;		/* Either GMTAPI_GMT or GMTAPI_GMTPSL */
};

<<<<<<< HEAD
PFL lookup_program (char *prog, struct GMT_PROGRAMS *programs, COUNTER_MEDIUM n_progs, COUNTER_MEDIUM *mode)
{
	COUNTER_MEDIUM k = 0;
	GMT_LONG id = -1;
	PFL func = NULL;
=======
p_func_l lookup_program (char *prog, struct GMT_PROGRAMS *programs, GMT_LONG n_progs, GMT_LONG *mode)
{
	GMT_LONG k = 0, id = -1;
	p_func_l func = NULL;
>>>>>>> cf66f477

	for (k = 0; id == -1 && k < n_progs; k++) if (!strcmp (prog, programs[k].name)) id = k;	/* Get program id */

	if (id == -1) return NULL;	/* Not a GMT program */

	switch (id) {	/* Assign the function pointer */
#include "gmt_progcases.h"
	}
	return (func);
}

int main (int argc, char *argv[]) {

	GMT_LONG status = 0;			/* Status code from GMT API */
<<<<<<< HEAD
	COUNTER_MEDIUM mode = 0;		/* Mode of the selected function */
	PFL func = NULL;			/* Pointer to the selected function */
=======
	GMT_LONG mode = 0;			/* Mode of the selected function */
	p_func_l func = NULL;			/* Pointer to the selected function */
>>>>>>> cf66f477
	struct GMTAPI_CTRL *API = NULL;		/* GMT API control structure */
	struct GMT_PROGRAMS program[GMT_N_PROGRAMS] = {	/* Sorted array with program information */
#include "gmt_prognames.h"
	};

	if (argc < 2) {
		fprintf (stderr, "gmt - The Generic Mapping Tools, Version %s\n", GMT_VERSION);
		fprintf (stderr, "Copyright 1991-%d Paul Wessel, Walter H. F. Smith, R. Scharroo, and J. Luis\n\n", GMT_VERSION_YEAR);

		fprintf (stderr, "This program comes with NO WARRANTY, to the extent permitted by law.\n");
		fprintf (stderr, "You may redistribute copies of this program under the terms of the\n");
		fprintf (stderr, "GNU Lesser General Public License.\n");
		fprintf (stderr, "For more information about these matters, see the file named LICENSE.TXT.\n");
		fprintf (stderr, "For a brief description of GMT programs, type gmt --help\n\n");
		fprintf (stderr, "  --version            Print version and exit\n");
		fprintf (stderr, "  --show-sharedir      Show share directory and exit\n");
		exit (EXIT_FAILURE);
	}

	/* Print version and exit */
	if (argc == 2 && !strcmp (argv[1], "--version")) {
		fprintf (stdout, "%s\n", GMT_PACKAGE_VERSION_WITH_SVN_REVISION);
		exit (0);
	}

	/* Show share directory */
	if (argc == 2 && !strcmp (argv[1], "--show-sharedir")) {
		/* Initializing new GMT session */
		if ((API = GMT_Create_Session (argv[0], mode)) == NULL)
			exit (EXIT_FAILURE);
		fprintf (stdout, "%s\n", API->GMT->session.SHAREDIR);
		if (GMT_Destroy_Session (&API))
			exit (EXIT_FAILURE);
		exit (0);
	}

	if (argc == 2 && !strcmp (argv[1], "--help")) {
		fprintf (stderr, "Program - Purpose of Program\n\n");
#include "gmt_progpurpose.h"
		exit (EXIT_FAILURE);
	}

	if ((func = lookup_program (argv[1], program, GMT_N_PROGRAMS, &mode)) == NULL) {
		fprintf (stderr, "gmt: No such program: %s\n", argv[1]);
		exit (EXIT_FAILURE);
	}

	/* OK, here we found a recognized GMT module; do the job */

	/* 1. Initializing new GMT session */
	if ((API = GMT_Create_Session (argv[0], mode)) == NULL) exit (EXIT_FAILURE);

	/* 2. Run selected GMT cmd function, or give usage message if errors arise during parsing */
	status = func (API, argc-2, argv+2);

	/* 3. Destroy GMT session */
	if (GMT_Destroy_Session (&API)) exit (EXIT_FAILURE);

	exit ((int)status);		/* Return the status from FUNC */
}<|MERGE_RESOLUTION|>--- conflicted
+++ resolved
@@ -32,18 +32,11 @@
 	COUNTER_MEDIUM mode;		/* Either GMTAPI_GMT or GMTAPI_GMTPSL */
 };
 
-<<<<<<< HEAD
-PFL lookup_program (char *prog, struct GMT_PROGRAMS *programs, COUNTER_MEDIUM n_progs, COUNTER_MEDIUM *mode)
+p_func_l lookup_program (char *prog, struct GMT_PROGRAMS *programs, COUNTER_MEDIUM n_progs, COUNTER_MEDIUM *mode)
 {
 	COUNTER_MEDIUM k = 0;
 	GMT_LONG id = -1;
-	PFL func = NULL;
-=======
-p_func_l lookup_program (char *prog, struct GMT_PROGRAMS *programs, GMT_LONG n_progs, GMT_LONG *mode)
-{
-	GMT_LONG k = 0, id = -1;
 	p_func_l func = NULL;
->>>>>>> cf66f477
 
 	for (k = 0; id == -1 && k < n_progs; k++) if (!strcmp (prog, programs[k].name)) id = k;	/* Get program id */
 
@@ -58,13 +51,8 @@
 int main (int argc, char *argv[]) {
 
 	GMT_LONG status = 0;			/* Status code from GMT API */
-<<<<<<< HEAD
 	COUNTER_MEDIUM mode = 0;		/* Mode of the selected function */
-	PFL func = NULL;			/* Pointer to the selected function */
-=======
-	GMT_LONG mode = 0;			/* Mode of the selected function */
 	p_func_l func = NULL;			/* Pointer to the selected function */
->>>>>>> cf66f477
 	struct GMTAPI_CTRL *API = NULL;		/* GMT API control structure */
 	struct GMT_PROGRAMS program[GMT_N_PROGRAMS] = {	/* Sorted array with program information */
 #include "gmt_prognames.h"
