/*--------------------------------------------------------------------
 *
 *	Copyright (c) 1991-2021 by the GMT Team (https://www.generic-mapping-tools.org/team.html)
 *	See LICENSE.TXT file for copying and redistribution conditions.
 *
 *	This program is free software; you can redistribute it and/or modify
 *	it under the terms of the GNU Lesser General Public License as published by
 *	the Free Software Foundation; version 3 or any later version.
 *
 *	This program is distributed in the hope that it will be useful,
 *	but WITHOUT ANY WARRANTY; without even the implied warranty of
 *	MERCHANTABILITY or FITNESS FOR A PARTICULAR PURPOSE.  See the
 *	GNU Lesser General Public License for more details.
 *
 *	Contact info: www.generic-mapping-tools.org
 *--------------------------------------------------------------------*/
/*
 * Brief synopsis: pslegend will make map legends from input that specifies what will go
 * into the legend, such as headers, symbols with explanatory text,
 * paragraph text, and empty space and horizontal/vertical lines.
 *
 * Author:	Paul Wessel
 * Date:	1-JAN-2010
 * Version:	6 API
 */

#include "gmt_dev.h"

#define THIS_MODULE_CLASSIC_NAME	"pslegend"
#define THIS_MODULE_MODERN_NAME	"legend"
#define THIS_MODULE_LIB		"core"
#define THIS_MODULE_PURPOSE	"Plot a legend"
#define THIS_MODULE_KEYS	"<D{,>X}"
#define THIS_MODULE_NEEDS	"jr"
#define THIS_MODULE_OPTIONS "->BJKOPRUVXYpqt" GMT_OPT("c")

struct PSLEGEND_CTRL {
	struct PSLEGEND_C {	/* -C<dx>[/<dy>] */
		bool active;
		double off[2];
	} C;
	struct PSLEGEND_D {	/* -D[g|j|n|x]<refpoint>+w<width>[/<height>][+j<justify>][+l<spacing>][+o<dx>[/<dy>]] */
		bool active;
		struct GMT_REFPOINT *refpoint;
		double dim[2], off[2];
		double spacing;
		int justify;
	} D;
	struct PSLEGEND_F {	/* -F[+r[<radius>]][+g<fill>][+p[<pen>]][+i[<off>/][<pen>]][+s[<dx>/<dy>/][<shade>]][+d] */
		bool active;
		bool debug;			/* If true we draw guide lines */
		struct GMT_MAP_PANEL *panel;
	} F;
	struct PSLEGEND_M {	/* -M */
		bool active;
	} M;
	struct PSLEGEND_S {	/* -S<scale> */
		bool active;
		double scale;
	} S;
	struct PSLEGEND_T {	/* -T<legendfile> */
		bool active;
		char *file;
	} T;
#ifdef DEBUG
	struct PSLEGEND_DEBUG {	/* -+ */
		bool active;
	} DBG;
#endif
};

struct PSLEGEND_TXT {
	char *text;
	bool string;	/* true if label or header string */
	struct GMT_FONT font;
};

static void *New_Ctrl (struct GMT_CTRL *GMT) {	/* Allocate and initialize a new control structure */
	struct PSLEGEND_CTRL *C;

	C = gmt_M_memory (GMT, NULL, 1, struct PSLEGEND_CTRL);

	/* Initialize values whose defaults are not 0/false/NULL */

	C->C.off[GMT_X] = C->C.off[GMT_Y] = GMT->session.u2u[GMT_PT][GMT_INCH] * GMT_FRAME_CLEARANCE;	/* 4 pt */
	C->D.spacing = 1.1;
	C->S.scale = 1.0;	/* Full given size of symbols */
	return (C);
}

static void Free_Ctrl (struct GMT_CTRL *GMT, struct PSLEGEND_CTRL *C) {	/* Deallocate control structure */
	if (!C) return;
	gmt_free_refpoint (GMT, &C->D.refpoint);
	gmt_M_free (GMT, C->F.panel);
	gmt_M_str_free (C->T.file);
	gmt_M_free (GMT, C);
}

static int usage (struct GMTAPI_CTRL *API, int level) {
	/* This displays the pslegend synopsis and optionally full usage information */

	const char *name = gmt_show_name_and_purpose (API, THIS_MODULE_LIB, THIS_MODULE_CLASSIC_NAME, THIS_MODULE_PURPOSE);
	if (level == GMT_MODULE_PURPOSE) return (GMT_NOERROR);
	GMT_Message (API, GMT_TIME_NONE, "usage: %s [<specfile>] -D%s[+w<width>[/<height>]][+l<spacing>]%s [%s]\n", name, GMT_XYANCHOR, GMT_OFFSET, GMT_B_OPT);
	GMT_Message (API, GMT_TIME_NONE, "\t[-C<dx>[/<dy>]] [-F%s]\n", GMT_PANEL);
	GMT_Message (API, GMT_TIME_NONE, "\t[%s] [-M] %s%s%s[%s] [-S<scale>]\n", GMT_J_OPT, API->K_OPT, API->O_OPT, API->P_OPT, GMT_Rgeo_OPT);
	GMT_Message (API, GMT_TIME_NONE, "\t[-T<file>] [%s] [%s] [%s]\n\t[%s]%s[%s]\n\t[%s] [%s] [%s]\n\n", GMT_U_OPT, GMT_V_OPT, GMT_X_OPT, GMT_Y_OPT, API->c_OPT, GMT_p_OPT, GMT_qi_OPT, GMT_t_OPT, GMT_PAR_OPT);
	GMT_Message (API, GMT_TIME_NONE, "\tReads legend layout specification from <specfile> [or stdin].\n");
	GMT_Message (API, GMT_TIME_NONE, "\t(See module documentation for more information and <specfile> format).\n\n");

	if (level == GMT_SYNOPSIS) return (GMT_MODULE_SYNOPSIS);

	gmt_refpoint_syntax (API->GMT, "D", "Specify position and size of the legend rectangle", GMT_ANCHOR_LEGEND, 1);
	GMT_Message (API, GMT_TIME_NONE, "\t   Specify legend width with +w<width>; <height> is optional [estimated from <specfile>].\n");
	GMT_Message (API, GMT_TIME_NONE, "\t   If only codes A, C, D, G, H, L, and S are used the <width> is optional as well.\n");
	GMT_Message (API, GMT_TIME_NONE, "\t   The remaining arguments are optional:\n");
	gmt_refpoint_syntax (API->GMT, "D", NULL, GMT_ANCHOR_LEGEND, 2);
	GMT_Message (API, GMT_TIME_NONE, "\t   +l sets the line <spacing> factor in units of the current annotation font size [1.1].\n");
	GMT_Message (API, GMT_TIME_NONE, "\n\tOPTIONS:\n");
	GMT_Message (API, GMT_TIME_NONE, "\t<specfile> is one or more ASCII specification files with legend commands.\n");
	GMT_Message (API, GMT_TIME_NONE, "\t   If no files are given, standard input is read.\n");
	GMT_Option (API, "B-");
	GMT_Message (API, GMT_TIME_NONE, "\t-C Set the clearance between legend frame and internal items [%gp].\n", GMT_FRAME_CLEARANCE);
	gmt_mappanel_syntax (API->GMT, 'F', "Specify a rectangular panel behind the legend", 2);
	GMT_Option (API, "J-,K");
	GMT_Message (API, GMT_TIME_NONE, "\t-M Merge hidden and explicit legend information files (modern mode only).\n");
	GMT_Option (API, "O,P,R");
	GMT_Message (API, GMT_TIME_NONE, "\t-S Scale all symbol sizes by <scale> [1].\n");
	GMT_Message (API, GMT_TIME_NONE, "\t-T Modern mode: Write hidden legend specification file to <file>.\n");
	GMT_Option (API, "U,V,X,c,p,qi,t,.");

	return (GMT_MODULE_USAGE);
}

static int parse (struct GMT_CTRL *GMT, struct PSLEGEND_CTRL *Ctrl, struct GMT_OPTION *options) {
	/* This parses the options provided to pslegend and sets parameters in Ctrl.
	 * Note Ctrl has already been initialized and non-zero default values set.
	 * Any GMT common options will override values set previously by other commands.
	 * It also replaces any file names specified as input or output with the data ID
	 * returned when registering these sources/destinations with the API.
	 */

	unsigned int n_errors = 0;
	int n;
	char xx[GMT_LEN256] = {""}, txt_a[GMT_LEN256] = {""}, txt_b[GMT_LEN256] = {""}, txt_c[GMT_LEN256] = {""};
	char yy[GMT_LEN256] = {""}, txt_d[GMT_LEN256] = {""}, txt_e[GMT_LEN256] = {""}, string[GMT_LEN256] = {""};
	struct GMT_OPTION *opt = NULL;

	for (opt = options; opt; opt = opt->next) {	/* Process all the options given */

		switch (opt->option) {

			case '<':	/* Input files */
				if (GMT_Get_FilePath (GMT->parent, GMT_IS_DATASET, GMT_IN, GMT_FILE_REMOTE, &(opt->arg))) n_errors++;;
				break;

			/* Processes program-specific parameters */

			case 'C':	/* Sets the clearance between frame and internal items */
				Ctrl->C.active = true;
				if ((n = gmt_get_pair (GMT, opt->arg, GMT_PAIR_DIM_DUP, Ctrl->C.off)) < 0) n_errors++;
				break;
			case 'D':	/* Sets position and size of legend */
				Ctrl->D.active = true;
				if (strlen (opt->arg) < 5 || strchr ("jgn", opt->arg[0]) || strstr (opt->arg, "+j") || strstr (opt->arg, "+l") || strstr (opt->arg, "+o") || strstr (opt->arg, "+w")) {	/* New syntax: 	*/
					if ((Ctrl->D.refpoint = gmt_get_refpoint (GMT, opt->arg, 'D')) == NULL) {
						n_errors++;	/* Failed basic parsing */
						continue;
					}
					/* Args are +w<width>[/<height>][+j<justify>][+l<spacing>][+o<dx>[/<dy>]] */
					if (gmt_validate_modifiers (GMT, Ctrl->D.refpoint->args, 'D', "jlow", GMT_MSG_ERROR)) n_errors++;
					if (gmt_get_modifier (Ctrl->D.refpoint->args, 'j', string))
						Ctrl->D.justify = gmt_just_decode (GMT, string, PSL_NO_DEF);
					else	/* With -Dj or -DJ, set default to reference justify point, else BL */
						Ctrl->D.justify = gmt_M_just_default (GMT, Ctrl->D.refpoint, PSL_BL);
					if (gmt_get_modifier (Ctrl->D.refpoint->args, 'l', string)) {
						Ctrl->D.spacing = atof (string);
					}
					if (gmt_get_modifier (Ctrl->D.refpoint->args, 'o', string)) {
						if ((n = gmt_get_pair (GMT, string, GMT_PAIR_DIM_DUP, Ctrl->D.off)) < 0) n_errors++;
					}
					if (gmt_get_modifier (Ctrl->D.refpoint->args, 'w', string)) {
						if ((n = gmt_get_pair (GMT, string, GMT_PAIR_DIM_NODUP, Ctrl->D.dim)) < 0) n_errors++;
					}
				}
				else {	/* Backwards handling of old syntax. Args are args are [x]<x>/<y>/<width>[/<height>][/<justify>][/<dx>/<dy>] */
					Ctrl->D.refpoint = gmt_M_memory (GMT, NULL, 1, struct GMT_REFPOINT);
					Ctrl->D.refpoint->mode = GMT_REFPOINT_PLOT;
					Ctrl->D.justify = PSL_TC;	/* Backwards compatible default justification */
					n = sscanf (opt->arg, "%[^/]/%[^/]/%[^/]/%[^/]/%[^/]/%[^/]/%s", xx, yy, txt_a, txt_b, txt_c, txt_d, txt_e);
					n_errors += gmt_M_check_condition (GMT, n < 3, "Old syntax is -D[x]<x0>/<y0>/<width>[/<height>][/<justify>][/<dx>/<dy>]\n");
					if (n_errors) break;
					if (xx[0] == 'x') {
						Ctrl->D.refpoint->x = gmt_M_to_inch (GMT, &xx[1]);
						Ctrl->D.refpoint->y = gmt_M_to_inch (GMT, yy);
					}
					else {	/* The equivalent of -Dg<lon>/<lat>... */
						n_errors += gmt_verify_expectations (GMT, gmt_M_type (GMT, GMT_IN, GMT_X), gmt_scanf (GMT, xx, gmt_M_type (GMT, GMT_IN, GMT_X), &Ctrl->D.refpoint->x), xx);
						n_errors += gmt_verify_expectations (GMT, gmt_M_type (GMT, GMT_IN, GMT_Y), gmt_scanf (GMT, yy, gmt_M_type (GMT, GMT_IN, GMT_Y), &Ctrl->D.refpoint->y), yy);
						Ctrl->D.refpoint->mode = GMT_REFPOINT_MAP;
					}
					Ctrl->D.dim[GMT_X] = gmt_M_to_inch (GMT, txt_a);	/* Width is always given */
					n -= 2;	/* Remove the x/y count */
					switch (n) {
						case 1: /* Only gave reference point and width; change default justify if -Dj */
							if (Ctrl->D.refpoint->mode == GMT_REFPOINT_JUST)	/* For -Dj with no 2nd justification, use same code as reference coordinate */
								Ctrl->D.justify = Ctrl->D.refpoint->justify;
							break;
						case 2:	/* Gave width and (height or justify) */
							if (strlen (txt_b) == 2 && strchr ("LMRBCT", txt_b[GMT_X]) && strchr ("LMRBCT", txt_b[GMT_Y]))	/* Gave a 2-char justification code */
								Ctrl->D.justify = gmt_just_decode (GMT, txt_b, PSL_NO_DEF);
							else /* Got height */
								Ctrl->D.dim[GMT_Y] = gmt_M_to_inch (GMT, txt_b);
							break;
						case 3:	/* Gave width and (height and justify) or (dx/dy) */
							if (strlen (txt_c) == 2 && strchr ("LMRBCT", txt_c[GMT_X]) && strchr ("LMRBCT", txt_c[GMT_Y])) {	/* Gave a 2-char justification code */
								Ctrl->D.dim[GMT_Y] = gmt_M_to_inch (GMT, txt_b);
								Ctrl->D.justify = gmt_just_decode (GMT, txt_c, PSL_NO_DEF);
							}
							else {	/* Just got offsets */
								Ctrl->D.off[GMT_X] = gmt_M_to_inch (GMT, txt_b);
								Ctrl->D.off[GMT_Y] = gmt_M_to_inch (GMT, txt_c);
							}
							break;
						case 4:	/* Gave width and (height or justify) and dx/dy */
							if (strlen (txt_b) == 2 && strchr ("LMRBCT", txt_b[GMT_X]) && strchr ("LMRBCT", txt_b[GMT_Y]))	/* Gave a 2-char justification code */
								Ctrl->D.justify = gmt_just_decode (GMT, txt_b, PSL_NO_DEF);
							else
								Ctrl->D.dim[GMT_Y] = gmt_M_to_inch (GMT, txt_b);
							Ctrl->D.off[GMT_X] = gmt_M_to_inch (GMT, txt_c);
							Ctrl->D.off[GMT_Y] = gmt_M_to_inch (GMT, txt_d);
							break;
						case 5:	/* Got them all */
							Ctrl->D.dim[GMT_Y] = gmt_M_to_inch (GMT, txt_b);
							Ctrl->D.justify = gmt_just_decode (GMT, txt_c, PSL_NO_DEF);
							Ctrl->D.off[GMT_X] = gmt_M_to_inch (GMT, txt_d);
							Ctrl->D.off[GMT_Y] = gmt_M_to_inch (GMT, txt_e);
							break;
					}
				}
				break;
			case 'F':
				Ctrl->F.active = true;
				if (gmt_getpanel (GMT, opt->option, opt->arg, &(Ctrl->F.panel))) {
					gmt_mappanel_syntax (GMT, 'F', "Specify a rectangular panel behind the legend", 2);
					n_errors++;
				}
				Ctrl->F.debug = Ctrl->F.panel->debug;	/* Hidden +d processing; this may go away */
				if (gmt_M_compat_check (GMT, 4) && !opt->arg[0]) Ctrl->F.panel->mode |= GMT_PANEL_OUTLINE;	/* Draw frame if just -F is given if in compatibility mode */
				if (!Ctrl->F.panel->clearance) gmt_M_memset (Ctrl->F.panel->padding, 4, double);	/* No clearance is default since handled via -C */
				break;
			case 'G':	/* Inside legend box fill [OBSOLETE] */
				if (gmt_M_compat_check (GMT, 4)) {
					char tmparg[GMT_LEN32] = {""};
					GMT_Report (GMT->parent, GMT_MSG_COMPAT, "Option -G is deprecated; -F...+g%s was set instead, use this in the future.\n", opt->arg);
					Ctrl->F.active = true;
					sprintf (tmparg, "+g%s", opt->arg);
					if (gmt_getpanel (GMT, opt->option, tmparg, &(Ctrl->F.panel))) {
						gmt_mappanel_syntax (GMT, 'F', "Specify a rectangular panel behind the legend", 2);
						n_errors++;
					}
					Ctrl->F.panel->mode |= GMT_PANEL_FILL;
				}
				else
					n_errors += gmt_default_error (GMT, opt->option);
				break;
			case 'L':	/* Sets linespacing in units of fontsize [1.1] */
				GMT_Report (GMT->parent, GMT_MSG_COMPAT, "Option -L is deprecated; -D...+l%s was set instead, use this in the future.\n", opt->arg);
				Ctrl->D.spacing = atof (opt->arg);
				break;

			case 'M':	/* Merge both hidden and explicit legend info */
				Ctrl->M.active = true;
				break;

			case 'S':	/* Sets common symbol scale factor [1] */
				Ctrl->S.active = true;
				Ctrl->S.scale = atof (opt->arg);
				break;

			case 'T':	/* Sets legendfile for saving the hidden file */
				Ctrl->T.active = true;
				if (opt->arg[0])
					Ctrl->T.file = strdup (opt->arg);
				else {
					GMT_Report (GMT->parent, GMT_MSG_ERROR, "Option -T requires a filename\n");
					n_errors++;
				}
				break;

#ifdef DEBUG
			case '+':	/* Dump temp files */
				Ctrl->DBG.active = true;
				break;
#endif

			default:	/* Report bad options */
				n_errors += gmt_default_error (GMT, opt->option);
				break;
		}
	}

	/* Check that the options selected are mutually consistent */

	n_errors += gmt_M_check_condition (GMT, Ctrl->C.off[GMT_X] < 0.0 || Ctrl->C.off[GMT_Y] < 0.0, "Option -C: clearances cannot be negative!\n");
	n_errors += gmt_M_check_condition (GMT, !Ctrl->D.active, "The -D option is required!\n");
	n_errors += gmt_M_check_condition (GMT, Ctrl->S.scale <= 0.0, "The -S option cannot set a zero scale!\n");
	n_errors += gmt_M_check_condition (GMT, Ctrl->M.active && GMT->current.setting.run_mode == GMT_CLASSIC, "The -M option is only available in modern mode\n");

	if (!Ctrl->D.refpoint) return (GMT_PARSE_ERROR);	/* Need to exit because next ones to not apply */

	n_errors += gmt_M_check_condition (GMT, Ctrl->D.dim[GMT_Y] < 0.0, "Option -D: legend box height cannot be negative!\n");
	if (Ctrl->D.refpoint->mode != GMT_REFPOINT_PLOT) {	/* Anything other than -Dx need -R -J; other cases don't */
		static char *kind = GMT_REFPOINT_CODES;	/* The five types of refpoint specifications */
		n_errors += gmt_M_check_condition (GMT, !GMT->common.R.active[RSET], "Option -D%c requires the -R option\n", kind[Ctrl->D.refpoint->mode]);
		n_errors += gmt_M_check_condition (GMT, !GMT->common.J.active, "Option -D%c requires the -J option\n", kind[Ctrl->D.refpoint->mode]);
	}

	return (n_errors ? GMT_PARSE_ERROR : GMT_NOERROR);
}

#define bailout(code) {gmt_M_free_options (mode); return (code);}
#define Return(code) {Free_Ctrl (GMT, Ctrl); gmt_end_module (GMT, GMT_cpy); bailout (code);}

/* Used to draw the current y-line for debug purposes only. */
GMT_LOCAL void pslegend_drawbase (struct GMT_CTRL *GMT, struct PSL_CTRL *PSL, double x0, double x1, double y0) {
	struct GMT_PEN faint_pen;
	gmt_init_pen (GMT, &faint_pen, 0.0);
	gmt_setpen (GMT, &faint_pen);
	PSL_plotsegment (PSL, x0, y0, x1, y0);
}

/* Used to fill the cells in the the current y-line. */
GMT_LOCAL void pslegend_fillcell (struct GMT_CTRL *GMT, double x0, double y0, double y1, double xoff[], double *d_gap, unsigned int n_cols, char *fill[]) {
	unsigned int col;
	double dim[2];
	struct GMT_FILL F;
	dim[1] = y1 - y0 + *d_gap;
	y0 = 0.5 * (y0 + y1 + *d_gap);	/* Recycle y0 to mean mid level */
	for (col = 0; col < n_cols; col++) {
		if (!fill[col]) continue;	/* No fill for this cell */
		if (gmt_getfill (GMT, fill[col], &F)) {
			GMT_Report (GMT->parent, GMT_MSG_ERROR, "Unable to interpret %s as a valid fill, skipped\n", fill[col]);
			continue;
		}
		gmt_setfill (GMT, &F, 0);
		dim[0] = xoff[col+1] - xoff[col];
		PSL_plotsymbol (GMT->PSL, x0 + 0.5 * (xoff[col+1] + xoff[col]), y0, dim, PSL_RECT);
	}
	*d_gap = 0.0;	/* Reset any "gap after D operator" once we use it */
}

GMT_LOCAL struct GMT_DATASET *pslegend_get_dataset_pointer (struct GMTAPI_CTRL *API, struct GMT_DATASET *Din, unsigned int geometry, uint64_t n_segments, uint64_t n_rows, uint64_t n_cols, bool text) {
	uint64_t seg, dim[GMT_DIM_SIZE] = {1, n_segments, n_rows, n_cols};	/* We will a 1 or 2-row data set for up to n_segments segments; allocate just once */
	unsigned int mode = (text) ? GMT_WITH_STRINGS : 0;
	struct GMT_DATASET *D = NULL;
	if (Din) return Din;	/* Already done this */
	if (D == NULL && (D = GMT_Create_Data (API, GMT_IS_DATASET, geometry, mode, dim, NULL, NULL, 0, 0, NULL)) == NULL) {
		GMT_Report (API, GMT_MSG_ERROR, "Unable to create a data set for pslegend\n");
		return (NULL);
	}
	/* Initialize counters to zero */
	D->n_records = D->table[0]->n_records = 0;
	for (seg = 0; seg < n_segments; seg++)
		D->table[0]->segment[seg]->n_rows = 0;
	return (D);
}

GMT_LOCAL struct GMT_DATASEGMENT * pslegend_get_segment (struct GMT_DATASET **D, unsigned id, uint64_t seg) {
	return D[id]->table[0]->segment[seg];	/* Get next segment from first table */
}

GMT_LOCAL void pslegend_maybe_realloc_segment (struct GMT_CTRL *GMT, struct GMT_DATASEGMENT *S) {
	struct GMT_DATASEGMENT_HIDDEN *SH = gmt_get_DS_hidden (S);
	if (S->n_rows < SH->n_alloc) return;	/* Not yet */
	SH->n_alloc += GMT_SMALL_CHUNK;
	if (S->n_columns) {	/* Numerical data */
		uint64_t col;
		for (col = 0; col < S->n_columns; col++)
			S->data[col] = gmt_M_memory (GMT, S->data[col], SH->n_alloc, double);
	}
	if (S->text) S->text = gmt_M_memory (GMT, S->text, SH->n_alloc, char *);
}

GMT_LOCAL double pslegend_get_image_aspect (struct GMTAPI_CTRL *API, char *file) {
	double aspect;
	struct GMT_IMAGE *I = NULL;
	if (strstr (file, ".eps") || strstr (file, ".ps") || strstr (file, ".epsi") || strstr (file, ".epsf")) {	/* EPS file */
		struct imageinfo h;
		if (PSL_loadeps (API->GMT->PSL, file, &h, NULL)) {
			GMT_Report (API, GMT_MSG_ERROR, "Unable to read EPS file %s, no pattern set\n", file);
			return (-1.0);
		}
		aspect = (double)h.height / (double)h.width;
		return aspect;
	}
	if ((I = GMT_Read_Data (API, GMT_IS_IMAGE, GMT_IS_FILE, GMT_IS_SURFACE, GMT_CONTAINER_ONLY, NULL, file, NULL)) == NULL) {
		GMT_Report (API, GMT_MSG_ERROR, "Unable to read image %s, no pattern set\n", file);
		return (-1.0);
	}
	aspect = (double)I->header->n_rows / (double)I->header->n_columns;
	GMT_Destroy_Data (API, &I);
	return aspect;
}

GMT_LOCAL bool pslegend_new_fontsyntax (struct GMT_CTRL *GMT, char *word1, char *word2) {
	/* Old syntax expect fontsize and font to be given as two items, while new (GMT5)
	 * syntax expects fontsize,fontname,fontcolor to be a single item with optional,
	 * comma-separated parts.  This function determines what we were given... */
	bool new;
	if (!strcmp (word1, "-") && !strcmp (word2, "-")) new = false;	/* Gave - for both size and font defaults means old syntax */
	else if (strchr (word1, ',')) new = true;			/* Got a comma-separated list of font attributes */
	else if (!strcmp (word1, "-")) new = (gmt_getfonttype (GMT, word2) == -1);	/* Detect old syntax if word1 is - and word2 is a font name or integer */
	else if (!gmt_not_numeric (GMT, word1) && !strcmp (word2, "-")) new = false;	/* Detect old syntax if word1 is a size and word2 - for default font */
	else if (!gmt_not_numeric (GMT, word1) && gmt_getfonttype (GMT, word2) >= 0) new = false;	/* Detect old syntax if word1 is a size and word2 is a font name or integer */
	else if (gmt_not_numeric (GMT, word2)) new = true;		/* Must be start of the main text */
	else new = true;	/* Must assume current syntax */
	if (!new && gmt_M_compat_check (GMT, 4))
		GMT_Report (GMT->parent, GMT_MSG_COMPAT, "Your GMT4 font specification [%s %s] is deprecated; use [<size>][,<name>][,<fill>][=<pen>] in the future.\n", word1, word2);
	return new;
}

/* Define the fraction of the height of the font to the font size */
#define FONT_HEIGHT_PRIMARY (GMT->session.font[GMT->current.setting.font_annot[GMT_PRIMARY].id].height)
#define FONT_HEIGHT(font_id) (GMT->session.font[font_id].height)
#define FONT_HEIGHT_LABEL (GMT->session.font[GMT->current.setting.font_label.id].height)

#define SYM 	0
#define FRONT	1
#define QLINE	2
#define TXT	3
#define PAR	4
#define N_DAT	5

#define INFO_HIDDEN	0
#define INFO_GIVEN	1
#define PSLEGEND_MAX_COLS	100

EXTERN_MSC int GMT_pslegend (void *V_API, int mode, void *args) {
	/* High-level function that implements the pslegend task */
	unsigned int set, tbl, pos, first = 0, ID, n_item = 0;
	int i, justify = 0, n = 0, n_columns = 1, n_col, col, error = 0, column_number = 0, id, n_scan, status = 0, max_cols = 0;
	bool flush_paragraph = false, v_line_draw_now = false, gave_label, gave_mapscale_options, did_old = false, use[2] = {false, true};
	bool drawn = false, b_cpt = false, C_is_active = false, do_width = false, in_PS_ok = true, got_line = false;
	uint64_t seg, row, n_fronts = 0, n_quoted_lines = 0, n_symbols = 0, n_par_lines = 0, n_par_total = 0, krow[N_DAT], n_records = 0;
	int64_t n_para = -1;
	size_t n_char = 0;
	char txt_a[GMT_LEN256] = {""}, txt_b[GMT_LEN256] = {""}, txt_c[GMT_LEN256] = {""}, txt_d[GMT_LEN256] = {""};
	char txt_e[GMT_LEN256] = {""}, txt_f[GMT_LEN256] = {""}, key[GMT_LEN256] = {""}, sub[GMT_LEN256] = {""}, just;
	char tmp[GMT_LEN256] = {""}, symbol[GMT_LEN256] = {""}, text[GMT_BUFSIZ] = {""}, image[GMT_BUFSIZ] = {""}, xx[GMT_LEN256] = {""};
	char yy[GMT_LEN256] = {""}, size[GMT_LEN256] = {""}, angle[GMT_LEN256] = {""}, mapscale[GMT_LEN256] = {""};
	char font[GMT_LEN256] = {""}, lspace[GMT_LEN256] = {""}, tw[GMT_LEN256] = {""}, jj[GMT_LEN256] = {""};
	char bar_cpt[GMT_LEN256] = {""}, bar_gap[GMT_LEN256] = {""}, bar_height[GMT_LEN256] = {""}, bar_modifiers[GMT_LEN256] = {""};
	char module_options[GMT_LEN256] = {""}, r_options[GMT_LEN256] = {""}, xy_mode[3] = {""};
	char txtcolor[GMT_LEN256] = {""}, def_txtcolor[GMT_LEN256] = {""}, buffer[GMT_BUFSIZ] = {""}, A[GMT_LEN32] = {""}, legend_file[PATH_MAX] = {""};
	char path[PATH_MAX] = {""}, B[GMT_LEN32] = {""}, C[GMT_LEN32] = {""}, p[GMT_LEN256] = {""};
	char *plot_points[2] = {"psxy", "plot"}, *plot_text[2] = {"pstext", "text"};
	char *line = NULL, string[GMT_VF_LEN] = {""}, *c = NULL, *fill[PSLEGEND_MAX_COLS];
#ifdef DEBUG
	char *dname[N_DAT] = {"symbol", "front", "qline", "textline", "partext"};
#endif

	double x_orig, y_orig, x_off, x, y, r, col_left_x, row_base_y, dx, d_line_half_width, d_line_hor_offset, off_ss, off_tt, def_dx2 = 0.0;
	double v_line_ver_offset = 0.0, height, az1, az2, m_az, row_height, scl, aspect, xy_offset[2], line_size = 0.0, C_rgb[4] = {0.0, 0.0, 0.0, 0.0};
	double half_line_spacing, quarter_line_spacing, one_line_spacing, v_line_y_start = 0.0, d_off, def_size = 0.0, shrink[4] = {0.0, 0.0, 0.0, 0.0};
	double sum_width, h, gap, d_line_after_gap = 0.0, d_line_last_y0 = 0.0, col_width[PSLEGEND_MAX_COLS], x_off_col[PSLEGEND_MAX_COLS];

	struct imageinfo header;
	struct PSLEGEND_CTRL *Ctrl = NULL;
	struct GMT_CTRL *GMT = NULL, *GMT_cpy = NULL;
	struct GMT_OPTION *options = NULL, *opt = NULL;
	struct PSL_CTRL *PSL = NULL;		/* General PSL internal parameters */
	struct GMT_FONT ifont;
	struct GMT_PEN current_pen;
	struct PSLEGEND_TXT *legend_item = NULL;
	struct GMT_DATASET *In = NULL, *INFO[2] = {NULL, NULL};
	struct GMT_DATASET *D[N_DAT];
	struct GMT_DATASEGMENT *S[N_DAT];
	struct GMT_DATASEGMENT_HIDDEN *SH = NULL;
	struct GMT_PALETTE *P = NULL;
	struct GMTAPI_CTRL *API = gmt_get_api_ptr (V_API);	/* Cast from void to GMTAPI_CTRL pointer */

	gmt_M_memset (&header, 1, struct imageinfo);	/* initialize struct */
	gmt_M_memset (fill, PSLEGEND_MAX_COLS, char *);	/* initialize array */

	/*----------------------- Standard module initialization and parsing ----------------------*/

	if (API == NULL) return (GMT_NOT_A_SESSION);
	if (mode == GMT_MODULE_PURPOSE) return (usage (API, GMT_MODULE_PURPOSE));	/* Return the purpose of program */
	options = GMT_Create_Options (API, mode, args);	if (API->error) return (API->error);	/* Set or get option list */

	if ((error = gmt_report_usage (API, options, 0, usage)) != GMT_NOERROR) bailout (error);	/* Give usage if requested */

	/* Parse the command-line arguments; return if errors are encountered */

	if ((GMT = gmt_init_module (API, THIS_MODULE_LIB, THIS_MODULE_CLASSIC_NAME, THIS_MODULE_KEYS, THIS_MODULE_NEEDS, NULL, &options, &GMT_cpy)) == NULL) bailout (API->error); /* Save current state */
	if (GMT_Parse_Common (API, THIS_MODULE_OPTIONS, options)) Return (API->error);
	Ctrl = New_Ctrl (GMT);	/* Allocate and initialize a new control structure */
	if ((error = parse (GMT, Ctrl, options)) != 0) Return (error);

	/*---------------------------- This is the pslegend main code ----------------------------*/

	gmt_M_memset (D, N_DAT, struct GMT_DATASET *);		/* Set these arrays to NULL */
	gmt_M_memset (S, N_DAT, struct GMT_DATASEGMENT *);
	gmt_M_memset (krow, N_DAT, uint64_t);

	GMT_Report (API, GMT_MSG_INFORMATION, "Processing input text table data\n");
	if (gmt_M_compat_check (GMT, 4)) {
		/* Since pslegend v4 used '>' to indicate a paragraph record we avoid confusion with multiple segment-headers by *
		 * temporarily setting # as segment header flag since all headers are skipped anyway */
		GMT->current.setting.io_seg_marker[GMT_IN] = '#';
	}

	if (GMT->current.setting.run_mode == GMT_MODERN)	/* Possibly use both hidden info and explicit info files */
		use[INFO_HIDDEN] =  true;

	if (use[INFO_HIDDEN] && gmt_legend_file (API, legend_file) == 1) {	/* Running modern mode and we have a hidden legend file to read */
		GMT_Report (API, GMT_MSG_INFORMATION, "Processing hidden legend specification file %s\n", legend_file);
		if ((INFO[INFO_HIDDEN] = GMT_Read_Data (API, GMT_IS_DATASET, GMT_IS_FILE, GMT_IS_TEXT, GMT_READ_NORMAL, NULL, legend_file, NULL)) == NULL) {
			Return (API->error);
		}
		if (Ctrl->T.active && GMT_Write_Data (API, GMT_IS_DATASET, GMT_IS_FILE, GMT_IS_TEXT, GMT_WRITE_NORMAL, NULL, Ctrl->T.file, INFO[INFO_HIDDEN]) != GMT_NOERROR) {
			Return (API->error);
		}
		if (!Ctrl->M.active) use[INFO_GIVEN] = false;	/* Without -M we only read one source */
		n_records += INFO[INFO_HIDDEN]->n_records;
	}
	else
		use[INFO_HIDDEN] =  false;

	if (use[INFO_GIVEN]) {	/* Possibly register stdin and/or read specified input file(s) */
		if (GMT_Init_IO (API, GMT_IS_DATASET, GMT_IS_TEXT, GMT_IN, GMT_ADD_DEFAULT, 0, options) != GMT_NOERROR) {	/* Register data input */
			Return (API->error);
		}
		if ((INFO[INFO_GIVEN] = GMT_Read_Data (API, GMT_IS_DATASET, GMT_IS_FILE, 0, GMT_READ_NORMAL, NULL, NULL, NULL)) == NULL) {
			Return (API->error);
		}
		n_records += INFO[INFO_GIVEN]->n_records;
	}

	ID = GMT->current.setting.run_mode;	/* Use as index to arrays with correct module names for classic [0] or modern [1] */

	if (Ctrl->D.dim[GMT_X] == 0.0) {	/* Compute legend width */
		legend_item = gmt_M_memory (GMT, NULL, n_records, struct PSLEGEND_TXT);	/* Array to hold all labels */
		do_width = true;
	}

	/* When no projection specified (i.e, -Dx is used), we cannot autoscale so must set undefined dimensions and font sizes to nominal sizes */
	if (!(GMT->common.R.active[RSET] && GMT->common.J.active)) {
		GMT_Report (API, GMT_MSG_INFORMATION, "Without -R -J we must select default font sizes and dimensions regardless of plot size\n");
		gmt_set_undefined_defaults (GMT, 0.0, false);	/* Must set undefined to their reference values */
	}
	else if (gmt_map_setup (GMT, GMT->common.R.wesn))	/* gmt_map_setup will call gmt_set_undefined_defaults as well */
		Return (GMT_PROJECTION_ERROR);

	/* First attempt to compute the legend height */

	one_line_spacing = Ctrl->D.spacing * GMT->current.setting.font_annot[GMT_PRIMARY].size / PSL_POINTS_PER_INCH;
	half_line_spacing    = 0.5  * one_line_spacing;
	quarter_line_spacing = 0.25 * one_line_spacing;

	height = 2.0 * Ctrl->C.off[GMT_Y];
	for (set = INFO_HIDDEN; set <= INFO_GIVEN; set++) {
		if (!use[set]) continue;
		In = INFO[set];	/* Short-hand */
		for (tbl = 0; tbl < In->n_tables; tbl++) {	/* We only expect one table but who knows what the user does */
			for (seg = 0; seg < In->table[tbl]->n_segments; seg++) {	/* We only expect one segment in each table but again... */
				for (row = 0; row < In->table[tbl]->segment[seg]->n_rows; row++) {	/* Finally processing the rows */
					line = In->table[tbl]->segment[seg]->text[row];
					if (gmt_is_a_blank_line (line) || strchr (GMT->current.setting.io_head_marker_in, line[0])) continue;	/* Skip all headers or blank lines  */

					/* Data record to process */

					if (line[0] != 'T' && flush_paragraph) {	/* Flush contents of pending paragraph [Call GMT_text] */
						flush_paragraph = false;
						column_number = 0;
					}

					switch (line[0]) {
						case 'B':	/* Color scale Bar [Use GMT_psscale] */
							/* B cptname offset height[+modifiers] [ Optional psscale args -B -I -L -M -N -S -Z -p ] */
							sscanf (&line[2], "%*s %*s %s", bar_height);
							if ((c = strchr (bar_height, '+')) != NULL) c[0] = 0;	/* Chop off any modifiers so we can compute the height */
							height += gmt_M_to_inch (GMT, bar_height) + GMT->current.setting.map_tick_length[0] + GMT->current.setting.map_annot_offset[0] + FONT_HEIGHT_PRIMARY * GMT->current.setting.font_annot[GMT_PRIMARY].size / PSL_POINTS_PER_INCH;
							column_number = 0;
							if (strstr (&line[2], "-B")) b_cpt = true;	/* Passed -B options with the bar presecription */
							in_PS_ok = false;
							break;

						case 'A':	/* Color change, no height implication */
						case 'C':
						case 'F':
							break;

						case 'D':	/* Delimiter record: D offset pen [-|=|+] */
							txt_c[0] = '\0';
							sscanf (&line[2], "%s %s %s", txt_a, txt_b, txt_c);
							if (!(txt_c[0] == '-' || txt_c[0] == '=')) height += quarter_line_spacing;
							if (!(txt_c[0] == '+' || txt_c[0] == '=')) height += quarter_line_spacing;
							column_number = 0;
							break;

						case 'G':	/* Gap record */
							sscanf (&line[2], "%s", txt_a);
							height += (txt_a[strlen(txt_a)-1] == 'l') ? atoi (txt_a) * one_line_spacing : gmt_M_to_inch (GMT, txt_a);
							column_number = 0;
							break;

						case 'H':	/* Header record */
							sscanf (&line[2], "%s %s %[^\n]", size, font, text);
							if (pslegend_new_fontsyntax (GMT, size, font)) {	/* GMT5 font specification */
								sscanf (&line[2], "%s %[^\n]", font, text);
								if (font[0] == '-')
									sprintf (tmp, "%s", gmt_putfont (GMT, &GMT->current.setting.font_title));
								else
									strcpy (tmp, font);	/* Gave a font specification */
							}
							else {	/* Old GMT4 syntax for fontsize and font */
								if (size[0] == '-') size[0] = 0;
								if (font[0] == '-') font[0] = 0;
								sprintf (tmp, "%s,%s", size, font);	/* Put size, font together for parsing by gmt_getfont */
							}
							ifont = GMT->current.setting.font_title;	/* Set default font */
							gmt_getfont (GMT, tmp, &ifont);
							height += Ctrl->D.spacing * ifont.size / PSL_POINTS_PER_INCH;
							column_number = 0;
							if (do_width) {
								gmt_M_memcpy (&legend_item[n_item].font, &ifont, 1, struct GMT_FONT);
								legend_item[n_item].string = true;
								legend_item[n_item++].text = strdup (text);
							}
							break;

						case 'I':	/* Image record [use GMT_psimage] */
							sscanf (&line[2], "%s %s %s", image, size, key);
							first = gmt_download_file_if_not_found (GMT, image, GMT_CACHE_DIR);
							if (gmt_getdatapath (GMT, &image[first], path, R_OK) == NULL) {
								GMT_Report (API, GMT_MSG_ERROR, "Cannot find/open file %s.\n", &image[first]);
								continue;
							}
							if ((aspect = pslegend_get_image_aspect (API, path)) < 0.0) {
								GMT_Report (API, GMT_MSG_ERROR, "Trouble reading %s! - Skipping.\n", &image[first]);
								continue;
							}
							height += gmt_M_to_inch (GMT, size) * aspect;
							column_number = 0;
							in_PS_ok = false;
							break;

						case 'L':	/* Label record */
							sscanf (&line[2], "%s %s %s %[^\n]", size, font, key, text);
							if (pslegend_new_fontsyntax (GMT, size, font)) {	/* GMT5 font specification */
								sscanf (&line[2], "%s %s %[^\n]", font, key, text);
								if (font[0] == '-')	/* Want default font */
									sprintf (tmp, "%s", gmt_putfont (GMT, &GMT->current.setting.font_label));
								else
									strcpy (tmp, font);	/* Gave a font specification */
							}
							else {	/* Old GMT4 syntax for fontsize and font */
								if (size[0] == '-') size[0] = 0;
								if (font[0] == '-') font[0] = 0;
								sprintf (tmp, "%s,%s", size, font);	/* Put size, font together for parsing by gmt_getfont */
							}
							ifont = GMT->current.setting.font_label;	/* Set default font */
							gmt_getfont (GMT, tmp, &ifont);
							if (column_number%n_columns == 0) {
								height += Ctrl->D.spacing * ifont.size / PSL_POINTS_PER_INCH;
								column_number = 0;
							}
							column_number++;
							if (do_width) {
								gmt_M_memcpy (&legend_item[n_item].font, &ifont, 1, struct GMT_FONT);
								legend_item[n_item].string = true;
								legend_item[n_item++].text = strdup (text);
							}
							break;

						case 'M':	/* Map scale record M lon0|- lat0 length[n|m|k][+opts] f|p  [-R -J] */
							sscanf (&line[2], "%s %s %s %s %s %s", txt_a, txt_b, txt_c, txt_d, txt_e, txt_f);
							for (i = 0, gave_mapscale_options = false; txt_c[i] && !gave_mapscale_options; i++) if (txt_c[i] == '+') gave_mapscale_options = true;
							/* Default assumes label is added on top */
							just = 't';
							gave_label = true;
							d_off = FONT_HEIGHT_LABEL * GMT->current.setting.font_label.size / PSL_POINTS_PER_INCH + fabs(GMT->current.setting.map_label_offset);
							if ((txt_d[0] == 'f' || txt_d[0] == 'p') && gmt_get_modifier (txt_c, 'j', string))	/* Specified alternate justification old-style */
								just = string[0];
							else if (gmt_get_modifier (txt_c, 'a', string))	/* Specified alternate alignment */
								just = string[0];
							if (gmt_get_modifier (txt_c, 'u', string))	/* Specified alternate alignment */
								gave_label = false;	/* Not sure why I do this, will find out */
							if (gave_label && (just == 't' || just == 'b')) height += d_off;
							height += GMT->current.setting.map_scale_height + FONT_HEIGHT_PRIMARY * GMT->current.setting.font_annot[GMT_PRIMARY].size / PSL_POINTS_PER_INCH + GMT->current.setting.map_annot_offset[0];
							column_number = 0;
							in_PS_ok = false;
							break;

						case 'N':	/* n_columns or column width record */
							pos = n_columns = 0;
							while ((gmt_strtok (&line[2], " \t", &pos, p))) {
								n_columns++;
								if (n_columns == PSLEGEND_MAX_COLS) {
									GMT_Report (API, GMT_MSG_ERROR, "Exceeding maximum columns (%d) in N operator\n", PSLEGEND_MAX_COLS);
									Return (GMT_RUNTIME_ERROR);
								}
							}
							if (n_columns == 0) n_columns = 1;	/* Default to 1 if nothing is given */
							/* Check if user gave just the number of columns */
							if (n_columns == 1 && (pos = atoi (&line[2])) > 1) n_columns = pos;
							if (n_columns > max_cols) max_cols = n_columns;
							column_number = 0;
							break;

						case '>':	/* Paragraph text header */
							if (gmt_M_compat_check (GMT, 4)) /* Warn and fall through on purpose */
								GMT_Report (API, GMT_MSG_COMPAT, "Paragraph text header flag > is deprecated; use P instead\n");
							else {
								GMT_Report (API, GMT_MSG_ERROR, "Unrecognized record (%s)\n", line);
								Return (GMT_RUNTIME_ERROR);
								break;
							}
							/* Intentionally fall through */
						case 'P':	/* Paragraph text header */
							flush_paragraph = true;
							column_number = 0;
							n_par_total++;
							in_PS_ok = false;
							break;

						case 'S':	/* Symbol record: S [dx1 symbol size fill pen [ dx2 text ]] */
							if (column_number%n_columns == 0) {
								height += one_line_spacing;
								column_number = 0;
							}
							column_number++;
							text[0] = '\0';
							n_scan = sscanf (line, "%*s %*s %s %s %*s %*s %s %[^\n]", symbol, size, txt_b, text);
							/* Find the largest symbol size specified */
							if ((c = strrchr (size, '/')))	/* Front, use the last arg as size since closest to height */
								x = gmt_M_to_inch (GMT, &c[1]);
							else {
								if (strcmp (size, "-")) {
									char *c = NULL;
									if ((c = strchr (size, ','))) {	/* Probably got width,height for rectangle */
										c[0] = '\0';
										x = gmt_M_to_inch (GMT, size);
										c[0] = ',';
									}
									else
										x = gmt_M_to_inch (GMT, size);
								}
								else
									x = 0.0;
							}
<<<<<<< HEAD
							else
								x = 0.0;
						}
						if (symbol[0] == '-') {	/* Line symbol */
							got_line = true;
							if (x > 0.0) line_size = x;
						}
						if (x > def_size) def_size = x;
						if (n_scan > 2 && strcmp (txt_b, "-")) {
							x = gmt_M_to_inch (GMT, txt_b);
							if (x > def_dx2) def_dx2 = x;
						}
						if (do_width && n_scan == 4 && strlen (text)) {
							gmt_M_memcpy (&legend_item[n_item].font, &(GMT->current.setting.font_annot[GMT_PRIMARY]), 1, struct GMT_FONT);
							legend_item[n_item++].text = strdup (text);
						}
						break;
=======
							if (symbol[0] == '-') {	/* Line symbol */
								got_line = true;
								if (x > 0.0) line_size = x;
							}
							if (x > def_size) def_size = x;
							if (n_scan > 1 && strcmp (txt_b, "-")) {
								x = gmt_M_to_inch (GMT, txt_b);
								if (x > def_dx2) def_dx2 = x;
							}
							if (do_width && n_scan == 4 && strlen (text)) {
								gmt_M_memcpy (&legend_item[n_item].font, &(GMT->current.setting.font_annot[GMT_PRIMARY]), 1, struct GMT_FONT);
								legend_item[n_item++].text = strdup (text);
							}
							break;
>>>>>>> a3f28935

						case 'T':	/* paragraph text record */
							n_char += strlen (line) - 2;
							if (!flush_paragraph) n_par_total++;	/* paragraph text without leading header provided */
							flush_paragraph = true;
							column_number = 0;
							n_par_lines++;
							in_PS_ok = false;
							break;

						case 'V':	/* Vertical line from here to next V */
							column_number = 0;
							break;

						default:
							GMT_Report (API, GMT_MSG_ERROR, "Unrecognized record (%s)\n", line);
							Return (GMT_RUNTIME_ERROR);
						break;
					}
				}
			}
		}
	}

	if (do_width) {
		if (max_cols > 1) {
			GMT_Report (API, GMT_MSG_ERROR, "Must specify -D...+w<width> if more than one symbol column (N = %d)\n", max_cols);
			Return (GMT_RUNTIME_ERROR);
		}
		if (!in_PS_ok) {
			GMT_Report (API, GMT_MSG_ERROR, "Must specify -D...+w<width> if codes other than D, H, L, S, V are used\n");
			Return (GMT_RUNTIME_ERROR);
		}
	}
	if (got_line && gmt_M_is_zero (line_size) && def_size > 0.0)	/* Got lines but no lengths specified an another symbol set the default */
		def_size = 0.5 / 2.54;	/* In inches */
	else if (def_size == 0.0)	/* No sizes specified in input file; default to 0.5 cm */
		def_size = 0.5 / 2.54;	/* In inches */
	if (def_dx2 == 0.0)	/* No dist to text label given; default to 2x default symbol size */
		def_dx2 = Ctrl->S.scale * GMT_LEGEND_DX2_MUL * def_size;	/* In inches */
	GMT_Report (API, GMT_MSG_DEBUG, "Default symbol size = %g and default distance to text label is %g\n", def_size, def_dx2);

	if (n_char) {	/* Typesetting paragraphs, make a guesstimate of number of typeset lines */
		int n_lines;
		double average_char_width = 0.44;	/* There is no such thing but this is just a 1st order estimate */
		double x_lines;
		/* Guess: Given legend width and approximate char width, do the simple expression */
		x_lines = n_char * (average_char_width * GMT->current.setting.font_annot[GMT_PRIMARY].size / PSL_POINTS_PER_INCH) / ((Ctrl->D.dim[GMT_X] - 2 * Ctrl->C.off[GMT_X]));
		n_lines = irint (ceil (x_lines));
		height += n_lines * Ctrl->D.spacing * GMT->current.setting.font_annot[GMT_PRIMARY].size / PSL_POINTS_PER_INCH;
		GMT_Report (API, GMT_MSG_DEBUG, "Estimating %d lines of typeset paragraph text [%.1f].\n", n_lines, x_lines);
	}

	scl = gmt_convert_units (GMT, "1", GMT_INCH, GMT->current.setting.proj_length_unit);
	if (Ctrl->D.dim[GMT_Y] == 0.0) {	/* Use the computed height */
		Ctrl->D.dim[GMT_Y] = height;
		GMT_Report (API, GMT_MSG_INFORMATION, "Legend height not given, using estimated height of %g %s.\n", scl*height,
			GMT->session.unit_name[GMT->current.setting.proj_length_unit]);
	}
	else
		GMT_Report (API, GMT_MSG_INFORMATION, "Legend height given as %g %s; estimated height is %g %s.\n",
		            scl*Ctrl->D.dim[GMT_Y], GMT->session.unit_name[GMT->current.setting.proj_length_unit],
		            scl*height, GMT->session.unit_name[GMT->current.setting.proj_length_unit]);
	if (do_width) Ctrl->D.dim[GMT_X] = Ctrl->D.dim[GMT_Y];	/* Temporarily needed in gmt_map_setup */

	if (!(GMT->common.R.active[RSET] && GMT->common.J.active)) {	/* When no projection specified (i.e, -Dx is used), use fake linear projection -Jx1i */
		double wesn[4];
		gmt_M_memset (wesn, 4, double);
		GMT->common.R.active[RSET] = true;
		GMT->common.J.active = false;
		gmt_parse_common_options (GMT, "J", 'J', "x1i");
		wesn[XHI] = Ctrl->D.dim[GMT_X];	wesn[YHI] = Ctrl->D.dim[GMT_Y];
		if (gmt_map_setup (GMT, wesn)) Return (GMT_PROJECTION_ERROR);
		if (GMT->common.B.active[GMT_PRIMARY] || GMT->common.B.active[GMT_SECONDARY]) {	/* Cannot use -B if no -R -J */
			GMT->common.B.active[GMT_PRIMARY] = GMT->common.B.active[GMT_SECONDARY] = false;
			GMT_Report (API, GMT_MSG_INFORMATION, "Disabling your -B option since -R -J were not set\n");
		}
	}

	if ((PSL = gmt_plotinit (GMT, options)) == NULL) Return (GMT_RUNTIME_ERROR);

	gmt_plane_perspective (GMT, GMT->current.proj.z_project.view_plane, GMT->current.proj.z_level);

	gmt_plotcanvas (GMT);	/* Fill canvas if requested */
	gmt_set_basemap_orders (GMT, GMT_BASEMAP_FRAME_BEFORE, GMT_BASEMAP_GRID_BEFORE, GMT_BASEMAP_ANNOT_BEFORE);
	gmt_map_basemap (GMT);	/* Plot basemap if requested */

	if (GMT->current.map.frame.draw && b_cpt)	/* Two conflicting -B settings, reset main -B since we just finished the frame */
		gmt_M_memset (&(GMT->current.map.frame), 1, struct GMT_PLOT_FRAME);

	/* Must save status of -X -Y as passed to PSL since we must undo at the end of pslegend */
	gmt_M_memcpy (xy_mode, PSL->internal.origin, 2, char);
	gmt_M_memcpy (xy_offset, PSL->internal.offset, 2, double);

	if ((opt = GMT_Find_Option (API, 'X', options)) != NULL)
		GMT_Delete_Option (API, opt, &options);
	if ((opt = GMT_Find_Option (API, 'Y', options)) != NULL)
		GMT_Delete_Option (API, opt, &options);

	if (do_width && n_item) {	/* Determine max text width in PostScript */
		PSL_comment (PSL, "Determine maximum width of one or more strings\n");
		PSL_comment (PSL, "Initialize to zero\n");
		PSL_defunits (PSL, "PSL_legend_label_width", 0.0);
		PSL_defunits (PSL, "PSL_legend_string_width", 0.0);
		for (row = 0; row < n_item; row++) {
			PSL_comment (PSL, "Set font and get width of: %s\n", legend_item[row].text);
			PSL_setfont (PSL, legend_item[row].font.id);
			PSL_deftextdim (PSL, "PSL_tmp", legend_item[row].font.size, legend_item[row].text);
			gmt_M_str_free (legend_item[row].text);
			PSL_comment (PSL, "Update max if exceeded\n");
			if (legend_item[row].string)
				PSL_command (PSL, "PSL_tmp_w PSL_legend_string_width gt { /PSL_legend_string_width PSL_tmp_w def } if\n");
			else
				PSL_command (PSL, "PSL_tmp_w PSL_legend_label_width gt { /PSL_legend_label_width PSL_tmp_w def } if\n");
		}
		PSL_comment (PSL, "Symbol labels start at PSL_tmp_w\n");
		PSL_defunits (PSL, "PSL_tmp_w", def_dx2);
		PSL_defunits (PSL, "PSL_legend_clear_x", 2.0 * Ctrl->C.off[GMT_X]);
		PSL_comment (PSL, "Determine largest possible width\n");
		PSL_command (PSL, "/PSL_tmp_w PSL_tmp_w PSL_legend_label_width add def\n");
		PSL_command (PSL, "/PSL_legend_box_width PSL_tmp_w PSL_legend_string_width gt { PSL_tmp_w } { PSL_legend_string_width} ifelse PSL_legend_clear_x add def\n");
		gmt_M_free (GMT, legend_item);
	}
	else {	/* Hardwired width */
		PSL_defunits (PSL, "PSL_legend_box_width", Ctrl->D.dim[GMT_X]);
	}
	PSL_defunits (PSL, "PSL_legend_box_height", Ctrl->D.dim[GMT_Y]);

	gmt_set_refpoint (GMT, Ctrl->D.refpoint);	/* Finalize reference point plot coordinates, if needed */

	/* Allow for justification and offset so that the reference point is the plot location of the bottom left corner of box */

	gmt_adjust_refpoint (GMT, Ctrl->D.refpoint, Ctrl->D.dim, Ctrl->D.off, Ctrl->D.justify, PSL_BL);

	if (GMT->current.setting.run_mode == GMT_MODERN) {
		struct GMT_SUBPLOT *SP = &(GMT->current.plot.panel);
		if (SP->active)	/* Subplot panel mode is in effect; we must undo any of these gaps here */
			gmt_M_memcpy (shrink, SP->gap, 4U, double);
	}

	/* Set new origin */

	PSL_setorigin (PSL, Ctrl->D.refpoint->x, Ctrl->D.refpoint->y, 0.0, PSL_FWD);
	x_orig = Ctrl->D.refpoint->x;	y_orig = Ctrl->D.refpoint->y;
	Ctrl->D.refpoint->x = Ctrl->D.refpoint->y = 0.0;	/* For now */

	current_pen = GMT->current.setting.map_default_pen;

	/* We use a standard x/y inch coordinate system here, unlike old pslegend. */

	if (do_width)	/* Adjust for mismatch between width and actual width */
		PSL_command (PSL, "PSL_legend_box_width PSL_legend_box_height sub %d 2 div mul neg 0 translate\n", (Ctrl->D.justify%4)-1);
	if (Ctrl->F.active) {	/* First place legend frame fill */
		if (do_width) {	/* Doing it all via PostScript settings */
			if (Ctrl->F.panel->mode & GMT_PANEL_ROUNDED)
				GMT_Report (API, GMT_MSG_WARNING, "Disabling your -F... +r modifier since not implemented yet for automatic width setting\n");
			PSL_command (PSL, "V\n");
			if (Ctrl->F.panel->mode & GMT_PANEL_SHADOW) {	/* Draw offset background shadow first */
				gmt_setfill (GMT, &Ctrl->F.panel->sfill, 0);	/* The shadow has no outline */
				PSL_setcurrentpoint (PSL, Ctrl->F.panel->off[GMT_X], Ctrl->F.panel->off[GMT_Y]);
				PSL_command (PSL, "PSL_legend_box_width 0 D 0 PSL_legend_box_height D PSL_legend_box_width neg 0 D P FO N\n");
			}
			if (Ctrl->F.panel->mode & GMT_PANEL_OUTLINE) gmt_setpen (GMT, &Ctrl->F.panel->pen1);
			gmt_setfill (GMT, & Ctrl->F.panel->fill, (Ctrl->F.panel->mode & GMT_PANEL_OUTLINE) > 0);
			PSL_command (PSL, "0 0 M PSL_legend_box_width 0 D 0 PSL_legend_box_height D PSL_legend_box_width neg 0 D P FO N\n");
			if (Ctrl->F.panel->mode & GMT_PANEL_INNER) {	/* Also draw secondary frame on the inside */
				PSL_defunits (PSL, "PSL_legend_box_shrink", 2.0 * Ctrl->F.panel->gap);
				gmt_setpen (GMT, &Ctrl->F.panel->pen2);	/* Set inner border pen */
				gmt_setfill (GMT, NULL, 1);	/* Never fill for inner frame */
				PSL_setcurrentpoint (PSL, Ctrl->F.panel->gap, Ctrl->F.panel->gap);
				PSL_command (PSL, "PSL_legend_box_width PSL_legend_box_shrink sub 0 D 0 PSL_legend_box_height PSL_legend_box_shrink sub D PSL_legend_box_width PSL_legend_box_shrink sub neg 0 D P FO N\n");
			}
			PSL_command (PSL, "U\n");
		}
		else {	/* Via C function */
			Ctrl->F.panel->width = Ctrl->D.dim[GMT_X];	Ctrl->F.panel->height = Ctrl->D.dim[GMT_Y];
			gmt_draw_map_panel (GMT, Ctrl->D.refpoint->x + 0.5 * Ctrl->D.dim[GMT_X], Ctrl->D.refpoint->y + 0.5 * Ctrl->D.dim[GMT_Y], 1U, Ctrl->F.panel);
		}
	}

	col_left_x = Ctrl->D.refpoint->x + Ctrl->C.off[GMT_X];			/* Left justification edge of items inside legend box accounting for clearance */
	row_base_y = Ctrl->D.refpoint->y + Ctrl->D.dim[GMT_Y] - Ctrl->C.off[GMT_Y];	/* Top justification edge of items inside legend box accounting for clearance  */
	column_number = 0;	/* Start at first column in multi-column setup */
	n_columns = 1;		/* Reset to default number of columns */
	/* Reset to annotation font text color */
	sprintf (def_txtcolor, "%s", gmt_putcolor (GMT, GMT->current.setting.font_annot[GMT_PRIMARY].fill.rgb));
	sprintf (txtcolor, "%s", gmt_putcolor (GMT, GMT->current.setting.font_annot[GMT_PRIMARY].fill.rgb));
	x_off_col[0] = 0.0;	/* The x-coordinate of left side of first column */
	x_off_col[n_columns] = Ctrl->D.dim[GMT_X];	/* Holds width of a row */

	if (Ctrl->F.debug) pslegend_drawbase (GMT, PSL, Ctrl->D.refpoint->x, Ctrl->D.refpoint->x + Ctrl->D.dim[GMT_X], row_base_y);

	flush_paragraph = false;
	gap = Ctrl->C.off[GMT_Y];	/* This gets reset to 0 once we finish the first printable row */

	/* Tech, note: Using GMT->current.setting.io_seg_marker[GMT_IN] instead of GMT_OUT when writing data records as segment records
	 * since these will become input to plot, and plot will use the GMT_IN marker to identify these as header records. */

	for (set = INFO_HIDDEN; set <= INFO_GIVEN; set++) {
		if (!use[set]) continue;
		In = INFO[set];	/* Short-hand */
		for (tbl = 0; tbl < In->n_tables; tbl++) {	/* We only expect one table but who knows what the user does */
			for (seg = 0; seg < In->table[tbl]->n_segments; seg++) {	/* We only expect one segment in each table but again... */
				for (row = 0; row < In->table[tbl]->segment[seg]->n_rows; row++) {	/* Finally processing the rows */
					line = In->table[tbl]->segment[seg]->text[row];
					if (gmt_is_a_blank_line (line) || strchr (GMT->current.setting.io_head_marker_in, line[0])) continue;	/* Skip all headers or blank lines  */

					/* Data record to process */

					if (line[0] != 'T' && flush_paragraph) {	/* Flush contents of pending paragraph [Call GMT_text] */
						flush_paragraph = false;
						column_number = 0;
					}

					switch (line[0]) {
						case 'A':	/* Z lookup color table change: A CPT */
							if (P && GMT_Destroy_Data (API, &P) != GMT_NOERROR)	/* Remove the previous CPT from registration */
								Return (API->error);
							for (col = 1; line[col] == ' '; col++);	/* Wind past spaces */
							if ((P = GMT_Read_Data (API, GMT_IS_PALETTE, GMT_IS_FILE, GMT_IS_NONE, GMT_READ_NORMAL, NULL, &line[col], NULL)) == NULL)
								Return (API->error);
							GMT->current.setting.color_model = GMT_RGB;	/* Since we will be interpreting r/g/b triplets via z=<value> */
							break;

						case 'B':	/* B cptname offset height[+modifiers] [ Optional psscale args -B -I -L -M -N -S -Z -p ] */
							/* Color scale Bar [via GMT_psscale] */
							module_options[0] = '\0';
							sscanf (&line[2], "%s %s %s %[^\n]", bar_cpt, bar_gap, bar_height, module_options);
							strcpy (bar_modifiers, bar_height);	/* Save the entire modifier string */
							if ((c = strchr (bar_height, '+')) != NULL) c[0] = 0;	/* Chop off any modifiers so we can compute the height */
							row_height = gmt_M_to_inch (GMT, bar_height) + GMT->current.setting.map_tick_length[0] + GMT->current.setting.map_annot_offset[0] + FONT_HEIGHT_PRIMARY * GMT->current.setting.font_annot[GMT_PRIMARY].size / PSL_POINTS_PER_INCH;
							pslegend_fillcell (GMT, Ctrl->D.refpoint->x, row_base_y-row_height, row_base_y+gap, x_off_col, &d_line_after_gap, 1, fill);
							x_off = gmt_M_to_inch (GMT, bar_gap);
							sprintf (buffer, "-C%s -O -K -Dx%gi/%gi+w%gi/%s+h+jTC %s --GMT_HISTORY=readonly", bar_cpt, Ctrl->D.refpoint->x + 0.5 * Ctrl->D.dim[GMT_X], row_base_y, Ctrl->D.dim[GMT_X] - 2 * x_off, bar_modifiers, module_options);
							GMT_Report (API, GMT_MSG_DEBUG, "RUNNING: gmt psscale %s\n", buffer);
							status = GMT_Call_Module (API, "psscale", GMT_MODULE_CMD, buffer);	/* Plot the colorbar */
							if (status) {
								GMT_Report (API, GMT_MSG_ERROR, "GMT_psscale returned error %d.\n", status);
								Return (GMT_RUNTIME_ERROR);
							}
							row_base_y -= row_height;
							column_number = 0;
							API->io_enabled[GMT_IN] = true;	/* UNDOING SETTING BY psscale */
							drawn = true;
							break;

						case 'C':	/* Font color change: C textcolor */
							C_is_active = true;
							sscanf (&line[2], "%[^\n]", txtcolor);
							if (!strcmp (txtcolor, "-"))	/* Reset to default color */
								strcpy (txtcolor, def_txtcolor);
							else if ((API->error = gmt_get_rgbtxt_from_z (GMT, P, txtcolor)) != 0)
								Return (GMT_RUNTIME_ERROR);	/* If given z=value then we look up colors */
							if (gmt_getrgb (GMT, txtcolor, C_rgb)) {
								GMT_Report (GMT->parent, GMT_MSG_ERROR, "Text color %s not recognized!\n", txtcolor);
								Return (GMT_RUNTIME_ERROR);
							}
							break;

						case 'D':	/* Delimiter record: D [offset] <pen>|- [-|=|+] */
							n_scan = sscanf (&line[2], "%s %s %s", txt_a, txt_b, txt_c);
							if (n_scan < 1) {	/* Clearly a bad record */
								GMT_Report (API, GMT_MSG_ERROR, "Not enough arguments given to D operator\n");
								Return (GMT_RUNTIME_ERROR);
							}
							if (n_scan == 2) {	/* Either got D <offset> <pen OR D <pen> <flag> */
								if (strchr ("-=+", txt_b[0])) {	/* Offset was skipped and we got D pen flag */
									GMT_Report (API, GMT_MSG_DEBUG, "Got D pen flag --> D 0 pen flag\n");
									strcpy (txt_c, txt_b);
									strcpy (txt_b, txt_a);
									strcpy (txt_a, "0");
								}
								else	/* Just wipe text_c */
									txt_c[0] = '\0';
							}
							else if (n_scan == 1) {	/* Offset was skipped and we got D pen */
								GMT_Report (API, GMT_MSG_DEBUG, "Got D pen --> D 0 pen\n");
								txt_c[0] = '\0';
								strcpy (txt_b, txt_a);
								strcpy (txt_a, "0");
							}
							d_line_hor_offset = gmt_M_to_inch (GMT, txt_a);
							if (txt_b[0] == '-')	/* Gave - as pen, meaning just note at what y-value we are but draw no line */
								d_line_half_width = 0.0;
							else {	/* Process the pen specification */
								if (txt_b[0] && gmt_getpen (GMT, txt_b, &current_pen)) gmt_pen_syntax (GMT, 'W', NULL, " ", 0);
								gmt_setpen (GMT, &current_pen);
								d_line_half_width = 0.5 * current_pen.width / PSL_POINTS_PER_INCH;	/* Half the pen width */
							}
							if (!(txt_c[0] == '-' || txt_c[0] == '=')) {	/* Fill the gap before the line, if fill is active */
								pslegend_fillcell (GMT, Ctrl->D.refpoint->x, row_base_y-quarter_line_spacing+d_line_half_width, row_base_y+gap, x_off_col, &d_line_after_gap, n_columns, fill);
								row_base_y -= quarter_line_spacing;
							}
							d_line_last_y0 = row_base_y;	/* Remember the y-value were we potentially draw the horizontal line */
							if (d_line_half_width > 0.0) {
								if (do_width) {
									PSL_defunits (PSL, "PSL_legend_hor_off", 2.0 * d_line_hor_offset);
									PSL_setcurrentpoint (PSL, Ctrl->D.refpoint->x + d_line_hor_offset, row_base_y);
									PSL_command (PSL, "PSL_legend_box_width PSL_legend_hor_off sub 0 D S\n");
								}
							else
								PSL_plotsegment (PSL, Ctrl->D.refpoint->x + d_line_hor_offset, row_base_y, Ctrl->D.refpoint->x + Ctrl->D.dim[GMT_X] - d_line_hor_offset, row_base_y);
							}
							d_line_after_gap = (txt_c[0] == '+' || txt_c[0] == '=') ? 0.0 : quarter_line_spacing;
							row_base_y -= d_line_after_gap;
							d_line_after_gap -= d_line_half_width;	/* Shrink the gap fill-height after a D line by half the line width so we don't overwrite the line */
							column_number = 0;	/* Reset to new row */
							if (Ctrl->F.debug) pslegend_drawbase (GMT, PSL, Ctrl->D.refpoint->x, Ctrl->D.refpoint->x + Ctrl->D.dim[GMT_X], row_base_y);
							drawn = true;
							break;

						case 'F':	/* Cell color: F fill1[,fill2,...,filln]  */
							/* First free all previous entries in fill array */
							for (col = 0; col < PSLEGEND_MAX_COLS; col++) gmt_M_str_free (fill[col]);
							pos = n_col = 0;
							while ((gmt_strtok (&line[2], " \t", &pos, p))) {
								if ((API->error = gmt_get_rgbtxt_from_z (GMT, P, p)) != 0) Return (GMT_RUNTIME_ERROR);	/* If given z=value then we look up colors */
								if (strcmp (p, "-")) fill[n_col++] = strdup (p);
								if (n_col > n_columns) {
									GMT_Report (API, GMT_MSG_ERROR, "Exceeding specified N columns (%d) in F operator (%d)\n", n_columns, n_col);
									Return (GMT_RUNTIME_ERROR);
								}
							}
							if (n_col == 1 && n_columns > 1) {	/* Only gave a constant color or - for the entire row, duplicate per column */
								for (col = 1; col < n_columns; col++) if (fill[0]) fill[col] = strdup (fill[0]);
							}
							break;

						case 'G':	/* Gap record: G gap (will be filled with current fill[0] setting if active) */
							sscanf (&line[2], "%s", txt_a);
							row_height = (txt_a[strlen(txt_a)-1] == 'l') ? atoi (txt_a) * one_line_spacing : gmt_M_to_inch (GMT, txt_a);
							pslegend_fillcell (GMT, Ctrl->D.refpoint->x, row_base_y-row_height, row_base_y+gap, x_off_col, &d_line_after_gap, n_columns, fill);
							row_base_y -= row_height;
							column_number = 0;
							if (Ctrl->F.debug) pslegend_drawbase (GMT, PSL, Ctrl->D.refpoint->x, Ctrl->D.refpoint->x + Ctrl->D.dim[GMT_X], row_base_y);
							drawn = true;
							break;

						case 'H':	/* Header record: H fontsize|- font|- header */
							sscanf (&line[2], "%s %s %[^\n]", size, font, text);
							if (pslegend_new_fontsyntax (GMT, size, font)) {	/* GMT5 font specification */
								sscanf (&line[2], "%s %[^\n]", font, text);
								if (size[0] == '-')	/* Want the default title font */
									sprintf (tmp, "%s", gmt_putfont (GMT, &GMT->current.setting.font_title));
								else
									strcpy (tmp, font);	/* Gave a font specification */
							}
							else {	/* Old GMT4 syntax for fontsize and font and must manually add color (e.g., via -C) */
								if (size[0] == '-') size[0] = 0;
								if (font[0] == '-') font[0] = 0;
								sprintf (tmp, "%s,%s,%s", size, font, txtcolor);		/* Put size, font and color together for parsing by gmt_getfont */
							}
							ifont = GMT->current.setting.font_title;	/* Set default font */
							gmt_getfont (GMT, tmp, &ifont);
							if (C_is_active) gmt_M_rgb_copy (ifont.fill.rgb, C_rgb);	/* Must update text color */
							d_off = 0.5 * (Ctrl->D.spacing - FONT_HEIGHT (ifont.id)) * ifont.size / PSL_POINTS_PER_INCH;	/* To center the text */
							row_height = Ctrl->D.spacing * ifont.size / PSL_POINTS_PER_INCH;
							if (do_width) {
								row_base_y -= row_height;
								PSL_setcurrentpoint (PSL, Ctrl->D.refpoint->x, row_base_y + d_off);
								PSL_setfont (PSL, ifont.id);
								PSL_command (PSL, "PSL_legend_box_width 2 div 0 G\n");
								PSL_plottext (PSL, 0.0, 0.0, -ifont.size, text, 0.0, PSL_BC, 0);
							}
							else {
								sprintf (buffer, "%s BC %s", gmt_putfont (GMT, &ifont), text);
								pslegend_fillcell (GMT, Ctrl->D.refpoint->x, row_base_y-row_height, row_base_y+gap, x_off_col, &d_line_after_gap, n_columns, fill);
								row_base_y -= row_height;
								/* Build output segment */
								if ((D[TXT] = pslegend_get_dataset_pointer (API, D[TXT], GMT_IS_NONE, 1U, 64U, 2U, true)) == NULL) return (API->error);
								S[TXT] = pslegend_get_segment (D, TXT, 0);	/* Since there will only be one table with one segment for each set, except for fronts */
								S[TXT]->data[GMT_X][krow[TXT]] = Ctrl->D.refpoint->x + 0.5 * Ctrl->D.dim[GMT_X];
								S[TXT]->data[GMT_Y][krow[TXT]] = row_base_y + d_off;
								S[TXT]->text[krow[TXT]++] = strdup (buffer);
								S[TXT]->n_rows++;
								D[TXT]->n_records++;
								GMT_Report (API, GMT_MSG_DEBUG, "TXT: %s\n", buffer);
								pslegend_maybe_realloc_segment (GMT, S[TXT]);
							}
							column_number = 0;
							if (Ctrl->F.debug) pslegend_drawbase (GMT, PSL, Ctrl->D.refpoint->x, Ctrl->D.refpoint->x + Ctrl->D.dim[GMT_X], row_base_y);
							drawn = true;
							break;

						case 'I':	/* Image record [use GMT_psimage]: I imagefile width justification */
							sscanf (&line[2], "%s %s %s", image, size, key);
							first = gmt_download_file_if_not_found (GMT, image, GMT_CACHE_DIR);
							if (gmt_getdatapath (GMT, &image[first], path, R_OK) == NULL) {
								GMT_Report (API, GMT_MSG_ERROR, "Cannot find/open file %s.\n", &image[first]);
								Return (GMT_FILE_NOT_FOUND);
							}
							if ((aspect = pslegend_get_image_aspect (API, path)) < 0.0) {
								GMT_Report (API, GMT_MSG_ERROR, "Trouble reading %s! - Skipping.\n", &image[first]);
								continue;
							}
							justify = gmt_just_decode (GMT, key, PSL_NO_DEF);
							row_height = gmt_M_to_inch (GMT, size) * aspect;
							pslegend_fillcell (GMT, Ctrl->D.refpoint->x, row_base_y-row_height, row_base_y+gap, x_off_col, &d_line_after_gap, n_columns, fill);
							x_off = Ctrl->D.refpoint->x;
							x_off += (justify%4 == 1) ? Ctrl->C.off[GMT_X] : ((justify%4 == 3) ? Ctrl->D.dim[GMT_X] - Ctrl->C.off[GMT_X] : 0.5 * Ctrl->D.dim[GMT_X]);
							sprintf (buffer, "-O -K %s -Dx%gi/%gi+j%s+w%s --GMT_HISTORY=readonly", &image[first], x_off, row_base_y, key, size);
							GMT_Report (API, GMT_MSG_DEBUG, "RUNNING: gmt psimage %s\n", buffer);
							status = GMT_Call_Module (API, "psimage", GMT_MODULE_CMD, buffer);	/* Plot the image */
							if (status) {
								GMT_Report (API, GMT_MSG_ERROR, "GMT_psimage returned error %d.\n", status);
								Return (GMT_RUNTIME_ERROR);
							}
							row_base_y -= row_height;
							column_number = 0;
							drawn = true;
							break;

						case 'L':	/* Label record: L font|- justification label */
							text[0] = '\0';
							sscanf (&line[2], "%s %s %s %[^\n]", size, font, key, text);
							if (pslegend_new_fontsyntax (GMT, size, font)) {	/* GMT5 font specification */
								sscanf (&line[2], "%s %s %[^\n]", font, key, text);
								if (font[0] == '-')	/* Want the default label font */
									sprintf (tmp, "%s", gmt_putfont (GMT, &GMT->current.setting.font_label));
								else
									strcpy (tmp, font);	/* Gave a font specification */
							}
							else {	/* Old GMT4 syntax for fontsize and font and must manually add color (e.g., via -C) */
								if (size[0] == '-') size[0] = 0;
								if (font[0] == '-') font[0] = 0;
								sprintf (tmp, "%s,%s,%s", size, font, txtcolor);	/* Put size, font and color together for parsing by gmt_getfont */
							}
							ifont = GMT->current.setting.font_label;	/* Set default font */
							gmt_getfont (GMT, tmp, &ifont);
							if (C_is_active) gmt_M_rgb_copy (ifont.fill.rgb, C_rgb);	/* Must update text color */
							d_off = 0.5 * (Ctrl->D.spacing - FONT_HEIGHT (ifont.id)) * ifont.size / PSL_POINTS_PER_INCH;	/* To center the text */
							if (column_number%n_columns == 0) {	/* Label in first column, also fill row if requested */
								row_height = Ctrl->D.spacing * ifont.size / PSL_POINTS_PER_INCH;
								pslegend_fillcell (GMT, Ctrl->D.refpoint->x, row_base_y-row_height, row_base_y+gap, x_off_col, &d_line_after_gap, n_columns, fill);
								row_base_y -= row_height;
								column_number = 0;
								if (Ctrl->F.debug) pslegend_drawbase (GMT, PSL, Ctrl->D.refpoint->x, Ctrl->D.refpoint->x + Ctrl->D.dim[GMT_X], row_base_y);
							}
							if (text[0] == '\0') {	/* Nothing to do, just skip to next */
								column_number++;
								GMT_Report (API, GMT_MSG_DEBUG, "The L record gave no info so skip to next cell\n");
								drawn = true;
								break;
							}
							justify = gmt_just_decode (GMT, key, 0);
							if (do_width) {
								PSL_setcurrentpoint (PSL, Ctrl->D.refpoint->x + Ctrl->C.off[GMT_X], row_base_y + d_off);
								PSL_setfont (PSL, ifont.id);
								if (justify == PSL_BR)
									PSL_command (PSL, "PSL_legend_box_width PSL_legend_clear_x sub 0 G\n");
								else if (justify == PSL_BC)
									PSL_command (PSL, "PSL_legend_box_width PSL_legend_clear_x sub 2 div 0 G\n");
								PSL_plottext (PSL, 0.0, 0.0, -ifont.size, text, 0.0, justify, 0);
							}
							else {
								x_off = Ctrl->D.refpoint->x + x_off_col[column_number];
								x_off += (justify%4 == 1) ? Ctrl->C.off[GMT_X] : ((justify%4 == 3) ? (x_off_col[column_number+1]-x_off_col[column_number]) - Ctrl->C.off[GMT_X] : 0.5 * (x_off_col[column_number+1]-x_off_col[column_number]));
								sprintf (buffer, "%s B%s %s", gmt_putfont (GMT, &ifont), key, text);
								if ((D[TXT] = pslegend_get_dataset_pointer (API, D[TXT], GMT_IS_NONE, 1U, 64U, 2U, true)) == NULL) return (API->error);
								S[TXT] = pslegend_get_segment (D, TXT, 0);	/* Since there will only be one table with one segment for each set, except for fronts */
								S[TXT]->data[GMT_X][krow[TXT]] = x_off;
								S[TXT]->data[GMT_Y][krow[TXT]] = row_base_y + d_off;
								S[TXT]->text[krow[TXT]++] = strdup (buffer);
								S[TXT]->n_rows++;
								GMT_Report (API, GMT_MSG_DEBUG, "TXT: %s\n", buffer);
								pslegend_maybe_realloc_segment (GMT, S[TXT]);
							}
							column_number++;
							drawn = true;
							break;

						case 'M':	/* Map scale record M lon0|- lat0 length[n|m|k][+mods] [-F] [-R -J] */
							/* Was: Map scale record M lon0|- lat0 length[n|m|k][+opts] f|p  [-R -J] */
							n_scan = sscanf (&line[2], "%s %s %s %s %s %s", txt_a, txt_b, txt_c, txt_d, txt_e, txt_f);
							r_options[0] = module_options[0] = '\0';
							if (txt_d[0] == 'f' || txt_d[0] == 'p') {	/* Old-style args */
								if (n_scan == 6)	/* Gave -R -J */
									sprintf (r_options, "%s %s", txt_e, txt_f);
								if (txt_d[0] == 'f') strcat (txt_c, "+f");	/* Wanted fancy scale so append +f to length */
							}
							else {	/* New syntax */
								if (n_scan == 4)	/* Gave just -F */
									strcpy (module_options, txt_d);
								else if (n_scan == 5)	/* Gave -R -J */
									sprintf (r_options, "%s %s", txt_d, txt_e);
								else if (n_scan == 6) {	/* Gave -F -R -J which may be in any order */
									if (txt_d[1] == 'F') {	/* Got -F -R -J */
										sprintf (module_options, " %s", txt_d);
										sprintf (r_options, "%s %s", txt_e, txt_f);
									}
									else if (txt_f[1] == 'F') {	/* Got -R -J -F */
										sprintf (r_options, "%s %s", txt_d, txt_e);
										sprintf (module_options, " %s", txt_f);
									}
									else {	/* Got -R -F -J or -J -F -R */
										sprintf (r_options, "%s %s", txt_d, txt_f);
										sprintf (module_options, " %s", txt_e);
									}
								}
							}
							for (i = 0, gave_mapscale_options = false; txt_c[i] && !gave_mapscale_options; i++) if (txt_c[i] == '+') gave_mapscale_options = true;
							/* Default assumes label is added on top */
							just = 't';
							gave_label = true;
							row_height = GMT->current.setting.map_scale_height + FONT_HEIGHT_PRIMARY * GMT->current.setting.font_annot[GMT_PRIMARY].size / PSL_POINTS_PER_INCH + GMT->current.setting.map_annot_offset[0];
							d_off = FONT_HEIGHT_LABEL * GMT->current.setting.font_label.size / PSL_POINTS_PER_INCH + fabs(GMT->current.setting.map_label_offset);
							if ((txt_d[0] == 'f' || txt_d[0] == 'p') && gmt_get_modifier (txt_c, 'j', string))	/* Specified alternate justification old-style */
								just = string[0];
							else if (gmt_get_modifier (txt_c, 'a', string))	/* Specified alternate alignment */
								just = string[0];
							if (gmt_get_modifier (txt_c, 'u', string))	/* Specified alternate alignment */
								gave_label = false;	/* Not sure why I do this, will find out */
							h = row_height;
							if (gave_label && (just == 't' || just == 'b')) h += d_off;
							pslegend_fillcell (GMT, Ctrl->D.refpoint->x, row_base_y-h, row_base_y+gap, x_off_col, &d_line_after_gap, n_columns, fill);
							if (gave_label && just == 't') row_base_y -= d_off;
							if (!strcmp (txt_a, "-"))	/* No longitude needed */
								sprintf (mapscale, "x%gi/%gi+c%s+jTC+w%s", Ctrl->D.refpoint->x + 0.5 * Ctrl->D.dim[GMT_X], row_base_y, txt_b, txt_c);
							else				/* Gave both lon and lat for scale */
								sprintf (mapscale, "x%gi/%gi+c%s/%s+jTC+w%s", Ctrl->D.refpoint->x + 0.5 * Ctrl->D.dim[GMT_X], row_base_y, txt_a, txt_b, txt_c);
							if (r_options[0])	/* Gave specific -R -J on M line */
								sprintf (buffer, "%s -O -K -L%s", r_options, mapscale);
							else {	/* Must use -R -J as supplied to pslegend */
								gmt_set_missing_options (GMT, "RJ");	/* If mode is modern, -R -J exist in the history, and if an overlay we may add these from history automatically */
								if (!GMT->common.R.active[RSET] || !GMT->common.J.active) {
									GMT_Report (API, GMT_MSG_ERROR, "The M record must have map -R -J if -Dx and no -R -J is used\n");
									Return (GMT_RUNTIME_ERROR);
								}
								sprintf (buffer, "-R%s -J%s -O -K -L%s", GMT->common.R.string, GMT->common.J.string, mapscale);
							}
							if (module_options[0]) strcat (buffer, module_options);
							strcat (buffer, " --GMT_HISTORY=readonly");
							GMT_Report (API, GMT_MSG_DEBUG, "RUNNING: gmt psbasemap %s\n", buffer);
							status = GMT_Call_Module (API, "psbasemap", GMT_MODULE_CMD, buffer);	/* Plot the scale */
							if (status) {
								GMT_Report (API, GMT_MSG_ERROR, "GMT_psbasemap returned error %d.\n", status);
								Return (GMT_RUNTIME_ERROR);
							}
							if (gave_label && just == 'b') row_base_y -= d_off;
							row_base_y -= row_height;
							column_number = 0;
							if (Ctrl->F.debug) pslegend_drawbase (GMT, PSL, Ctrl->D.refpoint->x, Ctrl->D.refpoint->x + Ctrl->D.dim[GMT_X], row_base_y);
							drawn = true;
							break;

						case 'N':	/* n_columns record: N ncolumns OR rw1 rw2 ... rwn (for relative widths) */
							n_col = n_columns;	/* Previous setting */
							pos = n_columns = 0;
							while ((gmt_strtok (&line[2], " \t", &pos, p))) {
								col_width[n_columns++] = atof (p);
								if (n_columns == PSLEGEND_MAX_COLS) {
									GMT_Report (API, GMT_MSG_ERROR, "Exceeding maximum columns (%d) in N operator\n", PSLEGEND_MAX_COLS);
									Return (GMT_RUNTIME_ERROR);
								}
							}
							if (n_columns == 0) n_columns = 1;	/* Default to 1 if nothing is given */
							/* Check if user gave just the number of columns and not relative widths */
							if (n_columns == 1 && (pos = atoi (&line[2])) > 1) {	/* Set number of columns and indicate equal widths */
								n_columns = pos;
								for (column_number = 0; column_number < n_columns; column_number++) col_width[column_number] = 1.0;
							}
							for (column_number = 0, sum_width = 0.0; column_number < n_columns; column_number++) sum_width += col_width[column_number];
							for (column_number = 1, x_off_col[0] = 0.0; column_number < n_columns; column_number++) x_off_col[column_number] = x_off_col[column_number-1] + (Ctrl->D.dim[GMT_X] * col_width[column_number-1] / sum_width);
							x_off_col[column_number] = Ctrl->D.dim[GMT_X];	/* Holds width of row */
							if (n_columns > n_col) for (col = 1; col < n_columns; col++) if (fill[0]) fill[col] = strdup (fill[0]);	/* Extend the fill array to match the new column numbers, if fill is active */
							column_number = 0;
							if (gmt_M_is_verbose (GMT, GMT_MSG_DEBUG)) {
								double s = gmt_convert_units (GMT, "1", GMT_INCH, GMT->current.setting.proj_length_unit);
								GMT_Report (API, GMT_MSG_DEBUG, "Selected %d columns.  Column widths are:\n", n_columns);
								for (col = 1; col <= n_columns; col++)
									GMT_Report (API, GMT_MSG_DEBUG, "Column %d: %g %s\n", col, s*(x_off_col[col]-x_off_col[col-1]), GMT->session.unit_name[GMT->current.setting.proj_length_unit]);
							}
							break;

						case '>':	/* Paragraph text header */
							if (gmt_M_compat_check (GMT, 4)) {	/* Warn and fall through on purpose */
								GMT_Report (API, GMT_MSG_COMPAT, "Paragraph text header flag > is deprecated; use P instead\n");
								n = sscanf (&line[1], "%s %s %s %s %s %s %s %s %s", xx, yy, size, angle, font, key, lspace, tw, jj);
								if (n < 0) n = 0;	/* Since -1 is returned if no arguments */
								if (!(n == 0 || n == 9)) {
									GMT_Report (API, GMT_MSG_ERROR, "The > record must have 0 or 9 arguments (only %d found)\n", n);
									Return (GMT_RUNTIME_ERROR);
								}
								if (n == 0 || size[0] == '-') sprintf (size, "%g", GMT->current.setting.font_annot[GMT_PRIMARY].size);
								if (n == 0 || font[0] == '-') sprintf (font, "%d", GMT->current.setting.font_annot[GMT_PRIMARY].id);
								sprintf (tmp, "%s,%s,", size, font);
								did_old = true;
							}
							else {
								GMT_Report (API, GMT_MSG_ERROR, "Unrecognized record (%s)\n", line);
								Return (GMT_RUNTIME_ERROR);
								break;
							}
							/* Intentionally fall through */
						case 'P':	/* Paragraph text header: P paragraph-mode-header-for-text */
							if (!did_old) {
								n = sscanf (&line[1], "%s %s %s %s %s %s %s %s", xx, yy, tmp, angle, key, lspace, tw, jj);
								if (n < 0) n = 0;	/* Since -1 is returned if no arguments */
								if (!(n == 0 || n == 8)) {
									GMT_Report (API, GMT_MSG_ERROR, "The P record must have 0 or 8 arguments (only %d found)\n", n);
									Return (GMT_RUNTIME_ERROR);
								}
							}
							did_old = false;
							if (Ctrl->F.debug) pslegend_drawbase (GMT, PSL, Ctrl->D.refpoint->x, Ctrl->D.refpoint->x + Ctrl->D.dim[GMT_X], row_base_y);
							if (n == 0 || xx[0] == '-') sprintf (xx, "%g", col_left_x);
							if (n == 0 || yy[0] == '-') sprintf (yy, "%g", row_base_y);
							if (n == 0 || tmp[0] == '-') sprintf (tmp, "%gp,%d,%s", GMT->current.setting.font_annot[GMT_PRIMARY].size, GMT->current.setting.font_annot[GMT_PRIMARY].id, txtcolor);
							if (n == 0 || angle[0] == '-') sprintf (angle, "0");
							if (n == 0 || key[0] == '-') sprintf (key, "TL");
							if (n == 0 || lspace[0] == '-') sprintf (lspace, "%gi", one_line_spacing);
							if (n == 0 || tw[0] == '-') sprintf (tw, "%gi", Ctrl->D.dim[GMT_X] - 2.0 * Ctrl->C.off[GMT_X]);
							if (n == 0 || jj[0] == '-') sprintf (jj, "j");
							if (n_para >= 0) {	/* End of previous paragraph for sure */
								S[PAR]->n_rows = krow[PAR];
								S[PAR] = D[PAR]->table[0]->segment[n_para] = GMT_Alloc_Segment (GMT->parent, GMT_WITH_STRINGS, krow[PAR], 0U, NULL, S[PAR]);
							}
							if ((D[PAR] = pslegend_get_dataset_pointer (API, D[PAR], GMT_IS_TEXT, 1U, n_par_total, 0U, true)) == NULL) return (API->error);
							sprintf (buffer, "%s %s %s %s %s %s %s %s", xx, yy, angle, tmp, key, lspace, tw, jj);
							S[PAR] = pslegend_get_segment (D, PAR, ++n_para);	/* We store the header as one of the text records for simplicity */
							GMT_Report (API, GMT_MSG_DEBUG, "PAR: %s\n", buffer);
							S[PAR]->header = strdup (buffer);
							pslegend_maybe_realloc_segment (GMT, S[PAR]);
							flush_paragraph = true;
							column_number = 0;
							drawn = true;
							krow[PAR] = 0;	/* Start fresh with new segment */
							break;

						case 'S':	/* Symbol record: S [dx1 symbol size fill pen [ dx2 text ]] */
							if (strlen (line) > 2)
								n_scan = sscanf (&line[2], "%s %s %s %s %s %s %[^\n]", txt_a, symbol, size, txt_c, txt_d, txt_b, text);
							else	/* No args given means skip to next cell */
								n_scan = 0;
							if (column_number%n_columns == 0) {	/* Symbol in first column, also fill row if requested */
								pslegend_fillcell (GMT, Ctrl->D.refpoint->x, row_base_y-one_line_spacing, row_base_y+gap, x_off_col, &d_line_after_gap, n_columns, fill);
								row_base_y -= one_line_spacing;
								column_number = 0;
							}
							if (n_scan <= 0) {	/* No symbol, just skip to next cell */
								column_number++;
								GMT_Report (API, GMT_MSG_DEBUG, "The S record give no info so skip to next cell\n");
								drawn = true;
								break;
							}
							if ((API->error = gmt_get_rgbtxt_from_z (GMT, P, txt_c)) != 0) Return (GMT_RUNTIME_ERROR);	/* If given z=value then we look up colors */
							if (strchr ("LCR", txt_a[0])) {	/* Gave L, C, or R justification relative to current cell */
								justify = gmt_just_decode (GMT, txt_a, 0);
								off_ss = (justify%4 == 1) ? Ctrl->C.off[GMT_X] : ((justify%4 == 3) ? (x_off_col[column_number+1]-x_off_col[column_number]) - Ctrl->C.off[GMT_X] : 0.5 * (x_off_col[column_number+1]-x_off_col[column_number]));
								x_off = Ctrl->D.refpoint->x + x_off_col[column_number];
							}
							else if (!strcmp (txt_a, "-")) {	/* Automatic margin offset */
								off_ss = GMT_LEGEND_DX1_MUL * Ctrl->S.scale * def_size;
								x_off = col_left_x + x_off_col[column_number];
							}
							else {	/* Gave a specific offset */
								off_ss = gmt_M_to_inch (GMT, txt_a);
								x_off = col_left_x + x_off_col[column_number];
							}
							if (!strcmp (txt_b, "-"))	/* Automatic label offset */
								off_tt = GMT_LEGEND_DX2_MUL * Ctrl->S.scale * def_size;
							else	/* Gave a specific offset */
								off_tt = gmt_M_to_inch (GMT, txt_b);
							d_off = 0.5 * (Ctrl->D.spacing - FONT_HEIGHT_PRIMARY) * GMT->current.setting.font_annot[GMT_PRIMARY].size / PSL_POINTS_PER_INCH;	/* To center the text */
							row_base_y += half_line_spacing;	/* Move to center of box */
							if (symbol[0] == '-' && !strcmp (size, "-")) sprintf (size, "%gi", def_size);	/* If no size given then we must pick what we learned above */
							if (symbol[0] == 'f') {	/* Front is different, must plot as a line segment */
								double length, tlen, gap;
								int n = sscanf (size, "%[^/]/%[^/]/%s", A, B, C);

								if (n == 3) {	/* Got line length, tickgap, and ticklength */
									length = Ctrl->S.scale * gmt_M_to_inch (GMT, A);	/* The length of the line */
									tlen = Ctrl->S.scale * gmt_M_to_inch (GMT, C);	/* The length of the tick */
								}
								else if (n == 2 && B[0] != '-') {	/* Got line length and tickgap only */
									length = Ctrl->S.scale * gmt_M_to_inch (GMT, A);	/* The length of the line */
									gap = Ctrl->S.scale * gmt_M_to_inch (GMT, B);	/* The tick gap */
									tlen = 0.3 * gap;		/* The default length of the tick is 30% of gap */
								}
								else {	/* Got line length, select defaults for other things */
									length = Ctrl->S.scale * gmt_M_to_inch (GMT, A);	/* The length of the line */
									strcpy (B, "-1");		/* One centered tick */
									tlen = 0.3 * length;		/* The default length of the tick is 30% of length */
								}
								if ((c = strchr (symbol, '+')) != NULL)	/* Pass along all the given modifiers */
									strcpy (sub, c);
								else	/* The necessary arguments not supplied, provide reasonable defaults */
									sprintf (sub, "+l+b");	/* Box to the left of the line is our default front symbol */
								x = 0.5 * length;
								/* Place pen and fill colors in segment header */
								sprintf (buffer, "-Sf%s/%gi%s", B, tlen, sub);
								if (txt_c[0] != '-') {strcat (buffer, " -G"); strcat (buffer, txt_c);}
								if (txt_d[0] != '-') {strcat (buffer, " -W"); strcat (buffer, txt_d);}
								/* Prepare next output segment */
								if ((D[FRONT] = pslegend_get_dataset_pointer (API, D[FRONT], GMT_IS_LINE, 64U, 2U, 2U, false)) == NULL) return (API->error);
								S[FRONT] = pslegend_get_segment (D, FRONT, n_fronts);	/* Next front segment */
								S[FRONT]->header = strdup (buffer);
								GMT_Report (API, GMT_MSG_DEBUG, "FRONT: %s\n", buffer);
								/* Set begin and end coordinates of the line segment */
								S[FRONT]->data[GMT_X][0] = x_off + off_ss-x;	S[FRONT]->data[GMT_Y][0] = row_base_y;
								S[FRONT]->data[GMT_X][1] = x_off + off_ss+x;	S[FRONT]->data[GMT_Y][1] = row_base_y;
								S[FRONT]->n_rows = 2;
								D[FRONT]->n_records += 2;
								n_fronts++;
								if (n_fronts == GMT_SMALL_CHUNK) {
									GMT_Report (API, GMT_MSG_ERROR, "Can handle max %d front lines.  Let us know if this is a problem.\n", GMT_SMALL_CHUNK);
									return (API->error);
								}
							}
							else if (symbol[0] == 'q' || symbol[0] == '~') {	/* Quoted and decorated line is different, must plot as a line segment */
								double length = Ctrl->S.scale * gmt_M_to_inch (GMT, size);	/* The length of the line */;

								if ((D[QLINE] = pslegend_get_dataset_pointer (API, D[QLINE], GMT_IS_LINE, 64U, 2U, 2U, false)) == NULL) return (API->error);
								x = 0.5 * length;
								/* Place pen and fill colors in segment header */
								sprintf (buffer, "-S%s", symbol);
								if (txt_d[0] != '-') {strcat (buffer, " -W"); strcat (buffer, txt_d);}
								S[QLINE] = pslegend_get_segment (D, QLINE, n_quoted_lines);	/* Next quoted line segment */
								S[QLINE]->header = strdup (buffer);
								GMT_Report (API, GMT_MSG_DEBUG, "QLINE: %s\n", buffer);
								/* Set begin and end coordinates of the line segment */
								S[QLINE]->data[GMT_X][0] = x_off + off_ss-x;	S[QLINE]->data[GMT_Y][0] = row_base_y;
								S[QLINE]->data[GMT_X][1] = x_off + off_ss+x;	S[QLINE]->data[GMT_Y][1] = row_base_y;
								S[QLINE]->n_rows = 2;
								D[QLINE]->n_records += 2;
								n_quoted_lines++;
								if (n_quoted_lines == GMT_SMALL_CHUNK) {
									GMT_Report (API, GMT_MSG_ERROR, "Can handle max %d quoted/decorated lines.  Let us know if this is a problem.\n", GMT_SMALL_CHUNK);
									return (API->error);
								}
							}
							else {	/* Regular symbols */
								if ((D[SYM] = pslegend_get_dataset_pointer (API, D[SYM], GMT_IS_POINT, 64U, 1U, 6U, true)) == NULL) return (API->error);
								S[SYM] = pslegend_get_segment (D, SYM, n_symbols);	/* Since there will only be one table with one segment for each single row */
								S[SYM]->data[GMT_X][0] = x_off + off_ss;
								S[SYM]->data[GMT_Y][0] = row_base_y;
								S[SYM]->n_rows = 1;
								if (symbol[0] == 'k' || symbol[0] == 'K')	/* Custom symbols need the full name after k */
									sprintf (sub, "%s", symbol);
								else	/* Just the symbol code is needed */
									sprintf (sub, "%c", symbol[0]);
								if (symbol[0] == 'E' || symbol[0] == 'e') {	/* Ellipse */
									if (strchr (size, ',')) {	/* We got dir,major,minor instead of just size; parse and use */
										sscanf (size, "%[^,],%[^,],%s", A, B, C);
										az1 = atof (A);
										x = Ctrl->S.scale * gmt_M_to_inch (GMT, B);
										y = Ctrl->S.scale * gmt_M_to_inch (GMT, C);
									}
									else {	/* Ellipse needs more arguments; we use minor = 0.65*major, az = 0 */
										x = Ctrl->S.scale * gmt_M_to_inch (GMT, size);
										if (gmt_M_is_zero (x)) x = Ctrl->S.scale * def_size;	/* Safety valve */
										az1 = 0.0;
										y = 0.65 * x;
									}
									S[SYM]->data[2][0] = az1;
									S[SYM]->data[3][0] = x;
									S[SYM]->data[4][0] = y;
								}
								else if (symbol[0] == 'J' || symbol[0] == 'j') {	/* rotated rectangle */
									if (strchr (size, ',')) {	/* We got dir,w,h instead of just size; parse and use */
										sscanf (size, "%[^,],%[^,],%s", A, B, C);
										az1 = atof (A);
										x = Ctrl->S.scale * gmt_M_to_inch (GMT, B);
										y = Ctrl->S.scale * gmt_M_to_inch (GMT, C);
									}
									else {	/* Rotated rectangle needs more arguments; we use height = 0.65*width, az = 30 */
										x = Ctrl->S.scale * gmt_M_to_inch (GMT, size);
										if (gmt_M_is_zero (x)) x = Ctrl->S.scale * def_size;	/* Safety valve */
										y = 0.65 * x;
										az1 = 30.0;
									}
									S[SYM]->data[2][0] = az1;
									S[SYM]->data[3][0] = x;
									S[SYM]->data[4][0] = y;
								}
								else if (symbol[0] == 'V' || symbol[0] == 'v') {	/* Vector */
									/* Because we support both GMT4 and GMT5 vector notations this section is a bit messy */
									if (strchr (size, ',')) {	/* We got dir,length combined as one argument */
										sscanf (size, "%[^,],%s", A, B);
										az1 = atof (A);
										x = Ctrl->S.scale * gmt_M_to_inch (GMT, B);
									}
									else {	/* No dir given, default to horizontal */
										az1 = 0.0;
										x = Ctrl->S.scale * gmt_M_to_inch (GMT, size);
									}
									if (strchr (size, '/') && gmt_M_compat_check (GMT, 4))  {	/* The necessary arguments was supplied via GMT4 size arguments */
										i = 0;
										while (size[i] != '/' && size[i]) i++;
										size[i++] = '\0';	/* So gmt_M_to_inch won't complain */
										sprintf (sub, "%s%s+jc+e", symbol, &size[i]);
									}
									else if ((c = strchr (symbol, '+')) != NULL) {	/* GMT5 syntax: Pass along all the given modifiers */
										strcpy (sub, symbol);
										if ((c = strstr (sub, "+j")) != NULL && c[2] != 'c') {	/* Got justification, check if it is +jc */
											GMT_Report (API, GMT_MSG_ERROR, "Vector justification changed from +j%c to +jc\n", c[2]);
											c[2] = 'c';	/* Replace with centered justification */
										}
										else	/* Add +jc */
											strcat (sub, "+jc");
									}
									else	/* The necessary arguments not supplied, so we make a reasonable default */
										sprintf (sub, "v%gi+jc+e", 0.3*x);	/* Head size is 30% of length */
									if (txt_c[0] == '-') strcat (sub, "+g-");
									else { strcat (sub, "+g"); strcat (sub, txt_c);}
									if (txt_d[0] == '-') strcat (sub, "+p-");
									else {
										struct GMT_PEN pen;
										gmt_M_memset (&pen, 1, struct GMT_PEN);	/* Wipe the pen */
										gmt_getpen (GMT, txt_d, &pen);
										pen.width *= 0.5;
										strcat (sub, "+p"); strcat (sub, gmt_putpen (API->GMT, &pen));
									}
									S[SYM]->data[2][0] = az1;
									S[SYM]->data[3][0] = x;
								}
								else if (symbol[0] == 'r') {	/* Rectangle  */
									if (strchr (size, ',')) {	/* We got w,h */
										sscanf (size, "%[^,],%s", A, B);
										x = Ctrl->S.scale * gmt_M_to_inch (GMT, A);
										y = Ctrl->S.scale * gmt_M_to_inch (GMT, B);
									}
									else {	/* Rectangle also need more args, we use h = 0.65*w */
										x = Ctrl->S.scale * gmt_M_to_inch (GMT, size);
										if (gmt_M_is_zero (x)) x = Ctrl->S.scale * def_size;	/* Safety valve */
										y = 0.65 * x;
									}
									S[SYM]->data[2][0] = x;
									S[SYM]->data[3][0] = y;
								}
								else if (symbol[0] == 'R') {	/* Rounded rectangle  */
									if (strchr (size, ',')) {	/* We got w,h,r */
										sscanf (size, "%[^,],%[^,],%s", A, B, C);
										x = Ctrl->S.scale * gmt_M_to_inch (GMT, A);
										y = Ctrl->S.scale * gmt_M_to_inch (GMT, B);
										r = Ctrl->S.scale * gmt_M_to_inch (GMT, C);
									}
									else {	/* Rounded rectangle also need more args, we use h = 0.65*w and r = 0.1*w */
										x = Ctrl->S.scale * gmt_M_to_inch (GMT, size);
										if (gmt_M_is_zero (x)) x = Ctrl->S.scale * def_size;	/* Safety valve */
										y = 0.65 * x;
										r = 0.1 * x;
									}
									S[SYM]->data[2][0] = x;
									S[SYM]->data[3][0] = y;
									S[SYM]->data[4][0] = r;
								}
								else if (symbol[0] == 'm') {	/* Math angle  */
									if (strchr (size, ',')) {	/* We got r,az1,az2 */
										sscanf (size, "%[^,],%[^,],%s", A, B, C);
										x = Ctrl->S.scale * gmt_M_to_inch (GMT, A);
										az1 = atof (B);
										az2 = atof (C);
									}
									else {	/* Math angle need more args, we set fixed az1,az22 as 10 45 */
										x = Ctrl->S.scale * gmt_M_to_inch (GMT, size);
										if (gmt_M_is_zero (x)) x = Ctrl->S.scale * def_size;	/* Safety valve */
										az1 = 10;	az2 = 45;
									}
									/* We want to center the arc around its mid-point */
									m_az = 0.5 * (az1 + az2);
									dx = 0.25 * x * cosd (m_az);
									if (!strchr (symbol, '+'))  {	/* The necessary arguments not supplied! */
										sprintf (sub, "m%gi+b+e", 0.3*x);	/* Double heads, head size 30% of diameter */
									}
									if (txt_c[0] == '-') strcat (sub, "+g-");
									else { strcat (sub, "+g"); strcat (sub, txt_c);}
									if (txt_d[0] == '-') strcat (sub, "+p-");
									else { strcat (sub, "+p"); strcat (sub, txt_d);}
									S[SYM]->data[GMT_X][0] -= dx;
									S[SYM]->data[2][0] = x;
									S[SYM]->data[3][0] = az1;
									S[SYM]->data[4][0] = az2;
								}
								else if (symbol[0] == 'w') {	/* Wedge also need more args; we set fixed az1,az2 as -30 30 */
									if (strchr (size, ',')) {	/* We got az1,az2,d */
										sscanf (size, "%[^,],%[^,],%s", A, B, C);
										az1 = atof (A);
										az2 = atof (B);
										x = Ctrl->S.scale * gmt_M_to_inch (GMT, C);
									}
									else {
										x = Ctrl->S.scale * gmt_M_to_inch (GMT, size);
										if (gmt_M_is_zero (x)) x = Ctrl->S.scale * def_size;	/* Safety valve */
										az1 = -30;	az2 = 30;
									}
									/* We want to center the wedge around its mid-point */
									m_az = 0.5 * (az1 + az2);
									dx = 0.25 * x * cosd (m_az);
									S[SYM]->data[GMT_X][0] -= dx;
									S[SYM]->data[2][0] = x_off + off_ss - dx;
									S[SYM]->data[3][0] = az1;
									S[SYM]->data[4][0] = az2;
								}
								else {
									x = Ctrl->S.scale * gmt_M_to_inch (GMT, size);
									if (gmt_M_is_zero (x)) x = Ctrl->S.scale * def_size;	/* Safety valve */
									S[SYM]->data[2][0] = x;
								}
								/* Place pen and fill colors in segment header */
								sprintf (buffer, "-G"); strcat (buffer, txt_c);
								strcat (buffer, " -W"); strcat (buffer, txt_d);
								S[SYM]->header = strdup (buffer);
								GMT_Report (API, GMT_MSG_DEBUG, "SYM: %s\n", buffer);
								GMT_Report (API, GMT_MSG_DEBUG, "SYM: %s\n", sub);
								S[SYM]->text[0] = strdup (sub);
								SH = gmt_get_DS_hidden (S[SYM]);
								if (S[SYM]->n_rows == SH->n_alloc) S[SYM]->data = gmt_M_memory (GMT, S[SYM]->data, SH->n_alloc += GMT_SMALL_CHUNK, char *);
								n_symbols++;
							}
							/* Finally, print text; skip when empty */
							row_base_y -= half_line_spacing;	/* Go back to bottom of box */
							if (n_scan == 7) {	/* Place symbol text */
								if ((D[TXT] = pslegend_get_dataset_pointer (API, D[TXT], GMT_IS_NONE, 1U, 64U, 2U, true)) == NULL) return (API->error);
								S[TXT] = pslegend_get_segment (D, TXT, 0);	/* Since there will only be one table with one segment for each set, except for fronts */
								sprintf (buffer, "%gp,%d,%s BL %s", GMT->current.setting.font_annot[GMT_PRIMARY].size, GMT->current.setting.font_annot[GMT_PRIMARY].id, txtcolor, text);
								S[TXT]->data[GMT_X][krow[TXT]] = x_off + off_tt;
								S[TXT]->data[GMT_Y][krow[TXT]] = row_base_y + d_off;
								S[TXT]->text[krow[TXT]++] = strdup (buffer);
								S[TXT]->n_rows++;
								pslegend_maybe_realloc_segment (GMT, S[TXT]);
								GMT_Report (API, GMT_MSG_DEBUG, "TXT: %s\n", buffer);
							}
							column_number++;
							if (Ctrl->F.debug) pslegend_drawbase (GMT, PSL, Ctrl->D.refpoint->x, Ctrl->D.refpoint->x + Ctrl->D.dim[GMT_X], row_base_y);
							drawn = true;
							break;

						case 'T':	/* paragraph text record: T paragraph-text */
							if ((D[PAR] = pslegend_get_dataset_pointer (API, D[PAR], GMT_IS_TEXT, n_par_total, n_par_lines, 0U, true)) == NULL) return (API->error);
							/* If no previous > record, then use defaults */
							if (!flush_paragraph) {	/* No header record, but a new paragraph. */
								if (n_para >= 0) {	/* End of previous paragraph for sure */
									S[PAR]->n_rows = krow[PAR];
									S[PAR] = D[PAR]->table[0]->segment[n_para] = GMT_Alloc_Segment (GMT->parent, GMT_WITH_STRINGS, krow[PAR], 0U, NULL, S[PAR]);
								}
								n_para++;
								krow[PAR] = 0;	/* Start fresh with new segment */
							}
							if ((S[PAR] = pslegend_get_segment (D, PAR, n_para)) == NULL)	/* Get/Allocate this paragraph segment */
								S[PAR] = D[PAR]->table[0]->segment[n_para] = GMT_Alloc_Segment (GMT->parent, GMT_WITH_STRINGS, n_par_lines, 0U, NULL, NULL);
							if (!flush_paragraph) {	/* No header record, create one and add as segment header */
								d_off = 0.5 * (Ctrl->D.spacing - FONT_HEIGHT_PRIMARY) * GMT->current.setting.font_annot[GMT_PRIMARY].size / PSL_POINTS_PER_INCH;
								sprintf (buffer, "%g %g 0 %gp,%d,%s TL %gi %gi j", col_left_x, row_base_y - d_off, GMT->current.setting.font_annot[GMT_PRIMARY].size, GMT->current.setting.font_annot[GMT_PRIMARY].id, txtcolor, one_line_spacing, Ctrl->D.dim[GMT_X] - 2.0 * Ctrl->C.off[GMT_X]);
								S[PAR]->header = strdup (buffer);
								GMT_Report (API, GMT_MSG_DEBUG, "PAR: %s\n", buffer);
							}
							/* Now processes paragraph text */
							sscanf (&line[2], "%[^\n]", text);
							S[PAR]->text[krow[PAR]++] = strdup (text);
							S[PAR]->n_rows++;
							pslegend_maybe_realloc_segment (GMT, S[PAR]);
							GMT_Report (API, GMT_MSG_DEBUG, "PAR: %s\n", text);
							flush_paragraph = true;
							column_number = 0;
							drawn = true;
							break;

						case 'V':	/* Vertical line from here to next V: V offset pen */
							n_scan = sscanf (&line[2], "%s %s", txt_a, txt_b);
							if (n_scan == 1) {	/* Assume user forgot to give offset as he/she wants 0 */
								strcpy (txt_b, txt_a);
								strcpy (txt_a, "0");
							}
							if (v_line_draw_now) {	/* Second time, now draw line */
								double v_line_y_stop = d_line_last_y0;
								v_line_ver_offset = gmt_M_to_inch (GMT, txt_a);
								if (txt_b[0] && gmt_getpen (GMT, txt_b, &current_pen)) {
									gmt_pen_syntax (GMT, 'V', NULL, " ", 0);
									Return (GMT_RUNTIME_ERROR);
								}
								gmt_setpen (GMT, &current_pen);
								for (i = 1; i < n_columns; i++) {
									x_off = Ctrl->D.refpoint->x + x_off_col[i];
									PSL_plotsegment (PSL, x_off, v_line_y_start-v_line_ver_offset, x_off, v_line_y_stop+v_line_ver_offset);
								}
								v_line_draw_now = false;
							}
							else {	/* First time, mark from where we draw vertical line */
								v_line_draw_now = true;
								v_line_y_start = d_line_last_y0;
							}
							column_number = 0;
							if (Ctrl->F.debug) pslegend_drawbase (GMT, PSL, Ctrl->D.refpoint->x, Ctrl->D.refpoint->x + Ctrl->D.dim[GMT_X], row_base_y);
							break;

						default:
							GMT_Report (API, GMT_MSG_ERROR, "Unrecognized record (%s)\n", line);
							Return (GMT_RUNTIME_ERROR);
						break;
					}
					if (drawn) gap = 0.0;	/* No longer first record that draws on page */
				}
			}
		}
	}

	/* If there is clearance and fill is active we must paint the clearance row */
	if (Ctrl->C.off[GMT_Y] > 0.0) pslegend_fillcell (GMT, Ctrl->D.refpoint->x, row_base_y-Ctrl->C.off[GMT_Y], row_base_y, x_off_col, &d_line_after_gap, n_columns, fill);

	for (set = INFO_HIDDEN; set <= INFO_GIVEN; set++) {
		if (use[set] && GMT_Destroy_Data (API, &INFO[set]) != GMT_NOERROR) {	/* Remove the main input file from registration */
			Return (API->error);
		}
	}
	if (P && GMT_Destroy_Data (API, &P) != GMT_NOERROR)	/* Remove the last CPT from registration */
		Return (API->error);

	if (Ctrl->F.active && !do_width) {	/* Draw legend frame box */
		gmt_draw_map_panel (GMT, Ctrl->D.refpoint->x + 0.5 * Ctrl->D.dim[GMT_X], Ctrl->D.refpoint->y + 0.5 * Ctrl->D.dim[GMT_Y], 2U, Ctrl->F.panel);
	}

	PSL_setorigin (PSL, -shrink[XLO], -shrink[YLO], 0.0, PSL_FWD);	/* Adjustments due to subplot set -C */

	/* Time to plot any symbols, text, fronts, quoted lines, and paragraphs we collected in the loop */

	if (D[FRONT]) {
		/* Create option list, register D[FRONT] as input source */
		D[FRONT]->table[0]->n_segments = n_fronts;	/* Set correct number of fronts */
		if (GMT_Open_VirtualFile (API, GMT_IS_DATASET, GMT_IS_LINE, GMT_IN|GMT_IS_REFERENCE, D[FRONT], string) != GMT_NOERROR) {
			Return (API->error);
		}
		sprintf (buffer, "-R0/%g/0/%g -Jx1i -O -K -N -Sf0.1i %s --GMT_HISTORY=readonly", GMT->current.proj.rect[XHI], GMT->current.proj.rect[YHI], string);
		GMT_Report (API, GMT_MSG_DEBUG, "RUNNING: FRONT: gmt %s %s\n", plot_points[ID], buffer);
		if (GMT_Call_Module (API, plot_points[ID], GMT_MODULE_CMD, buffer) != GMT_NOERROR) {	/* Plot the fronts */
			Return (API->error);
		}
		if (GMT_Close_VirtualFile (API, string) != GMT_NOERROR) {
			Return (API->error);
		}
#ifdef DEBUG
		if (Ctrl->DBG.active) {
			if (GMT_Write_Data (API, GMT_IS_DATASET, GMT_IS_FILE, GMT_IS_LINE, GMT_IO_RESET, NULL, "dump_front.txt", D[FRONT]) != GMT_NOERROR) {
				Return (API->error);
			}
		}
#endif
		D[FRONT]->table[0]->n_segments = GMT_SMALL_CHUNK;	/* Reset to allocation limit */
	}
	if (D[QLINE]) {
		/* Create option list, register D[QLINE] as input source */
		D[QLINE]->table[0]->n_segments = n_quoted_lines;	/* Set correct number of lines */
		if (GMT_Open_VirtualFile (API, GMT_IS_DATASET, GMT_IS_LINE, GMT_IN|GMT_IS_REFERENCE, D[QLINE], string) != GMT_NOERROR) {
			Return (API->error);
		}
		sprintf (buffer, "-R0/%g/0/%g -Jx1i -O -K -N -Sqn1 %s --GMT_HISTORY=readonly", GMT->current.proj.rect[XHI], GMT->current.proj.rect[YHI], string);
		GMT_Report (API, GMT_MSG_DEBUG, "RUNNING: QLINE: gmt %s %s\n", plot_points[ID], buffer);
		if (GMT_Call_Module (API, plot_points[ID], GMT_MODULE_CMD, buffer) != GMT_NOERROR) {	/* Plot the fronts */
			Return (API->error);
		}
		if (GMT_Close_VirtualFile (API, string) != GMT_NOERROR) {
			Return (API->error);
		}
#ifdef DEBUG
		if (Ctrl->DBG.active) {
			if (GMT_Write_Data (API, GMT_IS_DATASET, GMT_IS_FILE, GMT_IS_LINE, GMT_IO_RESET, NULL, "dump_qline.txt", D[QLINE]) != GMT_NOERROR) {
				Return (API->error);
			}
		}
#endif
		D[QLINE]->table[0]->n_segments = GMT_SMALL_CHUNK;	/* Reset to allocation limit */
	}
	if (D[SYM]) {
		D[SYM]->table[0]->n_segments = n_symbols;	/* Set correct number of segments */
		/* Create option list, register D[SYM] as input source */
		if (GMT_Open_VirtualFile (API, GMT_IS_DATASET, GMT_IS_POINT, GMT_IN|GMT_IS_REFERENCE, D[SYM], string) != GMT_NOERROR) {
			Return (API->error);
		}
		/* Because the sizes internally are in inches we must tell plot that inch is the current length unit */
		sprintf (buffer, "-R0/%g/0/%g -Jx1i -O -K -N -S %s --PROJ_LENGTH_UNIT=inch --GMT_HISTORY=readonly", GMT->current.proj.rect[XHI], GMT->current.proj.rect[YHI], string);
		GMT_Report (API, GMT_MSG_DEBUG, "RUNNING: SYM: gmt %s %s\n", plot_points[ID], buffer);
		if (GMT_Call_Module (API, plot_points[ID], GMT_MODULE_CMD, buffer) != GMT_NOERROR) {	/* Plot the symbols */
			Return (API->error);
		}
		if (GMT_Close_VirtualFile (API, string) != GMT_NOERROR) {
			Return (API->error);
		}
#ifdef DEBUG
		if (Ctrl->DBG.active) {
			if (GMT_Write_Data (API, GMT_IS_DATASET, GMT_IS_FILE, GMT_IS_POINT, GMT_IO_RESET, NULL, "dump_sym.txt", D[SYM]) != GMT_NOERROR) {
				Return (API->error);
			}
		}
#endif
		D[SYM]->table[0]->n_segments = GMT_SMALL_CHUNK;	/* Reset to allocation limit */
	}
	if (D[TXT]) {
		D[TXT]->table[0]->segment[0]->n_rows = D[TXT]->n_records = krow[TXT];
		/* Create option list, register D[TXT] as input source */
		if (GMT_Open_VirtualFile (API, GMT_IS_DATASET, GMT_IS_NONE, GMT_IN|GMT_IS_REFERENCE, D[TXT], string) != GMT_NOERROR) {
			Return (API->error);
		}
		sprintf (buffer, "-R0/%g/0/%g -Jx1i -O -K -N -F+f+j %s --GMT_HISTORY=readonly", GMT->current.proj.rect[XHI], GMT->current.proj.rect[YHI], string);
		GMT_Report (API, GMT_MSG_DEBUG, "RUNNING: TXT: gmt %s %s\n", plot_text[ID], buffer);
		if (GMT_Call_Module (API, plot_text[ID], GMT_MODULE_CMD, buffer) != GMT_NOERROR) {	/* Plot the symbol labels */
			Return (API->error);
		}
		if (GMT_Close_VirtualFile (API, string) != GMT_NOERROR) {
			Return (API->error);
		}
#ifdef DEBUG
		if (Ctrl->DBG.active) {
			if (GMT_Write_Data (API, GMT_IS_DATASET, GMT_IS_FILE, GMT_IS_NONE, GMT_IO_RESET, NULL, "dump_txt.txt", D[TXT]) != GMT_NOERROR) {
				Return (API->error);
			}
		}
#endif
		D[TXT]->table[0]->segment[0]->n_rows = D[TXT]->n_records = GMT_SMALL_CHUNK;	/* To free what we allocated */
	}
	if (D[PAR]) {
		if (n_para >= 0) {	/* End of last paragraph for sure */
			S[PAR]->n_rows = krow[PAR];
			D[PAR]->table[0]->n_records += S[PAR]->n_rows;
			D[PAR]->n_records = D[PAR]->table[0]->n_records;
			S[PAR] = D[PAR]->table[0]->segment[n_para] = GMT_Alloc_Segment (GMT->parent, GMT_WITH_STRINGS, krow[PAR], 0U, NULL, S[PAR]);
		}

		/* Create option list, register D[PAR] as input source */
		if (GMT_Open_VirtualFile (API, GMT_IS_DATASET, GMT_IS_TEXT, GMT_IN|GMT_IS_REFERENCE, D[PAR], string) != GMT_NOERROR) {
			Return (API->error);
		}
		sprintf (buffer, "-R0/%g/0/%g -Jx1i -O -K -N -M -F+a+f+j %s --GMT_HISTORY=readonly", GMT->current.proj.rect[XHI], GMT->current.proj.rect[YHI], string);
		GMT_Report (API, GMT_MSG_DEBUG, "RUNNING: PAR: gmt %s %s\n", plot_text[ID], buffer);
		if (GMT_Call_Module (API, plot_text[ID], GMT_MODULE_CMD, buffer) != GMT_NOERROR) {	/* Plot paragraphs */
			Return (API->error);
		}
		if (GMT_Close_VirtualFile (API, string) != GMT_NOERROR) {
			Return (API->error);
		}
#ifdef DEBUG
		if (Ctrl->DBG.active) {
			if (GMT_Write_Data (API, GMT_IS_DATASET, GMT_IS_FILE, GMT_IS_TEXT, GMT_IO_RESET, NULL, "dump_par.txt", D[PAR]) != GMT_NOERROR) {
				Return (API->error);
			}
		}
#endif
	}
	if (do_width)	/* Adjust for mismatch between width and actual width */
		PSL_command (PSL, "PSL_legend_box_width PSL_legend_box_height sub %d 2 div mul 0 translate\n", (Ctrl->D.justify%4)-1);

	PSL_setorigin (PSL, shrink[XLO], shrink[YLO], 0.0, PSL_FWD);	/* Undo any damage for adjustments due to subplot set -C */

	PSL_setorigin (PSL, -x_orig, -y_orig, 0.0, PSL_INV);	/* Reset */
	Ctrl->D.refpoint->x = x_orig;	Ctrl->D.refpoint->y = y_orig;

	gmt_map_basemap (GMT);	/* Plot basemap if requested */
	gmt_plane_perspective (GMT, -1, 0.0);
	gmt_M_memcpy (PSL->internal.origin, xy_mode, 2, char);
	gmt_M_memcpy (PSL->internal.offset, xy_offset, 2, double);
	gmt_plotend (GMT);

	for (id = 0; id < N_DAT; id++) {
		if (D[id]) {
#ifdef DEBUG
			if (gmt_M_is_verbose (GMT, GMT_MSG_DEBUG)) {
				char file[PATH_MAX] = {""};
				if (API->tmp_dir)	/* Use the established temp directory */
					sprintf (file, "%s/%s", API->tmp_dir, dname[id]);
				else	/* Must dump it in current directory */
					sprintf (file, "%s", dname[id]);
				if (GMT_Write_Data (API, GMT_IS_DATASET, GMT_IS_FILE, GMT_IS_LINE, GMT_IO_RESET, NULL, file, D[id]) != GMT_NOERROR) {
					GMT_Report (API, GMT_MSG_DEBUG, "Dumping data to %s failed\n", file);
				}
			}
#endif
			if (GMT_Destroy_Data (API, &D[id]) != GMT_NOERROR)
				Return (API->error);
		}
	}

	if (legend_file[0] && gmt_remove_file (GMT, legend_file)) {
		GMT_Report (API, GMT_MSG_ERROR, "Failed to delete current legend file %s\n", legend_file);
		Return (API->error);
	}

	Return (GMT_NOERROR);
}

EXTERN_MSC int GMT_legend (void *V_API, int mode, void *args) {
	/* This is the GMT6 modern mode name */
	struct GMTAPI_CTRL *API = gmt_get_api_ptr (V_API);	/* Cast from void to GMTAPI_CTRL pointer */
	if (API->GMT->current.setting.run_mode == GMT_CLASSIC && !API->usage) {
		GMT_Report (API, GMT_MSG_ERROR, "Shared GMT module not found: legend\n");
		return (GMT_NOT_A_VALID_MODULE);
	}
	return GMT_pslegend (V_API, mode, args);
}<|MERGE_RESOLUTION|>--- conflicted
+++ resolved
@@ -751,31 +751,12 @@
 								else
 									x = 0.0;
 							}
-<<<<<<< HEAD
-							else
-								x = 0.0;
-						}
-						if (symbol[0] == '-') {	/* Line symbol */
-							got_line = true;
-							if (x > 0.0) line_size = x;
-						}
-						if (x > def_size) def_size = x;
-						if (n_scan > 2 && strcmp (txt_b, "-")) {
-							x = gmt_M_to_inch (GMT, txt_b);
-							if (x > def_dx2) def_dx2 = x;
-						}
-						if (do_width && n_scan == 4 && strlen (text)) {
-							gmt_M_memcpy (&legend_item[n_item].font, &(GMT->current.setting.font_annot[GMT_PRIMARY]), 1, struct GMT_FONT);
-							legend_item[n_item++].text = strdup (text);
-						}
-						break;
-=======
 							if (symbol[0] == '-') {	/* Line symbol */
 								got_line = true;
 								if (x > 0.0) line_size = x;
 							}
 							if (x > def_size) def_size = x;
-							if (n_scan > 1 && strcmp (txt_b, "-")) {
+							if (n_scan > 2 && strcmp (txt_b, "-")) {
 								x = gmt_M_to_inch (GMT, txt_b);
 								if (x > def_dx2) def_dx2 = x;
 							}
@@ -784,7 +765,6 @@
 								legend_item[n_item++].text = strdup (text);
 							}
 							break;
->>>>>>> a3f28935
 
 						case 'T':	/* paragraph text record */
 							n_char += strlen (line) - 2;
