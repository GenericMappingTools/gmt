/*--------------------------------------------------------------------
 *	$Id$
 *
 *	Copyright (c) 1991-2014 by P. Wessel, W. H. F. Smith, R. Scharroo, J. Luis and F. Wobbe
 *	See LICENSE.TXT file for copying and redistribution conditions.
 *
 *	This program is free software; you can redistribute it and/or modify
 *	it under the terms of the GNU Lesser General Public License as published by
 *	the Free Software Foundation; version 3 or any later version.
 *
 *	This program is distributed in the hope that it will be useful,
 *	but WITHOUT ANY WARRANTY; without even the implied warranty of
 *	MERCHANTABILITY or FITNESS FOR A PARTICULAR PURPOSE.  See the
 *	GNU Lesser General Public License for more details.
 *
 *	Contact info: gmt.soest.hawaii.edu
 *--------------------------------------------------------------------*/
/*
 * Brief synopsis: pslegend will make map legends from input that specifies what will go
 * into the legend, such as headers, symbols with explanatory text,
 * paragraph text, and empty space and horizontal/vertical lines.
 *
 * Author:	Paul Wessel
 * Date:	1-JAN-2010
 * Version:	5 API
 */

#define THIS_MODULE_NAME	"pslegend"
#define THIS_MODULE_LIB		"core"
#define THIS_MODULE_PURPOSE	"Plot legends on maps"

#include "gmt_dev.h"

#define GMT_PROG_OPTIONS "->BJKOPRUVXYcpt"

#define FRAME_CLEARANCE	4.0	/* In points */
#define FRAME_GAP	2.0	/* In points */
#define FRAME_RADIUS	6.0	/* In points */

struct PSLEGEND_CTRL {
	struct C {	/* -C<dx>/<dy> */
		bool active;
		double dx, dy;
	} C;
	struct D {	/* -D[g|j|n|x]<anchor>/<width>[/<height>][/<justify>][/<dx>/<dy>] */
		bool active;
		struct GMT_ANCHOR *anchor;
		double width, height, dx, dy;
		int justify;
	} D;
	struct F {	/* -F[+r[<radius>]][+g<fill>][+p[<pen>]][+i[<off>/][<pen>]][+s[<dx>/<dy>/][<shade>]][+d] */
		bool active;
		bool debug;			/* If true we draw guide lines */
		unsigned int mode;		/* 0 = rectangular, 1 = rounded, 2 = secondary frame, 4 = shade, 8 = fill, 16 = outline */
		double radius;			/* Radius for rounded corner */
		double dx, dy;			/* Offset for background shaded rectangle (+s) */
		double gap;			/* Space bewteen main and secondary frame */
		struct GMT_PEN pen1, pen2;	/* Pen for main and secondary frame outline */
		struct GMT_FILL fill;		/* Frame fill */
		struct GMT_FILL sfill;		/* Background shade */
	} F;
	struct L {	/* -L<spacing> */
		bool active;
		double spacing;
	} L;
};

void *New_pslegend_Ctrl (struct GMT_CTRL *GMT) {	/* Allocate and initialize a new control structure */
	struct PSLEGEND_CTRL *C;

	C = GMT_memory (GMT, NULL, 1, struct PSLEGEND_CTRL);

	/* Initialize values whose defaults are not 0/false/NULL */

	C->C.dx = C->C.dy = GMT->session.u2u[GMT_PT][GMT_INCH] * FRAME_CLEARANCE;	/* 4 pt */
	C->D.justify = PSL_TC;	/* If nothing is specified we use this justification */
	C->F.radius = GMT->session.u2u[GMT_PT][GMT_INCH] * FRAME_RADIUS;		/* 6 pt */
	GMT_init_fill (GMT, &C->F.fill, -1.0, -1.0, -1.0);		/* Default is no fill */
	C->F.pen1 = GMT->current.setting.map_frame_pen;
	C->F.pen2 = GMT->current.setting.map_default_pen;
	C->F.gap = GMT->session.u2u[GMT_PT][GMT_INCH] * FRAME_GAP;	/* Default is 2p */
	C->F.dx = C->C.dx;	C->F.dy = -C->C.dy;			/* Default is (4p, -4p) */
	GMT_init_fill (GMT, &C->F.sfill, 0.5, 0.5, 0.5);		/* Default is gray shade if used */
	C->L.spacing = 1.1;
	return (C);
}

void Free_pslegend_Ctrl (struct GMT_CTRL *GMT, struct PSLEGEND_CTRL *C) {	/* Deallocate control structure */
	if (!C) return;
	GMT_free_anchorpoint (GMT, &C->D.anchor);
	GMT_free (GMT, C);
}

int GMT_pslegend_usage (struct GMTAPI_CTRL *API, int level)
{
	/* This displays the pslegend synopsis and optionally full usage information */

	GMT_show_name_and_purpose (API, THIS_MODULE_LIB, THIS_MODULE_NAME, THIS_MODULE_PURPOSE);
	if (level == GMT_MODULE_PURPOSE) return (GMT_NOERROR);
	GMT_Message (API, GMT_TIME_NONE, "usage: pslegend [<infofile>] -D[g|j|n|x]<anchor>/<width>[/<height>][/<justify>][/<dx>/<dy>] [%s]\n", GMT_B_OPT);
	GMT_Message (API, GMT_TIME_NONE, "\t[-C<dx>/<dy>] [-F[+i[[<gap>/]<pen>]][+g<fill>][+p[<pen>]][+r[<radius>]][+s[<dx>/<dy>/][<fill>]][+d]]\n");
	GMT_Message (API, GMT_TIME_NONE, "\t[%s] [-K] [-L<spacing>] [-O] [-P] [%s]\n", GMT_J_OPT, GMT_Rgeo_OPT);
	GMT_Message (API, GMT_TIME_NONE, "\t[%s] [%s] [%s]\n\t[%s] [%s]\n\t[%s] [%s]\n\n", GMT_U_OPT, GMT_V_OPT, GMT_X_OPT, GMT_Y_OPT, GMT_c_OPT, GMT_p_OPT, GMT_t_OPT);
	GMT_Message (API, GMT_TIME_NONE, "\tReads legend layout information from <infofile> [or stdin].\n");
	GMT_Message (API, GMT_TIME_NONE, "\t(See manual page for more information and <infofile> format).\n");

	if (level == GMT_SYNOPSIS) return (EXIT_FAILURE);

	GMT_Message (API, GMT_TIME_NONE, "\t-D Set anchor point <x0>/<y0> and size of legend box; use one of four coordinate systems:\n");
	GMT_Message (API, GMT_TIME_NONE, "\t   Use -Dg to specify <anchor> with map coordinates.\n");
	GMT_Message (API, GMT_TIME_NONE, "\t   Use -Dj to specify <anchor> with 2-char justification code (LB, CM, etc).\n");
	GMT_Message (API, GMT_TIME_NONE, "\t   Use -Dn to specify <anchor> with normalized coordinates in 0-1 range.\n");
	GMT_Message (API, GMT_TIME_NONE, "\t   Use -Dx to specify <anchor> with plot coordinates.\n");
	GMT_Message (API, GMT_TIME_NONE, "\t   All except -Dx require the -R and -J options to be set.\n");
	GMT_Message (API, GMT_TIME_NONE, "\t   Append the legend box <width>. The remaining arguments are optional:\n");
	GMT_Message (API, GMT_TIME_NONE, "\t   If <height> is 0 or not specified then we estimate it from <infofile>.\n");
	GMT_Message (API, GMT_TIME_NONE, "\t   Append 2-char <justify> code to associate a point on the legend box with <x0>/<y0> [TC].\n");
	GMT_Message (API, GMT_TIME_NONE, "\t   Note: If -Dj<code> is used and <justify> not set then <justify> is set equal to <code>.\n");
	GMT_Message (API, GMT_TIME_NONE, "\t   Append <dx>/<dy> to shift legend from selected anchor in direction implied by <justify> [0/0].\n");
	GMT_Message (API, GMT_TIME_NONE, "\n\tOPTIONS:\n");
	GMT_Message (API, GMT_TIME_NONE, "\t<infofile> is one or more ASCII information files with legend commands.\n");
	GMT_Message (API, GMT_TIME_NONE, "\t   If no files are given, standard input is read.\n");
	GMT_Option (API, "B-");
	GMT_Message (API, GMT_TIME_NONE, "\t-C Set the clearance between legend frame and internal items [%gp/%gp].\n", FRAME_CLEARANCE, FRAME_CLEARANCE);
	GMT_Message (API, GMT_TIME_NONE, "\t-F Without further options: draw rectangular border around the legend (using MAP_FRAME_PEN)\n");
	GMT_Message (API, GMT_TIME_NONE, "\t      [Default is no border].\n");
	GMT_Message (API, GMT_TIME_NONE, "\t   Append +d to draw guide lines for debugging.\n");
	GMT_Message (API, GMT_TIME_NONE, "\t   Append +g<fill> to set the fill for the legend box [Default is no fill].\n");
	GMT_Message (API, GMT_TIME_NONE, "\t   Append +i[[<gap>/]<pen>] to add a secondary inner frame boundary [Default gap is %gp].\n", FRAME_GAP);
	GMT_Message (API, GMT_TIME_NONE, "\t   Append +p[<pen>] to draw the border and optionally change the border pen [%s].\n",
		GMT_putpen (API->GMT, API->GMT->current.setting.map_frame_pen));
	GMT_Message (API, GMT_TIME_NONE, "\t   Append +r[<radius>] to plot rounded rectangles instead [Default radius is %gp].\n", FRAME_RADIUS);
	GMT_Message (API, GMT_TIME_NONE, "\t   Append +s[<dx>/<dy>/]<fill> to plot a shadow behind the legend box [Default offset is %gp/%g].\n", FRAME_CLEARANCE, -FRAME_CLEARANCE);
	GMT_Option (API, "J-,K");
	GMT_Message (API, GMT_TIME_NONE, "\t-L Set the linespacing factor in units of the current annotation font size [1.1].\n");
	GMT_Option (API, "O,P,R");
	GMT_Option (API, "U,V,X,p,t,.");

	return (EXIT_FAILURE);
}

int GMT_pslegend_parse (struct GMT_CTRL *GMT, struct PSLEGEND_CTRL *Ctrl, struct GMT_OPTION *options)
{
	/* This parses the options provided to pslegend and sets parameters in Ctrl.
	 * Note Ctrl has already been initialized and non-zero default values set.
	 * Any GMT common options will override values set previously by other commands.
	 * It also replaces any file names specified as input or output with the data ID
	 * returned when registering these sources/destinations with the API.
	 */

	unsigned int n_errors = 0, pos;
	unsigned int n;
	char txt_a[GMT_LEN256] = {""}, txt_b[GMT_LEN256] = {""}, txt_c[GMT_LEN256] = {""};
	char txt_d[GMT_LEN256] = {""}, txt_e[GMT_LEN256] = {""}, p[GMT_BUFSIZ] = {""};
	struct GMT_OPTION *opt = NULL;

	for (opt = options; opt; opt = opt->next) {	/* Process all the options given */

		switch (opt->option) {

			case '<':	/* Input files */
				if (!GMT_check_filearg (GMT, '<', opt->arg, GMT_IN)) n_errors++;
				break;

			/* Processes program-specific parameters */

			case 'C':	/* Sets the clearance between frame and internal items */
				Ctrl->C.active = true;
				n = sscanf (opt->arg, "%[^/]/%s", txt_a, txt_b);
				Ctrl->C.dx = GMT_to_inch (GMT, txt_a);
				Ctrl->C.dy = (n == 2) ? GMT_to_inch (GMT, txt_b) : Ctrl->C.dx;
				break;
			case 'D':	/* Sets position and size of legend */
				Ctrl->D.active = true;
				if ((Ctrl->D.anchor = GMT_get_anchorpoint (GMT, opt->arg)) == NULL) n_errors++;	/* Failed basic parsing */
				else {	/* Args is <width>[/<height>][/<justify>][/<dx>/<dy>] */
					n = sscanf (Ctrl->D.anchor->args, "%[^/]/%[^/]/%[^/]/%[^/]/%s", txt_a, txt_b, txt_c, txt_d, txt_e);
					n_errors += GMT_check_condition (GMT, n < 2, "Error: Syntax is -D[g|j|n|x]<anchor>/<width>[/<height>][/<justify>][/<dx>/<dy>]\n");
					Ctrl->D.width = GMT_to_inch (GMT, txt_a);
					switch (n) {
						case 1: /* Only gave anchor and width; change default justify if -Dj */
							if (Ctrl->D.anchor->mode == GMT_ANCHOR_JUST)	/* For -Dj with no 2nd justification, use same code as anchor coordinate */
								Ctrl->D.justify = Ctrl->D.anchor->justify;
							break;
						case 2:	/* Gave width and (height or justify) */
							if (strlen (txt_b) == 2 && strchr ("LMRBCT", txt_b[GMT_X]) && strchr ("LMRBCT", txt_b[GMT_Y]))	/* Gave a 2-char justification code */
								Ctrl->D.justify = GMT_just_decode (GMT, txt_b, 12);
							else /* Got height */
								Ctrl->D.height = GMT_to_inch (GMT, txt_b);
							break;
						case 3:	/* Gave width and (height and justify) or (dx/dy) */
							if (strlen (txt_c) == 2 && strchr ("LMRBCT", txt_c[GMT_X]) && strchr ("LMRBCT", txt_c[GMT_Y])) {	/* Gave a 2-char justification code */
								Ctrl->D.height = GMT_to_inch (GMT, txt_b);
								Ctrl->D.justify = GMT_just_decode (GMT, txt_c, 12);
							}
							else {	/* Just got offsets */
								Ctrl->D.dx = GMT_to_inch (GMT, txt_b);
								Ctrl->D.dy = GMT_to_inch (GMT, txt_c);
							}
							break;
						case 4:	/* Gave width and (height or justify) and dx/dy */
							if (strlen (txt_b) == 2 && strchr ("LMRBCT", txt_b[GMT_X]) && strchr ("LMRBCT", txt_b[GMT_Y]))	/* Gave a 2-char justification code */
								Ctrl->D.justify = GMT_just_decode (GMT, txt_b, 12);
							else
								Ctrl->D.height = GMT_to_inch (GMT, txt_b);
							Ctrl->D.dx = GMT_to_inch (GMT, txt_c);
							Ctrl->D.dy = GMT_to_inch (GMT, txt_d);
							break;
						case 5:	/* Got them all */
							Ctrl->D.height = GMT_to_inch (GMT, txt_b);
							Ctrl->D.justify = GMT_just_decode (GMT, txt_c, 12);
							Ctrl->D.dx = GMT_to_inch (GMT, txt_d);
							Ctrl->D.dy = GMT_to_inch (GMT, txt_e);
							break;
					}
				}
				break;
			case 'F':
				Ctrl->F.active = true;
				pos = 0;
				while (GMT_getmodopt (GMT, opt->arg, "idgprs", &pos, p)) {	/* Looking for +i, +f, +p, +r, +s */
					switch (p[0]) {
						case 'd':	/* debug mode */
							Ctrl->F.debug = true;
							break;
						case 'i':	/* Secondary pen info */
							Ctrl->F.mode |= 1;
							if (p[1]) {	/* Gave 1-2 attributes */
								n = sscanf (&p[1], "%[^/]/%s", txt_a, txt_b);
								if (n == 2) {	/* Got both gap and pen */
									Ctrl->F.gap = GMT_to_inch (GMT, txt_a);
									if (GMT_getpen (GMT, txt_b, &Ctrl->F.pen2)) n_errors++;
								}
								else	/* Only got pen; use default gap */
									if (GMT_getpen (GMT, txt_a, &Ctrl->F.pen2)) n_errors++;
							}
							break;
						case 'g':	/* Set fill */
							if (!p[1] || GMT_getfill (GMT, &p[1], &Ctrl->F.fill)) n_errors++;
							Ctrl->F.mode |= 8;
							break;
						case 'p':	/* Set outline and optionally change primary pen info */
							if (p[1] && GMT_getpen (GMT, &p[1], &Ctrl->F.pen1)) n_errors++;
							Ctrl->F.mode |= 16;
							break;
						case 'r':	/* corner radius */
							if (p[1]) Ctrl->F.radius = GMT_to_inch (GMT, &p[1]);
							Ctrl->F.mode |= 2;
							break;
						case 's':	/* Get shade settings */
							if (p[1]) {
								n = sscanf (&p[1], "%[^/]/%[^/]/%s", txt_a, txt_b, txt_c);
								if (n == 3) {
									Ctrl->F.dx = GMT_to_inch (GMT, txt_a);
									Ctrl->F.dy = GMT_to_inch (GMT, txt_b);
									if (GMT_getfill (GMT, txt_c, &Ctrl->F.sfill)) n_errors++;
								}
								else if (n == 1) {
									if (GMT_getfill (GMT, txt_a, &Ctrl->F.sfill)) n_errors++;
								}
								else n_errors++;
							}
							Ctrl->F.mode |= 4;
							break;
						default:
							n_errors++;
							break;
					}
				}
				if (GMT_compat_check (GMT, 4) && !opt->arg[0]) Ctrl->F.mode |= 16;	/* Draw frame if just -F is given if in compatibility mode */
				break;
			case 'G':	/* Inside legend box fill */
				if (GMT_compat_check (GMT, 4)) {
					GMT_Report (GMT->parent, GMT_MSG_COMPAT, "Warning: Option -G is deprecated; -F...+g%s was set instead, use this in the future.\n", opt->arg);
					Ctrl->F.active = true;
					Ctrl->F.mode |= 8;
					if (GMT_getfill (GMT, opt->arg, &Ctrl->F.fill)) {	/* We check syntax here */
						GMT_fill_syntax (GMT, 'F', " ");
						n_errors++;
					}
				}
				else
					n_errors += GMT_default_error (GMT, opt->option);
				break;
			case 'L':			/* Sets linespacing in units of fontsize [1.1] */
				Ctrl->L.active = true;
				Ctrl->L.spacing = atof (opt->arg);
				break;

			default:	/* Report bad options */
				n_errors += GMT_default_error (GMT, opt->option);
				break;
		}
	}

	/* Check that the options selected are mutually consistent */

	n_errors += GMT_check_condition (GMT, Ctrl->C.dx < 0.0 || Ctrl->C.dy < 0.0, "Syntax error -C option: clearances cannot be negative!\n");
	n_errors += GMT_check_condition (GMT, !Ctrl->D.active, "Syntax error: The -D option is required!\n");
	n_errors += GMT_check_condition (GMT, Ctrl->D.width <= 0.0, "Syntax error -D option: legend box width must be positive\n");
	n_errors += GMT_check_condition (GMT, Ctrl->D.height < 0.0, "Syntax error -D option: legend box height cannot be negative!\n");
	if (Ctrl->D.anchor->mode != GMT_ANCHOR_PLOT) {	/* Anything other than -Dx need -R -J; other cases don't */
		n_errors += GMT_check_condition (GMT, !GMT->common.R.active, "Syntax error: Must specify -R option\n");
		n_errors += GMT_check_condition (GMT, !GMT->common.J.active, "Syntax error: Must specify a map projection with the -J option\n");
	}

	return (n_errors ? GMT_PARSE_ERROR : GMT_OK);
}

#define bailout(code) {GMT_Free_Options (mode); return (code);}
#define Return(code) {Free_pslegend_Ctrl (GMT, Ctrl); GMT_end_module (GMT, GMT_cpy); bailout (code);}

/* Used to draw the current y-line for debug purposes only. */
void drawbase (struct GMT_CTRL *GMT, struct PSL_CTRL *PSL, double x0, double x1, double y0)
{
	struct GMT_PEN faint_pen;
	GMT_init_pen (GMT, &faint_pen, 0.0);
	GMT_setpen (GMT, &faint_pen);
	PSL_plotsegment (PSL, x0, y0, x1, y0);
}

/* Used to fill the cells in the the current y-line. */
void fillcell (struct GMT_CTRL *GMT, double x0, double y0, double y1, double xoff[], double *d_gap, unsigned int n_cols, char *fill[])
{
	unsigned int col;
	double dim[2];
	struct GMT_FILL F;
	dim[1] = y1 - y0 + *d_gap;
	y0 = 0.5 * (y0 + y1 + *d_gap);	/* Recycle y0 to mean mid level */
	for (col = 0; col < n_cols; col++) {
		if (!fill[col]) continue;	/* No fill for this cell */
		if (GMT_getfill (GMT, fill[col], &F)) {
			GMT_Report (GMT->parent, GMT_MSG_NORMAL, "Unable to interpret %s as a valid fill, skipped\n", fill[col]);
			continue;
		}
		GMT_setfill (GMT, &F, false);
		dim[0] = xoff[col+1] - xoff[col];
		PSL_plotsymbol (GMT->PSL, x0 + 0.5 * (xoff[col+1] + xoff[col]), y0, dim, GMT_SYMBOL_RECT);
	}
	*d_gap = 0.0;	/* Reset any "gap after D operator" once we use it */
}

struct GMT_TEXTSET *alloc_if_not_done_already (struct GMTAPI_CTRL *API, struct GMT_TEXTSET *Din, unsigned int geometry)
{
	uint64_t dim[3] = {1, 1, GMT_SMALL_CHUNK};
	struct GMT_TEXTSET *D = NULL;
	if (Din) return Din;	/* Already done this */
	if ((D = GMT_Create_Data (API, GMT_IS_TEXTSET, geometry, 0, dim, NULL, NULL, 0, 0, NULL)) == NULL) {
		GMT_Report (API, GMT_MSG_NORMAL, "Unable to create a text set for pslegend\n");
		return (NULL);
	}
	return (D);
}

/* Define the fraction of the height of the font to the font size */
#define FONT_HEIGHT_PRIMARY (GMT->session.font[GMT->current.setting.font_annot[0].id].height)
#define FONT_HEIGHT(font_id) (GMT->session.font[font_id].height)
#define FONT_HEIGHT_LABEL (GMT->session.font[GMT->current.setting.font_label.id].height)

#define SYM 0
#define TXT 1
#define PAR 2
#define N_CMD 3

#define PSLEGEND_MAX_COLS	100

int GMT_pslegend (void *V_API, int mode, void *args)
{	/* High-level function that implements the pslegend task */
	unsigned int tbl, pos;
	int i, k, justify = 0, n = 0, n_columns = 1, n_col, col, error = 0, column_number = 0, id, n_scan;
	int status = 0, object_ID;
<<<<<<< HEAD
	bool flush_paragraph = false, v_line_draw_now = false, gave_label, gave_mapscale_options, did_old = false, drawn = false;
	uint64_t seg, row;
=======
	bool flush_paragraph = false, draw_vertical_line = false, gave_label, gave_mapscale_options, did_old = false;
	uint64_t seg, row, n_fronts = 0;
>>>>>>> 1a9e6e0d
	size_t n_char = 0;
	 
	char txt_a[GMT_LEN256] = {""}, txt_b[GMT_LEN256] = {""}, txt_c[GMT_LEN256] = {""}, txt_d[GMT_LEN256] = {""};
	char txt_e[GMT_LEN256] = {""}, txt_f[GMT_LEN256] = {""}, key[GMT_LEN256] = {""}, sub[GMT_LEN256] = {""}, just;
	char tmp[GMT_LEN256] = {""}, symbol[GMT_LEN256] = {""}, text[GMT_BUFSIZ] = {""}, image[GMT_BUFSIZ] = {""}, xx[GMT_LEN256] = {""};
	char yy[GMT_LEN256] = {""}, size[GMT_LEN256] = {""}, angle[GMT_LEN256] = {""}, mapscale[GMT_LEN256] = {""};
	char font[GMT_LEN256] = {""}, lspace[GMT_LEN256] = {""}, tw[GMT_LEN256] = {""}, jj[GMT_LEN256] = {""};
	char bar_cpt[GMT_LEN256] = {""}, bar_gap[GMT_LEN256] = {""}, bar_height[GMT_LEN256] = {""}, bar_opts[GMT_BUFSIZ] = {""};
	char *opt = NULL, sarg[GMT_LEN256] = {""}, txtcolor[GMT_LEN256] = {""}, buffer[GMT_BUFSIZ] = {""}, A[GMT_LEN32] = {""};
	char B[GMT_LEN32] = {""}, C[GMT_LEN32] = {""}, p[GMT_LEN256] = {""};
	char *line = NULL, string[GMT_STR16] = {""}, save_EOF = 0, *c = NULL, *fill[PSLEGEND_MAX_COLS];

	unsigned char *dummy = NULL;

	double x_orig, y_orig, x_off, x, y, r, col_left_x, row_base_y, dx, dy, d_line_half_width, d_line_hor_offset, off_ss, off_tt;
	double v_line_ver_offset = 0.0, sdim[3] = {0.0, 0.0, 0.0}, height, az1, az2, m_az, row_height, scl;
	double half_line_spacing, quarter_line_spacing, one_line_spacing, v_line_y_start = 0.0, d_off;
	double sum_width, h, gap, d_line_after_gap, d_line_last_y0 = 0.0, col_width[PSLEGEND_MAX_COLS], x_off_col[PSLEGEND_MAX_COLS];

	struct imageinfo header;
	struct PSLEGEND_CTRL *Ctrl = NULL;
	struct GMT_CTRL *GMT = NULL, *GMT_cpy = NULL;
	struct GMT_OPTION *options = NULL;
	struct PSL_CTRL *PSL = NULL;		/* General PSL interal parameters */
	struct GMT_OPTION *r_ptr = NULL, *j_ptr = NULL;
	struct GMT_FONT ifont;
	struct GMT_PEN current_pen;
	struct GMT_TEXTSET *In = NULL, *D[N_CMD];
	struct GMT_TEXTSEGMENT *S[N_CMD];
	struct GMT_DATASET *Front = NULL;
	struct GMT_DATASEGMENT *F = NULL;
	struct GMTAPI_CTRL *API = GMT_get_API_ptr (V_API);	/* Cast from void to GMTAPI_CTRL pointer */

	GMT_memset (&header, 1, struct imageinfo);	/* initialize struct */
	GMT_memset (fill, PSLEGEND_MAX_COLS, char *);	/* initialize array */

	/*----------------------- Standard module initialization and parsing ----------------------*/

	if (API == NULL) return (GMT_NOT_A_SESSION);
	if (mode == GMT_MODULE_PURPOSE) return (GMT_pslegend_usage (API, GMT_MODULE_PURPOSE));	/* Return the purpose of program */
	options = GMT_Create_Options (API, mode, args);	if (API->error) return (API->error);	/* Set or get option list */

	if (!options || options->option == GMT_OPT_USAGE) bailout (GMT_pslegend_usage (API, GMT_USAGE));	/* Return the usage message */
	if (options->option == GMT_OPT_SYNOPSIS) bailout (GMT_pslegend_usage (API, GMT_SYNOPSIS));	/* Return the synopsis */

	/* Parse the command-line arguments; return if errors are encountered */

	GMT = GMT_begin_module (API, THIS_MODULE_LIB, THIS_MODULE_NAME, &GMT_cpy); /* Save current state */
	if (GMT_Parse_Common (API, GMT_PROG_OPTIONS, options)) Return (API->error);
	Ctrl = New_pslegend_Ctrl (GMT);	/* Allocate and initialize a new control structure */
	if ((error = GMT_pslegend_parse (GMT, Ctrl, options))) Return (error);

	/*---------------------------- This is the pslegend main code ----------------------------*/

	GMT_memset (D, N_CMD, struct GMT_TEXTSET *);		/* Set these arrays to NULL */
	GMT_memset (S, N_CMD, struct GMT_TEXTSEGMENT *);
	
	GMT_Report (API, GMT_MSG_VERBOSE, "Processing input text table data\n");
	if (GMT_compat_check (GMT, 4)) {
		/* Since pslegend v4 used '>' to indicate a paragraph record we avoid confusion with multiple segment-headers by *
		 * temporarily setting # as segment header flag since all headers are skipped anyway */
		save_EOF = GMT->current.setting.io_seg_marker[GMT_IN];
		GMT->current.setting.io_seg_marker[GMT_IN] = '#';
	}

	if (GMT_Init_IO (API, GMT_IS_TEXTSET, GMT_IS_NONE, GMT_IN, GMT_ADD_DEFAULT, 0, options) != GMT_OK) {	/* Register data input */
		Return (API->error);
	}
	if ((In = GMT_Read_Data (API, GMT_IS_TEXTSET, GMT_IS_FILE, 0, GMT_READ_NORMAL, NULL, NULL, NULL)) == NULL) {
		Return (API->error);
	}

	/* First attempt to compute the legend height */

	one_line_spacing = Ctrl->L.spacing * GMT->current.setting.font_annot[0].size / PSL_POINTS_PER_INCH;
	half_line_spacing    = 0.5  * one_line_spacing;
	quarter_line_spacing = 0.25 * one_line_spacing;

	height = 2.0 * Ctrl->C.dy;
	for (tbl = 0; tbl < In->n_tables; tbl++) {	/* We only expect one table but who knows what the user does */
		for (seg = 0; seg < In->table[tbl]->n_segments; seg++) {	/* We only expect one segment in each table but again... */
			for (row = 0; row < In->table[tbl]->segment[seg]->n_rows; row++) {	/* Finally processing the rows */
				line = In->table[tbl]->segment[seg]->record[row];
				if (line[0] == '#' || GMT_is_a_blank_line (line)) continue;	/* Skip all headers or blank lines  */

				/* Data record to process */

				if (line[0] != 'T' && flush_paragraph) {	/* Flush contents of pending paragraph [Call GMT_pstext] */
					flush_paragraph = false;
					column_number = 0;
				}

				switch (line[0]) {
					case 'B':	/* Color scale Bar [Use GMT_psscale] */
						sscanf (&line[2], "%*s %*s %s", bar_height);
						height += GMT_to_inch (GMT, bar_height) + GMT->current.setting.map_tick_length[0] + GMT->current.setting.map_annot_offset[0] + FONT_HEIGHT_PRIMARY * GMT->current.setting.font_annot[0].size / PSL_POINTS_PER_INCH;
						column_number = 0;
						break;

					case 'C':	/* Color change, no height implication */
					case 'F':
						break;

					case 'D':	/* Delimiter record: D offset pen [-|=|+] */
						txt_c[0] = '\0';
						sscanf (&line[2], "%s %s %s", txt_a, txt_b, txt_c);
						if (!(txt_c[0] == '-' || txt_c[0] == '=')) height += quarter_line_spacing;
						if (!(txt_c[0] == '+' || txt_c[0] == '=')) height += quarter_line_spacing;
						column_number = 0;
						break;

					case 'G':	/* Gap record */
						sscanf (&line[2], "%s", txt_a);
						height += (txt_a[strlen(txt_a)-1] == 'l') ? atoi (txt_a) * one_line_spacing : GMT_to_inch (GMT, txt_a);
						column_number = 0;
						break;

					case 'H':	/* Header record */
						sscanf (&line[2], "%s %s %[^\n]", size, font, text);
						if (size[0] == '-') size[0] = 0;
						if (font[0] == '-') font[0] = 0;
						sprintf (tmp, "%s,%s,%s", size, font, txtcolor);	/* Put size, font and color together for parsing by GMT_getfont */
						ifont = GMT->current.setting.font_title;	/* Set default font */
						GMT_getfont (GMT, tmp, &ifont);
						height += Ctrl->L.spacing * ifont.size / PSL_POINTS_PER_INCH;
						column_number = 0;
						break;

					case 'I':	/* Image record [use GMT_psimage] */
						sscanf (&line[2], "%s %s %s", image, size, key);
						PSL_loadimage (PSL, image, &header, &dummy);
						height += GMT_to_inch (GMT, size) * (double)header.height / (double)header.width;
						PSL_free (dummy);
						column_number = 0;
						break;

					case 'L':	/* Label record */
						sscanf (&line[2], "%s %s %s %[^\n]", size, font, key, text);
						if (size[0] == '-') size[0] = 0;
						if (font[0] == '-') font[0] = 0;
						sprintf (tmp, "%s,%s,%s", size, font, txtcolor);		/* Put size, font and color together for parsing by GMT_getfont */
						ifont = GMT->current.setting.font_label;	/* Set default font */
						GMT_getfont (GMT, tmp, &ifont);
						if (column_number%n_columns == 0) {
							height += Ctrl->L.spacing * ifont.size / PSL_POINTS_PER_INCH;
							column_number = 0;
						}
						column_number++;
						break;

					case 'M':	/* Map scale record M lon0|- lat0 length[n|m|k][+opts] f|p  [-R -J] */
						n_scan = sscanf (&line[2], "%s %s %s %s %s %s", txt_a, txt_b, txt_c, txt_d, txt_e, txt_f);
						k = (txt_d[0] != 'f') ? 1 : 0;	/* Determines if we start -L with f or not */
						for (i = 0, gave_mapscale_options = false; txt_c[i] && !gave_mapscale_options; i++) if (txt_c[i] == '+') gave_mapscale_options = true;
						/* Default assumes label is added on top */
						just = 't';
						gave_label = true;
						d_off = FONT_HEIGHT_LABEL * GMT->current.setting.font_label.size / PSL_POINTS_PER_INCH + fabs(GMT->current.setting.map_label_offset);

						if ((opt = strchr (txt_c, '+'))) {	/* Specified alternate label (could be upper case, hence 0.85) and justification */
							char txt_cpy[GMT_BUFSIZ] = {""};
							pos = 0;
							strncpy (txt_cpy, opt, GMT_BUFSIZ);
							while ((GMT_strtok (txt_cpy, "+", &pos, p))) {
								switch (p[0]) {
									case 'u':	/* Label put behind annotation */
										gave_label = false;
										break;
									case 'j':	/* Justification */
										just = p[1];
										break;
									default:	/* Just ignore */
										break;
								}
							}
						}
						if (gave_label && (just == 't' || just == 'b')) height += d_off;
						height += GMT->current.setting.map_scale_height + FONT_HEIGHT_PRIMARY * GMT->current.setting.font_annot[0].size / PSL_POINTS_PER_INCH + GMT->current.setting.map_annot_offset[0];
						column_number = 0;
						break;

					case 'N':	/* n_columns or column width record */
						pos = n_columns = 0;
						while ((GMT_strtok (&line[2], " \t", &pos, p))) {
							n_columns++;
							if (n_columns == PSLEGEND_MAX_COLS) {
								GMT_Report (API, GMT_MSG_NORMAL, "Error: Exceeding maximum columns (%d) in N operator\n", PSLEGEND_MAX_COLS);
								Return (GMT_RUNTIME_ERROR);
							}
						}
						if (n_columns == 0) n_columns = 1;	/* Default to 1 if nothing is given */
						/* Check if user gave just the number of columns */
						if (n_columns == 1 && (pos = atoi (&line[2])) > 1) n_columns = pos;
						column_number = 0;
						break;
						
					case '>':	/* Paragraph text header */
						if (GMT_compat_check (GMT, 4)) /* Warn and fall through */
							GMT_Report (API, GMT_MSG_COMPAT, "Warning: paragraph text header flag > is deprecated; use P instead\n");
						else {
							GMT_Report (API, GMT_MSG_NORMAL, "Error: Unrecognized record (%s)\n", line);
							Return (GMT_RUNTIME_ERROR);
							break;
						}
					case 'P':	/* Paragraph text header */
						flush_paragraph = true;
						column_number = 0;
						break;

					case 'S':	/* Symbol record */
						if (column_number%n_columns == 0) {
							height += one_line_spacing;
							column_number = 0;
						}
						column_number++;
						break;

					case 'T':	/* paragraph text record */
						n_char += strlen (line) - 2;
						flush_paragraph = true;
						column_number = 0;
						break;

					case 'V':	/* Vertical line from here to next V */
						column_number = 0;
						break;

					default:
						GMT_Report (API, GMT_MSG_NORMAL, "Error: Unrecognized record (%s)\n", line);
						Return (GMT_RUNTIME_ERROR);
					break;
				}
			}
		}
	}

	if (n_char) {	/* Typesetting paragraphs, make a guesstimate of number of typeset lines */
		int n_lines;
		double average_char_width = 0.44;	/* There is no such thing but this is just a 1st order estimate */
		double x_lines;
		/* Guess: Given legend width and approximate char width, do the simple expression */
		x_lines = n_char * (average_char_width * GMT->current.setting.font_annot[0].size / PSL_POINTS_PER_INCH) / ((Ctrl->D.width - 2 * Ctrl->C.dx));
		n_lines = irint (ceil (x_lines));
		height += n_lines * Ctrl->L.spacing * GMT->current.setting.font_annot[0].size / PSL_POINTS_PER_INCH;
		GMT_Report (API, GMT_MSG_DEBUG, "Estimating %d lines of typeset paragraph text [%.1f].\n", n_lines, x_lines);
	}

	scl = GMT_convert_units (GMT, "1", GMT_INCH, GMT->current.setting.proj_length_unit);
	if (Ctrl->D.height == 0.0) {	/* Use the computed height */
		Ctrl->D.height = height;
		GMT_Report (API, GMT_MSG_VERBOSE, "Legend height not given, use estimated height of %g %s.\n", scl*height,
			GMT->session.unit_name[GMT->current.setting.proj_length_unit]);
	}
	else
		GMT_Report (API, GMT_MSG_VERBOSE, "Legend height given as %g %s; estimated height is %g %s.\n", scl*Ctrl->D.height, scl*height,
			GMT->session.unit_name[GMT->current.setting.proj_length_unit], GMT->session.unit_name[GMT->current.setting.proj_length_unit]);
	
	if (!(GMT->common.R.active && GMT->common.J.active)) {	/* When no projection specified (i.e, -Dx is used), use fake linear projection -Jx1i */
		double wesn[4];
		GMT_memset (wesn, 4, double);
		GMT->common.R.active = true;
		GMT->common.J.active = false;
		GMT_parse_common_options (GMT, "J", 'J', "x1i");
		wesn[XHI] = Ctrl->D.width;	wesn[YHI] = Ctrl->D.height;
		GMT_err_fail (GMT, GMT_map_setup (GMT, wesn), "");
	}
	else {
		r_ptr = GMT_Find_Option (API, 'R', options);
		j_ptr = GMT_Find_Option (API, 'J', options);
		if (GMT_err_pass (GMT, GMT_map_setup (GMT, GMT->common.R.wesn), "")) Return (GMT_RUNTIME_ERROR);
	}
	PSL = GMT_plotinit (GMT, options);
	GMT_plane_perspective (GMT, GMT->current.proj.z_project.view_plane, GMT->current.proj.z_level);

	/* Must reset any -X -Y to 0 so they are not used further in the GMT_modules we call below */
	GMT_memset (GMT->current.setting.map_origin, 2, double);

	GMT_set_anchorpoint (GMT, Ctrl->D.anchor);	/* Finalize anchor point plot coordinates, if needed */

	/* Allow for justification so that the anchor point is the plot location of the lower left corner of box */

	Ctrl->D.anchor->x -= 0.5 * ((Ctrl->D.justify-1)%4) * Ctrl->D.width;
	Ctrl->D.anchor->y -= 0.5 * (Ctrl->D.justify/4) * Ctrl->D.height;

	/* Also deal with any justified offsets if given */
	
	Ctrl->D.anchor->x -= ((Ctrl->D.justify%4)-2) * Ctrl->D.dx;
	Ctrl->D.anchor->y -= ((Ctrl->D.justify/4)-1) * Ctrl->D.dy;
	
	/* Set new origin */
	
	PSL_setorigin (PSL, Ctrl->D.anchor->x, Ctrl->D.anchor->y, 0.0, PSL_FWD);
	x_orig = Ctrl->D.anchor->x;	y_orig = Ctrl->D.anchor->y;
	Ctrl->D.anchor->x = Ctrl->D.anchor->y = 0.0;	/* For now */
	
	current_pen = GMT->current.setting.map_default_pen;

	if (Ctrl->F.active && (Ctrl->F.mode & 8)) {	/* First place legend frame fill */
		GMT_Report (API, GMT_MSG_LONG_VERBOSE, "Draw legend fill\n");
		sdim[0] = Ctrl->D.width;
		sdim[1] = Ctrl->D.height;
		sdim[2] = Ctrl->F.radius;
		if (Ctrl->F.mode & 4) {	/* Draw offset background shade first */
			GMT_setfill (GMT, &Ctrl->F.sfill, false);
			PSL_plotsymbol (PSL, Ctrl->D.anchor->x + 0.5 * Ctrl->D.width + Ctrl->F.dx, Ctrl->D.anchor->y + 0.5 * Ctrl->D.height + Ctrl->F.dy, sdim, (Ctrl->F.mode & 2) ? PSL_RNDRECT : PSL_RECT);
		}
		GMT_setfill (GMT, &Ctrl->F.fill, false);
		PSL_plotsymbol (PSL, Ctrl->D.anchor->x + 0.5 * Ctrl->D.width, Ctrl->D.anchor->y + 0.5 * Ctrl->D.height, sdim, (Ctrl->F.mode & 2) ? PSL_RNDRECT : PSL_RECT);
		/* Reset color */
		PSL_setcolor (PSL, GMT->current.setting.map_frame_pen.rgb, PSL_IS_STROKE);
	}

	/* We use a standard x/y inch coordinate system here, unlike old pslegend. */

	col_left_x = Ctrl->D.anchor->x + Ctrl->C.dx;			/* Left justification edge of items inside legend box accounting for clearance */
	row_base_y = Ctrl->D.anchor->y + Ctrl->D.height - Ctrl->C.dy;	/* Top justification edge of items inside legend box accounting for clearance  */
	column_number = 0;	/* Start at first column in multi-column setup */
	n_columns = 1;		/* Reset to default number of columns */
	txtcolor[0] = 0;	/* Reset to black text color */
	x_off_col[0] = 0.0;	/* The x-coordinate of left side of first column */
	x_off_col[n_columns] = Ctrl->D.width;	/* Holds width of a row */
	
	if (Ctrl->F.debug) drawbase (GMT, PSL, Ctrl->D.anchor->x, Ctrl->D.anchor->x + Ctrl->D.width, row_base_y);

	flush_paragraph = false;
	gap = Ctrl->C.dy;	/* This gets reset to 0 once we finish the first printable row */
	
	for (tbl = 0; tbl < In->n_tables; tbl++) {	/* We only expect one table but who knows what the user does */
		for (seg = 0; seg < In->table[tbl]->n_segments; seg++) {	/* We only expect one segment in each table but again... */
			for (row = 0; row < In->table[tbl]->segment[seg]->n_rows; row++) {	/* Finally processing the rows */
				line = In->table[tbl]->segment[seg]->record[row];
				if (line[0] == '#' || GMT_is_a_blank_line (line)) continue;	/* Skip all headers */

				/* Data record to process */

				if (line[0] != 'T' && flush_paragraph) {	/* Flush contents of pending paragraph [Call GMT_pstext] */
					flush_paragraph = false;
					column_number = 0;
				}

				switch (line[0]) {
					case 'B':	/* B cptname offset height [ Optional psscale args -A -B -I -L -M -N -S -Z -p ] */
						/* Color scale Bar [via GMT_psscale] */
						row_height = GMT_to_inch (GMT, bar_height) + GMT->current.setting.map_tick_length[0] + GMT->current.setting.map_annot_offset[0] + FONT_HEIGHT_PRIMARY * GMT->current.setting.font_annot[0].size / PSL_POINTS_PER_INCH;
						fillcell (GMT, Ctrl->D.anchor->x, row_base_y-row_height, row_base_y+gap, x_off_col, &d_line_after_gap, 1, fill);
						bar_opts[0] = '\0';
						sscanf (&line[2], "%s %s %s %[^\n]", bar_cpt, bar_gap, bar_height, bar_opts);
						x_off = GMT_to_inch (GMT, bar_gap);
						sprintf (buffer, "-C%s -O -K -D%gi/%gi/%gi/%sh %s", bar_cpt, Ctrl->D.anchor->x + 0.5 * Ctrl->D.width, row_base_y, Ctrl->D.width - 2 * x_off, bar_height, bar_opts);
						status = GMT_Call_Module (API, "psscale", GMT_MODULE_CMD, buffer);	/* Plot the colorbar */
						if (status) {
							GMT_Report (API, GMT_MSG_NORMAL, "GMT_psscale returned error %d.\n", status);
							Return (EXIT_FAILURE);
						}
						row_base_y -= row_height;
						column_number = 0;
						API->io_enabled[GMT_IN] = true;	/* UNDOING SETTING BY psscale */
						drawn = true;
						break;

					case 'C':	/* Font color change: C textcolor */
						sscanf (&line[2], "%[^\n]", txtcolor);
						break;

					case 'D':	/* Delimiter record: D [offset] <pen>|- [-|=|+] */
						n_scan = sscanf (&line[2], "%s %s %s", txt_a, txt_b, txt_c);
						if (n_scan < 1) {	/* Clearly a bad record */
							GMT_Report (API, GMT_MSG_NORMAL, "Error: Not enough arguments given to D operator\n");
							Return (GMT_RUNTIME_ERROR);
						}
						if (n_scan == 2) {	/* Either got D <offset> <pen OR D <pen> <flag> */
							if (strchr ("-=+", txt_b[0])) {	/* Offset was skipped and we got D pen flag */
								GMT_Report (API, GMT_MSG_DEBUG, "Got D pen flag --> D 0 pen flag\n");
								strcpy (txt_c, txt_b);
								strcpy (txt_b, txt_a);
								strcpy (txt_a, "0");
							}
							else	/* Just wipe text_c */
								txt_c[0] = '\0';
						}
						else if (n_scan == 1) {	/* Offset was skipped and we got D pen */
							GMT_Report (API, GMT_MSG_DEBUG, "Got D pen --> D 0 pen\n");
							txt_c[0] = '\0';
							strcpy (txt_b, txt_a);
							strcpy (txt_a, "0");
						}
						d_line_hor_offset = GMT_to_inch (GMT, txt_a);
						if (txt_b[0] == '-')	/* Gave - as pen, meaning just note at what y-value we are but draw no line */
							d_line_half_width = 0.0;
						else {	/* Process the pen specification */
							if (txt_b[0] && GMT_getpen (GMT, txt_b, &current_pen)) GMT_pen_syntax (GMT, 'W', " ");
							GMT_setpen (GMT, &current_pen);
							d_line_half_width = 0.5 * current_pen.width / PSL_POINTS_PER_INCH;	/* Half the pen width */
						}
						if (!(txt_c[0] == '-' || txt_c[0] == '=')) {	/* Fill the gap before the line, if fill is active */
							fillcell (GMT, Ctrl->D.anchor->x, row_base_y-quarter_line_spacing+d_line_half_width, row_base_y+gap, x_off_col, &d_line_after_gap, n_columns, fill);
							row_base_y -= quarter_line_spacing;
						}
						d_line_last_y0 = row_base_y;	/* Remember the y-value were we potentially draw the horizontal line */
						if (d_line_half_width > 0.0) PSL_plotsegment (PSL, Ctrl->D.anchor->x + d_line_hor_offset, row_base_y, Ctrl->D.anchor->x + Ctrl->D.width - d_line_hor_offset, row_base_y);
						d_line_after_gap = (txt_c[0] == '+' || txt_c[0] == '=') ? 0.0 : quarter_line_spacing;
						row_base_y -= d_line_after_gap;
						d_line_after_gap -= d_line_half_width;	/* Shrink the gap fill-height after a D line by half the line width so we dont overwrite the line */
						column_number = 0;	/* Reset to new row */
						if (Ctrl->F.debug) drawbase (GMT, PSL, Ctrl->D.anchor->x, Ctrl->D.anchor->x + Ctrl->D.width, row_base_y);
						drawn = true;
						break;

					case 'F':	/* Cell color: F fill1[,fill2,...,filln]  */
						/* First free all previous entries in fill array */
						for (col = 0; col < PSLEGEND_MAX_COLS; col++) if (fill[col]) {free (fill[col]); fill[col] = NULL;}
						pos = n_col = 0;
						while ((GMT_strtok (&line[2], " \t", &pos, p))) {
							if (strcmp (p, "-")) fill[n_col++] = strdup (p);
							if (n_col > n_columns) {
								GMT_Report (API, GMT_MSG_NORMAL, "Error: Exceeding specified N columns (%d) in F operator (%d)\n", n_columns, n_col);
								Return (GMT_RUNTIME_ERROR);
							}
						}
						if (n_col == 1 && n_columns > 1) {	/* Only gave a constant color or - for the entire row, duplicate per column */
							for (col = 1; col < n_columns; col++) if (fill[0]) fill[col] = strdup (fill[0]);
						}
						break;

					case 'G':	/* Gap record: G gap (will be filled with current fill[0] setting if active) */
						sscanf (&line[2], "%s", txt_a);
						row_height = (txt_a[strlen(txt_a)-1] == 'l') ? atoi (txt_a) * one_line_spacing : GMT_to_inch (GMT, txt_a);
						fillcell (GMT, Ctrl->D.anchor->x, row_base_y-row_height, row_base_y+gap, x_off_col, &d_line_after_gap, n_columns, fill);
						row_base_y -= row_height;
						column_number = 0;
						if (Ctrl->F.debug) drawbase (GMT, PSL, Ctrl->D.anchor->x, Ctrl->D.anchor->x + Ctrl->D.width, row_base_y);
						drawn = true;
						break;

					case 'H':	/* Header record: H fontsize|- font|- header */
						if ((D[TXT] = alloc_if_not_done_already (API, D[TXT], GMT_IS_NONE)) == NULL) return (API->error);
						sscanf (&line[2], "%s %s %[^\n]", size, font, text);
						if (size[0] == '-') size[0] = 0;
						if (font[0] == '-') font[0] = 0;
						sprintf (tmp, "%s,%s,%s", size, font, txtcolor);		/* Put size, font and color together for parsing by GMT_getfont */
						ifont = GMT->current.setting.font_title;	/* Set default font */
						GMT_getfont (GMT, tmp, &ifont);
						d_off = 0.5 * (Ctrl->L.spacing - FONT_HEIGHT (ifont.id)) * ifont.size / PSL_POINTS_PER_INCH;	/* To center the text */
						row_height = Ctrl->L.spacing * ifont.size / PSL_POINTS_PER_INCH;
						fillcell (GMT, Ctrl->D.anchor->x, row_base_y-row_height, row_base_y+gap, x_off_col, &d_line_after_gap, n_columns, fill);
						row_base_y -= row_height;
						sprintf (buffer, "%g %g %s BC %s", Ctrl->D.anchor->x + 0.5 * Ctrl->D.width, row_base_y + d_off, GMT_putfont (GMT, ifont), text);
						S[TXT] = D[TXT]->table[0]->segment[0];	/* Since there will only be one table with one segment for each set, except for fronts */
						S[TXT]->record[S[TXT]->n_rows++] = strdup (buffer);
						// fprintf (stderr, "%s\n", buffer);
						if (S[TXT]->n_rows == S[TXT]->n_alloc) S[TXT]->record = GMT_memory (GMT, S[TXT]->record, S[TXT]->n_alloc += GMT_SMALL_CHUNK, char *);
						column_number = 0;
						if (Ctrl->F.debug) drawbase (GMT, PSL, Ctrl->D.anchor->x, Ctrl->D.anchor->x + Ctrl->D.width, row_base_y);
						drawn = true;
						break;

					case 'I':	/* Image record [use GMT_psimage]: I imagefile width justification */
						sscanf (&line[2], "%s %s %s", image, size, key);
						PSL_loadimage (PSL, image, &header, &dummy);
						PSL_free (dummy);
						justify = GMT_just_decode (GMT, key, 12);
						row_height = GMT_to_inch (GMT, size) * (double)header.height / (double)header.width;
						fillcell (GMT, Ctrl->D.anchor->x, row_base_y-row_height, row_base_y+gap, x_off_col, &d_line_after_gap, n_columns, fill);
						x_off = Ctrl->D.anchor->x;
						x_off += (justify%4 == 1) ? Ctrl->C.dx : ((justify%4 == 3) ? Ctrl->D.width - Ctrl->C.dx : 0.5 * Ctrl->D.width);
						sprintf (buffer, "-O -K %s -W%s -D%gi/%gi/%s", image, size, x_off, row_base_y, key);
						status = GMT_Call_Module (API, "psimage", GMT_MODULE_CMD, buffer);	/* Plot the image */
						if (status) {
							GMT_Report (API, GMT_MSG_NORMAL, "GMT_psimage returned error %d.\n", status);
							Return (EXIT_FAILURE);
						}
						row_base_y -= row_height;
						column_number = 0;
						drawn = true;
						break;

					case 'L':	/* Label record: L fontsize|- font|- justification label */
						text[0] = '\0';
						sscanf (&line[2], "%s %s %s %[^\n]", size, font, key, text);
						if (size[0] == '-') size[0] = 0;
						if (font[0] == '-') font[0] = 0;
						sprintf (tmp, "%s,%s,%s", size, font, txtcolor);		/* Put size, font and color together for parsing by GMT_getfont */
						ifont = GMT->current.setting.font_label;	/* Set default font */
						GMT_getfont (GMT, tmp, &ifont);
						d_off = 0.5 * (Ctrl->L.spacing - FONT_HEIGHT (ifont.id)) * ifont.size / PSL_POINTS_PER_INCH;	/* To center the text */
						if (column_number%n_columns == 0) {	/* Label in first column, also fill row if requested */
							row_height = Ctrl->L.spacing * ifont.size / PSL_POINTS_PER_INCH;
							fillcell (GMT, Ctrl->D.anchor->x, row_base_y-row_height, row_base_y+gap, x_off_col, &d_line_after_gap, n_columns, fill);
							row_base_y -= row_height;
							column_number = 0;
							if (Ctrl->F.debug) drawbase (GMT, PSL, Ctrl->D.anchor->x, Ctrl->D.anchor->x + Ctrl->D.width, row_base_y);
						}
						if (text[0] == '\0') {	/* Nothing to do, just skip to next */
							column_number++;
							GMT_Report (API, GMT_MSG_LONG_VERBOSE, "The L record give no info so skip to next cell\n");
							drawn = true;
							break;
						}
						justify = GMT_just_decode (GMT, key, 0);
						x_off = Ctrl->D.anchor->x + x_off_col[column_number];
						x_off += (justify%4 == 1) ? Ctrl->C.dx : ((justify%4 == 3) ? (x_off_col[column_number+1]-x_off_col[column_number]) - Ctrl->C.dx : 0.5 * (x_off_col[column_number+1]-x_off_col[column_number]));
						sprintf (buffer, "%g %g %s B%s %s", x_off, row_base_y + d_off, GMT_putfont (GMT, ifont), key, text);
						if ((D[TXT] = alloc_if_not_done_already (API, D[TXT], GMT_IS_NONE)) == NULL) return (API->error);
						S[TXT] = D[TXT]->table[0]->segment[0];	/* Since there will only be one table with one segment for each set, except for fronts */
						S[TXT]->record[S[TXT]->n_rows++] = strdup (buffer);
						// fprintf (stderr, "%s\n", buffer);
						if (S[TXT]->n_rows == S[TXT]->n_alloc) S[TXT]->record = GMT_memory (GMT, S[TXT]->record, S[TXT]->n_alloc += GMT_SMALL_CHUNK, char *);
						column_number++;
						drawn = true;
						break;

					case 'M':	/* Map scale record M lon0|- lat0 length[n|m|k][+opts] f|p  [-R -J] */
						n_scan = sscanf (&line[2], "%s %s %s %s %s %s", txt_a, txt_b, txt_c, txt_d, txt_e, txt_f);
						k = (txt_d[0] != 'f') ? 1 : 0;	/* Determines if we start -L with f or not */
						for (i = 0, gave_mapscale_options = false; txt_c[i] && !gave_mapscale_options; i++) if (txt_c[i] == '+') gave_mapscale_options = true;
						/* Default assumes label is added on top */
						just = 't';
						gave_label = true;
						row_height = GMT->current.setting.map_scale_height + FONT_HEIGHT_PRIMARY * GMT->current.setting.font_annot[0].size / PSL_POINTS_PER_INCH + GMT->current.setting.map_annot_offset[0];
						d_off = FONT_HEIGHT_LABEL * GMT->current.setting.font_label.size / PSL_POINTS_PER_INCH + fabs(GMT->current.setting.map_label_offset);
						if ((opt = strchr (txt_c, '+'))) {	/* Specified alternate label (could be upper case, hence 0.85) and justification */
							char txt_cpy[GMT_BUFSIZ] = {""}, p[GMT_LEN256] = {""};
							unsigned int pos = 0;
							strncpy (txt_cpy, opt, GMT_BUFSIZ);
							while ((GMT_strtok (txt_cpy, "+", &pos, p))) {
								switch (p[0]) {
									case 'u':	/* Label put behind annotation */
										gave_label = false;
										break;
									case 'j':	/* Justification */
										just = p[1];
										break;
									default:	/* Just ignore */
										break;
								}
							}
						}
						h = row_height;
						if (gave_label && (just == 't' || just == 'b')) h += d_off;
						fillcell (GMT, Ctrl->D.anchor->x, row_base_y-h, row_base_y+gap, x_off_col, &d_line_after_gap, n_columns, fill);
						if (gave_label && just == 't') row_base_y -= d_off;
						if (!strcmp (txt_a, "-"))	/* No longitude needed */
							sprintf (mapscale, "fx%gi/%gi/%s/%s", Ctrl->D.anchor->x + 0.5 * Ctrl->D.width, row_base_y, txt_b, txt_c);
						else				/* Gave both lon and lat for scale */
							sprintf (mapscale, "fx%gi/%gi/%s/%s/%s", Ctrl->D.anchor->x + 0.5 * Ctrl->D.width, row_base_y, txt_a, txt_b, txt_c);
						if (n_scan == 6)	/* Gave specific -R -J on M line */
							sprintf (buffer, "%s %s -O -K -L%s", txt_e, txt_f, &mapscale[k]);
						else {	/* Use -R -J as supplied to pslegend */
							if (!r_ptr || !j_ptr) {
								GMT_Report (API, GMT_MSG_NORMAL, "Error: The M record must have map -R -J if -Dx and no -R -J is used\n");
								Return (GMT_RUNTIME_ERROR);
							}
							sprintf (buffer, "-R%s -J%s -O -K -L%s", r_ptr->arg, j_ptr->arg, &mapscale[k]);
						}
						status = GMT_Call_Module (API, "psbasemap", GMT_MODULE_CMD, buffer);	/* Plot the scale */
						if (status) {
							GMT_Report (API, GMT_MSG_NORMAL, "GMT_psbasemap returned error %d.\n", status);
							Return (EXIT_FAILURE);
						}
						if (gave_label && just == 'b') row_base_y -= d_off;
						row_base_y -= row_height;
						column_number = 0;
						if (Ctrl->F.debug) drawbase (GMT, PSL, Ctrl->D.anchor->x, Ctrl->D.anchor->x + Ctrl->D.width, row_base_y);
						drawn = true;
						break;

					case 'N':	/* n_columns record: N ncolumns OR rw1 rw2 ... rwn (for relative widths) */
						n_col = n_columns;	/* Previous setting */
						pos = n_columns = 0;
						while ((GMT_strtok (&line[2], " \t", &pos, p))) {
							col_width[n_columns++] = atof (p);
							if (n_columns == PSLEGEND_MAX_COLS) {
								GMT_Report (API, GMT_MSG_NORMAL, "Error: Exceeding maximum columns (%d) in N operator\n", PSLEGEND_MAX_COLS);
								Return (GMT_RUNTIME_ERROR);
							}
						}
						if (n_columns == 0) n_columns = 1;	/* Default to 1 if nothing is given */
						/* Check if user gave just the number of columns and not relative widths */
						if (n_columns == 1 && (pos = atoi (&line[2])) > 1) {	/* Set number of columns and indicate equal widths */
							n_columns = pos;
							for (column_number = 0; column_number < n_columns; column_number++) col_width[column_number] = 1.0;
						}
						for (column_number = 0, sum_width = 0.0; column_number < n_columns; column_number++) sum_width += col_width[column_number];
						for (column_number = 1, x_off_col[0] = 0.0; column_number < n_columns; column_number++) x_off_col[column_number] = x_off_col[column_number-1] + (Ctrl->D.width * col_width[column_number-1] / sum_width);
						x_off_col[column_number] = Ctrl->D.width;	/* Holds width of row */
						if (n_columns > n_col) for (col = 1; col < n_columns; col++) if (fill[0]) fill[col] = strdup (fill[0]);	/* Extend the fill array to match the new column numbers, if fill is active */
						column_number = 0;
						if (GMT_is_verbose (GMT, GMT_MSG_DEBUG)) {
							double s = GMT_convert_units (GMT, "1", GMT_INCH, GMT->current.setting.proj_length_unit);
							GMT_Report (API, GMT_MSG_DEBUG, "Selected %d columns.  Column widths are:\n", n_columns);
							for (col = 1; col <= n_columns; col++)
								GMT_Report (API, GMT_MSG_DEBUG, "Column %d: %g %s\n", col, s*(x_off_col[col]-x_off_col[col-1]), GMT->session.unit_name[GMT->current.setting.proj_length_unit]);
						}
						break;

					case '>':	/* Paragraph text header */
						if (GMT_compat_check (GMT, 4)) {	/* Warn and fall through */
							GMT_Report (API, GMT_MSG_COMPAT, "Warning: paragraph text header flag > is deprecated; use P instead\n");
							n = sscanf (&line[1], "%s %s %s %s %s %s %s %s %s", xx, yy, size, angle, font, key, lspace, tw, jj);
							if (n < 0) n = 0;	/* Since -1 is returned if no arguments */
							if (!(n == 0 || n == 9)) {
								GMT_Report (API, GMT_MSG_NORMAL, "Error: The > record must have 0 or 9 arguments (only %d found)\n", n);
								Return (GMT_RUNTIME_ERROR);
							}
							if (n == 0 || size[0] == '-') sprintf (size, "%g", GMT->current.setting.font_annot[0].size);
							if (n == 0 || font[0] == '-') sprintf (font, "%d", GMT->current.setting.font_annot[0].id);
							sprintf (tmp, "%s,%s,", size, font);
							did_old = true;
						}
						else {
							GMT_Report (API, GMT_MSG_NORMAL, "Error: Unrecognized record (%s)\n", line);
							Return (GMT_RUNTIME_ERROR);
							break;
						}
					case 'P':	/* Paragraph text header: P paragraph-mode-header-for-pstext */
						if (!did_old) {
							n = sscanf (&line[1], "%s %s %s %s %s %s %s %s", xx, yy, tmp, angle, key, lspace, tw, jj);
							if (n < 0) n = 0;	/* Since -1 is returned if no arguments */
							if (!(n == 0 || n == 8)) {
								GMT_Report (API, GMT_MSG_NORMAL, "Error: The P record must have 0 or 8 arguments (only %d found)\n", n);
								Return (GMT_RUNTIME_ERROR);
							}
						}
						did_old = false;
						if (Ctrl->F.debug) drawbase (GMT, PSL, Ctrl->D.anchor->x, Ctrl->D.anchor->x + Ctrl->D.width, row_base_y);
						if (n == 0 || xx[0] == '-') sprintf (xx, "%g", col_left_x);
						if (n == 0 || yy[0] == '-') sprintf (yy, "%g", row_base_y);
						if (n == 0 || tmp[0] == '-') sprintf (tmp, "%g,%d,%s", GMT->current.setting.font_annot[0].size, GMT->current.setting.font_annot[0].id, txtcolor);
						if (n == 0 || angle[0] == '-') sprintf (angle, "0");
						if (n == 0 || key[0] == '-') sprintf (key, "TL");
						if (n == 0 || lspace[0] == '-') sprintf (lspace, "%gi", one_line_spacing);
						if (n == 0 || tw[0] == '-') sprintf (tw, "%gi", Ctrl->D.width - 2.0 * Ctrl->C.dx);
						if (n == 0 || jj[0] == '-') sprintf (jj, "j");
						if ((D[PAR] = alloc_if_not_done_already (API, D[PAR], GMT_IS_NONE)) == NULL) return (API->error);
						sprintf (buffer, "> %s %s %s %s %s %s %s %s", xx, yy, tmp, angle, key, lspace, tw, jj);
						S[PAR] = D[PAR]->table[0]->segment[0];	/* Since there will only be one table with one segment for each set, except for fronts */
						S[PAR]->record[S[PAR]->n_rows++] = strdup (buffer);
						if (S[PAR]->n_rows == S[PAR]->n_alloc) S[PAR]->record = GMT_memory (GMT, S[PAR]->record, S[PAR]->n_alloc += GMT_SMALL_CHUNK, char *);
						flush_paragraph = true;
						column_number = 0;
						drawn = true;
						break;

					case 'S':	/* Symbol record: S dx1 symbol size fill pen [ dx2 text ] */
						n_scan = sscanf (&line[2], "%s %s %s %s %s %s %[^\n]", txt_a, symbol, size, txt_c, txt_d, txt_b, text);
						if (column_number%n_columns == 0) {	/* Symbol in first column, also fill row if requested */
							fillcell (GMT, Ctrl->D.anchor->x, row_base_y-one_line_spacing, row_base_y+gap, x_off_col, &d_line_after_gap, n_columns, fill);
							row_base_y -= one_line_spacing;
							column_number = 0;
						}
						if (n_scan <= 0) {	/* No symbol, just skip to next cell */
							column_number++;
							GMT_Report (API, GMT_MSG_DEBUG, "The S record give no info so skip to next cell\n");
							drawn = true;
							break;
						}
						if (strchr ("LCR", txt_a[0])) {	/* Gave L, C, or R justification relative to current cell */
							justify = GMT_just_decode (GMT, txt_a, 0);
							off_ss = (justify%4 == 1) ? Ctrl->C.dx : ((justify%4 == 3) ? (x_off_col[column_number+1]-x_off_col[column_number]) - Ctrl->C.dx : 0.5 * (x_off_col[column_number+1]-x_off_col[column_number]));
							x_off = Ctrl->D.anchor->x + x_off_col[column_number];
						}
						else {
							off_ss = GMT_to_inch (GMT, txt_a);
							x_off = col_left_x + x_off_col[column_number];
						}
						off_tt = GMT_to_inch (GMT, txt_b);
						d_off = 0.5 * (Ctrl->L.spacing - FONT_HEIGHT_PRIMARY) * GMT->current.setting.font_annot[0].size / PSL_POINTS_PER_INCH;	/* To center the text */
<<<<<<< HEAD
						row_base_y += half_line_spacing;	/* Move to center of box */
						if ((D[SYM] = alloc_if_not_done_already (API, D[SYM], GMT_IS_POINT)) == NULL) return (API->error);
						S[SYM] = D[SYM]->table[0]->segment[0];	/* Since there will only be one table with one segment for each set, except for fronts */
=======
						if (column_number%n_columns == 0) y0 -= one_line_spacing;
						y0 += half_line_spacing;	/* Move to center of box */
						x_off = x0 + (Ctrl->D.width / n_columns) * (column_number%n_columns);
>>>>>>> 1a9e6e0d
						if (symbol[0] == 'f') {	/* Front is different, must plot as a line segment */
							uint64_t dim[4] = {1, GMT_SMALL_CHUNK, 2, 2};	/* We will a 2-row data set for up to 64 fronts; allocate just once */
							double length, tlen, gap;
							int n = sscanf (size, "%[^/]/%[^/]/%s", A, B, C);
							if (Front == NULL && (Front = GMT_Create_Data (API, GMT_IS_DATASET, GMT_IS_LINE, 0, dim, NULL, NULL, 0, 0, NULL)) == NULL) {
								GMT_Report (API, GMT_MSG_NORMAL, "Unable to create a Front data set for pslegend\n");
								return (API->error);
							}
							if (n == 3) {	/* Got line length, tickgap, and ticklength */
								length = GMT_to_inch (GMT, A);	/* The length of the line */
								tlen = GMT_to_inch (GMT, C);	/* The length of the tick */
							}
							else if (n == 2 && B[0] != '-') {	/* Got line length and tickgap only */
								length = GMT_to_inch (GMT, A);	/* The length of the line */
								gap = GMT_to_inch (GMT, B);	/* The tick gap */
								tlen = 0.3 * gap;		/* The default length of the tick is 30% of gap */
							}
							else {	/* Got line length, select defaults for other things */
								length = GMT_to_inch (GMT, A);	/* The length of the line */
								strcpy (B, "-1");		/* One centered tick */
								tlen = 0.3 * length;		/* The default length of the tick is 30% of length */
							}
							if ((c = strchr (symbol, '+')))	/* Pass along all the given modifiers */
								strcpy (sub, c);
							else	/* The necessary arguments not supplied, provide reasonable defaults */
								sprintf (sub, "+l+b");	/* Box to the left of the line is our default front symbol */
							x = 0.5 * length;
<<<<<<< HEAD
							F = Front->table[0]->segment[0];	/* Since we only will have one segment */
							F->coord[GMT_X][0] = x_off + off_ss-x;	F->coord[GMT_Y][0] = row_base_y;
							F->coord[GMT_X][1] = x_off + off_ss+x;	F->coord[GMT_Y][1] = row_base_y;
							Front->n_records = F->n_rows = 2;
							/* Get API ID of the Front object so we can create a file name */
							if ((object_ID = GMT_Get_ID (API, GMT_IS_DATASET, GMT_IN, Front)) == GMT_NOTSET) {
								Return (API->error);
							}
							if (GMT_Encode_ID (API, string, object_ID) != GMT_OK) {	/* Make filename with embedded object ID */
								Return (API->error);
							}
							sprintf (buffer, "-R0/%g/0/%g -Jx1i -O -K -N -Sf%s/%gi%s %s", GMT->current.proj.rect[XHI], GMT->current.proj.rect[YHI], B, tlen, sub, string);
=======
							/* Place pen and fill colors in segment header */
							sprintf (buffer, "> -Sf%s/%gi%s", B, tlen, sub);
>>>>>>> 1a9e6e0d
							if (txt_c[0] != '-') {strcat (buffer, " -G"); strcat (buffer, txt_c);}
							if (txt_d[0] != '-') {strcat (buffer, " -W"); strcat (buffer, txt_d);}
							F = Front->table[0]->segment[n_fronts];	/* Next segment */
							F->header = strdup (buffer);
							/* Set begin and end coordinates of the line segment */
							F->coord[GMT_X][0] = x_off + off_ss-x;	F->coord[GMT_Y][0] = y0;
							F->coord[GMT_X][1] = x_off + off_ss+x;	F->coord[GMT_Y][1] = y0;
							Front->n_records += 2;
							n_fronts++;
							if (n_fronts == GMT_SMALL_CHUNK) {
								GMT_Report (API, GMT_MSG_NORMAL, "Can handle max %d front lines.  Let us know if this is a problem.\n", GMT_SMALL_CHUNK);
								return (API->error);
							}
						}
						else {	/* Regular symbols */
							if ((D[SYM] = alloc_if_not_done_already (API, D[SYM], GMT_IS_POINT)) == NULL) return (API->error);
							S[SYM] = D[SYM]->table[0]->segment[0];	/* Since there will only be one table with one segment for each set, except for fronts */
							sprintf (sub, "%s", symbol);
							if (symbol[0] == 'E' || symbol[0] == 'e') {	/* Ellipse */
								if (strchr (size, ',')) {	/* We got dir,major,minor instead of just size; parse and use */
									sscanf (size, "%[^,],%[^,],%s", A, B, C);
									az1 = atof (A);
									x = GMT_to_inch (GMT, B);
									y = GMT_to_inch (GMT, C);
								}
								else {	/* Ellipse needs more arguments; we use minor = 0.65*major, az = 0 */
									x = GMT_to_inch (GMT, size);
									az1 = 0.0;
									y = 0.65 * x;
								}
								sprintf (sarg, "%g %g %g %gi %gi", x_off + off_ss, row_base_y, az1, x, y);
							}
							else if (symbol[0] == 'J' || symbol[0] == 'j') {	/* rotated rectangle */
								if (strchr (size, ',')) {	/* We got dir,w,h instead of just size; parse and use */
									sscanf (size, "%[^,],%[^,],%s", A, B, C);
									x = GMT_to_inch (GMT, B);
									y = GMT_to_inch (GMT, C);
									sprintf (sarg, "%g %g %s %gi %gi", x_off + off_ss, row_base_y, A, x, y);
								}
								else {	/* Rotated rectangle needs more arguments; we use height = 0.65*width, az = 30 */
									x = GMT_to_inch (GMT, size);
									sprintf (sarg, "%g %g 30 %gi %gi", x_off + off_ss, row_base_y, x, 0.65 * x);
								}
							}
							else if (symbol[0] == 'V' || symbol[0] == 'v') {	/* Vector */
								/* Because we support both GMT4 and GMT5 vector notations this section is a bit messy */
								if (strchr (size, ',')) {	/* We got dir,length combined as one argument */
									sscanf (size, "%[^,],%s", A, B);
									az1 = GMT_to_inch (GMT, A);
									x = GMT_to_inch (GMT, B);
								}
								else {	/* No dir given, default to horizontal */
									az1 = 0.0;
									x = GMT_to_inch (GMT, size);
								}
								if (strchr (size, '/') && GMT_compat_check (GMT, 4))  {	/* The necessary arguments was supplied via GMT4 size arguments */
									i = 0;
									while (size[i] != '/' && size[i]) i++;
									size[i++] = '\0';	/* So GMT_to_inch won't complain */
									sprintf (sub, "%s%s+jc+e", symbol, &size[i]);
								}
								else if ((c = strchr (symbol, '+'))) {	/* GMT5 syntax: Pass along all the given modifiers */
									strcpy (sub, symbol);
									if ((c = strstr (sub, "+j")) && c[2] != 'c') {	/* Got justification, check if it is +jc */
										GMT_Report (API, GMT_MSG_NORMAL, "Warning: Vector justification changed from +j%c to +jc\n", c[2]);
										c[2] = 'c';	/* Replace with centered justification */
									}
									else	/* Add +jc */
										strcat (sub, "+jc");
								}
								else	/* The necessary arguments not supplied, so we make a reasonable default */
									sprintf (sub, "v%gi+jc+e", 0.3*x);	/* Head size is 30% of length */
								if (txt_c[0] == '-') strcat (sub, "+g-");
								else { strcat (sub, "+g"); strcat (sub, txt_c);}
								if (txt_d[0] == '-') strcat (sub, "+p-");
								else { strcat (sub, "+p"); strcat (sub, txt_d);}
								sprintf (sarg, "%g %g %g %gi", x_off + off_ss, row_base_y, az1, x);
							}
							else if (symbol[0] == 'r') {	/* Rectangle  */
								if (strchr (size, ',')) {	/* We got w,h */
									sscanf (size, "%[^,],%s", A, B);
									x = GMT_to_inch (GMT, A);
									y = GMT_to_inch (GMT, B);
								}
								else {	/* Rectangle also need more args, we use h = 0.65*w */
									x = GMT_to_inch (GMT, size);
									y = 0.65 * x;
								}
								sprintf (sarg, "%g %g %gi %gi", x_off + off_ss, row_base_y, x, y);
							}
							else if (symbol[0] == 'R') {	/* Rounded rectangle  */
								if (strchr (size, ',')) {	/* We got w,h,r */
									sscanf (size, "%[^,],%[^,],%s", A, B, C);
									x = GMT_to_inch (GMT, A);
									y = GMT_to_inch (GMT, B);
									r = GMT_to_inch (GMT, C);
								}
								else {	/* Rounded rectangle also need more args, we use h = 0.65*w and r = 0.1*w */
									x = GMT_to_inch (GMT, size);
									y = 0.65 * x;
									r = 0.1 * x;
								}
								sprintf (sarg, "%g %g %gi %gi %gi", x_off + off_ss, row_base_y, x, y, r);
							}
							else if (symbol[0] == 'm') {	/* Math angle  */
								if (strchr (size, ',')) {	/* We got r,az1,az2 */
									sscanf (size, "%[^,],%[^,],%s", A, B, C);
									x = GMT_to_inch (GMT, A);
									az1 = atof (B);
									az2 = atof (C);
								}
								else {	/* Math angle need more args, we set fixed az1,az22 as 10 45 */
									x = GMT_to_inch (GMT, size);
									az1 = 10;	az2 = 45;
								}
								/* We want to center the arc around its mid-point */
								m_az = 0.5 * (az1 + az2);
								dx = 0.25 * x * cosd (m_az);	dy = 0.25 * x * sind (m_az);
								sprintf (sarg, "%g %g %gi %g %g", x_off + off_ss - dx, row_base_y - dy, x, az1, az2);
								if (!strchr (symbol, '+'))  {	/* The necessary arguments not supplied! */
									sprintf (sub, "m%gi+b+e", 0.3*x);	/* Double heads, head size 30% of diameter */
								}
								if (txt_c[0] == '-') strcat (sub, "+g-");
								else { strcat (sub, "+g"); strcat (sub, txt_c);}
								if (txt_d[0] == '-') strcat (sub, "+p-");
								else { strcat (sub, "+p"); strcat (sub, txt_d);}
							}
							else if (symbol[0] == 'w') {	/* Wedge also need more args; we set fixed az1,az2 as -30 30 */
								if (strchr (size, ',')) {	/* We got az1,az2,d */
									sscanf (size, "%[^,],%[^,],%s", A, B, C);
									az1 = atof (A);
									az2 = atof (B);
									x = GMT_to_inch (GMT, C);
								}
								else {
									x = GMT_to_inch (GMT, size);
									az1 = -30;	az2 = 30;
								}
								/* We want to center the wedge around its mid-point */
								m_az = 0.5 * (az1 + az2);
								dx = 0.25 * x * cosd (m_az);	dy = 0.25 * x * sind (m_az);
								sprintf (sarg, "%g %g %gi %g %g", x_off + off_ss - dx, row_base_y - dy, x, az1, az2);
							}
							else {
								x = GMT_to_inch (GMT, size);
								sprintf (sarg, "%g %g %gi", x_off + off_ss, row_base_y, x);
							}
							/* Place pen and fill colors in segment header */
							sprintf (buffer, ">");
							strcat (buffer, " -G"); strcat (buffer, txt_c);
							strcat (buffer, " -W"); strcat (buffer, txt_d);
							S[SYM]->record[S[SYM]->n_rows++] = strdup (buffer);
							// fprintf (stderr, "%s\n", buffer);
							if (S[SYM]->n_rows == S[SYM]->n_alloc) S[SYM]->record = GMT_memory (GMT, S[SYM]->record, S[SYM]->n_alloc += GMT_SMALL_CHUNK, char *);
							sprintf (buffer, "%s %s", sarg, sub);
							// fprintf (stderr, "%s\n", buffer);
							
							S[SYM]->record[S[SYM]->n_rows++] = strdup (buffer);
							if (S[SYM]->n_rows == S[SYM]->n_alloc) S[SYM]->record = GMT_memory (GMT, S[SYM]->record, S[SYM]->n_alloc += GMT_SMALL_CHUNK, char *);
						}
						/* Finally, print text; skip when empty */
						row_base_y -= half_line_spacing;	/* Go back to bottom of box */
						if (n_scan == 7) {	/* Place symbol text */
							if ((D[TXT] = alloc_if_not_done_already (API, D[TXT], GMT_IS_NONE)) == NULL) return (API->error);
							S[TXT] = D[TXT]->table[0]->segment[0];	/* Since there will only be one table with one segment for each set, except for fronts */
							sprintf (buffer, "%g %g %g,%d,%s BL %s", x_off + off_tt, row_base_y + d_off, GMT->current.setting.font_annot[0].size, GMT->current.setting.font_annot[0].id, txtcolor, text);
							// fprintf (stderr, "%s\n", buffer);
							S[TXT]->record[S[TXT]->n_rows++] = strdup (buffer);
							if (S[TXT]->n_rows == S[TXT]->n_alloc) S[TXT]->record = GMT_memory (GMT, S[TXT]->record, S[TXT]->n_alloc += GMT_SMALL_CHUNK, char *);
						}
						column_number++;
						if (Ctrl->F.debug) drawbase (GMT, PSL, Ctrl->D.anchor->x, Ctrl->D.anchor->x + Ctrl->D.width, row_base_y);
						drawn = true;
						break;

					case 'T':	/* paragraph text record: T paragraph-text */
						if ((D[PAR] = alloc_if_not_done_already (API, D[PAR], GMT_IS_NONE)) == NULL) return (API->error);
						/* If no previous > record, then use defaults */
						S[PAR] = D[PAR]->table[0]->segment[0];	/* Since there will only be one table with one segment for each set, except for fronts */
						if (!flush_paragraph) {
							d_off = 0.5 * (Ctrl->L.spacing - FONT_HEIGHT_PRIMARY) * GMT->current.setting.font_annot[0].size / PSL_POINTS_PER_INCH;
							sprintf (buffer, "> %g %g %g,%d,%s 0 TL %gi %gi j", col_left_x, row_base_y - d_off, GMT->current.setting.font_annot[0].size, GMT->current.setting.font_annot[0].id, txtcolor, one_line_spacing, Ctrl->D.width - 2.0 * Ctrl->C.dx);
							S[PAR]->record[S[PAR]->n_rows++] = strdup (buffer);
							if (S[PAR]->n_rows == S[PAR]->n_alloc) S[PAR]->record = GMT_memory (GMT, S[PAR]->record, S[PAR]->n_alloc += GMT_SMALL_CHUNK, char *);
						}
						sscanf (&line[2], "%[^\n]", text);
						S[PAR]->record[S[PAR]->n_rows++] = strdup (text);
						if (S[PAR]->n_rows == S[PAR]->n_alloc) S[PAR]->record = GMT_memory (GMT, S[PAR]->record, S[PAR]->n_alloc += GMT_SMALL_CHUNK, char *);
						flush_paragraph = true;
						column_number = 0;
						drawn = true;
						break;

					case 'V':	/* Vertical line from here to next V: V offset pen */
						n_scan = sscanf (&line[2], "%s %s", txt_a, txt_b);
						if (n_scan == 1) {	/* Assume user forgot to give offset as he/she wants 0 */
							strcpy (txt_b, txt_a);
							strcpy (txt_a, "0");
						}
						if (v_line_draw_now) {	/* Second time, now draw line */
							double v_line_y_stop = d_line_last_y0;
							v_line_ver_offset = GMT_to_inch (GMT, txt_a);
							if (txt_b[0] && GMT_getpen (GMT, txt_b, &current_pen)) {
								GMT_pen_syntax (GMT, 'V', " ");
								Return (GMT_RUNTIME_ERROR);
							}
							GMT_setpen (GMT, &current_pen);
							for (i = 1; i < n_columns; i++) {
								x_off = Ctrl->D.anchor->x + x_off_col[i];
								PSL_plotsegment (PSL, x_off, v_line_y_start-v_line_ver_offset, x_off, v_line_y_stop+v_line_ver_offset);
							}
							v_line_draw_now = false;
						}
						else {	/* First time, mark from where we draw vertical line */
							v_line_draw_now = true;
							v_line_y_start = d_line_last_y0;
						}
						column_number = 0;
						if (Ctrl->F.debug) drawbase (GMT, PSL, Ctrl->D.anchor->x, Ctrl->D.anchor->x + Ctrl->D.width, row_base_y);
						break;

					default:
						GMT_Report (API, GMT_MSG_NORMAL, "Error: Unrecognized record (%s)\n", line);
						Return (GMT_RUNTIME_ERROR);
					break;
				}
				if (drawn) gap = 0.0;	/* No longer first record that draws on page */
			}
		}
	}
	/* If there is clearance and fill is active we must paint the clearance row */
	if (Ctrl->C.dy > 0.0) fillcell (GMT, Ctrl->D.anchor->x, row_base_y-Ctrl->C.dy, row_base_y, x_off_col, &d_line_after_gap, n_columns, fill);

	if (GMT_Destroy_Data (API, &In) != GMT_OK) {	/* Remove the main input file from registration */
		Return (API->error);
	}

	/* Reset the flag */
	if (GMT_compat_check (GMT, 4)) GMT->current.setting.io_seg_marker[GMT_IN] = save_EOF;

<<<<<<< HEAD
	if (Front && GMT_Destroy_Data (API, &Front) != GMT_OK) {
		Return (API->error);
	}
	
	if (Ctrl->F.active && (Ctrl->F.mode & 16)) {	/* Draw legend frame box */
		GMT_Report (API, GMT_MSG_LONG_VERBOSE, "Draw legend frame\n");
		sdim[0] = Ctrl->D.width;
		sdim[1] = Ctrl->D.height;
		sdim[2] = Ctrl->F.radius;
		GMT_setpen (GMT, &Ctrl->F.pen1);	/* Draw frame outline, without fill */
		GMT_setfill (GMT, NULL, true);
		PSL_plotsymbol (PSL, Ctrl->D.anchor->x + 0.5 * Ctrl->D.width, Ctrl->D.anchor->y + 0.5 * Ctrl->D.height, sdim, (Ctrl->F.mode & 2) ? PSL_RNDRECT : PSL_RECT);
		if (Ctrl->F.mode & 1) {	/* Also draw secondary frame on the inside */
			sdim[0] = Ctrl->D.width - 2.0 * Ctrl->F.gap;
			sdim[1] = Ctrl->D.height- 2.0 * Ctrl->F.gap;
			GMT_setpen (GMT, &Ctrl->F.pen2);
			GMT_setfill (GMT, NULL, true);	/* No fill for inner frame */
			PSL_plotsymbol (PSL, Ctrl->D.anchor->x + 0.5 * Ctrl->D.width, Ctrl->D.anchor->y + 0.5 * Ctrl->D.height, sdim, (Ctrl->F.mode & 2) ? PSL_RNDRECT : PSL_RECT);
		}
		/* Reset color */
		PSL_setcolor (PSL, GMT->current.setting.map_frame_pen.rgb, PSL_IS_STROKE);
	}
	
=======
>>>>>>> 1a9e6e0d
	/* Time to plot any symbols, text, and paragraphs we collected in the loop */

	if (Front && Front->n_records) {
		/* Create option list, register Front as input source */
		Front->table[0]->n_segments = n_fronts;	/* Set correct number of fronts */
		if ((object_ID = GMT_Get_ID (API, GMT_IS_DATASET, GMT_IN, Front)) == GMT_NOTSET) {
			Return (API->error);
		}
		if (GMT_Encode_ID (API, string, object_ID) != GMT_OK) {
			Return (API->error);	/* Make filename with embedded object ID */
		}
		sprintf (buffer, "-R0/%g/0/%g -Jx1i -O -K -N -Sf0.1i %s", GMT->current.proj.rect[XHI], GMT->current.proj.rect[YHI], string);
		// fprintf (stderr, "%s", buffer);
		if (GMT_Call_Module (API, "psxy", GMT_MODULE_CMD, buffer) != GMT_OK) {	/* Plot the fronts */
			Return (API->error);
		}
		Front->table[0]->n_segments = GMT_SMALL_CHUNK;	/* Reset to allocation limit */
	}
	if (S[SYM] && S[SYM]->n_rows) {
		/* Create option list, register D[SYM] as input source */
		if ((object_ID = GMT_Get_ID (API, GMT_IS_TEXTSET, GMT_IN, D[SYM])) == GMT_NOTSET) {
			Return (API->error);
		}
		if (GMT_Encode_ID (API, string, object_ID) != GMT_OK) {
			Return (API->error);	/* Make filename with embedded object ID */
		}
		sprintf (buffer, "-R0/%g/0/%g -Jx1i -O -K -N -S %s", GMT->current.proj.rect[XHI], GMT->current.proj.rect[YHI], string);
		// fprintf (stderr, "%s", buffer);
		if (GMT_Call_Module (API, "psxy", GMT_MODULE_CMD, buffer) != GMT_OK) {	/* Plot the symbols */
			Return (API->error);
		}
	}
	if (S[TXT] && S[TXT]->n_rows) {
		/* Create option list, register D[TXT] as input source */
		if ((object_ID = GMT_Get_ID (API, GMT_IS_TEXTSET, GMT_IN, D[TXT])) == GMT_NOTSET) {
			Return (API->error);
		}
		if (GMT_Encode_ID (API, string, object_ID) != GMT_OK) {
			Return (API->error);	/* Make filename with embedded object ID */
		}
		sprintf (buffer, "-R0/%g/0/%g -Jx1i -O -K -N -F+f+j %s", GMT->current.proj.rect[XHI], GMT->current.proj.rect[YHI], string);
		// fprintf (stderr, "%s", buffer);
		if (GMT_Call_Module (API, "pstext", GMT_MODULE_CMD, buffer) != GMT_OK) {	/* Plot the symbol labels */
			Return (API->error);
		}
	}
	if (S[PAR] && S[PAR]->n_rows) {
		/* Create option list, register D[PAR] as input source */
		if ((object_ID = GMT_Get_ID (API, GMT_IS_TEXTSET, GMT_IN, D[PAR])) == GMT_NOTSET) {
			Return (API->error);
		}
		if (GMT_Encode_ID (API, string, object_ID) != GMT_OK) {
			Return (API->error);	/* Make filename with embedded object ID */
		}
		sprintf (buffer, "-R0/%g/0/%g -Jx1i -O -K -N -M -F+f+a+j %s", GMT->current.proj.rect[XHI], GMT->current.proj.rect[YHI], string);
<<<<<<< HEAD
		if (GMT_Call_Module (API, "pstext", GMT_MODULE_CMD, buffer) != GMT_OK) Return (API->error);	/* Plot the symbols */
	}

	/* Free all allocated entries in fill array */
	for (col = 0; col < PSLEGEND_MAX_COLS; col++) if (fill[col]) {free (fill[col]); fill[col] = NULL;}
	
	for (id = 0; id < 3; id++) {
		if (D[id] && GMT_Destroy_Data (API, &D[id]) != GMT_OK) {
=======
		// fprintf (stderr, "%s", buffer);
		if (GMT_Call_Module (API, "pstext", GMT_MODULE_CMD, buffer) != GMT_OK) {	/* Plot paragraphs */
>>>>>>> 1a9e6e0d
			Return (API->error);
		}
	}

	PSL_setorigin (PSL, -x_orig, -y_orig, 0.0, PSL_INV);	/* Reset */
	Ctrl->D.anchor->x = x_orig;	Ctrl->D.anchor->y = y_orig;

	GMT_map_basemap (GMT);
	GMT_plotend (GMT);

	if (Front && GMT_Destroy_Data (API, &Front) != GMT_OK) {
		Return (API->error);
	}
	
	for (id = 0; id < N_CMD; id++) {
		if (D[id] && GMT_Destroy_Data (API, &D[id]) != GMT_OK) {
			Return (API->error);
		}
	}
	
	GMT_Report (API, GMT_MSG_VERBOSE, "Done\n");

	Return (GMT_OK);
}<|MERGE_RESOLUTION|>--- conflicted
+++ resolved
@@ -369,13 +369,8 @@
 	unsigned int tbl, pos;
 	int i, k, justify = 0, n = 0, n_columns = 1, n_col, col, error = 0, column_number = 0, id, n_scan;
 	int status = 0, object_ID;
-<<<<<<< HEAD
 	bool flush_paragraph = false, v_line_draw_now = false, gave_label, gave_mapscale_options, did_old = false, drawn = false;
-	uint64_t seg, row;
-=======
-	bool flush_paragraph = false, draw_vertical_line = false, gave_label, gave_mapscale_options, did_old = false;
 	uint64_t seg, row, n_fronts = 0;
->>>>>>> 1a9e6e0d
 	size_t n_char = 0;
 	 
 	char txt_a[GMT_LEN256] = {""}, txt_b[GMT_LEN256] = {""}, txt_c[GMT_LEN256] = {""}, txt_d[GMT_LEN256] = {""};
@@ -1043,15 +1038,7 @@
 						}
 						off_tt = GMT_to_inch (GMT, txt_b);
 						d_off = 0.5 * (Ctrl->L.spacing - FONT_HEIGHT_PRIMARY) * GMT->current.setting.font_annot[0].size / PSL_POINTS_PER_INCH;	/* To center the text */
-<<<<<<< HEAD
 						row_base_y += half_line_spacing;	/* Move to center of box */
-						if ((D[SYM] = alloc_if_not_done_already (API, D[SYM], GMT_IS_POINT)) == NULL) return (API->error);
-						S[SYM] = D[SYM]->table[0]->segment[0];	/* Since there will only be one table with one segment for each set, except for fronts */
-=======
-						if (column_number%n_columns == 0) y0 -= one_line_spacing;
-						y0 += half_line_spacing;	/* Move to center of box */
-						x_off = x0 + (Ctrl->D.width / n_columns) * (column_number%n_columns);
->>>>>>> 1a9e6e0d
 						if (symbol[0] == 'f') {	/* Front is different, must plot as a line segment */
 							uint64_t dim[4] = {1, GMT_SMALL_CHUNK, 2, 2};	/* We will a 2-row data set for up to 64 fronts; allocate just once */
 							double length, tlen, gap;
@@ -1079,30 +1066,15 @@
 							else	/* The necessary arguments not supplied, provide reasonable defaults */
 								sprintf (sub, "+l+b");	/* Box to the left of the line is our default front symbol */
 							x = 0.5 * length;
-<<<<<<< HEAD
-							F = Front->table[0]->segment[0];	/* Since we only will have one segment */
-							F->coord[GMT_X][0] = x_off + off_ss-x;	F->coord[GMT_Y][0] = row_base_y;
-							F->coord[GMT_X][1] = x_off + off_ss+x;	F->coord[GMT_Y][1] = row_base_y;
-							Front->n_records = F->n_rows = 2;
-							/* Get API ID of the Front object so we can create a file name */
-							if ((object_ID = GMT_Get_ID (API, GMT_IS_DATASET, GMT_IN, Front)) == GMT_NOTSET) {
-								Return (API->error);
-							}
-							if (GMT_Encode_ID (API, string, object_ID) != GMT_OK) {	/* Make filename with embedded object ID */
-								Return (API->error);
-							}
-							sprintf (buffer, "-R0/%g/0/%g -Jx1i -O -K -N -Sf%s/%gi%s %s", GMT->current.proj.rect[XHI], GMT->current.proj.rect[YHI], B, tlen, sub, string);
-=======
 							/* Place pen and fill colors in segment header */
 							sprintf (buffer, "> -Sf%s/%gi%s", B, tlen, sub);
->>>>>>> 1a9e6e0d
 							if (txt_c[0] != '-') {strcat (buffer, " -G"); strcat (buffer, txt_c);}
 							if (txt_d[0] != '-') {strcat (buffer, " -W"); strcat (buffer, txt_d);}
 							F = Front->table[0]->segment[n_fronts];	/* Next segment */
 							F->header = strdup (buffer);
 							/* Set begin and end coordinates of the line segment */
-							F->coord[GMT_X][0] = x_off + off_ss-x;	F->coord[GMT_Y][0] = y0;
-							F->coord[GMT_X][1] = x_off + off_ss+x;	F->coord[GMT_Y][1] = y0;
+							F->coord[GMT_X][0] = x_off + off_ss-x;	F->coord[GMT_Y][0] = row_base_y;
+							F->coord[GMT_X][1] = x_off + off_ss+x;	F->coord[GMT_Y][1] = row_base_y;
 							Front->n_records += 2;
 							n_fronts++;
 							if (n_fronts == GMT_SMALL_CHUNK) {
@@ -1336,11 +1308,6 @@
 	/* Reset the flag */
 	if (GMT_compat_check (GMT, 4)) GMT->current.setting.io_seg_marker[GMT_IN] = save_EOF;
 
-<<<<<<< HEAD
-	if (Front && GMT_Destroy_Data (API, &Front) != GMT_OK) {
-		Return (API->error);
-	}
-	
 	if (Ctrl->F.active && (Ctrl->F.mode & 16)) {	/* Draw legend frame box */
 		GMT_Report (API, GMT_MSG_LONG_VERBOSE, "Draw legend frame\n");
 		sdim[0] = Ctrl->D.width;
@@ -1360,8 +1327,6 @@
 		PSL_setcolor (PSL, GMT->current.setting.map_frame_pen.rgb, PSL_IS_STROKE);
 	}
 	
-=======
->>>>>>> 1a9e6e0d
 	/* Time to plot any symbols, text, and paragraphs we collected in the loop */
 
 	if (Front && Front->n_records) {
@@ -1417,19 +1382,8 @@
 			Return (API->error);	/* Make filename with embedded object ID */
 		}
 		sprintf (buffer, "-R0/%g/0/%g -Jx1i -O -K -N -M -F+f+a+j %s", GMT->current.proj.rect[XHI], GMT->current.proj.rect[YHI], string);
-<<<<<<< HEAD
-		if (GMT_Call_Module (API, "pstext", GMT_MODULE_CMD, buffer) != GMT_OK) Return (API->error);	/* Plot the symbols */
-	}
-
-	/* Free all allocated entries in fill array */
-	for (col = 0; col < PSLEGEND_MAX_COLS; col++) if (fill[col]) {free (fill[col]); fill[col] = NULL;}
-	
-	for (id = 0; id < 3; id++) {
-		if (D[id] && GMT_Destroy_Data (API, &D[id]) != GMT_OK) {
-=======
 		// fprintf (stderr, "%s", buffer);
 		if (GMT_Call_Module (API, "pstext", GMT_MODULE_CMD, buffer) != GMT_OK) {	/* Plot paragraphs */
->>>>>>> 1a9e6e0d
 			Return (API->error);
 		}
 	}
