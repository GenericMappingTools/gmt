--- conflicted
+++ resolved
@@ -329,16 +329,8 @@
 	char font[GMT_LEN256] = {""}, lspace[GMT_LEN256] = {""}, tw[GMT_LEN256] = {""}, jj[GMT_LEN256] = {""};
 	char bar_cpt[GMT_LEN256] = {""}, bar_gap[GMT_LEN256] = {""}, bar_height[GMT_LEN256] = {""}, bar_opts[GMT_BUFSIZ] = {""};
 	char *opt = NULL, sarg[GMT_LEN256] = {""}, txtcolor[GMT_LEN256] = {""}, buffer[GMT_BUFSIZ] = {""}, A[GMT_LEN32] = {""};
-<<<<<<< HEAD
-	char B[GMT_LEN32] = {""}, C[GMT_LEN32] = {""}, p[GMT_LEN256] = {""};
+	char path[GMT_BUFSIZ] = {""}, B[GMT_LEN32] = {""}, C[GMT_LEN32] = {""}, p[GMT_LEN256] = {""};
 	char *line = NULL, string[GMT_STR16] = {""}, save_EOF = 0, *c = NULL, *fill[PSLEGEND_MAX_COLS];
-=======
-	char path[GMT_BUFSIZ] = {""}, B[GMT_LEN32] = {""}, C[GMT_LEN32] = {""};
-	char *line = NULL, string[GMT_STR16] = {""}, save_EOF = 0, *c = NULL;
-#ifdef DEBUG
-	int guide = 0;
-#endif
->>>>>>> 276e5064
 
 	unsigned char *dummy = NULL;
 
