/*--------------------------------------------------------------------
 *
 *	Copyright (c) 1991-2023 by the GMT Team (https://www.generic-mapping-tools.org/team.html)
 *	See LICENSE.TXT file for copying and redistribution conditions.
 *
 *	This program is free software; you can redistribute it and/or modify
 *	it under the terms of the GNU Lesser General Public License as published by
 *	the Free Software Foundation; version 3 or any later version.
 *
 *	This program is distributed in the hope that it will be useful,
 *	but WITHOUT ANY WARRANTY; without even the implied warranty of
 *	MERCHANTABILITY or FITNESS FOR A PARTICULAR PURPOSE.  See the
 *	GNU Lesser General Public License for more details.
 *
 *	Contact info: www.generic-mapping-tools.org
 *--------------------------------------------------------------------*/

#ifndef GMTCONVERT_INC_H
#define GMTCONVERT_INC_H

/* Translation table from long to short module options, directives and modifiers */

static struct GMT_KEYWORD_DICTIONARY module_kw[] = {
	/* separator, short_option, long_option,
	          short_directives,    long_directives,
	          short_modifiers,     long_modifiers
<<<<<<< HEAD
		  transproc_mask */
=======
            transproc_mask */
>>>>>>> 3a3c000c
	{ 0, 'A', "horizontal|hcat",   "", "", "", "", GMT_TP_STANDARD },
	{ 0, 'C', "n_records",
	          "",                  "",
	          "l,u,i",             "minrecs,maxrecs,invert",
<<<<<<< HEAD
		  GMT_TP_STANDARD },
	{ 0, 'D', "dump",
	          "",                  "",
	          "o",                 "orig",
		  GMT_TP_STANDARD },
	{ 0, 'E', "first_last|extract",
	          "f,l,m,M",           "first,last,stride,stride_last",
	          "",                  "",
		  GMT_TP_STANDARD },
=======
            GMT_TP_STANDARD },
	{ 0, 'D', "dump",
	          "",                  "",
	          "o",                 "orig",
            GMT_TP_STANDARD },
	{ 0, 'E', "first_last|extract",
	          "f,l,m,M",           "first,last,stride,stride_last",
	          "",                  "",
            GMT_TP_STANDARD },
>>>>>>> 3a3c000c
	{ 0, 'F', "conn_method",       "", "", "", "", GMT_TP_STANDARD },
	{ 0, 'I', "invert|reverse",    "", "", "", "", GMT_TP_STANDARD },
	{ 0, 'L', "segment_headers|list_only", "", "", "", "", GMT_TP_STANDARD },
	{ 0, 'N', "sort",
	          "",                  "",
	          "a,d",               "ascend,descend",
<<<<<<< HEAD
		  GMT_TP_STANDARD },
	{ 0, 'Q', "segments",
	          "",                  "",
	          "f",                 "file",
		  GMT_TP_STANDARD },
	{ 0, 'S', "select_header|select_hdr",
	          "",                  "",
	          "e,f",               "exact,file",
		  GMT_TP_STANDARD },
	{ 0, 'T', "suppress|skip",
	          "d,h",               "duplicates,headers",
	          "",                  "",
		  GMT_TP_MULTIDIR },
	{ 0, 'W', "word2num",
	          "",                  "",
	          "n",                 "nonans",
		  GMT_TP_STANDARD },
=======
            GMT_TP_STANDARD },
	{ 0, 'Q', "segments",
	          "",                  "",
	          "f",                 "file",
            GMT_TP_STANDARD },
	{ 0, 'S', "select_header|select_hdr",
	          "",                  "",
	          "e,f",               "exact,file",
            GMT_TP_STANDARD },
	{ 0, 'T', "suppress|skip",
	          "d,h",               "duplicates,headers",
	          "",                  "",
            GMT_TP_MULTIDIR },
	{ 0, 'W', "word2num",
	          "",                  "",
	          "n",                 "nonans",
            GMT_TP_STANDARD },
>>>>>>> 3a3c000c
	{ 0, 'Z', "transpose",         "", "", "", "", GMT_TP_STANDARD },
	{ 0, '\0', "", "", "", "", "", 0 }  /* End of list marked with empty option and strings */
};
#endif  /* !GMTCONVERT_INC_H */<|MERGE_RESOLUTION|>--- conflicted
+++ resolved
@@ -24,26 +24,11 @@
 	/* separator, short_option, long_option,
 	          short_directives,    long_directives,
 	          short_modifiers,     long_modifiers
-<<<<<<< HEAD
-		  transproc_mask */
-=======
             transproc_mask */
->>>>>>> 3a3c000c
 	{ 0, 'A', "horizontal|hcat",   "", "", "", "", GMT_TP_STANDARD },
 	{ 0, 'C', "n_records",
 	          "",                  "",
 	          "l,u,i",             "minrecs,maxrecs,invert",
-<<<<<<< HEAD
-		  GMT_TP_STANDARD },
-	{ 0, 'D', "dump",
-	          "",                  "",
-	          "o",                 "orig",
-		  GMT_TP_STANDARD },
-	{ 0, 'E', "first_last|extract",
-	          "f,l,m,M",           "first,last,stride,stride_last",
-	          "",                  "",
-		  GMT_TP_STANDARD },
-=======
             GMT_TP_STANDARD },
 	{ 0, 'D', "dump",
 	          "",                  "",
@@ -53,32 +38,12 @@
 	          "f,l,m,M",           "first,last,stride,stride_last",
 	          "",                  "",
             GMT_TP_STANDARD },
->>>>>>> 3a3c000c
-	{ 0, 'F', "conn_method",       "", "", "", "", GMT_TP_STANDARD },
+  { 0, 'F', "conn_method",       "", "", "", "", GMT_TP_STANDARD },
 	{ 0, 'I', "invert|reverse",    "", "", "", "", GMT_TP_STANDARD },
 	{ 0, 'L', "segment_headers|list_only", "", "", "", "", GMT_TP_STANDARD },
 	{ 0, 'N', "sort",
 	          "",                  "",
 	          "a,d",               "ascend,descend",
-<<<<<<< HEAD
-		  GMT_TP_STANDARD },
-	{ 0, 'Q', "segments",
-	          "",                  "",
-	          "f",                 "file",
-		  GMT_TP_STANDARD },
-	{ 0, 'S', "select_header|select_hdr",
-	          "",                  "",
-	          "e,f",               "exact,file",
-		  GMT_TP_STANDARD },
-	{ 0, 'T', "suppress|skip",
-	          "d,h",               "duplicates,headers",
-	          "",                  "",
-		  GMT_TP_MULTIDIR },
-	{ 0, 'W', "word2num",
-	          "",                  "",
-	          "n",                 "nonans",
-		  GMT_TP_STANDARD },
-=======
             GMT_TP_STANDARD },
 	{ 0, 'Q', "segments",
 	          "",                  "",
@@ -96,7 +61,6 @@
 	          "",                  "",
 	          "n",                 "nonans",
             GMT_TP_STANDARD },
->>>>>>> 3a3c000c
 	{ 0, 'Z', "transpose",         "", "", "", "", GMT_TP_STANDARD },
 	{ 0, '\0', "", "", "", "", "", 0 }  /* End of list marked with empty option and strings */
 };
