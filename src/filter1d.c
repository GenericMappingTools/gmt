/*--------------------------------------------------------------------
 *	$Id$
 *
 *	Copyright (c) 1991-2014 by P. Wessel, W. H. F. Smith, R. Scharroo, J. Luis and F. Wobbe
 *	See LICENSE.TXT file for copying and redistribution conditions.
 *
 *	This program is free software; you can redistribute it and/or modify
 *	it under the terms of the GNU Lesser General Public License as published by
 *	the Free Software Foundation; version 3 or any later version.
 *
 *	This program is distributed in the hope that it will be useful,
 *	but WITHOUT ANY WARRANTY; without even the implied warranty of
 *	MERCHANTABILITY or FITNESS FOR A PARTICULAR PURPOSE.  See the
 *	GNU Lesser General Public License for more details.
 *
 *	Contact info: gmt.soest.hawaii.edu
 *--------------------------------------------------------------------*/
/*
 * API functions to support the filter1d application.
 *
 * Author:	Walter H. F. Smith
 * Date:	1-JAN-2010
 * Version:	5 API
 *
 * Brief synopsis:  filter1d_func will read N columns of data from file
 * or stdin and return filtered output at user-selected positions.
 * The time variable can be in any specified column of the input.  Several
 * filters are available, with robustness as an option.
 *
 * Filters:
 * Convolutions: Boxcar, Cosine Arch, Gaussian, Median, or Mode.
 * Geospatial:   Median, Mode, Extreme values.
 * Robust:	Option replaces outliers with medians in filter.
 * Output:	At input times, or from t_start to t_stop by t_int.
 * Lack:	Option checks for data gaps in input series.
 * Symmetry:	Option checks for asymmetry in filter window.
 * Quality:	Option checks for low mean weight in window.
 *
 */

#define THIS_MODULE_NAME	"filter1d"
#define THIS_MODULE_LIB		"core"
#define THIS_MODULE_PURPOSE	"Do time domain filtering of 1-D data tables"

#include "gmt_dev.h"

<<<<<<< HEAD
#define GMT_PROG_OPTIONS "->Vabdfghio" GMT_OPT("HMm")
=======
#define GMT_PROG_OPTIONS "-:>Vabfghio" GMT_OPT("HMm")
>>>>>>> fadcb5d1

/* Control structure for filter1d */

struct FILTER1D_CTRL {
	struct D {	/* -D<inc> */
		bool active;
		double inc;
	} D;
	struct E {	/* -E */
		bool active;
	} E;
	struct F {	/* -F<type><width>[<mode>] */
		bool active;
		char filter;	/* Character codes for the filter */
		double width;
		int mode;	/* -1/0/+1 */
		char *file;	/* Character codes for the filter */
	} F;
	struct I {	/* -I<ignoreval> */
		bool active;	/* true when input values that equal value should be discarded */
		double value;
	} I;
	struct L {	/* -L<lackwidth> */
		bool active;
		double value;
	} L;
	struct N {	/* -N<t_col> */
		bool active;
		int col;
	} N;
	struct Q {	/* -Q<factor> */
		bool active;
		double value;
	} Q;
	struct S {	/* -S<symmetry> */
		bool active;
		double value;
	} S;
	struct T {	/* -T<tmin/tmax/tinc>[+] */
		bool active;
		double min, max, inc;
	} T;
};

#define FILTER1D_BOXCAR		0
#define FILTER1D_COS_ARCH	1
#define FILTER1D_GAUSSIAN	2
#define FILTER1D_CUSTOM		3
#define FILTER1D_MEDIAN		4
#define FILTER1D_MODE		5
#define FILTER1D_LOWER_ALL	6
#define FILTER1D_LOWER_POS	7
#define FILTER1D_UPPER_ALL	8
#define FILTER1D_UPPER_NEG	9
#define FILTER1D_N_FILTERS	10
#define FILTER1D_CONVOLVE	3		/* If filter_type > FILTER1D_CONVOLVE then a FILTER1D_MEDIAN, FILTER1D_MODE, or EXTREME filter is selected  */

struct FILTER1D_INFO {	/* Control structure for all aspects of the filter setup */
	bool use_ends;		/* True to start/stop at ends of series instead of 1/2 width inside  */
	bool check_asym;		/* true to test whether the data are asymmetric about the output time  */
	bool check_lack;		/* true to test for lack of data (gap) in the filter window */
	bool check_q;		/* true to test average weight or N in median */
	bool robust;			/* Look for outliers in data when true */
	bool equidist;		/* Data is evenly sampled in t */
	bool out_at_time;		/* true when output is required at evenly spaced intervals */
	bool f_operator;		/* true if custom weights coefficients sum to zero */

	uint64_t *n_this_col;		/* Pointer to array of counters [one per column]  */
	uint64_t *n_left;		/* Pointer to array of counters [one per column]  */
	uint64_t *n_right;		/* Pointer to array of counters [one per column]  */
	uint64_t n_cols;		/* Number of columns of input  */
	uint64_t t_col;			/* Column of time abscissae (independent variable)  */
	uint64_t n_f_wts;		/* Number of filter weights  */
	uint64_t half_n_f_wts;		/* Half the number of filter weights  */
	uint64_t n_rows;		/* Number of rows of input  */
	size_t n_row_alloc;		/* Number of rows of data to allocate  */
	size_t n_work_alloc;		/* Number of rows of workspace to allocate  */
	int filter_type;		/* Flag indicating desired filter type  */
	int kind;			/* -1 skip +ve, +1 skip -ve, else use all  [for the l|L|u|U filter] */
	int way;			/* -1 find minimum, +1 find maximum  [for the l|L|u|U filter] */
	unsigned int mode_selection;
	unsigned int n_multiples;

	double *f_wt;			/* Pointer for array of filter coefficients  */
	double *min_loc;		/* Pointer for array of values, one per [column]  */
	double *max_loc;
	double *last_loc;
	double *this_loc;
	double *min_scl;
	double *max_scl;
	double *last_scl;
	double *this_scl;
	double **work;			/* Pointer to array of pointers to doubles for work  */
	double **data;			/* Pointer to array of pointers to doubles for data  */
	double dt;			/* Delta time resolution for filter computation  */
	double q_factor;		/* Quality level for mean weights or n in median  */
	double filter_width;		/* Full width of filter in user's units */
	double half_width;
	double t_start;			/* x-value of first output point */
	double t_stop;			/* x-value of last output point */
	double t_start_t;		/* user specified x-value of first output point if out_at_time == true */
	double t_stop_t;		/* user specified x-value of last output point if out_at_time == true */
	double t_int;			/* Output interval */
	double sym_coeff;		/* Symmetry coefficient  */
	double lack_width;		/* Lack of data width  */
	double extreme;			/* Extreme value [for the l|L|u|U filter] */

	struct GMT_DATASET *Fin;	/* Pointer to table with custom weight coefficients (optional) */
};

void *New_filter1d_Ctrl (struct GMT_CTRL *GMT) {	/* Allocate and initialize a new control structure */
	struct FILTER1D_CTRL *C;

	C = GMT_memory (GMT, NULL, 1, struct FILTER1D_CTRL);

	/* Initialize values whose defaults are not 0/false/NULL */

	return (C);
}

void Free_filter1d_Ctrl (struct GMT_CTRL *GMT,struct FILTER1D_CTRL *C) {	/* Deallocate control structure */
	if (!C) return;
	if (C->F.file) free (C->F.file);
	GMT_free (GMT, C);
}

int GMT_filter1d_usage (struct GMTAPI_CTRL *API, int level)
{
	GMT_show_name_and_purpose (API, THIS_MODULE_LIB, THIS_MODULE_NAME, THIS_MODULE_PURPOSE);
	if (level == GMT_MODULE_PURPOSE) return (GMT_NOERROR);
	GMT_Message (API, GMT_TIME_NONE, "usage: filter1d [<table>] -F<type><width>[<mode>] [-D<increment>] [-E] [-I<ignore_val>]\n");
	GMT_Message (API, GMT_TIME_NONE, "\t[-L<lack_width>] [-N<t_col>] [-Q<q_factor>] [-S<symmetry>] [-T<t_min>/<t_max>/<t_inc>[+]]\n");
<<<<<<< HEAD
	GMT_Message (API, GMT_TIME_NONE, "\t[%s] [%s] [%s] [%s]\n\t[%s]\n\t[%s] [%s]\n\t[%s]\n\n",
		GMT_V_OPT, GMT_b_OPT, GMT_d_OPT, GMT_f_OPT, GMT_g_OPT, GMT_h_OPT, GMT_i_OPT, GMT_o_OPT);
=======
	GMT_Message (API, GMT_TIME_NONE, "\t[%s] [%s] [%s]\n\t[%s]\n\t[%s] [%s]\n\t[%s] [%s]\n\n",
		GMT_V_OPT, GMT_b_OPT, GMT_f_OPT, GMT_g_OPT, GMT_h_OPT, GMT_i_OPT, GMT_o_OPT, GMT_colon_OPT);
>>>>>>> fadcb5d1

	if (level == GMT_SYNOPSIS) return (EXIT_FAILURE);

	GMT_Message (API, GMT_TIME_NONE, "\t-F Set filtertype.  Choose from convolution and non-convolution filters\n");
	GMT_Message (API, GMT_TIME_NONE, "\t   and append filter <width> in same units as time column.\n");
	GMT_Message (API, GMT_TIME_NONE, "\t   Convolution filters:\n");
	GMT_Message (API, GMT_TIME_NONE, "\t     b: Boxcar : Weights are equal.\n");
	GMT_Message (API, GMT_TIME_NONE, "\t     c: Cosine arch : Weights given by cosine arch.\n");
	GMT_Message (API, GMT_TIME_NONE, "\t     g: Gaussian : Weights given by Gaussian function.\n");
	GMT_Message (API, GMT_TIME_NONE, "\t     f<name>: Custom : Weights given in one-column file <name>.\n");
	GMT_Message (API, GMT_TIME_NONE, "\t   Non-convolution filters:\n");
	GMT_Message (API, GMT_TIME_NONE, "\t     m: Median : Return the median value.\n");
	GMT_Message (API, GMT_TIME_NONE, "\t     p: Maximum likelihood probability (mode) estimator : Return the mode.\n");
	GMT_Message (API, GMT_TIME_NONE, "\t        By default, we return the average mode if more than one is found.\n");
	GMT_Message (API, GMT_TIME_NONE, "\t        Append - or + to the width to return the smallest or largest mode instead.\n");
	GMT_Message (API, GMT_TIME_NONE, "\t     l: Lower : Return minimum of all points.\n");
	GMT_Message (API, GMT_TIME_NONE, "\t     L: Lower+ : Return minimum of all positive points.\n");
	GMT_Message (API, GMT_TIME_NONE, "\t     u: Upper : Return maximum of all points.\n");
	GMT_Message (API, GMT_TIME_NONE, "\t     U: Upper- : Return maximum of all negative points.\n");
	GMT_Message (API, GMT_TIME_NONE, "\t   Upper case type B, C, G, M, P, F will use robust filter versions,\n");
	GMT_Message (API, GMT_TIME_NONE, "\t   i.e., replace outliers (2.5 L1 scale off median) with median during filtering.\n");

	GMT_Message (API, GMT_TIME_NONE, "\n\tOPTIONS:\n");

	GMT_Option (API, "<");
	GMT_Message (API, GMT_TIME_NONE, "\t-D Set fixed increment when series is NOT equidistantly sampled.\n");
	GMT_Message (API, GMT_TIME_NONE, "\t   Then <increment> will be the abscissae resolution, i.e., all abscissae\n");
	GMT_Message (API, GMT_TIME_NONE, "\t   will be rounded off to a multiple of <increment>.\n");
	GMT_Message (API, GMT_TIME_NONE, "\t-E Include ends of time series in output [Default loses half_width at each end].\n");
	GMT_Message (API, GMT_TIME_NONE, "\t-I Ignore values; If an input value == <ignore_val> it will be set to NaN.\n");
	GMT_Message (API, GMT_TIME_NONE, "\t-L Check for lack of data condition.  If input data has a gap exceeding\n");
	GMT_Message (API, GMT_TIME_NONE, "\t   <width> then no output will be given at that point [Default does not check Lack].\n");
	GMT_Message (API, GMT_TIME_NONE, "\t-N Set the column that contains the independent variable (time) [0].\n");
	GMT_Message (API, GMT_TIME_NONE, "\t   The left-most column is # 0, the right-most is # (<n_cols> - 1).\n");
	GMT_Message (API, GMT_TIME_NONE, "\t-Q Assess quality of output value by checking mean weight in convolution.\n");
	GMT_Message (API, GMT_TIME_NONE, "\t   Enter <q_factor> between 0 and 1.  If mean weight < q_factor, output is\n");
	GMT_Message (API, GMT_TIME_NONE, "\t   suppressed at this point [Default does not check quality].\n");
	GMT_Message (API, GMT_TIME_NONE, "\t-S Check symmetry of data about window center.  Enter a factor\n");
	GMT_Message (API, GMT_TIME_NONE, "\t   between 0 and 1.  If ( (abs(n_left - n_right)) / (n_left + n_right) ) > factor,\n");
	GMT_Message (API, GMT_TIME_NONE, "\t   then no output will be given at this point [Default does not check Symmetry].\n");
	GMT_Message (API, GMT_TIME_NONE, "\t-T Make evenly spaced output timesteps from <t_min> to <t_max> by <t_inc> [Default uses input times].\n");
	GMT_Message (API, GMT_TIME_NONE, "\t   Append + to <t_inc> to indicate number of t-values to produce instead.\n");
<<<<<<< HEAD
	GMT_Option (API, "V,bi,bo,d,f,g,h,i,o,.");
=======
	GMT_Option (API, "V,bi,bo,f,g,h,i,o,:,.");
>>>>>>> fadcb5d1
	
	return (EXIT_FAILURE);
}

int GMT_filter1d_parse (struct GMT_CTRL *GMT, struct FILTER1D_CTRL *Ctrl, struct GMT_OPTION *options)
{
	/* This parses the options provided to filter1d and sets parameters in CTRL.
	 * Any GMT common options will override values set previously by other commands.
	 * It also replaces any file names specified as input or output with the data ID
	 * returned when registering these sources/destinations with the API.
	 */

	unsigned int n_errors = 0;
	int sval;
	char c, txt_a[GMT_LEN64] = {""}, txt_b[GMT_LEN64] = {""};
	struct GMT_OPTION *opt = NULL;
	struct GMTAPI_CTRL *API = GMT->parent;

	for (opt = options; opt; opt = opt->next) {
		switch (opt->option) {

			case '<':	/* Skip input files */
				if (!GMT_check_filearg (GMT, '<', opt->arg, GMT_IN)) n_errors++;
				break;

			/* Processes program-specific parameters */

			case 'D':	/* Get fixed increment */
				Ctrl->D.inc = atof (opt->arg);
				Ctrl->D.active = true;
				break;
			case 'E':	/* Include ends of series */
				Ctrl->E.active = true;
				break;
			case 'F':	/* Filter selection  */
				Ctrl->F.active = true;
				if (opt->arg[0] && strchr ("BbCcGgMmPpLlUuFf", opt->arg[0])) {	/* OK filter code */
					Ctrl->F.filter = opt->arg[0];
					Ctrl->F.width = atof (&opt->arg[1]);
					switch (Ctrl->F.filter) {	/* Get some futher info from some filters */
						case 'P':
						case 'p':
							c = opt->arg[strlen(opt->arg-1)];
							if (c == '-') Ctrl->F.mode = -1;
							if (c == '+') Ctrl->F.mode = +1;
							break;
						case 'F':
						case 'f':
							Ctrl->F.width = DBL_MAX;	/* To avoid range test errors before reading coefficients */
							if (opt->arg[1] && !GMT_access (GMT, &opt->arg[1], R_OK))
								Ctrl->F.file = strdup (&opt->arg[1]);
							else {
								GMT_Report (API, GMT_MSG_NORMAL, "Syntax error -F[Ff] option: Could not find file %s.\n", &opt->arg[1]);
								++n_errors;
							}
							break;
					}
					n_errors += GMT_check_condition (GMT, Ctrl->F.file == NULL && Ctrl->F.width <= 0.0, "Syntax error -F option: Filterwidth must be positive\n");
				}
				else {
					GMT_Report (API, GMT_MSG_NORMAL, "Syntax error -F option: Correct syntax: -FX<width>, X one of BbCcGgMmPpFflLuU\n");
					++n_errors;
				}
				break;
			case 'I':	/* Activate the ignore option */
				Ctrl->I.value = atof (opt->arg);
				Ctrl->I.active = true;
				break;
			case 'L':	/* Check for lack of data */
				Ctrl->L.active = true;
				Ctrl->L.value = atof (opt->arg);
				break;
			case 'N':	/* Select column with independent coordinate [0] */
				Ctrl->N.active = true;
				if (GMT_compat_check (GMT, 4)) {	/* GMT4 LEVEL */
					if (strchr (opt->arg, '/')) { /* Gave obsolete format */
						int sval0;
						GMT_Report (API, GMT_MSG_COMPAT, "Warning: -N<ncol>/<tcol> option is deprecated; use -N<tcol> instead.\n");
						if (sscanf (opt->arg, "%d/%d", &sval0, &sval) != 2) {
							GMT_Report (API, GMT_MSG_NORMAL, "Syntax error -N option: Syntax is -N<tcol>\n");
							++n_errors;
						}
					}
					else if (!strchr (opt->arg, '/'))
						sval = atoi (opt->arg);
				}
				else
					sval = atoi (opt->arg);
				n_errors += GMT_check_condition (GMT, sval < 0, "Syntax error -N option: Time column cannot be negative.\n");
				Ctrl->N.col = sval;
				break;
			case 'Q':	/* Assess quality of output */
				Ctrl->Q.value = atof (opt->arg);
				Ctrl->Q.active = true;
				break;
			case 'S':	/* Activate symmetry test */
				Ctrl->S.active = true;
				Ctrl->S.value = atof (opt->arg);
				break;
			case 'T':	/* Set output knots */
				Ctrl->T.active = true;
				if (sscanf (opt->arg, "%[^/]/%[^/]/%lf", txt_a, txt_b, &Ctrl->T.inc) != 3) {
					GMT_Report (API, GMT_MSG_NORMAL, "Suntax error -T option: Syntax is -T<tmin>/<tmax>/<tinc>[+]\n");
					++n_errors;
				}
				else {
					GMT_scanf_arg (GMT, txt_a, GMT_IS_UNKNOWN, &Ctrl->T.min);
					GMT_scanf_arg (GMT, txt_b, GMT_IS_UNKNOWN, &Ctrl->T.max);
					if (opt->arg[strlen(opt->arg)-1] == '+') {	/* Gave number of points instead; calculate inc */
						Ctrl->T.inc = (Ctrl->T.max - Ctrl->T.min) / (Ctrl->T.inc - 1.0);
					}
				}
				break;

			default:	/* Report bad options */
				n_errors += GMT_default_error (GMT, opt->option);
				break;
		}
	}

	/* Check arguments */

	n_errors += GMT_check_condition (GMT, !Ctrl->F.active, "Syntax error: -F is required\n");
	n_errors += GMT_check_condition (GMT, Ctrl->D.active && Ctrl->D.inc <= 0.0, "Syntax error -D: must give positive increment\n");
	n_errors += GMT_check_condition (GMT, Ctrl->T.active && (Ctrl->T.max - Ctrl->T.min) < Ctrl->F.width, "Syntax error -T option: Output interval < filterwidth\n");
	n_errors += GMT_check_condition (GMT, Ctrl->L.active && (Ctrl->L.value < 0.0 || Ctrl->L.value > Ctrl->F.width) , "Syntax error -L option: Unreasonable lack-of-data interval\n");
	n_errors += GMT_check_condition (GMT, Ctrl->S.active && (Ctrl->S.value < 0.0 || Ctrl->S.value > 1.0) , "Syntax error -S option: Enter a factor between 0 and 1\n");
	n_errors += GMT_check_condition (GMT, Ctrl->Q.active && (Ctrl->Q.value < 0.0 || Ctrl->Q.value > 1.0), "Syntax error -Q option: Enter a factor between 0 and 1\n");

	return (n_errors ? GMT_PARSE_ERROR : GMT_OK);
}

/* Various functions which will be accessed via pointers depending on chosen filter */

double boxcar_weight (double radius, double half_width)
{
	return ((radius > half_width) ? 0.0 : 1.0);
}

double cosine_weight_filter1d (double radius, double half_width)
{
	return ((radius > half_width) ? 0.0 : 1.0 + cos (radius * M_PI / half_width));
}

double gaussian_weight (double radius, double half_width)
{
	return ((radius > half_width) ? 0.0 : exp (-4.5 * radius * radius / (half_width * half_width)));
}

void allocate_data_space (struct GMT_CTRL *GMT, struct FILTER1D_INFO *F)
{
	uint64_t i;

	for (i = 0; i < F->n_cols; ++i) F->data[i] = GMT_memory (GMT, F->data[i], F->n_row_alloc, double);
}

void allocate_more_work_space (struct GMT_CTRL *GMT, struct FILTER1D_INFO *F)
{
	uint64_t i;

	for (i = 0; i < F->n_cols; ++i) F->work[i] = GMT_memory (GMT, F->work[i], F->n_work_alloc, double);
}

int set_up_filter (struct GMT_CTRL *GMT, struct FILTER1D_INFO *F)
{
	uint64_t i, i1, i2;
	bool normalize = false;
	double t_0, t_1, time, w_sum;
	double (*get_weight[3]) (double, double);	/* Pointers to desired weight function.  */
	

	t_0 = F->data[F->t_col][0];
	t_1 = F->data[F->t_col][F->n_rows-1];
	if (F->equidist) F->dt = (t_1 - t_0) / (F->n_rows - 1);

	if (F->filter_type == FILTER1D_CUSTOM) {	/* Use coefficients we read from file */
		F->n_f_wts = F->Fin->n_records;
		F->f_wt = GMT_memory (GMT, F->f_wt, F->n_f_wts, double);
		GMT_memcpy (F->f_wt, F->Fin->table[0]->segment[0]->coord[GMT_X], F->n_f_wts, double);
		for (i = 0, w_sum = 0.0; i < F->n_f_wts; ++i) w_sum += F->f_wt[i];
		F->f_operator = (GMT_IS_ZERO (w_sum));	/* If weights sum to zero it is an operator like {-1 1] or [1 -2 1] */
		F->half_n_f_wts = F->n_f_wts / 2;
		F->half_width = F->half_n_f_wts * F->dt;
		F->filter_width = 2.0 * F->half_width;
	}
	else if (F->filter_type <= FILTER1D_CONVOLVE) {
		get_weight[FILTER1D_BOXCAR] = &boxcar_weight;
		get_weight[FILTER1D_COS_ARCH] = &cosine_weight_filter1d;
		get_weight[FILTER1D_GAUSSIAN] = &gaussian_weight;
		F->half_width = 0.5 * F->filter_width;
		F->half_n_f_wts = lrint (F->half_width / F->dt);
		F->n_f_wts = 2 * F->half_n_f_wts + 1;

		F->f_wt = GMT_memory (GMT, F->f_wt, F->n_f_wts, double);
		for (i = 0; i <= F->half_n_f_wts; ++i) {
			time = i * F->dt;
			i1 = F->half_n_f_wts - i;
			i2 = F->half_n_f_wts + i;
			F->f_wt[i1] = F->f_wt[i2] = ( *get_weight[F->filter_type]) (time, F->half_width);
		}
		if (normalize) {
			w_sum = 0.0;
			for (i = 0; i < F->n_f_wts; ++i) w_sum += F->f_wt[i];
			for (i = 0; i < F->n_f_wts; ++i) F->f_wt[i] /= w_sum;
		}
	}
	else
		F->half_width = 0.5 * F->filter_width;

	/* Initialize start/stop time */

	if (F->out_at_time) {
		/* populate F->t_start and F->t_stop */
		double	t_shift;
		if (F->t_start_t < t_0) /* user defined t_start_t outside bounds */
			F->t_start = t_0;
		else
			F->t_start = F->t_start_t;
		if (F->t_stop_t > t_1) /* user defined t_stop_t outside bounds */
			F->t_stop = t_1;
		else
			F->t_stop = F->t_stop_t;

		if (!F->use_ends) {
			/* remove filter half width from bounds */
			F->t_start += F->half_width;
			F->t_stop -= F->half_width;
		}

		/* align F->t_start and F->t_stop to F->t_int */
		t_shift = F->t_int - fmod (F->t_start - F->t_start_t, F->t_int);
		if ( fabs (t_shift - F->t_int) < GMT_CONV4_LIMIT ) t_shift = 0.0; /* avoid values close to F->t_int */
		F->t_start += t_shift; /* make F->t_start - F->t_start_t an integral multiple of F->t_int */
		t_shift = fmod (F->t_stop - F->t_start_t, F->t_int);
		if ( fabs (t_shift - F->t_int) < GMT_CONV4_LIMIT ) t_shift = 0.0; /* avoid values close to F->t_int */
		F->t_stop -= t_shift; /* make F->t_stop - F->t_start_t an integral multiple of F->t_int */
	}
	else {
		if (F->use_ends) {
			F->t_start = t_0;
			F->t_stop = t_1;
		}
		else {
			uint64_t row;
			double small = (F->data[F->t_col][1] - F->data[F->t_col][0]) * GMT_CONV8_LIMIT;
			for (row = 0; (F->data[F->t_col][row] - t_0 + small) < F->half_width; ++row);
			F->t_start = F->data[F->t_col][row];
			for (row = F->n_rows - 1; row > 0 && (t_1 - F->data[F->t_col][row] + small) < F->half_width; --row);
			F->t_stop = F->data[F->t_col][row];
		}
	}

	GMT_Report (GMT->parent, GMT_MSG_VERBOSE, "F width: %g Resolution: %g Start: %g Stop: %g\n", F->filter_width, F->dt, F->t_start, F->t_stop);

	return (0);
}

int lack_check (struct FILTER1D_INFO *F, uint64_t i_col, uint64_t left, uint64_t right)
{
	uint64_t last_row, this_row;
	bool lacking = false;
	double last_t;

	last_row = left;
	while (!(GMT_is_dnan (F->data[i_col][last_row])) && last_row < (right - 1)) ++last_row;

	last_t = F->data[F->t_col][last_row];
	this_row = last_row + 1;
	while (!(lacking) && this_row < (right - 1)) {
		while (!(GMT_is_dnan (F->data[i_col][this_row])) && this_row < (right - 1)) ++this_row;

		if ( (F->data[F->t_col][this_row] - last_t) > F->lack_width)
			lacking = true;
		else {
			last_t = F->data[F->t_col][this_row];
			last_row = this_row;
			++this_row;
		}
	}
	return (lacking);
}

void get_robust_estimates (struct GMT_CTRL *GMT, struct FILTER1D_INFO *F, uint64_t j, uint64_t n, int both)
{
	uint64_t i, n_smooth;
	bool sort_me = true;
	double low, high, last, temp;

	if (F->filter_type > FILTER1D_MODE)
		temp = GMT_extreme (GMT, F->work[j], n, F->extreme, F->kind, F->way);
	else if (F->filter_type == FILTER1D_MODE) {
		n_smooth = n / 2;
		GMT_mode (GMT, F->work[j], n, n_smooth, sort_me, F->mode_selection, &F->n_multiples, &temp);
	}
	else {
		low = F->min_loc[j];
		high = F->max_loc[j];
		last = F->last_loc[j];

		GMT_median (GMT, F->work[j], n, low, high, last, &temp);
	}

	F->last_loc[j] = F->this_loc[j] = temp;

	if (both) {
		for (i = 0; i < n; ++i) F->work[j][i] = fabs (F->work[j][i] - F->this_loc[j]);
		low = F->min_scl[j];
		high = F->max_scl[j];
		last = F->last_scl[j];
		GMT_median (GMT, F->work[j], n, low, high, last, &temp);
		F->last_scl[j] = F->this_scl[j] = temp;
	}
}

int do_the_filter (struct GMTAPI_CTRL *C, struct FILTER1D_INFO *F)
{
	uint64_t i_row, left, right, n_l, n_r;
	uint64_t i_t_output = 0, n_in_filter, n_for_call, n_good_ones;
	uint64_t iq, i_col, diff;
	int64_t i_f_wt;
	bool *good_one = NULL;	/* Pointer to array of logicals [one per column]  */
	double t_time, delta_time, *outval = NULL, wt, val, med, scl, small, symmetry;
	double *wt_sum = NULL;		/* Pointer for array of weight sums [each column]  */
	double *data_sum = NULL;	/* Pointer for array of data * weight sums [columns]  */
	struct GMT_CTRL *GMT = C->GMT;

	outval = GMT_memory (GMT, NULL, F->n_cols, double);
	good_one = GMT_memory (GMT, NULL, F->n_cols, bool);
	wt_sum = GMT_memory (GMT, NULL, F->n_cols, double);
	data_sum = GMT_memory (GMT, NULL, F->n_cols, double);

	if(!F->out_at_time) {	/* Position i_t_output at first output time  */
		for(i_t_output = 0; F->data[F->t_col][i_t_output] < F->t_start; ++i_t_output);
		small = (F->data[F->t_col][1] - F->data[F->t_col][0]);
	}
	else
		small = F->t_int;

	small *= GMT_CONV8_LIMIT;
	t_time = F->t_start;
	left = right = 0;		/* Left/right end of filter window */

	iq = lrint (F->q_factor);

	while (t_time <= (F->t_stop + small)) {
		while ((t_time - F->data[F->t_col][left] - small) > F->half_width) ++left;
		while (right < F->n_rows && (F->data[F->t_col][right] - t_time - small) <= F->half_width) ++right;
		n_in_filter = right - left;
		if ( (!(n_in_filter)) || (F->check_lack && ( (F->filter_width / n_in_filter) > F->lack_width) ) ) {
			if (F->out_at_time)
				t_time += F->t_int;
			else {
				++i_t_output;
				t_time = (i_t_output < F->n_rows) ? F->data[F->t_col][i_t_output] : F->t_stop + 1.0;
			}
			continue;
		}

		for (i_col = 0; i_col < F->n_cols; ++i_col) {
			F->n_this_col[i_col] = 0;
			wt_sum[i_col] = data_sum[i_col] = 0.0;
			if (i_col == F->t_col)
				good_one[i_col] = false;
			else if (F->check_lack)
				good_one[i_col] = !(lack_check (F, i_col, left, right));
			else
				good_one[i_col] = true;
			if (F->check_asym) F->n_left[i_col] = F->n_right[i_col] = 0;
		}

		if (F->robust || F->filter_type > FILTER1D_CONVOLVE) {
			if (n_in_filter > F->n_work_alloc) {
				F->n_work_alloc = n_in_filter;
				allocate_more_work_space (GMT, F);
			}
			for (i_row = left; i_row < right; ++i_row) {
				for (i_col = 0; i_col < F->n_cols; ++i_col) {
					if (!(good_one[i_col])) continue;
					if (!GMT_is_dnan (F->data[i_col][i_row])) {
						F->work[i_col][F->n_this_col[i_col]] = F->data[i_col][i_row];
						F->n_this_col[i_col]++;
						if (F->check_asym) {
							if (F->data[F->t_col][i_row] < t_time) F->n_left[i_col]++;
							if (F->data[F->t_col][i_row] > t_time) F->n_right[i_col]++;
						}
					}
				}
			}
			if (F->check_asym) {
				for (i_col = 0; i_col < F->n_cols; ++i_col) {
					if (!(good_one[i_col])) continue;
					n_l = F->n_left[i_col];
					n_r = F->n_right[i_col];
					diff = (n_l >= n_r) ? n_l - n_r : n_r - n_l;
					symmetry = ((double)diff)/(n_l + n_r);
					if (symmetry > F->sym_coeff) good_one[i_col] = false;
				}
			}
			if ((F->filter_type > FILTER1D_CONVOLVE) && F->check_q) {
				for (i_col = 0; i_col < F->n_cols; ++i_col) {
					if (F->n_this_col[i_col] < iq) good_one[i_col] = false;
				}
			}

			for (i_col = 0; i_col < F->n_cols; ++i_col) {
				if (good_one[i_col]) {
					n_for_call = F->n_this_col[i_col];
					get_robust_estimates (GMT, F, i_col, n_for_call, F->robust);
				}
			}

		}	/* That's it for the robust work  */

		if (F->filter_type > FILTER1D_CONVOLVE) {

			/* Need to count how many good ones; use data_sum area  */

			n_good_ones = 0;
			for (i_col = 0; i_col < F->n_cols; ++i_col) {
				if (i_col == F->t_col)
					data_sum[i_col] = t_time;
				else if (good_one[i_col]) {
					data_sum[i_col] = F->this_loc[i_col];
					++n_good_ones;
				}
				else
					data_sum[i_col] = GMT->session.d_NaN;
			}
			if (n_good_ones) GMT_Put_Record (C, GMT_WRITE_DOUBLE, data_sum);
		}
		else {
			if (F->robust) for (i_col = 0; i_col < F->n_cols; ++i_col) F->n_this_col[i_col] = 0;

			for (i_row = left; i_row < right; ++i_row) {
				delta_time = t_time - F->data[F->t_col][i_row];
				i_f_wt = F->half_n_f_wts + lrint (floor (0.5 + delta_time/F->dt));
				if ((i_f_wt < 0) || (i_f_wt >= (int)F->n_f_wts)) continue;

				for(i_col = 0; i_col < F->n_cols; ++i_col) {
					if (!good_one[i_col]) continue;
					if (!GMT_is_dnan (F->data[i_col][i_row])) {
						wt = F->f_wt[i_f_wt];
						val = F->data[i_col][i_row];
						if (F->robust) {
							med = F->this_loc[i_col];
							scl = F->this_scl[i_col];
							val = ((fabs(val-med)) > (2.5 * scl)) ? med : val;
						}
						else if (F->check_asym) {	/* This wasn't already done  */
							if (F->data[F->t_col][i_row] < t_time) F->n_left[i_col]++;
							if (F->data[F->t_col][i_row] > t_time) F->n_right[i_col]++;
						}
						wt_sum[i_col] += wt;
						data_sum[i_col] += (wt * val);
						F->n_this_col[i_col]++;
					}
				}
			}
			n_good_ones = 0;
			for (i_col = 0; i_col < F->n_cols; ++i_col) {
				if (!good_one[i_col]) continue;
				if (!F->n_this_col[i_col]) {
					good_one[i_col] = false;
					continue;
				}
				if (F->check_asym && !(F->robust) ) {
					n_l = F->n_left[i_col];
					n_r = F->n_right[i_col];
					diff = (n_l >= n_r) ? n_l - n_r : n_r - n_l;
					symmetry = ((double)diff)/(n_l + n_r);
					if (symmetry > F->sym_coeff) {
						good_one[i_col] = false;
						continue;
					}
				}
				if (F->check_q && ((wt_sum[i_col] / F->n_this_col[i_col]) < F->q_factor)) {
					good_one[i_col] = false;
					continue;
				}
				++n_good_ones;
			}
			if (n_good_ones) {
				for (i_col = 0; i_col < F->n_cols; ++i_col) {
					if (i_col == F->t_col)
						outval[i_col] = t_time;
					else if (good_one[i_col])
						outval[i_col] = (F->f_operator) ? data_sum[i_col] : data_sum[i_col] / wt_sum[i_col];
					else
						outval[i_col] = GMT->session.d_NaN;
				}
				GMT_Put_Record (C, GMT_WRITE_DOUBLE, outval);
			}
		}

		/* Go to next output time */

		if (F->out_at_time)
			t_time += F->t_int;
		else {
			++i_t_output;
			t_time = (i_t_output < F->n_rows) ? F->data[F->t_col][i_t_output] : F->t_stop + 1.0;
		}
	}

	GMT_free (GMT, outval);
	GMT_free (GMT, good_one);
	GMT_free (GMT, wt_sum);
	GMT_free (GMT, data_sum);

	return (0);
}

int allocate_space (struct GMT_CTRL *GMT, struct FILTER1D_INFO *F)
{
	F->n_this_col = GMT_memory (GMT, NULL, F->n_cols, uint64_t);
	F->data = GMT_memory_aligned (GMT, NULL, F->n_cols, double *);

	if (F->check_asym) F->n_left = GMT_memory (GMT, NULL, F->n_cols, uint64_t);
	if (F->check_asym) F->n_right = GMT_memory (GMT, NULL, F->n_cols, uint64_t);

	if (F->robust || (F->filter_type > FILTER1D_CONVOLVE) ) {	/* Then we need workspace  */
		uint64_t i;

		F->work = GMT_memory (GMT, NULL, F->n_cols, double *);
		for (i = 0; i < F->n_cols; ++i) F->work[i] = GMT_memory (GMT, NULL, F->n_work_alloc, double);
		F->min_loc = GMT_memory (GMT, NULL, F->n_cols, double);
		F->max_loc = GMT_memory (GMT, NULL, F->n_cols, double);
		F->last_loc = GMT_memory (GMT, NULL, F->n_cols, double);
		F->this_loc = GMT_memory (GMT, NULL, F->n_cols, double);
		F->min_scl = GMT_memory (GMT, NULL, F->n_cols, double);
		F->max_scl = GMT_memory (GMT, NULL, F->n_cols, double);
		F->this_scl = GMT_memory (GMT, NULL, F->n_cols, double);
		F->last_scl = GMT_memory (GMT, NULL, F->n_cols, double);
	}
	return (0);
}

void free_space_filter1d (struct GMT_CTRL *GMT, struct FILTER1D_INFO *F)
{
	uint64_t i;
	if (!F) return;
	if (F->robust || (F->filter_type > FILTER1D_CONVOLVE) ) {
		for (i = 0; i < F->n_cols; ++i)	GMT_free (GMT, F->work[i]);
		GMT_free (GMT, F->work);
	}
	for (i = 0; i < F->n_cols; ++i)	GMT_free (GMT, F->data[i]);
	GMT_free (GMT, F->data);
	GMT_free (GMT, F->n_this_col);
	if (F->check_asym) GMT_free (GMT, F->n_left);
	if (F->check_asym) GMT_free (GMT, F->n_right);
	if (F->min_loc) GMT_free (GMT, F->min_loc);
	if (F->max_loc) GMT_free (GMT, F->max_loc);
	if (F->last_loc) GMT_free (GMT, F->last_loc);
	if (F->this_loc) GMT_free (GMT, F->this_loc);
	if (F->min_scl) GMT_free (GMT, F->min_scl);
	if (F->max_scl) GMT_free (GMT, F->max_scl);
	if (F->last_scl) GMT_free (GMT, F->last_scl);
	if (F->this_scl) GMT_free (GMT, F->this_scl);
	if (F->n_f_wts) GMT_free (GMT, F->f_wt);
}

void load_parameters_filter1d (struct FILTER1D_INFO *F, struct FILTER1D_CTRL *Ctrl, uint64_t n_cols)
{
	F->filter_width = Ctrl->F.width;
	F->dt = Ctrl->D.inc;
	F->equidist = !Ctrl->D.active;
	F->use_ends = Ctrl->E.active;
	F->check_lack = Ctrl->L.active;
	F->lack_width = Ctrl->L.value;
	F->n_cols = n_cols;
	F->t_col = Ctrl->N.col;
	F->q_factor = Ctrl->Q.value;
	F->check_q = Ctrl->Q.active;
	F->check_asym = Ctrl->S.active;
	F->sym_coeff = Ctrl->S.value;
	F->t_start_t = F->t_start = Ctrl->T.min;
	F->t_stop_t = F->t_stop = Ctrl->T.max;
	F->t_int =Ctrl->T.inc;
	F->out_at_time = Ctrl->T.active;
}

/* Must free allocated memory before returning */
#define bailout(code) {GMT_Free_Options (mode); return (code);}
#define Return(code,...) {Free_filter1d_Ctrl (GMT, Ctrl); GMT_end_module (GMT, GMT_cpy); GMT_Report (API, GMT_MSG_NORMAL, __VA_ARGS__); bailout (code);}
#define Return2(code) {Free_filter1d_Ctrl (GMT, Ctrl); GMT_end_module (GMT, GMT_cpy); bailout (code);}

int GMT_filter1d (void *V_API, int mode, void *args)
{
	uint64_t col, tbl, row, seg;
	int error;
	unsigned int save_col;

	double last_time, new_time, in;
	
	struct GMT_OPTION *options = NULL;
	struct FILTER1D_INFO F;
	struct GMT_DATASET *D = NULL;
	struct FILTER1D_CTRL *Ctrl = NULL;

	struct GMT_CTRL *GMT = NULL, *GMT_cpy = NULL;
	struct GMTAPI_CTRL *API = GMT_get_API_ptr (V_API);	/* Cast from void to GMTAPI_CTRL pointer */

	/*----------------------- Standard module initialization and parsing ----------------------*/

	if (API == NULL) return (GMT_NOT_A_SESSION);
	if (mode == GMT_MODULE_PURPOSE) return (GMT_filter1d_usage (API, GMT_MODULE_PURPOSE));	/* Return the purpose of program */
	options = GMT_Create_Options (API, mode, args);	if (API->error) return (API->error);	/* Set or get option list */

	if (!options || options->option == GMT_OPT_USAGE) bailout (GMT_filter1d_usage (API, GMT_USAGE));	/* Return the usage message */
	if (options->option == GMT_OPT_SYNOPSIS) bailout (GMT_filter1d_usage (API, GMT_SYNOPSIS));	/* Return the synopsis */

	/* Parse the command-line arguments */

	GMT = GMT_begin_module (API, THIS_MODULE_LIB, THIS_MODULE_NAME, &GMT_cpy); /* Save current state */
	if (GMT_Parse_Common (API, GMT_PROG_OPTIONS, options)) Return (API->error, "Error parsing filter1d options\n");
	Ctrl = New_filter1d_Ctrl (GMT);		/* Allocate and initialize a new control structure */
	if ((error = GMT_filter1d_parse (GMT, Ctrl, options))) Return (error, "Error parsing filter1d options\n");

	/*---------------------------- This is the filter1d main code ----------------------------*/

	GMT_memset (&F, 1, struct FILTER1D_INFO);	/* Init control structure to NULL */
	F.n_work_alloc = GMT_CHUNK;
	F.equidist = true;

	GMT_Report (API, GMT_MSG_VERBOSE, "Processing input table data\n");

	/* Read the input data into memory */
	if (GMT_Init_IO (API, GMT_IS_DATASET, GMT_IS_NONE, GMT_IN, GMT_ADD_DEFAULT, 0, options) != GMT_OK) {	/* Register data input */
		Return (API->error, "Error initializing input\n");
	}
	if ((D = GMT_Read_Data (API, GMT_IS_DATASET, GMT_IS_FILE, 0, GMT_READ_NORMAL, NULL, NULL, NULL)) == NULL) {
		Return (API->error, "Error Reading input\n");
	}
	
	load_parameters_filter1d (&F, Ctrl, D->n_columns);	/* Pass parameters from Control structure to Filter structure */

	if (GMT->common.b.active[GMT_IN] && GMT->common.b.ncol[GMT_IN] < F.n_cols) Return (GMT_N_COLS_VARY,
		"Syntax error: Binary input data must have at least %d fields\n", F.n_cols);

	if (strchr ("BCGMPF", Ctrl->F.filter)) {	/* First deal with robustness request */
		F.robust = true;
		Ctrl->F.filter = (char)tolower ((int)Ctrl->F.filter);
	}
	switch (Ctrl->F.filter) {	/* Set filter parameters */
		case 'b':
			F.filter_type = FILTER1D_BOXCAR;
			break;
		case 'c':
			F.filter_type = FILTER1D_COS_ARCH;
			break;
		case 'g':
			F.filter_type = FILTER1D_GAUSSIAN;
			break;
		case 'm':
			F.filter_type = FILTER1D_MEDIAN;
			break;
		case 'p':
			F.filter_type = FILTER1D_MODE;
			F.mode_selection = Ctrl->F.mode;
			break;
		case 'l':
			F.filter_type = FILTER1D_LOWER_ALL;
			F.way = -1;
			F.extreme = DBL_MAX;
			break;
		case 'L':
			F.filter_type = FILTER1D_LOWER_POS;
			F.way = -1;
			F.kind = +1;
			break;
		case 'u':
			F.filter_type = FILTER1D_UPPER_ALL;
			F.way = +1;
			F.extreme = -DBL_MAX;
			break;
		case 'U':
			F.filter_type = FILTER1D_UPPER_NEG;
			F.way = +1;
			F.kind = -1;
			break;
		case 'f':
			F.filter_type = FILTER1D_CUSTOM;
			if ((error = GMT_set_cols (GMT, GMT_IN, 1))) Return (error, "Error in GMT_set_cols");
			save_col = GMT->current.io.col_type[GMT_IN][GMT_X];	/* Save col type in case it is a time column */
			GMT->current.io.col_type[GMT_IN][GMT_X] = GMT_IS_FLOAT;	/* Always read the weights as floats */
			if ((F.Fin = GMT_Read_Data (API, GMT_IS_DATASET, GMT_IS_FILE, GMT_IS_NONE, GMT_READ_NORMAL, NULL, Ctrl->F.file, NULL)) == NULL) {
				Return (API->error, "Error Reading input\n");
			}
			GMT->current.io.col_type[GMT_IN][GMT_X] = save_col;	/* Reset this col type to whatever it actually is */
			GMT_Report (API, GMT_MSG_VERBOSE, "Read %" PRIu64 " filter weights from file %s.\n", F.Fin->n_records, Ctrl->F.file);
			break;
	}
	if (F.filter_type > FILTER1D_CONVOLVE) F.robust = false;

	GMT->current.io.skip_if_NaN[GMT_X] = GMT->current.io.skip_if_NaN[GMT_Y] = false;	/* Turn off default GMT NaN-handling */
	GMT->current.io.skip_if_NaN[F.t_col] = true;			/* ... But disallow NaN in "time" column */
	GMT->common.b.ncol[GMT_OUT] = F.n_cols;
	if (GMT_Init_IO (API, GMT_IS_DATASET, GMT_IS_LINE, GMT_OUT, GMT_ADD_DEFAULT, 0, options) != GMT_OK) {	/* Establishes data output */
		Return (API->error, "Error initializing input\n");
	}
	if (GMT_Begin_IO (API, GMT_IS_DATASET, GMT_OUT, GMT_HEADER_ON) != GMT_OK) {	/* Enables data output and sets access mode */
		Return (API->error, "Error in Begin_IO\n");
	}

	allocate_space (GMT, &F);	/* Gets column-specific flags and uint64_t space */
	
	GMT_Report (API, GMT_MSG_VERBOSE, "Filter the data columns\n");
	
	for (tbl = 0; tbl < D->n_tables; ++tbl) {	/* For each input table */
		for (seg = 0; seg < D->table[tbl]->n_segments; ++seg) {	/* For each segment */
			/* Duplicate data and set up arrays and parameters needed to filter this segment */
			if (D->table[tbl]->segment[seg]->n_rows > F.n_row_alloc) {
				F.n_row_alloc = MAX (GMT_CHUNK, D->table[tbl]->segment[seg]->n_rows);
				allocate_data_space (GMT, &F);
			}

			if (F.robust || (F.filter_type == FILTER1D_MEDIAN) ) {
				for (col = 0; col < F.n_cols; ++col) {
					F.min_loc[col] = DBL_MAX;
					F.max_loc[col] = -DBL_MAX;
				}
			}
			last_time = -DBL_MAX;

			for (row = F.n_rows = 0; row < D->table[tbl]->segment[seg]->n_rows; ++row, ++F.n_rows) {
				in = D->table[tbl]->segment[seg]->coord[F.t_col][row];
				if (GMT_is_dnan (in)) continue;	/* Skip records with time == NaN */
				new_time = in;
				if (new_time < last_time) Return (GMT_DATA_READ_ERROR, "Error! Time decreases at line # %" PRIu64 "\n\tUse UNIX utility sort and then try again.\n", row);
				last_time = new_time;
				for (col = 0; col < F.n_cols; ++col) {
					in = D->table[tbl]->segment[seg]->coord[col][row];
					if (Ctrl->I.active && in == Ctrl->I.value)
						F.data[col][F.n_rows] = GMT->session.d_NaN;
					else
						F.data[col][F.n_rows] = in;
					if (F.robust || (F.filter_type == FILTER1D_MEDIAN) ) {
						if (in > F.max_loc[col]) F.max_loc[col] = in;
						if (in < F.min_loc[col]) F.min_loc[col] = in;
					}
				}
			}
			GMT_Report (API, GMT_MSG_VERBOSE, "Read %" PRIu64 " records from table %" PRIu64 ", segment %" PRIu64 "\n", F.n_rows, tbl, seg);
			
			/* FILTER: Initialize scale parameters and last_loc based on min and max of data  */

			if (F.robust || (F.filter_type == FILTER1D_MEDIAN) ) {
				for (col = 0; col < F.n_cols; ++col) {
					F.min_scl[col] = 0.0;
					F.max_scl[col] = 0.5 * (F.max_loc[col] - F.min_loc[col]);
					F.last_scl[col] = 0.5 * F.max_scl[col];
					F.last_loc[col] = 0.5 * (F.max_loc[col] + F.min_loc[col]);
				}
			}

			if (set_up_filter (GMT, &F)) Return (GMT_RUNTIME_ERROR, "Fatal error during coefficient setup.\n");

			if (GMT->current.io.multi_segments[GMT_OUT]) GMT_Put_Record (API, GMT_WRITE_SEGMENT_HEADER, D->table[tbl]->segment[seg]->header);
			
			if (do_the_filter (API, &F)) Return (GMT_RUNTIME_ERROR, "Fatal error in filtering routine.\n");
		}
	}
	
	if (GMT_End_IO (API, GMT_OUT, 0) != GMT_OK) {	/* Disables further data output */
		Return (API->error, "Error in End_IO\n");
	}

	if (F.n_multiples > 0) GMT_Report (API, GMT_MSG_VERBOSE, "Warning: %d multiple modes found\n", F.n_multiples);

	free_space_filter1d (GMT, &F);

	Return2 (GMT_OK);
}<|MERGE_RESOLUTION|>--- conflicted
+++ resolved
@@ -44,11 +44,7 @@
 
 #include "gmt_dev.h"
 
-<<<<<<< HEAD
-#define GMT_PROG_OPTIONS "->Vabdfghio" GMT_OPT("HMm")
-=======
-#define GMT_PROG_OPTIONS "-:>Vabfghio" GMT_OPT("HMm")
->>>>>>> fadcb5d1
+#define GMT_PROG_OPTIONS "-:>Vabdfghio" GMT_OPT("HMm")
 
 /* Control structure for filter1d */
 
@@ -181,13 +177,8 @@
 	if (level == GMT_MODULE_PURPOSE) return (GMT_NOERROR);
 	GMT_Message (API, GMT_TIME_NONE, "usage: filter1d [<table>] -F<type><width>[<mode>] [-D<increment>] [-E] [-I<ignore_val>]\n");
 	GMT_Message (API, GMT_TIME_NONE, "\t[-L<lack_width>] [-N<t_col>] [-Q<q_factor>] [-S<symmetry>] [-T<t_min>/<t_max>/<t_inc>[+]]\n");
-<<<<<<< HEAD
-	GMT_Message (API, GMT_TIME_NONE, "\t[%s] [%s] [%s] [%s]\n\t[%s]\n\t[%s] [%s]\n\t[%s]\n\n",
-		GMT_V_OPT, GMT_b_OPT, GMT_d_OPT, GMT_f_OPT, GMT_g_OPT, GMT_h_OPT, GMT_i_OPT, GMT_o_OPT);
-=======
-	GMT_Message (API, GMT_TIME_NONE, "\t[%s] [%s] [%s]\n\t[%s]\n\t[%s] [%s]\n\t[%s] [%s]\n\n",
-		GMT_V_OPT, GMT_b_OPT, GMT_f_OPT, GMT_g_OPT, GMT_h_OPT, GMT_i_OPT, GMT_o_OPT, GMT_colon_OPT);
->>>>>>> fadcb5d1
+	GMT_Message (API, GMT_TIME_NONE, "\t[%s] [%s] [%s] [%s]\n\t[%s]\n\t[%s] [%s]\n\t[%s] [%s]\n\n",
+		GMT_V_OPT, GMT_b_OPT, GMT_d_OPT, GMT_f_OPT, GMT_g_OPT, GMT_h_OPT, GMT_i_OPT, GMT_o_OPT, GMT_colon_OPT);
 
 	if (level == GMT_SYNOPSIS) return (EXIT_FAILURE);
 
@@ -230,11 +221,7 @@
 	GMT_Message (API, GMT_TIME_NONE, "\t   then no output will be given at this point [Default does not check Symmetry].\n");
 	GMT_Message (API, GMT_TIME_NONE, "\t-T Make evenly spaced output timesteps from <t_min> to <t_max> by <t_inc> [Default uses input times].\n");
 	GMT_Message (API, GMT_TIME_NONE, "\t   Append + to <t_inc> to indicate number of t-values to produce instead.\n");
-<<<<<<< HEAD
-	GMT_Option (API, "V,bi,bo,d,f,g,h,i,o,.");
-=======
-	GMT_Option (API, "V,bi,bo,f,g,h,i,o,:,.");
->>>>>>> fadcb5d1
+	GMT_Option (API, "V,bi,bo,d,f,g,h,i,o,:,.");
 	
 	return (EXIT_FAILURE);
 }
