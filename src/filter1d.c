/*--------------------------------------------------------------------
 *	$Id$
 *
 *	Copyright (c) 1991-2012 by P. Wessel, W. H. F. Smith, R. Scharroo, and J. Luis
 *	See LICENSE.TXT file for copying and redistribution conditions.
 *
 *	This program is free software; you can redistribute it and/or modify
 *	it under the terms of the GNU Lesser General Public License as published by
 *	the Free Software Foundation; version 3 or any later version.
 *
 *	This program is distributed in the hope that it will be useful,
 *	but WITHOUT ANY WARRANTY; without even the implied warranty of
 *	MERCHANTABILITY or FITNESS FOR A PARTICULAR PURPOSE.  See the
 *	GNU Lesser General Public License for more details.
 *
 *	Contact info: gmt.soest.hawaii.edu
 *--------------------------------------------------------------------*/
/*
 * API functions to support the filter1d application.
 *
 * Author:	Walter H. F. Smith
 * Date:	1-JAN-2010
 * Version:	5 API
 *
 * Brief synopsis:  filter1d_func will read N columns of data from file
 * or stdin and return filtered output at user-selected positions.
 * The time variable can be in any specified column of the input.  Several
 * filters are available, with robustness as an option.
 *
 * Filters:
 * Convolutions: Boxcar, Cosine Arch, Gaussian, Median, or Mode.
 * Geospatial:   Median, Mode, Extreme values.
 * Robust:	Option replaces outliers with medians in filter.
 * Output:	At input times, or from t_start to t_stop by t_int.
 * Lack:	Option checks for data gaps in input series.
 * Symmetry:	Option checks for asymmetry in filter window.
 * Quality:	Option checks for low mean weight in window.
 *
 */

#include "gmt.h"

/* Control structure for filter1d */

struct FILTER1D_CTRL {
	struct D {	/* -D<inc> */
		BOOLEAN active;
		double inc;
	} D;
	struct E {	/* -E */
		BOOLEAN active;
	} E;
	struct F {	/* -F<type><width>[<mode>] */
		BOOLEAN active;
		char filter;	/* Character codes for the filter */
		double width;
		GMT_LONG mode;	/* -1/0/+1 */
		char *file;	/* Character codes for the filter */
	} F;
	struct I {	/* -I<ignoreval> */
		BOOLEAN active;	/* TRUE when input values that equal value should be discarded */
		double value;
	} I;
	struct L {	/* -L<lackwidth> */
		BOOLEAN active;
		double value;
	} L;
	struct N {	/* -N<t_col> */
		BOOLEAN active;
		GMT_LONG col;
	} N;
	struct Q {	/* -Q<factor> */
		BOOLEAN active;
		double value;
	} Q;
	struct S {	/* -S<symmetry> */
		BOOLEAN active;
		double value;
	} S;
	struct T {	/* -T[<tmin/tmax/t_inc>] */
		BOOLEAN active;
		double min, max, inc;
	} T;
};

#define FILTER1D_BOXCAR		0
#define FILTER1D_COS_ARCH	1
#define FILTER1D_GAUSSIAN	2
#define FILTER1D_CUSTOM		3
#define FILTER1D_MEDIAN		4
#define FILTER1D_MODE		5
#define FILTER1D_LOWER_ALL	6
#define FILTER1D_LOWER_POS	7
#define FILTER1D_UPPER_ALL	8
#define FILTER1D_UPPER_NEG	9
#define FILTER1D_N_FILTERS	10
#define FILTER1D_CONVOLVE	3		/* If filter_type > FILTER1D_CONVOLVE then a FILTER1D_MEDIAN, FILTER1D_MODE, or EXTREME filter is selected  */

struct FILTER1D_INFO {	/* Control structure for all aspects of the filter setup */
	BOOLEAN use_ends;		/* True to start/stop at ends of series instead of 1/2 width inside  */
	BOOLEAN check_asym;		/* TRUE to test whether the data are asymmetric about the output time  */
	BOOLEAN check_lack;		/* TRUE to test for lack of data (gap) in the filter window */
	BOOLEAN check_q;		/* TRUE to test average weight or N in median */
	BOOLEAN robust;			/* Look for outliers in data when TRUE */
	BOOLEAN equidist;		/* Data is evenly sampled in t */
	BOOLEAN out_at_time;		/* TRUE when output is required at evenly spaced intervals */
	BOOLEAN f_operator;		/* TRUE if custom weights coefficients sum to zero */

	COUNTER_MEDIUM *n_this_col;	/* Pointer to array of counters [one per column]  */
	COUNTER_MEDIUM *n_left;		/* Pointer to array of counters [one per column]  */
	COUNTER_MEDIUM *n_right;	/* Pointer to array of counters [one per column]  */
	COUNTER_MEDIUM n_cols;		/* Number of columns of input  */
	COUNTER_MEDIUM t_col;		/* Column of time abscissae (independent variable)  */
	COUNTER_MEDIUM n_f_wts;		/* Number of filter weights  */
	COUNTER_MEDIUM half_n_f_wts;	/* Half the number of filter weights  */
	COUNTER_LARGE n_rows;		/* Number of rows of input  */
	size_t n_row_alloc;		/* Number of rows of data to allocate  */
	size_t n_work_alloc;		/* Number of rows of workspace to allocate  */
	GMT_LONG filter_type;		/* Flag indicating desired filter type  */
	GMT_LONG kind;			/* -1 skip +ve, +1 skip -ve, else use all  [for the l|L|u|U filter] */
	GMT_LONG way;			/* -1 find minimum, +1 find maximum  [for the l|L|u|U filter] */
	COUNTER_MEDIUM mode_selection;
	COUNTER_MEDIUM n_multiples;

	double *f_wt;			/* Pointer for array of filter coefficients  */
	double *min_loc;		/* Pointer for array of values, one per [column]  */
	double *max_loc;
	double *last_loc;
	double *this_loc;
	double *min_scl;
	double *max_scl;
	double *last_scl;
	double *this_scl;
	double **work;			/* Pointer to array of pointers to doubles for work  */
	double **data;			/* Pointer to array of pointers to doubles for data  */
	double dt;			/* Delta time resolution for filter computation  */
	double q_factor;		/* Quality level for mean weights or n in median  */
	double filter_width;		/* Full width of filter in user's units */
	double half_width;
	double t_start;			/* x-value of first output point */
	double t_stop;			/* x-value of last output point */
	double t_start_t;		/* user specified x-value of first output point if out_at_time == TRUE */
	double t_stop_t;		/* user specified x-value of last output point if out_at_time == TRUE */
	double t_int;			/* Output interval */
	double sym_coeff;		/* Symmetry coefficient  */
	double lack_width;		/* Lack of data width  */
	double extreme;			/* Extreme value [for the l|L|u|U filter] */

	struct GMT_DATASET *Fin;	/* Pointer to table with custom weight coefficients (optional) */
};

void *New_filter1d_Ctrl (struct GMT_CTRL *GMT) {	/* Allocate and initialize a new control structure */
	struct FILTER1D_CTRL *C;

	C = GMT_memory (GMT, NULL, 1, struct FILTER1D_CTRL);

	/* Initialize values whose defaults are not 0/FALSE/NULL */

	return (C);
}

void Free_filter1d_Ctrl (struct GMT_CTRL *GMT,struct FILTER1D_CTRL *C) {	/* Deallocate control structure */
	if (!C) return;
	if (C->F.file) free (C->F.file);
	GMT_free (GMT, C);
}

GMT_LONG GMT_filter1d_usage (struct GMTAPI_CTRL *C, GMT_LONG level)
{
	struct GMT_CTRL *GMT = C->GMT;

	GMT_message (GMT, "filter1d %s [API] - Do time domain filtering of 1-D data tables\n\n", GMT_VERSION);
	GMT_message (GMT, "usage: filter1d [<table>] -F<type><width>[<mode>] [-D<increment>] [-E] [-I<ignore_val>]\n");
	GMT_message (GMT, "\t[-L<lack_width>] [-N<t_col>] [-Q<q_factor>] [-S<symmetry>] [-T<start>/<stop>/<int>]\n");
	GMT_message (GMT, "\t[%s] [%s] [%s]\n\t[%s] [%s]\n\t[%s] [%s]\n\n",
		GMT_V_OPT, GMT_b_OPT, GMT_f_OPT, GMT_g_OPT, GMT_h_OPT, GMT_i_OPT, GMT_o_OPT);

	if (level == GMTAPI_SYNOPSIS) return (EXIT_FAILURE);

	GMT_message (GMT, "\t-F Set filtertype.  Choose from convolution and non-convolution filters\n");
	GMT_message (GMT, "\t   and append filter <width> in same units as time column.\n");
	GMT_message (GMT, "\t   Convolution filters:\n");
	GMT_message (GMT, "\t     b: Boxcar : Weights are equal.\n");
	GMT_message (GMT, "\t     c: Cosine arch : Weights given by cosine arch.\n");
	GMT_message (GMT, "\t     g: Gaussian : Weights given by Gaussian function.\n");
	GMT_message (GMT, "\t     f<name>: Custom : Weights given in one-column file <name>.\n");
	GMT_message (GMT, "\t   Non-convolution filters:\n");
	GMT_message (GMT, "\t     m: Median : Return the median value.\n");
	GMT_message (GMT, "\t     p: Maximum likelihood probability (mode) estimator : Return the mode.\n");
	GMT_message (GMT, "\t        By default, we return the average mode if more than one is found.\n");
	GMT_message (GMT, "\t        Append - or + to the width to return the smallest or largest mode instead.\n");
	GMT_message (GMT, "\t     l: Lower : Return minimum of all points.\n");
	GMT_message (GMT, "\t     L: Lower+ : Return minimum of all positive points.\n");
	GMT_message (GMT, "\t     u: Upper : Return maximum of all points.\n");
	GMT_message (GMT, "\t     U: Upper- : Return maximum of all negative points.\n");
	GMT_message (GMT, "\t   Upper case type B, C, G, M, P, F will use robust filter versions,\n");
	GMT_message (GMT, "\t   i.e., replace outliers (2.5 L1 scale off median) with median during filtering.\n");

	GMT_message (GMT, "\n\tOPTIONS:\n");

	GMT_explain_options (GMT, "<");
	GMT_message (GMT, "\t-D Set fixed increment when series is NOT equidistantly sampled.\n");
	GMT_message (GMT, "\t   Then <increment> will be the abscissae resolution, i.e., all abscissae\n");
	GMT_message (GMT, "\t   will be rounded off to a multiple of <increment>.\n");
	GMT_message (GMT, "\t-E Include ends of time series in output [Default loses half_width at each end].\n");
	GMT_message (GMT, "\t-I Ignore values; If an input value == <ignore_val> it will be set to NaN.\n");
	GMT_message (GMT, "\t-L Check for lack of data condition.  If input data has a gap exceeding\n");
	GMT_message (GMT, "\t   <width> then no output will be given at that point [Default does not check Lack].\n");
	GMT_message (GMT, "\t-N Set the column that contains the independent variable (time) [0].\n");
	GMT_message (GMT, "\t   The left-most column is # 0, the right-most is # (<n_cols> - 1).\n");
	GMT_message (GMT, "\t-Q Sssess quality of output value by checking mean weight in convolution.\n");
	GMT_message (GMT, "\t   Enter <q_factor> between 0 and 1.  If mean weight < q_factor, output is\n");
	GMT_message (GMT, "\t   suppressed at this point [Default does not check quality].\n");
	GMT_message (GMT, "\t-S Check symmetry of data about window center.  Enter a factor\n");
	GMT_message (GMT, "\t   between 0 and 1.  If ( (abs(n_left - n_right)) / (n_left + n_right) ) > factor,\n");
	GMT_message (GMT, "\t   then no output will be given at this point [Default does not check Symmetry].\n");
	GMT_message (GMT, "\t-T Make evenly spaced timesteps from <start> to <stop> by <int> [Default uses input times].\n");
	GMT_explain_options (GMT, "VC0D0fghio.");
	
	return (EXIT_FAILURE);
}

GMT_LONG GMT_filter1d_parse (struct GMTAPI_CTRL *C, struct FILTER1D_CTRL *Ctrl, struct GMT_OPTION *options)
{
	/* This parses the options provided to filter1d and sets parameters in CTRL.
	 * Any GMT common options will override values set previously by other commands.
	 * It also replaces any file names specified as input or output with the data ID
	 * returned when registering these sources/destinations with the API.
	 */

	GMT_LONG n_errors = 0, sval;
	char c, txt_a[GMT_TEXT_LEN64], txt_b[GMT_TEXT_LEN64];
	struct GMT_OPTION *opt = NULL;
	struct GMT_CTRL *GMT = C->GMT;

	for (opt = options; opt; opt = opt->next) {
		switch (opt->option) {

			case '<':	/* Skip input files */
				break;

			/* Processes program-specific parameters */

			case 'D':	/* Get fixed increment */
				Ctrl->D.inc = atof (opt->arg);
				Ctrl->D.active = TRUE;
				break;
			case 'E':	/* Include ends of series */
				Ctrl->E.active = TRUE;
				break;
			case 'F':	/* Filter selection  */
				Ctrl->F.active = TRUE;
				if (opt->arg[0] && strchr ("BbCcGgMmPpLlUuFf", opt->arg[0])) {	/* OK filter code */
					Ctrl->F.filter = opt->arg[0];
					Ctrl->F.width = atof (&opt->arg[1]);
					n_errors += GMT_check_condition (GMT, Ctrl->F.width <= 0.0, "Syntax error -F option: Filterwidth must be positive\n");
					switch (Ctrl->F.filter) {	/* Get some futher info from some filters */
						case 'P':
						case 'p':
							c = opt->arg[strlen(opt->arg-1)];
							if (c == '-') Ctrl->F.mode = -1;
							if (c == '+') Ctrl->F.mode = +1;
							break;
						case 'F':
						case 'f':
							Ctrl->F.width = DBL_MAX;	/* To avoid range test errors before reading coefficients */
							if (opt->arg[1] && !GMT_access (GMT, &opt->arg[1], R_OK))
								Ctrl->F.file = strdup (&opt->arg[1]);
							else {
								GMT_report (GMT, GMT_MSG_FATAL, "Syntax error -F[Ff] option: Could not find file %s.\n", &opt->arg[1]);
								++n_errors;
							}
							break;
					}
				}
				else {
					GMT_report (GMT, GMT_MSG_FATAL, "Syntax error -F option: Correct syntax: -FX<width>, X one of BbCcGgMmPpFflLuU\n");
					++n_errors;
				}
				break;
			case 'I':	/* Activate the ignore option */
				Ctrl->I.value = atof (opt->arg);
				Ctrl->I.active = TRUE;
				break;
			case 'L':	/* Check for lack of data */
				Ctrl->L.active = TRUE;
				Ctrl->L.value = atof (opt->arg);
				break;
			case 'N':	/* Select column with independent coordinate [0] */
				Ctrl->N.active = TRUE;
#ifdef GMT_COMPAT
				if (strchr (opt->arg, '/')) { /* Gave obsolete format */
					GMT_report (GMT, GMT_MSG_COMPAT, "Warning: -N<ncol>/<tcol> option is deprecated; use -N<tcol> instead.\n");
					if (sscanf (opt->arg, "%*s/%d", &sval) != 1) {
						GMT_report (GMT, GMT_MSG_FATAL, "Syntax error -N option: Syntax is -N<tcol>\n");
						++n_errors;
					}
				}
				else if (!strchr (opt->arg, '/'))
					sval = atoi (opt->arg);
#else
					sval = atoi (opt->arg);
#endif
				n_errors += GMT_check_condition (GMT, sval < 0, "Syntax error -N option: Time column cannot be negative.\n");
				Ctrl->N.col = sval;
				break;
			case 'Q':	/* Assess quality of output */
				Ctrl->Q.value = atof (opt->arg);
				Ctrl->Q.active = TRUE;
				break;
			case 'S':	/* Activate symmetry test */
				Ctrl->S.active = TRUE;
				Ctrl->S.value = atof (opt->arg);
				break;
			case 'T':	/* Set output knots */
				Ctrl->T.active = TRUE;
				if (sscanf (opt->arg, "%[^/]/%[^/]/%lf", txt_a, txt_b, &Ctrl->T.inc) != 3) {
					GMT_report (GMT, GMT_MSG_FATAL, "Suntax error -T option: Syntax is -T<start>/<stop>/<inc>\n");
					++n_errors;
				}
				else {
					GMT_scanf_arg (GMT, txt_a, GMT_IS_UNKNOWN, &Ctrl->T.min);
					GMT_scanf_arg (GMT, txt_b, GMT_IS_UNKNOWN, &Ctrl->T.max);
				}
				break;

			default:	/* Report bad options */
				n_errors += GMT_default_error (GMT, opt->option);
				break;
		}
	}

	/* Check arguments */

	n_errors += GMT_check_condition (GMT, !Ctrl->F.active, "Syntax error: -F is required\n");
	n_errors += GMT_check_condition (GMT, Ctrl->D.active && Ctrl->D.inc <= 0.0, "Syntax error -D: must give positive increment\n");
	n_errors += GMT_check_condition (GMT, Ctrl->T.active && (Ctrl->T.max - Ctrl->T.min) < Ctrl->F.width, "Syntax error -T option: Output interval < filterwidth\n");
	n_errors += GMT_check_condition (GMT, Ctrl->L.active && (Ctrl->L.value < 0.0 || Ctrl->L.value > Ctrl->F.width) , "Syntax error -L option: Unreasonable lack-of-data interval\n");
	n_errors += GMT_check_condition (GMT, Ctrl->S.active && (Ctrl->S.value < 0.0 || Ctrl->S.value > 1.0) , "Syntax error -S option: Enter a factor between 0 and 1\n");
	n_errors += GMT_check_condition (GMT, Ctrl->Q.active && (Ctrl->Q.value < 0.0 || Ctrl->Q.value > 1.0), "Syntax error -Q option: Enter a factor between 0 and 1\n");

	return (n_errors ? GMT_PARSE_ERROR : GMT_OK);
}

/* Various functions which will be accessed via pointers depending on chosen filter */

double boxcar_weight (double radius, double half_width)
{
	return ((radius > half_width) ? 0.0 : 1.0);
}

double cosine_weight_filter1d (double radius, double half_width)
{
	return ((radius > half_width) ? 0.0 : 1.0 + cos (radius * M_PI / half_width));
}

double gaussian_weight (double radius, double half_width)
{
	return ((radius > half_width) ? 0.0 : exp (-4.5 * radius * radius / (half_width * half_width)));
}

void allocate_data_space (struct GMT_CTRL *GMT, struct FILTER1D_INFO *F)
{
	COUNTER_MEDIUM i;

	for (i = 0; i < F->n_cols; ++i) F->data[i] = GMT_memory (GMT, F->data[i], F->n_row_alloc, double);
}

void allocate_more_work_space (struct GMT_CTRL *GMT, struct FILTER1D_INFO *F)
{
	COUNTER_MEDIUM i;

	for (i = 0; i < F->n_cols; ++i) F->work[i] = GMT_memory (GMT, F->work[i], F->n_work_alloc, double);
}

GMT_LONG set_up_filter (struct GMT_CTRL *GMT, struct FILTER1D_INFO *F)
{
	COUNTER_MEDIUM i, i1, i2;
	BOOLEAN normalize = FALSE;
	double t_0, t_1, time, w_sum;
	PFD get_weight[3];		/* Selects desired weight function.  */

	t_0 = F->data[F->t_col][0];
	t_1 = F->data[F->t_col][F->n_rows-1];
	if (F->equidist) F->dt = (t_1 - t_0) / (F->n_rows - 1);

	if (F->filter_type == FILTER1D_CUSTOM) {	/* Use coefficients we read from file */
		F->n_f_wts = F->Fin->n_records;
		while (F->n_f_wts <= F->n_work_alloc) {	/* Need more memory */
			F->n_work_alloc <<= 1;
			allocate_more_work_space (GMT, F);
		}
		F->f_wt = GMT_memory (GMT, F->f_wt, F->n_f_wts, double);
		GMT_memcpy (F->f_wt, F->Fin->table[0]->segment[0]->coord[GMT_X], F->n_f_wts, double);
		for (i = 0, w_sum = 0.0; i < F->n_f_wts; ++i) w_sum += F->f_wt[i];
		F->f_operator = (GMT_IS_ZERO (w_sum));	/* If weights sum to zero it is an operator like {-1 1] or [1 -2 1] */
		F->half_n_f_wts = F->n_f_wts / 2;
		F->half_width = F->half_n_f_wts * F->dt;
		F->filter_width = 2.0 * F->half_width;
	}
	else if (F->filter_type <= FILTER1D_CONVOLVE) {
		get_weight[FILTER1D_BOXCAR] = (PFD)boxcar_weight;
		get_weight[FILTER1D_COS_ARCH] = (PFD)cosine_weight_filter1d;
		get_weight[FILTER1D_GAUSSIAN] = (PFD)gaussian_weight;
		F->half_width = 0.5 * F->filter_width;
		F->half_n_f_wts = lrint (floor (F->half_width / F->dt));
		F->n_f_wts = 2 * F->half_n_f_wts + 1;

		F->f_wt = GMT_memory (GMT, F->f_wt, F->n_f_wts, double);
		for (i = 0; i <= F->half_n_f_wts; ++i) {
			time = i * F->dt;
			i1 = F->half_n_f_wts - i;
			i2 = F->half_n_f_wts + i;
			F->f_wt[i1] = F->f_wt[i2] = ( *get_weight[F->filter_type]) (time, F->half_width);
		}
		if (normalize) {
			w_sum = 0.0;
			for (i = 0; i < F->n_f_wts; ++i) w_sum += F->f_wt[i];
			for (i = 0; i < F->n_f_wts; ++i) F->f_wt[i] /= w_sum;
		}
	}
	else
		F->half_width = 0.5 * F->filter_width;

	/* Initialize start/stop time */

	if (F->out_at_time) {
		/* populate F->t_start and F->t_stop */
		double	t_shift;
		if (F->t_start_t < t_0) /* user defined t_start_t outside bounds */
			F->t_start = t_0;
		else
			F->t_start = F->t_start_t;
		if (F->t_stop_t > t_1) /* user defined t_stop_t outside bounds */
			F->t_stop = t_1;
		else
			F->t_stop = F->t_stop_t;

		if (!F->use_ends) {
			/* remove filter half width from bounds */
			F->t_start += F->half_width;
			F->t_stop -= F->half_width;
		}

		/* align F->t_start and F->t_stop to F->t_int */
		t_shift = F->t_int - fmod (F->t_start - F->t_start_t, F->t_int);
		if ( fabs (t_shift - F->t_int) < GMT_SMALL ) t_shift=0; /* avoid values close to F->t_int */
		F->t_start += t_shift; /* make F->t_start - F->t_start_t an integral multiple of F->t_int */
		t_shift = fmod (F->t_stop - F->t_start_t, F->t_int);
		if ( fabs (t_shift - F->t_int) < GMT_SMALL ) t_shift=0; /* avoid values close to F->t_int */
		F->t_stop -= t_shift; /* make F->t_stop - F->t_start_t an integral multiple of F->t_int */
	}
	else {
		if (F->use_ends) {
			F->t_start = t_0;
			F->t_stop = t_1;
		}
		else {
			COUNTER_LARGE row;
			for (row = 0; (F->data[F->t_col][row] - t_0) < F->half_width; ++row);
			F->t_start = F->data[F->t_col][row];
			for (row = F->n_rows - 1; row > 0 && (t_1 - F->data[F->t_col][row]) < F->half_width; --row);
			F->t_stop = F->data[F->t_col][row];
		}
	}

	GMT_report (GMT, GMT_MSG_NORMAL, "F width: %g Resolution: %g Start: %g Stop: %g\n", F->filter_width, F->dt, F->t_start, F->t_stop);

	return (0);
}

GMT_LONG lack_check (struct FILTER1D_INFO *F, COUNTER_LARGE i_col, COUNTER_LARGE left, COUNTER_LARGE right)
{
	COUNTER_LARGE last_row, this_row;
	BOOLEAN lacking = FALSE;
	double last_t;

	last_row = left;
	while (!(GMT_is_dnan (F->data[i_col][last_row])) && last_row < (right - 1)) ++last_row;

	last_t = F->data[F->t_col][last_row];
	this_row = last_row + 1;
	while (!(lacking) && this_row < (right - 1)) {
		while (!(GMT_is_dnan (F->data[i_col][this_row])) && this_row < (right - 1)) ++this_row;

		if ( (F->data[F->t_col][this_row] - last_t) > F->lack_width)
			lacking = TRUE;
		else {
			last_t = F->data[F->t_col][this_row];
			last_row = this_row;
			++this_row;
		}
	}
	return (lacking);
}

void get_robust_estimates (struct GMT_CTRL *GMT, struct FILTER1D_INFO *F, COUNTER_LARGE j, COUNTER_LARGE n, GMT_LONG both)
{
	COUNTER_LARGE i, n_smooth;
	BOOLEAN sort_me = TRUE;
	double low, high, last, temp;

	if (F->filter_type > FILTER1D_MODE)
		temp = GMT_extreme (GMT, F->work[j], n, F->extreme, F->kind, F->way);
	else if (F->filter_type == FILTER1D_MODE) {
		n_smooth = n / 2;
		GMT_mode (GMT, F->work[j], n, n_smooth, sort_me, F->mode_selection, &F->n_multiples, &temp);
	}
	else {
		low = F->min_loc[j];
		high = F->max_loc[j];
		last = F->last_loc[j];

		GMT_median (GMT, F->work[j], n, low, high, last, &temp);
	}

	F->last_loc[j] = F->this_loc[j] = temp;

	if (both) {
		for (i = 0; i < n; ++i) F->work[j][i] = fabs (F->work[j][i] - F->this_loc[j]);
		low = F->min_scl[j];
		high = F->max_scl[j];
		last = F->last_scl[j];
		GMT_median (GMT, F->work[j], n, low, high, last, &temp);
		F->last_scl[j] = F->this_scl[j] = temp;
	}
}

GMT_LONG do_the_filter (struct GMTAPI_CTRL *C, struct FILTER1D_INFO *F)
{
	COUNTER_LARGE i_row, left, right, n_l, n_r;
	COUNTER_LARGE i_t_output = 0, n_in_filter, n_for_call, n_good_ones;
	COUNTER_MEDIUM iq, i_col;
	GMT_LONG i_f_wt;
	BOOLEAN *good_one = NULL;	/* Pointer to array of logicals [one per column]  */
	double time, delta_time, *outval = NULL, wt, val, med, scl, small;
	double *wt_sum = NULL;		/* Pointer for array of weight sums [each column]  */
	double *data_sum = NULL;	/* Pointer for array of data * weight sums [columns]  */
	struct GMT_CTRL *GMT = C->GMT;

	outval = GMT_memory (GMT, NULL, F->n_cols, double);
	good_one = GMT_memory (GMT, NULL, F->n_cols, BOOLEAN);
	wt_sum = GMT_memory (GMT, NULL, F->n_cols, double);
	data_sum = GMT_memory (GMT, NULL, F->n_cols, double);

	if(!F->out_at_time) {	/* Position i_t_output at first output time  */
		for(i_t_output = 0; F->data[F->t_col][i_t_output] < F->t_start; ++i_t_output);
		small = (F->data[F->t_col][1] - F->data[F->t_col][0]);
	}
	else
		small = F->t_int;

	small *= GMT_CONV_LIMIT;
	time = F->t_start;
	left = right = 0;		/* Left/right end of filter window */

	iq = lrint (F->q_factor);

	while (time <= (F->t_stop + small)) {
		while ((time - F->data[F->t_col][left] - small) > F->half_width) ++left;
		while (right < F->n_rows && (F->data[F->t_col][right] - time - small) <= F->half_width) ++right;
		n_in_filter = right - left;
		if ( (!(n_in_filter)) || (F->check_lack && ( (F->filter_width / n_in_filter) > F->lack_width) ) ) {
			if (F->out_at_time)
				time += F->t_int;
			else {
				++i_t_output;
				time = (i_t_output < F->n_rows) ? F->data[F->t_col][i_t_output] : F->t_stop + 1.0;
			}
			continue;
		}

		for (i_col = 0; i_col < F->n_cols; ++i_col) {
			F->n_this_col[i_col] = 0;
			wt_sum[i_col] = data_sum[i_col] = 0.0;
			if (i_col == F->t_col)
				good_one[i_col] = FALSE;
			else if (F->check_lack)
				good_one[i_col] = !(lack_check (F, i_col, left, right));
			else
				good_one[i_col] = TRUE;
			if (F->check_asym) F->n_left[i_col] = F->n_right[i_col] = 0;
		}

		if (F->robust || F->filter_type > FILTER1D_CONVOLVE) {
			if (n_in_filter > F->n_work_alloc) {
				F->n_work_alloc = n_in_filter;
				allocate_more_work_space (GMT, F);
			}
			for (i_row = left; i_row < right; ++i_row) {
				for (i_col = 0; i_col < F->n_cols; ++i_col) {
					if (!(good_one[i_col])) continue;
					if (!GMT_is_dnan (F->data[i_col][i_row])) {
						F->work[i_col][F->n_this_col[i_col]] = F->data[i_col][i_row];
						F->n_this_col[i_col]++;
						if (F->check_asym) {
							if (F->data[F->t_col][i_row] < time) F->n_left[i_col]++;
							if (F->data[F->t_col][i_row] > time) F->n_right[i_col]++;
						}
					}
				}
			}
			if (F->check_asym) {
				for (i_col = 0; i_col < F->n_cols; ++i_col) {
					if (!(good_one[i_col])) continue;
					n_l = F->n_left[i_col];
					n_r = F->n_right[i_col];
					if ((((double)GMT_abs (n_l - n_r))/(n_l + n_r)) > F->sym_coeff) good_one[i_col] = FALSE;
				}
			}
			if ((F->filter_type > FILTER1D_CONVOLVE) && F->check_q) {
				for (i_col = 0; i_col < F->n_cols; ++i_col) {
					if (F->n_this_col[i_col] < iq) good_one[i_col] = FALSE;
				}
			}

			for (i_col = 0; i_col < F->n_cols; ++i_col) {
				if (good_one[i_col]) {
					n_for_call = F->n_this_col[i_col];
					get_robust_estimates (GMT, F, i_col, n_for_call, F->robust);
				}
			}

		}	/* That's it for the robust work  */

		if (F->filter_type > FILTER1D_CONVOLVE) {

			/* Need to count how many good ones; use data_sum area  */

			n_good_ones = 0;
			for (i_col = 0; i_col < F->n_cols; ++i_col) {
				if (i_col == F->t_col)
					data_sum[i_col] = time;
				else if (good_one[i_col]) {
					data_sum[i_col] = F->this_loc[i_col];
					++n_good_ones;
				}
				else
					data_sum[i_col] = GMT->session.d_NaN;
			}
			if (n_good_ones) GMT_Put_Record (C, GMT_WRITE_DOUBLE, data_sum);
		}
		else {
			if (F->robust) for (i_col = 0; i_col < F->n_cols; ++i_col) F->n_this_col[i_col] = 0;

			for (i_row = left; i_row < right; ++i_row) {
				delta_time = time - F->data[F->t_col][i_row];
				i_f_wt = F->half_n_f_wts + lrint (floor (0.5 + delta_time/F->dt));
				if ((i_f_wt < 0) || (i_f_wt >= (GMT_LONG)F->n_f_wts)) continue;

				for(i_col = 0; i_col < F->n_cols; ++i_col) {
					if (!good_one[i_col]) continue;
					if (!GMT_is_dnan (F->data[i_col][i_row])) {
						wt = F->f_wt[i_f_wt];
						val = F->data[i_col][i_row];
						if (F->robust) {
							med = F->this_loc[i_col];
							scl = F->this_scl[i_col];
							val = ((fabs(val-med)) > (2.5 * scl)) ? med : val;
						}
						else if (F->check_asym) {	/* This wasn't already done  */
							if (F->data[F->t_col][i_row] < time) F->n_left[i_col]++;
							if (F->data[F->t_col][i_row] > time) F->n_right[i_col]++;
						}
						wt_sum[i_col] += wt;
						data_sum[i_col] += (wt * val);
						F->n_this_col[i_col]++;
					}
				}
			}
			n_good_ones = 0;
			for (i_col = 0; i_col < F->n_cols; ++i_col) {
				if (!good_one[i_col]) continue;
				if (!F->n_this_col[i_col]) {
					good_one[i_col] = FALSE;
					continue;
				}
				if (F->check_asym && !(F->robust) ) {
					n_l = F->n_left[i_col];
					n_r = F->n_right[i_col];
					if ((((double)GMT_abs (n_l - n_r))/(n_l + n_r)) > F->sym_coeff) {
						good_one[i_col] = FALSE;
						continue;
					}
				}
				if (F->check_q && ((wt_sum[i_col] / F->n_this_col[i_col]) < F->q_factor)) {
					good_one[i_col] = FALSE;
					continue;
				}
				++n_good_ones;
			}
			if (n_good_ones) {
				for (i_col = 0; i_col < F->n_cols; ++i_col) {
					if (i_col == F->t_col)
						outval[i_col] = time;
					else if (good_one[i_col])
						outval[i_col] = (F->f_operator) ? data_sum[i_col] : data_sum[i_col] / wt_sum[i_col];
					else
						outval[i_col] = GMT->session.d_NaN;
				}
				GMT_Put_Record (C, GMT_WRITE_DOUBLE, outval);
			}
		}

		/* Go to next output time */

		if (F->out_at_time)
			time += F->t_int;
		else {
			++i_t_output;
			time = (i_t_output < F->n_rows) ? F->data[F->t_col][i_t_output] : F->t_stop + 1.0;
		}
	}

	GMT_free (GMT, outval);
	GMT_free (GMT, good_one);
	GMT_free (GMT, wt_sum);
	GMT_free (GMT, data_sum);

	return (0);
}

GMT_LONG allocate_space (struct GMT_CTRL *GMT, struct FILTER1D_INFO *F)
{
	F->n_this_col = GMT_memory (GMT, NULL, F->n_cols, GMT_LONG);
	F->data = GMT_memory (GMT, NULL, F->n_cols, double *);

	if (F->check_asym) F->n_left = GMT_memory (GMT, NULL, F->n_cols, GMT_LONG);
	if (F->check_asym) F->n_right = GMT_memory (GMT, NULL, F->n_cols, GMT_LONG);

	if (F->robust || (F->filter_type > FILTER1D_CONVOLVE) ) {	/* Then we need workspace  */
		COUNTER_MEDIUM i;

		F->work = GMT_memory (GMT, NULL, F->n_cols, double *);
		for (i = 0; i < F->n_cols; ++i) F->work[i] = GMT_memory (GMT, NULL, F->n_work_alloc, double);
		F->min_loc = GMT_memory (GMT, NULL, F->n_cols, double);
		F->max_loc = GMT_memory (GMT, NULL, F->n_cols, double);
		F->last_loc = GMT_memory (GMT, NULL, F->n_cols, double);
		F->this_loc = GMT_memory (GMT, NULL, F->n_cols, double);
		F->min_scl = GMT_memory (GMT, NULL, F->n_cols, double);
		F->max_scl = GMT_memory (GMT, NULL, F->n_cols, double);
		F->this_scl = GMT_memory (GMT, NULL, F->n_cols, double);
		F->last_scl = GMT_memory (GMT, NULL, F->n_cols, double);
	}
	return (0);
}

void free_space_filter1d (struct GMT_CTRL *GMT, struct FILTER1D_INFO *F)
{
	COUNTER_MEDIUM i;
	if (!F) return;
	if (F->robust || (F->filter_type > FILTER1D_CONVOLVE) ) {
		for (i = 0; i < F->n_cols; ++i)	GMT_free (GMT, F->work[i]);
		GMT_free (GMT, F->work);
	}
	for (i = 0; i < F->n_cols; ++i)	GMT_free (GMT, F->data[i]);
	GMT_free (GMT, F->data);
	GMT_free (GMT, F->n_this_col);
	if (F->check_asym) GMT_free (GMT, F->n_left);
	if (F->check_asym) GMT_free (GMT, F->n_right);
	if (F->min_loc) GMT_free (GMT, F->min_loc);
	if (F->max_loc) GMT_free (GMT, F->max_loc);
	if (F->last_loc) GMT_free (GMT, F->last_loc);
	if (F->this_loc) GMT_free (GMT, F->this_loc);
	if (F->min_scl) GMT_free (GMT, F->min_scl);
	if (F->max_scl) GMT_free (GMT, F->max_scl);
	if (F->last_scl) GMT_free (GMT, F->last_scl);
	if (F->this_scl) GMT_free (GMT, F->this_scl);
	if (F->n_f_wts) GMT_free (GMT, F->f_wt);
}

void load_parameters_filter1d (struct FILTER1D_INFO *F, struct FILTER1D_CTRL *Ctrl, GMT_LONG n_cols)
{
	F->filter_width = Ctrl->F.width;
	F->dt = Ctrl->D.inc;
	F->equidist = !Ctrl->D.active;
	F->use_ends = Ctrl->E.active;
	F->check_lack = Ctrl->L.active;
	F->lack_width = Ctrl->L.value;
	F->n_cols = n_cols;
	F->t_col = Ctrl->N.col;
	F->q_factor = Ctrl->Q.value;
	F->check_q = Ctrl->Q.active;
	F->check_asym = Ctrl->S.active;
	F->sym_coeff = Ctrl->S.value;
	F->t_start_t = F->t_start = Ctrl->T.min;
	F->t_stop_t = F->t_stop = Ctrl->T.max;
	F->t_int =Ctrl->T.inc;
	F->out_at_time = Ctrl->T.active;
}

/* Must free allocated memory before returning */
#define bailout(code) {GMT_Free_Options (mode); return (code);}
#define Return(code,...) {Free_filter1d_Ctrl (GMT, Ctrl); GMT_end_module (GMT, GMT_cpy); GMT_report (GMT, GMT_MSG_FATAL, __VA_ARGS__); bailout (code);}
#define Return2(code) {Free_filter1d_Ctrl (GMT, Ctrl); GMT_end_module (GMT, GMT_cpy); bailout (code);}

GMT_LONG GMT_filter1d (struct GMTAPI_CTRL *API, GMT_LONG mode, void *args)
{
	COUNTER_MEDIUM col, tbl;
	COUNTER_LARGE row, seg;
	GMT_LONG error;

	double last_time, new_time, in;
	
	struct GMT_OPTION *options = NULL;
	struct FILTER1D_INFO F;
	struct GMT_DATASET *D = NULL;
	struct FILTER1D_CTRL *Ctrl = NULL;

	struct GMT_CTRL *GMT = NULL, *GMT_cpy = NULL;

	/*----------------------- Standard module initialization and parsing ----------------------*/

	if (API == NULL) return (GMT_Report_Error (API, GMT_NOT_A_SESSION));
	options = GMT_Prep_Options (API, mode, args);	if (API->error) return (API->error);	/* Set or get option list */

	if (!options || options->option == GMTAPI_OPT_USAGE) bailout (GMT_filter1d_usage (API, GMTAPI_USAGE));	/* Return the usage message */
	if (options->option == GMTAPI_OPT_SYNOPSIS) bailout (GMT_filter1d_usage (API, GMTAPI_SYNOPSIS));	/* Return the synopsis */

	/* Parse the command-line arguments */

	GMT = GMT_begin_module (API, "GMT_filter1d", &GMT_cpy);		/* Save current state */
	if (GMT_Parse_Common (API, "-Vbf:", "ghi>" GMT_OPT("HMm"), options)) Return (API->error, "Error parsing filter1d options\n");
	Ctrl = New_filter1d_Ctrl (GMT);		/* Allocate and initialize a new control structure */
	if ((error = GMT_filter1d_parse (API, Ctrl, options))) Return (error, "Error parsing filter1d options\n");

	/*---------------------------- This is the filter1d main code ----------------------------*/

	GMT_memset (&F, 1, struct FILTER1D_INFO);	/* Init control structure to NULL */
	F.n_work_alloc = GMT_CHUNK;
	F.equidist = TRUE;

	/* Read the input data into memory */
	if (GMT_Init_IO (API, GMT_IS_DATASET, GMT_IS_LINE, GMT_IN, GMT_REG_DEFAULT, 0, options) != GMT_OK) {	/* Register data input */
		Return (API->error, "Error initializing input\n");
	}
	if ((D = GMT_Read_Data (API, GMT_IS_DATASET, GMT_IS_FILE, GMT_IS_ANY, GMT_READ_NORMAL, NULL, NULL, NULL)) == NULL) {
		Return (API->error, "Error Reading input\n");
	}
	
	load_parameters_filter1d (&F, Ctrl, D->n_columns);	/* Pass parameters from Control structure to Filter structure */

	if (GMT->common.b.active[GMT_IN] && GMT->common.b.ncol[GMT_IN] < F.n_cols) Return (GMT_N_COLS_VARY,
		"Syntax error: Binary input data must have at least %ld fields\n", F.n_cols);

	if (strchr ("BCGMPF", Ctrl->F.filter)) {	/* First deal with robustness request */
		F.robust = TRUE;
		Ctrl->F.filter = (char)tolower ((int)Ctrl->F.filter);
	}
	switch (Ctrl->F.filter) {	/* Set filter parameters */
		case 'b':
			F.filter_type = FILTER1D_BOXCAR;
			break;
		case 'c':
			F.filter_type = FILTER1D_COS_ARCH;
			break;
		case 'g':
			F.filter_type = FILTER1D_GAUSSIAN;
			break;
		case 'm':
			F.filter_type = FILTER1D_MEDIAN;
			break;
		case 'p':
			F.filter_type = FILTER1D_MODE;
			F.mode_selection = Ctrl->F.mode;
			break;
		case 'l':
			F.filter_type = FILTER1D_LOWER_ALL;
			F.way = -1;
			F.extreme = DBL_MAX;
			break;
		case 'L':
			F.filter_type = FILTER1D_LOWER_POS;
			F.way = -1;
			F.kind = +1;
			break;
		case 'u':
			F.filter_type = FILTER1D_UPPER_ALL;
			F.way = +1;
			F.extreme = DBL_MIN;
			break;
		case 'U':
			F.filter_type = FILTER1D_UPPER_NEG;
			F.way = +1;
			F.kind = -1;
			break;
		case 'f':
			F.filter_type = FILTER1D_CUSTOM;
			if ((error = GMT_set_cols (GMT, GMT_IN, 1))) Return (error, "Error in GMT_set_cols");
			if ((F.Fin = GMT_Read_Data (API, GMT_IS_DATASET, GMT_IS_FILE, GMT_IS_POINT, GMT_READ_NORMAL, NULL, Ctrl->F.file, NULL)) == NULL) {
				Return (API->error, "Error Reading input\n");
			}
			GMT_report (GMT, GMT_MSG_NORMAL, "Read %ld filter weights from file %s.\n", F.Fin->n_records, Ctrl->F.file);
			break;
	}
	if (F.filter_type > FILTER1D_CONVOLVE) F.robust = FALSE;

	GMT->current.io.skip_if_NaN[GMT_X] = GMT->current.io.skip_if_NaN[GMT_Y] = FALSE;	/* Turn off default GMT NaN-handling */
	GMT->current.io.skip_if_NaN[F.t_col] = TRUE;			/* ... But disallow NaN in "time" column */
	GMT->common.b.ncol[GMT_OUT] = F.n_cols;
	if (GMT_Init_IO (API, GMT_IS_DATASET, GMT_IS_LINE, GMT_OUT, GMT_REG_DEFAULT, 0, options) != GMT_OK) {	/* Establishes data output */
		Return (API->error, "Error initializing input\n");
	}
	if (GMT_Begin_IO (API, GMT_IS_DATASET, GMT_OUT) != GMT_OK) {	/* Enables data output and sets access mode */
		Return (API->error, "Error in Begin_IO\n");
	}

	allocate_space (GMT, &F);	/* Gets column-specific flags and COUNTER_LARGE space */
	for (tbl = 0; tbl < D->n_tables; ++tbl) {	/* For each input table */
		for (seg = 0; seg < D->table[tbl]->n_segments; ++seg) {	/* For each segment */
			/* Duplicate data and set up arrays and parameters needed to filter this segment */
			if (D->table[tbl]->segment[seg]->n_rows > F.n_row_alloc) {
				F.n_row_alloc = MAX (GMT_CHUNK, D->table[tbl]->segment[seg]->n_rows);
				allocate_data_space (GMT, &F);
			}

			if (F.robust || (F.filter_type == FILTER1D_MEDIAN) ) {
<<<<<<< HEAD
				for (col = 0; col < F.n_cols; ++col) {
					F.min_loc[col] = +DBL_MAX;
					F.max_loc[col] = -DBL_MAX;
=======
				for (i = 0; i < F.n_cols; ++i) {
					F.min_loc[i] = DBL_MAX;
					F.max_loc[i] = DBL_MIN;
>>>>>>> 6a31511f
				}
			}
			last_time = DBL_MIN;

			for (row = F.n_rows = 0; row < D->table[tbl]->segment[seg]->n_rows; ++row, ++F.n_rows) {
				in = D->table[tbl]->segment[seg]->coord[F.t_col][row];
				if (GMT_is_dnan (in)) continue;	/* Skip records with time == NaN */
				new_time = in;
				if (new_time < last_time) Return (GMT_DATA_READ_ERROR, "Error! Time decreases at line # %ld\n\tUse UNIX utility sort and then try again.\n", row);
				last_time = new_time;
				for (col = 0; col < F.n_cols; ++col) {
					in = D->table[tbl]->segment[seg]->coord[col][row];
					if (Ctrl->I.active && in == Ctrl->I.value)
						F.data[col][F.n_rows] = GMT->session.d_NaN;
					else
						F.data[col][F.n_rows] = in;
					if (F.robust || (F.filter_type == FILTER1D_MEDIAN) ) {
						if (in > F.max_loc[col]) F.max_loc[col] = in;
						if (in < F.min_loc[col]) F.min_loc[col] = in;
					}
				}
			}
			GMT_report (GMT, GMT_MSG_NORMAL, "Read %ld records from table %ld, segment %ld\n", F.n_rows, tbl, seg);
			
			/* FILTER: Initialize scale parameters and last_loc based on min and max of data  */

			if (F.robust || (F.filter_type == FILTER1D_MEDIAN) ) {
				for (col = 0; col < F.n_cols; ++col) {
					F.min_scl[col] = 0.0;
					F.max_scl[col] = 0.5 * (F.max_loc[col] - F.min_loc[col]);
					F.last_scl[col] = 0.5 * F.max_scl[col];
					F.last_loc[col] = 0.5 * (F.max_loc[col] + F.min_loc[col]);
				}
			}

			if (set_up_filter (GMT, &F)) Return (GMT_RUNTIME_ERROR, "Fatal error during coefficient setup.\n");

			if (GMT->current.io.multi_segments[GMT_OUT]) GMT_Put_Record (API, GMT_WRITE_SEGHEADER, D->table[tbl]->segment[seg]->header);
			
			if (do_the_filter (API, &F)) Return (GMT_RUNTIME_ERROR, "Fatal error in filtering routine.\n");
		}
	}
	
	if (GMT_End_IO (API, GMT_OUT, 0) != GMT_OK) {	/* Disables further data output */
		Return (API->error, "Error in End_IO\n");
	}

	if (F.n_multiples > 0) GMT_report (GMT, GMT_MSG_NORMAL, "Warning: %ld multiple modes found\n", F.n_multiples);

	free_space_filter1d (GMT, &F);

	Return2 (GMT_OK);
}<|MERGE_RESOLUTION|>--- conflicted
+++ resolved
@@ -915,15 +915,9 @@
 			}
 
 			if (F.robust || (F.filter_type == FILTER1D_MEDIAN) ) {
-<<<<<<< HEAD
 				for (col = 0; col < F.n_cols; ++col) {
-					F.min_loc[col] = +DBL_MAX;
-					F.max_loc[col] = -DBL_MAX;
-=======
-				for (i = 0; i < F.n_cols; ++i) {
-					F.min_loc[i] = DBL_MAX;
-					F.max_loc[i] = DBL_MIN;
->>>>>>> 6a31511f
+					F.min_loc[col] = DBL_MAX;
+					F.max_loc[col] = DBL_MIN;
 				}
 			}
 			last_time = DBL_MIN;
