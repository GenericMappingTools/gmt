/*	$Id$
 *
 * Include file defining structures used in gshhg.c
 *
 *	Copyright (c) 1996-2014 by P. Wessel, W. H. F. Smith, R. Scharroo, J. Luis and F. Wobbe
 *	See LICENSE.TXT file for copying and redistribution conditions.
 *
 *	This program is free software; you can redistribute it and/or modify
 *	it under the terms of the GNU Lesser General Public License as published by
 *	the Free Software Foundation; version 3 or any later version.
 *
 *	This program is distributed in the hope that it will be useful,
 *	but WITHOUT ANY WARRANTY; without even the implied warranty of
 *	MERCHANTABILITY or FITNESS FOR A PARTICULAR PURPOSE.  See the
 *	GNU Lesser General Public License for more details.
 *
 *	Contact info: www.soest.hawaii.edu/pwessel
 *
 *	14-SEP-2004.  PW: Version 1.3.  Header is now n * 8 bytes (n = 5)
 *			  For use with version 1.3 of GSHHG
 *	2-MAY-2006.  PW: Version 1.4.  Header is now 32 bytes (all int 4)
 *			  For use with version 1.4 of GSHHG
 *	31-MAR-2007.  PW: Version 1.5.  no format change
 *			  For use with version 1.5 of GSHHG
 *	28-AUG-2007.  PW: Version 1.6.  no format change
 *			  For use with version 1.6 of GSHHG which now has WDBII
 *			  borders and rivers.
 *	03-JUL-2008.  PW: Version 1.11. New -I<id> option to pull out a single pol
 *	27-MAY-2009.  PW: Version 1.12. Now includes container polygon ID in header,
 *			  an ancestor ID, and area of the reduced polygon. Works on
 *			  GSHHG 2.0 data.
 *			  Header is now 44 bytes (all 4-byte integers)
 *	24-MAY-2010.  PW: Data version is now 2.1.0. [no change to format]
 *	15-JUL-2011.   PW: Data version is now 2.2.0. [Change in header format to store
 *			  area magnitude and let greenwich be 2-bit flag (0-3)].  Also
 *			  flag WDBII riverlakes with the river flag as used for GSHHG.
 *	15-APR-2012.  PW: Data version is now 2.2.1. [no change to format]
 *	1-JAN-2013.   PW: Data version is now 2.2.2. [no change to format]
 *	1-JUL-2013.   PW: Data version is now 2.2.3. [no change to format]
 *	1-NOV-2013.   PW: Data version is now 2.2.4. [no change to format]
 */

#ifndef _GSHHG
#define _GSHHG
#include "gmt_config.h"

#include <stdio.h>
#include <stdlib.h>
#include <string.h>
#include <math.h>

#include "gmt_notposix.h"

#include "common_byteswap.h"

#ifndef M_PI
#define M_PI          3.14159265358979323846
#endif

#ifndef SEEK_CUR	/* For really ancient systems */
#define SEEK_CUR 1
#endif

<<<<<<< HEAD
=======
#define GSHHG_DATA_RELEASE	13		/* For v2.2.4 data set */
>>>>>>> 8bc594f6
#define GSHHG_PROG_VERSION	"1.16"

#define GSHHG_MAXPOL	200000	/* Should never need to allocate more than this many polygons */
#define GSHHG_SCL	1.0e-6	/* Convert micro-degrees to degrees */

struct GSHHG {	/* Global Self-consistent Hierarchical High-resolution Shorelines */
	uint32_t id;		/* Unique polygon id number, starting at 0 */
	uint32_t n;		/* Number of points in this polygon */
	uint32_t flag;	/* = level + version << 8 + greenwich << 16 + source << 24 + river << 25 + p << 26 */
	/* flag contains 6 items, as follows:
	 * low byte:	level = flag & 255: Values: 1 land, 2 lake, 3 island_in_lake, 4 pond_in_island_in_lake
	 * 2nd byte:	version = (flag >> 8) & 255: Values: Should be 9 for GSHHG release 9.
 	 * 3rd byte:	greenwich = (flag >> 16) & 3: Values: 0 if Greenwich nor Dateline are crossed,
	 *		1 if Greenwich is crossed, 2 if Dateline is crossed, 3 if both is crossed.
	 * 4th byte:	source = (flag >> 24) & 1: Values: 0 = CIA WDBII, 1 = WVS
	 * 4th byte:	river = (flag >> 25) & 1: Values: 0 = not set, 1 = river-lake and GSHHG level = 2 (or WDBII class 0)
	 * 4th byte:	area magnitude scale p (as in 10^p) = flag >> 26.  We divide area by 10^p.
	 */
	int32_t west, east, south, north;	/* Signed min/max extent in micro-degrees */
	uint32_t area;		/* Area of polygon in km^2 * 10^p for this resolution file */
	uint32_t area_full;	/* Area of corresponding full-resolution polygon in km^2 * 10^p */
	int32_t container;	/* Id of container polygon that encloses this polygon (-1 if none) */
	int32_t ancestor;	/* Id of ancestor polygon in the full resolution set that was the source of this polygon (-1 if none) */
};

/* byteswap all members of GSHHG struct */
#define GSHHG_STRUCT_N_MEMBERS 11
static inline void bswap_GSHHG_struct (struct GSHHG *h) {
	uint32_t unsigned32[GSHHG_STRUCT_N_MEMBERS];
	uint32_t n;

	/* since all members are 32 bit words: */
	memcpy (&unsigned32, h, sizeof(struct GSHHG));

	for (n = 0; n < GSHHG_STRUCT_N_MEMBERS; ++n)
		unsigned32[n] = bswap32 (unsigned32[n]);

	memcpy (h, &unsigned32, sizeof(struct GSHHG));
}

struct	POINT {	/* Each lon, lat pair is stored in micro-degrees in 4-byte integer format */
	int32_t x;
	int32_t y;
};

/* byteswap members of POINT struct */
static inline void bswap_POINT_struct (struct POINT *p) {
	uint32_t unsigned32;
	memcpy (&unsigned32, &p->x, sizeof(uint32_t));
	unsigned32 = bswap32 (unsigned32);
	memcpy (&p->x, &unsigned32, sizeof(uint32_t));
	memcpy (&unsigned32, &p->y, sizeof(uint32_t));
	unsigned32 = bswap32 (unsigned32);
	memcpy (&p->y, &unsigned32, sizeof(uint32_t));
}

#endif	/* _GSHHG */<|MERGE_RESOLUTION|>--- conflicted
+++ resolved
@@ -61,10 +61,7 @@
 #define SEEK_CUR 1
 #endif
 
-<<<<<<< HEAD
-=======
 #define GSHHG_DATA_RELEASE	13		/* For v2.2.4 data set */
->>>>>>> 8bc594f6
 #define GSHHG_PROG_VERSION	"1.16"
 
 #define GSHHG_MAXPOL	200000	/* Should never need to allocate more than this many polygons */
