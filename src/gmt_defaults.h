/*--------------------------------------------------------------------
 *	$Id$
 *
 *	Copyright (c) 1991-2012 by P. Wessel, W. H. F. Smith, R. Scharroo, and J. Luis
 *	See LICENSE.TXT file for copying and redistribution conditions.
 *
 *	This program is free software; you can redistribute it and/or modify
 *	it under the terms of the GNU Lesser General Public License as published by
 *	the Free Software Foundation; version 3 or any later version.
 *
 *	This program is distributed in the hope that it will be useful,
 *	but WITHOUT ANY WARRANTY; without even the implied warranty of
 *	MERCHANTABILITY or FITNESS FOR A PARTICULAR PURPOSE.  See the
 *	GNU Lesser General Public License for more details.
 *
 *	Contact info: gmt.soest.hawaii.edu
 *--------------------------------------------------------------------*/
/*
 * gmt_defaults.h contains definition of the structure with default settings.
 *
 * Author:	Paul Wessel
 * Date:	01-OCT-2009
 * Version:	5 API
 */

#ifndef _GMT_DEFAULTS_H
#define _GMT_DEFAULTS_H

/*--------------------------------------------------------------------
 *			GMT DEFAULTS STRUCTURE DEFINITION
 *--------------------------------------------------------------------*/

struct ELLIPSOID {	/* Information about a particular ellipsoid */
	/* Table taken from Snyder "Map projection - a working manual", p 12 Table 1 */
	char name[GMT_TEXT_LEN64];
	GMT_LONG date;
	double eq_radius;
	double flattening;
};

struct DATUM {	/* Information about a particular datum */
	char name[GMT_TEXT_LEN64];	/* Datum name */
	char ellipsoid[GMT_TEXT_LEN64];	/* Ellipsoid GMT ID name */
	char region[GMT_TEXT_LEN256];	/* Region of use */
	double xyz[3];		/* Coordinate shifts in meter for x, y, and z */
};

struct gmt_encoding
{
	char name[GMT_TEXT_LEN64];
	GMT_LONG code[5]; /* Codes for symbols we print. */
};

struct GMT_DEFAULTS {	/* Holds all variables directly controlled by GMT Default parameters */
	/* COLOR group [sorted by type to optimize storage] */
	COUNTER_MEDIUM color_model;		/* 1 = read RGB, 2 = use RGB, 4 = read HSV, 8 = use HSV, 16 = read CMYK, 32 = use CMYK [1+2]
									 * Add 128 to disallow output of color names */
	double color_patch[3][4];		/* Color of background, foreground, nan [black,white,127.5] */
	double color_hsv_min_s;			/* For smallest or most negative intensity [1.0] */
	double color_hsv_max_s;			/* For largest or most positive intensity [0.1] */
	double color_hsv_min_v;			/* For smallest or most negative intensity [0.3] */
	double color_hsv_max_v;			/* For largest or most positive intensity [1.0] */
	/* DIR group */
	/* FONT group */
	struct GMT_FONT font_annot[2];		/* Font for primary and secondary annotations [14p|16p,Helvetica,black] */
	struct GMT_FONT font_label;		/* Font for labels [24p,Helvetica,black] */
	struct GMT_FONT font_logo;		/* Font for GMT logo [8p,Helvetica,black] */
	struct GMT_FONT font_title;		/* Font for headers [36p,Helvetica,black] */
	/* FORMAT group */
	char format_clock_in[GMT_TEXT_LEN64];	/* How to decode an incoming clock string [hh:mm:ss] */
	char format_clock_out[GMT_TEXT_LEN64];	/* Controls how clocks are written on output [hh:mm:ss] */
	char format_clock_map[GMT_TEXT_LEN64];	/* Controls how clocks are plotted on maps [hh:mm:ss] */
	char format_date_in[GMT_TEXT_LEN64];	/* How to decode an incoming date string [yyyy-mm-dd] */
	char format_date_out[GMT_TEXT_LEN64];	/* Controls how dates are written on output [yyyy-mm-dd] */
	char format_date_map[GMT_TEXT_LEN64];	/* Controls how dates are plotted on maps [yyyy-mm-dd] */
	char format_geo_out[GMT_TEXT_LEN64];	/* Controls how degrees are written on output [000 = dd.xxxx] */
	char format_geo_map[GMT_TEXT_LEN64];	/* Controls how degrees are plotted on maps [020 = dd:mm:ss as in old DEGREE_FORMAT = 0] */
	char format_float_out[GMT_TEXT_LEN64];	/* Default double output format [%g] */
	char format_float_map[GMT_TEXT_LEN64];	/* Default double plot format [%g] */
	char format_time[2][GMT_TEXT_LEN64];	/* Controls annotation format for Months/Weeks/Weekdays for primary and secondary axes */
	char format_time_logo[GMT_TEXT_LEN256];	/* Specify the format for writing time stamps (see strftime) */
	/* GMT group */
	GMT_LONG fft;				/* -1 for auto, or 0-4 for specific FFT algorithm */
	BOOLEAN history;			/* TRUE to pass information via gmt.conf files */
	COUNTER_MEDIUM interpolant;		/* Choose between 0 (Linear), 1 (Akima), or 2 (Cubic spline) */
	COUNTER_MEDIUM triangulate;		/* 0 for Watson [Default], 1 for Shewchuk (if configured) */
	COUNTER_MEDIUM verbose;			/* Level of verbosity 0-4 [1] */
	/* IO group */
	char io_col_separator[8];		/* Separator between output ascii data columns [tab] */
	char io_gridfile_format[GMT_TEXT_LEN64];	/* Default grid file format */
	char io_seg_marker[2];			/* Character used to recognize and write segment headers [>,>] */
<<<<<<< HEAD
	BOOLEAN io_gridfile_shorthand;		/* Use shorthand suffix notation for embedded grid file formats [FALSE] */
	BOOLEAN io_header[2];			/* Input & Output data has header records [FALSE, FALSE] */
	COUNTER_MEDIUM io_n_header_items;	/* number of header records [0] */
	BOOLEAN io_nan_records;			/* Determines what NaNs in input records should mean (beyond skipping the record) */
	COUNTER_MEDIUM io_nan_mode;		/* -s: 1 means skip NaN (x,y) records on output, 2 = inverse (only output nan-records; -sr), 0 reports all records */
	BOOLEAN io_lonlat_toggle[2];		/* TRUE means read/write I/O as lat/lon instead of lon/lat [FALSE,FALSE] */
	BOOLEAN io_blankline[2];		/* TRUE means blank lines should be treated as segment breaks [FALSE,FALSE] */
	BOOLEAN io_nanline[2];			/* TRUE means lines with all NaNs should be treated as segment breaks [FALSE,FALSE] */
=======
	GMT_LONG io_gridfile_shorthand;		/* Use shorthand suffix notation for embedded grid file formats [FALSE] */
	GMT_LONG io_header[2];			/* Input & Output data has header records [FALSE, FALSE] */
	GMT_LONG io_n_header_items;		/* number of header records [0] */
	GMT_LONG io_nan_records;		/* Determines what NaNs in input records should mean (beyond skipping the record) */
	GMT_LONG io_nan_mode;			/* -s: 1 means skip NaN (x,y) records on output, 2 = inverse (only output nan-records; -sr), 0 reports all records */
	GMT_LONG io_nc4_deflation_level;	/* NetCDF deflation level on output [0] */
	GMT_LONG io_lonlat_toggle[2];		/* TRUE means read/write I/O as lat/lon instead of lon/lat [FALSE,FALSE] */
	GMT_LONG io_blankline[2];		/* TRUE means blank lines should be treated as segment breaks [FALSE,FALSE] */
	GMT_LONG io_nanline[2];			/* TRUE means lines with all NaNs should be treated as segment breaks [FALSE,FALSE] */
>>>>>>> 5acdbc97
	/* MAP group */
	double map_annot_offset[2];		/* Distance between primary or secondary annotation and tickmarks [5p/5p] */
	double map_annot_min_angle;		/* If angle between map boundary and annotation is less, no annotation is drawn [20] */
	double map_annot_min_spacing;		/* If an annotation is closer that this to an older annotation, the annotation is skipped [0.0] */
	double map_frame_width;			/* Thickness of fancy map frame [5p] */
	double map_grid_cross_size[2];		/* Size of primary & secondary gridcrosses.  0 means draw continuous gridlines */
	double map_label_offset;		/* Distance between lowermost annotation and top of label [8p] */
	double map_line_step;			/* Maximum straight linesegment length for arcuate lines [0.75p] */
	double map_logo_pos[2];			/* Where to plot timestamp relative to origin [BL/-54p/-54p] */
	double map_origin[2];			/* x- and y-origin of plot, i.e. where lower left corner plots on paper [1i/1i] */
	double map_polar_cap[2];		/* Latitude of polar cap and delta_lon for gridline spacing [85/90] */
	double map_scale_height;		/* Height of map scale drawn on a map [0.075] */
	double map_tick_length[4];			/* Length of primary and secondary major and minor tickmarks [5p/2.5p/15p/3.75p] */
	double map_title_offset;		/* Distance between lowermost annotation (or label) and base of plot title [14p] */
	double map_vector_shape;		/* 0.0 = straight vectorhead, 1.0 = arrowshape, with continuous range in between */
	COUNTER_MEDIUM map_annot_oblique;	/* Controls annotations and tick angles etc. [0] */
	BOOLEAN map_logo;			/* Plot time and map projection on map [FALSE] */
	COUNTER_MEDIUM map_logo_justify;		/* Justification of the GMT timestamp box [1 (BL)] */
	struct GMT_PEN map_default_pen;		/* Default pen for most pens [0.25p] */
	struct GMT_PEN map_frame_pen;		/* Pen attributes for map boundary [1.25p] */
	struct GMT_PEN map_grid_pen[2];		/* Pen attributes for primary and secondary gridlines [default,black/thinner,black] */
	struct GMT_PEN map_tick_pen[2];		/* Pen attributes for primary and secondary tickmarks [thinner,black] */
	COUNTER_MEDIUM map_frame_type;		/* Fancy (0), plain (1), or graph (2) [0] */
	char map_frame_axes[5];			/* Which axes to draw and annotate ["WESN"]  */
	char map_annot_ortho[5];		/* Which axes have orthogonal annotations in linear projections ["we"] */
	enum GMT_enum_symbol { gmt_none = -1, gmt_ring, gmt_degree, gmt_colon, gmt_squote, gmt_dquote, gmt_lastsym } map_degree_symbol;
	/* PROJ group */
	double proj_scale_factor;		/* Central mapscale factor, typically 0.9996-1 (or -1 for default action) */
	COUNTER_MEDIUM proj_ellipsoid;		/* Which ellipsoid to use [0 = GRS 80] */
	COUNTER_MEDIUM proj_length_unit;	/* Choose 0 (cm), 1 (inch), 2 (m) or 3 (point) [1] */
	struct DATUM proj_datum[GMT_N_DATUMS];	/* Datum parameters */
	struct ELLIPSOID ref_ellipsoid[GMT_N_ELLIPSOIDS];	/* Ellipsoid parameters */
	/* PS group [These are arguments to pass to PSL_beginsession and PSL_setdefaults] */
	/* [All other internal PSL settings are set directly when parsing PSL settings ] */
	double ps_page_size[2];			/* Width and height of paper to plot on in points [Letter or A4] */
	double ps_page_rgb[4];			/* Default paper color [white] */
	double ps_magnify[2];			/* Width and height of paper to plot on in points [Letter or A4] */
	double ps_transparency;			/* Later transparency [0] */
	COUNTER_MEDIUM ps_color_mode;		/* Postscript encoding of color [PSL_RGB | PSL_CMYK | PSL_HSV | PSL_GRAY] */
#ifdef GMT_COMPAT
	COUNTER_MEDIUM ps_copies;		/* How man copies of each plot [>=1] */
#endif
	BOOLEAN ps_orientation;			/* Orientation of page [FALSE = Landscape, TRUE = Portrait] */
	GMT_LONG ps_media;			/* Default paper media [25(Letter)] */
	BOOLEAN ps_comments;			/* TRUE if we write comments in the PS file */
	char ps_transpmode[16];			/* Transparency mode for PDF only */
	struct gmt_encoding ps_encoding;
	/* TIME group */
	double time_interval_fraction;		/* How much of a partial interval is needed in order to annotate it */
	BOOLEAN time_is_interval;		/* Does a time given as a month (or year or day) mean the middle of the interval? */
	BOOLEAN time_leap_seconds;		/* Do we need to worry about leap seconds? */
	COUNTER_MEDIUM time_week_start;		/* Which day (Sun = 0, Sat = 7) is start of week */
	COUNTER_MEDIUM time_Y2K_offset_year;	/* Cutoff for making 4-digit years from 2-digit years (1900 vs 2000) */
	struct GMT_TIME_SYSTEM time_system;	/* All the information about the selected time system */
	char time_language[GMT_TEXT_LEN64];	/* Language file for time support */
	/* Related parameters */
	char given_unit[GMT_N_KEYS];		/* Unit given or implied for each setting */
};

#endif  /* _GMT_DEFAULTS_H */<|MERGE_RESOLUTION|>--- conflicted
+++ resolved
@@ -89,26 +89,15 @@
 	char io_col_separator[8];		/* Separator between output ascii data columns [tab] */
 	char io_gridfile_format[GMT_TEXT_LEN64];	/* Default grid file format */
 	char io_seg_marker[2];			/* Character used to recognize and write segment headers [>,>] */
-<<<<<<< HEAD
 	BOOLEAN io_gridfile_shorthand;		/* Use shorthand suffix notation for embedded grid file formats [FALSE] */
 	BOOLEAN io_header[2];			/* Input & Output data has header records [FALSE, FALSE] */
 	COUNTER_MEDIUM io_n_header_items;	/* number of header records [0] */
 	BOOLEAN io_nan_records;			/* Determines what NaNs in input records should mean (beyond skipping the record) */
 	COUNTER_MEDIUM io_nan_mode;		/* -s: 1 means skip NaN (x,y) records on output, 2 = inverse (only output nan-records; -sr), 0 reports all records */
+	COUNTER_MEDIUM io_nc4_deflation_level;	/* NetCDF deflation level on output [0] */
 	BOOLEAN io_lonlat_toggle[2];		/* TRUE means read/write I/O as lat/lon instead of lon/lat [FALSE,FALSE] */
 	BOOLEAN io_blankline[2];		/* TRUE means blank lines should be treated as segment breaks [FALSE,FALSE] */
 	BOOLEAN io_nanline[2];			/* TRUE means lines with all NaNs should be treated as segment breaks [FALSE,FALSE] */
-=======
-	GMT_LONG io_gridfile_shorthand;		/* Use shorthand suffix notation for embedded grid file formats [FALSE] */
-	GMT_LONG io_header[2];			/* Input & Output data has header records [FALSE, FALSE] */
-	GMT_LONG io_n_header_items;		/* number of header records [0] */
-	GMT_LONG io_nan_records;		/* Determines what NaNs in input records should mean (beyond skipping the record) */
-	GMT_LONG io_nan_mode;			/* -s: 1 means skip NaN (x,y) records on output, 2 = inverse (only output nan-records; -sr), 0 reports all records */
-	GMT_LONG io_nc4_deflation_level;	/* NetCDF deflation level on output [0] */
-	GMT_LONG io_lonlat_toggle[2];		/* TRUE means read/write I/O as lat/lon instead of lon/lat [FALSE,FALSE] */
-	GMT_LONG io_blankline[2];		/* TRUE means blank lines should be treated as segment breaks [FALSE,FALSE] */
-	GMT_LONG io_nanline[2];			/* TRUE means lines with all NaNs should be treated as segment breaks [FALSE,FALSE] */
->>>>>>> 5acdbc97
 	/* MAP group */
 	double map_annot_offset[2];		/* Distance between primary or secondary annotation and tickmarks [5p/5p] */
 	double map_annot_min_angle;		/* If angle between map boundary and annotation is less, no annotation is drawn [20] */
