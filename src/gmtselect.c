--- conflicted
+++ resolved
@@ -817,11 +817,7 @@
 				output_header = true;
 				need_header = GMT->current.io.multi_segments[GMT_OUT];	/* Only need to break up segments */
 			}
-<<<<<<< HEAD
-			assert (false);						/* Should never get here */
-=======
 			continue;							/* Go back and read the next record */
->>>>>>> 142dca95
 		}
 		
 		/* Data record to process */
