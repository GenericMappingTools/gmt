--- conflicted
+++ resolved
@@ -514,13 +514,8 @@
 		row2 = 0;	/* For the inside region */
 		check = !GMT_is_dnan (header->nan_value);
 		in_nx = header->nx;
-<<<<<<< HEAD
 		header->nx = width_in;	/* Needed to be set here due to GMT_IJP below */
-		header->z_min = DBL_MAX;	header->z_max = DBL_MIN;
-=======
-		header->nx = (int)width_in;	/* Needed to be set here due to GMT_IJP below */
 		header->z_min = DBL_MAX;	header->z_max = -DBL_MAX;
->>>>>>> f21d206f
 		while (fscanf (fp, "%f", &value) == 1 && n_left) {	/* We read all values and skip those not inside our w/e/s/n */
 			tmp[col] = value;	/* Build up a single input row */
 			col++;
