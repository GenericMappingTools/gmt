/*--------------------------------------------------------------------
 *	$Id$
 *
 *	Copyright (c) 1991-2017 by P. Wessel, W. H. F. Smith, R. Scharroo, J. Luis and F. Wobbe
 *	See LICENSE.TXT file for copying and redistribution conditions.
 *
 *	This program is free software; you can redistribute it and/or modify
 *	it under the terms of the GNU Lesser General Public License as published by
 *	the Free Software Foundation; version 3 or any later version.
 *
 *	This program is distributed in the hope that it will be useful,
 *	but WITHOUT ANY WARRANTY; without even the implied warranty of
 *	MERCHANTABILITY or FITNESS FOR A PARTICULAR PURPOSE.  See the
 *	GNU Lesser General Public License for more details.
 *
 *	Contact info: gmt.soest.hawaii.edu
 *--------------------------------------------------------------------*/
/*
 * Brief synopsis: psmask tries to achieve masking using one of two different approaches:
 * The default way of operation is: Instead of painting tiles where there's no
 * data [or where there is data] psmask uses contouring to find the polygons
 * that contain the data [or contain the regions with no data].  For many types
 * of data coverage, this results in a manageable path instead of thousands of
 * tiles.  So, instead of painting polygons, psmask sets up actual clip paths.
 * As an option, the user may specify a rgb combination to fill the clipped areas.
 * To avoid having to deal with the problems that arise if the data distribution
 * is such that part of the map boundary should be part of the clip paths, we
 * internally enlarge the grid by one gridsize unit so no nodes along the edges
 * have data.  Before using the clippaths we move points outside the real region
 * onto the boundary.
 * Should the paths be too long for PostScript to handle, the user may override
 * the default with the -T switch.  Then, masking is achieved using tiling
 *
 * Author:	Paul Wessel
 * Date:	1-JAN-2010
 * Version:	5 API
 */

#define THIS_MODULE_NAME	"psmask"
#define THIS_MODULE_LIB		"core"
#define THIS_MODULE_PURPOSE	"Clip or mask map areas with no data table coverage"
#define THIS_MODULE_KEYS	"<D{,DDD,C-(,>X},LG)"
#define THIS_MODULE_NEEDS	"RJ"

#include "gmt_dev.h"

<<<<<<< HEAD
#define GMT_PROG_OPTIONS "-:>BJKOPRUVXYbdhipstxy" GMT_OPT("Ec")
=======
#define GMT_PROG_OPTIONS "-:>BJKOPRUVXYbcdhiprstxy" GMT_OPT("E")
>>>>>>> bb80f4f7

struct PSMASK_CTRL {
	struct C {	/* -C */
		bool active;
	} C;
	struct D {	/* -D<dumpfile> */
		bool active;
		char *file;
	} D;
	struct F {	/* -F<way> */
		bool active;
		int value;
	} F;
	struct G {	/* -G<fill> */
		bool active;
		struct GMT_FILL fill;
	} G;
	struct I {	/* -Idx[/dy] */
		bool active;
		double inc[2];
	} I;
	struct L {	/* -L[+|-]<file> */
		bool active;
		int mode;	/* -1 = set inside node to NaN, 0 as is, +1 set outside node to NaN */
		char *file;
	} L;
	struct N {	/* -N */
		bool active;
	} N;
	struct Q {	/* -Q<cut> */
		bool active;
		unsigned int min;
	} Q;
	struct S {	/* -S[-|=|+]<radius>[d|e|f|k|m|M|n|s] */
		bool active;
		int mode;	/* May be negative */
		double radius;
		char unit;
	} S;
	struct T {	/* -T */
		bool active;
	} T;
};

struct PSMASK_INFO {
	bool first_dump;
	int p[5], i_off[5], j_off[5], k_off[5];
	unsigned int bit[32], offset;
};

GMT_LOCAL void draw_clip_contours (struct GMT_CTRL *GMT, struct PSL_CTRL *PSL, double *xx, double *yy, uint64_t nn, double rgb[], unsigned int id, unsigned int flag) {
	uint64_t i;
	double x, y;

	if (nn < 2 && flag < 2) return;

	for (i = 0; i < nn; i++) {
		x = xx[i];	y = yy[i];
		gmt_geo_to_xy (GMT, x, y, &xx[i], &yy[i]);
	}
	nn = gmt_compact_line (GMT, xx, yy, nn, false, 0);

	if (nn > 0) PSL_comment (PSL, "Start of clip path sub-segment %d\n", id);
	PSL_beginclipping (PSL, xx, yy, (int)nn, rgb, flag);
	if (nn > 0) PSL_comment (PSL, "End of clip path sub-segment %d\n", id);
}

GMT_LOCAL uint64_t trace_clip_contours (struct GMT_CTRL *GMT, struct PSMASK_INFO *info, char *grd, unsigned int *edge, struct GMT_GRID_HEADER *h, double inc2[], double **xx, double **yy, int i, int j, int kk, uint64_t *max) {
	/* Loosely based on support_trace_contour in gmt_support.c.
	 * Differs in that grd[] is known to only have values 0 (no data) or 1 (data point).
	 */
	int k, k0, n_cuts, kk_opposite, first_k, more;
	uint64_t n = 1, edge_word, edge_bit, ij, ij0, m;
	double xk[4], yk[4], x0, y0;

	m = *max - 2;	/* Note: *max starts at 2048 or so.  Allow for maybe needing 2 more than we have */
	
	more = true;
	do {
		/* Determine lower left corner of current 4-node box */
		ij = gmt_M_ijp (h, j, i);
		x0 = gmt_M_grd_col_to_x (GMT, i, h);
		y0 = gmt_M_grd_row_to_y (GMT, j, h);
		n_cuts = 0;
		k0 = kk;

		for (k = 0; k < 4; k++) {	/* Loop over the 4 box sides */

			if (k == k0) continue;	/* Skip where we already have a cut (k == k0) */

			/* Skip edge that already have been used */

			ij0 = gmt_M_ij0 (h, j + info->j_off[k], i + info->i_off[k]);
			edge_word = ij0 / 32 + info->k_off[k] * info->offset;
			edge_bit = ij0 % 32;
			if (edge[edge_word] & info->bit[edge_bit]) continue;	/* Already used */

			/* Skip if no zero-crossing on this edge */

			if ((grd[ij+info->p[k+1]] + grd[ij+info->p[k]]) != 1) continue;

			/* Here we have a crossing, which is always half-way between the 0 and 1 node */

			if (k%2) {	/* Cutting a S-N line */
				if (k == 1) {
					xk[1] = x0 + h->inc[GMT_X];
					yk[1] = y0 + 0.5*h->inc[GMT_Y];
				}
				else {
					xk[3] = x0;
					yk[3] = y0 + 0.5*h->inc[GMT_Y];
				}
			}
			else {	/* Cutting a E-W line */
				if (k == 0) {
					xk[0] = x0 + 0.5*h->inc[GMT_X];
					yk[0] = y0;
				}
				else {
					xk[2] = x0 + 0.5*h->inc[GMT_X];
					yk[2] = y0 + h->inc[GMT_Y];
				}
			}
			kk = k;		/* Remember id of last side with cut */
			n_cuts++;	/* Update number of sides with cuts */
		}

		if (n > m) {	/* Must allocate more memory for x,y arrays */
			*max <<= 1;	/* Double the memory */
			m = *max - 2;	/* But still check for 2 less in case we add 2 points */
			*xx = gmt_M_memory (GMT, *xx, *max, double);
			*yy = gmt_M_memory (GMT, *yy, *max, double);
		}
		if (n_cuts == 0) {	/* Close interior contour and return  [Will add 1 or 2 points] */
			/* if (fmod ((*xx[0] - inc2[GMT_X]), h->inc[GMT_X]) == 0.0) */	/* On side 1 or 3 */
			if (gmt_M_is_zero (fmod ((*xx[0] - inc2[GMT_X]), h->inc[GMT_X])))	/* On side 1 or 3 */
				/* first_k = ((*xx[0] - x0) == 0.0) ? 3 : 1; */
				first_k = doubleAlmostEqualZero (*xx[0], x0) ? 3 : 1;
			else 	/* On side 0 or 2 */
				/* first_k = ((*yy[0] - y0) == 0.0) ? 0 : 2; */
				first_k = doubleAlmostEqualZero (*yy[0], y0) ? 0 : 2;
			kk_opposite = (first_k + 2) % 4;
			if (k0 != kk_opposite) {
				(*xx)[n] = x0 + 0.5*h->inc[GMT_X];
				(*yy)[n] = y0 + 0.5*h->inc[GMT_Y];
				n++;
			}
			(*xx)[n] = (*xx)[0];	/* Closed contour */
			(*yy)[n] = (*yy)[0];
			n++;
			more = false;
		}
		else if (n_cuts == 1) {	/* Draw a line to this point and keep tracing [Will add 1 or 2 points] */
			/* Add center of box if this and previous cut NOT on opposite edges */
			kk_opposite = (k0 + 2) % 4;
			if (kk != kk_opposite) {
				(*xx)[n] = x0 + 0.5*h->inc[GMT_X];
				(*yy)[n] = y0 + 0.5*h->inc[GMT_Y];
				n++;
			}
			(*xx)[n] = xk[kk];
			(*yy)[n] = yk[kk];
			n++;
		}
		else {	/* Saddle point, we decide to connect to the point nearest previous point [Will add 2 points]*/
			kk = (k0 + 1)%4;	/* Pick next edge since it is arbitrarily where we go */
			/* First add center of box */
			(*xx)[n] = x0 + 0.5*h->inc[GMT_X];
			(*yy)[n] = y0 + 0.5*h->inc[GMT_Y];
			n++;
			(*xx)[n] = xk[kk];
			(*yy)[n] = yk[kk];
			n++;
		}
		if (more) {	/* Mark this edge as used */
			ij0 = gmt_M_ij0 (h, j + info->j_off[kk], i + info->i_off[kk]);
			edge_word = ij0 / 32 + info->k_off[kk] * info->offset;
			edge_bit = ij0 % 32;
			edge[edge_word] |= info->bit[edge_bit];
		}

		/* Get next box (i,j,kk) */

		i -= (kk-2)%2;
		j -= (kk-1)%2;
		kk = (kk+2)%4;

	} while (more);
	
	return (n);	/* Return length of polygon */
}

GMT_LOCAL uint64_t clip_contours (struct GMT_CTRL *GMT, struct PSMASK_INFO *info, char *grd, struct GMT_GRID_HEADER *h, double inc2[], unsigned int *edge, unsigned int first, double **x, double **y, uint64_t *max) {
	/* The routine finds the zero-contour in the grd dataset.  it assumes that
	 * no node has a value exactly == 0.0.  If more than max points are found
	 * trace_clip_contours will try to allocate more memory in blocks of GMT_CHUNK points.
	 * Note: info->offset is added to edge_word when looking at vertical edges.
	 */
	 
	unsigned int n_edges, edge_bit, i, j;
	static unsigned int i0, j0, side;
	uint64_t edge_word, ij, n = 0;
	bool go_on = true;
	 
	 
	n_edges = h->n_rows * (urint (ceil (h->n_columns / 16.0)));

	if (first) {	/* Reset edge-flags to zero, if necessary */
		int signed_nx = h->n_columns;	/* Needed to assign p[3] below */
		info->offset = n_edges / 2;
	 	i0 = 0;	/* Begin with upper left bin which is i = 0 and j = 1 */
	 	j0 = 1;
		side = 4;	/* Vertical interior gridlines */
		info->p[0] = info->p[4] = 0;	info->p[1] = 1;	info->p[2] = 1 - signed_nx;	info->p[3] = -signed_nx;
		info->i_off[0] = info->i_off[2] = info->i_off[3] = info->i_off[4] = 0;	info->i_off[1] =  1;
		info->j_off[0] = info->j_off[1] = info->j_off[3] = info->j_off[4] = 0;	info->j_off[2] = -1;
		info->k_off[0] = info->k_off[2] = info->k_off[4] = 0;	info->k_off[1] = info->k_off[3] = 1;
		for (i = 1, info->bit[0] = 1; i < 32; i++) info->bit[i] = info->bit[i-1] << 1;
	 }

	/* Loop over interior boxes */

	if (side == 4) {
		for (j = j0; go_on && j < h->n_rows; j++) {
			ij = gmt_M_ijp (h, j, i0);
			for (i = i0; go_on && i < h->n_columns-1; i++, ij++) {	/* n_columns-1 since the last bin starts at n_columns-2 and ends at n_columns-1 */
				edge_word = ij / 32 + info->offset;
				edge_bit = (unsigned int)(ij % 32ULL);
				if (!(edge[edge_word] & info->bit[edge_bit]) && ((grd[ij]+grd[ij-h->n_columns]) == 1)) { /* Start tracing contour */
					*x[0] = gmt_M_grd_col_to_x (GMT, i, h);
					*y[0] = gmt_M_grd_row_to_y (GMT, j, h) + 0.5 * h->inc[GMT_Y];
					edge[edge_word] |= info->bit[edge_bit];
					n = trace_clip_contours (GMT, info, grd, edge, h, inc2, x, y, i, j, 3, max);
					go_on = false;
					i0 = i + 1;
					j0 = j;	/* Return to finish this row later */
				}
			}
			if (go_on) i0 = 0;	/* Go to start of next row unless we found something */
		}
		if (n == 0) {
			side = 5;	/* Horizontal interior gridlines */
			i0 = 0;
			j0 = 1;
		}
	}
	if (n == 0 && side == 5) {	/* Look at horizontal interior gridlines */
		for (j = j0; go_on && j < h->n_rows; j++) {
			ij = gmt_M_ijp (h, j, i0);
			for (i = i0; go_on && i < h->n_columns-1; i++, ij++) {
				edge_word = ij / 32;
				edge_bit = (unsigned int)(ij % 32ULL);
				if (!(edge[edge_word] & info->bit[edge_bit]) && ((grd[ij]+grd[ij+1]) == 1)) { /* Start tracing contour */
					*x[0] = gmt_M_grd_col_to_x (GMT, i, h) + 0.5 * h->inc[GMT_X];
					*y[0] = gmt_M_grd_row_to_y (GMT, j, h);
					edge[edge_word] |= info->bit[edge_bit];
					n = trace_clip_contours (GMT, info, grd, edge, h, inc2, x, y, i, j, 2, max);
					go_on = false;
					i0 = i + 1;
					j0 = j;	/* Return to finish this row later */
				}
				if (go_on) i0 = 1;
			}
		}
	}	
	if (n>2) {	/* Properly connect last and first point given the half-pixel steps */
		if (n >= (*max)) {	/* Awkward, must allocate memory for one more point */
			(*max)++;
			*x = gmt_M_memory (GMT, *x, *max, double);
			*y = gmt_M_memory (GMT, *y, *max, double);
		}
		(*x)[n-1] = (*x)[n-2];	/* Change next to last point's x-coordinate to not cut over by 0.5*dx */
		(*x)[n] = (*x)[0];	/* Because of that, close the polygon explicitly by adding duplicate point */
		(*y)[n] = (*y)[0];
		n++;
	}
	return (n);
}

GMT_LOCAL void orient_contours (struct GMT_CTRL *GMT, struct GMT_GRID_HEADER *h, char *grd, double *x, double *y, uint64_t n, int orient) {
	/* Determine handedness of the contour and if opposite of orient reverse the contour */
	int side[2], z_dir, k, k2;
	bool reverse;
	uint64_t i, j, ij_ul, ij_ur, ij_ll, ij_lr;
	double fx[2], fy[2], dx, dy;

	if (orient == 0) return;	/* Nothing to be done when no orientation specified */
	if (n < 2) return;		/* Cannot work on a single point */

	for (k = 0; k < 2; k++) {	/* Calculate fractional node numbers from left/top */
		fx[k] = (x[k] - h->wesn[XLO]) * h->r_inc[GMT_X] - h->xy_off;
		fy[k] = (h->wesn[YHI] - y[k]) * h->r_inc[GMT_Y] - h->xy_off;
	}

	/* Get(i,j) of the lower left node in the rectangle containing this contour segment.
	   We use the average x and y coordinate for this to avoid any round-off involved in
	   working on a single coordinate. The average coordinate should always be inside the
	   rectangle and hence the floor/ceil operators will yield the LL node. */

	i = lrint (floor (0.5 * (fx[0] + fx[1])));
	j = lrint (ceil  (0.5 * (fy[0] + fy[1])));
	ij_ll = gmt_M_ijp (h, j, i);     /* lower left corner  */
	ij_lr = gmt_M_ijp (h, j, i+1);   /* lower right corner */
	ij_ul = gmt_M_ijp (h, j-1, i);   /* upper left corner  */
	ij_ur = gmt_M_ijp (h, j-1, i+1); /* upper right corner */

	for (k = 0; k < 2; k++) {	/* Determine which edge the contour points lie on (0-3) */
		/* We KNOW that for each k, either x[k] or y[k] lies EXACTLY on a gridline.  This is used
		 * to deal with the inevitable round-off that places points slightly off the gridline.  We
		 * pick the coordinate closest to the gridline as the one that should be exactly on the gridline */

		k2 = 1 - k;	/* The other point */
		dx = fmod (fx[k], 1.0);
		if (dx > 0.5) dx = 1.0 - dx;	/* Fraction to closest vertical gridline */
		dy = fmod (fy[k], 1.0);
		if (dy > 0.5) dy = 1.0 - dy;	/* Fraction to closest horizontal gridline */
		if (dx < dy)		/* Point is on a vertical grid line (left [3] or right [1]) */
			side[k] = (fx[k] < fx[k2]) ? 3 : 1;	/* Simply check order of fx to determine which it is */
		else						/* Point must be on horizontal grid line (top [2] or bottom [0]) */
			side[k] = (fy[k] > fy[k2]) ? 0 : 2;	/* Same for fy */
	}

	switch (side[0]) {	/* Entry side: check heights of corner points.*/
	                        /* if point to the right of the line is higher z_dir = +1 else -1 */
		case 0:	/* Bottom: check heights of lower left and lower right nodes */
			z_dir = (grd[ij_lr] > grd[ij_ll]) ? +1 : -1;
			break;
		case 1:	/* Right */
			z_dir = (grd[ij_ur] > grd[ij_lr]) ? +1 : -1;
			break;
		case 2:	/* Top */
			z_dir = (grd[ij_ul] > grd[ij_ur]) ? +1 : -1;
			break;
		default:/* Left */
			z_dir = (grd[ij_ll] > grd[ij_ul]) ? +1 : -1;
			break;
	}
	reverse = (z_dir != orient);

	if (reverse) {	/* Must reverse order of contour */
		GMT_Report (GMT->parent, GMT_MSG_LONG_VERBOSE, "Change orientation of closed polygon\n");
		for (i = 0, j = n-1; i < n/2; i++, j--) {
			gmt_M_double_swap (x[i], x[j]);
			gmt_M_double_swap (y[i], y[j]);
		}
	}
}

GMT_LOCAL void shrink_clip_contours (double *x, double *y, uint64_t np, double w, double e, double s, double n) {
	/* Moves outside points to boundary.  Array length is not changed. */
	uint64_t i;

	for (i = 0; i < np; i++) {
		if (x[i] < w)
			x[i] = w;
		else if (x[i] > e)
			x[i] = e;
		if (y[i] < s)
			y[i] = s;
		else if (y[i] > n)
			y[i] = n;
	}
}

GMT_LOCAL void *New_Ctrl (struct GMT_CTRL *GMT) {	/* Allocate and initialize a new control structure */
	struct PSMASK_CTRL *C = NULL;
	
	C = gmt_M_memory (GMT, NULL, 1, struct PSMASK_CTRL);
	
	/* Initialize values whose defaults are not 0/false/NULL */
	gmt_init_fill (GMT, &C->G.fill, -1.0, -1.0, -1.0);
		
	return (C);
}

GMT_LOCAL void Free_Ctrl (struct GMT_CTRL *GMT, struct PSMASK_CTRL *C) {	/* Deallocate control structure */
	if (!C) return;
	gmt_M_str_free (C->D.file);	
	gmt_M_str_free (C->L.file);	
	gmt_M_free (GMT, C);	
}

GMT_LOCAL int usage (struct GMTAPI_CTRL *API, int level) {
	gmt_show_name_and_purpose (API, THIS_MODULE_LIB, THIS_MODULE_NAME, THIS_MODULE_PURPOSE);
	if (level == GMT_MODULE_PURPOSE) return (GMT_NOERROR);
	GMT_Message (API, GMT_TIME_NONE, "usage: psmask <table> %s %s\n", GMT_I_OPT, GMT_J_OPT);
	GMT_Message (API, GMT_TIME_NONE, "\t%s [%s] [-C] [-D<template>] [-G<fill>]\n\t[%s] [-K] [-L<grid>] [-N] [-O] [-P] [-Q<min>] [-S%s] [-T]\n", GMT_Rgeoz_OPT, GMT_B_OPT, GMT_Jz_OPT, GMT_RADIUS_OPT);
	GMT_Message (API, GMT_TIME_NONE, "\t[%s] [%s] [%s]\n", GMT_U_OPT, GMT_V_OPT, GMT_X_OPT);
	GMT_Message (API, GMT_TIME_NONE, "\t[%s] [%s] [%s]\n\t[%s] [%s]\n", GMT_Y_OPT, GMT_b_OPT, GMT_d_OPT, GMT_h_OPT, GMT_i_OPT);
	GMT_Message (API, GMT_TIME_NONE, "\t[%s] [%s]\n\t[%s] [%s] [%s]\n\n", GMT_p_OPT, GMT_r_OPT, GMT_s_OPT, GMT_t_OPT, GMT_colon_OPT);

	if (level == GMT_SYNOPSIS) return (GMT_MODULE_SYNOPSIS);

	GMT_Option (API, "I,J-Z,R");
	GMT_Message (API, GMT_TIME_NONE, "\n\tOPTIONS:\n");
	GMT_Option (API, "<,B-");
	GMT_Message (API, GMT_TIME_NONE, "\t-C Terminate existing clip-path.  No other options required.\n");
	GMT_Message (API, GMT_TIME_NONE, "\t-D Dump clip polygons as data polygons; no plotting takes place.\n");
	GMT_Message (API, GMT_TIME_NONE, "\t   Append filename template which may contain a C-format specifier.\n");
	GMT_Message (API, GMT_TIME_NONE, "\t   If no filename template is given we write all polygons to stdout.\n");
	GMT_Message (API, GMT_TIME_NONE, "\t   If filename has no specifiers then we write all polygons to a single file.\n");
	GMT_Message (API, GMT_TIME_NONE, "\t   If an integer format (e.g., %%06d) is found we substitute a running segment count\n");
	GMT_Message (API, GMT_TIME_NONE, "\t   and write all polygons to individual files; see manual page for more examples.\n");
	GMT_Message (API, GMT_TIME_NONE, "\t   Cannot be used with -T; see -Q to eliminate small polygons.\n");
	gmt_fill_syntax (API->GMT, 'G', "Select fill color/pattern [Default is no fill].");
	GMT_Option (API, "K");
	GMT_Message (API, GMT_TIME_NONE, "\t-L Save internal on/off node grid to <grid> for testing [no grid saved].\n");
	GMT_Message (API, GMT_TIME_NONE, "\t   Use -L+ to change inside nodes to NaNs or -L- to change outside nodes to NaNs.\n");
	GMT_Message (API, GMT_TIME_NONE, "\t-N Invert the sense of the clipping [or tiling].\n");
	GMT_Option (API, "O,P");
	GMT_Message (API, GMT_TIME_NONE, "\t-Q Do not dump contours with less than <cut> points [Dump all contours].\n");
	GMT_Message (API, GMT_TIME_NONE, "\t   Ignored unless -D is set.\n");
	gmt_dist_syntax (API->GMT, 'S', "Set search radius to identify inside points.");
	GMT_Message (API, GMT_TIME_NONE, "\t   This means nodes inside circles of <radius> centered on the input\n");
	GMT_Message (API, GMT_TIME_NONE, "\t   data points are considered to be reliable estimates of the surface.\n");
	GMT_Message (API, GMT_TIME_NONE, "\t   Default is -S0, i.e., only the nearest node is considered reliable.\n");
	GMT_Message (API, GMT_TIME_NONE, "\t-T Paint tiles [Default will trace data outline].\n");
	GMT_Message (API, GMT_TIME_NONE, "\t   If set you must also specify a color/fill with -G.\n");
	GMT_Option (API, "U,V,X,bi2,bo,d,h,i,p,r,s,t,:,.");
	
	return (GMT_MODULE_USAGE);
}

GMT_LOCAL int parse (struct GMT_CTRL *GMT, struct PSMASK_CTRL *Ctrl, struct GMT_OPTION *options) {
	/* This parses the options provided to psmask and sets parameters in Ctrl.
	 * Note Ctrl has already been initialized and non-zero default values set.
	 * Any GMT common options will override values set previously by other commands.
	 * It also replaces any file names specified as input or output with the data ID
	 * returned when registering these sources/destinations with the API.
	 */

	int n_plus = -1, k;
	unsigned int n_errors = 0;
	struct GMT_OPTION *opt = NULL;
	struct GMTAPI_CTRL *API = GMT->parent;

	for (opt = options; opt; opt = opt->next) {	/* Process all the options given */

		switch (opt->option) {

			case '<':	/* Skip input files */
				if (!gmt_check_filearg (GMT, '<', opt->arg, GMT_IN, GMT_IS_DATASET)) n_errors++;
				break;

			/* Processes program-specific parameters */

			case 'C':
				Ctrl->C.active = true;
				break;
			case 'D':	/* Dump the polygons to files */
				Ctrl->D.active = true;

				if (gmt_M_compat_check (GMT, 4)) {
					for (n_plus = -1, k = 0; opt->arg[k]; k++) {
						if (opt->arg[k] == '+' && opt->arg[k+1] == 'n') {
							GMT_Report (API, GMT_MSG_COMPAT, "Warning: Option -D..+n<min> is deprecated; use -Q instead.\n");
							Ctrl->Q.min = atoi (&opt->arg[k + 2]);
							Ctrl->Q.active = true;
							n_plus = k;
							break;
						}
					}

					if (n_plus >= 0) opt->arg[n_plus] = '\0';	/* If extra option rip it before check if there is a prefix */
				}
				if (opt->arg[0]) Ctrl->D.file = strdup (opt->arg);
				if (n_plus >= 0) opt->arg[n_plus] = '+';	/* Restore it */
				break;
			case 'F':	/* Orient the clip contours */
				Ctrl->F.active = true;
				switch (opt->arg[0]) {
					case '\0': case 'l':
						Ctrl->F.value = -1;
						break;
					case 'r':
						Ctrl->F.value = +1;
						break;
					default:
						GMT_Report (API, GMT_MSG_NORMAL, "Syntax error: Expected -F[l|r]\n");
						break;
				}
				break;
			case 'G':
				Ctrl->G.active = true;
				if (gmt_getfill (GMT, opt->arg, &Ctrl->G.fill)) {
					gmt_fill_syntax (GMT, 'G', " ");
					n_errors++;
				}
				break;
			case 'I':
				Ctrl->I.active = true;
				if (gmt_getinc (GMT, opt->arg, Ctrl->I.inc)) {
					gmt_inc_syntax (GMT, 'I', 1);
					n_errors++;
				}
				break;
			case 'L':
				Ctrl->L.active = true;
				k = 1;
				switch (opt->arg[0]) {
					case '-': Ctrl->L.mode = -1;	break;
					case '+': Ctrl->L.mode = +1;	break;
					default: k = 0;	break;
				}
				if (opt->arg[k]) Ctrl->L.file = strdup (&opt->arg[k]);
				break;
			case 'N':
				Ctrl->N.active = true;
				break;
			case 'Q':
				Ctrl->Q.active = true;
				Ctrl->Q.min = atoi (opt->arg);
				break;
			case 'S':	/* Radius of influence */
				Ctrl->S.active = true;
				Ctrl->S.mode = gmt_get_distance (GMT, opt->arg, &(Ctrl->S.radius), &(Ctrl->S.unit));
				break;
			case 'T':
				Ctrl->T.active = true;
				break;

			default:	/* Report bad options */
				n_errors += gmt_default_error (GMT, opt->option);
				break;
		}
	}

	gmt_check_lattice (GMT, Ctrl->I.inc, &GMT->common.r.registration, &Ctrl->I.active);

	if (Ctrl->C.active) {
		n_errors += gmt_M_check_condition (GMT, GMT->common.B.active[0] || GMT->common.B.active[1], "Syntax error: Cannot specify -B option in -C mode\n");
	}
	else {
		n_errors += gmt_M_check_condition (GMT, !GMT->common.R.active, "Syntax error: Must specify -R option\n");
		n_errors += gmt_M_check_condition (GMT, !GMT->common.J.active && !Ctrl->D.active, "Syntax error: Must specify a map projection with the -J option\n");
		n_errors += gmt_M_check_condition (GMT, !Ctrl->I.active, "Syntax error: Must specify -I option\n");
		n_errors += gmt_M_check_condition (GMT, Ctrl->T.active && !gmt_M_is_rect_graticule(GMT), "Syntax error -T option: Only available with Linear, Mercator, or basic cylindrical projections\n");
		n_errors += gmt_M_check_condition (GMT, Ctrl->T.active && !(Ctrl->G.fill.rgb[0] >= 0 || Ctrl->G.fill.use_pattern), "Syntax error -T option: Must also specify a tile fill with -G\n");
		n_errors += gmt_M_check_condition (GMT, Ctrl->I.active && (Ctrl->I.inc[GMT_X] <= 0.0 || Ctrl->I.inc[GMT_Y] <= 0.0), "Syntax error -I option: Must specify positive increments\n");
		n_errors += gmt_M_check_condition (GMT, Ctrl->S.mode == -1, "Syntax error -S: Unrecognized unit\n");
		n_errors += gmt_M_check_condition (GMT, Ctrl->S.mode == -2, "Syntax error -S: Unable to decode radius\n");
		n_errors += gmt_M_check_condition (GMT, Ctrl->S.mode == -3, "Syntax error -S: Radius is negative\n");
		n_errors += gmt_M_check_condition (GMT, Ctrl->D.active && Ctrl->T.active, "Syntax error: -D cannot be used with -T\n");
		n_errors += gmt_M_check_condition (GMT, Ctrl->L.active && Ctrl->L.file == NULL, "Syntax error: -L requires an output gridfile name\n");
		n_errors += gmt_check_binary_io (GMT, 2);
	}

	return (n_errors ? GMT_PARSE_ERROR : GMT_NOERROR);
}

#define bailout(code) {gmt_M_free_options (mode); return (code);}
#define Return(code) {Free_Ctrl (GMT, Ctrl); gmt_end_module (GMT, GMT_cpy); bailout (code);}

int GMT_psmask (void *V_API, int mode, void *args) {
	unsigned int section, k, row, col, n_edges, *d_col = NULL, d_row = 0;
	unsigned int io_mode = GMT_WRITE_SET, max_d_col = 0, ii, jj, i_start, j_start, first = 1;
	unsigned int fmt[3] = {0, 0, 0}, cont_counts[2] = {0, 0}, *edge = NULL;
	int error = 0;
	bool node_only, make_plot, closed;

	uint64_t ij, n_seg = 0, n_read, n;

	size_t n_seg_alloc = 0;

	char *grd = NULL;

	double *in = NULL, distance, x0, y0;
	double inc2[2], *x = NULL, *y = NULL, *grd_x0 = NULL, *grd_y0 = NULL;

	struct GMT_DATASET *D = NULL;
	struct GMT_DATASEGMENT *S = NULL;
	struct GMT_GRID *Grid = NULL;
	struct PSMASK_INFO info;
	struct PSMASK_CTRL *Ctrl = NULL;
	struct GMT_CTRL *GMT = NULL, *GMT_cpy = NULL;		/* General GMT internal parameters */
	struct GMT_OPTION *options = NULL;
	struct PSL_CTRL *PSL = NULL;		/* General PSL internal parameters */
	struct GMTAPI_CTRL *API = gmt_get_api_ptr (V_API);	/* Cast from void to GMTAPI_CTRL pointer */

	/*----------------------- Standard module initialization and parsing ----------------------*/

	if (API == NULL) return (GMT_NOT_A_SESSION);
	if (mode == GMT_MODULE_PURPOSE) return (usage (API, GMT_MODULE_PURPOSE));	/* Return the purpose of program */
	options = GMT_Create_Options (API, mode, args);	if (API->error) return (API->error);	/* Set or get option list */

	if (!options || options->option == GMT_OPT_USAGE) bailout (usage (API, GMT_USAGE));	/* Return the usage message */
	if (options->option == GMT_OPT_SYNOPSIS) bailout (usage (API, GMT_SYNOPSIS));	/* Return the synopsis */

	/* Parse the command-line arguments; return if errors are encountered */

	if ((GMT = gmt_init_module (API, THIS_MODULE_LIB, THIS_MODULE_NAME, THIS_MODULE_NEEDS, &options, &GMT_cpy)) == NULL) bailout (API->error); /* Save current state */
	if (GMT_Parse_Common (API, GMT_PROG_OPTIONS, options)) Return (API->error);
	Ctrl = New_Ctrl (GMT);	/* Allocate and initialize a new control structure */
	if ((error = parse (GMT, Ctrl, options)) != 0) Return (error);

	/*---------------------------- This is the psmask main code ----------------------------*/

	make_plot = !Ctrl->D.active;	/* Turn off plotting if -D was used */

	/* Now test also if we must provide a default -J */
	if (Ctrl->D.active && GMT->current.proj.projection < 0) {	/* Is this the right way of testing it? */
		gmt_parse_common_options (GMT, "J", 'J', "x1d");	/* Fake linear projection */
	}

	if (!Ctrl->C.active && make_plot && gmt_M_err_pass (GMT, gmt_map_setup (GMT, GMT->common.R.wesn), "")) Return (GMT_PROJECTION_ERROR);

	if (Ctrl->D.active) {	/* Want to dump the x-y contour lines of the mask */
		uint64_t dim[GMT_DIM_SIZE] = {1, 0, 0, 2};
		if (Ctrl->D.file && strchr (Ctrl->D.file, '%')) {	/* File given and filename has C-format specifier */
			/* Must determine the kind of output organization */
			k = 0;
			while (Ctrl->D.file[k]) {
				if (Ctrl->D.file[k++] == '%') {	/* Start of format */
					while (Ctrl->D.file[k] && !strchr ("d", Ctrl->D.file[k])) k++;	/* Scan past any format modifiers, like in %04d */
					if (Ctrl->D.file[k] == 'd') fmt[1] = k;
					k++;
				}
			}
			if (fmt[1]) io_mode = GMT_WRITE_SEGMENT;	/* d: Want individual files with running numbers */
		}
		if ((D = GMT_Create_Data (API, GMT_IS_DATASET, GMT_IS_POLY, 0, dim, NULL, NULL, 0, 0, NULL)) == NULL) Return (API->error);	/* An empty table */
		if ((error = gmt_set_cols (GMT, GMT_OUT, 2)) != 0) Return (error);
	}
	
	if (make_plot) {
		if (Ctrl->C.active)
			GMT->current.ps.nclip = -1;	/* Signal that this program terminates clipping that initiated prior to this process */
		else if (!Ctrl->T.active)
			GMT->current.ps.nclip = +1;	/* Signal that this program initiates clipping that will outlive this process */
		if ((PSL = gmt_plotinit (GMT, options)) == NULL) Return (GMT_RUNTIME_ERROR);
	}


	if (Ctrl->C.active) {	/* Just undo previous polygon clip-path */
		PSL_endclipping (PSL, 1);
		gmt_map_basemap (GMT);
		GMT_Report (API, GMT_MSG_VERBOSE, "Clipping off!\n");
	}
	else {	/* Start new clip_path */
		gmt_M_memset (inc2, 2, double);
		gmt_M_memset (&info, 1, struct PSMASK_INFO);
		info.first_dump = true;

		if ((Grid = GMT_Create_Data (API, GMT_IS_GRID, GMT_IS_SURFACE, GMT_GRID_HEADER_ONLY, NULL, NULL, Ctrl->I.inc, \
			GMT_GRID_DEFAULT_REG, 1, NULL)) == NULL) Return (API->error);	/* Specifically only need 1 row/col padding */
		
		inc2[GMT_X] = 0.5 * Grid->header->inc[GMT_X];
		inc2[GMT_Y] = 0.5 * Grid->header->inc[GMT_Y];
		
		if (make_plot) {
			gmt_plane_perspective (GMT, GMT->current.proj.z_project.view_plane, GMT->current.proj.z_level);
			gmt_plotcanvas (GMT);	/* Fill canvas if requested */
		}

		GMT_Report (API, GMT_MSG_VERBOSE, "Allocate memory, read and process data file\n");

		/* Enlarge region by 1 row/column */

		Grid->header->wesn[XLO] -= Grid->header->inc[GMT_X];	Grid->header->wesn[XHI] += Grid->header->inc[GMT_X];	Grid->header->wesn[YLO] -= Grid->header->inc[GMT_Y];	Grid->header->wesn[YHI] += Grid->header->inc[GMT_Y];
		gmt_set_pad (GMT, 0U);		/* Change default pad to 0 only */
		gmt_M_grd_setpad (GMT, Grid->header, GMT->current.io.pad);	/* Change header pad to 0 */
		gmt_set_grddim (GMT, Grid->header);	/* Recompute dimensions of array */
		/* We allocate a 1-byte array separately instead of the 4-byte float array that GMT_Create_Data would have given us */
		grd = gmt_M_memory (GMT, NULL, Grid->header->size, char);	/* Only need char array to store 0 and 1 */

		if (Ctrl->S.active) {	/* Need distance calculations in correct units, and the d_row/d_col machinery */
			gmt_init_distaz (GMT, Ctrl->S.unit, Ctrl->S.mode, GMT_MAP_DIST);
			d_col = gmt_prep_nodesearch (GMT, Grid, Ctrl->S.radius, Ctrl->S.mode, &d_row, &max_d_col);
		}
		grd_x0 = gmt_grd_coord (GMT, Grid->header, GMT_X);
		grd_y0 = gmt_grd_coord (GMT, Grid->header, GMT_Y);

		/* Add GMT_CONV8_LIMIT to ensure that special case radius = inc --> lrint(0.5) actually rounds to 1 */
		
		node_only = (max_d_col == 0 && d_row == 0);
		if (node_only && Ctrl->S.radius > 0.0) {
			GMT_Report (API, GMT_MSG_NORMAL, "Warning: Your search radius is too small to have any effect and is ignored.\n");
		}
		
		if ((error = gmt_set_cols (GMT, GMT_IN, 2)) != GMT_NOERROR) {
			Return (error);
		}
		if (GMT_Init_IO (API, GMT_IS_DATASET, GMT_IS_POINT, GMT_IN, GMT_ADD_DEFAULT, 0, options) != GMT_NOERROR) {	/* Establishes data input */
			Return (API->error);
		}
		if (GMT_Begin_IO (API, GMT_IS_DATASET, GMT_IN, GMT_HEADER_ON) != GMT_NOERROR) {	/* Enables data input and sets access mode */
			Return (API->error);
		}

		GMT_Report (API, GMT_MSG_VERBOSE, "Processing input table data\n");
		n_read = 0;
		do {	/* Keep returning records until we reach EOF */
			n_read++;
			if ((in = GMT_Get_Record (API, GMT_READ_DATA, NULL)) == NULL) {	/* Read next record, get NULL if special case */
				if (gmt_M_rec_is_error (GMT)) 		/* Bail if there are any read errors */
					Return (GMT_RUNTIME_ERROR);
				if (gmt_M_rec_is_any_header (GMT)) 	/* Skip all table and segment headers */
					continue;
				if (gmt_M_rec_is_eof (GMT)) 		/* Reached end of file */
					break;
				assert (in != NULL);						/* Should never get here */
			}

			if (gmt_M_y_is_outside (GMT, in[GMT_Y], Grid->header->wesn[YLO], Grid->header->wesn[YHI])) continue;	/* Outside y-range */
			if (gmt_x_is_outside (GMT, &in[GMT_X], Grid->header->wesn[XLO], Grid->header->wesn[XHI])) continue;	/* Outside x-range (or longitude) */

			/* Data record to process */

			/* Determine the node closest to the data point */

			if (gmt_row_col_out_of_bounds (GMT, in, Grid->header, &row, &col)) continue;			/* Outside grid node range */

			if (node_only) {
				ij = gmt_M_ijp (Grid->header, row, col);
				grd[ij] = 1;
			}
			else {	/* Set coordinate of this node */
				if (gmt_M_is_geographic (GMT, GMT_IN)) {	/* Make special checks for N and S poles */
					if (gmt_M_is_Npole (in[GMT_Y])) {	/* N pole */
						if (Ctrl->S.radius == 0.0) {	/* Only set the N pole row */
							gmt_M_col_loop (GMT, Grid, 0, col, ij)	/* Set this entire N row */
								grd[ij] = 1;
							continue;
						}
						for (row = 0; row < Grid->header->n_rows && (distance = gmt_distance (GMT, 0.0, 90.0, grd_x0[0], grd_y0[row])) <= Ctrl->S.radius; row++) {
							gmt_M_col_loop (GMT, Grid, row, col, ij)	/* Set this entire row */
								grd[ij] = 1;
						}
						continue;
					}
					else if (gmt_M_is_Spole (in[GMT_Y])) {	/* S pole */
						if (Ctrl->S.radius == 0.0) {	/* Only set the S pole row */
							gmt_M_col_loop (GMT, Grid, Grid->header->n_rows - 1, col, ij)	/* Set this entire S row */
								grd[ij] = 1;
							continue;
						}
						for (row = Grid->header->n_rows; row > 0 && (distance = gmt_distance (GMT, 0.0, -90.0, grd_x0[0], grd_y0[row-1])) <= Ctrl->S.radius; row--) {
							gmt_M_col_loop (GMT, Grid, row-1, col, ij)	/* Set this entire row */
								grd[ij] = 1;
						}
						continue;
					}
				}

				x0 = gmt_M_grd_col_to_x (GMT, col, Grid->header);
				y0 = gmt_M_grd_row_to_y (GMT, row, Grid->header);

				/* Set this and all nodes within radius distance to 1 */

				j_start = (row > d_row) ? row - d_row : 0;
				for (jj = j_start; jj <= row + d_row; jj++) {
					if (jj >= Grid->header->n_rows) continue;
					i_start = (col > d_col[jj]) ? col - d_col[jj] : 0;
					for (ii = i_start; ii <= col + d_col[jj]; ii++) {
						if (ii >= Grid->header->n_columns) continue;
						distance = gmt_distance (GMT, x0, y0, grd_x0[ii], grd_y0[jj]);
						if (distance > Ctrl->S.radius) continue;
						ij = gmt_M_ijp (Grid->header, jj, ii);
						grd[ij] = 1;
					}
				}
			}
		} while (true);
		
		if (GMT_End_IO (API, GMT_IN, 0) != GMT_NOERROR) {	/* Disables further data input */
			Return (API->error);
		}

		GMT_Report (API, GMT_MSG_VERBOSE, "Read %" PRIu64 " data points\n", n_read);

		if (Ctrl->N.active) for (ij = 0; ij < Grid->header->size; ij++) grd[ij] = 1 - grd[ij];	/* Reverse sense of test */

		/* Force perimeter nodes to be false; thus all contours will be closed */

		for (col = 0, ij = (Grid->header->n_rows-1) * (uint64_t)Grid->header->n_columns; col < Grid->header->n_columns; col++) grd[col] = grd[col+ij] = 0;
		for (row = 0; row < Grid->header->n_rows; row++) grd[row*Grid->header->n_columns] = grd[(row+1)*Grid->header->n_columns-1] = 0;

		if (Ctrl->L.active) {	/* Save a copy of the grid to file */
			struct GMT_GRID *G = NULL;
			GMT_Report (API, GMT_MSG_VERBOSE, "Saving internal inside|outside grid to file %s\n", Ctrl->L.file);
			if ((G = GMT_Create_Data (API, GMT_IS_GRID, GMT_IS_SURFACE, GMT_GRID_ALL, NULL, Grid->header->wesn, Grid->header->inc, \
				Grid->header->registration, 0, NULL)) == NULL) Return (API->error);
			for (ij = 0; ij < Grid->header->size; ij++) {	/* Copy over the 0/1 grid */
				switch (Ctrl->L.mode) {
					case 0:	/* As is */
						G->data[ij] = (float)grd[ij];
						break;
					case +1:	/* Replace zeros by NaNs */
						G->data[ij] = (grd[ij] == 0) ? GMT->session.f_NaN : (float)grd[ij];
						break;
					case -1:	/* Replace ones by NaNs */
						G->data[ij] = (grd[ij] == 1) ? GMT->session.f_NaN : (float)grd[ij];
						break;
				}
			}
			if (GMT_Write_Data (API, GMT_IS_GRID, GMT_IS_FILE, GMT_IS_SURFACE, GMT_GRID_ALL, NULL, Ctrl->L.file, G) != GMT_NOERROR) {
				Return (API->error);
			}
			if (GMT_Destroy_Data (API, &G) != GMT_NOERROR) {
				Return (API->error);
			}
		}
		if (!Ctrl->T.active) {	/* Must trace the outline of ON/OFF values in grd */
			uint64_t max_alloc_points = GMT_CHUNK;
			/* Arrays holding the contour xy values; preallocate space */
			x = gmt_M_memory (GMT, NULL, max_alloc_points, double);
			y = gmt_M_memory (GMT, NULL, max_alloc_points, double);

			n_edges = Grid->header->n_rows * (urint (ceil (Grid->header->n_columns / 16.0)));
			edge = gmt_M_memory (GMT, NULL, n_edges, unsigned int);

			if (make_plot) gmt_map_basemap (GMT);

			GMT_Report (API, GMT_MSG_VERBOSE, "Tracing the clip path\n");

			section = 0;
			first = 1;
			while ((n = clip_contours (GMT, &info, grd, Grid->header, inc2, edge, first, &x, &y, &max_alloc_points)) > 0) {
				closed = false;
				shrink_clip_contours (x, y, n, Grid->header->wesn[XLO], Grid->header->wesn[XHI], Grid->header->wesn[YLO], Grid->header->wesn[YHI]);
				if (Ctrl->F.active) orient_contours (GMT, Grid->header, grd, x, y, n, Ctrl->F.value);
				if (Ctrl->D.active && n > (uint64_t)Ctrl->Q.min) {	/* Save the contour as output data */
					S = gmt_prepare_contour (GMT, x, y, n, GMT->session.d_NaN);
					/* Select which table this segment should be added to */
					if (n_seg == n_seg_alloc) {
						size_t n_old_alloc = n_seg_alloc;
						D->table[0]->segment = gmt_M_memory (GMT, D->table[0]->segment, (n_seg_alloc += GMT_SMALL_CHUNK), struct GMT_DATASEGMENT *);
						gmt_M_memset (&(D->table[0]->segment[n_old_alloc]), n_seg_alloc - n_old_alloc, struct GMT_DATASEGMENT *);	/* Set to NULL */
					}
					D->table[0]->segment[n_seg++] = S;
					D->table[0]->n_segments++;	D->n_segments++;
					D->table[0]->n_records += n;	D->n_records += n;
					/* Generate a file name and increment cont_counts, if relevant */
					if (io_mode == GMT_WRITE_SET && !D->table[0]->file[GMT_OUT])
						D->table[0]->file[GMT_OUT] = gmt_make_filename (GMT, Ctrl->D.file, fmt, GMT->session.d_NaN, closed, cont_counts);
					else if (io_mode == GMT_WRITE_SEGMENT)
						S->file[GMT_OUT] = gmt_make_filename (GMT, Ctrl->D.file, fmt, GMT->session.d_NaN, closed, cont_counts);
				}
				if (make_plot) draw_clip_contours (GMT, PSL, x, y, n, Ctrl->G.fill.rgb, section, first);
				first = 0;
				section++;
			}

			if (make_plot) draw_clip_contours (GMT, PSL, x, y, 0, Ctrl->G.fill.rgb, section, 2);	/* Activate clip-path */

			gmt_M_free (GMT, edge);
			gmt_M_free (GMT, x);
			gmt_M_free (GMT, y);
			if (Ctrl->D.active) {	/* Write the clip polygon file(s) */
				if (n_seg > 1) gmt_set_segmentheader (GMT, GMT_OUT, true);	/* Set -mo if > 1 segment */
				D->table[0]->segment = gmt_M_memory (GMT, D->table[0]->segment, n_seg, struct GMT_DATASEGMENT *);
				if (GMT_Write_Data (API, GMT_IS_DATASET, GMT_IS_FILE, GMT_IS_POLY, io_mode, NULL, Ctrl->D.file, D) != GMT_NOERROR) {
					Return (API->error);
				}
			}
		}
		else {	/* Just paint tiles */
			uint64_t start, n_use, np, plot_n;
			double y_bot, y_top, *xx = NULL, *yy = NULL, *xp = NULL, *yp = NULL;
			GMT_Report (API, GMT_MSG_VERBOSE, "Tiling...\n");

			for (row = 0; row < Grid->header->n_rows; row++) {
				y_bot = grd_y0[row] - inc2[GMT_Y];
				y_top = grd_y0[row] + inc2[GMT_Y];
				ij = gmt_M_ijp (Grid->header, row, 0);
				for (col = 0; col < Grid->header->n_columns; col++, ij++) {
					if (grd[ij] == 0) continue;

					np = gmt_graticule_path (GMT, &xx, &yy, 1, true, grd_x0[col] - inc2[GMT_X], grd_x0[col] + inc2[GMT_X], y_bot, y_top);
					plot_n = gmt_clip_to_map (GMT, xx, yy, np, &xp, &yp);
					gmt_M_free (GMT, xx);
					gmt_M_free (GMT, yy);
					if (plot_n == 0) continue;	/* Outside */
					
					gmt_setfill (GMT, &Ctrl->G.fill, false);
					if ((*GMT->current.map.will_it_wrap) (GMT, xp, yp, plot_n, &start)) {	/* Polygon wraps */

						/* First truncate against left border */

						GMT->current.plot.n = gmt_map_truncate (GMT, xp, yp, plot_n, start, -1);
						n_use = gmt_compact_line (GMT, GMT->current.plot.x, GMT->current.plot.y, GMT->current.plot.n, false, 0);
						PSL_plotpolygon (PSL, GMT->current.plot.x, GMT->current.plot.y, (int)n_use);

						/* Then truncate against right border */

						GMT->current.plot.n = gmt_map_truncate (GMT, xp, yp, plot_n, start, +1);
						n_use = gmt_compact_line (GMT, GMT->current.plot.x, GMT->current.plot.y, GMT->current.plot.n, false, 0);
						PSL_plotpolygon (PSL, GMT->current.plot.x, GMT->current.plot.y, (int)n_use);
					}
					else
						PSL_plotpolygon (PSL, xp, yp, (int)plot_n);
					gmt_M_free (GMT, xp);
					gmt_M_free (GMT, yp);
				}
			}
			gmt_map_basemap (GMT);
		}

		if (make_plot) gmt_plane_perspective (GMT, -1, 0.0);

		gmt_M_free (GMT, grd);
		if (GMT_Destroy_Data (API, &Grid) != GMT_NOERROR) {
			GMT_Report (API, GMT_MSG_NORMAL, "Failed to free Grid\n");
		}
		if (Ctrl->S.active) gmt_M_free (GMT, d_col);
		gmt_M_free (GMT, grd_x0);
		gmt_M_free (GMT, grd_y0);
		if (make_plot && !Ctrl->T.active) GMT_Report (API, GMT_MSG_VERBOSE, "Clipping on!\n");
	}

	gmt_set_pad (GMT, API->pad);		/* Reset default pad */
	if (make_plot) gmt_plotend (GMT);

	Return (GMT_NOERROR);
}<|MERGE_RESOLUTION|>--- conflicted
+++ resolved
@@ -44,11 +44,7 @@
 
 #include "gmt_dev.h"
 
-<<<<<<< HEAD
-#define GMT_PROG_OPTIONS "-:>BJKOPRUVXYbdhipstxy" GMT_OPT("Ec")
-=======
-#define GMT_PROG_OPTIONS "-:>BJKOPRUVXYbcdhiprstxy" GMT_OPT("E")
->>>>>>> bb80f4f7
+#define GMT_PROG_OPTIONS "-:>BJKOPRUVXYbdhiprstxy" GMT_OPT("Ec")
 
 struct PSMASK_CTRL {
 	struct C {	/* -C */
