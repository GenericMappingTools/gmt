/*--------------------------------------------------------------------
 *	$Id$
 *
 *	Copyright (c) 1991-2015 by P. Wessel, W. H. F. Smith, R. Scharroo, J. Luis and F. Wobbe
 *	See LICENSE.TXT file for copying and redistribution conditions.
 *
 *	This program is free software; you can redistribute it and/or modify
 *	it under the terms of the GNU Lesser General Public License as published by
 *	the Free Software Foundation; version 3 or any later version.
 *
 *	This program is distributed in the hope that it will be useful,
 *	but WITHOUT ANY WARRANTY; without even the implied warranty of
 *	MERCHANTABILITY or FITNESS FOR A PARTICULAR PURPOSE.  See the
 *	GNU Lesser General Public License for more details.
 *
 *	Contact info: gmt.soest.hawaii.edu
 *--------------------------------------------------------------------*/
/*
 * Brief synopsis: Reads a grid file and fits a trend surface.  Trend surface
 * is defined by:
 *
 * m1 +m2*x + m3*y + m4*xy + m5*x*x + m6*y*y + m7*x*x*x
 * 	+ m8*x*x*y + m9*x*y*y + m10*y*y*y.
 *
 * n_model is set by the user to be an integer in [1,10]
 * which sets the number of model coefficients to fit.
 *
 * Author:		W. H. F. Smith
 * Date:		1 JAN, 2010
 * Version:	5 API
 *
 * Explanations:
 *
 * Thus:
 * n_model = 1 gives the mean value of the surface,
 * n_model = 3 fits a plane,
 * n_model = 4 fits a bilinear surface,
 * n_model = 6 fits a biquadratic,
 * n_model = 10 fits a bicubic surface.
 *
 * The user may write out grid files of the fitted surface
 * [-T<trend.grd>] and / or of the residuals (input data
 * minus fitted trend) [-D<differences.grd] and / or of
 * the weights used in iterative fitting [-W<weight.grd].
 * This last option applies only when the surface is fit
 * iteratively [-N<n>[r]].
 *
 * A robust fit may be achieved by iterative fitting of
 * a weighted least squares problem, where the weights
 * are set according to a scale length based on the
 * Median absolute deviation (MAD: Huber, 1982).  The
 * -N<n>r option achieves this.
 *
 * Calls:		uses the QR solution of the Normal
 * 		equations furnished by Wm. Menke's
 * 		C routine "gauss".  We gratefully
 * 		acknowledge this contribution, now
 * 		as GMT_gauss in gmt_vector.c
 *
 * Remarks:
 *
 * We adopt a translation and scaling of the x,y coordinates.
 * We choose x,y such that they are in [-1,1] over the range
 * of the grid file.  If the problem is unweighted, all input
 * values are filled (no "holes" or NaNs in the input grid file),
 * and n_model <= 4 (bilinear or simpler), then the normal
 * equations matrix (G'G in Menke notation) is diagonal under
 * this change of coordinates, and the solution is trivial.
 * In this case, it would be dangerous to try to accumulate
 * the sums which are the elements of the normal equations;
 * while they analytically cancel to zero, the addition errors
 * would likely prevent this.  Therefore we have written a
 * routine, grd_trivial_model(), to handle this case.
 *
 * If the problem is more complex than the above trivial case,
 * (missing values, weighted problem, or n_model > 4), then
 * G'G is not trivial and we just naively accumulate sums in
 * the G'G matrix.  We hope that the changed coordinates in
 * [-1,1] will help the accuracy of the problem.  We also use
 * Legendre polynomials in this case so that the matrix elements
 * are conveniently sized near 0 or 1.
 */

#define THIS_MODULE_NAME	"grdtrend"
#define THIS_MODULE_LIB		"core"
#define THIS_MODULE_PURPOSE	"Fit trend surface to grids and compute residuals"
#define THIS_MODULE_KEYS	"<G{,DG),TG),WG),RG-"

#include "gmt_dev.h"

#define GMT_PROG_OPTIONS "-RV"

struct GRDTREND_CTRL {	/* All control options for this program (except common args) */
	struct In {
		bool active;
		char *file;
	} In;
	struct D {	/* -D<diffgrid> */
		bool active;
		char *file;
	} D;
	struct N {	/* -N[r]<n_model> */
		bool active;
		bool robust;
		unsigned int value;
	} N;
	struct T {	/* -T<trend.grd> */
		bool active;
		char *file;
	} T;
	struct W {	/* -W<weight.grd> */
		bool active;
		char *file;
	} W;
};

GMT_LOCAL void *New_Ctrl (struct GMT_CTRL *GMT) {	/* Allocate and initialize a new control structure */
	struct GRDTREND_CTRL *C;

	C = GMT_memory (GMT, NULL, 1, struct GRDTREND_CTRL);

	/* Initialize values whose defaults are not 0/false/NULL */

	return (C);
}

GMT_LOCAL void Free_Ctrl (struct GMT_CTRL *GMT, struct GRDTREND_CTRL *C) {	/* Deallocate control structure */
	if (!C) return;
	gmt_free (C->In.file);
	gmt_free (C->D.file);
	gmt_free (C->T.file);
	gmt_free (C->W.file);
	GMT_free (GMT, C);
}

GMT_LOCAL int usage (struct GMTAPI_CTRL *API, int level) {
	GMT_show_name_and_purpose (API, THIS_MODULE_LIB, THIS_MODULE_NAME, THIS_MODULE_PURPOSE);
	if (level == GMT_MODULE_PURPOSE) return (GMT_NOERROR);
	GMT_Message (API, GMT_TIME_NONE, "usage: grdtrend <ingrid> -N<n_model>[r] [-D<diffgrid>] [%s]\n", GMT_Rgeo_OPT);
	GMT_Message (API, GMT_TIME_NONE, "\t[-T<trendgrid>] [%s] [-W<weightgrid>]\n\n", GMT_V_OPT);

	if (level == GMT_SYNOPSIS) return (EXIT_FAILURE);

	GMT_Message (API, GMT_TIME_NONE, "\t<ingrid> is name of grid file to fit trend to.\n");
	GMT_Message (API, GMT_TIME_NONE, "\t-N Fit a [robust] model with <n_model> terms.  <n_model> in [1,10].  E.g., robust planar = -N3r.\n");
	GMT_Message (API, GMT_TIME_NONE, "\t   Model parameters order is given as follows:\n");
	GMT_Message (API, GMT_TIME_NONE, "\t   z = m1 + m2*x + m3*y + m4*x*y + m5*x^2 + m6*y^2 + m7*x^3 + m8*x^2*y + m9*x*y^2 + m10*y^3.\n");
	GMT_Message (API, GMT_TIME_NONE, "\n\tOPTIONS:\n");
	GMT_Message (API, GMT_TIME_NONE, "\t-D Supply filename to write grid file of differences (input - trend).\n");
	GMT_Option (API, "R");
	GMT_Message (API, GMT_TIME_NONE, "\t-T Supply filename to write grid file of trend.\n");
	GMT_Option (API, "V");
	GMT_Message (API, GMT_TIME_NONE, "\t-W Supply filename if you want to [read and] write grid file of weights.\n");
	GMT_Message (API, GMT_TIME_NONE, "\t   If <weightgrid> can be read at run, and if robust = false, weighted problem will be solved.\n");
	GMT_Message (API, GMT_TIME_NONE, "\t   If robust = true, weights used for robust fit will be written to <weightgrid>.\n");
	GMT_Option (API, ".");

	return (EXIT_FAILURE);
}

GMT_LOCAL int parse (struct GMT_CTRL *GMT, struct GRDTREND_CTRL *Ctrl, struct GMT_OPTION *options) {

	/* This parses the options provided to grdtrend and sets parameters in Ctrl.
	 * Note Ctrl has already been initialized and non-zero default values set.
	 * Any GMT common options will override values set previously by other commands.
	 * It also replaces any file names specified as input or output with the data ID
	 * returned when registering these sources/destinations with the API.
	 */

	unsigned int n_errors = 0, n_files = 0, j;
	struct GMT_OPTION *opt = NULL;

	for (opt = options; opt; opt = opt->next) {	/* Process all the options given */
		switch (opt->option) {
			/* Common parameters */

			case '<':	/* Input file (only one is accepted) */
				if (n_files++ > 0) break;
				if ((Ctrl->In.active = GMT_check_filearg (GMT, '<', opt->arg, GMT_IN, GMT_IS_GRID)) != 0)
					Ctrl->In.file = strdup (opt->arg);
				else
					n_errors++;
				break;

			/* Processes program-specific parameters */

			case 'D':
				if ((Ctrl->D.active = GMT_check_filearg (GMT, 'D', opt->arg, GMT_OUT, GMT_IS_GRID)) != 0)
					Ctrl->D.file = strdup (opt->arg);
				else
					n_errors++;
				break;
			case 'N':
				/* Must check for both -N[r]<n_model> and -N<n_model>[r] due to confusion */
				Ctrl->N.active = true;
				if (strchr (opt->arg, 'r')) Ctrl->N.robust = true;
				j = (opt->arg[0] == 'r') ? 1 : 0;
				if (opt->arg[j]) Ctrl->N.value = atoi(&opt->arg[j]);
				break;
			case 'T':
				if ((Ctrl->T.active = GMT_check_filearg (GMT, 'T', opt->arg, GMT_OUT, GMT_IS_GRID)) != 0)
					Ctrl->T.file = strdup (opt->arg);
				else
					n_errors++;
				break;
			case 'W':
				Ctrl->W.active = true;
				/* OK if this file doesn't exist; we always write to that file on output */
				if (GMT_check_filearg (GMT, 'W', opt->arg, GMT_IN, GMT_IS_GRID) || GMT_check_filearg (GMT, 'W', opt->arg, GMT_OUT, GMT_IS_GRID))
					Ctrl->W.file = strdup (opt->arg);
				else
					n_errors++;
				break;

			default:	/* Report bad options */
				n_errors += GMT_default_error (GMT, opt->option);
				break;
		}
	}

	n_errors += GMT_check_condition (GMT, n_files != 1, "Syntax error: Must specify an input grid file\n");
	n_errors += GMT_check_condition (GMT, Ctrl->N.value <= 0 || Ctrl->N.value > 10, "Syntax error -N option: Specify 1-10 model parameters\n");

	return (n_errors ? GMT_PARSE_ERROR : GMT_OK);
}

<<<<<<< HEAD
GMT_LOCAL void set_up_vals (double *val, unsigned int nval, double vmin, double vmax, double dv, unsigned int pixel_reg) {
	/* Store x[i], y[j] once for all to save time  */
=======
#if 0
void set_up_vals (double *val, unsigned int nval, double vmin, double vmax, double dv, unsigned int pixel_reg)
{	/* Store x[i], y[j] once for all to save time  */
>>>>>>> d7f7ef9f
	unsigned int i;
	double v, middle, drange, true_min, true_max;

	true_min = (pixel_reg) ? vmin + 0.5 * dv : vmin;
	true_max = (pixel_reg) ? vmax - 0.5 * dv : vmax;

	middle = 0.5 * (true_min + true_max);
	drange = 2.0 / (true_max - true_min);
	for (i = 0; i < nval; i++) {
		v = true_min + i * dv;
		val[i] = (v - middle) * drange;
	}
	/* Just to be sure no rounding outside */
	val[0] = -1.0;
	val[nval - 1] = 1.0;
	return;
}
#endif

GMT_LOCAL void load_pstuff (double *pstuff, unsigned int n_model, double x, double y, unsigned int newx, unsigned int newy) {
	/* Compute Legendre polynomials of x[i],y[j] as needed  */
	/* If either x or y has changed, compute new Legendre polynomials as needed  */

	if (newx) {
		if (n_model >= 2) pstuff[1] = x;
		if (n_model >= 5) pstuff[4] = 0.5*(3.0*pstuff[1]*pstuff[1] - 1.0);
		if (n_model >= 7) pstuff[6] = (5.0*pstuff[1]*pstuff[4] - 2.0*pstuff[1])/3.0;
	}
	if (newy) {
		if (n_model >= 3) pstuff[2] = y;
		if (n_model >= 6) pstuff[5] = 0.5*(3.0*pstuff[2]*pstuff[2] - 1.0);
		if (n_model >= 10) pstuff[9] = (5.0*pstuff[2]*pstuff[5] - 2.0*pstuff[2])/3.0;
	}
	/* In either case, refresh cross terms */

	if (n_model >= 4) pstuff[3] = pstuff[1]*pstuff[2];
	if (n_model >= 8) pstuff[7] = pstuff[4]*pstuff[2];
	if (n_model >= 9) pstuff[8] = pstuff[1]*pstuff[5];

	return;
}

GMT_LOCAL void compute_trend (struct GMT_CTRL *GMT, struct GMT_GRID *T, double *xval, double *yval, double *gtd, unsigned int n_model, double *pstuff) {
	/* Find trend from a model  */
	unsigned int row, col, k;
	uint64_t ij;
	GMT_UNUSED(GMT);

	GMT_grd_loop (GMT, T, row, col, ij) {
		load_pstuff (pstuff, n_model, xval[col], yval[row], 1, (!(col)));
		T->data[ij] = 0.0f;
		for (k = 0; k < n_model; k++) T->data[ij] += (float)(pstuff[k]*gtd[k]);
	}
}

GMT_LOCAL void compute_resid (struct GMT_CTRL *GMT, struct GMT_GRID *D, struct GMT_GRID *T, struct GMT_GRID *R) {
	/* Find residuals from a trend  */
	unsigned int row, col;
	uint64_t ij;
	GMT_UNUSED(GMT);

	GMT_grd_loop (GMT, T, row, col, ij) R->data[ij] = D->data[ij] - T->data[ij];
}

<<<<<<< HEAD
void grd_trivial_model (struct GMT_CTRL *GMT, struct GMT_GRID *G, double *xval, double *yval, double *gtd, unsigned int n_model) {
	/* Routine to fit up elementary polynomial model of grd data, 
=======
void grd_trivial_model (struct GMT_CTRL *GMT, struct GMT_GRID *G, double *xval, double *yval, double *gtd, unsigned int n_model)
{
	/* Routine to fit up elementary polynomial model of grd data,
>>>>>>> d7f7ef9f
	model = gtd[0] + gtd[1]*x + gtd[2]*y + gtd[3] * x * y,
	where x,y are normalized to range [-1,1] and there are no
	NaNs in grid file, and problem is unweighted least squares.  */

	unsigned int row, col;
	uint64_t ij;
	double x2, y2, sumx2 = 0.0, sumy2 = 0.0, sumx2y2 = 0.0;
	GMT_UNUSED(GMT);

	/* First zero the model parameters to use for sums */

	GMT_memset (gtd, n_model, double);

	/* Now accumulate sums */

	GMT_row_loop (GMT, G, row) {
		y2 = yval[row] * yval[row];
		GMT_col_loop (GMT, G, row, col, ij) {
			x2 = xval[col] * xval[col];
			sumx2 += x2;
			sumy2 += y2;
			sumx2y2 += (x2 * y2);
			gtd[0] += G->data[ij];
			if (n_model >= 2) gtd[1] += G->data[ij] * xval[col];
			if (n_model >= 3) gtd[2] += G->data[ij] * yval[row];
			if (n_model == 4) gtd[3] += G->data[ij] * xval[col] * yval[row];
		}
	}

	/* See how trivial it is?  */

	gtd[0] /= G->header->nm;
	if (n_model >= 2) gtd[1] /= sumx2;
	if (n_model >= 3) gtd[2] /= sumy2;
	if (n_model == 4) gtd[3] /= sumx2y2;

	return;
}

GMT_LOCAL double compute_chisq (struct GMT_CTRL *GMT, struct GMT_GRID *R, struct GMT_GRID *W, double scale) {
	/* Find Chi-Squared from weighted residuals  */
	unsigned int row, col;
	uint64_t ij;
	double tmp, chisq = 0.0;
	GMT_UNUSED(GMT);

	GMT_grd_loop (GMT, R, row, col, ij) {
		if (GMT_is_fnan (R->data[ij])) continue;
		tmp = R->data[ij];
		if (scale != 1.0) tmp /= scale;
		tmp *= tmp;
		if (W->data[ij] != 1.0) tmp *= W->data[ij];
		chisq += tmp;
	}
	return (chisq);
}

GMT_LOCAL double compute_robust_weight (struct GMT_CTRL *GMT, struct GMT_GRID *R, struct GMT_GRID *W) {
	/* Find weights from residuals  */
	unsigned int row, col;
	uint64_t j = 0, j2, ij;
	float r, mad, scale;

	GMT_grd_loop (GMT, R, row, col, ij) {
		if (GMT_is_fnan (R->data[ij])) continue;
		W->data[j++] = fabsf (R->data[ij]);
	}

	GMT_sort_array (GMT, W->data, j, GMT_FLOAT);

	j2 = j / 2;
	mad = (j%2) ? W->data[j2] : 0.5f *(W->data[j2] + W->data[j2 - 1]);

	/* Adjust mad to equal Gaussian sigma */

	scale = 1.4826f * mad;

	/* Use weight according to Huber (1981), but squared */

	GMT_memset (W->data, W->header->size, float);	/* Wipe W clean */
	GMT_grd_loop (GMT, R, row, col, ij) {
		if (GMT_is_fnan (R->data[ij])) {
			W->data[ij] = R->data[ij];
			continue;
		}
		r = fabsf (R->data[ij]) / scale;

		W->data[ij] = (r <= 1.5f) ? 1.0f : (3.0f - 2.25f/r) / r;
	}
	return (scale);
}

GMT_LOCAL void write_model_parameters (struct GMT_CTRL *GMT, double *gtd, unsigned int n_model) {
	/* Do reports if gmtdefs.verbose = NORMAL or above  */
	unsigned int i;
	char pbasis[10][16], format[GMT_BUFSIZ];

	sprintf (pbasis[0], "Mean");
	sprintf (pbasis[1], "X");
	sprintf (pbasis[2], "Y");
	sprintf (pbasis[3], "X*Y");
	sprintf (pbasis[4], "P2(x)");
	sprintf (pbasis[5], "P2(y)");
	sprintf (pbasis[6], "P3(x)");
	sprintf (pbasis[7], "P2(x)*P1(y)");
	sprintf (pbasis[8], "P1(x)*P2(y)");
	sprintf (pbasis[9], "P3(y)");

	sprintf(format, "Coefficient fit to %%s: %s\n", GMT->current.setting.format_float_out);
	for (i = 0; i < n_model; i++) GMT_Message (GMT->parent, GMT_TIME_NONE, format, pbasis[i], gtd[i]);

	return;
}

GMT_LOCAL void load_gtg_and_gtd (struct GMT_CTRL *GMT, struct GMT_GRID *G, double *xval, double *yval, double *pstuff, double *gtg, double *gtd, unsigned int n_model, struct GMT_GRID *W, bool weighted) {
	/* Routine to load the matrix G'G (gtg) and vector G'd (gtd)
	for the normal equations.  Routine uses indices i,j to refer
	to the grid file of data, and k,l to refer to the k_row, l_col
	of the normal equations matrix.  We need sums of [weighted]
	data and model functions in gtg and gtd.  We save time by
	loading only lower triangular part of gtg and then filling
	by symmetry after i,j loop.  */

	unsigned int row, col, k, l, n_used = 0;
	uint64_t ij;
	GMT_UNUSED(GMT);

	/* First zero things out to start */

	GMT_memset (gtd, n_model, double);
	GMT_memset (gtg, n_model * n_model, double);

	/* Now get going.  Have to load_pstuff separately in i and j,
	   because it is possible that we skip data when i = 0.
	   Loop over all data */

	GMT_row_loop (GMT, G, row) {
		load_pstuff (pstuff, n_model, xval[0], yval[row], 0, 1);
		GMT_col_loop (GMT, G, row, col, ij) {

			if (GMT_is_fnan (G->data[ij]))continue;

			n_used++;
			load_pstuff (pstuff, n_model, xval[col], yval[row], 1, 0);

			if (weighted) {
				/* Loop over all gtg and gtd elements */
				gtd[0] += (G->data[ij] * W->data[ij]);
				gtg[0] += W->data[ij];
				for (k = 1; k < n_model; k++) {
					gtd[k] += (G->data[ij] * W->data[ij] * pstuff[k]);
					gtg[k] += (W->data[ij] * pstuff[k]);
					for (l = k; l < n_model; l++) gtg[k + l*n_model] += (pstuff[k]*pstuff[l]*W->data[ij]);
				}
			}
			else {	/* If !weighted  */
				/* Loop over all gtg and gtd elements */
				gtd[0] += G->data[ij];
				for (k = 1; k < n_model; k++) {
					gtd[k] += (G->data[ij] * pstuff[k]);
					gtg[k] += pstuff[k];
					for (l = k; l < n_model; l++) gtg[k + l*n_model] += (pstuff[k]*pstuff[l]);
				}
			}	/* End if  */
		}
	}	/* End of loop over data i,j  */

	/* Now if !weighted, use more accurate sum for gtg[0], and set symmetry */

	if (!weighted) gtg[0] = (double)n_used;

	for (k = 0; k < n_model; k++) {
		for (l = 0; l < k; l++) gtg[l + k*n_model] = gtg[k + l*n_model];
	}
	/* That is all there is to it!  */

	return;
}

#define bailout(code) {GMT_Free_Options (mode); return (code);}
#define Return(code) {Free_Ctrl (GMT, Ctrl); GMT_end_module (GMT, GMT_cpy); bailout (code);}

int GMT_grdtrend (void *V_API, int mode, void *args) {
	/* High-level function that implements the grdcontour task */

	bool trivial, weighted,iterations, set_ones = true;
	int error = 0;
	unsigned int row, col;

	uint64_t ij;

	char format[GMT_BUFSIZ];

	double chisq, old_chisq, scale = 1.0, dv;
	double *xval = NULL;	/* Pointer for array of change of variable: x[i]  */
	double *yval = NULL;	/* Pointer for array of change of variable: y[j]  */
	double *gtg = NULL;	/* Pointer for array for matrix G'G normal equations  */
	double *gtd = NULL;	/* Pointer for array for vector G'd normal equations  */
	double *old = NULL;	/* Pointer for array for old model, used for robust sol'n  */
	double *pstuff = NULL;	/* Pointer for array for Legendre polynomials of x[i],y[j]  */
	double wesn[4];		/* For optional subset specification */

	struct GRDTREND_CTRL *Ctrl = NULL;
	struct GMT_GRID *G = NULL, *R = NULL, *T = NULL, *W = NULL;
	struct GMT_CTRL *GMT = NULL, *GMT_cpy = NULL;
	struct GMT_OPTION *options = NULL;
	struct GMTAPI_CTRL *API = GMT_get_API_ptr (V_API);	/* Cast from void to GMTAPI_CTRL pointer */

	/*----------------------- Standard module initialization and parsing ----------------------*/

	if (API == NULL) return (GMT_NOT_A_SESSION);
	if (mode == GMT_MODULE_PURPOSE) return (usage (API, GMT_MODULE_PURPOSE));	/* Return the purpose of program */
	options = GMT_Create_Options (API, mode, args);	if (API->error) return (API->error);	/* Set or get option list */

	if (!options || options->option == GMT_OPT_USAGE) bailout (usage (API, GMT_USAGE));	/* Return the usage message */
	if (options->option == GMT_OPT_SYNOPSIS) bailout (usage (API, GMT_SYNOPSIS));	/* Return the synopsis */

	GMT = GMT_begin_module (API, THIS_MODULE_LIB, THIS_MODULE_NAME, &GMT_cpy); /* Save current state */
	if (GMT_Parse_Common (API, GMT_PROG_OPTIONS, options)) Return (API->error);
	Ctrl = New_Ctrl (GMT);	/* Allocate and initialize a new control structure */
	if ((error = parse (GMT, Ctrl, options)) != 0) Return (error);

	/*---------------------------- This is the grdtrend main code ----------------------------*/

	GMT_Report (API, GMT_MSG_VERBOSE, "Processing input grid\n");
	weighted = (Ctrl->N.robust || Ctrl->W.active);
	trivial = (Ctrl->N.value < 5 && !weighted);

	GMT_memcpy (wesn, GMT->common.R.wesn, 4, double);	/* Current -R setting, if any */
	if ((G = GMT_Read_Data (API, GMT_IS_GRID, GMT_IS_FILE, GMT_IS_SURFACE, GMT_GRID_HEADER_ONLY, NULL, Ctrl->In.file, NULL)) == NULL) {
		Return (API->error);
	}
	if (GMT_is_subset (GMT, G->header, wesn)) GMT_err_fail (GMT, GMT_adjust_loose_wesn (GMT, wesn, G->header), "");	/* Subset requested; make sure wesn matches header spacing */
	if (GMT_Read_Data (API, GMT_IS_GRID, GMT_IS_FILE, GMT_IS_SURFACE, GMT_GRID_DATA_ONLY, wesn, Ctrl->In.file, G) == NULL) {	/* Get subset */
		Return (API->error);
	}

	/* Check for NaNs (we include the pad for simplicity)  */
	ij = 0;
	while (trivial && ij < G->header->size) if (GMT_is_fnan (G->data[ij++])) trivial = false;

	/* Allocate other required arrays */

	if ((T = GMT_Duplicate_Data (API, GMT_IS_GRID, GMT_DUPLICATE_ALLOC, G)) == NULL) Return (API->error);	/* Pointer for grid with array containing fitted surface  */
	if (Ctrl->D.active || Ctrl->N.robust) {	/* If !D but robust, we would only need to allocate the data array */
		if ((R = GMT_Duplicate_Data (API, GMT_IS_GRID, GMT_DUPLICATE_ALLOC, G)) == NULL) Return (API->error);	/* Pointer for grid with array containing residual surface  */
	}
	xval = GMT_memory (GMT, NULL, G->header->nx, double);
	yval = GMT_memory (GMT, NULL, G->header->ny, double);
	gtg = GMT_memory (GMT, NULL, Ctrl->N.value*Ctrl->N.value, double);
	gtd = GMT_memory (GMT, NULL, Ctrl->N.value, double);
	old = GMT_memory (GMT, NULL, Ctrl->N.value, double);
	pstuff = GMT_memory (GMT, NULL, Ctrl->N.value, double);
	pstuff[0] = 1.0; /* This is P0(x) = 1, which is not altered in this program. */

	/* If a weight array is needed, get one */

	if (weighted) {
		if (!GMT_access (GMT, Ctrl->W.file, R_OK)) {	/* We have weights on input  */
			if ((W = GMT_Read_Data (API, GMT_IS_GRID, GMT_IS_FILE, GMT_IS_SURFACE, GMT_GRID_HEADER_ONLY, NULL, Ctrl->W.file, NULL)) == NULL) {	/* Get header only */
				Return (API->error);
			}
			if (W->header->nx != G->header->nx || W->header->ny != G->header->ny)
				GMT_Report (API, GMT_MSG_NORMAL, "Error: Input weight file does not match input data file.  Ignoring.\n");
			else {
				if (GMT_Read_Data (API, GMT_IS_GRID, GMT_IS_FILE, GMT_IS_SURFACE, GMT_GRID_DATA_ONLY, NULL, Ctrl->W.file, W) == NULL) {	/* Get data */
					Return (API->error);
				}
				set_ones = false;
			}
		}
		if (set_ones) {
			if ((W = GMT_Duplicate_Data (API, GMT_IS_GRID, GMT_DUPLICATE_ALLOC, G)) == NULL) Return (API->error);	/* Pointer for grid with unit weights  */
			GMT_setnval (W->data, W->header->size, 1.0f);
		}
	}

	/* End of weight set up.  */

	/* Set up xval and yval lookup tables */

	dv = 2.0 / (double)(G->header->nx - 1);
	for (col = 0; col < G->header->nx - 1; col++) xval[col] = -1.0 + col * dv;
	dv = 2.0 / (double)(G->header->ny - 1);
	for (row = 0; row < G->header->ny - 1; row++) yval[row] = -1.0 + row * dv;
	xval[G->header->nx - 1] = yval[G->header->ny - 1] = 1.0;

	/* Do the problem */

	if (trivial) {
		grd_trivial_model (GMT, G, xval, yval, gtd, Ctrl->N.value);
		compute_trend (GMT, T, xval, yval, gtd, Ctrl->N.value, pstuff);
		if (Ctrl->D.active) compute_resid (GMT, G, T, R);
	}
	else {	/* Problem is not trivial  !!  */
		int ierror;
		load_gtg_and_gtd (GMT, G, xval, yval, pstuff, gtg, gtd, Ctrl->N.value, W, weighted);
		ierror = GMT_gauss (GMT, gtg, gtd, Ctrl->N.value, Ctrl->N.value, true);
		if (ierror) {
			GMT_Report (API, GMT_MSG_NORMAL, "Gauss returns error code %d\n", ierror);
			return (EXIT_FAILURE);
		}
		compute_trend (GMT, T, xval, yval, gtd, Ctrl->N.value, pstuff);
		if (Ctrl->D.active || Ctrl->N.robust) compute_resid (GMT, G, T, R);

		if (Ctrl->N.robust) {
			chisq = compute_chisq (GMT, R, W, scale);
			iterations = 1;
			sprintf (format, "grdtrend: Robust iteration %%d:  Old Chi Squared: %s  New Chi Squared: %s\n", GMT->current.setting.format_float_out, GMT->current.setting.format_float_out);
			do {
				old_chisq = chisq;
				GMT_memcpy (old, gtd, Ctrl->N.value, double);
				scale = compute_robust_weight (GMT, R, W);
				load_gtg_and_gtd (GMT, G, xval, yval, pstuff, gtg, gtd, Ctrl->N.value, W, weighted);
				ierror = GMT_gauss (GMT, gtg, gtd, Ctrl->N.value, Ctrl->N.value, true);
				if (ierror) {
					GMT_Report (API, GMT_MSG_NORMAL, "Gauss returns error code %d\n", ierror);
					return (EXIT_FAILURE);
				}
				compute_trend (GMT, T, xval, yval, gtd, Ctrl->N.value, pstuff);
				compute_resid (GMT, G, T, R);
				chisq = compute_chisq (GMT, R, W, scale);
				GMT_Report (API, GMT_MSG_VERBOSE, format, iterations, old_chisq, chisq);
				iterations++;
			} while (old_chisq / chisq > 1.0001);

			/* Get here when new model not significantly better; use old one */

			GMT_memcpy (gtd, old, Ctrl->N.value, double);
			compute_trend (GMT, T, xval, yval, gtd, Ctrl->N.value, pstuff);
			compute_resid (GMT, G, T, R);
		}
	}

	/* End of do the problem section.  */

	/* Get here when ready to do output */

	if (GMT_is_verbose (GMT, GMT_MSG_VERBOSE)) write_model_parameters (GMT, gtd, Ctrl->N.value);
	if (Ctrl->T.file) {
		if (GMT_Set_Comment (API, GMT_IS_GRID, GMT_COMMENT_IS_REMARK, "trend surface", T)) Return (API->error);
		if (GMT_Set_Comment (API, GMT_IS_GRID, GMT_COMMENT_IS_OPTION | GMT_COMMENT_IS_COMMAND, options, T)) Return (API->error);
		if (GMT_Write_Data (API, GMT_IS_GRID, GMT_IS_FILE, GMT_IS_SURFACE, GMT_GRID_ALL, NULL, Ctrl->T.file, T) != GMT_OK) {
			Return (API->error);
		}
	}
	else if (GMT_Destroy_Data (API, &T) != GMT_OK) {
		GMT_Report (API, GMT_MSG_NORMAL, "Failed to free T\n");
	}
	if (Ctrl->D.file) {
		if (GMT_Set_Comment (API, GMT_IS_GRID, GMT_COMMENT_IS_REMARK, "trend residuals", R)) Return (API->error);
		if (GMT_Set_Comment (API, GMT_IS_GRID, GMT_COMMENT_IS_OPTION | GMT_COMMENT_IS_COMMAND, options, R)) Return (API->error);
		if (GMT_Write_Data (API, GMT_IS_GRID, GMT_IS_FILE, GMT_IS_SURFACE, GMT_GRID_ALL, NULL, Ctrl->D.file, R) != GMT_OK) {
			Return (API->error);
		}
	}
	else if (Ctrl->D.active || Ctrl->N.robust) {
		if (GMT_Destroy_Data (API, &R) != GMT_OK) {
			GMT_Report (API, GMT_MSG_NORMAL, "Failed to free R\n");
		}
	}
	if (Ctrl->W.file && Ctrl->N.robust) {
		if (GMT_Set_Comment (API, GMT_IS_GRID, GMT_COMMENT_IS_REMARK, "trend weights", W)) Return (API->error);
		if (GMT_Set_Comment (API, GMT_IS_GRID, GMT_COMMENT_IS_OPTION | GMT_COMMENT_IS_COMMAND, options, W)) Return (API->error);
		if (GMT_Write_Data (API, GMT_IS_GRID, GMT_IS_FILE, GMT_IS_SURFACE, GMT_GRID_ALL, NULL, Ctrl->W.file, W) != GMT_OK) {
			Return (API->error);
		}
	}
	else if (set_ones && GMT_Destroy_Data (API, &W) != GMT_OK) {
		GMT_Report (API, GMT_MSG_NORMAL, "Failed to free W\n");
	}

	/* That's all, folks!  */


	GMT_free (GMT, pstuff);
	GMT_free (GMT, gtd);
	GMT_free (GMT, gtg);
	GMT_free (GMT, old);
	GMT_free (GMT, yval);
	GMT_free (GMT, xval);

	GMT_Report (API, GMT_MSG_VERBOSE, "Done!\n");

	Return (EXIT_SUCCESS);
}<|MERGE_RESOLUTION|>--- conflicted
+++ resolved
@@ -224,14 +224,9 @@
 	return (n_errors ? GMT_PARSE_ERROR : GMT_OK);
 }
 
-<<<<<<< HEAD
+#if 0
 GMT_LOCAL void set_up_vals (double *val, unsigned int nval, double vmin, double vmax, double dv, unsigned int pixel_reg) {
 	/* Store x[i], y[j] once for all to save time  */
-=======
-#if 0
-void set_up_vals (double *val, unsigned int nval, double vmin, double vmax, double dv, unsigned int pixel_reg)
-{	/* Store x[i], y[j] once for all to save time  */
->>>>>>> d7f7ef9f
 	unsigned int i;
 	double v, middle, drange, true_min, true_max;
 
@@ -296,14 +291,8 @@
 	GMT_grd_loop (GMT, T, row, col, ij) R->data[ij] = D->data[ij] - T->data[ij];
 }
 
-<<<<<<< HEAD
 void grd_trivial_model (struct GMT_CTRL *GMT, struct GMT_GRID *G, double *xval, double *yval, double *gtd, unsigned int n_model) {
-	/* Routine to fit up elementary polynomial model of grd data, 
-=======
-void grd_trivial_model (struct GMT_CTRL *GMT, struct GMT_GRID *G, double *xval, double *yval, double *gtd, unsigned int n_model)
-{
 	/* Routine to fit up elementary polynomial model of grd data,
->>>>>>> d7f7ef9f
 	model = gtd[0] + gtd[1]*x + gtd[2]*y + gtd[3] * x * y,
 	where x,y are normalized to range [-1,1] and there are no
 	NaNs in grid file, and problem is unweighted least squares.  */
