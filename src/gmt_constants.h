--- conflicted
+++ resolved
@@ -184,9 +184,8 @@
 	GMT_BASEMAP_ANNOT_BEFORE	= 0,
 	GMT_BASEMAP_ANNOT_AFTER		= 4};
 
-<<<<<<< HEAD
 #define GMT_SESSION_CMDLINE	64	/* Passed when GMT_Create_Session is called from the command-line gmt.c driver only */
-=======
+
 /*! Handling of periodic data */
 enum GMT_time_period {
 	GMT_CYCLE_SEC = 1,
@@ -197,7 +196,6 @@
 	GMT_CYCLE_YEAR,
 	GMT_CYCLE_ANNUAL,
 	GMT_CYCLE_CUSTOM};
->>>>>>> bbabcf04
 
 /* Since -I is not a global option but we almost use it as such, we define the long-option for it here.
  * Modules that need it in their module_kw[] array can just add it to their list. */
