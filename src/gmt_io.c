/*--------------------------------------------------------------------
 *	$Id$
 *
 *	Copyright (c) 1991-2013 by P. Wessel, W. H. F. Smith, R. Scharroo, J. Luis and F. Wobbe
 *	See LICENSE.TXT file for copying and redistribution conditions.
 *
 *	This program is free software; you can redistribute it and/or modify
 *	it under the terms of the GNU Lesser General Public License as published by
 *	the Free Software Foundation; version 3 or any later version.
 *
 *	This program is distributed in the hope that it will be useful,
 *	but WITHOUT ANY WARRANTY; without even the implied warranty of
 *	MERCHANTABILITY or FITNESS FOR A PARTICULAR PURPOSE.  See the
 *	GNU Lesser General Public License for more details.
 *
 *	Contact info: gmt.soest.hawaii.edu
 *--------------------------------------------------------------------*/
/*
 * Table input/output in GMT can be either ascii, binary, or netCDF COARDS files
 * and may consist of single or multiple segments.  These files are accessed
 * via the GMT->current.io.input function pointer which either points to the
 * ASCII read (gmt_ascii_input), the binary read (gmt_bin_input), or the
 * netCDF read (gmt_nc_input) functions, depending on the -bi setting.
 * Similarly, writing of such tables are done via the GMT->current.io.output
 * function pointer which is set to either GMT_ascii_output, gmt_bin_output,
 * or GMT_nc_output [not implemented yet].
 * For special processing of z-data by xyz2grd & grd2xyz we also use the
 * GMT->current.io.input/output functions but these are reset in those two
 * programs to the corresponding read/write functions pointed to by the
 * GMT_Z_IO member ->read_item or ->write_item as these can handle additional
 * binary data types such as char, int, short etc.
 * The structure GMT_IO holds parameters that are used during the reading
 * and processing of ascii tables.  For compliance with a wide variety of
 * binary data formats for grids and their internal nesting the GMT_Z_IO
 * structure and associated functions are used (in xyz2grd and grd2xyz)
 *
 * The following functions are here:
 *
 *  GMT_getuserpath     Get pathname of file in "user directories" (GMT->session.TMPDIR, CWD, HOME, GMT->session.USERDIR)
 *  GMT_getdatapath     Get pathname of file in "data directories" (CWD, GMT_{USER,DATA,GRID,IMG}DIR)
 *  GMT_getsharepath    Get pathname of file in "share directries" (CWD, GMT->session.USERDIR, GMT->session.SHAREDIR tree)
 *  GMT_fopen:          Open a file using GMT_getdatapath
 *  GMT_fclose:         Close a file
 *  GMT_io_init:        Init GMT_IO structure
 *  GMT_write_segmentheader:   Write header record for multisegment files
 *  gmt_ascii_input:    Decode ascii input record
 *  GMT_scanf:          Robust scanf function with optional dd:mm:ss conversion
 *  GMT_bin_double_input:   Decode binary double precision record
 *  GMT_bin_double_input_swab:  Decode binary double precision record followed by byte-swabbing
 *  GMT_bin_float_input:    Decode binary single precision record
 *  GMT_bin_float_input_swab:   Decode binary single precision record followed by byte-swabbing
 *  gmt_nc_input:       Decode one record of netCDF column-oriented data
 *  GMT_ascii_output:   Write ascii record
 *  GMT_bin_double_output:  Write binary double precision record
 *  GMT_bin_double_output_swab: Write binary double precision record after first swabbing
 *  GMT_bin_float_output:   Write binary single precision record
 *  GMT_bin_float_output_swab:  Write binary single precision record after first swabbing
 *  GMT_set_z_io:       Set GMT_Z_IO structure based on -Z
 *  GMT_check_z_io:     Fill in implied missing row/column
 *  gmt_A_read:         Read the next ascii item from input stream (may be more than one per line) z must be regular float
 *  gmt_a_read:         Read 1 ascii item per input record
 *  gmt_c_read:         Read 1 binary int8_t item
 *  gmt_u_read:         Read 1 binary uint8_t item
 *  gmt_h_read:         Read 1 binary int16_t item
 *  gmt_H_read:         Read 1 binary uint16_t item
 *  gmt_i_read:         Read 1 binary int32_t item
 *  gmt_I_read:         Read 1 binary uint32_t item
 *  gmt_l_read:         Read 1 binary int64_t item
 *  gmt_L_read:         Read 1 binary uint64_t item
 *  gmt_f_read:         Read 1 binary float item
 *  gmt_d_read:         Read 1 binary double item
 *  gmt_a_write:        Write 1 ascii item
 *  gmt_c_write:        Write 1 binary int8_t item
 *  gmt_u_write:        Write 1 binary uint8_t item
 *  gmt_h_write:        Write 1 binary int16_t item
 *  gmt_H_write:        Write 1 binary uint16_t item
 *  gmt_i_write:        Write 1 binary int32_t item
 *  gmt_I_write:        Write 1 binary uint32_t item
 *  gmt_l_write:        Write 1 binary int64_t item
 *  gmt_L_write:        Write 1 binary uint64_t item
 *  gmt_f_write:        Write 1 binary float item
 *  gmt_d_write:        Write 1 binary double item
 *  gmt_byteswap_file:  Byteswap an entire file
 *  gmt_col_ij:         Convert index to column format
 *  gmt_row_ij:         Convert index to row format
 *
 * Author:  Paul Wessel
 * Date:    1-JAN-2010
 * Version: 5
 * Now 64-bit enabled.
 */

#include "gmt_dev.h"
#include "gmt_internals.h"
#include "common_byteswap.h"

EXTERN_MSC unsigned int GMTAPI_count_objects (struct GMTAPI_CTRL *API, unsigned int family, unsigned int direction, int *first_ID);
EXTERN_MSC int GMTAPI_Unregister_IO (struct GMTAPI_CTRL *API, int object_ID, unsigned int direction);
EXTERN_MSC int GMTAPI_Validate_ID (struct GMTAPI_CTRL *API, int family, int object_ID, int direction);

#ifdef HAVE_DIRENT_H_
#	include <dirent.h>
#endif

#ifdef HAVE_SYS_DIR_H_
#	include <sys/dir.h>
#endif

#ifndef DT_DIR
#	define DT_DIR 4
#endif

/* Macro to apply columns log/scale/offset conversion on the fly */
#define gmt_convert_col(S,x) {if (S.convert) x = ((S.convert == 2) ? log10 (x) : x) * S.scale + S.offset;}

void GMT_set_geographic (struct GMT_CTRL *GMT, unsigned int dir)
{
	/* Eliminate lots of repeated statements to do this: */
	GMT->current.io.col_type[dir][GMT_X] = GMT_IS_LON;
	GMT->current.io.col_type[dir][GMT_Y] = GMT_IS_LAT;
}

void GMT_set_cartesian (struct GMT_CTRL *GMT, unsigned int dir)
{
	/* Eliminate lots of repeated statements to do this: */
	GMT->current.io.col_type[dir][GMT_X] = GMT_IS_FLOAT;
	GMT->current.io.col_type[dir][GMT_Y] = GMT_IS_FLOAT;
}

static const char *GMT_type[GMT_N_TYPES] = {"byte", "byte", "integer", "integer", "integer", "integer", "integer", "integer", "double", "double", "string", "datetime"};

/* This version of fgets will check for input record truncation, that is,
 * the input record is longer than the given size.  Since calls to GMT_fgets
 * ASSUME they get a logical record, we will give a warning if truncation
 * occurs and read until we have consumed the linefeed, thus making the
 * i/o machinery ready for the next logical record.
 */

char *GMT_fgets (struct GMT_CTRL *GMT, char *str, int size, FILE *stream)
{
	str[size-2] = '\0'; /* Set last but one record to 0 */
	if (!fgets (str, size, stream))
		return (NULL); /* Got nothing */

	/* fgets will always set str[size-1] = '\0' if more data than str can handle is found.
	 * Thus, we examine str[size-2].  If this is neither '\0' nor '\n' then we have only
	 * read a portion of a logical record that is longer than size.
	 */
	if (!(str[size-2] == '\0' || str[size-2] == '\n')) {
		/* Only got part of a record */
		int c, n = 0;
		/* Read char-by-char until newline is consumed */
		while ((c = fgetc (stream)) != '\n' && c != EOF)
			++n;
		if (c == '\n')
			/* We expect fgets to retain '\n', so add it */
			str[size-2] = '\n';
		else
			/* EOF without '\n' */
			--n;
		/* This will report wrong lengths if last line has no '\n' but we don't care */
		GMT_Report (GMT->parent, GMT_MSG_NORMAL, "Long input record (%d bytes) was truncated to first %d bytes!\n", size+n, size-2);
	}
	return (str);
}

char *GMT_fgets_chop (struct GMT_CTRL *GMT, char *str, int size, FILE *stream)
{
	char *p;

	/* fgets will always set str[size-1] = '\0' if more data than str can handle is found.
	 * Thus, we examine str[size-2].  If this is neither '\0' nor '\n' then we have only
	 * read a portion of a logical record that is longer than size.
	 */
	str[size-2] = '\0'; /* Set last but one record to 0 */
	if (!fgets (str, size, stream))
		return (NULL); /* Got nothing */

	p = strpbrk (str, "\r\n");
	if ( p == NULL || ((p-str+2 == size) && *p != '\n') ) {
		/* If CR or LF not found, or last but one record not \n,
		 * then only got part of a record */
		int c, n = 0;
		/* Read char-by-char until newline is consumed */
		while ((c = fgetc (stream)) != '\n' && c != EOF)
			(void) (isspace(c) || ++n); /* Do not count whitespace */
		if (n)
			GMT_Report (GMT->parent, GMT_MSG_NORMAL, "Long input record (%d bytes) was truncated to first %d bytes!\n", size+n-1, size);
	}
	if (p)
		/* Overwrite 1st CR or LF with terminate string */
		*p = '\0';

	return (str);
}

int GMT_fclose (struct GMT_CTRL *GMT, FILE *stream)
{
	if (!stream || stream == NULL)  return (0);
	/* First skip any stream related to the three Unix i/o descriptors */
	if (stream == GMT->session.std[GMT_IN])  return (0);
	if (stream == GMT->session.std[GMT_OUT]) return (0);
	if (stream == GMT->session.std[GMT_ERR]) return (0);
	if ((size_t)stream == (size_t)-GMT->current.io.ncid) {
		/* Special treatment for netCDF files */
		nc_close (GMT->current.io.ncid);
		GMT_free (GMT, GMT->current.io.varid);
		GMT_free (GMT, GMT->current.io.add_offset);
		GMT_free (GMT, GMT->current.io.scale_factor);
		GMT_free (GMT, GMT->current.io.missing_value);
		GMT->current.io.ncols = 0;
		GMT->current.io.ncid = GMT->current.io.nvars = 0;
		GMT->current.io.ndim = GMT->current.io.nrec = 0;
		GMT->current.io.input = GMT->session.input_ascii;
		return (0);
	}
	/* Regular file */
	return (fclose (stream));
}

void GMT_skip_xy_duplicates (struct GMT_CTRL *GMT, bool mode)
{	/* Changes the status of the skip_duplicates setting */
	/* PW: This is needed as some algorithms testing if a point is
	 * inside or outside a polygon have trouble if there are
	 * duplicate vertices in the polygon.  This option can
	 * be set to true and such points will be skipped during
	 * the data reading step. Mode = true or false */
	GMT->current.io.skip_duplicates = mode;
}

bool GMT_is_ascii_record (struct GMT_CTRL *GMT)
{	/* Returns true if the input is potentially an ascii record, possibly with text, and
	 * there are no options in effect to select specific columns on input or output. */
	if (GMT->common.b.active[GMT_IN] || GMT->common.b.active[GMT_OUT]) return (false);	/* Binary, so clearly false */
	if (GMT->current.io.ndim > 0) return (false);					/* netCDF, so clearly false */
	if (GMT->common.i.active || GMT->common.o.active) return (false);			/* Selected columns via -i and/or -o, so false */
	return (true);	/* Might be able to treat record as an ascii record */
}

static inline uint64_t gmt_n_cols_needed_for_gaps (struct GMT_CTRL *GMT, uint64_t n) {
	/* Return the actual items needed (which may be more than n if gap testing demands it) */
	if (GMT->common.g.active) return (MAX (n, GMT->common.g.n_col));	/* n or n_col (if larger) */
	return (n);	/* No gap checking, n it is */
}

static inline void gmt_update_prev_rec (struct GMT_CTRL *GMT, uint64_t n_use) {
	/* Update previous record before reading the new record*/
	if (GMT->current.io.need_previous) GMT_memcpy (GMT->current.io.prev_rec, GMT->current.io.curr_rec, n_use, double);
}

bool gmt_gap_detected (struct GMT_CTRL *GMT)
{	/* Determine if two points are "far enough apart" to constitude a data gap and thus "pen up" */
	uint64_t i;

	if (!GMT->common.g.active || GMT->current.io.pt_no == 0) return (false);	/* Not active or on first point in a segment */
	/* Here we must determine if any or all of the selected gap criteria [see gmt_set_gap_param] are met */
	for (i = 0; i < GMT->common.g.n_methods; i++) {	/* Go through each criterion */
		if ((GMT->common.g.get_dist[i] (GMT, GMT->common.g.col[i]) > GMT->common.g.gap[i]) != GMT->common.g.match_all) return (!GMT->common.g.match_all);
	}
	return (GMT->common.g.match_all);
}

int gmt_set_gap (struct GMT_CTRL *GMT) {	/* Data gaps are special since there is no multiple-segment header flagging the gap; thus next time the record is already read */
	GMT->current.io.status = GMT_IO_GAP;
	GMT->current.io.seg_no++;
	GMT_Report (GMT->parent, GMT_MSG_LONG_VERBOSE, "Data gap detected via -g; Segment header inserted near/at line # %" PRIu64 "\n", GMT->current.io.rec_no);
	sprintf (GMT->current.io.segment_header, "Data gap detected via -g; Segment header inserted");
	return (0);
}

void gmt_adjust_periodic (struct GMT_CTRL *GMT) {
	while (GMT->current.io.curr_rec[GMT_X] > GMT->common.R.wesn[XHI] && (GMT->current.io.curr_rec[GMT_X] - 360.0) >= GMT->common.R.wesn[XLO]) GMT->current.io.curr_rec[GMT_X] -= 360.0;
	while (GMT->current.io.curr_rec[GMT_X] < GMT->common.R.wesn[XLO] && (GMT->current.io.curr_rec[GMT_X] + 360.0) <= GMT->common.R.wesn[XLO]) GMT->current.io.curr_rec[GMT_X] += 360.0;
	/* If data is not inside the given range it will satisfy (lon > east) */
	/* Now it will be outside the region on the same side it started out at */
}

void gmt_adjust_projected (struct GMT_CTRL *GMT) {
	/* Case of incoming projected map coordinates that we wish to rever to lon/lat */
	if (GMT->current.proj.inv_coord_unit != GMT_IS_METER) {	/* Must first scale to meters */
		GMT->current.io.curr_rec[GMT_X] *= GMT->current.proj.m_per_unit[GMT->current.proj.inv_coord_unit];
		GMT->current.io.curr_rec[GMT_Y] *= GMT->current.proj.m_per_unit[GMT->current.proj.inv_coord_unit];
	}
	(*GMT->current.proj.inv) (GMT, &GMT->current.io.curr_rec[GMT_X], &GMT->current.io.curr_rec[GMT_Y], GMT->current.io.curr_rec[GMT_X], GMT->current.io.curr_rec[GMT_Y]);
}

void GMT_set_segmentheader (struct GMT_CTRL *GMT, int direction, bool true_false)
{	/* Enable/Disable multi-segment headers for either input or output */
	GMT->current.io.multi_segments[direction] = true_false;
}

void GMT_set_tableheader (struct GMT_CTRL *GMT, int direction, bool true_false)
{	/* Enable/Disable table headers for either input or output */
	GMT->current.setting.io_header[direction] = true_false;
}

int gmt_process_binary_input (struct GMT_CTRL *GMT, uint64_t n_read) {
	/* Process a binary record to determine what kind of record it is. Return values:
	 * 0 = regular record; 1 = segment header (all NaNs); 2 = skip this record
	*/
	uint64_t col_no, n_NaN;
	bool bad_record = false, set_nan_flag = false;
	/* Here, GMT->current.io.curr_rec has been filled in by fread */

	/* Determine if this was a segment header, and if so return */
	for (col_no = n_NaN = 0; col_no < n_read; col_no++) {
		if (!GMT_is_dnan (GMT->current.io.curr_rec[col_no])) continue;	/* Clean data, do nothing */
		/* We end up here if we found a NaN */
		if (!GMT->current.setting.io_nan_records && GMT->current.io.skip_if_NaN[col_no]) bad_record = true;	/* This field is not allowed to be NaN */
		if (GMT->current.io.skip_if_NaN[col_no]) set_nan_flag = true;
		n_NaN++;
	}
	if (!GMT->current.io.status) {	/* Must have n_read NaNs to qualify as segment header */
		if (n_NaN == n_read) {
			GMT_Report (GMT->parent, GMT_MSG_LONG_VERBOSE, "Detected binary segment header near/at line # %" PRIu64 "\n", GMT->current.io.rec_no);
			GMT->current.io.status = GMT_IO_SEGMENT_HEADER;
			GMT->current.io.segment_header[0] = '\0';
			GMT_set_segmentheader (GMT, GMT_OUT, true);	/* Turn on "-mo" */
			GMT->current.io.seg_no++;
			GMT->current.io.pt_no = 0;
			return (1);	/* 1 means segment header */
		}
	}
	if (bad_record) {
		GMT->current.io.n_bad_records++;
		if (GMT->current.io.give_report && GMT->current.io.n_bad_records == 1) {	/* Report 1st occurrence */
			GMT_Report (GMT->parent, GMT_MSG_NORMAL, "Encountered first invalid binary record near/at line # %" PRIu64 "\n", GMT->current.io.rec_no);
			GMT_Report (GMT->parent, GMT_MSG_NORMAL, "Likely causes:\n");
			GMT_Report (GMT->parent, GMT_MSG_NORMAL, "(1) Invalid x and/or y values, i.e. NaNs.\n");
		}
		return (2);	/* 2 means skip this record and try again */
	}
	else if (GMT->current.io.skip_duplicates && GMT->current.io.pt_no) {	/* Test to determine if we should skip duplicate records with same x,y */
		if (GMT->current.io.curr_rec[GMT_X] == GMT->current.io.prev_rec[GMT_X] && GMT->current.io.curr_rec[GMT_Y] == GMT->current.io.prev_rec[GMT_Y]) return (2);	/* Yes, duplicate */
	}
	if (GMT->current.setting.io_lonlat_toggle[GMT_IN] && n_read >= 2) double_swap (GMT->current.io.curr_rec[GMT_X], GMT->current.io.curr_rec[GMT_Y]);	/* Got lat/lon instead of lon/lat */
	if (GMT->current.proj.inv_coordinates) gmt_adjust_projected (GMT);	/* Must apply inverse projection to get lon, lat */
	if (GMT->current.io.col_type[GMT_IN][GMT_X] & GMT_IS_GEO) gmt_adjust_periodic (GMT);	/* Must account for periodicity in 360 */

	if (set_nan_flag) GMT->current.io.status |= GMT_IO_NAN;
	return (0);	/* 0 means OK regular record */
}

void * gmt_nc_input (struct GMT_CTRL *GMT, FILE *fp, uint64_t *n, int *retval)
{
	int status, i;
	uint64_t n_use, j;

	GMT->current.io.status = 0;
	if (*n == GMT_MAX_COLUMNS)
		*n = GMT->current.io.ncols;
	else if (*n > GMT->current.io.ncols) {
		GMT_Report (GMT->parent, GMT_MSG_NORMAL, "gmt_nc_input is asking for %d columns, but file has only %" PRIu64 "\n", *n, GMT->current.io.ncols);
		GMT->current.io.status = GMT_IO_MISMATCH;
	}
	do {	/* Keep reading until (1) EOF, (2) got a segment record, or (3) a valid data record */
		n_use = gmt_n_cols_needed_for_gaps (GMT, *n);
		gmt_update_prev_rec (GMT, n_use);

		if (GMT->current.io.nrec == GMT->current.io.ndim) {
			GMT->current.io.status = GMT_IO_EOF;
			*retval = -1;
			return (NULL);
		}
		for (i = 0, j = 0; i < GMT->current.io.nvars && j < n_use; ++i) {
			unsigned n;
			GMT->current.io.t_index[i][0] = GMT->current.io.nrec;
			nc_get_vara_double (GMT->current.io.ncid, GMT->current.io.varid[i], GMT->current.io.t_index[i], GMT->current.io.count[i], &GMT->current.io.curr_rec[j]);
			for (n = 0; n < GMT->current.io.count[i][1]; ++n, ++j) {
				if (GMT->current.io.curr_rec[j] == GMT->current.io.missing_value[i])
					GMT->current.io.curr_rec[j] = GMT->session.d_NaN;
				else
					GMT->current.io.curr_rec[j] = GMT->current.io.curr_rec[j] * GMT->current.io.scale_factor[i] + GMT->current.io.add_offset[i];
				gmt_convert_col (GMT->current.io.col[GMT_IN][i], GMT->current.io.curr_rec[j]);
			}
		}
		GMT->current.io.nrec++;
		GMT->current.io.rec_no++;
		status = gmt_process_binary_input (GMT, n_use);
		if (status == 1) { *retval = 0; return (NULL); }		/* A segment header */
	} while (status == 2);	/* Continue reading when record is to be skipped */
	if (gmt_gap_detected (GMT)) {
		*retval = gmt_set_gap (GMT);
		return (GMT->current.io.curr_rec);
	}
	GMT->current.io.pt_no++;
	*retval = (int)*n;
	return (GMT->current.io.curr_rec);
}

int GMT_nc_get_att_text (struct GMT_CTRL *GMT, int ncid, int varid, char *name, char *text, size_t textlen)
{	/* This function is a replacement for nc_get_att_text that avoids overflow of text
	 * ncid, varid, name, text	: as in nc_get_att_text
	 * textlen			: maximum number of characters to copy to string text
	 */
	int status;
	size_t attlen;
	char *att = NULL;

	status = nc_inq_attlen (ncid, varid, name, &attlen);
	if (status != NC_NOERR) {
		*text = '\0';
		return status;
	}
	att = GMT_memory (GMT, NULL, attlen, char);
	status = nc_get_att_text (ncid, varid, name, att);
	if (status == NC_NOERR) {
		attlen = MIN (attlen, textlen-1); /* attlen does not include terminating '\0') */
		strncpy (text, att, attlen); /* Copy att to text */
		text[attlen] = '\0'; /* Terminate string */
	}
	else
		*text = '\0';
	GMT_free (GMT, att);
	return status;
}

FILE *gmt_nc_fopen (struct GMT_CTRL *GMT, const char *filename, const char *mode)
/* Open a netCDF file for column I/O. Append ?var1/var2/... to indicate the requested columns.
 * Currently only reading is supported.
 * The routine returns a fake file pointer (in fact the netCDF file ID), but stores
 * all the relevant information in the GMT->current.io struct (ncid, ndim, nrec, varid, add_offset,
 * scale_factor, missing_value). Some of these are allocated here, and have to be
 * deallocated upon GMT_fclose.
 * Also asigns GMT->current.io.col_type[GMT_IN] based on the variable attributes.
 */
{
	char file[GMT_BUFSIZ] = {""}, path[GMT_BUFSIZ] = {""};
	int i, j, nvars, dimids[5] = {-1, -1, -1, -1, -1}, ndims, in, id;
	size_t n, item[2];
	size_t tmp_pointer; /* To avoid "cast from pointer to integer of different size" */
	double t_value[5], dummy[2];
	char varnm[20][GMT_LEN64], long_name[GMT_LEN256] = {""}, units[GMT_LEN256] = {""};
	char varname[GMT_LEN64] = {""}, dimname[GMT_LEN64] = {""};
	struct GMT_TIME_SYSTEM time_system;
	bool by_value;

	if (mode[0] != 'r') {
		GMT_Report (GMT->parent, GMT_MSG_NORMAL, "GMT_fopen does not support netCDF writing mode\n");
		GMT_exit (GMT, EXIT_FAILURE); return NULL;
	}

	GMT_memset (varnm, 20 * GMT_LEN64, char);

	nvars = sscanf (filename,
		"%[^?]?%[^/]/%[^/]/%[^/]/%[^/]/%[^/]/%[^/]/%[^/]/%[^/]/%[^/]/%[^/]/%[^/]/%[^/]/%[^/]/%[^/]/%[^/]/%[^/]/%[^/]/%[^/]/%[^/]/%[^/]",
		file, varnm[0], varnm[1], varnm[2], varnm[3], varnm[4], varnm[5], varnm[6], varnm[7], varnm[8], varnm[9], varnm[10],
		varnm[11], varnm[12], varnm[13], varnm[14], varnm[15], varnm[16], varnm[17], varnm[18], varnm[19]) - 1;
	if (nc_open (GMT_getdatapath (GMT, file, path, R_OK), NC_NOWRITE, &GMT->current.io.ncid)) return (NULL);
	if (GMT_compat_check (GMT, 4)) {
		if (nvars <= 0) nvars = sscanf (GMT->common.b.varnames,
			"%[^/]/%[^/]/%[^/]/%[^/]/%[^/]/%[^/]/%[^/]/%[^/]/%[^/]/%[^/]/%[^/]/%[^/]/%[^/]/%[^/]/%[^/]/%[^/]/%[^/]/%[^/]/%[^/]/%[^/]",
			varnm[0], varnm[1], varnm[2], varnm[3], varnm[4], varnm[5], varnm[6], varnm[7], varnm[8], varnm[9], varnm[10],
			varnm[11], varnm[12], varnm[13], varnm[14], varnm[15], varnm[16], varnm[17], varnm[18], varnm[19]);
	}
	if (nvars <= 0)
		nc_inq_nvars (GMT->current.io.ncid, &GMT->current.io.nvars);
	else
		GMT->current.io.nvars = nvars;
	GMT->current.io.varid = GMT_memory (GMT, NULL, GMT->current.io.nvars, int);
	GMT->current.io.scale_factor = GMT_memory (GMT, NULL, GMT->current.io.nvars, double);
	GMT->current.io.add_offset = GMT_memory (GMT, NULL, GMT->current.io.nvars, double);
	GMT->current.io.missing_value = GMT_memory (GMT, NULL, GMT->current.io.nvars, double);
	GMT->current.io.ndim = GMT->current.io.nrec = 0;

	for (i = 0; i < GMT->current.io.nvars; i++) {

		/* Check for indices */
		for (j = 0; j < 5; j++) GMT->current.io.t_index[i][j] = 0, GMT->current.io.count[i][j] = 1;
		j = in = 0, by_value = false;
		while (varnm[i][j] && varnm[i][j] != '(' && varnm[i][j] != '[') j++;
		if (varnm[i][j] == '(') {
			in = sscanf (&varnm[i][j+1], "%lf,%lf,%lf,%lf", &t_value[1], &t_value[2], &t_value[3], &t_value[4]);
			varnm[i][j] = '\0';
			by_value = true;
		}
		else if (varnm[i][j] == '[') {
			in = sscanf (&varnm[i][j+1], "%" SCNuS ",%" SCNuS ",%" SCNuS ",%" SCNuS, &GMT->current.io.t_index[i][1], &GMT->current.io.t_index[i][2], &GMT->current.io.t_index[i][3], &GMT->current.io.t_index[i][4]);
			varnm[i][j] = '\0';
		}

		/* Get variable ID and variable name */
		if (nvars <= 0)
			GMT->current.io.varid[i] = i;
		else
			GMT_err_fail (GMT, nc_inq_varid (GMT->current.io.ncid, varnm[i], &GMT->current.io.varid[i]), file);
		nc_inq_varname (GMT->current.io.ncid, GMT->current.io.varid[i], varname);

		/* Check number of dimensions */
		nc_inq_varndims (GMT->current.io.ncid, GMT->current.io.varid[i], &ndims);
		if (ndims > 5) {
			GMT_Report (GMT->parent, GMT_MSG_NORMAL, "NetCDF variable %s has too many dimensions (%d)\n", varname, j);
			GMT_exit (GMT, EXIT_FAILURE); return NULL;
		}
		if (ndims - in < 1) {
			GMT_Report (GMT->parent, GMT_MSG_NORMAL, "NetCDF variable %s has %" PRIuS " dimensions, cannot specify more than %d indices; ignoring remainder\n", varname, ndims, ndims-1);
			for (j = in; j < ndims; j++) GMT->current.io.t_index[i][j] = 1;
		}
		if (ndims - in > 2)
			GMT_Report (GMT->parent, GMT_MSG_NORMAL, "NetCDF variable %s has %" PRIuS " dimensions, showing only 2\n", varname, ndims);

		/* Get information of the first two dimensions */
		nc_inq_vardimid(GMT->current.io.ncid, GMT->current.io.varid[i], dimids);
		nc_inq_dimlen(GMT->current.io.ncid, dimids[0], &n);
		if (GMT->current.io.ndim != 0 && GMT->current.io.ndim != n) {
			GMT_Report (GMT->parent, GMT_MSG_NORMAL, "NetCDF variable %s has different dimension (%" PRIuS ") from others (%" PRIuS ")\n", varname, n, GMT->current.io.ndim);
			GMT_exit (GMT, EXIT_FAILURE); return NULL;
		}
		GMT->current.io.ndim = n;
		if (dimids[1] >= 0 && ndims - in > 1) {
			nc_inq_dimlen(GMT->current.io.ncid, dimids[1], &n);
		}
		else
			n = 1;
		GMT->current.io.count[i][1] = (int)n;
		GMT->current.io.ncols += (int)n;

		/* If selected by value instead of index */
		for (j = 1; by_value && j <= in; j++) {
			nc_inq_dim (GMT->current.io.ncid, dimids[j], dimname, &n);
			nc_inq_varid (GMT->current.io.ncid, dimname, &id);
			item[0] = 0, item[1] = n-1;
			if (nc_get_att_double (GMT->current.io.ncid, id, "actual_range", dummy)) {
				nc_get_var1_double (GMT->current.io.ncid, id, &item[0], &dummy[0]);
				nc_get_var1_double (GMT->current.io.ncid, id, &item[1], &dummy[1]);
			}
			GMT->current.io.t_index[i][j] = lrint((t_value[j] - dummy[0]) / (dummy[1] - dummy[0]));
		}

		/* Get scales, offsets and missing values */
		if (nc_get_att_double(GMT->current.io.ncid, GMT->current.io.varid[i], "scale_factor", &GMT->current.io.scale_factor[i])) GMT->current.io.scale_factor[i] = 1.0;
		if (nc_get_att_double(GMT->current.io.ncid, GMT->current.io.varid[i], "add_offset", &GMT->current.io.add_offset[i])) GMT->current.io.add_offset[i] = 0.0;
		if (nc_get_att_double (GMT->current.io.ncid, GMT->current.io.varid[i], "_FillValue", &GMT->current.io.missing_value[i]) &&
		    nc_get_att_double (GMT->current.io.ncid, GMT->current.io.varid[i], "missing_value", &GMT->current.io.missing_value[i])) GMT->current.io.missing_value[i] = GMT->session.d_NaN;

		/* Scan for geographical or time units */
		if (GMT_nc_get_att_text (GMT, GMT->current.io.ncid, GMT->current.io.varid[i], "long_name", long_name, GMT_LEN256)) long_name[0] = 0;
		if (GMT_nc_get_att_text (GMT, GMT->current.io.ncid, GMT->current.io.varid[i], "units", units, GMT_LEN256)) units[0] = 0;
		GMT_str_tolower (long_name); GMT_str_tolower (units);

		if (GMT->current.io.col_type[GMT_IN][i] == GMT_IS_FLOAT)
			{ /* Float type is preset, do not alter */ }
		else if (!strcmp (long_name, "longitude") || strstr (units, "degrees_e"))
			GMT->current.io.col_type[GMT_IN][i] = GMT_IS_LON;
		else if (!strcmp (long_name, "latitude") || strstr (units, "degrees_n"))
			GMT->current.io.col_type[GMT_IN][i] = GMT_IS_LAT;
		else if (!strcmp (long_name, "time") || !strcmp (varname, "time")) {
			GMT->current.io.col_type[GMT_IN][i] = GMT_IS_RELTIME;
			GMT_memcpy (&time_system, &GMT->current.setting.time_system, 1, struct GMT_TIME_SYSTEM);
			if (GMT_get_time_system (GMT, units, &time_system) || GMT_init_time_system_structure (GMT, &time_system))
				GMT_Report (GMT->parent, GMT_MSG_NORMAL, "Warning: Time units [%s] in NetCDF file not recognised, defaulting to gmt.conf.\n", units);
			/* Determine scale between data and internal time system, as well as the offset (in internal units) */
			GMT->current.io.scale_factor[i] = GMT->current.io.scale_factor[i] * time_system.scale * GMT->current.setting.time_system.i_scale;
			GMT->current.io.add_offset[i] *= time_system.scale;	/* Offset in seconds */
			GMT->current.io.add_offset[i] += GMT_DAY2SEC_F * ((time_system.rata_die - GMT->current.setting.time_system.rata_die) + (time_system.epoch_t0 - GMT->current.setting.time_system.epoch_t0));
			GMT->current.io.add_offset[i] *= GMT->current.setting.time_system.i_scale;	/* Offset in internal time units */
		}
		else
			GMT->current.io.col_type[GMT_IN][i] = GMT_IS_FLOAT;
	}

	GMT->current.io.input = gmt_nc_input;
	tmp_pointer = (size_t)(-GMT->current.io.ncid);
	return ((FILE *)tmp_pointer);
}

FILE *GMT_fopen (struct GMT_CTRL *GMT, const char *filename, const char *mode)
{
	char path[GMT_BUFSIZ];
	FILE *fd = NULL;

	if (mode[0] != 'r')	/* Open file for writing (so cannot be netCDF) */
		return (fopen (filename, mode));
	else if (GMT->common.b.active[GMT_IN])	/* Definitely not netCDF */
		return (fopen (GMT_getdatapath(GMT, filename, path, R_OK), mode));
	else if (GMT_compat_check (GMT, 4) && GMT->common.b.varnames[0])	/* Definitely netCDF */
		return (gmt_nc_fopen (GMT, filename, mode));
	else if (strchr (filename, '?'))	/* Definitely netCDF */
		return (gmt_nc_fopen (GMT, filename, mode));
#ifdef WIN32
	else if (!strcmp (filename, "NUL"))	/* Special case of /dev/null under Windows */
#else
	else if (!strcmp (filename, "/dev/null"))	/* The Unix null device; catch here to avoid gmt_nc_fopen */
#endif
	{
		return (fopen (GMT_getdatapath(GMT, filename, path, R_OK), mode));
	}
	else {	/* Maybe netCDF */
		fd = gmt_nc_fopen (GMT, filename, mode);
		if (!fd) {
			char *c;
			if ((c = GMT_getdatapath(GMT, filename, path, R_OK)) != NULL) fd = fopen(c, mode);
		}
		return (fd);
	}
}

/* Table I/O routines for ascii and binary io */

int GMT_io_banner (struct GMT_CTRL *GMT, unsigned int direction)
{	/* Write verbose message about binary record i/o format */
	static const char *gmt_direction[2] = {"Input", "Output"};
	char message[GMT_LEN256] = {""}, skip[GMT_LEN64] = {""};
	char *letter = "-cuhHiIlLfditTn", s[2] = {0, 0};	/* letter order matches the type order in GMT_enum_type */
	uint64_t col;
	uint64_t n_bytes;

	//if (GMT->current.setting.verbose < GMT_MSG_VERBOSE) return GMT_OK;	/* Not in verbose mode anyway */
	if (!GMT->common.b.active[direction]) return GMT_OK;	/* Not using binary i/o */
	if (GMT->common.b.ncol[direction] == 0) {		/* Number of columns not set yet - delay message */
		if (direction == GMT_OUT) GMT->common.b.o_delay = true;
		return GMT_OK;
	}
	if (direction == GMT_IN && GMT->common.i.active && GMT->common.b.ncol[GMT_IN] < GMT->common.i.n_cols) {
		GMT_Report (GMT->parent, GMT_MSG_NORMAL, "Number of input columns set by -i exceeds those set by -bi!\n");
		GMT_exit (GMT, EXIT_FAILURE); return EXIT_FAILURE;
	}
	if (direction == GMT_OUT && GMT->common.o.active && GMT->common.b.ncol[GMT_OUT] < GMT->common.o.n_cols) {
		GMT_Report (GMT->parent, GMT_MSG_NORMAL, "Number of output columns set by -o exceeds those set by -bo!\n");
		GMT_exit (GMT, EXIT_FAILURE); return EXIT_FAILURE;
	}
	for (col = 0; col < GMT->common.b.ncol[direction]; col++) {	/* For each binary column of data */
		if (GMT->current.io.fmt[direction][col].skip < 0) {	/* Must skip n_bytes BEFORE reading this column */
			n_bytes = -GMT->current.io.fmt[direction][col].skip;
			sprintf (skip, "%" PRIu64 "x", n_bytes);
			strcat (message, skip);
		}
		if (GMT->current.io.fmt[direction][col].type == 0) {	/* Still not set, use the default type */
			GMT->current.io.fmt[direction][col].type = GMT_get_io_type (GMT, GMT->common.b.type[direction]);
			GMT->current.io.fmt[direction][col].io   = GMT_get_io_ptr (GMT, direction, GMT->common.b.swab[direction], GMT->common.b.type[direction]);
		}
		s[0] = letter[GMT->current.io.fmt[direction][col].type];	/* Get data type code... */
		strcat (message, s);					/* ...and append to message */
		if (GMT->current.io.fmt[direction][col].skip > 0) {	/* Must skip n_bytes AFTER reading this column */
			n_bytes = GMT->current.io.fmt[direction][col].skip;
			sprintf (skip, "%" PRIu64 "x", n_bytes);
			strcat (message, skip);
		}
	}
	GMT_Report (GMT->parent, GMT_MSG_VERBOSE, "%s %d columns via binary records using format %s\n", gmt_direction[direction], GMT->common.b.ncol[direction], message);
	return GMT_OK;
}

uint64_t GMT_get_cols (struct GMT_CTRL *GMT, unsigned int direction)
{
	/* Return the number of columns currently in play in this direction.
	 * This can be complicated.. For BINARY data:
	 * On INPUT, a binary file has a known number of columns set via -bi. Internally,
	 * we read in all those columns into gmt_current_rec.  However, if -i is used then we shuffle
	 * the read values into the positions implied by -i. Further processing
	 * is thus concerned with the possibly smaller number of columns than in the file.
	 * So: n_cols is ncol[GMT_IN], but if -i was set then it is less (i.n_cols).
	 *
	 * On OUTPUT, a binary file has its number of columns set via -bo. Internally,
	 * the number of columns we hold in our array might be much larger if -o is used,
	 * as we then only write out those columns that are requested.
	 * So: n_cols is ncol[GMT_OUT], but if -o it is same as input (see above for that!)
	 *
	 * For ASCII data it is the same except for on output, where we return the output
	 * cols as set.
	 */
	uint64_t n_cols;
	if (! (direction == GMT_IN || direction == GMT_OUT)) return (GMT_NOT_A_VALID_DIRECTION);

	if (direction == GMT_IN) {
		n_cols = (GMT->common.i.active) ? GMT->common.i.n_cols : GMT->common.b.ncol[GMT_IN];
	}
	else {
		uint64_t in_n_cols = (GMT->common.i.active) ? GMT->common.i.n_cols : GMT->common.b.ncol[GMT_IN];
		if (GMT->common.b.active[GMT_OUT])
			n_cols = (GMT->common.o.active) ? in_n_cols : GMT->common.b.ncol[GMT_OUT];
		else
			n_cols = GMT->common.b.ncol[GMT_OUT];
	}
	return (n_cols);
}

int GMT_set_cols (struct GMT_CTRL *GMT, unsigned int direction, uint64_t expected)
{	/* Initializes the internal GMT->common.b.ncol[] settings.
	 * direction is either GMT_IN or GMT_OUT.
	 * expected is the expected or known number of columns.  Use 0 if not known.
	 * For binary input or output the number of columns must be specified.
	 * For ascii output the number of columns must also be specified.
	 * For ascii input the i/o machinery will set this automatically so expected is ignored.
	 * Programs that need to read an input record in order to determine how
	 * many columns on output should call this function after returning the
	 * first data record; otherwise, call it before registering the resource.
	 */
	static char *mode[2] = {"input", "output"};

	if (! (direction == GMT_IN || direction == GMT_OUT)) return (GMT_NOT_A_VALID_DIRECTION);

	if (direction == GMT_IN && GMT->common.b.ncol[direction]) return (GMT_OK);	/* Already set once by -bi */

	if (expected == 0 && (direction == GMT_OUT || GMT->common.b.active[direction])) {
		GMT_Report (GMT->parent, GMT_MSG_NORMAL, "Number of %s columns has not been set\n", mode[direction]);
		return (GMT_N_COLS_NOT_SET);
	}
	/* Here we may set the number of data columns */
	if (GMT->common.b.active[direction]) {	/* Must set uninitialized input/output pointers */
		uint64_t col;
		char type = (GMT->common.b.type[direction]) ? GMT->common.b.type[direction] : 'd';
		for (col = GMT->common.b.ncol[direction]; col < expected; col++) {
			GMT->current.io.fmt[direction][col].io = GMT_get_io_ptr (GMT, direction, GMT->common.b.swab[direction], type);
			GMT->current.io.fmt[direction][col].type = GMT_get_io_type (GMT, type);
		}
		GMT->common.b.ncol[direction] = expected;
	}
	else
		GMT->common.b.ncol[direction] = (direction == GMT_IN && expected == 0) ? GMT_MAX_COLUMNS : expected;
	if (direction == GMT_OUT && GMT->common.b.o_delay) {	/* Issue delayed message (see GMT_io_banner) */
		GMT_io_banner (GMT, direction);
		GMT->common.b.o_delay = false;
	}
	return (GMT_OK);
}

char *GMT_getuserpath (struct GMT_CTRL *GMT, const char *stem, char *path)
{
	/* stem is the name of the file, e.g., gmt.conf
	 * path is the full path to the file in question
	 * Returns full pathname if a workable path was found
	 * Looks for file stem in the temporary directory (if defined),
	 * current directory, home directory and $GMT->session.USERDIR (default ~/.gmt)
	 */

	/* If a full path is given, we only look for that file directly */

#ifdef WIN32
	if (stem[0] == '/' || stem[1] == ':')
#else
	if (stem[0] == '/')
#endif
	{
		if (!access (stem, R_OK)) return (strcpy (path, stem));	/* Yes, found it */
		return (NULL);	/* No file found, give up */
	}

	/* In isolation mode (when GMT->session.TMPDIR is defined), we first look there */

	if (GMT->session.TMPDIR) {
		sprintf (path, "%s/%s", GMT->session.TMPDIR, stem);
		if (!access (path, R_OK)) return (path);
	}

	/* Then look in the current working directory */

	if (!access (stem, R_OK)) return (strcpy (path, stem));	/* Yes, found it */

	/* If still not found, see if there is a file in the GMT_{HOME,USER}DIR directories */

	if (GMT->session.HOMEDIR) {
		sprintf (path, "%s/%s", GMT->session.HOMEDIR, stem);
		if (!access (path, R_OK)) return (path);
	}
	if (GMT->session.USERDIR) {
		sprintf (path, "%s/%s", GMT->session.USERDIR, stem);
		if (!access (path, R_OK)) return (path);
	}

	return (NULL);	/* No file found, give up */
}

char *GMT_getdatapath (struct GMT_CTRL *GMT, const char *stem, char *path, int mode)
{
	/* stem is the name of the file, e.g., grid.img
	 * path is the full path to the file in question
	 * Returns full pathname if a workable path was found
	 * Looks for file stem in current directory and $GMT_{USER,DATA}DIR
	 * If the dir ends in / we traverse recursively [not under Windows].
	 */
	unsigned int d, pos;
	size_t L;
	bool found;
	char *udir[2] = {GMT->session.USERDIR, GMT->session.DATADIR}, dir[GMT_BUFSIZ];
	char path_separator[2] = {PATH_SEPARATOR, '\0'};
#ifdef HAVE_DIRENT_H_
	size_t N;
	bool gmt_traverse_dir (const char *file, char *path);
#endif /* HAVE_DIRENT_H_ */
	bool gmt_file_is_readable (struct GMT_CTRL *GMT, char *path);

	/* First look in the current working directory */

	if (!access (stem, F_OK)) {	/* Yes, found it */
		if (mode == F_OK || gmt_file_is_readable (GMT, (char *)stem)) {	/* Yes, found it or can read it */
			strcpy (path, stem);
			return (path);
		}
		return (NULL);	/* Cannot read, give up */
	}

	/* If we got here and a full path is given, we give up ... unless it is one of those /vsi.../ files */
	if (stem[0] == '/') {
#ifdef HAVE_GDAL
		if (GMT_check_url_name ((char *)stem))
			return ((char *)stem);			/* With GDAL all the /vsi-stuff is given existence credit */
		else
			return (NULL);
#else
		return (NULL);
#endif
	}

#ifdef WIN32
	if (stem[1] == ':') return (NULL);
#endif

	/* Not found, see if there is a file in the GMT_{USER,DATA}DIR directories [if set] */

	for (d = 0; d < 2; d++) {	/* Loop over USER and DATA dirs */
		if (!udir[d]) continue;	/* This directory was not set */
		found = false;
		pos = 0;
		while (!found && (GMT_strtok (udir[d], path_separator, &pos, dir))) {
			L = strlen (dir);
#ifdef HAVE_DIRENT_H_
			if (dir[L-1] == '/' || (GMT_compat_check (GMT, 4) && dir[L-1] == '*')) {	/* Must search recursively from this dir */
				N = (dir[L-1] == '/') ? L - 1 : L - 2;
				strncpy (path, dir, N);	path[N] = 0;
				found = gmt_traverse_dir (stem, path);
			}
			else {
#endif /* HAVE_DIRENT_H_ */
				sprintf (path, "%s/%s", dir, stem);
				found = (!access (path, F_OK));
#ifdef HAVE_DIRENT_H_
			}
#endif /* HAVE_DIRENT_H_ */
		}
		if (found && gmt_file_is_readable (GMT, path)) return (path);	/* Yes, can read it */
	}

	return (NULL);	/* No file found, give up */
}

bool gmt_file_is_readable (struct GMT_CTRL *GMT, char *path)
{	/* Returns true if readable, otherwise give error and return false */
	if (!access (path, R_OK)) return (true);	/* Readable */
	/* Get here when found, but not readable */
	GMT_Report (GMT->parent, GMT_MSG_VERBOSE, "Unable to read %s (permissions?)\n", path);
	return (false);	/* Cannot read, give up */
}

#ifdef HAVE_DIRENT_H_
bool gmt_traverse_dir (const char *file, char *path) {
	/* Look for file in the directory pointed to by path, recursively */
	DIR *D = NULL;
	struct dirent *F = NULL;
	int len, d_namlen;
	bool ok = false;
	char savedpath[GMT_BUFSIZ];

 	if ((D = opendir (path)) == NULL) return (false);	/* Unable to open directory listing */
	len = (int)strlen (file);
	strncpy (savedpath, path, GMT_BUFSIZ);	/* Make copy of current directory path */

	while (!ok && (F = readdir (D)) != NULL) {	/* For each directory entry until end or ok becomes true */
		d_namlen = (int)strlen (F->d_name);
		if (d_namlen == 1 && F->d_name[0] == '.') continue;				/* Skip current dir */
		if (d_namlen == 2 && F->d_name[0] == '.' && F->d_name[1] == '.') continue;	/* Skip parent dir */
#ifdef HAVE_SYS_DIR_H_
		if (F->d_type == DT_DIR) {	/* Entry is a directory; must search this directory recursively */
			sprintf (path, "%s/%s", savedpath, F->d_name);
			ok = gmt_traverse_dir (file, path);
		}
		else if (d_namlen == len && !strcmp (F->d_name, file)) {	/* Found the file in this dir (i.e., F_OK) */
			sprintf (path, "%s/%s", savedpath, file);
			ok = true;
		}
#endif /* HAVE_SYS_DIR_H_ */
	}
	(void)closedir (D);
	return (ok);	/* did or did not find file */
}
#endif /* HAVE_DIRENT_H_ */

char *GMT_getsharepath (struct GMT_CTRL *GMT, const char *subdir, const char *stem, const char *suffix, char *path, int mode)
{
	/* stem is the prefix of the file, e.g., gmt_cpt for gmt_cpt.conf
	 * subdir is an optional subdirectory name in the $GMT_SHAREDIR directory.
	 * suffix is an optional suffix to append to name
	 * path is the full path to the file in question
	 * Returns full pathname if a workable path was found
	 * Looks for file stem in current directory, $GMT_USERDIR (default ~/.gmt) and $GMT_SHAREDIR/subdir
	 */

	/* First look in the current working directory */

	sprintf (path, "%s%s", stem, suffix);
	if (!access (path, mode)) return (path);	/* Yes, found it in current directory */

	/* Do not continue when full pathname is given */

	if (stem[0] == '/') return (NULL);
#ifdef WIN32
	if (stem[0] && stem[1] == ':') return (NULL);
#endif

	/* Not found, see if there is a file in the user's GMT_USERDIR (~/.gmt) directory */

	if (GMT->session.USERDIR) {
		/* Try to get file from $GMT_USERDIR */
		sprintf (path, "%s/%s%s", GMT->session.USERDIR, stem, suffix);
		if (!access (path, mode)) return (path);
		/* Try to get file from $GMT_USERDIR/subdir */
		sprintf (path, "%s/%s/%s%s", GMT->session.USERDIR, subdir, stem, suffix);
		if (!access (path, mode)) return (path);
	}

	/* Try to get file from $GMT_SHAREDIR/subdir */

	if (subdir) {
		sprintf (path, "%s/%s/%s%s", GMT->session.SHAREDIR, subdir, stem, suffix);
		if (!access (path, R_OK)) return (path);
	}

	return (NULL);	/* No file found, give up */
}

int GMT_access (struct GMT_CTRL *GMT, const char* filename, int mode)
{	/* Like access but also checks the GMT_*DIR places */
	char file[GMT_BUFSIZ] = {""}, *c = NULL;

	if (GMT_File_Is_Memory (filename)) return (0);	/* Memory location always exists */
	file[0] = '\0';		/* 'Initialize' it so we can test if it's still 'empty' after the sscanf below */
	if (!filename || !filename[0])
		return (-1);	/* No file given */
	sscanf (filename, "%[^=?]", file);	/* Exclude netcdf 3/-D grid extensions to make sure we get a valid file name */
	if (file[0] == '\0')
		return (-1);		/* It happens for example when parsing grdmath args and it finds an isolated  "=" */

	if ((c = GMT_file_unitscale (file))) c[0] = '\0';	/* Chop off any x/u unit specification */
	if (mode == W_OK)
		return (access (file, mode));	/* When writing, only look in current directory */
	if (mode == R_OK || mode == F_OK) {	/* Look in special directories when reading or just checking for existance */
		char path[GMT_BUFSIZ];
		return (GMT_getdatapath (GMT, file, path, mode) ? 0 : -1);
	}
	/* If we get here then mode is bad (X_OK)? */
	GMT_Report (GMT->parent, GMT_MSG_NORMAL, "GMT: Bad mode (%d) passed to GMT_access\n", mode);
	return (-1);
}

double gmt_convert_aspatial_value (struct GMT_CTRL *GMT, unsigned int type, char *V)
{
	/* Return the floating point value associated with the aspatial value V given its type as a double */

	double value;

	switch (type) {
		case GMT_DOUBLE:
		case GMT_FLOAT:
		case GMT_ULONG:
		case GMT_LONG:
		case GMT_UINT:
		case GMT_INT:
		case GMT_USHORT:
		case GMT_SHORT:
		case GMT_CHAR:
		case GMT_UCHAR:
			value = atof (V);
			break;
		case GMT_DATETIME:
			GMT_scanf_arg (GMT, V, GMT_IS_ABSTIME, &value);
			break;
		default:	/* Give NaN */
			value = GMT->session.d_NaN;
			break;
	}
	return (value);
}

int GMT_append_ogr_item (struct GMT_CTRL *GMT, char *name, unsigned int type, struct GMT_OGR *S)
{
	/* Appends one more metadata item to this OGR structure */
	if (S == NULL) {
		GMT_Report (GMT->parent, GMT_MSG_NORMAL, "GMT_append_ogr_item: No GMT_OGR structure available\n");
		return (GMT_PTR_IS_NULL);
	}
	S->n_aspatial++;
	S->name = GMT_memory (GMT, S->name, S->n_aspatial, char *);
	S->name[S->n_aspatial-1] = strdup (name);
	S->type = GMT_memory (GMT, S->type, S->n_aspatial, unsigned int);
	S->type[S->n_aspatial-1] = type;
	return (GMT_NOERROR);
}

unsigned int gmt_ogr_decode_aspatial_values (struct GMT_CTRL *GMT, char *record, struct GMT_OGR *S)
{	/* Parse @D<vals> aspatial values; this is done once per feature (segment).  We store
 	 * both the text representation (value) and attempt to convert to double in dvalue.
 	 * We use S->n_aspatial to know how many values there are .*/
	unsigned int col = 0;
	char buffer[GMT_BUFSIZ] = {""}, *token, *stringp;

	if (S->n_aspatial == 0) return (0);	/* Nothing to do */
	if (S->tvalue == NULL) {			/* First time, allocate space */
		S->tvalue = GMT_memory (GMT, S->tvalue, S->n_aspatial, char *);
		S->dvalue = GMT_memory (GMT, S->dvalue, S->n_aspatial, double);
	}
	strncpy (buffer, record, GMT_BUFSIZ); /* working copy */
	stringp = buffer;
	while ( (token = strsep (&stringp, "|")) != NULL ) {
		if (col >= S->n_aspatial) {
			GMT_Report (GMT->parent, GMT_MSG_NORMAL, "Bad OGR/GMT: @D record has more items than declared by @N\n");
			continue;
		}
		if (S->tvalue[col]) free (S->tvalue[col]);	/* Free previous item */
		S->tvalue[col] = strdup (token);
		S->dvalue[col] = gmt_convert_aspatial_value (GMT, S->type[col], token);
		col++;
	}
	if (col == (S->n_aspatial-1)) {	/* Last item was blank and hence not returned by strsep */
		S->tvalue[col] = strdup ("");	/* Allocate space for blank string */
	}
	return (col);
}

void gmt_copy_and_truncate (char *out, char *in)
{	/* Duplicate in to out, then find the first space not inside quotes and truncate string there */
	bool quote = false;
	while (*in && (quote || *in != ' ')) {
		*out++ = *in;	/* Copy char */
		if (*in++ == ' ') quote = !quote;	/* Wind to next space except skip if inside double quotes */
	}
	*out = '\0';	/* Terminate string */
}

unsigned int gmt_ogr_decode_aspatial_types (struct GMT_CTRL *GMT, char *record, struct GMT_OGR *S)
{	/* Parse @T aspatial types; this is done once per dataset and follows @N */
	unsigned int pos = 0, col = 0;
	size_t n_alloc;
	char buffer[GMT_BUFSIZ] = {""}, p[GMT_BUFSIZ];

	n_alloc = (S->type) ? GMT_BUFSIZ : 0;
	gmt_copy_and_truncate (buffer, record);
	while ((GMT_strtok (buffer, "|", &pos, p))) {
		if (col >= S->n_aspatial) {
			GMT_Report (GMT->parent, GMT_MSG_NORMAL, "Bad OGR/GMT: @T record has more items than declared by @N\n");
			continue;
		}
		if (col == n_alloc) S->type = GMT_memory (GMT, S->type, n_alloc += GMT_TINY_CHUNK, unsigned int);
		S->type[col++] = gmt_ogr_get_type (p);
	}
	if (n_alloc < GMT_BUFSIZ && col < n_alloc) S->type = GMT_memory (GMT, S->type, col, unsigned int);
	return (col);
}

unsigned int gmt_ogr_decode_aspatial_names (struct GMT_CTRL *GMT, char *record, struct GMT_OGR *S)
{	/* Decode @N aspatial names; this is done once per dataset */
	unsigned int pos = 0, col = 0;
	size_t n_alloc;
	char buffer[GMT_BUFSIZ] = {""}, p[GMT_BUFSIZ] = {""};

	n_alloc = (S->type) ? GMT_BUFSIZ : 0;
	gmt_copy_and_truncate (buffer, record);
	while ((GMT_strtok (buffer, "|", &pos, p))) {
		if (col == n_alloc) S->name = GMT_memory (GMT, S->name, n_alloc += GMT_TINY_CHUNK, char *);
		S->name[col++] = strdup (p);
	}
	if (n_alloc < GMT_BUFSIZ && col < n_alloc) S->name = GMT_memory (GMT, S->name, col, char *);
	return (col);
}

bool gmt_ogr_parser (struct GMT_CTRL *GMT, char *record)
{	/* Parsing of the GMT/OGR vector specification (v 1.0). See Appendix R */
	return (GMT->current.io.ogr_parser (GMT, record));	/* We call either the header or data parser depending on pointer */
}

bool gmt_ogr_data_parser (struct GMT_CTRL *GMT, char *record)
{	/* Parsing of the GMT/OGR vector specification (v 1.0) for data feature records.
 	 * We KNOW GMT->current.io.ogr == GMT_OGR_TRUE, i.e., current file is a GMT/OGR file.
	 * We also KNOW that GMT->current.io.OGR has been allocated by gmt_ogr_header_parser.
	 * For GMT/OGR files we must parse and store the metadata in GMT->current.io.OGR,
	 * from where higher-level functions can access it.  GMT_End_IO will free the structure.
	 * This function returns true if we parsed a GMT/OGR record and false otherwise.
	 * If we encounter a parsing error we stop parsing any further by setting GMT->current.io.ogr = GMT_OGR_FALSE.
	 * We loop until all @<info> tags have been processed on this record.
	 */

	unsigned int n_aspatial;
	bool quote;
	char *p = NULL;
	struct GMT_OGR *S = NULL;

	if (record[0] != '#') return (false);			/* Not a comment record so no point looking further */
	if (!(p = strchr (record, '@'))) return (false);	/* Not an OGR/GMT record since @ was not found */

	/* Here we are reasonably sure that @? strings are OGR/GMT feature specifications */

	GMT_chop (record);	/* Get rid of linefeed etc */

	S = GMT->current.io.OGR;	/* Set S shorthand */
	quote = false;

	while (*p == '@') {
		++p;	/* Move to first char after @ */
		switch (p[0]) {	/* These are the feature tags only: @D, @P, @H */
			case 'D':	/* Aspatial data values, store in segment header  */
				if (!S->geometry) { GMT_Report (GMT->parent, GMT_MSG_NORMAL, "Bad OGR/GMT: @D given but no geometry set\n"); return (false);}
				n_aspatial = gmt_ogr_decode_aspatial_values (GMT, &p[1], S);
				if (S->n_aspatial != n_aspatial) {
					GMT_Report (GMT->parent, GMT_MSG_LONG_VERBOSE, "OGR/GMT: Some @D items not specified (set to NULL)\n");
				}
				break;

			case 'P':	/* Polygon perimeter, store in segment header  */
				if (!(S->geometry == GMT_IS_POLYGON || S->geometry == GMT_IS_MULTIPOLYGON)) {
					GMT_Report (GMT->parent, GMT_MSG_NORMAL, "Bad OGR/GMT: @P only valid for polygons\n");
					GMT->current.io.ogr = GMT_OGR_FALSE;
					return (false);
				}
				S->pol_mode = GMT_IS_PERIMETER;
				break;

			case 'H':	/* Polygon hole, store in segment header  */
				if (!(S->geometry == GMT_IS_POLYGON || S->geometry == GMT_IS_MULTIPOLYGON)) {
					GMT_Report (GMT->parent, GMT_MSG_NORMAL, "Bad OGR/GMT: @H only valid for polygons\n");
					GMT->current.io.ogr = GMT_OGR_FALSE;
					return (false);
				}
				S->pol_mode = GMT_IS_HOLE;
				break;

			default:	/* Bad OGR record? */
				GMT_Report (GMT->parent, GMT_MSG_NORMAL, "Bad OGR/GMT: Cannot have @%c after FEATURE_DATA\n", p[0]);
				GMT->current.io.ogr = GMT_OGR_FALSE;
				break;
		}
		while (*p && (quote || *p != '@')) if (*p++ == '\"') quote = !quote;	/* Wind to next @ except skip if inside double quotes */
	}
	return (true);
}

int gmt_get_ogr_id (struct GMT_OGR *G, char *name)
{
	unsigned int k;
	for (k = 0; k < G->n_aspatial; k++) if (!strcmp (name, G->name[k])) return (k);
	return (GMT_NOTSET);
}

void gmt_align_ogr_values (struct GMT_CTRL *GMT)
{	/* Simplify aspatial data grabbing when -a is used */
	unsigned int k;
	int id;
	if (!GMT->common.a.active) return;	/* Nothing selected with -a */
	for (k = 0; k < GMT->common.a.n_aspatial; k++) {	/* Process the requested columns */
		id = gmt_get_ogr_id (GMT->current.io.OGR, GMT->common.a.name[k]);	/* See what order in the OGR struct this -a column appear */
		GMT->common.a.ogr[k] = id;
	}
}

bool gmt_ogr_header_parser (struct GMT_CTRL *GMT, char *record)
{	/* Parsing of the GMT/OGR vector specification (v 1.0).
 	 * GMT->current.io.ogr can have three states:
	 *	GMT_OGR_UNKNOWN (-1) if not yet set [this is how it is initialized in GMTAPI_Begin_IO].
	 *	GMT_OGR_FALSE    (0) if file has been determined NOT to be a GMT/OGR file.
	 *	GMT_OGR_TRUE    (+1) if it has met the criteria and is a GMT/OGR file.
	 * For GMT/OGR files we must parse and store the metadata in GMT->current.io.OGR,
	 * from where higher-level functions can access it.  GMT_End_IO will free the structure.
	 * This function returns true if we parsed a GMT/OGR record and false otherwise.
	 * If we encounter a parsing error we stop parsing any further by setting GMT->current.io.ogr = GMT_OGR_FALSE.
	 * We loop until all @<info> tags have been processed on this record.
	 * gmt_ogr_parser will point to this function until the header has been parsed, then it is
	 * set to point to gmt_ogr_data_parser instead, to speed up data record processing.
	 */

	unsigned int n_aspatial, k, geometry = 0;
	bool quote;
	char *p = NULL;
	struct GMT_OGR *S = NULL;

	if (GMT->current.io.ogr == GMT_OGR_FALSE) return (false);	/* No point parsing further if we KNOW it is not OGR */
	if (record[0] != '#') return (false);			/* Not a comment record so no point looking any further */
	if (GMT->current.io.ogr == GMT_OGR_TRUE && !strncmp (record, "# FEATURE_DATA", 14)) {	/* It IS an OGR file and we found end of OGR header section and start of feature data */
		GMT->current.io.ogr_parser = &gmt_ogr_data_parser;	/* From now on only parse for feature tags */
		gmt_align_ogr_values (GMT);	/* Simplify copy from aspatial values to input columns as per -a option */
		return (true);
	}
	if (!(p = strchr (record, '@'))) return (false);	/* Not an OGR/GMT record since @ was not found */

	if (GMT->current.io.ogr == GMT_OGR_UNKNOWN && !strncmp (p, "@VGMT", 5)) {	/* Found the OGR version identifier, look for @G if on the same record */
		if (GMT->common.a.output) {	/* Cannot read OGR files when -a is used to define output */
			GMT_Report (GMT->parent, GMT_MSG_NORMAL, "Cannot read OGR/GMT files when -a is used to define output format\n");
			GMT_exit (GMT, EXIT_FAILURE); return false;
		}
		GMT->current.io.ogr = GMT_OGR_TRUE;		/* File is now known to be a GMT/OGR geospatial file */
		if (!(p = strchr (&p[5], '@'))) return (true);	/* No more @ codes; goto next record */
	}
	if (GMT->current.io.ogr != GMT_OGR_TRUE) return (false);	/* No point parsing further since file is not GMT/OGR (at least not yet) */

	/* Here we are reasonably sure that @? strings are OGR/GMT header specifications */

	GMT_chop (record);	/* Get rid of linefeed etc */

	/* Allocate S the first time we get here */

	if (!GMT->current.io.OGR) GMT->current.io.OGR = GMT_memory (GMT, NULL, 1, struct GMT_OGR);
	S = GMT->current.io.OGR;
	quote = false;

	while (*p == '@') {
		++p;	/* Move to first char after @ */

		switch (p[0]) {	/* These are the header tags */

			case 'G':	/* Geometry */
				if (!strncmp (&p[1], "LINESTRING", 10))
					geometry = GMT_IS_LINESTRING;
				else if (p[1] == 'P') {
					if (!strncmp (&p[2], "OLYGON", 6))
						geometry = GMT_IS_POLYGON;
					else if (!strncmp (&p[2], "OINT", 4))
						geometry = GMT_IS_POINT;
				}
				else if (!strncmp (&p[1], "MULTI", 5)) {
					if (!strncmp (&p[6], "POINT", 5))
						geometry = GMT_IS_MULTIPOINT;
					else if (!strncmp (&p[6], "LINESTRING", 10))
						geometry = GMT_IS_MULTILINESTRING;
					else if (!strncmp (&p[6], "POLYGON", 7))
						geometry = GMT_IS_MULTIPOLYGON;
					else {
						GMT_Report (GMT->parent, GMT_MSG_NORMAL, "Bad OGR/GMT: @G unrecognized geometry\n");
						GMT->current.io.ogr = GMT_OGR_FALSE;
						return (false);
					}
				}
				if (!S->geometry)
					S->geometry = geometry;
				else if (S->geometry != geometry) {
					GMT_Report (GMT->parent, GMT_MSG_NORMAL, "Bad OGR/GMT: @G cannot have different geometries\n");
					GMT->current.io.ogr = GMT_OGR_FALSE;
				}
				break;

			case 'N':	/* Aspatial name fields, store in table header */
				if (!S->geometry) { GMT_Report (GMT->parent, GMT_MSG_NORMAL, "Bad OGR/GMT: @N given but no geometry set\n"); return (false);}
				if (S->name) {	/* Already set */
					GMT_Report (GMT->parent, GMT_MSG_NORMAL, "Bad OGR/GMT: @N Cannot have more than one per segment\n");
					GMT->current.io.ogr = GMT_OGR_FALSE;
					return (false);
				}
				n_aspatial = gmt_ogr_decode_aspatial_names (GMT, &p[1], S);
				if (S->n_aspatial == 0)
					S->n_aspatial = n_aspatial;
				else if (S->n_aspatial != n_aspatial) {
					GMT_Report (GMT->parent, GMT_MSG_NORMAL, "Bad OGR/GMT: @N number of items vary\n");
					GMT->current.io.ogr = GMT_OGR_FALSE;
				}
				break;

			case 'J':	/* Dataset projection strings (one of 4 kinds) */
				switch (p[1]) {
					case 'e': k = 0;	break;	/* EPSG code */
					case 'g': k = 1;	break;	/* GMT proj code */
					case 'p': k = 2;	break;	/* Proj.4 code */
					case 'w': k = 3;	break;	/* OGR WKT representation */
					default:
						GMT_Report (GMT->parent, GMT_MSG_NORMAL, "Bad OGR/GMT: @J given unknown format (%c)\n", (int)p[1]);
						GMT->current.io.ogr = GMT_OGR_FALSE;
						return (false);
				}
				S->proj[k] = strdup (&p[2]);
				break;

			case 'R':	/* Dataset region */
				if (S->region) { /* Already set */
					GMT_Report (GMT->parent, GMT_MSG_NORMAL, "Bad OGR/GMT: @R can only appear once\n");
					GMT->current.io.ogr = GMT_OGR_FALSE;
					return (false);
				}
				S->region = strdup (&p[1]);
				break;

			case 'T':	/* Aspatial field types, store in table header  */
				if (!S->geometry) { GMT_Report (GMT->parent, GMT_MSG_NORMAL, "Bad OGR/GMT: @T given but no geometry set\n"); return (false);}
				if (S->type) {	/* Already set */
					GMT_Report (GMT->parent, GMT_MSG_NORMAL, "Bad OGR/GMT: @T Cannot have more than one per segment\n");
					GMT->current.io.ogr = GMT_OGR_FALSE;
					return (false);
				}
				n_aspatial = gmt_ogr_decode_aspatial_types (GMT, &p[1], S);
				if (S->n_aspatial == 0)
					S->n_aspatial = n_aspatial;
				else if (S->n_aspatial != n_aspatial) {
					GMT_Report (GMT->parent, GMT_MSG_NORMAL, "Bad OGR/GMT: @T number of items vary\n");
					GMT->current.io.ogr = GMT_OGR_FALSE;
				}
				break;

			default:	/* Just record, probably means this is NOT a GMT/OGR file after all */
				GMT_Report (GMT->parent, GMT_MSG_NORMAL, "Bad OGR/GMT: @%c not allowed before FEATURE_DATA\n", (int)p[0]);
				GMT->current.io.ogr = GMT_OGR_FALSE;
				break;
		}

		while (*p && (quote || *p != '@')) if (*p++ == '\"') quote = !quote;	/* Wind to next @ except skip if inside double quotes */
	}
	return (true);
}

unsigned int gmt_assign_aspatial_cols (struct GMT_CTRL *GMT)
{	/* This function will load input columns with aspatial data as requested by -a.
 	 * It will then handle any possible -i scalings/offsets as well for those columns.
 	 * This is how the @D values end up in the input data record we read. */

	unsigned int k, n;
	double value;
	if (GMT->current.io.ogr != GMT_OGR_TRUE) return (0);	/* No point checking further since file is not GMT/OGR */
	for (k = n = 0; k < GMT->common.a.n_aspatial; k++) {	/* For each item specified in -a */
		if (GMT->common.a.col[k] < 0) continue;	/* Not meant for data columns */
		value = GMT->current.io.OGR->dvalue[GMT->common.a.ogr[k]];
		gmt_convert_col (GMT->current.io.col[GMT_IN][GMT->common.a.col[k]], value);
		GMT->current.io.curr_rec[GMT->common.a.col[k]] = value;
		n++;
	}
	return (n);
}

char *GMT_trim_segheader (struct GMT_CTRL *GMT, char *line) {
	/* Trim trailing junk and return pointer to first non-space/tab/> part of segment header
	 * Do not try to free the returned pointer!
	 */
	GMT_strstrip (line, false); /* Strip trailing whitespace */
	/* Skip over leading whitespace and segment marker */
	while (*line && (isspace(*line) || *line == GMT->current.setting.io_seg_marker[GMT_IN]))
		++line;
	/* Return header string */
	return (line);
}

bool GMT_is_a_NaN_line (struct GMT_CTRL *GMT, char *line)
{	/* Returns true if record is NaN NaN [NaN NaN] etc */
	unsigned int pos = 0;
	char p[GMT_LEN256] = {""};

	while ((GMT_strtok (line, " \t,", &pos, p))) {
		GMT_str_tolower (p);
		if (strncmp (p, "nan", 3U)) return (false);
	}
	return (true);
}

unsigned int gmt_is_segment_header (struct GMT_CTRL *GMT, char *line)
{	/* Returns 1 if this record is a GMT segment header;
	 * Returns 2 if this record is a segment breaker;
	 * Otherwise returns 0 */
	if (GMT->current.setting.io_blankline[GMT_IN] && GMT_is_a_blank_line (line)) return (2);	/* Treat blank line as segment break */
	if (GMT->current.setting.io_nanline[GMT_IN] && GMT_is_a_NaN_line (GMT, line)) return (2);	/* Treat NaN-records as segment break */
	if (line[0] == GMT->current.setting.io_seg_marker[GMT_IN]) return (1);	/* Got a regular GMT segment header */
	return (0);	/* Not a segment header */
}

/* This is the lowest-most input function in GMT.  All ASCII table data are read via
 * gmt_ascii_input.  Changes here affect all programs that read such data. */

void * gmt_ascii_input (struct GMT_CTRL *GMT, FILE *fp, uint64_t *n, int *status)
{
	uint64_t pos, col_no = 0, col_pos, n_convert, n_ok = 0, kind, add, n_use = 0;
	int64_t in_col;
	bool done = false, bad_record, set_nan_flag = false;
	char line[GMT_BUFSIZ] = {""}, *p = NULL, *token, *stringp;
	double val;

	/* gmt_ascii_input will skip blank lines and shell comment lines which start
	 * with #.  Fields may be separated by spaces, tabs, or commas.  The routine returns
	 * the actual number of items read [or 0 for segment header and -1 for EOF]
	 * If *n is passed as GMT_BUFSIZ it will be reset to the actual number of fields.
	 * If gap checking is in effect and one of the checks involves a column beyond
	 * the ones otherwise needed by the program we extend the reading so we may
	 * examin the column needed in the gap test.
	 * *status returns the number of fields read, 0 for header records, -1 for EOF.
	 * We return NULL (headers or errors) or pointer to GMT->current.io.curr_rec.
	 */

	while (!done) {	/* Done becomes true when we successfully have read a data record */

		/* First read until we get a non-blank, non-comment record, or reach EOF */

		GMT->current.io.rec_no++;		/* Counts up, regardless of what this record is (data, junk, segment header, etc) */
		GMT->current.io.rec_in_tbl_no++;	/* Counts up, regardless of what this record is (data, junk, segment header, etc) */
		if (GMT->current.setting.io_header[GMT_IN] && GMT->current.io.rec_in_tbl_no <= GMT->current.setting.io_n_header_items) {	/* Must treat first io_n_header_items as headers */
			p = GMT_fgets (GMT, line, GMT_BUFSIZ, fp);	/* Get the line */
			if (GMT->common.h.mode == GMT_COMMENT_IS_RESET) continue;	/* Simplest way to replace headers on output is to ignore them on input */
			strncpy (GMT->current.io.current_record, line, GMT_BUFSIZ);
			GMT->current.io.status = GMT_IO_TABLE_HEADER;
			//GMT->current.setting.io_header[GMT_OUT] = true;	/* Turn on table headers on output PW: No! If we get here via -hi then no header output was requested */
			*status = 0;
			return (NULL);
		}
		/* Here we are done with any header records implied by -h */
		if (GMT->current.setting.io_blankline[GMT_IN]) {	/* Treat blank lines as segment markers, so only read a single line */
			p = GMT_fgets (GMT, line, GMT_BUFSIZ, fp);
			GMT->current.io.rec_no++, GMT->current.io.rec_in_tbl_no++;
		}
		else {	/* Default is to skip all blank lines until we get something else (or hit EOF) */
			while ((p = GMT_fgets (GMT, line, GMT_BUFSIZ, fp)) && GMT_is_a_blank_line (line)) GMT->current.io.rec_no++, GMT->current.io.rec_in_tbl_no++;
		}
		if (!p) {	/* Ran out of records, which can happen if file ends in a comment record */
			GMT->current.io.status = GMT_IO_EOF;
			if (GMT->current.io.give_report && GMT->current.io.n_bad_records) {	/* Report summary and reset counters */
				GMT_Report (GMT->parent, GMT_MSG_NORMAL, "This file had %" PRIu64 " records with invalid x and/or y values\n", GMT->current.io.n_bad_records);
				GMT->current.io.n_bad_records = GMT->current.io.pt_no = GMT->current.io.n_clean_rec = 0;
				GMT->current.io.rec_no = GMT->current.io.rec_in_tbl_no = 0;
			}
			*status = -1;
			return (NULL);
		}
		if (gmt_ogr_parser (GMT, line)) continue;	/* If we parsed a GMT/OGR record we must go up to top of loop and get the next record */
		if (line[0] == '#') {	/* Got a file header, copy it and return */
			if (GMT->common.h.mode == GMT_COMMENT_IS_RESET) continue;	/* Simplest way to replace headers on output is to ignore them on input */
			strncpy (GMT->current.io.current_record, line, GMT_BUFSIZ);
			GMT->current.io.status = GMT_IO_TABLE_HEADER;
			*status = 0;
			return (NULL);
		}

		if ((kind = gmt_is_segment_header (GMT, line))) {	/* Got a segment header, take action and return */
			GMT->current.io.status = GMT_IO_SEGMENT_HEADER;
			GMT_set_segmentheader (GMT, GMT_OUT, true);	/* Turn on segment headers on output */
			GMT->current.io.seg_no++;
			GMT->current.io.segment_header[0] = '\0';
			if (kind == 1) {
				/* Just save the header content, not the marker and leading whitespace */
				strncpy (GMT->current.io.segment_header, GMT_trim_segheader (GMT, line), GMT_BUFSIZ);
			}
			/* else we got a segment break instead - and header was set to NULL */
			*status = 0;
			return (NULL);
		}

		/* Here we know we are processing a data record */

		if (GMT->common.a.active && GMT->current.io.ogr == GMT_OGR_FALSE) {	/* Cannot give -a and not be reading an OGR/GMT file */
			GMT_Report (GMT->parent, GMT_MSG_NORMAL, "Aspatial associations set with -a but input file is not in OGR/GMT format!\n");
			GMT_exit (GMT, EXIT_FAILURE); return NULL;
		}

		n_use = gmt_n_cols_needed_for_gaps (GMT, *n);	/* Gives the actual columns we need (which may > *n if gap checking is active; if gap check we also update prev_rec) */
		gmt_update_prev_rec (GMT, n_use);

		/* First chop off trailing whitespace and commas */

		GMT_strstrip (line, false); /* Eliminate DOS endings and trailing white space, add linefeed */

		bad_record = set_nan_flag = false;		/* Initialize flags */
		strncpy (GMT->current.io.current_record, line, GMT_BUFSIZ);	/* Keep copy of current record around */
		col_no = pos = n_ok = 0;			/* Initialize counters */
		in_col = -1;					/* Since we will increment right away inside the loop */

		stringp = line;
		while (!bad_record && col_no < n_use && (token = strsepz (&stringp, " \t,")) != NULL) {	/* Get one field at the time until we run out or have issues */
			++in_col;	/* This is the actual column number in the input file */
			if (GMT->common.i.active) {	/* Must do special column-based processing since the -i option was set */
				if (GMT->current.io.col_skip[in_col]) continue;		/* Just skip and not even count this column */
				col_pos = GMT->current.io.col[GMT_IN][col_no].order;	/* Which data column will receive this value */
			}
			else				/* Default column order */
				col_pos = col_no;
			if ((n_convert = GMT_scanf (GMT, token, GMT->current.io.col_type[GMT_IN][col_pos], &val)) == GMT_IS_NAN) {	/* Got a NaN or it failed to decode the string */
				if (GMT->current.setting.io_nan_records || !GMT->current.io.skip_if_NaN[col_pos]) {	/* This field (or all fields) can be NaN so we pass it on */
					GMT->current.io.curr_rec[col_pos] = GMT->session.d_NaN;
					n_ok++;	/* Since NaN is considered an OK result */
				}
				else	/* Cannot have NaN in this column, flag record as bad */
					bad_record = true;
				if (GMT->current.io.skip_if_NaN[col_pos]) set_nan_flag = true;	/* Flag that we found NaN in a column that means we should skip */
			}
			else {					/* Successful decode, assign the value to the input array */
				gmt_convert_col (GMT->current.io.col[GMT_IN][col_no], val);
				GMT->current.io.curr_rec[col_pos] = val;
				n_ok++;
			}
			col_no++;		/* Count up number of columns found */
		}
		if ((add = gmt_assign_aspatial_cols (GMT))) {	/* We appended <add> columns given via aspatial OGR/GMT values */
			col_no += add;
			n_ok += add;
		}
		if (bad_record) {	/* This record failed our test and had NaNs */
			GMT->current.io.n_bad_records++;
			if (GMT->current.io.give_report && (GMT->current.io.n_bad_records == 1)) {	/* Report 1st occurrence of bad record */
				GMT_Report (GMT->parent, GMT_MSG_NORMAL, "Encountered first invalid ASCII record near/at line # %" PRIu64 "\n", GMT->current.io.rec_no);
				GMT_Report (GMT->parent, GMT_MSG_NORMAL, "Likely causes:\n");
				GMT_Report (GMT->parent, GMT_MSG_NORMAL, "(1) Invalid x and/or y values, i.e. NaNs or garbage in text strings.\n");
				GMT_Report (GMT->parent, GMT_MSG_NORMAL, "(2) Incorrect data type assumed if -J, -f are not set or set incorrectly.\n");
				GMT_Report (GMT->parent, GMT_MSG_NORMAL, "(3) The -: switch is implied but not set.\n");
			}
		}
		else if (GMT->current.io.skip_duplicates && GMT->current.io.pt_no) {	/* Test to determine if we should skip repeated duplicate records with same x,y */
			done = !(GMT->current.io.curr_rec[GMT_X] == GMT->current.io.prev_rec[GMT_X] && GMT->current.io.curr_rec[GMT_Y] == GMT->current.io.prev_rec[GMT_Y]);	/* Yes, duplicate */
		}
		else
			done = true;	/* Success, we can get out of this loop and return what we got */
	}
	GMT->current.io.status = (GMT->current.io.read_mixed || n_ok == n_use || *n == GMT_MAX_COLUMNS) ? 0 : GMT_IO_MISMATCH;	/* Hopefully set status to 0 (OK) */
	if (*n == GMT_MAX_COLUMNS) *n = n_ok;							/* Update the number of expected fields */
	if (GMT_REC_IS_ERROR (GMT)) GMT_Report (GMT->parent, GMT_MSG_NORMAL, "Mismatch between actual (%d) and expected (%d) fields near line %" PRIu64 "\n", col_no, *n, GMT->current.io.rec_no);

	if (GMT->current.setting.io_lonlat_toggle[GMT_IN] && col_no >= 2) double_swap (GMT->current.io.curr_rec[GMT_X], GMT->current.io.curr_rec[GMT_Y]);	/* Got lat/lon instead of lon/lat */
	if (GMT->current.proj.inv_coordinates) gmt_adjust_projected (GMT);	/* Must apply inverse projection to get lon, lat */
	if (GMT->current.io.col_type[GMT_IN][GMT_X] & GMT_IS_GEO) gmt_adjust_periodic (GMT);	/* Must account for periodicity in 360 as per current rule*/

	if (gmt_gap_detected (GMT)) {*status = gmt_set_gap (GMT); return (GMT->current.io.curr_rec); }	/* A gap between this an previous record was detected (see -g) so we set status and return 0 */

	GMT->current.io.pt_no++;	/* Got a valid data record (which is true even if it was a gap) */
	*status = (int)n_ok;			/* Return the number of fields successfully read */
	if (set_nan_flag) {
		GMT->current.io.status |= GMT_IO_NAN;	/* Say we found NaNs */
		return (GMT->current.io.curr_rec);	/* Pass back pointer to data array */
	}
	return ((GMT->current.io.status) ? NULL : GMT->current.io.curr_rec);	/* Pass back pointer to data array */
}

void * GMT_ascii_textinput (struct GMT_CTRL *GMT, FILE *fp, uint64_t *n, int *status)
{
	bool more = true;
	char line[GMT_BUFSIZ] = {""}, *p = NULL;

	/* GMT_ascii_textinput will read one text line and return it, setting
	 * header or segment flags in the process.
	 */

	while (more) {
		/* First read until we get a non-blank, non-comment record, or reach EOF */

		GMT->current.io.rec_no++;		/* Counts up, regardless of what this record is (data, junk, segment header, etc) */
		GMT->current.io.rec_in_tbl_no++;	/* Counts up, regardless of what this record is (data, junk, segment header, etc) */
		while ((p = GMT_fgets (GMT, line, GMT_BUFSIZ, fp)) && gmt_ogr_parser (GMT, line)) {	/* Exits loop when we successfully have read a data record */
			GMT->current.io.rec_no++;		/* Counts up, regardless of what this record is (data, junk, segment header, etc) */
			GMT->current.io.rec_in_tbl_no++;	/* Counts up, regardless of what this record is (data, junk, segment header, etc) */
		}
		/* Here we come once any OGR headers have been parsed and we have a real (non-OGR header) record */
		if (GMT->current.setting.io_header[GMT_IN] && GMT->current.io.rec_in_tbl_no <= GMT->current.setting.io_n_header_items) {	/* Must treat first io_n_header_items as headers */
			if (GMT->common.h.mode == GMT_COMMENT_IS_RESET) continue;	/* Simplest way to replace headers on output is to ignore them on input */
			strncpy (GMT->current.io.current_record, line, GMT_BUFSIZ);
			GMT->current.io.status = GMT_IO_TABLE_HEADER;
			*status = 0;
			return (NULL);
		}
		if (!p) {	/* Ran out of records */
			GMT->current.io.status = GMT_IO_EOF;
			*n = 0ULL;
			*status = -1;
			return (NULL);
		}
		if (line[0] == '#') {	/* Got a file header, take action and return */
			if (GMT->common.h.mode == GMT_COMMENT_IS_RESET) continue;	/* Simplest way to replace headers on output is to ignore them on input */
			strncpy (GMT->current.io.current_record, line, GMT_BUFSIZ);
			GMT->current.io.status = GMT_IO_TABLE_HEADER;
			*n = 1ULL;
			*status = 0;
			return (NULL);
		}

		if (line[0] == GMT->current.setting.io_seg_marker[GMT_IN]) {	/* Got a segment header, take action and return */
			GMT->current.io.status = GMT_IO_SEGMENT_HEADER;
			GMT_set_segmentheader (GMT, GMT_OUT, true);	/* Turn on segment headers on output */
			GMT->current.io.seg_no++;
			/* Just save the header content, not the marker and leading whitespace */
			strncpy (GMT->current.io.segment_header, GMT_trim_segheader (GMT, line), GMT_BUFSIZ);
			*n = 1ULL;
			*status = 0;
			return (NULL);
		}
		more = false;	/* Got a valid record */
	}

	/* Normal data record */

	/* First chop off trailing whitespace and commas */

	GMT_strstrip (line, false); /* Eliminate DOS endings and trailing white space */

	strncpy (GMT->current.io.current_record, line, GMT_BUFSIZ);

	GMT->current.io.status = 0;
	GMT->current.io.pt_no++;	/* Got a valid text record */
	*n = 1ULL;			/* We always return 1 item as there are no columns */
	*status = 1;
	return (GMT->current.io.current_record);
}

bool GMT_is_a_blank_line (char *line) {
	/* Returns true if we should skip this line (because it is blank) */
	unsigned int i = 0;
	while (line[i] && (line[i] == ' ' || line[i] == '\t')) i++;	/* Wind past leading whitespace or tabs */
	if (line[i] == '\n' || line[i] == '\r') return (true);
	return (false);
}

uint64_t gmt_bin_colselect (struct GMT_CTRL *GMT)
{	/* When -i<cols> is used we must pull out and reset the current record */
	uint64_t col;
	static double tmp[GMT_BUFSIZ];
	for (col = 0; col < GMT->common.i.n_cols; col++) {
		tmp[GMT->current.io.col[GMT_IN][col].order] = GMT->current.io.curr_rec[GMT->current.io.col[GMT_IN][col].col];
		gmt_convert_col (GMT->current.io.col[GMT_IN][col], tmp[GMT->current.io.col[GMT_IN][col].order]);
	}
	GMT_memcpy (GMT->current.io.curr_rec, tmp, GMT->common.i.n_cols, double);
	return (GMT->common.i.n_cols);
}

/* Sub functions for gmt_bin_input */

int gmt_x_read (struct GMT_CTRL *GMT, FILE *fp, off_t rel_move)
{	/* Used to skip rel_move bytes; no reading takes place */
	if (fseek (fp, rel_move, SEEK_CUR)) {
		GMT->current.io.status = GMT_IO_EOF;
		return (GMT_DATA_READ_ERROR);
	}
	return (GMT_OK);
}

bool gmt_get_binary_input (struct GMT_CTRL *GMT, FILE *fp, uint64_t n) {
	/* Reads the n binary doubles from input and saves to GMT->current.io.curr_rec[] */
	uint64_t i;

	if (n > GMT_MAX_COLUMNS) {
		GMT_Report (GMT->parent, GMT_MSG_NORMAL, "Number of data columns (%d) exceeds limit (GMT_MAX_COLUMS = %d)\n", n, GMT_MAX_COLUMNS);
		return (true);	/* Done with this file */
	}
	for (i = 0; i < n; i++) {
		if (GMT->current.io.fmt[GMT_IN][i].skip < 0) gmt_x_read (GMT, fp, -GMT->current.io.fmt[GMT_IN][i].skip);	/* Pre-skip */
		if (GMT->current.io.fmt[GMT_IN][i].io (GMT, fp, 1, &GMT->current.io.curr_rec[i]) == GMT_DATA_READ_ERROR) {
			/* EOF or came up short */
			GMT->current.io.status = (feof (fp)) ? GMT_IO_EOF : GMT_IO_MISMATCH;
			if (GMT->current.io.give_report && GMT->current.io.n_bad_records) {
				/* Report summary and reset */
				GMT_Report (GMT->parent, GMT_MSG_NORMAL, "This file had %" PRIu64 " records with invalid x and/or y values\n", GMT->current.io.n_bad_records);
				GMT->current.io.n_bad_records = GMT->current.io.rec_no = GMT->current.io.pt_no = GMT->current.io.n_clean_rec = 0;
			}
			return (true);	/* Done with this file */
		}
		if (GMT->current.io.fmt[GMT_IN][i].skip > 0) gmt_x_read (GMT, fp, GMT->current.io.fmt[GMT_IN][i].skip);	/* Post-skip */
	}
	return (false);	/* OK so far */
}

void * gmt_bin_input (struct GMT_CTRL *GMT, FILE *fp, uint64_t *n, int *retval)
{	/* General binary read function which calls function pointed to by GMT->current.io.read_binary to handle actual reading (and possbily swabbing) */
	unsigned int status;
	uint64_t n_use, n_read;

	GMT->current.io.status = 0;
	do {	/* Keep reading until (1) EOF, (2) got a segment record, or (3) a valid data record */
		n_use = gmt_n_cols_needed_for_gaps (GMT, *n);
		gmt_update_prev_rec (GMT, n_use);
		if (gmt_get_binary_input (GMT, fp, n_use)) { *retval = -1; return (NULL); }	/* EOF */
		GMT->current.io.rec_no++;
		status = gmt_process_binary_input (GMT, n_use);
		if (status == 1) { *retval = 0; return (NULL); }		/* A segment header */
	} while (status == 2);	/* Continue reading when record is to be skipped */
	n_read = (GMT->common.i.active) ? gmt_bin_colselect (GMT) : *n;	/* We may use -i and select fewer of the input columns */

	if (gmt_gap_detected (GMT)) { *retval = gmt_set_gap (GMT); return (GMT->current.io.curr_rec); }
	GMT->current.io.pt_no++;

	*retval = (int)n_read;
	return (GMT->current.io.curr_rec);
}

bool gmt_skip_output (struct GMT_CTRL *GMT, double *cols, uint64_t n_cols)
{	/* Consult the -s[<cols>][a|r] setting and the cols values to determine if this record should be output */
	uint64_t c, n_nan;

	if (n_cols > GMT_MAX_COLUMNS) {
		GMT_Report (GMT->parent, GMT_MSG_NORMAL, "Number of output data columns (%d) exceeds limit (GMT_MAX_COLUMS = %d)\n", n_cols, GMT_MAX_COLUMNS);
		return (true);	/* Skip record since we cannot access that many columns */
	}
	if (GMT->current.setting.io_nan_mode == GMT_IO_NAN_OK) return (false);				/* Normal case; output the record */
	if (GMT->current.setting.io_nan_mode == GMT_IO_NAN_ONE) {	/* -sa: Skip records if any NaNs are found */
		for (c = 0; c < n_cols; c++) if (GMT_is_dnan (cols[c]))  return (true);	/* Found a NaN so we skip */
		return (false);	/* No NaNs, output record */
	}
	for (c = n_nan = 0; c < GMT->current.io.io_nan_ncols; c++) {			/* Check each of the specified columns set via -s */
		if (GMT->current.io.io_nan_col[c] >= n_cols) continue;			/* Input record does not have this column */
		if (GMT_is_dnan (cols[GMT->current.io.io_nan_col[c]])) n_nan++;		/* Count the nan columns found */
	}
	if (n_nan < GMT->current.io.io_nan_ncols  && GMT->current.setting.io_nan_mode == GMT_IO_NAN_KEEP) return (true);	/* Skip records if -sr and not enough NaNs found */
	if (n_nan == GMT->current.io.io_nan_ncols && GMT->current.setting.io_nan_mode == GMT_IO_NAN_SKIP) return (true);	/* Skip records if -s and NaNs in specified columns */
	return (false);	/* No match, output record */
}

int gmt_x_write (struct GMT_CTRL *GMT, FILE *fp, off_t n)
{ /* Used to write n bytes of space for filler on binary output */
	char c = ' ';
	off_t i;
	for (i = 0; i < n; ++i) {
		if (GMT_fwrite (&c, sizeof (char), 1U, fp) != 1U)
		return (GMT_DATA_WRITE_ERROR);
	}
	return (GMT_NOERROR);
}

int gmt_bin_output (struct GMT_CTRL *GMT, FILE *fp, uint64_t n, double *ptr)
{	/* Return 0 if record was suppressed, otherwise number of items written */
	int k;
	uint64_t i, n_out, col_pos;
	double val;

	if (gmt_skip_output (GMT, ptr, n)) return (0);	/* Record was skipped via -s[a|r] */
	if (GMT->current.setting.io_lonlat_toggle[GMT_OUT]) double_swap (ptr[GMT_X], ptr[GMT_Y]);	/* Write lat/lon instead of lon/lat */
	n_out = (GMT->common.o.active) ? GMT->common.o.n_cols : n;
	for (i = 0, k = 0; i < n_out; i++) {
		col_pos = (GMT->common.o.active) ? GMT->current.io.col[GMT_OUT][i].col : i;	/* Which data column to pick */
		val = (col_pos >= n) ? GMT->session.d_NaN : ptr[col_pos];	/* If we request beyond length of array, return NaN */
		if (GMT->current.io.col_type[GMT_OUT][col_pos] == GMT_IS_LON) GMT_lon_range_adjust (GMT->current.io.geo.range, &val);
		if (GMT->current.io.fmt[GMT_OUT][i].skip < 0) gmt_x_write (GMT, fp, -GMT->current.io.fmt[GMT_OUT][i].skip);	/* Pre-fill */
		k += GMT->current.io.fmt[GMT_OUT][i].io (GMT, fp, 1, &val);
		if (GMT->current.io.fmt[GMT_OUT][i].skip > 0) gmt_x_write (GMT, fp, GMT->current.io.fmt[GMT_OUT][i].skip);	/* Post-fill */
	}
	return (k);
}

void GMT_set_bin_io (struct GMT_CTRL *GMT)
{	/* Make sure we point to binary input functions after processing -b option */
	if (GMT->common.b.active[GMT_IN]) {
		GMT->current.io.input = &gmt_bin_input;
		strcpy (GMT->current.io.r_mode, "rb");
	}
	if (GMT->common.b.active[GMT_OUT]) {
		GMT->current.io.output = &gmt_bin_output;
		strcpy (GMT->current.io.w_mode, "wb");
		strcpy (GMT->current.io.a_mode, "ab+");
	}
}

int GMT_ascii_output_col (struct GMT_CTRL *GMT, FILE *fp, double x, uint64_t col)
{	/* Formats x according to to output column number */
	char text[GMT_LEN256] = {""};

	GMT_ascii_format_col (GMT, text, x, GMT_OUT, col);
	return (fprintf (fp, "%s", text));
}

int GMT_ascii_output (struct GMT_CTRL *GMT, FILE *fp, uint64_t n, double *ptr)
{
	uint64_t i, col, last, n_out;
	int e = 0, wn = 0;
	double val;

	if (gmt_skip_output (GMT, ptr, n)) return (0);	/* Record was skipped via -s[a|r] */
	n_out = (GMT->common.o.active) ? GMT->common.o.n_cols : n;

	last = n_out - 1;				/* Last filed, need to output linefeed instead of delimiter */

	for (i = 0; i < n_out && e >= 0; i++) {		/* Keep writing all fields unless there is a read error (e == -1) */
		if (GMT->common.o.active)	/* Which data column to pick */
			col = GMT->current.io.col[GMT_OUT][i].col;
		else if (GMT->current.setting.io_lonlat_toggle[GMT_OUT] && i < 2)
			col = 1 - i;	/* Write lat/lon instead of lon/lat */
		else
			col = i;	/* Just goto next column */
		val = (col >= n) ? GMT->session.d_NaN : ptr[col];	/* If we request beyond length of array, return NaN */
		e = GMT_ascii_output_col (GMT, fp, val, col);	/* Write one item without any separator at the end */

		if (i == last)					/* This is the last field, must add newline */
			putc ('\n', fp);
		else if (GMT->current.setting.io_col_separator[0])		/* Not last field, and a separator is required */
			fprintf (fp, "%s", GMT->current.setting.io_col_separator);

		wn += e;
	}
	return ((e < 0) ? e : wn);
}

void gmt_format_geo_output (struct GMT_CTRL *GMT, bool is_lat, double geo, char *text)
{
	int k, n_items, d, m, s, m_sec, h_pos = 0;
	bool minus;
	char hemi[3] = {""}, *f = NULL;

	if (is_lat) {	/* Column is supposedly latitudes */
		if (fabs (geo) > 90.0) {
			GMT_Report (GMT->parent, GMT_MSG_NORMAL, "Column selected for latitude-formatting has values that exceed +/- 90; set to NaN\n");
			sprintf (text, "NaN");
			return;
		}
	}
	else GMT_lon_range_adjust (GMT->current.io.geo.range, &geo);	/* Adjust longitudes */
	if (GMT->current.io.geo.decimal) {	/* Easy */
		f = (GMT->current.io.o_format[is_lat]) ? GMT->current.io.o_format[is_lat] : GMT->current.setting.format_float_out;
		sprintf (text, f, geo);
		return;
	}

	if (GMT->current.io.geo.wesn) {	/* Trailing WESN */
		if (GMT->current.io.geo.wesn == 2) hemi[h_pos++] = ' ';	/* Want space between numbers and hemisphere letter */
		if (is_lat)
			hemi[h_pos] = (GMT_IS_ZERO (geo)) ? 0 : ((geo < 0.0) ? 'S' : 'N');
		else
			hemi[h_pos] = (GMT_IS_ZERO (geo) || doubleAlmostEqual (geo, 180.0)) ? 0 : ((geo < 0.0) ? 'W' : 'E');
		geo = fabs (geo);
		if (hemi[h_pos] == 0) hemi[0] = 0;
	}

	for (k = n_items = 0; k < 3; k++) if (GMT->current.io.geo.order[k] >= 0) n_items++;	/* How many of d, m, and s are requested as integers */
	minus = GMT_geo_to_dms (geo, n_items, GMT->current.io.geo.f_sec_to_int, &d, &m, &s, &m_sec);	/* Break up into d, m, s, and remainder */
	if (minus) text[0] = '-';	/* Must manually insert leading minus sign when degree == 0 */
	if (GMT->current.io.geo.n_sec_decimals) {		/* Wanted fraction printed */
		if (n_items == 3)
			sprintf (&text[minus], GMT->current.io.geo.y_format, d, m, s, m_sec, hemi);
		else if (n_items == 2)
			sprintf (&text[minus], GMT->current.io.geo.y_format, d, m, m_sec, hemi);
		else
			sprintf (&text[minus], GMT->current.io.geo.y_format, d, m_sec, hemi);
	}
	else if (n_items == 3)
		sprintf (&text[minus], GMT->current.io.geo.y_format, d, m, s, hemi);
	else if (n_items == 2)
		sprintf (&text[minus], GMT->current.io.geo.y_format, d, m, hemi);
	else
		sprintf (&text[minus], GMT->current.io.geo.y_format, d, hemi);
}

void gmt_format_abstime_output (struct GMT_CTRL *GMT, double dt, char *text)
{
	char date[GMT_LEN16] = {""}, tclock[GMT_LEN16] = {""};

	GMT_format_calendar (GMT, date, tclock, &GMT->current.io.date_output, &GMT->current.io.clock_output, false, 1, dt);
	if (date[0] == '\0')	/* No date wanted hence dont use T */
		sprintf (text, "%s", tclock);
	else if (tclock[0] == '\0')	/* No clock wanted hence dont use T */
		sprintf (text, "%s", date);
	else	/* ISO format */
		sprintf (text, "%sT%s", date, tclock);
}

void GMT_ascii_format_col (struct GMT_CTRL *GMT, char *text, double x, unsigned int direction, uint64_t col)
{	/* Format based on column position in in or out direction */
	if (GMT_is_dnan (x)) {	/* NaN, just write it as a string */
		sprintf (text, "NaN");
		return;
	}
	switch (GMT->current.io.col_type[direction][col]) {
		case GMT_IS_LON:
			gmt_format_geo_output (GMT, false, x, text);
			break;
		case GMT_IS_LAT:
			gmt_format_geo_output (GMT, true, x, text);
			break;
		case GMT_IS_ABSTIME:
			gmt_format_abstime_output (GMT, x, text);
			break;
		default:	/* Floating point */
			if (GMT->current.io.o_format[col])	/* Specific to this column */
				sprintf (text, GMT->current.io.o_format[col], x);
			else	/* Use the general float format */
				sprintf (text, GMT->current.setting.format_float_out, x);
			break;
	}
}

void GMT_init_io_columns (struct GMT_CTRL *GMT, unsigned int dir)
{
	/* Initialize (reset) information per column which may have changed due to -i -o */
	unsigned int i;
	for (i = 0; i < GMT_MAX_COLUMNS; i++) GMT->current.io.col[dir][i].col = GMT->current.io.col[dir][i].order = i;	/* Default order */
	if (dir == GMT_OUT) return;
	for (i = 0; i < GMT_MAX_COLUMNS; i++) GMT->current.io.col_skip[i] = false;	/* Consider all input columns */
}

void GMT_io_init (struct GMT_CTRL *GMT)
{
	/* No need to memset the structure to NULL as this is done in gmt_init.h directory.
	 * The assignments here are done once per GMT session as GMT_io_init is called
	 * from GMT_begin.  Some variables may change later due to --PAR=value parsing.
	 * GMT_io_init must be called before parsing of defaults. */

	unsigned int i;

	/* Pointer assignment for default ASCII input functions */

	GMT->current.io.input  = GMT->session.input_ascii = &gmt_ascii_input;
	GMT->current.io.output = &GMT_ascii_output;

	GMT->current.io.ogr_parser = &gmt_ogr_header_parser;		/* Parse OGR header records to start with */

	/* Assign non-zero/NULL initial values */

	GMT->current.io.give_report = true;
	GMT->current.io.seg_no = GMT->current.io.rec_no = GMT->current.io.rec_in_tbl_no = 0;	/* These gets incremented so 1 means 1st record */
	GMT->current.setting.io_seg_marker[GMT_IN] = GMT->current.setting.io_seg_marker[GMT_OUT] = '>';
	strcpy (GMT->current.io.r_mode, "r");
	strcpy (GMT->current.io.w_mode, "w");
	strcpy (GMT->current.io.a_mode, "a+");
	for (i = 0; i < 4; i++) {
		GMT->current.io.date_input.item_order[i] = GMT->current.io.date_input.item_pos[i] = -1;
		GMT->current.io.date_output.item_order[i] = GMT->current.io.date_output.item_pos[i] = -1;
	}
	for (i = 0; i < 3; i++) {
		GMT->current.io.clock_input.order[i] = GMT->current.io.clock_output.order[i] = GMT->current.io.geo.order[i] = -1;
	}
	strcpy (GMT->current.io.clock_input.ampm_suffix[0],  "am");
	strcpy (GMT->current.io.clock_output.ampm_suffix[0], "am");
	strcpy (GMT->current.io.clock_input.ampm_suffix[1],  "pm");
	strcpy (GMT->current.io.clock_output.ampm_suffix[1], "pm");

	GMT_init_io_columns (GMT, GMT_IN);	/* Set default input column order */
	GMT_init_io_columns (GMT, GMT_OUT);	/* Set default output column order */
	for (i = 0; i < 2; i++) GMT->current.io.skip_if_NaN[i] = true;								/* x/y must be non-NaN */
	for (i = 0; i < 2; i++) GMT->current.io.col_type[GMT_IN][i] = GMT->current.io.col_type[GMT_OUT][i] = GMT_IS_UNKNOWN;	/* Must be told [or find out] what x/y are */
	for (i = 2; i < GMT_MAX_COLUMNS; i++) GMT->current.io.col_type[GMT_IN][i] = GMT->current.io.col_type[GMT_OUT][i] = GMT_IS_FLOAT;	/* Other columns default to floats */
	GMT_memset (GMT->current.io.curr_rec, GMT_MAX_COLUMNS, double);	/* Initialize current and previous records to zero */
	GMT_memset (GMT->current.io.prev_rec, GMT_MAX_COLUMNS, double);
}

void GMT_lon_range_adjust (unsigned int range, double *lon)
{
	switch (range) {	/* Adjust to the desired range */
		case GMT_IS_0_TO_P360_RANGE:		/* Make 0 <= lon <= 360 */
			while ((*lon) < 0.0) (*lon) += 360.0;
			while ((*lon) > 360.0) (*lon) -= 360.0;
			break;
		case GMT_IS_0_TO_P360:		/* Make 0 <= lon < 360 */
			while ((*lon) < 0.0) (*lon) += 360.0;
			while ((*lon) >= 360.0) (*lon) -= 360.0;
			break;
		case GMT_IS_M360_TO_0_RANGE:		/* Make -360 <= lon <= 0 */
			while ((*lon) < -360.0) (*lon) += 360.0;
			while ((*lon) > 0) (*lon) -= 360.0;
			break;
		case GMT_IS_M360_TO_0:		/* Make -360 < lon <= 0 */
			while ((*lon) <= -360.0) (*lon) += 360.0;
			while ((*lon) > 0) (*lon) -= 360.0;
			break;
		case GMT_IS_M180_TO_P180_RANGE:	/* Make -180 <= lon <= +180 */
			while ((*lon) < -180.0) (*lon) += 360.0;
			while ((*lon) > 180.0) (*lon) -= 360.0;
			break;
		case GMT_IS_M180_TO_P180:	/* Make -180 <= lon < +180 [Special case where +180 is not desired] */
			while ((*lon) < -180.0) (*lon) += 360.0;
			while ((*lon) >= 180.0) (*lon) -= 360.0;
			break;
		case GMT_IS_M180_TO_P270_RANGE:	/* Make -180 <= lon < +270 [Special case for GSHHS only] */
			while ((*lon) < -180.0) (*lon) += 360.0;
			while ((*lon) >= 270.0) (*lon) -= 360.0;
			break;
		default:	/* Do nothing */
			break;
	}
}

void GMT_quad_reset (struct GMT_CTRL *GMT, struct GMT_QUAD *Q, uint64_t n_items)
{	/* Allocate and initialize the QUAD struct needed to find min/max of a set of longitudes */
	uint64_t i;

	GMT_memset (Q, n_items, struct GMT_QUAD);	/* Set all to NULL/0 */
	for (i = 0; i < n_items; i++) {
		Q[i].min[0] = Q[i].min[1] = +DBL_MAX;
		Q[i].max[0] = Q[i].max[1] = -DBL_MAX;
		Q[i].range[0] = GMT_IS_M180_TO_P180_RANGE;
		Q[i].range[1] = GMT_IS_0_TO_P360_RANGE;
	}
}

struct GMT_QUAD * GMT_quad_init (struct GMT_CTRL *GMT, uint64_t n_items)
{	/* Allocate an initialize the QUAD struct needed to find min/max of longitudes */
	struct GMT_QUAD *Q = GMT_memory (GMT, NULL, n_items, struct GMT_QUAD);

	GMT_quad_reset (GMT, Q, n_items);

	return (Q);
}

void GMT_quad_add (struct GMT_CTRL *GMT, struct GMT_QUAD *Q, double x)
{	/* Update quad array for this longitude x */
	unsigned int way, quad_no;
	if (GMT_is_dnan (x)) return;	/* Cannot handle a NaN */
	for (way = 0; way < 2; way++) {
		GMT_lon_range_adjust (Q->range[way], &x);	/* Set -180/180, then 0-360 range */
		Q->min[way] = MIN (x, Q->min[way]);
		Q->max[way] = MAX (x, Q->max[way]);
	}
	quad_no = urint (floor (x / 90.0));	/* Now x is 0-360; this yields quadrants 0-3 */
	if (quad_no == 4) quad_no = 0;		/* When x == 360.0 */
	Q->quad[quad_no] = true;		/* Our x fell in this quadrant */
}

unsigned int GMT_quad_finalize (struct GMT_CTRL *GMT, struct GMT_QUAD *Q)
{
	/* Finalize longitude range settings */
	uint64_t n_quad;
	unsigned int way;

	n_quad = Q->quad[0] + Q->quad[1] + Q->quad[2] + Q->quad[3];		/* How many quadrants had data */
	if (Q->quad[0] && Q->quad[3])		/* Longitudes on either side of Greenwich only, must use -180/+180 notation */
		way = 0;
	else if (Q->quad[1] && Q->quad[2])	/* Longitudes on either side of the date line, must user 0/360 notation */
		way = 1;
	else if (n_quad == 2 && ((Q->quad[0] && Q->quad[2]) || (Q->quad[1] && Q->quad[3])))	/* Funny quadrant gap, pick shortest longitude extent */
		way = ((Q->max[0] - Q->min[0]) < (Q->max[1] - Q->min[1])) ? 0 : 1;
	else					/* Either will do, use default settings */
		way = (GMT->current.io.geo.range == GMT_IS_0_TO_P360_RANGE) ? 1 : 0;
	/* Final adjustments */
	if (Q->min[way] > Q->max[way]) Q->min[way] -= 360.0;
	if (Q->min[way] < 0.0 && Q->max[way] < 0.0) Q->min[way] += 360.0, Q->max[way] += 360.0;
	return (way);
}

void GMT_get_lon_minmax (struct GMT_CTRL *GMT, double *lon, uint64_t n_rows, double *min, double *max)
{	/* Return the min/max longitude in array lon using clever quadrant checking. */
	unsigned int way;
	uint64_t row;
	struct GMT_QUAD *Q = GMT_quad_init (GMT, 1);	/* Allocate and initialize one QUAD structure */

	/* We must keep separate min/max for both Dateline and Greenwich conventions */
	for (row = 0; row < n_rows; row++) GMT_quad_add (GMT, Q, lon[row]);

	/* Finalize longitude range settings */
	way = GMT_quad_finalize (GMT, Q);
	*min = Q->min[way];		*max = Q->max[way];
	GMT_free (GMT, Q);
}

void GMT_set_seg_polar (struct GMT_CTRL *GMT, struct GMT_DATASEGMENT *S)
{	/* Must check if polygon is a polar cap.  We use the idea that the sum of
 	 * the change in angle along the polygon is either -/+360 (if pole is inside)
	 * or 0 if outside.  The sign (not used here) gives the handedness of the polygon.
	 * Which pole (S or N) is determined by computng the average latitude and
	 * assuming the pole is in the heimsphere most visited.  This may not be
	 * true of course. */
	uint64_t row;
	int n_360;
	double dlon, lon_sum = 0.0, lat_sum = 0.0;
	static char *pole[3] = {"south", "no", "north"};

	if (GMT_polygon_is_open (GMT, S->coord[GMT_X], S->coord[GMT_Y], S->n_rows)) {
		GMT_Report (GMT->parent, GMT_MSG_NORMAL, "Error: Cannot call GMT_set_seg_polar on an open polygon\n");
		return;
	}
	for (row = 0; row < S->n_rows - 1; row++) {
		GMT_set_delta_lon (S->coord[GMT_X][row], S->coord[GMT_X][row+1], dlon);
		lon_sum += dlon;
		lat_sum += S->coord[GMT_Y][row];
	}
	n_360 = irint (lon_sum / 360.0);	/* This is either -1, 0, or +1 since lon_sum is either -360, 0, +360 plus some noise */
	if (n_360) {	/* true if contains a pole; adjust rectangular bounds and set pole flag */
		S->pole = irint (copysign (1.0, lat_sum));	/* So, 0 means not polar */
		S->min[GMT_X] = 0.0;	S->max[GMT_X] = 360.0;
		if (S->pole == -1) S->lat_limit = S->min[GMT_Y], S->min[GMT_Y] = -90.0;
		if (S->pole == +1) S->lat_limit = S->max[GMT_Y], S->max[GMT_Y] = +90.0;
	}
	else
		S->pole = 0;
	GMT_Report (GMT->parent, GMT_MSG_DEBUG, "GMT_set_seg_polar: N = %" PRIu64 " Multiples of 360: %d  Residual: %g Polygon contains %s pole.\n", S->n_rows, n_360, lon_sum - n_360 * 360.0, pole[S->pole+1]);
}

bool GMT_geo_to_dms (double val, int n_items, double fact, int *d, int *m,  int *s,  int *ix)
{
	/* Convert floating point degrees to dd:mm[:ss][.xxx].  Returns true if d = 0 and val is negative */
	bool minus;
	int isec, imin;
	double sec, fsec, min, fmin, step;

	minus = (val < 0.0);
	step = (fact == 0.0) ? GMT_CONV_LIMIT : 0.5 / fact;  	/* Precision desired in seconds (or minutes); else just deal with roundoff */

	if (n_items == 3) {		/* Want dd:mm:ss[.xxx] format */
		sec = GMT_DEG2SEC_F * fabs (val) + step;	/* Convert to seconds */
		isec = irint (floor (sec));			/* Integer seconds */
		fsec = sec - (double)isec;  			/* Leftover fractional second */
		*d = isec / GMT_DEG2SEC_I;			/* Integer degrees */
		isec -= ((*d) * GMT_DEG2SEC_I);			/* Left-over seconds in the last degree */
		*m = isec / GMT_MIN2SEC_I;			/* Integer minutes */
		isec -= ((*m) * GMT_MIN2SEC_I);			/* Leftover seconds in the last minute */
		*s = isec;					/* Integer seconds */
		*ix = irint (floor (fsec * fact));		/* Fractional seconds scaled to integer */
	}
	else if (n_items == 2) {		/* Want dd:mm[.xxx] format */
		min = GMT_DEG2MIN_F * fabs (val) + step;	/* Convert to minutes */
		imin = irint (floor (min));			/* Integer minutes */
		fmin = min - (double)imin;  			/* Leftover fractional minute */
		*d = imin / GMT_DEG2MIN_I;			/* Integer degrees */
		imin -= ((*d) * GMT_DEG2MIN_I);			/* Left-over seconds in the last degree */
		*m = imin;					/* Integer minutes */
		*s = 0;						/* No seconds */
		*ix = irint (floor (fmin * fact));		/* Fractional minutes scaled to integer */
	}
	else {		/* Want dd[.xxx] format */
		min = fabs (val) + step;			/* Convert to degrees */
		imin = irint (floor (min));			/* Integer degrees */
		fmin = min - (double)imin;  			/* Leftover fractional degree */
		*d = imin;					/* Integer degrees */
		*m = 0;						/* Integer minutes */
		*s = 0;						/* No seconds */
		*ix = irint (floor (fmin * fact));		/* Fractional degrees scaled to integer */
	}
	if (minus) {	/* OK, change sign, but watch for *d = 0 */
		if (*d)	/* Non-zero degree term is easy */
			*d = -(*d);
		else	/* Cannot change 0 to -0, so pass flag back to calling function */
			return (true);
	}
	return (false);
}

void GMT_add_to_record (struct GMT_CTRL *GMT, char *record, double val, uint64_t col, unsigned int sep)
{	/* formats and appends val to the record texts string.
	 * If sep is 1 we prepend col separator.
	 * If sep is 2 we append col separator
	 * If sep is 1|2 do both [0 means no separator].
	 */
	char word[GMT_LEN64] = {""};
	GMT_ascii_format_col (GMT, word, val, GMT_OUT, col);
	if (sep & 1) strcat (record, GMT->current.setting.io_col_separator);
	strcat (record, word);
	if (sep & 2) strcat (record, GMT->current.setting.io_col_separator);
}

void GMT_write_segmentheader (struct GMT_CTRL *GMT, FILE *fp, uint64_t n_cols)
{
	/* Output ASCII or binary segment header.
	 * ASCII header is expected to contain newline (\n) */

	uint64_t col;

	if (!GMT->current.io.multi_segments[GMT_OUT]) return;	/* No output segments requested */
	if (GMT->common.b.active[GMT_OUT]) {			/* Binary native file uses all NaNs */
		for (col = 0; col < n_cols; col++) GMT->current.io.output (GMT, fp, 1, &GMT->session.d_NaN);
		return;
	}
	/* Here we are doing ASCII */
	if (GMT->current.setting.io_blankline[GMT_OUT])	/* Write blank line to indicate segment break */
		fprintf (fp, "\n");
	else if (GMT->current.setting.io_nanline[GMT_OUT]) {	/* Write NaN record to indicate segment break */
		for (col = 1 ; col < MIN (2,n_cols); col++) fprintf (fp, "NaN%s", GMT->current.setting.io_col_separator);
		fprintf (fp, "NaN\n");
	}
	else if (!GMT->current.io.segment_header[0])		/* No header; perhaps via binary input with NaN-headers */
		fprintf (fp, "%c\n", GMT->current.setting.io_seg_marker[GMT_OUT]);
	else
		fprintf (fp, "%c %s\n", GMT->current.setting.io_seg_marker[GMT_OUT], GMT->current.io.segment_header);
}

void GMT_io_binary_header (struct GMT_CTRL *GMT, FILE *fp, unsigned int dir)
{
	uint64_t k;
	char c = ' ';
	if (dir == GMT_IN) {	/* Use fread since we dont know if input is a stream or a file */
		for (k = 0; k < GMT->current.setting.io_n_header_items; k++) (void)GMT_fread (&c, sizeof (char), 1U, fp);
	}
	else {
		for (k = 0; k < GMT->current.setting.io_n_header_items; k++) GMT_fwrite (&c, sizeof (char), 1U, fp);
	}
}

void GMT_write_tableheader (struct GMT_CTRL *GMT, FILE *fp, char *txt)
{
	/* Output ASCII segment header; skip if mode is binary.
	 * We append a newline (\n) if not is present */

	if (!GMT->current.setting.io_header[GMT_OUT]) return;	/* No output headers requested */
	if (GMT_binary_header (GMT, GMT_OUT))		/* Must write a binary header */
		GMT_io_binary_header (GMT, fp, GMT_OUT);
	else if (!txt || !txt[0])				/* Blank header */
		fprintf (fp, "#\n");
	else {
		if (txt[0] != '#') fputc ('#', fp);	/* Make sure we have # at start */
		fprintf (fp, "%s", txt);
		if (txt[strlen(txt)-1] != '\n') fputc ('\n', fp);	/* Make sure we have \n at end */
	}
}

void GMT_write_textrecord (struct GMT_CTRL *GMT, FILE *fp, char *txt)
{
	/* Output ASCII segment header; skip if mode is binary.
	 * We append a newline (\n) if not is present */

	if (GMT->common.b.active[GMT_OUT]) return;		/* Cannot write text records if binary output */
	if (!txt || !txt[0]) return;				/* Skip blank lines */
	fprintf (fp, "%s", txt);				/* May or may not have \n at end */
	if (txt[strlen(txt)-1] != '\n') fputc ('\n', fp);	/* Make sure we have \n at end */
}

/* Various functions to support {grd2xyz,xyz2grd}_func.c */

/* NOTE: In the following we check GMT->current.io.col_type[GMT_IN][2] and GMT->current.io.col_type[GMT_OUT][2] for formatting help for the first column.
 * We use column 3 ([2] or GMT_Z) instead of the first ([0]) since we really are dealing with the z in z (x,y) here
 * and the x,y are implicit from the -R -I arguments.
 */

int gmt_A_read (struct GMT_CTRL *GMT, FILE *fp, uint64_t n, double *d)
{ /* Can read one or more items from input records. Limitation is
	 * that they must be floating point values (no dates or ddd:mm:ss) */
	uint64_t i;
	for (i = 0; i < n; ++i) {
		if (fscanf (fp, "%lg", &d[i]) <= 0)
			/* Read was unsuccessful */
			return (GMT_DATA_READ_ERROR);
	}
	return (GMT_OK);
}

int gmt_a_read (struct GMT_CTRL *GMT, FILE *fp, uint64_t n, double *d)
{ /* Only reads one item regardless of *n */
	char line[GMT_LEN64] = {""}, *p;
	if (!fgets (line, GMT_LEN64, fp)) {
		/* Read was unsuccessful */
		GMT->current.io.status = GMT_IO_EOF;
		return (GMT_DATA_READ_ERROR);
	}
	/* Find end of string */
	p = line;
	while (*p)
		++p;
	/* Remove trailing whitespace */
	while ((--p != line) && strchr (" \t,\r\n", (int)*p));
	*(p + 1) = '\0';
	/* Convert whatever it is to double */
	GMT_scanf (GMT, line, GMT->current.io.col_type[GMT_IN][GMT_Z], d);
	return (GMT_OK);
}

int gmt_c_read (struct GMT_CTRL *GMT, FILE *fp, uint64_t n, double *d)
{
	/* read int8_t aka char */
	uint64_t i;
	int8_t s;
	for (i = 0; i < n; ++i) {
		if (!GMT_fread (&s, sizeof (int8_t), 1U, fp)) {
			/* Read was unsuccessful */
			GMT->current.io.status = GMT_IO_EOF;
			return (GMT_DATA_READ_ERROR);
		}
		d[i] = (double) s;
	}
	return (GMT_OK);
}

int gmt_u_read (struct GMT_CTRL *GMT, FILE *fp, uint64_t n, double *d)
{
	/* read uint8_t aka unsigned char */
	uint64_t i;
	uint8_t u;
	for (i = 0; i < n; ++i) {
		if (!GMT_fread (&u, sizeof (uint8_t), 1U, fp)) {
			GMT->current.io.status = GMT_IO_EOF;
			return (GMT_DATA_READ_ERROR);
		}
		d[i] = (double) u;
	}
	return (GMT_OK);
}

int gmt_h_read (struct GMT_CTRL *GMT, FILE *fp, uint64_t n, double *d)
{
	/* read int16_t */
	uint64_t i;
	int16_t s;
	for (i = 0; i < n; ++i) {
		if (!GMT_fread (&s, sizeof (int16_t), 1U, fp)) {
			GMT->current.io.status = GMT_IO_EOF;
			return (GMT_DATA_READ_ERROR);
		}
		d[i] = (double) s;
	}
	return (GMT_OK);
}

int gmt_h_read_swab (struct GMT_CTRL *GMT, FILE *fp, uint64_t n, double *d)
{
	/* read byteswapped int16_t */
	uint64_t i;
	uint16_t u;
	int16_t *s = (int16_t *)&u;
	for (i = 0; i < n; ++i) {
		if (!GMT_fread (&u, sizeof (uint16_t), 1U, fp)) {
			GMT->current.io.status = GMT_IO_EOF;
			return (GMT_DATA_READ_ERROR);
		}
		u = bswap16 (u);
		d[i] = (double) *s;
	}
	return (GMT_OK);
}

int gmt_H_read (struct GMT_CTRL *GMT, FILE *fp, uint64_t n, double *d)
{
	/* read uint16_t */
	uint64_t i;
	uint16_t u;
	for (i = 0; i < n; ++i) {
		if (!GMT_fread (&u, sizeof (uint16_t), 1U, fp)) {
			GMT->current.io.status = GMT_IO_EOF;
			return (GMT_DATA_READ_ERROR);
		}
		d[i] = (double) u;
	}
	return (GMT_OK);
}

int gmt_H_read_swab (struct GMT_CTRL *GMT, FILE *fp, uint64_t n, double *d)
{
	/* read byteswapped uint16_t */
	uint64_t i;
	uint16_t u;
	for (i = 0; i < n; ++i) {
		if (!GMT_fread (&u, sizeof (uint16_t), 1U, fp)) {
			GMT->current.io.status = GMT_IO_EOF;
			return (GMT_DATA_READ_ERROR);
		}
		d[i] = (double) bswap16 (u);
	}
	return (GMT_OK);
}

int gmt_i_read (struct GMT_CTRL *GMT, FILE *fp, uint64_t n, double *d)
{
	/* read int32_t */
	uint64_t i;
	int32_t s;
	for (i = 0; i < n; ++i) {
		if (!GMT_fread (&s, sizeof (int32_t), 1U, fp)) {
			GMT->current.io.status = GMT_IO_EOF;
			return (GMT_DATA_READ_ERROR);
		}
		d[i] = (double) s;
	}
	return (GMT_OK);
}

int gmt_i_read_swab (struct GMT_CTRL *GMT, FILE *fp, uint64_t n, double *d)
{
	/* read byteswapped int32_t */
	uint64_t i;
	uint32_t u;
	int32_t *s = (int32_t *)&u;
	for (i = 0; i < n; ++i) {
		if (!GMT_fread (&u, sizeof (uint32_t), 1U, fp)) {
			GMT->current.io.status = GMT_IO_EOF;
			return (GMT_DATA_READ_ERROR);
		}
		u = bswap32 (u);
		d[i] = (double) *s;
	}
	return (GMT_OK);
}

int gmt_I_read (struct GMT_CTRL *GMT, FILE *fp, uint64_t n, double *d)
{
	/* read uint32_t */
	uint64_t i;
	uint32_t u;
	for (i = 0; i < n; ++i) {
		if (!GMT_fread (&u, sizeof (uint32_t), 1U, fp)) {
			GMT->current.io.status = GMT_IO_EOF;
			return (GMT_DATA_READ_ERROR);
		}
		d[i] = (double) u;
	}
	return (GMT_OK);
}

int gmt_I_read_swab (struct GMT_CTRL *GMT, FILE *fp, uint64_t n, double *d)
{
	/* read byteswapped uint32_t */
	uint64_t i;
	uint32_t u;
	for (i = 0; i < n; ++i) {
		if (!GMT_fread (&u, sizeof (uint32_t), 1U, fp)) {
			GMT->current.io.status = GMT_IO_EOF;
			return (GMT_DATA_READ_ERROR);
		}
		d[i] = (double) bswap32 (u);
	}
	return (GMT_OK);
}

int gmt_l_read (struct GMT_CTRL *GMT, FILE *fp, uint64_t n, double *d)
{
	/* read int64_t */
	uint64_t i;
	int64_t s;

	for (i = 0; i < n; ++i) {
		if (!GMT_fread (&s, sizeof (int64_t), 1U, fp)) {
			GMT->current.io.status = GMT_IO_EOF;
			return (GMT_DATA_READ_ERROR);
		}
		d[i] = (double) s;
	}
	return (GMT_OK);
}

int gmt_l_read_swab (struct GMT_CTRL *GMT, FILE *fp, uint64_t n, double *d)
{
	/* read byteswapped int64_t */
	uint64_t i;
	uint64_t u;
	int64_t *s = (int64_t *)&u;
	for (i = 0; i < n; ++i) {
		if (!GMT_fread (&u, sizeof (uint64_t), 1U, fp)) {
			GMT->current.io.status = GMT_IO_EOF;
			return (GMT_DATA_READ_ERROR);
		}
		u = bswap64(u);
		d[i] = (double) *s;
	}
	return (GMT_OK);
}

int gmt_L_read (struct GMT_CTRL *GMT, FILE *fp, uint64_t n, double *d)
{
	/* read uint64_t */
	uint64_t i;
	uint64_t u;

	for (i = 0; i < n; ++i) {
		if (!GMT_fread (&u, sizeof (uint64_t), 1U, fp)) {
			GMT->current.io.status = GMT_IO_EOF;
			return (GMT_DATA_READ_ERROR);
		}
		d[i] = (double) u;
	}
	return (GMT_OK);
}

int gmt_L_read_swab (struct GMT_CTRL *GMT, FILE *fp, uint64_t n, double *d)
{
	/* read byteswapped uint64_t */
	uint64_t i;
	uint64_t u;

	for (i = 0; i < n; ++i) {
		if (!GMT_fread (&u, sizeof (uint64_t), 1U, fp)) {
			GMT->current.io.status = GMT_IO_EOF;
			return (GMT_DATA_READ_ERROR);
		}
		d[i] = (double) bswap64(u);
	}
	return (GMT_OK);
}

int gmt_f_read (struct GMT_CTRL *GMT, FILE *fp, uint64_t n, double *d)
{
	/* read float */
	uint64_t i;
	float f;
	for (i = 0; i < n; ++i) {
		if (!GMT_fread (&f, sizeof (float), 1U, fp)) {
			GMT->current.io.status = GMT_IO_EOF;
			return (GMT_DATA_READ_ERROR);
		}
		d[i] = (double) f;
	}
	return (GMT_OK);
}

int gmt_f_read_swab (struct GMT_CTRL *GMT, FILE *fp, uint64_t n, double *d)
{
	/* read byteswapped float */
	uint64_t i;
	union {
		float f;
		uint32_t bits;
	} u;
	for (i = 0; i < n; ++i) {
		if (!GMT_fread (&u.bits, sizeof (uint32_t), 1U, fp)) {
			GMT->current.io.status = GMT_IO_EOF;
			return (GMT_DATA_READ_ERROR);
		}
		u.bits = bswap32 (u.bits);
		d[i] = (double) u.f;
	}
	return (GMT_OK);
}

int gmt_d_read (struct GMT_CTRL *GMT, FILE *fp, uint64_t n, double *d)
{
	/* read double */
	uint64_t i;
	for (i = 0; i < n; ++i) {
		if (!GMT_fread (&d[i], sizeof (double), 1U, fp)) {
			GMT->current.io.status = GMT_IO_EOF;
			return (GMT_DATA_READ_ERROR);
		}
	}
	return (GMT_OK);
}

int gmt_d_read_swab (struct GMT_CTRL *GMT, FILE *fp, uint64_t n, double *d)
{
	/* read byteswapped double */
	uint64_t i;
	union {
		double d;
		uint64_t bits;
	} u;
	for (i = 0; i < n; ++i) {
		if (!GMT_fread (&u.bits, sizeof (uint64_t), 1U, fp)) {
			GMT->current.io.status = GMT_IO_EOF;
			return (GMT_DATA_READ_ERROR);
		}
		u.bits = bswap64 (u.bits);
		d[i] = u.d;
	}
	return (GMT_OK);
}

int gmt_a_write (struct GMT_CTRL *GMT, FILE *fp, uint64_t n, double *d)
{
	/* write ascii */
	uint64_t i;
	for (i = 0; i < (n - 1); ++i) {
		GMT_ascii_output_col (GMT, fp, d[i], GMT_Z);
		fprintf (fp, "\t");
	}
	/* last col */
	GMT_ascii_output_col (GMT, fp, d[i], GMT_Z);
	fprintf (fp, "\n");
	return (GMT_OK);
}

int gmt_c_write (struct GMT_CTRL *GMT, FILE *fp, uint64_t n, double *d)
{
	/* write int8_t aka char */
	uint64_t i;
	int8_t s;
	for (i = 0; i < n; ++i) {
		s = (int8_t) d[i];
		if (GMT_fwrite (&s, sizeof (int8_t), 1U, fp) != 1U)
			return (GMT_DATA_WRITE_ERROR);
	}
	return (GMT_OK);
}

int gmt_u_write (struct GMT_CTRL *GMT, FILE *fp, uint64_t n, double *d)
{
	/* write uint8_t aka unsigned char */
	uint64_t i;
	uint8_t u;
	for (i = 0; i < n; ++i) {
		u = (uint8_t) d[i];
		if (GMT_fwrite (&u, sizeof (uint8_t), 1U, fp) != 1U)
			return (GMT_DATA_WRITE_ERROR);
	}
	return (GMT_OK);
}

int gmt_h_write (struct GMT_CTRL *GMT, FILE *fp, uint64_t n, double *d)
{
	/* write int16_t */
	uint64_t i;
	int16_t s;
	for (i = 0; i < n; ++i) {
		s = (int16_t) d[i];
		if (GMT_fwrite (&s, sizeof (int16_t), 1U, fp) != 1U)
			return (GMT_DATA_WRITE_ERROR);
	}
	return (GMT_OK);
}

int gmt_h_write_swab (struct GMT_CTRL *GMT, FILE *fp, uint64_t n, double *d)
{
	/* write byteswapped int16_t */
	uint64_t i;
	uint16_t u;
	int16_t *s = (int16_t *)&u;
	for (i = 0; i < n; ++i) {
		*s = (int16_t) d[i];
		u = bswap16 (u);
		if (GMT_fwrite (&u, sizeof (uint16_t), 1U, fp) != 1U)
			return (GMT_DATA_WRITE_ERROR);
	}
	return (GMT_OK);
}

int gmt_H_write (struct GMT_CTRL *GMT, FILE *fp, uint64_t n, double *d)
{
	/* write uint16_t */
	uint64_t i;
	uint16_t u;
	for (i = 0; i < n; ++i) {
		u = (uint16_t) d[i];
		if (GMT_fwrite (&u, sizeof (uint16_t), 1U, fp) != 1U)
			return (GMT_DATA_WRITE_ERROR);
	}
	return (GMT_OK);
}

int gmt_H_write_swab (struct GMT_CTRL *GMT, FILE *fp, uint64_t n, double *d)
{
	/* write byteswapped uint16_t */
	uint64_t i;
	uint16_t u;
	for (i = 0; i < n; ++i) {
		u = bswap16 ((uint16_t) d[i]);
		if (GMT_fwrite (&u, sizeof (uint16_t), 1U, fp) != 1U)
			return (GMT_DATA_WRITE_ERROR);
	}
	return (GMT_OK);
}

int gmt_i_write (struct GMT_CTRL *GMT, FILE *fp, uint64_t n, double *d)
{
	/* write int32_t */
	uint64_t i;
	int32_t s;
	for (i = 0; i < n; ++i) {
		s = (int32_t) d[i];
		if (GMT_fwrite (&s, sizeof (int32_t), 1U, fp) != 1U)
			return (GMT_DATA_WRITE_ERROR);
	}
	return (GMT_OK);
}

int gmt_i_write_swab (struct GMT_CTRL *GMT, FILE *fp, uint64_t n, double *d)
{
	/* write byteswapped int32_t */
	uint64_t i;
	uint32_t u;
	int32_t *s = (int32_t *)&u;
	for (i = 0; i < n; ++i) {
		*s = (int32_t) d[i];
		u = bswap32 (u);
		if (GMT_fwrite (&u, sizeof (uint32_t), 1U, fp) != 1U)
			return (GMT_DATA_WRITE_ERROR);
	}
	return (GMT_OK);
}

int gmt_I_write (struct GMT_CTRL *GMT, FILE *fp, uint64_t n, double *d)
{
	/* write uint32_t */
	uint64_t i;
	uint32_t u;
	for (i = 0; i < n; ++i) {
		u = (uint32_t) d[i];
		if (GMT_fwrite (&u, sizeof (uint32_t), 1U, fp) != 1U)
			return (GMT_DATA_WRITE_ERROR);
	}
	return (GMT_OK);
}

int gmt_I_write_swab (struct GMT_CTRL *GMT, FILE *fp, uint64_t n, double *d)
{
	/* write byteswapped uint32_t */
	uint64_t i;
	uint32_t u;
	for (i = 0; i < n; ++i) {
		u = bswap32 ((uint32_t) d[i]);
		if (GMT_fwrite (&u, sizeof (uint32_t), 1U, fp) != 1U)
			return (GMT_DATA_WRITE_ERROR);
	}
	return (GMT_OK);
}

int gmt_l_write (struct GMT_CTRL *GMT, FILE *fp, uint64_t n, double *d)
{
	/* write int64_t */
	uint64_t i;
	int64_t s;
	for (i = 0; i < n; ++i) {
		s = (int64_t) d[i];
		if (GMT_fwrite (&s, sizeof (int64_t), 1U, fp) != 1U)
			return (GMT_DATA_WRITE_ERROR);
	}
	return (GMT_OK);
}

int gmt_l_write_swab (struct GMT_CTRL *GMT, FILE *fp, uint64_t n, double *d)
{
	/* write byteswapped int64_t */
	uint64_t i;
	uint64_t u;
	int64_t *s = (int64_t *)&u;
	for (i = 0; i < n; ++i) {
		*s = (int64_t) d[i];
		u = bswap64(u);
		if (GMT_fwrite (&u, sizeof (uint64_t), 1U, fp) != 1U)
			return (GMT_DATA_WRITE_ERROR);
	}
	return (GMT_OK);
}

int gmt_L_write (struct GMT_CTRL *GMT, FILE *fp, uint64_t n, double *d)
{
	/* write uint64_t */
	uint64_t i;
	uint64_t u;
	for (i = 0; i < n; ++i) {
		u = (uint64_t) d[i];
		if (GMT_fwrite (&u, sizeof (int64_t), 1U, fp) != 1U)
			return (GMT_DATA_WRITE_ERROR);
	}
	return (GMT_OK);
}

int gmt_L_write_swab (struct GMT_CTRL *GMT, FILE *fp, uint64_t n, double *d)
{
	/* write byteswapped uint64_t */
	uint64_t i;
	uint64_t u;
	for (i = 0; i < n; ++i) {
		u = bswap64((uint64_t) d[i]);
		if (GMT_fwrite (&u, sizeof (uint64_t), 1U, fp) != 1U)
			return (GMT_DATA_WRITE_ERROR);
	}
	return (GMT_OK);
}

int gmt_f_write (struct GMT_CTRL *GMT, FILE *fp, uint64_t n, double *d)
{
	/* write float */
	uint64_t i;
	for (i = 0; i < n; ++i) {
		float f = (float) d[i];
		if (GMT_fwrite (&f, sizeof (float), 1U, fp) != 1U)
			return (GMT_DATA_WRITE_ERROR);
	}
	return (GMT_OK);
}

int gmt_f_write_swab (struct GMT_CTRL *GMT, FILE *fp, uint64_t n, double *d)
{
	/* write byteswapped float */
	uint64_t i;
	union {
		float f;
		uint32_t bits;
	} u;
	for (i = 0; i < n; ++i) {
		u.f = (float) d[i];
		u.bits = bswap32(u.bits);
		if (GMT_fwrite (&u.bits, sizeof (uint32_t), 1U, fp) != 1U)
			return (GMT_DATA_WRITE_ERROR);
	}
	return (GMT_OK);
}

int gmt_d_write (struct GMT_CTRL *GMT, FILE *fp, uint64_t n, double *d)
{
	/* write double */
	if (GMT_fwrite (d, sizeof (double), n, fp) != n)
		return (GMT_DATA_WRITE_ERROR);
	return (GMT_OK);
}

int gmt_d_write_swab (struct GMT_CTRL *GMT, FILE *fp, uint64_t n, double *d)
{
	/* write byteswapped double */
	uint64_t i;
	union {
		double d;
		uint64_t bits;
	} u;
	for (i = 0; i < n; ++i) {
		u.d = d[i];
		u.bits = bswap64 (u.bits);
		if (GMT_fwrite (&u.bits, sizeof (uint64_t), 1U, fp) != 1U)
			return (GMT_DATA_WRITE_ERROR);
	}
	return (GMT_OK);
}

/* Begin private functions used by gmt_byteswap_file() */

#define DEBUG_BYTESWAP

static inline void fwrite_check (struct GMT_CTRL *GMT, const void *ptr,
		size_t size, size_t nitems, FILE *stream) {
	if (fwrite (ptr, size, nitems, stream) != nitems) {
		char message[GMT_LEN256] = {""};
		sprintf (message, "%s: error writing %" PRIuS " bytes to stream.\n",
				__func__, size * nitems);
			GMT_Message (GMT->parent, GMT_TIME_NONE, message);
		exit (EXIT_FAILURE);
	}
}

static inline void swap_uint16 (char *buffer, const size_t len) {
	/* byteswap uint16_t in buffer of length 'len' bytes */
	uint16_t u;
	size_t n;

	for (n = 0; n < len; n+=Int16len) {
		memcpy (&u, &buffer[n], Int16len);
		u = bswap16 (u);
		memcpy (&buffer[n], &u, Int16len);
	}
}

static inline void swap_uint32 (char *buffer, const size_t len) {
	/* byteswap uint32_t in buffer of length 'len' bytes */
	uint32_t u;
	size_t n;

	for (n = 0; n < len; n+=Int32len) {
		memcpy (&u, &buffer[n], Int32len);
		u = bswap32 (u);
		memcpy (&buffer[n], &u, Int32len);
	}
}

static inline void swap_uint64 (char *buffer, const size_t len) {
	/* byteswap uint64_t in buffer of length 'len' bytes */
	uint64_t u;
	size_t n;

	for (n = 0; n < len; n+=Int64len) {
		memcpy (&u, &buffer[n], Int64len);
		u = bswap64 (u);
		memcpy (&buffer[n], &u, Int64len);
	}
}

/* End private functions used by gmt_byteswap_file() */

bool gmt_byteswap_file (struct GMT_CTRL *GMT,
		FILE *outfp, FILE *infp, const SwapWidth swapwidth,
		const uint64_t offset, const uint64_t length) {
	/* read from *infp and write byteswapped data to *ofp
	 * swap only 'length' bytes beginning at 'offset' bytes
	 * if 'length == 0' swap until EOF */
	uint64_t bytes_read = 0;
	size_t nbytes, chunk, extrabytes = 0;
	static const size_t chunksize = 0x1000000; /* 16 MiB */
	char *buffer, message[GMT_LEN256] = {""};

	/* length must be a multiple SwapWidth */
	if ( length%swapwidth != 0 ) {
		sprintf (message, "%s: error: length must be a multiple of %u bytes.\n", __func__, swapwidth);
		GMT_Message (GMT->parent, GMT_TIME_NONE, message);
		exit(EXIT_FAILURE);
	}

	/* allocate buffer on stack to improve disk i/o */
	buffer = malloc (chunksize);
	if (buffer == NULL) {
		sprintf (message, "%s: error: cannot malloc %" PRIuS " bytes.\n", __func__, chunksize);
		GMT_Message (GMT->parent, GMT_TIME_NONE, message);
		exit(EXIT_FAILURE);
	}

	/* skip offset bytes at beginning of infp */
	while ( bytes_read < offset ) {
		chunk = chunksize < offset - bytes_read ? chunksize : offset - bytes_read;
		nbytes = fread (buffer, sizeof (char), chunk, infp);
		if (nbytes == 0) {
			if (feof (infp)) {
				/* EOF */
#ifdef DEBUG_BYTESWAP
				sprintf (message, "%s: EOF encountered at %" PRIu64
						" (before offset at %" PRIu64 ")\n", __func__, bytes_read, offset);
				GMT_Message (GMT->parent, GMT_TIME_NONE, message);
#endif
				GMT->current.io.status = GMT_IO_EOF;
				free (buffer);
				return true;
			}
			sprintf (message, "%s: error reading stream while skipping.\n", __func__);
			GMT_Message (GMT->parent, GMT_TIME_NONE, message);
			exit(EXIT_FAILURE);
		}
		bytes_read += nbytes;
		/* write buffer */
		fwrite_check (GMT, buffer, sizeof (char), nbytes, outfp);
	}
#ifdef DEBUG_BYTESWAP
	if (bytes_read) {
		sprintf (message, "%s: %" PRIu64 " bytes skipped at beginning.\n", __func__, bytes_read);
		GMT_Message (GMT->parent, GMT_TIME_NONE, message);
	}
#endif

	/* start swapping bytes */
	while ( length == 0 || bytes_read < offset + length ) {
		uint64_t bytes_left = length - bytes_read + offset;
		chunk = (length == 0 || bytes_left > chunksize) ? chunksize : bytes_left;
		nbytes = fread (buffer, sizeof (char), chunk, infp);
		if (nbytes == 0) {
			if (feof (infp)) {
				/* EOF */
#ifdef DEBUG_BYTESWAP
				sprintf (message, "%s: %" PRIu64 " bytes swapped.\n",
						__func__, bytes_read - offset - extrabytes);
				GMT_Message (GMT->parent, GMT_TIME_NONE, message);
#endif
				if ( extrabytes != 0 ) {
					sprintf (message, "%s: warning: the last %" PRIuS " bytes were ignored during swapping.\n",
							__func__, extrabytes);
					GMT_Message (GMT->parent, GMT_TIME_NONE, message);
				}
				GMT->current.io.status = GMT_IO_EOF;
				free (buffer);
				return true;
			}
			sprintf (message, "%s: error reading stream while swapping.\n", __func__);
			GMT_Message (GMT->parent, GMT_TIME_NONE, message);
			exit(EXIT_FAILURE);
		}
		bytes_read += nbytes;
#ifdef DEBUG_BYTESWAP
		sprintf (message, "%s: read %" PRIuS " bytes into buffer of size %" PRIuS ".\n",
				__func__, nbytes, chunksize);
		GMT_Message (GMT->parent, GMT_TIME_NONE, message);
#endif

		/* nbytes must be a multiple of SwapWidth */
		extrabytes = nbytes % swapwidth;
		if ( extrabytes != 0 ) {
			/* this can only happen on EOF, ignore extra bytes while swapping. */
			sprintf (message, "%s: warning: read buffer contains %" PRIuS " bytes which are "
					"not aligned with the swapwidth of %" PRIuS " bytes.\n",
					__func__, nbytes, extrabytes);
			GMT_Message (GMT->parent, GMT_TIME_NONE, message);
			nbytes -= extrabytes;
		}

		/* swap bytes in buffer */
		switch (swapwidth) {
			case Int16len:
				swap_uint16 (buffer, nbytes);
				break;
			case Int32len:
				swap_uint32 (buffer, nbytes);
				break;
			case Int64len:
			default:
				swap_uint64 (buffer, nbytes);
				break;
		}

		/* restore nbytes */
		nbytes += extrabytes;

		/* write buffer */
		fwrite_check (GMT, buffer, sizeof (char), nbytes, outfp);
	}
#ifdef DEBUG_BYTESWAP
	sprintf (message, "%s: %" PRIu64 " bytes swapped.\n", __func__, bytes_read - offset);
	GMT_Message (GMT->parent, GMT_TIME_NONE, message);
#endif

	/* skip to EOF */
	while ( true ) {
		nbytes = fread (buffer, sizeof (char), chunksize, infp);
		if (nbytes == 0) {
			if (feof (infp)) {
				/* EOF */
#ifdef DEBUG_BYTESWAP
				sprintf (message, "%s: %" PRIu64 " bytes nbytes until EOF.\n",
						__func__, bytes_read - offset - length);
				GMT_Message (GMT->parent, GMT_TIME_NONE, message);
#endif
				break;
			}
			sprintf (message, "%s: error reading stream while skipping to EOF.\n", __func__);
			GMT_Message (GMT->parent, GMT_TIME_NONE, message);
			exit(EXIT_FAILURE);
		}
		bytes_read += nbytes;
		/* write buffer */
		fwrite_check (GMT, buffer, sizeof (char), nbytes, outfp);
	}

	GMT->current.io.status = GMT_IO_EOF;
	free (buffer);
	return true;
}

uint64_t gmt_col_ij (struct GMT_Z_IO *r, struct GMT_GRID *G, uint64_t ij)
{
	/* Translates incoming ij (no padding) to gmt_ij (includes padding) for column-structured data */

	r->gmt_j = (unsigned int)(r->start_row + r->y_step * (ij % r->y_period));
	r->gmt_i = (unsigned int)(r->start_col + r->x_step * (ij / r->y_period));

	return (GMT_IJP (G->header, r->gmt_j, r->gmt_i));
}

uint64_t gmt_row_ij (struct GMT_Z_IO *r, struct GMT_GRID *G, uint64_t ij)
{
	/* Translates incoming ij (no padding) to gmt_ij (includes padding) for row-structured data */

	r->gmt_j = (unsigned int)(r->start_row + r->y_step * (ij / r->x_period));
	r->gmt_i = (unsigned int)(r->start_col + r->x_step * (ij % r->x_period));

	return (GMT_IJP (G->header, r->gmt_j, r->gmt_i));
}

int GMT_parse_z_io (struct GMT_CTRL *GMT, char *txt, struct GMT_PARSE_Z_IO *z)
{
	int value;
	unsigned int i, k = 0, start;

	if (!txt) return (EXIT_FAILURE);	/* Must give a non-NULL argument */
	if (!txt[0]) return (0);		/* Default -ZTLa */

	for (start = 0; !z->not_grid && txt[start] && start < 2; start++) {	/* Loop over the first 2 flags unless dataset is not a grid */

		switch (txt[start]) {

			/* These 4 cases will set the format orientation for input */

			case 'T':
			case 'B':
			case 'L':
			case 'R':
				if (k > 2) {
					GMT_Report (GMT->parent, GMT_MSG_NORMAL, "Syntax error -Z: Choose format from [TBLR][TBLR]!\n");
					return (EXIT_FAILURE);
				}
				z->format[k++] = txt[start];
				break;
			default:
				GMT_Report (GMT->parent, GMT_MSG_NORMAL, "Syntax error -Z: Must begin with [TBLR][TBLR]!\n");
				return (EXIT_FAILURE);
				break;
		}
	}

	for (i = start; txt[i]; i++) {	/* Loop over remaining flags */

		switch (txt[i]) {

			/* Set this if file is periodic, is grid registered, but repeating column or row is missing from input */

			case 'x':
				z->repeat[GMT_X] = true;	break;
			case 'y':
				z->repeat[GMT_Y] = true;	break;

			/* Optionally skip the given number of bytes before reading data */

			case 's':
				i++;
				if (txt[i]) {	/* Read the byte count for skipping */
					value = atoi (&txt[i]);
					if (value < 0) {
						GMT_Report (GMT->parent, GMT_MSG_NORMAL, "Syntax error -Z: Skip must be positive\n");
						return (EXIT_FAILURE);
					}
					z->skip = value;
					while (txt[i] && isdigit ((int)txt[i])) i++;
					i--;
				}
				break;

			case 'w':
				z->swab = (k_swap_in | k_swap_out); 	break;	/* Default is swap both input and output when selected */

			/* Set read pointer depending on data format */

			case 'A': /* ASCII (next regular float (%lg) from the stream) */
			case 'a': /* ASCII (1 per record) */
			case 'c': /* Binary int8_t */
			case 'u': /* Binary uint8_t */
			case 'h': /* Binary int16_t */
			case 'H': /* Binary uint16_t */
			case 'i': /* Binary int32_t */
			case 'I': /* Binary uint32_t */
			case 'l': /* Binary int64_t */
			case 'L': /* Binary uint64_t */
			case 'f': /* Binary 4-byte float */
			case 'd': /* Binary 8-byte double */
				z->type = txt[i];
				break;

			default:
				GMT_Report (GMT->parent, GMT_MSG_NORMAL, "Syntax error -Z: %c not a valid modifier!\n", txt[i]);
				return (EXIT_FAILURE);
				break;
		}
	}

	return (0);
}

int GMT_get_io_type (struct GMT_CTRL *GMT, char type)
{
	int t = -1;
	switch (type) {
		/* Set read pointer depending on data format */
		case 'a': case 'A':          break; /* ASCII */
		case 'c': t = GMT_CHAR;   break; /* Binary int8_t */
		case 'u': t = GMT_UCHAR;  break; /* Binary uint8_t */
		case 'h': t = GMT_SHORT;  break; /* Binary int16_t */
		case 'H': t = GMT_USHORT; break; /* Binary uint16_t */
		case 'i': t = GMT_INT;    break; /* Binary int32_t */
		case 'I': t = GMT_UINT;   break; /* Binary uint32_t */
		case 'l': t = GMT_LONG;   break; /* Binary int64_t */
		case 'L': t = GMT_ULONG;  break; /* Binary uint64_t */
		case 'f': t = GMT_FLOAT;  break; /* Binary 4-byte float */
		case 'd': t = GMT_DOUBLE; break; /* Binary 8-byte double */
		default:
			GMT_Report (GMT->parent, GMT_MSG_NORMAL, "%c not a valid data type!\n", type);
			GMT_exit (GMT, EXIT_FAILURE); return EXIT_FAILURE;
			break;
	}
	return (t+1);	/* Since 0 means not set */
}

p_to_io_func GMT_get_io_ptr (struct GMT_CTRL *GMT, int direction, enum GMT_swap_direction swap, char type)
{	/* Return pointer to read or write function for this data type */
	/* swap is 0 for no swap, 1 for swap input, 2 for swap output, 3 for swap both */
	p_to_io_func p = NULL;

	switch (type) {	/* Set read pointer depending on data format */
		case 'A':	/* ASCII with more than one per record */
			p = (direction == GMT_IN) ? &gmt_A_read : &gmt_a_write;
			break;
		case 'a':	/* ASCII */
			p = (direction == GMT_IN) ? &gmt_a_read : &gmt_a_write;
			break;
		case 'c':	/* Binary int8_t */
			p = (direction == GMT_IN) ? &gmt_c_read : &gmt_c_write;
			break;
		case 'u':	/* Binary uint8_t */
			p = (direction == GMT_IN) ? &gmt_u_read : &gmt_u_write;
			break;
		case 'h':	/* Binary int16_t */
			if (direction == GMT_IN)
				p = (swap & k_swap_in) ? &gmt_h_read_swab : &gmt_h_read;
			else
				p = (swap & k_swap_out) ? &gmt_h_write_swab : &gmt_h_write;
			break;
		case 'H':	/* Binary uint16_t */
			if (direction == GMT_IN)
				p = (swap & k_swap_in) ? &gmt_H_read_swab : &gmt_H_read;
			else
				p = (swap & k_swap_out) ? &gmt_H_write_swab : &gmt_H_write;
			break;
		case 'i':	/* Binary int32_t */
			if (direction == GMT_IN)
				p = (swap & k_swap_in) ? &gmt_i_read_swab : &gmt_i_read;
			else
				p = (swap & k_swap_out) ? &gmt_i_write_swab : &gmt_i_write;
			break;
		case 'I':	/* Binary uint32_t */
			if (direction == GMT_IN)
				p = (swap & k_swap_in) ? &gmt_I_read_swab : &gmt_I_read;
			else
				p = (swap & k_swap_out) ? &gmt_I_write_swab : &gmt_I_write;
			break;
		case 'l':	/* Binary int64_t */
			if (direction == GMT_IN)
				p = (swap & k_swap_in) ? &gmt_l_read_swab : &gmt_l_read;
			else
				p = (swap & k_swap_out) ? &gmt_l_write_swab : &gmt_l_write;
			break;
		case 'L':	/* Binary uint64_t */
			if (direction == GMT_IN)
				p = (swap & k_swap_in) ? &gmt_L_read_swab : &gmt_L_read;
			else
				p = (swap & k_swap_out) ? &gmt_L_write_swab : &gmt_L_write;
			break;
		case 'f':	/* Binary 4-byte float */
			if (direction == GMT_IN)
				p = (swap & k_swap_in) ? &gmt_f_read_swab : &gmt_f_read;
			else
				p = (swap & k_swap_out) ? &gmt_f_write_swab : &gmt_f_write;
			break;
		case 'd':	/* Binary 8-byte double */
			if (direction == GMT_IN)
				p = (swap & k_swap_in) ? &gmt_d_read_swab : &gmt_d_read;
			else
				p = (swap & k_swap_out) ? &gmt_d_write_swab : &gmt_d_write;
			break;
		case 'x':
			break;	/* Binary skip */

		default:
			GMT_Report (GMT->parent, GMT_MSG_NORMAL, "%c not a valid data type!\n", type);
			GMT_exit (GMT, EXIT_FAILURE); return NULL;
			break;
	}

	return (p);
}

int GMT_init_z_io (struct GMT_CTRL *GMT, char format[], bool repeat[], enum GMT_swap_direction swab, off_t skip, char type, struct GMT_Z_IO *r)
{
	bool first = true;
	unsigned int k;

	GMT_memset (r, 1, struct GMT_Z_IO);

	for (k = 0; k < 2; k++) {	/* Loop over the two format flags */
		switch (format[k]) {
			/* These 4 cases will set the format orientation for input */
			case 'T':
				if (first) r->format = GMT_IS_ROW_FORMAT;
				r->y_step = 1;	first = false;	break;
			case 'B':
				if (first) r->format = GMT_IS_ROW_FORMAT;
				r->y_step = -1;	first = false;	break;
			case 'L':
				if (first) r->format = GMT_IS_COL_FORMAT;
				r->x_step = 1;	first = false;	break;
			case 'R':
				if (first) r->format = GMT_IS_COL_FORMAT;
				r->x_step = -1;	first = false;	break;
			default:
				GMT_Report (GMT->parent, GMT_MSG_NORMAL, "Syntax error -Z: %c not a valid format specifier!\n", format[k]);
				GMT_exit (GMT, EXIT_FAILURE); return EXIT_FAILURE;
				break;
		}
	}

	if (!strchr ("AacuhHiIlLfd", type)) {
		GMT_Report (GMT->parent, GMT_MSG_NORMAL, "Syntax error -Z: %c not a valid data type!\n", type);
		GMT_exit (GMT, EXIT_FAILURE); return EXIT_FAILURE;

	}

	r->x_missing = (repeat[GMT_X]) ? 1 : 0;	r->y_missing = (repeat[GMT_Y]) ? 1 : 0;
	r->skip = skip;			r->swab = swab;
	r->binary = (strchr ("Aa", type)) ? false : true;
	GMT->current.io.read_item  = GMT_get_io_ptr (GMT, GMT_IN,  swab, type);	/* Set read pointer depending on data format */
	GMT->current.io.write_item = GMT_get_io_ptr (GMT, GMT_OUT, swab, type);	/* Set write pointer depending on data format */
	GMT->common.b.type[GMT_IN] = GMT->common.b.type[GMT_OUT] = type;		/* Since -b is not setting this */
	if (r->binary) {	/* Use the binary modes (which only matters under Windoze)  */
		strcpy (GMT->current.io.r_mode, "rb");
		strcpy (GMT->current.io.w_mode, "wb");
		strcpy (GMT->current.io.a_mode, "ab+");
	}
	return (GMT_OK);
}

/* GMT_z_input and GMT_z_output are used in grd2xyz/xyz2grd to fascilitate reading of one-col items via the general i/o machinery */
void * GMT_z_input (struct GMT_CTRL *GMT, FILE *fp, uint64_t *n, int *status)
{
	if ((*status = GMT->current.io.read_item (GMT, fp, *n, GMT->current.io.curr_rec)) == GMT_DATA_READ_ERROR) return (NULL);
	return (GMT->current.io.curr_rec);
}

int GMT_z_output (struct GMT_CTRL *GMT, FILE *fp, uint64_t n, double *data)
{
	int err;
	if (gmt_skip_output (GMT, data, n)) return (0);	/* Record was skipped via -s[a|r] */
	err = GMT->current.io.write_item (GMT, fp, n, data);
	/* Cast below since the output functions are declared with uint64_t but cannot really exceed 4096... SHould change uint64_t to uint32_t */
	return (err ? -1 : (int)n);	/* Return -1 if failed, else n items written */
}

int GMT_set_z_io (struct GMT_CTRL *GMT, struct GMT_Z_IO *r, struct GMT_GRID *G)
{
	/* THIS SHOULD NOT BE FATAL!
	if ((r->x_missing || r->y_missing) && G->header->registration == GMT_GRID_PIXEL_REG) return (GMT_GRDIO_RI_NOREPEAT);
	*/
	r->start_col = ((r->x_step == 1) ? 0 : G->header->nx - 1 - r->x_missing);
	r->start_row = ((r->y_step == 1) ? r->y_missing : G->header->ny - 1);
	r->get_gmt_ij = (r->format == GMT_IS_COL_FORMAT) ? gmt_col_ij : gmt_row_ij;
	r->x_period = G->header->nx - r->x_missing;
	r->y_period = G->header->ny - r->y_missing;
	r->n_expected = r->x_period * r->y_period;
	return (GMT_NOERROR);
}

void GMT_check_z_io (struct GMT_CTRL *GMT, struct GMT_Z_IO *r, struct GMT_GRID *G)
{
	/* Routine to fill in the implied periodic row or column that was missing.
	 * We must allow for padding in G->data */

	unsigned int col, row;
	uint64_t k, k_top, k_bot;

	if (r->x_missing) for (row = 0, k = GMT_IJP (G->header, row, 0); row < G->header->ny; row++, k += G->header->mx) G->data[k+G->header->nx-1] = G->data[k];
	if (r->y_missing) for (col = 0, k_top = GMT_IJP (G->header, 0, 0), k_bot = GMT_IJP (G->header, G->header->ny-1, 0); col < G->header->nx; col++) G->data[col+k_top] = G->data[col+k_bot];
}

unsigned int gmt_get_ymdj_order (struct GMT_CTRL *GMT, char *text, struct GMT_DATE_IO *S)
{	/* Reads a YYYY-MM-DD or YYYYMMDD-like string and determines order.
	 * order[0] is the order of the year, [1] is month, etc.
	 * Items not encountered are left as -1.
	 */

	unsigned int i, j, order, n_y, n_m, n_d, n_j, n_w, error = 0, T_pos = 0;
	int k, last, n_delim;

	GMT_memset (S, 1, struct GMT_DATE_IO);
	for (i = 0; i < 4; i++) S->item_order[i] = S->item_pos[i] = -1;	/* Meaning not encountered yet */

	n_y = n_m = n_d = n_j = n_w = n_delim = 0;

	i = 0;
	if (text[i] == '-') {	/* Leading hyphen means use %d and not %x.xd for integer formats */
		S->compact = true;
		i++;
	}
	for (order = 0; i < strlen (text); i++) {
		switch (text[i]) {
			case 'y':	/* Year */
				if (S->item_pos[0] < 0)		/* First time we encounter a y */
					S->item_pos[0] = order++;
				else if (text[i-1] != 'y')	/* Done it before, previous char must be y */
					error++;
				n_y++;	T_pos++;
				break;
			case 'm':	/* Month */
				if (S->item_pos[1] < 0)		/* First time we encounter a m */
					S->item_pos[1] = order++;
				else if (text[i-1] != 'm')	/* Done it before, previous char must be m */
					error++;
				n_m++;	T_pos++;
				break;
			case 'o':	/* Month name (plot output only) */
				if (S->item_pos[1] < 0)		/* First time we encounter an o */
					S->item_pos[1] = order++;
				else				/* Done it before is error here */
					error++;
				S->mw_text = true;
				n_m = 2;	T_pos += 3;
				break;

			case 'W':	/* ISO Week flag */
				S->iso_calendar = true;
				break;
			case 'w':	/* ISO Week */
				if (S->item_pos[1] < 0) {		/* First time we encounter a w */
					S->item_pos[1] = order++;
					if (text[i-1] != 'W') error++;	/* Must have the format W just before */
				}
				else if (text[i-1] != 'w')	/* Done it before, previous char must be w */
					error++;
				n_w++;	T_pos += 2;
				break;
			case 'u':	/* ISO Week name ("Week 04") (plot output only) */
				S->iso_calendar = true;
				if (S->item_pos[1] < 0) {		/* First time we encounter a u */
					S->item_pos[1] = order++;
				}
				else 				/* Done it before is an error */
					error++;
				S->mw_text = true;
				n_w = 2;
				break;
			case 'd':	/* Day of month */
				if (S->item_pos[2] < 0)		/* First time we encounter a d */
					S->item_pos[2] = order++;
				else if (text[i-1] != 'd')	/* Done it before, previous char must be d */
					error++;
				n_d++;	T_pos++;
				break;
			case 'j':	/* Day of year  */
				S->day_of_year = true;
				if (S->item_pos[3] < 0)		/* First time we encounter a j */
					S->item_pos[3] = order++;
				else if (text[i-1] != 'j')	/* Done it before, previous char must be j */
					error++;
				n_j++;	T_pos++;
				break;
			default:	/* Delimiter of some kind */
				if (n_delim == 2)
					error++;
				else
					S->delimiter[n_delim++][0] = text[i];
				T_pos++;
				break;
		}
	}

	/* Then get the actual order by inverting table */

	for (k = 0; k < 4; k++) for (j = 0; j < 4; j++) if (S->item_pos[j] == k) S->item_order[k] = j;
	S->Y2K_year = (n_y == 2);		/* Must supply the century when reading and take it out when writing */
	S->truncated_cal_is_ok = true;		/* May change in the next loop */
	for (i = 1, last = S->item_order[0]; S->truncated_cal_is_ok && i < 4; i++) {
		if (S->item_order[i] == -1) continue;
		if (S->item_order[i] < last) S->truncated_cal_is_ok = false;
		last = S->item_order[i];
	}
	last = (n_y > 0) + (n_m > 0) + (n_w > 0) + (n_d > 0) + (n_j > 0);	/* This is the number of items to read */
	error += (n_delim && (last - 1) != n_delim);				/* If there are delimiters, must be one less than the items */
	if (S->iso_calendar) {		/* Check if ISO Week format is ok */
		error += (!S->truncated_cal_is_ok);
		error += (n_w != 2);			/* Gotta have 2 ww */
		error += !(n_d == 1 || n_d == 0);	/* Gotta have 1 d if present */
	}
	else {				/* Check if Gregorian format is ok */
		error += (n_w != 0);	/* Should have no w */
		error += (n_j == 3 && !(n_m == 0 && n_d == 0));	/* day of year should have m = d = 0 */
		error += (n_j == 0 && !((n_m == 2 || n_m == 0) && (n_d == 2 || n_d == 0) && n_d <= n_m));	/* mm/dd must have jjj = 0 and m >= d and m,d 0 or 2 */
	}
	if (error) {
		GMT_Report (GMT->parent, GMT_MSG_NORMAL, "Error: Unacceptable date template %s\n", text);
		GMT_exit (GMT, EXIT_FAILURE); return EXIT_FAILURE;
	}
	return (T_pos);	/* Expected position of 'T' in <date>T<clock> strings */
}

int gmt_get_hms_order (struct GMT_CTRL *GMT, char *text, struct GMT_CLOCK_IO *S)
{	/* Reads a HH:MM:SS or HHMMSS-like string and determines order.
	 * hms_order[0] is the order of the hour, [1] is min, etc.
	 * Items not encountered are left as -1.
	 */

	int i, j, order, n_delim, sequence[3], last, n_h, n_m, n_s, n_x, n_dec, error = 0;
	bool big_to_small;
	char *p = NULL;
	ptrdiff_t off;

	for (i = 0; i < 3; i++) S->order[i] = -1;	/* Meaning not encountered yet */
	sequence[0] = sequence[1] = sequence[2] = -1;

	S->delimiter[0][0] = S->delimiter[0][1] = S->delimiter[1][0] = S->delimiter[1][1] = 0;
	n_h = n_m = n_s = n_x = n_dec = n_delim = 0;

	/* Determine if we do 12-hour clock (and what form of am/pm suffix) or 24-hour clock */

	if ((p = strstr (text, "am"))) {	/* Want 12 hour clock with am/pm */
		S->twelve_hr_clock = true;
		strcpy (S->ampm_suffix[0], "am");
		strcpy (S->ampm_suffix[1], "pm");
		off = p - text;
	}
	else if ((p = strstr (text, "AM"))) {	/* Want 12 hour clock with AM/PM */
		S->twelve_hr_clock = true;
		strcpy (S->ampm_suffix[0], "AM");
		strcpy (S->ampm_suffix[1], "PM");
		off = p - text;
	}
	else if ((p = strstr (text, "a.m."))) {	/* Want 12 hour clock with a.m./p.m. */
		S->twelve_hr_clock = true;
		strcpy (S->ampm_suffix[0], "a.m.");
		strcpy (S->ampm_suffix[1], "p.m.");
		off = p - text;
	}
	else if ((p = strstr (text, "A.M."))) {	/* Want 12 hour clock with A.M./P.M. */
		S->twelve_hr_clock = true;
		strcpy (S->ampm_suffix[0], "A.M.");
		strcpy (S->ampm_suffix[1], "P.M.");
		off = p - text;
	}
	else
		off = strlen (text);

	i = 0;
	if (text[i] == '-') {	/* Leading hyphen means use %d and not %x.xd for integer formats */
		S->compact = true;
		i++;
	}
	for (order = 0; i < off; i++) {
		switch (text[i]) {
			case 'h':	/* Hour */
				if (S->order[0] < 0)		/* First time we encountered a h */
					S->order[0] = order++;
				else if (text[i-1] != 'h')	/* Must follow a previous h */
					error++;
				n_h++;
				break;
			case 'm':	/* Minute */
				if (S->order[1] < 0)		/* First time we encountered a m */
					S->order[1] = order++;
				else if (text[i-1] != 'm')	/* Must follow a previous m */
					error++;
				n_m++;
				break;
			case 's':	/* Seconds */
				if (S->order[2] < 0)		/* First time we encountered a s */
					S->order[2] = order++;
				else if (text[i-1] != 's')	/* Must follow a previous s */
					error++;
				n_s++;
				break;
			case '.':	/* Decimal point for seconds? */
				if (text[i+1] == 'x')
					n_dec++;
				else {	/* Must be a delimiter */
					if (n_delim == 2)
						error++;
					else
						S->delimiter[n_delim++][0] = text[i];
				}
				break;
			case 'x':	/* Fraction of seconds */
				if (n_x > 0 && text[i-1] != 'x')	/* Must follow a previous x */
					error++;
				n_x++;
				break;
			default:	/* Delimiter of some kind */
				if (n_delim == 2)
					error++;
				else
					S->delimiter[n_delim++][0] = text[i];
				break;
		}
	}

	/* Then get the actual order by inverting table */

	for (i = 0; i < 3; i++) for (j = 0; j < 3; j++) if (S->order[j] == i) sequence[i] = j;
	for (i = 0; i < 3; i++) S->order[i] = sequence[i];
	big_to_small = true;		/* May change in the next loop */
	for (i = 1, last = S->order[0]; big_to_small && i < 3; i++) {
		if (S->order[i] == -1) continue;
		if (S->order[i] < last) big_to_small = false;
		last = S->order[i];
	}
	if (!big_to_small) error++;
	last = (n_h > 0) + (n_m > 0) + (n_s > 0);	/* This is the number of items to read */
	error += (n_delim && (last - 1) != n_delim);	/* If there are delimiters, must be one less than the items */
	error += (!(n_h == 0 || n_h == 2) || !(n_m == 0 || n_m == 2) || !(n_s == 0 || n_s == 2));	/* h, m, s are all either 2 or 0 */
	error += (n_s > n_m || n_m > n_h);		/* Cannot have secs without m etc */
	error += (n_x && n_dec != 1);			/* .xxx is the proper form */
	error += (n_x == 0 && n_dec);			/* Period by itself and not delimiter? */
	error += (n_dec > 1);				/* Only one period with xxx */
	S->n_sec_decimals = n_x;
	S->f_sec_to_int = rint (pow (10.0, (double)S->n_sec_decimals));			/* To scale fractional seconds to an integer form */
	if (error) {
		GMT_Report (GMT->parent, GMT_MSG_NORMAL, "ERROR: Unacceptable clock template %s\n", text);
		GMT_exit (GMT, EXIT_FAILURE); return EXIT_FAILURE;
	}
	return (GMT_NOERROR);
}

int gmt_get_dms_order (struct GMT_CTRL *GMT, char *text, struct GMT_GEO_IO *S)
{	/* Reads a ddd:mm:ss-like string and determines order.
	 * order[0] is the order of the degree, [1] is minutes, etc.
	 * Order is checked since we only allow d, m, s in that order.
	 * Items not encountered are left as -1.
	 */

	unsigned int j, n_d, n_m, n_s, n_x, n_dec, order, error = 0;
	int sequence[3], last, i_signed, n_delim;
	size_t i1, i;
	bool big_to_small;

	for (i = 0; i < 3; i++) S->order[i] = -1;	/* Meaning not encountered yet */

	n_d = n_m = n_s = n_x = n_dec = n_delim = 0;
	S->delimiter[0][0] = S->delimiter[0][1] = S->delimiter[1][0] = S->delimiter[1][1] = 0;
	sequence[0] = sequence[1] = sequence[2] = -1;

	S->range = GMT_IS_M180_TO_P180_RANGE;			/* -180/+180 range, may be overwritten below by + or - */
	S->decimal = S->no_sign = false;
	S->wesn = 0;

	i1 = strlen (text) - 1;
	for (i = order = 0; i <= i1; i++) {
		switch (text[i]) {
			case '+':	/* Want [0-360 range [Default] */
				S->range = GMT_IS_0_TO_P360_RANGE;
				if (i != 0) error++;		/* Only valid as first flag */
				break;
			case '-':	/* Want [-360-0] range [i.e., western longitudes] */
				S->range = GMT_IS_M360_TO_0_RANGE;
				if (i != 0) error++;		/* Only valid as first flag */
				break;
			case 'D':	/* Want to use decimal degrees using D_FORMAT [Default] */
				S->decimal = true;
				if (i > 1) error++;		/* Only valid as first or second flag */
				break;
			case 'F':	/* Want to use WESN to encode sign */
				S->wesn = 1;
				if (i != i1 || S->no_sign) error++;		/* Only valid as last flag */
				break;
			case 'G':	/* Want to use WESN to encode sign but have leading space */
				S->wesn = 2;
				if (i != i1 || S->no_sign) error++;		/* Only valid as last flag */
				break;
			case 'A':	/* Want no sign in plot string */
				S->no_sign = true;
				if (i != i1 || S->wesn) error++;		/* Only valid as last flag */
				break;
			case 'd':	/* Degree */
				if (S->order[0] < 0)		/* First time we encounter a d */
					S->order[0] = order++;
				else if (text[i-1] != 'd')	/* Done it before, previous char must be y */
					error++;
				n_d++;
				break;
			case 'm':	/* Minute */
				if (S->order[1] < 0)		/* First time we encounter a m */
					S->order[1] = order++;
				else if (text[i-1] != 'm')	/* Done it before, previous char must be m */
					error++;
				n_m++;
				break;
			case 's':	/* Seconds */
				if (S->order[2] < 0) {		/* First time we encounter a s */
					S->order[2] = order++;
				}
				else if (text[i-1] != 's')	/* Done it before, previous char must be s */
					error++;
				n_s++;
				break;
			case '.':	/* Decimal point for seconds? */
				if (text[i+1] == 'x')
					n_dec++;
				else {	/* Must be a delimiter */
					if (n_delim == 2)
						error++;
					else
						S->delimiter[n_delim++][0] = text[i];
				}
				break;
			case 'x':	/* Fraction of seconds */
				if (n_x > 0 && text[i-1] != 'x')	/* Must follow a previous x */
					error++;
				n_x++;
				break;
			default:	/* Delimiter of some kind */
				if (n_delim == 2)
					error++;
				else
					S->delimiter[n_delim++][0] = text[i];
				break;
		}
	}

	if (S->decimal) return (GMT_NOERROR);	/* Easy formatting choice */

	/* Then get the actual order by inverting table */

	for (i_signed = 0; i_signed < 3; i_signed++) for (j = 0; j < 3; j++) if (S->order[j] == i_signed) sequence[i_signed] = j;
	for (i = 0; i < 3; i++) S->order[i] = sequence[i];
	big_to_small = true;		/* May change in the next loop */
	for (i = 1, last = S->order[0]; big_to_small && i < 3; i++) {
		if (S->order[i] == -1) continue;
		if (S->order[i] < last) big_to_small = false;
		last = S->order[i];
	}
	if (!big_to_small) error++;
	last = (n_d > 0) + (n_m > 0) + (n_s > 0);	/* This is the number of items to read */
	error += (n_delim && (last - 1) != n_delim);	/* If there are delimiters, must be one less than the items */
	error += (!(n_d == 0 || n_d == 3) || !(n_m == 0 || n_m == 2) || !(n_s == 0 || n_s == 2));	/* d, m, s are all either 2(3) or 0 */
	error += (n_s > n_m || n_m > n_d);		/* Cannot have secs without m etc */
	error += (n_x && n_dec != 1);			/* .xxx is the proper form */
	error += (n_x == 0 && n_dec);			/* Period by itself and not delimiter? */
	error += (n_dec > 1);				/* Only one period with xxx */
	S->n_sec_decimals = n_x;
	S->f_sec_to_int = rint (pow (10.0, (double)S->n_sec_decimals));			/* To scale fractional seconds to an integer form */
	if (error) {
		GMT_Report (GMT->parent, GMT_MSG_NORMAL, "ERROR: Unacceptable dmmss template %s\n", text);
		GMT_exit (GMT, EXIT_FAILURE); return EXIT_FAILURE;
	}
	return (GMT_NOERROR);
}

void gmt_clock_C_format (struct GMT_CTRL *GMT, char *form, struct GMT_CLOCK_IO *S, unsigned int mode)
{
	/* Determine the order of H, M, S in input and output clock strings,
	 * as well as the number of decimals in output seconds (if any), and
	 * if a 12- or 24-hour clock is used.
	 * mode is 0 for input, 1 for output, and 2 for plot output.
	 */

	S->skip = false;
	if (mode && strlen (form) == 1 && form[0] == '-') {	/* Do not want clock output or plotted */
		S->skip = true;
		return;
	}

	/* Get the order of year, month, day or day-of-year in input/output formats for dates */

	gmt_get_hms_order (GMT, form, S);

	/* Craft the actual C-format to use for input/output clock strings */

	if (S->order[0] >= 0) {	/* OK, at least hours is needed */
		char fmt[GMT_LEN256] = {""};
		if (S->compact)
			sprintf (S->format, "%%d");
		else
			(mode) ? sprintf (S->format, "%%02d") : sprintf (S->format, "%%2d");
		if (S->order[1] >= 0) {	/* Need minutes too*/
			if (S->delimiter[0][0]) strcat (S->format, S->delimiter[0]);
			(mode) ? sprintf (fmt, "%%02d") : sprintf (fmt, "%%2d");
			strcat (S->format, fmt);
			if (S->order[2] >= 0) {	/* .. and seconds */
				if (S->delimiter[1][0]) strcat (S->format, S->delimiter[1]);
				if (mode) {	/* Output format */
					sprintf (fmt, "%%02d");
					strcat (S->format, fmt);
					if (S->n_sec_decimals) {	/* even add format for fractions of second */
						sprintf (fmt, ".%%%d.%dd", S->n_sec_decimals, S->n_sec_decimals);
						strcat (S->format, fmt);
					}
				}
				else {		/* Input format */
					sprintf (fmt, "%%lf");
					strcat (S->format, fmt);
				}
			}
		}
		if (mode && S->twelve_hr_clock) {	/* Finally add %s for the am, pm string */
			sprintf (fmt, "%%s");
			strcat (S->format, fmt);
		}
	}
}

void gmt_date_C_format (struct GMT_CTRL *GMT, char *form, struct GMT_DATE_IO *S, unsigned int mode)
{
	/* Determine the order of Y, M, D, J in input and output date strings.
	 * mode is 0 for input, 1 for output, and 2 for plot output.
	 */

	int k, ywidth;
	bool no_delim;
	char fmt[GMT_LEN256] = {""};

	S->skip = false;
	if (mode && strlen (form) == 1 && form[0] == '-') {	/* Do not want date output or plotted */
		S->skip = true;
		return;
	}

	/* Get the order of year, month, day or day-of-year in input/output formats for dates */

	S->T_pos = gmt_get_ymdj_order (GMT, form, S);

	/* Craft the actual C-format to use for i/o date strings */

	no_delim = !(S->delimiter[0][0] || S->delimiter[1][0]);	/* true for things like yyyymmdd */
	ywidth = (no_delim) ? 4 : 4+(!mode);			/* 4 or 5, depending on values */
	if (S->item_order[0] >= 0 && S->iso_calendar) {	/* ISO Calendar string: At least one item is needed */
		k = (S->item_order[0] == 0 && !S->Y2K_year) ? ywidth : 2;
		if (S->mw_text && S->item_order[0] == 1)	/* Prepare for "Week ##" format */
			sprintf (S->format, "%%s %%02d");
		else if (S->compact)			/* Numerical formatting of week or year without leading zeros */
			sprintf (S->format, "%%d");
		else					/* Numerical formatting of week or year  */
			(mode) ? sprintf (S->format, "%%%d.%dd", k, k) : sprintf (S->format, "%%%dd", k);
		if (S->item_order[1] >= 0) {	/* Need another item */
			if (S->delimiter[0][0]) strcat (S->format, S->delimiter[0]);
			if (S->mw_text && S->item_order[0] == 1) {	/* Prepare for "Week ##" format */
				sprintf (fmt, "%%s ");
				strcat (S->format, fmt);
			}
			else
				strcat (S->format, "W");
			if (S->compact)
				sprintf (fmt, "%%d");
			else
				(mode) ? sprintf (fmt, "%%02d") : sprintf (fmt, "%%2d");
			strcat (S->format, fmt);
			if (S->item_order[2] >= 0) {	/* and ISO day of week */
				if (S->delimiter[1][0]) strcat (S->format, S->delimiter[1]);
				sprintf (fmt, "%%1d");
				strcat (S->format, fmt);
			}
		}
	}
	else if (S->item_order[0] >= 0) {			/* Gregorian Calendar string: At least one item is needed */
		k = (S->item_order[0] == 0 && !S->Y2K_year) ? ywidth : 2;
		if (S->item_order[0] == 3) k = 3;	/* Day of year */
		if (S->mw_text && S->item_order[0] == 1) {	/* Prepare for "Monthname" format */
			if (mode == 0) {
				if (no_delim)
					sprintf (S->format, "%%3s");
				else
					sprintf (S->format, "%%[^%s]", S->delimiter[0]);
			}
			else
				sprintf (S->format, "%%s");
		}
		else if (S->compact)			/* Numerical formatting of month or year w/o leading zeros */
			sprintf (S->format, "%%d");
		else					/* Numerical formatting of month or year */
			(mode) ? sprintf (S->format, "%%%d.%dd", k, k) : sprintf (S->format, "%%%dd", k);
		if (S->item_order[1] >= 0) {	/* Need more items */
			if (S->delimiter[0][0]) strcat (S->format, S->delimiter[0]);
			k = (S->item_order[1] == 0 && !S->Y2K_year) ? ywidth : 2;
			if (S->item_order[1] == 3) k = 3;	/* Day of year */
			if (S->mw_text && S->item_order[1] == 1) {	/* Prepare for "Monthname" format */
				if (mode == 0) {
					if (no_delim)
						sprintf (fmt, "%%3s");
					else
						sprintf (fmt, "%%[^%s]", S->delimiter[1]);
				}
				else sprintf (fmt, "%%s");
			}
			else if (S->compact && !S->Y2K_year)		/* Numerical formatting of month or 4-digit year w/o leading zeros */
				sprintf (fmt, "%%d");
			else
				(mode) ? sprintf (fmt, "%%%d.%dd", k, k) : sprintf (fmt, "%%%dd", k);
			strcat (S->format, fmt);
			if (S->item_order[2] >= 0) {	/* .. and even more */
				if (S->delimiter[1][0]) strcat (S->format, S->delimiter[1]);
				k = (S->item_order[2] == 0 && !S->Y2K_year) ? ywidth : 2;
				if (S->mw_text && S->item_order[2] == 1)	/* Prepare for "Monthname" format */
					sprintf (fmt, "%%s");
				else if (S->compact)			/* Numerical formatting of month or year w/o leading zeros */
					sprintf (fmt, "%%d");
				else
					(mode) ? sprintf (fmt, "%%%d.%dd", k, k) : sprintf (fmt, "%%%dd", k);
				strcat (S->format, fmt);
			}
		}
	}
}

int gmt_geo_C_format (struct GMT_CTRL *GMT)
{
	/* Determine the output of geographic location formats. */

	struct GMT_GEO_IO *S = &GMT->current.io.geo;

	gmt_get_dms_order (GMT, GMT->current.setting.format_geo_out, S);	/* Get the order of degree, min, sec in output formats */

	if (S->no_sign) return (GMT_IO_BAD_PLOT_DEGREE_FORMAT);

	if (S->decimal) {	/* Plain decimal degrees */
		 /* here we depend on FORMAT_FLOAT_OUT begin set.  This will not be true when FORMAT_GEO_MAP is parsed but will be
		  * handled at the end of GMT_begin.  For gmtset and --PAR later we will be OK as well. */
		if (!GMT->current.setting.format_float_out[0]) return (GMT_NOERROR); /* Quietly return and deal with this later in GMT_begin */
		sprintf (S->x_format, "%s", GMT->current.setting.format_float_out);
		sprintf (S->y_format, "%s", GMT->current.setting.format_float_out);
	}
	else {			/* Some form of dd:mm:ss */
		char fmt[GMT_LEN256] = {""};
		sprintf (S->x_format, "%%03d");
		sprintf (S->y_format, "%%02d");
		if (S->order[1] >= 0) {	/* Need minutes too */
			strcat (S->x_format, S->delimiter[0]);
			strcat (S->y_format, S->delimiter[0]);
			sprintf (fmt, "%%02d");
			strcat (S->x_format, fmt);
			strcat (S->y_format, fmt);
		}
		if (S->order[2] >= 0) {	/* .. and seconds */
			strcat (S->x_format, S->delimiter[1]);
			strcat (S->y_format, S->delimiter[1]);
			sprintf (fmt, "%%02d");
			strcat (S->x_format, fmt);
			strcat (S->y_format, fmt);
		}
		if (S->n_sec_decimals) {	/* even add format for fractions of second (or minutes or degrees) */
			sprintf (fmt, ".%%%d.%dd", S->n_sec_decimals, S->n_sec_decimals);
			strcat (S->x_format, fmt);
			strcat (S->y_format, fmt);
		}
		/* Finally add %c for the W,E,S,N char (or NULL) */
		sprintf (fmt, "%%s");
		strcat (S->x_format, fmt);
		strcat (S->y_format, fmt);
	}
	return (GMT_NOERROR);
}

void gmt_plot_C_format (struct GMT_CTRL *GMT)
{
	unsigned int i, j, length;
	struct GMT_GEO_IO *S = &GMT->current.plot.calclock.geo;

	/* Determine the plot geographic location formats. */

	for (i = 0; i < 3; i++) for (j = 0; j < 2; j++) GMT_memset (GMT->current.plot.format[i][j], GMT_LEN256, char);

	gmt_get_dms_order (GMT, GMT->current.setting.format_geo_map, S);	/* Get the order of degree, min, sec in output formats */

	if (S->decimal) {	/* Plain decimal degrees */
		int len;
		 /* here we depend on FORMAT_FLOAT_OUT begin set.  This will not be true when FORMAT_GEO_MAP is parsed but will be
		  * handled at the end of GMT_begin.  For gmtset and --PAR later we will be OK as well. */
		if (!GMT->current.setting.format_float_out[0]) return; /* Quietly return and deal with this later in GMT_begin */

		len = sprintf (S->x_format, "%s", GMT->current.setting.format_float_out);
		      sprintf (S->y_format, "%s", GMT->current.setting.format_float_out);
		if (GMT->current.setting.map_degree_symbol != gmt_none)
		{	/* But we want the degree symbol appended */
			S->x_format[len] = (char)GMT->current.setting.ps_encoding.code[GMT->current.setting.map_degree_symbol];
			S->y_format[len] = (char)GMT->current.setting.ps_encoding.code[GMT->current.setting.map_degree_symbol];
			S->x_format[len+1] = S->y_format[len+1] = '\0';
		}
		strcat (S->x_format, "%s");
		strcat (S->y_format, "%s");
	}
	else {			/* Must cover all the 6 forms of dd[:mm[:ss]][.xxx] */
		char fmt[GMT_LEN256] = {""};

		/* Level 0: degrees only. index 0 is integer degrees, index 1 is [possibly] fractional degrees */

		sprintf (GMT->current.plot.format[0][0], "%%d");		/* ddd */
		if (S->order[1] == -1 && S->n_sec_decimals > 0) /* ddd.xxx format */
			sprintf (GMT->current.plot.format[0][1], "%%d.%%%d.%dd", S->n_sec_decimals, S->n_sec_decimals);
		else						/* ddd format */
			sprintf (GMT->current.plot.format[0][1], "%%d");
		if (GMT->current.setting.map_degree_symbol != gmt_none)
		{	/* But we want the degree symbol appended */
			sprintf (fmt, "%c", (int)GMT->current.setting.ps_encoding.code[GMT->current.setting.map_degree_symbol]);
			strcat (GMT->current.plot.format[0][0], fmt);
			strcat (GMT->current.plot.format[0][1], fmt);
		}

		/* Level 1: degrees and minutes only. index 0 is integer minutes, index 1 is [possibly] fractional minutes  */

		sprintf (GMT->current.plot.format[1][0], "%%d");	/* ddd */
		sprintf (GMT->current.plot.format[1][1], "%%d");
		if (GMT->current.setting.map_degree_symbol != gmt_none)
		{	/* We want the degree symbol appended */
			sprintf (fmt, "%c", (int)GMT->current.setting.ps_encoding.code[GMT->current.setting.map_degree_symbol]);
			strcat (GMT->current.plot.format[1][0], fmt);
			strcat (GMT->current.plot.format[1][1], fmt);
		}
		strcat (GMT->current.plot.format[1][0], "%02d");
		if (S->order[2] == -1 && S->n_sec_decimals > 0) /* ddd:mm.xxx format */
			sprintf (fmt, "%%02d.%%%d.%dd", S->n_sec_decimals, S->n_sec_decimals);
		else						/* ddd:mm format */
			sprintf (fmt, "%%02d");
		strcat (GMT->current.plot.format[1][1], fmt);
		if (GMT->current.setting.map_degree_symbol != gmt_none)
		{	/* We want the minute symbol appended */
			if (GMT->current.setting.map_degree_symbol == gmt_colon)
				sprintf (fmt, "%c", (int)GMT->current.setting.ps_encoding.code[gmt_colon]);
			else
				sprintf (fmt, "%c", (int)GMT->current.setting.ps_encoding.code[gmt_squote]);
			strcat (GMT->current.plot.format[1][0], fmt);
			strcat (GMT->current.plot.format[1][1], fmt);
		}

		/* Level 2: degrees, minutes, and seconds. index 0 is integer seconds, index 1 is [possibly] fractional seconds  */

		sprintf (GMT->current.plot.format[2][0], "%%d");
		sprintf (GMT->current.plot.format[2][1], "%%d");
		if (GMT->current.setting.map_degree_symbol != gmt_none)
		{	/* We want the degree symbol appended */
			sprintf (fmt, "%c", (int)GMT->current.setting.ps_encoding.code[GMT->current.setting.map_degree_symbol]);
			strcat (GMT->current.plot.format[2][0], fmt);
			strcat (GMT->current.plot.format[2][1], fmt);
		}
		strcat (GMT->current.plot.format[2][0], "%02d");
		strcat (GMT->current.plot.format[2][1], "%02d");
		if (GMT->current.setting.map_degree_symbol != gmt_none)
		{	/* We want the minute symbol appended */
			if (GMT->current.setting.map_degree_symbol == gmt_colon)
				sprintf (fmt, "%c", (int)GMT->current.setting.ps_encoding.code[gmt_colon]);
			else
				sprintf (fmt, "%c", (int)GMT->current.setting.ps_encoding.code[gmt_squote]);
			strcat (GMT->current.plot.format[2][0], fmt);
			strcat (GMT->current.plot.format[2][1], fmt);
		}
		strcat (GMT->current.plot.format[2][0], "%02d");
		if (S->n_sec_decimals > 0)			 /* ddd:mm:ss.xxx format */
			sprintf (fmt, "%%d.%%%d.%dd", S->n_sec_decimals, S->n_sec_decimals);
		else						/* ddd:mm:ss format */
			sprintf (fmt, "%%02d");
		strcat (GMT->current.plot.format[2][1], fmt);
		if (GMT->current.setting.map_degree_symbol != gmt_none)
		{	/* We want the second symbol appended */
			if (GMT->current.setting.map_degree_symbol == gmt_colon)
				sprintf (fmt, "%c", (int)GMT->current.setting.ps_encoding.code[gmt_colon]);
			else
				sprintf (fmt, "%c", (int)GMT->current.setting.ps_encoding.code[gmt_dquote]);
			strcat (GMT->current.plot.format[2][0], fmt);
			strcat (GMT->current.plot.format[2][1], fmt);
		}

		/* Finally add %s for the [leading space]W,E,S,N char (or NULL) */

		for (i = 0; i < 3; i++) for (j = 0; j < 2; j++) {
			length = (unsigned int)MAX (1, strlen (GMT->current.plot.format[i][j])) - 1;
			if (GMT->current.plot.format[i][j][length] == ':') GMT->current.plot.format[i][j][length] = '\0';	/* Chop off a trailing colon */
			strcat (GMT->current.plot.format[i][j], "%s");
		}
	}
}

int gmt_scanf_clock (struct GMT_CTRL *GMT, char *s, double *val)
{
	/* On failure, return -1.  On success, set val and return 0.

	Looks for apAP, but doesn't discover a failure if called with "11:13:15 Hello, Walter",
	because it will find an a.

	Doesn't check whether use of a or p matches stated intent to use twelve_hour_clock.

	ISO standard allows 24:00:00, so 86400 is not too big.
	If the day of this clock might be a day with a leap second, (this routine doesn't know that)
	then we should also allow 86401.  A value exceeding 86401 is an error.
	*/

	int k, hh, mm, add_noon = 0, hh_limit = 24;	/* ISO std allows 24:00:00  */
	double ss, x;
	char *p = NULL;

	if ( (p = strpbrk (s, "apAP") ) ) {
		switch (p[0]) {
			case 'a':
			case 'A':
				add_noon = 0;
				hh_limit = 12;
				break;
			case 'p':
			case 'P':
				add_noon = 43200;
				hh_limit = 12;
				break;
			default:
				return (-1);
				break;
		}
	}

	k = sscanf (s, GMT->current.io.clock_input.format, &hh, &mm, &ss);
	if (k == 0) return (-1);
	if (hh < 0 || hh > hh_limit) return (-1);

	x = (double)(add_noon + 3600*hh);
	if (k > 1) {
		if (mm < 0 || mm > 59) return (-1);
		x += 60*mm;
	}
	if (k > 2) {
		x += ss;
		if (x > 86401.0) return (-1);
	}
	*val = x;
	return (0);
}

int gmt_scanf_ISO_calendar (struct GMT_CTRL *GMT, char *s, int64_t *rd) {

	/* On failure, return -1.  On success, set rd and return 0.
	Assumes that year, week of year, day of week appear in that
	order only, and that the format string can handle the W.
	Assumes also that it is always OK to fill in missing bits.  */

	int k, n, ival[3];

	if ((n = sscanf (s, GMT->current.io.date_input.format, &ival[0], &ival[1], &ival[2])) == 0) return (-1);

	/* Handle possible missing bits */
	for (k = n; k < 3; k++) ival[k] = 1;

	if (ival[1] < 1 || ival[1] > 53) return (-1);
	if (ival[2] < 1 || ival[2] > 7) return (-1);
	if (GMT->current.io.date_input.Y2K_year) {
		if (ival[0] < 0 || ival[0] > 99) return (-1);
		ival[0] = GMT_y2_to_y4_yearfix (GMT, ival[0]);
	}
	*rd = GMT_rd_from_iywd (GMT, ival[0], ival[1], ival[2]);
	return (0);
}

int gmt_scanf_g_calendar (struct GMT_CTRL *GMT, char *s, int64_t *rd)
{
	/* Return -1 on failure.  Set rd and return 0 on success.

	For gregorian calendars.  */

	int i, k, ival[4];
	char month[16];

	if (GMT->current.io.date_input.day_of_year) {
		/* Calendar uses year and day of year format.  */
		if ( (k = sscanf (s, GMT->current.io.date_input.format,
			&ival[GMT->current.io.date_input.item_order[0]],
			&ival[GMT->current.io.date_input.item_order[1]]) ) == 0) return (-1);
		if (k < 2) {
			if (!GMT->current.io.date_input.truncated_cal_is_ok) return (-1);
			ival[1] = 1;	/* Set first day of year  */
		}
		if (GMT->current.io.date_input.Y2K_year) {
			if (ival[0] < 0 || ival[0] > 99) return (-1);
			ival[0] = GMT_y2_to_y4_yearfix (GMT, ival[0]);
		}
		k = (GMT_is_gleap (ival[0])) ? 366 : 365;
		if (ival[3] < 1 || ival[3] > k) return (-1);
		*rd = GMT_rd_from_gymd (GMT, ival[0], 1, 1) + ival[3] - 1;
		return (0);
	}

	/* Get here when calendar type has months and days of months.  */

	if (GMT->current.io.date_input.mw_text) {	/* Have month name abbreviation in data format */
		switch (GMT->current.io.date_input.item_pos[1]) {	/* Order of month in data string */
			case 0:	/* e.g., JAN-24-1987 or JAN-1987-24 */
				k = sscanf (s, GMT->current.io.date_input.format, month, &ival[GMT->current.io.date_input.item_order[1]], &ival[GMT->current.io.date_input.item_order[2]]);
				break;
			case 1:	/* e.g., 24-JAN-1987 or 1987-JAN-24 */
				k = sscanf (s, GMT->current.io.date_input.format, &ival[GMT->current.io.date_input.item_order[0]], month, &ival[GMT->current.io.date_input.item_order[2]]);
				break;
			case 2:	/* e.g., JAN-24-1987 ? */
				k = sscanf (s, GMT->current.io.date_input.format, month, &ival[GMT->current.io.date_input.item_order[1]], &ival[GMT->current.io.date_input.item_order[2]]);
				break;
			default:
				k = 0;
				return (-1);
				break;
		}
		GMT_str_toupper (month);
		for (i = ival[1] = 0; i < 12 && ival[1] == 0; i++) {
			if (!strcmp (month, GMT->current.time.language.month_name[3][i])) ival[1] = i + 1;
		}
		if (ival[1] == 0) return (-1);	/* No match for month name */
	}
	else if ((k = sscanf (s, GMT->current.io.date_input.format, &ival[GMT->current.io.date_input.item_order[0]], &ival[GMT->current.io.date_input.item_order[1]], &ival[GMT->current.io.date_input.item_order[2]])) == 0)
		return (-1);
	if (k < 3) {
		if (GMT->current.io.date_input.truncated_cal_is_ok) {
			ival[2] = 1;	/* Set first day of month  */
			if (k == 1) ival[1] = 1;	/* Set first month of year */
		}
		else
			return (-1);
	}
	if (GMT->current.io.date_input.Y2K_year) {
		if (ival[0] < 0 || ival[0] > 99) return (-1);
		ival[0] = GMT_y2_to_y4_yearfix (GMT, ival[0]);
	}

	if (GMT_g_ymd_is_bad (ival[0], ival[1], ival[2]) ) return (-1);

	*rd = GMT_rd_from_gymd (GMT, ival[0], ival[1], ival[2]);
	return (0);
}

int gmt_scanf_calendar (struct GMT_CTRL *GMT, char *s, int64_t *rd)
{
	/* On failure, return -1.  On success, set rd and return 0 */
	if (GMT->current.io.date_input.iso_calendar) return (gmt_scanf_ISO_calendar (GMT, s, rd));
	return (gmt_scanf_g_calendar (GMT, s, rd));
}

int gmt_scanf_geo (char *s, double *val)
{
	/* Try to read a character string token stored in s, knowing that it should be a geographical variable.
	If successful, stores value in val and returns one of GMT_IS_FLOAT, GMT_IS_GEO, GMT_IS_LAT, GMT_IS_LON,
	whichever can be determined from the format of s.
	If unsuccessful, does not store anything in val and returns GMT_IS_NAN.
	This should have essentially the same functionality as the GMT3.4 GMT_scanf, except that the expectation
	is now used and returned, and this also permits a double precision format in the minutes or seconds,
	and does more error checking.  However, this is not optimized for speed (yet).  WHFS, 16 Aug 2001

	Note: Mismatch handling (e.g. this routine finds a lon but calling routine expected a lat) is not
	done here.
	*/

	int retval = GMT_IS_FLOAT, id, im;
	bool negate = false;
	unsigned int ncolons;
	size_t k;
	char scopy[GMT_LEN64] = {""}, suffix, *p = NULL, *p2 = NULL;
	double dd, dm, ds;

	k = strlen (s);
	if (k == 0) return (GMT_IS_NAN);
	if (!(isdigit ((int)s[k-1]))) {
		suffix = s[k-1];
		switch (suffix) {
			case 'W': case 'w':
				negate = true;
				retval = GMT_IS_LON;
				break;
			case 'E': case 'e':
				retval = GMT_IS_LON;
				break;
			case 'S': case 's':
				negate = true;
				retval = GMT_IS_LAT;
				break;
			case 'N': case 'n':
				retval = GMT_IS_LAT;
				break;
			case 'G': case 'g': case 'D': case 'd':
				retval = GMT_IS_GEO;
				break;
			case '.':	/* Decimal point without decimals, e.g., 123. */
				break;
			default:
				return (GMT_IS_NAN);
				break;
		}
		k--;
	}
	if (k >= GMT_LEN64) return (GMT_IS_NAN);
	strncpy (scopy, s, k);				/* Copy all but the suffix  */
	scopy[k] = 0;
	ncolons = 0;
	if ((p = strpbrk (scopy, "dD"))) {
		/* We found a D or d.  */
		if (strlen (p) == 1 || (strpbrk (&p[1], "dD:") ) ){
			/* It is at the end, or followed by a colon or another d or D.  */
			return (GMT_IS_NAN);
		}
		/* Map it to an e, permitting FORTRAN Double Precision formats.  */
		p[0] = 'e';
	}
	p = scopy;
	while ((p2 = strpbrk (p, ":"))) {
		if (strlen (p2) == 1) return (GMT_IS_NAN);	/* Shouldn't end with a colon  */
		ncolons++;
		if (ncolons > 2) return (GMT_IS_NAN);
		p = &p2[1];
	}

	if (ncolons && retval == GMT_IS_FLOAT) retval = GMT_IS_GEO;

	dd = 0.0;
	switch (ncolons) {
		case 0:
			if ((sscanf (scopy, "%lf", &dd)) != 1) return (GMT_IS_NAN);
			break;
		case 1:
			if ((sscanf (scopy, "%d:%lf", &id, &dm)) != 2) return (GMT_IS_NAN);
			dd = dm * GMT_MIN2DEG;
			if (id < 0)	/* Negative degrees present, subtract the fractional part */
				dd = id - dd;
			else if (id > 0)	/* Positive degrees present, add the fractional part */
				dd = id + dd;
			else {			/* degree part is 0; check if a leading sign is present */
				if (scopy[0] == '-') dd = -dd;	/* Make fraction negative */
			}
			break;
		case 2:
			if ((sscanf (scopy, "%d:%d:%lf", &id, &im, &ds)) != 3) return (GMT_IS_NAN);
			dd = im * GMT_MIN2DEG + ds * GMT_SEC2DEG;
			if (id < 0)	/* Negative degrees present, subtract the fractional part */
				dd = id - dd;
			else if (id > 0)	/* Positive degrees present, add the fractional part */
				dd = id + dd;
			else {			/* degree part is 0; check if a leading sign is present */
				if (scopy[0] == '-') dd = -dd;	/* Make fraction negative */
			}
			break;
	}
	*val = (negate) ? -dd : dd;
	return (retval);
}


int gmt_scanf_float (char *s, double *val)
{
	/* Try to decode a value from s and store
	in val.  s should not have any special format
	(neither geographical, with suffixes or
	separating colons, nor calendar nor clock).
	However, D and d are permitted to map to e
	if this would result in a success.  This
	allows Fortran Double Precision to be readable.

	On success, return GMT_IS_FLOAT and store val.
	On failure, return GMT_IS_NAN and do not touch val.
	*/

	char scopy[GMT_LEN64] = {""}, *p = NULL;
	double x;
	size_t j, k;

	x = strtod (s, &p);
	if (p[0] == 0) {	/* Success (non-Fortran).  */
		*val = x;
		return (GMT_IS_FLOAT);
	}
	if (p[0] != 'D' && p[0] != 'd') return (GMT_IS_NAN);
	k = strlen (p);
	if (k == 1) return (GMT_IS_NAN);	/* A string ending in e would be invalid  */
	/* Make a copy of s in scopy, mapping the d or D to an e */
	j = strlen (s);
	if (j > GMT_LEN64) return (GMT_IS_NAN);
	j -= k;
	strncpy (scopy, s, j);
	scopy[j] = 'e';
	strcpy (&scopy[j+1], &p[1]);
	x = strtod (scopy, &p);
	if (p[0] != 0) return (GMT_IS_NAN);
	*val = x;
	return (GMT_IS_FLOAT);
}

int gmt_scanf_dim (struct GMT_CTRL *GMT, char *s, double *val)
{
	/* Try to decode a value from s and store
	in val.  s is a regular float with optional
	unit info, e.g., 8.5i or 7.5c.  If a valid unit
	is found we convert the number to inch.
	We also skip any trailing modifiers like +<mods>, e.g.
	vector specifications like 0.5i+jc+b+s

	We return GMT_IS_FLOAT and pass val.
	*/

	if (isalpha ((int)s[0]) || (s[1] == 0 && (s[0] == '-' || s[0] == '+')))	/* Probably a symbol character; quietly return 0 */
		*val = 0.0;
	else {	/* Probably a dimension with optional unit.  First check if there are modifiers to ignore here */
		char *p = NULL;
		if ((p = strchr (s, '+'))) { /* Found trailing +mod args */
			*p = 0;	/* Chop off modifier */
			*val = GMT_to_inch (GMT, s);	/* Get dimension */
			*p = '+';	/* Restore modifier */
		}
		else
			*val = GMT_to_inch (GMT, s);
	}
	return (GMT_IS_FLOAT);
}

int gmt_scanf_argtime (struct GMT_CTRL *GMT, char *s, double *t)
{
	/* s is a string from a command-line argument.
	   The argument is known to refer to a time variable.  For example, the argument is
	   a token from -R<t_min>/<t_max>/a/b[/c/d].  However, we will permit it to be in EITHER
	   -- generic floating point format, in which case we interpret it as relative time
	      in user units since epoch;
	   OR
	   -- absolute time in a restricted format, which is to be converted to relative time.

	   The absolute format must be restricted because we cannot use '/' as a delimiter in an arg
	   string, but we might allow the user to use that in a data file (in GMT->current.setting.[in/out]put_date_format.
	   Therefore we cannot use the user's date format string here, and we hard-wire something here.

	   The relative format must be decodable by gmt_scanf_float().  It may optionally end in 't'
	   (which will be stripped off by this routine).

	   The absolute format must have a T.  If it has a clock string then it must be of the form
	   <complete_calstring>T<clockstring> or just T<clockstring>.  If it has no clockstring then
	   it must be of the form <partial or complete calstring>T.

	   A <clockstring> may be partial (e.g. hh or hh:mm) or complete (hh:mm:ss[.xxx]) but it must use
	   ':' for a delimiter and it must be readable with "%2d:%2d:%lf".
	   Also, it must be a 24 hour clock (00:00:00 to 23:59:59.xxx,
	   or 60.xxx on a leap second); no am/pm suffixes allowed.

	   A <calstring> must be of the form
	   [-]yyyy[-mm[-dd]]T readable after first '-' with "%4d-%2d-%2dT" (Gregorian year,month,day)
	   [-]yyyy[-jjj]T readable after first '-' with "%4d-%3dT" (Gregorian year, day-of-year)
	   yyyy[-Www[-d]]T (ISO week calendar)

	Upon failure, returns GMT_IS_NAN.  Upon success, sets t and returns GMT_IS_ABSTIME.
	We have it return either ABSTIME or RELTIME to indicate which one it thinks it decoded.
	This is inconsistent with the use of GMT_scanf which always returns ABSTIME, even when RELTIME is
	expected and ABSTIME conversion is done internal to the routine, as it is here.
	The reason for returning RELTIME instead is that the -R option needs
	to know which was decoded and hence which is expected as column input.
	*/

	int ival[3];
	bool negate_year = false, got_yd = false;
	int hh, mm;
	unsigned int j, k, dash;
	size_t i;
	double ss, x;
	char *pw = NULL, *pt = NULL;

	i = strlen (s) - 1;
	if (s[i] == 't') s[i] = '\0';
	if ( (pt = strchr (s, (int)'T') ) == NULL) {
		/* There is no T.  This must decode with gmt_scanf_float() or we die.  */
		if ((gmt_scanf_float (s, t)) == GMT_IS_NAN) return (GMT_IS_NAN);
		return (GMT_IS_RELTIME);
	}
	x = 0.0;	/* x will be the seconds since start of today.  */
	if (pt[1]) {	/* There is a string following the T:  Decode a clock */
		k = sscanf (&pt[1], "%2d:%2d:%lf", &hh, &mm, &ss);
		if (k == 0) return (GMT_IS_NAN);
		if (hh < 0 || hh >= 24) return (GMT_IS_NAN);
		x = GMT_HR2SEC_F * hh;
		if (k > 1) {
			if (mm < 0 || mm > 59) return (GMT_IS_NAN);
			x += GMT_MIN2SEC_F * mm;
		}
		if (k > 2) {
			if (ss < 0.0 || ss >= 61.0) return (GMT_IS_NAN);
			x += ss;
		}
	}

	k = 0;
	while (s[k] && s[k] == ' ') k++;
	if (s[k] == '-') negate_year = true;
	if (s[k] == 'T') {	/* There is no calendar.  Set day to today and use that */
		*t = GMT_rdc2dt (GMT, GMT->current.time.today_rata_die, x);
		return (GMT_IS_ABSTIME);
	}

	if (!(isdigit ((int)s[k]))) return (GMT_IS_NAN);	/* Bad format */

	if ((pw = strchr (s, (int)'W'))) {
		/* There is a W.  ISO calendar or junk.  */
		if (strlen (pw) <= strlen (pt)) return (GMT_IS_NAN);	/* The W is after the T.  Wrong format.  */
		if (negate_year) return (GMT_IS_NAN);			/* negative years not allowed in ISO calendar  */
		if ( (j = sscanf(&s[k], "%4d-W%2d-%1d", &ival[0], &ival[1], &ival[2]) ) == 0) return (GMT_IS_NAN);
		for (k = j; k < 3; k++) ival[k] = 1;
		if (GMT_iso_ywd_is_bad (ival[0], ival[1], ival[2]) ) return (GMT_IS_NAN);
		*t = GMT_rdc2dt (GMT, GMT_rd_from_iywd (GMT, ival[0], ival[1], ival[2]), x);
		return (GMT_IS_ABSTIME);
	}

	for (i = (negate_year) ? 1 : 0; s[k+i] && s[k+i] != '-'; i++); /* Goes to first - between yyyy and jjj or yyyy and mm */
	dash = (unsigned int)i++;	/* Position of first character after the first dash (could be end of string if no dash) */
	while (s[k+i] && !(s[k+i] == '-' || s[k+i] == 'T')) i++;	/* Goto the ending T character or get stuck on a second - */
	got_yd = ((i - dash - 1) == 3 && s[k+i] == 'T');		/* Must have a field of 3-characters between - and T to constitute a valid day-of-year format */

	if (got_yd) {	/* Gregorian yyyy-jjj calendar */
		if ( (j = sscanf(&s[k], "%4d-%3d", &ival[0], &ival[1]) ) != 2) return (GMT_IS_NAN);
		ival[2] = 1;
	}
	else {	/* Gregorian yyyy-mm-dd calendar */
		if ( (j = sscanf(&s[k], "%4d-%2d-%2d", &ival[0], &ival[1], &ival[2]) ) == 0) return (GMT_IS_NAN);
		for (k = j; k < 3; k++) ival[k] = 1;
	}
	if (negate_year) ival[0] = -ival[0];
	if (got_yd) {
		if (ival[1] < 1 || ival[1] > 366)  return (GMT_IS_NAN);	/* Simple range check on day-of-year (1-366) */
		*t = GMT_rdc2dt (GMT, GMT_rd_from_gymd (GMT, ival[0], 1, 1) + ival[1] - 1, x);
	}
	else {
		if (GMT_g_ymd_is_bad (ival[0], ival[1], ival[2]) ) return (GMT_IS_NAN);
		*t = GMT_rdc2dt (GMT, GMT_rd_from_gymd (GMT, ival[0], ival[1], ival[2]), x);
	}

	return (GMT_IS_ABSTIME);
}

int GMT_scanf (struct GMT_CTRL *GMT, char *s, unsigned int expectation, double *val)
{
	/* Called with s pointing to a char string, expectation
	indicating what is known/required/expected about the
	format of the string.  Attempts to decode the string to
	find a double value.  Upon success, loads val and
	returns type found.  Upon failure, does not touch val,
	and returns GMT_IS_NAN.  Expectations permitted on call
	are
		GMT_IS_FLOAT	we expect an uncomplicated float.
	*/

	char calstring[GMT_LEN64] = {""}, clockstring[GMT_LEN64] = {""}, *p = NULL;
	double x;
	int64_t rd;
	size_t callen, clocklen;

	if (s[0] == 'T') {	/* Numbers cannot start with letters except for clocks, e.g., T07:0 */
		if (!isdigit ((int)s[1])) return (GMT_IS_NAN);	/* Clocks must have T followed by digit, e.g., T07:0 otherwise junk*/
	}
	else if (isalpha ((int)s[0])) return (GMT_IS_NAN);	/* Numbers cannot start with letters */

	if (expectation & GMT_IS_GEO) {
		/* True if either a lat or a lon is expected  */
		return (gmt_scanf_geo (s, val));
	}

	else if (expectation == GMT_IS_FLOAT) {
		/* True if no special format is expected or allowed  */
		return (gmt_scanf_float (s, val));
	}

	else if (expectation == GMT_IS_DIMENSION) {
		/* True if units might be appended, e.g. 8.4i  */
		return (gmt_scanf_dim (GMT, s, val));
	}

	else if (expectation == GMT_IS_RELTIME) {
		/* True if we expect to read a float with no special
		formatting (except for an optional trailing 't'), and then
		assume it is relative time in user's units since epoch.  */
		callen = strlen (s) - 1;
		if (s[callen] == 't') s[callen] = '\0';
		if ((gmt_scanf_float (s, val)) == GMT_IS_NAN) return (GMT_IS_NAN);
		return (GMT_IS_ABSTIME);
	}

	else if (expectation == GMT_IS_ABSTIME) {
		/* True when we expect to read calendar and/or
		clock strings in user-specified formats.  If both
		are present, they must be in the form
		<calendar_string>T<clock_string>.
		If only a calendar string is present, then either
		<calendar_string> or <calendar_string>T are valid.
		If only a clock string is present, then it must
		be preceded by a T:  T<clock_string>, and the time
		will be treated as if on day one of our calendar.  */

		callen = strlen (s);
		if (callen < 2) return (GMT_IS_NAN);	/* Maybe should be more than 2  */

		//if ((p = strchr ( s, (int)('T'))) == NULL) {	/* This was too naive, being tricked by data like 12-OCT-20 (no trailing T, so OCT was it) */
		if (s[0] == 'T') {	/* Got T<clock> presumably */
			strncpy (clockstring, &s[1], GMT_LEN64);
			clocklen = callen - 1;
			callen = 0;
		}
		else if (callen <= GMT->current.io.date_input.T_pos) {	/* There is no trailing T.  Put all of s in calstring.  */
			clocklen = 0;
			strncpy (calstring, s, GMT_LEN64);
		}
		else if (callen == (GMT->current.io.date_input.T_pos+1)) {	/* Just a trailing T but no clock */
			clocklen = 0;
			strncpy (calstring, s, GMT->current.io.date_input.T_pos);
			calstring[GMT->current.io.date_input.T_pos] = 0;
		}
		else {	/* Have something following the T */
			p = &s[GMT->current.io.date_input.T_pos+1];
			if (p[0] == 'T') ++p;	/* Probably negative year pushed everything off by one */
			clocklen = strlen (p);
			callen -= (clocklen + 1);	/* The one is for the 'T' */
			strncpy (calstring, s, callen);
			calstring[callen] = 0;
			strncpy (clockstring, p, GMT_LEN64);
			if (clocklen) clocklen--;
		}
		x = 0.0;	/* Default to 00:00:00 if no clock is given */
		if (clocklen && gmt_scanf_clock (GMT, clockstring, &x)) return (GMT_IS_NAN);
		rd = GMT->current.time.today_rata_die;	/* Default to today if no date is given */
		if (callen && gmt_scanf_calendar (GMT, calstring, &rd)) return (GMT_IS_NAN);
		*val = GMT_rdc2dt (GMT, rd, x);
		if (GMT->current.setting.time_is_interval) {	/* Must truncate and center on time interval */
			GMT_moment_interval (GMT, &GMT->current.time.truncate.T, *val, true);	/* Get the current interval */
			if (GMT->current.time.truncate.direction) {	/* Actually need midpoint of previous interval... */
				x = GMT->current.time.truncate.T.dt[0] - 0.5 * (GMT->current.time.truncate.T.dt[1] - GMT->current.time.truncate.T.dt[0]);
				GMT_moment_interval (GMT, &GMT->current.time.truncate.T, x, true);	/* Get the current interval */
			}
			/* Now get half-point of interval */
			*val = 0.5 * (GMT->current.time.truncate.T.dt[1] + GMT->current.time.truncate.T.dt[0]);
		}
		return (GMT_IS_ABSTIME);
	}

	else if (expectation == GMT_IS_ARGTIME) {
		return (gmt_scanf_argtime (GMT, s, val));
	}

	else if (expectation & GMT_IS_UNKNOWN) {
		/* True if we dont know but must try both geographic or float formats  */
		return (gmt_scanf_geo (s, val));
	}

	else {
		GMT_Report (GMT->parent, GMT_MSG_NORMAL, "GMT_LOGIC_BUG: GMT_scanf() called with invalid expectation.\n");
		return (GMT_IS_NAN);
	}
}

int GMT_scanf_arg (struct GMT_CTRL *GMT, char *s, unsigned int expectation, double *val)
{
	/* Version of GMT_scanf used for cpt & command line arguments only (not data records).
	 * It differs from GMT_scanf in that if the expectation is GMT_IS_UNKNOWN it will
	 * check to see if the argument is (1) an absolute time string, (2) a geographical
	 * location string, or if not (3) a floating point string.  To ensure backward
	 * compatibility: if we encounter geographic data it will also set the GMT->current.io.type[]
	 * variable accordingly so that data i/o will work as in 3.4
	 */

	char c;

	if (expectation == GMT_IS_UNKNOWN) {		/* Expectation for this column not set - must be determined if possible */
		c = s[strlen(s)-1];
		if (strchr (s, (int)'T'))		/* Found a T in the argument - assume Absolute time */
			expectation = GMT_IS_ARGTIME;
		else if (c == 't')			/* Found trailing t - assume Relative time */
			expectation = GMT_IS_ARGTIME;
		else if (strchr ("WwEe", (int)c))	/* Found trailing W or E - assume Geographic longitudes */
			expectation = GMT_IS_LON;
		else if (strchr ("SsNn", (int)c))	/* Found trailing S or N - assume Geographic latitudes */
			expectation = GMT_IS_LAT;
		else if (strchr ("DdGg", (int)c))	/* Found trailing G or D - assume Geographic coordinate */
			expectation = GMT_IS_GEO;
		else if (strchr (s, (int)':'))		/* Found a : in the argument - assume Geographic coordinates */
			expectation = GMT_IS_GEO;
		else 					/* Found nothing - assume floating point */
			expectation = GMT_IS_FLOAT;
	}

	/* OK, here we have an expectation, now call GMT_scanf */

	return (GMT_scanf (GMT, s, expectation, val));
}

struct GMT_TEXTTABLE * GMT_read_texttable (struct GMT_CTRL *GMT, void *source, unsigned int source_type)
{
	/* Reads an entire segment text data set into memory */

	bool close_file = false, header = true, no_segments, first_seg = true;
	int status;
	size_t n_row_alloc = GMT_CHUNK, n_seg_alloc = GMT_CHUNK, n_head_alloc = GMT_TINY_CHUNK;
	uint64_t row = 0, n_read = 0, seg = 0, ncol = 0;
	char file[GMT_BUFSIZ] = {""}, *in = NULL;
	FILE *fp = NULL;
	struct GMT_TEXTTABLE *T = NULL;

	/* Determine input source */

	if (source_type == GMT_IS_FILE) {	/* source is a file name */
		strncpy (file, source, GMT_BUFSIZ);
		if ((fp = GMT_fopen (GMT, file, "r")) == NULL) {
			GMT_Report (GMT->parent, GMT_MSG_NORMAL, "Cannot open file %s\n", file);
			return (NULL);
		}
		close_file = true;	/* We only close files we have opened here */
	}
	else if (source_type == GMT_IS_STREAM) {	/* Open file pointer given, just copy */
		fp = (FILE *)source;
		if (fp == NULL) fp = GMT->session.std[GMT_IN];	/* Default input */
		if (fp == GMT->session.std[GMT_IN])
			strcpy (file, "<stdin>");
		else
			strcpy (file, "<input stream>");
	}
	else if (source_type == GMT_IS_FDESC) {		/* Open file descriptor given, just convert to file pointer */
		int *fd = source;
		if (fd && (fp = fdopen (*fd, "r")) == NULL) {
			GMT_Report (GMT->parent, GMT_MSG_NORMAL, "Cannot convert file descriptor %d to stream in GMT_read_texttable\n", *fd);
			return (NULL);
		}
		if (fd == NULL) fp = GMT->session.std[GMT_IN];	/* Default input */
		if (fp == GMT->session.std[GMT_IN])
			strcpy (file, "<stdin>");
		else
			strcpy (file, "<input file descriptor>");
	}
	else {
		GMT_Report (GMT->parent, GMT_MSG_NORMAL, "Unrecognized source type %d in GMT_read_texttable\n", source_type);
		return (NULL);
	}

	in = GMT_ascii_textinput (GMT, fp, &ncol, &status);	/* Get first record */
	n_read++;
	if (GMT_REC_IS_EOF (GMT)) {
		GMT_Report (GMT->parent, GMT_MSG_VERBOSE, "File %s is empty!\n", file);
		return (NULL);
	}

	/* Allocate the Table structure */

	T = GMT_memory (GMT, NULL, 1, struct GMT_TEXTTABLE);
	T->file[GMT_IN] = strdup (file);
	T->segment = GMT_memory (GMT, NULL, n_seg_alloc, struct GMT_TEXTSEGMENT *);
	T->header  = GMT_memory (GMT, NULL, n_head_alloc, char *);

	while (status >= 0 && !GMT_REC_IS_EOF (GMT)) {	/* Not yet EOF */
		if (header) {
			while ((GMT->current.setting.io_header[GMT_IN] && n_read <= GMT->current.setting.io_n_header_items) || GMT_REC_IS_TABLE_HEADER (GMT)) { /* Process headers */
				T->header[T->n_headers] = strdup (GMT->current.io.current_record);
				T->n_headers++;
				if (T->n_headers == n_head_alloc) {
					n_head_alloc <<= 1;
					T->header = GMT_memory (GMT, T->header, n_head_alloc, char *);
				}
				in = GMT_ascii_textinput (GMT, fp, &ncol, &status);
				n_read++;
			}
			if (T->n_headers)
				T->header = GMT_memory (GMT, T->header, T->n_headers, char *);
			else {	/* No header records found */
				GMT_free (GMT, T->header);
				T->header = NULL;
			}
			header = false;	/* Done processing header block; other comments are GIS/OGR encoded comments */
		}

		no_segments = !GMT_REC_IS_SEGMENT_HEADER (GMT);	/* Not a multi-segment file.  We then assume file has only one segment */

		while (no_segments || (GMT_REC_IS_SEGMENT_HEADER (GMT) && !GMT_REC_IS_EOF (GMT))) {
			/* PW: This will need to change to allow OGR comments to follow segment header */
			/* To use different line-distances for each segment, place the distance in the segment header */
			if (first_seg || T->segment[seg]->n_rows > 0) {
				if (!first_seg) seg++;	/* Only advance segment if last had any points */
				T->segment[seg] = GMT_memory (GMT, NULL, 1, struct GMT_TEXTSEGMENT);
				first_seg = false;
			}
			n_read++;
			/* Segment initialization */
			n_row_alloc = GMT_CHUNK;
			row = 0;
			if (!no_segments) {
				in = GMT_ascii_textinput (GMT, fp, &ncol, &status);	/* Don't read if we didnt read a segment header up front */
				n_read++;
			}
			no_segments = false;	/* This has now served its purpose */
		}
		if (GMT_REC_IS_EOF (GMT)) continue;	/* At EOF; get out of this loop */
		if (!no_segments) {			/* Handle info stored in multi-seg header record */
			char buffer[GMT_BUFSIZ] = {""};
			if (GMT_parse_segment_item (GMT, GMT->current.io.segment_header, "-L", buffer)) T->segment[seg]->label = strdup (buffer);
			if (strlen (GMT->current.io.segment_header)) T->segment[seg]->header = strdup (GMT->current.io.segment_header);
		}

		T->segment[seg]->record = GMT_memory (GMT, NULL, n_row_alloc, char *);

		while (!(GMT->current.io.status & (GMT_IO_SEGMENT_HEADER | GMT_IO_EOF))) {	/* Keep going until false or find a new segment header */

			if (in) T->segment[seg]->record[row++] = strdup (in);	/* in might be NULL if comment record is found - these are skipped */

			if (row == n_row_alloc) {
				n_row_alloc <<= 1;
				T->segment[seg]->record = GMT_memory (GMT, T->segment[seg]->record, n_row_alloc, char *);
			}
			in = GMT_ascii_textinput (GMT, fp, &ncol, &status);
			n_read++;
		}
		T->segment[seg]->n_rows = row;	/* Number of records in this segment */
		T->n_records += row;		/* Total number of records so far */
		T->segment[seg]->id = seg;	/* Internal segment number */

		/* Reallocate to free up some memory */

		T->segment[seg]->record = GMT_memory (GMT, T->segment[seg]->record, T->segment[seg]->n_rows, char *);

		if (T->segment[seg]->n_rows == 0) {	/* Empty segment; we delete to avoid problems downstream in applications */
			GMT_free (GMT, T->segment[seg]);
			seg--;	/* Go back to where we were */
		}

		if (seg == (n_seg_alloc-1)) {
			size_t n_old_alloc = n_seg_alloc;
			n_seg_alloc <<= 1;
			T->segment = GMT_memory (GMT, T->segment, n_seg_alloc, struct GMT_TEXTSEGMENT *);
			GMT_memset (&(T->segment[n_old_alloc]), n_seg_alloc - n_old_alloc, struct GMT_TEXTSEGMENT *);	/* Set to NULL */
		}
	}
	if (close_file) GMT_fclose (GMT, fp);

	if (T->segment[seg]->n_rows == 0)	/* Last segment was empty; we delete to avoid problems downstream in applications */
		GMT_free (GMT, T->segment[seg]);
	else
		seg++;
	if (seg < n_seg_alloc) T->segment = GMT_memory (GMT, T->segment, seg, struct GMT_TEXTSEGMENT *);
	T->n_segments = seg;

	return (T);
}

void GMT_set_seg_minmax (struct GMT_CTRL *GMT, struct GMT_DATASEGMENT *S)
{	/* Determine the min/max values for each column in the segment */
	uint64_t row, col;

	for (col = 0; col < S->n_columns; col++) {
		if (GMT->current.io.col_type[GMT_IN][col] == GMT_IS_LON) /* Requires separate quandrant assessment */
			GMT_get_lon_minmax (GMT, S->coord[col], S->n_rows, &(S->min[col]), &(S->max[col]));
		else {	/* Simple Cartesian-like arrangement */
			S->min[col] = S->max[col] = S->coord[col][0];
			for (row = 1; row < S->n_rows; row++) {
				if (S->coord[col][row] < S->min[col]) S->min[col] = S->coord[col][row];
				if (S->coord[col][row] > S->max[col]) S->max[col] = S->coord[col][row];
			}
		}
	}
}

void GMT_set_tbl_minmax (struct GMT_CTRL *GMT, struct GMT_DATATABLE *T)
{	/* Update the min/max of all segments and the entire table */
	uint64_t seg, col;
	struct GMT_DATASEGMENT *S = NULL;

	if (!T) return;	/* No table given */
	if (!T->n_columns) return;	/* No columns given */
	if (!T->min) T->min = GMT_memory (GMT, NULL, T->n_columns, double);
	if (!T->max) T->max = GMT_memory (GMT, NULL, T->n_columns, double);
	for (col = 0; col < T->n_columns; col++) {	/* Initialize */
		T->min[col] = DBL_MAX;
		T->max[col] = -DBL_MAX;
	}
	for (seg = 0; seg < T->n_segments; seg++) {
		S = T->segment[seg];
		GMT_set_seg_minmax (GMT, S);
		for (col = 0; col < T->n_columns; col++) {
			if (S->min[col] < T->min[col]) T->min[col] = S->min[col];
			if (S->max[col] > T->max[col]) T->max[col] = S->max[col];
		}
	}
}

int GMT_parse_segment_header (struct GMT_CTRL *GMT, char *header, struct GMT_PALETTE *P, bool *use_fill, struct GMT_FILL *fill, struct GMT_FILL def_fill,  bool *use_pen, struct GMT_PEN *pen, struct GMT_PEN def_pen, unsigned int def_outline, struct GMT_OGR_SEG *G)
{
	/* Scan header for occurrences of valid GMT options.
	 * The possibilities are:
	 * Fill: -G<fill>	Use the new fill and turn filling ON
	 *	 -G-		Turn filling OFF
	 *	 -G		Revert to default fill [none if not set on command line]
	 * Pens: -W<pen>	Use the new pen and turn outline ON
	 *	 -W-		Turn outline OFF
	 *	 -W		Revert to default pen [current.map_default_pen if not set on command line]
	 * z:	-Z<zval>	Obtain fill via cpt lookup using this z value
	 *	-ZNaN		Get the NaN color from the cpt file
	 *
	 * header is the text string to process
	 * P is the color palette used for the -Z option
	 * use_fill is set to true, false or left alone if no change
	 * fill is the fill structure to use after this function returns
	 * def_fill holds the default fill (if any) to use if -G is found
	 * use_pen is set to true, false or left alone if no change
	 * pen is the pen structure to use after this function returns
	 * def_pen holds the default pen (if any) to use if -W is found
	 * def_outline holds the default outline setting (true/false)
	 *
	 * The function returns the sum of the following return codes:
	 * 0 = No fill, no outline
	 * 1 = Revert to default fill or successfully parsed a -G<fill> option
	 * 2 = Encountered a -Z option to set the fill based on a CPT file
	 * 4 = Encountered a -W<pen> option
	 * For OGR/GMT files similar parsing occurs in that aspatial values assigned to the magic
	 * columns D, G, L, W, Z are used in the same fashion.
	 */

	unsigned int processed = 0, change = 0, col;
	char line[GMT_BUFSIZ] = {""}, *txt = NULL;
	double z;
	struct GMT_FILL test_fill;
	struct GMT_PEN test_pen;

	if (GMT->common.a.active) {	/* Use aspatial data instead */
		for (col = 0; col < GMT->common.a.n_aspatial; col++) {
			if (GMT->common.a.col[col] >= 0) continue;	/* Skip regular data column fillers */
			txt = (G) ? G->tvalue[col] : GMT->current.io.OGR->tvalue[col];
			z = (G) ? G->dvalue[col] : GMT->current.io.OGR->dvalue[col];
			switch (GMT->common.a.col[col]) {
				case GMT_IS_G:
					GMT_getfill (GMT, txt, fill);
					*use_fill = true;
					change = 1;
					processed++;	/* Processed one option */
					break;
				case GMT_IS_W:
					GMT_getpen (GMT, txt, pen);
					*use_pen = true;
					change |= 4;
					break;
				case GMT_IS_Z:
					GMT_get_fill_from_z (GMT, P, z, fill);
					*use_fill = true;
					change |= 2;
					processed++;	/* Processed one option */
					break;
			}
		}
		return (change);
	}

	/* Standard GMT multisegment parsing */

	if (!header || !header[0]) return (0);

	if (GMT_parse_segment_item (GMT, header, "-G", line)) {	/* Found a potential -G option */
		test_fill = def_fill;
		if (line[0] == '-') {	/* Turn fill OFF */
			fill->rgb[0] = fill->rgb[1] = fill->rgb[2] = -1.0, fill->use_pattern = false;
			*use_fill = false;
			processed++;	/* Processed one option */
		}
		else if (!line[0] || line[0] == '+') {	/* Revert to default fill */
			*fill = def_fill;
			*use_fill = (def_fill.use_pattern || def_fill.rgb[0] != -1.0);
			if (*use_fill) change = 1;
			processed++;	/* Processed one option */
		}
		else if (!GMT_getfill (GMT, line, &test_fill)) {	/* Successfully processed a -G<fill> option */
			*fill = test_fill;
			*use_fill = true;
			change = 1;
			processed++;	/* Processed one option */
		}
		/* Failure is OK since -Gjunk may appear in text strings - we then do nothing (hence no else clause) */
	}
	if (P && GMT_parse_segment_item (GMT, header, "-Z", line)) {	/* Found a potential -Z option to set symbol r/g/b via cpt-lookup */
		if(!strncmp (line, "NaN", 3U))	{	/* Got -ZNaN */
			GMT_get_fill_from_z (GMT, P, GMT->session.d_NaN, fill);
			*use_fill = true;
			change |= 2;
			processed++;	/* Processed one option */
		}
		else if (sscanf (line, "%lg", &z) == 1) {
			GMT_get_fill_from_z (GMT, P, z, fill);
			*use_fill = true;
			change |= 2;
			processed++;	/* Processed one option */
		}
		/* Failure is OK since -Zjunk may appear in text strings - we then do nothing (hence no else clause) */
	}

	if (processed == 2) GMT_Report (GMT->parent, GMT_MSG_NORMAL, "Warning: segment header has both -G and -Z options\n");	/* Giving both -G and -Z is a problem */

	if (GMT_parse_segment_item (GMT, header, "-W", line)) {	/* Found a potential -W option */
		test_pen = def_pen;	/* Set test pen to the default, may be overruled later */
		if (line[0] == '-') {	/* Turn outline OFF */
			*pen = def_pen;	/* Set pen to default */
			*use_pen = false;
		}
		else if (!line[0] || line[0] == '+') {	/* Revert to default pen/outline */
			*pen = def_pen;	/* Set pen to default */
			*use_pen = def_outline;
			if (def_outline) change |= 4;
		}
		else if (!GMT_getpen (GMT, line, &test_pen)) {
			*pen = test_pen;
			*use_pen = true;
			change |= 4;
		}
		/* Failure is OK since -W may appear in text strings (hence no else clause) */
	}
	return (change);
}

void GMT_extract_label (struct GMT_CTRL *GMT, char *line, char *label, struct GMT_OGR_SEG *G)
{	/* Pull out the label in a -L<label> option in a segment header w./w.o. quotes.
 	 * If G is not NULL we use it (OGR stuff) instead. */
	bool done;
	unsigned int i = 0, k, j, j0;
	char *p = NULL, q[2] = {'\"', '\''};

	if (G && G->tvalue && G->tvalue[0]) { strcpy (label, G->tvalue[0]); return ;}	/* Had an OGR segment label */
	if (GMT_parse_segment_item (GMT, line, "-L", label)) return;	/* Found -L */

	label[0] = '\0';	/* Remove previous label */
	if (!line || !line[0]) return;	/* Line is empty */
	while (line[i] && (line[i] == ' ' || line[i] == '\t')) i++;	/* Bypass whitespace */

	for (k = 0, done = false; k < 2; k++) {
		if ((p = strchr (&line[i], q[k]))) {	/* Gave several double/single-quoted words as label */
			for (j0 = j = i + 1; line[j] != q[k]; j++);
			if (line[j] == q[k]) {	/* Found the matching quote */
				strncpy (label, &line[j0], j-j0);
				label[j-j0] = '\0';
				done = true;
			}
			else {			/* Missing the matching quote */
				sscanf (&line[i], "%s", label);
				GMT_Report (GMT->parent, GMT_MSG_NORMAL, "Warning: Label (%s) not terminated by matching quote\n", label);
			}
		}
	}
	if (!done) sscanf (&line[i], "%s", label);
}

bool GMT_parse_segment_item (struct GMT_CTRL *GMT, char *in_string, char *pattern, char *out_string)
{
	/* Scans the in_string for the occurrence of an option switch (e.g, -L) and
	 * if found, extracts the argument and returns it via out_string.  Function
	 * return true if the pattern was found and false otherwise.
	 * out_string must be allocated and have space for the copying */
	char *t = NULL;
	size_t k;
	if (!in_string || !pattern) return (false);	/* No string or pattern passed */
	if (!(t = strstr (in_string, pattern))) return (false);	/* Option not present */
	if (!out_string) return (true);	/* If NULL is passed as out_string then we just return true if we find the option */
	out_string[0] = '\0';	/* Reset string to empty before we try to set it below */
	k = (size_t)t - (size_t)in_string; /* Position of pattern in in_string */
	if (k && !(in_string[k-1] == ' ' || in_string[k-1] == '\t')) return (false);	/* Option not first or preceeded by whitespace */
	t += 2;	/* Position of the argument */
	if (t[0] == '\"')	/* Double quoted argument, must scan from next character until terminal quote */
		sscanf (++t, "%[^\"]", out_string);
	else if (t[0] == '\'')	/* Single quoted argument, must scan from next character until terminal quote */
		sscanf (++t, "%[^\']", out_string);
	else	/* Scan until next white space; stop also when there is leading white space, indicating no argument at all! */
		sscanf (t, "%[^ \t]", out_string);
	return (true);
}

void GMT_write_ogr_header (FILE *fp, struct GMT_OGR *G)
{	/* Write out table-level OGR/GMT header metadata */
	unsigned int k, col;
	char *flavor = "egpw";

	fprintf (fp, "# @VGMT1.0 @G");
	if (G->geometry > GMT_IS_POLYGON) fprintf (fp, "MULTI");
	if (G->geometry == GMT_IS_POINT || G->geometry == GMT_IS_MULTIPOINT) fprintf (fp, "POINT\n");
	if (G->geometry == GMT_IS_LINESTRING || G->geometry == GMT_IS_MULTILINESTRING) fprintf (fp, "LINESTRING\n");
	if (G->geometry == GMT_IS_POLYGON || G->geometry == GMT_IS_MULTIPOLYGON) fprintf (fp, "POLYGON\n");
	fprintf (fp, "# @R%s\n", G->region);
	for (k = 0; k < 4; k++) {
		if (G->proj[k]) fprintf (fp, "# @J%c%s\n", flavor[k], G->proj[k]);
	}
	if (G->n_aspatial) {
		fprintf (fp, "# @N%s", G->name[0]);
		for (col = 1; col < G->n_aspatial; col++) fprintf (fp, "|%s", G->name[col]);
		fprintf (fp, "\n# @T%s", GMT_type[G->type[0]]);
		for (col = 1; col < G->n_aspatial; col++) fprintf (fp, "|%s", GMT_type[G->type[col]]);
		fprintf (fp, "\n");
	}
	fprintf (fp, "# FEATURE_DATA\n");
}

void gmt_write_formatted_ogr_value (struct GMT_CTRL *GMT, FILE *fp, int col, int type, struct GMT_OGR_SEG *G)
{
	char text[GMT_LEN64] = {""};

	switch (type) {
		case GMT_TEXT:
			fprintf (fp, "%s", G->tvalue[col]);
			break;
		case GMT_DOUBLE:
		case GMT_FLOAT:
			GMT_ascii_format_col (GMT, text, G->dvalue[col], GMT_OUT, GMT_Z);
			fprintf (fp, "%s", text);
			break;
		case GMT_CHAR:
		case GMT_UCHAR:
		case GMT_INT:
		case GMT_UINT:
		case GMT_LONG:
		case GMT_ULONG:
			fprintf (fp, "%ld", lrint (G->dvalue[col]));
			break;
		case GMT_DATETIME:
			gmt_format_abstime_output (GMT, G->dvalue[col], text);
			fprintf (fp, "%s", text);
			break;
		default:
			GMT_Report (GMT->parent, GMT_MSG_NORMAL, "Bad type passed to gmt_write_formatted_ogr_value - assumed to be double\n");
			GMT_ascii_format_col (GMT, text, G->dvalue[col], GMT_OUT, GMT_Z);
			fprintf (fp, "%s", text);
			break;
	}
}

void gmt_write_ogr_segheader (struct GMT_CTRL *GMT, FILE *fp, struct GMT_DATASEGMENT *S)
{	/* Write out segment-level OGR/GMT header metadata */
	unsigned int col, virt_col;
	char *kind = "PH";
	char *sflag[7] = {"-D", "-G", "-I", "-L", "-T", "-W", "-Z"}, *quote[7] = {"", "", "\"", "\"", "\"", "", ""};
	char buffer[GMT_BUFSIZ];

	if (GMT->common.a.geometry == GMT_IS_POLYGON || GMT->common.a.geometry == GMT_IS_MULTIPOLYGON) fprintf (fp, "# @%c\n", (int)kind[S->ogr->pol_mode]);
	if (GMT->common.a.n_aspatial) {
		fprintf (fp, "# @D");
		for (col = 0; col < GMT->common.a.n_aspatial; col++) {
			if (col) fprintf (fp, "|");
			switch (GMT->common.a.col[col]) {
				case GMT_IS_D:	/* Pick up from -D<distance> */
				case GMT_IS_G:	/* Pick up from -G<fill> */
				case GMT_IS_I:	/* Pick up from -I<ID> */
				case GMT_IS_T:	/* Pick up from -T<text> */
				case GMT_IS_W:	/* Pick up from -W<pen> */
				case GMT_IS_Z:	/* Pick up from -Z<value> */
					virt_col = abs (GMT->common.a.col[col]) - 1;	/* So -3 becomes 2 etc */
					if (GMT_parse_segment_item (GMT, GMT->current.io.segment_header, sflag[virt_col], buffer)) fprintf (fp, "%s%s%s", quote[virt_col], buffer, quote[virt_col]);
					break;
				case GMT_IS_L:	/* Pick up from -L<value> */
					virt_col = abs (GMT->common.a.col[col]) - 1;	/* So -3 becomes 2 etc */
					if (S->label) fprintf (fp, "%s%s%s", quote[virt_col], S->label, quote[virt_col]);
					else if (GMT_parse_segment_item (GMT, GMT->current.io.segment_header, sflag[virt_col], buffer)) fprintf (fp, "%s%s%s", quote[virt_col], buffer, quote[virt_col]);
					break;
				default:	/* Regular column cases */
					if (S->ogr) gmt_write_formatted_ogr_value (GMT, fp, col, GMT->common.a.type[col], S->ogr);
					break;
			}
		}
		fprintf (fp, "\n");
	}
}

void gmt_build_segheader_from_ogr (struct GMT_CTRL *GMT, struct GMT_DATASEGMENT *S)
{	/* Build segment-level OGR/GMT header metadata */
	unsigned int col, virt_col, n;
	bool space = false;
	char *sflag[7] = {"-D", "-G", "-I", "-L", "-T", "-W", "-Z"};
	char buffer[GMT_BUFSIZ];

	if (GMT->common.a.output) return;		/* Input was not OGR (but output will be) */
	n = (S->ogr && S->ogr->n_aspatial) ? S->ogr->n_aspatial : GMT->common.a.n_aspatial;
	if (n == 0) return;	/* Either input was not OGR or there are no aspatial fields */
	buffer[0] = 0;
	for (col = 0; col < n; col++) {
		switch (GMT->common.a.col[col]) {
			case GMT_IS_D:	/* Format -D<distance> */
			case GMT_IS_G:	/* Format -G<fill> */
			case GMT_IS_I:	/* Format -I<ID> */
			case GMT_IS_T:	/* Format -T<text> */
			case GMT_IS_W:	/* Format -W<pen> */
			case GMT_IS_Z:	/* Format -Z<value> */
				virt_col = abs (GMT->common.a.col[col]) - 1;	/* So -3 becomes 2 etc */
				if (space) strcat (buffer, " ");
				strcat (buffer, sflag[virt_col]);
				strcat (buffer, S->ogr->tvalue[GMT->common.a.ogr[col]]);
				space = true;
				break;
			default:	/* Regular column cases are skipped */
				break;
		}
	}
	if (GMT_polygon_is_hole (S)) {		/* Indicate this is a polygon hole [Default is perimeter] */
		if (space) strcat (buffer, " ");
		strcat (buffer, "-Ph");
	}
	if (S->header) { strcat (buffer, " "); strcat (buffer, S->header); }	/* Append rest of previous header */
	free (S->header);
	S->header = strdup (buffer);
}

void gmt_alloc_ogr_seg (struct GMT_CTRL *GMT, struct GMT_DATASEGMENT *S, int n_aspatial)
{	/* Allocates the OGR structure for a given segment and copies current values from table OGR segment */
	if (S->ogr) return;	/* Already allocated */
	S->ogr = GMT_memory (GMT, NULL, 1, struct GMT_OGR_SEG);
	S->ogr->n_aspatial = n_aspatial;
	if (n_aspatial) {
		S->ogr->tvalue = GMT_memory (GMT, NULL, n_aspatial, char *);
		S->ogr->dvalue = GMT_memory (GMT, NULL, n_aspatial, double);
	}
}

void gmt_copy_ogr_seg (struct GMT_CTRL *GMT, struct GMT_DATASEGMENT *S, struct GMT_OGR *G)
{	/* Allocates the OGR structure for a given segment and copies current values from table OGR segment */
	unsigned int col;

	gmt_alloc_ogr_seg (GMT, S, G->n_aspatial);
	for (col = 0; col < G->n_aspatial; col++) {
		if (G->tvalue != NULL && G->tvalue[col])
			S->ogr->tvalue[col] = strdup (G->tvalue[col]);
		if (G->dvalue != NULL && G->dvalue[col])
			S->ogr->dvalue[col] = G->dvalue[col];
	}
	S->ogr->pol_mode = G->pol_mode;
}

void GMT_duplicate_ogr_seg (struct GMT_CTRL *GMT, struct GMT_DATASEGMENT *S_to, struct GMT_DATASEGMENT *S_from)
{	/* Allocates the OGR structure for a given segment and copies current values from table OGR segment */
	unsigned int col;

	if (!S_from->ogr) return;	/* No data */
	gmt_alloc_ogr_seg (GMT, S_to, S_from->ogr->n_aspatial);
	for (col = 0; col < S_from->ogr->n_aspatial; col++) {
		if (S_from->ogr->tvalue[col]) S_to->ogr->tvalue[col] = strdup (S_from->ogr->tvalue[col]);
		S_to->ogr->dvalue[col] = S_from->ogr->dvalue[col];
	}
	S_to->ogr->pol_mode = S_from->ogr->pol_mode;
}

int gmt_prep_ogr_output (struct GMT_CTRL *GMT, struct GMT_DATASET *D) {

	int object_ID, col, stop, n_reg, item, error = 0;
	uint64_t row, seg, seg1, seg2, k;
	char buffer[GMT_BUFSIZ] = {""}, in_string[GMT_STR16] = {""}, out_string[GMT_STR16] = {""};
	struct GMT_DATATABLE *T = NULL;
	struct GMT_DATASET *M = NULL;
	struct GMT_DATASEGMENT *S = NULL;
	struct GMTAPI_DATA_OBJECT O;

	/* When this functions is called we have already registered the output destination.  This will normally
	 * prevent us from register the data set separately in order to call GMT_gmtinfo.  We must temporarily
	 * unregister the output, do our thing, then reregister again. */

	n_reg = GMTAPI_count_objects (GMT->parent, GMT_IS_DATASET, GMT_OUT, &object_ID);	/* Are there outputs registered already? */
	if (n_reg == 1) {	/* Yes, must save and unregister, then reregister later */
		if ((item = GMTAPI_Validate_ID (GMT->parent, GMT_IS_DATASET, object_ID, GMT_OUT)) == GMT_NOTSET) return (GMTAPI_report_error (GMT->parent, error));
		GMT_memcpy (&O, GMT->parent->object[item], 1, struct GMTAPI_DATA_OBJECT);
		GMTAPI_Unregister_IO (GMT->parent, object_ID, GMT_OUT);
	}

	/* Determine w/e/s/n via GMT_gmtinfo */

	/* Create option list, register D as input source via ref */
	if ((object_ID = GMT_Register_IO (GMT->parent, GMT_IS_DATASET, GMT_IS_REFERENCE, GMT_IS_POINT, GMT_IN, NULL, D)) == GMT_NOTSET) {
		return (GMT->parent->error);
	}
	if (GMT_Encode_ID (GMT->parent, in_string, object_ID) != GMT_OK) {
		return (GMT->parent->error);	/* Make filename with embedded object ID */
	}
	if ((object_ID = GMT_Register_IO (GMT->parent, GMT_IS_DATASET, GMT_IS_DUPLICATE, GMT_IS_POINT, GMT_OUT, NULL, NULL)) == GMT_NOTSET) {
		return (GMT->parent->error);
	}
	if (GMT_Encode_ID (GMT->parent, out_string, object_ID)) {
		return (GMT->parent->error);	/* Make filename with embedded object ID */
	}
	sprintf (buffer, "-C -fg -<%s ->%s", in_string, out_string);
	if (GMT_Call_Module (GMT->parent, "gmtinfo", GMT_MODULE_CMD, buffer) != GMT_OK) {	/* Get the extent via gmtinfo */
		return (GMT->parent->error);
	}
	if ((M = GMT_Retrieve_Data (GMT->parent, object_ID)) == NULL) {
		return (GMT->parent->error);
	}

	/* Time to reregister the original destination */

	if ((object_ID = GMT_Register_IO (GMT->parent, GMT_IS_DATASET, GMT_IS_FILE, GMT_IS_POINT, GMT_OUT, NULL, D)) == GMT_NOTSET) {
		return (GMT->parent->error);
	}
	if ((item = GMTAPI_Validate_ID (GMT->parent, GMT_IS_DATASET, object_ID, GMT_OUT)) == GMT_NOTSET) {
		return (GMTAPI_report_error (GMT->parent, error));
	}
	GMT_memcpy (GMT->parent->object[item], &O, 1, struct GMTAPI_DATA_OBJECT);	/* Restore what we had before */

	T = D->table[0];
	T->ogr = GMT_memory (GMT, NULL, 1, struct GMT_OGR);
	sprintf (buffer, "%.8g/%.8g/%.8g/%.8g", M->table[0]->segment[0]->coord[0][0], M->table[0]->segment[0]->coord[1][0], M->table[0]->segment[0]->coord[2][0], M->table[0]->segment[0]->coord[3][0]);
	GMT_free_dataset (GMT, &M);
	T->ogr->region = strdup (buffer);
	T->ogr->proj[1] = strdup ("\"-Jx1d --PROJ_ELLIPSOID=WGS84\"");
	T->ogr->proj[2] = strdup ("\"+proj=longlat +ellps=WGS84 +datum=WGS84 +no_defs\"");
	T->ogr->proj[3] = strdup ("\"GEOGCS[\"GCS_WGS_1984\",DATUM[\"WGS_1984\",SPHEROID[\"WGS_1984\",6378137.0,298.257223563]],PRIMEM[\"Greenwich\",0.0],UNIT[\"Degree\",0.0174532925199433]]\"");
	T->ogr->geometry = GMT->common.a.geometry;
	T->ogr->n_aspatial = GMT->common.a.n_aspatial;
	if (T->ogr->n_aspatial) {	/* Copy over the command-line settings */
		T->ogr->name = GMT_memory (GMT, NULL, T->ogr->n_aspatial, char *);
		T->ogr->type = GMT_memory (GMT, NULL, T->ogr->n_aspatial, unsigned int);
		T->ogr->dvalue = GMT_memory (GMT, NULL, T->ogr->n_aspatial, double);
		for (k = 0; k < T->ogr->n_aspatial; k++) {
			T->ogr->name[k] = strdup (GMT->common.a.name[k]);
			T->ogr->type[k] = GMT->common.a.type[k];
		}
		for (seg = 0; seg < T->n_segments; seg++) {	/* For each segment in the table */
			S = T->segment[seg];
			gmt_alloc_ogr_seg (GMT, S, T->ogr->n_aspatial);	/* Copy over any feature-specific values */
			for (k = 0; k < T->ogr->n_aspatial; k++) {	/* For each column to turn into a constant aspatial value */
				col = GMT->common.a.col[k];
				if (col < 0) continue;	/* Multisegment header entry instead */
				for (row = 1, stop = false; !stop && row < S->n_rows; ++row) {
					if (!doubleAlmostEqualZero (S->coord[col][row], S->coord[col][row-1]))
						stop = true;
				}
				if (stop) {
					GMT_Report (GMT->parent, GMT_MSG_NORMAL, "The -a option specified a constant column but its contents vary!\n");
					return (GMT_RUNTIME_ERROR);
				}
				else
					S->ogr->dvalue[k] = S->coord[col][0];
			}
		}
		/* OK, successfully passed the constant column tests, if any */
		for (seg = col = 0; seg < T->n_segments; seg++) {	/* Free up columns now stored as aspatial values */
			S = T->segment[seg];
			for (k = 0; k < T->ogr->n_aspatial; k++) if (GMT->common.a.col[k] > 0) GMT_free (GMT, S->coord[GMT->common.a.col[k]]);
			for (k = col = 0; k < T->n_columns; k++) {
				while (!S->coord[k]) k++;	/* Next available column */
				S->coord[col++] = S->coord[k];	/* Update pointers */
			}
			S->n_columns = col;	/* May have lost some columns now */
		}
		T->n_columns = D->n_columns = col;	/* May have lost some columns now */
	}
	if (T->ogr->geometry == GMT_IS_POLYGON || T->ogr->geometry == GMT_IS_MULTIPOLYGON) {	/* Must check consistency */
		for (seg = 0; seg < T->n_segments; seg++) {	/* For each segment in the table */
			if ((T->ogr->geometry == GMT_IS_POLYGON || T->ogr->geometry == GMT_IS_MULTIPOLYGON) && GMT_polygon_is_open (GMT, T->segment[seg]->coord[GMT_X], T->segment[seg]->coord[GMT_Y], T->segment[seg]->n_rows)) {
				GMT_Report (GMT->parent, GMT_MSG_NORMAL, "The -a option specified [M]POLY but open segments were detected!\n");
				GMT_Destroy_Data (GMT->parent, &D[GMT_OUT]);
				return (GMT_RUNTIME_ERROR);
			}
			gmt_alloc_ogr_seg (GMT, T->segment[seg], T->ogr->n_aspatial);	/* Copy over any feature-specific values */
			T->segment[seg]->ogr->pol_mode = GMT_IS_PERIMETER;
			GMT_set_seg_minmax (GMT, T->segment[seg]);	/* Make sure min/max are set per polygon */

		}
		/* OK, they are all polygons.  Determine any polygon holes: if a point is fully inside another polygon (not on the edge) */
		for (seg1 = 0; seg1 < T->n_segments; seg1++) {	/* For each segment in the table */
			for (seg2 = seg1 + 1; seg2 < T->n_segments; seg2++) {	/* For each segment in the table */
				if (GMT_inonout (GMT, T->segment[seg1]->coord[GMT_X][0], T->segment[seg1]->coord[GMT_Y][0], T->segment[seg2]) == GMT_INSIDE) T->segment[seg1]->ogr->pol_mode = GMT_IS_HOLE;
				if (GMT_inonout (GMT, T->segment[seg2]->coord[GMT_X][0], T->segment[seg2]->coord[GMT_Y][0], T->segment[seg1]) == GMT_INSIDE) T->segment[seg2]->ogr->pol_mode = GMT_IS_HOLE;
			}
		}
	}
	if (T->ogr->geometry > GMT_IS_POINT && T->ogr->geometry != GMT_IS_MULTIPOINT) {	/* Must check for Dateline crossings */
		unsigned int n_split;
		uint64_t n_segs = T->n_segments;
		struct GMT_DATASEGMENT **L = NULL;

		for (seg = 0; seg < T->n_segments; seg++) {	/* For each segment in the table */
			if (!GMT_crossing_dateline (GMT, T->segment[seg])) continue;	/* GIS-safe feature! */
			GMT_Report (GMT->parent, GMT_MSG_LONG_VERBOSE, "Feature %" PRIu64 " crosses the Dateline\n", seg);
			if (!GMT->common.a.clip) continue;	/* Not asked to clip */
			/* Here we must split into east and west part(s) */
			if (T->ogr->geometry == GMT_IS_POLYGON || T->ogr->geometry == GMT_IS_MULTIPOLYGON) {	/* Clipping must add dateline segments */
				/* Clip into two closed polygons.  Eventually, perhaps return more (eliminate bridges) */
				n_split = GMT_split_poly_at_dateline (GMT, T->segment[seg], &L);
			}
			else {	/* Clipping just needs to add crossing points */
				/* Truncate into two or more line segments */
				n_split = GMT_split_line_at_dateline (GMT, T->segment[seg], &L);
			}
			T->segment = GMT_memory (GMT, T->segment, n_segs + n_split - 1, struct GMT_DATASEGMENT *);	/* Allow more space for new segments */
			GMT_free_segment (GMT, &(T->segment[seg]), D->alloc_mode);	/* Delete the old one */
			T->segment[seg] = L[0];			/* Hook in the first replacement */
			for (k = 1; k < n_split; k++) T->segment[n_segs++] = L[k];	/* Add the remaining segments to the end */
			GMT_free (GMT, L);
		}
		D->n_segments = T->n_segments = n_segs;	/* Update number of segments */

	}
	GMT->current.io.geo.range = GMT_IS_M180_TO_P180_RANGE;	/* Select the -180/180 output range format */
	return (0);
}

void gmt_write_multilines (struct GMT_CTRL *GMT, FILE *fp, char *text, char *prefix) {
	/* Optional title(s) or remarks provided; could be several lines separated by \n */
	char p[GMT_BUFSIZ] = {""}, line[GMT_BUFSIZ] = {""};
	unsigned int pos = 0, k = 0;

	while (GMT_strtok (text, "\\", &pos, p)) {
		sprintf (line, "# %7s : %s", prefix, &p[k]);
		GMT_write_tableheader (GMT, fp, line);
		k = 1;	/* Need k to skip the n in \n */
	}
}

void GMT_write_newheaders (struct GMT_CTRL *GMT, FILE *fp, uint64_t n_cols)
{	/* Common ascii header records added on output */
	if (GMT->common.b.active[GMT_OUT]) return;		/* No output headers for binary files */
	if (!GMT->current.setting.io_header[GMT_OUT]) return;	/* No output headers requested, so don't bother */
	if (GMT->common.h.title) {	/* Optional title(s) provided; could be several lines separated by \n */
		gmt_write_multilines (GMT, fp, GMT->common.h.title, "Title");
	}
	/* Always write command line */
	GMT_write_tableheader (GMT, fp, GMT_create_header_item (GMT->parent, GMT_COMMENT_IS_COMMAND | GMT_COMMENT_IS_OPTION, GMT->current.options));
	if (GMT->common.h.remark) {	/* Optional remark(s) provided; could be several lines separated by \n */
		gmt_write_multilines (GMT, fp, GMT->common.h.remark, "Remark");
	}
	if (GMT->common.h.add_colnames) {	/* Want output comment with column names */
		if (GMT->common.h.colnames)	/* Optional column names already provided */
			GMT_write_tableheader (GMT, fp, GMT->common.h.colnames);
		else if (n_cols) {	/* Generate names col1[0], col2[1] etc */
			uint64_t col, first = 1;
			char record[GMT_BUFSIZ] = {""}, txt[GMT_LEN64] = {""};
			if (n_cols >= 2) {	/* Place x and y first */
				GMT_set_xycolnames (GMT, record);
				first++;
			}
			else
				sprintf (record, "col1[0]");
			for (col = first; col < n_cols; col++) {
				sprintf (txt, "\tcol%" PRIu64 "[%" PRIu64 "]", col+1, col);
				strcat (record, txt);
			}
			GMT_write_tableheader (GMT, fp, record);
		}
	}
}

void GMT_set_xycolnames (struct GMT_CTRL *GMT, char *string)
{
	char *xy[2][2] = {{"x", "y"}, {"lon", "lat"}};
	unsigned int mode = (GMT_is_geographic (GMT, GMT_OUT)) ? 1 : 0;
	unsigned int ix = (GMT->current.setting.io_lonlat_toggle[GMT_OUT]) ? 1 : 0, iy;
	iy = 1 - ix;
	sprintf (string, "%s[0]\t%s[1]", xy[mode][ix], xy[mode][iy]);
}

int GMT_write_table (struct GMT_CTRL *GMT, void *dest, unsigned int dest_type, struct GMT_DATATABLE *table, bool use_GMT_io, unsigned int io_mode)
{
	/* Writes an entire segment data set to file or wherever.
	 * Specify io_mode == GMT_WRITE_SEGMENT or GMT_WRITE_TABLE_SEGMENT to write segments to individual files.
	 * If dist is NULL we choose stdout. */

	bool ascii, close_file = false, append;
	int save = 0;
	unsigned int k;
	uint64_t row = 0, seg, col;
	int *fd = NULL;
	char open_mode[4] = {""}, file[GMT_BUFSIZ] = {""}, tmpfile[GMT_BUFSIZ] = {""}, *out_file = tmpfile;
	double *out = NULL;
	FILE *fp = NULL;
	int (*psave) (struct GMT_CTRL *, FILE *, uint64_t, double *) = NULL;	/* Pointer to function writing tables */


	if (table->mode == GMT_WRITE_SKIP) return (0);	/* Skip this table */

	append = (dest_type == GMT_IS_FILE && dest && ((char *)dest)[0] == '>');	/* Want to append to existing file */

	if (use_GMT_io) {	/* Use GMT->current.io.info settings to determine if input is ascii/binary, else it defaults to ascii */
		strcpy (open_mode, (append) ? GMT->current.io.a_mode : GMT->current.io.w_mode);
		ascii = !GMT->common.b.active[GMT_OUT];
	}
	else {			/* Force ASCII mode */
		strcpy (open_mode, (append) ? "a" : "w");
		ascii = true;
		psave = GMT->current.io.output;		/* Save the previous pointer since we need to change it back at the end */
		GMT->current.io.output = GMT->session.output_ascii;	/* Override and use ascii mode */
	}

	switch (dest_type) {
		case GMT_IS_FILE:	/* dest is a file name */
			strncpy (file, dest, GMT_BUFSIZ);
			if (io_mode < GMT_WRITE_SEGMENT) {	/* Only require one destination */
				if ((fp = GMT_fopen (GMT, &file[append], open_mode)) == NULL) {
					GMT_Report (GMT->parent, GMT_MSG_NORMAL, "Cannot open file %s\n", &file[append]);
					GMT_exit (GMT, EXIT_FAILURE); return EXIT_FAILURE;
				}
				close_file = true;	/* We only close files we have opened here */
			}
			break;
		case GMT_IS_STREAM:	/* Open file pointer given, just copy */
			fp = (FILE *)dest;
			if (fp == NULL) fp = GMT->session.std[GMT_OUT];	/* Default destination */
			if (fp == GMT->session.std[GMT_OUT])
				strcpy (file, "<stdout>");
			else
				strcpy (file, "<output stream>");
			break;
		case GMT_IS_FDESC:		/* Open file descriptor given, just convert to file pointer */
			fd = dest;
			if (fd && (fp = fdopen (*fd, open_mode)) == NULL) {
				GMT_Report (GMT->parent, GMT_MSG_NORMAL, "Cannot convert file descriptor %d to stream in GMT_write_table\n", *fd);
				GMT_exit (GMT, EXIT_FAILURE); return EXIT_FAILURE;
			}
			if (fd == NULL) fp = GMT->session.std[GMT_OUT];	/* Default destination */
			if (fp == GMT->session.std[GMT_OUT])
				strcpy (file, "<stdout>");
			else
				strcpy (file, "<output file descriptor>");
			break;
		default:
			GMT_Report (GMT->parent, GMT_MSG_NORMAL, "Unrecognized source type %d in GMT_write_table\n", dest_type);
			GMT_exit (GMT, EXIT_FAILURE); return EXIT_FAILURE;
			break;
	}
	if (io_mode < GMT_WRITE_SEGMENT) {
		if (ascii && GMT->current.setting.io_header[GMT_OUT]) {
			for (k = 0; k < table->n_headers; k++) GMT_write_tableheader (GMT, fp, table->header[k]);	/* Write any existing header comments */
			GMT_write_newheaders (GMT, fp, table->n_columns);	/* Write general header block */
		}
		if (table->ogr) GMT_write_ogr_header (fp, table->ogr);	/* Must write OGR/GMT header */
	}

	out = GMT_memory (GMT, NULL, table->n_columns, double);
	for (seg = 0; seg < table->n_segments; seg++) {
		if (table->segment[seg]->mode == GMT_WRITE_SKIP) continue;	/* Skip this segment */
		if (io_mode >= GMT_WRITE_SEGMENT) {	/* Create separate file for each segment */
			if (table->segment[seg]->file[GMT_OUT])
				out_file = table->segment[seg]->file[GMT_OUT];
			else if (io_mode == GMT_WRITE_TABLE_SEGMENT)	/* Build name with table id and seg # */
				sprintf (tmpfile, file, table->id, seg);
			else					/* Build name with seg ids */
				sprintf (tmpfile, file, table->segment[seg]->id);
			if ((fp = GMT_fopen (GMT, out_file, open_mode)) == NULL) {
				GMT_Report (GMT->parent, GMT_MSG_NORMAL, "Cannot open file %s\n", out_file);
				GMT_exit (GMT, EXIT_FAILURE); return EXIT_FAILURE;
			}
			GMT_Report (GMT->parent, GMT_MSG_LONG_VERBOSE, "Writing data segment to file %s\n", out_file);
			if (ascii && GMT->current.setting.io_header[GMT_OUT]) {
				for (k = 0; k < table->n_headers; k++) GMT_write_tableheader (GMT, fp, table->header[k]);	/* Write any existing header comments */
				GMT_write_newheaders (GMT, fp, table->n_columns);	/* Write general header block */
			}
		}
		if (GMT->current.io.multi_segments[GMT_OUT]) {	/* Want to write segment headers */
			if (table->segment[seg]->ogr) gmt_build_segheader_from_ogr (GMT, table->segment[seg]);	/* We have access to OGR metadata */
			if (table->segment[seg]->header) strncpy (GMT->current.io.segment_header, table->segment[seg]->header, GMT_BUFSIZ); else GMT->current.io.segment_header[0] = '\0';
			GMT_write_segmentheader (GMT, fp, table->segment[seg]->n_columns);
			if (table->segment[seg]->ogr && GMT->common.a.output) gmt_write_ogr_segheader (GMT, fp, table->segment[seg]);
		}
		if (table->segment[seg]->mode == GMT_WRITE_HEADER) continue;	/* Skip after writing segment header */
		if (table->segment[seg]->range) {save = GMT->current.io.geo.range; GMT->current.io.geo.range = table->segment[seg]->range; }	/* Segment-specific formatting */
		for (row = 0; row < table->segment[seg]->n_rows; row++) {
			for (col = 0; col < table->segment[seg]->n_columns; col++) out[col] = table->segment[seg]->coord[col][row];
			GMT->current.io.output (GMT, fp, table->segment[seg]->n_columns, out);
		}
		if (table->segment[seg]->range) GMT->current.io.geo.range = save; 	/* Restore formatting */
		if (io_mode == GMT_WRITE_SEGMENT) GMT_fclose (GMT, fp);	/* Close the segment file */
	}

	if (close_file) GMT_fclose (GMT, fp);	/* Close the file since we opened it */
	GMT_free (GMT, out);			/* Free up allocated memory */
	if (!use_GMT_io) GMT->current.io.output = psave;	/* Restore former pointers and values */

	return (0);	/* OK status */
}

int GMT_write_dataset (struct GMT_CTRL *GMT, void *dest, unsigned int dest_type, struct GMT_DATASET *D, bool use_GMT_io, int table)
{	/* Writes an entire data set to file or stream */
	unsigned int tbl, u_table;
	bool close_file = false;
	int error, append = 0;
	int *fd = NULL;
	char file[GMT_BUFSIZ] = {""}, tmpfile[GMT_BUFSIZ] = {""}, open_mode[4] = {""}, *out_file = tmpfile;
	FILE *fp = NULL;

	if (dest_type == GMT_IS_FILE && dest && ((char *)dest)[0] == '>') append = 1;	/* Want to append to existing file */
	if (use_GMT_io)	/* Use GMT->current.io.info settings to determine if input is ascii/binary, else it defaults to ascii */
		strcpy (open_mode, (append) ? GMT->current.io.a_mode : GMT->current.io.w_mode);
	else			/* Force ASCII mode */
		strcpy (open_mode, (append) ? "a" : "w");

	/* Convert any destination type to stream */

	switch (dest_type) {
		case GMT_IS_FILE:	/* dest is a file name */
			strncpy (file, dest, GMT_BUFSIZ);
			if (D->io_mode < GMT_WRITE_TABLE) {	/* Only need one destination */
				if ((fp = GMT_fopen (GMT, &file[append], open_mode)) == NULL) {
					GMT_Report (GMT->parent, GMT_MSG_NORMAL, "Cannot open file %s\n", &file[append]);
					return (EXIT_FAILURE);
				}
				close_file = true;	/* We only close files we have opened here */
				GMT_Report (GMT->parent, GMT_MSG_LONG_VERBOSE, "Write Data Table to file %s\n", &file[append]);
			}
			break;
		case GMT_IS_STREAM:	/* Open file pointer given, just copy */
			fp = (FILE *)dest;
			if (fp == NULL) fp = GMT->session.std[GMT_OUT];	/* Default destination */
			if (fp == GMT->session.std[GMT_OUT])
				strcpy (file, "<stdout>");
			else
				strcpy (file, "<output stream>");
			GMT_Report (GMT->parent, GMT_MSG_LONG_VERBOSE, "Write Data Table to %s\n", file);
			break;
		case GMT_IS_FDESC:		/* Open file descriptor given, just convert to file pointer */
			fd = dest;
			if (fd && (fp = fdopen (*fd, open_mode)) == NULL) {
				GMT_Report (GMT->parent, GMT_MSG_NORMAL, "Cannot convert file descriptor %d to stream in GMT_write_table\n", *fd);
				return (EXIT_FAILURE);
			}
			if (fd == NULL) fp = GMT->session.std[GMT_OUT];	/* Default destination */
			if (fp == GMT->session.std[GMT_OUT])
				strcpy (file, "<stdout>");
			else
				strcpy (file, "<output file descriptor>");
			GMT_Report (GMT->parent, GMT_MSG_LONG_VERBOSE, "Write Data Table to %s\n", file);
			break;
		default:
			GMT_Report (GMT->parent, GMT_MSG_NORMAL, "Unrecognized source type %d in GMT_write_table\n", dest_type);
			return (EXIT_FAILURE);
			break;
	}

	if (D->io_mode == GMT_WRITE_OGR && gmt_prep_ogr_output (GMT, D)) {	/* Must preprocess aspatial information and set metadata */
		GMT_Report (GMT->parent, GMT_MSG_NORMAL, "Failed to prepare for OGR output formatting\n");
		return (EXIT_FAILURE);
	}
	for (tbl = 0; tbl < D->n_tables; tbl++) {
		if (table != GMT_NOTSET && (u_table = table) != tbl) continue;	/* Selected a specific table */
		if (D->io_mode > GMT_WRITE_TABLE) {	/* Write segments to separate files; must pass original file name in case a template */
			if ((error = GMT_write_table (GMT, dest, GMT_IS_FILE, D->table[tbl], use_GMT_io, D->io_mode))) return (error);
		}
		else if (D->io_mode == GMT_WRITE_TABLE) {	/* Must write this table a its own file */
			if (D->table[tbl]->file[GMT_OUT])
				out_file = D->table[tbl]->file[GMT_OUT];
			else
				sprintf (tmpfile, file, D->table[tbl]->id);
			GMT_Report (GMT->parent, GMT_MSG_LONG_VERBOSE, "Write Data Table to %s\n", out_file);
			if ((error = GMT_write_table (GMT, out_file, GMT_IS_FILE, D->table[tbl], use_GMT_io, D->io_mode))) return (error);
		}
		else {	/* Write to stream we set up earlier */
			if ((error = GMT_write_table (GMT, fp, GMT_IS_STREAM, D->table[tbl], use_GMT_io, D->io_mode))) return (error);
		}
	}

	if (close_file) GMT_fclose (GMT, fp);

	return (0);	/* OK status */
}

int gmt_write_texttable (struct GMT_CTRL *GMT, void *dest, int dest_type, struct GMT_TEXTTABLE *table, int io_mode)
{
	/* Writes an entire segment text data set to file or wherever.
	 * Specify io_mode == GMT_WRITE_SEGMENT or GMT_WRITE_TABLE_SEGMENT to write segments to individual files.
	 * If dist is NULL we choose stdout. */

	bool close_file = false;
	uint64_t row = 0, seg;
	unsigned int hdr, append;
	int *fd = NULL;	/* Must be int, not int */
	char file[GMT_BUFSIZ] = {""}, tmpfile[GMT_BUFSIZ] = {""}, *out_file = tmpfile;
	FILE *fp = NULL;

	if (table->mode == GMT_WRITE_SKIP) return (0);	/* Skip this table */

	append = (dest_type == GMT_IS_FILE && dest && ((char *)dest)[0] == '>');	/* Want to append to existing file */

	switch (dest_type) {
		case GMT_IS_FILE:	/* dest is a file name */
			strncpy (file, dest, GMT_BUFSIZ);
			if (io_mode < GMT_WRITE_SEGMENT) {	/* Only require one destination */
				if ((fp = GMT_fopen (GMT, &file[append], (append) ? "a" : "w")) == NULL) {
					GMT_Report (GMT->parent, GMT_MSG_NORMAL, "Cannot open file %s in gmt_write_texttable\n", &file[append]);
					GMT_exit (GMT, EXIT_FAILURE); return EXIT_FAILURE;
				}
				close_file = true;	/* We only close files we have opened here */
			}
			break;
		case GMT_IS_STREAM:	/* Open file pointer given, just copy */
			fp = (FILE *)dest;
			if (fp == NULL) fp = GMT->session.std[GMT_OUT];	/* Default destination */
			if (fp == GMT->session.std[GMT_OUT])
				strcpy (file, "<stdout>");
			else
				strcpy (file, "<output stream>");
			break;
		case GMT_IS_FDESC:		/* Open file descriptor given, just convert to file pointer */
			fd = dest;
			if (fd && (fp = fdopen (*fd, "w")) == NULL) {
				GMT_Report (GMT->parent, GMT_MSG_NORMAL, "Cannot convert file descriptor %d to stream in gmt_write_texttable\n", *fd);
				GMT_exit (GMT, EXIT_FAILURE); return EXIT_FAILURE;
			}
			if (fd == NULL) fp = GMT->session.std[GMT_OUT];	/* Default destination */
			if (fp == GMT->session.std[GMT_OUT])
				strcpy (file, "<stdout>");
			else
				strcpy (file, "<output file descriptor>");
			break;
		default:
			GMT_Report (GMT->parent, GMT_MSG_NORMAL, "Unrecognized source type %d in gmt_write_texttable\n", dest_type);
			GMT_exit (GMT, EXIT_FAILURE); return EXIT_FAILURE;
			break;
	}

	if (io_mode < GMT_WRITE_SEGMENT) {
		if (GMT->current.setting.io_header[GMT_OUT]) {
			for (hdr = 0; hdr < table->n_headers; hdr++) GMT_write_tableheader (GMT, fp, table->header[hdr]);	/* Write any existing header comments */
			GMT_write_newheaders (GMT, fp, 0);	/* Write general header block */
		}
	}
	for (seg = 0; seg < table->n_segments; seg++) {
		if (table->segment[seg]->mode == GMT_WRITE_SKIP) continue;	/* Skip this segment */
		if (io_mode >= GMT_WRITE_SEGMENT) {	/* Create separate file for each segment */
			if (table->segment[seg]->file[GMT_OUT])
				out_file = table->segment[seg]->file[GMT_OUT];
			else if (io_mode == GMT_WRITE_TABLE_SEGMENT)	/* Build name with table id and seg # */
				sprintf (tmpfile, file, table->id, seg);
			else					/* Build name with seg ids */
				sprintf (tmpfile, file, table->segment[seg]->id);
			if ((fp = GMT_fopen (GMT, out_file, "w")) == NULL) {
				GMT_Report (GMT->parent, GMT_MSG_NORMAL, "Cannot open file %s\n", out_file);
				GMT_exit (GMT, EXIT_FAILURE); return EXIT_FAILURE;
			}
			GMT_Report (GMT->parent, GMT_MSG_LONG_VERBOSE, "Writing Text Table segment to file %s\n", out_file);
			if (GMT->current.setting.io_header[GMT_OUT]) {
				for (hdr = 0; hdr < table->n_headers; hdr++) GMT_write_tableheader (GMT, fp, table->header[hdr]);	/* Write any existing header comments */
				GMT_write_newheaders (GMT, fp, 0);	/* Write general header block */
			}
		}
		if (GMT->current.io.multi_segments[GMT_OUT]) {	/* Want to write segment headers */
			if (table->segment[seg]->header) strncpy (GMT->current.io.segment_header, table->segment[seg]->header, GMT_BUFSIZ); else GMT->current.io.segment_header[0] = '\0';
			GMT_write_segmentheader (GMT, fp, 0);
		}
		if (table->segment[seg]->mode == GMT_WRITE_HEADER) continue;	/* Skip after writing segment header */
		for (row = 0; row < table->segment[seg]->n_rows; row++) {
			GMT_fputs (table->segment[seg]->record[row], fp);
			GMT_fputs ("\n", fp);
		}
		if (io_mode == GMT_WRITE_SEGMENT) GMT_fclose (GMT, fp);	/* Close the segment file */
	}

	if (close_file) GMT_fclose (GMT, fp);	/* Close the file since we opened it */

	return (0);	/* OK status */
}

int GMT_write_textset (struct GMT_CTRL *GMT, void *dest, unsigned int dest_type, struct GMT_TEXTSET *D, int table)
{	/* Writes an entire text set to file or stream */
	int error;
	unsigned int tbl, u_table, append = 0;
	bool close_file = false;
	int *fd = NULL;	/* Must be int */
	char file[GMT_BUFSIZ] = {""}, tmpfile[GMT_BUFSIZ] = {""}, *out_file = tmpfile;
	FILE *fp = NULL;

	/* Convert any destination type to stream */

	if (dest_type == GMT_IS_FILE && dest && ((char *)dest)[0] == '>') append = 1;	/* Want to append to existing file */

	switch (dest_type) {
		case GMT_IS_FILE:	/* dest is a file name */
			strncpy (file, dest, GMT_BUFSIZ);
			if (D->io_mode < GMT_WRITE_TABLE) {	/* Only need one destination */
				if ((fp = GMT_fopen (GMT, &file[append], (append) ? "a" : "w")) == NULL) {
					GMT_Report (GMT->parent, GMT_MSG_NORMAL, "Cannot open file %s\n", &file[append]);
					return (EXIT_FAILURE);
				}
				close_file = true;	/* We only close files we have opened here */
				GMT_Report (GMT->parent, GMT_MSG_LONG_VERBOSE, "Write Text Table to file %s\n", &file[append]);
			}
			break;
		case GMT_IS_STREAM:	/* Open file pointer given, just copy */
			fp = (FILE *)dest;
			if (fp == NULL) fp = GMT->session.std[GMT_OUT];	/* Default destination */
			if (fp == GMT->session.std[GMT_OUT])
				strcpy (file, "<stdout>");
			else
				strcpy (file, "<output stream>");
			GMT_Report (GMT->parent, GMT_MSG_LONG_VERBOSE, "Write Text Table to %s\n", file);
			break;
		case GMT_IS_FDESC:		/* Open file descriptor given, just convert to file pointer */
			fd = dest;
			if (fd && (fp = fdopen (*fd, "w")) == NULL) {
				GMT_Report (GMT->parent, GMT_MSG_NORMAL, "Cannot convert file descriptor %d to stream in GMT_write_textset\n", *fd);
				return (EXIT_FAILURE);
			}
			if (fd == NULL) fp = GMT->session.std[GMT_OUT];	/* Default destination */
			if (fp == GMT->session.std[GMT_OUT])
				strcpy (file, "<stdout>");
			else
				strcpy (file, "<output file descriptor>");
			GMT_Report (GMT->parent, GMT_MSG_LONG_VERBOSE, "Write Text Table to %s\n", file);
			break;
		default:
			GMT_Report (GMT->parent, GMT_MSG_NORMAL, "Unrecognized source type %d in GMT_write_textset\n", dest_type);
			return (EXIT_FAILURE);
			break;
	}

	for (tbl = 0; tbl < D->n_tables; tbl++) {
		if (table != GMT_NOTSET && (u_table = table) != tbl) continue;	/* Selected a specific table */
		if (D->io_mode > GMT_WRITE_TABLE) {	/* Must pass original file name in case a template */
			if ((error = gmt_write_texttable (GMT, dest, GMT_IS_FILE, D->table[tbl], D->io_mode))) return (error);
		}
		else if (D->io_mode == GMT_WRITE_TABLE) {	/* Must write this table a its own file */
			if (D->table[tbl]->file[GMT_OUT])
				out_file = D->table[tbl]->file[GMT_OUT];
			else
				sprintf (tmpfile, file, D->table[tbl]->id);
			GMT_Report (GMT->parent, GMT_MSG_LONG_VERBOSE, "Write Text Table to file %s\n", out_file);
			if ((error = gmt_write_texttable (GMT, out_file, GMT_IS_FILE, D->table[tbl], D->io_mode))) return (error);
		}
		else {	/* Write to stream we set up earlier */
			if ((error = gmt_write_texttable (GMT, fp, GMT_IS_STREAM, D->table[tbl], D->io_mode))) return (error);
		}
	}

	if (close_file) GMT_fclose (GMT, fp);

	return (0);	/* OK status */
}

void gmt_adjust_segment (struct GMT_CTRL *GMT, struct GMT_DATASEGMENT *S, uint64_t n_columns)
{	/* Change the number of columns in this segment to n_columns (free or allocate as needed) */
	uint64_t col;
	for (col = n_columns; col < S->n_columns; col++) GMT_free (GMT, S->coord[col]);	/* Free up if n_columns < S->columns */
	S->coord = GMT_memory (GMT, S->coord, n_columns, double *);
	S->min = GMT_memory (GMT, S->min, n_columns, double);
	S->max = GMT_memory (GMT, S->max, n_columns, double);
	for (col = S->n_columns; col < n_columns; col++) {	/* Allocate new columns and initialize the min/max arrays */
		S->min[col] = +DBL_MAX;
		S->max[col] = -DBL_MAX;
		S->coord[col] = GMT_memory (GMT, NULL, S->n_rows, double);
	}
	S->n_columns = n_columns;
}

void gmt_adjust_table (struct GMT_CTRL *GMT, struct GMT_DATATABLE *T, uint64_t n_columns)
{
	/* Let table have n_columns (so either deallocate or allocate columns). */
	uint64_t seg;

	T->min = GMT_memory (GMT, T->min, n_columns, double);
	T->max = GMT_memory (GMT, T->max, n_columns, double);
	for (seg = 0; seg < T->n_segments; seg++) gmt_adjust_segment (GMT, T->segment[seg], n_columns);
	T->n_columns = n_columns;	/* New number of n_columns */
}

void GMT_adjust_dataset (struct GMT_CTRL *GMT, struct GMT_DATASET *D, uint64_t n_columns)
{
	/* Adjust existing data set structure to have n_columns instead.  This may
	 * involve shrinking (deallocation) or growing (allocation) of columns.
	 */
	uint64_t tbl;

	for (tbl = 0; tbl < D->n_tables; tbl++) gmt_adjust_table (GMT, D->table[tbl], n_columns);
	D->n_columns = n_columns;
}

struct GMT_TEXTSET * GMT_create_textset (struct GMT_CTRL *GMT, uint64_t n_tables, uint64_t n_segments, uint64_t n_rows, bool alloc_only)
{	/* Create an empty text set structure with the required number of empty tables, all set to hold n_segments with n_rows */
	/* Allocate the new textset structure given the specified dimensions.
	 * IF alloc_only is true then we do NOT set the corresponding counters (i.e., n_segments).  */
	uint64_t tbl, seg;
	struct GMT_TEXTTABLE *T = NULL;
	struct GMT_TEXTSET *D = NULL;

	D = GMT_memory (GMT, NULL, 1, struct GMT_TEXTSET);
	D->table = GMT_memory (GMT, NULL, n_tables, struct GMT_TEXTTABLE *);
	D->n_alloc = D->n_tables = n_tables;
	if (!alloc_only) D->n_segments = n_tables * n_segments;
	for (tbl = 0; tbl < n_tables; tbl++) {
		D->table[tbl] = GMT_memory (GMT, NULL, 1, struct GMT_TEXTTABLE);
		T = D->table[tbl];
		T->n_alloc = n_segments;
		T->segment = GMT_memory (GMT, NULL, T->n_alloc, struct GMT_TEXTSEGMENT *);
		if (!alloc_only) T->n_segments = n_segments;
		for (seg = 0; seg < T->n_segments; seg++) {
			T->segment[seg] = GMT_memory (GMT, NULL, 1, struct GMT_TEXTSEGMENT);
			T->segment[seg]->record = GMT_memory (GMT, NULL, n_rows, char *);
			T->segment[seg]->n_alloc = n_rows;
		}
	}
	D->alloc_mode = GMT_ALLOCATED_BY_GMT;		/* Memory can be freed by GMT. */
	D->alloc_level = GMT->hidden.func_level;	/* Must be freed at this level. */
	D->id = GMT->parent->unique_var_ID++;		/* Give unique identifier */

	return (D);
}

struct GMT_TEXTTABLE * gmt_alloc_texttable (struct GMT_CTRL *GMT, struct GMT_TEXTTABLE *Tin)
{
	/* Allocate the new Text Table structure with same # of segments and rows/segment as input table. */
	uint64_t seg;
	unsigned int hdr;
	struct GMT_TEXTTABLE *T = GMT_memory (GMT, NULL, 1, struct GMT_TEXTTABLE);

	T->n_segments = T->n_alloc = Tin->n_segments;	/* Same number of segments as input table */
	T->n_records  = Tin->n_records;		/* Same number of records as input table */
	T->n_headers  = Tin->n_headers;
	if (T->n_headers) {
		T->header = GMT_memory (GMT, NULL, Tin->n_headers, char *);
		for (hdr = 0; hdr < T->n_headers; hdr++) T->header[hdr] = strdup (Tin->header[hdr]);
	}
	T->segment = GMT_memory (GMT, NULL, Tin->n_segments, struct GMT_TEXTSEGMENT *);
	for (seg = 0; seg < T->n_segments; seg++) {
		T->segment[seg] = GMT_memory (GMT, NULL, 1, struct GMT_TEXTSEGMENT);
		T->segment[seg]->record = GMT_memory (GMT, NULL, Tin->segment[seg]->n_rows, char *);
		T->segment[seg]->n_rows = T->segment[seg]->n_alloc = Tin->segment[seg]->n_rows;
		if (Tin->segment[seg]->header) T->segment[seg]->header = strdup (Tin->segment[seg]->header);
	}
	return (T);
}

struct GMT_TEXTSET * GMT_alloc_textset (struct GMT_CTRL *GMT, struct GMT_TEXTSET *Din, unsigned int mode)
{
	/* Allocate new textset structure with same # of tables, segments and rows/segment as input data set.
	 * We copy over headers and segment headers.
	 * mode controls how the new dataset is to be allocated;
	 * mode = GMT_ALLOC_NORMAL means we replicate the number of tables and the layout of the Din dataset
	 * mode = GMT_ALLOC_VERTICAL means we concatenate all the tables in Din into a single table for Dout
	 * mode = GMT_ALLOC_HORIZONTAL means we base the Dout size only on the first Din table
	 *	(# of segments, # of rows/segment) because tables will be pasted horizontally and not vertically.
	 */
	unsigned int hdr;
	uint64_t tbl, seg, n_seg, seg_in_tbl;
	size_t len;
	struct GMT_TEXTSET *D = GMT_memory (GMT, NULL, 1, struct GMT_TEXTSET);

	if (mode) {	/* Pack everything into a single table */
		D->n_alloc = D->n_tables = 1;
		if (mode == GMT_ALLOC_VERTICAL)
			for (n_seg = tbl = 0; tbl < Din->n_tables; tbl++) n_seg += Din->table[tbl]->n_segments;
		else /* mode == GMT_ALLOC_HORIZONTAL */
			n_seg = Din->table[0]->n_segments;
		D->table = GMT_memory (GMT, NULL, 1, struct GMT_TEXTTABLE *);
		D->table[0] = GMT_memory (GMT, NULL, 1, struct GMT_TEXTTABLE);

		/* As for file headers we concatenate the headers from all tables */
		D->table[0]->n_headers  = Din->table[0]->n_headers;
		if (D->table[0]->n_headers) D->table[0]->header = GMT_memory (GMT, NULL, D->table[0]->n_headers, char *);
		for (hdr = 0; hdr < D->table[0]->n_headers; hdr++) {	/* Concatenate headers */
			for (len = tbl = 0; tbl < Din->n_tables; tbl++) len += (strlen (Din->table[tbl]->header[hdr]) + 2);
			D->table[0]->header[hdr] = calloc (len, sizeof (char));
			strncpy (D->table[0]->header[hdr], Din->table[0]->header[hdr], GMT_BUFSIZ);
			if (Din->n_tables > 1) GMT_chop (D->table[0]->header[hdr]);	/* Remove newline */
			for (tbl = 1; tbl < Din->n_tables; tbl++) {	/* Now go across tables to paste */
				if (tbl < (Din->n_tables - 1)) GMT_chop (Din->table[tbl]->header[hdr]);
				strcat (D->table[0]->header[hdr], "\t");
				strcat (D->table[0]->header[hdr], Din->table[tbl]->header[hdr]);
			}
		}

		D->n_segments = D->table[0]->n_segments = D->table[0]->n_alloc = n_seg;
		D->table[0]->segment = GMT_memory (GMT, NULL, n_seg, struct GMT_TEXTSEGMENT *);
		for (seg = tbl = seg_in_tbl = 0; seg < D->n_segments; seg++) {
			if (seg == Din->table[tbl]->n_segments) { tbl++; seg_in_tbl = 0; }	/* Go to next table */
			D->table[0]->segment[seg] = GMT_memory (GMT, NULL, 1, struct GMT_TEXTSEGMENT);
			D->table[0]->segment[seg]->n_rows = Din->table[tbl]->segment[seg_in_tbl]->n_rows;
			D->table[0]->segment[seg]->record = GMT_memory (GMT, NULL, D->table[0]->segment[seg]->n_rows, char *);
			if (mode == GMT_ALLOC_VERTICAL && Din->table[tbl]->segment[seg_in_tbl]->header) D->table[0]->segment[seg]->header = strdup (Din->table[tbl]->segment[seg_in_tbl]->header);
			seg_in_tbl++;
		}
	}
	else {	/* Just copy over the same dataset layout except for columns */
		D->n_alloc = D->n_tables = Din->n_tables;		/* Same number of tables as input dataset */
		D->n_segments  = Din->n_segments;	/* Same number of segments as input dataset */
		D->n_records  = Din->n_records;		/* Same number of records as input dataset */
		D->table = GMT_memory (GMT, NULL, D->n_tables, struct GMT_TEXTTABLE *);
		for (tbl = 0; tbl < D->n_tables; tbl++) D->table[tbl] = gmt_alloc_texttable (GMT, Din->table[tbl]);
	}
	D->geometry = Din->geometry;

	return (D);
}

struct GMT_TEXTSET * GMT_duplicate_textset (struct GMT_CTRL *GMT, struct GMT_TEXTSET *Din, unsigned int mode)
{
	uint64_t tbl, row, seg;
	struct GMT_TEXTSET *D = NULL;
	D = GMT_alloc_textset (GMT, Din, mode);
	for (tbl = 0; tbl < Din->n_tables; tbl++) for (seg = 0; seg < Din->table[tbl]->n_segments; seg++) {
		for (row = 0; row < Din->table[tbl]->segment[seg]->n_rows; row++) D->table[tbl]->segment[seg]->record[row] = strdup (Din->table[tbl]->segment[seg]->record[row]);
	}
	return (D);
}

struct GMT_DATATABLE * gmt_alloc_table (struct GMT_CTRL *GMT, struct GMT_DATATABLE *Tin, uint64_t n_columns, uint64_t n_rows)
{
	/* Allocate the new Table structure with same # of segments and rows/segment as input table.
	 * However, n_columns is given separately and could differ.
	 * If n_rows is > 0 we well override the Tin rows counts by using n_rows instead.  */
	unsigned int hdr;
	uint64_t seg, nr;
	struct GMT_DATATABLE *T = GMT_memory (GMT, NULL, 1, struct GMT_DATATABLE);

	T->n_segments = T->n_alloc = Tin->n_segments;	/* Same number of segments as input table */
	T->n_headers  = Tin->n_headers;
	T->n_columns  = n_columns;		/* Separately specified n_columns */
	T->min = GMT_memory (GMT, NULL, n_columns, double);
	T->max = GMT_memory (GMT, NULL, n_columns, double);
	if (T->n_headers) {
		T->header = GMT_memory (GMT, NULL, Tin->n_headers, char *);
		for (hdr = 0; hdr < T->n_headers; hdr++) T->header[hdr] = strdup (Tin->header[hdr]);
	}
	T->segment = GMT_memory (GMT, NULL, Tin->n_segments, struct GMT_DATASEGMENT *);
	for (seg = 0; seg < T->n_segments; seg++) {
		T->segment[seg] = GMT_memory (GMT, NULL, 1, struct GMT_DATASEGMENT);
		nr = (n_rows) ? n_rows : Tin->segment[seg]->n_rows;
		GMT_alloc_segment (GMT, T->segment[seg], nr, n_columns, true);
		T->segment[seg]->n_rows = nr;
		T->segment[seg]->n_columns = n_columns;
		T->n_records += nr;
		if (Tin->segment[seg]->header) T->segment[seg]->header = strdup (Tin->segment[seg]->header);
		if (Tin->segment[seg]->label) T->segment[seg]->label = strdup (Tin->segment[seg]->label);
	}
	return (T);
}

int GMT_alloc_segment (struct GMT_CTRL *GMT, struct GMT_DATASEGMENT *S, uint64_t n_rows, uint64_t n_columns, bool first)
{	/* (re)allocates memory for a segment of given dimensions.
 	 * If n_rows is 0 then we do not set S->n_rows.  */
	uint64_t col;
	if (first && n_columns) {	/* First time we allocate the number of columns needed */
		S->coord = GMT_memory (GMT, NULL, n_columns, double *);
		S->min = GMT_memory (GMT, NULL, n_columns, double);
		S->max = GMT_memory (GMT, NULL, n_columns, double);
		S->n_columns = n_columns;
		for (col = 0; col < n_columns; col++) {	/* Initialize the min/max array */
			S->min[col] = +DBL_MAX;
			S->max[col] = -DBL_MAX;
		}
	}
	if (n_rows) S->n_rows = n_rows;
	S->n_alloc = n_rows;
	if (n_rows) for (col = 0; col < n_columns; col++) S->coord[col] = GMT_memory (GMT, S->coord[col], n_rows, double);
	return (GMT_OK);
}

void GMT_assign_segment (struct GMT_CTRL *GMT, struct GMT_DATASEGMENT *S, uint64_t n_rows, uint64_t n_columns)
{	/* Allocates and memcpy over vectors from GMT->hidden.mem_coord.
  	 * If n_rows > GMT_INITIAL_MEM_ROW_ALLOC then we pass the arrays and reset the tmp arrays to NULL
	 */
	uint64_t col;
	if (n_rows == 0) return;	/* Nothing to do */
	/* First allocate struct member arrays */
	S->coord = GMT_memory (GMT, NULL, n_columns, double *);
	S->min   = GMT_memory (GMT, NULL, n_columns, double);
	S->max   = GMT_memory (GMT, NULL, n_columns, double);

	if (n_rows > GMT_INITIAL_MEM_ROW_ALLOC) {	/* Large segment, just pass allocated pointers and start over with new tmp vectors later */
		for (col = 0; col < n_columns; col++) {	/* Initialize the min/max array */
			if (n_rows < GMT->hidden.mem_rows) GMT->hidden.mem_coord[col] = GMT_memory (GMT, GMT->hidden.mem_coord[col], n_rows, double);	/* Trim back */
			S->coord[col] = GMT->hidden.mem_coord[col];	/* Pass the pointer */
			GMT->hidden.mem_coord[col] = NULL;		/* Null this out to start over for next segment */
		}
		GMT->hidden.mem_cols = 0;	/* Flag that we need to reallocate new temp arrays for next segment, if any */
	}
	else {	/* Small segments, allocate and memcpy, leave tmp array as is for further use */
		for (col = 0; col < n_columns; col++) {	/* Initialize the min/max array */
			//S->coord[col] = GMT_memory (GMT, NULL, n_rows, double);
			S->coord[col] = GMT_memory (GMT, S->coord[col], n_rows, double);
			GMT_memcpy (S->coord[col], GMT->hidden.mem_coord[col], n_rows, double);
		}
	}
	S->n_rows = n_rows;
	S->n_columns = n_columns;
}

double *GMT_assign_vector (struct GMT_CTRL *GMT, uint64_t n_rows, uint64_t col)
{	/* Allocates and memcpy over vectors from GMT->hidden.mem_coord.
  	 * If n_rows > GMT_INITIAL_MEM_ROW_ALLOC then we pass the arrays and reset the tmp arrays to NULL.
	 */
	double *vector = NULL;
	if (n_rows == 0) return NULL;	/* Nothing to do */

	if (n_rows > GMT_INITIAL_MEM_ROW_ALLOC) {	/* Large segment, just pass allocated pointers and start over with new tmp vectors later */
		if (n_rows < GMT->hidden.mem_rows) GMT->hidden.mem_coord[col] = GMT_memory (GMT, GMT->hidden.mem_coord[col], n_rows, double);	/* Trim back */
		vector = GMT->hidden.mem_coord[col];	/* Pass the pointer */
		GMT->hidden.mem_coord[col] = NULL;	/* Null this out to start over for next segment */
		GMT->hidden.mem_cols = 0;	/* Flag that we need to reallocate new temp arrays for next segment, if any */
	}
	else {	/* Small segments, allocate and memcpy, leave tmp array as is for further use */
		vector = GMT_memory (GMT, NULL, n_rows, double);
		GMT_memcpy (vector, GMT->hidden.mem_coord[col], n_rows, double);
	}
	return (vector);
}

struct GMT_DATATABLE * GMT_create_table (struct GMT_CTRL *GMT, uint64_t n_segments, uint64_t n_rows, uint64_t n_columns, bool alloc_only)
{
	/* Allocate the new Table structure given the specified dimensions.
	 * If n_columns == 0 it means we don't know that dimension yet.
	 * If alloc_only is true then we do NOT set the corresponding counters (i.e., n_segments).  */
	uint64_t seg;
	struct GMT_DATATABLE *T = NULL;

	T = GMT_memory (GMT, NULL, 1, struct GMT_DATATABLE);
	if (!alloc_only) T->n_segments = n_segments;
	T->n_alloc = n_segments;
	if (n_columns) {
		T->min = GMT_memory (GMT, NULL, n_columns, double);
		T->max = GMT_memory (GMT, NULL, n_columns, double);
	}
	T->n_columns = n_columns;
	if (n_segments) {
		T->segment = GMT_memory (GMT, NULL, n_segments, struct GMT_DATASEGMENT *);
		for (seg = 0; n_columns && seg < n_segments; seg++) {
			T->segment[seg] = GMT_memory (GMT, NULL, 1, struct GMT_DATASEGMENT);
			if (GMT_alloc_segment (GMT, T->segment[seg], n_rows, n_columns, true)) return (NULL);
		}
	}

	return (T);
}

struct GMT_DATASET * GMT_create_dataset (struct GMT_CTRL *GMT, uint64_t n_tables, uint64_t n_segments, uint64_t n_rows, uint64_t n_columns, unsigned int geometry, bool alloc_only)
{	/* Create an empty data set structure with the required number of empty tables, all set to hold n_segments with n_columns */
	uint64_t tbl;
	struct GMT_DATASET *D = NULL;

	D = GMT_memory (GMT, NULL, 1, struct GMT_DATASET);
	if (n_columns) {
		D->min = GMT_memory (GMT, NULL, n_columns, double);
		D->max = GMT_memory (GMT, NULL, n_columns, double);
	}
	D->n_columns = n_columns;
	D->geometry = geometry;
	D->table = GMT_memory (GMT, NULL, n_tables, struct GMT_DATATABLE *);
	D->n_alloc = D->n_tables = n_tables;
	if (!alloc_only) D->n_segments = D->n_tables * n_segments;
	if (!alloc_only) D->n_records = D->n_segments * n_rows;
	for (tbl = 0; tbl < n_tables; tbl++) if ((D->table[tbl] = GMT_create_table (GMT, n_segments, n_rows, n_columns, alloc_only)) == NULL) return (NULL);
	D->alloc_level = GMT->hidden.func_level;	/* Must be freed at this level. */
	D->alloc_mode = GMT_ALLOCATED_BY_GMT;		/* So GMT_* modules can free this memory. */
	D->id = GMT->parent->unique_var_ID++;		/* Give unique identifier */

	return (D);
}

struct GMT_DATATABLE * GMT_read_table (struct GMT_CTRL *GMT, void *source, unsigned int source_type, bool greenwich, unsigned int *geometry, bool use_GMT_io)
{
	/* Reads an entire data set into a single table in memory with any number of segments */

	bool ascii, close_file = false, header = true, no_segments, first_seg = true, poly, check_geometry;
	int status;
	uint64_t n_expected_fields;
	uint64_t n_read = 0, row = 0, seg = 0, col;
	size_t n_head_alloc = GMT_TINY_CHUNK;
	char open_mode[4] = {""}, file[GMT_BUFSIZ] = {""}, line[GMT_LEN64] = {""};
	double d, *in = NULL;
	FILE *fp = NULL;
	struct GMT_DATATABLE *T = NULL;
	void * (*psave) (struct GMT_CTRL *, FILE *, uint64_t *, int *) = NULL;	/* Pointer to function reading tables */

	if (use_GMT_io) {	/* Use GMT->current.io.info settings to determine if input is ascii/binary, else it defaults to ascii */
		n_expected_fields = GMT->common.b.active[GMT_IN] ? GMT->common.b.ncol[GMT_IN] : GMT_MAX_COLUMNS;
		strcpy (open_mode, GMT->current.io.r_mode);
		ascii = !GMT->common.b.active[GMT_IN];
	}
	else {			/* Force ASCII mode */
		n_expected_fields = GMT_MAX_COLUMNS;	/* GMT->current.io.input will return the number of columns */
		strcpy (open_mode, "r");
		ascii = true;
		psave = GMT->current.io.input;			/* Save the previous pointer since we need to change it back at the end */
		GMT->current.io.input = GMT->session.input_ascii;	/* Override and use ascii mode */
	}

#ifdef SET_IO_MODE
	if (!ascii) GMT_setmode (GMT, GMT_IN);
#endif

	check_geometry = ((*geometry & GMT_IS_POLY) && (*geometry & GMT_IS_LINE));	/* Have to determine if these are closed polygons or not */
	poly = (((*geometry & GMT_IS_POLY) || *geometry == GMT_IS_MULTIPOLYGON) && (*geometry & GMT_IS_LINE) == 0);	/* To enable polar cap assessment in i/o */

	/* Determine input source */

	if (source_type == GMT_IS_FILE) {	/* source is a file name */
		strncpy (file, source, GMT_BUFSIZ);
		if ((fp = GMT_fopen (GMT, file, open_mode)) == NULL) {
			GMT_Report (GMT->parent, GMT_MSG_NORMAL, "Cannot open file %s\n", file);
			if (!use_GMT_io) GMT->current.io.input = psave;	/* Restore previous setting */
			return (NULL);
		}
		close_file = true;	/* We only close files we have opened here */
	}
	else if (source_type == GMT_IS_STREAM) {	/* Open file pointer given, just copy */
		fp = (FILE *)source;
		if (fp == NULL) fp = GMT->session.std[GMT_IN];	/* Default input */
		if (fp == GMT->session.std[GMT_IN])
			strcpy (file, "<stdin>");
		else
			strcpy (file, "<input stream>");
	}
	else if (source_type == GMT_IS_FDESC) {		/* Open file descriptor given, just convert to file pointer */
		int *fd = source;
		if (fd && (fp = fdopen (*fd, open_mode)) == NULL) {
			GMT_Report (GMT->parent, GMT_MSG_NORMAL, "Cannot convert file descriptor %d to stream in GMT_read_table\n", *fd);
			if (!use_GMT_io) GMT->current.io.input = psave;	/* Restore previous setting */
			return (NULL);
		}
		if (fd == NULL) fp = GMT->session.std[GMT_IN];	/* Default input */
		if (fp == GMT->session.std[GMT_IN])
			strcpy (file, "<stdin>");
		else
			strcpy (file, "<input file descriptor>");
	}
	else {
		GMT_Report (GMT->parent, GMT_MSG_NORMAL, "Unrecognized source type %d in GMT_read_table\n", source_type);
		if (!use_GMT_io) GMT->current.io.input = psave;	/* Restore previous setting */
		return (NULL);
	}

	in = GMT->current.io.input (GMT, fp, &n_expected_fields, &status);	/* Get first record */
	n_read++;
	if (GMT_REC_IS_EOF(GMT)) {
		GMT_Report (GMT->parent, GMT_MSG_VERBOSE, "File %s is empty!\n", file);
		if (!use_GMT_io) GMT->current.io.input = psave;	/* Restore previous setting */
		return (NULL);
	}
	/* Allocate the Table structure with GMT_CHUNK segments, but none has any rows or columns */

	T = GMT_create_table (GMT, GMT_CHUNK, 0U, 0U, false);

	T->file[GMT_IN] = strdup (file);
	T->header = GMT_memory (GMT, NULL, n_head_alloc, char *);

	while (status >= 0 && !GMT_REC_IS_EOF (GMT)) {	/* Not yet EOF */
		if (header) {
			while ((GMT->current.setting.io_header[GMT_IN] && n_read <= GMT->current.setting.io_n_header_items) || GMT_REC_IS_TABLE_HEADER (GMT)) { /* Process headers */
				T->header[T->n_headers] = strdup (GMT->current.io.current_record);
				T->n_headers++;
				if (T->n_headers == n_head_alloc) {
					n_head_alloc <<= 1;
					T->header = GMT_memory (GMT, T->header, n_head_alloc, char *);
				}
				in = GMT->current.io.input (GMT, fp, &n_expected_fields, &status);
				n_read++;
			}
			if (T->n_headers)
				T->header = GMT_memory (GMT, T->header, T->n_headers, char *);
			else {	/* No header records found */
				GMT_free (GMT, T->header);
				T->header = NULL;
			}
			header = false;	/* Done processing header block; other comments are GIS/OGR encoded comments */
		}

		if (GMT_REC_IS_EOF (GMT)) continue;	/* Got EOF after headers */

		no_segments = !GMT_REC_IS_SEGMENT_HEADER (GMT);	/* Not a multi-segment file.  We then assume file has only one segment */

		while (no_segments || (GMT_REC_IS_SEGMENT_HEADER (GMT) && !GMT_REC_IS_EOF (GMT))) {
			/* To use different line-distances for each segment, place the distance in the segment header */
			if (first_seg || T->segment[seg]->n_rows > 0) {
				if (!first_seg) seg++;	/* Only advance segment if last had any points */
				T->segment[seg] = GMT_memory (GMT, NULL, 1, struct GMT_DATASEGMENT);
				first_seg = false;
			}
			n_read++;
			if (ascii && !no_segments) {	/* Only ascii files can have info stored in multi-seg header records */
				if (GMT_parse_segment_item (GMT, GMT->current.io.segment_header, "-D", line)) {	/* Found a potential -D<dist> option in the header */
					if (sscanf (line, "%lg", &d) == 1) T->segment[seg]->dist = d;	/* If readable, assign it to dist, else leave as zero */
				}
			}
			/* Segment initialization */
			row = 0;
			if (!no_segments) {	/* Read data if we read a segment header up front, but guard against headers which sets in = NULL */
				while (!GMT_REC_IS_EOF (GMT) && (in = GMT->current.io.input (GMT, fp, &n_expected_fields, &status)) == NULL) n_read++;
			}
			T->segment[seg]->n_columns = n_expected_fields;	/* This is where number of columns are determined */
			no_segments = false;	/* This has now served its purpose */
		}
		if (GMT_REC_IS_EOF (GMT)) continue;	/* At EOF; get out of this loop */
		if (ascii && !no_segments) {	/* Only ascii files can have info stored in multi-seg header record */
			char buffer[GMT_BUFSIZ] = {""};
			if (strlen (GMT->current.io.segment_header)) {
				T->segment[seg]->header = strdup (GMT->current.io.segment_header);
				if (GMT_parse_segment_item (GMT, GMT->current.io.segment_header, "-L", buffer)) T->segment[seg]->label = strdup (buffer);
			}
			if (GMT->current.io.ogr == GMT_OGR_TRUE) gmt_copy_ogr_seg (GMT, T->segment[seg], GMT->current.io.OGR);	/* Copy over any feature-specific values */
		}

		if (poly && T->segment[seg]->n_columns < 2) {
			GMT_Report (GMT->parent, GMT_MSG_NORMAL, "File %s does not have at least 2 columns required for polygons (found %d)\n", file, T->segment[seg]->n_columns);
			if (!use_GMT_io) GMT->current.io.input = psave;	/* Restore previous setting */
			return (NULL);
		}

		while (! (GMT->current.io.status & (GMT_IO_SEGMENT_HEADER | GMT_IO_GAP | GMT_IO_EOF))) {	/* Keep going until false or find a new segment header */
			if (GMT->current.io.status & GMT_IO_MISMATCH) {
				GMT_Report (GMT->parent, GMT_MSG_NORMAL, "Mismatch between actual (%d) and expected (%d) fields near line %" PRIu64 "\n", status, n_expected_fields, n_read);
				if (!use_GMT_io) GMT->current.io.input = psave;	/* Restore previous setting */
				return (NULL);
			}

			GMT_prep_tmp_arrays (GMT, row, T->segment[seg]->n_columns);	/* Init or reallocate tmp read vectors */
			for (col = 0; col < T->segment[seg]->n_columns; col++) {
				GMT->hidden.mem_coord[col][row] = in[col];
				if (GMT->current.io.col_type[GMT_IN][col] & GMT_IS_LON) {	/* Must handle greenwich/dateline alignments */
					if (greenwich && GMT->hidden.mem_coord[col][row] > 180.0) GMT->hidden.mem_coord[col][row] -= 360.0;
					if (!greenwich && GMT->hidden.mem_coord[col][row] < 0.0)  GMT->hidden.mem_coord[col][row] += 360.0;
				}
			}

			row++;
			in = GMT->current.io.input (GMT, fp, &n_expected_fields, &status);
			while (GMT_REC_IS_TABLE_HEADER (GMT)) in = GMT->current.io.input (GMT, fp, &n_expected_fields, &status);	/* Just wind past other comments */
			n_read++;
		}

		if (check_geometry) {	/* Determine if dealing with closed polygons or lines based on first segment only */
			if (!GMT_polygon_is_open (GMT, GMT->hidden.mem_coord[GMT_X], GMT->hidden.mem_coord[GMT_Y], row)) poly = true;
			check_geometry = false;	/* Done with one-time checking */
			*geometry = (poly) ? GMT_IS_POLY : GMT_IS_LINE;	/* Update the geometry setting */
		}
		if (poly) {	/* If file contains a polygon then we must close it if needed */
			if (GMT->current.io.col_type[GMT_IN][GMT_X] & GMT_IS_GEO) {	/* Must check for polar cap */
				double dlon = GMT->hidden.mem_coord[GMT_X][0] - GMT->hidden.mem_coord[GMT_X][row-1];
				if (!((fabs (dlon) == 0.0 || fabs (dlon) == 360.0) && GMT->hidden.mem_coord[GMT_Y][0] == GMT->hidden.mem_coord[GMT_Y][row-1])) {
					GMT_prep_tmp_arrays (GMT, row, T->segment[seg]->n_columns);	/* Maybe reallocate tmp read vectors */
					for (col = 0; col < T->segment[seg]->n_columns; col++) GMT->hidden.mem_coord[col][row] = GMT->hidden.mem_coord[col][0];
					row++;	/* Explicitly close polygon */
				}
			}
			else if (GMT_polygon_is_open (GMT, GMT->hidden.mem_coord[GMT_X], GMT->hidden.mem_coord[GMT_Y], row)) {	/* Cartesian closure */
				GMT_prep_tmp_arrays (GMT, row, T->segment[seg]->n_columns);	/* Init or update tmp read vectors */
				for (col = 0; col < T->segment[seg]->n_columns; col++) GMT->hidden.mem_coord[col][row] = GMT->hidden.mem_coord[col][0];
				row++;	/* Explicitly close polygon */
			}
			if (GMT_parse_segment_item (GMT, T->segment[seg]->header, "-Ph", NULL)) T->segment[seg]->pol_mode = GMT_IS_HOLE;
			/* If this is a hole then set link from previous segment to this one */
			if (seg && GMT_polygon_is_hole (T->segment[seg])) T->segment[seg-1]->next = T->segment[seg];
		}

		if (row == 0) {	/* Empty segment; we delete to avoid problems downstream in applications */
			GMT_free (GMT, T->segment[seg]);
			seg--;	/* Go back to where we were */
		}
		else {	/* OK to populate segment and increment counters */
			GMT_assign_segment (GMT, T->segment[seg], row, T->segment[seg]->n_columns);	/* Allocate and place arrays into segment */
			GMT_set_seg_minmax (GMT, T->segment[seg]);	/* Set min/max */
			if (poly && (GMT->current.io.col_type[GMT_IN][GMT_X] & GMT_IS_GEO)) GMT_set_seg_polar (GMT, T->segment[seg]);
			T->n_records += row;		/* Total number of records so far */
			T->segment[seg]->id = seg;	/* Internal segment number */
		}
		/* Reallocate to free up some memory */

		if (seg == (T->n_alloc-1)) {	/* Need to allocate more segments */
			size_t n_old_alloc = T->n_alloc;
			T->n_alloc <<= 1;
			T->segment = GMT_memory (GMT, T->segment, T->n_alloc, struct GMT_DATASEGMENT *);
			GMT_memset (&(T->segment[n_old_alloc]), T->n_alloc - n_old_alloc, struct GMT_DATASEGMENT *);	/* Set to NULL */
		}

		/* If a gap was detected, forget about it now, so we can use the data for the next segment */

		GMT->current.io.status -= (GMT->current.io.status & GMT_IO_GAP);
	}
	if (close_file) GMT_fclose (GMT, fp);
	if (!use_GMT_io) GMT->current.io.input = psave;	/* Restore previous setting */

	if (first_seg) {	/* Never saw any segment or data records */
		GMT_free_table (GMT, T, GMT_ALLOCATED_BY_GMT);
		return (NULL);
	}
	if (T->segment[seg]->n_rows == 0) {	/* Last segment was empty; we delete to avoid problems downstream in applications */
		GMT_free (GMT, T->segment[seg]);
		if (seg == 0) {	/* Happens when we just read 1 segment header with no data */
			GMT_free_table (GMT, T, GMT_ALLOCATED_BY_GMT);
			return (NULL);
		}
	}
	else
		seg++;
	T->segment = GMT_memory (GMT, T->segment, seg, struct GMT_DATASEGMENT *);
	T->n_segments = seg;
	T->n_columns = T->segment[0]->n_columns;
	/* Determine table min,max values */
	T->min = GMT_memory (GMT, NULL, T->n_columns, double);
	T->max = GMT_memory (GMT, NULL, T->n_columns, double);
	for (col = 0; col < T->n_columns; col++) {T->min[col] = DBL_MAX; T->max[col] = -DBL_MAX;}
	for (seg = 0; seg < T->n_segments; seg++) {
		for (col = 0; col < T->n_columns; col++) {
			T->min[col] = MIN (T->min[col], T->segment[seg]->min[col]);
			T->max[col] = MAX (T->max[col], T->segment[seg]->max[col]);
		}
		if (T->segment[seg]->pole) {T->min[GMT_X] = 0.0; T->max[GMT_X] = 360.0;}
	}

	return (T);
}

void GMT_copy_segment (struct GMT_CTRL *GMT, struct GMT_DATASEGMENT *Sout, struct GMT_DATASEGMENT *Sin)
{	/* Duplicates the segment */
	uint64_t col;
	for (col = 0; col < Sin->n_columns; col++) GMT_memcpy (Sout->coord[col], Sin->coord[col], Sin->n_rows, double);
	GMT_memcpy (Sout->min, Sin->min, Sin->n_columns, double);
	GMT_memcpy (Sout->max, Sin->max, Sin->n_columns, double);
	Sout->n_rows = Sin->n_rows;
}

struct GMT_DATASEGMENT * GMT_duplicate_segment (struct GMT_CTRL *GMT, struct GMT_DATASEGMENT *Sin)
{	/* Duplicates the segment */
	uint64_t col;
	struct GMT_DATASEGMENT *Sout = GMT_memory (GMT, NULL, 1, struct GMT_DATASEGMENT);
	GMT_alloc_segment (GMT, Sout, Sin->n_rows, Sin->n_columns, true);
	for (col = 0; col < Sin->n_columns; col++) GMT_memcpy (Sout->coord[col], Sin->coord[col], Sin->n_rows, double);
	Sout->n_rows = Sin->n_rows;
	return (Sout);
}

struct GMT_DATASET * GMT_alloc_dataset (struct GMT_CTRL *GMT, struct GMT_DATASET *Din, uint64_t n_rows, uint64_t n_columns, unsigned int mode)
{
	/* Allocate new dataset structure with same # of tables, segments and rows/segment as input data set.
	 * However, n_columns is given separately and could differ.  Also, if n_rows > 0 we let that override the segment row counts.
	 * We copy over headers and segment headers.
	 * mode controls how the new dataset is to be allocated;
	 * mode = GMT_ALLOC_NORMAL means we replicate the number of tables and the layout of the Din dataset
	 * mode = GMT_ALLOC_VERTICAL means we concatenate all the tables in Din into a single table for Dout
	 * mode = GMT_ALLOC_HORIZONTAL means we base the Dout size only on the first Din table
	 *	(# of segments, # of rows/segment) because tables will be pasted horizontally and not vertically.
	 */
	unsigned int hdr;
	size_t len;
	uint64_t nr, tbl, seg, n_seg, seg_in_tbl;
	struct GMT_DATASET *D = GMT_memory (GMT, NULL, 1, struct GMT_DATASET);

	D->n_columns = (n_columns) ? n_columns : Din->n_columns;
	D->geometry = Din->geometry;
	D->min = GMT_memory (GMT, NULL, D->n_columns, double);
	D->max = GMT_memory (GMT, NULL, D->n_columns, double);
	if (mode) {	/* Pack everything into a single table */
		D->n_alloc = D->n_tables = 1;
		if (mode == GMT_ALLOC_VERTICAL)
			for (tbl = n_seg = 0; tbl < Din->n_tables; tbl++) n_seg += Din->table[tbl]->n_segments;
		else	/* mode == GMT_ALLOC_HORIZONTAL */
			n_seg = Din->table[0]->n_segments;
		D->table = GMT_memory (GMT, NULL, 1, struct GMT_DATATABLE *);
		D->table[0] = GMT_memory (GMT, NULL, 1, struct GMT_DATATABLE);

		/* As for file headers we concatenate the headers from all tables */
		D->table[0]->n_headers  = Din->table[0]->n_headers;
		if (D->table[0]->n_headers) D->table[0]->header = GMT_memory (GMT, NULL, D->table[0]->n_headers, char *);
		for (hdr = 0; hdr < D->table[0]->n_headers; hdr++) {	/* Concatenate headers */
			for (tbl = len = 0; tbl < Din->n_tables; tbl++) len += (strlen (Din->table[tbl]->header[hdr]) + 2);
			D->table[0]->header[hdr] = calloc (len, sizeof (char));
			strncpy (D->table[0]->header[hdr], Din->table[0]->header[hdr], len);
			if (Din->n_tables > 1) GMT_chop (D->table[0]->header[hdr]);	/* Remove newline */
			for (tbl = 1; tbl < Din->n_tables; tbl++) {	/* Now go across tables to paste */
				if (tbl < (Din->n_tables - 1)) GMT_chop (Din->table[tbl]->header[hdr]);
				strcat (D->table[0]->header[hdr], "\t");
				strcat (D->table[0]->header[hdr], Din->table[tbl]->header[hdr]);
			}
		}

		D->n_segments = D->table[0]->n_segments = D->table[0]->n_alloc = n_seg;
		D->table[0]->n_columns = D->n_columns;
		D->table[0]->segment = GMT_memory (GMT, NULL, n_seg, struct GMT_DATASEGMENT *);
		D->table[0]->min = GMT_memory (GMT, NULL, D->n_columns, double);
		D->table[0]->max = GMT_memory (GMT, NULL, D->n_columns, double);
		for (seg = tbl = seg_in_tbl = 0; seg < D->n_segments; seg++) {
			if (seg == Din->table[tbl]->n_segments) { tbl++; seg_in_tbl = 0; }	/* Go to next table */
			D->table[0]->segment[seg] = GMT_memory (GMT, NULL, 1, struct GMT_DATASEGMENT);
			nr = (n_rows) ? n_rows : Din->table[tbl]->segment[seg_in_tbl]->n_rows;
			D->table[0]->segment[seg]->n_rows = nr;
			GMT_alloc_segment (GMT, D->table[0]->segment[seg], nr, D->n_columns, true);
			D->table[0]->segment[seg]->n_columns = D->n_columns;
			if (mode != GMT_ALLOC_HORIZONTAL && Din->table[tbl]->segment[seg_in_tbl]->header) D->table[0]->segment[seg]->header = strdup (Din->table[tbl]->segment[seg_in_tbl]->header);
			D->n_records += nr;
			seg_in_tbl++;
		}
	}
	else {	/* Just copy over the same dataset layout except for columns */
		D->n_alloc  = D->n_tables = Din->n_tables;		/* Same number of tables as input dataset */
		D->n_segments  = Din->n_segments;	/* Same number of segments as input dataset */
		D->n_records  = Din->n_records;		/* Same number of records as input dataset */
		D->table = GMT_memory (GMT, NULL, D->n_tables, struct GMT_DATATABLE *);
		for (tbl = 0; tbl < D->n_tables; tbl++) {
			D->table[tbl] = gmt_alloc_table (GMT, Din->table[tbl], D->n_columns, n_rows);
		}
	}
	return (D);
}

struct GMT_DATASET * GMT_duplicate_dataset (struct GMT_CTRL *GMT, struct GMT_DATASET *Din, unsigned int mode, unsigned int *geometry)
{	/* Make an exact replica, return geometry if not NULL */
	uint64_t tbl, seg;
	struct GMT_DATASET *D = NULL;
	D = GMT_alloc_dataset (GMT, Din, 0, Din->n_columns, mode);
	GMT_memcpy (D->min, Din->min, Din->n_columns, double);
	GMT_memcpy (D->max, Din->max, Din->n_columns, double);
	for (tbl = 0; tbl < Din->n_tables; tbl++) {
		for (seg = 0; seg < Din->table[tbl]->n_segments; seg++) {
			GMT_copy_segment (GMT, D->table[tbl]->segment[seg], Din->table[tbl]->segment[seg]);
		}
		GMT_memcpy (D->table[tbl]->min, Din->table[tbl]->min, Din->table[tbl]->n_columns, double);
		GMT_memcpy (D->table[tbl]->max, Din->table[tbl]->max, Din->table[tbl]->n_columns, double);
	}
	if (geometry) *geometry = D->geometry;
	return (D);
}

void gmt_free_ogr_seg (struct GMT_CTRL *GMT, struct GMT_DATASEGMENT *S)
{	/* Frees the OGR structure for a given segment */
	unsigned int k, n;
	n = (GMT->current.io.OGR) ? GMT->current.io.OGR->n_aspatial : GMT->common.a.n_aspatial;
	if (n) {
		for (k = 0; S->ogr->tvalue && k < n; k++) if (S->ogr->tvalue[k]) free (S->ogr->tvalue[k]);
		GMT_free (GMT, S->ogr->tvalue);
		GMT_free (GMT, S->ogr->dvalue);
	}
	GMT_free (GMT, S->ogr);
}

void GMT_free_segment (struct GMT_CTRL *GMT, struct GMT_DATASEGMENT **S, enum GMT_enum_alloc alloc_mode)
{
	/* Free memory allocated by GMT_read_table */

	unsigned int k;
	uint64_t col;
	struct GMT_DATASEGMENT *segment = *S;
	if (!segment) return;	/* Do not try to free NULL pointer */
	if (alloc_mode == GMT_ALLOCATED_BY_GMT) {	/* Free data GMT allocated */
		for (col = 0; col < segment->n_columns; col++) if (segment->coord[col]) GMT_free (GMT, segment->coord[col]);
	}
	if (segment->coord) GMT_free (GMT, segment->coord);
	if (segment->min) GMT_free (GMT, segment->min);
	if (segment->max) GMT_free (GMT, segment->max);
	if (segment->label) free ( segment->label);
	if (segment->header) free ( segment->header);
	for (k = 0; k < 2; k++) if (segment->file[k]) free (segment->file[k]);
	if (segment->ogr) gmt_free_ogr_seg (GMT, segment);	/* OGR metadata */
	GMT_free (GMT, segment);
	*S = NULL;
}

void GMT_free_table (struct GMT_CTRL *GMT, struct GMT_DATATABLE *table, enum GMT_enum_alloc alloc_mode)
{
	unsigned int k;
	if (!table) return;		/* Do not try to free NULL pointer */
	for (k = 0; k < table->n_headers; k++) free (table->header[k]);
	if (table->n_headers) GMT_free (GMT, table->header);
	if (table->min) GMT_free (GMT, table->min);
	if (table->max) GMT_free (GMT, table->max);
	for (k = 0; k < 2; k++) if (table->file[k]) free (table->file[k]);
	GMT_free_ogr (GMT, &(table->ogr), 1);
	if (table->segment) {	/* Free segments */
		uint64_t seg;
		for (seg = 0; seg < table->n_segments; seg++) GMT_free_segment (GMT, &(table->segment[seg]), alloc_mode);
		GMT_free (GMT, table->segment);
	}
	GMT_free (GMT, table);
}

void GMT_free_dataset_ptr (struct GMT_CTRL *GMT, struct GMT_DATASET *data)
{	/* This takes pointer to data array and thus can return it as NULL */
	unsigned int tbl, k;
	if (!data) return;	/* Do not try to free NULL pointer */
	if (!data->table) return;	/* Do not try to free NULL pointer of tables */
	for (tbl = 0; tbl < data->n_tables; tbl++) {
		GMT_free_table (GMT, data->table[tbl], data->alloc_mode);
	}
	if (data->min) GMT_free (GMT, data->min);
	if (data->max) GMT_free (GMT, data->max);
	GMT_free (GMT, data->table);
	for (k = 0; k < 2; k++) if (data->file[k]) free (data->file[k]);
}

void GMT_free_dataset (struct GMT_CTRL *GMT, struct GMT_DATASET **data)
{	/* This takes pointer to data array and thus can return it as NULL */
	GMT_free_dataset_ptr (GMT, *data);
	GMT_free (GMT, *data);
}

void gmt_free_textsegment (struct GMT_CTRL *GMT, struct GMT_TEXTSEGMENT *segment)
{
	/* Free memory allocated by GMT_read_texttable */

	uint64_t row;
	unsigned int k;
	if (!segment) return;	/* Do not try to free NULL pointer */
	for (row = 0; row < segment->n_rows; row++) if (segment->record[row]) free (segment->record[row]);
	GMT_free (GMT, segment->record);
	if (segment->label) free ( segment->label);
	if (segment->header) free ( segment->header);
	for (k = 0; k < 2; k++) if (segment->file[k]) free (segment->file[k]);
	GMT_free (GMT, segment);
}

void gmt_free_texttable (struct GMT_CTRL *GMT, struct GMT_TEXTTABLE *table)
{
	unsigned int k;
	uint64_t seg;
	if (!table) return;	/* Do not try to free NULL pointer */
	for (seg = 0; seg < table->n_segments; seg++) gmt_free_textsegment (GMT, table->segment[seg]);
	for (k = 0; k < table->n_headers; k++) free (table->header[k]);
	if (table->n_headers) GMT_free (GMT, table->header);
	GMT_free (GMT, table->segment);
	for (k = 0; k < 2; k++) if (table->file[k]) free (table->file[k]);
	GMT_free (GMT, table);
}

void GMT_free_textset_ptr (struct GMT_CTRL *GMT, struct GMT_TEXTSET *data)
{	/* This takes pointer to data array and thus can return it as NULL */

	unsigned int tbl, k;
	for (tbl = 0; tbl < data->n_tables; tbl++) gmt_free_texttable (GMT, data->table[tbl]);
	GMT_free (GMT, data->table);
	for (k = 0; k < 2; k++) if (data->file[k]) free (data->file[k]);
}

void GMT_free_textset (struct GMT_CTRL *GMT, struct GMT_TEXTSET **data)
{	/* This takes pointer to data array and thus can return it as NULL */

	GMT_free_textset_ptr (GMT, *data);
	GMT_free (GMT, *data);
}

#ifdef HAVE_GDAL
struct GMT_IMAGE *GMT_create_image (struct GMT_CTRL *GMT)
{	/* Allocates space for a new image container. */
	struct GMT_IMAGE *I = GMT_memory (GMT, NULL, 1, struct GMT_IMAGE);
	I->header = GMT_memory (GMT, NULL, 1, struct GMT_GRID_HEADER);
	I->alloc_mode = GMT_ALLOCATED_BY_GMT;		/* Memory can be freed by GMT. */
	I->alloc_level = GMT->hidden.func_level;	/* Must be freed at this level. */
	I->id = GMT->parent->unique_var_ID++;		/* Give unique identifier */
	GMT_grd_init (GMT, I->header, NULL, false); /* Set default values */
	return (I);
}

struct GMT_IMAGE *GMT_duplicate_image (struct GMT_CTRL *GMT, struct GMT_IMAGE *I, unsigned int mode)
{	/* Duplicates an entire image, including data if requested. */
	struct GMT_IMAGE *Inew = NULL;
	struct GMT_GRID_HEADER *save = NULL;

	Inew = GMT_create_image (GMT);
	save = Inew->header;
	GMT_memcpy (Inew, I, 1, struct GMT_IMAGE);	/* Copy everything, but this also messes with header/data pointers */
	Inew->header = save;	/* Reset to correct header pointer */
	Inew->data = NULL;	/* Reset to NULL data pointer */
	GMT_memcpy (Inew->header, I->header, 1, struct GMT_GRID_HEADER);

	if ((mode & GMT_DUPLICATE_DATA) || (mode & GMT_DUPLICATE_ALLOC)) {	/* Also allocate and possiblhy duplicate data array */
		Inew->data = GMT_memory_aligned (GMT, NULL, I->header->size, char);
		if (mode & GMT_DUPLICATE_DATA) GMT_memcpy (Inew->data, I->data, I->header->size, char);
	}
	return (Inew);
}

void GMT_free_image_ptr (struct GMT_CTRL *GMT, struct GMT_IMAGE *I, bool free_image)
{	/* Free contents of image pointer */
	if (!I) return;	/* Nothing to deallocate */
	if (I->data && free_image) GMT_free (GMT, I->data);
	if (I->header) GMT_free (GMT, I->header);
	if (I->ColorMap) GMT_free (GMT, I->ColorMap);
}

void GMT_free_image (struct GMT_CTRL *GMT, struct GMT_IMAGE **I, bool free_image)
{	/* By taking a reference to the image pointer we can set it to NULL when done */
	GMT_free_image_ptr (GMT, *I, free_image);
	GMT_free (GMT, *I);
}
#endif

void GMT_free_univector (struct GMT_CTRL *GMT, union GMT_UNIVECTOR *u, unsigned int type)
{	/* By taking a reference to the vector pointer we can set it to NULL when done */
	if (!u) return;	/* Nothing to deallocate */
	switch (type) {
		case GMT_UCHAR:	GMT_free (GMT, u->uc1); break;
		case GMT_CHAR:	GMT_free (GMT, u->sc1); break;
		case GMT_USHORT:	GMT_free (GMT, u->ui2); break;
		case GMT_SHORT:	GMT_free (GMT, u->si2); break;
		case GMT_UINT:	GMT_free (GMT, u->ui4); break;
		case GMT_INT:	GMT_free (GMT, u->si4); break;
		case GMT_ULONG:	GMT_free (GMT, u->ui8); break;
		case GMT_LONG:	GMT_free (GMT, u->si8); break;
		case GMT_FLOAT:	GMT_free (GMT, u->f4);  break;
		case GMT_DOUBLE:	GMT_free (GMT, u->f8);  break;
	}
}

void GMT_null_univector (struct GMT_CTRL *GMT, union GMT_UNIVECTOR *u, unsigned int type)
{	/* Here we just set the type pointer to NULL as it was pointing to external memory */
	if (!u) return;	/* Nothing to deal with */
	switch (type) {
		case GMT_UCHAR:	 u->uc1 = NULL; break;
		case GMT_CHAR:	 u->sc1 = NULL; break;
		case GMT_USHORT: u->ui2 = NULL; break;
		case GMT_SHORT:	 u->si2 = NULL; break;
		case GMT_UINT:	 u->ui4 = NULL; break;
		case GMT_INT:	 u->si4 = NULL; break;
		case GMT_ULONG:	 u->ui8 = NULL; break;
		case GMT_LONG:	 u->si8 = NULL; break;
		case GMT_FLOAT:	 u->f4 = NULL;  break;
		case GMT_DOUBLE: u->f8 = NULL;  break;
	}
}

struct GMT_VECTOR * GMT_create_vector (struct GMT_CTRL *GMT, uint64_t n_columns, unsigned int direction)
{	/* Allocates space for a new vector container.  No space allocated for the vectors themselves */
	struct GMT_VECTOR *V = NULL;

	V = GMT_memory (GMT, NULL, 1U, struct GMT_VECTOR);
	V->data = GMT_memory_aligned (GMT, NULL, n_columns, union GMT_UNIVECTOR);
	V->type = GMT_memory (GMT, NULL, n_columns, enum GMT_enum_type);
	V->n_columns = n_columns;
<<<<<<< HEAD
	/* We expect external memory for input and GMT-allocated memory on output */
	V->alloc_mode = (direction == GMT_IN) ? GMT_ALLOCATED_EXTERNALLY : GMT_ALLOCATED_BY_GMT;
	V->alloc_level = GMT->hidden.func_level;	/* Must be freed at this level */
=======
	V->alloc_mode = GMT_ALLOCATED_EXTERNALLY;	/* Since C->data[] arrays will be assigned to external (user) vectors. */
	V->alloc_level = GMT->hidden.func_level;	/* Must be freed at this level. */
>>>>>>> fe0ca38b
	V->id = GMT->parent->unique_var_ID++;		/* Give unique identifier */

	return (V);
}

int GMT_alloc_univector (struct GMT_CTRL *GMT, union GMT_UNIVECTOR *u, unsigned int type, uint64_t n_rows)
{
	/* Allocate space for one univector according to data type */
	int error = GMT_OK;
	switch (type) {
		case GMT_UCHAR:  u->uc1 = GMT_memory (GMT, u->uc1, n_rows, uint8_t);   if (u->uc1 == NULL) error = GMT_MEMORY_ERROR; break;
		case GMT_CHAR:   u->sc1 = GMT_memory (GMT, u->sc1, n_rows, int8_t);    if (u->sc1 == NULL) error = GMT_MEMORY_ERROR; break;
		case GMT_USHORT: u->ui2 = GMT_memory (GMT, u->ui2, n_rows, uint16_t);  if (u->ui2 == NULL) error = GMT_MEMORY_ERROR; break;
		case GMT_SHORT:  u->si2 = GMT_memory (GMT, u->si2, n_rows, int16_t);   if (u->si2 == NULL) error = GMT_MEMORY_ERROR; break;
		case GMT_UINT:   u->ui4 = GMT_memory (GMT, u->ui4, n_rows, uint32_t);  if (u->ui4 == NULL) error = GMT_MEMORY_ERROR; break;
		case GMT_INT:    u->si4 = GMT_memory (GMT, u->si4, n_rows, int32_t);   if (u->si4 == NULL) error = GMT_MEMORY_ERROR; break;
		case GMT_ULONG:  u->ui8 = GMT_memory (GMT, u->ui8, n_rows, uint64_t);  if (u->ui8 == NULL) error = GMT_MEMORY_ERROR; break;
		case GMT_LONG:   u->si8 = GMT_memory (GMT, u->si8, n_rows, int64_t);   if (u->si8 == NULL) error = GMT_MEMORY_ERROR; break;
		case GMT_FLOAT:  u->f4  = GMT_memory (GMT, u->f4,  n_rows, float);     if (u->f4  == NULL) error = GMT_MEMORY_ERROR; break;
		case GMT_DOUBLE: u->f8  = GMT_memory (GMT, u->f8,  n_rows, double);    if (u->f8  == NULL) error = GMT_MEMORY_ERROR; break;
	}
	return (error);
}

int GMT_duplicate_univector (struct GMT_CTRL *GMT, union GMT_UNIVECTOR *u_out, union GMT_UNIVECTOR *u_in, unsigned int type, uint64_t n_rows)
{
	/* Allocate space for one univector according to data type */
	switch (type) {
		case GMT_UCHAR:  GMT_memcpy (u_out->uc1, u_in->uc1, n_rows, uint8_t);   break;
		case GMT_CHAR:   GMT_memcpy (u_out->sc1, u_in->sc1, n_rows, int8_t);    break;
		case GMT_USHORT: GMT_memcpy (u_out->ui2, u_in->ui2, n_rows, uint16_t);  break;
		case GMT_SHORT:  GMT_memcpy (u_out->si2, u_in->si2, n_rows, int16_t);   break;
		case GMT_UINT:   GMT_memcpy (u_out->ui4, u_in->ui4, n_rows, uint32_t);  break;
		case GMT_INT:    GMT_memcpy (u_out->si4, u_in->si4, n_rows, int32_t);   break;
		case GMT_ULONG:  GMT_memcpy (u_out->ui8, u_in->ui8, n_rows, uint64_t);  break;
		case GMT_LONG:   GMT_memcpy (u_out->si8, u_in->si8, n_rows, int64_t);   break;
		case GMT_FLOAT:  GMT_memcpy (u_out->f4,  u_in->f4,  n_rows, float);     break;
		case GMT_DOUBLE: GMT_memcpy (u_out->f8,  u_in->f8,  n_rows, double);    break;
	}
	return (GMT_OK);
}

int gmt_alloc_vectors (struct GMT_CTRL *GMT, struct GMT_VECTOR *V)
{	/* Allocate space for each column according to data type */
	uint64_t col;
	int error;

	if (!V) return (GMT_PTR_IS_NULL);			/* Nothing to allocate to */
	if (V->n_columns == 0) return (GMT_PTR_IS_NULL);	/* No columns specified */
	if (V->n_rows == 0) return (GMT_N_COLS_NOT_SET);	/* No rows specified */
	if (V->data) return (GMT_PTR_IS_NULL);			/* Array of columns have not been allocated */
	for (col = 0; col < V->n_columns; col++) {
		if ((error = GMT_alloc_univector (GMT, &V->data[col], V->type[col],  V->n_rows)) != GMT_OK) return (error);
	}
	return (GMT_OK);
}

unsigned int GMT_free_vector_ptr (struct GMT_CTRL *GMT, struct GMT_VECTOR *V, bool free_vector)
{	/* By taking a reference to the vector pointer we can set it to NULL when done */
	/* free_vector = false means the vectors are not to be freed but the data array itself will be */
	if (!V) return 0;	/* Nothing to deallocate */
	/* Only free V->data if allocated by GMT AND free_vector is true */
	if (V->data && free_vector) {
		uint64_t col;
		for (col = 0; col < V->n_columns; col++) {
			if (V->alloc_mode == GMT_ALLOCATED_BY_GMT) GMT_free_univector (GMT, &(V->data[col]), V->type[col]);
			GMT_null_univector (GMT, &(V->data[col]), V->type[col]);
		}
	}
	GMT_free (GMT, V->data);
	GMT_free (GMT, V->type);
	return (V->alloc_mode);
}

void GMT_free_vector (struct GMT_CTRL *GMT, struct GMT_VECTOR **V, bool free_vector)
{	/* By taking a reference to the vector pointer we can set it to NULL when done */
	/* free_vector = false means the vectors are not to be freed but the data array itself will be */
	(void)GMT_free_vector_ptr (GMT, *V, free_vector);
	GMT_free (GMT, *V);
}

struct GMT_VECTOR * GMT_duplicate_vector (struct GMT_CTRL *GMT, struct GMT_VECTOR *V_in, bool duplicate_data)
{	/* Duplicates a vector contrainer - optionally duplicates data arrays */
	struct GMT_VECTOR *V = NULL;

	V = GMT_memory (GMT, NULL, 1, struct GMT_VECTOR);
	GMT_memcpy (V, V_in, 1, struct GMT_MATRIX);
	V->data = GMT_memory_aligned (GMT, NULL, V_in->n_columns, union GMT_UNIVECTOR);
	V->type = GMT_memory (GMT, NULL, V_in->n_columns, enum GMT_enum_type);
	if (duplicate_data) {
		uint64_t col;
		for (col = 0; col < V_in->n_columns; col++) {
			if (GMT_alloc_univector (GMT, &V->data[col], V->type[col], V->n_rows)) return (NULL);
			GMT_duplicate_univector (GMT, &V->data[col], &V_in->data[col], V->type[col], V->n_rows);
		}
	}
	return (V);
}

struct GMT_MATRIX * GMT_create_matrix (struct GMT_CTRL *GMT, uint64_t layers, unsigned int direction)
{	/* Allocates space for a new matrix container. */
	struct GMT_MATRIX *M = NULL;
	M = GMT_memory (GMT, NULL, 1, struct GMT_MATRIX);
<<<<<<< HEAD
	/* We expect external memory for input and GMT-allocated memory on output */
	M->alloc_mode = (direction == GMT_IN) ? GMT_ALLOCATED_EXTERNALLY : GMT_ALLOCATED_BY_GMT;
=======
	M->alloc_mode = GMT_ALLOCATED_EXTERNALLY;	/* M->data is expected to be assigned to an external (user) matrix. */
>>>>>>> fe0ca38b
	M->alloc_level = GMT->hidden.func_level;	/* Must be freed at this level. */
	M->id = GMT->parent->unique_var_ID++;		/* Give unique identifier */
	M->n_layers = (layers) ? layers : 1;		/* Default to 1 if not set */
	return (M);
}

int gmt_alloc_matrix (struct GMT_CTRL *GMT, struct GMT_MATRIX *M)
{	/* Allocate the data array  */
	int error;
	if (!M) return (GMT_MEMORY_ERROR);	/* Nothing to allocate from */
	if (M->n_columns == 0) return (GMT_N_COLS_NOT_SET);	/* No columns specified */
	if (M->n_rows == 0) return (GMT_N_ROWS_NOT_SET);	/* No rows specified */
	error = GMT_alloc_univector (GMT, &(M->data), M->type, M->n_rows * M->n_columns);
	return (error);
}

struct GMT_MATRIX * GMT_duplicate_matrix (struct GMT_CTRL *GMT, struct GMT_MATRIX *M_in, bool duplicate_data)
{	/* Duplicates a matrix container - optionally duplicates the data array */
	struct GMT_MATRIX *M = NULL;
	M = GMT_memory (GMT, NULL, 1, struct GMT_MATRIX);
	GMT_memcpy (M, M_in, 1, struct GMT_MATRIX);
	GMT_memset (&M->data, 1, union GMT_UNIVECTOR);
	if (duplicate_data) {
		size_t size = M->n_rows * M->n_columns;
		if (GMT_alloc_univector (GMT, &(M->data), M->type, size)) return (NULL);
		GMT_duplicate_univector (GMT, &M->data, &M_in->data, M->type, size);
	}
	return (M);
}

unsigned int GMT_free_matrix_ptr (struct GMT_CTRL *GMT, struct GMT_MATRIX *M, bool free_matrix)
{	/* Free everything but the struct itself  */
	if (!M) return 0;	/* Nothing to deallocate */
	/* Only free M->data if allocated by GMT AND free_matrix is true */
	if (&(M->data) && free_matrix) {
		if (M->alloc_mode == GMT_ALLOCATED_BY_GMT) GMT_free_univector (GMT, &(M->data), M->type);
		GMT_null_univector (GMT, &(M->data), M->type);
	}
	return (M->alloc_mode);
}

void GMT_free_matrix (struct GMT_CTRL *GMT, struct GMT_MATRIX **M, bool free_matrix)
{	/* By taking a reference to the matrix pointer we can set it to NULL when done */
	(void)GMT_free_matrix_ptr (GMT, *M, free_matrix);
	GMT_free (GMT, *M);
}

bool GMT_not_numeric (struct GMT_CTRL *GMT, char *text)
{
	/* true if text cannot represent a valid number  However,
	 * false does not therefore mean we have a valid number because
	 * <date>T<clock> representations may use all kinds
	 * of punctuations or letters according to the various format
	 * settings in gmt.conf.  Here we just rule out things
	 * that we are sure of. */

	unsigned int i, k, n_digits = 0, n_period = 0, period = 0, n_plus = 0, n_minus = 0;
	static char *valid = "0123456789-+.:WESNT" GMT_LEN_UNITS GMT_DIM_UNITS;
	if (!text) return (true);		/* NULL pointer */
	if (!strlen (text)) return (true);	/* Blank string */
	if (isalpha ((int)text[0])) return (true);	/* Numbers cannot start with letters */
	if (!(text[0] == '+' || text[0] == '-' || text[0] == '.' || isdigit ((int)text[0]))) return (true);	/* Numbers must be [+|-][.][<digits>] */
	for (i = 0; text[i]; i++) {	/* Check each character */
		/* First check for ASCII values that should never appear in any number */
		if (!strchr (valid, text[i])) return (true);	/* Found a char not among valid letters */
		if (isdigit ((int)text[i])) n_digits++;
		if (text[i] == '.') {
			n_period++;
			period = i;
		}
		if (text[i] == '+') n_plus++;
		if (text[i] == '-') n_minus++;
	}
	if (n_digits == 0 || n_period > 1 || (n_plus + n_minus) > 2) return (true);
	if (n_period) {	/* Check if we have filename.ext with ext having no numbers */
		for (i = period + 1, n_digits = k = 0; text[i]; i++, k++) if (isdigit ((int)text[i])) n_digits++;
		if (k > 0 && n_digits == 0) return (true);	/* Probably a file */
	}
	return (false);	/* This may in fact be numeric */
}

int GMT_conv_intext2dbl (struct GMT_CTRL *GMT, char *record, unsigned int ncols)
{
	/* Used when we read records from GMT_TEXTSETs and need to obtain doubles */
	/* Convert the first ncols fields in the record string to numbers that we
	 * store in GMT->current.io.curr_rec, which is what normal GMT_DATASET processing do.
	 * We stop if we run out of fields and ignore conversion errors.  */

	unsigned int k = 0, pos = 0;
	char p[GMT_BUFSIZ];

	while (k < ncols && GMT_strtok (record, " \t,", &pos, p)) {	/* Get each field in turn and bail when done */
		if (!(p[0] == '+' || p[0] == '-' || p[0] == '.' || isdigit ((int)p[0]))) continue;	/* Numbers must be [+|-][.][<digits>] */
		GMT_scanf (GMT, p, GMT->current.io.col_type[GMT_IN][k], &GMT->current.io.curr_rec[k]);	/* Be tolerant of errors */
		k++;
	}
	if (GMT->current.setting.io_lonlat_toggle[GMT_IN] && k >= 2) double_swap (GMT->current.io.curr_rec[GMT_X], GMT->current.io.curr_rec[GMT_Y]);	/* Got lat/lon instead of lon/lat */
	if (GMT->current.io.col_type[GMT_IN][GMT_X] & GMT_IS_GEO) gmt_adjust_periodic (GMT);			/* Must account for periodicity in 360 */
	if (GMT->current.proj.inv_coordinates) gmt_adjust_projected (GMT);	/* Must apply inverse projection to get lon, lat */
	return (0);
}

int gmt_ogr_get_type (char *item)
{
	if (!strcmp (item, "double") || !strcmp (item, "DOUBLE")) return (GMT_DOUBLE);
	if (!strcmp (item, "float") || !strcmp (item, "FLOAT")) return (GMT_FLOAT);
	if (!strcmp (item, "integer") || !strcmp (item, "INTEGER")) return (GMT_INT);
	if (!strcmp (item, "char") || !strcmp (item, "CHAR")) return (GMT_CHAR);
	if (!strcmp (item, "string") || !strcmp (item, "STRING")) return (GMT_TEXT);
	if (!strcmp (item, "datetime") || !strcmp (item, "DATETIME")) return (GMT_DATETIME);
	if (!strcmp (item, "logical") || !strcmp (item, "LOGICAL")) return (GMT_UCHAR);
	return (GMT_NOTSET);
}

int gmt_ogr_get_geometry (char *item)
{
	if (!strcmp (item, "point") || !strcmp (item, "POINT")) return (GMT_IS_POINT);
	if (!strcmp (item, "mpoint") || !strcmp (item, "MPOINT")) return (GMT_IS_MULTIPOINT);
	if (!strcmp (item, "line") || !strcmp (item, "LINE")) return (GMT_IS_LINESTRING);
	if (!strcmp (item, "mline") || !strcmp (item, "MLINE")) return (GMT_IS_MULTILINESTRING);
	if (!strcmp (item, "poly") || !strcmp (item, "POLY")) return (GMT_IS_POLYGON);
	if (!strcmp (item, "mpoly") || !strcmp (item, "MPOLY")) return (GMT_IS_MULTIPOLYGON);
	return (GMT_NOTSET);
}

void GMT_free_ogr (struct GMT_CTRL *GMT, struct GMT_OGR **G, unsigned int mode)
{	/* Free up GMT/OGR structure, if used */
	unsigned int k;
	if (!(*G)) return;	/* Nothing to do */
	/* mode = 0 only frees the aspatial data value array, while mode = 1 frees the entire struct and contents */
	for (k = 0; k < (*G)->n_aspatial; k++) {
		if (mode == 1 && (*G)->name && (*G)->name[k]) free ((*G)->name[k]);
		if ((*G)->tvalue && (*G)->tvalue[k]) free ((*G)->tvalue[k]);
	}
	if ((*G)->tvalue) GMT_free (GMT, (*G)->tvalue);
	if ((*G)->dvalue) GMT_free (GMT, (*G)->dvalue);
	if (mode == 0) return;	/* That's all we do for now */
	/* Here we free up everything */
	GMT_free (GMT, (*G)->name);
	GMT_free (GMT, (*G)->type);
	if ((*G)->region) free ((*G)->region);
	for (k = 0; k < 4; k++) free ((*G)->proj[k]);
	GMT_free (GMT, (*G));
}

struct GMT_OGR * GMT_duplicate_ogr (struct GMT_CTRL *GMT, struct GMT_OGR *G)
{	/* Duplicate GMT/OGR structure, if used */
	unsigned int k;
	struct GMT_OGR *G_dup = NULL;
	if (!G) return (NULL);	/* Nothing to do */
	G_dup = GMT_memory (GMT, NULL, 1, struct GMT_OGR);
	if (G->region) G_dup->region = strdup (G->region);
	for (k = 0; k < 4; k++) if (G->proj[k]) G_dup->proj[k] = strdup (G->proj[k]);
	G_dup->geometry = G->geometry;
	if (G->n_aspatial) {
		G_dup->n_aspatial = G->n_aspatial;
		G_dup->name = GMT_memory (GMT, NULL, G->n_aspatial, char *);
		for (k = 0; k < G->n_aspatial; k++) if (G->name[k]) G_dup->name[k] = strdup (G->name[k]);
		G_dup->type = GMT_memory (GMT, NULL, G->n_aspatial, unsigned int);
		GMT_memcpy (G_dup->type, G->type, G->n_aspatial, int);
	}
	return (G_dup);
}

#if 0 /* NOT USED ??? */
int GMT_validate_aspatial (struct GMT_CTRL *GMT, struct GMT_OGR *G)
{
	unsigned int k;
	if (GMT->current.io.ogr != GMT_OGR_TRUE) return (GMT_OK);	/* No point checking further since file is not GMT/OGR */
	for (k = 0; k < GMT->common.a.n_aspatial; k++) if (gmt_get_ogr_id (G, GMT->common.a.name[k])) return (-1);
	return (GMT_OK);
}

/* NOT USED ??? */
int GMT_load_aspatial_values (struct GMT_CTRL *GMT, struct GMT_OGR *G)
{
	/* Uses the info in -a and OGR to replace values in the curr_rec array with aspatial values */

	unsigned int k, n;
	int id;
	for (k = n = 0; k < GMT->common.a.n_aspatial; k++) {	/* For each item specified in -a */
		if ((id = gmt_get_ogr_id (G, GMT->common.a.name[k])) == GMT_NOTSET) {
			GMT_Report (GMT->parent, GMT_MSG_NORMAL, "ERROR: No aspatial value found for column %s\n", GMT->common.a.name[k]);
			GMT_exit (GMT, EXIT_FAILURE); return EXIT_FAILURE;
		}
		switch (G->type[id]) {
			case GMT_DOUBLE:
			case GMT_FLOAT:
			case GMT_ULONG:
			case GMT_LONG:
			case GMT_UINT:
			case GMT_INT:
			case GMT_USHORT:
			case GMT_SHORT:
			case GMT_UCHAR:
			case GMT_CHAR:
				GMT->current.io.curr_rec[GMT->common.a.col[k]] = atof (G->tvalue[id]);
				break;
			case GMT_DATETIME:
				GMT_scanf_arg (GMT, G->tvalue[id], GMT_IS_ABSTIME, &GMT->current.io.curr_rec[GMT->common.a.col[k]]);
				break;
			default:	/* Do nothing (string) */
				break;
		}
		n++;
	}
	return (n);
}
#endif

double GMT_get_aspatial_value (struct GMT_CTRL *GMT, uint64_t col, struct GMT_DATASEGMENT *S)
{
	/* Return the value associated with the aspatial values given for this column col */

	uint64_t k;
	int64_t scol = col;
	int id;
	char *V = NULL;
	for (k = 0; k < GMT->common.a.n_aspatial; k++) {	/* For each item specified in -a */
		if (scol != GMT->common.a.col[k]) continue;	/* Not the column we want */
		id = gmt_get_ogr_id (GMT->current.io.OGR, GMT->common.a.name[k]);	/* Get the ID */
		V = (S && S->ogr) ? S->ogr->tvalue[id] : GMT->current.io.OGR->tvalue[id];	/* Either from table or from segment (multi) */
		return (gmt_convert_aspatial_value (GMT, GMT->current.io.OGR->type[id], V));
	}
	GMT_Report (GMT->parent, GMT_MSG_NORMAL, "Warning: No aspatial value found for column %d [Return NaN]\n", col);
	return (GMT->session.d_NaN);
}

int GMT_load_aspatial_string (struct GMT_CTRL *GMT, struct GMT_OGR *G, uint64_t col, char out[GMT_BUFSIZ])
{
	/* Uses the info in -a and OGR to retrieve the requested aspatial string */

	uint64_t k;
	int64_t scol = col, id = GMT_NOTSET;
	size_t len;
	if (GMT->current.io.ogr != GMT_OGR_TRUE) return (0);		/* No point checking further since file is not GMT/OGR */
	for (k = 0; k < GMT->common.a.n_aspatial; k++) {	/* For each item specified in -a */
		if (GMT->common.a.col[k] == scol) id = k;			/* ..that matches the given column */
	}
	if (id == GMT_NOTSET) return (0);
	id = gmt_get_ogr_id (G, GMT->common.a.name[id]);
	if (id == GMT_NOTSET) return (0);
	len = strlen (G->tvalue[id]);
	GMT_memset (out, GMT_BUFSIZ, char);
	if (G->tvalue[id][0] == '\"' && G->tvalue[id][len-1] == '\"')	/* Skip opening and closing quotes */
		strncpy (out, &G->tvalue[id][1], len-2);
	else
		strcpy (out, G->tvalue[id]);
	return (1);
}

char **GMT_get_dir_list (struct GMT_CTRL *GMT, char *path, char *ext)
{
	/* Return an array of filenames found in the given directory, or NULL if path cannot be opened.
	 * If ext is not NULL we only return filenames that end in <ext> */
	size_t n = 0, n_alloc = GMT_TINY_CHUNK;
	char **list = NULL;
#ifdef HAVE_DIRENT_H_
	DIR *D = NULL;
	struct dirent *F = NULL;
	size_t d_namlen = 0, e_len = 0;

	if (access (path, F_OK)) return NULL;	/* Quietly skip non-existent directories */
	if ((D = opendir (path)) == NULL) {	/* Unable to open directory listing */
		GMT_Report (GMT->parent, GMT_MSG_NORMAL, "Error opening directory %s\n", path);
		return NULL;
	}
	if (ext) e_len = strlen (ext);
	list = GMT_memory (GMT, NULL, n_alloc, char *);
	/* Now read the contents of the dir and add each file to array */
	while ((F = readdir (D)) != NULL) {	/* For each directory entry until end or ok becomes true */
		d_namlen = strlen (F->d_name);
		if (d_namlen == 1U && F->d_name[0] == '.') continue;			/* Skip current dir */
		if (d_namlen == 2U && F->d_name[0] == '.' && F->d_name[1] == '.') continue;	/* Skip parent dir */
#ifdef HAVE_SYS_DIR_H_
		if (F->d_type == DT_DIR) continue;	/* Entry is a directory; skip it */
#endif
		if (ext && strncmp (&F->d_name[d_namlen-e_len], ext, e_len)) continue;	/* Does not end in <ext> */
		list[n++] = strdup (F->d_name);	/* Save the file name */
		if (n == n_alloc) {		/* Allocate more memory for list */
			n_alloc <<= 1;
			list = GMT_memory (GMT, list, n_alloc, char *);
		}
	}
	(void)closedir (D);
#elif defined(WIN32)
	char text[GMT_LEN256] = {""};
	HANDLE hFind;
	WIN32_FIND_DATA FindFileData;

	if (access (path, F_OK)) return NULL;	/* Quietly skip non-existent directories */
	sprintf (text, "%s/*", path);
	if (ext)
		strcat (text, ext);	/* Look for files with given ending in this dir */
	else
		strcat (text, ".*");	/* Look for all files in this dir */
	if ((hFind = FindFirstFile(text, &FindFileData)) == INVALID_HANDLE_VALUE) {
		GMT_Report (GMT->parent, GMT_MSG_NORMAL, "Error opening directory %s\n", path);
		return NULL;
	}
	list = GMT_memory (GMT, NULL, n_alloc, char *);
	do {
		list[n++] = strdup (FindFileData.cFileName);	/* Save the file name */
		if (n == n_alloc) {			/* Allocate more memory for list */
			n_alloc <<= 1;
			list = GMT_memory (GMT, list, n_alloc, char *);
		}
	} while (FindNextFile(hFind, &FindFileData));
	FindClose(hFind);
#else
	GMT_Report (GMT->parent, GMT_MSG_NORMAL, "Your OS does not support directory listings\n");
	return NULL;
#endif /* HAVE_DIRENT_H_ */

	list = GMT_memory (GMT, list, n + 1, char *);	/* The final entry is NULL, indicating end of list */
	return (list);
}

void GMT_free_dir_list (struct GMT_CTRL *GMT, char ***addr)
{	/* Free allocated array with directory content */
	unsigned int k = 0;
	char **list = *addr;

	while (list[k]) {
		free ((void *)list[k]);
		k++;
	}
	GMT_free (GMT, list);
}<|MERGE_RESOLUTION|>--- conflicted
+++ resolved
@@ -6568,14 +6568,9 @@
 	V->data = GMT_memory_aligned (GMT, NULL, n_columns, union GMT_UNIVECTOR);
 	V->type = GMT_memory (GMT, NULL, n_columns, enum GMT_enum_type);
 	V->n_columns = n_columns;
-<<<<<<< HEAD
 	/* We expect external memory for input and GMT-allocated memory on output */
 	V->alloc_mode = (direction == GMT_IN) ? GMT_ALLOCATED_EXTERNALLY : GMT_ALLOCATED_BY_GMT;
 	V->alloc_level = GMT->hidden.func_level;	/* Must be freed at this level */
-=======
-	V->alloc_mode = GMT_ALLOCATED_EXTERNALLY;	/* Since C->data[] arrays will be assigned to external (user) vectors. */
-	V->alloc_level = GMT->hidden.func_level;	/* Must be freed at this level. */
->>>>>>> fe0ca38b
 	V->id = GMT->parent->unique_var_ID++;		/* Give unique identifier */
 
 	return (V);
@@ -6679,12 +6674,8 @@
 {	/* Allocates space for a new matrix container. */
 	struct GMT_MATRIX *M = NULL;
 	M = GMT_memory (GMT, NULL, 1, struct GMT_MATRIX);
-<<<<<<< HEAD
 	/* We expect external memory for input and GMT-allocated memory on output */
 	M->alloc_mode = (direction == GMT_IN) ? GMT_ALLOCATED_EXTERNALLY : GMT_ALLOCATED_BY_GMT;
-=======
-	M->alloc_mode = GMT_ALLOCATED_EXTERNALLY;	/* M->data is expected to be assigned to an external (user) matrix. */
->>>>>>> fe0ca38b
 	M->alloc_level = GMT->hidden.func_level;	/* Must be freed at this level. */
 	M->id = GMT->parent->unique_var_ID++;		/* Give unique identifier */
 	M->n_layers = (layers) ? layers : 1;		/* Default to 1 if not set */
