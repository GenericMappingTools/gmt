--- conflicted
+++ resolved
@@ -361,7 +361,6 @@
 
 /*! . */
 void * gmt_nc_input (struct GMT_CTRL *GMT, FILE *fp, uint64_t *n, int *retval)
-<<<<<<< HEAD
 {	/* netCDF tables contain information about the number of records, so we can use a
 	 * faster startegy: When file is opened, determine number of rows and columns and
 	 * preallocate all the column vectors.  Then, when we ask for the first data record
@@ -369,9 +368,9 @@
 	 * the current row.  Note some variables may be 2-D and we then consider them as a
 	 * stack of 1-D columns to loop over.
 	 */
-	GMT_UNUSED(fp);
 	int status;
 	uint64_t n_use = 0, col;
+	GMT_UNUSED(fp);
 
 	GMT->current.io.status = GMT_IO_DATA_RECORD;
 	if (*n == GMT_MAX_COLUMNS) {	/* Set columns if not known yet */
@@ -402,15 +401,6 @@
 		}
 		/* OK, everything is read into memory; below we simply return the items from each array at the given record number */
 	}
-=======
-{
-	int status, i;
-	uint64_t n_use, j;
-	GMT_UNUSED(fp);
-	GMT->current.io.status = 0;
-	if (*n == GMT_MAX_COLUMNS)
-		*n = GMT->current.io.ncols;
->>>>>>> c517befc
 	else if (*n > GMT->current.io.ncols) {
 		GMT_Report (GMT->parent, GMT_MSG_NORMAL, "gmt_nc_input is asking for %d columns, but file has only %" PRIu64 "\n", *n, GMT->current.io.ncols);
 		GMT->current.io.status = GMT_IO_MISMATCH;
