--- conflicted
+++ resolved
@@ -359,9 +359,8 @@
 	return (0);	/* 0 means OK regular record */
 }
 
-<<<<<<< HEAD
-/*! . */
-void * gmt_nc_input (struct GMT_CTRL *GMT, FILE * GMT_UNUSED(fp), uint64_t *n, int *retval)
+/*! . */
+void * gmt_nc_input (struct GMT_CTRL *GMT, FILE *fp, uint64_t *n, int *retval)
 {	/* netCDF tables contain information about the number of records, so we can use a
 	 * faster startegy: When file is opened, determine number of rows and columns and
 	 * preallocate all the column vectors.  Then, when we ask for the first data record
@@ -369,6 +368,7 @@
 	 * the current row.  Note some variables may be 2-D and we then consider them as a
 	 * stack of 1-D columns to loop over.
 	 */
+	GMT_UNUSED(fp);
 	int status;
 	uint64_t n_use = 0, col;
 
@@ -401,16 +401,6 @@
 		}
 		/* OK, everything is read into memory; below we simply return the items from each array at the given record number */
 	}
-=======
-void * gmt_nc_input (struct GMT_CTRL *GMT, FILE *fp, uint64_t *n, int *retval)
-{
-	GMT_UNUSED(fp);
-	int status, i;
-	uint64_t n_use, j;
-	GMT->current.io.status = 0;
-	if (*n == GMT_MAX_COLUMNS)
-		*n = GMT->current.io.ncols;
->>>>>>> 1896714b
 	else if (*n > GMT->current.io.ncols) {
 		GMT_Report (GMT->parent, GMT_MSG_NORMAL, "gmt_nc_input is asking for %d columns, but file has only %" PRIu64 "\n", *n, GMT->current.io.ncols);
 		GMT->current.io.status = GMT_IO_MISMATCH;
@@ -1099,12 +1089,8 @@
 	return (GMT_NOERROR);
 }
 
-<<<<<<< HEAD
-/*! . */
-void gmt_handle_bars (struct GMT_CTRL *GMT_UNUSED(GMT), char *in, unsigned way)
-=======
+/*! . */
 void gmt_handle_bars (struct GMT_CTRL *GMT, char *in, unsigned way)
->>>>>>> 1896714b
 {	/* Way = 0: replace | inside quotes with ASCII 1, Way = 1: Replace ASCII 1 with | */
 	GMT_UNUSED(GMT);
 	if (in == NULL || in[0] == '\0') return;	/* No string to check */
@@ -1834,12 +1820,8 @@
 	return (false);	/* No match, output record */
 }
 
-<<<<<<< HEAD
-/*! . */
-int gmt_x_write (struct GMT_CTRL *GMT_UNUSED(GMT), FILE *fp, off_t n)
-=======
+/*! . */
 int gmt_x_write (struct GMT_CTRL *GMT, FILE *fp, off_t n)
->>>>>>> 1896714b
 { /* Used to write n bytes of space for filler on binary output */
 	GMT_UNUSED(GMT);
 	char c = ' ';
@@ -2113,12 +2095,8 @@
 	}
 }
 
-<<<<<<< HEAD
-/*! . */
-void GMT_quad_reset (struct GMT_CTRL *GMT_UNUSED(GMT), struct GMT_QUAD *Q, uint64_t n_items)
-=======
+/*! . */
 void GMT_quad_reset (struct GMT_CTRL *GMT, struct GMT_QUAD *Q, uint64_t n_items)
->>>>>>> 1896714b
 {	/* Allocate and initialize the QUAD struct needed to find min/max of a set of longitudes */
 	uint64_t i;
 
@@ -2142,12 +2120,8 @@
 	return (Q);
 }
 
-<<<<<<< HEAD
-/*! . */
-void GMT_quad_add (struct GMT_CTRL *GMT_UNUSED(GMT), struct GMT_QUAD *Q, double x)
-=======
+/*! . */
 void GMT_quad_add (struct GMT_CTRL *GMT, struct GMT_QUAD *Q, double x)
->>>>>>> 1896714b
 {	/* Update quad array for this longitude x */
 	GMT_UNUSED(GMT);
 	unsigned int way, quad_no;
@@ -2392,12 +2366,8 @@
  * and the x,y are implicit from the -R -I arguments.
  */
 
-<<<<<<< HEAD
-/*! . */
-int gmt_A_read (struct GMT_CTRL *GMT_UNUSED(GMT), FILE *fp, uint64_t n, double *d)
-=======
+/*! . */
 int gmt_A_read (struct GMT_CTRL *GMT, FILE *fp, uint64_t n, double *d)
->>>>>>> 1896714b
 { /* Can read one or more items from input records. Limitation is
 	 * that they must be floating point values (no dates or ddd:mm:ss) */
  	GMT_UNUSED(GMT);
@@ -2410,12 +2380,8 @@
 	return (GMT_OK);
 }
 
-<<<<<<< HEAD
-/*! . */
-int gmt_a_read (struct GMT_CTRL *GMT_UNUSED(GMT), FILE *fp, uint64_t GMT_UNUSED(n), double *d)
-=======
+/*! . */
 int gmt_a_read (struct GMT_CTRL *GMT, FILE *fp, uint64_t n, double *d)
->>>>>>> 1896714b
 { /* Only reads one item regardless of *n */
 	GMT_UNUSED(GMT); GMT_UNUSED(n);
 	char line[GMT_LEN64] = {""}, *p;
@@ -2755,12 +2721,8 @@
 	return (GMT_OK);
 }
 
-<<<<<<< HEAD
-/*! . */
-int gmt_c_write (struct GMT_CTRL *GMT_UNUSED(GMT), FILE *fp, uint64_t n, double *d)
-=======
+/*! . */
 int gmt_c_write (struct GMT_CTRL *GMT, FILE *fp, uint64_t n, double *d)
->>>>>>> 1896714b
 {
 	/* write int8_t aka char */
 	GMT_UNUSED(GMT);
@@ -2774,12 +2736,8 @@
 	return (GMT_OK);
 }
 
-<<<<<<< HEAD
-/*! . */
-int gmt_u_write (struct GMT_CTRL *GMT_UNUSED(GMT), FILE *fp, uint64_t n, double *d)
-=======
+/*! . */
 int gmt_u_write (struct GMT_CTRL *GMT, FILE *fp, uint64_t n, double *d)
->>>>>>> 1896714b
 {
 	/* write uint8_t aka unsigned char */
 	GMT_UNUSED(GMT);
@@ -2793,12 +2751,8 @@
 	return (GMT_OK);
 }
 
-<<<<<<< HEAD
-/*! . */
-int gmt_h_write (struct GMT_CTRL *GMT_UNUSED(GMT), FILE *fp, uint64_t n, double *d)
-=======
+/*! . */
 int gmt_h_write (struct GMT_CTRL *GMT, FILE *fp, uint64_t n, double *d)
->>>>>>> 1896714b
 {
 	/* write int16_t */
 	GMT_UNUSED(GMT);
@@ -2812,12 +2766,8 @@
 	return (GMT_OK);
 }
 
-<<<<<<< HEAD
-/*! . */
-int gmt_h_write_swab (struct GMT_CTRL *GMT_UNUSED(GMT), FILE *fp, uint64_t n, double *d)
-=======
+/*! . */
 int gmt_h_write_swab (struct GMT_CTRL *GMT, FILE *fp, uint64_t n, double *d)
->>>>>>> 1896714b
 {
 	/* write byteswapped int16_t */
 	GMT_UNUSED(GMT);
@@ -2833,12 +2783,8 @@
 	return (GMT_OK);
 }
 
-<<<<<<< HEAD
-/*! . */
-int gmt_H_write (struct GMT_CTRL *GMT_UNUSED(GMT), FILE *fp, uint64_t n, double *d)
-=======
+/*! . */
 int gmt_H_write (struct GMT_CTRL *GMT, FILE *fp, uint64_t n, double *d)
->>>>>>> 1896714b
 {
 	/* write uint16_t */
 	GMT_UNUSED(GMT);
@@ -2852,12 +2798,8 @@
 	return (GMT_OK);
 }
 
-<<<<<<< HEAD
-/*! . */
-int gmt_H_write_swab (struct GMT_CTRL *GMT_UNUSED(GMT), FILE *fp, uint64_t n, double *d)
-=======
+/*! . */
 int gmt_H_write_swab (struct GMT_CTRL *GMT, FILE *fp, uint64_t n, double *d)
->>>>>>> 1896714b
 {
 	/* write byteswapped uint16_t */
 	GMT_UNUSED(GMT);
@@ -2871,12 +2813,8 @@
 	return (GMT_OK);
 }
 
-<<<<<<< HEAD
-/*! . */
-int gmt_i_write (struct GMT_CTRL *GMT_UNUSED(GMT), FILE *fp, uint64_t n, double *d)
-=======
+/*! . */
 int gmt_i_write (struct GMT_CTRL *GMT, FILE *fp, uint64_t n, double *d)
->>>>>>> 1896714b
 {
 	/* write int32_t */
 	GMT_UNUSED(GMT);
@@ -2890,12 +2828,8 @@
 	return (GMT_OK);
 }
 
-<<<<<<< HEAD
-/*! . */
-int gmt_i_write_swab (struct GMT_CTRL *GMT_UNUSED(GMT), FILE *fp, uint64_t n, double *d)
-=======
+/*! . */
 int gmt_i_write_swab (struct GMT_CTRL *GMT, FILE *fp, uint64_t n, double *d)
->>>>>>> 1896714b
 {
 	/* write byteswapped int32_t */
 	GMT_UNUSED(GMT);
@@ -2911,12 +2845,8 @@
 	return (GMT_OK);
 }
 
-<<<<<<< HEAD
-/*! . */
-int gmt_I_write (struct GMT_CTRL *GMT_UNUSED(GMT), FILE *fp, uint64_t n, double *d)
-=======
+/*! . */
 int gmt_I_write (struct GMT_CTRL *GMT, FILE *fp, uint64_t n, double *d)
->>>>>>> 1896714b
 {
 	/* write uint32_t */
 	GMT_UNUSED(GMT);
@@ -2930,12 +2860,8 @@
 	return (GMT_OK);
 }
 
-<<<<<<< HEAD
-/*! . */
-int gmt_I_write_swab (struct GMT_CTRL *GMT_UNUSED(GMT), FILE *fp, uint64_t n, double *d)
-=======
+/*! . */
 int gmt_I_write_swab (struct GMT_CTRL *GMT, FILE *fp, uint64_t n, double *d)
->>>>>>> 1896714b
 {
 	/* write byteswapped uint32_t */
 	GMT_UNUSED(GMT);
@@ -2949,12 +2875,8 @@
 	return (GMT_OK);
 }
 
-<<<<<<< HEAD
-/*! . */
-int gmt_l_write (struct GMT_CTRL *GMT_UNUSED(GMT), FILE *fp, uint64_t n, double *d)
-=======
+/*! . */
 int gmt_l_write (struct GMT_CTRL *GMT, FILE *fp, uint64_t n, double *d)
->>>>>>> 1896714b
 {
 	/* write int64_t */
 	GMT_UNUSED(GMT);
@@ -2968,12 +2890,8 @@
 	return (GMT_OK);
 }
 
-<<<<<<< HEAD
-/*! . */
-int gmt_l_write_swab (struct GMT_CTRL *GMT_UNUSED(GMT), FILE *fp, uint64_t n, double *d)
-=======
+/*! . */
 int gmt_l_write_swab (struct GMT_CTRL *GMT, FILE *fp, uint64_t n, double *d)
->>>>>>> 1896714b
 {
 	/* write byteswapped int64_t */
 	GMT_UNUSED(GMT);
@@ -2989,12 +2907,8 @@
 	return (GMT_OK);
 }
 
-<<<<<<< HEAD
-/*! . */
-int gmt_L_write (struct GMT_CTRL *GMT_UNUSED(GMT), FILE *fp, uint64_t n, double *d)
-=======
+/*! . */
 int gmt_L_write (struct GMT_CTRL *GMT, FILE *fp, uint64_t n, double *d)
->>>>>>> 1896714b
 {
 	/* write uint64_t */
 	GMT_UNUSED(GMT);
@@ -3008,12 +2922,8 @@
 	return (GMT_OK);
 }
 
-<<<<<<< HEAD
-/*! . */
-int gmt_L_write_swab (struct GMT_CTRL *GMT_UNUSED(GMT), FILE *fp, uint64_t n, double *d)
-=======
+/*! . */
 int gmt_L_write_swab (struct GMT_CTRL *GMT, FILE *fp, uint64_t n, double *d)
->>>>>>> 1896714b
 {
 	/* write byteswapped uint64_t */
 	GMT_UNUSED(GMT);
@@ -3027,12 +2937,8 @@
 	return (GMT_OK);
 }
 
-<<<<<<< HEAD
-/*! . */
-int gmt_f_write (struct GMT_CTRL *GMT_UNUSED(GMT), FILE *fp, uint64_t n, double *d)
-=======
+/*! . */
 int gmt_f_write (struct GMT_CTRL *GMT, FILE *fp, uint64_t n, double *d)
->>>>>>> 1896714b
 {
 	/* write float */
 	GMT_UNUSED(GMT);
@@ -3045,12 +2951,8 @@
 	return (GMT_OK);
 }
 
-<<<<<<< HEAD
-/*! . */
-int gmt_f_write_swab (struct GMT_CTRL *GMT_UNUSED(GMT), FILE *fp, uint64_t n, double *d)
-=======
+/*! . */
 int gmt_f_write_swab (struct GMT_CTRL *GMT, FILE *fp, uint64_t n, double *d)
->>>>>>> 1896714b
 {
 	/* write byteswapped float */
 	GMT_UNUSED(GMT);
@@ -3068,12 +2970,8 @@
 	return (GMT_OK);
 }
 
-<<<<<<< HEAD
-/*! . */
-int gmt_d_write (struct GMT_CTRL *GMT_UNUSED(GMT), FILE *fp, uint64_t n, double *d)
-=======
+/*! . */
 int gmt_d_write (struct GMT_CTRL *GMT, FILE *fp, uint64_t n, double *d)
->>>>>>> 1896714b
 {
 	/* write double */
 	GMT_UNUSED(GMT);
@@ -3082,12 +2980,8 @@
 	return (GMT_OK);
 }
 
-<<<<<<< HEAD
-/*! . */
-int gmt_d_write_swab (struct GMT_CTRL *GMT_UNUSED(GMT), FILE *fp, uint64_t n, double *d)
-=======
+/*! . */
 int gmt_d_write_swab (struct GMT_CTRL *GMT, FILE *fp, uint64_t n, double *d)
->>>>>>> 1896714b
 {
 	/* write byteswapped double */
 	GMT_UNUSED(GMT);
@@ -3597,12 +3491,8 @@
 	return (err ? -1 : (int)n);	/* Return -1 if failed, else n items written */
 }
 
-<<<<<<< HEAD
-/*! . */
-int GMT_set_z_io (struct GMT_CTRL *GMT_UNUSED(GMT), struct GMT_Z_IO *r, struct GMT_GRID *G)
-=======
+/*! . */
 int GMT_set_z_io (struct GMT_CTRL *GMT, struct GMT_Z_IO *r, struct GMT_GRID *G)
->>>>>>> 1896714b
 {
 	/* THIS SHOULD NOT BE FATAL!
 	if ((r->x_missing || r->y_missing) && G->header->registration == GMT_GRID_PIXEL_REG) return (GMT_GRDIO_RI_NOREPEAT);
@@ -3617,12 +3507,8 @@
 	return (GMT_NOERROR);
 }
 
-<<<<<<< HEAD
-/*! . */
-void GMT_check_z_io (struct GMT_CTRL *GMT_UNUSED(GMT), struct GMT_Z_IO *r, struct GMT_GRID *G)
-=======
+/*! . */
 void GMT_check_z_io (struct GMT_CTRL *GMT, struct GMT_Z_IO *r, struct GMT_GRID *G)
->>>>>>> 1896714b
 {
 	/* Routine to fill in the implied periodic row or column that was missing.
 	 * We must allow for padding in G->data */
@@ -5352,12 +5238,8 @@
 	if (!done) sscanf (&line[i], "%s", label);
 }
 
-<<<<<<< HEAD
-/*! . */
-bool GMT_parse_segment_item (struct GMT_CTRL *GMT_UNUSED(GMT), char *in_string, char *pattern, char *out_string)
-=======
+/*! . */
 bool GMT_parse_segment_item (struct GMT_CTRL *GMT, char *in_string, char *pattern, char *out_string)
->>>>>>> 1896714b
 {
 	/* Scans the in_string for the occurrence of an option switch (e.g, -L) and
 	 * if found, extracts the argument and returns it via out_string.  Function
@@ -6745,12 +6627,8 @@
 	return (T);
 }
 
-<<<<<<< HEAD
-/*! . */
-void GMT_copy_segment (struct GMT_CTRL *GMT_UNUSED(GMT), struct GMT_DATASEGMENT *Sout, struct GMT_DATASEGMENT *Sin)
-=======
+/*! . */
 void GMT_copy_segment (struct GMT_CTRL *GMT, struct GMT_DATASEGMENT *Sout, struct GMT_DATASEGMENT *Sin)
->>>>>>> 1896714b
 {	/* Duplicates the segment */
 	GMT_UNUSED(GMT);
 	uint64_t col;
@@ -7057,12 +6935,8 @@
 	}
 }
 
-<<<<<<< HEAD
-/*! . */
-void GMT_null_univector (struct GMT_CTRL *GMT_UNUSED(GMT), union GMT_UNIVECTOR *u, unsigned int type)
-=======
+/*! . */
 void GMT_null_univector (struct GMT_CTRL *GMT, union GMT_UNIVECTOR *u, unsigned int type)
->>>>>>> 1896714b
 {	/* Here we just set the type pointer to NULL as it was pointing to external memory */
 	GMT_UNUSED(GMT);
 	if (!u) return;	/* Nothing to deal with */
@@ -7116,12 +6990,8 @@
 	return (error);
 }
 
-<<<<<<< HEAD
-/*! . */
-int GMT_duplicate_univector (struct GMT_CTRL *GMT_UNUSED(GMT), union GMT_UNIVECTOR *u_out, union GMT_UNIVECTOR *u_in, unsigned int type, uint64_t n_rows)
-=======
+/*! . */
 int GMT_duplicate_univector (struct GMT_CTRL *GMT, union GMT_UNIVECTOR *u_out, union GMT_UNIVECTOR *u_in, unsigned int type, uint64_t n_rows)
->>>>>>> 1896714b
 {
 	/* Allocate space for one univector according to data type */
 	GMT_UNUSED(GMT);
@@ -7258,13 +7128,9 @@
 	GMT_free (GMT, *M);
 }
 
-<<<<<<< HEAD
-/*! . */
-bool GMT_not_numeric (struct GMT_CTRL *GMT_UNUSED(GMT), char *text) {
-=======
+/*! . */
 bool GMT_not_numeric (struct GMT_CTRL *GMT, char *text)
 {
->>>>>>> 1896714b
 	/* true if text cannot represent a valid number  However,
 	 * false does not therefore mean we have a valid number because
 	 * <date>T<clock> representations may use all kinds
