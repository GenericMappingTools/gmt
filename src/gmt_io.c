--- conflicted
+++ resolved
@@ -3410,18 +3410,7 @@
 			while ((p = gmt_fgets (GMT, line, GMT_BUFSIZ, fp)) && gmt_is_a_blank_line (line)) GMT->current.io.rec_no++, GMT->current.io.rec_in_tbl_no++;
 		}
 		if (!p) {	/* Ran out of records, which can happen if file ends in a comment record */
-<<<<<<< HEAD
 			*status = reached_EOF (GMT);
-=======
-			GMT->current.io.status = GMT_IO_EOF;
-			if (GMT->current.io.give_report && GMT->current.io.n_bad_records) {	/* Report summary and reset counters */
-				GMT_Report (GMT->parent, GMT_MSG_NORMAL, "This file had %" PRIu64 " data records with invalid x and/or y values\n",
-				            GMT->current.io.n_bad_records);
-				GMT->current.io.n_bad_records = GMT->current.io.data_record_number_in_set[GMT_IN] = GMT->current.io.n_clean_rec = 0;
-				GMT->current.io.rec_no = GMT->current.io.rec_in_tbl_no = 0;
-			}
-			*status = -1;
->>>>>>> 6580c649
 			return (NULL);
 		}
 
@@ -4442,12 +4431,7 @@
 			GMT->current.io.segment_header[0] = '\0';
 			gmt_set_segmentheader (GMT, GMT_OUT, true);	/* Turn on "-mo" */
 			GMT->current.io.seg_no++;
-<<<<<<< HEAD
-			GMT->current.io.rec_in_seg_no = 0;
-			GMT->current.io.pt_no = 0;
-=======
 			GMT->current.io.data_record_number_in_set[GMT_IN] = 0;
->>>>>>> 6580c649
 			return (1);	/* 1 means segment header */
 		}
 	}
