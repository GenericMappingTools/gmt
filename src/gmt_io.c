--- conflicted
+++ resolved
@@ -4106,14 +4106,10 @@
 
 /*! . */
 GMT_LOCAL bool gmtio_file_is_readable (struct GMT_CTRL *GMT, char *path) {
-<<<<<<< HEAD
-	/* Returns true if readable file, otherwise give error and return false */
-=======
 	/* Returns true if readable, otherwise give error and return false */
 	struct stat S;
 	int err = stat (path, &S);	/* Stat the path (which may not exist) */
 	if (err == 0 && S_ISDIR (S.st_mode)) return (false);	/* A directory is not a file */
->>>>>>> 9d2cbb0b
 	if (!access (path, R_OK)) return (true);	/* Readable */
 	/* Get here when found, but not readable */
 	GMT_Report (GMT->parent, GMT_MSG_WARNING, "Unable to read %s (permissions?)\n", path);
