/*--------------------------------------------------------------------
 *	$Id$
 *
 *	Copyright (c) 1991-2012 by P. Wessel, W. H. F. Smith, R. Scharroo, and J. Luis
 *	See LICENSE.TXT file for copying and redistribution conditions.
 *
 *	This program is free software; you can redistribute it and/or modify
 *	it under the terms of the GNU Lesser General Public License as published by
 *	the Free Software Foundation; version 3 or any later version.
 *
 *	This program is distributed in the hope that it will be useful,
 *	but WITHOUT ANY WARRANTY; without even the implied warranty of
 *	MERCHANTABILITY or FITNESS FOR A PARTICULAR PURPOSE.  See the
 *	GNU Lesser General Public License for more details.
 *
 *	Contact info: gmt.soest.hawaii.edu
 *--------------------------------------------------------------------*/
/*
 * Table input/output in GMT can be either ascii, binary, or netCDF COARDS files
 * and may consist of single or multiple segments.  These files are accessed
 * via the C->current.io.input function pointer which either points to the
 * ASCII read (gmt_ascii_input), the binary read (gmt_bin_input), or the
 * netCDF read (gmt_nc_input) functions, depending on the -bi setting.
 * Similarly, writing of such tables are done via the C->current.io.output
 * function pointer which is set to either GMT_ascii_output, gmt_bin_output,
 * or GMT_nc_output [not implemented yet].
 * For special processing of z-data by xyz2grd & grd2xyz we also use the
 * C->current.io.input/output functions but these are reset in those two
 * programs to the corresponding read/write functions pointed to by the
 * GMT_Z_IO member ->read_item or ->write_item as these can handle additional
 * binary data types such as char, int, short etc.
 * The structure GMT_IO holds parameters that are used during the reading
 * and processing of ascii tables.  For compliance with a wide variety of
 * binary data formats for grids and their internal nesting the GMT_Z_IO
 * structure and associated functions are used (in xyz2grd and grd2xyz)
 *
 * The following functions are here:
 *
 *  GMT_getuserpath     Get pathname of file in "user directories" (C->session.TMPDIR, CWD, HOME, C->session.USERDIR)
 *  GMT_getdatapath     Get pathname of file in "data directories" (CWD, GMT_{USER,DATA,GRID,IMG}DIR)
 *  GMT_getsharepath    Get pathname of file in "share directries" (CWD, C->session.USERDIR, C->session.SHAREDIR tree)
 *  GMT_fopen:          Open a file using GMT_getdatapath
 *  GMT_fclose:         Close a file
 *  GMT_io_init:        Init GMT_IO structure
 *  GMT_write_segmentheader:   Write header record for multisegment files
 *  gmt_ascii_input:    Decode ascii input record
 *  GMT_scanf:          Robust scanf function with optional dd:mm:ss conversion
 *  GMT_bin_double_input:   Decode binary double precision record
 *  GMT_bin_double_input_swab:  Decode binary double precision record followed by byte-swabbing
 *  GMT_bin_float_input:    Decode binary single precision record
 *  GMT_bin_float_input_swab:   Decode binary single precision record followed by byte-swabbing
 *  gmt_nc_input:       Decode one record of netCDF column-oriented data
 *  GMT_ascii_output:   Write ascii record
 *  GMT_bin_double_output:  Write binary double precision record
 *  GMT_bin_double_output_swab: Write binary double precision record after first swabbing
 *  GMT_bin_float_output:   Write binary single precision record
 *  GMT_bin_float_output_swab:  Write binary single precision record after first swabbing
 *  GMT_set_z_io:       Set GMT_Z_IO structure based on -Z
 *  GMT_check_z_io:     Fill in implied missing row/column
 *  gmt_A_read:         Read the next ascii item from input stream (may be more than one per line) z must be regular float
 *  gmt_a_read:         Read 1 ascii item per input record
 *  gmt_c_read:         Read 1 binary int8_t item
 *  gmt_u_read:         Read 1 binary uint8_t item
 *  gmt_h_read:         Read 1 binary int16_t item
 *  gmt_H_read:         Read 1 binary uint16_t item
 *  gmt_i_read:         Read 1 binary int32_t item
 *  gmt_I_read:         Read 1 binary uint32_t item
 *  gmt_l_read:         Read 1 binary int64_t item
 *  gmt_L_read:         Read 1 binary COUNTER_LARGE item
 *  gmt_f_read:         Read 1 binary float item
 *  gmt_d_read:         Read 1 binary double item
 *  gmt_a_write:        Write 1 ascii item
 *  gmt_c_write:        Write 1 binary int8_t item
 *  gmt_u_write:        Write 1 binary uint8_t item
 *  gmt_h_write:        Write 1 binary int16_t item
 *  gmt_H_write:        Write 1 binary uint16_t item
 *  gmt_i_write:        Write 1 binary int32_t item
 *  gmt_I_write:        Write 1 binary uint32_t item
 *  gmt_l_write:        Write 1 binary int64_t item
 *  gmt_L_write:        Write 1 binary COUNTER_LARGE item
 *  gmt_f_write:        Write 1 binary float item
 *  gmt_d_write:        Write 1 binary double item
 *  gmt_byteswap_file:  Byteswap an entire file
 *  gmt_col_ij:         Convert index to column format
 *  gmt_row_ij:         Convert index to row format
 *
 * Author:  Paul Wessel
 * Date:    1-JAN-2010
 * Version: 5
 * Now 64-bit enabled.
 */

#define GMT_WITH_NO_PS
#include "gmt.h"
#include "gmt_internals.h"
#include "common_byteswap.h"

EXTERN_MSC GMT_LONG GMTAPI_n_items (struct GMTAPI_CTRL *API, GMT_LONG family, GMT_LONG direction, GMT_LONG *first_ID);
EXTERN_MSC GMT_LONG GMTAPI_Unregister_IO (struct GMTAPI_CTRL *API, GMT_LONG object_ID, GMT_LONG direction);
EXTERN_MSC GMT_LONG GMTAPI_Validate_ID (struct GMTAPI_CTRL *API, GMT_LONG family, GMT_LONG object_ID, GMT_LONG direction, GMT_LONG *item_no);

#ifdef HAVE_DIRENT_H_
#	include <dirent.h>
#endif

#ifdef HAVE_SYS_DIR_H_
#	include <sys/dir.h>
#endif

#ifndef DT_DIR
#	define DT_DIR 4
#endif

/* Macro to apply columns log/scale/offset conversion on the fly */
#define gmt_convert_col(S,x) {if (S.convert) x = ((S.convert == 2) ? log10 (x) : x) * S.scale + S.offset;}

static const char *GMT_type[GMTAPI_N_TYPES] = {"byte", "byte", "integer", "integer", "integer", "integer", "integer", "integer", "double", "double", "string", "datetime"};

/* This version of fgets will check for input record truncation, that is,
 * the input record is longer than the given size.  Since calls to GMT_fgets
 * ASSUME they get a logical record, we will give a warning if truncation
 * occurs and read until we have consumed the linefeed, thus making the
 * i/o machinery ready for the next logical record.
 */

char *GMT_fgets (struct GMT_CTRL *C, char *str, int size, FILE *stream)
{
	str[size-2] = '\0'; /* Set last but one record to 0 */
	if (!fgets (str, size, stream))
		return (NULL); /* Got nothing */

	/* fgets will always set str[size-1] = '\0' if more data than str can handle is found.
	 * Thus, we examine str[size-2].  If this is neither '\0' nor '\n' then we have only
	 * read a portion of a logical record that is longer than size.
	 */
	if (!(str[size-2] == '\0' || str[size-2] == '\n')) {
		/* Only got part of a record */
		int c, n = 0;
		/* Read char-by-char until newline is consumed */
		while ((c = fgetc (stream)) != '\n' && c != EOF)
			++n;
		if (c == '\n')
			/* We expect fgets to retain '\n', so add it */
			str[size-2] = '\n';
		else
			/* EOF without '\n' */
			--n;
		/* This will report wrong lengths if last line has no '\n' but we don't care */
		GMT_report (C, GMT_MSG_FATAL, "Long input record (%d bytes) was truncated to first %d bytes!\n", size+n, size-2);
	}
	return (str);
}

char *GMT_fgets_chop (struct GMT_CTRL *C, char *str, int size, FILE *stream)
{
	char *p;

	/* fgets will always set str[size-1] = '\0' if more data than str can handle is found.
	 * Thus, we examine str[size-2].  If this is neither '\0' nor '\n' then we have only
	 * read a portion of a logical record that is longer than size.
	 */
	str[size-2] = '\0'; /* Set last but one record to 0 */
	if (!fgets (str, size, stream))
		return (NULL); /* Got nothing */

	p = strpbrk (str, "\r\n");
	if ( p == NULL || ((p-str+2 == size) && *p != '\n') ) {
		/* If CR or LF not found, or last but one record not \n,
		 * then only got part of a record */
		int c, n = 0;
		/* Read char-by-char until newline is consumed */
		while ((c = fgetc (stream)) != '\n' && c != EOF)
			(void) (isspace(c) || ++n); /* Do not count whitespace */
		if (n)
			GMT_report (C, GMT_MSG_FATAL, "Long input record (%d bytes) was truncated to first %d bytes!\n", size+n-1, size);
	}
	if (p)
		/* Overwrite 1st CR or LF with terminate string */
		*p = '\0';

	return (str);
}

int GMT_fclose (struct GMT_CTRL *C, FILE *stream)
{
	if (!stream || stream == NULL)  return (0);
	/* First skip any stream related to the three Unix i/o descriptors */
	if (stream == C->session.std[GMT_IN])  return (0);
	if (stream == C->session.std[GMT_OUT]) return (0);
	if (stream == C->session.std[GMT_ERR]) return (0);
	if ((int64_t)stream == -C->current.io.ncid) {	/* Special treatment for netCDF files */
		nc_close (C->current.io.ncid);
		GMT_free (C, C->current.io.varid);
		GMT_free (C, C->current.io.add_offset);
		GMT_free (C, C->current.io.scale_factor);
		GMT_free (C, C->current.io.missing_value);
		C->current.io.ncid = C->current.io.nvars = 0;	/* Split in two too shut up a compiler warning */
		C->current.io.ndim = C->current.io.nrec = 0;
		C->current.io.input = C->session.input_ascii;
		return (0);
	}
	/* Regular file */
	return (fclose (stream));
}

void GMT_skip_xy_duplicates (struct GMT_CTRL *C, BOOLEAN mode)
{	/* Changes the status of the skip_duplicates setting */
	/* PW: This is needed as some algorithms testing if a point is
	 * inside or outside a polygon have trouble if there are
	 * duplicate vertices in the polygon.  This option can
	 * be set to TRUE and such points will be skipped during
	 * the data reading step. Mode = TRUE or FALSE */
	C->current.io.skip_duplicates = mode;
}

GMT_LONG gmt_n_cols_needed_for_gaps (struct GMT_CTRL *C, COUNTER_MEDIUM n) {
	COUNTER_MEDIUM n_use = MAX (n, C->common.g.n_col);
	/* Return the actual items needed (which may be more than n if gap testing demands it) and update previous record */
	GMT_memcpy (C->current.io.prev_rec, C->current.io.curr_rec, n_use, double);
	if (!C->common.g.active) return (n);	/* No gap checking, n it is */
	return (n_use);
}

GMT_LONG gmt_gap_detected (struct GMT_CTRL *C)
{	/* Determine if two points are "far enough apart" to constitude a data gap and thus "pen up" */
	COUNTER_MEDIUM i;

	if (!C->common.g.active || C->current.io.pt_no == 0) return (FALSE);	/* Not active or on first point in a segment */
	/* Here we must determine if any or all of the selected gap criteria [see gmt_set_gap_param] are met */
	for (i = 0; i < C->common.g.n_methods; i++) {	/* Go through each criterion */
		if ((C->common.g.get_dist[i] (C, C->common.g.col[i]) > C->common.g.gap[i]) != C->common.g.match_all) return (!C->common.g.match_all);
	}
	return (C->common.g.match_all);
}

GMT_LONG gmt_set_gap (struct GMT_CTRL *C) {	/* Data gaps are special since there is no multiple-segment header flagging the gap; thus next time the record is already read */
	C->current.io.status = GMT_IO_GAP;
	C->current.io.seg_no++;
	GMT_report (C, GMT_MSG_VERBOSE, "Data gap detected via -g; Segment header inserted near/at line # %ld\n", C->current.io.rec_no);
	sprintf (C->current.io.segment_header, "Data gap detected via -g; Segment header inserted");
	return (0);
}

void gmt_adjust_periodic (struct GMT_CTRL *C) {
	while (C->current.io.curr_rec[GMT_X] > C->common.R.wesn[XHI] && (C->current.io.curr_rec[GMT_X] - 360.0) >= C->common.R.wesn[XLO]) C->current.io.curr_rec[GMT_X] -= 360.0;
	while (C->current.io.curr_rec[GMT_X] < C->common.R.wesn[XLO] && (C->current.io.curr_rec[GMT_X] + 360.0) <= C->common.R.wesn[XLO]) C->current.io.curr_rec[GMT_X] += 360.0;
	/* If data is not inside the given range it will satisfy (lon > east) */
	/* Now it will be outside the region on the same side it started out at */
}

void GMT_set_segmentheader (struct GMT_CTRL *C, GMT_LONG direction, BOOLEAN true_false)
{	/* Enable/Disable multi-segment headers for either input or output */
		
	C->current.io.multi_segments[direction] = true_false;
}

GMT_LONG gmt_process_binary_input (struct GMT_CTRL *C, COUNTER_MEDIUM n_read) {
	/* Process a binary record to determine what kind of record it is. Return values:
	 * 0 = regular record; 1 = segment header (all NaNs); 2 = skip this record
	*/
	COUNTER_MEDIUM col_no, n_NaN;
	BOOLEAN bad_record = FALSE, set_nan_flag = FALSE;
	/* Here, C->current.io.curr_rec has been filled in by fread */

	/* Determine if this was a segment header, and if so return */
	for (col_no = n_NaN = 0; col_no < n_read; col_no++) {
		if (!GMT_is_dnan (C->current.io.curr_rec[col_no])) continue;	/* Clean data, do nothing */
		/* We end up here if we found a NaN */
		if (!C->current.setting.io_nan_records && C->current.io.skip_if_NaN[col_no]) bad_record = TRUE;	/* This field is not allowed to be NaN */
		if (C->current.io.skip_if_NaN[col_no]) set_nan_flag = TRUE;
		n_NaN++;
	}
	if (!C->current.io.status) {	/* Must have n_read NaNs to qualify as segment header */
		if (n_NaN == n_read) {
			GMT_report (C, GMT_MSG_VERBOSE, "Detected binary segment header near/at line # %ld\n", C->current.io.rec_no);
			C->current.io.status = GMT_IO_SEG_HEADER;
			C->current.io.segment_header[0] = '\0';
			GMT_set_segmentheader (C, GMT_OUT, TRUE);	/* Turn on "-mo" */
			C->current.io.seg_no++;
			C->current.io.pt_no = 0;
			return (1);	/* 1 means segment header */
		}
	}
	if (bad_record) {
		C->current.io.n_bad_records++;
		if (C->current.io.give_report && C->current.io.n_bad_records == 1) {	/* Report 1st occurrence */
			GMT_report (C, GMT_MSG_FATAL, "Encountered first invalid binary record near/at line # %ld\n", C->current.io.rec_no);
			GMT_report (C, GMT_MSG_FATAL, "Likely causes:\n");
			GMT_report (C, GMT_MSG_FATAL, "(1) Invalid x and/or y values, i.e. NaNs.\n");
		}
		return (2);	/* 2 means skip this record and try again */
	}
	else if (C->current.io.skip_duplicates && C->current.io.pt_no) {	/* Test to determine if we should skip duplicate records with same x,y */
		if (C->current.io.curr_rec[GMT_X] == C->current.io.prev_rec[GMT_X] && C->current.io.curr_rec[GMT_Y] == C->current.io.prev_rec[GMT_Y]) return (2);	/* Yes, duplicate */
	}
	if (C->current.setting.io_lonlat_toggle[GMT_IN] && n_read >= 2) d_swap (C->current.io.curr_rec[GMT_X], C->current.io.curr_rec[GMT_Y]);	/* Got lat/lon instead of lon/lat */
	if (C->current.io.col_type[GMT_IN][GMT_X] & GMT_IS_GEO) gmt_adjust_periodic (C);	/* Must account for periodicity in 360 */
	if (set_nan_flag) C->current.io.status |= GMT_IO_NAN;
	return (0);	/* 0 means OK regular record */
}

void * gmt_nc_input (struct GMT_CTRL *C, FILE *fp, COUNTER_MEDIUM *n, GMT_LONG *retval)
{
	GMT_LONG status;
	COUNTER_MEDIUM i, n_use;

	C->current.io.status = 0;
	if (*n == GMT_MAX_COLUMNS)
		*n = C->current.io.nvars;
	else if (*n > C->current.io.nvars) {
		GMT_report (C, GMT_MSG_FATAL, "gmt_nc_input is asking for %ld columns, but file has only %d\n", *n, C->current.io.nvars);
		C->current.io.status = GMT_IO_MISMATCH;
	}
	do {	/* Keep reading until (1) EOF, (2) got a segment record, or (3) a valid data record */
		n_use = gmt_n_cols_needed_for_gaps (C, *n);

		if (C->current.io.nrec == C->current.io.ndim) {
			C->current.io.status = GMT_IO_EOF;
			*retval = -1;
			return (NULL);
		}
		for (i = 0; i < C->current.io.nvars && i < n_use; i++) {
			nc_get_var1_double (C->current.io.ncid, C->current.io.varid[i], &C->current.io.nrec, &C->current.io.curr_rec[i]);
			if (C->current.io.curr_rec[i] == C->current.io.missing_value[i])
				C->current.io.curr_rec[i] = C->session.d_NaN;
			else
				C->current.io.curr_rec[i] = C->current.io.curr_rec[i] * C->current.io.scale_factor[i] + C->current.io.add_offset[i];
				gmt_convert_col (C->current.io.col[GMT_IN][i], C->current.io.curr_rec[i]);
		}
		C->current.io.nrec++;
		C->current.io.rec_no++;
		status = gmt_process_binary_input (C, n_use);
		if (status == 1) { *retval = 0; return (NULL); }		/* A segment header */
	} while (status == 2);	/* Continue reading when record is to be skipped */
	if (gmt_gap_detected (C)) {
		*retval = gmt_set_gap (C);
		return (C->current.io.curr_rec);
	}
	C->current.io.pt_no++;
	*retval = *n;
	return (C->current.io.curr_rec);
}

GMT_LONG GMT_nc_get_att_text (struct GMT_CTRL *C, int ncid, int varid, char *name, char *text, size_t textlen)
{	/* This function is a replacement for nc_get_att_text that avoids overflow of text
	 * ncid, varid, name, text	: as in nc_get_att_text
	 * textlen			: maximum number of characters to copy to string text
	 */
	GMT_LONG err;
	size_t attlen;
	char *att = NULL;

	GMT_err_trap (nc_inq_attlen (ncid, varid, name, &attlen));
	att = GMT_memory (C, NULL, attlen, char);
	nc_get_att_text (ncid, varid, name, att);
	attlen = MIN (attlen, textlen-1);	/* Truncate text to one less than textlen (to keep space for NUL terminator) */
	GMT_memcpy (text, att, attlen, char);		/* Copy att to text */
	GMT_memset (&text[attlen], textlen - attlen, char);	/* Fill rest of text with zeros */
	GMT_free (C, att);
	return (GMT_NOERROR);
}

FILE *gmt_nc_fopen (struct GMT_CTRL *C, const char *filename, const char *mode)
/* Open a netCDF file for column I/O. Append ?var1/var2/... to indicate the requested columns.
 * Currently only reading is supported.
 * The routine returns a fake file pointer (in fact the netCDF file ID), but stores
 * all the relevant information in the C->current.io struct (ncid, ndim, nrec, varid, add_offset,
 * scale_factor, missing_value). Some of these are allocated here, and have to be
 * deallocated upon GMT_fclose.
 * Also asigns C->current.io.col_type[GMT_IN] based on the variable attributes.
 */
{
	char file[GMT_BUFSIZ], path[GMT_BUFSIZ];
	COUNTER_MEDIUM i;
	int j, nvars;
	size_t n;
	int64_t tmp_pointer;	/* To avoid 64-bit warnings */
	char varnm[20][GMT_TEXT_LEN64], long_name[GMT_TEXT_LEN256], units[GMT_TEXT_LEN256], varname[GMT_TEXT_LEN64];
	struct GMT_TIME_SYSTEM time_system;

	if (mode[0] != 'r') {
		GMT_report (C, GMT_MSG_FATAL, "GMT_fopen does not support netCDF writing mode\n");
		GMT_exit (EXIT_FAILURE);
	}

	nvars = sscanf (filename,
		"%[^?]?%[^/]/%[^/]/%[^/]/%[^/]/%[^/]/%[^/]/%[^/]/%[^/]/%[^/]/%[^/]/%[^/]/%[^/]/%[^/]/%[^/]/%[^/]/%[^/]/%[^/]/%[^/]/%[^/]/%[^/]",
		file, varnm[0], varnm[1], varnm[2], varnm[3], varnm[4], varnm[5], varnm[6], varnm[7], varnm[8], varnm[9], varnm[10],
		varnm[11], varnm[12], varnm[13], varnm[14], varnm[15], varnm[16], varnm[17], varnm[18], varnm[19]) - 1;
	if (nc_open (GMT_getdatapath (C, file, path), NC_NOWRITE, &C->current.io.ncid)) return (NULL);
#ifdef GMT_COMPAT
	if (nvars <= 0) nvars = sscanf (C->common.b.varnames,
		"%[^/]/%[^/]/%[^/]/%[^/]/%[^/]/%[^/]/%[^/]/%[^/]/%[^/]/%[^/]/%[^/]/%[^/]/%[^/]/%[^/]/%[^/]/%[^/]/%[^/]/%[^/]/%[^/]/%[^/]",
		varnm[0], varnm[1], varnm[2], varnm[3], varnm[4], varnm[5], varnm[6], varnm[7], varnm[8], varnm[9], varnm[10],
		varnm[11], varnm[12], varnm[13], varnm[14], varnm[15], varnm[16], varnm[17], varnm[18], varnm[19]);
#endif
	if (nvars <= 0) nc_inq_nvars (C->current.io.ncid, &nvars);
	C->current.io.nvars = nvars;
	C->current.io.varid = GMT_memory (C, NULL, C->current.io.nvars, int);
	C->current.io.scale_factor = GMT_memory (C, NULL, C->current.io.nvars, double);
	C->current.io.add_offset = GMT_memory (C, NULL, C->current.io.nvars, double);
	C->current.io.missing_value = GMT_memory (C, NULL, C->current.io.nvars, double);
	C->current.io.ndim = C->current.io.nrec = 0;

	for (i = 0; i < C->current.io.nvars; i++) {
		/* Get variable ID and variable name */
		if (nvars <= 0)
			C->current.io.varid[i] = i;
		else
			GMT_err_fail (C, nc_inq_varid (C->current.io.ncid, varnm[i], &C->current.io.varid[i]), file);
		nc_inq_varname (C->current.io.ncid, C->current.io.varid[i], varname);

		/* Check column size */
		nc_inq_varndims (C->current.io.ncid, C->current.io.varid[i], &j);
		if (j != 1) {
			GMT_report (C, GMT_MSG_FATAL, "NetCDF variable %s is not 1-dimensional\n", varname);
			GMT_exit (EXIT_FAILURE);
		}
		nc_inq_vardimid(C->current.io.ncid, C->current.io.varid[i], &j);
		nc_inq_dimlen(C->current.io.ncid, j, &n);
		if (C->current.io.ndim != 0 && C->current.io.ndim != n) {
			GMT_report (C, GMT_MSG_FATAL, "NetCDF variable %s has different dimension (%zu) from others (%zu)\n", varname, n, C->current.io.ndim);
			GMT_exit (EXIT_FAILURE);
		}
		C->current.io.ndim = n;

		/* Get scales, offsets and missing values */
		if (nc_get_att_double(C->current.io.ncid, C->current.io.varid[i], "scale_factor", &C->current.io.scale_factor[i])) C->current.io.scale_factor[i] = 1.0;
		if (nc_get_att_double(C->current.io.ncid, C->current.io.varid[i], "add_offset", &C->current.io.add_offset[i])) C->current.io.add_offset[i] = 0.0;
		if (nc_get_att_double (C->current.io.ncid, C->current.io.varid[i], "_FillValue", &C->current.io.missing_value[i]) &&
		    nc_get_att_double (C->current.io.ncid, C->current.io.varid[i], "missing_value", &C->current.io.missing_value[i])) C->current.io.missing_value[i] = C->session.d_NaN;

		/* Scan for geographical or time units */
		if (GMT_nc_get_att_text (C, C->current.io.ncid, C->current.io.varid[i], "long_name", long_name, GMT_TEXT_LEN256)) long_name[0] = 0;
		if (GMT_nc_get_att_text (C, C->current.io.ncid, C->current.io.varid[i], "units", units, GMT_TEXT_LEN256)) units[0] = 0;
		GMT_str_tolower (long_name); GMT_str_tolower (units);

		if (!strcmp (long_name, "longitude") || strstr (units, "degrees_e"))
			C->current.io.col_type[GMT_IN][i] = GMT_IS_LON;
		else if (!strcmp (long_name, "latitude") || strstr (units, "degrees_n"))
			C->current.io.col_type[GMT_IN][i] = GMT_IS_LAT;
		else if (!strcmp (long_name, "time") || !strcmp (varname, "time")) {
			C->current.io.col_type[GMT_IN][i] = GMT_IS_RELTIME;
			GMT_memcpy (&time_system, &C->current.setting.time_system, 1, struct GMT_TIME_SYSTEM);
			if (GMT_get_time_system (C, units, &time_system) || GMT_init_time_system_structure (C, &time_system))
				GMT_report (C, GMT_MSG_FATAL, "Warning: Time units [%s] in NetCDF file not recognised, defaulting to gmt.conf.\n", units);
			/* Determine scale between data and internal time system, as well as the offset (in internal units) */
			C->current.io.scale_factor[i] = C->current.io.scale_factor[i] * time_system.scale * C->current.setting.time_system.i_scale;
			C->current.io.add_offset[i] *= time_system.scale;	/* Offset in seconds */
			C->current.io.add_offset[i] += GMT_DAY2SEC_F * ((time_system.rata_die - C->current.setting.time_system.rata_die) + (time_system.epoch_t0 - C->current.setting.time_system.epoch_t0));
			C->current.io.add_offset[i] *= C->current.setting.time_system.i_scale;	/* Offset in internal time units */
		}
		else if (C->current.io.col_type[GMT_IN][i] == GMT_IS_UNKNOWN)
			C->current.io.col_type[GMT_IN][i] = GMT_IS_FLOAT;
	}

	C->current.io.input = gmt_nc_input;
	tmp_pointer = (int64_t)(-C->current.io.ncid);
	return ((FILE *)tmp_pointer);
}

FILE *GMT_fopen (struct GMT_CTRL *C, const char *filename, const char *mode)
{
	char path[GMT_BUFSIZ];
	FILE *fd = NULL;

	if (mode[0] != 'r')	/* Open file for writing (no netCDF) */
		return (fopen (filename, mode));
	else if (C->common.b.active[GMT_IN])	/* Definitely not netCDF */
		return (fopen (GMT_getdatapath(C, filename, path), mode));
#ifdef GMT_COMPAT
	else if (C->common.b.varnames[0])	/* Definitely netCDF */
		return (gmt_nc_fopen (C, filename, mode));
#endif
	else if (strchr (filename, '?'))	/* Definitely netCDF */
		return (gmt_nc_fopen (C, filename, mode));
#ifdef WIN32
	else if (!strcmp (filename, "NUL"))	/* Special case of /dev/null under Windows */
#else
	else if (!strcmp (filename, "/dev/null"))	/* The Unix null device; catch here to avoid gmt_nc_fopen */
#endif
	{
		return (fopen (GMT_getdatapath(C, filename, path), mode));
	}
	else {	/* Maybe netCDF */
		fd = gmt_nc_fopen (C, filename, mode);
		if (!fd) {
			char *c;
			if ((c = GMT_getdatapath(C, filename, path)) != NULL) fd = fopen(c, mode);
		}
		return (fd);
	}
}

/* Table I/O routines for ascii and binary io */

GMT_LONG GMT_set_cols (struct GMT_CTRL *C, GMT_LONG direction, COUNTER_MEDIUM expected)
{	/* Initializes the internal GMT->common.b.ncol[] settings.
	 * direction is either GMT_IN or GMT_OUT.
	 * expected is the expected or known number of columns.  Use 0 if not known.
	 * For binary input or output the number of columns must be specified.
	 * For ascii output the number of columns must also be specified.
	 * For ascii input the i/o machinery will set this automatically so expected is ignored.
	 * Programs that need to read an input record in order to determine how
	 * many columns on output should call this function after returning the
	 * first data record; otherwise, call it before registering the resource.
	 */
	static char *mode[2] = {"input", "output"};

	if (! (direction == GMT_IN || direction == GMT_OUT)) return (GMT_NOT_A_VALID_DIRECTION);
	if (C->common.b.ncol[direction]) return (GMT_OK);	/* Already set by -b */

	if (expected == 0 && (direction == GMT_OUT || C->common.b.active[direction])) {
		GMT_report (C, GMT_MSG_FATAL, "Number of %s columns has not been set\n", mode[direction]);
		return (GMT_N_COLS_NOT_SET);
	}
	/* Here we may set the number of data columns */
	if (C->common.b.active[direction]) {	/* Must set uninitialized input/output pointers */
		COUNTER_MEDIUM col;
		char type = (C->common.b.type[direction]) ? C->common.b.type[direction] : 'd';
		for (col = 0; col < expected; col++) {
			C->current.io.fmt[direction][col].io = GMT_get_io_ptr (C, direction, C->common.b.swab[direction], type);
			C->current.io.fmt[direction][col].type = GMT_get_io_type (C, type);
		}
		C->common.b.ncol[direction] = expected;
	}
	else
		C->common.b.ncol[direction] = (direction == GMT_IN && expected == 0) ? GMT_MAX_COLUMNS : expected;
	return (GMT_OK);
}

char *GMT_getuserpath (struct GMT_CTRL *C, const char *stem, char *path)
{
	/* stem is the name of the file, e.g., gmt.conf
	 * path is the full path to the file in question
	 * Returns full pathname if a workable path was found
	 * Looks for file stem in the temporary directory (if defined),
	 * current directory, home directory and $C->session.USERDIR (default ~/.gmt)
	 */

	/* If a full path is given, we only look for that file directly */

#ifdef WIN32
	if (stem[0] == '/' || stem[1] == ':')
#else
	if (stem[0] == '/')
#endif
	{
		if (!access (stem, R_OK)) return (strcpy (path, stem));	/* Yes, found it */
		return (NULL);	/* No file found, give up */
	}

	/* In isolation mode (when C->session.TMPDIR is defined), we first look there */

	if (C->session.TMPDIR) {
		sprintf (path, "%s/%s", C->session.TMPDIR, stem);
		if (!access (path, R_OK)) return (path);
	}

	/* Then look in the current working directory */

	if (!access (stem, R_OK)) return (strcpy (path, stem));	/* Yes, found it */

	/* If still not found, see if there is a file in the GMT_{HOME,USER}DIR directories */

	if (C->session.HOMEDIR) {
		sprintf (path, "%s/%s", C->session.HOMEDIR, stem);
		if (!access (path, R_OK)) return (path);
	}
	if (C->session.USERDIR) {
		sprintf (path, "%s/%s", C->session.USERDIR, stem);
		if (!access (path, R_OK)) return (path);
	}

	return (NULL);	/* No file found, give up */
}

char *GMT_getdatapath (struct GMT_CTRL *C, const char *stem, char *path)
{
	/* stem is the name of the file, e.g., grid.img
	 * path is the full path to the file in question
	 * Returns full pathname if a workable path was found
	 * Looks for file stem in current directory and $GMT_{USER,DATA}DIR
	 * If the dir ends in / we traverse recursively [not under Windows].
	 */
	COUNTER_MEDIUM d, pos, L;
	GMT_LONG found;
	char *udir[2] = {C->session.USERDIR, C->session.DATADIR}, dir[GMT_BUFSIZ];
	char path_separator[2] = {PATH_SEPARATOR, '\0'};
#ifdef HAVE_DIRENT_H_
	GMT_LONG N;
	GMT_LONG gmt_traverse_dir (const char *file, char *path);
#endif /* HAVE_DIRENT_H_ */
	BOOLEAN gmt_file_is_readable (struct GMT_CTRL *C, char *path);

	/* First look in the current working directory */

	if (!access (stem, F_OK)) {	/* Yes, found it */
		if (gmt_file_is_readable (C, (char *)stem)) {	/* Yes, can read it */
			strcpy (path, stem);
			return (path);
		}
		return (NULL);	/* Cannot read, give up */
	}

	/* If we got here and a full path is given, we give up ... unless it is one of those /vsi.../ files */
	if (stem[0] == '/') {
#ifdef USE_GDAL
		if (GMT_check_url_name ((char *)stem))
			return ((char *)stem);			/* With GDAL all the /vsi-stuff is given existence credit */
		else
			return (NULL);
#else
		return (NULL);
#endif
	}

#ifdef WIN32
	if (stem[1] == ':') return (NULL);
#endif

	/* Not found, see if there is a file in the GMT_{USER,DATA}DIR directories [if set] */

	for (d = 0; d < 2; d++) {	/* Loop over USER and DATA dirs */
		if (!udir[d]) continue;	/* This directory was not set */
		found = pos = 0;
		while (!found && (GMT_strtok (udir[d], path_separator, &pos, dir))) {
			L = strlen (dir);
#ifdef HAVE_DIRENT_H_
#ifdef GMT_COMPAT
			if (dir[L-1] == '*' || dir[L-1] == '/') {	/* Must search recursively from this dir */
				N = (dir[L-1] == '/') ? L - 1 : L - 2;
#else
			if (dir[L-1] == '/') {	/* Must search recursively from this dir */
				N = L - 1;
#endif /* GMT_COMPAT */
				strncpy (path, dir, N);	path[N] = 0;
				found = gmt_traverse_dir (stem, path);
			}
			else {
#endif /* HAVE_DIRENT_H_ */
				sprintf (path, "%s/%s", dir, stem);
				found = (!access (path, F_OK));
#ifdef HAVE_DIRENT_H_
			}
#endif /* HAVE_DIRENT_H_ */
		}
		if (found && gmt_file_is_readable (C, path)) return (path);	/* Yes, can read it */
	}

	return (NULL);	/* No file found, give up */
}

BOOLEAN gmt_file_is_readable (struct GMT_CTRL *C, char *path)
{	/* Returns TRUE if readable, otherwise give error and return FALSE */
	if (!access (path, R_OK)) return (TRUE);	/* Readable */
	/* Get here when found, but not readable */
	GMT_report (C, GMT_MSG_FATAL, "Unable to read %s (permissions?)\n", path);
	return (FALSE);	/* Cannot read, give up */
}

#ifdef HAVE_DIRENT_H_
GMT_LONG gmt_traverse_dir (const char *file, char *path) {
	/* Look for file in the directory pointed to by path, recursively */
	DIR *D = NULL;
	struct dirent *F = NULL;
	int len, d_namlen;
	BOOLEAN ok = FALSE;
	char savedpath[GMT_BUFSIZ];

 	if ((D = opendir (path)) == NULL) return (0);	/* Unable to open directory listing */
	len = strlen (file);
	strcpy (savedpath, path);	/* Make copy of current directory path */

	while (!ok && (F = readdir (D)) != NULL) {	/* For each directory entry until end or ok becomes TRUE */
		d_namlen = strlen (F->d_name);
		if (d_namlen == 1 && F->d_name[0] == '.') continue;				/* Skip current dir */
		if (d_namlen == 2 && F->d_name[0] == '.' && F->d_name[1] == '.') continue;	/* Skip parent dir */
#ifdef HAVE_SYS_DIR_H_
		if (F->d_type == DT_DIR) {	/* Entry is a directory; must search this directory recursively */
			sprintf (path, "%s/%s", savedpath, F->d_name);
			ok = gmt_traverse_dir (file, path);
		}
		else if (d_namlen == len && !strcmp (F->d_name, file)) {	/* Found the file in this dir (i.e., F_OK) */
			sprintf (path, "%s/%s", savedpath, file);
			ok = TRUE;
		}
#endif /* HAVE_SYS_DIR_H_ */
	}
	(void)closedir (D);
	return (ok);	/* did or did not find file */
}
#endif /* HAVE_DIRENT_H_ */

char *GMT_getsharepath (struct GMT_CTRL *C, const char *subdir, const char *stem, const char *suffix, char *path)
{
	/* stem is the prefix of the file, e.g., gmt_cpt for gmt_cpt.conf
	 * subdir is an optional subdirectory name in the $GMT_SHAREDIR directory.
	 * suffix is an optional suffix to append to name
	 * path is the full path to the file in question
	 * Returns full pathname if a workable path was found
	 * Looks for file stem in current directory, $GMT_USERDIR (default ~/.gmt) and $GMT_SHAREDIR/subdir
	 */

	/* First look in the current working directory */

	sprintf (path, "%s%s", stem, suffix);
	if (!access (path, R_OK)) return (path);	/* Yes, found it in current directory */

	/* Do not continue when full pathname is given */

	if (stem[0] == '/') return (NULL);
#ifdef WIN32
	if (stem[0] && stem[1] == ':') return (NULL);
#endif

	/* Not found, see if there is a file in the user's GMT_USERDIR (~/.gmt) directory */

	if (C->session.USERDIR) {
		/* Try to get file from $GMT_USERDIR */
		sprintf (path, "%s/%s%s", C->session.USERDIR, stem, suffix);
		if (!access (path, R_OK)) return (path);
		/* Try to get file from $GMT_USERDIR/subdir */
		sprintf (path, "%s/%s/%s%s", C->session.USERDIR, subdir, stem, suffix);
		if (!access (path, R_OK)) return (path);
	}

	/* Try to get file from $GMT_SHAREDIR/subdir */

	if (subdir) {
		sprintf (path, "%s/%s/%s%s", C->session.SHAREDIR, subdir, stem, suffix);
		if (!access (path, R_OK)) return (path);
	}

	return (NULL);	/* No file found, give up */
}

int GMT_access (struct GMT_CTRL *C, const char* filename, int mode)
{	/* Like access but also checks the GMT_*DIR places */
	char file[GMT_BUFSIZ];

	file[0] = '\0';		/* 'Initialize' it so we can test if it's still 'empty' after the sscanf below */
	if (!filename || !filename[0])
		return (-1);	/* No file given */
	sscanf (filename, "%[^=?]", file);		/* Exclude netcdf 3/-D grid extensions to make sure we get a valid file name */
	if (file[0] == '\0')
		return(-1);		/* It happens for example when parsing grdmath args and it finds an isolated  "=" */

	if (mode == W_OK)
		return (access (file, mode));	/* When writing, only look in current directory */
	if (mode == R_OK || mode == F_OK) {	/* Look in special directories when reading or just checking for existance */
		char path[GMT_BUFSIZ];
		return (GMT_getdatapath (C, file, path) ? 0 : -1);
	}
	/* If we get here then mode is bad (X_OK)? */
	fprintf (stderr, "GMT: Bad mode (%d) passed to GMT_access\n", mode);
	return (-1);
}

double gmt_convert_aspatial_value (struct GMT_CTRL *C, GMT_LONG type, char *V)
{
	/* Return the value associated with the aspatial values given for this column col as a double */

	double value;

	switch (type) {
		case GMTAPI_DOUBLE:
		case GMTAPI_FLOAT:
		case GMTAPI_ULONG:
		case GMTAPI_LONG:
		case GMTAPI_UINT:
		case GMTAPI_INT:
		case GMTAPI_USHORT:
		case GMTAPI_SHORT:
		case GMTAPI_CHAR:
		case GMTAPI_UCHAR:
			value = atof (V);
			break;
		case GMTAPI_TIME:
			GMT_scanf_arg (C, V, GMT_IS_ABSTIME, &value);
			break;
		default:	/* Give NaN */
			value = C->session.d_NaN;
			break;
	}
	return (value);
}

GMT_LONG gmt_ogr_decode_aspatial_values (struct GMT_CTRL *C, char *record, struct GMT_OGR *S)
{	/* Parse @D<vals> aspatial values; this is done once per feature (segment).  We store
 	 * both the text representation (value) and attempt to convert to double in dvalue.
 	 * We use S->n_aspatial to know how many values there are .*/
	COUNTER_MEDIUM col = 0;
	char buffer[GMT_BUFSIZ], *token, *stringp;

	if (S->n_aspatial == 0) return (0);	/* Nothing to do */
	if (S->value == NULL) {			/* First time, allocate space */
		S->value  = GMT_memory (C, S->value,  S->n_aspatial, char *);
		S->dvalue = GMT_memory (C, S->dvalue, S->n_aspatial, double);
	}
	strcpy (buffer, record); /* working copy */
	stringp = buffer;
	while ( (token = strsep (&stringp, "|")) != NULL ) {
		if (S->value[col]) free (S->value[col]);	/* Free previous item */
		S->value[col]  = strdup (token);
		S->dvalue[col] = gmt_convert_aspatial_value (C, S->type[col], token);
		col++;
	}
	if (col == (S->n_aspatial-1)) {	/* Last item was blank */
		S->value[col] = strdup ("");	/* Allocate space for blank string */
	}
	return (col);
}

void gmt_copy_and_truncate (char *out, char *in)
{	/* Duplicate in to out, then find the first space not inside quotes and truncate string there */
	BOOLEAN quote = FALSE;
	while (*in && (quote || *in != ' ')) {
		*out++ = *in;	/* Copy char */
		if (*in++ == ' ') quote = !quote;	/* Wind to next space except skip if inside double quotes */
	}
	*out = '\0';	/* Terminate string */
}

GMT_LONG gmt_ogr_decode_aspatial_types (struct GMT_CTRL *C, char *record, struct GMT_OGR *S)
{	/* Parse aspatial types; this is done once per dataset */
	COUNTER_MEDIUM pos = 0;
	uint32_t col = 0;
	size_t n_alloc;
	char buffer[GMT_BUFSIZ], p[GMT_BUFSIZ];

	n_alloc = (S->type) ? GMT_BUFSIZ : 0;
	gmt_copy_and_truncate (buffer, record);
	while ((GMT_strtok (buffer, "|", &pos, p))) {
		if (col == n_alloc) S->type = GMT_memory (C, S->type, n_alloc += GMT_TINY_CHUNK, GMT_LONG);
		S->type[col++] = gmt_ogr_get_type (p);
	}
	if (n_alloc < GMT_BUFSIZ && col < n_alloc) S->type = GMT_memory (C, S->type, col, GMT_LONG);
	return (col);
}

GMT_LONG gmt_ogr_decode_aspatial_names (struct GMT_CTRL *C, char *record, struct GMT_OGR *S)
{	/* Decode aspatial names; this is done once per dataset */
	COUNTER_MEDIUM pos = 0;
	uint32_t col = 0;
	size_t n_alloc;
	char buffer[GMT_BUFSIZ], p[GMT_BUFSIZ];

	n_alloc = (S->type) ? GMT_BUFSIZ : 0;
	gmt_copy_and_truncate (buffer, record);
	while ((GMT_strtok (buffer, "|", &pos, p))) {
		if (col == n_alloc) S->name = GMT_memory (C, S->name, n_alloc += GMT_TINY_CHUNK, char *);
		S->name[col++] = strdup (p);
	}
	if (n_alloc < GMT_BUFSIZ && col < n_alloc) S->name = GMT_memory (C, S->name, col, char *);
	return (col);
}

GMT_LONG GMT_append_ogr_item (struct GMT_CTRL *C, char *name, COUNTER_MEDIUM type, struct GMT_OGR *S)
{
	/* Adds one more metadata item to this OGR structure */
	S->n_aspatial++;
	S->name = GMT_memory (C, S->name, S->n_aspatial, char *);
	S->name[S->n_aspatial-1] = strdup (name);
	S->type = GMT_memory (C, S->type, S->n_aspatial, GMT_LONG);
	S->type[S->n_aspatial-1] = type;
	return (GMT_NOERROR);
}

BOOLEAN gmt_ogr_parser (struct GMT_CTRL *C, char *record)
{	/* Parsing of the GMT/OGR vector specification (v 1.0). See Appendix R */
	return (C->current.io.ogr_parser (C, record));
}

BOOLEAN gmt_ogr_data_parser (struct GMT_CTRL *C, char *record)
{	/* Parsing of the GMT/OGR vector specification (v 1.0) for data feature records.
 	 * We KNOW C->current.io.ogr == +1, i.e., current file is a GMT/OGR file.
	 * We also KNOW that C->current.io.OGR has been allocated by gmt_ogr_header_parser.
	 * For GMT/OGR files we must parse and store the metadata in C->current.io.OGR,
	 * from where higher-level functions can access it.  GMT_End_IO will free the structure.
	 * This function returns TRUE if we parsed a GMT/OGR record and FALSE otherwise.
	 * If we encounter a parsing error we stop parsing any further by setting C->current.io.ogr = 0.
	 * We loop until all @<info> tags have been processed on this record.
	 */

	COUNTER_MEDIUM n_aspatial;
	BOOLEAN quote;
	char *p = NULL;
	struct GMT_OGR *S = NULL;

	if (record[0] != '#') return (FALSE);			/* Not a comment record so no point looking further */
	if (!(p = strchr (record, '@'))) return (FALSE);	/* Not an OGR/GMT record since @ was not found */

	/* Here we are reasonably sure that @? strings are OGR/GMT feature specifications */

	GMT_chop (record);	/* Get rid of linefeed etc */

	S = C->current.io.OGR;	/* Set S shorthand */
	quote = FALSE;

	while (*p == '@') {
		++p;	/* Move to first char after @ */
		switch (p[0]) {	/* These are the feature tags only: @D, @P, @H */
			case 'D':	/* Aspatial data values, store in segment header  */
				if (!S->geometry) { GMT_report (C, GMT_MSG_FATAL, "Bad OGR/GMT: @D given but no geometry set\n"); return (0);}
				n_aspatial = gmt_ogr_decode_aspatial_values (C, &p[1], S);
				if (S->n_aspatial != n_aspatial) {
					GMT_report (C, GMT_MSG_VERBOSE, "OGR/GMT: Some @D items not specified (set to NULL)\n");
				}
				break;

			case 'P':	/* Polygon perimeter, store in segment header  */
				if (!(S->geometry == GMT_IS_POLYGON || S->geometry == GMT_IS_MULTIPOLYGON)) {
					GMT_report (C, GMT_MSG_FATAL, "Bad OGR/GMT: @P only valid for polygons\n");
					C->current.io.ogr = 0;
					return (FALSE);
				}
				S->pol_mode = GMT_IS_PERIMETER;
				break;

			case 'H':	/* Polygon hole, store in segment header  */
				if (!(S->geometry == GMT_IS_POLYGON || S->geometry == GMT_IS_MULTIPOLYGON)) {
					GMT_report (C, GMT_MSG_FATAL, "Bad OGR/GMT: @H only valid for polygons\n");
					C->current.io.ogr = 0;
					return (0);
				}
				S->pol_mode = GMT_IS_HOLE;
				break;

			default:	/* Bad OGR record? */
				GMT_report (C, GMT_MSG_FATAL, "Bad OGR/GMT: Cannot have @%c after FEATURE_DATA\n", p[0]);
				C->current.io.ogr = 0;
				break;
		}
		while (*p && (quote || *p != '@')) if (*p++ == '\"') quote = !quote;	/* Wind to next @ except skip if inside double quotes */
	}
	return (TRUE);
}

GMT_LONG gmt_get_ogr_id (struct GMT_OGR *G, char *name)
{
	COUNTER_MEDIUM k;
	for (k = 0; k < G->n_aspatial; k++) if (!strcmp (name, G->name[k])) return (k);
	return (GMTAPI_NOTSET);
}

void gmt_align_ogr_values (struct GMT_CTRL *C)
{
	COUNTER_MEDIUM k;
	GMT_LONG id;
	if (!C->common.a.active) return;	/* Nothing selected with -a */
	for (k = 0; k < C->common.a.n_aspatial; k++) {	/* Process the requested columns */
		id = gmt_get_ogr_id (C->current.io.OGR, C->common.a.name[k]);	/* See what order in the OGR struct this -a column appear */
		C->common.a.ogr[k] = id;
	}
}

BOOLEAN gmt_ogr_header_parser (struct GMT_CTRL *C, char *record)
{	/* Parsing of the GMT/OGR vector specification (v 1.0).
 	 * C->current.io.ogr can have three states:
	 *	-1 if not yet set [this is how it is initialized].
	 *	 0 if file has been determined NOT to be a GMT/OGR file.
	 *	+1 if it has met the criteria and is a GMT/OGR file.
	 * For GMT/OGR files we must parse and store the metadata in C->current.io.OGR,
	 * from where higher-level functions can access it.  GMT_End_IO will free the structure.
	 * This function returns TRUE if we parsed a GMT/OGR record and FALSE otherwise.
	 * If we encounter a parsing error we stop parsing any further by setting C->current.io.ogr = 0.
	 * We loop until all @<info> tags have been processed on this record.
	 * gmt_ogr_parser will point to this function until the header has been parsed, then it is
	 * set to point to gmt_ogr_data_parser instead, to speed up data record processing.
	 */

	COUNTER_MEDIUM n_aspatial, k;
	COUNTER_MEDIUM geometry = 0;
	BOOLEAN quote;
	char *p = NULL;
	struct GMT_OGR *S = NULL;

	if (!C->current.io.ogr) return (FALSE);			/* No point parsing further if we KNOW it is not OGR */
	if (record[0] != '#') return (FALSE);			/* Not a comment record so no point looking any further */
	if (C->current.io.ogr == 1 && !strncmp (record, "# FEATURE_DATA", 14)) {	/* It IS an OGR file and we found end of OGR header section and start of feature data */
		C->current.io.ogr_parser = gmt_ogr_data_parser;	/* From now on only parse for feature tags */
		gmt_align_ogr_values (C);	/* Simplify copy from aspatial values to input columns as per -a option */
		return (TRUE);
	}
	if (!(p = strchr (record, '@'))) return (FALSE);	/* Not an OGR/GMT record since @ was not found */
	
	if (C->current.io.ogr == -1 && !strncmp (p, "@VGMT", 5)) {	/* Found the OGR version identifier, look for @G if on the same record */
		if (C->common.a.output) {	/* Cannot read OGR files when -a is used to define output */
			GMT_report (C, GMT_MSG_FATAL, "Cannot read OGR/GMT files when -a is used to define output format\n");
			GMT_exit (EXIT_FAILURE);
		}
		C->current.io.ogr = 1;				/* File is a GMT/OGR geospatial file */
		if (!(p = strchr (&p[5], '@'))) return (TRUE);	/* No more @ codes; goto next record */
	}
	if (C->current.io.ogr != 1) return (FALSE);		/* No point parsing further since file is not GMT/OGR (yet) */

	/* Here we are reasonably sure that @? strings are OGR/GMT header specifications */

	GMT_chop (record);	/* Get rid of linefeed etc */

	/* Allocate S the first time we get here */
	
	if (!C->current.io.OGR) C->current.io.OGR = GMT_memory (C, NULL, 1, struct GMT_OGR);
	S = C->current.io.OGR;
	quote = FALSE;

	while (*p == '@') {
		++p;	/* Move to first char after @ */

		switch (p[0]) {	/* These are the header tags */
		
			case 'G':	/* Geometry */
				if (!strncmp (&p[1], "LINESTRING", 10))
					geometry = GMT_IS_LINESTRING;
				else if (p[1] == 'P') {
					if (!strncmp (&p[2], "OLYGON", 6))
						geometry = GMT_IS_POLYGON;
					else if (!strncmp (&p[2], "OINT", 4))
						geometry = GMT_IS_POINT;
				}
				else if (!strncmp (&p[1], "MULTI", 5)) {
					if (!strncmp (&p[6], "POINT", 5))
						geometry = GMT_IS_MULTIPOINT;
					else if (!strncmp (&p[6], "LINESTRING", 10))
						geometry = GMT_IS_MULTILINESTRING;
					else if (!strncmp (&p[6], "POLYGON", 7))
						geometry = GMT_IS_MULTIPOLYGON;
					else {
						GMT_report (C, GMT_MSG_FATAL, "Bad OGR/GMT: @G unrecognized geometry\n");
						C->current.io.ogr = 0;
						return (FALSE);
					}
				}
				if (!S->geometry)
					S->geometry = geometry;
				else if (S->geometry != geometry) {
					GMT_report (C, GMT_MSG_FATAL, "Bad OGR/GMT: @G cannot have different geometries\n");
					C->current.io.ogr = 0;
				}
				break;

			case 'N':	/* Aspatial name fields, store in table header */
				if (!S->geometry) { GMT_report (C, GMT_MSG_FATAL, "Bad OGR/GMT: @N given but no geometry set\n"); return (0);}
				if (S->name) {	/* Already set */
					GMT_report (C, GMT_MSG_FATAL, "Bad OGR/GMT: @N Cannot have more than one per segment\n");
					C->current.io.ogr = 0;
					return (FALSE);
				}
				n_aspatial = gmt_ogr_decode_aspatial_names (C, &p[1], S);
				if (S->n_aspatial == 0)
					S->n_aspatial = n_aspatial;
				else if (S->n_aspatial != n_aspatial) {
					GMT_report (C, GMT_MSG_FATAL, "Bad OGR/GMT: @N number of items vary\n");
					C->current.io.ogr = 0;
				}
				break;

			case 'J':	/* Dataset projection strings (one of 4 kinds) */
				switch (p[1]) {
					case 'e': k = 0;	break;	/* EPSG code */
					case 'g': k = 1;	break;	/* GMT proj code */
					case 'p': k = 2;	break;	/* Proj.4 code */
					case 'w': k = 3;	break;	/* OGR WKT representation */
					default:
						GMT_report (C, GMT_MSG_FATAL, "Bad OGR/GMT: @J given unknown format (%c)\n", (int)p[1]);
						C->current.io.ogr = 0;
						return (FALSE);
				}
				S->proj[k] = strdup (&p[2]);
				break;

			case 'R':	/* Dataset region */
				if (S->region) { /* Already set */
					GMT_report (C, GMT_MSG_FATAL, "Bad OGR/GMT: @R can only appear once\n");
					C->current.io.ogr = 0;
					return (FALSE);
				}
				S->region = strdup (&p[1]);
				break;

			case 'T':	/* Aspatial field types, store in table header  */
				if (!S->geometry) { GMT_report (C, GMT_MSG_FATAL, "Bad OGR/GMT: @T given but no geometry set\n"); return (0);}
				if (S->type) {	/* Already set */
					GMT_report (C, GMT_MSG_FATAL, "Bad OGR/GMT: @T Cannot have more than one per segment\n");
					C->current.io.ogr = 0;
					return (FALSE);
				}
				n_aspatial = gmt_ogr_decode_aspatial_types (C, &p[1], S);
				if (S->n_aspatial == 0)
					S->n_aspatial = n_aspatial;
				else if (S->n_aspatial != n_aspatial) {
					GMT_report (C, GMT_MSG_FATAL, "Bad OGR/GMT: @T number of items vary\n");
					C->current.io.ogr = 0;
				}
				break;

			default:	/* Just record, probably means this is NOT a GMT/OGR file after all */
				GMT_report (C, GMT_MSG_FATAL, "Bad OGR/GMT: @%c not allowed before FEATURE_DATA\n", (int)p[0]);
				C->current.io.ogr = 0;
				break;
		}

		while (*p && (quote || *p != '@')) if (*p++ == '\"') quote = !quote;	/* Wind to next @ except skip if inside double quotes */
	}
	return (TRUE);
}

#define gmt_convert_col(S,x) {if (S.convert) x = ((S.convert == 2) ? log10 (x) : x) * S.scale + S.offset;}

GMT_LONG gmt_assign_aspatial_cols (struct GMT_CTRL *C)
{	/* This function will load input columns with aspatial data as requested by -a.
 	 * It will then handle any possible -i scalings/offsets as well for those columns */

	COUNTER_MEDIUM k, n;
	double value;
	if (C->current.io.ogr != 1) return (0);		/* No point checking further since file is not GMT/OGR */
	for (k = n = 0; k < C->common.a.n_aspatial; k++) {	/* For each item specified in -a */
		if (C->common.a.col[k] < 0) continue;	/* Not meant for data columns */
		value = C->current.io.OGR->dvalue[C->common.a.ogr[k]];
		gmt_convert_col (C->current.io.col[GMT_IN][C->common.a.col[k]], value);
		C->current.io.curr_rec[C->common.a.col[k]] = value;
		n++;
	}
	return (n);
}

char *GMT_trim_segheader (struct GMT_CTRL *C, char *line) {
	/* Trim trailing junk and return pointer to first non-space/tab/> part of segment header
	 * Do not try to free the returned pointer!
	 */
	GMT_strstrip (line, FALSE); /* Strip trailing whitespace */
	/* Skip over leading whitespace and segment marker */
	while (*line && (isspace(*line) || *line == C->current.setting.io_seg_marker[GMT_IN]))
		++line;
	/* Return header string */
	return (line);
}

BOOLEAN GMT_is_a_NaN_line (struct GMT_CTRL *C, char *line)
{	/* Returns TRUE if record is NaN NaN [NaN NaN] etc */
	COUNTER_MEDIUM pos = 0;
	char p[GMT_TEXT_LEN256];
	
	while ((GMT_strtok (line, " \t,", &pos, p))) {
		GMT_str_tolower (p);
		if (strncmp (p, "nan", 3U)) return (FALSE);
	}
	return (TRUE);
}

GMT_LONG GMT_is_segment_header (struct GMT_CTRL *C, char *line)
{	/* Returns 1 if this record is a GMT segment header;
	 * Returns 2 if this record is a segment breaker;
	 * Otherwise returns 0 */
	if (C->current.setting.io_blankline[GMT_IN] && GMT_is_a_blank_line (line)) return (2);	/* Treat blank line as segment break */
	if (C->current.setting.io_nanline[GMT_IN] && GMT_is_a_NaN_line (C, line)) return (2);	/* Treat NaN-records as segment break */
	if (line[0] == C->current.setting.io_seg_marker[GMT_IN]) return (1);	/* Got a regular GMT segment header */
	return (0);	/* Not a segment header */
}

/* This is the lowest-most input function in GMT.  All ASCII table data are read via
 * gmt_ascii_input.  Changes here affect all programs that read such data. */

void * gmt_ascii_input (struct GMT_CTRL *C, FILE *fp, COUNTER_MEDIUM *n, GMT_LONG *status)
{
	COUNTER_MEDIUM pos, col_no = 0, col_pos, n_convert, n_ok = 0, kind, add, n_use = 0;
	GMT_LONG in_col;
	BOOLEAN done = FALSE, bad_record, set_nan_flag = FALSE;
	char line[GMT_BUFSIZ], *p = NULL, *token, *stringp;
	double val;

	/* gmt_ascii_input will skip blank lines and shell comment lines which start
	 * with #.  Fields may be separated by spaces, tabs, or commas.  The routine returns
	 * the actual number of items read [or 0 for segment header and -1 for EOF]
	 * If *n is passed as GMT_BUFSIZ it will be reset to the actual number of fields.
	 * If gap checking is in effect and one of the checks involves a column beyond
	 * the ones otherwise needed by the program we extend the reading so we may
	 * examin the column needed in the gap test.
	 */

	while (!done) {	/* Done becomes TRUE when we successfully have read a data record */

		/* First read until we get a non-blank, non-comment record, or reach EOF */

		C->current.io.rec_no++;		/* Counts up, regardless of what this record is (data, junk, segment header, etc) */
		C->current.io.rec_in_tbl_no++;	/* Counts up, regardless of what this record is (data, junk, segment header, etc) */
		if (C->current.io.io_header[GMT_IN] && C->current.io.rec_in_tbl_no < C->current.io.io_n_header_items) {	/* Must treat first io_n_header_items as headers */
			p = GMT_fgets (C, line, GMT_BUFSIZ, fp);	/* Get the line */
			strcpy (C->current.io.current_record, line);
			C->current.io.status = GMT_IO_TBL_HEADER;
			C->current.io.io_header[GMT_OUT] = TRUE;	/* Turn on table headers on output */
			*status = 0;
			return (NULL);
		}
		/* Here we are done with any header records implied by -h */
		if (C->current.setting.io_blankline[GMT_IN]) {	/* Treat blank lines as segment markers, so only read one line */
			p = GMT_fgets (C, line, GMT_BUFSIZ, fp);
			C->current.io.rec_no++, C->current.io.rec_in_tbl_no++;
		}
		else {	/* Skip all blank lines until we get something else */
			while ((p = GMT_fgets (C, line, GMT_BUFSIZ, fp)) && GMT_is_a_blank_line (line)) C->current.io.rec_no++, C->current.io.rec_in_tbl_no++;
		}
		if (!p) {	/* Ran out of records, which can happen if file ends in a comment record */
			C->current.io.status = GMT_IO_EOF;
			if (C->current.io.give_report && C->current.io.n_bad_records) {	/* Report summary and reset counters */
				GMT_report (C, GMT_MSG_FATAL, "This file had %ld records with invalid x and/or y values\n", C->current.io.n_bad_records);
				C->current.io.n_bad_records = C->current.io.pt_no = C->current.io.n_clean_rec = 0;
				C->current.io.rec_no = C->current.io.rec_in_tbl_no = 0;
			}
			*status = -1;
			return (NULL);
		}
		if (gmt_ogr_parser (C, line)) continue;	/* If we parsed a GMT/OGR record we go up to top of loop and get the next record */
		if (line[0] == '#') {	/* Got a file header, copy it and return */
			strcpy (C->current.io.current_record, line);
			C->current.io.status = GMT_IO_TBL_HEADER;
			*status = 0;
			return (NULL);
		}

		if ((kind = GMT_is_segment_header (C, line))) {	/* Got a segment header, take action and return */
			C->current.io.status = GMT_IO_SEG_HEADER;
			GMT_set_segmentheader (C, GMT_OUT, TRUE);	/* Turn on segment headers on output */
			C->current.io.seg_no++;
			if (kind == 1) {
				/* Just save the header content, not the marker and leading whitespace */
				strcpy (C->current.io.segment_header, GMT_trim_segheader (C, line));
			}
			else	/* Got a segment break instead - set header to NULL */
				C->current.io.segment_header[0] = '\0';
			*status = 0;
			return (NULL);
		}

		/* Here we know we are processing a data record */

		if (C->common.a.active && !C->current.io.ogr) {	/* Cannot give -a but not reading an OGR/GMT file */
			GMT_report (C, GMT_MSG_FATAL, "Aspatial associations set with -a but file is not in OGR/GMT format!\n");
			GMT_exit (EXIT_FAILURE);
		}

		n_use = gmt_n_cols_needed_for_gaps (C, *n);	/* Gives is the actual columns we need (which may > *n if gap checking is active; if gap check we also update prev_rec) */

		/* First chop off trailing whitespace and commas */

		GMT_strstrip (line, FALSE); /* Eliminate DOS endings and trailing white space, add linefeed */

		bad_record = set_nan_flag = FALSE;		/* Initialize flags */
		strcpy (C->current.io.current_record, line);	/* Keep copy of current record around */
		col_no = pos = n_ok = 0;			/* Initialize counters */
		in_col = -1;					/* Since we will increment right away inside the loop */

		stringp = line;
		while (!bad_record && col_no < n_use && (token = strsepz (&stringp, " \t,")) != NULL) {	/* Get one field at the time until we run out or have issues */
			++in_col;	/* This is the actual column number in the input file */
			if (C->common.i.active) {	/* Must do special column-based processing since the -i option was set */
				if (C->current.io.col_skip[in_col]) continue;		/* Just skip and not even count this column */
				col_pos = C->current.io.col[GMT_IN][col_no].order;	/* Which data column will receive this value */
			}
			else				/* Default column order */
				col_pos = col_no;
			if ((n_convert = GMT_scanf (C, token, C->current.io.col_type[GMT_IN][col_pos], &val)) == GMT_IS_NAN) {	/* Got a NaN or it failed to decode the string */
				if (C->current.setting.io_nan_records || !C->current.io.skip_if_NaN[col_pos]) {	/* This field (or all fields) can be NaN so we pass it on */
					C->current.io.curr_rec[col_pos] = C->session.d_NaN;
					n_ok++;	/* Since NaN is considered an OK result */
				}
				else	/* Cannot have NaN in this column, flag record as bad */
					bad_record = TRUE;
				if (C->current.io.skip_if_NaN[col_pos]) set_nan_flag = TRUE;	/* Flag that we found NaN in a column that means we should skip */
			}
			else {					/* Successful decode, assign the value to the input array */
				gmt_convert_col (C->current.io.col[GMT_IN][col_no], val);
				C->current.io.curr_rec[col_pos] = val;
				n_ok++;
			}
			col_no++;		/* Count up number of columns found */
		}
		if ((add = gmt_assign_aspatial_cols (C))) {	/* We appended <add> columns given via aspatial OGR/GMT values */
			col_no += add;
			n_ok += add;
		}
		if (bad_record) {	/* This record failed our test and had NaNs */
			C->current.io.n_bad_records++;
			if (C->current.io.give_report && (C->current.io.n_bad_records == 1)) {	/* Report 1st occurrence of bad record */
				GMT_report (C, GMT_MSG_FATAL, "Encountered first invalid record near/at line # %ld\n", C->current.io.rec_no);
				GMT_report (C, GMT_MSG_FATAL, "Likely causes:\n");
				GMT_report (C, GMT_MSG_FATAL, "(1) Invalid x and/or y values, i.e. NaNs or garbage in text strings.\n");
				GMT_report (C, GMT_MSG_FATAL, "(2) Incorrect data type assumed if -J, -f are not set or set incorrectly.\n");
				GMT_report (C, GMT_MSG_FATAL, "(3) The -: switch is implied but not set.\n");
			}
		}
		else if (C->current.io.skip_duplicates && C->current.io.pt_no) {	/* Test to determine if we should skip repeated duplicate records with same x,y */
			done = !(C->current.io.curr_rec[GMT_X] == C->current.io.prev_rec[GMT_X] && C->current.io.curr_rec[GMT_Y] == C->current.io.prev_rec[GMT_Y]);	/* Yes, duplicate */
		}
		else
			done = TRUE;	/* Success, we can get out of this loop and return what we got */
	}
	C->current.io.status = (n_ok == n_use || *n == GMT_MAX_COLUMNS) ? 0 : GMT_IO_MISMATCH;	/* Hopefully set status to 0 (OK) */
	if (*n == GMT_MAX_COLUMNS) *n = n_ok;							/* Update the number of expected fields */
	if (GMT_REC_IS_ERROR (C)) GMT_report (C, GMT_MSG_FATAL, "Mismatch between actual (%ld) and expected (%ld) fields near line %ld\n", col_no, *n, C->current.io.rec_no);

	if (C->current.setting.io_lonlat_toggle[GMT_IN] && col_no >= 2) d_swap (C->current.io.curr_rec[GMT_X], C->current.io.curr_rec[GMT_Y]);	/* Got lat/lon instead of lon/lat */
	if (C->current.io.col_type[GMT_IN][GMT_X] & GMT_IS_GEO) gmt_adjust_periodic (C);	/* Must account for periodicity in 360 as per current rule*/

	if (gmt_gap_detected (C)) {*status = gmt_set_gap (C); return (C->current.io.curr_rec); }	/* A gap between this an previous record was detected (see -g) so we set status and return 0 */

	C->current.io.pt_no++;			/* Got a valid data record (which is true even if it was a gap) */
	*status = n_ok;				/* Return the number of fields successfully read */
	if (set_nan_flag) {
		C->current.io.status |= GMT_IO_NAN;	/* Say we found NaNs */
		return (C->current.io.curr_rec);	/* Pass back pointer to data array */
	}
	return ((C->current.io.status) ? NULL : C->current.io.curr_rec);	/* Pass back pointer to data array */
}

char * GMT_ascii_textinput (struct GMT_CTRL *C, FILE *fp, COUNTER_MEDIUM *n, GMT_LONG *status)
{
	char line[GMT_BUFSIZ], *p = NULL;

	/* GMT_ascii_textinput will read one text line and return it, setting
	 * header or segment flags in the process.
	 */

	/* First read until we get a non-blank, non-comment record, or reach EOF */

	C->current.io.rec_no++;		/* Counts up, regardless of what this record is (data, junk, segment header, etc) */
	C->current.io.rec_in_tbl_no++;	/* Counts up, regardless of what this record is (data, junk, segment header, etc) */
	while ((p = GMT_fgets (C, line, GMT_BUFSIZ, fp)) && gmt_ogr_parser (C, line)) {	/* Exits loop when we successfully have read a data record */
		C->current.io.rec_no++;		/* Counts up, regardless of what this record is (data, junk, segment header, etc) */
		C->current.io.rec_in_tbl_no++;	/* Counts up, regardless of what this record is (data, junk, segment header, etc) */
	}
	/* Here we come once any OGR headers have been parsed and we have a real (non-OGR header) record */
	if (C->current.io.io_header[GMT_IN] && C->current.io.rec_in_tbl_no < C->current.io.io_n_header_items) {	/* Must treat first io_n_header_items as headers */
		strcpy (C->current.io.current_record, line);
		C->current.io.status = GMT_IO_TBL_HEADER;
		*status = 0;
		return (NULL);
	}
	if (!p) {	/* Ran out of records */
		C->current.io.status = GMT_IO_EOF;
		*n = 0;
		*status = -1;
		return (NULL);
	}
	if (line[0] == '#') {	/* Got a file header, take action and return */
		strcpy (C->current.io.current_record, line);
		C->current.io.status = GMT_IO_TBL_HEADER;
		*n = 1;
		*status = 0;
		return (NULL);
	}

	if (line[0] == C->current.setting.io_seg_marker[GMT_IN]) {	/* Got a segment header, take action and return */
		C->current.io.status = GMT_IO_SEG_HEADER;
		GMT_set_segmentheader (C, GMT_OUT, TRUE);	/* Turn on segment headers on output */
		C->current.io.seg_no++;
		/* Just save the header content, not the marker and leading whitespace */
		strcpy (C->current.io.segment_header, GMT_trim_segheader (C, line));
		*n = 1;
		*status = 0;
		return (NULL);
	}

	/* Normal data record */

	/* First chop off trailing whitespace and commas */

	GMT_strstrip (line, FALSE); /* Eliminate DOS endings and trailing white space */

	strcpy (C->current.io.current_record, line);

	C->current.io.status = 0;
	C->current.io.pt_no++;	/* Got a valid text record */
	*n = 1;			/* We always return 1 item as there are no columns */
	*status = 1;
	return (C->current.io.current_record);
}

BOOLEAN GMT_is_a_blank_line (char *line) {
	/* Returns TRUE if we should skip this line (because it is blank) */
	COUNTER_MEDIUM i = 0;
	while (line[i] && (line[i] == ' ' || line[i] == '\t')) i++;	/* Wind past leading whitespace or tabs */
	if (line[i] == '\n' || line[i] == '\r') return (TRUE);
	return (FALSE);
}

GMT_LONG gmt_bin_colselect (struct GMT_CTRL *C)
{	/* When -i<cols> is used we must pull out and reset the current record */
	COUNTER_MEDIUM col;
	static double tmp[GMT_BUFSIZ];
	for (col = 0; col < C->common.i.n_cols; col++) {
		tmp[C->current.io.col[GMT_IN][col].order] = C->current.io.curr_rec[C->current.io.col[GMT_IN][col].col];
		gmt_convert_col (C->current.io.col[GMT_IN][col], tmp[C->current.io.col[GMT_IN][col].order]);
	}
	GMT_memcpy (C->current.io.curr_rec, tmp, C->common.i.n_cols, double);
	return (C->common.i.n_cols);
	
}

/* Sub functions for gmt_bin_input */

GMT_LONG gmt_x_read (struct GMT_CTRL *C, FILE *fp, COUNTER_MEDIUM n)
{	/* Used to skip (*n) bytes; no reading takes place */
	if (fseek (fp, (off_t)n, SEEK_CUR)) {
		C->current.io.status = GMT_IO_EOF;
		return (-1);
	}
	return (1);
}

BOOLEAN gmt_get_binary_input (struct GMT_CTRL *C, FILE *fp, COUNTER_MEDIUM n) {
	/* Reads the n binary doubles from input and saves to C->current.io.curr_rec[] */
	COUNTER_MEDIUM i;

	if (n > GMT_MAX_COLUMNS) {
		GMT_report (C, GMT_MSG_FATAL, "Number of data columns (%ld) exceeds limit (GMT_MAX_COLUMS = %d)\n", n, GMT_MAX_COLUMNS);
		return (TRUE);	/* Done with this file */
	}
	for (i = 0; i < n; i++) {
		if (C->current.io.fmt[GMT_IN][i].skip < 0) gmt_x_read (C, fp, -C->current.io.fmt[GMT_IN][i].skip);	/* Pre-skip */
		if (C->current.io.fmt[GMT_IN][i].io (C, fp, 1, &C->current.io.curr_rec[i]) != 1) {
			/* EOF or came up short */
			C->current.io.status = (feof (fp)) ? GMT_IO_EOF : GMT_IO_MISMATCH;
			if (C->current.io.give_report && C->current.io.n_bad_records) {
				/* Report summary and reset */
				GMT_report (C, GMT_MSG_FATAL, "This file had %ld records with invalid x and/or y values\n", C->current.io.n_bad_records);
				C->current.io.n_bad_records = C->current.io.rec_no = C->current.io.pt_no = C->current.io.n_clean_rec = 0;
			}
			return (TRUE);	/* Done with this file */
		}
		if (C->current.io.fmt[GMT_IN][i].skip > 0) gmt_x_read (C, fp, C->current.io.fmt[GMT_IN][i].skip);	/* Post-skip */
	}
	return (FALSE);	/* OK so far */
}

void * gmt_bin_input (struct GMT_CTRL *C, FILE *fp, COUNTER_MEDIUM *n, GMT_LONG *retval)
{	/* General binary read function which calls function pointed to by C->current.io.read_binary to handle actual reading (and possbily swabbing) */
	COUNTER_MEDIUM status, n_use;

	C->current.io.status = 0;
	do {	/* Keep reading until (1) EOF, (2) got a segment record, or (3) a valid data record */
		n_use = gmt_n_cols_needed_for_gaps (C, *n);
		if (gmt_get_binary_input (C, fp, n_use)) { *retval = -1; return (NULL); }	/* EOF */
		C->current.io.rec_no++;
		status = gmt_process_binary_input (C, n_use);
		if (status == 1) { *retval = 0; return (NULL); }		/* A segment header */
	} while (status == 2);	/* Continue reading when record is to be skipped */
	if (C->common.i.active) *n = gmt_bin_colselect (C);
	
	if (gmt_gap_detected (C)) { *retval = gmt_set_gap (C); return (C->current.io.curr_rec); }
	C->current.io.pt_no++;

	*retval = *n;
	return (C->current.io.curr_rec);
}

BOOLEAN gmt_skip_output (struct GMT_CTRL *C, double *cols, COUNTER_MEDIUM n_cols)
{	/* Consult the -s[<cols>[r] setting and the cols values to determine if this record should be output */
	COUNTER_MEDIUM c, n_nan;
	
	if (n_cols > GMT_MAX_COLUMNS) {
		GMT_report (C, GMT_MSG_FATAL, "Number of output data columns (%ld) exceeds limit (GMT_MAX_COLUMS = %d)\n", n_cols, GMT_MAX_COLUMNS);
		return (TRUE);	/* Skip record since we cannot access that many columns */
	}
	if (!C->current.setting.io_nan_mode) return (FALSE);				/* Normal case; output the record */
	if (C->current.setting.io_nan_mode == 3) {	/* -sa: Skip records if any NaNs are found */
		for (c = 0; c < n_cols; c++) if (GMT_is_dnan (cols[c]))  return (TRUE);	/* Found a NaN so we skip */
		return (FALSE);	/* No NaNs, output record */
	}
	for (c = n_nan = 0; c < C->current.io.io_nan_ncols; c++) {			/* Check each of the specified columns set via -s */
		if (C->current.io.io_nan_col[c] >= n_cols) continue;			/* Input record does not have this column */
		if (GMT_is_dnan (cols[C->current.io.io_nan_col[c]])) n_nan++;		/* Count the nan columns found */
	}
	if (n_nan < C->current.io.io_nan_ncols  && C->current.setting.io_nan_mode == 2) return (TRUE);	/* Skip records if -sr and not enough NaNs found */
	if (n_nan == C->current.io.io_nan_ncols && C->current.setting.io_nan_mode == 1) return (TRUE);	/* Skip records if -s and NaNs in specified columns */
	return (FALSE);	/* No match, output record */
}

int gmt_x_write (struct GMT_CTRL *C, FILE *fp, COUNTER_MEDIUM n)
{ /* Used to write n bytes of space for filler on binary output */
	char c = ' ';
	COUNTER_MEDIUM i;
	for (i = 0; i < n; ++i) {
		if (GMT_fwrite (&c, sizeof (char), 1, fp) != 1)
		return (GMT_DATA_WRITE_ERROR);
	}
	return (GMT_NOERROR);
}

GMT_LONG gmt_bin_output (struct GMT_CTRL *C, FILE *fp, COUNTER_MEDIUM n, double *ptr)
{
	COUNTER_MEDIUM i, k, n_out, col_pos;
	
	if (gmt_skip_output (C, ptr, n)) return (0);	/* Record was skipped via -s[r] */
	if (C->current.setting.io_lonlat_toggle[GMT_OUT]) d_swap (ptr[GMT_X], ptr[GMT_Y]);	/* Write lat/lon instead of lon/lat */
	n_out = (C->common.o.active) ? C->common.o.n_cols : n;
	for (i = k = 0; i < n_out; i++) {
		col_pos = (C->common.o.active) ? C->current.io.col[GMT_OUT][i].col : i;	/* Which data column to pick */
		if (C->current.io.col_type[GMT_OUT][col_pos] == GMT_IS_LON) GMT_lon_range_adjust (C->current.io.geo.range, &ptr[col_pos]);
		if (C->current.io.fmt[GMT_OUT][i].skip < 0) gmt_x_write (C, fp, -C->current.io.fmt[GMT_OUT][i].skip);	/* Pre-fill */
		k += C->current.io.fmt[GMT_OUT][i].io (C, fp, 1, &ptr[col_pos]);
		if (C->current.io.fmt[GMT_OUT][i].skip > 0) gmt_x_write (C, fp, C->current.io.fmt[GMT_OUT][i].skip);	/* Post-fill */
	}
	return (k);
}

void GMT_set_bin_input (struct GMT_CTRL *C) 
{	/* Make sure we point to binary input functions after processing -b option */
	if (C->common.b.active[GMT_IN]) {
		C->current.io.input = gmt_bin_input;
		strcpy (C->current.io.r_mode, "rb");
	}
	if (C->common.b.active[GMT_OUT]) {
		C->current.io.output = gmt_bin_output;
		strcpy (C->current.io.w_mode, "wb");
		strcpy (C->current.io.a_mode, "ab+");
	}
}

GMT_LONG GMT_ascii_output_col (struct GMT_CTRL *C, FILE *fp, double x, COUNTER_MEDIUM col)
{	/* Formats x according to to output column number */
	char text[GMT_TEXT_LEN256];

	GMT_ascii_format_col (C, text, x, col);
	return (fprintf (fp, "%s", text));
}

GMT_LONG GMT_ascii_output (struct GMT_CTRL *C, FILE *fp, COUNTER_MEDIUM n, double *ptr)
{
	COUNTER_MEDIUM i, col, last, n_out;
	GMT_LONG e = 0, wn = 0;

	if (gmt_skip_output (C, ptr, n)) return (0);	/* Record was skipped via -s[r] */
	n_out = (C->common.o.active) ? C->common.o.n_cols : n;

	last = n_out - 1;				/* Last filed, need to output linefeed instead of delimiter */

	for (i = 0; i < n_out && e >= 0; i++) {		/* Keep writing all fields unless there is a read error (e == -1) */
		if (C->common.o.active)	/* Which data column to pick */
			col = C->current.io.col[GMT_OUT][i].col;
		else if (C->current.setting.io_lonlat_toggle[GMT_OUT] && i < 2)
			col = 1 - i;	/* Write lat/lon instead of lon/lat */
		else
			col = i;	/* Just goto next column */
		e = GMT_ascii_output_col (C, fp, ptr[col], col);	/* Write one item without any separator at the end */

		if (i == last)					/* This is the last field, must add newline */
			putc ('\n', fp);
		else if (C->current.setting.io_col_separator[0])		/* Not last field, and a separator is required */
			fprintf (fp, "%s", C->current.setting.io_col_separator);

		wn += e;
	}
	return ((e < 0) ? e : wn);
}

void gmt_format_geo_output (struct GMT_CTRL *C, BOOLEAN is_lat, double geo, char *text)
{
	GMT_LONG k, n_items, d, m, s, m_sec, minus, h_pos = 0;
	char hemi[3], *f;

	if (!is_lat) GMT_lon_range_adjust (C->current.io.geo.range, &geo);
	if (C->current.io.geo.decimal) {	/* Easy */
		f = (C->current.io.o_format[is_lat]) ? C->current.io.o_format[is_lat] : C->current.setting.format_float_out;
		sprintf (text, f, geo);
		return;
	}

	GMT_memset (hemi, 3, char);
	if (C->current.io.geo.wesn) {	/* Trailing WESN */
		if (C->current.io.geo.wesn == 2) hemi[h_pos++] = ' ';	/* Want space between numbers and hemisphere letter */
		if (is_lat)
			hemi[h_pos] = (GMT_IS_ZERO (geo)) ? 0 : ((geo < 0.0) ? 'S' : 'N');
		else
			hemi[h_pos] = (GMT_IS_ZERO (geo) || doubleAlmostEqual (geo, 180.0)) ? 0 : ((geo < 0.0) ? 'W' : 'E');
		geo = fabs (geo);
		if (hemi[h_pos] == 0) hemi[0] = 0;
	}

	for (k = n_items = 0; k < 3; k++) if (C->current.io.geo.order[k] >= 0) n_items++;	/* How many of d, m, and s are requested as integers */
	minus = GMT_geo_to_dms (geo, n_items, C->current.io.geo.f_sec_to_int, &d, &m, &s, &m_sec);	/* Break up into d, m, s, and remainder */
	if (minus) text[0] = '-';	/* Must manually insert leading minus sign when degree == 0 */
	if (C->current.io.geo.n_sec_decimals) {		/* Wanted fraction printed */
		if (n_items == 3)
			sprintf (&text[minus], C->current.io.geo.y_format, d, m, s, m_sec, hemi);
		else if (n_items == 2)
			sprintf (&text[minus], C->current.io.geo.y_format, d, m, m_sec, hemi);
		else
			sprintf (&text[minus], C->current.io.geo.y_format, d, m_sec, hemi);
	}
	else if (n_items == 3)
		sprintf (&text[minus], C->current.io.geo.y_format, d, m, s, hemi);
	else if (n_items == 2)
		sprintf (&text[minus], C->current.io.geo.y_format, d, m, hemi);
	else
		sprintf (&text[minus], C->current.io.geo.y_format, d, hemi);
}

void gmt_format_abstime_output (struct GMT_CTRL *C, double dt, char *text)
{
	char date[GMT_CALSTRING_LENGTH], clock[GMT_CALSTRING_LENGTH];

	GMT_format_calendar (C, date, clock, &C->current.io.date_output, &C->current.io.clock_output, FALSE, 1, dt);
	sprintf (text, "%sT%s", date, clock);
}

void GMT_ascii_format_col (struct GMT_CTRL *C, char *text, double x, COUNTER_MEDIUM col)
{	/* Format based on column position */
	if (GMT_is_dnan (x)) {	/* NaN, just write it as a string */
		sprintf (text, "NaN");
		return;
	}
	switch (C->current.io.col_type[GMT_OUT][col]) {
		case GMT_IS_LON:
			gmt_format_geo_output (C, FALSE, x, text);
			break;
		case GMT_IS_LAT:
			gmt_format_geo_output (C, TRUE, x, text);
			break;
		case GMT_IS_ABSTIME:
			gmt_format_abstime_output (C, x, text);
			break;
		default:	/* Floating point */
			if (C->current.io.o_format[col])	/* Specific to this column */
				sprintf (text, C->current.io.o_format[col], x);
			else	/* Use the general float format */
				sprintf (text, C->current.setting.format_float_out, x);
			break;
	}
}

void GMT_io_init (struct GMT_CTRL *C)
{
	/* No need to memset the structure to NULL as this is done in gmt_init.h directory.
	 * The assignments here are done once per GMT session as GMT_io_init is called
	 * from GMT_begin.  Some variables may change later due to --PAR=value parsing.
	 * GMT_io_init must be called before parsing of defaults. */

	COUNTER_MEDIUM i;

	/* Pointer assignment for default ASCII input functions */

	C->current.io.input  = C->session.input_ascii = gmt_ascii_input;
	C->current.io.output = GMT_ascii_output;

	C->current.io.ogr_parser = gmt_ogr_header_parser;		/* Parse OGR header records to start with */

	/* Assign non-zero/NULL initial values */

	C->current.io.give_report = TRUE;
	C->current.io.seg_no = C->current.io.rec_no = C->current.io.rec_in_tbl_no = 0;	/* These gets incremented so 1 means 1st record */
	C->current.setting.io_seg_marker[GMT_IN] = C->current.setting.io_seg_marker[GMT_OUT] = '>';
	strcpy (C->current.io.r_mode, "r");
	strcpy (C->current.io.w_mode, "w");
	strcpy (C->current.io.a_mode, "a+");
	for (i = 0; i < 4; i++) {
		C->current.io.date_input.item_order[i] = C->current.io.date_input.item_pos[i] = -1;
		C->current.io.date_output.item_order[i] = C->current.io.date_output.item_pos[i] = -1;
	}
	for (i = 0; i < 3; i++) {
		C->current.io.clock_input.order[i] = C->current.io.clock_output.order[i] = C->current.io.geo.order[i] = -1;
	}
	strcpy (C->current.io.clock_input.ampm_suffix[0],  "am");
	strcpy (C->current.io.clock_output.ampm_suffix[0], "am");
	strcpy (C->current.io.clock_input.ampm_suffix[1],  "pm");
	strcpy (C->current.io.clock_output.ampm_suffix[1], "pm");

	for (i = 0; i < GMT_MAX_COLUMNS; i++) C->current.io.col[GMT_IN][i].col = C->current.io.col[GMT_IN][i].order = C->current.io.col[GMT_OUT][i].col = C->current.io.col[GMT_OUT][i].order = i;	/* Default order */
	for (i = 0; i < 2; i++) C->current.io.skip_if_NaN[i] = TRUE;								/* x/y must be non-NaN */
	for (i = 0; i < 2; i++) C->current.io.col_type[GMT_IN][i] = C->current.io.col_type[GMT_OUT][i] = GMT_IS_UNKNOWN;	/* Must be told [or find out] what x/y are */
	for (i = 2; i < GMT_MAX_COLUMNS; i++) C->current.io.col_type[GMT_IN][i] = C->current.io.col_type[GMT_OUT][i] = GMT_IS_FLOAT;	/* Other columns default to floats */
	C->current.io.io_n_header_items = C->current.setting.io_n_header_items;
	GMT_memcpy (C->current.io.io_header, C->current.setting.io_header, 2, GMT_LONG);
}

void GMT_lon_range_adjust (COUNTER_MEDIUM range, double *lon)
{
	switch (range) {	/* Adjust to the desired range */
		case GMT_IS_0_TO_P360_RANGE:		/* Make 0 <= lon <= 360 */
			while ((*lon) < 0.0) (*lon) += 360.0;
			while ((*lon) > 360.0) (*lon) -= 360.0;
			break;
		case GMT_IS_0_TO_P360:		/* Make 0 <= lon < 360 */
			while ((*lon) < 0.0) (*lon) += 360.0;
			while ((*lon) >= 360.0) (*lon) -= 360.0;
			break;
		case GMT_IS_M360_TO_0_RANGE:		/* Make -360 <= lon <= 0 */
			while ((*lon) < -360.0) (*lon) += 360.0;
			while ((*lon) > 0) (*lon) -= 360.0;
			break;
		case GMT_IS_M360_TO_0:		/* Make -360 < lon <= 0 */
			while ((*lon) <= -360.0) (*lon) += 360.0;
			while ((*lon) > 0) (*lon) -= 360.0;
			break;
		case GMT_IS_M180_TO_P180_RANGE:	/* Make -180 <= lon <= +180 */
			while ((*lon) < -180.0) (*lon) += 360.0;
			while ((*lon) > 180.0) (*lon) -= 360.0;
			break;
		case GMT_IS_M180_TO_P180:	/* Make -180 <= lon < +180 [Special case where +180 is not desired] */
			while ((*lon) < -180.0) (*lon) += 360.0;
			while ((*lon) >= 180.0) (*lon) -= 360.0;
			break;
		case GMT_IS_M180_TO_P270_RANGE:	/* Make -180 <= lon < +270 [Special case for GSHHS only] */
			while ((*lon) < -180.0) (*lon) += 360.0;
			while ((*lon) >= 270.0) (*lon) -= 360.0;
			break;
	}
}

void GMT_quad_reset (struct GMT_CTRL *C, struct GMT_QUAD *Q, COUNTER_MEDIUM n_items)
{	/* Allocate and initialize the QUAD struct needed to find min/max of a set of longitudes */
	COUNTER_MEDIUM i;
	
	GMT_memset (Q, n_items, struct GMT_QUAD);	/* Set all to NULL/0 */
	for (i = 0; i < n_items; i++) {
		Q[i].min[0] = Q[i].min[1] = +DBL_MAX;
		Q[i].max[0] = Q[i].max[1] = -DBL_MAX;
		Q[i].range[0] = GMT_IS_M180_TO_P180_RANGE;
		Q[i].range[1] = GMT_IS_0_TO_P360_RANGE;
	}
}

struct GMT_QUAD * GMT_quad_init (struct GMT_CTRL *C, COUNTER_MEDIUM n_items)
{	/* Allocate an initialize the QUAD struct needed to find min/max of longitudes */
	struct GMT_QUAD *Q = GMT_memory (C, NULL, n_items, struct GMT_QUAD);
	
	GMT_quad_reset (C, Q, n_items);
	
	return (Q);
}

void GMT_quad_add (struct GMT_CTRL *C, struct GMT_QUAD *Q, double x)
{	/* Update quad array for this longitude x */
	COUNTER_MEDIUM way, quad_no;
	for (way = 0; way < 2; way++) {
		GMT_lon_range_adjust (Q->range[way], &x);	/* Set -180/180, then 0-360 range */
		Q->min[way] = MIN (x, Q->min[way]);
		Q->max[way] = MAX (x, Q->max[way]);
	}
	quad_no = lrint (floor (x / 90.0));	/* Now x is 0-360; this yields quadrants 0-3 */
	if (quad_no == 4) quad_no = 0;		/* When x == 360.0 */
	Q->quad[quad_no] = TRUE;		/* OUr x fell in this quadrant */
}

COUNTER_MEDIUM GMT_quad_finalize (struct GMT_CTRL *C, struct GMT_QUAD *Q)
{
	/* Finalize longitude range settings */
	COUNTER_MEDIUM way, n_quad;
	
	n_quad = Q->quad[0] + Q->quad[1] + Q->quad[2] + Q->quad[3];		/* How many quadrants had data */
	if (Q->quad[0] && Q->quad[3])		/* Longitudes on either side of Greenwich only, must use -180/+180 notation */
		way = 0;
	else if (Q->quad[1] && Q->quad[2])	/* Longitudes on either side of the date line, must user 0/360 notation */
		way = 1;
	else if (n_quad == 2 && ((Q->quad[0] && Q->quad[2]) || (Q->quad[1] && Q->quad[3])))	/* Funny quadrant gap, pick shortest longitude extent */
		way = ((Q->max[0] - Q->min[0]) < (Q->max[1] - Q->min[1])) ? 0 : 1;
	else					/* Either will do, use default settings */
		way = (C->current.io.geo.range == GMT_IS_0_TO_P360_RANGE) ? 1 : 0;
	/* Final adjustments */
	if (Q->min[way] > Q->max[way]) Q->min[way] -= 360.0;
	if (Q->min[way] < 0.0 && Q->max[way] < 0.0) Q->min[way] += 360.0, Q->max[way] += 360.0;
	return (way);
}

void GMT_get_lon_minmax (struct GMT_CTRL *C, double *lon, COUNTER_LARGE n_rows, double *min, double *max)
{	/* Return the min/max longitude in array lon using clever quadrant checking. */
	COUNTER_MEDIUM way;
	COUNTER_LARGE row;
	struct GMT_QUAD *Q = GMT_quad_init (C, 1);	/* Allocate and initialize one QUAD structure */

	/* We must keep separate min/max for both Dateline and Greenwich conventions */
	for (row = 0; row < n_rows; row++) GMT_quad_add (C, Q, lon[row]);

	/* Finalize longitude range settings */
	way = GMT_quad_finalize (C, Q);
	*min = Q->min[way];		*max = Q->max[way];
	GMT_free (C, Q);
}

void GMT_set_seg_polar (struct GMT_CTRL *C, struct GMT_LINE_SEGMENT *S)
{	/* Must check if polygon is a polar cap */
	COUNTER_LARGE row;
	double dlon, lon_sum = 0.0, lat_sum = 0.0;
	
	if (GMT_polygon_is_open (C, S->coord[GMT_X], S->coord[GMT_Y], S->n_rows)) {
		GMT_report (C, GMT_MSG_FATAL, "Error: Cannot call GMT_set_seg_polar on an open polygon\n");
		return;
	}
	for (row = 0; row < S->n_rows - 1; row++) {
		dlon = S->coord[GMT_X][row+1] - S->coord[GMT_X][row];
		if (fabs (dlon) > 180.0) dlon = copysign (360.0 - fabs (dlon), -dlon);	/* Crossed Greenwich or Dateline, pick the shortest distance */
		lon_sum += dlon;
		lat_sum += S->coord[GMT_Y][row];
	}
	if (GMT_360_RANGE (lon_sum, 0.0)) {	/* TRUE if contains a pole */
		S->pole = lrint (copysign (1.0, lat_sum));	/* So, 0 means not polar */
		S->min[GMT_X] = 0.0;	S->max[GMT_X] = 360.0;
		if (S->pole == -1) S->min[GMT_Y] = -90.0;
		if (S->pole == +1) S->max[GMT_Y] = +90.0;
	}
}

BOOLEAN GMT_geo_to_dms (double val, GMT_LONG n_items, double fact, GMT_LONG *d, GMT_LONG *m,  GMT_LONG *s,  GMT_LONG *ix)
{
	/* Convert floating point degrees to dd:mm[:ss][.xxx].  Returns TRUE if d = 0 and val is negative */
	BOOLEAN minus;
	GMT_LONG isec, imin;
	double sec, fsec, min, fmin, step;

	minus = (val < 0.0);
	step = (fact == 0.0) ? GMT_CONV_LIMIT : 0.5 / fact;  	/* Precision desired in seconds (or minutes); else just deal with roundoff */

	if (n_items == 3) {		/* Want dd:mm:ss[.xxx] format */
		sec = GMT_DEG2SEC_F * fabs (val) + step;	/* Convert to seconds */
		isec = lrint (floor (sec));			/* Integer seconds */
		fsec = sec - (double)isec;  			/* Leftover fractional second */
		*d = isec / GMT_DEG2SEC_I;			/* Integer degrees */
		isec -= ((*d) * GMT_DEG2SEC_I);			/* Left-over seconds in the last degree */
		*m = isec / GMT_MIN2SEC_I;			/* Integer minutes */
		isec -= ((*m) * GMT_MIN2SEC_I);			/* Leftover seconds in the last minute */
		*s = isec;					/* Integer seconds */
		*ix = lrint (floor (fsec * fact));		/* Fractional seconds scaled to integer */
	}
	else if (n_items == 2) {		/* Want dd:mm[.xxx] format */
		min = GMT_DEG2MIN_F * fabs (val) + step;	/* Convert to minutes */
		imin = lrint (floor (min));			/* Integer minutes */
		fmin = min - (double)imin;  			/* Leftover fractional minute */
		*d = imin / GMT_DEG2MIN_I;			/* Integer degrees */
		imin -= ((*d) * GMT_DEG2MIN_I);			/* Left-over seconds in the last degree */
		*m = imin;					/* Integer minutes */
		*s = 0;						/* No seconds */
		*ix = lrint (floor (fmin * fact));		/* Fractional minutes scaled to integer */
	}
	else {		/* Want dd[.xxx] format */
		min = fabs (val) + step;			/* Convert to degrees */
		imin = lrint (floor (min));			/* Integer degrees */
		fmin = min - (double)imin;  			/* Leftover fractional degree */
		*d = imin;					/* Integer degrees */
		*m = 0;						/* Integer minutes */
		*s = 0;						/* No seconds */
		*ix = lrint (floor (fmin * fact));		/* Fractional degrees scaled to integer */
	}
	if (minus) {	/* OK, change sign, but watch for *d = 0 */
		if (*d)	/* Non-zero degree term is easy */
			*d = -(*d);
		else	/* Cannot change 0 to -0, so pass flag back to calling function */
			return (TRUE);
	}
	return (FALSE);
}

void GMT_add_to_record (struct GMT_CTRL *C, char *record, double val, COUNTER_MEDIUM col, COUNTER_MEDIUM sep)
{	/* formats and appends val to the record texts string.
	 * If sep is 1 we prepend col separator.
	 * If sep is 2 we append col separator
	 * If sep is 1|2 do both [0 means no separator].
	 */
	char word[GMT_TEXT_LEN64];
	GMT_ascii_format_col (C, word, val, col);
	if (sep & 1) strcat (record, C->current.setting.io_col_separator);
	strcat (record, word);
	if (sep & 2) strcat (record, C->current.setting.io_col_separator);
}

void GMT_write_segmentheader (struct GMT_CTRL *C, FILE *fp, COUNTER_MEDIUM n_cols)
{
	/* Output ASCII or binary segment header.
	 * ASCII header is expected to contain newline (\n) */

	COUNTER_MEDIUM i;
	
	if (!C->current.io.multi_segments[GMT_OUT]) return;	/* No output segments requested */
	if (C->common.b.active[GMT_OUT]) {			/* Binary native file uses all NaNs */
		for (i = 0; i < n_cols; i++) C->current.io.output (C, fp, 1, &C->session.d_NaN);
		return;
	}
	/* Here we are doing ASCII */
	if (C->current.setting.io_blankline[GMT_OUT])	/* Write blank line to indicate segment break */
		fprintf (fp, "\n");
	else if (C->current.setting.io_nanline[GMT_OUT]) {	/* Write NaN record to indicate segment break */
		for (i = 1 ; i < MIN (2,n_cols); i++) fprintf (fp, "NaN%s", C->current.setting.io_col_separator);
		fprintf (fp, "NaN\n");
	}
	else if (!C->current.io.segment_header[0])		/* No header; perhaps via binary input with NaN-headers */
		fprintf (fp, "%c\n", C->current.setting.io_seg_marker[GMT_OUT]);
	else
		fprintf (fp, "%c %s\n", C->current.setting.io_seg_marker[GMT_OUT], C->current.io.segment_header);
}

void GMT_io_binary_header (struct GMT_CTRL *C, FILE *fp, GMT_LONG dir)
{
	COUNTER_LARGE k;
	char c = ' ';
	if (dir == GMT_IN) {	/* Use fread since we dont know if input is a stream or a file */
		for (k = 0; k < C->current.io.io_n_header_items; k++) GMT_fread (&c, sizeof (char), 1U, fp);
	}
	else {
		for (k = 0; k < C->current.io.io_n_header_items; k++) GMT_fwrite (&c, sizeof (char), 1U, fp);
	}
}

void GMT_write_tableheader (struct GMT_CTRL *C, FILE *fp, char *txt)
{
	/* Output ASCII segment header; skip if mode is binary.
	 * We append a newline (\n) if not is present */

	if (!C->current.io.io_header[GMT_OUT]) return;	/* No output headers requested */
	if (GMT_binary_header (C, GMT_OUT))		/* Must write a binary header */
		GMT_io_binary_header (C, fp, GMT_OUT);
	else if (!txt || !txt[0])				/* Blank header */
		fprintf (fp, "#\n");
	else {
		if (txt[0] != '#') fputc ('#', fp);	/* Make sure we have # at start */
		fprintf (fp, "%s", txt);
		if (txt[strlen(txt)-1] != '\n') fputc ('\n', fp);	/* Make sure we have \n at end */
	}
}

void GMT_write_textrecord (struct GMT_CTRL *C, FILE *fp, char *txt)
{
	/* Output ASCII segment header; skip if mode is binary.
	 * We append a newline (\n) if not is present */

	if (C->common.b.active[GMT_OUT]) return;		/* Cannot write text records if binary output */
	if (!txt || !txt[0]) return;				/* Skip blank lines */
	fprintf (fp, "%s", txt);				/* May or may not have \n at end */
	if (txt[strlen(txt)-1] != '\n') fputc ('\n', fp);	/* Make sure we have \n at end */
}

/* Various functions to support {grd2xyz,xyz2grd}_func.c */

/* NOTE: In the following we check C->current.io.col_type[GMT_IN][2] and C->current.io.col_type[GMT_OUT][2] for formatting help for the first column.
 * We use column 3 ([2] or GMT_Z) instead of the first ([0]) since we really are dealing with the z in z (x,y) here
 * and the x,y are implicit from the -R -I arguments.
 */

int gmt_A_read (struct GMT_CTRL *C, FILE *fp, unsigned n, double *d)
{ /* Can read one or more items from input records. Limitation is
	 * that they must be floating point values (no dates or ddd:mm:ss) */
	unsigned i;
	for (i = 0; i < n; ++i) {
		if (fscanf (fp, "%lg", &d[i]) <= 0)
			/* Read was unsuccessful */
			return (-1);
	}
	return (1);
}

int gmt_a_read (struct GMT_CTRL *C, FILE *fp, unsigned n, double *d)
{ /* Only reads one item regardless of *n */
	char line[GMT_TEXT_LEN64], *p;
	if (!fgets (line, GMT_TEXT_LEN64, fp)) {
		/* Read was unsuccessful */
		C->current.io.status = GMT_IO_EOF;
		return (-1);
	}
	/* Find end of string */
	p = line;
	while (*p)
		++p;
	/* Remove trailing whitespace */
	while ((--p != line) && strchr (" \t,\r\n", (int)*p));
	*(p + 1) = '\0';
	/* Convert whatever it is to double */
	GMT_scanf (C, line, C->current.io.col_type[GMT_IN][GMT_Z], d);
	return (1);
}

int gmt_c_read (struct GMT_CTRL *C, FILE *fp, unsigned n, double *d)
{
	/* read int8_t aka char */
	unsigned i;
	int8_t s;
	for (i = 0; i < n; ++i) {
		if (!GMT_fread (&s, sizeof (int8_t), 1, fp)) {
			/* Read was unsuccessful */
			C->current.io.status = GMT_IO_EOF;
			return (-1);
		}
		d[i] = (double) s;
	}
	return (1);
}

int gmt_u_read (struct GMT_CTRL *C, FILE *fp, unsigned n, double *d)
{
	/* read uint8_t aka unsigned char */
	unsigned i;
	uint8_t u;
	for (i = 0; i < n; ++i) {
		if (!GMT_fread (&u, sizeof (uint8_t), 1, fp)) {
			C->current.io.status = GMT_IO_EOF;
			return (-1);
		}
		d[i] = (double) u;
	}
	return (1);
}

int gmt_h_read (struct GMT_CTRL *C, FILE *fp, unsigned n, double *d)
{
	/* read int16_t */
	unsigned i;
	int16_t s;
	for (i = 0; i < n; ++i) {
		if (!GMT_fread (&s, sizeof (int16_t), 1, fp)) {
			C->current.io.status = GMT_IO_EOF;
			return (-1);
		}
		d[i] = (double) s;
	}
	return (1);
}

int gmt_h_read_swab (struct GMT_CTRL *C, FILE *fp, unsigned n, double *d)
{
	/* read byteswapped int16_t */
	unsigned i;
	uint16_t u;
	int16_t *s = (int16_t *)&u;
	for (i = 0; i < n; ++i) {
		if (!GMT_fread (&u, sizeof (uint16_t), 1, fp)) {
			C->current.io.status = GMT_IO_EOF;
			return (-1);
		}
		u = bswap16 (u);
		d[i] = (double) *s;
	}
	return (1);
}

int gmt_H_read (struct GMT_CTRL *C, FILE *fp, unsigned n, double *d)
{
	/* read uint16_t */
	unsigned i;
	uint16_t u;
	for (i = 0; i < n; ++i) {
		if (!GMT_fread (&u, sizeof (uint16_t), 1, fp)) {
			C->current.io.status = GMT_IO_EOF;
			return (-1);
		}
		d[i] = (double) u;
	}
	return (1);
}

int gmt_H_read_swab (struct GMT_CTRL *C, FILE *fp, unsigned n, double *d)
{
	/* read byteswapped uint16_t */
	unsigned i;
	uint16_t u;
	for (i = 0; i < n; ++i) {
		if (!GMT_fread (&u, sizeof (uint16_t), 1, fp)) {
			C->current.io.status = GMT_IO_EOF;
			return (-1);
		}
		d[i] = (double) bswap16 (u);
	}
	return (1);
}

int gmt_i_read (struct GMT_CTRL *C, FILE *fp, unsigned n, double *d)
{
	/* read int32_t */
	unsigned i;
	int32_t s;
	for (i = 0; i < n; ++i) {
		if (!GMT_fread (&s, sizeof (int32_t), 1, fp)) {
			C->current.io.status = GMT_IO_EOF;
			return (-1);
		}
		d[i] = (double) s;
	}
	return (1);
}

int gmt_i_read_swab (struct GMT_CTRL *C, FILE *fp, unsigned n, double *d)
{
	/* read byteswapped int32_t */
	unsigned i;
	uint32_t u;
	int32_t *s = (int32_t *)&u;
	for (i = 0; i < n; ++i) {
		if (!GMT_fread (&u, sizeof (uint32_t), 1, fp)) {
			C->current.io.status = GMT_IO_EOF;
			return (-1);
		}
		u = bswap32 (u);
		d[i] = (double) *s;
	}
	return (1);
}

int gmt_I_read (struct GMT_CTRL *C, FILE *fp, unsigned n, double *d)
{
	/* read uint32_t */
	unsigned i;
	uint32_t u;
	for (i = 0; i < n; ++i) {
		if (!GMT_fread (&u, sizeof (uint32_t), 1, fp)) {
			C->current.io.status = GMT_IO_EOF;
			return (-1);
		}
		d[i] = (double) u;
	}
	return (1);
}

int gmt_I_read_swab (struct GMT_CTRL *C, FILE *fp, unsigned n, double *d)
{
	/* read byteswapped uint32_t */
	unsigned i;
	uint32_t u;
	for (i = 0; i < n; ++i) {
		if (!GMT_fread (&u, sizeof (uint32_t), 1, fp)) {
			C->current.io.status = GMT_IO_EOF;
			return (-1);
		}
		d[i] = (double) bswap32 (u);
	}
	return (1);
}

int gmt_l_read (struct GMT_CTRL *C, FILE *fp, unsigned n, double *d)
{
	/* read int64_t */
	unsigned i;
	int64_t s;

	for (i = 0; i < n; ++i) {
		if (!GMT_fread (&s, sizeof (int64_t), 1, fp)) {
			C->current.io.status = GMT_IO_EOF;
			return (-1);
		}
		d[i] = (double) s;
	}
	return (1);
}

int gmt_l_read_swab (struct GMT_CTRL *C, FILE *fp, unsigned n, double *d)
{
	/* read byteswapped int64_t */
	unsigned i;
	COUNTER_LARGE u;
	int64_t *s = (int64_t *)&u;
	for (i = 0; i < n; ++i) {
		if (!GMT_fread (&u, sizeof (COUNTER_LARGE), 1, fp)) {
			C->current.io.status = GMT_IO_EOF;
			return (-1);
		}
		u = bswap64(u);
		d[i] = (double) *s;
	}
	return (1);
}

int gmt_L_read (struct GMT_CTRL *C, FILE *fp, unsigned n, double *d)
{
	/* read COUNTER_LARGE */
	unsigned i;
	COUNTER_LARGE u;

	for (i = 0; i < n; ++i) {
		if (!GMT_fread (&u, sizeof (COUNTER_LARGE), 1, fp)) {
			C->current.io.status = GMT_IO_EOF;
			return (-1);
		}
		d[i] = (double) u;
	}
	return (1);
}

int gmt_L_read_swab (struct GMT_CTRL *C, FILE *fp, unsigned n, double *d)
{
	/* read byteswapped COUNTER_LARGE */
	unsigned i;
	COUNTER_LARGE u;

	for (i = 0; i < n; ++i) {
		if (!GMT_fread (&u, sizeof (COUNTER_LARGE), 1, fp)) {
			C->current.io.status = GMT_IO_EOF;
			return (-1);
		}
		d[i] = (double) bswap64(u);
	}
	return (1);
}

int gmt_f_read (struct GMT_CTRL *C, FILE *fp, unsigned n, double *d)
{
	/* read float */
	unsigned i;
	float f;
	for (i = 0; i < n; ++i) {
		if (!GMT_fread (&f, sizeof (float), 1, fp)) {
			C->current.io.status = GMT_IO_EOF;
			return (-1);
		}
		d[i] = (double) f;
	}
	return (1);
}

int gmt_f_read_swab (struct GMT_CTRL *C, FILE *fp, unsigned n, double *d)
{
	/* read byteswapped float */
	unsigned i;
	union {
		float f;
		uint32_t bits;
	} u;
	for (i = 0; i < n; ++i) {
		if (!GMT_fread (&u.bits, sizeof (uint32_t), 1, fp)) {
			C->current.io.status = GMT_IO_EOF;
			return (-1);
		}
		u.bits = bswap32 (u.bits);
		d[i] = (double) u.f;
	}
	return (1);
}

int gmt_d_read (struct GMT_CTRL *C, FILE *fp, unsigned n, double *d)
{
	/* read double */
	unsigned i;
	for (i = 0; i < n; ++i) {
		if (!GMT_fread (&d[i], sizeof (double), 1, fp)) {
			C->current.io.status = GMT_IO_EOF;
			return (-1);
		}
	}
	return (1);
}

int gmt_d_read_swab (struct GMT_CTRL *C, FILE *fp, unsigned n, double *d)
{
	/* read byteswapped double */
	unsigned i;
	union {
		double d;
		COUNTER_LARGE bits;
	} u;
	for (i = 0; i < n; ++i) {
		if (!GMT_fread (&u.bits, sizeof (COUNTER_LARGE), 1, fp)) {
			C->current.io.status = GMT_IO_EOF;
			return (-1);
		}
		u.bits = bswap64 (u.bits);
		d[i] = u.d;
	}
	return (1);
}

int gmt_a_write (struct GMT_CTRL *C, FILE *fp, unsigned n, double *d)
{
	/* write ascii */
	unsigned i;
	if (gmt_skip_output (C, d, n))
		/* Record was skipped via -s[r] */
		return (0);
	for (i = 0; i < (n - 1); ++i) {
		GMT_ascii_output_col (C, fp, d[i], GMT_Z);
		fprintf (fp, "\t");
	}
	/* last col */
	GMT_ascii_output_col (C, fp, d[i], GMT_Z);
	fprintf (fp, "\n");
	return (n);
}

int gmt_c_write (struct GMT_CTRL *C, FILE *fp, unsigned n, double *d)
{
	/* write int8_t aka char */
	unsigned i;
	int8_t s;
	if (gmt_skip_output (C, d, n))
		/* Record was skipped via -s[r] */
		return (0);
	for (i = 0; i < n; ++i) {
		s = (int8_t) d[i];
		if (GMT_fwrite (&s, sizeof (int8_t), 1, fp) != 1)
			return (GMT_DATA_WRITE_ERROR);
	}
	return (n);
}

int gmt_u_write (struct GMT_CTRL *C, FILE *fp, unsigned n, double *d)
{
	/* write uint8_t aka unsigned char */
	unsigned i;
	uint8_t u;
	if (gmt_skip_output (C, d, n))
		/* Record was skipped via -s[r] */
		return (0);
	for (i = 0; i < n; ++i) {
		u = (uint8_t) d[i];
		if (GMT_fwrite (&u, sizeof (uint8_t), 1, fp) != 1)
			return (GMT_DATA_WRITE_ERROR);
	}
	return (n);
}

int gmt_h_write (struct GMT_CTRL *C, FILE *fp, unsigned n, double *d)
{
	/* write int16_t */
	unsigned i;
	int16_t s;
	if (gmt_skip_output (C, d, n))
		/* Record was skipped via -s[r] */
		return (0);
	for (i = 0; i < n; ++i) {
		s = (int16_t) d[i];
		if (GMT_fwrite (&s, sizeof (int16_t), 1, fp) != 1)
			return (GMT_DATA_WRITE_ERROR);
	}
	return (n);
}

int gmt_h_write_swab (struct GMT_CTRL *C, FILE *fp, unsigned n, double *d)
{
	/* write byteswapped int16_t */
	unsigned i;
	uint16_t u;
	int16_t *s = (int16_t *)&u;
	if (gmt_skip_output (C, d, n))
		/* Record was skipped via -s[r] */
		return (0);
	for (i = 0; i < n; ++i) {
		*s = (int16_t) d[i];
		u = bswap16 (u);
		if (GMT_fwrite (&u, sizeof (uint16_t), 1, fp) != 1)
			return (GMT_DATA_WRITE_ERROR);
	}
	return (n);
}

int gmt_H_write (struct GMT_CTRL *C, FILE *fp, unsigned n, double *d)
{
	/* write uint16_t */
	unsigned i;
	uint16_t u;
	if (gmt_skip_output (C, d, n))
		/* Record was skipped via -s[r] */
		return (0);
	for (i = 0; i < n; ++i) {
		u = (uint16_t) d[i];
		if (GMT_fwrite (&u, sizeof (uint16_t), 1, fp) != 1)
			return (GMT_DATA_WRITE_ERROR);
	}
	return (n);
}

int gmt_H_write_swab (struct GMT_CTRL *C, FILE *fp, unsigned n, double *d)
{
	/* write byteswapped uint16_t */
	unsigned i;
	uint16_t u;
	if (gmt_skip_output (C, d, n))
		/* Record was skipped via -s[r] */
		return (0);
	for (i = 0; i < n; ++i) {
		u = bswap16 ((uint16_t) d[i]);
		if (GMT_fwrite (&u, sizeof (uint16_t), 1, fp) != 1)
			return (GMT_DATA_WRITE_ERROR);
	}
	return (n);
}

int gmt_i_write (struct GMT_CTRL *C, FILE *fp, unsigned n, double *d)
{
	/* write int32_t */
	unsigned i;
	int32_t s;
	if (gmt_skip_output (C, d, n))
		/* Record was skipped via -s[r] */
		return (0);
	for (i = 0; i < n; ++i) {
		s = (int32_t) d[i];
		if (GMT_fwrite (&s, sizeof (int32_t), 1, fp) != 1)
			return (GMT_DATA_WRITE_ERROR);
	}
	return (n);
}

int gmt_i_write_swab (struct GMT_CTRL *C, FILE *fp, unsigned n, double *d)
{
	/* write byteswapped int32_t */
	unsigned i;
	uint32_t u;
	int32_t *s = (int32_t *)&u;
	if (gmt_skip_output (C, d, n))
		/* Record was skipped via -s[r] */
		return (0);
	for (i = 0; i < n; ++i) {
		*s = (int32_t) d[i];
		u = bswap32 (u);
		if (GMT_fwrite (&u, sizeof (uint32_t), 1, fp) != 1)
			return (GMT_DATA_WRITE_ERROR);
	}
	return (n);
}

int gmt_I_write (struct GMT_CTRL *C, FILE *fp, unsigned n, double *d)
{
	/* write uint32_t */
	unsigned i;
	uint32_t u;
	if (gmt_skip_output (C, d, n))
		/* Record was skipped via -s[r] */
		return (0);
	for (i = 0; i < n; ++i) {
		u = (uint32_t) d[i];
		if (GMT_fwrite (&u, sizeof (uint32_t), 1, fp) != 1)
			return (GMT_DATA_WRITE_ERROR);
	}
	return (n);
}

int gmt_I_write_swab (struct GMT_CTRL *C, FILE *fp, unsigned n, double *d)
{
	/* write byteswapped uint32_t */
	unsigned i;
	uint32_t u;
	if (gmt_skip_output (C, d, n))
		/* Record was skipped via -s[r] */
		return (0);
	for (i = 0; i < n; ++i) {
		u = bswap32 ((uint32_t) d[i]);
		if (GMT_fwrite (&u, sizeof (uint32_t), 1, fp) != 1)
			return (GMT_DATA_WRITE_ERROR);
	}
	return (n);
}

int gmt_l_write (struct GMT_CTRL *C, FILE *fp, unsigned n, double *d)
{
	/* write int64_t */
	unsigned i;
	int64_t s;
	if (gmt_skip_output (C, d, n))
		return (0); /* Record was skipped via -s[r] */
	for (i = 0; i < n; ++i) {
		s = (int64_t) d[i];
		if (GMT_fwrite (&s, sizeof (int64_t), 1, fp) != 1)
			return (GMT_DATA_WRITE_ERROR);
	}
	return (n);
}

int gmt_l_write_swab (struct GMT_CTRL *C, FILE *fp, unsigned n, double *d)
{
	/* write byteswapped int64_t */
	unsigned i;
	COUNTER_LARGE u;
	int64_t *s = (int64_t *)&u;
	if (gmt_skip_output (C, d, n))
		/* Record was skipped via -s[r] */
		return (0);
	for (i = 0; i < n; ++i) {
		*s = (int64_t) d[i];
		u = bswap64(u);
		if (GMT_fwrite (&u, sizeof (COUNTER_LARGE), 1, fp) != 1)
			return (GMT_DATA_WRITE_ERROR);
	}
	return (n);
}

int gmt_L_write (struct GMT_CTRL *C, FILE *fp, unsigned n, double *d)
{
	/* write COUNTER_LARGE */
	unsigned i;
	COUNTER_LARGE u;
	if (gmt_skip_output (C, d, n))
		/* Record was skipped via -s[r] */
		return (0);
	for (i = 0; i < n; ++i) {
		u = (COUNTER_LARGE) d[i];
		if (GMT_fwrite (&u, sizeof (int64_t), 1, fp) != 1)
			return (GMT_DATA_WRITE_ERROR);
	}
	return (n);
}

int gmt_L_write_swab (struct GMT_CTRL *C, FILE *fp, unsigned n, double *d)
{
	/* write byteswapped COUNTER_LARGE */
	unsigned i;
	COUNTER_LARGE u;
	if (gmt_skip_output (C, d, n))
		return (0);	/* Record was skipped via -s[r] */
	for (i = 0; i < n; ++i) {
		u = bswap64((COUNTER_LARGE) d[i]);
		if (GMT_fwrite (&u, sizeof (COUNTER_LARGE), 1, fp) != 1)
			return (GMT_DATA_WRITE_ERROR);
	}
	return (n);
}

int gmt_f_write (struct GMT_CTRL *C, FILE *fp, unsigned n, double *d)
{
	/* write float */
	unsigned i;
	if (gmt_skip_output (C, d, n))
		/* Record was skipped via -s[r] */
		return (0);
	for (i = 0; i < n; ++i) {
		float f = (float) d[i];
		if (GMT_fwrite (&f, sizeof (float), 1, fp) != 1)
			return (GMT_DATA_WRITE_ERROR);
	}
	return (n);
}

int gmt_f_write_swab (struct GMT_CTRL *C, FILE *fp, unsigned n, double *d)
{
	/* write byteswapped float */
	unsigned i;
	union {
		float f;
		uint32_t bits;
	} u;
	if (gmt_skip_output (C, d, n))
		/* Record was skipped via -s[r] */
		return (0);
	for (i = 0; i < n; ++i) {
		u.f = (float) d[i];
		u.bits = bswap32(u.bits);
		if (GMT_fwrite (&u.bits, sizeof (uint32_t), 1, fp) != 1)
			return (GMT_DATA_WRITE_ERROR);
	}
	return (n);
}

int gmt_d_write (struct GMT_CTRL *C, FILE *fp, unsigned n, double *d)
{
	/* write double */
	if (gmt_skip_output (C, d, n))
		/* Record was skipped via -s[r] */
		return (0);
	if (GMT_fwrite (d, sizeof (double), n, fp) != n)
		return (GMT_DATA_WRITE_ERROR);
	return (n);
}

int gmt_d_write_swab (struct GMT_CTRL *C, FILE *fp, unsigned n, double *d)
{
	/* write byteswapped double */
	unsigned i;
	union {
		double d;
		COUNTER_LARGE bits;
	} u;
	if (gmt_skip_output (C, d, n))
		/* Record was skipped via -s[r] */
		return (0);
	for (i = 0; i < n; ++i) {
		u.d = d[i];
		u.bits = bswap64 (u.bits);
		if (GMT_fwrite (&u.bits, sizeof (COUNTER_LARGE), 1, fp) != 1)
			return (GMT_DATA_WRITE_ERROR);
	}
	return (n);
}

/* Begin private functions used by gmt_byteswap_file() */

#define DEBUG_BYTESWAP

static inline void fwrite_check (const void *ptr,
		size_t size, size_t nitems, FILE *stream) {
	if (fwrite (ptr, size, nitems, stream) != nitems) {
		fprintf (stderr, "%s: error writing %zd bytes to stream.\n",
				__func__, size * nitems);
		exit (EXIT_FAILURE);
	}
}

static inline void swap_uint16 (char *buffer, const size_t len) {
	/* byteswap uint16_t in buffer of length 'len' bytes */
	uint16_t u;
	size_t n;

	for (n = 0; n < len; n+=Int16len) {
		memcpy (&u, &buffer[n], Int16len);
		u = bswap16 (u);
		memcpy (&buffer[n], &u, Int16len);
	}
}

static inline void swap_uint32 (char *buffer, const size_t len) {
	/* byteswap uint32_t in buffer of length 'len' bytes */
	uint32_t u;
	size_t n;

	for (n = 0; n < len; n+=Int32len) {
		memcpy (&u, &buffer[n], Int32len);
		u = bswap32 (u);
		memcpy (&buffer[n], &u, Int32len);
	}
}

static inline void swap_uint64 (char *buffer, const size_t len) {
	/* byteswap COUNTER_LARGE in buffer of length 'len' bytes */
	COUNTER_LARGE u;
	size_t n;

	for (n = 0; n < len; n+=Int64len) {
		memcpy (&u, &buffer[n], Int64len);
		u = bswap64 (u);
		memcpy (&buffer[n], &u, Int64len);
	}
}

/* End private functions used by gmt_byteswap_file() */

int gmt_byteswap_file (struct GMT_CTRL *C,
		FILE *outfp, FILE *infp, const SwapWidth swapwidth,
		const COUNTER_LARGE offset, const COUNTER_LARGE length) {
	/* read from *infp and write byteswapped data to *ofp
	 * swap only 'length' bytes beginning at 'offset' bytes
	 * if 'length == 0' swap until EOF */
	COUNTER_LARGE bytes_read = 0;
	size_t nbytes, chunk, extrabytes = 0;
	static const size_t chunksize = 0x1000000; /* 16 MiB */
	char *buffer;

	/* length must be a multiple SwapWidth */
	if ( length%swapwidth != 0 ) {
		fprintf (stderr, "%s: error: length must be a multiple of %u bytes.\n", __func__, swapwidth);
		exit(EXIT_FAILURE);
	}

	/* allocate buffer on stack to improve disk i/o */
	buffer = malloc (chunksize);
	if (buffer == NULL) {
		fprintf (stderr, "%s: error: cannot malloc %zu bytes.\n", __func__, chunksize);
		exit(EXIT_FAILURE);
	}

	/* skip offset bytes at beginning of infp */
	while ( bytes_read < offset ) {
		chunk = chunksize < offset - bytes_read ? chunksize : offset - bytes_read;
		nbytes = fread (buffer, sizeof (char), chunk, infp);
		if (nbytes == 0) {
			if (feof (infp)) {
				/* EOF */
#ifdef DEBUG_BYTESWAP
				fprintf (stderr, "%s: EOF encountered at %" PRIu64
						" (before offset at %" PRIu64 ")\n", __func__, bytes_read, offset);
#endif
				C->current.io.status = GMT_IO_EOF;
				free (buffer);
				return true;
			}
			fprintf (stderr, "%s: error reading stream while skipping.\n", __func__);
			exit(EXIT_FAILURE);
		}
		bytes_read += nbytes;
		/* write buffer */
		fwrite_check (buffer, sizeof (char), nbytes, outfp);
	}
#ifdef DEBUG_BYTESWAP
	if (bytes_read)
		fprintf (stderr, "%s: %" PRIu64 " bytes skipped at beginning.\n", __func__, bytes_read);
#endif

	/* start swapping bytes */
	while ( length == 0 || bytes_read < offset + length ) {
		COUNTER_LARGE bytes_left = length - bytes_read + offset;
		chunk = (length == 0 || bytes_left > chunksize) ? chunksize : bytes_left;
		nbytes = fread (buffer, sizeof (char), chunk, infp);
		if (nbytes == 0) {
			if (feof (infp)) {
				/* EOF */
#ifdef DEBUG_BYTESWAP
				fprintf (stderr, "%s: %" PRIu64 " bytes swapped.\n",
						__func__, bytes_read - offset - extrabytes);
#endif
				if ( extrabytes != 0 )
					fprintf (stderr, "%s: warning: the last %zu bytes were ignored during swapping.\n",
							__func__, extrabytes);
				C->current.io.status = GMT_IO_EOF;
				free (buffer);
				return true;
			}
			fprintf (stderr, "%s: error reading stream while swapping.\n", __func__);
			exit(EXIT_FAILURE);
		}
		bytes_read += nbytes;
#ifdef DEBUG_BYTESWAP
		fprintf (stderr, "%s: read %zu bytes into buffer of size %zu.\n",
				__func__, nbytes, chunksize);
#endif

		/* nbytes must be a multiple of SwapWidth */
		extrabytes = nbytes % swapwidth;
		if ( extrabytes != 0 ) {
			/* this can only happen on EOF, ignore extra bytes while swapping. */
			fprintf (stderr, "%s: warning: read buffer contains %zu bytes which are "
					"not aligned with the swapwidth of %zu bytes.\n",
					__func__, nbytes, extrabytes);
			nbytes -= extrabytes;
		}

		/* swap bytes in buffer */
		switch (swapwidth) {
			case Int16len:
				swap_uint16 (buffer, nbytes);
				break;
			case Int32len:
				swap_uint32 (buffer, nbytes);
				break;
			case Int64len:
			default:
				swap_uint64 (buffer, nbytes);
				break;
		}

		/* restore nbytes */
		nbytes += extrabytes;

		/* write buffer */
		fwrite_check (buffer, sizeof (char), nbytes, outfp);
	}
#ifdef DEBUG_BYTESWAP
	fprintf (stderr, "%s: %" PRIu64 " bytes swapped.\n", __func__, bytes_read - offset);
#endif

	/* skip to EOF */
	while ( true ) {
		nbytes = fread (buffer, sizeof (char), chunksize, infp);
		if (nbytes == 0) {
			if (feof (infp)) {
				/* EOF */
#ifdef DEBUG_BYTESWAP
				fprintf (stderr, "%s: %" PRIu64 " bytes nbytes until EOF.\n",
						__func__, bytes_read - offset - length);
#endif
				break;
			}
			fprintf (stderr, "%s: error reading stream while skipping to EOF.\n", __func__);
			exit(EXIT_FAILURE);
		}
		bytes_read += nbytes;
		/* write buffer */
		fwrite_check (buffer, sizeof (char), nbytes, outfp);
	}

	C->current.io.status = GMT_IO_EOF;
	free (buffer);
	return true;
}

GMT_LONG gmt_col_ij (struct GMT_Z_IO *r, struct GMT_GRID *G, GMT_LONG ij)
{
	/* Translates incoming ij (no padding) to gmt_ij (includes padding) for column-structured data */

	r->gmt_j = r->start_row + r->y_step * (ij % r->y_period);
	r->gmt_i = r->start_col + r->x_step * (ij / r->y_period);

	return (GMT_IJP (G->header, r->gmt_j, r->gmt_i));
}

GMT_LONG gmt_row_ij (struct GMT_Z_IO *r, struct GMT_GRID *G, GMT_LONG ij)
{
	/* Translates incoming ij (no padding) to gmt_ij (includes padding) for row-structured data */

	r->gmt_j = r->start_row + r->y_step * (ij / r->x_period);
	r->gmt_i = r->start_col + r->x_step * (ij % r->x_period);

	return (GMT_IJP (G->header, r->gmt_j, r->gmt_i));
}

GMT_LONG GMT_parse_z_io (struct GMT_CTRL *C, char *txt, struct GMT_PARSE_Z_IO *z)
{
	GMT_LONG value;
	COUNTER_MEDIUM i, k = 0;

	if (!txt) return (EXIT_FAILURE);	/* Must give a non-NULL argument */
	if (!txt[0]) return (0);		/* Default -ZTLa */

	for (i = 0; txt[i] && i < 2; i++) {	/* Loop over the first 2 flags */

		switch (txt[i]) {

			/* These 4 cases will set the format orientation for input */

			case 'T':
			case 'B':
			case 'L':
			case 'R':
				if (k > 2) {
					GMT_report (C, GMT_MSG_FATAL, "Syntax error -Z: Choose format from [TBLR][TBLR]!\n");
					return (EXIT_FAILURE);
				}
				z->format[k++] = txt[i];
				break;
			default:
				GMT_report (C, GMT_MSG_FATAL, "Syntax error -Z: Must begin with [TBLR][TBLR]!\n");
				return (EXIT_FAILURE);
				break;
		}
	}
	
	for (i = 2; txt[i]; i++) {	/* Loop over flags */

		switch (txt[i]) {

			/* Set this if file is periodic, is grid registered, but repeating column or row is missing from input */

			case 'x':
				z->repeat[GMT_X] = TRUE;	break;
			case 'y':
				z->repeat[GMT_Y] = TRUE;	break;

			/* Optionally skip the given number of bytes before reading data */

			case 's':
				i++;
				if (txt[i]) {	/* Read the byte count for skipping */
					value = atoi (&txt[i]);
					if (value < 0) {
						GMT_report (C, GMT_MSG_FATAL, "Syntax error -Z: Skip must be positive\n");
						return (EXIT_FAILURE);
					}
					z->skip = value;
					while (txt[i] && isdigit ((int)txt[i])) i++;
					i--;
				}
				break;

			case 'w':
				z->swab = TRUE; 	break;

			/* Set read pointer depending on data format */

			case 'A': /* ASCII (next regular float (%lg) from the stream) */
			case 'a': /* ASCII (1 per record) */
			case 'c': /* Binary int8_t */
			case 'u': /* Binary uint8_t */
			case 'h': /* Binary int16_t */
			case 'H': /* Binary uint16_t */
			case 'i': /* Binary int32_t */
			case 'I': /* Binary uint32_t */
			case 'l': /* Binary int64_t */
			case 'L': /* Binary COUNTER_LARGE */
			case 'f': /* Binary 4-byte float */
			case 'd': /* Binary 8-byte double */
				z->type = txt[i];
				break;

			default:
				GMT_report (C, GMT_MSG_FATAL, "Syntax error -Z: %c not a valid modifier!\n", txt[i]);
				return (EXIT_FAILURE);
				break;
		}
	}

	return (0);
}

int GMT_get_io_type (struct GMT_CTRL *C, char type)
{
	int t = -1;
	switch (type) {
		/* Set read pointer depending on data format */
		case 'a': case 'A':          break; /* ASCII */
		case 'c': t = GMTAPI_CHAR;   break; /* Binary int8_t */
		case 'u': t = GMTAPI_UCHAR;  break; /* Binary uint8_t */
		case 'h': t = GMTAPI_SHORT;  break; /* Binary int16_t */
		case 'H': t = GMTAPI_USHORT; break; /* Binary uint16_t */
		case 'i': t = GMTAPI_INT;    break; /* Binary int32_t */
		case 'I': t = GMTAPI_UINT;   break; /* Binary uint32_t */
		case 'l': t = GMTAPI_LONG;   break; /* Binary int64_t */
		case 'L': t = GMTAPI_ULONG;  break; /* Binary COUNTER_LARGE */
		case 'f': t = GMTAPI_FLOAT;  break; /* Binary 4-byte float */
		case 'd': t = GMTAPI_DOUBLE; break; /* Binary 8-byte double */
		default:
			GMT_report (C, GMT_MSG_FATAL, "%c not a valid data type!\n", type);
			GMT_exit (EXIT_FAILURE);
			break;
	}
	return (t);
}

PFI GMT_get_io_ptr (struct GMT_CTRL *C, GMT_LONG direction, int swap, char type)
{	/* Return pointer to read or write function for this data type */
	PFI p = NULL;

	switch (type) {	/* Set read pointer depending on data format */
		case 'A':	/* ASCII with more than one per record */
			p = (direction == GMT_IN) ? (PFI)gmt_A_read : (PFI)gmt_a_write;
			break;
		case 'a':	/* ASCII */
			p = (direction == GMT_IN) ? (PFI)gmt_a_read : (PFI)gmt_a_write;
			break;
		case 'c':	/* Binary int8_t */
			p = (direction == GMT_IN) ? (PFI)gmt_c_read : (PFI)gmt_c_write;
			break;
		case 'u':	/* Binary uint8_t */
			p = (direction == GMT_IN) ? (PFI)gmt_u_read : (PFI)gmt_u_write;
			break;
		case 'h':	/* Binary int16_t */
			if (swap)
				p = (direction == GMT_IN) ? (PFI)gmt_h_read_swab : (PFI)gmt_h_write_swab;
			else
				p = (direction == GMT_IN) ? (PFI)gmt_h_read : (PFI)gmt_h_write;
			break;
		case 'H':	/* Binary uint16_t */
			if (swap)
				p = (direction == GMT_IN) ? (PFI)gmt_H_read_swab : (PFI)gmt_H_write_swab;
			else
				p = (direction == GMT_IN) ? (PFI)gmt_H_read : (PFI)gmt_H_write;
			break;
		case 'i':	/* Binary int32_t */
			if (swap)
				p = (direction == GMT_IN) ? (PFI)gmt_i_read_swab : (PFI)gmt_i_write_swab;
			else
				p = (direction == GMT_IN) ? (PFI)gmt_i_read : (PFI)gmt_i_write;
			break;
		case 'I':	/* Binary uint32_t */
			if (swap)
				p = (direction == GMT_IN) ? (PFI)gmt_I_read_swab : (PFI)gmt_I_write_swab;
			else
				p = (direction == GMT_IN) ? (PFI)gmt_I_read : (PFI)gmt_I_write;
			break;
		case 'l':	/* Binary int64_t */
			if (swap)
				p = (direction == GMT_IN) ? (PFI)gmt_l_read_swab : (PFI)gmt_l_write_swab;
			else
				p = (direction == GMT_IN) ? (PFI)gmt_l_read : (PFI)gmt_l_write;
			break;
		case 'L':	/* Binary COUNTER_LARGE */
			if (swap)
				p = (direction == GMT_IN) ? (PFI)gmt_L_read_swab : (PFI)gmt_L_write_swab;
			else
				p = (direction == GMT_IN) ? (PFI)gmt_L_read : (PFI)gmt_L_write;
			break;
		case 'f':	/* Binary 4-byte float */
			if (swap)
				p = (direction == GMT_IN) ? (PFI)gmt_f_read_swab : (PFI)gmt_f_write_swab;
			else
				p = (direction == GMT_IN) ? (PFI)gmt_f_read : (PFI)gmt_f_write;
			break;
		case 'd':	/* Binary 8-byte double */
			if (swap)
				p = (direction == GMT_IN) ? (PFI)gmt_d_read_swab : (PFI)gmt_d_write_swab;
			else
				p = (direction == GMT_IN) ? (PFI)gmt_d_read : (PFI)gmt_d_write;
			break;
		case 'x':
			break;	/* Binary skip */

		default:
			GMT_report (C, GMT_MSG_FATAL, "%c not a valid data type!\n", type);
			GMT_exit (EXIT_FAILURE);
			break;
	}

	return (p);
}

GMT_LONG GMT_init_z_io (struct GMT_CTRL *C, char format[], BOOLEAN repeat[], int swab, off_t skip, char type, struct GMT_Z_IO *r)
{
	BOOLEAN first = TRUE;
	COUNTER_MEDIUM k;

	GMT_memset (r, 1, struct GMT_Z_IO);

	for (k = 0; k < 2; k++) {	/* Loop over the two format flags */
		switch (format[k]) {
			/* These 4 cases will set the format orientation for input */
			case 'T':
				if (first) r->format = GMT_ROW_FORMAT;
				r->y_step = 1;	first = FALSE;	break;
			case 'B':
				if (first) r->format = GMT_ROW_FORMAT;
				r->y_step = -1;	first = FALSE;	break;
			case 'L':
				if (first) r->format = GMT_COLUMN_FORMAT;
				r->x_step = 1;	first = FALSE;	break;
			case 'R':
				if (first) r->format = GMT_COLUMN_FORMAT;
				r->x_step = -1;	first = FALSE;	break;
			default:
				GMT_report (C, GMT_MSG_FATAL, "Syntax error -Z: %c not a valid format specifier!\n", format[k]);
				GMT_exit (EXIT_FAILURE);
				break;
		}
	}

	if (!strchr ("AacuhHiIlLfd", type)) {
		GMT_report (C, GMT_MSG_FATAL, "Syntax error -Z: %c not a valid data type!\n", type);
		GMT_exit (EXIT_FAILURE);
		
	}

	r->x_missing = (repeat[GMT_X]) ? 1 : 0;	r->y_missing = (repeat[GMT_Y]) ? 1 : 0;
	r->skip = skip;			r->swab = swab;
	r->binary = (strchr ("Aa", type)) ? FALSE : TRUE;
	C->current.io.read_item  = GMT_get_io_ptr (C, GMT_IN,  swab, type);	/* Set read pointer depending on data format */
	C->current.io.write_item = GMT_get_io_ptr (C, GMT_OUT, swab, type);	/* Set write pointer depending on data format */
	
	if (r->binary) {	/* Use the binary modes (which only matters under Windoze)  */
		strcpy (C->current.io.r_mode, "rb");
		strcpy (C->current.io.w_mode, "wb");
		strcpy (C->current.io.a_mode, "ab+");
	}

	return (GMT_NOERROR);
}

/* GMT_z_input and GMT_z_output are used in grd2xyz/xyz2grd to fascilitate reading of one-col items via the general i/o machinery */
void * GMT_z_input (struct GMT_CTRL *C, FILE *fp, COUNTER_MEDIUM *n, GMT_LONG *status)
{
	if ((*status = C->current.io.read_item (C, fp, n, C->current.io.curr_rec)) == -1) return (NULL);
	return (C->current.io.curr_rec);
}
	
GMT_LONG GMT_z_output (struct GMT_CTRL *C, FILE *fp, COUNTER_MEDIUM n, void *data)
{
	double *ptr = data;
	return (C->current.io.write_item (C, fp, n, ptr));
}
	
GMT_LONG GMT_set_z_io (struct GMT_CTRL *C, struct GMT_Z_IO *r, struct GMT_GRID *G)
{
	/* THIS SHOULD NOT BE FATAL!
	if ((r->x_missing || r->y_missing) && G->header->registration == GMT_PIXEL_REG) return (GMT_GRDIO_RI_NOREPEAT);
	*/
	r->start_col = ((r->x_step == 1) ? 0 : G->header->nx - 1 - r->x_missing);
	r->start_row = ((r->y_step == 1) ? r->y_missing : G->header->ny - 1);
	r->get_gmt_ij = (r->format == GMT_COLUMN_FORMAT) ? gmt_col_ij : gmt_row_ij;
	r->x_period = G->header->nx - r->x_missing;
	r->y_period = G->header->ny - r->y_missing;
	r->n_expected = r->x_period * r->y_period;
	return (GMT_NOERROR);
}

void GMT_check_z_io (struct GMT_CTRL *C, struct GMT_Z_IO *r, struct GMT_GRID *G)
{
	/* Routine to fill in the implied periodic row or column that was missing.
	 * We must allow for padding in G->data */

	COUNTER_MEDIUM col, row;
	COUNTER_LARGE k, k_top, k_bot;

	if (r->x_missing) for (row = 0, k = GMT_IJP (G->header, row, 0); row < G->header->ny; row++, k += G->header->mx) G->data[k+G->header->nx-1] = G->data[k];
	if (r->y_missing) for (col = 0, k_top = GMT_IJP (G->header, 0, 0), k_bot = GMT_IJP (G->header, G->header->ny-1, 0); col < G->header->nx; col++) G->data[col+k_top] = G->data[col+k_bot];
}

GMT_LONG gmt_get_ymdj_order (struct GMT_CTRL *C, char *text, struct GMT_DATE_IO *S)
{	/* Reads a YYYY-MM-DD or YYYYMMDD-like string and determines order.
	 * order[0] is the order of the year, [1] is month, etc.
	 * Items not encountered are left as -1.
	 */

	COUNTER_MEDIUM i, j, order, n_y, n_m, n_d, n_j, n_w, error = 0;
	GMT_LONG k, last, n_delim;

	GMT_memset (S, 1, struct GMT_DATE_IO);
	for (i = 0; i < 4; i++) S->item_order[i] = S->item_pos[i] = -1;	/* Meaning not encountered yet */

	n_y = n_m = n_d = n_j = n_w = n_delim = 0;

	i = 0;
	if (text[i] == '-') {	/* Leading hyphen means use %d and not %x.xd for integer formats */
		S->compact = TRUE;
		i++;
	}
	for (order = 0; i < strlen (text); i++) {
		switch (text[i]) {
			case 'y':	/* Year */
				if (S->item_pos[0] < 0)		/* First time we encounter a y */
					S->item_pos[0] = order++;
				else if (text[i-1] != 'y')	/* Done it before, previous char must be y */
					error++;
				n_y++;
				break;
			case 'm':	/* Month */
				if (S->item_pos[1] < 0)		/* First time we encounter a m */
					S->item_pos[1] = order++;
				else if (text[i-1] != 'm')	/* Done it before, previous char must be m */
					error++;
				n_m++;
				break;
			case 'o':	/* Month name (plot output only) */
				if (S->item_pos[1] < 0)		/* First time we encounter an o */
					S->item_pos[1] = order++;
				else				/* Done it before is error here */
					error++;
				S->mw_text = TRUE;
				n_m = 2;
				break;

			case 'W':	/* ISO Week flag */
				S->iso_calendar = TRUE;
				break;
			case 'w':	/* ISO Week */
				if (S->item_pos[1] < 0) {		/* First time we encounter a w */
					S->item_pos[1] = order++;
					if (text[i-1] != 'W') error++;	/* Must have the format W just before */
				}
				else if (text[i-1] != 'w')	/* Done it before, previous char must be w */
					error++;
				n_w++;
				break;
			case 'u':	/* ISO Week name ("Week 04") (plot output only) */
				S->iso_calendar = TRUE;
				if (S->item_pos[1] < 0) {		/* First time we encounter a u */
					S->item_pos[1] = order++;
				}
				else 				/* Done it before is an error */
					error++;
				S->mw_text = TRUE;
				n_w = 2;
				break;
			case 'd':	/* Day of month */
				if (S->item_pos[2] < 0)		/* First time we encounter a d */
					S->item_pos[2] = order++;
				else if (text[i-1] != 'd')	/* Done it before, previous char must be d */
					error++;
				n_d++;
				break;
			case 'j':	/* Day of year  */
				S->day_of_year = TRUE;
				if (S->item_pos[3] < 0)		/* First time we encounter a j */
					S->item_pos[3] = order++;
				else if (text[i-1] != 'j')	/* Done it before, previous char must be j */
					error++;
				n_j++;
				break;
			default:	/* Delimiter of some kind */
				if (n_delim == 2)
					error++;
				else
					S->delimiter[n_delim++][0] = text[i];
				break;
		}
	}

	/* Then get the actual order by inverting table */

	for (k = 0; k < 4; k++) for (j = 0; j < 4; j++) if (S->item_pos[j] == k) S->item_order[k] = j;
	S->Y2K_year = (n_y == 2);		/* Must supply the century when reading and take it out when writing */
	S->truncated_cal_is_ok = TRUE;		/* May change in the next loop */
	for (i = 1, last = S->item_order[0]; S->truncated_cal_is_ok && i < 4; i++) {
		if (S->item_order[i] == -1) continue;
		if (S->item_order[i] < last) S->truncated_cal_is_ok = FALSE;
		last = S->item_order[i];
	}
	last = (n_y > 0) + (n_m > 0) + (n_w > 0) + (n_d > 0) + (n_j > 0);	/* This is the number of items to read */
	error += (n_delim && (last - 1) != n_delim);				/* If there are delimiters, must be one less than the items */
	if (S->iso_calendar) {		/* Check if ISO Week format is ok */
		error += (!S->truncated_cal_is_ok);
		error += (n_w != 2);			/* Gotta have 2 ww */
		error += !(n_d == 1 || n_d == 0);	/* Gotta have 1 d if present */
	}
	else {				/* Check if Gregorian format is ok */
		error += (n_w != 0);	/* Should have no w */
		error += (n_j == 3 && !(n_m == 0 && n_d == 0));	/* day of year should have m = d = 0 */
		error += (n_j == 0 && !((n_m == 2 || n_m == 0) && (n_d == 2 || n_d == 0) && n_d <= n_m));	/* mm/dd must have jjj = 0 and m >= d and m,d 0 or 2 */
	}
	if (error) {
		GMT_report (C, GMT_MSG_FATAL, "Error: Unacceptable date template %s\n", text);
		GMT_exit (EXIT_FAILURE);
	}
	return (GMT_NOERROR);
}

GMT_LONG gmt_get_hms_order (struct GMT_CTRL *C, char *text, struct GMT_CLOCK_IO *S)
{	/* Reads a HH:MM:SS or HHMMSS-like string and determines order.
	 * hms_order[0] is the order of the hour, [1] is min, etc.
	 * Items not encountered are left as -1.
	 */

	GMT_LONG i, j, order, n_delim, sequence[3], last, n_h, n_m, n_s, n_x, n_dec, error = 0;
	BOOLEAN big_to_small;
	char *p = NULL;
	ptrdiff_t off;

	for (i = 0; i < 3; i++) S->order[i] = -1;	/* Meaning not encountered yet */
	sequence[0] = sequence[1] = sequence[2] = -1;

	S->delimiter[0][0] = S->delimiter[0][1] = S->delimiter[1][0] = S->delimiter[1][1] = 0;
	n_h = n_m = n_s = n_x = n_dec = n_delim = 0;

	/* Determine if we do 12-hour clock (and what form of am/pm suffix) or 24-hour clock */

	if ((p = strstr (text, "am"))) {	/* Want 12 hour clock with am/pm */
		S->twelve_hr_clock = TRUE;
		strcpy (S->ampm_suffix[0], "am");
		strcpy (S->ampm_suffix[1], "pm");
		off = p - text;
	}
	else if ((p = strstr (text, "AM"))) {	/* Want 12 hour clock with AM/PM */
		S->twelve_hr_clock = TRUE;
		strcpy (S->ampm_suffix[0], "AM");
		strcpy (S->ampm_suffix[1], "PM");
		off = p - text;
	}
	else if ((p = strstr (text, "a.m."))) {	/* Want 12 hour clock with a.m./p.m. */
		S->twelve_hr_clock = TRUE;
		strcpy (S->ampm_suffix[0], "a.m.");
		strcpy (S->ampm_suffix[1], "p.m.");
		off = p - text;
	}
	else if ((p = strstr (text, "A.M."))) {	/* Want 12 hour clock with A.M./P.M. */
		S->twelve_hr_clock = TRUE;
		strcpy (S->ampm_suffix[0], "A.M.");
		strcpy (S->ampm_suffix[1], "P.M.");
		off = p - text;
	}
	else
		off = strlen (text);

	i = 0;
	if (text[i] == '-') {	/* Leading hyphen means use %d and not %x.xd for integer formats */
		S->compact = TRUE;
		i++;
	}
	for (order = 0; i < off; i++) {
		switch (text[i]) {
			case 'h':	/* Hour */
				if (S->order[0] < 0)		/* First time we encountered a h */
					S->order[0] = order++;
				else if (text[i-1] != 'h')	/* Must follow a previous h */
					error++;
				n_h++;
				break;
			case 'm':	/* Minute */
				if (S->order[1] < 0)		/* First time we encountered a m */
					S->order[1] = order++;
				else if (text[i-1] != 'm')	/* Must follow a previous m */
					error++;
				n_m++;
				break;
			case 's':	/* Seconds */
				if (S->order[2] < 0)		/* First time we encountered a s */
					S->order[2] = order++;
				else if (text[i-1] != 's')	/* Must follow a previous s */
					error++;
				n_s++;
				break;
			case '.':	/* Decimal point for seconds? */
				if (text[i+1] == 'x')
					n_dec++;
				else {	/* Must be a delimiter */
					if (n_delim == 2)
						error++;
					else
						S->delimiter[n_delim++][0] = text[i];
				}
				break;
			case 'x':	/* Fraction of seconds */
				if (n_x > 0 && text[i-1] != 'x')	/* Must follow a previous x */
					error++;
				n_x++;
				break;
			default:	/* Delimiter of some kind */
				if (n_delim == 2)
					error++;
				else
					S->delimiter[n_delim++][0] = text[i];
				break;
		}
	}

	/* Then get the actual order by inverting table */

	for (i = 0; i < 3; i++) for (j = 0; j < 3; j++) if (S->order[j] == i) sequence[i] = j;
	for (i = 0; i < 3; i++) S->order[i] = sequence[i];
	big_to_small = TRUE;		/* May change in the next loop */
	for (i = 1, last = S->order[0]; big_to_small && i < 3; i++) {
		if (S->order[i] == -1) continue;
		if (S->order[i] < last) big_to_small = FALSE;
		last = S->order[i];
	}
	if (!big_to_small) error++;
	last = (n_h > 0) + (n_m > 0) + (n_s > 0);	/* This is the number of items to read */
	error += (n_delim && (last - 1) != n_delim);	/* If there are delimiters, must be one less than the items */
	error += (!(n_h == 0 || n_h == 2) || !(n_m == 0 || n_m == 2) || !(n_s == 0 || n_s == 2));	/* h, m, s are all either 2 or 0 */
	error += (n_s > n_m || n_m > n_h);		/* Cannot have secs without m etc */
	error += (n_x && n_dec != 1);			/* .xxx is the proper form */
	error += (n_x == 0 && n_dec);			/* Period by itself and not delimiter? */
	error += (n_dec > 1);				/* Only one period with xxx */
	S->n_sec_decimals = n_x;
	S->f_sec_to_int = rint (pow (10.0, (double)S->n_sec_decimals));			/* To scale fractional seconds to an integer form */
	if (error) {
		GMT_report (C, GMT_MSG_FATAL, "ERROR: Unacceptable clock template %s\n", text);
		GMT_exit (EXIT_FAILURE);
	}
	return (GMT_NOERROR);
}

GMT_LONG gmt_get_dms_order (struct GMT_CTRL *C, char *text, struct GMT_GEO_IO *S)
{	/* Reads a ddd:mm:ss-like string and determines order.
	 * order[0] is the order of the degree, [1] is minutes, etc.
	 * Order is checked since we only allow d, m, s in that order.
	 * Items not encountered are left as -1.
	 */

	GMT_LONG i1, i, j, order, n_d, n_m, n_s, n_x, n_dec, sequence[3], n_delim, last, error = 0;
	BOOLEAN big_to_small;

	for (i = 0; i < 3; i++) S->order[i] = -1;	/* Meaning not encountered yet */

	n_d = n_m = n_s = n_x = n_dec = n_delim = 0;
	S->delimiter[0][0] = S->delimiter[0][1] = S->delimiter[1][0] = S->delimiter[1][1] = 0;
	sequence[0] = sequence[1] = sequence[2] = -1;

	S->range = GMT_IS_M180_TO_P180_RANGE;			/* -180/+180 range, may be overwritten below by + or - */
	S->decimal = S->wesn = S->no_sign = FALSE;

	i1 = strlen (text) - 1;
	for (i = order = 0; i <= i1; i++) {
		switch (text[i]) {
			case '+':	/* Want [0-360 range [Default] */
				S->range = GMT_IS_0_TO_P360_RANGE;
				if (i != 0) error++;		/* Only valid as first flag */
				break;
			case '-':	/* Want [-360-0] range [i.e., western longitudes] */
				S->range = GMT_IS_M360_TO_0_RANGE;
				if (i != 0) error++;		/* Only valid as first flag */
				break;
			case 'D':	/* Want to use decimal degrees using D_FORMAT [Default] */
				S->decimal = TRUE;
				if (i > 1) error++;		/* Only valid as first or second flag */
				break;
			case 'F':	/* Want to use WESN to encode sign */
				S->wesn = 1;
				if (i != i1 || S->no_sign) error++;		/* Only valid as last flag */
				break;
			case 'G':	/* Want to use WESN to encode sign but have leading space */
				S->wesn = 2;
				if (i != i1 || S->no_sign) error++;		/* Only valid as last flag */
				break;
			case 'A':	/* Want no sign in plot string */
				S->no_sign = TRUE;
				if (i != i1 || S->wesn) error++;		/* Only valid as last flag */
				break;
			case 'd':	/* Degree */
				if (S->order[0] < 0)		/* First time we encounter a d */
					S->order[0] = order++;
				else if (text[i-1] != 'd')	/* Done it before, previous char must be y */
					error++;
				n_d++;
				break;
			case 'm':	/* Minute */
				if (S->order[1] < 0)		/* First time we encounter a m */
					S->order[1] = order++;
				else if (text[i-1] != 'm')	/* Done it before, previous char must be m */
					error++;
				n_m++;
				break;
			case 's':	/* Seconds */
				if (S->order[2] < 0) {		/* First time we encounter a s */
					S->order[2] = order++;
				}
				else if (text[i-1] != 's')	/* Done it before, previous char must be s */
					error++;
				n_s++;
				break;
			case '.':	/* Decimal point for seconds? */
				if (text[i+1] == 'x')
					n_dec++;
				else {	/* Must be a delimiter */
					if (n_delim == 2)
						error++;
					else
						S->delimiter[n_delim++][0] = text[i];
				}
				break;
			case 'x':	/* Fraction of seconds */
				if (n_x > 0 && text[i-1] != 'x')	/* Must follow a previous x */
					error++;
				n_x++;
				break;
			default:	/* Delimiter of some kind */
				if (n_delim == 2)
					error++;
				else
					S->delimiter[n_delim++][0] = text[i];
				break;
		}
	}

	if (S->decimal) return (GMT_NOERROR);	/* Easy formatting choice */

	/* Then get the actual order by inverting table */

	for (i = 0; i < 3; i++) for (j = 0; j < 3; j++) if (S->order[j] == i) sequence[i] = j;
	for (i = 0; i < 3; i++) S->order[i] = sequence[i];
	big_to_small = TRUE;		/* May change in the next loop */
	for (i = 1, last = S->order[0]; big_to_small && i < 3; i++) {
		if (S->order[i] == -1) continue;
		if (S->order[i] < last) big_to_small = FALSE;
		last = S->order[i];
	}
	if (!big_to_small) error++;
	last = (n_d > 0) + (n_m > 0) + (n_s > 0);	/* This is the number of items to read */
	error += (n_delim && (last - 1) != n_delim);	/* If there are delimiters, must be one less than the items */
	error += (!(n_d == 0 || n_d == 3) || !(n_m == 0 || n_m == 2) || !(n_s == 0 || n_s == 2));	/* d, m, s are all either 2(3) or 0 */
	error += (n_s > n_m || n_m > n_d);		/* Cannot have secs without m etc */
	error += (n_x && n_dec != 1);			/* .xxx is the proper form */
	error += (n_x == 0 && n_dec);			/* Period by itself and not delimiter? */
	error += (n_dec > 1);				/* Only one period with xxx */
	S->n_sec_decimals = n_x;
	S->f_sec_to_int = rint (pow (10.0, (double)S->n_sec_decimals));			/* To scale fractional seconds to an integer form */
	if (error) {
		GMT_report (C, GMT_MSG_FATAL, "ERROR: Unacceptable dmmss template %s\n", text);
		GMT_exit (EXIT_FAILURE);
	}
	return (GMT_NOERROR);
}

void gmt_clock_C_format (struct GMT_CTRL *C, char *form, struct GMT_CLOCK_IO *S, COUNTER_MEDIUM mode)
{
	/* Determine the order of H, M, S in input and output clock strings,
	 * as well as the number of decimals in output seconds (if any), and
	 * if a 12- or 24-hour clock is used.
	 * mode is 0 for input and 1 for output format
	 */

	/* Get the order of year, month, day or day-of-year in input/output formats for dates */

	gmt_get_hms_order (C, form, S);

	/* Craft the actual C-format to use for input/output clock strings */

	if (S->order[0] >= 0) {	/* OK, at least hours is needed */
		char fmt[GMT_TEXT_LEN256];
		if (S->compact)
			sprintf (S->format, "%%d");
		else
			(mode) ? sprintf (S->format, "%%2.2d") : sprintf (S->format, "%%2d");
		if (S->order[1] >= 0) {	/* Need minutes too*/
			if (S->delimiter[0][0]) strcat (S->format, S->delimiter[0]);
			(mode) ? sprintf (fmt, "%%2.2d") : sprintf (fmt, "%%2d");
			strcat (S->format, fmt);
			if (S->order[2] >= 0) {	/* .. and seconds */
				if (S->delimiter[1][0]) strcat (S->format, S->delimiter[1]);
				if (mode) {	/* Output format */
					sprintf (fmt, "%%2.2d");
					strcat (S->format, fmt);
					if (S->n_sec_decimals) {	/* even add format for fractions of second */
						sprintf (fmt, ".%%%d.%dd", S->n_sec_decimals, S->n_sec_decimals);
						strcat (S->format, fmt);
					}
				}
				else {		/* Input format */
					sprintf (fmt, "%%lf");
					strcat (S->format, fmt);
				}
			}
		}
		if (mode && S->twelve_hr_clock) {	/* Finally add %s for the am, pm string */
			sprintf (fmt, "%%s");
			strcat (S->format, fmt);
		}
	}
}

void gmt_date_C_format (struct GMT_CTRL *C, char *form, struct GMT_DATE_IO *S, COUNTER_MEDIUM mode)
{
	/* Determine the order of Y, M, D, J in input and output date strings.
	* mode is 0 for input, 1 for output, and 2 for plot output.
	 */

	GMT_LONG k, ywidth;
	BOOLEAN no_delim;
	char fmt[GMT_TEXT_LEN256];

	/* Get the order of year, month, day or day-of-year in input/output formats for dates */

	gmt_get_ymdj_order (C, form, S);

	/* Craft the actual C-format to use for i/o date strings */

	no_delim = !(S->delimiter[0][0] || S->delimiter[1][0]);	/* TRUE for things like yyyymmdd */
	ywidth = (no_delim) ? 4 : 4+(!mode);			/* 4 or 5, depending on values */
	if (S->item_order[0] >= 0 && S->iso_calendar) {	/* ISO Calendar string: At least one item is needed */
		k = (S->item_order[0] == 0 && !S->Y2K_year) ? ywidth : 2;
		if (S->mw_text && S->item_order[0] == 1)	/* Prepare for "Week ##" format */
			sprintf (S->format, "%%s %%2.2d");
		else if (S->compact)			/* Numerical formatting of week or year without leading zeros */
			sprintf (S->format, "%%d");
		else					/* Numerical formatting of week or year  */
			(mode) ? sprintf (S->format, "%%%d.%dd", k, k) : sprintf (S->format, "%%%dd", k);
		if (S->item_order[1] >= 0) {	/* Need another item */
			if (S->delimiter[0][0]) strcat (S->format, S->delimiter[0]);
			if (S->mw_text && S->item_order[0] == 1) {	/* Prepare for "Week ##" format */
				sprintf (fmt, "%%s ");
				strcat (S->format, fmt);
			}
			else
				strcat (S->format, "W");
			if (S->compact)
				sprintf (fmt, "%%d");
			else
				(mode) ? sprintf (fmt, "%%2.2d") : sprintf (fmt, "%%2d");
			strcat (S->format, fmt);
			if (S->item_order[2] >= 0) {	/* and ISO day of week */
				if (S->delimiter[1][0]) strcat (S->format, S->delimiter[1]);
				sprintf (fmt, "%%1d");
				strcat (S->format, fmt);
			}
		}
	}
	else if (S->item_order[0] >= 0) {			/* Gregorian Calendar string: At least one item is needed */
		k = (S->item_order[0] == 0 && !S->Y2K_year) ? ywidth : 2;
		if (S->item_order[0] == 3) k = 3;	/* Day of year */
		if (S->mw_text && S->item_order[0] == 1)	/* Prepare for "Monthname" format */
			(mode == 0) ? sprintf (S->format, "%%[^%s]", S->delimiter[0]) : sprintf (S->format, "%%s");
		else if (S->compact)			/* Numerical formatting of month or year w/o leading zeros */
			sprintf (S->format, "%%d");
		else					/* Numerical formatting of month or year */
			(mode) ? sprintf (S->format, "%%%d.%dd", k, k) : sprintf (S->format, "%%%dd", k);
		if (S->item_order[1] >= 0) {	/* Need more items */
			if (S->delimiter[0][0]) strcat (S->format, S->delimiter[0]);
			k = (S->item_order[1] == 0 && !S->Y2K_year) ? ywidth : 2;
			if (S->item_order[1] == 3) k = 3;	/* Day of year */
			if (S->mw_text && S->item_order[1] == 1)	/* Prepare for "Monthname" format */
				(mode == 0) ? sprintf (fmt, "%%[^%s]", S->delimiter[1]) : sprintf (fmt, "%%s");
			else if (S->compact && !S->Y2K_year)		/* Numerical formatting of month or 4-digit year w/o leading zeros */
				sprintf (fmt, "%%d");
			else
				(mode) ? sprintf (fmt, "%%%d.%dd", k, k) : sprintf (fmt, "%%%dd", k);
			strcat (S->format, fmt);
			if (S->item_order[2] >= 0) {	/* .. and even more */
				if (S->delimiter[1][0]) strcat (S->format, S->delimiter[1]);
				k = (S->item_order[2] == 0 && !S->Y2K_year) ? ywidth : 2;
				if (S->mw_text && S->item_order[2] == 1)	/* Prepare for "Monthname" format */
					sprintf (fmt, "%%s");
				else if (S->compact)			/* Numerical formatting of month or year w/o leading zeros */
					sprintf (fmt, "%%d");
				else
					(mode) ? sprintf (fmt, "%%%d.%dd", k, k) : sprintf (fmt, "%%%dd", k);
				strcat (S->format, fmt);
			}
		}
	}
}

GMT_LONG gmt_geo_C_format (struct GMT_CTRL *C)
{
	/* Determine the output of geographic location formats. */

	struct GMT_GEO_IO *S = &C->current.io.geo;

	gmt_get_dms_order (C, C->current.setting.format_geo_out, S);	/* Get the order of degree, min, sec in output formats */

	if (S->no_sign) return (GMT_IO_BAD_PLOT_DEGREE_FORMAT);

	if (S->decimal) {	/* Plain decimal degrees */
		 /* here we depend on FORMAT_FLOAT_OUT begin set.  This will not be true when FORMAT_GEO_MAP is parsed but will be
		  * handled at the end of GMT_begin.  For gmtset and --PAR later we will be OK as well. */
		if (!C->current.setting.format_float_out[0]) return (GMT_NOERROR); /* Quietly return and deal with this later in GMT_begin */
		sprintf (S->x_format, "%s", C->current.setting.format_float_out);
		sprintf (S->y_format, "%s", C->current.setting.format_float_out);
	}
	else {			/* Some form of dd:mm:ss */
		char fmt[GMT_TEXT_LEN256];
		sprintf (S->x_format, "%%3.3d");
		sprintf (S->y_format, "%%2.2d");
		if (S->order[1] >= 0) {	/* Need minutes too */
			strcat (S->x_format, S->delimiter[0]);
			strcat (S->y_format, S->delimiter[0]);
			sprintf (fmt, "%%2.2d");
			strcat (S->x_format, fmt);
			strcat (S->y_format, fmt);
		}
		if (S->order[2] >= 0) {	/* .. and seconds */
			strcat (S->x_format, S->delimiter[1]);
			strcat (S->y_format, S->delimiter[1]);
			sprintf (fmt, "%%2.2d");
			strcat (S->x_format, fmt);
			strcat (S->y_format, fmt);
		}
		if (S->n_sec_decimals) {	/* even add format for fractions of second (or minutes or degrees) */
			sprintf (fmt, ".%%%d.%dd", S->n_sec_decimals, S->n_sec_decimals);
			strcat (S->x_format, fmt);
			strcat (S->y_format, fmt);
		}
		/* Finally add %c for the W,E,S,N char (or NULL) */
		sprintf (fmt, "%%s");
		strcat (S->x_format, fmt);
		strcat (S->y_format, fmt);
	}
	return (GMT_NOERROR);
}

void gmt_plot_C_format (struct GMT_CTRL *C)
{
	GMT_LONG i, j;
	struct GMT_GEO_IO *S = &C->current.plot.calclock.geo;

	/* Determine the plot geographic location formats. */

	for (i = 0; i < 3; i++) for (j = 0; j < 2; j++) GMT_memset (C->current.plot.format[i][j], GMT_TEXT_LEN256, char);

	gmt_get_dms_order (C, C->current.setting.format_geo_map, S);	/* Get the order of degree, min, sec in output formats */

	if (S->decimal) {	/* Plain decimal degrees */
		GMT_LONG len;
		 /* here we depend on FORMAT_FLOAT_OUT begin set.  This will not be true when FORMAT_GEO_MAP is parsed but will be
		  * handled at the end of GMT_begin.  For gmtset and --PAR later we will be OK as well. */
		if (!C->current.setting.format_float_out[0]) return; /* Quietly return and deal with this later in GMT_begin */

		len = sprintf (S->x_format, "%s", C->current.setting.format_float_out);
		      sprintf (S->y_format, "%s", C->current.setting.format_float_out);
		if (C->current.setting.map_degree_symbol != gmt_none)
		{	/* But we want the degree symbol appended */
			S->x_format[len] = (char)C->current.setting.ps_encoding.code[C->current.setting.map_degree_symbol];
			S->y_format[len] = (char)C->current.setting.ps_encoding.code[C->current.setting.map_degree_symbol];
			S->x_format[len+1] = S->y_format[len+1] = '\0';
		}
		strcat (S->x_format, "%s");
		strcat (S->y_format, "%s");
	}
	else {			/* Must cover all the 6 forms of dd[:mm[:ss]][.xxx] */
		char fmt[GMT_TEXT_LEN256];

		/* Level 0: degrees only. index 0 is integer degrees, index 1 is [possibly] fractional degrees */

		sprintf (C->current.plot.format[0][0], "%%d");		/* ddd */
		if (S->order[1] == -1 && S->n_sec_decimals > 0) /* ddd.xxx format */
			sprintf (C->current.plot.format[0][1], "%%d.%%%d.%dd", S->n_sec_decimals, S->n_sec_decimals);
		else						/* ddd format */
			sprintf (C->current.plot.format[0][1], "%%d");
		if (C->current.setting.map_degree_symbol != gmt_none)
		{	/* But we want the degree symbol appended */
			sprintf (fmt, "%c", (int)C->current.setting.ps_encoding.code[C->current.setting.map_degree_symbol]);
			strcat (C->current.plot.format[0][0], fmt);
			strcat (C->current.plot.format[0][1], fmt);
		}

		/* Level 1: degrees and minutes only. index 0 is integer minutes, index 1 is [possibly] fractional minutes  */

		sprintf (C->current.plot.format[1][0], "%%d");	/* ddd */
		sprintf (C->current.plot.format[1][1], "%%d");
		if (C->current.setting.map_degree_symbol != gmt_none)
		{	/* We want the degree symbol appended */
			sprintf (fmt, "%c", (int)C->current.setting.ps_encoding.code[C->current.setting.map_degree_symbol]);
			strcat (C->current.plot.format[1][0], fmt);
			strcat (C->current.plot.format[1][1], fmt);
		}
		strcat (C->current.plot.format[1][0], "%2.2d");
		if (S->order[2] == -1 && S->n_sec_decimals > 0) /* ddd:mm.xxx format */
			sprintf (fmt, "%%2.2d.%%%d.%dd", S->n_sec_decimals, S->n_sec_decimals);
		else						/* ddd:mm format */
			sprintf (fmt, "%%2.2d");
		strcat (C->current.plot.format[1][1], fmt);
		if (C->current.setting.map_degree_symbol != gmt_none)
		{	/* We want the minute symbol appended */
			if (C->current.setting.map_degree_symbol == gmt_colon)
				sprintf (fmt, "%c", (int)C->current.setting.ps_encoding.code[gmt_colon]);
			else
				sprintf (fmt, "%c", (int)C->current.setting.ps_encoding.code[gmt_squote]);
			strcat (C->current.plot.format[1][0], fmt);
			strcat (C->current.plot.format[1][1], fmt);
		}

		/* Level 2: degrees, minutes, and seconds. index 0 is integer seconds, index 1 is [possibly] fractional seconds  */

		sprintf (C->current.plot.format[2][0], "%%d");
		sprintf (C->current.plot.format[2][1], "%%d");
		if (C->current.setting.map_degree_symbol != gmt_none)
		{	/* We want the degree symbol appended */
			sprintf (fmt, "%c", (int)C->current.setting.ps_encoding.code[C->current.setting.map_degree_symbol]);
			strcat (C->current.plot.format[2][0], fmt);
			strcat (C->current.plot.format[2][1], fmt);
		}
		strcat (C->current.plot.format[2][0], "%2.2d");
		strcat (C->current.plot.format[2][1], "%2.2d");
		if (C->current.setting.map_degree_symbol != gmt_none)
		{	/* We want the minute symbol appended */
			if (C->current.setting.map_degree_symbol == gmt_colon)
				sprintf (fmt, "%c", (int)C->current.setting.ps_encoding.code[gmt_colon]);
			else
				sprintf (fmt, "%c", (int)C->current.setting.ps_encoding.code[gmt_squote]);
			strcat (C->current.plot.format[2][0], fmt);
			strcat (C->current.plot.format[2][1], fmt);
		}
		strcat (C->current.plot.format[2][0], "%2.2d");
		if (S->n_sec_decimals > 0)			 /* ddd:mm:ss.xxx format */
			sprintf (fmt, "%%d.%%%d.%dd", S->n_sec_decimals, S->n_sec_decimals);
		else						/* ddd:mm:ss format */
			sprintf (fmt, "%%2.2d");
		strcat (C->current.plot.format[2][1], fmt);
		if (C->current.setting.map_degree_symbol != gmt_none)
		{	/* We want the second symbol appended */
			if (C->current.setting.map_degree_symbol == gmt_colon)
				sprintf (fmt, "%c", (int)C->current.setting.ps_encoding.code[gmt_colon]);
			else
				sprintf (fmt, "%c", (int)C->current.setting.ps_encoding.code[gmt_dquote]);
			strcat (C->current.plot.format[2][0], fmt);
			strcat (C->current.plot.format[2][1], fmt);
		}

		/* Finally add %s for the [leading space]W,E,S,N char (or NULL) */

		for (i = 0; i < 3; i++) for (j = 0; j < 2; j++) strcat (C->current.plot.format[i][j], "%s");
	}
}

GMT_LONG gmt_scanf_clock (struct GMT_CTRL *C, char *s, double *val)
{
	/* On failure, return -1.  On success, set val and return 0.

	Looks for apAP, but doesn't discover a failure if called with "11:13:15 Hello, Walter",
	because it will find an a.

	Doesn't check whether use of a or p matches stated intent to use twelve_hour_clock.

	ISO standard allows 24:00:00, so 86400 is not too big.
	If the day of this clock might be a day with a leap second, (this routine doesn't know that)
	then we should also allow 86401.  A value exceeding 86401 is an error.
	*/

	GMT_LONG k, hh, mm, add_noon = 0, hh_limit = 24;	/* ISO std allows 24:00:00  */
	double ss, x;
	char *p = NULL;

	if ( (p = strpbrk (s, "apAP") ) ) {
		switch (p[0]) {
			case 'a':
			case 'A':
				add_noon = 0;
				hh_limit = 12;
				break;
			case 'p':
			case 'P':
				add_noon = 43200;
				hh_limit = 12;
				break;
			default:
				return (-1);
				break;
		}
	}

	k = sscanf (s, C->current.io.clock_input.format, &hh, &mm, &ss);
	if (k == 0) return (-1);
	if (hh < 0 || hh > hh_limit) return (-1);

	x = (double)(add_noon + 3600*hh);
	if (k > 1) {
		if (mm < 0 || mm > 59) return (-1);
		x += 60*mm;
	}
	if (k > 2) {
		x += ss;
		if (x > 86401.0) return (-1);
	}
	*val = x;
	return (0);
}

GMT_LONG gmt_scanf_ISO_calendar (struct GMT_CTRL *C, char *s, int64_t *rd) {

	/* On failure, return -1.  On success, set rd and return 0.
	Assumes that year, week of year, day of week appear in that
	order only, and that the format string can handle the W.
	Assumes also that it is always OK to fill in missing bits.  */

	GMT_LONG k, n, ival[3];

	if ((n = sscanf (s, C->current.io.date_input.format, &ival[0], &ival[1], &ival[2])) == 0) return (-1);

	/* Handle possible missing bits */
	for (k = n; k < 3; k++) ival[k] = 1;

	if (ival[1] < 1 || ival[1] > 53) return (-1);
	if (ival[2] < 1 || ival[2] > 7) return (-1);
	if (C->current.io.date_input.Y2K_year) {
		if (ival[0] < 0 || ival[0] > 99) return (-1);
		ival[0] = GMT_y2_to_y4_yearfix (C, ival[0]);
	}
	*rd = GMT_rd_from_iywd (C, ival[0], ival[1], ival[2]);
	return (0);
}

GMT_LONG gmt_scanf_g_calendar (struct GMT_CTRL *C, char *s, int64_t *rd)
{
	/* Return -1 on failure.  Set rd and return 0 on success.

	For gregorian calendars.  */

	GMT_LONG i, k, ival[4];
	char month[16];

	if (C->current.io.date_input.day_of_year) {
		/* Calendar uses year and day of year format.  */
		if ( (k = sscanf (s, C->current.io.date_input.format,
			&ival[C->current.io.date_input.item_order[0]],
			&ival[C->current.io.date_input.item_order[1]]) ) == 0) return (-1);
		if (k < 2) {
			if (!C->current.io.date_input.truncated_cal_is_ok) return (-1);
			ival[1] = 1;	/* Set first day of year  */
		}
		if (C->current.io.date_input.Y2K_year) {
			if (ival[0] < 0 || ival[0] > 99) return (-1);
			ival[0] = GMT_y2_to_y4_yearfix (C, ival[0]);
		}
		k = (GMT_is_gleap (ival[0])) ? 366 : 365;
		if (ival[3] < 1 || ival[3] > k) return (-1);
		*rd = GMT_rd_from_gymd (C, ival[0], 1, 1) + ival[3] - 1;
		return (0);
	}

	/* Get here when calendar type has months and days of months.  */

	if (C->current.io.date_input.mw_text) {	/* Have month name abbreviation in data format */
		switch (C->current.io.date_input.item_pos[1]) {	/* Order of month in data string */
			case 0:	/* e.g., JAN-24-1987 or JAN-1987-24 */
				k = sscanf (s, C->current.io.date_input.format, month, &ival[C->current.io.date_input.item_order[1]], &ival[C->current.io.date_input.item_order[2]]);
				break;
			case 1:	/* e.g., 24-JAN-1987 or 1987-JAN-24 */
				k = sscanf (s, C->current.io.date_input.format, &ival[C->current.io.date_input.item_order[0]], month, &ival[C->current.io.date_input.item_order[2]]);
				break;
			case 2:	/* e.g., JAN-24-1987 ? */
				k = sscanf (s, C->current.io.date_input.format, month, &ival[C->current.io.date_input.item_order[1]], &ival[C->current.io.date_input.item_order[2]]);
				break;
			default:
				k = 0;
				return (-1);
				break;
		}
		GMT_str_toupper (month);
		for (i = ival[1] = 0; i < 12 && ival[1] == 0; i++) {
			if (!strcmp (month, C->current.time.language.month_name[3][i])) ival[1] = i + 1;
		}
		if (ival[1] == 0) return (-1);	/* No match for month name */
	}
	else if ((k = sscanf (s, C->current.io.date_input.format, &ival[C->current.io.date_input.item_order[0]], &ival[C->current.io.date_input.item_order[1]], &ival[C->current.io.date_input.item_order[2]])) == 0)
		return (-1);
	if (k < 3) {
		if (C->current.io.date_input.truncated_cal_is_ok) {
			ival[2] = 1;	/* Set first day of month  */
			if (k == 1) ival[1] = 1;	/* Set first month of year */
		}
		else
			return (-1);
	}
	if (C->current.io.date_input.Y2K_year) {
		if (ival[0] < 0 || ival[0] > 99) return (-1);
		ival[0] = GMT_y2_to_y4_yearfix (C, ival[0]);
	}

	if (GMT_g_ymd_is_bad (ival[0], ival[1], ival[2]) ) return (-1);

	*rd = GMT_rd_from_gymd (C, ival[0], ival[1], ival[2]);
	return (0);
}

GMT_LONG gmt_scanf_calendar (struct GMT_CTRL *C, char *s, int64_t *rd)
{
	/* On failure, return -1.  On success, set rd and return 0 */
	if (C->current.io.date_input.iso_calendar) return (gmt_scanf_ISO_calendar (C, s, rd));
	return (gmt_scanf_g_calendar (C, s, rd));
}

GMT_LONG gmt_scanf_geo (char *s, double *val)
{
	/* Try to read a character string token stored in s, knowing that it should be a geographical variable.
	If successful, stores value in val and returns one of GMT_IS_FLOAT, GMT_IS_GEO, GMT_IS_LAT, GMT_IS_LON,
	whichever can be determined from the format of s.
	If unsuccessful, does not store anything in val and returns GMT_IS_NAN.
	This should have essentially the same functionality as the GMT3.4 GMT_scanf, except that the expectation
	is now used and returned, and this also permits a double precision format in the minutes or seconds,
	and does more error checking.  However, this is not optimized for speed (yet).  WHFS, 16 Aug 2001

	Note: Mismatch handling (e.g. this routine finds a lon but calling routine expected a lat) is not
	done here.
	*/

	int retval = GMT_IS_FLOAT, id, im;
	BOOLEAN negate = FALSE;
	COUNTER_MEDIUM k, ncolons;
	char scopy[GMT_TEXT_LEN64], suffix, *p = NULL, *p2 = NULL;
	double dd, dm, ds;

	k = strlen (s);
	if (k == 0) return (GMT_IS_NAN);
	if (!(isdigit ((int)s[k-1]))) {
		suffix = s[k-1];
		switch (suffix) {
			case 'W': case 'w':
				negate = TRUE;
				retval = GMT_IS_LON;
				break;
			case 'E': case 'e':
				retval = GMT_IS_LON;
				break;
			case 'S': case 's':
				negate = TRUE;
				retval = GMT_IS_LAT;
				break;
			case 'N': case 'n':
				retval = GMT_IS_LAT;
				break;
			case 'G': case 'g': case 'D': case 'd':
				retval = GMT_IS_GEO;
				break;
			case '.':	/* Decimal point without decimals, e.g., 123. */
				break;
			default:
				return (GMT_IS_NAN);
				break;
		}
		k--;
	}
	if (k >= GMT_TEXT_LEN64) return (GMT_IS_NAN);
	strncpy (scopy, s, k);				/* Copy all but the suffix  */
	scopy[k] = 0;
	ncolons = 0;
	if ((p = strpbrk (scopy, "dD"))) {
		/* We found a D or d.  */
		if (strlen (p) < 1 || (strpbrk (&p[1], "dD:") ) ){
			/* It is at the end, or followed by a colon or another d or D.  */
			return (GMT_IS_NAN);
		}
		/* Map it to an e, permitting FORTRAN Double Precision formats.  */
		p[0] = 'e';
	}
	p = scopy;
	while ((p2 = strpbrk (p, ":"))) {
		if (strlen (p2) < 1) return (GMT_IS_NAN);	/* Shouldn't end with a colon  */
		ncolons++;
		if (ncolons > 2) return (GMT_IS_NAN);
		p = &p2[1];
	}

	if (ncolons && retval == GMT_IS_FLOAT) retval = GMT_IS_GEO;

	dd = 0.0;
	switch (ncolons) {
		case 0:
			if ((sscanf (scopy, "%lf", &dd)) != 1) return (GMT_IS_NAN);
			break;
		case 1:
			if ((sscanf (scopy, "%d:%lf", &id, &dm)) != 2) return (GMT_IS_NAN);
			dd = dm * GMT_MIN2DEG;
			if (id < 0)	/* Negative degrees present, subtract the fractional part */
				dd = id - dd;
			else if (id > 0)	/* Positive degrees present, add the fractional part */
				dd = id + dd;
			else {			/* degree part is 0; check if a leading sign is present */
				if (scopy[0] == '-') dd = -dd;	/* Make fraction negative */
			}
			break;
		case 2:
			if ((sscanf (scopy, "%d:%d:%lf", &id, &im, &ds)) != 3) return (GMT_IS_NAN);
			dd = im * GMT_MIN2DEG + ds * GMT_SEC2DEG;
			if (id < 0)	/* Negative degrees present, subtract the fractional part */
				dd = id - dd;
			else if (id > 0)	/* Positive degrees present, add the fractional part */
				dd = id + dd;
			else {			/* degree part is 0; check if a leading sign is present */
				if (scopy[0] == '-') dd = -dd;	/* Make fraction negative */
			}
			break;
	}
	*val = (negate) ? -dd : dd;
	return (retval);
}


GMT_LONG gmt_scanf_float (char *s, double *val)
{
	/* Try to decode a value from s and store
	in val.  s should not have any special format
	(neither geographical, with suffixes or
	separating colons, nor calendar nor clock).
	However, D and d are permitted to map to e
	if this would result in a success.  This
	allows Fortran Double Precision to be readable.

	On success, return GMT_IS_FLOAT and store val.
	On failure, return GMT_IS_NAN and do not touch val.
	*/

	char scopy[GMT_TEXT_LEN64], *p = NULL;
	double x;
	size_t j, k;

	x = strtod (s, &p);
	if (p[0] == 0) {	/* Success (non-Fortran).  */
		*val = x;
		return (GMT_IS_FLOAT);
	}
	if (p[0] != 'D' && p[0] != 'd') return (GMT_IS_NAN);
	k = strlen (p);
	if (k == 1) return (GMT_IS_NAN);	/* A string ending in e would be invalid  */
	/* Make a copy of s in scopy, mapping the d or D to an e */
	j = strlen (s);
	if (j > GMT_TEXT_LEN64) return (GMT_IS_NAN);
	j -= k;
	strncpy (scopy, s, j);
	scopy[j] = 'e';
	strcpy (&scopy[j+1], &p[1]);
	x = strtod (scopy, &p);
	if (p[0] != 0) return (GMT_IS_NAN);
	*val = x;
	return (GMT_IS_FLOAT);
}

GMT_LONG gmt_scanf_dim (struct GMT_CTRL *C, char *s, double *val)
{
	/* Try to decode a value from s and store
	in val.  s is a regular float with optional
	unit info, e.g., 8.5i or 7.5c.  If a valid unit
	is found we convert the number to inch.
	We also skip any trailing modifiers like +<mods>, e.g.
	vector specifications like 0.5i+jc+b+s

	We return GMT_IS_FLOAT and pass val.
	*/

	if (isalpha ((int)s[0]) || (s[1] == 0 && (s[0] == '-' || s[0] == '+')))	/* Probably a symbol character; quietly return 0 */
		*val = 0.0;
	else {	/* Probably a dimension with optional unit.  First check if there are modifiers to ignore here */
		char *p = NULL;
		if ((p = strchr (s, '+'))) { /* Found trailing +mod args */
			*p = 0;	/* Chop off modifier */
			*val = GMT_to_inch (C, s);	/* Get dimension */
			*p = '+';	/* Restore modifier */
		}
		else
			*val = GMT_to_inch (C, s);
	}
	return (GMT_IS_FLOAT);
}

GMT_LONG gmt_scanf_argtime (struct GMT_CTRL *C, char *s, double *t)
{
	/* s is a string from a command-line argument.
	   The argument is known to refer to a time variable.  For example, the argument is
	   a token from -R<t_min>/<t_max>/a/b[/c/d].  However, we will permit it to be in EITHER
	   -- generic floating point format, in which case we interpret it as relative time
	      in user units since epoch;
	   OR
	   -- absolute time in a restricted format, which is to be converted to relative time.

	   The absolute format must be restricted because we cannot use '/' as a delimiter in an arg
	   string, but we might allow the user to use that in a data file (in C->current.setting.[in/out]put_date_format.
	   Therefore we cannot use the user's date format string here, and we hard-wire something here.

	   The relative format must be decodable by gmt_scanf_float().  It may optionally end in 't'
	   (which will be stripped off by this routine).

	   The absolute format must have a T.  If it has a clock string then it must be of the form
	   <complete_calstring>T<clockstring> or just T<clockstring>.  If it has no clockstring then
	   it must be of the form <partial or complete calstring>T.

	   A <clockstring> may be partial (e.g. hh or hh:mm) or complete (hh:mm:ss[.xxx]) but it must use
	   ':' for a delimiter and it must be readable with "%2d:%2d:%lf".
	   Also, it must be a 24 hour clock (00:00:00 to 23:59:59.xxx,
	   or 60.xxx on a leap second); no am/pm suffixes allowed.

	   A <calstring> must be of the form
	   [-]yyyy[-mm[-dd]]T readable after first '-' with "%4d-%2d-%2dT" (Gregorian year,month,day)
	   [-]yyyy[-jjj]T readable after first '-' with "%4d-%3dT" (Gregorian year, day-of-year)
	   yyyy[-Www[-d]]T (ISO week calendar)

	Upon failure, returns GMT_IS_NAN.  Upon success, sets t and returns GMT_IS_ABSTIME.
	We have it return either ABSTIME or RELTIME to indicate which one it thinks it decoded.
	This is inconsistent with the use of GMT_scanf which always returns ABSTIME, even when RELTIME is
	expected and ABSTIME conversion is done internal to the routine, as it is here.
	The reason for returning RELTIME instead is that the -R option needs
	to know which was decoded and hence which is expected as column input.
	*/

	GMT_LONG ival[3];
	BOOLEAN negate_year = FALSE, got_yd = FALSE;
	int hh, mm;
	COUNTER_MEDIUM j, k, i, dash;
	double ss, x;
	char *pw = NULL, *pt = NULL;

	i = strlen (s) - 1;
	if (s[i] == 't') s[i] = '\0';
	if ( (pt = strchr (s, (int)'T') ) == CNULL) {
		/* There is no T.  This must decode with gmt_scanf_float() or we die.  */
		if ((gmt_scanf_float (s, t)) == GMT_IS_NAN) return (GMT_IS_NAN);
		return (GMT_IS_RELTIME);
	}
	x = 0.0;	/* x will be the seconds since start of today.  */
	if (pt[1]) {	/* There is a string following the T:  Decode a clock */
		k = sscanf (&pt[1], "%2d:%2d:%lf", &hh, &mm, &ss);
		if (k == 0) return (GMT_IS_NAN);
		if (hh < 0 || hh >= 24) return (GMT_IS_NAN);
		x = GMT_HR2SEC_F * hh;
		if (k > 1) {
			if (mm < 0 || mm > 59) return (GMT_IS_NAN);
			x += GMT_MIN2SEC_F * mm;
		}
		if (k > 2) {
			if (ss < 0.0 || ss >= 61.0) return (GMT_IS_NAN);
			x += ss;
		}
	}

	k = 0;
	while (s[k] && s[k] == ' ') k++;
	if (s[k] == '-') negate_year = TRUE;
	if (s[k] == 'T') {	/* There is no calendar.  Set day to 1 and use that */
		*t = GMT_rdc2dt (C, (int64_t)1, x);
		return (GMT_IS_ABSTIME);
	}

	if (!(isdigit ((int)s[k]))) return (GMT_IS_NAN);	/* Bad format */

	if ((pw = strchr (s, (int)'W'))) {
		/* There is a W.  ISO calendar or junk.  */
		if (strlen (pw) <= strlen (pt)) return (GMT_IS_NAN);	/* The W is after the T.  Wrong format.  */
		if (negate_year) return (GMT_IS_NAN);			/* negative years not allowed in ISO calendar  */
		if ( (j = sscanf(&s[k], "%4d-W%2d-%1d", &ival[0], &ival[1], &ival[2]) ) == 0) return (GMT_IS_NAN);
		for (k = j; k < 3; k++) ival[k] = 1;
		if (GMT_iso_ywd_is_bad (ival[0], ival[1], ival[2]) ) return (GMT_IS_NAN);
		*t = GMT_rdc2dt (C, GMT_rd_from_iywd (C, ival[0], ival[1], ival[2]), x);
		return (GMT_IS_ABSTIME);
	}

	for (i = negate_year; s[k+i] && s[k+i] != '-'; ++i); /* Goes to first - between yyyy and jjj or yyyy and mm */
	dash = ++i;				/* Position of first character after the first dash (could be end of string if no dash) */
	while (s[k+i] && !(s[k+i] == '-' || s[k+i] == 'T')) i++;	/* Goto the ending T character or get stuck on a second - */
	got_yd = ((i - dash) == 3 && s[k+i] == 'T');		/* Must have a field of 3-characters between - and T to constitute a valid day-of-year format */

	if (got_yd) {	/* Gregorian yyyy-jjj calendar */
		if ( (j = sscanf(&s[k], "%4d-%3d", &ival[0], &ival[1]) ) != 2) return (GMT_IS_NAN);
		ival[2] = 1;
	}
	else {	/* Gregorian yyyy-mm-dd calendar */
		if ( (j = sscanf(&s[k], "%4d-%2d-%2d", &ival[0], &ival[1], &ival[2]) ) == 0) return (GMT_IS_NAN);
		for (k = j; k < 3; k++) ival[k] = 1;
	}
	if (negate_year) ival[0] = -ival[0];
	if (got_yd) {
		if (ival[1] < 1 || ival[1] > 366)  return (GMT_IS_NAN);	/* Simple range check on day-of-year (1-366) */
		*t = GMT_rdc2dt (C, GMT_rd_from_gymd (C, ival[0], 1, 1) + ival[1] - 1, x);
	}
	else {
		if (GMT_g_ymd_is_bad (ival[0], ival[1], ival[2]) ) return (GMT_IS_NAN);
		*t = GMT_rdc2dt (C, GMT_rd_from_gymd (C, ival[0], ival[1], ival[2]), x);
	}

	return (GMT_IS_ABSTIME);
}

GMT_LONG GMT_scanf (struct GMT_CTRL *C, char *s, COUNTER_MEDIUM expectation, double *val)
{
	/* Called with s pointing to a char string, expectation
	indicating what is known/required/expected about the
	format of the string.  Attempts to decode the string to
	find a double value.  Upon success, loads val and
	returns type found.  Upon failure, does not touch val,
	and returns GMT_IS_NAN.  Expectations permitted on call
	are
		GMT_IS_FLOAT	we expect an uncomplicated float.
	*/

	char calstring[GMT_TEXT_LEN64], clockstring[GMT_TEXT_LEN64], *p = NULL;
	double x;
	int64_t rd;
	size_t callen, clocklen;

	if (s[0] == 'T') {	/* Numbers cannot start with letters except for clocks, e.g., T07:0 */
		if (!isdigit ((int)s[1])) return (GMT_IS_NAN);	/* Clocks must have T followed by digit, e.g., T07:0 otherwise junk*/
	}
	else if (isalpha ((int)s[0])) return (GMT_IS_NAN);	/* Numbers cannot start with letters */

	if (expectation & GMT_IS_GEO) {
		/* True if either a lat or a lon is expected  */
		return (gmt_scanf_geo (s, val));
	}

	else if (expectation == GMT_IS_FLOAT) {
		/* True if no special format is expected or allowed  */
		return (gmt_scanf_float (s, val));
	}

	else if (expectation == GMT_IS_DIMENSION) {
		/* True if units might be appended, e.g. 8.4i  */
		return (gmt_scanf_dim (C, s, val));
	}

	else if (expectation == GMT_IS_RELTIME) {
		/* True if we expect to read a float with no special
		formatting (except for an optional trailing 't'), and then
		assume it is relative time in user's units since epoch.  */
		callen = strlen (s) - 1;
		if (s[callen] == 't') s[callen] = '\0';
		if ((gmt_scanf_float (s, val)) == GMT_IS_NAN) return (GMT_IS_NAN);
		return (GMT_IS_ABSTIME);
	}

	else if (expectation == GMT_IS_ABSTIME) {
		/* True when we expect to read calendar and/or
		clock strings in user-specified formats.  If both
		are present, they must be in the form
		<calendar_string>T<clock_string>.
		If only a calendar string is present, then either
		<calendar_string> or <calendar_string>T are valid.
		If only a clock string is present, then it must
		be preceded by a T:  T<clock_string>, and the time
		will be treated as if on day one of our calendar.  */

		callen = strlen (s);
		if (callen < 2) return (GMT_IS_NAN);	/* Maybe should be more than 2  */

		if ((p = strchr ( s, (int)('T'))) == NULL) {
			/* There is no T.  Put all of s in calstring.  */
			clocklen = 0;
			strcpy (calstring, s);
		}
		else {
			clocklen = strlen (p);
			callen -= clocklen;
			strncpy (calstring, s, callen);
			calstring[callen] = 0;
			strcpy (clockstring, &p[1]);
			clocklen--;
		}
		x = 0.0;
		if (clocklen && gmt_scanf_clock (C, clockstring, &x)) return (GMT_IS_NAN);
		rd = 1;
		if (callen && gmt_scanf_calendar (C, calstring, &rd)) return (GMT_IS_NAN);
		*val = GMT_rdc2dt (C, rd, x);
		if (C->current.setting.time_is_interval) {	/* Must truncate and center on time interval */
			GMT_moment_interval (C, &C->current.time.truncate.T, *val, TRUE);	/* Get the current interval */
			if (C->current.time.truncate.direction) {	/* Actually need midpoint of previous interval... */
				x = C->current.time.truncate.T.dt[0] - 0.5 * (C->current.time.truncate.T.dt[1] - C->current.time.truncate.T.dt[0]);
				GMT_moment_interval (C, &C->current.time.truncate.T, x, TRUE);	/* Get the current interval */
			}
			/* Now get half-point of interval */
			*val = 0.5 * (C->current.time.truncate.T.dt[1] + C->current.time.truncate.T.dt[0]);
		}
		return (GMT_IS_ABSTIME);
	}

	else if (expectation == GMT_IS_ARGTIME) {
		return (gmt_scanf_argtime (C, s, val));
	}

	else if (expectation & GMT_IS_UNKNOWN) {
		/* True if we dont know but must try both geographic or float formats  */
		return (gmt_scanf_geo (s, val));
	}

	else {
		GMT_report (C, GMT_MSG_FATAL, "GMT_LOGIC_BUG: GMT_scanf() called with invalid expectation.\n");
		return (GMT_IS_NAN);
	}
}

GMT_LONG GMT_scanf_arg (struct GMT_CTRL *C, char *s, COUNTER_MEDIUM expectation, double *val)
{
	/* Version of GMT_scanf used for cpt & command line arguments only (not data records).
	 * It differs from GMT_scanf in that if the expectation is GMT_IS_UNKNOWN it will
	 * check to see if the argument is (1) an absolute time string, (2) a geographical
	 * location string, or if not (3) a floating point string.  To ensure backward
	 * compatibility: if we encounter geographic data it will also set the C->current.io.type[]
	 * variable accordingly so that data i/o will work as in 3.4
	 */

	char c;

	if (expectation == GMT_IS_UNKNOWN) {		/* Expectation for this column not set - must be determined if possible */
		c = s[strlen(s)-1];
		if (strchr (s, (int)'T'))		/* Found a T in the argument - assume Absolute time */
			expectation = GMT_IS_ARGTIME;
		else if (c == 't')			/* Found trailing t - assume Relative time */
			expectation = GMT_IS_ARGTIME;
		else if (strchr ("WwEe", (int)c))	/* Found trailing W or E - assume Geographic longitudes */
			expectation = GMT_IS_LON;
		else if (strchr ("SsNn", (int)c))	/* Found trailing S or N - assume Geographic latitudes */
			expectation = GMT_IS_LAT;
		else if (strchr ("DdGg", (int)c))	/* Found trailing G or D - assume Geographic coordinate */
			expectation = GMT_IS_GEO;
		else if (strchr (s, (int)':'))		/* Found a : in the argument - assume Geographic coordinates */
			expectation = GMT_IS_GEO;
		else 					/* Found nothing - assume floating point */
			expectation = GMT_IS_FLOAT;
	}

	/* OK, here we have an expectation, now call GMT_scanf */

	return (GMT_scanf (C, s, expectation, val));
}

struct GMT_TEXT_TABLE * GMT_read_texttable (struct GMT_CTRL *C, void *source, COUNTER_MEDIUM source_type)
{
	/* Reads an entire segment text data set into memory */

	BOOLEAN close_file = FALSE, header = TRUE, no_segments, first_seg = TRUE;
	GMT_LONG status;
	COUNTER_MEDIUM ncol = 0;
	size_t n_row_alloc = GMT_CHUNK, n_seg_alloc = GMT_CHUNK, n_head_alloc = GMT_TINY_CHUNK;
	COUNTER_LARGE row = 0, n_read = 0, seg = 0;
	char file[GMT_BUFSIZ], *in = NULL;
	FILE *fp = NULL;
	struct GMT_TEXT_TABLE *T = NULL;
	PFP psave = NULL;

	/* Determine input source */

	if (source_type == GMT_IS_FILE) {	/* source is a file name */
		strcpy (file, source);
		if ((fp = GMT_fopen (C, file, "r")) == NULL) {
			GMT_report (C, GMT_MSG_FATAL, "Cannot open file %s\n", file);
			return (NULL);
		}
		close_file = TRUE;	/* We only close files we have opened here */
	}
	else if (source_type == GMT_IS_STREAM) {	/* Open file pointer given, just copy */
		fp = (FILE *)source;
		if (fp == NULL) fp = C->session.std[GMT_IN];	/* Default input */
		if (fp == C->session.std[GMT_IN])
			strcpy (file, "<stdin>");
		else
			strcpy (file, "<input stream>");
	}
	else if (source_type == GMT_IS_FDESC) {		/* Open file descriptor given, just convert to file pointer */
		int *fd = source;
		if (fd && (fp = fdopen (*fd, "r")) == NULL) {
			GMT_report (C, GMT_MSG_FATAL, "Cannot convert file descriptor %d to stream in GMT_read_texttable\n", *fd);
			return (NULL);
		}
		if (fd == NULL) fp = C->session.std[GMT_IN];	/* Default input */
		if (fp == C->session.std[GMT_IN])
			strcpy (file, "<stdin>");
		else
			strcpy (file, "<input file descriptor>");
	}
	else {
		GMT_report (C, GMT_MSG_FATAL, "Unrecognized source type %ld in GMT_read_texttable\n", source_type);
		return (NULL);
	}

	in = GMT_ascii_textinput (C, fp, &ncol, &status);	/* Get first record */
	n_read++;
	if (GMT_REC_IS_EOF (C)) {
		GMT_report (C, GMT_MSG_NORMAL, "File %s is empty!\n", file);
		return (NULL);
	}

	/* Allocate the Table structure */

	T = GMT_memory (C, NULL, 1, struct GMT_TEXT_TABLE);
	T->file[GMT_IN] = strdup (file);
	T->segment = GMT_memory (C, NULL, n_seg_alloc, struct GMT_TEXT_SEGMENT *);
	T->header  = GMT_memory (C, NULL, n_head_alloc, char *);

	while (status >= 0 && !GMT_REC_IS_EOF (C)) {	/* Not yet EOF */
		while (header && ((C->current.io.io_header[GMT_IN] && n_read <= C->current.io.io_n_header_items) || GMT_REC_IS_TBL_HEADER (C))) { /* Process headers */
			T->header[T->n_headers] = strdup (C->current.io.current_record);
			T->n_headers++;
			if (T->n_headers == n_head_alloc) {
				n_head_alloc <<= 1;
				T->header = GMT_memory (C, T->header, n_head_alloc, char *);
			}
			in = GMT_ascii_textinput (C, fp, &ncol, &status);
			n_read++;
		}
		header = FALSE;	/* Done processing header block; other comments are GIS/OGR encoded comments */

		if (T->n_headers)
			T->header = GMT_memory (C, T->header, T->n_headers, char *);
		else {	/* No header records found */
			GMT_free (C, T->header);
			T->header = NULL;
		}

		no_segments = !GMT_REC_IS_SEG_HEADER (C);	/* Not a multi-segment file.  We then assume file has only one segment */

		while (no_segments || (GMT_REC_IS_SEG_HEADER (C) && !GMT_REC_IS_EOF (C))) {
			/* PW: This will need to change to allow OGR comments to follow segment header */
			/* To use different line-distances for each segment, place the distance in the segment header */
			if (first_seg || T->segment[seg]->n_rows > 0) {
				if (!first_seg) seg++;	/* Only advance segment if last had any points */
				T->segment[seg] = GMT_memory (C, NULL, 1, struct GMT_TEXT_SEGMENT);
				first_seg = FALSE;
			}
			n_read++;
			/* Segment initialization */
			n_row_alloc = GMT_CHUNK;
			row = 0;
			if (!no_segments) {
				in = GMT_ascii_textinput (C, fp, &ncol, &status);	/* Don't read if we didnt read a segment header up front */
				n_read++;
			}
			no_segments = FALSE;	/* This has now served its purpose */
		}
		if (GMT_REC_IS_EOF (C)) continue;	/* At EOF; get out of this loop */
		if (!no_segments) {			/* Handle info stored in multi-seg header record */
			char buffer[GMT_BUFSIZ];
			GMT_memset (buffer, GMT_BUFSIZ, char);
			if (GMT_parse_segment_item (C, C->current.io.segment_header, "-L", buffer)) T->segment[seg]->label = strdup (buffer);
			if (strlen (C->current.io.segment_header)) T->segment[seg]->header = strdup (C->current.io.segment_header);
		}

		T->segment[seg]->record = GMT_memory (C, NULL, n_row_alloc, char *);

		while (!(C->current.io.status & (GMT_IO_SEG_HEADER | GMT_IO_EOF))) {	/* Keep going until FALSE or find a new segment header */

			T->segment[seg]->record[row++] = strdup (in);

			if (row == n_row_alloc) {
				n_row_alloc <<= 1;
				T->segment[seg]->record = GMT_memory (C, T->segment[seg]->record, n_row_alloc, char *);
			}
			in = GMT_ascii_textinput (C, fp, &ncol, &status);
			n_read++;
		}
		T->segment[seg]->n_rows = row;	/* Number of records in this segment */
		T->n_records += row;		/* Total number of records so far */
		T->segment[seg]->id = seg;	/* Internal segment number */

		/* Reallocate to free up some memory */

		T->segment[seg]->record = GMT_memory (C, T->segment[seg]->record, T->segment[seg]->n_rows, char *);

		if (T->segment[seg]->n_rows == 0) {	/* Empty segment; we delete to avoid problems downstream in applications */
			GMT_free (C, T->segment[seg]);
			seg--;	/* Go back to where we were */
		}

		if (seg == (n_seg_alloc-1)) {
			size_t n_old_alloc = n_seg_alloc;
			n_seg_alloc <<= 1;
			T->segment = GMT_memory (C, T->segment, n_seg_alloc, struct GMT_TEXT_SEGMENT *);
			GMT_memset (&(T->segment[n_old_alloc]), n_seg_alloc - n_old_alloc, struct GMT_TEXT_SEGMENT *);	/* Set to NULL */
		}
	}
	if (close_file) GMT_fclose (C, fp);
	C->current.io.input = psave;	/* Restore former pointer */

	if (T->segment[seg]->n_rows == 0)	/* Last segment was empty; we delete to avoid problems downstream in applications */
		GMT_free (C, T->segment[seg]);
	else
		seg++;
	if (seg < n_seg_alloc) T->segment = GMT_memory (C, T->segment, seg, struct GMT_TEXT_SEGMENT *);
	T->n_segments = seg;

	return (T);
}

void GMT_set_seg_minmax (struct GMT_CTRL *C, struct GMT_LINE_SEGMENT *S)
{	/* Determine the min/max values for each column in the segment */
	COUNTER_MEDIUM col;
	COUNTER_LARGE row;

	for (col = 0; col < S->n_columns; col++) {
		if (C->current.io.col_type[GMT_IN][col] == GMT_IS_LON) /* Requires separate quandrant assessment */
			GMT_get_lon_minmax (C, S->coord[col], S->n_rows, &(S->min[col]), &(S->max[col]));
		else {	/* Simple Cartesian-like arrangement */
			S->min[col] = S->max[col] = S->coord[col][0];
			for (row = 1; row < S->n_rows; row++) {
				if (S->coord[col][row] < S->min[col]) S->min[col] = S->coord[col][row];
				if (S->coord[col][row] > S->max[col]) S->max[col] = S->coord[col][row];
			}
		}
	}
}

void GMT_set_tbl_minmax (struct GMT_CTRL *C, struct GMT_TABLE *T)
{	/* Update the min/max of all segments and the entire table */
	COUNTER_MEDIUM col;
	COUNTER_LARGE seg;
	struct GMT_LINE_SEGMENT *S = NULL;

	if (!T) return;	/* No table given */
	if (!T->n_columns) return;	/* No columns given */
	if (!T->min) T->min = GMT_memory (C, NULL, T->n_columns, double);
	if (!T->max) T->max = GMT_memory (C, NULL, T->n_columns, double);
<<<<<<< HEAD
	for (col = 0; col < T->n_columns; col++) {	/* Initialize */
		T->min[col] = DBL_MAX;
		T->max[col] = DBL_MIN;
=======
	for (k = 0; k < T->n_columns; k++) {	/* Initialize */
		T->min[k] = DBL_MAX;
		T->max[k] = -DBL_MAX;
>>>>>>> f21d206f
	}
	for (seg = 0; seg < T->n_segments; seg++) {
		S = T->segment[seg];
		GMT_set_seg_minmax (C, S);
		for (col = 0; col < T->n_columns; col++) {
			if (S->min[col] < T->min[col]) T->min[col] = S->min[col];
			if (S->max[col] > T->max[col]) T->max[col] = S->max[col];
		}
	}
}

GMT_LONG GMT_parse_segment_header (struct GMT_CTRL *C, char *header, struct GMT_PALETTE *P, BOOLEAN *use_fill, struct GMT_FILL *fill, struct GMT_FILL def_fill,  BOOLEAN *use_pen, struct GMT_PEN *pen, struct GMT_PEN def_pen, COUNTER_MEDIUM def_outline, struct GMT_OGR_SEG *G)
{
	/* Scan header for occurrences of valid GMT options.
	 * The possibilities are:
	 * Fill: -G<fill>	Use the new fill and turn filling ON
	 *	 -G-		Turn filling OFF
	 *	 -G		Revert to default fill [none if not set on command line]
	 * Pens: -W<pen>	Use the new pen and turn outline ON
	 *	 -W-		Turn outline OFF
	 *	 -W		Revert to default pen [current.map_default_pen if not set on command line]
	 * z:	-Z<zval>	Obtain fill via cpt lookup using this z value
	 *	-ZNaN		Get the NaN color from the cpt file
	 *
	 * header is the text string to process
	 * P is the color palette used for the -Z option
	 * use_fill is set to TRUE, FALSE or left alone if no change
	 * fill is the fill structure to use after this function returns
	 * def_fill holds the default fill (if any) to use if -G is found
	 * use_pen is set to TRUE, FALSE or left alone if no change
	 * pen is the pen structure to use after this function returns
	 * def_pen holds the default pen (if any) to use if -W is found
	 * def_outline holds the default outline setting (TRUE/FALSE)
	 *
	 * The function returns the sum of the following return codes:
	 * 0 = No fill, no outline
	 * 1 = Revert to default fill or successfully parsed a -G<fill> option
	 * 2 = Encountered a -Z option to set the fill based on a CPT file
	 * 4 = Encountered a -W<pen> option
	 * For OGR/GMT files similar parsing occurs in that aspatial values assigned to the magic
	 * columns D, G, L, W, Z are used in the same fashion.
	 */

	COUNTER_MEDIUM processed = 0, change = 0, k;
	char line[GMT_BUFSIZ], *txt = NULL;
	double z;
	struct GMT_FILL test_fill;
	struct GMT_PEN test_pen;

	if (C->common.a.active) {	/* Use aspatial data instead */
		for (k = 0; k < C->common.a.n_aspatial; k++) {
			if (C->common.a.col[k] >= 0) continue;	/* Skip regular data column fillers */
			txt = (G) ? G->value[k] : C->current.io.OGR->value[k];
			z = (G) ? G->dvalue[k] : C->current.io.OGR->dvalue[k];
			switch (C->common.a.col[k]) {
				case GMT_IS_G:
					GMT_getfill (C, txt, fill);
					*use_fill = TRUE;
					change = 1;
					processed++;	/* Processed one option */
					break;
				case GMT_IS_W:
					GMT_getpen (C, txt, pen);
					*use_pen = TRUE;
					change |= 4;
					break;
				case GMT_IS_Z:
					GMT_get_fill_from_z (C, P, z, fill);
					*use_fill = TRUE;
					change |= 2;
					processed++;	/* Processed one option */
					break;
			}
		}
		return (change);
	}
	
	/* Standard GMT multisegment parsing */
	
	if (!header || !header[0]) return (0);

	if (GMT_parse_segment_item (C, header, "-G", line)) {	/* Found a potential -G option */
		test_fill = def_fill;
		if (line[0] == '-') {	/* Turn fill OFF */
			fill->rgb[0] = fill->rgb[1] = fill->rgb[2] = -1.0, fill->use_pattern = FALSE;
			*use_fill = FALSE;
			processed++;	/* Processed one option */
		}
		else if (!line[0] || line[0] == '+') {	/* Revert to default fill */
			*fill = def_fill;
			*use_fill = (def_fill.use_pattern || def_fill.rgb[0] != -1.0);
			if (*use_fill) change = 1;
			processed++;	/* Processed one option */
		}
		else if (!GMT_getfill (C, line, &test_fill)) {	/* Successfully processed a -G<fill> option */
			*fill = test_fill;
			*use_fill = TRUE;
			change = 1;
			processed++;	/* Processed one option */
		}
		/* Failure is OK since -Gjunk may appear in text strings - we then do nothing (hence no else clause) */
	}
	if (P && GMT_parse_segment_item (C, header, "-Z", line)) {	/* Found a potential -Z option to set symbol r/g/b via cpt-lookup */
		if(!strncmp (line, "NaN", 3U))	{	/* Got -ZNaN */
			GMT_get_fill_from_z (C, P, C->session.d_NaN, fill);
			*use_fill = TRUE;
			change |= 2;
			processed++;	/* Processed one option */
		}
		else if (sscanf (line, "%lg", &z) == 1) {
			GMT_get_fill_from_z (C, P, z, fill);
			*use_fill = TRUE;
			change |= 2;
			processed++;	/* Processed one option */
		}
		/* Failure is OK since -Zjunk may appear in text strings - we then do nothing (hence no else clause) */
	}

	if (processed == 2) GMT_report (C, GMT_MSG_FATAL, "Warning: segment header has both -G and -Z options\n");	/* Giving both -G and -Z is a problem */

	if (GMT_parse_segment_item (C, header, "-W", line)) {	/* Found a potential -W option */
		test_pen = def_pen;	/* Set test pen to the default, may be overruled later */
		if (line[0] == '-') {	/* Turn outline OFF */
			*pen = def_pen;	/* Set pen to default */
			*use_pen = FALSE;
		}
		else if (!line[0] || line[0] == '+') {	/* Revert to default pen/outline */
			*pen = def_pen;	/* Set pen to default */
			*use_pen = def_outline;
			if (def_outline) change |= 4;
		}
		else if (!GMT_getpen (C, line, &test_pen)) {
			*pen = test_pen;
			*use_pen = TRUE;
			change |= 4;
		}
		/* Failure is OK since -W may appear in text strings (hence no else clause) */
	}
	return (change);
}

void GMT_extract_label (struct GMT_CTRL *C, char *line, char *label)
{	/* Pull out the label in a -L<label> option in a segment header w./w.o. quotes */
	GMT_LONG done;
	COUNTER_MEDIUM i = 0, k, j, j0;
	char *p = NULL, q[2] = {'\"', '\''};

	if (GMT_parse_segment_item (C, line, "-L", label)) return;	/* Found -L */

	label[0] = '\0';	/* Remove previous label */
	if (!line || !line[0]) return;	/* Line is empty */
	while (line[i] && (line[i] == ' ' || line[i] == '\t')) i++;	/* Bypass whitespace */

	for (k = done = 0; k < 2; k++) {
		if ((p = strchr (&line[i], q[k]))) {	/* Gave several double/single-quoted words as label */
			for (j0 = j = i + 1; line[j] != q[k]; j++);
			if (line[j] == q[k]) {	/* Found the matching quote */
				strncpy (label, &line[j0], j-j0);
				label[j-j0] = '\0';
				done = TRUE;
			}
			else {			/* Missing the matching quote */
				sscanf (&line[i], "%s", label);
				GMT_report (C, GMT_MSG_FATAL, "Warning: Label (%s) not terminated by matching quote\n", label);
			}
		}
	}
	if (!done) sscanf (&line[i], "%s", label);
}

GMT_LONG GMT_parse_segment_item (struct GMT_CTRL *C, char *in_string, char *pattern, char *out_string)
{
	/* Scans the in_string for the occurrence of an option switch (e.g, -L) and
	 * if found, extracts the argument and returns it via out_string.  Function
	 * return TRUE if the pattern was found and FALSE otherwise.
	 * out_string must be allocated and have space for the copying */
	char *t = NULL;
	GMT_LONG k;
	if (!in_string || !pattern) return (FALSE);	/* No string or pattern passed */
	if (!(t = strstr (in_string, pattern))) return (FALSE);	/* Option not present */
	if (!out_string) return (TRUE);	/* If NULL is passed as out_string then we just return TRUE if we find the option */
	out_string[0] = '\0';	/* Reset string to empty before we try to set it below */
	k = (uint64_t)t - (uint64_t)in_string;	/* Position of pattern in in_string */
	if (k && !(in_string[k-1] == ' ' || in_string[k-1] == '\t')) return (FALSE);	/* Option not first or preceeded by whitespace */
	t += 2;	/* Position of the argument */
	if (t[0] == '\"')	/* Double quoted argument, must scan from next character until terminal quote */
		sscanf (++t, "%[^\"]", out_string);
	else if (t[0] == '\'')	/* Single quoted argument, must scan from next character until terminal quote */
		sscanf (++t, "%[^\']", out_string);
	else	/* Scan until next white space; stop also when there is leading white space, indicating no argument at all! */
		sscanf (t, "%[^ \t]", out_string);
	return (TRUE);
}

void GMT_write_ogr_header (FILE *fp, struct GMT_OGR *G)
{	/* Write out table-level OGR/GMT header metadata */
	COUNTER_MEDIUM k;
	char *flavor = "egpw";

	fprintf (fp, "# @VGMT1.0 @G");
	if (G->geometry > GMT_IS_POLYGON) fprintf (fp, "MULTI");
	if (G->geometry == GMT_IS_POINT || G->geometry == GMT_IS_MULTIPOINT) fprintf (fp, "POINT\n");
	if (G->geometry == GMT_IS_LINESTRING || G->geometry == GMT_IS_MULTILINESTRING) fprintf (fp, "LINESTRING\n");
	if (G->geometry == GMT_IS_POLYGON || G->geometry == GMT_IS_MULTIPOLYGON) fprintf (fp, "POLYGON\n");
	fprintf (fp, "# @R%s\n", G->region);
	for (k = 0; k < 4; k++) {
		if (G->proj[k]) fprintf (fp, "# @J%c%s\n", flavor[k], G->proj[k]);
	}
	if (G->n_aspatial) {
		fprintf (fp, "# @N%s", G->name[0]);
		for (k = 1; k < G->n_aspatial; k++) fprintf (fp, "|%s", G->name[k]);
		fprintf (fp, "\n# @T%s", GMT_type[G->type[0]]);
		for (k = 1; k < G->n_aspatial; k++) fprintf (fp, "|%s", GMT_type[G->type[k]]);
		fprintf (fp, "\n");
	}
	fprintf (fp, "# FEATURE_DATA\n");
}

void gmt_write_formatted_ogr_value (struct GMT_CTRL *C, FILE *fp, GMT_LONG col, GMT_LONG type, struct GMT_OGR_SEG *G)
{
	char text[GMT_TEXT_LEN64];
	
	switch (type) {
		case GMTAPI_TEXT:
			fprintf (fp, "%s", G->value[col]);
			break;
		case GMTAPI_DOUBLE:
		case GMTAPI_FLOAT:
			GMT_ascii_format_col (C, text, G->dvalue[col], GMT_Z);
			fprintf (fp, "%s", text);
			break;
		case GMTAPI_CHAR:
		case GMTAPI_UCHAR:
		case GMTAPI_INT:
		case GMTAPI_UINT:
		case GMTAPI_LONG:
		case GMTAPI_ULONG:
			fprintf (fp, "%ld", lrint (G->dvalue[col]));
			break;
		case GMTAPI_TIME:
			gmt_format_abstime_output (C, G->dvalue[col], text);
			fprintf (fp, "%s", text);
			break;
		default:
			GMT_report (C, GMT_MSG_FATAL, "Bad type passed to gmt_write_formatted_ogr_value - assumed to be double\n");
			GMT_ascii_format_col (C, text, G->dvalue[col], GMT_Z);
			fprintf (fp, "%s", text);
			break;
	}
}

void gmt_write_ogr_segheader (struct GMT_CTRL *C, FILE *fp, struct GMT_LINE_SEGMENT *S)
{	/* Write out segment-level OGR/GMT header metadata */
	COUNTER_MEDIUM k, col;
	char *kind = "PH";
	char *sflag[7] = {"-D", "-G", "-I", "-L", "-T", "-W", "-Z"}, *quote[7] = {"", "", "\"", "\"", "\"", "", ""};
	char buffer[GMT_BUFSIZ];

	if (C->common.a.geometry == GMT_IS_POLYGON || C->common.a.geometry == GMT_IS_MULTIPOLYGON) fprintf (fp, "# @%c\n", (int)kind[S->ogr->pol_mode]);
	if (C->common.a.n_aspatial) {
		fprintf (fp, "# @D");
		for (k = 0; k < C->common.a.n_aspatial; k++) {
			if (k) fprintf (fp, "|");
			switch (C->common.a.col[k]) {
				case GMT_IS_D:	/* Pick up from -D<distance> */
				case GMT_IS_G:	/* Pick up from -G<fill> */
				case GMT_IS_I:	/* Pick up from -I<ID> */
				case GMT_IS_T:	/* Pick up from -T<text> */
				case GMT_IS_W:	/* Pick up from -W<pen> */
				case GMT_IS_Z:	/* Pick up from -Z<value> */
					col = GMT_abs (C->common.a.col[k]) - 1;	/* So -3 becomes 2 etc */
					if (GMT_parse_segment_item (C, C->current.io.segment_header, sflag[col], buffer)) fprintf (fp, "%s%s%s", quote[col], buffer, quote[col]);
					break;
				case GMT_IS_L:	/* Pick up from -L<value> */
					col = GMT_abs (C->common.a.col[k]) - 1;	/* So -3 becomes 2 etc */
					if (S->label) fprintf (fp, "%s%s%s", quote[col], S->label, quote[col]);
					else if (GMT_parse_segment_item (C, C->current.io.segment_header, sflag[col], buffer)) fprintf (fp, "%s%s%s", quote[col], buffer, quote[col]);
					break;
				default:	/* Regular column cases */
					if (S->ogr) gmt_write_formatted_ogr_value (C, fp, k, C->common.a.type[k], S->ogr);
					break;
			}
		}
		fprintf (fp, "\n");
	}
}

void gmt_build_segheader_from_ogr (struct GMT_CTRL *C, struct GMT_LINE_SEGMENT *S)
{	/* Build segment-level OGR/GMT header metadata */
	COUNTER_MEDIUM k, col, n;
	BOOLEAN space = FALSE;
	char *sflag[7] = {"-D", "-G", "-I", "-L", "-T", "-W", "-Z"};
	char buffer[GMT_BUFSIZ];

	if (C->common.a.output) return;		/* Input was not OGR (but output will be) */
	n = (S->ogr && S->ogr->n_aspatial) ? S->ogr->n_aspatial : C->common.a.n_aspatial;
	if (n == 0) return;	/* Either input was not OGR or there are no aspatial fields */
	buffer[0] = 0;
	for (k = 0; k < n; k++) {
		switch (C->common.a.col[k]) {
			case GMT_IS_D:	/* Format -D<distance> */
			case GMT_IS_G:	/* Format -G<fill> */
			case GMT_IS_I:	/* Format -I<ID> */
			case GMT_IS_T:	/* Format -T<text> */
			case GMT_IS_W:	/* Format -W<pen> */
			case GMT_IS_Z:	/* Format -Z<value> */
				col = GMT_abs (C->common.a.col[k]) - 1;	/* So -3 becomes 2 etc */
				if (space) strcat (buffer, " ");
				strcat (buffer, sflag[col]);
				strcat (buffer, S->ogr->value[C->common.a.ogr[k]]);
				space = TRUE;
				break;
			default:	/* Regular column cases are skipped */
				break;
		}
	}
	if (GMT_polygon_is_hole (S)) {		/* Indicate this is a polygon hole [Default is perimeter] */
		if (space) strcat (buffer, " ");
		strcat (buffer, "-Ph");
	}
	if (S->header) { strcat (buffer, " "); strcat (buffer, S->header); }	/* Append rest of previous header */
	free (S->header);
	S->header = strdup (buffer);
}

void gmt_alloc_ogr_seg (struct GMT_CTRL *C, struct GMT_LINE_SEGMENT *S, GMT_LONG n_aspatial)
{	/* Allocates the OGR structure for a given segment and copies current values from table OGR segment */
	if (S->ogr) return;	/* Already allocated */
	S->ogr = GMT_memory (C, NULL, 1, struct GMT_OGR_SEG);
	S->ogr->n_aspatial = n_aspatial;
	if (n_aspatial) {
		S->ogr->value = GMT_memory (C, NULL, n_aspatial, char *);
		S->ogr->dvalue = GMT_memory (C, NULL, n_aspatial, double);
	}
}

void gmt_copy_ogr_seg (struct GMT_CTRL *C, struct GMT_LINE_SEGMENT *S, struct GMT_OGR *G)
{	/* Allocates the OGR structure for a given segment and copies current values from table OGR segment */
	COUNTER_MEDIUM k;
	
	gmt_alloc_ogr_seg (C, S, G->n_aspatial);
	for (k = 0; k < G->n_aspatial; k++) {
		if (G->value[k]) S->ogr->value[k] = strdup (G->value[k]);
		S->ogr->dvalue[k] = G->dvalue[k];
	}
	S->ogr->pol_mode = G->pol_mode;
}

void GMT_duplicate_ogr_seg (struct GMT_CTRL *C, struct GMT_LINE_SEGMENT *S_to, struct GMT_LINE_SEGMENT *S_from)
{	/* Allocates the OGR structure for a given segment and copies current values from table OGR segment */
	COUNTER_MEDIUM k;
	
	if (!S_from->ogr) return;	/* No data */
	gmt_alloc_ogr_seg (C, S_to, S_from->ogr->n_aspatial);
	for (k = 0; k < S_from->ogr->n_aspatial; k++) {
		if (S_from->ogr->value[k]) S_to->ogr->value[k] = strdup (S_from->ogr->value[k]);
		S_to->ogr->dvalue[k] = S_from->ogr->dvalue[k];
	}
	S_to->ogr->pol_mode = S_from->ogr->pol_mode;
}

GMT_LONG gmt_prep_ogr_output (struct GMT_CTRL *C, struct GMT_DATASET *D) {

	GMT_LONG object_ID, col, stop, n_reg, item, error = 0;
	COUNTER_LARGE row, seg, seg1, seg2, k;
	char buffer[GMT_BUFSIZ], in_string[GMTAPI_STRLEN], out_string[GMTAPI_STRLEN];
	struct GMT_TABLE *T = NULL;
	struct GMT_DATASET *M = NULL;
	struct GMT_LINE_SEGMENT *S = NULL;
	struct GMTAPI_DATA_OBJECT O;
	
	/* When this functions is called we have already registered the output destination.  This will normally
	 * prevent us from register the data set separately in order to call GMT_minmax.  We must temporarily
	 * unregister the output, do our thing, then reregister again. */

	n_reg = GMTAPI_n_items (C->parent, GMT_IS_DATASET, GMT_OUT, &object_ID);	/* Are there outputs registered already? */
	if (n_reg == 1) {	/* Yes, must save and unregister, then reregister later */
		if ((error = GMTAPI_Validate_ID (C->parent, GMT_IS_DATASET, object_ID, GMT_OUT, &item)) != GMT_OK) return (GMT_Report_Error (C->parent, error));
		GMT_memcpy (&O, C->parent->object[item], 1, struct GMTAPI_DATA_OBJECT);
		GMTAPI_Unregister_IO (C->parent, object_ID, GMT_OUT);
	}

	/* Determine w/e/s/n via GMT_minmax */

	/* Create option list, register D as input source via ref */
	if ((object_ID = GMT_Register_IO (C->parent, GMT_IS_DATASET, GMT_IS_REF, GMT_IS_POINT, GMT_IN, NULL, D)) == GMTAPI_NOTSET) {
		return (C->parent->error);
	}
	if (GMT_Encode_ID (C->parent, in_string, object_ID) != GMT_OK) {
		return (C->parent->error);	/* Make filename with embedded object ID */
	}
	if ((object_ID = GMT_Register_IO (C->parent, GMT_IS_DATASET, GMT_IS_COPY, GMT_IS_POINT, GMT_OUT, NULL, NULL)) == GMTAPI_NOTSET) {
		return (C->parent->error);
	}
	if (GMT_Encode_ID (C->parent, out_string, object_ID)) {
		return (C->parent->error);	/* Make filename with embedded object ID */
	}
	sprintf (buffer, "-C -fg -<%s ->%s", in_string, out_string);
	if (GMT_minmax (C->parent, 0, buffer) != GMT_OK) {	/* Get the extent via minmax */
		return (C->parent->error);
	}
	if ((M = GMT_Retrieve_Data (C->parent, object_ID)) == NULL) {
		return (C->parent->error);
	}
	
	/* Time to reregister the original destination */
	
	if ((object_ID = GMT_Register_IO (C->parent, GMT_IS_DATASET, GMT_IS_FILE, GMT_IS_POINT, GMT_OUT, NULL, D)) == GMTAPI_NOTSET) {
		return (C->parent->error);
	}
	if ((error = GMTAPI_Validate_ID (C->parent, GMT_IS_DATASET, object_ID, GMT_OUT, &item)) != GMT_OK) {
		return (GMT_Report_Error (C->parent, error));
	}
	GMT_memcpy (C->parent->object[item], &O, 1, struct GMTAPI_DATA_OBJECT);	/* Restore what we had before */
	
	T = D->table[0];
	T->ogr = GMT_memory (C, NULL, 1, struct GMT_OGR);
	sprintf (buffer, "%.8g/%.8g/%.8g/%.8g", M->table[0]->segment[0]->coord[0][0], M->table[0]->segment[0]->coord[1][0], M->table[0]->segment[0]->coord[2][0], M->table[0]->segment[0]->coord[3][0]);
	GMT_free_dataset (C, &M);
	T->ogr->region = strdup (buffer);
	T->ogr->proj[1] = strdup ("\"-Jx1d --PROJ_ELLIPSOID=WGS84\"");
	T->ogr->proj[2] = strdup ("\"+proj=longlat +ellps=WGS84 +datum=WGS84 +no_defs\"");
	T->ogr->proj[3] = strdup ("\"GEOGCS[\"GCS_WGS_1984\",DATUM[\"WGS_1984\",SPHEROID[\"WGS_1984\",6378137.0,298.257223563]],PRIMEM[\"Greenwich\",0.0],UNIT[\"Degree\",0.0174532925199433]]\"");
	T->ogr->geometry = C->common.a.geometry;
	T->ogr->n_aspatial = C->common.a.n_aspatial;
	if (T->ogr->n_aspatial) {	/* Copy over the command-line settings */
		T->ogr->name = GMT_memory (C, NULL, T->ogr->n_aspatial, char *);
		T->ogr->type = GMT_memory (C, NULL, T->ogr->n_aspatial, GMT_LONG);
		T->ogr->dvalue = GMT_memory (C, NULL, T->ogr->n_aspatial, double);
		for (k = 0; k < T->ogr->n_aspatial; k++) {
			T->ogr->name[k] = strdup (C->common.a.name[k]);
			T->ogr->type[k] = C->common.a.type[k];
		}
		for (seg = 0; seg < T->n_segments; seg++) {	/* For each segment in the table */
			S = T->segment[seg];
			gmt_alloc_ogr_seg (C, S, T->ogr->n_aspatial);	/* Copy over any feature-specific values */
			for (k = 0; k < T->ogr->n_aspatial; k++) {	/* For each column to turn into a constant aspatial value */
				col = C->common.a.col[k];
				if (col < 0) continue;	/* Multisegment header entry instead */
				for (row = 1, stop = FALSE; !stop && row < S->n_rows; ++row) {
					if (!doubleAlmostEqualZero (S->coord[col][row], S->coord[col][row-1]))
						stop = TRUE;
				}
				if (stop) {
					GMT_report (C, GMT_MSG_FATAL, "The -a option specified a constant column but its contents vary!\n");
					return (GMT_RUNTIME_ERROR);
				}
				else
					S->ogr->dvalue[k] = S->coord[col][0];
			}
		}
		/* OK, successfully passed the constant column tests, if any */
		for (seg = col = 0; seg < T->n_segments; seg++) {	/* Free up columns now stored as aspatial values */
			S = T->segment[seg];
			for (k = 0; k < T->ogr->n_aspatial; k++) if (C->common.a.col[k] > 0) GMT_free (C, S->coord[C->common.a.col[k]]);
			for (col = k = 0; k < T->n_columns; k++) {
				while (!S->coord[k]) k++;	/* Next available column */
				S->coord[col++] = S->coord[k];	/* Update pointers */
			}
			S->n_columns = col;	/* May have lost some columns now */
		}
		T->n_columns = D->n_columns = col;	/* May have lost some columns now */
	}
	if (T->ogr->geometry == GMT_IS_POLYGON || T->ogr->geometry == GMT_IS_MULTIPOLYGON) {	/* Must check consistency */
		for (seg = 0; seg < T->n_segments; seg++) {	/* For each segment in the table */
			if ((T->ogr->geometry == GMT_IS_POLYGON || T->ogr->geometry == GMT_IS_MULTIPOLYGON) && GMT_polygon_is_open (C, T->segment[seg]->coord[GMT_X], T->segment[seg]->coord[GMT_Y], T->segment[seg]->n_rows)) {
				GMT_report (C, GMT_MSG_FATAL, "The -a option specified [M]POLY but open segments were detected!\n");
				GMT_Destroy_Data (C->parent, GMT_ALLOCATED, &D[GMT_OUT]);
				return (GMT_RUNTIME_ERROR);
			}
			gmt_alloc_ogr_seg (C, T->segment[seg], T->ogr->n_aspatial);	/* Copy over any feature-specific values */
			T->segment[seg]->ogr->pol_mode = GMT_IS_PERIMETER;
			GMT_set_seg_minmax (C, T->segment[seg]);	/* Make sure min/max are set per polygon */

		}
		/* OK, they are all polygons.  Determine any polygon holes: if a point is fully inside another polygon (not on the edge) */
		for (seg1 = 0; seg1 < T->n_segments; seg1++) {	/* For each segment in the table */
			for (seg2 = seg1 + 1; seg2 < T->n_segments; seg2++) {	/* For each segment in the table */
				if (GMT_inonout (C, T->segment[seg1]->coord[GMT_X][0], T->segment[seg1]->coord[GMT_Y][0], T->segment[seg2]) == GMT_INSIDE) T->segment[seg1]->ogr->pol_mode = GMT_IS_HOLE;
				if (GMT_inonout (C, T->segment[seg2]->coord[GMT_X][0], T->segment[seg2]->coord[GMT_Y][0], T->segment[seg1]) == GMT_INSIDE) T->segment[seg2]->ogr->pol_mode = GMT_IS_HOLE;
			}
		}
	}
	if (T->ogr->geometry > GMT_IS_POINT && T->ogr->geometry != GMT_IS_MULTIPOINT) {	/* Must check for Dateline crossings */
		COUNTER_MEDIUM n_split;
		COUNTER_LARGE n_segs = T->n_segments;
		struct GMT_LINE_SEGMENT **L = NULL;
		
		for (seg = 0; seg < T->n_segments; seg++) {	/* For each segment in the table */
			if (!GMT_crossing_dateline (C, T->segment[seg])) continue;	/* GIS-safe feature! */
			GMT_report (C, GMT_MSG_VERBOSE, "Feature %ld crosses the Dateline\n", seg);
			if (!C->common.a.clip) continue;	/* Not asked to clip */
			/* Here we must split into east and west part(s) */
			if (T->ogr->geometry == GMT_IS_POLYGON || T->ogr->geometry == GMT_IS_MULTIPOLYGON) {	/* Clipping must add dateline segments */
				/* Clip into two closed polygons.  Eventually, perhaps return more (eliminate bridges) */
				n_split = GMT_split_poly_at_dateline (C, T->segment[seg], &L);
			}
			else {	/* Clipping just needs to add crossing points */
				/* Truncate into two or more line segments */
				n_split = GMT_split_line_at_dateline (C, T->segment[seg], &L);
			}
			T->segment = GMT_memory (C, T->segment, n_segs + n_split - 1, struct GMT_LINE_SEGMENT *);	/* Allow more space for new segments */
			GMT_free_segment (C, T->segment[seg]);	/* Delete the old one */
			T->segment[seg] = L[0];			/* Hook in the first replacement */
			for (k = 1; k < n_split; k++) T->segment[n_segs++] = L[k];	/* Add the remaining segments to the end */
			GMT_free (C, L);
		}
		D->n_segments = T->n_segments = n_segs;	/* Update number of segments */
		
	}
	C->current.io.geo.range = GMT_IS_M180_TO_P180_RANGE;	/* Select the -180/180 output range format */
	return (0);
}

GMT_LONG GMT_write_table (struct GMT_CTRL *C, void *dest, COUNTER_MEDIUM dest_type, struct GMT_TABLE *table, BOOLEAN use_GMT_io, COUNTER_MEDIUM io_mode)
{
	/* Writes an entire segment data set to file or wherever.
	 * Specify io_mode == GMT_WRITE_SEGMENTS or GMT_WRITE_TABLE_SEGMENTS to write segments to individual files.
	 * If dist is NULL we choose stdout. */

	BOOLEAN ascii, close_file = FALSE, append;
	GMT_LONG save = 0;
	COUNTER_MEDIUM k, col;
	COUNTER_LARGE row = 0, seg;
	int *fd = NULL;
	char open_mode[4], file[GMT_BUFSIZ], tmpfile[GMT_BUFSIZ], *out_file = tmpfile;
	double *out = NULL;
	FILE *fp = NULL;
	PFL psave = NULL;

	if (table->mode == GMT_WRITE_SKIP) return (0);	/* Skip this table */

	append = (dest_type == GMT_IS_FILE && dest && ((char *)dest)[0] == '>');	/* Want to append to existing file */

	if (use_GMT_io) {	/* Use C->current.io.info settings to determine if input is ascii/binary, else it defaults to ascii */
		strcpy (open_mode, (append) ? C->current.io.a_mode : C->current.io.w_mode);
		ascii = !C->common.b.active[GMT_OUT];
	}
	else {			/* Force ASCII mode */
		strcpy (open_mode, (append) ? "a" : "w");
		ascii = TRUE;
		psave = C->current.io.output;		/* Save the previous pointer since we need to change it back at the end */
		C->current.io.output = C->session.output_ascii;	/* Override and use ascii mode */
	}

	switch (dest_type) {
		case GMT_IS_FILE:	/* dest is a file name */
			strcpy (file, dest);
			if (io_mode < GMT_WRITE_SEGMENTS) {	/* Only require one destination */
				if ((fp = GMT_fopen (C, &file[append], open_mode)) == NULL) {
					GMT_report (C, GMT_MSG_FATAL, "Cannot open file %s\n", &file[append]);
					GMT_exit (EXIT_FAILURE);
				}
				close_file = TRUE;	/* We only close files we have opened here */
			}
			break;
		case GMT_IS_STREAM:	/* Open file pointer given, just copy */
			fp = (FILE *)dest;
			if (fp == NULL) fp = C->session.std[GMT_OUT];	/* Default destination */
			if (fp == C->session.std[GMT_OUT])
				strcpy (file, "<stdout>");
			else
				strcpy (file, "<output stream>");
			break;
		case GMT_IS_FDESC:		/* Open file descriptor given, just convert to file pointer */
			fd = dest;
			if (fd && (fp = fdopen (*fd, open_mode)) == NULL) {
				GMT_report (C, GMT_MSG_FATAL, "Cannot convert file descriptor %d to stream in GMT_write_table\n", *fd);
				GMT_exit (EXIT_FAILURE);
			}
			if (fd == NULL) fp = C->session.std[GMT_OUT];	/* Default destination */
			if (fp == C->session.std[GMT_OUT])
				strcpy (file, "<stdout>");
			else
				strcpy (file, "<output file descriptor>");
			break;
		default:
			GMT_report (C, GMT_MSG_FATAL, "Unrecognized source type %ld in GMT_write_table\n", dest_type);
			GMT_exit (EXIT_FAILURE);
			break;
	}
	if (io_mode < GMT_WRITE_SEGMENTS) {
		if (ascii && C->current.io.io_header[GMT_OUT]) {
			for (k = 0; k < table->n_headers; k++) GMT_write_tableheader (C, fp, table->header[k]);
		}
		if (table->ogr) GMT_write_ogr_header (fp, table->ogr);	/* Must write OGR/GMT header */
	}

	out = GMT_memory (C, NULL, table->n_columns, double);
	for (seg = 0; seg < table->n_segments; seg++) {
		if (table->segment[seg]->mode == GMT_WRITE_SKIP) continue;	/* Skip this segment */
		if (io_mode >= GMT_WRITE_SEGMENTS) {	/* Create separate file for each segment */
			if (table->segment[seg]->file[GMT_OUT])
				out_file = table->segment[seg]->file[GMT_OUT];
			else if (io_mode == GMT_WRITE_TABLE_SEGMENTS)	/* Build name with table id and seg # */
				sprintf (tmpfile, file, table->id, seg);
			else					/* Build name with seg ids */
				sprintf (tmpfile, file, table->segment[seg]->id);
			if ((fp = GMT_fopen (C, out_file, open_mode)) == NULL) {
				GMT_report (C, GMT_MSG_FATAL, "Cannot open file %s\n", out_file);
				GMT_exit (EXIT_FAILURE);
			}
			GMT_report (C, GMT_MSG_NORMAL, "Writing data segment to file %s\n", out_file);
			if (ascii && C->current.io.io_header[GMT_OUT]) for (k = 0; k < table->n_headers; k++) GMT_write_tableheader (C, fp, table->header[k]);
		}
		if (C->current.io.multi_segments[GMT_OUT]) {	/* Want to write segment headers */
			if (table->segment[seg]->ogr) gmt_build_segheader_from_ogr (C, table->segment[seg]);	/* We have access to OGR metadata */
			if (table->segment[seg]->header) strcpy (C->current.io.segment_header, table->segment[seg]->header);
			GMT_write_segmentheader (C, fp, table->segment[seg]->n_columns);
			if (table->segment[seg]->ogr && C->common.a.output) gmt_write_ogr_segheader (C, fp, table->segment[seg]);
		}
		if (table->segment[seg]->mode == GMT_WRITE_HEADER) continue;	/* Skip after writing segment header */
		if (table->segment[seg]->range) {save = C->current.io.geo.range; C->current.io.geo.range = table->segment[seg]->range; }	/* Segment-specific formatting */
		for (row = 0; row < table->segment[seg]->n_rows; row++) {
			for (col = 0; col < table->segment[seg]->n_columns; col++) out[col] = table->segment[seg]->coord[col][row];
			C->current.io.output (C, fp, table->segment[seg]->n_columns, out);
		}
		if (table->segment[seg]->range) C->current.io.geo.range = save; 	/* Restore formatting */
		if (io_mode == GMT_WRITE_SEGMENTS) GMT_fclose (C, fp);	/* Close the segment file */
	}

	if (close_file) GMT_fclose (C, fp);	/* Close the file since we opened it */
	GMT_free (C, out);			/* Free up allocated memory */
	if (!use_GMT_io) C->current.io.output = psave;	/* Restore former pointers and values */

	return (0);	/* OK status */
}

GMT_LONG GMT_write_dataset (struct GMT_CTRL *C, void *dest, COUNTER_MEDIUM dest_type, struct GMT_DATASET *D, BOOLEAN use_GMT_io, GMT_LONG table)
{	/* Writes an entire data set to file or stream */
	COUNTER_MEDIUM tbl, u_table;
	BOOLEAN close_file = FALSE;
	GMT_LONG error, append = 0;
	int *fd = NULL;
	char file[GMT_BUFSIZ], tmpfile[GMT_BUFSIZ], open_mode[4], *out_file = tmpfile;
	FILE *fp = NULL;

	if (dest_type == GMT_IS_FILE && dest && ((char *)dest)[0] == '>') append = 1;	/* Want to append to existing file */
	if (use_GMT_io)	/* Use C->current.io.info settings to determine if input is ascii/binary, else it defaults to ascii */
		strcpy (open_mode, (append) ? C->current.io.a_mode : C->current.io.w_mode);
	else			/* Force ASCII mode */
		strcpy (open_mode, (append) ? "a" : "w");

	/* Convert any destination type to stream */

	switch (dest_type) {
		case GMT_IS_FILE:	/* dest is a file name */
			strcpy (file, dest);
			if (D->io_mode < GMT_WRITE_TABLES) {	/* Only need one destination */
				if ((fp = GMT_fopen (C, &file[append], open_mode)) == NULL) {
					GMT_report (C, GMT_MSG_FATAL, "Cannot open file %s\n", &file[append]);
					return (EXIT_FAILURE);
				}
				close_file = TRUE;	/* We only close files we have opened here */
				GMT_report (C, GMT_MSG_NORMAL, "Write Data Table to file %s\n", &file[append]);
			}
			break;
		case GMT_IS_STREAM:	/* Open file pointer given, just copy */
			fp = (FILE *)dest;
			if (fp == NULL) fp = C->session.std[GMT_OUT];	/* Default destination */
			if (fp == C->session.std[GMT_OUT])
				strcpy (file, "<stdout>");
			else
				strcpy (file, "<output stream>");
			GMT_report (C, GMT_MSG_NORMAL, "Write Data Table to %s\n", file);
			break;
		case GMT_IS_FDESC:		/* Open file descriptor given, just convert to file pointer */
			fd = dest;
			if (fd && (fp = fdopen (*fd, open_mode)) == NULL) {
				GMT_report (C, GMT_MSG_FATAL, "Cannot convert file descriptor %d to stream in GMT_write_table\n", *fd);
				return (EXIT_FAILURE);
			}
			if (fd == NULL) fp = C->session.std[GMT_OUT];	/* Default destination */
			if (fp == C->session.std[GMT_OUT])
				strcpy (file, "<stdout>");
			else
				strcpy (file, "<output file descriptor>");
			GMT_report (C, GMT_MSG_NORMAL, "Write Data Table to %s\n", file);
			break;
		default:
			GMT_report (C, GMT_MSG_FATAL, "Unrecognized source type %ld in GMT_write_table\n", dest_type);
			return (EXIT_FAILURE);
			break;
	}

	if (D->io_mode == GMT_WRITE_OGR && gmt_prep_ogr_output (C, D)) {	/* Must preprocess aspatial information and set metadata */
		GMT_report (C, GMT_MSG_FATAL, "Failed to prepare for OGR output formatting\n");
		return (EXIT_FAILURE);
	}	
	for (tbl = 0; tbl < D->n_tables; tbl++) {
		if (table != GMTAPI_NOTSET && (u_table = table) != tbl) continue;	/* Selected a specific table */
		if (D->io_mode > GMT_WRITE_TABLES) {	/* Write segments to separate files; must pass original file name in case a template */
			if ((error = GMT_write_table (C, dest, GMT_IS_FILE, D->table[tbl], use_GMT_io, D->io_mode))) return (error);
		}
		else if (D->io_mode == GMT_WRITE_TABLES) {	/* Must write this table a its own file */
			if (D->table[tbl]->file[GMT_OUT])
				out_file = D->table[tbl]->file[GMT_OUT];
			else
				sprintf (tmpfile, file, D->table[tbl]->id);
			GMT_report (C, GMT_MSG_NORMAL, "Write Data Table to %s\n", out_file);
			if ((error = GMT_write_table (C, out_file, GMT_IS_FILE, D->table[tbl], use_GMT_io, D->io_mode))) return (error);
		}
		else {	/* Write to stream we set up earlier */
			if ((error = GMT_write_table (C, fp, GMT_IS_STREAM, D->table[tbl], use_GMT_io, D->io_mode))) return (error);
		}
	}

	if (close_file) GMT_fclose (C, fp);

	return (0);	/* OK status */
}

GMT_LONG gmt_write_texttable (struct GMT_CTRL *C, void *dest, GMT_LONG dest_type, struct GMT_TEXT_TABLE *table, GMT_LONG io_mode)
{
	/* Writes an entire segment text data set to file or wherever.
	 * Specify io_mode == GMT_WRITE_SEGMENTS or GMT_WRITE_TABLE_SEGMENTS to write segments to individual files.
	 * If dist is NULL we choose stdout. */

	BOOLEAN close_file = FALSE;
	GMT_LONG append;
	COUNTER_LARGE row = 0, seg;
	COUNTER_MEDIUM k;
	int *fd = NULL;	/* Must be int, not GMT_LONG */
	char file[GMT_BUFSIZ], tmpfile[GMT_BUFSIZ], *out_file = tmpfile;
	FILE *fp = NULL;

	if (table->mode == GMT_WRITE_SKIP) return (0);	/* Skip this table */

	append = (dest_type == GMT_IS_FILE && dest && ((char *)dest)[0] == '>');	/* Want to append to existing file */

	switch (dest_type) {
		case GMT_IS_FILE:	/* dest is a file name */
			strcpy (file, dest);
			if (io_mode < GMT_WRITE_SEGMENTS) {	/* Only require one destination */
				if ((fp = GMT_fopen (C, &file[append], (append) ? "a" : "w")) == NULL) {
					GMT_report (C, GMT_MSG_FATAL, "Cannot open file %s in gmt_write_texttable\n", &file[append]);
					GMT_exit (EXIT_FAILURE);
				}
				close_file = TRUE;	/* We only close files we have opened here */
			}
			break;
		case GMT_IS_STREAM:	/* Open file pointer given, just copy */
			fp = (FILE *)dest;
			if (fp == NULL) fp = C->session.std[GMT_OUT];	/* Default destination */
			if (fp == C->session.std[GMT_OUT])
				strcpy (file, "<stdout>");
			else
				strcpy (file, "<output stream>");
			break;
		case GMT_IS_FDESC:		/* Open file descriptor given, just convert to file pointer */
			fd = dest;
			if (fd && (fp = fdopen (*fd, "w")) == NULL) {
				GMT_report (C, GMT_MSG_FATAL, "Cannot convert file descriptor %d to stream in gmt_write_texttable\n", *fd);
				GMT_exit (EXIT_FAILURE);
			}
			if (fd == NULL) fp = C->session.std[GMT_OUT];	/* Default destination */
			if (fp == C->session.std[GMT_OUT])
				strcpy (file, "<stdout>");
			else
				strcpy (file, "<output file descriptor>");
			break;
		default:
			GMT_report (C, GMT_MSG_FATAL, "Unrecognized source type %ld in gmt_write_texttable\n", dest_type);
			GMT_exit (EXIT_FAILURE);
			break;
	}

	if (io_mode < GMT_WRITE_SEGMENTS) {
		if (C->current.io.io_header[GMT_OUT]) {
			for (k = 0; k < table->n_headers; k++) GMT_write_tableheader (C, fp, table->header[k]);
		}
	}
	for (seg = 0; seg < table->n_segments; seg++) {
		if (table->segment[seg]->mode == GMT_WRITE_SKIP) continue;	/* Skip this segment */
		if (io_mode >= GMT_WRITE_SEGMENTS) {	/* Create separate file for each segment */
			if (table->segment[seg]->file[GMT_OUT])
				out_file = table->segment[seg]->file[GMT_OUT];
			else if (io_mode == GMT_WRITE_TABLE_SEGMENTS)	/* Build name with table id and seg # */
				sprintf (tmpfile, file, table->id, seg);
			else					/* Build name with seg ids */
				sprintf (tmpfile, file, table->segment[seg]->id);
			if ((fp = GMT_fopen (C, out_file, "w")) == NULL) {
				GMT_report (C, GMT_MSG_FATAL, "Cannot open file %s\n", out_file);
				GMT_exit (EXIT_FAILURE);
			}
			GMT_report (C, GMT_MSG_NORMAL, "Writing Text Table segment to file %s\n", out_file);
			if (C->current.io.io_header[GMT_OUT]) for (k = 0; k < table->n_headers; k++) GMT_write_tableheader (C, fp, table->header[k]);
		}
		if (C->current.io.multi_segments[GMT_OUT]) {	/* Want to write segment headers */
			if (table->segment[seg]->header) strcpy (C->current.io.segment_header, table->segment[seg]->header);
			GMT_write_segmentheader (C, fp, 0);
		}
		if (table->segment[seg]->mode == GMT_WRITE_HEADER) continue;	/* Skip after writing segment header */
		for (row = 0; row < table->segment[seg]->n_rows; row++) {
			GMT_fputs (table->segment[seg]->record[row], fp);
			GMT_fputs ("\n", fp);
		}
		if (io_mode == GMT_WRITE_SEGMENTS) GMT_fclose (C, fp);	/* Close the segment file */
	}

	if (close_file) GMT_fclose (C, fp);	/* Close the file since we opened it */

	return (0);	/* OK status */
}

GMT_LONG GMT_write_textset (struct GMT_CTRL *C, void *dest, COUNTER_MEDIUM dest_type, struct GMT_TEXTSET *D, GMT_LONG table)
{	/* Writes an entire text set to file or stream */
	GMT_LONG error;
	COUNTER_MEDIUM tbl, u_table, append = 0;
	BOOLEAN close_file = FALSE;
	int *fd = NULL;	/* Must be int, not GMT_LONG */
	char file[GMT_BUFSIZ], tmpfile[GMT_BUFSIZ], *out_file = tmpfile;
	FILE *fp = NULL;

	/* Convert any destination type to stream */

	if (dest_type == GMT_IS_FILE && dest && ((char *)dest)[0] == '>') append = 1;	/* Want to append to existing file */

	switch (dest_type) {
		case GMT_IS_FILE:	/* dest is a file name */
			strcpy (file, dest);
			if (D->io_mode < GMT_WRITE_TABLES) {	/* Only need one destination */
				if ((fp = GMT_fopen (C, &file[append], (append) ? "a" : "w")) == NULL) {
					GMT_report (C, GMT_MSG_FATAL, "Cannot open file %s\n", &file[append]);
					return (EXIT_FAILURE);
				}
				close_file = TRUE;	/* We only close files we have opened here */
				GMT_report (C, GMT_MSG_NORMAL, "Write Text Table to file %s\n", &file[append]);
			}
			break;
		case GMT_IS_STREAM:	/* Open file pointer given, just copy */
			fp = (FILE *)dest;
			if (fp == NULL) fp = C->session.std[GMT_OUT];	/* Default destination */
			if (fp == C->session.std[GMT_OUT])
				strcpy (file, "<stdout>");
			else
				strcpy (file, "<output stream>");
			GMT_report (C, GMT_MSG_NORMAL, "Write Text Table to %s\n", file);
			break;
		case GMT_IS_FDESC:		/* Open file descriptor given, just convert to file pointer */
			fd = dest;
			if (fd && (fp = fdopen (*fd, "w")) == NULL) {
				GMT_report (C, GMT_MSG_FATAL, "Cannot convert file descriptor %d to stream in GMT_write_textset\n", *fd);
				return (EXIT_FAILURE);
			}
			if (fd == NULL) fp = C->session.std[GMT_OUT];	/* Default destination */
			if (fp == C->session.std[GMT_OUT])
				strcpy (file, "<stdout>");
			else
				strcpy (file, "<output file descriptor>");
			GMT_report (C, GMT_MSG_NORMAL, "Write Text Table to %s\n", file);
			break;
		default:
			GMT_report (C, GMT_MSG_FATAL, "Unrecognized source type %ld in GMT_write_textset\n", dest_type);
			return (EXIT_FAILURE);
			break;
	}

	for (tbl = 0; tbl < D->n_tables; tbl++) {
		if (table != GMTAPI_NOTSET && (u_table = table) != tbl) continue;	/* Selected a specific table */
		if (D->io_mode > GMT_WRITE_TABLES) {	/* Must pass original file name in case a template */
			if ((error = gmt_write_texttable (C, dest, GMT_IS_FILE, D->table[tbl], D->io_mode))) return (error);
		}
		else if (D->io_mode == GMT_WRITE_TABLES) {	/* Must write this table a its own file */
			if (D->table[tbl]->file[GMT_OUT])
				out_file = D->table[tbl]->file[GMT_OUT];
			else
				sprintf (tmpfile, file, D->table[tbl]->id);
			GMT_report (C, GMT_MSG_NORMAL, "Write Text Table to file %s\n", out_file);
			if ((error = gmt_write_texttable (C, out_file, GMT_IS_FILE, D->table[tbl], D->io_mode))) return (error);
		}
		else {	/* Write to stream we set up earlier */
			if ((error = gmt_write_texttable (C, fp, GMT_IS_STREAM, D->table[tbl], D->io_mode))) return (error);
		}
	}

	if (close_file) GMT_fclose (C, fp);

	return (0);	/* OK status */
}

void gmt_adjust_segment (struct GMT_CTRL *C, struct GMT_LINE_SEGMENT *S, COUNTER_MEDIUM n_columns)
{	/* Change the number of columns in this segment to n_columns (free or allocate as needed) */
	COUNTER_MEDIUM col;
	for (col = n_columns; col < S->n_columns; col++) GMT_free (C, S->coord[col]);	/* Free up if n_columns < S->columns */
	S->coord = GMT_memory (C, S->coord, n_columns, double *);
	S->min = GMT_memory (C, S->min, n_columns, double);
	S->max = GMT_memory (C, S->max, n_columns, double);
	for (col = S->n_columns; col < n_columns; col++) {	/* Allocate new columns and initialize the min/max arrays */
		S->min[col] = +DBL_MAX;
		S->max[col] = -DBL_MAX;
		S->coord[col] = GMT_memory (C, NULL, S->n_rows, double);
	}
	S->n_columns = n_columns;
}

void gmt_adjust_table (struct GMT_CTRL *C, struct GMT_TABLE *T, COUNTER_MEDIUM n_columns)
{
	/* Let table have n_columns (so either deallocate or allocate columns). */
	COUNTER_LARGE seg;

	T->min = GMT_memory (C, T->min, n_columns, double);
	T->max = GMT_memory (C, T->max, n_columns, double);
	for (seg = 0; seg < T->n_segments; seg++) gmt_adjust_segment (C, T->segment[seg], n_columns);
	T->n_columns = n_columns;	/* New number of n_columns */
}

void GMT_adjust_dataset (struct GMT_CTRL *C, struct GMT_DATASET *D, COUNTER_MEDIUM n_columns)
{
	/* Adjust existing data set structure to have n_columns instead.  This may
	 * involve shrinking (deallocation) or growing (allocation) of columns.
	 */
	COUNTER_MEDIUM tbl;

	for (tbl = 0; tbl < D->n_tables; tbl++) gmt_adjust_table (C, D->table[tbl], n_columns);
	D->n_columns = n_columns;
}

struct GMT_TEXTSET * GMT_create_textset (struct GMT_CTRL *C, COUNTER_MEDIUM n_tables, COUNTER_LARGE n_segments, COUNTER_LARGE n_rows, BOOLEAN alloc_only)
{	/* Create an empty text set structure with the required number of empty tables, all set to hold n_segments with n_rows */
	/* Allocate the new textset structure given the specified dimensions.
	 * IF alloc_only is TRUE then we do NOT set the corresponding counters (i.e., n_segments).  */
	COUNTER_MEDIUM tbl;
	COUNTER_LARGE seg;
	struct GMT_TEXT_TABLE *T = NULL;
	struct GMT_TEXTSET *D = NULL;
	
	D = GMT_memory (C, NULL, 1, struct GMT_TEXTSET);
	D->table = GMT_memory (C, NULL, n_tables, struct GMT_TEXT_TABLE *);
	D->n_tables = D->n_alloc = n_tables;
	if (!alloc_only) D->n_segments = n_tables * n_segments;
	for (tbl = 0; tbl < n_tables; tbl++) {
		D->table[tbl] = GMT_memory (C, NULL, 1, struct GMT_TEXT_TABLE);
		T = D->table[tbl];
		T->n_alloc = n_segments;
		T->segment = GMT_memory (C, NULL, T->n_alloc, struct GMT_TEXT_SEGMENT *);
		if (!alloc_only) T->n_segments = n_segments;
		for (seg = 0; seg < T->n_segments; seg++) {
			T->segment[seg] = GMT_memory (C, NULL, 1, struct GMT_TEXT_SEGMENT);
			T->segment[seg]->record = GMT_memory (C, NULL, n_rows, char *);
			T->segment[seg]->n_alloc = n_rows;
		}
	}
	D->alloc_mode = GMT_ALLOCATED;	/* So GMT_* modules can free this memory. */
	
	return (D);
}

struct GMT_TEXT_TABLE * gmt_alloc_texttable (struct GMT_CTRL *C, struct GMT_TEXT_TABLE *Tin)
{
	/* Allocate the new Text Table structure with same # of segments and rows/segment as input table. */
	COUNTER_LARGE seg;
	COUNTER_MEDIUM hdr;
	struct GMT_TEXT_TABLE *T = GMT_memory (C, NULL, 1, struct GMT_TEXT_TABLE);
	
	T->n_segments = T->n_alloc = Tin->n_segments;	/* Same number of segments as input table */
	T->n_records  = Tin->n_records;		/* Same number of records as input table */
	T->n_headers  = Tin->n_headers;
	if (T->n_headers) {
		T->header = GMT_memory (C, NULL, Tin->n_headers, char *);
		for (hdr = 0; hdr < T->n_headers; hdr++) T->header[hdr] = strdup (Tin->header[hdr]);
	}
	T->segment = GMT_memory (C, NULL, Tin->n_segments, struct GMT_TEXT_SEGMENT *);
	for (seg = 0; seg < T->n_segments; seg++) {
		T->segment[seg] = GMT_memory (C, NULL, 1, struct GMT_TEXT_SEGMENT);
		T->segment[seg]->record = GMT_memory (C, NULL, Tin->segment[seg]->n_rows, char *);
		T->segment[seg]->n_rows = T->segment[seg]->n_alloc = Tin->segment[seg]->n_rows;
		if (Tin->segment[seg]->header) T->segment[seg]->header = strdup (Tin->segment[seg]->header);
	}
	return (T);
}

struct GMT_TEXTSET * GMT_alloc_textset (struct GMT_CTRL *C, struct GMT_TEXTSET *Din, COUNTER_MEDIUM mode)
{
	/* Allocate new textset structure with same # of tables, segments and rows/segment as input data set.
	 * We copy over headers and segment headers.
	 * mode controls how the new dataset is to be allocated;
	 * mode = GMT_ALLOC_NORMAL means we replicate the number of tables and the layout of the Din dataset
	 * mode = GMT_ALLOC_VERTICAL means we concatenate all the tables in Din into a single table for Dout
	 * mode = GMT_ALLOC_HORIZONTAL means we base the Dout size only on the first Din table
	 *	(# of segments, # of rows/segment) because tables will be pasted horizontally and not vertically.
	 */
	COUNTER_MEDIUM tbl, hdr;
	COUNTER_LARGE seg, n_seg, seg_in_tbl;
	size_t len;
	struct GMT_TEXTSET *D = GMT_memory (C, NULL, 1, struct GMT_TEXTSET);
	
	if (mode) {	/* Pack everything into a single table */
		D->n_tables = D->n_alloc = 1;
		if (mode == 1)
			for (tbl = n_seg = 0; tbl < Din->n_tables; tbl++) n_seg += Din->table[tbl]->n_segments;
		else
			n_seg = Din->table[0]->n_segments;
		D->table = GMT_memory (C, NULL, 1, struct GMT_TEXT_TABLE *);
		D->table[0] = GMT_memory (C, NULL, 1, struct GMT_TEXT_TABLE);

		/* As for file headers we concatenate the headers from all tables */
		D->table[0]->n_headers  = Din->table[0]->n_headers;
		if (D->table[0]->n_headers) D->table[0]->header = GMT_memory (C, NULL, D->table[0]->n_headers, char *);
		for (hdr = 0; hdr < D->table[0]->n_headers; hdr++) {	/* Concatenate headers */
			for (tbl = len = 0; tbl < Din->n_tables; tbl++) len += (strlen (Din->table[tbl]->header[hdr]) + 2);
			D->table[0]->header[hdr] = calloc (len, sizeof (char));
			strcpy (D->table[0]->header[hdr], Din->table[0]->header[hdr]);
			if (Din->n_tables > 1) GMT_chop (D->table[0]->header[hdr]);	/* Remove newline */
			for (tbl = 1; tbl < Din->n_tables; tbl++) {	/* Now go across tables to paste */
				if (tbl < (Din->n_tables - 1)) GMT_chop (Din->table[tbl]->header[hdr]);
				strcat (D->table[0]->header[hdr], "\t");
				strcat (D->table[0]->header[hdr], Din->table[tbl]->header[hdr]);
			}
		}

		D->n_segments = D->table[0]->n_segments = D->table[0]->n_alloc = n_seg;
		D->table[0]->segment = GMT_memory (C, NULL, n_seg, struct GMT_TEXT_SEGMENT *);
		for (seg = tbl = seg_in_tbl = 0; seg < D->n_segments; seg++) {
			if (seg == Din->table[tbl]->n_segments) { tbl++; seg_in_tbl = 0; }	/* Go to next table */
			D->table[0]->segment[seg] = GMT_memory (C, NULL, 1, struct GMT_TEXT_SEGMENT);
			D->table[0]->segment[seg]->n_rows = Din->table[tbl]->segment[seg_in_tbl]->n_rows;
			D->table[0]->segment[seg]->record = GMT_memory (C, NULL, D->table[0]->segment[seg]->n_rows, char *);
			if (mode == 1 && Din->table[tbl]->segment[seg_in_tbl]->header) D->table[0]->segment[seg]->header = strdup (Din->table[tbl]->segment[seg_in_tbl]->header);
			seg_in_tbl++;
		}
	}
	else {	/* Just copy over the same dataset layout except for columns */
		D->n_tables = D->n_alloc = Din->n_tables;		/* Same number of tables as input dataset */
		D->n_segments  = Din->n_segments;	/* Same number of segments as input dataset */
		D->n_records  = Din->n_records;		/* Same number of records as input dataset */
		D->table = GMT_memory (C, NULL, D->n_tables, struct GMT_TEXT_TABLE *);
		for (tbl = 0; tbl < D->n_tables; tbl++) D->table[tbl] = gmt_alloc_texttable (C, Din->table[tbl]);
	}
	return (D);
}

struct GMT_TEXTSET * GMT_duplicate_textset (struct GMT_CTRL *C, struct GMT_TEXTSET *Din, COUNTER_LARGE mode)
{
	COUNTER_MEDIUM tbl;
	COUNTER_LARGE row, seg;
	struct GMT_TEXTSET *D = NULL;
	D = GMT_alloc_textset (C, Din, mode);
	for (tbl = 0; tbl < Din->n_tables; tbl++) for (seg = 0; seg < Din->table[tbl]->n_segments; seg++) {
		for (row = 0; row < Din->table[tbl]->segment[seg]->n_rows; row++) D->table[tbl]->segment[seg]->record[row] = strdup (Din->table[tbl]->segment[seg]->record[row]);
	}
	return (D);
}

struct GMT_TABLE * gmt_alloc_table (struct GMT_CTRL *C, struct GMT_TABLE *Tin, COUNTER_MEDIUM n_columns, COUNTER_LARGE n_rows)
{
	/* Allocate the new Table structure with same # of segments and rows/segment as input table.
	 * However, n_columns is given separately and could differ.
	 * If n_rows is > 0 we well override the Tin rows counts by using n_rows instead.  */
	COUNTER_MEDIUM hdr;
	COUNTER_LARGE seg, nr;
	struct GMT_TABLE *T = GMT_memory (C, NULL, 1, struct GMT_TABLE);
	
	T->n_segments = T->n_alloc = Tin->n_segments;	/* Same number of segments as input table */
	T->n_headers  = Tin->n_headers;
	T->n_columns  = n_columns;		/* Separately specified n_columns */
	T->min = GMT_memory (C, NULL, n_columns, double);
	T->max = GMT_memory (C, NULL, n_columns, double);
	if (T->n_headers) {
		T->header = GMT_memory (C, NULL, Tin->n_headers, char *);
		for (hdr = 0; hdr < T->n_headers; hdr++) T->header[hdr] = strdup (Tin->header[hdr]);
	}
	T->segment = GMT_memory (C, NULL, Tin->n_segments, struct GMT_LINE_SEGMENT *);
	for (seg = 0; seg < T->n_segments; seg++) {
		T->segment[seg] = GMT_memory (C, NULL, 1, struct GMT_LINE_SEGMENT);
		nr = (n_rows) ? n_rows : Tin->segment[seg]->n_rows;
		GMT_alloc_segment (C, T->segment[seg], nr, n_columns, TRUE);
		T->segment[seg]->n_rows = nr;
		T->segment[seg]->n_columns = n_columns;
		T->n_records += nr;
		if (Tin->segment[seg]->header) T->segment[seg]->header = strdup (Tin->segment[seg]->header);
	}
	return (T);
}

GMT_LONG GMT_alloc_segment (struct GMT_CTRL *C, struct GMT_LINE_SEGMENT *S, COUNTER_LARGE n_rows, COUNTER_MEDIUM n_columns, BOOLEAN first)
{	/* (re)allocates memory for a segment of given dimensions.
 	 * If n_rows is 0 then we do not set S->n_rows.  */
	COUNTER_MEDIUM col;
	if (first && n_columns) {	/* First time we allocate the number of columns needed */
		S->coord = GMT_memory (C, NULL, n_columns, double *);
		S->min = GMT_memory (C, NULL, n_columns, double);
		S->max = GMT_memory (C, NULL, n_columns, double);
		S->n_columns = n_columns;
		for (col = 0; col < n_columns; col++) {	/* Initialize the min/max array */
			S->min[col] = +DBL_MAX;
			S->max[col] = -DBL_MAX;
		}
	}
	if (n_rows) S->n_rows = n_rows;
	S->n_alloc = n_rows;
	if (n_rows) for (col = 0; col < n_columns; col++) S->coord[col] = GMT_memory (C, S->coord[col], n_rows, double);
	return (GMT_OK);
}

struct GMT_TABLE * GMT_create_table (struct GMT_CTRL *C, COUNTER_LARGE n_segments, COUNTER_MEDIUM n_columns, COUNTER_LARGE n_rows, BOOLEAN alloc_only)
{
	/* Allocate the new Table structure given the specified dimensions.
	 * If n_columns == 0 it means we don't know that dimension yet.
	 * If alloc_only is TRUE then we do NOT set the corresponding counters (i.e., n_segments).  */
	COUNTER_LARGE seg;
	struct GMT_TABLE *T = NULL;
	
	T = GMT_memory (C, NULL, 1, struct GMT_TABLE);
	if (!alloc_only) T->n_segments = n_segments;
	T->n_alloc = n_segments;
	if (n_columns) {
		T->min = GMT_memory (C, NULL, n_columns, double);
		T->max = GMT_memory (C, NULL, n_columns, double);
	}
	T->n_columns = n_columns;
	if (n_segments) {
		T->segment = GMT_memory (C, NULL, n_segments, struct GMT_LINE_SEGMENT *);
		for (seg = 0; n_columns && seg < n_segments; seg++) {
			T->segment[seg] = GMT_memory (C, NULL, 1, struct GMT_LINE_SEGMENT);
			if (GMT_alloc_segment (C, T->segment[seg], n_rows, n_columns, TRUE)) return (NULL);
		}
	}
	
	return (T);
}

struct GMT_DATASET * GMT_create_dataset (struct GMT_CTRL *C, COUNTER_MEDIUM n_tables, COUNTER_LARGE n_segments, COUNTER_MEDIUM n_columns, COUNTER_LARGE n_rows, BOOLEAN alloc_only)
{	/* Create an empty data set structure with the required number of empty tables, all set to hold n_segments with n_columns */
	COUNTER_MEDIUM tbl;
	struct GMT_DATASET *D = NULL;
	
	D = GMT_memory (C, NULL, 1, struct GMT_DATASET);
	if (n_columns) {
		D->min = GMT_memory (C, NULL, n_columns, double);
		D->max = GMT_memory (C, NULL, n_columns, double);
	}
	D->n_columns = n_columns;
	D->table = GMT_memory (C, NULL, n_tables, struct GMT_TABLE *);
	D->n_tables = D->n_alloc = n_tables;
	if (!alloc_only) D->n_segments = D->n_tables * n_segments;
	if (!alloc_only) D->n_records = D->n_segments * n_rows;
	for (tbl = 0; tbl < n_tables; tbl++) if ((D->table[tbl] = GMT_create_table (C, n_segments, n_columns, n_rows, alloc_only)) == NULL) return (NULL);
	D->alloc_mode = GMT_ALLOCATED;	/* So GMT_* modules can free this memory. */
	
	return (D);
}

struct GMT_TABLE * GMT_read_table (struct GMT_CTRL *C, void *source, COUNTER_MEDIUM source_type, BOOLEAN greenwich, BOOLEAN poly, BOOLEAN use_GMT_io)
{
	/* Reads an entire data set into a single table memory with any number of segments */

	BOOLEAN ascii, close_file = FALSE, header = TRUE, no_segments, first_seg = TRUE;
	GMT_LONG status;
	COUNTER_MEDIUM n_expected_fields, col;
	COUNTER_LARGE n_read = 0, row = 0, seg = 0;
	size_t n_row_alloc, n_head_alloc = GMT_TINY_CHUNK;
	char open_mode[4], file[GMT_BUFSIZ], line[GMT_TEXT_LEN64];
	double d, *in = NULL;
	FILE *fp = NULL;
	struct GMT_TABLE *T = NULL;
	PFP psave = NULL;

	if (use_GMT_io) {	/* Use C->current.io.info settings to determine if input is ascii/binary, else it defaults to ascii */
		n_expected_fields = C->common.b.active[GMT_IN] ? C->common.b.ncol[GMT_IN] : GMT_MAX_COLUMNS;
		strcpy (open_mode, C->current.io.r_mode);
		ascii = !C->common.b.active[GMT_IN];
	}
	else {			/* Force ASCII mode */
		n_expected_fields = GMT_MAX_COLUMNS;	/* C->current.io.input will return the number of columns */
		strcpy (open_mode, "r");
		ascii = TRUE;
		psave = C->current.io.input;			/* Save the previous pointer since we need to change it back at the end */
		C->current.io.input = C->session.input_ascii;	/* Override and use ascii mode */
	}

#ifdef SET_IO_MODE
	if (!ascii) GMT_setmode (C, GMT_IN);
#endif

	/* Determine input source */

	if (source_type == GMT_IS_FILE) {	/* source is a file name */
		strcpy (file, source);
		if ((fp = GMT_fopen (C, file, open_mode)) == NULL) {
			GMT_report (C, GMT_MSG_FATAL, "Cannot open file %s\n", file);
			if (!use_GMT_io) C->current.io.input = psave;	/* Restore previous setting */
			return (NULL);
		}
		close_file = TRUE;	/* We only close files we have opened here */
	}
	else if (source_type == GMT_IS_STREAM) {	/* Open file pointer given, just copy */
		fp = (FILE *)source;
		if (fp == NULL) fp = C->session.std[GMT_IN];	/* Default input */
		if (fp == C->session.std[GMT_IN])
			strcpy (file, "<stdin>");
		else
			strcpy (file, "<input stream>");
	}
	else if (source_type == GMT_IS_FDESC) {		/* Open file descriptor given, just convert to file pointer */
		int *fd = source;
		if (fd && (fp = fdopen (*fd, open_mode)) == NULL) {
			GMT_report (C, GMT_MSG_FATAL, "Cannot convert file descriptor %d to stream in GMT_read_table\n", *fd);
			if (!use_GMT_io) C->current.io.input = psave;	/* Restore previous setting */
			return (NULL);
		}
		if (fd == NULL) fp = C->session.std[GMT_IN];	/* Default input */
		if (fp == C->session.std[GMT_IN])
			strcpy (file, "<stdin>");
		else
			strcpy (file, "<input file descriptor>");
	}
	else {
		GMT_report (C, GMT_MSG_FATAL, "Unrecognized source type %ld in GMT_read_table\n", source_type);
		if (!use_GMT_io) C->current.io.input = psave;	/* Restore previous setting */
		return (NULL);
	}

	in = C->current.io.input (C, fp, &n_expected_fields, &status);	/* Get first record */
	n_read++;
	if (GMT_REC_IS_EOF(C)) {
		GMT_report (C, GMT_MSG_NORMAL, "File %s is empty!\n", file);
		if (!use_GMT_io) C->current.io.input = psave;	/* Restore previous setting */
		return (NULL);
	}
	/* Allocate the Table structure with GMT_CHUNK segments, but none has any rows or columns */

	T = GMT_create_table (C, GMT_CHUNK, 0, 0, FALSE);

	T->file[GMT_IN] = strdup (file);
	T->header = GMT_memory (C, NULL, n_head_alloc, char *);
	n_row_alloc = GMT_CHUNK;	/* Initial space allocated for rows in the current segment. Since allcoation/reallocation is
					 * expensive we will set n_row_alloc to the size of the previous segment */

	while (status >= 0 && !GMT_REC_IS_EOF (C)) {	/* Not yet EOF */
		while (header && ((C->current.io.io_header[GMT_IN] && n_read <= C->current.io.io_n_header_items) || GMT_REC_IS_TBL_HEADER (C))) { /* Process headers */
			T->header[T->n_headers] = strdup (C->current.io.current_record);
			T->n_headers++;
			if (T->n_headers == n_head_alloc) {
				n_head_alloc <<= 1;
				T->header = GMT_memory (C, T->header, n_head_alloc, char *);
			}
			in = C->current.io.input (C, fp, &n_expected_fields, &status);
			n_read++;
		}
		header = FALSE;	/* Done processing header block; other comments are GIS/OGR encoded comments */

		if (T->n_headers)
			T->header = GMT_memory (C, T->header, T->n_headers, char *);
		else {	/* No header records found */
			GMT_free (C, T->header);
			T->header = NULL;
		}
		if (GMT_REC_IS_EOF (C)) continue;	/* Got EOF after headers */

		no_segments = !GMT_REC_IS_SEG_HEADER (C);	/* Not a multi-segment file.  We then assume file has only one segment */

		while (no_segments || (GMT_REC_IS_SEG_HEADER (C) && !GMT_REC_IS_EOF (C))) {
			/* To use different line-distances for each segment, place the distance in the segment header */
			if (first_seg || T->segment[seg]->n_rows > 0) {
				if (!first_seg) seg++;	/* Only advance segment if last had any points */
				T->segment[seg] = GMT_memory (C, NULL, 1, struct GMT_LINE_SEGMENT);
				first_seg = FALSE;
			}
			n_read++;
			if (ascii && !no_segments) {	/* Only ascii files can have info stored in multi-seg header records */
				if (GMT_parse_segment_item (C, C->current.io.segment_header, "-D", line)) {	/* Found a potential -D<dist> option in the header */
					if (sscanf (line, "%lg", &d) == 1) T->segment[seg]->dist = d;	/* If readable, assign it to dist, else leave as zero */
				}
			}
			/* Segment initialization */
			row = 0;
			if (!no_segments) {	/* Read data if we read a segment header up front, but guard against headers which sets in = NULL */
				while (!GMT_REC_IS_EOF (C) && (in = C->current.io.input (C, fp, &n_expected_fields, &status)) == NULL) n_read++;
			}
			T->segment[seg]->n_columns = n_expected_fields;
			no_segments = FALSE;	/* This has now served its purpose */
		}
		if (GMT_REC_IS_EOF (C)) continue;	/* At EOF; get out of this loop */
		if (ascii && !no_segments) {	/* Only ascii files can have info stored in multi-seg header record */
			char buffer[GMT_BUFSIZ];
			if (strlen (C->current.io.segment_header)) {
				GMT_memset (buffer, GMT_BUFSIZ, char);
				T->segment[seg]->header = strdup (C->current.io.segment_header);
				if (GMT_parse_segment_item (C, C->current.io.segment_header, "-L", buffer)) T->segment[seg]->label = strdup (buffer);
			}
			if (C->current.io.ogr == 1) gmt_copy_ogr_seg (C, T->segment[seg], C->current.io.OGR);	/* Copy over any feature-specific values */
		}

		if (poly && T->segment[seg]->n_columns < 2) {
			GMT_report (C, GMT_MSG_FATAL, "File %s does not have at least 2 columns required for polygons (found %ld)\n", file, T->segment[seg]->n_columns);
			if (!use_GMT_io) C->current.io.input = psave;	/* Restore previous setting */
			return (NULL);
		}
		GMT_alloc_segment (C, T->segment[seg], n_row_alloc, T->segment[seg]->n_columns, TRUE);	/* Alloc space for this segment with n_row_alloc rows */

		while (! (C->current.io.status & (GMT_IO_SEG_HEADER | GMT_IO_GAP | GMT_IO_EOF))) {	/* Keep going until FALSE or find a new segment header */
			if (C->current.io.status & GMT_IO_MISMATCH) {
				GMT_report (C, GMT_MSG_FATAL, "Mismatch between actual (%ld) and expected (%ld) fields near line %ld\n", status, n_expected_fields, n_read);
				if (!use_GMT_io) C->current.io.input = psave;	/* Restore previous setting */
				return (NULL);
			}

			if (C->current.io.col_type[GMT_IN][GMT_X] & GMT_IS_GEO) {
				if (greenwich && T->segment[seg]->coord[GMT_X][row] > 180.0) T->segment[seg]->coord[GMT_X][row] -= 360.0;
				if (!greenwich && T->segment[seg]->coord[GMT_X][row] < 0.0)  T->segment[seg]->coord[GMT_X][row] += 360.0;
			}
			for (col = 0; col < T->segment[seg]->n_columns; col++) {
				T->segment[seg]->coord[col][row] = in[col];
				if (T->segment[seg]->coord[col][row] < T->segment[seg]->min[col]) T->segment[seg]->min[col] = T->segment[seg]->coord[col][row];
				if (T->segment[seg]->coord[col][row] > T->segment[seg]->max[col]) T->segment[seg]->max[col] = T->segment[seg]->coord[col][row];
			}

			row++;
			if (row == (T->segment[seg]->n_alloc-1)) {	/* -1 because we may have to close the polygon and hence need 1 more cell */
				T->segment[seg]->n_alloc <<= 1;
				GMT_alloc_segment (C, T->segment[seg], T->segment[seg]->n_alloc, T->segment[seg]->n_columns, FALSE);
			}
			in = C->current.io.input (C, fp, &n_expected_fields, &status);
			while (GMT_REC_IS_TBL_HEADER (C)) in = C->current.io.input (C, fp, &n_expected_fields, &status);	/* Just wind past other comments */
			n_read++;
		}
		T->segment[seg]->n_rows = row;	/* Number of records in this segment */
		T->n_records += row;		/* Total number of records so far */
		T->segment[seg]->id = seg;	/* Internal segment number */

		GMT_set_seg_minmax (C, T->segment[seg]);
		if (poly) {	/* If file contains a polygon then we must close it if needed */
			if (C->current.io.col_type[GMT_IN][GMT_X] & GMT_IS_GEO) {	/* Must check for polar cap */
				double dlon;
				dlon = T->segment[seg]->coord[GMT_X][0] - T->segment[seg]->coord[GMT_X][row-1];
				if (!((fabs (dlon) == 0.0 || fabs (dlon) == 360.0) && T->segment[seg]->coord[GMT_Y][0] == T->segment[seg]->coord[GMT_Y][row-1])) {
					for (col = 0; col < T->segment[seg]->n_columns; col++) T->segment[seg]->coord[col][row] = T->segment[seg]->coord[col][0];
					T->segment[seg]->n_rows++;	/* Explicitly close polygon */
				}
				GMT_set_seg_polar (C, T->segment[seg]);
			}
			else if (GMT_polygon_is_open (C, T->segment[seg]->coord[GMT_X], T->segment[seg]->coord[GMT_Y], row)) {	/* Cartesian closure */
				for (col = 0; col < T->segment[seg]->n_columns; col++) T->segment[seg]->coord[col][row] = T->segment[seg]->coord[col][0];
				T->segment[seg]->n_rows++;
			}
			if (GMT_parse_segment_item (C, T->segment[seg]->header, "-Ph", NULL)) T->segment[seg]->pol_mode = GMT_IS_HOLE;
			/* If this is a hole then set link from previous segment to this one */
			if (seg && GMT_polygon_is_hole (T->segment[seg])) T->segment[seg-1]->next = T->segment[seg];
		}
		
		/* Reallocate to free up some memory */

		if (n_row_alloc > T->segment[seg]->n_rows) GMT_alloc_segment (C, T->segment[seg], T->segment[seg]->n_rows, T->segment[seg]->n_columns, FALSE);
		n_row_alloc = MAX (2, T->segment[seg]->n_rows);	/* Reset initial allocation size to match last segment, except no smaller than 2 due to test on T->n_alloc -1 below */
		if (T->segment[seg]->n_rows == 0) {	/* Empty segment; we delete to avoid problems downstream in applications */
			GMT_free (C, T->segment[seg]);
			seg--;	/* Go back to where we were */
		}

		if (seg == (T->n_alloc-1)) {	/* Need to allocate more segments */
			size_t n_old_alloc = T->n_alloc;
			T->n_alloc <<= 1;
			T->segment = GMT_memory (C, T->segment, T->n_alloc, struct GMT_LINE_SEGMENT *);
			GMT_memset (&(T->segment[n_old_alloc]), T->n_alloc - n_old_alloc, struct GMT_LINE_SEGMENT *);	/* Set to NULL */
		}

		/* If a gap was detected, forget about it now, so we can use the data for the next segment */

		C->current.io.status -= (C->current.io.status & GMT_IO_GAP);
	}
	if (close_file) GMT_fclose (C, fp);
	if (!use_GMT_io) C->current.io.input = psave;	/* Restore previous setting */

	if (first_seg) {	/* Never saw any segment or data records */
		GMT_free_table (C, T);
		return (NULL);
	}
	if (T->segment[seg]->n_rows == 0)	/* Last segment was empty; we delete to avoid problems downstream in applications */
		GMT_free (C, T->segment[seg]);
	else
		seg++;
	T->segment = GMT_memory (C, T->segment, seg, struct GMT_LINE_SEGMENT *);
	T->n_segments = seg;
	T->n_columns = T->segment[0]->n_columns;
	/* Determine table min,max values */
	T->min = GMT_memory (C, NULL, T->n_columns, double);
	T->max = GMT_memory (C, NULL, T->n_columns, double);
	for (col = 0; col < T->n_columns; col++) {T->min[col] = DBL_MAX; T->max[col] = -DBL_MAX;}
	for (seg = 0; seg < T->n_segments; seg++) {
		for (col = 0; col < T->n_columns; col++) {
			T->min[col] = MIN (T->min[col], T->segment[seg]->min[col]);
			T->max[col] = MAX (T->max[col], T->segment[seg]->max[col]);
		}
		if (T->segment[seg]->pole) {T->min[GMT_X] = 0.0; T->max[GMT_X] = 360.0;}
	}

	return (T);
}

void GMT_copy_segment (struct GMT_CTRL *C, struct GMT_LINE_SEGMENT *Sout, struct GMT_LINE_SEGMENT *Sin)
{	/* Duplicates the segment */
	COUNTER_MEDIUM col;
	for (col = 0; col < Sin->n_columns; col++) GMT_memcpy (Sout->coord[col], Sin->coord[col], Sin->n_rows, double);
	GMT_memcpy (Sout->min, Sin->min, Sin->n_columns, double);
	GMT_memcpy (Sout->max, Sin->max, Sin->n_columns, double);
	Sout->n_rows = Sin->n_rows;
}

struct GMT_LINE_SEGMENT * GMT_duplicate_segment (struct GMT_CTRL *C, struct GMT_LINE_SEGMENT *Sin)
{	/* Duplicates the segment */
	COUNTER_MEDIUM col;
	struct GMT_LINE_SEGMENT *Sout = GMT_memory (C, NULL, 1, struct GMT_LINE_SEGMENT);
	GMT_alloc_segment (C, Sout, Sin->n_rows, Sin->n_columns, TRUE);
	for (col = 0; col < Sin->n_columns; col++) GMT_memcpy (Sout->coord[col], Sin->coord[col], Sin->n_rows, double);
	Sout->n_rows = Sin->n_rows;
	return (Sout);
}

struct GMT_DATASET * GMT_alloc_dataset (struct GMT_CTRL *C, struct GMT_DATASET *Din, COUNTER_MEDIUM n_columns, COUNTER_LARGE n_rows, COUNTER_MEDIUM mode)
{
	/* Allocate new dataset structure with same # of tables, segments and rows/segment as input data set.
	 * However, n_columns is given separately and could differ.  Also, if n_rows > 0 we let that override the segment row counts.
	 * We copy over headers and segment headers.
	 * mode controls how the new dataset is to be allocated;
	 * mode = GMT_ALLOC_NORMAL means we replicate the number of tables and the layout of the Din dataset
	 * mode = GMT_ALLOC_VERTICAL means we concatenate all the tables in Din into a single table for Dout
	 * mode = GMT_ALLOC_HORIZONTAL means we base the Dout size only on the first Din table
	 *	(# of segments, # of rows/segment) because tables will be pasted horizontally and not vertically.
	 */
	COUNTER_MEDIUM tbl, hdr;
	size_t len;
	COUNTER_LARGE nr, seg, n_seg, seg_in_tbl;
	struct GMT_DATASET *D = GMT_memory (C, NULL, 1, struct GMT_DATASET);
	
	D->n_columns = (n_columns) ? n_columns : Din->n_columns;
	D->min = GMT_memory (C, NULL, D->n_columns, double);
	D->max = GMT_memory (C, NULL, D->n_columns, double);
	if (mode) {	/* Pack everything into a single table */
		D->n_tables = D->n_alloc = 1;
		if (mode == 1)
			for (tbl = n_seg = 0; tbl < Din->n_tables; tbl++) n_seg += Din->table[tbl]->n_segments;
		else
			n_seg = Din->table[0]->n_segments;
		D->table = GMT_memory (C, NULL, 1, struct GMT_TABLE *);
		D->table[0] = GMT_memory (C, NULL, 1, struct GMT_TABLE);

		/* As for file headers we concatenate the headers from all tables */
		D->table[0]->n_headers  = Din->table[0]->n_headers;
		if (D->table[0]->n_headers) D->table[0]->header = GMT_memory (C, NULL, D->table[0]->n_headers, char *);
		for (hdr = 0; hdr < D->table[0]->n_headers; hdr++) {	/* Concatenate headers */
			for (tbl = len = 0; tbl < Din->n_tables; tbl++) len += (strlen (Din->table[tbl]->header[hdr]) + 2);
			D->table[0]->header[hdr] = calloc (len, sizeof (char));
			strcpy (D->table[0]->header[hdr], Din->table[0]->header[hdr]);
			if (Din->n_tables > 1) GMT_chop (D->table[0]->header[hdr]);	/* Remove newline */
			for (tbl = 1; tbl < Din->n_tables; tbl++) {	/* Now go across tables to paste */
				if (tbl < (Din->n_tables - 1)) GMT_chop (Din->table[tbl]->header[hdr]);
				strcat (D->table[0]->header[hdr], "\t");
				strcat (D->table[0]->header[hdr], Din->table[tbl]->header[hdr]);
			}
		}

		D->n_segments = D->table[0]->n_segments = D->table[0]->n_alloc = n_seg;
		D->table[0]->n_columns = D->n_columns;
		D->table[0]->segment = GMT_memory (C, NULL, n_seg, struct GMT_LINE_SEGMENT *);
		for (seg = tbl = seg_in_tbl = 0; seg < D->n_segments; seg++) {
			if (seg == Din->table[tbl]->n_segments) { tbl++; seg_in_tbl = 0; }	/* Go to next table */
			D->table[0]->segment[seg] = GMT_memory (C, NULL, 1, struct GMT_LINE_SEGMENT);
			nr = (n_rows) ? n_rows : Din->table[tbl]->segment[seg_in_tbl]->n_rows;
			D->table[0]->segment[seg]->n_rows = nr;
			GMT_alloc_segment (C, D->table[0]->segment[seg], nr, D->n_columns, TRUE);
			D->table[0]->segment[seg]->n_columns = D->n_columns;
			if (mode == 1 && Din->table[tbl]->segment[seg_in_tbl]->header) D->table[0]->segment[seg]->header = strdup (Din->table[tbl]->segment[seg_in_tbl]->header);
			D->n_records += nr;
			seg_in_tbl++;
		}
	}
	else {	/* Just copy over the same dataset layout except for columns */
		D->n_tables = D->n_alloc  = Din->n_tables;		/* Same number of tables as input dataset */
		D->n_segments  = Din->n_segments;	/* Same number of segments as input dataset */
		D->n_records  = Din->n_records;		/* Same number of records as input dataset */
		D->table = GMT_memory (C, NULL, D->n_tables, struct GMT_TABLE *);
		for (tbl = 0; tbl < D->n_tables; tbl++) {
			D->table[tbl] = gmt_alloc_table (C, Din->table[tbl], D->n_columns, n_rows);
		}
	}
	return (D);
}

struct GMT_DATASET * GMT_duplicate_dataset (struct GMT_CTRL *C, struct GMT_DATASET *Din, COUNTER_MEDIUM n_columns, COUNTER_MEDIUM mode)
{	/* Make an exact replica */
	COUNTER_MEDIUM tbl;
	COUNTER_LARGE seg;
	struct GMT_DATASET *D = NULL;
	D = GMT_alloc_dataset (C, Din, n_columns, 0, mode);
	GMT_memcpy (D->min, Din->min, Din->n_columns, double);
	GMT_memcpy (D->max, Din->max, Din->n_columns, double);
	for (tbl = 0; tbl < Din->n_tables; tbl++) {
		for (seg = 0; seg < Din->table[tbl]->n_segments; seg++) {
			GMT_copy_segment (C, D->table[tbl]->segment[seg], Din->table[tbl]->segment[seg]);
		}
		GMT_memcpy (D->table[tbl]->min, Din->table[tbl]->min, Din->table[tbl]->n_columns, double);
		GMT_memcpy (D->table[tbl]->max, Din->table[tbl]->max, Din->table[tbl]->n_columns, double);
	}
	return (D);
}

void gmt_free_ogr_seg (struct GMT_CTRL *C, struct GMT_LINE_SEGMENT *S)
{	/* Frees the OGR structure for a given segment */
	COUNTER_MEDIUM k, n;
	n = (C->current.io.OGR) ? C->current.io.OGR->n_aspatial : C->common.a.n_aspatial; 
	if (n) {
		for (k = 0; S->ogr->value && k < n; k++) if (S->ogr->value[k]) free (S->ogr->value[k]);
		GMT_free (C, S->ogr->value);
		GMT_free (C, S->ogr->dvalue);
	}
	GMT_free (C, S->ogr);
}

void GMT_free_segment (struct GMT_CTRL *C, struct GMT_LINE_SEGMENT *segment)
{
	/* Free memory allocated by GMT_read_table */

	COUNTER_MEDIUM col, k;
	if (!segment) return;	/* Do not try to free NULL pointer */
	for (col = 0; col < segment->n_columns; col++) GMT_free (C, segment->coord[col]);
	GMT_free (C, segment->coord);
	if (segment->min) GMT_free (C, segment->min);
	if (segment->max) GMT_free (C, segment->max);
	if (segment->label) free ( segment->label);
	if (segment->header) free ( segment->header);
	for (k = 0; k < 2; k++) if (segment->file[k]) free (segment->file[k]);
	if (segment->ogr) gmt_free_ogr_seg (C, segment);	/* OGR metadata */
	GMT_free (C, segment);
}

void GMT_free_table (struct GMT_CTRL *C, struct GMT_TABLE *table)
{
	COUNTER_MEDIUM k;
	if (!table) return;		/* Do not try to free NULL pointer */
	for (k = 0; k < table->n_headers; k++) free (table->header[k]);
	if (table->n_headers) GMT_free (C, table->header);
	GMT_free (C, table->min);
	GMT_free (C, table->max);
	for (k = 0; k < 2; k++) if (table->file[k]) free (table->file[k]);
	GMT_free_ogr (C, &(table->ogr), 1);
	if (table->segment) {	/* Free segments */
		COUNTER_LARGE seg;
		for (seg = 0; seg < table->n_segments; seg++) GMT_free_segment (C, table->segment[seg]);
		GMT_free (C, table->segment);
	}
	GMT_free (C, table);
}

void GMT_free_dataset_ptr (struct GMT_CTRL *C, struct GMT_DATASET *data)
{	/* This takes pointer to data array and thus can return it as NULL */
	COUNTER_MEDIUM tbl, k;
	if (!data) return;	/* Do not try to free NULL pointer */
	if (!data->table) return;	/* Do not try to free NULL pointer of tables */
	for (tbl = 0; tbl < data->n_tables; tbl++) {
		GMT_free_table (C, data->table[tbl]);
	}
	GMT_free (C, data->min);
	GMT_free (C, data->max);
	GMT_free (C, data->table);
	for (k = 0; k < 2; k++) if (data->file[k]) free (data->file[k]);
}

void GMT_free_dataset (struct GMT_CTRL *C, struct GMT_DATASET **data)
{	/* This takes pointer to data array and thus can return it as NULL */
	GMT_free_dataset_ptr (C, *data);
	GMT_free (C, *data);
}

void gmt_free_textsegment (struct GMT_CTRL *C, struct GMT_TEXT_SEGMENT *segment)
{
	/* Free memory allocated by GMT_read_texttable */

	COUNTER_LARGE row;
	COUNTER_MEDIUM k;
	if (!segment) return;	/* Do not try to free NULL pointer */
	for (row = 0; row < segment->n_rows; row++) if (segment->record[row]) free (segment->record[row]);
	GMT_free (C, segment->record);
	if (segment->label) free ( segment->label);
	if (segment->header) free ( segment->header);
	for (k = 0; k < 2; k++) if (segment->file[k]) free (segment->file[k]);
	GMT_free (C, segment);
}

void gmt_free_texttable (struct GMT_CTRL *C, struct GMT_TEXT_TABLE *table)
{
	COUNTER_MEDIUM k;
	COUNTER_LARGE seg;
	if (!table) return;	/* Do not try to free NULL pointer */
	for (seg = 0; seg < table->n_segments; seg++) gmt_free_textsegment (C, table->segment[seg]);
	for (k = 0; k < table->n_headers; k++) free (table->header[k]);
	if (table->n_headers) GMT_free (C, table->header);
	GMT_free (C, table->segment);
	for (k = 0; k < 2; k++) if (table->file[k]) free (table->file[k]);
	GMT_free (C, table);
}

void GMT_free_textset_ptr (struct GMT_CTRL *C, struct GMT_TEXTSET *data)
{	/* This takes pointer to data array and thus can return it as NULL */

	COUNTER_MEDIUM tbl, k;
	for (tbl = 0; tbl < data->n_tables; tbl++) gmt_free_texttable (C, data->table[tbl]);
	GMT_free (C, data->table);
	for (k = 0; k < 2; k++) if (data->file[k]) free (data->file[k]);
}

void GMT_free_textset (struct GMT_CTRL *C, struct GMT_TEXTSET **data)
{	/* This takes pointer to data array and thus can return it as NULL */

	GMT_free_textset_ptr (C, *data);
	GMT_free (C, *data);
}

#ifdef USE_GDAL
struct GMT_IMAGE *GMT_create_image (struct GMT_CTRL *C)
{	/* Allocates space for a new image container. */
	struct GMT_IMAGE *I = GMT_memory (C, NULL, 1, struct GMT_IMAGE);
	I->header = GMT_memory (C, NULL, 1, struct GRD_HEADER);
	GMT_grd_setpad (C, I->header, C->current.io.pad);	/* Use the system pad setting by default */
	I->header->pocket = NULL;			/* Char pointer to hold whatever we may temporarilly need to store */
	return (I);
}

void GMT_free_image_ptr (struct GMT_CTRL *C, struct GMT_IMAGE *I, BOOLEAN free_image)
{	/* Free contents of image pointer */
	if (!I) return;	/* Nothing to deallocate */
	if (I->data && free_image) GMT_free (C, I->data);
	if (I->header) GMT_free (C, I->header);
	if (I->ColorMap) GMT_free (C, I->ColorMap);
}

void GMT_free_image (struct GMT_CTRL *C, struct GMT_IMAGE **I, BOOLEAN free_image)
{	/* By taking a reference to the image pointer we can set it to NULL when done */
	GMT_free_image_ptr (C, *I, free_image);
	GMT_free (C, *I);
}
#endif

void GMT_free_univector (struct GMT_CTRL *C, union GMT_UNIVECTOR *u, COUNTER_MEDIUM type)
{	/* By taking a reference to the vector pointer we can set it to NULL when done */
	/* free_vector = FALSE means the vectors are not to be freed but the data array itself will be */
	if (!u) return;	/* Nothing to deallocate */
	switch (type) {
		case GMTAPI_UCHAR:	GMT_free (C, u->uc1); break;
		case GMTAPI_CHAR:	GMT_free (C, u->sc1); break;
		case GMTAPI_USHORT:	GMT_free (C, u->ui2); break;
		case GMTAPI_SHORT:	GMT_free (C, u->si2); break;
		case GMTAPI_UINT:	GMT_free (C, u->ui4); break;
		case GMTAPI_INT:	GMT_free (C, u->si4); break;
		case GMTAPI_ULONG:	GMT_free (C, u->ui8); break;
		case GMTAPI_LONG:	GMT_free (C, u->si8); break;
		case GMTAPI_FLOAT:	GMT_free (C, u->f4);  break;
		case GMTAPI_DOUBLE:	GMT_free (C, u->f8);  break;
	}
}

struct GMT_VECTOR * GMT_create_vector (struct GMT_CTRL *C, COUNTER_MEDIUM n_columns)
{	/* Allocates space for a new vector container.  No space allocated for the vectors themselves */
	struct GMT_VECTOR *V = NULL;
	
	V = GMT_memory (C, NULL, 1, struct GMT_VECTOR);
	V->data = GMT_memory (C, NULL, n_columns, union GMT_UNIVECTOR);
	V->type = GMT_memory (C, NULL, n_columns, GMT_LONG);
	V->n_columns = n_columns;
	V->alloc_mode = GMT_ALLOCATED;	/* So GMT_* modules can free this memory. */

	return (V);
}

GMT_LONG GMT_alloc_univector (struct GMT_CTRL *C, union GMT_UNIVECTOR *u, COUNTER_MEDIUM type, COUNTER_LARGE n_rows)
{
	/* Allocate space for one univector according to data type */
	switch (type) {
		case GMTAPI_UCHAR:  u->uc1 = GMT_memory (C, u->uc1, n_rows, uint8_t);   break;
		case GMTAPI_CHAR:   u->sc1 = GMT_memory (C, u->sc1, n_rows, int8_t);    break;
		case GMTAPI_USHORT: u->ui2 = GMT_memory (C, u->ui2, n_rows, uint16_t);  break;
		case GMTAPI_SHORT:  u->si2 = GMT_memory (C, u->si2, n_rows, int16_t);   break;
		case GMTAPI_UINT:   u->ui4 = GMT_memory (C, u->ui4, n_rows, uint32_t);  break;
		case GMTAPI_INT:    u->si4 = GMT_memory (C, u->si4, n_rows, int32_t);   break;
		case GMTAPI_ULONG:  u->ui8 = GMT_memory (C, u->ui8, n_rows, COUNTER_LARGE);  break;
		case GMTAPI_LONG:   u->si8 = GMT_memory (C, u->si8, n_rows, int64_t);   break;
		case GMTAPI_FLOAT:  u->f4  = GMT_memory (C, u->f4,  n_rows, float);     break;
		case GMTAPI_DOUBLE: u->f8  = GMT_memory (C, u->f8,  n_rows, double);    break;
	}
	return (GMT_OK);
}

GMT_LONG GMT_duplicate_univector (struct GMT_CTRL *C, union GMT_UNIVECTOR *u_out, union GMT_UNIVECTOR *u_in, COUNTER_MEDIUM type, COUNTER_LARGE n_rows)
{
	/* Allocate space for one univector according to data type */
	switch (type) {
		case GMTAPI_UCHAR:  GMT_memcpy (u_out->uc1, u_in->uc1, n_rows, uint8_t);   break;
		case GMTAPI_CHAR:   GMT_memcpy (u_out->sc1, u_in->sc1, n_rows, int8_t);    break;
		case GMTAPI_USHORT: GMT_memcpy (u_out->ui2, u_in->ui2, n_rows, uint16_t);  break;
		case GMTAPI_SHORT:  GMT_memcpy (u_out->si2, u_in->si2, n_rows, int16_t);   break;
		case GMTAPI_UINT:   GMT_memcpy (u_out->ui4, u_in->ui4, n_rows, uint32_t);  break;
		case GMTAPI_INT:    GMT_memcpy (u_out->si4, u_in->si4, n_rows, int32_t);   break;
		case GMTAPI_ULONG:  GMT_memcpy (u_out->ui8, u_in->ui8, n_rows, COUNTER_LARGE);  break;
		case GMTAPI_LONG:   GMT_memcpy (u_out->si8, u_in->si8, n_rows, int64_t);   break;
		case GMTAPI_FLOAT:  GMT_memcpy (u_out->f4,  u_in->f4,  n_rows, float);     break;
		case GMTAPI_DOUBLE: GMT_memcpy (u_out->f8,  u_in->f8,  n_rows, double);    break;
	}
	return (GMT_OK);
}

GMT_LONG GMT_alloc_vectors (struct GMT_CTRL *C, struct GMT_VECTOR *V, COUNTER_LARGE n_rows)
{	/* Allocate space for each column according to data type */
	COUNTER_MEDIUM col;

	for (col = 0; col < V->n_columns; col++) {
		if (GMT_alloc_univector (C, &V->data[col], V->type[col], n_rows) != GMT_OK) return (GMT_MEMORY_ERROR);
	}
	return (GMT_OK);
}

void GMT_free_vector_ptr (struct GMT_CTRL *C, struct GMT_VECTOR *V, BOOLEAN free_vector)
{	/* By taking a reference to the vector pointer we can set it to NULL when done */
	/* free_vector = FALSE means the vectors are not to be freed but the data array itself will be */
	if (!V) return;	/* Nothing to deallocate */
	if (V->data && free_vector) {
		COUNTER_MEDIUM col;
		for (col = 0; col < V->n_columns; col++) GMT_free_univector (C, &(V->data[col]), V->type[col]);
	}
	GMT_free (C, V->data);
	GMT_free (C, V->type);
}

void GMT_free_vector (struct GMT_CTRL *C, struct GMT_VECTOR **V, BOOLEAN free_vector)
{	/* By taking a reference to the vector pointer we can set it to NULL when done */
	/* free_vector = FALSE means the vectors are not to be freed but the data array itself will be */
	GMT_free_vector_ptr (C, *V, free_vector);
	GMT_free (C, *V);
}

struct GMT_VECTOR * GMT_duplicate_vector (struct GMT_CTRL *C, struct GMT_VECTOR *V_in, BOOLEAN duplicate_data)
{	/* Duplicates a vector contrainer - optionally duplicates data arrays */
	struct GMT_VECTOR *V = NULL;
	
	V = GMT_memory (C, NULL, 1, struct GMT_VECTOR);
	GMT_memcpy (V, V_in, 1, struct GMT_MATRIX);
	V->data = GMT_memory (C, NULL, V_in->n_columns, union GMT_UNIVECTOR);
	V->type = GMT_memory (C, NULL, V_in->n_columns, GMT_LONG);
	if (duplicate_data) {
		COUNTER_MEDIUM col;
		for (col = 0; col < V_in->n_columns; col++) {
			GMT_alloc_univector (C, &V->data[col], V->type[col], V->n_rows);
			GMT_duplicate_univector (C, &V->data[col], &V_in->data[col], V->type[col], V->n_rows);
		}
	}
	return (V);
}

struct GMT_MATRIX * GMT_create_matrix (struct GMT_CTRL *C)
{	/* Allocates space for a new matrix container. */
	struct GMT_MATRIX *M = NULL;
	M = GMT_memory (C, NULL, 1, struct GMT_MATRIX);
	M->alloc_mode = GMT_ALLOCATED;	/* So GMT_* modules can free this memory. */
	return (M);
}

struct GMT_MATRIX * GMT_duplicate_matrix (struct GMT_CTRL *C, struct GMT_MATRIX *M_in, BOOLEAN duplicate_data)
{	/* Duplicates a matrix container - optionally duplicates the data array */
	struct GMT_MATRIX *M = NULL;
	M = GMT_memory (C, NULL, 1, struct GMT_MATRIX);
	GMT_memcpy (M, M_in, 1, struct GMT_MATRIX);
	GMT_memset (&M->data, 1, union GMT_UNIVECTOR);
	if (duplicate_data) {
		size_t size = M->n_rows * M->n_columns;
		GMT_alloc_univector (C, &(M->data), M->type, size);
		GMT_duplicate_univector (C, &M->data, &M_in->data, M->type, size);
	}
	return (M);
}

void GMT_free_matrix_ptr (struct GMT_CTRL *C, struct GMT_MATRIX *M, BOOLEAN free_matrix)
{	/* Free everything but the struct itself  */
	if (!M) return;	/* Nothing to deallocate */
	if (free_matrix) GMT_free_univector (C, &(M->data), M->type);
}

void GMT_free_matrix (struct GMT_CTRL *C, struct GMT_MATRIX **M, BOOLEAN free_matrix)
{	/* By taking a reference to the matrix pointer we can set it to NULL when done */
	GMT_free_matrix_ptr (C, *M, free_matrix);
	GMT_free (C, *M);
}

BOOLEAN GMT_not_numeric (struct GMT_CTRL *C, char *text)
{
	/* TRUE if text cannot represent a valid number  However,
	 * FALSE does not therefore mean we have a valid number because
	 * <date>T<clock> representations may use all kinds
	 * of punctuations or letters according to the various format
	 * settings in gmt.conf.  Here we just rule out things
	 * that we are sure of. */

	COUNTER_MEDIUM i, k, n_digits = 0, n_period = 0, period = 0, n_plus = 0, n_minus = 0;
	static char *valid = "0123456789-+.:WESNT" GMT_LEN_UNITS GMT_DIM_UNITS;
	if (!text) return (TRUE);		/* NULL pointer */
	if (!strlen (text)) return (TRUE);	/* Blank string */
	if (isalpha ((int)text[0])) return (TRUE);	/* Numbers cannot start with letters */
	if (!(text[0] == '+' || text[0] == '-' || text[0] == '.' || isdigit ((int)text[0]))) return (TRUE);	/* Numbers must be [+|-][.][<digits>] */
	for (i = 0; text[i]; i++) {	/* Check each character */
		/* First check for ASCII values that should never appear in any number */
		if (!strchr (valid, text[i])) return (TRUE);	/* Found a char not among valid letters */
		if (isdigit ((int)text[i])) n_digits++;
		if (text[i] == '.') {
			n_period++;
			period = i;
		}
		if (text[i] == '+') n_plus++;
		if (text[i] == '-') n_minus++;
	}
	if (n_digits == 0 || n_period > 1 || (n_plus + n_minus) > 2) return (TRUE);
	if (n_period) {	/* Check if we have filename.ext with ext having no numbers */
		for (i = period + 1, n_digits = k = 0; text[i]; i++, k++) if (isdigit ((int)text[i])) n_digits++;
		if (k > 0 && n_digits == 0) return (TRUE);	/* Probably a file */
	}
	return (FALSE);	/* This may in fact be numeric */
}

#if 0
GMT_LONG GMT_not_numeric_old (struct GMT_CTRL *C, char *text)
{
	/* TRUE if text cannot represent a valid number  However,
	 * FALSE does not therefore mean we have a valid number because
	 * <date>T<clock> representations may use all kinds
	 * of punctuations or letters according to the various format
	 * settings in gmt.conf.  Here we just rule out things
	 * that we are sure of. */

	GMT_LONG i, k, n_digits = 0, n_period = 0, period = 0, n_plus = 0, n_minus = 0, len;
	if (!text) return (TRUE);	/* NULL pointer */
	if (!(len = strlen (text)))  return (TRUE);	/* Blank string */
	if (isalpha ((int)text[0])) return (TRUE);	/* Numbers cannot start with letters */
	if (!(text[0] == '+' || text[0] == '-' || text[0] == '.' || isdigit ((int)text[0]))) return (TRUE);	/* Numbers must be [+|-][.][<digits>] */
	for (i = 0; text[i]; i++) {	/* Check each character */
		/* First check for ASCII values that should never appear in any number */
		if (text[i] < 43) return (TRUE);	/* ASCII 0-42 */
		if (text[i] == '\'' || text[i] == '/') return (TRUE);
		if (text[i] > ':' && text[i] < 'D') return (TRUE);
		if (text[i] > 'E' && text[i] < 'N') return (TRUE);
		if (text[i] > 'N' && text[i] < 'S') return (TRUE);
		if (text[i] > 'S' && text[i] < 'W') return (TRUE);
		if (text[i] > 'W' && text[i] < 'c') return (TRUE);
		if (text[i] > 'e') return (TRUE);
		if (isdigit ((int)text[i])) n_digits++;
		if (text[i] == '.') {
			n_period++;
			period = i;
		}
		if (text[i] == '+') n_plus++;
		if (text[i] == '-') n_minus++;
	}
	if (n_digits == 0 || n_period > 1 || (n_plus + n_minus) > 2) return (TRUE);
	if (n_period) {	/* Check if we have filename.ext with ext having no numbers */
		for (i = period + 1, n_digits = k = 0; text[i]; i++, k++) if (isdigit ((int)text[i])) n_digits++;
		if (k > 0 && n_digits == 0) return (TRUE);	/* Probably a file */
	}
	return (FALSE);	/* This may in fact be numeric */
}
#endif

GMT_LONG GMT_conv_intext2dbl (struct GMT_CTRL *C, char *record, COUNTER_MEDIUM ncols)
{
	/* Used when we read records from GMT_TEXTSETs and need to obtain doubles */
	/* Convert the first ncols fields in the record string to numbers that we
	 * store in C->current.io.curr_rec, which is what normal GMT_DATASET processing do.
	 * We stop if we run out of fields and ignore conversion errors.  */

	COUNTER_MEDIUM k = 0, pos = 0;
	char p[GMT_BUFSIZ];

	while (k < ncols && GMT_strtok (record, " \t,", &pos, p)) {	/* Get each field in turn and bail when done */
		if (!(p[0] == '+' || p[0] == '-' || p[0] == '.' || isdigit ((int)p[0]))) continue;	/* Numbers must be [+|-][.][<digits>] */
		GMT_scanf (C, p, C->current.io.col_type[GMT_IN][k], &C->current.io.curr_rec[k]);	/* Be tolerant of errors */
		k++;
	}
	if (C->current.setting.io_lonlat_toggle[GMT_IN] && k >= 2) d_swap (C->current.io.curr_rec[GMT_X], C->current.io.curr_rec[GMT_Y]);	/* Got lat/lon instead of lon/lat */
	if (C->current.io.col_type[GMT_IN][GMT_X] & GMT_IS_GEO) gmt_adjust_periodic (C);			/* Must account for periodicity in 360 */
	return (0);
}

GMT_LONG gmt_ogr_get_type (char *item)
{
	if (!strcmp (item, "double") || !strcmp (item, "DOUBLE")) return (GMTAPI_DOUBLE);
	if (!strcmp (item, "float") || !strcmp (item, "FLOAT")) return (GMTAPI_FLOAT);
	if (!strcmp (item, "integer") || !strcmp (item, "INTEGER")) return (GMTAPI_INT);
	if (!strcmp (item, "char") || !strcmp (item, "CHAR")) return (GMTAPI_CHAR);
	if (!strcmp (item, "string") || !strcmp (item, "STRING")) return (GMTAPI_TEXT);
	if (!strcmp (item, "datetime") || !strcmp (item, "DATETIME")) return (GMTAPI_TIME);
	if (!strcmp (item, "logical") || !strcmp (item, "LOGICAL")) return (GMTAPI_UCHAR);
	return (GMTAPI_NOTSET);
}

GMT_LONG gmt_ogr_get_geometry (char *item)
{
	if (!strcmp (item, "point") || !strcmp (item, "POINT")) return (GMT_IS_POINT);
	if (!strcmp (item, "mpoint") || !strcmp (item, "MPOINT")) return (GMT_IS_MULTIPOINT);
	if (!strcmp (item, "line") || !strcmp (item, "LINE")) return (GMT_IS_LINESTRING);
	if (!strcmp (item, "mline") || !strcmp (item, "MLINE")) return (GMT_IS_MULTILINESTRING);
	if (!strcmp (item, "poly") || !strcmp (item, "POLY")) return (GMT_IS_POLYGON);
	if (!strcmp (item, "mpoly") || !strcmp (item, "MPOLY")) return (GMT_IS_MULTIPOLYGON);
	return (GMTAPI_NOTSET);
}

void GMT_free_ogr (struct GMT_CTRL *C, struct GMT_OGR **G, COUNTER_MEDIUM mode)
{	/* Free up GMT/OGR structure, if used */
	COUNTER_MEDIUM k;
	if (!(*G)) return;	/* Nothing to do */
	/* mode = 0 only frees the aspatial data value array, while mode = 1 frees the entire struct and contents */
	for (k = 0; k < (*G)->n_aspatial; k++) {
		if (mode == 1 && (*G)->name && (*G)->name[k]) free ((*G)->name[k]);
		if ((*G)->value && (*G)->value[k]) free ((*G)->value[k]);
	}
	GMT_free (C, (*G)->value);
	GMT_free (C, (*G)->dvalue);
	if (mode == 0) return;	/* That's all we do for now */
	/* Here we free up everything */
	GMT_free (C, (*G)->name);
	GMT_free (C, (*G)->type);
	if ((*G)->region) free ((*G)->region);
	for (k = 0; k < 4; k++) free ((*G)->proj[k]);
	GMT_free (C, (*G));
	return;
}

struct GMT_OGR * GMT_duplicate_ogr (struct GMT_CTRL *C, struct GMT_OGR *G)
{	/* Duplicate GMT/OGR structure, if used */
	COUNTER_MEDIUM k;
	struct GMT_OGR *G_dup = NULL;
	if (!G) return (NULL);	/* Nothing to do */
	G_dup = GMT_memory (C, NULL, 1, struct GMT_OGR);
	if (G->region) G_dup->region = strdup (G->region);
	for (k = 0; k < 4; k++) if (G->proj[k]) G_dup->proj[k] = strdup (G->proj[k]);
	G_dup->geometry = G->geometry;
	if (G->n_aspatial) {
		G_dup->n_aspatial = G->n_aspatial;
		G_dup->name = GMT_memory (C, NULL, G->n_aspatial, char *);
		for (k = 0; k < G->n_aspatial; k++) if (G->name[k]) G_dup->name[k] = strdup (G->name[k]);
		G_dup->type = GMT_memory (C, NULL, G->n_aspatial, GMT_LONG);
		GMT_memcpy (G_dup->type, G->type, G->n_aspatial, GMT_LONG);
	}
	return (G_dup);
}

/* NOT USED ??? */
GMT_LONG GMT_validate_aspatial (struct GMT_CTRL *C, struct GMT_OGR *G)
{
	COUNTER_MEDIUM k;
	if (C->current.io.ogr != 1) return (GMT_OK);	/* No point checking further since file is not GMT/OGR */
	for (k = 0; k < C->common.a.n_aspatial; k++) if (gmt_get_ogr_id (G, C->common.a.name[k])) return (-1);
	return (GMT_OK);
}

/* NOT USED ??? */
GMT_LONG GMT_load_aspatial_values (struct GMT_CTRL *C, struct GMT_OGR *G)
{
	/* Uses the info in -a and OGR to replace values in the curr_rec array with aspatial values */

	COUNTER_MEDIUM k, n;
	GMT_LONG id;
	for (k = n = 0; k < C->common.a.n_aspatial; k++) {	/* For each item specified in -a */
		if ((id = gmt_get_ogr_id (G, C->common.a.name[k])) == GMTAPI_NOTSET) {
			GMT_report (C, GMT_MSG_FATAL, "ERROR: No aspatial value found for column %s\n", C->common.a.name[k]);
			GMT_exit (EXIT_FAILURE);
		}
		switch (G->type[id]) {
			case GMTAPI_DOUBLE:
			case GMTAPI_FLOAT:
			case GMTAPI_ULONG:
			case GMTAPI_LONG:
			case GMTAPI_UINT:
			case GMTAPI_INT:
			case GMTAPI_USHORT:
			case GMTAPI_SHORT:
			case GMTAPI_UCHAR:
			case GMTAPI_CHAR:
				C->current.io.curr_rec[C->common.a.col[k]] = atof (G->value[id]);
				break;
			case GMTAPI_TIME:
				GMT_scanf_arg (C, G->value[id], GMT_IS_ABSTIME, &C->current.io.curr_rec[C->common.a.col[k]]);
				break;
			default:	/* Do nothing (string) */
				break;
		}
		n++;
	}
	return (n);
}

double GMT_get_aspatial_value (struct GMT_CTRL *C, COUNTER_MEDIUM col, struct GMT_LINE_SEGMENT *S)
{
	/* Return the value associated with the aspatial values given for this column col */

	COUNTER_MEDIUM k;
	GMT_LONG id, scol = col;
	char *V = NULL;
	for (k = 0; k < C->common.a.n_aspatial; k++) {	/* For each item specified in -a */
		if (scol != C->common.a.col[k]) continue;	/* Not the column we want */
		id = gmt_get_ogr_id (C->current.io.OGR, C->common.a.name[k]);	/* Get the ID */
		V = (S && S->ogr) ? S->ogr->value[id] : C->current.io.OGR->value[id];	/* Either from table or from segment (multi) */
		return (gmt_convert_aspatial_value (C, C->current.io.OGR->type[id], V));
	}
	GMT_report (C, GMT_MSG_FATAL, "Warning: No aspatial value found for column %ld [Return NaN]\n", col);
	return (C->session.d_NaN);
}

GMT_LONG GMT_load_aspatial_string (struct GMT_CTRL *C, struct GMT_OGR *G, COUNTER_MEDIUM col, char out[GMT_BUFSIZ])
{
	/* Uses the info in -a and OGR to retrieve the requested aspatial string */

	COUNTER_MEDIUM k, len;
	GMT_LONG id = GMTAPI_NOTSET, scol = col;
	if (C->current.io.ogr != 1) return (0);		/* No point checking further since file is not GMT/OGR */
	for (k = 0; k < C->common.a.n_aspatial; k++) {	/* For each item specified in -a */
		if (C->common.a.col[k] == scol) id = k;			/* ..that matches the given column */
	}
	if (id == GMTAPI_NOTSET) return (0);
	id = gmt_get_ogr_id (G, C->common.a.name[id]);
	if (id == GMTAPI_NOTSET) return (0);
	len = strlen (G->value[id]);
	GMT_memset (out, GMT_BUFSIZ, char);
	if (G->value[id][0] == '\"' && G->value[id][len-1] == '\"')	/* Skip opening and closing quotes */
		strncpy (out, &G->value[id][1], len-2);
	else
		strcpy (out, G->value[id]);
	return (1);
}<|MERGE_RESOLUTION|>--- conflicted
+++ resolved
@@ -4477,15 +4477,9 @@
 	if (!T->n_columns) return;	/* No columns given */
 	if (!T->min) T->min = GMT_memory (C, NULL, T->n_columns, double);
 	if (!T->max) T->max = GMT_memory (C, NULL, T->n_columns, double);
-<<<<<<< HEAD
 	for (col = 0; col < T->n_columns; col++) {	/* Initialize */
 		T->min[col] = DBL_MAX;
-		T->max[col] = DBL_MIN;
-=======
-	for (k = 0; k < T->n_columns; k++) {	/* Initialize */
-		T->min[k] = DBL_MAX;
-		T->max[k] = -DBL_MAX;
->>>>>>> f21d206f
+		T->max[col] = -DBL_MAX;
 	}
 	for (seg = 0; seg < T->n_segments; seg++) {
 		S = T->segment[seg];
