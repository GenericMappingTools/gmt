--- conflicted
+++ resolved
@@ -1163,29 +1163,6 @@
 	return (n);
 }
 
-<<<<<<< HEAD
-GMT_LONG gmt_trim_line (struct GMT_CTRL *C, char *line, GMT_LONG add_linefeed) {
-	/* Get rid of trailing \r \n \t and spaces */
-	GMT_LONG i, len = strlen (line);
-#ifndef WIN32
-	if (len >= (GMT_BUFSIZ-1)) {
-		GMT_report (C, GMT_MSG_FATAL, "This file appears to be in DOS format - reformat with dos2unix\n");
-		GMT_exit (EXIT_FAILURE);
-	}
-#endif
-	for (i = len - 1; i >= 0 && strchr (" \t\r\n", (int)line[i]); i--);	/* Chop off trailing whitespace and CR/LF */
-	if (add_linefeed) line[++i] = '\n';	/* Append linefeed \n at end */
-	line[++i] = '\0';			/* Now have clean C string with [\n]\0 at end */
-	return (i);				/* Return length of clean string */
-}
-
-GMT_LONG GMT_trim_segheader (struct GMT_CTRL *C, char *line) {
-	GMT_LONG i = 0;
-	/* Trim trailing junk and return position of first non-space/tab/> part of segment header */
-	(void)gmt_trim_line (C, line, FALSE);	/* Eliminate DOS endings and trailing white space; do not add linefeed */
-	while (line[i] && (line[i] == ' ' || line[i] == '\t' || line[i] == C->current.setting.io_seg_marker[GMT_IN])) i++;
-	return (i);
-=======
 char *GMT_trim_segheader (struct GMT_CTRL *C, char *line) {
 	/* Trim trailing junk and return pointer to first non-space/tab/> part of segment header
 	 * Do not try to free the returned pointer!
@@ -1196,7 +1173,6 @@
 		++line;
 	/* Return header string */
 	return (line);
->>>>>>> 8b142c2f
 }
 
 GMT_LONG GMT_is_a_NaN_line (struct GMT_CTRL *C, char *line)
