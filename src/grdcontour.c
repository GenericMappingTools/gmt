--- conflicted
+++ resolved
@@ -237,13 +237,8 @@
 	GMT_Option (API, "X");
 	GMT_Message (API, GMT_TIME_NONE, "\t-Z Subtract <shift> and multiply data by <fact> before contouring [1/0].\n");
 	GMT_Message (API, GMT_TIME_NONE, "\t   Append p for z-data that are periodic in 360 (i.e., phase data).\n");
-<<<<<<< HEAD
 	GMT_Option (API, "bo3,c,do,f,h,p,t,.");
-	
-=======
-	GMT_Option (API, "bo3,c,f,h,p,t,.");
-
->>>>>>> c57adcf1
+
 	return (EXIT_FAILURE);
 }
 
@@ -474,20 +469,12 @@
 	if (Ctrl->A.interval > 0.0 && (!Ctrl->C.file && Ctrl->C.interval == 0.0)) Ctrl->C.interval = Ctrl->A.interval;
 
 	n_errors += GMT_check_condition (GMT, n_files != 1, "Syntax error: Must specify a single grid file\n");
-<<<<<<< HEAD
 	n_errors += GMT_check_condition (GMT, !GMT->common.J.active && !Ctrl->D.active,
 	                                 "Syntax error: Must specify a map projection with the -J option\n");
-	n_errors += GMT_check_condition (GMT, !Ctrl->C.file && Ctrl->C.interval <= 0.0 && 
-			GMT_is_dnan (Ctrl->C.single_cont) && GMT_is_dnan (Ctrl->A.single_cont), 
+	n_errors += GMT_check_condition (GMT, !Ctrl->C.file && Ctrl->C.interval <= 0.0 &&
+			GMT_is_dnan (Ctrl->C.single_cont) && GMT_is_dnan (Ctrl->A.single_cont),
 	                     "Syntax error -C option: Must specify contour interval, file name with levels, or cpt-file\n");
 	n_errors += GMT_check_condition (GMT, Ctrl->L.low > Ctrl->L.high, "Syntax error -L option: lower limit > upper!\n");
-=======
-	n_errors += GMT_check_condition (GMT, !GMT->common.J.active && !Ctrl->D.active, "Syntax error: Must specify a map projection with the -J option\n");
-	n_errors += GMT_check_condition (GMT, !Ctrl->C.file && Ctrl->C.interval <= 0.0 &&
-			GMT_is_dnan (Ctrl->C.single_cont) && GMT_is_dnan (Ctrl->A.single_cont),
-			"Syntax error -C option: Must specify contour interval, file name with levels, or cpt-file\n");
-	n_errors += GMT_check_condition (GMT, Ctrl->L.low >= Ctrl->L.high, "Syntax error -L option: lower limit >= upper!\n");
->>>>>>> c57adcf1
 	n_errors += GMT_check_condition (GMT, Ctrl->F.active && !Ctrl->D.active, "Syntax error -F option: Must also specify -D\n");
 	n_errors += GMT_check_condition (GMT, Ctrl->contour.label_dist_spacing <= 0.0 || Ctrl->contour.half_width <= 0,
 	                                 "Syntax error -G option: Correct syntax:\n\t-G<annot_dist>/<npoints>, both values must be > 0\n");
