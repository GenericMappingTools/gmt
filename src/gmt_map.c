--- conflicted
+++ resolved
@@ -2067,35 +2067,23 @@
 	return (true);
 }
 
-<<<<<<< HEAD
-/*! . */
-bool gmt_radial_overlap (struct GMT_CTRL *GMT_UNUSED(GMT), double GMT_UNUSED(lon0), double GMT_UNUSED(lat0), double GMT_UNUSED(lon1), double GMT_UNUSED(lat1))
-=======
+/*! . */
 bool gmt_radial_overlap (struct GMT_CTRL *GMT, double lon0, double lat0, double lon1, double lat1)
->>>>>>> 1896714b
 {	/* Dummy routine */
 	GMT_UNUSED(GMT); GMT_UNUSED(lon0); GMT_UNUSED(lat0); GMT_UNUSED(lon1); GMT_UNUSED(lat1);
 	return (true);
 }
 
-<<<<<<< HEAD
-/*! . */
-bool gmt_genperg_overlap (struct GMT_CTRL *GMT, double GMT_UNUSED(lon0), double GMT_UNUSED(lat0), double GMT_UNUSED(lon1), double GMT_UNUSED(lat1))
-=======
+/*! . */
 bool gmt_genperg_overlap (struct GMT_CTRL *GMT, double lon0, double lat0, double lon1, double lat1)
->>>>>>> 1896714b
 {	/* Dummy routine */
 	GMT_UNUSED(lon0); GMT_UNUSED(lat0); GMT_UNUSED(lon1); GMT_UNUSED(lat1);
 	if (GMT->current.proj.g_debug > 0) GMT_Report (GMT->parent, GMT_MSG_DEBUG, "genper_overlap: overlap called\n");
 	return (true);
 }
 
-<<<<<<< HEAD
-/*! . */
-bool gmt_genperw_overlap (struct GMT_CTRL *GMT, double GMT_UNUSED(lon0), double GMT_UNUSED(lat0), double GMT_UNUSED(lon1), double GMT_UNUSED(lat1))
-=======
+/*! . */
 bool gmt_genperw_overlap (struct GMT_CTRL *GMT, double lon0, double lat0, double lon1, double lat1)
->>>>>>> 1896714b
 {
 	GMT_UNUSED(lon0); GMT_UNUSED(lat0); GMT_UNUSED(lon1); GMT_UNUSED(lat1);
 	bool out0, out1;
@@ -2286,25 +2274,15 @@
 	return (x_es - ((x_es - x_en) * (y - y_es) / dy));
 }
 
-<<<<<<< HEAD
-/*! . */
-double gmt_left_rect (struct GMT_CTRL *GMT_UNUSED(GMT), double GMT_UNUSED(y)) {
-	return (0.0);
-}
-
-/*! . */
-double gmt_right_rect (struct GMT_CTRL *GMT, double GMT_UNUSED(y)) {
-=======
-double gmt_left_rect (struct GMT_CTRL *GMT, double y)
-{
+/*! . */
+double gmt_left_rect (struct GMT_CTRL *GMT, double y) {
 	GMT_UNUSED(GMT); GMT_UNUSED(y);
 	return (0.0);
 }
 
-double gmt_right_rect (struct GMT_CTRL *GMT, double y)
-{
+/*! . */
+double gmt_right_rect (struct GMT_CTRL *GMT, double y) {
 	GMT_UNUSED(y);
->>>>>>> 1896714b
 	return (GMT->current.map.width);
 }
 
@@ -2349,12 +2327,8 @@
 	return (MIN (GMT->current.map.width, gmt_right_circle (GMT, y)));
 }
 
-<<<<<<< HEAD
-/*! . */
-void GMT_get_point_from_r_az (struct GMT_CTRL *GMT_UNUSED(GMT), double lon0, double lat0, double r, double azim, double *lon1, double *lat1)
-=======
+/*! . */
 void GMT_get_point_from_r_az (struct GMT_CTRL *GMT, double lon0, double lat0, double r, double azim, double *lon1, double *lat1)
->>>>>>> 1896714b
 /* Given point (lon0, lat0), find coordinates of a point r degrees away in the azim direction */
 {
 	GMT_UNUSED(GMT);
@@ -2431,13 +2405,8 @@
 	return (az);
 }
 
-<<<<<<< HEAD
-/*! . */
-double gmt_az_backaz_sphere (struct GMT_CTRL *GMT_UNUSED(GMT), double lonE, double latE, double lonS, double latS, bool baz) {
-=======
-double gmt_az_backaz_sphere (struct GMT_CTRL *GMT, double lonE, double latE, double lonS, double latS, bool baz)
-{
->>>>>>> 1896714b
+/*! . */
+double gmt_az_backaz_sphere (struct GMT_CTRL *GMT, double lonE, double latE, double lonS, double latS, bool baz) {
 	/* Calculate azimuths or backazimuths.  Spherical code.
 	 * First point is considered "Event" and second "Station".
 	 * Azimuth is direction from Station to Event.
@@ -3684,12 +3653,8 @@
 	return ((dy = fabs (y1 - y0)) > GMT->current.map.half_height);
 }
 
-<<<<<<< HEAD
-/*! . */
-bool gmt_will_it_wrap_tm (struct GMT_CTRL *GMT, double *GMT_UNUSED(x), double *y, uint64_t n, uint64_t *start)
-=======
+/*! . */
 bool gmt_will_it_wrap_tm (struct GMT_CTRL *GMT, double *x, double *y, uint64_t n, uint64_t *start)
->>>>>>> 1896714b
 {	/* Determines if a polygon will wrap at edges for TM global projection */
 	GMT_UNUSED(x);
 	uint64_t i;
@@ -3731,13 +3696,8 @@
 	}
 }
 
-<<<<<<< HEAD
-/*! . */
-int gmt_map_jump_tm (struct GMT_CTRL *GMT, double GMT_UNUSED(x0), double y0, double GMT_UNUSED(x1), double y1) {
-=======
-int gmt_map_jump_tm (struct GMT_CTRL *GMT, double x0, double y0, double x1, double y1)
-{
->>>>>>> 1896714b
+/*! . */
+int gmt_map_jump_tm (struct GMT_CTRL *GMT, double x0, double y0, double x1, double y1) {
 	/* true if y-distance between points exceeds 1/2 map height at this x value */
 	/* Only used for TM world maps */
 
@@ -5414,13 +5374,8 @@
 	return (half_width);
 }
 
-<<<<<<< HEAD
-/*! . */
-bool gmt_this_point_wraps_x (struct GMT_CTRL *GMT_UNUSED(GMT), double x0, double x1, double w_last, double w_this) {
-=======
-bool gmt_this_point_wraps_x (struct GMT_CTRL *GMT, double x0, double x1, double w_last, double w_this)
-{
->>>>>>> 1896714b
+/*! . */
+bool gmt_this_point_wraps_x (struct GMT_CTRL *GMT, double x0, double x1, double w_last, double w_this) {
 	/* Returns true if the 2 x-points implies a jump at this y-level of the map */
 
 	GMT_UNUSED(GMT);
@@ -5602,23 +5557,15 @@
 
 /* Specific functions that are accessed via pointer only */
 
-<<<<<<< HEAD
-/*! . */
-double GMT_cartesian_dist (struct GMT_CTRL *GMT_UNUSED(GMT), double x0, double y0, double x1, double y1)
-=======
+/*! . */
 double GMT_cartesian_dist (struct GMT_CTRL *GMT, double x0, double y0, double x1, double y1)
->>>>>>> 1896714b
 {	/* Calculates the good-old straight line distance in users units */
 	GMT_UNUSED(GMT);
 	return (hypot ( (x1 - x0), (y1 - y0)));
 }
 
-<<<<<<< HEAD
-/*! . */
-double GMT_cartesian_dist2 (struct GMT_CTRL *GMT_UNUSED(GMT), double x0, double y0, double x1, double y1)
-=======
+/*! . */
 double GMT_cartesian_dist2 (struct GMT_CTRL *GMT, double x0, double y0, double x1, double y1)
->>>>>>> 1896714b
 {	/* Calculates the good-old straight line distance squared in users units */
 	GMT_UNUSED(GMT);
 	x1 -= x0;	y1 -= y0;
@@ -5644,13 +5591,8 @@
 	return (x1*x1 + y1*y1);
 }
 
-<<<<<<< HEAD
-/*! . */
-double gmt_flatearth_dist_degree (struct GMT_CTRL *GMT_UNUSED(GMT), double x0, double y0, double x1, double y1) {
-=======
-double gmt_flatearth_dist_degree (struct GMT_CTRL *GMT, double x0, double y0, double x1, double y1)
-{
->>>>>>> 1896714b
+/*! . */
+double gmt_flatearth_dist_degree (struct GMT_CTRL *GMT, double x0, double y0, double x1, double y1) {
 	/* Calculates the approximate flat earth distance in degrees.
 	   If difference in longitudes exceeds 180 we pick the other
 	   offset (360 - offset)
@@ -7474,13 +7416,8 @@
 	return (np);
 }
 
-<<<<<<< HEAD
-/*! . */
-double GMT_lat_swap_quick (struct GMT_CTRL *GMT_UNUSED(GMT), double lat, double c[]) {
-=======
-double GMT_lat_swap_quick (struct GMT_CTRL *GMT, double lat, double c[])
-{
->>>>>>> 1896714b
+/*! . */
+double GMT_lat_swap_quick (struct GMT_CTRL *GMT, double lat, double c[]) {
 	/* Return latitude, in degrees, given latitude, in degrees, based on coefficients c */
 
 	GMT_UNUSED(GMT);
