/*--------------------------------------------------------------------
 *	$Id$
 *
 *	Copyright (c) 1991-2015 by P. Wessel, W. H. F. Smith, R. Scharroo, J. Luis and F. Wobbe
 *	See LICENSE.TXT file for copying and redistribution conditions.
 *
 *	This program is free software; you can redistribute it and/or modify
 *	it under the terms of the GNU Lesser General Public License as published by
 *	the Free Software Foundation; version 3 or any later version.
 *
 *	This program is distributed in the hope that it will be useful,
 *	but WITHOUT ANY WARRANTY; without even the implied warranty of
 *	MERCHANTABILITY or FITNESS FOR A PARTICULAR PURPOSE.  See the
 *	GNU Lesser General Public License for more details.
 *
 *	Contact info: gmt.soest.hawaii.edu
 *--------------------------------------------------------------------*/
/*
 *			G M T _ M A P . C
 *
 *- - - - - - - - - - - - - - - - - - - - - - - - - - - - - - - - - - -
 * GMT_map.c contains code related to generic coordinate transformation.
 * For the actual projection functions, see gmt_proj.c
 *
 *	Map Transformation Setup Routines
 *	These routines initializes the selected map transformation
 *	The names and main function are listed below
 *	NB! Note that the transformation function does not check that they are
 *	passed valid lon,lat numbers. I.e asking for log10 scaling using values
 *	<= 0 results in problems.
 *
 * The ellipsoid used is selectable by editing the gmt.conf in your
 * home directory.  If no such file, create one by running gmtdefaults.
 *
 * Usage: Initialize system by calling GMT_map_setup (separate module), and
 * then just use GMT_geo_to_xy() and GMT_xy_to_geo() functions.
 *
 * Author:	Paul Wessel
 * Date:	1-JAN-2010
 * Version:	5
 */
 
/*!
 * \file gmt_map.c
 * \brief gmt_map.c contains code related to generic coordinate transformation.
 *
 * PUBLIC GMT Functions include:
 *
 *	GMT_azim_to_angle :	Converts azimuth to angle on the map\n
 *	GMT_clip_to_map :	Force polygon points to be inside map\n
 *	GMT_compact_line :	Remove redundant pen movements\n
 *	GMT_geo_to_xy :		Generic lon/lat to x/y\n
 *	GMT_geo_to_xy_line :	Same for polygons\n
 *	GMT_geoz_to_xy :	Generic 3-D lon/lat/z to x/y\n
 *	GMT_grd_project :	Generalized grid projection with interpolation\n
 *	GMT_great_circle_dist :	Returns great circle distance in degrees\n
 *	GMT_img_project :	Generalized image projection with interpolation\n
 *	GMT_map_outside :	Generic function determines if we're outside map boundary\n
 *	GMT_map_path :		Return GMT_latpath or GMT_lonpath\n
 *	GMT_map_setup :		Initialize map projection\n
 *	GMT_project_init :	Initialize parameters for grid/image transformations\n
 *	GMT_xy_to_geo :		Generic inverse x/y to lon/lat projection\n
 *	GMT_xyz_to_xy :		Generic xyz to xy projection\n
 *	GMT_xyz_to_xy_n :	Same for an array
 *
 * Internal GMT Functions include:
 *
 *	gmt_get_origin :		Find origin of projection based on pole and 2nd point\n
 *	gmt_get_rotate_pole :		Find rotation pole based on two points on great circle\n
 *	gmt_ilinearxy :			Inverse linear projection\n
 *	gmt_init_three_D :		Initializes parameters needed for 3-D plots\n
 *	gmt_map_crossing :		Generic function finds crossings between line and map boundary\n
 *	GMT_latpath :			Return path between 2 points of equal latitide\n
 *	GMT_lonpath :			Return path between 2 points of equal longitude\n
 *	gmt_radial_crossing :		Determine map crossing in the Lambert azimuthal equal area projection\n
 *	GMT_left_boundary :		Return left boundary in x-inches\n
 *	gmt_linearxy :			Linear xy projection\n
 *	gmt_lon_inside :		Accounts for wrap-around in longitudes and checks for inside\n
 *	gmt_ellipse_crossing :		Find map crossings in the Mollweide projection\n
 *	gmt_move_to_rect :		Move an outside point straight in to nearest edge\n
 *	gmt_polar_outside :		Determines if a point is outside polar projection region\n
 *	gmt_pole_rotate_forward :	Compute positions from oblique coordinates\n
 *	gmt_radial_clip :		Clip path outside radial region\n
 *	gmt_radial_outside :		Determine if point is outside radial region\n
 *	gmt_radial_overlap :		Determine overlap, always true for his projection\n
 *	gmt_rect_clip :			Clip to rectangular region\n
 *	gmt_rect_crossing :		Find crossing between line and rect region\n
 *	gmt_rect_outside :		Determine if point is outside rect region\n
 *	gmt_rect_outside2 :		Determine if point is outside rect region (azimuthal proj only)\n
 *	gmt_rect_overlap :		Determine overlap between rect regions\n
 *	GMT_right_boundary :		Return x value of right map boundary\n
 *	gmt_xy_search :			Find xy map boundary\n
 *	GMT_wesn_clip:			Clip polygon to wesn boundaries\n
 *	gmt_wesn_crossing :		Find crossing between line and lon/lat rectangle\n
 *	gmt_wesn_outside :		Determine if a point is outside a lon/lat rectangle\n
 *	gmt_wesn_overlap :		Determine overlap between lon/lat rectangles\n
 *	gmt_wesn_search :		Search for extreme coordinates\n
 *	GMT_wrap_around_check_{x,tm} :	Check if line wraps around due to Greenwich\n
 *	GMT_x_to_xx :			Generic linear x projection\n
 *	GMT_xx_to_x :			Generic inverse linear x projection\n
 *	GMT_y_to_yy :			Generic linear y projection\n
 *	GMT_yy_to_y :			Generic inverse linear y projection\n
 *	GMT_z_to_zz :			Generic linear z projection\n
 *	GMT_zz_to_z :			Generic inverse linear z projection\n
 */

#include "gmt_dev.h"
#include "gmt_internals.h"

/*! CCW order of side in some tests */
enum GMT_side {
	GMT_BOTTOM = 0,
	GMT_RIGHT = 1,
	GMT_TOP = 2,
	GMT_LEFT = 3};

/* Basic error reporting when things go badly wrong. This Return macro can be
 * used in stead of regular return(code) to print out what the code is before
 * it returns.  We assume the GMT pointer is available in the function!
 */
#define VAR_TO_STR(arg)      #arg
#define Return(err) { GMT_Report(GMT->parent,GMT_MSG_NORMAL,"Internal Error = %s\n",VAR_TO_STR(err)); return (err);}


/* Note by P. Wessel, 18-Oct-2012, updated 08-JAN-2014:
 * In the olden days, GMT only did great circle distances.  In GMT 4 we implemented geodesic
 * distances by Rudoe's formula as given in Bomford [1971].  However, that geodesic is not
 * exactly what we wanted as it is a normal section and do not strictly follow the geodesic.
 * Other candidates are Vincenty [1975], which is widely used and Karney [2012], which is super-
 * accurate.  At this point their differences are in the micro-meter level.  For GMT 5 we have
 * now switched to the Vincenty algorithm as provided by Gerald Evenden, USGS [author of proj4],
 * which is a modified translation of the NGS algorithm and not exactly what is in proj4's geod
 * program (which Evenden thinks is inferior.)  I ran a comparison between many algorithms that
 * either were available via codes or had online calculators.  I sought the geodesic distance
 * from (0,0) to (10,10) on WGS-84; the results were (in meters):
 *
 *	GMT4 (Rudoe):		1565109.099232116
 *	proj4:			1565109.095557918
 *	vdist(0,0,10,10) [0]	1565109.09921775
 *	Karney [1]: 		1565109.09921789
 *	Vincenty [2]:		1565109.099218036
 *	NGS [3]			1565109.0992
 *	Andoyer [4]		1565092.276857755
 *
 * [0] via Joaquim Luis, supposedly Vincenty [2012]
 * [1] via online calculator at max precision http://geographiclib.sourceforge.net/cgi-bin/Geod
 * [2] downloading, compiling and running http://article.gmane.org/gmane.comp.gis.proj-4.devel/3478.
 *     This is not identical to Vincenty in proj4 but written by Evenden (proj.4 author)
 * [3] via online calculator http://www.ngs.noaa.gov/cgi-bin/Inv_Fwd/inverse2.prl. Their notes says
 *     this is Vincenty; unfortunately I cannot control the output precision.
 * [4] Andoyer approximate from Astronomical Algorithms, Jean Meeus, 2009, second edition, Willmann-Bell, Inc.
 *
 * Based on these comparisons we decided to implement the Vincenty [2] code as given.  The older Rudoe
 * code is also accessible, as is the approximation by Andoyer which is good to a few tens of m.
 * The choice was based on the readily available C code versus having to reimplement Karney in C.
 * When GMT 6 is started we expect to use proj4
 */

static char *GEOD_TEXT[3] = {"Vincenty", "Andoyer", "Rudoe"};

double gmt_get_angle (struct GMT_CTRL *GMT, double lon1, double lat1, double lon2, double lat2);

/* Private functions internal to gmt_map.c */

/*! . */
void gmt_set_oblique_pole_and_origin (struct GMT_CTRL *GMT, double plon, double plat, double olon, double olat)
{	/* The set quantities are used in GMT_obl and GMT_iobl */
	/* Get forward pole and origin vectors FP, FC */
	double P[3];
	GMT_geo_to_cart (GMT, plat, plon, GMT->current.proj.o_FP, true);	/* Set forward Cartesian pole o_FP */
	GMT_geo_to_cart (GMT, olat, olon, P, true);			/* P points to the origin  */
	GMT_cross3v (GMT, GMT->current.proj.o_FP, P, GMT->current.proj.o_FC);	/* Set forward Cartesian center o_FC */
	GMT_normalize3v (GMT, GMT->current.proj.o_FC);

	/* Get inverse pole and origin vectors FP, FC */
	GMT_obl (GMT, 0.0, M_PI_2, &plon, &plat);
	GMT_geo_to_cart (GMT, plat, plon, GMT->current.proj.o_IP, false);	/* Set inverse Cartesian pole o_IP */
	GMT_obl (GMT, 0.0, 0.0, &olon, &olat);
	GMT_geo_to_cart (GMT, olat, olon, P, false);			/* P points to origin  */
	GMT_cross3v (GMT, GMT->current.proj.o_IP, P, GMT->current.proj.o_IC);	/* Set inverse Cartesian center o_FC */
	GMT_normalize3v (GMT, GMT->current.proj.o_IC);
}

/*! . */
bool gmt_quickconic (struct GMT_CTRL *GMT)
{	/* Returns true if area/scale are large/small enough
	 * so that we can use spherical equations with authalic
	 * or conformal latitudes instead of the full ellipsoidal
	 * equations.
	 */

	double s, dlon, width;

	if (GMT->current.proj.gave_map_width) {	/* Gave width */
		dlon = GMT->common.R.wesn[XHI] - GMT->common.R.wesn[XLO];
		width = GMT->current.proj.pars[4] * GMT->session.u2u[GMT->current.setting.proj_length_unit][GMT_M];	/* Convert to meters */
		s = (dlon * GMT->current.proj.M_PR_DEG) / width;
	}
	else if (GMT->current.proj.units_pr_degree) {	/* Gave scale */
		/* Convert to meters */
		s = GMT->current.proj.M_PR_DEG / (GMT->current.proj.pars[4] * GMT->session.u2u[GMT->current.setting.proj_length_unit][GMT_M]);
	}
	else {	/* Got 1:xxx that was changed */
		s = (1.0 / GMT->current.proj.pars[4]) / GMT->current.proj.unit;
	}

	if (s > 1.0e7) {	/* if s in 1:s exceeds 1e7 we do the quick thing */
		GMT_Report (GMT->parent, GMT_MSG_VERBOSE, "Warning: Using spherical projection with conformal latitudes\n");
		return (true);
	}
	else /* Use full ellipsoidal terms */
		return (false);
}

/*! . */
bool gmt_quicktm (struct GMT_CTRL *GMT, double lon0, double limit)
{	/* Returns true if the region chosen is too large for the
	 * ellipsoidal series to be valid; hence use spherical equations
	 * with authalic latitudes instead.
	 * We let +-limit degrees from central meridian be the cutoff.
	 */

	double d_left, d_right;

	d_left  = lon0 - GMT->common.R.wesn[XLO] - 360.0;
	d_right = lon0 - GMT->common.R.wesn[XHI] - 360.0;
	while (d_left  < -180.0) d_left  += 360.0;
	while (d_right < -180.0) d_right += 360.0;
	if (fabs (d_left) > limit || fabs (d_right) > limit) {
		GMT_Report (GMT->parent, GMT_MSG_VERBOSE, "Warning: Using spherical projection with authalic latitudes\n");
		return (true);
	}
	else /* Use full ellipsoidal terms */
		return (false);
}

/*! . */
void gmt_set_polar (struct GMT_CTRL *GMT)
{
	/* Determines if the projection pole is N or S pole */

	if (doubleAlmostEqual (fabs (GMT->current.proj.pars[1]), 90.0)) {
		GMT->current.proj.polar = true;
		GMT->current.proj.north_pole = (GMT->current.proj.pars[1] > 0.0);
	}
}

/*! . */
void gmt_cyl_validate_clon (struct GMT_CTRL *GMT, unsigned int mode) {
	/* Make sure that for global (360-range) cylindrical projections, the central meridian is neither west nor east.
	 * If so then we reset it to the middle value or we change -R:
	 * mode == 0: <clon> should be reset based on w/e mid-point
	 * mode == 1: -J<clon> is firm so w/e is centered on <c.lon>
	 */
	if (GMT_is_dnan (GMT->current.proj.pars[0]))
		GMT->current.proj.pars[0] = 0.5 * (GMT->common.R.wesn[XLO] + GMT->common.R.wesn[XHI]);	/* Not set at all, set to middle lon */
	else if (GMT->current.map.is_world && (GMT->current.proj.pars[0] == GMT->common.R.wesn[XLO] || GMT->current.proj.pars[0] == GMT->common.R.wesn[XHI])) {
		/* Reset central meridian since cannot be 360 away from one of the boundaries since that gives xmin == xmax below */
		if (mode == 1) {	/* Change -R to fit central meridian */
			double w = GMT->current.proj.pars[0] - 180.0, e = GMT->current.proj.pars[0] + 180.0;
			GMT_Report (GMT->parent, GMT_MSG_NORMAL, "Warning: Region for global cylindrical projection had to be reset from %g/%g to %g/%g\n",
				GMT->common.R.wesn[XLO], GMT->common.R.wesn[XHI], w, e);
			GMT->common.R.wesn[XLO] = w;	GMT->common.R.wesn[XHI] = e;
		}
		else {	/* Change central meridian to fit -R */
			double new_lon = 0.5 * (GMT->common.R.wesn[XLO] + GMT->common.R.wesn[XHI]);
			GMT_Report (GMT->parent, GMT_MSG_NORMAL, "Warning: Central meridian for global cylindrical projection had to be reset from %g to %g\n", GMT->current.proj.pars[0], new_lon);
			GMT->current.proj.pars[0] = new_lon;
		}
	}
	else if (!GMT->current.map.is_world) {	/* For reginal areas we cannot have clon > 180 away from either boundary */
		if (fabs (GMT->current.proj.pars[0] - GMT->common.R.wesn[XLO]) > 180.0 || fabs (GMT->current.proj.pars[0] - GMT->common.R.wesn[XHI]) > 180.0) {
			double new_lon = 0.5 * (GMT->common.R.wesn[XLO] + GMT->common.R.wesn[XHI]);
			GMT_Report (GMT->parent, GMT_MSG_NORMAL, "Warning: Central meridian for cylindrical projection had to be reset from %g to %g\n", GMT->current.proj.pars[0], new_lon);
			GMT->current.proj.pars[0] = new_lon;
		}
	}
}

/*! . */
void gmt_lat_swap_init (struct GMT_CTRL *GMT)
{
	/* Initialize values in GMT->current.proj.GMT_lat_swap_vals based on GMT->current.proj.

	First compute GMT->current.proj.GMT_lat_swap_vals.ra (and rm), the radii to use in
	spherical formulae for area (respectively, N-S distance) when
	using the authalic (respectively, meridional) latitude.

	Then for each type of swap:
	First load GMT->current.proj.GMT_lat_swap_vals.c[itype][k], k=0,1,2,3 with the
	coefficient for sin(2 (k +1) phi), based on series from Adams.
	Next reshuffle these coefficients so they form a nested
	polynomial using equations (3-34) and (3-35) on page 19 of
	Snyder.

	References:  J. P. Snyder, "Map projections - a working manual",
	U. S. Geological Survey Professional Paper #1395, 1987.
	O. S. Adams, "Latitude Developments Connected With Geodesy and
	Cartography", U. S. Coast and Geodetic Survey Special Publication
	number 67, 1949.
	P. D. Thomas, "Conformal Projections in Geodesy and Cartography",
	US CGS Special Pub #251, 1952.
	See also other US CGS Special Pubs (#53, 57, 68, 193, and 251).

	Latitudes are named as follows (this only partly conforms to
	names in the literature, which are varied):

	Geodetic   = G, angle between ellipsoid normal and equator
	geocentric = O, angle between radius from Origin and equator
	Parametric = P, angle such that x=a*cos(phi), y=b*sin(phi) is on ellipse
	Authalic   = A, angle to use in equal area   development of ellipsoid
	Conformal  = GMT, angle to use in conformal    development of ellipsoid
	Meridional = M, angle to use in N-S distance calculation of ellipsoid

	(The parametric latitude is the one used in orthogonal curvilinear
	coordinates and ellipsoidal harmonics.  The term "authalic" was coined
	by A. Tissot in "Memoire sur la Representations des Surfaces et les
	projections des cartes geographiques", Gauthier Villars, Paris, 1881;
	it comes from the Greek meaning equal area.)

	The idea of latitude swaps is this:  Conformal, equal-area, and other
	developments of spherical surfaces usually lead to analytic formulae
	for the forward and inverse projections which are stable over a wide
	range of the values.  It is handy to use the same formulae when
	developing the surface of the ellipsoid.  The authalic (respectively,
	conformal) lat is such that when plugged into a spherical development
	formula, it results in an authalic (meaning equal area) (respectively,
	conformal) development of the ellipsoid.  The meridional lat does the
	same thing for measurement of N-S distances along a meridian.

	Adams gives coefficients for series in sin(2 (k +1) phi), for k
	up to 2 or 3.  I have extended these to k=3 in all cases except
	the authalic.  I have sometimes multiplied his coefficients by
	(-1) so that the sense here is always to give a correction to be
	added to the input lat to get the output lat in GMT_lat_swap().

	I have tested this code by checking that
		fabs (geocentric) < fabs (parametric) < fabs (geodetic)
	and also, for each pair of possible conversions, that the
	forward followed by the inverse returns the original lat to
	within a small tolerance.  This tolerance is as follows:

	geodetic <-> authalic:      max error (degrees) = 1.253344e-08
	geodetic <-> conformal:     max error (degrees) = 2.321796e-07  should be better after 13nov07 fix
	geodetic <-> meridional:    max error (degrees) = 4.490630e-12
	geodetic <-> geocentric:    max error (degrees) = 1.350031e-13
	geodetic <-> parametric:    max error (degrees) = 1.421085e-14
	geocentric <-> parametric:  max error (degrees) = 1.421085e-14

	Currently, (GMT v5) the only ones we anticipate using are
	geodetic, authalic, and conformal.  I have put others in here
	for possible future convenience.

	Also, I made this depend on GMT->current.setting.ref_ellipsoid[GMT->current.setting.proj_ellipsoid]
	rather than on GMT->current.proj, so that it will be possible to
	call GMT_lat_swap() without having to pass -R and -J to
	GMT_map_setup(), so that in the future we will be able to use
	lat conversions without plotting maps.

	W H F Smith, 10--13 May 1999.   */

	/* PW notes: Projections only convert latitudes if GMT->current.proj.GMT_convert_latitudes is true.
	 *       This is set by GMT_mapsetup if the ellipsoid is not a sphere.  Calling gmt_lat_swap_init by itself
	 *	 does not affect the mapping machinery.  Since various situations call for the use
	 *	 of auxilliary latitudes we initialize gmt_lat_swap_init in GMT_begin.  This means
	 *	 programs can use functions like GMT_lat_swap whenever needed.
	 */

	unsigned int i;
	double x, xx[4], a, f, e2, e4, e6, e8;

	f = GMT->current.setting.ref_ellipsoid[GMT->current.setting.proj_ellipsoid].flattening;
	a = GMT->current.setting.ref_ellipsoid[GMT->current.setting.proj_ellipsoid].eq_radius;

	if (GMT_IS_ZERO (f)) {
		GMT_memset (GMT->current.proj.GMT_lat_swap_vals.c, GMT_LATSWAP_N * 4, double);
		GMT->current.proj.GMT_lat_swap_vals.ra = GMT->current.proj.GMT_lat_swap_vals.rm = a;
		GMT->current.proj.GMT_lat_swap_vals.spherical = true;
		return;
	}
	GMT->current.proj.GMT_lat_swap_vals.spherical = false;

	/* Below are two sums for x to get the two radii.  I have nested the
	parentheses to add the terms in the order that would minimize roundoff
	error.  However, in double precision there may be no need to do this.
	I have carried these to 4 terms (eccentricity to the 8th power) because
	this is as far as Adams goes with anything, but it is not clear what
	the truncation error is, since every term in the sum has the same sign.  */

	e2 = f * (2.0 - f);
	e4 = e2 * e2;
	e6 = e4 * e2;
	e8 = e4 * e4;

	/* This expression for the Authalic radius comes from Adams [1949]  */
	xx[0] = 2.0 / 3.0;
	xx[1] = 3.0 / 5.0;
	xx[2] = 4.0 / 7.0;
	xx[3] = 5.0 / 9.0;
	x = xx[0] * e2 + ( xx[1] * e4 + ( xx[2] * e6 + xx[3] * e8));
	GMT->current.proj.GMT_lat_swap_vals.ra = a * sqrt( (1.0 + x) * (1.0 - e2));

	/* This expression for the Meridional radius comes from Gradshteyn and Ryzhik, 8.114.1,
	because Adams only gets the first two terms.  This can be worked out by expressing the
	meridian arc length in terms of an integral in parametric latitude, which reduces to
	equatorial radius times Elliptic Integral of the Second Kind.  Expanding this using
	binomial theorem leads to Gradshteyn and Ryzhik's expression:  */
	xx[0] = 1.0 / 4.0;
	xx[1] = xx[0] * 3.0 / 16.0;
	xx[2] = xx[1] * 3.0 * 5.0 / 36.0;
	xx[3] = xx[2] * 5.0 * 7.0 / 64.0;
	x = xx[0] * e2 + ( xx[1] * e4 + ( xx[2] * e6 + xx[3] * e8));
	GMT->current.proj.GMT_lat_swap_vals.rm = a * (1.0 - x);


	/* Geodetic to authalic:  */
	GMT->current.proj.GMT_lat_swap_vals.c[GMT_LATSWAP_G2A][0] = -(e2 / 3.0 + (31.0 * e4 / 180.0 + 59.0 * e6 / 560.0));
	GMT->current.proj.GMT_lat_swap_vals.c[GMT_LATSWAP_G2A][1] = 17.0 * e4 / 360.0 + 61.0 * e6 / 1260;
	GMT->current.proj.GMT_lat_swap_vals.c[GMT_LATSWAP_G2A][2] = -383.0 * e6 / 45360.0;
	GMT->current.proj.GMT_lat_swap_vals.c[GMT_LATSWAP_G2A][3] = 0.0;

	/* Authalic to geodetic:  */
	GMT->current.proj.GMT_lat_swap_vals.c[GMT_LATSWAP_A2G][0] = e2 / 3.0 + (31.0 * e4 / 180.0 + 517.0 * e6 / 5040.0);
	GMT->current.proj.GMT_lat_swap_vals.c[GMT_LATSWAP_A2G][1] = 23.0 * e4 / 360.0 + 251.0 * e6 / 3780;
	GMT->current.proj.GMT_lat_swap_vals.c[GMT_LATSWAP_A2G][2] = 761.0 * e6 / 45360.0;
	GMT->current.proj.GMT_lat_swap_vals.c[GMT_LATSWAP_A2G][3] = 0.0;

	/* Geodetic to conformal:  */
	GMT->current.proj.GMT_lat_swap_vals.c[GMT_LATSWAP_G2C][0] = -(e2 / 2.0 + (5.0 * e4 / 24.0 + (3.0 * e6 / 32.0 + 281.0 * e8 / 5760.0)));
	GMT->current.proj.GMT_lat_swap_vals.c[GMT_LATSWAP_G2C][1] = 5.0 * e4 / 48.0 + (7.0 * e6 / 80.0 + 697.0 * e8 / 11520.0);
	GMT->current.proj.GMT_lat_swap_vals.c[GMT_LATSWAP_G2C][2] = -(13.0 * e6 / 480.0 + 461.0 * e8 / 13440.0);
	GMT->current.proj.GMT_lat_swap_vals.c[GMT_LATSWAP_G2C][3] = 1237.0 * e8 / 161280.0;

	/* Conformal to geodetic:  */
	GMT->current.proj.GMT_lat_swap_vals.c[GMT_LATSWAP_C2G][0] = e2 / 2.0 + (5.0 * e4 / 24.0 + (e6 / 12.0 + 13.0 * e8 / 360.0)) ;
	GMT->current.proj.GMT_lat_swap_vals.c[GMT_LATSWAP_C2G][1] = 7.0 * e4 / 48.0 + (29.0 * e6 / 240.0 + 811.0 * e8 / 11520.0);
	GMT->current.proj.GMT_lat_swap_vals.c[GMT_LATSWAP_C2G][2] = 7.0 * e6 / 120.0 + 81.0 * e8 / 1120.0;  /* Bug fixed 13nov07 whfs */
	GMT->current.proj.GMT_lat_swap_vals.c[GMT_LATSWAP_C2G][3] = 4279.0 * e8 / 161280.0;


	/* The meridional and parametric developments use this parameter:  */
	x = f/(2.0 - f);		/* Adams calls this n.  It is f/(2-f), or -betaJK in my notes.  */
	xx[0] = x;			/* n  */
	xx[1] = x * x;			/* n-squared  */
	xx[2] = xx[1] * x;		/* n-cubed  */
	xx[3] = xx[2] * x;		/* n to the 4th  */

	/* Geodetic to meridional:  */
	GMT->current.proj.GMT_lat_swap_vals.c[GMT_LATSWAP_G2M][0] = -(3.0 * xx[0] / 2.0 - 9.0 * xx[2] / 16.0);
	GMT->current.proj.GMT_lat_swap_vals.c[GMT_LATSWAP_G2M][1] = 15.0 * xx[1] / 16.0 - 15.0 * xx[3] / 32.0;
	GMT->current.proj.GMT_lat_swap_vals.c[GMT_LATSWAP_G2M][2] = -35.0 * xx[2] / 48.0;
	GMT->current.proj.GMT_lat_swap_vals.c[GMT_LATSWAP_G2M][3] = 315.0 * xx[3] / 512.0;

	/* Meridional to geodetic:  */
	GMT->current.proj.GMT_lat_swap_vals.c[GMT_LATSWAP_M2G][0] = 3.0 * xx[0] / 2.0 - 27.0 * xx[2] / 32.0;
	GMT->current.proj.GMT_lat_swap_vals.c[GMT_LATSWAP_M2G][1] = 21.0 * xx[1] / 16.0 - 55.0 * xx[3] / 32.0;
	GMT->current.proj.GMT_lat_swap_vals.c[GMT_LATSWAP_M2G][2] = 151.0 * xx[2] / 96.0;
	GMT->current.proj.GMT_lat_swap_vals.c[GMT_LATSWAP_M2G][3] = 1097.0 * xx[3] / 512.0;

	/* Geodetic to parametric equals parametric to geocentric:  */
	GMT->current.proj.GMT_lat_swap_vals.c[GMT_LATSWAP_G2P][0] = GMT->current.proj.GMT_lat_swap_vals.c[GMT_LATSWAP_P2O][0] = -xx[0];
	GMT->current.proj.GMT_lat_swap_vals.c[GMT_LATSWAP_G2P][1] = GMT->current.proj.GMT_lat_swap_vals.c[GMT_LATSWAP_P2O][1] = xx[1] / 2.0;
	GMT->current.proj.GMT_lat_swap_vals.c[GMT_LATSWAP_G2P][2] = GMT->current.proj.GMT_lat_swap_vals.c[GMT_LATSWAP_P2O][2] = -xx[2] / 3.0;
	GMT->current.proj.GMT_lat_swap_vals.c[GMT_LATSWAP_G2P][3] = GMT->current.proj.GMT_lat_swap_vals.c[GMT_LATSWAP_P2O][3] = xx[3] / 4.0;

	/* Parametric to geodetic equals geocentric to parametric:  */
	GMT->current.proj.GMT_lat_swap_vals.c[GMT_LATSWAP_P2G][0] = GMT->current.proj.GMT_lat_swap_vals.c[GMT_LATSWAP_O2P][0] = xx[0];
	GMT->current.proj.GMT_lat_swap_vals.c[GMT_LATSWAP_P2G][1] = GMT->current.proj.GMT_lat_swap_vals.c[GMT_LATSWAP_O2P][1] = xx[1] / 2.0;
	GMT->current.proj.GMT_lat_swap_vals.c[GMT_LATSWAP_P2G][2] = GMT->current.proj.GMT_lat_swap_vals.c[GMT_LATSWAP_O2P][2] = xx[2] / 3.0;
	GMT->current.proj.GMT_lat_swap_vals.c[GMT_LATSWAP_P2G][3] = GMT->current.proj.GMT_lat_swap_vals.c[GMT_LATSWAP_O2P][3] = xx[3] / 4.0;


	/* The geodetic <->geocentric use this parameter:  */
	x = 1.0 - e2;
	x = (1.0 - x)/(1.0 + x);	/* Adams calls this m.  It is e2/(2-e2), or -betaJK in my notes.  */
	xx[0] = x;			/* m  */
	xx[1] = x * x;			/* m-squared  */
	xx[2] = xx[1] * x;		/* m-cubed  */
	xx[3] = xx[2] * x;		/* m to the 4th  */

	GMT->current.proj.GMT_lat_swap_vals.c[GMT_LATSWAP_G2O][0] = -xx[0];
	GMT->current.proj.GMT_lat_swap_vals.c[GMT_LATSWAP_G2O][1] = xx[1] / 2.0;
	GMT->current.proj.GMT_lat_swap_vals.c[GMT_LATSWAP_G2O][2] = -xx[2] / 3.0;
	GMT->current.proj.GMT_lat_swap_vals.c[GMT_LATSWAP_G2O][3] = xx[3] / 4.0;

	GMT->current.proj.GMT_lat_swap_vals.c[GMT_LATSWAP_O2G][0] = xx[0];
	GMT->current.proj.GMT_lat_swap_vals.c[GMT_LATSWAP_O2G][1] = xx[1] / 2.0;
	GMT->current.proj.GMT_lat_swap_vals.c[GMT_LATSWAP_O2G][2] = xx[2] / 3.0;
	GMT->current.proj.GMT_lat_swap_vals.c[GMT_LATSWAP_O2G][3] = xx[3] / 4.0;


	/* Now do the Snyder Shuffle:  */
	for (i = 0; i < GMT_LATSWAP_N; i++) {
		GMT->current.proj.GMT_lat_swap_vals.c[i][0] = GMT->current.proj.GMT_lat_swap_vals.c[i][0] - GMT->current.proj.GMT_lat_swap_vals.c[i][2];
		GMT->current.proj.GMT_lat_swap_vals.c[i][1] = 2.0 * GMT->current.proj.GMT_lat_swap_vals.c[i][1] - 4.0 * GMT->current.proj.GMT_lat_swap_vals.c[i][3];
		GMT->current.proj.GMT_lat_swap_vals.c[i][2] *= 4.0;
		GMT->current.proj.GMT_lat_swap_vals.c[i][3] *= 8.0;
	}
}

/* The *_outside routines return the status of the current point.
 * Status is the sum of x_status and y_status.
 *	x_status may be
 *	0	w < lon < e
 *	-1	lon == w
 *	1	lon == e
 *	-2	lon < w
 *	2	lon > e
 *	y_status may be
 *	0	s < lat < n
 *	-1	lat == s
 *	1	lat == n
 *	-2	lat < s
 *	2	lat > n
 */

/*! . */
bool gmt_wesn_outside (struct GMT_CTRL *GMT, double lon, double lat) {
	/* Determine if a point (lon,lat) is outside or on the rectangular lon/lat boundaries
	 * The check GMT->current.map.lon_wrap is include since we need to consider the 360
	 * degree periodicity of the longitude coordinate.
	 * When we are making basemaps and may want to ensure that a point is
	 * slightly outside the border without having it automatically flip by
	 * 360 degrees. In that case GMT->current.map.lon_wrap will be temporarily set to false.
	 */

	if (GMT->current.map.lon_wrap) {
		while (lon < GMT->common.R.wesn[XLO] && lon + 360.0 <= GMT->common.R.wesn[XHI]) lon += 360.0;
		while (lon > GMT->common.R.wesn[XHI] && lon - 360.0 >= GMT->common.R.wesn[XLO]) lon -= 360.0;
	}

	/* Note PW: 8-20-2014: Was GMT_CONV4_LIMIT instead of GMT_CONV8_LIMIT.  Trying the latter */
	if (GMT->current.map.on_border_is_outside && fabs (lon - GMT->common.R.wesn[XLO]) < GMT_CONV8_LIMIT)
		GMT->current.map.this_x_status = -1;
	else if (GMT->current.map.on_border_is_outside && fabs (lon - GMT->common.R.wesn[XHI]) < GMT_CONV8_LIMIT)
		GMT->current.map.this_x_status = 1;
	else if (lon < GMT->common.R.wesn[XLO])
		GMT->current.map.this_x_status = -2;
	else if (lon > GMT->common.R.wesn[XHI])
		GMT->current.map.this_x_status = 2;
	else
		GMT->current.map.this_x_status = 0;

	if (GMT->current.map.on_border_is_outside && fabs (lat - GMT->common.R.wesn[YLO]) < GMT_CONV8_LIMIT)
		GMT->current.map.this_y_status = -1;
	else if (GMT->current.map.on_border_is_outside && fabs (lat - GMT->common.R.wesn[YHI]) < GMT_CONV8_LIMIT)
		GMT->current.map.this_y_status = 1;
	else if (lat < GMT->common.R.wesn[YLO])
		GMT->current.map.this_y_status = -2;
	else if (lat > GMT->common.R.wesn[YHI])
		GMT->current.map.this_y_status = 2;
	else
		GMT->current.map.this_y_status = 0;

	return (GMT->current.map.this_x_status != 0 || GMT->current.map.this_y_status != 0);

}

/*! . */
bool gmt_polar_outside (struct GMT_CTRL *GMT, double lon, double lat) {
	gmt_wesn_outside (GMT, lon, lat);

	if (!GMT->current.proj.edge[1]) GMT->current.map.this_x_status = 0;	/* 360 degrees, no edge */
	if (GMT->current.map.this_y_status < 0 && !GMT->current.proj.edge[0]) GMT->current.map.this_y_status = 0;	/* South pole enclosed */
	if (GMT->current.map.this_y_status > 0 && !GMT->current.proj.edge[2]) GMT->current.map.this_y_status = 0;	/* North pole enclosed */

	return (GMT->current.map.this_x_status != 0 || GMT->current.map.this_y_status != 0);
}

/*! . */
bool gmt_eqdist_outside (struct GMT_CTRL *GMT, double lon, double lat) {
	double cc, s, c;

	lon -= GMT->current.proj.central_meridian;
	while (lon < -180.0) lon += 360.0;
	while (lon > 180.0) lon -= 360.0;
	sincosd (lat, &s, &c);
	cc = GMT->current.proj.sinp * s + GMT->current.proj.cosp * c * cosd (lon);
	if (cc < -1.0) {
		GMT->current.map.this_y_status = -1;
		GMT->current.map.this_x_status = 0;
	}
	else
		GMT->current.map.this_x_status = GMT->current.map.this_y_status = 0;
	return (GMT->current.map.this_y_status != 0);
}

/*! . */
bool gmt_radial_outside (struct GMT_CTRL *GMT, double lon, double lat)
{
	double dist;

	/* Test if point is more than horizon spherical degrees from origin.  For global maps, let all borders be "south" */

	/* Note PW: 8-20-2014: Was GMT_CONV4_LIMIT instead of GMT_CONV8_LIMIT.  Trying the latter */
	GMT->current.map.this_x_status = 0;
	dist = GMT_great_circle_dist_degree (GMT, lon, lat, GMT->current.proj.central_meridian, GMT->current.proj.pole);
	if (GMT->current.map.on_border_is_outside && fabs (dist - GMT->current.proj.f_horizon) < GMT_CONV8_LIMIT)
		GMT->current.map.this_y_status = -1;
	else if (dist > GMT->current.proj.f_horizon)
		GMT->current.map.this_y_status = -2;
	else
		GMT->current.map.this_y_status = 0;
	return (GMT->current.map.this_y_status != 0);
}

/*! . */
bool GMT_cart_outside (struct GMT_CTRL *GMT, double x, double y)
{	/* Expects x,y to be projected and comparing with rectangular projected domain */
	/* Note PW: 8-20-2014: The on_border_is_outside tests had GMT_CONV4_LIMIT instead of GMT_CONV8_LIMIT.  Trying the latter */
	if (GMT->current.map.on_border_is_outside && fabs (x - GMT->current.proj.rect[XLO]) < GMT_CONV8_LIMIT)
		GMT->current.map.this_x_status = -1;
	else if (GMT->current.map.on_border_is_outside && fabs (x - GMT->current.proj.rect[XHI]) < GMT_CONV8_LIMIT)
		GMT->current.map.this_x_status = 1;
	else if (x < GMT->current.proj.rect[XLO] - GMT_CONV8_LIMIT)
		GMT->current.map.this_x_status = -2;
	else if (x > GMT->current.proj.rect[XHI] + GMT_CONV8_LIMIT)
		GMT->current.map.this_x_status = 2;
	else
		GMT->current.map.this_x_status = 0;

	if (GMT->current.map.on_border_is_outside && fabs (y -GMT->current.proj.rect[YLO]) < GMT_CONV8_LIMIT)
		GMT->current.map.this_y_status = -1;
	else if (GMT->current.map.on_border_is_outside && fabs (y - GMT->current.proj.rect[YHI]) < GMT_CONV8_LIMIT)
		GMT->current.map.this_y_status = 1;
	else if (y < GMT->current.proj.rect[YLO] - GMT_CONV8_LIMIT)
		GMT->current.map.this_y_status = -2;
	else if (y > GMT->current.proj.rect[YHI] + GMT_CONV8_LIMIT)
		GMT->current.map.this_y_status = 2;
	else
		GMT->current.map.this_y_status = 0;

	return ((GMT->current.map.this_x_status != 0 || GMT->current.map.this_y_status != 0) ? true : false);
}

/*! . */
bool gmt_rect_outside (struct GMT_CTRL *GMT, double lon, double lat) {
	double x, y;

	GMT_geo_to_xy (GMT, lon, lat, &x, &y);

	return (GMT_cart_outside (GMT, x, y));
}

/*! . */
bool gmt_rect_outside2 (struct GMT_CTRL *GMT, double lon, double lat)
{	/* For Azimuthal proj with rect borders since gmt_rect_outside may fail for antipodal points */
	if (gmt_radial_outside (GMT, lon, lat)) return (true);	/* Point > 90 degrees away */
	return (gmt_rect_outside (GMT, lon, lat));	/* Must check if inside box */
}

/*! . */
void gmt_x_wesn_corner (struct GMT_CTRL *GMT, double *x) {
/*	if (fabs (fmod (fabs (*x - GMT->common.R.wesn[XLO]), 360.0)) <= GMT_CONV4_LIMIT)
		*x = GMT->common.R.wesn[XLO];
	else if (fabs (fmod (fabs (*x - GMT->common.R.wesn[XHI]), 360.0)) <= GMT_CONV4_LIMIT)
		*x = GMT->common.R.wesn[XHI]; */

	/* Note PW: 8-20-2014: Was GMT_CONV4_LIMIT instead of GMT_CONV8_LIMIT.  Trying the latter */
	if (fabs (*x - GMT->common.R.wesn[XLO]) <= GMT_CONV8_LIMIT)
		*x = GMT->common.R.wesn[XLO];
	else if (fabs (*x - GMT->common.R.wesn[XHI]) <= GMT_CONV8_LIMIT)
		*x = GMT->common.R.wesn[XHI];
}

/*! . */
void gmt_y_wesn_corner (struct GMT_CTRL *GMT, double *y) {
	/* Note PW: 8-20-2014: Was GMT_CONV4_LIMIT instead of GMT_CONV8_LIMIT.  Trying the latter */
	if (fabs (*y - GMT->common.R.wesn[YLO]) <= GMT_CONV8_LIMIT)
		*y = GMT->common.R.wesn[YLO];
	else if (fabs (*y - GMT->common.R.wesn[YHI]) <= GMT_CONV8_LIMIT)
		*y = GMT->common.R.wesn[YHI];
}

/*! . */
bool gmt_is_wesn_corner (struct GMT_CTRL *GMT, double x, double y)
{	/* Checks if point is a corner */
	GMT->current.map.corner = 0;

	if (doubleAlmostEqualZero (fmod(fabs(x), 360.0), fmod(fabs(GMT->common.R.wesn[XLO]), 360.0))) {
		if (doubleAlmostEqualZero (y, GMT->common.R.wesn[YLO]))
			GMT->current.map.corner = 1;
		else if (doubleAlmostEqualZero (y, GMT->common.R.wesn[YHI]))
			GMT->current.map.corner = 4;
	}
	else if (doubleAlmostEqualZero (fmod(fabs(x), 360.0), fmod(fabs(GMT->common.R.wesn[XHI]), 360.0))) {
		if (doubleAlmostEqualZero (y, GMT->common.R.wesn[YLO]))
			GMT->current.map.corner = 2;
		else if (doubleAlmostEqualZero (y, GMT->common.R.wesn[YHI]))
			GMT->current.map.corner = 3;
	}
	return (GMT->current.map.corner > 0);
}

/*! . */
bool gmt_lon_inside (struct GMT_CTRL *GMT, double lon, double w, double e)
{
	while (lon < GMT->common.R.wesn[XLO]) lon += 360.0;
	while (lon > GMT->common.R.wesn[XHI]) lon -= 360.0;

	if (lon < w) return (false);
	if (lon > e) return (false);
	return (true);
}

/*! . */
unsigned int gmt_wesn_crossing (struct GMT_CTRL *GMT, double lon0, double lat0, double lon1, double lat1, double *clon, double *clat, double *xx, double *yy, unsigned int *sides)
{
	/* Compute all crossover points of a line segment with the rectangular lat/lon boundaries
	 * Since it may not be obvious which side the line may cross, and since in some cases the two points may be
	 * entirely outside the region but still cut through it, we first find all possible candidates and then decide
	 * which ones are valid crossings.  We may find 0, 1, or 2 intersections */

	unsigned int n = 0, i;
	double d, x0, y0;

	/* If wrapping is allowed: first bring both points between W and E boundaries,
	 * then move the western-most point east if it is further than 180 degrees away.
	 * This may cause the points to span the eastern boundary */

	if (GMT->current.map.lon_wrap) {
		while (lon0 < GMT->common.R.wesn[XLO]) lon0 += 360.0;
		while (lon0 > GMT->common.R.wesn[XHI]) lon0 -= 360.0;
		while (lon1 < GMT->common.R.wesn[XLO]) lon1 += 360.0;
		while (lon1 > GMT->common.R.wesn[XHI]) lon1 -= 360.0;
		if (fabs (lon0 - lon1) <= 180.0) { /* Nothing */ }
		else if (lon0 < lon1)
			lon0 += 360.0;
		else
			lon1 += 360.0;
	}

	/* Then set 'almost'-corners to corners */
	gmt_x_wesn_corner (GMT, &lon0);
	gmt_x_wesn_corner (GMT, &lon1);
	gmt_y_wesn_corner (GMT, &lat0);
	gmt_y_wesn_corner (GMT, &lat1);

	/* Crossing South */
	if ((lat0 >= GMT->common.R.wesn[YLO] && lat1 <= GMT->common.R.wesn[YLO]) || (lat1 >= GMT->common.R.wesn[YLO] && lat0 <= GMT->common.R.wesn[YLO])) {
		sides[n] = 0;
		clat[n] = GMT->common.R.wesn[YLO];
		d = lat0 - lat1;
		clon[n] = (doubleAlmostEqualZero (lat0, lat1)) ? lon1 : lon1 + (lon0 - lon1) * (clat[n] - lat1) / d;
		gmt_x_wesn_corner (GMT, &clon[n]);
		if (fabs (d) > 0.0 && gmt_lon_inside (GMT, clon[n], GMT->common.R.wesn[XLO], GMT->common.R.wesn[XHI])) n++;
	}
	/* Crossing East */
	if ((lon0 >= GMT->common.R.wesn[XHI] && lon1 <= GMT->common.R.wesn[XHI]) || (lon1 >= GMT->common.R.wesn[XHI] && lon0 <= GMT->common.R.wesn[XHI])) {
		sides[n] = 1;
		clon[n] = GMT->common.R.wesn[XHI];
		d = lon0 - lon1;
		clat[n] = (doubleAlmostEqualZero (lon0, lon1)) ? lat1 : lat1 + (lat0 - lat1) * (clon[n] - lon1) / d;
		gmt_y_wesn_corner (GMT, &clat[n]);
		if (fabs (d) > 0.0 && clat[n] >= GMT->common.R.wesn[YLO] && clat[n] <= GMT->common.R.wesn[YHI]) n++;
	}

	/* Now adjust the longitudes so that they might span the western boundary */
	if (GMT->current.map.lon_wrap && MAX(lon0, lon1) > GMT->common.R.wesn[XHI]) {
		lon0 -= 360.0; lon1 -= 360.0;
	}

	/* Crossing North */
	if ((lat0 >= GMT->common.R.wesn[YHI] && lat1 <= GMT->common.R.wesn[YHI]) || (lat1 >= GMT->common.R.wesn[YHI] && lat0 <= GMT->common.R.wesn[YHI])) {
		sides[n] = 2;
		clat[n] = GMT->common.R.wesn[YHI];
		d = lat0 - lat1;
		clon[n] = (doubleAlmostEqualZero (lat0, lat1)) ? lon1 : lon1 + (lon0 - lon1) * (clat[n] - lat1) / d;
		gmt_x_wesn_corner (GMT, &clon[n]);
		if (fabs (d) > 0.0 && gmt_lon_inside (GMT, clon[n], GMT->common.R.wesn[XLO], GMT->common.R.wesn[XHI])) n++;
	}
	/* Crossing West */
	if ((lon0 <= GMT->common.R.wesn[XLO] && lon1 >= GMT->common.R.wesn[XLO]) || (lon1 <= GMT->common.R.wesn[XLO] && lon0 >= GMT->common.R.wesn[XLO])) {
		sides[n] = 3;
		clon[n] = GMT->common.R.wesn[XLO];
		d = lon0 - lon1;
		clat[n] = (doubleAlmostEqualZero (lon0, lon1)) ? lat1 : lat1 + (lat0 - lat1) * (clon[n] - lon1) / d;
		gmt_y_wesn_corner (GMT, &clat[n]);
		if (fabs (d) > 0.0 && clat[n] >= GMT->common.R.wesn[YLO] && clat[n] <= GMT->common.R.wesn[YHI]) n++;
	}

	if (n == 0) return (0);

	for (i = 0; i < n; i++) {
		GMT_geo_to_xy (GMT, clon[i], clat[i], &xx[i], &yy[i]);
		if (GMT->current.proj.projection == GMT_POLAR && sides[i]%2) sides[i] = 4 - sides[i];	/*  toggle 1 <-> 3 */
	}

	if (n == 1) return (1);

	/* Check for corner xover if n == 2 */

	if (gmt_is_wesn_corner (GMT, clon[0], clat[0])) return (1);

	if (gmt_is_wesn_corner (GMT, clon[1], clat[1])) {
		clon[0] = clon[1];
		clat[0] = clat[1];
		xx[0] = xx[1];
		yy[0] = yy[1];
		sides[0] = sides[1];
		return (1);
	}

	/* Sort the two intermediate points into the right order based on projected distances from the first point */

	GMT_geo_to_xy (GMT, lon0, lat0, &x0, &y0);

	if (hypot (x0 - xx[1], y0 - yy[1]) < hypot (x0 - xx[0], y0 - yy[0])) {
		double_swap (clon[0], clon[1]);
		double_swap (clat[0], clat[1]);
		double_swap (xx[0], xx[1]);
		double_swap (yy[0], yy[1]);
		uint_swap (sides[0], sides[1]);
	}

	return (2);
}

#if 0
void gmt_x_rect_corner (struct GMT_CTRL *GMT, double *x) {
	if (fabs (*x) <= GMT_CONV4_LIMIT)
		*x = 0.0;
	else if (fabs (*x - GMT->current.proj.rect[XHI]) <= GMT_CONV4_LIMIT)
		*x = GMT->current.proj.rect[XHI];
}

void gmt_y_rect_corner (struct GMT_CTRL *GMT, double *y) {
	if (fabs (*y) <= GMT_CONV4_LIMIT)
		*y = 0.0;
	else if (fabs (*y - GMT->current.proj.rect[YHI]) <= GMT_CONV4_LIMIT)
		*y = GMT->current.proj.rect[YHI];
}
#endif

/*! . */
void gmt_x_rect_corner (struct GMT_CTRL *GMT, double *x) {
	if (fabs (*x) <= GMT_CONV8_LIMIT)
		*x = 0.0;
	else if (fabs (*x - GMT->current.proj.rect[XHI]) <= GMT_CONV8_LIMIT)
		*x = GMT->current.proj.rect[XHI];
}

/*! . */
void gmt_y_rect_corner (struct GMT_CTRL *GMT, double *y) {
	if (fabs (*y) <= GMT_CONV8_LIMIT)
		*y = 0.0;
	else if (fabs (*y - GMT->current.proj.rect[YHI]) <= GMT_CONV8_LIMIT)
		*y = GMT->current.proj.rect[YHI];
}

/*! . */
bool gmt_is_rect_corner (struct GMT_CTRL *GMT, double x, double y)
{	/* Checks if point is a corner */
	GMT->current.map.corner = -1;
	if (doubleAlmostEqualZero (x, GMT->current.proj.rect[XLO])) {
		if (doubleAlmostEqualZero (y, GMT->current.proj.rect[YLO]))
			GMT->current.map.corner = 1;
		else if (doubleAlmostEqualZero (y, GMT->current.proj.rect[YHI]))
			GMT->current.map.corner = 4;
	}
	else if (doubleAlmostEqualZero (x, GMT->current.proj.rect[XHI])) {
		if (doubleAlmostEqualZero (y, GMT->current.proj.rect[YLO]))
			GMT->current.map.corner = 2;
		else if (doubleAlmostEqualZero (y, GMT->current.proj.rect[YHI]))
			GMT->current.map.corner = 3;
	}
	return (GMT->current.map.corner > 0);
}

/*! . */
unsigned int gmt_rect_crossing (struct GMT_CTRL *GMT, double lon0, double lat0, double lon1, double lat1, double *clon, double *clat, double *xx, double *yy, unsigned int *sides)
{
	/* Compute all crossover points of a line segment with the boundaries in a rectangular projection */

	unsigned int i, j, n = 0;
	double x0, x1, y0, y1, d;

	/* Since it may not be obvious which side the line may cross, and since in some cases the two points may be
	 * entirely outside the region but still cut through it, we first find all possible candidates and then decide
	 * which ones are valid crossings.  We may find 0, 1, or 2 intersections */

	GMT_geo_to_xy (GMT, lon0, lat0, &x0, &y0);
	GMT_geo_to_xy (GMT, lon1, lat1, &x1, &y1);

	/* First set 'almost'-corners to corners */

	gmt_x_rect_corner (GMT, &x0);
	gmt_x_rect_corner (GMT, &x1);
	gmt_y_rect_corner (GMT, &y0);
	gmt_y_rect_corner (GMT, &y1);

	if ((y0 >= GMT->current.proj.rect[YLO] && y1 <= GMT->current.proj.rect[YLO]) || (y1 >= GMT->current.proj.rect[YLO] && y0 <= GMT->current.proj.rect[YLO])) {
		sides[n] = 0;
		yy[n] = GMT->current.proj.rect[YLO];
		d = y0 - y1;
		xx[n] = (doubleAlmostEqualZero (y0, y1)) ? x0 : x1 + (x0 - x1) * (yy[n] - y1) / d;
		gmt_x_rect_corner (GMT, &xx[n]);
		if (fabs (d) > 0.0 && xx[n] >= GMT->current.proj.rect[XLO] && xx[n] <= GMT->current.proj.rect[XHI]) n++;
	}
	if ((x0 <= GMT->current.proj.rect[XHI] && x1 >= GMT->current.proj.rect[XHI]) || (x1 <= GMT->current.proj.rect[XHI] && x0 >= GMT->current.proj.rect[XHI])) {
		sides[n] = 1;
		xx[n] = GMT->current.proj.rect[XHI];
		d = x0 - x1;
		yy[n] = (doubleAlmostEqualZero (x0, x1)) ? y0 : y1 + (y0 - y1) * (xx[n] - x1) / d;
		gmt_y_rect_corner (GMT, &yy[n]);
		if (fabs (d) > 0.0 && yy[n] >= GMT->current.proj.rect[YLO] && yy[n] <= GMT->current.proj.rect[YHI]) n++;
	}
	if ((y0 <= GMT->current.proj.rect[YHI] && y1 >= GMT->current.proj.rect[YHI]) || (y1 <= GMT->current.proj.rect[YHI] && y0 >= GMT->current.proj.rect[YHI])) {
		sides[n] = 2;
		yy[n] = GMT->current.proj.rect[YHI];
		d = y0 - y1;
		xx[n] = (doubleAlmostEqualZero (y0, y1)) ? x0 : x1 + (x0 - x1) * (yy[n] - y1) / d;
		gmt_x_rect_corner (GMT, &xx[n]);
		if (fabs (d) > 0.0 && xx[n] >= GMT->current.proj.rect[XLO] && xx[n] <= GMT->current.proj.rect[XHI]) n++;
	}
	if ((x0 >= GMT->current.proj.rect[XLO] && x1 <= GMT->current.proj.rect[XLO]) || (x1 >= GMT->current.proj.rect[XLO] && x0 <= GMT->current.proj.rect[XLO])) {
		sides[n] = 3;
		xx[n] = GMT->current.proj.rect[XLO];
		d = x0 - x1;
		yy[n] = (doubleAlmostEqualZero (x0, x1)) ? y0 : y1 + (y0 - y1) * (xx[n] - x1) / d;
		gmt_y_rect_corner (GMT, &yy[n]);
		if (fabs (d) > 0.0 && yy[n] >= GMT->current.proj.rect[YLO] && yy[n] <= GMT->current.proj.rect[YHI]) n++;
	}

	if (n == 0) return (0);

	/* Eliminate duplicates */

	for (i = 0; i < n; ++i) {
		for (j = i + 1; j < n; ++j) {
			if (doubleAlmostEqualZero (xx[i], xx[j]) && doubleAlmostEqualZero (yy[i], yy[j]))	/* Duplicate */
				sides[j] = 99;	/* Mark as duplicate */
		}
	}
	for (i = 1; i < n; i++) {
		if (sides[i] == 99) {	/* This is a duplicate, overwrite */
			for (j = i + 1; j < n; j++) {
				xx[j-1] = xx[j];
				yy[j-1] = yy[j];
				sides[j-1] = sides[j];
			}
			n--;
			i--;	/* Must start at same point again */
		}
	}

	for (i = 0; i < n; i++)	GMT_xy_to_geo (GMT, &clon[i], &clat[i], xx[i], yy[i]);

	if (!GMT_is_geographic (GMT, GMT_IN)) return (n);

	if (n < 2) return (n);

	/* Check for corner xover if n == 2 */

	if (gmt_is_rect_corner (GMT, xx[0], yy[0])) return (1);

	if (gmt_is_rect_corner (GMT, xx[1], yy[1])) {
		clon[0] = clon[1];
		clat[0] = clat[1];
		xx[0] = xx[1];
		yy[0] = yy[1];
		sides[0] = sides[1];
		return (1);
	}

	/* Sort the two intermediate points into the right order based on projected distances from the first point */

	if (hypot (x0 - xx[1], y0 - yy[1]) < hypot (x0 - xx[0], y0 - yy[0])) {
		double_swap (clon[0], clon[1]);
		double_swap (clat[0], clat[1]);
		double_swap (xx[0], xx[1]);
		double_swap (yy[0], yy[1]);
		uint_swap (sides[0], sides[1]);
	}

	return (2);
}

/*! . */
unsigned int gmt_radial_crossing (struct GMT_CTRL *GMT, double lon1, double lat1, double lon2, double lat2, double *clon, double *clat, double *xx, double *yy, unsigned int *sides)
{
	/* Computes the lon/lat of a point that is f_horizon spherical degrees from
	 * the origin and lies on the great circle between points 1 and 2 */

	double dist1, dist2, delta, eps, dlon;

	dist1 = GMT_great_circle_dist_degree (GMT, GMT->current.proj.central_meridian, GMT->current.proj.pole, lon1, lat1);
	dist2 = GMT_great_circle_dist_degree (GMT, GMT->current.proj.central_meridian, GMT->current.proj.pole, lon2, lat2);
	delta = dist2 - dist1;
	eps = (doubleAlmostEqualZero (dist1, dist2)) ? 0.0 : (GMT->current.proj.f_horizon - dist1) / delta;
	GMT_set_delta_lon (lon1, lon2, dlon);
	clon[0] = lon1 + dlon * eps;
	clat[0] = lat1 + (lat2 - lat1) * eps;

	GMT_geo_to_xy (GMT, clon[0], clat[0], &xx[0], &yy[0]);

	sides[0] = 1;

	return (1);
}

/*! . */
int gmt_map_jump_x (struct GMT_CTRL *GMT, double x0, double y0, double x1, double y1)
{
	/* true if x-distance between points exceeds 1/2 map width at this y value */
	double dx, map_half_size;

	if (!(GMT_IS_CYLINDRICAL (GMT) || GMT_IS_PERSPECTIVE (GMT) || GMT_IS_MISC (GMT))) return (0);	/* Only projections with peroidic boundaries may apply */

	if (!GMT_is_geographic (GMT, GMT_IN) || fabs (GMT->common.R.wesn[XLO] - GMT->common.R.wesn[XHI]) < 90.0) return (0);

	map_half_size = MAX (GMT_half_map_width (GMT, y0), GMT_half_map_width (GMT, y1));
	if (fabs (map_half_size) < GMT_CONV4_LIMIT) return (0);

	dx = x1 - x0;
	if (dx > map_half_size)	return (-1);	/* Cross left/west boundary */
	if (dx < (-map_half_size)) return (1);	/* Cross right/east boundary */
	return (0);
}

#if 0
/* NOT USED ?? */
int gmt_ellipse_crossing (struct GMT_CTRL *GMT, double lon1, double lat1, double lon2, double lat2, double *clon, double *clat, double *xx, double *yy, int *sides)
{
	/* Compute the crossover point(s) on the map boundary for rectangular projections */
	int n = 0, i, jump;
	double x1, x2, y1, y2;

	/* Crossings here must be at the W or E borders. Lat points may only touch border */

	if (lat1 <= -90.0) {
		sides[n] = 0;
		clon[n] = lon1;
		clat[n] = lat1;
		n = 1;
	}
	else if (lat2 <= -90.0) {
		sides[n] = 0;
		clon[n] = lon2;
		clat[n] = lat2;
		n = 1;
	}
	else if (lat1 >= 90.0) {
		sides[n] = 2;
		clon[n] = lon1;
		clat[n] = lat1;
		n = 1;
	}
	else if (lat2 >= 90.0) {
		sides[n] = 2;
		clon[n] = lon2;
		clat[n] = lat2;
		n = 1;
	}
	else {	/* May cross somewhere else */
		GMT_geo_to_xy (GMT, lon1, lat1, &x1, &y1);
		GMT_geo_to_xy (GMT, lon2, lat2, &x2, &y2);
		if ((jump = gmt_map_jump_x (GMT, x2, y2, x1, y1))) {
			(*GMT->current.map.get_crossings) (GMT, xx, yy, x2, y2, x1, y1);
			if (jump == 1) {	/* Add right border point first */
				double_swap (xx[0], xx[1]);
				double_swap (yy[0], yy[1]);
			}
			GMT_xy_to_geo (GMT, &clon[0], &clat[0], xx[0], yy[0]);
			GMT_xy_to_geo (GMT, &clon[1], &clat[1], xx[1], yy[1]);
			n = 2;
		}
	}
	if (n == 1) for (i = 0; i < n; i++) GMT_geo_to_xy (GMT, clon[i], clat[i], &xx[i], &yy[i]);
	return (n);
}

/* NOT USED ?? */
int GMT_eqdist_crossing (struct GMT_CTRL *GMT, double lon1, double lat1, double lon2, double lat2, double *clon, double *clat, double *xx, double *yy, int *sides)
{
	double angle, x, y, s, c;

	/* Computes the x.y of the antipole point that lies on a radius from
	 * the origin through the inside point */

	if (gmt_eqdist_outside (GMT, lon1, lat1)) {	/* Point 1 is on perimeter */
		GMT_geo_to_xy (GMT, lon2, lat2, &x, &y);
		angle = d_atan2 (y - GMT->current.proj.origin[GMT_Y], x - GMT->current.proj.origin[GMT_X]);
		sincos (angle, &s, &c);
		xx[0] = GMT->current.proj.r * c + GMT->current.proj.origin[GMT_X];
		yy[0] = GMT->current.proj.r * s + GMT->current.proj.origin[GMT_Y];
		clon[0] = lon1;
		clat[0] = lat1;
	}
	else {	/* Point 2 is on perimeter */
		GMT_geo_to_xy (GMT, lon1, lat1, &x, &y);
		angle = d_atan2 (y - GMT->current.proj.origin[GMT_Y], x - GMT->current.proj.origin[GMT_X]);
		sincos (angle, &s, &c);
		xx[0] = GMT->current.proj.r * c + GMT->current.proj.origin[GMT_X];
		yy[0] = GMT->current.proj.r * s + GMT->current.proj.origin[GMT_Y];
		clon[0] = lon2;
		clat[0] = lat2;
	}
	sides[0] = 1;

	return (1);
}
#endif

/*  Routines to do with clipping */

/*! . */
unsigned int gmt_map_crossing (struct GMT_CTRL *GMT, double lon1, double lat1, double lon2, double lat2, double *xlon, double *xlat, double *xx, double *yy, unsigned int *sides)
{
	if (GMT->current.map.prev_x_status == GMT->current.map.this_x_status && GMT->current.map.prev_y_status == GMT->current.map.this_y_status) {
		/* This is naive. We could have two points outside with a line drawn between crossing the plotting area. */
		return (0);
	}
	else if ((GMT->current.map.prev_x_status == 0 && GMT->current.map.prev_y_status == 0) || (GMT->current.map.this_x_status == 0 && GMT->current.map.this_y_status == 0)) {
		/* This is a crossing */
	}
	else if (!(*GMT->current.map.overlap) (GMT, lon1, lat1, lon2, lat2))	/* Less clearcut case, check for overlap */
		return (0);

	/* Now compute the crossing */

	GMT->current.map.corner = -1;
	return ((*GMT->current.map.crossing) (GMT, lon1, lat1, lon2, lat2, xlon, xlat, xx, yy, sides));
}

/*! . */
uint64_t GMT_clip_to_map (struct GMT_CTRL *GMT, double *lon, double *lat, uint64_t np, double **x, double **y)
{
	/* This routine makes sure that all points are either inside or on the map boundary
	 * and returns the number of points to be used for plotting (in x,y units) */

	uint64_t i, out, n;
	uint64_t total_nx = 0;
	int64_t out_x, out_y, np2;
	bool polygon;
	double *xx = NULL, *yy = NULL;

	/* First check for trivial cases:  All points outside or all points inside */

	for (i = out = out_x = out_y = 0; i < np; i++)  {
		(void) GMT_map_outside (GMT, lon[i], lat[i]);
		out_x += GMT->current.map.this_x_status;	/* Completely left of west gives -2 * np, right of east gives + 2 * np */
		out_y += GMT->current.map.this_y_status;	/* Completely below south gives -2 * np, above north gives + 2 * np */
		out += (abs (GMT->current.map.this_x_status) == 2 || abs (GMT->current.map.this_y_status) == 2);
	}
	if (out == 0) {		/* All points are inside map boundary; no clipping required */
		GMT_malloc2 (GMT, xx, yy, np, NULL, double);
		for (i = 0; i < np; i++) GMT_geo_to_xy (GMT, lon[i], lat[i], &xx[i], &yy[i]);
		*x = xx;	*y = yy;	n = np;
	}
	else if (out == np) {	/* All points are outside map boundary */
		np2 = 2 * np;
		if (int64_abs (out_x) == np2 || int64_abs (out_y) == np2)	/* All points safely outside the region, no part of polygon survives */
			n = 0;
		else {	/* All points are outside, but they are not just to one side so lines _may_ intersect the region */
			n = (*GMT->current.map.clip) (GMT, lon, lat, np, x, y, &total_nx);
			polygon = !GMT_polygon_is_open (GMT, lon, lat, np);	/* The following can only be used on closed polygons */
			/* Polygons that completely contains the -R region will not generate crossings, just duplicate -R box */
			if (polygon && n > 0 && total_nx == 0) {	/* No crossings and all points outside means one of two things: */
				/* Either the polygon contains portions of the -R region including corners or it does not.  We pick the corners and check for insidedness: */
				bool ok = false;
				if (GMT_non_zero_winding (GMT, GMT->common.R.wesn[XLO], GMT->common.R.wesn[YLO], lon, lat, np)) ok = true;		/* true if inside */
				if (!ok && GMT_non_zero_winding (GMT, GMT->common.R.wesn[XHI], GMT->common.R.wesn[YLO], lon, lat, np)) ok = true;	/* true if inside */
				if (!ok && GMT_non_zero_winding (GMT, GMT->common.R.wesn[XHI], GMT->common.R.wesn[YHI], lon, lat, np)) ok = true;	/* true if inside */
				if (!ok && GMT_non_zero_winding (GMT, GMT->common.R.wesn[XLO], GMT->common.R.wesn[YHI], lon, lat, np)) ok = true;	/* true if inside */
				if (!ok) {
					/* Polygon does NOT contain the region and we delete it */
					n = 0;
					if (*x) GMT_free (GMT, *x);
					if (*y) GMT_free (GMT, *y);
				}
				/* Otherwise the polygon completely contains -R and we pass it along */
			}
			else if (GMT->common.R.oblique && GMT->current.proj.projection == GMT_AZ_EQDIST && n <= 5 && !strncmp (GMT->init.module_name, "pscoast", 7U)) {
				/* Special check for -JE where a coastline block is completely outside yet fully surrounds the rectangular -R -JE...r region.
				   This results in a rectangular closed polygon after the clipping. */
				n = 0;
				if (*x) GMT_free (GMT, *x);
				if (*y) GMT_free (GMT, *y);
			}
		}
	}
	else	/* Mixed case so we must clip the polygon */
		n = (*GMT->current.map.clip) (GMT, lon, lat, np, x, y, &total_nx);

	return (n);
}

/*! . */
double gmt_x_to_corner (struct GMT_CTRL *GMT, double x) {
	return ( (fabs (x - GMT->current.proj.rect[XLO]) < fabs (x - GMT->current.proj.rect[XHI])) ? GMT->current.proj.rect[XLO] : GMT->current.proj.rect[XHI]);
}

/*! . */
double gmt_y_to_corner (struct GMT_CTRL *GMT, double y) {
	return ( (fabs (y - GMT->current.proj.rect[YLO]) < fabs (y - GMT->current.proj.rect[YHI])) ? GMT->current.proj.rect[YLO] : GMT->current.proj.rect[YHI]);
}

/*! . */
uint64_t gmt_move_to_rect (struct GMT_CTRL *GMT, double *x_edge, double *y_edge, uint64_t j, uint64_t nx) {
	uint64_t n = 0;
	int key;
	double xtmp, ytmp;

	/* May add 0, 1, or 2 points to path */

	if (GMT->current.map.this_x_status == 0 && GMT->current.map.this_y_status == 0) return (1);	/* Completely Inside */

	if (!nx && j > 0 && GMT->current.map.this_x_status != GMT->current.map.prev_x_status && GMT->current.map.this_y_status != GMT->current.map.prev_y_status) {	/* Must include corner */
		xtmp = x_edge[j];	ytmp = y_edge[j];
		if ((GMT->current.map.this_x_status * GMT->current.map.prev_x_status) == -4 || (GMT->current.map.this_y_status * GMT->current.map.prev_y_status) == -4) {	/* the two points outside on opposite sides */
			x_edge[j] = (GMT->current.map.prev_x_status < 0) ? GMT->current.proj.rect[XLO] : ((GMT->current.map.prev_x_status > 0) ? GMT->current.proj.rect[XHI] : gmt_x_to_corner (GMT, x_edge[j-1]));
			y_edge[j] = (GMT->current.map.prev_y_status < 0) ? GMT->current.proj.rect[YLO] : ((GMT->current.map.prev_y_status > 0) ? GMT->current.proj.rect[YHI] : gmt_y_to_corner (GMT, y_edge[j-1]));
			j++;
			x_edge[j] = (GMT->current.map.this_x_status < 0) ? GMT->current.proj.rect[XLO] : ((GMT->current.map.this_x_status > 0) ? GMT->current.proj.rect[XHI] : gmt_x_to_corner (GMT, xtmp));
			y_edge[j] = (GMT->current.map.this_y_status < 0) ? GMT->current.proj.rect[YLO] : ((GMT->current.map.this_y_status > 0) ? GMT->current.proj.rect[YHI] : gmt_y_to_corner (GMT, ytmp));
			j++;
		}
		else {
			key = MIN (GMT->current.map.this_x_status, GMT->current.map.prev_x_status);
			x_edge[j] = (key < 0) ? GMT->current.proj.rect[XLO] : GMT->current.proj.rect[XHI];
			key = MIN (GMT->current.map.this_y_status, GMT->current.map.prev_y_status);
			y_edge[j] = (key < 0) ? GMT->current.proj.rect[YLO] : GMT->current.proj.rect[YHI];
			j++;
		}
		x_edge[j] = xtmp;	y_edge[j] = ytmp;
		n = 1;
	}

	if (GMT->current.map.outside == gmt_rect_outside2) {	/* Need special check because this outside2 test is screwed up... */
		if (x_edge[j] < GMT->current.proj.rect[XLO]) {
			x_edge[j] = GMT->current.proj.rect[XLO];
			GMT->current.map.this_x_status = -2;
		}
		else if (x_edge[j] > GMT->current.proj.rect[XHI]) {
			x_edge[j] = GMT->current.proj.rect[XHI];
			GMT->current.map.this_x_status = 2;
		}
		if (y_edge[j] < GMT->current.proj.rect[YLO]) {
			y_edge[j] = GMT->current.proj.rect[YLO];
			GMT->current.map.this_y_status = -2;
		}
		else if (y_edge[j] > GMT->current.proj.rect[YHI]) {
			y_edge[j] = GMT->current.proj.rect[YHI];
			GMT->current.map.this_y_status = 2;
		}
	}
	else {
		if (GMT->current.map.this_x_status != 0) x_edge[j] = (GMT->current.map.this_x_status < 0) ? GMT->current.proj.rect[XLO] : GMT->current.proj.rect[XHI];
		if (GMT->current.map.this_y_status != 0) y_edge[j] = (GMT->current.map.this_y_status < 0) ? GMT->current.proj.rect[YLO] : GMT->current.proj.rect[YHI];
	}

	return (n + 1);
}

/*! . */
uint64_t gmt_rect_clip_old (struct GMT_CTRL *GMT, double *lon, double *lat, uint64_t n, double **x, double **y, uint64_t *total_nx) {
	uint64_t i, j = 0;
	unsigned int nx, k, sides[4];
	double xlon[4], xlat[4], xc[4], yc[4];

	*total_nx = 0;	/* Keep track of total of crossings */

	if (n == 0) return (0);

	GMT_prep_tmp_arrays (GMT, 1, 2);	/* Init or reallocate tmp vectors */
	(void) GMT_map_outside (GMT, lon[0], lat[0]);
	GMT_geo_to_xy (GMT, lon[0], lat[0], &GMT->hidden.mem_coord[GMT_X][0], &GMT->hidden.mem_coord[GMT_Y][0]);
	j += gmt_move_to_rect (GMT, GMT->hidden.mem_coord[GMT_X], GMT->hidden.mem_coord[GMT_Y], 0, 0);
	for (i = 1; i < n; i++) {
		(void) GMT_map_outside (GMT, lon[i], lat[i]);
		nx = gmt_map_crossing (GMT, lon[i-1], lat[i-1], lon[i], lat[i], xlon, xlat, xc, yc, sides);
		for (k = 0; k < nx; k++) {
			GMT_prep_tmp_arrays (GMT, j, 2);	/* Init or reallocate tmp vectors */
			GMT->hidden.mem_coord[GMT_X][j] = xc[k];
			GMT->hidden.mem_coord[GMT_Y][j++] = yc[k];
			(*total_nx) ++;
		}
		GMT_geo_to_xy (GMT, lon[i], lat[i], &GMT->hidden.mem_coord[GMT_X][j], &GMT->hidden.mem_coord[GMT_Y][j]);
		GMT_prep_tmp_arrays (GMT, j+2, 2);	/* Init or reallocate tmp vectors */
		j += gmt_move_to_rect (GMT, GMT->hidden.mem_coord[GMT_X], GMT->hidden.mem_coord[GMT_Y], j, nx);	/* May add 2 points, which explains the j+2 stuff */
	}

	*x = GMT_assign_vector (GMT, j, GMT_X);
	*y = GMT_assign_vector (GMT, j, GMT_Y);

	return (j);
}

/* Functions and macros used for new rectangular clipping using the Sutherland/Hodgman algorithm
 * in which we clip the polygon against each of the 4 sides.  To avoid lots of if/switch I have
 * two clip functions (for x and y line) and two in/out functions that tells us if a point is
 * inside the polygon relative to the line.  Then, pointers to these functions are passed to
 * make sure the right functions are used for each side in the loop over sides.  Unless I can
 * figure out a more clever recursive way I need to have 2 temporary arrays to shuffle the
 * intermediate results around.
 *
 * P.Wessel, March 2008
 */

/*! This macro calculates the x-coordinates where the line segment crosses the border x = border.
 * By swapping x and y in the call we can use it for finding the y intersection. This macro is
 * never called when (y_prev - y_curr) = 0 so we don't divide by zero.
 */
#define INTERSECTION_COORD(x_curr,y_curr,x_prev,y_prev,border) x_curr + (x_prev - x_curr) * (border - y_curr) / (y_prev - y_curr)

/*! . */
unsigned int gmt_clip_sn (double x_prev, double y_prev, double x_curr, double y_curr, double x[], double y[], double border, bool (*inside) (double, double), bool (*outside) (double, double), int *cross)
{	/* Clip against the south or north boundary (i.e., a horizontal line with y = border) */
	*cross = 0;
	if (doubleAlmostEqualZero (x_prev, x_curr) && doubleAlmostEqualZero (y_prev, y_curr))
		return (0);	/* Do nothing for duplicates */
	if (outside (y_prev, border)) {	/* Previous point is outside... */
		if (outside (y_curr, border)) return 0;	/* ...as is the current point. Do nothing. */
		/* Here, the line segment intersects the border - return both intersection and inside point */
		y[0] = border;	x[0] = INTERSECTION_COORD (x_curr, y_curr, x_prev, y_prev, border);
		*cross = +1;	/* Crossing to the inside */
		x[1] = x_curr;	y[1] = y_curr;	return (2);
	}
	/* Here x_prev is inside */
	if (inside (y_curr, border)) {	/* Return current point only */
		x[0] = x_curr;	y[0] = y_curr;	return (1);
	}
	/* Segment intersects border - return intersection only */
	*cross = -1;	/* Crossing to the outside */
	y[0] = border;	x[0] = INTERSECTION_COORD (x_curr, y_curr, x_prev, y_prev, border);	return (1);
}

/*! . */
unsigned int gmt_clip_we (double x_prev, double y_prev, double x_curr, double y_curr, double x[], double y[], double border, bool (*inside) (double, double), bool (*outside) (double, double), int *cross)
{	/* Clip against the west or east boundary (i.e., a vertical line with x = border) */
	*cross = 0;
	if (doubleAlmostEqualZero (x_prev, x_curr) && doubleAlmostEqualZero (y_prev, y_curr))
		return (0);	/* Do nothing for duplicates */
	if (outside (x_prev, border)) {	/* Previous point is outside... */
		if (outside (x_curr, border)) return 0;	/* ...as is the current point. Do nothing. */
		/* Here, the line segment intersects the border - return both intersection and inside point */
		x[0] = border;	y[0] = INTERSECTION_COORD (y_curr, x_curr, y_prev, x_prev, border);
		*cross = +1;	/* Crossing to the inside */
		x[1] = x_curr;	y[1] = y_curr;	return (2);
	}
	/* Here x_prev is inside */
	if (inside (x_curr, border)) {	/* Return current point only */
		x[0] = x_curr;	y[0] = y_curr;	return (1);
	}
	/* Segment intersects border - return intersection only */
	*cross = -1;	/* Crossing to the outside */
	x[0] = border;	y[0] = INTERSECTION_COORD (y_curr, x_curr, y_prev, x_prev, border);	return (1);
}

/* Tiny functions to tell if a value is <, <=, >=, > than the limit */
bool gmt_inside_lower_boundary (double val, double min) {return (val >= min);}
bool gmt_inside_upper_boundary (double val, double max) {return (val <= max);}
bool gmt_outside_lower_boundary (double val, double min) {return (val < min);}
bool gmt_outside_upper_boundary (double val, double max) {return (val > max);}

/*! gmt_rect_clip is an implementation of the Sutherland/Hodgman algorithm polygon clipping algorithm.
 * Basically, it compares the polygon to one boundary at the time, and clips the polygon to be inside
 * that boundary; this is then repeated for all boundaries.  Assumptions here are Cartesian coordinates
 * so all boundaries are straight lines in x or y. */
uint64_t gmt_rect_clip (struct GMT_CTRL *GMT, double *lon, double *lat, uint64_t n, double **x, double **y, uint64_t *total_nx)
{
	uint64_t i, n_get, m;
	size_t n_alloc = 0;
	unsigned int side, in = 1, out = 0, j, np;
	int cross = 0;
	bool polygon;
	double *xtmp[2] = {NULL, NULL}, *ytmp[2] = {NULL, NULL}, xx[2], yy[2], border[4];
	unsigned int (*clipper[4]) (double, double, double, double, double *, double *, double, bool (*inside) (double, double), bool (*outside) (double, double), int *);
	bool (*inside[4]) (double, double);
	bool (*outside[4]) (double, double);

#ifdef DEBUG
	FILE *fp = NULL;
	bool dump = false;
#endif

	if (n == 0) return (0);

	polygon = !GMT_polygon_is_open (GMT, lon, lat, n);	/* true if input segment is a closed polygon */

	*total_nx = 1;	/* So that calling program will not discard the clipped polygon */

	/* Set up function pointers.  This could be done once in GMT_begin at some point */

	clipper[GMT_BOTTOM] = gmt_clip_sn;	clipper[GMT_RIGHT] = gmt_clip_we; clipper[GMT_TOP] = gmt_clip_sn;	clipper[GMT_LEFT] = gmt_clip_we;
	inside[GMT_RIGHT] = inside[GMT_TOP] = gmt_inside_upper_boundary;	outside[GMT_RIGHT] = outside[GMT_TOP] = gmt_outside_upper_boundary;
	inside[GMT_BOTTOM] = inside[GMT_LEFT] = gmt_inside_lower_boundary;		outside[GMT_BOTTOM] = outside[GMT_LEFT] = gmt_outside_lower_boundary;
	border[GMT_BOTTOM] = border[GMT_LEFT] = 0.0;	border[GMT_RIGHT] = GMT->current.map.width;	border[GMT_TOP] = GMT->current.map.height;

	n_get = lrint (1.05*n+5);	/* Anticipate just a few crossings (5%)+5, allocate more later if needed */
	/* Create a pair of arrays for holding input and output */
	GMT_malloc4 (GMT, xtmp[0], ytmp[0], xtmp[1], ytmp[1], n_get, &n_alloc, double);

	/* Get Cartesian map coordinates */

	for (m = 0; m < n; m++) GMT_geo_to_xy (GMT, lon[m], lat[m], &xtmp[0][m], &ytmp[0][m]);

#ifdef DEBUG
	if (dump) {
		fp = fopen ("input.d", "w");
		for (i = 0; i < n; i++) fprintf (fp, "%g\t%g\n", xtmp[0][i], ytmp[0][i]);
		fclose (fp);
	}
#endif
	for (side = 0; side < 4; side++) {	/* Must clip polygon against a single border, one border at a time */
		n = m;	/* Current size of polygon */
		m = 0;	/* Start with nuthin' */

		uint_swap (in, out);	/* Swap what is input and output for clipping against this border */
		/* Must ensure we copy the very first point if it is inside the clip rectangle */
		if (inside[side] ((side%2) ? xtmp[in][0] : ytmp[in][0], border[side])) {xtmp[out][0] = xtmp[in][0]; ytmp[out][0] = ytmp[in][0]; m = 1;}	/* First point is inside; add it */
		for (i = 1; i < n; i++) {	/* For each line segment */
			np = clipper[side] (xtmp[in][i-1], ytmp[in][i-1], xtmp[in][i], ytmp[in][i], xx, yy, border[side], inside[side], outside[side], &cross);	/* Returns 0, 1, or 2 points */
			for (j = 0; j < np; j++) {	/* Add the np returned points to the new clipped polygon path */
				if (m == n_alloc) GMT_malloc4 (GMT, xtmp[0], ytmp[0], xtmp[1], ytmp[1], m, &n_alloc, double);
				xtmp[out][m] = xx[j]; ytmp[out][m] = yy[j]; m++;
			}
		}
		if (polygon && GMT_polygon_is_open (GMT, xtmp[out], ytmp[out], m)) {	/* Do we need to explicitly close this clipped polygon? */
			if (m == n_alloc) GMT_malloc4 (GMT, xtmp[0], ytmp[0], xtmp[1], ytmp[1], m, &n_alloc, double);
			xtmp[out][m] = xtmp[out][0];	ytmp[out][m] = ytmp[out][0];	m++;	/* Yes. */
		}
	}

	GMT_free (GMT, xtmp[1]);	/* Free the pairs of arrays that holds the last input array */
	GMT_free (GMT, ytmp[1]);

	if (m) {	/* Reallocate and return the array with the final clipped polygon */
		n_alloc = m;
		GMT_malloc2 (GMT, xtmp[0], ytmp[0], 0U, &n_alloc, double);
		*x = xtmp[0];
		*y = ytmp[0];
#ifdef DEBUG
		if (dump) {
			fp = fopen ("output.d", "w");
			for (i = 0; i < m; i++) fprintf (fp, "%g\t%g\n", xtmp[0][i], ytmp[0][i]);
			fclose (fp);
		}
#endif
	}
	else {	/* Nothing survived the clipping - free the output arrays */
		GMT_free (GMT, xtmp[0]);
		GMT_free (GMT, ytmp[0]);
	}

	return (m);
}

/* GMT_dateline_clip simply clips a polygon agains the dateline and results in two polygons in L */

/*! . */
unsigned int GMT_split_poly_at_dateline (struct GMT_CTRL *GMT, struct GMT_DATASEGMENT *S, struct GMT_DATASEGMENT ***Lout)
{
	int side, j, np, cross = 0;
	uint64_t row, m;
	size_t n_alloc = 0;
	char label[GMT_BUFSIZ] = {""}, *part = "EW";
	double xx[2], yy[2];
	struct GMT_DATASEGMENT **L = NULL;
	bool (*inside[2]) (double, double);
	bool (*outside[2]) (double, double);

	inside[0] = gmt_inside_upper_boundary;	outside[0] = gmt_outside_upper_boundary;
	inside[1] = gmt_inside_lower_boundary;	outside[1] = gmt_outside_lower_boundary;
	L = GMT_memory (GMT, NULL, 2, struct GMT_DATASEGMENT *);	/* The two polygons */

	for (row = 0; row < S->n_rows; row++) GMT_lon_range_adjust (GMT_IS_0_TO_P360_RANGE, &S->coord[GMT_X][row]);	/* First enforce 0 <= lon < 360 so we dont have to check again */

	for (side = 0; side < 2; side++) {	/* Do it twice to get two truncated polygons */
		L[side] = GMT_memory (GMT, NULL, 1, struct GMT_DATASEGMENT);
		n_alloc = lrint (1.05*S->n_rows+5);	/* Anticipate just a few crossings (5%)+5, allocate more later if needed */
		GMT_alloc_segment (GMT, L[side], n_alloc, S->n_columns, true);	/* Temp segment with twice the number of points as we will add crossings*/
		m = 0;		/* Start with nuthin' */

		/* Must ensure we copy the very first point if it is left of the Dateline */
		if (S->coord[GMT_X][0] < 180.0) { L[side]->coord[GMT_X][0] = S->coord[GMT_X][0]; L[side]->coord[GMT_Y][0] = S->coord[GMT_Y][0]; }	/* First point is inside; add it */
		for (row = 1; row < S->n_rows; row++) {	/* For each line segment */
			np = gmt_clip_we (S->coord[GMT_X][row-1], S->coord[GMT_Y][row-1], S->coord[GMT_X][row], S->coord[GMT_Y][row], xx, yy, 180.0, inside[side], outside[side], &cross);	/* Returns 0, 1, or 2 points */
			for (j = 0; j < np; j++) {	/* Add the np returned points to the new clipped polygon path */
				if (m == n_alloc) GMT_alloc_segment (GMT, L[side], n_alloc << 2, S->n_columns, false);
				L[side]->coord[GMT_X][m] = xx[j]; L[side]->coord[GMT_Y][m] = yy[j]; m++;
			}
		}
		if (GMT_polygon_is_open (GMT, L[side]->coord[GMT_X], L[side]->coord[GMT_Y], m)) {	/* Do we need to explicitly close this clipped polygon? */
			if (m == n_alloc) GMT_alloc_segment (GMT, L[side], n_alloc << 2, S->n_columns, false);
			L[side]->coord[GMT_X][m] = L[side]->coord[GMT_X][0];	L[side]->coord[GMT_Y][m] = L[side]->coord[GMT_Y][0];	m++;	/* Yes. */
		}
		if (m != n_alloc) GMT_alloc_segment (GMT, L[side], m, S->n_columns, false);
		L[side]->n_rows = m;
		if (S->label) {
			sprintf (label, "%s part %c", S->label, part[side]);
			L[side]->label = strdup (label);
		}
		if (S->header) L[side]->header = strdup (S->header);
		if (S->ogr) GMT_duplicate_ogr_seg (GMT, L[side], S);
	}
	L[0]->range = 2;	L[1]->range = 3;
	*Lout = L;
	return (2);
}

/* GMT_wesn_clip differs from gmt_rect_clip in that the boundaries of constant lon or lat may end up as
 * curved lines depending on the map projection.  Thus, if a line crosses the boundary and reenters at
 * another point on the boundary then the straight line between these crossing points should really
 * project to a curved boundary segment.  The H-S algorithm was originally rectangular so we got straight
 * lines.  Here, we check if (1) the particular boundary being tested is curved, and if true then we
 * keep track of the indices of the exit and entry points in the array, and once a boundary has been
 * processed we must add more points between the exit and entry pairs to properly handle the curved
 * segment.  The arrays x_index and x_type stores the index of the exit/entry points and the type
 * (+1 we enter, -1 we exit).  We then use GMT_map_path to compute the required segments to insert.
 * P. Wessel, 2--9-05-07
 */

/*! . */
double gmt_lon_to_corner (struct GMT_CTRL *GMT, double lon) {
	return ( (fabs (lon - GMT->common.R.wesn[XLO]) < fabs (lon - GMT->common.R.wesn[XHI])) ? GMT->common.R.wesn[XLO] : GMT->common.R.wesn[XHI]);
}

/*! . */
double gmt_lat_to_corner (struct GMT_CTRL *GMT, double lat) {
	return ( (fabs (lat - GMT->common.R.wesn[YLO]) < fabs (lat - GMT->common.R.wesn[YHI])) ? GMT->common.R.wesn[YLO] : GMT->common.R.wesn[YHI]);
}

/*! . */
int gmt_move_to_wesn (struct GMT_CTRL *GMT, double *x_edge, double *y_edge, double lon, double lat, double lon_old, double lat_old, uint64_t j, uint64_t nx) {
	int n = 0, key;
	double xtmp, ytmp, lon_p, lat_p;

	/* May add 0, 1, or 2 points to path */

	if (!nx && j > 0 && GMT->current.map.this_x_status != GMT->current.map.prev_x_status && GMT->current.map.this_y_status != GMT->current.map.prev_y_status) {	/* Need corner */
		xtmp = x_edge[j];	ytmp = y_edge[j];
		if ((GMT->current.map.this_x_status * GMT->current.map.prev_x_status) == -4 || (GMT->current.map.this_y_status * GMT->current.map.prev_y_status) == -4) {	/* the two points outside on opposite sides */
			lon_p = (GMT->current.map.prev_x_status < 0) ? GMT->common.R.wesn[XLO] : ((GMT->current.map.prev_x_status > 0) ? GMT->common.R.wesn[XHI] : gmt_lon_to_corner (GMT, lon_old));
			lat_p = (GMT->current.map.prev_y_status < 0) ? GMT->common.R.wesn[YLO] : ((GMT->current.map.prev_y_status > 0) ? GMT->common.R.wesn[YHI] : gmt_lat_to_corner (GMT, lat_old));
			GMT_geo_to_xy (GMT, lon_p, lat_p, &x_edge[j], &y_edge[j]);
			j++;
			lon_p = (GMT->current.map.this_x_status < 0) ? GMT->common.R.wesn[XLO] : ((GMT->current.map.this_x_status > 0) ? GMT->common.R.wesn[XHI] : gmt_lon_to_corner (GMT, lon));
			lat_p = (GMT->current.map.this_y_status < 0) ? GMT->common.R.wesn[YLO] : ((GMT->current.map.this_y_status > 0) ? GMT->common.R.wesn[YHI] : gmt_lat_to_corner (GMT, lat));
			GMT_geo_to_xy (GMT, lon_p, lat_p, &x_edge[j], &y_edge[j]);
			j++;
		}
		else {
			key = MIN (GMT->current.map.this_x_status, GMT->current.map.prev_x_status);
			lon_p = (key < 0) ? GMT->common.R.wesn[XLO] : GMT->common.R.wesn[XHI];
			key = MIN (GMT->current.map.this_y_status, GMT->current.map.prev_y_status);
			lat_p = (key < 0) ? GMT->common.R.wesn[YLO] : GMT->common.R.wesn[YHI];
			GMT_geo_to_xy (GMT, lon_p, lat_p, &x_edge[j], &y_edge[j]);
			j++;
		}
		x_edge[j] = xtmp;	y_edge[j] = ytmp;
		n = 1;
	}
	if (GMT->current.map.this_x_status != 0) lon = (GMT->current.map.this_x_status < 0) ? GMT->common.R.wesn[XLO] : GMT->common.R.wesn[XHI];
	if (GMT->current.map.this_y_status != 0) lat = (GMT->current.map.this_y_status < 0) ? GMT->common.R.wesn[YLO] : GMT->common.R.wesn[YHI];
	GMT_geo_to_xy (GMT, lon, lat, &x_edge[j], &y_edge[j]);
	return (n + 1);
}

/*! . */
uint64_t gmt_wesn_clip_old (struct GMT_CTRL *GMT, double *lon, double *lat, uint64_t n, double **x, double **y, uint64_t *total_nx) {
	uint64_t i, j = 0, nx, k;
	unsigned int sides[4];
	double xlon[4], xlat[4], xc[4], yc[4];

	*total_nx = 0;	/* Keep track of total of crossings */

	if (n == 0) return (0);

	GMT_prep_tmp_arrays (GMT, 1, 2);	/* Init or reallocate tmp vectors */

	(void) GMT_map_outside (GMT, lon[0], lat[0]);
	j = gmt_move_to_wesn (GMT, GMT->hidden.mem_coord[GMT_X], GMT->hidden.mem_coord[GMT_Y], lon[0], lat[0], 0.0, 0.0, 0, 0);	/* Add one point */

	for (i = 1; i < n; i++) {
		(void) GMT_map_outside (GMT, lon[i], lat[i]);
		nx = gmt_map_crossing (GMT, lon[i-1], lat[i-1], lon[i], lat[i], xlon, xlat, xc, yc, sides);
		for (k = 0; k < nx; k++) {
			GMT_prep_tmp_arrays (GMT, j, 2);	/* Init or reallocate tmp vectors */
			GMT->hidden.mem_coord[GMT_X][j]   = xc[k];
			GMT->hidden.mem_coord[GMT_Y][j++] = yc[k];
			(*total_nx) ++;
		}
		GMT_prep_tmp_arrays (GMT, j+2, 2);	/* Init or reallocate tmp vectors */
		j += gmt_move_to_wesn (GMT, GMT->hidden.mem_coord[GMT_X], GMT->hidden.mem_coord[GMT_Y], lon[i], lat[i], lon[i-1], lat[i-1], j, nx);	/* May add 2 points, which explains the j+2 stuff */
	}

	*x = GMT_assign_vector (GMT, j, GMT_X);
	*y = GMT_assign_vector (GMT, j, GMT_Y);

#ifdef CRAP
{
	FILE *fp = NULL;
	double out[2];
	fp = fopen ("crap.d", "a");
	fprintf (fp, "> N = %d\n", (int)j);
	for (i = 0; i < j; i++) {
		out[GMT_X] = *x[i];
		out[GMT_Y] = *y[i];
		GMT->current.io.output (GMT, fp, 2, out);
	}
	fclose (fp);
}
#endif
	return (j);
}

/*! . */
uint64_t GMT_wesn_clip (struct GMT_CTRL *GMT, double *lon, double *lat, uint64_t n_orig, double **x, double **y, uint64_t *total_nx) {
	char *x_type = NULL;
	size_t n_alloc = 0, n_x_alloc = 0, n_t_alloc = 0;
	uint64_t new_n, i, n_get, n, m, n_cross = 0, *x_index = NULL;
	unsigned int j, np, side, in = 1, out = 0;
	int cross = 0;
	bool curved, jump = false, polygon, periodic = false;
	double *xtmp[2] = {NULL, NULL}, *ytmp[2] = {NULL, NULL}, xx[2], yy[2], border[4];
	double x1, x2, y1, y2;
	unsigned int (*clipper[4]) (double, double, double, double, double *, double *, double, bool (*inside) (double, double), bool (*outside) (double, double), int *);
	bool (*inside[4]) (double, double);
	bool (*outside[4]) (double, double);

#ifdef DEBUG
	FILE *fp = NULL;
	bool dump = false;
#endif

	if ((n = n_orig) == 0) return (0);

	/* If there are jumps etc call the old clipper, else we try the new clipper */

	GMT_geo_to_xy (GMT, lon[0], lat[0], &x1, &y1);
	for (i = 1; !jump && i < n; i++) {
		GMT_geo_to_xy (GMT, lon[i], lat[i], &x2, &y2);
		jump = gmt_map_jump_x (GMT, x2, y2, x1, y1);
		x1 = x2;	y1 = y2;
	}

	if (jump) return (gmt_wesn_clip_old (GMT, lon, lat, n, x, y, total_nx));	/* Must do the old way for now */
	periodic = GMT_360_RANGE (GMT->common.R.wesn[XLO], GMT->common.R.wesn[XHI]);	/* No point clipping against W and E if periodic map */

	/* Here we can try the Sutherland/Hodgman algorithm */

	polygon = !GMT_polygon_is_open (GMT, lon, lat, n);	/* true if input segment is a closed polygon */

	*total_nx = 1;	/* So that calling program will not discard the clipped polygon */

	/* Set up function pointers.  This could be done once in GMT_begin at some point */

	clipper[GMT_BOTTOM] = gmt_clip_sn;	clipper[GMT_RIGHT] = gmt_clip_we; clipper[GMT_TOP] = gmt_clip_sn;	clipper[GMT_LEFT] = gmt_clip_we;
	inside[GMT_RIGHT] = inside[GMT_TOP] = gmt_inside_upper_boundary;	outside[GMT_RIGHT] = outside[GMT_TOP] = gmt_outside_upper_boundary;
	inside[GMT_BOTTOM] = inside[GMT_LEFT] = gmt_inside_lower_boundary;	outside[GMT_BOTTOM] = outside[GMT_LEFT] = gmt_outside_lower_boundary;
	border[GMT_BOTTOM] = GMT->common.R.wesn[YLO]; border[GMT_LEFT] = GMT->common.R.wesn[XLO];	border[GMT_RIGHT] = GMT->common.R.wesn[XHI];	border[GMT_TOP] = GMT->common.R.wesn[YHI];

	/* Make data longitudes have no jumps [This is mostly for pscoast] */
	for (i = 0; i < n; i++) {
		if (lon[i] < border[GMT_LEFT] && (lon[i] + 360.0) <= border[GMT_RIGHT])
			lon[i] += 360.0;
		else if (lon[i] > border[GMT_RIGHT] && (lon[i] - 360.0) >= border[GMT_LEFT])
			lon[i] -= 360.0;
	}

	n_get = lrint (1.05*n+5);	/* Anticipate just a few crossings (5%)+5, allocate more later if needed */
	/* Create a pair of arrays for holding input and output */
	GMT_malloc4 (GMT, xtmp[0], ytmp[0], xtmp[1], ytmp[1], n_get, &n_alloc, double);

	/* Make copy of lon/lat coordinates */

	GMT_memcpy (xtmp[0], lon, n, double);	GMT_memcpy (ytmp[0], lat, n, double);
	m = n;

	/* Preallocate space for crossing information */

	x_index = GMT_malloc (GMT, NULL, GMT_TINY_CHUNK, &n_x_alloc, uint64_t);
	x_type = GMT_malloc (GMT, NULL,  GMT_TINY_CHUNK, &n_t_alloc, char);

#ifdef DEBUG
	if (dump) {
		fp = fopen ("input.d", "w");
		for (i = 0; i < n; i++) fprintf (fp, "%g\t%g\n", xtmp[0][i], ytmp[0][i]);
		fclose (fp);
	}
#endif
	for (side = 0; side < 4; side++) {	/* Must clip polygon against a single border, one border at a time */
		n = m;		/* Current size of polygon */
		m = 0;		/* Start with nuthin' */
		n_cross = 0;	/* No crossings so far */

		curved = !((side%2) ? GMT->current.map.meridian_straight : GMT->current.map.parallel_straight);	/* Is this border straight or curved when projected */
		uint_swap (in, out);	/* Swap what is input and output for clipping against this border */
		if (side%2 && periodic) {	/* No clipping can take place on w or e border; just copy all and go to next side */
			m = n;
			if (m == n_alloc) GMT_malloc4 (GMT, xtmp[0], ytmp[0], xtmp[1], ytmp[1], m, &n_alloc, double);
			GMT_memcpy (xtmp[out], xtmp[in], m, double);
			GMT_memcpy (ytmp[out], ytmp[in], m, double);
			continue;
		}
		if (!GMT->current.map.coastline && side % 2) {	/* Either left or right border */
			/* For non-periodic maps we have to be careful to position the polygon so it does
			 * not have longitude jumps at the current border.  This does not apply to pscoast
			 * which has special handling and hence bypasses this test */
			for (i = 0; i < n; i++) {	/* If points is > 180 degrees from border, flip side */
				if ((xtmp[in][i] - border[side]) > 180.0) xtmp[in][i] -= 360.0;
				else if ((xtmp[in][i] - border[side]) < -180.0) xtmp[in][i] += 360.0;
			}
		}
		/* Must ensure we copy the very first point if it is inside the clip rectangle */
		if (inside[side] ((side%2) ? xtmp[in][0] : ytmp[in][0], border[side])) {xtmp[out][0] = xtmp[in][0]; ytmp[out][0] = ytmp[in][0]; m = 1;}	/* First point is inside; add it */
		for (i = 1; i < n; i++) {	/* For each line segment */
			np = clipper[side] (xtmp[in][i-1], ytmp[in][i-1], xtmp[in][i], ytmp[in][i], xx, yy, border[side], inside[side], outside[side], &cross);	/* Returns 0, 1, or 2 points */
			if (polygon && cross && curved) {	/* When crossing in/out of a curved boundary we must eventually sample along the curve between crossings */
				x_index[n_cross] = m;		/* Index of intersection point (which will be copied from xx[0], yy[0] below) */
				x_type[n_cross] = cross;	/* -1 going out, +1 going in */
				if (++n_cross == n_x_alloc) {
					x_index = GMT_malloc (GMT, x_index, n_cross, &n_x_alloc, uint64_t);
					x_type = GMT_malloc (GMT, x_type,  n_cross, &n_t_alloc, char);
				}
			}
			for (j = 0; j < np; j++) {	/* Add the np returned points to the new clipped polygon path */
				if (m == n_alloc) GMT_malloc4 (GMT, xtmp[0], ytmp[0], xtmp[1], ytmp[1], m, &n_alloc, double);
				xtmp[out][m] = xx[j]; ytmp[out][m] = yy[j]; m++;
			}
		}
		if (polygon && GMT_polygon_is_open (GMT, xtmp[out], ytmp[out], m)) {	/* Do we need to explicitly close this clipped polygon? */
			if (m == n_alloc) GMT_malloc4 (GMT, xtmp[0], ytmp[0], xtmp[1], ytmp[1], m, &n_alloc, double);
			xtmp[out][m] = xtmp[out][0];	ytmp[out][m] = ytmp[out][0];	m++;	/* Yes. */
		}
		if (polygon && curved && n_cross) {	/* Must resample between crossing points */
			double *x_add = NULL, *y_add = NULL, *x_cpy = NULL, *y_cpy = NULL;
			size_t np = 0;
			uint64_t add, last_index = 0, p, p_next;

			if (n_cross%2 == 1) {	/* Should not happen with a polygon */
				GMT_Report (GMT->parent, GMT_MSG_NORMAL, "Error in GMT_wesn_clip: odd number of crossings?");
			}

			/* First copy the current polygon */

			GMT_malloc2 (GMT, x_cpy, y_cpy, m, &np, double);
			GMT_memcpy (x_cpy, xtmp[out], m, double);
			GMT_memcpy (y_cpy, ytmp[out], m, double);

			for (p = np = 0; p < n_cross; p++) {	/* Process each crossing point */
				if (last_index < x_index[p]) {	/* Copy over segment from were we left off to this crossing point */
					add = x_index[p] - last_index;
					if ((new_n = (np+add)) >= n_alloc) GMT_malloc4 (GMT, xtmp[0], ytmp[0], xtmp[1], ytmp[1], new_n, &n_alloc, double);
					GMT_memcpy (&xtmp[out][np], &x_cpy[last_index], add, double);
					GMT_memcpy (&ytmp[out][np], &y_cpy[last_index], add, double);
					np += add;
					last_index = x_index[p];
				}
				if (x_type[p] == -1) {	/* Must add path from this exit to the next entry */
					double start_lon, stop_lon;
					p_next = (p == (n_cross-1)) ? 0 : p + 1;	/* index of the next crossing */
					start_lon = x_cpy[x_index[p]];	stop_lon = x_cpy[x_index[p_next]];
					if (side%2 == 0 && periodic) {	/* Make sure we select the shortest longitude arc */
						if ((x_cpy[x_index[p_next]] - x_cpy[x_index[p]]) < -180.0)
							stop_lon += 360.0;
						else if ((x_cpy[x_index[p_next]] - x_cpy[x_index[p]]) > +180.0)
							stop_lon -= 360.0;
					}
					add = GMT_map_path (GMT, start_lon, y_cpy[x_index[p]], stop_lon, y_cpy[x_index[p_next]], &x_add, &y_add);
					if ((new_n = (np+add)) >= n_alloc) GMT_malloc4 (GMT, xtmp[0], ytmp[0], xtmp[1], ytmp[1], new_n, &n_alloc, double);
					GMT_memcpy (&xtmp[out][np], x_add, add, double);
					GMT_memcpy (&ytmp[out][np], y_add, add, double);
					if (add) { GMT_free (GMT, x_add);	GMT_free (GMT, y_add); }
					np += add;
					last_index = x_index[p_next];
				}
			}
			if (x_index[0] > 0) {	/* First point was clean inside, must add last connection */
				add = m - last_index;
				if ((new_n = (np+add)) >= n_alloc) GMT_malloc4 (GMT, xtmp[0], ytmp[0], xtmp[1], ytmp[1], new_n, &n_alloc, double);
				GMT_memcpy (&xtmp[out][np], &x_cpy[last_index], add, double);
				GMT_memcpy (&ytmp[out][np], &y_cpy[last_index], add, double);
				np += add;
			}
			m = np;	/* New total of points */
			GMT_free (GMT, x_cpy);	GMT_free (GMT, y_cpy);
		}
	}

	GMT_free (GMT, xtmp[1]);	/* Free the pairs of arrays that holds the last input array */
	GMT_free (GMT, ytmp[1]);
	GMT_free (GMT, x_index);	/* Free the pairs of arrays that holds the crossing info */
	GMT_free (GMT, x_type);

	if (m) {	/* Reallocate and return the array with the final clipped polygon */
		n_alloc = m;
		GMT_malloc2 (GMT, xtmp[0], ytmp[0], 0U, &n_alloc, double);
		/* Convert to map coordinates */
		for (i = 0; i < m; i++) GMT_geo_to_xy (GMT, xtmp[0][i], ytmp[0][i], &xtmp[0][i], &ytmp[0][i]);

		*x = xtmp[0];
		*y = ytmp[0];
#ifdef DEBUG
		if (dump) {
			fp = fopen ("output.d", "w");
			for (i = 0; i < m; i++) fprintf (fp, "%g\t%g\n", xtmp[0][i], ytmp[0][i]);
			fclose (fp);
		}
#endif
	}
	else {	/* Nothing survived the clipping - free the output arrays */
		GMT_free (GMT, xtmp[0]);
		GMT_free (GMT, ytmp[0]);
	}

	return (m);
}

/*! . */
uint64_t gmt_radial_boundary_arc (struct GMT_CTRL *GMT, int this_way, double end_x[], double end_y[], double **xarc, double **yarc) {
	uint64_t n_arc, k, pt;
	double az1, az2, d_az, da, xr, yr, da_try, *xx = NULL, *yy = NULL;

	/* When a polygon crosses out then in again into the circle we need to add a boundary arc
	 * to the polygon where it is clipped.  We simply sample the circle as finely as the arc
	 * length and the current line_step demands */

	da_try = (GMT->current.setting.map_line_step * 360.0) / (TWO_PI * GMT->current.proj.r);	/* Angular step in degrees */
	az1 = d_atan2d (end_y[0], end_x[0]);	/* azimuth from map center to 1st crossing */
	az2 = d_atan2d (end_y[1], end_x[1]);	/* azimuth from map center to 2nd crossing */
	GMT_set_delta_lon (az1, az2, d_az);	/* Insist we take the short arc for now */
	n_arc = lrint (ceil (fabs (d_az) / da_try));	/* Get number of integer increments of da_try degree... */
	if (n_arc < 2) n_arc = 2;	/* ...but minimum 2 */
	da = d_az / (n_arc - 1);	/* Reset da to get exact steps */
	if (n_arc <= 2) return (0);	/* Arc is too short to have intermediate points */
	n_arc -= 2;	/* We do not include the end points since these are the crossing points handled in the calling function */
	GMT_malloc2 (GMT, xx, yy, n_arc, NULL, double);
	for (k = 1; k <= n_arc; k++) {	/* Create points along arc from first to second crossing point (k-loop excludes the end points) */
		sincosd (az1 + k * da, &yr, &xr);
		pt = (this_way) ? n_arc - k : k - 1;	/* The order we add the arc depends if we exited or entered the inside area */
		xx[pt] = GMT->current.proj.r * (1.0 + xr);
		yy[pt] = GMT->current.proj.r * (1.0 + yr);
	}

	*xarc = xx;
	*yarc = yy;
	return (n_arc);
}

#ifdef DEBUG
/* If we need to dump out clipped polygon then set clip_dump = 1 during execution */
int clip_dump = 0, clip_id = 0;
void gmt_dumppol (uint64_t n, double *x, double *y, int *id)
{
	uint64_t i;
	FILE *fp = NULL;
	char line[64];
	sprintf (line, "dump_%d.d", *id);
	fp = fopen (line, "w");
	for (i = 0; i < n; i++) fprintf (fp, "%g\t%g\n", x[i], y[i]);
	fclose (fp);
	(*id)++;
}
#endif

/*! . */
uint64_t gmt_radial_clip (struct GMT_CTRL *GMT, double *lon, double *lat, uint64_t np, double **x, double **y, uint64_t *total_nx) {
	size_t n_alloc = 0;
	uint64_t n = 0, n_arc;
	unsigned int i, nx;
	unsigned int sides[4];
	bool this_side = false, add_boundary = false;
	double xlon[4], xlat[4], xc[4], yc[4], end_x[3], end_y[3], xr, yr;
	double *xx = NULL, *yy = NULL, *xarc = NULL, *yarc = NULL;

	*total_nx = 0;	/* Keep track of total of crossings */

	if (np == 0) return (0);

	if (!GMT_map_outside (GMT, lon[0], lat[0])) {
		GMT_malloc2 (GMT, xx, yy, n, &n_alloc, double);
		GMT_geo_to_xy (GMT, lon[0], lat[0], &xx[0], &yy[0]);
		n++;
	}
	nx = 0;
	for (i = 1; i < np; i++) {
		this_side = GMT_map_outside (GMT, lon[i], lat[i]);
		if (gmt_map_crossing (GMT, lon[i-1], lat[i-1], lon[i], lat[i], xlon, xlat, xc, yc, sides)) {
			if (this_side) {	/* Crossing boundary and leaving circle: Add exit point to the path */
				if (n == n_alloc) GMT_malloc2 (GMT, xx, yy, n, &n_alloc, double);
				xx[n] = xc[0];	yy[n] = yc[0];	n++;
			}
			end_x[nx] = xc[0] - GMT->current.proj.r;	end_y[nx] = yc[0] - GMT->current.proj.r;
			nx++;
			(*total_nx) ++;
			if (nx >= 2) {	/* Got a pair of entry+exit points */
				add_boundary = !this_side;	/* We only add boundary arcs if we first exited and now entered the circle again */
			}
			if (add_boundary) {	/* Crossed twice.  Now add arc between the two crossing points */
				/* PW: Currently, we make the assumption that the shortest arc is the one we want.  However,
				 * extremely large polygons could cut the boundary so that it is the longest arc we want.
				 * The way to improve this algorithm in the future is to find the two opposite points on
				 * the circle boundary that lies on the bisector of az1,az2, and see which point lies
				 * inside the polygon.  This would require that GMT_inonout_sphpol be called.
				 */
				if ((n_arc = gmt_radial_boundary_arc (GMT, this_side, &end_x[nx-2], &end_y[nx-2], &xarc, &yarc)) > 0) {
					if ((n + n_arc) >= n_alloc) GMT_malloc2 (GMT, xx, yy, n + n_arc, &n_alloc, double);
					GMT_memcpy (&xx[n], xarc, n_arc, double);	/* Copy longitudes of arc */
					GMT_memcpy (&yy[n], yarc, n_arc, double);	/* Copy latitudes of arc */
					n += n_arc;	/* Number of arc points added (end points are done separately) */
					GMT_free (GMT, xarc);	GMT_free (GMT,  yarc);
				}
				add_boundary = false;
				nx -= 2;	/* Done with those two crossings */
			}
			if (!this_side) {	/* Crossing boundary and entering circle: Add entry point to the path */
				if (n == n_alloc) GMT_malloc2 (GMT, xx, yy, n, &n_alloc, double);
				xx[n] = xc[0];	yy[n] = yc[0];	n++;
			}
		}
		GMT_geo_to_xy (GMT, lon[i], lat[i], &xr, &yr);
		if (!this_side) {	/* Only add points actually inside the map to the path */
			if (n == n_alloc) GMT_malloc2 (GMT, xx, yy, n, &n_alloc, double);
			xx[n] = xr;	yy[n] = yr;	n++;
		}
	}

	if (nx == 2) {	/* Must close polygon by adding boundary arc */
		if ((n_arc = gmt_radial_boundary_arc (GMT, this_side, end_x, end_y, &xarc, &yarc)) > 0) {
			if ((n + n_arc) >= n_alloc) GMT_malloc2 (GMT, xx, yy, n + n_arc, &n_alloc, double);
			GMT_memcpy (&xx[n], xarc, n_arc, double);	/* Copy longitudes of arc */
			GMT_memcpy (&yy[n], yarc, n_arc, double);	/* Copy latitudes of arc */
			n += n_arc;	/* Number of arc points added (end points are done separately) */
			GMT_free (GMT, xarc);	GMT_free (GMT,  yarc);
		}
		if (n == n_alloc) GMT_malloc2 (GMT, xx, yy, n, &n_alloc, double);
		xx[n] = xx[0];	yy[n] = yy[0];	n++;	/* Close the polygon */
	}
	n_alloc = n;
	GMT_malloc2 (GMT, xx, yy, 0U, &n_alloc, double);
	*x = xx;
	*y = yy;
#ifdef DEBUG
	if (clip_dump) gmt_dumppol (n, xx, yy, &clip_id);
#endif

	return (n);
}

<<<<<<< HEAD
/*! . */
bool gmt_rect_overlap (struct GMT_CTRL *GMT, double lon0, double lat0, double lon1, double lat1) {
=======
bool gmt_cartesian_overlap (struct GMT_CTRL *GMT, double lon0, double lat0, double lon1, double lat1)
{
	/* Return true if the projection of either (lon0,lat0) and (lon1,lat1) is inside (not on) the rectangular map boundary */
	/* Here, lon,lat etc are Cartesian and not geographic coordinates, otherwise gmt_rect_overlap is used */
	double x0, y0, x1, y1;

	GMT_geo_to_xy (GMT, lon0, lat0, &x0, &y0);
	GMT_geo_to_xy (GMT, lon1, lat1, &x1, &y1);

	if (x0 > x1) double_swap (x0, x1);
	if (y0 > y1) double_swap (y0, y1);

	if (x1 - GMT->current.proj.rect[XLO] < -GMT_CONV8_LIMIT || x0 - GMT->current.proj.rect[XHI] > GMT_CONV8_LIMIT) return (false);
	if (y1 - GMT->current.proj.rect[YLO] < -GMT_CONV8_LIMIT || y0 - GMT->current.proj.rect[YHI] > GMT_CONV8_LIMIT) return (false);
	return (true);
}

bool gmt_rect_overlap (struct GMT_CTRL *GMT, double lon0, double lat0, double lon1, double lat1)
{
>>>>>>> 44c7b75b
	/* Return true if the projection of either (lon0,lat0) and (lon1,lat1) is inside (not on) the rectangular map boundary */
	double x0, y0, x1, y1;

	GMT_geo_to_xy (GMT, lon0, lat0, &x0, &y0);
	GMT_geo_to_xy (GMT, lon1, lat1, &x1, &y1);

	if (x0 > x1) double_swap (x0, x1);
	if (y0 > y1) double_swap (y0, y1);

	if (x1 - GMT->current.proj.rect[XLO] < -GMT_CONV8_LIMIT || x0 - GMT->current.proj.rect[XHI] > GMT_CONV8_LIMIT) return (false);
	if (y1 - GMT->current.proj.rect[YLO] < -GMT_CONV8_LIMIT || y0 - GMT->current.proj.rect[YHI] > GMT_CONV8_LIMIT) return (false);
	if (x0 < GMT->current.proj.rect[XLO] && x1 > GMT->current.proj.rect[XHI]) {	/* Possibly a map jump but is it reasonable? */
		/* What can happen for a small non-360 map is that points that approach being +180 degrees in longitude away and the
		 * next point that is +181 will be seen as -179 degrees away and suddenly the x-coordinate jumps from very positive
		 * to very negative (or the other way).  Before this attempt, the function would return true and give crossing lines
		 * across the map.  Here we check if the change in x is a large (> 10x) multiple of the map width. This is likely
		 * not to be fool-proof.  Works with current test scripts so we will give it a go.  Paul Wessel, 7/31/2014 */
		if ((x1 - x0)/(GMT->current.proj.rect[XHI] - GMT->current.proj.rect[XLO]) > 10.0) return (false);
	}
	return (true);
}

/*! . */
bool gmt_wesn_overlap (struct GMT_CTRL *GMT, double lon0, double lat0, double lon1, double lat1) {
	/* Return true if either of the points (lon0,lat0) and (lon1,lat1) is inside (not on) the rectangular lon/lat boundaries */
	if (lon0 > lon1) double_swap (lon0, lon1);
	if (lat0 > lat1) double_swap (lat0, lat1);
	if (lon1 - GMT->common.R.wesn[XLO] < -GMT_CONV8_LIMIT) {
		lon0 += 360.0;
		lon1 += 360.0;
	}
	else if (lon0 - GMT->common.R.wesn[XHI] > GMT_CONV8_LIMIT) {
		lon0 -= 360.0;
		lon1 -= 360.0;
	}

	if (lon1 - GMT->common.R.wesn[XLO] < -GMT_CONV8_LIMIT || lon0 - GMT->common.R.wesn[XHI] > GMT_CONV8_LIMIT) return (false);
	if (lat1 - GMT->common.R.wesn[YLO] < -GMT_CONV8_LIMIT || lat0 - GMT->common.R.wesn[YHI] > GMT_CONV8_LIMIT) return (false);
	return (true);
}

/*! . */
bool gmt_radial_overlap (struct GMT_CTRL *GMT_UNUSED(GMT), double GMT_UNUSED(lon0), double GMT_UNUSED(lat0), double GMT_UNUSED(lon1), double GMT_UNUSED(lat1))
{	/* Dummy routine */
	return (true);
}

/*! . */
bool gmt_genper_overlap (struct GMT_CTRL *GMT, double GMT_UNUSED(lon0), double GMT_UNUSED(lat0), double GMT_UNUSED(lon1), double GMT_UNUSED(lat1))
{	/* Dummy routine */
	if (GMT->current.proj.g_debug > 0) GMT_Report (GMT->parent, GMT_MSG_DEBUG, "genper_overlap: overlap called\n");
	return (true);
}

/*! . */
void gmt_xy_search (struct GMT_CTRL *GMT, double *x0, double *x1, double *y0, double *y1, double w0, double e0, double s0, double n0) {
	unsigned int i, j;
	double xmin, xmax, ymin, ymax, w, s, x, y, dlon, dlat;

	/* Find min/max forward values */

	xmax = ymax = -DBL_MAX;
	xmin = ymin = DBL_MAX;
	dlon = fabs (e0 - w0) / 500;
	dlat = fabs (n0 - s0) / 500;

	for (i = 0; i <= 500; i++) {
		w = w0 + i * dlon;
		(*GMT->current.proj.fwd) (GMT, w, s0, &x, &y);
		if (x < xmin) xmin = x;
		if (y < ymin) ymin = y;
		if (x > xmax) xmax = x;
		if (y > ymax) ymax = y;
		(*GMT->current.proj.fwd) (GMT, w, n0, &x, &y);
		if (x < xmin) xmin = x;
		if (y < ymin) ymin = y;
		if (x > xmax) xmax = x;
		if (y > ymax) ymax = y;
	}
	for (j = 0; j <= 500; j++) {
		s = s0 + j * dlat;
		(*GMT->current.proj.fwd) (GMT, w0, s, &x, &y);
		if (x < xmin) xmin = x;
		if (y < ymin) ymin = y;
		if (x > xmax) xmax = x;
		if (y > ymax) ymax = y;
		(*GMT->current.proj.fwd) (GMT, e0, s, &x, &y);
		if (x < xmin) xmin = x;
		if (y < ymin) ymin = y;
		if (x > xmax) xmax = x;
		if (y > ymax) ymax = y;
	}

	*x0 = xmin;	*x1 = xmax;	*y0 = ymin;	*y1 = ymax;
}

/*! . */
void gmt_map_setxy (struct GMT_CTRL *GMT, double xmin, double xmax, double ymin, double ymax)
{	/* Set x/y parameters */

	GMT->current.proj.rect_m[XLO] = xmin;	GMT->current.proj.rect_m[XHI] = xmax;	/* This is in original meters */
	GMT->current.proj.rect_m[YLO] = ymin;	GMT->current.proj.rect_m[YHI] = ymax;
	GMT_Report (GMT->parent, GMT_MSG_DEBUG, "Projected values in meters: %g %g %g %g\n", xmin, xmax, ymin, ymax);
	GMT->current.proj.rect[XHI] = (xmax - xmin) * GMT->current.proj.scale[GMT_X];
	GMT->current.proj.rect[YHI] = (ymax - ymin) * GMT->current.proj.scale[GMT_Y];
	GMT->current.proj.origin[GMT_X] = -xmin * GMT->current.proj.scale[GMT_X];
	GMT->current.proj.origin[GMT_Y] = -ymin * GMT->current.proj.scale[GMT_Y];
}

/*! . */
void gmt_map_setinfo (struct GMT_CTRL *GMT, double xmin, double xmax, double ymin, double ymax, double scl)
{	/* Set [and rescale] parameters */
	double factor = 1.0, w, h;

	if (GMT->current.map.is_world && doubleAlmostEqualZero (xmax, xmin)) {	/* Safety valve for cases when w & e both project to the same side due to round-off */
		xmax = MAX (fabs (xmin), fabs (xmax));
		xmin =-xmax;
	}
	w = (xmax - xmin) * GMT->current.proj.scale[GMT_X];
	h = (ymax - ymin) * GMT->current.proj.scale[GMT_Y];

	if (GMT->current.proj.gave_map_width == 1)		/* Must rescale to given width */
		factor = scl / w;
	else if (GMT->current.proj.gave_map_width == 2)	/* Must rescale to given height */
		factor = scl / h;
	else if (GMT->current.proj.gave_map_width == 3)	/* Must rescale to max dimension */
		factor = scl / MAX (w, h);
	else if (GMT->current.proj.gave_map_width == 4)	/* Must rescale to min dimension */
		factor = scl / MIN (w, h);
	GMT->current.proj.scale[GMT_X] *= factor;
	GMT->current.proj.scale[GMT_Y] *= factor;
	GMT->current.proj.w_r *= factor;

	if (GMT->current.proj.g_debug > 1) {
		GMT_Report (GMT->parent, GMT_MSG_DEBUG, "xmin %7.3f xmax %7.3f ymin %7.4f ymax %7.3f scale %6.3f\n", xmin/1000, xmax/1000, ymin/1000, ymax/1000, scl);
		GMT_Report (GMT->parent, GMT_MSG_DEBUG, "gave_map_width %d w %9.4e h %9.4e factor %9.4e\n", GMT->current.proj.gave_map_width, w, h, factor);
	}

	gmt_map_setxy (GMT, xmin, xmax, ymin, ymax);
}

/*! . */
double gmt_mean_radius (struct GMT_CTRL *GMT, double a, double f) {
	double r, b = a * (1 - f);

	if (f == 0.0) return a;	/* Not that hard */

	switch (GMT->current.setting.proj_mean_radius) {
		case GMT_RADIUS_MEAN:
			r = a * (1.0 - f / 3.0);
			break;
		case GMT_RADIUS_AUTHALIC:
			r = sqrt (0.5 * a * a + 0.5 * b * b * atanh (GMT->current.proj.ECC) / GMT->current.proj.ECC);
			break;
		case GMT_RADIUS_VOLUMETRIC:
			r = pow (a*a*b, 1.0/3.0);
			break;
		case GMT_RADIUS_MERIDIONAL:
			r = pow (0.5 * (pow (a, 1.5) + pow (b, 1.5)), 2.0/3.0);
			break;
		case GMT_RADIUS_QUADRATIC:
			r = 0.5 * sqrt (3.0 * a * a + b * b);
			break;
		default:	/* Cannot get here! Safety valve */
			GMT_Report (GMT->parent, GMT_MSG_NORMAL, "Internal ERROR: GMT mean radius not specified\n");
			exit (EXIT_FAILURE);
			break;
	}

	return (r);
}

/*! . */
void GMT_set_spherical (struct GMT_CTRL *GMT, bool notify) {
	/* Set up ellipsoid parameters using spherical approximation */

	GMT->current.setting.ref_ellipsoid[GMT_N_ELLIPSOIDS - 1].eq_radius =
		gmt_mean_radius (GMT, GMT->current.setting.ref_ellipsoid[GMT->current.setting.proj_ellipsoid].eq_radius, GMT->current.setting.ref_ellipsoid[GMT->current.setting.proj_ellipsoid].flattening);
	GMT->current.setting.proj_ellipsoid = GMT_N_ELLIPSOIDS - 1;	/* Custom ellipsoid */
	GMT->current.setting.ref_ellipsoid[GMT->current.setting.proj_ellipsoid].flattening = 0.0;
	if (notify) GMT_Report (GMT->parent, GMT_MSG_VERBOSE, "Warning: spherical approximation used!\n");
	GMT->current.setting.proj_aux_latitude = GMT_LATSWAP_NONE;	/* No lat swapping for spherical */

	GMT_init_ellipsoid (GMT);
}

#if 0
void GMT_set_geocentric (struct GMT_CTRL *GMT, bool notify)
{	/* The idea is to call this from sample1d/grdtrack */
	/* Set up ellipsoid parameters for spherical approximation with geocentric parameters */

	GMT->current.setting.proj_aux_latitude = GMT_LATSWAP_G2O;	/* Geocentric/Geodetic conversion */
	GMT->current.setting.proj_mean_radius = GMT_RADIUS_MERIDIONAL;
	GMT_init_ellipsoid (GMT);
}
#endif

/*! . */
double GMT_left_boundary (struct GMT_CTRL *GMT, double y) {
	return ((*GMT->current.map.left_edge) (GMT, y));
}

/*! . */
double GMT_right_boundary (struct GMT_CTRL *GMT, double y) {
	return ((*GMT->current.map.right_edge) (GMT, y));
}

/*! . */
double gmt_left_conic (struct GMT_CTRL *GMT, double y) {
	double x_ws, y_ws, x_wn, y_wn, dy;

	GMT_geo_to_xy (GMT, GMT->common.R.wesn[XLO], GMT->common.R.wesn[YLO], &x_ws, &y_ws);
	GMT_geo_to_xy (GMT, GMT->common.R.wesn[XLO], GMT->common.R.wesn[YHI], &x_wn, &y_wn);
	dy = y_wn - y_ws;
	if (doubleAlmostEqualZero (y_wn, y_ws))
		return (0.0);
	return (x_ws + ((x_wn - x_ws) * (y - y_ws) / dy));
}

/*! . */
double gmt_right_conic (struct GMT_CTRL *GMT, double y) {
	double x_es, y_es, x_en, y_en, dy;

	GMT_geo_to_xy (GMT, GMT->common.R.wesn[XHI], GMT->common.R.wesn[YLO], &x_es, &y_es);
	GMT_geo_to_xy (GMT, GMT->common.R.wesn[XHI], GMT->common.R.wesn[YHI], &x_en, &y_en);
	dy = y_en - y_es;
	if (doubleAlmostEqualZero (y_en, y_es))
		return (GMT->current.map.width);
	return (x_es - ((x_es - x_en) * (y - y_es) / dy));
}

/*! . */
double gmt_left_rect (struct GMT_CTRL *GMT_UNUSED(GMT), double GMT_UNUSED(y)) {
	return (0.0);
}

/*! . */
double gmt_right_rect (struct GMT_CTRL *GMT, double GMT_UNUSED(y)) {
	return (GMT->current.map.width);
}

/*! . */
double gmt_left_circle (struct GMT_CTRL *GMT, double y) {
	y -= GMT->current.proj.origin[GMT_Y];
	return (GMT->current.map.half_width - d_sqrt (GMT->current.proj.r * GMT->current.proj.r - y * y));
}

/*! . */
double gmt_right_circle (struct GMT_CTRL *GMT, double y) {
	/* y -= GMT->current.proj.r; */
	y -= GMT->current.proj.origin[GMT_Y];
	return (GMT->current.map.half_width + d_sqrt (GMT->current.proj.r * GMT->current.proj.r - y * y));
}

/*! . */
double gmt_left_ellipse (struct GMT_CTRL *GMT, double y) {
	/* Applies to Hammer and Mollweide only, where major axis = 2 * minor axis */

	y = (y - GMT->current.proj.origin[GMT_Y]) / GMT->current.proj.w_r;	/* Fraction, relative to Equator */
	return (GMT->current.map.half_width - 2.0 * GMT->current.proj.w_r * d_sqrt (1.0 - y * y));
}

/*! . */
double gmt_right_ellipse (struct GMT_CTRL *GMT, double y) {
	/* Applies to Hammer and Mollweide only, where major axis = 2 * minor axis */

	y = (y - GMT->current.proj.origin[GMT_Y]) / GMT->current.proj.w_r;	/* Fraction, relative to Equator */
	return (GMT->current.map.half_width + 2.0 * GMT->current.proj.w_r * d_sqrt (1.0 - y * y));
}

/*! . */
void GMT_get_point_from_r_az (struct GMT_CTRL *GMT_UNUSED(GMT), double lon0, double lat0, double r, double azim, double *lon1, double *lat1)
/* Given point (lon0, lat0), find coordinates of a point r degrees away in the azim direction */
{
	double sinr, cosr, sinaz, cosaz, siny, cosy;

	sincosd (azim, &sinaz, &cosaz);
	sincosd (r, &sinr, &cosr);
	sincosd (lat0, &siny, &cosy);

	*lon1 = lon0 + atan2d (sinr * sinaz, (cosy * cosr - siny * sinr * cosaz));
	*lat1 = d_asind (siny * cosr + cosy * sinr * cosaz);
}

/*! . */
double gmt_az_backaz_cartesian (struct GMT_CTRL *GMT, double lonE, double latE, double lonS, double latS, bool baz) {
	/* Calculate azimuths or backazimuths.  Cartesian case.
	 * First point is considered "Event" and second "Station".
	 * Azimuth is direction from Station to Event.
	 * BackAzimuth is direction from Event to Station */

	double az, dx, dy;

	if (baz) {	/* exchange point one and two */
		double_swap (lonS, lonE);
		double_swap (latS, latE);
	}
	dx = lonE - lonS;
	dy = latE - latS;
	az = (dx == 0.0 && dy == 0.0) ? GMT->session.d_NaN : 90.0 - atan2d (dy, dx);
	if (az < 0.0) az += 360.0;
	return (az);
}

/*! . */
double gmt_az_backaz_cartesian_proj (struct GMT_CTRL *GMT, double lonE, double latE, double lonS, double latS, bool baz) {
	/* Calculate azimuths or backazimuths.  Cartesian case.
	 * First point is considered "Event" and second "Station".
	 * Azimuth is direction from Station to Event.
	 * BackAzimuth is direction from Event to Station */

	double az, dx, dy, xE, yE, xS, yS;

	if (baz) {	/* exchange point one and two */
		double_swap (lonS, lonE);
		double_swap (latS, latE);
	}
	GMT_geo_to_xy (GMT, lonE, latE, &xE, &yE);
	GMT_geo_to_xy (GMT, lonS, latS, &xS, &yS);
	dx = xE - xS;
	dy = yE - yS;
	az = (dx == 0.0 && dy == 0.0) ? GMT->session.d_NaN : 90.0 - atan2d (dy, dx);
	if (az < 0.0) az += 360.0;
	return (az);
}

/*! . */
double gmt_az_backaz_flatearth (struct GMT_CTRL *GMT, double lonE, double latE, double lonS, double latS, bool baz) {
	/* Calculate azimuths or backazimuths.  Flat earth code.
	 * First point is considered "Event" and second "Station".
	 * Azimuth is direction from Station to Event.
	 * BackAzimuth is direction from Event to Station */

	double az, dx, dy, dlon;

	if (baz) {	/* exchange point one and two */
		double_swap (lonS, lonE);
		double_swap (latS, latE);
	}
	GMT_set_delta_lon (lonS, lonE, dlon);
	dx = dlon * cosd (0.5 * (latE + latS));
	dy = latE - latS;
	az = (dx == 0.0 && dy == 0.0) ? GMT->session.d_NaN : 90.0 - atan2d (dy, dx);
	if (az < 0.0) az += 360.0;
	return (az);
}

/*! . */
double gmt_az_backaz_sphere (struct GMT_CTRL *GMT_UNUSED(GMT), double lonE, double latE, double lonS, double latS, bool baz) {
	/* Calculate azimuths or backazimuths.  Spherical code.
	 * First point is considered "Event" and second "Station".
	 * Azimuth is direction from Station to Event.
	 * BackAzimuth is direction from Event to Station */

	double az, sin_yS, cos_yS, sin_yE, cos_yE, sin_dlon, cos_dlon;

	if (baz) {	/* exchange point one and two */
		double_swap (lonS, lonE);
		double_swap (latS, latE);
	}
	sincosd (latS, &sin_yS, &cos_yS);
	sincosd (latE, &sin_yE, &cos_yE);
	sincosd (lonS - lonE, &sin_dlon, &cos_dlon);
	az = atan2d (cos_yS * sin_dlon, cos_yE * sin_yS - sin_yE * cos_yS * cos_dlon);
	if (az < 0.0) az += 360.0;
	return (az);
}

#define VINCENTY_EPS		5e-14
#define VINCENTY_MAX_ITER	50
/*! . */
double gmt_az_backaz_vincenty (struct GMT_CTRL *GMT, double lonE, double latE, double lonS, double latS, bool back_az) {
	/* Translation of NGS FORTRAN code for determination of true distance
	** and respective forward and back azimuths between two points on the
	** ellipsoid.  Good for any pair of points that are not antipodal.
	**
	**      INPUT
	**	latS, lonS -- latitude and longitude of first point in radians.
	**	latE, lonE -- latitude and longitude of second point in radians.
	**
	**	OUTPUT
	**  	faz -- azimuth from first point to second in radians clockwise from North.
	**	baz -- azimuth from second point back to first point.
	**	bool back_az controls which is returned
	** Modified by P.W. from: http://article.gmane.org/gmane.comp.gis.proj-4.devel/3478
	*/
	int n_iter = 0;
	static double az, c, d, e, r, f, d_lon, dx, x, y, sa, cx, cy, cz, sx, sy, c2a, cu1, cu2, su1, tu1, tu2, ts, baz, faz;

	f = GMT->current.setting.ref_ellipsoid[GMT->current.setting.proj_ellipsoid].flattening;
	r = 1.0 - f;
	tu1 = r * tand (latS);
	tu2 = r * tand (latE);
	cu1 = 1.0 / sqrt (tu1 * tu1 + 1.0);
	su1 = cu1 * tu1;
	cu2 = 1.0 / sqrt (tu2 * tu2 + 1.0);
	ts  = cu1 * cu2;
	baz = ts * tu2;
	faz = baz * tu1;
	GMT_set_delta_lon (lonS, lonE, d_lon);
	x = dx = D2R * d_lon;
	do {
		n_iter++;
		sincos (x, &sx, &cx);
		tu1 = cu2 * sx;
		tu2 = baz - su1 * cu2 * cx;
		sy = sqrt (tu1 * tu1 + tu2 * tu2);
		cy = ts * cx + faz;
		y = atan2 (sy, cy);
		sa = ts * sx / sy;
		c2a = -sa * sa + 1.0;
		cz = faz + faz;
		if (c2a > 0.0) cz = -cz / c2a + cy;
		e = cz * cz * 2.0 - 1.0;
		c = ((c2a * -3.0 + 4.0) * f + 4.0) * c2a * f / 16.0;
		d = x;
		x = ((e * cy * c + cz) * sy * c + y) * sa;
		x = (1.0 - c) * x * f + dx;
	} while (fabs (d - x) > VINCENTY_EPS && n_iter <= VINCENTY_MAX_ITER);
	if (n_iter > VINCENTY_MAX_ITER) {
		GMT->current.proj.n_geodesic_approx++;	/* Count inaccurate results */
		GMT_Report (GMT->parent, GMT_MSG_NORMAL, "Near- or actual antipodal points encountered. Precision may be reduced slightly.\n");
	}
	GMT->current.proj.n_geodesic_calls++;
	/* To give the same sense of results as all other codes, we must basically swap baz and faz; here done in the ? test */
	az = (back_az) ? atan2 (tu1, tu2) : atan2 (cu1 * sx, baz * cx - su1 * cu2) + M_PI;
	return (R2D * az);
}

/*! . */
double gmt_az_backaz_rudoe (struct GMT_CTRL *GMT, double lonE, double latE, double lonS, double latS, bool baz) {
	/* Calculate azimuths or backazimuths for geodesics using geocentric latitudes.
	 * First point is considered "Event" and second "Station".
	 * Azimuth is direction from Station to Event.
	 * BackAzimuth is direction from Event to Station */

	double az, a, b, c, d, e, f, g, h, a1, b1, c1, d1, e1, f1, g1, h1, thg, ss, sc;

	/* Equations are unstable for latitudes of exactly 0 degrees. */
	if (latE == 0.0) latE = 1.0e-08;
	if (latS == 0.0) latS = 1.0e-08;

	/* Must convert from geographic to geocentric coordinates in order
	 * to use the spherical trig equations.  This requires a latitude
	 * correction given by: 1-ECC2=1-2*f + f*f = GMT->current.proj.one_m_ECC2
	 */

	thg = atan (GMT->current.proj.one_m_ECC2 * tand (latE));
	sincos (thg, &c, &f);		f = -f;
	sincosd (lonE, &d, &e);		e = -e;
	a = f * e;
	b = -f * d;
	g = -c * e;
	h = c * d;

	/* Calculating some trig constants. */

	thg = atan (GMT->current.proj.one_m_ECC2 * tand (latS));
	sincos (thg, &c1, &f1);		f1 = -f1;
	sincosd (lonS, &d1, &e1);	e1 = -e1;
	a1 = f1 * e1;
	b1 = -f1 * d1;
	g1 = -c1 * e1;
	h1 = c1 * d1;

	/* Spherical trig relationships used to compute angles. */

	if (baz) {	/* Get Backazimuth */
		ss = pow(a-d1,2.0) + pow(b-e1,2.0) + c * c - 2.0;
		sc = pow(a-g1,2.0) + pow(b-h1,2.0) + pow(c-f1,2.0) - 2.0;
	}
	else {		/* Get Azimuth */
		ss = pow(a1-d, 2.0) + pow(b1-e, 2.0) + c1 * c1 - 2.0;
		sc = pow(a1-g, 2.0) + pow(b1-h, 2.0) + pow(c1-f, 2.0) - 2.0;
	}
	az = atan2d (ss,sc);
	if (az < 0.0) az += 360.0;
	return (az);
}

/*! . */
double GMT_az_backaz (struct GMT_CTRL *GMT, double lonE, double latE, double lonS, double latS, bool baz) {
	return (GMT->current.map.azimuth_func (GMT, lonE, latE, lonS, latS, baz));
}

/*! . */
void GMT_auto_frame_interval (struct GMT_CTRL *GMT, unsigned int axis, unsigned int item) {
	/* Determine the annotation and frame tick interval when they are not set (interval = 0) */
	int i = 0;
	bool set_a = false;
	double maj[7] = {2.0, 5.0, 10.0, 15.0, 30.0, 60.0, 90.0}, sub[7] = {1.0, 1.0, 2.0, 5.0, 10.0, 15.0, 30.0};
	double d, f, p;
	struct GMT_PLOT_AXIS *A = &GMT->current.map.frame.axis[axis];
	struct GMT_PLOT_AXIS_ITEM *T;

	if (A->type == GMT_LOG10 || A->type == GMT_POW) return;

	if (!(A->item[item].active && A->item[item].interval == 0.0) &&
		!(A->item[item+2].active && A->item[item+2].interval == 0.0) &&
		!(A->item[item+4].active && A->item[item+4].interval == 0.0)) return;

	/* f = frame width/height (inch); d = domain width/height (world coordinates) */
	if (axis == GMT_X) {
		f = fabs (GMT->current.proj.rect[XHI] - GMT->current.proj.rect[XLO]);
		d = fabs (GMT->common.R.wesn[XHI] - GMT->common.R.wesn[XLO]);
	}
	else if (axis == GMT_Y) {
		f = fabs (GMT->current.proj.rect[YHI] - GMT->current.proj.rect[YLO]);
		d = fabs (GMT->common.R.wesn[YHI] - GMT->common.R.wesn[YLO]);
	}
	else {
		f = fabs (GMT->current.proj.zmax - GMT->current.proj.zmin);
		d = fabs (GMT->common.R.wesn[ZHI] - GMT->common.R.wesn[ZLO]);
	}
	f *= GMT->session.u2u[GMT_INCH][GMT_PT];	/* Change to points */

	/* First guess of interval */
	d *= MAX (0.05, MIN (5.0 * GMT->current.setting.font_annot[item].size / f, 0.20));

	/* Now determine 'round' major and minor tick intervals */
	if (GMT_axis_is_geo (GMT, axis))	/* Geographical coordinate */
		p = (d < GMT_MIN2DEG) ? GMT_SEC2DEG : (d < 1.0) ? GMT_MIN2DEG : 1.0;
	else	/* General (linear) axis */
		p = pow (10.0, floor (log10 (d)));
	d /= p;	/* d is now in degrees, minutes or seconds, or in the range [1;10) */
	while (i < 6 && maj[i] < d) i++;
	d = maj[i] * p, f = sub[i] * p;

	/* Set annotation/major tick interval */
	T = &A->item[item];
	if (T->active && T->interval == 0.0) T->interval = d, set_a = true;

	/* Set minor ticks as well (if copied from annotation, set to major interval) */
	T = &A->item[item+2];
	if (T->active && T->interval == 0.0) T->interval = (T->type == 'f' || T->type == 'F') ? f : d;

	/* Finally set grid interval (if annotation set as well, use major, otherwise minor interval) */
	T = &A->item[item+4];
	if (T->active && T->interval == 0.0) T->interval = set_a ? d : f;
}

/* - - - - - - - - - - - - - - - - - - - - - - - - - - - - - - - - - - -
 *
 *	S E C T I O N  1 :	M A P  - T R A N S F O R M A T I O N S
 *
 * - - - - - - - - - - - - - - - - - - - - - - - - - - - - - - - - - - -*/

/*
 * GMT_map_setup sets up the transformations for the chosen map projection.
 * The user must pass:
 *   w,e,s,n,parameters[0] - parameters[np-1] (np = number of parameters), and project:
 *   w,e,s,n defines the area in degrees.
 *   project == GMT_LINEAR, GMT_POLAR, GMT_MERCATOR, GMT_STEREO, GMT_LAMBERT, GMT_OBLIQUE_MERC, GMT_UTM,
 *	GMT_TM, GMT_ORTHO, GMT_AZ_EQDIST, GMT_LAMB_AZ_EQ, GMT_WINKEL, GMT_ROBINSON, GMT_CASSINI, GMT_ALBERS, GMT_ECONIC,
 *	GMT_ECKERT4, GMT_ECKERT6, GMT_CYL_EQ, GMT_CYL_EQDIST, GMT_CYL_STEREO, GMT_MILLER, GMT_VANGRINTEN
 *	For GMT_LINEAR, we may have GMT_LINEAR, GMT_LOG10, or GMT_POW
 *
 * parameters[0] through parameters[np-1] mean different things to the various
 * projections, as explained below. (np also varies, of course)
 *
 * LINEAR projection:
 *	parameters[0] is inch (or cm)/x_user_unit.
 *	parameters[1] is inch (or cm)/y_user_unit. If 0, then yscale = xscale.
 *	parameters[2] is pow for x^pow (if GMT_POW is on).
 *	parameters[3] is pow for y^pow (if GMT_POW is on).
 *
 * POLAR (r,theta) projection:
 *	parameters[0] is inch (or cm)/x_user_unit (radius)
 *
 * MERCATOR projection:
 *	parameters[0] is central meridian
 *	parameters[1] is standard parallel
 *	parameters[2] is in inch (or cm)/degree_longitude @ equator OR 1:xxxxx OR map-width
 *
 * STEREOGRAPHIC projection:
 *	parameters[0] is longitude of pole
 *	parameters[1] is latitude of pole
 *	parameters[2] is radius in inches (or cm) from pole to the latitude specified
 *	   by parameters[3] OR 1:xxxxx OR map-width.
 *
 * LAMBERT projection (Conic):
 *	parameters[0] is first standard parallel
 *	parameters[1] is second standard parallel
 *	parameters[2] is scale in inch (or cm)/degree along parallels OR 1:xxxxx OR map-width
 *
 * OBLIQUE MERCATOR projection:
 *	parameters[0] is longitude of origin
 *	parameters[1] is latitude of origin
 *	Definition a:
 *		parameters[2] is longitude of second point along oblique equator
 *		parameters[3] is latitude of second point along oblique equator
 *		parameters[4] is scale in inch (or cm)/degree along oblique equator OR 1:xxxxx OR map-width
 *	Definition b:
 *		parameters[2] is azimuth along oblique equator at origin
 *		parameters[3] is scale in inch (or cm)/degree along oblique equator OR 1:xxxxx OR map-width
 *	Definition c:
 *		parameters[2] is longitude of pole of projection
 *		parameters[3] is latitude of pole of projection
 *		parameters[4] is scale in inch (cm)/degree along oblique equator OR 1:xxxxx OR map-width
 *
 * TRANSVERSE MERCATOR (TM) projection
 *	parameters[0] is central meridian
 *	parameters[1] is central parallel
 *	parameters[2] is scale in inch (cm)/degree along this meridian OR 1:xxxxx OR map-width
 *
 * UNIVERSAL TRANSVERSE MERCATOR (UTM) projection
 *	parameters[0] is UTM zone (0-60, use negative for S hemisphere)
 *	parameters[1] is scale in inch (cm)/degree along this meridian OR 1:xxxxx OR map-width
 *
 * LAMBERT AZIMUTHAL EQUAL AREA projection:
 *	parameters[0] is longitude of origin
 *	parameters[1] is latitude of origin
 *	parameters[2] is radius in inches (or cm) from pole to the latitude specified
 *	   by parameters[3] OR 1:xxxxx OR map-width.
 *
 * ORTHOGRAPHIC AZIMUTHAL projection:
 *	parameters[0] is longitude of origin
 *	parameters[1] is latitude of origin
 *	parameters[2] is radius in inches (or cm) from pole to the latitude specified
 *	   by parameters[3] OR 1:xxxxx OR map-width.
 *
 * GENERAL PERSPECTIVE projection:
 *      parameters[0] is longitude of origin
 *      parameters[1] is latitude of origin
 *      parameters[2] is radius in inches (or cm) from pole to the latitude specified
 *         by parameters[3] OR 1:xxxxx OR map-width.
 *      parameters[4] is the altitude of the view point in kilometers
 *         if altitude is < 10 then it is the distance from the center of the Earth
 *              divided by the radius of the Earth
 *      parameters[5] is the azimuth east for North of the viewpoint
 *      parameters[6] is the tilt upward of the plane of projection
 *      parameters[7] is the width of the viewpoint in degrees
 *         if = 0, no viewpoint clipping
 *      parameters[8] is the height of the viewpoint in degrees
 *         if = 0, no viewpoint clipping
 *
 * AZIMUTHAL EQUIDISTANCE projection:
 *	parameters[0] is longitude of origin
 *	parameters[1] is latitude of origin
 *	parameters[2] is radius in inches (or cm) from pole to the latitude specified
 *	   by parameters[3] OR 1:xxxxx OR map-width.
 *
 * MOLLWEIDE EQUAL-AREA projection
 *	parameters[0] is longitude of origin
 *	parameters[1] is in inch (or cm)/degree_longitude @ equator OR 1:xxxxx OR map-width
 *
 * HAMMER-AITOFF EQUAL-AREA projection
 *	parameters[0] is longitude of origin
 *	parameters[1] is in inch (or cm)/degree_longitude @ equator OR 1:xxxxx OR map-width
 *
 * SINUSOIDAL EQUAL-AREA projection
 *	parameters[0] is longitude of origin
 *	parameters[1] is in inch (or cm)/degree_longitude @ equator OR 1:xxxxx OR map-width
 *
 * WINKEL TRIPEL MODIFIED AZIMUTHAL projection
 *	parameters[0] is longitude of origin
 *	parameters[1] is in inch (or cm)/degree_longitude @ equator OR 1:xxxxx OR map-width
 *
 * ROBINSON PSEUDOCYLINDRICAL projection
 *	parameters[0] is longitude of origin
 *	parameters[1] is in inch (or cm)/degree_longitude @ equator OR 1:xxxxx OR map-width
 *
 * VAN DER VANGRINTEN projection
 *	parameters[0] is longitude of origin
 *	parameters[1] is in inch (or cm)/degree_longitude @ equator OR 1:xxxxx OR map-width
 *
 * CASSINI projection
 *	parameters[0] is longitude of origin
 *	parameters[1] is latitude of origin
 *	parameters[2] is scale in inch (cm)/degree along this meridian OR 1:xxxxx OR map-width
 *
 * ALBERS projection (Conic):
 *	parameters[0] is first standard parallel
 *	parameters[1] is second standard parallel
 *	parameters[2] is scale in inch (or cm)/degree along parallels OR 1:xxxxx OR map-width
 *
 * CONIC EQUIDISTANT projection:
 *	parameters[0] is first standard parallel
 *	parameters[1] is second standard parallel
 *	parameters[2] is scale in inch (or cm)/degree along parallels OR 1:xxxxx OR map-width
 *
 * ECKERT6 IV projection:
 *	parameters[0] is longitude of origin
 *	parameters[1] is scale in inch (or cm)/degree along parallels OR 1:xxxxx OR map-width
 *
 * ECKERT6 IV projection:
 *	parameters[0] is longitude of origin
 *	parameters[1] is scale in inch (or cm)/degree along parallels OR 1:xxxxx OR map-width
 *
 * CYLINDRICAL EQUAL-AREA projections (Behrmann, Gall-Peters):
 *	parameters[0] is longitude of origin
 *	parameters[1] is the standard parallel
 *	parameters[2] is scale in inch (or cm)/degree along parallels OR 1:xxxxx OR map-width
 *
 * CYLINDRICAL STEREOGRAPHIC projections (Braun, Gall, B.S.A.M.):
 *	parameters[0] is longitude of origin
 *	parameters[1] is the standard parallel
 *	parameters[2] is scale in inch (or cm)/degree along parallels OR 1:xxxxx OR map-width
 *
 * MILLER CYLINDRICAL projection:
 *	parameters[0] is longitude of origin
 *	parameters[1] is scale in inch (or cm)/degree along parallels OR 1:xxxxx OR map-width
 *
 * Pointers to the correct map transformation functions will be set up so that
 * there are no if tests to determine which routine to call. These pointers
 * are forward and inverse, and are called from GMT_geo_to_xy and GMT_xy_to_geo.
 *
 */

/*
 *	GENERIC TRANSFORMATION ROUTINES FOR THE LINEAR PROJECTION
 */

/*! . */
double GMT_x_to_xx (struct GMT_CTRL *GMT, double x)
{	/* Converts x to xx using the current linear projection */
	double xx;
	(*GMT->current.proj.fwd_x) (GMT, x, &xx);
	return (xx * GMT->current.proj.scale[GMT_X] + GMT->current.proj.origin[GMT_X]);
}

/*! . */
double GMT_y_to_yy (struct GMT_CTRL *GMT, double y)
{	/* Converts y to yy using the current linear projection */
	double yy;
	(*GMT->current.proj.fwd_y) (GMT, y, &yy);
	return (yy * GMT->current.proj.scale[GMT_Y] + GMT->current.proj.origin[GMT_Y]);
}

/*! . */
double GMT_z_to_zz (struct GMT_CTRL *GMT, double z)
{	/* Converts z to zz using the current linear projection */
	double zz;
	(*GMT->current.proj.fwd_z) (GMT, z, &zz);
	return (zz * GMT->current.proj.scale[GMT_Z] + GMT->current.proj.origin[GMT_Z]);
}

/*! . */
double GMT_xx_to_x (struct GMT_CTRL *GMT, double xx)
{	/* Converts xx back to x using the current linear projection */
	double x;
	xx = (xx - GMT->current.proj.origin[GMT_X]) * GMT->current.proj.i_scale[GMT_X];
	(*GMT->current.proj.inv_x) (GMT, &x, xx);
	return (x);
}

/*! . */
double GMT_yy_to_y (struct GMT_CTRL *GMT, double yy)
{	/* Converts yy back to y using the current linear projection */
	double y;
	yy = (yy - GMT->current.proj.origin[GMT_Y]) * GMT->current.proj.i_scale[GMT_Y];
	(*GMT->current.proj.inv_y) (GMT, &y, yy);
	return (y);
}

/*! . */
double GMT_zz_to_z (struct GMT_CTRL *GMT, double zz)
{	/* Converts zz back to z using the current linear projection */
	double z;
	zz = (zz - GMT->current.proj.origin[GMT_Z]) * GMT->current.proj.i_scale[GMT_Z];
	(*GMT->current.proj.inv_z) (GMT, &z, zz);
	return (z);
}

/*! . */
bool GMT_geo_to_xy (struct GMT_CTRL *GMT, double lon, double lat, double *x, double *y)
{	/* Converts lon/lat to x/y using the current projection */
	if (GMT_is_dnan (lon) || GMT_is_dnan (lat)) {(*x) = (*y) = GMT->session.d_NaN; return true;}	/* Quick and safe way to ensure NaN-input results in NaNs */
	(*GMT->current.proj.fwd) (GMT, lon, lat, x, y);
	(*x) = (*x) * GMT->current.proj.scale[GMT_X] + GMT->current.proj.origin[GMT_X];
	(*y) = (*y) * GMT->current.proj.scale[GMT_Y] + GMT->current.proj.origin[GMT_Y];
	return false;
}

/*! . */
void GMT_xy_to_geo (struct GMT_CTRL *GMT, double *lon, double *lat, double x, double y) {
	/* Converts x/y to lon/lat using the current projection */

	if (GMT_is_dnan (x) || GMT_is_dnan (y)) {(*lon) = (*lat) = GMT->session.d_NaN; return;}	/* Quick and safe way to ensure NaN-input results in NaNs */
	x = (x - GMT->current.proj.origin[GMT_X]) * GMT->current.proj.i_scale[GMT_X];
	y = (y - GMT->current.proj.origin[GMT_Y]) * GMT->current.proj.i_scale[GMT_Y];

	(*GMT->current.proj.inv) (GMT, lon, lat, x, y);
}

/*! . */
void GMT_geoz_to_xy (struct GMT_CTRL *GMT, double x, double y, double z, double *x_out, double *y_out)
{	/* Map-projects xy first, the projects xyz onto xy plane */
	double x0, y0;
	GMT_geo_to_xy (GMT, x, y, &x0, &y0);
	GMT_xyz_to_xy (GMT, x0, y0, GMT_z_to_zz (GMT, z), x_out, y_out);
}

/*! . */
void GMT_xyz_to_xy (struct GMT_CTRL *GMT, double x, double y, double z, double *x_out, double *y_out)
{	/* projects xyz (inches) onto perspective xy plane (inches) */
	*x_out = - x * GMT->current.proj.z_project.cos_az + y * GMT->current.proj.z_project.sin_az + GMT->current.proj.z_project.x_off;
	*y_out = - (x * GMT->current.proj.z_project.sin_az + y * GMT->current.proj.z_project.cos_az) * GMT->current.proj.z_project.sin_el + z * GMT->current.proj.z_project.cos_el + GMT->current.proj.z_project.y_off;
}

/*! . */
void GMT_xyz_to_xy_n (struct GMT_CTRL *GMT, double *x, double *y, double z, uint64_t n)
{	/* projects xyz (inches) onto perspective xy plane (inches) for multiple points */
	uint64_t i;
	for (i = 0; i < n; i++) GMT_xyz_to_xy (GMT, x[i], y[i], z, &x[i], &y[i]);
}

/*
 *	TRANSFORMATION ROUTINES FOR THE LINEAR PROJECTION (GMT_LINEAR)
 */

/*! . */
void gmt_linearxy (struct GMT_CTRL *GMT, double x, double y, double *x_i, double *y_i)
{	/* Transform both x and y linearly */
	(*GMT->current.proj.fwd_x) (GMT, x, x_i);
	(*GMT->current.proj.fwd_y) (GMT, y, y_i);
}

/*! . */
void gmt_ilinearxy (struct GMT_CTRL *GMT, double *x, double *y, double x_i, double y_i)
{	/* Inversely transform both x and y linearly */
	(*GMT->current.proj.inv_x) (GMT, x, x_i);
	(*GMT->current.proj.inv_y) (GMT, y, y_i);
}

/*! . */
bool gmt_map_init_linear (struct GMT_CTRL *GMT) {
	bool positive;
	double xmin = 0.0, xmax = 0.0, ymin = 0.0, ymax = 0.0;

	GMT->current.map.left_edge  = &gmt_left_rect;
	GMT->current.map.right_edge = &gmt_right_rect;
	GMT->current.proj.fwd = &gmt_linearxy;
	GMT->current.proj.inv = &gmt_ilinearxy;
	if (GMT_x_is_lon (GMT, GMT_IN)) {	/* x is longitude */
		GMT->current.proj.central_meridian = 0.5 * (GMT->common.R.wesn[XLO] + GMT->common.R.wesn[XHI]);
		GMT->current.map.is_world = GMT_360_RANGE (GMT->common.R.wesn[XLO], GMT->common.R.wesn[XHI]);
	}
	else
		GMT->current.map.lon_wrap = false;
	GMT->current.proj.scale[GMT_X] = GMT->current.proj.pars[0];
	GMT->current.proj.scale[GMT_Y] = GMT->current.proj.pars[1];
	if (GMT->current.proj.scale[GMT_X] < 0.0) GMT->current.proj.xyz_pos[GMT_X] = false;	/* User wants x to increase left */
	if (GMT->current.proj.scale[GMT_Y] < 0.0) GMT->current.proj.xyz_pos[GMT_Y] = false;	/* User wants y to increase down */
	switch ( (GMT->current.proj.xyz_projection[GMT_X]%3)) {	/* Modulo 3 so that GMT_TIME (3) maps to GMT_LINEAR (0) */
		case GMT_LINEAR:	/* Regular scaling */
			if (GMT->current.io.col_type[GMT_IN][GMT_X] == GMT_IS_ABSTIME && GMT->current.proj.xyz_projection[GMT_X] != GMT_TIME)
				GMT_Report (GMT->parent, GMT_MSG_NORMAL, "Warning -JX|x option: Your x-column contains absolute time but -JX|x...T was not specified!\n");
			GMT->current.proj.fwd_x = ((GMT_x_is_lon (GMT, GMT_IN)) ? &GMT_translind  : &GMT_translin);
			GMT->current.proj.inv_x = ((GMT_x_is_lon (GMT, GMT_IN)) ? &GMT_itranslind : &GMT_itranslin);
			if (GMT->current.proj.xyz_pos[GMT_X]) {
				(*GMT->current.proj.fwd_x) (GMT, GMT->common.R.wesn[XLO], &xmin);
				(*GMT->current.proj.fwd_x) (GMT, GMT->common.R.wesn[XHI], &xmax);
			}
			else {
				(*GMT->current.proj.fwd_x) (GMT, GMT->common.R.wesn[XHI], &xmin);
				(*GMT->current.proj.fwd_x) (GMT, GMT->common.R.wesn[XLO], &xmax);
			}
			break;
		case GMT_LOG10:	/* Log10 transformation */
			if (GMT->common.R.wesn[XLO] <= 0.0 || GMT->common.R.wesn[XHI] <= 0.0) {
				GMT_Report (GMT->parent, GMT_MSG_NORMAL, "Syntax error -JX|x option:  Limits must be positive for log10 option\n");
				GMT_exit (GMT, EXIT_FAILURE); return false;
			}
			xmin = (GMT->current.proj.xyz_pos[GMT_X]) ? d_log10 (GMT, GMT->common.R.wesn[XLO]) : d_log10 (GMT, GMT->common.R.wesn[XHI]);
			xmax = (GMT->current.proj.xyz_pos[GMT_X]) ? d_log10 (GMT, GMT->common.R.wesn[XHI]) : d_log10 (GMT, GMT->common.R.wesn[XLO]);
			GMT->current.proj.fwd_x = &GMT_translog10;
			GMT->current.proj.inv_x = &GMT_itranslog10;
			break;
		case GMT_POW:	/* x^y transformation */
			GMT->current.proj.xyz_pow[GMT_X] = GMT->current.proj.pars[2];
			GMT->current.proj.xyz_ipow[GMT_X] = 1.0 / GMT->current.proj.pars[2];
			positive = !((GMT->current.proj.xyz_pos[GMT_X] + (GMT->current.proj.xyz_pow[GMT_X] > 0.0)) % 2);
			xmin = (positive) ? pow (GMT->common.R.wesn[XLO], GMT->current.proj.xyz_pow[GMT_X]) : pow (GMT->common.R.wesn[XHI], GMT->current.proj.xyz_pow[GMT_X]);
			xmax = (positive) ? pow (GMT->common.R.wesn[XHI], GMT->current.proj.xyz_pow[GMT_X]) : pow (GMT->common.R.wesn[XLO], GMT->current.proj.xyz_pow[GMT_X]);
			GMT->current.proj.fwd_x = &GMT_transpowx;
			GMT->current.proj.inv_x = &GMT_itranspowx;
			break;
	}
	switch (GMT->current.proj.xyz_projection[GMT_Y]%3) {	/* Modulo 3 so that GMT_TIME (3) maps to GMT_LINEAR (0) */
		case GMT_LINEAR:	/* Regular scaling */
			if (GMT->current.io.col_type[GMT_IN][GMT_Y] == GMT_IS_ABSTIME && GMT->current.proj.xyz_projection[GMT_Y] != GMT_TIME)
				GMT_Report (GMT->parent, GMT_MSG_NORMAL, "Warning -JX|x option:  Your y-column contains absolute time but -JX|x...T was not specified!\n");
			ymin = (GMT->current.proj.xyz_pos[GMT_Y]) ? GMT->common.R.wesn[YLO] : GMT->common.R.wesn[YHI];
			ymax = (GMT->current.proj.xyz_pos[GMT_Y]) ? GMT->common.R.wesn[YHI] : GMT->common.R.wesn[YLO];
			GMT->current.proj.fwd_y = &GMT_translin;
			GMT->current.proj.inv_y = &GMT_itranslin;
			break;
		case GMT_LOG10:	/* Log10 transformation */
			if (GMT->common.R.wesn[YLO] <= 0.0 || GMT->common.R.wesn[YHI] <= 0.0) {
				GMT_Report (GMT->parent, GMT_MSG_NORMAL, "Syntax error -JX|x option:  Limits must be positive for log10 option\n");
				GMT_exit (GMT, EXIT_FAILURE); return false;
			}
			ymin = (GMT->current.proj.xyz_pos[GMT_Y]) ? d_log10 (GMT, GMT->common.R.wesn[YLO]) : d_log10 (GMT, GMT->common.R.wesn[YHI]);
			ymax = (GMT->current.proj.xyz_pos[GMT_Y]) ? d_log10 (GMT, GMT->common.R.wesn[YHI]) : d_log10 (GMT, GMT->common.R.wesn[YLO]);
			GMT->current.proj.fwd_y = &GMT_translog10;
			GMT->current.proj.inv_y = &GMT_itranslog10;
			break;
		case GMT_POW:	/* x^y transformation */
			GMT->current.proj.xyz_pow[GMT_Y] = GMT->current.proj.pars[3];
			GMT->current.proj.xyz_ipow[GMT_Y] = 1.0 / GMT->current.proj.pars[3];
			positive = !((GMT->current.proj.xyz_pos[GMT_Y] + (GMT->current.proj.xyz_pow[GMT_Y] > 0.0)) % 2);
			ymin = (positive) ? pow (GMT->common.R.wesn[YLO], GMT->current.proj.xyz_pow[GMT_Y]) : pow (GMT->common.R.wesn[YHI], GMT->current.proj.xyz_pow[GMT_Y]);
			ymax = (positive) ? pow (GMT->common.R.wesn[YHI], GMT->current.proj.xyz_pow[GMT_Y]) : pow (GMT->common.R.wesn[YLO], GMT->current.proj.xyz_pow[GMT_Y]);
			GMT->current.proj.fwd_y = &GMT_transpowy;
			GMT->current.proj.inv_y = &GMT_itranspowy;
	}

	/* Was given axes length instead of scale? */

	if (GMT->current.proj.compute_scale[GMT_X]) GMT->current.proj.scale[GMT_X] /= fabs (xmin - xmax);
	if (GMT->current.proj.compute_scale[GMT_Y]) GMT->current.proj.scale[GMT_Y] /= fabs (ymin - ymax);

	/* If either is zero, adjust width or height to the other */

	if (GMT->current.proj.scale[GMT_X] == 0) {
		GMT->current.proj.scale[GMT_X] = GMT->current.proj.scale[GMT_Y];
		GMT->current.proj.pars[0] = GMT->current.proj.scale[GMT_X] * fabs (xmin - xmax);
	}
	if (GMT->current.proj.scale[GMT_Y] == 0) {
		GMT->current.proj.scale[GMT_Y] = GMT->current.proj.scale[GMT_X];
		GMT->current.proj.pars[1] = GMT->current.proj.scale[GMT_Y] * fabs (ymin - ymax);
	}

	/* This override ensures that when using -J[x|X]...d degrees work as meters */

	GMT->current.proj.M_PR_DEG = 1.0;
	GMT->current.proj.KM_PR_DEG = GMT->current.proj.M_PR_DEG / METERS_IN_A_KM;

	gmt_map_setxy (GMT, xmin, xmax, ymin, ymax);
	if (GMT->current.io.col_type[GMT_IN][GMT_X] == GMT_IS_LON) {	/* Using linear projection with longitudes */
		GMT->current.map.outside = &gmt_wesn_outside;
		GMT->current.map.crossing = &gmt_wesn_crossing;
		GMT->current.map.overlap = &gmt_wesn_overlap;
		GMT->current.map.clip = &GMT_wesn_clip;
	}
	else {
		GMT->current.map.outside = &gmt_rect_outside;
		GMT->current.map.crossing = &gmt_rect_crossing;
		GMT->current.map.overlap = &gmt_cartesian_overlap;
		GMT->current.map.clip = &gmt_rect_clip;
	}
	GMT->current.map.n_lat_nodes = 2;
	GMT->current.map.n_lon_nodes = 3;	/* > 2 to avoid map-jumps */
	GMT->current.map.frame.check_side = true;
	GMT->current.map.frame.horizontal = 1;
	GMT->current.map.meridian_straight = GMT->current.map.parallel_straight = 1;

	return (false);
}

/*!
 *	TRANSFORMATION ROUTINES FOR POLAR (theta,r) PROJECTION (GMT_POLAR)
 */
bool gmt_map_init_polar (struct GMT_CTRL *GMT) {
	double xmin, xmax, ymin, ymax;

	GMT_vpolar (GMT, GMT->current.proj.pars[1]);
	if (GMT->current.proj.got_elevations) {	/* Requires s >= 0 and n <= 90 */
		if (GMT->common.R.wesn[YLO] < 0.0 || GMT->common.R.wesn[YHI] > 90.0) {
			GMT_Report (GMT->parent, GMT_MSG_NORMAL, "Error: -JP...r for elevation plots requires s >= 0 and n <= 90!\n");
			GMT_exit (GMT, EXIT_FAILURE); return false;
		}
		if (doubleAlmostEqual (GMT->common.R.wesn[YHI], 90.0))
			GMT->current.proj.edge[2] = false;
	}
	else {
		if (GMT_IS_ZERO (GMT->common.R.wesn[YLO]))
			GMT->current.proj.edge[0] = false;
	}
	if (GMT_360_RANGE (GMT->common.R.wesn[XLO], GMT->common.R.wesn[XHI])) GMT->current.proj.edge[1] = GMT->current.proj.edge[3] = false;
	GMT->current.map.left_edge = &gmt_left_circle;
	GMT->current.map.right_edge = &gmt_right_circle;
	GMT->current.proj.fwd = &GMT_polar;
	GMT->current.proj.inv = &GMT_ipolar;
	GMT->current.map.is_world = false;	/* There is no wrapping around here */
	gmt_xy_search (GMT, &xmin, &xmax, &ymin, &ymax, GMT->common.R.wesn[XLO], GMT->common.R.wesn[XHI], GMT->common.R.wesn[YLO], GMT->common.R.wesn[YHI]);
	GMT->current.proj.scale[GMT_X] = GMT->current.proj.scale[GMT_Y] = GMT->current.proj.pars[0];
	gmt_map_setinfo (GMT, xmin, xmax, ymin, ymax, GMT->current.proj.pars[0]);
	GMT_geo_to_xy (GMT, GMT->current.proj.central_meridian, GMT->current.proj.pole, &GMT->current.proj.c_x0, &GMT->current.proj.c_y0);

	/* GMT->current.proj.r = 0.5 * GMT->current.proj.rect[XHI]; */
	GMT->current.proj.r = GMT->current.proj.scale[GMT_Y] * GMT->common.R.wesn[YHI];
	GMT->current.map.outside = &gmt_polar_outside;
	GMT->current.map.crossing = &gmt_wesn_crossing;
	GMT->current.map.overlap = &gmt_wesn_overlap;
	GMT->current.map.clip = &GMT_wesn_clip;
	GMT->current.map.frame.horizontal = 1;
	if (!GMT->current.proj.got_elevations) GMT->current.plot.r_theta_annot = true;	/* Special labeling case (see GMT_get_annot_label) */
	GMT->current.map.n_lat_nodes = 2;
	GMT->current.map.meridian_straight = 1;

	return (false);
}

/*!
 *	TRANSFORMATION ROUTINES FOR THE MERCATOR PROJECTION (GMT_MERCATOR)
 */
bool gmt_map_init_merc (struct GMT_CTRL *GMT) {
	double xmin, xmax, ymin, ymax, D = 1.0;

	GMT->current.proj.GMT_convert_latitudes = !GMT_IS_SPHERICAL (GMT);
	if (GMT->current.proj.GMT_convert_latitudes) {	/* Set fudge factor */
		GMT_scale_eqrad (GMT);
		D = GMT->current.setting.ref_ellipsoid[GMT->current.setting.proj_ellipsoid].eq_radius / GMT->current.proj.GMT_lat_swap_vals.rm;
	}
	if (GMT->common.R.wesn[YLO] <= -90.0 || GMT->common.R.wesn[YHI] >= 90.0) {
		GMT_Report (GMT->parent, GMT_MSG_NORMAL, "Syntax error -R option:  Cannot include south/north poles with Mercator projection!\n");
		GMT_exit (GMT, EXIT_FAILURE); return false;
	}
	GMT->current.map.is_world = GMT_360_RANGE (GMT->common.R.wesn[XLO], GMT->common.R.wesn[XHI]);
	gmt_cyl_validate_clon (GMT, 0);	/* Make sure the central longitude is valid */
	GMT_vmerc (GMT, GMT->current.proj.pars[0], GMT->current.proj.pars[1]);
	GMT->current.proj.j_x *= D;
	GMT->current.proj.j_ix /= D;
	GMT->current.proj.fwd = &GMT_merc_sph;
	GMT->current.proj.inv = &GMT_imerc_sph;
	(*GMT->current.proj.fwd) (GMT, GMT->common.R.wesn[XLO], GMT->common.R.wesn[YLO], &xmin, &ymin);
	(*GMT->current.proj.fwd) (GMT, GMT->common.R.wesn[XHI], GMT->common.R.wesn[YHI], &xmax, &ymax);
	if (GMT->current.proj.units_pr_degree) GMT->current.proj.pars[2] /= (D * GMT->current.proj.M_PR_DEG);
	GMT->current.proj.scale[GMT_X] = GMT->current.proj.scale[GMT_Y] = GMT->current.proj.pars[2];
	gmt_map_setinfo (GMT, xmin, xmax, ymin, ymax, GMT->current.proj.pars[2]);
	GMT->current.map.n_lat_nodes = 2;
	GMT->current.map.n_lon_nodes = 3;	/* > 2 to avoid map-jumps */
	GMT->current.map.outside = &gmt_wesn_outside;
	GMT->current.map.crossing = &gmt_wesn_crossing;
	GMT->current.map.overlap = &gmt_wesn_overlap;
	GMT->current.map.clip = &GMT_wesn_clip;
	GMT->current.map.left_edge = &gmt_left_rect;
	GMT->current.map.right_edge = &gmt_right_rect;
	GMT->current.map.frame.horizontal = 1;
	GMT->current.map.frame.check_side = true;
	GMT->current.map.meridian_straight = GMT->current.map.parallel_straight = 1;

	return (false);	/* No need to search for wesn */
}

/*!
 *	TRANSFORMATION ROUTINES FOR CYLINDRICAL EQUAL-AREA PROJECTIONS (GMT_CYL_EQ)
 */
bool gmt_map_init_cyleq (struct GMT_CTRL *GMT) {
	double xmin, xmax, ymin, ymax;

	GMT->current.proj.Dx = GMT->current.proj.Dy = 0.0;
	GMT->current.proj.GMT_convert_latitudes = !GMT_IS_SPHERICAL (GMT);
	if (GMT->current.proj.GMT_convert_latitudes) {
		double D, k0, qp, slat, e, e2;
		GMT_scale_eqrad (GMT);
		slat = GMT->current.proj.pars[1];
		GMT->current.proj.pars[1] = GMT_latg_to_lata (GMT, GMT->current.proj.pars[1]);
		e = GMT->current.proj.ECC;
		e2 = GMT->current.proj.ECC2;
		qp = 1.0 - 0.5 * (1.0 - e2) * log ((1.0 - e) / (1.0 + e)) / e;
		k0 = cosd (slat) / d_sqrt (1.0 - e2 * sind (GMT->current.proj.pars[1]) * sind (GMT->current.proj.pars[1]));
		D = k0 / cosd (GMT->current.proj.pars[1]);
		GMT->current.proj.Dx = D;
		GMT->current.proj.Dy = 0.5 * qp / D;
	}
	GMT->current.proj.iDx = 1.0 / GMT->current.proj.Dx;
	GMT->current.proj.iDy = 1.0 / GMT->current.proj.Dy;
	GMT->current.map.is_world = GMT_360_RANGE (GMT->common.R.wesn[XLO], GMT->common.R.wesn[XHI]);
	gmt_cyl_validate_clon (GMT, 1);	/* Make sure the central longitude is valid */
	GMT_vcyleq (GMT, GMT->current.proj.pars[0], GMT->current.proj.pars[1]);
	GMT_cyleq (GMT, GMT->common.R.wesn[XLO], GMT->common.R.wesn[YLO], &xmin, &ymin);
	GMT_cyleq (GMT, GMT->common.R.wesn[XHI], GMT->common.R.wesn[YHI], &xmax, &ymax);
	if (GMT->current.proj.units_pr_degree) GMT->current.proj.pars[2] /= GMT->current.proj.M_PR_DEG;
	GMT->current.proj.scale[GMT_X] = GMT->current.proj.scale[GMT_Y] = GMT->current.proj.pars[2];
	gmt_map_setinfo (GMT, xmin, xmax, ymin, ymax, GMT->current.proj.pars[2]);
	GMT->current.map.n_lat_nodes = 2;
	GMT->current.map.n_lon_nodes = 3;	/* > 2 to avoid map-jumps */
	GMT->current.proj.fwd = &GMT_cyleq;
	GMT->current.proj.inv = &GMT_icyleq;
	GMT->current.map.outside = &gmt_wesn_outside;
	GMT->current.map.crossing = &gmt_wesn_crossing;
	GMT->current.map.overlap = &gmt_wesn_overlap;
	GMT->current.map.clip = &GMT_wesn_clip;
	GMT->current.map.left_edge = &gmt_left_rect;
	GMT->current.map.right_edge = &gmt_right_rect;
	GMT->current.map.frame.horizontal = 1;
	GMT->current.map.frame.check_side = true;
	GMT->current.map.meridian_straight = GMT->current.map.parallel_straight = 1;

	return (false);	/* No need to search for wesn */
}

/*!
 *	TRANSFORMATION ROUTINES FOR CYLINDRICAL EQUIDISTANT PROJECTION (GMT_CYL_EQDIST)
 */

bool gmt_map_init_cyleqdist (struct GMT_CTRL *GMT) {
	double xmin, xmax, ymin, ymax;

	GMT_set_spherical (GMT, true);	/* Force spherical for now */

	GMT->current.map.is_world = GMT_360_RANGE (GMT->common.R.wesn[XLO], GMT->common.R.wesn[XHI]);
	gmt_cyl_validate_clon (GMT, 1);	/* Make sure the central longitude is valid */
	GMT_vcyleqdist (GMT, GMT->current.proj.pars[0], GMT->current.proj.pars[1]);
	GMT_cyleqdist (GMT, GMT->common.R.wesn[XLO], GMT->common.R.wesn[YLO], &xmin, &ymin);
	GMT_cyleqdist (GMT, GMT->common.R.wesn[XHI], GMT->common.R.wesn[YHI], &xmax, &ymax);
	if (GMT->current.proj.units_pr_degree) GMT->current.proj.pars[2] /= GMT->current.proj.M_PR_DEG;
	GMT->current.proj.scale[GMT_X] = GMT->current.proj.scale[GMT_Y] = GMT->current.proj.pars[2];
	gmt_map_setinfo (GMT, xmin, xmax, ymin, ymax, GMT->current.proj.pars[2]);
	GMT->current.map.n_lat_nodes = 2;
	GMT->current.map.n_lon_nodes = 3;	/* > 2 to avoid map-jumps */
	GMT->current.proj.fwd = &GMT_cyleqdist;
	GMT->current.proj.inv = &GMT_icyleqdist;
	GMT->current.map.outside = &gmt_wesn_outside;
	GMT->current.map.crossing = &gmt_wesn_crossing;
	GMT->current.map.overlap = &gmt_wesn_overlap;
	GMT->current.map.clip = &GMT_wesn_clip;
	GMT->current.map.left_edge = &gmt_left_rect;
	GMT->current.map.right_edge = &gmt_right_rect;
	GMT->current.map.frame.horizontal = 1;
	GMT->current.map.frame.check_side = true;
	GMT->current.map.meridian_straight = GMT->current.map.parallel_straight = 1;

	return (false);	/* No need to search for wesn */
}

/*!
 *	TRANSFORMATION ROUTINES FOR MILLER CYLINDRICAL PROJECTION (GMT_MILLER)
 */
bool gmt_map_init_miller (struct GMT_CTRL *GMT) {
	double xmin, xmax, ymin, ymax;

	GMT_set_spherical (GMT, true);	/* Force spherical for now */

	GMT->current.map.is_world = GMT_360_RANGE (GMT->common.R.wesn[XLO], GMT->common.R.wesn[XHI]);
	gmt_cyl_validate_clon (GMT, 1);	/* Make sure the central longitude is valid */
	GMT_vmiller (GMT, GMT->current.proj.pars[0]);
	GMT_miller (GMT, GMT->common.R.wesn[XLO], GMT->common.R.wesn[YLO], &xmin, &ymin);
	GMT_miller (GMT, GMT->common.R.wesn[XHI], GMT->common.R.wesn[YHI], &xmax, &ymax);
	if (GMT->current.proj.units_pr_degree) GMT->current.proj.pars[1] /= GMT->current.proj.M_PR_DEG;
	GMT->current.proj.scale[GMT_X] = GMT->current.proj.scale[GMT_Y] = GMT->current.proj.pars[1];
	gmt_map_setinfo (GMT, xmin, xmax, ymin, ymax, GMT->current.proj.pars[1]);
	GMT->current.map.n_lat_nodes = 2;
	GMT->current.map.n_lon_nodes = 3;	/* > 2 to avoid map-jumps */
	GMT->current.proj.fwd = &GMT_miller;
	GMT->current.proj.inv = &GMT_imiller;
	GMT->current.map.outside = &gmt_wesn_outside;
	GMT->current.map.crossing = &gmt_wesn_crossing;
	GMT->current.map.overlap = &gmt_wesn_overlap;
	GMT->current.map.clip = &GMT_wesn_clip;
	GMT->current.map.left_edge = &gmt_left_rect;
	GMT->current.map.right_edge = &gmt_right_rect;
	GMT->current.map.frame.horizontal = 1;
	GMT->current.map.frame.check_side = true;
	GMT->current.map.meridian_straight = GMT->current.map.parallel_straight = 1;

	return (false);	/* No need to search for wesn */
}

/*!
 *	TRANSFORMATION ROUTINES FOR CYLINDRICAL STEREOGRAPHIC PROJECTIONS (GMT_CYL_STEREO)
 */
bool gmt_map_init_cylstereo (struct GMT_CTRL *GMT) {
	double xmin, xmax, ymin, ymax;

	GMT_set_spherical (GMT, true);	/* Force spherical for now */

	GMT->current.map.is_world = GMT_360_RANGE (GMT->common.R.wesn[XLO], GMT->common.R.wesn[XHI]);
	gmt_cyl_validate_clon (GMT, 1);	/* Make sure the central longitude is valid */
	GMT_vcylstereo (GMT, GMT->current.proj.pars[0], GMT->current.proj.pars[1]);
	GMT_cylstereo (GMT, GMT->common.R.wesn[XLO], GMT->common.R.wesn[YLO], &xmin, &ymin);
	GMT_cylstereo (GMT, GMT->common.R.wesn[XHI], GMT->common.R.wesn[YHI], &xmax, &ymax);
	if (GMT->current.proj.units_pr_degree) GMT->current.proj.pars[2] /= GMT->current.proj.M_PR_DEG;
	GMT->current.proj.scale[GMT_X] = GMT->current.proj.scale[GMT_Y] = GMT->current.proj.pars[2];
	gmt_map_setinfo (GMT, xmin, xmax, ymin, ymax, GMT->current.proj.pars[2]);
	GMT->current.map.n_lat_nodes = 2;
	GMT->current.map.n_lon_nodes = 3;	/* > 2 to avoid map-jumps */
	GMT->current.proj.fwd = &GMT_cylstereo;
	GMT->current.proj.inv = &GMT_icylstereo;
	GMT->current.map.outside = &gmt_wesn_outside;
	GMT->current.map.crossing = &gmt_wesn_crossing;
	GMT->current.map.overlap = &gmt_wesn_overlap;
	GMT->current.map.clip = &GMT_wesn_clip;
	GMT->current.map.left_edge = &gmt_left_rect;
	GMT->current.map.right_edge = &gmt_right_rect;
	GMT->current.map.frame.horizontal = 1;
	GMT->current.map.frame.check_side = true;
	GMT->current.map.meridian_straight = GMT->current.map.parallel_straight = 1;

	return (false);	/* No need to search for wesn */
}


/*!
 *	TRANSFORMATION ROUTINES FOR THE POLAR STEREOGRAPHIC PROJECTION (GMT_STEREO)
 */

bool gmt_map_init_stereo (struct GMT_CTRL *GMT) {
	unsigned int i;
	double xmin, xmax, ymin, ymax, dummy, radius, latg, D = 1.0;

	GMT->current.proj.GMT_convert_latitudes = !GMT_IS_SPHERICAL (GMT);
	latg = GMT->current.proj.pars[1];

	gmt_set_polar (GMT);

	if (GMT->current.setting.proj_scale_factor == -1.0) GMT->current.setting.proj_scale_factor = 0.9996;	/* Select default map scale for Stereographic */
	if (GMT->current.proj.polar && (lrint (GMT->current.proj.pars[5]) == 1)) GMT->current.setting.proj_scale_factor = 1.0;	/* Gave true scale at given parallel set below */
	/* Equatorial view has a problem with infinite loops.  Until I find a cure
	  we set projection center latitude to 0.001 so equatorial works for now */

	if (fabs (GMT->current.proj.pars[1]) < GMT_CONV4_LIMIT) GMT->current.proj.pars[1] = 0.001;

	GMT_vstereo (GMT, GMT->current.proj.pars[0], GMT->current.proj.pars[1], GMT->current.proj.pars[2]);

	if (GMT->current.proj.GMT_convert_latitudes) {	/* Set fudge factors when conformal latitudes are used */
		double e1p, e1m, s, c;

		D = GMT->current.setting.ref_ellipsoid[GMT->current.setting.proj_ellipsoid].eq_radius / GMT->current.proj.GMT_lat_swap_vals.rm;
		if (GMT->current.proj.polar) {
			e1p = 1.0 + GMT->current.proj.ECC;	e1m = 1.0 - GMT->current.proj.ECC;
			D /= d_sqrt (pow (e1p, e1p) * pow (e1m, e1m));
			if (lrint (GMT->current.proj.pars[5]) == 1) {	/* Gave true scale at given parallel */
				double k_p, m_c, t_c, es;

				sincosd (fabs (GMT->current.proj.pars[4]), &s, &c);
				es = GMT->current.proj.ECC * s;
				m_c = c / d_sqrt (1.0 - GMT->current.proj.ECC2 * s * s);
				t_c = d_sqrt (((1.0 - s) / (1.0 + s)) * pow ((1.0 + es) / (1.0 - es), GMT->current.proj.ECC));
				k_p = 0.5 * m_c * d_sqrt (pow (e1p, e1p) * pow (e1m, e1m)) / t_c;
				D *= k_p;
			}
		}
		else {
			sincosd (latg, &s, &c);	/* Need original geographic pole coordinates */
			D *= (c / (GMT->current.proj.cosp * d_sqrt (1.0 - GMT->current.proj.ECC2 * s * s)));
		}
	}
	GMT->current.proj.Dx = GMT->current.proj.Dy = D;

	GMT->current.proj.iDx = 1.0 / GMT->current.proj.Dx;
	GMT->current.proj.iDy = 1.0 / GMT->current.proj.Dy;

	if (GMT->current.proj.polar) {	/* Polar aspect */
		GMT->current.proj.fwd = &GMT_plrs_sph;
		GMT->current.proj.inv = &GMT_iplrs_sph;
		if (GMT->current.proj.units_pr_degree) {
			(*GMT->current.proj.fwd) (GMT, GMT->current.proj.pars[0], GMT->current.proj.pars[4], &dummy, &radius);
			GMT->current.proj.scale[GMT_X] = GMT->current.proj.scale[GMT_Y] = fabs (GMT->current.proj.pars[3] / radius);
		}
		else
			GMT->current.proj.scale[GMT_X] = GMT->current.proj.scale[GMT_Y] = GMT->current.proj.pars[3];
		GMT->current.map.meridian_straight = 1;
	}
	else {
		GMT->current.proj.fwd = (GMT_IS_ZERO (GMT->current.proj.pole)) ? &GMT_stereo2_sph : &GMT_stereo1_sph;
		GMT->current.proj.inv = &GMT_istereo_sph;
		if (GMT->current.proj.units_pr_degree) {
			GMT_vstereo (GMT, 0.0, 90.0, GMT->current.proj.pars[2]);
			(*GMT->current.proj.fwd) (GMT, 0.0, fabs (GMT->current.proj.pars[4]), &dummy, &radius);
			GMT->current.proj.scale[GMT_X] = GMT->current.proj.scale[GMT_Y] = fabs (GMT->current.proj.pars[3] / radius);
		}
		else
			GMT->current.proj.scale[GMT_X] = GMT->current.proj.scale[GMT_Y] = GMT->current.proj.pars[3];

		GMT_vstereo (GMT, GMT->current.proj.pars[0], GMT->current.proj.pars[1], GMT->current.proj.pars[2]);
	}


	if (GMT->common.R.oblique) {	/* Rectangular box given */
		(*GMT->current.proj.fwd) (GMT, GMT->common.R.wesn[XLO], GMT->common.R.wesn[YLO], &xmin, &ymin);
		(*GMT->current.proj.fwd) (GMT, GMT->common.R.wesn[XHI], GMT->common.R.wesn[YHI], &xmax, &ymax);

		GMT->current.map.outside = &gmt_rect_outside2;
		GMT->current.map.crossing = &gmt_rect_crossing;
		GMT->current.map.overlap = &gmt_rect_overlap;
		GMT->current.map.clip = &gmt_rect_clip;
		GMT->current.map.left_edge = &gmt_left_rect;
		GMT->current.map.right_edge = &gmt_right_rect;
		GMT->current.map.frame.check_side = !(GMT->current.setting.map_annot_oblique & 1);
		GMT->current.map.frame.horizontal = (fabs (GMT->current.proj.pars[1]) < 30.0 && fabs (GMT->common.R.wesn[YHI] - GMT->common.R.wesn[YLO]) < 30.0) ? 1 : 0;
	}
	else {
		if (GMT->current.proj.polar) {	/* Polar aspect */
			if (GMT->current.proj.north_pole) {
				if (GMT->common.R.wesn[YLO] <= -90.0) {
					GMT_Report (GMT->parent, GMT_MSG_NORMAL, "Error: South boundary cannot be -90.0 for north polar stereographic projection\n");
					GMT_exit (GMT, EXIT_FAILURE); return false;
				}
				if (GMT->common.R.wesn[YHI] >= 90.0) GMT->current.proj.edge[2] = false;
			}
			else {
				if (GMT->common.R.wesn[YHI] >= 90.0) {
					GMT_Report (GMT->parent, GMT_MSG_NORMAL, "Error: North boundary cannot be +90.0 for south polar stereographic projection\n");
					GMT_exit (GMT, EXIT_FAILURE); return false;
				}
				if (GMT->common.R.wesn[YLO] <= -90.0) GMT->current.proj.edge[0] = false;
			}
			if (GMT_360_RANGE (GMT->common.R.wesn[XLO], GMT->common.R.wesn[XHI])
					|| doubleAlmostEqualZero (GMT->common.R.wesn[XHI], GMT->common.R.wesn[XLO]))
				GMT->current.proj.edge[1] = GMT->current.proj.edge[3] = false;
			GMT->current.map.outside = &gmt_polar_outside;
			GMT->current.map.crossing = &gmt_wesn_crossing;
			GMT->current.map.overlap = &gmt_wesn_overlap;
			GMT->current.map.clip = &GMT_wesn_clip;
			GMT->current.map.frame.horizontal = 1;
			GMT->current.map.n_lat_nodes = 2;
			gmt_xy_search (GMT, &xmin, &xmax, &ymin, &ymax, GMT->common.R.wesn[XLO], GMT->common.R.wesn[XHI], GMT->common.R.wesn[YLO], GMT->common.R.wesn[YHI]);
		}
		else {	/* Global view only */
			/* No annotations or tickmarks in global mode */
			for (i = 0; i < GMT_GRID_UPPER; i++)
				GMT->current.map.frame.axis[GMT_X].item[i].active = GMT->current.map.frame.axis[GMT_Y].item[i].active = false,
				GMT->current.map.frame.axis[GMT_X].item[i].interval = GMT->current.map.frame.axis[GMT_Y].item[i].interval = 0.0;
			GMT->common.R.wesn[XLO] = 0.0;
			GMT->common.R.wesn[XHI] = 360.0;
			GMT->common.R.wesn[YLO] = -90.0;
			GMT->common.R.wesn[YHI] = 90.0;
			xmax = ymax = GMT->current.proj.rho_max;
			xmin = ymin = -xmax;
			GMT->current.map.outside = &gmt_radial_outside;
			GMT->current.map.crossing = &gmt_radial_crossing;
			GMT->current.map.overlap = &gmt_radial_overlap;
			GMT->current.map.clip = &gmt_radial_clip;
			if (GMT->current.setting.map_frame_type & GMT_IS_FANCY) GMT->current.setting.map_frame_type = GMT_IS_PLAIN;
		}
		GMT->current.map.left_edge = &gmt_left_circle;
		GMT->current.map.right_edge = &gmt_right_circle;
	}

	gmt_map_setinfo (GMT, xmin, xmax, ymin, ymax, GMT->current.proj.pars[3]);
	GMT->current.proj.r = 0.5 * GMT->current.proj.rect[XHI];
	GMT_geo_to_xy (GMT, GMT->current.proj.central_meridian, GMT->current.proj.pole, &GMT->current.proj.c_x0, &GMT->current.proj.c_y0);

	return (GMT->common.R.oblique);
}

/*!
 *	TRANSFORMATION ROUTINES FOR THE LAMBERT CONFORMAL CONIC PROJECTION (GMT_LAMBERT)
 */

bool gmt_map_init_lambert (struct GMT_CTRL *GMT) {
	double xmin, xmax, ymin, ymax;

	GMT->current.proj.GMT_convert_latitudes = gmt_quickconic (GMT);
	if (GMT->current.proj.GMT_convert_latitudes) GMT_scale_eqrad (GMT);
	GMT_vlamb (GMT, GMT->current.proj.pars[0], GMT->current.proj.pars[1], GMT->current.proj.pars[2], GMT->current.proj.pars[3]);
	if (GMT->current.proj.units_pr_degree) GMT->current.proj.pars[4] /= GMT->current.proj.M_PR_DEG;
	GMT->current.proj.scale[GMT_X] = GMT->current.proj.scale[GMT_Y] = GMT->current.proj.pars[4];
	if (GMT_IS_SPHERICAL (GMT) || GMT->current.proj.GMT_convert_latitudes) {	/* Spherical code w/wo conformal latitudes */
		GMT->current.proj.fwd = &GMT_lamb_sph;
		GMT->current.proj.inv = &GMT_ilamb_sph;
	}
	else {
		GMT->current.proj.fwd = &GMT_lamb;
		GMT->current.proj.inv = &GMT_ilamb;
	}

	if (GMT->common.R.oblique) {	/* Rectangular box given*/
		(*GMT->current.proj.fwd) (GMT, GMT->common.R.wesn[XLO], GMT->common.R.wesn[YLO], &xmin, &ymin);
		(*GMT->current.proj.fwd) (GMT, GMT->common.R.wesn[XHI], GMT->common.R.wesn[YHI], &xmax, &ymax);

		GMT->current.map.outside = &gmt_rect_outside;
		GMT->current.map.crossing = &gmt_rect_crossing;
		GMT->current.map.overlap = &gmt_rect_overlap;
		GMT->current.map.clip = &gmt_rect_clip;
		GMT->current.map.left_edge = &gmt_left_rect;
		GMT->current.map.right_edge = &gmt_right_rect;
		GMT->current.map.frame.check_side = true;
	}
	else {
		gmt_xy_search (GMT, &xmin, &xmax, &ymin, &ymax, GMT->common.R.wesn[XLO], GMT->common.R.wesn[XHI], GMT->common.R.wesn[YLO], GMT->common.R.wesn[YHI]);
		GMT->current.map.outside = &gmt_wesn_outside;
		GMT->current.map.crossing = &gmt_wesn_crossing;
		GMT->current.map.overlap = &gmt_wesn_overlap;
		GMT->current.map.clip = &GMT_wesn_clip;
		GMT->current.map.left_edge = &gmt_left_conic;
		GMT->current.map.right_edge = &gmt_right_conic;
	}
	gmt_map_setinfo (GMT, xmin, xmax, ymin, ymax, GMT->current.proj.pars[4]);
	GMT->current.map.is_world = GMT_360_RANGE (GMT->common.R.wesn[XLO], GMT->common.R.wesn[XHI]);
	GMT->current.map.n_lat_nodes = 2;
	GMT->current.map.frame.horizontal = 1;
	GMT_geo_to_xy (GMT, GMT->current.proj.central_meridian, GMT->current.proj.pole, &GMT->current.proj.c_x0, &GMT->current.proj.c_y0);
	GMT->current.map.meridian_straight = 1;

	return (GMT->common.R.oblique);
}

/*!
 *	TRANSFORMATION ROUTINES FOR THE OBLIQUE MERCATOR PROJECTION (GMT_OBLIQUE_MERC)
 */

void gmt_pole_rotate_forward (struct GMT_CTRL *GMT, double lon, double lat, double *tlon, double *tlat) {
	/* Given the pole position in GMT->current.proj, geographical coordinates
	 * are computed from oblique coordinates assuming a spherical earth.
	 * Latitutes and longitudes are in degrees.
	 */

	double sin_lat, cos_lat, cos_lon, sin_lon, cc;

	sincosd (lat, &sin_lat, &cos_lat);
	sincosd (lon - GMT->current.proj.o_pole_lon, &sin_lon, &cos_lon);
	cc = cos_lat * cos_lon;
	*tlat = d_asind (GMT->current.proj.o_sin_pole_lat * sin_lat + GMT->current.proj.o_cos_pole_lat * cc);
	*tlon = GMT->current.proj.o_beta + d_atan2d (cos_lat * sin_lon, GMT->current.proj.o_sin_pole_lat * cc - GMT->current.proj.o_cos_pole_lat * sin_lat);
}

#if 0
/* Not curently used in GMT */
void GMT_pole_rotate_inverse (struct GMT_CTRL *GMT, double *lon, double *lat, double tlon, double tlat)
{
	/* Given the pole position in GMT->current.proj, geographical coordinates
	 * are computed from oblique coordinates assuming a spherical earth.
	 * Latitutes and longitudes are in degrees.
	 */

	double sin_tlat, cos_tlat, cos_tlon, sin_tlon, cc;

	sincosd (tlat, &sin_tlat, &cos_tlat);
	sincosd (tlon - GMT->current.proj.o_beta, &sin_tlon, &cos_tlon);
	cc = cos_tlat * cos_tlon;
	*lat = d_asind (GMT->current.proj.o_sin_pole_lat * sin_tlat - GMT->current.proj.o_cos_pole_lat * cc);
	*lon = GMT->current.proj.o_pole_lon + d_atan2d (cos_tlat * sin_tlon, GMT->current.proj.o_sin_pole_lat * cc + GMT->current.proj.o_cos_pole_lat * sin_tlat);
}
#endif

/*! . */
void gmt_get_origin (struct GMT_CTRL *GMT, double lon1, double lat1, double lon_p, double lat_p, double *lon2, double *lat2) {
	double beta, dummy, d, az, c;

	/* Now find origin that is 90 degrees from pole, let oblique lon=0 go through lon1/lat1 */
	c = cosd (lat_p) * cosd (lat1) * cosd (lon1-lon_p);
	c = d_acosd (sind (lat_p) * sind (lat1) + c);

	if (c != 90.0) {	/* Not true origin */
		d = fabs (90.0 - c);
		az = d_asind (sind (lon_p-lon1) * cosd (lat_p) / sind (c));
		if (c < 90.0) az += 180.0;
		*lat2 = d_asind (sind (lat1) * cosd (d) + cosd (lat1) * sind (d) * cosd (az));
		*lon2 = lon1 + d_atan2d (sind (d) * sind (az), cosd (lat1) * cosd (d) - sind (lat1) * sind (d) * cosd (az));
		GMT_Report (GMT->parent, GMT_MSG_LONG_VERBOSE, "Warning: Correct projection origin = %g/%g\n", *lon2, *lat2);
	}
	else {
		*lon2 = lon1;
		*lat2 = lat1;
	}

	gmt_pole_rotate_forward (GMT, *lon2, *lat2, &beta, &dummy);

	GMT->current.proj.o_beta = -beta;
}

/*! . */
void gmt_get_rotate_pole (struct GMT_CTRL *GMT, double lon1, double lat1, double lon2, double lat2) {
	double plon, plat, beta, dummy, x, y;
	double sin_lon1, cos_lon1, sin_lon2, cos_lon2, sin_lat1, cos_lat1, sin_lat2, cos_lat2;

	sincosd (lon1, &sin_lon1, &cos_lon1);
	sincosd (lon2, &sin_lon2, &cos_lon2);
	sincosd (lat1, &sin_lat1, &cos_lat1);
	sincosd (lat2, &sin_lat2, &cos_lat2);

	y = cos_lat1 * sin_lat2 * cos_lon1 - sin_lat1 * cos_lat2 * cos_lon2;
	x = sin_lat1 * cos_lat2 * sin_lon2 - cos_lat1 * sin_lat2 * sin_lon1;
	plon = d_atan2d (y, x);
	plat = atand (-cosd (plon - lon1) / tand (lat1));
	if (plat < 0.0) {
		plat = -plat;
		plon += 180.0;
		if (plon >= 360.0) plon -= 360.0;
	}
	GMT->current.proj.o_pole_lon = plon;
	GMT->current.proj.o_pole_lat = plat;
	sincosd (plat, &GMT->current.proj.o_sin_pole_lat, &GMT->current.proj.o_cos_pole_lat);
	gmt_pole_rotate_forward (GMT, lon1, lat1, &beta, &dummy);
	GMT->current.proj.o_beta = -beta;
	GMT_Report (GMT->parent, GMT_MSG_LONG_VERBOSE, "Oblique Mercator pole is %.12g %.12g, with beta = %.12g\n", plon, plat, -beta);
}

/*! . */
bool gmt_map_init_oblique (struct GMT_CTRL *GMT) {
	double xmin, xmax, ymin, ymax;
	double o_x, o_y, p_x, p_y, c, az, b_x, b_y, w, e, s, n;

	GMT_set_spherical (GMT, true);	/* PW: Force spherical for now */

	if (GMT->current.proj.units_pr_degree) GMT->current.proj.pars[4] /= GMT->current.proj.M_PR_DEG;	/* To get plot-units / m */

	o_x = GMT->current.proj.pars[0];	o_y = GMT->current.proj.pars[1];

	if (lrint (GMT->current.proj.pars[6]) == 1) {	/* Must get correct origin, then get second point */
		p_x = GMT->current.proj.pars[2];	p_y = GMT->current.proj.pars[3];

		GMT->current.proj.o_pole_lon = p_x;
		GMT->current.proj.o_pole_lat = p_y;
		GMT->current.proj.o_sin_pole_lat = sind (p_y);
		GMT->current.proj.o_cos_pole_lat = cosd (p_y);

		/* Find azimuth to pole, add 90, and compute second point 10 degrees away */

		gmt_get_origin (GMT, o_x, o_y, p_x, p_y, &o_x, &o_y);
		az = atand (cosd (p_y) * sind (p_x - o_x) / (cosd (o_y) * sind (p_y) - sind (o_y) * cosd (p_y) * cosd (p_x - o_x))) + 90.0;
		c = 10.0;	/* compute point 10 degrees from origin along azimuth */
		b_x = o_x + atand (sind (c) * sind (az) / (cosd (o_y) * cosd (c) - sind (o_y) * sind (c) * cosd (az)));
		b_y = d_asind (sind (o_y) * cosd (c) + cosd (o_y) * sind (c) * cosd (az));
		GMT->current.proj.pars[0] = o_x;	GMT->current.proj.pars[1] = o_y;
		GMT->current.proj.pars[2] = b_x;	GMT->current.proj.pars[3] = b_y;
	}
	else {	/* Just find pole */
		b_x = GMT->current.proj.pars[2];	b_y = GMT->current.proj.pars[3];
		gmt_get_rotate_pole (GMT, o_x, o_y, b_x, b_y);
	}

	/* Here we have pole and origin */

	gmt_set_oblique_pole_and_origin (GMT, GMT->current.proj.o_pole_lon, GMT->current.proj.o_pole_lat, o_x, o_y);
	GMT_vmerc (GMT, 0.0, 0.0);

	if (GMT->common.R.oblique) {	/* wesn is lower left and upper right corners in normal lon/lats */
		GMT_oblmrc (GMT, GMT->common.R.wesn[XLO], GMT->common.R.wesn[YLO], &xmin, &ymin);
		GMT_oblmrc (GMT, GMT->common.R.wesn[XHI], GMT->common.R.wesn[YHI], &xmax, &ymax);
	}
	else {	/* Gave oblique degrees */
		/* Convert oblique wesn in degrees to meters using regular Mercator */
		if (GMT_360_RANGE (GMT->common.R.wesn[XLO], GMT->common.R.wesn[XHI])) {
			GMT->common.R.wesn[XLO] = -180.0;
			GMT->common.R.wesn[XHI] = +180.0;
		}
		GMT_merc_sph (GMT, GMT->common.R.wesn[XLO], GMT->common.R.wesn[YLO], &xmin, &ymin);
		GMT_merc_sph (GMT, GMT->common.R.wesn[XHI], GMT->common.R.wesn[YHI], &xmax, &ymax);
		GMT->common.R.oblique = true;	/* Since wesn was oblique, not geographical wesn */
	}

	GMT_imerc_sph (GMT, &w, &s, xmin, ymin);	/* Get oblique wesn boundaries */
	GMT_imerc_sph (GMT, &e, &n, xmax, ymax);
	GMT->current.proj.scale[GMT_X] = GMT->current.proj.scale[GMT_Y] = GMT->current.proj.pars[4];
	gmt_map_setinfo (GMT, xmin, xmax, ymin, ymax, GMT->current.proj.pars[4]);
	GMT->current.proj.fwd = &GMT_oblmrc;
	GMT->current.proj.inv = &GMT_ioblmrc;
	GMT->current.map.outside = &gmt_rect_outside;
	GMT->current.map.crossing = &gmt_rect_crossing;
	GMT->current.map.overlap = &gmt_rect_overlap;
	GMT->current.map.clip = &gmt_rect_clip;
	GMT->current.map.left_edge = &gmt_left_rect;
	GMT->current.map.right_edge = &gmt_right_rect;

	GMT->current.map.is_world = GMT_360_RANGE (w, e);
	if (GMT->current.setting.map_frame_type & GMT_IS_FANCY) GMT->current.setting.map_frame_type = GMT_IS_PLAIN;
	GMT->current.map.frame.check_side = !(GMT->current.setting.map_annot_oblique & 1);
	return (true);
}

/*
 *	TRANSFORMATION ROUTINES FOR THE TRANSVERSE MERCATOR PROJECTION (GMT_TM)
 */

/* For global TM maps */

/*! . */
unsigned int gmt_wrap_around_check_tm (struct GMT_CTRL *GMT, double *angle, double last_x, double last_y, double this_x, double this_y, double *xx, double *yy, unsigned int *sides)
{
	double dx, dy, width, jump;

	jump = this_y - last_y;
	width = 0.5 * GMT->current.map.height;

	if (fabs (jump) - width <= GMT_CONV4_LIMIT || fabs (jump) <= GMT_CONV4_LIMIT) return (0);
	dx = this_x - last_x;

	if (jump < -width) {	/* Crossed top boundary */
		dy = GMT->current.map.height + jump;
		xx[0] = xx[1] = last_x + (GMT->current.map.height - last_y) * dx / dy;
		if (xx[0] < 0.0 || xx[0] > GMT->current.proj.rect[XHI]) return (0);
		yy[0] = GMT->current.map.height;	yy[1] = 0.0;
		sides[0] = 2;
		angle[0] = d_atan2d (dy, dx);
	}
	else {	/* Crossed bottom boundary */
		dy = GMT->current.map.height - jump;
		xx[0] = xx[1] = last_x + last_y * dx / dy;
		if (xx[0] < 0.0 || xx[0] > GMT->current.proj.rect[XHI]) return (0);
		yy[0] = 0.0;	yy[1] = GMT->current.map.height;
		sides[0] = 0;
		angle[0] = d_atan2d (dy, -dx);
	}
	angle[1] = angle[0] + 180.0;
	sides[1] = 2 - sides[0];

	return (2);
}

/*! . */
bool gmt_this_point_wraps_tm (struct GMT_CTRL *GMT, double y0, double y1) {
	/* Returns true if the 2 y-points implies a jump at this x-level of the TM map */

	double dy;

	return ((dy = fabs (y1 - y0)) > GMT->current.map.half_height);
}

/*! . */
bool gmt_will_it_wrap_tm (struct GMT_CTRL *GMT, double *GMT_UNUSED(x), double *y, uint64_t n, uint64_t *start)
{	/* Determines if a polygon will wrap at edges for TM global projection */
	uint64_t i;
	bool wrap;

	if (!GMT->current.map.is_world) return (false);

	for (i = 1, wrap = false; !wrap && i < n; i++) {
		wrap = gmt_this_point_wraps_tm (GMT, y[i-1], y[i]);
	}
	*start = i - 1;
	return (wrap);
}

/*! . */
void gmt_get_crossings_tm (struct GMT_CTRL *GMT, double *xc, double *yc, double x0, double y0, double x1, double y1)
{	/* Finds crossings for wrap-arounds for global TM maps */
	double xa, xb, ya, yb, dy, c;

	xa = x0;	xb = x1;
	ya = y0;	yb = y1;
	if (ya > yb) {	/* Make A the minimum y point */
		double_swap (xa, xb);
		double_swap (ya, yb);
	}

	yb -= GMT->current.map.height;

	dy = ya - yb;
	c = (doubleAlmostEqualZero (ya, yb)) ? 0.0 : (xa - xb) / dy;
	xc[0] = xc[1] = xb - yb * c;
	if (y0 > y1) {	/* First cut top */
		yc[0] = GMT->current.map.height;
		yc[1] = 0.0;
	}
	else {
		yc[0] = 0.0;
		yc[1] = GMT->current.map.height;
	}
}

/*! . */
int gmt_map_jump_tm (struct GMT_CTRL *GMT, double GMT_UNUSED(x0), double y0, double GMT_UNUSED(x1), double y1) {
	/* true if y-distance between points exceeds 1/2 map height at this x value */
	/* Only used for TM world maps */

	double dy;

	dy = y1 - y0;
	if (dy > GMT->current.map.half_height) return (-1);	/* Cross bottom/south boundary */
	if (dy < (-GMT->current.map.half_height)) return (1);	/* Cross top/north boundary */
	return (0);
}

/*! . */
bool gmt_map_init_tm (struct GMT_CTRL *GMT) {
	double xmin, xmax, ymin, ymax;

	/* Wrap and truncations are in y, not x for TM */

	GMT->current.map.wrap_around_check = &gmt_wrap_around_check_tm;
	GMT->current.map.jump = &gmt_map_jump_tm;
	GMT->current.map.will_it_wrap = &gmt_will_it_wrap_tm;
	// GMT->current.map.this_point_wraps = &gmt_this_point_wraps_tm;
	GMT->current.map.get_crossings = &gmt_get_crossings_tm;

	if (GMT->current.setting.proj_scale_factor == -1.0) GMT->current.setting.proj_scale_factor = 1.0;	/* Select default map scale for TM */
	GMT->current.proj.GMT_convert_latitudes = gmt_quicktm (GMT, GMT->current.proj.pars[0], 10.0);
	if (GMT->current.proj.GMT_convert_latitudes) GMT_scale_eqrad (GMT);
	GMT_vtm (GMT, GMT->current.proj.pars[0], GMT->current.proj.pars[1]);
	if (GMT->current.proj.units_pr_degree) GMT->current.proj.pars[2] /= GMT->current.proj.M_PR_DEG;
	GMT->current.proj.scale[GMT_X] = GMT->current.proj.scale[GMT_Y] = GMT->current.proj.pars[2];
	if (GMT_IS_SPHERICAL (GMT) || GMT->current.proj.GMT_convert_latitudes) {	/* Spherical code w/wo conformal latitudes */
		GMT->current.proj.fwd = &GMT_tm_sph;
		GMT->current.proj.inv = &GMT_itm_sph;
	}
	else {
		GMT->current.proj.fwd = &GMT_tm;
		GMT->current.proj.inv = &GMT_itm;
	}

	GMT->current.map.is_world = GMT_360_RANGE (GMT->common.R.wesn[XLO], GMT->common.R.wesn[XHI]);
	if (GMT->current.map.is_world) {	/* Gave oblique degrees */
		double w, e, dummy;
		w = GMT->current.proj.central_meridian + GMT->common.R.wesn[YLO];
		e = GMT->current.proj.central_meridian + GMT->common.R.wesn[YHI];
		GMT->common.R.wesn[YLO] = -90;
		GMT->common.R.wesn[YHI] = 90;
		GMT->common.R.wesn[XHI] = e;
		GMT->common.R.wesn[XLO] = w;
		GMT_vtm (GMT, GMT->current.proj.pars[0], 0.0);
		(*GMT->current.proj.fwd) (GMT, GMT->common.R.wesn[XLO], 0.0, &xmin, &dummy);
		(*GMT->current.proj.fwd) (GMT, GMT->common.R.wesn[XHI], 0.0, &xmax, &dummy);
		(*GMT->current.proj.fwd) (GMT, GMT->common.R.wesn[XLO], GMT->common.R.wesn[YLO], &dummy, &ymin);
		ymax = ymin + (TWO_PI * GMT->current.proj.EQ_RAD * GMT->current.setting.proj_scale_factor);
		GMT_vtm (GMT, GMT->current.proj.pars[0], GMT->current.proj.pars[1]);
		GMT->current.map.outside = &gmt_rect_outside;
		GMT->current.map.crossing = &gmt_rect_crossing;
		GMT->current.map.overlap = &gmt_rect_overlap;
		GMT->current.map.clip = &gmt_rect_clip;
		GMT->current.map.left_edge = &gmt_left_rect;
		GMT->current.map.right_edge = &gmt_right_rect;
		GMT->current.map.frame.check_side = true;
		GMT->current.map.is_world_tm = true;
		GMT->common.R.oblique = true;	/* Since wesn was oblique, not geographical wesn */
		GMT->common.R.wesn[XHI] = GMT->current.proj.central_meridian + 180.0;
		GMT->common.R.wesn[XLO] = GMT->current.proj.central_meridian - 180.0;
	}
	else if (!GMT->common.R.oblique) {
		gmt_xy_search (GMT, &xmin, &xmax, &ymin, &ymax, GMT->common.R.wesn[XLO], GMT->common.R.wesn[XHI], GMT->common.R.wesn[YLO], GMT->common.R.wesn[YHI]);
		GMT->current.map.outside = &gmt_wesn_outside;
		GMT->current.map.crossing = &gmt_wesn_crossing;
		GMT->current.map.overlap = &gmt_wesn_overlap;
		GMT->current.map.clip = &GMT_wesn_clip;
		GMT->current.map.left_edge = &gmt_left_rect;
		GMT->current.map.right_edge = &gmt_right_rect;
		GMT->current.map.is_world_tm = doubleAlmostEqualZero (GMT->common.R.wesn[YHI], GMT->common.R.wesn[YLO]);
		GMT->current.map.is_world = false;
	}
	else { /* Find min values */
		(*GMT->current.proj.fwd) (GMT, GMT->common.R.wesn[XLO], GMT->common.R.wesn[YLO], &xmin, &ymin);
		(*GMT->current.proj.fwd) (GMT, GMT->common.R.wesn[XHI], GMT->common.R.wesn[YHI], &xmax, &ymax);
		GMT->current.map.outside = &gmt_rect_outside;
		GMT->current.map.crossing = &gmt_rect_crossing;
		GMT->current.map.overlap = &gmt_rect_overlap;
		GMT->current.map.clip = &gmt_rect_clip;
		GMT->current.map.left_edge = &gmt_left_rect;
		GMT->current.map.right_edge = &gmt_right_rect;
		GMT->current.map.frame.check_side = true;
		GMT->current.map.is_world_tm = false;
		GMT->current.map.is_world = (fabs (GMT->common.R.wesn[YLO] - GMT->common.R.wesn[YHI]) < GMT_CONV4_LIMIT);
	}

	GMT->current.map.frame.horizontal = 1;
	gmt_map_setinfo (GMT, xmin, xmax, ymin, ymax, GMT->current.proj.pars[2]);

	if (GMT->current.setting.map_frame_type & GMT_IS_FANCY) GMT->current.setting.map_frame_type = GMT_IS_PLAIN;

	return (GMT->common.R.oblique);
}

/*
 *	TRANSFORMATION ROUTINES FOR THE UNIVERSAL TRANSVERSE MERCATOR PROJECTION (GMT_UTM)
 */

/*! . */
void gmt_map_set_utmzone (struct GMT_CTRL *GMT) {
	/* When no UTM zone is given we determine the best one from midpoint of -R.
	 * We pass back via GMT->current.proj.pars[0] the zone number.
	 * Note that despite the funky non-standard zones around Norway
	 * the central meridian still follows the simple 6-degree stepping.
	 */
	int kx, ky;
	double clon, clat;
	char zone[4] = {""};
	
	clon = 0.5 * (GMT->common.R.wesn[XLO] + GMT->common.R.wesn[XHI]);
	if (clon > 180.0) clon -= 360.0;
	else if (clon < -180.0) clon += 360.0;
	kx = irint (floor ((clon + 180.0) / 6.0)) + 1;	/* Best UTM zone */
	GMT->current.proj.lon0 = -180.0 + kx * 6.0 - 3.0;	/* Best centered longitude */
	if (GMT->common.R.wesn[YLO] > 0.0)
		GMT->current.proj.utm_hemisphere = +1;
	else
		GMT->current.proj.utm_hemisphere = -1;
	GMT->current.proj.utm_zoney = 0;
	clat = 0.5 * (GMT->common.R.wesn[YLO] + GMT->common.R.wesn[YHI]);
	if (clat < -80.0) {	/* A or B */
		zone[0] = (GMT->current.proj.lon0 < 0.0) ? 'A' : 'B';
	}
	else if (clat > 84.0) {	/* Y or Z */
		zone[0] = (GMT->current.proj.lon0 < 0.0) ? 'Y' : 'Z';
	}
	else {	/* In the general latitude range of 1-60 zones */
		ky = irint (floor ((clat + 80.0) / 8.0));
		if (ky == 20) ky = 19;	/* Since band X is 12 degrees tall there is no 20 */
		if (ky >= 11) ky += 4;		/* zone = (P-X) */
		else if (ky >= 6) ky += 3;	/* zone = (J-N) */
		else ky += 2;			/* zone = (C-H) */
		GMT->current.proj.utm_zoney = 'A' + ky;
		if (GMT->current.proj.utm_zoney == 'X') {	/* Deal with funky zone X */
			if (clon >= 0.0 && clon < 9.0)
				kx = 31;
			else if (clon >= 9.0  && clon < 21.0)
				kx = 33;
			else if (clon >= 21.0 && clon < 33.0)
				kx = 35;
			else if (clon >= 33.0 && clon < 42.0)
				kx = 37;
		}
		else if (GMT->current.proj.utm_zoney == 'V') {	/* Deal with funky zone V */
			if (clon >= 3.0 && clon < 12.0)
				kx = 32;
		}
		sprintf (zone, "%d%c", kx, GMT->current.proj.utm_zoney);
	}
	GMT->current.proj.pars[0] = (double)kx;
	GMT->current.proj.lat0 = 0.0;
	GMT_Report (GMT->parent, GMT_MSG_VERBOSE, "No UTM zone given; zone %s selected\n", zone);
}

/*! . */
bool gmt_map_init_utm (struct GMT_CTRL *GMT) {
	double xmin, xmax, ymin, ymax, lon0;

	if (GMT->current.setting.proj_scale_factor == -1.0) GMT->current.setting.proj_scale_factor = 0.9996;	/* Select default map scale for UTM */
	if (GMT->current.proj.pars[0] < 0.0) gmt_map_set_utmzone (GMT);	/* Determine UTM zone from -R */
	lon0 = 180.0 + 6.0 * GMT->current.proj.pars[0] - 3.0;	/* Central meridian for this UTM zone */
	if (lon0 >= 360.0) lon0 -= 360.0;
	GMT->current.proj.GMT_convert_latitudes = gmt_quicktm (GMT, lon0, 10.0);
	if (GMT->current.proj.GMT_convert_latitudes) GMT_scale_eqrad (GMT);
	GMT_vtm (GMT, lon0, 0.0);	/* Central meridian for this zone */
	if (GMT->current.proj.units_pr_degree) GMT->current.proj.pars[1] /= GMT->current.proj.M_PR_DEG;
	GMT->current.proj.scale[GMT_X] = GMT->current.proj.scale[GMT_Y] = GMT->current.proj.pars[1];
	switch (GMT->current.proj.utm_hemisphere) {	/* Set hemisphere */
		case -1:
			GMT->current.proj.north_pole = false;
			break;
		case +1:
			GMT->current.proj.north_pole = true;
			break;
		default:
			GMT->current.proj.north_pole = (GMT->common.R.wesn[YLO] >= 0.0);
			break;
	}
	if (GMT_IS_SPHERICAL (GMT) || GMT->current.proj.GMT_convert_latitudes) {	/* Spherical code w/wo conformal latitudes */
		GMT->current.proj.fwd = &GMT_utm_sph;
		GMT->current.proj.inv = &GMT_iutm_sph;
	}
	else {
		GMT->current.proj.fwd = &GMT_utm;
		GMT->current.proj.inv = &GMT_iutm;
	}

	if (fabs (GMT->common.R.wesn[XLO] - GMT->common.R.wesn[XHI]) > 360.0) {	/* -R in UTM meters */
		(*GMT->current.proj.inv) (GMT, &GMT->common.R.wesn[XLO], &GMT->common.R.wesn[YLO], GMT->common.R.wesn[XLO], GMT->common.R.wesn[YLO]);
		(*GMT->current.proj.inv) (GMT, &GMT->common.R.wesn[XHI], &GMT->common.R.wesn[YHI], GMT->common.R.wesn[XHI], GMT->common.R.wesn[YHI]);
		GMT->common.R.oblique = true;
	}
	if (GMT->common.R.oblique) {
		(*GMT->current.proj.fwd) (GMT, GMT->common.R.wesn[XLO], GMT->common.R.wesn[YLO], &xmin, &ymin);
		(*GMT->current.proj.fwd) (GMT, GMT->common.R.wesn[XHI], GMT->common.R.wesn[YHI], &xmax, &ymax);
		GMT->current.map.outside = &gmt_rect_outside;
		GMT->current.map.crossing = &gmt_rect_crossing;
		GMT->current.map.overlap = &gmt_rect_overlap;
		GMT->current.map.clip = &gmt_rect_clip;
		GMT->current.map.left_edge = &gmt_left_rect;
		GMT->current.map.right_edge = &gmt_right_rect;
		GMT->current.map.frame.check_side = true;
	}
	else {
		gmt_xy_search (GMT, &xmin, &xmax, &ymin, &ymax, GMT->common.R.wesn[XLO], GMT->common.R.wesn[XHI], GMT->common.R.wesn[YLO], GMT->common.R.wesn[YHI]);
		GMT->current.map.outside = &gmt_wesn_outside;
		GMT->current.map.crossing = &gmt_wesn_crossing;
		GMT->current.map.overlap = &gmt_wesn_overlap;
		GMT->current.map.clip = &GMT_wesn_clip;
		GMT->current.map.left_edge = &gmt_left_rect;
		GMT->current.map.right_edge = &gmt_right_rect;
	}

	GMT->current.map.frame.horizontal = 1;

	gmt_map_setinfo (GMT, xmin, xmax, ymin, ymax, GMT->current.proj.pars[1]);

	if (GMT->current.setting.map_frame_type & GMT_IS_FANCY) GMT->current.setting.map_frame_type = GMT_IS_PLAIN;

	return (GMT->common.R.oblique);
}

#if 0
double GMT_UTMzone_to_clon (struct GMT_CTRL *GMT, unsigned int zone_x, char zone_y)
{ /* Return the central longitude of this UTM zone */
	double clon = 180.0 + 6.0 * zone_x - 3.0;	/* This is valid for most zones */

	if (zone_y == 0) return (clon);	/* Latitude zone is not specified so we are done */
	if ((zone_y < 'A' || zone_y > 'Z') || zone_y < 'I' || zone_y < 'O') return (GMT->session.d_NaN);	/* Bad latitude zone so return NaN*/
	if (zone_y <= 'B') return (-90.0 + 180.0 * (zone_y - 'A'));	/* Either -90 or +90 */
	if (zone_y == 'V' && zone_x == 31) return (1.5);	/* Center of 31V */
	if (zone_y == 'V' && zone_x == 32) return (7.5);	/* Center of 32V */
	if (zone_y == 'X') {
		if (zone_x == 31) return (4.5);		/* Center of 31X */
		if (zone_x == 33) return (15.0);	/* Center of 33X */
		if (zone_x == 35) return (27.0);	/* Center of 35X */
		if (zone_x == 37) return (37.5);	/* Center of 37X */
		if (zone_x == 32 || zone_x == 34 || zone_x == 36) return (GMT->session.d_NaN);	/* Bad latitude zone so return NaN*/
		return (clon);
	}
	/* Only Y or Z left */
	return (-90.0 + 180.0 * (zone_y - 'Y'));	/* Either -90 or +90 */
}
#endif

/*! Setting w/e/s/n for a fully qualified UTM zone */

bool GMT_UTMzone_to_wesn (struct GMT_CTRL *GMT_UNUSED(GMT), unsigned int zone_x, char zone_y, int hemi, double wesn[])
{	/* Given the full UTM zone specification, return w/e/s/n */

	bool error = false;

	wesn[XHI] = -180.0 + 6.0 * zone_x;	wesn[XLO] = wesn[XHI] - 6.0;

	if (zone_y == 0) {	/* Latitude zone is not specified */
		if (hemi == -1) {
			wesn[YLO] = -80.0;	wesn[YHI] = 0.0;
		}
		else if (hemi == +1) {
			wesn[YLO] = 0.0;	wesn[YHI] = 84.0;
		}
		else
			error = true;
		return (error);
	}
	else if (zone_y < 'A' || zone_y > 'Z')
		error = true;
	else if (zone_y <= 'B') {
		wesn[YLO] = -90.0;	wesn[YHI] = -80.0;
		wesn[XHI] = 180.0 * (zone_y - 'A');
		wesn[XLO] = wesn[XHI] - 180.0;
	}
	else if (zone_y <= 'I') {	/* I will behave as J */
		wesn[YLO] = -80.0 + 8.0 * (zone_y - 'C');	wesn[YHI] = wesn[YLO] + 8.0;
	}
	else if (zone_y <= 'O') {	/* O will behave as P */
		wesn[YLO] = -80.0 + 8.0 * (zone_y - 'D');	wesn[YHI] = wesn[YLO] + 8.0;
	}
	else if (zone_y <= 'W') {
		wesn[YLO] = -80.0 + 8.0 * (zone_y - 'E');	wesn[YHI] = wesn[YLO] + 8.0;
		if (zone_y == 'V' && zone_x == 31) wesn[XHI] = 3.0;
		if (zone_y == 'V' && zone_x == 32) wesn[XLO] = 3.0;
	}
	else if (zone_y == 'X') {
		wesn[YLO] = 72.0;	wesn[YHI] = 84.0;
		if (zone_x == 31) wesn[XHI] = 9.0;
		if (zone_x == 33) {wesn[XLO] = 9.0; wesn[XHI] = 21.0;}
		if (zone_x == 35) {wesn[XLO] = 21.0; wesn[XHI] = 33.0;}
		if (zone_x == 37) wesn[XLO] = 33.0;
		if (zone_x == 32 || zone_x == 34 || zone_x == 36) error = true;
	}
	else {	/* Y or Z */
		wesn[YLO] = 84.0;	wesn[YHI] = 90.0;
		wesn[XHI] = 180.0 * (zone_y - 'Y');
		wesn[XLO] = wesn[XHI] - 180.0;
	}

	return (error);
}

/*
 *	TRANSFORMATION ROUTINES FOR THE LAMBERT AZIMUTHAL EQUAL-AREA PROJECTION (GMT_LAMB_AZ_EQ)
 */

/*! . */
bool gmt_map_init_lambeq (struct GMT_CTRL *GMT) {
	unsigned int i;
	double xmin, xmax, ymin, ymax, dummy, radius;

	GMT->current.proj.Dx = GMT->current.proj.Dy = 1.0;

	gmt_set_polar (GMT);
	GMT->current.proj.GMT_convert_latitudes = !GMT_IS_SPHERICAL (GMT);
	if (GMT->current.proj.GMT_convert_latitudes) GMT_scale_eqrad (GMT);
	GMT_vlambeq (GMT, GMT->current.proj.pars[0], GMT->current.proj.pars[1], GMT->current.proj.pars[2]);

	if (GMT->current.proj.GMT_convert_latitudes) {
		double D, s, c;
		sincosd (GMT->current.proj.pars[1], &s, &c);
		D = (GMT->current.proj.polar) ? 1.0 : (GMT->current.setting.ref_ellipsoid[GMT->current.setting.proj_ellipsoid].eq_radius / GMT->current.proj.GMT_lat_swap_vals.ra) * c / (GMT->current.proj.cosp * d_sqrt (1.0 - GMT->current.proj.ECC2 * s * s));
		GMT->current.proj.Dx = D;
		GMT->current.proj.Dy = 1.0 / D;
	}
	GMT->current.proj.iDx = 1.0 / GMT->current.proj.Dx;
	GMT->current.proj.iDy = 1.0 / GMT->current.proj.Dy;

	GMT->current.proj.fwd = &GMT_lambeq;
	GMT->current.proj.inv = &GMT_ilambeq;
	if (GMT->current.proj.units_pr_degree) {
		GMT_vlambeq (GMT, 0.0, 90.0, GMT->current.proj.pars[2]);
		GMT_lambeq (GMT, 0.0, fabs (GMT->current.proj.pars[4]), &dummy, &radius);
		GMT->current.proj.scale[GMT_X] = GMT->current.proj.scale[GMT_Y] = fabs (GMT->current.proj.pars[3] / radius);
		GMT_vlambeq (GMT, GMT->current.proj.pars[0], GMT->current.proj.pars[1], GMT->current.proj.pars[2]);
	}
	else
		GMT->current.proj.scale[GMT_X] = GMT->current.proj.scale[GMT_Y] = GMT->current.proj.pars[3];

	if (GMT->common.R.oblique) {	/* Rectangular box given */
		(*GMT->current.proj.fwd) (GMT, GMT->common.R.wesn[XLO], GMT->common.R.wesn[YLO], &xmin, &ymin);
		(*GMT->current.proj.fwd) (GMT, GMT->common.R.wesn[XHI], GMT->common.R.wesn[YHI], &xmax, &ymax);

		GMT->current.map.outside = &gmt_rect_outside2;
		GMT->current.map.crossing = &gmt_rect_crossing;
		GMT->current.map.overlap = &gmt_rect_overlap;
		GMT->current.map.clip = &gmt_rect_clip;
		GMT->current.map.left_edge = &gmt_left_rect;
		GMT->current.map.right_edge = &gmt_right_rect;
		GMT->current.map.frame.check_side = !(GMT->current.setting.map_annot_oblique & 1);
		GMT->current.map.frame.horizontal = (fabs (GMT->current.proj.pars[1]) < 30.0 && fabs (GMT->common.R.wesn[YHI] - GMT->common.R.wesn[YLO]) < 30.0) ? 1 : 0;
	}
	else {
		if (GMT->current.proj.polar) {	/* Polar aspect */
			if (GMT->current.proj.north_pole) {
				if (GMT->common.R.wesn[YLO] <= -90.0){
					GMT_Report (GMT->parent, GMT_MSG_NORMAL, "Error: South boundary cannot be -90.0 for north polar Lambert azimuthal projection\n");
					GMT_exit (GMT, EXIT_FAILURE); return false;
				}
				if (GMT->common.R.wesn[YHI] >= 90.0) GMT->current.proj.edge[2] = false;
			}
			else {
				if (GMT->common.R.wesn[YHI] >= 90.0) {
					GMT_Report (GMT->parent, GMT_MSG_NORMAL, "Error: North boundary cannot be +90.0 for south polar Lambert azimuthal projection\n");
					GMT_exit (GMT, EXIT_FAILURE); return false;
				}
				if (GMT->common.R.wesn[YLO] <= -90.0) GMT->current.proj.edge[0] = false;
			}
			if (GMT_360_RANGE (GMT->common.R.wesn[XLO], GMT->common.R.wesn[XHI])
					|| doubleAlmostEqualZero (GMT->common.R.wesn[XHI], GMT->common.R.wesn[XLO]))
				GMT->current.proj.edge[1] = GMT->current.proj.edge[3] = false;
			GMT->current.map.outside = &gmt_polar_outside;
			GMT->current.map.crossing = &gmt_wesn_crossing;
			GMT->current.map.overlap = &gmt_wesn_overlap;
			GMT->current.map.clip = &GMT_wesn_clip;
			GMT->current.map.frame.horizontal = 1;
			GMT->current.map.n_lat_nodes = 2;
			gmt_xy_search (GMT, &xmin, &xmax, &ymin, &ymax, GMT->common.R.wesn[XLO], GMT->common.R.wesn[XHI], GMT->common.R.wesn[YLO], GMT->common.R.wesn[YHI]);
		}
		else {	/* Global view only */
			/* No annotations or tickmarks in global mode */
			for (i = 0; i < GMT_GRID_UPPER; i++)
				GMT->current.map.frame.axis[GMT_X].item[i].active = GMT->current.map.frame.axis[GMT_Y].item[i].active = false,
				GMT->current.map.frame.axis[GMT_X].item[i].interval = GMT->current.map.frame.axis[GMT_Y].item[i].interval = 0.0;
			GMT->common.R.wesn[XLO] = 0.0;
			GMT->common.R.wesn[XHI] = 360.0;
			GMT->common.R.wesn[YLO] = -90.0;
			GMT->common.R.wesn[YHI] = 90.0;
			xmax = ymax = GMT->current.proj.rho_max;
			xmin = ymin = -xmax;
			GMT->current.map.outside = &gmt_radial_outside;
			GMT->current.map.crossing = &gmt_radial_crossing;
			GMT->current.map.overlap = &gmt_radial_overlap;
			GMT->current.map.clip = &gmt_radial_clip;
			if (GMT->current.setting.map_frame_type & GMT_IS_FANCY) GMT->current.setting.map_frame_type = GMT_IS_PLAIN;
		}
		GMT->current.map.left_edge = &gmt_left_circle;
		GMT->current.map.right_edge = &gmt_right_circle;
	}

	gmt_map_setinfo (GMT, xmin, xmax, ymin, ymax, GMT->current.proj.pars[3]);
	GMT->current.proj.r = 0.5 * GMT->current.proj.rect[XHI];
	GMT_geo_to_xy (GMT, GMT->current.proj.central_meridian, GMT->current.proj.pole, &GMT->current.proj.c_x0, &GMT->current.proj.c_y0);
	if (GMT->current.proj.polar) GMT->current.map.meridian_straight = 1;

	return (GMT->common.R.oblique);
}

/*
 *	TRANSFORMATION ROUTINES FOR THE ORTHOGRAPHIC PROJECTION (GMT_ORTHO)
 */

/*! . */
bool gmt_map_init_ortho (struct GMT_CTRL *GMT) {
	unsigned int i;
	double xmin, xmax, ymin, ymax, dummy, radius;

	GMT_set_spherical (GMT, true);	/* PW: Force spherical for now */

	gmt_set_polar (GMT);

	if (GMT->current.proj.units_pr_degree) {
		GMT_vortho (GMT, 0.0, 90.0, GMT->current.proj.pars[2]);
		GMT_ortho (GMT, 0.0, fabs (GMT->current.proj.pars[4]), &dummy, &radius);
		GMT->current.proj.scale[GMT_X] = GMT->current.proj.scale[GMT_Y] = fabs (GMT->current.proj.pars[3] / radius);
	}
	else
		GMT->current.proj.scale[GMT_X] = GMT->current.proj.scale[GMT_Y] = GMT->current.proj.pars[3];

	GMT_vortho (GMT, GMT->current.proj.pars[0], GMT->current.proj.pars[1], GMT->current.proj.pars[2]);
	GMT->current.proj.fwd = &GMT_ortho;
	GMT->current.proj.inv = &GMT_iortho;

	if (GMT->common.R.oblique) {	/* Rectangular box given */
		(*GMT->current.proj.fwd) (GMT, GMT->common.R.wesn[XLO], GMT->common.R.wesn[YLO], &xmin, &ymin);
		(*GMT->current.proj.fwd) (GMT, GMT->common.R.wesn[XHI], GMT->common.R.wesn[YHI], &xmax, &ymax);

		GMT->current.map.outside = &gmt_rect_outside2;
		GMT->current.map.crossing = &gmt_rect_crossing;
		GMT->current.map.overlap = &gmt_rect_overlap;
		GMT->current.map.clip = &gmt_rect_clip;
		GMT->current.map.left_edge = &gmt_left_rect;
		GMT->current.map.right_edge = &gmt_right_rect;
		GMT->current.map.frame.check_side = !(GMT->current.setting.map_annot_oblique & 1);
		GMT->current.map.frame.horizontal = (fabs (GMT->current.proj.pars[1]) < 30.0 && fabs (GMT->common.R.wesn[YHI] - GMT->common.R.wesn[YLO]) < 30.0) ? 1 : 0;
	}
	else {
		if (GMT->current.proj.polar) {	/* Polar aspect */
			if (GMT->current.proj.north_pole) {
				if (GMT->common.R.wesn[YLO] < 0.0) {
					GMT_Report (GMT->parent, GMT_MSG_NORMAL, "Warning: South boundary cannot be < 0 for north polar orthographic projection (reset to 0)\n");
					GMT->common.R.wesn[YLO] = 0.0;
				}
				if (GMT->common.R.wesn[YHI] >= 90.0) GMT->current.proj.edge[2] = false;
			}
			else {
				if (GMT->common.R.wesn[YHI] > 0.0) {
					GMT_Report (GMT->parent, GMT_MSG_NORMAL, "Warning: North boundary cannot be > 0 for south polar orthographic projection (reset to 0)\n");
					GMT->common.R.wesn[YHI] = 0.0;
				}
				if (GMT->common.R.wesn[YLO] <= -90.0) GMT->current.proj.edge[0] = false;
			}
			if (GMT_360_RANGE (GMT->common.R.wesn[XLO], GMT->common.R.wesn[XHI])
					|| doubleAlmostEqualZero (GMT->common.R.wesn[XHI], GMT->common.R.wesn[XLO]))
				GMT->current.proj.edge[1] = GMT->current.proj.edge[3] = false;
			GMT->current.map.outside = &gmt_polar_outside;
			GMT->current.map.crossing = &gmt_wesn_crossing;
			GMT->current.map.overlap = &gmt_wesn_overlap;
			GMT->current.map.clip = &GMT_wesn_clip;
			GMT->current.map.frame.horizontal = 1;
			GMT->current.map.n_lat_nodes = 2;
			gmt_xy_search (GMT, &xmin, &xmax, &ymin, &ymax, GMT->common.R.wesn[XLO], GMT->common.R.wesn[XHI], GMT->common.R.wesn[YLO], GMT->common.R.wesn[YHI]);
		}
		else {	/* Global view only */
			/* No annotations or tickmarks in global mode */
			for (i = 0; i < GMT_GRID_UPPER; i++)
				GMT->current.map.frame.axis[GMT_X].item[i].active = GMT->current.map.frame.axis[GMT_Y].item[i].active = false,
				GMT->current.map.frame.axis[GMT_X].item[i].interval = GMT->current.map.frame.axis[GMT_Y].item[i].interval = 0.0;
			GMT->common.R.wesn[XLO] = 0.0;
			GMT->common.R.wesn[XHI] = 360.0;
			GMT->common.R.wesn[YLO] = -90.0;
			GMT->common.R.wesn[YHI] = 90.0;
			xmax = ymax = GMT->current.proj.rho_max * GMT->current.proj.EQ_RAD;
			xmin = ymin = -xmax;
			GMT->current.map.outside = &gmt_radial_outside;
			GMT->current.map.crossing = &gmt_radial_crossing;
			GMT->current.map.overlap = &gmt_radial_overlap;
			GMT->current.map.clip = &gmt_radial_clip;
			if (GMT->current.setting.map_frame_type & GMT_IS_FANCY) GMT->current.setting.map_frame_type = GMT_IS_PLAIN;
		}
		GMT->current.map.left_edge = &gmt_left_circle;
		GMT->current.map.right_edge = &gmt_right_circle;
	}

	gmt_map_setinfo (GMT, xmin, xmax, ymin, ymax, GMT->current.proj.pars[3]);
	GMT->current.proj.r = 0.5 * GMT->current.proj.rect[XHI];
	GMT_geo_to_xy (GMT, GMT->current.proj.central_meridian, GMT->current.proj.pole, &GMT->current.proj.c_x0, &GMT->current.proj.c_y0);
	if (GMT->current.proj.polar) GMT->current.map.meridian_straight = 1;

	return (GMT->common.R.oblique);
}

/*
 *	TRANSFORMATION ROUTINES FOR THE GENERAL PERSPECTIVE PROJECTION (GMT_GENPER)
 */

/*! . */
bool gmt_map_init_genper (struct GMT_CTRL *GMT) {
	bool search;
	unsigned int i;
	double xmin, xmax, ymin, ymax, dummy, radius = 0.0;
	double alt, azimuth, tilt, width, height;
	double twist, scale, units;

	units = GMT->current.proj.pars[2];
	scale = GMT->current.proj.pars[3];
	alt = GMT->current.proj.pars[4];
	azimuth = GMT->current.proj.pars[5];
	tilt = GMT->current.proj.pars[6];
	twist = GMT->current.proj.pars[7];
	width = GMT->current.proj.pars[8];
	height = GMT->current.proj.pars[9];

	if (GMT->current.proj.g_sphere) GMT_set_spherical (GMT, true); /* PW: Force spherical for now */

	gmt_set_polar (GMT);

	if (GMT->current.proj.units_pr_degree) {
		GMT_vgenper (GMT, 0.0, 90.0, alt, azimuth, tilt, twist, width, height);
		GMT_genper (GMT, 0.0, fabs (GMT->current.proj.pars[3]), &dummy, &radius);
		GMT->current.proj.scale[GMT_X] = GMT->current.proj.scale[GMT_Y] = fabs (GMT->current.proj.pars[2] / radius);
	}
	else
		GMT->current.proj.scale[GMT_X] = GMT->current.proj.scale[GMT_Y] = GMT->current.proj.pars[2];

	if (GMT->current.proj.g_debug > 1) {
		GMT_Report (GMT->parent, GMT_MSG_DEBUG, "genper: units_pr_degree %d\n", GMT->current.proj.units_pr_degree);
		GMT_Report (GMT->parent, GMT_MSG_DEBUG, "genper: radius %f\n", radius);
		GMT_Report (GMT->parent, GMT_MSG_DEBUG, "genper: scale %f units %f\n", scale, units);
		GMT_Report (GMT->parent, GMT_MSG_DEBUG, "genper: x scale %f y scale %f\n", GMT->current.proj.scale[GMT_X], GMT->current.proj.scale[GMT_Y]);
		GMT_Report (GMT->parent, GMT_MSG_DEBUG, "genper: gave_map_width %d \n",GMT->current.proj.gave_map_width);
	}

	GMT_vgenper (GMT, GMT->current.proj.pars[0], GMT->current.proj.pars[1], alt, azimuth, tilt, twist, width, height);
	GMT->current.proj.fwd = &GMT_genper;
	GMT->current.proj.inv = &GMT_igenper;

	GMT->common.R.wesn[XLO] = 0.0;
	GMT->common.R.wesn[XHI] = 360.0;
	GMT->common.R.wesn[YLO] = -90.0;
	GMT->common.R.wesn[YHI] = 90.0;

	xmin = ymin = -GMT->current.proj.g_rmax;
	xmax = ymax = -xmin;

	xmin = GMT->current.proj.g_xmin;
	xmax = GMT->current.proj.g_xmax;
	ymin = GMT->current.proj.g_ymin;
	ymax = GMT->current.proj.g_ymax;

	if (GMT->current.proj.g_width != 0.0) {
		GMT->common.R.oblique = false;
		if (GMT->current.proj.g_debug > 0) GMT_Report (GMT->parent, GMT_MSG_DEBUG, "using windowed region\n");
		GMT->current.map.outside = &gmt_rect_outside2;
		GMT->current.map.crossing = &gmt_rect_crossing;
		GMT->current.map.overlap = &gmt_rect_overlap;
		GMT->current.map.clip = &gmt_rect_clip_old;
		GMT->current.map.left_edge = &gmt_left_rect;
		GMT->current.map.right_edge = &gmt_right_rect;
		GMT->current.map.frame.check_side = !(GMT->current.setting.map_annot_oblique & 1);
		GMT->current.map.frame.horizontal = (fabs (GMT->current.proj.pars[1]) < 30.0 && fabs (GMT->common.R.wesn[YHI] - GMT->common.R.wesn[YLO]) < 30.0) ? 1 : 0;
		search = true;
	}
	else {
		if (GMT->current.proj.g_debug > 0) GMT_Report (GMT->parent, GMT_MSG_DEBUG, "using global view\n");
		/* No annotations or tickmarks in global mode */
		for (i = 0; i < GMT_GRID_UPPER; i++)
			GMT->current.map.frame.axis[GMT_X].item[i].active = GMT->current.map.frame.axis[GMT_Y].item[i].active = false,
			GMT->current.map.frame.axis[GMT_X].item[i].interval = GMT->current.map.frame.axis[GMT_Y].item[i].interval = 0.0;
		GMT->current.map.overlap = &gmt_genper_overlap;
		GMT->current.map.crossing = &gmt_radial_crossing;
		GMT->current.map.clip = &gmt_radial_clip;
		GMT->current.map.outside = &gmt_radial_outside;
		GMT->current.map.left_edge = &gmt_left_circle;
		GMT->current.map.right_edge = &gmt_right_circle;

		if (GMT->current.setting.map_frame_type & GMT_IS_FANCY) GMT->current.setting.map_frame_type = GMT_IS_PLAIN;

		search = false;
  	}

	if (GMT->current.proj.polar) {
		if (GMT->current.proj.north_pole) {
			if (GMT->common.R.wesn[YLO] < (90.0 - GMT->current.proj.f_horizon)) GMT->common.R.wesn[YLO] = 90.0 - GMT->current.proj.f_horizon;
			if (GMT->common.R.wesn[YHI] >= 90.0) GMT->current.proj.edge[2] = false;
		} else {
			if (GMT->common.R.wesn[YHI] > -(90.0 - GMT->current.proj.f_horizon)) GMT->common.R.wesn[YHI] = -(90.0 - GMT->current.proj.f_horizon);
			if (GMT->common.R.wesn[YLO] <= -90.0) GMT->current.proj.edge[0] = false;
		}
		if (GMT_360_RANGE (GMT->common.R.wesn[XLO], GMT->common.R.wesn[XHI])
				|| doubleAlmostEqualZero (GMT->common.R.wesn[XHI], GMT->common.R.wesn[XLO]))
			GMT->current.proj.edge[1] = GMT->current.proj.edge[3] = false;
	}

	if (GMT->current.proj.g_debug > 0) GMT_Report (GMT->parent, GMT_MSG_DEBUG, "xmin %f xmax %f ymin %f ymax %f\n", xmin/1000, xmax/1000, ymin/1000, ymax/1000);

	gmt_map_setinfo (GMT, xmin, xmax, ymin, ymax, GMT->current.proj.pars[2]);

	GMT->current.proj.r = 0.5 * GMT->current.proj.rect[XHI];

	GMT_geo_to_xy (GMT, GMT->current.proj.central_meridian, GMT->current.proj.pole, &GMT->current.proj.c_x0, &GMT->current.proj.c_y0);

	if (GMT->current.proj.g_debug > 0) {
		GMT_Report (GMT->parent, GMT_MSG_DEBUG, "x scale %e y scale %e\n", GMT->current.proj.scale[GMT_X], GMT->current.proj.scale[GMT_Y]);
		GMT_Report (GMT->parent, GMT_MSG_DEBUG, "x center %f y center %f\n", GMT->current.proj.c_x0, GMT->current.proj.c_y0);
		GMT_Report (GMT->parent, GMT_MSG_DEBUG, "x max %f y max %f\n", GMT->current.proj.rect[XHI], GMT->current.proj.rect[YHI]);
		GMT_Report (GMT->parent, GMT_MSG_DEBUG, "x0 %f y0 %f\n\n", GMT->current.proj.origin[GMT_X], GMT->current.proj.origin[GMT_Y]);
		fflush(NULL);
	}

	return (search);

}

/*
 *	TRANSFORMATION ROUTINES FOR THE GNOMONIC PROJECTION (GMT_GNOMONIC)
 */

/*! . */
bool gmt_map_init_gnomonic (struct GMT_CTRL *GMT) {
	double xmin, xmax, ymin, ymax, dummy, radius;

	GMT_set_spherical (GMT, true);	/* PW: Force spherical for now */	gmt_set_polar (GMT);

	if (GMT->current.proj.units_pr_degree) {
		GMT_vgnomonic (GMT, 0.0, 90.0, 60.0);
		GMT_gnomonic (GMT, 0.0, fabs (GMT->current.proj.pars[4]), &dummy, &radius);
		GMT->current.proj.scale[GMT_X] = GMT->current.proj.scale[GMT_Y] = fabs (GMT->current.proj.pars[3] / radius);
	}
	else
		GMT->current.proj.scale[GMT_X] = GMT->current.proj.scale[GMT_Y] = GMT->current.proj.pars[3];

	GMT_vgnomonic (GMT, GMT->current.proj.pars[0], GMT->current.proj.pars[1], GMT->current.proj.pars[2]);
	GMT->current.proj.fwd = &GMT_gnomonic;
	GMT->current.proj.inv = &GMT_ignomonic;

	if (GMT->common.R.oblique) {	/* Rectangular box given */
		(*GMT->current.proj.fwd) (GMT, GMT->common.R.wesn[XLO], GMT->common.R.wesn[YLO], &xmin, &ymin);
		(*GMT->current.proj.fwd) (GMT, GMT->common.R.wesn[XHI], GMT->common.R.wesn[YHI], &xmax, &ymax);

		GMT->current.map.outside = &gmt_rect_outside2;
		GMT->current.map.crossing = &gmt_rect_crossing;
		GMT->current.map.overlap = &gmt_rect_overlap;
		GMT->current.map.clip = &gmt_rect_clip;
		GMT->current.map.left_edge = &gmt_left_rect;
		GMT->current.map.right_edge = &gmt_right_rect;
		GMT->current.map.frame.check_side = !(GMT->current.setting.map_annot_oblique & 1);
		GMT->current.map.frame.horizontal = (fabs (GMT->current.proj.pars[1]) < 30.0 && fabs (GMT->common.R.wesn[YHI] - GMT->common.R.wesn[YLO]) < 30.0) ? 1 : 0;
	}
	else {
		if (GMT->current.proj.polar) {	/* Polar aspect */
			if (GMT->current.proj.north_pole) {
				if (GMT->common.R.wesn[YLO] < (90.0 - GMT->current.proj.f_horizon)) GMT->common.R.wesn[YLO] = 90.0 - GMT->current.proj.f_horizon;
				if (GMT->common.R.wesn[YHI] >= 90.0) GMT->current.proj.edge[2] = false;
			}
			else {
				if (GMT->common.R.wesn[YHI] > -(90.0 - GMT->current.proj.f_horizon)) GMT->common.R.wesn[YHI] = -(90.0 - GMT->current.proj.f_horizon);
				if (GMT->common.R.wesn[YLO] <= -90.0) GMT->current.proj.edge[0] = false;
			}
			if (GMT_360_RANGE (GMT->common.R.wesn[XLO], GMT->common.R.wesn[XHI])
					|| doubleAlmostEqualZero (GMT->common.R.wesn[XHI], GMT->common.R.wesn[XLO]))
				GMT->current.proj.edge[1] = GMT->current.proj.edge[3] = false;
			GMT->current.map.outside = &gmt_polar_outside;
			GMT->current.map.crossing = &gmt_wesn_crossing;
			GMT->current.map.overlap = &gmt_wesn_overlap;
			GMT->current.map.clip = &GMT_wesn_clip;
			GMT->current.map.frame.horizontal = 1;
			GMT->current.map.n_lat_nodes = 2;
			gmt_xy_search (GMT, &xmin, &xmax, &ymin, &ymax, GMT->common.R.wesn[XLO], GMT->common.R.wesn[XHI], GMT->common.R.wesn[YLO], GMT->common.R.wesn[YHI]);
		}
		else {	/* Global view only */
			GMT->common.R.wesn[XLO] = 0.0;
			GMT->common.R.wesn[XHI] = 360.0;
			GMT->common.R.wesn[YLO] = -90.0;
			GMT->common.R.wesn[YHI] = 90.0;
			xmax = ymax = GMT->current.proj.rho_max * GMT->current.proj.EQ_RAD;
			xmin = ymin = -xmax;
			GMT->current.map.outside = &gmt_radial_outside;
			GMT->current.map.crossing = &gmt_radial_crossing;
			GMT->current.map.overlap = &gmt_radial_overlap;
			GMT->current.map.clip = &gmt_radial_clip;
			if (GMT->current.setting.map_frame_type & GMT_IS_FANCY) GMT->current.setting.map_frame_type = GMT_IS_PLAIN;
		}
		GMT->current.map.left_edge = &gmt_left_circle;
		GMT->current.map.right_edge = &gmt_right_circle;
	}

	gmt_map_setinfo (GMT, xmin, xmax, ymin, ymax, GMT->current.proj.pars[3]);
	GMT->current.proj.r = 0.5 * GMT->current.proj.rect[XHI];
	GMT_geo_to_xy (GMT, GMT->current.proj.central_meridian, GMT->current.proj.pole, &GMT->current.proj.c_x0, &GMT->current.proj.c_y0);

	return (GMT->common.R.oblique);
}

/*
 *	TRANSFORMATION ROUTINES FOR THE AZIMUTHAL EQUIDISTANT PROJECTION (GMT_AZ_EQDIST)
 */

/*! . */
bool gmt_map_init_azeqdist (struct GMT_CTRL *GMT) {
	unsigned int i;
	double xmin, xmax, ymin, ymax, dummy, radius;

	GMT_set_spherical (GMT, true);	/* PW: Force spherical for now */

	gmt_set_polar (GMT);

	if (GMT->current.proj.units_pr_degree) {
		GMT_vazeqdist (GMT, 0.0, 90.0, GMT->current.proj.pars[2]);
		GMT_azeqdist (GMT, 0.0, fabs (GMT->current.proj.pars[4]), &dummy, &radius);
		if (GMT_IS_ZERO (radius)) radius = GMT->current.proj.rho_max * GMT->current.proj.EQ_RAD;
		GMT->current.proj.scale[GMT_X] = GMT->current.proj.scale[GMT_Y] = fabs (GMT->current.proj.pars[3] / radius);
	}
	else
		GMT->current.proj.scale[GMT_X] = GMT->current.proj.scale[GMT_Y] = GMT->current.proj.pars[3];

	GMT_vazeqdist (GMT, GMT->current.proj.pars[0], GMT->current.proj.pars[1], GMT->current.proj.pars[2]);
	GMT->current.proj.fwd = &GMT_azeqdist;
	GMT->current.proj.inv = &GMT_iazeqdist;

	if (GMT->common.R.oblique) {	/* Rectangular box given */
		(*GMT->current.proj.fwd) (GMT, GMT->common.R.wesn[XLO], GMT->common.R.wesn[YLO], &xmin, &ymin);
		(*GMT->current.proj.fwd) (GMT, GMT->common.R.wesn[XHI], GMT->common.R.wesn[YHI], &xmax, &ymax);

		GMT->current.map.outside = &gmt_rect_outside2;
		GMT->current.map.crossing = &gmt_rect_crossing;
		GMT->current.map.overlap = &gmt_rect_overlap;
		GMT->current.map.clip = &gmt_rect_clip;
		GMT->current.map.left_edge = &gmt_left_rect;
		GMT->current.map.right_edge = &gmt_right_rect;
		GMT->current.map.frame.check_side = !(GMT->current.setting.map_annot_oblique & 1);
		GMT->current.map.frame.horizontal = (fabs (GMT->current.proj.pars[1]) < 60.0 && fabs (GMT->common.R.wesn[YHI] - GMT->common.R.wesn[YLO]) < 30.0) ? 1 : 0;
	}
	else {
		if (GMT->current.proj.polar && (GMT->common.R.wesn[YHI] - GMT->common.R.wesn[YLO]) < 180.0) {	/* Polar aspect */
			if (!GMT->current.proj.north_pole && GMT->common.R.wesn[YLO] <= -90.0) GMT->current.proj.edge[0] = false;
			if (GMT->current.proj.north_pole && GMT->common.R.wesn[YHI] >= 90.0) GMT->current.proj.edge[2] = false;
			if (GMT_360_RANGE (GMT->common.R.wesn[XLO], GMT->common.R.wesn[XHI])
					|| doubleAlmostEqualZero (GMT->common.R.wesn[XHI], GMT->common.R.wesn[XLO]))
				GMT->current.proj.edge[1] = GMT->current.proj.edge[3] = false;
			GMT->current.map.outside = &gmt_polar_outside;
			GMT->current.map.crossing = &gmt_wesn_crossing;
			GMT->current.map.overlap = &gmt_wesn_overlap;
			GMT->current.map.clip = &GMT_wesn_clip;
			GMT->current.map.frame.horizontal = 1;
			GMT->current.map.n_lat_nodes = 2;
			gmt_xy_search (GMT, &xmin, &xmax, &ymin, &ymax, GMT->common.R.wesn[XLO], GMT->common.R.wesn[XHI], GMT->common.R.wesn[YLO], GMT->common.R.wesn[YHI]);
		}
		else {	/* Global view only, force wesn = 0/360/-90/90  */
			/* No annotations or tickmarks in global mode */
			for (i = 0; i < GMT_GRID_UPPER; i++)
				GMT->current.map.frame.axis[GMT_X].item[i].active = GMT->current.map.frame.axis[GMT_Y].item[i].active = false,
				GMT->current.map.frame.axis[GMT_X].item[i].interval = GMT->current.map.frame.axis[GMT_Y].item[i].interval = 0.0;
			GMT->common.R.wesn[XLO] = 0.0;
			GMT->common.R.wesn[XHI] = 360.0;
			GMT->common.R.wesn[YLO] = -90.0;
			GMT->common.R.wesn[YHI] = 90.0;
			xmax = ymax = GMT->current.proj.rho_max * GMT->current.proj.EQ_RAD;
			xmin = ymin = -xmax;
			GMT->current.map.outside = &gmt_radial_outside;
			GMT->current.map.crossing = &gmt_radial_crossing;
			GMT->current.map.overlap = &gmt_radial_overlap;
			GMT->current.map.clip = &gmt_radial_clip;
			if (GMT->current.setting.map_frame_type & GMT_IS_FANCY) GMT->current.setting.map_frame_type = GMT_IS_PLAIN;
		}
		GMT->current.map.left_edge = &gmt_left_circle;
		GMT->current.map.right_edge = &gmt_right_circle;
	}

	gmt_map_setinfo (GMT, xmin, xmax, ymin, ymax, GMT->current.proj.pars[3]);
	GMT->current.proj.r = 0.5 * GMT->current.proj.rect[XHI];
	GMT_geo_to_xy (GMT, GMT->current.proj.central_meridian, GMT->current.proj.pole, &GMT->current.proj.c_x0, &GMT->current.proj.c_y0);
	if (GMT->current.proj.polar) GMT->current.map.meridian_straight = 1;

	return (GMT->common.R.oblique);
}

/*
 *	TRANSFORMATION ROUTINES FOR THE MOLLWEIDE EQUAL AREA PROJECTION (GMT_MOLLWEIDE)
 */

/*! . */
bool gmt_map_init_mollweide (struct GMT_CTRL *GMT) {
	double xmin, xmax, ymin, ymax, y, dummy;

	GMT->current.proj.GMT_convert_latitudes = !GMT_IS_SPHERICAL (GMT);
	if (GMT->current.proj.GMT_convert_latitudes) GMT_scale_eqrad (GMT);

	if (GMT_is_dnan (GMT->current.proj.pars[0])) GMT->current.proj.pars[0] = 0.5 * (GMT->common.R.wesn[XLO] + GMT->common.R.wesn[XHI]);
	if (GMT->current.proj.pars[0] < 0.0) GMT->current.proj.pars[0] += 360.0;
	GMT->current.map.is_world = GMT_360_RANGE (GMT->common.R.wesn[XLO], GMT->common.R.wesn[XHI]);
	if (GMT->current.proj.units_pr_degree) GMT->current.proj.pars[1] /= GMT->current.proj.M_PR_DEG;
	GMT->current.proj.scale[GMT_X] = GMT->current.proj.scale[GMT_Y] = M_PI * GMT->current.proj.pars[1] / sqrt (8.0);
	GMT_vmollweide (GMT, GMT->current.proj.pars[0], GMT->current.proj.pars[1]);
	if (GMT->common.R.wesn[YLO] <= -90.0) GMT->current.proj.edge[0] = false;
	if (GMT->common.R.wesn[YHI] >= 90.0) GMT->current.proj.edge[2] = false;

	if (GMT->common.R.oblique) {
		GMT_mollweide (GMT, GMT->common.R.wesn[XLO], GMT->common.R.wesn[YLO], &xmin, &ymin);
		GMT_mollweide (GMT, GMT->common.R.wesn[XHI], GMT->common.R.wesn[YHI], &xmax, &ymax);
		GMT->current.map.outside = &gmt_rect_outside;
		GMT->current.map.crossing = &gmt_rect_crossing;
		GMT->current.map.overlap = &gmt_rect_overlap;
		GMT->current.map.clip = &gmt_rect_clip;
		GMT->current.map.left_edge = &gmt_left_rect;
		GMT->current.map.right_edge = &gmt_right_rect;
		GMT->current.map.frame.check_side = true;
	}
	else {
		y = (GMT->common.R.wesn[YLO] * GMT->common.R.wesn[YHI] <= 0.0) ? 0.0 : MIN (fabs (GMT->common.R.wesn[YLO]), fabs (GMT->common.R.wesn[YHI]));
		GMT_mollweide (GMT, GMT->common.R.wesn[XLO], y, &xmin, &dummy);
		GMT_mollweide (GMT, GMT->common.R.wesn[XHI], y, &xmax, &dummy);
		GMT_mollweide (GMT, GMT->current.proj.central_meridian, GMT->common.R.wesn[YLO], &dummy, &ymin);
		GMT_mollweide (GMT, GMT->current.proj.central_meridian, GMT->common.R.wesn[YHI], &dummy, &ymax);
		GMT->current.map.outside = &gmt_wesn_outside;
		GMT->current.map.crossing = &gmt_wesn_crossing;
		GMT->current.map.overlap = &gmt_wesn_overlap;
		GMT->current.map.clip = &GMT_wesn_clip;
		GMT->current.map.left_edge = &gmt_left_ellipse;
		GMT->current.map.right_edge = &gmt_right_ellipse;
		GMT->current.map.frame.horizontal = 2;
		GMT->current.proj.polar = true;
	}
	gmt_map_setinfo (GMT, xmin, xmax, ymin, ymax, GMT->current.proj.pars[1]);
	GMT->current.proj.fwd = &GMT_mollweide;
	GMT->current.proj.inv = &GMT_imollweide;
	if (GMT->current.setting.map_frame_type & GMT_IS_FANCY) GMT->current.setting.map_frame_type = GMT_IS_PLAIN;
	GMT->current.map.parallel_straight = 1;

	return (GMT->common.R.oblique);
}


/*
 *	TRANSFORMATION ROUTINES FOR THE HAMMER-AITOFF EQUAL AREA PROJECTION (GMT_HAMMER)
 */

/*! . */
bool gmt_map_init_hammer (struct GMT_CTRL *GMT) {
	double xmin, xmax, ymin, ymax;

	GMT->current.proj.GMT_convert_latitudes = !GMT_IS_SPHERICAL (GMT);
	if (GMT->current.proj.GMT_convert_latitudes) GMT_scale_eqrad (GMT);

	if (GMT_is_dnan (GMT->current.proj.pars[0])) GMT->current.proj.pars[0] = 0.5 * (GMT->common.R.wesn[XLO] + GMT->common.R.wesn[XHI]);
	if (GMT->current.proj.pars[0] < 0.0) GMT->current.proj.pars[0] += 360.0;
	GMT->current.map.is_world = GMT_360_RANGE (GMT->common.R.wesn[XLO], GMT->common.R.wesn[XHI]);
	if (GMT->current.proj.units_pr_degree) GMT->current.proj.pars[1] /= GMT->current.proj.M_PR_DEG;
	GMT->current.proj.scale[GMT_X] = GMT->current.proj.scale[GMT_Y] = 0.5 * M_PI * GMT->current.proj.pars[1] / M_SQRT2;
	GMT_vhammer (GMT, GMT->current.proj.pars[0], GMT->current.proj.pars[1]);
	if (GMT->common.R.wesn[YLO] <= -90.0) GMT->current.proj.edge[0] = false;
	if (GMT->common.R.wesn[YHI] >= 90.0) GMT->current.proj.edge[2] = false;

	if (GMT->common.R.oblique) {
		GMT_hammer (GMT, GMT->common.R.wesn[XLO], GMT->common.R.wesn[YLO], &xmin, &ymin);
		GMT_hammer (GMT, GMT->common.R.wesn[XHI], GMT->common.R.wesn[YHI], &xmax, &ymax);
		GMT->current.map.outside = &gmt_rect_outside;
		GMT->current.map.crossing = &gmt_rect_crossing;
		GMT->current.map.overlap = &gmt_rect_overlap;
		GMT->current.map.clip = &gmt_rect_clip;
		GMT->current.map.left_edge = &gmt_left_rect;
		GMT->current.map.right_edge = &gmt_right_rect;
		GMT->current.map.frame.check_side = true;
	}
	else {
		double x, y, dummy;
		y = (GMT->common.R.wesn[YLO] * GMT->common.R.wesn[YHI] <= 0.0) ? 0.0 : MIN (fabs (GMT->common.R.wesn[YLO]), fabs (GMT->common.R.wesn[YHI]));
		x = (fabs (GMT->common.R.wesn[XLO] - GMT->current.proj.central_meridian) > fabs (GMT->common.R.wesn[XHI] - GMT->current.proj.central_meridian)) ? GMT->common.R.wesn[XLO] : GMT->common.R.wesn[XHI];
		GMT_hammer (GMT, GMT->common.R.wesn[XLO], y, &xmin, &dummy);
		GMT_hammer (GMT, GMT->common.R.wesn[XHI], y, &xmax, &dummy);
		GMT_hammer (GMT, x, GMT->common.R.wesn[YLO], &dummy, &ymin);
		GMT_hammer (GMT, x, GMT->common.R.wesn[YHI], &dummy, &ymax);
		GMT->current.map.outside = &gmt_wesn_outside;
		GMT->current.map.crossing = &gmt_wesn_crossing;
		GMT->current.map.overlap = &gmt_wesn_overlap;
		GMT->current.map.clip = &GMT_wesn_clip;
		GMT->current.map.left_edge = &gmt_left_ellipse;
		GMT->current.map.right_edge = &gmt_right_ellipse;
		GMT->current.map.frame.horizontal = 2;
		GMT->current.proj.polar = true;
	}
	gmt_map_setinfo (GMT, xmin, xmax, ymin, ymax, GMT->current.proj.pars[1]);
	GMT->current.proj.fwd = &GMT_hammer;
	GMT->current.proj.inv = &GMT_ihammer;
	if (GMT->current.setting.map_frame_type & GMT_IS_FANCY) GMT->current.setting.map_frame_type = GMT_IS_PLAIN;
	return (GMT->common.R.oblique);
}

/*
 *	TRANSFORMATION ROUTINES FOR THE VAN DER GRINTEN PROJECTION (GMT_VANGRINTEN)
 */

/*! . */
bool gmt_map_init_grinten (struct GMT_CTRL *GMT) {
	double xmin, xmax, ymin, ymax;

	GMT_set_spherical (GMT, true);

	if (GMT_is_dnan (GMT->current.proj.pars[0])) GMT->current.proj.pars[0] = 0.5 * (GMT->common.R.wesn[XLO] + GMT->common.R.wesn[XHI]);
	if (GMT->current.proj.pars[0] < 0.0) GMT->current.proj.pars[0] += 360.0;
	GMT->current.map.is_world = GMT_360_RANGE (GMT->common.R.wesn[XLO], GMT->common.R.wesn[XHI]);
	if (GMT->current.proj.units_pr_degree) GMT->current.proj.pars[1] /= GMT->current.proj.M_PR_DEG;
	GMT->current.proj.scale[GMT_X] = GMT->current.proj.scale[GMT_Y] = GMT->current.proj.pars[1];
	GMT_vgrinten (GMT, GMT->current.proj.pars[0], GMT->current.proj.pars[1]);
	if (GMT->common.R.wesn[YLO] <= -90.0) GMT->current.proj.edge[0] = false;
	if (GMT->common.R.wesn[YHI] >= 90.0) GMT->current.proj.edge[2] = false;

	if (GMT->common.R.oblique) {
		GMT_grinten (GMT, GMT->common.R.wesn[XLO], GMT->common.R.wesn[YLO], &xmin, &ymin);
		GMT_grinten (GMT, GMT->common.R.wesn[XHI], GMT->common.R.wesn[YHI], &xmax, &ymax);
		GMT->current.map.outside = &gmt_rect_outside;
		GMT->current.map.crossing = &gmt_rect_crossing;
		GMT->current.map.overlap = &gmt_rect_overlap;
		GMT->current.map.clip = &gmt_rect_clip;
		GMT->current.map.left_edge = &gmt_left_rect;
		GMT->current.map.right_edge = &gmt_right_rect;
		GMT->current.map.frame.check_side = true;
	}
	else {
		double x, y, dummy;
		y = (GMT->common.R.wesn[YLO] * GMT->common.R.wesn[YHI] <= 0.0) ? 0.0 : MIN (fabs (GMT->common.R.wesn[YLO]), fabs (GMT->common.R.wesn[YHI]));
		x = (fabs (GMT->common.R.wesn[XLO] - GMT->current.proj.central_meridian) > fabs (GMT->common.R.wesn[XHI] - GMT->current.proj.central_meridian)) ? GMT->common.R.wesn[XLO] : GMT->common.R.wesn[XHI];
		GMT_grinten (GMT, GMT->common.R.wesn[XLO], y, &xmin, &dummy);
		GMT_grinten (GMT, GMT->common.R.wesn[XHI], y, &xmax, &dummy);
		GMT_grinten (GMT, x, GMT->common.R.wesn[YLO], &dummy, &ymin);
		GMT_grinten (GMT, x, GMT->common.R.wesn[YHI], &dummy, &ymax);
		GMT->current.map.outside = &gmt_wesn_outside;
		GMT->current.map.crossing = &gmt_wesn_crossing;
		GMT->current.map.overlap = &gmt_wesn_overlap;
		GMT->current.map.clip = &GMT_wesn_clip;
		GMT->current.map.left_edge = &gmt_left_circle;
		GMT->current.map.right_edge = &gmt_right_circle;
		GMT->current.map.frame.horizontal = 2;
		GMT->current.proj.polar = true;
	}
	gmt_map_setinfo (GMT, xmin, xmax, ymin, ymax, GMT->current.proj.pars[1]);
	GMT->current.proj.r = 0.5 * GMT->current.proj.rect[XHI];
	GMT->current.proj.fwd = &GMT_grinten;
	GMT->current.proj.inv = &GMT_igrinten;
	if (GMT->current.setting.map_frame_type & GMT_IS_FANCY) GMT->current.setting.map_frame_type = GMT_IS_PLAIN;
	return (GMT->common.R.oblique);
}

/*
 *	TRANSFORMATION ROUTINES FOR THE WINKEL-TRIPEL MODIFIED AZIMUTHAL PROJECTION (GMT_WINKEL)
 */

/*! . */
bool gmt_map_init_winkel (struct GMT_CTRL *GMT) {
	double xmin, xmax, ymin, ymax;

	GMT_set_spherical (GMT, true);	/* PW: Force spherical for now */

	if (GMT_is_dnan (GMT->current.proj.pars[0])) GMT->current.proj.pars[0] = 0.5 * (GMT->common.R.wesn[XLO] + GMT->common.R.wesn[XHI]);
	if (GMT->current.proj.pars[0] < 0.0) GMT->current.proj.pars[0] += 360.0;
	GMT->current.map.is_world = GMT_360_RANGE (GMT->common.R.wesn[XLO], GMT->common.R.wesn[XHI]);
	if (GMT->current.proj.units_pr_degree) GMT->current.proj.pars[1] /= GMT->current.proj.M_PR_DEG;
	GMT_vwinkel (GMT, GMT->current.proj.pars[0], GMT->current.proj.pars[1]);
	GMT->current.proj.scale[GMT_X] = GMT->current.proj.scale[GMT_Y] = 2.0 * GMT->current.proj.pars[1] / (1.0 + GMT->current.proj.r_cosphi1);

	if (GMT->common.R.oblique) {
		GMT_winkel (GMT, GMT->common.R.wesn[XLO], GMT->common.R.wesn[YLO], &xmin, &ymin);
		GMT_winkel (GMT, GMT->common.R.wesn[XHI], GMT->common.R.wesn[YHI], &xmax, &ymax);
		GMT->current.map.outside = &gmt_rect_outside;
		GMT->current.map.crossing = &gmt_rect_crossing;
		GMT->current.map.overlap = &gmt_rect_overlap;
		GMT->current.map.clip = &gmt_rect_clip;
		GMT->current.map.left_edge = &gmt_left_rect;
		GMT->current.map.right_edge = &gmt_right_rect;
		GMT->current.map.frame.check_side = true;
	}
	else {
		double x, y, dummy;
		y = (GMT->common.R.wesn[YLO] * GMT->common.R.wesn[YHI] <= 0.0) ? 0.0 : MIN (fabs (GMT->common.R.wesn[YLO]), fabs (GMT->common.R.wesn[YHI]));
		x = (fabs (GMT->common.R.wesn[XLO] - GMT->current.proj.central_meridian) > fabs (GMT->common.R.wesn[XHI] - GMT->current.proj.central_meridian)) ? GMT->common.R.wesn[XLO] : GMT->common.R.wesn[XHI];
		GMT_winkel (GMT, GMT->common.R.wesn[XLO], y, &xmin, &dummy);
		GMT_winkel (GMT, GMT->common.R.wesn[XHI], y, &xmax, &dummy);
		GMT_winkel (GMT, x, GMT->common.R.wesn[YLO], &dummy, &ymin);
		GMT_winkel (GMT, x, GMT->common.R.wesn[YHI], &dummy, &ymax);
		GMT->current.map.outside = &gmt_wesn_outside;
		GMT->current.map.crossing = &gmt_wesn_crossing;
		GMT->current.map.overlap = &gmt_wesn_overlap;
		GMT->current.map.clip = &GMT_wesn_clip;
		GMT->current.map.left_edge = &GMT_left_winkel;
		GMT->current.map.right_edge = &GMT_right_winkel;
		GMT->current.map.frame.horizontal = 2;
	}
	gmt_map_setinfo (GMT, xmin, xmax, ymin, ymax, GMT->current.proj.pars[1]);
	GMT->current.proj.fwd = &GMT_winkel;
	GMT->current.proj.inv = &GMT_iwinkel;
	if (GMT->current.setting.map_frame_type & GMT_IS_FANCY) GMT->current.setting.map_frame_type = GMT_IS_PLAIN;
	return (GMT->common.R.oblique);
}

/*
 *	TRANSFORMATION ROUTINES FOR THE ECKERT IV PROJECTION (GMT_ECKERT4)
 */

/*! . */
bool gmt_map_init_eckert4 (struct GMT_CTRL *GMT) {
	double xmin, xmax, ymin, ymax;

	GMT->current.proj.GMT_convert_latitudes = !GMT_IS_SPHERICAL (GMT);
	if (GMT->current.proj.GMT_convert_latitudes) GMT_scale_eqrad (GMT);

	if (GMT_is_dnan (GMT->current.proj.pars[0])) GMT->current.proj.pars[0] = 0.5 * (GMT->common.R.wesn[XLO] + GMT->common.R.wesn[XHI]);
	if (GMT->current.proj.pars[0] < 0.0) GMT->current.proj.pars[0] += 360.0;
	GMT->current.map.is_world = GMT_360_RANGE (GMT->common.R.wesn[XLO], GMT->common.R.wesn[XHI]);
	if (GMT->current.proj.units_pr_degree) GMT->current.proj.pars[1] /= GMT->current.proj.M_PR_DEG;
	GMT_veckert4 (GMT, GMT->current.proj.pars[0]);
	GMT->current.proj.scale[GMT_X] = GMT->current.proj.scale[GMT_Y] = GMT->current.proj.pars[1];

	if (GMT->common.R.oblique) {
		GMT_eckert4 (GMT, GMT->common.R.wesn[XLO], GMT->common.R.wesn[YLO], &xmin, &ymin);
		GMT_eckert4 (GMT, GMT->common.R.wesn[XHI], GMT->common.R.wesn[YHI], &xmax, &ymax);
		GMT->current.map.outside = &gmt_rect_outside;
		GMT->current.map.crossing = &gmt_rect_crossing;
		GMT->current.map.overlap = &gmt_rect_overlap;
		GMT->current.map.clip = &gmt_rect_clip;
		GMT->current.map.left_edge = &gmt_left_rect;
		GMT->current.map.right_edge = &gmt_right_rect;
		GMT->current.map.frame.check_side = true;
	}
	else {
		double y, dummy;
		y = (GMT->common.R.wesn[YLO] * GMT->common.R.wesn[YHI] <= 0.0) ? 0.0 : MIN (fabs (GMT->common.R.wesn[YLO]), fabs (GMT->common.R.wesn[YHI]));
		GMT_eckert4 (GMT, GMT->common.R.wesn[XLO], y, &xmin, &dummy);
		GMT_eckert4 (GMT, GMT->common.R.wesn[XHI], y, &xmax, &dummy);
		GMT_eckert4 (GMT, GMT->current.proj.central_meridian, GMT->common.R.wesn[YLO], &dummy, &ymin);
		GMT_eckert4 (GMT, GMT->current.proj.central_meridian, GMT->common.R.wesn[YHI], &dummy, &ymax);
		GMT->current.map.outside = &gmt_wesn_outside;
		GMT->current.map.crossing = &gmt_wesn_crossing;
		GMT->current.map.overlap = &gmt_wesn_overlap;
		GMT->current.map.clip = &GMT_wesn_clip;
		GMT->current.map.left_edge = &GMT_left_eckert4;
		GMT->current.map.right_edge = &GMT_right_eckert4;
		GMT->current.map.frame.horizontal = 2;
	}
	gmt_map_setinfo (GMT, xmin, xmax, ymin, ymax, GMT->current.proj.pars[1]);
	GMT->current.proj.fwd = &GMT_eckert4;
	GMT->current.proj.inv = &GMT_ieckert4;
	if (GMT->current.setting.map_frame_type & GMT_IS_FANCY) GMT->current.setting.map_frame_type = GMT_IS_PLAIN;
	GMT->current.map.parallel_straight = 1;

	return (GMT->common.R.oblique);
}

/*
 *	TRANSFORMATION ROUTINES FOR THE ECKERT VI PROJECTION (GMT_ECKERT6)
 */

/*! . */
bool gmt_map_init_eckert6 (struct GMT_CTRL *GMT) {
	double xmin, xmax, ymin, ymax;

	GMT->current.proj.GMT_convert_latitudes = !GMT_IS_SPHERICAL (GMT);
	if (GMT->current.proj.GMT_convert_latitudes) GMT_scale_eqrad (GMT);

	if (GMT_is_dnan (GMT->current.proj.pars[0])) GMT->current.proj.pars[0] = 0.5 * (GMT->common.R.wesn[XLO] + GMT->common.R.wesn[XHI]);
	if (GMT->current.proj.pars[0] < 0.0) GMT->current.proj.pars[0] += 360.0;
	GMT->current.map.is_world = GMT_360_RANGE (GMT->common.R.wesn[XLO], GMT->common.R.wesn[XHI]);
	if (GMT->current.proj.units_pr_degree) GMT->current.proj.pars[1] /= GMT->current.proj.M_PR_DEG;
	GMT_veckert6 (GMT, GMT->current.proj.pars[0]);
	GMT->current.proj.scale[GMT_X] = GMT->current.proj.scale[GMT_Y] = 0.5 * GMT->current.proj.pars[1] * sqrt (2.0 + M_PI);

	if (GMT->common.R.oblique) {
		GMT_eckert6 (GMT, GMT->common.R.wesn[XLO], GMT->common.R.wesn[YLO], &xmin, &ymin);
		GMT_eckert6 (GMT, GMT->common.R.wesn[XHI], GMT->common.R.wesn[YHI], &xmax, &ymax);
		GMT->current.map.outside = &gmt_rect_outside;
		GMT->current.map.crossing = &gmt_rect_crossing;
		GMT->current.map.overlap = &gmt_rect_overlap;
		GMT->current.map.clip = &gmt_rect_clip;
		GMT->current.map.left_edge = &gmt_left_rect;
		GMT->current.map.right_edge = &gmt_right_rect;
		GMT->current.map.frame.check_side = true;
	}
	else {
		double y, dummy;
		y = (GMT->common.R.wesn[YLO] * GMT->common.R.wesn[YHI] <= 0.0) ? 0.0 : MIN (fabs (GMT->common.R.wesn[YLO]), fabs (GMT->common.R.wesn[YHI]));
		GMT_eckert6 (GMT, GMT->common.R.wesn[XLO], y, &xmin, &dummy);
		GMT_eckert6 (GMT, GMT->common.R.wesn[XHI], y, &xmax, &dummy);
		GMT_eckert6 (GMT, GMT->current.proj.central_meridian, GMT->common.R.wesn[YLO], &dummy, &ymin);
		GMT_eckert6 (GMT, GMT->current.proj.central_meridian, GMT->common.R.wesn[YHI], &dummy, &ymax);
		GMT->current.map.outside = &gmt_wesn_outside;
		GMT->current.map.crossing = &gmt_wesn_crossing;
		GMT->current.map.overlap = &gmt_wesn_overlap;
		GMT->current.map.clip = &GMT_wesn_clip;
		GMT->current.map.left_edge = &GMT_left_eckert6;
		GMT->current.map.right_edge = &GMT_right_eckert6;
		GMT->current.map.frame.horizontal = 2;
	}
	gmt_map_setinfo (GMT, xmin, xmax, ymin, ymax, GMT->current.proj.pars[1]);
	GMT->current.proj.fwd = &GMT_eckert6;
	GMT->current.proj.inv = &GMT_ieckert6;
	if (GMT->current.setting.map_frame_type & GMT_IS_FANCY) GMT->current.setting.map_frame_type = GMT_IS_PLAIN;
	GMT->current.map.parallel_straight = 1;

	return (GMT->common.R.oblique);
}

/*
 *	TRANSFORMATION ROUTINES FOR THE ROBINSON PSEUDOCYLINDRICAL PROJECTION (GMT_ROBINSON)
 */

/*! . */
bool gmt_map_init_robinson (struct GMT_CTRL *GMT) {
	double xmin, xmax, ymin, ymax;

	GMT_set_spherical (GMT, true);	/* PW: Force spherical for now */

	if (GMT_is_dnan (GMT->current.proj.pars[0])) GMT->current.proj.pars[0] = 0.5 * (GMT->common.R.wesn[XLO] + GMT->common.R.wesn[XHI]);
	if (GMT->current.proj.pars[0] < 0.0) GMT->current.proj.pars[0] += 360.0;
	GMT->current.map.is_world = GMT_360_RANGE (GMT->common.R.wesn[XLO], GMT->common.R.wesn[XHI]);
	if (GMT->current.proj.units_pr_degree) GMT->current.proj.pars[1] /= GMT->current.proj.M_PR_DEG;
	GMT_vrobinson (GMT, GMT->current.proj.pars[0]);
	GMT->current.proj.scale[GMT_X] = GMT->current.proj.scale[GMT_Y] = GMT->current.proj.pars[1] / 0.8487;

	if (GMT->common.R.oblique) {
		GMT_robinson (GMT, GMT->common.R.wesn[XLO], GMT->common.R.wesn[YLO], &xmin, &ymin);
		GMT_robinson (GMT, GMT->common.R.wesn[XHI], GMT->common.R.wesn[YHI], &xmax, &ymax);
		GMT->current.map.outside = &gmt_rect_outside;
		GMT->current.map.crossing = &gmt_rect_crossing;
		GMT->current.map.overlap = &gmt_rect_overlap;
		GMT->current.map.clip = &gmt_rect_clip;
		GMT->current.map.left_edge = &gmt_left_rect;
		GMT->current.map.right_edge = &gmt_right_rect;
		GMT->current.map.frame.check_side = true;
	}
	else {
		double y, dummy;
		y = (GMT->common.R.wesn[YLO] * GMT->common.R.wesn[YHI] <= 0.0) ? 0.0 : MIN (fabs (GMT->common.R.wesn[YLO]), fabs (GMT->common.R.wesn[YHI]));
		GMT_robinson (GMT, GMT->common.R.wesn[XLO], y, &xmin, &dummy);
		GMT_robinson (GMT, GMT->common.R.wesn[XHI], y, &xmax, &dummy);
		GMT_robinson (GMT, GMT->current.proj.central_meridian, GMT->common.R.wesn[YLO], &dummy, &ymin);
		GMT_robinson (GMT, GMT->current.proj.central_meridian, GMT->common.R.wesn[YHI], &dummy, &ymax);
		GMT->current.map.outside = &gmt_wesn_outside;
		GMT->current.map.crossing = &gmt_wesn_crossing;
		GMT->current.map.overlap = &gmt_wesn_overlap;
		GMT->current.map.clip = &GMT_wesn_clip;
		GMT->current.map.left_edge = &GMT_left_robinson;
		GMT->current.map.right_edge = &GMT_right_robinson;
		GMT->current.map.frame.horizontal = 2;
	}
	gmt_map_setinfo (GMT, xmin, xmax, ymin, ymax, GMT->current.proj.pars[1]);
	GMT->current.proj.fwd = &GMT_robinson;
	GMT->current.proj.inv = &GMT_irobinson;
	if (GMT->current.setting.map_frame_type & GMT_IS_FANCY) GMT->current.setting.map_frame_type = GMT_IS_PLAIN;
	GMT->current.map.parallel_straight = 1;

	return (GMT->common.R.oblique);
}

/*
 *	TRANSFORMATION ROUTINES FOR THE SINUSOIDAL EQUAL AREA PROJECTION (GMT_SINUSOIDAL)
 */

/*! . */
bool gmt_map_init_sinusoidal (struct GMT_CTRL *GMT) {
	double xmin, xmax, ymin, ymax;

	GMT->current.proj.GMT_convert_latitudes = !GMT_IS_SPHERICAL (GMT);
	if (GMT->current.proj.GMT_convert_latitudes) GMT_scale_eqrad (GMT);

	if (GMT_is_dnan (GMT->current.proj.pars[0])) GMT->current.proj.pars[0] = 0.5 * (GMT->common.R.wesn[XLO] + GMT->common.R.wesn[XHI]);
	if (GMT->current.proj.pars[0] < 0.0) GMT->current.proj.pars[0] += 360.0;
	GMT->current.map.is_world = GMT_360_RANGE (GMT->common.R.wesn[XLO], GMT->common.R.wesn[XHI]);
	if (GMT->common.R.wesn[YLO] <= -90.0) GMT->current.proj.edge[0] = false;
	if (GMT->common.R.wesn[YHI] >= 90.0) GMT->current.proj.edge[2] = false;
	GMT_vsinusoidal (GMT, GMT->current.proj.pars[0]);
	if (GMT->current.proj.units_pr_degree) GMT->current.proj.pars[1] /= GMT->current.proj.M_PR_DEG;
	GMT->current.proj.scale[GMT_X] = GMT->current.proj.scale[GMT_Y] = GMT->current.proj.pars[1];
	GMT->current.proj.fwd = &GMT_sinusoidal;
	GMT->current.proj.inv = &GMT_isinusoidal;
	if (GMT->current.setting.map_frame_type & GMT_IS_FANCY) GMT->current.setting.map_frame_type = GMT_IS_PLAIN;

	if (GMT->common.R.oblique) {
		GMT_sinusoidal (GMT, GMT->common.R.wesn[XLO], GMT->common.R.wesn[YLO], &xmin, &ymin);
		GMT_sinusoidal (GMT, GMT->common.R.wesn[XHI], GMT->common.R.wesn[YHI], &xmax, &ymax);
		GMT->current.map.outside = &gmt_rect_outside;
		GMT->current.map.crossing = &gmt_rect_crossing;
		GMT->current.map.overlap = &gmt_rect_overlap;
		GMT->current.map.clip = &gmt_rect_clip;
		GMT->current.map.left_edge = &gmt_left_rect;
		GMT->current.map.right_edge = &gmt_right_rect;
		GMT->current.map.frame.check_side = true;
	}
	else {
		double dummy, y;
		y = (GMT->common.R.wesn[YLO] * GMT->common.R.wesn[YHI] <= 0.0) ? 0.0 : MIN (fabs (GMT->common.R.wesn[YLO]), fabs (GMT->common.R.wesn[YHI]));
		GMT_sinusoidal (GMT, GMT->current.proj.central_meridian, GMT->common.R.wesn[YLO], &dummy, &ymin);
		GMT_sinusoidal (GMT, GMT->current.proj.central_meridian, GMT->common.R.wesn[YHI], &dummy, &ymax);
		GMT_sinusoidal (GMT, GMT->common.R.wesn[XLO], y, &xmin, &dummy);
		GMT_sinusoidal (GMT, GMT->common.R.wesn[XHI], y, &xmax, &dummy);
		GMT->current.map.outside = &gmt_wesn_outside;
		GMT->current.map.crossing = &gmt_wesn_crossing;
		GMT->current.map.overlap = &gmt_wesn_overlap;
		GMT->current.map.clip = &GMT_wesn_clip;
		GMT->current.map.left_edge = &GMT_left_sinusoidal;
		GMT->current.map.right_edge = &GMT_right_sinusoidal;
		GMT->current.map.frame.horizontal = 2;
		GMT->current.proj.polar = true;
	}

	gmt_map_setinfo (GMT, xmin, xmax, ymin, ymax, GMT->current.proj.pars[1]);
	GMT->current.map.parallel_straight = 1;

	return (GMT->common.R.oblique);
}

/*
 *	TRANSFORMATION ROUTINES FOR THE CASSINI PROJECTION (GMT_CASSINI)
 */

/*! . */
bool gmt_map_init_cassini (struct GMT_CTRL *GMT) {
	bool too_big;
	double xmin, xmax, ymin, ymax;

	if (GMT_is_dnan (GMT->current.proj.pars[0])) GMT->current.proj.pars[0] = 0.5 * (GMT->common.R.wesn[XLO] + GMT->common.R.wesn[XHI]);
	if ((GMT->current.proj.pars[0] - GMT->common.R.wesn[XLO]) > 90.0 || (GMT->common.R.wesn[XHI] - GMT->current.proj.pars[0]) > 90.0) {
		GMT_Report (GMT->parent, GMT_MSG_NORMAL, "ERROR: Max longitude extension away from central meridian is limited to +/- 90 degrees\n");
		GMT_exit (GMT, EXIT_FAILURE); return false;
	}
	too_big = gmt_quicktm (GMT, GMT->current.proj.pars[0], 4.0);
	if (too_big) GMT_set_spherical (GMT, true);	/* Cannot use ellipsoidal series for this area */
	GMT_vcassini (GMT, GMT->current.proj.pars[0], GMT->current.proj.pars[1]);
	if (GMT_IS_SPHERICAL (GMT)) {
		GMT->current.proj.fwd = &GMT_cassini_sph;
		GMT->current.proj.inv = &GMT_icassini_sph;
	}
	else {
		GMT->current.proj.fwd = &GMT_cassini;
		GMT->current.proj.inv = &GMT_icassini;
	}
	if (GMT->current.proj.units_pr_degree) GMT->current.proj.pars[2] /= GMT->current.proj.M_PR_DEG;
	GMT->current.proj.scale[GMT_X] = GMT->current.proj.scale[GMT_Y] = GMT->current.proj.pars[2];
	if (GMT->current.setting.map_frame_type & GMT_IS_FANCY) GMT->current.setting.map_frame_type = GMT_IS_PLAIN;

	if (GMT->common.R.oblique) {
		(*GMT->current.proj.fwd) (GMT, GMT->common.R.wesn[XLO], GMT->common.R.wesn[YLO], &xmin, &ymin);
		(*GMT->current.proj.fwd) (GMT, GMT->common.R.wesn[XHI], GMT->common.R.wesn[YHI], &xmax, &ymax);
		GMT->current.map.outside = &gmt_rect_outside;
		GMT->current.map.crossing = &gmt_rect_crossing;
		GMT->current.map.overlap = &gmt_rect_overlap;
		GMT->current.map.clip = &gmt_rect_clip;
		GMT->current.map.left_edge = &gmt_left_rect;
		GMT->current.map.right_edge = &gmt_right_rect;
		GMT->current.map.frame.check_side = true;
	}
	else {
		gmt_xy_search (GMT, &xmin, &xmax, &ymin, &ymax, GMT->common.R.wesn[XLO], GMT->common.R.wesn[XHI], GMT->common.R.wesn[YLO], GMT->common.R.wesn[YHI]);
		GMT->current.map.outside = &gmt_wesn_outside;
		GMT->current.map.crossing = &gmt_wesn_crossing;
		GMT->current.map.overlap = &gmt_wesn_overlap;
		GMT->current.map.clip = &GMT_wesn_clip;
		GMT->current.map.left_edge = &gmt_left_conic;
		GMT->current.map.right_edge = &gmt_right_conic;
	}

	GMT->current.map.frame.horizontal = 1;
	gmt_map_setinfo (GMT, xmin, xmax, ymin, ymax, GMT->current.proj.pars[2]);

	return (GMT->common.R.oblique);
}

/*
 *	TRANSFORMATION ROUTINES FOR THE ALBERS PROJECTION (GMT_ALBERS)
 */

/*! . */
bool gmt_map_init_albers (struct GMT_CTRL *GMT) {
	double xmin, xmax, ymin, ymax, dy, az, x1, y1;

	GMT->current.proj.GMT_convert_latitudes = gmt_quickconic (GMT);
	if (GMT->current.proj.GMT_convert_latitudes) GMT_scale_eqrad (GMT);
	if (GMT_IS_SPHERICAL (GMT) || GMT->current.proj.GMT_convert_latitudes) {	/* Spherical code w/wo authalic latitudes */
		GMT_valbers_sph (GMT, GMT->current.proj.pars[0], GMT->current.proj.pars[1], GMT->current.proj.pars[2], GMT->current.proj.pars[3]);
		GMT->current.proj.fwd = &GMT_albers_sph;
		GMT->current.proj.inv = &GMT_ialbers_sph;
	}
	else {
		GMT_valbers (GMT, GMT->current.proj.pars[0], GMT->current.proj.pars[1], GMT->current.proj.pars[2], GMT->current.proj.pars[3]);
		GMT->current.proj.fwd = &GMT_albers;
		GMT->current.proj.inv = &GMT_ialbers;
	}
	if (GMT->current.proj.units_pr_degree) GMT->current.proj.pars[4] /= GMT->current.proj.M_PR_DEG;
	GMT->current.proj.scale[GMT_X] = GMT->current.proj.scale[GMT_Y] = GMT->current.proj.pars[4];

	if (GMT->common.R.oblique) {
		(*GMT->current.proj.fwd) (GMT, GMT->common.R.wesn[XLO], GMT->common.R.wesn[YLO], &xmin, &ymin);
		(*GMT->current.proj.fwd) (GMT, GMT->common.R.wesn[XHI], GMT->common.R.wesn[YHI], &xmax, &ymax);
		GMT->current.map.outside = &gmt_rect_outside;
		GMT->current.map.crossing = &gmt_rect_crossing;
		GMT->current.map.overlap = &gmt_rect_overlap;
		GMT->current.map.clip = &gmt_rect_clip;
		GMT->current.map.left_edge = &gmt_left_rect;
		GMT->current.map.right_edge = &gmt_right_rect;
		GMT->current.map.frame.check_side = true;
	}
	else {
		gmt_xy_search (GMT, &xmin, &xmax, &ymin, &ymax, GMT->common.R.wesn[XLO], GMT->common.R.wesn[XHI], GMT->common.R.wesn[YLO], GMT->common.R.wesn[YHI]);
		GMT->current.map.outside = &gmt_wesn_outside;
		GMT->current.map.crossing = &gmt_wesn_crossing;
		GMT->current.map.overlap = &gmt_wesn_overlap;
		GMT->current.map.clip = &GMT_wesn_clip;
		GMT->current.map.left_edge = &gmt_left_conic;
		GMT->current.map.right_edge = &gmt_right_conic;
	}
	GMT->current.map.frame.horizontal = 1;
	GMT->current.map.n_lat_nodes = 2;
	gmt_map_setinfo (GMT, xmin, xmax, ymin, ymax, GMT->current.proj.pars[4]);

	GMT_geo_to_xy (GMT, GMT->current.proj.central_meridian, GMT->current.proj.pole, &GMT->current.proj.c_x0, &GMT->current.proj.c_y0);
	GMT_geo_to_xy (GMT, GMT->current.proj.central_meridian + 90., GMT->current.proj.pole, &x1, &y1);
	dy = y1 - GMT->current.proj.c_y0;
	az = 2.0 * d_atan2 (dy, x1 - GMT->current.proj.c_x0);
	dy /= (1.0 - cos (az));
	GMT->current.proj.c_y0 += dy;
	GMT->current.map.meridian_straight = 1;

	return (GMT->common.R.oblique);
}


/*
 *	TRANSFORMATION ROUTINES FOR THE EQUIDISTANT CONIC PROJECTION (GMT_ECONIC)
 */


/*! . */
bool gmt_map_init_econic (struct GMT_CTRL *GMT) {
	double xmin, xmax, ymin, ymax, dy, az, x1, y1;

	GMT->current.proj.GMT_convert_latitudes = !GMT_IS_SPHERICAL (GMT);
	if (GMT->current.proj.GMT_convert_latitudes) GMT_scale_eqrad (GMT);
	GMT_veconic (GMT, GMT->current.proj.pars[0], GMT->current.proj.pars[1], GMT->current.proj.pars[2], GMT->current.proj.pars[3]);
	GMT->current.proj.fwd = &GMT_econic;
	GMT->current.proj.inv = &GMT_ieconic;
	if (GMT->current.proj.units_pr_degree) GMT->current.proj.pars[4] /= GMT->current.proj.M_PR_DEG;
	GMT->current.proj.scale[GMT_X] = GMT->current.proj.scale[GMT_Y] = GMT->current.proj.pars[4];

	if (GMT->common.R.oblique) {
		(*GMT->current.proj.fwd) (GMT, GMT->common.R.wesn[XLO], GMT->common.R.wesn[YLO], &xmin, &ymin);
		(*GMT->current.proj.fwd) (GMT, GMT->common.R.wesn[XHI], GMT->common.R.wesn[YHI], &xmax, &ymax);
		GMT->current.map.outside = &gmt_rect_outside;
		GMT->current.map.crossing = &gmt_rect_crossing;
		GMT->current.map.overlap = &gmt_rect_overlap;
		GMT->current.map.clip = &gmt_rect_clip;
		GMT->current.map.left_edge = &gmt_left_rect;
		GMT->current.map.right_edge = &gmt_right_rect;
	}
	else {
		gmt_xy_search (GMT, &xmin, &xmax, &ymin, &ymax, GMT->common.R.wesn[XLO], GMT->common.R.wesn[XHI], GMT->common.R.wesn[YLO], GMT->common.R.wesn[YHI]);
		GMT->current.map.outside = &gmt_wesn_outside;
		GMT->current.map.crossing = &gmt_wesn_crossing;
		GMT->current.map.overlap = &gmt_wesn_overlap;
		GMT->current.map.clip = &GMT_wesn_clip;
		GMT->current.map.left_edge = &gmt_left_conic;
		GMT->current.map.right_edge = &gmt_right_conic;
	}
	GMT->current.map.frame.horizontal = 1;
	GMT->current.map.n_lat_nodes = 2;
	gmt_map_setinfo (GMT, xmin, xmax, ymin, ymax, GMT->current.proj.pars[4]);

	GMT_geo_to_xy (GMT, GMT->current.proj.central_meridian, GMT->current.proj.pole, &GMT->current.proj.c_x0, &GMT->current.proj.c_y0);
	GMT_geo_to_xy (GMT, GMT->current.proj.central_meridian + 90., GMT->current.proj.pole, &x1, &y1);
	dy = y1 - GMT->current.proj.c_y0;
	az = 2.0 * d_atan2 (dy, x1 - GMT->current.proj.c_x0);
	dy /= (1.0 - cos (az));
	GMT->current.proj.c_y0 += dy;
	GMT->current.map.meridian_straight = 1;

	return (GMT->common.R.oblique);
}

/*
 *	TRANSFORMATION ROUTINES FOR THE POLYCONIC PROJECTION (GMT_POLYCONIC)
 */

/*! . */
bool gmt_map_init_polyconic (struct GMT_CTRL *GMT) {
	double xmin, xmax, ymin, ymax;

	GMT_set_spherical (GMT, true);	/* PW: Force spherical for now */

	if (GMT_is_dnan (GMT->current.proj.pars[0])) GMT->current.proj.pars[0] = 0.5 * (GMT->common.R.wesn[XLO] + GMT->common.R.wesn[XHI]);
	GMT->current.map.is_world = GMT_360_RANGE (GMT->common.R.wesn[XLO], GMT->common.R.wesn[XHI]);
	if (GMT->common.R.wesn[YLO] <= -90.0) GMT->current.proj.edge[0] = false;
	if (GMT->common.R.wesn[YHI] >= 90.0) GMT->current.proj.edge[2] = false;
	GMT_vpolyconic (GMT, GMT->current.proj.pars[0], GMT->current.proj.pars[1]);
	if (GMT->current.proj.units_pr_degree) GMT->current.proj.pars[2] /= GMT->current.proj.M_PR_DEG;
	GMT->current.proj.scale[GMT_X] = GMT->current.proj.scale[GMT_Y] = GMT->current.proj.pars[2];
	GMT->current.proj.fwd = &GMT_polyconic;
	GMT->current.proj.inv = &GMT_ipolyconic;
	if (GMT->current.setting.map_frame_type & GMT_IS_FANCY) GMT->current.setting.map_frame_type = GMT_IS_PLAIN;

	if (GMT->common.R.oblique) {
		(*GMT->current.proj.fwd) (GMT, GMT->common.R.wesn[XLO], GMT->common.R.wesn[YLO], &xmin, &ymin);
		(*GMT->current.proj.fwd) (GMT, GMT->common.R.wesn[XHI], GMT->common.R.wesn[YHI], &xmax, &ymax);
		GMT->current.map.outside = &gmt_rect_outside;
		GMT->current.map.crossing = &gmt_rect_crossing;
		GMT->current.map.overlap = &gmt_rect_overlap;
		GMT->current.map.clip = &gmt_rect_clip;
		GMT->current.map.left_edge = &gmt_left_rect;
		GMT->current.map.right_edge = &gmt_right_rect;
		GMT->current.map.frame.check_side = true;
	}
	else {
		double y, dummy;
		y = (GMT->common.R.wesn[YLO] * GMT->common.R.wesn[YHI] <= 0.0) ? 0.0 : MIN (fabs (GMT->common.R.wesn[YLO]), fabs (GMT->common.R.wesn[YHI]));
		(*GMT->current.proj.fwd) (GMT, GMT->common.R.wesn[XLO], y, &xmin, &dummy);
		(*GMT->current.proj.fwd) (GMT, GMT->common.R.wesn[XHI], y, &xmax, &dummy);
		(*GMT->current.proj.fwd) (GMT, GMT->current.proj.central_meridian, GMT->common.R.wesn[YLO], &dummy, &ymin);
		(*GMT->current.proj.fwd) (GMT, GMT->current.proj.central_meridian, GMT->common.R.wesn[YHI], &dummy, &ymax);
		GMT->current.map.outside = &gmt_wesn_outside;
		GMT->current.map.crossing = &gmt_wesn_crossing;
		GMT->current.map.overlap = &gmt_wesn_overlap;
		GMT->current.map.clip = &GMT_wesn_clip;
		GMT->current.map.left_edge = &GMT_left_polyconic;
		GMT->current.map.right_edge = &GMT_right_polyconic;
		GMT->current.proj.polar = true;
	}

	GMT->current.map.frame.horizontal = 1;
	gmt_map_setinfo (GMT, xmin, xmax, ymin, ymax, GMT->current.proj.pars[2]);

	return (GMT->common.R.oblique);
}

/* - - - - - - - - - - - - - - - - - - - - - - - - - - - - - - - - - - -
 *
 *	S E C T I O N  1.1 :	S U P P O R T I N G   R O U T I N E S
 *
 * - - - - - - - - - - - - - - - - - - - - - - - - - - - - - - - - - - -*/

/*! . */
void gmt_wesn_search (struct GMT_CTRL *GMT, double xmin, double xmax, double ymin, double ymax, double *west, double *east, double *south, double *north) {
	double dx, dy, w, e, s, n, x, y, lat, *lon = NULL;
	unsigned int i, j, k;
	bool test_pole[2] = {true, true};

	/* Search for extreme lon/lat coordinates by matching along the rectangular boundary */

	dx = (xmax - xmin) / GMT->current.map.n_lon_nodes;
	dy = (ymax - ymin) / GMT->current.map.n_lat_nodes;
	/* Need temp array to hold all the longitudes we compute */
	lon = GMT_memory (GMT, NULL, 2 * (GMT->current.map.n_lon_nodes + GMT->current.map.n_lat_nodes + 2), double);
	w = s = DBL_MAX;	e = n = -DBL_MAX;
	for (i = k = 0; i <= GMT->current.map.n_lon_nodes; i++) {
		x = (i == GMT->current.map.n_lon_nodes) ? xmax : xmin + i * dx;
		GMT_xy_to_geo (GMT, &lon[k++], &lat, x, ymin);
		if (lat < s) s = lat;	if (lat > n) n = lat;
		GMT_xy_to_geo (GMT, &lon[k++], &lat, x, ymax);
		if (lat < s) s = lat;	if (lat > n) n = lat;
	}
	for (j = 0; j <= GMT->current.map.n_lat_nodes; j++) {
		y = (j == GMT->current.map.n_lat_nodes) ? ymax : ymin + j * dy;
		GMT_xy_to_geo (GMT, &lon[k++], &lat, xmin, y);
		if (lat < s) s = lat;	if (lat > n) n = lat;
		GMT_xy_to_geo (GMT, &lon[k++], &lat, xmax, y);
		if (lat < s) s = lat;	if (lat > n) n = lat;
	}
	GMT_get_lon_minmax (GMT, lon, k, &w, &e);	/* Determine lon-range by robust quandrant check */
	GMT_free (GMT, lon);

	/* Then check if one or both poles are inside map; then the above wont be correct */

	if (GMT->current.proj.projection == GMT_AZ_EQDIST) {	/* Must be careful since if a pole equals an antipode we get NaNs as coordinates */
		GMT_geo_to_xy (GMT, GMT->current.proj.central_meridian, -90.0, &x, &y);
		if (GMT_is_dnan (x) && GMT_is_dnan (y)) test_pole[0] = false;
		GMT_geo_to_xy (GMT, GMT->current.proj.central_meridian, +90.0, &x, &y);
		if (GMT_is_dnan (x) && GMT_is_dnan (y)) test_pole[1] = false;
	}
	if (test_pole[0] && !GMT_map_outside (GMT, GMT->current.proj.central_meridian, -90.0)) { s = -90.0; w = 0.0; e = 360.0; }
	if (test_pole[1] && !GMT_map_outside (GMT, GMT->current.proj.central_meridian, +90.0)) { n = +90.0; w = 0.0; e = 360.0; }

	s -= 0.1;	if (s < -90.0) s = -90.0;	/* Make sure point is not inside area, 0.1 is just a small arbitrary number */
	n += 0.1;	if (n > 90.0) n = 90.0;		/* But dont go crazy beyond the pole */
	w -= 0.1;	e += 0.1;	if (fabs (w - e) > 360.0) { w = 0.0; e = 360.0; }	/* Ensure max 360 range */
	*west = w;	*east = e;	*south = s;	*north = n;	/* Pass back our findings */
}

/*! . */
int gmt_horizon_search (struct GMT_CTRL *GMT, double w, double e, double s, double n, double xmin, double xmax, double ymin, double ymax) {
	double dx, dy, d, x, y, lon, lat;
	unsigned int i, j;
	bool beyond = false;

	/* Search for extreme original coordinates lon/lat and see if any fall beyond the horizon */

	dx = (xmax - xmin) / GMT->current.map.n_lon_nodes;
	dy = (ymax - ymin) / GMT->current.map.n_lat_nodes;
	if ((d = GMT_great_circle_dist_degree (GMT, GMT->current.proj.central_meridian, GMT->current.proj.pole, w, s)) > GMT->current.proj.f_horizon) beyond = true;
	if ((d = GMT_great_circle_dist_degree (GMT, GMT->current.proj.central_meridian, GMT->current.proj.pole, e, n)) > GMT->current.proj.f_horizon) beyond = true;
	for (i = 0; !beyond && i <= GMT->current.map.n_lon_nodes; i++) {
		x = (i == GMT->current.map.n_lon_nodes) ? xmax : xmin + i * dx;
		GMT_xy_to_geo (GMT, &lon, &lat, x, ymin);
		if ((d = GMT_great_circle_dist_degree (GMT, GMT->current.proj.central_meridian, GMT->current.proj.pole, lon, lat)) > GMT->current.proj.f_horizon) beyond = true;
		GMT_xy_to_geo (GMT, &lon, &lat, x, ymax);
		if ((d = GMT_great_circle_dist_degree (GMT, GMT->current.proj.central_meridian, GMT->current.proj.pole, lon, lat)) > GMT->current.proj.f_horizon) beyond = true;
	}
	for (j = 0; !beyond && j <= GMT->current.map.n_lat_nodes; j++) {
		y = (j == GMT->current.map.n_lat_nodes) ? ymax : ymin + j * dy;
		GMT_xy_to_geo (GMT, &lon, &lat, xmin, y);
		if ((d = GMT_great_circle_dist_degree (GMT, GMT->current.proj.central_meridian, GMT->current.proj.pole, lon, lat)) > GMT->current.proj.f_horizon) beyond = true;
		GMT_xy_to_geo (GMT, &lon, &lat, xmax, y);
		if ((d = GMT_great_circle_dist_degree (GMT, GMT->current.proj.central_meridian, GMT->current.proj.pole, lon, lat)) > GMT->current.proj.f_horizon) beyond = true;
	}
	if (beyond) {
		GMT_Report (GMT->parent, GMT_MSG_NORMAL, "ERROR: Rectangular region for azimuthal projection extends beyond the horizon\n");
		GMT_Report (GMT->parent, GMT_MSG_NORMAL, "ERROR: Please select a region that is completely within the visible hemisphere\n");
		GMT_exit (GMT, EXIT_FAILURE); return EXIT_FAILURE;
	}
	return (GMT_NOERROR);
}

/*! . */
bool GMT_map_outside (struct GMT_CTRL *GMT, double lon, double lat)
{	/* Save current status in previous status and update current in/out status */
	GMT->current.map.prev_x_status = GMT->current.map.this_x_status;
	GMT->current.map.prev_y_status = GMT->current.map.this_y_status;
	return ((*GMT->current.map.outside) (GMT, lon, lat));
}

/*! . */
unsigned int gmt_wrap_around_check_x (struct GMT_CTRL *GMT, double *angle, double last_x, double last_y, double this_x, double this_y, double *xx, double *yy, unsigned int *sides) {
	double dx, dy, width, jump, GMT_half_map_width (struct GMT_CTRL *GMT, double y);

	jump = this_x - last_x;
	width = MAX (GMT_half_map_width (GMT, this_y), GMT_half_map_width (GMT, last_y));

	if (fabs (jump) - width <= GMT_CONV4_LIMIT || fabs (jump) <= GMT_CONV4_LIMIT) return (0);
	dy = this_y - last_y;

	if (jump < -width) {	/* Crossed right boundary */
		dx = GMT->current.map.width + jump;
		yy[0] = yy[1] = last_y + (GMT->current.map.width - last_x) * dy / dx;
		if (yy[0] < 0.0 || yy[0] > GMT->current.proj.rect[YHI]) return (0);
		xx[0] = GMT_right_boundary (GMT, yy[0]);	xx[1] = GMT_left_boundary (GMT, yy[0]);
		sides[0] = 1;
		angle[0] = d_atan2d (dy, dx);
	}
	else {	/* Crossed left boundary */
		dx = GMT->current.map.width - jump;
		yy[0] = yy[1] = last_y + last_x * dy / dx;
		if (yy[0] < 0.0 || yy[0] > GMT->current.proj.rect[YHI]) return (0);
		xx[0] = GMT_left_boundary (GMT, yy[0]);	xx[1] = GMT_right_boundary (GMT, yy[0]);
		sides[0] = 3;
		angle[0] = d_atan2d (dy, -dx);
	}
	sides[1] = 4 - sides[0];
	angle[1] = angle[0] + 180.0;

	return (2);
}

/*! . */
void gmt_get_crossings_x (struct GMT_CTRL *GMT, double *xc, double *yc, double x0, double y0, double x1, double y1)
{	/* Finds crossings for wrap-arounds */
	double xa, xb, ya, yb, dxa, dxb, dyb, left_yb, c;

	xa = x0;	xb = x1;
	ya = y0;	yb = y1;
	if (xa > xb) {	/* Make A the minimum x point */
		double_swap (xa, xb);
		double_swap (ya, yb);
	}

	xb -= 2.0 * GMT_half_map_width (GMT, yb);

	dxa = xa - GMT_left_boundary (GMT, ya);
	left_yb = GMT_left_boundary (GMT, yb);
	dxb = left_yb - xb;
	c = (doubleAlmostEqualZero (left_yb, xb)) ? 0.0 : 1.0 + dxa/dxb;
	dyb = (GMT_IS_ZERO (c)) ? 0.0 : fabs (yb - ya) / c;
	yc[0] = yc[1] = (ya > yb) ? yb + dyb : yb - dyb;
	xc[0] = GMT_left_boundary (GMT, yc[0]);
	xc[1] = GMT_right_boundary (GMT, yc[0]);
}

/*! . */
double GMT_half_map_width (struct GMT_CTRL *GMT, double y)
{	/* Returns 1/2-width of map in inches given y value */
	double half_width;

	switch (GMT->current.proj.projection) {

		case GMT_STEREO:	/* Must compute width of circular map based on y value (ASSUMES FULL CIRCLE!!!) */
		case GMT_LAMB_AZ_EQ:
		case GMT_GNOMONIC:
		case GMT_AZ_EQDIST:
		case GMT_VANGRINTEN:
			if (!GMT->common.R.oblique && GMT->current.map.is_world) {
				y -= GMT->current.proj.r;
				half_width = d_sqrt (GMT->current.proj.r * GMT->current.proj.r - y * y);
			}
			else
				half_width = GMT->current.map.half_width;
			break;

		case GMT_ORTHO:
		case GMT_GENPER:
			if (!GMT->common.R.oblique && GMT_360_RANGE (GMT->common.R.wesn[XLO], GMT->common.R.wesn[XHI])) {
				y -= GMT->current.proj.r;
				half_width = d_sqrt (GMT->current.proj.r * GMT->current.proj.r - y * y);
			}
			else
				half_width = GMT->current.map.half_width;
			break;
		case GMT_MOLLWEIDE:		/* Must compute width of Mollweide map based on y value */
		case GMT_HAMMER:
		case GMT_WINKEL:
		case GMT_SINUSOIDAL:
		case GMT_ROBINSON:
		case GMT_ECKERT4:
		case GMT_ECKERT6:
			if (!GMT->common.R.oblique && GMT->current.map.is_world)
				half_width = GMT_right_boundary (GMT, y) - GMT->current.map.half_width;
			else
				half_width = GMT->current.map.half_width;
			break;

		default:	/* Rectangular maps are easy */
			half_width = GMT->current.map.half_width;
			break;
	}
	return (half_width);
}

/*! . */
bool gmt_this_point_wraps_x (struct GMT_CTRL *GMT_UNUSED(GMT), double x0, double x1, double w_last, double w_this) {
	/* Returns true if the 2 x-points implies a jump at this y-level of the map */

	double w_min, w_max, dx;

	if (w_this > w_last) {
		w_max = w_this;
		w_min = w_last;
	}
	else {
		w_max = w_last;
		w_min = w_this;
	}

	/* Second condition deals with points near bottom/top of maps
	   where map width may shrink to zero */

	return ((dx = fabs (x1 - x0)) > w_max && w_min > GMT_CONV4_LIMIT);
}

/*! . */
bool gmt_will_it_wrap_x (struct GMT_CTRL *GMT, double *x, double *y, uint64_t n, uint64_t *start)
{	/* Determines if a polygon will wrap at edges */
	uint64_t i;
	bool wrap;
	double w_last, w_this;

	if (!GMT->current.map.is_world) return (false);

	w_this = GMT_half_map_width (GMT, y[0]);
	for (i = 1, wrap = false; !wrap && i < n; i++) {
		w_last = w_this;
		w_this = GMT_half_map_width (GMT, y[i]);
		wrap = gmt_this_point_wraps_x (GMT, x[i-1], x[i], w_last, w_this);
	}
	*start = i - 1;
	return (wrap);
}

/*! . */
uint64_t gmt_map_truncate_x (struct GMT_CTRL *GMT, double *x, double *y, uint64_t n, uint64_t start, int l_or_r)
{	/* Truncates a wrapping polygon against left or right edge */

	uint64_t i, i1, j, k;
	double xc[4], yc[4], w_last, w_this;

	/* First initialize variables that differ for left and right truncation */

	if (l_or_r == -1)	/* Left truncation (-1) */
		/* Find first point that is left of map center */
		i = (x[start] < GMT->current.map.half_width) ? start : start - 1;
	else				/* Right truncation (+1) */
		/* Find first point that is right of map center */
		i = (x[start] > GMT->current.map.half_width) ? start : start - 1;

	if (!GMT->current.plot.n_alloc) GMT_get_plot_array (GMT);

	GMT->current.plot.x[0] = x[i];	GMT->current.plot.y[0] = y[i];
	w_this = GMT_half_map_width (GMT, y[i]);
	k = j = 1;
	while (k <= n) {
		i1 = i;
		i = (i + 1)%n;	/* Next point */
		w_last = w_this;
		w_this = GMT_half_map_width (GMT, y[i]);
		if (gmt_this_point_wraps_x (GMT, x[i1], x[i], w_last, w_this)) {
			(*GMT->current.map.get_crossings) (GMT, xc, yc, x[i1], y[i1], x[i], y[i]);
			if (l_or_r == -1)
				GMT->current.plot.x[j] = GMT_left_boundary (GMT, yc[0]);
			else
				GMT->current.plot.x[j] = GMT_right_boundary (GMT, yc[0]);
			GMT->current.plot.y[j] = yc[0];
			j++;
			if (j >= GMT->current.plot.n_alloc) GMT_get_plot_array (GMT);
		}
		if (l_or_r == -1) /* Left */
			GMT->current.plot.x[j] = (x[i] >= GMT->current.map.half_width) ? GMT_left_boundary (GMT, y[i]) : x[i];
		else	/* Right */
			GMT->current.plot.x[j] = (x[i] < GMT->current.map.half_width) ? GMT_right_boundary (GMT, y[i]) : x[i];
		GMT->current.plot.y[j] = y[i];
		j++, k++;
		if (j >= GMT->current.plot.n_alloc) GMT_get_plot_array (GMT);
	}
	return (j);
}

/*! . */
uint64_t gmt_map_truncate_tm (struct GMT_CTRL *GMT, double *x, double *y, uint64_t n, uint64_t start, int b_or_t)
{	/* Truncates a wrapping polygon against bottom or top edge for global TM maps */

	uint64_t i, i1, j, k;
	double xc[4], yc[4], trunc_y;

	/* First initialize variables that differ for bottom and top truncation */

	if (b_or_t == -1) {	/* Bottom truncation (-1) */
		/* Find first point that is below map center */
		i = (y[start] < GMT->current.map.half_height) ? start : start - 1;
		trunc_y = 0.0;
	}
	else {				/* Top truncation (+1) */
		/* Find first point that is above map center */
		i = (y[start] > GMT->current.map.half_height) ? start : start - 1;
		trunc_y = GMT->current.map.height;
	}

	if (!GMT->current.plot.n_alloc) GMT_get_plot_array (GMT);

	GMT->current.plot.x[0] = x[i];	GMT->current.plot.y[0] = y[i];
	k = j = 1;
	while (k <= n) {
		i1 = i;
		i = (i + 1)%n;	/* Next point */
		if (gmt_this_point_wraps_tm (GMT, y[i1], y[i])) {
			gmt_get_crossings_tm (GMT, xc, yc, x[i1], y[i1], x[i], y[i]);
			GMT->current.plot.x[j] = xc[0];
			GMT->current.plot.y[j] = trunc_y;
			j++;
			if (j >= GMT->current.plot.n_alloc) GMT_get_plot_array (GMT);
		}
		if (b_or_t == -1) /* Bottom */
			GMT->current.plot.y[j] = (y[i] >= GMT->current.map.half_height) ? 0.0 : y[i];
		else	/* Top */
			GMT->current.plot.y[j] = (y[i] < GMT->current.map.half_height) ? GMT->current.map.height : y[i];
		GMT->current.plot.x[j] = x[i];
		j++, k++;
		if (j >= GMT->current.plot.n_alloc) GMT_get_plot_array (GMT);
	}
	return (j);
}

/*! . */
uint64_t GMT_map_truncate (struct GMT_CTRL *GMT, double *x, double *y, uint64_t n, uint64_t start, int side)
{	/* Truncates a wrapping polygon against left or right edge.
	   (bottom or top edge when projection is TM)
	   x, y : arrays of plot coordinates
	   n    : length of the arrays
	   start: first point of array to consider
	   side : -1 = left (bottom); +1 = right (top)
	*/

	if (GMT->current.proj.projection == GMT_TM)
		return (gmt_map_truncate_tm (GMT, x, y, n, start, side));
	else
		return (gmt_map_truncate_x (GMT, x, y, n, start, side));
}

/* GMT generic distance calculations between a pair of points in 2-D */

/*! . */
double GMT_distance_type (struct GMT_CTRL *GMT, double lonS, double latS, double lonE, double latE, unsigned int id)
{	/* Generic function available to programs for contour/label distance calculations */
	return (GMT->current.map.dist[id].scale * GMT->current.map.dist[id].func (GMT, lonS, latS, lonE, latE));
}

/*! . */
double GMT_distance (struct GMT_CTRL *GMT, double lonS, double latS, double lonE, double latE)
{	/* Generic function available to programs */
	return (GMT_distance_type (GMT, lonS, latS, lonE, latE, 0));
}

/*! . */
bool GMT_near_a_point (struct GMT_CTRL *GMT, double lon, double lat, struct GMT_DATATABLE *T, double dist)
{	/* Compute distance to nearest point in T from (lon, lat) */
	return (GMT->current.map.near_point_func (GMT, lon, lat, T, dist));
}

/*! . */
bool GMT_near_lines (struct GMT_CTRL *GMT, double lon, double lat, struct GMT_DATATABLE *T, unsigned int return_mindist, double *dist_min, double *x_near, double *y_near)
{	/* Compute distance to nearest line in T from (lon,lat) */
	return (GMT->current.map.near_lines_func (GMT, lon, lat, T, return_mindist, dist_min, x_near, y_near));
}

/*! . */
bool GMT_near_a_line (struct GMT_CTRL *GMT, double lon, double lat, uint64_t seg, struct GMT_DATASEGMENT *S, unsigned int return_mindist, double *dist_min, double *x_near, double *y_near)
{	/* Compute distance to the line S from (lon,lat) */
	return (GMT->current.map.near_a_line_func (GMT, lon, lat, seg, S, return_mindist, dist_min, x_near, y_near));
}

/* Specific functions that are accessed via pointer only */

/*! . */
double GMT_cartesian_dist (struct GMT_CTRL *GMT_UNUSED(GMT), double x0, double y0, double x1, double y1)
{	/* Calculates the good-old straight line distance in users units */
	return (hypot ( (x1 - x0), (y1 - y0)));
}

/*! . */
double GMT_cartesian_dist2 (struct GMT_CTRL *GMT_UNUSED(GMT), double x0, double y0, double x1, double y1)
{	/* Calculates the good-old straight line distance squared in users units */
	x1 -= x0;	y1 -= y0;
	return (x1*x1 + y1*y1);
}

/*! . */
double GMT_cartesian_dist_proj (struct GMT_CTRL *GMT, double lon1, double lat1, double lon2, double lat2)
{	/* Calculates the good-old straight line distance after first projecting the data */
	double x0, y0, x1, y1;
	GMT_geo_to_xy (GMT, lon1, lat1, &x0, &y0);
	GMT_geo_to_xy (GMT, lon2, lat2, &x1, &y1);
	return (hypot ( (x1 - x0), (y1 - y0)));
}

/*! . */
double GMT_cartesian_dist_proj2 (struct GMT_CTRL *GMT, double lon1, double lat1, double lon2, double lat2)
{	/* Calculates the good-old straight line distance squared after first projecting the data */
	double x0, y0, x1, y1;
	GMT_geo_to_xy (GMT, lon1, lat1, &x0, &y0);
	GMT_geo_to_xy (GMT, lon2, lat2, &x1, &y1);
	x1 -= x0;	y1 -= y0;
	return (x1*x1 + y1*y1);
}

/*! . */
double gmt_flatearth_dist_degree (struct GMT_CTRL *GMT_UNUSED(GMT), double x0, double y0, double x1, double y1) {
	/* Calculates the approximate flat earth distance in degrees.
	   If difference in longitudes exceeds 180 we pick the other
	   offset (360 - offset)
	 */
	double dlon;

	GMT_set_delta_lon (x0, x1, dlon);
	return (hypot ( dlon * cosd (0.5 * (y1 + y0)), (y1 - y0)));
}

/*! . */
double gmt_flatearth_dist_meter (struct GMT_CTRL *GMT, double x0, double y0, double x1, double y1) {
	/* Calculates the approximate flat earth distance in km.
	   If difference in longitudes exceeds 180 we pick the other
	   offset (360 - offset)
	 */
	return (gmt_flatearth_dist_degree (GMT, x0, y0, x1, y1) * GMT->current.proj.DIST_M_PR_DEG);
}

/*! . */
double gmt_haversine (struct GMT_CTRL *GMT, double lon1, double lat1, double lon2, double lat2) {
	/* Haversine formula for great circle distance.  Intermediate function that returns sin^2 (half_angle).
	 * This avoids problems with short distances where cos(c) is close to 1 and acos is inaccurate.
	 */

	double sx, sy, sin_half_squared;

	if (lat1 == lat2 && lon1 == lon2) return (0.0);

	if (GMT->current.setting.proj_aux_latitude != GMT_LATSWAP_NONE) {	/* Use selected auxiliary latitude */
		lat1 = GMT_lat_swap (GMT, lat1, GMT->current.setting.proj_aux_latitude);
		lat2 = GMT_lat_swap (GMT, lat2, GMT->current.setting.proj_aux_latitude);
	}

	sy = sind (0.5 * (lat2 - lat1));
	sx = sind (0.5 * (lon2 - lon1));	/* If there is a 360 wrap here then the sign of sx is wrong but we only use sx^2 */
	sin_half_squared = sy * sy + cosd (lat2) * cosd (lat1) * sx * sx;

	return (sin_half_squared);
}

/*! . */
double GMT_great_circle_dist_cos (struct GMT_CTRL *GMT, double lon1, double lat1, double lon2, double lat2) {
	/* Return cosine of great circle distance */

	double sin_half_squared = gmt_haversine (GMT, lon1, lat1, lon2, lat2);
	return (1.0 - 2.0 * sin_half_squared);	/* Convert sin^2 (half-angle) to cos (angle) */
}

/*! . */
double GMT_great_circle_dist_degree (struct GMT_CTRL *GMT, double lon1, double lat1, double lon2, double lat2)
{	/* Great circle distance on a sphere in degrees */

	double sin_half_squared = gmt_haversine (GMT, lon1, lat1, lon2, lat2);
	return (2.0 * d_asind (d_sqrt (sin_half_squared)));
}

/*! . */
double GMT_great_circle_dist_meter (struct GMT_CTRL *GMT, double lon1, double lat1, double lon2, double lat2)
{	/* Calculates the great circle distance in meter */
	return (GMT_great_circle_dist_degree (GMT, lon1, lat1, lon2, lat2) * GMT->current.proj.DIST_M_PR_DEG);
}

/*! . */
double gmt_geodesic_dist_degree (struct GMT_CTRL *GMT, double lonS, double latS, double lonE, double latE) {
	/* Compute the great circle arc length in degrees on an ellipsoidal
	 * Earth.  We do this by converting to geocentric coordinates.
	 */

	double a, b, c, d, e, f, a1, b1, c1, d1, e1, f1, thg, sc, sd, dist;

	/* Equations are unstable for latitudes of exactly 0 degrees. */

	if (latE == 0.0) latE = 1.0e-08;
	if (latS == 0.0) latS = 1.0e-08;

	/* Must convert from geographic to geocentric coordinates in order
	 * to use the spherical trig equations.  This requires a latitude
	 * correction given by: 1-ECC2=1-2*F + F*F = GMT->current.proj.one_m_ECC2
	 */

	thg = atan (GMT->current.proj.one_m_ECC2 * tand (latE));
	sincos (thg, &c, &f);		f = -f;
	sincosd (lonE, &d, &e);		e = -e;
	a = f * e;
	b = -f * d;

	/* Calculate some trig constants. */

	thg = atan (GMT->current.proj.one_m_ECC2 * tand (latS));
	sincos (thg, &c1, &f1);		f1 = -f1;
	sincosd (lonS, &d1, &e1);	e1 = -e1;
	a1 = f1 * e1;
	b1 = -f1 * d1;

	/* Spherical trig relationships used to compute angles. */

	sc = a * a1 + b * b1 + c * c1;
	sd = 0.5 * sqrt ((pow (a-a1,2.0) + pow (b-b1,2.0) + pow (c-c1,2.0)) * (pow (a+a1,2.0) + pow (b+b1, 2.0) + pow (c+c1, 2.0)));
	dist = atan2d (sd, sc);
	if (dist < 0.0) dist += 360.0;

	return (dist);
}

/*! . */
double GMT_geodesic_dist_cos (struct GMT_CTRL *GMT, double lonS, double latS, double lonE, double latE)
{	/* Convenience function to get cosine instead */
	return (cosd (gmt_geodesic_dist_degree (GMT, lonS, latS, lonE, latE)));
}

/*! . */
double gmt_andoyer_dist_degree (struct GMT_CTRL *GMT, double lon1, double lat1, double lon2, double lat2)
{	/* Approximate geodesic distance on an ellipsoid in degrees
	 *  H. Andoyer from Astronomical Algorithms, Jean Meeus, second edition.
	 */
	double sg = sind (0.5 * (lat2 - lat1));
	double sf = sind (0.5 * (lat2 + lat1));
	double sl = sind (0.5 * (lon2 - lon1));	/* Might have wrong sign if 360 wrap but we only use sl^2 */
	double s, c, w, r, h1, h2;
	sg *= sg;
	sl *= sl;
	sf *= sf;
	s = sg * (1.0 - sl) + (1.0 - sf) * sl;
	c = (1.0 - sg) * (1.0 - sl) + sf * sl;

	w = atan (sqrt (s/c));
	r = sqrt (s*c) / w;
	h1 = 0.5 * (3.0 * r - 1.0) / c;
	h2 = 0.5 * (3.0 * r + 1.0) / s;
	return (2.0 * w * (1.0 + GMT->current.setting.ref_ellipsoid[GMT->current.setting.proj_ellipsoid].flattening * (h1 * sf * (1.0 - sg) - h2 * (1.0 - sf) * sg)));
}

/*! . */
double gmt_andoyer_dist_meter (struct GMT_CTRL *GMT, double lon1, double lat1, double lon2, double lat2) {
	return (GMT->current.proj.EQ_RAD * gmt_andoyer_dist_degree (GMT, lon1, lat1, lon2, lat2));
}

/*! . */
double gmt_vincenty_dist_meter (struct GMT_CTRL *GMT, double lonS, double latS, double lonE, double latE) {
	/* Translation of NGS FORTRAN code for determination of true distance
	** and respective forward and back azimuths between two points on the
	** ellipsoid.  Good for any pair of points that are not antipodal.
	**
	**      INPUT
	**	latS, lonS -- latitude and longitude of first point in radians.
	**	latE, lonE -- latitude and longitude of second point in radians.
	**
	**	OUTPUT
	**	s -- distance between points in meters.
	** Modified by P.W. from: http://article.gmane.org/gmane.comp.gis.proj-4.devel/3478
	*/
	static double s, c, d, e, r, f, d_lon, dx, x, y, sa, cx, cy, cz, sx, sy, c2a, cu1, cu2, su1, tu1, tu2, ts, baz, faz;
	int n_iter = 0;

	f = GMT->current.setting.ref_ellipsoid[GMT->current.setting.proj_ellipsoid].flattening;
	r = 1.0 - f;
	tu1 = r * tand (latS);
	tu2 = r * tand (latE);
	cu1 = 1.0 / sqrt (tu1 * tu1 + 1.0);
	su1 = cu1 * tu1;
	cu2 = 1.0 / sqrt (tu2 * tu2 + 1.0);
	ts  = cu1 * cu2;
	baz = ts * tu2;
	faz = baz * tu1;
	GMT_set_delta_lon (lonS, lonE, d_lon);
	x = dx = D2R * d_lon;
	do {
		n_iter++;
		sincos (x, &sx, &cx);
		tu1 = cu2 * sx;
		tu2 = baz - su1 * cu2 * cx;
		sy = sqrt (tu1 * tu1 + tu2 * tu2);
		cy = ts * cx + faz;
		y = atan2 (sy, cy);
		sa = ts * sx / sy;
		c2a = -sa * sa + 1.0;
		cz = faz + faz;
		if (c2a > 0.0) cz = -cz / c2a + cy;
		e = cz * cz * 2.0 - 1.0;
		c = ((c2a * -3.0 + 4.0) * f + 4.0) * c2a * f / 16.0;
		d = x;
		x = ((e * cy * c + cz) * sy * c + y) * sa;
		x = (1.0 - c) * x * f + dx;
	} while (fabs (d - x) > VINCENTY_EPS && n_iter <= 50);
	if (n_iter > VINCENTY_MAX_ITER) {
		GMT->current.proj.n_geodesic_approx++;	/* Count inaccurate results */
		GMT_Report (GMT->parent, GMT_MSG_LONG_VERBOSE, "Near- or actual antipodal points encountered. Precision may be reduced slightly.\n");
		s = M_PI;
	}
	else {
		x = sqrt ((1.0 / r / r - 1.0) * c2a + 1.0) + 1.0;
		x = (x - 2.0) / x;
		c = (x * x / 4.0 + 1.0) / (1.0 - x);
		d = (x * 0.375 * x - 1.0) * x;
		s = ((((sy * sy * 4.0 - 3.0) * (1.0 - e - e) * cz * d / 6.0 - e * cy) * d / 4.0 + cz) * sy * d + y) * c * r;
		if (s > M_PI) {
			GMT_Report (GMT->parent, GMT_MSG_LONG_VERBOSE, "Near- or actual antipodal points encountered. Precision may be reduced slightly.\n");
			s = M_PI;
		}
	}
	GMT->current.proj.n_geodesic_calls++;
	return (s * GMT->current.proj.EQ_RAD);
}

/*! . */
double gmt_rudoe_dist_meter (struct GMT_CTRL *GMT, double lonS, double latS, double lonE, double latE) {
	/* Compute length of geodesic between locations in meters
	 * We use Rudoe's equation from Bomford.
	 */

	double e1, el, sinthi, costhi, sinthk, costhk, tanthi, tanthk, sina12, cosa12, d_lon;
	double al, a12top, a12bot, a12, e2, e3, c0, c2, c4, v1, v2, z1, z2, x2, y2, dist;
	double e1p1, sqrte1p1, sin_dl, cos_dl, u1bot, u1, u2top, u2bot, u2, b0, du, pdist;


	/* Equations are unstable for latitudes of exactly 0 degrees. */

	if (latE == 0.0) latE = 1.0e-08;
	if (latS == 0.0) latS = 1.0e-08;

	/* Now compute the distance between the two points using Rudoe's
	 * formula given in Bomford's GEODESY, section 2.15(b).
	 * (Unclear if it is 1971 or 1980 edition)
	 * (There is some numerical problem with the following formulae.
	 * If the station is in the southern hemisphere and the event in
	 * in the northern, these equations give the longer, not the
	 * shorter distance between the two locations.  Since the equations
	 * are fairly messy, the simplist solution is to reverse the
	 * meanings of the two locations for this case.)
	 */

	if (latS < 0.0) {	/* Station in southern hemisphere, swap */
		double_swap (lonS, lonE);
		double_swap (latS, latE);
	}
	el = GMT->current.proj.ECC2 / GMT->current.proj.one_m_ECC2;
	e1 = 1.0 + el;
	sincosd (latE, &sinthi, &costhi);
	sincosd (latS, &sinthk, &costhk);
	GMT_set_delta_lon (lonS, lonE, d_lon);
	sincosd (d_lon, &sin_dl, &cos_dl);
	tanthi = sinthi / costhi;
	tanthk = sinthk / costhk;
	al = tanthi / (e1 * tanthk) + GMT->current.proj.ECC2 * sqrt ((e1 + tanthi * tanthi) / (e1 + tanthk * tanthk));
	a12top = sin_dl;
	a12bot = (al - cos_dl) * sinthk;
	a12 = atan2 (a12top,a12bot);
	sincos (a12, &sina12, &cosa12);
	e1 = el * (pow (costhk * cosa12, 2.0) + sinthk * sinthk);
	e2 = e1 * e1;
	e3 = e1 * e2;
	c0 = 1.0 + 0.25 * e1 - (3.0 / 64.0) * e2 + (5.0 / 256.0) * e3;
	c2 = -0.125 * e1 + (1.0 / 32) * e2 - (15.0 / 1024.0) * e3;
	c4 = -(1.0 / 256.0) * e2 + (3.0 / 1024.0) * e3;
	v1 = GMT->current.proj.EQ_RAD / sqrt (1.0 - GMT->current.proj.ECC2 * sinthk * sinthk);
	v2 = GMT->current.proj.EQ_RAD / sqrt (1.0 - GMT->current.proj.ECC2 * sinthi * sinthi);
	z1 = v1 * (1.0 - GMT->current.proj.ECC2) * sinthk;
	z2 = v2 * (1.0 - GMT->current.proj.ECC2) * sinthi;
	x2 = v2 * costhi * cos_dl;
	y2 = v2 * costhi * sin_dl;
	e1p1 = e1 + 1.0;
	sqrte1p1 = sqrt (e1p1);
	u1bot = sqrte1p1 * cosa12;
	u1 = atan2 (tanthk, u1bot);
	u2top = v1 * sinthk + e1p1 * (z2 - z1);
	u2bot = sqrte1p1 * (x2 * cosa12 - y2 * sinthk * sina12);
	u2 = atan2 (u2top, u2bot);
	b0 = v1 * sqrt (1.0 + el * pow (costhk * cosa12, 2.0)) / e1p1;
	du = u2  - u1;
	if (fabs (du) > M_PI) du = copysign (TWO_PI - fabs (du), du);
	pdist = b0 * (c2 * (sin (2.0 * u2) - sin(2.0 * u1)) + c4 * (sin (4.0 * u2) - sin (4.0 * u1)));
	dist = fabs (b0 * c0 * du + pdist);

	return (dist);
}

/*! . */
double gmt_loxodrome_dist_degree (struct GMT_CTRL *GMT, double lon1, double lat1, double lon2, double lat2)
{	/* Calculates the distance along the loxodrome, in meter */
	double dist, d_lon;
	GMT_set_delta_lon (lon1, lon2, d_lon);
	if (doubleAlmostEqualZero (lat1, lat2)) {	/* Along parallel */
		if (GMT->current.proj.GMT_convert_latitudes) lat1 = GMT_latg_to_latc (GMT, lat1);
		dist = fabs (d_lon) * cosd (lat1);
	}
	else { /* General case */
		double dx, dy, Az;
		if (GMT->current.proj.GMT_convert_latitudes) {
			lat1 = GMT_latg_to_latc (GMT, lat1);
			lat2 = GMT_latg_to_latc (GMT, lat2);
		}
		dx = D2R * d_lon;
		dy = d_log (GMT, tand (45.0 + 0.5 * lat2)) - d_log (GMT, tand (45.0 + 0.5 * lat1));
		Az = atan2 (dx, dy);
		dist = fabs (dx / cos (Az));
	}
	return (dist);
}

/*! . */
double gmt_loxodrome_dist_meter (struct GMT_CTRL *GMT, double lon1, double lat1, double lon2, double lat2)
{	/* Calculates the loxodrome distance in meter */
	return (gmt_loxodrome_dist_degree (GMT, lon1, lat1, lon2, lat2) * GMT->current.proj.DIST_M_PR_DEG);
}

/*! . */
double gmt_az_backaz_loxodrome (struct GMT_CTRL *GMT, double lonE, double latE, double lonS, double latS, bool baz) {
	/* Calculate azimuths or backazimuths.  Loxodrome mode.
	 * First point is considered "Event" and second "Station".
	 * Azimuth is direction from Station to Event.
	 * BackAzimuth is direction from Event to Station */

	double az, d_lon;

	if (baz) {	/* exchange point one and two */
		double_swap (lonS, lonE);
		double_swap (latS, latE);
	}
	GMT_set_delta_lon (lonE, lonS, d_lon);
	if (doubleAlmostEqualZero (latS, latE))	/* Along parallel */
		az = (d_lon > 0.0) ? 90 : -90.0;
	else { /* General case */
		double dx, dy;
		if (GMT->current.proj.GMT_convert_latitudes) {
			latS = GMT_latg_to_latc (GMT, latS);
			latE = GMT_latg_to_latc (GMT, latE);
		}
		dx = D2R * d_lon;
		dy = d_log (GMT, tand (45.0 + 0.5 * latS)) - d_log (GMT, tand (45.0 + 0.5 * latE));
		az = atan2d (dx, dy);
		if (az < 0.0) az += 360.0;
	}
	return (az);
}

/* Functions dealing with distance between points */

/*! . */
double GMT_mindist_to_point (struct GMT_CTRL *GMT, double lon, double lat, struct GMT_DATATABLE *T, uint64_t *id) {
	uint64_t row, seg;
	double d, d_min;

	d_min = DBL_MAX;
	for (seg = 0; seg < T->n_segments; seg++) {
		for (row = 0; row < T->segment[seg]->n_rows; row++) {
			d = GMT_distance (GMT, lon, lat, T->segment[seg]->coord[GMT_X][row], T->segment[seg]->coord[GMT_Y][row]);
			if (d < d_min) {	/* Update the shortest distance and the point responsible */
				d_min = d;	id[0] = seg;	id[1] = row;
			}
		}
	}
	return (d_min);
}

/*! . */
bool gmt_near_a_point_spherical (struct GMT_CTRL *GMT, double x, double y, struct GMT_DATATABLE *T, double dist) {
	uint64_t row, seg;
	bool each_point_has_distance;
	double d;

	each_point_has_distance = (dist <= 0.0 && T->segment[0]->n_columns > 2);
	for (seg = 0; seg < T->n_segments; seg++) {
		for (row = 0; row < T->segment[seg]->n_rows; row++) {
			d = GMT_distance (GMT, x, y, T->segment[seg]->coord[GMT_X][row], T->segment[seg]->coord[GMT_Y][row]);
			if (each_point_has_distance) dist = T->segment[seg]->coord[GMT_Z][row];
			if (d <= dist) return (true);
		}
	}
	return (false);
}

/*! . */
bool gmt_near_a_point_cartesian (struct GMT_CTRL *GMT, double x, double y, struct GMT_DATATABLE *T, double dist)
{	/* Since Cartesian we use a GMT_distance set to return distances^2 (avoiding hypot) */
	bool each_point_has_distance;
	uint64_t row, seg;
	double d, x0, y0, xn, d0, d02 = 0.0, dn;

	each_point_has_distance = (dist <= 0.0 && T->segment[0]->n_columns > 2);

	/* Assumes the points have been sorted so xp[0] is xmin and xp[n-1] is xmax] !!! */

	/* See if we are safely outside the range */
	x0 = T->segment[0]->coord[GMT_X][0];
	d0 = (each_point_has_distance) ? T->segment[0]->coord[GMT_Z][0] : dist;
	xn = T->segment[T->n_segments-1]->coord[GMT_X][T->segment[T->n_segments-1]->n_rows-1];
	dn = (each_point_has_distance) ? T->segment[T->n_segments-1]->coord[GMT_Z][T->segment[T->n_segments-1]->n_rows-1] : dist;
	if ((x < (x0 - d0)) || (x > (xn) + dn)) return (false);

	/* No, must search the points */
	if (!each_point_has_distance) d02 = dist * dist;

	for (seg = 0; seg < T->n_segments; seg++) {
		for (row = 0; row < T->segment[seg]->n_rows; row++) {
			x0 = T->segment[seg]->coord[GMT_X][row];
			d0 = (each_point_has_distance) ? T->segment[seg]->coord[GMT_Z][row] : dist;
			if (fabs (x - x0) <= d0) {	/* Simple x-range test first */
				y0 = T->segment[seg]->coord[GMT_Y][row];
				if (fabs (y - y0) <= d0) {	/* Simple y-range test next */
					/* Here we must compute distance */
					if (each_point_has_distance) d02 = d0 * d0;
					d = GMT_distance (GMT, x, y, x0, y0);
					if (d <= d02) return (true);
				}
			}
		}
	}
	return (false);
}

/* Functions involving distance from arbitrary points to a line */

/*! . */
bool gmt_near_a_line_cartesian (struct GMT_CTRL *GMT, double lon, double lat, uint64_t seg, struct GMT_DATASEGMENT *S, unsigned int return_mindist, double *dist_min, double *x_near, double *y_near) {
	bool perpendicular_only = false, interior, within;
	uint64_t row0, row1;
	double edge, dx, dy, xc, yc, s, s_inv, d, dist_AB, fraction;
	/* gmt_near_a_line_cartesian works in one of two modes, depending on return_mindist.
	   Since return_mindist is composed of two settings we must first set
	   perpendicular_only = (return_mindist >= 10);
	   return_mindist -= 10 * perpendicular_only;
	   That is, if 10 was added it means perpendicular_only is set and then the 10 is
	   removed.  We now consider what is left of return_mindist:
	   (1) return_mindist == 0:
	      We expect each segment to have its dist variable set to a minimum distance,
	      and if the point is within this distance from the line then we return true;
	      otherwise we return false.  If the segments have not set their distances then
	      it will have been initialized at 0 and only a point on the line will return true.
	      If perpendicular_only we ignore a point that is within the distance of the
	      linesegment endpoints but project onto the extension of the line (i.e., it is
	      "outside" the extent of the line).  We return false in that case.
	   (2) return_mindist != 0:
	      Return the minimum distance via dist_min. In addition, if > 1:
	      If == 2 we also return the coordinate of nearest point via x_near, y_near.
	      If == 3 we instead return segment number and point number (fractional) of that point via x_near, y_near.
	      The function will always return true, except if perpendicular_only is set: then we
	      return false if the point projects onto the extension of the line (i.e., it is "outside"
	      the extent of the line).  */

	if (return_mindist >= 10) {	/* Exclude circular region surrounding line endpoints */
		perpendicular_only = true;
		return_mindist -= 10;
	}

	if (S->n_rows <= 0) return (false);	/* empty; skip */

	if (return_mindist) S->dist = 0.0;	/* Explicitly set dist to zero so the shortest distance can be found */

	/* Find nearest point on this line */

	for (row0 = 0; row0 < S->n_rows; row0++) {	/* loop over nodes on current line */
		d = GMT_distance (GMT, lon, lat, S->coord[GMT_X][row0], S->coord[GMT_Y][row0]);	/* Distance between our point and j'th node on seg'th line */
		if (return_mindist && d < (*dist_min)) {	/* Update min distance */
			*dist_min = d;
			if (return_mindist == 2) { *x_near = S->coord[GMT_X][row0]; *y_near = S->coord[GMT_Y][row0]; }	/* Also update (x,y) of nearest point on the line */
			else if (return_mindist == 3) { *x_near = (double)seg; *y_near = (double)row0;}		/* Instead update (seg, pt) of nearest point on the line */
		}
		interior = (row0 > 0 && row0 < (S->n_rows - 1));	/* Only false if we are processing one of the end points */
		if (d <= S->dist && (interior || !perpendicular_only)) return (true);		/* Node inside the critical distance; we are done */
	}

	if (S->n_rows < 2) return (false);	/* 1-point "line" is a point; skip segment check */

	/* If we get here we must check for intermediate points along the straight lines between segment nodes.
	 * However, since we know all nodes are outside the circle, we first check if the pair of nodes making
	 * up the next line segment are outside of the circumscribing square before we need to solve for the
	 * intersection between the line segment and the normal from our point. */

	for (row0 = 0, row1 = 1, within = false; row1 < S->n_rows; row0++, row1++) {	/* loop over straight segments on current line */
		if (!return_mindist) {
			edge = lon - S->dist;
			if (S->coord[GMT_X][row0] < edge && S->coord[GMT_X][row1] < edge) continue;	/* Left of square */
			edge = lon + S->dist;
			if (S->coord[GMT_X][row0] > edge && S->coord[GMT_X][row1] > edge) continue;	/* Right of square */
			edge = lat - S->dist;
			if (S->coord[GMT_Y][row0] < edge && S->coord[GMT_Y][row1] < edge) continue;	/* Below square */
			edge = lat + S->dist;
			if (S->coord[GMT_Y][row0] > edge && S->coord[GMT_Y][row1] > edge) continue;	/* Above square */
		}

		/* Here there is potential for the line segment crossing inside the circle */

		dx = S->coord[GMT_X][row1] - S->coord[GMT_X][row0];
		dy = S->coord[GMT_Y][row1] - S->coord[GMT_Y][row0];
		if (dx == 0.0) {		/* Line segment is vertical, our normal is thus horizontal */
			if (dy == 0.0) continue;	/* Dummy segment with no length */
			xc = S->coord[GMT_X][row0];
			yc = lat;
			if (S->coord[GMT_Y][row0] < yc && S->coord[GMT_Y][row1] < yc ) continue;	/* Cross point is on extension */
			if (S->coord[GMT_Y][row0] > yc && S->coord[GMT_Y][row1] > yc ) continue;	/* Cross point is on extension */
		}
		else {	/* Line segment is not vertical */
			if (dy == 0.0) {	/* Line segment is horizontal, our normal is thus vertical */
				xc = lon;
				yc = S->coord[GMT_Y][row0];
			}
			else {	/* General case of oblique line */
				s = dy / dx;
				s_inv = -1.0 / s;
				xc = (lat - S->coord[GMT_Y][row0] + s * S->coord[GMT_X][row0] - s_inv * lon ) / (s - s_inv);
				yc = S->coord[GMT_Y][row0] + s * (xc - S->coord[GMT_X][row0]);

			}
			/* To be inside, (xc, yc) must (1) be on the line segment and not its extension and (2) be within dist of our point */

			if (S->coord[GMT_X][row0] < xc && S->coord[GMT_X][row1] < xc ) continue;	/* Cross point is on extension */
			if (S->coord[GMT_X][row0] > xc && S->coord[GMT_X][row1] > xc ) continue;	/* Cross point is on extension */
		}

		/* OK, here we must check how close the crossing point is */

		d = GMT_distance (GMT, lon, lat, xc, yc);			/* Distance between our point and intersection */
		if (return_mindist && d < (*dist_min)) {			/* Update min distance */
			*dist_min = d;
			if (return_mindist == 2) { *x_near = xc; *y_near = yc;}	/* Also update nearest point on the line */
			else if (return_mindist == 3) {	/* Instead update (seg, pt) of nearest point on the line */
				*x_near = (double)seg;
				dist_AB = GMT_distance (GMT, S->coord[GMT_X][row0], S->coord[GMT_Y][row0], S->coord[GMT_X][row1], S->coord[GMT_Y][row1]);
				fraction = (dist_AB > 0.0) ? GMT_distance (GMT, S->coord[GMT_X][row0], S->coord[GMT_Y][row0], xc, yc) / dist_AB : 0.0;
				*y_near = (double)row0 + fraction;
			}
			within = true;
		}
		if (d <= S->dist) return (true);		/* Node inside the critical distance; we are done */
	}

	return (within);	/* All tests failed, we are not close to the line(s), or we just return distance and interior (see comments above) */
}

/*! . */
bool gmt_near_lines_cartesian (struct GMT_CTRL *GMT, double lon, double lat, struct GMT_DATATABLE *T, unsigned int return_mindist, double *dist_min, double *x_near, double *y_near) {
	uint64_t seg;
	int mode = return_mindist, status;
	bool OK = false;
	if (mode >= 10) mode -= 10;	/* Exclude (or flag) circular region surrounding line endpoints */
	if (mode) *dist_min = DBL_MAX;	/* Want to find the minimum distance so init to huge */

	for (seg = 0; seg < T->n_segments; seg++) {	/* Loop over each line segment */
		status = gmt_near_a_line_cartesian (GMT, lon, lat, seg, T->segment[seg], return_mindist, dist_min, x_near, y_near);
		if (status) {	/* Got a min distance or satisfied the min dist requirement */
			if (!return_mindist) return (true);	/* Done, we are within distance of one of the lines */
			OK = true;
		}
	}
	return (OK);
}

/*! . */
bool gmt_near_a_line_spherical (struct GMT_CTRL *P, double lon, double lat, uint64_t seg, struct GMT_DATASEGMENT *S, unsigned int return_mindist, double *dist_min, double *x_near, double *y_near) {
	bool perpendicular_only = false, interior, within;
	uint64_t row, prev_row;
	double d, A[3], B[3], GMT[3], X[3], xlon, xlat, cx_dist, cos_dist, dist_AB, fraction;

	/* gmt_near_a_line_spherical works in one of two modes, depending on return_mindist.
	   Since return_mindist is composed of two settings we must first set
	   perpendicular_only = (return_mindist >= 10);
	   return_mindist -= 10 * perpendicular_only;
	   That is, if 10 was added it means perpendicular_only is set and then the 10 is
	   removed.  We now consider what is left of return_mindist:
	   (1) return_mindist == 0:
	      We expect each segment to have its dist variable set to a minimum distance,
	      and if the point is within this distance from the line then we return true;
	      otherwise we return false.  If the segments have not set their distances then
	      it will have been initialized at 0 and only a point on the line will return true.
	      If perpendicular_only we ignore a point that is within the distance of the
	      linesegment endpoints but project onto the extension of the line (i.e., it is
	      "outside" the extent of the line).  We return false in that case.
	   (2) return_mindist != 0:
	      Return the minimum distance via dist_min. In addition, if > 1:
	      If == 2 we also return the coordinate of nearest point via x_near, y_near.
	      If == 3 we instead return segment number and point number (fractional) of that point via x_near, y_near.
	      The function will always return true, except if perpendicular_only is set: then we
	      return false if the point projects onto the extension of the line (i.e., it is "outside"
	      the extent of the line).  */

	if (return_mindist >= 10) {	/* Exclude (or flag) circular region surrounding line endpoints */
		perpendicular_only = true;
		return_mindist -= 10;
	}
	GMT_geo_to_cart (P, lat, lon, GMT, true);	/* Our point to test is now GMT */

	if (S->n_rows <= 0) return (false);	/* Empty ; skip */

	/* Find nearest point on this line */

	if (return_mindist) S->dist = 0.0;	/* Explicitly set dist to zero so the shortest distance can be found */

	for (row = 0; row < S->n_rows; row++) {	/* loop over nodes on current line */
		d = GMT_distance (P, lon, lat, S->coord[GMT_X][row], S->coord[GMT_Y][row]);	/* Distance between our point and row'th node on seg'th line */
		if (return_mindist && d < (*dist_min)) {	/* Update minimum distance */
			*dist_min = d;
			if (return_mindist == 2) *x_near = S->coord[GMT_X][row], *y_near = S->coord[GMT_Y][row];	/* Also update (x,y) of nearest point on the line */
			if (return_mindist == 3) *x_near = (double)seg, *y_near = (double)row;	/* Also update (seg, pt) of nearest point on the line */
		}
		interior = (row > 0 && row < (S->n_rows - 1));	/* Only false if we are processing one of the end points */
		if (d <= S->dist && (interior || !perpendicular_only)) return (true);			/* Node inside the critical distance; we are done */
	}

	if (S->n_rows < 2) return (false);	/* 1-point "line" is a point; skip segment check */

	/* If we get here we must check for intermediate points along the great circle lines between segment nodes.*/

	if (return_mindist)		/* Cosine of the great circle distance we are checking for. 2 ensures failure to be closer */
		cos_dist = 2.0;
	else if (P->current.map.dist[GMT_MAP_DIST].arc)	/* Used angular distance measure */
		cos_dist = cosd (S->dist / P->current.map.dist[GMT_MAP_DIST].scale);
	else	/* Used distance units (e.g., meter, km). Conv to meters, then to degrees */
		cos_dist = cosd ((S->dist / P->current.map.dist[GMT_MAP_DIST].scale) / P->current.proj.DIST_M_PR_DEG);
	GMT_geo_to_cart (P, S->coord[GMT_Y][0], S->coord[GMT_X][0], B, true);		/* 3-D vector of end of last segment */

	for (row = 1, within = false; row < S->n_rows; row++) {				/* loop over great circle segments on current line */
		GMT_memcpy (A, B, 3, double);	/* End of last segment is start of new segment */
		GMT_geo_to_cart (P, S->coord[GMT_Y][row], S->coord[GMT_X][row], B, true);	/* 3-D vector of end of this segment */
		if (GMT_great_circle_intersection (P, A, B, GMT, X, &cx_dist)) continue;	/* X not between A and B */
		if (return_mindist) {		/* Get lon, lat of X, calculate distance, and update min_dist if needed */
			GMT_cart_to_geo (P, &xlat, &xlon, X, true);
			d = GMT_distance (P, xlon, xlat, lon, lat);	/* Distance between our point and closest perpendicular point on seg'th line */
			if (d < (*dist_min)) {	/* Update minimum distance */
				*dist_min = d;
				if (return_mindist == 2) { *x_near = xlon; *y_near = xlat;}	/* Also update (x,y) of nearest point on the line */
				else if (return_mindist == 3) {	/* Also update (seg, pt) of nearest point on the line */
					*x_near = (double)seg;
					prev_row = row - 1;
					dist_AB = GMT_distance (P, S->coord[GMT_X][prev_row], S->coord[GMT_Y][prev_row], S->coord[GMT_X][row], S->coord[GMT_Y][row]);
					fraction = (dist_AB > 0.0) ? GMT_distance (P, S->coord[GMT_X][prev_row], S->coord[GMT_Y][prev_row], xlon, xlat) / dist_AB : 0.0;
					*y_near = (double)prev_row + fraction;
				}
				within = true;	/* Found at least one segment with a valid inside distance */
			}
		}
		if (cx_dist >= cos_dist) return (true);	/* X is on the A-B extension AND within specified distance */
	}

	return (within);	/* All tests failed, we are not close to the line(s), or we return a mindist (see comments above) */
}

/*! . */
bool gmt_near_lines_spherical (struct GMT_CTRL *P, double lon, double lat, struct GMT_DATATABLE *T, unsigned int return_mindist, double *dist_min, double *x_near, double *y_near) {
	uint64_t seg;
	int mode = return_mindist, status;
	bool OK = false;
	if (mode >= 10) mode -= 10;	/* Exclude (or flag) circular region surrounding line endpoints */
	if (mode) *dist_min = DBL_MAX;	/* Want to find the minimum distance so init to huge */

	for (seg = 0; seg < T->n_segments; seg++) {	/* Loop over each line segment */
		status = gmt_near_a_line_spherical (P, lon, lat, seg, T->segment[seg], return_mindist, dist_min, x_near, y_near);
		if (status) {	/* Got a min distance or satisfied the min dist requirement */
			if (!return_mindist) return (true);	/* Done, we are within distance of one of the lines */
			OK = true;
		}
	}
	return (OK);
}

/*! . */
int GMT_great_circle_intersection (struct GMT_CTRL *GMT, double A[], double B[], double C[], double X[], double *CX_dist) {
	/* A, B, C are 3-D Cartesian unit vectors, i.e., points on the sphere.
	 * Let points A and B define a great circle, and consider a
	 * third point C.  A second great cirle goes through C and
	 * is orthogonal to the first great circle.  Their intersection
	 * X is the point on (A,B) closest to C.  We must test if X is
	 * between A,B or outside.
	 */
	unsigned int i;
	double P[3], E[3], M[3], Xneg[3], cos_AB, cos_MX1, cos_MX2, cos_test;

	GMT_cross3v (GMT, A, B, P);			/* Get pole position of plane through A and B (and origin O) */
	GMT_normalize3v (GMT, P);			/* Make sure P has unit length */
	GMT_cross3v (GMT, C, P, E);			/* Get pole E to plane through C (and origin) but normal to A,B (hence going through P) */
	GMT_normalize3v (GMT, E);			/* Make sure E has unit length */
	GMT_cross3v (GMT, P, E, X);			/* Intersection between the two planes is oriented line*/
	GMT_normalize3v (GMT, X);			/* Make sure X has unit length */
	/* The X we want could be +x or -X; must determine which might be closest to A-B midpoint M */
	for (i = 0; i < 3; i++) {
		M[i] = A[i] + B[i];
		Xneg[i] = -X[i];
	}
	GMT_normalize3v (GMT, M);			/* Make sure M has unit length */
	/* Must first check if X is along the (A,B) segment and not on its extension */

	cos_MX1 = GMT_dot3v (GMT, M, X);		/* Cos of spherical distance between M and +X */
	cos_MX2 = GMT_dot3v (GMT, M, Xneg);	/* Cos of spherical distance between M and -X */
	if (cos_MX2 > cos_MX1) GMT_memcpy (X, Xneg, 3, double);		/* -X is closest to A-B midpoint */
	cos_AB = fabs (GMT_dot3v (GMT, A, B));	/* Cos of spherical distance between A,B */
	cos_test = fabs (GMT_dot3v (GMT, A, X));	/* Cos of spherical distance between A and X */
	if (cos_test < cos_AB) return 1;	/* X must be on the A-B extension if its distance to A exceeds the A-B length */
	cos_test = fabs (GMT_dot3v (GMT, B, X));	/* Cos of spherical distance between B and X */
	if (cos_test < cos_AB) return 1;	/* X must be on the A-B extension if its distance to B exceeds the A-B length */

	/* X is between A and B.  Now calculate distance between C and X */

	*CX_dist = GMT_dot3v (GMT, C, X);		/* Cos of spherical distance between C and X */
	return (0);				/* Return zero if intersection is between A and B */
}

/*! . */
uint64_t *GMT_split_line (struct GMT_CTRL *GMT, double **xx, double **yy, uint64_t *nn, bool add_crossings)
{	/* Accepts x/y array for a line in projected inches and looks for
	 * map jumps.  If found it will insert the boundary crossing points and
	 * build a split integer array with the nodes of the first point
	 * for each segment.  The number of segments is returned.  If
	 * no jumps are found then NULL is returned.  This function is needed
	 * so that the new PS contouring machinery only sees lines that do no
	 * jump across the map.
	 * add_crossings is true if we need to find the crossings; false means
	 * they are already part of the line. */

	uint64_t i, j, k, n, n_seg, *split = NULL, *pos = NULL;
	size_t n_alloc = 0;
 	int l_or_r;
 	char *way = NULL;
	double *x = NULL, *y = NULL, *xin = NULL, *yin = NULL, xc[2], yc[2];

	/* First quick scan to see how many jumps there are */

	xin = *xx;	yin = *yy;
	GMT_set_meminc (GMT, GMT_SMALL_CHUNK);
	for (n_seg = 0, i = 1; i < *nn; i++) {
		if ((l_or_r = gmt_map_jump_x (GMT, xin[i], yin[i], xin[i-1], yin[i-1]))) {
			if (n_seg == n_alloc) {
				pos = GMT_malloc (GMT, pos, n_seg, &n_alloc, uint64_t);
				n_alloc = n_seg;
				way = GMT_malloc (GMT, way, n_seg, &n_alloc, char);
			}
			pos[n_seg] = i;		/* 2nd of the two points that generate the jump */
			way[n_seg] = l_or_r;	/* Which way we jump : +1 is right to left, -1 is left to right */
			n_seg++;
		}
	}
	GMT_reset_meminc (GMT);

	if (n_seg == 0) return (NULL);	/* No jumps, just return NULL */

	/* Here we have one or more jumps so we need to split the line */

	n = *nn;				/* Original line count */
	if (add_crossings) n += 2 * n_seg;	/* Must add 2 crossing points per jump */
	n_alloc = 0;
	GMT_malloc2 (GMT, x, y, n, &n_alloc, double);
	split = GMT_memory (GMT, NULL, n_seg+2, uint64_t);
	split[0] = n_seg;

	x[0] = xin[0];	y[0] = yin[0];
	for (i = j = 1, k = 0; i < *nn; i++, j++) {
		if (k < n_seg && i == pos[k]) {	/* At jump point */
			if (add_crossings) {	/* Find and insert the crossings */
				gmt_get_crossings_x (GMT, xc, yc, xin[i], yin[i], xin[i-1], yin[i-1]);
				if (way[k] == 1) {	/* Add right border point first */
					double_swap (xc[0], xc[1]);
					double_swap (yc[0], yc[1]);
				}
				x[j] = xc[0];	y[j++] = yc[0];	/* End of one segment */
				x[j] = xc[1];	y[j++] = yc[1];	/* Start of another */
			}
			split[++k] = j;		/* Node of first point in new segment */
		}
		/* Then copy the regular points */
		x[j] = xin[i];	y[j] = yin[i];
	}
	split[++k] = j;		/* End of last segment */

	/* Time to return the pointers to new data */

	GMT_free (GMT, pos);
	GMT_free (GMT, way);
	GMT_free (GMT, xin);
	GMT_free (GMT, yin);
	*xx = x;
	*yy = y;
	*nn = j;

	return (split);
}

/*  Routines to add pieces of parallels or meridians */

/*! . */
uint64_t GMT_graticule_path (struct GMT_CTRL *GMT, double **x, double **y, int dir, bool check, double w, double e, double s, double n)
{	/* Returns the path of a graticule (box of meridians and parallels).
	 * dir determines if we go counter-clockwise or clockwise.
	 * check, if true, forces a straddle check at the end for geographic data.
	*/
	size_t n_alloc = 0;
	uint64_t np = 0;
	double *xx = NULL, *yy = NULL;
	double px0, px1, px2, px3;

	if (dir == 1) {	/* Forward sense */
		px0 = px3 = w;	px1 = px2 = e;
	}
	else {	/* Reverse sense */
		px0 = px3 = e;	px1 = px2 = w;
	}

	/* Close graticule from point 0 through point 4 */

	if (GMT_IS_RECT_GRATICULE(GMT)) {	/* Simple rectangle in this projection */
		GMT_malloc2 (GMT, xx, yy, 5U, NULL, double);
		xx[0] = xx[4] = px0;	xx[1] = px1;	xx[2] = px2;	xx[3] = px3;
		yy[0] = yy[1] = yy[4] = s;	yy[2] = yy[3] = n;
		np = 5U;
	}
	else {	/* Must assemble path from meridians and parallel pieces */
		double *xtmp = NULL, *ytmp = NULL;
		size_t add;
		uint64_t k;

		/* SOUTH BORDER */

		if (GMT_is_geographic (GMT, GMT_IN) && s == -90.0 && GMT_POLE_IS_POINT(GMT)) {	/* No path, just a point */
			GMT_malloc2 (GMT, xx, yy, 1U, &n_alloc, double);
			xx[0] = px1;	yy[0] = -90.0;
		}
		else
			n_alloc = GMT_latpath (GMT, s, px0, px1, &xx, &yy);	/* South */
		np = n_alloc;

		/* EAST (OR WEST) BORDER */

		add = GMT_lonpath (GMT, px1, s, n, &xtmp, &ytmp);	/* east (or west if dir == -1) */
		k = n_alloc + add;
		GMT_malloc2 (GMT, xx, yy, k, &n_alloc, double);
		GMT_memcpy (&xx[np], xtmp, add, double);
		GMT_memcpy (&yy[np], ytmp, add, double);
		np += add;
		GMT_free (GMT, xtmp);	GMT_free (GMT, ytmp);

		/* NORTH BORDER */

		if (GMT_is_geographic (GMT, GMT_IN) && n == 90.0 && GMT_POLE_IS_POINT(GMT)) {	/* No path, just a point */
			add = 0;
			GMT_malloc2 (GMT, xtmp, ytmp, 1U, &add, double);
			xtmp[0] = px3;	ytmp[0] = +90.0;
		}
		else
			add = GMT_latpath (GMT, n, px2, px3, &xtmp, &ytmp);	/* North */

		k = n_alloc + add;
		GMT_malloc2 (GMT, xx, yy, k, &n_alloc, double);
		GMT_memcpy (&xx[np], xtmp, add, double);
		GMT_memcpy (&yy[np], ytmp, add, double);
		np += add;
		GMT_free (GMT, xtmp);	GMT_free (GMT, ytmp);

		/* WEST (OR EAST) BORDER */

		add = GMT_lonpath (GMT, px3, n, s, &xtmp, &ytmp);	/* west */
		k = n_alloc + add;
		GMT_malloc2 (GMT, xx, yy, k, &n_alloc, double);
		GMT_memcpy (&xx[np], xtmp, add, double);
		GMT_memcpy (&yy[np], ytmp, add, double);
		np += add;
		n_alloc = np;
		GMT_free (GMT, xtmp);	GMT_free (GMT, ytmp);
		GMT_malloc2 (GMT, xx, yy, 0, &n_alloc, double);
	}

	if (check && GMT_x_is_lon (GMT, GMT_IN)) {
		bool straddle;
		uint64_t i;
		straddle = (GMT->common.R.wesn[XLO] < 0.0 && GMT->common.R.wesn[XHI] > 0.0);
		for (i = 0; straddle && i < np; i++) {
			while (xx[i] < 0.0) xx[i] += 360.0;
			if (straddle && xx[i] > 180.0) xx[i] -= 360.0;
		}
	}

	*x = xx;
	*y = yy;
	return (np);
}

/*! . */
uint64_t GMT_map_path (struct GMT_CTRL *GMT, double lon1, double lat1, double lon2, double lat2, double **x, double **y) {
	if (doubleAlmostEqualZero (lat1, lat2))
		return (GMT_latpath (GMT, lat1, lon1, lon2, x, y));
	else
		return (GMT_lonpath (GMT, lon1, lat1, lat2, x, y));
}

/*! . */
uint64_t GMT_lonpath (struct GMT_CTRL *GMT, double lon, double lat1, double lat2, double **x, double **y) {
	size_t n_alloc = 0;
	uint64_t n, k;
	int n_try, pos;
	bool keep_trying;
	double dlat, dlat0, *tlon = NULL, *tlat = NULL, x0, x1, y0, y1, d, min_gap;

	if (GMT->current.map.meridian_straight == 2) {	/* Special non-sampling for gmtselect/grdlandmask */
		GMT_malloc2 (GMT, tlon, tlat, 2U, NULL, double);
		tlon[0] = tlon[1] = lon;
		tlat[0] = lat1;	tlat[1] = lat2;
		*x = tlon;
		*y = tlat;
		return (2ULL);
	}

	if (GMT->current.map.meridian_straight) {	/* Easy, just a straight line connect via quarter-points */
		GMT_malloc2 (GMT, tlon, tlat, 5, &n_alloc, double);
		tlon[0] = tlon[1] = tlon[2] = tlon[3] = tlon[4] = lon;
		dlat = lat2 - lat1;
		tlat[0] = lat1;	tlat[1] = lat1 + 0.25 * dlat;	tlat[2] = lat1 + 0.5 * dlat;
		tlat[3] = lat1 + 0.75 * dlat;	tlat[4] = lat2;
		*x = tlon;
		*y = tlat;
		return (n = n_alloc);
	}

	/* Must do general case */
	n = 0;
	min_gap = 0.1 * GMT->current.setting.map_line_step;
	if ((n_alloc = lrint (ceil (fabs (lat2 - lat1) / GMT->current.map.dlat))) == 0) return (0);

	n_alloc++;	/* So n_alloc is at least 2 */
	dlat0 = (lat2 - lat1) / n_alloc;
	pos = (dlat0 > 0.0);

	k = n_alloc;	n_alloc = 0;
	GMT_malloc2 (GMT, tlon, tlat, k, &n_alloc, double);

	tlon[0] = lon;
	tlat[0] = lat1;
	GMT_geo_to_xy (GMT, tlon[0], tlat[0], &x0, &y0);
	while ((pos && (tlat[n] < lat2)) || (!pos && (tlat[n] > lat2))) {
		n++;
		if (n == n_alloc-1) {
			n_alloc += GMT_SMALL_CHUNK;
			tlon = GMT_memory (GMT, tlon, n_alloc, double);
			tlat = GMT_memory (GMT, tlat, n_alloc, double);
		}
		n_try = 0;
		keep_trying = true;
		dlat = dlat0;
		tlon[n] = lon;
		do {
			n_try++;
			tlat[n] = tlat[n-1] + dlat;
			if (GMT_is_geographic (GMT, GMT_IN) && fabs (tlat[n]) > 90.0) tlat[n] = copysign (90.0, tlat[n]);
			GMT_geo_to_xy (GMT, tlon[n], tlat[n], &x1, &y1);
			if ((*GMT->current.map.jump) (GMT, x0, y0, x1, y1) || (y0 < GMT->current.proj.rect[YLO] || y0 > GMT->current.proj.rect[YHI]))
				keep_trying = false;
			else {
				d = hypot (x1 - x0, y1 - y0);
				if (d > GMT->current.setting.map_line_step)
					dlat *= 0.5;
				else if (d < min_gap)
					dlat *= 2.0;
				else
					keep_trying = false;
			}
		} while (keep_trying && n_try < 10);
		x0 = x1;	y0 = y1;
	}
	tlon[n] = lon;
	tlat[n] = lat2;
	n++;

	if (n != n_alloc) {
		tlon = GMT_memory (GMT, tlon, n, double);
		tlat = GMT_memory (GMT, tlat, n, double);
	}

	*x = tlon;	*y = tlat;
	return (n);
}

/*! . */
uint64_t GMT_latpath (struct GMT_CTRL *GMT, double lat, double lon1, double lon2, double **x, double **y) {
	size_t n_alloc = 0;
	uint64_t k, n;
	int n_try, pos;
	bool keep_trying;
	double dlon, dlon0, *tlon = NULL, *tlat = NULL, x0, x1, y0, y1, d, min_gap;

	if (GMT->current.map.parallel_straight == 2) {	/* Special non-sampling for gmtselect/grdlandmask */
		GMT_malloc2 (GMT, tlon, tlat, 2U, NULL, double);
		tlat[0] = tlat[1] = lat;
		tlon[0] = lon1;	tlon[1] = lon2;
		*x = tlon;	*y = tlat;
		return (2ULL);
	}
	if (GMT->current.map.parallel_straight) {	/* Easy, just a straight line connection via quarter points */
		GMT_malloc2 (GMT, tlon, tlat, 5U, NULL, double);
		tlat[0] = tlat[1] = tlat[2] = tlat[3] = tlat[4] = lat;
		dlon = lon2 - lon1;
		tlon[0] = lon1;	tlon[1] = lon1 + 0.25 * dlon;	tlon[2] = lon1 + 0.5 * dlon;
		tlon[3] = lon1 + 0.75 * dlon;	tlon[4] = lon2;
		*x = tlon;	*y = tlat;
		return (5ULL);
	}
	/* Here we try to walk along lat for small increment in longitude to make sure our steps are smaller than the line_step */
	min_gap = 0.1 * GMT->current.setting.map_line_step;
	if ((n_alloc = lrint (ceil (fabs (lon2 - lon1) / GMT->current.map.dlon))) == 0) return (0);	/* Initial guess to path length */

	n_alloc++;	/* n_alloc is at least 2 */
	dlon0 = (lon2 - lon1) / n_alloc;
	pos = (dlon0 > 0.0);

	k = n_alloc;	n_alloc = 0;
	GMT_malloc2 (GMT, tlon, tlat, k, &n_alloc, double);
	tlon[0] = lon1;	tlat[0] = lat;
	GMT_geo_to_xy (GMT, tlon[0], tlat[0], &x0, &y0);
	n = 0;
	while ((pos && (tlon[n] < lon2)) || (!pos && (tlon[n] > lon2))) {
		n++;
		if (n == n_alloc) GMT_malloc2 (GMT, tlon, tlat, n, &n_alloc, double);
		n_try = 0;
		keep_trying = true;
		dlon = dlon0;
		tlat[n] = lat;
		do {
			n_try++;
			tlon[n] = tlon[n-1] + dlon;
			GMT_geo_to_xy (GMT, tlon[n], tlat[n], &x1, &y1);
			if ((*GMT->current.map.jump) (GMT, x0, y0, x1, y1) || (y0 < GMT->current.proj.rect[YLO] || y0 > GMT->current.proj.rect[YHI]))
				keep_trying = false;
			else {
				d = hypot (x1 - x0, y1 - y0);
				if (d > GMT->current.setting.map_line_step)
					dlon *= 0.5;
				else if (d < min_gap)
					dlon *= 2.0;
				else
					keep_trying = false;
			}
		} while (keep_trying && n_try < 10);
		x0 = x1;	y0 = y1;
	}
	tlon[n] = lon2;
	tlat[n] = lat;
	n++;
	n_alloc = n;
	GMT_malloc2 (GMT, tlon, tlat, 0, &n_alloc, double);

	*x = tlon;	*y = tlat;
	return (n);
}

/*! . */
uint64_t GMT_geo_to_xy_line (struct GMT_CTRL *GMT, double *lon, double *lat, uint64_t n) {
	/* Traces the lon/lat array and returns x,y plus appropriate pen moves
	 * Pen moves are caused by breakthroughs of the map boundary or when
	 * a point has lon = NaN or lat = NaN (this means "pick up pen") */
	uint64_t j, k, np, n_sections;
 	bool inside;
	unsigned int sides[4];
	unsigned int nx;
	double xlon[4], xlat[4], xx[4], yy[4];
	double this_x, this_y, last_x, last_y, dummy[4];

	while (n > GMT->current.plot.n_alloc) GMT_get_plot_array (GMT);

	np = 0;
	GMT_geo_to_xy (GMT, lon[0], lat[0], &last_x, &last_y);
	if (!GMT_map_outside (GMT, lon[0], lat[0])) {
		GMT->current.plot.x[0] = last_x;	GMT->current.plot.y[0] = last_y;
		GMT->current.plot.pen[np++] = PSL_MOVE;
	}
	for (j = 1; j < n; j++) {
		GMT_geo_to_xy (GMT, lon[j], lat[j], &this_x, &this_y);
		inside = !GMT_map_outside (GMT, lon[j], lat[j]);
		if (GMT_is_dnan (lon[j]) || GMT_is_dnan (lat[j])) continue;	/* Skip NaN point now */
		if (GMT_is_dnan (lon[j-1]) || GMT_is_dnan (lat[j-1])) {		/* Point after NaN needs a move */
			GMT->current.plot.x[np] = this_x;	GMT->current.plot.y[np] = this_y;
			GMT->current.plot.pen[np++] = PSL_MOVE;
			if (np == GMT->current.plot.n_alloc) GMT_get_plot_array (GMT);
			last_x = this_x;	last_y = this_y;
			continue;
		}
		if ((nx = gmt_map_crossing (GMT, lon[j-1], lat[j-1], lon[j], lat[j], xlon, xlat, xx, yy, sides))) { /* Nothing */ }
		else if (GMT->current.map.is_world)
			nx = (*GMT->current.map.wrap_around_check) (GMT, dummy, last_x, last_y, this_x, this_y, xx, yy, sides);
		if (nx == 1) {	/* inside-outside or outside-inside */
			GMT->current.plot.x[np] = xx[0];	GMT->current.plot.y[np] = yy[0];
			GMT->current.plot.pen[np++] = (inside) ? PSL_MOVE : PSL_DRAW;
			if (np == GMT->current.plot.n_alloc) GMT_get_plot_array (GMT);
		}
		else if (nx == 2) {	/* outside-inside-outside or (with wrapping) inside-outside-inside */
			GMT->current.plot.x[np] = xx[0];	GMT->current.plot.y[np] = yy[0];
			GMT->current.plot.pen[np++] = (inside) ? PSL_DRAW : PSL_MOVE;
			if (np == GMT->current.plot.n_alloc) GMT_get_plot_array (GMT);
			GMT->current.plot.x[np] = xx[1];	GMT->current.plot.y[np] = yy[1];
			GMT->current.plot.pen[np++] = (inside) ? PSL_MOVE : PSL_DRAW;
			if (np == GMT->current.plot.n_alloc) GMT_get_plot_array (GMT);
		}
		if (inside) {
			if ( np >= GMT->current.plot.n_alloc ) {
				GMT_Report (GMT->parent, GMT_MSG_NORMAL, "bad access: cannot access current.plot.x[%" PRIu64 "], np=%" PRIu64 ", GMT->current.plot.n=%" PRIu64 "\n", np, np, GMT->current.plot.n);
			}
			else {
				GMT->current.plot.x[np] = this_x;	GMT->current.plot.y[np] = this_y;
				GMT->current.plot.pen[np++] = PSL_DRAW;
			}
			if (np == GMT->current.plot.n_alloc) GMT_get_plot_array (GMT);
		}
		last_x = this_x;	last_y = this_y;
	}
	if (np) GMT->current.plot.pen[0] = PSL_MOVE;	/* Sanity override: Gotta start off with new start point */
	
	/* When a line that starts and ends inside the domain exits and reenters, we end up with two pieces.
	 * When these are plotted separately the sections are not joined properly and ugly gaps can appear, especially if
	 * the pen width is large.  Here we try to fix this case since it happens fairly frequently */
	
	for (j = n_sections = k = 0; j < np; j++) if (GMT->current.plot.pen[j] == PSL_MOVE) {
		n_sections++;
		if (n_sections == 2) k = j;	/* Start of 2nd section */
	}
	if (n_sections == 2 && doubleAlmostEqualZero (GMT->current.plot.x[0], GMT->current.plot.x[np-1]) && doubleAlmostEqualZero (GMT->current.plot.y[0], GMT->current.plot.y[np-1])) {
		double *tmp = GMT_memory (GMT, NULL, np, double);
		/* Shuffle x-array safely */
		GMT_memcpy (tmp, &GMT->current.plot.x[k], np-k, double);
		GMT_memcpy (&tmp[np-k], GMT->current.plot.x, k, double);
		GMT_memcpy (GMT->current.plot.x, tmp, np, double);
		/* Shuffle y-array safely */
		GMT_memcpy (tmp, &GMT->current.plot.y[k], np-k, double);
		GMT_memcpy (&tmp[np-k], GMT->current.plot.y, k, double);
		GMT_memcpy (GMT->current.plot.y, tmp, np, double);
		/* Change PSL_MOVE to PSL_DRAW at start of 2nd section */
		GMT->current.plot.pen[k] = PSL_DRAW;
		GMT_Report (GMT->parent, GMT_MSG_DEBUG, "GMT_geo_to_xy_line: Clipping in two separate abutting lines that were joined into a single line\n");
		GMT_free (GMT, tmp);
	}
	
	return (np);
}

/*! . */
uint64_t GMT_compact_line (struct GMT_CTRL *GMT, double *x, double *y, uint64_t n, int pen_flag, int *pen)
{	/* true if pen movements is present */
	/* GMT_compact_line will remove unnecessary points in paths, but does not reallocate to the shorter size */
	uint64_t i, j;
	double old_slope, new_slope, dx;
	char *flag = NULL;

	if (n < 3) return (n);	/* Nothing to do */
	flag = GMT_memory (GMT, NULL, n, char);

	dx = x[1] - x[0];
	old_slope = (doubleAlmostEqualZero (x[1], x[0])) ? copysign (HALF_DBL_MAX, y[1] - y[0]) : (y[1] - y[0]) / dx;

	for (i = 1; i < n-1; ++i) {
		dx = x[i+1] - x[i];
		new_slope = (doubleAlmostEqualZero (x[i+1], x[i])) ? copysign (HALF_DBL_MAX, y[i+1] - y[i]) : (y[i+1] - y[i]) / dx;
		if (doubleAlmostEqualZero (new_slope, old_slope) && !(pen_flag && (pen[i]+pen[i+1]) > 4))	/* 4 is 2+2 which is draw line; a 3 will produce > 4 */
			flag[i] = 1;
		else
			old_slope = new_slope;
	}

	for (i = j = 1; i < n; i++) {	/* i = 1 since first point must be included */
		if (flag[i] == 0) {
			x[j] = x[i];
			y[j] = y[i];
			if (pen_flag) pen[j] = pen[i];
			j++;
		}
	}
	GMT_free (GMT, flag);

	return (j);
}

/* Routines to transform grdfiles to/from map projections */

/*! . */
int GMT_project_init (struct GMT_CTRL *GMT, struct GMT_GRID_HEADER *header, double *inc, unsigned int nx, unsigned int ny, unsigned int dpi, unsigned int offset) {
	if (inc[GMT_X] > 0.0 && inc[GMT_Y] > 0.0) {
		if (GMT->current.io.inc_code[GMT_X] || GMT->current.io.inc_code[GMT_Y]) {	/* Must convert from distance units to degrees */
			GMT_memcpy (header->inc, inc, 2, double);	/* Set these temporarily as the grids incs */
			GMT_RI_prepare (GMT, header);			/* Converts the proper xinc/yinc units */
			GMT_memcpy (inc, header->inc, 2, double);	/* Restore the inc array for use below */
			GMT->current.io.inc_code[GMT_X] = GMT->current.io.inc_code[GMT_Y] = 0;
		}
		header->nx = GMT_get_n (GMT, header->wesn[XLO], header->wesn[XHI], inc[GMT_X], offset);
		header->ny = GMT_get_n (GMT, header->wesn[YLO], header->wesn[YHI], inc[GMT_Y], offset);
		header->inc[GMT_X] = GMT_get_inc (GMT, header->wesn[XLO], header->wesn[XHI], header->nx, offset);
		header->inc[GMT_Y] = GMT_get_inc (GMT, header->wesn[YLO], header->wesn[YHI], header->ny, offset);
	}
	else if (nx > 0 && ny > 0) {
		header->nx = nx;	header->ny = ny;
		header->inc[GMT_X] = GMT_get_inc (GMT, header->wesn[XLO], header->wesn[XHI], header->nx, offset);
		header->inc[GMT_Y] = GMT_get_inc (GMT, header->wesn[YLO], header->wesn[YHI], header->ny, offset);
	}
	else if (dpi > 0) {
		header->nx = urint ((header->wesn[XHI] - header->wesn[XLO]) * dpi) + 1 - offset;
		header->ny = urint ((header->wesn[YHI] - header->wesn[YLO]) * dpi) + 1 - offset;
		header->inc[GMT_X] = GMT_get_inc (GMT, header->wesn[XLO], header->wesn[XHI], header->nx, offset);
		header->inc[GMT_Y] = GMT_get_inc (GMT, header->wesn[YLO], header->wesn[YHI], header->ny, offset);
	}
	else {
		GMT_Report (GMT->parent, GMT_MSG_NORMAL, "GMT_project_init: Necessary arguments not set\n");
		GMT_exit (GMT, EXIT_FAILURE); return EXIT_FAILURE;
	}
	header->registration = offset;

	GMT_RI_prepare (GMT, header);	/* Ensure -R -I consistency and set nx, ny */
	GMT_err_pass (GMT, GMT_grd_RI_verify (GMT, header, 1), "");
	GMT_grd_setpad (GMT, header, GMT->current.io.pad);			/* Assign default pad */
	GMT_set_grddim (GMT, header);	/* Set all dimensions before returning */

	GMT_Report (GMT->parent, GMT_MSG_LONG_VERBOSE, "Grid projection from size %dx%d to %dx%d\n", nx, ny, header->nx, header->ny);
	return (GMT_NOERROR);
}


/*! . */
int GMT_grd_project (struct GMT_CTRL *GMT, struct GMT_GRID *I, struct GMT_GRID *O, bool inverse) {
	/* Generalized grid projection that deals with both interpolation and averaging effects.
	 * It requires the input grid to have 2 boundary rows/cols so that the bcr
	 * functions can be used.  The I struct represents the input grid which is either in original
	 * (i.e., lon/lat) coordinates or projected x/y (if inverse = true).
	 *
	 * I:	Grid and header with input grid on a padded grid with 2 extra rows/columns
	 * O:	Grid and header for output grid, no padding needed (but allowed)
	 * inverse:	true if input is x/y and we want to invert for a lon/lat grid
	 *
	 * In addition, these settings (via -n) control interpolation:
	 * antialias:	true if we need to do the antialiasing STEP 1 (below)
	 * interpolant:	0 = nearest neighbor, 1 = bilinear, 2 = B-spline, 3 = bicubic
	 * threshold:	minumum weight to be used. If weight < threshold interpolation yields NaN.
	 * We initialize the O->data array to NaN.
	 *
	 * Changed 10-Sep-07 to include the argument "antialias" and "threshold" and
	 * made "interpolant" an integer (was int bilinear).
	 */

	int col_in, row_in, col_out, row_out;
 	uint64_t ij_in, ij_out;
	short int *nz = NULL;
	double x_proj = 0.0, y_proj = 0.0, z_int, inv_nz;
	double *x_in = NULL, *x_out = NULL, *x_in_proj = NULL, *x_out_proj = NULL;
	double *y_in = NULL, *y_out = NULL, *y_in_proj = NULL, *y_out_proj = NULL;

	/* Only input grid MUST have at least 2 rows/cols padding */
	if (I->header->pad[XLO] < 2 || I->header->pad[XHI] < 2 || I->header->pad[YLO] < 2 || I->header->pad[YHI] < 2) {
		GMT_Report (GMT->parent, GMT_MSG_NORMAL, "GMT_grd_project: Input grid does not have sufficient (2) padding\n");
		GMT_exit (GMT, EXIT_FAILURE); return EXIT_FAILURE;
	}

	/* Precalculate grid coordinates */

	x_in  = GMT_grd_coord (GMT, I->header, GMT_X);
	y_in  = GMT_grd_coord (GMT, I->header, GMT_Y);
	x_out = GMT_grd_coord (GMT, O->header, GMT_X);
	y_out = GMT_grd_coord (GMT, O->header, GMT_Y);

	if (GMT_IS_RECT_GRATICULE (GMT)) {	/* Since lon/lat parallels x/y it pays to precalculate projected grid coordinates up front */
		x_in_proj  = GMT_memory (GMT, NULL, I->header->nx, double);
		y_in_proj  = GMT_memory (GMT, NULL, I->header->ny, double);
		x_out_proj = GMT_memory (GMT, NULL, O->header->nx, double);
		y_out_proj = GMT_memory (GMT, NULL, O->header->ny, double);
		if (inverse) {
			GMT_row_loop  (GMT, I, row_in)  GMT_xy_to_geo (GMT, &x_proj, &y_in_proj[row_in], I->header->wesn[XLO], y_in[row_in]);
			GMT_col_loop2 (GMT, I, col_in)  GMT_xy_to_geo (GMT, &x_in_proj[col_in], &y_proj, x_in[col_in], I->header->wesn[YLO]);
			GMT_row_loop  (GMT, O, row_out) GMT_geo_to_xy (GMT, I->header->wesn[YLO], y_out[row_out], &x_proj, &y_out_proj[row_out]);
			GMT_col_loop2 (GMT, O, col_out) GMT_geo_to_xy (GMT, x_out[col_out], I->header->wesn[YLO], &x_out_proj[col_out], &y_proj);
		}
		else {
			GMT_row_loop  (GMT, I, row_in) GMT_geo_to_xy (GMT, I->header->wesn[XLO], y_in[row_in], &x_proj, &y_in_proj[row_in]);
			GMT_col_loop2 (GMT, I, col_in) GMT_geo_to_xy (GMT, x_in[col_in], I->header->wesn[YLO], &x_in_proj[col_in], &y_proj);
			GMT_row_loop  (GMT, O, row_out) GMT_xy_to_geo (GMT, &x_proj, &y_out_proj[row_out], I->header->wesn[YLO], y_out[row_out]);
			GMT_col_loop2 (GMT, O, col_out) {	/* Here we must also align longitudes properly */
				GMT_xy_to_geo (GMT, &x_out_proj[col_out], &y_proj, x_out[col_out], I->header->wesn[YLO]);
				if (GMT_x_is_lon (GMT, GMT_IN) && !GMT_is_dnan (x_out_proj[col_out])) {
					while (x_out_proj[col_out] < I->header->wesn[XLO] - GMT_CONV4_LIMIT) x_out_proj[col_out] += 360.0;
					while (x_out_proj[col_out] > I->header->wesn[XHI] + GMT_CONV4_LIMIT) x_out_proj[col_out] -= 360.0;
				}
			}
		}
	}

	GMT_grd_loop (GMT, O, row_out, col_out, ij_out) O->data[ij_out] = GMT->session.f_NaN;	/* So that nodes outside will retain a NaN value */

	/* PART 1: Project input grid points and do a blockmean operation */

	O->header->z_min = FLT_MAX; O->header->z_max = -FLT_MAX;	/* Min/max for out */
	if (GMT->common.n.antialias) {	/* Blockaverage repeat pixels, at least the first ~32767 of them... */
		int nx = O->header->nx, ny = O->header->ny;
		nz = GMT_memory (GMT, NULL, O->header->size, short int);
		GMT_row_loop (GMT, I, row_in) {	/* Loop over the input grid row coordinates */
			if (GMT_IS_RECT_GRATICULE (GMT)) y_proj = y_in_proj[row_in];
			GMT_col_loop (GMT, I, row_in, col_in, ij_in) {	/* Loop over the input grid col coordinates */
				if (GMT_IS_RECT_GRATICULE (GMT))
					x_proj = x_in_proj[col_in];
				else if (inverse)
					GMT_xy_to_geo (GMT, &x_proj, &y_proj, x_in[col_in], y_in[row_in]);
				else {
					if (GMT->current.map.outside (GMT, x_in[col_in], y_in[row_in])) continue;	/* Quite possible we are beyond the horizon */
					GMT_geo_to_xy (GMT, x_in[col_in], y_in[row_in], &x_proj, &y_proj);
				}

				/* Here, (x_proj, y_proj) is the projected grid point.  Now find nearest node on the output grid */

				row_out = GMT_grd_y_to_row (GMT, y_proj, O->header);
				if (row_out < 0 || row_out >= ny) continue;	/* Outside our grid region */
				col_out = GMT_grd_x_to_col (GMT, x_proj, O->header);
				if (col_out < 0 || col_out >= nx) continue;	/* Outside our grid region */

				/* OK, this projected point falls inside the projected grid's rectangular domain */

				ij_out = GMT_IJP (O->header, row_out, col_out);	/* The output node */
				if (nz[ij_out] == 0) O->data[ij_out] = 0.0f;	/* First time, override the initial value */
				if (nz[ij_out] < SHRT_MAX) {			/* Avoid overflow */
					O->data[ij_out] += I->data[ij_in];	/* Add up the z-sum inside this rect... */
					nz[ij_out]++;				/* ..and how many points there were */
				}
				if (GMT_is_fnan (O->data[ij_out])) continue;
				if (O->data[ij_out] < O->header->z_min) O->header->z_min = O->data[ij_out];
				if (O->data[ij_out] > O->header->z_max) O->header->z_max = O->data[ij_out];
			}
		}
	}

	/* PART 2: Create weighted average of interpolated and observed points */

	GMT_row_loop (GMT, O, row_out) {	/* Loop over the output grid row coordinates */
		if (GMT_IS_RECT_GRATICULE (GMT)) y_proj = y_out_proj[row_out];
		GMT_col_loop (GMT, O, row_out, col_out, ij_out) {	/* Loop over the output grid col coordinates */
			if (GMT_IS_RECT_GRATICULE (GMT))
				x_proj = x_out_proj[col_out];
			else if (inverse)
				GMT_geo_to_xy (GMT, x_out[col_out], y_out[row_out], &x_proj, &y_proj);
			else {
				GMT_xy_to_geo (GMT, &x_proj, &y_proj, x_out[col_out], y_out[row_out]);
				if (GMT->current.proj.projection == GMT_GENPER && GMT->current.proj.g_outside) continue;	/* We are beyond the horizon */

				/* On 17-Sep-2007 the slack of GMT_CONV4_LIMIT was added to allow for round-off
				   errors in the grid limits. */
				if (GMT_x_is_lon (GMT, GMT_IN) && !GMT_is_dnan (x_proj)) {
					while (x_proj < I->header->wesn[XLO] - GMT_CONV4_LIMIT) x_proj += 360.0;
					while (x_proj > I->header->wesn[XHI] + GMT_CONV4_LIMIT) x_proj -= 360.0;
				}
			}

			/* Here, (x_proj, y_proj) is the inversely projected grid point.  Now find nearest node on the input grid */

			z_int = GMT_get_bcr_z (GMT, I, x_proj, y_proj);

			if (!GMT->common.n.antialias || nz[ij_out] < 2)	/* Just use the interpolated value */
				O->data[ij_out] = (float)z_int;
			else if (GMT_is_dnan (z_int))		/* Take the average of what we accumulated */
				O->data[ij_out] /= nz[ij_out];		/* Plain average */
			else {						/* Weighted average between blockmean'ed and interpolated values */
				inv_nz = 1.0 / nz[ij_out];
				O->data[ij_out] = (float) ((O->data[ij_out] + z_int * inv_nz) / (nz[ij_out] + inv_nz));
			}
			if (O->data[ij_out] < O->header->z_min) O->header->z_min = O->data[ij_out];
			if (O->data[ij_out] > O->header->z_max) O->header->z_max = O->data[ij_out];
		}
	}

	if (O->header->z_min < I->header->z_min || O->header->z_max > I->header->z_max) {	/* Truncate output to input extrama */
		GMT_Report (GMT->parent, GMT_MSG_VERBOSE, "GMT_grd_project: Output grid extrema [%g/%g] exceed extrema of input grid [%g/%g]\n",
			O->header->z_min, O->header->z_max, I->header->z_min, I->header->z_max);
		if (GMT->common.n.truncate) {
			GMT_Report (GMT->parent, GMT_MSG_VERBOSE, "GMT_grd_project: Output grid clipped to input grid extrema\n");
			GMT_grd_loop (GMT, O, row_out, col_out, ij_out) {
				if (O->data[ij_out] < I->header->z_min) O->data[ij_out] = (float)I->header->z_min;
				else if (O->data[ij_out] > I->header->z_max) O->data[ij_out] = (float)I->header->z_max;
			}
			O->header->z_min = I->header->z_min;	O->header->z_max = I->header->z_max;
		}
	}

	/* Time to clean up our mess */

	GMT_free (GMT, x_in);
	GMT_free (GMT, y_in);
	GMT_free (GMT, x_out);
	GMT_free (GMT, y_out);
	if (GMT_IS_RECT_GRATICULE(GMT)) {
		GMT_free (GMT, x_in_proj);
		GMT_free (GMT, y_in_proj);
		GMT_free (GMT, x_out_proj);
		GMT_free (GMT, y_out_proj);
	}
	if (GMT->common.n.antialias) GMT_free (GMT, nz);

	return (GMT_NOERROR);
}

/*! . */
int GMT_img_project (struct GMT_CTRL *GMT, struct GMT_IMAGE *I, struct GMT_IMAGE *O, bool inverse) {
	/* Generalized image projection that deals with both interpolation and averaging effects.
	 * It requires the input image to have 2 boundary rows/cols so that the bcr
	 * functions can be used.  The I struct represents the input image which is either in original
	 * (i.e., lon/lat) coordinates or projected x/y (if inverse = true).
	 *
	 * I:	Image and header with input image on a padded image with 2 extra rows/columns
	 * O:	Image and header for output image, no padding needed (but allowed)
	 * edgeinfo:	Structure with information about boundary conditions on input image
	 * inverse:	true if input is x/y and we want to invert for a lon/lat image
	 *
	 * In addition, these settings (via -n) control interpolation:
	 * antialias:	true if we need to do the antialiasing STEP 1 (below)
	 * interpolant:	0 = nearest neighbor, 1 = bilinear, 2 = B-spline, 3 = bicubic
	 * threshold:	minumum weight to be used. If weight < threshold interpolation yields NaN.
	 *
	 * We initialize the O->data array to the NaN color.
	 *
	 * Changed 10-Sep-07 to include the argument "antialias" and "threshold" and
	 * made "interpolant" an integer (was int bilinear).
	 */

	int col_in, row_in, col_out, row_out, b, nb = I->header->n_bands;
 	uint64_t ij_in, ij_out;
	short int *nz = NULL;
	double x_proj = 0.0, y_proj = 0.0, inv_nz, rgb[4];
	double *x_in = NULL, *x_out = NULL, *x_in_proj = NULL, *x_out_proj = NULL;
	double *y_in = NULL, *y_out = NULL, *y_in_proj = NULL, *y_out_proj = NULL;
	unsigned char z_int[4], z_int_bg[4];

	/* Only input image MUST have at least 2 rows/cols padding */
	if (I->header->pad[XLO] < 2 || I->header->pad[XHI] < 2 || I->header->pad[YLO] < 2 || I->header->pad[YHI] < 2) {
		GMT_Report (GMT->parent, GMT_MSG_NORMAL, "GMT_img_project: Input image does not have sufficient (2) padding\n");
		GMT_exit (GMT, EXIT_FAILURE); return EXIT_FAILURE;
	}

	/* Precalculate grid coordinates */

	x_in  = GMT_grd_coord (GMT, I->header, GMT_X);
	y_in  = GMT_grd_coord (GMT, I->header, GMT_Y);
	x_out = GMT_grd_coord (GMT, O->header, GMT_X);
	y_out = GMT_grd_coord (GMT, O->header, GMT_Y);

	if (GMT_IS_RECT_GRATICULE (GMT)) {	/* Since lon/lat parallels x/y it pays to precalculate projected grid coordinates up front */
		x_in_proj  = GMT_memory (GMT, NULL, I->header->nx, double);
		y_in_proj  = GMT_memory (GMT, NULL, I->header->ny, double);
		x_out_proj = GMT_memory (GMT, NULL, O->header->nx, double);
		y_out_proj = GMT_memory (GMT, NULL, O->header->ny, double);
		if (inverse) {
			GMT_row_loop  (GMT, I, row_in)  GMT_xy_to_geo (GMT, &x_proj, &y_in_proj[row_in], I->header->wesn[XLO], y_in[row_in]);
			GMT_col_loop2 (GMT, I, col_in)  GMT_xy_to_geo (GMT, &x_in_proj[col_in], &y_proj, x_in[col_in], I->header->wesn[YLO]);
			GMT_row_loop  (GMT, O, row_out) GMT_geo_to_xy (GMT, I->header->wesn[YLO], y_out[row_out], &x_proj, &y_out_proj[row_out]);
			GMT_col_loop2 (GMT, O, col_out) GMT_geo_to_xy (GMT, x_out[col_out], I->header->wesn[YLO], &x_out_proj[col_out], &y_proj);
		}
		else {
			GMT_row_loop  (GMT, I, row_in) GMT_geo_to_xy (GMT, I->header->wesn[XLO], y_in[row_in], &x_proj, &y_in_proj[row_in]);
			GMT_col_loop2 (GMT, I, col_in) GMT_geo_to_xy (GMT, x_in[col_in], I->header->wesn[YLO], &x_in_proj[col_in], &y_proj);
			GMT_row_loop  (GMT, O, row_out) GMT_xy_to_geo (GMT, &x_proj, &y_out_proj[row_out], I->header->wesn[YLO], y_out[row_out]);
			GMT_col_loop2 (GMT, O, col_out) {	/* Here we must also align longitudes properly */
				GMT_xy_to_geo (GMT, &x_out_proj[col_out], &y_proj, x_out[col_out], I->header->wesn[YLO]);
				if (GMT_x_is_lon (GMT, GMT_IN) && !GMT_is_dnan (x_out_proj[col_out])) {
					while (x_out_proj[col_out] < I->header->wesn[XLO] - GMT_CONV4_LIMIT) x_out_proj[col_out] += 360.0;
					while (x_out_proj[col_out] > I->header->wesn[XHI] + GMT_CONV4_LIMIT) x_out_proj[col_out] -= 360.0;
				}
			}
		}
	}

	//GMT_grd_loop (GMT, O, row_out, col_out, ij_out) 		/* So that nodes outside will have the NaN color */
		//for (b = 0; b < nb; b++) O->data[nb*ij_out+b] = GMT_u255 (GMT->current.setting.color_patch[GMT_NAN][b]);
	for (b = 0; b < 4; b++) z_int_bg[b] = GMT_u255 (GMT->current.setting.color_patch[GMT_NAN][b]);

	/* PART 1: Project input image points and do a blockmean operation */

	if (GMT->common.n.antialias) {	/* Blockaverage repeat pixels, at least the first ~32767 of them... */
		int nx = O->header->nx, ny = O->header->ny;
		nz = GMT_memory (GMT, NULL, O->header->size, short int);
		GMT_row_loop (GMT, I, row_in) {	/* Loop over the input grid row coordinates */
			if (GMT_IS_RECT_GRATICULE (GMT)) y_proj = y_in_proj[row_in];
			GMT_col_loop (GMT, I, row_in, col_in, ij_in) {	/* Loop over the input grid col coordinates */
				if (GMT_IS_RECT_GRATICULE (GMT))
					x_proj = x_in_proj[col_in];
				else if (inverse)
					GMT_xy_to_geo (GMT, &x_proj, &y_proj, x_in[col_in], y_in[row_in]);
				else {
					if (GMT->current.map.outside (GMT, x_in[col_in], y_in[row_in])) continue;	/* Quite possible we are beyond the horizon */
					GMT_geo_to_xy (GMT, x_in[col_in], y_in[row_in], &x_proj, &y_proj);
				}

				/* Here, (x_proj, y_proj) is the projected grid point.  Now find nearest node on the output grid */

				row_out = (int)GMT_grd_y_to_row (GMT, y_proj, O->header);
				if (row_out < 0 || row_out >= ny) continue;	/* Outside our grid region */
				col_out = (int)GMT_grd_x_to_col (GMT, x_proj, O->header);
				if (col_out < 0 || col_out >= nx) continue;	/* Outside our grid region */

				/* OK, this projected point falls inside the projected grid's rectangular domain */

				ij_out = GMT_IJP (O->header, row_out, col_out);	/* The output node */
				if (nz[ij_out] == 0) for (b = 0; b < nb; b++) O->data[nb*ij_out+b] = 0;	/* First time, override the initial value */
				if (nz[ij_out] < SHRT_MAX) {	/* Avoid overflow */
					for (b = 0; b < nb; b++) {
						rgb[b] = ((double)nz[ij_out] * O->data[nb*ij_out+b] + I->data[nb*ij_in+b])/(nz[ij_out] + 1.0);	/* Update the mean pix values inside this rect... */
						O->data[nb*ij_out+b] = (unsigned char) lrint (GMT_0_255_truncate (rgb[b]));
					}
					nz[ij_out]++;		/* ..and how many points there were */
				}
			}
		}
	}

	/* PART 2: Create weighted average of interpolated and observed points */

	GMT_row_loop (GMT, O, row_out) {	/* Loop over the output grid row coordinates */
		if (GMT_IS_RECT_GRATICULE (GMT)) y_proj = y_out_proj[row_out];
		GMT_col_loop (GMT, O, row_out, col_out, ij_out) {	/* Loop over the output grid col coordinates */
			if (GMT_IS_RECT_GRATICULE (GMT))
				x_proj = x_out_proj[col_out];
			else if (inverse)
				GMT_geo_to_xy (GMT, x_out[col_out], y_out[row_out], &x_proj, &y_proj);
			else {
				GMT_xy_to_geo (GMT, &x_proj, &y_proj, x_out[col_out], y_out[row_out]);
				if (GMT->current.proj.projection == GMT_GENPER && GMT->current.proj.g_outside) continue;	/* We are beyond the horizon */

				/* On 17-Sep-2007 the slack of GMT_CONV4_LIMIT was added to allow for round-off
				   errors in the grid limits. */
				if (GMT_x_is_lon (GMT, GMT_IN) && !GMT_is_dnan (x_proj)) {
					while (x_proj < I->header->wesn[XLO] - GMT_CONV4_LIMIT) x_proj += 360.0;
					while (x_proj > I->header->wesn[XHI] + GMT_CONV4_LIMIT) x_proj -= 360.0;
				}
			}

			/* Here, (x_proj, y_proj) is the inversely projected grid point.  Now find nearest node on the input grid */

			if (GMT_get_bcr_img (GMT, I, x_proj, y_proj, z_int))		/* So that nodes outside will have the NaN color */
				for (b = 0; b < 4; b++) z_int[b] = z_int_bg[b];

			if (!GMT->common.n.antialias || nz[ij_out] < 2)	/* Just use the interpolated value */
				for (b = 0; b < nb; b++) O->data[nb*ij_out+b] = z_int[b];
			else {						/* Weighted average between blockmean'ed and interpolated values */
				inv_nz = 1.0 / nz[ij_out];
				for (b = 0; b < nb; b++) {
					rgb[b] = ((double)nz[ij_out] * O->data[nb*ij_out+b] + z_int[b] * inv_nz) / (nz[ij_out] + inv_nz);
					O->data[nb*ij_out+b] = (unsigned char) lrint (GMT_0_255_truncate (rgb[b]));
				}
			}
		}
	}

	/* Time to clean up our mess */

	GMT_free (GMT, x_in);
	GMT_free (GMT, y_in);
	GMT_free (GMT, x_out);
	GMT_free (GMT, y_out);
	if (GMT_IS_RECT_GRATICULE(GMT)) {
		GMT_free (GMT, x_in_proj);
		GMT_free (GMT, y_in_proj);
		GMT_free (GMT, x_out_proj);
		GMT_free (GMT, y_out_proj);
	}
	if (GMT->common.n.antialias) GMT_free (GMT, nz);

	return (GMT_NOERROR);
}

/*! . */
double GMT_azim_to_angle (struct GMT_CTRL *GMT, double lon, double lat, double c, double azim)
{	/* All variables in degrees */

	double lon1, lat1, x0, x1, y0, y1, dx, width, sinaz, cosaz, angle;

	if (GMT_IS_LINEAR (GMT)) {	/* Trivial case */
		angle = 90.0 - azim;
		if (GMT->current.proj.scale[GMT_X] != GMT->current.proj.scale[GMT_Y]) {	/* But allow for different x,y scaling */
			sincosd (angle, &sinaz, &cosaz);
			angle = d_atan2d (sinaz * GMT->current.proj.scale[GMT_Y], cosaz * GMT->current.proj.scale[GMT_X]);
		}
		return (angle);
	}

	/* Find second point c spherical degrees away in the azim direction */

	GMT_get_point_from_r_az (GMT, lon, lat, c, azim, &lon1, &lat1);

	/* Convert both points to x,y and get angle */

	GMT_geo_to_xy (GMT, lon, lat, &x0, &y0);
	GMT_geo_to_xy (GMT, lon1, lat1, &x1, &y1);

	/* Check for wrap-around */

	dx = x1 - x0;
	if (GMT_360_RANGE (GMT->common.R.wesn[XLO], GMT->common.R.wesn[XHI]) && fabs (dx) > (width = GMT_half_map_width (GMT, y0))) {
		width *= 2.0;
		dx = copysign (width - fabs (dx), -dx);
		if (x1 < width)
			x0 -= width;
		else
			x0 += width;
	}
	angle = d_atan2d (y1 - y0, x1 - x0);
	return (angle);
}

/*! . */
uint64_t GMT_map_clip_path (struct GMT_CTRL *GMT, double **x, double **y, bool *donut) {
	/* This function returns a clip path corresponding to the
	 * extent of the map.
	 */

	uint64_t i, j, np;
	bool do_circle = false;
	double *work_x = NULL, *work_y = NULL, da, r0, s, c, lon, lat;

	*donut = false;

	if (GMT->common.R.oblique)	/* Rectangular map boundary */
		np = 4;
	else {
		switch (GMT->current.proj.projection) {
			case GMT_LINEAR:
			case GMT_MERCATOR:
			case GMT_CYL_EQ:
			case GMT_CYL_EQDIST:
			case GMT_CYL_STEREO:
			case GMT_MILLER:
			case GMT_OBLIQUE_MERC:
				np = 4;
				break;
			case GMT_POLAR:
				if (GMT->current.proj.got_elevations)
					*donut = (GMT->common.R.wesn[YHI] < 90.0 && GMT->current.map.is_world);
				else
					*donut = (GMT->common.R.wesn[YLO] > 0.0 && GMT->current.map.is_world);
				np = GMT->current.map.n_lon_nodes + 1;
				if (GMT->common.R.wesn[YLO] > 0.0)	/* Need inside circle segment */
					np *= 2;
				else if (!GMT->current.map.is_world)	/* Need to include origin */
					np++;
				break;
			case GMT_GENPER:
			case GMT_STEREO:
			case GMT_LAMBERT:
			case GMT_LAMB_AZ_EQ:
			case GMT_ORTHO:
			case GMT_GNOMONIC:
			case GMT_AZ_EQDIST:
			case GMT_ALBERS:
			case GMT_ECONIC:
			case GMT_VANGRINTEN:
				np = (GMT->current.proj.polar && (GMT->common.R.wesn[YLO] <= -90.0 || GMT->common.R.wesn[YHI] >= 90.0)) ? GMT->current.map.n_lon_nodes + 2: 2 * (GMT->current.map.n_lon_nodes + 1);
				break;
			case GMT_MOLLWEIDE:
			case GMT_SINUSOIDAL:
			case GMT_ROBINSON:
				np = 2 * GMT->current.map.n_lat_nodes + 2;
				break;
			case GMT_WINKEL:
			case GMT_HAMMER:
			case GMT_ECKERT4:
			case GMT_ECKERT6:
				np = 2 * GMT->current.map.n_lat_nodes + 2;
				if (GMT->common.R.wesn[YLO] != -90.0) np += GMT->current.map.n_lon_nodes - 1;
				if (GMT->common.R.wesn[YHI] != 90.0) np += GMT->current.map.n_lon_nodes - 1;
				break;
			case GMT_TM:
			case GMT_UTM:
			case GMT_CASSINI:
			case GMT_POLYCONIC:
				np = 2 * (GMT->current.map.n_lon_nodes + GMT->current.map.n_lat_nodes);
				break;
			default:
				GMT_Report (GMT->parent, GMT_MSG_NORMAL, "Bad case in GMT_map_clip_path (%d)\n", GMT->current.proj.projection);
				np = 0;
				break;
		}
	}

	work_x = GMT_memory (GMT, NULL, np, double);
	work_y = GMT_memory (GMT, NULL, np, double);

	if (GMT->common.R.oblique) {
		work_x[0] = work_x[3] = GMT->current.proj.rect[XLO];	work_y[0] = work_y[1] = GMT->current.proj.rect[YLO];
		work_x[1] = work_x[2] = GMT->current.proj.rect[XHI];	work_y[2] = work_y[3] = GMT->current.proj.rect[YHI];
	}
	else {
		switch (GMT->current.proj.projection) {	/* Fill in clip path */
			case GMT_LINEAR:
			case GMT_MERCATOR:
			case GMT_CYL_EQ:
			case GMT_CYL_EQDIST:
			case GMT_CYL_STEREO:
			case GMT_MILLER:
			case GMT_OBLIQUE_MERC:
				work_x[0] = work_x[3] = GMT->current.proj.rect[XLO];	work_y[0] = work_y[1] = GMT->current.proj.rect[YLO];
				work_x[1] = work_x[2] = GMT->current.proj.rect[XHI];	work_y[2] = work_y[3] = GMT->current.proj.rect[YHI];
				break;
			case GMT_LAMBERT:
			case GMT_ALBERS:
			case GMT_ECONIC:
				for (i = j = 0; i <= GMT->current.map.n_lon_nodes; i++, j++) {
					lon = (i == GMT->current.map.n_lon_nodes) ? GMT->common.R.wesn[XHI] : GMT->common.R.wesn[XLO] + i * GMT->current.map.dlon;
					GMT_geo_to_xy (GMT, lon, GMT->common.R.wesn[YLO], &work_x[j], &work_y[j]);
				}
				for (i = 0; i <= GMT->current.map.n_lon_nodes; i++, j++) {
					lon = (i == GMT->current.map.n_lon_nodes) ? GMT->common.R.wesn[XLO] : GMT->common.R.wesn[XHI] - i * GMT->current.map.dlon;
					GMT_geo_to_xy (GMT, lon, GMT->common.R.wesn[YHI], &work_x[j], &work_y[j]);
				}
				break;
			case GMT_TM:
			case GMT_UTM:
			case GMT_CASSINI:
			case GMT_POLYCONIC:
				for (i = j = 0; i < GMT->current.map.n_lon_nodes; i++, j++)	/* South */
					GMT_geo_to_xy (GMT, GMT->common.R.wesn[XLO] + i * GMT->current.map.dlon, GMT->common.R.wesn[YLO], &work_x[j], &work_y[j]);
				for (i = 0; i < GMT->current.map.n_lat_nodes; i++, j++)	/* East */
					GMT_geo_to_xy (GMT, GMT->common.R.wesn[XHI], GMT->common.R.wesn[YLO] + i * GMT->current.map.dlat, &work_x[j], &work_y[j]);
				for (i = 0; i < GMT->current.map.n_lon_nodes; i++, j++)	/* North */
					GMT_geo_to_xy (GMT, GMT->common.R.wesn[XHI] - i * GMT->current.map.dlon, GMT->common.R.wesn[YHI], &work_x[j], &work_y[j]);
				for (i = 0; i < GMT->current.map.n_lat_nodes; i++, j++)	/* West */
					GMT_geo_to_xy (GMT, GMT->common.R.wesn[XLO], GMT->common.R.wesn[YHI] - i * GMT->current.map.dlat, &work_x[j], &work_y[j]);
				break;
			case GMT_POLAR:
				r0 = GMT->current.proj.r * GMT->common.R.wesn[YLO] / GMT->common.R.wesn[YHI];
				if (*donut) {
					np /= 2;
					da = TWO_PI / np;
					for (i = 0, j = 2 * np - 1; i < np; i++, j--) {	/* Draw outer clippath */
						sincos (i * da, &s, &c);
						work_x[i] = GMT->current.proj.r * (1.0 + c);
						work_y[i] = GMT->current.proj.r * (1.0 + s);
						/* Do inner clippath and put it at end of array */
						work_x[j] = GMT->current.proj.r + r0 * c;
						work_y[j] = GMT->current.proj.r + r0 * s;
					}
				}
				else {
					da = fabs (GMT->common.R.wesn[XHI] - GMT->common.R.wesn[XLO]) / GMT->current.map.n_lon_nodes;
					if (GMT->current.proj.got_elevations) {
						for (i = j = 0; i <= GMT->current.map.n_lon_nodes; i++, j++)	/* Draw outer clippath */
							GMT_geo_to_xy (GMT, GMT->common.R.wesn[XLO] + i * da, GMT->common.R.wesn[YLO], &work_x[j], &work_y[j]);
						for (i = GMT->current.map.n_lon_nodes + 1; GMT->common.R.wesn[YHI] < 90.0 && i > 0; i--, j++)	/* Draw inner clippath */
							GMT_geo_to_xy (GMT, GMT->common.R.wesn[XLO] + (i-1) * da, GMT->common.R.wesn[YHI], &work_x[j], &work_y[j]);
						if (doubleAlmostEqual (GMT->common.R.wesn[YHI], 90.0) && !GMT->current.map.is_world)	/* Add origin */
							GMT_geo_to_xy (GMT, GMT->common.R.wesn[XLO], GMT->common.R.wesn[YHI], &work_x[j], &work_y[j]);
					}
					else {
						for (i = j = 0; i <= GMT->current.map.n_lon_nodes; i++, j++)	/* Draw outer clippath */
							GMT_geo_to_xy (GMT, GMT->common.R.wesn[XLO] + i * da, GMT->common.R.wesn[YHI], &work_x[j], &work_y[j]);
						for (i = GMT->current.map.n_lon_nodes + 1; GMT->common.R.wesn[YLO] > 0.0 && i > 0; i--, j++)	/* Draw inner clippath */
							GMT_geo_to_xy (GMT, GMT->common.R.wesn[XLO] + (i-1) * da, GMT->common.R.wesn[YLO], &work_x[j], &work_y[j]);
						if (GMT_IS_ZERO (GMT->common.R.wesn[YLO]) && !GMT->current.map.is_world)	/* Add origin */
							GMT_geo_to_xy (GMT, GMT->common.R.wesn[XLO], GMT->common.R.wesn[YLO], &work_x[j], &work_y[j]);
					}
				}
				break;
			case GMT_GENPER:
				GMT_genper_map_clip_path (GMT, np, work_x, work_y);
				break;
			case GMT_VANGRINTEN:
				do_circle = GMT->current.map.is_world;
			case GMT_LAMB_AZ_EQ:
			case GMT_AZ_EQDIST:
			case GMT_ORTHO:
			case GMT_GNOMONIC:
			case GMT_STEREO:
				if (GMT->current.proj.polar && !do_circle) {
					j = 0;
					if (GMT->common.R.wesn[YLO] > -90.0) {
						for (i = 0; i <= GMT->current.map.n_lon_nodes; i++, j++) {
							lon = (i == GMT->current.map.n_lon_nodes) ? GMT->common.R.wesn[XHI] : GMT->common.R.wesn[XLO] + i * GMT->current.map.dlon;
							GMT_geo_to_xy (GMT, lon, GMT->common.R.wesn[YLO], &work_x[j], &work_y[j]);
						}
					}
					else { /* Just add S pole */
						GMT_geo_to_xy (GMT, GMT->common.R.wesn[XLO], -90.0, &work_x[j], &work_y[j]);
						j++;
					}
					if (GMT->common.R.wesn[YHI] < 90.0) {
						for (i = 0; i <= GMT->current.map.n_lon_nodes; i++, j++) {
							lon = (i == GMT->current.map.n_lon_nodes) ? GMT->common.R.wesn[XLO] : GMT->common.R.wesn[XHI] - i * GMT->current.map.dlon;
							GMT_geo_to_xy (GMT, lon, GMT->common.R.wesn[YHI], &work_x[j], &work_y[j]);
						}
					}
					else { /* Just add N pole */
						GMT_geo_to_xy (GMT, GMT->common.R.wesn[XLO], 90.0, &work_x[j], &work_y[j]);
						j++;
					}
				}
				else {
					da = TWO_PI / np;
					for (i = 0; i < np; i++) {
						sincos (i * da, &s, &c);
						work_x[i] = GMT->current.proj.r * (1.0 + c);
						work_y[i] = GMT->current.proj.r * (1.0 + s);
					}
				}
				break;
			case GMT_MOLLWEIDE:
			case GMT_SINUSOIDAL:
			case GMT_ROBINSON:
				for (i = j = 0; i <= GMT->current.map.n_lat_nodes; i++, j++) {	/* Right */
					lat = (i == GMT->current.map.n_lat_nodes) ? GMT->common.R.wesn[YHI] : GMT->common.R.wesn[YLO] + i * GMT->current.map.dlat;
					GMT_geo_to_xy (GMT, GMT->common.R.wesn[XHI], lat, &work_x[j], &work_y[j]);
				}
				GMT_geo_to_xy (GMT, GMT->common.R.wesn[XLO], GMT->common.R.wesn[YHI], &work_x[j], &work_y[j]);	j++;
				for (i = GMT->current.map.n_lat_nodes; i > 0; j++, i--)	{	/* Left */
					GMT_geo_to_xy (GMT, GMT->common.R.wesn[XLO], GMT->common.R.wesn[YLO] + (i-1) * GMT->current.map.dlat, &work_x[j], &work_y[j]);
				}
				break;
			case GMT_HAMMER:
			case GMT_WINKEL:
			case GMT_ECKERT4:
			case GMT_ECKERT6:
				for (i = j = 0; i <= GMT->current.map.n_lat_nodes; i++, j++) {	/* Right */
					lat = (i == GMT->current.map.n_lat_nodes) ? GMT->common.R.wesn[YHI] : GMT->common.R.wesn[YLO] + i * GMT->current.map.dlat;
					GMT_geo_to_xy (GMT, GMT->common.R.wesn[XHI], lat, &work_x[j], &work_y[j]);
				}
				for (i = 1; GMT->common.R.wesn[YHI] != 90.0 && i < GMT->current.map.n_lon_nodes; i++, j++)
					GMT_geo_to_xy (GMT, GMT->common.R.wesn[XHI] - i * GMT->current.map.dlon, GMT->common.R.wesn[YHI], &work_x[j], &work_y[j]);
				GMT_geo_to_xy (GMT, GMT->common.R.wesn[XLO], GMT->common.R.wesn[YHI], &work_x[j], &work_y[j]);	j++;
				for (i = GMT->current.map.n_lat_nodes; i > 0; j++, i--)	{	/* Left */
					GMT_geo_to_xy (GMT, GMT->common.R.wesn[XLO], GMT->common.R.wesn[YLO] + (i-1)* GMT->current.map.dlat, &work_x[j], &work_y[j]);
				}
				for (i = 1; GMT->common.R.wesn[YLO] != -90.0 && i < GMT->current.map.n_lon_nodes; i++, j++)
					GMT_geo_to_xy (GMT, GMT->common.R.wesn[XLO] + i * GMT->current.map.dlon, GMT->common.R.wesn[YLO], &work_x[j], &work_y[j]);
				break;
		}
	}

	if (!(*donut)) np = GMT_compact_line (GMT, work_x, work_y, np, false, NULL);

	*x = work_x;
	*y = work_y;

	return (np);
}

/*! . */
double GMT_lat_swap_quick (struct GMT_CTRL *GMT_UNUSED(GMT), double lat, double c[]) {
	/* Return latitude, in degrees, given latitude, in degrees, based on coefficients c */

	double delta, cos2phi, sin2phi;

	/* First deal with trivial cases */

	if (lat >=  90.0) return ( 90.0);
	if (lat <= -90.0) return (-90.0);
	if (GMT_IS_ZERO (lat)) return (0.0);

	sincosd (2.0 * lat, &sin2phi, &cos2phi);

	delta = sin2phi * (c[0] + cos2phi * (c[1] + cos2phi * (c[2] + cos2phi * c[3])));

	return (lat + R2D * delta);
}

/*! . */
double GMT_lat_swap (struct GMT_CTRL *GMT, double lat, unsigned int itype) {
	/* Return latitude, in degrees, given latitude, in degrees, based on itype */

	double delta, cos2phi, sin2phi;

	/* First deal with trivial cases */

	if (lat >=  90.0) return ( 90.0);
	if (lat <= -90.0) return (-90.0);
	if (GMT_IS_ZERO (lat)) return (0.0);

	if (GMT->current.proj.GMT_lat_swap_vals.spherical) return (lat);

	if (itype >= GMT_LATSWAP_N) {
		/* This should never happen -?- or do we want to allow the
			possibility of using itype = -1 to do nothing  */
		GMT_Report (GMT->parent, GMT_MSG_NORMAL, "GMT_lat_swap(): Invalid choice, programming bug.\n");
		return(lat);
	}

	sincosd (2.0 * lat, &sin2phi, &cos2phi);

	delta = sin2phi * (GMT->current.proj.GMT_lat_swap_vals.c[itype][0]
		+ cos2phi * (GMT->current.proj.GMT_lat_swap_vals.c[itype][1]
		+ cos2phi * (GMT->current.proj.GMT_lat_swap_vals.c[itype][2]
		+ cos2phi * GMT->current.proj.GMT_lat_swap_vals.c[itype][3])));

	return (lat + R2D * delta);
}

/*! . */
void GMT_scale_eqrad (struct GMT_CTRL *GMT) {
	/* Reinitialize GMT->current.proj.EQ_RAD to the appropriate value */

	switch (GMT->current.proj.projection) {

		/* Conformal projections */

		case GMT_MERCATOR:
		case GMT_TM:
		case GMT_UTM:
		case GMT_OBLIQUE_MERC:
		case GMT_LAMBERT:
		case GMT_STEREO:

			GMT->current.proj.EQ_RAD = GMT->current.proj.GMT_lat_swap_vals.rm;
			break;

		/* Equal Area projections */

		case GMT_LAMB_AZ_EQ:
		case GMT_ALBERS:
		case GMT_ECKERT4:
		case GMT_ECKERT6:
		case GMT_HAMMER:
		case GMT_MOLLWEIDE:
		case GMT_SINUSOIDAL:

			GMT->current.proj.EQ_RAD = GMT->current.proj.GMT_lat_swap_vals.ra;
			break;

		default:	/* Keep EQ_RAD as is */
			break;
	}

	/* Also reset dependencies of EQ_RAD */

	GMT->current.proj.i_EQ_RAD = 1.0 / GMT->current.proj.EQ_RAD;
	GMT->current.proj.M_PR_DEG = TWO_PI * GMT->current.proj.EQ_RAD / 360.0;
	GMT->current.proj.KM_PR_DEG = GMT->current.proj.M_PR_DEG / METERS_IN_A_KM;
}


/*! . */
void GMT_init_ellipsoid (struct GMT_CTRL *GMT) {
	double f;

	/* Set up ellipsoid parameters for the selected ellipsoid since gmt.conf could have changed them */

	f = GMT->current.setting.ref_ellipsoid[GMT->current.setting.proj_ellipsoid].flattening;
	GMT->current.proj.ECC2 = 2.0 * f - f * f;
	GMT->current.proj.ECC4 = GMT->current.proj.ECC2 * GMT->current.proj.ECC2;
	GMT->current.proj.ECC6 = GMT->current.proj.ECC2 * GMT->current.proj.ECC4;
	GMT->current.proj.one_m_ECC2 = 1.0 - GMT->current.proj.ECC2;
	GMT->current.proj.i_one_m_ECC2 = 1.0 / GMT->current.proj.one_m_ECC2;
	GMT->current.proj.ECC = d_sqrt (GMT->current.proj.ECC2);
	GMT->current.proj.half_ECC = 0.5 * GMT->current.proj.ECC;
	if (GMT->current.proj.ECC != 0) { /* avoid division by 0 */
		GMT->current.proj.i_half_ECC = 0.5 / GMT->current.proj.ECC;	/* Only used in inverse Alberts when e > 0 anyway */
	}
	GMT->current.proj.EQ_RAD = GMT->current.setting.ref_ellipsoid[GMT->current.setting.proj_ellipsoid].eq_radius;
	GMT->current.proj.i_EQ_RAD = 1.0 / GMT->current.proj.EQ_RAD;

	/* Spherical degrees to m or km */
	GMT->current.proj.mean_radius = gmt_mean_radius (GMT, GMT->current.proj.EQ_RAD, f);
	GMT->current.proj.M_PR_DEG = TWO_PI * GMT->current.proj.mean_radius / 360.0;
	GMT->current.proj.KM_PR_DEG = GMT->current.proj.M_PR_DEG / METERS_IN_A_KM;
	GMT->current.proj.DIST_M_PR_DEG = GMT->current.proj.M_PR_DEG;
	GMT->current.proj.DIST_KM_PR_DEG = GMT->current.proj.KM_PR_DEG;

	gmt_lat_swap_init (GMT);		/* Compute coefficients needed for auxilliary latitude conversions */
}

/*! . */
void GMT_init_geodesic (struct GMT_CTRL *GMT) {
	switch (GMT->current.setting.proj_geodesic) {
		case GMT_GEODESIC_VINCENTY:
			GMT->current.map.geodesic_meter = gmt_vincenty_dist_meter;
			GMT->current.map.geodesic_az_backaz = gmt_az_backaz_vincenty;
			break;
		case GMT_GEODESIC_ANDOYER:
			GMT->current.map.geodesic_meter = gmt_andoyer_dist_meter;
			GMT->current.map.geodesic_az_backaz = gmt_az_backaz_vincenty;	/* This may change later */
			break;
		case GMT_GEODESIC_RUDOE:
			GMT->current.map.geodesic_meter = gmt_rudoe_dist_meter;
			GMT->current.map.geodesic_az_backaz = gmt_az_backaz_rudoe;
			break;
		default:
			GMT_Report (GMT->parent, GMT_MSG_NORMAL, "The PROJ_GEODESIC is not set! - use Vincenty\n");
			GMT->current.setting.proj_geodesic = GMT_GEODESIC_VINCENTY;
			GMT->current.map.geodesic_meter = gmt_vincenty_dist_meter;
			GMT->current.map.geodesic_az_backaz = gmt_az_backaz_vincenty;
			break;
	}
	GMT_Report (GMT->parent, GMT_MSG_DEBUG, "The PROJ_GEODESIC set to %s\n", GEOD_TEXT[GMT->current.setting.proj_geodesic]);
}

/* Datum conversion routines */

/*! . */
void GMT_datum_init (struct GMT_CTRL *GMT, struct GMT_DATUM *from, struct GMT_DATUM *to, bool heights) {
	/* Initialize datum conv structures based on the parsed values*/

	unsigned int k;

	GMT->current.proj.datum.h_given = heights;

	GMT_memcpy (&GMT->current.proj.datum.from, from, 1, struct GMT_DATUM);
	GMT_memcpy (&GMT->current.proj.datum.to,   to,   1, struct GMT_DATUM);

	GMT->current.proj.datum.da = GMT->current.proj.datum.to.a - GMT->current.proj.datum.from.a;
	GMT->current.proj.datum.df = GMT->current.proj.datum.to.f - GMT->current.proj.datum.from.f;
	for (k = 0; k < 3; k++) GMT->current.proj.datum.dxyz[k] = -(GMT->current.proj.datum.to.xyz[k] - GMT->current.proj.datum.from.xyz[k]);	/* Since the X, Y, Z are Deltas relative to WGS-84 */
	GMT->current.proj.datum.one_minus_f = 1.0 - GMT->current.proj.datum.from.f;
}

/*! . */
void GMT_ECEF_init (struct GMT_CTRL *GMT, struct GMT_DATUM *D) {
	/* Duplicate the parsed datum to the GMT from datum */

	GMT_memcpy (&GMT->current.proj.datum.from, D, 1, struct GMT_DATUM);
}

/*! . */
int GMT_set_datum (struct GMT_CTRL *GMT, char *text, struct GMT_DATUM *D) {
	int i;
	double t;

	if (text[0] == '\0' || text[0] == '-') {	/* Shortcut for WGS-84 */
		GMT_memset (D->xyz, 3, double);
		D->a = GMT->current.setting.ref_ellipsoid[0].eq_radius;
		D->f = GMT->current.setting.ref_ellipsoid[0].flattening;
		D->ellipsoid_id = 0;
	}
	else if (strchr (text, ':')) {	/* Has colons, must get ellipsoid and dr separately */
		char ellipsoid[GMT_LEN256] = {""}, dr[GMT_LEN256] = {""};
		if (sscanf (text, "%[^:]:%s", ellipsoid, dr) != 2) {
			GMT_Report (GMT->parent, GMT_MSG_NORMAL, "Malformed <ellipsoid>:<dr> argument!\n");
			return (-1);
		}
		if (sscanf (dr, "%lf,%lf,%lf", &D->xyz[GMT_X], &D->xyz[GMT_Y], &D->xyz[GMT_Z]) != 3) {
			GMT_Report (GMT->parent, GMT_MSG_NORMAL, "Malformed <x>,<y>,<z> argument!\n");
			return (-1);
		}
		if ((i = GMT_get_ellipsoid (GMT, ellipsoid)) >= 0) {	/* This includes looking for format <a>,<1/f> */
			D->a = GMT->current.setting.ref_ellipsoid[i].eq_radius;
			D->f = GMT->current.setting.ref_ellipsoid[i].flattening;
			D->ellipsoid_id = i;
		}
		else {
			GMT_Report (GMT->parent, GMT_MSG_NORMAL, "Ellipsoid %s not recognized!\n", ellipsoid);
			return (-1);
		}
	}
	else {		/* Gave a Datum ID tag [ 0-(GMT_N_DATUMS-1)] */
		int k;
		if (sscanf (text, "%d", &i) != 1) {
			GMT_Report (GMT->parent, GMT_MSG_NORMAL, "Malformed or unrecognized <datum> argument (%s)!\n", text);
			return (-1);
		}
		if (i < 0 || i >= GMT_N_DATUMS) {
			GMT_Report (GMT->parent, GMT_MSG_NORMAL, "Datum ID (%d) outside valid range (0-%d)!\n", i, GMT_N_DATUMS-1);
			return (-1);
		}
		if ((k = GMT_get_ellipsoid (GMT, GMT->current.setting.proj_datum[i].ellipsoid)) < 0) {	/* This should not happen... */
			GMT_Report (GMT->parent, GMT_MSG_NORMAL, "Ellipsoid %s not recognized!\n", GMT->current.setting.proj_datum[i].ellipsoid);
			return (-1);
		}
		D->a = GMT->current.setting.ref_ellipsoid[k].eq_radius;
		D->f = GMT->current.setting.ref_ellipsoid[k].flattening;
		D->ellipsoid_id = k;
		for (k = 0; k< 3; k++) D->xyz[k] = GMT->current.setting.proj_datum[i].xyz[k];
	}
	D->b = D->a * (1 - D->f);
	D->e_squared = 2 * D->f - D->f * D->f;
	t = D->a /D->b;
	D->ep_squared = t * t - 1.0;	/* (a^2 - b^2)/a^2 */
	return 0;
}

/*! . */
void GMT_conv_datum (struct GMT_CTRL *GMT, double in[], double out[]) {
	/* Evaluate J^-1 and B on from ellipsoid */
	/* Based on Standard Molodensky Datum Conversion, implemented from
	 * http://www.colorado.edu/geography/gcraft/notes/datum/gif/molodens.gif */

	double sin_lon, cos_lon, sin_lat, cos_lat, sin_lat2, M, N, h, tmp_1, tmp_2, tmp_3;
	double delta_lat, delta_lon, delta_h, sc_lat;

	h = (GMT->current.proj.datum.h_given) ? in[GMT_Z] : 0.0;
	sincosd (in[GMT_X], &sin_lon, &cos_lon);
	sincosd (in[GMT_Y], &sin_lat, &cos_lat);
	sin_lat2 = sin_lat * sin_lat;
	sc_lat = sin_lat * cos_lat;
	M = GMT->current.proj.datum.from.a * (1.0 - GMT->current.proj.datum.from.e_squared) / pow (1.0 - GMT->current.proj.datum.from.e_squared * sin_lat2, 1.5);
	N = GMT->current.proj.datum.from.a / sqrt (1.0 - GMT->current.proj.datum.from.e_squared * sin_lat2);

	tmp_1 = -GMT->current.proj.datum.dxyz[GMT_X] * sin_lat * cos_lon - GMT->current.proj.datum.dxyz[GMT_Y] * sin_lat * sin_lon + GMT->current.proj.datum.dxyz[GMT_Z] * cos_lat;
	tmp_2 = GMT->current.proj.datum.da * (N * GMT->current.proj.datum.from.e_squared * sc_lat) / GMT->current.proj.datum.from.a;
	tmp_3 = GMT->current.proj.datum.df * (M / GMT->current.proj.datum.one_minus_f + N * GMT->current.proj.datum.one_minus_f) * sc_lat;
	delta_lat = (tmp_1 + tmp_2 + tmp_3) / (M + h);

	delta_lon = (-GMT->current.proj.datum.dxyz[GMT_X] * sin_lon + GMT->current.proj.datum.dxyz[GMT_Y] * cos_lon) / ((N + h) * cos_lat);

	tmp_1 = GMT->current.proj.datum.dxyz[GMT_X] * cos_lat * cos_lon + GMT->current.proj.datum.dxyz[GMT_Y] * cos_lat * sin_lon + GMT->current.proj.datum.dxyz[GMT_Z] * sin_lat;
	tmp_2 = -GMT->current.proj.datum.da * GMT->current.proj.datum.from.a / N;
	tmp_3 = GMT->current.proj.datum.df * GMT->current.proj.datum.one_minus_f * N * sin_lat2;
	delta_h = tmp_1 + tmp_2 + tmp_3;

	out[GMT_X] = in[GMT_X] + delta_lon * R2D;
	out[GMT_Y] = in[GMT_Y] + delta_lat * R2D;
	if (GMT->current.proj.datum.h_given) out[GMT_Z] = in[GMT_Z] + delta_h;
}

/*! . */
void GMT_ECEF_forward (struct GMT_CTRL *GMT, double in[], double out[]) {
	/* Convert geodetic lon, lat, height to ECEF coordinates given the datum parameters.
	 * GMT->current.proj.datum.from is always the ellipsoid to use */

	double sin_lon, cos_lon, sin_lat, cos_lat, N, tmp;

	sincosd (in[GMT_X], &sin_lon, &cos_lon);
	sincosd (in[GMT_Y], &sin_lat, &cos_lat);

	N = GMT->current.proj.datum.from.a / d_sqrt (1.0 - GMT->current.proj.datum.from.e_squared * sin_lat * sin_lat);
	tmp = (N + in[GMT_Z]) * cos_lat;
	out[GMT_X] = tmp * cos_lon + GMT->current.proj.datum.from.xyz[GMT_X];
	out[GMT_Y] = tmp * sin_lon + GMT->current.proj.datum.from.xyz[GMT_Y];
	out[GMT_Z] = (N * (1 - GMT->current.proj.datum.from.e_squared) + in[GMT_Z]) * sin_lat + GMT->current.proj.datum.from.xyz[GMT_Z];
}

/*! . */
void GMT_ECEF_inverse (struct GMT_CTRL *GMT, double in[], double out[]) {
	/* Convert ECEF coordinates to geodetic lon, lat, height given the datum parameters.
	 * GMT->current.proj.datum.from is always the ellipsoid to use */

	unsigned int i;
	double in_p[3], sin_lat, cos_lat, N, p, theta, sin_theta, cos_theta;

	/* First remove the xyz shifts, us in_p to avoid changing in */

	for (i = 0; i < 3; i++) in_p[i] = in[i] - GMT->current.proj.datum.from.xyz[i];

	p = hypot (in_p[GMT_X], in_p[GMT_Y]);
	theta = atan (in_p[GMT_Z] * GMT->current.proj.datum.from.a / (p * GMT->current.proj.datum.from.b));
	sincos (theta, &sin_theta, &cos_theta);
	out[GMT_X] = d_atan2d (in_p[GMT_Y], in_p[GMT_X]);
	out[GMT_Y] = atand ((in_p[GMT_Z] + GMT->current.proj.datum.from.ep_squared * GMT->current.proj.datum.from.b * pow (sin_theta, 3.0)) / (p - GMT->current.proj.datum.from.e_squared * GMT->current.proj.datum.from.a * pow (cos_theta, 3.0)));
	sincosd (out[GMT_Y], &sin_lat, &cos_lat);
	N = GMT->current.proj.datum.from.a / sqrt (1.0 - GMT->current.proj.datum.from.e_squared * sin_lat * sin_lat);
	out[GMT_Z] = (p / cos_lat) - N;
}

/*! . */
double * GMT_dist_array (struct GMT_CTRL *GMT, double x[], double y[], uint64_t n, bool cumulative)
{	/* Returns distances in units set by GMT_distaz. It bypassed points where x and/or y are NaN.
	 * If cumulative is false we just return the increments; otherwise we add up distances */
	uint64_t this_p, prev;
	bool xy_not_NaN;
	double *d = NULL, cum_dist = 0.0, inc = 0.0;

	if (n == 0) return (NULL);
	d = GMT_memory (GMT, NULL, n, double);
	if (GMT_is_dnan (x[0]) || GMT_is_dnan (y[0])) d[0] = GMT->session.d_NaN;
	for (this_p = 1, prev = 0; this_p < n; this_p++) {
		xy_not_NaN = !(GMT_is_dnan (x[this_p]) || GMT_is_dnan (y[this_p]));
		if (xy_not_NaN) {	/* safe to calculate inc */
			inc = GMT_distance (GMT, x[this_p], y[this_p], x[prev], y[prev]);
			if (cumulative) {
				cum_dist += inc;
				d[this_p] = cum_dist;
			}
			else
				d[this_p] = inc;
		}
		else
			d[this_p] = GMT->session.d_NaN;

		if (xy_not_NaN) prev = this_p;	/* This was a record with OK x,y; make it the previous point for distance calculations */
	}
	return (d);
}

/*! . */
double * GMT_dist_array_2 (struct GMT_CTRL *GMT, double x[], double y[], uint64_t n, double scale, int dist_flag)
{	/* Returns distances in meter; use scale to get other units */
	uint64_t this_p, prev;
	bool cumulative = true, do_scale, xy_not_NaN;
	double *d = NULL, cum_dist = 0.0, inc = 0.0;

	if (dist_flag < 0) {	/* Want increments and not cumulative distances */
		dist_flag = abs (dist_flag);
		cumulative = false;
	}

	if (dist_flag < 0 || dist_flag > 3) return (NULL);

	do_scale = (scale != 1.0);
	d = GMT_memory (GMT, NULL, n, double);
	if (GMT_is_dnan (x[0]) || GMT_is_dnan (y[0])) d[0] = GMT->session.d_NaN;
	for (this_p = 1, prev = 0; this_p < n; this_p++) {
		xy_not_NaN = !(GMT_is_dnan (x[this_p]) || GMT_is_dnan (y[this_p]));
		if (xy_not_NaN) {	/* safe to calculate inc */
			switch (dist_flag) {

				case 0:	/* Cartesian distances */

					inc = hypot (x[this_p] - x[prev], y[this_p] - y[prev]);
					break;

				case 1:	/* Flat earth distances in meter */

					inc = gmt_flatearth_dist_meter (GMT, x[this_p], y[this_p], x[prev], y[prev]);
					break;

				case 2:	/* Great circle distances in meter */

					inc = GMT_great_circle_dist_meter (GMT, x[this_p], y[this_p], x[prev], y[prev]);
					break;

				case 3:	/* Geodesic distances in meter */

					inc = (*GMT->current.map.geodesic_meter) (GMT, x[this_p], y[this_p], x[prev], y[prev]);
					break;
			}

			if (do_scale) inc *= scale;
			if (cumulative) cum_dist += inc;
			d[this_p] = (cumulative) ? cum_dist : inc;
		}
		else
			d[this_p] = GMT->session.d_NaN;

		if (xy_not_NaN) prev = this_p;	/* This was a record with OK x,y; make it the previous point for distance calculations */
	}
	return (d);
}

/*! . */
unsigned int GMT_map_latcross (struct GMT_CTRL *GMT, double lat, double west, double east, struct GMT_XINGS **xings) {
	bool go = false;
	unsigned int i, nx, nc = 0;
	size_t n_alloc = GMT_SMALL_CHUNK;
	double lon, lon_old, this_x, this_y, last_x, last_y, xlon[2], xlat[2], gap;
	struct GMT_XINGS *X = NULL;


	X = GMT_memory (GMT, NULL, n_alloc, struct GMT_XINGS);

	lon_old = west - 2.0 * GMT_CONV4_LIMIT;
	GMT_map_outside (GMT, lon_old, lat);
	GMT_geo_to_xy (GMT, lon_old, lat, &last_x, &last_y);
	for (i = 1; i <= GMT->current.map.n_lon_nodes; i++) {
		lon = (i == GMT->current.map.n_lon_nodes) ? east + 2.0 * GMT_CONV4_LIMIT : west + i * GMT->current.map.dlon;
		GMT_map_outside (GMT, lon, lat);
		GMT_geo_to_xy (GMT, lon, lat, &this_x, &this_y);
		if ((nx = gmt_map_crossing (GMT, lon_old, lat, lon, lat, xlon, xlat, X[nc].xx, X[nc].yy, X[nc].sides))) {
			X[nc].angle[0] = gmt_get_angle (GMT, lon_old, lat, lon, lat);	/* Get angle at first crossing */
			if (nx == 2) X[nc].angle[1] = X[nc].angle[0] + 180.0;	/* If a 2nd crossing it must be really close so just add 180 */
			if (GMT->current.map.corner > 0) {
				X[nc].sides[0] = (GMT->current.map.corner%4 > 1) ? 1 : 3;
				if (GMT->current.proj.got_azimuths) X[nc].sides[0] = (X[nc].sides[0] + 2) % 4;
				GMT->current.map.corner = 0;
			}
		}
		else if (GMT->current.map.is_world)	/* Deal with possibility of wrapping around 360 */
			nx = (*GMT->current.map.wrap_around_check) (GMT, X[nc].angle, last_x, last_y, this_x, this_y, X[nc].xx, X[nc].yy, X[nc].sides);
		if (nx == 2 && fabs (fabs (X[nc].xx[1] - X[nc].xx[0]) - GMT->current.map.width) < GMT_CONV4_LIMIT && !GMT->current.map.is_world)
			/* I assume this means if we have a crossing and both left and right and not worldmap then skip as something went wrong? */
			go = false;
		else if (nx == 2 && (gap = fabs (X[nc].yy[1] - X[nc].yy[0])) > GMT_CONV4_LIMIT && fabs (gap - GMT->current.map.height) < GMT_CONV4_LIMIT && !GMT->current.map.is_world_tm)
			/* I assume this means if we have a crossing and both top and bottom and it is not a global UTM map then skip as something went wrong? */
			go = false;
		else if (nx > 0)
			go = true;
		if (go) {
			X[nc].nx = nx;
			nc++;
			if (nc == n_alloc) {
				n_alloc <<= 1;
				X = GMT_memory (GMT, X, n_alloc, struct GMT_XINGS);
			}
			go = false;
		}
		lon_old = lon;
		last_x = this_x;	last_y = this_y;
	}

	if (nc > 0) {
		X = GMT_memory (GMT, X, nc, struct GMT_XINGS);
		*xings = X;
	}
	else
		GMT_free (GMT, X);

	return (nc);
}

/*! . */
unsigned int GMT_map_loncross (struct GMT_CTRL *GMT, double lon, double south, double north, struct GMT_XINGS **xings) {
	bool go = false;
	unsigned int j, nx, nc = 0;
	size_t n_alloc = GMT_SMALL_CHUNK;
	double lat, lat_old, this_x, this_y, last_x, last_y, xlon[2], xlat[2], gap;
	struct GMT_XINGS *X = NULL;

	X = GMT_memory (GMT, NULL, n_alloc, struct GMT_XINGS);

	lat_old = ((south - (2.0 * GMT_CONV4_LIMIT)) >= -90.0) ? south - 2.0 * GMT_CONV4_LIMIT : south;	/* Outside */
	if ((north + 2.0 * GMT_CONV4_LIMIT) <= 90.0) north += 2.0 * GMT_CONV4_LIMIT;
	GMT_map_outside (GMT, lon, lat_old);
	GMT_geo_to_xy (GMT, lon, lat_old, &last_x, &last_y);
	for (j = 1; j <= GMT->current.map.n_lat_nodes; j++) {
		lat = (j == GMT->current.map.n_lat_nodes) ? north: south + j * GMT->current.map.dlat;
		GMT_map_outside (GMT, lon, lat);
		GMT_geo_to_xy (GMT, lon, lat, &this_x, &this_y);
		if ((nx = gmt_map_crossing (GMT, lon, lat_old, lon, lat, xlon, xlat, X[nc].xx, X[nc].yy, X[nc].sides))) {
			X[nc].angle[0] = gmt_get_angle (GMT, lon, lat_old, lon, lat);	/* Get angle at first crossing */
			if (nx == 2) X[nc].angle[1] = X[nc].angle[0] + 180.0;	/* If a 2nd crossing it must be really close so just add 180 */
			if (GMT->current.map.corner > 0) {
				X[nc].sides[0] = (GMT->current.map.corner < 3) ? 0 : 2;
				GMT->current.map.corner = 0;
			}
		}
		else if (GMT->current.map.is_world)	/* Deal with possibility of wrapping around 360 */
			nx = (*GMT->current.map.wrap_around_check) (GMT, X[nc].angle, last_x, last_y, this_x, this_y, X[nc].xx, X[nc].yy, X[nc].sides);
		if (nx == 2 && fabs (fabs (X[nc].xx[1] - X[nc].xx[0]) - GMT->current.map.width) < GMT_CONV4_LIMIT && !GMT->current.map.is_world)
			/* I assume this means if we have a crossing and both left and right and not worldmap then skip as something went wrong? */
			go = false;
		else if (nx == 2 && (gap = fabs (X[nc].yy[1] - X[nc].yy[0])) > GMT_CONV4_LIMIT && fabs (gap - GMT->current.map.height) < GMT_CONV4_LIMIT && !GMT->current.map.is_world_tm)
			/* I assume this means if we have a crossing and both top and bottom and it is not a global UTM map then skip as something went wrong? */
			go = false;
		else if (nx > 0)
			go = true;
		if (go) {
			X[nc].nx = nx;
			nc++;
			if (nc == n_alloc) {
				n_alloc <<= 1;
				X = GMT_memory (GMT, X, n_alloc, struct GMT_XINGS);
			}
			go = false;
		}
		lat_old = lat;
		last_x = this_x;	last_y = this_y;
	}

	if (nc > 0) {
		X = GMT_memory (GMT, X, nc, struct GMT_XINGS);
		*xings = X;
	}
	else
		GMT_free (GMT, X);

	return (nc);
}

/*! . */
int gmt_init_three_D (struct GMT_CTRL *GMT) {
	unsigned int i;
	bool easy, positive;
	double x, y, zmin = 0.0, zmax = 0.0, z_range;

	GMT->current.proj.three_D = (GMT->current.proj.z_project.view_azimuth != 180.0 || GMT->current.proj.z_project.view_elevation != 90.0);
	GMT->current.proj.scale[GMT_Z] = GMT->current.proj.z_pars[0];
	GMT->current.proj.xyz_pos[GMT_Z] = (GMT->current.proj.scale[GMT_Z] >= 0.0);	/* Increase z up or not */
	/* z_level == DBL_MAX is signaling that it was not set by the user. In that case we change it to the lower z level */
	if (GMT->current.proj.z_level == DBL_MAX) GMT->current.proj.z_level = (GMT->current.proj.xyz_pos[GMT_Z]) ?  GMT->common.R.wesn[ZLO] : GMT->common.R.wesn[ZHI];

	switch (GMT->current.proj.xyz_projection[GMT_Z]%3) {	/* Modulo 3 so that GMT_TIME (3) maps to GMT_LINEAR (0) */
		case GMT_LINEAR:	/* Regular scaling */
			zmin = (GMT->current.proj.xyz_pos[GMT_Z]) ? GMT->common.R.wesn[ZLO] : GMT->common.R.wesn[ZHI];
			zmax = (GMT->current.proj.xyz_pos[GMT_Z]) ? GMT->common.R.wesn[ZHI] : GMT->common.R.wesn[ZLO];
			GMT->current.proj.fwd_z = &GMT_translin;
			GMT->current.proj.inv_z = &GMT_itranslin;
			break;
		case GMT_LOG10:	/* Log10 transformation */
			if (GMT->common.R.wesn[ZLO] <= 0.0 || GMT->common.R.wesn[ZHI] <= 0.0) {
				GMT_Report (GMT->parent, GMT_MSG_NORMAL, "Syntax error for -Jz -JZ option: limits must be positive for log10 projection\n");
				GMT_exit (GMT, EXIT_FAILURE); return EXIT_FAILURE;
			}
			zmin = (GMT->current.proj.xyz_pos[GMT_Z]) ? d_log10 (GMT, GMT->common.R.wesn[ZLO]) : d_log10 (GMT, GMT->common.R.wesn[ZHI]);
			zmax = (GMT->current.proj.xyz_pos[GMT_Z]) ? d_log10 (GMT, GMT->common.R.wesn[ZHI]) : d_log10 (GMT, GMT->common.R.wesn[ZLO]);
			GMT->current.proj.fwd_z = &GMT_translog10;
			GMT->current.proj.inv_z = &GMT_itranslog10;
			break;
		case GMT_POW:	/* x^y transformation */
			GMT->current.proj.xyz_pow[GMT_Z] = GMT->current.proj.z_pars[1];
			GMT->current.proj.xyz_ipow[GMT_Z] = 1.0 / GMT->current.proj.z_pars[1];
			positive = !((GMT->current.proj.xyz_pos[GMT_Z] + (GMT->current.proj.xyz_pow[GMT_Z] > 0.0)) % 2);
			zmin = (positive) ? pow (GMT->common.R.wesn[ZLO], GMT->current.proj.xyz_pow[GMT_Z]) : pow (GMT->common.R.wesn[ZHI], GMT->current.proj.xyz_pow[GMT_Z]);
			zmax = (positive) ? pow (GMT->common.R.wesn[ZHI], GMT->current.proj.xyz_pow[GMT_Z]) : pow (GMT->common.R.wesn[ZLO], GMT->current.proj.xyz_pow[GMT_Z]);
			GMT->current.proj.fwd_z = &GMT_transpowz;
			GMT->current.proj.inv_z = &GMT_itranspowz;
	}
	z_range = zmax - zmin;
	if (z_range == 0.0)
		GMT->current.proj.scale[GMT_Z] = 0.0;	/* No range given, just flat projected map */
	else if (GMT->current.proj.compute_scale[GMT_Z])
		GMT->current.proj.scale[GMT_Z] /= fabs (z_range);
	GMT->current.proj.zmax = z_range * GMT->current.proj.scale[GMT_Z];
	GMT->current.proj.origin[GMT_Z] = -zmin * GMT->current.proj.scale[GMT_Z];

	if (GMT->current.proj.z_project.view_azimuth >= 360.0) GMT->current.proj.z_project.view_azimuth -= 360.0;
	if (GMT->current.proj.z_project.view_azimuth < 0.0)    GMT->current.proj.z_project.view_azimuth += 360.0;
	GMT->current.proj.z_project.quadrant = urint (floor (GMT->current.proj.z_project.view_azimuth / 90.0)) + 1;
	sincosd (GMT->current.proj.z_project.view_azimuth, &GMT->current.proj.z_project.sin_az, &GMT->current.proj.z_project.cos_az);
	sincosd (GMT->current.proj.z_project.view_elevation, &GMT->current.proj.z_project.sin_el, &GMT->current.proj.z_project.cos_el);

	/* Determine min/max y of plot */

	/* easy = true means we can use 4 corner points to find min x and y, false
	   means we must search along wesn perimeter the hard way */

	switch (GMT->current.proj.projection) {
		case GMT_LINEAR:
		case GMT_MERCATOR:
		case GMT_OBLIQUE_MERC:
		case GMT_CYL_EQ:
		case GMT_CYL_EQDIST:
		case GMT_CYL_STEREO:
		case GMT_MILLER:
			easy = true;
			break;
		case GMT_POLAR:
		case GMT_LAMBERT:
		case GMT_TM:
		case GMT_UTM:
		case GMT_CASSINI:
		case GMT_STEREO:
		case GMT_ALBERS:
		case GMT_ECONIC:
		case GMT_POLYCONIC:
		case GMT_LAMB_AZ_EQ:
		case GMT_ORTHO:
		case GMT_GENPER:
		case GMT_GNOMONIC:
		case GMT_AZ_EQDIST:
		case GMT_SINUSOIDAL:
		case GMT_MOLLWEIDE:
		case GMT_HAMMER:
		case GMT_VANGRINTEN:
		case GMT_WINKEL:
		case GMT_ECKERT4:
		case GMT_ECKERT6:
		case GMT_ROBINSON:
			easy = GMT->common.R.oblique;
			break;
		default:
			easy = false;
			break;
	}

	if (!GMT->current.proj.three_D) easy = true;

	GMT->current.proj.z_project.xmin = GMT->current.proj.z_project.ymin = DBL_MAX;
	GMT->current.proj.z_project.xmax = GMT->current.proj.z_project.ymax = -DBL_MAX;

	if (easy) {
		double xx[4], yy[4];

		xx[0] = xx[3] = GMT->current.proj.rect[XLO]; xx[1] = xx[2] = GMT->current.proj.rect[XHI];
		yy[0] = yy[1] = GMT->current.proj.rect[YLO]; yy[2] = yy[3] = GMT->current.proj.rect[YHI];

		for (i = 0; i < 4; i++) {
			GMT_xy_to_geo (GMT, &GMT->current.proj.z_project.corner_x[i], &GMT->current.proj.z_project.corner_y[i], xx[i], yy[i]);
			GMT_xyz_to_xy (GMT, xx[i], yy[i], GMT_z_to_zz(GMT, GMT->common.R.wesn[ZLO]), &x, &y);
			GMT->current.proj.z_project.xmin = MIN (GMT->current.proj.z_project.xmin, x);
			GMT->current.proj.z_project.xmax = MAX (GMT->current.proj.z_project.xmax, x);
			GMT->current.proj.z_project.ymin = MIN (GMT->current.proj.z_project.ymin, y);
			GMT->current.proj.z_project.ymax = MAX (GMT->current.proj.z_project.ymax, y);
			GMT_xyz_to_xy (GMT, xx[i], yy[i], GMT_z_to_zz(GMT, GMT->common.R.wesn[ZHI]), &x, &y);
			GMT->current.proj.z_project.xmin = MIN (GMT->current.proj.z_project.xmin, x);
			GMT->current.proj.z_project.xmax = MAX (GMT->current.proj.z_project.xmax, x);
			GMT->current.proj.z_project.ymin = MIN (GMT->current.proj.z_project.ymin, y);
			GMT->current.proj.z_project.ymax = MAX (GMT->current.proj.z_project.ymax, y);
		}
	}
	else if (GMT->current.proj.r > 0.0) {	/* Do not think the next four lines mean anything in this case, just copied from the general case */
		GMT->current.proj.z_project.corner_x[0] = GMT->current.proj.z_project.corner_x[3] = (GMT->current.proj.xyz_pos[GMT_X]) ? GMT->common.R.wesn[XLO] : GMT->common.R.wesn[XHI];
		GMT->current.proj.z_project.corner_x[1] = GMT->current.proj.z_project.corner_x[2] = (GMT->current.proj.xyz_pos[GMT_X]) ? GMT->common.R.wesn[XHI] : GMT->common.R.wesn[XLO];
		GMT->current.proj.z_project.corner_y[0] = GMT->current.proj.z_project.corner_y[1] = (GMT->current.proj.xyz_pos[GMT_Y]) ? GMT->common.R.wesn[YLO] : GMT->common.R.wesn[YHI];
		GMT->current.proj.z_project.corner_y[2] = GMT->current.proj.z_project.corner_y[3] = (GMT->current.proj.xyz_pos[GMT_Y]) ? GMT->common.R.wesn[YHI] : GMT->common.R.wesn[YLO];
		for (i = 0; i < 360; i++) {	/* Go around the circle */
			sincosd (i * 1.0, &y, &x);
			GMT_xyz_to_xy (GMT, GMT->current.proj.r * (1.0 + x), GMT->current.proj.r * (1.0 + y), GMT_z_to_zz(GMT, GMT->common.R.wesn[ZLO]), &x, &y);
			GMT->current.proj.z_project.xmin = MIN (GMT->current.proj.z_project.xmin, x);
			GMT->current.proj.z_project.xmax = MAX (GMT->current.proj.z_project.xmax, x);
			GMT->current.proj.z_project.ymin = MIN (GMT->current.proj.z_project.ymin, y);
			GMT->current.proj.z_project.ymax = MAX (GMT->current.proj.z_project.ymax, y);
			GMT_xyz_to_xy (GMT, GMT->current.proj.r * (1.0 + x), GMT->current.proj.r * (1.0 + y), GMT_z_to_zz(GMT, GMT->common.R.wesn[ZHI]), &x, &y);
			GMT->current.proj.z_project.xmin = MIN (GMT->current.proj.z_project.xmin, x);
			GMT->current.proj.z_project.xmax = MAX (GMT->current.proj.z_project.xmax, x);
			GMT->current.proj.z_project.ymin = MIN (GMT->current.proj.z_project.ymin, y);
			GMT->current.proj.z_project.ymax = MAX (GMT->current.proj.z_project.ymax, y);
		}
	}
	else {
		GMT->current.proj.z_project.corner_x[0] = GMT->current.proj.z_project.corner_x[3] = (GMT->current.proj.xyz_pos[GMT_X]) ? GMT->common.R.wesn[XLO] : GMT->common.R.wesn[XHI];
		GMT->current.proj.z_project.corner_x[1] = GMT->current.proj.z_project.corner_x[2] = (GMT->current.proj.xyz_pos[GMT_X]) ? GMT->common.R.wesn[XHI] : GMT->common.R.wesn[XLO];
		GMT->current.proj.z_project.corner_y[0] = GMT->current.proj.z_project.corner_y[1] = (GMT->current.proj.xyz_pos[GMT_Y]) ? GMT->common.R.wesn[YLO] : GMT->common.R.wesn[YHI];
		GMT->current.proj.z_project.corner_y[2] = GMT->current.proj.z_project.corner_y[3] = (GMT->current.proj.xyz_pos[GMT_Y]) ? GMT->common.R.wesn[YHI] : GMT->common.R.wesn[YLO];
		for (i = 0; i < GMT->current.map.n_lon_nodes; i++) {	/* S and N */
			GMT_geoz_to_xy (GMT, GMT->common.R.wesn[XLO] + i * GMT->current.map.dlon, GMT->common.R.wesn[YLO], GMT->common.R.wesn[ZLO], &x, &y);
			GMT->current.proj.z_project.ymin = MIN (GMT->current.proj.z_project.ymin, y);
			GMT->current.proj.z_project.ymax = MAX (GMT->current.proj.z_project.ymax, y);
			GMT->current.proj.z_project.xmin = MIN (GMT->current.proj.z_project.xmin, x);
			GMT->current.proj.z_project.xmax = MAX (GMT->current.proj.z_project.xmax, x);
			if (GMT->common.R.wesn[ZHI] != GMT->common.R.wesn[ZLO]) {
				GMT_geoz_to_xy (GMT, GMT->common.R.wesn[XLO] + i * GMT->current.map.dlon, GMT->common.R.wesn[YLO], GMT->common.R.wesn[ZHI], &x, &y);
				GMT->current.proj.z_project.ymin = MIN (GMT->current.proj.z_project.ymin, y);
				GMT->current.proj.z_project.ymax = MAX (GMT->current.proj.z_project.ymax, y);
				GMT->current.proj.z_project.xmin = MIN (GMT->current.proj.z_project.xmin, x);
				GMT->current.proj.z_project.xmax = MAX (GMT->current.proj.z_project.xmax, x);
			}
			GMT_geoz_to_xy (GMT, GMT->common.R.wesn[XLO] + i * GMT->current.map.dlon, GMT->common.R.wesn[YHI], GMT->common.R.wesn[ZLO], &x, &y);
			GMT->current.proj.z_project.ymin = MIN (GMT->current.proj.z_project.ymin, y);
			GMT->current.proj.z_project.ymax = MAX (GMT->current.proj.z_project.ymax, y);
			GMT->current.proj.z_project.xmin = MIN (GMT->current.proj.z_project.xmin, x);
			GMT->current.proj.z_project.xmax = MAX (GMT->current.proj.z_project.xmax, x);
			if (GMT->common.R.wesn[ZHI] != GMT->common.R.wesn[ZLO]) {
				GMT_geoz_to_xy (GMT, GMT->common.R.wesn[XLO] + i * GMT->current.map.dlon, GMT->common.R.wesn[YHI], GMT->common.R.wesn[ZHI], &x, &y);
				GMT->current.proj.z_project.ymin = MIN (GMT->current.proj.z_project.ymin, y);
				GMT->current.proj.z_project.ymax = MAX (GMT->current.proj.z_project.ymax, y);
				GMT->current.proj.z_project.xmin = MIN (GMT->current.proj.z_project.xmin, x);
				GMT->current.proj.z_project.xmax = MAX (GMT->current.proj.z_project.xmax, x);
			}
		}
		for (i = 0; i < GMT->current.map.n_lat_nodes; i++) {	/* W and E */
			GMT_geoz_to_xy (GMT, GMT->common.R.wesn[XLO], GMT->common.R.wesn[YLO] + i * GMT->current.map.dlat, GMT->common.R.wesn[ZLO], &x, &y);
			GMT->current.proj.z_project.ymin = MIN (GMT->current.proj.z_project.ymin, y);
			GMT->current.proj.z_project.ymax = MAX (GMT->current.proj.z_project.ymax, y);
			GMT->current.proj.z_project.xmin = MIN (GMT->current.proj.z_project.xmin, x);
			GMT->current.proj.z_project.xmax = MAX (GMT->current.proj.z_project.xmax, x);
			if (GMT->common.R.wesn[ZHI] != GMT->common.R.wesn[ZLO]) {
				GMT_geoz_to_xy (GMT, GMT->common.R.wesn[XLO], GMT->common.R.wesn[YLO] + i * GMT->current.map.dlat, GMT->common.R.wesn[ZHI], &x, &y);
				GMT->current.proj.z_project.ymin = MIN (GMT->current.proj.z_project.ymin, y);
				GMT->current.proj.z_project.ymax = MAX (GMT->current.proj.z_project.ymax, y);
				GMT->current.proj.z_project.xmin = MIN (GMT->current.proj.z_project.xmin, x);
				GMT->current.proj.z_project.xmax = MAX (GMT->current.proj.z_project.xmax, x);
			}
			GMT_geoz_to_xy (GMT, GMT->common.R.wesn[XHI], GMT->common.R.wesn[YLO] + i * GMT->current.map.dlat, GMT->common.R.wesn[ZLO], &x, &y);
			GMT->current.proj.z_project.ymin = MIN (GMT->current.proj.z_project.ymin, y);
			GMT->current.proj.z_project.ymax = MAX (GMT->current.proj.z_project.ymax, y);
			GMT->current.proj.z_project.xmin = MIN (GMT->current.proj.z_project.xmin, x);
			GMT->current.proj.z_project.xmax = MAX (GMT->current.proj.z_project.xmax, x);
			if (GMT->common.R.wesn[ZHI] != GMT->common.R.wesn[ZLO]) {
				GMT_geoz_to_xy (GMT, GMT->common.R.wesn[XHI], GMT->common.R.wesn[YLO] + i * GMT->current.map.dlat, GMT->common.R.wesn[ZHI], &x, &y);
				GMT->current.proj.z_project.ymin = MIN (GMT->current.proj.z_project.ymin, y);
				GMT->current.proj.z_project.ymax = MAX (GMT->current.proj.z_project.ymax, y);
				GMT->current.proj.z_project.xmin = MIN (GMT->current.proj.z_project.xmin, x);
				GMT->current.proj.z_project.xmax = MAX (GMT->current.proj.z_project.xmax, x);
			}
		}
	}

	GMT->current.proj.z_project.face[0] = (GMT->current.proj.z_project.quadrant == 1 || GMT->current.proj.z_project.quadrant == 2) ? 0 : 1;
	GMT->current.proj.z_project.face[1] = (GMT->current.proj.z_project.quadrant == 1 || GMT->current.proj.z_project.quadrant == 4) ? 2 : 3;
	GMT->current.proj.z_project.face[2] = (GMT->current.proj.z_project.view_elevation >= 0.0) ? 4 : 5;
	GMT->current.proj.z_project.draw[0] = (GMT->current.proj.z_project.quadrant == 1 || GMT->current.proj.z_project.quadrant == 4) ? true : false;
	GMT->current.proj.z_project.draw[1] = (GMT->current.proj.z_project.quadrant == 3 || GMT->current.proj.z_project.quadrant == 4) ? true : false;
	GMT->current.proj.z_project.draw[2] = (GMT->current.proj.z_project.quadrant == 2 || GMT->current.proj.z_project.quadrant == 3) ? true : false;
	GMT->current.proj.z_project.draw[3] = (GMT->current.proj.z_project.quadrant == 1 || GMT->current.proj.z_project.quadrant == 2) ? true : false;
	GMT->current.proj.z_project.sign[0] = GMT->current.proj.z_project.sign[3] = -1.0;
	GMT->current.proj.z_project.sign[1] = GMT->current.proj.z_project.sign[2] = 1.0;
	GMT->current.proj.z_project.z_axis = (GMT->current.proj.z_project.quadrant%2) ? GMT->current.proj.z_project.quadrant : GMT->current.proj.z_project.quadrant - 2;

	if (GMT->current.proj.z_project.fixed) {
		if (!GMT->current.proj.z_project.world_given) {	/* Pick center point of region */
			GMT->current.proj.z_project.world_x = (GMT_is_geographic (GMT, GMT_IN)) ? GMT->current.proj.central_meridian : 0.5 * (GMT->common.R.wesn[XLO] + GMT->common.R.wesn[XHI]);
			GMT->current.proj.z_project.world_y = 0.5 * (GMT->common.R.wesn[YLO] + GMT->common.R.wesn[YHI]);
			GMT->current.proj.z_project.world_z = GMT->current.proj.z_level;
		}
		GMT_geoz_to_xy (GMT, GMT->current.proj.z_project.world_x, GMT->current.proj.z_project.world_y, GMT->current.proj.z_project.world_z, &x, &y);
		if (!GMT->current.proj.z_project.view_given) {	/* Pick center of current page */
			GMT->current.proj.z_project.view_x = 0.5 * GMT->current.setting.ps_page_size[0] * GMT->session.u2u[GMT_PT][GMT_INCH];
			GMT->current.proj.z_project.view_y = 0.5 * GMT->current.setting.ps_page_size[1] * GMT->session.u2u[GMT_PT][GMT_INCH];
		}
		GMT->current.proj.z_project.x_off = GMT->current.proj.z_project.view_x - x;
		GMT->current.proj.z_project.y_off = GMT->current.proj.z_project.view_y - y;
	}
	else {
		GMT->current.proj.z_project.x_off = -GMT->current.proj.z_project.xmin;
		GMT->current.proj.z_project.y_off = -GMT->current.proj.z_project.ymin;
	}

	/* Adjust the xmin/xmax and ymin/ymax because of xoff and yoff */
	GMT->current.proj.z_project.xmin += GMT->current.proj.z_project.x_off;
	GMT->current.proj.z_project.xmax += GMT->current.proj.z_project.x_off;
	GMT->current.proj.z_project.ymin += GMT->current.proj.z_project.y_off;
	GMT->current.proj.z_project.ymax += GMT->current.proj.z_project.y_off;

	return (GMT_NOERROR);
}

/*! . */
int GMT_map_setup (struct GMT_CTRL *GMT, double wesn[]) {
	unsigned int i;
	bool search, double_auto[6];

	if (!GMT->common.J.active) Return (GMT_MAP_NO_PROJECTION);
	if (wesn[XHI] == wesn[XLO] && wesn[YHI] == wesn[YLO]) Return (GMT_MAP_NO_REGION);	/* Since -R may not be involved if there are grids */

	GMT_init_ellipsoid (GMT);	/* Set parameters depending on the ellipsoid since the latter could have been set explicitly */

	if (GMT_x_is_lon (GMT, GMT_IN)) {
		/* Limit east-west range to 360 and make sure east > -180 and west < 360 */
		if (wesn[XHI] < wesn[XLO]) wesn[XHI] += 360.0;
		if ((fabs (wesn[XHI] - wesn[XLO]) - 360.0) > GMT_CONV4_LIMIT) Return (GMT_MAP_EXCEEDS_360);
		while (wesn[XHI] < -180.0) {
			wesn[XLO] += 360.0;
			wesn[XHI] += 360.0;
		}
		while (wesn[XLO] > 360.0) {
			wesn[XLO] -= 360.0;
			wesn[XHI] -= 360.0;
		}
	}
	if (GMT->current.proj.got_elevations) {
		if (wesn[YLO] < 0.0 || wesn[YLO] >= 90.0) Return (GMT_MAP_BAD_ELEVATION_MIN);
		if (wesn[YHI] <= 0.0 || wesn[YHI] > 90.0) Return (GMT_MAP_BAD_ELEVATION_MAX);
	}
	if (GMT_y_is_lat (GMT, GMT_IN)) {
		if (wesn[YLO] < -90.0 || wesn[YLO] > 90.0) Return (GMT_MAP_BAD_LAT_MIN);
		if (wesn[YHI] < -90.0 || wesn[YHI] > 90.0) Return (GMT_MAP_BAD_LAT_MAX);
	}

	if (GMT->common.R.wesn != wesn)		/* In many cases they are both copies of same pointer */
		GMT_memcpy (GMT->common.R.wesn, wesn, 4, double);
	GMT->current.proj.GMT_convert_latitudes = false;
	if (GMT->current.proj.gave_map_width) GMT->current.proj.units_pr_degree = false;

	GMT->current.map.n_lon_nodes = GMT->current.map.n_lat_nodes = 0;
	GMT->current.map.wrap_around_check = &gmt_wrap_around_check_x;
	GMT->current.map.jump = &gmt_map_jump_x;
	GMT->current.map.will_it_wrap = &gmt_will_it_wrap_x;
	//GMT->current.map.this_point_wraps = &gmt_this_point_wraps_x;
	GMT->current.map.get_crossings = &gmt_get_crossings_x;

	GMT->current.map.lon_wrap = true;

	switch (GMT->current.proj.projection) {

		case GMT_LINEAR:		/* Linear transformations */
			search = gmt_map_init_linear (GMT);
			break;

		case GMT_POLAR:		/* Both lon/lat are actually theta, radius */
			search = gmt_map_init_polar (GMT);
			break;

		case GMT_MERCATOR:		/* Standard Mercator projection */
			search = gmt_map_init_merc (GMT);
			break;

		case GMT_STEREO:		/* Stereographic projection */
			search = gmt_map_init_stereo (GMT);
			break;

		case GMT_LAMBERT:		/* Lambert Conformal Conic */
			search = gmt_map_init_lambert (GMT);
			break;

		case GMT_OBLIQUE_MERC:	/* Oblique Mercator */
			search = gmt_map_init_oblique (GMT);
			break;

		case GMT_TM:		/* Transverse Mercator */
			search = gmt_map_init_tm (GMT);
			break;

		case GMT_UTM:		/* Universal Transverse Mercator */
			search = gmt_map_init_utm (GMT);
			break;

		case GMT_LAMB_AZ_EQ:	/* Lambert Azimuthal Equal-Area */
			search = gmt_map_init_lambeq (GMT);
			break;

		case GMT_ORTHO:		/* Orthographic Projection */
			search = gmt_map_init_ortho (GMT);
			break;

		case GMT_GENPER:		/* General Perspective Projection */
			search = gmt_map_init_genper (GMT);
			break;

		case GMT_AZ_EQDIST:		/* Azimuthal Equal-Distance Projection */
			search = gmt_map_init_azeqdist (GMT);
			break;

		case GMT_GNOMONIC:		/* Azimuthal Gnomonic Projection */
			search = gmt_map_init_gnomonic (GMT);
			break;

		case GMT_MOLLWEIDE:		/* Mollweide Equal-Area */
			search = gmt_map_init_mollweide (GMT);
			break;

		case GMT_HAMMER:		/* Hammer-Aitoff Equal-Area */
			search = gmt_map_init_hammer (GMT);
			break;

		case GMT_VANGRINTEN:		/* Van der Grinten */
			search = gmt_map_init_grinten (GMT);
			break;

		case GMT_WINKEL:		/* Winkel Tripel */
			search = gmt_map_init_winkel (GMT);
			break;

		case GMT_ECKERT4:		/* Eckert IV */
			search = gmt_map_init_eckert4 (GMT);
			break;

		case GMT_ECKERT6:		/* Eckert VI */
			search = gmt_map_init_eckert6 (GMT);
			break;

		case GMT_CYL_EQ:		/* Cylindrical Equal-Area */
			search = gmt_map_init_cyleq (GMT);
			break;

		case GMT_CYL_STEREO:			/* Cylindrical Stereographic */
			search = gmt_map_init_cylstereo (GMT);
			break;

		case GMT_MILLER:		/* Miller Cylindrical */
			search = gmt_map_init_miller (GMT);
			break;

		case GMT_CYL_EQDIST:	/* Cylindrical Equidistant */
			search = gmt_map_init_cyleqdist (GMT);
			break;

		case GMT_ROBINSON:		/* Robinson */
			search = gmt_map_init_robinson (GMT);
			break;

		case GMT_SINUSOIDAL:	/* Sinusoidal Equal-Area */
			search = gmt_map_init_sinusoidal (GMT);
			break;

		case GMT_CASSINI:		/* Cassini cylindrical */
			search = gmt_map_init_cassini (GMT);
			break;

		case GMT_ALBERS:		/* Albers Equal-Area Conic */
			search = gmt_map_init_albers (GMT);
			break;

		case GMT_ECONIC:		/* Equidistant Conic */
			search = gmt_map_init_econic (GMT);
			break;

		case GMT_POLYCONIC:		/* Polyconic */
			search = gmt_map_init_polyconic (GMT);
			break;

		default:	/* No projection selected, return to a horrible death */
			Return (GMT_MAP_NO_PROJECTION);
	}

	/* If intervals are not set specifically, round them to some "nice" values
	 * Remember whether frame items in both directions were are automatically set */
	for (i = 0; i < 6; i++)
		double_auto[i] = GMT_is_geographic (GMT, GMT_IN) && !GMT->current.map.frame.slash &&
		GMT->current.map.frame.axis[GMT_X].item[i].active && GMT->current.map.frame.axis[GMT_X].item[i].interval == 0.0 &&
		GMT->current.map.frame.axis[GMT_Y].item[i].active && GMT->current.map.frame.axis[GMT_Y].item[i].interval == 0.0;

	GMT_auto_frame_interval (GMT, GMT_X, GMT_ANNOT_UPPER);
	GMT_auto_frame_interval (GMT, GMT_Y, GMT_ANNOT_UPPER);
	GMT_auto_frame_interval (GMT, GMT_Z, GMT_ANNOT_UPPER);
	GMT_auto_frame_interval (GMT, GMT_X, GMT_ANNOT_LOWER);
	GMT_auto_frame_interval (GMT, GMT_Y, GMT_ANNOT_LOWER);
	GMT_auto_frame_interval (GMT, GMT_Z, GMT_ANNOT_LOWER);

	/* Now set the pairs of automatically set intervals to be the same in both x- and y-direction */
	for (i = 0; i < 6; i++) {
		if (double_auto[i]) GMT->current.map.frame.axis[GMT_X].item[i].interval = GMT->current.map.frame.axis[GMT_Y].item[i].interval =
		MAX (GMT->current.map.frame.axis[GMT_X].item[i].interval, GMT->current.map.frame.axis[GMT_Y].item[i].interval);
	}

	GMT->current.proj.i_scale[GMT_X] = (GMT->current.proj.scale[GMT_X] != 0.0) ? 1.0 / GMT->current.proj.scale[GMT_X] : 1.0;
	GMT->current.proj.i_scale[GMT_Y] = (GMT->current.proj.scale[GMT_Y] != 0.0) ? 1.0 / GMT->current.proj.scale[GMT_Y] : 1.0;
	GMT->current.proj.i_scale[GMT_Z] = (GMT->current.proj.scale[GMT_Z] != 0.0) ? 1.0 / GMT->current.proj.scale[GMT_Z] : 1.0;

	GMT->current.map.width  = fabs (GMT->current.proj.rect[XHI] - GMT->current.proj.rect[XLO]);
	GMT->current.map.height = fabs (GMT->current.proj.rect[YHI] - GMT->current.proj.rect[YLO]);
	GMT->current.map.half_width  = 0.5 * GMT->current.map.width;
	GMT->current.map.half_height = 0.5 * GMT->current.map.height;

	if (!GMT->current.map.n_lon_nodes) GMT->current.map.n_lon_nodes = urint (GMT->current.map.width / GMT->current.setting.map_line_step);
	if (!GMT->current.map.n_lat_nodes) GMT->current.map.n_lat_nodes = urint (GMT->current.map.height / GMT->current.setting.map_line_step);

	GMT->current.map.dlon = (GMT->common.R.wesn[XHI] - GMT->common.R.wesn[XLO]) / GMT->current.map.n_lon_nodes;
	GMT->current.map.dlat = (GMT->common.R.wesn[YHI] - GMT->common.R.wesn[YLO]) / GMT->current.map.n_lat_nodes;

	if (GMT->current.map.width > 400.0 && GMT_is_grdmapproject (GMT)) {	/* ***project calling with true scale, probably  */
		search = false;	/* Safe-guard that prevents region search below for (map|grd)project and others (400 inch = ~> 10 meters) */
		GMT_Report (GMT->parent, GMT_MSG_DEBUG, "Warning: GMT_map_setup perimeter search skipped when using true scale with grdproject or mapproject.\n");
	}

	if (search) {	/* Loop around rectangular perimeter and determine min/max lon/lat extent */
		gmt_wesn_search (GMT, GMT->current.proj.rect[XLO], GMT->current.proj.rect[XHI], GMT->current.proj.rect[YLO], GMT->current.proj.rect[YHI], &GMT->common.R.wesn[XLO], &GMT->common.R.wesn[XHI], &GMT->common.R.wesn[YLO], &GMT->common.R.wesn[YHI]);
		GMT->current.map.dlon = (GMT->common.R.wesn[XHI] - GMT->common.R.wesn[XLO]) / GMT->current.map.n_lon_nodes;
		GMT->current.map.dlat = (GMT->common.R.wesn[YHI] - GMT->common.R.wesn[YLO]) / GMT->current.map.n_lat_nodes;
		if (GMT_IS_AZIMUTHAL(GMT) && GMT->common.R.oblique) gmt_horizon_search (GMT, wesn[XLO], wesn[XHI], wesn[YLO], wesn[YHI], GMT->current.proj.rect[XLO], GMT->current.proj.rect[XHI], GMT->current.proj.rect[YLO], GMT->current.proj.rect[YHI]);
	}

	if (GMT->current.proj.central_meridian < GMT->common.R.wesn[XLO] && (GMT->current.proj.central_meridian + 360.0) <= GMT->common.R.wesn[XHI]) GMT->current.proj.central_meridian += 360.0;
	if (GMT->current.proj.central_meridian > GMT->common.R.wesn[XHI] && (GMT->current.proj.central_meridian - 360.0) >= GMT->common.R.wesn[XLO]) GMT->current.proj.central_meridian -= 360.0;

	/* Maximum step size (in degrees) used for interpolation of line segments along great circles (or meridians/parallels)  before they are plotted */
	GMT->current.map.path_step = GMT->current.setting.map_line_step / GMT->current.proj.scale[GMT_X] / GMT->current.proj.M_PR_DEG;

	gmt_init_three_D (GMT);

	return (GMT_NOERROR);
}

/*! . */
void gmt_set_distaz (struct GMT_CTRL *GMT, unsigned int mode, unsigned int type)
{	/* Assigns pointers to the chosen distance and azimuth functions */
	char *type_name[3] = {"Map", "Contour", "Contour annotation"};
	char *aux[6] = {"no", "authalic", "conformal", "meridional", "geocentric", "parametric"};
	char *rad[5] = {"mean (R_1)", "authalic (R_2)", "volumetric (R_3)", "meridional", "quadratic"};
	int choice = (GMT->current.setting.proj_aux_latitude == GMT_LATSWAP_NONE) ? 0 : 1 + GMT->current.setting.proj_aux_latitude/2;
	GMT->current.map.dist[type].scale = 1.0;	/* Default scale */

	switch (mode) {	/* Set pointers to distance functions */
		case GMT_CARTESIAN_DIST:	/* Cartesian 2-D x,y data */
			GMT->current.map.dist[type].func = &GMT_cartesian_dist;
			GMT->current.map.azimuth_func = &gmt_az_backaz_cartesian;
			GMT_Report (GMT->parent, GMT_MSG_LONG_VERBOSE, "%s distance calculation will be Cartesian\n", type_name[type]);
			break;
		case GMT_CARTESIAN_DIST2:	/* Cartesian 2-D x,y data, use r^2 instead of hypot */
			GMT->current.map.dist[type].func = &GMT_cartesian_dist2;
			GMT->current.map.azimuth_func = &gmt_az_backaz_cartesian;
			GMT_Report (GMT->parent, GMT_MSG_LONG_VERBOSE, "%s distance calculation will be Cartesian\n", type_name[type]);
			break;
		case GMT_CARTESIAN_DIST_PROJ:	/* Cartesian distance after projecting 2-D lon,lat data */
			GMT->current.map.dist[type].func = &GMT_cartesian_dist_proj;
			GMT->current.map.azimuth_func = &gmt_az_backaz_cartesian_proj;
			GMT_Report (GMT->parent, GMT_MSG_LONG_VERBOSE, "%s distance calculation will be Cartesian after first projecting via -J\n", type_name[type]);
			break;
		case GMT_CARTESIAN_DIST_PROJ2:	/* Cartesian distance after projecting 2-D lon,lat data, use r^2 instead of hypot  */
			GMT->current.map.dist[type].func = &GMT_cartesian_dist_proj2;
			GMT->current.map.azimuth_func = &gmt_az_backaz_cartesian_proj;
			GMT_Report (GMT->parent, GMT_MSG_LONG_VERBOSE, "%s distance calculation will be Cartesian after first projecting via -J\n", type_name[type]);
			break;
		case GMT_DIST_M+GMT_FLATEARTH:	/* 2-D lon, lat data, but scale to Cartesian flat earth in meter */
			GMT->current.map.dist[type].func = &gmt_flatearth_dist_meter;
			GMT->current.map.azimuth_func  = &gmt_az_backaz_flatearth;
			GMT_Report (GMT->parent, GMT_MSG_LONG_VERBOSE, "%s distance calculation will be Flat Earth in meters\n", type_name[type]);
			break;
		case GMT_DIST_M+GMT_GREATCIRCLE:	/* 2-D lon, lat data, use spherical distances in meter */
			GMT->current.map.dist[type].func = &GMT_great_circle_dist_meter;
			GMT->current.map.azimuth_func = &gmt_az_backaz_sphere;
			GMT_Report (GMT->parent, GMT_MSG_LONG_VERBOSE, "%s distance calculation will be using great circle approximation with %s auxiliary latitudes and %s radius = %.4f m.\n",
				type_name[type], aux[choice], rad[GMT->current.setting.proj_mean_radius], GMT->current.proj.mean_radius);
			break;
		case GMT_DIST_M+GMT_GEODESIC:	/* 2-D lon, lat data, use geodesic distances in meter */
			GMT->current.map.dist[type].func = GMT->current.map.geodesic_meter;
			GMT->current.map.azimuth_func = GMT->current.map.geodesic_az_backaz;
			GMT_Report (GMT->parent, GMT_MSG_LONG_VERBOSE, "%s distance calculation will be using %s geodesics in meters\n", type_name[type], GEOD_TEXT[GMT->current.setting.proj_geodesic]);
			break;
		case GMT_DIST_DEG+GMT_FLATEARTH:	/* 2-D lon, lat data, use Flat Earth distances in degrees */
			GMT->current.map.dist[type].func = gmt_flatearth_dist_degree;
			GMT->current.map.azimuth_func = &gmt_az_backaz_flatearth;
			GMT_Report (GMT->parent, GMT_MSG_LONG_VERBOSE, "%s distance calculation will be Flat Earth in degrees\n", type_name[type]);
			break;
		case GMT_DIST_DEG+GMT_GREATCIRCLE:	/* 2-D lon, lat data, use spherical distances in degrees */
			GMT->current.map.dist[type].func = &GMT_great_circle_dist_degree;
			GMT->current.map.azimuth_func = &gmt_az_backaz_sphere;
			GMT_Report (GMT->parent, GMT_MSG_LONG_VERBOSE, "%s distance calculation will be using great circle approximation with %s auxiliary latitudes and return lengths in degrees.\n",
				type_name[type], aux[choice]);
			break;
		case GMT_DIST_DEG+GMT_GEODESIC:	/* 2-D lon, lat data, use geodesic distances in degrees */
			GMT->current.map.dist[type].func = &gmt_geodesic_dist_degree;
			GMT->current.map.azimuth_func = GMT->current.map.geodesic_az_backaz;
			GMT_Report (GMT->parent, GMT_MSG_LONG_VERBOSE, "%s distance calculation will be using geodesics in degrees\n", type_name[type]);
			break;
		case GMT_DIST_COS+GMT_GREATCIRCLE:	/* 2-D lon, lat data, and Green's function needs cosine of spherical distance */
			GMT->current.map.dist[type].func = &GMT_great_circle_dist_cos;
			GMT->current.map.azimuth_func = &gmt_az_backaz_sphere;
			GMT_Report (GMT->parent, GMT_MSG_LONG_VERBOSE, "%s distance calculation will be using great circle approximation with %s auxiliary latitudes and return cosine of spherical angles.\n",
				type_name[type], aux[choice]);
			break;
		case GMT_DIST_COS+GMT_GEODESIC:	/* 2-D lon, lat data, and Green's function needs cosine of geodesic distance */
			GMT->current.map.dist[type].func = &GMT_geodesic_dist_cos;
			GMT->current.map.azimuth_func = GMT->current.map.geodesic_az_backaz;
			GMT_Report (GMT->parent, GMT_MSG_LONG_VERBOSE, "%s distance calculation will be using cosine of geodesic angle\n", type_name[type]);
			break;
		case GMT_DIST_M+GMT_LOXODROME:	/* 2-D lon, lat data, but measure distance along rhumblines in meter */
			GMT->current.map.dist[type].func = &gmt_loxodrome_dist_meter;
			GMT->current.map.azimuth_func  = &gmt_az_backaz_loxodrome;
			GMT_Report (GMT->parent, GMT_MSG_LONG_VERBOSE, "%s distance calculation will be along loxodromes in meters\n", type_name[type]);
			break;
		case GMT_DIST_DEG+GMT_LOXODROME:	/* 2-D lon, lat data, but measure distance along rhumblines in degrees */
			GMT->current.map.dist[type].func = &gmt_loxodrome_dist_degree;
			GMT->current.map.azimuth_func = &gmt_az_backaz_loxodrome;
			GMT_Report (GMT->parent, GMT_MSG_LONG_VERBOSE, "%s distance calculation will be along loxodromes with %s auxiliary latitudes and return lengths in degrees.\n",
				type_name[type], aux[choice]);
			break;
		default:	/* Cannot happen unless we make a bug */
			GMT_Report (GMT->parent, GMT_MSG_NORMAL, "Mode (=%d) for distance function is unknown. Must be bug.\n", mode);
			exit (EXIT_FAILURE);
			break;
	}
	if (type > 0) return;	/* Contour-related assignemnts end here */

	/* Mapping only */
	if (mode == GMT_CARTESIAN_DIST || mode == GMT_CARTESIAN_DIST2)	{	/* Cartesian data */
		GMT->current.map.near_lines_func   = &gmt_near_lines_cartesian;
		GMT->current.map.near_a_line_func  = &gmt_near_a_line_cartesian;
		GMT->current.map.near_point_func   = &gmt_near_a_point_cartesian;
	}
	else {	/* Geographic data */
		GMT->current.map.near_lines_func   = &gmt_near_lines_spherical;
		GMT->current.map.near_a_line_func  = &gmt_near_a_line_spherical;
		GMT->current.map.near_point_func   = &gmt_near_a_point_spherical;
	}
}

/*! . */
unsigned int GMT_init_distaz (struct GMT_CTRL *GMT, char unit, unsigned int mode, unsigned int type) {
	/* Initializes distance calcuation given the selected values for:
	 * Distance unit: must be on of the following:
	 *  1) d|e|f|k|m|M|n|s
	 *  2) GMT (Cartesian distance after projecting with -J) | X (Cartesian)
	 *  3) S (cosine distance) | P (cosine after first inverse projecting with -J)
	 * distance-calculation modifier mode: 0 (Cartesian), 1 (flat Earth), 2 (great-circle), 3 (geodesic), 4 (loxodrome)
	 * type: 0 = map distances, 1 = contour distances, 2 = contour annotation distances
	 * We set distance and azimuth functions and scales for this type.
	 * At the moment there is only one azimuth function pointer for all.
	 *
	 * The input args for GMT_init_distaz normally comes from calling GMT_get_distance.
	 */

	unsigned int proj_type = GMT_GEOGRAPHIC;	/* Default is to just use the geographic coordinates as they are */

	if (strchr (GMT_LEN_UNITS, unit) && !GMT_is_geographic (GMT, GMT_IN)) {	/* Want geographic distance units but -fg (or -J) not set */
		GMT_parse_common_options (GMT, "f", 'f', "g");
		GMT_Report (GMT->parent, GMT_MSG_LONG_VERBOSE, "Your distance unit (%c) implies geographic data; -fg has been set.\n", unit);
	}

	switch (unit) {
			/* First the three arc angular distance units */

		case 'd':	/* Arc degrees on spherical body using desired metric mode */
			gmt_set_distaz (GMT, GMT_DIST_DEG + mode, type);
			GMT->current.map.dist[type].arc = true;	/* Angular measure */
			break;
		case 'm':	/* Arc minutes on spherical body using desired metric mode */
			gmt_set_distaz (GMT, GMT_DIST_DEG + mode, type);
			GMT->current.map.dist[type].scale = GMT_DEG2MIN_F;
			GMT->current.map.dist[type].arc = true;	/* Angular measure */
			break;
		case 's':	/* Arc seconds on spherical body using desired metric mode */
			gmt_set_distaz (GMT, GMT_DIST_DEG + mode, type);
			GMT->current.map.dist[type].scale = GMT_DEG2SEC_F;
			GMT->current.map.dist[type].arc = true;	/* Angular measure */
			break;

			/* Various distance units on the planetary body */

		case 'e':	/* Meters on spherical body using desired metric mode */
			gmt_set_distaz (GMT, GMT_DIST_M + mode, type);
			break;
		case 'f':	/* Feet on spherical body using desired metric mode */
			gmt_set_distaz (GMT, GMT_DIST_M + mode, type);
			GMT->current.map.dist[type].scale = 1.0 / METERS_IN_A_FOOT;
			break;
		case 'k':	/* Kilometers on spherical body using desired metric mode */
			gmt_set_distaz (GMT, GMT_DIST_M + mode, type);
			GMT->current.map.dist[type].scale = 1.0 / METERS_IN_A_KM;
			break;
		case 'M':	/* Statute Miles on spherical body using desired metric mode  */
			gmt_set_distaz (GMT, GMT_DIST_M + mode, type);
			GMT->current.map.dist[type].scale = 1.0 / METERS_IN_A_MILE;
			break;
		case 'n':	/* Nautical miles on spherical body using desired metric mode */
			gmt_set_distaz (GMT, GMT_DIST_M + mode, type);
			GMT->current.map.dist[type].scale = 1.0 / METERS_IN_A_NAUTICAL_MILE;
			break;
		case 'u':	/* Survey feet on spherical body using desired metric mode */
			gmt_set_distaz (GMT, GMT_DIST_M + mode, type);
			GMT->current.map.dist[type].scale = 1.0 / METERS_IN_A_SURVEY_FOOT;
			break;

			/* Cartesian distances.  Note: The X|C|R|Z|S|P 'units' are only passed internally and are not available as user selections directly */

		case 'X':	/* Cartesian distances in user units */
			proj_type = GMT_CARTESIAN;
			gmt_set_distaz (GMT, GMT_CARTESIAN_DIST, type);
			break;
		case 'C':	/* Cartesian distances (in PROJ_LENGTH_UNIT) after first projecting input coordinates with -J */
			gmt_set_distaz (GMT, GMT_CARTESIAN_DIST_PROJ, type);
			proj_type = GMT_GEO2CART;
			break;

		case 'R':	/* Cartesian distances squared in user units */
			proj_type = GMT_CARTESIAN;
			gmt_set_distaz (GMT, GMT_CARTESIAN_DIST2, type);
			break;
		case 'Z':	/* Cartesian distances squared (in PROJ_LENGTH_UNIT^2) after first projecting input coordinates with -J */
			gmt_set_distaz (GMT, GMT_CARTESIAN_DIST_PROJ2, type);
			proj_type = GMT_GEO2CART;
			break;

			/* Specialized cosine distances used internally only (e.g., greenspline) */

		case 'S':	/* Spherical cosine distances (for various gridding functions) */
			gmt_set_distaz (GMT, GMT_DIST_COS + mode, type);
			break;
		case 'P':	/* Spherical distances after first inversily projecting Cartesian coordinates with -J */
			gmt_set_distaz (GMT, GMT_CARTESIAN_DIST_PROJ_INV, type);
			proj_type = GMT_CART2GEO;
			break;

		default:
			GMT_Report (GMT->parent, GMT_MSG_NORMAL, "Syntax error: Distance units must be one of %s\n", GMT_LEN_UNITS_DISPLAY);
			GMT_exit (GMT, EXIT_FAILURE); return EXIT_FAILURE;
			break;
	}

	GMT->current.map.dist[type].init = true;	/* OK, we have now initialized the info for this type */
	return (proj_type);
}<|MERGE_RESOLUTION|>--- conflicted
+++ resolved
@@ -1940,10 +1940,7 @@
 	return (n);
 }
 
-<<<<<<< HEAD
-/*! . */
-bool gmt_rect_overlap (struct GMT_CTRL *GMT, double lon0, double lat0, double lon1, double lat1) {
-=======
+/*! . */
 bool gmt_cartesian_overlap (struct GMT_CTRL *GMT, double lon0, double lat0, double lon1, double lat1)
 {
 	/* Return true if the projection of either (lon0,lat0) and (lon1,lat1) is inside (not on) the rectangular map boundary */
@@ -1961,9 +1958,9 @@
 	return (true);
 }
 
+/*! . */
 bool gmt_rect_overlap (struct GMT_CTRL *GMT, double lon0, double lat0, double lon1, double lat1)
 {
->>>>>>> 44c7b75b
 	/* Return true if the projection of either (lon0,lat0) and (lon1,lat1) is inside (not on) the rectangular map boundary */
 	double x0, y0, x1, y1;
 
