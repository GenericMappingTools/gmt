/*--------------------------------------------------------------------
 *	$Id$
 *
 *	Copyright (c) 1991-2016 by P. Wessel, W. H. F. Smith, R. Scharroo, J. Luis and F. Wobbe
 *	See LICENSE.TXT file for copying and redistribution conditions.
 *
 *	This program is free software; you can redistribute it and/or modify
 *	it under the terms of the GNU Lesser General Public License as published by
 *	the Free Software Foundation; version 3 or any later version.
 *
 *	This program is distributed in the hope that it will be useful,
 *	but WITHOUT ANY WARRANTY; without even the implied warranty of
 *	MERCHANTABILITY or FITNESS FOR A PARTICULAR PURPOSE.  See the
 *	GNU Lesser General Public License for more details.
 *
 *	Contact info: gmt.soest.hawaii.edu
 *--------------------------------------------------------------------*/
/*
 *			G M T _ M A P . C
 *
 *- - - - - - - - - - - - - - - - - - - - - - - - - - - - - - - - - - -
 * GMT_map.c contains code related to generic coordinate transformation.
 * For the actual projection functions, see gmt_proj.c
 *
 *	Map Transformation Setup Routines
 *	These routines initializes the selected map transformation
 *	The names and main function are listed below
 *	NB! Note that the transformation function does not check that they are
 *	passed valid lon,lat numbers. I.e asking for log10 scaling using values
 *	<= 0 results in problems.
 *
 * The ellipsoid used is selectable by editing the gmt.conf in your
 * home directory.  If no such file, create one by running gmtdefaults.
 *
 * Usage: Initialize system by calling gmt_map_setup (separate module), and
 * then just use gmt_geo_to_xy() and gmt_xy_to_geo() functions.
 *
 * Author:	Paul Wessel
 * Date:	1-JAN-2010
 * Version:	5
 */
 
/*!
 * \file gmt_map.c
 * \brief gmt_map.c contains code related to generic coordinate transformation.
 *
 * PUBLIC GMT Functions include:
 *
 *	gmt_azim_to_angle :	Converts azimuth to angle on the map\n
 *	gmt_clip_to_map :	Force polygon points to be inside map\n
 *	gmt_compact_line :	Remove redundant pen movements\n
 *	gmt_geo_to_xy :		Generic lon/lat to x/y\n
 *	gmt_geo_to_xy_line :	Same for polygons\n
 *	gmt_geoz_to_xy :	Generic 3-D lon/lat/z to x/y\n
 *	gmt_grd_project :	Generalized grid projection with interpolation\n
 *	GMT_great_circle_dist :	Returns great circle distance in degrees\n
 *	gmt_img_project :	Generalized image projection with interpolation\n
 *	gmt_map_outside :	Generic function determines if we're outside map boundary\n
 *	gmtlib_map_path :		Return gmtlib_latpath or gmtlib_lonpath\n
 *	gmt_map_setup :		Initialize map projection\n
 *	gmt_project_init :	Initialize parameters for grid/image transformations\n
 *	gmt_xy_to_geo :		Generic inverse x/y to lon/lat projection\n
 *	gmt_xyz_to_xy :		Generic xyz to xy projection\n
 *	map_xyz_to_xy_n :	Same for an array
 *
 * Internal GMT Functions include:
 *
 *	map_get_origin :		Find origin of projection based on pole and 2nd point\n
 *	map_get_rotate_pole :		Find rotation pole based on two points on great circle\n
 *	map_ilinearxy :			Inverse linear projection\n
 *	map_init_three_D :		Initializes parameters needed for 3-D plots\n
 *	map_crossing :		Generic function finds crossings between line and map boundary\n
 *	gmtlib_latpath :			Return path between 2 points of equal latitide\n
 *	gmtlib_lonpath :			Return path between 2 points of equal longitude\n
 *	map_radial_crossing :		Determine map crossing in the Lambert azimuthal equal area projection\n
 *	gmtmap_left_boundary :		Return left boundary in x-inches\n
 *	map_linearxy :			Linear xy projection\n
 *	map_lon_inside :		Accounts for wrap-around in longitudes and checks for inside\n
 *	map_ellipse_crossing :		Find map crossings in the Mollweide projection\n
 *	map_move_to_rect :		Move an outside point straight in to nearest edge\n
 *	map_polar_outside :		Determines if a point is outside polar projection region\n
 *	map_pole_rotate_forward :	Compute positions from oblique coordinates\n
 *	map_radial_clip :		Clip path outside radial region\n
 *	map_radial_outside :		Determine if point is outside radial region\n
 *	map_radial_overlap :		Determine overlap, always true for his projection\n
 *	map_rect_clip :			Clip to rectangular region\n
 *	map_rect_crossing :		Find crossing between line and rect region\n
 *	map_rect_outside :		Determine if point is outside rect region\n
 *	map_rect_outside2 :		Determine if point is outside rect region (azimuthal proj only)\n
 *	map_rect_overlap :		Determine overlap between rect regions\n
 *	gmtmap_right_boundary :		Return x value of right map boundary\n
 *	map_xy_search :			Find xy map boundary\n
 *	map_wesn_clip:			Clip polygon to wesn boundaries\n
 *	map_wesn_crossing :		Find crossing between line and lon/lat rectangle\n
 *	map_wesn_outside :		Determine if a point is outside a lon/lat rectangle\n
 *	map_wesn_overlap :		Determine overlap between lon/lat rectangles\n
 *	map_wesn_search :		Search for extreme coordinates\n
 *	GMT_wrap_around_check_{x,tm} :	Check if line wraps around due to Greenwich\n
 *	gmt_x_to_xx :			Generic linear x projection\n
 *	map_xx_to_x :			Generic inverse linear x projection\n
 *	gmt_y_to_yy :			Generic linear y projection\n
 *	map_yy_to_y :			Generic inverse linear y projection\n
 *	gmt_z_to_zz :			Generic linear z projection\n
 *	map_zz_to_z :			Generic inverse linear z projection\n
 */

#include "gmt_dev.h"
#include "gmt_internals.h"

/* We put all the declaration of external functions from gmt_proj.h here since
 * (a) they are only called in gmt_map.c so no need to go in gmt_internals.h
 * (b) this will change completely when proj4 is relacing gmt_proj in GMT 6.
 */

EXTERN_MSC void gmt_vpolar (struct GMT_CTRL *GMT, double lon0);
EXTERN_MSC void gmt_vmerc (struct GMT_CTRL *GMT, double lon0, double slat);
EXTERN_MSC void gmt_vcyleq (struct GMT_CTRL *GMT, double lon0, double slat);
EXTERN_MSC void gmt_vcyleqdist (struct GMT_CTRL *GMT, double lon0, double slat);
EXTERN_MSC void gmt_vcylstereo (struct GMT_CTRL *GMT, double lon0, double slat);
EXTERN_MSC void gmt_vmiller (struct GMT_CTRL *GMT, double lon0);
EXTERN_MSC void gmt_vstereo (struct GMT_CTRL *GMT, double lon0, double lat0, double horizon);
EXTERN_MSC void gmt_vlamb (struct GMT_CTRL *GMT, double lon0, double lat0, double pha, double phb);
EXTERN_MSC void gmt_vtm (struct GMT_CTRL *GMT, double lon0, double lat0);
EXTERN_MSC void gmt_vlambeq (struct GMT_CTRL *GMT, double lon0, double lat0, double horizon);
EXTERN_MSC void gmt_vortho (struct GMT_CTRL *GMT, double lon0, double lat0, double horizon);
EXTERN_MSC void gmt_vgenper (struct GMT_CTRL *GMT, double lon0, double lat0, double altitude, double azimuth, double tilt, double rotation, double width, double height);
EXTERN_MSC void gmt_vgnomonic (struct GMT_CTRL *GMT, double lon0, double lat0, double horizon);
EXTERN_MSC void gmt_vazeqdist (struct GMT_CTRL *GMT, double lon0, double lat0, double horizon);
EXTERN_MSC void gmt_vmollweide (struct GMT_CTRL *GMT, double lon0, double scale);
EXTERN_MSC void gmt_vhammer (struct GMT_CTRL *GMT, double lon0, double scale);
EXTERN_MSC void gmt_vwinkel (struct GMT_CTRL *GMT, double lon0, double scale);
EXTERN_MSC void gmt_veckert4 (struct GMT_CTRL *GMT, double lon0);
EXTERN_MSC void gmt_veckert6 (struct GMT_CTRL *GMT, double lon0);
EXTERN_MSC void gmt_vrobinson (struct GMT_CTRL *GMT, double lon0);
EXTERN_MSC void gmt_vsinusoidal (struct GMT_CTRL *GMT, double lon0);
EXTERN_MSC void gmt_vcassini (struct GMT_CTRL *GMT, double lon0, double lat0);
EXTERN_MSC void gmt_valbers (struct GMT_CTRL *GMT, double lon0, double lat0, double ph1, double ph2);
EXTERN_MSC void gmt_valbers_sph (struct GMT_CTRL *GMT, double lon0, double lat0, double ph1, double ph2);
EXTERN_MSC void gmt_veconic (struct GMT_CTRL *GMT, double lon0, double lat0, double ph1, double ph2);
EXTERN_MSC void gmt_vpolyconic (struct GMT_CTRL *GMT, double lon0, double lat0);
EXTERN_MSC void gmt_vgrinten (struct GMT_CTRL *GMT, double lon0, double scale);
EXTERN_MSC void gmt_polar (struct GMT_CTRL *GMT, double x, double y, double *x_i, double *y_i);		/* Convert x/y (being theta,r) to x,y	*/
EXTERN_MSC void gmt_ipolar (struct GMT_CTRL *GMT, double *x, double *y, double x_i, double y_i);		/* Convert (theta,r) to x,y	*/
EXTERN_MSC void gmt_translin (struct GMT_CTRL *GMT, double forw, double *inv);				/* Forward linear	*/
EXTERN_MSC void gmt_translind (struct GMT_CTRL *GMT, double forw, double *inv);				/* Forward linear, but using 0-360 degrees	*/
EXTERN_MSC void gmt_itranslin (struct GMT_CTRL *GMT, double *forw, double inv);				/* Inverse linear	*/
EXTERN_MSC void gmt_itranslind (struct GMT_CTRL *GMT, double *forw, double inv);				/* Inverse linear, but using 0-360 degrees	*/
EXTERN_MSC void gmt_translog10 (struct GMT_CTRL *GMT, double forw, double *inv);				/* Forward log10	*/
EXTERN_MSC void gmt_itranslog10 (struct GMT_CTRL *GMT, double *forw, double inv);				/* Inverse log10	*/
EXTERN_MSC void gmt_transpowx (struct GMT_CTRL *GMT, double x, double *x_in);				/* Forward pow x	*/
EXTERN_MSC void gmt_itranspowx (struct GMT_CTRL *GMT, double *x, double x_in);				/* Inverse pow x	*/
EXTERN_MSC void gmt_transpowy (struct GMT_CTRL *GMT, double y, double *y_in);				/* Forward pow y 	*/
EXTERN_MSC void gmt_itranspowy (struct GMT_CTRL *GMT, double *y, double y_in);				/* Inverse pow y 	*/
EXTERN_MSC void gmt_transpowz (struct GMT_CTRL *GMT, double z, double *z_in);				/* Forward pow z 	*/
EXTERN_MSC void gmt_itranspowz (struct GMT_CTRL *GMT, double *z, double z_in);				/* Inverse pow z 	*/
EXTERN_MSC void gmt_albers (struct GMT_CTRL *GMT, double lon, double lat, double *x, double *y);		/* Convert lon/lat to x/y (Albers)	*/
EXTERN_MSC void gmt_ialbers (struct GMT_CTRL *GMT, double *lon, double *lat, double x, double y);		/* Convert x/y (Albers) to lon/lat	*/
EXTERN_MSC void gmt_econic (struct GMT_CTRL *GMT, double lon, double lat, double *x, double *y);		/* Convert lon/lat to x/y (Equidistant Conic)	*/
EXTERN_MSC void gmt_ieconic (struct GMT_CTRL *GMT, double *lon, double *lat, double x, double y);		/* Convert x/y (Equidistant Conic) to lon/lat	*/
EXTERN_MSC void gmt_polyconic (struct GMT_CTRL *GMT, double lon, double lat, double *x, double *y);	/* Convert lon/lat to x/y (Polyconic)	*/
EXTERN_MSC void gmt_ipolyconic (struct GMT_CTRL *GMT, double *lon, double *lat, double x, double y);	/* Convert x/y (Polyconic) to lon/lat	*/
EXTERN_MSC void gmt_albers_sph (struct GMT_CTRL *GMT, double lon, double lat, double *x, double *y);	/* Convert lon/lat to x/y (Albers Spherical)	*/
EXTERN_MSC void gmt_ialbers_sph (struct GMT_CTRL *GMT, double *lon, double *lat, double x, double y);	/* Convert x/y (Albers Spherical) to lon/lat	*/
EXTERN_MSC void gmt_azeqdist (struct GMT_CTRL *GMT, double lon, double lat, double *x, double *y);	/* Convert lon/lat to x/y (Azimuthal equal-distance)*/
EXTERN_MSC void gmt_iazeqdist (struct GMT_CTRL *GMT, double *lon, double *lat, double x, double y);	/* Convert x/y (Azimuthal equal-distance) to lon/lat*/
EXTERN_MSC void gmt_cassini (struct GMT_CTRL *GMT, double lon, double lat, double *x, double *y);		/* Convert lon/lat to x/y (Cassini)	*/
EXTERN_MSC void gmt_icassini (struct GMT_CTRL *GMT, double *lon, double *lat, double x, double y);	/* Convert x/y (Cassini) to lon/lat	*/
EXTERN_MSC void gmt_cassini_sph (struct GMT_CTRL *GMT, double lon, double lat, double *x, double *y);	/* Convert lon/lat to x/y (Cassini Spherical)	*/
EXTERN_MSC void gmt_icassini_sph (struct GMT_CTRL *GMT, double *lon, double *lat, double x, double y);	/* Convert x/y (Cassini Spherical) to lon/lat	*/
EXTERN_MSC void gmt_hammer (struct GMT_CTRL *GMT, double lon, double lat, double *x, double *y);		/* Convert lon/lat to x/y (Hammer-Aitoff)	*/
EXTERN_MSC void gmt_ihammer (struct GMT_CTRL *GMT, double *lon, double *lat, double x, double y);		/* Convert x/y (Hammer-Aitoff) to lon/lat	*/
EXTERN_MSC void gmt_grinten (struct GMT_CTRL *GMT, double lon, double lat, double *x, double *y);		/* Convert lon/lat to x/y (van der Grinten)	*/
EXTERN_MSC void gmt_igrinten (struct GMT_CTRL *GMT, double *lon, double *lat, double x, double y);	/* Convert x/y (van der Grinten) to lon/lat	*/
EXTERN_MSC void gmt_merc_sph (struct GMT_CTRL *GMT, double lon, double lat, double *x, double *y);	/* Convert lon/lat to x/y (Mercator Spherical)	*/
EXTERN_MSC void gmt_imerc_sph (struct GMT_CTRL *GMT, double *lon, double *lat, double x, double y);	/* Convert x/y (Mercator Spherical) to lon/lat	*/
EXTERN_MSC void gmt_plrs_sph (struct GMT_CTRL *GMT, double lon, double lat, double *x, double *y);	/* Convert lon/lat to x/y (Polar Spherical)	*/
EXTERN_MSC void gmt_iplrs_sph (struct GMT_CTRL *GMT, double *lon, double *lat, double x, double y);	/* Convert x/y (Polar Spherical) to lon/lat	*/
EXTERN_MSC void gmt_lamb (struct GMT_CTRL *GMT, double lon, double lat, double *x, double *y);		/* Convert lon/lat to x/y (Lambert)	*/
EXTERN_MSC void gmt_ilamb (struct GMT_CTRL *GMT, double *lon, double *lat, double x, double y);		/* Convert x/y (Lambert) to lon/lat 	*/
EXTERN_MSC void gmt_lamb_sph (struct GMT_CTRL *GMT, double lon, double lat, double *x, double *y);	/* Convert lon/lat to x/y (Lambert Spherical)	*/
EXTERN_MSC void gmt_ilamb_sph (struct GMT_CTRL *GMT, double *lon, double *lat, double x, double y);	/* Convert x/y (Lambert Spherical) to lon/lat 	*/
EXTERN_MSC void gmt_oblmrc (struct GMT_CTRL *GMT, double lon, double lat, double *x, double *y);		/* Convert lon/lat to x/y (Oblique Mercator)	*/
EXTERN_MSC void gmt_ioblmrc (struct GMT_CTRL *GMT, double *lon, double *lat, double x, double y);		/* Convert x/y (Oblique Mercator) to lon/lat 	*/
EXTERN_MSC void gmt_genper (struct GMT_CTRL *GMT, double lon, double lat, double *x, double *y);		/* Convert lon/lat to x/y (ORTHO)  */
EXTERN_MSC void gmt_igenper (struct GMT_CTRL *GMT, double *lon, double *lat, double x, double y);		/* Convert x/y (ORTHO) to lon/lat  */
EXTERN_MSC void gmt_ortho (struct GMT_CTRL *GMT, double lon, double lat, double *x, double *y);		/* Convert lon/lat to x/y (GMT_ORTHO)	*/
EXTERN_MSC void gmt_iortho (struct GMT_CTRL *GMT, double *lon, double *lat, double x, double y);		/* Convert x/y (GMT_ORTHO) to lon/lat 	*/
EXTERN_MSC void gmt_gnomonic (struct GMT_CTRL *GMT, double lon, double lat, double *x, double *y);	/* Convert lon/lat to x/y (GMT_GNOMONIC)	*/
EXTERN_MSC void gmt_ignomonic (struct GMT_CTRL *GMT, double *lon, double *lat, double x, double y);	/* Convert x/y (GMT_GNOMONIC) to lon/lat 	*/
EXTERN_MSC void gmt_sinusoidal (struct GMT_CTRL *GMT, double lon, double lat, double *x, double *y);	/* Convert lon/lat to x/y (GMT_SINUSOIDAL)	*/
EXTERN_MSC void gmt_isinusoidal (struct GMT_CTRL *GMT, double *lon, double *lat, double x, double y);	/* Convert x/y (GMT_SINUSOIDAL) to lon/lat 	*/
EXTERN_MSC void gmt_tm (struct GMT_CTRL *GMT, double lon, double lat, double *x, double *y);		/* Convert lon/lat to x/y (TM)	*/
EXTERN_MSC void gmt_itm (struct GMT_CTRL *GMT, double *lon, double *lat, double x, double y);		/* Convert x/y (TM) to lon/lat 	*/
EXTERN_MSC void gmt_tm_sph (struct GMT_CTRL *GMT, double lon, double lat, double *x, double *y);		/* Convert lon/lat to x/y (GMT_TM Spherical)	*/
EXTERN_MSC void gmt_itm_sph (struct GMT_CTRL *GMT, double *lon, double *lat, double x, double y);		/* Convert x/y (GMT_TM Spherical) to lon/lat 	*/
EXTERN_MSC void gmt_utm (struct GMT_CTRL *GMT, double lon, double lat, double *x, double *y);		/* Convert lon/lat to x/y (UTM)	*/
EXTERN_MSC void gmt_iutm (struct GMT_CTRL *GMT, double *lon, double *lat, double x, double y);		/* Convert x/y (UTM) to lon/lat 	*/
EXTERN_MSC void gmt_utm_sph (struct GMT_CTRL *GMT, double lon, double lat, double *x, double *y);		/* Convert lon/lat to x/y (UTM Spherical)	*/
EXTERN_MSC void gmt_iutm_sph (struct GMT_CTRL *GMT, double *lon, double *lat, double x, double y);	/* Convert x/y (UTM Spherical) to lon/lat 	*/
EXTERN_MSC void gmt_winkel (struct GMT_CTRL *GMT, double lon, double lat, double *x, double *y);		/* Convert lon/lat to x/y (Winkel)	*/
EXTERN_MSC void gmt_iwinkel (struct GMT_CTRL *GMT, double *lon, double *lat, double x, double y);		/* Convert x/y (Winkel) to lon/lat	*/
EXTERN_MSC void gmt_eckert4 (struct GMT_CTRL *GMT, double lon, double lat, double *x, double *y);		/* Convert lon/lat to x/y (Eckert IV)	*/
EXTERN_MSC void gmt_ieckert4 (struct GMT_CTRL *GMT, double *lon, double *lat, double x, double y);	/* Convert x/y (Eckert IV) to lon/lat	*/
EXTERN_MSC void gmt_eckert6 (struct GMT_CTRL *GMT, double lon, double lat, double *x, double *y);		/* Convert lon/lat to x/y (Eckert VI)	*/
EXTERN_MSC void gmt_ieckert6 (struct GMT_CTRL *GMT, double *lon, double *lat, double x, double y);	/* Convert x/y (Eckert VI) to lon/lat	*/
EXTERN_MSC void gmt_robinson (struct GMT_CTRL *GMT, double lon, double lat, double *x, double *y);	/* Convert lon/lat to x/y (Robinson)	*/
EXTERN_MSC void gmt_irobinson (struct GMT_CTRL *GMT, double *lon, double *lat, double x, double y);	/* Convert x/y (Robinson) to lon/lat	*/
EXTERN_MSC void gmt_stereo1_sph (struct GMT_CTRL *GMT, double lon, double lat, double *x, double *y);	/* Convert lon/lat to x/y (Stereographic Spherical)*/
EXTERN_MSC void gmt_stereo2_sph (struct GMT_CTRL *GMT, double lon, double lat, double *x, double *y);	/* Convert lon/lat to x/y (Stereographic Spherical, equatorial view)	*/
EXTERN_MSC void gmt_istereo_sph (struct GMT_CTRL *GMT, double *lon, double *lat, double x, double y);	/* Convert x/y (Stereographic Spherical) to lon/lat 	*/
EXTERN_MSC void gmt_lambeq (struct GMT_CTRL *GMT, double lon, double lat, double *x, double *y);		/* Convert lon/lat to x/y (Lambert Azimuthal Equal-Area)*/
EXTERN_MSC void gmt_ilambeq (struct GMT_CTRL *GMT, double *lon, double *lat, double x, double y);		/* Convert x/y (Lambert Azimuthal Equal-Area) to lon/lat*/
EXTERN_MSC void gmt_mollweide (struct GMT_CTRL *GMT, double lon, double lat, double *x, double *y);	/* Convert lon/lat to x/y (Mollweide Equal-Area) */
EXTERN_MSC void gmt_imollweide (struct GMT_CTRL *GMT, double *lon, double *lat, double x, double y);	/* Convert x/y (Mollweide Equal-Area) to lon/lat */
EXTERN_MSC void gmt_cyleq (struct GMT_CTRL *GMT, double lon, double lat, double *x, double *y);		/* Convert lon/lat to x/y (Cylindrical Equal-Area)	*/
EXTERN_MSC void gmt_icyleq (struct GMT_CTRL *GMT, double *lon, double *lat, double x, double y);		/* Convert x/y (Cylindrical Equal-Area) to lon/lat	*/
EXTERN_MSC void gmt_cyleqdist (struct GMT_CTRL *GMT, double lon, double lat, double *x, double *y);	/* Convert lon/lat to x/y (Cylindrical Equidistant)	*/
EXTERN_MSC void gmt_icyleqdist (struct GMT_CTRL *GMT, double *lon, double *lat, double x, double y);	/* Convert x/y (Cylindrical Equidistant) to lon/lat 	*/
EXTERN_MSC void gmt_miller (struct GMT_CTRL *GMT, double lon, double lat, double *x, double *y);		/* Convert lon/lat to x/y (Miller Cylindrical)	*/
EXTERN_MSC void gmt_imiller (struct GMT_CTRL *GMT, double *lon, double *lat, double x, double y);		/* Convert x/y (Miller Cylindrical) to lon/lat 	*/
EXTERN_MSC void gmt_cylstereo (struct GMT_CTRL *GMT, double lon, double lat, double *x, double *y);	/* Convert lon/lat to x/y (Cylindrical Stereographic)	*/
EXTERN_MSC void gmt_icylstereo (struct GMT_CTRL *GMT, double *lon, double *lat, double x, double y);	/* Convert x/y (Cylindrical Stereographic) to lon/lat */
EXTERN_MSC void gmt_obl (struct GMT_CTRL *GMT, double lon, double lat, double *olon, double *olat);	/* Convert lon/loat to oblique lon/lat */
EXTERN_MSC void gmt_iobl (struct GMT_CTRL *GMT, double *lon, double *lat, double olon, double olat);	/* Convert oblique lon/lat to regular lon/lat */
EXTERN_MSC double gmt_left_winkel (struct GMT_CTRL *GMT, double y);	/* For Winkel maps	*/
EXTERN_MSC double gmt_right_winkel (struct GMT_CTRL *GMT, double y);	/* For Winkel maps	*/
EXTERN_MSC double gmt_left_eckert4 (struct GMT_CTRL *GMT, double y);	/* For Eckert IV maps	*/
EXTERN_MSC double gmt_right_eckert4 (struct GMT_CTRL *GMT, double y);	/* For Eckert IV maps	*/
EXTERN_MSC double gmt_left_eckert6 (struct GMT_CTRL *GMT, double y);	/* For Eckert VI maps	*/
EXTERN_MSC double gmt_right_eckert6 (struct GMT_CTRL *GMT, double y);	/* For Eckert VI maps	*/
EXTERN_MSC double gmt_left_robinson (struct GMT_CTRL *GMT, double y);	/* For Robinson maps	*/
EXTERN_MSC double gmt_right_robinson (struct GMT_CTRL *GMT, double y);	/* For Robinson maps	*/
EXTERN_MSC double gmt_left_sinusoidal (struct GMT_CTRL *GMT, double y);	/* For sinusoidal maps	*/
EXTERN_MSC double gmt_right_sinusoidal (struct GMT_CTRL *GMT, double y);	/* For sinusoidal maps	*/
EXTERN_MSC double gmt_left_polyconic (struct GMT_CTRL *GMT, double y);	/* For polyconic maps	*/
EXTERN_MSC double gmt_right_polyconic (struct GMT_CTRL *GMT, double y);	/* For polyconic maps	*/
EXTERN_MSC double gmt_cartesian_dist (struct GMT_CTRL *GMT, double x0, double y0, double x1, double y1);
EXTERN_MSC double gmt_cartesian_dist_proj (struct GMT_CTRL *GMT, double lon1, double lat1, double lon2, double lat2);

/*! CCW order of side in some tests */
enum GMT_side {
	GMT_BOTTOM = 0,
	GMT_RIGHT = 1,
	GMT_TOP = 2,
	GMT_LEFT = 3};

/* Basic error reporting when things go badly wrong. This Return macro can be
 * used in stead of regular return(code) to print out what the code is before
 * it returns.  We assume the GMT pointer is available in the function!
 */
#define VAR_TO_STR(arg)      #arg
#define Return(err) { GMT_Report(GMT->parent,GMT_MSG_NORMAL,"Internal Error = %s\n",VAR_TO_STR(err)); return (err);}


/* Note by P. Wessel, 18-Oct-2012, updated 08-JAN-2014:
 * In the olden days, GMT only did great circle distances.  In GMT 4 we implemented geodesic
 * distances by Rudoe's formula as given in Bomford [1971].  However, that geodesic is not
 * exactly what we wanted as it is a normal section and do not strictly follow the geodesic.
 * Other candidates are Vincenty [1975], which is widely used and Karney [2012], which is super-
 * accurate.  At this point their differences are in the micro-meter level.  For GMT 5 we have
 * now switched to the Vincenty algorithm as provided by Gerald Evenden, USGS [author of proj4],
 * which is a modified translation of the NGS algorithm and not exactly what is in proj4's geod
 * program (which Evenden thinks is inferior.)  I ran a comparison between many algorithms that
 * either were available via codes or had online calculators.  I sought the geodesic distance
 * from (0,0) to (10,10) on WGS-84; the results were (in meters):
 *
 *	GMT4 (Rudoe):		1565109.099232116
 *	proj4:			1565109.095557918
 *	vdist(0,0,10,10) [0]	1565109.09921775
 *	Karney [1]: 		1565109.09921789
 *	Vincenty [2]:		1565109.099218036
 *	NGS [3]			1565109.0992
 *	Andoyer [4]		1565092.276857755
 *
 * [0] via Joaquim Luis, supposedly Vincenty [2012]
 * [1] via online calculator at max precision http://geographiclib.sourceforge.net/cgi-bin/Geod
 * [2] downloading, compiling and running http://article.gmane.org/gmane.comp.gis.proj-4.devel/3478.
 *     This is not identical to Vincenty in proj4 but written by Evenden (proj.4 author)
 * [3] via online calculator http://www.ngs.noaa.gov/cgi-bin/Inv_Fwd/inverse2.prl. Their notes says
 *     this is Vincenty; unfortunately I cannot control the output precision.
 * [4] Andoyer approximate from Astronomical Algorithms, Jean Meeus, 2009, second edition, Willmann-Bell, Inc.
 *
 * Based on these comparisons we decided to implement the Vincenty [2] code as given.  The older Rudoe
 * code is also accessible, as is the approximation by Andoyer which is good to a few tens of m.
 * The choice was based on the readily available C code versus having to reimplement Karney in C.
 * When GMT 6 is started we expect to use proj4
 */

static char *GEOD_TEXT[3] = {"Vincenty", "Andoyer", "Rudoe"};

EXTERN_MSC double gmt_get_angle (struct GMT_CTRL *GMT, double lon1, double lat1, double lon2, double lat2);

/*! . */
double gmtmap_left_boundary (struct GMT_CTRL *GMT, double y) {
	return ((*GMT->current.map.left_edge) (GMT, y));
}

/*! . */
double gmtmap_right_boundary (struct GMT_CTRL *GMT, double y) {
	return ((*GMT->current.map.right_edge) (GMT, y));
}

/* Private functions internal to gmt_map.c */

/*! . */
GMT_LOCAL bool map_quickconic (struct GMT_CTRL *GMT) {
	/* Returns true if area/scale are large/small enough
	 * so that we can use spherical equations with authalic
	 * or conformal latitudes instead of the full ellipsoidal
	 * equations.
	 */

	double s, dlon, width;

	if (GMT->current.proj.gave_map_width) {	/* Gave width */
		dlon = GMT->common.R.wesn[XHI] - GMT->common.R.wesn[XLO];
		width = GMT->current.proj.pars[4] * GMT->session.u2u[GMT->current.setting.proj_length_unit][GMT_M];	/* Convert to meters */
		s = (dlon * GMT->current.proj.M_PR_DEG) / width;
	}
	else if (GMT->current.proj.units_pr_degree) {	/* Gave scale */
		/* Convert to meters */
		s = GMT->current.proj.M_PR_DEG / (GMT->current.proj.pars[4] * GMT->session.u2u[GMT->current.setting.proj_length_unit][GMT_M]);
	}
	else {	/* Got 1:xxx that was changed */
		s = (1.0 / GMT->current.proj.pars[4]) / GMT->current.proj.unit;
	}

	if (s > 1.0e7) {	/* if s in 1:s exceeds 1e7 we do the quick thing */
		GMT_Report (GMT->parent, GMT_MSG_VERBOSE, "Warning: Using spherical projection with conformal latitudes\n");
		return (true);
	}
	else /* Use full ellipsoidal terms */
		return (false);
}

/*! . */
GMT_LOCAL bool map_quicktm (struct GMT_CTRL *GMT, double lon0, double limit) {
	/* Returns true if the region chosen is too large for the
	 * ellipsoidal series to be valid; hence use spherical equations
	 * with authalic latitudes instead.
	 * We let +-limit degrees from central meridian be the cutoff.
	 */

	double d_left, d_right;

	d_left  = lon0 - GMT->common.R.wesn[XLO] - 360.0;
	d_right = lon0 - GMT->common.R.wesn[XHI] - 360.0;
	while (d_left  < -180.0) d_left  += 360.0;
	while (d_right < -180.0) d_right += 360.0;
	if (fabs (d_left) > limit || fabs (d_right) > limit) {
		GMT_Report (GMT->parent, GMT_MSG_VERBOSE, "Warning: Using spherical projection with authalic latitudes\n");
		return (true);
	}
	else /* Use full ellipsoidal terms */
		return (false);
}

/*! . */
GMT_LOCAL void map_set_polar (struct GMT_CTRL *GMT) {
	/* Determines if the projection pole is N or S pole */

	if (doubleAlmostEqual (fabs (GMT->current.proj.pars[1]), 90.0)) {
		GMT->current.proj.polar = true;
		GMT->current.proj.north_pole = (GMT->current.proj.pars[1] > 0.0);
	}
}

/*! . */
GMT_LOCAL void map_cyl_validate_clon (struct GMT_CTRL *GMT, unsigned int mode) {
	/* Make sure that for global (360-range) cylindrical projections, the central meridian is neither west nor east.
	 * If so then we reset it to the middle value or we change -R:
	 * mode == 0: <clon> should be reset based on w/e mid-point
	 * mode == 1: -J<clon> is firm so w/e is centered on <c.lon>
	 */
	if (gmt_M_is_dnan (GMT->current.proj.pars[0]))
		GMT->current.proj.pars[0] = 0.5 * (GMT->common.R.wesn[XLO] + GMT->common.R.wesn[XHI]);	/* Not set at all, set to middle lon */
	else if (GMT->current.map.is_world && (GMT->current.proj.pars[0] == GMT->common.R.wesn[XLO] || GMT->current.proj.pars[0] == GMT->common.R.wesn[XHI])) {
		/* Reset central meridian since cannot be 360 away from one of the boundaries since that gives xmin == xmax below */
		if (mode == 1) {	/* Change -R to fit central meridian */
			double w = GMT->current.proj.pars[0] - 180.0, e = GMT->current.proj.pars[0] + 180.0;
			GMT_Report (GMT->parent, GMT_MSG_VERBOSE, "Warning: Region for global cylindrical projection had to be reset from %g/%g to %g/%g\n",
				GMT->common.R.wesn[XLO], GMT->common.R.wesn[XHI], w, e);
			GMT->common.R.wesn[XLO] = w;	GMT->common.R.wesn[XHI] = e;
		}
		else {	/* Change central meridian to fit -R */
			double new_lon = 0.5 * (GMT->common.R.wesn[XLO] + GMT->common.R.wesn[XHI]);
			GMT_Report (GMT->parent, GMT_MSG_VERBOSE, "Warning: Central meridian for global cylindrical projection had to be reset from %g to %g\n", GMT->current.proj.pars[0], new_lon);
			GMT->current.proj.pars[0] = new_lon;
		}
	}
	else if (!GMT->current.map.is_world) {	/* For reginal areas we cannot have clon > 180 away from either boundary */
		if (fabs (GMT->current.proj.pars[0] - GMT->common.R.wesn[XLO]) > 180.0 || fabs (GMT->current.proj.pars[0] - GMT->common.R.wesn[XHI]) > 180.0) {
			double new_lon = 0.5 * (GMT->common.R.wesn[XLO] + GMT->common.R.wesn[XHI]);
			GMT_Report (GMT->parent, GMT_MSG_VERBOSE, "Warning: Central meridian for cylindrical projection had to be reset from %g to %g\n", GMT->current.proj.pars[0], new_lon);
			GMT->current.proj.pars[0] = new_lon;
		}
	}
}

/*! . */
GMT_LOCAL void map_lat_swap_init (struct GMT_CTRL *GMT) {
	/* Initialize values in GMT->current.proj.lat_swap_vals based on GMT->current.proj.

	First compute GMT->current.proj.lat_swap_vals.ra (and rm), the radii to use in
	spherical formulae for area (respectively, N-S distance) when
	using the authalic (respectively, meridional) latitude.

	Then for each type of swap:
	First load GMT->current.proj.lat_swap_vals.c[itype][k], k=0,1,2,3 with the
	coefficient for sin(2 (k +1) phi), based on series from Adams.
	Next reshuffle these coefficients so they form a nested
	polynomial using equations (3-34) and (3-35) on page 19 of
	Snyder.

	References:  J. P. Snyder, "Map projections - a working manual",
	U. S. Geological Survey Professional Paper #1395, 1987.
	O. S. Adams, "Latitude Developments Connected With Geodesy and
	Cartography", U. S. Coast and Geodetic Survey Special Publication
	number 67, 1949.
	P. D. Thomas, "Conformal Projections in Geodesy and Cartography",
	US CGS Special Pub #251, 1952.
	See also other US CGS Special Pubs (#53, 57, 68, 193, and 251).

	Latitudes are named as follows (this only partly conforms to
	names in the literature, which are varied):

	Geodetic   = G, angle between ellipsoid normal and equator
	geocentric = O, angle between radius from Origin and equator
	Parametric = P, angle such that x=a*cos(phi), y=b*sin(phi) is on ellipse
	Authalic   = A, angle to use in equal area   development of ellipsoid
	Conformal  = GMT, angle to use in conformal    development of ellipsoid
	Meridional = M, angle to use in N-S distance calculation of ellipsoid

	(The parametric latitude is the one used in orthogonal curvilinear
	coordinates and ellipsoidal harmonics.  The term "authalic" was coined
	by A. Tissot in "Memoire sur la Representations des Surfaces et les
	projections des cartes geographiques", Gauthier Villars, Paris, 1881;
	it comes from the Greek meaning equal area.)

	The idea of latitude swaps is this:  Conformal, equal-area, and other
	developments of spherical surfaces usually lead to analytic formulae
	for the forward and inverse projections which are stable over a wide
	range of the values.  It is handy to use the same formulae when
	developing the surface of the ellipsoid.  The authalic (respectively,
	conformal) lat is such that when plugged into a spherical development
	formula, it results in an authalic (meaning equal area) (respectively,
	conformal) development of the ellipsoid.  The meridional lat does the
	same thing for measurement of N-S distances along a meridian.

	Adams gives coefficients for series in sin(2 (k +1) phi), for k
	up to 2 or 3.  I have extended these to k=3 in all cases except
	the authalic.  I have sometimes multiplied his coefficients by
	(-1) so that the sense here is always to give a correction to be
	added to the input lat to get the output lat in gmt_lat_swap().

	I have tested this code by checking that
		fabs (geocentric) < fabs (parametric) < fabs (geodetic)
	and also, for each pair of possible conversions, that the
	forward followed by the inverse returns the original lat to
	within a small tolerance.  This tolerance is as follows:

	geodetic <-> authalic:      max error (degrees) = 1.253344e-08
	geodetic <-> conformal:     max error (degrees) = 2.321796e-07  should be better after 13nov07 fix
	geodetic <-> meridional:    max error (degrees) = 4.490630e-12
	geodetic <-> geocentric:    max error (degrees) = 1.350031e-13
	geodetic <-> parametric:    max error (degrees) = 1.421085e-14
	geocentric <-> parametric:  max error (degrees) = 1.421085e-14

	Currently, (GMT v5) the only ones we anticipate using are
	geodetic, authalic, and conformal.  I have put others in here
	for possible future convenience.

	Also, I made this depend on GMT->current.setting.ref_ellipsoid[GMT->current.setting.proj_ellipsoid]
	rather than on GMT->current.proj, so that it will be possible to
	call gmt_lat_swap() without having to pass -R and -J to
	gmt_map_setup(), so that in the future we will be able to use
	lat conversions without plotting maps.

	W H F Smith, 10--13 May 1999.   */

	/* PW notes: Projections only convert latitudes if GMT->current.proj.GMT_convert_latitudes is true.
	 *       This is set by gmt_map_setup if the ellipsoid is not a sphere.  Calling map_lat_swap_init by itself
	 *	 does not affect the mapping machinery.  Since various situations call for the use
	 *	 of auxilliary latitudes we initialize map_lat_swap_init in gmt_begin.  This means
	 *	 programs can use functions like gmt_lat_swap whenever needed.
	 */

	unsigned int i;
	double x, xx[4], a, f, e2, e4, e6, e8;

	f = GMT->current.setting.ref_ellipsoid[GMT->current.setting.proj_ellipsoid].flattening;
	a = GMT->current.setting.ref_ellipsoid[GMT->current.setting.proj_ellipsoid].eq_radius;

	if (gmt_M_is_zero (f)) {
		gmt_M_memset (GMT->current.proj.lat_swap_vals.c, GMT_LATSWAP_N * 4, double);
		GMT->current.proj.lat_swap_vals.ra = GMT->current.proj.lat_swap_vals.rm = a;
		GMT->current.proj.lat_swap_vals.spherical = true;
		return;
	}
	GMT->current.proj.lat_swap_vals.spherical = false;

	/* Below are two sums for x to get the two radii.  I have nested the
	parentheses to add the terms in the order that would minimize roundoff
	error.  However, in double precision there may be no need to do this.
	I have carried these to 4 terms (eccentricity to the 8th power) because
	this is as far as Adams goes with anything, but it is not clear what
	the truncation error is, since every term in the sum has the same sign.  */

	e2 = f * (2.0 - f);
	e4 = e2 * e2;
	e6 = e4 * e2;
	e8 = e4 * e4;

	/* This expression for the Authalic radius comes from Adams [1949]  */
	xx[0] = 2.0 / 3.0;
	xx[1] = 3.0 / 5.0;
	xx[2] = 4.0 / 7.0;
	xx[3] = 5.0 / 9.0;
	x = xx[0] * e2 + ( xx[1] * e4 + ( xx[2] * e6 + xx[3] * e8));
	GMT->current.proj.lat_swap_vals.ra = a * sqrt( (1.0 + x) * (1.0 - e2));

	/* This expression for the Meridional radius comes from Gradshteyn and Ryzhik, 8.114.1,
	because Adams only gets the first two terms.  This can be worked out by expressing the
	meridian arc length in terms of an integral in parametric latitude, which reduces to
	equatorial radius times Elliptic Integral of the Second Kind.  Expanding this using
	binomial theorem leads to Gradshteyn and Ryzhik's expression:  */
	xx[0] = 1.0 / 4.0;
	xx[1] = xx[0] * 3.0 / 16.0;
	xx[2] = xx[1] * 3.0 * 5.0 / 36.0;
	xx[3] = xx[2] * 5.0 * 7.0 / 64.0;
	x = xx[0] * e2 + ( xx[1] * e4 + ( xx[2] * e6 + xx[3] * e8));
	GMT->current.proj.lat_swap_vals.rm = a * (1.0 - x);


	/* Geodetic to authalic:  */
	GMT->current.proj.lat_swap_vals.c[GMT_LATSWAP_G2A][0] = -(e2 / 3.0 + (31.0 * e4 / 180.0 + 59.0 * e6 / 560.0));
	GMT->current.proj.lat_swap_vals.c[GMT_LATSWAP_G2A][1] = 17.0 * e4 / 360.0 + 61.0 * e6 / 1260;
	GMT->current.proj.lat_swap_vals.c[GMT_LATSWAP_G2A][2] = -383.0 * e6 / 45360.0;
	GMT->current.proj.lat_swap_vals.c[GMT_LATSWAP_G2A][3] = 0.0;

	/* Authalic to geodetic:  */
	GMT->current.proj.lat_swap_vals.c[GMT_LATSWAP_A2G][0] = e2 / 3.0 + (31.0 * e4 / 180.0 + 517.0 * e6 / 5040.0);
	GMT->current.proj.lat_swap_vals.c[GMT_LATSWAP_A2G][1] = 23.0 * e4 / 360.0 + 251.0 * e6 / 3780;
	GMT->current.proj.lat_swap_vals.c[GMT_LATSWAP_A2G][2] = 761.0 * e6 / 45360.0;
	GMT->current.proj.lat_swap_vals.c[GMT_LATSWAP_A2G][3] = 0.0;

	/* Geodetic to conformal:  */
	GMT->current.proj.lat_swap_vals.c[GMT_LATSWAP_G2C][0] = -(e2 / 2.0 + (5.0 * e4 / 24.0 + (3.0 * e6 / 32.0 + 281.0 * e8 / 5760.0)));
	GMT->current.proj.lat_swap_vals.c[GMT_LATSWAP_G2C][1] = 5.0 * e4 / 48.0 + (7.0 * e6 / 80.0 + 697.0 * e8 / 11520.0);
	GMT->current.proj.lat_swap_vals.c[GMT_LATSWAP_G2C][2] = -(13.0 * e6 / 480.0 + 461.0 * e8 / 13440.0);
	GMT->current.proj.lat_swap_vals.c[GMT_LATSWAP_G2C][3] = 1237.0 * e8 / 161280.0;

	/* Conformal to geodetic:  */
	GMT->current.proj.lat_swap_vals.c[GMT_LATSWAP_C2G][0] = e2 / 2.0 + (5.0 * e4 / 24.0 + (e6 / 12.0 + 13.0 * e8 / 360.0)) ;
	GMT->current.proj.lat_swap_vals.c[GMT_LATSWAP_C2G][1] = 7.0 * e4 / 48.0 + (29.0 * e6 / 240.0 + 811.0 * e8 / 11520.0);
	GMT->current.proj.lat_swap_vals.c[GMT_LATSWAP_C2G][2] = 7.0 * e6 / 120.0 + 81.0 * e8 / 1120.0;  /* Bug fixed 13nov07 whfs */
	GMT->current.proj.lat_swap_vals.c[GMT_LATSWAP_C2G][3] = 4279.0 * e8 / 161280.0;


	/* The meridional and parametric developments use this parameter:  */
	x = f/(2.0 - f);		/* Adams calls this n.  It is f/(2-f), or -betaJK in my notes.  */
	xx[0] = x;			/* n  */
	xx[1] = x * x;			/* n-squared  */
	xx[2] = xx[1] * x;		/* n-cubed  */
	xx[3] = xx[2] * x;		/* n to the 4th  */

	/* Geodetic to meridional:  */
	GMT->current.proj.lat_swap_vals.c[GMT_LATSWAP_G2M][0] = -(3.0 * xx[0] / 2.0 - 9.0 * xx[2] / 16.0);
	GMT->current.proj.lat_swap_vals.c[GMT_LATSWAP_G2M][1] = 15.0 * xx[1] / 16.0 - 15.0 * xx[3] / 32.0;
	GMT->current.proj.lat_swap_vals.c[GMT_LATSWAP_G2M][2] = -35.0 * xx[2] / 48.0;
	GMT->current.proj.lat_swap_vals.c[GMT_LATSWAP_G2M][3] = 315.0 * xx[3] / 512.0;

	/* Meridional to geodetic:  */
	GMT->current.proj.lat_swap_vals.c[GMT_LATSWAP_M2G][0] = 3.0 * xx[0] / 2.0 - 27.0 * xx[2] / 32.0;
	GMT->current.proj.lat_swap_vals.c[GMT_LATSWAP_M2G][1] = 21.0 * xx[1] / 16.0 - 55.0 * xx[3] / 32.0;
	GMT->current.proj.lat_swap_vals.c[GMT_LATSWAP_M2G][2] = 151.0 * xx[2] / 96.0;
	GMT->current.proj.lat_swap_vals.c[GMT_LATSWAP_M2G][3] = 1097.0 * xx[3] / 512.0;

	/* Geodetic to parametric equals parametric to geocentric:  */
	GMT->current.proj.lat_swap_vals.c[GMT_LATSWAP_G2P][0] = GMT->current.proj.lat_swap_vals.c[GMT_LATSWAP_P2O][0] = -xx[0];
	GMT->current.proj.lat_swap_vals.c[GMT_LATSWAP_G2P][1] = GMT->current.proj.lat_swap_vals.c[GMT_LATSWAP_P2O][1] = xx[1] / 2.0;
	GMT->current.proj.lat_swap_vals.c[GMT_LATSWAP_G2P][2] = GMT->current.proj.lat_swap_vals.c[GMT_LATSWAP_P2O][2] = -xx[2] / 3.0;
	GMT->current.proj.lat_swap_vals.c[GMT_LATSWAP_G2P][3] = GMT->current.proj.lat_swap_vals.c[GMT_LATSWAP_P2O][3] = xx[3] / 4.0;

	/* Parametric to geodetic equals geocentric to parametric:  */
	GMT->current.proj.lat_swap_vals.c[GMT_LATSWAP_P2G][0] = GMT->current.proj.lat_swap_vals.c[GMT_LATSWAP_O2P][0] = xx[0];
	GMT->current.proj.lat_swap_vals.c[GMT_LATSWAP_P2G][1] = GMT->current.proj.lat_swap_vals.c[GMT_LATSWAP_O2P][1] = xx[1] / 2.0;
	GMT->current.proj.lat_swap_vals.c[GMT_LATSWAP_P2G][2] = GMT->current.proj.lat_swap_vals.c[GMT_LATSWAP_O2P][2] = xx[2] / 3.0;
	GMT->current.proj.lat_swap_vals.c[GMT_LATSWAP_P2G][3] = GMT->current.proj.lat_swap_vals.c[GMT_LATSWAP_O2P][3] = xx[3] / 4.0;


	/* The geodetic <->geocentric use this parameter:  */
	x = 1.0 - e2;
	x = (1.0 - x)/(1.0 + x);	/* Adams calls this m.  It is e2/(2-e2), or -betaJK in my notes.  */
	xx[0] = x;			/* m  */
	xx[1] = x * x;			/* m-squared  */
	xx[2] = xx[1] * x;		/* m-cubed  */
	xx[3] = xx[2] * x;		/* m to the 4th  */

	GMT->current.proj.lat_swap_vals.c[GMT_LATSWAP_G2O][0] = -xx[0];
	GMT->current.proj.lat_swap_vals.c[GMT_LATSWAP_G2O][1] = xx[1] / 2.0;
	GMT->current.proj.lat_swap_vals.c[GMT_LATSWAP_G2O][2] = -xx[2] / 3.0;
	GMT->current.proj.lat_swap_vals.c[GMT_LATSWAP_G2O][3] = xx[3] / 4.0;

	GMT->current.proj.lat_swap_vals.c[GMT_LATSWAP_O2G][0] = xx[0];
	GMT->current.proj.lat_swap_vals.c[GMT_LATSWAP_O2G][1] = xx[1] / 2.0;
	GMT->current.proj.lat_swap_vals.c[GMT_LATSWAP_O2G][2] = xx[2] / 3.0;
	GMT->current.proj.lat_swap_vals.c[GMT_LATSWAP_O2G][3] = xx[3] / 4.0;


	/* Now do the Snyder Shuffle:  */
	for (i = 0; i < GMT_LATSWAP_N; i++) {
		GMT->current.proj.lat_swap_vals.c[i][0] = GMT->current.proj.lat_swap_vals.c[i][0] - GMT->current.proj.lat_swap_vals.c[i][2];
		GMT->current.proj.lat_swap_vals.c[i][1] = 2.0 * GMT->current.proj.lat_swap_vals.c[i][1] - 4.0 * GMT->current.proj.lat_swap_vals.c[i][3];
		GMT->current.proj.lat_swap_vals.c[i][2] *= 4.0;
		GMT->current.proj.lat_swap_vals.c[i][3] *= 8.0;
	}
}

/* The *_outside routines return the status of the current point.
 * Status is the sum of x_status and y_status.
 *	x_status may be
 *	0	w < lon < e
 *	-1	lon == w
 *	1	lon == e
 *	-2	lon < w
 *	2	lon > e
 *	y_status may be
 *	0	s < lat < n
 *	-1	lat == s
 *	1	lat == n
 *	-2	lat < s
 *	2	lat > n
 */

/*! . */
GMT_LOCAL bool map_wesn_outside (struct GMT_CTRL *GMT, double lon, double lat) {
	/* Determine if a point (lon,lat) is outside or on the rectangular lon/lat boundaries
	 * The check GMT->current.map.lon_wrap is include since we need to consider the 360
	 * degree periodicity of the longitude coordinate.
	 * When we are making basemaps and may want to ensure that a point is
	 * slightly outside the border without having it automatically flip by
	 * 360 degrees. In that case GMT->current.map.lon_wrap will be temporarily set to false.
	 */

	if (GMT->current.map.lon_wrap) {
		while (lon < GMT->common.R.wesn[XLO] && lon + 360.0 <= GMT->common.R.wesn[XHI]) lon += 360.0;
		while (lon > GMT->common.R.wesn[XHI] && lon - 360.0 >= GMT->common.R.wesn[XLO]) lon -= 360.0;
	}

	/* Note PW: 8-20-2014: Was GMT_CONV4_LIMIT instead of GMT_CONV8_LIMIT.  Trying the latter */
	if (GMT->current.map.on_border_is_outside && fabs (lon - GMT->common.R.wesn[XLO]) < GMT_CONV8_LIMIT)
		GMT->current.map.this_x_status = -1;
	else if (GMT->current.map.on_border_is_outside && fabs (lon - GMT->common.R.wesn[XHI]) < GMT_CONV8_LIMIT)
		GMT->current.map.this_x_status = 1;
	else if (lon < GMT->common.R.wesn[XLO])
		GMT->current.map.this_x_status = -2;
	else if (lon > GMT->common.R.wesn[XHI])
		GMT->current.map.this_x_status = 2;
	else
		GMT->current.map.this_x_status = 0;

	if (GMT->current.map.on_border_is_outside && fabs (lat - GMT->common.R.wesn[YLO]) < GMT_CONV8_LIMIT)
		GMT->current.map.this_y_status = -1;
	else if (GMT->current.map.on_border_is_outside && fabs (lat - GMT->common.R.wesn[YHI]) < GMT_CONV8_LIMIT)
		GMT->current.map.this_y_status = 1;
	else if (lat < GMT->common.R.wesn[YLO])
		GMT->current.map.this_y_status = -2;
	else if (lat > GMT->common.R.wesn[YHI])
		GMT->current.map.this_y_status = 2;
	else
		GMT->current.map.this_y_status = 0;

	return (GMT->current.map.this_x_status != 0 || GMT->current.map.this_y_status != 0);

}

/*! . */
GMT_LOCAL bool map_polar_outside (struct GMT_CTRL *GMT, double lon, double lat) {
	map_wesn_outside (GMT, lon, lat);

	if (!GMT->current.proj.edge[1]) GMT->current.map.this_x_status = 0;	/* 360 degrees, no edge */
	if (GMT->current.map.this_y_status < 0 && !GMT->current.proj.edge[0]) GMT->current.map.this_y_status = 0;	/* South pole enclosed */
	if (GMT->current.map.this_y_status > 0 && !GMT->current.proj.edge[2]) GMT->current.map.this_y_status = 0;	/* North pole enclosed */

	return (GMT->current.map.this_x_status != 0 || GMT->current.map.this_y_status != 0);
}

/*! . */
GMT_LOCAL bool map_radial_outside (struct GMT_CTRL *GMT, double lon, double lat) {
	double dist;

	/* Test if point is more than horizon spherical degrees from origin.  For global maps, let all borders be "south" */

	/* Note PW: 8-20-2014: Was GMT_CONV4_LIMIT instead of GMT_CONV8_LIMIT.  Trying the latter */
	GMT->current.map.this_x_status = 0;
	dist = gmtlib_great_circle_dist_degree (GMT, lon, lat, GMT->current.proj.central_meridian, GMT->current.proj.pole);
	if (GMT->current.map.on_border_is_outside && fabs (dist - GMT->current.proj.f_horizon) < GMT_CONV8_LIMIT)
		GMT->current.map.this_y_status = -1;
	else if (dist > GMT->current.proj.f_horizon)
		GMT->current.map.this_y_status = -2;
	else
		GMT->current.map.this_y_status = 0;
	return (GMT->current.map.this_y_status != 0);
}

/*! . */
GMT_LOCAL bool map_rect_outside (struct GMT_CTRL *GMT, double lon, double lat) {
	double x, y;

	gmt_geo_to_xy (GMT, lon, lat, &x, &y);

	return (gmt_cart_outside (GMT, x, y));
}

/*! . */
GMT_LOCAL bool map_rect_outside2 (struct GMT_CTRL *GMT, double lon, double lat) {
	/* For Azimuthal proj with rect borders since map_rect_outside may fail for antipodal points */
	if (map_radial_outside (GMT, lon, lat)) return (true);	/* Point > 90 degrees away */
	return (map_rect_outside (GMT, lon, lat));	/* Must check if inside box */
}

/*! . */
GMT_LOCAL void map_x_wesn_corner (struct GMT_CTRL *GMT, double *x) {
/*	if (fabs (fmod (fabs (*x - GMT->common.R.wesn[XLO]), 360.0)) <= GMT_CONV4_LIMIT)
		*x = GMT->common.R.wesn[XLO];
	else if (fabs (fmod (fabs (*x - GMT->common.R.wesn[XHI]), 360.0)) <= GMT_CONV4_LIMIT)
		*x = GMT->common.R.wesn[XHI]; */

	/* Note PW: 8-20-2014: Was GMT_CONV4_LIMIT instead of GMT_CONV8_LIMIT.  Trying the latter */
	if (fabs (*x - GMT->common.R.wesn[XLO]) <= GMT_CONV8_LIMIT)
		*x = GMT->common.R.wesn[XLO];
	else if (fabs (*x - GMT->common.R.wesn[XHI]) <= GMT_CONV8_LIMIT)
		*x = GMT->common.R.wesn[XHI];
}

/*! . */
GMT_LOCAL void map_y_wesn_corner (struct GMT_CTRL *GMT, double *y) {
	/* Note PW: 8-20-2014: Was GMT_CONV4_LIMIT instead of GMT_CONV8_LIMIT.  Trying the latter */
	if (fabs (*y - GMT->common.R.wesn[YLO]) <= GMT_CONV8_LIMIT)
		*y = GMT->common.R.wesn[YLO];
	else if (fabs (*y - GMT->common.R.wesn[YHI]) <= GMT_CONV8_LIMIT)
		*y = GMT->common.R.wesn[YHI];
}

/*! . */
GMT_LOCAL bool map_is_wesn_corner (struct GMT_CTRL *GMT, double x, double y) {
	/* Checks if point is a corner */
	GMT->current.map.corner = 0;

	if (doubleAlmostEqualZero (fmod(fabs(x), 360.0), fmod(fabs(GMT->common.R.wesn[XLO]), 360.0))) {
		if (doubleAlmostEqualZero (y, GMT->common.R.wesn[YLO]))
			GMT->current.map.corner = 1;
		else if (doubleAlmostEqualZero (y, GMT->common.R.wesn[YHI]))
			GMT->current.map.corner = 4;
	}
	else if (doubleAlmostEqualZero (fmod(fabs(x), 360.0), fmod(fabs(GMT->common.R.wesn[XHI]), 360.0))) {
		if (doubleAlmostEqualZero (y, GMT->common.R.wesn[YLO]))
			GMT->current.map.corner = 2;
		else if (doubleAlmostEqualZero (y, GMT->common.R.wesn[YHI]))
			GMT->current.map.corner = 3;
	}
	return (GMT->current.map.corner > 0);
}

/*! . */
GMT_LOCAL bool map_lon_inside (struct GMT_CTRL *GMT, double lon, double w, double e) {
	while (lon < GMT->common.R.wesn[XLO]) lon += 360.0;
	while (lon > GMT->common.R.wesn[XHI]) lon -= 360.0;

	if (lon < w) return (false);
	if (lon > e) return (false);
	return (true);
}

/*! . */
GMT_LOCAL unsigned int map_wesn_crossing (struct GMT_CTRL *GMT, double lon0, double lat0, double lon1, double lat1, double *clon, double *clat, double *xx, double *yy, unsigned int *sides) {
	/* Compute all crossover points of a line segment with the rectangular lat/lon boundaries
	 * Since it may not be obvious which side the line may cross, and since in some cases the two points may be
	 * entirely outside the region but still cut through it, we first find all possible candidates and then decide
	 * which ones are valid crossings.  We may find 0, 1, or 2 intersections */

	unsigned int n = 0, i;
	double d, x0, y0;

	/* If wrapping is allowed: first bring both points between W and E boundaries,
	 * then move the western-most point east if it is further than 180 degrees away.
	 * This may cause the points to span the eastern boundary */

	if (GMT->current.map.lon_wrap) {
		while (lon0 < GMT->common.R.wesn[XLO]) lon0 += 360.0;
		while (lon0 > GMT->common.R.wesn[XHI]) lon0 -= 360.0;
		while (lon1 < GMT->common.R.wesn[XLO]) lon1 += 360.0;
		while (lon1 > GMT->common.R.wesn[XHI]) lon1 -= 360.0;
		if (fabs (lon0 - lon1) <= 180.0) { /* Nothing */ }
		else if (lon0 < lon1)
			lon0 += 360.0;
		else
			lon1 += 360.0;
	}

	/* Then set 'almost'-corners to corners */
	map_x_wesn_corner (GMT, &lon0);
	map_x_wesn_corner (GMT, &lon1);
	map_y_wesn_corner (GMT, &lat0);
	map_y_wesn_corner (GMT, &lat1);

	/* Crossing South */
	if ((lat0 >= GMT->common.R.wesn[YLO] && lat1 <= GMT->common.R.wesn[YLO]) || (lat1 >= GMT->common.R.wesn[YLO] && lat0 <= GMT->common.R.wesn[YLO])) {
		sides[n] = 0;
		clat[n] = GMT->common.R.wesn[YLO];
		d = lat0 - lat1;
		clon[n] = (doubleAlmostEqualZero (lat0, lat1)) ? lon1 : lon1 + (lon0 - lon1) * (clat[n] - lat1) / d;
		map_x_wesn_corner (GMT, &clon[n]);
		if (fabs (d) > 0.0 && map_lon_inside (GMT, clon[n], GMT->common.R.wesn[XLO], GMT->common.R.wesn[XHI])) n++;
	}
	/* Crossing East */
	if ((lon0 >= GMT->common.R.wesn[XHI] && lon1 <= GMT->common.R.wesn[XHI]) || (lon1 >= GMT->common.R.wesn[XHI] && lon0 <= GMT->common.R.wesn[XHI])) {
		sides[n] = 1;
		clon[n] = GMT->common.R.wesn[XHI];
		d = lon0 - lon1;
		clat[n] = (doubleAlmostEqualZero (lon0, lon1)) ? lat1 : lat1 + (lat0 - lat1) * (clon[n] - lon1) / d;
		map_y_wesn_corner (GMT, &clat[n]);
		if (fabs (d) > 0.0 && clat[n] >= GMT->common.R.wesn[YLO] && clat[n] <= GMT->common.R.wesn[YHI]) n++;
	}

	/* Now adjust the longitudes so that they might span the western boundary */
	if (GMT->current.map.lon_wrap && MAX(lon0, lon1) > GMT->common.R.wesn[XHI]) {
		lon0 -= 360.0; lon1 -= 360.0;
	}

	/* Crossing North */
	if ((lat0 >= GMT->common.R.wesn[YHI] && lat1 <= GMT->common.R.wesn[YHI]) || (lat1 >= GMT->common.R.wesn[YHI] && lat0 <= GMT->common.R.wesn[YHI])) {
		sides[n] = 2;
		clat[n] = GMT->common.R.wesn[YHI];
		d = lat0 - lat1;
		clon[n] = (doubleAlmostEqualZero (lat0, lat1)) ? lon1 : lon1 + (lon0 - lon1) * (clat[n] - lat1) / d;
		map_x_wesn_corner (GMT, &clon[n]);
		if (fabs (d) > 0.0 && map_lon_inside (GMT, clon[n], GMT->common.R.wesn[XLO], GMT->common.R.wesn[XHI])) n++;
	}
	/* Crossing West */
	if ((lon0 <= GMT->common.R.wesn[XLO] && lon1 >= GMT->common.R.wesn[XLO]) || (lon1 <= GMT->common.R.wesn[XLO] && lon0 >= GMT->common.R.wesn[XLO])) {
		sides[n] = 3;
		clon[n] = GMT->common.R.wesn[XLO];
		d = lon0 - lon1;
		clat[n] = (doubleAlmostEqualZero (lon0, lon1)) ? lat1 : lat1 + (lat0 - lat1) * (clon[n] - lon1) / d;
		map_y_wesn_corner (GMT, &clat[n]);
		if (fabs (d) > 0.0 && clat[n] >= GMT->common.R.wesn[YLO] && clat[n] <= GMT->common.R.wesn[YHI]) n++;
	}

	if (n == 0) return (0);

	for (i = 0; i < n; i++) {
		gmt_geo_to_xy (GMT, clon[i], clat[i], &xx[i], &yy[i]);
		if (GMT->current.proj.projection == GMT_POLAR && sides[i]%2) sides[i] = 4 - sides[i];	/*  toggle 1 <-> 3 */
	}

	if (n == 1) return (1);

	/* Check for corner xover if n == 2 */

	if (map_is_wesn_corner (GMT, clon[0], clat[0])) return (1);

	if (map_is_wesn_corner (GMT, clon[1], clat[1])) {
		clon[0] = clon[1];
		clat[0] = clat[1];
		xx[0] = xx[1];
		yy[0] = yy[1];
		sides[0] = sides[1];
		return (1);
	}

	/* Sort the two intermediate points into the right order based on projected distances from the first point */

	gmt_geo_to_xy (GMT, lon0, lat0, &x0, &y0);

	if (hypot (x0 - xx[1], y0 - yy[1]) < hypot (x0 - xx[0], y0 - yy[0])) {
		double_swap (clon[0], clon[1]);
		double_swap (clat[0], clat[1]);
		double_swap (xx[0], xx[1]);
		double_swap (yy[0], yy[1]);
		uint_swap (sides[0], sides[1]);
	}

	return (2);
}

#if 0
GMT_LOCAL void map_x_rect_corner (struct GMT_CTRL *GMT, double *x) {
	if (fabs (*x) <= GMT_CONV4_LIMIT)
		*x = 0.0;
	else if (fabs (*x - GMT->current.proj.rect[XHI]) <= GMT_CONV4_LIMIT)
		*x = GMT->current.proj.rect[XHI];
}

GMT_LOCAL void map_y_rect_corner (struct GMT_CTRL *GMT, double *y) {
	if (fabs (*y) <= GMT_CONV4_LIMIT)
		*y = 0.0;
	else if (fabs (*y - GMT->current.proj.rect[YHI]) <= GMT_CONV4_LIMIT)
		*y = GMT->current.proj.rect[YHI];
}
#endif

/*! . */
GMT_LOCAL void map_x_rect_corner (struct GMT_CTRL *GMT, double *x) {
	if (fabs (*x) <= GMT_CONV8_LIMIT)
		*x = 0.0;
	else if (fabs (*x - GMT->current.proj.rect[XHI]) <= GMT_CONV8_LIMIT)
		*x = GMT->current.proj.rect[XHI];
}

/*! . */
GMT_LOCAL void map_y_rect_corner (struct GMT_CTRL *GMT, double *y) {
	if (fabs (*y) <= GMT_CONV8_LIMIT)
		*y = 0.0;
	else if (fabs (*y - GMT->current.proj.rect[YHI]) <= GMT_CONV8_LIMIT)
		*y = GMT->current.proj.rect[YHI];
}

/*! . */
GMT_LOCAL bool map_is_rect_corner (struct GMT_CTRL *GMT, double x, double y) {
	/* Checks if point is a corner */
	GMT->current.map.corner = -1;
	if (doubleAlmostEqualZero (x, GMT->current.proj.rect[XLO])) {
		if (doubleAlmostEqualZero (y, GMT->current.proj.rect[YLO]))
			GMT->current.map.corner = 1;
		else if (doubleAlmostEqualZero (y, GMT->current.proj.rect[YHI]))
			GMT->current.map.corner = 4;
	}
	else if (doubleAlmostEqualZero (x, GMT->current.proj.rect[XHI])) {
		if (doubleAlmostEqualZero (y, GMT->current.proj.rect[YLO]))
			GMT->current.map.corner = 2;
		else if (doubleAlmostEqualZero (y, GMT->current.proj.rect[YHI]))
			GMT->current.map.corner = 3;
	}
	return (GMT->current.map.corner > 0);
}

/*! . */
GMT_LOCAL unsigned int map_rect_crossing (struct GMT_CTRL *GMT, double lon0, double lat0, double lon1, double lat1, double *clon, double *clat, double *xx, double *yy, unsigned int *sides) {
	/* Compute all crossover points of a line segment with the boundaries in a rectangular projection */

	unsigned int i, j, n = 0;
	double x0, x1, y0, y1, d;

	/* Since it may not be obvious which side the line may cross, and since in some cases the two points may be
	 * entirely outside the region but still cut through it, we first find all possible candidates and then decide
	 * which ones are valid crossings.  We may find 0, 1, or 2 intersections */

	gmt_geo_to_xy (GMT, lon0, lat0, &x0, &y0);
	gmt_geo_to_xy (GMT, lon1, lat1, &x1, &y1);

	/* First set 'almost'-corners to corners */

	map_x_rect_corner (GMT, &x0);
	map_x_rect_corner (GMT, &x1);
	map_y_rect_corner (GMT, &y0);
	map_y_rect_corner (GMT, &y1);

	if ((y0 >= GMT->current.proj.rect[YLO] && y1 <= GMT->current.proj.rect[YLO]) || (y1 >= GMT->current.proj.rect[YLO] && y0 <= GMT->current.proj.rect[YLO])) {
		sides[n] = 0;
		yy[n] = GMT->current.proj.rect[YLO];
		d = y0 - y1;
		xx[n] = (doubleAlmostEqualZero (y0, y1)) ? x0 : x1 + (x0 - x1) * (yy[n] - y1) / d;
		map_x_rect_corner (GMT, &xx[n]);
		if (fabs (d) > 0.0 && xx[n] >= GMT->current.proj.rect[XLO] && xx[n] <= GMT->current.proj.rect[XHI]) n++;
	}
	if ((x0 <= GMT->current.proj.rect[XHI] && x1 >= GMT->current.proj.rect[XHI]) || (x1 <= GMT->current.proj.rect[XHI] && x0 >= GMT->current.proj.rect[XHI])) {
		sides[n] = 1;
		xx[n] = GMT->current.proj.rect[XHI];
		d = x0 - x1;
		yy[n] = (doubleAlmostEqualZero (x0, x1)) ? y0 : y1 + (y0 - y1) * (xx[n] - x1) / d;
		map_y_rect_corner (GMT, &yy[n]);
		if (fabs (d) > 0.0 && yy[n] >= GMT->current.proj.rect[YLO] && yy[n] <= GMT->current.proj.rect[YHI]) n++;
	}
	if ((y0 <= GMT->current.proj.rect[YHI] && y1 >= GMT->current.proj.rect[YHI]) || (y1 <= GMT->current.proj.rect[YHI] && y0 >= GMT->current.proj.rect[YHI])) {
		sides[n] = 2;
		yy[n] = GMT->current.proj.rect[YHI];
		d = y0 - y1;
		xx[n] = (doubleAlmostEqualZero (y0, y1)) ? x0 : x1 + (x0 - x1) * (yy[n] - y1) / d;
		map_x_rect_corner (GMT, &xx[n]);
		if (fabs (d) > 0.0 && xx[n] >= GMT->current.proj.rect[XLO] && xx[n] <= GMT->current.proj.rect[XHI]) n++;
	}
	if ((x0 >= GMT->current.proj.rect[XLO] && x1 <= GMT->current.proj.rect[XLO]) || (x1 >= GMT->current.proj.rect[XLO] && x0 <= GMT->current.proj.rect[XLO])) {
		sides[n] = 3;
		xx[n] = GMT->current.proj.rect[XLO];
		d = x0 - x1;
		yy[n] = (doubleAlmostEqualZero (x0, x1)) ? y0 : y1 + (y0 - y1) * (xx[n] - x1) / d;
		map_y_rect_corner (GMT, &yy[n]);
		if (fabs (d) > 0.0 && yy[n] >= GMT->current.proj.rect[YLO] && yy[n] <= GMT->current.proj.rect[YHI]) n++;
	}

	if (n == 0) return (0);

	/* Eliminate duplicates */

	for (i = 0; i < n; ++i) {
		for (j = i + 1; j < n; ++j) {
			if (doubleAlmostEqualZero (xx[i], xx[j]) && doubleAlmostEqualZero (yy[i], yy[j]))	/* Duplicate */
				sides[j] = 99;	/* Mark as duplicate */
		}
	}
	for (i = 1; i < n; i++) {
		if (sides[i] == 99) {	/* This is a duplicate, overwrite */
			for (j = i + 1; j < n; j++) {
				xx[j-1] = xx[j];
				yy[j-1] = yy[j];
				sides[j-1] = sides[j];
			}
			n--;
			i--;	/* Must start at same point again */
		}
	}

	for (i = 0; i < n; i++)	gmt_xy_to_geo (GMT, &clon[i], &clat[i], xx[i], yy[i]);

	if (!gmt_M_is_geographic (GMT, GMT_IN)) return (n);

	if (n < 2) return (n);

	/* Check for corner xover if n == 2 */

	if (map_is_rect_corner (GMT, xx[0], yy[0])) return (1);

	if (map_is_rect_corner (GMT, xx[1], yy[1])) {
		clon[0] = clon[1];
		clat[0] = clat[1];
		xx[0] = xx[1];
		yy[0] = yy[1];
		sides[0] = sides[1];
		return (1);
	}

	/* Sort the two intermediate points into the right order based on projected distances from the first point */

	if (hypot (x0 - xx[1], y0 - yy[1]) < hypot (x0 - xx[0], y0 - yy[0])) {
		double_swap (clon[0], clon[1]);
		double_swap (clat[0], clat[1]);
		double_swap (xx[0], xx[1]);
		double_swap (yy[0], yy[1]);
		uint_swap (sides[0], sides[1]);
	}

	return (2);
}

/*! . */
GMT_LOCAL unsigned int map_radial_crossing (struct GMT_CTRL *GMT, double lon1, double lat1, double lon2, double lat2, double *clon, double *clat, double *xx, double *yy, unsigned int *sides) {
	/* Computes the lon/lat of a point that is f_horizon spherical degrees from
	 * the origin and lies on the great circle between points 1 and 2 */

	double dist1, dist2, delta, eps, dlon;

	dist1 = gmtlib_great_circle_dist_degree (GMT, GMT->current.proj.central_meridian, GMT->current.proj.pole, lon1, lat1);
	dist2 = gmtlib_great_circle_dist_degree (GMT, GMT->current.proj.central_meridian, GMT->current.proj.pole, lon2, lat2);
	delta = dist2 - dist1;
	eps = (doubleAlmostEqualZero (dist1, dist2)) ? 0.0 : (GMT->current.proj.f_horizon - dist1) / delta;
	gmt_M_set_delta_lon (lon1, lon2, dlon);
	clon[0] = lon1 + dlon * eps;
	clat[0] = lat1 + (lat2 - lat1) * eps;

	gmt_geo_to_xy (GMT, clon[0], clat[0], &xx[0], &yy[0]);

	sides[0] = 1;

	return (1);
}

/*! . */
GMT_LOCAL unsigned int map_genper_crossing (struct GMT_CTRL *GMT, double lon1, double lat1, double lon2, double lat2, double *clon, double *clat, double *xx, double *yy, unsigned int *sides) {
	/* Awkward case of windowing which gives a boundary that is a clipped circle.
	 * Here, the rectangular and circular boundaries take turns in being the definitive boundary.
	 * Approach: Determine how the points do relative to either boundary. */

	bool h_out[2], r_out[2];

	/* Check if point 1 is beyond horizon: */
	h_out[0] = map_radial_outside (GMT, lon1, lat1);	/* true if point 1 is beyond the horizon */
	h_out[1] = map_radial_outside (GMT, lon2, lat2);	/* true if point 2 is beyond the horizon */
	r_out[0] = map_rect_outside (GMT, lon1, lat1);		/* true if point 1 is beyond the map box */
	r_out[1] = map_rect_outside (GMT, lon2, lat2);		/* true if point 2 is beyond the map box */
	if (h_out[0] == false && h_out[1] == false)	/* We are not beyond horizon so technically inside unless clipped by the window: */
		return (map_rect_crossing (GMT, lon1, lat1, lon2, lat2, clon, clat, xx, yy, sides));
	if (r_out[0] == false && r_out[1] == false)	/* We are not outside the map box but might be beyond horizon: */
		return (map_radial_crossing (GMT, lon1, lat1, lon2, lat2, clon, clat, xx, yy, sides));
	/* Here we have a mixed bag.  Try our best */
	if (h_out[0] == false && r_out[0] == true)	/* Point 1 is outside box but inside horizon.  That means point 2 is inside and we use rect_crossing */
		return (map_rect_crossing (GMT, lon1, lat1, lon2, lat2, clon, clat, xx, yy, sides));
	if (h_out[0] == true && r_out[0] == false)	/* Point 1 is beyond horizon but inside box.  That means point 2 is inside and we use map_radial_crossing */
		return (map_radial_crossing (GMT, lon1, lat1, lon2, lat2, clon, clat, xx, yy, sides));
	if (h_out[1] == false && r_out[1] == true)	/* Point 2 is outside box but inside horizon.  That means point 1 is inside and we use rect_crossing */
		return (map_rect_crossing (GMT, lon1, lat1, lon2, lat2, clon, clat, xx, yy, sides));
	if (h_out[1] == true && r_out[1] == false)	/* Point 2 is beyond horizon but inside box.  That means point 1 is inside and we use map_radial_crossing */
		return (map_radial_crossing (GMT, lon1, lat1, lon2, lat2, clon, clat, xx, yy, sides));
	/* Don't think we should get here... */
	GMT_Report (GMT->parent, GMT_MSG_NORMAL, "Error in map_genper_crossing: None of the cases matched crossing scenario");
	return (map_radial_crossing (GMT, lon1, lat1, lon2, lat2, clon, clat, xx, yy, sides));

}

GMT_LOCAL int map_jump_x (struct GMT_CTRL *GMT, double x0, double y0, double x1, double y1) {
	/* true if x-distance between points exceeds 1/2 map width at this y value */
	double dx, map_half_size;

	if (!(gmt_M_is_cylindrical (GMT) || GMT_IS_PERSPECTIVE (GMT) || gmt_M_is_misc (GMT))) return (0);	/* Only projections with peroidic boundaries may apply */

	if (!gmt_M_is_geographic (GMT, GMT_IN) || fabs (GMT->common.R.wesn[XLO] - GMT->common.R.wesn[XHI]) < 90.0) return (0);

	map_half_size = MAX (gmtlib_half_map_width (GMT, y0), gmtlib_half_map_width (GMT, y1));
	if (fabs (map_half_size) < GMT_CONV4_LIMIT) return (0);

	dx = x1 - x0;
	if (fabs (dx) > map_half_size) {	/* Possible jump; let's see how far apart those longitudes really are */
		/* This test on longitudes was added to deal with issue #672, also see test/psxy/nojump.sh */
		double last_lon, this_lon, dummy, dlon;
		gmt_xy_to_geo (GMT, &last_lon, &dummy, x0, y0);
		gmt_xy_to_geo (GMT, &this_lon, &dummy, x1, y1);
		dlon = this_lon - last_lon;
		if (fabs (dlon) > 360.0) dlon += copysign (360.0, -dlon);

		if (fabs (dlon) < 180.0) /* Not going the long way so we judge this to be no jump */
			return (0);
		/* Jump it is */
		if (dx > map_half_size)	return (-1);	/* Cross left/west boundary */
		if (dx < (-map_half_size)) return (1);	/* Cross right/east boundary */
	}
	return (0);
}

GMT_LOCAL int map_jump_not (struct GMT_CTRL *GMT, double x0, double y0, double x1, double y1) {
#if 0
	double dx, map_half_size;
	/* For Genper we believe there should not be jumps [Introduced to test issue #667] */
	/* However, it does not work for all cases.  Consider this one
	 * psbasemap -Rg -JG280.969616634/58.7193421224/2513/0/0/0/200/180/6i -Ba30f30g30/a5f5g5NWSE -P
	 * which draws jump lines across.  I believe this is related to the fact that in this ase
	 * the map region is a clipped circle and we have no effective way of determining which points
	 * are outside the map of not.
	 */
	map_half_size = MAX (gmtlib_half_map_width (GMT, y0), gmtlib_half_map_width (GMT, y1));
	if (fabs (map_half_size) < GMT_CONV4_LIMIT) return (0);
	dx = x1 - x0;
	if (dx > map_half_size)	return (-1);	/* Cross left/west boundary */
	if (dx < (-map_half_size)) return (1);	/* Cross right/east boundary */
#else
	gmt_M_unused(GMT);
	gmt_M_unused(x0);
	gmt_M_unused(y0);
	gmt_M_unused(x1);
	gmt_M_unused(y1);
#endif
	return (0);
}

#if 0
/* NOT USED ?? */
GMT_LOCAL int map_ellipse_crossing (struct GMT_CTRL *GMT, double lon1, double lat1, double lon2, double lat2, double *clon, double *clat, double *xx, double *yy, int *sides) {
	/* Compute the crossover point(s) on the map boundary for rectangular projections */
	int n = 0, i, jump;
	double x1, x2, y1, y2;

	/* Crossings here must be at the W or E borders. Lat points may only touch border */

	if (lat1 <= -90.0) {
		sides[n] = 0;
		clon[n] = lon1;
		clat[n] = lat1;
		n = 1;
	}
	else if (lat2 <= -90.0) {
		sides[n] = 0;
		clon[n] = lon2;
		clat[n] = lat2;
		n = 1;
	}
	else if (lat1 >= 90.0) {
		sides[n] = 2;
		clon[n] = lon1;
		clat[n] = lat1;
		n = 1;
	}
	else if (lat2 >= 90.0) {
		sides[n] = 2;
		clon[n] = lon2;
		clat[n] = lat2;
		n = 1;
	}
	else {	/* May cross somewhere else */
		gmt_geo_to_xy (GMT, lon1, lat1, &x1, &y1);
		gmt_geo_to_xy (GMT, lon2, lat2, &x2, &y2);
		if ((jump = map_jump_x (GMT, x2, y2, x1, y1))) {
			(*GMT->current.map.get_crossings) (GMT, xx, yy, x2, y2, x1, y1);
			if (jump == 1) {	/* Add right border point first */
				double_swap (xx[0], xx[1]);
				double_swap (yy[0], yy[1]);
			}
			gmt_xy_to_geo (GMT, &clon[0], &clat[0], xx[0], yy[0]);
			gmt_xy_to_geo (GMT, &clon[1], &clat[1], xx[1], yy[1]);
			n = 2;
		}
	}
	if (n == 1) for (i = 0; i < n; i++) gmt_geo_to_xy (GMT, clon[i], clat[i], &xx[i], &yy[i]);
	return (n);
}

/* NOT USED ?? */
GMT_LOCAL bool map_eqdist_outside (struct GMT_CTRL *GMT, double lon, double lat) {
	double cc, s, c;

	lon -= GMT->current.proj.central_meridian;
	while (lon < -180.0) lon += 360.0;
	while (lon > 180.0) lon -= 360.0;
	sincosd (lat, &s, &c);
	cc = GMT->current.proj.sinp * s + GMT->current.proj.cosp * c * cosd (lon);
	if (cc < -1.0) {
		GMT->current.map.this_y_status = -1;
		GMT->current.map.this_x_status = 0;
	}
	else
		GMT->current.map.this_x_status = GMT->current.map.this_y_status = 0;
	return (GMT->current.map.this_y_status != 0);
}

GMT_LOCAL int map_eqdist_crossing (struct GMT_CTRL *GMT, double lon1, double lat1, double lon2, double lat2, double *clon, double *clat, double *xx, double *yy, int *sides) {
	double angle, x, y, s, c;

	/* Computes the x.y of the antipole point that lies on a radius from
	 * the origin through the inside point */

	if (map_eqdist_outside (GMT, lon1, lat1)) {	/* Point 1 is on perimeter */
		gmt_geo_to_xy (GMT, lon2, lat2, &x, &y);
		angle = d_atan2 (y - GMT->current.proj.origin[GMT_Y], x - GMT->current.proj.origin[GMT_X]);
		sincos (angle, &s, &c);
		xx[0] = GMT->current.proj.r * c + GMT->current.proj.origin[GMT_X];
		yy[0] = GMT->current.proj.r * s + GMT->current.proj.origin[GMT_Y];
		clon[0] = lon1;
		clat[0] = lat1;
	}
	else {	/* Point 2 is on perimeter */
		gmt_geo_to_xy (GMT, lon1, lat1, &x, &y);
		angle = d_atan2 (y - GMT->current.proj.origin[GMT_Y], x - GMT->current.proj.origin[GMT_X]);
		sincos (angle, &s, &c);
		xx[0] = GMT->current.proj.r * c + GMT->current.proj.origin[GMT_X];
		yy[0] = GMT->current.proj.r * s + GMT->current.proj.origin[GMT_Y];
		clon[0] = lon2;
		clat[0] = lat2;
	}
	sides[0] = 1;

	return (1);
}
#endif

/*  Routines to do with clipping */

/*! . */
GMT_LOCAL unsigned int map_crossing (struct GMT_CTRL *GMT, double lon1, double lat1, double lon2, double lat2, double *xlon, double *xlat, double *xx, double *yy, unsigned int *sides) {
	if (GMT->current.map.prev_x_status == GMT->current.map.this_x_status && GMT->current.map.prev_y_status == GMT->current.map.this_y_status) {
		/* This is naive. We could have two points outside with a line drawn between crossing the plotting area. */
		return (0);
	}
	else if ((GMT->current.map.prev_x_status == 0 && GMT->current.map.prev_y_status == 0) || (GMT->current.map.this_x_status == 0 && GMT->current.map.this_y_status == 0)) {
		/* This is a crossing */
	}
	else if (!(*GMT->current.map.overlap) (GMT, lon1, lat1, lon2, lat2))	/* Less clearcut case, check for overlap */
		return (0);

	/* Now compute the crossing */

	GMT->current.map.corner = -1;
	return ((*GMT->current.map.crossing) (GMT, lon1, lat1, lon2, lat2, xlon, xlat, xx, yy, sides));
}

/*! . */
GMT_LOCAL double map_x_to_corner (struct GMT_CTRL *GMT, double x) {
	return ( (fabs (x - GMT->current.proj.rect[XLO]) < fabs (x - GMT->current.proj.rect[XHI])) ? GMT->current.proj.rect[XLO] : GMT->current.proj.rect[XHI]);
}

/*! . */
GMT_LOCAL double map_y_to_corner (struct GMT_CTRL *GMT, double y) {
	return ( (fabs (y - GMT->current.proj.rect[YLO]) < fabs (y - GMT->current.proj.rect[YHI])) ? GMT->current.proj.rect[YLO] : GMT->current.proj.rect[YHI]);
}

/*! . */
GMT_LOCAL uint64_t map_move_to_rect (struct GMT_CTRL *GMT, double *x_edge, double *y_edge, uint64_t j, uint64_t nx) {
	uint64_t n = 0;
	int key;
	double xtmp, ytmp;

	/* May add 0, 1, or 2 points to path */

	if (GMT->current.map.this_x_status == 0 && GMT->current.map.this_y_status == 0) return (1);	/* Completely Inside */

	if (!nx && j > 0 && GMT->current.map.this_x_status != GMT->current.map.prev_x_status && GMT->current.map.this_y_status != GMT->current.map.prev_y_status) {	/* Must include corner */
		xtmp = x_edge[j];	ytmp = y_edge[j];
		if ((GMT->current.map.this_x_status * GMT->current.map.prev_x_status) == -4 || (GMT->current.map.this_y_status * GMT->current.map.prev_y_status) == -4) {	/* the two points outside on opposite sides */
			x_edge[j] = (GMT->current.map.prev_x_status < 0) ? GMT->current.proj.rect[XLO] : ((GMT->current.map.prev_x_status > 0) ? GMT->current.proj.rect[XHI] : map_x_to_corner (GMT, x_edge[j-1]));
			y_edge[j] = (GMT->current.map.prev_y_status < 0) ? GMT->current.proj.rect[YLO] : ((GMT->current.map.prev_y_status > 0) ? GMT->current.proj.rect[YHI] : map_y_to_corner (GMT, y_edge[j-1]));
			j++;
			x_edge[j] = (GMT->current.map.this_x_status < 0) ? GMT->current.proj.rect[XLO] : ((GMT->current.map.this_x_status > 0) ? GMT->current.proj.rect[XHI] : map_x_to_corner (GMT, xtmp));
			y_edge[j] = (GMT->current.map.this_y_status < 0) ? GMT->current.proj.rect[YLO] : ((GMT->current.map.this_y_status > 0) ? GMT->current.proj.rect[YHI] : map_y_to_corner (GMT, ytmp));
			j++;
		}
		else {
			key = MIN (GMT->current.map.this_x_status, GMT->current.map.prev_x_status);
			x_edge[j] = (key < 0) ? GMT->current.proj.rect[XLO] : GMT->current.proj.rect[XHI];
			key = MIN (GMT->current.map.this_y_status, GMT->current.map.prev_y_status);
			y_edge[j] = (key < 0) ? GMT->current.proj.rect[YLO] : GMT->current.proj.rect[YHI];
			j++;
		}
		x_edge[j] = xtmp;	y_edge[j] = ytmp;
		n = 1;
	}

	if (GMT->current.map.outside == map_rect_outside2) {	/* Need special check because this outside2 test is screwed up... */
		if (x_edge[j] < GMT->current.proj.rect[XLO]) {
			x_edge[j] = GMT->current.proj.rect[XLO];
			GMT->current.map.this_x_status = -2;
		}
		else if (x_edge[j] > GMT->current.proj.rect[XHI]) {
			x_edge[j] = GMT->current.proj.rect[XHI];
			GMT->current.map.this_x_status = 2;
		}
		if (y_edge[j] < GMT->current.proj.rect[YLO]) {
			y_edge[j] = GMT->current.proj.rect[YLO];
			GMT->current.map.this_y_status = -2;
		}
		else if (y_edge[j] > GMT->current.proj.rect[YHI]) {
			y_edge[j] = GMT->current.proj.rect[YHI];
			GMT->current.map.this_y_status = 2;
		}
	}
	else {
		if (GMT->current.map.this_x_status != 0) x_edge[j] = (GMT->current.map.this_x_status < 0) ? GMT->current.proj.rect[XLO] : GMT->current.proj.rect[XHI];
		if (GMT->current.map.this_y_status != 0) y_edge[j] = (GMT->current.map.this_y_status < 0) ? GMT->current.proj.rect[YLO] : GMT->current.proj.rect[YHI];
	}

	return (n + 1);
}

/*! . */
GMT_LOCAL uint64_t map_rect_clip_old (struct GMT_CTRL *GMT, double *lon, double *lat, uint64_t n, double **x, double **y, uint64_t *total_nx) {
	uint64_t i, j = 0;
	unsigned int nx, k, sides[4];
	double xlon[4], xlat[4], xc[4], yc[4];

	*total_nx = 0;	/* Keep track of total of crossings */

	if (n == 0) return (0);

	gmt_prep_tmp_arrays (GMT, 1, 2);	/* Init or reallocate tmp vectors */
	(void) gmt_map_outside (GMT, lon[0], lat[0]);
	gmt_geo_to_xy (GMT, lon[0], lat[0], &GMT->hidden.mem_coord[GMT_X][0], &GMT->hidden.mem_coord[GMT_Y][0]);
	j += map_move_to_rect (GMT, GMT->hidden.mem_coord[GMT_X], GMT->hidden.mem_coord[GMT_Y], 0, 0);
	for (i = 1; i < n; i++) {
		(void) gmt_map_outside (GMT, lon[i], lat[i]);
		nx = map_crossing (GMT, lon[i-1], lat[i-1], lon[i], lat[i], xlon, xlat, xc, yc, sides);
		for (k = 0; k < nx; k++) {
			gmt_prep_tmp_arrays (GMT, j, 2);	/* Init or reallocate tmp vectors */
			GMT->hidden.mem_coord[GMT_X][j] = xc[k];
			GMT->hidden.mem_coord[GMT_Y][j++] = yc[k];
			(*total_nx) ++;
		}
		gmt_geo_to_xy (GMT, lon[i], lat[i], &GMT->hidden.mem_coord[GMT_X][j], &GMT->hidden.mem_coord[GMT_Y][j]);
		gmt_prep_tmp_arrays (GMT, j+2, 2);	/* Init or reallocate tmp vectors */
		j += map_move_to_rect (GMT, GMT->hidden.mem_coord[GMT_X], GMT->hidden.mem_coord[GMT_Y], j, nx);	/* May add 2 points, which explains the j+2 stuff */
	}

	*x = gmt_assign_vector (GMT, j, GMT_X);
	*y = gmt_assign_vector (GMT, j, GMT_Y);

	return (j);
}

/* Functions and macros used for new rectangular clipping using the Sutherland/Hodgman algorithm
 * in which we clip the polygon against each of the 4 sides.  To avoid lots of if/switch I have
 * two clip functions (for x and y line) and two in/out functions that tells us if a point is
 * inside the polygon relative to the line.  Then, pointers to these functions are passed to
 * make sure the right functions are used for each side in the loop over sides.  Unless I can
 * figure out a more clever recursive way I need to have 2 temporary arrays to shuffle the
 * intermediate results around.
 *
 * P.Wessel, March 2008
 */

/*! This macro calculates the x-coordinates where the line segment crosses the border x = border.
 * By swapping x and y in the call we can use it for finding the y intersection. This macro is
 * never called when (y_prev - y_curr) = 0 so we don't divide by zero.
 */
#define INTERSECTION_COORD(x_curr,y_curr,x_prev,y_prev,border) x_curr + (x_prev - x_curr) * (border - y_curr) / (y_prev - y_curr)

/*! . */
GMT_LOCAL unsigned int map_clip_sn (double x_prev, double y_prev, double x_curr, double y_curr, double x[], double y[], double border, bool (*inside) (double, double), bool (*outside) (double, double), int *cross) {
	/* Clip against the south or north boundary (i.e., a horizontal line with y = border) */
	*cross = 0;
	if (doubleAlmostEqualZero (x_prev, x_curr) && doubleAlmostEqualZero (y_prev, y_curr))
		return (0);	/* Do nothing for duplicates */
	if (outside (y_prev, border)) {	/* Previous point is outside... */
		if (outside (y_curr, border)) return 0;	/* ...as is the current point. Do nothing. */
		/* Here, the line segment intersects the border - return both intersection and inside point */
		y[0] = border;	x[0] = INTERSECTION_COORD (x_curr, y_curr, x_prev, y_prev, border);
		*cross = +1;	/* Crossing to the inside */
		x[1] = x_curr;	y[1] = y_curr;	return (2);
	}
	/* Here x_prev is inside */
	if (inside (y_curr, border)) {	/* Return current point only */
		x[0] = x_curr;	y[0] = y_curr;	return (1);
	}
	/* Segment intersects border - return intersection only */
	*cross = -1;	/* Crossing to the outside */
	y[0] = border;	x[0] = INTERSECTION_COORD (x_curr, y_curr, x_prev, y_prev, border);	return (1);
}

/*! . */
GMT_LOCAL unsigned int map_clip_we (double x_prev, double y_prev, double x_curr, double y_curr, double x[], double y[], double border, bool (*inside) (double, double), bool (*outside) (double, double), int *cross) {
	/* Clip against the west or east boundary (i.e., a vertical line with x = border) */
	*cross = 0;
	if (doubleAlmostEqualZero (x_prev, x_curr) && doubleAlmostEqualZero (y_prev, y_curr))
		return (0);	/* Do nothing for duplicates */
	if (outside (x_prev, border)) {	/* Previous point is outside... */
		if (outside (x_curr, border)) return 0;	/* ...as is the current point. Do nothing. */
		/* Here, the line segment intersects the border - return both intersection and inside point */
		x[0] = border;	y[0] = INTERSECTION_COORD (y_curr, x_curr, y_prev, x_prev, border);
		*cross = +1;	/* Crossing to the inside */
		x[1] = x_curr;	y[1] = y_curr;	return (2);
	}
	/* Here x_prev is inside */
	if (inside (x_curr, border)) {	/* Return current point only */
		x[0] = x_curr;	y[0] = y_curr;	return (1);
	}
	/* Segment intersects border - return intersection only */
	*cross = -1;	/* Crossing to the outside */
	x[0] = border;	y[0] = INTERSECTION_COORD (y_curr, x_curr, y_prev, x_prev, border);	return (1);
}

/* Tiny functions to tell if a value is <, <=, >=, > than the limit */
static inline bool gmt_inside_lower_boundary (double val, double min) {return (val >= min);}
static inline bool gmt_inside_upper_boundary (double val, double max) {return (val <= max);}
static inline bool gmt_outside_lower_boundary (double val, double min) {return (val < min);}
static inline bool gmt_outside_upper_boundary (double val, double max) {return (val > max);}

/*! map_rect_clip is an implementation of the Sutherland/Hodgman algorithm polygon clipping algorithm.
 * Basically, it compares the polygon to one boundary at the time, and clips the polygon to be inside
 * that boundary; this is then repeated for all boundaries.  Assumptions here are Cartesian coordinates
 * so all boundaries are straight lines in x or y. */
GMT_LOCAL uint64_t map_rect_clip (struct GMT_CTRL *GMT, double *lon, double *lat, uint64_t n, double **x, double **y, uint64_t *total_nx) {
	uint64_t i, n_get, m;
	size_t n_alloc = 0;
	unsigned int side, in = 1, out = 0, j, np;
	int cross = 0;
	bool polygon;
	double *xtmp[2] = {NULL, NULL}, *ytmp[2] = {NULL, NULL}, xx[2], yy[2], border[4];
	unsigned int (*clipper[4]) (double, double, double, double, double *, double *, double, bool (*inside) (double, double), bool (*outside) (double, double), int *);
	bool (*inside[4]) (double, double);
	bool (*outside[4]) (double, double);

#ifdef DEBUG
	FILE *fp = NULL;
	bool dump = false;
#endif

	if (n == 0) return (0);

	polygon = !gmt_polygon_is_open (GMT, lon, lat, n);	/* true if input segment is a closed polygon */

	*total_nx = 1;	/* So that calling program will not discard the clipped polygon */

	/* Set up function pointers.  This could be done once in gmt_begin at some point */

	clipper[GMT_BOTTOM] = map_clip_sn;	clipper[GMT_RIGHT] = map_clip_we; clipper[GMT_TOP] = map_clip_sn;	clipper[GMT_LEFT] = map_clip_we;
	inside[GMT_RIGHT] = inside[GMT_TOP] = gmt_inside_upper_boundary;	outside[GMT_RIGHT] = outside[GMT_TOP] = gmt_outside_upper_boundary;
	inside[GMT_BOTTOM] = inside[GMT_LEFT] = gmt_inside_lower_boundary;		outside[GMT_BOTTOM] = outside[GMT_LEFT] = gmt_outside_lower_boundary;
	border[GMT_BOTTOM] = border[GMT_LEFT] = 0.0;	border[GMT_RIGHT] = GMT->current.map.width;	border[GMT_TOP] = GMT->current.map.height;

	n_get = lrint (1.05*n+5);	/* Anticipate just a few crossings (5%)+5, allocate more later if needed */
	/* Create a pair of arrays for holding input and output */
	gmt_M_malloc4 (GMT, xtmp[0], ytmp[0], xtmp[1], ytmp[1], n_get, &n_alloc, double);

	/* Get Cartesian map coordinates */

	for (m = 0; m < n; m++) gmt_geo_to_xy (GMT, lon[m], lat[m], &xtmp[0][m], &ytmp[0][m]);

#ifdef DEBUG
	if (dump) {
		fp = fopen ("input.d", "w");
		for (i = 0; i < n; i++) fprintf (fp, "%g\t%g\n", xtmp[0][i], ytmp[0][i]);
		fclose (fp);
	}
#endif
	for (side = 0; side < 4; side++) {	/* Must clip polygon against a single border, one border at a time */
		n = m;	/* Current size of polygon */
		m = 0;	/* Start with nuthin' */

		uint_swap (in, out);	/* Swap what is input and output for clipping against this border */
		if (n) {
			/* Must ensure we copy the very first point if it is inside the clip rectangle */
			if (inside[side] ((side%2) ? xtmp[in][0] : ytmp[in][0], border[side])) {xtmp[out][0] = xtmp[in][0]; ytmp[out][0] = ytmp[in][0]; m = 1;}	/* First point is inside; add it */
		}
		for (i = 1; i < n; i++) {	/* For each line segment */
			np = clipper[side] (xtmp[in][i-1], ytmp[in][i-1], xtmp[in][i], ytmp[in][i], xx, yy, border[side], inside[side], outside[side], &cross);	/* Returns 0, 1, or 2 points */
			for (j = 0; j < np; j++) {	/* Add the np returned points to the new clipped polygon path */
				if (m == n_alloc) gmt_M_malloc4 (GMT, xtmp[0], ytmp[0], xtmp[1], ytmp[1], m, &n_alloc, double);
				xtmp[out][m] = xx[j]; ytmp[out][m] = yy[j]; m++;
			}
		}
		if (polygon && gmt_polygon_is_open (GMT, xtmp[out], ytmp[out], m)) {	/* Do we need to explicitly close this clipped polygon? */
			if (m == n_alloc) gmt_M_malloc4 (GMT, xtmp[0], ytmp[0], xtmp[1], ytmp[1], m, &n_alloc, double);
			xtmp[out][m] = xtmp[out][0];	ytmp[out][m] = ytmp[out][0];	m++;	/* Yes. */
		}
	}

	gmt_M_free (GMT, xtmp[1]);	/* Free the pairs of arrays that holds the last input array */
	gmt_M_free (GMT, ytmp[1]);

	if (m) {	/* Reallocate and return the array with the final clipped polygon */
		n_alloc = m;
		gmt_M_malloc2 (GMT, xtmp[0], ytmp[0], 0U, &n_alloc, double);
		*x = xtmp[0];
		*y = ytmp[0];
#ifdef DEBUG
		if (dump) {
			fp = fopen ("output.d", "w");
			for (i = 0; i < m; i++) fprintf (fp, "%g\t%g\n", xtmp[0][i], ytmp[0][i]);
			fclose (fp);
		}
#endif
	}
	else {	/* Nothing survived the clipping - free the output arrays */
		gmt_M_free (GMT, xtmp[0]);
		gmt_M_free (GMT, ytmp[0]);
	}

	return (m);
}

/* map_wesn_clip differs from map_rect_clip in that the boundaries of constant lon or lat may end up as
 * curved lines depending on the map projection.  Thus, if a line crosses the boundary and reenters at
 * another point on the boundary then the straight line between these crossing points should really
 * project to a curved boundary segment.  The H-S algorithm was originally rectangular so we got straight
 * lines.  Here, we check if (1) the particular boundary being tested is curved, and if true then we
 * keep track of the indices of the exit and entry points in the array, and once a boundary has been
 * processed we must add more points between the exit and entry pairs to properly handle the curved
 * segment.  The arrays x_index and x_type stores the index of the exit/entry points and the type
 * (+1 we enter, -1 we exit).  We then use gmtlib_map_path to compute the required segments to insert.
 * P. Wessel, 2--9-05-07
 */

/*! . */
GMT_LOCAL double map_lon_to_corner (struct GMT_CTRL *GMT, double lon) {
	return ( (fabs (lon - GMT->common.R.wesn[XLO]) < fabs (lon - GMT->common.R.wesn[XHI])) ? GMT->common.R.wesn[XLO] : GMT->common.R.wesn[XHI]);
}

/*! . */
GMT_LOCAL double map_lat_to_corner (struct GMT_CTRL *GMT, double lat) {
	return ( (fabs (lat - GMT->common.R.wesn[YLO]) < fabs (lat - GMT->common.R.wesn[YHI])) ? GMT->common.R.wesn[YLO] : GMT->common.R.wesn[YHI]);
}

/*! . */
GMT_LOCAL int map_move_to_wesn (struct GMT_CTRL *GMT, double *x_edge, double *y_edge, double lon, double lat, double lon_old, double lat_old, uint64_t j, uint64_t nx) {
	int n = 0, key;
	double xtmp, ytmp, lon_p, lat_p;

	/* May add 0, 1, or 2 points to path */

	if (!nx && j > 0 && GMT->current.map.this_x_status != GMT->current.map.prev_x_status && GMT->current.map.this_y_status != GMT->current.map.prev_y_status) {	/* Need corner */
		xtmp = x_edge[j];	ytmp = y_edge[j];
		if ((GMT->current.map.this_x_status * GMT->current.map.prev_x_status) == -4 || (GMT->current.map.this_y_status * GMT->current.map.prev_y_status) == -4) {	/* the two points outside on opposite sides */
			lon_p = (GMT->current.map.prev_x_status < 0) ? GMT->common.R.wesn[XLO] : ((GMT->current.map.prev_x_status > 0) ? GMT->common.R.wesn[XHI] : map_lon_to_corner (GMT, lon_old));
			lat_p = (GMT->current.map.prev_y_status < 0) ? GMT->common.R.wesn[YLO] : ((GMT->current.map.prev_y_status > 0) ? GMT->common.R.wesn[YHI] : map_lat_to_corner (GMT, lat_old));
			gmt_geo_to_xy (GMT, lon_p, lat_p, &x_edge[j], &y_edge[j]);
			j++;
			lon_p = (GMT->current.map.this_x_status < 0) ? GMT->common.R.wesn[XLO] : ((GMT->current.map.this_x_status > 0) ? GMT->common.R.wesn[XHI] : map_lon_to_corner (GMT, lon));
			lat_p = (GMT->current.map.this_y_status < 0) ? GMT->common.R.wesn[YLO] : ((GMT->current.map.this_y_status > 0) ? GMT->common.R.wesn[YHI] : map_lat_to_corner (GMT, lat));
			gmt_geo_to_xy (GMT, lon_p, lat_p, &x_edge[j], &y_edge[j]);
			j++;
		}
		else {
			key = MIN (GMT->current.map.this_x_status, GMT->current.map.prev_x_status);
			lon_p = (key < 0) ? GMT->common.R.wesn[XLO] : GMT->common.R.wesn[XHI];
			key = MIN (GMT->current.map.this_y_status, GMT->current.map.prev_y_status);
			lat_p = (key < 0) ? GMT->common.R.wesn[YLO] : GMT->common.R.wesn[YHI];
			gmt_geo_to_xy (GMT, lon_p, lat_p, &x_edge[j], &y_edge[j]);
			j++;
		}
		x_edge[j] = xtmp;	y_edge[j] = ytmp;
		n = 1;
	}
	if (GMT->current.map.this_x_status != 0) lon = (GMT->current.map.this_x_status < 0) ? GMT->common.R.wesn[XLO] : GMT->common.R.wesn[XHI];
	if (GMT->current.map.this_y_status != 0) lat = (GMT->current.map.this_y_status < 0) ? GMT->common.R.wesn[YLO] : GMT->common.R.wesn[YHI];
	gmt_geo_to_xy (GMT, lon, lat, &x_edge[j], &y_edge[j]);
	return (n + 1);
}

/*! . */
GMT_LOCAL uint64_t map_wesn_clip_old (struct GMT_CTRL *GMT, double *lon, double *lat, uint64_t n, double **x, double **y, uint64_t *total_nx) {
	uint64_t i, j = 0, nx, k;
	unsigned int sides[4];
	double xlon[4], xlat[4], xc[4], yc[4];

	*total_nx = 0;	/* Keep track of total of crossings */

	if (n == 0) return (0);

	gmt_prep_tmp_arrays (GMT, 1, 2);	/* Init or reallocate tmp vectors */

	(void) gmt_map_outside (GMT, lon[0], lat[0]);
	j = map_move_to_wesn (GMT, GMT->hidden.mem_coord[GMT_X], GMT->hidden.mem_coord[GMT_Y], lon[0], lat[0], 0.0, 0.0, 0, 0);	/* Add one point */

	for (i = 1; i < n; i++) {
		(void) gmt_map_outside (GMT, lon[i], lat[i]);
		nx = map_crossing (GMT, lon[i-1], lat[i-1], lon[i], lat[i], xlon, xlat, xc, yc, sides);
		for (k = 0; k < nx; k++) {
			gmt_prep_tmp_arrays (GMT, j, 2);	/* Init or reallocate tmp vectors */
			GMT->hidden.mem_coord[GMT_X][j]   = xc[k];
			GMT->hidden.mem_coord[GMT_Y][j++] = yc[k];
			(*total_nx) ++;
		}
		gmt_prep_tmp_arrays (GMT, j+2, 2);	/* Init or reallocate tmp vectors */
		j += map_move_to_wesn (GMT, GMT->hidden.mem_coord[GMT_X], GMT->hidden.mem_coord[GMT_Y], lon[i], lat[i], lon[i-1], lat[i-1], j, nx);	/* May add 2 points, which explains the j+2 stuff */
	}

	*x = gmt_assign_vector (GMT, j, GMT_X);
	*y = gmt_assign_vector (GMT, j, GMT_Y);

#ifdef CRAP
{
	FILE *fp = NULL;
	double out[2];
	fp = fopen ("crap.d", "a");
	fprintf (fp, "> N = %d\n", (int)j);
	for (i = 0; i < j; i++) {
		out[GMT_X] = *x[i];
		out[GMT_Y] = *y[i];
		GMT->current.io.output (GMT, fp, 2, out);
	}
	fclose (fp);
}
#endif
	return (j);
}

/*! . */
GMT_LOCAL uint64_t map_wesn_clip (struct GMT_CTRL *GMT, double *lon, double *lat, uint64_t n_orig, double **x, double **y, uint64_t *total_nx) {
	char *x_type = NULL;
	size_t n_alloc = 0, n_x_alloc = 0, n_t_alloc = 0;
	uint64_t new_n, i, n_get, n, m, n_cross = 0, *x_index = NULL;
	unsigned int j, np, side, in = 1, out = 0;
	int cross = 0;
	bool curved, jump = false, polygon, periodic = false;
	double *xtmp[2] = {NULL, NULL}, *ytmp[2] = {NULL, NULL}, xx[2], yy[2], border[4];
	double x1, x2, y1, y2;
	unsigned int (*clipper[4]) (double, double, double, double, double *, double *, double, bool (*inside) (double, double), bool (*outside) (double, double), int *);
	bool (*inside[4]) (double, double);
	bool (*outside[4]) (double, double);

#ifdef DEBUG
	FILE *fp = NULL;
	bool dump = false;
#endif

	if ((n = n_orig) == 0) return (0);

	/* If there are jumps etc call the old clipper, else we try the new clipper */

	gmt_geo_to_xy (GMT, lon[0], lat[0], &x1, &y1);
	for (i = 1; !jump && i < n; i++) {
		gmt_geo_to_xy (GMT, lon[i], lat[i], &x2, &y2);
		jump = map_jump_x (GMT, x2, y2, x1, y1);
		x1 = x2;	y1 = y2;
	}

	if (jump) return (map_wesn_clip_old (GMT, lon, lat, n, x, y, total_nx));	/* Must do the old way for now */
	periodic = gmt_M_360_range (GMT->common.R.wesn[XLO], GMT->common.R.wesn[XHI]);	/* No point clipping against W and E if periodic map */

	/* Here we can try the Sutherland/Hodgman algorithm */

	polygon = !gmt_polygon_is_open (GMT, lon, lat, n);	/* true if input segment is a closed polygon */

	*total_nx = 1;	/* So that calling program will not discard the clipped polygon */

	/* Set up function pointers.  This could be done once in gmt_begin at some point */

	clipper[GMT_BOTTOM] = map_clip_sn;	clipper[GMT_RIGHT] = map_clip_we; clipper[GMT_TOP] = map_clip_sn;	clipper[GMT_LEFT] = map_clip_we;
	inside[GMT_RIGHT] = inside[GMT_TOP] = gmt_inside_upper_boundary;	outside[GMT_RIGHT] = outside[GMT_TOP] = gmt_outside_upper_boundary;
	inside[GMT_BOTTOM] = inside[GMT_LEFT] = gmt_inside_lower_boundary;	outside[GMT_BOTTOM] = outside[GMT_LEFT] = gmt_outside_lower_boundary;
	border[GMT_BOTTOM] = GMT->common.R.wesn[YLO]; border[GMT_LEFT] = GMT->common.R.wesn[XLO];	border[GMT_RIGHT] = GMT->common.R.wesn[XHI];	border[GMT_TOP] = GMT->common.R.wesn[YHI];

	/* Make data longitudes have no jumps [This is mostly for pscoast] */
	for (i = 0; i < n; i++) {
		if (lon[i] < border[GMT_LEFT] && (lon[i] + 360.0) <= border[GMT_RIGHT])
			lon[i] += 360.0;
		else if (lon[i] > border[GMT_RIGHT] && (lon[i] - 360.0) >= border[GMT_LEFT])
			lon[i] -= 360.0;
	}
	if (!GMT->current.map.coastline) {	/* Not do if pscoast since it has its own oddness */
		double xmin, xmax;
		gmtlib_get_lon_minmax (GMT, lon, n, &xmin, &xmax);
		xmin -= 360.0;	xmax -= 360.0;
		while (xmax < border[GMT_LEFT]) {xmin += 360.0;	xmax += 360.0;}
		if (xmin > border[GMT_RIGHT]) return 0;	/* Outside */
	}

	n_get = lrint (1.05*n+5);	/* Anticipate just a few crossings (5%)+5, allocate more later if needed */
	/* Create a pair of arrays for holding input and output */
	gmt_M_malloc4 (GMT, xtmp[0], ytmp[0], xtmp[1], ytmp[1], n_get, &n_alloc, double);

	/* Make copy of lon/lat coordinates */

	gmt_M_memcpy (xtmp[0], lon, n, double);	gmt_M_memcpy (ytmp[0], lat, n, double);
	m = n;

	/* Preallocate space for crossing information */

	x_index = gmt_M_malloc (GMT, NULL, GMT_TINY_CHUNK, &n_x_alloc, uint64_t);
	x_type = gmt_M_malloc (GMT, NULL,  GMT_TINY_CHUNK, &n_t_alloc, char);

#ifdef DEBUG
	if (dump) {
		fp = fopen ("input.d", "w");
		for (i = 0; i < n; i++) fprintf (fp, "%g\t%g\n", xtmp[0][i], ytmp[0][i]);
		fclose (fp);
	}
#endif
	for (side = 0; side < 4; side++) {	/* Must clip polygon against a single border, one border at a time */
		n = m;		/* Current size of polygon */
		m = 0;		/* Start with nuthin' */
		n_cross = 0;	/* No crossings so far */

		curved = !((side%2) ? GMT->current.map.meridian_straight : GMT->current.map.parallel_straight);	/* Is this border straight or curved when projected */
		uint_swap (in, out);	/* Swap what is input and output for clipping against this border */
		if (side%2 && periodic) {	/* No clipping can take place on w or e border; just copy all and go to next side */
			m = n;
			if (m == n_alloc) gmt_M_malloc4 (GMT, xtmp[0], ytmp[0], xtmp[1], ytmp[1], m, &n_alloc, double);
			gmt_M_memcpy (xtmp[out], xtmp[in], m, double);
			gmt_M_memcpy (ytmp[out], ytmp[in], m, double);
			continue;
		}
		if (!GMT->current.map.coastline && side % 2) {	/* Either left or right border */
			/* For non-periodic maps we have to be careful to position the polygon so it does
			 * not have longitude jumps at the current border.  This does not apply to pscoast
			 * which has special handling and hence bypasses this test */
			
			for (i = 0; i < n; i++) {	/* If points is > 180 degrees from border, flip side */
				if ((xtmp[in][i] - border[side]) > 180.0) xtmp[in][i] -= 360.0;
				else if ((xtmp[in][i] - border[side]) < -180.0) xtmp[in][i] += 360.0;
			}
		}
		if (n) {
			/* Must ensure we copy the very first point if it is inside the clip rectangle */
			if (inside[side] ((side%2) ? xtmp[in][0] : ytmp[in][0], border[side])) {xtmp[out][0] = xtmp[in][0]; ytmp[out][0] = ytmp[in][0]; m = 1;}	/* First point is inside; add it */
		}
		for (i = 1; i < n; i++) {	/* For each line segment */
			np = clipper[side] (xtmp[in][i-1], ytmp[in][i-1], xtmp[in][i], ytmp[in][i], xx, yy, border[side], inside[side], outside[side], &cross);	/* Returns 0, 1, or 2 points */
			if (polygon && cross && curved) {	/* When crossing in/out of a curved boundary we must eventually sample along the curve between crossings */
				x_index[n_cross] = m;		/* Index of intersection point (which will be copied from xx[0], yy[0] below) */
				x_type[n_cross] = (char)cross;	/* -1 going out, +1 going in */
				if (++n_cross == n_x_alloc) {
					x_index = gmt_M_malloc (GMT, x_index, n_cross, &n_x_alloc, uint64_t);
					x_type = gmt_M_malloc (GMT, x_type,  n_cross, &n_t_alloc, char);
				}
			}
			for (j = 0; j < np; j++) {	/* Add the np returned points to the new clipped polygon path */
				if (m == n_alloc) gmt_M_malloc4 (GMT, xtmp[0], ytmp[0], xtmp[1], ytmp[1], m, &n_alloc, double);
				xtmp[out][m] = xx[j]; ytmp[out][m] = yy[j]; m++;
			}
		}
		if (polygon && gmt_polygon_is_open (GMT, xtmp[out], ytmp[out], m)) {	/* Do we need to explicitly close this clipped polygon? */
			if (m == n_alloc) gmt_M_malloc4 (GMT, xtmp[0], ytmp[0], xtmp[1], ytmp[1], m, &n_alloc, double);
			xtmp[out][m] = xtmp[out][0];	ytmp[out][m] = ytmp[out][0];	m++;	/* Yes. */
		}
		if (polygon && curved && n_cross) {	/* Must resample between crossing points */
			double *x_add = NULL, *y_add = NULL, *x_cpy = NULL, *y_cpy = NULL;
			size_t np = 0;
			uint64_t add, last_index = 0, p, p_next;

			if (n_cross%2 == 1) {	/* Should not happen with a polygon */
				GMT_Report (GMT->parent, GMT_MSG_NORMAL, "Error in map_wesn_clip: odd number of crossings?");
			}

			/* First copy the current polygon */

			gmt_M_malloc2 (GMT, x_cpy, y_cpy, m, &np, double);
			gmt_M_memcpy (x_cpy, xtmp[out], m, double);
			gmt_M_memcpy (y_cpy, ytmp[out], m, double);

			for (p = np = 0; p < n_cross; p++) {	/* Process each crossing point */
				if (last_index < x_index[p]) {	/* Copy over segment from were we left off to this crossing point */
					add = x_index[p] - last_index;
					if ((new_n = (np+add)) >= n_alloc) gmt_M_malloc4 (GMT, xtmp[0], ytmp[0], xtmp[1], ytmp[1], new_n, &n_alloc, double);
					gmt_M_memcpy (&xtmp[out][np], &x_cpy[last_index], add, double);
					gmt_M_memcpy (&ytmp[out][np], &y_cpy[last_index], add, double);
					np += add;
					last_index = x_index[p];
				}
				if (x_type[p] == -1) {	/* Must add path from this exit to the next entry */
					double start_lon, stop_lon;
					p_next = (p == (n_cross-1)) ? 0 : p + 1;	/* index of the next crossing */
					start_lon = x_cpy[x_index[p]];	stop_lon = x_cpy[x_index[p_next]];
					if (side%2 == 0 && periodic) {	/* Make sure we select the shortest longitude arc */
						if ((x_cpy[x_index[p_next]] - x_cpy[x_index[p]]) < -180.0)
							stop_lon += 360.0;
						else if ((x_cpy[x_index[p_next]] - x_cpy[x_index[p]]) > +180.0)
							stop_lon -= 360.0;
					}
					add = gmtlib_map_path (GMT, start_lon, y_cpy[x_index[p]], stop_lon, y_cpy[x_index[p_next]], &x_add, &y_add);
					if ((new_n = (np+add)) >= n_alloc) gmt_M_malloc4 (GMT, xtmp[0], ytmp[0], xtmp[1], ytmp[1], new_n, &n_alloc, double);
					gmt_M_memcpy (&xtmp[out][np], x_add, add, double);
					gmt_M_memcpy (&ytmp[out][np], y_add, add, double);
					if (add) { gmt_M_free (GMT, x_add);	gmt_M_free (GMT, y_add); }
					np += add;
					last_index = x_index[p_next];
				}
			}
			if (x_index[0] > 0) {	/* First point was clean inside, must add last connection */
				add = m - last_index;
				if ((new_n = (np+add)) >= n_alloc) gmt_M_malloc4 (GMT, xtmp[0], ytmp[0], xtmp[1], ytmp[1], new_n, &n_alloc, double);
				gmt_M_memcpy (&xtmp[out][np], &x_cpy[last_index], add, double);
				gmt_M_memcpy (&ytmp[out][np], &y_cpy[last_index], add, double);
				np += add;
			}
			m = np;	/* New total of points */
			gmt_M_free (GMT, x_cpy);	gmt_M_free (GMT, y_cpy);
		}
	}

	gmt_M_free (GMT, xtmp[1]);	/* Free the pairs of arrays that holds the last input array */
	gmt_M_free (GMT, ytmp[1]);
	gmt_M_free (GMT, x_index);	/* Free the pairs of arrays that holds the crossing info */
	gmt_M_free (GMT, x_type);

	if (m) {	/* Reallocate and return the array with the final clipped polygon */
		n_alloc = m;
		gmt_M_malloc2 (GMT, xtmp[0], ytmp[0], 0U, &n_alloc, double);
		/* Convert to map coordinates */
		for (i = 0; i < m; i++) gmt_geo_to_xy (GMT, xtmp[0][i], ytmp[0][i], &xtmp[0][i], &ytmp[0][i]);

		*x = xtmp[0];
		*y = ytmp[0];
#ifdef DEBUG
		if (dump) {
			fp = fopen ("output.d", "w");
			for (i = 0; i < m; i++) fprintf (fp, "%g\t%g\n", xtmp[0][i], ytmp[0][i]);
			fclose (fp);
		}
#endif
	}
	else {	/* Nothing survived the clipping - free the output arrays */
		gmt_M_free (GMT, xtmp[0]);
		gmt_M_free (GMT, ytmp[0]);
	}

	return (m);
}

/*! . */
GMT_LOCAL uint64_t map_radial_boundary_arc (struct GMT_CTRL *GMT, int this_way, double end_x[], double end_y[], double **xarc, double **yarc) {
	uint64_t n_arc, k, pt;
	double az1, az2, d_az, da, xr, yr, da_try, *xx = NULL, *yy = NULL;

	/* When a polygon crosses out then in again into the circle we need to add a boundary arc
	 * to the polygon where it is clipped.  We simply sample the circle as finely as the arc
	 * length and the current line_step demands */

	da_try = (GMT->current.setting.map_line_step * 360.0) / (TWO_PI * GMT->current.proj.r);	/* Angular step in degrees */
	az1 = d_atan2d (end_y[0], end_x[0]);	/* azimuth from map center to 1st crossing */
	az2 = d_atan2d (end_y[1], end_x[1]);	/* azimuth from map center to 2nd crossing */
	gmt_M_set_delta_lon (az1, az2, d_az);	/* Insist we take the short arc for now */
	n_arc = lrint (ceil (fabs (d_az) / da_try));	/* Get number of integer increments of da_try degree... */
	if (n_arc < 2) n_arc = 2;	/* ...but minimum 2 */
	da = d_az / (n_arc - 1);	/* Reset da to get exact steps */
	if (n_arc <= 2) return (0);	/* Arc is too short to have intermediate points */
	n_arc -= 2;	/* We do not include the end points since these are the crossing points handled in the calling function */
	gmt_M_malloc2 (GMT, xx, yy, n_arc, NULL, double);
	for (k = 1; k <= n_arc; k++) {	/* Create points along arc from first to second crossing point (k-loop excludes the end points) */
		sincosd (az1 + k * da, &yr, &xr);
		pt = (this_way) ? n_arc - k : k - 1;	/* The order we add the arc depends if we exited or entered the inside area */
		xx[pt] = GMT->current.proj.r * (1.0 + xr);
		yy[pt] = GMT->current.proj.r * (1.0 + yr);
	}

	*xarc = xx;
	*yarc = yy;
	return (n_arc);
}

#ifdef DEBUG
/* If we need to dump out clipped polygon then set clip_dump = 1 during execution */
GMT_LOCAL int clip_dump = 0, clip_id = 0;
GMT_LOCAL void map_dumppol (uint64_t n, double *x, double *y, int *id) {
	uint64_t i;
	FILE *fp = NULL;
	char line[64];
	sprintf (line, "dump_%d.d", *id);
	fp = fopen (line, "w");
	for (i = 0; i < n; i++) fprintf (fp, "%g\t%g\n", x[i], y[i]);
	fclose (fp);
	(*id)++;
}
#endif

/*! . */
GMT_LOCAL uint64_t map_radial_clip (struct GMT_CTRL *GMT, double *lon, double *lat, uint64_t np, double **x, double **y, uint64_t *total_nx) {
	size_t n_alloc = 0;
	uint64_t n = 0, n_arc;
	unsigned int i, nx;
	unsigned int sides[4];
	bool this_side = false, add_boundary = false;
	double xlon[4], xlat[4], xc[4], yc[4], end_x[3], end_y[3], xr, yr;
	double *xx = NULL, *yy = NULL, *xarc = NULL, *yarc = NULL;

	*total_nx = 0;	/* Keep track of total of crossings */

	if (np == 0) return (0);

	if (!gmt_map_outside (GMT, lon[0], lat[0])) {
		gmt_M_malloc2 (GMT, xx, yy, n, &n_alloc, double);
		gmt_geo_to_xy (GMT, lon[0], lat[0], &xx[0], &yy[0]);
		n++;
	}
	nx = 0;
	for (i = 1; i < np; i++) {
		this_side = gmt_map_outside (GMT, lon[i], lat[i]);
		if (map_crossing (GMT, lon[i-1], lat[i-1], lon[i], lat[i], xlon, xlat, xc, yc, sides)) {
			if (this_side) {	/* Crossing boundary and leaving circle: Add exit point to the path */
				if (n == n_alloc) gmt_M_malloc2 (GMT, xx, yy, n, &n_alloc, double);
				xx[n] = xc[0];	yy[n] = yc[0];	n++;
			}
			end_x[nx] = xc[0] - GMT->current.proj.r;	end_y[nx] = yc[0] - GMT->current.proj.r;
			nx++;
			(*total_nx) ++;
			if (nx >= 2) {	/* Got a pair of entry+exit points */
				add_boundary = !this_side;	/* We only add boundary arcs if we first exited and now entered the circle again */
			}
			if (add_boundary) {	/* Crossed twice.  Now add arc between the two crossing points */
				/* PW: Currently, we make the assumption that the shortest arc is the one we want.  However,
				 * extremely large polygons could cut the boundary so that it is the longest arc we want.
				 * The way to improve this algorithm in the future is to find the two opposite points on
				 * the circle boundary that lies on the bisector of az1,az2, and see which point lies
				 * inside the polygon.  This would require that gmt_inonout_sphpol be called.
				 */
				if ((n_arc = map_radial_boundary_arc (GMT, this_side, &end_x[nx-2], &end_y[nx-2], &xarc, &yarc)) > 0) {
					if ((n + n_arc) >= n_alloc) gmt_M_malloc2 (GMT, xx, yy, n + n_arc, &n_alloc, double);
					gmt_M_memcpy (&xx[n], xarc, n_arc, double);	/* Copy longitudes of arc */
					gmt_M_memcpy (&yy[n], yarc, n_arc, double);	/* Copy latitudes of arc */
					n += n_arc;	/* Number of arc points added (end points are done separately) */
					gmt_M_free (GMT, xarc);	gmt_M_free (GMT,  yarc);
				}
				add_boundary = false;
				nx -= 2;	/* Done with those two crossings */
			}
			if (!this_side) {	/* Crossing boundary and entering circle: Add entry point to the path */
				if (n == n_alloc) gmt_M_malloc2 (GMT, xx, yy, n, &n_alloc, double);
				xx[n] = xc[0];	yy[n] = yc[0];	n++;
			}
		}
		gmt_geo_to_xy (GMT, lon[i], lat[i], &xr, &yr);
		if (!this_side) {	/* Only add points actually inside the map to the path */
			if (n == n_alloc) gmt_M_malloc2 (GMT, xx, yy, n, &n_alloc, double);
			xx[n] = xr;	yy[n] = yr;	n++;
		}
	}

	if (nx == 2) {	/* Must close polygon by adding boundary arc */
		if ((n_arc = map_radial_boundary_arc (GMT, this_side, end_x, end_y, &xarc, &yarc)) > 0) {
			if ((n + n_arc) >= n_alloc) gmt_M_malloc2 (GMT, xx, yy, n + n_arc, &n_alloc, double);
			gmt_M_memcpy (&xx[n], xarc, n_arc, double);	/* Copy longitudes of arc */
			gmt_M_memcpy (&yy[n], yarc, n_arc, double);	/* Copy latitudes of arc */
			n += n_arc;	/* Number of arc points added (end points are done separately) */
			gmt_M_free (GMT, xarc);	gmt_M_free (GMT,  yarc);
		}
		if (n == n_alloc) gmt_M_malloc2 (GMT, xx, yy, n, &n_alloc, double);
		xx[n] = xx[0];	yy[n] = yy[0];	n++;	/* Close the polygon */
	}
	n_alloc = n;
	gmt_M_malloc2 (GMT, xx, yy, 0U, &n_alloc, double);
	*x = xx;
	*y = yy;
#ifdef DEBUG
	if (clip_dump) map_dumppol (n, xx, yy, &clip_id);
#endif

	return (n);
}

/*! . */
GMT_LOCAL bool map_cartesian_overlap (struct GMT_CTRL *GMT, double lon0, double lat0, double lon1, double lat1) {
	/* Return true if the projection of either (lon0,lat0) and (lon1,lat1) is inside (not on) the rectangular map boundary */
	/* Here, lon,lat etc are Cartesian and not geographic coordinates, otherwise map_rect_overlap is used */
	double x0, y0, x1, y1;

	gmt_geo_to_xy (GMT, lon0, lat0, &x0, &y0);
	gmt_geo_to_xy (GMT, lon1, lat1, &x1, &y1);

	if (x0 > x1) double_swap (x0, x1);
	if (y0 > y1) double_swap (y0, y1);

	if (x1 - GMT->current.proj.rect[XLO] < -GMT_CONV8_LIMIT || x0 - GMT->current.proj.rect[XHI] > GMT_CONV8_LIMIT) return (false);
	if (y1 - GMT->current.proj.rect[YLO] < -GMT_CONV8_LIMIT || y0 - GMT->current.proj.rect[YHI] > GMT_CONV8_LIMIT) return (false);
	return (true);
}

/*! . */
GMT_LOCAL bool map_rect_overlap (struct GMT_CTRL *GMT, double lon0, double lat0, double lon1, double lat1) {
	/* Return true if the projection of either (lon0,lat0) and (lon1,lat1) is inside (not on) the rectangular map boundary */
	double x0, y0, x1, y1;

	gmt_geo_to_xy (GMT, lon0, lat0, &x0, &y0);
	gmt_geo_to_xy (GMT, lon1, lat1, &x1, &y1);

	if (x0 > x1) double_swap (x0, x1);
	if (y0 > y1) double_swap (y0, y1);

	if (x1 - GMT->current.proj.rect[XLO] < -GMT_CONV8_LIMIT || x0 - GMT->current.proj.rect[XHI] > GMT_CONV8_LIMIT) return (false);
	if (y1 - GMT->current.proj.rect[YLO] < -GMT_CONV8_LIMIT || y0 - GMT->current.proj.rect[YHI] > GMT_CONV8_LIMIT) return (false);
	if (x0 < GMT->current.proj.rect[XLO] && x1 > GMT->current.proj.rect[XHI]) {	/* Possibly a map jump but is it reasonable? */
		/* What can happen for a small non-360 map is that points that approach being +180 degrees in longitude away and the
		 * next point that is +181 will be seen as -179 degrees away and suddenly the x-coordinate jumps from very positive
		 * to very negative (or the other way).  Before this attempt, the function would return true and give crossing lines
		 * across the map.  Here we check if the change in x is a large (> 10x) multiple of the map width. This is likely
		 * not to be fool-proof.  Works with current test scripts so we will give it a go.  Paul Wessel, 7/31/2014 */
		if ((x1 - x0)/(GMT->current.proj.rect[XHI] - GMT->current.proj.rect[XLO]) > 10.0) return (false);
	}
	return (true);
}

/*! . */
GMT_LOCAL bool map_wesn_overlap (struct GMT_CTRL *GMT, double lon0, double lat0, double lon1, double lat1) {
	/* Return true if either of the points (lon0,lat0) and (lon1,lat1) is inside (not on) the rectangular lon/lat boundaries */
	if (lon0 > lon1) double_swap (lon0, lon1);
	if (lat0 > lat1) double_swap (lat0, lat1);
	if (lon1 - GMT->common.R.wesn[XLO] < -GMT_CONV8_LIMIT) {
		lon0 += 360.0;
		lon1 += 360.0;
	}
	else if (lon0 - GMT->common.R.wesn[XHI] > GMT_CONV8_LIMIT) {
		lon0 -= 360.0;
		lon1 -= 360.0;
	}

	if (lon1 - GMT->common.R.wesn[XLO] < -GMT_CONV8_LIMIT || lon0 - GMT->common.R.wesn[XHI] > GMT_CONV8_LIMIT) return (false);
	if (lat1 - GMT->common.R.wesn[YLO] < -GMT_CONV8_LIMIT || lat0 - GMT->common.R.wesn[YHI] > GMT_CONV8_LIMIT) return (false);
	return (true);
}

/*! . */
GMT_LOCAL bool map_radial_overlap (struct GMT_CTRL *GMT, double lon0, double lat0, double lon1, double lat1) {
	/* Dummy routine */
	gmt_M_unused(GMT); gmt_M_unused(lon0); gmt_M_unused(lat0); gmt_M_unused(lon1); gmt_M_unused(lat1);
	return (true);
}

/*! . */
GMT_LOCAL bool map_genperg_overlap (struct GMT_CTRL *GMT, double lon0, double lat0, double lon1, double lat1) {
	/* Dummy routine */
	gmt_M_unused(lon0); gmt_M_unused(lat0); gmt_M_unused(lon1); gmt_M_unused(lat1);
	if (GMT->current.proj.g_debug > 0) GMT_Report (GMT->parent, GMT_MSG_DEBUG, "genper_overlap: overlap called\n");
	return (true);
}

/*! . */
GMT_LOCAL bool map_genperw_overlap (struct GMT_CTRL *GMT, double lon0, double lat0, double lon1, double lat1) {
	bool out0, out1;
	gmt_M_unused(lon0); gmt_M_unused(lat0); gmt_M_unused(lon1); gmt_M_unused(lat1);
	/* Return true if either of the points (lon0,lat0) and (lon1,lat1) is inside (not on) the windowed genper boundary */
	/* Check if point 1 is beyond horizon: */
	out0 = map_radial_outside (GMT, lon0, lat0);		/* true if point 0 is beyond the horizon */
	if (!out0) out0 = map_rect_outside (GMT, lon0, lat0);	/* true if point 0 is beyond the map box */
	out1 = map_radial_outside (GMT, lon1, lat1);		/* true if point 1 is beyond the horizon */
	if (!out1) out1 = map_rect_outside (GMT, lon1, lat1);	/* true if point 1 is beyond the map box */
	return (out0 != out1);
}

/*! . */
GMT_LOCAL void map_xy_search (struct GMT_CTRL *GMT, double *x0, double *x1, double *y0, double *y1, double w0, double e0, double s0, double n0) {
	unsigned int i, j;
	double xmin, xmax, ymin, ymax, w, s, x, y, dlon, dlat;

	/* Find min/max forward values */

	xmax = ymax = -DBL_MAX;
	xmin = ymin = DBL_MAX;
	dlon = fabs (e0 - w0) / 500;
	dlat = fabs (n0 - s0) / 500;

	for (i = 0; i <= 500; i++) {
		w = w0 + i * dlon;
		(*GMT->current.proj.fwd) (GMT, w, s0, &x, &y);
		if (x < xmin) xmin = x;
		if (y < ymin) ymin = y;
		if (x > xmax) xmax = x;
		if (y > ymax) ymax = y;
		(*GMT->current.proj.fwd) (GMT, w, n0, &x, &y);
		if (x < xmin) xmin = x;
		if (y < ymin) ymin = y;
		if (x > xmax) xmax = x;
		if (y > ymax) ymax = y;
	}
	for (j = 0; j <= 500; j++) {
		s = s0 + j * dlat;
		(*GMT->current.proj.fwd) (GMT, w0, s, &x, &y);
		if (x < xmin) xmin = x;
		if (y < ymin) ymin = y;
		if (x > xmax) xmax = x;
		if (y > ymax) ymax = y;
		(*GMT->current.proj.fwd) (GMT, e0, s, &x, &y);
		if (x < xmin) xmin = x;
		if (y < ymin) ymin = y;
		if (x > xmax) xmax = x;
		if (y > ymax) ymax = y;
	}

	*x0 = xmin;	*x1 = xmax;	*y0 = ymin;	*y1 = ymax;
}

/*! . */
GMT_LOCAL void map_setxy (struct GMT_CTRL *GMT, double xmin, double xmax, double ymin, double ymax) {
	/* Set x/y parameters */

	GMT->current.proj.rect_m[XLO] = xmin;	GMT->current.proj.rect_m[XHI] = xmax;	/* This is in original meters */
	GMT->current.proj.rect_m[YLO] = ymin;	GMT->current.proj.rect_m[YHI] = ymax;
	GMT_Report (GMT->parent, GMT_MSG_DEBUG, "Projected values in meters: %g %g %g %g\n", xmin, xmax, ymin, ymax);
	GMT->current.proj.rect[XHI] = (xmax - xmin) * GMT->current.proj.scale[GMT_X];
	GMT->current.proj.rect[YHI] = (ymax - ymin) * GMT->current.proj.scale[GMT_Y];
	GMT->current.proj.origin[GMT_X] = -xmin * GMT->current.proj.scale[GMT_X];
	GMT->current.proj.origin[GMT_Y] = -ymin * GMT->current.proj.scale[GMT_Y];
}

/*! . */
GMT_LOCAL void map_setinfo (struct GMT_CTRL *GMT, double xmin, double xmax, double ymin, double ymax, double scl) {
	/* Set [and rescale] parameters */
	double factor = 1.0, w, h;

	if (GMT->current.map.is_world && doubleAlmostEqualZero (xmax, xmin)) {	/* Safety valve for cases when w & e both project to the same side due to round-off */
		xmax = MAX (fabs (xmin), fabs (xmax));
		xmin =-xmax;
	}
	w = (xmax - xmin) * GMT->current.proj.scale[GMT_X];
	h = (ymax - ymin) * GMT->current.proj.scale[GMT_Y];

	if (GMT->current.proj.gave_map_width == 1)		/* Must rescale to given width */
		factor = scl / w;
	else if (GMT->current.proj.gave_map_width == 2)	/* Must rescale to given height */
		factor = scl / h;
	else if (GMT->current.proj.gave_map_width == 3)	/* Must rescale to max dimension */
		factor = scl / MAX (w, h);
	else if (GMT->current.proj.gave_map_width == 4)	/* Must rescale to min dimension */
		factor = scl / MIN (w, h);
	GMT->current.proj.scale[GMT_X] *= factor;
	GMT->current.proj.scale[GMT_Y] *= factor;
	GMT->current.proj.w_r *= factor;

	if (GMT->current.proj.g_debug > 1) {
		GMT_Report (GMT->parent, GMT_MSG_DEBUG, "xmin %7.3f xmax %7.3f ymin %7.4f ymax %7.3f scale %6.3f\n", xmin/1000, xmax/1000, ymin/1000, ymax/1000, scl);
		GMT_Report (GMT->parent, GMT_MSG_DEBUG, "gave_map_width %d w %9.4e h %9.4e factor %9.4e\n", GMT->current.proj.gave_map_width, w, h, factor);
	}

	map_setxy (GMT, xmin, xmax, ymin, ymax);
}

/*! . */
GMT_LOCAL double map_mean_radius (struct GMT_CTRL *GMT, double a, double f) {
	double r, b = a * (1 - f);

	if (f == 0.0) return a;	/* Not that hard */

	switch (GMT->current.setting.proj_mean_radius) {
		case GMT_RADIUS_MEAN:
			r = a * (1.0 - f / 3.0);
			break;
		case GMT_RADIUS_AUTHALIC:
			r = sqrt (0.5 * a * a + 0.5 * b * b * atanh (GMT->current.proj.ECC) / GMT->current.proj.ECC);
			break;
		case GMT_RADIUS_VOLUMETRIC:
			r = pow (a*a*b, 1.0/3.0);
			break;
		case GMT_RADIUS_MERIDIONAL:
			r = pow (0.5 * (pow (a, 1.5) + pow (b, 1.5)), 2.0/3.0);
			break;
		case GMT_RADIUS_QUADRATIC:
			r = 0.5 * sqrt (3.0 * a * a + b * b);
			break;
		default:	/* Cannot get here! Safety valve */
			GMT_Report (GMT->parent, GMT_MSG_NORMAL, "Internal ERROR: GMT mean radius not specified\n");
			exit (EXIT_FAILURE);
			break;
	}

	return (r);
}

/*! . */
GMT_LOCAL void map_set_spherical (struct GMT_CTRL *GMT, bool notify) {
	/* Set up ellipsoid parameters using spherical approximation */

	GMT->current.setting.ref_ellipsoid[GMT_N_ELLIPSOIDS - 1].eq_radius =
		map_mean_radius (GMT, GMT->current.setting.ref_ellipsoid[GMT->current.setting.proj_ellipsoid].eq_radius, GMT->current.setting.ref_ellipsoid[GMT->current.setting.proj_ellipsoid].flattening);
	GMT->current.setting.proj_ellipsoid = GMT_N_ELLIPSOIDS - 1;	/* Custom ellipsoid */
	GMT->current.setting.ref_ellipsoid[GMT->current.setting.proj_ellipsoid].flattening = 0.0;
	if (notify) GMT_Report (GMT->parent, GMT_MSG_VERBOSE, "Warning: spherical approximation used!\n");
	GMT->current.setting.proj_aux_latitude = GMT_LATSWAP_NONE;	/* No lat swapping for spherical */

	gmtlib_init_ellipsoid (GMT);
}

/*! . */
GMT_LOCAL double map_left_conic (struct GMT_CTRL *GMT, double y) {
	double x_ws, y_ws, x_wn, y_wn, dy;

	gmt_geo_to_xy (GMT, GMT->common.R.wesn[XLO], GMT->common.R.wesn[YLO], &x_ws, &y_ws);
	gmt_geo_to_xy (GMT, GMT->common.R.wesn[XLO], GMT->common.R.wesn[YHI], &x_wn, &y_wn);
	dy = y_wn - y_ws;
	if (doubleAlmostEqualZero (y_wn, y_ws))
		return (0.0);
	return (x_ws + ((x_wn - x_ws) * (y - y_ws) / dy));
}

/*! . */
GMT_LOCAL double map_right_conic (struct GMT_CTRL *GMT, double y) {
	double x_es, y_es, x_en, y_en, dy;

	gmt_geo_to_xy (GMT, GMT->common.R.wesn[XHI], GMT->common.R.wesn[YLO], &x_es, &y_es);
	gmt_geo_to_xy (GMT, GMT->common.R.wesn[XHI], GMT->common.R.wesn[YHI], &x_en, &y_en);
	dy = y_en - y_es;
	if (doubleAlmostEqualZero (y_en, y_es))
		return (GMT->current.map.width);
	return (x_es - ((x_es - x_en) * (y - y_es) / dy));
}

/*! . */
GMT_LOCAL double map_left_rect (struct GMT_CTRL *GMT, double y) {
	gmt_M_unused(GMT); gmt_M_unused(y);
	return (0.0);
}

/*! . */
GMT_LOCAL double map_right_rect (struct GMT_CTRL *GMT, double y) {
	gmt_M_unused(y);
	return (GMT->current.map.width);
}

/*! . */
GMT_LOCAL double map_left_circle (struct GMT_CTRL *GMT, double y) {
	y -= GMT->current.proj.origin[GMT_Y];
	return (GMT->current.map.half_width - d_sqrt (GMT->current.proj.r * GMT->current.proj.r - y * y));
}

/*! . */
GMT_LOCAL double map_right_circle (struct GMT_CTRL *GMT, double y) {
	/* y -= GMT->current.proj.r; */
	y -= GMT->current.proj.origin[GMT_Y];
	return (GMT->current.map.half_width + d_sqrt (GMT->current.proj.r * GMT->current.proj.r - y * y));
}

/*! . */
GMT_LOCAL double map_left_ellipse (struct GMT_CTRL *GMT, double y) {
	/* Applies to Hammer and Mollweide only, where major axis = 2 * minor axis */

	y = (y - GMT->current.proj.origin[GMT_Y]) / GMT->current.proj.w_r;	/* Fraction, relative to Equator */
	return (GMT->current.map.half_width - 2.0 * GMT->current.proj.w_r * d_sqrt (1.0 - y * y));
}

/*! . */
GMT_LOCAL double map_right_ellipse (struct GMT_CTRL *GMT, double y) {
	/* Applies to Hammer and Mollweide only, where major axis = 2 * minor axis */

	y = (y - GMT->current.proj.origin[GMT_Y]) / GMT->current.proj.w_r;	/* Fraction, relative to Equator */
	return (GMT->current.map.half_width + 2.0 * GMT->current.proj.w_r * d_sqrt (1.0 - y * y));
}

/*! . */
GMT_LOCAL double map_az_backaz_cartesian (struct GMT_CTRL *GMT, double lonE, double latE, double lonS, double latS, bool baz) {
	/* Calculate azimuths or backazimuths.  Cartesian case.
	 * First point is considered "Event" and second "Station".
	 * Azimuth is direction from Station to Event.
	 * BackAzimuth is direction from Event to Station */

	double az, dx, dy;

	if (baz) {	/* exchange point one and two */
		double_swap (lonS, lonE);
		double_swap (latS, latE);
	}
	dx = lonE - lonS;
	dy = latE - latS;
	az = (dx == 0.0 && dy == 0.0) ? GMT->session.d_NaN : 90.0 - atan2d (dy, dx);
	if (az < 0.0) az += 360.0;
	return (az);
}

/*! . */
GMT_LOCAL double map_az_backaz_cartesian_proj (struct GMT_CTRL *GMT, double lonE, double latE, double lonS, double latS, bool baz) {
	/* Calculate azimuths or backazimuths.  Cartesian case.
	 * First point is considered "Event" and second "Station".
	 * Azimuth is direction from Station to Event.
	 * BackAzimuth is direction from Event to Station */

	double az, dx, dy, xE, yE, xS, yS;

	if (baz) {	/* exchange point one and two */
		double_swap (lonS, lonE);
		double_swap (latS, latE);
	}
	gmt_geo_to_xy (GMT, lonE, latE, &xE, &yE);
	gmt_geo_to_xy (GMT, lonS, latS, &xS, &yS);
	dx = xE - xS;
	dy = yE - yS;
	az = (dx == 0.0 && dy == 0.0) ? GMT->session.d_NaN : 90.0 - atan2d (dy, dx);
	if (az < 0.0) az += 360.0;
	return (az);
}

/*! . */
GMT_LOCAL double map_az_backaz_flatearth (struct GMT_CTRL *GMT, double lonE, double latE, double lonS, double latS, bool baz) {
	/* Calculate azimuths or backazimuths.  Flat earth code.
	 * First point is considered "Event" and second "Station".
	 * Azimuth is direction from Station to Event.
	 * BackAzimuth is direction from Event to Station */

	double az, dx, dy, dlon;

	if (baz) {	/* exchange point one and two */
		double_swap (lonS, lonE);
		double_swap (latS, latE);
	}
	gmt_M_set_delta_lon (lonS, lonE, dlon);
	dx = dlon * cosd (0.5 * (latE + latS));
	dy = latE - latS;
	az = (dx == 0.0 && dy == 0.0) ? GMT->session.d_NaN : 90.0 - atan2d (dy, dx);
	if (az < 0.0) az += 360.0;
	return (az);
}

/*! . */
GMT_LOCAL double map_az_backaz_sphere (struct GMT_CTRL *GMT, double lonE, double latE, double lonS, double latS, bool baz) {
	/* Calculate azimuths or backazimuths.  Spherical code.
	 * First point is considered "Event" and second "Station".
	 * Azimuth is direction from Station to Event.
	 * BackAzimuth is direction from Event to Station */

	double az, sin_yS, cos_yS, sin_yE, cos_yE, sin_dlon, cos_dlon;
	gmt_M_unused(GMT);

	if (baz) {	/* exchange point one and two */
		double_swap (lonS, lonE);
		double_swap (latS, latE);
	}
	sincosd (latS, &sin_yS, &cos_yS);
	sincosd (latE, &sin_yE, &cos_yE);
	sincosd (lonS - lonE, &sin_dlon, &cos_dlon);
	az = atan2d (cos_yS * sin_dlon, cos_yE * sin_yS - sin_yE * cos_yS * cos_dlon);
	if (az < 0.0) az += 360.0;
	return (az);
}

#define VINCENTY_EPS		5e-14
#define VINCENTY_MAX_ITER	50
/*! . */
GMT_LOCAL double map_az_backaz_vincenty (struct GMT_CTRL *GMT, double lonE, double latE, double lonS, double latS, bool back_az) {
	/* Translation of NGS FORTRAN code for determination of true distance
	** and respective forward and back azimuths between two points on the
	** ellipsoid.  Good for any pair of points that are not antipodal.
	**
	**      INPUT
	**	latS, lonS -- latitude and longitude of first point in radians.
	**	latE, lonE -- latitude and longitude of second point in radians.
	**
	**	OUTPUT
	**  	faz -- azimuth from first point to second in radians clockwise from North.
	**	baz -- azimuth from second point back to first point.
	**	bool back_az controls which is returned
	** Modified by P.W. from: http://article.gmane.org/gmane.comp.gis.proj-4.devel/3478
	*/
	int n_iter = 0;
	static double az, c, d, e, r, f, d_lon, dx, x, y, sa, cx, cy, cz, sx, sy, c2a, cu1, cu2, su1, tu1, tu2, ts, baz, faz;

	f = GMT->current.setting.ref_ellipsoid[GMT->current.setting.proj_ellipsoid].flattening;
	r = 1.0 - f;
	tu1 = r * tand (latS);
	tu2 = r * tand (latE);
	cu1 = 1.0 / sqrt (tu1 * tu1 + 1.0);
	su1 = cu1 * tu1;
	cu2 = 1.0 / sqrt (tu2 * tu2 + 1.0);
	ts  = cu1 * cu2;
	baz = ts * tu2;
	faz = baz * tu1;
	gmt_M_set_delta_lon (lonS, lonE, d_lon);
	x = dx = D2R * d_lon;
	do {
		n_iter++;
		sincos (x, &sx, &cx);
		tu1 = cu2 * sx;
		tu2 = baz - su1 * cu2 * cx;
		sy = sqrt (tu1 * tu1 + tu2 * tu2);
		cy = ts * cx + faz;
		y = atan2 (sy, cy);
		sa = ts * sx / sy;
		c2a = -sa * sa + 1.0;
		cz = faz + faz;
		if (c2a > 0.0) cz = -cz / c2a + cy;
		e = cz * cz * 2.0 - 1.0;
		c = ((c2a * -3.0 + 4.0) * f + 4.0) * c2a * f / 16.0;
		d = x;
		x = ((e * cy * c + cz) * sy * c + y) * sa;
		x = (1.0 - c) * x * f + dx;
	} while (fabs (d - x) > VINCENTY_EPS && n_iter <= VINCENTY_MAX_ITER);
	if (n_iter > VINCENTY_MAX_ITER) {
		GMT->current.proj.n_geodesic_approx++;	/* Count inaccurate results */
		GMT_Report (GMT->parent, GMT_MSG_NORMAL, "Near- or actual antipodal points encountered. Precision may be reduced slightly.\n");
	}
	GMT->current.proj.n_geodesic_calls++;
	/* To give the same sense of results as all other codes, we must basically swap baz and faz; here done in the ? test */
	az = (back_az) ? atan2 (tu1, tu2) : atan2 (cu1 * sx, baz * cx - su1 * cu2) + M_PI;
	return (R2D * az);
}

/*! . */
GMT_LOCAL double map_az_backaz_rudoe (struct GMT_CTRL *GMT, double lonE, double latE, double lonS, double latS, bool baz) {
	/* Calculate azimuths or backazimuths for geodesics using geocentric latitudes.
	 * First point is considered "Event" and second "Station".
	 * Azimuth is direction from Station to Event.
	 * BackAzimuth is direction from Event to Station */

	double az, a, b, c, d, e, f, g, h, a1, b1, c1, d1, e1, f1, g1, h1, thg, ss, sc;

	/* Equations are unstable for latitudes of exactly 0 degrees. */
	if (latE == 0.0) latE = 1.0e-08;
	if (latS == 0.0) latS = 1.0e-08;

	/* Must convert from geographic to geocentric coordinates in order
	 * to use the spherical trig equations.  This requires a latitude
	 * correction given by: 1-ECC2=1-2*f + f*f = GMT->current.proj.one_m_ECC2
	 */

	thg = atan (GMT->current.proj.one_m_ECC2 * tand (latE));
	sincos (thg, &c, &f);		f = -f;
	sincosd (lonE, &d, &e);		e = -e;
	a = f * e;
	b = -f * d;
	g = -c * e;
	h = c * d;

	/* Calculating some trig constants. */

	thg = atan (GMT->current.proj.one_m_ECC2 * tand (latS));
	sincos (thg, &c1, &f1);		f1 = -f1;
	sincosd (lonS, &d1, &e1);	e1 = -e1;
	a1 = f1 * e1;
	b1 = -f1 * d1;
	g1 = -c1 * e1;
	h1 = c1 * d1;

	/* Spherical trig relationships used to compute angles. */

	if (baz) {	/* Get Backazimuth */
		ss = pow(a-d1,2.0) + pow(b-e1,2.0) + c * c - 2.0;
		sc = pow(a-g1,2.0) + pow(b-h1,2.0) + pow(c-f1,2.0) - 2.0;
	}
	else {		/* Get Azimuth */
		ss = pow(a1-d, 2.0) + pow(b1-e, 2.0) + c1 * c1 - 2.0;
		sc = pow(a1-g, 2.0) + pow(b1-h, 2.0) + pow(c1-f, 2.0) - 2.0;
	}
	az = atan2d (ss,sc);
	if (az < 0.0) az += 360.0;
	return (az);
}

/*
 *	TRANSFORMATION ROUTINES FOR THE LINEAR PROJECTION (GMT_LINEAR)
 */

/*! . */
GMT_LOCAL void map_linearxy (struct GMT_CTRL *GMT, double x, double y, double *x_i, double *y_i) {
	/* Transform both x and y linearly */
	(*GMT->current.proj.fwd_x) (GMT, x, x_i);
	(*GMT->current.proj.fwd_y) (GMT, y, y_i);
}

/*! . */
GMT_LOCAL void map_ilinearxy (struct GMT_CTRL *GMT, double *x, double *y, double x_i, double y_i) {
	/* Inversely transform both x and y linearly */
	(*GMT->current.proj.inv_x) (GMT, x, x_i);
	(*GMT->current.proj.inv_y) (GMT, y, y_i);
}

/*! . */
GMT_LOCAL bool map_init_linear (struct GMT_CTRL *GMT) {
	bool positive;
	double xmin = 0.0, xmax = 0.0, ymin = 0.0, ymax = 0.0;

	GMT->current.map.left_edge  = &map_left_rect;
	GMT->current.map.right_edge = &map_right_rect;
	GMT->current.proj.fwd = &map_linearxy;
	GMT->current.proj.inv = &map_ilinearxy;
	if (gmt_M_x_is_lon (GMT, GMT_IN)) {	/* x is longitude */
		GMT->current.proj.central_meridian = 0.5 * (GMT->common.R.wesn[XLO] + GMT->common.R.wesn[XHI]);
		GMT->current.map.is_world = gmt_M_360_range (GMT->common.R.wesn[XLO], GMT->common.R.wesn[XHI]);
	}
	else
		GMT->current.map.lon_wrap = false;
	GMT->current.proj.scale[GMT_X] = GMT->current.proj.pars[0];
	GMT->current.proj.scale[GMT_Y] = GMT->current.proj.pars[1];
	GMT->current.proj.xyz_pos[GMT_X] = (GMT->current.proj.scale[GMT_X] >= 0.0);	/* False if user wants x to increase left */
	GMT->current.proj.xyz_pos[GMT_Y] = (GMT->current.proj.scale[GMT_Y] >= 0.0);	/* False if user wants y to increase down */
	switch ( (GMT->current.proj.xyz_projection[GMT_X]%3)) {	/* Modulo 3 so that GMT_TIME (3) maps to GMT_LINEAR (0) */
		case GMT_LINEAR:	/* Regular scaling */
			if (GMT->current.io.col_type[GMT_IN][GMT_X] == GMT_IS_ABSTIME && GMT->current.proj.xyz_projection[GMT_X] != GMT_TIME)
				GMT_Report (GMT->parent, GMT_MSG_NORMAL, "Warning -JX|x option: Your x-column contains absolute time but -JX|x...T was not specified!\n");
			GMT->current.proj.fwd_x = ((gmt_M_x_is_lon (GMT, GMT_IN)) ? &gmt_translind  : &gmt_translin);
			GMT->current.proj.inv_x = ((gmt_M_x_is_lon (GMT, GMT_IN)) ? &gmt_itranslind : &gmt_itranslin);
			if (GMT->current.proj.xyz_pos[GMT_X]) {
				(*GMT->current.proj.fwd_x) (GMT, GMT->common.R.wesn[XLO], &xmin);
				(*GMT->current.proj.fwd_x) (GMT, GMT->common.R.wesn[XHI], &xmax);
			}
			else {
				(*GMT->current.proj.fwd_x) (GMT, GMT->common.R.wesn[XHI], &xmin);
				(*GMT->current.proj.fwd_x) (GMT, GMT->common.R.wesn[XLO], &xmax);
			}
			break;
		case GMT_LOG10:	/* Log10 transformation */
			if (GMT->common.R.wesn[XLO] <= 0.0 || GMT->common.R.wesn[XHI] <= 0.0) {
				GMT_Report (GMT->parent, GMT_MSG_NORMAL, "Syntax error -JX|x option:  Limits must be positive for log10 option\n");
				GMT_exit (GMT, EXIT_FAILURE); return false;
			}
			xmin = (GMT->current.proj.xyz_pos[GMT_X]) ? d_log10 (GMT, GMT->common.R.wesn[XLO]) : d_log10 (GMT, GMT->common.R.wesn[XHI]);
			xmax = (GMT->current.proj.xyz_pos[GMT_X]) ? d_log10 (GMT, GMT->common.R.wesn[XHI]) : d_log10 (GMT, GMT->common.R.wesn[XLO]);
			GMT->current.proj.fwd_x = &gmt_translog10;
			GMT->current.proj.inv_x = &gmt_itranslog10;
			break;
		case GMT_POW:	/* x^y transformation */
			GMT->current.proj.xyz_pow[GMT_X] = GMT->current.proj.pars[2];
			GMT->current.proj.xyz_ipow[GMT_X] = 1.0 / GMT->current.proj.pars[2];
			positive = !((GMT->current.proj.xyz_pos[GMT_X] + (GMT->current.proj.xyz_pow[GMT_X] > 0.0)) % 2);
			xmin = (positive) ? pow (GMT->common.R.wesn[XLO], GMT->current.proj.xyz_pow[GMT_X]) : pow (GMT->common.R.wesn[XHI], GMT->current.proj.xyz_pow[GMT_X]);
			xmax = (positive) ? pow (GMT->common.R.wesn[XHI], GMT->current.proj.xyz_pow[GMT_X]) : pow (GMT->common.R.wesn[XLO], GMT->current.proj.xyz_pow[GMT_X]);
			GMT->current.proj.fwd_x = &gmt_transpowx;
			GMT->current.proj.inv_x = &gmt_itranspowx;
			break;
	}
	switch (GMT->current.proj.xyz_projection[GMT_Y]%3) {	/* Modulo 3 so that GMT_TIME (3) maps to GMT_LINEAR (0) */
		case GMT_LINEAR:	/* Regular scaling */
			if (GMT->current.io.col_type[GMT_IN][GMT_Y] == GMT_IS_ABSTIME && GMT->current.proj.xyz_projection[GMT_Y] != GMT_TIME)
				GMT_Report (GMT->parent, GMT_MSG_NORMAL, "Warning -JX|x option:  Your y-column contains absolute time but -JX|x...T was not specified!\n");
			ymin = (GMT->current.proj.xyz_pos[GMT_Y]) ? GMT->common.R.wesn[YLO] : GMT->common.R.wesn[YHI];
			ymax = (GMT->current.proj.xyz_pos[GMT_Y]) ? GMT->common.R.wesn[YHI] : GMT->common.R.wesn[YLO];
			GMT->current.proj.fwd_y = &gmt_translin;
			GMT->current.proj.inv_y = &gmt_itranslin;
			break;
		case GMT_LOG10:	/* Log10 transformation */
			if (GMT->common.R.wesn[YLO] <= 0.0 || GMT->common.R.wesn[YHI] <= 0.0) {
				GMT_Report (GMT->parent, GMT_MSG_NORMAL, "Syntax error -JX|x option:  Limits must be positive for log10 option\n");
				GMT_exit (GMT, EXIT_FAILURE); return false;
			}
			ymin = (GMT->current.proj.xyz_pos[GMT_Y]) ? d_log10 (GMT, GMT->common.R.wesn[YLO]) : d_log10 (GMT, GMT->common.R.wesn[YHI]);
			ymax = (GMT->current.proj.xyz_pos[GMT_Y]) ? d_log10 (GMT, GMT->common.R.wesn[YHI]) : d_log10 (GMT, GMT->common.R.wesn[YLO]);
			GMT->current.proj.fwd_y = &gmt_translog10;
			GMT->current.proj.inv_y = &gmt_itranslog10;
			break;
		case GMT_POW:	/* x^y transformation */
			GMT->current.proj.xyz_pow[GMT_Y] = GMT->current.proj.pars[3];
			GMT->current.proj.xyz_ipow[GMT_Y] = 1.0 / GMT->current.proj.pars[3];
			positive = !((GMT->current.proj.xyz_pos[GMT_Y] + (GMT->current.proj.xyz_pow[GMT_Y] > 0.0)) % 2);
			ymin = (positive) ? pow (GMT->common.R.wesn[YLO], GMT->current.proj.xyz_pow[GMT_Y]) : pow (GMT->common.R.wesn[YHI], GMT->current.proj.xyz_pow[GMT_Y]);
			ymax = (positive) ? pow (GMT->common.R.wesn[YHI], GMT->current.proj.xyz_pow[GMT_Y]) : pow (GMT->common.R.wesn[YLO], GMT->current.proj.xyz_pow[GMT_Y]);
			GMT->current.proj.fwd_y = &gmt_transpowy;
			GMT->current.proj.inv_y = &gmt_itranspowy;
	}

	/* Was given axes length instead of scale? */

	if (GMT->current.proj.compute_scale[GMT_X]) GMT->current.proj.scale[GMT_X] /= fabs (xmin - xmax);
	if (GMT->current.proj.compute_scale[GMT_Y]) GMT->current.proj.scale[GMT_Y] /= fabs (ymin - ymax);

	/* If either is zero, adjust width or height to the other */

	if (GMT->current.proj.scale[GMT_X] == 0) {
		GMT->current.proj.scale[GMT_X] = GMT->current.proj.scale[GMT_Y];
		GMT->current.proj.pars[0] = GMT->current.proj.scale[GMT_X] * fabs (xmin - xmax);
	}
	if (GMT->current.proj.scale[GMT_Y] == 0) {
		GMT->current.proj.scale[GMT_Y] = GMT->current.proj.scale[GMT_X];
		GMT->current.proj.pars[1] = GMT->current.proj.scale[GMT_Y] * fabs (ymin - ymax);
	}

	/* This override ensures that when using -J[x|X]...d degrees work as meters */

	GMT->current.proj.M_PR_DEG = 1.0;
	GMT->current.proj.KM_PR_DEG = GMT->current.proj.M_PR_DEG / METERS_IN_A_KM;

	map_setxy (GMT, xmin, xmax, ymin, ymax);
	if (GMT->current.io.col_type[GMT_IN][GMT_X] == GMT_IS_LON) {	/* Using linear projection with longitudes */
		GMT->current.map.outside = &map_wesn_outside;
		GMT->current.map.crossing = &map_wesn_crossing;
		GMT->current.map.overlap = &map_wesn_overlap;
		GMT->current.map.clip = &map_wesn_clip;
	}
	else {
		GMT->current.map.outside = &map_rect_outside;
		GMT->current.map.crossing = &map_rect_crossing;
		GMT->current.map.overlap = &map_cartesian_overlap;
		GMT->current.map.clip = &map_rect_clip;
	}
	GMT->current.map.n_lat_nodes = 2;
	GMT->current.map.n_lon_nodes = 3;	/* > 2 to avoid map-jumps */
	GMT->current.map.frame.check_side = true;
	GMT->current.map.frame.horizontal = 1;
	GMT->current.map.meridian_straight = GMT->current.map.parallel_straight = 1;

	return (false);
}

/*!
 *	TRANSFORMATION ROUTINES FOR POLAR (theta,r) PROJECTION (GMT_POLAR)
 */
GMT_LOCAL bool map_init_polar (struct GMT_CTRL *GMT) {
	double xmin, xmax, ymin, ymax;

	gmt_vpolar (GMT, GMT->current.proj.pars[1]);
	if (GMT->current.proj.got_elevations) {	/* Requires s >= 0 and n <= 90 */
		if (GMT->common.R.wesn[YLO] < 0.0 || GMT->common.R.wesn[YHI] > 90.0) {
			GMT_Report (GMT->parent, GMT_MSG_NORMAL, "Error: -JP...r for elevation plots requires s >= 0 and n <= 90!\n");
			GMT_exit (GMT, EXIT_FAILURE); return false;
		}
		if (doubleAlmostEqual (GMT->common.R.wesn[YHI], 90.0))
			GMT->current.proj.edge[2] = false;
	}
	else {
		if (gmt_M_is_zero (GMT->common.R.wesn[YLO]))
			GMT->current.proj.edge[0] = false;
	}
	if (gmt_M_360_range (GMT->common.R.wesn[XLO], GMT->common.R.wesn[XHI])) GMT->current.proj.edge[1] = GMT->current.proj.edge[3] = false;
	GMT->current.map.left_edge = &map_left_circle;
	GMT->current.map.right_edge = &map_right_circle;
	GMT->current.proj.fwd = &gmt_polar;
	GMT->current.proj.inv = &gmt_ipolar;
	GMT->current.map.is_world = false;	/* There is no wrapping around here */
	map_xy_search (GMT, &xmin, &xmax, &ymin, &ymax, GMT->common.R.wesn[XLO], GMT->common.R.wesn[XHI], GMT->common.R.wesn[YLO], GMT->common.R.wesn[YHI]);
	GMT->current.proj.scale[GMT_X] = GMT->current.proj.scale[GMT_Y] = GMT->current.proj.pars[0];
	map_setinfo (GMT, xmin, xmax, ymin, ymax, GMT->current.proj.pars[0]);
	gmt_geo_to_xy (GMT, GMT->current.proj.central_meridian, GMT->current.proj.pole, &GMT->current.proj.c_x0, &GMT->current.proj.c_y0);

	/* GMT->current.proj.r = 0.5 * GMT->current.proj.rect[XHI]; */
	GMT->current.proj.r = GMT->current.proj.scale[GMT_Y] * GMT->common.R.wesn[YHI];
	GMT->current.map.outside = &map_polar_outside;
	GMT->current.map.crossing = &map_wesn_crossing;
	GMT->current.map.overlap = &map_wesn_overlap;
	GMT->current.map.clip = &map_wesn_clip;
	GMT->current.map.frame.horizontal = 1;
	if (!GMT->current.proj.got_elevations) GMT->current.plot.r_theta_annot = true;	/* Special labeling case (see gmtlib_get_annot_label) */
	GMT->current.map.n_lat_nodes = 2;
	GMT->current.map.meridian_straight = 1;

	return (false);
}

/*!
 *	TRANSFORMATION ROUTINES FOR THE MERCATOR PROJECTION (GMT_MERCATOR)
 */
GMT_LOCAL bool map_init_merc (struct GMT_CTRL *GMT) {
	double xmin, xmax, ymin, ymax, D = 1.0;

	GMT->current.proj.GMT_convert_latitudes = !gmt_M_is_spherical (GMT);
	if (GMT->current.proj.GMT_convert_latitudes) {	/* Set fudge factor */
		gmtlib_scale_eqrad (GMT);
		D = GMT->current.setting.ref_ellipsoid[GMT->current.setting.proj_ellipsoid].eq_radius / GMT->current.proj.lat_swap_vals.rm;
	}
	if (GMT->common.R.wesn[YLO] <= -90.0 || GMT->common.R.wesn[YHI] >= 90.0) {
		GMT_Report (GMT->parent, GMT_MSG_NORMAL, "Syntax error -R option:  Cannot include south/north poles with Mercator projection!\n");
		GMT_exit (GMT, EXIT_FAILURE); return false;
	}
	GMT->current.map.is_world = gmt_M_360_range (GMT->common.R.wesn[XLO], GMT->common.R.wesn[XHI]);
	map_cyl_validate_clon (GMT, 0);	/* Make sure the central longitude is valid */
	gmt_vmerc (GMT, GMT->current.proj.pars[0], GMT->current.proj.pars[1]);
	GMT->current.proj.j_x *= D;
	GMT->current.proj.j_ix /= D;
	GMT->current.proj.fwd = &gmt_merc_sph;
	GMT->current.proj.inv = &gmt_imerc_sph;
	(*GMT->current.proj.fwd) (GMT, GMT->common.R.wesn[XLO], GMT->common.R.wesn[YLO], &xmin, &ymin);
	(*GMT->current.proj.fwd) (GMT, GMT->common.R.wesn[XHI], GMT->common.R.wesn[YHI], &xmax, &ymax);
	if (GMT->current.proj.units_pr_degree) GMT->current.proj.pars[2] /= (D * GMT->current.proj.M_PR_DEG);
	GMT->current.proj.scale[GMT_X] = GMT->current.proj.scale[GMT_Y] = GMT->current.proj.pars[2];
	map_setinfo (GMT, xmin, xmax, ymin, ymax, GMT->current.proj.pars[2]);
	GMT->current.map.n_lat_nodes = 2;
	GMT->current.map.n_lon_nodes = 3;	/* > 2 to avoid map-jumps */
	GMT->current.map.outside = &map_wesn_outside;
	GMT->current.map.crossing = &map_wesn_crossing;
	GMT->current.map.overlap = &map_wesn_overlap;
	GMT->current.map.clip = &map_wesn_clip;
	GMT->current.map.left_edge = &map_left_rect;
	GMT->current.map.right_edge = &map_right_rect;
	GMT->current.map.frame.horizontal = 1;
	GMT->current.map.frame.check_side = true;
	GMT->current.map.meridian_straight = GMT->current.map.parallel_straight = 1;

	return (false);	/* No need to search for wesn */
}

/*!
 *	TRANSFORMATION ROUTINES FOR CYLINDRICAL EQUAL-AREA PROJECTIONS (GMT_CYL_EQ)
 */
GMT_LOCAL bool map_init_cyleq (struct GMT_CTRL *GMT) {
	double xmin, xmax, ymin, ymax;

	GMT->current.proj.Dx = GMT->current.proj.Dy = 0.0;
	GMT->current.proj.GMT_convert_latitudes = !gmt_M_is_spherical (GMT);
	if (GMT->current.proj.GMT_convert_latitudes) {
		double D, k0, qp, slat, e, e2;
		gmtlib_scale_eqrad (GMT);
		slat = GMT->current.proj.pars[1];
		GMT->current.proj.pars[1] = gmt_M_latg_to_lata (GMT, GMT->current.proj.pars[1]);
		e = GMT->current.proj.ECC;
		e2 = GMT->current.proj.ECC2;
		qp = 1.0 - 0.5 * (1.0 - e2) * log ((1.0 - e) / (1.0 + e)) / e;
		k0 = cosd (slat) / d_sqrt (1.0 - e2 * sind (GMT->current.proj.pars[1]) * sind (GMT->current.proj.pars[1]));
		D = k0 / cosd (GMT->current.proj.pars[1]);
		GMT->current.proj.Dx = D;
		GMT->current.proj.Dy = 0.5 * qp / D;
	}
	GMT->current.proj.iDx = 1.0 / GMT->current.proj.Dx;
	GMT->current.proj.iDy = 1.0 / GMT->current.proj.Dy;
	GMT->current.map.is_world = gmt_M_360_range (GMT->common.R.wesn[XLO], GMT->common.R.wesn[XHI]);
	map_cyl_validate_clon (GMT, 1);	/* Make sure the central longitude is valid */
	gmt_vcyleq (GMT, GMT->current.proj.pars[0], GMT->current.proj.pars[1]);
	gmt_cyleq (GMT, GMT->common.R.wesn[XLO], GMT->common.R.wesn[YLO], &xmin, &ymin);
	gmt_cyleq (GMT, GMT->common.R.wesn[XHI], GMT->common.R.wesn[YHI], &xmax, &ymax);
	if (GMT->current.proj.units_pr_degree) GMT->current.proj.pars[2] /= GMT->current.proj.M_PR_DEG;
	GMT->current.proj.scale[GMT_X] = GMT->current.proj.scale[GMT_Y] = GMT->current.proj.pars[2];
	map_setinfo (GMT, xmin, xmax, ymin, ymax, GMT->current.proj.pars[2]);
	GMT->current.map.n_lat_nodes = 2;
	GMT->current.map.n_lon_nodes = 3;	/* > 2 to avoid map-jumps */
	GMT->current.proj.fwd = &gmt_cyleq;
	GMT->current.proj.inv = &gmt_icyleq;
	GMT->current.map.outside = &map_wesn_outside;
	GMT->current.map.crossing = &map_wesn_crossing;
	GMT->current.map.overlap = &map_wesn_overlap;
	GMT->current.map.clip = &map_wesn_clip;
	GMT->current.map.left_edge = &map_left_rect;
	GMT->current.map.right_edge = &map_right_rect;
	GMT->current.map.frame.horizontal = 1;
	GMT->current.map.frame.check_side = true;
	GMT->current.map.meridian_straight = GMT->current.map.parallel_straight = 1;

	return (false);	/* No need to search for wesn */
}

/*!
 *	TRANSFORMATION ROUTINES FOR CYLINDRICAL EQUIDISTANT PROJECTION (GMT_CYL_EQDIST)
 */

GMT_LOCAL bool map_init_cyleqdist (struct GMT_CTRL *GMT) {
	double xmin, xmax, ymin, ymax;

	map_set_spherical (GMT, true);	/* Force spherical for now */

	GMT->current.map.is_world = gmt_M_360_range (GMT->common.R.wesn[XLO], GMT->common.R.wesn[XHI]);
	map_cyl_validate_clon (GMT, 1);	/* Make sure the central longitude is valid */
	gmt_vcyleqdist (GMT, GMT->current.proj.pars[0], GMT->current.proj.pars[1]);
	gmt_cyleqdist (GMT, GMT->common.R.wesn[XLO], GMT->common.R.wesn[YLO], &xmin, &ymin);
	gmt_cyleqdist (GMT, GMT->common.R.wesn[XHI], GMT->common.R.wesn[YHI], &xmax, &ymax);
	if (GMT->current.proj.units_pr_degree) GMT->current.proj.pars[2] /= GMT->current.proj.M_PR_DEG;
	GMT->current.proj.scale[GMT_X] = GMT->current.proj.scale[GMT_Y] = GMT->current.proj.pars[2];
	map_setinfo (GMT, xmin, xmax, ymin, ymax, GMT->current.proj.pars[2]);
	GMT->current.map.n_lat_nodes = 2;
	GMT->current.map.n_lon_nodes = 3;	/* > 2 to avoid map-jumps */
	GMT->current.proj.fwd = &gmt_cyleqdist;
	GMT->current.proj.inv = &gmt_icyleqdist;
	GMT->current.map.outside = &map_wesn_outside;
	GMT->current.map.crossing = &map_wesn_crossing;
	GMT->current.map.overlap = &map_wesn_overlap;
	GMT->current.map.clip = &map_wesn_clip;
	GMT->current.map.left_edge = &map_left_rect;
	GMT->current.map.right_edge = &map_right_rect;
	GMT->current.map.frame.horizontal = 1;
	GMT->current.map.frame.check_side = true;
	GMT->current.map.meridian_straight = GMT->current.map.parallel_straight = 1;

	return (false);	/* No need to search for wesn */
}

/*!
 *	TRANSFORMATION ROUTINES FOR MILLER CYLINDRICAL PROJECTION (GMT_MILLER)
 */
GMT_LOCAL bool map_init_miller (struct GMT_CTRL *GMT) {
	double xmin, xmax, ymin, ymax;

	map_set_spherical (GMT, true);	/* Force spherical for now */

	GMT->current.map.is_world = gmt_M_360_range (GMT->common.R.wesn[XLO], GMT->common.R.wesn[XHI]);
	map_cyl_validate_clon (GMT, 1);	/* Make sure the central longitude is valid */
	gmt_vmiller (GMT, GMT->current.proj.pars[0]);
	gmt_miller (GMT, GMT->common.R.wesn[XLO], GMT->common.R.wesn[YLO], &xmin, &ymin);
	gmt_miller (GMT, GMT->common.R.wesn[XHI], GMT->common.R.wesn[YHI], &xmax, &ymax);
	if (GMT->current.proj.units_pr_degree) GMT->current.proj.pars[1] /= GMT->current.proj.M_PR_DEG;
	GMT->current.proj.scale[GMT_X] = GMT->current.proj.scale[GMT_Y] = GMT->current.proj.pars[1];
	map_setinfo (GMT, xmin, xmax, ymin, ymax, GMT->current.proj.pars[1]);
	GMT->current.map.n_lat_nodes = 2;
	GMT->current.map.n_lon_nodes = 3;	/* > 2 to avoid map-jumps */
	GMT->current.proj.fwd = &gmt_miller;
	GMT->current.proj.inv = &gmt_imiller;
	GMT->current.map.outside = &map_wesn_outside;
	GMT->current.map.crossing = &map_wesn_crossing;
	GMT->current.map.overlap = &map_wesn_overlap;
	GMT->current.map.clip = &map_wesn_clip;
	GMT->current.map.left_edge = &map_left_rect;
	GMT->current.map.right_edge = &map_right_rect;
	GMT->current.map.frame.horizontal = 1;
	GMT->current.map.frame.check_side = true;
	GMT->current.map.meridian_straight = GMT->current.map.parallel_straight = 1;

	return (false);	/* No need to search for wesn */
}

/*!
 *	TRANSFORMATION ROUTINES FOR CYLINDRICAL STEREOGRAPHIC PROJECTIONS (GMT_CYL_STEREO)
 */
GMT_LOCAL bool map_init_cylstereo (struct GMT_CTRL *GMT) {
	double xmin, xmax, ymin, ymax;

	map_set_spherical (GMT, true);	/* Force spherical for now */

	GMT->current.map.is_world = gmt_M_360_range (GMT->common.R.wesn[XLO], GMT->common.R.wesn[XHI]);
	map_cyl_validate_clon (GMT, 1);	/* Make sure the central longitude is valid */
	gmt_vcylstereo (GMT, GMT->current.proj.pars[0], GMT->current.proj.pars[1]);
	gmt_cylstereo (GMT, GMT->common.R.wesn[XLO], GMT->common.R.wesn[YLO], &xmin, &ymin);
	gmt_cylstereo (GMT, GMT->common.R.wesn[XHI], GMT->common.R.wesn[YHI], &xmax, &ymax);
	if (GMT->current.proj.units_pr_degree) GMT->current.proj.pars[2] /= GMT->current.proj.M_PR_DEG;
	GMT->current.proj.scale[GMT_X] = GMT->current.proj.scale[GMT_Y] = GMT->current.proj.pars[2];
	map_setinfo (GMT, xmin, xmax, ymin, ymax, GMT->current.proj.pars[2]);
	GMT->current.map.n_lat_nodes = 2;
	GMT->current.map.n_lon_nodes = 3;	/* > 2 to avoid map-jumps */
	GMT->current.proj.fwd = &gmt_cylstereo;
	GMT->current.proj.inv = &gmt_icylstereo;
	GMT->current.map.outside = &map_wesn_outside;
	GMT->current.map.crossing = &map_wesn_crossing;
	GMT->current.map.overlap = &map_wesn_overlap;
	GMT->current.map.clip = &map_wesn_clip;
	GMT->current.map.left_edge = &map_left_rect;
	GMT->current.map.right_edge = &map_right_rect;
	GMT->current.map.frame.horizontal = 1;
	GMT->current.map.frame.check_side = true;
	GMT->current.map.meridian_straight = GMT->current.map.parallel_straight = 1;

	return (false);	/* No need to search for wesn */
}


/*!
 *	TRANSFORMATION ROUTINES FOR THE POLAR STEREOGRAPHIC PROJECTION (GMT_STEREO)
 */

GMT_LOCAL bool map_init_stereo (struct GMT_CTRL *GMT) {
	unsigned int i;
	double xmin, xmax, ymin, ymax, dummy, radius, latg, D = 1.0;

	GMT->current.proj.GMT_convert_latitudes = !gmt_M_is_spherical (GMT);
	latg = GMT->current.proj.pars[1];

	map_set_polar (GMT);

	if (GMT->current.setting.proj_scale_factor == -1.0) GMT->current.setting.proj_scale_factor = 0.9996;	/* Select default map scale for Stereographic */
	if (GMT->current.proj.polar && (lrint (GMT->current.proj.pars[5]) == 1)) GMT->current.setting.proj_scale_factor = 1.0;	/* Gave true scale at given parallel set below */
	/* Equatorial view has a problem with infinite loops.  Until I find a cure
	  we set projection center latitude to 0.001 so equatorial works for now */

	if (fabs (GMT->current.proj.pars[1]) < GMT_CONV4_LIMIT) GMT->current.proj.pars[1] = 0.001;

	gmt_vstereo (GMT, GMT->current.proj.pars[0], GMT->current.proj.pars[1], GMT->current.proj.pars[2]);

	if (GMT->current.proj.GMT_convert_latitudes) {	/* Set fudge factors when conformal latitudes are used */
		double e1p, e1m, s, c;

		D = GMT->current.setting.ref_ellipsoid[GMT->current.setting.proj_ellipsoid].eq_radius / GMT->current.proj.lat_swap_vals.rm;
		if (GMT->current.proj.polar) {
			e1p = 1.0 + GMT->current.proj.ECC;	e1m = 1.0 - GMT->current.proj.ECC;
			D /= d_sqrt (pow (e1p, e1p) * pow (e1m, e1m));
			if (lrint (GMT->current.proj.pars[5]) == 1) {	/* Gave true scale at given parallel */
				double k_p, m_c, t_c, es;

				sincosd (fabs (GMT->current.proj.pars[4]), &s, &c);
				es = GMT->current.proj.ECC * s;
				m_c = c / d_sqrt (1.0 - GMT->current.proj.ECC2 * s * s);
				t_c = d_sqrt (((1.0 - s) / (1.0 + s)) * pow ((1.0 + es) / (1.0 - es), GMT->current.proj.ECC));
				k_p = 0.5 * m_c * d_sqrt (pow (e1p, e1p) * pow (e1m, e1m)) / t_c;
				D *= k_p;
			}
		}
		else {
			sincosd (latg, &s, &c);	/* Need original geographic pole coordinates */
			D *= (c / (GMT->current.proj.cosp * d_sqrt (1.0 - GMT->current.proj.ECC2 * s * s)));
		}
	}
	GMT->current.proj.Dx = GMT->current.proj.Dy = D;

	GMT->current.proj.iDx = 1.0 / GMT->current.proj.Dx;
	GMT->current.proj.iDy = 1.0 / GMT->current.proj.Dy;

	if (GMT->current.proj.polar) {	/* Polar aspect */
		GMT->current.proj.fwd = &gmt_plrs_sph;
		GMT->current.proj.inv = &gmt_iplrs_sph;
		if (GMT->current.proj.units_pr_degree) {
			(*GMT->current.proj.fwd) (GMT, GMT->current.proj.pars[0], GMT->current.proj.pars[4], &dummy, &radius);
			GMT->current.proj.scale[GMT_X] = GMT->current.proj.scale[GMT_Y] = fabs (GMT->current.proj.pars[3] / radius);
		}
		else
			GMT->current.proj.scale[GMT_X] = GMT->current.proj.scale[GMT_Y] = GMT->current.proj.pars[3];
		GMT->current.map.meridian_straight = 1;
	}
	else {
		GMT->current.proj.fwd = (gmt_M_is_zero (GMT->current.proj.pole)) ? &gmt_stereo2_sph : &gmt_stereo1_sph;
		GMT->current.proj.inv = &gmt_istereo_sph;
		if (GMT->current.proj.units_pr_degree) {
			gmt_vstereo (GMT, 0.0, 90.0, GMT->current.proj.pars[2]);
			(*GMT->current.proj.fwd) (GMT, 0.0, fabs (GMT->current.proj.pars[4]), &dummy, &radius);
			GMT->current.proj.scale[GMT_X] = GMT->current.proj.scale[GMT_Y] = fabs (GMT->current.proj.pars[3] / radius);
		}
		else
			GMT->current.proj.scale[GMT_X] = GMT->current.proj.scale[GMT_Y] = GMT->current.proj.pars[3];

		gmt_vstereo (GMT, GMT->current.proj.pars[0], GMT->current.proj.pars[1], GMT->current.proj.pars[2]);
	}


	if (GMT->common.R.oblique) {	/* Rectangular box given */
		(*GMT->current.proj.fwd) (GMT, GMT->common.R.wesn[XLO], GMT->common.R.wesn[YLO], &xmin, &ymin);
		(*GMT->current.proj.fwd) (GMT, GMT->common.R.wesn[XHI], GMT->common.R.wesn[YHI], &xmax, &ymax);

		GMT->current.map.outside = &map_rect_outside2;
		GMT->current.map.crossing = &map_rect_crossing;
		GMT->current.map.overlap = &map_rect_overlap;
		GMT->current.map.clip = &map_rect_clip;
		GMT->current.map.left_edge = &map_left_rect;
		GMT->current.map.right_edge = &map_right_rect;
		GMT->current.map.frame.check_side = !(GMT->current.setting.map_annot_oblique & 1);
		GMT->current.map.frame.horizontal = (fabs (GMT->current.proj.pars[1]) < 30.0 && fabs (GMT->common.R.wesn[YHI] - GMT->common.R.wesn[YLO]) < 30.0) ? 1 : 0;
	}
	else {
		if (GMT->current.proj.polar) {	/* Polar aspect */
			if (GMT->current.proj.north_pole) {
				if (GMT->common.R.wesn[YLO] <= -90.0) {
					GMT_Report (GMT->parent, GMT_MSG_NORMAL, "Error: South boundary cannot be -90.0 for north polar stereographic projection\n");
					GMT_exit (GMT, EXIT_FAILURE); return false;
				}
				if (GMT->common.R.wesn[YHI] >= 90.0) GMT->current.proj.edge[2] = false;
			}
			else {
				if (GMT->common.R.wesn[YHI] >= 90.0) {
					GMT_Report (GMT->parent, GMT_MSG_NORMAL, "Error: North boundary cannot be +90.0 for south polar stereographic projection\n");
					GMT_exit (GMT, EXIT_FAILURE); return false;
				}
				if (GMT->common.R.wesn[YLO] <= -90.0) GMT->current.proj.edge[0] = false;
			}
			if (gmt_M_360_range (GMT->common.R.wesn[XLO], GMT->common.R.wesn[XHI])
					|| doubleAlmostEqualZero (GMT->common.R.wesn[XHI], GMT->common.R.wesn[XLO]))
				GMT->current.proj.edge[1] = GMT->current.proj.edge[3] = false;
			GMT->current.map.outside = &map_polar_outside;
			GMT->current.map.crossing = &map_wesn_crossing;
			GMT->current.map.overlap = &map_wesn_overlap;
			GMT->current.map.clip = &map_wesn_clip;
			GMT->current.map.frame.horizontal = 1;
			GMT->current.map.n_lat_nodes = 2;
			map_xy_search (GMT, &xmin, &xmax, &ymin, &ymax, GMT->common.R.wesn[XLO], GMT->common.R.wesn[XHI], GMT->common.R.wesn[YLO], GMT->common.R.wesn[YHI]);
		}
		else {	/* Global view only */
			/* No annotations or tickmarks in global mode */
			for (i = 0; i < GMT_GRID_UPPER; i++)
				GMT->current.map.frame.axis[GMT_X].item[i].active = GMT->current.map.frame.axis[GMT_Y].item[i].active = false,
				GMT->current.map.frame.axis[GMT_X].item[i].interval = GMT->current.map.frame.axis[GMT_Y].item[i].interval = 0.0;
			GMT->common.R.wesn[XLO] = 0.0;
			GMT->common.R.wesn[XHI] = 360.0;
			GMT->common.R.wesn[YLO] = -90.0;
			GMT->common.R.wesn[YHI] = 90.0;
			xmax = ymax = GMT->current.proj.rho_max;
			xmin = ymin = -xmax;
			GMT->current.map.outside = &map_radial_outside;
			GMT->current.map.crossing = &map_radial_crossing;
			GMT->current.map.overlap = &map_radial_overlap;
			GMT->current.map.clip = &map_radial_clip;
			if (GMT->current.setting.map_frame_type & GMT_IS_FANCY) GMT->current.setting.map_frame_type = GMT_IS_PLAIN;
		}
		GMT->current.map.left_edge = &map_left_circle;
		GMT->current.map.right_edge = &map_right_circle;
	}

	map_setinfo (GMT, xmin, xmax, ymin, ymax, GMT->current.proj.pars[3]);
	GMT->current.proj.r = 0.5 * GMT->current.proj.rect[XHI];
	gmt_geo_to_xy (GMT, GMT->current.proj.central_meridian, GMT->current.proj.pole, &GMT->current.proj.c_x0, &GMT->current.proj.c_y0);

	return (GMT->common.R.oblique);
}

/*!
 *	TRANSFORMATION ROUTINES FOR THE LAMBERT CONFORMAL CONIC PROJECTION (GMT_LAMBERT)
 */

GMT_LOCAL bool map_init_lambert (struct GMT_CTRL *GMT) {
	double xmin, xmax, ymin, ymax;

	GMT->current.proj.GMT_convert_latitudes = map_quickconic (GMT);
	if (GMT->current.proj.GMT_convert_latitudes) gmtlib_scale_eqrad (GMT);
	gmt_vlamb (GMT, GMT->current.proj.pars[0], GMT->current.proj.pars[1], GMT->current.proj.pars[2], GMT->current.proj.pars[3]);
	if (GMT->current.proj.units_pr_degree) GMT->current.proj.pars[4] /= GMT->current.proj.M_PR_DEG;
	GMT->current.proj.scale[GMT_X] = GMT->current.proj.scale[GMT_Y] = GMT->current.proj.pars[4];
	if (gmt_M_is_spherical (GMT) || GMT->current.proj.GMT_convert_latitudes) {	/* Spherical code w/wo conformal latitudes */
		GMT->current.proj.fwd = &gmt_lamb_sph;
		GMT->current.proj.inv = &gmt_ilamb_sph;
	}
	else {
		GMT->current.proj.fwd = &gmt_lamb;
		GMT->current.proj.inv = &gmt_ilamb;
	}

	if (GMT->common.R.oblique) {	/* Rectangular box given*/
		(*GMT->current.proj.fwd) (GMT, GMT->common.R.wesn[XLO], GMT->common.R.wesn[YLO], &xmin, &ymin);
		(*GMT->current.proj.fwd) (GMT, GMT->common.R.wesn[XHI], GMT->common.R.wesn[YHI], &xmax, &ymax);

		GMT->current.map.outside = &map_rect_outside;
		GMT->current.map.crossing = &map_rect_crossing;
		GMT->current.map.overlap = &map_rect_overlap;
		GMT->current.map.clip = &map_rect_clip;
		GMT->current.map.left_edge = &map_left_rect;
		GMT->current.map.right_edge = &map_right_rect;
		GMT->current.map.frame.check_side = true;
	}
	else {
		map_xy_search (GMT, &xmin, &xmax, &ymin, &ymax, GMT->common.R.wesn[XLO], GMT->common.R.wesn[XHI], GMT->common.R.wesn[YLO], GMT->common.R.wesn[YHI]);
		GMT->current.map.outside = &map_wesn_outside;
		GMT->current.map.crossing = &map_wesn_crossing;
		GMT->current.map.overlap = &map_wesn_overlap;
		GMT->current.map.clip = &map_wesn_clip;
		GMT->current.map.left_edge = &map_left_conic;
		GMT->current.map.right_edge = &map_right_conic;
	}
	map_setinfo (GMT, xmin, xmax, ymin, ymax, GMT->current.proj.pars[4]);
	GMT->current.map.is_world = gmt_M_360_range (GMT->common.R.wesn[XLO], GMT->common.R.wesn[XHI]);
	GMT->current.map.n_lat_nodes = 2;
	GMT->current.map.frame.horizontal = 1;
	gmt_geo_to_xy (GMT, GMT->current.proj.central_meridian, GMT->current.proj.pole, &GMT->current.proj.c_x0, &GMT->current.proj.c_y0);
	GMT->current.map.meridian_straight = 1;

	return (GMT->common.R.oblique);
}

/*!
 *	TRANSFORMATION ROUTINES FOR THE OBLIQUE MERCATOR PROJECTION (GMT_OBLIQUE_MERC)
 */

GMT_LOCAL void map_pole_rotate_forward (struct GMT_CTRL *GMT, double lon, double lat, double *tlon, double *tlat) {
	/* Given the pole position in GMT->current.proj, geographical coordinates
	 * are computed from oblique coordinates assuming a spherical earth.
	 * Latitutes and longitudes are in degrees.
	 */

	double sin_lat, cos_lat, cos_lon, sin_lon, cc;

	sincosd (lat, &sin_lat, &cos_lat);
	sincosd (lon - GMT->current.proj.o_pole_lon, &sin_lon, &cos_lon);
	cc = cos_lat * cos_lon;
	*tlat = d_asind (GMT->current.proj.o_sin_pole_lat * sin_lat + GMT->current.proj.o_cos_pole_lat * cc);
	*tlon = GMT->current.proj.o_beta + d_atan2d (cos_lat * sin_lon, GMT->current.proj.o_sin_pole_lat * cc - GMT->current.proj.o_cos_pole_lat * sin_lat);
}

#if 0
/* Not curently used in GMT */
GMT_LOCAL void map_pole_rotate_inverse (struct GMT_CTRL *GMT, double *lon, double *lat, double tlon, double tlat) {
	/* Given the pole position in GMT->current.proj, geographical coordinates
	 * are computed from oblique coordinates assuming a spherical earth.
	 * Latitutes and longitudes are in degrees.
	 */

	double sin_tlat, cos_tlat, cos_tlon, sin_tlon, cc;

	sincosd (tlat, &sin_tlat, &cos_tlat);
	sincosd (tlon - GMT->current.proj.o_beta, &sin_tlon, &cos_tlon);
	cc = cos_tlat * cos_tlon;
	*lat = d_asind (GMT->current.proj.o_sin_pole_lat * sin_tlat - GMT->current.proj.o_cos_pole_lat * cc);
	*lon = GMT->current.proj.o_pole_lon + d_atan2d (cos_tlat * sin_tlon, GMT->current.proj.o_sin_pole_lat * cc + GMT->current.proj.o_cos_pole_lat * sin_tlat);
}
#endif

/*! . */
GMT_LOCAL void map_get_origin (struct GMT_CTRL *GMT, double lon1, double lat1, double lon_p, double lat_p, double *lon2, double *lat2) {
	double beta, dummy, d, az, c;

	/* Now find origin that is 90 degrees from pole, let oblique lon=0 go through lon1/lat1 */
	c = cosd (lat_p) * cosd (lat1) * cosd (lon1-lon_p);
	c = d_acosd (sind (lat_p) * sind (lat1) + c);

	if (c != 90.0) {	/* Not true origin */
		d = fabs (90.0 - c);
		az = d_asind (sind (lon_p-lon1) * cosd (lat_p) / sind (c));
		if (c < 90.0) az += 180.0;
		*lat2 = d_asind (sind (lat1) * cosd (d) + cosd (lat1) * sind (d) * cosd (az));
		*lon2 = lon1 + d_atan2d (sind (d) * sind (az), cosd (lat1) * cosd (d) - sind (lat1) * sind (d) * cosd (az));
		GMT_Report (GMT->parent, GMT_MSG_LONG_VERBOSE, "Warning: Correct projection origin = %g/%g\n", *lon2, *lat2);
	}
	else {
		*lon2 = lon1;
		*lat2 = lat1;
	}

	map_pole_rotate_forward (GMT, *lon2, *lat2, &beta, &dummy);

	GMT->current.proj.o_beta = -beta;
}

/*! . */
GMT_LOCAL void map_get_rotate_pole (struct GMT_CTRL *GMT, double lon1, double lat1, double lon2, double lat2) {
	double plon, plat, beta, dummy;
	double A[3], B[3], P[3];
	/* Given A = (lon1, lat1) and B = (lon2, lat2), get P = A x B */
	
	gmt_geo_to_cart (GMT, lat1, lon1, A, true);	/* Cartesian vector for origin */
	gmt_geo_to_cart (GMT, lat2, lon2, B, true);	/* Cartesian vector for 2nd point along oblique Equator */
	gmt_cross3v (GMT, A, B, P);			/* Get pole position of plane through A and B (and center of Earth O) */
	gmt_normalize3v (GMT, P);			/* Make sure P has unit length */
	gmt_cart_to_geo (GMT, &plat, &plon, P, true);	/* Recover lon,lat of pole */
	if (GMT->current.proj.N_hemi && plat < 0.0) {	/* Insist on a Northen hemisphere pole */
		plat = -plat;
		plon += 180.0;
		if (plon >= 360.0) plon -= 360.0;
	}
	GMT->current.proj.o_pole_lon = plon;
	GMT->current.proj.o_pole_lat = plat;
	sincosd (plat, &GMT->current.proj.o_sin_pole_lat, &GMT->current.proj.o_cos_pole_lat);
	map_pole_rotate_forward (GMT, lon1, lat1, &beta, &dummy);
	GMT->current.proj.o_beta = -beta;
	GMT_Report (GMT->parent, GMT_MSG_LONG_VERBOSE, "Oblique Mercator pole is %.12g %.12g, with beta = %.12g\n", plon, plat, -beta);
}

/*! . */
GMT_LOCAL bool map_init_oblique (struct GMT_CTRL *GMT) {
	double xmin, xmax, ymin, ymax;
	double o_x, o_y, p_x, p_y, c, az, b_x, b_y, w, e, s, n;

	map_set_spherical (GMT, true);	/* PW: Force spherical for now */

	if (GMT->current.proj.units_pr_degree) GMT->current.proj.pars[4] /= GMT->current.proj.M_PR_DEG;	/* To get plot-units / m */

	o_x = GMT->current.proj.pars[0];	o_y = GMT->current.proj.pars[1];

	if (lrint (GMT->current.proj.pars[6]) == 1) {	/* Must get correct origin, then get second point */
		p_x = GMT->current.proj.pars[2];	p_y = GMT->current.proj.pars[3];

		GMT->current.proj.o_pole_lon = p_x;
		GMT->current.proj.o_pole_lat = p_y;
		GMT->current.proj.o_sin_pole_lat = sind (p_y);
		GMT->current.proj.o_cos_pole_lat = cosd (p_y);

		/* Find azimuth to pole, add 90, and compute second point 10 degrees away */

		map_get_origin (GMT, o_x, o_y, p_x, p_y, &o_x, &o_y);
		az = atand (cosd (p_y) * sind (p_x - o_x) / (cosd (o_y) * sind (p_y) - sind (o_y) * cosd (p_y) * cosd (p_x - o_x))) + 90.0;
		c = 10.0;	/* compute point 10 degrees from origin along azimuth */
		b_x = o_x + atand (sind (c) * sind (az) / (cosd (o_y) * cosd (c) - sind (o_y) * sind (c) * cosd (az)));
		b_y = d_asind (sind (o_y) * cosd (c) + cosd (o_y) * sind (c) * cosd (az));
		GMT->current.proj.pars[0] = o_x;	GMT->current.proj.pars[1] = o_y;
		GMT->current.proj.pars[2] = b_x;	GMT->current.proj.pars[3] = b_y;
	}
	else {	/* Just find pole */
		b_x = GMT->current.proj.pars[2];	b_y = GMT->current.proj.pars[3];
		map_get_rotate_pole (GMT, o_x, o_y, b_x, b_y);
	}

	/* Here we have pole and origin */

	gmtlib_set_oblique_pole_and_origin (GMT, GMT->current.proj.o_pole_lon, GMT->current.proj.o_pole_lat, o_x, o_y);
	gmt_vmerc (GMT, 0.0, 0.0);

	if (GMT->common.R.oblique) {	/* wesn is lower left and upper right corners in normal lon/lats */
		gmt_oblmrc (GMT, GMT->common.R.wesn[XLO], GMT->common.R.wesn[YLO], &xmin, &ymin);
		gmt_oblmrc (GMT, GMT->common.R.wesn[XHI], GMT->common.R.wesn[YHI], &xmax, &ymax);
	}
	else {	/* Gave oblique degrees */
		/* Convert oblique wesn in degrees to meters using regular Mercator */
		if (gmt_M_360_range (GMT->common.R.wesn[XLO], GMT->common.R.wesn[XHI])) {
			GMT->common.R.wesn[XLO] = -180.0;
			GMT->common.R.wesn[XHI] = +180.0;
		}
		gmt_merc_sph (GMT, GMT->common.R.wesn[XLO], GMT->common.R.wesn[YLO], &xmin, &ymin);
		gmt_merc_sph (GMT, GMT->common.R.wesn[XHI], GMT->common.R.wesn[YHI], &xmax, &ymax);
		GMT->common.R.oblique = true;	/* Since wesn was oblique, not geographical wesn */
	}

	gmt_imerc_sph (GMT, &w, &s, xmin, ymin);	/* Get oblique wesn boundaries */
	gmt_imerc_sph (GMT, &e, &n, xmax, ymax);
	GMT->current.proj.scale[GMT_X] = GMT->current.proj.scale[GMT_Y] = GMT->current.proj.pars[4];
	map_setinfo (GMT, xmin, xmax, ymin, ymax, GMT->current.proj.pars[4]);
	GMT->current.proj.fwd = &gmt_oblmrc;
	GMT->current.proj.inv = &gmt_ioblmrc;
	GMT->current.map.outside = &map_rect_outside;
	GMT->current.map.crossing = &map_rect_crossing;
	GMT->current.map.overlap = &map_rect_overlap;
	GMT->current.map.clip = &map_rect_clip;
	GMT->current.map.left_edge = &map_left_rect;
	GMT->current.map.right_edge = &map_right_rect;

	GMT->current.map.is_world = gmt_M_360_range (w, e);
#if 0
	if (GMT->current.map.is_world == false) {	/* Check if one of the poles are inside the area */
		if (!gmt_map_outside (GMT, 0.0, -90.0))	/* South pole is inside map */
			GMT->current.map.is_world = true;
		else if (!gmt_map_outside (GMT, 0.0, +90.0))	/* North pole is inside map */
			GMT->current.map.is_world = true;
	}
#endif
	if (GMT->current.setting.map_frame_type & GMT_IS_FANCY) GMT->current.setting.map_frame_type = GMT_IS_PLAIN;
	GMT->current.map.frame.check_side = !(GMT->current.setting.map_annot_oblique & 1);
	return (true);
}

/*
 *	TRANSFORMATION ROUTINES FOR THE TRANSVERSE MERCATOR PROJECTION (GMT_TM)
 */

/* For global TM maps */

/*! . */
GMT_LOCAL unsigned int map_wrap_around_check_tm (struct GMT_CTRL *GMT, double *angle, double last_x, double last_y, double this_x, double this_y, double *xx, double *yy, unsigned int *sides) {
	double dx, dy, width, jump;

	jump = this_y - last_y;
	width = 0.5 * GMT->current.map.height;

	if (fabs (jump) - width <= GMT_CONV4_LIMIT || fabs (jump) <= GMT_CONV4_LIMIT) return (0);
	dx = this_x - last_x;

	if (jump < -width) {	/* Crossed top boundary */
		dy = GMT->current.map.height + jump;
		xx[0] = xx[1] = last_x + (GMT->current.map.height - last_y) * dx / dy;
		if (xx[0] < 0.0 || xx[0] > GMT->current.proj.rect[XHI]) return (0);
		yy[0] = GMT->current.map.height;	yy[1] = 0.0;
		sides[0] = 2;
		angle[0] = d_atan2d (dy, dx);
	}
	else {	/* Crossed bottom boundary */
		dy = GMT->current.map.height - jump;
		xx[0] = xx[1] = last_x + last_y * dx / dy;
		if (xx[0] < 0.0 || xx[0] > GMT->current.proj.rect[XHI]) return (0);
		yy[0] = 0.0;	yy[1] = GMT->current.map.height;
		sides[0] = 0;
		angle[0] = d_atan2d (dy, -dx);
	}
	angle[1] = angle[0] + 180.0;
	sides[1] = 2 - sides[0];

	return (2);
}

/*! . */
GMT_LOCAL bool map_this_point_wraps_tm (struct GMT_CTRL *GMT, double y0, double y1) {
	/* Returns true if the 2 y-points implies a jump at this x-level of the TM map */

	double dy;

	return ((dy = fabs (y1 - y0)) > GMT->current.map.half_height);
}

/*! . */
GMT_LOCAL bool map_will_it_wrap_tm (struct GMT_CTRL *GMT, double *x, double *y, uint64_t n, uint64_t *start) {
	/* Determines if a polygon will wrap at edges for TM global projection */
	uint64_t i;
	bool wrap;
	gmt_M_unused(x);

	if (!GMT->current.map.is_world) return (false);

	for (i = 1, wrap = false; !wrap && i < n; i++) {
		wrap = map_this_point_wraps_tm (GMT, y[i-1], y[i]);
	}
	*start = i - 1;
	return (wrap);
}

/*! . */
GMT_LOCAL void map_get_crossings_tm (struct GMT_CTRL *GMT, double *xc, double *yc, double x0, double y0, double x1, double y1) {
	/* Finds crossings for wrap-arounds for global TM maps */
	double xa, xb, ya, yb, dy, c;

	xa = x0;	xb = x1;
	ya = y0;	yb = y1;
	if (ya > yb) {	/* Make A the minimum y point */
		double_swap (xa, xb);
		double_swap (ya, yb);
	}

	yb -= GMT->current.map.height;

	dy = ya - yb;
	c = (doubleAlmostEqualZero (ya, yb)) ? 0.0 : (xa - xb) / dy;
	xc[0] = xc[1] = xb - yb * c;
	if (y0 > y1) {	/* First cut top */
		yc[0] = GMT->current.map.height;
		yc[1] = 0.0;
	}
	else {
		yc[0] = 0.0;
		yc[1] = GMT->current.map.height;
	}
}

/*! . */
GMT_LOCAL int map_jump_tm (struct GMT_CTRL *GMT, double x0, double y0, double x1, double y1) {
	/* true if y-distance between points exceeds 1/2 map height at this x value */
	/* Only used for TM world maps */

	double dy;
	gmt_M_unused(x0); gmt_M_unused(x1);

	dy = y1 - y0;
	if (dy > GMT->current.map.half_height) return (-1);	/* Cross bottom/south boundary */
	if (dy < (-GMT->current.map.half_height)) return (1);	/* Cross top/north boundary */
	return (0);
}

/*! . */
GMT_LOCAL bool map_init_tm (struct GMT_CTRL *GMT) {
	double xmin, xmax, ymin, ymax;

	/* Wrap and truncations are in y, not x for TM */

	GMT->current.map.wrap_around_check = &map_wrap_around_check_tm;
	GMT->current.map.jump = &map_jump_tm;
	GMT->current.map.will_it_wrap = &map_will_it_wrap_tm;
	// GMT->current.map.this_point_wraps = &map_this_point_wraps_tm;
	GMT->current.map.get_crossings = &map_get_crossings_tm;

	if (GMT->current.setting.proj_scale_factor == -1.0) GMT->current.setting.proj_scale_factor = 1.0;	/* Select default map scale for TM */
	GMT->current.proj.GMT_convert_latitudes = map_quicktm (GMT, GMT->current.proj.pars[0], 10.0);
	if (GMT->current.proj.GMT_convert_latitudes) gmtlib_scale_eqrad (GMT);
	gmt_vtm (GMT, GMT->current.proj.pars[0], GMT->current.proj.pars[1]);
	if (GMT->current.proj.units_pr_degree) GMT->current.proj.pars[2] /= GMT->current.proj.M_PR_DEG;
	GMT->current.proj.scale[GMT_X] = GMT->current.proj.scale[GMT_Y] = GMT->current.proj.pars[2];
	if (gmt_M_is_spherical (GMT) || GMT->current.proj.GMT_convert_latitudes) {	/* Spherical code w/wo conformal latitudes */
		GMT->current.proj.fwd = &gmt_tm_sph;
		GMT->current.proj.inv = &gmt_itm_sph;
	}
	else {
		GMT->current.proj.fwd = &gmt_tm;
		GMT->current.proj.inv = &gmt_itm;
	}

	GMT->current.map.is_world = gmt_M_360_range (GMT->common.R.wesn[XLO], GMT->common.R.wesn[XHI]);
	if (GMT->current.map.is_world) {	/* Gave oblique degrees */
		double w, e, dummy;
		w = GMT->current.proj.central_meridian + GMT->common.R.wesn[YLO];
		e = GMT->current.proj.central_meridian + GMT->common.R.wesn[YHI];
		GMT->common.R.wesn[YLO] = -90;
		GMT->common.R.wesn[YHI] = 90;
		GMT->common.R.wesn[XHI] = e;
		GMT->common.R.wesn[XLO] = w;
		gmt_vtm (GMT, GMT->current.proj.pars[0], 0.0);
		(*GMT->current.proj.fwd) (GMT, GMT->common.R.wesn[XLO], 0.0, &xmin, &dummy);
		(*GMT->current.proj.fwd) (GMT, GMT->common.R.wesn[XHI], 0.0, &xmax, &dummy);
		(*GMT->current.proj.fwd) (GMT, GMT->common.R.wesn[XLO], GMT->common.R.wesn[YLO], &dummy, &ymin);
		ymax = ymin + (TWO_PI * GMT->current.proj.EQ_RAD * GMT->current.setting.proj_scale_factor);
		gmt_vtm (GMT, GMT->current.proj.pars[0], GMT->current.proj.pars[1]);
		GMT->current.map.outside = &map_rect_outside;
		GMT->current.map.crossing = &map_rect_crossing;
		GMT->current.map.overlap = &map_rect_overlap;
		GMT->current.map.clip = &map_rect_clip;
		GMT->current.map.left_edge = &map_left_rect;
		GMT->current.map.right_edge = &map_right_rect;
		GMT->current.map.frame.check_side = true;
		GMT->current.map.is_world_tm = true;
		GMT->common.R.oblique = true;	/* Since wesn was oblique, not geographical wesn */
		GMT->common.R.wesn[XHI] = GMT->current.proj.central_meridian + 180.0;
		GMT->common.R.wesn[XLO] = GMT->current.proj.central_meridian - 180.0;
	}
	else if (!GMT->common.R.oblique) {
		map_xy_search (GMT, &xmin, &xmax, &ymin, &ymax, GMT->common.R.wesn[XLO], GMT->common.R.wesn[XHI], GMT->common.R.wesn[YLO], GMT->common.R.wesn[YHI]);
		GMT->current.map.outside = &map_wesn_outside;
		GMT->current.map.crossing = &map_wesn_crossing;
		GMT->current.map.overlap = &map_wesn_overlap;
		GMT->current.map.clip = &map_wesn_clip;
		GMT->current.map.left_edge = &map_left_rect;
		GMT->current.map.right_edge = &map_right_rect;
		GMT->current.map.is_world_tm = doubleAlmostEqualZero (GMT->common.R.wesn[YHI], GMT->common.R.wesn[YLO]);
		GMT->current.map.is_world = false;
	}
	else { /* Find min values */
		(*GMT->current.proj.fwd) (GMT, GMT->common.R.wesn[XLO], GMT->common.R.wesn[YLO], &xmin, &ymin);
		(*GMT->current.proj.fwd) (GMT, GMT->common.R.wesn[XHI], GMT->common.R.wesn[YHI], &xmax, &ymax);
		GMT->current.map.outside = &map_rect_outside;
		GMT->current.map.crossing = &map_rect_crossing;
		GMT->current.map.overlap = &map_rect_overlap;
		GMT->current.map.clip = &map_rect_clip;
		GMT->current.map.left_edge = &map_left_rect;
		GMT->current.map.right_edge = &map_right_rect;
		GMT->current.map.frame.check_side = true;
		GMT->current.map.is_world_tm = false;
		GMT->current.map.is_world = (fabs (GMT->common.R.wesn[YLO] - GMT->common.R.wesn[YHI]) < GMT_CONV4_LIMIT);
	}

	GMT->current.map.frame.horizontal = 1;
	map_setinfo (GMT, xmin, xmax, ymin, ymax, GMT->current.proj.pars[2]);

	if (GMT->current.setting.map_frame_type & GMT_IS_FANCY) GMT->current.setting.map_frame_type = GMT_IS_PLAIN;

	return (GMT->common.R.oblique);
}

/*
 *	TRANSFORMATION ROUTINES FOR THE UNIVERSAL TRANSVERSE MERCATOR PROJECTION (GMT_UTM)
 */

/*! . */
GMT_LOCAL void map_set_utmzone (struct GMT_CTRL *GMT) {
	/* When no UTM zone is given we determine the best one from midpoint of -R.
	 * We pass back via GMT->current.proj.pars[0] the zone number.
	 * Note that despite the funky non-standard zones around Norway
	 * the central meridian still follows the simple 6-degree stepping.
	 */
	int kx, ky;
	double clon, clat;
	char zone[4] = {""};
	
	clon = 0.5 * (GMT->common.R.wesn[XLO] + GMT->common.R.wesn[XHI]);
	if (clon > 180.0) clon -= 360.0;
	else if (clon < -180.0) clon += 360.0;
	kx = irint (floor ((clon + 180.0) / 6.0)) + 1;	/* Best UTM zone */
	GMT->current.proj.lon0 = -180.0 + kx * 6.0 - 3.0;	/* Best centered longitude */
	if (GMT->common.R.wesn[YLO] >= 0.0)		/* By doing >= we are implicitly saying that when no info we default to northern hemisphere */
		GMT->current.proj.utm_hemisphere = +1;
	else
		GMT->current.proj.utm_hemisphere = -1;
	GMT->current.proj.utm_zoney = 0;
	clat = 0.5 * (GMT->common.R.wesn[YLO] + GMT->common.R.wesn[YHI]);
	if (clat < -80.0) {	/* A or B */
		zone[0] = (GMT->current.proj.lon0 < 0.0) ? 'A' : 'B';
	}
	else if (clat > 84.0) {	/* Y or Z */
		zone[0] = (GMT->current.proj.lon0 < 0.0) ? 'Y' : 'Z';
	}
	else {	/* In the general latitude range of 1-60 zones */
		ky = irint (floor ((clat + 80.0) / 8.0));
		if (ky == 20) ky = 19;	/* Since band X is 12 degrees tall there is no 20 */
		if (ky >= 11) ky += 4;		/* zone = (P-X) */
		else if (ky >= 6) ky += 3;	/* zone = (J-N) */
		else ky += 2;			/* zone = (C-H) */
		GMT->current.proj.utm_zoney = 'A' + (char)ky;
		if (GMT->current.proj.utm_zoney == 'X') {	/* Deal with funky zone X */
			if (clon >= 0.0 && clon < 9.0)
				kx = 31;
			else if (clon >= 9.0  && clon < 21.0)
				kx = 33;
			else if (clon >= 21.0 && clon < 33.0)
				kx = 35;
			else if (clon >= 33.0 && clon < 42.0)
				kx = 37;
		}
		else if (GMT->current.proj.utm_zoney == 'V') {	/* Deal with funky zone V */
			if (clon >= 3.0 && clon < 12.0)
				kx = 32;
		}
		sprintf (zone, "%d%c", kx, GMT->current.proj.utm_zoney);
	}
	GMT->current.proj.pars[0] = (double)kx;
	GMT->current.proj.lat0 = 0.0;
	GMT_Report (GMT->parent, GMT_MSG_VERBOSE, "No UTM zone given; zone %s selected\n", zone);
}

/*! . */
GMT_LOCAL bool map_init_utm (struct GMT_CTRL *GMT) {
	double xmin, xmax, ymin, ymax, lon0;

	if (GMT->current.setting.proj_scale_factor == -1.0) GMT->current.setting.proj_scale_factor = 0.9996;	/* Select default map scale for UTM */
	if (GMT->current.proj.pars[0] < 0.0) map_set_utmzone (GMT);	/* Determine UTM zone from -R */
	lon0 = 180.0 + 6.0 * GMT->current.proj.pars[0] - 3.0;	/* Central meridian for this UTM zone */
	if (lon0 >= 360.0) lon0 -= 360.0;
	GMT->current.proj.GMT_convert_latitudes = map_quicktm (GMT, lon0, 10.0);
	if (GMT->current.proj.GMT_convert_latitudes) gmtlib_scale_eqrad (GMT);
	gmt_vtm (GMT, lon0, 0.0);	/* Central meridian for this zone */
	if (GMT->current.proj.units_pr_degree) GMT->current.proj.pars[1] /= GMT->current.proj.M_PR_DEG;
	GMT->current.proj.scale[GMT_X] = GMT->current.proj.scale[GMT_Y] = GMT->current.proj.pars[1];
	switch (GMT->current.proj.utm_hemisphere) {	/* Set hemisphere */
		case -1:
			GMT->current.proj.north_pole = false;
			break;
		case +1:
			GMT->current.proj.north_pole = true;
			break;
		default:
			GMT->current.proj.north_pole = (GMT->common.R.wesn[YLO] >= 0.0);
			break;
	}
	if (gmt_M_is_spherical (GMT) || GMT->current.proj.GMT_convert_latitudes) {	/* Spherical code w/wo conformal latitudes */
		GMT->current.proj.fwd = &gmt_utm_sph;
		GMT->current.proj.inv = &gmt_iutm_sph;
	}
	else {
		GMT->current.proj.fwd = &gmt_utm;
		GMT->current.proj.inv = &gmt_iutm;
	}

	if (fabs (GMT->common.R.wesn[XLO] - GMT->common.R.wesn[XHI]) > 360.0) {	/* -R in UTM meters */
		(*GMT->current.proj.inv) (GMT, &GMT->common.R.wesn[XLO], &GMT->common.R.wesn[YLO], GMT->common.R.wesn[XLO], GMT->common.R.wesn[YLO]);
		(*GMT->current.proj.inv) (GMT, &GMT->common.R.wesn[XHI], &GMT->common.R.wesn[YHI], GMT->common.R.wesn[XHI], GMT->common.R.wesn[YHI]);
		GMT->common.R.oblique = true;
	}
	if (GMT->common.R.oblique) {
		(*GMT->current.proj.fwd) (GMT, GMT->common.R.wesn[XLO], GMT->common.R.wesn[YLO], &xmin, &ymin);
		(*GMT->current.proj.fwd) (GMT, GMT->common.R.wesn[XHI], GMT->common.R.wesn[YHI], &xmax, &ymax);
		GMT->current.map.outside = &map_rect_outside;
		GMT->current.map.crossing = &map_rect_crossing;
		GMT->current.map.overlap = &map_rect_overlap;
		GMT->current.map.clip = &map_rect_clip;
		GMT->current.map.left_edge = &map_left_rect;
		GMT->current.map.right_edge = &map_right_rect;
		GMT->current.map.frame.check_side = true;
	}
	else {
		map_xy_search (GMT, &xmin, &xmax, &ymin, &ymax, GMT->common.R.wesn[XLO], GMT->common.R.wesn[XHI], GMT->common.R.wesn[YLO], GMT->common.R.wesn[YHI]);
		GMT->current.map.outside = &map_wesn_outside;
		GMT->current.map.crossing = &map_wesn_crossing;
		GMT->current.map.overlap = &map_wesn_overlap;
		GMT->current.map.clip = &map_wesn_clip;
		GMT->current.map.left_edge = &map_left_rect;
		GMT->current.map.right_edge = &map_right_rect;
	}

	GMT->current.map.frame.horizontal = 1;

	map_setinfo (GMT, xmin, xmax, ymin, ymax, GMT->current.proj.pars[1]);

	if (GMT->current.setting.map_frame_type & GMT_IS_FANCY) GMT->current.setting.map_frame_type = GMT_IS_PLAIN;

	return (GMT->common.R.oblique);
}

#if 0
GMT_LOCAL double map_UTMzone_to_clon (struct GMT_CTRL *GMT, unsigned int zone_x, char zone_y) {
	/* Return the central longitude of this UTM zone */
	double clon = 180.0 + 6.0 * zone_x - 3.0;	/* This is valid for most zones */

	if (zone_y == 0) return (clon);	/* Latitude zone is not specified so we are done */
	if ((zone_y < 'A' || zone_y > 'Z') || zone_y < 'I' || zone_y < 'O') return (GMT->session.d_NaN);	/* Bad latitude zone so return NaN*/
	if (zone_y <= 'B') return (-90.0 + 180.0 * (zone_y - 'A'));	/* Either -90 or +90 */
	if (zone_y == 'V' && zone_x == 31) return (1.5);	/* Center of 31V */
	if (zone_y == 'V' && zone_x == 32) return (7.5);	/* Center of 32V */
	if (zone_y == 'X') {
		if (zone_x == 31) return (4.5);		/* Center of 31X */
		if (zone_x == 33) return (15.0);	/* Center of 33X */
		if (zone_x == 35) return (27.0);	/* Center of 35X */
		if (zone_x == 37) return (37.5);	/* Center of 37X */
		if (zone_x == 32 || zone_x == 34 || zone_x == 36) return (GMT->session.d_NaN);	/* Bad latitude zone so return NaN*/
		return (clon);
	}
	/* Only Y or Z left */
	return (-90.0 + 180.0 * (zone_y - 'Y'));	/* Either -90 or +90 */
}
#endif

/*
 *	TRANSFORMATION ROUTINES FOR THE LAMBERT AZIMUTHAL EQUAL-AREA PROJECTION (GMT_LAMB_AZ_EQ)
 */

/*! . */
GMT_LOCAL bool map_init_lambeq (struct GMT_CTRL *GMT) {
	unsigned int i;
	double xmin, xmax, ymin, ymax, dummy, radius;

	GMT->current.proj.Dx = GMT->current.proj.Dy = 1.0;

	map_set_polar (GMT);
	GMT->current.proj.GMT_convert_latitudes = !gmt_M_is_spherical (GMT);
	if (GMT->current.proj.GMT_convert_latitudes) gmtlib_scale_eqrad (GMT);
	gmt_vlambeq (GMT, GMT->current.proj.pars[0], GMT->current.proj.pars[1], GMT->current.proj.pars[2]);

	if (GMT->current.proj.GMT_convert_latitudes) {
		double D, s, c;
		sincosd (GMT->current.proj.pars[1], &s, &c);
		D = (GMT->current.proj.polar) ? 1.0 : (GMT->current.setting.ref_ellipsoid[GMT->current.setting.proj_ellipsoid].eq_radius / GMT->current.proj.lat_swap_vals.ra) * c / (GMT->current.proj.cosp * d_sqrt (1.0 - GMT->current.proj.ECC2 * s * s));
		GMT->current.proj.Dx = D;
		GMT->current.proj.Dy = 1.0 / D;
	}
	GMT->current.proj.iDx = 1.0 / GMT->current.proj.Dx;
	GMT->current.proj.iDy = 1.0 / GMT->current.proj.Dy;

	GMT->current.proj.fwd = &gmt_lambeq;
	GMT->current.proj.inv = &gmt_ilambeq;
	if (GMT->current.proj.units_pr_degree) {
		gmt_vlambeq (GMT, 0.0, 90.0, GMT->current.proj.pars[2]);
		gmt_lambeq (GMT, 0.0, fabs (GMT->current.proj.pars[4]), &dummy, &radius);
		GMT->current.proj.scale[GMT_X] = GMT->current.proj.scale[GMT_Y] = fabs (GMT->current.proj.pars[3] / radius);
		gmt_vlambeq (GMT, GMT->current.proj.pars[0], GMT->current.proj.pars[1], GMT->current.proj.pars[2]);
	}
	else
		GMT->current.proj.scale[GMT_X] = GMT->current.proj.scale[GMT_Y] = GMT->current.proj.pars[3];

	if (GMT->common.R.oblique) {	/* Rectangular box given */
		(*GMT->current.proj.fwd) (GMT, GMT->common.R.wesn[XLO], GMT->common.R.wesn[YLO], &xmin, &ymin);
		(*GMT->current.proj.fwd) (GMT, GMT->common.R.wesn[XHI], GMT->common.R.wesn[YHI], &xmax, &ymax);

		GMT->current.map.outside = &map_rect_outside2;
		GMT->current.map.crossing = &map_rect_crossing;
		GMT->current.map.overlap = &map_rect_overlap;
		GMT->current.map.clip = &map_rect_clip;
		GMT->current.map.left_edge = &map_left_rect;
		GMT->current.map.right_edge = &map_right_rect;
		GMT->current.map.frame.check_side = !(GMT->current.setting.map_annot_oblique & 1);
		GMT->current.map.frame.horizontal = (fabs (GMT->current.proj.pars[1]) < 30.0 && fabs (GMT->common.R.wesn[YHI] - GMT->common.R.wesn[YLO]) < 30.0) ? 1 : 0;
	}
	else {
		if (GMT->current.proj.polar) {	/* Polar aspect */
			if (GMT->current.proj.north_pole) {
				if (GMT->common.R.wesn[YLO] <= -90.0){
					GMT_Report (GMT->parent, GMT_MSG_NORMAL, "Error: South boundary cannot be -90.0 for north polar Lambert azimuthal projection\n");
					GMT_exit (GMT, EXIT_FAILURE); return false;
				}
				if (GMT->common.R.wesn[YHI] >= 90.0) GMT->current.proj.edge[2] = false;
			}
			else {
				if (GMT->common.R.wesn[YHI] >= 90.0) {
					GMT_Report (GMT->parent, GMT_MSG_NORMAL, "Error: North boundary cannot be +90.0 for south polar Lambert azimuthal projection\n");
					GMT_exit (GMT, EXIT_FAILURE); return false;
				}
				if (GMT->common.R.wesn[YLO] <= -90.0) GMT->current.proj.edge[0] = false;
			}
			if (gmt_M_360_range (GMT->common.R.wesn[XLO], GMT->common.R.wesn[XHI])
					|| doubleAlmostEqualZero (GMT->common.R.wesn[XHI], GMT->common.R.wesn[XLO]))
				GMT->current.proj.edge[1] = GMT->current.proj.edge[3] = false;
			GMT->current.map.outside = &map_polar_outside;
			GMT->current.map.crossing = &map_wesn_crossing;
			GMT->current.map.overlap = &map_wesn_overlap;
			GMT->current.map.clip = &map_wesn_clip;
			GMT->current.map.frame.horizontal = 1;
			GMT->current.map.n_lat_nodes = 2;
			map_xy_search (GMT, &xmin, &xmax, &ymin, &ymax, GMT->common.R.wesn[XLO], GMT->common.R.wesn[XHI], GMT->common.R.wesn[YLO], GMT->common.R.wesn[YHI]);
		}
		else {	/* Global view only */
			/* No annotations or tickmarks in global mode */
			for (i = 0; i < GMT_GRID_UPPER; i++)
				GMT->current.map.frame.axis[GMT_X].item[i].active = GMT->current.map.frame.axis[GMT_Y].item[i].active = false,
				GMT->current.map.frame.axis[GMT_X].item[i].interval = GMT->current.map.frame.axis[GMT_Y].item[i].interval = 0.0;
			GMT->common.R.wesn[XLO] = 0.0;
			GMT->common.R.wesn[XHI] = 360.0;
			GMT->common.R.wesn[YLO] = -90.0;
			GMT->common.R.wesn[YHI] = 90.0;
			xmax = ymax = GMT->current.proj.rho_max;
			xmin = ymin = -xmax;
			GMT->current.map.outside = &map_radial_outside;
			GMT->current.map.crossing = &map_radial_crossing;
			GMT->current.map.overlap = &map_radial_overlap;
			GMT->current.map.clip = &map_radial_clip;
			if (GMT->current.setting.map_frame_type & GMT_IS_FANCY) GMT->current.setting.map_frame_type = GMT_IS_PLAIN;
		}
		GMT->current.map.left_edge = &map_left_circle;
		GMT->current.map.right_edge = &map_right_circle;
	}

	map_setinfo (GMT, xmin, xmax, ymin, ymax, GMT->current.proj.pars[3]);
	GMT->current.proj.r = 0.5 * GMT->current.proj.rect[XHI];
	gmt_geo_to_xy (GMT, GMT->current.proj.central_meridian, GMT->current.proj.pole, &GMT->current.proj.c_x0, &GMT->current.proj.c_y0);
	if (GMT->current.proj.polar) GMT->current.map.meridian_straight = 1;

	return (GMT->common.R.oblique);
}

/*
 *	TRANSFORMATION ROUTINES FOR THE ORTHOGRAPHIC PROJECTION (GMT_ORTHO)
 */

/*! . */
GMT_LOCAL bool map_init_ortho (struct GMT_CTRL *GMT) {
	unsigned int i;
	double xmin, xmax, ymin, ymax, dummy, radius;

	map_set_spherical (GMT, true);	/* PW: Force spherical for now */

	map_set_polar (GMT);

	if (GMT->current.proj.units_pr_degree) {
		gmt_vortho (GMT, 0.0, 90.0, GMT->current.proj.pars[2]);
		gmt_ortho (GMT, 0.0, fabs (GMT->current.proj.pars[4]), &dummy, &radius);
		GMT->current.proj.scale[GMT_X] = GMT->current.proj.scale[GMT_Y] = fabs (GMT->current.proj.pars[3] / radius);
	}
	else
		GMT->current.proj.scale[GMT_X] = GMT->current.proj.scale[GMT_Y] = GMT->current.proj.pars[3];

	gmt_vortho (GMT, GMT->current.proj.pars[0], GMT->current.proj.pars[1], GMT->current.proj.pars[2]);
	GMT->current.proj.fwd = &gmt_ortho;
	GMT->current.proj.inv = &gmt_iortho;

	if (GMT->common.R.oblique) {	/* Rectangular box given */
		(*GMT->current.proj.fwd) (GMT, GMT->common.R.wesn[XLO], GMT->common.R.wesn[YLO], &xmin, &ymin);
		(*GMT->current.proj.fwd) (GMT, GMT->common.R.wesn[XHI], GMT->common.R.wesn[YHI], &xmax, &ymax);

		GMT->current.map.outside = &map_rect_outside2;
		GMT->current.map.crossing = &map_rect_crossing;
		GMT->current.map.overlap = &map_rect_overlap;
		GMT->current.map.clip = &map_rect_clip;
		GMT->current.map.left_edge = &map_left_rect;
		GMT->current.map.right_edge = &map_right_rect;
		GMT->current.map.frame.check_side = !(GMT->current.setting.map_annot_oblique & 1);
		GMT->current.map.frame.horizontal = (fabs (GMT->current.proj.pars[1]) < 30.0 && fabs (GMT->common.R.wesn[YHI] - GMT->common.R.wesn[YLO]) < 30.0) ? 1 : 0;
	}
	else {
		if (GMT->current.proj.polar) {	/* Polar aspect */
			if (GMT->current.proj.north_pole) {
				if (GMT->common.R.wesn[YLO] < 0.0) {
					GMT_Report (GMT->parent, GMT_MSG_NORMAL, "Warning: South boundary cannot be < 0 for north polar orthographic projection (reset to 0)\n");
					GMT->common.R.wesn[YLO] = 0.0;
				}
				if (GMT->common.R.wesn[YHI] >= 90.0) GMT->current.proj.edge[2] = false;
			}
			else {
				if (GMT->common.R.wesn[YHI] > 0.0) {
					GMT_Report (GMT->parent, GMT_MSG_NORMAL, "Warning: North boundary cannot be > 0 for south polar orthographic projection (reset to 0)\n");
					GMT->common.R.wesn[YHI] = 0.0;
				}
				if (GMT->common.R.wesn[YLO] <= -90.0) GMT->current.proj.edge[0] = false;
			}
			if (gmt_M_360_range (GMT->common.R.wesn[XLO], GMT->common.R.wesn[XHI])
					|| doubleAlmostEqualZero (GMT->common.R.wesn[XHI], GMT->common.R.wesn[XLO]))
				GMT->current.proj.edge[1] = GMT->current.proj.edge[3] = false;
			GMT->current.map.outside = &map_polar_outside;
			GMT->current.map.crossing = &map_wesn_crossing;
			GMT->current.map.overlap = &map_wesn_overlap;
			GMT->current.map.clip = &map_wesn_clip;
			GMT->current.map.frame.horizontal = 1;
			GMT->current.map.n_lat_nodes = 2;
			map_xy_search (GMT, &xmin, &xmax, &ymin, &ymax, GMT->common.R.wesn[XLO], GMT->common.R.wesn[XHI], GMT->common.R.wesn[YLO], GMT->common.R.wesn[YHI]);
		}
		else {	/* Global view only */
			/* No annotations or tickmarks in global mode */
			for (i = 0; i < GMT_GRID_UPPER; i++)
				GMT->current.map.frame.axis[GMT_X].item[i].active = GMT->current.map.frame.axis[GMT_Y].item[i].active = false,
				GMT->current.map.frame.axis[GMT_X].item[i].interval = GMT->current.map.frame.axis[GMT_Y].item[i].interval = 0.0;
			GMT->common.R.wesn[XLO] = 0.0;
			GMT->common.R.wesn[XHI] = 360.0;
			GMT->common.R.wesn[YLO] = -90.0;
			GMT->common.R.wesn[YHI] = 90.0;
			xmax = ymax = GMT->current.proj.rho_max * GMT->current.proj.EQ_RAD;
			xmin = ymin = -xmax;
			GMT->current.map.outside = &map_radial_outside;
			GMT->current.map.crossing = &map_radial_crossing;
			GMT->current.map.overlap = &map_radial_overlap;
			GMT->current.map.clip = &map_radial_clip;
			if (GMT->current.setting.map_frame_type & GMT_IS_FANCY) GMT->current.setting.map_frame_type = GMT_IS_PLAIN;
		}
		GMT->current.map.left_edge = &map_left_circle;
		GMT->current.map.right_edge = &map_right_circle;
	}

	map_setinfo (GMT, xmin, xmax, ymin, ymax, GMT->current.proj.pars[3]);
	GMT->current.proj.r = 0.5 * GMT->current.proj.rect[XHI];
	gmt_geo_to_xy (GMT, GMT->current.proj.central_meridian, GMT->current.proj.pole, &GMT->current.proj.c_x0, &GMT->current.proj.c_y0);
	if (GMT->current.proj.polar) GMT->current.map.meridian_straight = 1;

	return (GMT->common.R.oblique);
}

/*! . */
GMT_LOCAL double gmt_left_genper (struct GMT_CTRL *GMT, double y)
{	/* Windowed genper may need to consider the inner of circle and rectangle */
	return (MAX (0.0, map_left_circle (GMT, y)));
}

/*! . */
GMT_LOCAL double gmt_right_genper (struct GMT_CTRL *GMT, double y)
{
	return (MIN (GMT->current.map.width, map_right_circle (GMT, y)));
}

/*! . */
GMT_LOCAL bool map_init_genper (struct GMT_CTRL *GMT) {
	bool search;
	unsigned int i;
	double xmin, xmax, ymin, ymax, dummy, radius = 0.0;
	double alt, azimuth, tilt, width, height;
	double twist, scale, units;

	units = GMT->current.proj.pars[2];
	scale = GMT->current.proj.pars[3];
	alt = GMT->current.proj.pars[4];
	azimuth = GMT->current.proj.pars[5];
	tilt = GMT->current.proj.pars[6];
	twist = GMT->current.proj.pars[7];
	width = GMT->current.proj.pars[8];
	height = GMT->current.proj.pars[9];

	if (GMT->current.proj.g_sphere) map_set_spherical (GMT, true); /* PW: Force spherical for now */

	map_set_polar (GMT);

	if (GMT->current.proj.units_pr_degree) {
		gmt_vgenper (GMT, 0.0, 90.0, alt, azimuth, tilt, twist, width, height);
		gmt_genper (GMT, 0.0, fabs (GMT->current.proj.pars[3]), &dummy, &radius);
		GMT->current.proj.scale[GMT_X] = GMT->current.proj.scale[GMT_Y] = fabs (GMT->current.proj.pars[2] / radius);
	}
	else
		GMT->current.proj.scale[GMT_X] = GMT->current.proj.scale[GMT_Y] = GMT->current.proj.pars[2];

	if (GMT->current.proj.g_debug > 1) {
		GMT_Report (GMT->parent, GMT_MSG_DEBUG, "genper: units_pr_degree %d\n", GMT->current.proj.units_pr_degree);
		GMT_Report (GMT->parent, GMT_MSG_DEBUG, "genper: radius %f\n", radius);
		GMT_Report (GMT->parent, GMT_MSG_DEBUG, "genper: scale %f units %f\n", scale, units);
		GMT_Report (GMT->parent, GMT_MSG_DEBUG, "genper: x scale %f y scale %f\n", GMT->current.proj.scale[GMT_X], GMT->current.proj.scale[GMT_Y]);
		GMT_Report (GMT->parent, GMT_MSG_DEBUG, "genper: gave_map_width %d \n",GMT->current.proj.gave_map_width);
	}

	gmt_vgenper (GMT, GMT->current.proj.pars[0], GMT->current.proj.pars[1], alt, azimuth, tilt, twist, width, height);
	GMT->current.proj.fwd = &gmt_genper;
	GMT->current.proj.inv = &gmt_igenper;

	GMT->common.R.wesn[XLO] = 0.0;
	GMT->common.R.wesn[XHI] = 360.0;
	GMT->common.R.wesn[YLO] = -90.0;
	GMT->common.R.wesn[YHI] = 90.0;

	xmin = ymin = -GMT->current.proj.g_rmax;
	xmax = ymax = -xmin;

	xmin = GMT->current.proj.g_xmin;
	xmax = GMT->current.proj.g_xmax;
	ymin = GMT->current.proj.g_ymin;
	ymax = GMT->current.proj.g_ymax;

	if (GMT->current.proj.g_width != 0.0) {
		GMT->common.R.oblique = false;
		GMT->current.proj.windowed = true;
		if (GMT->current.proj.g_debug > 0) GMT_Report (GMT->parent, GMT_MSG_DEBUG, "using windowed region\n");
		GMT->current.map.outside = &map_rect_outside2;
		GMT->current.map.crossing = &map_rect_crossing;
		GMT->current.map.overlap = &map_rect_overlap;
		//GMT->current.map.crossing = &map_genper_crossing;
		//GMT->current.map.overlap = &map_genperw_overlap;
		GMT->current.map.clip = &map_rect_clip_old;
		//GMT->current.map.left_edge = &map_left_rect;
		//GMT->current.map.right_edge = &map_right_rect;
		GMT->current.map.left_edge = &gmt_left_genper;
		GMT->current.map.right_edge = &gmt_right_genper;
		GMT->current.map.frame.check_side = !(GMT->current.setting.map_annot_oblique & 1);
		GMT->current.map.frame.horizontal = (fabs (GMT->current.proj.pars[1]) < 30.0 && fabs (GMT->common.R.wesn[YHI] - GMT->common.R.wesn[YLO]) < 30.0) ? 1 : 0;
		GMT->current.map.jump = &map_jump_not;
		search = true;
	}
	else {
		if (GMT->current.proj.g_debug > 0) GMT_Report (GMT->parent, GMT_MSG_DEBUG, "using global view\n");
		/* No annotations or tickmarks in global mode */
		for (i = 0; i < GMT_GRID_UPPER; i++)
			GMT->current.map.frame.axis[GMT_X].item[i].active = GMT->current.map.frame.axis[GMT_Y].item[i].active = false,
			GMT->current.map.frame.axis[GMT_X].item[i].interval = GMT->current.map.frame.axis[GMT_Y].item[i].interval = 0.0;
		GMT->current.map.overlap = &map_genperg_overlap;
		GMT->current.map.crossing = &map_radial_crossing;
		GMT->current.map.clip = &map_radial_clip;
		GMT->current.map.outside = &map_radial_outside;
		GMT->current.map.left_edge = &map_left_circle;
		GMT->current.map.right_edge = &map_right_circle;

		if (GMT->current.setting.map_frame_type & GMT_IS_FANCY) GMT->current.setting.map_frame_type = GMT_IS_PLAIN;

		search = false;
  	}

	if (GMT->current.proj.polar) {
		if (GMT->current.proj.north_pole) {
			if (GMT->common.R.wesn[YLO] < (90.0 - GMT->current.proj.f_horizon)) GMT->common.R.wesn[YLO] = 90.0 - GMT->current.proj.f_horizon;
			if (GMT->common.R.wesn[YHI] >= 90.0) GMT->current.proj.edge[2] = false;
		} else {
			if (GMT->common.R.wesn[YHI] > -(90.0 - GMT->current.proj.f_horizon)) GMT->common.R.wesn[YHI] = -(90.0 - GMT->current.proj.f_horizon);
			if (GMT->common.R.wesn[YLO] <= -90.0) GMT->current.proj.edge[0] = false;
		}
		if (gmt_M_360_range (GMT->common.R.wesn[XLO], GMT->common.R.wesn[XHI])
				|| doubleAlmostEqualZero (GMT->common.R.wesn[XHI], GMT->common.R.wesn[XLO]))
			GMT->current.proj.edge[1] = GMT->current.proj.edge[3] = false;
	}

	if (GMT->current.proj.g_debug > 0) GMT_Report (GMT->parent, GMT_MSG_DEBUG, "xmin %f xmax %f ymin %f ymax %f\n", xmin/1000, xmax/1000, ymin/1000, ymax/1000);

	map_setinfo (GMT, xmin, xmax, ymin, ymax, GMT->current.proj.pars[2]);

	GMT->current.proj.r = 0.5 * GMT->current.proj.rect[XHI];

	gmt_geo_to_xy (GMT, GMT->current.proj.central_meridian, GMT->current.proj.pole, &GMT->current.proj.c_x0, &GMT->current.proj.c_y0);

	if (GMT->current.proj.g_debug > 0) {
		GMT_Report (GMT->parent, GMT_MSG_DEBUG, "x scale %e y scale %e\n", GMT->current.proj.scale[GMT_X], GMT->current.proj.scale[GMT_Y]);
		GMT_Report (GMT->parent, GMT_MSG_DEBUG, "x center %f y center %f\n", GMT->current.proj.c_x0, GMT->current.proj.c_y0);
		GMT_Report (GMT->parent, GMT_MSG_DEBUG, "x max %f y max %f\n", GMT->current.proj.rect[XHI], GMT->current.proj.rect[YHI]);
		GMT_Report (GMT->parent, GMT_MSG_DEBUG, "x0 %f y0 %f\n\n", GMT->current.proj.origin[GMT_X], GMT->current.proj.origin[GMT_Y]);
		fflush(NULL);
	}

	return (search);

}

/*
 *	TRANSFORMATION ROUTINES FOR THE GNOMONIC PROJECTION (GMT_GNOMONIC)
 */

/*! . */
GMT_LOCAL bool map_init_gnomonic (struct GMT_CTRL *GMT) {
	double xmin, xmax, ymin, ymax, dummy, radius;

	map_set_spherical (GMT, true);	/* PW: Force spherical for now */	map_set_polar (GMT);

	if (GMT->current.proj.units_pr_degree) {
		gmt_vgnomonic (GMT, 0.0, 90.0, 60.0);
		gmt_gnomonic (GMT, 0.0, fabs (GMT->current.proj.pars[4]), &dummy, &radius);
		GMT->current.proj.scale[GMT_X] = GMT->current.proj.scale[GMT_Y] = fabs (GMT->current.proj.pars[3] / radius);
	}
	else
		GMT->current.proj.scale[GMT_X] = GMT->current.proj.scale[GMT_Y] = GMT->current.proj.pars[3];

	gmt_vgnomonic (GMT, GMT->current.proj.pars[0], GMT->current.proj.pars[1], GMT->current.proj.pars[2]);
	GMT->current.proj.fwd = &gmt_gnomonic;
	GMT->current.proj.inv = &gmt_ignomonic;

	if (GMT->common.R.oblique) {	/* Rectangular box given */
		(*GMT->current.proj.fwd) (GMT, GMT->common.R.wesn[XLO], GMT->common.R.wesn[YLO], &xmin, &ymin);
		(*GMT->current.proj.fwd) (GMT, GMT->common.R.wesn[XHI], GMT->common.R.wesn[YHI], &xmax, &ymax);

		GMT->current.map.outside = &map_rect_outside2;
		GMT->current.map.crossing = &map_rect_crossing;
		GMT->current.map.overlap = &map_rect_overlap;
		GMT->current.map.clip = &map_rect_clip;
		GMT->current.map.left_edge = &map_left_rect;
		GMT->current.map.right_edge = &map_right_rect;
		GMT->current.map.frame.check_side = !(GMT->current.setting.map_annot_oblique & 1);
		GMT->current.map.frame.horizontal = (fabs (GMT->current.proj.pars[1]) < 30.0 && fabs (GMT->common.R.wesn[YHI] - GMT->common.R.wesn[YLO]) < 30.0) ? 1 : 0;
	}
	else {
		if (GMT->current.proj.polar) {	/* Polar aspect */
			if (GMT->current.proj.north_pole) {
				if (GMT->common.R.wesn[YLO] < (90.0 - GMT->current.proj.f_horizon)) GMT->common.R.wesn[YLO] = 90.0 - GMT->current.proj.f_horizon;
				if (GMT->common.R.wesn[YHI] >= 90.0) GMT->current.proj.edge[2] = false;
			}
			else {
				if (GMT->common.R.wesn[YHI] > -(90.0 - GMT->current.proj.f_horizon)) GMT->common.R.wesn[YHI] = -(90.0 - GMT->current.proj.f_horizon);
				if (GMT->common.R.wesn[YLO] <= -90.0) GMT->current.proj.edge[0] = false;
			}
			if (gmt_M_360_range (GMT->common.R.wesn[XLO], GMT->common.R.wesn[XHI])
					|| doubleAlmostEqualZero (GMT->common.R.wesn[XHI], GMT->common.R.wesn[XLO]))
				GMT->current.proj.edge[1] = GMT->current.proj.edge[3] = false;
			GMT->current.map.outside = &map_polar_outside;
			GMT->current.map.crossing = &map_wesn_crossing;
			GMT->current.map.overlap = &map_wesn_overlap;
			GMT->current.map.clip = &map_wesn_clip;
			GMT->current.map.frame.horizontal = 1;
			GMT->current.map.n_lat_nodes = 2;
			map_xy_search (GMT, &xmin, &xmax, &ymin, &ymax, GMT->common.R.wesn[XLO], GMT->common.R.wesn[XHI], GMT->common.R.wesn[YLO], GMT->common.R.wesn[YHI]);
		}
		else {	/* Global view only */
			GMT->common.R.wesn[XLO] = 0.0;
			GMT->common.R.wesn[XHI] = 360.0;
			GMT->common.R.wesn[YLO] = -90.0;
			GMT->common.R.wesn[YHI] = 90.0;
			xmax = ymax = GMT->current.proj.rho_max * GMT->current.proj.EQ_RAD;
			xmin = ymin = -xmax;
			GMT->current.map.outside = &map_radial_outside;
			GMT->current.map.crossing = &map_radial_crossing;
			GMT->current.map.overlap = &map_radial_overlap;
			GMT->current.map.clip = &map_radial_clip;
			if (GMT->current.setting.map_frame_type & GMT_IS_FANCY) GMT->current.setting.map_frame_type = GMT_IS_PLAIN;
		}
		GMT->current.map.left_edge = &map_left_circle;
		GMT->current.map.right_edge = &map_right_circle;
	}

	map_setinfo (GMT, xmin, xmax, ymin, ymax, GMT->current.proj.pars[3]);
	GMT->current.proj.r = 0.5 * GMT->current.proj.rect[XHI];
	gmt_geo_to_xy (GMT, GMT->current.proj.central_meridian, GMT->current.proj.pole, &GMT->current.proj.c_x0, &GMT->current.proj.c_y0);

	return (GMT->common.R.oblique);
}

/*
 *	TRANSFORMATION ROUTINES FOR THE AZIMUTHAL EQUIDISTANT PROJECTION (GMT_AZ_EQDIST)
 */

/*! . */
GMT_LOCAL bool map_init_azeqdist (struct GMT_CTRL *GMT) {
	unsigned int i;
	double xmin, xmax, ymin, ymax, dummy, radius;

	map_set_spherical (GMT, true);	/* PW: Force spherical for now */

	map_set_polar (GMT);

	if (GMT->current.proj.units_pr_degree) {
		gmt_vazeqdist (GMT, 0.0, 90.0, GMT->current.proj.pars[2]);
		gmt_azeqdist (GMT, 0.0, fabs (GMT->current.proj.pars[4]), &dummy, &radius);
		if (gmt_M_is_zero (radius)) radius = GMT->current.proj.rho_max * GMT->current.proj.EQ_RAD;
		GMT->current.proj.scale[GMT_X] = GMT->current.proj.scale[GMT_Y] = fabs (GMT->current.proj.pars[3] / radius);
	}
	else
		GMT->current.proj.scale[GMT_X] = GMT->current.proj.scale[GMT_Y] = GMT->current.proj.pars[3];

	gmt_vazeqdist (GMT, GMT->current.proj.pars[0], GMT->current.proj.pars[1], GMT->current.proj.pars[2]);
	GMT->current.proj.fwd = &gmt_azeqdist;
	GMT->current.proj.inv = &gmt_iazeqdist;

	if (GMT->common.R.oblique) {	/* Rectangular box given */
		(*GMT->current.proj.fwd) (GMT, GMT->common.R.wesn[XLO], GMT->common.R.wesn[YLO], &xmin, &ymin);
		(*GMT->current.proj.fwd) (GMT, GMT->common.R.wesn[XHI], GMT->common.R.wesn[YHI], &xmax, &ymax);

		GMT->current.map.outside = &map_rect_outside2;
		GMT->current.map.crossing = &map_rect_crossing;
		GMT->current.map.overlap = &map_rect_overlap;
		GMT->current.map.clip = &map_rect_clip;
		GMT->current.map.left_edge = &map_left_rect;
		GMT->current.map.right_edge = &map_right_rect;
		GMT->current.map.frame.check_side = !(GMT->current.setting.map_annot_oblique & 1);
		GMT->current.map.frame.horizontal = (fabs (GMT->current.proj.pars[1]) < 60.0 && fabs (GMT->common.R.wesn[YHI] - GMT->common.R.wesn[YLO]) < 30.0) ? 1 : 0;
	}
	else {
		if (GMT->current.proj.polar && (GMT->common.R.wesn[YHI] - GMT->common.R.wesn[YLO]) < 180.0) {	/* Polar aspect */
			if (!GMT->current.proj.north_pole && GMT->common.R.wesn[YLO] <= -90.0) GMT->current.proj.edge[0] = false;
			if (GMT->current.proj.north_pole && GMT->common.R.wesn[YHI] >= 90.0) GMT->current.proj.edge[2] = false;
			if (gmt_M_360_range (GMT->common.R.wesn[XLO], GMT->common.R.wesn[XHI])
					|| doubleAlmostEqualZero (GMT->common.R.wesn[XHI], GMT->common.R.wesn[XLO]))
				GMT->current.proj.edge[1] = GMT->current.proj.edge[3] = false;
			GMT->current.map.outside = &map_polar_outside;
			GMT->current.map.crossing = &map_wesn_crossing;
			GMT->current.map.overlap = &map_wesn_overlap;
			GMT->current.map.clip = &map_wesn_clip;
			GMT->current.map.frame.horizontal = 1;
			GMT->current.map.n_lat_nodes = 2;
			map_xy_search (GMT, &xmin, &xmax, &ymin, &ymax, GMT->common.R.wesn[XLO], GMT->common.R.wesn[XHI], GMT->common.R.wesn[YLO], GMT->common.R.wesn[YHI]);
		}
		else {	/* Global view only, force wesn = 0/360/-90/90  */
			/* No annotations or tickmarks in global mode */
			for (i = 0; i < GMT_GRID_UPPER; i++)
				GMT->current.map.frame.axis[GMT_X].item[i].active = GMT->current.map.frame.axis[GMT_Y].item[i].active = false,
				GMT->current.map.frame.axis[GMT_X].item[i].interval = GMT->current.map.frame.axis[GMT_Y].item[i].interval = 0.0;
			GMT->common.R.wesn[XLO] = 0.0;
			GMT->common.R.wesn[XHI] = 360.0;
			GMT->common.R.wesn[YLO] = -90.0;
			GMT->common.R.wesn[YHI] = 90.0;
			xmax = ymax = GMT->current.proj.rho_max * GMT->current.proj.EQ_RAD;
			xmin = ymin = -xmax;
			GMT->current.map.outside = &map_radial_outside;
			GMT->current.map.crossing = &map_radial_crossing;
			GMT->current.map.overlap = &map_radial_overlap;
			GMT->current.map.clip = &map_radial_clip;
			if (GMT->current.setting.map_frame_type & GMT_IS_FANCY) GMT->current.setting.map_frame_type = GMT_IS_PLAIN;
		}
		GMT->current.map.left_edge = &map_left_circle;
		GMT->current.map.right_edge = &map_right_circle;
	}

	map_setinfo (GMT, xmin, xmax, ymin, ymax, GMT->current.proj.pars[3]);
	GMT->current.proj.r = 0.5 * GMT->current.proj.rect[XHI];
	gmt_geo_to_xy (GMT, GMT->current.proj.central_meridian, GMT->current.proj.pole, &GMT->current.proj.c_x0, &GMT->current.proj.c_y0);
	if (GMT->current.proj.polar) GMT->current.map.meridian_straight = 1;

	return (GMT->common.R.oblique);
}

/*
 *	TRANSFORMATION ROUTINES FOR THE MOLLWEIDE EQUAL AREA PROJECTION (GMT_MOLLWEIDE)
 */

/*! . */
GMT_LOCAL bool map_init_mollweide (struct GMT_CTRL *GMT) {
	double xmin, xmax, ymin, ymax, y, dummy;

	GMT->current.proj.GMT_convert_latitudes = !gmt_M_is_spherical (GMT);
	if (GMT->current.proj.GMT_convert_latitudes) gmtlib_scale_eqrad (GMT);

	if (gmt_M_is_dnan (GMT->current.proj.pars[0])) GMT->current.proj.pars[0] = 0.5 * (GMT->common.R.wesn[XLO] + GMT->common.R.wesn[XHI]);
	if (GMT->current.proj.pars[0] < 0.0) GMT->current.proj.pars[0] += 360.0;
	GMT->current.map.is_world = gmt_M_360_range (GMT->common.R.wesn[XLO], GMT->common.R.wesn[XHI]);
	if (GMT->current.proj.units_pr_degree) GMT->current.proj.pars[1] /= GMT->current.proj.M_PR_DEG;
	GMT->current.proj.scale[GMT_X] = GMT->current.proj.scale[GMT_Y] = M_PI * GMT->current.proj.pars[1] / sqrt (8.0);
	gmt_vmollweide (GMT, GMT->current.proj.pars[0], GMT->current.proj.pars[1]);
	if (GMT->common.R.wesn[YLO] <= -90.0) GMT->current.proj.edge[0] = false;
	if (GMT->common.R.wesn[YHI] >= 90.0) GMT->current.proj.edge[2] = false;

	if (GMT->common.R.oblique) {
		gmt_mollweide (GMT, GMT->common.R.wesn[XLO], GMT->common.R.wesn[YLO], &xmin, &ymin);
		gmt_mollweide (GMT, GMT->common.R.wesn[XHI], GMT->common.R.wesn[YHI], &xmax, &ymax);
		GMT->current.map.outside = &map_rect_outside;
		GMT->current.map.crossing = &map_rect_crossing;
		GMT->current.map.overlap = &map_rect_overlap;
		GMT->current.map.clip = &map_rect_clip;
		GMT->current.map.left_edge = &map_left_rect;
		GMT->current.map.right_edge = &map_right_rect;
		GMT->current.map.frame.check_side = true;
	}
	else {
		y = (GMT->common.R.wesn[YLO] * GMT->common.R.wesn[YHI] <= 0.0) ? 0.0 : MIN (fabs (GMT->common.R.wesn[YLO]), fabs (GMT->common.R.wesn[YHI]));
		gmt_mollweide (GMT, GMT->common.R.wesn[XLO], y, &xmin, &dummy);
		gmt_mollweide (GMT, GMT->common.R.wesn[XHI], y, &xmax, &dummy);
		gmt_mollweide (GMT, GMT->current.proj.central_meridian, GMT->common.R.wesn[YLO], &dummy, &ymin);
		gmt_mollweide (GMT, GMT->current.proj.central_meridian, GMT->common.R.wesn[YHI], &dummy, &ymax);
		GMT->current.map.outside = &map_wesn_outside;
		GMT->current.map.crossing = &map_wesn_crossing;
		GMT->current.map.overlap = &map_wesn_overlap;
		GMT->current.map.clip = &map_wesn_clip;
		GMT->current.map.left_edge = &map_left_ellipse;
		GMT->current.map.right_edge = &map_right_ellipse;
		GMT->current.map.frame.horizontal = 2;
		GMT->current.proj.polar = true;
	}
	map_setinfo (GMT, xmin, xmax, ymin, ymax, GMT->current.proj.pars[1]);
	GMT->current.proj.fwd = &gmt_mollweide;
	GMT->current.proj.inv = &gmt_imollweide;
	if (GMT->current.setting.map_frame_type & GMT_IS_FANCY) GMT->current.setting.map_frame_type = GMT_IS_PLAIN;
	GMT->current.map.parallel_straight = 1;

	return (GMT->common.R.oblique);
}


/*
 *	TRANSFORMATION ROUTINES FOR THE HAMMER-AITOFF EQUAL AREA PROJECTION (GMT_HAMMER)
 */

/*! . */
GMT_LOCAL bool map_init_hammer (struct GMT_CTRL *GMT) {
	double xmin, xmax, ymin, ymax;

	GMT->current.proj.GMT_convert_latitudes = !gmt_M_is_spherical (GMT);
	if (GMT->current.proj.GMT_convert_latitudes) gmtlib_scale_eqrad (GMT);

	if (gmt_M_is_dnan (GMT->current.proj.pars[0])) GMT->current.proj.pars[0] = 0.5 * (GMT->common.R.wesn[XLO] + GMT->common.R.wesn[XHI]);
	if (GMT->current.proj.pars[0] < 0.0) GMT->current.proj.pars[0] += 360.0;
	GMT->current.map.is_world = gmt_M_360_range (GMT->common.R.wesn[XLO], GMT->common.R.wesn[XHI]);
	if (GMT->current.proj.units_pr_degree) GMT->current.proj.pars[1] /= GMT->current.proj.M_PR_DEG;
	GMT->current.proj.scale[GMT_X] = GMT->current.proj.scale[GMT_Y] = 0.5 * M_PI * GMT->current.proj.pars[1] / M_SQRT2;
	gmt_vhammer (GMT, GMT->current.proj.pars[0], GMT->current.proj.pars[1]);
	if (GMT->common.R.wesn[YLO] <= -90.0) GMT->current.proj.edge[0] = false;
	if (GMT->common.R.wesn[YHI] >= 90.0) GMT->current.proj.edge[2] = false;

	if (GMT->common.R.oblique) {
		gmt_hammer (GMT, GMT->common.R.wesn[XLO], GMT->common.R.wesn[YLO], &xmin, &ymin);
		gmt_hammer (GMT, GMT->common.R.wesn[XHI], GMT->common.R.wesn[YHI], &xmax, &ymax);
		GMT->current.map.outside = &map_rect_outside;
		GMT->current.map.crossing = &map_rect_crossing;
		GMT->current.map.overlap = &map_rect_overlap;
		GMT->current.map.clip = &map_rect_clip;
		GMT->current.map.left_edge = &map_left_rect;
		GMT->current.map.right_edge = &map_right_rect;
		GMT->current.map.frame.check_side = true;
	}
	else {
		double x, y, dummy;
		y = (GMT->common.R.wesn[YLO] * GMT->common.R.wesn[YHI] <= 0.0) ? 0.0 : MIN (fabs (GMT->common.R.wesn[YLO]), fabs (GMT->common.R.wesn[YHI]));
		x = (fabs (GMT->common.R.wesn[XLO] - GMT->current.proj.central_meridian) > fabs (GMT->common.R.wesn[XHI] - GMT->current.proj.central_meridian)) ? GMT->common.R.wesn[XLO] : GMT->common.R.wesn[XHI];
		gmt_hammer (GMT, GMT->common.R.wesn[XLO], y, &xmin, &dummy);
		gmt_hammer (GMT, GMT->common.R.wesn[XHI], y, &xmax, &dummy);
		gmt_hammer (GMT, x, GMT->common.R.wesn[YLO], &dummy, &ymin);
		gmt_hammer (GMT, x, GMT->common.R.wesn[YHI], &dummy, &ymax);
		GMT->current.map.outside = &map_wesn_outside;
		GMT->current.map.crossing = &map_wesn_crossing;
		GMT->current.map.overlap = &map_wesn_overlap;
		GMT->current.map.clip = &map_wesn_clip;
		GMT->current.map.left_edge = &map_left_ellipse;
		GMT->current.map.right_edge = &map_right_ellipse;
		GMT->current.map.frame.horizontal = 2;
		GMT->current.proj.polar = true;
	}
	map_setinfo (GMT, xmin, xmax, ymin, ymax, GMT->current.proj.pars[1]);
	GMT->current.proj.fwd = &gmt_hammer;
	GMT->current.proj.inv = &gmt_ihammer;
	if (GMT->current.setting.map_frame_type & GMT_IS_FANCY) GMT->current.setting.map_frame_type = GMT_IS_PLAIN;
	return (GMT->common.R.oblique);
}

/*
 *	TRANSFORMATION ROUTINES FOR THE VAN DER GRINTEN PROJECTION (GMT_VANGRINTEN)
 */

/*! . */
GMT_LOCAL bool map_init_grinten (struct GMT_CTRL *GMT) {
	double xmin, xmax, ymin, ymax;

	map_set_spherical (GMT, true);

	if (gmt_M_is_dnan (GMT->current.proj.pars[0])) GMT->current.proj.pars[0] = 0.5 * (GMT->common.R.wesn[XLO] + GMT->common.R.wesn[XHI]);
	if (GMT->current.proj.pars[0] < 0.0) GMT->current.proj.pars[0] += 360.0;
	GMT->current.map.is_world = gmt_M_360_range (GMT->common.R.wesn[XLO], GMT->common.R.wesn[XHI]);
	if (GMT->current.proj.units_pr_degree) GMT->current.proj.pars[1] /= GMT->current.proj.M_PR_DEG;
	GMT->current.proj.scale[GMT_X] = GMT->current.proj.scale[GMT_Y] = GMT->current.proj.pars[1];
	gmt_vgrinten (GMT, GMT->current.proj.pars[0], GMT->current.proj.pars[1]);
	if (GMT->common.R.wesn[YLO] <= -90.0) GMT->current.proj.edge[0] = false;
	if (GMT->common.R.wesn[YHI] >= 90.0) GMT->current.proj.edge[2] = false;

	if (GMT->common.R.oblique) {
		gmt_grinten (GMT, GMT->common.R.wesn[XLO], GMT->common.R.wesn[YLO], &xmin, &ymin);
		gmt_grinten (GMT, GMT->common.R.wesn[XHI], GMT->common.R.wesn[YHI], &xmax, &ymax);
		GMT->current.map.outside = &map_rect_outside;
		GMT->current.map.crossing = &map_rect_crossing;
		GMT->current.map.overlap = &map_rect_overlap;
		GMT->current.map.clip = &map_rect_clip;
		GMT->current.map.left_edge = &map_left_rect;
		GMT->current.map.right_edge = &map_right_rect;
		GMT->current.map.frame.check_side = true;
	}
	else {
		double x, y, dummy;
		y = (GMT->common.R.wesn[YLO] * GMT->common.R.wesn[YHI] <= 0.0) ? 0.0 : MIN (fabs (GMT->common.R.wesn[YLO]), fabs (GMT->common.R.wesn[YHI]));
		x = (fabs (GMT->common.R.wesn[XLO] - GMT->current.proj.central_meridian) > fabs (GMT->common.R.wesn[XHI] - GMT->current.proj.central_meridian)) ? GMT->common.R.wesn[XLO] : GMT->common.R.wesn[XHI];
		gmt_grinten (GMT, GMT->common.R.wesn[XLO], y, &xmin, &dummy);
		gmt_grinten (GMT, GMT->common.R.wesn[XHI], y, &xmax, &dummy);
		gmt_grinten (GMT, x, GMT->common.R.wesn[YLO], &dummy, &ymin);
		gmt_grinten (GMT, x, GMT->common.R.wesn[YHI], &dummy, &ymax);
		GMT->current.map.outside = &map_wesn_outside;
		GMT->current.map.crossing = &map_wesn_crossing;
		GMT->current.map.overlap = &map_wesn_overlap;
		GMT->current.map.clip = &map_wesn_clip;
		GMT->current.map.left_edge = &map_left_circle;
		GMT->current.map.right_edge = &map_right_circle;
		GMT->current.map.frame.horizontal = 2;
		GMT->current.proj.polar = true;
	}
	map_setinfo (GMT, xmin, xmax, ymin, ymax, GMT->current.proj.pars[1]);
	GMT->current.proj.r = 0.5 * GMT->current.proj.rect[XHI];
	GMT->current.proj.fwd = &gmt_grinten;
	GMT->current.proj.inv = &gmt_igrinten;
	if (GMT->current.setting.map_frame_type & GMT_IS_FANCY) GMT->current.setting.map_frame_type = GMT_IS_PLAIN;
	return (GMT->common.R.oblique);
}

/*
 *	TRANSFORMATION ROUTINES FOR THE WINKEL-TRIPEL MODIFIED AZIMUTHAL PROJECTION (GMT_WINKEL)
 */

/*! . */
GMT_LOCAL bool map_init_winkel (struct GMT_CTRL *GMT) {
	double xmin, xmax, ymin, ymax;

	map_set_spherical (GMT, true);	/* PW: Force spherical for now */

	if (gmt_M_is_dnan (GMT->current.proj.pars[0])) GMT->current.proj.pars[0] = 0.5 * (GMT->common.R.wesn[XLO] + GMT->common.R.wesn[XHI]);
	if (GMT->current.proj.pars[0] < 0.0) GMT->current.proj.pars[0] += 360.0;
	GMT->current.map.is_world = gmt_M_360_range (GMT->common.R.wesn[XLO], GMT->common.R.wesn[XHI]);
	if (GMT->current.proj.units_pr_degree) GMT->current.proj.pars[1] /= GMT->current.proj.M_PR_DEG;
	gmt_vwinkel (GMT, GMT->current.proj.pars[0], GMT->current.proj.pars[1]);
	GMT->current.proj.scale[GMT_X] = GMT->current.proj.scale[GMT_Y] = 2.0 * GMT->current.proj.pars[1] / (1.0 + GMT->current.proj.r_cosphi1);

	if (GMT->common.R.oblique) {
		gmt_winkel (GMT, GMT->common.R.wesn[XLO], GMT->common.R.wesn[YLO], &xmin, &ymin);
		gmt_winkel (GMT, GMT->common.R.wesn[XHI], GMT->common.R.wesn[YHI], &xmax, &ymax);
		GMT->current.map.outside = &map_rect_outside;
		GMT->current.map.crossing = &map_rect_crossing;
		GMT->current.map.overlap = &map_rect_overlap;
		GMT->current.map.clip = &map_rect_clip;
		GMT->current.map.left_edge = &map_left_rect;
		GMT->current.map.right_edge = &map_right_rect;
		GMT->current.map.frame.check_side = true;
	}
	else {
		double x, y, dummy;
		y = (GMT->common.R.wesn[YLO] * GMT->common.R.wesn[YHI] <= 0.0) ? 0.0 : MIN (fabs (GMT->common.R.wesn[YLO]), fabs (GMT->common.R.wesn[YHI]));
		x = (fabs (GMT->common.R.wesn[XLO] - GMT->current.proj.central_meridian) > fabs (GMT->common.R.wesn[XHI] - GMT->current.proj.central_meridian)) ? GMT->common.R.wesn[XLO] : GMT->common.R.wesn[XHI];
		gmt_winkel (GMT, GMT->common.R.wesn[XLO], y, &xmin, &dummy);
		gmt_winkel (GMT, GMT->common.R.wesn[XHI], y, &xmax, &dummy);
		gmt_winkel (GMT, x, GMT->common.R.wesn[YLO], &dummy, &ymin);
		gmt_winkel (GMT, x, GMT->common.R.wesn[YHI], &dummy, &ymax);
		GMT->current.map.outside = &map_wesn_outside;
		GMT->current.map.crossing = &map_wesn_crossing;
		GMT->current.map.overlap = &map_wesn_overlap;
		GMT->current.map.clip = &map_wesn_clip;
		GMT->current.map.left_edge = &gmt_left_winkel;
		GMT->current.map.right_edge = &gmt_right_winkel;
		GMT->current.map.frame.horizontal = 2;
	}
	map_setinfo (GMT, xmin, xmax, ymin, ymax, GMT->current.proj.pars[1]);
	GMT->current.proj.fwd = &gmt_winkel;
	GMT->current.proj.inv = &gmt_iwinkel;
	if (GMT->current.setting.map_frame_type & GMT_IS_FANCY) GMT->current.setting.map_frame_type = GMT_IS_PLAIN;
	return (GMT->common.R.oblique);
}

/*
 *	TRANSFORMATION ROUTINES FOR THE ECKERT IV PROJECTION (GMT_ECKERT4)
 */

/*! . */
GMT_LOCAL bool map_init_eckert4 (struct GMT_CTRL *GMT) {
	double xmin, xmax, ymin, ymax;

	GMT->current.proj.GMT_convert_latitudes = !gmt_M_is_spherical (GMT);
	if (GMT->current.proj.GMT_convert_latitudes) gmtlib_scale_eqrad (GMT);

	if (gmt_M_is_dnan (GMT->current.proj.pars[0])) GMT->current.proj.pars[0] = 0.5 * (GMT->common.R.wesn[XLO] + GMT->common.R.wesn[XHI]);
	if (GMT->current.proj.pars[0] < 0.0) GMT->current.proj.pars[0] += 360.0;
	GMT->current.map.is_world = gmt_M_360_range (GMT->common.R.wesn[XLO], GMT->common.R.wesn[XHI]);
	if (GMT->current.proj.units_pr_degree) GMT->current.proj.pars[1] /= GMT->current.proj.M_PR_DEG;
	gmt_veckert4 (GMT, GMT->current.proj.pars[0]);
	GMT->current.proj.scale[GMT_X] = GMT->current.proj.scale[GMT_Y] = GMT->current.proj.pars[1];

	if (GMT->common.R.oblique) {
		gmt_eckert4 (GMT, GMT->common.R.wesn[XLO], GMT->common.R.wesn[YLO], &xmin, &ymin);
		gmt_eckert4 (GMT, GMT->common.R.wesn[XHI], GMT->common.R.wesn[YHI], &xmax, &ymax);
		GMT->current.map.outside = &map_rect_outside;
		GMT->current.map.crossing = &map_rect_crossing;
		GMT->current.map.overlap = &map_rect_overlap;
		GMT->current.map.clip = &map_rect_clip;
		GMT->current.map.left_edge = &map_left_rect;
		GMT->current.map.right_edge = &map_right_rect;
		GMT->current.map.frame.check_side = true;
	}
	else {
		double y, dummy;
		y = (GMT->common.R.wesn[YLO] * GMT->common.R.wesn[YHI] <= 0.0) ? 0.0 : MIN (fabs (GMT->common.R.wesn[YLO]), fabs (GMT->common.R.wesn[YHI]));
		gmt_eckert4 (GMT, GMT->common.R.wesn[XLO], y, &xmin, &dummy);
		gmt_eckert4 (GMT, GMT->common.R.wesn[XHI], y, &xmax, &dummy);
		gmt_eckert4 (GMT, GMT->current.proj.central_meridian, GMT->common.R.wesn[YLO], &dummy, &ymin);
		gmt_eckert4 (GMT, GMT->current.proj.central_meridian, GMT->common.R.wesn[YHI], &dummy, &ymax);
		GMT->current.map.outside = &map_wesn_outside;
		GMT->current.map.crossing = &map_wesn_crossing;
		GMT->current.map.overlap = &map_wesn_overlap;
		GMT->current.map.clip = &map_wesn_clip;
		GMT->current.map.left_edge = &gmt_left_eckert4;
		GMT->current.map.right_edge = &gmt_right_eckert4;
		GMT->current.map.frame.horizontal = 2;
	}
	map_setinfo (GMT, xmin, xmax, ymin, ymax, GMT->current.proj.pars[1]);
	GMT->current.proj.fwd = &gmt_eckert4;
	GMT->current.proj.inv = &gmt_ieckert4;
	if (GMT->current.setting.map_frame_type & GMT_IS_FANCY) GMT->current.setting.map_frame_type = GMT_IS_PLAIN;
	GMT->current.map.parallel_straight = 1;

	return (GMT->common.R.oblique);
}

/*
 *	TRANSFORMATION ROUTINES FOR THE ECKERT VI PROJECTION (GMT_ECKERT6)
 */

/*! . */
GMT_LOCAL bool map_init_eckert6 (struct GMT_CTRL *GMT) {
	double xmin, xmax, ymin, ymax;

	GMT->current.proj.GMT_convert_latitudes = !gmt_M_is_spherical (GMT);
	if (GMT->current.proj.GMT_convert_latitudes) gmtlib_scale_eqrad (GMT);

	if (gmt_M_is_dnan (GMT->current.proj.pars[0])) GMT->current.proj.pars[0] = 0.5 * (GMT->common.R.wesn[XLO] + GMT->common.R.wesn[XHI]);
	if (GMT->current.proj.pars[0] < 0.0) GMT->current.proj.pars[0] += 360.0;
	GMT->current.map.is_world = gmt_M_360_range (GMT->common.R.wesn[XLO], GMT->common.R.wesn[XHI]);
	if (GMT->current.proj.units_pr_degree) GMT->current.proj.pars[1] /= GMT->current.proj.M_PR_DEG;
	gmt_veckert6 (GMT, GMT->current.proj.pars[0]);
	GMT->current.proj.scale[GMT_X] = GMT->current.proj.scale[GMT_Y] = 0.5 * GMT->current.proj.pars[1] * sqrt (2.0 + M_PI);

	if (GMT->common.R.oblique) {
		gmt_eckert6 (GMT, GMT->common.R.wesn[XLO], GMT->common.R.wesn[YLO], &xmin, &ymin);
		gmt_eckert6 (GMT, GMT->common.R.wesn[XHI], GMT->common.R.wesn[YHI], &xmax, &ymax);
		GMT->current.map.outside = &map_rect_outside;
		GMT->current.map.crossing = &map_rect_crossing;
		GMT->current.map.overlap = &map_rect_overlap;
		GMT->current.map.clip = &map_rect_clip;
		GMT->current.map.left_edge = &map_left_rect;
		GMT->current.map.right_edge = &map_right_rect;
		GMT->current.map.frame.check_side = true;
	}
	else {
		double y, dummy;
		y = (GMT->common.R.wesn[YLO] * GMT->common.R.wesn[YHI] <= 0.0) ? 0.0 : MIN (fabs (GMT->common.R.wesn[YLO]), fabs (GMT->common.R.wesn[YHI]));
		gmt_eckert6 (GMT, GMT->common.R.wesn[XLO], y, &xmin, &dummy);
		gmt_eckert6 (GMT, GMT->common.R.wesn[XHI], y, &xmax, &dummy);
		gmt_eckert6 (GMT, GMT->current.proj.central_meridian, GMT->common.R.wesn[YLO], &dummy, &ymin);
		gmt_eckert6 (GMT, GMT->current.proj.central_meridian, GMT->common.R.wesn[YHI], &dummy, &ymax);
		GMT->current.map.outside = &map_wesn_outside;
		GMT->current.map.crossing = &map_wesn_crossing;
		GMT->current.map.overlap = &map_wesn_overlap;
		GMT->current.map.clip = &map_wesn_clip;
		GMT->current.map.left_edge = &gmt_left_eckert6;
		GMT->current.map.right_edge = &gmt_right_eckert6;
		GMT->current.map.frame.horizontal = 2;
	}
	map_setinfo (GMT, xmin, xmax, ymin, ymax, GMT->current.proj.pars[1]);
	GMT->current.proj.fwd = &gmt_eckert6;
	GMT->current.proj.inv = &gmt_ieckert6;
	if (GMT->current.setting.map_frame_type & GMT_IS_FANCY) GMT->current.setting.map_frame_type = GMT_IS_PLAIN;
	GMT->current.map.parallel_straight = 1;

	return (GMT->common.R.oblique);
}

/*
 *	TRANSFORMATION ROUTINES FOR THE ROBINSON PSEUDOCYLINDRICAL PROJECTION (GMT_ROBINSON)
 */

/*! . */
GMT_LOCAL bool map_init_robinson (struct GMT_CTRL *GMT) {
	double xmin, xmax, ymin, ymax;

	map_set_spherical (GMT, true);	/* PW: Force spherical for now */

	if (gmt_M_is_dnan (GMT->current.proj.pars[0])) GMT->current.proj.pars[0] = 0.5 * (GMT->common.R.wesn[XLO] + GMT->common.R.wesn[XHI]);
	if (GMT->current.proj.pars[0] < 0.0) GMT->current.proj.pars[0] += 360.0;
	GMT->current.map.is_world = gmt_M_360_range (GMT->common.R.wesn[XLO], GMT->common.R.wesn[XHI]);
	if (GMT->current.proj.units_pr_degree) GMT->current.proj.pars[1] /= GMT->current.proj.M_PR_DEG;
	gmt_vrobinson (GMT, GMT->current.proj.pars[0]);
	GMT->current.proj.scale[GMT_X] = GMT->current.proj.scale[GMT_Y] = GMT->current.proj.pars[1] / 0.8487;

	if (GMT->common.R.oblique) {
		gmt_robinson (GMT, GMT->common.R.wesn[XLO], GMT->common.R.wesn[YLO], &xmin, &ymin);
		gmt_robinson (GMT, GMT->common.R.wesn[XHI], GMT->common.R.wesn[YHI], &xmax, &ymax);
		GMT->current.map.outside = &map_rect_outside;
		GMT->current.map.crossing = &map_rect_crossing;
		GMT->current.map.overlap = &map_rect_overlap;
		GMT->current.map.clip = &map_rect_clip;
		GMT->current.map.left_edge = &map_left_rect;
		GMT->current.map.right_edge = &map_right_rect;
		GMT->current.map.frame.check_side = true;
	}
	else {
		double y, dummy;
		y = (GMT->common.R.wesn[YLO] * GMT->common.R.wesn[YHI] <= 0.0) ? 0.0 : MIN (fabs (GMT->common.R.wesn[YLO]), fabs (GMT->common.R.wesn[YHI]));
		gmt_robinson (GMT, GMT->common.R.wesn[XLO], y, &xmin, &dummy);
		gmt_robinson (GMT, GMT->common.R.wesn[XHI], y, &xmax, &dummy);
		gmt_robinson (GMT, GMT->current.proj.central_meridian, GMT->common.R.wesn[YLO], &dummy, &ymin);
		gmt_robinson (GMT, GMT->current.proj.central_meridian, GMT->common.R.wesn[YHI], &dummy, &ymax);
		GMT->current.map.outside = &map_wesn_outside;
		GMT->current.map.crossing = &map_wesn_crossing;
		GMT->current.map.overlap = &map_wesn_overlap;
		GMT->current.map.clip = &map_wesn_clip;
		GMT->current.map.left_edge = &gmt_left_robinson;
		GMT->current.map.right_edge = &gmt_right_robinson;
		GMT->current.map.frame.horizontal = 2;
	}
	map_setinfo (GMT, xmin, xmax, ymin, ymax, GMT->current.proj.pars[1]);
	GMT->current.proj.fwd = &gmt_robinson;
	GMT->current.proj.inv = &gmt_irobinson;
	if (GMT->current.setting.map_frame_type & GMT_IS_FANCY) GMT->current.setting.map_frame_type = GMT_IS_PLAIN;
	GMT->current.map.parallel_straight = 1;

	return (GMT->common.R.oblique);
}

/*
 *	TRANSFORMATION ROUTINES FOR THE SINUSOIDAL EQUAL AREA PROJECTION (GMT_SINUSOIDAL)
 */

/*! . */
GMT_LOCAL bool map_init_sinusoidal (struct GMT_CTRL *GMT) {
	double xmin, xmax, ymin, ymax;

	GMT->current.proj.GMT_convert_latitudes = !gmt_M_is_spherical (GMT);
	if (GMT->current.proj.GMT_convert_latitudes) gmtlib_scale_eqrad (GMT);

	if (gmt_M_is_dnan (GMT->current.proj.pars[0])) GMT->current.proj.pars[0] = 0.5 * (GMT->common.R.wesn[XLO] + GMT->common.R.wesn[XHI]);
	if (GMT->current.proj.pars[0] < 0.0) GMT->current.proj.pars[0] += 360.0;
	GMT->current.map.is_world = gmt_M_360_range (GMT->common.R.wesn[XLO], GMT->common.R.wesn[XHI]);
	if (GMT->common.R.wesn[YLO] <= -90.0) GMT->current.proj.edge[0] = false;
	if (GMT->common.R.wesn[YHI] >= 90.0) GMT->current.proj.edge[2] = false;
	gmt_vsinusoidal (GMT, GMT->current.proj.pars[0]);
	if (GMT->current.proj.units_pr_degree) GMT->current.proj.pars[1] /= GMT->current.proj.M_PR_DEG;
	GMT->current.proj.scale[GMT_X] = GMT->current.proj.scale[GMT_Y] = GMT->current.proj.pars[1];
	GMT->current.proj.fwd = &gmt_sinusoidal;
	GMT->current.proj.inv = &gmt_isinusoidal;
	if (GMT->current.setting.map_frame_type & GMT_IS_FANCY) GMT->current.setting.map_frame_type = GMT_IS_PLAIN;

	if (GMT->common.R.oblique) {
		gmt_sinusoidal (GMT, GMT->common.R.wesn[XLO], GMT->common.R.wesn[YLO], &xmin, &ymin);
		gmt_sinusoidal (GMT, GMT->common.R.wesn[XHI], GMT->common.R.wesn[YHI], &xmax, &ymax);
		GMT->current.map.outside = &map_rect_outside;
		GMT->current.map.crossing = &map_rect_crossing;
		GMT->current.map.overlap = &map_rect_overlap;
		GMT->current.map.clip = &map_rect_clip;
		GMT->current.map.left_edge = &map_left_rect;
		GMT->current.map.right_edge = &map_right_rect;
		GMT->current.map.frame.check_side = true;
	}
	else {
		double dummy, y;
		y = (GMT->common.R.wesn[YLO] * GMT->common.R.wesn[YHI] <= 0.0) ? 0.0 : MIN (fabs (GMT->common.R.wesn[YLO]), fabs (GMT->common.R.wesn[YHI]));
		gmt_sinusoidal (GMT, GMT->current.proj.central_meridian, GMT->common.R.wesn[YLO], &dummy, &ymin);
		gmt_sinusoidal (GMT, GMT->current.proj.central_meridian, GMT->common.R.wesn[YHI], &dummy, &ymax);
		gmt_sinusoidal (GMT, GMT->common.R.wesn[XLO], y, &xmin, &dummy);
		gmt_sinusoidal (GMT, GMT->common.R.wesn[XHI], y, &xmax, &dummy);
		GMT->current.map.outside = &map_wesn_outside;
		GMT->current.map.crossing = &map_wesn_crossing;
		GMT->current.map.overlap = &map_wesn_overlap;
		GMT->current.map.clip = &map_wesn_clip;
		GMT->current.map.left_edge = &gmt_left_sinusoidal;
		GMT->current.map.right_edge = &gmt_right_sinusoidal;
		GMT->current.map.frame.horizontal = 2;
		GMT->current.proj.polar = true;
	}

	map_setinfo (GMT, xmin, xmax, ymin, ymax, GMT->current.proj.pars[1]);
	GMT->current.map.parallel_straight = 1;

	return (GMT->common.R.oblique);
}

/*
 *	TRANSFORMATION ROUTINES FOR THE CASSINI PROJECTION (GMT_CASSINI)
 */

/*! . */
GMT_LOCAL bool map_init_cassini (struct GMT_CTRL *GMT) {
	bool too_big;
	double xmin, xmax, ymin, ymax;

	if (gmt_M_is_dnan (GMT->current.proj.pars[0])) GMT->current.proj.pars[0] = 0.5 * (GMT->common.R.wesn[XLO] + GMT->common.R.wesn[XHI]);
	if ((GMT->current.proj.pars[0] - GMT->common.R.wesn[XLO]) > 90.0 || (GMT->common.R.wesn[XHI] - GMT->current.proj.pars[0]) > 90.0) {
		GMT_Report (GMT->parent, GMT_MSG_NORMAL, "ERROR: Max longitude extension away from central meridian is limited to +/- 90 degrees\n");
		GMT_exit (GMT, EXIT_FAILURE); return false;
	}
	too_big = map_quicktm (GMT, GMT->current.proj.pars[0], 4.0);
	if (too_big) map_set_spherical (GMT, true);	/* Cannot use ellipsoidal series for this area */
	gmt_vcassini (GMT, GMT->current.proj.pars[0], GMT->current.proj.pars[1]);
	if (gmt_M_is_spherical (GMT)) {
		GMT->current.proj.fwd = &gmt_cassini_sph;
		GMT->current.proj.inv = &gmt_icassini_sph;
	}
	else {
		GMT->current.proj.fwd = &gmt_cassini;
		GMT->current.proj.inv = &gmt_icassini;
	}
	if (GMT->current.proj.units_pr_degree) GMT->current.proj.pars[2] /= GMT->current.proj.M_PR_DEG;
	GMT->current.proj.scale[GMT_X] = GMT->current.proj.scale[GMT_Y] = GMT->current.proj.pars[2];
	if (GMT->current.setting.map_frame_type & GMT_IS_FANCY) GMT->current.setting.map_frame_type = GMT_IS_PLAIN;

	if (GMT->common.R.oblique) {
		(*GMT->current.proj.fwd) (GMT, GMT->common.R.wesn[XLO], GMT->common.R.wesn[YLO], &xmin, &ymin);
		(*GMT->current.proj.fwd) (GMT, GMT->common.R.wesn[XHI], GMT->common.R.wesn[YHI], &xmax, &ymax);
		GMT->current.map.outside = &map_rect_outside;
		GMT->current.map.crossing = &map_rect_crossing;
		GMT->current.map.overlap = &map_rect_overlap;
		GMT->current.map.clip = &map_rect_clip;
		GMT->current.map.left_edge = &map_left_rect;
		GMT->current.map.right_edge = &map_right_rect;
		GMT->current.map.frame.check_side = true;
	}
	else {
		map_xy_search (GMT, &xmin, &xmax, &ymin, &ymax, GMT->common.R.wesn[XLO], GMT->common.R.wesn[XHI], GMT->common.R.wesn[YLO], GMT->common.R.wesn[YHI]);
		GMT->current.map.outside = &map_wesn_outside;
		GMT->current.map.crossing = &map_wesn_crossing;
		GMT->current.map.overlap = &map_wesn_overlap;
		GMT->current.map.clip = &map_wesn_clip;
		GMT->current.map.left_edge = &map_left_conic;
		GMT->current.map.right_edge = &map_right_conic;
	}

	GMT->current.map.frame.horizontal = 1;
	map_setinfo (GMT, xmin, xmax, ymin, ymax, GMT->current.proj.pars[2]);

	return (GMT->common.R.oblique);
}

/*
 *	TRANSFORMATION ROUTINES FOR THE ALBERS PROJECTION (GMT_ALBERS)
 */

/*! . */
GMT_LOCAL bool map_init_albers (struct GMT_CTRL *GMT) {
	double xmin, xmax, ymin, ymax, dy, az, x1, y1;

	GMT->current.proj.GMT_convert_latitudes = map_quickconic (GMT);
	if (GMT->current.proj.GMT_convert_latitudes) gmtlib_scale_eqrad (GMT);
	if (gmt_M_is_spherical (GMT) || GMT->current.proj.GMT_convert_latitudes) {	/* Spherical code w/wo authalic latitudes */
		gmt_valbers_sph (GMT, GMT->current.proj.pars[0], GMT->current.proj.pars[1], GMT->current.proj.pars[2], GMT->current.proj.pars[3]);
		GMT->current.proj.fwd = &gmt_albers_sph;
		GMT->current.proj.inv = &gmt_ialbers_sph;
	}
	else {
		gmt_valbers (GMT, GMT->current.proj.pars[0], GMT->current.proj.pars[1], GMT->current.proj.pars[2], GMT->current.proj.pars[3]);
		GMT->current.proj.fwd = &gmt_albers;
		GMT->current.proj.inv = &gmt_ialbers;
	}
	if (GMT->current.proj.units_pr_degree) GMT->current.proj.pars[4] /= GMT->current.proj.M_PR_DEG;
	GMT->current.proj.scale[GMT_X] = GMT->current.proj.scale[GMT_Y] = GMT->current.proj.pars[4];

	if (GMT->common.R.oblique) {
		(*GMT->current.proj.fwd) (GMT, GMT->common.R.wesn[XLO], GMT->common.R.wesn[YLO], &xmin, &ymin);
		(*GMT->current.proj.fwd) (GMT, GMT->common.R.wesn[XHI], GMT->common.R.wesn[YHI], &xmax, &ymax);
		GMT->current.map.outside = &map_rect_outside;
		GMT->current.map.crossing = &map_rect_crossing;
		GMT->current.map.overlap = &map_rect_overlap;
		GMT->current.map.clip = &map_rect_clip;
		GMT->current.map.left_edge = &map_left_rect;
		GMT->current.map.right_edge = &map_right_rect;
		GMT->current.map.frame.check_side = true;
	}
	else {
		map_xy_search (GMT, &xmin, &xmax, &ymin, &ymax, GMT->common.R.wesn[XLO], GMT->common.R.wesn[XHI], GMT->common.R.wesn[YLO], GMT->common.R.wesn[YHI]);
		GMT->current.map.outside = &map_wesn_outside;
		GMT->current.map.crossing = &map_wesn_crossing;
		GMT->current.map.overlap = &map_wesn_overlap;
		GMT->current.map.clip = &map_wesn_clip;
		GMT->current.map.left_edge = &map_left_conic;
		GMT->current.map.right_edge = &map_right_conic;
	}
	GMT->current.map.frame.horizontal = 1;
	GMT->current.map.n_lat_nodes = 2;
	map_setinfo (GMT, xmin, xmax, ymin, ymax, GMT->current.proj.pars[4]);

	gmt_geo_to_xy (GMT, GMT->current.proj.central_meridian, GMT->current.proj.pole, &GMT->current.proj.c_x0, &GMT->current.proj.c_y0);
	gmt_geo_to_xy (GMT, GMT->current.proj.central_meridian + 90., GMT->current.proj.pole, &x1, &y1);
	dy = y1 - GMT->current.proj.c_y0;
	az = 2.0 * d_atan2 (dy, x1 - GMT->current.proj.c_x0);
	dy /= (1.0 - cos (az));
	GMT->current.proj.c_y0 += dy;
	GMT->current.map.meridian_straight = 1;

	return (GMT->common.R.oblique);
}


/*
 *	TRANSFORMATION ROUTINES FOR THE EQUIDISTANT CONIC PROJECTION (GMT_ECONIC)
 */


/*! . */
GMT_LOCAL bool map_init_econic (struct GMT_CTRL *GMT) {
	double xmin, xmax, ymin, ymax, dy, az, x1, y1;

	GMT->current.proj.GMT_convert_latitudes = !gmt_M_is_spherical (GMT);
	if (GMT->current.proj.GMT_convert_latitudes) gmtlib_scale_eqrad (GMT);
	gmt_veconic (GMT, GMT->current.proj.pars[0], GMT->current.proj.pars[1], GMT->current.proj.pars[2], GMT->current.proj.pars[3]);
	GMT->current.proj.fwd = &gmt_econic;
	GMT->current.proj.inv = &gmt_ieconic;
	if (GMT->current.proj.units_pr_degree) GMT->current.proj.pars[4] /= GMT->current.proj.M_PR_DEG;
	GMT->current.proj.scale[GMT_X] = GMT->current.proj.scale[GMT_Y] = GMT->current.proj.pars[4];

	if (GMT->common.R.oblique) {
		(*GMT->current.proj.fwd) (GMT, GMT->common.R.wesn[XLO], GMT->common.R.wesn[YLO], &xmin, &ymin);
		(*GMT->current.proj.fwd) (GMT, GMT->common.R.wesn[XHI], GMT->common.R.wesn[YHI], &xmax, &ymax);
		GMT->current.map.outside = &map_rect_outside;
		GMT->current.map.crossing = &map_rect_crossing;
		GMT->current.map.overlap = &map_rect_overlap;
		GMT->current.map.clip = &map_rect_clip;
		GMT->current.map.left_edge = &map_left_rect;
		GMT->current.map.right_edge = &map_right_rect;
	}
	else {
		map_xy_search (GMT, &xmin, &xmax, &ymin, &ymax, GMT->common.R.wesn[XLO], GMT->common.R.wesn[XHI], GMT->common.R.wesn[YLO], GMT->common.R.wesn[YHI]);
		GMT->current.map.outside = &map_wesn_outside;
		GMT->current.map.crossing = &map_wesn_crossing;
		GMT->current.map.overlap = &map_wesn_overlap;
		GMT->current.map.clip = &map_wesn_clip;
		GMT->current.map.left_edge = &map_left_conic;
		GMT->current.map.right_edge = &map_right_conic;
	}
	GMT->current.map.frame.horizontal = 1;
	GMT->current.map.n_lat_nodes = 2;
	map_setinfo (GMT, xmin, xmax, ymin, ymax, GMT->current.proj.pars[4]);

	gmt_geo_to_xy (GMT, GMT->current.proj.central_meridian, GMT->current.proj.pole, &GMT->current.proj.c_x0, &GMT->current.proj.c_y0);
	gmt_geo_to_xy (GMT, GMT->current.proj.central_meridian + 90., GMT->current.proj.pole, &x1, &y1);
	dy = y1 - GMT->current.proj.c_y0;
	az = 2.0 * d_atan2 (dy, x1 - GMT->current.proj.c_x0);
	dy /= (1.0 - cos (az));
	GMT->current.proj.c_y0 += dy;
	GMT->current.map.meridian_straight = 1;

	return (GMT->common.R.oblique);
}

/*
 *	TRANSFORMATION ROUTINES FOR THE POLYCONIC PROJECTION (GMT_POLYCONIC)
 */

/*! . */
GMT_LOCAL bool map_init_polyconic (struct GMT_CTRL *GMT) {
	double xmin, xmax, ymin, ymax;

	map_set_spherical (GMT, true);	/* PW: Force spherical for now */

	if (gmt_M_is_dnan (GMT->current.proj.pars[0])) GMT->current.proj.pars[0] = 0.5 * (GMT->common.R.wesn[XLO] + GMT->common.R.wesn[XHI]);
	GMT->current.map.is_world = gmt_M_360_range (GMT->common.R.wesn[XLO], GMT->common.R.wesn[XHI]);
	if (GMT->common.R.wesn[YLO] <= -90.0) GMT->current.proj.edge[0] = false;
	if (GMT->common.R.wesn[YHI] >= 90.0) GMT->current.proj.edge[2] = false;
	gmt_vpolyconic (GMT, GMT->current.proj.pars[0], GMT->current.proj.pars[1]);
	if (GMT->current.proj.units_pr_degree) GMT->current.proj.pars[2] /= GMT->current.proj.M_PR_DEG;
	GMT->current.proj.scale[GMT_X] = GMT->current.proj.scale[GMT_Y] = GMT->current.proj.pars[2];
	GMT->current.proj.fwd = &gmt_polyconic;
	GMT->current.proj.inv = &gmt_ipolyconic;
	if (GMT->current.setting.map_frame_type & GMT_IS_FANCY) GMT->current.setting.map_frame_type = GMT_IS_PLAIN;

	if (GMT->common.R.oblique) {
		(*GMT->current.proj.fwd) (GMT, GMT->common.R.wesn[XLO], GMT->common.R.wesn[YLO], &xmin, &ymin);
		(*GMT->current.proj.fwd) (GMT, GMT->common.R.wesn[XHI], GMT->common.R.wesn[YHI], &xmax, &ymax);
		GMT->current.map.outside = &map_rect_outside;
		GMT->current.map.crossing = &map_rect_crossing;
		GMT->current.map.overlap = &map_rect_overlap;
		GMT->current.map.clip = &map_rect_clip;
		GMT->current.map.left_edge = &map_left_rect;
		GMT->current.map.right_edge = &map_right_rect;
		GMT->current.map.frame.check_side = true;
	}
	else {
		double y, dummy;
		y = (GMT->common.R.wesn[YLO] * GMT->common.R.wesn[YHI] <= 0.0) ? 0.0 : MIN (fabs (GMT->common.R.wesn[YLO]), fabs (GMT->common.R.wesn[YHI]));
		(*GMT->current.proj.fwd) (GMT, GMT->common.R.wesn[XLO], y, &xmin, &dummy);
		(*GMT->current.proj.fwd) (GMT, GMT->common.R.wesn[XHI], y, &xmax, &dummy);
		(*GMT->current.proj.fwd) (GMT, GMT->current.proj.central_meridian, GMT->common.R.wesn[YLO], &dummy, &ymin);
		(*GMT->current.proj.fwd) (GMT, GMT->current.proj.central_meridian, GMT->common.R.wesn[YHI], &dummy, &ymax);
		GMT->current.map.outside = &map_wesn_outside;
		GMT->current.map.crossing = &map_wesn_crossing;
		GMT->current.map.overlap = &map_wesn_overlap;
		GMT->current.map.clip = &map_wesn_clip;
		GMT->current.map.left_edge = &gmt_left_polyconic;
		GMT->current.map.right_edge = &gmt_right_polyconic;
		GMT->current.proj.polar = true;
	}

	GMT->current.map.frame.horizontal = 1;
	map_setinfo (GMT, xmin, xmax, ymin, ymax, GMT->current.proj.pars[2]);

	return (GMT->common.R.oblique);
}

/* - - - - - - - - - - - - - - - - - - - - - - - - - - - - - - - - - - -
 *
 *	S E C T I O N  1.1 :	S U P P O R T I N G   R O U T I N E S
 *
 * - - - - - - - - - - - - - - - - - - - - - - - - - - - - - - - - - - -*/

/*! . */
GMT_LOCAL void map_wesn_search (struct GMT_CTRL *GMT, double xmin, double xmax, double ymin, double ymax, double *west, double *east, double *south, double *north) {
	double dx, dy, w, e, s, n, x, y, lat, *lon = NULL;
	unsigned int i, j, k;
	bool test_pole[2] = {true, true};

	/* Search for extreme lon/lat coordinates by matching along the rectangular boundary */

	dx = (xmax - xmin) / GMT->current.map.n_lon_nodes;
	dy = (ymax - ymin) / GMT->current.map.n_lat_nodes;
	/* Need temp array to hold all the longitudes we compute */
	lon = gmt_M_memory (GMT, NULL, 2 * (GMT->current.map.n_lon_nodes + GMT->current.map.n_lat_nodes + 2), double);
	w = s = DBL_MAX;	e = n = -DBL_MAX;
	for (i = k = 0; i <= GMT->current.map.n_lon_nodes; i++) {
		x = (i == GMT->current.map.n_lon_nodes) ? xmax : xmin + i * dx;
		gmt_xy_to_geo (GMT, &lon[k++], &lat, x, ymin);
		if (lat < s) s = lat;	if (lat > n) n = lat;
		gmt_xy_to_geo (GMT, &lon[k++], &lat, x, ymax);
		if (lat < s) s = lat;	if (lat > n) n = lat;
	}
	for (j = 0; j <= GMT->current.map.n_lat_nodes; j++) {
		y = (j == GMT->current.map.n_lat_nodes) ? ymax : ymin + j * dy;
		gmt_xy_to_geo (GMT, &lon[k++], &lat, xmin, y);
		if (lat < s) s = lat;	if (lat > n) n = lat;
		gmt_xy_to_geo (GMT, &lon[k++], &lat, xmax, y);
		if (lat < s) s = lat;	if (lat > n) n = lat;
	}
	gmtlib_get_lon_minmax (GMT, lon, k, &w, &e);	/* Determine lon-range by robust quandrant check */
	gmt_M_free (GMT, lon);

	/* Then check if one or both poles are inside map; then the above wont be correct */

	if (GMT->current.proj.projection == GMT_AZ_EQDIST) {	/* Must be careful since if a pole equals an antipode we get NaNs as coordinates */
		gmt_geo_to_xy (GMT, GMT->current.proj.central_meridian, -90.0, &x, &y);
		if (gmt_M_is_dnan (x) && gmt_M_is_dnan (y)) test_pole[0] = false;
		gmt_geo_to_xy (GMT, GMT->current.proj.central_meridian, +90.0, &x, &y);
		if (gmt_M_is_dnan (x) && gmt_M_is_dnan (y)) test_pole[1] = false;
	}
	if (test_pole[0] && !gmt_map_outside (GMT, GMT->current.proj.central_meridian, -90.0)) { s = -90.0; w = 0.0; e = 360.0; }
	if (test_pole[1] && !gmt_map_outside (GMT, GMT->current.proj.central_meridian, +90.0)) { n = +90.0; w = 0.0; e = 360.0; }

	s -= 0.1;	if (s < -90.0) s = -90.0;	/* Make sure point is not inside area, 0.1 is just a small arbitrary number */
	n += 0.1;	if (n > 90.0) n = 90.0;		/* But dont go crazy beyond the pole */
	w -= 0.1;	e += 0.1;	if (fabs (w - e) > 360.0) { w = 0.0; e = 360.0; }	/* Ensure max 360 range */
	*west = w;	*east = e;	*south = s;	*north = n;	/* Pass back our findings */
}

/*! . */
GMT_LOCAL int map_horizon_search (struct GMT_CTRL *GMT, double w, double e, double s, double n, double xmin, double xmax, double ymin, double ymax) {
	double dx, dy, d, x, y, lon, lat;
	unsigned int i, j;
	bool beyond = false;

	/* Search for extreme original coordinates lon/lat and see if any fall beyond the horizon */

	dx = (xmax - xmin) / GMT->current.map.n_lon_nodes;
	dy = (ymax - ymin) / GMT->current.map.n_lat_nodes;
	if ((d = gmtlib_great_circle_dist_degree (GMT, GMT->current.proj.central_meridian, GMT->current.proj.pole, w, s)) > GMT->current.proj.f_horizon) beyond = true;
	if ((d = gmtlib_great_circle_dist_degree (GMT, GMT->current.proj.central_meridian, GMT->current.proj.pole, e, n)) > GMT->current.proj.f_horizon) beyond = true;
	for (i = 0; !beyond && i <= GMT->current.map.n_lon_nodes; i++) {
		x = (i == GMT->current.map.n_lon_nodes) ? xmax : xmin + i * dx;
		gmt_xy_to_geo (GMT, &lon, &lat, x, ymin);
		if ((d = gmtlib_great_circle_dist_degree (GMT, GMT->current.proj.central_meridian, GMT->current.proj.pole, lon, lat)) > GMT->current.proj.f_horizon) beyond = true;
		gmt_xy_to_geo (GMT, &lon, &lat, x, ymax);
		if ((d = gmtlib_great_circle_dist_degree (GMT, GMT->current.proj.central_meridian, GMT->current.proj.pole, lon, lat)) > GMT->current.proj.f_horizon) beyond = true;
	}
	for (j = 0; !beyond && j <= GMT->current.map.n_lat_nodes; j++) {
		y = (j == GMT->current.map.n_lat_nodes) ? ymax : ymin + j * dy;
		gmt_xy_to_geo (GMT, &lon, &lat, xmin, y);
		if ((d = gmtlib_great_circle_dist_degree (GMT, GMT->current.proj.central_meridian, GMT->current.proj.pole, lon, lat)) > GMT->current.proj.f_horizon) beyond = true;
		gmt_xy_to_geo (GMT, &lon, &lat, xmax, y);
		if ((d = gmtlib_great_circle_dist_degree (GMT, GMT->current.proj.central_meridian, GMT->current.proj.pole, lon, lat)) > GMT->current.proj.f_horizon) beyond = true;
	}
	if (beyond) {
		GMT_Report (GMT->parent, GMT_MSG_NORMAL, "ERROR: Rectangular region for azimuthal projection extends beyond the horizon\n");
		GMT_Report (GMT->parent, GMT_MSG_NORMAL, "ERROR: Please select a region that is completely within the visible hemisphere\n");
		GMT_exit (GMT, EXIT_FAILURE); return EXIT_FAILURE;
	}
	return (GMT_NOERROR);
}

/*! . */
GMT_LOCAL unsigned int map_wrap_around_check_x (struct GMT_CTRL *GMT, double *angle, double last_x, double last_y, double this_x, double this_y, double *xx, double *yy, unsigned int *sides) {
	double dx, dy, width, jump, gmtlib_half_map_width (struct GMT_CTRL *GMT, double y);

	jump = this_x - last_x;
	width = MAX (gmtlib_half_map_width (GMT, this_y), gmtlib_half_map_width (GMT, last_y));

	if (fabs (jump) - width <= GMT_CONV4_LIMIT || fabs (jump) <= GMT_CONV4_LIMIT) return (0);
	dy = this_y - last_y;

	if (jump < -width) {	/* Crossed right boundary */
		dx = GMT->current.map.width + jump;
		yy[0] = yy[1] = last_y + (GMT->current.map.width - last_x) * dy / dx;
		if (yy[0] < 0.0 || yy[0] > GMT->current.proj.rect[YHI]) return (0);
		xx[0] = gmtmap_right_boundary (GMT, yy[0]);	xx[1] = gmtmap_left_boundary (GMT, yy[0]);
		sides[0] = 1;
		angle[0] = d_atan2d (dy, dx);
	}
	else {	/* Crossed left boundary */
		dx = GMT->current.map.width - jump;
		yy[0] = yy[1] = last_y + last_x * dy / dx;
		if (yy[0] < 0.0 || yy[0] > GMT->current.proj.rect[YHI]) return (0);
		xx[0] = gmtmap_left_boundary (GMT, yy[0]);	xx[1] = gmtmap_right_boundary (GMT, yy[0]);
		sides[0] = 3;
		angle[0] = d_atan2d (dy, -dx);
	}
	sides[1] = 4 - sides[0];
	angle[1] = angle[0] + 180.0;

	return (2);
}

/*! . */
GMT_LOCAL void map_get_crossings_x (struct GMT_CTRL *GMT, double *xc, double *yc, double x0, double y0, double x1, double y1) {
	/* Finds crossings for wrap-arounds */
	double xa, xb, ya, yb, dxa, dxb, dyb, left_yb, c;

	xa = x0;	xb = x1;
	ya = y0;	yb = y1;
	if (xa > xb) {	/* Make A the minimum x point */
		double_swap (xa, xb);
		double_swap (ya, yb);
	}

	xb -= 2.0 * gmtlib_half_map_width (GMT, yb);

	dxa = xa - gmtmap_left_boundary (GMT, ya);
	left_yb = gmtmap_left_boundary (GMT, yb);
	dxb = left_yb - xb;
	c = (doubleAlmostEqualZero (left_yb, xb)) ? 0.0 : 1.0 + dxa/dxb;
	dyb = (gmt_M_is_zero (c)) ? 0.0 : fabs (yb - ya) / c;
	yc[0] = yc[1] = (ya > yb) ? yb + dyb : yb - dyb;
	xc[0] = gmtmap_left_boundary (GMT, yc[0]);
	xc[1] = gmtmap_right_boundary (GMT, yc[0]);
}

/*! . */
GMT_LOCAL bool map_this_point_wraps_x (struct GMT_CTRL *GMT, double x0, double x1, double w_last, double w_this) {
	/* Returns true if the 2 x-points implies a jump at this y-level of the map */

	double w_min, w_max, dx;
	gmt_M_unused(GMT);

	if (w_this > w_last) {
		w_max = w_this;
		w_min = w_last;
	}
	else {
		w_max = w_last;
		w_min = w_this;
	}

	/* Second condition deals with points near bottom/top of maps
	   where map width may shrink to zero */

	return ((dx = fabs (x1 - x0)) > w_max && w_min > GMT_CONV4_LIMIT);
}

/*! . */
GMT_LOCAL bool map_will_it_wrap_x (struct GMT_CTRL *GMT, double *x, double *y, uint64_t n, uint64_t *start) {
	/* Determines if a polygon will wrap at edges */
	uint64_t i;
	bool wrap;
	double w_last, w_this;

	if (!GMT->current.map.is_world) return (false);

	w_this = gmtlib_half_map_width (GMT, y[0]);
	for (i = 1, wrap = false; !wrap && i < n; i++) {
		w_last = w_this;
		w_this = gmtlib_half_map_width (GMT, y[i]);
		wrap = map_this_point_wraps_x (GMT, x[i-1], x[i], w_last, w_this);
	}
	*start = i - 1;
	return (wrap);
}

/*! . */
GMT_LOCAL uint64_t map_truncate_x (struct GMT_CTRL *GMT, double *x, double *y, uint64_t n, uint64_t start, int l_or_r) {
	/* Truncates a wrapping polygon against left or right edge */

	uint64_t i, i1, j, k;
	double xc[4], yc[4], w_last, w_this;

	/* First initialize variables that differ for left and right truncation */

	if (l_or_r == -1)	/* Left truncation (-1) */
		/* Find first point that is left of map center */
		i = (x[start] < GMT->current.map.half_width) ? start : start - 1;
	else				/* Right truncation (+1) */
		/* Find first point that is right of map center */
		i = (x[start] > GMT->current.map.half_width) ? start : start - 1;

	if (!GMT->current.plot.n_alloc) gmt_get_plot_array (GMT);

	GMT->current.plot.x[0] = x[i];	GMT->current.plot.y[0] = y[i];
	w_this = gmtlib_half_map_width (GMT, y[i]);
	k = j = 1;
	while (k <= n) {
		i1 = i;
		i = (i + 1)%n;	/* Next point */
		w_last = w_this;
		w_this = gmtlib_half_map_width (GMT, y[i]);
		if (map_this_point_wraps_x (GMT, x[i1], x[i], w_last, w_this)) {
			(*GMT->current.map.get_crossings) (GMT, xc, yc, x[i1], y[i1], x[i], y[i]);
			if (l_or_r == -1)
				GMT->current.plot.x[j] = gmtmap_left_boundary (GMT, yc[0]);
			else
				GMT->current.plot.x[j] = gmtmap_right_boundary (GMT, yc[0]);
			GMT->current.plot.y[j] = yc[0];
			j++;
			if (j >= GMT->current.plot.n_alloc) gmt_get_plot_array (GMT);
		}
		if (l_or_r == -1) /* Left */
			GMT->current.plot.x[j] = (x[i] >= GMT->current.map.half_width) ? gmtmap_left_boundary (GMT, y[i]) : x[i];
		else	/* Right */
			GMT->current.plot.x[j] = (x[i] < GMT->current.map.half_width) ? gmtmap_right_boundary (GMT, y[i]) : x[i];
		GMT->current.plot.y[j] = y[i];
		j++, k++;
		if (j >= GMT->current.plot.n_alloc) gmt_get_plot_array (GMT);
	}
	return (j);
}

/*! . */
GMT_LOCAL uint64_t map_truncate_tm (struct GMT_CTRL *GMT, double *x, double *y, uint64_t n, uint64_t start, int b_or_t) {
	/* Truncates a wrapping polygon against bottom or top edge for global TM maps */

	uint64_t i, i1, j, k;
	double xc[4], yc[4], trunc_y;

	/* First initialize variables that differ for bottom and top truncation */

	if (b_or_t == -1) {	/* Bottom truncation (-1) */
		/* Find first point that is below map center */
		i = (y[start] < GMT->current.map.half_height) ? start : start - 1;
		trunc_y = 0.0;
	}
	else {				/* Top truncation (+1) */
		/* Find first point that is above map center */
		i = (y[start] > GMT->current.map.half_height) ? start : start - 1;
		trunc_y = GMT->current.map.height;
	}

	if (!GMT->current.plot.n_alloc) gmt_get_plot_array (GMT);

	GMT->current.plot.x[0] = x[i];	GMT->current.plot.y[0] = y[i];
	k = j = 1;
	while (k <= n) {
		i1 = i;
		i = (i + 1)%n;	/* Next point */
		if (map_this_point_wraps_tm (GMT, y[i1], y[i])) {
			map_get_crossings_tm (GMT, xc, yc, x[i1], y[i1], x[i], y[i]);
			GMT->current.plot.x[j] = xc[0];
			GMT->current.plot.y[j] = trunc_y;
			j++;
			if (j >= GMT->current.plot.n_alloc) gmt_get_plot_array (GMT);
		}
		if (b_or_t == -1) /* Bottom */
			GMT->current.plot.y[j] = (y[i] >= GMT->current.map.half_height) ? 0.0 : y[i];
		else	/* Top */
			GMT->current.plot.y[j] = (y[i] < GMT->current.map.half_height) ? GMT->current.map.height : y[i];
		GMT->current.plot.x[j] = x[i];
		j++, k++;
		if (j >= GMT->current.plot.n_alloc) gmt_get_plot_array (GMT);
	}
	return (j);
}

/*! . */
GMT_LOCAL double map_cartesian_dist2 (struct GMT_CTRL *GMT, double x0, double y0, double x1, double y1) {
	/* Calculates the good-old straight line distance squared in users units */
	gmt_M_unused(GMT);
	x1 -= x0;	y1 -= y0;
	return (x1*x1 + y1*y1);
}

/*! . */
GMT_LOCAL double map_cartesian_dist_proj2 (struct GMT_CTRL *GMT, double lon1, double lat1, double lon2, double lat2) {
	/* Calculates the good-old straight line distance squared after first projecting the data */
	double x0, y0, x1, y1;
	gmt_geo_to_xy (GMT, lon1, lat1, &x0, &y0);
	gmt_geo_to_xy (GMT, lon2, lat2, &x1, &y1);
	x1 -= x0;	y1 -= y0;
	return (x1*x1 + y1*y1);
}

/*! . */
GMT_LOCAL double map_flatearth_dist_degree (struct GMT_CTRL *GMT, double x0, double y0, double x1, double y1) {
	/* Calculates the approximate flat earth distance in degrees.
	   If difference in longitudes exceeds 180 we pick the other
	   offset (360 - offset)
	 */
	double dlon;
	gmt_M_unused(GMT);

	gmt_M_set_delta_lon (x0, x1, dlon);
	return (hypot ( dlon * cosd (0.5 * (y1 + y0)), (y1 - y0)));
}

/*! . */
GMT_LOCAL double map_flatearth_dist_meter (struct GMT_CTRL *GMT, double x0, double y0, double x1, double y1) {
	/* Calculates the approximate flat earth distance in km.
	   If difference in longitudes exceeds 180 we pick the other
	   offset (360 - offset)
	 */
	return (map_flatearth_dist_degree (GMT, x0, y0, x1, y1) * GMT->current.proj.DIST_M_PR_DEG);
}

/*! . */
GMT_LOCAL double map_haversine (struct GMT_CTRL *GMT, double lon1, double lat1, double lon2, double lat2) {
	/* Haversine formula for great circle distance.  Intermediate function that returns sin^2 (half_angle).
	 * This avoids problems with short distances where cos(c) is close to 1 and acos is inaccurate.
	 */

	double sx, sy, sin_half_squared;

	if (lat1 == lat2 && lon1 == lon2) return (0.0);

	if (GMT->current.setting.proj_aux_latitude != GMT_LATSWAP_NONE) {	/* Use selected auxiliary latitude */
		lat1 = gmt_lat_swap (GMT, lat1, GMT->current.setting.proj_aux_latitude);
		lat2 = gmt_lat_swap (GMT, lat2, GMT->current.setting.proj_aux_latitude);
	}

	sy = sind (0.5 * (lat2 - lat1));
	sx = sind (0.5 * (lon2 - lon1));	/* If there is a 360 wrap here then the sign of sx is wrong but we only use sx^2 */
	sin_half_squared = sy * sy + cosd (lat2) * cosd (lat1) * sx * sx;

	return (sin_half_squared);
}

/*! . */
GMT_LOCAL double map_geodesic_dist_degree (struct GMT_CTRL *GMT, double lonS, double latS, double lonE, double latE) {
	/* Compute the great circle arc length in degrees on an ellipsoidal
	 * Earth.  We do this by converting to geocentric coordinates.
	 */

	double a, b, c, d, e, f, a1, b1, c1, d1, e1, f1, thg, sc, sd, dist;

	/* Equations are unstable for latitudes of exactly 0 degrees. */

	if (latE == 0.0) latE = 1.0e-08;
	if (latS == 0.0) latS = 1.0e-08;

	/* Must convert from geographic to geocentric coordinates in order
	 * to use the spherical trig equations.  This requires a latitude
	 * correction given by: 1-ECC2=1-2*F + F*F = GMT->current.proj.one_m_ECC2
	 */

	thg = atan (GMT->current.proj.one_m_ECC2 * tand (latE));
	sincos (thg, &c, &f);		f = -f;
	sincosd (lonE, &d, &e);		e = -e;
	a = f * e;
	b = -f * d;

	/* Calculate some trig constants. */

	thg = atan (GMT->current.proj.one_m_ECC2 * tand (latS));
	sincos (thg, &c1, &f1);		f1 = -f1;
	sincosd (lonS, &d1, &e1);	e1 = -e1;
	a1 = f1 * e1;
	b1 = -f1 * d1;

	/* Spherical trig relationships used to compute angles. */

	sc = a * a1 + b * b1 + c * c1;
	sd = 0.5 * sqrt ((pow (a-a1,2.0) + pow (b-b1,2.0) + pow (c-c1,2.0)) * (pow (a+a1,2.0) + pow (b+b1, 2.0) + pow (c+c1, 2.0)));
	dist = atan2d (sd, sc);
	if (dist < 0.0) dist += 360.0;

	return (dist);
}

/*! . */
GMT_LOCAL double map_andoyer_dist_degree (struct GMT_CTRL *GMT, double lon1, double lat1, double lon2, double lat2) {
	/* Approximate geodesic distance on an ellipsoid in degrees
	 *  H. Andoyer from Astronomical Algorithms, Jean Meeus, second edition.
	 */
	double sg = sind (0.5 * (lat2 - lat1));
	double sf = sind (0.5 * (lat2 + lat1));
	double sl = sind (0.5 * (lon2 - lon1));	/* Might have wrong sign if 360 wrap but we only use sl^2 */
	double s, c, w, r, h1, h2;
	sg *= sg;
	sl *= sl;
	sf *= sf;
	s = sg * (1.0 - sl) + (1.0 - sf) * sl;
	c = (1.0 - sg) * (1.0 - sl) + sf * sl;

	w = atan (sqrt (s/c));
	r = sqrt (s*c) / w;
	h1 = 0.5 * (3.0 * r - 1.0) / c;
	h2 = 0.5 * (3.0 * r + 1.0) / s;
	return (2.0 * w * (1.0 + GMT->current.setting.ref_ellipsoid[GMT->current.setting.proj_ellipsoid].flattening * (h1 * sf * (1.0 - sg) - h2 * (1.0 - sf) * sg)));
}

/*! . */
GMT_LOCAL double map_andoyer_dist_meter (struct GMT_CTRL *GMT, double lon1, double lat1, double lon2, double lat2) {
	return (GMT->current.proj.EQ_RAD * map_andoyer_dist_degree (GMT, lon1, lat1, lon2, lat2));
}

/*! . */
GMT_LOCAL double map_vincenty_dist_meter (struct GMT_CTRL *GMT, double lonS, double latS, double lonE, double latE) {
	/* Translation of NGS FORTRAN code for determination of true distance
	** and respective forward and back azimuths between two points on the
	** ellipsoid.  Good for any pair of points that are not antipodal.
	**
	**      INPUT
	**	latS, lonS -- latitude and longitude of first point in radians.
	**	latE, lonE -- latitude and longitude of second point in radians.
	**
	**	OUTPUT
	**	s -- distance between points in meters.
	** Modified by P.W. from: http://article.gmane.org/gmane.comp.gis.proj-4.devel/3478
	*/
	static double s, c, d, e, r, f, d_lon, dx, x, y, sa, cx, cy, cz, sx, sy, c2a, cu1, cu2, su1, tu1, tu2, ts, baz, faz;
	int n_iter = 0;

	f = GMT->current.setting.ref_ellipsoid[GMT->current.setting.proj_ellipsoid].flattening;
	r = 1.0 - f;
	tu1 = r * tand (latS);
	tu2 = r * tand (latE);
	cu1 = 1.0 / sqrt (tu1 * tu1 + 1.0);
	su1 = cu1 * tu1;
	cu2 = 1.0 / sqrt (tu2 * tu2 + 1.0);
	ts  = cu1 * cu2;
	baz = ts * tu2;
	faz = baz * tu1;
	gmt_M_set_delta_lon (lonS, lonE, d_lon);
	x = dx = D2R * d_lon;
	do {
		n_iter++;
		sincos (x, &sx, &cx);
		tu1 = cu2 * sx;
		tu2 = baz - su1 * cu2 * cx;
		sy = sqrt (tu1 * tu1 + tu2 * tu2);
		cy = ts * cx + faz;
		y = atan2 (sy, cy);
		sa = ts * sx / sy;
		c2a = -sa * sa + 1.0;
		cz = faz + faz;
		if (c2a > 0.0) cz = -cz / c2a + cy;
		e = cz * cz * 2.0 - 1.0;
		c = ((c2a * -3.0 + 4.0) * f + 4.0) * c2a * f / 16.0;
		d = x;
		x = ((e * cy * c + cz) * sy * c + y) * sa;
		x = (1.0 - c) * x * f + dx;
	} while (fabs (d - x) > VINCENTY_EPS && n_iter <= 50);
	if (n_iter > VINCENTY_MAX_ITER) {
		GMT->current.proj.n_geodesic_approx++;	/* Count inaccurate results */
		GMT_Report (GMT->parent, GMT_MSG_LONG_VERBOSE, "Near- or actual antipodal points encountered. Precision may be reduced slightly.\n");
		s = M_PI;
	}
	else {
		x = sqrt ((1.0 / r / r - 1.0) * c2a + 1.0) + 1.0;
		x = (x - 2.0) / x;
		c = (x * x / 4.0 + 1.0) / (1.0 - x);
		d = (x * 0.375 * x - 1.0) * x;
		s = ((((sy * sy * 4.0 - 3.0) * (1.0 - e - e) * cz * d / 6.0 - e * cy) * d / 4.0 + cz) * sy * d + y) * c * r;
		if (s > M_PI) {
			GMT_Report (GMT->parent, GMT_MSG_LONG_VERBOSE, "Near- or actual antipodal points encountered. Precision may be reduced slightly.\n");
			s = M_PI;
		}
	}
	GMT->current.proj.n_geodesic_calls++;
	return (s * GMT->current.proj.EQ_RAD);
}

/*! . */
GMT_LOCAL double map_rudoe_dist_meter (struct GMT_CTRL *GMT, double lonS, double latS, double lonE, double latE) {
	/* Compute length of geodesic between locations in meters
	 * We use Rudoe's equation from Bomford.
	 */

	double e1, el, sinthi, costhi, sinthk, costhk, tanthi, tanthk, sina12, cosa12, d_lon;
	double al, a12top, a12bot, a12, e2, e3, c0, c2, c4, v1, v2, z1, z2, x2, y2, dist;
	double e1p1, sqrte1p1, sin_dl, cos_dl, u1bot, u1, u2top, u2bot, u2, b0, du, pdist;


	/* Equations are unstable for latitudes of exactly 0 degrees. */

	if (latE == 0.0) latE = 1.0e-08;
	if (latS == 0.0) latS = 1.0e-08;

	/* Now compute the distance between the two points using Rudoe's
	 * formula given in Bomford's GEODESY, section 2.15(b).
	 * (Unclear if it is 1971 or 1980 edition)
	 * (There is some numerical problem with the following formulae.
	 * If the station is in the southern hemisphere and the event in
	 * in the northern, these equations give the longer, not the
	 * shorter distance between the two locations.  Since the equations
	 * are fairly messy, the simplist solution is to reverse the
	 * meanings of the two locations for this case.)
	 */

	if (latS < 0.0) {	/* Station in southern hemisphere, swap */
		double_swap (lonS, lonE);
		double_swap (latS, latE);
	}
	el = GMT->current.proj.ECC2 / GMT->current.proj.one_m_ECC2;
	e1 = 1.0 + el;
	sincosd (latE, &sinthi, &costhi);
	sincosd (latS, &sinthk, &costhk);
	gmt_M_set_delta_lon (lonS, lonE, d_lon);
	sincosd (d_lon, &sin_dl, &cos_dl);
	tanthi = sinthi / costhi;
	tanthk = sinthk / costhk;
	al = tanthi / (e1 * tanthk) + GMT->current.proj.ECC2 * sqrt ((e1 + tanthi * tanthi) / (e1 + tanthk * tanthk));
	a12top = sin_dl;
	a12bot = (al - cos_dl) * sinthk;
	a12 = atan2 (a12top,a12bot);
	sincos (a12, &sina12, &cosa12);
	e1 = el * (pow (costhk * cosa12, 2.0) + sinthk * sinthk);
	e2 = e1 * e1;
	e3 = e1 * e2;
	c0 = 1.0 + 0.25 * e1 - (3.0 / 64.0) * e2 + (5.0 / 256.0) * e3;
	c2 = -0.125 * e1 + (1.0 / 32) * e2 - (15.0 / 1024.0) * e3;
	c4 = -(1.0 / 256.0) * e2 + (3.0 / 1024.0) * e3;
	v1 = GMT->current.proj.EQ_RAD / sqrt (1.0 - GMT->current.proj.ECC2 * sinthk * sinthk);
	v2 = GMT->current.proj.EQ_RAD / sqrt (1.0 - GMT->current.proj.ECC2 * sinthi * sinthi);
	z1 = v1 * (1.0 - GMT->current.proj.ECC2) * sinthk;
	z2 = v2 * (1.0 - GMT->current.proj.ECC2) * sinthi;
	x2 = v2 * costhi * cos_dl;
	y2 = v2 * costhi * sin_dl;
	e1p1 = e1 + 1.0;
	sqrte1p1 = sqrt (e1p1);
	u1bot = sqrte1p1 * cosa12;
	u1 = atan2 (tanthk, u1bot);
	u2top = v1 * sinthk + e1p1 * (z2 - z1);
	u2bot = sqrte1p1 * (x2 * cosa12 - y2 * sinthk * sina12);
	u2 = atan2 (u2top, u2bot);
	b0 = v1 * sqrt (1.0 + el * pow (costhk * cosa12, 2.0)) / e1p1;
	du = u2  - u1;
	if (fabs (du) > M_PI) du = copysign (TWO_PI - fabs (du), du);
	pdist = b0 * (c2 * (sin (2.0 * u2) - sin(2.0 * u1)) + c4 * (sin (4.0 * u2) - sin (4.0 * u1)));
	dist = fabs (b0 * c0 * du + pdist);

	return (dist);
}

/*! . */
GMT_LOCAL double map_loxodrome_dist_degree (struct GMT_CTRL *GMT, double lon1, double lat1, double lon2, double lat2) {
	/* Calculates the distance along the loxodrome, in meter */
	double dist, d_lon;
	gmt_M_set_delta_lon (lon1, lon2, d_lon);
	if (doubleAlmostEqualZero (lat1, lat2)) {	/* Along parallel */
		if (GMT->current.proj.GMT_convert_latitudes) lat1 = gmt_M_latg_to_latc (GMT, lat1);
		dist = fabs (d_lon) * cosd (lat1);
	}
	else { /* General case */
		double dx, dy, Az;
		if (GMT->current.proj.GMT_convert_latitudes) {
			lat1 = gmt_M_latg_to_latc (GMT, lat1);
			lat2 = gmt_M_latg_to_latc (GMT, lat2);
		}
		dx = D2R * d_lon;
		dy = d_log (GMT, tand (45.0 + 0.5 * lat2)) - d_log (GMT, tand (45.0 + 0.5 * lat1));
		Az = atan2 (dx, dy);
		dist = fabs (dx / cos (Az));
	}
	return (dist);
}

/*! . */
GMT_LOCAL double map_loxodrome_dist_meter (struct GMT_CTRL *GMT, double lon1, double lat1, double lon2, double lat2) {
	/* Calculates the loxodrome distance in meter */
	return (map_loxodrome_dist_degree (GMT, lon1, lat1, lon2, lat2) * GMT->current.proj.DIST_M_PR_DEG);
}

/*! . */
GMT_LOCAL double map_az_backaz_loxodrome (struct GMT_CTRL *GMT, double lonE, double latE, double lonS, double latS, bool baz) {
	/* Calculate azimuths or backazimuths.  Loxodrome mode.
	 * First point is considered "Event" and second "Station".
	 * Azimuth is direction from Station to Event.
	 * BackAzimuth is direction from Event to Station */

	double az, d_lon;

	if (baz) {	/* exchange point one and two */
		double_swap (lonS, lonE);
		double_swap (latS, latE);
	}
	gmt_M_set_delta_lon (lonE, lonS, d_lon);
	if (doubleAlmostEqualZero (latS, latE))	/* Along parallel */
		az = (d_lon > 0.0) ? 90 : -90.0;
	else { /* General case */
		double dx, dy;
		if (GMT->current.proj.GMT_convert_latitudes) {
			latS = gmt_M_latg_to_latc (GMT, latS);
			latE = gmt_M_latg_to_latc (GMT, latE);
		}
		dx = D2R * d_lon;
		dy = d_log (GMT, tand (45.0 + 0.5 * latS)) - d_log (GMT, tand (45.0 + 0.5 * latE));
		az = atan2d (dx, dy);
		if (az < 0.0) az += 360.0;
	}
	return (az);
}

/*! . */
GMT_LOCAL bool map_near_a_point_spherical (struct GMT_CTRL *GMT, double x, double y, struct GMT_DATATABLE *T, double dist) {
	uint64_t row, seg;
	bool each_point_has_distance;
	double d;

	each_point_has_distance = (dist <= 0.0 && T->segment[0]->n_columns > 2);
	for (seg = 0; seg < T->n_segments; seg++) {
		for (row = 0; row < T->segment[seg]->n_rows; row++) {
			d = gmt_distance (GMT, x, y, T->segment[seg]->coord[GMT_X][row], T->segment[seg]->coord[GMT_Y][row]);
			if (each_point_has_distance) dist = T->segment[seg]->coord[GMT_Z][row];
			if (d <= dist) return (true);
		}
	}
	return (false);
}

/*! . */
GMT_LOCAL bool map_near_a_point_cartesian (struct GMT_CTRL *GMT, double x, double y, struct GMT_DATATABLE *T, double dist) {
	/* Since Cartesian we use a gmt_distance set to return distances^2 (avoiding hypot) */
	bool each_point_has_distance;
	uint64_t row, seg;
	double d, x0, y0, xn, d0, d02 = 0.0, dn;

	each_point_has_distance = (dist <= 0.0 && T->segment[0]->n_columns > 2);

	/* Assumes the points have been sorted so xp[0] is xmin and xp[n-1] is xmax] !!! */

	/* See if we are safely outside the range */
	x0 = T->segment[0]->coord[GMT_X][0];
	d0 = (each_point_has_distance) ? T->segment[0]->coord[GMT_Z][0] : dist;
	xn = T->segment[T->n_segments-1]->coord[GMT_X][T->segment[T->n_segments-1]->n_rows-1];
	dn = (each_point_has_distance) ? T->segment[T->n_segments-1]->coord[GMT_Z][T->segment[T->n_segments-1]->n_rows-1] : dist;
	if ((x < (x0 - d0)) || (x > (xn) + dn)) return (false);

	/* No, must search the points */
	if (!each_point_has_distance) d02 = dist * dist;

	for (seg = 0; seg < T->n_segments; seg++) {
		for (row = 0; row < T->segment[seg]->n_rows; row++) {
			x0 = T->segment[seg]->coord[GMT_X][row];
			d0 = (each_point_has_distance) ? T->segment[seg]->coord[GMT_Z][row] : dist;
			if (fabs (x - x0) <= d0) {	/* Simple x-range test first */
				y0 = T->segment[seg]->coord[GMT_Y][row];
				if (fabs (y - y0) <= d0) {	/* Simple y-range test next */
					/* Here we must compute distance */
					if (each_point_has_distance) d02 = d0 * d0;
					d = gmt_distance (GMT, x, y, x0, y0);
					if (d <= d02) return (true);
				}
			}
		}
	}
	return (false);
}

/* Functions involving distance from arbitrary points to a line */

/*! . */
GMT_LOCAL bool map_near_a_line_cartesian (struct GMT_CTRL *GMT, double lon, double lat, uint64_t seg, struct GMT_DATASEGMENT *S, unsigned int return_mindist, double *dist_min, double *x_near, double *y_near) {
	bool perpendicular_only = false, interior, within;
	uint64_t row0, row1;
	double edge, dx, dy, xc, yc, s, s_inv, d, dist_AB, fraction;
	/* map_near_a_line_cartesian works in one of two modes, depending on return_mindist.
	   Since return_mindist is composed of two settings we must first set
	   perpendicular_only = (return_mindist >= 10);
	   return_mindist -= 10 * perpendicular_only;
	   That is, if 10 was added it means perpendicular_only is set and then the 10 is
	   removed.  We now consider what is left of return_mindist:
	   (1) return_mindist == 0:
	      We expect each segment to have its dist variable set to a minimum distance,
	      and if the point is within this distance from the line then we return true;
	      otherwise we return false.  If the segments have not set their distances then
	      it will have been initialized at 0 and only a point on the line will return true.
	      If perpendicular_only we ignore a point that is within the distance of the
	      linesegment endpoints but project onto the extension of the line (i.e., it is
	      "outside" the extent of the line).  We return false in that case.
	   (2) return_mindist != 0:
	      Return the minimum distance via dist_min. In addition, if > 1:
	      If == 2 we also return the coordinate of nearest point via x_near, y_near.
	      If == 3 we instead return segment number and point number (fractional) of that point via x_near, y_near.
	      The function will always return true, except if perpendicular_only is set: then we
	      return false if the point projects onto the extension of the line (i.e., it is "outside"
	      the extent of the line).  */

	if (return_mindist >= 10) {	/* Exclude circular region surrounding line endpoints */
		perpendicular_only = true;
		return_mindist -= 10;
	}

	if (S->n_rows <= 0) return (false);	/* empty; skip */

	if (return_mindist) S->dist = 0.0;	/* Explicitly set dist to zero so the shortest distance can be found */

	/* Find nearest point on this line */

	for (row0 = 0; row0 < S->n_rows; row0++) {	/* loop over nodes on current line */
		d = gmt_distance (GMT, lon, lat, S->coord[GMT_X][row0], S->coord[GMT_Y][row0]);	/* Distance between our point and j'th node on seg'th line */
		if (return_mindist && d < (*dist_min)) {	/* Update min distance */
			*dist_min = d;
			if (return_mindist == 2) { *x_near = S->coord[GMT_X][row0]; *y_near = S->coord[GMT_Y][row0]; }	/* Also update (x,y) of nearest point on the line */
			else if (return_mindist == 3) { *x_near = (double)seg; *y_near = (double)row0;}		/* Instead update (seg, pt) of nearest point on the line */
		}
		interior = (row0 > 0 && row0 < (S->n_rows - 1));	/* Only false if we are processing one of the end points */
		if (d <= S->dist && (interior || !perpendicular_only)) return (true);		/* Node inside the critical distance; we are done */
	}

	if (S->n_rows < 2) return (false);	/* 1-point "line" is a point; skip segment check */

	/* If we get here we must check for intermediate points along the straight lines between segment nodes.
	 * However, since we know all nodes are outside the circle, we first check if the pair of nodes making
	 * up the next line segment are outside of the circumscribing square before we need to solve for the
	 * intersection between the line segment and the normal from our point. */

	for (row0 = 0, row1 = 1, within = false; row1 < S->n_rows; row0++, row1++) {	/* loop over straight segments on current line */
		if (!return_mindist) {
			edge = lon - S->dist;
			if (S->coord[GMT_X][row0] < edge && S->coord[GMT_X][row1] < edge) continue;	/* Left of square */
			edge = lon + S->dist;
			if (S->coord[GMT_X][row0] > edge && S->coord[GMT_X][row1] > edge) continue;	/* Right of square */
			edge = lat - S->dist;
			if (S->coord[GMT_Y][row0] < edge && S->coord[GMT_Y][row1] < edge) continue;	/* Below square */
			edge = lat + S->dist;
			if (S->coord[GMT_Y][row0] > edge && S->coord[GMT_Y][row1] > edge) continue;	/* Above square */
		}

		/* Here there is potential for the line segment crossing inside the circle */

		dx = S->coord[GMT_X][row1] - S->coord[GMT_X][row0];
		dy = S->coord[GMT_Y][row1] - S->coord[GMT_Y][row0];
		if (dx == 0.0) {		/* Line segment is vertical, our normal is thus horizontal */
			if (dy == 0.0) continue;	/* Dummy segment with no length */
			xc = S->coord[GMT_X][row0];
			yc = lat;
			if (S->coord[GMT_Y][row0] < yc && S->coord[GMT_Y][row1] < yc ) continue;	/* Cross point is on extension */
			if (S->coord[GMT_Y][row0] > yc && S->coord[GMT_Y][row1] > yc ) continue;	/* Cross point is on extension */
		}
		else {	/* Line segment is not vertical */
			if (dy == 0.0) {	/* Line segment is horizontal, our normal is thus vertical */
				xc = lon;
				yc = S->coord[GMT_Y][row0];
			}
			else {	/* General case of oblique line */
				s = dy / dx;
				s_inv = -1.0 / s;
				xc = (lat - S->coord[GMT_Y][row0] + s * S->coord[GMT_X][row0] - s_inv * lon ) / (s - s_inv);
				yc = S->coord[GMT_Y][row0] + s * (xc - S->coord[GMT_X][row0]);

			}
			/* To be inside, (xc, yc) must (1) be on the line segment and not its extension and (2) be within dist of our point */

			if (S->coord[GMT_X][row0] < xc && S->coord[GMT_X][row1] < xc ) continue;	/* Cross point is on extension */
			if (S->coord[GMT_X][row0] > xc && S->coord[GMT_X][row1] > xc ) continue;	/* Cross point is on extension */
		}

		/* OK, here we must check how close the crossing point is */

		d = gmt_distance (GMT, lon, lat, xc, yc);			/* Distance between our point and intersection */
		if (return_mindist && d < (*dist_min)) {			/* Update min distance */
			*dist_min = d;
			if (return_mindist == 2) { *x_near = xc; *y_near = yc;}	/* Also update nearest point on the line */
			else if (return_mindist == 3) {	/* Instead update (seg, pt) of nearest point on the line */
				*x_near = (double)seg;
				dist_AB = gmt_distance (GMT, S->coord[GMT_X][row0], S->coord[GMT_Y][row0], S->coord[GMT_X][row1], S->coord[GMT_Y][row1]);
				fraction = (dist_AB > 0.0) ? gmt_distance (GMT, S->coord[GMT_X][row0], S->coord[GMT_Y][row0], xc, yc) / dist_AB : 0.0;
				*y_near = (double)row0 + fraction;
			}
			within = true;
		}
		if (d <= S->dist) return (true);		/* Node inside the critical distance; we are done */
	}

	return (within);	/* All tests failed, we are not close to the line(s), or we just return distance and interior (see comments above) */
}

/*! . */
GMT_LOCAL bool map_near_lines_cartesian (struct GMT_CTRL *GMT, double lon, double lat, struct GMT_DATATABLE *T, unsigned int return_mindist, double *dist_min, double *x_near, double *y_near) {
	uint64_t seg;
	int mode = return_mindist, status;
	bool OK = false;
	if (mode >= 10) mode -= 10;	/* Exclude (or flag) circular region surrounding line endpoints */
	if (mode) *dist_min = DBL_MAX;	/* Want to find the minimum distance so init to huge */

	for (seg = 0; seg < T->n_segments; seg++) {	/* Loop over each line segment */
		status = map_near_a_line_cartesian (GMT, lon, lat, seg, T->segment[seg], return_mindist, dist_min, x_near, y_near);
		if (status) {	/* Got a min distance or satisfied the min dist requirement */
			if (!return_mindist) return (true);	/* Done, we are within distance of one of the lines */
			OK = true;
		}
	}
	return (OK);
}

/*! . */
GMT_LOCAL bool map_near_a_line_spherical (struct GMT_CTRL *P, double lon, double lat, uint64_t seg, struct GMT_DATASEGMENT *S, unsigned int return_mindist, double *dist_min, double *x_near, double *y_near) {
	bool perpendicular_only = false, interior, within;
	uint64_t row, prev_row;
	double d, A[3], B[3], GMT[3], X[3], xlon, xlat, cx_dist, cos_dist, dist_AB, fraction;

	/* map_near_a_line_spherical works in one of two modes, depending on return_mindist.
	   Since return_mindist is composed of two settings we must first set
	   perpendicular_only = (return_mindist >= 10);
	   return_mindist -= 10 * perpendicular_only;
	   That is, if 10 was added it means perpendicular_only is set and then the 10 is
	   removed.  We now consider what is left of return_mindist:
	   (1) return_mindist == 0:
	      We expect each segment to have its dist variable set to a minimum distance,
	      and if the point is within this distance from the line then we return true;
	      otherwise we return false.  If the segments have not set their distances then
	      it will have been initialized at 0 and only a point on the line will return true.
	      If perpendicular_only we ignore a point that is within the distance of the
	      linesegment endpoints but project onto the extension of the line (i.e., it is
	      "outside" the extent of the line).  We return false in that case.
	   (2) return_mindist != 0:
	      Return the minimum distance via dist_min. In addition, if > 1:
	      If == 2 we also return the coordinate of nearest point via x_near, y_near.
	      If == 3 we instead return segment number and point number (fractional) of that point via x_near, y_near.
	      The function will always return true, except if perpendicular_only is set: then we
	      return false if the point projects onto the extension of the line (i.e., it is "outside"
	      the extent of the line).  */

	if (return_mindist >= 10) {	/* Exclude (or flag) circular region surrounding line endpoints */
		perpendicular_only = true;
		return_mindist -= 10;
	}
	gmt_geo_to_cart (P, lat, lon, GMT, true);	/* Our point to test is now GMT */

	if (S->n_rows <= 0) return (false);	/* Empty ; skip */

	/* Find nearest point on this line */

	if (return_mindist) S->dist = 0.0;	/* Explicitly set dist to zero so the shortest distance can be found */

	for (row = 0; row < S->n_rows; row++) {	/* loop over nodes on current line */
		d = gmt_distance (P, lon, lat, S->coord[GMT_X][row], S->coord[GMT_Y][row]);	/* Distance between our point and row'th node on seg'th line */
		if (return_mindist && d < (*dist_min)) {	/* Update minimum distance */
			*dist_min = d;
			if (return_mindist == 2) *x_near = S->coord[GMT_X][row], *y_near = S->coord[GMT_Y][row];	/* Also update (x,y) of nearest point on the line */
			if (return_mindist == 3) *x_near = (double)seg, *y_near = (double)row;	/* Also update (seg, pt) of nearest point on the line */
		}
		interior = (row > 0 && row < (S->n_rows - 1));	/* Only false if we are processing one of the end points */
		if (d <= S->dist && (interior || !perpendicular_only)) return (true);			/* Node inside the critical distance; we are done */
	}

	if (S->n_rows < 2) return (false);	/* 1-point "line" is a point; skip segment check */

	/* If we get here we must check for intermediate points along the great circle lines between segment nodes.*/

	if (return_mindist)		/* Cosine of the great circle distance we are checking for. 2 ensures failure to be closer */
		cos_dist = 2.0;
	else if (P->current.map.dist[GMT_MAP_DIST].arc)	/* Used angular distance measure */
		cos_dist = cosd (S->dist / P->current.map.dist[GMT_MAP_DIST].scale);
	else	/* Used distance units (e.g., meter, km). Conv to meters, then to degrees */
		cos_dist = cosd ((S->dist / P->current.map.dist[GMT_MAP_DIST].scale) / P->current.proj.DIST_M_PR_DEG);
	gmt_geo_to_cart (P, S->coord[GMT_Y][0], S->coord[GMT_X][0], B, true);		/* 3-D vector of end of last segment */

	for (row = 1, within = false; row < S->n_rows; row++) {				/* loop over great circle segments on current line */
		gmt_M_memcpy (A, B, 3, double);	/* End of last segment is start of new segment */
		gmt_geo_to_cart (P, S->coord[GMT_Y][row], S->coord[GMT_X][row], B, true);	/* 3-D vector of end of this segment */
		if (gmtlib_great_circle_intersection (P, A, B, GMT, X, &cx_dist)) continue;	/* X not between A and B */
		if (return_mindist) {		/* Get lon, lat of X, calculate distance, and update min_dist if needed */
			gmt_cart_to_geo (P, &xlat, &xlon, X, true);
			d = gmt_distance (P, xlon, xlat, lon, lat);	/* Distance between our point and closest perpendicular point on seg'th line */
			if (d < (*dist_min)) {	/* Update minimum distance */
				*dist_min = d;
				if (return_mindist == 2) { *x_near = xlon; *y_near = xlat;}	/* Also update (x,y) of nearest point on the line */
				else if (return_mindist == 3) {	/* Also update (seg, pt) of nearest point on the line */
					*x_near = (double)seg;
					prev_row = row - 1;
					dist_AB = gmt_distance (P, S->coord[GMT_X][prev_row], S->coord[GMT_Y][prev_row], S->coord[GMT_X][row], S->coord[GMT_Y][row]);
					fraction = (dist_AB > 0.0) ? gmt_distance (P, S->coord[GMT_X][prev_row], S->coord[GMT_Y][prev_row], xlon, xlat) / dist_AB : 0.0;
					*y_near = (double)prev_row + fraction;
				}
				within = true;	/* Found at least one segment with a valid inside distance */
			}
		}
		if (cx_dist >= cos_dist) return (true);	/* X is on the A-B extension AND within specified distance */
	}

	return (within);	/* All tests failed, we are not close to the line(s), or we return a mindist (see comments above) */
}

/*! . */
GMT_LOCAL bool map_near_lines_spherical (struct GMT_CTRL *P, double lon, double lat, struct GMT_DATATABLE *T, unsigned int return_mindist, double *dist_min, double *x_near, double *y_near) {
	uint64_t seg;
	int mode = return_mindist, status;
	bool OK = false;
	if (mode >= 10) mode -= 10;	/* Exclude (or flag) circular region surrounding line endpoints */
	if (mode) *dist_min = DBL_MAX;	/* Want to find the minimum distance so init to huge */

	for (seg = 0; seg < T->n_segments; seg++) {	/* Loop over each line segment */
		status = map_near_a_line_spherical (P, lon, lat, seg, T->segment[seg], return_mindist, dist_min, x_near, y_near);
		if (status) {	/* Got a min distance or satisfied the min dist requirement */
			if (!return_mindist) return (true);	/* Done, we are within distance of one of the lines */
			OK = true;
		}
	}
	return (OK);
}

/*! . */
GMT_LOCAL int map_init_three_D (struct GMT_CTRL *GMT) {
	unsigned int i;
	bool easy, positive;
	double x, y, zmin = 0.0, zmax = 0.0, z_range;

	GMT->current.proj.three_D = (GMT->current.proj.z_project.view_azimuth != 180.0 || GMT->current.proj.z_project.view_elevation != 90.0);
	GMT->current.proj.scale[GMT_Z] = GMT->current.proj.z_pars[0];
	GMT->current.proj.xyz_pos[GMT_Z] = (GMT->current.proj.scale[GMT_Z] >= 0.0);	/* Increase z up or not */
	/* z_level == DBL_MAX is signaling that it was not set by the user. In that case we change it to the lower z level */
	if (GMT->current.proj.z_level == DBL_MAX) GMT->current.proj.z_level = (GMT->current.proj.xyz_pos[GMT_Z]) ?  GMT->common.R.wesn[ZLO] : GMT->common.R.wesn[ZHI];

	switch (GMT->current.proj.xyz_projection[GMT_Z]%3) {	/* Modulo 3 so that GMT_TIME (3) maps to GMT_LINEAR (0) */
		case GMT_LINEAR:	/* Regular scaling */
			zmin = (GMT->current.proj.xyz_pos[GMT_Z]) ? GMT->common.R.wesn[ZLO] : GMT->common.R.wesn[ZHI];
			zmax = (GMT->current.proj.xyz_pos[GMT_Z]) ? GMT->common.R.wesn[ZHI] : GMT->common.R.wesn[ZLO];
			GMT->current.proj.fwd_z = &gmt_translin;
			GMT->current.proj.inv_z = &gmt_itranslin;
			break;
		case GMT_LOG10:	/* Log10 transformation */
			if (GMT->common.R.wesn[ZLO] <= 0.0 || GMT->common.R.wesn[ZHI] <= 0.0) {
				GMT_Report (GMT->parent, GMT_MSG_NORMAL, "Syntax error for -Jz -JZ option: limits must be positive for log10 projection\n");
				GMT_exit (GMT, EXIT_FAILURE); return EXIT_FAILURE;
			}
			zmin = (GMT->current.proj.xyz_pos[GMT_Z]) ? d_log10 (GMT, GMT->common.R.wesn[ZLO]) : d_log10 (GMT, GMT->common.R.wesn[ZHI]);
			zmax = (GMT->current.proj.xyz_pos[GMT_Z]) ? d_log10 (GMT, GMT->common.R.wesn[ZHI]) : d_log10 (GMT, GMT->common.R.wesn[ZLO]);
			GMT->current.proj.fwd_z = &gmt_translog10;
			GMT->current.proj.inv_z = &gmt_itranslog10;
			break;
		case GMT_POW:	/* x^y transformation */
			GMT->current.proj.xyz_pow[GMT_Z] = GMT->current.proj.z_pars[1];
			GMT->current.proj.xyz_ipow[GMT_Z] = 1.0 / GMT->current.proj.z_pars[1];
			positive = !((GMT->current.proj.xyz_pos[GMT_Z] + (GMT->current.proj.xyz_pow[GMT_Z] > 0.0)) % 2);
			zmin = (positive) ? pow (GMT->common.R.wesn[ZLO], GMT->current.proj.xyz_pow[GMT_Z]) : pow (GMT->common.R.wesn[ZHI], GMT->current.proj.xyz_pow[GMT_Z]);
			zmax = (positive) ? pow (GMT->common.R.wesn[ZHI], GMT->current.proj.xyz_pow[GMT_Z]) : pow (GMT->common.R.wesn[ZLO], GMT->current.proj.xyz_pow[GMT_Z]);
			GMT->current.proj.fwd_z = &gmt_transpowz;
			GMT->current.proj.inv_z = &gmt_itranspowz;
	}
	z_range = zmax - zmin;
	if (z_range == 0.0)
		GMT->current.proj.scale[GMT_Z] = 0.0;	/* No range given, just flat projected map */
	else if (GMT->current.proj.compute_scale[GMT_Z])
		GMT->current.proj.scale[GMT_Z] /= fabs (z_range);
	GMT->current.proj.zmax = z_range * GMT->current.proj.scale[GMT_Z];
	GMT->current.proj.origin[GMT_Z] = -zmin * GMT->current.proj.scale[GMT_Z];

	if (GMT->current.proj.z_project.view_azimuth >= 360.0) GMT->current.proj.z_project.view_azimuth -= 360.0;
	if (GMT->current.proj.z_project.view_azimuth < 0.0)    GMT->current.proj.z_project.view_azimuth += 360.0;
	GMT->current.proj.z_project.quadrant = urint (floor (GMT->current.proj.z_project.view_azimuth / 90.0)) + 1;
	sincosd (GMT->current.proj.z_project.view_azimuth, &GMT->current.proj.z_project.sin_az, &GMT->current.proj.z_project.cos_az);
	sincosd (GMT->current.proj.z_project.view_elevation, &GMT->current.proj.z_project.sin_el, &GMT->current.proj.z_project.cos_el);

	/* Determine min/max y of plot */

	/* easy = true means we can use 4 corner points to find min x and y, false
	   means we must search along wesn perimeter the hard way */

	switch (GMT->current.proj.projection) {
		case GMT_LINEAR:
		case GMT_MERCATOR:
		case GMT_OBLIQUE_MERC:
		case GMT_CYL_EQ:
		case GMT_CYL_EQDIST:
		case GMT_CYL_STEREO:
		case GMT_MILLER:
			easy = true;
			break;
		case GMT_POLAR:
		case GMT_LAMBERT:
		case GMT_TM:
		case GMT_UTM:
		case GMT_CASSINI:
		case GMT_STEREO:
		case GMT_ALBERS:
		case GMT_ECONIC:
		case GMT_POLYCONIC:
		case GMT_LAMB_AZ_EQ:
		case GMT_ORTHO:
		case GMT_GENPER:
		case GMT_GNOMONIC:
		case GMT_AZ_EQDIST:
		case GMT_SINUSOIDAL:
		case GMT_MOLLWEIDE:
		case GMT_HAMMER:
		case GMT_VANGRINTEN:
		case GMT_WINKEL:
		case GMT_ECKERT4:
		case GMT_ECKERT6:
		case GMT_ROBINSON:
			easy = GMT->common.R.oblique;
			break;
		default:
			easy = false;
			break;
	}

	if (!GMT->current.proj.three_D) easy = true;

	GMT->current.proj.z_project.xmin = GMT->current.proj.z_project.ymin = DBL_MAX;
	GMT->current.proj.z_project.xmax = GMT->current.proj.z_project.ymax = -DBL_MAX;

	if (easy) {
		double xx[4], yy[4];

		xx[0] = xx[3] = GMT->current.proj.rect[XLO]; xx[1] = xx[2] = GMT->current.proj.rect[XHI];
		yy[0] = yy[1] = GMT->current.proj.rect[YLO]; yy[2] = yy[3] = GMT->current.proj.rect[YHI];

		for (i = 0; i < 4; i++) {
			gmt_xy_to_geo (GMT, &GMT->current.proj.z_project.corner_x[i], &GMT->current.proj.z_project.corner_y[i], xx[i], yy[i]);
			gmt_xyz_to_xy (GMT, xx[i], yy[i], gmt_z_to_zz(GMT, GMT->common.R.wesn[ZLO]), &x, &y);
			GMT->current.proj.z_project.xmin = MIN (GMT->current.proj.z_project.xmin, x);
			GMT->current.proj.z_project.xmax = MAX (GMT->current.proj.z_project.xmax, x);
			GMT->current.proj.z_project.ymin = MIN (GMT->current.proj.z_project.ymin, y);
			GMT->current.proj.z_project.ymax = MAX (GMT->current.proj.z_project.ymax, y);
			gmt_xyz_to_xy (GMT, xx[i], yy[i], gmt_z_to_zz(GMT, GMT->common.R.wesn[ZHI]), &x, &y);
			GMT->current.proj.z_project.xmin = MIN (GMT->current.proj.z_project.xmin, x);
			GMT->current.proj.z_project.xmax = MAX (GMT->current.proj.z_project.xmax, x);
			GMT->current.proj.z_project.ymin = MIN (GMT->current.proj.z_project.ymin, y);
			GMT->current.proj.z_project.ymax = MAX (GMT->current.proj.z_project.ymax, y);
		}
	}
	else if (GMT->current.proj.r > 0.0) {	/* Do not think the next four lines mean anything in this case, just copied from the general case */
		GMT->current.proj.z_project.corner_x[0] = GMT->current.proj.z_project.corner_x[3] = (GMT->current.proj.xyz_pos[GMT_X]) ? GMT->common.R.wesn[XLO] : GMT->common.R.wesn[XHI];
		GMT->current.proj.z_project.corner_x[1] = GMT->current.proj.z_project.corner_x[2] = (GMT->current.proj.xyz_pos[GMT_X]) ? GMT->common.R.wesn[XHI] : GMT->common.R.wesn[XLO];
		GMT->current.proj.z_project.corner_y[0] = GMT->current.proj.z_project.corner_y[1] = (GMT->current.proj.xyz_pos[GMT_Y]) ? GMT->common.R.wesn[YLO] : GMT->common.R.wesn[YHI];
		GMT->current.proj.z_project.corner_y[2] = GMT->current.proj.z_project.corner_y[3] = (GMT->current.proj.xyz_pos[GMT_Y]) ? GMT->common.R.wesn[YHI] : GMT->common.R.wesn[YLO];
		for (i = 0; i < 360; i++) {	/* Go around the circle */
			sincosd (i * 1.0, &y, &x);
			gmt_xyz_to_xy (GMT, GMT->current.proj.r * (1.0 + x), GMT->current.proj.r * (1.0 + y), gmt_z_to_zz(GMT, GMT->common.R.wesn[ZLO]), &x, &y);
			GMT->current.proj.z_project.xmin = MIN (GMT->current.proj.z_project.xmin, x);
			GMT->current.proj.z_project.xmax = MAX (GMT->current.proj.z_project.xmax, x);
			GMT->current.proj.z_project.ymin = MIN (GMT->current.proj.z_project.ymin, y);
			GMT->current.proj.z_project.ymax = MAX (GMT->current.proj.z_project.ymax, y);
			gmt_xyz_to_xy (GMT, GMT->current.proj.r * (1.0 + x), GMT->current.proj.r * (1.0 + y), gmt_z_to_zz(GMT, GMT->common.R.wesn[ZHI]), &x, &y);
			GMT->current.proj.z_project.xmin = MIN (GMT->current.proj.z_project.xmin, x);
			GMT->current.proj.z_project.xmax = MAX (GMT->current.proj.z_project.xmax, x);
			GMT->current.proj.z_project.ymin = MIN (GMT->current.proj.z_project.ymin, y);
			GMT->current.proj.z_project.ymax = MAX (GMT->current.proj.z_project.ymax, y);
		}
	}
	else {
		GMT->current.proj.z_project.corner_x[0] = GMT->current.proj.z_project.corner_x[3] = (GMT->current.proj.xyz_pos[GMT_X]) ? GMT->common.R.wesn[XLO] : GMT->common.R.wesn[XHI];
		GMT->current.proj.z_project.corner_x[1] = GMT->current.proj.z_project.corner_x[2] = (GMT->current.proj.xyz_pos[GMT_X]) ? GMT->common.R.wesn[XHI] : GMT->common.R.wesn[XLO];
		GMT->current.proj.z_project.corner_y[0] = GMT->current.proj.z_project.corner_y[1] = (GMT->current.proj.xyz_pos[GMT_Y]) ? GMT->common.R.wesn[YLO] : GMT->common.R.wesn[YHI];
		GMT->current.proj.z_project.corner_y[2] = GMT->current.proj.z_project.corner_y[3] = (GMT->current.proj.xyz_pos[GMT_Y]) ? GMT->common.R.wesn[YHI] : GMT->common.R.wesn[YLO];
		for (i = 0; i < GMT->current.map.n_lon_nodes; i++) {	/* S and N */
			gmt_geoz_to_xy (GMT, GMT->common.R.wesn[XLO] + i * GMT->current.map.dlon, GMT->common.R.wesn[YLO], GMT->common.R.wesn[ZLO], &x, &y);
			GMT->current.proj.z_project.ymin = MIN (GMT->current.proj.z_project.ymin, y);
			GMT->current.proj.z_project.ymax = MAX (GMT->current.proj.z_project.ymax, y);
			GMT->current.proj.z_project.xmin = MIN (GMT->current.proj.z_project.xmin, x);
			GMT->current.proj.z_project.xmax = MAX (GMT->current.proj.z_project.xmax, x);
			if (GMT->common.R.wesn[ZHI] != GMT->common.R.wesn[ZLO]) {
				gmt_geoz_to_xy (GMT, GMT->common.R.wesn[XLO] + i * GMT->current.map.dlon, GMT->common.R.wesn[YLO], GMT->common.R.wesn[ZHI], &x, &y);
				GMT->current.proj.z_project.ymin = MIN (GMT->current.proj.z_project.ymin, y);
				GMT->current.proj.z_project.ymax = MAX (GMT->current.proj.z_project.ymax, y);
				GMT->current.proj.z_project.xmin = MIN (GMT->current.proj.z_project.xmin, x);
				GMT->current.proj.z_project.xmax = MAX (GMT->current.proj.z_project.xmax, x);
			}
			gmt_geoz_to_xy (GMT, GMT->common.R.wesn[XLO] + i * GMT->current.map.dlon, GMT->common.R.wesn[YHI], GMT->common.R.wesn[ZLO], &x, &y);
			GMT->current.proj.z_project.ymin = MIN (GMT->current.proj.z_project.ymin, y);
			GMT->current.proj.z_project.ymax = MAX (GMT->current.proj.z_project.ymax, y);
			GMT->current.proj.z_project.xmin = MIN (GMT->current.proj.z_project.xmin, x);
			GMT->current.proj.z_project.xmax = MAX (GMT->current.proj.z_project.xmax, x);
			if (GMT->common.R.wesn[ZHI] != GMT->common.R.wesn[ZLO]) {
				gmt_geoz_to_xy (GMT, GMT->common.R.wesn[XLO] + i * GMT->current.map.dlon, GMT->common.R.wesn[YHI], GMT->common.R.wesn[ZHI], &x, &y);
				GMT->current.proj.z_project.ymin = MIN (GMT->current.proj.z_project.ymin, y);
				GMT->current.proj.z_project.ymax = MAX (GMT->current.proj.z_project.ymax, y);
				GMT->current.proj.z_project.xmin = MIN (GMT->current.proj.z_project.xmin, x);
				GMT->current.proj.z_project.xmax = MAX (GMT->current.proj.z_project.xmax, x);
			}
		}
		for (i = 0; i < GMT->current.map.n_lat_nodes; i++) {	/* W and E */
			gmt_geoz_to_xy (GMT, GMT->common.R.wesn[XLO], GMT->common.R.wesn[YLO] + i * GMT->current.map.dlat, GMT->common.R.wesn[ZLO], &x, &y);
			GMT->current.proj.z_project.ymin = MIN (GMT->current.proj.z_project.ymin, y);
			GMT->current.proj.z_project.ymax = MAX (GMT->current.proj.z_project.ymax, y);
			GMT->current.proj.z_project.xmin = MIN (GMT->current.proj.z_project.xmin, x);
			GMT->current.proj.z_project.xmax = MAX (GMT->current.proj.z_project.xmax, x);
			if (GMT->common.R.wesn[ZHI] != GMT->common.R.wesn[ZLO]) {
				gmt_geoz_to_xy (GMT, GMT->common.R.wesn[XLO], GMT->common.R.wesn[YLO] + i * GMT->current.map.dlat, GMT->common.R.wesn[ZHI], &x, &y);
				GMT->current.proj.z_project.ymin = MIN (GMT->current.proj.z_project.ymin, y);
				GMT->current.proj.z_project.ymax = MAX (GMT->current.proj.z_project.ymax, y);
				GMT->current.proj.z_project.xmin = MIN (GMT->current.proj.z_project.xmin, x);
				GMT->current.proj.z_project.xmax = MAX (GMT->current.proj.z_project.xmax, x);
			}
			gmt_geoz_to_xy (GMT, GMT->common.R.wesn[XHI], GMT->common.R.wesn[YLO] + i * GMT->current.map.dlat, GMT->common.R.wesn[ZLO], &x, &y);
			GMT->current.proj.z_project.ymin = MIN (GMT->current.proj.z_project.ymin, y);
			GMT->current.proj.z_project.ymax = MAX (GMT->current.proj.z_project.ymax, y);
			GMT->current.proj.z_project.xmin = MIN (GMT->current.proj.z_project.xmin, x);
			GMT->current.proj.z_project.xmax = MAX (GMT->current.proj.z_project.xmax, x);
			if (GMT->common.R.wesn[ZHI] != GMT->common.R.wesn[ZLO]) {
				gmt_geoz_to_xy (GMT, GMT->common.R.wesn[XHI], GMT->common.R.wesn[YLO] + i * GMT->current.map.dlat, GMT->common.R.wesn[ZHI], &x, &y);
				GMT->current.proj.z_project.ymin = MIN (GMT->current.proj.z_project.ymin, y);
				GMT->current.proj.z_project.ymax = MAX (GMT->current.proj.z_project.ymax, y);
				GMT->current.proj.z_project.xmin = MIN (GMT->current.proj.z_project.xmin, x);
				GMT->current.proj.z_project.xmax = MAX (GMT->current.proj.z_project.xmax, x);
			}
		}
	}

	GMT->current.proj.z_project.face[0] = (GMT->current.proj.z_project.quadrant == 1 || GMT->current.proj.z_project.quadrant == 2) ? 0 : 1;
	GMT->current.proj.z_project.face[1] = (GMT->current.proj.z_project.quadrant == 1 || GMT->current.proj.z_project.quadrant == 4) ? 2 : 3;
	GMT->current.proj.z_project.face[2] = (GMT->current.proj.z_project.view_elevation >= 0.0) ? 4 : 5;
	GMT->current.proj.z_project.draw[0] = (GMT->current.proj.z_project.quadrant == 1 || GMT->current.proj.z_project.quadrant == 4) ? true : false;
	GMT->current.proj.z_project.draw[1] = (GMT->current.proj.z_project.quadrant == 3 || GMT->current.proj.z_project.quadrant == 4) ? true : false;
	GMT->current.proj.z_project.draw[2] = (GMT->current.proj.z_project.quadrant == 2 || GMT->current.proj.z_project.quadrant == 3) ? true : false;
	GMT->current.proj.z_project.draw[3] = (GMT->current.proj.z_project.quadrant == 1 || GMT->current.proj.z_project.quadrant == 2) ? true : false;
	GMT->current.proj.z_project.sign[0] = GMT->current.proj.z_project.sign[3] = -1.0;
	GMT->current.proj.z_project.sign[1] = GMT->current.proj.z_project.sign[2] = 1.0;
	GMT->current.proj.z_project.z_axis = (GMT->current.proj.z_project.quadrant%2) ? GMT->current.proj.z_project.quadrant : GMT->current.proj.z_project.quadrant - 2;

	if (GMT->current.proj.z_project.fixed) {
		if (!GMT->current.proj.z_project.world_given) {	/* Pick center point of region */
			GMT->current.proj.z_project.world_x = (gmt_M_is_geographic (GMT, GMT_IN)) ? GMT->current.proj.central_meridian : 0.5 * (GMT->common.R.wesn[XLO] + GMT->common.R.wesn[XHI]);
			GMT->current.proj.z_project.world_y = 0.5 * (GMT->common.R.wesn[YLO] + GMT->common.R.wesn[YHI]);
			GMT->current.proj.z_project.world_z = GMT->current.proj.z_level;
		}
		gmt_geoz_to_xy (GMT, GMT->current.proj.z_project.world_x, GMT->current.proj.z_project.world_y, GMT->current.proj.z_project.world_z, &x, &y);
		if (!GMT->current.proj.z_project.view_given) {	/* Pick center of current page */
			GMT->current.proj.z_project.view_x = 0.5 * GMT->current.setting.ps_page_size[0] * GMT->session.u2u[GMT_PT][GMT_INCH];
			GMT->current.proj.z_project.view_y = 0.5 * GMT->current.setting.ps_page_size[1] * GMT->session.u2u[GMT_PT][GMT_INCH];
		}
		GMT->current.proj.z_project.x_off = GMT->current.proj.z_project.view_x - x;
		GMT->current.proj.z_project.y_off = GMT->current.proj.z_project.view_y - y;
	}
	else {
		GMT->current.proj.z_project.x_off = -GMT->current.proj.z_project.xmin;
		GMT->current.proj.z_project.y_off = -GMT->current.proj.z_project.ymin;
	}

	/* Adjust the xmin/xmax and ymin/ymax because of xoff and yoff */
	GMT->current.proj.z_project.xmin += GMT->current.proj.z_project.x_off;
	GMT->current.proj.z_project.xmax += GMT->current.proj.z_project.x_off;
	GMT->current.proj.z_project.ymin += GMT->current.proj.z_project.y_off;
	GMT->current.proj.z_project.ymax += GMT->current.proj.z_project.y_off;

	return (GMT_NOERROR);
}

/*! . */
GMT_LOCAL double map_geodesic_dist_cos (struct GMT_CTRL *GMT, double lonS, double latS, double lonE, double latE) {
	/* Convenience function to get cosine instead */
	return (cosd (map_geodesic_dist_degree (GMT, lonS, latS, lonE, latE)));
}

/*! . */
GMT_LOCAL double map_great_circle_dist_cos (struct GMT_CTRL *GMT, double lon1, double lat1, double lon2, double lat2) {
	/* Return cosine of great circle distance */

	double sin_half_squared = map_haversine (GMT, lon1, lat1, lon2, lat2);
	return (1.0 - 2.0 * sin_half_squared);	/* Convert sin^2 (half-angle) to cos (angle) */
}

/*! . */
GMT_LOCAL void map_set_distaz (struct GMT_CTRL *GMT, unsigned int mode, unsigned int type, char *unit_name) {
	/* Assigns pointers to the chosen distance and azimuth functions */
	char *type_name[3] = {"Map", "Contour", "Contour annotation"};
	char *aux[6] = {"no", "authalic", "conformal", "meridional", "geocentric", "parametric"};
	char *rad[5] = {"mean (R_1)", "authalic (R_2)", "volumetric (R_3)", "meridional", "quadratic"};
	int choice = (GMT->current.setting.proj_aux_latitude == GMT_LATSWAP_NONE) ? 0 : 1 + GMT->current.setting.proj_aux_latitude/2;
	GMT->current.map.dist[type].scale = 1.0;	/* Default scale */

	switch (mode) {	/* Set pointers to distance functions */
		case GMT_CARTESIAN_DIST:	/* Cartesian 2-D x,y data */
			GMT->current.map.dist[type].func = &gmt_cartesian_dist;
			GMT->current.map.azimuth_func = &map_az_backaz_cartesian;
			GMT_Report (GMT->parent, GMT_MSG_LONG_VERBOSE, "%s distance calculation will be Cartesian\n", type_name[type]);
			break;
		case GMT_CARTESIAN_DIST2:	/* Cartesian 2-D x,y data, use r^2 instead of hypot */
			GMT->current.map.dist[type].func = &map_cartesian_dist2;
			GMT->current.map.azimuth_func = &map_az_backaz_cartesian;
			GMT_Report (GMT->parent, GMT_MSG_LONG_VERBOSE, "%s distance calculation will be Cartesian\n", type_name[type]);
			break;
		case GMT_CARTESIAN_DIST_PROJ:	/* Cartesian distance after projecting 2-D lon,lat data */
			GMT->current.map.dist[type].func = &gmt_cartesian_dist_proj;
			GMT->current.map.azimuth_func = &map_az_backaz_cartesian_proj;
			GMT_Report (GMT->parent, GMT_MSG_LONG_VERBOSE, "%s distance calculation will be Cartesian after first projecting via -J\n", type_name[type]);
			break;
		case GMT_CARTESIAN_DIST_PROJ2:	/* Cartesian distance after projecting 2-D lon,lat data, use r^2 instead of hypot  */
			GMT->current.map.dist[type].func = &map_cartesian_dist_proj2;
			GMT->current.map.azimuth_func = &map_az_backaz_cartesian_proj;
			GMT_Report (GMT->parent, GMT_MSG_LONG_VERBOSE, "%s distance calculation will be Cartesian after first projecting via -J\n", type_name[type]);
			break;
		case GMT_DIST_M+GMT_FLATEARTH:	/* 2-D lon, lat data, but scale to Cartesian flat earth in meter */
			GMT->current.map.dist[type].func = &map_flatearth_dist_meter;
			GMT->current.map.azimuth_func  = &map_az_backaz_flatearth;
			GMT_Report (GMT->parent, GMT_MSG_LONG_VERBOSE, "%s distance calculation will be Flat Earth in %s\n", type_name[type], unit_name);
			break;
		case GMT_DIST_M+GMT_GREATCIRCLE:	/* 2-D lon, lat data, use spherical distances in meter */
			GMT->current.map.dist[type].func = &gmt_great_circle_dist_meter;
			GMT->current.map.azimuth_func = &map_az_backaz_sphere;
			GMT_Report (GMT->parent, GMT_MSG_LONG_VERBOSE, "%s distance calculation will be using great circle approximation with %s auxiliary latitudes and %s radius = %.4f m, in %s.\n",
				type_name[type], aux[choice], rad[GMT->current.setting.proj_mean_radius], GMT->current.proj.mean_radius, unit_name);
			break;
		case GMT_DIST_M+GMT_GEODESIC:	/* 2-D lon, lat data, use geodesic distances in meter */
			GMT->current.map.dist[type].func = GMT->current.map.geodesic_meter;
			GMT->current.map.azimuth_func = GMT->current.map.geodesic_az_backaz;
			GMT_Report (GMT->parent, GMT_MSG_LONG_VERBOSE, "%s distance calculation will be using %s geodesics in %s\n", type_name[type], GEOD_TEXT[GMT->current.setting.proj_geodesic], unit_name);
			break;
		case GMT_DIST_DEG+GMT_FLATEARTH:	/* 2-D lon, lat data, use Flat Earth distances in degrees */
			GMT->current.map.dist[type].func = map_flatearth_dist_degree;
			GMT->current.map.azimuth_func = &map_az_backaz_flatearth;
			GMT_Report (GMT->parent, GMT_MSG_LONG_VERBOSE, "%s distance calculation will be Flat Earth in %s\n", type_name[type], unit_name);
			break;
		case GMT_DIST_DEG+GMT_GREATCIRCLE:	/* 2-D lon, lat data, use spherical distances in degrees */
			GMT->current.map.dist[type].func = &gmtlib_great_circle_dist_degree;
			GMT->current.map.azimuth_func = &map_az_backaz_sphere;
			GMT_Report (GMT->parent, GMT_MSG_LONG_VERBOSE, "%s distance calculation will be using great circle approximation with %s auxiliary latitudes and return lengths in %s.\n", unit_name,
				type_name[type], aux[choice]);
			break;
		case GMT_DIST_DEG+GMT_GEODESIC:	/* 2-D lon, lat data, use geodesic distances in degrees */
			GMT->current.map.dist[type].func = &map_geodesic_dist_degree;
			GMT->current.map.azimuth_func = GMT->current.map.geodesic_az_backaz;
			GMT_Report (GMT->parent, GMT_MSG_LONG_VERBOSE, "%s distance calculation will be using geodesics in %s\n", type_name[type], unit_name);
			break;
		case GMT_DIST_COS+GMT_GREATCIRCLE:	/* 2-D lon, lat data, and Green's function needs cosine of spherical distance */
			GMT->current.map.dist[type].func = &map_great_circle_dist_cos;
			GMT->current.map.azimuth_func = &map_az_backaz_sphere;
			GMT_Report (GMT->parent, GMT_MSG_LONG_VERBOSE, "%s distance calculation will be using great circle approximation with %s auxiliary latitudes and return cosine of spherical angles.\n",
				type_name[type], aux[choice]);
			break;
		case GMT_DIST_COS+GMT_GEODESIC:	/* 2-D lon, lat data, and Green's function needs cosine of geodesic distance */
			GMT->current.map.dist[type].func = &map_geodesic_dist_cos;
			GMT->current.map.azimuth_func = GMT->current.map.geodesic_az_backaz;
			GMT_Report (GMT->parent, GMT_MSG_LONG_VERBOSE, "%s distance calculation will be using cosine of geodesic angle\n", type_name[type]);
			break;
		case GMT_DIST_M+GMT_LOXODROME:	/* 2-D lon, lat data, but measure distance along rhumblines in meter */
			GMT->current.map.dist[type].func = &map_loxodrome_dist_meter;
			GMT->current.map.azimuth_func  = &map_az_backaz_loxodrome;
			GMT_Report (GMT->parent, GMT_MSG_LONG_VERBOSE, "%s distance calculation will be along loxodromes in meters\n", type_name[type]);
			break;
		case GMT_DIST_DEG+GMT_LOXODROME:	/* 2-D lon, lat data, but measure distance along rhumblines in degrees */
			GMT->current.map.dist[type].func = &map_loxodrome_dist_degree;
			GMT->current.map.azimuth_func = &map_az_backaz_loxodrome;
			GMT_Report (GMT->parent, GMT_MSG_LONG_VERBOSE, "%s distance calculation will be along loxodromes with %s auxiliary latitudes and return lengths in degrees.\n",
				type_name[type], aux[choice]);
			break;
		default:	/* Cannot happen unless we make a bug */
			GMT_Report (GMT->parent, GMT_MSG_NORMAL, "Mode (=%d) for distance function is unknown. Must be bug.\n", mode);
			exit (EXIT_FAILURE);
			break;
	}
	if (type > 0) return;	/* Contour-related assignemnts end here */

	/* Mapping only */
	if (mode == GMT_CARTESIAN_DIST || mode == GMT_CARTESIAN_DIST2)	{	/* Cartesian data */
		GMT->current.map.near_lines_func   = &map_near_lines_cartesian;
		GMT->current.map.near_a_line_func  = &map_near_a_line_cartesian;
		GMT->current.map.near_point_func   = &map_near_a_point_cartesian;
	}
	else {	/* Geographic data */
		GMT->current.map.near_lines_func   = &map_near_lines_spherical;
		GMT->current.map.near_a_line_func  = &map_near_a_line_spherical;
		GMT->current.map.near_point_func   = &map_near_a_point_spherical;
	}
}


#if 0
void GMT_set_geocentric (struct GMT_CTRL *GMT, bool notify)
{	/* The idea is to call this from sample1d/grdtrack */
	/* Set up ellipsoid parameters for spherical approximation with geocentric parameters */

	GMT->current.setting.proj_aux_latitude = GMT_LATSWAP_G2O;	/* Geocentric/Geodetic conversion */
	GMT->current.setting.proj_mean_radius = GMT_RADIUS_MERIDIONAL;
	gmtlib_init_ellipsoid (GMT);
}
#endif

/* GMT_dateline_clip simply clips a polygon agains the dateline and results in two polygons in L */

/*! . */
void gmtlib_set_oblique_pole_and_origin (struct GMT_CTRL *GMT, double plon, double plat, double olon, double olat) {
	/* The set quantities are used in gmt_obl and gmt_iobl */
	/* Get forward pole and origin vectors FP, FC */
	double P[3];
	gmt_geo_to_cart (GMT, plat, plon, GMT->current.proj.o_FP, true);	/* Set forward Cartesian pole o_FP */
	gmt_geo_to_cart (GMT, olat, olon, P, true);			/* P points to the origin  */
	gmt_cross3v (GMT, GMT->current.proj.o_FP, P, GMT->current.proj.o_FC);	/* Set forward Cartesian center o_FC */
	gmt_normalize3v (GMT, GMT->current.proj.o_FC);

	/* Get inverse pole and origin vectors FP, FC */
	gmt_obl (GMT, 0.0, M_PI_2, &plon, &plat);
	gmt_geo_to_cart (GMT, plat, plon, GMT->current.proj.o_IP, false);	/* Set inverse Cartesian pole o_IP */
	gmt_obl (GMT, 0.0, 0.0, &olon, &olat);
	gmt_geo_to_cart (GMT, olat, olon, P, false);			/* P points to origin  */
	gmt_cross3v (GMT, GMT->current.proj.o_IP, P, GMT->current.proj.o_IC);	/* Set inverse Cartesian center o_FC */
	gmt_normalize3v (GMT, GMT->current.proj.o_IC);
}

/*! . */
bool gmt_cart_outside (struct GMT_CTRL *GMT, double x, double y) {
	/* Expects x,y to be projected and comparing with rectangular projected domain */
	/* Note PW: 8-20-2014: The on_border_is_outside tests had GMT_CONV4_LIMIT instead of GMT_CONV8_LIMIT.  Trying the latter */
	if (GMT->current.map.on_border_is_outside && fabs (x - GMT->current.proj.rect[XLO]) < GMT_CONV8_LIMIT)
		GMT->current.map.this_x_status = -1;
	else if (GMT->current.map.on_border_is_outside && fabs (x - GMT->current.proj.rect[XHI]) < GMT_CONV8_LIMIT)
		GMT->current.map.this_x_status = 1;
	else if (x < GMT->current.proj.rect[XLO] - GMT_CONV8_LIMIT)
		GMT->current.map.this_x_status = -2;
	else if (x > GMT->current.proj.rect[XHI] + GMT_CONV8_LIMIT)
		GMT->current.map.this_x_status = 2;
	else
		GMT->current.map.this_x_status = 0;

	if (GMT->current.map.on_border_is_outside && fabs (y -GMT->current.proj.rect[YLO]) < GMT_CONV8_LIMIT)
		GMT->current.map.this_y_status = -1;
	else if (GMT->current.map.on_border_is_outside && fabs (y - GMT->current.proj.rect[YHI]) < GMT_CONV8_LIMIT)
		GMT->current.map.this_y_status = 1;
	else if (y < GMT->current.proj.rect[YLO] - GMT_CONV8_LIMIT)
		GMT->current.map.this_y_status = -2;
	else if (y > GMT->current.proj.rect[YHI] + GMT_CONV8_LIMIT)
		GMT->current.map.this_y_status = 2;
	else
		GMT->current.map.this_y_status = 0;

	return ((GMT->current.map.this_x_status != 0 || GMT->current.map.this_y_status != 0) ? true : false);
}

/*! . */
uint64_t gmt_clip_to_map (struct GMT_CTRL *GMT, double *lon, double *lat, uint64_t np, double **x, double **y) {
	/* This routine makes sure that all points are either inside or on the map boundary
	 * and returns the number of points to be used for plotting (in x,y units) */

	uint64_t i, out, n;
	uint64_t total_nx = 0;
	int64_t out_x, out_y, np2;
	bool polygon;
	double *xx = NULL, *yy = NULL;

	/* First check for trivial cases:  All points outside or all points inside */

	for (i = out = out_x = out_y = 0; i < np; i++)  {
		(void) gmt_map_outside (GMT, lon[i], lat[i]);
		out_x += GMT->current.map.this_x_status;	/* Completely left of west gives -2 * np, right of east gives + 2 * np */
		out_y += GMT->current.map.this_y_status;	/* Completely below south gives -2 * np, above north gives + 2 * np */
		out += (abs (GMT->current.map.this_x_status) == 2 || abs (GMT->current.map.this_y_status) == 2);
	}
	if (out == 0) {		/* All points are inside map boundary; no clipping required */
		gmt_M_malloc2 (GMT, xx, yy, np, NULL, double);
		for (i = 0; i < np; i++) gmt_geo_to_xy (GMT, lon[i], lat[i], &xx[i], &yy[i]);
		*x = xx;	*y = yy;	n = np;
	}
	else if (out == np) {	/* All points are outside map boundary */
		np2 = 2 * np;
		if (int64_abs (out_x) == np2 || int64_abs (out_y) == np2)	/* All points safely outside the region, no part of polygon survives */
			n = 0;
		else {	/* All points are outside, but they are not just to one side so lines _may_ intersect the region */
			n = (*GMT->current.map.clip) (GMT, lon, lat, np, x, y, &total_nx);
			polygon = !gmt_polygon_is_open (GMT, lon, lat, np);	/* The following can only be used on closed polygons */
			/* Polygons that completely contains the -R region will not generate crossings, just duplicate -R box */
			if (polygon && n > 0 && total_nx == 0) {	/* No crossings and all points outside means one of two things: */
				/* Either the polygon contains portions of the -R region including corners or it does not.  We pick the corners and check for insidedness: */
				bool ok = false;
				if (gmt_non_zero_winding (GMT, GMT->common.R.wesn[XLO], GMT->common.R.wesn[YLO], lon, lat, np)) ok = true;		/* true if inside */
				if (!ok && gmt_non_zero_winding (GMT, GMT->common.R.wesn[XHI], GMT->common.R.wesn[YLO], lon, lat, np)) ok = true;	/* true if inside */
				if (!ok && gmt_non_zero_winding (GMT, GMT->common.R.wesn[XHI], GMT->common.R.wesn[YHI], lon, lat, np)) ok = true;	/* true if inside */
				if (!ok && gmt_non_zero_winding (GMT, GMT->common.R.wesn[XLO], GMT->common.R.wesn[YHI], lon, lat, np)) ok = true;	/* true if inside */
				if (!ok) {
					/* Polygon does NOT contain the region and we delete it */
					n = 0;
					gmt_M_free (GMT, *x);
					gmt_M_free (GMT, *y);
				}
				/* Otherwise the polygon completely contains -R and we pass it along */
			}
			else if (GMT->common.R.oblique && GMT->current.proj.projection == GMT_AZ_EQDIST && n <= 5 && !strncmp (GMT->init.module_name, "pscoast", 7U)) {
				/* Special check for -JE where a coastline block is completely outside yet fully surrounds the rectangular -R -JE...r region.
				   This results in a rectangular closed polygon after the clipping. */
				n = 0;
				gmt_M_free (GMT, *x);
				gmt_M_free (GMT, *y);
			}
		}
	}
	else	/* Mixed case so we must clip the polygon */
		n = (*GMT->current.map.clip) (GMT, lon, lat, np, x, y, &total_nx);

	return (n);
}

/*! . */
unsigned int gmt_split_poly_at_dateline (struct GMT_CTRL *GMT, struct GMT_DATASEGMENT *S, struct GMT_DATASEGMENT ***Lout) {
	int side, j, np, cross = 0;
	uint64_t row, m;
	size_t n_alloc = 0;
	char label[GMT_BUFSIZ] = {""}, *part = "EW";
	double xx[2], yy[2];
	struct GMT_DATASEGMENT **L = NULL;
	bool (*inside[2]) (double, double);
	bool (*outside[2]) (double, double);


	inside[0] = gmt_inside_upper_boundary;	outside[0] = gmt_outside_upper_boundary;
	inside[1] = gmt_inside_lower_boundary;	outside[1] = gmt_outside_lower_boundary;
	L = gmt_M_memory (GMT, NULL, 2, struct GMT_DATASEGMENT *);	/* The two polygons */

	for (row = 0; row < S->n_rows; row++) gmt_lon_range_adjust (GMT_IS_0_TO_P360_RANGE, &S->coord[GMT_X][row]);	/* First enforce 0 <= lon < 360 so we dont have to check again */

	for (side = 0; side < 2; side++) {	/* Do it twice to get two truncated polygons */
		if (S->n_rows == 0) continue;	/* Nothing! */
		L[side] = gmt_M_memory (GMT, NULL, 1, struct GMT_DATASEGMENT);
		n_alloc = lrint (1.05*S->n_rows+5);	/* Anticipate just a few crossings (5%)+5, allocate more later if needed */
		gmt_alloc_segment (GMT, L[side], n_alloc, S->n_columns, true);	/* Temp segment with twice the number of points as we will add crossings*/
		m = 0;		/* Start with nuthin' */

		/* Must ensure we copy the very first point if it is left of the Dateline */
		if (S->coord[GMT_X][0] < 180.0) { L[side]->coord[GMT_X][0] = S->coord[GMT_X][0]; L[side]->coord[GMT_Y][0] = S->coord[GMT_Y][0]; }	/* First point is inside; add it */
		for (row = 1; row < S->n_rows; row++) {	/* For each line segment */
			np = map_clip_we (S->coord[GMT_X][row-1], S->coord[GMT_Y][row-1], S->coord[GMT_X][row], S->coord[GMT_Y][row], xx, yy, 180.0, inside[side], outside[side], &cross);	/* Returns 0, 1, or 2 points */
			for (j = 0; j < np; j++) {	/* Add the np returned points to the new clipped polygon path */
				if (m == n_alloc) gmt_alloc_segment (GMT, L[side], n_alloc << 2, S->n_columns, false);
				L[side]->coord[GMT_X][m] = xx[j]; L[side]->coord[GMT_Y][m] = yy[j]; m++;
			}
		}
		if (gmt_polygon_is_open (GMT, L[side]->coord[GMT_X], L[side]->coord[GMT_Y], m)) {	/* Do we need to explicitly close this clipped polygon? */
			if (m == n_alloc) gmt_alloc_segment (GMT, L[side], n_alloc << 2, S->n_columns, false);
			L[side]->coord[GMT_X][m] = L[side]->coord[GMT_X][0];	L[side]->coord[GMT_Y][m] = L[side]->coord[GMT_Y][0];	m++;	/* Yes. */
		}
		if (m != n_alloc) gmt_alloc_segment (GMT, L[side], m, S->n_columns, false);
		L[side]->n_rows = m;
		if (S->label) {
			sprintf (label, "%s part %c", S->label, part[side]);
			L[side]->label = strdup (label);
		}
		if (S->header) L[side]->header = strdup (S->header);
		if (S->ogr) gmt_duplicate_ogr_seg (GMT, L[side], S);
	}
	L[0]->range = GMT_IS_0_TO_P360;	L[1]->range = GMT_IS_M360_TO_0_RANGE;
	*Lout = L;
	return (2);
}

/*! . */
void gmtlib_get_point_from_r_az (struct GMT_CTRL *GMT, double lon0, double lat0, double r, double azim, double *lon1, double *lat1) {
	/* Given point (lon0, lat0), find coordinates of a point r degrees away in the azim direction */

	double sinr, cosr, sinaz, cosaz, siny, cosy;
	gmt_M_unused(GMT);

	sincosd (azim, &sinaz, &cosaz);
	sincosd (r, &sinr, &cosr);
	sincosd (lat0, &siny, &cosy);

	*lon1 = lon0 + atan2d (sinr * sinaz, (cosy * cosr - siny * sinr * cosaz));
	*lat1 = d_asind (siny * cosr + cosy * sinr * cosaz);
}

/*! . */
double gmt_az_backaz (struct GMT_CTRL *GMT, double lonE, double latE, double lonS, double latS, bool baz) {
	return (GMT->current.map.azimuth_func (GMT, lonE, latE, lonS, latS, baz));
}

/*! . */
void gmt_auto_frame_interval (struct GMT_CTRL *GMT, unsigned int axis, unsigned int item) {
	/* Determine the annotation and frame tick interval when they are not set (interval = 0) */
	int i = 0;
	bool set_a = false;
	double maj[7] = {2.0, 5.0, 10.0, 15.0, 30.0, 60.0, 90.0}, sub[7] = {1.0, 1.0, 2.0, 5.0, 10.0, 15.0, 30.0};
	double d, f, p;
	struct GMT_PLOT_AXIS *A = &GMT->current.map.frame.axis[axis];
	struct GMT_PLOT_AXIS_ITEM *T;

	if (A->type == GMT_LOG10 || A->type == GMT_POW) return;

	if (!(A->item[item].active && A->item[item].interval == 0.0) &&
		!(A->item[item+2].active && A->item[item+2].interval == 0.0) &&
		!(A->item[item+4].active && A->item[item+4].interval == 0.0)) return;

	/* f = frame width/height (inch); d = domain width/height (world coordinates) */
	if (axis == GMT_X) {
		f = fabs (GMT->current.proj.rect[XHI] - GMT->current.proj.rect[XLO]);
		d = fabs (GMT->common.R.wesn[XHI] - GMT->common.R.wesn[XLO]);
	}
	else if (axis == GMT_Y) {
		f = fabs (GMT->current.proj.rect[YHI] - GMT->current.proj.rect[YLO]);
		d = fabs (GMT->common.R.wesn[YHI] - GMT->common.R.wesn[YLO]);
	}
	else {
		f = fabs (GMT->current.proj.zmax - GMT->current.proj.zmin);
		d = fabs (GMT->common.R.wesn[ZHI] - GMT->common.R.wesn[ZLO]);
	}
	f *= GMT->session.u2u[GMT_INCH][GMT_PT];	/* Change to points */

	/* First guess of interval */
	d *= MAX (0.05, MIN (5.0 * GMT->current.setting.font_annot[item].size / f, 0.20));

	/* Now determine 'round' major and minor tick intervals */
	if (GMT_axis_is_geo (GMT, axis))	/* Geographical coordinate */
		p = (d < GMT_MIN2DEG) ? GMT_SEC2DEG : (d < 1.0) ? GMT_MIN2DEG : 1.0;
	else	/* General (linear) axis */
		p = pow (10.0, floor (log10 (d)));
	d /= p;	/* d is now in degrees, minutes or seconds, or in the range [1;10) */
	while (i < 6 && maj[i] < d) i++;
	d = maj[i] * p, f = sub[i] * p;

	/* Set annotation/major tick interval */
	T = &A->item[item];
	if (T->active && T->interval == 0.0) T->interval = d, T->generated = set_a = true;

	/* Set minor ticks as well (if copied from annotation, set to major interval) */
	T = &A->item[item+2];
	if (T->active && T->interval == 0.0) T->interval = (T->type == 'f' || T->type == 'F') ? f : d, T->generated = true;

	/* Finally set grid interval (if annotation set as well, use major, otherwise minor interval) */
	T = &A->item[item+4];
	if (T->active && T->interval == 0.0) T->interval = set_a ? d : f, T->generated = true;
}

/* - - - - - - - - - - - - - - - - - - - - - - - - - - - - - - - - - - -
 *
 *	S E C T I O N  1 :	M A P  - T R A N S F O R M A T I O N S
 *
 * - - - - - - - - - - - - - - - - - - - - - - - - - - - - - - - - - - -*/

/*
 * gmt_map_setup sets up the transformations for the chosen map projection.
 * The user must pass:
 *   w,e,s,n,parameters[0] - parameters[np-1] (np = number of parameters), and project:
 *   w,e,s,n defines the area in degrees.
 *   project == GMT_LINEAR, GMT_POLAR, GMT_MERCATOR, GMT_STEREO, GMT_LAMBERT, GMT_OBLIQUE_MERC, GMT_UTM,
 *	GMT_TM, GMT_ORTHO, GMT_AZ_EQDIST, GMT_LAMB_AZ_EQ, GMT_WINKEL, GMT_ROBINSON, GMT_CASSINI, GMT_ALBERS, GMT_ECONIC,
 *	GMT_ECKERT4, GMT_ECKERT6, GMT_CYL_EQ, GMT_CYL_EQDIST, GMT_CYL_STEREO, GMT_MILLER, GMT_VANGRINTEN
 *	For GMT_LINEAR, we may have GMT_LINEAR, GMT_LOG10, or GMT_POW
 *
 * parameters[0] through parameters[np-1] mean different things to the various
 * projections, as explained below. (np also varies, of course)
 *
 * LINEAR projection:
 *	parameters[0] is inch (or cm)/x_user_unit.
 *	parameters[1] is inch (or cm)/y_user_unit. If 0, then yscale = xscale.
 *	parameters[2] is pow for x^pow (if GMT_POW is on).
 *	parameters[3] is pow for y^pow (if GMT_POW is on).
 *
 * POLAR (r,theta) projection:
 *	parameters[0] is inch (or cm)/x_user_unit (radius)
 *
 * MERCATOR projection:
 *	parameters[0] is central meridian
 *	parameters[1] is standard parallel
 *	parameters[2] is in inch (or cm)/degree_longitude @ equator OR 1:xxxxx OR map-width
 *
 * STEREOGRAPHIC projection:
 *	parameters[0] is longitude of pole
 *	parameters[1] is latitude of pole
 *	parameters[2] is radius in inches (or cm) from pole to the latitude specified
 *	   by parameters[3] OR 1:xxxxx OR map-width.
 *
 * LAMBERT projection (Conic):
 *	parameters[0] is first standard parallel
 *	parameters[1] is second standard parallel
 *	parameters[2] is scale in inch (or cm)/degree along parallels OR 1:xxxxx OR map-width
 *
 * OBLIQUE MERCATOR projection:
 *	parameters[0] is longitude of origin
 *	parameters[1] is latitude of origin
 *	Definition a:
 *		parameters[2] is longitude of second point along oblique equator
 *		parameters[3] is latitude of second point along oblique equator
 *		parameters[4] is scale in inch (or cm)/degree along oblique equator OR 1:xxxxx OR map-width
 *	Definition b:
 *		parameters[2] is azimuth along oblique equator at origin
 *		parameters[3] is scale in inch (or cm)/degree along oblique equator OR 1:xxxxx OR map-width
 *	Definition c:
 *		parameters[2] is longitude of pole of projection
 *		parameters[3] is latitude of pole of projection
 *		parameters[4] is scale in inch (cm)/degree along oblique equator OR 1:xxxxx OR map-width
 *
 * TRANSVERSE MERCATOR (TM) projection
 *	parameters[0] is central meridian
 *	parameters[1] is central parallel
 *	parameters[2] is scale in inch (cm)/degree along this meridian OR 1:xxxxx OR map-width
 *
 * UNIVERSAL TRANSVERSE MERCATOR (UTM) projection
 *	parameters[0] is UTM zone (0-60, use negative for S hemisphere)
 *	parameters[1] is scale in inch (cm)/degree along this meridian OR 1:xxxxx OR map-width
 *
 * LAMBERT AZIMUTHAL EQUAL AREA projection:
 *	parameters[0] is longitude of origin
 *	parameters[1] is latitude of origin
 *	parameters[2] is radius in inches (or cm) from pole to the latitude specified
 *	   by parameters[3] OR 1:xxxxx OR map-width.
 *
 * ORTHOGRAPHIC AZIMUTHAL projection:
 *	parameters[0] is longitude of origin
 *	parameters[1] is latitude of origin
 *	parameters[2] is radius in inches (or cm) from pole to the latitude specified
 *	   by parameters[3] OR 1:xxxxx OR map-width.
 *
 * GENERAL PERSPECTIVE projection:
 *      parameters[0] is longitude of origin
 *      parameters[1] is latitude of origin
 *      parameters[2] is radius in inches (or cm) from pole to the latitude specified
 *         by parameters[3] OR 1:xxxxx OR map-width.
 *      parameters[4] is the altitude of the view point in kilometers
 *         if altitude is < 10 then it is the distance from the center of the Earth
 *              divided by the radius of the Earth
 *      parameters[5] is the azimuth east for North of the viewpoint
 *      parameters[6] is the tilt upward of the plane of projection
 *      parameters[7] is the width of the viewpoint in degrees
 *         if = 0, no viewpoint clipping
 *      parameters[8] is the height of the viewpoint in degrees
 *         if = 0, no viewpoint clipping
 *
 * AZIMUTHAL EQUIDISTANCE projection:
 *	parameters[0] is longitude of origin
 *	parameters[1] is latitude of origin
 *	parameters[2] is radius in inches (or cm) from pole to the latitude specified
 *	   by parameters[3] OR 1:xxxxx OR map-width.
 *
 * MOLLWEIDE EQUAL-AREA projection
 *	parameters[0] is longitude of origin
 *	parameters[1] is in inch (or cm)/degree_longitude @ equator OR 1:xxxxx OR map-width
 *
 * HAMMER-AITOFF EQUAL-AREA projection
 *	parameters[0] is longitude of origin
 *	parameters[1] is in inch (or cm)/degree_longitude @ equator OR 1:xxxxx OR map-width
 *
 * SINUSOIDAL EQUAL-AREA projection
 *	parameters[0] is longitude of origin
 *	parameters[1] is in inch (or cm)/degree_longitude @ equator OR 1:xxxxx OR map-width
 *
 * WINKEL TRIPEL MODIFIED AZIMUTHAL projection
 *	parameters[0] is longitude of origin
 *	parameters[1] is in inch (or cm)/degree_longitude @ equator OR 1:xxxxx OR map-width
 *
 * ROBINSON PSEUDOCYLINDRICAL projection
 *	parameters[0] is longitude of origin
 *	parameters[1] is in inch (or cm)/degree_longitude @ equator OR 1:xxxxx OR map-width
 *
 * VAN DER VANGRINTEN projection
 *	parameters[0] is longitude of origin
 *	parameters[1] is in inch (or cm)/degree_longitude @ equator OR 1:xxxxx OR map-width
 *
 * CASSINI projection
 *	parameters[0] is longitude of origin
 *	parameters[1] is latitude of origin
 *	parameters[2] is scale in inch (cm)/degree along this meridian OR 1:xxxxx OR map-width
 *
 * ALBERS projection (Conic):
 *	parameters[0] is first standard parallel
 *	parameters[1] is second standard parallel
 *	parameters[2] is scale in inch (or cm)/degree along parallels OR 1:xxxxx OR map-width
 *
 * CONIC EQUIDISTANT projection:
 *	parameters[0] is first standard parallel
 *	parameters[1] is second standard parallel
 *	parameters[2] is scale in inch (or cm)/degree along parallels OR 1:xxxxx OR map-width
 *
 * ECKERT6 IV projection:
 *	parameters[0] is longitude of origin
 *	parameters[1] is scale in inch (or cm)/degree along parallels OR 1:xxxxx OR map-width
 *
 * ECKERT6 IV projection:
 *	parameters[0] is longitude of origin
 *	parameters[1] is scale in inch (or cm)/degree along parallels OR 1:xxxxx OR map-width
 *
 * CYLINDRICAL EQUAL-AREA projections (Behrmann, Gall-Peters):
 *	parameters[0] is longitude of origin
 *	parameters[1] is the standard parallel
 *	parameters[2] is scale in inch (or cm)/degree along parallels OR 1:xxxxx OR map-width
 *
 * CYLINDRICAL STEREOGRAPHIC projections (Braun, Gall, B.S.A.M.):
 *	parameters[0] is longitude of origin
 *	parameters[1] is the standard parallel
 *	parameters[2] is scale in inch (or cm)/degree along parallels OR 1:xxxxx OR map-width
 *
 * MILLER CYLINDRICAL projection:
 *	parameters[0] is longitude of origin
 *	parameters[1] is scale in inch (or cm)/degree along parallels OR 1:xxxxx OR map-width
 *
 * Pointers to the correct map transformation functions will be set up so that
 * there are no if tests to determine which routine to call. These pointers
 * are forward and inverse, and are called from gmt_geo_to_xy and gmt_xy_to_geo.
 *
 */

/*
 *	GENERIC TRANSFORMATION ROUTINES FOR THE LINEAR PROJECTION
 */

/*! . */
double gmt_x_to_xx (struct GMT_CTRL *GMT, double x) {
	/* Converts x to xx using the current linear projection */
	double xx;
	(*GMT->current.proj.fwd_x) (GMT, x, &xx);
	return (xx * GMT->current.proj.scale[GMT_X] + GMT->current.proj.origin[GMT_X]);
}

/*! . */
double gmt_y_to_yy (struct GMT_CTRL *GMT, double y) {
	/* Converts y to yy using the current linear projection */
	double yy;
	(*GMT->current.proj.fwd_y) (GMT, y, &yy);
	return (yy * GMT->current.proj.scale[GMT_Y] + GMT->current.proj.origin[GMT_Y]);
}

/*! . */
double gmt_z_to_zz (struct GMT_CTRL *GMT, double z) {
	/* Converts z to zz using the current linear projection */
	double zz;
	(*GMT->current.proj.fwd_z) (GMT, z, &zz);
	return (zz * GMT->current.proj.scale[GMT_Z] + GMT->current.proj.origin[GMT_Z]);
}

/*! . */
bool gmt_geo_to_xy (struct GMT_CTRL *GMT, double lon, double lat, double *x, double *y) {
	/* Converts lon/lat to x/y using the current projection */
	if (gmt_M_is_dnan (lon) || gmt_M_is_dnan (lat)) {(*x) = (*y) = GMT->session.d_NaN; return true;}	/* Quick and safe way to ensure NaN-input results in NaNs */
	(*GMT->current.proj.fwd) (GMT, lon, lat, x, y);
	(*x) = (*x) * GMT->current.proj.scale[GMT_X] + GMT->current.proj.origin[GMT_X];
	(*y) = (*y) * GMT->current.proj.scale[GMT_Y] + GMT->current.proj.origin[GMT_Y];
	return false;
}

/*! . */
bool gmt_geo_to_xy_noshift (struct GMT_CTRL *GMT, double lon, double lat, double *x, double *y) {
	/* Converts lon/lat to x/y using the current projection but applies no shift */
	if (gmt_M_is_dnan (lon) || gmt_M_is_dnan (lat)) {(*x) = (*y) = GMT->session.d_NaN; return true;}	/* Quick and safe way to ensure NaN-input results in NaNs */
	(*GMT->current.proj.fwd) (GMT, lon, lat, x, y);
	return false;
}

/*! . */
void gmt_xy_to_geo (struct GMT_CTRL *GMT, double *lon, double *lat, double x, double y) {
	/* Converts x/y to lon/lat using the current projection */

	if (gmt_M_is_dnan (x) || gmt_M_is_dnan (y)) {(*lon) = (*lat) = GMT->session.d_NaN; return;}	/* Quick and safe way to ensure NaN-input results in NaNs */
	x = (x - GMT->current.proj.origin[GMT_X]) * GMT->current.proj.i_scale[GMT_X];
	y = (y - GMT->current.proj.origin[GMT_Y]) * GMT->current.proj.i_scale[GMT_Y];

	(*GMT->current.proj.inv) (GMT, lon, lat, x, y);
}

/*! . */
void gmt_xy_to_geo_noshift (struct GMT_CTRL *GMT, double *lon, double *lat, double x, double y) {
	/* Converts x/y to lon/lat using the current projection but applies no shift */

	if (gmt_M_is_dnan (x) || gmt_M_is_dnan (y)) {(*lon) = (*lat) = GMT->session.d_NaN; return;}	/* Quick and safe way to ensure NaN-input results in NaNs */
	(*GMT->current.proj.inv) (GMT, lon, lat, x, y);
}

/*! . */
void gmt_geoz_to_xy (struct GMT_CTRL *GMT, double x, double y, double z, double *x_out, double *y_out) {
	/* Map-projects xy first, the projects xyz onto xy plane */
	double x0, y0;
	gmt_geo_to_xy (GMT, x, y, &x0, &y0);
	gmt_xyz_to_xy (GMT, x0, y0, gmt_z_to_zz (GMT, z), x_out, y_out);
}

/*! . */
void gmt_xyz_to_xy (struct GMT_CTRL *GMT, double x, double y, double z, double *x_out, double *y_out) {
	/* projects xyz (inches) onto perspective xy plane (inches) */
	*x_out = - x * GMT->current.proj.z_project.cos_az + y * GMT->current.proj.z_project.sin_az + GMT->current.proj.z_project.x_off;
	*y_out = - (x * GMT->current.proj.z_project.sin_az + y * GMT->current.proj.z_project.cos_az) * GMT->current.proj.z_project.sin_el + z * GMT->current.proj.z_project.cos_el + GMT->current.proj.z_project.y_off;
}


/*! Setting w/e/s/n for a fully qualified UTM zone */

bool gmt_UTMzone_to_wesn (struct GMT_CTRL *GMT, unsigned int zone_x, char zone_y, int hemi, double wesn[]) {
	/* Given the full UTM zone specification, return w/e/s/n */

	bool error = false;
	gmt_M_unused(GMT);

	wesn[XHI] = -180.0 + 6.0 * zone_x;	wesn[XLO] = wesn[XHI] - 6.0;

	if (zone_y == 0) {	/* Latitude zone is not specified */
		if (hemi == -1) {
			wesn[YLO] = -80.0;	wesn[YHI] = 0.0;
		}
		else if (hemi == +1) {
			wesn[YLO] = 0.0;	wesn[YHI] = 84.0;
		}
		else
			error = true;
		return (error);
	}
	else if (zone_y < 'A' || zone_y > 'Z')
		error = true;
	else if (zone_y <= 'B') {
		wesn[YLO] = -90.0;	wesn[YHI] = -80.0;
		wesn[XHI] = 180.0 * (zone_y - 'A');
		wesn[XLO] = wesn[XHI] - 180.0;
	}
	else if (zone_y <= 'I') {	/* I will behave as J */
		wesn[YLO] = -80.0 + 8.0 * (zone_y - 'C');	wesn[YHI] = wesn[YLO] + 8.0;
	}
	else if (zone_y <= 'O') {	/* O will behave as P */
		wesn[YLO] = -80.0 + 8.0 * (zone_y - 'D');	wesn[YHI] = wesn[YLO] + 8.0;
	}
	else if (zone_y <= 'W') {
		wesn[YLO] = -80.0 + 8.0 * (zone_y - 'E');	wesn[YHI] = wesn[YLO] + 8.0;
		if (zone_y == 'V' && zone_x == 31) wesn[XHI] = 3.0;
		if (zone_y == 'V' && zone_x == 32) wesn[XLO] = 3.0;
	}
	else if (zone_y == 'X') {
		wesn[YLO] = 72.0;	wesn[YHI] = 84.0;
		if (zone_x == 31) wesn[XHI] = 9.0;
		if (zone_x == 33) {wesn[XLO] = 9.0; wesn[XHI] = 21.0;}
		if (zone_x == 35) {wesn[XLO] = 21.0; wesn[XHI] = 33.0;}
		if (zone_x == 37) wesn[XLO] = 33.0;
		if (zone_x == 32 || zone_x == 34 || zone_x == 36) error = true;
	}
	else {	/* Y or Z */
		wesn[YLO] = 84.0;	wesn[YHI] = 90.0;
		wesn[XHI] = 180.0 * (zone_y - 'Y');
		wesn[XLO] = wesn[XHI] - 180.0;
	}

	return (error);
}


/*! . */
bool gmt_genper_reset (struct GMT_CTRL *GMT, bool reset) {
	/* Switch between the windowed functions for lines etc and the rect ones for annotations.
	 * Because of issue # 667 it became clear that we had problems with gridlines when the
	 * projection became windowed, i.e., view is a clipped circle with both straight and
	 * curved boundaries.  I added several new functions to deal with overlaps, crossings,
	 * left and right boundary x-value, etc (all called gmt_genper_*) but they yield way too
	 * many annotations (probably due to some confusion) so until that might be looked into I
	 * have kept the older, simpler functions and switch from those to the new ones when we
	 * do gridlines.  P. Wessel, Feb 10, 2015.
	 */
	if (GMT->current.proj.projection == GMT_GENPER && GMT->current.proj.windowed) {
		if (reset) {
			GMT_Report (GMT->parent, GMT_MSG_DEBUG, "Revert to old genper crossing/overlap functions\n");
			GMT->current.map.crossing = &map_rect_crossing;
			GMT->current.map.overlap = &map_rect_overlap;
		}
		else {
			GMT_Report (GMT->parent, GMT_MSG_DEBUG, "Switch to new genper crossing/overlap functions\n");
			GMT->current.map.crossing = &map_genper_crossing;
			GMT->current.map.overlap = &map_genperw_overlap;
		}
		return true;
	}
	return false;
}

/*! . */
bool gmt_map_outside (struct GMT_CTRL *GMT, double lon, double lat) {
	/* Save current status in previous status and update current in/out status */
	GMT->current.map.prev_x_status = GMT->current.map.this_x_status;
	GMT->current.map.prev_y_status = GMT->current.map.this_y_status;
	return ((*GMT->current.map.outside) (GMT, lon, lat));
}

/*! . */
double gmtlib_half_map_width (struct GMT_CTRL *GMT, double y) {
	/* Returns 1/2-width of map in inches given y value */
	double half_width;

	switch (GMT->current.proj.projection) {

		case GMT_STEREO:	/* Must compute width of circular map based on y value (ASSUMES FULL CIRCLE!!!) */
		case GMT_LAMB_AZ_EQ:
		case GMT_GNOMONIC:
		case GMT_AZ_EQDIST:
		case GMT_VANGRINTEN:
			if (!GMT->common.R.oblique && GMT->current.map.is_world) {
				y -= GMT->current.proj.r;
				half_width = d_sqrt (GMT->current.proj.r * GMT->current.proj.r - y * y);
			}
			else
				half_width = GMT->current.map.half_width;
			break;

		case GMT_ORTHO:
		case GMT_GENPER:
			if (!GMT->common.R.oblique && gmt_M_360_range (GMT->common.R.wesn[XLO], GMT->common.R.wesn[XHI])) {
				y -= GMT->current.proj.r;
				half_width = d_sqrt (GMT->current.proj.r * GMT->current.proj.r - y * y);
			}
			else
				half_width = GMT->current.map.half_width;
			break;
		case GMT_MOLLWEIDE:		/* Must compute width of Mollweide map based on y value */
		case GMT_HAMMER:
		case GMT_WINKEL:
		case GMT_SINUSOIDAL:
		case GMT_ROBINSON:
		case GMT_ECKERT4:
		case GMT_ECKERT6:
			if (!GMT->common.R.oblique && GMT->current.map.is_world)
				half_width = gmtmap_right_boundary (GMT, y) - GMT->current.map.half_width;
			else
				half_width = GMT->current.map.half_width;
			break;

		default:	/* Rectangular maps are easy */
			half_width = GMT->current.map.half_width;
			break;
	}
	return (half_width);
}

/*! . */
uint64_t gmt_map_truncate (struct GMT_CTRL *GMT, double *x, double *y, uint64_t n, uint64_t start, int side) {
	/* Truncates a wrapping polygon against left or right edge.
	   (bottom or top edge when projection is TM)
	   x, y : arrays of plot coordinates
	   n    : length of the arrays
	   start: first point of array to consider
	   side : -1 = left (bottom); +1 = right (top)
	*/

	if (GMT->current.proj.projection == GMT_TM)
		return (map_truncate_tm (GMT, x, y, n, start, side));
	else
		return (map_truncate_x (GMT, x, y, n, start, side));
}

/* GMT generic distance calculations between a pair of points in 2-D */

/*! . */
double gmt_distance_type (struct GMT_CTRL *GMT, double lonS, double latS, double lonE, double latE, unsigned int id) {
	/* Generic function available to programs for contour/label distance calculations */
	return (GMT->current.map.dist[id].scale * GMT->current.map.dist[id].func (GMT, lonS, latS, lonE, latE));
}

/*! . */
double gmt_distance (struct GMT_CTRL *GMT, double lonS, double latS, double lonE, double latE) {
	/* Generic function available to programs */
	return (gmt_distance_type (GMT, lonS, latS, lonE, latE, 0));
}

/*! . */
bool gmt_near_a_point (struct GMT_CTRL *GMT, double lon, double lat, struct GMT_DATATABLE *T, double dist) {
	/* Compute distance to nearest point in T from (lon, lat) */
	return (GMT->current.map.near_point_func (GMT, lon, lat, T, dist));
}

/*! . */
bool gmt_near_lines (struct GMT_CTRL *GMT, double lon, double lat, struct GMT_DATATABLE *T, unsigned int return_mindist, double *dist_min, double *x_near, double *y_near) {
	/* Compute distance to nearest line in T from (lon,lat) */
	return (GMT->current.map.near_lines_func (GMT, lon, lat, T, return_mindist, dist_min, x_near, y_near));
}

/*! . */
bool gmt_near_a_line (struct GMT_CTRL *GMT, double lon, double lat, uint64_t seg, struct GMT_DATASEGMENT *S, unsigned int return_mindist, double *dist_min, double *x_near, double *y_near) {
	/* Compute distance to the line S from (lon,lat) */
	return (GMT->current.map.near_a_line_func (GMT, lon, lat, seg, S, return_mindist, dist_min, x_near, y_near));
}

/* Specific functions that are accessed via pointer only */

/*! . */
double gmt_cartesian_dist (struct GMT_CTRL *GMT, double x0, double y0, double x1, double y1) {
	/* Calculates the good-old straight line distance in users units */
	gmt_M_unused(GMT);
	return (hypot ( (x1 - x0), (y1 - y0)));
}

/*! . */
double gmt_cartesian_dist_proj (struct GMT_CTRL *GMT, double lon1, double lat1, double lon2, double lat2) {
	/* Calculates the good-old straight line distance after first projecting the data */
	double x0, y0, x1, y1;
	gmt_geo_to_xy (GMT, lon1, lat1, &x0, &y0);
	gmt_geo_to_xy (GMT, lon2, lat2, &x1, &y1);
	return (hypot ( (x1 - x0), (y1 - y0)));
}

<<<<<<< HEAD
/*! . */
double gmtlib_great_circle_dist_degree (struct GMT_CTRL *GMT, double lon1, double lat1, double lon2, double lat2) {
	/* Great circle distance on a sphere in degrees */

	double sin_half_squared = map_haversine (GMT, lon1, lat1, lon2, lat2);
	return (2.0 * d_asind (d_sqrt (sin_half_squared)));
=======
	if (return_mindist && *dist_min < GMT_CONV8_LIMIT) *dist_min = 0.0;

	return (within);	/* All tests failed, we are not close to the line(s), or we return a mindist (see comments above) */
>>>>>>> 4bb7dcbb
}

/*! . */
double gmt_great_circle_dist_meter (struct GMT_CTRL *GMT, double lon1, double lat1, double lon2, double lat2) {
	/* Calculates the great circle distance in meter */
	return (gmtlib_great_circle_dist_degree (GMT, lon1, lat1, lon2, lat2) * GMT->current.proj.DIST_M_PR_DEG);
}

/* Functions dealing with distance between points */

/*! . */
double gmt_mindist_to_point (struct GMT_CTRL *GMT, double lon, double lat, struct GMT_DATATABLE *T, uint64_t *id) {
	uint64_t row, seg;
	double d, d_min;

	d_min = DBL_MAX;
	for (seg = 0; seg < T->n_segments; seg++) {
		for (row = 0; row < T->segment[seg]->n_rows; row++) {
			d = gmt_distance (GMT, lon, lat, T->segment[seg]->coord[GMT_X][row], T->segment[seg]->coord[GMT_Y][row]);
			if (d < d_min) {	/* Update the shortest distance and the point responsible */
				d_min = d;	id[0] = seg;	id[1] = row;
			}
		}
	}
	return (d_min);
}

/*! . */
int gmtlib_great_circle_intersection (struct GMT_CTRL *GMT, double A[], double B[], double C[], double X[], double *CX_dist) {
	/* A, B, C are 3-D Cartesian unit vectors, i.e., points on the sphere.
	 * Let points A and B define a great circle, and consider a
	 * third point C.  A second great cirle goes through C and
	 * is orthogonal to the first great circle.  Their intersection
	 * X is the point on (A,B) closest to C.  We must test if X is
	 * between A,B or outside.
	 */
	unsigned int i;
	double P[3], E[3], M[3], Xneg[3], cos_AB, cos_MX1, cos_MX2, cos_test;

	gmt_cross3v (GMT, A, B, P);			/* Get pole position of plane through A and B (and origin O) */
	gmt_normalize3v (GMT, P);			/* Make sure P has unit length */
	gmt_cross3v (GMT, C, P, E);			/* Get pole E to plane through C (and origin) but normal to A,B (hence going through P) */
	gmt_normalize3v (GMT, E);			/* Make sure E has unit length */
	gmt_cross3v (GMT, P, E, X);			/* Intersection between the two planes is oriented line*/
	gmt_normalize3v (GMT, X);			/* Make sure X has unit length */
	/* The X we want could be +x or -X; must determine which might be closest to A-B midpoint M */
	for (i = 0; i < 3; i++) {
		M[i] = A[i] + B[i];
		Xneg[i] = -X[i];
	}
	gmt_normalize3v (GMT, M);			/* Make sure M has unit length */
	/* Must first check if X is along the (A,B) segment and not on its extension */

	cos_MX1 = gmt_dot3v (GMT, M, X);		/* Cos of spherical distance between M and +X */
	cos_MX2 = gmt_dot3v (GMT, M, Xneg);	/* Cos of spherical distance between M and -X */
	if (cos_MX2 > cos_MX1) gmt_M_memcpy (X, Xneg, 3, double);		/* -X is closest to A-B midpoint */
	cos_AB = fabs (gmt_dot3v (GMT, A, B));	/* Cos of spherical distance between A,B */
	cos_test = fabs (gmt_dot3v (GMT, A, X));	/* Cos of spherical distance between A and X */
	if (cos_test < cos_AB) return 1;	/* X must be on the A-B extension if its distance to A exceeds the A-B length */
	cos_test = fabs (gmt_dot3v (GMT, B, X));	/* Cos of spherical distance between B and X */
	if (cos_test < cos_AB) return 1;	/* X must be on the A-B extension if its distance to B exceeds the A-B length */

	/* X is between A and B.  Now calculate distance between C and X */

	*CX_dist = gmt_dot3v (GMT, C, X);		/* Cos of spherical distance between C and X */
	return (0);				/* Return zero if intersection is between A and B */
}

/*! . */
uint64_t *gmtlib_split_line (struct GMT_CTRL *GMT, double **xx, double **yy, uint64_t *nn, bool add_crossings) {
	/* Accepts x/y array for a line in projected inches and looks for
	 * map jumps.  If found it will insert the boundary crossing points and
	 * build a split integer array with the nodes of the first point
	 * for each segment.  The number of segments is returned.  If
	 * no jumps are found then NULL is returned.  This function is needed
	 * so that the new PS contouring machinery only sees lines that do no
	 * jump across the map.
	 * add_crossings is true if we need to find the crossings; false means
	 * they are already part of the line. */

	uint64_t i, j, k, n, n_seg, *split = NULL, *pos = NULL;
	size_t n_alloc = 0;
 	int l_or_r;
 	char *way = NULL;
	double *x = NULL, *y = NULL, *xin = NULL, *yin = NULL, xc[2], yc[2];

	/* First quick scan to see how many jumps there are */

	xin = *xx;	yin = *yy;
	gmt_set_meminc (GMT, GMT_SMALL_CHUNK);
	for (n_seg = 0, i = 1; i < *nn; i++) {
		if ((l_or_r = map_jump_x (GMT, xin[i], yin[i], xin[i-1], yin[i-1]))) {
			if (n_seg == n_alloc) {
				pos = gmt_M_malloc (GMT, pos, n_seg, &n_alloc, uint64_t);
				n_alloc = n_seg;
				way = gmt_M_malloc (GMT, way, n_seg, &n_alloc, char);
			}
			pos[n_seg] = i;		/* 2nd of the two points that generate the jump */
			way[n_seg] = (char)l_or_r;	/* Which way we jump : +1 is right to left, -1 is left to right */
			n_seg++;
		}
	}
	gmt_reset_meminc (GMT);

	if (n_seg == 0) return (NULL);	/* No jumps, just return NULL */

	/* Here we have one or more jumps so we need to split the line */

	n = *nn;				/* Original line count */
	if (add_crossings) n += 2 * n_seg;	/* Must add 2 crossing points per jump */
	n_alloc = 0;
	gmt_M_malloc2 (GMT, x, y, n, &n_alloc, double);
	split = gmt_M_memory (GMT, NULL, n_seg+2, uint64_t);
	split[0] = n_seg;

	x[0] = xin[0];	y[0] = yin[0];
	for (i = j = 1, k = 0; i < *nn; i++, j++) {
		if (k < n_seg && i == pos[k]) {	/* At jump point */
			if (add_crossings) {	/* Find and insert the crossings */
				map_get_crossings_x (GMT, xc, yc, xin[i], yin[i], xin[i-1], yin[i-1]);
				if (way[k] == 1) {	/* Add right border point first */
					double_swap (xc[0], xc[1]);
					double_swap (yc[0], yc[1]);
				}
				x[j] = xc[0];	y[j++] = yc[0];	/* End of one segment */
				x[j] = xc[1];	y[j++] = yc[1];	/* Start of another */
			}
			split[++k] = j;		/* Node of first point in new segment */
		}
		/* Then copy the regular points */
		x[j] = xin[i];	y[j] = yin[i];
	}
	split[++k] = j;		/* End of last segment */

	/* Time to return the pointers to new data */

	gmt_M_free (GMT, pos);
	gmt_M_free (GMT, way);
	gmt_M_free (GMT, xin);
	gmt_M_free (GMT, yin);
	*xx = x;
	*yy = y;
	*nn = j;

	return (split);
}

/*  Routines to add pieces of parallels or meridians */

/*! . */
uint64_t gmt_graticule_path (struct GMT_CTRL *GMT, double **x, double **y, int dir, bool check, double w, double e, double s, double n) {
	/* Returns the path of a graticule (box of meridians and parallels).
	 * dir determines if we go counter-clockwise or clockwise.
	 * check, if true, forces a straddle check at the end for geographic data.
	*/
	size_t n_alloc = 0;
	uint64_t np = 0;
	double *xx = NULL, *yy = NULL;
	double px0, px1, px2, px3;

	if (dir == 1) {	/* Forward sense */
		px0 = px3 = w;	px1 = px2 = e;
	}
	else {	/* Reverse sense */
		px0 = px3 = e;	px1 = px2 = w;
	}

	/* Close graticule from point 0 through point 4 */

	if (gmt_M_is_rect_graticule(GMT)) {	/* Simple rectangle in this projection */
		gmt_M_malloc2 (GMT, xx, yy, 5U, NULL, double);
		xx[0] = xx[4] = px0;	xx[1] = px1;	xx[2] = px2;	xx[3] = px3;
		yy[0] = yy[1] = yy[4] = s;	yy[2] = yy[3] = n;
		np = 5U;
	}
	else {	/* Must assemble path from meridians and parallel pieces */
		double *xtmp = NULL, *ytmp = NULL;
		size_t add;
		uint64_t k;

		/* SOUTH BORDER */

		if (gmt_M_is_geographic (GMT, GMT_IN) && s == -90.0 && GMT_POLE_IS_POINT(GMT)) {	/* No path, just a point */
			gmt_M_malloc2 (GMT, xx, yy, 1U, &n_alloc, double);
			xx[0] = px1;	yy[0] = -90.0;
		}
		else
			n_alloc = gmtlib_latpath (GMT, s, px0, px1, &xx, &yy);	/* South */
		np = n_alloc;

		/* EAST (OR WEST) BORDER */

		add = gmtlib_lonpath (GMT, px1, s, n, &xtmp, &ytmp);	/* east (or west if dir == -1) */
		k = n_alloc + add;
		gmt_M_malloc2 (GMT, xx, yy, k, &n_alloc, double);
		gmt_M_memcpy (&xx[np], xtmp, add, double);
		gmt_M_memcpy (&yy[np], ytmp, add, double);
		np += add;
		gmt_M_free (GMT, xtmp);	gmt_M_free (GMT, ytmp);

		/* NORTH BORDER */

		if (gmt_M_is_geographic (GMT, GMT_IN) && n == 90.0 && GMT_POLE_IS_POINT(GMT)) {	/* No path, just a point */
			add = 0;
			gmt_M_malloc2 (GMT, xtmp, ytmp, 1U, &add, double);
			xtmp[0] = px3;	ytmp[0] = +90.0;
		}
		else
			add = gmtlib_latpath (GMT, n, px2, px3, &xtmp, &ytmp);	/* North */

		k = n_alloc + add;
		gmt_M_malloc2 (GMT, xx, yy, k, &n_alloc, double);
		gmt_M_memcpy (&xx[np], xtmp, add, double);
		gmt_M_memcpy (&yy[np], ytmp, add, double);
		np += add;
		gmt_M_free (GMT, xtmp);	gmt_M_free (GMT, ytmp);

		/* WEST (OR EAST) BORDER */

		add = gmtlib_lonpath (GMT, px3, n, s, &xtmp, &ytmp);	/* west */
		k = n_alloc + add;
		gmt_M_malloc2 (GMT, xx, yy, k, &n_alloc, double);
		gmt_M_memcpy (&xx[np], xtmp, add, double);
		gmt_M_memcpy (&yy[np], ytmp, add, double);
		np += add;
		n_alloc = np;
		gmt_M_free (GMT, xtmp);	gmt_M_free (GMT, ytmp);
		gmt_M_malloc2 (GMT, xx, yy, 0, &n_alloc, double);
	}

	if (check && gmt_M_x_is_lon (GMT, GMT_IN)) {
		bool straddle;
		uint64_t i;
		straddle = (GMT->common.R.wesn[XLO] < 0.0 && GMT->common.R.wesn[XHI] > 0.0);
		for (i = 0; straddle && i < np; i++) {
			while (xx[i] < 0.0) xx[i] += 360.0;
			if (straddle && xx[i] > 180.0) xx[i] -= 360.0;
		}
	}

	*x = xx;
	*y = yy;
	return (np);
}

/*! . */
uint64_t gmtlib_map_path (struct GMT_CTRL *GMT, double lon1, double lat1, double lon2, double lat2, double **x, double **y) {
	if (doubleAlmostEqualZero (lat1, lat2))
		return (gmtlib_latpath (GMT, lat1, lon1, lon2, x, y));
	else
		return (gmtlib_lonpath (GMT, lon1, lat1, lat2, x, y));
}

/*! . */
uint64_t gmtlib_lonpath (struct GMT_CTRL *GMT, double lon, double lat1, double lat2, double **x, double **y) {
	size_t n_alloc = 0;
	uint64_t n, k;
	int n_try, pos;
	bool keep_trying;
	double dlat, dlat0, *tlon = NULL, *tlat = NULL, x0, x1, y0, y1, d, min_gap;

	if (GMT->current.map.meridian_straight == 2) {	/* Special non-sampling for gmtselect/grdlandmask */
		gmt_M_malloc2 (GMT, tlon, tlat, 2U, NULL, double);
		tlon[0] = tlon[1] = lon;
		tlat[0] = lat1;	tlat[1] = lat2;
		*x = tlon;
		*y = tlat;
		return (2ULL);
	}

	if (GMT->current.map.meridian_straight) {	/* Easy, just a straight line connect via quarter-points */
		gmt_M_malloc2 (GMT, tlon, tlat, 5, &n_alloc, double);
		tlon[0] = tlon[1] = tlon[2] = tlon[3] = tlon[4] = lon;
		dlat = lat2 - lat1;
		tlat[0] = lat1;	tlat[1] = lat1 + 0.25 * dlat;	tlat[2] = lat1 + 0.5 * dlat;
		tlat[3] = lat1 + 0.75 * dlat;	tlat[4] = lat2;
		*x = tlon;
		*y = tlat;
		return (n = n_alloc);
	}

	/* Must do general case */
	n = 0;
	min_gap = 0.1 * GMT->current.setting.map_line_step;
	if ((n_alloc = lrint (ceil (fabs (lat2 - lat1) / GMT->current.map.dlat))) == 0) return (0);

	n_alloc++;	/* So n_alloc is at least 2 */
	dlat0 = (lat2 - lat1) / n_alloc;
	pos = (dlat0 > 0.0);

	k = n_alloc;	n_alloc = 0;
	gmt_M_malloc2 (GMT, tlon, tlat, k, &n_alloc, double);

	tlon[0] = lon;
	tlat[0] = lat1;
	gmt_geo_to_xy (GMT, tlon[0], tlat[0], &x0, &y0);
	while ((pos && (tlat[n] < lat2)) || (!pos && (tlat[n] > lat2))) {
		n++;
		if (n == n_alloc-1) {
			n_alloc += GMT_SMALL_CHUNK;
			tlon = gmt_M_memory (GMT, tlon, n_alloc, double);
			tlat = gmt_M_memory (GMT, tlat, n_alloc, double);
		}
		n_try = 0;
		keep_trying = true;
		dlat = dlat0;
		tlon[n] = lon;
		do {
			n_try++;
			tlat[n] = tlat[n-1] + dlat;
			if (gmt_M_is_geographic (GMT, GMT_IN) && fabs (tlat[n]) > 90.0) tlat[n] = copysign (90.0, tlat[n]);
			gmt_geo_to_xy (GMT, tlon[n], tlat[n], &x1, &y1);
			if ((*GMT->current.map.jump) (GMT, x0, y0, x1, y1) || (y0 < GMT->current.proj.rect[YLO] || y0 > GMT->current.proj.rect[YHI]))
				keep_trying = false;
			else {
				d = hypot (x1 - x0, y1 - y0);
				if (d > GMT->current.setting.map_line_step)
					dlat *= 0.5;
				else if (d < min_gap)
					dlat *= 2.0;
				else
					keep_trying = false;
			}
		} while (keep_trying && n_try < 10);
		x0 = x1;	y0 = y1;
	}
	tlon[n] = lon;
	tlat[n] = lat2;
	n++;

	if (n != n_alloc) {
		tlon = gmt_M_memory (GMT, tlon, n, double);
		tlat = gmt_M_memory (GMT, tlat, n, double);
	}

	*x = tlon;	*y = tlat;
	return (n);
}

/*! . */
uint64_t gmtlib_latpath (struct GMT_CTRL *GMT, double lat, double lon1, double lon2, double **x, double **y) {
	size_t n_alloc = 0;
	uint64_t k, n;
	int n_try, pos;
	bool keep_trying;
	double dlon, dlon0, *tlon = NULL, *tlat = NULL, x0, x1, y0, y1, d, min_gap;

	if (GMT->current.map.parallel_straight == 2) {	/* Special non-sampling for gmtselect/grdlandmask */
		gmt_M_malloc2 (GMT, tlon, tlat, 2U, NULL, double);
		tlat[0] = tlat[1] = lat;
		tlon[0] = lon1;	tlon[1] = lon2;
		*x = tlon;	*y = tlat;
		return (2ULL);
	}
	if (GMT->current.map.parallel_straight) {	/* Easy, just a straight line connection via quarter points */
		gmt_M_malloc2 (GMT, tlon, tlat, 5U, NULL, double);
		tlat[0] = tlat[1] = tlat[2] = tlat[3] = tlat[4] = lat;
		dlon = lon2 - lon1;
		tlon[0] = lon1;	tlon[1] = lon1 + 0.25 * dlon;	tlon[2] = lon1 + 0.5 * dlon;
		tlon[3] = lon1 + 0.75 * dlon;	tlon[4] = lon2;
		*x = tlon;	*y = tlat;
		return (5ULL);
	}
	/* Here we try to walk along lat for small increment in longitude to make sure our steps are smaller than the line_step */
	min_gap = 0.1 * GMT->current.setting.map_line_step;
	if ((n_alloc = lrint (ceil (fabs (lon2 - lon1) / GMT->current.map.dlon))) == 0) return (0);	/* Initial guess to path length */

	n_alloc++;	/* n_alloc is at least 2 */
	dlon0 = (lon2 - lon1) / n_alloc;
	pos = (dlon0 > 0.0);

	k = n_alloc;	n_alloc = 0;
	gmt_M_malloc2 (GMT, tlon, tlat, k, &n_alloc, double);
	tlon[0] = lon1;	tlat[0] = lat;
	gmt_geo_to_xy (GMT, tlon[0], tlat[0], &x0, &y0);
	n = 0;
	while ((pos && (tlon[n] < lon2)) || (!pos && (tlon[n] > lon2))) {
		n++;
		if (n == n_alloc) gmt_M_malloc2 (GMT, tlon, tlat, n, &n_alloc, double);
		n_try = 0;
		keep_trying = true;
		dlon = dlon0;
		tlat[n] = lat;
		do {
			n_try++;
			tlon[n] = tlon[n-1] + dlon;
			gmt_geo_to_xy (GMT, tlon[n], tlat[n], &x1, &y1);
			if ((*GMT->current.map.jump) (GMT, x0, y0, x1, y1) || (y0 < GMT->current.proj.rect[YLO] || y0 > GMT->current.proj.rect[YHI]))
				keep_trying = false;
			else {
				d = hypot (x1 - x0, y1 - y0);
				if (d > GMT->current.setting.map_line_step)
					dlon *= 0.5;
				else if (d < min_gap)
					dlon *= 2.0;
				else
					keep_trying = false;
			}
		} while (keep_trying && n_try < 10);
		x0 = x1;	y0 = y1;
	}
	tlon[n] = lon2;
	tlat[n] = lat;
	n++;
	n_alloc = n;
	gmt_M_malloc2 (GMT, tlon, tlat, 0, &n_alloc, double);

	*x = tlon;	*y = tlat;
	return (n);
}

/*! . */
uint64_t gmt_geo_to_xy_line (struct GMT_CTRL *GMT, double *lon, double *lat, uint64_t n) {
	/* Traces the lon/lat array and returns x,y plus appropriate pen moves
	 * Pen moves are caused by breakthroughs of the map boundary or when
	 * a point has lon = NaN or lat = NaN (this means "pick up pen") */
	uint64_t j, k, np, n_sections;
 	bool inside;
	unsigned int sides[4];
	unsigned int nx;
	double xlon[4], xlat[4], xx[4], yy[4];
	double this_x, this_y, last_x, last_y, dummy[4];

	while (n > GMT->current.plot.n_alloc) gmt_get_plot_array (GMT);

	np = 0;
	gmt_geo_to_xy (GMT, lon[0], lat[0], &last_x, &last_y);
	if (!gmt_map_outside (GMT, lon[0], lat[0])) {
		GMT->current.plot.x[0] = last_x;	GMT->current.plot.y[0] = last_y;
		GMT->current.plot.pen[np++] = PSL_MOVE;
	}
	for (j = 1; j < n; j++) {
		gmt_geo_to_xy (GMT, lon[j], lat[j], &this_x, &this_y);
		inside = !gmt_map_outside (GMT, lon[j], lat[j]);
		if (gmt_M_is_dnan (lon[j]) || gmt_M_is_dnan (lat[j])) continue;	/* Skip NaN point now */
		if (gmt_M_is_dnan (lon[j-1]) || gmt_M_is_dnan (lat[j-1])) {		/* Point after NaN needs a move */
			GMT->current.plot.x[np] = this_x;	GMT->current.plot.y[np] = this_y;
			GMT->current.plot.pen[np++] = PSL_MOVE;
			if (np == GMT->current.plot.n_alloc) gmt_get_plot_array (GMT);
			last_x = this_x;	last_y = this_y;
			continue;
		}
		if ((nx = map_crossing (GMT, lon[j-1], lat[j-1], lon[j], lat[j], xlon, xlat, xx, yy, sides))) { /* Nothing */ }
		else if (GMT->current.map.is_world)
			nx = (*GMT->current.map.wrap_around_check) (GMT, dummy, last_x, last_y, this_x, this_y, xx, yy, sides);
		if (nx == 1) {	/* inside-outside or outside-inside */
			GMT->current.plot.x[np] = xx[0];	GMT->current.plot.y[np] = yy[0];
			GMT->current.plot.pen[np++] = (inside) ? PSL_MOVE : PSL_DRAW;
			if (np == GMT->current.plot.n_alloc) gmt_get_plot_array (GMT);
		}
		else if (nx == 2) {	/* outside-inside-outside or (with wrapping) inside-outside-inside */
			GMT->current.plot.x[np] = xx[0];	GMT->current.plot.y[np] = yy[0];
			GMT->current.plot.pen[np++] = (inside) ? PSL_DRAW : PSL_MOVE;
			if (np == GMT->current.plot.n_alloc) gmt_get_plot_array (GMT);
			GMT->current.plot.x[np] = xx[1];	GMT->current.plot.y[np] = yy[1];
			GMT->current.plot.pen[np++] = (inside) ? PSL_MOVE : PSL_DRAW;
			if (np == GMT->current.plot.n_alloc) gmt_get_plot_array (GMT);
		}
		if (inside) {
			if ( np >= GMT->current.plot.n_alloc ) {
				GMT_Report (GMT->parent, GMT_MSG_NORMAL, "bad access: cannot access current.plot.x[%" PRIu64 "], np=%" PRIu64 ", GMT->current.plot.n=%" PRIu64 "\n", np, np, GMT->current.plot.n);
			}
			else {
				GMT->current.plot.x[np] = this_x;	GMT->current.plot.y[np] = this_y;
				GMT->current.plot.pen[np++] = PSL_DRAW;
			}
			if (np == GMT->current.plot.n_alloc) gmt_get_plot_array (GMT);
		}
		last_x = this_x;	last_y = this_y;
	}
	if (np) GMT->current.plot.pen[0] = PSL_MOVE;	/* Sanity override: Gotta start off with new start point */

	/* When a line that starts and ends inside the domain exits and reenters, we end up with two pieces.
	 * When these are plotted separately the sections are not joined properly and ugly gaps can appear, especially if
	 * the pen width is large.  Here we try to fix this case since it happens fairly frequently */

	for (j = n_sections = k = 0; j < np; j++) if (GMT->current.plot.pen[j] == PSL_MOVE) {
		n_sections++;
		if (n_sections == 2) k = j;	/* Start of 2nd section */
	}
	if (n_sections == 2 && doubleAlmostEqualZero (GMT->current.plot.x[0], GMT->current.plot.x[np-1]) && doubleAlmostEqualZero (GMT->current.plot.y[0], GMT->current.plot.y[np-1])) {
		double *tmp = gmt_M_memory (GMT, NULL, np, double);
		/* Shuffle x-array safely */
		gmt_M_memcpy (tmp, &GMT->current.plot.x[k], np-k, double);
		gmt_M_memcpy (&tmp[np-k], GMT->current.plot.x, k, double);
		gmt_M_memcpy (GMT->current.plot.x, tmp, np, double);
		/* Shuffle y-array safely */
		gmt_M_memcpy (tmp, &GMT->current.plot.y[k], np-k, double);
		gmt_M_memcpy (&tmp[np-k], GMT->current.plot.y, k, double);
		gmt_M_memcpy (GMT->current.plot.y, tmp, np, double);
		/* Change PSL_MOVE to PSL_DRAW at start of 2nd section */
		GMT->current.plot.pen[k] = PSL_DRAW;
		GMT_Report (GMT->parent, GMT_MSG_DEBUG, "gmt_geo_to_xy_line: Clipping in two separate abutting lines that were joined into a single line\n");
		gmt_M_free (GMT, tmp);
	}

	return (np);
}

/*! . */
uint64_t gmt_compact_line (struct GMT_CTRL *GMT, double *x, double *y, uint64_t n, int pen_flag, int *pen) {
	/* true if pen movements is present */
	/* gmt_compact_line will remove unnecessary points in paths, but does not reallocate to the shorter size */
	uint64_t i, j;
	double old_slope, new_slope, dx;
	char *flag = NULL;

	if (n < 3) return (n);	/* Nothing to do */
	flag = gmt_M_memory (GMT, NULL, n, char);

	dx = x[1] - x[0];
	old_slope = (doubleAlmostEqualZero (x[1], x[0])) ? copysign (HALF_DBL_MAX, y[1] - y[0]) : (y[1] - y[0]) / dx;

	for (i = 1; i < n-1; ++i) {
		dx = x[i+1] - x[i];
		new_slope = (doubleAlmostEqualZero (x[i+1], x[i])) ? copysign (HALF_DBL_MAX, y[i+1] - y[i]) : (y[i+1] - y[i]) / dx;
		if (doubleAlmostEqualZero (new_slope, old_slope) && !(pen_flag && (pen[i]+pen[i+1]) > 4))	/* 4 is 2+2 which is draw line; a 3 will produce > 4 */
			flag[i] = 1;
		else
			old_slope = new_slope;
	}

	for (i = j = 1; i < n; i++) {	/* i = 1 since first point must be included */
		if (flag[i] == 0) {
			x[j] = x[i];
			y[j] = y[i];
			if (pen_flag) pen[j] = pen[i];
			j++;
		}
	}
	gmt_M_free (GMT, flag);

	return (j);
}

/* Routines to transform grdfiles to/from map projections */

/*! . */
int gmt_project_init (struct GMT_CTRL *GMT, struct GMT_GRID_HEADER *header, double *inc, unsigned int nx, unsigned int ny, unsigned int dpi, unsigned int offset) {
	GMT_Report (GMT->parent, GMT_MSG_DEBUG, "gmt_project_init: IN: Inc [%.12g/%.12g] nx/ny [%u/%u] dpi = %u offset = %u\n",
		inc[0], inc[1], nx, ny, dpi, offset);
	
	if (inc[GMT_X] > 0.0 && inc[GMT_Y] > 0.0) {
		if (GMT->current.io.inc_code[GMT_X] || GMT->current.io.inc_code[GMT_Y]) {	/* Must convert from distance units to degrees */
			gmt_M_memcpy (header->inc, inc, 2, double);	/* Set these temporarily as the grids incs */
			gmt_RI_prepare (GMT, header);			/* Converts the proper xinc/yinc units */
			gmt_M_memcpy (inc, header->inc, 2, double);	/* Restore the inc array for use below */
			GMT->current.io.inc_code[GMT_X] = GMT->current.io.inc_code[GMT_Y] = 0;
		}
#if 0
		if (<to ensure x-ymax is adjusted so the increments are exact>) {
			header->wesn[XHI] = ceil  (header->wesn[XHI] / inc[GMT_X]) * inc[GMT_X];
			header->wesn[YHI] = ceil  (header->wesn[YHI] / inc[GMT_Y]) * inc[GMT_Y];
		}
#endif
		header->nx = gmt_M_get_n (GMT, header->wesn[XLO], header->wesn[XHI], inc[GMT_X], offset);
		header->ny = gmt_M_get_n (GMT, header->wesn[YLO], header->wesn[YHI], inc[GMT_Y], offset);
		header->inc[GMT_X] = gmt_M_get_inc (GMT, header->wesn[XLO], header->wesn[XHI], header->nx, offset);
		header->inc[GMT_Y] = gmt_M_get_inc (GMT, header->wesn[YLO], header->wesn[YHI], header->ny, offset);
	}
	else if (nx > 0 && ny > 0) {
		header->nx = nx;	header->ny = ny;
		header->inc[GMT_X] = gmt_M_get_inc (GMT, header->wesn[XLO], header->wesn[XHI], header->nx, offset);
		header->inc[GMT_Y] = gmt_M_get_inc (GMT, header->wesn[YLO], header->wesn[YHI], header->ny, offset);
	}
	else if (dpi > 0) {
		header->nx = urint ((header->wesn[XHI] - header->wesn[XLO]) * dpi) + 1 - offset;
		header->ny = urint ((header->wesn[YHI] - header->wesn[YLO]) * dpi) + 1 - offset;
		header->inc[GMT_X] = gmt_M_get_inc (GMT, header->wesn[XLO], header->wesn[XHI], header->nx, offset);
		header->inc[GMT_Y] = gmt_M_get_inc (GMT, header->wesn[YLO], header->wesn[YHI], header->ny, offset);
	}
	else {
		GMT_Report (GMT->parent, GMT_MSG_NORMAL, "gmt_project_init: Necessary arguments not set\n");
		GMT_exit (GMT, EXIT_FAILURE); return EXIT_FAILURE;
	}
	header->registration = offset;
	GMT_Report (GMT->parent, GMT_MSG_DEBUG, "gmt_project_init: OUT: Inc [%.12g/%.12g] nx/ny [%u/%u] dpi = %u offset = %u\n",
		inc[0], inc[1], nx, ny, dpi, offset);

	gmt_RI_prepare (GMT, header);	/* Ensure -R -I consistency and set nx, ny */
	gmt_M_err_pass (GMT, gmt_grd_RI_verify (GMT, header, 1), "");
	gmt_M_grd_setpad (GMT, header, GMT->current.io.pad);			/* Assign default pad */
	gmt_set_grddim (GMT, header);	/* Set all dimensions before returning */

	GMT_Report (GMT->parent, GMT_MSG_LONG_VERBOSE, "Grid projection from size %dx%d to %dx%d\n", nx, ny, header->nx, header->ny);
	return (GMT_NOERROR);
}


/*! . */
int gmt_grd_project (struct GMT_CTRL *GMT, struct GMT_GRID *I, struct GMT_GRID *O, bool inverse) {
	/* Generalized grid projection that deals with both interpolation and averaging effects.
	 * It requires the input grid to have 2 boundary rows/cols so that the bcr
	 * functions can be used.  The I struct represents the input grid which is either in original
	 * (i.e., lon/lat) coordinates or projected x/y (if inverse = true).
	 *
	 * I:	Grid and header with input grid on a padded grid with 2 extra rows/columns
	 * O:	Grid and header for output grid, no padding needed (but allowed)
	 * inverse:	true if input is x/y and we want to invert for a lon/lat grid
	 *
	 * In addition, these settings (via -n) control interpolation:
	 * antialias:	true if we need to do the antialiasing STEP 1 (below)
	 * interpolant:	0 = nearest neighbor, 1 = bilinear, 2 = B-spline, 3 = bicubic
	 * threshold:	minumum weight to be used. If weight < threshold interpolation yields NaN.
	 * We initialize the O->data array to NaN.
	 *
	 * Changed 10-Sep-07 to include the argument "antialias" and "threshold" and
	 * made "interpolant" an integer (was int bilinear).
	 */

	int col_in, row_in, col_out, row_out;
 	uint64_t ij_in, ij_out;
	short int *nz = NULL;
	double x_proj = 0.0, y_proj = 0.0, z_int, inv_nz;
	double *x_in = NULL, *x_out = NULL, *x_in_proj = NULL, *x_out_proj = NULL;
	double *y_in = NULL, *y_out = NULL, *y_in_proj = NULL, *y_out_proj = NULL;

	/* Only input grid MUST have at least 2 rows/cols padding */
	if (I->header->pad[XLO] < 2 || I->header->pad[XHI] < 2 || I->header->pad[YLO] < 2 || I->header->pad[YHI] < 2) {
		GMT_Report (GMT->parent, GMT_MSG_NORMAL, "gmt_grd_project: Input grid does not have sufficient (2) padding\n");
		GMT_exit (GMT, EXIT_FAILURE); return EXIT_FAILURE;
	}

	GMT_Report (GMT->parent, GMT_MSG_DEBUG, "gmt_grd_project: In [%.12g/%.12g/%.12g/%.12g] and out [%.12g/%.12g/%.12g/%.12g]\n",
		I->header->wesn[XLO], I->header->wesn[XHI], I->header->wesn[YLO], I->header->wesn[YHI], 
		O->header->wesn[XLO], O->header->wesn[XHI], O->header->wesn[YLO], O->header->wesn[YHI]);

	/* Precalculate grid coordinates */

	x_in  = gmt_grd_coord (GMT, I->header, GMT_X);
	y_in  = gmt_grd_coord (GMT, I->header, GMT_Y);
	x_out = gmt_grd_coord (GMT, O->header, GMT_X);
	y_out = gmt_grd_coord (GMT, O->header, GMT_Y);

	if (gmt_M_is_rect_graticule (GMT)) {	/* Since lon/lat parallels x/y it pays to precalculate projected grid coordinates up front */
		x_in_proj  = gmt_M_memory (GMT, NULL, I->header->nx, double);
		y_in_proj  = gmt_M_memory (GMT, NULL, I->header->ny, double);
		x_out_proj = gmt_M_memory (GMT, NULL, O->header->nx, double);
		y_out_proj = gmt_M_memory (GMT, NULL, O->header->ny, double);
		if (inverse) {
			gmt_M_row_loop  (GMT, I, row_in)  gmt_xy_to_geo (GMT, &x_proj, &y_in_proj[row_in], I->header->wesn[XLO], y_in[row_in]);
			gmt_M_col_loop2 (GMT, I, col_in)  gmt_xy_to_geo (GMT, &x_in_proj[col_in], &y_proj, x_in[col_in], I->header->wesn[YLO]);
			gmt_M_row_loop  (GMT, O, row_out) gmt_geo_to_xy (GMT, I->header->wesn[YLO], y_out[row_out], &x_proj, &y_out_proj[row_out]);
			gmt_M_col_loop2 (GMT, O, col_out) gmt_geo_to_xy (GMT, x_out[col_out], I->header->wesn[YLO], &x_out_proj[col_out], &y_proj);
		}
		else {
			gmt_M_row_loop  (GMT, I, row_in) gmt_geo_to_xy (GMT, I->header->wesn[XLO], y_in[row_in], &x_proj, &y_in_proj[row_in]);
			gmt_M_col_loop2 (GMT, I, col_in) gmt_geo_to_xy (GMT, x_in[col_in], I->header->wesn[YLO], &x_in_proj[col_in], &y_proj);
			gmt_M_row_loop  (GMT, O, row_out) gmt_xy_to_geo (GMT, &x_proj, &y_out_proj[row_out], I->header->wesn[YLO], y_out[row_out]);
			gmt_M_col_loop2 (GMT, O, col_out) {	/* Here we must also align longitudes properly */
				gmt_xy_to_geo (GMT, &x_out_proj[col_out], &y_proj, x_out[col_out], I->header->wesn[YLO]);
				if (gmt_M_x_is_lon (GMT, GMT_IN) && !gmt_M_is_dnan (x_out_proj[col_out])) {
					while (x_out_proj[col_out] < I->header->wesn[XLO] - GMT_CONV4_LIMIT) x_out_proj[col_out] += 360.0;
					while (x_out_proj[col_out] > I->header->wesn[XHI] + GMT_CONV4_LIMIT) x_out_proj[col_out] -= 360.0;
				}
			}
		}
	}

	gmt_M_grd_loop (GMT, O, row_out, col_out, ij_out) O->data[ij_out] = GMT->session.f_NaN;	/* So that nodes outside will retain a NaN value */

	/* PART 1: Project input grid points and do a blockmean operation */

	O->header->z_min = FLT_MAX; O->header->z_max = -FLT_MAX;	/* Min/max for out */
	if (GMT->common.n.antialias) {	/* Blockaverage repeat pixels, at least the first ~32767 of them... */
		int nx = O->header->nx, ny = O->header->ny;
		nz = gmt_M_memory (GMT, NULL, O->header->size, short int);
		gmt_M_row_loop (GMT, I, row_in) {	/* Loop over the input grid row coordinates */
			if (gmt_M_is_rect_graticule (GMT)) y_proj = y_in_proj[row_in];
			gmt_M_col_loop (GMT, I, row_in, col_in, ij_in) {	/* Loop over the input grid col coordinates */
				if (gmt_M_is_rect_graticule (GMT))
					x_proj = x_in_proj[col_in];
				else if (inverse)
					gmt_xy_to_geo (GMT, &x_proj, &y_proj, x_in[col_in], y_in[row_in]);
				else {
					if (GMT->current.map.outside (GMT, x_in[col_in], y_in[row_in])) continue;	/* Quite possible we are beyond the horizon */
					gmt_geo_to_xy (GMT, x_in[col_in], y_in[row_in], &x_proj, &y_proj);
				}

				/* Here, (x_proj, y_proj) is the projected grid point.  Now find nearest node on the output grid */

				row_out = gmt_M_grd_y_to_row (GMT, y_proj, O->header);
				if (row_out < 0 || row_out >= ny) continue;	/* Outside our grid region */
				col_out = gmt_M_grd_x_to_col (GMT, x_proj, O->header);
				if (col_out < 0 || col_out >= nx) continue;	/* Outside our grid region */

				/* OK, this projected point falls inside the projected grid's rectangular domain */

				ij_out = gmt_M_ijp (O->header, row_out, col_out);	/* The output node */
				if (nz[ij_out] == 0) O->data[ij_out] = 0.0f;	/* First time, override the initial value */
				if (nz[ij_out] < SHRT_MAX) {			/* Avoid overflow */
					O->data[ij_out] += I->data[ij_in];	/* Add up the z-sum inside this rect... */
					nz[ij_out]++;				/* ..and how many points there were */
				}
				if (gmt_M_is_fnan (O->data[ij_out])) continue;
				if (O->data[ij_out] < O->header->z_min) O->header->z_min = O->data[ij_out];
				if (O->data[ij_out] > O->header->z_max) O->header->z_max = O->data[ij_out];
			}
		}
	}

	/* PART 2: Create weighted average of interpolated and observed points */

	gmt_M_row_loop (GMT, O, row_out) {	/* Loop over the output grid row coordinates */
		if (gmt_M_is_rect_graticule (GMT)) y_proj = y_out_proj[row_out];
		gmt_M_col_loop (GMT, O, row_out, col_out, ij_out) {	/* Loop over the output grid col coordinates */
			if (gmt_M_is_rect_graticule (GMT))
				x_proj = x_out_proj[col_out];
			else if (inverse)
				gmt_geo_to_xy (GMT, x_out[col_out], y_out[row_out], &x_proj, &y_proj);
			else {
				gmt_xy_to_geo (GMT, &x_proj, &y_proj, x_out[col_out], y_out[row_out]);
				if (GMT->current.proj.projection == GMT_GENPER && GMT->current.proj.g_outside) continue;	/* We are beyond the horizon */

				/* On 17-Sep-2007 the slack of GMT_CONV4_LIMIT was added to allow for round-off
				   errors in the grid limits. */
				if (gmt_M_x_is_lon (GMT, GMT_IN) && !gmt_M_is_dnan (x_proj)) {
					while (x_proj < I->header->wesn[XLO] - GMT_CONV4_LIMIT) x_proj += 360.0;
					while (x_proj > I->header->wesn[XHI] + GMT_CONV4_LIMIT) x_proj -= 360.0;
				}
			}

			/* Here, (x_proj, y_proj) is the inversely projected grid point.  Now find nearest node on the input grid */

			z_int = gmt_bcr_get_z (GMT, I, x_proj, y_proj);

			if (!GMT->common.n.antialias || nz[ij_out] < 2)	/* Just use the interpolated value */
				O->data[ij_out] = (float)z_int;
			else if (gmt_M_is_dnan (z_int))		/* Take the average of what we accumulated */
				O->data[ij_out] /= nz[ij_out];		/* Plain average */
			else {						/* Weighted average between blockmean'ed and interpolated values */
				inv_nz = 1.0 / nz[ij_out];
				O->data[ij_out] = (float) ((O->data[ij_out] + z_int * inv_nz) / (nz[ij_out] + inv_nz));
			}
			if (O->data[ij_out] < O->header->z_min) O->header->z_min = O->data[ij_out];
			if (O->data[ij_out] > O->header->z_max) O->header->z_max = O->data[ij_out];
		}
	}

	if (O->header->z_min < I->header->z_min || O->header->z_max > I->header->z_max) {	/* Truncate output to input extrama */
		GMT_Report (GMT->parent, GMT_MSG_VERBOSE, "gmt_grd_project: Output grid extrema [%g/%g] exceed extrema of input grid [%g/%g] due to resampling\n",
			O->header->z_min, O->header->z_max, I->header->z_min, I->header->z_max);
		if (GMT->common.n.truncate) {
			GMT_Report (GMT->parent, GMT_MSG_VERBOSE, "gmt_grd_project: Output grid clipped to input grid extrema\n");
			gmt_M_grd_loop (GMT, O, row_out, col_out, ij_out) {
				if (O->data[ij_out] < I->header->z_min) O->data[ij_out] = (float)I->header->z_min;
				else if (O->data[ij_out] > I->header->z_max) O->data[ij_out] = (float)I->header->z_max;
			}
			O->header->z_min = I->header->z_min;	O->header->z_max = I->header->z_max;
		}
		else
			GMT_Report (GMT->parent, GMT_MSG_VERBOSE, "gmt_grd_project: See option -n+c to clip resampled output range to given input range\n");
	}

	/* Time to clean up our mess */

	gmt_M_free (GMT, x_in);
	gmt_M_free (GMT, y_in);
	gmt_M_free (GMT, x_out);
	gmt_M_free (GMT, y_out);
	if (gmt_M_is_rect_graticule(GMT)) {
		gmt_M_free (GMT, x_in_proj);
		gmt_M_free (GMT, y_in_proj);
		gmt_M_free (GMT, x_out_proj);
		gmt_M_free (GMT, y_out_proj);
	}
	if (GMT->common.n.antialias) gmt_M_free (GMT, nz);

	return (GMT_NOERROR);
}

/*! . */
int gmt_img_project (struct GMT_CTRL *GMT, struct GMT_IMAGE *I, struct GMT_IMAGE *O, bool inverse) {
	/* Generalized image projection that deals with both interpolation and averaging effects.
	 * It requires the input image to have 2 boundary rows/cols so that the bcr
	 * functions can be used.  The I struct represents the input image which is either in original
	 * (i.e., lon/lat) coordinates or projected x/y (if inverse = true).
	 *
	 * I:	Image and header with input image on a padded image with 2 extra rows/columns
	 * O:	Image and header for output image, no padding needed (but allowed)
	 * edgeinfo:	Structure with information about boundary conditions on input image
	 * inverse:	true if input is x/y and we want to invert for a lon/lat image
	 *
	 * In addition, these settings (via -n) control interpolation:
	 * antialias:	true if we need to do the antialiasing STEP 1 (below)
	 * interpolant:	0 = nearest neighbor, 1 = bilinear, 2 = B-spline, 3 = bicubic
	 * threshold:	minumum weight to be used. If weight < threshold interpolation yields NaN.
	 *
	 * We initialize the O->data array to the NaN color.
	 *
	 * Changed 10-Sep-07 to include the argument "antialias" and "threshold" and
	 * made "interpolant" an integer (was int bilinear).
	 */

	int col_in, row_in, col_out, row_out, b, nb = I->header->n_bands;
 	uint64_t ij_in, ij_out;
	short int *nz = NULL;
	double x_proj = 0.0, y_proj = 0.0, inv_nz, rgb[4];
	double *x_in = NULL, *x_out = NULL, *x_in_proj = NULL, *x_out_proj = NULL;
	double *y_in = NULL, *y_out = NULL, *y_in_proj = NULL, *y_out_proj = NULL;
	unsigned char z_int[4], z_int_bg[4];

	/* Only input image MUST have at least 2 rows/cols padding */
	if (I->header->pad[XLO] < 2 || I->header->pad[XHI] < 2 || I->header->pad[YLO] < 2 || I->header->pad[YHI] < 2) {
		GMT_Report (GMT->parent, GMT_MSG_NORMAL, "gmt_img_project: Input image does not have sufficient (2) padding\n");
		GMT_exit (GMT, EXIT_FAILURE); return EXIT_FAILURE;
	}

	/* Precalculate grid coordinates */

	x_in  = gmt_grd_coord (GMT, I->header, GMT_X);
	y_in  = gmt_grd_coord (GMT, I->header, GMT_Y);
	x_out = gmt_grd_coord (GMT, O->header, GMT_X);
	y_out = gmt_grd_coord (GMT, O->header, GMT_Y);

	if (gmt_M_is_rect_graticule (GMT)) {	/* Since lon/lat parallels x/y it pays to precalculate projected grid coordinates up front */
		x_in_proj  = gmt_M_memory (GMT, NULL, I->header->nx, double);
		y_in_proj  = gmt_M_memory (GMT, NULL, I->header->ny, double);
		x_out_proj = gmt_M_memory (GMT, NULL, O->header->nx, double);
		y_out_proj = gmt_M_memory (GMT, NULL, O->header->ny, double);
		if (inverse) {
			gmt_M_row_loop  (GMT, I, row_in)  gmt_xy_to_geo (GMT, &x_proj, &y_in_proj[row_in], I->header->wesn[XLO], y_in[row_in]);
			gmt_M_col_loop2 (GMT, I, col_in)  gmt_xy_to_geo (GMT, &x_in_proj[col_in], &y_proj, x_in[col_in], I->header->wesn[YLO]);
			gmt_M_row_loop  (GMT, O, row_out) gmt_geo_to_xy (GMT, I->header->wesn[YLO], y_out[row_out], &x_proj, &y_out_proj[row_out]);
			gmt_M_col_loop2 (GMT, O, col_out) gmt_geo_to_xy (GMT, x_out[col_out], I->header->wesn[YLO], &x_out_proj[col_out], &y_proj);
		}
		else {
			gmt_M_row_loop  (GMT, I, row_in) gmt_geo_to_xy (GMT, I->header->wesn[XLO], y_in[row_in], &x_proj, &y_in_proj[row_in]);
			gmt_M_col_loop2 (GMT, I, col_in) gmt_geo_to_xy (GMT, x_in[col_in], I->header->wesn[YLO], &x_in_proj[col_in], &y_proj);
			gmt_M_row_loop  (GMT, O, row_out) gmt_xy_to_geo (GMT, &x_proj, &y_out_proj[row_out], I->header->wesn[YLO], y_out[row_out]);
			gmt_M_col_loop2 (GMT, O, col_out) {	/* Here we must also align longitudes properly */
				gmt_xy_to_geo (GMT, &x_out_proj[col_out], &y_proj, x_out[col_out], I->header->wesn[YLO]);
				if (gmt_M_x_is_lon (GMT, GMT_IN) && !gmt_M_is_dnan (x_out_proj[col_out])) {
					while (x_out_proj[col_out] < I->header->wesn[XLO] - GMT_CONV4_LIMIT) x_out_proj[col_out] += 360.0;
					while (x_out_proj[col_out] > I->header->wesn[XHI] + GMT_CONV4_LIMIT) x_out_proj[col_out] -= 360.0;
				}
			}
		}
	}

	//gmt_M_grd_loop (GMT, O, row_out, col_out, ij_out) 		/* So that nodes outside will have the NaN color */
		//for (b = 0; b < nb; b++) O->data[nb*ij_out+b] = gmt_M_u255 (GMT->current.setting.color_patch[GMT_NAN][b]);
	for (b = 0; b < 4; b++) z_int_bg[b] = gmt_M_u255 (GMT->current.setting.color_patch[GMT_NAN][b]);

	/* PART 1: Project input image points and do a blockmean operation */

	if (GMT->common.n.antialias) {	/* Blockaverage repeat pixels, at least the first ~32767 of them... */
		int nx = O->header->nx, ny = O->header->ny;
		nz = gmt_M_memory (GMT, NULL, O->header->size, short int);
		gmt_M_row_loop (GMT, I, row_in) {	/* Loop over the input grid row coordinates */
			if (gmt_M_is_rect_graticule (GMT)) y_proj = y_in_proj[row_in];
			gmt_M_col_loop (GMT, I, row_in, col_in, ij_in) {	/* Loop over the input grid col coordinates */
				if (gmt_M_is_rect_graticule (GMT))
					x_proj = x_in_proj[col_in];
				else if (inverse)
					gmt_xy_to_geo (GMT, &x_proj, &y_proj, x_in[col_in], y_in[row_in]);
				else {
					if (GMT->current.map.outside (GMT, x_in[col_in], y_in[row_in])) continue;	/* Quite possible we are beyond the horizon */
					gmt_geo_to_xy (GMT, x_in[col_in], y_in[row_in], &x_proj, &y_proj);
				}

				/* Here, (x_proj, y_proj) is the projected grid point.  Now find nearest node on the output grid */

				row_out = (int)gmt_M_grd_y_to_row (GMT, y_proj, O->header);
				if (row_out < 0 || row_out >= ny) continue;	/* Outside our grid region */
				col_out = (int)gmt_M_grd_x_to_col (GMT, x_proj, O->header);
				if (col_out < 0 || col_out >= nx) continue;	/* Outside our grid region */

				/* OK, this projected point falls inside the projected grid's rectangular domain */

				ij_out = gmt_M_ijp (O->header, row_out, col_out);	/* The output node */
				if (nz[ij_out] == 0) for (b = 0; b < nb; b++) O->data[nb*ij_out+b] = 0;	/* First time, override the initial value */
				if (nz[ij_out] < SHRT_MAX) {	/* Avoid overflow */
					for (b = 0; b < nb; b++) {
						rgb[b] = ((double)nz[ij_out] * O->data[nb*ij_out+b] + I->data[nb*ij_in+b])/(nz[ij_out] + 1.0);	/* Update the mean pix values inside this rect... */
						O->data[nb*ij_out+b] = (unsigned char) lrint (GMT_0_255_truncate (rgb[b]));
					}
					nz[ij_out]++;		/* ..and how many points there were */
				}
			}
		}
	}

	/* PART 2: Create weighted average of interpolated and observed points */

	gmt_M_row_loop (GMT, O, row_out) {	/* Loop over the output grid row coordinates */
		if (gmt_M_is_rect_graticule (GMT)) y_proj = y_out_proj[row_out];
		gmt_M_col_loop (GMT, O, row_out, col_out, ij_out) {	/* Loop over the output grid col coordinates */
			if (gmt_M_is_rect_graticule (GMT))
				x_proj = x_out_proj[col_out];
			else if (inverse)
				gmt_geo_to_xy (GMT, x_out[col_out], y_out[row_out], &x_proj, &y_proj);
			else {
				gmt_xy_to_geo (GMT, &x_proj, &y_proj, x_out[col_out], y_out[row_out]);
				if (GMT->current.proj.projection == GMT_GENPER && GMT->current.proj.g_outside) continue;	/* We are beyond the horizon */

				/* On 17-Sep-2007 the slack of GMT_CONV4_LIMIT was added to allow for round-off
				   errors in the grid limits. */
				if (gmt_M_x_is_lon (GMT, GMT_IN) && !gmt_M_is_dnan (x_proj)) {
					while (x_proj < I->header->wesn[XLO] - GMT_CONV4_LIMIT) x_proj += 360.0;
					while (x_proj > I->header->wesn[XHI] + GMT_CONV4_LIMIT) x_proj -= 360.0;
				}
			}

			/* Here, (x_proj, y_proj) is the inversely projected grid point.  Now find nearest node on the input grid */

			if (gmt_bcr_get_img (GMT, I, x_proj, y_proj, z_int))		/* So that nodes outside will have the NaN color */
				for (b = 0; b < 4; b++) z_int[b] = z_int_bg[b];

			if (!GMT->common.n.antialias || nz[ij_out] < 2)	/* Just use the interpolated value */
				for (b = 0; b < nb; b++) O->data[nb*ij_out+b] = z_int[b];
			else {						/* Weighted average between blockmean'ed and interpolated values */
				inv_nz = 1.0 / nz[ij_out];
				for (b = 0; b < nb; b++) {
					rgb[b] = ((double)nz[ij_out] * O->data[nb*ij_out+b] + z_int[b] * inv_nz) / (nz[ij_out] + inv_nz);
					O->data[nb*ij_out+b] = (unsigned char) lrint (GMT_0_255_truncate (rgb[b]));
				}
			}
		}
	}

	/* Time to clean up our mess */

	gmt_M_free (GMT, x_in);
	gmt_M_free (GMT, y_in);
	gmt_M_free (GMT, x_out);
	gmt_M_free (GMT, y_out);
	if (gmt_M_is_rect_graticule(GMT)) {
		gmt_M_free (GMT, x_in_proj);
		gmt_M_free (GMT, y_in_proj);
		gmt_M_free (GMT, x_out_proj);
		gmt_M_free (GMT, y_out_proj);
	}
	if (GMT->common.n.antialias) gmt_M_free (GMT, nz);

	return (GMT_NOERROR);
}

/*! . */
double gmt_azim_to_angle (struct GMT_CTRL *GMT, double lon, double lat, double c, double azim) {
	/* All variables in degrees */

	double lon1, lat1, x0, x1, y0, y1, dx, width, sinaz, cosaz, angle;

	if (gmt_M_is_linear (GMT)) {	/* Trivial case */
		angle = 90.0 - azim;
		if (GMT->current.proj.scale[GMT_X] != GMT->current.proj.scale[GMT_Y]) {	/* But allow for different x,y scaling */
			sincosd (angle, &sinaz, &cosaz);
			angle = d_atan2d (sinaz * GMT->current.proj.scale[GMT_Y], cosaz * GMT->current.proj.scale[GMT_X]);
		}
		return (angle);
	}
	else if (GMT->current.proj.projection == GMT_POLAR) {	/* r/theta */
		return (azim);	/* Place holder - not correct yet but dont want to go into the below if r/theta */
	}

	/* Find second point c spherical degrees away in the azim direction */

	gmtlib_get_point_from_r_az (GMT, lon, lat, c, azim, &lon1, &lat1);

	/* Convert both points to x,y and get angle */

	gmt_geo_to_xy (GMT, lon, lat, &x0, &y0);
	gmt_geo_to_xy (GMT, lon1, lat1, &x1, &y1);

	/* Check for wrap-around */

	dx = x1 - x0;
	if (gmt_M_360_range (GMT->common.R.wesn[XLO], GMT->common.R.wesn[XHI]) && fabs (dx) > (width = gmtlib_half_map_width (GMT, y0))) {
		width *= 2.0;
		dx = copysign (width - fabs (dx), -dx);
		if (x1 < width)
			x0 -= width;
		else
			x0 += width;
	}
	angle = d_atan2d (y1 - y0, x1 - x0);
	return (angle);
}

/*! . */
uint64_t gmt_map_clip_path (struct GMT_CTRL *GMT, double **x, double **y, bool *donut) {
	/* This function returns a clip path corresponding to the
	 * extent of the map.
	 */

	uint64_t i, j, np;
	bool do_circle = false;
	double *work_x = NULL, *work_y = NULL, da, r0, s, c, lon, lat;

	*donut = false;

	if (GMT->common.R.oblique)	/* Rectangular map boundary */
		np = 4;
	else {
		switch (GMT->current.proj.projection) {
			case GMT_LINEAR:
			case GMT_MERCATOR:
			case GMT_CYL_EQ:
			case GMT_CYL_EQDIST:
			case GMT_CYL_STEREO:
			case GMT_MILLER:
			case GMT_OBLIQUE_MERC:
				np = 4;
				break;
			case GMT_POLAR:
				if (GMT->current.proj.got_elevations)
					*donut = (GMT->common.R.wesn[YHI] < 90.0 && GMT->current.map.is_world);
				else
					*donut = (GMT->common.R.wesn[YLO] > 0.0 && GMT->current.map.is_world);
				np = GMT->current.map.n_lon_nodes + 1;
				if (GMT->common.R.wesn[YLO] > 0.0)	/* Need inside circle segment */
					np *= 2;
				else if (!GMT->current.map.is_world)	/* Need to include origin */
					np++;
				break;
			case GMT_GENPER:
			case GMT_STEREO:
			case GMT_LAMBERT:
			case GMT_LAMB_AZ_EQ:
			case GMT_ORTHO:
			case GMT_GNOMONIC:
			case GMT_AZ_EQDIST:
			case GMT_ALBERS:
			case GMT_ECONIC:
			case GMT_VANGRINTEN:
				np = (GMT->current.proj.polar && (GMT->common.R.wesn[YLO] <= -90.0 || GMT->common.R.wesn[YHI] >= 90.0)) ? GMT->current.map.n_lon_nodes + 2: 2 * (GMT->current.map.n_lon_nodes + 1);
				break;
			case GMT_MOLLWEIDE:
			case GMT_SINUSOIDAL:
			case GMT_ROBINSON:
				np = 2 * GMT->current.map.n_lat_nodes + 2;
				break;
			case GMT_WINKEL:
			case GMT_HAMMER:
			case GMT_ECKERT4:
			case GMT_ECKERT6:
				np = 2 * GMT->current.map.n_lat_nodes + 2;
				if (GMT->common.R.wesn[YLO] != -90.0) np += GMT->current.map.n_lon_nodes - 1;
				if (GMT->common.R.wesn[YHI] != 90.0) np += GMT->current.map.n_lon_nodes - 1;
				break;
			case GMT_TM:
			case GMT_UTM:
			case GMT_CASSINI:
			case GMT_POLYCONIC:
				np = 2 * (GMT->current.map.n_lon_nodes + GMT->current.map.n_lat_nodes);
				break;
			default:
				GMT_Report (GMT->parent, GMT_MSG_NORMAL, "Bad case in gmt_map_clip_path (%d)\n", GMT->current.proj.projection);
				np = 0;
				break;
		}
	}

	work_x = gmt_M_memory (GMT, NULL, np, double);
	work_y = gmt_M_memory (GMT, NULL, np, double);

	if (GMT->common.R.oblique) {
		work_x[0] = work_x[3] = GMT->current.proj.rect[XLO];	work_y[0] = work_y[1] = GMT->current.proj.rect[YLO];
		work_x[1] = work_x[2] = GMT->current.proj.rect[XHI];	work_y[2] = work_y[3] = GMT->current.proj.rect[YHI];
	}
	else {
		switch (GMT->current.proj.projection) {	/* Fill in clip path */
			case GMT_LINEAR:
			case GMT_MERCATOR:
			case GMT_CYL_EQ:
			case GMT_CYL_EQDIST:
			case GMT_CYL_STEREO:
			case GMT_MILLER:
			case GMT_OBLIQUE_MERC:
				work_x[0] = work_x[3] = GMT->current.proj.rect[XLO];	work_y[0] = work_y[1] = GMT->current.proj.rect[YLO];
				work_x[1] = work_x[2] = GMT->current.proj.rect[XHI];	work_y[2] = work_y[3] = GMT->current.proj.rect[YHI];
				break;
			case GMT_LAMBERT:
			case GMT_ALBERS:
			case GMT_ECONIC:
				for (i = j = 0; i <= GMT->current.map.n_lon_nodes; i++, j++) {
					lon = (i == GMT->current.map.n_lon_nodes) ? GMT->common.R.wesn[XHI] : GMT->common.R.wesn[XLO] + i * GMT->current.map.dlon;
					gmt_geo_to_xy (GMT, lon, GMT->common.R.wesn[YLO], &work_x[j], &work_y[j]);
				}
				for (i = 0; i <= GMT->current.map.n_lon_nodes; i++, j++) {
					lon = (i == GMT->current.map.n_lon_nodes) ? GMT->common.R.wesn[XLO] : GMT->common.R.wesn[XHI] - i * GMT->current.map.dlon;
					gmt_geo_to_xy (GMT, lon, GMT->common.R.wesn[YHI], &work_x[j], &work_y[j]);
				}
				break;
			case GMT_TM:
			case GMT_UTM:
			case GMT_CASSINI:
			case GMT_POLYCONIC:
				for (i = j = 0; i < GMT->current.map.n_lon_nodes; i++, j++)	/* South */
					gmt_geo_to_xy (GMT, GMT->common.R.wesn[XLO] + i * GMT->current.map.dlon, GMT->common.R.wesn[YLO], &work_x[j], &work_y[j]);
				for (i = 0; i < GMT->current.map.n_lat_nodes; i++, j++)	/* East */
					gmt_geo_to_xy (GMT, GMT->common.R.wesn[XHI], GMT->common.R.wesn[YLO] + i * GMT->current.map.dlat, &work_x[j], &work_y[j]);
				for (i = 0; i < GMT->current.map.n_lon_nodes; i++, j++)	/* North */
					gmt_geo_to_xy (GMT, GMT->common.R.wesn[XHI] - i * GMT->current.map.dlon, GMT->common.R.wesn[YHI], &work_x[j], &work_y[j]);
				for (i = 0; i < GMT->current.map.n_lat_nodes; i++, j++)	/* West */
					gmt_geo_to_xy (GMT, GMT->common.R.wesn[XLO], GMT->common.R.wesn[YHI] - i * GMT->current.map.dlat, &work_x[j], &work_y[j]);
				break;
			case GMT_POLAR:
				r0 = GMT->current.proj.r * GMT->common.R.wesn[YLO] / GMT->common.R.wesn[YHI];
				if (*donut) {
					np /= 2;
					da = TWO_PI / np;
					for (i = 0, j = 2 * np - 1; i < np; i++, j--) {	/* Draw outer clippath */
						sincos (i * da, &s, &c);
						work_x[i] = GMT->current.proj.r * (1.0 + c);
						work_y[i] = GMT->current.proj.r * (1.0 + s);
						/* Do inner clippath and put it at end of array */
						work_x[j] = GMT->current.proj.r + r0 * c;
						work_y[j] = GMT->current.proj.r + r0 * s;
					}
				}
				else {
					da = fabs (GMT->common.R.wesn[XHI] - GMT->common.R.wesn[XLO]) / GMT->current.map.n_lon_nodes;
					if (GMT->current.proj.got_elevations) {
						for (i = j = 0; i <= GMT->current.map.n_lon_nodes; i++, j++)	/* Draw outer clippath */
							gmt_geo_to_xy (GMT, GMT->common.R.wesn[XLO] + i * da, GMT->common.R.wesn[YLO], &work_x[j], &work_y[j]);
						for (i = GMT->current.map.n_lon_nodes + 1; GMT->common.R.wesn[YHI] < 90.0 && i > 0; i--, j++)	/* Draw inner clippath */
							gmt_geo_to_xy (GMT, GMT->common.R.wesn[XLO] + (i-1) * da, GMT->common.R.wesn[YHI], &work_x[j], &work_y[j]);
						if (doubleAlmostEqual (GMT->common.R.wesn[YHI], 90.0) && !GMT->current.map.is_world)	/* Add origin */
							gmt_geo_to_xy (GMT, GMT->common.R.wesn[XLO], GMT->common.R.wesn[YHI], &work_x[j], &work_y[j]);
					}
					else {
						for (i = j = 0; i <= GMT->current.map.n_lon_nodes; i++, j++)	/* Draw outer clippath */
							gmt_geo_to_xy (GMT, GMT->common.R.wesn[XLO] + i * da, GMT->common.R.wesn[YHI], &work_x[j], &work_y[j]);
						for (i = GMT->current.map.n_lon_nodes + 1; GMT->common.R.wesn[YLO] > 0.0 && i > 0; i--, j++)	/* Draw inner clippath */
							gmt_geo_to_xy (GMT, GMT->common.R.wesn[XLO] + (i-1) * da, GMT->common.R.wesn[YLO], &work_x[j], &work_y[j]);
						if (gmt_M_is_zero (GMT->common.R.wesn[YLO]) && !GMT->current.map.is_world)	/* Add origin */
							gmt_geo_to_xy (GMT, GMT->common.R.wesn[XLO], GMT->common.R.wesn[YLO], &work_x[j], &work_y[j]);
					}
				}
				break;
			case GMT_GENPER:
				gmtlib_genper_map_clip_path (GMT, np, work_x, work_y);
				break;
			case GMT_VANGRINTEN:
				do_circle = GMT->current.map.is_world;
			case GMT_LAMB_AZ_EQ:
			case GMT_AZ_EQDIST:
			case GMT_ORTHO:
			case GMT_GNOMONIC:
			case GMT_STEREO:
				if (GMT->current.proj.polar && !do_circle) {
					j = 0;
					if (GMT->common.R.wesn[YLO] > -90.0) {
						for (i = 0; i <= GMT->current.map.n_lon_nodes; i++, j++) {
							lon = (i == GMT->current.map.n_lon_nodes) ? GMT->common.R.wesn[XHI] : GMT->common.R.wesn[XLO] + i * GMT->current.map.dlon;
							gmt_geo_to_xy (GMT, lon, GMT->common.R.wesn[YLO], &work_x[j], &work_y[j]);
						}
					}
					else { /* Just add S pole */
						gmt_geo_to_xy (GMT, GMT->common.R.wesn[XLO], -90.0, &work_x[j], &work_y[j]);
						j++;
					}
					if (GMT->common.R.wesn[YHI] < 90.0) {
						for (i = 0; i <= GMT->current.map.n_lon_nodes; i++, j++) {
							lon = (i == GMT->current.map.n_lon_nodes) ? GMT->common.R.wesn[XLO] : GMT->common.R.wesn[XHI] - i * GMT->current.map.dlon;
							gmt_geo_to_xy (GMT, lon, GMT->common.R.wesn[YHI], &work_x[j], &work_y[j]);
						}
					}
					else { /* Just add N pole */
						gmt_geo_to_xy (GMT, GMT->common.R.wesn[XLO], 90.0, &work_x[j], &work_y[j]);
						j++;
					}
				}
				else {
					da = TWO_PI / np;
					for (i = 0; i < np; i++) {
						sincos (i * da, &s, &c);
						work_x[i] = GMT->current.proj.r * (1.0 + c);
						work_y[i] = GMT->current.proj.r * (1.0 + s);
					}
				}
				break;
			case GMT_MOLLWEIDE:
			case GMT_SINUSOIDAL:
			case GMT_ROBINSON:
				for (i = j = 0; i <= GMT->current.map.n_lat_nodes; i++, j++) {	/* Right */
					lat = (i == GMT->current.map.n_lat_nodes) ? GMT->common.R.wesn[YHI] : GMT->common.R.wesn[YLO] + i * GMT->current.map.dlat;
					gmt_geo_to_xy (GMT, GMT->common.R.wesn[XHI], lat, &work_x[j], &work_y[j]);
				}
				gmt_geo_to_xy (GMT, GMT->common.R.wesn[XLO], GMT->common.R.wesn[YHI], &work_x[j], &work_y[j]);	j++;
				for (i = GMT->current.map.n_lat_nodes; i > 0; j++, i--)	{	/* Left */
					gmt_geo_to_xy (GMT, GMT->common.R.wesn[XLO], GMT->common.R.wesn[YLO] + (i-1) * GMT->current.map.dlat, &work_x[j], &work_y[j]);
				}
				break;
			case GMT_HAMMER:
			case GMT_WINKEL:
			case GMT_ECKERT4:
			case GMT_ECKERT6:
				for (i = j = 0; i <= GMT->current.map.n_lat_nodes; i++, j++) {	/* Right */
					lat = (i == GMT->current.map.n_lat_nodes) ? GMT->common.R.wesn[YHI] : GMT->common.R.wesn[YLO] + i * GMT->current.map.dlat;
					gmt_geo_to_xy (GMT, GMT->common.R.wesn[XHI], lat, &work_x[j], &work_y[j]);
				}
				for (i = 1; GMT->common.R.wesn[YHI] != 90.0 && i < GMT->current.map.n_lon_nodes; i++, j++)
					gmt_geo_to_xy (GMT, GMT->common.R.wesn[XHI] - i * GMT->current.map.dlon, GMT->common.R.wesn[YHI], &work_x[j], &work_y[j]);
				gmt_geo_to_xy (GMT, GMT->common.R.wesn[XLO], GMT->common.R.wesn[YHI], &work_x[j], &work_y[j]);	j++;
				for (i = GMT->current.map.n_lat_nodes; i > 0; j++, i--)	{	/* Left */
					gmt_geo_to_xy (GMT, GMT->common.R.wesn[XLO], GMT->common.R.wesn[YLO] + (i-1)* GMT->current.map.dlat, &work_x[j], &work_y[j]);
				}
				for (i = 1; GMT->common.R.wesn[YLO] != -90.0 && i < GMT->current.map.n_lon_nodes; i++, j++)
					gmt_geo_to_xy (GMT, GMT->common.R.wesn[XLO] + i * GMT->current.map.dlon, GMT->common.R.wesn[YLO], &work_x[j], &work_y[j]);
				break;
		}
	}

	if (!(*donut)) np = gmt_compact_line (GMT, work_x, work_y, np, false, NULL);

	*x = work_x;
	*y = work_y;

	return (np);
}

/*! . */
double gmtmap_lat_swap_quick (struct GMT_CTRL *GMT, double lat, double c[]) {
	/* Return latitude, in degrees, given latitude, in degrees, based on coefficients c */

	double delta, cos2phi, sin2phi;
	gmt_M_unused(GMT);

	/* First deal with trivial cases */

	if (lat >=  90.0) return ( 90.0);
	if (lat <= -90.0) return (-90.0);
	if (gmt_M_is_zero (lat)) return (0.0);

	sincosd (2.0 * lat, &sin2phi, &cos2phi);

	delta = sin2phi * (c[0] + cos2phi * (c[1] + cos2phi * (c[2] + cos2phi * c[3])));

	return (lat + R2D * delta);
}

/*! . */
double gmt_lat_swap (struct GMT_CTRL *GMT, double lat, unsigned int itype) {
	/* Return latitude, in degrees, given latitude, in degrees, based on itype */

	double delta, cos2phi, sin2phi;

	/* First deal with trivial cases */

	if (lat >=  90.0) return ( 90.0);
	if (lat <= -90.0) return (-90.0);
	if (gmt_M_is_zero (lat)) return (0.0);

	if (GMT->current.proj.lat_swap_vals.spherical) return (lat);

	if (itype >= GMT_LATSWAP_N) {
		/* This should never happen -?- or do we want to allow the
			possibility of using itype = -1 to do nothing  */
		GMT_Report (GMT->parent, GMT_MSG_NORMAL, "gmt_lat_swap(): Invalid choice, programming bug.\n");
		return(lat);
	}

	sincosd (2.0 * lat, &sin2phi, &cos2phi);

	delta = sin2phi * (GMT->current.proj.lat_swap_vals.c[itype][0]
		+ cos2phi * (GMT->current.proj.lat_swap_vals.c[itype][1]
		+ cos2phi * (GMT->current.proj.lat_swap_vals.c[itype][2]
		+ cos2phi * GMT->current.proj.lat_swap_vals.c[itype][3])));

	return (lat + R2D * delta);
}

/*! . */
void gmtlib_scale_eqrad (struct GMT_CTRL *GMT) {
	/* Reinitialize GMT->current.proj.EQ_RAD to the appropriate value */

	switch (GMT->current.proj.projection) {

		/* Conformal projections */

		case GMT_MERCATOR:
		case GMT_TM:
		case GMT_UTM:
		case GMT_OBLIQUE_MERC:
		case GMT_LAMBERT:
		case GMT_STEREO:

			GMT->current.proj.EQ_RAD = GMT->current.proj.lat_swap_vals.rm;
			break;

		/* Equal Area projections */

		case GMT_LAMB_AZ_EQ:
		case GMT_ALBERS:
		case GMT_ECKERT4:
		case GMT_ECKERT6:
		case GMT_HAMMER:
		case GMT_MOLLWEIDE:
		case GMT_SINUSOIDAL:

			GMT->current.proj.EQ_RAD = GMT->current.proj.lat_swap_vals.ra;
			break;

		default:	/* Keep EQ_RAD as is */
			break;
	}

	/* Also reset dependencies of EQ_RAD */

	GMT->current.proj.i_EQ_RAD = 1.0 / GMT->current.proj.EQ_RAD;
	GMT->current.proj.M_PR_DEG = TWO_PI * GMT->current.proj.EQ_RAD / 360.0;
	GMT->current.proj.KM_PR_DEG = GMT->current.proj.M_PR_DEG / METERS_IN_A_KM;
}


/*! . */
void gmtlib_init_ellipsoid (struct GMT_CTRL *GMT) {
	double f;

	/* Set up ellipsoid parameters for the selected ellipsoid since gmt.conf could have changed them */

	f = GMT->current.setting.ref_ellipsoid[GMT->current.setting.proj_ellipsoid].flattening;
	GMT->current.proj.ECC2 = 2.0 * f - f * f;
	GMT->current.proj.ECC4 = GMT->current.proj.ECC2 * GMT->current.proj.ECC2;
	GMT->current.proj.ECC6 = GMT->current.proj.ECC2 * GMT->current.proj.ECC4;
	GMT->current.proj.one_m_ECC2 = 1.0 - GMT->current.proj.ECC2;
	GMT->current.proj.i_one_m_ECC2 = 1.0 / GMT->current.proj.one_m_ECC2;
	GMT->current.proj.ECC = d_sqrt (GMT->current.proj.ECC2);
	GMT->current.proj.half_ECC = 0.5 * GMT->current.proj.ECC;
	if (GMT->current.proj.ECC != 0) { /* avoid division by 0 */
		GMT->current.proj.i_half_ECC = 0.5 / GMT->current.proj.ECC;	/* Only used in inverse Alberts when e > 0 anyway */
	}
	GMT->current.proj.EQ_RAD = GMT->current.setting.ref_ellipsoid[GMT->current.setting.proj_ellipsoid].eq_radius;
	GMT->current.proj.i_EQ_RAD = 1.0 / GMT->current.proj.EQ_RAD;

	/* Spherical degrees to m or km */
	GMT->current.proj.mean_radius = map_mean_radius (GMT, GMT->current.proj.EQ_RAD, f);
	GMT->current.proj.M_PR_DEG = TWO_PI * GMT->current.proj.mean_radius / 360.0;
	GMT->current.proj.KM_PR_DEG = GMT->current.proj.M_PR_DEG / METERS_IN_A_KM;
	GMT->current.proj.DIST_M_PR_DEG = GMT->current.proj.M_PR_DEG;
	GMT->current.proj.DIST_KM_PR_DEG = GMT->current.proj.KM_PR_DEG;

	map_lat_swap_init (GMT);		/* Compute coefficients needed for auxilliary latitude conversions */
}

/*! . */
void gmtlib_init_geodesic (struct GMT_CTRL *GMT) {
	switch (GMT->current.setting.proj_geodesic) {
		case GMT_GEODESIC_VINCENTY:
			GMT->current.map.geodesic_meter = map_vincenty_dist_meter;
			GMT->current.map.geodesic_az_backaz = map_az_backaz_vincenty;
			break;
		case GMT_GEODESIC_ANDOYER:
			GMT->current.map.geodesic_meter = map_andoyer_dist_meter;
			GMT->current.map.geodesic_az_backaz = map_az_backaz_vincenty;	/* This may change later */
			break;
		case GMT_GEODESIC_RUDOE:
			GMT->current.map.geodesic_meter = map_rudoe_dist_meter;
			GMT->current.map.geodesic_az_backaz = map_az_backaz_rudoe;
			break;
		default:
			GMT_Report (GMT->parent, GMT_MSG_NORMAL, "The PROJ_GEODESIC is not set! - use Vincenty\n");
			GMT->current.setting.proj_geodesic = GMT_GEODESIC_VINCENTY;
			GMT->current.map.geodesic_meter = map_vincenty_dist_meter;
			GMT->current.map.geodesic_az_backaz = map_az_backaz_vincenty;
			break;
	}
	GMT_Report (GMT->parent, GMT_MSG_DEBUG, "The PROJ_GEODESIC set to %s\n", GEOD_TEXT[GMT->current.setting.proj_geodesic]);
}

/* Datum conversion routines */

/*! . */
void gmt_datum_init (struct GMT_CTRL *GMT, struct GMT_DATUM *from, struct GMT_DATUM *to, bool heights) {
	/* Initialize datum conv structures based on the parsed values*/

	unsigned int k;

	GMT->current.proj.datum.h_given = heights;

	gmt_M_memcpy (&GMT->current.proj.datum.from, from, 1, struct GMT_DATUM);
	gmt_M_memcpy (&GMT->current.proj.datum.to,   to,   1, struct GMT_DATUM);

	GMT->current.proj.datum.da = GMT->current.proj.datum.to.a - GMT->current.proj.datum.from.a;
	GMT->current.proj.datum.df = GMT->current.proj.datum.to.f - GMT->current.proj.datum.from.f;
	for (k = 0; k < 3; k++) GMT->current.proj.datum.dxyz[k] = -(GMT->current.proj.datum.to.xyz[k] - GMT->current.proj.datum.from.xyz[k]);	/* Since the X, Y, Z are Deltas relative to WGS-84 */
	GMT->current.proj.datum.one_minus_f = 1.0 - GMT->current.proj.datum.from.f;
}

/*! . */
void gmt_ECEF_init (struct GMT_CTRL *GMT, struct GMT_DATUM *D) {
	/* Duplicate the parsed datum to the GMT from datum */

	gmt_M_memcpy (&GMT->current.proj.datum.from, D, 1, struct GMT_DATUM);
}

/*! . */
int gmt_set_datum (struct GMT_CTRL *GMT, char *text, struct GMT_DATUM *D) {
	int i;
	double t;

	if (text[0] == '\0' || text[0] == '-') {	/* Shortcut for WGS-84 */
		gmt_M_memset (D->xyz, 3, double);
		D->a = GMT->current.setting.ref_ellipsoid[0].eq_radius;
		D->f = GMT->current.setting.ref_ellipsoid[0].flattening;
		D->ellipsoid_id = 0;
	}
	else if (strchr (text, ':')) {	/* Has colons, must get ellipsoid and dr separately */
		char ellipsoid[GMT_LEN256] = {""}, dr[GMT_LEN256] = {""};
		if (sscanf (text, "%[^:]:%s", ellipsoid, dr) != 2) {
			GMT_Report (GMT->parent, GMT_MSG_NORMAL, "Malformed <ellipsoid>:<dr> argument!\n");
			return (-1);
		}
		if (sscanf (dr, "%lf,%lf,%lf", &D->xyz[GMT_X], &D->xyz[GMT_Y], &D->xyz[GMT_Z]) != 3) {
			GMT_Report (GMT->parent, GMT_MSG_NORMAL, "Malformed <x>,<y>,<z> argument!\n");
			return (-1);
		}
		if ((i = gmt_get_ellipsoid (GMT, ellipsoid)) >= 0) {	/* This includes looking for format <a>,<1/f> */
			D->a = GMT->current.setting.ref_ellipsoid[i].eq_radius;
			D->f = GMT->current.setting.ref_ellipsoid[i].flattening;
			D->ellipsoid_id = i;
		}
		else {
			GMT_Report (GMT->parent, GMT_MSG_NORMAL, "Ellipsoid %s not recognized!\n", ellipsoid);
			return (-1);
		}
	}
	else {		/* Gave a Datum ID tag [ 0-(GMT_N_DATUMS-1)] */
		int k;
		if (sscanf (text, "%d", &i) != 1) {
			GMT_Report (GMT->parent, GMT_MSG_NORMAL, "Malformed or unrecognized <datum> argument (%s)!\n", text);
			return (-1);
		}
		if (i < 0 || i >= GMT_N_DATUMS) {
			GMT_Report (GMT->parent, GMT_MSG_NORMAL, "Datum ID (%d) outside valid range (0-%d)!\n", i, GMT_N_DATUMS-1);
			return (-1);
		}
		if ((k = gmt_get_ellipsoid (GMT, GMT->current.setting.proj_datum[i].ellipsoid)) < 0) {	/* This should not happen... */
			GMT_Report (GMT->parent, GMT_MSG_NORMAL, "Ellipsoid %s not recognized!\n", GMT->current.setting.proj_datum[i].ellipsoid);
			return (-1);
		}
		D->a = GMT->current.setting.ref_ellipsoid[k].eq_radius;
		D->f = GMT->current.setting.ref_ellipsoid[k].flattening;
		D->ellipsoid_id = k;
		for (k = 0; k< 3; k++) D->xyz[k] = GMT->current.setting.proj_datum[i].xyz[k];
	}
	D->b = D->a * (1 - D->f);
	D->e_squared = 2 * D->f - D->f * D->f;
	t = D->a /D->b;
	D->ep_squared = t * t - 1.0;	/* (a^2 - b^2)/a^2 */
	return 0;
}

/*! . */
void gmt_conv_datum (struct GMT_CTRL *GMT, double in[], double out[]) {
	/* Evaluate J^-1 and B on from ellipsoid */
	/* Based on Standard Molodensky Datum Conversion, implemented from
	 * http://www.colorado.edu/geography/gcraft/notes/datum/gif/molodens.gif */

	double sin_lon, cos_lon, sin_lat, cos_lat, sin_lat2, M, N, h, tmp_1, tmp_2, tmp_3;
	double delta_lat, delta_lon, delta_h, sc_lat;

	h = (GMT->current.proj.datum.h_given) ? in[GMT_Z] : 0.0;
	sincosd (in[GMT_X], &sin_lon, &cos_lon);
	sincosd (in[GMT_Y], &sin_lat, &cos_lat);
	sin_lat2 = sin_lat * sin_lat;
	sc_lat = sin_lat * cos_lat;
	M = GMT->current.proj.datum.from.a * (1.0 - GMT->current.proj.datum.from.e_squared) / pow (1.0 - GMT->current.proj.datum.from.e_squared * sin_lat2, 1.5);
	N = GMT->current.proj.datum.from.a / sqrt (1.0 - GMT->current.proj.datum.from.e_squared * sin_lat2);

	tmp_1 = -GMT->current.proj.datum.dxyz[GMT_X] * sin_lat * cos_lon - GMT->current.proj.datum.dxyz[GMT_Y] * sin_lat * sin_lon + GMT->current.proj.datum.dxyz[GMT_Z] * cos_lat;
	tmp_2 = GMT->current.proj.datum.da * (N * GMT->current.proj.datum.from.e_squared * sc_lat) / GMT->current.proj.datum.from.a;
	tmp_3 = GMT->current.proj.datum.df * (M / GMT->current.proj.datum.one_minus_f + N * GMT->current.proj.datum.one_minus_f) * sc_lat;
	delta_lat = (tmp_1 + tmp_2 + tmp_3) / (M + h);

	delta_lon = (-GMT->current.proj.datum.dxyz[GMT_X] * sin_lon + GMT->current.proj.datum.dxyz[GMT_Y] * cos_lon) / ((N + h) * cos_lat);

	tmp_1 = GMT->current.proj.datum.dxyz[GMT_X] * cos_lat * cos_lon + GMT->current.proj.datum.dxyz[GMT_Y] * cos_lat * sin_lon + GMT->current.proj.datum.dxyz[GMT_Z] * sin_lat;
	tmp_2 = -GMT->current.proj.datum.da * GMT->current.proj.datum.from.a / N;
	tmp_3 = GMT->current.proj.datum.df * GMT->current.proj.datum.one_minus_f * N * sin_lat2;
	delta_h = tmp_1 + tmp_2 + tmp_3;

	out[GMT_X] = in[GMT_X] + delta_lon * R2D;
	out[GMT_Y] = in[GMT_Y] + delta_lat * R2D;
	if (GMT->current.proj.datum.h_given) out[GMT_Z] = in[GMT_Z] + delta_h;
}

/*! . */
void gmt_ECEF_forward (struct GMT_CTRL *GMT, double in[], double out[]) {
	/* Convert geodetic lon, lat, height to ECEF coordinates given the datum parameters.
	 * GMT->current.proj.datum.from is always the ellipsoid to use */

	double sin_lon, cos_lon, sin_lat, cos_lat, N, tmp;

	sincosd (in[GMT_X], &sin_lon, &cos_lon);
	sincosd (in[GMT_Y], &sin_lat, &cos_lat);

	N = GMT->current.proj.datum.from.a / d_sqrt (1.0 - GMT->current.proj.datum.from.e_squared * sin_lat * sin_lat);
	tmp = (N + in[GMT_Z]) * cos_lat;
	out[GMT_X] = tmp * cos_lon + GMT->current.proj.datum.from.xyz[GMT_X];
	out[GMT_Y] = tmp * sin_lon + GMT->current.proj.datum.from.xyz[GMT_Y];
	out[GMT_Z] = (N * (1 - GMT->current.proj.datum.from.e_squared) + in[GMT_Z]) * sin_lat + GMT->current.proj.datum.from.xyz[GMT_Z];
}

/*! . */
void gmt_ECEF_inverse (struct GMT_CTRL *GMT, double in[], double out[]) {
	/* Convert ECEF coordinates to geodetic lon, lat, height given the datum parameters.
	 * GMT->current.proj.datum.from is always the ellipsoid to use */

	unsigned int i;
	double in_p[3], sin_lat, cos_lat, N, p, theta, sin_theta, cos_theta;

	/* First remove the xyz shifts, us in_p to avoid changing in */

	for (i = 0; i < 3; i++) in_p[i] = in[i] - GMT->current.proj.datum.from.xyz[i];

	p = hypot (in_p[GMT_X], in_p[GMT_Y]);
	theta = atan (in_p[GMT_Z] * GMT->current.proj.datum.from.a / (p * GMT->current.proj.datum.from.b));
	sincos (theta, &sin_theta, &cos_theta);
	out[GMT_X] = d_atan2d (in_p[GMT_Y], in_p[GMT_X]);
	out[GMT_Y] = atand ((in_p[GMT_Z] + GMT->current.proj.datum.from.ep_squared * GMT->current.proj.datum.from.b * pow (sin_theta, 3.0)) / (p - GMT->current.proj.datum.from.e_squared * GMT->current.proj.datum.from.a * pow (cos_theta, 3.0)));
	sincosd (out[GMT_Y], &sin_lat, &cos_lat);
	N = GMT->current.proj.datum.from.a / sqrt (1.0 - GMT->current.proj.datum.from.e_squared * sin_lat * sin_lat);
	out[GMT_Z] = (p / cos_lat) - N;
}

/*! . */
double * gmt_dist_array (struct GMT_CTRL *GMT, double x[], double y[], uint64_t n, bool cumulative) {
	/* Returns distances in units set by GMT_distaz. It bypassed points where x and/or y are NaN.
	 * If cumulative is false we just return the increments; otherwise we add up distances */
	uint64_t this_p, prev;
	bool xy_not_NaN;
	double *d = NULL, cum_dist = 0.0, inc = 0.0;

	if (n == 0) return (NULL);
	d = gmt_M_memory (GMT, NULL, n, double);
	if (gmt_M_is_dnan (x[0]) || gmt_M_is_dnan (y[0])) d[0] = GMT->session.d_NaN;
	for (this_p = 1, prev = 0; this_p < n; this_p++) {
		xy_not_NaN = !(gmt_M_is_dnan (x[this_p]) || gmt_M_is_dnan (y[this_p]));
		if (xy_not_NaN) {	/* safe to calculate inc */
			inc = gmt_distance (GMT, x[this_p], y[this_p], x[prev], y[prev]);
			if (cumulative) {
				cum_dist += inc;
				d[this_p] = cum_dist;
			}
			else
				d[this_p] = inc;
		}
		else
			d[this_p] = GMT->session.d_NaN;

		if (xy_not_NaN) prev = this_p;	/* This was a record with OK x,y; make it the previous point for distance calculations */
	}
	return (d);
}

/*! . */
double * gmt_dist_array_2 (struct GMT_CTRL *GMT, double x[], double y[], uint64_t n, double scale, int dist_flag) {
	/* Returns distances in meter; use scale to get other units */
	uint64_t this_p, prev;
	bool cumulative = true, do_scale, xy_not_NaN;
	double *d = NULL, cum_dist = 0.0, inc = 0.0;

	if (dist_flag < 0) {	/* Want increments and not cumulative distances */
		dist_flag = abs (dist_flag);
		cumulative = false;
	}

	if (dist_flag < 0 || dist_flag > 3) return (NULL);

	do_scale = (scale != 1.0);
	d = gmt_M_memory (GMT, NULL, n, double);
	if (gmt_M_is_dnan (x[0]) || gmt_M_is_dnan (y[0])) d[0] = GMT->session.d_NaN;
	for (this_p = 1, prev = 0; this_p < n; this_p++) {
		xy_not_NaN = !(gmt_M_is_dnan (x[this_p]) || gmt_M_is_dnan (y[this_p]));
		if (xy_not_NaN) {	/* safe to calculate inc */
			switch (dist_flag) {

				case 0:	/* Cartesian distances */

					inc = hypot (x[this_p] - x[prev], y[this_p] - y[prev]);
					break;

				case 1:	/* Flat earth distances in meter */

					inc = map_flatearth_dist_meter (GMT, x[this_p], y[this_p], x[prev], y[prev]);
					break;

				case 2:	/* Great circle distances in meter */

					inc = gmt_great_circle_dist_meter (GMT, x[this_p], y[this_p], x[prev], y[prev]);
					break;

				case 3:	/* Geodesic distances in meter */

					inc = (*GMT->current.map.geodesic_meter) (GMT, x[this_p], y[this_p], x[prev], y[prev]);
					break;
			}

			if (do_scale) inc *= scale;
			if (cumulative) cum_dist += inc;
			d[this_p] = (cumulative) ? cum_dist : inc;
		}
		else
			d[this_p] = GMT->session.d_NaN;

		if (xy_not_NaN) prev = this_p;	/* This was a record with OK x,y; make it the previous point for distance calculations */
	}
	return (d);
}

/*! . */
unsigned int gmtlib_map_latcross (struct GMT_CTRL *GMT, double lat, double west, double east, struct GMT_XINGS **xings) {
	bool go = false;
	unsigned int i, nx, nc = 0;
	size_t n_alloc = GMT_SMALL_CHUNK;
	double lon, lon_old, this_x, this_y, last_x, last_y, xlon[2], xlat[2], gap;
	struct GMT_XINGS *X = NULL;


	X = gmt_M_memory (GMT, NULL, n_alloc, struct GMT_XINGS);

	lon_old = west - 2.0 * GMT_CONV4_LIMIT;
	gmt_map_outside (GMT, lon_old, lat);
	gmt_geo_to_xy (GMT, lon_old, lat, &last_x, &last_y);
	for (i = 1; i <= GMT->current.map.n_lon_nodes; i++) {
		lon = (i == GMT->current.map.n_lon_nodes) ? east + 2.0 * GMT_CONV4_LIMIT : west + i * GMT->current.map.dlon;
		gmt_map_outside (GMT, lon, lat);
		gmt_geo_to_xy (GMT, lon, lat, &this_x, &this_y);
		if ((nx = map_crossing (GMT, lon_old, lat, lon, lat, xlon, xlat, X[nc].xx, X[nc].yy, X[nc].sides))) {
			X[nc].angle[0] = gmt_get_angle (GMT, lon_old, lat, lon, lat);	/* Get angle at first crossing */
			if (nx == 2) X[nc].angle[1] = X[nc].angle[0] + 180.0;	/* If a 2nd crossing it must be really close so just add 180 */
			if (GMT->current.map.corner > 0) {
				X[nc].sides[0] = (GMT->current.map.corner%4 > 1) ? 1 : 3;
				if (GMT->current.proj.got_azimuths) X[nc].sides[0] = (X[nc].sides[0] + 2) % 4;
				GMT->current.map.corner = 0;
			}
		}
		else if (GMT->current.map.is_world)	/* Deal with possibility of wrapping around 360 */
			nx = (*GMT->current.map.wrap_around_check) (GMT, X[nc].angle, last_x, last_y, this_x, this_y, X[nc].xx, X[nc].yy, X[nc].sides);
		if (nx == 2 && fabs (fabs (X[nc].xx[1] - X[nc].xx[0]) - GMT->current.map.width) < GMT_CONV4_LIMIT && !GMT->current.map.is_world)
			/* I assume this means if we have a crossing and both left and right and not worldmap then skip as something went wrong? */
			go = false;
		else if (nx == 2 && (gap = fabs (X[nc].yy[1] - X[nc].yy[0])) > GMT_CONV4_LIMIT && fabs (gap - GMT->current.map.height) < GMT_CONV4_LIMIT && !GMT->current.map.is_world_tm)
			/* I assume this means if we have a crossing and both top and bottom and it is not a global UTM map then skip as something went wrong? */
			go = false;
		else if (nx > 0)
			go = true;
		if (go) {
			X[nc].nx = nx;
			nc++;
			if (nc == n_alloc) {
				n_alloc <<= 1;
				X = gmt_M_memory (GMT, X, n_alloc, struct GMT_XINGS);
			}
			go = false;
		}
		lon_old = lon;
		last_x = this_x;	last_y = this_y;
	}

	if (nc > 0) {
		X = gmt_M_memory (GMT, X, nc, struct GMT_XINGS);
		*xings = X;
	}
	else
		gmt_M_free (GMT, X);

	return (nc);
}

/*! . */
unsigned int gmtlib_map_loncross (struct GMT_CTRL *GMT, double lon, double south, double north, struct GMT_XINGS **xings) {
	bool go = false;
	unsigned int j, nx, nc = 0;
	size_t n_alloc = GMT_SMALL_CHUNK;
	double lat, lat_old, this_x, this_y, last_x, last_y, xlon[2], xlat[2], gap;
	struct GMT_XINGS *X = NULL;

	X = gmt_M_memory (GMT, NULL, n_alloc, struct GMT_XINGS);

	lat_old = ((south - (2.0 * GMT_CONV4_LIMIT)) >= -90.0) ? south - 2.0 * GMT_CONV4_LIMIT : south;	/* Outside */
	if ((north + 2.0 * GMT_CONV4_LIMIT) <= 90.0) north += 2.0 * GMT_CONV4_LIMIT;
	gmt_map_outside (GMT, lon, lat_old);
	gmt_geo_to_xy (GMT, lon, lat_old, &last_x, &last_y);
	for (j = 1; j <= GMT->current.map.n_lat_nodes; j++) {
		lat = (j == GMT->current.map.n_lat_nodes) ? north: south + j * GMT->current.map.dlat;
		gmt_map_outside (GMT, lon, lat);
		gmt_geo_to_xy (GMT, lon, lat, &this_x, &this_y);
		if ((nx = map_crossing (GMT, lon, lat_old, lon, lat, xlon, xlat, X[nc].xx, X[nc].yy, X[nc].sides))) {
			X[nc].angle[0] = gmt_get_angle (GMT, lon, lat_old, lon, lat);	/* Get angle at first crossing */
			if (nx == 2) X[nc].angle[1] = X[nc].angle[0] + 180.0;	/* If a 2nd crossing it must be really close so just add 180 */
			if (GMT->current.map.corner > 0) {
				X[nc].sides[0] = (GMT->current.map.corner < 3) ? 0 : 2;
				GMT->current.map.corner = 0;
			}
		}
		else if (GMT->current.map.is_world)	/* Deal with possibility of wrapping around 360 */
			nx = (*GMT->current.map.wrap_around_check) (GMT, X[nc].angle, last_x, last_y, this_x, this_y, X[nc].xx, X[nc].yy, X[nc].sides);
		if (nx == 2 && fabs (fabs (X[nc].xx[1] - X[nc].xx[0]) - GMT->current.map.width) < GMT_CONV4_LIMIT && !GMT->current.map.is_world)
			/* I assume this means if we have a crossing and both left and right and not worldmap then skip as something went wrong? */
			go = false;
		else if (nx == 2 && (gap = fabs (X[nc].yy[1] - X[nc].yy[0])) > GMT_CONV4_LIMIT && fabs (gap - GMT->current.map.height) < GMT_CONV4_LIMIT && !GMT->current.map.is_world_tm)
			/* I assume this means if we have a crossing and both top and bottom and it is not a global UTM map then skip as something went wrong? */
			go = false;
		else if (nx > 0)
			go = true;
		if (go) {
			X[nc].nx = nx;
			nc++;
			if (nc == n_alloc) {
				n_alloc <<= 1;
				X = gmt_M_memory (GMT, X, n_alloc, struct GMT_XINGS);
			}
			go = false;
		}
		lat_old = lat;
		last_x = this_x;	last_y = this_y;
	}

	if (nc > 0) {
		X = gmt_M_memory (GMT, X, nc, struct GMT_XINGS);
		*xings = X;
	}
	else
		gmt_M_free (GMT, X);

	return (nc);
}

/*! . */
int gmt_map_setup (struct GMT_CTRL *GMT, double wesn[]) {
	unsigned int i;
	bool search, double_auto[6];
	double scale, i_scale;

	if (!GMT->common.J.active) Return (GMT_MAP_NO_PROJECTION);
	if (wesn[XHI] == wesn[XLO] && wesn[YHI] == wesn[YLO]) Return (GMT_MAP_NO_REGION);	/* Since -R may not be involved if there are grids */

	gmtlib_init_ellipsoid (GMT);	/* Set parameters depending on the ellipsoid since the latter could have been set explicitly */

	if (gmt_M_x_is_lon (GMT, GMT_IN)) {
		/* Limit east-west range to 360 and make sure east > -180 and west < 360 */
		if (wesn[XHI] < wesn[XLO]) wesn[XHI] += 360.0;
		if ((fabs (wesn[XHI] - wesn[XLO]) - 360.0) > GMT_CONV4_LIMIT) Return (GMT_MAP_EXCEEDS_360);
		while (wesn[XHI] < -180.0) {
			wesn[XLO] += 360.0;
			wesn[XHI] += 360.0;
		}
		while (wesn[XLO] > 360.0) {
			wesn[XLO] -= 360.0;
			wesn[XHI] -= 360.0;
		}
	}
	if (GMT->current.proj.got_elevations) {
		if (wesn[YLO] < 0.0 || wesn[YLO] >= 90.0) Return (GMT_MAP_BAD_ELEVATION_MIN);
		if (wesn[YHI] <= 0.0 || wesn[YHI] > 90.0) Return (GMT_MAP_BAD_ELEVATION_MAX);
	}
	if (gmt_M_y_is_lat (GMT, GMT_IN)) {
		if (wesn[YLO] < -90.0 || wesn[YLO] > 90.0) Return (GMT_MAP_BAD_LAT_MIN);
		if (wesn[YHI] < -90.0 || wesn[YHI] > 90.0) Return (GMT_MAP_BAD_LAT_MAX);
	}

	if (GMT->common.R.wesn != wesn)		/* In many cases they are both copies of same pointer */
		gmt_M_memcpy (GMT->common.R.wesn, wesn, 4, double);
	GMT->current.proj.GMT_convert_latitudes = false;
	if (GMT->current.proj.gave_map_width) GMT->current.proj.units_pr_degree = false;

	GMT->current.map.meridian_straight = GMT->current.map.parallel_straight = 0;
	GMT->current.map.n_lon_nodes = GMT->current.map.n_lat_nodes = 0;
	GMT->current.map.wrap_around_check = &map_wrap_around_check_x;
	GMT->current.map.jump = &map_jump_x;
	GMT->current.map.will_it_wrap = &map_will_it_wrap_x;
	//GMT->current.map.this_point_wraps = &map_this_point_wraps_x;
	GMT->current.map.get_crossings = &map_get_crossings_x;

	GMT->current.map.lon_wrap = true;

	switch (GMT->current.proj.projection) {

		case GMT_LINEAR:		/* Linear transformations */
			search = map_init_linear (GMT);
			break;

		case GMT_POLAR:		/* Both lon/lat are actually theta, radius */
			search = map_init_polar (GMT);
			break;

		case GMT_MERCATOR:		/* Standard Mercator projection */
			search = map_init_merc (GMT);
			break;

		case GMT_STEREO:		/* Stereographic projection */
			search = map_init_stereo (GMT);
			break;

		case GMT_LAMBERT:		/* Lambert Conformal Conic */
			search = map_init_lambert (GMT);
			break;

		case GMT_OBLIQUE_MERC:	/* Oblique Mercator */
			search = map_init_oblique (GMT);
			break;

		case GMT_TM:		/* Transverse Mercator */
			search = map_init_tm (GMT);
			break;

		case GMT_UTM:		/* Universal Transverse Mercator */
			search = map_init_utm (GMT);
			break;

		case GMT_LAMB_AZ_EQ:	/* Lambert Azimuthal Equal-Area */
			search = map_init_lambeq (GMT);
			break;

		case GMT_ORTHO:		/* Orthographic Projection */
			search = map_init_ortho (GMT);
			break;

		case GMT_GENPER:		/* General Perspective Projection */
			search = map_init_genper (GMT);
			break;

		case GMT_AZ_EQDIST:		/* Azimuthal Equal-Distance Projection */
			search = map_init_azeqdist (GMT);
			break;

		case GMT_GNOMONIC:		/* Azimuthal Gnomonic Projection */
			search = map_init_gnomonic (GMT);
			break;

		case GMT_MOLLWEIDE:		/* Mollweide Equal-Area */
			search = map_init_mollweide (GMT);
			break;

		case GMT_HAMMER:		/* Hammer-Aitoff Equal-Area */
			search = map_init_hammer (GMT);
			break;

		case GMT_VANGRINTEN:		/* Van der Grinten */
			search = map_init_grinten (GMT);
			break;

		case GMT_WINKEL:		/* Winkel Tripel */
			search = map_init_winkel (GMT);
			break;

		case GMT_ECKERT4:		/* Eckert IV */
			search = map_init_eckert4 (GMT);
			break;

		case GMT_ECKERT6:		/* Eckert VI */
			search = map_init_eckert6 (GMT);
			break;

		case GMT_CYL_EQ:		/* Cylindrical Equal-Area */
			search = map_init_cyleq (GMT);
			break;

		case GMT_CYL_STEREO:			/* Cylindrical Stereographic */
			search = map_init_cylstereo (GMT);
			break;

		case GMT_MILLER:		/* Miller Cylindrical */
			search = map_init_miller (GMT);
			break;

		case GMT_CYL_EQDIST:	/* Cylindrical Equidistant */
			search = map_init_cyleqdist (GMT);
			break;

		case GMT_ROBINSON:		/* Robinson */
			search = map_init_robinson (GMT);
			break;

		case GMT_SINUSOIDAL:	/* Sinusoidal Equal-Area */
			search = map_init_sinusoidal (GMT);
			break;

		case GMT_CASSINI:		/* Cassini cylindrical */
			search = map_init_cassini (GMT);
			break;

		case GMT_ALBERS:		/* Albers Equal-Area Conic */
			search = map_init_albers (GMT);
			break;

		case GMT_ECONIC:		/* Equidistant Conic */
			search = map_init_econic (GMT);
			break;

		case GMT_POLYCONIC:		/* Polyconic */
			search = map_init_polyconic (GMT);
			break;

		default:	/* No projection selected, return to a horrible death */
			Return (GMT_MAP_NO_PROJECTION);
	}

	if (GMT->current.proj.fwd == NULL)	/* Some wrror in projection projection parameters, return to a horrible death */
		Return(GMT_MAP_NO_PROJECTION);

	/* If intervals are not set specifically, round them to some "nice" values
	 * Remember whether frame items in both directions were are automatically set */
	for (i = 0; i < 6; i++)
		double_auto[i] = gmt_M_is_geographic (GMT, GMT_IN) && !GMT->current.map.frame.slash &&
		GMT->current.map.frame.axis[GMT_X].item[i].active && GMT->current.map.frame.axis[GMT_X].item[i].interval == 0.0 &&
		GMT->current.map.frame.axis[GMT_Y].item[i].active && GMT->current.map.frame.axis[GMT_Y].item[i].interval == 0.0;

	gmt_auto_frame_interval (GMT, GMT_X, GMT_ANNOT_UPPER);
	gmt_auto_frame_interval (GMT, GMT_Y, GMT_ANNOT_UPPER);
	gmt_auto_frame_interval (GMT, GMT_Z, GMT_ANNOT_UPPER);
	gmt_auto_frame_interval (GMT, GMT_X, GMT_ANNOT_LOWER);
	gmt_auto_frame_interval (GMT, GMT_Y, GMT_ANNOT_LOWER);
	gmt_auto_frame_interval (GMT, GMT_Z, GMT_ANNOT_LOWER);

	/* Now set the pairs of automatically set intervals to be the same in both x- and y-direction */
	for (i = 0; i < 6; i++) {
		if (double_auto[i]) GMT->current.map.frame.axis[GMT_X].item[i].interval = GMT->current.map.frame.axis[GMT_Y].item[i].interval =
		MAX (GMT->current.map.frame.axis[GMT_X].item[i].interval, GMT->current.map.frame.axis[GMT_Y].item[i].interval);
	}

	GMT->current.proj.i_scale[GMT_X] = (GMT->current.proj.scale[GMT_X] != 0.0) ? 1.0 / GMT->current.proj.scale[GMT_X] : 1.0;
	GMT->current.proj.i_scale[GMT_Y] = (GMT->current.proj.scale[GMT_Y] != 0.0) ? 1.0 / GMT->current.proj.scale[GMT_Y] : 1.0;
	GMT->current.proj.i_scale[GMT_Z] = (GMT->current.proj.scale[GMT_Z] != 0.0) ? 1.0 / GMT->current.proj.scale[GMT_Z] : 1.0;

	GMT->current.map.width  = fabs (GMT->current.proj.rect[XHI] - GMT->current.proj.rect[XLO]);
	GMT->current.map.height = fabs (GMT->current.proj.rect[YHI] - GMT->current.proj.rect[YLO]);
	GMT->current.map.half_width  = 0.5 * GMT->current.map.width;
	GMT->current.map.half_height = 0.5 * GMT->current.map.height;

	if (!GMT->current.map.n_lon_nodes) GMT->current.map.n_lon_nodes = urint (GMT->current.map.width / GMT->current.setting.map_line_step);
	if (!GMT->current.map.n_lat_nodes) GMT->current.map.n_lat_nodes = urint (GMT->current.map.height / GMT->current.setting.map_line_step);

	GMT->current.map.dlon = (GMT->common.R.wesn[XHI] - GMT->common.R.wesn[XLO]) / GMT->current.map.n_lon_nodes;
	GMT->current.map.dlat = (GMT->common.R.wesn[YHI] - GMT->common.R.wesn[YLO]) / GMT->current.map.n_lat_nodes;

	if (GMT->current.map.width > 400.0 && GMT_is_grdmapproject (GMT)) {	/* ***project calling with true scale, probably  */
		search = false;	/* Safe-guard that prevents region search below for (map|grd)project and others (400 inch = ~> 10 meters) */
		GMT_Report (GMT->parent, GMT_MSG_DEBUG, "Warning: gmt_map_setup perimeter search skipped when using true scale with grdproject or mapproject.\n");
	}

	if (search) {	/* Loop around rectangular perimeter and determine min/max lon/lat extent */
		map_wesn_search (GMT, GMT->current.proj.rect[XLO], GMT->current.proj.rect[XHI], GMT->current.proj.rect[YLO], GMT->current.proj.rect[YHI], &GMT->common.R.wesn[XLO], &GMT->common.R.wesn[XHI], &GMT->common.R.wesn[YLO], &GMT->common.R.wesn[YHI]);
		GMT->current.map.dlon = (GMT->common.R.wesn[XHI] - GMT->common.R.wesn[XLO]) / GMT->current.map.n_lon_nodes;
		GMT->current.map.dlat = (GMT->common.R.wesn[YHI] - GMT->common.R.wesn[YLO]) / GMT->current.map.n_lat_nodes;
		if (gmt_M_is_azimuthal(GMT) && GMT->common.R.oblique) map_horizon_search (GMT, wesn[XLO], wesn[XHI], wesn[YLO], wesn[YHI], GMT->current.proj.rect[XLO], GMT->current.proj.rect[XHI], GMT->current.proj.rect[YLO], GMT->current.proj.rect[YHI]);
	}

	if (GMT->current.proj.central_meridian < GMT->common.R.wesn[XLO] && (GMT->current.proj.central_meridian + 360.0) <= GMT->common.R.wesn[XHI]) GMT->current.proj.central_meridian += 360.0;
	if (GMT->current.proj.central_meridian > GMT->common.R.wesn[XHI] && (GMT->current.proj.central_meridian - 360.0) >= GMT->common.R.wesn[XLO]) GMT->current.proj.central_meridian -= 360.0;

	/* Maximum step size (in degrees) used for interpolation of line segments along great circles (or meridians/parallels)  before they are plotted */
	GMT->current.map.path_step = GMT->current.setting.map_line_step / GMT->current.proj.scale[GMT_X] / GMT->current.proj.M_PR_DEG;

	map_init_three_D (GMT);

	i_scale = 1.0 / (0.0254 * GMT->current.proj.scale[GMT_X]);
	scale = 0.001 / (GMT->session.u2u[GMT_INCH][GMT->current.setting.proj_length_unit] * GMT->current.proj.scale[GMT_X]);
	GMT_Report (GMT->parent, GMT_MSG_LONG_VERBOSE, "Map scale is %g km per %s or 1:%g.\n",
		scale, GMT->session.unit_name[GMT->current.setting.proj_length_unit], i_scale);

	return (GMT_NOERROR);
}

/*! . */
unsigned int gmt_init_distaz (struct GMT_CTRL *GMT, char unit, unsigned int mode, unsigned int type) {
	/* Initializes distance calcuation given the selected values for:
	 * Distance unit: must be on of the following:
	 *  1) d|e|f|k|m|M|n|s
	 *  2) GMT (Cartesian distance after projecting with -J) | X (Cartesian)
	 *  3) S (cosine distance) | P (cosine after first inverse projecting with -J)
	 * distance-calculation modifier mode: 0 (Cartesian), 1 (flat Earth), 2 (great-circle), 3 (geodesic), 4 (loxodrome)
	 * type: 0 = map distances, 1 = contour distances, 2 = contour annotation distances
	 * We set distance and azimuth functions and scales for this type.
	 * At the moment there is only one azimuth function pointer for all.
	 *
	 * The input args for gmt_init_distaz normally comes from calling gmt_get_distance.
	 */

	unsigned int proj_type = GMT_GEOGRAPHIC;	/* Default is to just use the geographic coordinates as they are */

	if (strchr (GMT_LEN_UNITS, unit) && !gmt_M_is_geographic (GMT, GMT_IN)) {	/* Want geographic distance units but -fg (or -J) not set */
		gmt_parse_common_options (GMT, "f", 'f', "g");
		GMT_Report (GMT->parent, GMT_MSG_LONG_VERBOSE, "Your distance unit (%c) implies geographic data; -fg has been set.\n", unit);
	}

	switch (unit) {
			/* First the three arc angular distance units */

		case 'd':	/* Arc degrees on spherical body using desired metric mode */
			map_set_distaz (GMT, GMT_DIST_DEG + mode, type, "arc-degree");
			GMT->current.map.dist[type].arc = true;	/* Angular measure */
			break;
		case 'm':	/* Arc minutes on spherical body using desired metric mode */
			map_set_distaz (GMT, GMT_DIST_DEG + mode, type, "arc-minute");
			GMT->current.map.dist[type].scale = GMT_DEG2MIN_F;
			GMT->current.map.dist[type].arc = true;	/* Angular measure */
			break;
		case 's':	/* Arc seconds on spherical body using desired metric mode */
			map_set_distaz (GMT, GMT_DIST_DEG + mode, type, "arc-second");
			GMT->current.map.dist[type].scale = GMT_DEG2SEC_F;
			GMT->current.map.dist[type].arc = true;	/* Angular measure */
			break;

			/* Various distance units on the planetary body */

		case 'e':	/* Meters on spherical body using desired metric mode */
			map_set_distaz (GMT, GMT_DIST_M + mode, type, "meter");
			break;
		case 'f':	/* Feet on spherical body using desired metric mode */
			map_set_distaz (GMT, GMT_DIST_M + mode, type, "foot");
			GMT->current.map.dist[type].scale = 1.0 / METERS_IN_A_FOOT;
			break;
		case 'k':	/* Kilometers on spherical body using desired metric mode */
			map_set_distaz (GMT, GMT_DIST_M + mode, type, "km");
			GMT->current.map.dist[type].scale = 1.0 / METERS_IN_A_KM;
			break;
		case 'M':	/* Statute Miles on spherical body using desired metric mode  */
			map_set_distaz (GMT, GMT_DIST_M + mode, type, "mile");
			GMT->current.map.dist[type].scale = 1.0 / METERS_IN_A_MILE;
			break;
		case 'n':	/* Nautical miles on spherical body using desired metric mode */
			map_set_distaz (GMT, GMT_DIST_M + mode, type, "nautical mile");
			GMT->current.map.dist[type].scale = 1.0 / METERS_IN_A_NAUTICAL_MILE;
			break;
		case 'u':	/* Survey feet on spherical body using desired metric mode */
			map_set_distaz (GMT, GMT_DIST_M + mode, type, "survey feet");
			GMT->current.map.dist[type].scale = 1.0 / METERS_IN_A_SURVEY_FOOT;
			break;

			/* Cartesian distances.  Note: The X|C|R|Z|S|P 'units' are only passed internally and are not available as user selections directly */

		case 'X':	/* Cartesian distances in user units */
			proj_type = GMT_CARTESIAN;
			map_set_distaz (GMT, GMT_CARTESIAN_DIST, type, "");
			break;
		case 'C':	/* Cartesian distances (in PROJ_LENGTH_UNIT) after first projecting input coordinates with -J */
			map_set_distaz (GMT, GMT_CARTESIAN_DIST_PROJ, type, "");
			proj_type = GMT_GEO2CART;
			break;

		case 'R':	/* Cartesian distances squared in user units */
			proj_type = GMT_CARTESIAN;
			map_set_distaz (GMT, GMT_CARTESIAN_DIST2, type, "");
			break;
		case 'Z':	/* Cartesian distances squared (in PROJ_LENGTH_UNIT^2) after first projecting input coordinates with -J */
			map_set_distaz (GMT, GMT_CARTESIAN_DIST_PROJ2, type, "");
			proj_type = GMT_GEO2CART;
			break;

			/* Specialized cosine distances used internally only (e.g., greenspline) */

		case 'S':	/* Spherical cosine distances (for various gridding functions) */
			map_set_distaz (GMT, GMT_DIST_COS + mode, type, "");
			break;
		case 'P':	/* Spherical distances after first inversily projecting Cartesian coordinates with -J */
			map_set_distaz (GMT, GMT_CARTESIAN_DIST_PROJ_INV, type, "");
			proj_type = GMT_CART2GEO;
			break;

		default:
			GMT_Report (GMT->parent, GMT_MSG_NORMAL, "Syntax error: Distance units must be one of %s\n", GMT_LEN_UNITS_DISPLAY);
			GMT_exit (GMT, EXIT_FAILURE); return EXIT_FAILURE;
			break;
	}

	GMT->current.map.dist[type].init = true;	/* OK, we have now initialized the info for this type */
	return (proj_type);
}

/*! . */
struct GMT_DATASEGMENT * gmt_get_smallcircle (struct GMT_CTRL *GMT, double plon, double plat, double colat, uint64_t m) {
	/* Function to generate m equidistant coordinates for an oblique small circle about a given pole.
	 * To avoid some downstream problems we make sure that if circle crosses Greenwhich or Dateline that
	 * we insert a point at lon = 0 and/or lon = 180. I imagine that in the worst-case scenario we could
	 * cross those lines twice each, hence I allocate 4 more spaces than needed. */
	double P[3], X[3], N[3], R[3][3], xlat, dlon, xx, yy, x, y, last_x, last_y, dx;
	uint64_t k, n;
	struct GMT_DATASEGMENT *S = NULL;
	if (m < 2) return NULL;
	
	S = gmt_M_memory (GMT, NULL, 1U, struct GMT_DATASEGMENT);		/* The output segment */
	if (gmt_alloc_segment (GMT, S, m+4, 2, true)) return NULL;	/* Allocate array space (+ 4 extra) */

	plat = gmt_lat_swap (GMT, plat, GMT_LATSWAP_G2O);	/* Convert to geocentric coordinates */
	gmt_geo_to_cart (GMT, plat, plon, P, true);		/* Get pole vector P */
	xlat = (plat > 0.0) ? plat - colat : plat + colat;	/* Starting point along meridian through P but colat degrees away */
	xlat = gmt_lat_swap (GMT, xlat, GMT_LATSWAP_G2O);	/* Convert to geocentric */
	gmt_geo_to_cart (GMT, xlat, plon, X, true);		/* Generating vector X we will rotate about P */
	dlon = 360.0 / (m - 1);					/* Point spacing along the small circle in oblique longitude degrees */
	for (k = n = 0; k < m; k++, n++) {	/* Given how dlon was set we end up closing the polygon exactly */
		gmt_make_rot_matrix2 (GMT, P, k * dlon, R);	/* Rotation matrix about P for this increment in oblique longitude */
		gmt_matrix_vect_mult (GMT, 3U, R, X, N);	/* Rotate the X-vector to N */
		gmt_cart_to_geo (GMT, &y, &x, N, true);		/* Recover lon,lat of rotated point */
		y = gmt_lat_swap (GMT, y, GMT_LATSWAP_O2G);	/* Convert back to geodetic coordinates */
		if (k) {
			dx = x - last_x;
			if (fabs (dx) > 180.0) {	/* Jump in longitudes */
				dx = copysign (360.0 - fabs (dx), -dx);
				xx = (fabs (last_x) > 270 || fabs(last_x) < 90.0) ? 0.0 : copysign (180.0, last_x);
				yy = last_y + (y - last_y) * (xx - last_x) / dx;
				S->coord[GMT_X][n] = xx;	S->coord[GMT_Y][n++] = yy;	/* Assign the extra element */
				GMT_Report (GMT->parent, GMT_MSG_DEBUG, "gmt_get_smallcircle: Added extra point at %g/%g\n", xx, yy);
			}
			else if ((x > 0.0 && last_x < 0.0) || (x < 0.0 && last_x > 0.0)) {	/* Crossing Greenwhich */
				xx = 0.0;
				yy = last_y + (y - last_y) * (xx - last_x) / dx;
				S->coord[GMT_X][n] = xx;	S->coord[GMT_Y][n++] = yy;	/* Assign the extra element */
				GMT_Report (GMT->parent, GMT_MSG_DEBUG, "gmt_get_smallcircle: Added extra point at %g/%g\n", xx, yy);
			}
		}
		S->coord[GMT_X][n] = x;	S->coord[GMT_Y][n] = y;	/* Assign the array elements */
		last_x = x;	last_y = y;
	}
	S->coord[GMT_X][n - 1] = S->coord[GMT_X][0];		/* Make really sure the polygon is closed */
	S->coord[GMT_Y][n - 1] = S->coord[GMT_Y][0];
	S->n_rows = n;
	gmt_set_seg_polar (GMT, S);				/* Prepare if a polar cap */
	return (S);	/* Pass out the results */
}<|MERGE_RESOLUTION|>--- conflicted
+++ resolved
@@ -5583,6 +5583,8 @@
 		}
 		if (cx_dist >= cos_dist) return (true);	/* X is on the A-B extension AND within specified distance */
 	}
+
+	if (return_mindist && *dist_min < GMT_CONV8_LIMIT) *dist_min = 0.0;
 
 	return (within);	/* All tests failed, we are not close to the line(s), or we return a mindist (see comments above) */
 }
@@ -6669,18 +6671,12 @@
 	return (hypot ( (x1 - x0), (y1 - y0)));
 }
 
-<<<<<<< HEAD
 /*! . */
 double gmtlib_great_circle_dist_degree (struct GMT_CTRL *GMT, double lon1, double lat1, double lon2, double lat2) {
 	/* Great circle distance on a sphere in degrees */
 
 	double sin_half_squared = map_haversine (GMT, lon1, lat1, lon2, lat2);
 	return (2.0 * d_asind (d_sqrt (sin_half_squared)));
-=======
-	if (return_mindist && *dist_min < GMT_CONV8_LIMIT) *dist_min = 0.0;
-
-	return (within);	/* All tests failed, we are not close to the line(s), or we return a mindist (see comments above) */
->>>>>>> 4bb7dcbb
 }
 
 /*! . */
