--- conflicted
+++ resolved
@@ -865,17 +865,10 @@
 		else {
 			/* Must set generating vector to point along zero-meridian so it is the desired number of degrees [Ctrl->G.colat]
 			 * from the pole. */
-<<<<<<< HEAD
-			double C[3], N[3];
+			double C[3], N[3], counteract = 1.0;
 			gmt_geo_to_cart (GMT, Ctrl->C.y, Ctrl->C.x, C, true);	/* User origin C */
 			gmt_cross3v (GMT, P.pole, C, N);		/* This is vector normal to meridian plan */
 			gmt_normalize3v (GMT, N);			/* Make it a unit vector */
-=======
-			double C[3], N[3], counteract = 1.0;
-			GMT_geo_to_cart (GMT, Ctrl->C.y, Ctrl->C.x, C, true);	/* User origin C */
-			GMT_cross3v (GMT, P.pole, C, N);		/* This is vector normal to meridian plan */
-			GMT_normalize3v (GMT, N);			/* Make it a unit vector */
->>>>>>> 7fd3bc25
 			make_euler_matrix (N, e, Ctrl->G.colat);	/* Rotation matrix about N */
 			matrix_3v (e, P.pole, x);			/* This is the generating vector for our circle */
 			if (Ctrl->L.constrain) counteract = 1.0 / sin_lat_to_pole;	/* Increase angle to counteract effect of small circle settings */
