--- conflicted
+++ resolved
@@ -269,13 +269,9 @@
 		Return (GMT_OK);
 	}
 
-<<<<<<< HEAD
 	/* Regular plot behaviour */
 	
-	GMT_plotinit (GMT, options);
-=======
 	if ((PSL = GMT_plotinit (GMT, options)) == NULL) Return (GMT_RUNTIME_ERROR);
->>>>>>> 6c30f641
 
 	GMT_plane_perspective (GMT, GMT->current.proj.z_project.view_plane, GMT->current.proj.z_level);
 
