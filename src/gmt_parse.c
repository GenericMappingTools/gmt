/*--------------------------------------------------------------------
 *	$Id$
 *
 *	Copyright (c) 1991-2016 by P. Wessel, W. H. F. Smith, R. Scharroo, J. Luis and F. Wobbe
 *	See LICENSE.TXT file for copying and redistribution conditions.
 *
 *	This program is free software; you can redistribute it and/or modify
 *	it under the terms of the GNU Lesser General Public License as published by
 *	the Free Software Foundation; version 3 or any later version.
 *
 *	This program is distributed in the hope that it will be useful,
 *	but WITHOUT ANY WARRANTY; without even the implied warranty of
 *	MERCHANTABILITY or FITNESS FOR A PARTICULAR PURPOSE.  See the
 *	GNU Lesser General Public License for more details.
 *
 *	Contact info: gmt.soest.hawaii.edu
 *--------------------------------------------------------------------*/
/*
 * Public function prototypes for GMT API option parsing.
 *
 * Author: 	Paul Wessel
 * Date:	1-JUN-2010
 * Version:	5
 *
 * The API presently consists of 52 documented functions.  For a full
 * description of the API, see the GMT_API documentation.
 * These functions have Fortran bindings as well, provided you add
 * -DFORTRAN_API to the C preprocessor flags [in ConfigUser.cmake].
 *
 * Here lie the 13 public functions used for GMT API command parsing:
 *
 * GMT_Create_Options   : Convert an array of text args to a linked option list
 * GMT_Destroy_Options  : Delete the linked option list
 * GMT_Create_Args      : Convert a struct option list back to an array of text args
 * GMT_Destroy_Args     : Delete the array of text args
 * GMT_Create_Cmd       : Convert a struct option list to a single command text. 
 * GMT_Destroy_Cmd      : Delete the command string
 * GMT_Make_Option      : Create a single option structure given arguments
 * GMT_Find_Option      : Find a specified option in the linked option list
 * GMT_Update_Option    : Update the arguments of the specified option in the list
 * GMT_Append_Option    : Append the given option to the end of the structure list
 * GMT_Delete_Option    : Delete the specified option and adjust the linked list
 * GMT_Parse_Common     : Parse the common GMT options
 * GMT_Expand_Option    : Replace special marker (?) with naemd argument [external API only]

 * This part of the API helps the developer create, manipulate, modify, find, and
 * update options that will be passed to various GMT_* modules ("The GMT programs").
 * This involves converting from text arrays (e.g., argc, argv[]) to the linked list
 * of structures used by these functions, manipulate these lists, and perhaps even
 * creating text arrays from the linked list.  All these functions are pass the
 * API pointer and if that is NULL then errors will be issued.
 *
 * There are no GMT devel functions exported by this file.
 */

/*!
 * \file gmt_parse.c
 * \brief Public function prototypes for GMT API option parsing.
 */
 
#include "gmt_dev.h"

static char *GMT_unique_option[GMT_N_UNIQUE] = {	/* The common GMT command-line options [ just the subset that accepts arguments (e.g., -O is not listed) ] */
#include "gmt_unique.h"
};

EXTERN_MSC int gmtapi_report_error	(void *C, int error);	/* Lives in gmt_api.c */

/* Some private macros and inline function used in this file */
#define ptr_return(API,err,ptr)   { gmtapi_report_error(API,err); return (ptr);}
#define return_null(API,err)      { gmtapi_report_error(API,err); return (NULL);}
#define return_error(API,err)     { gmtapi_report_error(API,err); return (err);}
#define return_value(API,err,val) { gmtapi_report_error(API,err); return (val);}

static inline struct GMTAPI_CTRL * parse_get_api_ptr (struct GMTAPI_CTRL *ptr) {return (ptr);}

/* Local functions */

/*! . */
GMT_LOCAL int parse_B_arg_inspector (struct GMT_CTRL *GMT, char *in) {
	/* Determines if the -B option indicates old GMT4-style switches and flags
	 * or if it follows the GMT 5 specification.  This is only called when
	 * compatibility mode has been selected; otherwise we only check GMT 5
	 * style arguments.  We return 5 for GMT5 style, 4 for GMT4 style, 9
	 * if no decision could be make and -1 if mixing of GMT4 & 5 styles are
	 * found, which is an error. */
	size_t k, j, last;
	int gmt4 = 0, gmt5 = 0, n_digits = 0, n_colons = 0, n_slashes = 0, colon_text = 0, wesn_at_end = 0;
	bool ignore = false;	/* true if inside a colon-separated string under GMT4 style assumption */
	bool ignore5 = false;	/* true if label, title, prefix, suffix */
	bool custom = false;	/* True if -B[p|s][x|y|z]c<filename> was given; then we relax checing for .c (old second) */
	char mod = 0;
	
	if (!in || in[0] == 0) return (9);	/* Just a safety precaution, 9 means "either" syntax but it is an empty string */
	last = strlen (in);
	for (k = 0; k < last; k++) {	/* Count digits.  If none then it is GMT5 and we can return */
		if (isdigit (in[k])) n_digits++;
	}
	if (n_digits == 0) return (5);	/* If no numbers are given then we know it is GMT5 */
	k = (in[0] == 'p' || in[0] == 's') ? 1 : 0;	/* Skip p|s in -Bp|s */
	if (strchr ("xyz", in[k])) gmt5++;		/* Definitively GMT5 */
	if (k == 0 && !isdigit (in[0]) && strchr ("WESNwesn", in[1])) gmt5++;		/* Definitively GMT5 */
	j = k;
	while (j < last && (in[j] == 'x' || in[j] == 'y' || in[j] == 'z')) j++;
	custom = (in[j] == 'c');	/* Got -B[p|s][xyz]c<customfile> */
	for (k = 0; k < last; k++) {
		if (k && in[k] == '+' && in[k-1] == '@') {	/* Found a @+ PSL sequence, just skip */
			continue;	/* Resume processing */
		}
		if (ignore5) continue;	/* Don't look inside a GMT5 title, label, suffix, or prefix */
		if (in[k] == ':') {
#ifdef _WIN32		/* Filenames under Windows may be X:\<name> which should not trigger "colon" test */
			if (!(k && isalpha (in[k-1]) && k < last && in[k+1] == '\\'))
#endif
			if (k && in[k-1] == '@') {	/* Found a @:[<font>]: sequence, scan to end */
				k++;	/* Skip past the colon */
				while (in[k] && in[k] != ':') k++;	/* Find the matching colon */
				continue;	/* Resume processing */
			}
			ignore = !ignore, n_colons++;	/* Possibly stepping into a label/title */
			if (!ignore) continue;	/* End of title or label, skip check for next character */
			if (k < last && in[k+1] == '.') colon_text++;	/* Title */
			else if (k < last && in[k+1] == '=') colon_text++;	/* Annotation prefix */
			else if (k < last && in[k+1] == ',') colon_text++;	/* Annotation suffix */
		}
		if (ignore) continue;	/* Don't look inside a title or label */
		switch (in[k]) {
			case '/': if (mod == 0) n_slashes++; break;	/* Only GMT4 uses slashes */
			case '+':	/* Plus, might be GMT5 modifier switch */
				if      (k < last && in[k+1] == 'u') {mod = 'u'; ignore5 = true;  gmt5++;}	/* unit (suffix) settings */
				else if (k < last && in[k+1] == 'b') {mod = 'b'; ignore5 = false; gmt5++;}	/* 3-D box settings */
				else if (k < last && in[k+1] == 'g') {mod = 'g'; ignore5 = false; gmt5++;}	/* fill settings */
				else if (k < last && in[k+1] == 'o') {mod = 'o'; ignore5 = false; gmt5++;}	/* oblique pole settings */
				else if (k < last && in[k+1] == 'p') {mod = 'p'; ignore5 = true;  gmt5++;}	/* prefix settings */
				else if (k < last && in[k+1] == 'l') {mod = 'l'; ignore5 = true;  gmt5++;}	/* Label */
				else if (k < last && in[k+1] == 't') {mod = 't'; ignore5 = true;  gmt5++;}	/* title */
				else if (k && (in[k-1] == 'Z' || in[k-1] == 'z')) {ignore5 = false; gmt4++;}	/* Z-axis with 3-D box */
				break;
			case 'c':	/* If following a number this is unit c for seconds in GMT4 */
				if (!custom && k && (in[k-1] == '.' || isdigit (in[k-1]))) gmt4++;	/* Old-style second unit */
			case 'W': case 'E': case 'S': case 'N': case 'Z': case 'w': case 'e': case 'n': case 'z':	/* Not checking s as confusion with seconds */
				if (k > 1) wesn_at_end++;	/* GMT5 has -B<WESNwesn> up front while GMT4 usually has them at the end */
				break;
		}
	}
	if (!gmt5 && wesn_at_end) gmt4++;		/* Presumably got WESNwesn stuff towards the end of the option */
	if (n_colons && (n_colons % 2) == 0) gmt4++;	/* Presumably :labels: in GMT4 style as any +mod would have kicked in above */
	if (!custom && n_slashes) gmt4++;		/* Presumably / to separate axis in GMT4 style */
	if (colon_text) gmt4++;				/* Gave title, suffix, prefix in GMT4 style */
	GMT_Report (GMT->parent, GMT_MSG_DEBUG, "parse_B_arg_inspector: GMT4 = %d vs. GMT5 = %d\n", gmt4, gmt5);
	if (gmt5 && !gmt4) {
		GMT_Report (GMT->parent, GMT_MSG_DEBUG, "parse_B_arg_inspector: Detected GMT 5 style elements in -B option\n");
		return (5);
	}
	else if (gmt4 && !gmt5) {
		GMT_Report (GMT->parent, GMT_MSG_VERBOSE, "parse_B_arg_inspector: Detected GMT 4 style elements in -B option\n");
		return (4);
	}
	else if (gmt4 && gmt5) {	/* Mixed case is never allowed */
		GMT_Report (GMT->parent, GMT_MSG_VERBOSE, "parse_B_arg_inspector: Error: Detected both GMT 4 and GMT 5 style elements in -B option. Unable to parse.\n");
		if (n_slashes) GMT_Report (GMT->parent, GMT_MSG_VERBOSE, "parse_B_arg_inspector: Slashes no longer separate axis specifications, use -B[xyz] and repeat\n");
		if (colon_text || n_colons) GMT_Report (GMT->parent, GMT_MSG_VERBOSE, "parse_B_arg_inspector: Colons no longer used for titles, labels, prefix, and suffix; see +t, +l, +p, +s\n");
		return (-1);
	}
	else {
		GMT_Report (GMT->parent, GMT_MSG_DEBUG, "parse_B_arg_inspector: Assume GMT 5 style format in -B option\n");
		return (9);
	}
}

/*! . */
GMT_LOCAL int parse_check_b_options (struct GMT_CTRL *GMT, struct GMT_OPTION *options) {
	/* Determine how many -B options were given and if it is clear we are
	 * dealing with GMT4 or GMT5 syntax just by looking at this information.
	 * We also examine each argument for clues to version compatibility.
	 * We return 5 if it is clear this is GMT5 syntax, 4 if it is clear it
	 * is GMT 4 syntax, 9 if we cannot tell, and -1 if it is a mix of both.
	 * The latter will result in a syntax error.
	 */
	struct GMT_OPTION *opt = NULL;
	unsigned int n4_expected = 0, n_B = 0, gmt4 = 0, gmt5 = 0, k;
	int verdict;
	
	for (opt = options; opt; opt = opt->next) {	/* Loop over all given options */
		if (opt->option != 'B') continue;	/* Skip anything but -B options */
		n_B++;					/* Count how many (max 2 in GMT4 if -Bp|s given) */
		k = (opt->arg[0] == 'p' || opt->arg[0] == 's') ? 1 : 0;	/* Step over any p|s designation */
		if (k == 1) n4_expected++;		/* Count how many -Bp or -Bs were given */
		verdict = parse_B_arg_inspector (GMT, opt->arg);	/* Check this argument, return 5, 4, 1 (undetermined) or 0 (mixing) */
		if (verdict == 4) gmt4++;
		if (verdict == 5) gmt5++;
		if (verdict == -1) gmt4++, gmt5++;	/* This is bad and will lead to a syntax error */
	}
	if (n4_expected == 0) n4_expected = 1;	/* If there are no -Bs|p options then GMT4 expects a single -B option */
	if (n_B > n4_expected) gmt5++;		/* Gave more -B options than expected for GMT4 */
	if (gmt5 && !gmt4)  return 5;		/* Matched GMT5 syntax only */
	if (gmt4 && !gmt5)  return 4;		/* Matched GMT4 syntax only */
	if (!gmt4 && !gmt5) return 9;		/* Could be either */
	return (-1);				/* Error: Cannot be both */
}

/*! . */
GMT_LOCAL unsigned int parse_check_extended_R (struct GMT_CTRL *GMT, struct GMT_OPTION *options) {
	/* In order to use -R[L|C|R][B|M|T]<lon0>/<lat0>/<n_columns>/<ny> we need access
	 * to grid increments dx/dy, usually given via a -I option.  Hence, we here
	 * make sure that if such a -R option is given we first process -I */
	
	struct GMT_OPTION *opt = NULL;
	bool got_extended_R = false;
	for (opt = options; opt; opt = opt->next) {
		if (opt->option == 'R' && strlen (opt->arg) > 2 && strchr ("LCRlcr", opt->arg[0]) && strchr ("TMBtmb", opt->arg[1]))
			got_extended_R = true;
	}
	if (!got_extended_R) return 0;	/* No such situation */
	
	/* Now look for -Idx[/dy] option */
	for (opt = options; opt; opt = opt->next) {
		if (opt->option == 'I' && opt->arg[0]) {
			if (!gmt_getinc (GMT, opt->arg, GMT->common.API_I.inc)) {	/* Successful parsing */
				GMT->common.API_I.active = true;
			}
		}
	}
	if (GMT->common.API_I.active)
		return 0;
	GMT_Report (GMT->parent, GMT_MSG_NORMAL, "Error: -R[L|C|R][T|M|B]<x0>/<y0>/<n_columns>/<ny> requires grid spacings via -I\n");
	return 1;
}

#define Return { GMT_Report (GMT->parent, GMT_MSG_NORMAL, "Found no history for option -%s\n", str); return (-1); }

/*! . */
GMT_LOCAL int parse_complete_options (struct GMT_CTRL *GMT, struct GMT_OPTION *options) {
	/* Go through the given arguments and look for shorthands,
	 * i.e., -B, -J, -R, -X, -x, -Y, -c, -p. given without arguments.
	 * If found, see if we have a matching command line history and then
	 * update that entry in the option list.
	 * Finally, keep the option arguments in the history list.
	 * However, when func_level > 1, do update the entry, but do not
	 * remember it in history. Note, there are two special cases here:
	 * -J is special since we also need to deal with the sub-species
	 *    like -JM, -JX, etc.  So these all have separate entries.
	 * -B is special because the option is repeatable for different
	 *    aspects of the basemap.  We concatenate all of them to store
	 *    in the history file and use RS = ASCII 30 as separator.
	 *    Also, a single -B in the options may expand to several
	 *    separate -B<args> so the linked options list may grow.
	 */
	int id = 0, k, n_B = 0, B_id;
	unsigned int pos = 0, B_replace = 1;
	bool update, remember;
	struct GMT_OPTION *opt = NULL, *opt2 = NULL, *B_next = NULL;
	char str[3] = {""}, B_string[GMT_BUFSIZ] = {""}, p[GMT_BUFSIZ] = {""}, B_delim[2] = {30, 0};	/* Use ASCII 30 RS Record Separator between -B strings */

	remember = (GMT->hidden.func_level == 1);   /* Only update the history for top level function */

	for (opt = options; opt; opt = opt->next) {
		if (opt->option == 'B') {	/* Do some initial counting of how many -B options and determine if there is just one with no args */
			if (n_B > 0 || opt->arg[0]) B_replace = 0;
			n_B++;
		}
	}
	for (k = 0, B_id = -1; k < GMT_N_UNIQUE && B_id == -1; k++)
		if (!strcmp (GMT_unique_option[k], "B")) B_id = k;	/* B_id === 0 but just in case this changes we do this search anyway */

	for (opt = options; opt; opt = opt->next) {
		if (!strchr (GMT_SHORTHAND_OPTIONS, opt->option)) continue;	/* Not one of the shorthand options */
		update = false;
		GMT_Report (GMT->parent, GMT_MSG_DEBUG, "History: Process -%c%s.\n", opt->option, opt->arg);

		str[0] = opt->option; str[1] = str[2] = '\0';
		if (opt->option == 'J') {               /* -J is special since it can be -J or -J<code> */
			/* Always look up "J" first. It comes before "J?" and tells what the last -J was */
			for (k = 0, id = -1; k < GMT_N_UNIQUE && id == -1; k++)
				if (!strcmp (GMT_unique_option[k], str)) id = k;
			if (id < 0) Return;	/* No -J found */
			if (opt->arg && opt->arg[0]) {      /* Gave -J<code>[<args>] so we either use or update history and continue */
				str[1] = opt->arg[0];
				/* Remember this last -J<code> for later use as -J, but do not remember it when -Jz|Z */
				if (str[1] != 'Z' && str[1] != 'z' && remember) {
					gmt_M_str_free (GMT->init.history[id]);
					GMT->init.history[id] = strdup (&str[1]);
				}
				if (opt->arg[1]) update = true; /* Gave -J<code><args> so we want to update history and continue */
			}
			else {
				if (!GMT->init.history[id]) Return;
				str[1] = GMT->init.history[id][0];
			}
			/* Continue looking for -J<code> */
			for (k = id + 1, id = -1; k < GMT_N_UNIQUE && id == -1; k++)
				if (!strcmp (GMT_unique_option[k], str)) id = k;
			if (id < 0) Return;
		}
		else if (opt->option == 'B') {          /* -B is also special since there may be many of these, or just -B */
			if (B_replace) {                    /* Only -B is given and we want to use the history */
				if (B_replace == 2) continue;   /* Already done this */
				if (!GMT->init.history[B_id]) Return;
				opt2 = opt;                     /* Since we dont want to change the opt loop avove */
				B_next = opt->next;             /* Pointer to option following the -B option */
				gmt_M_str_free (opt2->arg);/* Free previous pointer to arg */
				if (gmt_strtok (GMT->init.history[B_id], B_delim, &pos, p))	/* Get the first argument */
					opt2->arg = strdup (p);         /* Update arg */
				while (gmt_strtok (GMT->init.history[B_id], B_delim, &pos, p)) {	/* Parse any additional |<component> statements */
					opt2->next = GMT_Make_Option (GMT->parent, 'B', p);	/* Create new struct */
					opt2->next->previous = opt2;
					opt2 = opt2->next;
				}
				opt2->next = B_next;            /* Hook back onto main option list */
				B_replace = 2;                  /* Flag to let us know we are done with -B */
			}
			else {	/* One of possibly several -B<arg> options; concatenate and separate by RS */
				if (B_string[0]) strcat (B_string, B_delim);	/* Add RS separator between args */
				strncat (B_string, opt->arg, GMT_LEN256-1);
			}
		}
		else {	/* Gave -R[<args>], -V[<args>] etc., so we either use or update the history and continue */
			for (k = 0, id = -1; k < GMT_N_UNIQUE && id == -1; k++)
				if (!strcmp (GMT_unique_option[k], str)) id = k;	/* Find entry in history array */
			if (id < 0) Return;                 /* Error: user gave shorthand option but there is no record in the history */
			if (opt->arg && opt->arg[0]) update = true;	/* Gave -R<args>, -V<args> etc. so we we want to update history and continue */
		}
		if (opt->option != 'B') {               /* Do -B separately again after the loop so skip it here */
			if (id < 0) Return;                 /* Error: user gave shorthand option but there is no record in the history */
			if (update) {                       /* Gave -J<code><args>, -R<args>, -V<args> etc. so we update history and continue */
				if (remember) {
					gmt_M_str_free (GMT->init.history[id]);
					GMT->init.history[id] = strdup (opt->arg);
				}
			}
			else {	/* Gave -J<code>, -R, -J etc. so we complete the option and continue */
				if (!GMT->init.history[id]) Return;
				gmt_M_str_free (opt->arg);   /* Free previous pointer to arg */
				opt->arg = strdup (GMT->init.history[id]);
			}
		}
	}

	if (B_string[0] && B_id >= 0) {	/* Got a concatenated string with one or more individual -B args, now separated by the RS character (ASCII 30) */
		gmt_M_str_free (GMT->init.history[B_id]);
		GMT->init.history[B_id] = strdup (B_string);
	}

	return (GMT_NOERROR);
}

/*----------------------------------------------------------|
 * Public functions that are part of the GMT API library    |
 *----------------------------------------------------------|
 */
#ifdef DEBUG
/*! . */
int GMT_List_Args (void *V_API, struct GMT_OPTION *head) {
	/* This function dumps the options to stderr for debug purposes.
	 * It is not meant to be part of the API but to assist developers
	 * during the debug phase of development.
	 */

	struct GMT_OPTION *opt = NULL;
	struct GMTAPI_CTRL *API = parse_get_api_ptr (V_API);

	if (head == NULL) return_error (API, GMT_OPTION_LIST_NULL);

	fprintf (stderr, "Options:");
	for (opt = head; opt; opt = opt->next) {
		if (!opt->option) continue;			/* Skip all empty options */
		if (opt != head) fprintf (stderr, " ");
		if (opt->option == GMT_OPT_SYNOPSIS)		/* Produce special - command for synopsis */
			fprintf (stderr, "-");
		else if (opt->option == GMT_OPT_INFILE)		/* Option for input filename [or number] */
			fprintf (stderr, "%s", opt->arg);
		else if (opt->arg && opt->arg[0])			/* Regular -?arg commandline argument */
			fprintf (stderr, "-%c%s", opt->option, opt->arg);
		else							/* Regular -? commandline argument */
			fprintf (stderr, "-%c", opt->option);

	}
	fprintf (stderr, "\n");

	return (GMT_OK);	/* No error encountered */
}
#endif

#define ASCII_GS	29	/* ASCII code for group separator (temporarily replacing tabs) */
#define ASCII_US	31	/* ASCII code for unit separator (temporarily replacing spaces in quoted text) */

/*! . */
struct GMT_OPTION *GMT_Create_Options (void *V_API, int n_args_in, const void *in) {
	/* This function will loop over the n_args_in supplied command line arguments (in) and
	 * returns a linked list of GMT_OPTION structures for each program option.
	 * These will in turn will be processed by the program-specific option parsers.
	 * What actually happens is controlled by n_args_in.  There are three cases:
	 * n_args_in < 0 : This means that in is already a linked list and we just return it.
	 * n_args_in == 0: in is a single text string with multiple options (e.g., "-R0/2/0/5 -Jx1 -O -K > file")
	 *		   and we must first break this command string into separate words.
	 * n_args_in > 0 : in is an array of text strings (e.g., argv[]).
	 *
	 * Note: 1. If argv[0] is the calling program name, make sure to pass argc-1, args+1 instead.
	 *	 2. in == NULL is allowed only for n_args_in <= 0 (an empty list of options).
	 */

	int error = GMT_OK;
	unsigned int arg, first_char, append = 0, n_args;
	char option, **args = NULL, **new_args = NULL, *pch = NULL, *this_arg = NULL, buffer[BUFSIZ] = {""};
	struct GMT_OPTION *head = NULL, *new_opt = NULL;
	struct GMT_CTRL *G = NULL;
	struct GMTAPI_CTRL *API = NULL;

	if (V_API == NULL) return_null (V_API, GMT_NOT_A_SESSION);		/* GMT_Create_Session has not been called */
	if (in == NULL && n_args_in > 1) return_null (V_API, GMT_ARGV_LIST_NULL);	/* Gave no argument pointer but said we had at least 1 */
	if (in == NULL) return (NULL);	/* Gave no argument pointer so a null struct is returned */
	if (n_args_in < 0) return ((struct GMT_OPTION *)in);	/* Already was to linked list */
	API = parse_get_api_ptr (V_API);	/* Convert API to a GMTAPI_CTRL pointer */
	G = API->GMT;	/* GMT control structure */
	if (n_args_in == 0) {	/* Check if a single command line, if so break into tokens */
		unsigned int pos = 0, new_n_args = 0, k;
		bool quoted;
		size_t n_alloc = GMT_SMALL_CHUNK;
		char p[GMT_BUFSIZ] = {""}, *txt_in = strdup (in);	/* Passed a single text string */
		new_args = gmt_M_memory (G, NULL, n_alloc, char *);
		/* txt_in can contain options that take multi-word text strings, e.g., -B+t"My title".  We avoid the problem of splitting
		 * these items by temporarily replacing spaces inside quoted strings with ASCII 31 US (Unit Separator), do the strtok on
		 * space, and then replace all ASCII 31 with space at the end (we do the same for tab using ASCII 29 GS (group separator) */
		for (k = 0, quoted = false; txt_in[k]; k++) {
			if (txt_in[k] == '\"') quoted = !quoted;	/* Initially false, becomes true at start of quote, then false when exit quote */
			else if (quoted && txt_in[k] == '\t') txt_in[k] = ASCII_GS;
			else if (quoted && txt_in[k] == ' ')  txt_in[k] = ASCII_US;
		}
		while ((gmt_strtok (txt_in, " ", &pos, p))) {	/* Break up string into separate words, and strip off double quotes */
			unsigned int i, o;
			for (k = 0; p[k]; k++) if (p[k] == ASCII_GS) p[k] = '\t'; else if (p[k] == ASCII_US) p[k] = ' ';	/* Replace spaces and tabs masked above */
			for (i = o = 0; p[i]; i++) if (p[i] != '\"') p[o++] = p[i];	/* Ignore double quotes */
			p[o] = '\0';
			new_args[new_n_args++] = strdup (p);
			if (new_n_args == n_alloc) {
				n_alloc += GMT_SMALL_CHUNK;
				new_args = gmt_M_memory (G, new_args, n_alloc, char *);
			}
		}
		for (k = 0; txt_in[k]; k++)	/* Restore input string to prestine condition */
			if (txt_in[k] == ASCII_GS) txt_in[k] = '\t'; else if (txt_in[k] == ASCII_US) txt_in[k] = ' ';	/* Replace spaces and tabs masked above */
		args = new_args;
		n_args = new_n_args;
		gmt_M_str_free (txt_in);
	}
	else {
		args = (char **)in;	/* Gave an argv[] argument */
		n_args = n_args_in;
	}
	if (args == NULL && n_args) return_null (API, GMT_ARGV_LIST_NULL);	/* Conflict between # of args and args being NULL */
	
	for (arg = 0; arg < n_args; arg++) {	/* Loop over all command arguments */

		if (!args[arg]) continue;	/* Skip any NULL arguments quietly */

		/* Note: The UNIX command line will never see redirections like >, >>, and < pass as arguments, so when we check for these
		 * below it is because command-strings passed from external APIs may contain things like '-Fap -O -K >> plot.ps' */
		
		if (args[arg][0] == '<' && !args[arg][1] && (arg+1) < n_args && args[arg+1][0] != '-')	/* string command with "< file" for input */
			first_char = 0, option = GMT_OPT_INFILE, arg++;
		else if (args[arg][0] == '>' && !args[arg][1] && (arg+1) < n_args && args[arg+1][0] != '-')	/* string command with "> file" for output */
			first_char = 0, option = GMT_OPT_OUTFILE, arg++;
		else if (args[arg][0] == '>' && args[arg][1] == '>' && args[arg][2] == '\0' && (arg+1) < n_args && args[arg+1][0] != '-')	/* string command with ">> file" for appended output */
			first_char = 0, option = GMT_OPT_OUTFILE, append = 1, arg++;
		else if (args[arg][0] == '+' && !args[arg][1] && n_args == 1)	/* extended synopsis + */
			first_char = 1, option = GMT_OPT_USAGE, G->common.synopsis.extended = true;
		else if (args[arg][0] == '-' && args[arg][1] == '+' && !args[arg][2] && n_args == 1)	/* extended synopsis + */
			first_char = 1, option = GMT_OPT_USAGE, G->common.synopsis.extended = true;
		else if (args[arg][0] != '-')	/* Probably a file (could also be a gmt/grdmath OPERATOR or number, to be handled later by GMT_Make_Option) */
			first_char = 0, option = GMT_OPT_INFILE;
		else if (!args[arg][1])	/* Found the special synopsis option "-" */
			first_char = 1, option = GMT_OPT_SYNOPSIS;
		else if (!strcmp(args[arg], "--help"))	/* Translate '--help' to '-?' */
			first_char = 6, option = GMT_OPT_USAGE;
		else if ((isdigit ((int)args[arg][1]) || args[arg][1] == '.') && !gmt_not_numeric (API->GMT, args[arg])) /* A negative number, most likely; convert to "file" for now */
			first_char = 0, option = GMT_OPT_INFILE;
		else {	/* Most likely found a regular option flag (e.g., -D45.0/3) */
			first_char = 2, option = args[arg][1];
			if (option == ')') option = GMT_OPT_OUTFILE, append = 1;	/* -)file is same as ">> file", i.e., append to existing file */
		}

		if (append) {	/* Must prepend ">" to the filename so we select append mode when opening the file later */
			/* First check that this file exists */
			if (access (&args[arg][first_char], F_OK)) {	/* File does not exist; revert to writing to new output file */
				GMT_Report (API, GMT_MSG_DEBUG, "GMT_Create_Options: File %s does not exist so append (>>) changed to output (>)\n", &args[arg][first_char]);
				this_arg = &args[arg][first_char];
			}
			else {
				sprintf (buffer, ">%s", &args[arg][first_char]);
				this_arg = buffer;
			}
			append = 0;
		}
		else
			this_arg = &args[arg][first_char];
		if ((new_opt = GMT_Make_Option (API, option, this_arg)) == NULL)
			return_null (API, error);	/* Create the new option structure given the args, or return the error */

		if (option == GMT_OPT_INFILE && ((pch = strstr(new_opt->arg, "+b")) != NULL) && !strstr(new_opt->arg, "=gd")) {
			/* Here we deal with the case that the filename has embedded a band request for gdalread, as in img.tif+b1
			   However, the issue is that for these cases the machinery is set only to parse the request in the
			   form of img.tif=gd+b1 so the trick is to insert the missing '=gd' in the filename and let go.
			   JL 29-November 2014
			*/
			char t[GMT_LEN256] = {""};
			pch[0] = '\0';
			strcpy(t, new_opt->arg);
			strcat(t, "=gd"); 
			pch[0] = '+';			/* Restore what we have erased 2 lines above */
			strcat(t, pch);
			gmt_M_str_free (new_opt->arg);	/* free it so that we can extend it */
			new_opt->arg = strdup(t);
		}

		head = GMT_Append_Option (API, new_opt, head);		/* Hook new option to the end of the list (or initiate list if head == NULL) */
	}
	if (n_args_in == 0) {	/* Free up temporary arg list */
		for (arg = 0; arg < n_args; arg++) gmt_M_str_free (new_args[arg]);
		gmt_M_free (G, new_args);
	}

	return (head);		/* We return the linked list */
}

/*! . */
int GMT_Destroy_Options (void *V_API, struct GMT_OPTION **head) {
	/* Delete the entire linked list of options, such as those created by GMT_Create_Options */

	struct GMT_OPTION *current = NULL, *to_delete = NULL;
	struct GMTAPI_CTRL *API = NULL;

	if (V_API == NULL) return_error (V_API, GMT_NOT_A_SESSION);	/* GMT_Create_Session has not been called */
	API = parse_get_api_ptr (V_API);	/* Cast to GMTAPI_CTRL pointer */

	current = *head;
	if (current && current->option < 0) {
		GMT_Report(API, GMT_MSG_NORMAL, "WARNING in GMT_Destroy_Options(): GMT_OPTION struct has junk. Returning before crash\n");
		*head = NULL;
		return (GMT_OK);	/* Should we return an error state instead? */
	}

	while (current) {	/* Start at head and loop over the list and delete the options, one by one. */
		to_delete = current;		/* The one we want to delete */
		current = current->next;	/* But first grab the pointer to the next item */
		gmt_M_str_free (to_delete->arg);	/* The option had a text argument allocated by strdup, so free it first */
		gmt_M_free (API->GMT, to_delete);		/* Then free the structure which was allocated by gmt_M_memory */
	}
	*head = NULL;		/* Reset head to NULL value since it no longer points to any allocated memory */
	return (GMT_OK);	/* No error encountered */
}

/*! . */
char **GMT_Create_Args (void *V_API, int *argc, struct GMT_OPTION *head) {
	/* This function creates a character array with the command line options that
	 * correspond to the linked options provided.  It is the inverse of GMT_Create_Options.
	 * The number of array strings is returned via *argc.
	 */

	char **txt = NULL, buffer[GMT_BUFSIZ] = {""};
	unsigned int arg = 0;
	struct GMT_OPTION *opt = NULL;
	struct GMT_CTRL *G = NULL;
	struct GMTAPI_CTRL *API = NULL;

	if (V_API == NULL) return_null (V_API, GMT_NOT_A_SESSION);	/* GMT_Create_Session has not been called */
	if (head == NULL)  return_null (V_API, GMT_OPTION_LIST_NULL);	/* No list of options was given */
	API = parse_get_api_ptr (V_API);	/* Cast void pointer to a GMTAPI_CTRL pointer */

	*argc = 0;	/* Start off with no arguments */
	for (opt = head; opt; opt = opt->next)	/* Loop over all options in the linked list */
		if (opt->option) (*argc)++;	/* Found non-empty option */
	if (*argc == 0) return NULL;		/* Found no options, so we are done */

	G = API->GMT;	/* GMT control structure */
	txt = gmt_M_memory (G, NULL, *argc, char *);	/* Allocate text arg array of given length */

	for (opt = head; opt; opt = opt->next) {	/* Loop over all options in the linked list */
		if (!opt->option) continue;			/* Skip all empty options */
		if (opt->option == GMT_OPT_SYNOPSIS)		/* Produce special - option for synopsis */
			sprintf (buffer, "-");
		else if (opt->option == GMT_OPT_INFILE)		/* Option for input filename [or numbers] */
			sprintf (buffer, "%s", opt->arg);
		else if (opt->arg && opt->arg[0])			/* Regular -?arg commandline option with argument for some ? */
			sprintf (buffer, "-%c%s", opt->option, opt->arg);
		else							/* Regular -? commandline argument without argument */
			sprintf (buffer, "-%c", opt->option);

		txt[arg] = gmt_M_memory (G, NULL, strlen (buffer)+1, char);	/* Get memory for this item */

		/* Copy over the buffer contents */
		strcpy (txt[arg], buffer);
		arg++;	/* One more option added */
	}
	/* OK, done processing all options */
	
	return (txt);	/* Pass back the char** array to the calling module */
}

/*! . */
int GMT_Destroy_Args (void *V_API, int argc, char **args[]) {
	/* Delete all text arguments, perhaps those created by GMT_Create_Args
	 * Note that a pointer to the args[] array is expected so that we can
	 * set it to NULL afterwards. */

	struct GMTAPI_CTRL *API = NULL;
	if (V_API == NULL) return_error (V_API, GMT_NOT_A_SESSION);		/* GMT_Create_Session has not been called */
	if (argc == 0 || !args) return_error (V_API, GMT_ARGV_LIST_NULL);	/* We were given no args to destroy, so there! */
	if (argc < 0) return_error (V_API, GMT_COUNTER_IS_NEGATIVE);		/* We were given a negative count! */
	API = parse_get_api_ptr (V_API);	/* Cast void pointer to a GMTAPI_CTRL pointer */
	/* Just deallocate the space taken by the list of arguments */
	while (argc--) gmt_M_free (API->GMT, (*args)[argc]);
	gmt_M_free (API->GMT, *args);	/* Free the array itself */
	return (GMT_OK);		/* No error encountered */
}

/*! . */
char * GMT_Create_Cmd (void *V_API, struct GMT_OPTION *head) {
	/* This function creates a single character string with the command line options that
	 * correspond to the linked options provided.
	 */

	char *txt = NULL, buffer[GMT_BUFSIZ] = {""};
	bool first = true;
	size_t length = 0, inc, n_alloc = GMT_BUFSIZ;
	struct GMT_OPTION *opt = NULL;
	struct GMT_CTRL *G = NULL;
	struct GMTAPI_CTRL *API = NULL;

	if (V_API == NULL) return_null (V_API, GMT_NOT_A_SESSION);	/* GMT_Create_Session has not been called */
	if (head == NULL) return_null (V_API, GMT_OPTION_LIST_NULL);	/* No list of options was given */
	API = parse_get_api_ptr (V_API);	/* Cast void pointer to a GMTAPI_CTRL pointer */

	G = API->GMT;	/* GMT control structure */
	txt = gmt_M_memory (G, NULL, n_alloc, char);

	for (opt = head; opt; opt = opt->next) {	/* Loop over all options in the linked list */
		if (!opt->option) continue;			/* Skip all empty options */
		if (opt->option == GMT_OPT_SYNOPSIS)		/* Produce special - option for synopsis */
			sprintf (buffer, "-");
		else if (opt->option == GMT_OPT_INFILE)		/* Option for input filename [or numbers] */
			sprintf (buffer, "%s", opt->arg);
		else if (opt->arg && opt->arg[0])			/* Regular -?arg commandline option with argument for some ? */
			sprintf (buffer, "-%c%s", opt->option, opt->arg);
		else							/* Regular -? commandline argument without argument */
			sprintf (buffer, "-%c", opt->option);

		inc = strlen (buffer);
		if (!first) inc++;	/* Count the space between args */
		if ((length + inc) >= n_alloc) {	/* Will need more memory */
			n_alloc <<= 1;
			txt = gmt_M_memory (G, txt, n_alloc, char);
		}
		if (!first) strcat (txt, " ");	/* Add space between args */
		strcat (txt, buffer);
		length += inc;
		first = false;
	}
	length++;	/* Need space for trailing \0 */
	/* OK, done processing all options */
	if (length == 1)	/* Found no options, so delete the string we allocated */
		gmt_M_free (G, txt);
	else if (length < n_alloc)	/* Trim back on the list to fit what we want */
		txt = gmt_M_memory (G, txt, length, char);

	return (txt);		/* Pass back the results to the calling module */
}

/*! Delete string created by GMT_Create_Cmd, pass its address */
int GMT_Destroy_Cmd (void *V_API, char **cmd) {

	struct GMTAPI_CTRL *API = NULL;
	if (V_API == NULL) return_error (V_API, GMT_NOT_A_SESSION);	/* GMT_Create_Session has not been called */
	if (*cmd == NULL) return_error (V_API, GMT_ARG_IS_NULL);	/* No command was given */
	API = parse_get_api_ptr (V_API);	/* Cast void pointer to a GMTAPI_CTRL pointer */
	gmt_M_free (API->GMT, *cmd);	/* Free the command string */
	return (GMT_OK);		/* No error encountered */
}

/*! Create an option structure given the option character and the optional argument arg */
struct GMT_OPTION *GMT_Make_Option (void *V_API, char option, const char *arg) {
	struct GMT_OPTION *new_opt = NULL;
	struct GMTAPI_CTRL *API = NULL;

	if (V_API == NULL) return_null (V_API, GMT_NOT_A_SESSION);	/* GMT_Create_Session has not been called */
	API = parse_get_api_ptr (V_API);	/* Cast void pointer to a GMTAPI_CTRL pointer */

	/* Here we have a program-specific option or a file name.  In either case we create a new option structure */

	new_opt = gmt_M_memory (API->GMT, NULL, 1, struct GMT_OPTION);	/* Allocate one option structure */

	new_opt->option = option;		/* Assign which option character was used */
	if (!arg)				/* If arg is a NULL pointer: */
		new_opt->arg = strdup ("");	/* Copy an empty string, such that new_opt->arg[0] = '\0', which avoids */
						/* segfaults later on since few functions check for NULL pointers  */
	else {					/* If arg is set to something (may be an empty string): */
		new_opt->arg = strdup (arg);	/* Allocate space for the argument and duplicate it in the option structure */
		gmt_chop (new_opt->arg);	/* Get rid of any trailing \n \r from cross-binary use in Cygwin/Windows */
	}

	return (new_opt);			/* Pass back the pointer to the allocated option structure */
}

/*! Search the list for the selected option and return the pointer to the item.  Only the first occurrence will be found. */
struct GMT_OPTION * GMT_Find_Option (void *V_API, char option, struct GMT_OPTION *head) {

	struct GMT_OPTION *current = NULL;

	if (V_API == NULL) return_null (V_API, GMT_NOT_A_SESSION);	/* GMT_Create_Session has not been called */
	if (head == NULL)  return_null (V_API, GMT_OPTION_LIST_NULL);	/* Hard to find something in a non-existent list */
	
	for (current = head; current && current->option != option; current = current->next);	/* Linearly search for the specified option */
	return (current);	/* NULL if not found */
}

/*! Replaces the argument of this option with new arg. */
int GMT_Update_Option (void *V_API, struct GMT_OPTION *opt, const char *arg) {

	if (V_API == NULL) return_error (V_API, GMT_NOT_A_SESSION);	/* GMT_Create_Session has not been called */
	if (opt == NULL) return_error (V_API, GMT_OPTION_IS_NULL);	/* We passed NULL as the option */
	if (arg == NULL) return_error (V_API, GMT_ARG_IS_NULL);		/* We passed NULL as the argument */
	gmt_M_str_free (opt->arg);
	opt->arg = strdup (arg);

	return (GMT_OK);	/* No error encountered */
}

/*! Replaces a marker character (?) in the option arg with the replacement argument in arg, except when in quotes. */
int GMT_Expand_Option (void *V_API, struct GMT_OPTION *opt, const char *arg) {
	char buffer[BUFSIZ] = {""};
	size_t in = 0, out = 0;
	size_t s_length; 
<<<<<<< HEAD
	bool quote = false;

	if (V_API == NULL) return_error (V_API, GMT_NOT_A_SESSION);	/* GMT_Create_Session has not been called */
	if (opt == NULL) return_error (V_API, GMT_OPTION_IS_NULL);	/* We passed NULL as the option */
	if (arg == NULL) return_error (V_API, GMT_ARG_IS_NULL);		/* We passed NULL as the argument */
	if ((strlen (arg) + strlen (opt->arg)) > BUFSIZ) return_error (V_API, GMT_DIM_TOO_LARGE);		/* Don't have room */
=======
	bool quote = false;	/* We are outside any quoted text */

	if (V_API == NULL) return_error (V_API, GMT_NOT_A_SESSION);	 /* GMT_Create_Session has not been called */
	if (opt == NULL) return_error (V_API, GMT_OPTION_IS_NULL);	 /* We passed NULL as the option */
	if (arg == NULL) return_error (V_API, GMT_ARG_IS_NULL);		 /* We passed NULL as the argument */
	if (opt->arg == NULL) return_error (V_API, GMT_ARG_IS_NULL); /* We passed NULL as the option argument */
	s_length = strlen (arg); 
	if ((s_length + strlen (opt->arg)) > BUFSIZ) return_error (V_API, GMT_DIM_TOO_LARGE);		/* Don't have room */
>>>>>>> 92b51dd9

	s_length = strlen(arg); 
	while (opt->arg[in]) {
		if (opt->arg[in] == '\"') quote = !quote;
		if (opt->arg[in] == '?' && !quote) {	/* Found an unquoted questionmark */
			strcat (&buffer[out], arg);	/* Insert the given arg instead */
			out += s_length;		/* Adjust next output location */
		}
		else	/* Regular text, copy one-by-one */
			buffer[out++] = opt->arg[in];
		in++;
	}
	gmt_M_str_free (opt->arg);
	opt->arg = strdup (buffer);
	return (GMT_NOERROR);
}

/*! Append this entry to the end of the linked list */
struct GMT_OPTION *GMT_Append_Option (void *V_API, struct GMT_OPTION *new_opt, struct GMT_OPTION *head) {
	struct GMT_OPTION *current = NULL;

	if (V_API == NULL) return_null (V_API, GMT_NOT_A_SESSION);	/* GMT_Create_Session has not been called */
	if (!new_opt) return_null (V_API, GMT_OPTION_IS_NULL);		/* No option was passed */
	if (!new_opt->arg) return_null (V_API, GMT_ARG_IS_NULL);	/* Option argument must not be null pointer */

	if (head == NULL) return (new_opt);				/* No list yet, let new_opt become the start of the list */

	/* Here the list already existed with head != NULL */

	if (new_opt->option == GMT_OPT_OUTFILE) {	/* Only allow one output file on command line */
		/* Search for existing output option */
		for (current = head; current->next && current->option != GMT_OPT_OUTFILE; current = current->next);
		if (current->option == GMT_OPT_OUTFILE) return_null (V_API, GMT_ONLY_ONE_ALLOWED);	/* Cannot have > 1 output file */
		/* Here current is at end so no need to loop again */
	}
	else {	/* Not an output file name so just go to end of list */
		for (current = head; current->next; current = current->next);			/* Go to end of list */
	}
	/* Append new_opt to end the list */
	current->next = new_opt;
	new_opt->previous = current;

	return (head);		/* Return head of list */
}

/*! . */
int GMT_Delete_Option (void *V_API, struct GMT_OPTION *current) {
	/* Remove the specified entry from the linked list.  It is assumed that current
	 * points to the correct option in the linked list. */
	struct GMTAPI_CTRL *API = NULL;

	if (V_API == NULL) return_error (V_API, GMT_NOT_A_SESSION);	/* GMT_Create_Session has not been called */
	if (!current) return_error (V_API, GMT_OPTION_IS_NULL);		/* No option was passed */
	API = parse_get_api_ptr (V_API);	/* Cast void pointer to a GMTAPI_CTRL pointer */

	/* Remove the current option and bypass via the enx/prev pointers in the linked list */
	if (current->previous) current->previous->next = current->next;
	if (current->next) current->next->previous = current->previous;
	gmt_M_str_free (current->arg);	/* Option arguments were created by strdup, so we must use free */
	gmt_M_free (API->GMT, current);		/* Option structure was created by gmt_M_memory, hence gmt_M_free */

	return (GMT_OK);	/* No error encountered */
}

/*! . */
int GMT_Parse_Common (void *V_API, const char *given_options, struct GMT_OPTION *options) {
	/* GMT_Parse_Common parses the option list for a program and detects the GMT common options.
	 * These are processed in the order required by GMT regardless of order given.
	 * The settings will override values set previously by other commands.
	 * It ignores filenames and only return errors if GMT common options are misused.
	 * Note: GMT_CRITICAL_OPT_ORDER is defined in gmt_common.h
	 */

	struct GMT_OPTION *opt = NULL;
	char list[2] = {0, 0}, critical_opt_order[] = GMT_CRITICAL_OPT_ORDER;
	unsigned int i, n_errors;
	struct GMTAPI_CTRL *API = NULL;
	const unsigned int s_length = (unsigned int)strlen(critical_opt_order); 

	if (V_API == NULL) return_error (V_API, GMT_NOT_A_SESSION);	/* GMT_Create_Session has not been called */

	/* Check if there are short-hand commands present (e.g., -J with no arguments); if so complete these to full options
	 * by consulting the current GMT history machinery.  If not possible then we have an error to report */

	API = parse_get_api_ptr (V_API);	/* Cast void pointer to a GMTAPI_CTRL pointer */
	if (parse_complete_options (API->GMT, options)) return_error (API, GMT_OPTION_HISTORY_ERROR);	/* Replace shorthand failed */

	if (API->GMT->common.B.mode == 0) API->GMT->common.B.mode = parse_check_b_options (API->GMT, options);	/* Determine the syntax of the -B option(s) */

	n_errors = parse_check_extended_R (API->GMT, options);	/* Possibly parse -I if required by -R */
	
	/* First parse the common options in the order they appear in GMT_CRITICAL_OPT_ORDER */
	for (i = 0; i < s_length; i++) {	/* These are the GMT options that must be parsed in this particular order, if present */
		if (strchr (given_options, critical_opt_order[i]) == NULL) continue;	/* Not a selected option */
		list[0] = critical_opt_order[i];	/* Just look for this particular option in the linked opt list */
		for (opt = options; opt; opt = opt->next) {
			if (opt->option != list[0]) continue;
			n_errors += gmt_parse_common_options (API->GMT, list, opt->option, opt->arg);
		}
	}

	/* Now any critical option given has been parsed.  Next we parse anything NOT a critical GMT option */
	for (i = 0; given_options[i]; i++) {	/* Loop over all options given */
		if (strchr (critical_opt_order, given_options[i])) continue;	/* Skip critical option */
		list[0] = given_options[i];	/* Just look for this particular option */
		for (opt = options; opt; opt = opt->next) {
			n_errors += gmt_parse_common_options (API->GMT, list, opt->option, opt->arg);
			if (opt->option != list[0]) continue;
		}
	}

	/* Update [read-only] pointer to the current option list */
	API->GMT->current.options = options;
	if (n_errors) return_error (API, GMT_PARSE_ERROR);	/* One or more options failed to parse */
	if (gmt_M_is_geographic (API->GMT, GMT_IN)) API->GMT->current.io.warn_geo_as_cartesion = false;	/* Don't need this warning */
	
	return (GMT_OK);
}<|MERGE_RESOLUTION|>--- conflicted
+++ resolved
@@ -729,14 +729,6 @@
 	char buffer[BUFSIZ] = {""};
 	size_t in = 0, out = 0;
 	size_t s_length; 
-<<<<<<< HEAD
-	bool quote = false;
-
-	if (V_API == NULL) return_error (V_API, GMT_NOT_A_SESSION);	/* GMT_Create_Session has not been called */
-	if (opt == NULL) return_error (V_API, GMT_OPTION_IS_NULL);	/* We passed NULL as the option */
-	if (arg == NULL) return_error (V_API, GMT_ARG_IS_NULL);		/* We passed NULL as the argument */
-	if ((strlen (arg) + strlen (opt->arg)) > BUFSIZ) return_error (V_API, GMT_DIM_TOO_LARGE);		/* Don't have room */
-=======
 	bool quote = false;	/* We are outside any quoted text */
 
 	if (V_API == NULL) return_error (V_API, GMT_NOT_A_SESSION);	 /* GMT_Create_Session has not been called */
@@ -745,7 +737,6 @@
 	if (opt->arg == NULL) return_error (V_API, GMT_ARG_IS_NULL); /* We passed NULL as the option argument */
 	s_length = strlen (arg); 
 	if ((s_length + strlen (opt->arg)) > BUFSIZ) return_error (V_API, GMT_DIM_TOO_LARGE);		/* Don't have room */
->>>>>>> 92b51dd9
 
 	s_length = strlen(arg); 
 	while (opt->arg[in]) {
