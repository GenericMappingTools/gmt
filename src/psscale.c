--- conflicted
+++ resolved
@@ -379,11 +379,7 @@
 				break;
 			case 'M':
 				n_errors += gmt_M_repeated_module_option (API, Ctrl->M.active);
-<<<<<<< HEAD
-				Ctrl->M.active = true;
 				n_errors += gmt_get_no_argument (GMT, opt->arg, opt->option, 0);
-=======
->>>>>>> 953eafd8
 				break;
 			case 'N':
 				n_errors += gmt_M_repeated_module_option (API, Ctrl->N.active);
@@ -397,11 +393,7 @@
 				break;
 			case 'Q':
 				n_errors += gmt_M_repeated_module_option (API, Ctrl->Q.active);
-<<<<<<< HEAD
-				Ctrl->Q.active = true;
 				n_errors += gmt_get_no_argument (GMT, opt->arg, opt->option, 0);
-=======
->>>>>>> 953eafd8
 				break;
 			case 'S':
 				n_errors += gmt_M_repeated_module_option (API, Ctrl->S.active);
@@ -456,26 +448,13 @@
 				else
 					n_errors += gmt_default_option_error (GMT, opt);
 				break;
-<<<<<<< HEAD
 			case 'Z':
 				n_errors += gmt_M_repeated_module_option (API, Ctrl->Z.active);
-				Ctrl->Z.active = true;
 				n_errors += gmt_get_required_file (GMT, opt->arg, opt->option, 0, GMT_IS_DATASET, GMT_IN, GMT_FILE_REMOTE, &(Ctrl->Z.file));
 				break;
 			case 'W':	/* Dump out interpolated colors for debugging */
 				n_errors += gmt_M_repeated_module_option (API, Ctrl->W.active);
-				Ctrl->W.active = true;
 				n_errors += gmt_get_required_double (GMT, opt->arg, opt->option, 0, &Ctrl->W.scale);
-=======
-			case 'W':	/* Dump out interpolated colors for debugging */
-				n_errors += gmt_M_repeated_module_option (API, Ctrl->W.active);
-				Ctrl->W.scale = atof (opt->arg);
->>>>>>> 953eafd8
-				break;
-			case 'Z':
-				n_errors += gmt_M_repeated_module_option (API, Ctrl->Z.active);
-				Ctrl->Z.file = strdup (opt->arg);
-				break;
 #ifdef DEBUG
 			case 'd':	/* Dump out interpolated colors for debugging */
 				dump = true;
