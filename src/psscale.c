--- conflicted
+++ resolved
@@ -1302,7 +1302,6 @@
 		double_swap (GMT->current.proj.z_project.xmin, GMT->current.proj.z_project.ymin);
 		double_swap (GMT->current.proj.z_project.xmax, GMT->current.proj.z_project.ymax);
 	}
-<<<<<<< HEAD
 	/* We must do any origin translation manually in psscale */
 	/* Change anchor point from what we got to be the lower left point on the bar */
 	GMT_Report (GMT->parent, GMT_MSG_DEBUG, "Before justify = %d, Bar anchor x = %g y = %g\n", Ctrl->D.justify, Ctrl->D.anchor->x, Ctrl->D.anchor->y);
@@ -1314,13 +1313,8 @@
 	Ctrl->D.anchor->y -= ((Ctrl->D.justify/4)-1) * Ctrl->D.dy;
 	GMT_Report (GMT->parent, GMT_MSG_DEBUG, "After shifts, Bar anchor x = %g y = %g\n", Ctrl->D.anchor->x, Ctrl->D.anchor->y);
 	PSL_setorigin (PSL, Ctrl->D.anchor->x, Ctrl->D.anchor->y, 0.0, PSL_FWD);
-	
-	gmt_draw_colorbar (GMT, PSL, P, Ctrl->D.length, Ctrl->D.width, z_width, Ctrl->N.dpi, Ctrl->N.mode, Ctrl->A.mode, 
-=======
-	PSL_setorigin (PSL, Ctrl->D.x, Ctrl->D.y, 0.0, PSL_FWD);
 
 	gmt_draw_colorbar (GMT, PSL, P, Ctrl->D.length, Ctrl->D.width, z_width, Ctrl->N.dpi, Ctrl->N.mode, Ctrl->A.mode,
->>>>>>> f0945080
 		GMT->current.map.frame.draw, Ctrl->L.active, Ctrl->D.horizontal, Ctrl->Q.active, Ctrl->I.active,
 		max_intens, Ctrl->S.active, Ctrl->E.mode, Ctrl->E.length, Ctrl->E.text, Ctrl->L.spacing,
 		Ctrl->L.interval, Ctrl->M.active, Ctrl->T);
