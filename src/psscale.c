/*--------------------------------------------------------------------
 *
 *	Copyright (c) 1991-2023 by the GMT Team (https://www.generic-mapping-tools.org/team.html)
 *	See LICENSE.TXT file for copying and redistribution conditions.
 *
 *	This program is free software; you can redistribute it and/or modify
 *	it under the terms of the GNU Lesser General Public License as published by
 *	the Free Software Foundation; version 3 or any later version.
 *
 *	This program is distributed in the hope that it will be useful,
 *	but WITHOUT ANY WARRANTY; without even the implied warranty of
 *	MERCHANTABILITY or FITNESS FOR A PARTICULAR PURPOSE.  See the
 *	GNU Lesser General Public License for more details.
 *
 *	Contact info: www.generic-mapping-tools.org
 *--------------------------------------------------------------------*/
/*
 * Author:	Paul Wessel
 * Date:	1-JAN-2010
 * Version:	6 API
 *
 * Brief synopsis: psscale draws a grayscale or color bar either vertically
 * or horizontally, optionally with illumination.
 *
 */

#include "gmt_dev.h"
#include "longopt/psscale_inc.h"

#define THIS_MODULE_CLASSIC_NAME	"psscale"
#define THIS_MODULE_MODERN_NAME	"colorbar"
#define THIS_MODULE_LIB		"core"
#define THIS_MODULE_PURPOSE	"Plot gray scale or color scale bar"
#define THIS_MODULE_KEYS	"CC{,>X},ZD("
#define THIS_MODULE_NEEDS	"jr"
#define THIS_MODULE_OPTIONS "->BJKOPRUVXYptxyf" GMT_OPT("c")

EXTERN_MSC double gmtlib_get_map_interval (struct GMT_CTRL *GMT, unsigned int type, struct GMT_PLOT_AXIS_ITEM *T);

#define H_BORDER 16	/* 16p horizontal border space for -T [not used] */
#define V_BORDER 8	/* 8p vertical border space for -T [not used] */

#define PSSCALE_L_SCALE	80	/* Set scale length to 80% of map side length under auto-setting */
#define PSSCALE_W_SCALE	4	/* Set scale width to 4% of scale length under auto-setting */
#define PSSCALE_CYCLE_DIM 0.45	/* Cyclic symbol radius is 0.45 of width */
#define PSSCALE_GAP_PERCENT 15	/* Percentage of bar length set aside for gaps for categorical CPTs */
#define N_FAVOR_IMAGE	1
#define N_FAVOR_POLY	2

#ifdef DEBUG
static bool dump = false;
static double dump_int_val;
#endif

enum psscale_shift {
	PSSCALE_FLIP_ANNOT = 1,
	PSSCALE_FLIP_LABEL = 2,
	PSSCALE_FLIP_UNIT  = 4,
	PSSCALE_FLIP_VERT  = 8};

enum psscale_noB {
	PSSCALE_ANNOT_NUMERICAL = 0,
	PSSCALE_ANNOT_CUSTOM    = 1,
	PSSCALE_ANNOT_ANGLED    = 2};

/* Control structure for psscale */

struct PSSCALE_CTRL {
	struct PSSCALE_C {	/* -C<cpt> */
		bool active;
		char *file;
	} C;
	struct PSSCALE_D {	/* -D[g|j|n|x]<refpoint>+w<length>/<width>[+m<move>][+h][+j<justify>][+o<dx>[/<dy>]]+e[b|f][<length>][+n[<text>]][+r] */
		bool active;
		bool horizontal;
		bool move;
		bool reverse;
		struct GMT_REFPOINT *refpoint;
		int justify;
		unsigned int mmode;
		double dim[2];
		double off[2];
		double scl[2];	/* Scales related to plot length */
		bool extend;
		unsigned int emode;
		double elength;
		char *etext;
		char *opt;
	} D;
	struct PSSCALE_F {	/* -F[+c<clearance>][+g<fill>][+i[<off>/][<pen>]][+p[<pen>]][+r[<radius>]][+s[<dx>/<dy>/][<shade>]][+d] */
		bool active;
		struct GMT_MAP_PANEL *panel;
	} F;
	struct PSSCALE_G {	/* -Glow/high for input CPT truncation */
		bool active;
		double z_low, z_high;
	} G;
	struct PSSCALE_I {	/* -I[<intens>|<min_i>/<max_i>] */
		bool active;
		double min, max;
	} I;
	struct PSSCALE_M {	/* -M */
		bool active;
	} M;
	struct PSSCALE_N {	/* -N<dpi>|p */
		bool active;
		unsigned int mode;
		double dpi;
	} N;
	struct PSSCALE_L {	/* -L[i][<gap>] */
		bool active;
		bool interval;
		double spacing;
	} L;
	struct PSSCALE_Q {	/* -Q */
		bool active;
	} Q;
	struct PSSCALE_S {	/* -S[+c|n][+s][+a<angle>][+r][+x<label>][+y<unit>] */
		bool active;
		bool skip;
		bool range;
		double angle;
		unsigned int mode;
		char unit[GMT_LEN256], label[GMT_LEN256];
	} S;
	struct PSSCALE_W {	/* -W<scale> */
		bool active;
		double scale;
	} W;
	struct PSSCALE_Z {	/* -Z<zfile> */
		bool active;
		char *file;
	} Z;
};

static void *New_Ctrl (struct GMT_CTRL *GMT) {	/* Allocate and initialize a new control structure */
	struct PSSCALE_CTRL *C;

	C = gmt_M_memory (GMT, NULL, 1, struct PSSCALE_CTRL);

	/* Initialize values whose defaults are not 0/false/NULL */
	C->D.opt = strdup ("JBC");
	C->D.scl[GMT_X] = PSSCALE_L_SCALE * 0.01;	/* Default for unspecified bar length is 80% of map side */
	C->D.scl[GMT_Y] = PSSCALE_W_SCALE * 0.01;	/* Default for unspecified bar width is 4% of map side */
	C->G.z_low = C->G.z_high = GMT->session.d_NaN;	/* No truncation */
	C->N.dpi = 600.0;
	C->I.min = -1.0;
	C->I.max = +1.0;
	C->L.spacing = -1.0;
	return (C);
}

static void Free_Ctrl (struct GMT_CTRL *GMT, struct PSSCALE_CTRL *C) {	/* Deallocate control structure */
	if (!C) return;
	gmt_M_str_free (C->C.file);
	gmt_free_refpoint (GMT, &C->D.refpoint);
	gmt_M_str_free (C->D.etext);
	gmt_M_str_free (C->D.opt);
	gmt_M_free (GMT, C->F.panel);
	gmt_M_str_free (C->Z.file);
	gmt_M_free (GMT, C);
}

static int usage (struct GMTAPI_CTRL *API, int level) {
	/* This displays the psscale synopsis and optionally full usage information */

	const char *name = gmt_show_name_and_purpose (API, THIS_MODULE_LIB, THIS_MODULE_CLASSIC_NAME, THIS_MODULE_PURPOSE);
	if (level == GMT_MODULE_PURPOSE) return (GMT_NOERROR);
	GMT_Usage (API, 0, "usage: %s [%s] [-C<cpt>] [-D%s[+w<length>[/<width>]][+e[b|f][<length>]][+h|v][+j<justify>][+ma|c|l|u][+n[<txt>]]%s[+r]] "
		"[-F%s] [-G<zlo>/<zhi>] [-I[<max_intens>|<low_i>/<high_i>]] [%s] %s[-L[i][<gap>]] [-M] [-N[p|<dpi>]] %s%s[-Q] [%s] "
		"[-S[+a<angle>][+c|n][+r][+s][+x<label>][+y<unit>]] [%s] [%s] [-W<scale>] [%s] [%s] [-Z<widthfile>] %s[%s] [%s] [%s]\n",
			name, GMT_B_OPT, GMT_XYANCHOR, GMT_OFFSET, GMT_PANEL, GMT_J_OPT, API->K_OPT, API->O_OPT, API->P_OPT, GMT_Rgeoz_OPT,
			GMT_U_OPT, GMT_V_OPT, GMT_X_OPT, GMT_Y_OPT, API->c_OPT, GMT_p_OPT, GMT_t_OPT, GMT_PAR_OPT);

	if (level == GMT_SYNOPSIS) return (GMT_MODULE_SYNOPSIS);

	GMT_Message (API, GMT_TIME_NONE, "  OPTIONAL ARGUMENTS:\n");
	GMT_Option (API, "B-");
	GMT_Usage (API, -2, "Note: Use y-label to set unit label. If no annotation interval is set it is taken from the CPT.");
	GMT_Usage (API, 1, "\n-C<cpt>");
	GMT_Usage (API, -2, "Color palette file. If not set, standard input is read. "
		"By default, all color changes are annotated (but see -B).  To annotate a subset, add an extra column "
		"to the CPT with a L, U, or B to annotate Lower, Upper, or Both color segment boundaries. "
		"If a categorical CPT is given then -Li is set automatically.");
	GMT_Usage (API, 1, "\n-D%s[+w<length>[/<width>]][+e[b|f][<length>]][+h|v][+j<justify>][+m[a|c|l|u]][+n[<txt>]]%s[+r]]", GMT_XYANCHOR, GMT_OFFSET);
	GMT_Usage (API, -2, "Specify position and dimensions of the scale bar [JBC]. ");
	gmt_refpoint_syntax (API->GMT, "D", NULL, GMT_ANCHOR_COLORBAR, 3);
	//gmt_refpoint_syntax (API->GMT, "  ", "  Specify position and dimensions of the scale bar [JBC].", GMT_ANCHOR_COLORBAR, 1);
	GMT_Usage (API, -2, "For -DJ|j w/TC|BC|ML|MR the values for +w (85%% of map width), +h|v,+j,+o,+m have defaults. "
		"You can override any of these settings with these explicit modifiers:");
	GMT_Usage (API, 3, "+h Select a horizontal scale.");
	GMT_Usage (API, 3, "+r Reverse the positive direction along the scale bar.");
	GMT_Usage (API, 3, "+v Select a vertical scale [Default].");
	GMT_Usage (API, 3, "+w Append <length>[/<width>] for the bar dimensions [Default width is %d%% of <length> whose default is %d%% of map dimension]. "
		"If either <length> or <width> has unit %% then those percentages are used instead.", PSSCALE_W_SCALE, PSSCALE_L_SCALE);
	GMT_Usage (API, -2, "You may also further adjust the appearance of the bar:");
	GMT_Usage (API, 3, "+e Add sidebar triangles for back- and foreground colors. "
		"Specify b(ackground) or f(oreground) to get one only [Default is both]. "
		"Optionally, append triangle height [Default is half the barwidth].");
	GMT_Usage (API, 3, "+m Move selected annotations/labels/units on opposite side of colorscale. "
		"Append any of a, l, or u to move the annotations, labels, or unit, respectively. "
		"Append c to plot vertical labels as column text.");
	GMT_Usage (API, 3, "+n Draw rectangle with NaN color and label with <txt> [NaN].");
	gmt_mappanel_syntax (API->GMT, 'F', "Specify a rectangular panel behind the scale.", 3);
	GMT_Usage (API, 1, "\n-G<zlo>/<zhi>");
	GMT_Usage (API, -2, "Truncate incoming CPT to be limited to the z-range <zlo>/<zhi>. "
		"To accept one of the incoming limits, set that limit to NaN.");
	GMT_Usage (API, 1, "\n-I[<max_intens>|<low_i>/<high_i>]");
	GMT_Usage (API, -2, "Add illumination for +-<max_intens> or <low_i> to <high_i> [-1.0/1.0]. "
		"Alternatively, specify <lower>/<upper> intensity values.");
	GMT_Option (API, "J-Z,K");
	GMT_Usage (API, 1, "\n-L[i][<gap>]");
	GMT_Usage (API, -2, "Select equal-sized color rectangles. The -B option cannot be used. "
		"Append i to annotate the interval range instead of lower/upper. "
		"If <gap> is appended, we separate each rectangle by <gap> units and center each "
		"lower (z0) annotation on the rectangle.  Ignored if not a discrete CPT. "
		"If -I is used then each rectangle will have the illuminated constant color. "
		"Note: If the CPT is categorical and -L not set we default to -L with gaps making up %d%% of the bar width.", PSSCALE_GAP_PERCENT);
	GMT_Usage (API, 1, "\n-M");
	GMT_Usage (API, -2, "Force monochrome colorbar using the YIQ transformation.");
	GMT_Usage (API, 1, "\n-N[p|<dpi>]");
	GMT_Usage (API, -2, "Control how color-scale is represented by PostScript: "
		"Append p to indicate a preference for using polygons, if possible; "
		"otherwise it indicates a preference for using colorimage, if possible. "
		"Default uses the method that produces the simplest PostScript code. "
		"Append preferred dots-per-inch for rasterization when colorimage is used [600].");
	GMT_Option (API, "O,P");
	GMT_Usage (API, 1, "\n-Q");
	GMT_Usage (API, -2, "Plot colorbar using logarithmic scale and annotate powers of 10 [Default is linear].");
	GMT_Option (API, "R");
	GMT_Usage (API, 1, "\n-S[+a<angle>][+c|n][+s][+x<label>][+y<unit>]");
	GMT_Usage (API, -2, "Control annotation and gridlines when -B cannot be used:");
	GMT_Usage (API, 3, "+a Place annotations at an angle [no slanting].");
	GMT_Usage (API, 3, "+c Use any custom labels in the CPT for annotations, if available.");
	GMT_Usage (API, 3, "+n Use numerical values for annotations [Default].");
	GMT_Usage (API, 3, "+r Only annotate lower and upper CPT bounds [Default annotates all enabled CPT boundaries].");
	GMT_Usage (API, 3, "+s Skip drawing gridlines between different color sections [Default draws lines].");
	GMT_Usage (API, 3, "+x Set a colorbar label [No label].");
	GMT_Usage (API, 3, "+y Set a colorbar unit [No unit].");
	GMT_Option (API, "U,V");
	GMT_Usage (API, 1, "\n-W<scale>");
	GMT_Usage (API, -2, "Multiply all z-values in the CPT by <scale> [no change].");
	GMT_Option (API, "X");
	GMT_Usage (API, 1, "\n-Z<widthfile>");
	GMT_Usage (API, -2, "Give file with colorbar-widths (relative or absolute) per color entry "
		"[Default (no -Z) computes widths via their fractions of the full data range]. "
		"Note: If the sum of widths differs from bar length then the widths are scaled to match it.");
	GMT_Option (API, "c,p");
	if (gmt_M_showusage (API)) GMT_Usage (API, -2, "(Requires -R and -J for proper functioning).");
	GMT_Option (API, "t,.");

	return (GMT_MODULE_USAGE);
}

static int parse (struct GMT_CTRL *GMT, struct PSSCALE_CTRL *Ctrl, struct GMT_OPTION *options) {
	/* This parses the options provided to psscale and sets parameters in Ctrl.
	 * Note Ctrl has already been initialized and non-zero default values set.
	 * Any GMT common options will override values set previously by other commands.
	 * It also replaces any file names specified as input or output with the data ID
	 * returned when registering these sources/destinations with the API.
	 */

	unsigned int n_errors = 0, n_files = 0;
	int n, j;
	bool auto_m = false;
	char string[GMT_LEN256] = {""}, txt_a[GMT_LEN256] = {""}, txt_b[GMT_LEN256] = {""}, *c = NULL;
	char txt_c[GMT_LEN256] = {""}, txt_d[GMT_LEN256] = {""}, txt_e[GMT_LEN256] = {""};
	struct GMT_OPTION *opt = NULL;
	struct GMTAPI_CTRL *API = GMT->parent;

	for (opt = options; opt; opt = opt->next) {	/* Process all the options given */

		switch (opt->option) {

			case '<':	/* Input files (should be 0) */
				n_files++;
				break;

			/* Processes program-specific parameters */

			case 'A':
				GMT_Report (API, GMT_MSG_COMPAT, "-A option is deprecated; use -D modifier +m instead.\n");
				Ctrl->D.move = true;
				if (!opt->arg[0]) Ctrl->D.mmode = (PSSCALE_FLIP_ANNOT+PSSCALE_FLIP_LABEL);	/* Default is +mal */
				for (j = 0; opt->arg[j]; j++) {
					switch (opt->arg[j]) {
						case 'a': Ctrl->D.mmode |= PSSCALE_FLIP_ANNOT; break;
						case 'l': Ctrl->D.mmode |= PSSCALE_FLIP_LABEL; break;
						case 'c': Ctrl->D.mmode |= PSSCALE_FLIP_VERT;  break;
						case 'u': Ctrl->D.mmode |= PSSCALE_FLIP_UNIT;  break;
					}
				}
				break;
			case 'C':
				n_errors += gmt_M_repeated_module_option (API, Ctrl->C.active);
				gmt_M_str_free (Ctrl->C.file);
				if (opt->arg[0]) Ctrl->C.file = strdup (opt->arg);
				break;
			case 'D':
				n_errors += gmt_M_repeated_module_option (API, Ctrl->D.active);
				if (opt->arg[0] == '+' && (gmt_found_modifier (GMT, opt->arg, "en")) && strstr (opt->arg, "w") == NULL) {
					/* Only want +e or +n to be added to defaults */
					sprintf (string, "%s%s", Ctrl->D.opt, opt->arg);
					gmt_M_str_free (Ctrl->D.opt);
					Ctrl->D.opt = strdup (string);
				}
				else if (opt->arg[0]) {
					gmt_M_str_free (Ctrl->D.opt);
					Ctrl->D.opt = strdup (opt->arg);
				}
				break;
			case 'E':
				if (gmt_M_compat_check (GMT, 5)) {
					GMT_Report (API, GMT_MSG_COMPAT, "The -E option is deprecated but is accepted.\n");
					GMT_Report (API, GMT_MSG_COMPAT, "For the current -D syntax you should use -D modifier +e instead.\n");
					GMT_Report (API, GMT_MSG_COMPAT, "Note you cannot mix new-style modifiers (+e) with the old-style -D option.\n");
					Ctrl->D.extend = true;
					if ((c = strchr (opt->arg, 'n')) != NULL) {	/* Got +n[<text>] */
						c--;	*c = 0; c += 2;
						Ctrl->D.etext = (*c) ? strdup (c) : strdup ("NaN");
						Ctrl->D.emode = 4;
						c -= 2;
					}
					j = 0;
					if (opt->arg[0] == 'b') {
						Ctrl->D.emode |= 1;
						j = 1;
					}
					else if (opt->arg[j] == 'f') {
						Ctrl->D.emode |= 2;
						j = 1;
					}
					if (opt->arg[j] == 'b') {
						Ctrl->D.emode |= 1;
						j++;
					}
					else if (opt->arg[j] == 'f') {
						Ctrl->D.emode |= 2;
						j++;
					}
					if (j == 0) Ctrl->D.emode |= 3;	/* No b|f added */
					if (opt->arg[j]) Ctrl->D.elength = gmt_M_to_inch (GMT, &opt->arg[j]);
					if (c) *c = '+';	/* Put back the + sign */
				}
				else
					n_errors += gmt_default_option_error (GMT, opt);
				break;
			case 'F':
				n_errors += gmt_M_repeated_module_option (API, Ctrl->F.active);
				if (gmt_getpanel (GMT, opt->option, opt->arg, &(Ctrl->F.panel))) {
					gmt_mappanel_syntax (GMT, 'F', "Specify a rectangular panel behind the scale", 3);
					n_errors++;
				}
				break;
			case 'G':	/* truncate incoming CPT */
				n_errors += gmt_M_repeated_module_option (API, Ctrl->G.active);
				j = sscanf (opt->arg, "%[^/]/%s", txt_a, txt_b);
				n_errors += gmt_M_check_condition (GMT, j < 2, "Option -G: Must specify z_low/z_high\n");
				if (!(txt_a[0] == 'N' || txt_a[0] == 'n') || !strcmp (txt_a, "-")) Ctrl->G.z_low = atof (txt_a);
				if (!(txt_b[0] == 'N' || txt_b[0] == 'n') || !strcmp (txt_b, "-")) Ctrl->G.z_high = atof (txt_b);
				n_errors += gmt_M_check_condition (GMT, gmt_M_is_dnan (Ctrl->G.z_low) && gmt_M_is_dnan (Ctrl->G.z_high), "Option -G: Both of zlo/zhi cannot be NaN\n");
				break;
			case 'I':
				n_errors += gmt_M_repeated_module_option (API, Ctrl->I.active);
				if (opt->arg[0]) {
					j = sscanf (opt->arg, "%[^/]/%s", txt_a, txt_b);
					if (j == 1) {
						Ctrl->I.max = atof (txt_a);
						Ctrl->I.min = -Ctrl->I.max;
					}
					else {
						Ctrl->I.min = atof (txt_a);
						Ctrl->I.max = atof (txt_b);
					}
				}
				break;
			case 'L':
				n_errors += gmt_M_repeated_module_option (API, Ctrl->L.active);
				j = 0;
				if (opt->arg[0] == 'i') Ctrl->L.interval = true, j = 1;
				if (opt->arg[j]) Ctrl->L.spacing = gmt_M_to_inch (GMT, &opt->arg[j]);
				if (c) c[0] = '+';	/* Restore option string */
				break;
			case 'M':
				n_errors += gmt_M_repeated_module_option (API, Ctrl->M.active);
				n_errors += gmt_get_no_argument (GMT, opt->arg, opt->option, 0);
				break;
			case 'N':
				n_errors += gmt_M_repeated_module_option (API, Ctrl->N.active);
				/* Default will use image@600 dpi or polygons according to what is simplest */
				if (opt->arg[0] == 'p')	/* Preferentially use polygon fill if at all possible */
					Ctrl->N.mode = N_FAVOR_POLY;
				else {			/* Preferentially use image if at all possible */
					Ctrl->N.mode = N_FAVOR_IMAGE;
					if (opt->arg[0]) Ctrl->N.dpi = atof (opt->arg);
				}
				break;
			case 'Q':
				n_errors += gmt_M_repeated_module_option (API, Ctrl->Q.active);
				n_errors += gmt_get_no_argument (GMT, opt->arg, opt->option, 0);
				break;
			case 'S':
				n_errors += gmt_M_repeated_module_option (API, Ctrl->S.active);
				Ctrl->S.mode = PSSCALE_ANNOT_NUMERICAL;	/* The default */
				if (opt->arg[0]) {	/* Modern syntax with modifiers */
					if ((c = gmt_first_modifier (GMT, opt->arg, "acnrsxy"))) {	/* Process any modifiers */
						unsigned int pos = 0;	/* Reset to start of new word */
						while (gmt_getmodopt (GMT, 'S', c, "acnrsxy", &pos, txt_a, &n_errors) && n_errors == 0) {
							switch (txt_a[0]) {
								case 'a': Ctrl->S.angle = atof (&txt_a[1]); Ctrl->S.mode |= PSSCALE_ANNOT_ANGLED;	break;
								case 'c': Ctrl->S.mode |= PSSCALE_ANNOT_CUSTOM;	break;
								case 'n': Ctrl->S.mode = PSSCALE_ANNOT_NUMERICAL;	break;
								case 'r': Ctrl->S.range = true;	break;
								case 's': Ctrl->S.skip = true;	break;
								case 'x': strncpy (Ctrl->S.label, &txt_a[1], GMT_LEN256); break;
								case 'y': strncpy (Ctrl->S.unit,  &txt_a[1], GMT_LEN256); break;
								default: break;	/* These are caught in gmt_getmodopt so break is just for Coverity */
							}
						}
					}
				}
				else /* Backwards compatible -S means -S+s */
					Ctrl->S.skip = true;
				break;
			case 'T':
				if (gmt_M_compat_check (GMT, 5)) { /* Warn but process old -T */
					unsigned int pos = 0, ns = 0;
					double off[4] = {0.0, 0.0, 0.0, 0.0};
					char extra[GMT_LEN256] = {""}, p[GMT_LEN256] = {""};
					GMT_Report (API, GMT_MSG_COMPAT, "-T option is deprecated; use -F instead\n");
					/* We will build a -F compatible string and parse it */
					while (gmt_strtok (opt->arg, "+", &pos, p)) {
						switch (p[0]) {
							case 'l': off[XLO] = gmt_M_to_inch (GMT, &p[1]); ns++; break; /* Left nudge */
							case 'r': off[XHI] = gmt_M_to_inch (GMT, &p[1]); ns++; break; /* Right nudge */
							case 'b': off[YLO] = gmt_M_to_inch (GMT, &p[1]); ns++; break; /* Bottom nudge */
							case 't': off[YHI] = gmt_M_to_inch (GMT, &p[1]); ns++; break; /* Top nudge */
							case 'g': strcat (extra, "+"); strcat (extra, p); break; /* Fill */
							case 'p': strcat (extra, "+"); strcat (extra, p); break; /* Pen */
							default: n_errors++;	break;
						}
					}
					if (ns) {	/* Did specify specific nudging */
						sprintf (p, "+c%gi/%gi/%gi/%gi", off[XLO], off[XHI], off[YLO], off[YHI]);
						strcat (extra, p);
					}
					n_errors += gmt_M_repeated_module_option (API, Ctrl->F.active);
					if (gmt_getpanel (GMT, opt->option, extra, &(Ctrl->F.panel))) {
						gmt_mappanel_syntax (GMT, 'F', "Specify a rectangular panel behind the scale", 3);
						n_errors++;
					}
				}
				else
					n_errors += gmt_default_option_error (GMT, opt);
				break;
			case 'Z':
				n_errors += gmt_M_repeated_module_option (API, Ctrl->Z.active);
				n_errors += gmt_get_required_file (GMT, opt->arg, opt->option, 0, GMT_IS_DATASET, GMT_IN, GMT_FILE_REMOTE, &(Ctrl->Z.file));
				break;
			case 'W':	/* Multiply all z-values in the CPT by the provided scale. */
				n_errors += gmt_M_repeated_module_option (API, Ctrl->W.active);
				n_errors += gmt_get_required_double (GMT, opt->arg, opt->option, 0, &Ctrl->W.scale);
				break;
#ifdef DEBUG
			case 'd':	/* Dump out interpolated colors for debugging */
				dump = true;
				dump_int_val = (opt->arg[0]) ? atof (opt->arg) : 1.0;
				break;
#endif

			default:	/* Report bad options */
				n_errors += gmt_default_option_error (GMT, opt);
				break;
		}
	}

	if ((Ctrl->D.refpoint = gmt_get_refpoint (GMT, Ctrl->D.opt, 'D')) == NULL)
		n_errors++;	/* Failed basic parsing */
	else if (Ctrl->D.refpoint->mode != GMT_REFPOINT_PLOT || strstr (Ctrl->D.refpoint->args, "+w")) {	/* New syntax: */
		/* Args are +w<length>[/<width>][+e[b|f][<length>]][+h|v][+j<justify>][+ma|c|l|u][+n[<txt>]][+o<dx>[/<dy>]] */
		double bar_offset[2];	/* Will be initialized in gmt_auto_offsets_for_colorbar */
		gmt_auto_offsets_for_colorbar (GMT, bar_offset, Ctrl->D.refpoint->justify, options);
		if (gmt_get_modifier (Ctrl->D.refpoint->args, 'j', string))
			Ctrl->D.justify = gmt_just_decode (GMT, string, PSL_NO_DEF);
		else {	/* With -Dj or -DJ, set default to reference (mirrored) justify point, else BL */
			Ctrl->D.justify = gmt_M_just_default (GMT, Ctrl->D.refpoint, PSL_BL);
			auto_m = true;
			switch (Ctrl->D.refpoint->justify) {	/* Autoset +h|v, +m, +o when placed centered on a side: Note: +h|v, +m, +o may overrule this later */
				case PSL_TC:
					Ctrl->D.mmode = (Ctrl->D.refpoint->mode == GMT_REFPOINT_JUST_FLIP) ? (PSSCALE_FLIP_ANNOT+PSSCALE_FLIP_LABEL) : 0;	/* +mal if outside */
					Ctrl->D.horizontal = true;
					Ctrl->D.off[GMT_Y] = (Ctrl->D.refpoint->mode == GMT_REFPOINT_JUST_FLIP) ? bar_offset[GMT_OUT] : bar_offset[GMT_IN];
					break;
				case PSL_BC:
					Ctrl->D.mmode = (Ctrl->D.refpoint->mode == GMT_REFPOINT_JUST) ? (PSSCALE_FLIP_ANNOT+PSSCALE_FLIP_LABEL) : 0;	/* +mal if inside */
					Ctrl->D.horizontal = true;
					Ctrl->D.off[GMT_Y] = (Ctrl->D.refpoint->mode == GMT_REFPOINT_JUST_FLIP) ? bar_offset[GMT_OUT] : bar_offset[GMT_IN];
					break;
				case PSL_ML:
					Ctrl->D.mmode = (Ctrl->D.refpoint->mode == GMT_REFPOINT_JUST_FLIP) ? (PSSCALE_FLIP_ANNOT+PSSCALE_FLIP_LABEL) : 0;	/* +mal if outside */
					Ctrl->D.horizontal = false;
					Ctrl->D.off[GMT_X] = (Ctrl->D.refpoint->mode == GMT_REFPOINT_JUST_FLIP) ? bar_offset[GMT_OUT] : bar_offset[GMT_IN];
					break;
				case PSL_MR:
					Ctrl->D.mmode = (Ctrl->D.refpoint->mode == GMT_REFPOINT_JUST) ? (PSSCALE_FLIP_ANNOT+PSSCALE_FLIP_LABEL) : 0;	/* +mal if inside */
					Ctrl->D.horizontal = false;
					Ctrl->D.off[GMT_X] = (Ctrl->D.refpoint->mode == GMT_REFPOINT_JUST_FLIP) ? bar_offset[GMT_OUT] : bar_offset[GMT_IN];
					break;
				default:
					auto_m = false;	/* None of the 4 above */
					break;
			}
		}
		if (gmt_validate_modifiers (GMT, Ctrl->D.refpoint->args, 'D', "ehjmnorvw", GMT_MSG_ERROR)) n_errors++;
		if (gmt_get_modifier (Ctrl->D.refpoint->args, 'r', string))
			Ctrl->D.reverse = true;
		/* Required modifier +w */
		if (gmt_get_modifier (Ctrl->D.refpoint->args, 'w', string)) {
			unsigned int n_percent = gmt_count_char (GMT, string, '%');
			if (string[(j = (int)strlen(string)-1)] == 'h') {	/* Be kind to those who forgot +h */
				string[j] = '\0';
				Ctrl->D.horizontal = true;
			}
			if ((n = gmt_get_pair (GMT, string, GMT_PAIR_DIM_NODUP, Ctrl->D.dim)) == 0)
				n_errors++;
			if (n_percent) { /* Gave at least one dimension as percent of plot dimension */
				char *p = strchr (string, '%'), *slash = strchr (string, '/');
				gmt_strrepc (string, '%', ' ');	/* Replace any % with spaces */
				if (n == 2) {	/* Check if we got 0-2 percentage(s) */
					slash[0] = ' ';	/* Replace / with space */
					if (n_percent == 2) { /* Both length and width given as percentage of plot dimension */
						sscanf (string, "%lf %lg", &Ctrl->D.scl[GMT_X], &Ctrl->D.scl[GMT_Y]);
						Ctrl->D.scl[GMT_X] *= 0.01;	Ctrl->D.scl[GMT_Y] *= 0.01;	/* Convert to fraction */
						gmt_M_memset (Ctrl->D.dim, 2U, double);	/* Wipe back to zero */
					}
					else {	/* Got one percent and one fixed */
						if (p < slash) {	/* Gave length in percentage */
							sscanf (string, "%lf %*s", &Ctrl->D.scl[GMT_X]);
							Ctrl->D.scl[GMT_X] *= 0.01;	/* Convert to fraction */
							Ctrl->D.dim[GMT_X] = 0.0;	/* Wipe back to zero */
						}
						else {	/* Gave width in percentage */
							sscanf (string, "%*s %lf", &Ctrl->D.scl[GMT_Y]);
							Ctrl->D.scl[GMT_Y] *= 0.01;	/* Convert to fraction */
							Ctrl->D.dim[GMT_Y] = Ctrl->D.dim[GMT_X] * Ctrl->D.scl[GMT_Y];	/* Wipe back to zero */
						}
					}
				}
				else {	/* Only gave width in percentage */
					Ctrl->D.scl[GMT_X] = atof (string) * 0.01;	/* Convert to fraction */
					Ctrl->D.dim[GMT_X] = 0.0;	/* Wipe back to zero */
				}
			}
			else if (n == 1 && fabs (Ctrl->D.dim[GMT_X]) > 0.0)	/* Set height as 4% of width */
				Ctrl->D.dim[GMT_Y] = Ctrl->D.scl[GMT_Y] * fabs (Ctrl->D.dim[GMT_X]);
			if (Ctrl->D.reverse) Ctrl->D.dim[GMT_X] = -fabs(Ctrl->D.dim[GMT_X]);
		}
		/* Optional modifiers +e, +h, +j, +m, +n, +o, +v */
		if (gmt_get_modifier (Ctrl->D.refpoint->args, 'e', string)) {
			Ctrl->D.extend = true;
			if (strchr (string, 'b')) Ctrl->D.emode |= 1;
			if (strchr (string, 'f')) Ctrl->D.emode |= 2;
			if ((Ctrl->D.emode&3) == 0) Ctrl->D.emode |= 3;	/* No b|f added */
			j = 0; while (string[j] == 'b' || string[j] == 'f') j++;
			if (string[j]) Ctrl->D.elength = gmt_M_to_inch (GMT, &string[j]);
		}
		if (gmt_get_modifier (Ctrl->D.refpoint->args, 'h', string))
			Ctrl->D.horizontal = true;
		else if (gmt_get_modifier (Ctrl->D.refpoint->args, 'v', string))
			Ctrl->D.horizontal = false;
		if (gmt_get_modifier (Ctrl->D.refpoint->args, 'm', string)) {
			Ctrl->D.move = true;
			if (auto_m && !string[0]) {	/* Means flip might have been set and no arg, so invert it */
				switch (Ctrl->D.refpoint->justify) {	/* Autoset +h|v, +m, +o when placed centered on a side: Note: +h|v, +m, +o may overrule this later */
					case PSL_TC:
						Ctrl->D.mmode = (Ctrl->D.refpoint->mode != GMT_REFPOINT_JUST_FLIP) ? (PSSCALE_FLIP_ANNOT+PSSCALE_FLIP_LABEL) : 0;	/* +mal if outside */
						break;
					case PSL_BC:
						Ctrl->D.mmode = (Ctrl->D.refpoint->mode != GMT_REFPOINT_JUST) ? (PSSCALE_FLIP_ANNOT+PSSCALE_FLIP_LABEL) : 0;	/* +mal if inside */
						break;
					case PSL_ML:
						Ctrl->D.mmode = (Ctrl->D.refpoint->mode != GMT_REFPOINT_JUST_FLIP) ? (PSSCALE_FLIP_ANNOT+PSSCALE_FLIP_LABEL) : 0;	/* +mal if outside */
						break;
					case PSL_MR:
						Ctrl->D.mmode = (Ctrl->D.refpoint->mode != GMT_REFPOINT_JUST) ? (PSSCALE_FLIP_ANNOT+PSSCALE_FLIP_LABEL) : 0;	/* +mal if inside */
						break;
					default:
						break;
				}
			}
			else {
				if (!string[0]) Ctrl->D.mmode = (PSSCALE_FLIP_ANNOT+PSSCALE_FLIP_LABEL);	/* Default is +mal */
				for (j = 0; string[j]; j++) {
					switch (string[j]) {
						case 'a': Ctrl->D.mmode |= PSSCALE_FLIP_ANNOT; break;
						case 'l': Ctrl->D.mmode |= PSSCALE_FLIP_LABEL; break;
						case 'c': Ctrl->D.mmode |= PSSCALE_FLIP_VERT;  break;
						case 'u': Ctrl->D.mmode |= PSSCALE_FLIP_UNIT;  break;
					}
				}
			}
		}
		if (gmt_get_modifier (Ctrl->D.refpoint->args, 'n', string)) {
			Ctrl->D.etext = (string[0]) ? strdup (string) : strdup ("NaN");
			Ctrl->D.emode |= 4;
		}
		if (gmt_get_modifier (Ctrl->D.refpoint->args, 'o', string)) {
			if ((n = gmt_get_pair (GMT, string, GMT_PAIR_DIM_DUP, Ctrl->D.off)) < 0) n_errors++;
		}
	}
	else {	/* Old-style option: args are <length>/<width>[h][/<justify>][/<dx>/<dy>]] */
		n = sscanf (Ctrl->D.refpoint->args, "%[^/]/%[^/]/%[^/]/%[^/]/%s", txt_a, txt_b, txt_c, txt_d, txt_e);
		if (n < 2) {	/* Gave not enough args  */
			GMT_Report (API, GMT_MSG_ERROR, "Option -D: No bar dimensions provided\n");
			n_errors++;
		}
		else {	/* First deal with bar dimensions and horizontal vs vertical */
			j = (unsigned int)strlen (txt_b) - 1;
			if (txt_b[j] == 'h' || txt_b[j] == 'H') {	/* Want horizontal color bar */
				Ctrl->D.horizontal = true;
				txt_b[j] = 0;	/* Remove this to avoid unit confusion */
			}
			Ctrl->D.dim[GMT_X] = gmt_M_to_inch (GMT, txt_a);
			Ctrl->D.dim[GMT_Y]  = gmt_M_to_inch (GMT, txt_b);
			if (Ctrl->D.refpoint->mode == GMT_REFPOINT_JUST)	/* With -Dj, set default as the mirror to reference justify point */
				Ctrl->D.justify = gmt_flip_justify (GMT, Ctrl->D.refpoint->justify);
			else
				Ctrl->D.justify = (Ctrl->D.horizontal) ? PSL_TC : PSL_ML;	/* Old default justifications for non-Dj settings */
			/* Now deal with optional arguments, if any */
			switch (n) {
				case 3: Ctrl->D.justify = gmt_just_decode (GMT, txt_c, PSL_TC);	break;	/* Just got justification */
				case 4: Ctrl->D.off[GMT_X] = gmt_M_to_inch (GMT, txt_c); 	Ctrl->D.off[GMT_Y] = gmt_M_to_inch (GMT, txt_d); break;	/* Just got offsets */
				case 5: Ctrl->D.justify = gmt_just_decode (GMT, txt_c, PSL_TC);	Ctrl->D.off[GMT_X] = gmt_M_to_inch (GMT, txt_d); 	Ctrl->D.off[GMT_Y] = gmt_M_to_inch (GMT, txt_e); break;	/* Got both */
			}
		}
	}
	GMT_Report (API, GMT_MSG_DEBUG, "Bar settings: justify = %d, dx = %g dy = %g\n", Ctrl->D.justify, Ctrl->D.off[GMT_X], Ctrl->D.off[GMT_Y]);

	/* Check that the options selected are mutually consistent */

	if (Ctrl->D.refpoint) {
		if (!(Ctrl->D.refpoint->mode == GMT_REFPOINT_JUST_FLIP || Ctrl->D.refpoint->mode == GMT_REFPOINT_JUST)) {	/* Only -DJ|j takes auto-width */
			n_errors += gmt_M_check_condition (GMT, fabs (Ctrl->D.dim[GMT_X]) < GMT_CONV4_LIMIT , "Option -D: scale length must be nonzero\n");
			n_errors += gmt_M_check_condition (GMT, Ctrl->D.dim[GMT_Y] <= 0.0, "Option -D: scale width must be positive\n");
		}
		if (Ctrl->D.refpoint->mode != GMT_REFPOINT_PLOT) {	/* Anything other than -Dx need -R -J; other cases don't */
			static char *kind = GMT_REFPOINT_CODES;	/* The five types of refpoint specifications */
			n_errors += gmt_M_check_condition (GMT, !GMT->common.R.active[RSET], "Option -D%c requires the -R option\n", kind[Ctrl->D.refpoint->mode]);
			n_errors += gmt_M_check_condition (GMT, !GMT->common.J.active, "Option -D%c requires the -J option\n", kind[Ctrl->D.refpoint->mode]);
		}
	}
	n_errors += gmt_M_check_condition (GMT, n_files > 0, "No input files are allowed\n");
	n_errors += gmt_M_check_condition (GMT, Ctrl->L.active && GMT->current.map.frame.set[GMT_X], "Option -L: Cannot be used if -B option sets increments.\n");
	n_errors += gmt_M_check_condition (GMT, Ctrl->N.active && Ctrl->N.dpi <= 0.0, "Option -N: The dpi must be > 0.\n");
	n_errors += gmt_M_check_condition (GMT, Ctrl->Z.active && !Ctrl->Z.file, "Option -Z: No file given\n");
	n_errors += gmt_M_check_condition (GMT, Ctrl->Z.active && Ctrl->Z.file && gmt_access (GMT, Ctrl->Z.file, R_OK), "Option -Z: Cannot access file %s\n", Ctrl->Z.file);
	n_errors += gmt_M_check_condition (GMT, Ctrl->W.active && Ctrl->W.scale == 0.0, "Option -W: Scale cannot be zero\n");

	if (!Ctrl->C.active && (c = gmt_get_current_item (API->GMT, "cpt", false))) {
		Ctrl->C.active = true;	/* Select current CPT */
		gmt_M_str_free (c);
	}

	gmt_consider_current_cpt (API, &Ctrl->C.active, &(Ctrl->C.file));

	return (n_errors ? GMT_PARSE_ERROR : GMT_NOERROR);
}

GMT_LOCAL double psscale_get_z (struct GMT_PALETTE *P, double x, double *width, unsigned int n) {
	unsigned int i = 0;
	double tmp;

	tmp = width[0];
	while (i < n && x > tmp) tmp += width[++i];
	if (i == n) return (P->data[P->n_colors-1].z_high);
	return (P->data[i].z_low + (x - tmp + width[i]) * (P->data[i].z_high - P->data[i].z_low) / width[i]);
}

GMT_LOCAL void psscale_fix_format (char *unit, char *format) {
	unsigned int i, j;
	char text[GMT_LEN64] = {""}, new_format[GMT_BUFSIZ] = {""};

	/* Check if annotation units should be added */

	if (unit && unit[0]) {	/* Must append the unit string */
		if (!strchr (unit, '%'))	/* No percent signs */
			strncpy (text, unit, GMT_LEN64-1);
		else {
			for (i = j = 0; i < strlen (unit); i++) {
				text[j++] = unit[i];
				if (unit[i] == '%') text[j++] = unit[i];
			}
			text[j] = 0;
		}
		if (text[0] == '-')	/* No space between annotation and unit */
			sprintf (new_format, "%s%s", format, &text[1]);
		else		/* 1 space between annotation and unit */
			sprintf (new_format, "%s %s", format, text);
		strcpy (format, new_format);
	}
}

GMT_LOCAL void psscale_plot_cycle (struct GMT_CTRL *GMT, double x, double y, double width) {
	/* Use the color of MAP_FRAME_PEN to draw the symbol stem and head fill.
	 * Use the symbol width to estimate pen width as 0.5p times (width/0.05) [in inches]  */
	double vdim[PSL_MAX_DIMS], s = width / 0.05, p_width, circum;
	struct GMT_SYMBOL S;
	struct GMT_FILL head;
	struct GMT_PEN pen;
	gmt_init_pen (GMT, &pen, 0.5);	/* Sets pen to 0.5p */
	gmt_M_memcpy (pen.rgb, GMT->current.setting.map_frame_pen.rgb, 4U, double);
	gmt_init_fill (GMT, &head, pen.rgb[0], pen.rgb[1], pen.rgb[2]);	/* Default fill for points, if needed */
	gmt_init_vector_param (GMT, &S, false, false, NULL, false, NULL);	/* Update vector head parameters */
	gmt_M_memset (vdim, PSL_MAX_DIMS, double);
	circum = 2.0 * M_PI * width;	/* Circumference of symbol in inches */
	p_width = (float)(s * pen.width * GMT->session.u2u[GMT_PT][GMT_INCH]);
	pen.width = p_width * GMT->session.u2u[GMT_INCH][GMT_PT];
	vdim[PSL_MATHARC_RADIUS] = width;	/* Circular symbol radius is 0.45 of bar width */
	vdim[PSL_MATHARC_ANGLE_BEGIN] = 50.0;	/* Angular start and stop for one arrow */
	vdim[PSL_MATHARC_ANGLE_END]   = 210.0;
	vdim[PSL_MATHARC_HEAD_LENGTH] = circum / 6.0;	/* Head-length is 1/6 of circumference */
	vdim[PSL_MATHARC_HEAD_WIDTH] = vdim[PSL_MATHARC_HEAD_LENGTH] * tand (25.0);	/* Head width assumes 25 degree apex */
	vdim[PSL_MATHARC_ARC_PENWIDTH] = p_width;	/* Passing in pen width */
	vdim[PSL_MATHARC_HEAD_SHAPE] = 0.75;		/* Vector shape */
	vdim[PSL_MATHARC_STATUS] = (double)(PSL_VEC_END|PSL_VEC_FILL);
	vdim[PSL_MATHARC_HEAD_TYPE_END] = (double)PSL_VEC_ARROW;
	gmt_setfill (GMT, &head, 0);
	gmt_setpen (GMT, &pen);
	PSL_defpen (GMT->PSL, "PSL_vecheadpen", 0.0, "", 0, head.rgb);
	x += 0.15 * vdim[3];	/* Shift center to account for the width of the circular arrow */
	PSL_plotsymbol (GMT->PSL, x, y, vdim, PSL_MARC);
	vdim[PSL_MATHARC_ANGLE_BEGIN] = 230.0;	/* Angular start and stop for the other circular arrow */
	vdim[PSL_MATHARC_ANGLE_END]   = 390.0;
	PSL_plotsymbol (GMT->PSL, x, y, vdim, PSL_MARC);
}

GMT_LOCAL unsigned int psscale_cpt_transparency (struct GMT_CTRL *GMT, struct GMT_PALETTE *P) {
	/* Determine the status of transparency in the CPT:
	 * Bit 1 means the CPT has transparency of some sort
	 * Bit 2 means different slices have different transparencies
	 * Bit 3 means at least one slice has different transparencies within it
	 */
	unsigned int k, status = 0;
	gmt_M_unused(GMT);
	for (k = 0; k < P->n_colors; k++) {
		if (P->data[k].rgb_low[3] > 0.0 || P->data[k].rgb_high[3] > 0.0) status |= 1;	/* Transparency detected */
		if (k && !doubleAlmostEqualZero (P->data[k].rgb_low[3], P->data[k-1].rgb_low[3]))     status |= 2;	/* Unequal transparencies between slices */
		if (k && !doubleAlmostEqualZero (P->data[k].rgb_high[3], P->data[k-1].rgb_high[3]))   status |= 2;	/* Unequal transparencies between slices */
		if (status && !doubleAlmostEqualZero (P->data[k].rgb_low[3], P->data[k].rgb_high[3])) status |= 4;	/* Unequal transparencies within slice */
	}
	return (status);
}

#define FONT_HEIGHT_PRIMARY (GMT->session.font[GMT->current.setting.font_annot[GMT_PRIMARY].id].height)

GMT_LOCAL bool psscale_letter_hangs_down (char *text) {
	/* Returns true if text contains one of the 4 lower-case letters that hangs down below the baseline */
	size_t k;
	for (k = 0; k < strlen (text); k++) if (strchr ("jpqy", text[k])) return true;
	return false;
}

GMT_LOCAL unsigned int psscale_shrink_triangle (double gap, double yt, double *yp, unsigned int *p_arg) {
	*p_arg = PSL_MOVE|PSL_STROKE;
	if (gmt_M_is_zero (gap)) return 3;
	/* Must close triangle and shrink it a bit to align with width */
	*p_arg |= PSL_CLOSE;
	yp[0] -= yt;	yp[3] -= yt;	yp[2] += yt;
	return (4);
}

GMT_LOCAL unsigned int psscale_set_custom_annot (struct GMT_CTRL *GMT, struct GMT_PALETTE *P, unsigned int i, unsigned int justify, unsigned int l_justify, char *text) {
	/* Determine which custom label to use for this slice i. Note: when i == P->n_colors we call it for the last slice for the second time */
	char *c = NULL;
	unsigned int this_just = justify;
	if (i == P->n_colors && P->data[i-1].annot && P->data[i-1].label) {
		i--;	/* Get the actual slice number (the last one) */
		if (P->data[i].annot == GMT_CPT_B_ANNOT) {	/* Use the second label for upper */
			if ((c = strchr (P->data[i].label, ';')))	/* Use the second label for upper */
				strncpy (text, &c[1], GMT_LEN256-1);
			else {	/* Cannot use the same label in both places */
				text[0] = '\0';
				GMT_Report (GMT->parent, GMT_MSG_DEBUG, "Last color slice has annotation flag B but only one label found [%s]\n", P->data[i].label);
			}
		}
		else if ((P->data[i].annot & GMT_CPT_U_ANNOT))	/* Use the single label for upper */
			strncpy (text, P->data[i].label, GMT_LEN256-1);
		else	/* Else it is set to lower which we skip */
			text[0] = '\0';
		this_just = l_justify;
	}
	else if ((P->data[i].annot & GMT_CPT_L_ANNOT) && P->data[i].label) {
		if ((c = strchr (P->data[i].label, ';')))
			c[0] = '\0';	/* Temporary hide any second label */
		strncpy (text, P->data[i].label, GMT_LEN256-1);
		if (c) c[0] = ';';	/* Restore second label */
		this_just = l_justify;
	}
	else if (i && (P->data[i-1].annot & GMT_CPT_U_ANNOT) && P->data[i-1].label) {
		strncpy (text, P->data[i-1].label, GMT_LEN256-1);
		this_just = l_justify;
	}
	else
		text[0] = '\0';
	return (this_just);
}

GMT_LOCAL void psscale_draw_colorbar (struct GMT_CTRL *GMT, struct PSSCALE_CTRL *Ctrl, struct GMT_PALETTE *P, double *z_width, unsigned int tr_status) {
	unsigned int i, ii, id, j, nb, ndec = 0, dec, depth, flip = Ctrl->D.mmode, l_justify, n_use_labels = 0, p_arg;
	unsigned int Label_justify, form, cap, join, n_xpos, nx = 0, ny = 0, nv, nm, barmem, k, justify, no_B_mode = Ctrl->S.mode;
	int this_just, p_val, center = 0, outline = 0;
	bool reverse, all = true, use_image, const_width = true, do_annot, use_labels, cpt_auto_fmt = true;
	bool B_set = GMT->current.map.frame.set[GMT_X], skip_lines = Ctrl->S.skip, need_image;
	char format[GMT_LEN256] = {""}, text[GMT_LEN256] = {""}, test[GMT_LEN256] = {""}, unit[GMT_LEN256] = {""}, label[GMT_LEN256] = {""}, endash;
	static char *method[2] = {"polygons", "colorimage"};
	unsigned char *bar = NULL, *tmp = NULL;
	double hor_annot_width, annot_off, label_off = 0.0, len, len2, size, x0, x1, dx, xx, dir, y_base, y_annot, y_label, xd = 0.0, yd = 0.0, xt = 0.0;
	double z = 0.0, xleft, xright, inc_i, inc_j, start_val, stop_val, nan_off = 0.0, rgb[4], rrggbb[4], prev_del_z, this_del_z = 0.0, yt = 0.0;
	double length = Ctrl->D.dim[GMT_X], width = Ctrl->D.dim[GMT_Y], gap = Ctrl->L.spacing, t_len, max_intens[2], xp[4], yp[4];
	double *xpos = NULL, elength[2] = {0.0, 0.0}, t_angle, transp[2] = {0.0, 0.0}, scale_down = 1.0;
	struct GMT_FILL *f = NULL;
	struct GMT_PLOT_AXIS *A = NULL;
	struct GMT_MAP_PANEL *panel = Ctrl->F.panel;	/* Shorthand */
	struct PSL_CTRL *PSL = GMT->PSL;
#ifdef DEBUG
	unsigned int dump_k_val = 0;
#endif

<<<<<<< HEAD
	if (P->categorical && !Ctrl->L.active) {	/* For categorical CPTs the default is -L<gap> with sum of all gaps = 15% of bar length  */
		Ctrl->L.active = true;
		Ctrl->L.spacing = 0.01 * PSSCALE_GAP_PERCENT * Ctrl->D.dim[GMT_X] / (P->n_colors - 1);
=======
	if (P->categorical) {	/* For categorical CPTs the default is -L<gap> with sum of all gaps = 15% of bar length  */
		Ctrl->L.spacing = gap = 0.01 * PSSCALE_GAP_PERCENT * fabs (length) / (P->n_colors - 1);
		B_set = false;
>>>>>>> 313c2483
	}

	max_intens[0] = Ctrl->I.min;
	max_intens[1] = Ctrl->I.max;

	GMT->current.setting.map_annot_offset[GMT_PRIMARY] = fabs (GMT->current.setting.map_annot_offset[GMT_PRIMARY]);	/* No 'inside' annotations allowed in colorbar */
	cap  = PSL->internal.line_cap;
	join = PSL->internal.line_join;

	if (Ctrl->L.active) no_B_mode |= PSSCALE_ANNOT_CUSTOM;

	/* Temporarily change to miter join so boxes and end triangles have near corners */
	PSL_setlinejoin (PSL, PSL_MITER_JOIN);

#ifdef DEBUG
	if (!Ctrl->I.active) dump = false;	/* Must be run with -I */
	if (dump) {
		ny = urint (width * Ctrl->N.dpi);
		inc_j = (ny > 1) ? (max_intens[1] - max_intens[0]) / (ny - 1) : 0.0;
		dump_k_val = ny - urint ((dump_int_val - max_intens[0])/inc_j) - 1;
		fprintf (stderr, "#Produced with dump_int_val = %g, dump_k_val = %u of %u\n", dump_int_val, dump_k_val, ny);
		fprintf (stderr, "#z\tred\tgreen\tblue\tr_int\tg_int\tb_int\tps_r\tps_g\tps_b\n");
	}
#endif

	/* Find max decimals needed */

	start_val = P->data[0].z_low;
	stop_val  = P->data[P->n_colors-1].z_high;
	if (B_set) {	/* Let the general -B machinery do the annotation labeling */
		A = &GMT->current.map.frame.axis[GMT_X];
		if (A->item[GMT_ANNOT_UPPER].generated) A->item[GMT_ANNOT_UPPER].interval = 0.0;	/* Reset annot so we can redo via automagic */
		if (A->item[GMT_TICK_UPPER].generated)  A->item[GMT_TICK_UPPER].interval  = 0.0;	/* Reset frame so we can redo via automagic */
		if (A->item[GMT_GRID_UPPER].generated)  A->item[GMT_GRID_UPPER].interval  = 0.0;	/* Reset grid  so we can redo via automagic */
		gmt_auto_frame_interval (GMT, GMT_X, GMT_ANNOT_UPPER);
		if (Ctrl->Q.active) {	/* Must set original start/stop values for axis */
			start_val = pow (10.0, P->data[0].z_low);
			stop_val  = pow (10.0, P->data[P->n_colors-1].z_high);
		}
		ndec = gmt_get_format (GMT, GMT->current.map.frame.axis[GMT_X].item[GMT_ANNOT_UPPER].interval, GMT->current.map.frame.axis[GMT_X].unit, GMT->current.map.frame.axis[GMT_X].prefix, format);
	}
	else {	/* Do annotations explicitly, one by one.  Try automatic guessing of decimals if equidistant cpt */
		bool const_interval = true, exp_notation = false, do_this_lower;
		bool do_last_lower = (P->n_colors == 1 || !Ctrl->S.range);	/* Make sure to annotate the lower bounds of a single slice and not if -S+r */
		for (i = 0; i < P->n_colors; i++) {
			if (Ctrl->S.range && (i > 0 && i < (P->n_colors - 1))) continue;
			do_this_lower = (i == (P->n_colors - 1)) ? do_last_lower : true; 
			if (P->data[i].label) n_use_labels++;
			if (P->data[i].annot & GMT_CPT_L_ANNOT && do_this_lower) {
				z = P->data[i].z_low;
				if ((dec = gmt_get_format (GMT, z, NULL, NULL, text)) > ndec) {
					strncpy (format, text, GMT_LEN256-1);
					ndec = dec;
				}
			}
			if (P->data[i].annot & GMT_CPT_U_ANNOT) {
				z = P->data[i].z_high;
				if ((dec = gmt_get_format (GMT, z, NULL, NULL, text)) > ndec) {
					strncpy (format, text, GMT_LEN256-1);
					ndec = dec;
				}
			}
			if (format[0] && !exp_notation) {
				sprintf (text, format, z);
				if (strchr (text, 'e')) exp_notation = true;	/* Got exponential notation in at least one place */
			}
			prev_del_z = this_del_z;
			this_del_z = P->data[i].z_high - P->data[i].z_low;
			if (i && !doubleAlmostEqualZero (this_del_z, prev_del_z)) const_interval = false;
			if (P->data[i].annot) all = false;
		}
		if (!const_interval) {	/* May have to abandon automatic format guessing */
			if (exp_notation && !strchr (GMT->current.setting.format_float_map, 'e')) {	/* Unwanted exponential notation: Abandon automatic format detection and use FORMAT_FLOAT_MAP */
				cpt_auto_fmt = false;
				ndec = 0;
			}
		}
	}
	if (Ctrl->L.active && n_use_labels == P->n_colors)
		all = use_labels = true;	/* Only use optional text labels for equal length scales */
	else if (n_use_labels && (no_B_mode & PSSCALE_ANNOT_CUSTOM))
		use_labels = true;
	else
		use_labels = false;

	/* Check if steps in color map have constant width */
	for (i = 1; i < P->n_colors && const_width; i++)
		if (fabs (z_width[i] - z_width[0]) > GMT_CONV4_LIMIT) const_width = false;

	if (ndec == 0) {	/* Not -B and no decimals are needed */
		strncpy (format, GMT->current.setting.format_float_map, GMT_LEN256-1);
		psscale_fix_format (GMT->current.map.frame.axis[GMT_X].unit, format);	/* Add units if needed */
	}

	len = GMT->current.setting.map_tick_length[GMT_ANNOT_UPPER];	/* +ve means draw on the outside of bar */
	len2 = GMT->current.setting.map_tick_length[GMT_TICK_UPPER];
	xleft = x0 = 0.0;

	reverse = (length < 0.0);
	length = fabs (length);
	xright = length;
	if (Ctrl->N.mode == N_FAVOR_IMAGE)	/* favor image if possible */
		use_image = (!P->has_pattern && gap <= 0.0);
	else if (Ctrl->N.mode == N_FAVOR_POLY)	/* favor polygon if possible */
		use_image = P->is_continuous;
	else	/* Auto mode */
		use_image = ((tr_status & 2) == 0 && !P->has_pattern && gap <= 0.0 && (Ctrl->L.active || const_width || P->is_continuous));
	/* So if CPT has pattern AND continuous color sections then use_image is false but we still need to do an image later */
	need_image = (P->has_pattern && P->is_continuous);
	GMT_Report (GMT->parent, GMT_MSG_DEBUG, "Color bar will be plotted using %s\n", method[use_image]);

	if (Ctrl->D.emode & (reverse+1)) elength[XLO] =  Ctrl->D.elength;
	if (Ctrl->D.emode & (2-reverse)) elength[XHI] =  Ctrl->D.elength;
	if (!strncmp (PSL->init.encoding, "Standard", 8U))
		endash = 0261;	/* endash code in Standard[+] charset */
	else if (!strncmp (PSL->init.encoding, "ISOLatin1+", 10U))
		endash = 0035;	/* endash code in ISOLatin1 charset */
	else
		endash = '-';	/* Use hyphen */

	if ((gap >= 0.0 || Ctrl->L.interval) && !P->is_continuous) {	/* Want to center annotations for discrete colortable, using lower z0 value */
		center  = (Ctrl->L.interval || gap >= 0.0) ? 1 : 0;
		outline = (gap > 0.0)  ? 1 : 0;
		if (gap > 0.0) skip_lines = true;
		gap *= 0.5;
		if (Ctrl->L.interval) {
			sprintf (text, "%s%c%s", format, endash, format);
			strncpy (format, text, GMT_LEN256-1);
		}
	}
	if (gap < 0.0) gap = 0.0;

	if (use_image || Ctrl->I.active || need_image) {	/* Make bitimage for colorbar using Ctrl->N.dpi */
		bool resample, skip;
		int index;
		if (Ctrl->N.mode == N_FAVOR_IMAGE) {	/* Honor the given image dpi */
			nx = (!use_image && gap > 0.0) ? P->n_colors : urint (length * Ctrl->N.dpi);
			ny = urint (width * Ctrl->N.dpi);
			resample = true;
		}
		else {	/* Do the smallest possible image */
			resample = P->is_continuous;
			nx = (P->is_continuous) ? urint (length * Ctrl->N.dpi) : P->n_colors;
			ny = (Ctrl->I.active) ? urint (width * Ctrl->N.dpi) : 1;
		}
		nm = nx * ny;
		inc_i = (nx) ? length / nx : 0.0;
		inc_j = (ny > 1) ? (max_intens[1] - max_intens[0]) / (ny - 1) : 0.0;
		barmem = (Ctrl->M.active || P->is_gray) ? nm : 3 * nm;
		bar = gmt_M_memory (GMT, NULL, barmem, unsigned char);

		/* Load bar image */

		for (i = 0; i < nx; i++) {
			z = (resample) ? psscale_get_z (P, (i+0.5) * inc_i, z_width, P->n_colors) : P->data[i].z_low;
			index = gmt_get_rgb_from_z (GMT, P, z, rrggbb);
			skip = gmt_M_skip_cptslice (P, index);	/* Don't what intensity shading if slice is to be skipped */
			ii = (reverse) ? nx - i - 1 : i;
			for (j = 0; j < ny; j++) {
				gmt_M_rgb_copy (rgb, rrggbb);
				k = j * nx + ii;
				if (Ctrl->I.active && !skip) gmt_illuminate (GMT, max_intens[1] - j * inc_j, rgb);
				if (P->is_gray)	/* All gray, pick red */
					bar[k] = gmt_M_u255 (rgb[0]);
				else if (Ctrl->M.active)	/* Convert to gray using the gmt_M_yiq transformation */
					bar[k] = gmt_M_u255 (gmt_M_yiq (rgb));
				else {
					k *= 3;
					bar[k++] = gmt_M_u255 (rgb[0]);
					bar[k++] = gmt_M_u255 (rgb[1]);
					bar[k++] = gmt_M_u255 (rgb[2]);
#ifdef DEBUG
					if (dump && j == dump_k_val) fprintf (stderr, "%g\t%g\t%g\t%g\t%g\t%g\t%g\t%d\t%d\t%d\n",
						z, rrggbb[0], rrggbb[1], rrggbb[2], rgb[0], rgb[1], rgb[2], bar[k-3], bar[k-2], bar[k-1]);
#endif
				}
			}
		}
	}

	/* Scale parameters to sqrt of the ratio of color bar length to default map dimension of 15 cm */
	scale_down = sqrt (MAX (fabs (Ctrl->D.dim[GMT_X]), fabs (Ctrl->D.dim[GMT_Y])) / (15.0 / 2.54));
	GMT->current.setting.font_annot[GMT_PRIMARY].size *= scale_down;
	GMT->current.setting.font_annot[GMT_SECONDARY].size *= scale_down;
	GMT->current.setting.font_label.size *= scale_down;
	GMT->current.setting.map_frame_pen.width *= scale_down;
	GMT->current.setting.map_tick_pen[GMT_PRIMARY].width *= scale_down;
	GMT->current.setting.map_tick_pen[GMT_SECONDARY].width *= scale_down;
	GMT->current.setting.map_tick_length[GMT_ANNOT_UPPER] *= scale_down;
	GMT->current.setting.map_tick_length[GMT_TICK_UPPER] *= scale_down;
	GMT->current.setting.map_annot_offset[GMT_PRIMARY] *= scale_down;
	GMT->current.setting.map_annot_offset[GMT_SECONDARY] *= scale_down;
	GMT->current.setting.map_label_offset[GMT_X] *= scale_down;
	GMT->current.setting.map_label_offset[GMT_Y] *= scale_down;
	GMT_Report (GMT->parent, GMT_MSG_DEBUG, "Color bar parameters scaled by %lg\n", scale_down);
	/* Defeat the auto-repeat of axis info */
	if (!strcmp (GMT->current.map.frame.axis[GMT_X].label, GMT->current.map.frame.axis[GMT_Y].label)) GMT->current.map.frame.axis[GMT_Y].label[0] = 0;

	unit[0] = label[0] = 0;	/* Rest to blank */
	/* Save label and unit, because we are going to switch them off in GMT->current.map.frame and do it ourselves */
	strncpy (label, GMT->current.map.frame.axis[GMT_X].label, GMT_LEN256-1);
	strncpy (unit,  GMT->current.map.frame.axis[GMT_Y].label, GMT_LEN256-1);
	GMT->current.map.frame.axis[GMT_X].label[0] = GMT->current.map.frame.axis[GMT_Y].label[1] = 0;	/* No longer in -B machinery */
	if (Ctrl->L.active || !B_set) {	/* May have gotten -S settings, if so, update */
		if (label[0] == '\0') strncpy (label, Ctrl->S.label, GMT_LEN256-1);
		if (unit[0] == '\0') strncpy (unit, Ctrl->S.unit, GMT_LEN256-1);
	}
	if (Ctrl->F.active) {	/* Place rectangle behind the color bar */
		double x_center, y_center, bar_tick_len, u_off = 0.0, v_off = 0.0, h_off = 0.0, v_sup_adjust = 0.0, dim[4] = {0.0, 0.0, 0.0, 0.0};

		/* Must guesstimate the width of the largest horizontal annotation */
		if (Ctrl->Q.active) {	/* Need to estimate width of 10^x instead */
			sprintf (text, "%ld", lrint (floor (P->data[0].z_low)));
			sprintf (test, "%ld", lrint (floor (P->data[P->n_colors-1].z_high)));
			hor_annot_width = 2;	/* Width of the "10" part in number of fullsize characters*/
			hor_annot_width += 0.7 * (MAX ((int)strlen (text), (int)strlen (test)));	/* Add width of the widest superscript which is 0.7 times smaller */
			hor_annot_width *= GMT_DEC_WIDTH * GMT->current.setting.font_annot[GMT_PRIMARY].size / PSL_POINTS_PER_INCH;	/* Convert to points then inches */
			v_sup_adjust = 0.35 * GMT_LET_HEIGHT * GMT->current.setting.font_annot[GMT_PRIMARY].size / PSL_POINTS_PER_INCH;	/* Vertical increase in annotation height due to placing superscript */
		}
		else {	/* Regular linear use of values */
			sprintf (text, "%ld", lrint (floor (P->data[0].z_low)));
			sprintf (test, "%ld", lrint (ceil (center ? P->data[P->n_colors-1].z_low : P->data[P->n_colors-1].z_high)));
			hor_annot_width = ((MAX ((int)strlen (text), (int)strlen (test)) + ndec) * GMT_DEC_WIDTH +
			((ndec > 0) ? GMT_PER_WIDTH : 0.0))
			* GMT->current.setting.font_annot[GMT_PRIMARY].size / PSL_POINTS_PER_INCH;
		}
		bar_tick_len = fabs (GMT->current.setting.map_tick_length[GMT_ANNOT_UPPER]);	/* Length of tickmarks */
		if (Ctrl->D.horizontal) {	/* Determine center and dimensions of horizontal background rectangle */
			/* Determine dimensions */
			annot_off = MAX (0.0, GMT->current.setting.map_annot_offset[GMT_PRIMARY]);	/* Allow for space between bar and annotations */
			/* Extend y clearance by tick length */
			annot_off += bar_tick_len;
			/* Extend y clearance by annotation height */
			annot_off += GMT_LET_HEIGHT * GMT->current.setting.font_annot[GMT_PRIMARY].size / PSL_POINTS_PER_INCH;
			/* If a label then add space for offset and label height */
			if (label[0]) {
				label_off = 1.0;	/* 1-letter height */
				if (!(flip & PSSCALE_FLIP_LABEL) && psscale_letter_hangs_down (label))
					label_off += 0.3;	/* Add 30% hang below baseline */
				label_off *= GMT_LET_HEIGHT * GMT->current.setting.font_label.size / PSL_POINTS_PER_INCH;	/* Scale to inches */
				label_off += MAX (0.0, GMT->current.setting.map_label_offset[GMT_Y]);	/* Add offset */
			}
			/* If a unit then add space on the right to deal with the unit */
			if (unit[0]) {
				/* u_off is width of the label placed on the right side , while v_off, if > 0, is the extra height of the label beyond the width of the bar */
				size_t ylen = strlen (unit);
				if (strchr (unit, '\\')) ylen = (ylen > 3) ? ylen - 3 : 0;
				u_off = MAX (0.0, GMT->current.setting.map_annot_offset[GMT_SECONDARY]) + (0.5+ylen) * GMT_LET_WIDTH * GMT->current.setting.font_annot[GMT_SECONDARY].size / PSL_POINTS_PER_INCH;
				v_off = 0.5 * (GMT_LET_HEIGHT * GMT->current.setting.font_annot[GMT_SECONDARY].size / PSL_POINTS_PER_INCH - width);
			}
			/* Adjust clearances for the panel */
			if (flip & PSSCALE_FLIP_ANNOT) dim[YHI] += annot_off + v_sup_adjust; else dim[YLO] += annot_off + v_sup_adjust;
			if (flip & PSSCALE_FLIP_LABEL) dim[YHI] += label_off; else dim[YLO] += label_off;
			dim[YHI] += 0.5 * GMT->current.setting.map_frame_pen.width / PSL_POINTS_PER_INCH;
			if (v_off > dim[YHI]) dim[YHI] = v_off;	/* Y-label is higher than top of bar */
			if (flip & PSSCALE_FLIP_UNIT) {	/* The y-label is on the left */
				dim[XLO] += MAX (u_off, 0.5*hor_annot_width);	/* Half the x-label may extend outside */
				dim[XHI] += 0.5*hor_annot_width;
			}
			else {	/* The y-label is on the right */
				dim[XLO] += 0.5*hor_annot_width;
				dim[XHI] += MAX (u_off, 0.5*hor_annot_width);	/* Half the x-label may extend outside */
			}
			/* Adjust width if there are +e extensions */
			dim[XLO] += elength[XLO];
			dim[XHI] += elength[XHI];
			/* Adjust if there is +n NaNmarker */
			if (Ctrl->D.emode & 4)	/* Add NaN rectangle on left side */
				dim[XLO] += 2.0 * Ctrl->D.elength + gap + fabs (GMT->current.setting.map_annot_offset[GMT_PRIMARY]) + 3.25 * GMT_LET_WIDTH * GMT->current.setting.font_annot[GMT_PRIMARY].size / PSL_POINTS_PER_INCH;

			x_center = 0.5 * length + 0.5 * (dim[XHI] - dim[XLO]); y_center = 0.5 * width + 0.5 * (dim[YHI] - dim[YLO]);
			panel->width = length + dim[XHI] + dim[XLO];	panel->height = width + dim[YHI] + dim[YLO];
		}
		else {	/* Determine center and dimensions of vertical background rectangle */
			if (GMT->current.setting.map_annot_ortho[0] == '\0') {	/* Annotations are parallel to bar, reset width */
				h_off = 0.5 * hor_annot_width;
				hor_annot_width = GMT_LET_HEIGHT * GMT->current.setting.font_annot[GMT_PRIMARY].size / PSL_POINTS_PER_INCH;
			}
			else
				h_off = 0.5 * GMT_LET_HEIGHT * GMT->current.setting.font_annot[GMT_PRIMARY].size / PSL_POINTS_PER_INCH;
			/* Determine dimensions */
			annot_off = MAX (0.0, GMT->current.setting.map_annot_offset[GMT_PRIMARY]);	/* Allow for space between bar and annotations */
			/* Extend x clearance by tick length */
			annot_off += bar_tick_len;
			/* Extend x clearance by annotation width */
			annot_off += hor_annot_width;
			/* Increase width if there is a label */
			if (label[0])
				label_off = MAX (0.0, GMT->current.setting.map_label_offset[GMT_Y]) + GMT->current.setting.font_label.size / PSL_POINTS_PER_INCH;
			/* If a unit then consider if its width exceeds the bar width; then use half the excess to adjust center and width of box, and its height to adjust the height of box */
			if (unit[0]) {
				/* u_off is ~half-width of the label placed on top of the vertical bar, while v_off is the extra height needed to accommodate the label */
				size_t ylen = strlen (unit);
				if (strchr (unit, '\\')) ylen = (ylen > 3) ? ylen - 3 : 0;
				u_off = 0.5 * MAX (0.0, 1.3*ylen * GMT_LET_WIDTH * GMT->current.setting.font_annot[GMT_SECONDARY].size / PSL_POINTS_PER_INCH - width);
				v_off = MAX (0.0, GMT->current.setting.map_annot_offset[GMT_SECONDARY]) + GMT->current.setting.font_annot[GMT_SECONDARY].size * GMT_LET_HEIGHT / PSL_POINTS_PER_INCH;
			}
			/* Adjust clearances for the panel */
			if (flip & PSSCALE_FLIP_LABEL) dim[XLO] += label_off; else dim[XHI] += label_off;
			if (flip & PSSCALE_FLIP_ANNOT) dim[XLO] += annot_off; else dim[XHI] += annot_off;
			if (u_off > dim[XLO]) dim[XLO] = u_off;
			if (u_off > dim[XHI]) dim[XHI] = u_off;
			if (flip & PSSCALE_FLIP_UNIT) {	/* The y-label is on the bottom */
				dim[YHI] += h_off;
				dim[YLO] += MAX (v_off, h_off);
			}
			else {	/* The y-label is on the top */
				dim[YLO] += h_off;
				dim[YHI] += MAX (v_off, h_off);
			}
			/* Adjust width if there are +e extensions */
			dim[YLO] += elength[XLO];
			dim[YHI] += elength[XHI];
			/* Adjust if there is +n NaNmarker */
			if (Ctrl->D.emode & 4)	/* Add NaN rectangle on left side */
				dim[YLO] += 2.0 * Ctrl->D.elength + gap + fabs (GMT->current.setting.map_annot_offset[GMT_PRIMARY]) + 1.75 * GMT_LET_HEIGHT * GMT->current.setting.font_annot[GMT_PRIMARY].size / PSL_POINTS_PER_INCH;
			y_center = 0.5 * length + 0.5 * (dim[YHI] - dim[YLO]); x_center = 0.5 * width + 0.5 * (dim[XHI] - dim[XLO]);
			panel->width = width + dim[XHI] + dim[XLO];	panel->height = length + dim[YHI] + dim[YLO];
		}
		gmt_draw_map_panel (GMT, x_center, y_center, 3U, panel);
	}
	gmt_setpen (GMT, &GMT->current.setting.map_frame_pen);

	if (flip & PSSCALE_FLIP_ANNOT) {	/* Place annotations on the opposite side */
		justify = l_justify = (Ctrl->D.horizontal) ? PSL_BC : PSL_MR;
		y_base = width;
		dir = 1.0;
	}
	else {	/* Leave them on the default side */
		justify = (Ctrl->D.horizontal) ? PSL_TC : PSL_MR;
		l_justify = (Ctrl->D.horizontal) ? PSL_TC : PSL_ML;
		y_base = 0.0;
		dir = -1.0;
	}
	if (flip & PSSCALE_FLIP_LABEL) {	/* Place label on the opposite side */
		Label_justify = PSL_BC;
		y_label = width + GMT->current.setting.map_label_offset[GMT_Y];
	}
	else {	/* Leave label on the default side */
		Label_justify = PSL_TC;
		y_label = -GMT->current.setting.map_label_offset[GMT_Y];
	}

	if (Ctrl->D.emode) {	/* Adjustment to triangle base coordinates so pen abuts perfectly with bar */
		double theta, s, c, w = GMT->current.setting.map_frame_pen.width * GMT->session.u2u[GMT_PT][GMT_INCH];
		theta = atan (2.0 * Ctrl->D.elength / width);	/* triangle base angle in radians */
		sincos (theta, &s, &c);
		xd = 0.5 * w * (c - 1.0);
		yd = 0.5 * w * (s - 1.0);
		xt = yd * 2.0 * Ctrl->D.elength / width;	/* Shift of triangle peak x-pos to maintain original angle theta */
		yt = 0.5 * w * (c - s + 1) / s;	/* Change in triangle base y-coordinates if there is gap and we must close the polygon */
	}
	/* Set up array with x-coordinates for the CPT z_lows + final z_high */
	n_xpos = P->n_colors + 1;
	xpos = gmt_M_memory (GMT, NULL, n_xpos, double);
	for (i = 0, x1 = xleft; i < P->n_colors; i++) {		/* For all z_low coordinates */
		xpos[i] = (reverse) ? xright - x1 : x1;	/* x-coordinate of z_low boundary */
		x1 += z_width[i];	/* Step to next boundary */
	}
	xpos[P->n_colors] = (reverse) ? xleft : xright;

	/* Current point (0,0) is now at lower left location of bar */

	depth = (Ctrl->M.active || P->is_gray) ? 8 : 24;
	if (Ctrl->D.horizontal) {
		if (use_image) {	/* Must plot entire bar as image */
			if (tr_status & 1) {
				transp[GMT_FILL_TRANSP] = P->data[0].rgb_low[3];	/* Any one will do */
				PSL_settransparencies (PSL, transp);
			}
			PSL_plotcolorimage (PSL, 0.0, 0.0, length, width, PSL_BL, bar, nx, ny, depth);
			if (tr_status & 1) {
				transp[GMT_FILL_TRANSP] = 0.0;	/* Reset */
				PSL_settransparencies (PSL, transp);
			}
		}
		else if (need_image) {	/* Some parts require image, we overwrite where patterns are needed */
			if (tr_status & 1) {
				transp[GMT_FILL_TRANSP] = P->data[0].rgb_low[3];	/* Any one will do */
				PSL_settransparencies (PSL, transp);
			}
			PSL_plotcolorimage (PSL, 0.0, 0.0, length, width, PSL_BL, bar, nx, ny, depth);
			if (tr_status & 1) {
				transp[GMT_FILL_TRANSP] = 0.0;	/* Reset */
				PSL_settransparencies (PSL, transp);
			}
			x0 = x1 = 0.0;
			for (i = 0; i < P->n_colors; i++) {
				ii = (reverse) ? P->n_colors - i - 1 : i;
				x1 += z_width[ii];
				if (P->data[ii].skip || (f = P->data[ii].fill) == NULL) {	/* Do not paint this slice at all */
					x0 = x1;
					continue;
				}
				gmt_setfill (GMT, f, outline);	/* Set fill and paint box */
				if (P->data[ii].rgb_low[3] > 0.0) {
					transp[GMT_FILL_TRANSP] = P->data[ii].rgb_low[3];
					PSL_settransparencies (PSL, transp);
				}
				PSL_plotbox (PSL, x0+gap, 0.0, x1-gap, width);
				if (P->data[ii].rgb_low[3] > 0.0) {
					transp[GMT_FILL_TRANSP] = 0.0;	/* Reset */
					PSL_settransparencies (PSL, transp);
				}
				x0 = x1;
			}
		}
		else {			/* Plot all slices as rectangles */
			x0 = x1 = 0.0;
			for (i = 0; i < P->n_colors; i++) {
				ii = (reverse) ? P->n_colors - i - 1 : i;
				x1 += z_width[ii];
				if (P->data[ii].skip) {	/* Do not paint this slice at all */
					x0 = x1;
					continue;
				}
				if (P->data[ii].rgb_low[3] > 0.0) {
					transp[GMT_FILL_TRANSP] = P->data[ii].rgb_low[3];
					PSL_settransparencies (PSL, transp);
				}
				if ((f = P->data[ii].fill) != NULL)	/* Using pattern fills */
					gmt_setfill (GMT, f, outline);
				else if (Ctrl->I.active) {
					nb = (P->is_gray || Ctrl->M.active) ? 1 : 3;
					tmp = gmt_M_memory (GMT, NULL, ny*nb, unsigned char);
					for (j = 0, k = i*nb; j < ny*nb; k+=(nx-1)*nb) {
						tmp[j++] = bar[k++];
						tmp[j++] = bar[k++];
						tmp[j++] = bar[k++];
					}
					PSL_plotcolorimage (PSL, x0 + gap, 0.0, z_width[ii] - 2*gap, width, PSL_BL, tmp, 1, ny, depth);
					gmt_M_free (GMT, tmp);
					PSL_setfill (PSL, GMT->session.no_rgb, outline);
				}
				else {
					gmt_M_rgb_copy (rgb, P->data[ii].rgb_low);
					if (Ctrl->I.active) gmt_illuminate (GMT, max_intens[1], rgb);
					if (Ctrl->M.active) rgb[0] = rgb[1] = rgb[2] = gmt_M_yiq (rgb);
					PSL_setfill (PSL, rgb, outline);
				}
				PSL_plotbox (PSL, x0+gap, 0.0, x1-gap, width);
				if (P->data[ii].rgb_low[3] > 0.0) {
					transp[GMT_FILL_TRANSP] = 0.0;	/* Reset */
					PSL_settransparencies (PSL, transp);
				}
				x0 = x1;
			}
		}

		annot_off = ((len > 0.0 && !center) ? len : 0.0) + GMT->current.setting.map_annot_offset[GMT_PRIMARY];
		label_off = annot_off + GMT_LET_HEIGHT * GMT->current.setting.font_annot[GMT_PRIMARY].size * GMT->session.u2u[GMT_PT][GMT_INCH] + GMT->current.setting.map_label_offset[GMT_Y];
		if (no_B_mode & PSSCALE_ANNOT_ANGLED) {
			y_annot = y_base + dir * (((len > 0.0) ? len : 0.0) + GMT->current.setting.map_annot_offset[GMT_PRIMARY] * fabs (sind (Ctrl->S.angle)));
			justify = l_justify = PSL_ML;
			if (Ctrl->S.angle > 90.0) Ctrl->S.angle -= 180.0;
			t_angle = Ctrl->S.angle;
			if (Ctrl->S.angle < 0.0) {
				justify = l_justify = PSL_MR;
				t_angle += 180.0;
			}
		}
		else
			y_annot = y_base + dir * annot_off;
		if ((flip & PSSCALE_FLIP_ANNOT) == (flip & PSSCALE_FLIP_LABEL) / 2) y_label = y_base + dir * label_off;

		PSL_setlinecap (PSL, PSL_BUTT_CAP);	/* Butt cap required for outline of triangle */

		if (Ctrl->D.emode & (reverse + 1)) {	/* Add color triangle on left side */
			xp[0] = xp[2] = xp[3] = xleft - gap;	xp[1] = xleft - gap - Ctrl->D.elength;
			yp[0] = yp[3] = width - yd;	yp[2] = yd;	yp[1] = 0.5 * width;
			for (i = 0; i < 4; i++) xp[i] += xd;
			xp[1] += xt;
			nv = psscale_shrink_triangle (gap, yt, yp, &p_arg);
			id = (reverse) ? GMT_FGD : GMT_BGD;
			if ((f = P->bfn[id].fill) != NULL)
				gmt_setfill (GMT, f, 0);
			else {
				gmt_M_rgb_copy (rgb, P->bfn[id].rgb);
				if (Ctrl->M.active) rgb[0] = rgb[1] = rgb[2] = gmt_M_yiq (rgb);
				PSL_setfill (PSL, rgb, 0);
			}
			if (P->bfn[id].rgb[3] > 0.0) {
				transp[GMT_FILL_TRANSP] =P->bfn[id].rgb[3];
				PSL_settransparencies (PSL, transp);
			}
			PSL_plotpolygon (PSL, xp, yp, nv);
			if (P->bfn[id].rgb[3] > 0.0) {
				transp[GMT_FILL_TRANSP] = 0.0;	/* Reset */
				PSL_settransparencies (PSL, transp);
			}
			PSL_plotline (PSL, xp, yp, nv, p_arg);
			nan_off = Ctrl->D.elength - xd;	/* Must make space for the triangle */
		}
		if (Ctrl->D.emode & 4) {	/* Add NaN rectangle on left side */
			nan_off += Ctrl->D.elength;
			xp[0] = xp[1] = xleft - gap;	xp[2] = xp[3] = xp[0] - MAX (width, Ctrl->D.elength);
			for (i = 0; i < 4; i++) xp[i] -= nan_off;
			yp[0] = yp[3] = width;	yp[1] = yp[2] = 0.0;
			if ((f = P->bfn[GMT_NAN].fill) != NULL)
				gmt_setfill (GMT, f, 1);
			else {
				gmt_M_rgb_copy (rgb, P->bfn[GMT_NAN].rgb);
				if (Ctrl->M.active) rgb[0] = rgb[1] = rgb[2] = gmt_M_yiq (rgb);
				PSL_setfill (PSL, rgb, 1);
			}
			if (P->bfn[GMT_NAN].rgb[3] > 0.0) {
				transp[GMT_FILL_TRANSP] =P->bfn[GMT_NAN].rgb[3];
				PSL_settransparencies (PSL, transp);
			}
			PSL_plotpolygon (PSL, xp, yp, 4);
			if (P->bfn[GMT_NAN].rgb[3] > 0.0) {
				transp[GMT_FILL_TRANSP] = 0.0;	/* Reset */
				PSL_settransparencies (PSL, transp);
			}
			if (Ctrl->D.etext)
				gmt_map_text (GMT, xp[2] - fabs (GMT->current.setting.map_annot_offset[GMT_PRIMARY]), 0.5 * width, &GMT->current.setting.font_annot[GMT_PRIMARY], Ctrl->D.etext, 0.0, PSL_MR, 0);
		}
		if (Ctrl->D.emode & (2 - reverse)) {	/* Add color triangle on right side */
			xp[0] = xp[2] = xp[3] = xright + gap;	xp[1] = xp[0] + Ctrl->D.elength;
			yp[0] = yp[3] = width - yd;	yp[2] = yd;	yp[1] = 0.5 * width;
			for (i = 0; i < 4; i++) xp[i] -= xd;
			xp[1] -= xt;
			nv = psscale_shrink_triangle (gap, yt, yp, &p_arg);
			id = (reverse) ? GMT_BGD : GMT_FGD;
			if ((f = P->bfn[id].fill) != NULL)
				gmt_setfill (GMT, f, 0);
			else {
				gmt_M_rgb_copy (rgb, P->bfn[id].rgb);
				if (Ctrl->M.active) rgb[0] = rgb[1] = rgb[2] = gmt_M_yiq (rgb);
				PSL_setfill (PSL, rgb, 0);
			}
			if (P->bfn[id].rgb[3] > 0.0) {
				transp[GMT_FILL_TRANSP] = P->bfn[id].rgb[3];
				PSL_settransparencies (PSL, transp);
			}
			PSL_plotpolygon (PSL, xp, yp, nv);
			if (P->bfn[id].rgb[3] > 0.0) {
				transp[GMT_FILL_TRANSP] = 0.0;	/* Reset */
				PSL_settransparencies (PSL, transp);
			}
			PSL_plotline (PSL, xp, yp, nv, p_arg);
		}

		PSL_setlinecap (PSL, PSL_SQUARE_CAP);	/* Square cap required for box of scale bar */

		if (gap == 0.0) {
			if ((flip & PSSCALE_FLIP_ANNOT) || !B_set) PSL_plotsegment (PSL, xleft, 0.0, xleft + length, 0.0);
			if (!(flip & PSSCALE_FLIP_ANNOT) || !B_set) PSL_plotsegment (PSL, xleft, width, xleft + length, width);
			PSL_plotsegment (PSL, xleft, 0.0, xleft, width);
			PSL_plotsegment (PSL, xright, 0.0, xright, width);
		}

		if (B_set) {	/* Used -B */
			gmt_xy_axis2 (GMT, xleft, y_base, length, start_val, stop_val, A, !(flip & PSSCALE_FLIP_ANNOT), GMT->current.map.frame.side[flip & PSSCALE_FLIP_ANNOT ? N_SIDE : S_SIDE] & PSSCALE_FLIP_LABEL, GMT->current.map.frame.side[flip & PSSCALE_FLIP_ANNOT ? N_SIDE : S_SIDE]);
			if (A->item[GMT_GRID_UPPER].active) {
				dx = gmtlib_get_map_interval (GMT, A->type, &A->item[GMT_GRID_UPPER]);
				gmt_setpen (GMT, &GMT->current.setting.map_grid_pen[GMT_PRIMARY]);
				if (A->type == GMT_TIME)
					gmt_plot_timex_grid (GMT, PSL, P->data[0].z_low, P->data[P->n_colors-1].z_high, 0.0, width, GMT_GRID_UPPER);
				else
					gmt_linearx_grid (GMT, PSL, P->data[0].z_low, P->data[P->n_colors-1].z_high, 0.0, width, dx);
			}
		}
		else {	/* When no -B we annotate every CPT bound which may be non-equidistant, hence this code (i.e., we cannot fake a call to -B) */

			if (!skip_lines) {	/* First draw gridlines, unless skip_lines is true */
				gmt_setpen (GMT, &GMT->current.setting.map_grid_pen[GMT_PRIMARY]);
				for (i = 0; i < n_xpos; i++)
					PSL_plotsegment (PSL, xpos[i], 0.0, xpos[i], width);
			}

			/* Then draw annotation and frame tickmarks */

			gmt_setpen (GMT, &GMT->current.setting.map_tick_pen[GMT_PRIMARY]);

			if (!center) {
				for (i = 0; i < P->n_colors; i++) {		/* For all z_low coordinates */
					if (Ctrl->S.range && i > 0) continue;	/* Only annotate min color */
					t_len = (all || ((P->data[i].annot & GMT_CPT_L_ANNOT) || (i && P->data[i-1].annot & GMT_CPT_U_ANNOT))) ? dir * len : dir * len2;	/* Annot or frame length */
					PSL_plotsegment (PSL, xpos[i], y_base, xpos[i], y_base+t_len);
				}
				//if (!use_labels || P->data[P->n_colors-1].annot & GMT_CPT_U_ANNOT) {	/* Finally do last slice z_high boundary */
					t_len = (all || (P->data[P->n_colors-1].annot & GMT_CPT_U_ANNOT)) ? dir * len : dir * len2;	/* Annot or frame length */
					PSL_plotsegment (PSL, xpos[P->n_colors], y_base, xpos[P->n_colors], y_base+t_len);
				//}
			}

			/* Now we place annotations */

			PSL_settextmode (PSL, PSL_TXTMODE_MINUS);	/* Replace hyphens with minus signs */
			form = gmt_setfont (GMT, &GMT->current.setting.font_annot[GMT_PRIMARY]);
			x1 = xleft;
			if (center) x1 += 0.5 * z_width[0];	/* Can use z_width[0] since -L forces all widths to be equal */

			for (i = 0; i < P->n_colors; i++) {
				if (Ctrl->S.range && i > 0) continue;
				xx = (reverse) ? xright - x1 : x1;
				if (all || P->data[i].annot) {	/* Annotate this */
					this_just = justify;
					do_annot = true;
					if (use_labels && (no_B_mode & PSSCALE_ANNOT_CUSTOM)) {
						this_just = psscale_set_custom_annot (GMT, P, i, justify, l_justify, text);
					}
					else if (center && Ctrl->L.interval)
						sprintf (text, format, P->data[i].z_low, P->data[i].z_high);
					else if (Ctrl->Q.active) {
						p_val = irint (P->data[i].z_low);
						if (doubleAlmostEqualZero (P->data[i].z_low, (double)p_val))
							sprintf (text, "10@+%d@+", p_val);
						else
							do_annot = false;
					}
					else
						gmt_sprintf_float (GMT, text, format, P->data[i].z_low);
					if (do_annot) {
						if (no_B_mode & PSSCALE_ANNOT_ANGLED)	/* Adjust x-position due to the slanting */
							xx += GMT->current.setting.map_annot_offset[GMT_PRIMARY] * cosd (t_angle);
						PSL_plottext (PSL, xx, y_annot, GMT->current.setting.font_annot[GMT_PRIMARY].size, text, dir * Ctrl->S.angle, -this_just, form);
					}
				}
				x1 += z_width[i];
			}
			if (!center) {
				i = P->n_colors-1;
				if (all || (P->data[i].annot & GMT_CPT_U_ANNOT)) {
					this_just = justify;
					do_annot = true;
					if (use_labels && (no_B_mode & PSSCALE_ANNOT_CUSTOM))
						this_just = psscale_set_custom_annot (GMT, P, P->n_colors, justify, l_justify, text);
					else if (Ctrl->Q.active) {
						p_val = irint (P->data[i].z_high);
						if (doubleAlmostEqualZero (P->data[i].z_high, (double)p_val))
							sprintf (text, "10@+%d@+", p_val);
						else
							do_annot = false;
					}
					else
						gmt_sprintf_float (GMT, text, format, P->data[i].z_high);
					if (do_annot) {
						if (no_B_mode & PSSCALE_ANNOT_ANGLED)	/* Adjust x-position due to the slanting */
							xx += GMT->current.setting.map_annot_offset[GMT_PRIMARY] * cosd (t_angle);
						PSL_plottext (PSL, xpos[P->n_colors], y_annot, GMT->current.setting.font_annot[GMT_PRIMARY].size, text, dir * Ctrl->S.angle, -this_just, form);
					}
				}
			}
			PSL_settextmode (PSL, PSL_TXTMODE_HYPHEN);	/* Back to leave as is */
		}

		if (label[0]) {	/* Add label */
			form = gmt_setfont (GMT, &GMT->current.setting.font_label);
			gmt_map_text (GMT, xleft + 0.5 * length, y_label, &GMT->current.setting.font_label, label, 0.0, Label_justify, form);
		}
		if (unit[0]) {	/* Add unit label */
			form = gmt_setfont (GMT, &GMT->current.setting.font_annot[GMT_SECONDARY]);
			if (flip & PSSCALE_FLIP_UNIT)	/* The y-label is on the left */
				gmt_map_text (GMT, xleft  - elength[XLO] - GMT->current.setting.map_annot_offset[GMT_SECONDARY], 0.5 * width, &GMT->current.setting.font_annot[GMT_SECONDARY], unit, 0.0, PSL_MR, form);
			else
				gmt_map_text (GMT, xright + elength[XHI] + GMT->current.setting.map_annot_offset[GMT_SECONDARY], 0.5 * width, &GMT->current.setting.font_annot[GMT_SECONDARY], unit, 0.0, PSL_ML, form);
		}
		if (P->is_wrapping) {	/* Add cyclic glyph */
			if ((flip & PSSCALE_FLIP_UNIT) || unit[0] == 0)	/* The y-label is on the left or not used so place cyclic glyph on right */
				x0 = xright + GMT->current.setting.map_annot_offset[GMT_PRIMARY] + 0.45 * width;
			else if ((Ctrl->D.emode & 4) == 0)	/* No nan so place on left */
				x0 = xleft - GMT->current.setting.map_annot_offset[GMT_PRIMARY] - 0.45 * width;
			else	/* Give up and place in center */
				x0 = 0.5 * (xleft + xright);
			psscale_plot_cycle (GMT, x0, 0.5 * width, PSSCALE_CYCLE_DIM * width);
		}
	}
	else {	/* Vertical scale */
		PSL_setorigin (PSL, width, 0.0, 90.0, PSL_FWD);
		if (use_image) {	/* Must plot with image */
			if (tr_status & 1) {
				transp[GMT_FILL_TRANSP] = P->data[0].rgb_low[3];	/* Any one will do */
				PSL_settransparencies (PSL, transp);
			}
			PSL_plotcolorimage (PSL, 0.0, 0.0, length, width, PSL_BL, bar, nx, ny, depth);
			if (tr_status & 1) {
				transp[GMT_FILL_TRANSP] = 0.0;	/* Reset */
				PSL_settransparencies (PSL, transp);
			}
		}
		else if (need_image) {	/* Sme parts require image, overwrite the rest */
			if (tr_status & 1) {
				transp[GMT_FILL_TRANSP] = P->data[0].rgb_low[3];	/* Any one will do */
				PSL_settransparencies (PSL, transp);
			}
			PSL_plotcolorimage (PSL, 0.0, 0.0, length, width, PSL_BL, bar, nx, ny, depth);
			if (tr_status & 1) {
				transp[GMT_FILL_TRANSP] = 0.0;	/* Reset */
				PSL_settransparencies (PSL, transp);
			}
			x0 = x1 = 0.0;
			for (i = 0; i < P->n_colors; i++) {
				ii = (reverse) ? P->n_colors - i - 1 : i;
				x1 += z_width[ii];
				if (P->data[ii].skip || (f = P->data[ii].fill) == NULL) {	/* Do not paint this slice at all */
					x0 = x1;
					continue;
				}
				gmt_setfill (GMT, f, outline);	/* Set fill and paint box */
				/* Must undo rotation so patterns remain aligned with original setup */
				PSL_setorigin (PSL, x0 + gap, 0.0, -90.0, PSL_FWD);
				if (P->data[ii].rgb_low[3] > 0.0) {
					transp[GMT_FILL_TRANSP] = P->data[ii].rgb_low[3];
					PSL_settransparencies (PSL, transp);
				}
				PSL_plotbox (PSL, -width, 0.0, 0.0, x1 - x0 - 2.0 * gap);
				PSL_setorigin (PSL, -(x0 + gap), 0.0, 90.0, PSL_INV);
				if (P->data[ii].rgb_low[3] > 0.0) {
					transp[GMT_FILL_TRANSP] = 0.0;
					PSL_settransparencies (PSL, transp);
				}
				x0 = x1;
			}
		}
		else {			/* Plot all slices as rectangles */
			x0 = x1 = 0.0;
			for (i = 0; i < P->n_colors; i++) {
				ii = (reverse) ? P->n_colors - i - 1 : i;
				x1 += z_width[ii];
				if (P->data[ii].skip) {	/* Do not paint this slice at all */
					x0 = x1;
					continue;
				}
				if (P->data[ii].rgb_low[3] > 0.0) {
					transp[GMT_FILL_TRANSP] = P->data[ii].rgb_low[3];
					PSL_settransparencies (PSL, transp);
				}
				if ((f = P->data[ii].fill) != NULL)	/* Using pattern fills */
					gmt_setfill (GMT, f, outline);
				else if (Ctrl->I.active) {
					nb = (P->is_gray || Ctrl->M.active) ? 1 : 3;
					tmp = gmt_M_memory (GMT, NULL, ny*nb, unsigned char);
					for (j = 0, k = i*nb; j < ny*nb; k+=(nx-1)*nb) {
						tmp[j++] = bar[k++];
						tmp[j++] = bar[k++];
						tmp[j++] = bar[k++];
					}
					PSL_plotcolorimage (PSL, x0 + gap, 0.0, z_width[ii] - 2*gap, width, PSL_BL, tmp, 1, ny, depth);
					gmt_M_free (GMT, tmp);
					PSL_setfill (PSL, GMT->session.no_rgb, outline);
				}
				else {
					gmt_M_rgb_copy (rgb, P->data[ii].rgb_low);
					if (Ctrl->I.active) gmt_illuminate (GMT, max_intens[1], rgb);
					if (Ctrl->M.active) rgb[0] = rgb[1] = rgb[2] = gmt_M_yiq (rgb);
					PSL_setfill (PSL, rgb, outline);
				}
				if (P->data[ii].fill) {	/* Must undo rotation so patterns remain aligned with original setup */
					PSL_setorigin (PSL, x0 + gap, 0.0, -90.0, PSL_FWD);
					PSL_plotbox (PSL, -width, 0.0, 0.0, x1 - x0 - 2.0 * gap);
					PSL_setorigin (PSL, -(x0 + gap), 0.0, 90.0, PSL_INV);
				}
				else
					PSL_plotbox (PSL, x0 + gap, 0.0, x1 - gap, width);
				if (P->data[ii].rgb_low[3] > 0.0) {
					transp[GMT_FILL_TRANSP] = 0.0;
					PSL_settransparencies (PSL, transp);
				}
				x0 = x1;
			}
		}

		if (center && Ctrl->L.interval) {
			sprintf (text, "%ld - %ld", lrint (floor (P->data[0].z_low)), lrint (ceil (P->data[0].z_high)));
			sprintf (test, "%ld - %ld", lrint (floor (P->data[P->n_colors-1].z_low)), lrint (ceil (P->data[P->n_colors-1].z_high)));
			hor_annot_width = ((MAX ((int)strlen (text), (int)strlen (test)) + 2*ndec) * GMT_DEC_WIDTH - 0.4 +
				((ndec > 0) ? 2*GMT_PER_WIDTH : 0.0))
				* GMT->current.setting.font_annot[GMT_PRIMARY].size * GMT->session.u2u[GMT_PT][GMT_INCH];
		}
		else {
			sprintf (text, "%ld", lrint (floor (P->data[0].z_low)));
			sprintf (test, "%ld", lrint (ceil (center ? P->data[P->n_colors-1].z_low : P->data[P->n_colors-1].z_high)));
			hor_annot_width = ((MAX ((int)strlen (text), (int)strlen (test)) + ndec) * GMT_DEC_WIDTH +
				((ndec > 0) ? GMT_PER_WIDTH : 0.0))
				* GMT->current.setting.font_annot[GMT_PRIMARY].size * GMT->session.u2u[GMT_PT][GMT_INCH];
		}
		if (GMT->current.setting.map_annot_ortho[0] == '\0')	/* Reset width to height since rotated */
			hor_annot_width = GMT->current.setting.font_annot[GMT_PRIMARY].size * GMT->session.u2u[GMT_PT][GMT_INCH];	/* Annotations are orthogonal */

		annot_off = ((len > 0.0 && !center) ? len : 0.0) + GMT->current.setting.map_annot_offset[GMT_PRIMARY] + hor_annot_width;
		label_off = annot_off + GMT->current.setting.map_label_offset[GMT_Y];
		if (use_labels || (flip & PSSCALE_FLIP_ANNOT) || Ctrl->Q.active) annot_off -= hor_annot_width;
		if (no_B_mode & PSSCALE_ANNOT_ANGLED) {
			y_annot = y_base + dir * (((len > 0.0) ? len : 0.0) + GMT->current.setting.map_annot_offset[GMT_PRIMARY] * cosd (Ctrl->S.angle));
			justify = l_justify = (dir == -1) ? PSL_ML : PSL_MR;
		}
		else
			y_annot = y_base + dir * annot_off;
		if ((flip & PSSCALE_FLIP_ANNOT) == (flip & PSSCALE_FLIP_LABEL) / 2) y_label = y_base + dir * label_off;

		PSL_setlinecap (PSL, PSL_BUTT_CAP);	/* Butt cap required for outline of triangle */

		if (Ctrl->D.emode & (reverse + 1)) {	/* Add color triangle at bottom */
			xp[0] = xp[2] = xp[3] = xleft - gap;	xp[1] = xleft - gap - Ctrl->D.elength;
			yp[0] = yp[3] = width - yd;	yp[2] = yd;	yp[1] = 0.5 * width;
			for (i = 0; i < 4; i++) xp[i] += xd;
			xp[1] += xt;
			nv = psscale_shrink_triangle (gap, yt, yp, &p_arg);
			id = (reverse) ? GMT_FGD : GMT_BGD;
			if ((f = P->bfn[id].fill) != NULL)
				gmt_setfill (GMT, f, 0);
			else {
				gmt_M_rgb_copy (rgb, P->bfn[id].rgb);
				if (Ctrl->M.active) rgb[0] = rgb[1] = rgb[2] = gmt_M_yiq (rgb);
				PSL_setfill (PSL, rgb, 0);
			}
			if (P->bfn[id].rgb[3] > 0.0) {
				transp[GMT_FILL_TRANSP] = P->bfn[id].rgb[3];
				PSL_settransparencies (PSL, transp);
			}
			PSL_plotpolygon (PSL, xp, yp, nv);
			PSL_plotline (PSL, xp, yp, nv, p_arg);
			if (P->bfn[id].rgb[3] > 0.0) {
				transp[GMT_FILL_TRANSP] = 0.0;
				PSL_settransparencies (PSL, transp);
			}
			nan_off = Ctrl->D.elength - xd;	/* Must make space for the triangle */
		}
		if (Ctrl->D.emode & 4) {	/* Add NaN rectangle on left side */
			nan_off += Ctrl->D.elength;
			xp[0] = xp[1] = xleft - gap;	xp[2] = xp[3] = xp[0] - MAX (width, Ctrl->D.elength);
			for (i = 0; i < 4; i++) xp[i] -= nan_off;
			yp[0] = yp[3] = width;	yp[1] = yp[2] = 0.0;
			if ((f = P->bfn[GMT_NAN].fill) != NULL)
				gmt_setfill (GMT, f, 1);
			else {
				gmt_M_rgb_copy (rgb, P->bfn[GMT_NAN].rgb);
				if (Ctrl->M.active) rgb[0] = rgb[1] = rgb[2] = gmt_M_yiq (rgb);
				PSL_setfill (PSL, rgb, 1);
			}
			if (P->bfn[GMT_NAN].rgb[3] > 0.0) {
				transp[GMT_FILL_TRANSP] = P->bfn[GMT_NAN].rgb[3];
				PSL_settransparencies (PSL, transp);
			}
			PSL_plotpolygon (PSL, xp, yp, 4);
			if (P->bfn[GMT_NAN].rgb[3] > 0.0) {
				transp[GMT_FILL_TRANSP] = 0.0;
				PSL_settransparencies (PSL, transp);
			}
			if (Ctrl->D.etext)
				gmt_map_text (GMT, xp[2] - fabs (GMT->current.setting.map_annot_offset[GMT_PRIMARY]), 0.5 * width, &GMT->current.setting.font_annot[GMT_PRIMARY], Ctrl->D.etext, -90.0, PSL_TC, 0);
		}
		if (Ctrl->D.emode & (2 - reverse)) {	/* Add color triangle at top */
			xp[0] = xp[2] = xp[3] = xright + gap;	xp[1] = xp[0] + Ctrl->D.elength;
			yp[0] = yp[3] = width - yd;	yp[2] = yd;	yp[1] = 0.5 * width;
			for (i = 0; i < 4; i++) xp[i] -= xd;
			xp[1] -= xt;
			nv = psscale_shrink_triangle (gap, yt, yp, &p_arg);
			id = (reverse) ? GMT_BGD : GMT_FGD;
			if ((f = P->bfn[id].fill) != NULL)
				gmt_setfill (GMT, f, 0);
			else {
				gmt_M_rgb_copy (rgb, P->bfn[id].rgb);
				if (Ctrl->M.active) rgb[0] = rgb[1] = rgb[2] = gmt_M_yiq (rgb);
				PSL_setfill (PSL, rgb, 0);
			}
			if (P->bfn[id].rgb[3] > 0.0) {
				transp[GMT_FILL_TRANSP] = P->bfn[id].rgb[3];
				PSL_settransparencies (PSL, transp);
			}
			PSL_plotpolygon (PSL, xp, yp, nv);
			if (P->bfn[id].rgb[3] > 0.0) {
				transp[GMT_FILL_TRANSP] = 0.0;
				PSL_settransparencies (PSL, transp);
			}
			PSL_plotline (PSL, xp, yp, nv, p_arg);
		}

		PSL_setlinecap (PSL, PSL_SQUARE_CAP);	/* Square cap required for box of scale bar */

		if (gap == 0.0) {
			if ((flip & PSSCALE_FLIP_ANNOT) || !B_set) PSL_plotsegment (PSL, xleft, 0.0, xleft + length, 0.0);
			if (!(flip & PSSCALE_FLIP_ANNOT) || !B_set) PSL_plotsegment (PSL, xleft, width, xleft + length, width);
			PSL_plotsegment (PSL, xleft, 0.0, xleft, width);
			PSL_plotsegment (PSL, xright, 0.0, xright, width);
		}
		if (B_set) {	/* Used -B. Must kludge by copying x-axis and scaling to y since we must use gmt_xy_axis to draw a y-axis based on x parameters. */
			void (*tmp) (struct GMT_CTRL *, double, double *) = NULL;
			char *custum;
			double wesn_cpy[4];

			A = &GMT->current.map.frame.axis[GMT_X];
			if (A->item[GMT_ANNOT_UPPER].generated) A->item[GMT_ANNOT_UPPER].interval = 0.0;	/* Reset annot so we can redo via automagic */
			if (A->item[GMT_TICK_UPPER].generated)  A->item[GMT_TICK_UPPER].interval  = 0.0;	/* Reset frame so we can redo via automagic */
			if (A->item[GMT_GRID_UPPER].generated)  A->item[GMT_GRID_UPPER].interval  = 0.0;	/* Reset grid  so we can redo via automagic */
			gmt_auto_frame_interval (GMT, GMT_X, GMT_ANNOT_UPPER);
			if (A->item[GMT_GRID_UPPER].active) {	/* Gridlines work fine without kludging since no annotations involved */
				dx = gmtlib_get_map_interval (GMT, A->type, &A->item[GMT_GRID_UPPER]);
				gmt_setpen (GMT, &GMT->current.setting.map_grid_pen[GMT_PRIMARY]);
				if (A->type == GMT_TIME)
					gmt_plot_timex_grid (GMT, PSL, P->data[0].z_low, P->data[P->n_colors-1].z_high, 0.0, width, GMT_GRID_UPPER);
				else
					gmt_linearx_grid (GMT, PSL, P->data[0].z_low, P->data[P->n_colors-1].z_high, 0.0, width, dx);
			}
			PSL_setorigin (PSL, 0.0, 0.0, -90.0, PSL_FWD);	/* Rotate back so we can plot y-axis */
			/* Copy x-axis annotation and scale info to y-axis.  We don't need to undo this since gmt_end_module will restore it for us */
			custum = GMT->current.map.frame.axis[GMT_Y].file_custom;	/* Need to remember what this was */
			gmt_M_memcpy (&GMT->current.map.frame.axis[GMT_Y], &GMT->current.map.frame.axis[GMT_X], 1, struct GMT_PLOT_AXIS);
			gmt_M_double_swap (GMT->current.proj.scale[GMT_X], GMT->current.proj.scale[GMT_Y]);
			gmt_M_double_swap (GMT->current.proj.origin[GMT_X], GMT->current.proj.origin[GMT_Y]);
			gmt_M_uint_swap (GMT->current.proj.xyz_projection[GMT_X], GMT->current.proj.xyz_projection[GMT_Y]);
			tmp = GMT->current.proj.fwd_x; GMT->current.proj.fwd_y = GMT->current.proj.fwd_x; GMT->current.proj.fwd_x = tmp;
			GMT->current.map.frame.axis[GMT_Y].id = GMT_Y;
			if (label[0] && !flip) /* Can let gmt_xy_axis2 set the label directly, else do separately later */
				strcpy (GMT->current.map.frame.axis[GMT_Y].label, label);
			for (i = 0; i < 5; i++) GMT->current.map.frame.axis[GMT_Y].item[i].parent = GMT_Y;
			gmt_M_memcpy (wesn_cpy, GMT->common.R.wesn, 4U, double);	/* Must temporarily switch x and y in wesn since gmtlib_load_custom_annot relies on this range */
			gmt_M_memcpy (&GMT->common.R.wesn[YLO], wesn_cpy, 2U, double);
			gmt_xy_axis2 (GMT, -y_base, 0.0, length, start_val, stop_val, &GMT->current.map.frame.axis[GMT_Y], flip & PSSCALE_FLIP_ANNOT, GMT->current.map.frame.side[flip & PSSCALE_FLIP_ANNOT ? W_SIDE : E_SIDE] & GMT_AXIS_ANNOT, GMT->current.map.frame.side[flip & PSSCALE_FLIP_ANNOT ? W_SIDE : E_SIDE]);
			gmt_M_memcpy (GMT->common.R.wesn, wesn_cpy, 4U, double);	/* Must temporarily switch x and y */
			PSL_setorigin (PSL, 0.0, 0.0, 90.0, PSL_INV);	/* Rotate back to where we started in this branch */
			GMT->current.map.frame.axis[GMT_Y].file_custom = custum;	/* Restore correct pointer */
		}
		else {	/* When no -B we annotate every CPT bound which may be non-equidistant, hence this code (i.e., we cannot fake a call to -B) */
			if (!skip_lines) {	/* First draw gridlines */
				gmt_setpen (GMT, &GMT->current.setting.map_grid_pen[GMT_PRIMARY]);
				for (i = 0; i < n_xpos; i++)
					PSL_plotsegment (PSL, xpos[i], 0.0, xpos[i], width);
			}

			/* Then draw annotation and frame tickmarks */

			if (!center) {
				gmt_setpen (GMT, &GMT->current.setting.map_tick_pen[GMT_PRIMARY]);
				for (i = 0; i < P->n_colors; i++) {
					if (Ctrl->S.range && i > 0) continue;
					t_len = (all || ((P->data[i].annot & GMT_CPT_L_ANNOT) || (i && P->data[i-1].annot & GMT_CPT_U_ANNOT))) ? dir * len : dir * len2;	/* Annot or frame length */
					PSL_plotsegment (PSL, xpos[i], y_base, xpos[i], y_base+t_len);
				}
				//if (!use_labels || P->data[P->n_colors-1].annot & GMT_CPT_U_ANNOT) {
					t_len = (all || (P->data[P->n_colors-1].annot & GMT_CPT_U_ANNOT)) ? dir * len : dir * len2;	/* Annot or frame length */
					PSL_plotsegment (PSL, xpos[P->n_colors], y_base, xpos[P->n_colors], y_base+t_len);
				//}
			}

			/* Finally plot annotations */

			PSL_settextmode (PSL, PSL_TXTMODE_MINUS);	/* Replace hyphens with minus signs */
			form = gmt_setfont (GMT, &GMT->current.setting.font_annot[GMT_PRIMARY]);
			x1 = xleft;
			if (center) x1 += 0.5 * z_width[0];	/* Can use z_width[0] since -L forces all widths to be equal */

			for (i = 0; i < P->n_colors; i++) {
				if (Ctrl->S.range && i > 0) continue;
				xx = (reverse) ? xright - x1 : x1;
				if (all || P->data[i].annot || (Ctrl->S.range && i == 0)) {
					this_just = justify;
					do_annot = true;
					if (use_labels && (no_B_mode & PSSCALE_ANNOT_CUSTOM))
						this_just = psscale_set_custom_annot (GMT, P, i, justify, l_justify, text);
					else if (center && Ctrl->L.interval)
						sprintf (text, format, P->data[i].z_low, P->data[i].z_high);
					else if (Ctrl->Q.active) {
						p_val = irint (P->data[i].z_low);
						if (doubleAlmostEqualZero (P->data[i].z_low, (double)p_val))
							sprintf (text, "10@+%d@+", p_val);
						else
							do_annot = false;
						this_just = l_justify;
					}
					else
						sprintf (text, format, P->data[i].z_low);
					if (!cpt_auto_fmt) this_just = l_justify;
					if (do_annot) {
						if (no_B_mode & PSSCALE_ANNOT_ANGLED)	/* Adjust x-position due to the slanting */
							xx += GMT->current.setting.map_annot_offset[GMT_PRIMARY] * sind (Ctrl->S.angle);
						PSL_plottext (PSL, xx, y_annot, GMT->current.setting.font_annot[GMT_PRIMARY].size, text, -90.0 - dir*Ctrl->S.angle, -this_just, form);
					}
				}
				x1 += z_width[i];
			}
			if (!center) {
				i = P->n_colors-1;
				if (all || (P->data[i].annot & GMT_CPT_U_ANNOT)) {
					this_just = justify;
					do_annot = true;
					if (use_labels && (no_B_mode & PSSCALE_ANNOT_CUSTOM))
						this_just = psscale_set_custom_annot (GMT, P, P->n_colors, justify, l_justify, text);
					else if (Ctrl->Q.active) {
						p_val = irint (P->data[i].z_high);
						if (doubleAlmostEqualZero (P->data[i].z_high, (double)p_val))
							sprintf (text, "10@+%d@+", p_val);
						else
							do_annot = false;
						this_just = l_justify;
					}
					else
						gmt_sprintf_float (GMT, text, format, P->data[i].z_high);
					if (!cpt_auto_fmt) this_just = l_justify;
					if (do_annot) {
						if (no_B_mode & PSSCALE_ANNOT_ANGLED)	/* Adjust x-position due to the slanting */
							xx += GMT->current.setting.map_annot_offset[GMT_PRIMARY] * sind (Ctrl->S.angle);
						PSL_plottext (PSL, xpos[P->n_colors], y_annot, GMT->current.setting.font_annot[GMT_PRIMARY].size, text, -90.0 - dir*Ctrl->S.angle, -this_just, form);
					}
				}
			}
			PSL_settextmode (PSL, PSL_TXTMODE_HYPHEN);	/* Back to leave as is */
		}

		if (label[0] && (flip || !B_set)) {	/* Add label separately */
			form = gmt_setfont (GMT, &GMT->current.setting.font_label);
			if (strchr (label, '@') || strchr (label, '(') || !(flip & PSSCALE_FLIP_VERT)) { /* Must set text along-side color bar */
				gmt_map_text (GMT, xleft + 0.5 * length, y_label, &GMT->current.setting.font_label, label, 0.0, Label_justify, form);
			}
			else {	/* Set label text as column (AARRGGHH) */
				int dir = (flip & PSSCALE_FLIP_LABEL) - 1;
				y_label += 0.5 * dir * GMT->current.setting.font_label.size * GMT->session.u2u[GMT_PT][GMT_INCH];
				size = 0.9 * GMT->current.setting.font_label.size * GMT->session.u2u[GMT_PT][GMT_INCH];
				x0 = 0.5 * (length + ((int)strlen (label) -1) * size);
				text[1] = 0;
				for (i = 0; i < strlen (label); i++) {
					x1 = x0 - i * size;
					text[0] = label[i];
					PSL_plottext (PSL, x1, y_label, GMT->current.setting.font_label.size, text, -90.0, PSL_MC, form);
				}
			}
		}
		if (unit[0]) {	/* Add unit label */
			form = gmt_setfont (GMT, &GMT->current.setting.font_annot[GMT_SECONDARY]);
			if (flip & PSSCALE_FLIP_UNIT)	/* The y-label is on the bottom */
				gmt_map_text (GMT, xleft  - GMT->current.setting.map_annot_offset[GMT_SECONDARY] - elength[XLO], 0.5 * width, &GMT->current.setting.font_annot[GMT_SECONDARY], unit, -90.0, PSL_TC, form);
			else
				gmt_map_text (GMT, xright + GMT->current.setting.map_annot_offset[GMT_SECONDARY] + elength[XHI], 0.5 * width, &GMT->current.setting.font_annot[GMT_SECONDARY], unit, -90.0, PSL_BC, form);
		}
		if (P->is_wrapping) {	/* Add cyclic glyph */
			if ((flip & PSSCALE_FLIP_UNIT) || unit[0] == 0)	/* The y-label is on the left or not used so place cyclic glyph on right */
				x0 = xright + GMT->current.setting.map_annot_offset[GMT_PRIMARY] + 0.45 * width;
			else if ((Ctrl->D.emode & 4) == 0)	/* TNo nan so place on left */
				x0 = xleft - GMT->current.setting.map_annot_offset[GMT_PRIMARY] - 0.45 * width;
			else	/* Give up and place at center */
				x0 = 0.5 * (xleft + xright);
			psscale_plot_cycle (GMT, x0, 0.5 * width, PSSCALE_CYCLE_DIM * width);
		}
		PSL_setorigin (PSL, -width, 0.0, -90.0, PSL_INV);
	}
	gmt_M_free (GMT, xpos);
	if (use_image || Ctrl->I.active || need_image) gmt_M_free (GMT, bar);
	/* Reset back to original line cap and join */
	PSL_setlinecap (PSL, cap);
	PSL_setlinejoin (PSL, join);
}

#define bailout(code) {gmt_M_free_options (mode); return (code);}
#define Return(code) {Free_Ctrl (GMT, Ctrl); gmt_end_module (GMT, GMT_cpy); bailout (code);}

EXTERN_MSC int gmtlib_parse_B_option (struct GMT_CTRL *GMT, char *in);

EXTERN_MSC int GMT_psscale (void *V_API, int mode, void *args) {
	/* High-level function that implements the psscale task */
	int error = 0;
	unsigned int i, tr_status;

	char text[GMT_LEN256] = {""};

	double dz, dim[2], start_val, stop_val, wesn[4], *z_width = NULL;

	struct PSSCALE_CTRL *Ctrl = NULL;
	struct GMT_PALETTE *P = NULL;
	struct GMT_DATASET *D = NULL;

	struct GMT_CTRL *GMT = NULL, *GMT_cpy = NULL;		/* General GMT internal parameters */
	struct GMT_OPTION *options = NULL;
	struct PSL_CTRL *PSL = NULL;		/* General PSL internal parameters */
	struct GMT_PALETTE_HIDDEN *PH = NULL;
	struct GMTAPI_CTRL *API = gmt_get_api_ptr (V_API);	/* Cast from void to GMTAPI_CTRL pointer */

	/*----------------------- Standard module initialization and parsing ----------------------*/

	if (API == NULL) return (GMT_NOT_A_SESSION);
	if (mode == GMT_MODULE_PURPOSE) return (usage (API, GMT_MODULE_PURPOSE));	/* Return the purpose of program */
	options = GMT_Create_Options (API, mode, args);	if (API->error) return (API->error);	/* Set or get option list */

	if ((error = gmt_report_usage (API, options, 0, usage)) != GMT_NOERROR) bailout (error);	/* Give usage if requested */

	/* Parse the command-line arguments; return if errors are encountered */

	if ((GMT = gmt_init_module (API, THIS_MODULE_LIB, THIS_MODULE_CLASSIC_NAME, THIS_MODULE_KEYS, THIS_MODULE_NEEDS, module_kw, &options, &GMT_cpy)) == NULL) bailout (API->error); /* Save current state */
	/* Overrule GMT settings of MAP_FRAME_AXES. Use WESN */
	strcpy (GMT->current.setting.map_frame_axes, "WESN");
	GMT->current.map.frame.draw = false;	/* No -B parsed explicitly yet */
	if (GMT_Parse_Common (API, THIS_MODULE_OPTIONS, options)) Return (API->error);
	Ctrl = New_Ctrl (GMT);	/* Allocate and initialize a new control structure */
	if ((error = parse (GMT, Ctrl, options)) != 0) Return (error);

	/*---------------------------- This is the psscale main code ----------------------------*/

	GMT_Report (API, GMT_MSG_INFORMATION, "Processing input CPT\n");
	if ((P = GMT_Read_Data (API, GMT_IS_PALETTE, GMT_IS_FILE, GMT_IS_NONE, GMT_READ_NORMAL, NULL, Ctrl->C.file, NULL)) == NULL) {
		Return (API->error);
	}
	if ((tr_status = psscale_cpt_transparency (GMT, P))) {	/* Learn if there are transparencies in the CPT */
		if (tr_status == 1) {
			GMT_Report (API, GMT_MSG_DEBUG, "Entire colorbar will have transparency applied: %g %%\n", 100.0 * P->data[0].rgb_low[3]);
		}
		if ((tr_status & 2)) {	/* Variable transparency between slices */
			if (P->is_continuous) {
				GMT_Report (API, GMT_MSG_WARNING, "Cannot honor variable transparency and continuous color changes - transparency ignored\n");
				tr_status = 0;
			}
			else if (Ctrl->N.mode == N_FAVOR_IMAGE) {
				GMT_Report (API, GMT_MSG_WARNING, "Cannot honor variable transparency and select -N[<dpi>), so -N ignored\n");
				Ctrl->N.mode = N_FAVOR_POLY;
			}
		}
		if (tr_status & 4) {
			GMT_Report (API, GMT_MSG_WARNING, "Cannot honor variable transparency within a CPT slice - transparency ignored\n");
				tr_status = 0;
		}
	}

	if (!Ctrl->N.active && !P->is_continuous)	/* If -N not set we should default to rectangles if possible due to macOS Preview blurring */
		Ctrl->N.mode = N_FAVOR_POLY;

	if (P->categorical && !Ctrl->L.active) {	/* For categorical CPTs the default is -L<gap> with sum of all gaps = 15% of bar length  */
		Ctrl->L.active = true;
		GMT_Report (API, GMT_MSG_INFORMATION, "Categorical CPT - Activating -L with 15%% of the bar length used for gaps between categories\n");
	}
	if (Ctrl->D.extend && P->is_wrapping) {
		GMT_Report (API, GMT_MSG_ERROR, "Cannot use +e for cycling color bar; +e deactivated\n");
		Ctrl->D.extend = false;
		Ctrl->D.emode &= 4;	/* This removes any 1,2,3 of selected but leaves 4 for nan */
	}

	if (P->has_range)	/* Convert from normalized to default CPT z-range */
		gmt_stretch_cpt (GMT, P, 0.0, 0.0);

	if (P->categorical && (Ctrl->D.emode & 1 || Ctrl->D.emode & 2)) {
			GMT_Report (API, GMT_MSG_WARNING, "Option -D: Cannot select back/fore-ground extender for categorical CPT\n");
			if (Ctrl->D.emode & 1) Ctrl->D.emode -= 1;
			if (Ctrl->D.emode & 2) Ctrl->D.emode -= 2;
	}

	if (Ctrl->G.active) {	/* Attempt truncation */
		struct GMT_PALETTE *Ptrunc = gmt_truncate_cpt (GMT, P, Ctrl->G.z_low, Ctrl->G.z_high);	/* Possibly truncate the CPT */
		if (Ptrunc == NULL)
			Return (EXIT_FAILURE);
		P = Ptrunc;
	}
	if (Ctrl->W.active)	/* Scale all z values */
		gmt_scale_cpt (GMT, P, Ctrl->W.scale);

	GMT_Report (API, GMT_MSG_INFORMATION, "  CPT range from %g to %g\n", P->data[0].z_low, P->data[P->n_colors-1].z_high);

	if (Ctrl->Q.active) {	/* Take log of all z values */
		for (i = 0; i < P->n_colors; i++) {
			if (P->data[i].z_low <= 0.0 || P->data[i].z_high <= 0.0) {
				GMT_Report (API, GMT_MSG_ERROR, "Option -Q: All z-values must be positive for logarithmic scale\n");
				Return (GMT_RUNTIME_ERROR);
			}
			P->data[i].z_low  = d_log10 (GMT, P->data[i].z_low);
			P->data[i].z_high = d_log10 (GMT, P->data[i].z_high);
			P->data[i].i_dz = 1.0 / (P->data[i].z_high - P->data[i].z_low);
		}
	}

	/* Because psscale uses -D to position the scale we need to make some
	 * changes so that BoundingBox and others are set ~correctly */

	if (Ctrl->Q.active && GMT->current.map.frame.draw) {
		sprintf (text, "X%gil/%gi", Ctrl->D.dim[GMT_X], Ctrl->D.dim[GMT_Y]);
		start_val = pow (10.0, P->data[0].z_low);
		stop_val  = pow (10.0, P->data[P->n_colors-1].z_high);
	}
	else {
		if (P->mode & GMT_CPT_TIME)	/* Need time axis */
			sprintf (text, "X%giT/%gi", Ctrl->D.dim[GMT_X], Ctrl->D.dim[GMT_Y]);
		else
			sprintf (text, "X%gi/%gi", Ctrl->D.dim[GMT_X], Ctrl->D.dim[GMT_Y]);
		start_val = P->data[0].z_low;
		stop_val  = P->data[P->n_colors-1].z_high;
	}

	gmt_M_memset (wesn, 4, double);
	if (!(GMT->common.R.active[RSET] && GMT->common.J.active)) {	/* When no projection specified, use fake linear projection */
		GMT_Report (API, GMT_MSG_INFORMATION, "Without -R -J we must select default font sizes and dimensions regardless of plot size\n");
		gmt_set_undefined_defaults (GMT, 0.0, false);	/* Must set undefined to their reference values */
		GMT->common.R.active[RSET] = true;
		GMT->common.J.active = false;
		gmt_parse_common_options (GMT, "J", 'J', text);
		wesn[XLO] = start_val;	wesn[XHI] = stop_val;	wesn[YHI] = Ctrl->D.dim[GMT_Y];
		if (gmt_map_setup (GMT, wesn))
			Return (GMT_PROJECTION_ERROR);
		if ((PSL = gmt_plotinit (GMT, options)) == NULL)
			Return (GMT_RUNTIME_ERROR);
		gmt_plane_perspective (GMT, GMT->current.proj.z_project.view_plane, GMT->current.proj.z_level);
	}
	else {	/* First use current projection, project, then use fake projection */
		if (gmt_map_setup (GMT, GMT->common.R.wesn))
			Return (GMT_PROJECTION_ERROR);
		gmt_set_refpoint (GMT, Ctrl->D.refpoint);	/* Finalize reference point plot coordinates, if needed */

		if (Ctrl->D.dim[GMT_X] == 0.0) {	/* Automatically set scale width */
			Ctrl->D.dim[GMT_X] = Ctrl->D.scl[GMT_X] * (Ctrl->D.horizontal ? GMT->current.proj.rect[XHI] : GMT->current.proj.rect[YHI]);
			if (Ctrl->D.dim[GMT_Y] == 0.0)
				Ctrl->D.dim[GMT_Y] = Ctrl->D.scl[GMT_Y] * Ctrl->D.dim[GMT_X];
			if (Ctrl->D.reverse) Ctrl->D.dim[GMT_X] = -Ctrl->D.dim[GMT_X];
			if (Ctrl->Q.active && GMT->current.map.frame.draw)
				sprintf (text, "X%gil/%gi", Ctrl->D.dim[GMT_X], Ctrl->D.dim[GMT_Y]);
			else if (P->mode & GMT_CPT_TIME)	/* Need time axis */
				sprintf (text, "X%giT/%gi", Ctrl->D.dim[GMT_X], Ctrl->D.dim[GMT_Y]);
			else
				sprintf (text, "X%gi/%gi", Ctrl->D.dim[GMT_X], Ctrl->D.dim[GMT_Y]);
			GMT_Report (API, GMT_MSG_DEBUG, "Scale mapping set to -J%s\n", text);
		}
		if ((PSL = gmt_plotinit (GMT, options)) == NULL)
			Return (GMT_RUNTIME_ERROR);
		gmt_plane_perspective (GMT, GMT->current.proj.z_project.view_plane, GMT->current.proj.z_level);
		GMT->common.J.active = false;
		gmt_parse_common_options (GMT, "J", 'J', text);
		wesn[XLO] = start_val;	wesn[XHI] = stop_val;	wesn[YHI] = Ctrl->D.dim[GMT_Y];
		if (GMT->current.plot.panel.active) GMT->current.plot.panel.no_scaling = 1;	/* Do not rescale dimensions */
		if (gmt_map_setup (GMT, wesn))
			Return (GMT_PROJECTION_ERROR);
		if (GMT->current.plot.panel.active) GMT->current.plot.panel.no_scaling = 0;	/* Reset no_scaling flag */
	}

	if (!GMT->current.map.frame.draw && (PH = gmt_get_C_hidden (P)) && PH->auto_scale) {	/* No -B given yet we have raw auto-scaling */
		gmtlib_parse_B_option (GMT, "af");
	}
	else if (GMT->common.B.active[GMT_PRIMARY] || GMT->common.B.active[GMT_SECONDARY]) {	/* Must redo the -B parsing since projection has changed */
		char p[GMT_LEN256] = {""}, group_sep[2] = {" "}, *tmp = NULL;
		unsigned int pos = 0;
		GMT_Report (API, GMT_MSG_DEBUG, "Clean re reparse -B settings\n");
		group_sep[0] = GMT_ASCII_GS;
		GMT->current.map.frame.init = false;	/* To ensure we reset B parameters */
		for (i = GMT_PRIMARY; i <= GMT_SECONDARY; i++) {
			if (!GMT->common.B.active[i]) continue;
			tmp = strdup (GMT->common.B.string[i]);
			while (gmt_strtok (tmp, group_sep, &pos, p))
				gmtlib_parse_B_option (GMT, p);
			gmt_M_str_free (tmp);
		}
	}

	if (Ctrl->Z.active) {	/* Widths of slices per color is prescribed manually via this file */
		double sum = 0.0;
		unsigned int save = gmt_get_column_type (GMT, GMT_IN, GMT_X);

		gmt_set_column_type (GMT, GMT_IN, GMT_X, GMT_IS_DIMENSION);

		if ((D = GMT_Read_Data (API, GMT_IS_DATASET, GMT_IS_FILE, GMT_IS_NONE, GMT_READ_NORMAL, NULL, Ctrl->Z.file, NULL)) == NULL) {
			Return (API->error);
		}
		gmt_set_column_type (GMT, GMT_IN, GMT_X, save);
		if (D->n_segments != 1) {
			GMT_Report (API, GMT_MSG_ERROR, "-Z file %s must only have one segment!\n", Ctrl->Z.file);
			Return (GMT_RUNTIME_ERROR);
		}
		if (D->table[0]->segment[0]->n_rows < (uint64_t)P->n_colors) {
			GMT_Report (API, GMT_MSG_ERROR, "-Z file %s has fewer entries than -C file %s!\n", Ctrl->Z.file, Ctrl->C.file);
			Return (GMT_RUNTIME_ERROR);
		}
		else if (D->table[0]->segment[0]->n_rows > (uint64_t)P->n_colors)
			GMT_Report (API, GMT_MSG_WARNING, "-Z file %s has more entries than -C file %s - only the first %d entries will be used\n", Ctrl->Z.file, Ctrl->C.file, P->n_colors);
		z_width = D->table[0]->segment[0]->data[GMT_X];
		for (i = 0; i < P->n_colors; i++) sum += z_width[i];
		if (!doubleAlmostEqual (sum, fabs (Ctrl->D.dim[GMT_X]))) {	/* Ensure the lengths sum up correctly */
			double f = fabs (Ctrl->D.dim[GMT_X]) / sum;
			for (i = 0; i < P->n_colors; i++) z_width[i] *= f;
		}
	}
	else if (Ctrl->L.active) {
		z_width = gmt_M_memory (GMT, NULL, P->n_colors, double);
		dz = fabs (Ctrl->D.dim[GMT_X]) / P->n_colors;
		for (i = 0; i < P->n_colors; i++) z_width[i] = dz;
	}
	else {
		z_width = gmt_M_memory (GMT, NULL, P->n_colors, double);
		for (i = 0; i < P->n_colors; i++) z_width[i] = fabs (Ctrl->D.dim[GMT_X]) * (P->data[i].z_high - P->data[i].z_low) / (P->data[P->n_colors-1].z_high - P->data[0].z_low);
	}

	if (Ctrl->D.emode && Ctrl->D.elength == 0.0) Ctrl->D.elength = Ctrl->D.dim[GMT_Y] * 0.5;

	if (Ctrl->D.horizontal) {
		GMT->current.map.frame.side[E_SIDE] = GMT->current.map.frame.side[W_SIDE] = GMT_AXIS_NONE;
		dim[GMT_X] = fabs (Ctrl->D.dim[GMT_X]);	dim[GMT_Y] = Ctrl->D.dim[GMT_Y];
	}
	else {
		dim[GMT_Y] = fabs (Ctrl->D.dim[GMT_X]);	dim[GMT_X] = Ctrl->D.dim[GMT_Y];
		GMT->current.map.frame.side[S_SIDE] = GMT->current.map.frame.side[N_SIDE] = GMT_AXIS_NONE;
		gmt_M_double_swap (GMT->current.proj.z_project.xmin, GMT->current.proj.z_project.ymin);
		gmt_M_double_swap (GMT->current.proj.z_project.xmax, GMT->current.proj.z_project.ymax);
	}
	gmt_adjust_refpoint (GMT, Ctrl->D.refpoint, dim, Ctrl->D.off, Ctrl->D.justify, PSL_BL);	/* Adjust refpoint to BL corner */
	GMT_Report (GMT->parent, GMT_MSG_DEBUG, "After shifts, Bar reference x = %g y = %g\n", Ctrl->D.refpoint->x, Ctrl->D.refpoint->y);
	PSL_setorigin (PSL, Ctrl->D.refpoint->x, Ctrl->D.refpoint->y, 0.0, PSL_FWD);

	GMT->current.map.frame.side[S_SIDE] = GMT->current.map.frame.side[E_SIDE] = GMT->current.map.frame.side[N_SIDE] = GMT->current.map.frame.side[W_SIDE] = GMT_AXIS_ALL;

	psscale_draw_colorbar (GMT, Ctrl, P, z_width, tr_status);

	PSL_setorigin (PSL, -Ctrl->D.refpoint->x, -Ctrl->D.refpoint->y, 0.0, PSL_FWD);
	gmt_plane_perspective (GMT, -1, 0.0);

	gmt_plotend (GMT);

	if (!Ctrl->Z.active) gmt_M_free (GMT, z_width);

	Return (GMT_NOERROR);
}

int GMT_colorbar (void *V_API, int mode, void *args) {
	/* This is the GMT6 modern mode name */
	struct GMTAPI_CTRL *API = gmt_get_api_ptr (V_API);	/* Cast from void to GMTAPI_CTRL pointer */
	if (API->GMT->current.setting.run_mode == GMT_CLASSIC && !API->usage) {
		GMT_Report (API, GMT_MSG_ERROR, "Shared GMT module not found: colorbar\n");
		return (GMT_NOT_A_VALID_MODULE);
	}
	return GMT_psscale (V_API, mode, args);
}<|MERGE_RESOLUTION|>--- conflicted
+++ resolved
@@ -826,15 +826,9 @@
 	unsigned int dump_k_val = 0;
 #endif
 
-<<<<<<< HEAD
-	if (P->categorical && !Ctrl->L.active) {	/* For categorical CPTs the default is -L<gap> with sum of all gaps = 15% of bar length  */
-		Ctrl->L.active = true;
-		Ctrl->L.spacing = 0.01 * PSSCALE_GAP_PERCENT * Ctrl->D.dim[GMT_X] / (P->n_colors - 1);
-=======
 	if (P->categorical) {	/* For categorical CPTs the default is -L<gap> with sum of all gaps = 15% of bar length  */
 		Ctrl->L.spacing = gap = 0.01 * PSSCALE_GAP_PERCENT * fabs (length) / (P->n_colors - 1);
-		B_set = false;
->>>>>>> 313c2483
+		B_set = false;	/* And no -B can be used now */
 	}
 
 	max_intens[0] = Ctrl->I.min;
