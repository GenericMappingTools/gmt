--- conflicted
+++ resolved
@@ -347,24 +347,14 @@
 	}
 	n_errors += gmt_M_check_condition (GMT, Ctrl->C.mode == SHAPE_DISC && Ctrl->F.active, "Cannot specify -F for discs; ignored\n");
 	n_errors += gmt_M_check_condition (GMT, Ctrl->A.active && (Ctrl->N.active || Ctrl->Z.active || Ctrl->L.active || Ctrl->T.active), "Option -A: Cannot use -L, -N, -T or -Z with -A\n");
-<<<<<<< HEAD
-	if (!Ctrl->L.active)  {
-=======
 	if (!Ctrl->L.active) {	/* Just a listing, cannot use -R -I -r -G -M -Z */
->>>>>>> 217ff386
 		n_errors += gmt_M_check_condition (GMT, !GMT->common.R.active[RSET], "Must specify -R option\n");
 		n_errors += gmt_M_check_condition (GMT, GMT->common.R.inc[GMT_X] <= 0.0 || GMT->common.R.inc[GMT_Y] <= 0.0, "Option -I: Must specify positive increment(s)\n");
 		n_errors += gmt_M_check_condition (GMT, !(Ctrl->G.active || Ctrl->G.file), "Option -G: Must specify output file or template\n");
 		n_errors += gmt_M_check_condition (GMT, Ctrl->T.active && !strchr (Ctrl->G.file, '%'), "Option -G: Filename template must contain format specifier when -T is used\n");
-<<<<<<< HEAD
-	}
-	n_errors += gmt_M_check_condition (GMT, Ctrl->Z.active && Ctrl->Q.bmode == SMT_INCREMENTAL, "Option -Z: Cannot be used with -Qi\n");
-	n_errors += gmt_M_check_condition (GMT, Ctrl->M.active && !Ctrl->T.active, "Option -M: Requires time information via -T\n");
-=======
 		n_errors += gmt_M_check_condition (GMT, Ctrl->Z.active && Ctrl->Q.bmode == SMT_INCREMENTAL, "Option -Z: Cannot be used with -Qi\n");
 		n_errors += gmt_M_check_condition (GMT, Ctrl->M.active && !Ctrl->T.active, "Option -M: Requires time information via -T\n");
 	}
->>>>>>> 217ff386
 	n_expected_fields = ((Ctrl->E.active) ? 6 : 4) + ((Ctrl->F.mode == TRUNC_FILE) ? 1 : 0);
 	if (Ctrl->T.active) n_expected_fields += 2;	/* The two cols with start and stop time */
 	n_errors += gmt_check_binary_io (GMT, n_expected_fields);
