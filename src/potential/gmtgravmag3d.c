--- conflicted
+++ resolved
@@ -637,7 +637,6 @@
 		GMT_Report (GMT->parent, GMT_MSG_ERROR, "Option -Ts: %s does not have 9 columns with 3 triang vertices\n", Ctrl->T.raw_file);
 		return -1;
 	}
-<<<<<<< HEAD
 
 	Ctrl->raw_mesh = gmt_M_memory (GMT, NULL, In->n_records, struct GMTGRAVMAG3D_RAW);
 
@@ -656,24 +655,6 @@
 			Ctrl->raw_mesh[nt].t3[2] =  In->table[0]->segment[seg]->data[8][row] * Ctrl->D.dir;
 			nt++;
 		}
-=======
-	if (In->table[0]->n_segments > 1) /* case not dealt (or ignored) and should be tested here */
-		GMT_Report(GMT->parent, GMT_MSG_WARNING, "Multi-segment files are not implemented. Using first segment only\n");
-
-	Ctrl->raw_mesh = gmt_M_memory (GMT, NULL, In->table[0]->n_records, struct GMTGRAVMAG3D_RAW);
-	for (row = 0; row < In->table[0]->n_records; row++) {
-		Ctrl->raw_mesh[row].t1[0] =  In->table[0]->segment[0]->data[0][row];
-		Ctrl->raw_mesh[row].t1[1] = -In->table[0]->segment[0]->data[1][row];
-		Ctrl->raw_mesh[row].t1[2] =  In->table[0]->segment[0]->data[2][row] * Ctrl->D.dir;
-
-		Ctrl->raw_mesh[row].t2[0] =  In->table[0]->segment[0]->data[3][row];
-		Ctrl->raw_mesh[row].t2[1] = -In->table[0]->segment[0]->data[4][row];
-		Ctrl->raw_mesh[row].t2[2] =  In->table[0]->segment[0]->data[5][row] * Ctrl->D.dir;
-
-		Ctrl->raw_mesh[row].t3[0] =  In->table[0]->segment[0]->data[6][row];
-		Ctrl->raw_mesh[row].t3[1] = -In->table[0]->segment[0]->data[7][row];
-		Ctrl->raw_mesh[row].t3[2] =  In->table[0]->segment[0]->data[8][row] * Ctrl->D.dir;
->>>>>>> 5b024a13
 	}
 
 	Ctrl->n_raw_triang = In->n_records;
