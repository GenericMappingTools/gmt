--- conflicted
+++ resolved
@@ -1,4 +1,3 @@
-<<<<<<< HEAD
 /*--------------------------------------------------------------------
  *	$Id$
  *
@@ -49,57 +48,4 @@
 EXTERN_MSC double eq_43 (double mz, double c, double tg, double auxil, double x, double y, double z);
 EXTERN_MSC void rot_17 (COUNTER_MEDIUM n_vert, BOOLEAN top, struct LOC_OR *loc_or, double *c_tet, double *s_tet, double *c_phi, double *s_phi);
 
-#endif /* OKBFUNS_H */
-=======
-/*--------------------------------------------------------------------
- *	$Id$
- *
- *	Copyright (c) 1991-2012 by P. Wessel, W. H. F. Smith, R. Scharroo, and J. Luis
- *	See LICENSE.TXT file for copying and redistribution conditions.
- *
- *	This program is free software; you can redistribute it and/or modify
- *	it under the terms of the GNU Lesser General Public License as published by
- *	the Free Software Foundation; version 3 or any later version.
- *
- *	This program is distributed in the hope that it will be useful,
- *	but WITHOUT ANY WARRANTY; without even the implied warranty of
- *	MERCHANTABILITY or FITNESS FOR A PARTICULAR PURPOSE.  See the
- *	GNU Lesser General Public License for more details.
- *
- *	Contact info: gmt.soest.hawaii.edu
- *--------------------------------------------------------------------*/
-
-#ifndef OKBFUNS_H
-#define OKBFUNS_H
-
-#include "gmt.h"		/* Requires GMT to compile and link */
-
-struct BODY_VERTS {
-	double  x, y, z;
-};
-
-struct BODY_DESC {
-	GMT_LONG n_f, *n_v, *ind;
-};
-
-struct LOC_OR {
-	double  x, y, z;
-};
-
-struct MAG_PARAM {
-	double	rim[3];
-} *mag_param;
-
-struct MAG_VAR {		/* Used when only the modulus of magnetization varies */
-	double	rk[3];
-} *mag_var;
-
-EXTERN_MSC double okabe (struct GMT_CTRL *GMT, double x_o, double y_o, double z_o, double rho, int is_grav, struct BODY_DESC bd_desc, struct BODY_VERTS *bd_vert, int km, int pm, struct LOC_OR *loc_or);
-EXTERN_MSC double okb_grv (int n_vert, struct LOC_OR *loc_or, double *c_phi);
-EXTERN_MSC double okb_mag (int n_vert, GMT_LONG km, GMT_LONG pm, struct LOC_OR *loc_or, double *c_tet, double *s_tet, double *c_phi, double *s_phi); 
-EXTERN_MSC double eq_30 (double c, double s, double x, double y, double z);
-EXTERN_MSC double eq_43 (double mz, double c, double tg, double auxil, double x, double y, double z);
-EXTERN_MSC void rot_17 (int n_vert, int top, struct LOC_OR *loc_or, double *c_tet, double *s_tet, double *c_phi, double *s_phi);
-
-#endif /* OKBFUNS_H */
->>>>>>> 81330b36
+#endif /* OKBFUNS_H */