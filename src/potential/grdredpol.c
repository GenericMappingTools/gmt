--- conflicted
+++ resolved
@@ -96,13 +96,8 @@
 #define ij0_data(Ctrl,i,j) ((Ctrl->S.n_columns+Ctrl->F.ncoef_col-1)*(i)+(j))
 #define ij_mn(Ctrl,i,j) (Ctrl->F.ncoef_row*(j)+(i))
 
-<<<<<<< HEAD
-GMT_LOCAL void *New_Ctrl (struct GMT_CTRL *GMT) {	/* Allocate and initialize a new control structure */
+static void *New_Ctrl (struct GMT_CTRL *GMT) {	/* Allocate and initialize a new control structure */
 	struct GRDREDPOL_CTRL *C;
-=======
-static void *New_Ctrl (struct GMT_CTRL *GMT) {	/* Allocate and initialize a new control structure */
-	struct REDPOL_CTRL *C;
->>>>>>> 05e26a32
 
 	C = gmt_M_memory (GMT, NULL, 1, struct GRDREDPOL_CTRL);
 
@@ -117,11 +112,7 @@
 	return (C);
 }
 
-<<<<<<< HEAD
-GMT_LOCAL void Free_Ctrl (struct GMT_CTRL *GMT, struct GRDREDPOL_CTRL *C) {	/* Deallocate control structure */
-=======
-static void Free_Ctrl (struct GMT_CTRL *GMT, struct REDPOL_CTRL *C) {	/* Deallocate control structure */
->>>>>>> 05e26a32
+static void Free_Ctrl (struct GMT_CTRL *GMT, struct GRDREDPOL_CTRL *C) {	/* Deallocate control structure */
 	if (!C) return;
 	gmt_M_str_free (C->In.file);
 	gmt_M_str_free (C->G.file);
@@ -1059,11 +1050,7 @@
 	return (GMT_MODULE_USAGE);
 }
 
-<<<<<<< HEAD
-GMT_LOCAL int parse (struct GMT_CTRL *GMT, struct GRDREDPOL_CTRL *Ctrl, struct GMT_OPTION *options) {
-=======
-static int parse (struct GMT_CTRL *GMT, struct REDPOL_CTRL *Ctrl, struct GMT_OPTION *options) {
->>>>>>> 05e26a32
+static int parse (struct GMT_CTRL *GMT, struct GRDREDPOL_CTRL *Ctrl, struct GMT_OPTION *options) {
 	/* This parses the options provided to grdredpol and sets parameters in Ctrl.
 	 * Note Ctrl has already been initialized and non-zero default values set.
 	 * Any GMT common options will override values set previously by other commands.
