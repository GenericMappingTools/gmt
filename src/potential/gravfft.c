/*--------------------------------------------------------------------
 *	$Id$
 *
 *	Copyright (c) 1991-2015 by P. Wessel, W. H. F. Smith, R. Scharroo, J. Luis and F. Wobbe
 *	See LICENSE.TXT file for copying and redistribution conditions.
 *
 *	This program is free software; you can redistribute it and/or modify
 *	it under the terms of the GNU Lesser General Public License as published by
 *	the Free Software Foundation; version 3 or any later version.
 *
 *	This program is distributed in the hope that it will be useful,
 *	but WITHOUT ANY WARRANTY; without even the implied warranty of
 *	MERCHANTABILITY or FITNESS FOR A PARTICULAR PURPOSE.  See the
 *	GNU Lesser General Public License for more details.
 *
 *	Contact info: gmt.soest.hawaii.edu
 *--------------------------------------------------------------------*/
/*
 * Author:      Joaquim Luis
 * Date:        09-OCT-1994
 * Updated:	28-Feb-1999
 *         	05-SEP-2002
 *         	13-SEP-2002
 * GMT5ed   17-MAR-2012
 *          14-Feb-2013		Big rework by PW
 *          01-Dec-2013		Added -T with infill density approximation
 *
 *
 * For details, see Luis, J.F. and M.C. Neves. 2006, "The isostatic compensation of the Azores Plateau:
 * a 3D admittance and coherence analysis. J. Geotermal Vulc. Res. Volume 156, Issues 1-2 ,
 * Pages 10-22, http://dx.doi.org/10.1016/j.jvolgeores.2006.03.010
 *
 * */

#define THIS_MODULE_NAME	"gravfft"
#define THIS_MODULE_LIB		"potential"
#define THIS_MODULE_PURPOSE	"Compute gravitational attraction of 3-D surfaces and a little more (ATTENTION z positive up)"
<<<<<<< HEAD
#define THIS_MODULE_KEYS	"<G{,GG},GDC,GDI,GDA"
=======
#define THIS_MODULE_KEYS	"<GI,GGO,GDC,GDA"
>>>>>>> 3c8642a9

#include "gmt_dev.h"

#define GMT_PROG_OPTIONS "-Vf"
#define GMT_FFT_DIM	2	/* Dimension of FFT needed */

enum Gravfft_fields {
	GRAVFFT_FAA	= 0,
	GRAVFFT_GEOID,
	GRAVFFT_VGG,
	GRAVFFT_DEFL_EAST,
	GRAVFFT_DEFL_NORTH
};

struct GRAVFFT_CTRL {
	unsigned int n_par;
	double *par;

	struct GRVF_In {
		bool active;
		unsigned int n_grids;	/* 1 or 2 */
		char *file[2];
	} In;
	struct GRVF_C {	/* -C<zlevel> */
		bool active;
		unsigned int n_pt;
		double theor_inc;
	} C;
	struct GRVF_D {	/* -D[<rho>|<rhofile>] */
		bool active;
		bool variable;
		char *file;
	} D;
	struct GRVF_E {	/* -E */
		bool active;
		unsigned int n_terms;
	} E;
	struct GRVF_F {	/* -F[f[+]|g|e|n|v] */
		bool active;
		bool slab;
		unsigned int mode;
	} F;
	struct GRVF_G {	/* -G<outfile> */
		bool active;
		char *file;
	} G;
	struct GRVF_I {	/* -I[<scale>|g] */
		bool active;
		double value;
	} I;
	struct GRVF_N {	/* -N[f|q|s<nx>/<ny>][+e|m|n][+t<width>][+w[<suffix>]][+z[p]]  */
		bool active;
		struct GMT_FFT_INFO *info;
	} N;
	struct GRVF_Q {
		bool active;
	} Q;
	struct GRVF_S {	/* -S<scale> */
		bool active;
	} S;
	struct GRVF_T {	/* -T<te/rl/rm/rw[/ri>][+m] */
		bool active, moho, approx;
		double te, rhol, rhom, rhow, rhoi;
		double rho_cw;		/* crust-water density contrast */
		double rho_mc;		/* mantle-crust density contrast */
		double rho_mw;		/* mantle-water density contrast */
	} T;
	struct GRVF_W {	/* Water depth/observation level */
		bool active;
		double water_depth;	/* Reference water depth [0] */
	} W;
	struct GRVF_Z {
		bool active;
		double zm;		/* mean Moho depth (given by user) */
		double zl;		/* mean depth of swell compensation (user given) */
	} Z;
	struct GRVF_misc {	/* -T */
		bool coherence;
		bool give_wavelength;
		bool give_km;
		bool from_below;
		bool from_top;
		double z_level;	/* mean bathymetry level computed from data */
		double rho;	/* general density contrast */
	} misc;
};

#ifndef FSIGNIF
#define FSIGNIF 24
#endif

#define GRAVITATIONAL_CONST 6.667e-11
#define	YOUNGS_MODULUS	7.0e10		/* Pascal = Nt/m**2  */
#define	NORMAL_GRAVITY	9.806199203	/* Moritz's 1980 IGF value for gravity at 45 degrees latitude (m/s) */
#define	POISSONS_RATIO	0.25

bool rem_mean = false;
bool sphericity = false;

void *New_gravfft_Ctrl (struct GMT_CTRL *GMT) {	/* Allocate and initialize a new control structure */
	struct GRAVFFT_CTRL *C = NULL;

	C = GMT_memory (GMT, NULL, 1, struct GRAVFFT_CTRL);

	/* Initialize values whose defaults are not 0/false/NULL */

	C->E.n_terms = 3;
	return (C);
}

void Free_gravfft_Ctrl (struct GMT_CTRL *GMT, struct GRAVFFT_CTRL *C) {	/* Deallocate control structure */
	if (!C) return;
	GMT_free (GMT, C->par);
	gmt_free (C->In.file[0]);
	gmt_free (C->In.file[1]);
	gmt_free (C->D.file);
	gmt_free (C->G.file);
	GMT_free (GMT, C->N.info);
	GMT_free (GMT, C);
}

double	scale_out = 1.0;
double	earth_rad = 6371008.7714;	/* GRS-80 sphere */

void do_parker (struct GMT_CTRL *GMT, struct GMT_GRID *Grid, struct GRAVFFT_CTRL *Ctrl, struct GMT_FFT_WAVENUMBER *K,
                float *raised, uint64_t n, double rho);
void remove_level(struct GMT_CTRL *GMT, struct GMT_GRID *Grid, struct GRAVFFT_CTRL *Ctrl);
void do_isostasy__(struct GMT_CTRL *GMT, struct GMT_GRID *Grid, struct GRAVFFT_CTRL *Ctrl, struct GMT_FFT_WAVENUMBER *K);
void load_from_below_admitt(struct GMT_CTRL *GMT, struct GRAVFFT_CTRL *Ctrl, struct GMT_FFT_WAVENUMBER *K, double *z_below);
void load_from_top_admitt(struct GMT_CTRL *GMT, struct GRAVFFT_CTRL *Ctrl, struct GMT_FFT_WAVENUMBER *K, double *z_top);
void load_from_top_grid(struct GMT_CTRL *GMT, struct GMT_GRID *Grid, struct GRAVFFT_CTRL *Ctrl,
                        struct GMT_FFT_WAVENUMBER *K, float *raised, unsigned int n);
void load_from_below_grid(struct GMT_CTRL *GMT, struct GMT_GRID *Grid, struct GRAVFFT_CTRL *Ctrl,
                          struct GMT_FFT_WAVENUMBER *K, float *raised, unsigned int n);
void compute_only_admitts(struct GMT_CTRL *GMT, struct GRAVFFT_CTRL *Ctrl, struct GMT_FFT_WAVENUMBER *K,
                          double *z_top_or_bot, double delta_pt);
int do_admittance(struct GMT_CTRL *GMT, struct GMT_GRID *Grid, struct GMT_GRID *GridB, struct GRAVFFT_CTRL *Ctrl,
                  struct GMT_FFT_WAVENUMBER *K);

int GMT_gravfft_parse (struct GMT_CTRL *GMT, struct GRAVFFT_CTRL *Ctrl, struct GMT_OPTION *options) {

	unsigned int n_errors = 0;

	int n, override_mode = GMT_FFT_REMOVE_MID;
	struct GMT_OPTION *opt = NULL,  *popt = NULL;
	struct GMTAPI_CTRL *API = GMT->parent;
	char   ptr[GMT_BUFSIZ] = {""}, t_or_b[4] = {""}, argument[GMT_LEN16] = {""}, combined[GMT_BUFSIZ] = {""};
	if (GMT_compat_check (GMT, 4)) {
		char *mod = NULL;
		if ((popt = GMT_Find_Option (API, 'L', options)) != 0) {	/* Gave old -L */
			mod = popt->arg; /* Gave old -L option */
			if (mod[0] == '\0') strcat (argument, "+l");		/* Leave trend alone -L */
			else if (mod[0] == 'm') strcat (argument, "+a");	/* Remove mean -Lm */
			else if (mod[0] == 'h') strcat (argument, "+h");	/* Remove mid-value -Lh */
		}
	}

	for (opt = options; opt; opt = opt->next) {		/* Process all the options given */
		switch (opt->option) {

			case '<':	/* Input file */
				Ctrl->In.active = true;
				if (Ctrl->In.n_grids >= 2) {
					n_errors++;
					GMT_Report (API, GMT_MSG_NORMAL, "Syntax error: A maximum of two input grids may be processed\n");
				}
				else if (GMT_check_filearg (GMT, '<', opt->arg, GMT_IN, GMT_IS_GRID))
					Ctrl->In.file[Ctrl->In.n_grids++] = strdup (opt->arg);
				else
					n_errors++;
				break;
			case 'C':	/* For theoretical curves only */
				Ctrl->C.active = true;
				sscanf (opt->arg, "%d/%lf/%lf/%s", &Ctrl->C.n_pt, &Ctrl->C.theor_inc, &Ctrl->misc.z_level, t_or_b);
				for (n = 0; t_or_b[n]; n++) {
					switch (t_or_b[n]) {
						case 'w':
							Ctrl->misc.give_wavelength = true;
							break;
						case 'b':
							Ctrl->misc.from_below = true;
							break;
						case 't':
							Ctrl->misc.from_top = true;
							break;
						default:
							GMT_Report (API, GMT_MSG_NORMAL, "Syntax error -C: [%s] is not valid, chose from [tbw]\n", &t_or_b[n]);
							n_errors++;
							break;
					}
				}
				break;
			case 'D':
				if (!opt->arg) {
					GMT_Report (API, GMT_MSG_NORMAL,
					            "Syntax error -D option: must give constant density contrast or grid with density constrasts\n");
					n_errors++;
				}
				else {
					Ctrl->D.active = true;
					if (!GMT_access (GMT, opt->arg, R_OK)) {	/* Gave a grid with density contrast */
						Ctrl->D.file = strdup (opt->arg);
						Ctrl->D.variable = true;
						Ctrl->misc.rho = 1.0;
					}
					else
						Ctrl->misc.rho = atof (opt->arg);
					override_mode = GMT_FFT_REMOVE_MID;		/* Leave trend alone and remove mid value */
				}
				break;
			case 'E':
				Ctrl->E.n_terms = atoi (opt->arg);
				if (Ctrl->E.n_terms > 10) {
					GMT_Report (API, GMT_MSG_NORMAL, "ERROR -E option: n_terms must be <= 10\n");
					n_errors++;
				}
				else if (Ctrl->E.n_terms <= 0) {
					GMT_Report (API, GMT_MSG_NORMAL, "WARNING -E option: n_terms were 0 or nonsense. Reset to 3\n");
					Ctrl->E.n_terms = 3;
				}
				break;
			case 'F':
				Ctrl->F.active = true;
				switch (opt->arg[0]) {
					case 'g': Ctrl->F.mode = GRAVFFT_GEOID;      break;
					case 'v': Ctrl->F.mode = GRAVFFT_VGG; 	     break;
					case 'e': Ctrl->F.mode = GRAVFFT_DEFL_EAST;  break;
					case 'n': Ctrl->F.mode = GRAVFFT_DEFL_NORTH; break;
					default:  Ctrl->F.mode = GRAVFFT_FAA; 	   /* FAA */
					 	if (opt->arg[1] == '+') Ctrl->F.slab = true;
						break;
				}
				break;
			case 'G':
				if ((Ctrl->G.active = GMT_check_filearg (GMT, 'G', opt->arg, GMT_OUT, GMT_IS_GRID)) != 0)
					Ctrl->G.file = strdup (opt->arg);
				else
					n_errors++;
				break;
			case 'A':		/* For MEX we currently can't use the I char in GMT < 5.3 as an option that implies output */
			case 'I':		/* To be reactivated on GMT5.3 */
				Ctrl->I.active = true;
				for (n = 0; opt->arg[n]; n++) {
					switch (opt->arg[n]) {
						case 'w':
							Ctrl->misc.give_wavelength = true;
							break;
						case 'b':
							Ctrl->misc.from_below = true;
							break;
						case 'c':
							Ctrl->misc.coherence = true;
							break;
						case 'k':
							Ctrl->misc.give_km = true;
							break;
						case 't':
							Ctrl->misc.from_top = true;
							break;
						default:
							GMT_Report (API, GMT_MSG_NORMAL, "Syntax error -I : [%s] is not valid, chose from [wbct]\n", &ptr[n]);
							n_errors++;
							break;
					}
				}
				break;
			case 'L':	/* Leave trend alone */
				if (GMT_compat_check (GMT, 4))
					GMT_Report (API, GMT_MSG_COMPAT, "Warning: Option -L is deprecated; use -N modifiers in the future.\n");
				else
					n_errors += GMT_default_error (GMT, opt->option);
				break;
			case 'N':
				Ctrl->N.active = true;
				if (popt && GMT_compat_check (GMT, 4)) {	/* Got both old -L and -N; append */
					sprintf (combined, "%s%s", opt->arg, argument);
					Ctrl->N.info = GMT_FFT_Parse (API, 'N', GMT_FFT_DIM, combined);
				}
				else
					Ctrl->N.info = GMT_FFT_Parse (API, 'N', GMT_FFT_DIM, opt->arg);
				if (Ctrl->N.info == NULL) n_errors++;
				Ctrl->N.active = true;
				break;
			case 'Q':
				Ctrl->Q.active = true;
				override_mode = GMT_FFT_REMOVE_MID;	/* Leave trend alone and remove mid value */
				break;
			case 'S':
				Ctrl->S.active = true;
				break;
			case 'T':
				Ctrl->T.active = true;
				n = sscanf (opt->arg, "%lf/%lf/%lf/%lf/%lf", &Ctrl->T.te, &Ctrl->T.rhol, &Ctrl->T.rhom, &Ctrl->T.rhow, &Ctrl->T.rhoi);
				Ctrl->T.rho_cw = Ctrl->T.rhol - Ctrl->T.rhow;
				Ctrl->T.rho_mc = Ctrl->T.rhom - Ctrl->T.rhol;
				Ctrl->T.rho_mw = Ctrl->T.rhom - Ctrl->T.rhow;
				if (n < 5) Ctrl->T.rhoi = Ctrl->T.rhol;
				if (n == 5 && Ctrl->T.rhoi != Ctrl->T.rhol) Ctrl->T.approx = true;	/* Calculate approximate flexure */
				if (Ctrl->T.te > 1e10) { /* Given flexural rigidity, compute Te */
					Ctrl->T.te = pow ((12.0 * (1.0 - POISSONS_RATIO * POISSONS_RATIO)) * Ctrl->T.te / YOUNGS_MODULUS, 1./3.);
				}
				if (opt->arg[strlen(opt->arg)-2] == '+') {	/* Fragile. Needs further testing unless -Q is used */
					Ctrl->T.moho = true;
					override_mode = GMT_FFT_REMOVE_MID;		/* Leave trend alone and remove mid value */
				}
				break;
			case 'W':	/* Water depth */
				Ctrl->W.active = true;
				GMT_Get_Values (API, opt->arg, &Ctrl->W.water_depth, 1);
				break;
			case 'Z':
				Ctrl->Z.active = true;
				sscanf (opt->arg, "%lf/%lf", &Ctrl->Z.zm, &Ctrl->Z.zl);
				break;
			default:
				n_errors += GMT_default_error (GMT, opt->option);
				break;
		}
	}
	if (GMT_compat_check (GMT, 4) && !Ctrl->N.active && popt) {	/* User set -L but no -N so nothing got appended above... Sigh...*/
		Ctrl->N.info = GMT_FFT_Parse (API, 'N', GMT_FFT_DIM, argument);
	}

	if (override_mode >= 0) {		/* FAKE TEST AS IT WAS SET ABOVE override_mode = GMT_FFT_REMOVE_MEAN */
		if (Ctrl->N.info == NULL) {	/* User neither gave -L nor -N... Sigh...*/
			if ((Ctrl->N.info = GMT_FFT_Parse (API, 'N', GMT_FFT_DIM, "")) == NULL)	/* Error messages are issued inside parse function */
				n_errors++;
			else
				Ctrl->N.info->trend_mode = override_mode;
		}
		if (!n_errors && Ctrl->N.info->trend_mode == GMT_FFT_REMOVE_NOT_SET)		/* No explict detrending mode, so apply default */
			Ctrl->N.info->trend_mode = override_mode;
	}

	if (Ctrl->N.active && Ctrl->N.info->info_mode == GMT_FFT_LIST) {
		return (GMT_PARSE_ERROR);	/* So that we exit the program */
	}

	if (Ctrl->C.active) {
		n_errors += GMT_check_condition (GMT, !Ctrl->T.active, "Error: -T not set\n");
		n_errors += GMT_check_condition (GMT, Ctrl->misc.from_top && !Ctrl->Z.zm,
									"Error: -Z not set, must give moho compensation depth\n");
		n_errors += GMT_check_condition (GMT, Ctrl->misc.from_below && !(Ctrl->Z.zm && Ctrl->Z.zl),
									"Error: -Z not set, must give moho and swell compensation depths\n");
	}
	else {
		n_errors += GMT_check_condition (GMT, !Ctrl->In.file[0], "Syntax error: Must specify input file\n");
		n_errors += GMT_check_condition (GMT, !Ctrl->G.file && !Ctrl->I.active,
					"Syntax error -G option: Must specify output file\n");
		n_errors += GMT_check_condition (GMT, Ctrl->Q.active && !Ctrl->T.active, "Error: -Q implies also -T\n");
		n_errors += GMT_check_condition (GMT, Ctrl->S.active && !Ctrl->T.active, "Error: -S implies also -T\n");
		n_errors += GMT_check_condition (GMT, Ctrl->T.moho && !Ctrl->Z.zm,
					"Error: for computing the Moho's effect I need to know it's average depth (see -Z<zm>)\n");
		n_errors += GMT_check_condition (GMT, !(Ctrl->D.active || Ctrl->T.active || Ctrl->S.active ||
							Ctrl->I.active), "Error: must set density contrast\n");
		n_errors += GMT_check_condition (GMT, Ctrl->I.active && !Ctrl->In.file[1],
					"Error: for admittance|coherence need a gravity or geoid grid\n");
		n_errors += GMT_check_condition (GMT, Ctrl->misc.from_below && Ctrl->misc.from_top,
					"Error: -I, choose only one model\n");
		n_errors += GMT_check_condition (GMT, Ctrl->I.active && Ctrl->misc.from_top &&
					!(Ctrl->T.rhow && Ctrl->T.rhol && Ctrl->T.rhom && Ctrl->Z.zm),
					"Error: not all parameters needed for computing \"loading from top\" admittance were set\n");
		n_errors += GMT_check_condition (GMT, Ctrl->I.active && Ctrl->misc.from_below &&
			!(Ctrl->T.rhow && Ctrl->T.rhol && Ctrl->T.rhom && Ctrl->Z.zm && Ctrl->Z.zl),
					"Error: not all parameters for computing \"loading from below\" admittance were set\n");
	}

	n_errors += GMT_check_condition (GMT, (Ctrl->misc.from_top || Ctrl->misc.from_below) &&
			!(Ctrl->F.mode == GRAVFFT_FAA || Ctrl->F.mode == GRAVFFT_GEOID),
				"Syntax error: Theoretical admittances are only defined for FAA or GEOID.\n");

	return (n_errors ? GMT_PARSE_ERROR : GMT_OK);
}

int GMT_gravfft_usage (struct GMTAPI_CTRL *API, int level) {
	GMT_show_name_and_purpose (API, THIS_MODULE_LIB, THIS_MODULE_NAME, THIS_MODULE_PURPOSE);
	if (level == GMT_MODULE_PURPOSE) return (GMT_NOERROR);
	GMT_Message (API, GMT_TIME_NONE, "usage: gravfft <topo_grd> [<ingrid2>] -G<outgrid> [-C<n/wavelength/mean_depth/tbw>]\n");
	GMT_Message (API, GMT_TIME_NONE,"\t[-D<density|grid>] [-E<n_terms>] [-F[f[+]|g|v|n|e]] [-I<wbctk>]\n");
	GMT_Message (API, GMT_TIME_NONE,"\t[-N%s] [-Q]\n", GMT_FFT_OPT);
	GMT_Message (API, GMT_TIME_NONE,"\t[-T<te/rl/rm/rw>[/<ri>][+m]] [%s] [-W<wd>] [-Z<zm>[/<zl>]] [-fg]\n\n", GMT_V_OPT);

	if (level == GMT_SYNOPSIS) return (EXIT_FAILURE);

	GMT_Message (API, GMT_TIME_NONE,"\ttopo_grd is the input grdfile with topography values\n");
	GMT_Message (API, GMT_TIME_NONE,"\t-G Filename for output netCDF grdfile with gravity [or geoid] values\n");
	GMT_Message (API, GMT_TIME_NONE, "\n\tOPTIONS:\n");
	GMT_Message (API, GMT_TIME_NONE,"\t-C Compute admittance curves based on a theoretical model.\n");
	GMT_Message (API, GMT_TIME_NONE,"\t   Append <n/wavelength/mean_depth/tbw> as specified below:\n");
	GMT_Message (API, GMT_TIME_NONE,"\t   Total profile length in meters = <n> * <wavelength> (unless -Kx is set).\n");
	GMT_Message (API, GMT_TIME_NONE,"\t   --> Rest of parameters are set within -T AND -Z options\n");
	GMT_Message (API, GMT_TIME_NONE,"\t   Append dataflags (one or two) of tbw:\n");
	GMT_Message (API, GMT_TIME_NONE,"\t     t writes \"elastic plate\" admittance.\n");
	GMT_Message (API, GMT_TIME_NONE,"\t     b writes \"loading from below\" admittance.\n");
	GMT_Message (API, GMT_TIME_NONE,"\t     w writes wavelength instead of wavenumber.\n");
	GMT_Message (API, GMT_TIME_NONE,"\t-D Sets density contrast across surface (used when not -T).\n");
	GMT_Message (API, GMT_TIME_NONE,"\t   Give a co-registered density grid for a variable density contrast [constant].\n");
	GMT_Message (API, GMT_TIME_NONE,"\t-I Use <ingrid2> and <topo_grd> to estimate admittance|coherence and write\n");
	GMT_Message (API, GMT_TIME_NONE,"\t   it to stdout (-G ignored if set). This grid should contain gravity or geoid\n");
	GMT_Message (API, GMT_TIME_NONE,"\t   for the same region of <topo_grd>. Default computes admittance. Output\n");
	GMT_Message (API, GMT_TIME_NONE,"\t   contains 3 or 4 columns. Frequency (wavelength), admittance (coherence)\n");
	GMT_Message (API, GMT_TIME_NONE,"\t   one sigma error bar and, optionally, a theoretical admittance.\n");
	GMT_Message (API, GMT_TIME_NONE,"\t   Append dataflags (one to three) of wbct:\n");
	GMT_Message (API, GMT_TIME_NONE,"\t     w writes wavelength instead of wavenumber.\n");
	GMT_Message (API, GMT_TIME_NONE,"\t     k Use km or wavelength unit [m].\n");
	GMT_Message (API, GMT_TIME_NONE,"\t     c computes coherence instead of admittance.\n");
	GMT_Message (API, GMT_TIME_NONE,"\t     b writes a forth column with \"loading from below\" \n");
	GMT_Message (API, GMT_TIME_NONE,"\t       theoretical admittance.\n");
	GMT_Message (API, GMT_TIME_NONE,"\t     t writes a forth column with \"elastic plate\" \n");
	GMT_Message (API, GMT_TIME_NONE,"\t       theoretical admittance.\n");
	GMT_Message (API, GMT_TIME_NONE,"\t-E Number of terms used in Parker's expansion [Default = 3].\n");
	GMT_Message (API, GMT_TIME_NONE,"\t-F Specify desired geopotential field:\n");
	GMT_Message (API, GMT_TIME_NONE,"\t   f = Free-air anomalies (mGal) [Default].\n");
	GMT_Message (API, GMT_TIME_NONE,"\t       Append + to adjust for implied slab correction [none].\n");
	GMT_Message (API, GMT_TIME_NONE,"\t   g = Geoid anomalies (m).\n");
	GMT_Message (API, GMT_TIME_NONE,"\t   v = Vertical Gravity Gradient (VGG; 1 Eovtos = 0.1 mGal/km).\n");
	GMT_Message (API, GMT_TIME_NONE,"\t   e = East deflections of the vertical (micro-radian).\n");
	GMT_Message (API, GMT_TIME_NONE,"\t   n = North deflections of the vertical (micro-radian).\n");
	GMT_FFT_Option (API, 'N', GMT_FFT_DIM, "Choose or inquire about suitable grid dimensions for FFT, and set modifiers.");
	GMT_Message (API, GMT_TIME_NONE,"\t   Warning: both -D -T...+m and -Q will implicitly set -N's +h.\n");
	GMT_Message (API, GMT_TIME_NONE,"\t-Q Writes out a grid with the flexural topography (with z positive up)\n");
	GMT_Message (API, GMT_TIME_NONE,"\t   whose average depth is set to the value given by -Z<zm>.\n");
	GMT_Message (API, GMT_TIME_NONE,"\t-S Computes predicted geopotential (see -F) grid due to a subplate load\n");
	GMT_Message (API, GMT_TIME_NONE,"\t   produced by the current bathymetry and the theoretical admittance.\n");
	GMT_Message (API, GMT_TIME_NONE,"\t   The necessary parameters are set within -T and -Z options\n");
	GMT_Message (API, GMT_TIME_NONE,"\t-T Computes the isostatic compensation. Input file is topo load.\n");
	GMT_Message (API, GMT_TIME_NONE,"\t   Append elastic thickness and densities of load, mantle, and\n");
	GMT_Message (API, GMT_TIME_NONE,"\t   water, all in SI units. Give average mantle depth via -Z\n");
	GMT_Message (API, GMT_TIME_NONE,"\t   If the elastic thickness is > 1e10 it will be interpreted as the\n");
	GMT_Message (API, GMT_TIME_NONE,"\t   flexural rigidity (by default it is computed from Te and Young modulus).\n");
	GMT_Message (API, GMT_TIME_NONE,"\t   If an optional infill density <ri> != <rl> is appended we find an approximate solution.\n");
	GMT_Message (API, GMT_TIME_NONE,"\t   Optionally, append +m to write a grid with the Moho's geopotential effect\n");
	GMT_Message (API, GMT_TIME_NONE,"\t   (see -F) from model selected by -T.\n");
	GMT_Message (API, GMT_TIME_NONE,"\t-W Specify water depth (or observation level) in m; append k for km.  Must be positive.\n");
	GMT_Message (API, GMT_TIME_NONE,"\t-Z Specify Moho [and swell] average compensation depths.\n");
	GMT_Option (API, "V");
	GMT_Message (API, GMT_TIME_NONE,"\t-fg Convert geographic grids to meters using a \"Flat Earth\" approximation.\n");
	GMT_Option (API, ".");
	return (EXIT_FAILURE);
}

#define bailout(code) {GMT_Free_Options (mode); return (code);}
#define Return(code) {Free_gravfft_Ctrl (GMT, Ctrl); GMT_end_module (GMT, GMT_cpy); bailout (code);}

int GMT_gravfft (void *V_API, int mode, void *args) {

	char    *pch;
	unsigned int k, n;
	int      error = 0;
	uint64_t m;
	float    slab_gravity = 0.0f, *topo = NULL, *raised = NULL;
	double   delta_pt, freq;

	struct GMT_GRID *Grid[2] = {NULL, NULL}, *Orig[2] = {NULL, NULL}, *Rho = NULL;
	struct GMT_FFT_WAVENUMBER *FFT_info[2] = {NULL, NULL}, *K = NULL, *Rho_info = NULL;
	struct GRAVFFT_CTRL *Ctrl = NULL;
	struct GMT_CTRL *GMT = NULL, *GMT_cpy = NULL;
	struct GMT_OPTION *options = NULL;
	struct GMTAPI_CTRL *API = GMT_get_API_ptr (V_API);	/* Cast from void to GMTAPI_CTRL pointer */

	/*----------------------- Standard module initialization and parsing ----------------------*/

	if (API == NULL) return (GMT_NOT_A_SESSION);
	if (mode == GMT_MODULE_PURPOSE) return (GMT_gravfft_usage (API, GMT_MODULE_PURPOSE));	/* Return the purpose of program */
	if ((pch = strpbrk (args, " -I")) != NULL) pch[2] = 'A';	/* Hack till we have 5.3 out because the KEYS changes won't work in 5.2 */
	options = GMT_Create_Options (API, mode, args);
	if (API->error) return (API->error);	/* Set or get option list */

	if (!options || options->option == GMT_OPT_USAGE)
		bailout (GMT_gravfft_usage (API, GMT_USAGE));		/* Return the usage message */
	if (options->option == GMT_OPT_SYNOPSIS)
		bailout (GMT_gravfft_usage (API, GMT_SYNOPSIS));	/* Return the synopsis */

	/* Parse the command-line arguments */

	GMT = GMT_begin_module (API, THIS_MODULE_LIB, THIS_MODULE_NAME, &GMT_cpy); /* Save current state */
	if (GMT_Parse_Common (API, GMT_PROG_OPTIONS, options)) Return (API->error);
	Ctrl = New_gravfft_Ctrl (GMT);	/* Allocate and initialize a new control structure */
	if ((error = GMT_gravfft_parse (GMT, Ctrl, options)) != 0) Return (error);

	/*---------------------------- This is the grdfft main code ----------------------------*/

	/* -------------------- Compute only a theoretical model and exit -------------------- */
	if (Ctrl->C.active) {
		uint64_t dim[4] = {1, 1, 0, 0};	/* One table and one segment */
		double *z_top_or_bot = NULL;
		struct GMT_DATASET *D = NULL;
		struct GMT_DATASEGMENT *S = NULL;
		struct GMT_FFT_WAVENUMBER *K = GMT_memory (GMT, NULL, 1, struct GMT_FFT_WAVENUMBER);

		z_top_or_bot = GMT_memory (GMT, NULL, (size_t)Ctrl->C.n_pt, double);

		delta_pt = 2 * M_PI / (Ctrl->C.n_pt * Ctrl->C.theor_inc);	/* Times 2PI because frequency will be used later */
		compute_only_admitts (GMT, Ctrl, K, z_top_or_bot, delta_pt);
		delta_pt /= (2.0 * M_PI);			/* Write out frequency, not wavenumber  */
		if (Ctrl->misc.give_wavelength && Ctrl->misc.give_km) delta_pt *= 1000.0;	/* Wanted wavelength in km */

		GMT_set_cartesian (GMT, GMT_OUT);	/* To counter-act any -fg setting */

		dim[GMT_COL] = 2;
		dim[GMT_ROW] = Ctrl->C.n_pt;
		if ((D = GMT_Create_Data (GMT->parent, GMT_IS_DATASET, GMT_IS_NONE, 0, dim, NULL, NULL, 0, 0, NULL)) == NULL) {
			GMT_Report (GMT->parent, GMT_MSG_NORMAL, "Unable to create a data set for spectral estimates\n");
			Return (API->error);
		}
		S = D->table[0]->segment[0];	/* Only one table with one segment here */

		for (k = 0; k < Ctrl->C.n_pt; k++) {
			freq = (k + 1) * delta_pt;
			if (Ctrl->misc.give_wavelength) freq = 1. / freq;
			S->coord[0][k] = freq;
			S->coord[1][k] = z_top_or_bot[k];
		}
		if (GMT_Write_Data (GMT->parent, GMT_IS_DATASET, GMT_IS_FILE, GMT_IS_NONE, GMT_WRITE_SET, NULL, Ctrl->G.file, D) != GMT_OK)
			Return (API->error);

		GMT_free (GMT, K);
		GMT_free (GMT, z_top_or_bot);
		Return (EXIT_SUCCESS);
	}
	/* ---------------------------------------------------------------------------------- */

	if (!Ctrl->Q.active) {
		if (((Ctrl->T.active && !Ctrl->T.moho) && Ctrl->E.n_terms > 1) || (Ctrl->S.active && Ctrl->E.n_terms > 1)) {
			GMT_Report (API, GMT_MSG_NORMAL, "Warning: Due to a bug, or a method limitation (I didn't figure that yet)\n"
				"with the selected options, the number of terms in Parker expansion is reset to one\n"
				"See examples in the manual if you want to compute with higher order expansion\n\n");
			Ctrl->E.n_terms = 1;
		}
	}

	GMT_Report (API, GMT_MSG_VERBOSE, "Allocates memory and read data file\n");

	for (k = 0; k < Ctrl->In.n_grids; k++) {	/* First read the grid header(s) */
		if ((Orig[k] = GMT_Read_Data (API, GMT_IS_GRID, GMT_IS_FILE, GMT_IS_SURFACE, GMT_GRID_HEADER_ONLY, NULL, Ctrl->In.file[k], NULL)) == NULL)
			Return (API->error);
	}

	if (Ctrl->In.n_grids == 2) {	/* If given 2 grids, make sure they are co-registered and has same size, registration, etc. */
		if(Orig[0]->header->registration != Orig[1]->header->registration) {
			GMT_Report (API, GMT_MSG_NORMAL, "The two grids have different registrations!\n");
			Return (EXIT_FAILURE);
		}
		if (!GMT_grd_same_shape (GMT, Orig[0], Orig[1])) {
			GMT_Report (API, GMT_MSG_NORMAL, "The two grids have different dimensions\n");
			Return (EXIT_FAILURE);
		}
		if (!GMT_grd_same_region (GMT, Orig[0], Orig[1])) {
			GMT_Report (API, GMT_MSG_NORMAL, "The two grids have different regions\n");
			Return (EXIT_FAILURE);
		}
		if (!GMT_grd_same_inc (GMT, Orig[0], Orig[1])) {
			GMT_Report (API, GMT_MSG_NORMAL, "The two grids have different intervals\n");
			Return (EXIT_FAILURE);
		}
	}

	if (Ctrl->D.variable) {	/* Read density contrast grid */
		if ((Rho = GMT_Read_Data (API, GMT_IS_GRID, GMT_IS_FILE, GMT_IS_SURFACE, GMT_GRID_ALL | GMT_GRID_IS_COMPLEX_REAL, NULL, Ctrl->D.file, NULL)) == NULL)
			Return (API->error);
		if(Orig[0]->header->registration != Rho->header->registration) {
			GMT_Report (API, GMT_MSG_NORMAL, "Surface and density grids have different registrations!\n");
			Return (EXIT_FAILURE);
		}
		if (!GMT_grd_same_shape (GMT, Orig[0], Rho)) {
			GMT_Report (API, GMT_MSG_NORMAL, "Surface and density grids have different dimensions\n");
			Return (EXIT_FAILURE);
		}
		if (!GMT_grd_same_region (GMT, Orig[0], Rho)) {
			GMT_Report (API, GMT_MSG_NORMAL, "Surface and density grids have different regions\n");
			Return (EXIT_FAILURE);
		}
		if (!GMT_grd_same_inc (GMT, Orig[0], Rho)) {
			GMT_Report (API, GMT_MSG_NORMAL, "Surface and density grids have different intervals\n");
			Return (EXIT_FAILURE);
		}
	}

	/* Grids are compatible. Initialize FFT structs, grid headers, read data, and check for NaNs */

	for (k = 0; k < Ctrl->In.n_grids; k++) {	/* Read, and check that no NaNs are present in either grid */
		GMT_grd_init (GMT, Orig[k]->header, options, true);	/* Update the header */
		if ((Orig[k] = GMT_Read_Data (API, GMT_IS_GRID, GMT_IS_FILE, GMT_IS_SURFACE, GMT_GRID_DATA_ONLY |
                                      GMT_GRID_IS_COMPLEX_REAL, NULL, Ctrl->In.file[k], Orig[k])) == NULL)	/* Get data only */
			Return (API->error);
		/* Note: If input grid(s) are read-only then we must duplicate them; otherwise Grid[k] points to Orig[k] */
		(void) GMT_set_outgrid (GMT, Ctrl->In.file[k], Orig[k], &Grid[k]);
	}

	/* From here we address the first grid via Grid[0] and the 2nd grid (if given) as Grid[1];
	 * we are done with using the addresses Orig[k] directly. */

	if (Ctrl->W.active) {	/* Need to adjust for a different observation level relative to topo.grd */
		unsigned int row, col;
		GMT_Report (API, GMT_MSG_VERBOSE, "Remove %g m from topography grid %s\n", Ctrl->W.water_depth, Ctrl->In.file[0]);
		GMT_grd_loop (GMT, Grid[0], row, col, m)
			Grid[0]->data[m] -= (float)Ctrl->W.water_depth;
		Grid[0]->header->z_min -= (float)Ctrl->W.water_depth;
		Grid[0]->header->z_max -= (float)Ctrl->W.water_depth;
	}

	for (k = 0; k < Ctrl->In.n_grids; k++) {	/* Read, and check that no NaNs are present in either grid */
		FFT_info[k] = GMT_FFT_Create (API, Grid[k], GMT_FFT_DIM, GMT_GRID_IS_COMPLEX_REAL, Ctrl->N.info);	/* Also detrends, if requested */
	}

	if (Ctrl->D.variable) {	/* No detrending, please */
		int was = Ctrl->N.info->trend_mode;	/* Record what trendmode we had for topography */
		Ctrl->N.info->trend_mode = GMT_FFT_REMOVE_NOTHING;	/* Temporarily set to no removal */
		Rho_info = GMT_FFT_Create (API, Rho, GMT_FFT_DIM, GMT_GRID_IS_COMPLEX_REAL, Ctrl->N.info);
		Ctrl->N.info->trend_mode = was;	/* Restore what we had */
	}

	K = FFT_info[0];	/* We only need one of these anyway; K is a shorthand */

	Ctrl->misc.z_level = fabs (FFT_info[0]->coeff[0]);	/* Need absolute value or level removed for uppward continuation */
	GMT_Report (API, GMT_MSG_VERBOSE, "Level used for upward continuation: %g\n", Ctrl->misc.z_level);

	if (Ctrl->I.active) {		/* Compute admittance or coherence from data and exit */

		GMT_Report (API, GMT_MSG_VERBOSE, "Processing gravity file %s\n", Ctrl->In.file[1]);

		for (k = 0; k < Ctrl->In.n_grids; k++) {	/* Call the forward FFT, once per grid */
			GMT_Report (API, GMT_MSG_VERBOSE, "forward FFT...\n");
			if (GMT_FFT (API, Grid[k], GMT_FFT_FWD, GMT_FFT_COMPLEX, FFT_info[k]))
				Return (EXIT_FAILURE);
		}

		error = do_admittance (GMT, Grid[0], Grid[1], Ctrl, K);
		for (k = 0; k < Ctrl->In.n_grids; k++)
			GMT_FFT_Destroy (API, &(FFT_info[k]));
		
		if (!error) {
			Return (EXIT_SUCCESS);
		}
		else {
			Return (error);
		}
	}

	topo   = GMT_memory (GMT, NULL, Grid[0]->header->size, float);
	raised = GMT_memory (GMT, NULL, Grid[0]->header->size, float);

	if (Ctrl->Q.active || Ctrl->T.moho) {
		double coeff[3];
		GMT_Report (API, GMT_MSG_VERBOSE, "Forward FFT...\n");
		if (GMT_FFT (API, Grid[0], GMT_FFT_FWD, GMT_FFT_COMPLEX, FFT_info[0])) {
			Return (EXIT_FAILURE);
		}

		do_isostasy__ (GMT, Grid[0], Ctrl, K);

		GMT_Report (API, GMT_MSG_VERBOSE, "Inverse FFT...\n");
		if (GMT_FFT (API, Grid[0], GMT_FFT_INV, GMT_FFT_COMPLEX, K))
			Return (EXIT_FAILURE);

		if (!doubleAlmostEqual (scale_out, 1.0))
			GMT_scale_and_offset_f (GMT, Grid[0]->data, Grid[0]->header->size, scale_out, 0);

		if (!Ctrl->T.moho) {

			if (false && Ctrl->N.info->trend_mode != GMT_FFT_REMOVE_MEAN) { /* Account also for the difference between detrend level and true mean  */
				GMT_grd_detrend (GMT, Grid[0], GMT_FFT_REMOVE_MEAN, coeff);
				GMT_scale_and_offset_f (GMT, Grid[0]->data, Grid[0]->header->size, 1.0, -Ctrl->Z.zm);
			}
			else
				GMT_scale_and_offset_f (GMT, Grid[0]->data, Grid[0]->header->size, 1.0, -Ctrl->Z.zm);

			/* The data are in the middle of the padded array; only the interior (original dimensions) will be written to file */
			if (GMT_Set_Comment (API, GMT_IS_GRID, GMT_COMMENT_IS_OPTION | GMT_COMMENT_IS_COMMAND, options, Grid[0]))
				Return (API->error);
			if (GMT_Write_Data (API, GMT_IS_GRID, GMT_IS_FILE, GMT_IS_SURFACE, GMT_GRID_DATA_ONLY |
                                GMT_GRID_IS_COMPLEX_REAL, NULL, Ctrl->G.file, Grid[0]) != GMT_OK) {
				Return (API->error);
			}
			GMT_FFT_Destroy (API, &(FFT_info[0]));
			GMT_free (GMT, topo);
			GMT_free (GMT, raised);
			Return (EXIT_SUCCESS);
		}
		else {
			Ctrl->misc.z_level = Ctrl->Z.zm;
			Ctrl->misc.rho = Ctrl->T.rho_mc;
			scale_out = 1.0;
		}
	}

	GMT_memcpy (topo, Grid[0]->data, Grid[0]->header->size, float);
	/* Manually interleave this copy of topo [and hence raised] since we will call FFT repeatedly */
	GMT_grd_mux_demux (API->GMT, Grid[0]->header, topo, GMT_GRID_IS_INTERLEAVED);
	if (Ctrl->D.variable) {	/* Also interleave manually the rho grid */
		GMT_grd_mux_demux (API->GMT, Rho->header, Rho->data, GMT_GRID_IS_INTERLEAVED);
		for (m = 0; m < Grid[0]->header->size; m++)
			raised[m] = topo[m] * Rho->data[m];
	}
	else	/* Constant density contrast passed into do_parker */
		GMT_memcpy (raised,  topo, Grid[0]->header->size, float);

	GMT_memset (Grid[0]->data, Grid[0]->header->size, float);

	for (n = 1; n <= Ctrl->E.n_terms; n++) {

		GMT_Report (API, GMT_MSG_VERBOSE, "Evaluating Parker for term = %d\n", n);

		if (n > 1)	/* n == 1 was initialized via the GMT_memcpy or loop above */
			for (m = 0; m < Grid[0]->header->size; m++) {
				raised[m] = (float)pow(topo[m], (double)n);
				if (Ctrl->D.variable) raised[m] *= Rho->data[m];
			}

		if (GMT_FFT_2D (API, raised, K->nx2, K->ny2, GMT_FFT_FWD, GMT_FFT_COMPLEX))
			Return (EXIT_FAILURE);

		if (Ctrl->D.active || Ctrl->T.moho)	/* "classical" anomaly */
			do_parker (GMT, Grid[0], Ctrl, K, raised, n, Ctrl->misc.rho);
		else if (Ctrl->T.active && !Ctrl->S.active)		/* Compute "loading from top" grav|geoid */
			load_from_top_grid (GMT, Grid[0], Ctrl, K, raised, n);
		else if (Ctrl->S.active)				/* Compute "loading from below" grav|geoid */
			load_from_below_grid (GMT, Grid[0], Ctrl, K, raised, n);
		else
			GMT_Report (API, GMT_MSG_NORMAL, "It SHOULDN'T pass here\n");
	}

	if (GMT_FFT (API, Grid[0], GMT_FFT_INV, GMT_FFT_COMPLEX, K))
		Return (EXIT_FAILURE);

	/* Manually demux back since we may do loops below */
	GMT_grd_mux_demux (API->GMT, Grid[0]->header, Grid[0]->data, GMT_GRID_IS_SERIAL);

	if (!doubleAlmostEqual (scale_out, 1.0))
		GMT_scale_and_offset_f (GMT, Grid[0]->data, Grid[0]->header->size, scale_out, 0);

	switch (Ctrl->F.mode) {
		case GRAVFFT_FAA:
			strcpy (Grid[0]->header->title, "Gravity anomalies");
			strcpy (Grid[0]->header->z_units, "mGal");
			if (Ctrl->F.slab) {	/* Do the slab adjustment */
				slab_gravity = (float) (1.0e5 * 2 * M_PI * Ctrl->misc.rho * GRAVITATIONAL_CONST *
				                        fabs (Ctrl->W.water_depth - Ctrl->misc.z_level));
				GMT_Report (API, GMT_MSG_VERBOSE, "Add %g mGal to predicted FAA grid to account for implied slab\n", slab_gravity);
				for (m = 0; m < Grid[0]->header->size; m++)
					Grid[0]->data[m] += slab_gravity;
			}
			break;
		case GRAVFFT_GEOID:
			strcpy (Grid[0]->header->title, "Geoid anomalies");
			strcpy (Grid[0]->header->z_units, "meter");
			break;
		case GRAVFFT_VGG:
			strcpy (Grid[0]->header->title, "Vertical Gravity Gradient anomalies");
			strcpy (Grid[0]->header->z_units, "Eotvos");
			break;
		case GRAVFFT_DEFL_EAST:
			strcpy (Grid[0]->header->title, "Deflection of the vertical - East");
			strcpy (Grid[0]->header->z_units, "microradian");
			break;
		case GRAVFFT_DEFL_NORTH:
			strcpy (Grid[0]->header->title, "Deflection of the vertical - North");
			strcpy (Grid[0]->header->z_units, "microradian");
			break;
	}

	sprintf (Grid[0]->header->remark, "Parker expansion of order %d", Ctrl->E.n_terms);

	GMT_Report (API, GMT_MSG_VERBOSE, "Write Output...\n");

	for (k = 0; k < Ctrl->In.n_grids; k++)
		GMT_FFT_Destroy (API, &(FFT_info[k]));
	if (Ctrl->D.variable)
		GMT_FFT_Destroy (API, &Rho_info);
	GMT_free (GMT, raised);

	if (GMT_Set_Comment (API, GMT_IS_GRID, GMT_COMMENT_IS_OPTION | GMT_COMMENT_IS_COMMAND, options, Grid[0])) Return (API->error);
	if (GMT_Write_Data (API, GMT_IS_GRID, GMT_IS_FILE, GMT_IS_SURFACE, GMT_GRID_DATA_ONLY |
                        GMT_GRID_IS_COMPLEX_REAL, NULL, Ctrl->G.file, Grid[0]) != GMT_OK) {
		Return (API->error);
	}

	GMT_free (GMT, topo);

	GMT_Report (API, GMT_MSG_VERBOSE, "Done!\n");

	Return (EXIT_SUCCESS);
}

void do_isostasy__ (struct GMT_CTRL *GMT, struct GMT_GRID *Grid, struct GRAVFFT_CTRL *Ctrl, struct GMT_FFT_WAVENUMBER *K) {
	/* Do the isostatic response function convolution in the Freq domain.
	All units assumed to be in SI (that is kx, ky, modk wavenumbers in m**-1,
	densities in kg/m**3, Te in m, etc.
	rw, the water density, is used to set the Airy ratio and the restoring
	force on the plate (rm - ri)*gravity if ri = rw; so use zero for topo in air (ri changed to rl).  */
	uint64_t k;
	double  A = 1.0, rho_load, airy_ratio, rigidity_d, d_over_restoring_force, mk, k2, k4, transfer_fn;
	float *datac = Grid->data;
	GMT_UNUSED(GMT);

	/*   te	 Elastic thickness, SI units (m)  */
	/*   rl	 Load density, SI units  */
	/*   rm	 Mantle density, SI units  */
	/*   rw	 Water density, SI units  */
	/*   [ri Infill density, SI units]  */
	/* If infill density was specified then Ctrl->T.approx will be true, in which case we will do the
	 * approximate FFT solution of Wessel [2001, JGR]: Use rhoi instead of rhol to determine flexural wavelength
	 * and and amplitudes but scale airy_ratio by A to compensate for the lower load weight */

	rho_load = Ctrl->T.rhol;
	if (Ctrl->T.approx) {	/* Do approximate calculation when both rhol and rhoi were set */
		char way = (Ctrl->T.rhoi < Ctrl->T.rhol) ? '<' : '>';
		GMT_Report (GMT->parent, GMT_MSG_VERBOSE, "Warning: Approximate FFT-solution to flexure since rho_i (%g) %c rho_l (%g)\n", Ctrl->T.rhoi, way, Ctrl->T.rhol);
		rho_load = Ctrl->T.rhoi;
		A = sqrt ((Ctrl->T.rhom - Ctrl->T.rhoi)/(Ctrl->T.rhom - Ctrl->T.rhol));
	}
	GMT_Report (GMT->parent, GMT_MSG_DEBUG, "Using effective load density rho_l = %g and Airy boost factor A = %g\n", rho_load, A);
	rigidity_d = (YOUNGS_MODULUS * Ctrl->T.te * Ctrl->T.te * Ctrl->T.te) / (12.0 * (1.0 - POISSONS_RATIO * POISSONS_RATIO));
	d_over_restoring_force = rigidity_d / ( (Ctrl->T.rhom - rho_load) * NORMAL_GRAVITY);
	airy_ratio = -A * (rho_load - Ctrl->T.rhow)/(Ctrl->T.rhom - rho_load);

	if (Ctrl->T.te == 0.0) {      /* Airy isostasy; scale global variable scale_out and return */
		scale_out *= airy_ratio;
		return;
	}

	for (k = 0; k < Grid->header->size; k+= 2) {
		mk = GMT_fft_get_wave (k, K);
		k2 = mk * mk;	k4 = k2 * k2;
		transfer_fn = airy_ratio / ( (d_over_restoring_force * k4) + 1.0);
		datac[k] *= (float)transfer_fn;
		datac[k+1] *= (float)transfer_fn;
	}
}

#define	MGAL_AT_45	980619.9203 	/* Moritz's 1980 IGF value for gravity in mGal at 45 degrees latitude */
void do_parker (struct GMT_CTRL *GMT, struct GMT_GRID *Grid, struct GRAVFFT_CTRL *Ctrl, struct GMT_FFT_WAVENUMBER *K, float *raised, uint64_t n, double rho) {
	uint64_t i, k;
	double f, p, t, mk, kx, ky, v, c;
	float *datac = Grid->data;
	GMT_UNUSED(GMT);

	f = 1.0;
	for (i = 2; i <= n; i++) f *= i;	/* n! */
	p = n - 1.0;

	c = 1.0e5 * 2.0 * M_PI * GRAVITATIONAL_CONST * rho / f; /* Gives mGal */

	for (k = 0; k < Grid->header->size; k+= 2) {
		mk = GMT_fft_get_wave (k, K);
		if (p == 0.0)
			t = 1.0;
		else if (p == 1.0)
			t = mk;
		else
			t = pow (mk, p);

		v = c * exp (-mk * Ctrl->misc.z_level) * t;
		switch (Ctrl->F.mode) {
			case GRAVFFT_FAA:
				datac[k]   += (float) (v * raised[k]);
				datac[k+1] += (float) (v * raised[k+1]);
				break;
			case GRAVFFT_GEOID:
				if (mk > 0.0) v /= (MGAL_AT_45 * mk);
				datac[k]   += (float) (v * raised[k]);
				datac[k+1] += (float) (v * raised[k+1]);
				break;
			case GRAVFFT_VGG:
			 	v *= 1.0e4 * mk;	/* Scale mGal/m to 0.1 mGal/km = 1 Eotvos */
				datac[k]   += (float) (v * raised[k]);
				datac[k+1] += (float) (v * raised[k+1]);
				break;
			case GRAVFFT_DEFL_EAST:
				if (mk > 0.0) {	/* Scale tan (xslope) ~ slope to microradians */
					kx = GMT_fft_any_wave (k, GMT_FFT_K_IS_KX, K);
					v *= 1.e6 * (-kx / (MGAL_AT_45 * mk));
				}
				datac[k]   += (float) (-v * raised[k+1]);
				datac[k+1] += (float) ( v * raised[k]);
				break;
			case GRAVFFT_DEFL_NORTH:
				if (mk > 0.0) {	/* Scale tan (yslope) ~ slope to microradians */
					ky = GMT_fft_any_wave (k, GMT_FFT_K_IS_KY, K);
					v *= 1.e6 * (-ky / (MGAL_AT_45 * mk));
				}
				datac[k]   += (float) ( v * raised[k+1]);
				datac[k+1] += (float) (-v * raised[k]);
				break;
		}
	}
}

int do_admittance (struct GMT_CTRL *GMT, struct GMT_GRID *GridA, struct GMT_GRID *GridB, struct GRAVFFT_CTRL *Ctrl, struct GMT_FFT_WAVENUMBER *K) {
	/*	The following are the comments of the routine do_spectrum
	 *	of grdfft from which this code was adapted.
	 *
	 *	"This is modeled on the 1-D case, using the following ideas:
	 *	In 1-D, we ensemble average over samples of length L =
	 *	n * dt.  This gives n/2 power spectral estimates, at
	 *	frequencies i/L, where i = 1, n/2.  If we have a total
	 *	data set of ndata, we can make nest=ndata/n independent
	 *	estimates of the power.  Our standard error is then
	 *	1/sqrt(nest).
	 *	In making 1-D estimates from 2-D data, we may choose
	 *	n and L from nx2 or ny2 and delta_kx, delta_ky as
	 *	appropriate.  In this routine, we are giving the sum over
	 * 	all frequencies in the other dimension; that is, an
	 *	approximation of the integral."
	 */

	int      error = 0, n_col_out = 3, col;
	uint64_t dim[4] = {1, 1, 0, 0};	/* One table and one segment, with either 1 + 1*2 = 3 or 1 + 8*2 = 17 columns and yet unknown rows */
	uint64_t k, k_0 = 0, nk, ifreq;
	unsigned int *nused = NULL;
	size_t   n_alloc;
	double   delta_k, r_delta_k, freq;
	double  *out = NULL, *err_bar = NULL, *coh = NULL, *b_pow = NULL, *g_pow = NULL, *co_spec = NULL, *quad = NULL;
	float   *datac = GridA->data;
	float   *in_grv = GridB->data;
	double  *z_from_below = NULL, *z_from_top = NULL;
	struct   GMT_DATASET *D = NULL;
	struct   GMT_DATASEGMENT *S = NULL;

	if (K->delta_kx < K->delta_ky)
		{delta_k = K->delta_kx;	nk = K->nx2/2;}
	else
		{delta_k = K->delta_ky;	nk = K->ny2/2;}
	n_alloc = nk;
	/* Get an array for summing stuff */
	b_pow   = GMT_memory (GMT, NULL, n_alloc, double );
	g_pow   = GMT_memory (GMT, NULL, n_alloc, double);
	err_bar = GMT_memory (GMT, NULL, n_alloc, double);
	co_spec = GMT_memory (GMT, NULL, n_alloc, double);
	quad    = GMT_memory (GMT, NULL, n_alloc, double);
	coh     = GMT_memory (GMT, NULL, n_alloc, double);
	out     = GMT_memory (GMT, NULL, n_alloc, double);
	if (Ctrl->misc.from_below)
		z_from_below = GMT_memory (GMT, NULL, n_alloc, double);
	if (Ctrl->misc.from_top)
		z_from_top = GMT_memory (GMT, NULL, n_alloc, double);
	n_alloc   = K->nx2 * K->ny2;
	nused   = GMT_memory (GMT, NULL, n_alloc, unsigned int);

	if (Ctrl->misc.coherence)
		Ctrl->I.active = false;

	/* Loop over it all, summing and storing, checking range for r */

	r_delta_k = 1.0 / delta_k;

	for (k = 2; k < GridA->header->size; k+= 2) {
		freq = GMT_fft_get_wave (k, K);
		ifreq = lrint (fabs(freq) * r_delta_k);	/* Might be zero when doing r average  */
		if (ifreq) ifreq--;
		if (ifreq >= nk) continue;	/* Might happen when doing r average  */
		b_pow[ifreq] += (datac[k]*datac[k] + datac[k+1]*datac[k+1]); /* B*B-conj = bat power */
		g_pow[ifreq] += (in_grv[k]*in_grv[k] + in_grv[k+1]*in_grv[k+1]); /* G*G-conj = grav power */
		co_spec[ifreq] += (in_grv[k]*datac[k] + in_grv[k+1]*datac[k+1]); /* keep only real of G*B-conj */
		quad[ifreq] += (datac[k+1]*in_grv[k] - in_grv[k+1]*datac[k]);
		nused[ifreq]++;
	}

	for (k = k_0; k < nk; k++)	/* Coherence is allways needed for error bar computing */
		coh[k] = (co_spec[k]*co_spec[k] + quad[k]*quad[k]) / (b_pow[k]*g_pow[k]);

	for (k = k_0; k < nk; k++) {
		if (Ctrl->I.active) {
			out[k] = co_spec[k] / b_pow[k];
			/*err_bar[k] = out[k] * fabs (sqrt ((1.0 - coh[k]) / 2.0 * coh[k]) * out[k]) / sqrt(nused[k]); Versao do Smith*/
			err_bar[k] = out[k] * fabs (sqrt ((1.0 - coh[k]) / (2.0 * coh[k] * nused[k])) );
		}
		else if (Ctrl->misc.coherence) {
			out[k] = coh[k];
			err_bar[k] = out[k] * (1.0 - coh[k]) * sqrt(2.0 / coh[k]) / sqrt(nused[k]);
		}
	}

	/* Now get here when array is summed.  */
	delta_k /= (2.0*M_PI);				/* Write out frequency, not wavenumber  */
	if (Ctrl->misc.from_below) 		/* compute theoretical "load from below" admittance */
		load_from_below_admitt(GMT, Ctrl, K, z_from_below);
	if (Ctrl->misc.from_top) 		/* compute theoretical "load from top" admittance */
		load_from_top_admitt(GMT, Ctrl, K, z_from_top);

	GMT_set_cartesian (GMT, GMT_OUT);	/* To counter-act any -fg setting */

	n_col_out = (Ctrl->misc.from_below || Ctrl->misc.from_top) ? 4 : 3;
	dim[GMT_COL] = n_col_out;
	dim[GMT_ROW] = nk;
	if ((D = GMT_Create_Data (GMT->parent, GMT_IS_DATASET, GMT_IS_NONE, 0, dim, NULL, NULL, 0, 0, NULL)) == NULL) {
		GMT_Report (GMT->parent, GMT_MSG_NORMAL, "Unable to create a data set for spectral estimates\n");
		error = GMT->parent->error;
		goto Lfree;		/* So that we can free what it need to be */
	}
	S = D->table[0]->segment[0];	/* Only one table with one segment here, with 17 cols and nk rows */

	if (Ctrl->misc.give_wavelength && Ctrl->misc.give_km) delta_k *= 1000.0;	/* Wanted wavelength in km */

	for (k = k_0; k < nk; k++) {
		freq = (k + 1) * delta_k;
		if (Ctrl->misc.give_wavelength) freq = 1.0/freq;

		col = 0;
		/* Col 0 is the frequency (or wavelength) */
		S->coord[col++][k] = freq;
		/* Cols 1-2 are xpower and std.err estimate */
		S->coord[col++][k] = out[k];
		S->coord[col++][k] = err_bar[k];
		if (Ctrl->misc.from_below) 
			S->coord[col++][k] = z_from_below[k];
		else if (Ctrl->misc.from_top) 
			S->coord[col++][k] = z_from_top[k];
	}
	if (GMT_Write_Data (GMT->parent, GMT_IS_DATASET, GMT_IS_FILE, GMT_IS_NONE, GMT_WRITE_SET, NULL, Ctrl->G.file, D) != GMT_OK)
		error = GMT->parent->error;

Lfree:
	GMT_free (GMT, out);
	GMT_free (GMT, b_pow);
	GMT_free (GMT, g_pow);
	GMT_free (GMT, err_bar);
	GMT_free (GMT, co_spec);
	GMT_free (GMT, coh);
	GMT_free (GMT, quad);
	GMT_free (GMT, nused);
	if (Ctrl->misc.from_below) GMT_free (GMT, z_from_below);
	if (Ctrl->misc.from_top) GMT_free (GMT, z_from_top);

	return error;
}

void compute_only_admitts(struct GMT_CTRL *GMT, struct GRAVFFT_CTRL *Ctrl, struct GMT_FFT_WAVENUMBER *K, double *z_top_or_bot, double delta_pt) {

	/* Calls the apropriate function to compute the theoretical admittance. */
	K->delta_kx = K->delta_ky = delta_pt;
	K->nx2 = K->ny2 = Ctrl->C.n_pt * 2;

	if (Ctrl->misc.from_top)
		load_from_top_admitt(GMT, Ctrl, K, z_top_or_bot);
	else
		load_from_below_admitt(GMT, Ctrl, K, z_top_or_bot);
}

void load_from_below_admitt(struct GMT_CTRL *GMT, struct GRAVFFT_CTRL *Ctrl, struct GMT_FFT_WAVENUMBER *K, double *z_from_below) {

	/* Compute theoretical admittance for the "loading from below" model
	   M. McNutt & Shure (1986) in same |k| of computed data admittance

	   The z_from_below is a vector that must have been previously allocated
	   with a size of "nk" like that variable is computed here.	*/

	unsigned int k, nk;
	double	earth_curvature, alfa, delta_k, freq, D, twopi, t1, t2, t3;
	GMT_UNUSED(GMT);

	if (K->delta_kx < K->delta_ky)
		{delta_k = K->delta_kx;	 nk = K->nx2/2;}
	else
		{delta_k = K->delta_ky;	 nk = K->ny2/2;}

	twopi = 2. * M_PI;
	delta_k /= twopi;	/* Use frequency, not wavenumber  */
	D = (YOUNGS_MODULUS * Ctrl->T.te * Ctrl->T.te * Ctrl->T.te) / (12.0 * (1.0 - POISSONS_RATIO * POISSONS_RATIO));
	alfa = pow (twopi, 4.) * D / (NORMAL_GRAVITY * Ctrl->T.rho_mc);

	for (k = 0; k < nk; k++) {
		freq = (k + 1) * delta_k;
		earth_curvature = (sphericity) ? (2 * earth_rad * freq) / (4 * M_PI * earth_rad * freq + 1) : 1.;
		t1 = earth_curvature * (twopi * GRAVITATIONAL_CONST);
		if (Ctrl->F.mode == GRAVFFT_FAA)
			t1 *= 1.0e5;     /* to have it in mGals */
		else                 /* Must be the GEOID case */
			t1 /= (NORMAL_GRAVITY * freq * twopi);
		t2 = Ctrl->T.rho_cw * exp(-twopi * freq * Ctrl->misc.z_level) +
			Ctrl->T.rho_mc * exp(-twopi * freq * Ctrl->Z.zm);
		t3 = -(Ctrl->T.rho_mw + Ctrl->T.rho_mc * pow(freq,4.) * alfa) * exp(-twopi * freq * Ctrl->Z.zl);
		z_from_below[k] = t1 * (t2 + t3);
	}
}

void load_from_top_admitt (struct GMT_CTRL *GMT, struct GRAVFFT_CTRL *Ctrl, struct GMT_FFT_WAVENUMBER *K, double *z_from_top) {

	/* Compute theoretical admittance for the "loading from top" model
	   M. McNutt & Shure (1986) in same |k| of computed data admittance

	   The z_from_top is a vector that must have been previously allocated
	   with a size of "nk" like that variable is computed here.	*/

	unsigned int k, nk;
	double	earth_curvature, alfa, delta_k, freq, D, twopi, t1, t2;
	GMT_UNUSED(GMT);

	if (K->delta_kx < K->delta_ky)
		{delta_k = K->delta_kx;	 nk = K->nx2/2;}
	else
		{delta_k = K->delta_ky;	 nk = K->ny2/2;}

	twopi = 2. * M_PI;
	delta_k /= twopi;	/* Use frequency, not wavenumber  */
	D = (YOUNGS_MODULUS * Ctrl->T.te * Ctrl->T.te * Ctrl->T.te) / (12.0 * (1.0 - POISSONS_RATIO * POISSONS_RATIO));
	alfa = pow (twopi,4.) * D / (NORMAL_GRAVITY * Ctrl->T.rho_mc);

	for (k = 0; k < nk; k++) {
		freq = (k + 1) * delta_k;
		earth_curvature = (sphericity) ? (2 * earth_rad * freq) / (4 * M_PI * earth_rad * freq + 1) : 1.;
		t1 = earth_curvature * (twopi * GRAVITATIONAL_CONST);
		if (Ctrl->F.mode == GRAVFFT_FAA)
			t1 *= 1.0e5;     /* to have it in mGals */
		else                 /* Must be the GEOID case */
			t1 /= (NORMAL_GRAVITY * freq * twopi);
		t2 = exp(-twopi * freq * Ctrl->misc.z_level) - exp(-twopi * freq * Ctrl->Z.zm) / (1 + alfa*pow(freq,4.));
		z_from_top[k] = t1 * Ctrl->T.rho_cw * t2;
	}
}

void load_from_top_grid (struct GMT_CTRL *GMT, struct GMT_GRID *Grid, struct GRAVFFT_CTRL *Ctrl, struct GMT_FFT_WAVENUMBER *K, float *raised, unsigned int n) {

	/* Computes the gravity|geoid grid due to the effect of the bathymetry using the theoretical
	admittance for the "loading from top" model --  M. McNutt & Shure (1986)  */

	unsigned int i;
	uint64_t k;
	double	earth_curvature, alfa, D, twopi, t1, t2, f, p, t, mk;
	float *datac = Grid->data;
	GMT_UNUSED(GMT);

	f = 1.0;
	for (i = 2; i <= n; i++)
		f *= i;	/* n! */
	p = n - 1.0;

	twopi = 2 * M_PI;
	D = (YOUNGS_MODULUS * Ctrl->T.te * Ctrl->T.te * Ctrl->T.te) / (12.0 * (1.0 - POISSONS_RATIO * POISSONS_RATIO));
	alfa = pow(twopi,4.) * D / (NORMAL_GRAVITY * Ctrl->T.rho_mc);
	raised[0] = 0.0f;		raised[1] = 0.0f;

	for (k = 0; k < Grid->header->size; k+= 2) {
		mk = GMT_fft_get_wave (k, K) / twopi;
		if (p == 0.0)
			t = 1.0;
		else if (p == 1.0)
			t = mk;
		else
			t = pow (mk, p);
		earth_curvature = (sphericity) ? (2 * earth_rad * mk) / (4 * M_PI * earth_rad * mk + 1) : 1.;
		t1 = earth_curvature * (twopi * GRAVITATIONAL_CONST);
		if (Ctrl->F.mode == GRAVFFT_FAA)
			t1 *= 1.0e5;     /* to have it in mGals */
		else                 /* Must be the GEOID case */
			t1 /= (NORMAL_GRAVITY * mk * twopi);
		t2 = exp(-twopi * mk * Ctrl->misc.z_level) - exp(-twopi * mk * Ctrl->Z.zm) / (1 + alfa*pow(mk,4.));
		datac[k] += (float) ((Ctrl->T.rho_cw * t1 * t2) * t / f * raised[k]);
		datac[k+1] += (float) ((Ctrl->T.rho_cw * t1 * t2) * t / f * raised[k+1]);
	}
}

void load_from_below_grid (struct GMT_CTRL *GMT, struct GMT_GRID *Grid, struct GRAVFFT_CTRL *Ctrl, struct GMT_FFT_WAVENUMBER *K, float *raised, unsigned int n) {

	/* Computes the gravity|geoid grid due to the effect of the bathymetry using the theoretical
	admittance for the "loading from below" model --  M. McNutt & Shure (1986)  */

	unsigned int i;
	uint64_t k;
	double	earth_curvature, alfa, D, twopi, t1, t2, t3, f, p, t, mk;
	float *datac = Grid->data;
	GMT_UNUSED(GMT);

	f = 1.0;
	for (i = 2; i <= n; i++)
		f *= i;	/* n! */
	p = n - 1.0;

	twopi = 2. * M_PI;
	D = (YOUNGS_MODULUS * Ctrl->T.te * Ctrl->T.te * Ctrl->T.te) / (12.0 * (1.0 - POISSONS_RATIO * POISSONS_RATIO));
	alfa = pow(twopi,4.) * D / (NORMAL_GRAVITY * Ctrl->T.rho_mc);
	raised[0] = 0.0f;		raised[1] = 0.0f;

	for (k = 0; k < Grid->header->size; k+= 2) {
		mk = GMT_fft_get_wave (k, K) / twopi;
		if (p == 0.0)
			t = 1.0;
		else if (p == 1.0)
			t = mk;
		else
			t = pow (mk, p);
		earth_curvature = (sphericity) ? (2 * earth_rad * mk) / (4 * M_PI * earth_rad * mk + 1) : 1.;
		t1 = earth_curvature * (twopi * GRAVITATIONAL_CONST);
		if (Ctrl->F.mode == GRAVFFT_FAA)
			t1 *= 1.0e5;     /* to have it in mGals */
		else                 /* Must be the GEOID case */
			t1 /= (NORMAL_GRAVITY * mk * twopi);
		t2 = Ctrl->T.rho_cw * exp(-twopi * mk * Ctrl->misc.z_level) +
			 Ctrl->T.rho_mc * exp(-twopi * mk * Ctrl->Z.zm);
		t3 = -(Ctrl->T.rho_mw + Ctrl->T.rho_mc * pow(mk,4.) * alfa) * exp(-twopi * mk * Ctrl->Z.zl);
		datac[k] += (float) ((t1 * (t2 + t3)) * t / f * raised[k]);
		datac[k+1] += (float) ((t1 * (t2 + t3)) * t / f * raised[k+1]);
	}
}<|MERGE_RESOLUTION|>--- conflicted
+++ resolved
@@ -35,11 +35,7 @@
 #define THIS_MODULE_NAME	"gravfft"
 #define THIS_MODULE_LIB		"potential"
 #define THIS_MODULE_PURPOSE	"Compute gravitational attraction of 3-D surfaces and a little more (ATTENTION z positive up)"
-<<<<<<< HEAD
-#define THIS_MODULE_KEYS	"<G{,GG},GDC,GDI,GDA"
-=======
-#define THIS_MODULE_KEYS	"<GI,GGO,GDC,GDA"
->>>>>>> 3c8642a9
+#define THIS_MODULE_KEYS	"<G{,GG},GDC,GDA"
 
 #include "gmt_dev.h"
 
