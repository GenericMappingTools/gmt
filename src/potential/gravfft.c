/*--------------------------------------------------------------------
 *	$Id$
 *
 *	Copyright (c) 1991-2015 by P. Wessel, W. H. F. Smith, R. Scharroo, J. Luis and F. Wobbe
 *	See LICENSE.TXT file for copying and redistribution conditions.
 *
 *	This program is free software; you can redistribute it and/or modify
 *	it under the terms of the GNU Lesser General Public License as published by
 *	the Free Software Foundation; version 3 or any later version.
 *
 *	This program is distributed in the hope that it will be useful,
 *	but WITHOUT ANY WARRANTY; without even the implied warranty of
 *	MERCHANTABILITY or FITNESS FOR A PARTICULAR PURPOSE.  See the
 *	GNU Lesser General Public License for more details.
 *
 *	Contact info: gmt.soest.hawaii.edu
 *--------------------------------------------------------------------*/
/*
 * Author:      Joaquim Luis
 * Date:        09-OCT-1994
 * Updated:	28-Feb-1999
 *         	05-SEP-2002
 *         	13-SEP-2002
 * GMT5ed   17-MAR-2012
 *          14-Feb-2013		Big rework by PW
 *          01-Dec-2013		Added -T with infill density approximation
 *
 *
 * For details, see Luis, J.F. and M.C. Neves. 2006, "The isostatic compensation of the Azores Plateau:
 * a 3D admittance and coherence analysis. J. Geotermal Vulc. Res. Volume 156, Issues 1-2 ,
 * Pages 10-22, http://dx.doi.org/10.1016/j.jvolgeores.2006.03.010
 *
 * */

#define THIS_MODULE_NAME	"gravfft"
#define THIS_MODULE_LIB		"potential"
#define THIS_MODULE_PURPOSE	"Compute gravitational attraction of 3-D surfaces and a little more (ATTENTION z positive up)"
#define THIS_MODULE_KEYS	"<G{,GG},GDC,GDI"

#include "gmt_dev.h"

#define GMT_PROG_OPTIONS "-Vf"
#define GMT_FFT_DIM	2	/* Dimension of FFT needed */

enum Gravfft_fields {
	GRAVFFT_FAA	= 0,
	GRAVFFT_GEOID,
	GRAVFFT_VGG,
	GRAVFFT_DEFL_EAST,
	GRAVFFT_DEFL_NORTH
};

struct GRAVFFT_CTRL {
	unsigned int n_par;
	double *par;

	struct GRVF_In {
		bool active;
		unsigned int n_grids;	/* 1 or 2 */
		char *file[2];
	} In;
	struct GRVF_C {	/* -C<zlevel> */
		bool active;
		unsigned int n_pt;
		double theor_inc;
	} C;
	struct GRVF_D {	/* -D[<rho>|<rhofile>] */
		bool active;
		bool variable;
		char *file;
	} D;
	struct GRVF_E {	/* -E */
		bool active;
		unsigned int n_terms;
	} E;
	struct GRVF_F {	/* -F[f[+]|g|e|n|v] */
		bool active;
		bool slab;
		unsigned int mode;
	} F;
	struct GRVF_G {	/* -G<outfile> */
		bool active;
		char *file;
	} G;
	struct GRVF_I {	/* -I[<scale>|g] */
		bool active;
		double value;
	} I;
	struct GRVF_N {	/* -N[f|q|s<nx>/<ny>][+e|m|n][+t<width>][+w[<suffix>]][+z[p]]  */
		bool active;
		struct GMT_FFT_INFO *info;
	} N;
	struct GRVF_Q {
		bool active;
	} Q;
	struct GRVF_S {	/* -S<scale> */
		bool active;
	} S;
	struct GRVF_T {	/* -T<te/rl/rm/rw[/ri>][+m] */
		bool active, moho, approx;
		double te, rhol, rhom, rhow, rhoi;
		double rho_cw;		/* crust-water density contrast */
		double rho_mc;		/* mantle-crust density contrast */
		double rho_mw;		/* mantle-water density contrast */
	} T;
	struct GRVF_W {	/* Water depth/observation level */
		bool active;
		double water_depth;	/* Reference water depth [0] */
	} W;
	struct GRVF_Z {
		bool active;
		double zm;		/* mean Moho depth (given by user) */
		double zl;		/* mean depth of swell compensation (user given) */
	} Z;
	struct GRVF_misc {	/* -T */
		bool coherence;
		bool give_wavelength;
		bool give_km;
		bool from_below;
		bool from_top;
		double z_level;	/* mean bathymetry level computed from data */
		double rho;	/* general density contrast */
	} misc;
};

#ifndef FSIGNIF
#define FSIGNIF 24
#endif

#define GRAVITATIONAL_CONST 6.667e-11
#define	YOUNGS_MODULUS	7.0e10		/* Pascal = Nt/m**2  */
#define	NORMAL_GRAVITY	9.806199203	/* Moritz's 1980 IGF value for gravity at 45 degrees latitude (m/s) */
#define	POISSONS_RATIO	0.25

bool rem_mean = false;
bool sphericity = false;

GMT_LOCAL void *New_Ctrl (struct GMT_CTRL *GMT) {	/* Allocate and initialize a new control structure */
	struct GRAVFFT_CTRL *C = NULL;

	C = GMT_memory (GMT, NULL, 1, struct GRAVFFT_CTRL);

	/* Initialize values whose defaults are not 0/false/NULL */

	C->E.n_terms = 3;
	return (C);
}

GMT_LOCAL void Free_Ctrl (struct GMT_CTRL *GMT, struct GRAVFFT_CTRL *C) {	/* Deallocate control structure */
	if (!C) return;
	GMT_free (GMT, C->par);
	gmt_free (C->In.file[0]);
	gmt_free (C->In.file[1]);
	gmt_free (C->D.file);
	gmt_free (C->G.file);
	GMT_free (GMT, C->N.info);
	GMT_free (GMT, C);
}

double	scale_out = 1.0;
double	earth_rad = 6371008.7714;	/* GRS-80 sphere */

GMT_LOCAL void do_parker (struct GMT_CTRL *GMT, struct GMT_GRID *Grid, struct GRAVFFT_CTRL *Ctrl, struct GMT_FFT_WAVENUMBER *K,
                float *raised, uint64_t n, double rho);
<<<<<<< HEAD
GMT_LOCAL void remove_level(struct GMT_CTRL *GMT, struct GMT_GRID *Grid, struct GRAVFFT_CTRL *Ctrl);
GMT_LOCAL void do_isostasy(struct GMT_CTRL *GMT, struct GMT_GRID *Grid, struct GRAVFFT_CTRL *Ctrl, struct GMT_FFT_WAVENUMBER *K);
GMT_LOCAL void load_from_below_admitt(struct GMT_CTRL *GMT, struct GRAVFFT_CTRL *Ctrl, struct GMT_FFT_WAVENUMBER *K, double *z_below);
GMT_LOCAL void load_from_top_admitt(struct GMT_CTRL *GMT, struct GRAVFFT_CTRL *Ctrl, struct GMT_FFT_WAVENUMBER *K, double *z_top);
GMT_LOCAL void load_from_top_grid(struct GMT_CTRL *GMT, struct GMT_GRID *Grid, struct GRAVFFT_CTRL *Ctrl,
=======
void do_isostasy__(struct GMT_CTRL *GMT, struct GMT_GRID *Grid, struct GRAVFFT_CTRL *Ctrl, struct GMT_FFT_WAVENUMBER *K);
void load_from_below_admitt(struct GMT_CTRL *GMT, struct GRAVFFT_CTRL *Ctrl, struct GMT_FFT_WAVENUMBER *K, double *z_below);
void load_from_top_admitt(struct GMT_CTRL *GMT, struct GRAVFFT_CTRL *Ctrl, struct GMT_FFT_WAVENUMBER *K, double *z_top);
void load_from_top_grid(struct GMT_CTRL *GMT, struct GMT_GRID *Grid, struct GRAVFFT_CTRL *Ctrl,
>>>>>>> d7f7ef9f
                        struct GMT_FFT_WAVENUMBER *K, float *raised, unsigned int n);
GMT_LOCAL void load_from_below_grid(struct GMT_CTRL *GMT, struct GMT_GRID *Grid, struct GRAVFFT_CTRL *Ctrl,
                          struct GMT_FFT_WAVENUMBER *K, float *raised, unsigned int n);
GMT_LOCAL void compute_only_admitts(struct GMT_CTRL *GMT, struct GRAVFFT_CTRL *Ctrl, struct GMT_FFT_WAVENUMBER *K,
                          double *z_top_or_bot, double delta_pt);
GMT_LOCAL int do_admittance(struct GMT_CTRL *GMT, struct GMT_GRID *Grid, struct GMT_GRID *GridB, struct GRAVFFT_CTRL *Ctrl,
                  struct GMT_FFT_WAVENUMBER *K);

GMT_LOCAL int parse (struct GMT_CTRL *GMT, struct GRAVFFT_CTRL *Ctrl, struct GMT_OPTION *options) {

	unsigned int n_errors = 0;

	int n, override_mode = GMT_FFT_REMOVE_MID;
	struct GMT_OPTION *opt = NULL,  *popt = NULL;
	struct GMTAPI_CTRL *API = GMT->parent;
	char   ptr[GMT_BUFSIZ] = {""}, t_or_b[4] = {""}, argument[GMT_LEN16] = {""}, combined[GMT_BUFSIZ] = {""};
	if (GMT_compat_check (GMT, 4)) {
		char *mod = NULL;
		if ((popt = GMT_Find_Option (API, 'L', options)) != 0) {	/* Gave old -L */
			mod = popt->arg; /* Gave old -L option */
			if (mod[0] == '\0') strcat (argument, "+l");		/* Leave trend alone -L */
			else if (mod[0] == 'm') strcat (argument, "+a");	/* Remove mean -Lm */
			else if (mod[0] == 'h') strcat (argument, "+h");	/* Remove mid-value -Lh */
		}
	}

	for (opt = options; opt; opt = opt->next) {		/* Process all the options given */
		switch (opt->option) {

			case '<':	/* Input file */
				Ctrl->In.active = true;
				if (Ctrl->In.n_grids >= 2) {
					n_errors++;
					GMT_Report (API, GMT_MSG_NORMAL, "Syntax error: A maximum of two input grids may be processed\n");
				}
				else if (GMT_check_filearg (GMT, '<', opt->arg, GMT_IN, GMT_IS_GRID))
					Ctrl->In.file[Ctrl->In.n_grids++] = strdup (opt->arg);
				else
					n_errors++;
				break;
			case 'C':	/* For theoretical curves only */
				Ctrl->C.active = true;
				sscanf (opt->arg, "%d/%lf/%lf/%s", &Ctrl->C.n_pt, &Ctrl->C.theor_inc, &Ctrl->misc.z_level, t_or_b);
				for (n = 0; t_or_b[n]; n++) {
					switch (t_or_b[n]) {
						case 'w':
							Ctrl->misc.give_wavelength = true;
							break;
						case 'b':
							Ctrl->misc.from_below = true;
							break;
						case 't':
							Ctrl->misc.from_top = true;
							break;
						default:
							GMT_Report (API, GMT_MSG_NORMAL, "Syntax error -C: [%s] is not valid, chose from [tbw]\n", &t_or_b[n]);
							n_errors++;
							break;
					}
				}
				break;
			case 'D':
				if (!opt->arg) {
					GMT_Report (API, GMT_MSG_NORMAL,
					            "Syntax error -D option: must give constant density contrast or grid with density constrasts\n");
					n_errors++;
				}
				else {
					Ctrl->D.active = true;
					if (!GMT_access (GMT, opt->arg, R_OK)) {	/* Gave a grid with density contrast */
						Ctrl->D.file = strdup (opt->arg);
						Ctrl->D.variable = true;
						Ctrl->misc.rho = 1.0;
					}
					else
						Ctrl->misc.rho = atof (opt->arg);
					override_mode = GMT_FFT_REMOVE_MID;		/* Leave trend alone and remove mid value */
				}
				break;
			case 'E':
				Ctrl->E.n_terms = atoi (opt->arg);
				if (Ctrl->E.n_terms > 10) {
					GMT_Report (API, GMT_MSG_NORMAL, "ERROR -E option: n_terms must be <= 10\n");
					n_errors++;
				}
				else if (Ctrl->E.n_terms <= 0) {
					GMT_Report (API, GMT_MSG_NORMAL, "WARNING -E option: n_terms were 0 or nonsense. Reset to 3\n");
					Ctrl->E.n_terms = 3;
				}
				break;
			case 'F':
				Ctrl->F.active = true;
				switch (opt->arg[0]) {
					case 'g': Ctrl->F.mode = GRAVFFT_GEOID;      break;
					case 'v': Ctrl->F.mode = GRAVFFT_VGG; 	     break;
					case 'e': Ctrl->F.mode = GRAVFFT_DEFL_EAST;  break;
					case 'n': Ctrl->F.mode = GRAVFFT_DEFL_NORTH; break;
					default:  Ctrl->F.mode = GRAVFFT_FAA; 	   /* FAA */
					 	if (opt->arg[1] == '+') Ctrl->F.slab = true;
						break;
				}
				break;
			case 'G':
				if ((Ctrl->G.active = GMT_check_filearg (GMT, 'G', opt->arg, GMT_OUT, GMT_IS_GRID)) != 0)
					Ctrl->G.file = strdup (opt->arg);
				else
					n_errors++;
				break;
			case 'I':
				Ctrl->I.active = true;
				for (n = 0; opt->arg[n]; n++) {
					switch (opt->arg[n]) {
						case 'w':
							Ctrl->misc.give_wavelength = true;
							break;
						case 'b':
							Ctrl->misc.from_below = true;
							break;
						case 'c':
							Ctrl->misc.coherence = true;
							break;
						case 'k':
							Ctrl->misc.give_km = true;
							break;
						case 't':
							Ctrl->misc.from_top = true;
							break;
						default:
							GMT_Report (API, GMT_MSG_NORMAL, "Syntax error -I : [%s] is not valid, chose from [wbct]\n", &ptr[n]);
							n_errors++;
							break;
					}
				}
				break;
			case 'L':	/* Leave trend alone */
				if (GMT_compat_check (GMT, 4))
					GMT_Report (API, GMT_MSG_COMPAT, "Warning: Option -L is deprecated; use -N modifiers in the future.\n");
				else
					n_errors += GMT_default_error (GMT, opt->option);
				break;
			case 'N':
				Ctrl->N.active = true;
				if (popt && GMT_compat_check (GMT, 4)) {	/* Got both old -L and -N; append */
					sprintf (combined, "%s%s", opt->arg, argument);
					Ctrl->N.info = GMT_FFT_Parse (API, 'N', GMT_FFT_DIM, combined);
				}
				else
					Ctrl->N.info = GMT_FFT_Parse (API, 'N', GMT_FFT_DIM, opt->arg);
				if (Ctrl->N.info == NULL) n_errors++;
				Ctrl->N.active = true;
				break;
			case 'Q':
				Ctrl->Q.active = true;
				override_mode = GMT_FFT_REMOVE_MID;	/* Leave trend alone and remove mid value */
				break;
			case 'S':
				Ctrl->S.active = true;
				break;
			case 'T':
				Ctrl->T.active = true;
				n = sscanf (opt->arg, "%lf/%lf/%lf/%lf/%lf", &Ctrl->T.te, &Ctrl->T.rhol, &Ctrl->T.rhom, &Ctrl->T.rhow, &Ctrl->T.rhoi);
				Ctrl->T.rho_cw = Ctrl->T.rhol - Ctrl->T.rhow;
				Ctrl->T.rho_mc = Ctrl->T.rhom - Ctrl->T.rhol;
				Ctrl->T.rho_mw = Ctrl->T.rhom - Ctrl->T.rhow;
				if (n < 5) Ctrl->T.rhoi = Ctrl->T.rhol;
				if (n == 5 && Ctrl->T.rhoi != Ctrl->T.rhol) Ctrl->T.approx = true;	/* Calculate approximate flexure */
				if (Ctrl->T.te > 1e10) { /* Given flexural rigidity, compute Te */
					Ctrl->T.te = pow ((12.0 * (1.0 - POISSONS_RATIO * POISSONS_RATIO)) * Ctrl->T.te / YOUNGS_MODULUS, 1./3.);
				}
				if (opt->arg[strlen(opt->arg)-2] == '+') {	/* Fragile. Needs further testing unless -Q is used */
					Ctrl->T.moho = true;
					override_mode = GMT_FFT_REMOVE_MID;		/* Leave trend alone and remove mid value */
				}
				break;
			case 'W':	/* Water depth */
				Ctrl->W.active = true;
				GMT_Get_Values (API, opt->arg, &Ctrl->W.water_depth, 1);
				break;
			case 'Z':
				Ctrl->Z.active = true;
				sscanf (opt->arg, "%lf/%lf", &Ctrl->Z.zm, &Ctrl->Z.zl);
				break;
			default:
				n_errors += GMT_default_error (GMT, opt->option);
				break;
		}
	}
	if (GMT_compat_check (GMT, 4) && !Ctrl->N.active && popt) {	/* User set -L but no -N so nothing got appended above... Sigh...*/
		Ctrl->N.info = GMT_FFT_Parse (API, 'N', GMT_FFT_DIM, argument);
	}

	if (override_mode >= 0) {		/* FAKE TEST AS IT WAS SET ABOVE override_mode = GMT_FFT_REMOVE_MEAN */
		if (Ctrl->N.info == NULL) {	/* User neither gave -L nor -N... Sigh...*/
			if ((Ctrl->N.info = GMT_FFT_Parse (API, 'N', GMT_FFT_DIM, "")) == NULL)	/* Error messages are issued inside parse function */
				n_errors++;
			else
				Ctrl->N.info->trend_mode = override_mode;
		}
		if (!n_errors && Ctrl->N.info->trend_mode == GMT_FFT_REMOVE_NOT_SET)		/* No explict detrending mode, so apply default */
			Ctrl->N.info->trend_mode = override_mode;
	}

	if (Ctrl->N.active && Ctrl->N.info->info_mode == GMT_FFT_LIST) {
		return (GMT_PARSE_ERROR);	/* So that we exit the program */
	}

	if (Ctrl->C.active) {
		n_errors += GMT_check_condition (GMT, !Ctrl->T.active, "Error: -T not set\n");
		n_errors += GMT_check_condition (GMT, Ctrl->misc.from_top && !Ctrl->Z.zm,
									"Error: -Z not set, must give moho compensation depth\n");
		n_errors += GMT_check_condition (GMT, Ctrl->misc.from_below && !(Ctrl->Z.zm && Ctrl->Z.zl),
									"Error: -Z not set, must give moho and swell compensation depths\n");
	}
	else {
		n_errors += GMT_check_condition (GMT, !Ctrl->In.file[0], "Syntax error: Must specify input file\n");
		n_errors += GMT_check_condition (GMT, !Ctrl->G.file && !Ctrl->I.active,
					"Syntax error -G option: Must specify output file\n");
		n_errors += GMT_check_condition (GMT, Ctrl->Q.active && !Ctrl->T.active, "Error: -Q implies also -T\n");
		n_errors += GMT_check_condition (GMT, Ctrl->S.active && !Ctrl->T.active, "Error: -S implies also -T\n");
		n_errors += GMT_check_condition (GMT, Ctrl->T.moho && !Ctrl->Z.zm,
					"Error: for computing the Moho's effect I need to know it's average depth (see -Z<zm>)\n");
		n_errors += GMT_check_condition (GMT, !(Ctrl->D.active || Ctrl->T.active || Ctrl->S.active ||
							Ctrl->I.active), "Error: must set density contrast\n");
		n_errors += GMT_check_condition (GMT, Ctrl->I.active && !Ctrl->In.file[1],
					"Error: for admittance|coherence need a gravity or geoid grid\n");
		n_errors += GMT_check_condition (GMT, Ctrl->misc.from_below && Ctrl->misc.from_top,
					"Error: -I, choose only one model\n");
		n_errors += GMT_check_condition (GMT, Ctrl->I.active && Ctrl->misc.from_top &&
					!(Ctrl->T.rhow && Ctrl->T.rhol && Ctrl->T.rhom && Ctrl->Z.zm),
					"Error: not all parameters needed for computing \"loading from top\" admittance were set\n");
		n_errors += GMT_check_condition (GMT, Ctrl->I.active && Ctrl->misc.from_below &&
			!(Ctrl->T.rhow && Ctrl->T.rhol && Ctrl->T.rhom && Ctrl->Z.zm && Ctrl->Z.zl),
					"Error: not all parameters for computing \"loading from below\" admittance were set\n");
	}

	n_errors += GMT_check_condition (GMT, (Ctrl->misc.from_top || Ctrl->misc.from_below) &&
			!(Ctrl->F.mode == GRAVFFT_FAA || Ctrl->F.mode == GRAVFFT_GEOID),
				"Syntax error: Theoretical admittances are only defined for FAA or GEOID.\n");

	return (n_errors ? GMT_PARSE_ERROR : GMT_OK);
}

GMT_LOCAL int usage (struct GMTAPI_CTRL *API, int level) {
	GMT_show_name_and_purpose (API, THIS_MODULE_LIB, THIS_MODULE_NAME, THIS_MODULE_PURPOSE);
	if (level == GMT_MODULE_PURPOSE) return (GMT_NOERROR);
	GMT_Message (API, GMT_TIME_NONE, "usage: gravfft <topo_grd> [<ingrid2>] -G<outgrid> [-C<n/wavelength/mean_depth/tbw>]\n");
	GMT_Message (API, GMT_TIME_NONE,"\t[-D<density|grid>] [-E<n_terms>] [-F[f[+]|g|v|n|e]] [-I<wbctk>]\n");
	GMT_Message (API, GMT_TIME_NONE,"\t[-N%s] [-Q]\n", GMT_FFT_OPT);
	GMT_Message (API, GMT_TIME_NONE,"\t[-T<te/rl/rm/rw>[/<ri>][+m]] [%s] [-W<wd>] [-Z<zm>[/<zl>]] [-fg]\n\n", GMT_V_OPT);

	if (level == GMT_SYNOPSIS) return (EXIT_FAILURE);

	GMT_Message (API, GMT_TIME_NONE,"\ttopo_grd is the input grdfile with topography values\n");
	GMT_Message (API, GMT_TIME_NONE,"\t-G Filename for output netCDF grdfile with gravity [or geoid] values\n");
	GMT_Message (API, GMT_TIME_NONE, "\n\tOPTIONS:\n");
	GMT_Message (API, GMT_TIME_NONE,"\t-C Compute admittance curves based on a theoretical model.\n");
	GMT_Message (API, GMT_TIME_NONE,"\t   Append <n/wavelength/mean_depth/tbw> as specified below:\n");
	GMT_Message (API, GMT_TIME_NONE,"\t   Total profile length in meters = <n> * <wavelength> (unless -Kx is set).\n");
	GMT_Message (API, GMT_TIME_NONE,"\t   --> Rest of parameters are set within -T AND -Z options\n");
	GMT_Message (API, GMT_TIME_NONE,"\t   Append dataflags (one or two) of tbw:\n");
	GMT_Message (API, GMT_TIME_NONE,"\t     t writes \"elastic plate\" admittance.\n");
	GMT_Message (API, GMT_TIME_NONE,"\t     b writes \"loading from below\" admittance.\n");
	GMT_Message (API, GMT_TIME_NONE,"\t     w writes wavelength instead of wavenumber.\n");
	GMT_Message (API, GMT_TIME_NONE,"\t-D Sets density contrast across surface (used when not -T).\n");
	GMT_Message (API, GMT_TIME_NONE,"\t   Give a co-registered density grid for a variable density contrast [constant].\n");
	GMT_Message (API, GMT_TIME_NONE,"\t-I Use <ingrid2> and <topo_grd> to estimate admittance|coherence and write\n");
	GMT_Message (API, GMT_TIME_NONE,"\t   it to stdout (-G ignored if set). This grid should contain gravity or geoid\n");
	GMT_Message (API, GMT_TIME_NONE,"\t   for the same region of <topo_grd>. Default computes admittance. Output\n");
	GMT_Message (API, GMT_TIME_NONE,"\t   contains 3 or 4 columns. Frequency (wavelength), admittance (coherence)\n");
	GMT_Message (API, GMT_TIME_NONE,"\t   one sigma error bar and, optionally, a theoretical admittance.\n");
	GMT_Message (API, GMT_TIME_NONE,"\t   Append dataflags (one to three) of wbct:\n");
	GMT_Message (API, GMT_TIME_NONE,"\t     w writes wavelength instead of wavenumber.\n");
	GMT_Message (API, GMT_TIME_NONE,"\t     k Use km or wavelength unit [m].\n");
	GMT_Message (API, GMT_TIME_NONE,"\t     c computes coherence instead of admittance.\n");
	GMT_Message (API, GMT_TIME_NONE,"\t     b writes a forth column with \"loading from below\" \n");
	GMT_Message (API, GMT_TIME_NONE,"\t       theoretical admittance.\n");
	GMT_Message (API, GMT_TIME_NONE,"\t     t writes a forth column with \"elastic plate\" \n");
	GMT_Message (API, GMT_TIME_NONE,"\t       theoretical admittance.\n");
	GMT_Message (API, GMT_TIME_NONE,"\t-E Number of terms used in Parker's expansion [Default = 3].\n");
	GMT_Message (API, GMT_TIME_NONE,"\t-F Specify desired geopotential field:\n");
	GMT_Message (API, GMT_TIME_NONE,"\t   f = Free-air anomalies (mGal) [Default].\n");
	GMT_Message (API, GMT_TIME_NONE,"\t       Append + to adjust for implied slab correction [none].\n");
	GMT_Message (API, GMT_TIME_NONE,"\t   g = Geoid anomalies (m).\n");
	GMT_Message (API, GMT_TIME_NONE,"\t   v = Vertical Gravity Gradient (VGG; 1 Eovtos = 0.1 mGal/km).\n");
	GMT_Message (API, GMT_TIME_NONE,"\t   e = East deflections of the vertical (micro-radian).\n");
	GMT_Message (API, GMT_TIME_NONE,"\t   n = North deflections of the vertical (micro-radian).\n");
	GMT_FFT_Option (API, 'N', GMT_FFT_DIM, "Choose or inquire about suitable grid dimensions for FFT, and set modifiers.");
	GMT_Message (API, GMT_TIME_NONE,"\t   Warning: both -D -T...+m and -Q will implicitly set -N's +h.\n");
	GMT_Message (API, GMT_TIME_NONE,"\t-Q Writes out a grid with the flexural topography (with z positive up)\n");
	GMT_Message (API, GMT_TIME_NONE,"\t   whose average depth is set to the value given by -Z<zm>.\n");
	GMT_Message (API, GMT_TIME_NONE,"\t-S Computes predicted geopotential (see -F) grid due to a subplate load\n");
	GMT_Message (API, GMT_TIME_NONE,"\t   produced by the current bathymetry and the theoretical admittance.\n");
	GMT_Message (API, GMT_TIME_NONE,"\t   The necessary parameters are set within -T and -Z options\n");
	GMT_Message (API, GMT_TIME_NONE,"\t-T Computes the isostatic compensation. Input file is topo load.\n");
	GMT_Message (API, GMT_TIME_NONE,"\t   Append elastic thickness and densities of load, mantle, and\n");
	GMT_Message (API, GMT_TIME_NONE,"\t   water, all in SI units. Give average mantle depth via -Z\n");
	GMT_Message (API, GMT_TIME_NONE,"\t   If the elastic thickness is > 1e10 it will be interpreted as the\n");
	GMT_Message (API, GMT_TIME_NONE,"\t   flexural rigidity (by default it is computed from Te and Young modulus).\n");
	GMT_Message (API, GMT_TIME_NONE,"\t   If an optional infill density <ri> != <rl> is appended we find an approximate solution.\n");
	GMT_Message (API, GMT_TIME_NONE,"\t   Optionally, append +m to write a grid with the Moho's geopotential effect\n");
	GMT_Message (API, GMT_TIME_NONE,"\t   (see -F) from model selected by -T.\n");
	GMT_Message (API, GMT_TIME_NONE,"\t-W Specify water depth (or observation level) in m; append k for km.  Must be positive.\n");
	GMT_Message (API, GMT_TIME_NONE,"\t-Z Specify Moho [and swell] average compensation depths.\n");
	GMT_Option (API, "V");
	GMT_Message (API, GMT_TIME_NONE,"\t-fg Convert geographic grids to meters using a \"Flat Earth\" approximation.\n");
	GMT_Option (API, ".");
	return (EXIT_FAILURE);
}

#define bailout(code) {GMT_Free_Options (mode); return (code);}
#define Return(code) {Free_Ctrl (GMT, Ctrl); GMT_end_module (GMT, GMT_cpy); bailout (code);}

int GMT_gravfft (void *V_API, int mode, void *args) {
	unsigned int k, n;
	int      error = 0;
	uint64_t m;
	float    slab_gravity = 0.0f, *topo = NULL, *raised = NULL;
	double   delta_pt, freq;

	struct GMT_GRID *Grid[2] = {NULL, NULL}, *Orig[2] = {NULL, NULL}, *Rho = NULL;
	struct GMT_FFT_WAVENUMBER *FFT_info[2] = {NULL, NULL}, *K = NULL, *Rho_info = NULL;
	struct GRAVFFT_CTRL *Ctrl = NULL;
	struct GMT_CTRL *GMT = NULL, *GMT_cpy = NULL;
	struct GMT_OPTION *options = NULL;
	struct GMTAPI_CTRL *API = GMT_get_API_ptr (V_API);	/* Cast from void to GMTAPI_CTRL pointer */

	/*----------------------- Standard module initialization and parsing ----------------------*/

	if (API == NULL) return (GMT_NOT_A_SESSION);
	if (mode == GMT_MODULE_PURPOSE) return (usage (API, GMT_MODULE_PURPOSE));	/* Return the purpose of program */
	options = GMT_Create_Options (API, mode, args);
	if (API->error) return (API->error);	/* Set or get option list */

	if (!options || options->option == GMT_OPT_USAGE)
		bailout (usage (API, GMT_USAGE));		/* Return the usage message */
	if (options->option == GMT_OPT_SYNOPSIS)
		bailout (usage (API, GMT_SYNOPSIS));	/* Return the synopsis */

	/* Parse the command-line arguments */

	GMT = GMT_begin_module (API, THIS_MODULE_LIB, THIS_MODULE_NAME, &GMT_cpy); /* Save current state */
	if (GMT_Parse_Common (API, GMT_PROG_OPTIONS, options)) Return (API->error);
	Ctrl = New_Ctrl (GMT);	/* Allocate and initialize a new control structure */
	if ((error = parse (GMT, Ctrl, options)) != 0) Return (error);

	/*---------------------------- This is the grdfft main code ----------------------------*/

	/* -------------------- Compute only a theoretical model and exit -------------------- */
	if (Ctrl->C.active) {
		uint64_t dim[4] = {1, 1, 0, 0};	/* One table and one segment */
		double *z_top_or_bot = NULL;
		struct GMT_DATASET *D = NULL;
		struct GMT_DATASEGMENT *S = NULL;
		struct GMT_FFT_WAVENUMBER *K = GMT_memory (GMT, NULL, 1, struct GMT_FFT_WAVENUMBER);

		z_top_or_bot = GMT_memory (GMT, NULL, (size_t)Ctrl->C.n_pt, double);

		delta_pt = 2 * M_PI / (Ctrl->C.n_pt * Ctrl->C.theor_inc);	/* Times 2PI because frequency will be used later */
		compute_only_admitts (GMT, Ctrl, K, z_top_or_bot, delta_pt);
		delta_pt /= (2.0 * M_PI);			/* Write out frequency, not wavenumber  */
		if (Ctrl->misc.give_wavelength && Ctrl->misc.give_km) delta_pt *= 1000.0;	/* Wanted wavelength in km */

		GMT_set_cartesian (GMT, GMT_OUT);	/* To counter-act any -fg setting */

		dim[GMT_COL] = 2;
		dim[GMT_ROW] = Ctrl->C.n_pt;
		if ((D = GMT_Create_Data (GMT->parent, GMT_IS_DATASET, GMT_IS_NONE, 0, dim, NULL, NULL, 0, 0, NULL)) == NULL) {
			GMT_Report (GMT->parent, GMT_MSG_NORMAL, "Unable to create a data set for spectral estimates\n");
			GMT_free (GMT, K);
			GMT_free (GMT, z_top_or_bot);
			Return (API->error);
		}
		S = D->table[0]->segment[0];	/* Only one table with one segment here */

		for (k = 0; k < Ctrl->C.n_pt; k++) {
			freq = (k + 1) * delta_pt;
			if (Ctrl->misc.give_wavelength) freq = 1. / freq;
			S->coord[0][k] = freq;
			S->coord[1][k] = z_top_or_bot[k];
		}
		if (GMT_Write_Data (GMT->parent, GMT_IS_DATASET, GMT_IS_FILE, GMT_IS_NONE, GMT_WRITE_SET, NULL, Ctrl->G.file, D) != GMT_OK)
			Return (API->error);

		GMT_free (GMT, K);
		GMT_free (GMT, z_top_or_bot);
		Return (EXIT_SUCCESS);
	}
	/* ---------------------------------------------------------------------------------- */

	if (!Ctrl->Q.active) {
		if (((Ctrl->T.active && !Ctrl->T.moho) && Ctrl->E.n_terms > 1) || (Ctrl->S.active && Ctrl->E.n_terms > 1)) {
			GMT_Report (API, GMT_MSG_NORMAL, "Warning: Due to a bug, or a method limitation (I didn't figure that yet)\n"
				"with the selected options, the number of terms in Parker expansion is reset to one\n"
				"See examples in the manual if you want to compute with higher order expansion\n\n");
			Ctrl->E.n_terms = 1;
		}
	}

	GMT_Report (API, GMT_MSG_VERBOSE, "Allocates memory and read data file\n");

	for (k = 0; k < Ctrl->In.n_grids; k++) {	/* First read the grid header(s) */
		if ((Orig[k] = GMT_Read_Data (API, GMT_IS_GRID, GMT_IS_FILE, GMT_IS_SURFACE, GMT_GRID_HEADER_ONLY, NULL, Ctrl->In.file[k], NULL)) == NULL)
			Return (API->error);
	}

	if (Ctrl->In.n_grids == 2) {	/* If given 2 grids, make sure they are co-registered and has same size, registration, etc. */
		if(Orig[0]->header->registration != Orig[1]->header->registration) {
			GMT_Report (API, GMT_MSG_NORMAL, "The two grids have different registrations!\n");
			Return (EXIT_FAILURE);
		}
		if (!GMT_grd_same_shape (GMT, Orig[0], Orig[1])) {
			GMT_Report (API, GMT_MSG_NORMAL, "The two grids have different dimensions\n");
			Return (EXIT_FAILURE);
		}
		if (!GMT_grd_same_region (GMT, Orig[0], Orig[1])) {
			GMT_Report (API, GMT_MSG_NORMAL, "The two grids have different regions\n");
			Return (EXIT_FAILURE);
		}
		if (!GMT_grd_same_inc (GMT, Orig[0], Orig[1])) {
			GMT_Report (API, GMT_MSG_NORMAL, "The two grids have different intervals\n");
			Return (EXIT_FAILURE);
		}
	}

	if (Ctrl->D.variable) {	/* Read density contrast grid */
		if ((Rho = GMT_Read_Data (API, GMT_IS_GRID, GMT_IS_FILE, GMT_IS_SURFACE, GMT_GRID_ALL | GMT_GRID_IS_COMPLEX_REAL, NULL, Ctrl->D.file, NULL)) == NULL)
			Return (API->error);
		if(Orig[0]->header->registration != Rho->header->registration) {
			GMT_Report (API, GMT_MSG_NORMAL, "Surface and density grids have different registrations!\n");
			Return (EXIT_FAILURE);
		}
		if (!GMT_grd_same_shape (GMT, Orig[0], Rho)) {
			GMT_Report (API, GMT_MSG_NORMAL, "Surface and density grids have different dimensions\n");
			Return (EXIT_FAILURE);
		}
		if (!GMT_grd_same_region (GMT, Orig[0], Rho)) {
			GMT_Report (API, GMT_MSG_NORMAL, "Surface and density grids have different regions\n");
			Return (EXIT_FAILURE);
		}
		if (!GMT_grd_same_inc (GMT, Orig[0], Rho)) {
			GMT_Report (API, GMT_MSG_NORMAL, "Surface and density grids have different intervals\n");
			Return (EXIT_FAILURE);
		}
	}

	/* Grids are compatible. Initialize FFT structs, grid headers, read data, and check for NaNs */

	for (k = 0; k < Ctrl->In.n_grids; k++) {	/* Read, and check that no NaNs are present in either grid */
		GMT_grd_init (GMT, Orig[k]->header, options, true);	/* Update the header */
		if ((Orig[k] = GMT_Read_Data (API, GMT_IS_GRID, GMT_IS_FILE, GMT_IS_SURFACE, GMT_GRID_DATA_ONLY |
                                      GMT_GRID_IS_COMPLEX_REAL, NULL, Ctrl->In.file[k], Orig[k])) == NULL)	/* Get data only */
			Return (API->error);
		/* Note: If input grid(s) are read-only then we must duplicate them; otherwise Grid[k] points to Orig[k] */
		(void) GMT_set_outgrid (GMT, Ctrl->In.file[k], Orig[k], &Grid[k]);
	}

	/* From here we address the first grid via Grid[0] and the 2nd grid (if given) as Grid[1];
	 * we are done with using the addresses Orig[k] directly. */

	if (Ctrl->W.active) {	/* Need to adjust for a different observation level relative to topo.grd */
		unsigned int row, col;
		GMT_Report (API, GMT_MSG_VERBOSE, "Remove %g m from topography grid %s\n", Ctrl->W.water_depth, Ctrl->In.file[0]);
		GMT_grd_loop (GMT, Grid[0], row, col, m)
			Grid[0]->data[m] -= (float)Ctrl->W.water_depth;
		Grid[0]->header->z_min -= (float)Ctrl->W.water_depth;
		Grid[0]->header->z_max -= (float)Ctrl->W.water_depth;
	}

	for (k = 0; k < Ctrl->In.n_grids; k++) {	/* Read, and check that no NaNs are present in either grid */
		FFT_info[k] = GMT_FFT_Create (API, Grid[k], GMT_FFT_DIM, GMT_GRID_IS_COMPLEX_REAL, Ctrl->N.info);	/* Also detrends, if requested */
	}

	if (Ctrl->D.variable) {	/* No detrending, please */
		int was = Ctrl->N.info->trend_mode;	/* Record what trendmode we had for topography */
		Ctrl->N.info->trend_mode = GMT_FFT_REMOVE_NOTHING;	/* Temporarily set to no removal */
		Rho_info = GMT_FFT_Create (API, Rho, GMT_FFT_DIM, GMT_GRID_IS_COMPLEX_REAL, Ctrl->N.info);
		Ctrl->N.info->trend_mode = was;	/* Restore what we had */
	}

	K = FFT_info[0];	/* We only need one of these anyway; K is a shorthand */

	Ctrl->misc.z_level = fabs (FFT_info[0]->coeff[0]);	/* Need absolute value or level removed for uppward continuation */
	GMT_Report (API, GMT_MSG_VERBOSE, "Level used for upward continuation: %g\n", Ctrl->misc.z_level);

	if (Ctrl->I.active) {		/* Compute admittance or coherence from data and exit */

		GMT_Report (API, GMT_MSG_VERBOSE, "Processing gravity file %s\n", Ctrl->In.file[1]);

		for (k = 0; k < Ctrl->In.n_grids; k++) {	/* Call the forward FFT, once per grid */
			GMT_Report (API, GMT_MSG_VERBOSE, "forward FFT...\n");
			if (GMT_FFT (API, Grid[k], GMT_FFT_FWD, GMT_FFT_COMPLEX, FFT_info[k]))
				Return (EXIT_FAILURE);
		}

		error = do_admittance (GMT, Grid[0], Grid[1], Ctrl, K);
		for (k = 0; k < Ctrl->In.n_grids; k++)
			GMT_FFT_Destroy (API, &(FFT_info[k]));

		if (!error) {
			Return (EXIT_SUCCESS);
		}
		else {
			Return (error);
		}
	}

	topo   = GMT_memory (GMT, NULL, Grid[0]->header->size, float);
	raised = GMT_memory (GMT, NULL, Grid[0]->header->size, float);

	if (Ctrl->Q.active || Ctrl->T.moho) {
		double coeff[3];
		GMT_Report (API, GMT_MSG_VERBOSE, "Forward FFT...\n");
		if (GMT_FFT (API, Grid[0], GMT_FFT_FWD, GMT_FFT_COMPLEX, FFT_info[0])) {
			Return (EXIT_FAILURE);
		}

		do_isostasy (GMT, Grid[0], Ctrl, K);

		GMT_Report (API, GMT_MSG_VERBOSE, "Inverse FFT...\n");
		if (GMT_FFT (API, Grid[0], GMT_FFT_INV, GMT_FFT_COMPLEX, K))
			Return (EXIT_FAILURE);

		if (!doubleAlmostEqual (scale_out, 1.0))
			GMT_scale_and_offset_f (GMT, Grid[0]->data, Grid[0]->header->size, scale_out, 0);

		if (!Ctrl->T.moho) {

			if (false && Ctrl->N.info->trend_mode != GMT_FFT_REMOVE_MEAN) { /* Account also for the difference between detrend level and true mean  */
				GMT_grd_detrend (GMT, Grid[0], GMT_FFT_REMOVE_MEAN, coeff);
				GMT_scale_and_offset_f (GMT, Grid[0]->data, Grid[0]->header->size, 1.0, -Ctrl->Z.zm);
			}
			else
				GMT_scale_and_offset_f (GMT, Grid[0]->data, Grid[0]->header->size, 1.0, -Ctrl->Z.zm);

			/* The data are in the middle of the padded array; only the interior (original dimensions) will be written to file */
			if (GMT_Set_Comment (API, GMT_IS_GRID, GMT_COMMENT_IS_OPTION | GMT_COMMENT_IS_COMMAND, options, Grid[0]))
				Return (API->error);
			if (GMT_Write_Data (API, GMT_IS_GRID, GMT_IS_FILE, GMT_IS_SURFACE, GMT_GRID_DATA_ONLY |
                                GMT_GRID_IS_COMPLEX_REAL, NULL, Ctrl->G.file, Grid[0]) != GMT_OK) {
				Return (API->error);
			}
			GMT_FFT_Destroy (API, &(FFT_info[0]));
			GMT_free (GMT, topo);
			GMT_free (GMT, raised);
			Return (EXIT_SUCCESS);
		}
		else {
			Ctrl->misc.z_level = Ctrl->Z.zm;
			Ctrl->misc.rho = Ctrl->T.rho_mc;
			scale_out = 1.0;
		}
	}

	GMT_memcpy (topo, Grid[0]->data, Grid[0]->header->size, float);
	/* Manually interleave this copy of topo [and hence raised] since we will call FFT repeatedly */
	GMT_grd_mux_demux (API->GMT, Grid[0]->header, topo, GMT_GRID_IS_INTERLEAVED);
	if (Ctrl->D.variable) {	/* Also interleave manually the rho grid */
		GMT_grd_mux_demux (API->GMT, Rho->header, Rho->data, GMT_GRID_IS_INTERLEAVED);
		for (m = 0; m < Grid[0]->header->size; m++)
			raised[m] = topo[m] * Rho->data[m];
	}
	else	/* Constant density contrast passed into do_parker */
		GMT_memcpy (raised,  topo, Grid[0]->header->size, float);

	GMT_memset (Grid[0]->data, Grid[0]->header->size, float);

	for (n = 1; n <= Ctrl->E.n_terms; n++) {

		GMT_Report (API, GMT_MSG_VERBOSE, "Evaluating Parker for term = %d\n", n);

		if (n > 1)	/* n == 1 was initialized via the GMT_memcpy or loop above */
			for (m = 0; m < Grid[0]->header->size; m++) {
				raised[m] = (float)pow(topo[m], (double)n);
				if (Ctrl->D.variable) raised[m] *= Rho->data[m];
			}

		if (GMT_FFT_2D (API, raised, K->nx2, K->ny2, GMT_FFT_FWD, GMT_FFT_COMPLEX))
			Return (EXIT_FAILURE);

		if (Ctrl->D.active || Ctrl->T.moho)	/* "classical" anomaly */
			do_parker (GMT, Grid[0], Ctrl, K, raised, n, Ctrl->misc.rho);
		else if (Ctrl->T.active && !Ctrl->S.active)		/* Compute "loading from top" grav|geoid */
			load_from_top_grid (GMT, Grid[0], Ctrl, K, raised, n);
		else if (Ctrl->S.active)				/* Compute "loading from below" grav|geoid */
			load_from_below_grid (GMT, Grid[0], Ctrl, K, raised, n);
		else
			GMT_Report (API, GMT_MSG_NORMAL, "It SHOULDN'T pass here\n");
	}

	if (GMT_FFT (API, Grid[0], GMT_FFT_INV, GMT_FFT_COMPLEX, K))
		Return (EXIT_FAILURE);

	/* Manually demux back since we may do loops below */
	GMT_grd_mux_demux (API->GMT, Grid[0]->header, Grid[0]->data, GMT_GRID_IS_SERIAL);

	if (!doubleAlmostEqual (scale_out, 1.0))
		GMT_scale_and_offset_f (GMT, Grid[0]->data, Grid[0]->header->size, scale_out, 0);

	switch (Ctrl->F.mode) {
		case GRAVFFT_FAA:
			strcpy (Grid[0]->header->title, "Gravity anomalies");
			strcpy (Grid[0]->header->z_units, "mGal");
			if (Ctrl->F.slab) {	/* Do the slab adjustment */
				slab_gravity = (float) (1.0e5 * 2 * M_PI * Ctrl->misc.rho * GRAVITATIONAL_CONST *
				                        fabs (Ctrl->W.water_depth - Ctrl->misc.z_level));
				GMT_Report (API, GMT_MSG_VERBOSE, "Add %g mGal to predicted FAA grid to account for implied slab\n", slab_gravity);
				for (m = 0; m < Grid[0]->header->size; m++)
					Grid[0]->data[m] += slab_gravity;
			}
			break;
		case GRAVFFT_GEOID:
			strcpy (Grid[0]->header->title, "Geoid anomalies");
			strcpy (Grid[0]->header->z_units, "meter");
			break;
		case GRAVFFT_VGG:
			strcpy (Grid[0]->header->title, "Vertical Gravity Gradient anomalies");
			strcpy (Grid[0]->header->z_units, "Eotvos");
			break;
		case GRAVFFT_DEFL_EAST:
			strcpy (Grid[0]->header->title, "Deflection of the vertical - East");
			strcpy (Grid[0]->header->z_units, "microradian");
			break;
		case GRAVFFT_DEFL_NORTH:
			strcpy (Grid[0]->header->title, "Deflection of the vertical - North");
			strcpy (Grid[0]->header->z_units, "microradian");
			break;
	}

	sprintf (Grid[0]->header->remark, "Parker expansion of order %d", Ctrl->E.n_terms);

	GMT_Report (API, GMT_MSG_VERBOSE, "Write Output...\n");

	for (k = 0; k < Ctrl->In.n_grids; k++)
		GMT_FFT_Destroy (API, &(FFT_info[k]));
	if (Ctrl->D.variable)
		GMT_FFT_Destroy (API, &Rho_info);
	GMT_free (GMT, raised);

	if (GMT_Set_Comment (API, GMT_IS_GRID, GMT_COMMENT_IS_OPTION | GMT_COMMENT_IS_COMMAND, options, Grid[0])) Return (API->error);
	if (GMT_Write_Data (API, GMT_IS_GRID, GMT_IS_FILE, GMT_IS_SURFACE, GMT_GRID_DATA_ONLY |
                        GMT_GRID_IS_COMPLEX_REAL, NULL, Ctrl->G.file, Grid[0]) != GMT_OK) {
		Return (API->error);
	}

	GMT_free (GMT, topo);

	GMT_Report (API, GMT_MSG_VERBOSE, "Done!\n");

	Return (EXIT_SUCCESS);
}

GMT_LOCAL void do_isostasy (struct GMT_CTRL *GMT, struct GMT_GRID *Grid, struct GRAVFFT_CTRL *Ctrl, struct GMT_FFT_WAVENUMBER *K) {
	/* Do the isostatic response function convolution in the Freq domain.
	All units assumed to be in SI (that is kx, ky, modk wavenumbers in m**-1,
	densities in kg/m**3, Te in m, etc.
	rw, the water density, is used to set the Airy ratio and the restoring
	force on the plate (rm - ri)*gravity if ri = rw; so use zero for topo in air (ri changed to rl).  */
	uint64_t k;
	double  A = 1.0, rho_load, airy_ratio, rigidity_d, d_over_restoring_force, mk, k2, k4, transfer_fn;
	float *datac = Grid->data;
	GMT_UNUSED(GMT);

	/*   te	 Elastic thickness, SI units (m)  */
	/*   rl	 Load density, SI units  */
	/*   rm	 Mantle density, SI units  */
	/*   rw	 Water density, SI units  */
	/*   [ri Infill density, SI units]  */
	/* If infill density was specified then Ctrl->T.approx will be true, in which case we will do the
	 * approximate FFT solution of Wessel [2001, JGR]: Use rhoi instead of rhol to determine flexural wavelength
	 * and and amplitudes but scale airy_ratio by A to compensate for the lower load weight */

	rho_load = Ctrl->T.rhol;
	if (Ctrl->T.approx) {	/* Do approximate calculation when both rhol and rhoi were set */
		char way = (Ctrl->T.rhoi < Ctrl->T.rhol) ? '<' : '>';
		GMT_Report (GMT->parent, GMT_MSG_VERBOSE, "Warning: Approximate FFT-solution to flexure since rho_i (%g) %c rho_l (%g)\n", Ctrl->T.rhoi, way, Ctrl->T.rhol);
		rho_load = Ctrl->T.rhoi;
		A = sqrt ((Ctrl->T.rhom - Ctrl->T.rhoi)/(Ctrl->T.rhom - Ctrl->T.rhol));
	}
	GMT_Report (GMT->parent, GMT_MSG_DEBUG, "Using effective load density rho_l = %g and Airy boost factor A = %g\n", rho_load, A);
	rigidity_d = (YOUNGS_MODULUS * Ctrl->T.te * Ctrl->T.te * Ctrl->T.te) / (12.0 * (1.0 - POISSONS_RATIO * POISSONS_RATIO));
	d_over_restoring_force = rigidity_d / ( (Ctrl->T.rhom - rho_load) * NORMAL_GRAVITY);
	airy_ratio = -A * (rho_load - Ctrl->T.rhow)/(Ctrl->T.rhom - rho_load);

	if (Ctrl->T.te == 0.0) {      /* Airy isostasy; scale global variable scale_out and return */
		scale_out *= airy_ratio;
		return;
	}

	for (k = 0; k < Grid->header->size; k+= 2) {
		mk = GMT_fft_get_wave (k, K);
		k2 = mk * mk;	k4 = k2 * k2;
		transfer_fn = airy_ratio / ( (d_over_restoring_force * k4) + 1.0);
		datac[k] *= (float)transfer_fn;
		datac[k+1] *= (float)transfer_fn;
	}
}

#define	MGAL_AT_45	980619.9203 	/* Moritz's 1980 IGF value for gravity in mGal at 45 degrees latitude */
GMT_LOCAL void do_parker (struct GMT_CTRL *GMT, struct GMT_GRID *Grid, struct GRAVFFT_CTRL *Ctrl, struct GMT_FFT_WAVENUMBER *K, float *raised, uint64_t n, double rho) {
	uint64_t i, k;
	double f, p, t, mk, kx, ky, v, c;
	float *datac = Grid->data;
	GMT_UNUSED(GMT);

	f = 1.0;
	for (i = 2; i <= n; i++) f *= i;	/* n! */
	p = n - 1.0;

	c = 1.0e5 * 2.0 * M_PI * GRAVITATIONAL_CONST * rho / f; /* Gives mGal */

	for (k = 0; k < Grid->header->size; k+= 2) {
		mk = GMT_fft_get_wave (k, K);
		if (p == 0.0)
			t = 1.0;
		else if (p == 1.0)
			t = mk;
		else
			t = pow (mk, p);

		v = c * exp (-mk * Ctrl->misc.z_level) * t;
		switch (Ctrl->F.mode) {
			case GRAVFFT_FAA:
				datac[k]   += (float) (v * raised[k]);
				datac[k+1] += (float) (v * raised[k+1]);
				break;
			case GRAVFFT_GEOID:
				if (mk > 0.0) v /= (MGAL_AT_45 * mk);
				datac[k]   += (float) (v * raised[k]);
				datac[k+1] += (float) (v * raised[k+1]);
				break;
			case GRAVFFT_VGG:
			 	v *= 1.0e4 * mk;	/* Scale mGal/m to 0.1 mGal/km = 1 Eotvos */
				datac[k]   += (float) (v * raised[k]);
				datac[k+1] += (float) (v * raised[k+1]);
				break;
			case GRAVFFT_DEFL_EAST:
				if (mk > 0.0) {	/* Scale tan (xslope) ~ slope to microradians */
					kx = GMT_fft_any_wave (k, GMT_FFT_K_IS_KX, K);
					v *= 1.e6 * (-kx / (MGAL_AT_45 * mk));
				}
				datac[k]   += (float) (-v * raised[k+1]);
				datac[k+1] += (float) ( v * raised[k]);
				break;
			case GRAVFFT_DEFL_NORTH:
				if (mk > 0.0) {	/* Scale tan (yslope) ~ slope to microradians */
					ky = GMT_fft_any_wave (k, GMT_FFT_K_IS_KY, K);
					v *= 1.e6 * (-ky / (MGAL_AT_45 * mk));
				}
				datac[k]   += (float) ( v * raised[k+1]);
				datac[k+1] += (float) (-v * raised[k]);
				break;
		}
	}
}

GMT_LOCAL int do_admittance (struct GMT_CTRL *GMT, struct GMT_GRID *GridA, struct GMT_GRID *GridB, struct GRAVFFT_CTRL *Ctrl, struct GMT_FFT_WAVENUMBER *K) {
	/*	The following are the comments of the routine do_spectrum
	 *	of grdfft from which this code was adapted.
	 *
	 *	"This is modeled on the 1-D case, using the following ideas:
	 *	In 1-D, we ensemble average over samples of length L =
	 *	n * dt.  This gives n/2 power spectral estimates, at
	 *	frequencies i/L, where i = 1, n/2.  If we have a total
	 *	data set of ndata, we can make nest=ndata/n independent
	 *	estimates of the power.  Our standard error is then
	 *	1/sqrt(nest).
	 *	In making 1-D estimates from 2-D data, we may choose
	 *	n and L from nx2 or ny2 and delta_kx, delta_ky as
	 *	appropriate.  In this routine, we are giving the sum over
	 * 	all frequencies in the other dimension; that is, an
	 *	approximation of the integral."
	 */

	int      error = 0, n_col_out = 3, col;
	uint64_t dim[4] = {1, 1, 0, 0};	/* One table and one segment, with either 1 + 1*2 = 3 or 1 + 8*2 = 17 columns and yet unknown rows */
	uint64_t k, k_0 = 0, nk, ifreq;
	unsigned int *nused = NULL;
	size_t   n_alloc;
	double   delta_k, r_delta_k, freq;
	double  *out = NULL, *err_bar = NULL, *coh = NULL, *b_pow = NULL, *g_pow = NULL, *co_spec = NULL, *quad = NULL;
	float   *datac = GridA->data;
	float   *in_grv = GridB->data;
	double  *z_from_below = NULL, *z_from_top = NULL;
	struct   GMT_DATASET *D = NULL;
	struct   GMT_DATASEGMENT *S = NULL;

	if (K->delta_kx < K->delta_ky)
		{delta_k = K->delta_kx;	nk = K->nx2/2;}
	else
		{delta_k = K->delta_ky;	nk = K->ny2/2;}
	n_alloc = nk;
	/* Get an array for summing stuff */
	b_pow   = GMT_memory (GMT, NULL, n_alloc, double );
	g_pow   = GMT_memory (GMT, NULL, n_alloc, double);
	err_bar = GMT_memory (GMT, NULL, n_alloc, double);
	co_spec = GMT_memory (GMT, NULL, n_alloc, double);
	quad    = GMT_memory (GMT, NULL, n_alloc, double);
	coh     = GMT_memory (GMT, NULL, n_alloc, double);
	out     = GMT_memory (GMT, NULL, n_alloc, double);
	if (Ctrl->misc.from_below)
		z_from_below = GMT_memory (GMT, NULL, n_alloc, double);
	if (Ctrl->misc.from_top)
		z_from_top = GMT_memory (GMT, NULL, n_alloc, double);
	n_alloc   = K->nx2 * K->ny2;
	nused   = GMT_memory (GMT, NULL, n_alloc, unsigned int);

	if (Ctrl->misc.coherence)
		Ctrl->I.active = false;

	/* Loop over it all, summing and storing, checking range for r */

	r_delta_k = 1.0 / delta_k;

	for (k = 2; k < GridA->header->size; k+= 2) {
		freq = GMT_fft_get_wave (k, K);
		ifreq = lrint (fabs(freq) * r_delta_k);	/* Might be zero when doing r average  */
		if (ifreq) ifreq--;
		if (ifreq >= nk) continue;	/* Might happen when doing r average  */
		b_pow[ifreq] += (datac[k]*datac[k] + datac[k+1]*datac[k+1]); /* B*B-conj = bat power */
		g_pow[ifreq] += (in_grv[k]*in_grv[k] + in_grv[k+1]*in_grv[k+1]); /* G*G-conj = grav power */
		co_spec[ifreq] += (in_grv[k]*datac[k] + in_grv[k+1]*datac[k+1]); /* keep only real of G*B-conj */
		quad[ifreq] += (datac[k+1]*in_grv[k] - in_grv[k+1]*datac[k]);
		nused[ifreq]++;
	}

	for (k = k_0; k < nk; k++)	/* Coherence is allways needed for error bar computing */
		coh[k] = (co_spec[k]*co_spec[k] + quad[k]*quad[k]) / (b_pow[k]*g_pow[k]);

	for (k = k_0; k < nk; k++) {
		if (Ctrl->I.active) {
			out[k] = co_spec[k] / b_pow[k];
			/*err_bar[k] = out[k] * fabs (sqrt ((1.0 - coh[k]) / 2.0 * coh[k]) * out[k]) / sqrt(nused[k]); Versao do Smith*/
			err_bar[k] = out[k] * fabs (sqrt ((1.0 - coh[k]) / (2.0 * coh[k] * nused[k])) );
		}
		else if (Ctrl->misc.coherence) {
			out[k] = coh[k];
			err_bar[k] = out[k] * (1.0 - coh[k]) * sqrt(2.0 / coh[k]) / sqrt(nused[k]);
		}
	}

	/* Now get here when array is summed.  */
	delta_k /= (2.0*M_PI);				/* Write out frequency, not wavenumber  */
	if (Ctrl->misc.from_below) 		/* compute theoretical "load from below" admittance */
		load_from_below_admitt(GMT, Ctrl, K, z_from_below);
	if (Ctrl->misc.from_top) 		/* compute theoretical "load from top" admittance */
		load_from_top_admitt(GMT, Ctrl, K, z_from_top);

	GMT_set_cartesian (GMT, GMT_OUT);	/* To counter-act any -fg setting */

	n_col_out = (Ctrl->misc.from_below || Ctrl->misc.from_top) ? 4 : 3;
	dim[GMT_COL] = n_col_out;
	dim[GMT_ROW] = nk;
	if ((D = GMT_Create_Data (GMT->parent, GMT_IS_DATASET, GMT_IS_NONE, 0, dim, NULL, NULL, 0, 0, NULL)) == NULL) {
		GMT_Report (GMT->parent, GMT_MSG_NORMAL, "Unable to create a data set for spectral estimates\n");
		error = GMT->parent->error;
		goto Lfree;		/* So that we can free what it need to be */
	}
	S = D->table[0]->segment[0];	/* Only one table with one segment here, with 17 cols and nk rows */

	if (Ctrl->misc.give_wavelength && Ctrl->misc.give_km) delta_k *= 1000.0;	/* Wanted wavelength in km */

	for (k = k_0; k < nk; k++) {
		freq = (k + 1) * delta_k;
		if (Ctrl->misc.give_wavelength) freq = 1.0/freq;

		col = 0;
		/* Col 0 is the frequency (or wavelength) */
		S->coord[col++][k] = freq;
		/* Cols 1-2 are xpower and std.err estimate */
		S->coord[col++][k] = out[k];
		S->coord[col++][k] = err_bar[k];
		if (Ctrl->misc.from_below)
			S->coord[col++][k] = z_from_below[k];
		else if (Ctrl->misc.from_top)
			S->coord[col++][k] = z_from_top[k];
	}
	if (GMT_Write_Data (GMT->parent, GMT_IS_DATASET, GMT_IS_FILE, GMT_IS_NONE, GMT_WRITE_SET, NULL, Ctrl->G.file, D) != GMT_OK)
		error = GMT->parent->error;

Lfree:
	GMT_free (GMT, out);
	GMT_free (GMT, b_pow);
	GMT_free (GMT, g_pow);
	GMT_free (GMT, err_bar);
	GMT_free (GMT, co_spec);
	GMT_free (GMT, coh);
	GMT_free (GMT, quad);
	GMT_free (GMT, nused);
	if (Ctrl->misc.from_below) GMT_free (GMT, z_from_below);
	if (Ctrl->misc.from_top) GMT_free (GMT, z_from_top);

	return error;
}

GMT_LOCAL void compute_only_admitts(struct GMT_CTRL *GMT, struct GRAVFFT_CTRL *Ctrl, struct GMT_FFT_WAVENUMBER *K, double *z_top_or_bot, double delta_pt) {

	/* Calls the apropriate function to compute the theoretical admittance. */
	K->delta_kx = K->delta_ky = delta_pt;
	K->nx2 = K->ny2 = Ctrl->C.n_pt * 2;

	if (Ctrl->misc.from_top)
		load_from_top_admitt(GMT, Ctrl, K, z_top_or_bot);
	else
		load_from_below_admitt(GMT, Ctrl, K, z_top_or_bot);
}

GMT_LOCAL void load_from_below_admitt(struct GMT_CTRL *GMT, struct GRAVFFT_CTRL *Ctrl, struct GMT_FFT_WAVENUMBER *K, double *z_from_below) {

	/* Compute theoretical admittance for the "loading from below" model
	   M. McNutt & Shure (1986) in same |k| of computed data admittance

	   The z_from_below is a vector that must have been previously allocated
	   with a size of "nk" like that variable is computed here.	*/

	unsigned int k, nk;
	double	earth_curvature, alfa, delta_k, freq, D, twopi, t1, t2, t3;
	GMT_UNUSED(GMT);

	if (K->delta_kx < K->delta_ky)
		{delta_k = K->delta_kx;	 nk = K->nx2/2;}
	else
		{delta_k = K->delta_ky;	 nk = K->ny2/2;}

	twopi = 2. * M_PI;
	delta_k /= twopi;	/* Use frequency, not wavenumber  */
	D = (YOUNGS_MODULUS * Ctrl->T.te * Ctrl->T.te * Ctrl->T.te) / (12.0 * (1.0 - POISSONS_RATIO * POISSONS_RATIO));
	alfa = pow (twopi, 4.) * D / (NORMAL_GRAVITY * Ctrl->T.rho_mc);

	for (k = 0; k < nk; k++) {
		freq = (k + 1) * delta_k;
		earth_curvature = (sphericity) ? (2 * earth_rad * freq) / (4 * M_PI * earth_rad * freq + 1) : 1.;
		t1 = earth_curvature * (twopi * GRAVITATIONAL_CONST);
		if (Ctrl->F.mode == GRAVFFT_FAA)
			t1 *= 1.0e5;     /* to have it in mGals */
		else                 /* Must be the GEOID case */
			t1 /= (NORMAL_GRAVITY * freq * twopi);
		t2 = Ctrl->T.rho_cw * exp(-twopi * freq * Ctrl->misc.z_level) +
			Ctrl->T.rho_mc * exp(-twopi * freq * Ctrl->Z.zm);
		t3 = -(Ctrl->T.rho_mw + Ctrl->T.rho_mc * pow(freq,4.) * alfa) * exp(-twopi * freq * Ctrl->Z.zl);
		z_from_below[k] = t1 * (t2 + t3);
	}
}

GMT_LOCAL void load_from_top_admitt (struct GMT_CTRL *GMT, struct GRAVFFT_CTRL *Ctrl, struct GMT_FFT_WAVENUMBER *K, double *z_from_top) {

	/* Compute theoretical admittance for the "loading from top" model
	   M. McNutt & Shure (1986) in same |k| of computed data admittance

	   The z_from_top is a vector that must have been previously allocated
	   with a size of "nk" like that variable is computed here.	*/

	unsigned int k, nk;
	double	earth_curvature, alfa, delta_k, freq, D, twopi, t1, t2;
	GMT_UNUSED(GMT);

	if (K->delta_kx < K->delta_ky)
		{delta_k = K->delta_kx;	 nk = K->nx2/2;}
	else
		{delta_k = K->delta_ky;	 nk = K->ny2/2;}

	twopi = 2. * M_PI;
	delta_k /= twopi;	/* Use frequency, not wavenumber  */
	D = (YOUNGS_MODULUS * Ctrl->T.te * Ctrl->T.te * Ctrl->T.te) / (12.0 * (1.0 - POISSONS_RATIO * POISSONS_RATIO));
	alfa = pow (twopi,4.) * D / (NORMAL_GRAVITY * Ctrl->T.rho_mc);

	for (k = 0; k < nk; k++) {
		freq = (k + 1) * delta_k;
		earth_curvature = (sphericity) ? (2 * earth_rad * freq) / (4 * M_PI * earth_rad * freq + 1) : 1.;
		t1 = earth_curvature * (twopi * GRAVITATIONAL_CONST);
		if (Ctrl->F.mode == GRAVFFT_FAA)
			t1 *= 1.0e5;     /* to have it in mGals */
		else                 /* Must be the GEOID case */
			t1 /= (NORMAL_GRAVITY * freq * twopi);
		t2 = exp(-twopi * freq * Ctrl->misc.z_level) - exp(-twopi * freq * Ctrl->Z.zm) / (1 + alfa*pow(freq,4.));
		z_from_top[k] = t1 * Ctrl->T.rho_cw * t2;
	}
}

GMT_LOCAL void load_from_top_grid (struct GMT_CTRL *GMT, struct GMT_GRID *Grid, struct GRAVFFT_CTRL *Ctrl, struct GMT_FFT_WAVENUMBER *K, float *raised, unsigned int n) {

	/* Computes the gravity|geoid grid due to the effect of the bathymetry using the theoretical
	admittance for the "loading from top" model --  M. McNutt & Shure (1986)  */

	unsigned int i;
	uint64_t k;
	double	earth_curvature, alfa, D, twopi, t1, t2, f, p, t, mk;
	float *datac = Grid->data;
	GMT_UNUSED(GMT);

	f = 1.0;
	for (i = 2; i <= n; i++)
		f *= i;	/* n! */
	p = n - 1.0;

	twopi = 2 * M_PI;
	D = (YOUNGS_MODULUS * Ctrl->T.te * Ctrl->T.te * Ctrl->T.te) / (12.0 * (1.0 - POISSONS_RATIO * POISSONS_RATIO));
	alfa = pow(twopi,4.) * D / (NORMAL_GRAVITY * Ctrl->T.rho_mc);
	raised[0] = 0.0f;		raised[1] = 0.0f;

	for (k = 0; k < Grid->header->size; k+= 2) {
		mk = GMT_fft_get_wave (k, K) / twopi;
		if (p == 0.0)
			t = 1.0;
		else if (p == 1.0)
			t = mk;
		else
			t = pow (mk, p);
		earth_curvature = (sphericity) ? (2 * earth_rad * mk) / (4 * M_PI * earth_rad * mk + 1) : 1.;
		t1 = earth_curvature * (twopi * GRAVITATIONAL_CONST);
		if (Ctrl->F.mode == GRAVFFT_FAA)
			t1 *= 1.0e5;     /* to have it in mGals */
		else                 /* Must be the GEOID case */
			t1 /= (NORMAL_GRAVITY * mk * twopi);
		t2 = exp(-twopi * mk * Ctrl->misc.z_level) - exp(-twopi * mk * Ctrl->Z.zm) / (1 + alfa*pow(mk,4.));
		datac[k] += (float) ((Ctrl->T.rho_cw * t1 * t2) * t / f * raised[k]);
		datac[k+1] += (float) ((Ctrl->T.rho_cw * t1 * t2) * t / f * raised[k+1]);
	}
}

GMT_LOCAL void load_from_below_grid (struct GMT_CTRL *GMT, struct GMT_GRID *Grid, struct GRAVFFT_CTRL *Ctrl, struct GMT_FFT_WAVENUMBER *K, float *raised, unsigned int n) {

	/* Computes the gravity|geoid grid due to the effect of the bathymetry using the theoretical
	admittance for the "loading from below" model --  M. McNutt & Shure (1986)  */

	unsigned int i;
	uint64_t k;
	double	earth_curvature, alfa, D, twopi, t1, t2, t3, f, p, t, mk;
	float *datac = Grid->data;
	GMT_UNUSED(GMT);

	f = 1.0;
	for (i = 2; i <= n; i++)
		f *= i;	/* n! */
	p = n - 1.0;

	twopi = 2. * M_PI;
	D = (YOUNGS_MODULUS * Ctrl->T.te * Ctrl->T.te * Ctrl->T.te) / (12.0 * (1.0 - POISSONS_RATIO * POISSONS_RATIO));
	alfa = pow(twopi,4.) * D / (NORMAL_GRAVITY * Ctrl->T.rho_mc);
	raised[0] = 0.0f;		raised[1] = 0.0f;

	for (k = 0; k < Grid->header->size; k+= 2) {
		mk = GMT_fft_get_wave (k, K) / twopi;
		if (p == 0.0)
			t = 1.0;
		else if (p == 1.0)
			t = mk;
		else
			t = pow (mk, p);
		earth_curvature = (sphericity) ? (2 * earth_rad * mk) / (4 * M_PI * earth_rad * mk + 1) : 1.;
		t1 = earth_curvature * (twopi * GRAVITATIONAL_CONST);
		if (Ctrl->F.mode == GRAVFFT_FAA)
			t1 *= 1.0e5;     /* to have it in mGals */
		else                 /* Must be the GEOID case */
			t1 /= (NORMAL_GRAVITY * mk * twopi);
		t2 = Ctrl->T.rho_cw * exp(-twopi * mk * Ctrl->misc.z_level) +
			 Ctrl->T.rho_mc * exp(-twopi * mk * Ctrl->Z.zm);
		t3 = -(Ctrl->T.rho_mw + Ctrl->T.rho_mc * pow(mk,4.) * alfa) * exp(-twopi * mk * Ctrl->Z.zl);
		datac[k] += (float) ((t1 * (t2 + t3)) * t / f * raised[k]);
		datac[k+1] += (float) ((t1 * (t2 + t3)) * t / f * raised[k+1]);
	}
}<|MERGE_RESOLUTION|>--- conflicted
+++ resolved
@@ -162,18 +162,10 @@
 
 GMT_LOCAL void do_parker (struct GMT_CTRL *GMT, struct GMT_GRID *Grid, struct GRAVFFT_CTRL *Ctrl, struct GMT_FFT_WAVENUMBER *K,
                 float *raised, uint64_t n, double rho);
-<<<<<<< HEAD
-GMT_LOCAL void remove_level(struct GMT_CTRL *GMT, struct GMT_GRID *Grid, struct GRAVFFT_CTRL *Ctrl);
 GMT_LOCAL void do_isostasy(struct GMT_CTRL *GMT, struct GMT_GRID *Grid, struct GRAVFFT_CTRL *Ctrl, struct GMT_FFT_WAVENUMBER *K);
 GMT_LOCAL void load_from_below_admitt(struct GMT_CTRL *GMT, struct GRAVFFT_CTRL *Ctrl, struct GMT_FFT_WAVENUMBER *K, double *z_below);
 GMT_LOCAL void load_from_top_admitt(struct GMT_CTRL *GMT, struct GRAVFFT_CTRL *Ctrl, struct GMT_FFT_WAVENUMBER *K, double *z_top);
 GMT_LOCAL void load_from_top_grid(struct GMT_CTRL *GMT, struct GMT_GRID *Grid, struct GRAVFFT_CTRL *Ctrl,
-=======
-void do_isostasy__(struct GMT_CTRL *GMT, struct GMT_GRID *Grid, struct GRAVFFT_CTRL *Ctrl, struct GMT_FFT_WAVENUMBER *K);
-void load_from_below_admitt(struct GMT_CTRL *GMT, struct GRAVFFT_CTRL *Ctrl, struct GMT_FFT_WAVENUMBER *K, double *z_below);
-void load_from_top_admitt(struct GMT_CTRL *GMT, struct GRAVFFT_CTRL *Ctrl, struct GMT_FFT_WAVENUMBER *K, double *z_top);
-void load_from_top_grid(struct GMT_CTRL *GMT, struct GMT_GRID *Grid, struct GRAVFFT_CTRL *Ctrl,
->>>>>>> d7f7ef9f
                         struct GMT_FFT_WAVENUMBER *K, float *raised, unsigned int n);
 GMT_LOCAL void load_from_below_grid(struct GMT_CTRL *GMT, struct GMT_GRID *Grid, struct GRAVFFT_CTRL *Ctrl,
                           struct GMT_FFT_WAVENUMBER *K, float *raised, unsigned int n);
