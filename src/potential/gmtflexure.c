/*--------------------------------------------------------------------
 *	$Id$
 *
 *	Copyright (c) 1991-2015 by P. Wessel, W. H. F. Smith, R. Scharroo, J. Luis and F. Wobbe
 *	See LICENSE.TXT file for copying and redistribution conditions.
 *
 *	This program is free software; you can redistribute it and/or modify
 *	it under the terms of the GNU Lesser General Public License as published by
 *	the Free Software Foundation; version 3 or any later version.
 *
 *	This program is distributed in the hope that it will be useful,
 *	but WITHOUT ANY WARRANTY; without even the implied warranty of
 *	MERCHANTABILITY or FITNESS FOR A PARTICULAR PURPOSE.  See the
 *	GNU Lesser General Public License for more details.
 *
 *	Contact info: gmt.soest.hawaii.edu
 *--------------------------------------------------------------------*/
/*
 * Author:      Paul Wessel
 * Date:        29-OCT-2015
 *
 *
 * 2-D plate flexure allowing for variable Te, load, and infill
 *
 * */

#define THIS_MODULE_NAME	"gmtflexure"
#define THIS_MODULE_LIB		"potential"
#define THIS_MODULE_PURPOSE	"Compute flexural deformation of 2-D loads, forces, and bending moments"
#define THIS_MODULE_KEYS	"<D{,QD(,>D}"

#include "gmt_dev.h"

#define GMT_PROG_OPTIONS "-Vfhio"

#define	YOUNGS_MODULUS	7.0e10		/* Pascal = Nt/m**2  */
#define	NORMAL_GRAVITY	9.806199203	/* Moritz's 1980 IGF value for gravity at 45 degrees latitude (m/s) */
#define	POISSONS_RATIO	0.25

/*
 * gmtflexure computes the flexure produced by an arbitrary varying load
 * on a variable rigidity plate. One of four possible boundary contditions
 * can be imposed on each end of the profiles. The user may [optionally] provide 2
 * input files. 1) Load file having x and load, and 2) Rigidity file
 * having x and rigidity. If both files are present, they must list load and
 * rigidity at the same x positions. All units must be in SI. The program writes
 * the deflections to standard output. Z axis is positive DOWN, so
 * positive loads, moments, and forces will all generate positive deflections.
 * The load file is optional, whereas the rigidity file OR a uniform plate
 * thickness (-E) must be supplied. If no inputfiles are given, then the min/max
 * distance and increment must be given on the commandline using the -T option.
 * An arbitrary horizontal stress may be imposed with the -F option. If rho_infill
 * and rho_water is different, a variable restoring force scheme is used (flx1dk)
 * rather than the fixed k(x) solution (flx1d). If there is pre-existing deformation
 * we use another solution (flx1dw0).
 * All profiles must have equidistant sampling!!
 *
 */

struct GMTFLEXURE_CTRL {
	struct Out {	/* -> */
		bool active;
		char *file;
	} Out;
	struct A {	/* -A[l|r]<bc>[<args>] */
		bool active;
		unsigned int bc[2];	/* Left and Right BC code */
		double deflection[2], moment[2], force[2];	/* Left and Right arguments */
	} A;
	struct C {	/* -Cy<E> or -Cp<poisson> */
		bool active[2];
		double E, nu;
	} C;
	struct D {	/* -D<rhom/rhol[/rhoi]/rhow> */
		bool active;
		double rhom, rhol, rhoi, rhow;
	} D;
	struct E {	/* -E<te|D|>file> */
		bool active;
		double te;
		char *file;
	} E;
	struct F {	/* -F<force> */
		bool active;
		double force;
	} F;
	struct M {	/* -Mx|z  */
		bool active[2];	/* True if km, else m */
	} M;
	struct Q {	/* Load specifier -Qn|q|t[/args] */
		bool active;
		bool set_x;
		unsigned int mode;
		double min, max, inc;
		char *file;
	} Q;
	struct S {	/* Variable restoring force */
		bool active;
	} S;
	struct T {	/* Pre-existing deformation */
		bool active;
		char *file;
	} T;
	struct W {	/* Water depth */
		bool active;
		double water_depth;	/* Reference water depth [0] */
	} W;
	struct Z {	/* Moho depth */
		bool active;
		double zm;	/* Reference depth to flexed surface [0] */
	} Z;
};

enum gmtflexure_side {
	LEFT = 0,
	RIGHT};

enum gmtflexure_load {
	NO_LOAD = 0,
	F_LOAD,
	T_LOAD};

enum gmtflexure_bc {
	BC_INFINITY=0,
	BC_PERIODIC,
	BC_CLAMPED,
	BC_FREE};

GMT_LOCAL void *New_Ctrl (struct GMT_CTRL *GMT) {	/* Allocate and initialize a new control structure */
	struct GMTFLEXURE_CTRL *C = NULL;

	C = GMT_memory (GMT, NULL, 1, struct GMTFLEXURE_CTRL);

	/* Initialize values whose defaults are not 0/false/NULL */
	C->C.E = YOUNGS_MODULUS;
	C->C.nu = POISSONS_RATIO;

	return (C);
}

GMT_LOCAL void Free_Ctrl (struct GMT_CTRL *GMT, struct GMTFLEXURE_CTRL *C) {	/* Deallocate control structure */
	if (!C) return;
	gmt_free (C->Out.file);
	gmt_free (C->E.file);
	gmt_free (C->Q.file);
	gmt_free (C->T.file);
	GMT_free (GMT, C);
}

GMT_LOCAL int parse (struct GMT_CTRL *GMT, struct GMTFLEXURE_CTRL *Ctrl, struct GMT_OPTION *options) {

	unsigned int side, k, n_errors = 0, n_files = 0;
	int n;
	bool both;
	struct GMT_OPTION *opt = NULL;
	struct GMTAPI_CTRL *API = GMT->parent;

	for (opt = options; opt; opt = opt->next) {		/* Process all the options given */
		switch (opt->option) {

			case '>':	/* Got named output file */
				if (n_files++ == 0 && GMT_check_filearg (GMT, '>', opt->arg, GMT_OUT, GMT_IS_DATASET))
					Ctrl->Out.file = strdup (opt->arg);
				else
					n_errors++;
				break;
			case 'A':	/* Boundary conditions -A[l|r]<bc>[/<w>|<m>/<f>]*/
				Ctrl->A.active = true;
				both = false;	side = 0;
				switch (opt->arg[0]) {
					case 'l': case 'L':	side = LEFT; break;
					case 'r': case 'R':	side = RIGHT; break;
					default:		both = true; break;
				}
				k = (both) ? 0 : 1;	/* Offset to <bc> argument */
				n = atoi (&opt->arg[k]);
				if (n < BC_INFINITY || n > BC_FREE) {
					GMT_Report (API, GMT_MSG_NORMAL, "Syntax error -A option: <bc> must be in 1-4 range\n");
					n_errors++;
					break;
				}
				Ctrl->A.bc[side] = (unsigned int)n;
				if (Ctrl->A.bc[side] == BC_CLAMPED)	/* Get clamped deflection */
					Ctrl->A.deflection[side] = (opt->arg[k+2]) ? atof (&opt->arg[k+2]) : 0.0;
				else if (Ctrl->A.bc[side] == BC_FREE) {	/* Get bending moment and shear force */
					if (opt->arg[k+2])
						n = sscanf (&opt->arg[k+2], "%lf/%lf", &Ctrl->A.moment[side], &Ctrl->A.force[side]);
				}
				if (both) {	/* Copy values over from left to right */
					Ctrl->A.bc[RIGHT] = Ctrl->A.bc[LEFT];
					Ctrl->A.deflection[RIGHT] = Ctrl->A.deflection[LEFT];
					Ctrl->A.moment[RIGHT] = Ctrl->A.moment[LEFT];
					Ctrl->A.force[RIGHT] = Ctrl->A.force[LEFT];
				}
				break;
			case 'C':	/* Rheology constants E and nu */
				switch (opt->arg[0]) {
					case 'p': Ctrl->C.nu = atof (&opt->arg[1]); break;
					case 'y': Ctrl->C.E = atof (&opt->arg[1]); break;
					default:
						GMT_Report (API, GMT_MSG_NORMAL, "Syntax error -C option: Unrecognized modifier %c\n", opt->arg[0]);
						n_errors++;
						break;
				}
				break;
			case 'D':	/* Set densities */
				Ctrl->D.active = true;
				n = sscanf (opt->arg, "%lf/%lf/%lf/%lf", &Ctrl->D.rhom, &Ctrl->D.rhol, &Ctrl->D.rhoi, &Ctrl->D.rhow);
				if (!(n == 4 || n == 3)) {
					GMT_Report (API, GMT_MSG_NORMAL, "Syntax error -D option: must give 3-4 density values\n");
					n_errors++;
				}
				if (n == 3) {	/* Assume no rhoi given, shuffle args */
					Ctrl->D.rhow = Ctrl->D.rhoi;
					Ctrl->D.rhoi = Ctrl->D.rhol;
				}
				break;
			case 'E':	/* Set elastic thickness or rigidities */
				Ctrl->E.active = true;
				if (!GMT_access (GMT, opt->arg, F_OK))	/* file exists */
					Ctrl->E.file = strdup (opt->arg);
				else {	/* Got a value */
					GMT_Get_Values (API, opt->arg, &Ctrl->E.te, 1);	/* Returns Te in m if k was appended */
					if (Ctrl->E.te > 1e10) { /* Given flexural rigidity, compute Te in meters */
						Ctrl->E.te = pow ((12.0 * (1.0 - Ctrl->C.nu * Ctrl->C.nu)) * Ctrl->E.te / Ctrl->C.E, 1.0/3.0);
					}
				}
				break;
			case 'F':	/* Horizontal end load */
				Ctrl->F.active = true;
				Ctrl->F.force = atof (opt->arg);
				break;
			case 'M':	/* Length units */
				both = false;	side = 0;
				switch (opt->arg[0]) {
					case 'x': side = 0; break;
					case 'z': side = 1; break;
					default:  both = true; break;
				}
				k = (both) ? 0 : 1;	/* Offset in string */
				Ctrl->M.active[side] = true;
				if (both) Ctrl->M.active[1] = Ctrl->M.active[0];
				break;
			case 'S':	/* Compute curvatures also */
				Ctrl->S.active = true;
				break;
			case 'T':	/* Preexisting deformation */
				Ctrl->T.active = true;
				Ctrl->T.file = strdup (opt->arg);
				break;
			case 'Q':	/* Load setting -Qn|q|t[/args] */
				Ctrl->Q.active = true;
				switch (opt->arg[0]) {
					case 'n':	Ctrl->Q.mode = NO_LOAD;
						if (opt->arg[1]) {	/* Gave domain info */
							Ctrl->Q.set_x = true;
							if (sscanf (&opt->arg[1], "%lf/%lf/%lf", &Ctrl->Q.min, &Ctrl->Q.max, &Ctrl->Q.inc) != 3) {
								GMT_Report (API, GMT_MSG_NORMAL, "Syntax error: Unable to decode distance arguments for -Q\n");
								n_errors++;
							}
							if (opt->arg[strlen(opt->arg)-1] == '+') {	/* Gave number of points instead; calculate inc */
								Ctrl->Q.inc = (Ctrl->Q.max - Ctrl->Q.min) / (Ctrl->Q.inc - 1.0);
							}
						}
						break;
					case 'q':	Ctrl->Q.mode = F_LOAD; break;
					case 't':	Ctrl->Q.mode = T_LOAD; break;
					default:
						GMT_Report (API, GMT_MSG_NORMAL, "Syntax error: Unrecognized mode -Q%c\n", opt->arg[0]);
						n_errors++;
					break;
				}
				if (Ctrl->Q.mode != NO_LOAD && opt->arg[1]) Ctrl->Q.file = strdup (&opt->arg[1]);
				break;
			case 'W':	/* Water depth */
				Ctrl->W.active = true;
				GMT_Get_Values (API, opt->arg, &Ctrl->W.water_depth, 1);	/* This yields water depth in meters if k was added */
				break;
			case 'Z':	/* Moho depth */
				Ctrl->Z.active = true;
				GMT_Get_Values (API, opt->arg, &Ctrl->Z.zm, 1);	/* This yields Moho depth in meters if k was added */
				break;
			default:
				n_errors += GMT_default_error (GMT, opt->option);
				break;
		}
	}
	n_errors += GMT_check_condition (GMT, !Ctrl->D.active, "Syntax error -D option: Must set density values\n");
	n_errors += GMT_check_condition (GMT, !Ctrl->E.active, "Syntax error -E option: Must specify plate thickness or rigidity\n");
	n_errors += GMT_check_condition (GMT, !Ctrl->Q.active, "Syntax error -Q option: Must specify load option\n");
	n_errors += GMT_check_condition (GMT, !Ctrl->E.file && Ctrl->Q.mode == NO_LOAD && !Ctrl->Q.set_x, "Syntax error -Q option: Must specify equidistant min/max/inc setting\n");
	n_errors += GMT_check_condition (GMT, n_files > 1, "Syntax error: Only one output destination can be specified\n");

	return (n_errors ? GMT_PARSE_ERROR : GMT_OK);
}

GMT_LOCAL int usage (struct GMTAPI_CTRL *API, int level) {
	GMT_show_name_and_purpose (API, THIS_MODULE_LIB, THIS_MODULE_NAME, THIS_MODULE_PURPOSE);
	if (level == GMT_MODULE_PURPOSE) return (GMT_NOERROR);
	GMT_Message (API, GMT_TIME_NONE, "usage: gmtflexure -D<rhom>/<rhol>[/<rhoi>]/<rhow> -E<te> -Q<loadinfo> [-A[l|r]<bc>[/<args>]]\n");
	GMT_Message (API, GMT_TIME_NONE,"\t[-C[p|y]<value] [-F<force>] [-S] [-T<wpre>] [%s] [-W<w0>] [-Z<zm>]\n\t[%s] [%s] [%s]\n\n", GMT_V_OPT, GMT_h_OPT, GMT_i_OPT, GMT_o_OPT);

	if (level == GMT_SYNOPSIS) return (EXIT_FAILURE);

	GMT_Message (API, GMT_TIME_NONE, "\t-D Sets density values for mantle, load(crust), optional moat infill [same as load], and water in kg/m^3.\n");
	GMT_Message (API, GMT_TIME_NONE, "\t-E Sets elastic plate thickness in m; append k for km.  If Te > 1e10 it will be interpreted\n");
	GMT_Message (API, GMT_TIME_NONE, "\t   as the flexural rigidity [Default computes D from Te, Young's modulus, and Poisson's ratio].\n");
	GMT_Message (API, GMT_TIME_NONE, "\t   If <te> can be opened as a file it is expected to hold elastic thicknesses at each load location.\n");
	GMT_Message (API, GMT_TIME_NONE, "\t-Q Input load option. Choose among these options:\n");
	GMT_Message (API, GMT_TIME_NONE, "\t   -Qn indicates there is no load (only -A and -L contribute to deformation).\n");
	GMT_Message (API, GMT_TIME_NONE, "\t      If no file is given via -E<file> then append <min/max/inc> to set an equidistant profile.\n");
	GMT_Message (API, GMT_TIME_NONE, "\t      Append + to inc to indicate the number of points instead.\n");
	GMT_Message (API, GMT_TIME_NONE, "\t   -Qq[<load>] is a file (or stdin) with (x,load in Pa) for all points.\n");
	GMT_Message (API, GMT_TIME_NONE, "\t   -Qt[<load>] is a file (or stdin) with (x,load in m or km) for all points (see -M).\n");
	GMT_Message (API, GMT_TIME_NONE, "\n\tOPTIONS:\n");
	GMT_Message (API, GMT_TIME_NONE, "\t-Al and -Ar specify boundary conditions at the left and right end, respectively.\n");
	GMT_Message (API, GMT_TIME_NONE, "\t   Four types of BC's are recognized (here, w = w(x) = the deflection):\n");
	GMT_Message (API, GMT_TIME_NONE, "\t   -Al0 or -Ar0 :         \"Infinity\" condition, w' = w'' = 0\n");
	GMT_Message (API, GMT_TIME_NONE, "\t   -Al1 or -Ar1 :         \"Periodic\" condition, w' = w''' = 0\n");
	GMT_Message (API, GMT_TIME_NONE, "\t   -Al2/w0 or -Ar2/w0 :   \"Clamped\", w at end = w0 [0], w' = 0\n");
	GMT_Message (API, GMT_TIME_NONE, "\t   -Al3/m/f or -Ar3/m/f : \"Free\" condition, specify (m)oment and (f)orce at end [0/0].\n");
	GMT_Message (API, GMT_TIME_NONE, "\t   Default BCs are -Al0 -Ar0.  Use SI units for any optional arguments.\n");
	GMT_Message (API, GMT_TIME_NONE, "\t-C use -Cy<Young> or -Cp<poisson> to change Young's modulus [%g] or Poisson's ratio [%g].\n", YOUNGS_MODULUS, POISSONS_RATIO);
	GMT_Message (API, GMT_TIME_NONE, "\t-F specifies the uniform, horizontal stress in the plate [Pa m].\n");
	GMT_Message (API, GMT_TIME_NONE, "\t-L uses variable restoring force k(x) that depends on w(x).\n");
	GMT_Message (API, GMT_TIME_NONE, "\t-M sets units used, as follows:\n");
	GMT_Message (API, GMT_TIME_NONE, "\t   -Mx indicates all x-distances are in km [meters]\n");
	GMT_Message (API, GMT_TIME_NONE, "\t   -Mz indicates all z-deflections are in km [meters]\n");
	GMT_Message (API, GMT_TIME_NONE, "\t-S Also compute second derivatives (curvatures) on output.\n");
	GMT_Message (API, GMT_TIME_NONE, "\t-T to use file <wpre> with pre-existing deflections [none].\n");
	GMT_Option (API, "V");
	GMT_Message (API, GMT_TIME_NONE, "\t-W Specify water depth in m; append k for km.  Must be positive.\n");
	GMT_Message (API, GMT_TIME_NONE, "\t   Subaerial topography will be scaled by -D to account for density differences.\n");
	GMT_Message (API, GMT_TIME_NONE, "\t-Z Specify reference depth to flexed surface in m; append k for km.  Must be positive [0].\n");
	GMT_Option (API, "h,i,o,.");
	return (EXIT_FAILURE);
}

GMT_LOCAL double te_2_d (struct GMTFLEXURE_CTRL *Ctrl, double te) {
	/* Convert elastic thickness to flexural rigidity */
	return (Ctrl->C.E * pow (te, 3.0) / (12.0 * (1.0 - Ctrl->C.nu * Ctrl->C.nu)));
}

GMT_LOCAL int get_curvature (double flexure[], int n, double dist_increment, double curvature[]) {
	/* Calculate central second differences of flexure = curvature */
	int i;

	dist_increment = -1.0/(dist_increment*dist_increment);	/* - since z points down */
	n--;
	for (i = 1; i < n; i++)
		curvature[i] = (flexure[i-1] - 2.0*flexure[i] + flexure[i+1])*dist_increment;
	curvature[0] = curvature[1];
	curvature[n] = curvature[n-1];
	return (1);
}

GMT_LOCAL int lu_solver (struct GMT_CTRL *GMT, double *a, int n, double *x, double *b) {
	/* A 5-diagonal matrix problem A*w = p solved using a LU-transformation */

	int i, off3, off5;
	double new_max, old_max, *l = NULL, *u = NULL, *z = NULL;

	if (n < 4) {
		fprintf (stderr, "lu_solver: n < 4!\n");
		return (1);
	}

	l = GMT_memory (GMT, NULL, n * 5, double);
	u = GMT_memory (GMT, NULL, n * 5, double);
	z = GMT_memory (GMT, NULL, n, double);

	/* Find largest element in coefficient matrix */

	old_max = 1.0;
	for (i = 0; i < n*5; i++) if ((new_max = fabs(a[i])) > old_max) old_max = new_max;

	/* Normalize by old_max */

	old_max = 1.0 / old_max;
	for (i = 0; i < n*5; i++) a[i] *= old_max;

	for (i = 0; i < n; i++) b[i] *= old_max;

	/* Start decomposition of a to l * u */
	/* Row 1 */

	u[0] = a[2];
	u[1] = a[3];
	u[2] = a[4];

	l[2] = 1.0;

	/* Row 2 */

	l[4] = a[6] / u[0];
	l[5] = 1.0;

	u[3] = a[7] - l[4] * u[1];
	u[4] = a[8] - l[4] * u[2];
	u[5] = a[9];

	/* Row 3 to n-2 */

	for (i = 2, off3 = 6, off5 = 10; i < (n-2); i++, off3 += 3, off5 += 5) {
		l[off3] = a[off5] / u[off3-6];
		l[off3+1] = (a[off5+1] - l[off3] * u[off3-5]) / u[off3-3];
		l[off3+2] = 1.0;

		u[off3] = a[off5+2] - l[off3] * u[off3-4] - l[off3+1] * u[off3-2];
		u[off3+1] = a[off5+3] - l[off3+1] * u[off3-1];
		u[off3+2] = a[off5+4];
	}

	/* Row n-1 */

	l[off3] = a[off5] / u[off3-6];
	l[off3+1] = (a[off5+1] - l[off3] * u[off3-5]) / u[off3-3];
	l[off3+2] = 1.0;
	u[off3] = a[off5+2] - l[off3] * u[off3-4] - l[off3+1] * u[off3-2];
	u[off3+1] = a[off5+3] - l[off3+1] * u[off3-1];

	/* Row n */

	off3 += 3;
	off5 += 5;
	l[off3] = a[off5] / u[off3-6];
	l[off3+1] = (a[off5+1] - l[off3] * u[off3-5]) / u[off3-3];
	l[off3+2] = 1.0;
	u[off3] = a[off5+2] - l[off3] * u[off3-4] - l[off3+1] * u[off3-2];

	/* Then solve l * z = b by forward substitution */

	z[0] = b[0];
	z[1] = b[1] - z[0] * l[4];

	for (i = 2, off3 = 6; i < n; i++, off3 += 3)
		z[i] = b[i] - z[i-1] * l[off3+1] - z[i-2] * l[off3];

	/* Finally solve u * x = z by backward substitution */

	x[n-1] = z[n-1] / u[(n-1)*3];
	x[n-2] = (z[n-2] - x[n-1] * u[(n-2)*3+1]) / u[(n-2)*3];

	for (i = n-3, off3 = i*3; i >= 0; i--, off3 -= 3)
		x[i] = (z[i] - x[i+1] * u[off3+1] - x[i+2] * u[off3+2]) / u[off3];

	GMT_free (GMT, u);
	GMT_free (GMT, l);
	GMT_free (GMT, z);

	return (0);
}

/* flx1d will compute 1-D plate flexure for a variable rigidity case.
 * The equation is
 *	d2/dx2 (D * d2/dx2 w(x)) + T * d2/dx2 w(x) + k(x) * w(x) = p (x)
 * Various boundary conditions may be imposed by setting the
 * variables bc_left and bc_right to on of the permissable values:
 * 	0:	'infinity' condition. w' = w'' = 0.
 *	1:	'periodic'. w' = w''' = 0. (Reflection)
 *	2:	'clamped'. w = const. w' = 0. The value of w must be
 *		passed in w[i] on input, where i is 0/(n-1) for the
 *		left/right edge.
 *	3:	'free'. Moment = const, Force = const. Store M in w[i] and F in
 *		w[i+1], where i is 0/(n-2) for left/right edge.
 * The deflections are solved by forward/backward substitution to solve
 * the 5-diagonal matrix problem A*w = p using a LU-transformation (lu_solver)
 * The parameters passed are:
 *	w	: Name of array holding flexure (output)
 *	d	: Name of array holding rigidities (input)
 *	p	: Name of array holding pressures/loads (input)
 *	n	: Number of points in profile (input)
 *	dx	: Distance between points (input)
 *	k	: Restoring force term k(x) = delta_rho (x) * gravity (input)
 *	k_flag	: 0 means k[0] applies for entire profile, 1 means k[x] is an array
 *	stress	: Horisontal stress T in the plate (input). Positive = compression.
 *	bc_left : value 0 - 3. See above (input)
 *	bc_right: value 0 - 3. See above (input)
 *
 * Author:	Paul Wessel
 * Date:	5-SEP-1988
 * Revised:	5-AUG-1989	Now k is a function of x
 *
 */

GMT_LOCAL int flx1d (struct GMT_CTRL *GMT, double *w, double *d, double *p, int n, double dx, double *k, int k_flag, double stress, int bc_left, int bc_right) {
	int i, row, off, ind, error;
	double dx_4, c_1 = 0.0, c_2 = 0.0, stress2, restore, *work = NULL;

	/* Must allocate memory */

	work = GMT_memory (GMT, NULL, 5 * n, double);

	dx_4 = pow (dx, 4.0);
	stress *= (dx * dx);
	stress2 = 2.0 * stress;

	for (i = 0; i < n; i++) p[i] *= dx_4;

	/* Matrix row 0: */

	work[0] = 0.0;
	work[1] = 0.0;
	restore = k[0] * dx_4;
	if (bc_left == 0) {		/* 'infinity' conditions */
		work[2] = 1.0;
		work[3] = work[4] = 0.0;
		p[0] = 0.0;
	}
	else if (bc_left == 1) {	/* Periodic BC */
		work[2] = 10.0 * d[0] - 4.0 * d[1] + restore - stress2;
		work[3] = 4.0 * d[1] - 12.0 * d[0] + stress2;
		work[4] = 2.0 * d[0];
	}
	else if (bc_left == 2) {	/* 'clamped' plate */
		work[2] = 1.0;
		work[3] = work[4] = 0.0;
		p[0] = w[0];
	}
	else {				/* Free end */
		work[2] = 2.0 * d[0] + restore - stress2;
		work[3] = -4.0 * d[0] + stress2;
		work[4] = 2.0 * d[0];
		c_1 = -w[0] * dx * dx / d[0];
		c_2 =  - 2.0 * pow (dx, 3.0) * w[1];
		p[0] -= c_1*(2.0*d[1] - 4.0*d[0]) + c_2;
	}

	/* Matrix row 1: */

	ind = (k_flag) ? 1 : 0;
	restore = k[ind] * dx_4;
	work[5] = 0.0;
	if (bc_left == 0) {	/* 'infinity' */
		work[6] = 1.0;
		work[7] = -1.0;
		work[8] = work[9] = 0.0;
		p[1] = 0.0;
	}
	else if (bc_left == 1) {	/* Periodic */
		work[6] = 2.0 * d[2] - 6.0 * d[1] + stress;
		work[7] = 11.0 * d[1] - 1.5 * d[0] - 2.5 * d[2] + restore - stress2;
		work[8] = 2.0 * d[0] - 6.0 * d[1] + stress;
		work[9] = d[1] + 0.5 * d[2] - 0.5 * d[0];
	}
	else if (bc_left == 2) {	/* 'clamped' */
		work[6] = 2.0 * d[2] - 6.0 * d[1] + stress;
		work[7] = 11.0 * d[1] - 1.5 * d[0] - 2.5 * d[2] + restore - stress2;
		work[8] = 2.0 * d[0] - 6.0 * d[1] + stress;
		work[9] = d[1] + 0.5 * d[2] - 0.5 * d[0];
		w[0] = 0.0;
	}
	else {				/* Free end */
		work[6] = d[0] - 4.0 * d[1] + d[2] + stress;
		work[7] = 9.0 * d[1] - 1.5 * d[2] - 2.5 * d[0] + restore - stress2;
		work[8] = 2.0 * d[0] - 6.0 * d[1] + stress;
		work[9] = d[1] + 0.5 * d[2] - 0.5 * d[0];
		p[1] -= c_1 * (d[1] + 0.5 * d[2] - 0.5 * d[0]);
		w[0] = w[1] = 0.0;
	}

	/* Matrix row 2 -> n - 3: */

	for (row = 2; row < (n-2); row++) {
		ind = (k_flag) ? row : 0;
		restore = k[ind] * dx_4;
		off = row * 5;
		work[off]   = d[row] + 0.5 * d[row-1] - 0.5 * d[row+1];
		work[off+1] = 2.0 * d[row+1] - 6.0 * d[row] + stress;
		work[off+2] = 10.0 * d[row] - 2.0 * d[row+1] - 2.0 * d[row-1] + restore - stress2;
		work[off+3] = 2.0 * d[row-1] - 6.0 * d[row] + stress;
		work[off+4] = d[row] + 0.5 * d[row+1] - 0.5 * d[row-1];
	}

	/* Matrix row n - 2: */

	row = n - 2;
	off = row * 5;
	ind = (k_flag) ? row : 0;
	restore = k[ind] * dx_4;
	work[off+4] = 0.0;
	if (bc_right == 0) {		/* 'infinity' */
		work[off] = work[off+1] = 0.0;
		work[off+2] = -1.0;
		work[off+3] = 1.0;
		p[row] = 0.0;
	}
	else if (bc_right == 1) {	/* Periodic */
		work[off]   = d[row] + 0.5 * d[row-1] - 0.5 * d[row+1];
		work[off+1] = 2.0 * d[row+1] - 6.0 * d[row] + stress;
		work[off+2] = 11.0 * d[row] - 2.5 * d[row-1] - 1.5 * d[row+1] + restore - stress2;
		work[off+3] = 2.0 * d[row-1] - 6.0 * d[row] + stress;
	}
	else if (bc_right == 2) {	/* 'clamped' */
		work[off] = d[row] + 0.5 * d[row-1] - 0.5 * d[row+1];
		work[off+1] = 2.0 * d[row+1] - 6.0 * d[row] + stress;
		work[off+2] = 11.0 * d[row] - 2.5 * d[row-1] - 1.5 * d[row+1] + restore - stress2;
		work[off+3] = 2.0 * d[row-1] - 6.0 * d[row] + stress;
	}
	else {				/* Free end */
		c_1 = -w[row] * dx * dx / d[n-1];
		work[off] = d[row] + 0.5 * d[row-1] - 0.5 * d[row+1];
		work[off+1] = 2.0 * d[row+1] - 6.0 * d[row] + stress;
		work[off+2] = 9.0 * d[row] - 2.5 * d[row+1] - 1.5 * d[row-1] + restore - stress2;
		work[off+3] = d[row-1] + d[row+1] - 4.0 * d[row] + stress;
		p[row] -= c_1*(0.5*d[row+1] + d[row] - 0.5*d[row-1]);
	}

	/* Matrix row nx - 1: */

	off += 5;
	row++;
	ind = (k_flag) ? row : 0;
	restore = k[ind] * dx_4;
	work[off+3] = work[off+4] = 0.0;
	if (bc_right == 0) {		/* 'infinity' */
		work[off] = work[off+1] = 0.0;
		work[off+2] = 1.0;
		p[row] = 0.0;
	}
	else if (bc_right == 1) {	/* Periodic */
		work[off]   = 2.0 * d[row];
		work[off+1] = 4.0 * d[row-1] - 12.0 * d[row] + stress2;
		work[off+2] = 10.0 * d[row] -4.0 *d[row-1] + restore - stress2;
	}
	else if (bc_right == 2) {	/* 'clamped' */
		work[off] = work[off+1] = 0.0;
		work[off+2] = 1.0;
		p[row] = w[row];
		w[row] = 0.0;
	}
	else {				/* Free end */
		c_2 =  - 2.0 * pow (dx, 3.0) * w[row];
		work[off]   = 2.0 * d[row];
		work[off+1] = -4.0 * d[row] + stress2;
		work[off+2] = 2.0 * d[row] + restore - stress2;
		p[row] -= c_1*(2.0*d[row-1] - 4.0*d[row]) + c_2;
		w[row-1] = w[row] = 0.0;
	}


	/* Solve for w */

	off = 5 * n;
	error = lu_solver (GMT, work, n, w, p);
	GMT_free (GMT, work);
	if (error == 1) {
		fprintf (stderr, "flx1d: error=1 returned from lu_solver!\n");
		return (error);
	}
	return (0);
}

/* flx1dk will compute 1-D plate flexure for a variable rigidity case with
 * a restoring force that depends on the sign of the deflection.  After each
 * iteration, we recompute k(x) so that k(x) = G * (rho_m - rho_infill (or rho_load)) where
 * deflections are positive (i.e. down), whereas k(x) = G * (rho_m - rho_w)
 * at the bulges.  We iterate untill rms of difference is < LIMIT (1 cm)
 * The equation we solve is
 *
 *	d2/dx2 (D * d2/dx2 w(x)) + T * d2/dx2 w(x) + k(x) * w(x) = p (x)
 *
 * Various boundary conditions may be imposed by setting the
 * variables bc_left and bc_right to on of the permissable values:
 * 	0:	'infinity' condition. w' = w'' = 0.
 *	1:	'periodic'. w' = w''' = 0. (Reflection)
 *	2:	'clamped'. w = const. w' = 0. The value of w must be
 *		passed in w[i] on input, where i is 0/(n-1) for the
 *		left/right edge.
 *	3:	'free'. Moment = const, Force = const. Store M in w[i] and F in
 *		w[i+1], where i is 0/(n-2) for left/right edge.
 * The deflections are solved by forward/backward substitution to solve
 * the 5-diagonal matrix problem A*w = p using a LU-transformation (lu_solver)
 * The parameters passed are:
 *	w	: Name of array holding flexure (output)
 *	d	: Name of array holding rigidities (input)
 *	p	: Name of array holding pressures/loads (input)
 *	n	: Number of points in profile (input)
 *	dx	: Distance between points (input)
 *	rho_m	: mantle_density [3300]
 *	rho_l	: load density [2800]
 *	rho_i	: infill density [2300]
 *	rho_w	: water density [1000]
 *	stress	: Horisontal stress T in the plate (input). Positive = compression.
 *	bc_left : value 0 - 3. See above (input)
 *	bc_right: value 0 - 3. See above (input)
 *
 * Author:	Paul Wessel
 * Date:	5-SEP-1988
 * Revised:	5-AUG-1989	Now k is a function of x
 *
 */

#define LIMIT	0.01

GMT_LOCAL int flx1dk (struct GMT_CTRL *GMT, double w[], double d[], double p[], int n, double dx, double rho_m, double rho_l, double rho_i, double rho_w, double stress, int bc_left, int bc_right) {
	int i, error;
	double restore_a, restore_b1, restore_b2, diff = 2 * LIMIT, dw, w0, w1, wn1, wn, max_dw;
	double *w_old = NULL, *k = NULL, *load = NULL;

	/* Allocate memory for load and restore force */

	k = GMT_memory (GMT, NULL, n, double);
	w_old = GMT_memory (GMT, NULL, n, double);
	load = GMT_memory (GMT, NULL, n, double);

	/* Initialize restoring force */

	restore_a  = NORMAL_GRAVITY * (rho_m - rho_w);
	restore_b1 = NORMAL_GRAVITY * (rho_m - rho_i);
	restore_b2 = NORMAL_GRAVITY * (rho_m - rho_l);

	for (i = 0; i < n; i++)	k[i] = (p[i] > 0.0) ? restore_b2 : restore_b1;

	/* Save possible boundary values */

	w0 = w[0];	w1 = w[1];	wn1 = w[n-2];	wn = w[n-1];

	memcpy ((void *)load, (void *)p, n * sizeof (double));

	error = flx1d (GMT, w, d, load, n, dx, k, 1, stress, bc_left, bc_right);

	if (error) return (error);

	while (!error && diff > LIMIT) {	/* Iterate as long as rms difference is > LIMIT. diff starts at 2*LIMIT. */

		/* Set variable restoring force */

		for (i = 0; i < n; i++)	k[i] = (w[i] > 0.0) ? ((p[i] > 0.0) ? restore_b2 : restore_b1) : restore_a;

		/* Save previous solution */

		memcpy ((void *)w_old, (void *)w, n * sizeof (double));

		/* Initialize arrays again */

		memcpy ((void *)load, (void *)p, n * sizeof (double));
		memset ((void *)w, 0, n * sizeof (double));
		w[0] = w0;	w[1] = w1;	w[n-2] = wn1;	w[n-1] = wn;	/* Reset BC values */

		error = flx1d (GMT, w, d, load, n, dx, k, 1, stress, bc_left, bc_right);

		for (i = 0, diff = max_dw = 0.0; i < n; i++) {
			dw = fabs (w[i] - w_old[i]);
			if (dw > max_dw) max_dw = dw;
			/* diff += dw * dw; */
		}
		/* diff = sqrt (diff / n); RMS */
		diff = max_dw;
	}

	GMT_free (GMT, k);
	GMT_free (GMT, load);
	GMT_free (GMT, w_old);

	return (error);
}

/* flx1dw0 will compute 1-D plate flexure for a variable rigidity case with
 * a pre-existing deformation.  The equation is
 *
 *	d2/dx2 (D * d2/dx2 w(x)) + T * d2/dx2 [w(x) + w0(x)] + k(x) * w(x) = p (x)
 *
 * Various boundary conditions may be imposed by setting the
 * variables bc_left and bc_right to on of the permissable values:
 * 	0:	'infinity' condition. w' = w'' = 0.
 *	1:	'periodic'. w' = w''' = 0. (Reflection)
 *	2:	'clamped'. w = const. w' = 0. The value of w must be
 *		passed in w[i] on input, where i is 0/(n-1) for the
 *		left/right edge.
 *	3:	'free'. Moment = const, Force = const. Store M in w[i] and F in
 *		w[i+1], where i is 0/(n-2) for left/right edge.
 * The deflections are solved by forward/backward substitution to solve
 * the 5-diagonal matrix problem A*w = p using a LU-transformation (lu_solver)
 * The parameters passed are:
 *	w0	: Name of array holding pre-existing flexure (input)
 *	w	: Name of array holding flexure (output)
 *	d	: Name of array holding rigidities (input)
 *	p	: Name of array holding pressures/loads (input)
 *	n	: Number of points in profile (input)
 *	dx	: Distance between points (input)
 *	k	: Restoring force term k(x) = delta_rho (x) * gravity (input)
 *	k_flag	: 0 means k[0] applies for entire profile, 1 means k[x] is an array
 *	stress	: Horisontal stress T in the plate (input). Positive = compression.
 *	bc_left : value 0 - 3. See above (input)
 *	bc_right: value 0 - 3. See above (input)
 *
 * Author:	Paul Wessel
 * Date:	5-SEP-1988
 * Revised:	5-AUG-1989	Now k is a function of x
 * 		29-OCT-1990	Include pre-existing deformation
 *
 */

GMT_LOCAL int flx1dw0 (struct GMT_CTRL *GMT, double *w, double *w0, double *d, double *p, int n, double dx, double *k, int k_flag, double stress, int bc_left, int bc_right) {
	int i, row, off, ind, error;
	double dx_4, c_1 = 0.0, c_2, stress2, restore, *work = NULL, *squeeze = NULL;

	/* Must allocate memory */

	work = GMT_memory (GMT, NULL, 5 * n, double);
	squeeze = GMT_memory (GMT, NULL, n, double);

	dx_4 = pow (dx, 4.0);
	stress *= (dx * dx);
	stress2 = 2.0 * stress;

	for (i = 0; i < n; i++) p[i] *= dx_4;	/* Scale load */

	/* Add in buckling force on preexisting topo */

	for (i = 1; i < n-1; i++) squeeze[i] = -stress * (w0[i+1] - 2.0 * w[i] - w[i-1]);
	squeeze[0] = squeeze[1];	squeeze[n-1] = squeeze[n-2];
	for (i = 0; i < n; i++) p[i] -= squeeze[i];

	/* Matrix row 0: */

	work[0] = 0.0;
	work[1] = 0.0;
	restore = k[0] * dx_4;
	if (bc_left == 0) {		/* 'infinity' conditions */
		work[2] = 10.0 * d[0] - 4.0 * d[1] + restore - stress2;
		work[3] = 2.0 * d[1] - 6.0 * d[0] + stress2;
		work[4] = d[0];
	}
	else if (bc_left == 1) {	/* Periodic BC */
		work[2] = 10.0 * d[0] - 4.0 * d[1] + restore - stress2;
		work[3] = 4.0 * d[1] - 12.0 * d[0] + stress2;
		work[4] = 2.0 * d[0];
	}
	else if (bc_left == 2) {	/* 'clamped' plate */
		work[2] = 1.0;
		work[3] = work[4] = 0.0;
		p[0] = w[0];
	}
	else {				/* Free end */
		work[2] = 2.0 * d[0] + restore - stress2;
		work[3] = -4.0 * d[0] + stress2;
		work[4] = 2.0 * d[0];
		c_1 = -w[0] * dx * dx / d[0];
		c_2 =  - 2.0 * pow (dx, 3.0) * w[1];
		p[0] -= c_1*(2.0*d[1] - 4.0*d[0]) + c_2;
	}

	/* Matrix row 1: */

	ind = (k_flag) ? 1 : 0;
	restore = k[ind] * dx_4;
	work[5] = 0.0;
	if (bc_left == 0) {	/* 'infinity' */
		work[6] = 2.0 * d[2] - 6.0 * d[1] + stress;
		work[7] = 10.0 * d[1] - 2.0 * d[2] - 2.0 * d[0] + restore - stress2;
		work[8] = 2.0 * d[0] - 6.0 * d[1] + stress;
		work[9] = d[1] + 0.5 * d[2] - 0.5 * d[0];
	}
	else if (bc_left == 1) {	/* Periodic */
		work[6] = 2.0 * d[2] - 6.0 * d[1] + stress;
		work[7] = 11.0 * d[1] - 1.5 * d[0] - 2.5 * d[2] + restore - stress2;
		work[8] = 2.0 * d[0] - 6.0 * d[1] + stress;
		work[9] = d[1] + 0.5 * d[2] - 0.5 * d[0];
	}
	else if (bc_left == 2) {	/* 'clamped' */
		work[6] = 2.0 * d[2] - 6.0 * d[1] + stress;
		work[7] = 11.0 * d[1] - 1.5 * d[0] - 2.5 * d[2] + restore - stress2;
		work[8] = 2.0 * d[0] - 6.0 * d[1] + stress;
		work[9] = d[1] + 0.5 * d[2] - 0.5 * d[0];
		w[0] = 0.0;
	}
	else {				/* Free end */
		work[6] = d[0] - 4.0 * d[1] + d[2] + stress;
		work[7] = 9.0 * d[1] - 1.5 * d[2] - 2.5 * d[0] + restore - stress2;
		work[8] = 2.0 * d[0] - 6.0 * d[1] + stress;
		work[9] = d[1] + 0.5 * d[2] - 0.5 * d[0];
		p[1] -= c_1 * (d[1] + 0.5 * d[2] - 0.5 * d[0]);
		w[0] = w[1] = 0.0;
	}

	/* Matrix row 2 -> n - 3: */

	for (row = 2; row < (n-2); row++) {
		ind = (k_flag) ? row : 0;
		restore = k[ind] * dx_4;
		off = row * 5;
		work[off]   = d[row] + 0.5 * d[row-1] - 0.5 * d[row+1];
		work[off+1] = 2.0 * d[row+1] - 6.0 * d[row] + stress;
		work[off+2] = 10.0 * d[row] - 2.0 * d[row+1] - 2.0 * d[row-1] + restore - stress2;
		work[off+3] = 2.0 * d[row-1] - 6.0 * d[row] + stress;
		work[off+4] = d[row] + 0.5 * d[row+1] - 0.5 * d[row-1];
	}

	/* Matrix row n - 2: */

	row = n - 2;
	off = row * 5;
	ind = (k_flag) ? row : 0;
	restore = k[ind] * dx_4;
	work[off+4] = 0.0;
	if (bc_right == 0) {		/* 'infinity' */
		work[off] = d[row] + 0.5 * d[row-1] - 0.5 * d[row+1];
		work[off+1] = 2.0 * d[row+1] - 6.0 * d[row] + stress;
		work[off+2] = 10.0 * d[row] - 2.0 * d[row-1] - 2.0 * d[row+1] + restore - stress2;
		work[off+3] = 2.0 * d[row-1] - 6.0 * d[row] + stress;
	}
	else if (bc_right == 1) {	/* Periodic */
		work[off]   = d[row] + 0.5 * d[row-1] - 0.5 * d[row+1];
		work[off+1] = 2.0 * d[row+1] - 6.0 * d[row] + stress;
		work[off+2] = 11.0 * d[row] - 2.5 * d[row-1] - 1.5 * d[row+1] + restore - stress2;
		work[off+3] = 2.0 * d[row-1] - 6.0 * d[row] + stress;
	}
	else if (bc_right == 2) {	/* 'clamped' */
		work[off] = d[row] + 0.5 * d[row-1] - 0.5 * d[row+1];
		work[off+1] = 2.0 * d[row+1] - 6.0 * d[row] + stress;
		work[off+2] = 11.0 * d[row] - 2.5 * d[row-1] - 1.5 * d[row+1] + restore - stress2;
		work[off+3] = 2.0 * d[row-1] - 6.0 * d[row] + stress;
	}
	else {				/* Free end */
		c_1 = -w[row] * dx * dx / d[n-1];
		work[off] = d[row] + 0.5 * d[row-1] - 0.5 * d[row+1];
		work[off+1] = 2.0 * d[row+1] - 6.0 * d[row] + stress;
		work[off+2] = 9.0 * d[row] - 2.5 * d[row+1] - 1.5 * d[row-1] + restore - stress2;
		work[off+3] = d[row-1] + d[row+1] - 4.0 * d[row] + stress;
		p[row] -= c_1*(0.5*d[row+1] + d[row] - 0.5*d[row-1]);
	}

	/* Matrix row nx - 1: */

	off += 5;
	row++;
	ind = (k_flag) ? row : 0;
	restore = k[ind] * dx_4;
	work[off+3] = work[off+4] = 0.0;
	if (bc_right == 0) {		/* 'infinity' */
		work[off] = d[row];
		work[off+1] = 2.0 *d[row-1] - 6.0 * d[row] + stress2;
		work[off+2] = 10.0 * d[row] - 4.0 * d[row-1] + restore - stress2;
	}
	else if (bc_right == 1) {	/* Periodic */
		work[off]   = 2.0 * d[row];
		work[off+1] = 4.0 * d[row-1] - 12.0 * d[row] + stress2;
		work[off+2] = 10.0 * d[row] -4.0 *d[row-1] + restore - stress2;
	}
	else if (bc_right == 2) {	/* 'clamped' */
		work[off] = work[off+1] = 0.0;
		work[off+2] = 1.0;
		p[row] = w[row];
		w[row] = 0.0;
	}
	else {				/* Free end */
		c_2 =  - 2.0 * pow (dx, 3.0) * w[row];
		work[off]   = 2.0 * d[row];
		work[off+1] = -4.0 * d[row] + stress2;
		work[off+2] = 2.0 * d[row] + restore - stress2;
		p[row] -= c_1*(2.0*d[row-1] - 4.0*d[row]) + c_2;
		w[row-1] = w[row] = 0.0;
	}


	/* Solve for w */

	off = 5 * n;
	error = lu_solver (GMT, work, n, w, p);
	GMT_free (GMT, work);
	GMT_free (GMT, squeeze);
	if (error == 1) {
		fprintf (stderr, "flx1d: error=1 returned from lu_solver!\n");
		return (error);
	}
	/* for (i = 0; i < n; i++) w[i] += w0[i]; */
	return (0);
}

/* flxr will compute a cross-section of 3-D plate flexure for a variable rigidity
 * plate with an axially symmetric load applied. In this case we have no phi-
 * dependence, only radial, so a 1-D solution can be used;
 * The equation is
 *	d2/dr2 (Dr * d2/dr2 w(r)) + k * w(r) = p (r)
 * BC's at r = Inf are w(r) = w'(r) = 0
 *
 * Finite difference equation taken from J. Bodine's Techincal Report.
 * The deflections are solved by forward/backward substitution to solve
 * the 5-diagonal matrix problem A*w = p using a LU-transformation (lu_solver)
 * The parameters passed are:
 *	w	: Name of array holding flexure (output)
 *	d	: Name of array holding rigidities (input)
 *	p	: Name of array holding pressures/loads (input)
 *	n	: Number of points in profile (input)
 *	dx	: Distance between points (input)
 *	restore	: Restoring force term ( = delta_rho * gravity ) (input)
 *	work	: name of work array. Must have at least n * 12 elements
 *
 * Author:	Paul Wessel
 * Date:	8-OCT-1988
 *
 * ONLY APPLIES IF RHO_L == RHO_I
 */

<<<<<<< HEAD
GMT_LOCAL int flxr (struct GMT_CTRL *GMT, double *w, double *d, double *p, int n, double dx, double restore) {
=======
#if 0
int flxr (struct GMT_CTRL *GMT, double *w, double *d, double *p, int n, double dx, double restore)
{
>>>>>>> d7f7ef9f
	int i, row, off, error;
	double dx_4, r2m1, r2p1, rp1, rm1, r4 = 0.0, r, *work = NULL;

	work = GMT_memory (GMT, NULL, n * 5, double);
	dx_4 = pow (dx, 4.0);
	restore *= dx_4;

	for (i = 0; i < n; i++) p[i] *= dx_4;

	/* Matrix row 0: */

	work[0] = 0.0;
	work[1] = 0.0;
	work[2] = 16.0 * d[0] + 2.0 * d[1] + restore;
	work[3] = -8.0 * d[1] - 16.0 * d[0];
	work[4] = 6.0 * d[1];

	/* Matrix row 1: */

	work[5] = 0.0;
	work[6] = -2.0 * d[0] - d[1];
	work[7] = 4.0 * d[1] + 1.125 * d[2] + 2.0 * d[0] + restore;
	work[8] = -3.0 * (d[2] + d[1]);
	work[9] = 1.875 * d[2];

	/* Matrix row 2 -> n - 3: */

	for (row = 2; row < (n-2); row++) {
		r = row;
		off = row * 5;
		r2m1 = 2.0*r - 1.0;
		r2p1 = 2.0*r + 1.0;
		rm1 = r - 1.0;
		rp1 = r + 1.0;
		r4 = 4.0 * r;
		work[off]   = r2m1 * (2.0*r - 3.0) * d[row-1] / (r4 * rm1);
		work[off+1] = -r2m1 * (d[row-1] + d[row]) / r;
		work[off+2] = r2p1 * r2p1 * d[row+1] / (r4 * rp1) + 4.0 * d[row] + r2m1 * r2m1 * d[row-1] / (r4 * rm1) + restore;
		work[off+3] = -r2p1 * (d[row+1] + d[row]) / r;
		work[off+4] = (2.0*r + 3.0) * r2p1 * d[row+1] / (r4 * rp1);
	}

	/* Matrix row n - 2: */

	row = n - 2;
	off = row * 5;
	r = row;
	r2m1 = 2.0*r - 1.0;
	r2p1 = 2.0*r + 1.0;
	rm1 = r - 1.0;
	rp1 = r + 1.0;
	work[off+4] = 0.0;
	work[off]   = r2m1 * (2.0*r - 3.0) * d[row-1] / (r4 * rm1);
	work[off+1] = -r2m1 * (d[row-1] + d[row]) / r;
	work[off+2] = r2p1 * r2p1 * d[row+1] / (r4 * rp1) + 4.0 * d[row] + r2m1 * r2m1 * d[row-1] / (r4 * rm1) + restore;
	work[off+2] += (2.0*r + 3.0) * r2p1 * d[row+1] / (r4 * rp1);
	work[off+3] = -r2p1 * (d[row+1] + d[row]) / r;
	/* Matrix row nx - 1: */

	off += 5;
	row++;
	work[off] = work[off+1] = work[off+3] = work[off+4] = 0.0;
	work[off+2] = 1.0;
	p[row] = 0.0;


	/* Solve for w */
	off = 5*n;
	error = lu_solver (GMT, work, n, w, p);
	GMT_free (GMT, work);
	if (error == 1) {
		fprintf(stderr, "flxr: error=1 returned from lu_solver!\n");
		return (error);
	}
	return (0);
}
#endif

GMT_LOCAL int flxr2 (struct GMT_CTRL *GMT, double *w, double *d, double *p, int n, double dx, double *restore) {
	int i, row, off, error;
	double dx_4, r2m1, r2p1, rp1, rm1, r4 = 0.0, r, *work = NULL;

	work = GMT_memory (GMT, NULL, n * 5, double);
	dx_4 = pow (dx, 4.0);

	for (i = 0; i < n; i++) p[i] *= dx_4;

	/* Matrix row 0: */

	work[0] = 0.0;
	work[1] = 0.0;
	work[2] = 16.0 * d[0] + 2.0 * d[1] + restore[0] * dx_4;
	work[3] = -8.0 * d[1] - 16.0 * d[0];
	work[4] = 6.0 * d[1];

	/* Matrix row 1: */

	work[5] = 0.0;
	work[6] = -2.0 * d[0] - d[1];
	work[7] = 4.0 * d[1] + 1.125 * d[2] + 2.0 * d[0] + restore[1] * dx_4;
	work[8] = -3.0 * (d[2] + d[1]);
	work[9] = 1.875 * d[2];

	/* Matrix row 2 -> n - 3: */

	for (row = 2; row < (n-2); row++) {
		r = row;
		off = row * 5;
		r2m1 = 2.0*r - 1.0;
		r2p1 = 2.0*r + 1.0;
		rm1 = r - 1.0;
		rp1 = r + 1.0;
		r4 = 4.0 * r;
		work[off]   = r2m1 * (2.0*r - 3.0) * d[row-1] / (r4 * rm1);
		work[off+1] = -r2m1 * (d[row-1] + d[row]) / r;
		work[off+2] = r2p1 * r2p1 * d[row+1] / (r4 * rp1) + 4.0 * d[row] + r2m1 * r2m1 * d[row-1] / (r4 * rm1) + restore[row] * dx_4;
		work[off+3] = -r2p1 * (d[row+1] + d[row]) / r;
		work[off+4] = (2.0*r + 3.0) * r2p1 * d[row+1] / (r4 * rp1);
	}

	/* Matrix row n - 2: */

	row = n - 2;
	off = row * 5;
	r = row;
	r2m1 = 2.0*r - 1.0;
	r2p1 = 2.0*r + 1.0;
	rm1 = r - 1.0;
	rp1 = r + 1.0;
	work[off+4] = 0.0;
	work[off]   = r2m1 * (2.0*r - 3.0) * d[row-1] / (r4 * rm1);
	work[off+1] = -r2m1 * (d[row-1] + d[row]) / r;
	work[off+2] = r2p1 * r2p1 * d[row+1] / (r4 * rp1) + 4.0 * d[row] + r2m1 * r2m1 * d[row-1] / (r4 * rm1) + restore[row] * dx_4;
	work[off+2] += (2.0*r + 3.0) * r2p1 * d[row+1] / (r4 * rp1);
	work[off+3] = -r2p1 * (d[row+1] + d[row]) / r;
	/* Matrix row nx - 1: */

	off += 5;
	row++;
	work[off] = work[off+1] = work[off+3] = work[off+4] = 0.0;
	work[off+2] = 1.0;
	p[row] = 0.0;


	/* Solve for w */
	off = 5*n;
	error = lu_solver (GMT, work, n, w, p);
	GMT_free (GMT, work);
	if (error == 1) {
		fprintf(stderr, "flxr2: error=1 returned from lu_solver!\n");
		return (error);
	}
	return (0);
}

<<<<<<< HEAD
GMT_LOCAL int flxrk (struct GMT_CTRL *GMT, double w[], double  d[], double  p[], int n, double dx, double rho_m, double rho_l, double rho_i, double rho_w, double rho_i2, double rx) {
=======
#if 0
int flxrk (struct GMT_CTRL *GMT, double w[], double  d[], double  p[], int n, double dx, double rho_m, double rho_l, double rho_i, double rho_w, double rho_i2, double rx)
{
>>>>>>> d7f7ef9f
	int i, error, i_rx;
	double restore_a, restore_b1, restore_b2, restore_b3, diff = 2 * LIMIT, dw, max_dw;
	double *w_old = NULL, *k = NULL, *load = NULL;

	/* Allocate memory for load and restore force */

	k = GMT_memory (GMT, NULL, n, double);
	w_old = GMT_memory (GMT, NULL, n, double);
	load = GMT_memory (GMT, NULL, n, double);

	/* Initialize restoring force */

	restore_a  = NORMAL_GRAVITY * (rho_m - rho_w);
	restore_b1 = NORMAL_GRAVITY * (rho_m - rho_i);
	restore_b2 = NORMAL_GRAVITY * (rho_m - rho_l);
	restore_b3 = NORMAL_GRAVITY * (rho_m - rho_i2);

	i_rx = (int) rint (rx / dx);

	for (i = 0; i < n; i++)	k[i] = (p[i] > 0.0) ? ((i <= i_rx) ? restore_b3 : restore_b2) : restore_b1;

	memcpy ((void *)load, (void *)p, n * sizeof (double));

	error = flxr2 (GMT, w, d, p, n, dx, k);

	while (!error && diff > LIMIT) {	/* Iterate as long as rms difference is > LIMIT. diff starts at 2*LIMIT. */

		/* Set variable restoring force */

		for (i = 0; i < n; i++)	{
			if (w[i] > 0.0) {	/* Positive depression is down */
				if (i <= i_rx)		/* We are under the heavier core load */
					k[i] = restore_b3;
				else if (p[i] > 0.0)	/* Under the regular, lighter load */
					k[i] = restore_b2;
				else			/* Just sediment infill in the moat */
					k[i] = restore_b1;
			}
			else				/* At the bulges */
				k[i] = restore_a;
		}

		/* Save previous solution */

		memcpy ((void *)w_old, (void *)w, n * sizeof (double));

		/* Initialize arrays again */

		memcpy ((void *)p, (void *)load, n * sizeof (double));
		memset ((void *)w, 0, n * sizeof (double));

		error = flxr2 (GMT, w, d, p, n, dx, k);

		for (i = 0, diff = max_dw = 0.0; i < n; i++) {
			dw = fabs (w[i] - w_old[i]);
			if (dw > max_dw) max_dw = dw;
			/* diff += dw * dw; */
		}
		/* diff = sqrt (diff / n); RMS */
		diff = max_dw;
	}

	GMT_free (GMT, k);
	GMT_free (GMT, load);
	GMT_free (GMT, w_old);

	return (error);
}
#endif

#define bailout(code) {GMT_Free_Options (mode); return (code);}
#define Return(code) {Free_Ctrl (GMT, Ctrl); GMT_end_module (GMT, GMT_cpy); bailout (code);}

int GMT_gmtflexure (void *V_API, int mode, void *args) {
	uint64_t tbl, seg, row, n_columns;
	int error;
	bool airy;
	char msg[GMT_LEN256] = {""}, txt[GMT_LEN256] = {""};
	double x_inc, restore;
	double *load = NULL, *deflection = NULL, *rigidity = NULL;

	struct GMTFLEXURE_CTRL *Ctrl = NULL;
	struct GMT_DATASET *Q = NULL, *E = NULL, *T = NULL, *W = NULL;
	struct GMT_DATASEGMENT *S = NULL;
	struct GMT_CTRL *GMT = NULL, *GMT_cpy = NULL;
	struct GMT_OPTION *options = NULL;
	struct GMTAPI_CTRL *API = GMT_get_API_ptr (V_API);	/* Cast from void to GMTAPI_CTRL pointer */

	/*----------------------- Standard module initialization and parsing ----------------------*/

	if (API == NULL) return (GMT_NOT_A_SESSION);
	if (mode == GMT_MODULE_PURPOSE) return (usage (API, GMT_MODULE_PURPOSE));	/* Return the purpose of program */
	options = GMT_Create_Options (API, mode, args);
	if (API->error) return (API->error);	/* Set or get option list */

	if (!options || options->option == GMT_OPT_USAGE)
		bailout (usage (API, GMT_USAGE));	/* Return the usage message */
	if (options->option == GMT_OPT_SYNOPSIS)
		bailout (usage (API, GMT_SYNOPSIS));	/* Return the synopsis */

	/* Parse the command-line arguments */

	GMT = GMT_begin_module (API, THIS_MODULE_LIB, THIS_MODULE_NAME, &GMT_cpy); /* Save current state */
	if (GMT_Parse_Common (API, GMT_PROG_OPTIONS, options)) Return (API->error);
	Ctrl = New_Ctrl (GMT);	/* Allocate and initialize a new control structure */
	if ((error = parse (GMT, Ctrl, options)) != 0) Return (error);

	/*---------------------------- This is the gmtflexure main code ----------------------------*/


	if (Ctrl->Q.mode == NO_LOAD) {	/* No load file given */
		GMT_Report (API, GMT_MSG_VERBOSE, "No load file given; Flexure only determined by boundary conditions\n");
	}
	else {	/* Load file given */
		char *type = (Ctrl->Q.mode == T_LOAD) ? "topography" : "pressure";
		GMT_Report (API, GMT_MSG_VERBOSE, "Processing input %s table data\n", type);
		if ((Q = GMT_Read_Data (API, GMT_IS_DATASET, GMT_IS_FILE, GMT_IS_LINE, GMT_READ_NORMAL, NULL, Ctrl->Q.file, NULL)) == NULL) {
			Return (API->error);
		}
		/* If topography given then scale to load */
		if (Ctrl->Q.mode == T_LOAD) {
			uint64_t n_subaerial = 0;
			double scale = (Ctrl->D.rhol - Ctrl->D.rhow) * NORMAL_GRAVITY;	/* Convert load height to pressure */
			double boost = Ctrl->D.rhol / (Ctrl->D.rhol - Ctrl->D.rhow);	/* Boost factor for subarial load */
			for (tbl = 0; tbl < Q->n_tables; tbl++) {
				for (seg = 0; seg < Q->table[tbl]->n_segments; seg++) {
					S = Q->table[tbl]->segment[seg];	/* Current segment */
					for (row = 0; row < S->n_rows; row++) {	/* Covert to pressure */
						if (Ctrl->M.active[1]) S->coord[GMT_Y][row] *= 1000;	/* Got topography in km so scale to meters */
						if (Ctrl->W.active && S->coord[GMT_Y][row] > Ctrl->W.water_depth) {
							S->coord[GMT_Y][row] = (float)(Ctrl->W.water_depth + (S->coord[GMT_Y][row] - Ctrl->W.water_depth) * boost);
							n_subaerial++;
						}
						S->coord[GMT_Y][row] *= scale;
					}
				}
			}
			if (n_subaerial) GMT_Report (API, GMT_MSG_VERBOSE, "%" PRIu64 " points were subarial so heights were scaled to the equivalent submerged case\n", n_subaerial);
		}
	}
	if (Ctrl->E.file) {	/* Gave file with elastic thicknesses or rigidities */
		double scale = (Ctrl->M.active[1]) ? 1000.0 : 1.0;	/* Either got Te in km or m */
		double d_min = DBL_MAX, d_max = 0.0;
		GMT_Report (API, GMT_MSG_VERBOSE, "Processing input Te or Rigidity table data\n");
		GMT_disable_i_opt (GMT);	/* Do not want any -i to affect the reading from -C,-F,-L files */
		if ((E = GMT_Read_Data (API, GMT_IS_DATASET, GMT_IS_FILE, GMT_IS_LINE, GMT_READ_NORMAL, NULL, Ctrl->E.file, NULL)) == NULL) {
			Return (API->error);
		}
		GMT_reenable_i_opt (GMT);	/* Recover settings provided by user (if -i was used at all) */
		for (tbl = 0; tbl < E->n_tables; tbl++) {
			for (seg = 0; seg < E->table[tbl]->n_segments; seg++) {
				S = E->table[tbl]->segment[seg];	/* Current segment */
				for (row = 0; row < S->n_rows; row++) {	/* Covert to pressure */
					if (S->coord[GMT_Y][row] < 1e10) /* Got elastic thickness, convert to rigidity */
						S->coord[GMT_Y][row] = te_2_d (Ctrl, scale * S->coord[GMT_Y][row]);
					if (S->coord[GMT_Y][row] < d_min) d_min = S->coord[GMT_Y][row];
					if (S->coord[GMT_Y][row] > d_max) d_max = S->coord[GMT_Y][row];
				}
			}
		}
		if (d_min == d_max)
			GMT_Report (API, GMT_MSG_VERBOSE, "Constant rigidity: %g \n", d_min);
		else
			GMT_Report (API, GMT_MSG_VERBOSE, "Range of rigidities: %g to %g\n", d_min, d_max);
	}
	if (Ctrl->Q.mode == NO_LOAD)	{	/* No load file given */
		if (Ctrl->E.file) {	/* Use info from elastic thickness file instead */
			Q = GMT_Duplicate_Data (API, GMT_IS_DATASET, GMT_DUPLICATE_DATA, E);
			/* Since no load given make sure the load is set to zero */
			for (tbl = 0; tbl < Q->n_tables; tbl++) {
				for (seg = 0; seg < Q->table[tbl]->n_segments; seg++) {
					S = Q->table[tbl]->segment[seg];	/* Current segment */
					GMT_memset (S->coord[GMT_Y], S->n_rows, double);
				}
			}
		}
		else {	/* No input files given, create single equidistant profile */
			uint64_t dim[4] = {1, 1, 0, 2};
			dim[2] = urint ((Ctrl->Q.max - Ctrl->Q.min)/Ctrl->Q.inc) + 1;
			GMT_Report (API, GMT_MSG_VERBOSE, "Create empty load table data\n");
			if ((Q = GMT_Create_Data (API, GMT_IS_DATASET, GMT_IS_LINE, 0, dim, NULL, NULL, 0, 0, NULL)) == NULL) {
				Return (API->error);	/* An empty table */
			}
			S = Q->table[0]->segment[0];	/* Only a single segment here */
			for (row = 0; row < dim[GMT_ROW]; row++) {	/* Fill in x values */
				S->coord[GMT_X][row] = (row == (S->n_rows-1)) ? Ctrl->Q.max: Ctrl->Q.min + row * Ctrl->Q.inc;
			}
		}
	}
	if (!Ctrl->E.file) {	/* Got a constant Te in m instead */
		double d = te_2_d (Ctrl, Ctrl->E.te);
		GMT_Report (API, GMT_MSG_VERBOSE, "Constant rigidity: %g \n", d);
		E = GMT_Duplicate_Data (API, GMT_IS_DATASET, GMT_DUPLICATE_DATA, Q);
		/* Overwrite 2nd column with constant d below */
		for (tbl = 0; tbl < E->n_tables; tbl++) {
			for (seg = 0; seg < E->table[tbl]->n_segments; seg++) {
				S = E->table[tbl]->segment[seg];	/* Current segment */
				for (row = 0; row < S->n_rows; row++)	/* Set constant rigidity */
					S->coord[GMT_Y][row] = d;
			}
		}
	}
	if (Q->n_tables != E->n_tables || Q->n_segments != E->n_segments || Q->n_records != E->n_records) {
		GMT_Report (API, GMT_MSG_NORMAL, "Number of load and rigidity records are not the same!\n");
		Return (API->error);
	}

	if (Ctrl->T.active && Ctrl->T.file)	{	/* Read pre-existing deflections */
		GMT_disable_i_opt (GMT);	/* Do not want any -i to affect the reading from -C,-F,-L files */
		if ((T = GMT_Read_Data (API, GMT_IS_DATASET, GMT_IS_FILE, GMT_IS_LINE, GMT_READ_NORMAL, NULL, Ctrl->T.file, NULL)) == NULL) {
			Return (API->error);
		}
		GMT_reenable_i_opt (GMT);	/* Recover settings provided by user (if -i was used at all) */
		if (T->n_tables != E->n_tables || T->n_segments != E->n_segments || T->n_records != E->n_records) {
			GMT_Report (API, GMT_MSG_NORMAL, "Number of pre-existing deflection records is not correct!\n");
			Return (API->error);
		}
	}

	restore = (Ctrl->D.rhom - Ctrl->D.rhoi) * NORMAL_GRAVITY;
	n_columns = (Ctrl->S.active) ? 3 : 2;	/* Duplicate Q but posibly add 1 more column */
	W = GMT_alloc_dataset (GMT, Q, 0, n_columns, GMT_ALLOC_NORMAL);

	for (tbl = 0; tbl < W->n_tables; tbl++) {
		for (seg = 0; seg < W->table[tbl]->n_segments; seg++) {
			S = Q->table[tbl]->segment[seg];
			deflection = W->table[tbl]->segment[seg]->coord[GMT_Y];	/* Current flexure */
			load = S->coord[GMT_Y];	/* Current load */
			rigidity = E->table[tbl]->segment[seg]->coord[GMT_Y];	/* Current rigidities */
			GMT_memcpy (W->table[tbl]->segment[seg]->coord[GMT_X], S->coord[GMT_X], S->n_rows, double);
			sprintf (msg, "BCs > ");
			if (Ctrl->A.bc[LEFT] == BC_INFINITY) strcat (msg, "infinity at left edge + ");
			else if (Ctrl->A.bc[LEFT] == BC_PERIODIC) strcat (msg, "periodic at left edge + ");
			else if (Ctrl->A.bc[LEFT] == BC_CLAMPED) {
				deflection[0] = Ctrl->A.deflection[LEFT];
				sprintf (txt, "plate clamped with deflection = %g at left edge + ", Ctrl->A.deflection[LEFT]);
				strcat (msg, txt);
			}
			else if (Ctrl->A.bc[LEFT] == BC_FREE) {
				deflection[0] =  -Ctrl->A.moment[LEFT];	/* Minus-sign because of the +ve gives +ve convention */
				deflection[1] = Ctrl->A.force[LEFT];
				sprintf (txt, "plate free with Moment = %g and Force = %g at left edge + ", Ctrl->A.moment[LEFT], Ctrl->A.force[LEFT]);
				strcat (msg, txt);
			}
			if (Ctrl->A.bc[RIGHT] == BC_INFINITY) strcat (msg, "infinity at right edge.\n");
			else if (Ctrl->A.bc[RIGHT] == BC_PERIODIC) strcat (msg, "periodic at right edge.\n");
			else if (Ctrl->A.bc[RIGHT] == BC_CLAMPED) {
				deflection[S->n_rows-1] = Ctrl->A.deflection[RIGHT];
				sprintf (txt, "plate clamped with deflection = %g at right edge.\n", Ctrl->A.deflection[RIGHT]);
				strcat (msg, txt);
			}
			else if (Ctrl->A.bc[RIGHT] == BC_FREE) {
				deflection[S->n_rows-2] = -Ctrl->A.moment[RIGHT];	/* Minus-sign because of the +ve gives +ve convention */
				deflection[S->n_rows-1] = Ctrl->A.force[RIGHT];
				sprintf (txt, "plate free with Moment = %g and Force = %g at right edge.\n", Ctrl->A.moment[RIGHT], Ctrl->A.force[RIGHT]);
				strcat (msg, txt);
			}
			GMT_Report (API, GMT_MSG_VERBOSE, msg);
			for (row = 0, airy = true; airy && row < S->n_rows; row++)
				if (rigidity[row] > 0.0) airy = false;

			if (airy) {	/* Airy compensation */
				GMT_Report (API, GMT_MSG_VERBOSE, "Calculate flexure using Airy compensation\n");
				for (row = 0; row < S->n_rows; row++) deflection[row] = load[row] / restore;
			}
			x_inc = S->coord[GMT_X][1] - S->coord[GMT_X][0];
			if (Ctrl->M.active[0]) x_inc *= 1000.0;	/* Got x in km */

			if (Ctrl->T.active) {	/* Plate has pre-existing deflection */
				double *w0 = T->table[tbl]->segment[seg]->coord[GMT_Y];
				GMT_Report (API, GMT_MSG_VERBOSE, "Calculate flexure of pre-deformed surface\n");
				error = flx1dw0 (GMT, deflection, w0, rigidity, load, (int)S->n_rows, x_inc, &restore, 0, Ctrl->F.force, Ctrl->A.bc[LEFT], Ctrl->A.bc[RIGHT]);
			}
			else if (Ctrl->S.active) {
				GMT_Report (API, GMT_MSG_VERBOSE, "Calculate flexure with variable restoring force\n");
				error = flx1dk (GMT, deflection, rigidity, load, (int)S->n_rows, x_inc, Ctrl->D.rhom, Ctrl->D.rhol, Ctrl->D.rhoi, Ctrl->D.rhow, Ctrl->F.force, Ctrl->A.bc[LEFT], Ctrl->A.bc[RIGHT]);
			}
			else {	/* Constant restoring force */
				GMT_Report (API, GMT_MSG_VERBOSE, "Calculate flexure for constant restoring force\n");
				error = flx1d (GMT, deflection, rigidity, load, (int)S->n_rows, x_inc, &restore, 0, Ctrl->F.force, Ctrl->A.bc[LEFT], Ctrl->A.bc[RIGHT]);
			}

			if (error) {
				GMT_Report (API, GMT_MSG_VERBOSE, "Flexure sub-function returned error = %d!\n", error);
				Return (API->error);
			}

			if (Ctrl->S.active) {	/* Compute curvatures */
				double *curvature = W->table[tbl]->segment[seg]->coord[GMT_Z];
				get_curvature (deflection, (int)S->n_rows, x_inc, curvature);
			}

			/* Add in Moho depth, possibly convert back to km, and let z be positive up */
			for (row = 0; row < S->n_rows; row++) {
				deflection[row] = -(deflection[row] + Ctrl->Z.zm);
				if (Ctrl->M.active[1]) deflection[row] /= 1000.0;	/* m -> km */
			}
		}
	}

	if (GMT_Write_Data (API, GMT_IS_DATASET, GMT_IS_FILE, GMT_IS_LINE, 0, NULL, Ctrl->Out.file, W) != GMT_OK) {
		Return (API->error);
	}

	GMT_free_dataset (GMT, &W);

	Return (EXIT_SUCCESS);
}<|MERGE_RESOLUTION|>--- conflicted
+++ resolved
@@ -994,13 +994,8 @@
  * ONLY APPLIES IF RHO_L == RHO_I
  */
 
-<<<<<<< HEAD
+#if 0
 GMT_LOCAL int flxr (struct GMT_CTRL *GMT, double *w, double *d, double *p, int n, double dx, double restore) {
-=======
-#if 0
-int flxr (struct GMT_CTRL *GMT, double *w, double *d, double *p, int n, double dx, double restore)
-{
->>>>>>> d7f7ef9f
 	int i, row, off, error;
 	double dx_4, r2m1, r2p1, rp1, rm1, r4 = 0.0, r, *work = NULL;
 
@@ -1156,13 +1151,8 @@
 	return (0);
 }
 
-<<<<<<< HEAD
+#if 0
 GMT_LOCAL int flxrk (struct GMT_CTRL *GMT, double w[], double  d[], double  p[], int n, double dx, double rho_m, double rho_l, double rho_i, double rho_w, double rho_i2, double rx) {
-=======
-#if 0
-int flxrk (struct GMT_CTRL *GMT, double w[], double  d[], double  p[], int n, double dx, double rho_m, double rho_l, double rho_i, double rho_w, double rho_i2, double rx)
-{
->>>>>>> d7f7ef9f
 	int i, error, i_rx;
 	double restore_a, restore_b1, restore_b2, restore_b3, diff = 2 * LIMIT, dw, max_dw;
 	double *w_old = NULL, *k = NULL, *load = NULL;
