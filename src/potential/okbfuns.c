--- conflicted
+++ resolved
@@ -60,13 +60,8 @@
     |_______________________________________________________________|
     _____________________________________________________________________
     |                                                                   |
-<<<<<<< HEAD
-    |  Ifac describes the body (ATTN : Integer*2) :                      |
-    |   - There are Nff facets that are described clockwise when seen    |
-=======
     |  Ifac describes the body (ATTN : Integer*2) :                     |
     |   - There are Nff facets that are described clockwise when seen   |
->>>>>>> ffb5a084
     |          from outside. Mxsomf = Max corners / facet               |
     |   - First number indicates the number of facets. Than follow      |
     |      groups of numbers, the first of each group is the number     |
