--- conflicted
+++ resolved
@@ -34,12 +34,8 @@
 	unsigned int i, l, k, cnt_v = 0, n_vert;
 	bool top = true;
 	struct LOC_OR loc_or[32];
-<<<<<<< HEAD
+	GMT_UNUSED(loc_or_);
 	GMT_declare_gmutex		/* A no-op when no HAVE_GLIB_GTHREAD */
-=======
-	GMT_UNUSED(loc_or_);
-	GMT_declare_gmutex		/* A no-op when no USE_GTHREADS */
->>>>>>> c517befc
 
 /* x_o, y_o, z_o are the coordinates of the observation point
  * rho is the body density times G constant
