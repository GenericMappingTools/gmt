--- conflicted
+++ resolved
@@ -1218,13 +1218,8 @@
 	if (GMT_n_multiples > 0) GMT_Report (API, GMT_MSG_VERBOSE, "Warning: %d multiple modes found by the mode filter\n", GMT_n_multiples);
 
 	if (Ctrl->F.highpass) {
-<<<<<<< HEAD
 		if (GMT->common.R.active[RSET] || GMT->common.R.active[ISET] || GMT->common.R.active[GSET]) {	/* Must resample result so grids are coregistered */
-			char in_string[GMT_STR16], out_string[GMT_STR16], cmd[GMT_BUFSIZ];
-=======
-		if (GMT->common.R.active || Ctrl->I.active || GMT->common.r.active) {	/* Must resample result so grids are coregistered */
 			char in_string[GMT_STR16], out_string[GMT_STR16], cmd[GMT_LEN256];
->>>>>>> d68d764a
 			/* Here we low-passed filtered onto a coarse grid but to get high-pass we must sample the low-pass result at the original resolution */
 			/* Create a virtual file for the low-pass filtered grid */
 			if (GMT_Open_VirtualFile (API, GMT_IS_GRID, GMT_IS_SURFACE, GMT_IN, Gout, in_string) == GMT_NOTSET) {
