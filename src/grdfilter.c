/*--------------------------------------------------------------------
 *	$Id$
 *
 *	Copyright (c) 1991-2014 by P. Wessel, W. H. F. Smith, R. Scharroo, J. Luis and F. Wobbe
 *	See LICENSE.TXT file for copying and redistribution conditions.
 *
 *	This program is free software; you can redistribute it and/or modify
 *	it under the terms of the GNU Lesser General Public License as published by
 *	the Free Software Foundation; version 3 or any later version.
 *
 *	This program is distributed in the hope that it will be useful,
 *	but WITHOUT ANY WARRANTY; without even the implied warranty of
 *	MERCHANTABILITY or FITNESS FOR A PARTICULAR PURPOSE.  See the
 *	GNU Lesser General Public License for more details.
 *
 *	Contact info: gmt.soest.hawaii.edu
 *--------------------------------------------------------------------*/
/*
 * Brief synopsis: grdfilter.c reads a grid file and creates filtered grid file.
 * User selects boxcar, gaussian, cosine arch, median, mode or spatial filters,
 * and sets distance scaling as appropriate for map work, etc.
 *
 * Author:	W.H.F. Smith
 * Date: 	1-JAN-2010
 * Version:	5 API
*/

/* 
This is a experimental multi-threaded version that uses gthreads from GLIB an hence depends on that lib
that on its turn depends on  linintl (gettext)

To compile I patched src/CMakeList.txt by adding these two lines

    set (HAVE_GLIB TRUE CACHE INTERNAL "System has GLIB")
    include_directories (${GLIB_INCLUDE_DIR})
    list (APPEND GMT_OPTIONAL_LIBRARIES ${GLIB_LIBRARY})

and added this to ConfigUserCmake

    # Set location of GLIB ...:
    set (GLIB_INCLUDE_DIR "C:/programs/compa_libs/glib-2.38.2/compileds/${VC}_${BITAGE}/include/glib-2.0")
    set (GLIB_LIBRARY "C:/programs/compa_libs/glib-2.38.2/compileds/${VC}_${BITAGE}/lib/glib-2.0.lib")

maybe you don't need the above if cmake is able to find glib in your system.

Use option -x to set the number of threads. e.g. -x2, -x4, ... or -xa to use all available
*/

#define THIS_MODULE_NAME	"grdfilter"
#define THIS_MODULE_LIB		"core"
#define THIS_MODULE_PURPOSE	"Filter a grid in the space (or time) domain"

#include "gmt_dev.h"

#define GMT_PROG_OPTIONS "-RVfx"

struct GRDFILTER_CTRL {
	struct GRDFILT_In {
		bool active;
		char *file;
	} In;
	struct GRDFILT_A {	/* -A<a|r|w|c>row/col */
		bool active;
		char mode;
		unsigned int ROW, COL;
		double x, y;
		char *file;
	} A;
	struct GRDFILT_D {	/* -D<distflag> */
		bool active;
		int mode;	/* -1 to 5 */
	} D;
	struct GRDFILT_F {	/* <type>[-]<filter_width>[/<width2>][<mode>] */
		bool active;
		bool highpass;
		bool custom;
		bool center;
		bool operator;
		char filter;	/* Character codes for the filter */
		char *file;
		double width, width2, quantile, bin, span;
		bool rect;
		int mode;	/*-1 0 +1 */
	} F;
	struct GRDFILT_G {	/* -G<file> */
		bool active;
		char *file;
	} G;
	struct GRDFILT_I {	/* -Idx[/dy] */
		bool active;
		double inc[2];
		char string[GMT_LEN256];
	} I;
	struct GRDFILT_N {	/* -Np|i|r */
		bool active;
		unsigned int mode;	/* 0 is default (i), 1 is replace (r), 2 is preserve (p) */
	} N;
	struct GRDFILT_T {	/* -T */
		bool active;
	} T;
	struct GRDFILT_z {	/* -z */
		bool active;
		int n_threads;
	} z;
};

struct GRDFILTER_BIN_MODE_INFO {	/* Used for histogram binning */
	double width;		/* The binning width used */
	double i_offset;	/* 0.5 if we are to bin using the center the bins on multiples of width, else 0.0 */
	double o_offset;	/* 0.0 if we are to report center the bins on multiples of width, else 0.5 */
	double i_width;		/* 1/width, to avoid divisions later */
	int min, max;		/* The raw min,max bin numbers (min can be negative) */
	unsigned int n_bins;	/* Number of bins required */
	double *fcount;		/* The histogram counts (double for weighted data), to be reset before each spatial block */
	unsigned int *icount;	/* The histogram counts (ints to unweighted data), to be reset before each spatial block */
	int mode_choice;	/* For multiple modes: GRDFILTER_MODE_KIND_LOW picks lowest, GRDFILTER_MODE_KIND_AVE picks average, GRDFILTER_MODE_KIND_HIGH picks highest */
};

enum Grdfilter_mode {
	GRDFILTER_MODE_KIND_LOW  = -1,
	GRDFILTER_MODE_KIND_AVE  = 0,
	GRDFILTER_MODE_KIND_HIGH = +1
};


/* Forward/Inverse Spherical Mercator coordinate transforms */
#define IMG2LAT(img) (2.0*atand(exp((img)*D2R))-90.0)
#define LAT2IMG(lat) (R2D*log(tand(0.5*((lat)+90.0))))
/* Local ij calculation for weight matrix */
#define WT_IJ(F,jj,ii) ((jj) + F.y_half_width) * F.nx + (ii) + F.x_half_width

#define GRDFILTER_N_PARS	7
#define GRDFILTER_WIDTH		0
#define GRDFILTER_HALF_WIDTH	1
#define GRDFILTER_X_SCALE	2
#define GRDFILTER_Y_SCALE	3
#define GRDFILTER_INV_R_SCALE	4
#define GRDFILTER_X_DIST	5
#define GRDFILTER_Y_DIST	6

#define GRDFILTER_FILTERS	"bcgfhompLlUu"	/* These dont have to be in any order */
#define GRDFILTER_MODES		"012345p"

/* Distance modes: */
#define GRDFILTER_NOTSET		-2
#define GRDFILTER_XY_PIXEL		-1
#define GRDFILTER_XY_CARTESIAN		0
#define GRDFILTER_GEO_CARTESIAN		1
#define GRDFILTER_GEO_FLATEARTH1	2
#define GRDFILTER_GEO_FLATEARTH2	3
#define GRDFILTER_GEO_SPHERICAL		4
#define GRDFILTER_GEO_MERCATOR		5
/* Convolution filters: */
#define GRDFILTER_BOXCAR	0	/* Note: The order of these filters matter and must match entries in filter_code[] array */
#define GRDFILTER_COSINE	1
#define GRDFILTER_GAUSSIAN	2
#define GRDFILTER_CUSTOM	3
#define GRDFILTER_OPERATOR	4
/* Spatial non-convolution filters: */
#define GRDFILTER_MEDIAN	5
#define GRDFILTER_LMS		6
#define GRDFILTER_HIST		7
#define GRDFILTER_MIN		8
#define GRDFILTER_MINPOS	9
#define GRDFILTER_MAX		10
#define GRDFILTER_MAXNEG	11
#define GRDFILTER_MEDIAN_SPH	12
#define GRDFILTER_LMS_SPH	13
#define GRDFILTER_HIST_SPH	14
#define GRDFILTER_N_FILTERS	12	/* Not counting the three _SPH variants */
#define GRDFILTER_CART_TO_SPH	7	/* Value to add to GRDFILTER_MEDIAN to get GRDFILTER_MEDIAN_SPH */

#define NAN_IGNORE	0
#define NAN_REPLACE	1
#define NAN_PRESERVE	2


struct FILTER_INFO {
	unsigned int nx;		/* The max number of filter weights in x-direction */
	unsigned int ny;		/* The max number of filter weights in y-direction */
	int x_half_width;		/* Number of filter nodes to either side needed at this latitude */
	int y_half_width;		/* Number of filter nodes above/below this point (ny_f/2) */
	unsigned int d_flag;
	bool rect;		/* For 2-D rectangular filtering */
	bool debug;		/* Normally unused except under DEBUG */
	double dx, dy;		/* Grid spacing in original units */
	double y_min, y_max;	/* Grid limits in y(lat) */
	double *x, *y;		/* Distances in original units along x and y to distance nodes */
	double par[5];		/* [0] is filter width, [1] is 0.5*filter_width, [2] is xscale, [3] is yscale, [4] is 1/r_half for filter */
	double x_off, y_off;	/* Offsets relative to original grid */
	char *visit;		/* true/false array to keep track of which longitude nodes we have already visited once */
	double (*weight_func) (double, double *);
	double (*radius_func) (struct GMT_CTRL *, double, double, double, double, double *);
};

struct THREAD_STRUCT {
	bool   fast_way, spherical, slow, slower;
	int    *col_origin, nx_wrap;
	unsigned int row, r_start, r_stop, effort_level, filter_type, thread_num;
	double x_fix, y_fix, last_median;
	double *weight, *x_shift, *par;
	struct GMT_CTRL *GMT;
	struct GRDFILTER_CTRL *Ctrl;
	struct GMT_GRID *Gin;
	struct GMT_GRID *Gout;
	struct GMT_GRID *A, *L;
	struct FILTER_INFO F;
	struct GRDFILTER_BIN_MODE_INFO *B;
};

static void *threading_function (void *args);
void threaded_function (struct THREAD_STRUCT *t);

void *New_grdfilter_Ctrl (struct GMT_CTRL *GMT) {	/* Allocate and initialize a new control structure */
	struct GRDFILTER_CTRL *C;
	
	C = GMT_memory (GMT, NULL, 1, struct GRDFILTER_CTRL);
	
	/* Initialize values whose defaults are not 0/false/NULL */
	C->D.mode = GRDFILTER_NOTSET;	
	C->F.quantile = 0.5;	/* Default is median */	
	C->F.span = 0.5;	/* Default LMS span is half the data */	
	C->F.mode = GRDFILTER_MODE_KIND_AVE;
	C->z.n_threads = 1;	/* Default number of threads (for the case of no multi-threading) */
	return (C);
}

void Free_grdfilter_Ctrl (struct GMT_CTRL *GMT, struct GRDFILTER_CTRL *C) {	/* Deallocate control structure */
	if (!C) return;
	if (C->In.file) free (C->In.file);	
	if (C->F.file) free (C->F.file);	
	if (C->G.file) free (C->G.file);	
	if (C->A.file) free (C->A.file);	
	GMT_free (GMT, C);	
}

/* -----------------------------------------------------------------------------------*/
static void *thread_function (void *args) {
	threaded_function ((struct THREAD_STRUCT *)args);
	return NULL;
}

struct GRDFILTER_BIN_MODE_INFO *grdfilter_bin_setup (struct GMT_CTRL *GMT, double min, double max, double width, bool center, int mode_choice, bool weighted)
{
	/* Estimate mode by finding a maximum in the histogram resulting
	 * from binning the grid data with the specified width.
	 * This function sets up quantities needed as we loop over the
	 * spatial bins */

	struct GRDFILTER_BIN_MODE_INFO *B = GMT_memory (GMT, NULL, 1, struct GRDFILTER_BIN_MODE_INFO);

	B->i_offset = (center) ? 0.5 : 0.0;
	B->o_offset = (center) ? 0.0 : 0.5;
	B->width = width;
	B->i_width = 1.0 / width;
	B->min = irint (floor ((min * B->i_width) + B->i_offset));
	B->max = irint (ceil  ((max * B->i_width) + B->i_offset));
	B->n_bins = B->max - B->min + 1;
	if (weighted)
		B->fcount = GMT_memory (GMT, NULL, B->n_bins, double);
	else
		B->icount = GMT_memory (GMT, NULL, B->n_bins, unsigned int);
	B->mode_choice = mode_choice;
	
	return (B);
}

double GMT_histmode (struct GMT_CTRL * GMT_UNUSED(GMT), double *z, uint64_t n, struct GRDFILTER_BIN_MODE_INFO *B)
{
	/* Estimate mode by finding a maximum in the histogram resulting
	 * from binning unweighted data with the specified width. We check if we find more
	 * than one mode and return the chosen one as per the settings. */

	double value = 0.0;
	uint64_t i;
	unsigned int n_modes = 0, mode_count = 0, ubin;
	int bin, mode_bin = 0;
	bool done;

	GMT_memset (B->icount, B->n_bins, unsigned int);	/* Reset the counts */
	for (i = 0; i < n; i++) {	/* Loop over data points */
		bin = irint (floor ((z[i] * B->i_width) + B->i_offset)) - B->min;
		B->icount[bin]++;			/* Add up counts */
		if (B->icount[bin] > mode_count) {	/* New max count value; make a note */
			mode_count = B->icount[bin];	/* Highest count so far... */
			mode_bin = bin;			/* ...occuring for this bin */
			n_modes = 1;			/* Only one of these so far */
		}
		else if (B->icount[bin] == mode_count) n_modes++;	/* Bin has same peak as previous best mode; increase mode count */
	}
	if (n_modes == 1) {	/* Single mode; we are done */
		value = ((mode_bin + B->min) + B->o_offset) * B->width;
		return (value);
	}
	
	/* Here we found more than one mode and must choose according to settings */
	
	for (ubin = 0, done = false; !done && ubin < B->n_bins; ubin++) {	/* Loop over bin counts */
		if (B->icount[ubin] < mode_count) continue;	/* Not one of the modes */
		switch (B->mode_choice) {
			case GRDFILTER_MODE_KIND_LOW:	/* Pick lowest mode; we are done */
				value = ((ubin + B->min) + B->o_offset) * B->width;
				done = true;
				break;
			case GRDFILTER_MODE_KIND_AVE:		/* Get the average of the modes */
				value += ((ubin + B->min) + B->o_offset) * B->width;
				break;
			case GRDFILTER_MODE_KIND_HIGH:	/* Update highest mode so far, when loop exits we have the hightest mode */
			 	value = ((ubin + B->min) + B->o_offset) * B->width;
				break;
		}
	}
	if (B->mode_choice == GRDFILTER_MODE_KIND_AVE) value /= n_modes;	/* The average of the multiple modes */

	return (value);
}

double GMT_histmode_weighted (struct GMT_CTRL *GMT, struct OBSERVATION *data, uint64_t n, struct GRDFILTER_BIN_MODE_INFO *B)
{
	/* Estimate mode by finding a maximum in the histogram resulting
	 * from binning weighted data with the specified width. We check if we find more
	 * than one mode and return the chosen one as per the settings. */

	double value = 0.0, mode_count = 0.0;
	uint64_t i;
	unsigned int n_modes = 0, ubin;
	int bin, mode_bin = 0;
	bool done;

	GMT_memset (B->fcount, B->n_bins, double);	/* Reset the counts */
	for (i = 0; i < n; i++) {	/* Loop over data points */
		bin = urint (floor ((data[i].value * B->i_width) + B->i_offset)) - B->min;
		B->fcount[bin] += data[i].weight;	/* Add up weights */
		if (B->fcount[bin] > mode_count) {	/* New max weight value; make a note */
			mode_count = B->fcount[bin];	/* Highest count so far... */
			mode_bin = bin;			/* ...occuring for this bin */
			n_modes = 1;			/* Only one of these so far */
		}
		else if (doubleAlmostEqual (B->fcount[bin], mode_count)) n_modes++;	/* Bin has same peak as previous best mode; increase mode count */
	}
	if (n_modes == 1) {	/* Single mode; we are done */
		value = ((mode_bin + B->min) + B->o_offset) * B->width;
		return (value);
	}
	
	/* Here we found more than one mode and must choose according to settings */
	
	for (ubin = 0, done = false; !done && ubin < B->n_bins; ubin++) {	/* Loop over bin counts */
		if (B->fcount[ubin] < mode_count) continue;	/* Not one of the modes */
		switch (B->mode_choice) {
			case GRDFILTER_MODE_KIND_LOW:	/* Pick lowest mode; we are done */
				value = ((ubin + B->min) + B->o_offset) * B->width;
				done = true;
				break;
			case GRDFILTER_MODE_KIND_AVE:		/* Get the average of the modes */
				value += ((ubin + B->min) + B->o_offset) * B->width;
				break;
			case GRDFILTER_MODE_KIND_HIGH:	/* Update highest mode so far, when loop exits we have the hightest mode */
			 	value = ((ubin + B->min) + B->o_offset) * B->width;
				break;
		}
	}
	if (B->mode_choice == GRDFILTER_MODE_KIND_AVE) value /= n_modes;	/* The average of the multiple modes */

	return (value);
}

void set_weight_matrix (struct GMT_CTRL *GMT, struct FILTER_INFO *F, double *weight, double output_lat, double par[], double x_off, double y_off)
{
	/* x_off and y_off give offset between output node and 'origin' input node for this window (0,0 for integral grids).
	 * fast is true when input/output grids are offset by integer values in dx/dy.
	 * Here, par[0] = filter_width, par[1] = filter_width / 2, par[2] = x_scale, part[3] = y_scale, and
	 * par[4] is the normalization distance needed for the Cosine-bell or Gaussian weight function.
	 */

	int i, j;
	int64_t ij;
	double x, y, yc, y0, r, ry = 0.0, inv_x_half_width = 0.0, inv_y_half_width = 0.0;

	yc = y0 = output_lat - y_off;		/* Input latitude of central point input grid (i,j) = (0,0) */
	if (F->d_flag == GRDFILTER_GEO_MERCATOR) yc = IMG2LAT (yc);	/* Recover actual latitude in IMG grid at this center point */
	if (F->rect) {
		inv_x_half_width = 1.0 / F->x_half_width;
		inv_y_half_width = 1.0 / F->y_half_width;
	}
	for (j = -F->y_half_width; j <= F->y_half_width; j++) {
		y = y0 + ((j < 0) ? F->y[-j] : -F->y[j]);	/* y or latitude at this row in input grid */
		if (F->d_flag > GRDFILTER_GEO_FLATEARTH1 && (y < F->y_min || y > F->y_max)) {		/* This filter row is outside input grid domain */
			for (i = -F->x_half_width, ij = (j + F->y_half_width) * F->nx; i <= F->x_half_width; i++, ij++) weight[ij] = -1.0;
			continue;	/* Done with this row */
		}
		if (F->d_flag == GRDFILTER_GEO_MERCATOR) y = IMG2LAT (y);	/* Recover actual latitudes */
		if (F->rect) ry = inv_y_half_width * j;	/* -1 to +1 */
		for (i = -F->x_half_width; i <= F->x_half_width; i++) {
			x = (i < 0) ? -F->x[-i] : F->x[i];	/* Input grid x-coordinate relative to center */ 
			ij = (j + F->y_half_width) * F->nx + i + F->x_half_width;
			assert (ij >= 0);
			if (F->rect) {	/* 2-D rectangular filtering; radius not used as we use x/x_half_width and ry instead */
				weight[ij] = F->weight_func (inv_x_half_width * i, par) * F->weight_func (ry, par);
			}
			else {
				/* Use offsets x_off and y_off to account for offsets between input and output node in terms of fractional input dx/dy */
				r = F->radius_func (GMT, x_off, yc+y_off, x, y, par);
				weight[ij] = (r > par[GRDFILTER_HALF_WIDTH]) ? -1.0 : F->weight_func (r, par);
#ifdef DEBUG
				if (F->debug) weight[ij] = (r > par[GRDFILTER_HALF_WIDTH]) ? -1.0 : r;
#endif
			}
		}
	}
}

/* Various functions that will be accessed via pointers */
double CartRadius (struct GMT_CTRL *GMT_UNUSED(GMT), double x0, double y0, double x1, double y1, double GMT_UNUSED(par[]))
{	/* Plain Cartesian distance (par is not used) */
	return (hypot (x0 - x1, y0 - y1));
}

double CartScaledRadius (struct GMT_CTRL *GMT_UNUSED(GMT), double x0, double y0, double x1, double y1, double par[])
{	/* Plain scaled Cartesian distance (xscale = yscale) */
	return (par[GRDFILTER_X_SCALE] * hypot (x0 - x1, y0 - y1));
}

double CartScaledRect (struct GMT_CTRL *GMT_UNUSED(GMT), double x0, double y0, double x1, double y1, double par[])
{	/* Pass dx,dy via par[GRDFILTER_X|Y_DIST] and return a r that is either in or out */
	double r;
	par[GRDFILTER_X_DIST] = par[GRDFILTER_X_SCALE] * (x0 - x1);
	par[GRDFILTER_Y_DIST] = par[GRDFILTER_Y_SCALE] * (y0 - y1);
	r = (fabs (par[GRDFILTER_X_DIST]) > par[GRDFILTER_HALF_WIDTH] || fabs (par[GRDFILTER_Y_DIST]) > par[GRDFILTER_HALF_WIDTH]) ? 2.0 : 0.0;
	return (r);
}

double FlatEarthRadius (struct GMT_CTRL *GMT_UNUSED(GMT), double x0, double y0, double x1, double y1, double par[])
{	/* Cartesian radius with different scales */
	return (hypot (par[GRDFILTER_X_SCALE] * (x0 - x1), par[GRDFILTER_Y_SCALE] * (y0 - y1)));
}

double SphericalRadius (struct GMT_CTRL *GMT, double x0, double y0, double x1, double y1, double GMT_UNUSED(par[]))
{	/* Great circle distance in km with polar wrap-around test on 2nd point */
	if (fabs (y1) > 90.0) {	/* Must find the point across the pole */
		y1 = copysign (180.0 - fabs (y1), y1);
		x1 += 180.0;
	}
	return (0.001 * GMT_great_circle_dist_meter (GMT, x0, y0, x1, y1));
}

double UnitWeight (double GMT_UNUSED(r), double GMT_UNUSED(par[]))
{	/* Return unit weight since we know r is inside radius (par is not used) */
	return (1.0);
}

double CosBellWeight (double r, double par[])
{	/* Return the cosine-bell filter weight for given r.
	 * The parameter r_f_half is the 5th parameter passed via par.
	 */

	return (1.0 + cos (M_PI * r * par[GRDFILTER_INV_R_SCALE]));
}

double GaussianWeight (double r, double par[])
{	/* Return the Gaussian filter weight for given r.
	 * The parameter sig_2 is the 5th parameter passed via par.
	 */

	return (exp (r * r * par[GRDFILTER_INV_R_SCALE]));
}

struct GMT_GRID * init_area_weights (struct GMT_CTRL *GMT, struct GMT_GRID *G, int mode, char *file)
{
	/* Precalculate the area weight of each node.  There are several considerations:
	 * 1. Mercator img grids (d_flag == GRDFILTER_GEO_MERCATOR) has irregular latitude spacing so we
	 *    must compute the north and south latitude bounds for each cell to get area.
	 * 2. Geographic poles for grid-registered grids require a separate weight formula
	 * 3. Grid-registered grids have boundary nodes that only apply to 1/2 the area
	 *    (and the four corners (unless poles) only 1/4 the area of other cells).
	 */
	unsigned int row, col;
	uint64_t ij;
	double row_weight, col_weight, dy_half = 0.0, dx, y, lat, lat_s, lat_n, s2 = 0.0;
	struct GMT_GRID *A = NULL;
	
	/* Base the area weight grid on the input grid domain and increments. */
	if ((A = GMT_Create_Data (GMT->parent, GMT_IS_GRID, GMT_IS_SURFACE, GMT_GRID_ALL, NULL, G->header->wesn, G->header->inc, \
		G->header->registration, GMT_NOTSET, file)) == NULL) return (NULL);
	
	if (mode > GRDFILTER_XY_CARTESIAN) {	/* Geographic data */
		if (mode == GRDFILTER_GEO_MERCATOR) dy_half = 0.5 * A->header->inc[GMT_Y];	/* Half img y-spacing */
		dx = A->header->inc[GMT_X] * R2D;			/* Longitude increment in radians */
		s2 = sind (0.5 * A->header->inc[GMT_Y]);		/* Holds sin (del_y/2) */
	}
	else	/* Cartesian */
		dx = A->header->inc[GMT_X];
	GMT_row_loop (GMT, A, row) {	/* Loop over the rows */
		if (mode == GRDFILTER_GEO_MERCATOR) {		/* Adjust lat if IMG grid.  Note: these grids can never reach a pole. */
			y = GMT_grd_row_to_y (GMT, row, A->header);	/* Current input Merc y */
			lat = IMG2LAT (y);			 /* Get actual latitude */
			lat_s = IMG2LAT (y - dy_half);		/* Bottom grid cell latitude */
			lat_n = IMG2LAT (y + dy_half);		/* Top grid cell latitude */
			row_weight = sind (lat_n) - sind (lat_s);
		}
		else if (mode > GRDFILTER_XY_CARTESIAN) {	/* Geographic data, and watch for poles */
			lat = GMT_grd_row_to_y (GMT, row, A->header);	/* Current input latitude */
			if (GMT_IS_POLE (lat))	/* Poles are different */
				row_weight = 1.0 - cosd (0.5 * A->header->inc[GMT_Y]);
			else {	/* All other points */
				row_weight = 2.0 * cosd (lat) * s2;
				/* Note: No need for special weight-sharing between w/e gridline-reg grids since we explicitly only use the west node */
			}
		}
		else {	/* If Cartesian then row_weight is a constant 1 except for gridline-registered grids at top or bottom row */
			row_weight = (A->header->registration == GMT_GRID_NODE_REG && (row == 0 || row == (A->header->ny-1))) ? 0.5 : 1.0;	/* Share weight with repeat point */
			row_weight *= A->header->inc[GMT_Y];
		}

		GMT_col_loop (GMT, A, row, col, ij) {	/* Now loop over the columns */
			col_weight = dx * ((A->header->registration == GMT_GRID_NODE_REG && (col == 0 || col == (A->header->nx-1))) ? 0.5 : 1.0);
			A->data[ij] = (float)(row_weight * col_weight);
		}
	}
	if (file) {	/* For debug purposes: Save the area weight grid */
		GMT_Report (GMT->parent, GMT_MSG_DEBUG, "Write area weight grid to file %s\n", file);
		if (GMT_Set_Comment (GMT->parent, GMT_IS_GRID, GMT_COMMENT_IS_REMARK, "Area weight grid for debugging purposes", A)) return (NULL);
		if (GMT_Write_Data (GMT->parent, GMT_IS_GRID, GMT_IS_FILE, GMT_IS_SURFACE, GMT_GRID_ALL, NULL, file, A) != GMT_OK) return (NULL);
	}
	return (A);
}

int GMT_grdfilter_usage (struct GMTAPI_CTRL *API, int level)
{
	GMT_show_name_and_purpose (API, THIS_MODULE_LIB, THIS_MODULE_NAME, THIS_MODULE_PURPOSE);
	if (level == GMT_MODULE_PURPOSE) return (GMT_NOERROR);
	GMT_Message (API, GMT_TIME_NONE, "usage: grdfilter <ingrid> -D<distance_flag> -F<type>[-]<filter_width>[/<width2>][<modifiers>] -G<outgrid>\n");
	GMT_Message (API, GMT_TIME_NONE, "\t[%s] [-Ni|p|r] [%s]\n\t[-T] [%s] [%s] [%s]\n", GMT_I_OPT, GMT_Rgeo_OPT, GMT_V_OPT, GMT_f_OPT, GMT_x_OPT);

	if (level == GMT_SYNOPSIS) return (EXIT_FAILURE);

	GMT_Message (API, GMT_TIME_NONE, "\t<ingrid> is the input grid file to be filtered.\n");
	GMT_Message (API, GMT_TIME_NONE, "\t-D Distance flag determines how grid (x,y) maps into distance units of filter width as follows:\n");
	GMT_Message (API, GMT_TIME_NONE, "\t   Cartesian (x, y) Data:\n");
	GMT_Message (API, GMT_TIME_NONE, "\t     -Dp grid x,y with <filter_width> in pixels (must be an odd number), Cartesian distances.\n");
	GMT_Message (API, GMT_TIME_NONE, "\t     -D0 grid x,y same units as <filter_width>, Cartesian distances.\n");
	GMT_Message (API, GMT_TIME_NONE, "\t   Geographic (lon,lat) Data:\n");
	GMT_Message (API, GMT_TIME_NONE, "\t     -D1 grid x,y in degrees, <filter_width> in km, Cartesian distances.\n");
	GMT_Message (API, GMT_TIME_NONE, "\t     -D2 grid x,y in degrees, <filter_width> in km, x_scaled by cos(middle y), Cartesian distances.\n");
	GMT_Message (API, GMT_TIME_NONE, "\t   The options above are faster; they allow weight matrix to be computed only once.\n");
	GMT_Message (API, GMT_TIME_NONE, "\t   Next three options are slower; weights must be recomputed for each scan line.\n");
	GMT_Message (API, GMT_TIME_NONE, "\t     -D3 grid x,y in degrees, <filter_width> in km, x_scale varies as cos(y), Cartesian distances.\n");
	GMT_Message (API, GMT_TIME_NONE, "\t     -D4 grid x,y in degrees, <filter_width> in km, spherical distances.\n");
	GMT_Message (API, GMT_TIME_NONE, "\t     -D5 grid x,y in Mercator units (-Jm1), <filter_width> in km, spherical distances.\n");
	GMT_Message (API, GMT_TIME_NONE, "\t-F Set the low-pass filter type and full diameter (6 sigma) filter-width.\n");
	GMT_Message (API, GMT_TIME_NONE, "\t   Choose between convolution-type filters which differ in how weights are assigned\n");
	GMT_Message (API, GMT_TIME_NONE, "\t   and geospatial filters that seek to return a representative value.\n");
	GMT_Message (API, GMT_TIME_NONE, "\t   Give a negative filter width to select highpass filtering [lowpass].\n");
	GMT_Message (API, GMT_TIME_NONE, "\t   Filters are isotropic.  For rectangular filtering append /<width2> (requires -Dp|0).\n");
	GMT_Message (API, GMT_TIME_NONE, "\t   Convolution filters:\n");
	GMT_Message (API, GMT_TIME_NONE, "\t     b: Boxcar : a simple averaging of all points inside filter domain.\n");
	GMT_Message (API, GMT_TIME_NONE, "\t     c: Cosine arch : a weighted averaging with cosine arc weights.\n");
	GMT_Message (API, GMT_TIME_NONE, "\t     g: Gaussian : weighted averaging with Gaussian weights.\n");
	GMT_Message (API, GMT_TIME_NONE, "\t     f: Custom : Give grid file with custom filter weights (requires -D0).\n");
	GMT_Message (API, GMT_TIME_NONE, "\t     o: Operator : Give grid file with custom operator weights (requires -D0).\n");
	GMT_Message (API, GMT_TIME_NONE, "\t   Geospatial filters:\n");
	GMT_Message (API, GMT_TIME_NONE, "\t     h: Histogram-based mode estimator.  Append width/bin and optional modifiers:\n");
	GMT_Message (API, GMT_TIME_NONE, "\t        Data inside filter domain is binned using the <bin> increment\n");
	GMT_Message (API, GMT_TIME_NONE, "\t        Append +c to center the bins on multiples of <bin> [Default has bin edges as multiples]\n");
	GMT_Message (API, GMT_TIME_NONE, "\t        Append +l to return the lowest mode if multiple modes are found [return average].\n");
	GMT_Message (API, GMT_TIME_NONE, "\t        Append +u to return the uppermost mode if multiple modes are found [return average].\n");
	GMT_Message (API, GMT_TIME_NONE, "\t     l: Lower : return minimum of all points.\n");
	GMT_Message (API, GMT_TIME_NONE, "\t     L: Lower+ : return minimum of all positive points.\n");
	GMT_Message (API, GMT_TIME_NONE, "\t     m: Median : return the median (50%% quantile) value of all points.\n");
	GMT_Message (API, GMT_TIME_NONE, "\t        Append +q<quantile> to select another quantile (in 0-1 range) [0.5].\n");
	GMT_Message (API, GMT_TIME_NONE, "\t     p: Maximum likelihood probability estimator : return mode of all points.\n");
	GMT_Message (API, GMT_TIME_NONE, "\t        We approximate the mode using the Least Median of Squares estimator.\n");
	//GMT_Message (API, GMT_TIME_NONE, "\t        Append +c<span> to select a different LMS span, in percent [50].\n");
	GMT_Message (API, GMT_TIME_NONE, "\t        Append +l to return the lowest mode if multiple modes are found [return average].\n");
	GMT_Message (API, GMT_TIME_NONE, "\t        Append +u to return the uppermost mode if multiple modes are found [return average].\n");
	GMT_Message (API, GMT_TIME_NONE, "\t     u: Upper : return maximum of all points.\n");
	GMT_Message (API, GMT_TIME_NONE, "\t     U: Upper- : return maximum of all negative points.\n");
	GMT_Message (API, GMT_TIME_NONE, "\t-G Set output filename for filtered grid.\n");
	GMT_Message (API, GMT_TIME_NONE, "\n\tOPTIONS:\n");
#ifdef DEBUG
	GMT_Message (API, GMT_TIME_NONE, "\t-A DEBUG: Use -A<mode><lon/<lat> to instead save filter specifics at that point. Choose:\n");
	GMT_Message (API, GMT_TIME_NONE, "\t   mode as a (area weights), c (composite weight), r (radii), or w (filter weight).\n");
	GMT_Message (API, GMT_TIME_NONE, "\t-A DEBUG: Save area weigths to <file> with -As<file> [no save]\n");
#endif
	GMT_Option (API, "I");
	GMT_Message (API, GMT_TIME_NONE, "\t   The new xinc and yinc should be divisible by the old ones (new lattice is subset of old).\n");
	GMT_Message (API, GMT_TIME_NONE, "\t-N Specify how NaNs in the input grid should be treated. There are three options:\n");
	GMT_Message (API, GMT_TIME_NONE, "\t   -Ni skips all NaN values and returns a filtered value unless all are NaN [Default].\n");
	GMT_Message (API, GMT_TIME_NONE, "\t   -Np sets filtered output to NaN is any NaNs are found inside filter circle.\n");
	GMT_Message (API, GMT_TIME_NONE, "\t   -Nr sets filtered output to NaN if the corresponding input node was NaN.\n");
	GMT_Message (API, GMT_TIME_NONE, "\t      (only possible if the input and output grids are coregistered).\n");
	GMT_Message (API, GMT_TIME_NONE, "\t-T Toggle between grid and pixel registration for output grid [Default is same as input registration].\n");
	GMT_Message (API, GMT_TIME_NONE, "\t-R For new Range of output grid; enter <WESN> (xmin, xmax, ymin, ymax) separated by slashes.\n");
	GMT_Message (API, GMT_TIME_NONE, "\t   [Default uses the same region as the input grid].\n");
	GMT_Option (API, "V,f");
#ifdef USE_GTHREADS
	GMT_Option (API, "x");
#else
	GMT_Message (API, GMT_TIME_NONE, "\t-x Not available since this binary was not build with multi-threading support.\n");
#endif
	GMT_Option (API, ".");
	
	return (EXIT_FAILURE);
}

int GMT_grdfilter_parse (struct GMT_CTRL *GMT, struct GRDFILTER_CTRL *Ctrl, struct GMT_OPTION *options)
{
	/* This parses the options provided to grdfilter and sets parameters in Ctrl.
	 * Note Ctrl has already been initialized and non-zero default values set.
	 * Any GMT common options will override values set previously by other commands.
	 * It also replaces any file names specified as input or output with the data ID
	 * returned when registering these sources/destinations with the API.
	 */

	unsigned int n_errors = 0, n_files = 0;
	char c, a[GMT_LEN64] = {""}, b[GMT_LEN64] = {""}, txt[GMT_LEN256] = {""}, *p = NULL;
	struct GMT_OPTION *opt = NULL;
	struct GMTAPI_CTRL *API = GMT->parent;

	for (opt = options; opt; opt = opt->next) {	/* Process all the options given */

		switch (opt->option) {
			case '<':	/* Input file (only one is accepted) */
				if (n_files++ > 0) break;
				if ((Ctrl->In.active = GMT_check_filearg (GMT, '<', opt->arg, GMT_IN)))
					Ctrl->In.file = strdup (opt->arg);
				else
					n_errors++;
				break;

			/* Processes program-specific parameters */

#ifdef DEBUG
			case 'A':	/* Debug mode options */
				Ctrl->A.active = true;
				if (opt->arg[0] == 's') {
					Ctrl->A.file = strdup (&opt->arg[1]);
				}
				else {
					Ctrl->A.mode = opt->arg[0];
					sscanf (&opt->arg[1], "%[^/]/%s", a, b);
					Ctrl->A.x = atof (a);
					Ctrl->A.y = atof (b);
				}
				break;
#endif
			case 'D':	/* Distance mode */
				Ctrl->D.active = true;
				if (strchr (GRDFILTER_MODES, opt->arg[0])) {	/* OK filter code */
					Ctrl->D.mode = (opt->arg[0] == 'p') ? GRDFILTER_XY_PIXEL : atoi (opt->arg);
				}
				else {
					GMT_Report (API, GMT_MSG_NORMAL, "Syntax error: Expected -D<mode>, where mode is one of %s\n", GRDFILTER_MODES);
					n_errors++;
				}
				break;
			case 'F':	/* Filter */
				if (strchr (GRDFILTER_FILTERS, opt->arg[0])) {	/* OK filter code */
					Ctrl->F.active = true;
					Ctrl->F.filter = opt->arg[0];
					strncpy (txt, opt->arg, GMT_LEN256);	/* Work on a copy */
					if (Ctrl->F.filter == 'm') {
						if ((p = strchr (txt, 'q'))) {	/* Requested another quantile */
							*(--p) = 0;	/* Chop off the +q modifier */
							Ctrl->F.quantile = atof (p+2);
						}
					}
					if (Ctrl->F.filter == 'f' || Ctrl->F.filter == 'o') {
						if (GMT_check_filearg (GMT, 'F', &opt->arg[1], GMT_IN))
							Ctrl->F.file = strdup (&opt->arg[1]);
						else {
								GMT_Report (API, GMT_MSG_NORMAL, "ERROR -F%c: Cannot access filter weight grid %s\n", Ctrl->F.filter, &opt->arg[1]);
								n_errors++;
							}
						Ctrl->F.width = 1.0;	/* To avoid error checking below */
						Ctrl->F.custom = true;
						Ctrl->F.operator = (Ctrl->F.filter == 'o');	/* Means weightsum is zero so no normalization, please */
					}
					else if (Ctrl->F.filter == 'h') {	/* Histogram-based mode filter */
						sscanf (&txt[1], "%[^/]/%s", a, b);	/* Get filter width and bin width */
						Ctrl->F.width = atof (a);
						Ctrl->F.bin = atof (b);
						sscanf (&txt[1], "%[^+]/%s", a, b);	/* Look for modifiers */
						if (b[0]) {	/* Gave modifiers */
							if ((p = strstr (b, "+l"))) Ctrl->F.mode = GRDFILTER_MODE_KIND_LOW;
							if ((p = strstr (b, "+u"))) Ctrl->F.mode = GRDFILTER_MODE_KIND_HIGH;
							if ((p = strstr (b, "+c"))) Ctrl->F.center = true;
						}
					}
					else if (Ctrl->F.filter == 'p') {	/* LMS-based mode filter */
						sscanf (&txt[1], "%[^+]/%s", a, b);
						Ctrl->F.width = atof (a);
						if (b[0]) {	/* Gave modifiers */
							if ((p = strstr (b, "+l"))) Ctrl->F.mode = GRDFILTER_MODE_KIND_LOW;
							if ((p = strstr (b, "+u"))) Ctrl->F.mode = GRDFILTER_MODE_KIND_HIGH;
							if ((p = strstr (b, "+s"))) {
								Ctrl->F.span = atof (&p[2]) / 100.0;	/* Got span in percent */
								if (Ctrl->F.span <= 0.0 || Ctrl->F.span > 0.5) {
									GMT_Report (API, GMT_MSG_NORMAL, "ERROR -Fp: Span must be in 0-0.5 range\n");
									n_errors++;
								}
							}
						}
					}
					else if (strchr (txt, '/')) {	/* Gave xwidth/ywidth for rectangular Cartesian filtering */
						sscanf (&txt[1], "%[^/]/%s", a, b);
						Ctrl->F.width = atof (a);
						Ctrl->F.width2 = atof (b);
						Ctrl->F.rect = true;
					}
					else
						Ctrl->F.width = atof (&txt[1]);
					if (Ctrl->F.width < 0.0) Ctrl->F.highpass = true;
					Ctrl->F.width = fabs (Ctrl->F.width);
					if (Ctrl->F.filter == 'h' || Ctrl->F.filter == 'p') {	/* Check for some further info in case of mode filtering */
						c = opt->arg[strlen(txt)-1];
						if (c == '-') Ctrl->F.mode = -1;
						if (c == '+') Ctrl->F.mode = +1;
					}
				}
				else {
					GMT_Report (API, GMT_MSG_NORMAL, "Syntax error: Expected -Fx<width>, where x is one of %s\n", GRDFILTER_FILTERS);
					n_errors++;
				}
				break;
			case 'G':	/* Output file */
				if ((Ctrl->G.active = GMT_check_filearg (GMT, 'G', opt->arg, GMT_OUT)))
					Ctrl->G.file = strdup (opt->arg);
				else
					n_errors++;
				break;
			case 'I':	/* New grid spacings */
				Ctrl->I.active = true;
				strncpy (Ctrl->I.string, opt->arg, GMT_LEN256);	/* Verbatim copy */
				if (GMT_getinc (GMT, opt->arg, Ctrl->I.inc)) {
					GMT_inc_syntax (GMT, 'I', 1);
					n_errors++;
				}
				break;
			case 'N':	/* Treatment of NaNs */
				Ctrl->N.active = true;
				switch (opt->arg[0]) {
					case 'i':
						Ctrl->N.mode = NAN_IGNORE;	/* Default */
						break;
					case 'r':
						Ctrl->N.mode = NAN_REPLACE;	/* Replace */
						break;
					case 'p':
						Ctrl->N.mode = NAN_PRESERVE;	/* Preserve */
						break;
					default:
						GMT_Report (API, GMT_MSG_NORMAL, "Syntax error: Expected -Ni|p|r\n");
						n_errors++;
						break;
				}
				break;
			case 'T':	/* Toggle registration */
				Ctrl->T.active = true;
				break;

			default:	/* Report bad options */
				n_errors += GMT_default_error (GMT, opt->option);
				break;
		}
	}
	
	GMT_check_lattice (GMT, Ctrl->I.inc, NULL, &Ctrl->I.active);

	n_errors += GMT_check_condition (GMT, !Ctrl->G.active, "Syntax error -G option: Must specify output file\n");
	n_errors += GMT_check_condition (GMT, !Ctrl->In.file, "Syntax error: Must specify input file\n");
	n_errors += GMT_check_condition (GMT, !Ctrl->D.active, "Syntax error -D option: Choose from p or 0-5\n");
	n_errors += GMT_check_condition (GMT, Ctrl->D.active && (Ctrl->D.mode < GRDFILTER_XY_PIXEL || Ctrl->D.mode > GRDFILTER_GEO_MERCATOR),
				"Syntax error -D option: Choose from p or 0-5\n");
	n_errors += GMT_check_condition (GMT, Ctrl->D.mode > GRDFILTER_XY_CARTESIAN && Ctrl->F.rect,
				"Syntax error -F option: Rectangular Cartesian filtering requires -Dp|0\n");
	n_errors += GMT_check_condition (GMT, Ctrl->D.mode > GRDFILTER_XY_CARTESIAN && Ctrl->F.custom,
				"Syntax error -Ff|o option: Custom Cartesian convolution requires -D0\n");
	n_errors += GMT_check_condition (GMT, !Ctrl->F.active, "Syntax error: -F option is required:\n");
	n_errors += GMT_check_condition (GMT, Ctrl->F.quantile < 0.0 || Ctrl->F.quantile > 1.0 ,
				"Syntax error: The quantile must be in the 0-1 range.\n");
	n_errors += GMT_check_condition (GMT, Ctrl->F.active && Ctrl->F.width == 0.0,
				"Syntax error -F option: filter fullwidth must be nonzero.\n");
	n_errors += GMT_check_condition (GMT, Ctrl->F.rect && Ctrl->F.width2 <= 0.0,
				"Syntax error -F option: Rectangular y-width filter must be nonzero.\n");
	n_errors += GMT_check_condition (GMT, Ctrl->I.active && (Ctrl->I.inc[GMT_X] <= 0.0 || Ctrl->I.inc[GMT_Y] <= 0.0),
				"Syntax error -I option: Must specify positive increment(s)\n");
	n_errors += GMT_check_condition (GMT, GMT->common.R.active && Ctrl->I.active && Ctrl->F.highpass,
				"Syntax error -F option: Highpass filtering requires original -R -I\n");
	
	return (n_errors ? GMT_PARSE_ERROR : GMT_OK);
}

#define bailout(code) {GMT_Free_Options (mode); return (code);}
#define Return(code) {Free_grdfilter_Ctrl (GMT, Ctrl); GMT_end_module (GMT, GMT_cpy); bailout (code);}

int GMT_grdfilter (void *V_API, int mode, void *args)
{
	bool fast_way, slow = false, slower = false, same_grid = false;
	bool spherical = false, full_360, visit_check = false, get_weight_sum = true;
	unsigned int n_nan = 0, col_out, row_out, effort_level;
	unsigned int filter_type, one_or_zero = 1, GMT_n_multiples = 0;
	int i, tid = 0, col_in, row_in, ii, jj, *col_origin = NULL, nx_wrap = 0, error = 0;
#ifdef DEBUG
	unsigned int n_conv = 0;
#endif
	uint64_t ij_in, ij_out, ij_wt;
	double x_scale = 1.0, y_scale = 1.0, x_width, y_width, par[GRDFILTER_N_PARS];
	double x_out, wt_sum, last_median = 0.0;
	double x_fix = 0.0, y_fix = 0.0, max_lat;
	double merc_range, *weight = NULL, *x_shift = NULL;
	double wesn[4], inc[2];

	char filter_code[GRDFILTER_N_FILTERS] = {'b', 'c', 'g', 'f', 'o', 'm', 'p', 'h', 'l', 'L', 'u', 'U'};
	char *filter_name[GRDFILTER_N_FILTERS+3] = {"Boxcar", "Cosine Arch", "Gaussian", "Custom", "Operator", "Median", "LMS", "Histogram Mode", "Lower", \
		"Lower+", "Upper", "Upper-", "Weighted Median", "Weighted Mode", "Weighted Histogram Mode"};

	struct GMT_GRID *Gin = NULL, *Gout = NULL, *Fin = NULL, *A = NULL, *L = NULL;
	struct FILTER_INFO F;
	struct GRDFILTER_BIN_MODE_INFO *B = NULL;
	struct GRDFILTER_CTRL *Ctrl = NULL;
	struct GMT_CTRL *GMT = NULL, *GMT_cpy = NULL;
	struct GMT_OPTION *options = NULL;
	struct GMTAPI_CTRL *API = GMT_get_API_ptr (V_API);	/* Cast from void to GMTAPI_CTRL pointer */

	struct THREAD_STRUCT *threadArg;
#ifdef USE_GTHREADS
	GThread **threads;
#endif

	/*----------------------- Standard module initialization and parsing ----------------------*/

	if (API == NULL) return (GMT_NOT_A_SESSION);
	if (mode == GMT_MODULE_PURPOSE) return (GMT_grdfilter_usage (API, GMT_MODULE_PURPOSE));	/* Return the purpose of program */
	options = GMT_Create_Options (API, mode, args);	if (API->error) return (API->error);	/* Set or get option list */

	if (!options || options->option == GMT_OPT_USAGE) bailout (GMT_grdfilter_usage (API, GMT_USAGE));/* Return the usage message */
	if (options->option == GMT_OPT_SYNOPSIS) bailout (GMT_grdfilter_usage (API, GMT_SYNOPSIS));	/* Return the synopsis */

	/* Parse the command-line arguments */

	GMT = GMT_begin_module (API, THIS_MODULE_LIB, THIS_MODULE_NAME, &GMT_cpy); /* Save current state */
	GMT->common.x.n_threads = 1;        /* Default to use only one core (we may change this to max cores) */
	if (GMT_Parse_Common (API, GMT_PROG_OPTIONS, options)) Return (API->error);
	Ctrl = New_grdfilter_Ctrl (GMT);	/* Allocate and initialize a new control structure */
	if ((error = GMT_grdfilter_parse (GMT, Ctrl, options))) Return (error);

	/*---------------------------- This is the grdfilter main code ----------------------------*/

	GMT_Report (API, GMT_MSG_VERBOSE, "Processing input grid\n");
	if ((Gin = GMT_Read_Data (API, GMT_IS_GRID, GMT_IS_FILE, GMT_IS_SURFACE, GMT_GRID_ALL, NULL, Ctrl->In.file, NULL)) == NULL) {	/* Get entire grid */
		Return (API->error);
	}

	if (Ctrl->T.active)	/* Make output grid of the opposite registration */
		one_or_zero = (Gin->header->registration == GMT_GRID_PIXEL_REG) ? 1 : 0;
	else
		one_or_zero = (Gin->header->registration == GMT_GRID_PIXEL_REG) ? 0 : 1;

	full_360 = (Ctrl->D.mode > GRDFILTER_XY_CARTESIAN && GMT_grd_is_global (GMT, Gin->header));	/* Periodic geographic grid */

	if (Ctrl->D.mode == GRDFILTER_XY_PIXEL) {	/* Special case where widths are given in pixels */
		if (!doubleAlmostEqual (fmod (Ctrl->F.width, 2.0), 1.0)) {
			GMT_Report (API, GMT_MSG_NORMAL, "ERROR: -Dp requires filter width given as an odd number of pixels\n");
			Return (EXIT_FAILURE);
		}
		Ctrl->F.width *= Gin->header->inc[GMT_X];	/* Scale up to give width */
		if (Ctrl->F.rect) {
			if (!doubleAlmostEqual (fmod (Ctrl->F.width2, 2.0), 1.0)) {
				GMT_Report (API, GMT_MSG_NORMAL, "ERROR: -Dp requires filter y-width given as an odd number of pixels\n");
				Return (EXIT_FAILURE);
			}
			Ctrl->F.width2 *= Gin->header->inc[GMT_X];	/* Rectangular rather than isotropic Cartesian filtering */
		}
		Ctrl->D.mode = GRDFILTER_XY_CARTESIAN;	/* From now on they are the same distances */	
	}

	/* Check range of output area and set i,j offsets, etc.  */

	/* Use the -R region for output (if set); otherwise match input grid domain */
	GMT_memcpy (wesn, (GMT->common.R.active ? GMT->common.R.wesn : Gin->header->wesn), 4, double);
	/* Use the -I increments for output (if set); otherwise match input grid increments */
	GMT_memcpy (inc, (Ctrl->I.active ? Ctrl->I.inc : Gin->header->inc), 2, double);
	if (!full_360) {	/* Sanity checks on x-domain if not geographic */
		if (wesn[XLO] < Gin->header->wesn[XLO]) error = true;
		if (wesn[XHI] > Gin->header->wesn[XHI]) error = true;
	}
	/* Sanity checks on y-domain  */
	if (wesn[YLO] < Gin->header->wesn[YLO]) error = true;
	if (wesn[YHI] > Gin->header->wesn[YHI]) error = true;

	if (error) {
		GMT_Report (API, GMT_MSG_NORMAL, "Output grid domain incompatible with input grid domain.\n");
		Return (EXIT_FAILURE);
	}

	/* Allocate space and determine the header for the new grid; croak if there are issues. */
	if ((Gout = GMT_Create_Data (API, GMT_IS_GRID, GMT_IS_SURFACE, GMT_GRID_ALL, NULL, wesn, inc, \
		!one_or_zero, GMT_NOTSET, Ctrl->G.file)) == NULL) Return (API->error);

	/* We can save time by computing a weight matrix once [or once pr scanline] only
	   if output grid spacing is a multiple of input grid spacing */

	fast_way = (fabs (fmod (Gout->header->inc[GMT_X] / Gin->header->inc[GMT_X], 1.0)) < GMT_CONV4_LIMIT && fabs (fmod (Gout->header->inc[GMT_Y] / Gin->header->inc[GMT_Y], 1.0)) < GMT_CONV4_LIMIT);
	same_grid = !(GMT->common.R.active || Ctrl->I.active || Gin->header->registration == one_or_zero);
	if (!fast_way) {	/* Not optimal... */
		if (Ctrl->F.custom) {
			GMT_Report (API, GMT_MSG_NORMAL, "Error: For -Ff or -Fo the input and output grids must be coregistered.\n");
			Return (EXIT_FAILURE);
		}
		GMT_Report (API, GMT_MSG_VERBOSE, "Warning: Your output grid spacing is such that filter-weights must\n");
		GMT_Report (API, GMT_MSG_VERBOSE, "be recomputed for every output node, so expect this run to be slow. Calculations\n");
		GMT_Report (API, GMT_MSG_VERBOSE, "can be speeded up significantly if output grid spacing is chosen to be a multiple\n");
		GMT_Report (API, GMT_MSG_VERBOSE, "of the input grid spacing.  If the odd output grid is necessary, consider using\n");
		GMT_Report (API, GMT_MSG_VERBOSE, "a \'fast\' grid for filtering and then resample onto your desired grid with grdsample.\n");
	}
	if (Ctrl->N.mode == NAN_REPLACE && !same_grid) {
		GMT_Report (API, GMT_MSG_NORMAL, "Warning: -Nr requires co-registered input/output grids, option is ignored\n");
		Ctrl->N.mode = NAN_IGNORE;
	}
	
	col_origin = GMT_memory (GMT, NULL, Gout->header->nx, int);
	if (!fast_way) x_shift = GMT_memory (GMT, NULL, Gout->header->nx, double);

	if (fast_way && Gin->header->registration == one_or_zero) {	/* multiple of grid spacings but one is pix, other is grid so adjust for 1/2 cell */
		x_fix = 0.5 * Gin->header->inc[GMT_X];
		y_fix = 0.5 * Gin->header->inc[GMT_Y];
	}
	if (Ctrl->D.mode > GRDFILTER_XY_CARTESIAN) {	/* Data on a sphere so must check for both periodic and polar wrap-arounds */
		spherical = true;
		/* Compute the wrap-around delta_nx to use [may differ from nx unless a 360 grid] */
		nx_wrap = (int)GMT_get_n (GMT, 0.0, 360.0, Gin->header->inc[GMT_X], GMT_GRID_PIXEL_REG);	/* So we basically bypass the duplicate point at east */
	}	
	if ((A = init_area_weights (GMT, Gin, Ctrl->D.mode, Ctrl->A.file)) == NULL) Return (API->error);	/* Precalculate area weights, optionally save debug grid */
	GMT_memset (&F, 1, struct FILTER_INFO);

	/* Set up the distance scalings for lon and lat, and assign pointer to distance function  */

	if (Ctrl->F.custom) {	/* Get filter-weight grid rather than compute one */
		if ((Fin = GMT_Read_Data (API, GMT_IS_GRID, GMT_IS_FILE, GMT_IS_SURFACE, GMT_GRID_ALL, NULL, Ctrl->F.file, NULL)) == NULL) {	/* Get filter-weight grid */
			Return (API->error);
		}
		F.nx = Fin->header->nx;	F.ny = Fin->header->ny;
		if ((F.nx % 2) == 0 || (F.ny % 2) == 0) {
			GMT_Report (API, GMT_MSG_NORMAL, "Error: -Ff|o requires an odd number of rows and columns for filter|operator weight grid,\n");
			Return (API->error);
		}
		F.x_half_width = (F.nx - 1) / 2;	F.y_half_width = (F.ny - 1) / 2;
	}

	switch (Ctrl->D.mode) {
		case GRDFILTER_XY_CARTESIAN:	/* Plain, unscaled isotropic Cartesian distances */
			x_scale = y_scale = 1.0;
			F.radius_func = &CartRadius;
			break;
		case GRDFILTER_GEO_CARTESIAN:	/* Plain, scaled (degree to km) isotropic Cartesian distances */
			x_scale = y_scale = GMT->current.proj.DIST_KM_PR_DEG;
			F.radius_func = &CartScaledRadius;
			break;
		case GRDFILTER_GEO_FLATEARTH1:	/* Flat Earth Cartesian distances, xscale fixed at mid latitude */
			x_scale = GMT->current.proj.DIST_KM_PR_DEG * cosd (0.5 * (Gout->header->wesn[YHI] + Gout->header->wesn[YLO]));
			y_scale = GMT->current.proj.DIST_KM_PR_DEG;
			F.radius_func = &FlatEarthRadius;
			break;
		case GRDFILTER_GEO_FLATEARTH2:	/* Flat Earth Cartesian distances, xscale reset for each latitude (xscale here is max scale for max |lat|) */
			x_scale = GMT->current.proj.DIST_KM_PR_DEG * ((fabs (Gout->header->wesn[YLO]) > Gout->header->wesn[YHI]) ? cosd (Gout->header->wesn[YLO]) : cosd (Gout->header->wesn[YHI]));
			y_scale = GMT->current.proj.DIST_KM_PR_DEG;
			F.radius_func = &FlatEarthRadius;
			break;
		case GRDFILTER_GEO_SPHERICAL:	/* Great circle distances; set scale using input grid south/north */
			x_scale = GMT->current.proj.DIST_KM_PR_DEG * ((fabs (Gin->header->wesn[YLO]) > Gin->header->wesn[YHI]) ? cosd (Gin->header->wesn[YLO]) : cosd (Gin->header->wesn[YHI]));
			y_scale = GMT->current.proj.DIST_KM_PR_DEG;
			F.radius_func = &SphericalRadius;
			break;
		case GRDFILTER_GEO_MERCATOR:	/* Great circle distances with Mercator coordinates */
			/* Get the max |lat| extent of the grid */
			max_lat = IMG2LAT (MAX (fabs (Gin->header->wesn[YLO]), fabs (Gin->header->wesn[YHI])));
			merc_range = LAT2IMG (max_lat + (0.5 * Ctrl->F.width / GMT->current.proj.DIST_KM_PR_DEG)) - LAT2IMG (max_lat);
			x_scale = y_scale = 0.5 * Ctrl->F.width / merc_range;
			F.radius_func = &SphericalRadius;
			break;
	}
			
	/* Assign filter_type number */
	
	for (filter_type = 0; filter_type < GRDFILTER_N_FILTERS && filter_code[filter_type] != Ctrl->F.filter; filter_type++);
	
	switch (filter_type) {	/* Set special weight functions for some filters */
		case GRDFILTER_COSINE:	/*  Cosine-bell filter weights */
			par[GRDFILTER_INV_R_SCALE] = (Ctrl->F.rect) ? 1.0 : 2.0 / Ctrl->F.width;
			F.weight_func = &CosBellWeight;
			break;
		case GRDFILTER_GAUSSIAN:	/*  Gaussian filter weights */
			par[GRDFILTER_INV_R_SCALE] = (Ctrl->F.rect) ? -4.5 : -18.0 / (Ctrl->F.width * Ctrl->F.width);
			F.weight_func = &GaussianWeight;
			break;
		default:	/* Everything else uses unit weights or nothing */
			F.weight_func = &UnitWeight;
			break;
	}
	
	/* Set up miscellaneous filter parameters needed when computing the weights */
	
	par[GRDFILTER_WIDTH] = Ctrl->F.width;
	par[GRDFILTER_HALF_WIDTH] = 0.5 * Ctrl->F.width;
	par[GRDFILTER_X_SCALE] = x_scale;
	par[GRDFILTER_Y_SCALE] = (Ctrl->D.mode == GRDFILTER_GEO_MERCATOR) ? GMT->current.proj.DIST_KM_PR_DEG : y_scale;
	F.d_flag = Ctrl->D.mode;
	F.rect = Ctrl->F.rect;
	F.dx = Gin->header->inc[GMT_X];
	F.dy = Gin->header->inc[GMT_Y];
	F.y_min = Gin->header->wesn[YLO];
	F.y_max = Gin->header->wesn[YHI];
	x_width = Ctrl->F.width / (Gin->header->inc[GMT_X] * x_scale);
	y_width = ((F.rect) ? Ctrl->F.width2 : Ctrl->F.width) / (Gin->header->inc[GMT_Y] * y_scale);
	if (!Ctrl->F.custom) {	/* Parameters computed from width and other settings */
		F.x_half_width = irint (ceil (x_width / 2.0));
		F.y_half_width = irint (ceil (y_width / 2.0));
		F.nx = 2 * F.x_half_width + 1;
		F.ny = 2 * F.y_half_width + 1;
		if (GMT_IS_ZERO (x_scale) || F.x_half_width < 0 || F.nx > Gin->header->nx) {	/* Safety valve when x_scale -> 0.0 */
			F.nx = Gin->header->nx;
			F.x_half_width = (F.nx - 1) / 2;
			if ((F.nx - 2 * F.x_half_width - 1) > 0) F.x_half_width++;		/* When nx is even we may come up short by 1 */
			F.nx = 2 * F.x_half_width + 1;
		}
		if (GMT_IS_ZERO (y_scale) || F.y_half_width < 0 || F.ny > Gin->header->ny) {	/* Safety valve when y_scale -> 0.0 */
			F.ny = Gin->header->ny;
			F.y_half_width = (F.ny - 1) / 2;
		}
	}
	visit_check = ((2 * F.x_half_width + 1) >= (int)Gin->header->nx);	/* Must make sure we only visit each node once along a row */
	F.x = GMT_memory (GMT, NULL, F.x_half_width+1, double);
	F.y = GMT_memory (GMT, NULL, F.y_half_width+1, double);
	if (visit_check) F.visit = GMT_memory (GMT, NULL, Gin->header->nx, char);
	for (ii = 0; ii <= F.x_half_width; ii++) F.x[ii] = ii * F.dx;
	for (jj = 0; jj <= F.y_half_width; jj++) F.y[jj] = jj * F.dy;
	
	weight = GMT_memory (GMT, NULL, F.nx*F.ny, double);	/* Allocate space for convolution grid */
	
	if (Ctrl->F.custom) {	/* Read convolution grid from file */
		ij_wt = 0;	wt_sum = 0.0;
		GMT_grd_loop (GMT, Fin, row_in, col_in, ij_in) { /* Just copy over to weight array while skipping the padding */
			weight[ij_wt++] = Fin->data[ij_in];
			wt_sum += Fin->data[ij_in];
		}
		if (GMT_Destroy_Data (API, &Fin) != GMT_OK) {	/* Done with this grid */
			Return (API->error);
		}
		if (GMT_IS_ZERO (wt_sum)) {	/* The custom filter is an operator; should have used -Fo */
			GMT_Report (API, GMT_MSG_VERBOSE, "Warning: Your custom filter weights sum to zero; switching to -Fo operator mode.\n");
			Ctrl->F.operator = true;
		}
		if (Ctrl->F.operator) get_weight_sum = false;	/* As weights sum to zero we don't want to add them up and divide */
	}

	if (filter_type > GRDFILTER_OPERATOR) {	/* These filters are not convolutions; they require sorting or comparisons */
		slow = true;
		last_median = 0.5 * (Gin->header->z_min + Gin->header->z_max);	/* Initial guess */
		if (Ctrl->D.mode > GRDFILTER_XY_CARTESIAN && (filter_type == GRDFILTER_MEDIAN || filter_type == GRDFILTER_LMS || filter_type == GRDFILTER_HIST)) {	/* Spherical (weighted) median/modes requires even more work */
			slower = true;
			filter_type += GRDFILTER_CART_TO_SPH;	/* Set to the weighted versions */
		}
		if (filter_type == GRDFILTER_HIST)
			B = grdfilter_bin_setup (GMT, Gin->header->z_min, Gin->header->z_max, Ctrl->F.bin, Ctrl->F.center, Ctrl->F.mode, false);
		else if (filter_type == GRDFILTER_HIST_SPH)
			B = grdfilter_bin_setup (GMT, Gin->header->z_min, Gin->header->z_max, Ctrl->F.bin, Ctrl->F.center, Ctrl->F.mode, true);
	}

	if (tid == 0) {	/* First or only thread */
<<<<<<< HEAD
		GMT_Report (API, GMT_MSG_VERBOSE, "Input nx,ny = (%d %d), output nx,ny = (%d %d), filter (max)nx,ny = (%d %d)\n",
				Gin->header->nx, Gin->header->ny, Gout->header->nx, Gout->header->ny, F.nx, F.ny);
=======
		GMT_Report (API, GMT_MSG_VERBOSE, "Input nx,ny = (%d %d), output nx,ny = (%d %d), filter (max)nx,ny = (%d %d)\n", Gin->header->nx, Gin->header->ny, Gout->header->nx, Gout->header->ny);
		GMT_Report (API, GMT_MSG_LONG_VERBOSE, "Filter nx,ny = (%d %d) [These are maximum dimensions of weight array]\n", F.nx, F.ny);
>>>>>>> 0d06c598
		if (Ctrl->F.quantile != 0.5)
			GMT_Report (API, GMT_MSG_VERBOSE, "Filter type is %s [using %g%% quantile].\n",
					filter_name[filter_type], 100.0 * Ctrl->F.quantile);
		else
			GMT_Report (API, GMT_MSG_VERBOSE, "Filter type is %s.\n", filter_name[filter_type]);
#ifdef USE_GTHREADS
		GMT_Report (API, GMT_MSG_VERBOSE, "Calculations will be distributed over %d threads.\n", GMT->common.x.n_threads);
#endif
	}

#ifdef DEBUG
	if (Ctrl->A.active) {	/* Picked a point to examine filter weights etc */
		Ctrl->A.COL = GMT_grd_x_to_col (GMT, Ctrl->A.x, Gout->header);
		Ctrl->A.ROW = GMT_grd_y_to_row (GMT, Ctrl->A.y, Gout->header);
		if (Ctrl->A.mode == 'r') F.debug = true;	/* In order to return radii instead of weights */
		if (tid == 0) GMT_Report (API, GMT_MSG_LONG_VERBOSE, "ROW = %d COL = %d\n", Ctrl->A.ROW, Ctrl->A.COL);
	}
#endif
	/* Compute nearest xoutput i-indices and shifts once */

	for (col_out = 0; col_out < Gout->header->nx; col_out++) {
		x_out = GMT_grd_col_to_x (GMT, col_out, Gout->header);	/* Current longitude */
		col_origin[col_out] = (int)GMT_grd_x_to_col (GMT, x_out, Gin->header);
		if (!fast_way) x_shift[col_out] = x_out - GMT_grd_col_to_x (GMT, col_origin[col_out], Gin->header);
	}

	/* Determine how much effort to compute weights:
		0 = Weights read from custom weight grid
		1 = Compute weights once for entire grid
		2 = Compute weights once per scanline [slow]
		3 = Compute weights for every output point [slower]
	*/

	if (Ctrl->F.custom)
		effort_level = 0;
	else if (fast_way && Ctrl->D.mode <= GRDFILTER_GEO_FLATEARTH1)
		effort_level = 1;
	else if (fast_way && Ctrl->D.mode >= GRDFILTER_GEO_FLATEARTH2)
		effort_level = 2;
	else 
		effort_level = 3;
	
	if (effort_level == 1) set_weight_matrix (GMT, &F, weight, 0.0, par, x_fix, y_fix);
	
#ifdef DEBUG
	if (Ctrl->A.active) for (ij_in = 0; ij_in < Gin->header->size; ij_in++) Gin->data[ij_in] = 0.0f;	/* We are using Gin to store filter weights etc instead */
#endif

	GMT_tic(GMT);

#ifdef USE_GTHREADS
	if (GMT->common.x.n_threads > 1)
		threads = GMT_memory (GMT, NULL, GMT->common.x.n_threads, GThread *);
#endif

	threadArg = GMT_memory (GMT, NULL, GMT->common.x.n_threads, struct THREAD_STRUCT);

	for (i = 0; i < GMT->common.x.n_threads; i++) {
		threadArg[i].GMT        = GMT;
		threadArg[i].Ctrl       = Ctrl;
		threadArg[i].Gin        = Gin;
		threadArg[i].Gout       = Gout;
		threadArg[i].A          = A;
		threadArg[i].L          = L;
   		threadArg[i].F          = F;
   		threadArg[i].B          = B;
   		threadArg[i].weight     = weight;
   		threadArg[i].x_shift    = x_shift;
   		threadArg[i].col_origin = col_origin;
   		threadArg[i].par        = par;
   		threadArg[i].x_fix      = x_fix;
   		threadArg[i].y_fix      = y_fix;
   		threadArg[i].last_median= last_median;
   		threadArg[i].fast_way   = fast_way;
   		threadArg[i].spherical  = spherical;
   		threadArg[i].slow       = slow;
   		threadArg[i].slower     = slower;
   		threadArg[i].nx_wrap    = nx_wrap;
   		threadArg[i].effort_level = effort_level;
   		threadArg[i].filter_type  = filter_type;
   		threadArg[i].r_start    = i * irint((Gout->header->ny) / GMT->common.x.n_threads);
   		threadArg[i].thread_num = i;

		if (GMT->common.x.n_threads == 1) {		/* Independently of WITH_THREADS, if only one don't call the threading machine */
   			threadArg[i].r_stop = Gout->header->ny;
			threaded_function (&threadArg[0]);
			break;		/* Make sure we don't go through the threads lines below */
		}
#ifndef USE_GTHREADS
	}
#else
   		threadArg[i].r_stop = (i + 1) * irint((Gout->header->ny) / GMT->common.x.n_threads);
   		if (i == GMT->common.x.n_threads - 1) threadArg[i].r_stop = Gout->header->ny;	/* Make sure last row is not left behind */
		threads[i] = g_thread_new(NULL, thread_function, (void*)&(threadArg[i]));
	}

	if (GMT->common.x.n_threads > 1) {		/* Otherwise g_thread_new was never called aand so no need to "join" */
		for (i = 0; i < GMT->common.x.n_threads; i++)
			g_thread_join(threads[i]);
	}

	if (GMT->common.x.n_threads > 1)
		GMT_free (GMT, threads);
#endif

	GMT_free (GMT, threadArg);

	GMT_toc(GMT,"");		/* Print total run time, but only if -Vt was set */

	GMT_free (GMT, weight);
	GMT_free (GMT, F.x);
	GMT_free (GMT, F.y);
	if (visit_check) GMT_free (GMT, F.visit);
	if (B) GMT_free (GMT, B);

	GMT_free (GMT, col_origin);
	if (!fast_way) GMT_free (GMT, x_shift);
	if (GMT_Destroy_Data (API, &A) != GMT_OK) {
		GMT_Report (API, GMT_MSG_NORMAL, "Failed to free A\n");
	}

	if (n_nan) GMT_Report (API, GMT_MSG_VERBOSE, "Unable to estimate value at %" PRIu64 " nodes, set to NaN\n", n_nan);
	if (GMT_n_multiples > 0) GMT_Report (API, GMT_MSG_VERBOSE, "Warning: %d multiple modes found by the mode filter\n", GMT_n_multiples);

	if (Ctrl->F.highpass) {
		if (GMT->common.R.active || Ctrl->I.active || GMT->common.r.active) {	/* Must resample result so grids are coregistered */
			int object_ID;			/* Status code from GMT API */
			char in_string[GMT_STR16], out_string[GMT_STR16], cmd[GMT_BUFSIZ];
			/* Here we low-passed filtered onto a coarse grid but to get high-pass we must sample the low-pass result at the original resolution */
			if ((object_ID = GMT_Register_IO (API, GMT_IS_GRID, GMT_IS_REFERENCE, GMT_IS_SURFACE, GMT_IN, NULL, Gout)) == GMT_NOTSET) {
				Return (API->error);
			}
			if (GMT_Encode_ID (API, in_string, object_ID) != GMT_OK) {	/* Make filename with embedded object ID for grid Gout */
				Return (API->error);
			}
			if ((object_ID = GMT_Register_IO (API, GMT_IS_GRID, GMT_IS_REFERENCE, GMT_IS_SURFACE, GMT_OUT, NULL, NULL)) == GMT_NOTSET) {
				Return (API->error);
			}
			if (GMT_Encode_ID (GMT->parent, out_string, object_ID) != GMT_OK) {
				Return (API->error);	/* Make filename with embedded object ID for result grid L */
			}
			sprintf (cmd, "%s -G%s -R%s -V%d", in_string, out_string, Ctrl->In.file, GMT->current.setting.verbose);
			if (GMT_is_geographic (GMT, GMT_IN)) strcat (cmd, " -fg");
			GMT_Report (API, GMT_MSG_LONG_VERBOSE,
					"Highpass requires us to resample the lowpass result at original registration via grdsample %s\n", cmd);
			if (GMT_Call_Module (GMT->parent, "grdsample", GMT_MODULE_CMD, cmd) != GMT_OK) {	/* Resample the file */
				GMT_Report (API, GMT_MSG_NORMAL, "Error: Unable to resample the lowpass result - exiting\n");
				Return (API->error);
			}
			if ((L = GMT_Retrieve_Data (API, object_ID)) == NULL) {	/* Load in the resampled grid */
				Return (API->error);
			}
			if (GMT_Destroy_Data (API, &Gout) != GMT_OK) {
				Return (API->error);
			}
			GMT_grd_loop (GMT, L, row_out, col_out, ij_out) L->data[ij_out] = Gin->data[ij_out] - L->data[ij_out];
			GMT_grd_init (GMT, L->header, options, true);	/* Update command history only */
		}
		else	/* Coregistered; no need to resample */
			GMT_grd_loop (GMT, Gout, row_out, col_out, ij_out) Gout->data[ij_out] = Gin->data[ij_out] - Gout->data[ij_out];
		GMT_Report (API, GMT_MSG_VERBOSE, "Subtracting lowpass-filtered data from input grid to obtain high-pass filtered data.\n");
	}
	
	/* At last, that's it!  Output: */

	if (GMT_Set_Comment (API, GMT_IS_GRID, GMT_COMMENT_IS_OPTION | GMT_COMMENT_IS_COMMAND, options, Gout)) Return (API->error);
#ifdef DEBUG
	if (Ctrl->A.active) {	/* Save the debug output instead */
		FILE *fp = fopen ("n_conv.txt", "w");
		fprintf (fp, "%d\n", n_conv);
		fclose (fp);
		if (GMT_Write_Data (API, GMT_IS_GRID, GMT_IS_FILE, GMT_IS_SURFACE, GMT_GRID_ALL, NULL, Ctrl->G.file, Gin) != GMT_OK) {
			Return (API->error);
		}
		if (GMT_Destroy_Data (API, &Gout) != GMT_OK) {
			GMT_Report (API, GMT_MSG_NORMAL, "Failed to free Gout\n");
		}
	}
	else
#endif
	if (Ctrl->F.highpass && L) {	/* Save the highpassed-filtered grid instead */

		if (GMT_Set_Comment (GMT->parent, GMT_IS_GRID, GMT_COMMENT_IS_REMARK, "High-pass filtered data", L)) return (GMT->parent->error);
		if (GMT_Write_Data (API, GMT_IS_GRID, GMT_IS_FILE, GMT_IS_SURFACE, GMT_GRID_ALL, NULL, Ctrl->G.file, L) != GMT_OK) {
			Return (API->error);
		}
	}
	else {
		if (GMT_Write_Data (API, GMT_IS_GRID, GMT_IS_FILE, GMT_IS_SURFACE, GMT_GRID_ALL, NULL, Ctrl->G.file, Gout) != GMT_OK) {
			Return (API->error);
		}
	}

	Return (EXIT_SUCCESS);
}

/* ----------------------------------------------------------------------------------------------------- */
void threaded_function (struct THREAD_STRUCT *t) {

	bool visit_check = false, go_on, get_weight_sum = true;
	unsigned int n_in_median, n_nan = 0, col_out, row_out, n_span;
	unsigned int one_or_zero = 1, GMT_n_multiples = 0;
	int tid = 0, col_in, row_in, ii, jj, row_origin;
#ifdef DEBUG
	unsigned int n_conv = 0;
#endif
	uint64_t ij_in, ij_out, ij_wt;
	double y, y_out, wt_sum, value, this_estimate = 0.0;
	double y_shift = 0.0, lat_out, w;
	double *work_array = NULL;
	struct OBSERVATION *work_data = NULL;

	/* Convenience vars */
   	bool   fast_way             = t->fast_way;
   	bool   spherical            = t->spherical;
   	bool   slow                 = t->slow;
   	bool   slower               = t->slower;
    int    *col_origin          = t->col_origin;
    int    nx_wrap              = t->nx_wrap;
    unsigned int r_start        = t->r_start;
    unsigned int r_stop         = t->r_stop;
    unsigned int effort_level   = t->effort_level;
    unsigned int filter_type    = t->filter_type;
    double *weight              = t->weight;
    double *x_shift             = t->x_shift;
    double *par                 = t->par;
    double x_fix                = t->x_fix;
    double y_fix                = t->y_fix;
    double last_median          = t->last_median;
    struct GMT_CTRL *GMT        = t->GMT;
    struct GRDFILTER_CTRL *Ctrl = t->Ctrl;
    struct GMT_GRID *Gin        = t->Gin;
    struct GMT_GRID *Gout       = t->Gout;
    struct GMT_GRID *A          = t->A;
    struct GMT_GRID *L          = t->L;
    struct FILTER_INFO F        = t->F;
    struct GRDFILTER_BIN_MODE_INFO *B = t->B;

	if (slow) {
		if (slower)		/* Spherical (weighted) median/modes requires even more work */
			work_data = GMT_memory (GMT, NULL, F.nx*F.ny, struct OBSERVATION);
		else
			work_array = GMT_memory (GMT, NULL, F.nx*F.ny, double);
	}

	if (Ctrl->T.active)	/* Make output grid of the opposite registration */
		one_or_zero = (Gin->header->registration == GMT_GRID_PIXEL_REG) ? 1 : 0;
	else
		one_or_zero = (Gin->header->registration == GMT_GRID_PIXEL_REG) ? 0 : 1;

	for (row_out = r_start; row_out < r_stop; row_out++) {

		GMT_Report (GMT->parent, GMT_MSG_VERBOSE, "Processing output line %d\r", row_out);
#ifdef DEBUG
		if (Ctrl->A.active && row_out != Ctrl->A.ROW) continue;		/* Not at our selected row for testing */
#endif
		y_out = GMT_grd_row_to_y (GMT, row_out, Gout->header);		/* Current output y [or latitude] */
		lat_out = (Ctrl->D.mode == GRDFILTER_GEO_MERCATOR) ? IMG2LAT (y_out) : y_out;	/* Adjust lat if IMG grid */
		row_origin = (int)GMT_grd_y_to_row (GMT, y_out, Gin->header);		/* Closest row in input grid */
		if (Ctrl->D.mode == GRDFILTER_GEO_FLATEARTH2)
			par[GRDFILTER_X_SCALE] = GMT->current.proj.DIST_KM_PR_DEG * cosd (lat_out);	/* Update flat-Earth longitude scale */

		if (Ctrl->D.mode > GRDFILTER_GEO_FLATEARTH1) {	/* Update max filterweight nodes to deal with for this latitude */
			unsigned int test_nx;
			y = fabs (lat_out);
			if (Ctrl->D.mode == GRDFILTER_GEO_SPHERICAL)
				y += (par[GRDFILTER_HALF_WIDTH] / par[GRDFILTER_Y_SCALE]);	/* Highest latitude within filter radius */
			test_nx = urint (par[GRDFILTER_HALF_WIDTH] / (F.dx * par[GRDFILTER_Y_SCALE] * cosd (y)));
			F.x_half_width = (y < 90.0) ? MIN ((F.nx - 1) / 2, test_nx) : (F.nx - 1) / 2;
			if (y > 90.0 && (F.nx - 2 * F.x_half_width - 1) > 0) F.x_half_width++;	/* When nx is even we may come up short by 1 */
			visit_check = ((2 * F.x_half_width + 1) >= (int)Gin->header->nx);	/* Must make sure we only visit each node once along a row */
		}
			
		if (effort_level == 2) set_weight_matrix (GMT, &F, weight, y_out, par, x_fix, y_fix);	/* Compute new weights for this latitude */
		if (!fast_way) y_shift = y_out - GMT_grd_row_to_y (GMT, row_origin, Gin->header);

		for (col_out = 0; col_out < Gout->header->nx; col_out++) {
#ifdef DEBUG
			if (Ctrl->A.active && col_out != Ctrl->A.COL) continue;	/* Not at our selected column for testing */
#endif
			ij_out = GMT_IJP (Gout->header, row_out, col_out);	/* Node of current output point */
			if (Ctrl->N.mode == NAN_REPLACE && GMT_is_fnan (Gin->data[ij_out])) {
				/* [Here we know ij_out == ij_in]. Since output will be NaN we bypass the filter loop */
				Gout->data[ij_out] = GMT->session.f_NaN;
				n_nan++;
				continue;	/* Done with this node */
			}

			if (effort_level == 3) /* Update weights for this location */
				set_weight_matrix (GMT, &F, weight, y_out, par, x_shift[col_out], y_shift);
			wt_sum = value = 0.0;	n_in_median = 0;	go_on = true;	/* Reset all counters */
#ifdef DEBUG
			n_conv = 0;	/* Just to check # of points in the convolution - not used in any calculations */
#endif
			/* Now loop over the filter domain and collect those points that should be considered by the filter operation */

			for (jj = -F.y_half_width; go_on && jj <= F.y_half_width; jj++) {	/* Possible -/+ rows to consider for filter input */
				row_in = row_origin + jj;		/* Current input data row number */
				if (row_in < 0 || (row_in >= (int)Gin->header->ny)) continue;	/* Outside input y-range */
				if (visit_check) GMT_memset (F.visit, Gin->header->nx, char);	/* Reset our longitude visit counter */
				for (ii = -F.x_half_width; go_on && ii <= F.x_half_width; ii++) {	/* Possible -/+ columns to consider on both sides of input point */
					col_in = col_origin[col_out] + ii;	/* Input column to consider */
					if (spherical) {			/* Must handle wrapping around the globe */
						if (col_in < 0) col_in += nx_wrap;	/* "Left" of west means we might reappear in the east */
						else if (col_in >= nx_wrap) col_in -= nx_wrap;	/* Likewise if we are "right" of east */
					}
					if (col_in < 0 || (col_in >= (int)Gin->header->nx)) continue;	/* Still outside range of original input grid */
					if (visit_check) {	/* Make sure we never include the same node twice along a given row */
						if (F.visit[col_in]) continue;		/* Already been used */
						F.visit[col_in] = 1;			/* Now marked as visited */
					}
					ij_wt = WT_IJ (F, jj, ii);		/* Get weight array index */
					if (weight[ij_wt] <= 0.0 && get_weight_sum) continue;	/* Negative weight [and not operator] means we are outside the filter circle */

					ij_in = GMT_IJP (Gin->header, row_in, col_in);	/* Finally, the current input data point inside the filter */
					if (GMT_is_fnan (Gin->data[ij_in])) {		/* Oops, found a rotten apple, skip */
						if (Ctrl->N.mode == NAN_PRESERVE) go_on = false;	/* -Np means no NaNs are allowed */
						continue;
					}

					/* Get here when point is inside and usable  */

					if (slow) {	/* Add it to the relevant temporary work array */
						if (slower) {	/* Need to store both value and weight */
							work_data[n_in_median].value = Gin->data[ij_in];
							work_data[n_in_median++].weight = (float)(weight[ij_wt] * A->data[ij_in]);
						}
						else	/* Only need to store values */
							work_array[n_in_median++] = Gin->data[ij_in];
					}
					else {	/* Update weighted sum for our convolution */
						w = weight[ij_wt] * A->data[ij_in];
						value += Gin->data[ij_in] * w;
						if (get_weight_sum) wt_sum += w;
#ifdef DEBUG
						n_conv++;	/* Points used inside filter circle */
						if (Ctrl->A.active) {	/* Store selected debug info in Gin data */
							if (Ctrl->A.mode == 'a') Gin->data[ij_in] = A->data[ij_in];
							else if (Ctrl->A.mode == 'w') Gin->data[ij_in] = (float)weight[ij_wt];
							else if (Ctrl->A.mode == 'r') Gin->data[ij_in] = (float)weight[ij_wt];	/* holds r */
							else if (Ctrl->A.mode == 'c') Gin->data[ij_in] = (float)w;
						}
#endif
					}
				}
			}

			/* Done with all points inside the filter circle; Now get the final filtered value  */

			if (!go_on) {	/* -Np in effect and there were NaNs inside filter circle */
				Gout->data[ij_out] = GMT->session.f_NaN;
				n_nan++;
			}
			else if (slow) {	/* Non-convolution filters */
				if (n_in_median) {	/* Found valid values inside filter circle */
					switch (filter_type) {
						case GRDFILTER_MEDIAN:	/* Median */
							GMT_median (GMT, work_array, n_in_median, Gin->header->z_min, Gin->header->z_max, last_median, &this_estimate);
							last_median = this_estimate;
							break;
						case GRDFILTER_LMS:	/* Mode */
							n_span = urint (Ctrl->F.span * n_in_median);
							GMT_mode (GMT, work_array, n_in_median, n_span, true, Ctrl->F.mode, &GMT_n_multiples, &this_estimate);
							break;
						case GRDFILTER_HIST:	/* Histogram peak */
							this_estimate = GMT_histmode (GMT, work_array, n_in_median, B);
							break;
						case GRDFILTER_MIN:	/* Lowest of all values */
							this_estimate = GMT_extreme (GMT, work_array, n_in_median, DBL_MAX, 0, -1);
							break;
						case GRDFILTER_MINPOS:	/* Lowest of positive values */
							this_estimate = GMT_extreme (GMT, work_array, n_in_median, 0.0, +1, -1);
							break;
						case GRDFILTER_MAX:	/* Upper of all values */
							this_estimate = GMT_extreme (GMT, work_array, n_in_median, -DBL_MAX, 0, +1);
							break;
						case GRDFILTER_MAXNEG:	/* Upper of negative values */
							this_estimate = GMT_extreme (GMT, work_array, n_in_median, 0.0, -1, +1);
							break;
						case GRDFILTER_MEDIAN_SPH:	/* Weighted Median */
							this_estimate = GMT_median_weighted (GMT, work_data, n_in_median, Ctrl->F.quantile);
							break;
						case GRDFILTER_LMS_SPH: /* Weighted Mode */
							// n_span = urint (Ctrl->F.span * n_in_median);
							this_estimate = GMT_mode_weighted (GMT, work_data, n_in_median);
							break;
						case GRDFILTER_HIST_SPH: /* Weighted histogram Mode */
							this_estimate = GMT_histmode_weighted (GMT, work_data, n_in_median, B);
							break;
					}
					Gout->data[ij_out] = (float)this_estimate;	/* Truncate to float */
				}
				else {	/* Nothing found inside circle, set output node to NaN */
					Gout->data[ij_out] = GMT->session.f_NaN;
					n_nan++;
				}
			}
			else if (get_weight_sum) {	/* Convolution filters */
				if (wt_sum == 0.0) {	/* Nothing found inside circle or rectangle, assign value = GMT->session.f_NaN */
					Gout->data[ij_out] = GMT->session.f_NaN;
					n_nan++;
				}
				else	/* Safe to compute weighted average */
					Gout->data[ij_out] = (float)(value / wt_sum);
			}
			else	/* Operator; no weight normalization needed */
				Gout->data[ij_out] = (float)value;
		}
	}

	GMT_Report (GMT->parent, GMT_MSG_VERBOSE, "Processing output line %d\n", row_out);

	if (slow) {
		if (slower) GMT_free (GMT, work_data);
		else GMT_free (GMT, work_array);
	}
}<|MERGE_RESOLUTION|>--- conflicted
+++ resolved
@@ -1068,13 +1068,8 @@
 	}
 
 	if (tid == 0) {	/* First or only thread */
-<<<<<<< HEAD
-		GMT_Report (API, GMT_MSG_VERBOSE, "Input nx,ny = (%d %d), output nx,ny = (%d %d), filter (max)nx,ny = (%d %d)\n",
-				Gin->header->nx, Gin->header->ny, Gout->header->nx, Gout->header->ny, F.nx, F.ny);
-=======
 		GMT_Report (API, GMT_MSG_VERBOSE, "Input nx,ny = (%d %d), output nx,ny = (%d %d), filter (max)nx,ny = (%d %d)\n", Gin->header->nx, Gin->header->ny, Gout->header->nx, Gout->header->ny);
 		GMT_Report (API, GMT_MSG_LONG_VERBOSE, "Filter nx,ny = (%d %d) [These are maximum dimensions of weight array]\n", F.nx, F.ny);
->>>>>>> 0d06c598
 		if (Ctrl->F.quantile != 0.5)
 			GMT_Report (API, GMT_MSG_VERBOSE, "Filter type is %s [using %g%% quantile].\n",
 					filter_name[filter_type], 100.0 * Ctrl->F.quantile);
