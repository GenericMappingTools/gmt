--- conflicted
+++ resolved
@@ -1771,12 +1771,8 @@
 	unsigned short int *zu16 = NULL;
 	int *zi32 = NULL;
 	unsigned int *zu32 = NULL;
-<<<<<<< HEAD
 	struct GMT_GDALWRITE_CTRL *to_GDALW = NULL;
-=======
-	struct GDALWRITE_CTRL *to_GDALW = NULL;
 	GMT_UNUSED(pad);
->>>>>>> c517befc
 	type[0] = '\0';
 
 	if (header->pocket == NULL) {
