/*--------------------------------------------------------------------
 *
 *	Copyright (c) 2009-2019 by P. Wessel and R. Scharroo
 *
 *	This program is free software; you can redistribute it and/or modify
 *	it under the terms of the GNU Lesser General Public License as published by
 *	the Free Software Foundation; version 3 or any later version.
 *
 *	This program is distributed in the hope that it will be useful,
 *	but WITHOUT ANY WARRANTY; without even the implied warranty of
 *	MERCHANTABILITY or FITNESS FOR A PARTICULAR PURPOSE.  See the
 *	GNU Lesser General Public License for more details.
 *
 *--------------------------------------------------------------------*/
/* 			PSL: PostScript Light
 *
 * PSL is a library of plot functions that create PostScript.
 * All the routines write their output to the same plotting file,
 * which can be dumped to a Postscript output device (laserwriters).
 * PSL can handle and mix text, line-drawings, and bit-map graphics
 * in both black/white and color.  Colors are specified with r,g,b
 * values in the range 0-1.
 *
 * PSL conforms to the Encapsulated PostScript Files Specification V 3.0.
 *
 * C considerations:
 *	Include postscriptlight.h in your program.
 *	All floating point data are assumed to be of type double.
 *	All integer data are assumed to be of type long.
 *
 * FORTRAN considerations:
 *	All floating point data are assumed to be DOUBLE PRECISION
 *	All integer data are assumed to be a long INTEGER, i.e. INTEGER*8
 *
 *	When passing (from FORTRAN to C) a fixed-length character variable which has
 *	blanks at the end, append '\0' (null character) after the last non-blank
 *	character.  This is so that C will know where the character string ends.
 *	It is NOT sufficient to pass, for example, "string(1:string_length)".
 *
 * List of API functions:
 *
 * PSL_beginaxes
 * PSL_beginclipping	   : Clips plot outside the specified polygon
 * PSL_beginlayer	   : Place begin object group DSC comment.
 * PSL_beginplot	   : Initialize parameters for a new plot.
 * PSL_beginsession	   : Creates a new PSL session
 * PSL_copy		   : Writes the given string as is to the PS output
 * PSL_endaxes		   : Turns off mapping of user coordinates to PS units
 * PSL_endclipping	   : Restores previous clipping path
 * PSL_endlayer		   : Place end object group DSC comment.
 * PSL_endplot		   : Close plotfile
 * PSL_endsession	   : Terminates the PSL session
 * PSL_getplot		   : Return string with entire PS code
 * PSL_plotarc		   : Plots a circular arc
 * PSL_plotaxis		   : Plots an axis with tickmarks and annotation/label
 * PSL_plotbitimage	   : Plots a 1-bit image or imagemask
 * PSL_plotcolorimage	   : Plots a 24-bit 2-D image using the colorimage operator
 * PSL_plotepsimage	   : Inserts EPS image
 * PSL_plotline		   : Plots a line
 * PSL_plotparagraph	   : Plots a text paragraph
 * PSL_plotparagraphbox	   : Plots a box beneath a text paragraph
 * PSL_plotpoint	   : Absolute or relative move to new position (pen up or down)
 * PSL_plotpolygon	   : Creates a polygon and optionally fills it
 * PSL_plotsegment	   : Plots a 2-point straight line segment
 * PSL_plotsymbol	   : Plots a geometric symbol and [optionally] fills it
 * PSL_plottext		   : Plots textstring
 * PSL_plottextbox	   : Draw a filled box around a textstring
 * PSL_plottextline	   : Place labels along paths (straight or curved), set clip path, draw line
 * PSL_loadeps		   : Read EPS file into string
 * PSL_command		   : Writes a given PostScript statement to the plot file
 * PSL_comment		   : Writes a comment statement to the plot file
 * PSL_makecolor	   : Returns string with PostScript command to set a new color
 * PSL_makepen		   : Returns string with PostScript command to set a new pen
 * PSL_setcolor		   : Sets the pen color or pattern
 * PSL_setdefaults	   : Change several PSL session default values
 * PSL_setdash		   : Specify pattern for dashed line
 * PSL_setfill		   : Sets the fill color or pattern
 * PSL_setfont		   : Changes current font and possibly reencodes it to current encoding
 * PSL_setformat	   : Changes # of decimals used in color and gray specs [3]
 * PSL_setlinecap	   : Changes the line cap setting
 * PSL_setlinejoin	   : Changes the line join setting
 * PSL_setlinewidth	   : Sets a new linewidth
 * PSL_setmiterlimit	   : Changes the miter limit setting for joins
 * PSL_setimage		   : Sets up a image pattern fill in PS
 * PSL_setorigin	   : Translates/rotates the coordinate system
 * PSL_setparagraph	   : Sets parameters used to typeset text paragraphs
 * PSL_settransparencymode : Set a new mode for how transparency is understoody
 * PSL_settransparency     : Set a new transparency
 * PSL_defpen		   : Encodes a pen with attributes by name in the PS output
 * PSL_definteger	   : Encodes an integer by name in the PS output
 * PSL_defpoints	   : Encodes a pointsize by name in the PS output
 * PSL_defcolor		   : Encodes a rgb color by name in the PS output
 * PSL_deftextdim	   : Sets variables for text height and width in the PS output
 * PSL_defunits:	   : Encodes a dimension by name in the PS output
 *
 * For information about usage, syntax etc, see the postscriptlight documentation
 *
 * Authors:	Paul Wessel, Dept. of Geology and Geophysics, SOEST, U Hawaii
 *			   pwessel@hawaii.edu
 *		Remko Scharroo, EUMETSAT, Darmstadt, Germany
 *			   Remko.Scharroo@eumetsat.int
 * Date:	13-OCT-2017
 * Version:	6.0 [64-bit enabled API edition, decoupled from GMT]
 *
 * Thanks to J. Goff and L. Parkes for their contributions to an earlier version.
 *
 */

/*--------------------------------------------------------------------
 *			SYSTEM HEADER FILES
 *--------------------------------------------------------------------*/

#include <float.h>
#include <limits.h>
#include <math.h>
#include <stdio.h>
#include <stdlib.h>
#include <string.h>
#include <time.h>
#include <stdarg.h>
#include <stdbool.h>
#include <inttypes.h>         /* Exact-width integer types */
#include "postscriptlight.h"
#ifdef HAVE_CTYPE_H_
#	include <ctype.h>
#endif
#ifdef HAVE_ASSERT_H_
#	include <assert.h>
#else
#	define assert(e) ((void)0)
#endif
#ifdef HAVE_UNISTD_H_
#	include <unistd.h>
#endif

#ifdef __CYGWIN__	/* See http://gmt.soest.hawaii.edu/boards/1/topics/5428 */
#ifdef __x86_64
#define lrint(x) ((long int)(int)lrint(x))
#endif
#endif

/*
 * Windows headers
 */

#ifdef HAVE_IO_H_
#	include <io.h>
#endif

#ifdef HAVE_PROCESS_H_
#	include <process.h>
#endif


#ifdef HAVE_ZLIB
#	include <zlib.h>
#endif

#ifndef PATH_MAX
#	define PATH_MAX 1024
#endif
/* Size prefixes for printf/scanf for size_t and ptrdiff_t */
#ifdef _MSC_VER
#	define PRIuS "Iu"  /* printf size_t */
#else
#	define PRIuS "zu"  /* printf size_t */
#endif

/* Define bswap32 */
#undef bswap32
#ifdef HAVE___BUILTIN_BSWAP32
#	define bswap32 __builtin_bswap32
#elif defined __GNUC__ && (defined __i386__ || defined __x86_64__)
#	define bswap32 gnuc_bswap32
static inline uint32_t inline_bswap32 (uint32_t x) {
	return
		(((x & 0xFF000000U) >> 24) |
		 ((x & 0x00FF0000U) >>  8) |
		 ((x & 0x0000FF00U) <<  8) |
		 ((x & 0x000000FFU) << 24));
}
	static inline uint32_t gnuc_bswap32(uint32_t x) {
		if (__builtin_constant_p(x))
			x = inline_bswap32(x);
		else
			__asm__("bswap %0" : "+r" (x));
		return x;
	}
#elif defined HAVE__BYTESWAP_ULONG /* HAVE___BUILTIN_BSWAP32 */
#	define bswap32 _byteswap_ulong
#else /* HAVE___BUILTIN_BSWAP32 */
	static inline uint32_t inline_bswap32 (uint32_t x) {
		return
			(((x & 0xFF000000U) >> 24) |
			 ((x & 0x00FF0000U) >>  8) |
			 ((x & 0x0000FF00U) <<  8) |
			 ((x & 0x000000FFU) << 24));
	}
#	define bswap32 inline_bswap32
#endif /* HAVE___BUILTIN_BSWAP32 */

/* Macro for exit since this should be returned when called from Matlab */
#ifdef DO_NOT_EXIT
#define PSL_exit(code) return(code)
#else
#define PSL_exit(code) exit(code)
#endif

#define PSL_M_unused(x) (void)(x)

/* ISO Font encodings.  Ensure that the order of PSL_ISO_names matches order of includes below */

static char *PSL_ISO_name[] = {
	"PSL_Standard",
	"PSL_Standard+",
	"PSL_ISOLatin1",
	"PSL_ISOLatin1+",
	"PSL_ISO-8859-1",
	"PSL_ISO-8859-2",
	"PSL_ISO-8859-3",
	"PSL_ISO-8859-4",
	"PSL_ISO-8859-5",
	"PSL_ISO-8859-6",
	"PSL_ISO-8859-7",
	"PSL_ISO-8859-8",
	"PSL_ISO-8859-9",
	"PSL_ISO-8859-10",
	"PSL_ISO-8859-13",
	"PSL_ISO-8859-14",
	"PSL_ISO-8859-15",
	NULL
};

static char *PSL_ISO_encoding[] = {
#include "PSL_Standard.h"
#include "PSL_Standard+.h"
#include "PSL_ISOLatin1.h"
#include "PSL_ISOLatin1+.h"
#include "PSL_ISO-8859-1.h"
#include "PSL_ISO-8859-2.h"
#include "PSL_ISO-8859-3.h"
#include "PSL_ISO-8859-4.h"
#include "PSL_ISO-8859-5.h"
#include "PSL_ISO-8859-6.h"
#include "PSL_ISO-8859-7.h"
#include "PSL_ISO-8859-8.h"
#include "PSL_ISO-8859-9.h"
#include "PSL_ISO-8859-10.h"
#include "PSL_ISO-8859-13.h"
#include "PSL_ISO-8859-14.h"
#include "PSL_ISO-8859-15.h"
NULL
};

/* Include the 90 hardwired hachure patterns */
#include "PSL_patterns.h"

/* Listing of "Standard" 35 PostScript fonts found on most PS printers
 * plus the 4 Japanese fonts we have supported since GMT 3.
 * The fontheight is the height of A for unit fontsize. */

#define PSL_N_STANDARD_FONTS 39
static struct PSL_FONT PSL_standard_fonts[PSL_N_STANDARD_FONTS] = {
#include "standard_adobe_fonts.h"
};

/*--------------------------------------------------------------------
 *		     STANDARD CONSTANTS MACRO DEFINITIONS
 *--------------------------------------------------------------------*/

#ifndef true
#define true 1
#endif
#ifndef false
#define false 0
#endif
#ifndef M_PI
#define M_PI            3.14159265358979323846
#endif
#ifndef R2D
#define R2D (180.0/M_PI)
#endif
#ifndef D2R
#define D2R (M_PI/180.0)
#endif
#ifndef M_SQRT2
#define M_SQRT2         1.41421356237309504880
#endif
#ifndef MIN
#define MIN(x, y) (((x) < (y)) ? (x) : (y))
#endif
#ifndef MAX
#define MAX(x, y) (((x) > (y)) ? (x) : (y))
#endif

/* GMT normally gets these macros from unistd.h */
#ifndef HAVE_UNISTD_H_
#	define R_OK 4
#	define W_OK 2
#	ifdef WIN32
#		define X_OK R_OK /* X_OK == 1 crashes on Windows */
#	else
#		define X_OK 1
#	endif
#	define F_OK 0
#endif /* !HAVE_UNISTD_H_ */

/* access is usually in unistd.h; we use a macro here
 * since the same function under WIN32 is prefixed with _
 * and defined in io.h */
#if defined HAVE__ACCESS && !defined HAVE_ACCESS
#	define access _access
#endif

#if defined HAVE_STRTOK_S && !defined HAVE_STRTOK_R
#	define strtok_r strtok_s
#elif !defined HAVE_STRTOK_R
/* define custom function */
#endif

/* getpid is usually in unistd.h; we use a macro here
 * since the same function under WIN32 is prefixed with _
 * and defined in process.h */
#if defined HAVE__GETPID && !defined HAVE_GETPID
#	define getpid _getpid
#endif

/*--------------------------------------------------------------------
 *			PSL CONSTANTS MACRO DEFINITIONS
 *--------------------------------------------------------------------*/

#define PS_LANGUAGE_LEVEL       2
#define PSL_Version             "5.0"
#define PSL_SMALL               1.0e-10
#define PSL_PAGE_HEIGHT_IN_PTS  842     /* A4 height */
#define PSL_PEN_LEN		128	/* Style length string */
#define PSL_SUBSUP_SIZE		0.7	/* Relative size of sub/sup-script to normal size */
#define PSL_SCAPS_SIZE		0.85	/* Relative size of small caps to normal size */
#define PSL_SUB_DOWN		0.25	/* Baseline shift down in font size for subscript */
#define PSL_SUP_UP_LC		0.35	/* Baseline shift up in font size for superscript after lowercase letter */
#define PSL_SUP_UP_UC		0.35	/* Baseline shift up in font size for superscript after uppercase letter */
#if 0
/* These are potential revisions to some of the settings above but remains to be tested */
#define PSL_SUBSUP_SIZE		0.58	/* Relative size of sub/sup-script to normal size */
#define PSL_SCAPS_SIZE		0.80	/* Relative size of small caps to normal size */
#define PSL_SUB_DOWN		0.25	/* Baseline shift down in font size for subscript */
#define PSL_SUP_UP_LC		0.35	/* Baseline shift up in font size for superscript after lowercase letter */
#define PSL_SUP_UP_UC		0.45	/* Baseline shift up in font size for superscript after uppercase letter */
#define PSL_SUBSUP_SIZE		0.58	/* Relative size of sub/sup-script to normal size */
#define PSL_SCAPS_SIZE		0.80	/* Relative size of small caps to normal size */
#define PSL_SUB_DOWN		0.33	/* Baseline shift down in font size for subscript */
#define PSL_SUP_UP		0.33	/* Baseline shift up in font size for superscript */
#endif

/*--------------------------------------------------------------------
 *			PSL FUNCTION MACRO DEFINITIONS
 *--------------------------------------------------------------------*/

#define PSL_s255(s) (s * 255.0)								/* Conversion from 0-1 to 0-255 range */
#define PSL_u255(s) ((unsigned char)rint(PSL_s255(s)))					/* Conversion from 0-1 to 0-255 range */
#define PSL_t255(t) PSL_u255(t[0]),PSL_u255(t[1]),PSL_u255(t[2])			/* ... same for triplet */
#define PSL_q255(q) PSL_u255(q[0]),PSL_u255(q[1]),PSL_u255(q[2]),PSL_u255(q[3])		/* ... same for quadruplet */
#define PSL_YIQ(rgb) (0.299 * rgb[0] + 0.587 * rgb[1] + 0.114 * rgb[2])			/* How B/W TV's convert RGB to Gray */
#define PSL_eq(a,b) (fabs((a)-(b)) < PSL_SMALL)						/* If two color component are ~identical */
#define PSL_is_gray(rgb) (PSL_eq(rgb[0],rgb[1]) && PSL_eq(rgb[1],rgb[2]))		/* If the rgb is a color and not gray */
#define PSL_same_rgb(a,b) (PSL_eq(a[0],b[0]) && PSL_eq(a[1],b[1]) && PSL_eq(a[2],b[2]) && PSL_eq(a[3],b[3]))	/* If two colors are ~identical */
#define PSL_rgb_copy(a,b) memcpy((void*)a,(void*)b,4*sizeof(double));			/* Copy RGB[T] triplets: a = b */

#define PSL_memory(C,ptr,n,type) (type*)psl_memory(C,(void*)ptr,(size_t)(n),sizeof(type))	/* Easier macro for psl_memory */

/* Special macros and structure for PSL_plotparagraph */

#define PSL_NO_SPACE		0
#define PSL_ONE_SPACE		1
#define PSL_COMPOSITE_1		8
#define PSL_COMPOSITE_2		16
#define PSL_SYMBOL_FONT		12
#define PSL_CHUNK		2048

#define PSL_CLOSE_INTERIOR	16

/* Indices for use with PSL->current.sup_up[] */
#define PSL_LC	0
#define PSL_UC	1

struct PSL_WORD {	/* Used for type-setting text */
	int font_no;
	int flag;
	int index;
	int baseshift;
	int fontsize;
	double rgb[4];
	char *txt;
};

struct PSL_COLOR {
	double rgb[4];	/* r/g/b plus alpha (PDF only) */
};

/* Special macros and structure for color(sic) maps-> */

#define PSL_INDEX_BITS 8	/* PostScript indices may be 12 bit */
			/* But we only do 8 bits for now. */
#define PSL_MAX_COLORS (1<<PSL_INDEX_BITS)

typedef struct
{
	size_t ncolors;
	unsigned char colors[PSL_MAX_COLORS][3];
} *psl_colormap_t;

typedef struct
{
	unsigned char *buffer;
	psl_colormap_t colormap;
} *psl_indexed_image_t;

typedef struct {
	size_t nbytes;
	int depth;
	unsigned char *buffer;
} *psl_byte_stream_t;

/* These are used when the PDF pdfmark extension for transparency is used. */

#define N_PDF_TRANSPARENCY_MODES	16
static const char *PDF_transparency_modes[N_PDF_TRANSPARENCY_MODES] = {
	"Color", "ColorBurn", "ColorDodge", "Darken",
	"Difference", "Exclusion", "HardLight", "Hue",
	"Lighten", "Luminosity", "Multiply", "Normal",
	"Overlay", "Saturation", "SoftLight", "Screen"
};

#ifdef WIN32

#ifndef HAVE_STRSEP
/* Copyright (C) 2004, 2007, 2009-2012 Free Software Foundation, Inc.

   Written by Yoann Vandoorselaere <yoann@prelude-ids.org>.

   This program is free software: you can redistribute it and/or modify
   it under the terms of the GNU Lesser General Public License as published by
   the Free Software Foundation; either version 3 of the License, or
   (at your option) any later version.

   This program is distributed in the hope that it will be useful,
   but WITHOUT ANY WARRANTY; without even the implied warranty of
   MERCHANTABILITY or FITNESS FOR A PARTICULAR PURPOSE.  See the
   GNU Lesser General Public License for more details.

   You should have received a copy of the GNU Lesser General Public License
   along with this program.  If not, see <http://www.gnu.org/licenses/>.  */

char *strsep (char **stringp, const char *delim) {
	char *start = *stringp;
	char *ptr;

	if (start == NULL)
		return NULL;

	/* Optimize the case of no delimiters.  */
	if (delim[0] == '\0') {
		*stringp = NULL;
		return start;
    }

	/* Optimize the case of one delimiter.  */
	if (delim[1] == '\0')
		ptr = strchr (start, delim[0]);
	else
	/* The general case.  */
	ptr = strpbrk (start, delim);
	if (ptr == NULL) {
		*stringp = NULL;
		return start;
	}

	*ptr = '\0';
	*stringp = ptr + 1;
	return start;
}
#endif /* ifndef HAVE_STRSEP */

/* SUpport for differences between UNIX and DOS paths */

static void psl_strlshift (char *string, size_t n) {
	/* Left shift a string by n characters */
	size_t len;
	assert (string != NULL); /* NULL pointer */

	if ((len = strlen(string)) <= n ) {
		/* String shorter than shift width */
		*string = '\0'; /* Truncate entire string */
		return;
	}

	/* Move entire string back */
	memmove(string, string + n, len + 1);
}

static void psl_strrepc (char *string, int c, int r) {
	/* Replaces all occurrences of c in the string with r */
	assert (string != NULL); /* NULL pointer */
	do {
		if (*string == c)
			*string = (char)r;
	} while (*(++string)); /* repeat until \0 reached */
}

/* Turn '/c/dir/...' paths into 'c:/dir/...'
 * Must do it in a loop since dir may be several ';'-separated dirs */
static void psl_dos_path_fix (char *dir) {
	size_t n, k;

	if (!dir || (n = strlen (dir)) < 2U)
		/* Given NULL or too short dir to work */
		return;

	if (!strncmp (dir, "/cygdrive/", 10U))
		/* May happen for example when Cygwin sets GMT_SHAREDIR */
		psl_strlshift (dir, 9); /* Chop '/cygdrive' */

	/* Replace dumb backslashes with slashes */
	psl_strrepc (dir, '\\', '/');

	/* If dir begins with '/' and is 2 long, as in '/c', replace with 'c:' */
	if (n == 2U && dir[0] == '/') {
		dir[0] = dir[1];
		dir[1] = ':';
		return;
	}

	/* If dir is longer than 2 and, e.g., '/c/', replace with 'c:/' */
	if (n > 2U && dir[0] == '/' && dir[2] == '/' && isalpha ((int)dir[1])) {
		dir[0] = dir[1];
		dir[1] = ':';
	}

	/* Do the same with dirs separated by ';' but do not replace '/c/j/...' with 'c:j:/...' */
	for (k = 4; k < n-2; k++) {
		if ( (dir[k-1] == ';' && dir[k] == '/' && dir[k+2] == '/' && isalpha ((int)dir[k+1])) ) {
			dir[k] = dir[k+1];
			dir[k+1] = ':';
		}
	}

	/* Replace ...:C:/... by ...;C:/... as that was a multi-path set by a e.g. bash shell (msys or cygwin) */
	for (k = 4; k < n-2; k++) {
		if ((dir[k-1] == ':' && dir[k+1] == ':' && dir[k+2] == '/' && isalpha ((int)dir[k])) )
			dir[k-1] = ';';
		else if ((dir[k-1] == ':' && dir[k] == '/' && dir[k+2] == '/' && isalpha ((int)dir[k+1])) ) {
			/* The form ...:/C/... will become ...;C:/... */
			dir[k-1] = ';';
			dir[k] = dir[k+1];
			dir[k+1] = ':';
		}
	}
}
#else
# define psl_dos_path_fix(e) ((void)0) /* dummy function */
#endif

/* ----------------------------------------------------------------------
 * Support functions used in PSL_* functions.
 * ----------------------------------------------------------------------
 */

static void *psl_memory (struct PSL_CTRL *PSL, void *prev_addr, size_t nelem, size_t size) {
	/* Multi-functional memory allocation subroutine.
	   If prev_addr is NULL, allocate new memory of nelem elements of size bytes.
	   	Ignore when nelem == 0.
	   If prev_addr exists, reallocate the memory to a larger or smaller chunk of nelem elements of size bytes.
	   	When nelem = 0, free the memory.
	*/

	void *tmp = NULL;
	const char *m_unit[4] = {"bytes", "kb", "Mb", "Gb"};
	double mem;
	int k;

	if (prev_addr) {
		if (nelem == 0) { /* Take care of n == 0 */
			PSL_free (prev_addr);
			return (NULL);
		}
		if ((tmp = realloc ( prev_addr, nelem * size)) == NULL) {
			mem = (double)(nelem * size);
			k = 0;
			while (mem >= 1024.0 && k < 3) mem /= 1024.0, k++;
			PSL_message (PSL, PSL_MSG_NORMAL, "Error: Could not reallocate more memory [%.2f %s, %" PRIuS " items of %" PRIuS " bytes]\n",
			             mem, m_unit[k], nelem, size);
			return (NULL);
		}
	}
	else {
		if (nelem == 0) return (NULL); /* Take care of n = 0 */
		if ((tmp = calloc (nelem, size)) == NULL) {
			mem = (double)(nelem * size);
			k = 0;
			while (mem >= 1024.0 && k < 3) mem /= 1024.0, k++;
			PSL_message (PSL, PSL_MSG_NORMAL, "Error: Could not allocate memory [%.2f %s, %" PRIuS " items of %" PRIuS " bytes]\n",
			             mem, m_unit[k], nelem, size);
			return (NULL);
		}
	}
	return (tmp);
}

/* Things to do with UTF8 */

/* Try to convert UTF-8 accented characters to PostScriptLight octal codes.
 * This depends on which character set we have.  We will limit this to just
 * Standard, Standard+, ISOILatin1, and ISOLatin1+. Of these, Standard will
 * only work for some of the encoded letters while the three others should
 * all be fine. We also handle the differences between hyphens and minus symbol.
 * In ISOLatin1 the hyphen key on the keyboard results in a minus sign while
 * in Standard it gives a hyphen.  In GMT we want minus signs in annotations
 * contours and other numerical negative values.  We assume that if a string
 * begins with a hyphen then a minus sign is implied.  Likewise, if a hyphen
 * is found later on in the string we assume it is a hyphen and under ISOLatin1
 * we must insert the octal code for the hyphen (0255). */


static unsigned int psl_ut8_code_to_ISOLatin (char code) {
	/* This is called when the previous character in a string has octal 0303 */
	unsigned int kode = (unsigned char)code;

	return (kode >= 0200 && kode <= 0277) ? kode += 64 : 0;
}

static void psl_fix_utf8 (struct PSL_CTRL *PSL, char *in_string) {
	/* Given in_string check if UTF8 characters are present and if so replace with PSL octal codes.  Assumes ISOLatin1+ */
	unsigned int k, kout, use, utf8_codes = 0;
	char *out_string = NULL;

	if (!strncmp (PSL->init.encoding, "Standard+", 9U)) {	/* For Standard+ encoding we need to swap leading minus values encoded as hyphen with the actual minus symbol */
		if (in_string[0] == 0055)	/* Found leading hyphen which we interpret to be a minus sign */
			in_string[0] = 0224;	/* Minus is octal 224 in Standard+ but not present in just Standard */
	}
	if (strncmp (PSL->init.encoding, "ISOLatin1", 9U)) return;	/* Do nothing unless ISOLatin[+] */

	for (k = 0; in_string[k]; k++) {
		if ((unsigned char)(in_string[k]) == 0303 || (unsigned char)(in_string[k]) == 0305)
			utf8_codes++;	/* Count them up */
		else if (in_string[k] == 0055 && k && !(in_string[k-1] == '@' || in_string[k-1] == ' '))	/* A hyphen needs a non-blank before it (k > 0) unlike a negative number (but watch out for @- for subscript) */
			in_string[k] = 0255;	/* Hyphen is octal 255 in ISOLatin1 */
	}
	if (utf8_codes == 0) return;	/* Nothing to do */

	out_string = PSL_memory (PSL, NULL, strlen(in_string), char);	/* Get a new string of same length */
	
	for (k = kout = 0; in_string[k]; k++) {
		if ((unsigned char)(in_string[k]) == 0303) {    /* Found octal 303 */
			k++;	/* Skip the control code */
			if ((use = psl_ut8_code_to_ISOLatin (in_string[k])))       /* Found a 2-char utf8 combo, replace with single octal code from our table */
				out_string[kout++] = use;
			else {    /* Not a recognized code - just output both as they were given */
				out_string[kout++] = in_string[k-1];
				out_string[kout++] = in_string[k];
			}
		}
		else if ((unsigned char)(in_string[k]) == 0305) {    /* Found Ydieresis, ae, AE, L&l-slash and the S,Z,s,z carons */
			k++;	/* Skip the control code */
			switch ((unsigned char)in_string[k]) {	/* These 9 chars are placed all over the table so must have individual cases */
				case 0201: use = 0203; break;	/* Lslash */
				case 0202: use = 0213; break;	/* lslash */
				case 0222: use = 0200; break;	/* ae */
				case 0223: use = 0210; break;	/* AE */
				case 0240: use = 0206; break;	/* Scaron */
				case 0241: use = 0177; break;	/* scaron */
				case 0270: use = 0211; break;	/* Ydieresis */
				case 0275: use = 0212; break;	/* Zcaron */
				case 0276: use = 0037; break;	/* zcaron */
				default:   use = 0;    break;	/* Not one of the recognized ones in our table */
			}
			if (use)	/* Found a 2-char utf8 combo */
				out_string[kout++] = use;
			else  {    /* Not a recognized code - just output both as they were given */
				out_string[kout++] = in_string[k-1];
				out_string[kout++] = in_string[k];
			}
		}
		else    /* Just output char as was given */
			out_string[kout++] = in_string[k];
	}
	memset (in_string, 0, strlen (in_string));		/* Set old in_string to NULL */
	strncpy (in_string, out_string, strlen (out_string));	/* Overwrite old string with possibly adjusted string */
	PSL_free (out_string);
}

/* This one is NOT static since needed in psimage, at least for now */

unsigned char *psl_gray_encode (struct PSL_CTRL *PSL, size_t *nbytes, unsigned char *input) {
	/* Recode RGB stream as gray-scale stream */

	size_t in, out, nout;
	unsigned char *output = NULL;

	nout = *nbytes / 3;
	output = PSL_memory (PSL, NULL, nout, unsigned char);

	for (in = out = 0; in < *nbytes; out++, in += 3) output[out] = (char) lrint (PSL_YIQ ((&input[in])));
	*nbytes = nout;
	return (output);
}

/* Define local (static) support functions called inside the public PSL functions */

static int psl_ix (struct PSL_CTRL *PSL, double x) {
	/* Convert user x to PS dots */
	return (PSL->internal.x0 + (int)lrint (x * PSL->internal.x2ix));
}

static int psl_iy (struct PSL_CTRL *PSL, double y) {
	/* Convert user y to PS dots */
	return (PSL->internal.y0 + (int)lrint (y * PSL->internal.y2iy));
}

static int psl_iz (struct PSL_CTRL *PSL, double z) {
	/* Convert user distances to PS dots */
	return ((int)lrint (z * PSL->internal.dpu));
}

static int psl_ip (struct PSL_CTRL *PSL, double p) {
	/* Convert PS points to PS dots */
	return ((int)lrint (p * PSL->internal.dpp));
}

static int psl_shorten_path_new (struct PSL_CTRL *PSL, double *x, double *y, int n, int *ix, int *iy, int mode) {
	/* Simplifies the (x,y) array by converting it to pixel coordinates (ix,iy)
	 * and eliminating repeating points and intermediate points along straight
	 * line segments.  The result is the fewest points needed to draw the path
	 * and still look exactly like the original path.  However, if mode == 1 we do
	 * no shortening. */

	int i, k, dx, dy;
	int d, db, bx, by, j, ij;

	if (n < 2) return (n);	/* Not a path to start with */

	for (i = 0; i < n; i++) {	/* Convert all coordinates to integers at current scale */
		ix[i] = psl_ix (PSL, x[i]);
		iy[i] = psl_iy (PSL, y[i]);
	}
	if (mode == 1) return (n);

	/* Skip intermediate points that are "close" to the line between point i and point j, where
	   "close" is defined as less than 1 "dot" (the PostScript resolution) in either direction.
	   A point is always close when it coincides with one of the end points (i or j).
	   An intermediate point is also considered "far" when it is beyond i or j.
	   Algorithm requires that |dx by - bx dy| >= max(|dx|,|dy|) for points to be "far".
	*/
	for (i = k = 0, j = 2; j < n; j++) {
		dx = ix[j] - ix[i];
		dy = iy[j] - iy[i];
		d = MAX(abs((int)dx),abs((int)dy));
		/* We know that d can be zero. That is OK, since it will only happen when (dx,dy) = (0,0).
		   And in that cases all intermediate points will always be "far" */
		for (ij = j - 1; ij > i; ij--) {
			bx = ix[ij] - ix[i];
			/* Check if the intermediate point is outside the x-range between points i and j.
			   In case of a vertical line, any point with a different x-coordinate is "far" */
			if (dx > 0) {
				if (bx < 0 || bx > dx) break;
			}
			else {
				if (bx > 0 || bx < dx) break;
			}
			by = iy[ij] - iy[i];
			/* Check if the intermediate point is outside the y-range between points i and j.
			   In case of a horizontal line, any point with a different y-coordinate is "far" */
			if (dy > 0) {
				if (by < 0 || by > dy) break;
			}
			else {
				if (by > 0 || bx < dy) break;
			}
			/* Generic case where the intermediate point is within the x- and y-range */
			db = abs((int)(dx * by) - (int)(bx * dy));
			if (db >= d) break; /* Point ij is "far" from line connecting i and j */
		}
		if (ij > i) {	/* Some intermediate point failed test */
			i = j - 1;
			k++;
			ix[k] = ix[i];
			iy[k] = iy[i];
		}
	}

	/* We have gotten to the last point. If this is a duplicate, skip it */
	if (ix[k] != ix[n-1] || iy[k] != iy[n-1]) {
		k++;
		ix[k] = ix[n-1];
		iy[k] = iy[n-1];
	}
	k++;

	return (k);
}

static int psl_shorten_path_old (struct PSL_CTRL *PSL, double *x, double *y, int n, int *ix, int *iy, int mode) {
	/* Simplifies the (x,y) array by converting it to pixel coordinates (ix,iy)
	 * and eliminating repeating points and intermediate points along straight
	 * line segments.  The result is the fewest points needed to draw the path
	 * and still look exactly like the original path.  However, if mode == 1 we do
	 * no shortening. */

	int i, k, dx, dy;
	int old_dir = 0, new_dir;
	double old_slope = -DBL_MAX, new_slope;
	/* These seeds for old_slope and old_dir make sure that first point gets saved */

	if (n < 2) return (n);	/* Not a path to start with */

	for (i = 0; i < n; i++) {	/* Convert all coordinates to integers at current scale */
		ix[i] = psl_ix (PSL, x[i]);
		iy[i] = psl_iy (PSL, y[i]);
	}
	if (mode == 1) return (n);

	/* The only truly unique point is the starting point; all else must show increments
	 * relative to the previous point */

	/* First point is the anchor. We will find at least one point, unless all points are the same */
	for (i = k = 0; i < n - 1; i++) {
		dx = ix[i+1] - ix[i];
		dy = iy[i+1] - iy[i];
		if (dx == 0 && dy == 0) continue;	/* Skip duplicates */
		new_slope = (dx == 0) ? copysign (DBL_MAX, (double)dy) : ((double)dy) / ((double)dx);
		new_dir = (dx >= 0) ? 1 : -1;
		if (new_slope != old_slope || new_dir != old_dir) {
			ix[k] = ix[i];
			iy[k] = iy[i];
			k++;
			old_slope = new_slope;
			old_dir = new_dir;
		}
	}

	/* If all points are the same, we get here with k = 0, so we can exit here now with 1 point */
	if (k < 1) return (1);

	/* Last point (k cannot be < 1 so k-1 >= 0) */
	if (ix[k-1] != ix[n-1] || iy[k-1] != iy[n-1]) {	/* Do not do slope check on last point since we must end there */
		ix[k] = ix[n-1];
		iy[k] = iy[n-1];
		k++;
	}

	return (k);
}

#define N_LENGTH_THRESHOLD 100000000
static int psl_shorten_path (struct PSL_CTRL *PSL, double *x, double *y, int n, int *ix, int *iy, int mode) {
	if (n > N_LENGTH_THRESHOLD)
		return psl_shorten_path_old (PSL, x, y, n, ix, iy, mode);
	else
		return psl_shorten_path_new (PSL, x, y, n, ix, iy, mode);
}

static int psl_forcelinewidth (struct PSL_CTRL *PSL, double linewidth) {
	if (linewidth < 0.0) {
		PSL_message (PSL, PSL_MSG_NORMAL, "Warning: Selected linewidth is negative (%g), ignored\n", linewidth);
		return (PSL_BAD_WIDTH);
	}
	PSL_command (PSL, "%d W\n", psl_ip (PSL, linewidth));
	PSL->current.linewidth = linewidth;
	return (PSL_NO_ERROR);
}

static void psl_set_real_array (struct PSL_CTRL *PSL, const char *prefix, double *array, int n) {
	/* These are raw and not scaled */
	int i;
	PSL_command (PSL, "/PSL_%s [ ", prefix);
	for (i = 0; i < n; i++) {
		PSL_command (PSL, "%.2f ", array[i]);
		if (((i+1)%10) == 0) PSL_command (PSL, "\n\t");
	}
	PSL_command (PSL, "] def\n");
}

void psl_set_int_array (struct PSL_CTRL *PSL, const char *prefix, int *array, int n) {
	/* These are raw and not scaled */
	int i;
	PSL_command (PSL, "/PSL_%s [ ", prefix);
	for (i = 0; i < n; i++) {
		PSL_command (PSL, "%d ", array[i]);
		if (((i+1)%10) == 0) PSL_command (PSL, "\n\t");
	}
	PSL_command (PSL, "] def\n");
}

void psl_set_txt_array (struct PSL_CTRL *PSL, const char *prefix, char *array[], int n) {
	int i;
	char *outtext = NULL;
	PSL_command (PSL, "/PSL_%s [\n", prefix);
	for (i = 0; i < n; i++) {
		outtext = psl_prepare_text (PSL, array[i]);	/* Expand escape codes and fix utf-8 characters */
		PSL_command (PSL, "\t(%s)\n", outtext);
		PSL_free (outtext);
	}
	PSL_command (PSL, "] def\n", n);
}

static void psl_set_reducedpath_arrays (struct PSL_CTRL *PSL, double *x, double *y, int npath, int *n, int *m, int *node) {
	/* These are used by PSL_plottextline.  We make sure there are no point pairs that would yield dx = dy = 0 (repeat point)
	 * at the resolution we are using (0.01 DPI units), hence a new n (possibly shorter) is returned. */
	int i, j, k, p, ii, kk, this_i, this_j, last_i, last_j, i_offset = 0, k_offset = 0, n_skipped, ntot = 0, new_tot = 0, *new_n = NULL;
	char *use = NULL;
	if (x == NULL || y == NULL) return;	/* No path */
	for (p = 0; p < npath; p++) ntot += n[p];	/* Determine total number of points */
	/* Since we need dx/dy from these we preprocess to avoid any nasty surprises with repeat points */
	use = PSL_memory (PSL, NULL, ntot, char);
	new_n = PSL_memory (PSL, NULL, npath, int);
	for (p = 0; p < npath; p++) {
		this_i = this_j = INT_MAX;
		for (ii = j = n_skipped = k = 0; ii < n[p]; ii++) {
			last_i = this_i;	last_j = this_j;
			i = ii + i_offset;	/* Index into concatenated x,y arrays */
			this_i = 100 * psl_ix (PSL, x[i]);	/* Simulates the digits written by a %.2lf format */
			this_j = 100 * psl_iy (PSL, y[i]);
			if (this_i == last_i && this_j == last_j)	/* Repeat point, skip it */
				n_skipped++;
			else {	/* Not a repeat point, use it */
				use[i] = true;
				j++;
			}
			kk = k + k_offset;	/* Index into concatenated node array */
			if (k < m[p] && node[kk] == ii && n_skipped) {	/* Adjust node pointer since we are removing points and upsetting the node order */
				node[kk++] -= n_skipped;
				k++;
			}
		}
		new_n[p] = j;
		new_tot += j;
		i_offset += n[p];
		k_offset += m[p];

	}

	PSL_comment (PSL, "Set concatenated coordinate arrays for line segments:\n");
	PSL_command (PSL, "/PSL_path_x [ ");
	for (i = k = 0; i < ntot; i++) {
		if (!use[i]) continue;
		PSL_command (PSL, "%d ", psl_ix (PSL, x[i]));
		k++;
		if ((k%10) == 0) PSL_command (PSL, "\n\t");
	}
	PSL_command (PSL, "] def\n");
	PSL_command (PSL, "/PSL_path_y [ ");
	for (i = k = 0; i < ntot; i++) {
		if (!use[i]) continue;
		PSL_command (PSL, "%d ", psl_iy (PSL, y[i]));
		k++;
		if ((k%10) == 0) PSL_command (PSL, "\n\t");
	}
	PSL_command (PSL, "] def\n");
	PSL_comment (PSL, "Set array with number of points per line segments:\n");
	psl_set_int_array (PSL, "path_n", new_n, npath);
	if (k > 100000) PSL_message (PSL, PSL_MSG_VERBOSE, "Warning: PSL array placed has %d items - may exceed gs_init.ps MaxOpStack setting\n", k);

	/* Free up temp arrays */
	PSL_free (use);
	PSL_free (new_n);
	return;
}

static void psl_set_path_arrays (struct PSL_CTRL *PSL, const char *prefix, double *x, double *y, int npath, int *n) {
	/* Set coordinates arrays in PS units */
	int i, ntot = 0;
	char txt[64] = {""};

	if (x == NULL || y == NULL) return;		/* No path */
	for (i = 0; i < npath; i++) ntot += n[i];	/* Determine total number of points */

	PSL_comment (PSL, "Set coordinate arrays for text label placements:\n");
	PSL_command (PSL, "/PSL_%s_x [ ", prefix);
	for (i = 0; i < ntot; i++) {
		PSL_command (PSL, "%d ", psl_ix (PSL, x[i]));
		if (((i+1)%10) == 0) PSL_command (PSL, "\n\t");
	}
	PSL_command (PSL, "] def\n");
	PSL_command (PSL, "/PSL_%s_y [ ", prefix);
	for (i = 0; i < ntot; i++) {
		PSL_command (PSL, "%d ", psl_iy (PSL, y[i]));
		if (((i+1)%10) == 0) PSL_command (PSL, "\n\t");
	}
	PSL_command (PSL, "] def\n");
	sprintf (txt, "%s_n", prefix);
	psl_set_int_array (PSL, txt, n, npath);
}

static void psl_set_attr_arrays (struct PSL_CTRL *PSL, int *node, double *angle, char **txt, int npath, int m[]) {
	/* This function sets PSL arrays for attributes needed to place contour labels and quoted text labels.
	 * node:	specifies where along each segments there should be labels [NULL if not curved text]
	 * angle:	specifies angle of text for each item
	 * txt:		is the text labels for each item
	 * npath:	the number of segments (curved text) or number of text items (straight text)
	 * m:		array of length npath with number of labels per segment
	 */
	int i, nlab = 0;

	for (i = 0; i < npath; i++) nlab += m[i];	/* Determine total number of labels */
	if (node != NULL) {	/* Curved text has node array */
		PSL_comment (PSL, "Set array with nodes of PSL_path_x|y for text placement:\n");
		psl_set_int_array (PSL, "label_node", node, nlab);
		PSL_comment (PSL, "Set array with number of labels per line segment:\n");
		psl_set_int_array (PSL, "label_n", m, npath);
	}
	PSL_comment (PSL, "Set array with baseline angle for each text label:\n");
	psl_set_real_array (PSL, "label_angle", angle, nlab);
	PSL_comment (PSL, "Set array with the text labels:\n");
	psl_set_txt_array (PSL, "label_str", txt, nlab);

	return;
}

static void psl_rgb_to_hsv (double rgb[], double hsv[]) {
	double diff;
	int i, imax = 0, imin = 0;

	/* This had checks using rgb value in doubles (e.g. (max_v == xr)), which failed always on some compilers.
	   Changed to integer logic: 2009-02-05 by RS.
	*/
	for (i = 1; i < 3; i++) {
		if (rgb[i] > rgb[imax]) imax = i;
		if (rgb[i] < rgb[imin]) imin = i;
	}
	diff = rgb[imax] - rgb[imin];
	hsv[0] = 0.0;
	hsv[1] = (PSL_eq(rgb[imax],0.0)) ? 0.0 : diff / rgb[imax];
	hsv[2] = rgb[imax];
	if (PSL_eq(hsv[1],0.0)) return;	/* Hue is undefined */
	hsv[0] = 120.0 * imax + 60.0 * (rgb[(imax + 1) % 3] - rgb[(imax + 2) % 3]) / diff;
	if (hsv[0] < 0.0) hsv[0] += 360.0;
	if (hsv[0] > 360.0) hsv[0] -= 360.0;
}

#if 0 /* Not used */
static void psl_cmyk_to_rgb (double rgb[], double cmyk[]) {
	/* Plain conversion; no undercolor removal or blackgeneration */
	/* CMYK is in 0-1, RGB will be in 0-1 range */

	int i;

	for (i = 0; i < 3; i++) rgb[i] = 1.0 - cmyk[i] - cmyk[3];
}
#endif
static void psl_rgb_to_cmyk_char (unsigned char rgb[], unsigned char cmyk[]) {
	/* Plain conversion; no undercolor removal or blackgeneration */
	/* RGB is in 0-255, CMYK will be in 0-255 range */

	int i;

	for (i = 0; i < 3; i++) cmyk[i] = 255 - rgb[i];
	cmyk[3] = MIN (cmyk[0], MIN (cmyk[1], cmyk[2]));	/* Black */
	for (i = 0; i < 3; i++) cmyk[i] -= cmyk[3];
}

static void psl_rgb_to_cmyk (double rgb[], double cmyk[]) {
	/* Plain conversion; no undercolor removal or blackgeneration */
	/* RGB is in 0-1, CMYK will be in 0-1 range */

	int i;

	for (i = 0; i < 3; i++) cmyk[i] = 1.0 - rgb[i];
	cmyk[3] = MIN (cmyk[0], MIN (cmyk[1], cmyk[2]));	/* Black */
	for (i = 0; i < 3; i++) cmyk[i] -= cmyk[3];
	for (i = 0; i < 4; i++) {
	    if (cmyk[i] < 0.0005) cmyk[i] = 0.0;	/* Needs some explanation... */
	}
}

static unsigned char *psl_cmyk_encode (struct PSL_CTRL *PSL, size_t *nbytes, unsigned char *input) {
	/* Recode RGB stream as CMYK stream */

	size_t in, out, nout;
	unsigned char *output = NULL;

	nout = *nbytes / 3 * 4;
	output = PSL_memory (PSL, NULL, nout, unsigned char);

	for (in = out = 0; in < *nbytes; out += 4, in += 3) psl_rgb_to_cmyk_char (&input[in], &output[out]);
	*nbytes = nout;
	return (output);
}

static void psl_remove_spaces (char *label[], int n_labels, int m[]) {
	int i, k, j, n_tot = n_labels;

	if (m)
		for (i = 0; i < n_labels; i++) n_tot += m[i];	/* Count number of labels */

	for (i = 0; i < n_tot; i++) {	/* Strip leading and trailing blanks */
		for (k = 0; label[i][k] == ' '; k++);	/* Count # of leading blanks */
		if (k > 0) {	/* Shift text to start, eliminating spaces */
			j = 0;
			while (label[i][k]) {
				label[i][j] = label[i][j+k];
				j++;
			}
			label[i][j] = 0;
		}
		/* Then strip off trailing blanks, if any */
		for (j = (int)strlen (label[i]) - 1; label[i][j] == ' '; j--) label[i][j] = 0;
	}
}

static void psl_prepare_buffer (struct PSL_CTRL *C, size_t len) {
	/* Ensure buffer is large enough to accept additional text of length len */
	size_t new_len = C->internal.n + len;       /* Need a buffer at least this large */
	if (new_len < C->internal.n_alloc) return;  /* Already have a buffer that is large enough */
	while (new_len > C->internal.n_alloc)       /* Wind past what is needed, growing by 1.75 */
		C->internal.n_alloc = (size_t)(C->internal.n_alloc * 1.75);
	if ((C->internal.buffer = PSL_memory (C, C->internal.buffer, C->internal.n_alloc, char)) == NULL) {
		PSL_message (C, PSL_MSG_NORMAL, "Error: Could not allocate %d additional buffer space - this will not end well\n", len);
	}
}

static size_t psl_a85_encode (struct PSL_CTRL *PSL, const unsigned char *src_buf, size_t nbytes) {
	/* Encode 4-byte binary data from src_buf to 5-byte ASCII85
	 * Special cases: 0x00000000 is encoded as z
	 * Encoded data is stored in dst_buf and written to file in
	 * one go, which is faster than writing one char at a time.
	 * The function returns the output buffer size. */
	size_t dst_buf_size;
	unsigned char *dst_buf, *dst_ptr;
	const unsigned char *src_ptr = src_buf, *src_end = src_buf + nbytes;
	const unsigned int max_line_len = 95; /* number of chars after which a newline is inserted */

	if (!nbytes)
		/* Ignore empty input */
		return 0;

	/* dst_buf has to be large enough to hold data + line endings */
	dst_buf_size = (size_t)(nbytes * 1.25 + 1);      /* output buffer is at least 1.25 times larger */
	dst_buf_size += dst_buf_size / max_line_len + 4; /* add more space for '\n' and delimiter */
	dst_ptr = dst_buf = PSL_memory (PSL, NULL, dst_buf_size, unsigned char); /* output buffer */

	do { /* for each quad in src_buf while src_ptr < src_end */
		const size_t ilen = nbytes > 4 ? 4 : nbytes, olen = ilen + 1;
		static unsigned int line_len = 0;
		unsigned int i, n = 0, byte;
		int j;
		unsigned char quintuple[5] = { 0 };

		/* Wrap 4 chars into a 4-byte integer */
		for (i = 0; i < ilen; ++i) {
			byte = *src_ptr++;
			n += byte << (24 - 8*i);
		}

		if (n == 0 && ilen == 4) {
			/* Set the only output byte to "z" */
			*dst_ptr++ = 'z';
			++line_len;
			continue;
		}

		/* Else determine output 5-tuple */
		for (j = 4; j >= 0; --j) {
			quintuple[j] = (unsigned char) ((n % 85) + '!');
			n = n / 85;
		}

		/* Copy olen bytes to dst_buf */
		memcpy (dst_ptr, quintuple, olen);
		line_len += (unsigned int)olen;
		dst_ptr += olen;

		/* Insert newline when line exceeds 95 characters */
		if (line_len + 1 > max_line_len) {
			*dst_ptr++ = '\n';
			line_len = 0;
		}
	} while (nbytes -= 4, src_ptr < src_end); /* end do */

	{
		/* Mark the end of the Adobe ASCII85-encoded string: */
		const unsigned char delimiter[] = "~>\n";
		memcpy (dst_ptr, delimiter, 3);
		dst_ptr += 3;
	}

	{
		/* Write buffer to file and clean up */
		const size_t buf_size = dst_ptr - dst_buf;
		assert (buf_size <= dst_buf_size); /* check length */
		if (PSL->internal.memory) {
			psl_prepare_buffer (PSL, buf_size); /* Make sure we have enough memory to hold the entire EPS */
			strncat (&(PSL->internal.buffer[PSL->internal.n]), (const char *)dst_buf, buf_size);
			PSL->internal.n += buf_size;
		}
		else
			fwrite (dst_buf, sizeof(char), buf_size, PSL->internal.fp);
		PSL_free (dst_buf);
		return buf_size;
	}
}

#define ESC 128

static unsigned char *psl_rle_encode (struct PSL_CTRL *PSL, size_t *nbytes, unsigned char *input) {
	/* Run Length Encode a buffer of nbytes. */

	size_t count = 0, out = 0, in = 0, i;
	unsigned char pixel, *output = NULL;

	i = MAX (512, *nbytes) + 136;	/* Maximum output length */
	output = PSL_memory (PSL, NULL, i, unsigned char);

	/* Loop scanning all input bytes. Abort when inflating after processing at least 512 bytes */
	while (count < *nbytes && (out < in || out < 512)) {
		in = count;
		pixel = input[in++];
		while (in < *nbytes && in - count < 127 && input[in] == pixel) in++;
		if (in - count == 1) {	/* No more duplicates. How many non-duplicates were there? */
			while (in < *nbytes && (in - count) < 127 && ((input[in] != input[in-1] || in > 1) && input[in] != input[in-2])) in++;
			while (in < *nbytes && input[in] == input[in-1]) in--;
			output[out++] = (unsigned char)(in - count - 1);
			for (i = count; i < in; i++) output[out++] = input[i];
		}
		else {		/* Write out a runlength */
			output[out++] = (unsigned char)(count - in + 1);
			output[out++] = pixel;
		}
		count = in;
	}

	/* Write end of data marker */
	output[out++] = 128;

	/* Drop the compression when end result is bigger than original */
	if (out > in) {
		PSL_message (PSL, PSL_MSG_LONG_VERBOSE, "RLE inflated %d to %d bytes. No compression done.\n", in, out);
		PSL_free (output);
		return (NULL);
	}

	/* Return number of output bytes and output buffer */
	PSL_message (PSL, PSL_MSG_LONG_VERBOSE, "RLE compressed %d to %d bytes (%.1f%% savings)\n", in, out, 100.0f*(1.0f-(float)out/in));
	*nbytes = out;
	return (output);
}

static psl_byte_stream_t psl_lzw_putcode (psl_byte_stream_t stream, short int incode) {
	static short int eod = 257;
	static size_t bit_count = 0;
	static size_t bit_buffer = 0;

	/* Add incode to buffer and output 1 or 2 bytes */
	bit_buffer |= (size_t) incode << (32 - stream->depth - bit_count);
	bit_count += stream->depth;
	while (bit_count >= 8) {
		stream->buffer[stream->nbytes] = (unsigned char)(bit_buffer >> 24);
		stream->nbytes++;
		bit_buffer <<= 8;
		bit_count -= 8;
	}
	if (incode == eod) {	/* Flush buffer */
		stream->buffer[stream->nbytes] = (unsigned char)(bit_buffer >> 24);
		stream->nbytes++;
		bit_buffer = 0;
		bit_count = 0;
	}
	return (stream);
}

static unsigned char *psl_lzw_encode (struct PSL_CTRL *PSL, size_t *nbytes, unsigned char *input) {
	/* LZW compress a buffer of nbytes. */

	static int ncode = 4096*256;
	int i, index;
	size_t in = 0;
	static short int clear = 256, eod = 257;
	short int table = 4095;	/* Initial value forces clearing of table on first byte */
	short int bmax = 0, pre, oldpre, ext, *code = NULL;
	psl_byte_stream_t output;
	unsigned char *buffer = NULL;

	i = (int)MAX (512, *nbytes) + 8;	/* Maximum output length */
	output = (psl_byte_stream_t)psl_memory (PSL, NULL, 1U, sizeof (*output));
	output->buffer = PSL_memory (PSL, NULL, i, unsigned char);
	code = PSL_memory (PSL, NULL, ncode, short int);

	output->nbytes = 0;
	output->depth = 9;
	pre = input[in++];

	/* Loop scanning all input bytes. Abort when inflating after processing at least 512 bytes */
	while (in < *nbytes && (output->nbytes < in || output->nbytes < 512)) {
		if (table >= 4095) {	/* Refresh code table */
			output = psl_lzw_putcode (output, clear);
			memset (code, 0, ncode * sizeof(*code));
			table = eod + 1;
			bmax = clear * 2;
			output->depth = 9;
		}

		ext = input[in++];
		oldpre = pre;
		index = (pre << 8) + ext;
		pre = code[index];

		if (pre == 0) {		/* Add new entry to code table */
			code[index] = table;
			table++;
			output = psl_lzw_putcode (output, oldpre);
			pre = ext;
			if (table == bmax) {
				bmax <<= 1;
				output->depth++;
			}
		}
	}

	/* Output last byte and End-of-Data */
	output = psl_lzw_putcode (output, pre);
	output = psl_lzw_putcode (output, eod);

	/* Drop the compression when end result is bigger than original */
	if (output->nbytes > in) {
		PSL_message (PSL, PSL_MSG_LONG_VERBOSE, "LZW inflated %d to %d bytes. No compression done.\n", in, output->nbytes);
		PSL_free (code);
		PSL_free (output->buffer);
		PSL_free (output);
		return (NULL);
	}

	/* Return number of output bytes and output buffer; release code table */
	PSL_message (PSL, PSL_MSG_LONG_VERBOSE, "LZW compressed %d to %d bytes (%.1f%% savings)\n", in, output->nbytes, 100.0f*(1.0f-(float)output->nbytes/in));
	*nbytes = output->nbytes;
	buffer = output->buffer;
	PSL_free (code);
	PSL_free (output);
	return (buffer);
}

static unsigned char *psl_deflate_encode (struct PSL_CTRL *PSL, size_t *nbytes, unsigned char *input) {
	/* DEFLATE a buffer of nbytes using ZLIB. */
#ifdef HAVE_ZLIB
	const size_t ilen = *nbytes;
	size_t olen = *nbytes - 1; /* Output buffer is 1 smaller than input */
	unsigned char *output;
	int level = PSL->internal.deflate_level == 0 ? Z_DEFAULT_COMPRESSION : PSL->internal.deflate_level; /* Compression level */
	int zstatus;
	z_stream strm;

	/* Initialize zlib for compression */
	strm.zalloc = Z_NULL;
	strm.zfree = Z_NULL;
	strm.opaque = Z_NULL;
	if (deflateInit (&strm, level) != Z_OK) {
		PSL_message (PSL, PSL_MSG_NORMAL, "Error: Cannot initialize ZLIB stream: %s", strm.msg);
		return NULL;
	}

	output = PSL_memory (PSL, NULL, olen, unsigned char); /* Allocate output buffer */

	strm.avail_in  = (int)ilen;   /* number of bytes in input buffer */
	strm.next_in   = input;       /* input buffer */
	strm.avail_out = (int)olen;   /* number of bytes available in output buffer */
	strm.next_out  = output;      /* output buffer */

	zstatus = deflate (&strm, Z_FINISH); /* deflate whole chunk */
	deflateEnd (&strm);                  /* deallocate zlib memory */

	if (zstatus != Z_STREAM_END) {
		/* "compressed" size is larger or other failure */
		PSL_message (PSL, PSL_MSG_VERBOSE, "Warning: no deflate compression done.\n");
		PSL_free (output);
		return NULL;
	}

	/* Return number of output bytes and output buffer */
	olen = olen - strm.avail_out; /* initial size - size left */
	PSL_message (PSL, PSL_MSG_LONG_VERBOSE, "DEFLATE compressed %" PRIuS " to %" PRIuS " bytes (%.1f%% savings at compression level %d)\n",
		ilen, olen, 100.0f*(1.0f-(float)olen/ilen), level == Z_DEFAULT_COMPRESSION ? 6 : level);
	*nbytes = olen;
	return output;

#else /* HAVE_ZLIB */
	/* ZLIB not available */
	PSL_M_unused(nbytes);
	PSL_M_unused(input);
	PSL_message (PSL, PSL_MSG_VERBOSE, "Cannot DEFLATE because ZLIB is not available.\n");
	return NULL;
#endif /* HAVE_ZLIB */
}

static void psl_stream_dump (struct PSL_CTRL *PSL, unsigned char *buffer, int nx, int ny, int nbits, int compress, int encode, int mask) {
	/* Writes a stream of bytes in ascii85 or hex, performs RGB to CMYK
	 * conversion and compression.
	 * buffer	= stream of bytes
	 * nx, ny	= image dimensions in pixels
	 * nbits	= depth of image pixels in bits
	 * compress	= no (0), rle (1), lzw (2), or deflate (3) compression
	 * encode	= ascii85 (0) or hex (1)
	 * mask		= image (0), imagemask (1), or neither (2)
	 */
	size_t nbytes, i;
	unsigned line_length = 0;
	unsigned char *buffer1 = NULL, *buffer2 = NULL;
	const char *kind_compress[] = {"", "/RunLengthDecode filter", "/LZWDecode filter", "/FlateDecode filter"};
	const char *kind_mask[] = {"image", "imagemask"};

	nx = abs (nx);
	nbytes = ((size_t)nbits * (size_t)nx + 7) / (size_t)8 * (size_t)ny;

	/* Transform RGB stream to CMYK or Gray stream */
	if (PSL->internal.color_mode == PSL_CMYK && nbits == 24)
		buffer1 = psl_cmyk_encode (PSL, &nbytes, buffer);
	else if (PSL->internal.color_mode == PSL_GRAY && nbits == 24)
		buffer1 = psl_gray_encode (PSL, &nbytes, buffer);
	else
		buffer1 = buffer;

	/* Perform selected compression method */
	if (compress == PSL_RLE)
		buffer2 = psl_rle_encode (PSL, &nbytes, buffer1);
	else if (compress == PSL_LZW)
		buffer2 = psl_lzw_encode (PSL, &nbytes, buffer1);
	else if (compress == PSL_DEFLATE)
		buffer2 = psl_deflate_encode (PSL, &nbytes, buffer1);
	else
		buffer2 = NULL;

	if (!buffer2)	{ /* If compression failed, or no compression requested */
		compress = PSL_NONE;
		buffer2 = buffer1;
	}

	/* Output image dictionary */
	if (mask < 2) {
		PSL_command (PSL, "/Width %d /Height %d /BitsPerComponent %d\n", nx, ny, MIN(nbits,8));
		PSL_command (PSL, "   /ImageMatrix [%d 0 0 %d 0 %d] /DataSource currentfile", nx, -ny, ny);
		if (encode == PSL_ASCII85) PSL_command (PSL, " /ASCII85Decode filter");
		if (compress) PSL_command (PSL, " %s", kind_compress[compress]);
		PSL_command (PSL, "\n>> %s\n", kind_mask[mask]);
	}
	if (encode == PSL_ASCII85) {
		/* Convert 4-tuples to ASCII85 5-tuples and write buffer to file */
		psl_a85_encode (PSL, buffer2, nbytes);
	}
	else {
		/* Regular hexadecimal encoding */
		for (i = 0; i < nbytes; i++) {
			PSL_command (PSL, "%02X", buffer2[i]); line_length += 2;
			if (line_length > 95) { PSL_command (PSL, "\n"); line_length = 0; }
		}
	}
	if (mask == 2) PSL_command (PSL, "%s", kind_compress[compress]);

	/* Clear newly created buffers, but maintain original */
	if (buffer2 != buffer1) PSL_free (buffer2);
	if (buffer1 != buffer ) PSL_free (buffer1);
}

static int psl_putfont (struct PSL_CTRL *PSL, double fontsize) {
	if (fontsize == PSL->current.fontsize) return (PSL_NO_ERROR);
	PSL->current.fontsize = fontsize;
	PSL_command (PSL, "%d F%d\n", psl_ip (PSL, fontsize), PSL->current.font_no);
	return (PSL_NO_ERROR);
}

static int psl_encodefont (struct PSL_CTRL *PSL, int font_no) {
	if (PSL->init.encoding == NULL) return (PSL_NO_ERROR);		/* Already have StandardEncoding by default */
	if (PSL->internal.font[font_no].encoded) return (PSL_NO_ERROR);	/* Already reencoded or should not be reencoded ever */

	/* Re-encode fonts with Standard+ or ISOLatin1[+] encodings */
	PSL_command (PSL, "PSL_font_encode %d get 0 eq {%s_Encoding /%s /%s PSL_reencode PSL_font_encode %d 1 put} if", font_no, PSL->init.encoding, PSL->internal.font[font_no].name, PSL->internal.font[font_no].name, font_no);
	(PSL->internal.comments) ? PSL_command (PSL, "\t%% Set this font\n") : PSL_command (PSL, "\n");
	PSL->internal.font[font_no].encoded = 1;
	return (PSL_NO_ERROR);
}

char *psl_prepare_text (struct PSL_CTRL *PSL, char *text) {

/*	Adds escapes for misc parenthesis, brackets etc.
	Will also translate to some European characters such as the @a, @e
	etc escape sequences. Calling function must REMEMBER to free memory
	allocated by string */
	const char *psl_scandcodes[16][5] = {	/* Short-hand conversion for some European characters in both Undefined [0], Standard [1], Standard+ [2], ISOLatin1 [3], and ISOLatin1+ [4] encoding */
		{ "AA", "AA"   , "\\375", "\\305", "\\305"},	/* Aring */
		{ "AE", "\\341", "\\341", "\\306", "\\306"},	/* AE */
		{ "OE", "\\351", "\\351", "\\330", "\\330"},	/* Oslash */
		{ "aa", "aa"   , "\\376", "\\345", "\\345"},	/* aring */
		{ "ae", "\\361", "\\361", "\\346", "\\346"},	/* ae */
		{ "oe", "\\371", "\\371", "\\370", "\\370"},	/* oslash */
		{ "C" , "C"    , "\\201", "\\307", "\\307"},	/* Ccedilla */
		{ "N" , "N"    , "\\204", "\\321", "\\321"},	/* Ntilde */
		{ "U" , "UE"   , "\\335", "\\334", "\\334"},	/* Udieresis */
		{ "c" , "c"    , "\\215", "\\347", "\\347"},	/* ccedilla */
		{ "n" , "n"    , "\\227", "\\361", "\\361"},	/* ntilde */
		{ "ss", "\\373", "\\373", "\\337", "\\337"},	/* germandbls */
		{ "u" , "ue"   , "\\370", "\\374", "\\374"},	/* udieresis */
		{ "i" , "i"    , "\\354", "\\355", "\\355"},	/* iaccute */
		{ "@" , "\\100", "\\100", "\\100", "\\100"},	/* atsign */
		{ "*" , "\\312", "\\217", "\\260", "\\260"}	/* degree */
	};
	char *string = NULL;
	int i = 0, j = 0, font;
	int he = 0;		/* PSL Historical Encoding (if any) */

	if (!text) return NULL;

	psl_encodefont (PSL, PSL->current.font_no);

	if (strcmp ("Standard+", PSL->init.encoding) == 0)
		he = 2;
	else if (strcmp ("Standard", PSL->init.encoding) == 0)
		he = 1;
	else if (strcmp ("ISOLatin1+", PSL->init.encoding) == 0)
		he = 4;
	else if (strcmp ("ISOLatin1", PSL->init.encoding) == 0)
		he = 3;

	string = PSL_memory (PSL, NULL, 2 * PSL_BUFSIZ, char);
	while (text[i]) {
		if (he && text[i] == '@') {
			i++;
			switch (text[i]) {
				case 'A':
					strcat (string, psl_scandcodes[0][he]);
					j += (int)strlen(psl_scandcodes[0][he]); i++;
					break;
				case 'E':
					strcat (string, psl_scandcodes[1][he]);
					j += (int)strlen(psl_scandcodes[1][he]); i++;
					break;
				case 'O':
					strcat (string, psl_scandcodes[2][he]);
					j += (int)strlen(psl_scandcodes[2][he]); i++;
					break;
				case 'a':
					strcat (string, psl_scandcodes[3][he]);
					j += (int)strlen(psl_scandcodes[3][he]); i++;
					break;
				case 'e':
					strcat (string, psl_scandcodes[4][he]);
					j += (int)strlen(psl_scandcodes[4][he]); i++;
					break;
				case 'o':
					strcat (string, psl_scandcodes[5][he]);
					j += (int)strlen(psl_scandcodes[5][he]); i++;
					break;
				case 'C':
					strcat (string, psl_scandcodes[6][he]);
					j += (int)strlen(psl_scandcodes[6][he]); i++;
					break;
				case 'N':
					strcat (string, psl_scandcodes[7][he]);
					j += (int)strlen(psl_scandcodes[7][he]); i++;
					break;
				case 'U':
					strcat (string, psl_scandcodes[8][he]);
					j += (int)strlen(psl_scandcodes[8][he]); i++;
					break;
				case 'c':
					strcat (string, psl_scandcodes[9][he]);
					j += (int)strlen(psl_scandcodes[9][he]); i++;
					break;
				case 'n':
					strcat (string, psl_scandcodes[10][he]);
					j += (int)strlen(psl_scandcodes[10][he]); i++;
					break;
				case 's':
					strcat (string, psl_scandcodes[11][he]);
					j += (int)strlen(psl_scandcodes[11][he]); i++;
					break;
				case 'u':
					strcat (string, psl_scandcodes[12][he]);
					j += (int)strlen(psl_scandcodes[12][he]); i++;
					break;
				case 'i':
					strcat (string, psl_scandcodes[13][he]);
					j += (int)strlen(psl_scandcodes[13][he]); i++;
					break;
				case '@':
					strcat (string, psl_scandcodes[14][he]);
					j += (int)strlen(psl_scandcodes[14][he]); i++;
					break;
				case '.':
					strcat (string, psl_scandcodes[15][he]);
					j += (int)strlen(psl_scandcodes[15][he]); i++;
					break;
				case '%':	/* Font switcher */
					if (isdigit ((int)text[i+1])) {	/* Got a font */
						font = atoi (&text[i+1]);
						psl_encodefont (PSL, font);
					}
					string[j++] = '@';
					string[j++] = text[i++];	/* Just copy over the rest */
					while (text[i] != '%') string[j++] = text[i++];
					break;
				case '~':	/* Symbol font toggle */
					psl_encodefont (PSL, PSL_SYMBOL_FONT);
					/* Fall through and place the text? */
				default:
					string[j++] = '@';
					string[j++] = text[i++];
					break;
			}
		}
		else {
			switch (text[i]) {    /* NEED TO BE ESCAPED!!!! for PostScript*/
				case '{':
				case '}':
				case '[':
				case ']':
				case '(':
				case ')':
				case '<':
				case '>':
					if (j > 0 && string[MAX(j-1,0)] == '\\')	/* ALREADY ESCAPED... */
						string[j++] = text[i++];
					else {
						strcat(string, "\\"); j++;
						string[j++] = text[i++];
					}
					break;
				default:
					string[j++] = text[i++];
					break;
			}
		}
	}
	
	psl_fix_utf8 (PSL, string);
	
	return (string);
}

static int psl_pattern_cleanup (struct PSL_CTRL *PSL) {
	int image_no, k = 0;

	for (image_no = 0; image_no < PSL_N_PATTERNS * 2; image_no++)
		if (PSL->internal.pattern[image_no].status) k++;
	if (k == 0) return (PSL_NO_ERROR);
	PSL_comment (PSL, "Undefine patterns and images\n");
	for (image_no = 0; image_no < PSL_N_PATTERNS * 2; image_no++) {
		if (PSL->internal.pattern[image_no].status) {
			PSL_command (PSL, "currentdict /image%d undef\n", image_no+1);
			PSL_command (PSL, "currentdict /pattern%d undef\n", image_no+1);
		}
	}
	return (PSL_NO_ERROR);
}

static int psl_patch (struct PSL_CTRL *PSL, double *x, double *y, int np) {
	/* Like PSL_plotpolygon but intended for small polygons (< 20 points).  No checking for
	 * shorter path by calling psl_shorten_path as in PSL_plotpolygon.
	 */

	int ix[20], iy[20], i, n, n1;

	if (np > 20) return (PSL_plotpolygon (PSL, x, y, np));	/* Must call PSL_plotpolygon instead */

	ix[0] = psl_ix (PSL, x[0]);	/* Convert inch to absolute pixel position for start of quadrilateral */
	iy[0] = psl_iy (PSL, y[0]);

	for (i = n = 1, n1 = 0; i < np; i++) {	/* Same but check if new point represent a different pixel */
		ix[n] = psl_ix (PSL, x[i]);
		iy[n] = psl_iy (PSL, y[i]);
		if (ix[n] != ix[n1] || iy[n] != iy[n1]) n++, n1++;
	}
	if (ix[0] == ix[n1] && iy[0] == iy[n1]) n--, n1--;	/* Closepath will do this automatically */

	if (n < 1) return (PSL_NO_POLYGON);	/* 0 points don't make a polygon */

	n1 = --n;
	for (i = n - 1; i >= 0; i--, n--) PSL_command (PSL, "%d %d ", ix[n] - ix[i], iy[n] - iy[i]);
	PSL_command (PSL, "%d %d %d SP\n", n1, ix[0], iy[0]);
	return (PSL_NO_ERROR);
}

static char *psl_getsharepath (struct PSL_CTRL *PSL, const char *subdir, const char *stem, const char *suffix, char *path) {
	/* stem is the name of the file, e.g., PSL_custom_fonts.txt
	 * subdir is an optional subdirectory name in the PSL->internal.SHAREDIR directory.
	 * suffix is an optional suffix to append to name
	 * path is the full path to the file in question
	 * Returns the full pathname if a workable path was found
	 * Looks for file stem in current directory, PSL->internal.USERDIR, and PSL->internal.SHAREDIR[/subdir]
	 */

	/* First look in the current working directory */

	sprintf (path, "%s%s", stem, suffix);
	if (!access (path, R_OK)) return (path);	/* Yes, found it in current directory */

	/* Do not continue when full pathname is given */

#ifdef WIN32
	if (stem[0] == '\\' || stem[1] == ':') return (NULL);
#else
	if (stem[0] == '/') return (NULL);
#endif

	/* Not found, see if there is a file in the user's PSL->internal.USERDIR directory */

	if (PSL->internal.USERDIR) {
		sprintf (path, "%s/%s%s", PSL->internal.USERDIR, stem, suffix);
		if (!access (path, R_OK)) return (path);
        	sprintf (path, "%s/cache/%s%s", PSL->internal.USERDIR, stem, suffix);
        	if (!access (path, R_OK)) return (path);
	}

	/* Try to get file from PSL->internal.SHAREDIR/subdir */

	if (subdir) {
		sprintf (path, "%s/%s/%s%s", PSL->internal.SHAREDIR, subdir, stem, suffix);
		if (!access (path, R_OK)) return (path);
	}

	/* Finally try file in PSL->internal.SHAREDIR (for backward compatibility) */

	sprintf (path, "%s/%s%s", PSL->internal.SHAREDIR, stem, suffix);
	if (!access (path, R_OK)) return (path);

	return (NULL);	/* No file found, give up */
}

static int psl_place_encoding (struct PSL_CTRL *PSL, const char *encoding) {
	/* Write the specified encoding string to file */
	int k = 0, match = 0;
	while (PSL_ISO_name[k] && (match = strcmp (encoding, PSL_ISO_name[k])) != 0) k++;
	if (match == 0)
		PSL_command (PSL, "%s", PSL_ISO_encoding[k]);
	else {
		PSL_message (PSL, PSL_MSG_NORMAL, "Fatal Error: Could not find ISO encoding %s\n", encoding);
		PSL_exit (EXIT_FAILURE);
	}
	return 0;
}

/* psl_bulkcopy copies the given long static string (defined in PSL_strings.h)
 * to the postscript output verbatim or after stripping comments.
 */

#include "PSL_strings.h"	/* Static char copies of the three former include files */

static void psl_bulkcopy (struct PSL_CTRL *PSL, const char *text) {
	char *buf = NULL, *string = NULL;
	int i;

	if (!strcmp (text, "PSL_label"))
		string = strdup (PSL_label_str);
	else if (!strcmp (text, "PSL_prologue"))
		string = strdup (PSL_prologue_str);
	else if (!strcmp (text, "PSL_text"))
		string = strdup (PSL_text_str);
		
	while ((buf = strsep (&string, "\n")) != NULL) {
		if (PSL->internal.comments) {
			/* We copy every line, including the comments, except those starting '%-' */
			if (buf[0] == '%' && buf[1] == '-') continue;
			PSL_command (PSL, "%s\n", buf);
		}
		else {
			/* Here we remove the comments */
			i = 0;
			while (buf[i] && (buf[i] == ' ' || buf[i] == '\t' || buf[i] == '\n')) i++;	/* Find first non-blank character */
			if (!buf[i]) continue;								/* Blank line, skip */
			if (buf[i] == '%' && buf[i+1] != '%') continue;					/* Comment line, skip */
			/* Output this line, but skip trailing comments (while watching for DSC %% comments) */
			/* Find the end of important stuff on the line (i.e., look for start of trailing comments) */
			for (i = 1; buf[i] && !(buf[i] == '%' && buf[i-1] != '%'); i++);
			i--;										/* buf[i] is the last character to be output */
			while (i && (buf[i] == ' ' || buf[i] == '\t' || buf[i] == '\n')) i--;		/* Remove white-space prior to the comment */
			buf[++i] = '\0';			/* Add end-line character and print */
			PSL_command (PSL, "%s\n", buf);
		}
	}
	PSL_free (string);
}

static struct PSL_WORD *psl_add_word_part (struct PSL_CTRL *PSL, char *word, int length, int fontno, double fontsize, int sub, int super, int small, int under, int space, double rgb[]) {
	/* For flag: bits 1 and 2 give number of spaces to follow (0, 1, or 2)
	 * bit 3 == 1 means leading TAB
	 * bit 4 == 1 means Composite 1 character
	 * bit 5 == 1 means Composite 2 character
	 * bit 6 == 1 means underline word
	 */

	int i = 0;
	int c;
	int tab = false;
	double fs;
	struct PSL_WORD *new_word = NULL;

	if (!length) length = (int)strlen (word);
	while (word[i] && word[i] == '\t') {	/* Leading tab(s) means indent once */
		tab = true;
		i++;
		length--;
	}

	new_word = PSL_memory (PSL, NULL, 1, struct PSL_WORD);
	new_word->txt = PSL_memory (PSL, NULL, length+1, char);
	fs = fontsize * PSL->internal.dpp;

	strncpy (new_word->txt, &word[i], (size_t)length);
	new_word->font_no = fontno;
	if (small) {	/* Small caps is on */
		new_word->fontsize = (int)lrint (PSL->current.scapssize * fs);
		for (i = 0; new_word->txt[i]; i++) {
			c = (int)new_word->txt[i];
			new_word->txt[i] = (char) toupper (c);
		}
	}
	else if (super) {
		new_word->fontsize = (int)lrint (PSL->current.subsupsize * fs);
		new_word->baseshift = (int)lrint (PSL->current.sup_up[PSL_LC] * fs);
	}
	else if (sub) {
		new_word->fontsize = (int)lrint (PSL->current.subsupsize * fs);
		new_word->baseshift = (int)lrint (-PSL->current.sub_down * fs);
	}
	else
		new_word->fontsize = (int)lrint (fs);

	new_word->flag = space;
	if (tab) new_word->flag |= 4;	/* 3rd bit indicates tab, then add space after word */
	if (under) new_word->flag |= 32;	/* 6rd bit indicates underline */
	PSL_rgb_copy (new_word->rgb, rgb);

	return (new_word);
}

static void psl_freewords (struct PSL_WORD **word, int n_words) {
	/* Free all the words and their texts */
	int k;
	for (k = 0; k < n_words; k++) {
		PSL_free (word[k]->txt);
		PSL_free (word[k]);
	}
}

static int psl_paragraphprocess (struct PSL_CTRL *PSL, double y, double fontsize, char *paragraph) {
	/* Typeset one or more paragraphs.  Separate paragraphs by adding \r to end of last word in a paragraph.
	 * This is a subfunction that simply place all the text attributes on the stack.
	 */
	int n, p, n_scan, last_k = -1, error = 0, old_font, font, after, len, n_alloc_txt;
	int *font_unique = NULL;
	unsigned int i, i1, i0, j, k, n_items, n_font_unique, n_rgb_unique;
	size_t n_alloc, n_words = 0;
	double old_size, last_rgb[4] = {0.0, 0.0, 0.0, 0.0}, rgb[4] = {0.0, 0.0, 0.0, 0.0};
	int sub_on, super_on, scaps_on, symbol_on, font_on, size_on, color_on, under_on, plain_word = false, escape;
	char *c = NULL, *clean = NULL, test_char, **text = NULL, *lastp = NULL, *copy = NULL;
	const char *sep = " ";
	struct PSL_WORD **word = NULL, **rgb_unique = NULL;

	if (fontsize == 0.0) return (PSL_NO_ERROR);	/* Nothing to do if text has zero size */

	sub_on = super_on = scaps_on = symbol_on = font_on = size_on = color_on = under_on = false;

	/* Break input string into words (sorta based on old pstext) */
	n_alloc = PSL_CHUNK;
	text = (char **) PSL_memory (PSL, NULL, n_alloc, char *);
	copy = strdup (paragraph);	/* Need copy since strtok_r will mess with the text */
	c = strtok_r (copy, sep, &lastp);	/* Found first word */
	while (c) {	/* Found another word */
		text[n_words] = strdup (c);
		len = (int)strlen(text[n_words]) - 1;
		if (text[n_words][len] == '\r') {	/* New paragraph */
			text[n_words][len] = '\0';	/* chop off CR */
			n_words++;
			if (n_words == n_alloc) {
				n_alloc <<= 1;
				text = (char **) PSL_memory (PSL, text, n_alloc, char *);
			}
			text[n_words] = strdup ("");	/* This adds an empty string */
		}
		n_words++;
		if (n_words == n_alloc) {
			n_alloc <<= 1;
			text = (char **) PSL_memory (PSL, text, n_alloc, char *);
		}
		c = strtok_r (NULL, sep, &lastp);
	}
	text = (char **) PSL_memory (PSL, text, n_words, char *);
	PSL_free (copy);

	/* Now process the words into pieces we can typeset. */

	n_alloc = PSL_CHUNK;
	old_font = font = PSL->current.font_no;
	old_size = fontsize;
	PSL_rgb_copy (rgb, PSL->current.rgb[PSL_IS_STROKE]);	/* Initial font color is current color */

	word = PSL_memory (PSL, NULL, n_alloc, struct PSL_WORD *);

	for (i = k = 0; i < n_words; i++) {

		clean = psl_prepare_text (PSL, text[i]);	/* Escape special characters and European character shorthands */

		if ((c = strchr (clean, '@')) != NULL) {	/* Found a @ escape command */
			i0 = 0;
			i1 = (int) (c - clean);

			if (i1 > i0)
				word[k++] = psl_add_word_part (PSL, &clean[i0], i1 - i0, font, fontsize, sub_on, super_on, scaps_on, under_on, PSL_NO_SPACE, rgb);
			if (k == n_alloc) {
				n_alloc <<= 1;
				word = PSL_memory (PSL, word, n_alloc, struct PSL_WORD *);
			}

			i1++;	/* Skip the @ */

			while (clean[i1]) {

				escape = (clean[i1-1] == '@');	/* i1 char is an escape argument */
				test_char = (escape) ? clean[i1] : 'A';		/* Only use clean[i1] if it is an escape modifier */
				plain_word = false;

				switch (test_char) {

					case '!':	/* 2 Composite characters */
						i1++;
						if (clean[i1] == '\\') { /* First char is Octal code character */
							word[k++] = psl_add_word_part (PSL, &clean[i1], 4, font, fontsize, sub_on, super_on, scaps_on, under_on, PSL_COMPOSITE_1, rgb);
							i1 += 4;
						}
						else {	/* Regular character */
							word[k++] = psl_add_word_part (PSL, &clean[i1], 1, font, fontsize, sub_on, super_on, scaps_on, under_on, PSL_COMPOSITE_1, rgb);
							i1++;
						}
						if (k == n_alloc) {
							n_alloc <<= 1;
							word = PSL_memory (PSL, word, n_alloc, struct PSL_WORD *);
						}
						if (clean[i1] == '\\') { /* 2nd char is Octal code character */
							word[k] = psl_add_word_part (PSL, &clean[i1], 4, font, fontsize, sub_on, super_on, scaps_on, under_on, PSL_COMPOSITE_2, rgb);
							i1 += 4;
						}
						else {	/* Regular character */
							word[k] = psl_add_word_part (PSL, &clean[i1], 1, font, fontsize, sub_on, super_on, scaps_on, under_on, PSL_COMPOSITE_2, rgb);
							i1++;
						}
						if (!clean[i1]) word[k]->flag++;	/* New word after this composite */
						k++;
						if (k == n_alloc) {
							n_alloc <<= 1;
							word = PSL_memory (PSL, word, n_alloc, struct PSL_WORD *);
						}
						break;

					case '~':	/* Toggle symbol font */
						i1++;
						symbol_on = !symbol_on;
						font = (font == PSL_SYMBOL_FONT) ? old_font : PSL_SYMBOL_FONT;
						break;

					case '%':	/* Switch font option */
						i1++;
						font_on = !font_on;
						if (clean[i1] == '%') {
							font = old_font;
							i1++;
						}
						else {
							old_font = font;
							font = atoi (&clean[i1]);
							while (clean[i1] != '%') i1++;
							i1++;
						}
						break;

					case '_':	/* Toggle Underline */
						i1++;
						under_on = !under_on;
						break;

					case '-':	/* Toggle Subscript */
						i1++;
						sub_on = !sub_on;
						break;

					case '+':	/* Toggle Subscript */
						i1++;
						super_on = !super_on;
						break;

					case '#':	/* Toggle Small caps */
						i1++;
						scaps_on = !scaps_on;
						break;

					case ':':	/* Change font size */
						i1++;
						size_on = !size_on;
						if (clean[i1] == ':') {
							fontsize = old_size;
							i1++;
						}
						else {
							fontsize = atof (&clean[i1]);
							while (clean[i1] != ':') i1++;
							i1++;
						}
						break;

					case ';':	/* Change font color */
						i1++;
						color_on = !color_on;
						if (clean[i1] == ';') {
							PSL_rgb_copy (rgb, last_rgb);
							i1++;
						}
						else {
							PSL_rgb_copy (last_rgb, rgb);
							j = i1;
							while (clean[j] != ';') j++;
							clean[j] = 0;
							n_scan = sscanf (&clean[i1], "%lg/%lg/%lg", &rgb[0], &rgb[1], &rgb[2]);
							if (n_scan == 1) {	/* Got gray shade */
								rgb[0] /= 255.0;	/* Normalize to 0-1 range */
								rgb[1] = rgb[2] = rgb[0];
								if (rgb[0] < 0.0 || rgb[0] > 1.0) error++;
							}
							else if (n_scan == 3) {	/* Got r/g/b */
								for (p = 0; p < 3; p++) {
									rgb[p] /= 255.0;	/* Normalize to 0-1 range */
									if (rgb[p] < 0.0 || rgb[p] > 1.0) error++;
								}
							}
							else	/* Got crap */
								error++;

							clean[j] = ';';
							i1 = j + 1;
						}
						break;

					default:	/* Regular text to copy */

						j = i1;
						while (clean[j] && clean[j] != '@') j++;
						after = (clean[j]) ? PSL_NO_SPACE : 1;
						plain_word = true;
						word[k++] = psl_add_word_part (PSL, &clean[i1], j-i1, font, fontsize, sub_on, super_on, scaps_on, under_on, after, rgb);
						if (k == n_alloc) {
							n_alloc <<= 1;
							word = PSL_memory (PSL, word, n_alloc, struct PSL_WORD *);
						}
						i1 = (clean[j]) ? j + 1 : j;
						break;
				}
				while (clean[i1] == '@') i1++;	/* SKip @ character */

			} /* End loop over word with @ in it */

			if (!plain_word && (last_k = k - 1) >= 0) {	/* Allow space if text ends with @ commands only */
				word[last_k]->flag &= 60;
				word[last_k]->flag |= 1;
			}
		}
		else {	/* Plain word, no worries */
			word[k++] = psl_add_word_part (PSL, clean, 0, font, fontsize, sub_on, super_on, scaps_on, under_on, PSL_ONE_SPACE, rgb);
			if (k == n_alloc) {
				n_alloc <<= 1;
				word = PSL_memory (PSL, word, n_alloc, struct PSL_WORD *);
			}
		}

		PSL_free (clean);	/* Reclaim this memory */
		PSL_free (text[i]);	/* Since strdup created it */

	} /* End of word loop */

	if (sub_on) PSL_message (PSL, PSL_MSG_NORMAL, "Warning: Sub-scripting not terminated [%s]\n", paragraph);
	if (super_on) PSL_message (PSL, PSL_MSG_NORMAL, "Warning: Super-scripting not terminated [%s]\n", paragraph);
	if (scaps_on) PSL_message (PSL, PSL_MSG_NORMAL, "Warning: Small-caps not terminated [%s]\n", paragraph);
	if (symbol_on) PSL_message (PSL, PSL_MSG_NORMAL, "Warning: Symbol font change not terminated [%s]\n", paragraph);
	if (size_on) PSL_message (PSL, PSL_MSG_NORMAL, "Warning: Font-size change not terminated [%s]\n", paragraph);
	if (color_on) PSL_message (PSL, PSL_MSG_NORMAL, "Warning: Font-color change not terminated [%s]\n", paragraph);
	if (under_on) PSL_message (PSL, PSL_MSG_NORMAL, "Warning: Text underline not terminated [%s]\n", paragraph);

	PSL_free (text);	/* Reclaim this memory */
	n_alloc_txt = k;	/* Number of items in word array that might have text allocations */
	k--;			/* Index of last word */
	while (k && !word[k]->txt) k--;	/* Skip any blank lines at end */
	n_items = k + 1;

	for (i0 = 0, i1 = 1 ; i1 < n_items-1; i1++, i0++) {	/* Loop for periods ending sentences and indicate 2 spaces to follow */
		size_t len = strlen(word[i0]->txt);
		if (len > 0 && isupper ((int)word[i1]->txt[0]) && word[i0]->txt[len-1] == '.') {
			word[i0]->flag &= 60;	/* Sets bits 1 & 2 to zero */
			word[i0]->flag |= 2;	/* Specify 2 spaces */
		}
		if (!word[i1]->txt[0]) {	/* No space at end of paragraph */
			word[i0]->flag &= 60;
			word[i1]->flag &= 60;
		}
	}
	if (i1 >= n_items) i1 = n_items - 1;	/* one-word fix */
	word[i1]->flag &= 60;	/* Last word not followed by anything */

	/* Set each word's index of the corresponding unique color entry */

	rgb_unique = PSL_memory (PSL, NULL, n_items, struct PSL_WORD *);
	for (n_rgb_unique = i = 0; i < n_items; i++) {
		for (j = 0; j < n_rgb_unique && !PSL_same_rgb(word[i]->rgb,rgb_unique[j]->rgb); j++) {}
		if (j == n_rgb_unique) rgb_unique[n_rgb_unique++] = word[i];
		word[i]->index = j;
	}

	/* Replace each word's font with the index of the corresponding unique font entry */

	font_unique = PSL_memory (PSL, NULL, n_items, int);
	for (n_font_unique = i = 0; i < n_items; i++) {
		for (j = 0; j < n_font_unique && word[i]->font_no != font_unique[j]; j++) {}
		if (j == n_font_unique) font_unique[n_font_unique++] = word[i]->font_no;
		word[i]->font_no = j;
	}

	/* Time to write out to PS file */

	/* Load PSL_text procedures from file for now */

	if (!PSL->internal.text_init) {
		psl_bulkcopy (PSL, "PSL_text");
		PSL->internal.text_init = true;
	}

	PSL_comment (PSL, "PSL_plotparagraph begin:\n");

	PSL_comment (PSL, "Define array of fonts:\n");
	PSL_command (PSL, "/PSL_fontname\n");
	for (i = 0 ; i < n_font_unique; i++) PSL_command (PSL, "/%s\n", PSL->internal.font[font_unique[i]].name);
	PSL_command (PSL, "%d array astore def\n", n_font_unique);
	PSL_free (font_unique);

	PSL_comment (PSL, "Initialize variables:\n");
	PSL_command (PSL, "/PSL_n %d def\n", n_items);
	PSL_command (PSL, "/PSL_n1 %d def\n", n_items - 1);
	PSL_defunits (PSL, "PSL_y0", y);
	PSL_command (PSL, "/PSL_spaces [() ( ) (  ) ] def\n");
	PSL_command (PSL, "/PSL_lastfn -1 def\n/PSL_lastfz -1 def\n/PSL_lastfc -1 def\n");
	PSL_command (PSL, "/PSL_UL 0 def\n/PSL_show {ashow} def\n");

	PSL_comment (PSL, "Define array of words:\n");
	PSL_command (PSL, "/PSL_word");
	for (i = n = 0 ; i < n_items; i++) {
		PSL_command (PSL, "%c(%s)", (n) ? ' ' : '\n', word[i]->txt);
		n += (int)strlen (word[i]->txt) + 1; if (n >= 60) n = 0;
	}
	PSL_command (PSL, "\n%d array astore def\n", n_items);

	PSL_comment (PSL, "Define array of word font numbers:\n");
	PSL_command (PSL, "/PSL_fnt");
	for (i = 0 ; i < n_items; i++) PSL_command (PSL, "%c%d", (i%25) ? ' ' : '\n', word[i]->font_no);
	PSL_command (PSL, "\n%d array astore def\n", n_items);

	PSL_comment (PSL, "Define array of word fontsizes:\n");
	PSL_command (PSL, "/PSL_size");
	for (i = 0 ; i < n_items; i++) PSL_command (PSL, "%c%d", (i%15) ? ' ' : '\n', word[i]->fontsize);
	PSL_command (PSL, "\n%d array astore def\n", n_items);

	PSL_comment (PSL, "Define array of word spaces to follow:\n");
	PSL_command (PSL, "/PSL_flag");
	for (i = 0 ; i < n_items; i++) PSL_command (PSL, "%c%d", (i%25) ? ' ' : '\n', word[i]->flag);
	PSL_command (PSL, "\n%d array astore def\n", n_items);

	PSL_comment (PSL, "Define array of word baseline shifts:\n");
	PSL_command (PSL, "/PSL_bshift");
	for (i = 0 ; i < n_items; i++) PSL_command (PSL, "%c%d", (i%25) ? ' ' : '\n', word[i]->baseshift);
	PSL_command (PSL, "\n%d array astore def\n", n_items);

	PSL_comment (PSL, "Define array of word colors indices:\n");
	PSL_command (PSL, "/PSL_color");
	for (i = 0 ; i < n_items; i++) PSL_command (PSL, "%c%d", (i%25) ? ' ' : '\n', word[i]->index);
	PSL_command (PSL, "\n%d array astore def\n", n_items);

	PSL_comment (PSL, "Define array of word colors:\n");
	PSL_command (PSL, "/PSL_rgb\n");
	for (i = 0 ; i < n_rgb_unique; i++) PSL_command (PSL, "%.3g %.3g %.3g\n", rgb_unique[i]->rgb[0], rgb_unique[i]->rgb[1], rgb_unique[i]->rgb[2]);
	PSL_command (PSL, "%d array astore def\n", 3 * n_rgb_unique);
	PSL_free (rgb_unique);

	PSL_comment (PSL, "Define array of word widths:\n");
	PSL_command (PSL, "/PSL_width %d array def\n", n_items);
	PSL_command (PSL, "/PSL_max_word_width 0 def\n");
	PSL_command (PSL, "0 1 PSL_n1 {");
	PSL_command (PSL, (PSL->internal.comments) ? "\t%% Determine word width given the font and fontsize for each word\n" : "\n");
	PSL_command (PSL, "  /i edef");
	PSL_command (PSL, (PSL->internal.comments) ? "\t%% Loop index i\n" : "\n");
	PSL_command (PSL, "  PSL_size i get PSL_fontname PSL_fnt i get get Y");
	PSL_command (PSL, (PSL->internal.comments) ? "\t%% Get and set font and size\n" : "\n");
	PSL_command (PSL, "  PSL_width i PSL_word i get stringwidth pop put");
	PSL_command (PSL, (PSL->internal.comments) ? "\t%% Calculate and store width\n": "\n");
	PSL_command (PSL, "  PSL_width i get PSL_max_word_width gt { /PSL_max_word_width PSL_width i get def} if");
	PSL_command (PSL, (PSL->internal.comments) ? "\t%% Keep track of widest word\n": "\n");
	PSL_command (PSL, "} for\n");
	PSL_command (PSL, "PSL_max_word_width PSL_parwidth gt { /PSL_parwidth PSL_max_word_width def } if");
	PSL_command (PSL, (PSL->internal.comments) ? "\t%% Auto-widen paragraph width if widest word exceeds it\n": "\n");

	PSL_comment (PSL, "Define array of word char counts:\n");
	PSL_command (PSL, "/PSL_count %d array def\n", n_items);
	PSL_command (PSL, "0 1 PSL_n1 {PSL_count exch dup PSL_word exch get length put} for\n");

	PSL_comment (PSL, "For composite chars, set width and count to zero for 2nd char:\n");
	PSL_command (PSL, "1 1 PSL_n1 {\n  /k edef\n  PSL_flag k get 16 and 16 eq {\n");
	PSL_command (PSL, "    /k1 k 1 sub def\n    /w1 PSL_width k1 get def\n    /w2 PSL_width k get def\n");
	PSL_command (PSL, "    PSL_width k1 w1 w2 gt {w1} {w2} ifelse put\n    PSL_width k 0 put\n");
	PSL_command (PSL, "    PSL_count k 0 put\n  } if\n} for\n");

	psl_freewords (word, n_alloc_txt);
	PSL_free (word);
	return (sub_on|super_on|scaps_on|symbol_on|font_on|size_on|color_on|under_on);
}

static void psl_get_origin (double xt, double yt, double xr, double yr, double r, double *xo, double *yo, double *b1, double *b2) {
 /* finds origin so that distance is r to the two points given */
	double a0, b0, c0, A, B, C, q, sx1, sx2, sy1, sy2;

	a0 = (xt - xr) / (yr - yt);
	b0 = 0.5 * (xr*xr + yr*yr - xt*xt - yt*yt)/(yr - yt);
	c0 = b0 - yt;
	A = 1 + a0*a0;
	B = 2*(c0*a0 - xt);
	C = xt*xt - r*r + c0*c0;
	q = sqrt (B*B - 4*A*C);
	sx1 = 0.5* (-B + q)/A;
	sx2 = 0.5* (-B - q)/A;
	sy1 = b0 + a0 * sx1;
	sy2 = b0 + a0 * sx2;

	if (hypot (sx1, sy1) < r) {
	    *xo = sx1;
	    *yo = sy1;
	}
	else {
	    *xo = sx2;
	    *yo = sy2;
	}
	*b1 = R2D * atan2 (yr - *yo, xr - *xo);
	*b2 = R2D * atan2 (yt - *yo, xt - *xo);
}

static int psl_mathrightangle (struct PSL_CTRL *PSL, double x, double y, double param[]) {
	/* Called from psl_matharc for the special case of right angle only; no heads involved */
	double size, xx[3], yy[3];

	PSL_comment (PSL, "Start of Math right angle\n");
	PSL_command (PSL, "V %d %d T %lg R\n", psl_ix (PSL, x), psl_iy (PSL, y), param[1]);
	size = param[0] / M_SQRT2;

	xx[0] = xx[1] = size;	xx[2] = 0.0;
	yy[0] = 0.0;	yy[1] = yy[2] = size;
	PSL_plotline (PSL, xx, yy, 3, PSL_MOVE|PSL_STROKE);
	PSL_command (PSL, "U \n");
	PSL_comment (PSL, "End of Math right angle\n");
	return (PSL_NO_ERROR);
}

static int psl_matharc (struct PSL_CTRL *PSL, double x, double y, double param[]) {
	/* psl_matharc draws a mathematical opening angle indicator with center at
	 * (x,y), radius, and start,stop angles.  At the ends we may plot a vector
	 * head that is composed of circular arcs. As a special case we can plot
	 * the straight angle symbol when the angles subtend 90 degrees.
	 *
	 * param must hold up to 8 values:
	 * param[0] = radius, param[1] = angle1, param[2] = angle2,
	 * param[3] = headlength, param[4] = headwidth, param[5] = penwidth(inch)
 	 * param[6] = vector-shape (0-1), param[7] = status bit flags
	 * param[8] = begin head type;	param[9] = end head type)
	 * param[10] = begin trim (degrees);	param[11] = end trim (degrees)
	 * param[12] = head penwidth
	 * add 4 to param[6] if you want to use a straight angle
	 * symbol if the opening is 90.  */

	int i, side[2], heads, outline, fill, sign[2] = {+1, -1};
	unsigned int status, kind[2];
	double head_arc_length, head_half_width, arc_width, da, da_c, xt, yt, sa, ca, sb, cb, r, r2, xr, yr, xl, yl, xo, yo, shape, h_penwidth;
	double angle[2], tangle[2], off[2], A, B, bo1, bo2, xi, yi, bi1, bi2, xv, yv, rshift[2] = {0.0, 0.0}, circ_r, xx[2], yy[2], trim[2];
	char *line[2] = {"N", "P S"}, *dump[2] = {"", "fs"}, *end[2] = {"start", "end"};

	status = (unsigned int)lrint (param[7]);
	if (status & PSL_VEC_MARC90 && fabs (90.0 - fabs (param[2]-param[1])) < 1.0e-8) {	/* Right angle */
		return (psl_mathrightangle (PSL, x, y, param));
	}
	PSL_comment (PSL, "Start of Math arc\n");
	/* Make any adjustments caused by trim */
	trim[PSL_BEGIN] = (status & PSL_VEC_OFF_BEGIN) ? param[10] : 0.0;
	trim[PSL_END]   = (status & PSL_VEC_OFF_END)   ? param[11] : 0.0;
	PSL_command (PSL, "V %d %d T\n", psl_ix (PSL, x), psl_iy (PSL, y));
	kind[PSL_BEGIN] = (unsigned int)lrint (param[8]);
	kind[PSL_END] = (unsigned int)lrint (param[9]);
	r = param[0];				  /* Radius of arc in inch */
	angle[PSL_BEGIN] = param[1] + trim[PSL_BEGIN]; angle[PSL_END] = param[2] - trim[PSL_END]; /* Start/stop angles of arc, possibly adjusted */
	head_arc_length = param[3];		  /* Head length in inch */
	head_half_width = 0.5 * param[4];	  /* Head half-width in inch */
	arc_width = param[5];			  /* Arc width in inch */
	shape = param[6];			  /* Vector head shape (0-1) */
	h_penwidth = param[12];
	heads = PSL_vec_head (status);		  /* 1 = at beginning, 2 = at end, 3 = both */
	outline = ((status & PSL_VEC_OUTLINE) > 0);
	fill = ((status & PSL_VEC_FILL) > 0);
	circ_r = sqrt (head_arc_length * head_half_width / M_PI);	/* Same area as vector head */

	da = head_arc_length * 180.0 / (M_PI * r);	/* Angle corresponding to the arc length */
	da_c = circ_r * 180.0 / (M_PI * r);	/* Angle corresponding to the circle length */

	for (i = 0; i < 2; i++) {	/* Possibly shorten angular arc if arrow heads take up space */
		side[i] = PSL_vec_side (status, i);		  /* -1 = left-only, +1 = right-only, 0 = normal head for this end */
		tangle[i] = angle[i];	/* Angle if no head is present */
		off[i] = (kind[i] == PSL_VEC_ARROW) ? sign[i]*da*(1.0-0.5*shape) : 0.0;		/* Arc length from tip to backstop */
		if ((heads & (i+1)) && side[i] && kind[i] == PSL_VEC_CIRCLE) off[i] -= 0.5 * sign[i] * da_c;
		if (heads & (i+1)) tangle[i] += off[i];	/* Change arc angle by headlength or half-circle arc */
	}
	side[PSL_BEGIN] = -side[PSL_BEGIN];	/* Because of it was initially implemented */
	/* rshift kicks in when we want a half-arrow head.  In that case we don't want it to be
	 * exactly half since the vector line will then stick out 1/2 line thickness.  So we adjust
	 * for this half-thickness by adding/subtracting from the radius accordingly, using r2,
	 * but only if the two heads agree. */
	rshift[PSL_BEGIN] = 0.5 * side[PSL_BEGIN] * arc_width;
	rshift[PSL_END] = 0.5 * side[PSL_END] * arc_width;

	PSL_setlinewidth (PSL, arc_width * PSL_POINTS_PER_INCH);
	PSL_plotarc (PSL, 0.0, 0.0, r, tangle[PSL_BEGIN], tangle[PSL_END], PSL_MOVE | PSL_STROKE);	/* Draw the (possibly shortened) arc */
	if (status & PSL_VEC_MID_FWD) {	/* Want forward-pointing mid-point head instead of at end */
		angle[PSL_END] = 0.5 * (angle[PSL_BEGIN] + angle[PSL_END]);	heads = 2;
		if (kind[PSL_END] == PSL_VEC_ARROW) angle[PSL_END] += 0.5 * da;
		tangle[PSL_END] = angle[PSL_END] + off[PSL_END];
	}
	else if (status & PSL_VEC_MID_BWD) {	/* Want backwards-pointing mid-point head instead of at beginning */
		angle[PSL_BEGIN] = 0.5 * (angle[PSL_BEGIN] + angle[PSL_END]);		heads = 1;
		if (kind[PSL_BEGIN] == PSL_VEC_ARROW) angle[PSL_BEGIN] -= 0.5 * da;
		tangle[PSL_BEGIN] = angle[PSL_BEGIN] + off[PSL_BEGIN];
	}
	if (heads) {	/* Will draw at least one head */
		PSL_setfill (PSL, PSL->current.rgb[PSL_IS_FILL], true);	/* Set fill for head(s) */
		PSL_command (PSL, "PSL_vecheadpen\n");	/* Switch to vector head pen */
		psl_forcelinewidth (PSL, 2.0 * h_penwidth);	/* Force pen width update; double width due to clipping below */
	}

	for (i = 0; i < 2; i++) {	/* For both ends */
		if ((heads & (i+1)) == 0) continue;	/* No arrow head at this angle */
		PSL_comment (PSL, "Mathangle head at %s\n", end[i]);
		A = D2R * angle[i];	sa = sin (A);	ca = cos (A);
		r2 = r + sign[i] * rshift[i];
		xt = r2 * ca;	yt = r2 * sa;	/* Tip coordinates */
		switch (kind[i]) {
			case PSL_VEC_ARROW:
				B = D2R * (angle[i] + sign[i] * da);	sb = sin (B);	cb = cos (B);
				PSL_command (PSL, "V\n");	/* Do this inside gsave/restore since we are clipping */
				if (side[i] != +sign[i]) {	/* Need right side of arrow head */
					xr = (r2 + head_half_width) * cb;	yr = (r2 + head_half_width) * sb;	/* Outer flank coordinates */
					psl_get_origin (xt, yt, xr, yr, r2, &xo, &yo, &bo1, &bo2);
					if (i == 0 && bo2 > bo1)
						bo2 -= 360.0;
					else if (i == 1 && bo1 > bo2)
						bo1 -= 360.0;

					PSL_plotarc (PSL, xo, yo, r2, bo2, bo1, PSL_MOVE);	/* Draw the arrow arc from tip to outside flank */
					A = D2R * (tangle[i]);	sa = sin (A);	ca = cos (A);
					xv = r2 * ca - xr;	yv = r2 * sa - yr;	/* Back point coordinates */
					PSL_plotpoint (PSL, xv, yv, PSL_REL);		/* Connect to back point */
				}
				else {	/* Draw from tip to center back reduced by shape */
					PSL_plotarc (PSL, 0.0, 0.0, r2, angle[i], tangle[i], PSL_MOVE);
				}
				if (side[i] != -sign[i]) {	/* Need left side of arrow head */
					xl = (r2 - head_half_width) * cb;	yl = (r2 - head_half_width) * sb;	/* Inner flank coordinates */
					psl_get_origin (xt, yt, xl, yl, r2, &xi, &yi, &bi1, &bi2);
					if (i == 0 && bi1 < bi2)
						bi1 += 360.0;
					else if (i == 1 && bi1 > bi2)
						bi1 -= 360.0;
					PSL_plotarc (PSL, xi, yi, r2, bi1, bi2, PSL_DRAW);		/* Draw the arrow arc from tip to outside flank */
				}
				else {	/* Draw from center back reduced by shape to tip */
					PSL_plotarc (PSL, 0.0, 0.0, r2, tangle[i], angle[i], PSL_DRAW);
				}
				PSL_command (PSL, "P clip %s %s U\n", dump[fill], line[outline]);
				break;
			case PSL_VEC_CIRCLE:
				PSL_command (PSL, "V\n");	/* Do this inside gsave/restore since we are clipping */
				if (side[i] == -1)	/* Need left side */
					PSL_plotarc (PSL, xt, yt, circ_r, angle[i]+90.0, angle[i]+270.0, PSL_MOVE);	/* Draw the (possibly shortened) arc */
				else if (side[i] == +1)	/* Need right side */
					PSL_plotarc (PSL, xt, yt, circ_r, angle[i]-90.0, angle[i]+90.0, PSL_MOVE);	/* Draw the (possibly shortened) arc */
				else
					PSL_plotarc (PSL, xt, yt, circ_r, 0.0, 360.0, PSL_MOVE);	/* Draw the (possibly shortened) arc */
				PSL_command (PSL, "P clip %s %s U\n", dump[fill], line[outline]);
				break;
			case PSL_VEC_TERMINAL:
				xt = r * ca;	yt = r * sa;	/* Tip coordinates */
		 		xx[0] = xx[1] = xt;	yy[0] = yy[1] = yt;
				if (side[i] == -1)	{	/* Need left side */
				 	xx[0] = (r-head_half_width) * ca;	yy[0] = (r-head_half_width) * sa;
				}
				else if (side[i] == +1) {	/* Need right side */
				 	xx[1] = (r+head_half_width) * ca;	yy[1] = (r+head_half_width) * sa;
				}
				else {
				 	xx[0] = (r-head_half_width) * ca;	yy[0] = (r-head_half_width) * sa;
				 	xx[1] = (r+head_half_width) * ca;	yy[1] = (r+head_half_width) * sa;
				}
				PSL_plotline (PSL, xx, yy, 2, PSL_MOVE|PSL_STROKE);	/* Set up path */
				break;
		}
	}

	PSL_command (PSL, "U \n");
	PSL_comment (PSL, "End of Math arc\n");
	return (PSL_NO_ERROR);
}

static int psl_search_userimages (struct PSL_CTRL *PSL, char *imagefile) {
	int i = 0;
	while (i < PSL->internal.n_userimages) {
		if (!strcmp (PSL->internal.user_image[i], imagefile))	/* Yes, found it */
			return (i);
		i++;	/* No, go to next */
	}
	return -1;	/* Not found */
}

static int psl_pattern_init (struct PSL_CTRL *PSL, int image_no, char *imagefile, unsigned char *image, unsigned int width, unsigned int height, unsigned int depth) {
	int k;
	unsigned char *picture = NULL;
	/* image_no is 1-90 (PSL_N_PATTERNS) if a standard PSL pattern, else we examine imagefile.
	 * User images are numbered PSL_N_PATTERNS+1,2,3 etc. */
	k = image_no - 1;	/* Array index */
	if ((image_no > 0 && image_no <= PSL_N_PATTERNS)) {	/* Premade pattern yet not used, assign settings */
		if (PSL->internal.pattern[k].status) return (image_no);	/* Already initialized this pattern once, just return */
		picture = PSL_pattern[k];
	}
	else {	/* User image, check to see if already used */
		int i = psl_search_userimages (PSL, imagefile);	/* i = 0 is the first user image */
		if (i >= 0) return (PSL_N_PATTERNS + i + 1);	/* Already registered, just return number */
		if (PSL->internal.n_userimages > (PSL_N_PATTERNS-1)) {
			PSL_message (PSL, PSL_MSG_NORMAL, "Error: Already maintaining %d user images and cannot accept any more\n", PSL->internal.n_userimages+1);
			PSL_exit (EXIT_FAILURE);
		}
		/* Must initialize a previously unused image */
		PSL->internal.user_image[PSL->internal.n_userimages] = PSL_memory (PSL, NULL, strlen (imagefile)+1, char);
		strcpy (PSL->internal.user_image[PSL->internal.n_userimages], imagefile);
		PSL->internal.n_userimages++;
		image_no = PSL_N_PATTERNS + PSL->internal.n_userimages;
		k = image_no - 1;	/* Array index */
		picture = image;
	}

	/* Store size, depth and bogus DPI setting */
	PSL->internal.pattern[k].nx = width;
	PSL->internal.pattern[k].ny = height;
	PSL->internal.pattern[k].depth = depth;
	PSL->internal.pattern[k].status = 1;
	PSL->internal.pattern[k].dpi = -999;

	PSL_comment (PSL, "Define pattern %d\n", image_no);

	PSL_command (PSL, "/image%d {<~\n", image_no);
	psl_stream_dump (PSL, picture, PSL->internal.pattern[k].nx, PSL->internal.pattern[k].ny, PSL->internal.pattern[k].depth, PSL->internal.compress, PSL_ASCII85, 2);
	PSL_command (PSL, "} def\n");

	return (image_no);
}

#ifdef PSL_WITH_GMT4_SUPPORT
/* This code is included so we may offer backwards compatibility with GMT 4 old-school
 * polygon vectors.  It is not documented and should not be used by non-GMT developers.
 */
void psl_vector_v4 (struct PSL_CTRL *PSL, double x, double y, double param[], double rgb[], int outline)
{
	/* Old GMT4 vector symbol:
	 * param[0] = xtip;
	 * param[1] = ytip;
	 * param[2] = tailwidth;
	 * param[3] = headlength;
	 * param[4] = headwidth;
	 * param[5] = headshape;
	 * Will make sure that arrow has a finite width in PS coordinates */

	double angle, xtail, ytail, xtip, ytip, tailwidth, headlength, headwidth, headshape;
	int w2, length, hw, hl, hl2, hw2, l2;

	xtail = x;	ytail = y;	xtip = param[0];	ytip = param[1];
	length = psl_iz (PSL, hypot (xtail-xtip, ytail-ytip));	/* Vector length in PS units */
	if (length == 0) return;	/* NULL vector */

	tailwidth  = param[2];
	headlength = param[3];
	headwidth  = param[4];
	headshape  = param[5];
	if (outline & 8)
		PSL_setfill (PSL, rgb, outline - 8);
	else
		PSL_setfill (PSL, rgb, outline);
	angle = atan2 ((ytip-ytail),(xtip-xtail)) * R2D;			/* Angle vector makes with horizontal, in radians */
	PSL_command (PSL, "V %d %d T ", psl_ix (PSL, xtail), psl_ix (PSL, ytail));	/* Temporarily set tail point the local origin (0, 0) */
	if (angle != 0.0) PSL_command (PSL, "%g R ", angle);		/* Rotate so vector is horizontal in local coordinate system */
	w2 = psl_ix (PSL, 0.5 * tailwidth);	if (w2 == 0) w2 = 1;	/* Half-width of vector tail */
	hw = psl_ix (PSL, headwidth);	if (hw == 0) hw = 1;		/* Width of vector head */
	hl = psl_ix (PSL, headlength);								/* Length of vector head */
	hl2 = psl_ix (PSL, 0.5 * headshape * headlength);			/* Cut-in distance due to slanted back-side of arrow head */
	hw2 = hw - w2;		/* Distance from tail side to head side (vertically) */
	if (outline & 8) {	/* Double-headed vector */
		l2 = length - 2 * hl + 2 * hl2;							/* Inside length between start of heads */
		PSL_command (PSL, "%d %d %d %d %d %d %d %d %d %d %d %d %d %d %d %d Sv U\n",
				hl2, hw2, -l2, hl2, -hw2, -hl, hw, hl, hw, -hl2, -hw2, l2, -hl2, hw2, hl, -hw);
	}
	else {			/* Single-headed vector */
		l2 = length - hl + hl2;								/* Length from tail to start of slanted head */
		PSL_command (PSL, "%d %d %d %d %d %d %d %d %d %d %d SV U\n",
			-l2, hl2, -hw2, -hl, hw, hl, hw, -hl2, -hw2, l2, -w2);
	}
}
#endif

#define FIN_SLANT_COS	0.707106781187	/* I.e., 45 degrees slant */
#define FIN_LENGTH_SCALE	0.66666667	/* 2/3 the length of the vector */
#define FIN_HEIGHT_SCALE	0.5	/* 1/2 the width of the vector */

static int psl_vector (struct PSL_CTRL *PSL, double x, double y, double param[]) {
	/* Will make sure that arrow has a finite width in PS coordinates.
	 * param must hold up to 12 values:
	 * param[0] = xtip;		param[1] = ytip;
	 * param[2] = tailwidth;	param[3] = headlength;	param[4] = headwidth;
	 * param[5] = headshape;	param[6] = status bit flags
	 * param[7] = begin head type;	param[8] = end head type
	 * param[9] = begin trim value;	param[10] = end trim value.
	 * param[11] = head penwidth
	 */

	double angle, xtip, ytip, r, s, tailwidth, headlength, headwidth, headshape, length_inch;
	double xx[6], yy[6], xc[3], yc[3], off[2], yshift[2], trim[2], xp = 0.0, h_penwidth;
	int length, asymmetry[2], n, heads, outline, fill, status;
	unsigned int kind[2];
	char *line[2] = {"N", "P S"}, *dump[2] = {"", "fs"};

	xtip = param[0];	ytip = param[1];
	length_inch = hypot (x-xtip, y-ytip);					/* Vector length in inches */
	length = psl_iz (PSL, length_inch);					/* Vector length in PS units */
	if (length == 0) return (PSL_NO_ERROR);					/* NULL vector */
	angle = atan2 (ytip-y, xtip-x) * R2D;					/* Angle vector makes with horizontal, in degrees */
	status = lrint (param[6]);
	h_penwidth = param[11];
	/* Make any adjustments caused by trim */
	trim[PSL_BEGIN] = (status & PSL_VEC_OFF_BEGIN) ? param[9]  : 0.0;
	trim[PSL_END]   = (status & PSL_VEC_OFF_END)   ? param[10] : 0.0;
	if (fabs (angle) == 90.0) {	/* Vertical segment; only adjust y coordinates */
		y += copysign (trim[PSL_BEGIN], angle);	ytip -= copysign (trim[PSL_END], angle);
	}
	else {	/* General case, use trig */
		double s, c, a = angle * D2R;
		s = sin (a);		c = cos (a);
		x += c * trim[PSL_BEGIN];	y += s * trim[PSL_BEGIN];
		xtip -= c * trim[PSL_END];	ytip -= s * trim[PSL_END];
	}
	length_inch = hypot (x-xtip, y-ytip);					/* Recalculate vector length in inches */
	length = psl_iz (PSL, length_inch);					/* Vector length in PS units */
	if (length == 0) return (PSL_NO_ERROR);					/* NULL vector */
	tailwidth = param[2];
	headlength = param[3];	headwidth = 0.5 * param[4];	headshape = param[5];
	kind[PSL_BEGIN] = (unsigned int)lrint (param[7]);
	kind[PSL_END] = (unsigned int)lrint (param[8]);
	off[PSL_BEGIN] = (kind[PSL_BEGIN] == PSL_VEC_ARROW) ? 0.5 * (2.0 - headshape) * headlength : 0.0;
	off[PSL_END] = (kind[PSL_END] == PSL_VEC_ARROW) ? 0.5 * (2.0 - headshape) * headlength : 0.0;
	if (kind[PSL_BEGIN] == PSL_VEC_ARROW_PLAIN) off[PSL_BEGIN] = 0.5 * tailwidth *  headlength / headwidth;
	else if (kind[PSL_BEGIN] == PSL_VEC_TAIL) off[PSL_BEGIN] = FIN_SLANT_COS * headwidth + FIN_LENGTH_SCALE * headlength - tailwidth;
	if (kind[PSL_END] == PSL_VEC_ARROW_PLAIN) off[PSL_END] = 0.5 * tailwidth *  headlength / headwidth;
	else if (kind[PSL_END] == PSL_VEC_TAIL) off[PSL_END] = FIN_SLANT_COS * headwidth + FIN_LENGTH_SCALE * headlength - tailwidth;
	heads = PSL_vec_head (status);		  /* 1 = at beginning, 2 = at end, 3 = both */
	PSL_setlinewidth (PSL, tailwidth * PSL_POINTS_PER_INCH);	/* Inherits color from current pen */
	outline = ((status & PSL_VEC_OUTLINE) > 0);
	fill = ((status & PSL_VEC_FILL) > 0);
	asymmetry[PSL_BEGIN] = -PSL_vec_side (status, 0);	  /* -1 = left-only, +1 = right-only, 0 = normal head at beginning */
	asymmetry[PSL_END] = PSL_vec_side (status, 1);		  /* -1 = left-only, +1 = right-only, 0 = normal head at beginning */
	r = sqrt (headlength * headwidth / M_PI);	/* Same circle area as vector head */
	s = sqrt (headlength * headwidth)/2;		/* Same square 	area as vector head */
	PSL_comment (PSL, "Start of Cartesian vector\n");
	PSL_command (PSL, "V %d %d T ", psl_ix (PSL, x), psl_iy (PSL, y));	/* Temporarily set tail point the local origin (0, 0) */
	if (angle != 0.0) PSL_command (PSL, "%g R\n", angle);			/* Rotate so vector is horizontal in local coordinate system */
	/* Make any adjustments caused by trim */
	xx[0] = (heads & 1) ? off[PSL_BEGIN] : 0.0;
	xx[1] = (heads & 2) ? length_inch - off[PSL_END] : length_inch;
	if (heads & 1 && asymmetry[PSL_BEGIN] && kind[PSL_BEGIN] == PSL_VEC_CIRCLE) xx[0] = -r;
	if (heads & 2 && asymmetry[PSL_END] && kind[PSL_END] == PSL_VEC_CIRCLE) xx[1] += r;
	if (xx[1] > xx[0]) PSL_plotsegment (PSL, xx[0], 0.0, xx[1], 0.0);		/* Draw vector line body unless head length equals or exceeds total length */

	if (status & PSL_VEC_MID_FWD) {	/* Want forward-pointing mid-point head instead of at end */
		xp = -0.5 * length_inch;	heads = 2;
		if (kind[PSL_END] == PSL_VEC_ARROW) xp += 0.5 * headlength;
	}
	else if (status & PSL_VEC_MID_BWD) {	/* Want backwards-pointing mid-point head instead of at beginning */
		xp = 0.5 * length_inch;	heads = 1;
		if (kind[PSL_BEGIN] == PSL_VEC_ARROW) xp -= 0.5 * headlength;
	}
	if (heads == 0) {	/* No heads requested */
		PSL_command (PSL, "U\n");
		PSL_comment (PSL, "End of Cartesian vector\n");
		return (PSL_NO_ERROR);
	}

	/* Must switch asymmetry for start head since implemented backwards */
	yshift[PSL_BEGIN] = 0.5 * asymmetry[PSL_BEGIN] * tailwidth;
	yshift[PSL_END] = 0.5 * asymmetry[PSL_END] * tailwidth;

	if (heads & 1) {	/* Need head at beginning, pointing backwards */
		double f = (kind[PSL_BEGIN] == PSL_VEC_ARROW_PLAIN) ? 4.0 : 2.0;
		PSL_comment (PSL, "Cartesian vector head at start\n");
		PSL_command (PSL, "PSL_vecheadpen\n");		/* Switch to vector head pen */
		psl_forcelinewidth (PSL, f * h_penwidth);	/* Force pen width update */
		switch (kind[PSL_BEGIN]) {
			case PSL_VEC_ARROW:
				xx[0] = xp; yy[0] = -yshift[PSL_BEGIN];	n = 1;	/* Vector tip */
				if (asymmetry[PSL_BEGIN] != +1) {	/* Need left side */
					xx[n] = xp + headlength; yy[n++] = -headwidth;
				}
				if (asymmetry[PSL_BEGIN] || headshape != 0.0) {	/* Need center back of head */
					xx[n] = xp + 0.5 * (2.0 - headshape) * headlength; yy[n++] = -yshift[PSL_BEGIN];
				}
				if (asymmetry[PSL_BEGIN] != -1) {	/* Need right side */
					xx[n] = xp + headlength; yy[n++] = headwidth;
				}
				PSL_plotline (PSL, xx, yy, n, PSL_MOVE);	/* Set up path */
				PSL_command (PSL, "P clip %s %s ", dump[fill], line[outline]);
				break;
			case PSL_VEC_ARROW_PLAIN:
				/* Must set up clip path (xc,yc) to ensure tip is at end of vector, AND double
				 * the pen thickness since half will be clipped. */
				n = 0;
				xc[0] = xp + headlength; yc[0] = -headwidth;
				if (asymmetry[PSL_BEGIN] != +1) {	/* Need left side */
					xx[n] = xp + headlength; yy[n++] = -headwidth;
				}
				xx[n] = xp; yy[n++] = -yshift[PSL_BEGIN];	/* Vector tip */
				xc[1] = xp; yc[1] = -yshift[PSL_BEGIN];	/* Vector tip */
				if (asymmetry[PSL_BEGIN] != -1) {	/* Need right side */
					xx[n] = xp + headlength; yy[n++] = headwidth;
				}
				xc[2] = xp + headlength; yc[2] = headwidth;
				PSL_command (PSL, "V "); /* Place under gsave/grestore since changing pen */
				PSL_plotline (PSL, xc, yc, 3, PSL_MOVE);	/* Set up clip path */
				PSL_command (PSL, "P clip N ");
				PSL_plotline (PSL, xx, yy, n, PSL_MOVE|PSL_STROKE);	/* Plot arrow head */
				//PSL_setlinewidth (PSL, tailwidth * PSL_POINTS_PER_INCH);
				PSL_command (PSL, "U\n");
				break;
			case PSL_VEC_TAIL:
				xx[0] = xp + tailwidth + off[PSL_BEGIN]; yy[0] = -yshift[PSL_BEGIN];	n = 1;	/* Vector tip */
				if (asymmetry[PSL_BEGIN] != +1) {	/* Need left side */
					xx[n] = xp + tailwidth - FIN_SLANT_COS * headwidth + off[PSL_BEGIN]; yy[n++] = -FIN_HEIGHT_SCALE * headwidth;
					xx[n] = xx[n-1] - FIN_LENGTH_SCALE * headlength; yy[n++] = -FIN_HEIGHT_SCALE * headwidth;
				}
				xx[n] = xp + tailwidth - FIN_LENGTH_SCALE * headlength + off[PSL_BEGIN]; yy[n++] = -yshift[PSL_BEGIN];
				if (asymmetry[PSL_BEGIN] != -1) {	/* Need right side */
					xx[n] = xp + tailwidth - FIN_SLANT_COS * headwidth - FIN_LENGTH_SCALE * headlength + off[PSL_BEGIN]; yy[n++] = FIN_HEIGHT_SCALE * headwidth;
					xx[n] = xx[n-1] + FIN_LENGTH_SCALE * headlength; yy[n++] = FIN_HEIGHT_SCALE * headwidth;
				}
				PSL_plotline (PSL, xx, yy, n, PSL_MOVE);	/* Set up path */
				PSL_command (PSL, "P clip %s %s ", dump[fill], line[outline]);
				if (asymmetry[PSL_BEGIN] == 0) {	/* Draw feather center */
					PSL_command (PSL, "V 0 W ");
					xx[1] = xp + tailwidth - headlength + off[PSL_BEGIN]; yy[1] = -yshift[PSL_BEGIN];
					PSL_plotsegment (PSL, xx[0], yy[0], xx[1], yy[1]);				/* Draw vector line body */
					PSL_command (PSL, "U\n");
				}
				break;
			case PSL_VEC_TAIL_PLAIN:
				n = 0;
				if (asymmetry[PSL_BEGIN] != +1) {	/* Need left side */
					xx[n] = xp - headlength; yy[n++] = -headwidth;
				}
				xx[n] = xp; yy[n++] = -yshift[PSL_BEGIN];	/* Vector tip */
				if (asymmetry[PSL_BEGIN] != -1) {	/* Need right side */
					xx[n] = xp - headlength; yy[n++] = headwidth;
				}
				PSL_plotline (PSL, xx, yy, n, PSL_MOVE|PSL_STROKE);	/* Set up path */
				break;
			case PSL_VEC_CIRCLE:
				if (asymmetry[PSL_BEGIN] == -1)	/* Need left side */
					PSL_plotarc (PSL, xp, 0.0, r, 0.0, 180.0, PSL_MOVE);	/* Draw the (possibly shortened) arc */
				else if (asymmetry[PSL_BEGIN] == +1)	/* Need right side */
					PSL_plotarc (PSL, xp, 0.0, r, 180.0, 360.0, PSL_MOVE);	/* Draw the (possibly shortened) arc */
				else
					PSL_plotarc (PSL, xp, 0.0, r, 0.0, 360.0, PSL_MOVE);	/* Draw the (possibly shortened) arc */
				PSL_command (PSL, "P clip %s %s ", dump[fill], line[outline]);
				break;
			case PSL_VEC_SQUARE:
				xx[0] = xx[3] = xp - s;	xx[1] = xx[2] = xp + s;
				if (asymmetry[PSL_BEGIN] == -1)	{	/* Left side */
					yy[0] = yy[1] = s;
					yy[2] = yy[3] = 0.0;
				}
				else if (asymmetry[PSL_BEGIN] == +1) {	/* Right side */
					yy[0] = yy[1] = 0.0;
					yy[2] = yy[3] = -s;
				}
				else {
					yy[0] = yy[1] = +s;
					yy[2] = yy[3] = -s;
				}
				PSL_plotline (PSL, xx, yy, 4, PSL_MOVE);	/* Set up path */
				PSL_command (PSL, "P clip %s %s ", dump[fill], line[outline]);
				break;
			case PSL_VEC_TERMINAL:
				xx[0] = xx[1] = xp;	yy[0] = yy[1] = 0.0;	/* Terminal line */
				if (asymmetry[PSL_BEGIN] == -1)	/* Left side */
					yy[1] = headwidth;
				else if (asymmetry[PSL_BEGIN] == +1)	/* Right side */
					yy[1] = -headwidth;
				else {
					yy[0] = -headwidth;
					yy[1] = +headwidth;
				}
				PSL_plotline (PSL, xx, yy, 2, PSL_MOVE|PSL_STROKE);	/* Set up path */
				break;
		}
	}
	PSL_command (PSL, "U\n");
	if (heads & 2) {	/* Need head at end, pointing forwards */
		double f = (kind[PSL_END] == PSL_VEC_ARROW_PLAIN) ? 4.0 : 2.0;
		PSL_comment (PSL, "Cartesian vector head at end\n");
		PSL_command (PSL, "V %d %d T ", psl_ix (PSL, xtip), psl_iy (PSL, ytip));	/* Temporarily set head point the local origin (0, 0) */
		if (angle != 0.0) PSL_command (PSL, "%g R\n", angle);			/* Rotate so vector is horizontal in local coordinate system */
		PSL_command (PSL, "PSL_vecheadpen\n");		/* Switch to vector head pen */
		psl_forcelinewidth (PSL, f * h_penwidth);	/* Force pen width update */
		switch (kind[PSL_END]) {
			case PSL_VEC_ARROW:
				xx[0] = xp; yy[0] = yshift[PSL_END];	n = 1;	/* Vector tip */
				if (asymmetry[PSL_END] != +1) {	/* Need left side */
					xx[n] = xp - headlength; yy[n++] = headwidth;
				}
				if (asymmetry[PSL_END] || headshape != 0.0) {	/* Need center back of head */
					xx[n] = xp -0.5 * (2.0 - headshape) * headlength; yy[n++] = yshift[PSL_END];
				}
				if (asymmetry[PSL_END] != -1) {	/* Need right side */
					xx[n] = xp - headlength; yy[n++] = -headwidth;
				}
				PSL_plotline (PSL, xx, yy, n, PSL_MOVE);	/* Set up path */
				PSL_command (PSL, "P clip %s %s \n", dump[fill], line[outline]);
				break;	/* Finalize, then reset outline parameter */
			case PSL_VEC_ARROW_PLAIN:
				n = 0;
				xc[0] = xp - headlength; yc[0] = -headwidth;
				if (asymmetry[PSL_END] != +1) {	/* Need left side */
					xx[n] = xp - headlength; yy[n++] = -headwidth;
				}
				xx[n] = xp; yy[n++] = -yshift[PSL_END];	/* Vector tip */
				xc[1] = xp; yc[1] = -yshift[PSL_END];	/* Vector tip */
				if (asymmetry[PSL_END] != -1) {	/* Need right side */
					xx[n] = xp - headlength; yy[n++] = headwidth;
				}
				xc[2] = xp - headlength; yc[2] = headwidth;
				PSL_command (PSL, "V "); /* Place under gsave/grestore since changing pen */
				PSL_plotline (PSL, xc, yc, 3, PSL_MOVE);	/* Set up clip path */
				PSL_command (PSL, "P clip N ");
				PSL_plotline (PSL, xx, yy, n, PSL_MOVE|PSL_STROKE);	/* Plot arrow head */
				//PSL_setlinewidth (PSL, tailwidth * PSL_POINTS_PER_INCH);
				PSL_command (PSL, "U\n");
				break;
			case PSL_VEC_TAIL:
				xx[0] = xp - tailwidth - off[PSL_END]; yy[0] = -yshift[PSL_END];	n = 1;	/* Vector tip */
				if (asymmetry[PSL_END] != +1) {	/* Need left side */
					xx[n] = xp - tailwidth + FIN_SLANT_COS * headwidth - off[PSL_END]; yy[n++] = -FIN_HEIGHT_SCALE * headwidth;
					xx[n] = xx[n-1] + FIN_LENGTH_SCALE * headlength; yy[n++] = -FIN_HEIGHT_SCALE * headwidth;
				}
				xx[n] = xp - tailwidth + FIN_LENGTH_SCALE * headlength - off[PSL_END]; yy[n++] = -yshift[PSL_END];
				if (asymmetry[PSL_END] != -1) {	/* Need right side */
					xx[n] = xp - tailwidth + FIN_SLANT_COS * headwidth + FIN_LENGTH_SCALE * headlength - off[PSL_END]; yy[n++] = FIN_HEIGHT_SCALE * headwidth;
					xx[n] = xx[n-1] - FIN_LENGTH_SCALE * headlength; yy[n++] = FIN_HEIGHT_SCALE * headwidth;
				}
				PSL_plotline (PSL, xx, yy, n, PSL_MOVE);	/* Set up path */
				PSL_command (PSL, "P clip %s %s ", dump[fill], line[outline]);
				if (asymmetry[PSL_END] == 0) {	/* Draw feather center */
					PSL_command (PSL, "V 0 W ");
					xx[1] = xp - tailwidth + headlength - off[PSL_END]; yy[1] = -yshift[PSL_END];
					PSL_plotsegment (PSL, xx[0], yy[0], xx[1], yy[1]);				/* Draw vector line body */
					PSL_command (PSL, "U\n");
				}
				break;
			case PSL_VEC_TAIL_PLAIN:
				n = 0;
				if (asymmetry[PSL_END] != +1) {	/* Need left side */
					xx[n] = xp + headlength; yy[n++] = -headwidth;
				}
				xx[n] = xp; yy[n++] = -yshift[PSL_END];	/* Vector tip */
				if (asymmetry[PSL_END] != -1) {	/* Need right side */
					xx[n] = xp + headlength; yy[n++] = headwidth;
				}
				PSL_plotline (PSL, xx, yy, n, PSL_MOVE|PSL_STROKE);	/* Set up path */
				break;
			case PSL_VEC_CIRCLE:
				if (asymmetry[PSL_END] == -1)	/* Need left side */
					PSL_plotarc (PSL, xp, 0.0, r, 0.0, 180.0, PSL_MOVE);	/* Draw the (possibly shortened) arc */
				else if (asymmetry[PSL_END] == +1)	/* Need right side */
					PSL_plotarc (PSL, xp, 0.0, r, 180.0, 360.0, PSL_MOVE);	/* Draw the (possibly shortened) arc */
				else
					PSL_plotarc (PSL, xp, 0.0, r, 0.0, 360.0, PSL_MOVE);	/* Draw the (possibly shortened) arc */
				PSL_command (PSL, "P clip %s %s ", dump[fill], line[outline]);
				break;
			case PSL_VEC_SQUARE:
				xx[0] = xx[3] = xp - s;	xx[1] = xx[2] = xp + s;
				if (asymmetry[PSL_END] == -1)	{	/* Left side */
					yy[0] = yy[1] = s;
					yy[2] = yy[3] = 0.0;
				}
				else if (asymmetry[PSL_END] == +1) {	/* Right side */
					yy[0] = yy[1] = 0.0;
					yy[2] = yy[3] = -s;
				}
				else {
					yy[0] = yy[1] = +s;
					yy[2] = yy[3] = -s;
				}
				PSL_plotline (PSL, xx, yy, 4, PSL_MOVE);	/* Set up path */
				PSL_command (PSL, "P clip %s %s ", dump[fill], line[outline]);
				break;
			case PSL_VEC_TERMINAL:
				xx[0] = xx[1] = xp;	yy[0] = yy[1] = 0.0;	/* Terminal line */
				if (asymmetry[PSL_END] == -1)	/* Left side */
					yy[1] = headwidth;
				else if (asymmetry[PSL_END] == +1)	/* Right side */
					yy[1] = -headwidth;
				else {
					yy[0] = -headwidth;
					yy[1] = +headwidth;
				}
				PSL_plotline (PSL, xx, yy, 2, PSL_MOVE|PSL_STROKE);	/* Set up path */
				break;
		}
		PSL_command (PSL, "U\n");
	}
	PSL_comment (PSL, "End of Cartesian vector\n");
	return (PSL_NO_ERROR);
}

static int psl_wedge (struct PSL_CTRL *PSL, double x, double y, double param[]) {
	/* Takes care of plotting a wedge.
	 * param may hold up to 11 values; only 8 used here.
	 * param[0] = radius;
	 * param[1] = start angle;	param[2] = end angle;
	 * param[3] = status bit flags;	param[4] = inner_radius [0]
	 * param[5] = dr [0];		param[6] = da [0]
	 * param[7] = do_fill (1) | do_outline (2)
	 */

	double xx[3], yy[3];
<<<<<<< HEAD
	int status = lrint (param[3]);
	switch (status) {
		case 1:		/* Just draw arc */
			PSL_plotarc (PSL, x, y, param[0], param[1], param[2], PSL_MOVE | PSL_STROKE);	/* Draw the arc */
			break;
		case 2:		/* Just draw radial lines */
			xx[0] = x + param[0] * cos (D2R * param[1]);	yy[0] = y + param[0] * sin (D2R * param[1]);
			xx[1] = x;				yy[1] = y;
			xx[2] = x + param[0] * cos (D2R * param[2]);	yy[2] = y + param[0] * sin (D2R * param[2]);
			PSL_plotline (PSL, xx, yy, 3, PSL_MOVE|PSL_STROKE);	/* Plot jaw */
			break;
		default:	/* Standard wedge operation */
			PSL_command (PSL, "%d %g %g %d %d Sw\n", psl_iz (PSL, param[0]), param[1], param[2], psl_ix (PSL, x), psl_iy (PSL, y));
			break;
=======
	int status = lrint (param[3]), flags = lrint (param[7]);
	bool windshield = (param[4] > 0.0);	/* Flag that we have an inner-tube */
	bool fill = flags & 1, outline = flags & 2;
	
	if (status == 0 && !windshield) {	/* Good old plain pie wedge */
		PSL_command (PSL, "%d %g %g %d %d Sw\n", psl_iz (PSL, param[0]), param[1], param[2], psl_ix (PSL, x), psl_iy (PSL, y));
		return (PSL_NO_ERROR);
	}
	/* Somewhat more involved */
	if (fill) {	/* Paint wedge given fill first but not outline (if desired) */
		if (windshield) 
			PSL_command (PSL, "V %d %d T 0 0 %d %g %g arc 0 0 %d %g %g arcn P fs U\n", psl_ix (PSL, x), psl_iy (PSL, y),
				psl_iz (PSL, param[0]), param[1], param[2], psl_iz (PSL, param[4]), param[2], param[1]);
		else
			PSL_command (PSL, "%d %g %g %d %d 2 copy M 5 2 roll arc fs\n", psl_iz (PSL, param[0]), param[1], param[2], psl_ix (PSL, x), psl_iy (PSL, y));
	}
	/* Next, if spiderweb is desired we need to set up a save/restore section and change the pen to PSL_spiderpen */
	if (status) PSL_command (PSL, "V PSL_spiderpen\n");
	if (status & 1) {	/* Draw one or more arcs */
		if (param[5] > 0.0) {	/* Array of arcs requested */
			double r = (windshield) ? ceil (param[4] / param[5]) * param[5] : param[5];	/* Either start at first arc inside windshield or the first zero-length arc of wedge */
			while (r <= (param[0]+PSL_SMALL)) {
				PSL_plotarc (PSL, x, y, r, param[1], param[2], PSL_MOVE | PSL_STROKE);	/* Draw the arcs */
				r += param[5];	/* Go to next radial distance */
			}
		}
		else {	/* Just draw outer and possibly inner arcs */
			PSL_plotarc (PSL, x, y, param[0], param[1], param[2], PSL_MOVE | PSL_STROKE);	/* Draw the outer arc */
			if (windshield)	/* Draw the inner arc */
				PSL_plotarc (PSL, x, y, param[4], param[1], param[2], PSL_MOVE | PSL_STROKE);
		}
	}
	if (status & 2) {	/* Draw one or more radial lines */
		if (param[6] > 0.0) {	/* Array of lines requestedii */
			double a = ceil (param[1] / param[6]) * param[6];	/* First angle of desired multiple inside range */
			while (a <= (param[2]+PSL_SMALL)) {
				xx[0] = x + param[4] * cos (D2R * a);	yy[0] = y + param[4] * sin (D2R * a);
				xx[1] = x + param[0] * cos (D2R * a);	yy[1] = y + param[0] * sin (D2R * a);
				PSL_plotline (PSL, xx, yy, 2, PSL_MOVE+PSL_STROKE);	/* Plot radial line */
				a += param[6];	/* Go to next angle */
			}
		}
		else {	/* Just draw the start and stop radii */
			if (windshield) {	/* These are two separate lines not connecting */
				xx[0] = x + param[4] * cos (D2R * param[1]);	yy[0] = y + param[4] * sin (D2R * param[1]);
				xx[1] = x + param[0] * cos (D2R * param[1]);	yy[1] = y + param[0] * sin (D2R * param[1]);
				PSL_plotline (PSL, xx, yy, 2, PSL_MOVE+PSL_STROKE);	/* Plot jaw */
				xx[0] = x + param[4] * cos (D2R * param[2]);	yy[0] = y + param[4] * sin (D2R * param[2]);
				xx[1] = x + param[0] * cos (D2R * param[2]);	yy[1] = y + param[0] * sin (D2R * param[2]);
				PSL_plotline (PSL, xx, yy, 2, PSL_MOVE+PSL_STROKE);	/* Plot jaw */
			}
			else {	/* Open triangular jaw */
				xx[0] = x + param[0] * cos (D2R * param[1]);	yy[0] = y + param[0] * sin (D2R * param[1]);
				xx[1] = x;				yy[1] = y;
				xx[2] = x + param[0] * cos (D2R * param[2]);	yy[2] = y + param[0] * sin (D2R * param[2]);
				PSL_plotline (PSL, xx, yy, 3, PSL_MOVE+PSL_STROKE);	/* Plot jaw */
			}
		}
	}
	if (status) PSL_command (PSL, "U\n");	/* Restore graphics state after messing with spiders */
	if (outline) {	/* Draw wedge outline on top */
		if (windshield) 
			PSL_command (PSL, "V %d %d T 0 0 %d %g %g arc 0 0 %d %g %g arcn P os U\n", psl_ix (PSL, x), psl_iy (PSL, y),
				psl_iz (PSL, param[0]), param[1], param[2], psl_iz (PSL, param[4]), param[2], param[1]);
		else
			PSL_command (PSL, "%d %g %g %d %d 2 copy M 5 2 roll arc os\n", psl_iz (PSL, param[0]), param[1], param[2], psl_ix (PSL, x), psl_iy (PSL, y));
>>>>>>> 6a82a052
	}
	return (PSL_NO_ERROR);
}

static void psl_get_uppercase (char *new_c, char *old_c) {
	int i = 0, c;
	while (old_c[i]) {
	 	c = toupper ((int)old_c[i]);
		new_c[i++] = (char)c;
	}
	new_c[i] = 0;
}

static void psl_freeplot (struct PSL_CTRL *PSL) {
	/* Simply eliminate any buffer for memory-writing PS */
	if (PSL->internal.buffer) PSL_free (PSL->internal.buffer);	/* Remove any previous plot buffer */
	PSL->internal.n_alloc = PSL->internal.n = 0;
	PSL->internal.pmode = 0;
}

#if 0 /* Not used */
static void psl_defunits_array (struct PSL_CTRL *PSL, const char *param, double *array, int n) {
	/* These are used by PSL_plottextline */
	int i;
	PSL_command (PSL, "/%s\n", param);
	for (i = 0; i < n; i++) PSL_command (PSL, "%.2f\n", array[i] * PSL->internal.dpu);
	PSL_command (PSL, "%d array astore def\n", n);
}
#endif

static void psl_def_font_encoding (struct PSL_CTRL *PSL) {
	/* Initialize book-keeping for font encoding and write font macros */

	int i;

	/* Initialize T/F array for font reencoding so that we only do it once
	 * for each font that is used */

	PSL_command (PSL, "/PSL_font_encode ");
	for (i = 0; i < PSL->internal.N_FONTS; i++) PSL_command (PSL, "0 ");
	PSL_command (PSL, "%d array astore def", PSL->internal.N_FONTS);
	(PSL->internal.comments) ? PSL_command (PSL, "\t%% Initially zero\n") : PSL_command (PSL, "\n");

	/* Define font macros (see postscriptlight.h for details on how to add fonts) */

	for (i = 0; i < PSL->internal.N_FONTS; i++) PSL_command (PSL, "/F%d {/%s Y}!\n", i, PSL->internal.font[i].name);
}

static int psl_bitreduce (struct PSL_CTRL *PSL, unsigned char *buffer, int nx, int ny, size_t ncolors) {
	/* Reduce an 8-bit stream to 1-, 2- or 4-bit stream */
	int in, out, i, j, nout, nbits;

	/* Number of colors determines number of bits */
	if (ncolors <= 2)
		nbits = 1;
	else if (ncolors <= 4)
		nbits = 2;
	else if (ncolors <= 16)
		nbits = 4;
	else
		return (8);

	/* "Compress" bytes line-by-line. The number of bits per line should be multiple of 8
	   But when it isn't overflow is prevent by extra size allocation done in psl_makecolormap */
	out = 0;
	nx = abs (nx);
	nout = (nx * nbits + 7) / 8;
	for (j = 0; j < ny; j++) {
		in = j * nx;
		if (nbits == 1) {
			for (i = 0; i < nout; i++) {
				buffer[out++] = (buffer[in] << 7) + (buffer[in+1] << 6) + (buffer[in+2] << 5) + (buffer[in+3] << 4) + (buffer[in+4] << 3) + (buffer[in+5] << 2) + (buffer[in+6] << 1) + buffer[in+7];
				in += 8;
			}
		}
		else if (nbits == 2) {
			for (i = 0; i < nout; i++) {
				buffer[out++] = (buffer[in] << 6) + (buffer[in+1] << 4) + (buffer[in+2] << 2) + buffer[in+3];
				in += 4;
			}
		}
		else if (nbits == 4) {
			for (i = 0; i < nout; i++) {
				buffer[out++] = (buffer[in] << 4) + buffer[in+1];
				in += 2;
			}
		}
	}

	PSL_message (PSL, PSL_MSG_VERBOSE, "Image depth reduced to %d bits\n", nbits);
	return (nbits);
}

static int psl_bitimage_cmap (struct PSL_CTRL *PSL, double f_rgb[], double b_rgb[]) {
	/* Print colormap for 1-bit image or imagemask. Returns value of "polarity":
	 * 0 = Paint 0 bits foreground color, leave 1 bits transparent
	 * 1 = Paint 1 bits background color, leave 0 bits transparent
	 * 2 = Paint 0 bits foreground color, paint 1 bits background color
	 * ! Note that odd return values indicate that the bitmap has to be
	 * ! inverted before plotting, either explicitly, or through a mapping
	 * ! function in the PostScript image definition.
	 */
	int polarity;
	double f_cmyk[4], b_cmyk[4];

	PSL_command (PSL, " [/Indexed /Device");
	if (b_rgb[0] < 0.0) {
		/* Background is transparent */
		polarity = 0;
		if (PSL_is_gray (f_rgb))
			PSL_command (PSL, "Gray 0 <%02X>", PSL_u255(f_rgb[0]));
		else if (PSL->internal.color_mode == PSL_GRAY)
			PSL_command (PSL, "Gray 0 <%02X>", PSL_u255(PSL_YIQ(f_rgb)));
		else if (PSL->internal.color_mode == PSL_CMYK) {
			psl_rgb_to_cmyk (f_rgb, f_cmyk);
			PSL_command (PSL, "CMYK 0 <%02X%02X%02X%02X>", PSL_q255(f_cmyk));
		}
		else
			PSL_command (PSL, "RGB 0 <%02X%02X%02X>", PSL_t255(f_rgb));
	}
	else if (f_rgb[0] < 0.0) {
		/* Foreground is transparent */
		polarity = 1;
		if (PSL_is_gray (b_rgb))
			PSL_command (PSL, "Gray 0 <%02X>", PSL_u255(b_rgb[0]));
		else if (PSL->internal.color_mode == PSL_GRAY)
			PSL_command (PSL, "Gray 0 <%02X>", PSL_u255(PSL_YIQ(b_rgb)));
		else if (PSL->internal.color_mode == PSL_CMYK) {
			psl_rgb_to_cmyk (b_rgb, b_cmyk);
			PSL_command (PSL, "CMYK 0 <%02X%02X%02X%02X>", PSL_q255(b_cmyk));
		}
		else
			PSL_command (PSL, "RGB 0 <%02X%02X%02X>", PSL_t255(b_rgb));
	}
	else {
		/* Colored foreground and background */
		polarity = 2;
		if (PSL_is_gray (b_rgb) && PSL_is_gray (f_rgb))
			PSL_command (PSL, "Gray 1 <%02X%02X>", PSL_u255(f_rgb[0]), PSL_u255(b_rgb[0]));
		else if (PSL->internal.color_mode == PSL_GRAY)
			PSL_command (PSL, "Gray 1 <%02X%02X>", PSL_u255(PSL_YIQ(f_rgb)), PSL_u255(PSL_YIQ(b_rgb)));
		else if (PSL->internal.color_mode == PSL_CMYK) {
			psl_rgb_to_cmyk (f_rgb, f_cmyk);
			psl_rgb_to_cmyk (b_rgb, b_cmyk);
			PSL_command (PSL, "CMYK 1 <%02X%02X%02X%02X%02X%02X%02X%02X>", PSL_q255(f_cmyk), PSL_q255(b_cmyk));
		}
		else
			PSL_command (PSL, "RGB 1 <%02X%02X%02X%02X%02X%02X>", PSL_t255(f_rgb), PSL_t255(b_rgb));
	}
	PSL_command (PSL, "] setcolorspace");

	return (polarity);
}

/* Make sure that all memory is freed upon return.
   This way is simpler than freeing buffer, red, green, blue, entry individually at every return
 */
#define Return(code) {PSL_free (buffer); PSL_free (entry); PSL_free (red); PSL_free (green); PSL_free (blue); return (code);}

static int psl_get_boundingbox (struct PSL_CTRL *PSL, FILE *fp, int *llx, int *lly, int *trx, int *try,
	double *hires_llx, double *hires_lly, double *hires_trx, double *hires_try) {

	int nested = 0;
	char buf[PSL_BUFSIZ];

	/* Set default BoundingBox and HiResBoundingBox */

	*hires_llx = *llx = 0; *hires_trx = *trx = 720; *hires_lly = *lly = 0; *hires_try = *try = 720;

	/* Fish for the BoundingBox and the HiResBoundingBox. It assumes the line with HiResBoundingBox
	   always follows the BoundingBox line. */

	while (fgets(buf, PSL_BUFSIZ, fp) != NULL) {
		if (!strncmp(buf, "%%Begin", 7U))
			++nested;
		else if (nested && !strncmp(buf, "%%End", 5U))
			--nested;
		else if (!nested) {
			if  (!strncmp(buf, "%%BoundingBox:", 14U) && !strstr(buf, "(atend)")) {
				if (sscanf(strchr(buf, ':') + 1, "%d %d %d %d", llx, lly, trx, try) < 4) return 1;
				*hires_llx = *llx;
				*hires_lly = *lly;
				*hires_trx = *trx;
				*hires_try = *try;
				if (fgets(buf, PSL_BUFSIZ, fp) != NULL) {
					if  (!strncmp(buf, "%%HiResBoundingBox:", 19U) && !strstr(buf, "(atend)")) {
						if (sscanf(strchr(buf, ':') + 1, "%lg %lg %lg %lg", hires_llx, hires_lly, hires_trx, hires_try) < 4) return -1;
					}
				}
				return 0;
			}
		}
	}

	PSL_message (PSL, PSL_MSG_VERBOSE, "Warning: No proper BoundingBox, defaults assumed: %d %d %d %d\n", *llx, *lly, *trx, *try);
	return 1;
}

static int psl_init_fonts (struct PSL_CTRL *PSL) {
	FILE *in = NULL;
	int n_PSL_fonts;
	unsigned int i = 0;
	size_t n_alloc = 64;
	char buf[PSL_BUFSIZ];
	char fullname[PSL_BUFSIZ];

	PSL->internal.font = PSL_memory (PSL, NULL, n_alloc, struct PSL_FONT);

	/* Loads the available fonts for this installation */

	/* First the standard 35 PostScript fonts from Adobe + 4 Japanese fonts */
	memcpy (PSL->internal.font, PSL_standard_fonts, PSL_N_STANDARD_FONTS * sizeof (struct PSL_FONT));
	PSL->internal.N_FONTS = n_PSL_fonts = i = PSL_N_STANDARD_FONTS;

	/* Then any custom fonts */

	if (psl_getsharepath (PSL, "postscriptlight", "PSL_custom_fonts", ".txt", fullname)) {
		if ((in = fopen (fullname, "r")) == NULL) {	/* File exist but opening fails? WTF! */
			PSL_message (PSL, PSL_MSG_NORMAL, "Fatal Error: ");
			perror (fullname);
			PSL_exit (EXIT_FAILURE);
		}

		while (fgets (buf, PSL_BUFSIZ, in)) {
			if (buf[0] == '#' || buf[0] == '\n' || buf[0] == '\r') continue;
			if (sscanf (buf, "%s %lf %d", fullname, &PSL->internal.font[i].height, &PSL->internal.font[i].encoded) != 3) {
				PSL_message (PSL, PSL_MSG_NORMAL, "Warning: Trouble decoding custom font info [%s].  Skipping this font\n", buf);
				continue;
			}
			if (strlen (fullname) >= PSL_NAME_LEN) {
				PSL_message (PSL, PSL_MSG_NORMAL, "Warning: Font name %s exceeds %d characters and will be truncated\n", fullname, PSL_NAME_LEN);
				fullname[PSL_NAME_LEN-1] = '\0';
			}
			strncpy (PSL->internal.font[i].name, fullname, PSL_NAME_LEN-1);
			i++;
			if (i == n_alloc) {
				n_alloc <<= 1;
				PSL->internal.font = PSL_memory (PSL, PSL->internal.font, n_alloc, struct PSL_FONT);
			}
		}
		fclose (in);
		PSL->internal.N_FONTS = i;
	}
	/* Final allocation of font array */
	PSL->internal.font = PSL_memory (PSL, PSL->internal.font, PSL->internal.N_FONTS, struct PSL_FONT);
	return PSL_NO_ERROR;
}

static char *psl_putdash (struct PSL_CTRL *PSL, char *pattern, double offset) {
	/* Writes the dash pattern */
	static char text[PSL_BUFSIZ];
	char mark = '[';
	size_t len = 0;
	if (pattern && pattern[0]) {
		while (*pattern) {
			sprintf (&text[len], "%c%d", mark, psl_ip (PSL, atof(pattern)));
			while (*pattern && *pattern != ' ') pattern++;
			while (*pattern && *pattern == ' ') pattern++;
			mark = ' ';
			len = strlen(text);
		}
		sprintf (&text[len], "] %d B", psl_ip (PSL, offset));
	}
	else
		sprintf (text, "[] 0 B");	/* Reset to continuous line */
	return (text);
}

static void psl_computeBezierControlPoints (struct PSL_CTRL *PSL, double *K, int n, double **P1, double **P2) {
	/* Translated from https://www.particleincell.com/wp-content/uploads/2012/06/bezier-spline.js */
	int i;
	double *p1 = NULL, *p2 = NULL, *a = NULL, *b = NULL, *c = NULL, *r = NULL;
	double m;
	p1 = PSL_memory (PSL, NULL, n, double);
	p2 = PSL_memory (PSL, NULL, n, double);
	a = PSL_memory (PSL, NULL, n, double);
	b = PSL_memory (PSL, NULL, n, double);
	c = PSL_memory (PSL, NULL, n, double);
	r = PSL_memory (PSL, NULL, n, double);

	n--;	/* Now id of last knot */

	/* left most segment*/
	a[0] = 0.0;
	b[0] = 2.0;
	c[0] = 1.0;
	r[0] = K[0] + 2.0 * K[1];

	/* internal segments*/
	for (i = 1; i < n - 1; i++)
	{
		a[i] = 1.0;
		b[i] = 4.0;
		c[i] = 1.0;
		r[i] = 4.0 * K[i] + 2.0 * K[i+1];
	}

	/* right segment*/
	a[n-1] = 2.0;
	b[n-1] = 7.0;
	c[n-1] = 0.0;
	r[n-1] = 8.0 * K[n-1] + K[n];

	/* solves Ax=b with the Thomas algorithm (from Wikipedia)*/
	for (i = 1; i < n; i++)
	{
		m = a[i] / b[i-1];
		b[i] = b[i] - m * c[i - 1];
		r[i] = r[i] - m*r[i-1];
	}

	/* Evaluate p1 */
	p1[n-1] = r[n-1] / b[n-1];
	for (i = n - 2; i >= 0; --i)
		p1[i] = (r[i] - c[i] * p1[i+1]) / b[i];

	/* we have p1, now compute p2*/
	for (i = 0; i < n-1; i++)
		p2[i] = 2.0 * K[i+1] - p1[i+1];

	p2[n-1] = 0.5 * (K[n] + p1[n-1]);

	*P1 = p1;	*P2 = p2;
	PSL_free (a);	PSL_free (b);	PSL_free (c);	PSL_free (r);
}

static psl_indexed_image_t psl_makecolormap (struct PSL_CTRL *PSL, unsigned char *buffer, int nx, int ny, int nbits) {
	/* When image consists of less than PSL_MAX_COLORS colors, the image can be
	 * indexed to safe a significant amount of space.
	 * The image and colormap are returned as a struct psl_indexed_image_t.
	 *
	 * It is important that the first RGB tuple is mapped to index 0.
	 * This is used for color masked images.
	 */
	size_t i, j, npixels;	/* Need 64-bit ints to avoid overflow of int */
	psl_colormap_t colormap;
	psl_indexed_image_t image;

	if (abs (nbits) != 24) return (NULL);		/* We only index into the RGB colorspace. */

	npixels = ((size_t)abs (nx)) * ((size_t)ny);

	colormap = psl_memory (PSL, NULL, 1U, sizeof (*colormap));
	colormap->ncolors = 0;
	image = psl_memory (PSL, NULL, 1U, sizeof (*image));
	image->buffer = psl_memory (PSL, NULL, npixels+8, sizeof (*image->buffer));	/* Add 8 to avoid overflow access in psl_bitreduce() */
	image->colormap = colormap;

	if (nx < 0) {
		/* Copy the colour mask value into index 0 */
		colormap->colors[0][0] = buffer[0];
		colormap->colors[0][1] = buffer[1];
		colormap->colors[0][2] = buffer[2];
		colormap->ncolors++;
		buffer += 3;		/* Skip to start of image */
	}

	for (i = 0; i < npixels; i++) {
		for (j = 0; j < colormap->ncolors; j++)
			if (colormap->colors[j][0] == buffer[0] && colormap->colors[j][1] == buffer[1] && colormap->colors[j][2] == buffer[2]) {
				image->buffer[i] = (unsigned char)j;
				break;
			}

		if (j == colormap->ncolors) {
			if (colormap->ncolors == PSL_MAX_COLORS) {	/* Too many colors to index. */
				PSL_free (image->buffer);
				PSL_free (image);
				PSL_free (colormap);
				PSL_message (PSL, PSL_MSG_LONG_VERBOSE, "Warning: Too many colors to make colormap - using 24-bit direct color instead.\n");
				return (NULL);
			}
			image->buffer[i] = (unsigned char)j;
			colormap->colors[j][0] = buffer[0];
			colormap->colors[j][1] = buffer[1];
			colormap->colors[j][2] = buffer[2];
			colormap->ncolors++;
		}
		buffer += 3;
	}

	/* There's no need for a color map when the number of colors is the same as the number of pixels.
	   Then you're better off with a compressed 24-bit color image instead. */
	if (colormap->ncolors >= npixels)  {
		PSL_free (image->buffer);
		PSL_free (image);
		PSL_free (colormap);
		PSL_message (PSL, PSL_MSG_VERBOSE, "Warning: Use of colormap is inefficient - using 24-bit direct color instead.\n");
		return (NULL);
	}

	PSL_message (PSL, PSL_MSG_VERBOSE, "Colormap of %" PRIuS " colors created\n", colormap->ncolors);
	return (image);
}

static char *psl_putcolor (struct PSL_CTRL *PSL, double rgb[]) {
	static char text[PSL_BUFSIZ];

	if (PSL_eq (rgb[0], -1.0)) {
		/* Ignore, no color set */
		text[0] = '\0';
	}
	else if (PSL_eq (rgb[0], -3.0)) {
		/* Pattern fill */
		sprintf (text, "pattern%ld I", lrint(rgb[1]));
	}
	else if (PSL_is_gray (rgb)) {
		/* Gray scale, since R==G==B */
		sprintf (text, PSL->current.bw_format, rgb[0]);
	}
	else if (PSL->internal.color_mode == PSL_GRAY) {
		/* Gray scale, forced by user */
		sprintf (text, PSL->current.bw_format, PSL_YIQ(rgb));
	}
	else if (PSL->internal.color_mode == PSL_RGB) {
		/* Full color, RGB mode */
		sprintf (text, PSL->current.rgb_format, rgb[0], rgb[1], rgb[2]);
	}
	else if (PSL->internal.color_mode == PSL_CMYK) {
		/* CMYK mode */
		double cmyk[4];
		psl_rgb_to_cmyk (rgb, cmyk);
		sprintf (text, PSL->current.cmyk_format, cmyk[0], cmyk[1], cmyk[2], cmyk[3]);
	}
	else {
		/* HSV mode */
		double hsv[3];
		psl_rgb_to_hsv (rgb, hsv);
		sprintf (text, PSL->current.hsv_format, hsv[0], hsv[1], hsv[2]);
	}
	if (!PSL_eq (rgb[3], 0.0)) {
		/* Transparency */
		sprintf (&text[strlen(text)], " %g /%s PSL_transp", 1.0 - rgb[3], PSL->current.transparency_mode);
	}
	return (text);
}

static const char *psl_putusername () {
	const char *unknown = "unknown";
#ifdef HAVE_GETPWUID
#include <pwd.h>
	struct passwd *pw = NULL;
	pw = getpwuid (getuid ());
	if (pw) return (pw->pw_name);
#endif
	return (unknown);
}

/*------------------- PUBLIC PSL API FUNCTIONS--------------------- */

struct PSL_CTRL *New_PSL_Ctrl (char *session) {
	struct PSL_CTRL *PSL = NULL;
	unsigned int i;

	/* Initialize the PSL structure */

	PSL = calloc (1U, sizeof (struct PSL_CTRL));
	if (session) PSL->init.session = strdup (session);
	for (i = 0; i < 3; i++) PSL->init.page_rgb[i] = -1.0;		/* Not set */
	/* Initialize a few global variables */
	strcpy (PSL->current.bw_format, "%.3lg A");			/* Default format used for grayshade value */
	strcpy (PSL->current.rgb_format, "%.3lg %.3lg %.3lg C");	/* Same, for RGB triplets */
	strcpy (PSL->current.hsv_format, "%.3lg %.3lg %.3lg H");	/* Same, for HSV triplets */
	strcpy (PSL->current.cmyk_format, "%.3lg %.3lg %.3lg %.3lg K");	/* Same, for CMYK quadruples */

	return (PSL);
}

int PSL_beginsession (struct PSL_CTRL *PSL, unsigned int flags, char *sharedir, char *userdir) {
	/* Allocate a new common control structure and initialize PSL session
	 * If sharedir, userdir are NULL and flags&1 == 1 then we look for environmental parameters
	 * 		PSL_SHAREDIR and PSL_USERDIR; otherwise we assign then from the args (even if NULL).
	 * If flags&2 == 2 then PSL is being called from an external interface so some things will live
	 *	beyond the end of a module.
	 */
	unsigned int i, search;
	char *this_c = NULL;

	search = (flags & 1);	/* If 1 then we look for environmental parameters */
	PSL->init.runmode = (flags & 2);	/* If 2 then we are being called from an environment where many modules can be called during a session */
	/* Initialize the PSL structure to default values unless already set */

	if (PSL->init.err == NULL) PSL->init.err = stderr;		/* Possible redirect of error messages */
	if (PSL->init.unit < 0 || PSL->init.unit > 3) {
		PSL_message (PSL, PSL_MSG_NORMAL, "Warning: Measure unit %d is not in valid range (0-3)! Using 0 (cm)\n", PSL->init.unit);
		PSL->init.unit = PSL_CM;
	}
	if (PSL->init.copies == 0) PSL->init.copies = 1;		/* Once copy of each plot */
	if (PSL->init.magnify[0] == 0.0) PSL->init.magnify[0] = 1.0;	/* Default magnification global scales */
	if (PSL->init.magnify[1] == 0.0) PSL->init.magnify[1] = 1.0;	/* Default magnification global scales */
	if (PSL->init.page_rgb[0] < 0.0) for (i = 0; i < 3; i++) PSL->init.page_rgb[i] = 1.0;		/* Default paper color */

	/* Determine SHAREDIR (directory containing the postscriptlight subdirectory)
	 * but only if not passed via argument list */

	if ((this_c = sharedir) == NULL && search) this_c = getenv ("PSL_SHAREDIR");
	if (this_c) {	/* Did find a sharedir */
		PSL->internal.SHAREDIR = strdup (this_c);
		psl_dos_path_fix (PSL->internal.SHAREDIR);
		if (access(PSL->internal.SHAREDIR, R_OK)) {
			PSL_message (PSL, PSL_MSG_NORMAL, "Error: Could not access PSL_SHAREDIR %s.\n", PSL->internal.SHAREDIR);
			PSL_exit (EXIT_FAILURE);
		}
	}
	else {	/* No sharedir found */
		PSL_message (PSL, PSL_MSG_NORMAL, "Error: Could not locate PSL_SHAREDIR.\n");
		PSL_exit (EXIT_FAILURE);
	}

	/* Determine USERDIR (directory containing user replacements contents in SHAREDIR) */

	if ((this_c = userdir) == NULL && search) this_c = getenv ("PSL_USERDIR");
	if (this_c) {	/* Did find a userdir */
		PSL->internal.USERDIR = strdup (this_c);
		psl_dos_path_fix (PSL->internal.USERDIR);
		if (access (PSL->internal.USERDIR, R_OK)) {
			PSL_message (PSL, PSL_MSG_NORMAL, "Warning: Could not access PSL_USERDIR %s.\n", PSL->internal.USERDIR);
			PSL_free (PSL->internal.USERDIR);
		}
	}

	if (!PSL->init.encoding) PSL->init.encoding = strdup ("Standard");		/* Character encoding to use */
	return (psl_init_fonts (PSL));								/* Load the available font information */
}

int PSL_endsession (struct PSL_CTRL *PSL) {
	/* Free up memory used by the PSL control structure */
	int i;
	if (!PSL) return (PSL_NO_SESSION);	/* Never was allocated */

	psl_freeplot (PSL);
	PSL_free (PSL->internal.font);
	for (i = 0; i < PSL->internal.n_userimages; i++) PSL_free (PSL->internal.user_image[i]);
	PSL_free (PSL->internal.SHAREDIR);
	PSL_free (PSL->internal.USERDIR);
	PSL_free (PSL->init.encoding);
	PSL_free (PSL->init.session);
	PSL_free (PSL);
	return (PSL_NO_ERROR);
}

int PSL_beginlayer (struct PSL_CTRL *PSL, int layer) {
 	/* Issue begin group command */
	PSL_command (PSL, "%%%%BeginObject PSL_Layer_%d\n", layer);
	return (PSL_NO_ERROR);
}

int PSL_endlayer (struct PSL_CTRL *PSL) {
	/* Issue end group command */
	PSL_command (PSL, "%%%%EndObject\n");
	return (PSL_NO_ERROR);
}

int PSL_copy (struct PSL_CTRL *PSL, const char *txt) {
	/* Just copies the given text as is to the PSL output stream or buffer */
	if (PSL->internal.memory) {
		size_t len = strlen (txt);
		psl_prepare_buffer (PSL, len); /* Make sure we have enough memory to hold the text */ 
		strncat (&(PSL->internal.buffer[PSL->internal.n]), txt, len); 
		PSL->internal.n += len;
	}
	else	/* Just write to the PS file */
		fprintf (PSL->internal.fp, "%s\n", txt);
	return (PSL_NO_ERROR);
}

int PSL_plotarc (struct PSL_CTRL *PSL, double x, double y, double radius, double az1, double az2, int type) {
	/* Plot an arc with radius running in azimuth from az1 to az2.
	 * Type is a combination of the following:
	 * PSL_DRAW   (0) : Draw a line segment
	 * PSL_MOVE   (1) : Move to the new anchor point (x,y) first
	 * PSL_STROKE (2) : Stroke the line
	 */
	int ir;

	if (fabs (az1 - az2) > 360.0) return (PSL_BAD_RANGE);
	if (radius < 0.0) return (PSL_BAD_SIZE);
	ir = psl_iz (PSL, radius);
	if (type & PSL_MOVE) PSL_command (PSL, "N ");
	PSL_command (PSL, "%d %d %d %g %g arc", psl_ix(PSL, x), psl_iy(PSL, y), ir, az1, az2);
	if (az1 > az2) PSL_command(PSL, "n");
	PSL_command (PSL, (type & PSL_STROKE) ? " S\n" : "\n");
	return (PSL_NO_ERROR);
}

int PSL_plotaxis (struct PSL_CTRL *PSL, double annotation_int, char *label, double annotfontsize, int side) {
	/* Expects PSL_beginaxes to have been called first */
	int annot_justify, label_justify, i, j, ndig = 0, k, reverse = false;
	double angle, dy, scl, val, annot_off, label_off, xx, sign, x, y, length, val0, val1;
	char text[PSL_BUFSIZ], format[PSL_BUFSIZ];

	k = 2 * (side % 2);	/* Start index for x [0] or y [2] in axis_limit */
	/* Get position and limit values from PSL_beginaxes settings */
	x = PSL->internal.axis_pos[0];	y = PSL->internal.axis_pos[1];
	val0 = MIN(PSL->internal.axis_limit[k], PSL->internal.axis_limit[k+1]);
	val1 = MAX(PSL->internal.axis_limit[k], PSL->internal.axis_limit[k+1]);
	if ((val1 - val0) == 0.0) {
		PSL_message (PSL, PSL_MSG_NORMAL, "Error: Axis val0 == val1!\n");
		return (PSL_BAD_RANGE);
	}
	reverse = (PSL->internal.axis_limit[k] > PSL->internal.axis_limit[k+1]);

	sprintf (text, "%g", annotation_int);	/* Try to compute a useful format */
	for (i = 0; text[i] && text[i] != '.'; i++);
	if (text[i]) {	/* Found a decimal point */
		for (j = i + 1; text[j]; j++);
		ndig = j - i - 1;
	}
	if (ndig > 0)
		sprintf (format, "%%.%df", ndig);
	else
		strcpy (format, "%g");

	if (side == 1) x += PSL->internal.axis_dim[0];	/* Right y-axis */
	if (side == 2) y += PSL->internal.axis_dim[1];	/* Top x-axis */
	length = PSL->internal.axis_dim[side%2];	/* Length of this axis */
	angle = (side%2) ? 90.0 : 0.0;			/* May have to rotate 90 degrees */
	sign = (side < 2) ? -1.0 : 1.0;			/* Which side of axis to annotate/tick */
	annot_justify = label_justify = (side < 2) ? -10 : -2;	/* And how to justify */
	dy = sign * annotfontsize * PSL->internal.p2u;	/* Font size in user units */

	PSL_command (PSL, "\nV %d %d T %g R\n", psl_iz (PSL, x), psl_iz (PSL, y), angle);
	PSL_command (PSL, "N 0 0 M %d 0 D S\n", psl_iz (PSL, length));
	scl = length / (val1 - val0);
	annot_off = dy;
	label_off = 2.5 * dy;	/* Label offset is 250% of annotation font size */
	dy *= 0.5;

	val = ceil (val0 / annotation_int) * annotation_int;	/* Start at multiple of annotation interval */
	while (val <= (val1+PSL_SMALL)) {
		xx = (val - val0) * scl;
		if (reverse) xx = length - xx;
		PSL_command (PSL, "%d 0 M 0 %d D S\n", psl_iz (PSL, xx), psl_iz (PSL, dy));
		PSL_command (PSL, "%d %d M ", psl_iz (PSL, xx), psl_iz (PSL, annot_off));
		sprintf (text, format, val);
		PSL_plottext (PSL, xx, annot_off, -annotfontsize, text, 0.0, annot_justify, 0);
		val += annotation_int;
	}
	length *= 0.5;	/* Half-point on axis for plotting label at 150% the annotation font size */
	PSL_command (PSL, "%d %d M ", psl_iz (PSL, length), psl_iz (PSL, label_off));
	PSL_plottext (PSL, length, label_off, -annotfontsize*1.5, label, 0.0, label_justify, 0);
	PSL_command (PSL, "U\n");
	return (PSL_NO_ERROR);
}

int PSL_plotbitimage (struct PSL_CTRL *PSL, double x, double y, double xsize, double ysize, int justify, unsigned char *buffer, int nx, int ny, double f_rgb[], double b_rgb[]) {
	/* Plots a 1-bit image or imagemask.
	 * x, y		: Position of image (in units)
	 * xsize, ysize	: image size in units (if 0, adjust to keep the original aspect ratio)
	 * justify	: Indicate which corner x,y refers to (see graphic)
	 * buffer	: Image bit buffer
	 * nx, ny	: Size of image (in pixels)
	 * f_rgb	: Foreground color for 1 bits (if f_rgb[0] < 0, make transparent)
	 * b_rgb	: Background color for 0 bits (if b_rgb[0] < 0, make transparent)
	 *
	 *   9       10      11
	 *   |----------------|
	 *   5    <image>     7
	 *   |----------------|
	 *   1       2        3
	 */
	int inv;

	/* If one of [xy]size is 0, keep the aspect ratio */
	if (PSL_eq (xsize, 0.0)) xsize = (ysize * nx) / ny;
	if (PSL_eq (ysize, 0.0)) ysize = (xsize * ny) / nx;

	/* Correct origin (x,y) in case of justification */
	if (justify > 1) {      /* Move the new origin so (0,0) is lower left of box */
		x -= 0.5 * ((justify + 3) % 4) * xsize;
		y -= 0.5 * (int)(justify / 4) * ysize;
	}

	PSL_comment (PSL, "Start of 1-bit image\n");
	PSL_command (PSL, "V N %d %d T %d %d scale", psl_ix(PSL, x), psl_iy(PSL, y), psl_iz (PSL, xsize), psl_iz (PSL, ysize));
	inv = psl_bitimage_cmap (PSL, f_rgb, b_rgb) % 2;
	PSL_command (PSL, "\n<< /ImageType 1 /Decode [%d %d] ", inv, 1-inv);
	psl_stream_dump (PSL, buffer, nx, ny, 1, PSL->internal.compress, PSL_ASCII85, (int)(f_rgb[0] < 0.0 || b_rgb[0] < 0.0));

	PSL_command (PSL, "U\n");
	PSL_comment (PSL, "End of 1-bit image\n");
	return (PSL_NO_ERROR);
}

int PSL_endclipping (struct PSL_CTRL *PSL, int n) {
	/* n > 0 means restore clipping n times
	 * n == PSL_ALL_CLIP restores all current clippings.
	 */

	if (n == PSL_ALL_CLIP) {	/* Undo all recorded levels of clipping paths */
		PSL_command (PSL, "PSL_nclip {PSL_cliprestore} repeat\n");	/* Undo all levels of clipping and reset clip count */
		PSL_comment (PSL, "Clipping is currently OFF\n");
		PSL->current.nclip = 0;
	}
	else if (n == 1) {	/* Undo one level of clipping paths */
		PSL_command (PSL, "PSL_cliprestore\n");	/* Undo mode levels of clipping and reduce clip count */
		PSL_comment (PSL, "Clipping reduced by 1 level\n");
		PSL->current.nclip--;
	}
	else if (n > 0) {	/* Undo mode levels of clipping paths */
		PSL_command (PSL, "%d {PSL_cliprestore} repeat\n", n);	/* Undo mode levels of clipping and reduce clip count */
		PSL_comment (PSL, "Clipping reduced by %d levels\n", n);
		PSL->current.nclip -= n;
	}
	return (PSL_NO_ERROR);
}

int PSL_beginclipping (struct PSL_CTRL *PSL, double *x, double *y, int n, double rgb[], int flag) {
	/* Any plotting outside the path defined by x,y will be clipped.
	 * use PSL_endclipping to restore the original clipping path.
	 * n    : number of x,y pairs (i.e. path length)
	 * rgb  : optional paint (use rgb[0] = -1 to avoid paint)
	 * flag : 0 = continue adding pieces to the clipping path
	 *        1 = start new clipping path (more follows)
	 *        2 = end clipping path (this is the last segment)
	 *        3 = this is the complete clipping path (start to end)
	 * 	  Add 4 to omit use even-odd clipping [nonzero-winding rule].
	 */
	if (flag & 1) {	/* First segment in (possibly multi-segmented) clip-path */
		PSL_comment (PSL, "Start of polygon clip path\n");
		PSL_command (PSL, "clipsave\n");
	}

	if (n > 0) {
		int close_interior = 0;
		if ((flag & 3) != 3) close_interior = PSL_CLOSE_INTERIOR;
		PSL_plotline (PSL, x, y, n, PSL_MOVE | close_interior);	/* Must not close path since first point not given ! */
	}

	if (flag & 2) {	/* End path and [optionally] fill */
		if (!PSL_eq(rgb[0],-1.0)) PSL_command (PSL, "V %s eofill U ", psl_putcolor (PSL, rgb));
		PSL->current.nclip++;
		PSL_command (PSL, (flag & 4) ? "PSL_eoclip N\n" : "PSL_clip N\n");
		PSL_comment (PSL, "End of polygon clip path.  Polygon clipping is currently ON\n");
	}
	return (PSL_NO_ERROR);
}

int PSL_plotcolorimage (struct PSL_CTRL *PSL, double x, double y, double xsize, double ysize, int justify, unsigned char *buffer, int nx, int ny, int nbits) {
	/* Plots a 24-bit color image in Grayscale, RGB or CMYK mode.
	 * When the number of unique colors does not exceed PSL_MAX_COLORS, the routine will index
	 * 24-bit RGB images and then attempt to reduce the depth of the indexed image to 1, 2 or 4 bits.
	 *
	 * x, y		: lower left position of image in plot units
	 * xsize, ysize	: image size in units (if 0, adjust to keep the original aspect ratio)
	 * justify	: indicates what corner x,y refers to (see graphic below)
	 * buffer	: contains the bytes for the image
	 * nx, ny	: pixel dimension
	 * nbits	: number of bits per pixel (1, 2, 4, 8, 24)
	 *
	 * Special cases:
	 * nx < 0	: 8- or 24-bit image contains a color mask (first 1 or 3 bytes)
	 * nbits < 0	: "Hardware" interpolation requested
	 *
	 *   9       10      11
	 *   |----------------|
	 *   5    <image>     7
	 *   |----------------|
	 *   1       2        3
	 */
	int id, it;
	const char *colorspace[3] = {"Gray", "RGB", "CMYK"};			/* What kind of image we are writing */
	const char *decode[3] = {"0 1", "0 1 0 1 0 1", "0 1 0 1 0 1 0 1"};	/* What kind of color decoding */
	const char *type[3] = {"1", "4 /MaskColor[0]", "1 /Interpolate true"};
	psl_indexed_image_t image;

	/* If one of [xy]size is 0, keep the aspect ratio */
	if (PSL_eq (xsize, 0.0)) xsize = (ysize * nx) / ny;
	if (PSL_eq (ysize, 0.0)) ysize = (xsize * ny) / nx;

	/* Correct origin (x,y) in case of justification */
	if (justify > 1) {      /* Move the new origin so (0,0) is lower left of box */
		x -= 0.5 * ((justify + 3) % 4) * xsize;
		y -= 0.5 * (int)(justify / 4) * ysize;
	}

	/* Gray scale, CMYK or RGB encoding/colorspace */
	id = (PSL->internal.color_mode == PSL_GRAY || abs (nbits) < 24) ? 0 : (PSL->internal.color_mode == PSL_CMYK ? 2 : 1);
	/* Colormask or interpolate */
	it = nx < 0 ? 1 : (nbits < 0 ? 2 : 0);

	if (PSL->internal.color_mode != PSL_GRAY && (image = psl_makecolormap (PSL, buffer, nx, ny, nbits))) {
		/* Creation of colormap was successful */
		nbits = psl_bitreduce (PSL, image->buffer, nx, ny, image->colormap->ncolors);

		PSL_comment (PSL, "Start of indexed %s image [%d bit]\n", colorspace[id], nbits);
		PSL_command (PSL, "V N %d %d T %d %d scale [/Indexed /Device%s %" PRIuS " <\n", psl_ix(PSL, x), psl_iy(PSL, y), psl_iz (PSL, xsize), psl_iz (PSL, ysize), colorspace[id], image->colormap->ncolors - 1);
		psl_stream_dump (PSL, &image->colormap->colors[0][0], (int)image->colormap->ncolors, 1, 24, 0, PSL_HEX, 2);
		PSL_command (PSL, ">] setcolorspace\n<< /ImageType %s /Decode [0 %d] ", type[it], (1<<nbits)-1);
		psl_stream_dump (PSL, image->buffer, nx, ny, nbits, PSL->internal.compress, PSL_ASCII85, 0);
		PSL_command (PSL, "U\n");
		PSL_comment (PSL, "End of indexed %s image\n", colorspace[id]);

		/* Clear the newly created image buffer and colormap */
		PSL_free (image->buffer);
		PSL_free (image->colormap);
		PSL_free (image);
	}
	else {
		/* Export full gray scale, RGB or CMYK image */
		nbits = abs (nbits);

		PSL_comment (PSL, "Start of %s image [%d bit]\n", colorspace[id], nbits);
		PSL_command (PSL, "V N %d %d T %d %d scale /Device%s setcolorspace", psl_ix(PSL, x), psl_iy(PSL, y), psl_iz (PSL, xsize), psl_iz (PSL, ysize),  colorspace[id]);

		if (it == 1 && nbits == 24) {	/* Do PS Level 3 image type 4 with colormask */
			PSL_command (PSL, "\n<< /ImageType 4 /MaskColor [%d %d %d]", (int)buffer[0], (int)buffer[1], (int)buffer[2]);
			buffer += 3;
		}
		else if (it == 1 && nbits == 8) {	/* Do PS Level 3 image type 4 with colormask */
			PSL_command (PSL, "\n<< /ImageType 4 /MaskColor [%d]", (int)buffer[0]);
			buffer++;
		}
		else		/* Do PS Level 2 image, optionally with interpolation */
			PSL_command (PSL, "\n<< /ImageType %s", type[it]);

		PSL_command (PSL, " /Decode [%s] ", decode[id]);
		psl_stream_dump (PSL, buffer, nx, ny, nbits, PSL->internal.compress, PSL_ASCII85, 0);
		PSL_command (PSL, "U\n");
		PSL_comment (PSL, "End of %s image\n", colorspace[id]);
	}
	return (PSL_NO_ERROR);
}

int PSL_free_nonmacro (void *addr) {
	PSL_free (addr);
	return (PSL_NO_ERROR);
}

int PSL_beginaxes (struct PSL_CTRL *PSL, double llx, double lly, double width, double height, double x0, double y0, double x1, double y1) {
	/* Set the box location and user x and y ranges */
	double range;
	PSL->internal.axis_limit[0] = x0;	PSL->internal.axis_limit[1] = x1;
	PSL->internal.axis_limit[2] = y0;	PSL->internal.axis_limit[3] = y1;
	PSL->internal.axis_pos[0] = llx;	PSL->internal.axis_pos[1] = lly;
	PSL->internal.axis_dim[0] = width;	PSL->internal.axis_dim[1] = height;
	range = x1 - x0;
	PSL->internal.x0 = psl_ix (PSL, llx - x0 * width / range);
	PSL->internal.x2ix = (width / range) * PSL->internal.dpu;
	range = y1 - y0;
	PSL->internal.y0 = psl_iy (PSL, lly - y0 * height / range);
	PSL->internal.y2iy = (height / range) * PSL->internal.dpu;
	return (PSL_NO_ERROR);
}

int PSL_endaxes (struct PSL_CTRL *PSL) {
	/* Turn off user coordinates to PS coordinates scaling */
	memset (PSL->internal.axis_limit, 0, 4 * sizeof (double));
	PSL->internal.x0 = PSL->internal.y0 = 0;
	PSL->internal.x2ix = PSL->internal.y2iy = PSL->internal.dpu;
	return (PSL_NO_ERROR);
}

int PSL_plotsymbol (struct PSL_CTRL *PSL, double x, double y, double size[], int symbol) {
	/* Plotting standard symbols
	 * A) 6 non-fillable symbols +-mpxy,
	 * B) 9 fillable symbol codes acdhignst, and
	 * C) The 7 fillable and multi-parameter symbols ejmrRwv.
	 * For A and B, size[0] holds the diameter of the circumscribing circle,
	 * whereas for C other parameters are contained in the array (see below).
	 */
	int status = PSL_NO_ERROR;

	switch (symbol) {
		/* Line-only symbols. size[0] = diameter of circumscribing circle. */

		case PSL_CROSS:		/* Cross */
		case PSL_DOT:		/* Single dot */
		case PSL_PLUS:		/* Plus */
		case PSL_XDASH:		/* Horizontal line segment */
		case PSL_YDASH:		/* Vertical line segment */
			PSL_command (PSL, "%d %d %d S%c\n", psl_iz (PSL, 0.5 * size[0]), psl_ix (PSL, x), psl_iy (PSL, y), (char)symbol);
			break;

		/* One-parameter Fillable symbols. size[0] = diameter of circumscribing circle. */

		case PSL_STAR:		/* Star */
		case PSL_CIRCLE:	/* Circle */
		case PSL_DIAMOND:	/* Diamond */
		case PSL_HEXAGON:	/* Hexagon */
		case PSL_INVTRIANGLE:	/* Inverted triangle */
		case PSL_OCTAGON:	/* Octagon */
		case PSL_PENTAGON:	/* Pentagon */
		case PSL_SQUARE:	/* Square */
		case PSL_TRIANGLE:	/* Triangle */
			PSL_command (PSL, "%d %d %d S%c\n", psl_iz (PSL, 0.5 * size[0]), psl_ix (PSL, x), psl_iy (PSL, y), (char)symbol);
			break;

		/* Multi-parameter fillable symbols */

		case PSL_WEDGE:		/* A wedge or pie-slice. size[0] = radius, size[1..2] = azimuth range of arc */
			psl_wedge (PSL, x, y, size);
#if 0
			PSL_command (PSL, "%d %g %g %d %d Sw\n", psl_iz (PSL, size[0]), size[1], size[2], psl_ix (PSL, x), psl_iy (PSL, y));
#endif
			break;
		case PSL_MARC:		/* An arc with optional arrows. size[0] = radius, size[1..2] = azimuth range of arc, size[3] = shape, size[4] = arrows (0 = none, 1 = backward, 2 = forward, 3 = both) */
			psl_matharc (PSL, x, y, size);
			break;
		case PSL_ELLIPSE:	/* An ellipse. size[0] = angle of major axis, size[1..2] = length of major and minor axis */
			PSL_command (PSL, "%d %d %g %d %d Se\n", psl_iz (PSL, 0.5 * size[1]), psl_iz (PSL, 0.5 * size[2]), size[0], psl_ix (PSL, x), psl_iy (PSL, y));
			break;
		case PSL_RECT:		/* A rectangle. size[0..1] = width and height */
			PSL_command (PSL, "%d %d %d %d Sr\n", psl_iz (PSL, size[1]), psl_iz (PSL, size[0]), psl_ix (PSL, x), psl_iy (PSL, y));
			break;
		case PSL_RNDRECT:	/* A rounded rectangle. size[0..1] = width and height, size[2] = radius */
			PSL_command (PSL, "%d %d %d %d %d SR\n", psl_iz (PSL, size[1]), psl_iz (PSL, size[0]), psl_iz (PSL, size[2]), psl_ix (PSL, x), psl_iy (PSL, y));
			break;
		case PSL_ROTRECT:	/* A rotated rectangle. size[0] = angle, size[1..2] = width and height */
			PSL_command (PSL, "%d %d %g %d %d Sj\n", psl_iz (PSL, size[2]), psl_iz (PSL, size[1]), size[0], psl_ix (PSL, x), psl_iy (PSL, y));
			break;
		case PSL_VECTOR:	/* A zero-, one- or two-headed vector (x,y = tail coordinates) */
			status = psl_vector (PSL, x, y, size);
			break;
		default:
			status = PSL_BAD_SYMBOL;
			PSL_message (PSL, PSL_MSG_NORMAL, "Error: Unknown symbol code %c\n", (int)symbol);
			break;
	}
	return (status);
}

int PSL_plotsegment (struct PSL_CTRL *PSL, double x0, double y0, double x1, double y1) {
	/* Short line segment */
	int ix, iy;

	ix = psl_ix (PSL, x0);
	iy = psl_iy (PSL, y0);
	PSL->internal.ix = psl_ix (PSL, x1);
	PSL->internal.iy = psl_iy (PSL, y1);
	PSL_command (PSL, "N %d %d M %d %d D S\n", ix, iy, PSL->internal.ix - ix, PSL->internal.iy - iy);
	return (PSL_NO_ERROR);
}

int PSL_settransparency (struct PSL_CTRL *PSL, double transparency) {
	/* Updates the current PDF transparency only */
	if (transparency < 0.0 || transparency > 1.0) {
		PSL_message (PSL, PSL_MSG_NORMAL, "Error: Bad transparency value [%g] - ignored\n", transparency);
		return (PSL_BAD_RANGE);
	}
	if (transparency == PSL->current.transparency) return (PSL_NO_ERROR);	/* Quietly return if same as before */
	
	PSL_command (PSL, "%g /%s PSL_transp\n", 1.0 - transparency, PSL->current.transparency_mode);
	PSL->current.transparency = transparency;	/* Remember current setting */
	return (PSL_NO_ERROR);
}

int PSL_settransparencymode (struct PSL_CTRL *PSL, const char *mode) {
	/* Updates the current PDF transparency mode */
	int k, ok;
	if (!mode || !mode[0]) return (PSL_NO_ERROR);	/* Quietly returned if not given an argument */
	for (k = ok = 0; !ok && k < N_PDF_TRANSPARENCY_MODES; k++)
		if (!strcmp (PDF_transparency_modes[k], mode)) ok = 1;
	if (!ok) PSL_message (PSL, PSL_MSG_NORMAL, "Warning: Unknown PDF transparency mode %s - ignored\n", mode);

	strncpy (PSL->current.transparency_mode, mode, 15U);	/* Keep one character for null terminator */
	return (PSL_NO_ERROR);
}

int PSL_setfill (struct PSL_CTRL *PSL, double rgb[], int outline) {
	/* Set fill style for polygons and switch outline on or off.
	 * rgb[0] = -3: set fill pattern, rgb[1] is pattern number
	 * rgb[0] = -2: ignore. Do not change fill. Leave untouched.
	 * rgb[0] = -1: switch off filling of polygons
	 * rgb[0] >= 0: rgb is the fill color with R G B in 0-1 range.
	 * outline = -2: ignore. Do not change outline setting.
	 * outline =  0: switch outline off.
	 * outline =  1: switch outline on
	 */

	if (PSL_eq (rgb[0], -2.0))
		{ /* Skipped, no fill specified */ }
	else if (PSL_same_rgb (rgb, PSL->current.rgb[PSL_IS_FILL]))
		{ /* Skipped, fill already set */ }
	else if (PSL_eq (rgb[0], -1.0)) {
		PSL_command (PSL, "FQ\n");
		PSL_rgb_copy (PSL->current.rgb[PSL_IS_FILL], rgb);
	}
	else if (PSL_eq (rgb[3], 0.0) && !PSL_eq (PSL->current.rgb[PSL_IS_STROKE][3], 0.0)) {
		/* If stroke color is transparent and fill is not, explicitly set transparency for fill */
		PSL_command (PSL, "{%s 1 /Normal PSL_transp} FS\n", psl_putcolor (PSL, rgb));
		PSL_rgb_copy (PSL->current.rgb[PSL_IS_FILL], rgb);
	}
	else {	/* Set new r/g/b fill, after possibly changing fill transparency */
		PSL_command (PSL, "{%s} FS\n", psl_putcolor (PSL, rgb));
		PSL_rgb_copy (PSL->current.rgb[PSL_IS_FILL], rgb);
	}

	if (outline <= -2)
		{ /* Skipped, no change of outline */ }
	else if (PSL->current.outline != outline) {
		assert (outline == 0 || outline == 1);
		PSL_command (PSL, "O%d\n", outline);
		PSL->current.outline = outline;
	}

	return (PSL_NO_ERROR);
}

int PSL_setpattern (struct PSL_CTRL *PSL, int image_no, char *imagefile, int image_dpi, double f_rgb[], double b_rgb[]) {
	/* Set up pattern fill, either by using image number or imagefile name
	 * image_no:	Number of the standard PSL fill pattern (use negative when file name used instead)
	 * imagefile:	Name of image file
	 * image_dpi:	Resolution of image on the page
	 * f_rgb:	Foreground color used for set bits (1) (1-bit only)
	 * b_rgb:	Background color used for unset bits (0) (1-bit only)
	 * Returns image number
	 * DEPRECATED
	 */
	(void)(image_no); (void)(imagefile); (void)(image_dpi); (void)(f_rgb); (void)(b_rgb); 
	PSL_message (PSL, PSL_MSG_NORMAL, "Warning: PSL_setpattern has been deprecated - see PSL_setimage instead\n");
	return (PSL_NO_ERROR);
}

int PSL_loadimage (struct PSL_CTRL *PSL, char *file, struct imageinfo *header, unsigned char **image) {
	/* DEPRECATED */
	(void)(file); (void)(header); (void)(image);
	PSL_message (PSL, PSL_MSG_NORMAL, "Warning: PSL_loadimage has been deprecated - see PSL_loadeps instead\n");
	return (PSL_NO_ERROR);
}

int PSL_setimage (struct PSL_CTRL *PSL, int image_no, char *imagefile, unsigned char *image, int image_dpi, unsigned int dim[], double f_rgb[], double b_rgb[]) {
	/* Set up image pattern fill
	 * image_no:	Number of the standard PSL fill pattern (use negative when file name used instead)
	 * imagefile:	Name of image file (not used if image_no = [1,90])
	 * image:	The bytestream making up the image (not used if image_no = [1,90])
	 * image_dpi:	Resolution of image on the page
	 * dim:		Image number of columns, rows, and bit depth (not used if image_no = [1,90])
	 * f_rgb:	Foreground color used for set bits (1) (1-bit only)
	 * b_rgb:	Background color used for unset bits (0) (1-bit only)
	 * Returns image number
	 */

	int mask, id, inv, k;
	uint64_t nx, ny;
	const char *colorspace[3] = {"Gray", "RGB", "CMYK"};			/* What kind of image we are writing */
	const char *decode[3] = {"0 1", "0 1 0 1 0 1", "0 1 0 1 0 1 0 1"};	/* What kind of color decoding */
	const char *kind_mask[2] = {"image", "imagemask"};

	/* Determine if image was used before */

	if ((image_no > 0 && image_no <= PSL_N_PATTERNS) && !PSL->internal.pattern[image_no-1].status)	/* Unused predefined */
		image_no = psl_pattern_init (PSL, image_no, NULL, NULL, 64, 64, 1);
	else if (image_no < 0) {	/* User image, check if already used */
		int i = psl_search_userimages (PSL, imagefile);	/* i = 0 is the first user image */
		if (i == -1)	/* Not found or no previous user images loaded */
			image_no = psl_pattern_init (PSL, -1, imagefile, image, dim[0], dim[1], dim[2]);
		else
			image_no = PSL_N_PATTERNS + i + 1;
	}
	k = image_no - 1;	/* Image array index */
	nx = PSL->internal.pattern[k].nx;
	ny = PSL->internal.pattern[k].ny;

	id = (PSL->internal.color_mode == PSL_CMYK) ? 2 : 1;
	mask = (PSL->internal.pattern[k].depth == 1 && (f_rgb[0] < 0.0 || b_rgb[0] < 0.0));

	/* When DPI or colors have changed, the /pattern procedure needs to be rewritten */

	if (PSL->internal.pattern[k].dpi != image_dpi ||
		!PSL_same_rgb(PSL->internal.pattern[k].f_rgb,f_rgb) ||
		!PSL_same_rgb(PSL->internal.pattern[k].b_rgb,b_rgb)) {

		PSL_comment (PSL, "Setup %s fill using pattern %d\n", kind_mask[mask], image_no);
		if (image_dpi) {	/* Use given DPI */
			nx = lrint (nx * PSL->internal.dpu / image_dpi);
			ny = lrint (ny * PSL->internal.dpu / image_dpi);
		}
		PSL_command (PSL, "/pattern%d {V %" PRIu64 " %" PRIu64 " scale", image_no, nx, ny);
		PSL_command (PSL, "\n<< /PaintType 1 /PatternType 1 /TilingType 1 /BBox [0 0 1 1] /XStep 1 /YStep 1 /PaintProc\n   {begin");

		if (PSL->internal.pattern[k].depth == 1) {	/* 1-bit bitmap basis */
			inv = psl_bitimage_cmap (PSL, f_rgb, b_rgb) % 2;
			PSL_command (PSL, "\n<< /ImageType 1 /Decode [%d %d]", inv, 1-inv);
		}
		else
			PSL_command (PSL, " /Device%s setcolorspace\n<< /ImageType 1 /Decode [%s]", colorspace[id], decode[id]);
		PSL_command (PSL, " /Width %d /Height %d /BitsPerComponent %d",
		             PSL->internal.pattern[k].nx, PSL->internal.pattern[k].ny, MIN(PSL->internal.pattern[k].depth,8));
		PSL_command (PSL, "\n   /ImageMatrix [%d 0 0 %d 0 %d] /DataSource image%d\n>> %s end}\n>> matrix makepattern U} def\n",
		             PSL->internal.pattern[k].nx, -PSL->internal.pattern[k].ny, PSL->internal.pattern[k].ny,
		             image_no, kind_mask[mask]);

		PSL->internal.pattern[k].dpi = image_dpi;
		PSL_rgb_copy (PSL->internal.pattern[k].f_rgb, f_rgb);
		PSL_rgb_copy (PSL->internal.pattern[k].b_rgb, b_rgb);
	}

	return (image_no);
}

int PSL_plotepsimage (struct PSL_CTRL *PSL, double x, double y, double xsize, double ysize, int justify, unsigned char *buffer, struct imageinfo *h) {
	/* Plots an EPS image
	 * x,y		: Position of image (in plot coordinates)
	 * xsize, ysize	: Size of image (in user units)
	 * justify	: Indicate which corner (x,y) refers to (see graphic)
	 * buffer	: EPS file (buffered)
	 * h        : Image buffer header
	 *
	 *   9       10      11
	 *   |----------------|
	 *   5    <image>     7
	 *   |----------------|
	 *   1       2        3
	 */
	double width, height;

	/* If one of [xy]size is 0, keep the aspect ratio */
	width = h->trx - h->llx;
	height = h->try - h->lly;
	if (PSL_eq (xsize, 0.0)) xsize = ysize * width / height;
	if (PSL_eq (ysize, 0.0)) ysize = xsize * height / width;

	/* Correct origin (x,y) in case of justification */
	if (justify > 1) {      /* Move the new origin so (0,0) is lower left of box */
		x -= 0.5 * ((justify + 3) % 4) * xsize;
		y -= 0.5 * (int)(justify / 4) * ysize;
	}

	PSL_command (PSL, "PSL_eps_begin\n");
	PSL_command (PSL, "%d %d T %g %g scale\n", psl_ix (PSL, x), psl_iy (PSL, y), xsize * PSL->internal.dpu / width, ysize * PSL->internal.dpu / height);
	PSL_command (PSL, "%g %g T\n", -h->llx, -h->lly);
	PSL_command (PSL, "N %g %g M %g %g L %g %g L %g %g L P clip N\n", h->llx, h->lly, h->trx, h->lly, h->trx, h->try, h->llx, h->try);
	PSL_command (PSL, "%%%%BeginDocument: psimage.eps\n");
	if (PSL->internal.memory) {
		psl_prepare_buffer (PSL, h->length); /* Make sure we have enough memory to hold the EPS */
		strncat (&(PSL->internal.buffer[PSL->internal.n]), (char *)buffer, h->length);
		PSL->internal.n += h->length;
	}
	else
		fwrite (buffer, 1U, (size_t)h->length, PSL->internal.fp);
	PSL_command (PSL, "%%%%EndDocument\n");
	PSL_command (PSL, "PSL_eps_end\n");
	return (PSL_NO_ERROR);
}

int PSL_plotline (struct PSL_CTRL *PSL, double *x, double *y, int n, int type) {
	/* Plot a (portion of a) line. This can be a line from start to finish, or a portion of it, depending
	 * on the type argument. Optionally, the line can be stroked (using the current pen), closed.
	 * Type is a combination of the following:
	 * PSL_DRAW   (0) : Draw a line segment
	 * PSL_MOVE   (1) : Move to a new anchor point (x[0], y[0]) first
	 * PSL_STROKE (2) : Stroke the line
	 * PSL_CLOSE  (8) : Close the line back to the beginning of this segment, this is done automatically
	 *                  when the first and last point are the same and PSL_MOVE is on.
	 */
	int i, i0 = 0, *ix = NULL, *iy = NULL;

	if (n < 1) return (PSL_NO_ERROR);	/* Cannot deal with empty lines */
	if (type < 0) type = -type;		/* Should be obsolete now */

	/* First remove unnecessary points that have zero curvature */

	ix = PSL_memory (PSL, NULL, n, int);
	iy = PSL_memory (PSL, NULL, n, int);

	n = psl_shorten_path (PSL, x, y, n, ix, iy, 0);

	/* If first and last point are the same, close the polygon and drop the last point
	 * (but only if this segment runs start to finish)
	 */

	if (n > 1 && (type & PSL_MOVE) && (ix[0] == ix[n-1] && iy[0] == iy[n-1]) && (type & PSL_CLOSE_INTERIOR) == 0) {n--; type |= PSL_CLOSE;}

	if (type & PSL_MOVE) {
		PSL_command (PSL, "%d %d M\n", ix[0], iy[0]);
		PSL->internal.ix = ix[0];
		PSL->internal.iy = iy[0];
		i0++;
		if (n == 1) PSL_command (PSL, "0 0 D\n");	/* Add at least a zero length line */
	}

	for (i = i0; i < n; i++) {
		if (ix[i] != PSL->internal.ix || iy[i] != PSL->internal.iy)
			PSL_command (PSL, "%d %d D\n", ix[i] - PSL->internal.ix, iy[i] - PSL->internal.iy);
		PSL->internal.ix = ix[i];
		PSL->internal.iy = iy[i];
	}
	if (type & PSL_STROKE && type & PSL_CLOSE)
		PSL_command (PSL, "P S\n");	/* Close and stroke the path */
	else if (type & PSL_CLOSE)
		PSL_command (PSL, "P\n");	/* Close the path */
	else if (type & PSL_STROKE)
		PSL_command (PSL, "S\n");	/* Stroke the path */

	PSL_free (ix);
	PSL_free (iy);

	return (PSL_NO_ERROR);
}

int PSL_plotcurve (struct PSL_CTRL *PSL, double *x, double *y, int n, int type) {
	/* Plot a (portion of a) Bezier curve. This can be a line from start to finish, or a portion of it, depending
	 * on the type argument. Optionally, the line can be stroked (using the current pen), closed.
	 * Type is a combination of the following:
	 * PSL_DRAW   (0) : Draw a line segment
	 * PSL_MOVE   (1) : Move to a new anchor point (x[0], y[0]) first [REQUIRED]
	 * PSL_STROKE (2) : Stroke the line
	 * PSL_CLOSE  (8) : Close the line back to the beginning of this segment, this is done automatically
	 *                  when the first and last point are the same and PSL_MOVE is on.
	 */
	int i = 0, *ix = NULL, *iy = NULL;
	double *Px1 = NULL, *Py1 = NULL, *Px2 = NULL, *Py2 = NULL;

	if (n < 1) return (PSL_NO_ERROR);	/* Cannot deal with empty lines */
	if (type < 0) type = -type;		/* Should be obsolete now */

	psl_computeBezierControlPoints (PSL, x, n, &Px1, &Px2);
	psl_computeBezierControlPoints (PSL, y, n, &Py1, &Py2);

	/* First convert knots to integers */

	ix = PSL_memory (PSL, NULL, n, int);
	iy = PSL_memory (PSL, NULL, n, int);

	n = psl_shorten_path (PSL, x, y, n, ix, iy, 1);

	/* If first and last point are the same, close the polygon and drop the last point
	 * (but only if this segment runs start to finish)
	 */

	if (n > 1 && (type & PSL_MOVE) && (ix[0] == ix[n-1] && iy[0] == iy[n-1])) type |= PSL_CLOSE;

	/* Move to (and set) currentpoint */
	PSL_command (PSL, "%d %d M\n", ix[0], iy[0]);
	n--;
	while (i < n) {
		PSL_command (PSL, "%d %d ", psl_ix (PSL, Px1[i]), psl_iy (PSL, Py1[i]));
		PSL_command (PSL, "%d %d ", psl_ix (PSL, Px2[i]), psl_iy (PSL, Py2[i]));
		i++;	/* Go to end point of segment */
		PSL_command (PSL, "%d %d curveto\n", ix[i], iy[i]);
	}
	PSL_free (Px1);	PSL_free (Py1);	PSL_free (Px2);	PSL_free (Py2);
	i--;	/* ID of last point */
	PSL->internal.ix = ix[i];
	PSL->internal.iy = iy[i];
	if (type & PSL_STROKE && type & PSL_CLOSE)
		PSL_command (PSL, "P S\n");	/* Close and stroke the path */
	else if (type & PSL_CLOSE)
		PSL_command (PSL, "P\n");	/* Close the path */
	else if (type & PSL_STROKE)
		PSL_command (PSL, "S\n");	/* Stroke the path */

	PSL_free (ix);
	PSL_free (iy);

	return (PSL_NO_ERROR);
}

int PSL_plotpoint (struct PSL_CTRL *PSL, double x, double y, int pen) {
	int ix, iy, idx, idy;

	/* Convert user coordinates to dots */
	ix = psl_ix (PSL, x);
	iy = psl_iy (PSL, y);

	if (pen & PSL_REL) {
		/* Relative move or relative draw */
		if (pen & PSL_STROKE) {
			/* Always draw-stroke even when displacement is 0 */
			PSL_command (PSL, "%d %d D S\n", ix, iy);
		}
		else if (ix == 0 && iy == 0)
			return (PSL_NO_ERROR);
		else if (pen & PSL_MOVE)
			PSL_command (PSL, "%d %d G\n", ix, iy);
		else
			PSL_command (PSL, "%d %d D\n", ix, iy);
		PSL->internal.ix += ix;	/* Update absolute position */
		PSL->internal.iy += iy;
	}
	else {
		/* Absolute move or absolute draw converted to relative */
		idx = ix - PSL->internal.ix;
		idy = iy - PSL->internal.iy;
		if (pen & PSL_STROKE) {
			/* Always draw-stroke even when displacement is 0 */
			PSL_command (PSL, "%d %d D S\n", idx, idy);
		}
		else if (pen & PSL_MOVE) {
			/* Do this always, even if idx = idy = 0, just to be sure we are where we are supposed to be */
			PSL_command (PSL, "%d %d M\n", ix, iy);
		}
		else if (idx == 0 && idy == 0)
			return (PSL_NO_ERROR);
		else {
			/* Convert to relative draw to have smaller numbers */
			PSL_command (PSL, "%d %d D\n", idx, idy);
		}
		PSL->internal.ix = ix;	/* Update absolute position */
		PSL->internal.iy = iy;
	}
	return (PSL_NO_ERROR);
}

int PSL_endplot (struct PSL_CTRL *PSL, int lastpage) {
	/* Finalizes the current plot layer; see PSL_endsession for terminating PSL session. */

	if (PSL->init.runmode == 0) {
		psl_pattern_cleanup (PSL);
		memset (PSL->internal.pattern, 0, 2*PSL_N_PATTERNS*sizeof (struct PSL_PATTERN));	/* Reset all pattern info since the file is now closed */
	}
	PSL_setdash (PSL, NULL, 0.0);
	if (!PSL_eq (PSL->current.rgb[PSL_IS_STROKE][3], 0.0)) PSL_command (PSL, "1 /Normal PSL_transp\n");

	if (lastpage) {
		PSL_command (PSL, "\ngrestore\n");	/* End encapsulation of main body for this plot */
		PSL_comment (PSL, "Run PSL movie completion function, if defined\n");
		PSL_command (PSL, "PSL_movie_completion /PSL_movie_completion {} def\n");	/* Run then make it a null function */
		PSL_command (PSL, "%%PSL_Begin_Trailer\n");
		PSL_command (PSL, "%%%%PageTrailer\n");
		if (PSL->init.runmode) {
			psl_pattern_cleanup (PSL);
			memset (PSL->internal.pattern, 0, 2*PSL_N_PATTERNS*sizeof (struct PSL_PATTERN));	/* Reset all pattern info since the file is now closed */
		}
		PSL_comment (PSL, "Reset transformations and call showpage\n");
		PSL_command (PSL, "U\nshowpage\n");
		PSL_command (PSL, "\n%%%%Trailer\n");
		PSL_command (PSL, "\nend\n");
		PSL_command (PSL, "%%%%EOF\n");
	}
	else if (PSL->internal.origin[0] == 'a' || PSL->internal.origin[1] == 'a') {	/* Restore the origin of the plotting */
		if (PSL->internal.comments)  PSL_command (PSL, "%% Reset plot origin:\n");
		PSL_command (PSL, "%d %d TM\n", PSL->internal.origin[0] == 'a' ? -psl_iz(PSL, PSL->internal.offset[0]) : 0,
			PSL->internal.origin[1] == 'a' ? -psl_iz(PSL, PSL->internal.offset[1]) : 0);
	}
	if (PSL->internal.memory) {	/* Finalize memory buffer allocation */
		memset (&PSL->internal.buffer[PSL->internal.n], 0, (PSL->internal.n_alloc-PSL->internal.n)*sizeof (char));	/* Wipe the unused stuff */
		PSL->internal.n_alloc = PSL->internal.n;	/* Shrink allocated memory to what is needed to hold the PS */
		PSL->internal.buffer  = PSL_memory (PSL, PSL->internal.buffer, PSL->internal.n_alloc, char);
		if (lastpage) PSL->internal.pmode |= 2;	/* We provided a trailer */
	}
	else {	/* Dealing with files or stdout */
		if (PSL->internal.fp != stdout && PSL->internal.call_level == 1) {
			fclose (PSL->internal.fp);	/* Only level 1 can close the file (if not stdout) */
			PSL->internal.fp = NULL;
		}
	}
	PSL->internal.call_level--;	/* Done with this module call */
	return (PSL_NO_ERROR);
}

char * PSL_getplot (struct PSL_CTRL *PSL) {
	/* Simply pass the plot back to caller  */
	if (!PSL->internal.memory) {
		PSL_message (PSL, PSL_MSG_NORMAL, "Error: Cannot get a plot since memory output was not activated!\n");
		return (NULL);
	}
	if (!PSL->internal.buffer) {
		PSL_message (PSL, PSL_MSG_NORMAL, "Error: No plot in memory available!\n");
		return (NULL);
	}
	return (PSL->internal.buffer);
}

int PSL_beginplot (struct PSL_CTRL *PSL, FILE *fp, int orientation, int overlay, int color_mode, char origin[], double offset[], double page_size[], char *title, int font_no[]) {
/* fp:		Output stream or NULL for standard output
   orientation:	0 = landscape, 1 = portrait.  If orientation &2 then we write to memory array [Default is to fp]
		If orientation&4 then we must reissue font encoding due to a change in charset
   overlay:	true if this is an overlay plot [false means print headers and macros first]
   color_mode:	0 = RGB color, 1 = CMYK color, 2 = HSV color, 3 = Gray scale
   origin:	Two characters indicating origin of new position for x and y respectively:
		'r' = Relative to old position (default)
		'a' = Relative to old position and resets at PSL_endplot
		'f' = Relative to lower left corner of the page
		'c' = Relative to center of the page
   offset:	Location of new origin relative to what is specified by "origin" (in user units)
   page_size:	Physical width and height of paper used in points
   title:	Title of the plot (or NULL if not specified)
   font_no:	Array of font numbers used in the document (or NULL if not determined)
*/
	int i, manual_feed = false, err = 0, change_charset = 0;
	double no_rgb[4] = {-1.0, -1.0, -1.0, 0.0}, dummy_rgb[4] = {-2.0, -2.0, -2.0, 0.0}, black[4] = {0.0, 0.0, 0.0, 0.0}, scl;
	time_t right_now;
	const char *uname[4] = {"cm", "inch", "meter", "point"}, xy[2] = {'x', 'y'};
	const double units_per_inch[4] = {2.54, 1.0, 0.0254, 72.0};	/* cm, inch, m, points per inch */
	char PSL_encoding[64] = {""};

	if (!PSL) return (PSL_NO_SESSION);	/* Never was allocated */

	PSL->internal.memory = (orientation & PSL_MEMORY);	/* true if we wish to write PS to memory instead of to file */
	if (PSL->internal.memory) orientation -= PSL_MEMORY;
	change_charset = (orientation & PSL_CHANGESET);	/* true if we must update the character set */
	if (change_charset) orientation -= PSL_CHANGESET;

	/* Save original initialization settings */

	PSL->internal.call_level++;	/* Becomes 1 for first module calling it, 2 if that module calls for plotting, etc */
	if (PSL->internal.call_level == 1)
		PSL->internal.fp = (fp == NULL) ? stdout : fp;	/* For higher levels we reuse existing file pointer */

	PSL->internal.overlay = overlay;
	memcpy (PSL->init.page_size, page_size, 2 * sizeof(double));

	PSL->internal.color_mode = color_mode;
	if (!origin)
		PSL->internal.origin[0] = PSL->internal.origin[1] = 'r';
	else
		PSL->internal.origin[0] = origin[0], PSL->internal.origin[1] = origin[1];
	PSL->internal.p_width  = fabs (page_size[0]);
	PSL->internal.p_height = fabs (page_size[1]);
	manual_feed = (page_size[0] < 0.0);			/* Want Manual Request for paper */
	PSL_settransparencymode (PSL, "Normal");		/* Default PDF transparency mode */
	PSL_setfontdims (PSL, PSL_SUBSUP_SIZE, PSL_SCAPS_SIZE, PSL_SUP_UP_LC, PSL_SUP_UP_UC, PSL_SUB_DOWN);	/* Default sub/sup/scaps dimensions */

	PSL->current.linewidth = -1.0;				/* Will be changed by PSL_setlinewidth */
	PSL_rgb_copy (PSL->current.rgb[PSL_IS_STROKE], dummy_rgb);		/* Will be changed by PSL_setcolor */
	PSL->current.outline = -1;				/* Will be changed by PSL_setfill */
	PSL_rgb_copy (PSL->current.rgb[PSL_IS_FILL], dummy_rgb);	/* Will be changed by PSL_setfill */

	PSL->internal.dpu = PSL_DOTS_PER_INCH / units_per_inch[PSL->init.unit];	/* Dots per unit resolution of output device */
	PSL->internal.dpp = PSL_DOTS_PER_INCH / units_per_inch[PSL_PT];		/* Dots per point resolution of output device */
	PSL->internal.x2ix = PSL->internal.dpu;					/* Scales x coordinates to dots */
	PSL->internal.y2iy = PSL->internal.dpu;					/* Scales y coordinates to dots */
	PSL->internal.x0 = PSL->internal.y0 = 0;				/* Offsets for x and y when mapping user x,y to PS ix,iy */
	PSL->internal.p2u = PSL->internal.dpp / PSL->internal.dpu;		/* Converts dimensions in points to user units */

	right_now = time ((time_t *)0);
	PSL->internal.landscape = !(overlay || orientation);	/* Only rotate if not overlay and not Portrait */
	PSL->internal.offset[0] = offset[0];
	PSL->internal.offset[1] = offset[1];

	/* Initialize global variables */
	strcpy (PSL->current.bw_format, "%.3lg A");			/* Default format used for grayshade value */
	strcpy (PSL->current.rgb_format, "%.3lg %.3lg %.3lg C");	/* Same, for RGB triplets */
	strcpy (PSL->current.hsv_format, "%.3lg %.3lg %.3lg H");	/* Same, for HSV triplets */
	strcpy (PSL->current.cmyk_format, "%.3lg %.3lg %.3lg %.3lg K");	/* Same, for CMYK quadruples */

	/* In case this is the last overlay, set the Bounding box coordinates to be used atend */

	if (overlay) {	/* Must issue PSL header - this is the start of a new panel */
		if (change_charset) {
			PSL_comment (PSL, "Encode fonts using selected character set: %s\n", PSL->init.encoding);
			sprintf (PSL_encoding, "PSL_%s", PSL->init.encoding);	/* Prepend the PSL_ prefix */
			err = psl_place_encoding (PSL, PSL_encoding);
			if (err) return err;
			psl_def_font_encoding (PSL);		/* Initialize book-keeping for font encoding and write font macros */
		}
		if (PSL->current.complete) {	/* Execute the panel completion function, then disable again */
			PSL_comment (PSL, "Run PSL completion function from last overlay, if defined\n");
			PSL_command (PSL, "PSL_completion /PSL_completion {} def\n");	/* Run then make it a null function */
			PSL->current.complete = 0;
		}
	}
	else {	/* Must issue PSL header - this is the start of a new plot */

		if (PSL->internal.memory) {	/* Will be writing to memory so need to set that up */
			psl_freeplot (PSL);	/* Free any previous plot laying around */
			PSL->internal.buffer  = PSL_memory (PSL, NULL, PSL_MEM_ALLOC, char);
			PSL->internal.n_alloc = PSL_MEM_ALLOC;
			PSL->internal.n	      = 0;
			PSL->internal.pmode   = 1;	/*	Header of plot will be written below */
		}

		PSL_command (PSL, "%%!PS-Adobe-3.0\n");

		/* Write definitions of macros to plotfile */

		PSL_command (PSL, "%%%%BoundingBox: 0 0 %d %d\n", lrint (PSL->internal.p_width), lrint (PSL->internal.p_height));
		/* The spaces below are to accommodate eventual need by psconvert when working with in-memory-PS */
		PSL_command (PSL, "%%%%HiResBoundingBox: 0 0 %.4lf %.4lf             \n", PSL->internal.p_width, PSL->internal.p_height);
		if (title) {
			PSL_command (PSL, "%%%%Title: %s\n", title);
			PSL_command (PSL, "%%%%Creator: %s\n", PSL->init.session);
		}
		else {
			PSL_command (PSL, "%%%%Title: PSL v%s document\n", PSL_Version);
			PSL_command (PSL, "%%%%Creator: PSL\n");
		}
		PSL_command (PSL, "%%%%For: %s\n", psl_putusername());
		if (font_no) {
			PSL_command (PSL, "%%%%DocumentNeededResources: font");
			for (i = 0; i < PSL_MAX_EPS_FONTS && font_no[i] != -1; i++) PSL_command (PSL, " %s", PSL->internal.font[font_no[i]].name);
			PSL_command (PSL, "\n");
		}

		PSL_command (PSL, "%%%%CreationDate: %s", ctime(&right_now));
		PSL_command (PSL, "%%%%LanguageLevel: %d\n", PS_LANGUAGE_LEVEL);
		PSL_command (PSL, "%%%%DocumentData: Clean7Bit\n");
		if (PSL->internal.landscape)
			PSL_command (PSL, "%%%%Orientation: Landscape\n");
		else
			PSL_command (PSL, "%%%%Orientation: Portrait\n");
		PSL_command (PSL, "%%%%Pages: 1\n");
		PSL_command (PSL, "%%%%EndComments\n\n");

		PSL_command (PSL, "%%%%BeginProlog\n");
		psl_bulkcopy (PSL, "PSL_prologue");	/* General PS code */
		sprintf (PSL_encoding, "PSL_%s", PSL->init.encoding);	/* Prepend the PSL_ prefix */
		err = psl_place_encoding (PSL, PSL_encoding);
		if (err) return err;
		psl_def_font_encoding (PSL);		/* Initialize book-keeping for font encoding and write font macros */

		psl_bulkcopy (PSL, "PSL_label");	/* PS code for label line annotations and clipping */
		PSL_command (PSL, "%%%%EndProlog\n\n");

		PSL_command (PSL, "%%%%BeginSetup\n");
		PSL_command (PSL, "/PSLevel /languagelevel where {pop languagelevel} {1} ifelse def\n");
		if (manual_feed)	/* Manual media feed requested */
			PSL_command (PSL, "PSLevel 1 gt { << /ManualFeed true >> setpagedevice } if\n");
		else if (PSL->internal.p_width > 0.0 && PSL->internal.p_height > 0.0)	/* Specific media selected */
			PSL_command (PSL, "PSLevel 1 gt { << /PageSize [%g %g] /ImagingBBox null >> setpagedevice } if\n",
			             PSL->internal.p_width, PSL->internal.p_height);
		if (PSL->init.copies > 1) PSL_command (PSL, "/#copies %d def\n", PSL->init.copies);
		PSL_command (PSL, "%%%%EndSetup\n\n");

		PSL_command (PSL, "%%%%Page: 1 1\n\n");

		PSL_command (PSL, "%%%%BeginPageSetup\n");
		PSL_comment (PSL, "Init coordinate system and scales\n");
		scl = 1.0 / PSL->internal.dpp;
		PSL_comment (PSL, "Scale initialized to %g, so 1 %s equals %g Postscript units\n", scl, uname[PSL->init.unit], PSL->internal.dpu);

		PSL_command (PSL, "V ");
		if (PSL->internal.landscape) PSL_command (PSL, "%g 0 T 90 R ", PSL->internal.p_width);
		PSL_command (PSL, "%g %g scale\n", PSL->init.magnify[0] * scl, PSL->init.magnify[1] * scl);
		PSL_command (PSL, "%%%%EndPageSetup\n\n");

		if (!(PSL_is_gray(PSL->init.page_rgb) && PSL_eq(PSL->init.page_rgb[0],1.0)))	/* Change background color from white but not if PSL_no_pagefill is set via psconvert */
			PSL_command (PSL, "systemdict /PSL_no_pagefill known not {clippath %s F N} if\n", psl_putcolor (PSL, PSL->init.page_rgb));
		PSL_comment (PSL, "End of PSL header\n");

		/* Save page size */
		PSL_defpoints (PSL, "PSL_page_xsize", PSL->internal.landscape ? PSL->internal.p_height : PSL->internal.p_width);
		PSL_defpoints (PSL, "PSL_page_ysize", PSL->internal.landscape ? PSL->internal.p_width : PSL->internal.p_height);
		
		PSL_command (PSL, "/PSL_completion {} def\n");	/* Initialize custom procedure as a null function */
		PSL_command (PSL, "/PSL_movie_completion {} def\n");	/* Initialize custom procedure as a null function */

		/* Write out current settings for cap, join, and miter; these may be changed by user at any time later */
		i = PSL->internal.line_cap;	PSL->internal.line_cap = PSL_BUTT_CAP;		PSL_setlinecap (PSL, i);
		i = PSL->internal.line_join;	PSL->internal.line_join = PSL_MITER_JOIN;	PSL_setlinejoin (PSL, i);
		i = PSL->internal.miter_limit;	PSL->internal.miter_limit = PSL_MITER_DEFAULT;	PSL_setmiterlimit (PSL, i);
		PSL_command (PSL, "%%PSL_End_Header\n");
		PSL_command (PSL, "gsave\n");	/* Begin encapsulation of main body for this plot */
	}

	/* Set default line color and no-rgb */
	PSL_setcolor (PSL, black, PSL_IS_STROKE);
	PSL_setfill (PSL, no_rgb, false);

	/* Set origin of the plot */
	
	if (PSL->internal.comments)  PSL_command (PSL, "%% Set plot origin:\n");
	for (i = 0; i < 2; i++) {
		switch (PSL->internal.origin[i]) {
			case 'f': PSL_command (PSL, "%d PSL_%corig sub ", psl_iz (PSL, offset[i]), xy[i]); break;
			case 'c': PSL_command (PSL, "%d PSL_%corig sub PSL_page_%csize 2 div add ", psl_iz (PSL, offset[i]), xy[i], xy[i]); break;
			default : PSL_command (PSL, "%d ", psl_iz (PSL, offset[i])); break;
		}
	}
	PSL_command (PSL, "TM\n");

	return (PSL_NO_ERROR);
}

int PSL_setlinecap (struct PSL_CTRL *PSL, int cap) {
	if (cap != PSL->internal.line_cap) {
		PSL_command (PSL, "%d setlinecap\n", cap);
		PSL->internal.line_cap = cap;
	}
	return (PSL_NO_ERROR);
}

int PSL_setlinejoin (struct PSL_CTRL *PSL, int join) {
	if (join != PSL->internal.line_join) {
		PSL_command (PSL, "%d setlinejoin\n", join);
		PSL->internal.line_join = join;
	}
	return (PSL_NO_ERROR);
}

int PSL_setmiterlimit (struct PSL_CTRL *PSL, int limit) {
	if (limit != PSL->internal.miter_limit) {
		PSL_command (PSL, "%g setmiterlimit\n", (limit == 0) ? 10.0 : 1.0 / sin (0.5 * limit * D2R));
		PSL->internal.miter_limit = limit;
	}
	return (PSL_NO_ERROR);
}

int PSL_plotbox (struct PSL_CTRL *PSL, double x0, double y0, double x1, double y1) {
	/* Draw rectangle with corners (x0,y0) and (x1,y1) */
	int llx, lly;
	llx = psl_ix (PSL, x0);
	lly = psl_iy (PSL, y0);
	PSL_command (PSL, "%d %d %d %d Sb\n", psl_iy (PSL, y1) - lly, psl_ix (PSL, x1) - llx, llx, lly);
	return (PSL_NO_ERROR);
}

int PSL_plotpolygon (struct PSL_CTRL *PSL, double *x, double *y, int n) {
	/* Draw and optionally fill polygons. If 20 or fewer points we use
	 * the more expedited psl_patch function
	 */

	if (n <= 20)
		psl_patch (PSL, x, y, n);	/* Small polygons can use the patch function */
	else {
		PSL_plotline (PSL, x, y, n, PSL_MOVE);	/* No stroke or close path yet; see next line */
		PSL_command (PSL, "FO\n");		/* Close polygon and stroke/fill as set by PSL_setfill */
	}

	return (PSL_NO_ERROR);
}

int PSL_setexec (struct PSL_CTRL *PSL, int action) {
	/* Enables of disables the execution of a PSL_completion function at start of a PSL_plotinit overlay */
	PSL->current.complete = (action) ? 1 : 0;
	return (PSL_NO_ERROR);
}

int PSL_setdash (struct PSL_CTRL *PSL, char *style, double offset) {
	/* Line structure in points
	 * offset from currentpoint in points
	 * style = "1 2", offset = 0:
	 *   1 point of line, 2 points of space, start at current point
	 * style = "5 3 1 3", offset = 2:
	 *   5 points line, 3 points space, 1 points line, 3 points space,
	 *   starting 2 points from current point.
	 */

	if (PSL->current.style[0] == '\0') { /* No previous style, so previous offset does not matters */
		if (!style || style[0] == '\0') return (PSL_NO_ERROR);	/* No new style given, so just return */
	}
	/* Here, we have a previous non-NULL style */
	if (!style || style[0] == '\0') {	/* No style wanted going forwards, so we do a full reset */
		memset (PSL->current.style, 0, PSL_PEN_LEN);
		PSL->current.offset = 0;
		PSL_command (PSL, "[] 0 B\n");
		return (PSL_NO_ERROR);
	}
	/* Here we have a previous style AND we have specified a (possibly) new style */
	if (PSL_eq(offset,PSL->current.offset) && !strcmp (style, PSL->current.style)) return (PSL_NO_ERROR);	/* Same as before, so just return */
	/* Finally, a new style has been given that differs from the previous and we need to update our settings */
	PSL->current.offset = offset;
	strncpy (PSL->current.style, style, PSL_PEN_LEN);
	PSL_command (PSL, "%s\n", psl_putdash (PSL, style, offset));
	return (PSL_NO_ERROR);
}

int PSL_setfont (struct PSL_CTRL *PSL, int font_no) {
	if (font_no == PSL->current.font_no) return (PSL_NO_ERROR);	/* Already set */
	if (font_no < 0 || font_no >= PSL->internal.N_FONTS) {
		PSL_message (PSL, PSL_MSG_NORMAL, "Warning: Selected font (%d) out of range (0-%d); reset to 0\n", font_no, PSL->internal.N_FONTS-1);
		font_no = 0;
	}
	PSL->current.font_no = font_no;
	PSL->current.fontsize = 0.0;	/* Forces "%d F%d" to be written on next call to psl_putfont */
	/* Encoding will be done by subsequent calls inside the text-producing routines through calls to psl_encodefont [PS: testing line below] */
	psl_encodefont (PSL, PSL->current.font_no);

	return (PSL_NO_ERROR);
}

int PSL_setfontdims (struct PSL_CTRL *PSL, double supsub, double scaps, double sup_lc, double sup_uc, double sdown) {
	/* Adjust settings of sub/super/small caps attributes */
	if (supsub <= 0.0 || supsub >= 1.0) {
		PSL_message (PSL, PSL_MSG_NORMAL, "Warning: Size of sub/super-script (%g) exceed allowable range, reset to %^g\n", supsub, PSL_SUBSUP_SIZE);
		supsub = PSL_SUBSUP_SIZE;
	}
	if (scaps <= 0.0 || scaps >= 1.0) {
		PSL_message (PSL, PSL_MSG_NORMAL, "Warning: Size of small caps text (%g) exceed allowable range, reset to %^g\n", scaps, PSL_SCAPS_SIZE);
		scaps = PSL_SUBSUP_SIZE;
	}
	if (sup_lc <= 0.0 || sup_lc >= 1.0) {
		PSL_message (PSL, PSL_MSG_NORMAL, "Warning: Amount of baseline shift for lower-case super-scripts (%g) exceed allowable range, reset to %^g\n",
		             sup_lc, PSL_SUP_UP_LC);
		sup_lc = PSL_SUBSUP_SIZE;
	}
	if (sup_uc <= 0.0 || sup_uc >= 1.0) {
		PSL_message (PSL, PSL_MSG_NORMAL, "Warning: Amount of baseline shift for upper-case super-scripts (%g) exceed allowable range, reset to %^g\n",
		             sup_uc, PSL_SUP_UP_UC);
		sup_uc = PSL_SUBSUP_SIZE;
	}
	if (sdown <= 0.0 || sdown >= 1.0) {
		PSL_message (PSL, PSL_MSG_NORMAL, "Warning: Amount of baseline shift for sub-scripts (%g) exceed allowable range, reset to %^g\n",
		             sdown, PSL_SUB_DOWN);
		sdown = PSL_SUBSUP_SIZE;
	}
	PSL->current.subsupsize = supsub;
	PSL->current.scapssize  = scaps;
	PSL->current.sub_down   = sdown;
	PSL->current.sup_up[PSL_LC] = sup_lc;
	PSL->current.sup_up[PSL_UC] = sup_uc;

	return (PSL_NO_ERROR);
}

int PSL_setformat (struct PSL_CTRL *PSL, int n_decimals) {
	/* Sets number of decimals used for rgb/gray specifications [3] */
	if (n_decimals < 1 || n_decimals > 3)
		PSL_message (PSL, PSL_MSG_NORMAL, "Warning: Selected decimals for color out of range (%d), ignored\n", n_decimals);
	else {
		sprintf (PSL->current.bw_format, "%%.%df A", n_decimals);
		sprintf (PSL->current.rgb_format, "%%.%df %%.%df %%.%df C", n_decimals, n_decimals, n_decimals);
		sprintf (PSL->current.hsv_format, "%%.%df %%.%df %%.%df H", n_decimals, n_decimals, n_decimals);
		sprintf (PSL->current.cmyk_format, "%%.%df %%.%df %%.%df %%.%df K", n_decimals, n_decimals, n_decimals, n_decimals);
	}
	return (PSL_NO_ERROR);
}

int PSL_setlinewidth (struct PSL_CTRL *PSL, double linewidth) {
	if (linewidth < 0.0) {
		PSL_message (PSL, PSL_MSG_NORMAL, "Warning: Selected linewidth is negative (%g), ignored\n", linewidth);
		return (PSL_BAD_WIDTH);
	}
	if (linewidth == PSL->current.linewidth) return (PSL_NO_ERROR);

	PSL_command (PSL, "%d W\n", psl_ip (PSL, linewidth));
	PSL->current.linewidth = linewidth;
	return (PSL_NO_ERROR);
}

int PSL_setcolor (struct PSL_CTRL *PSL, double rgb[], int mode) {
	/* Set the pen (PSL_IS_STROKE) color or fill (PSL_IS_FILL) color or pattern
	 * rgb[0] = -3: set pattern, rgb[1] is pattern number setup by PSL_setpattern
	 * rgb[0] = -2: ignore. Do not change pen color. Leave untouched.
	 * rgb[0] = -1: ignore. Do not change pen color. Leave untouched.
	 * rgb[0] >= 0: rgb is the color with R G B in 0-1 range.
	 */
	if (!rgb) return (PSL_NO_ERROR);	/* NULL args to be ignored */
	if (mode == PSL_IS_FONT) {	/* Internally update font color but set stroke color */
		PSL_rgb_copy (PSL->current.rgb[mode], rgb);
		mode = PSL_IS_STROKE;
	}
	if (PSL_eq (rgb[0], -2.0) || PSL_eq (rgb[0], -1.0)) return (PSL_NO_ERROR);	/* Settings to be ignored */
	if (PSL_same_rgb (rgb, PSL->current.rgb[mode])) return (PSL_NO_ERROR);	/* Same color as already set */

	/* Because psl_putcolor does not set transparency if it is 0%, we reset it here when needed */
	if (PSL_eq (rgb[3], 0.0) && !PSL_eq (PSL->current.rgb[mode][3], 0.0)) PSL_command (PSL, "1 /Normal PSL_transp ");

	/* Then, finally, set the color using psl_putcolor */
	PSL_command (PSL, "%s\n", psl_putcolor (PSL, rgb));

	/* Update the current stroke/fill color information */

	PSL_rgb_copy (PSL->current.rgb[mode], rgb);
	return (PSL_NO_ERROR);
}

char * PSL_makepen (struct PSL_CTRL *PSL, double linewidth, double rgb[], char *pattern, double offset) {
	/* Creates a text string with the corresponding PS command to set the pen */
	static char buffer[PSL_BUFSIZ];
	sprintf (buffer, "%d W %s %s", psl_ip (PSL, linewidth), psl_putcolor (PSL, rgb), psl_putdash (PSL, pattern, offset));
	return (buffer);
}

char * PSL_makefont (struct PSL_CTRL *PSL, double size, double rgb[]) {
	/* Creates a text string with the corresponding PS command to set the font (current font) */
	static char buffer[PSL_BUFSIZ];
	sprintf (buffer, "%s %d F%d", psl_putcolor (PSL, rgb), psl_ip (PSL, size), PSL->current.font_no);
	return (buffer);
}

char * PSL_makefontsize (struct PSL_CTRL *PSL, double size) {
	/* Creates a text string with the corresponding PS command to set the font (current font) with no color info */
	static char buffer[PSL_BUFSIZ];
	sprintf (buffer, "%d F%d", psl_ip (PSL, size), PSL->current.font_no);
	return (buffer);
}

char * PSL_makecolor (struct PSL_CTRL *PSL, double rgb[]) {
	/* Creates a text string with the corresponding PS command to set the color */
	static char buffer[PSL_BUFSIZ];
	sprintf (buffer, "%s", psl_putcolor (PSL, rgb));
	return (buffer);
}

int PSL_setdefaults (struct PSL_CTRL *PSL, double xyscales[], double page_rgb[], char *encoding) {
	/* Changes the standard PSL defaults for:
	 * xyscales:	Global x- and y-scale magnifier [1.0, 1.0]
	 * page_rgb:	Page color [white = 1/1/1]; give NULL to leave unchanged.
	 *
	 * Only non-zero values will result in a change */

	if (xyscales[0] != 0.0) PSL->init.magnify[0] = xyscales[0];	/* Change plot x magnifier */
	if (xyscales[1] != 0.0) PSL->init.magnify[1] = xyscales[1];	/* Change plot y magnifier */
	if (page_rgb) PSL_rgb_copy (PSL->init.page_rgb, page_rgb);	/* Change media color */
	if (PSL->init.encoding && encoding && strcmp (PSL->init.encoding, encoding)) {
		PSL_free (PSL->init.encoding);
		PSL->init.encoding = strdup (encoding);
	}
	else if (!PSL->init.encoding)
		PSL->init.encoding = (encoding) ? strdup (encoding) : strdup ("Standard");
	return (PSL_NO_ERROR);
}

int PSL_plottextbox (struct PSL_CTRL *PSL, double x, double y, double fontsize, char *text, double angle, int justify, double offset[], int mode) {
	/* Plot a box to be later filled with text. The box is
	 * filled according to the current fill style (set by PSL_setfill).
	 * Note that this routine does not actually show the text. Use
	 * PSL_plottext for that after calling PSL_plottextbox
	 * x,y = location of string
	 * fontsize = fontsize in points. Use negative to indicate that anchor has already been set.
	 * text = text to be boxed in
	 * angle = angle with baseline (horizontal)
	 * justify indicates what x,y refers to, see fig below
	 * mode = 1 makes rounded corners (if offset is nonzero); 0 gives straight corners
	 * offset[0-1] = Horizontal/vertical space between box border and text
	 *
	 *
	 *   9       10      11
	 *   |----------------|
	 *   5  <textstring>  7
	 *   |----------------|
	 *   1       2        3
	 */

	/* PS strings to be used dependent on "justify%4". Empty string added for unused value. */
	const char *align[4] = {"0", "-2 div", "neg", ""};
	int i = 0, j, x_just, y_just, new_anchor;
	double dx, dy;

	if (fontsize == 0.0) return (PSL_NO_ERROR);	/* Nothing to do if text has zero size */
	new_anchor = (fontsize > 0.0);
	fontsize = fabs (fontsize);

	if (strlen (text) >= (PSL_BUFSIZ-1)) {
		PSL_message (PSL, PSL_MSG_NORMAL, "Warning: text_item > %d long!\n", PSL_BUFSIZ);
		return (PSL_BAD_TEXT);
	}

	dx = offset[0];	dy = offset[1];
	if (dx <= 0.0 || dy <= 0.0) mode = false;
	PSL_comment (PSL, "PSL_plottextbox begin:\n");
	psl_encodefont (PSL, PSL->current.font_no);
	psl_putfont (PSL, fontsize);
	PSL_command (PSL, "V\n");

	if (justify < 0)  {	/* Strip leading and trailing blanks */
		for (i = 0; text[i] == ' '; i++);
		for (j = (int)strlen (text) - 1; text[j] == ' '; j--) text[j] = 0;
		justify = -justify;
	}

	PSL_deftextdim (PSL, "PSL_dim", fontsize, &text[i]);	/* Set the string dimensions in PS */
	PSL_defunits (PSL, "PSL_dx", dx);
	PSL_defunits (PSL, "PSL_dy", dy);

	/* Got to anchor point */

	if (new_anchor) {	/* Set a new anchor point */
		PSL->internal.ix = psl_ix (PSL, x);
		PSL->internal.iy = psl_iy (PSL, y);
		PSL_command (PSL, "%d %d T ", PSL->internal.ix, PSL->internal.iy);
	}

	if (angle != 0.0) PSL_command (PSL, "%.3g R ", angle);
	if (justify > 1) {			/* Move the new origin so (0,0) is lower left of box */
		x_just = (justify + 3) % 4;	/* Gives 0 (left justify, i.e., do nothing), 1 (center), or 2 (right justify) */
		y_just = justify / 4;		/* Gives 0 (bottom justify, i.e., do nothing), 1 (middle), or 2 (top justify) */
		(x_just) ? PSL_command (PSL, "PSL_dim_w %s ", align[x_just]) : PSL_command (PSL, "0 ");
		(y_just) ? PSL_command (PSL, "PSL_dim_h %s ", align[y_just]) : PSL_command (PSL, "0 ");
		PSL_command (PSL, "T\n");
	}
	/* Here, (0,0) is lower point of textbox with no clearance yet */
	PSL_command (PSL, "PSL_dim_h PSL_dim_d sub PSL_dy 2 mul add PSL_dim_x1 PSL_dim_x0 sub PSL_dx 2 mul add ");
	if (mode)
		PSL_command (PSL, "%d PSL_dim_x0 PSL_dx sub PSL_dim_d PSL_dy sub SB\n", psl_iz (PSL, MIN (dx, dy)));
	else
		PSL_command (PSL, "PSL_dim_x0 PSL_dx sub PSL_dim_d PSL_dy sub Sb\n");
	PSL_command (PSL, "U\n");
	PSL_comment (PSL, "PSL_plottextbox end:\n");
	strncpy (PSL->current.string, &text[i], PSL_BUFSIZ - 1);	/* Save the string with one left for null terminator */
	return (PSL_NO_ERROR);
}

int PSL_deftextdim (struct PSL_CTRL *PSL, const char *dim, double fontsize, char *text) {
	/* Will calculate the dimension of the given text string.
	 * Because of possible escape sequences we need to examine the string
	 * carefully.  The dimensions will be set in PostScript as dim_w, dim_h, dim_d
	 * The width (dim_w) is determined by "stringwidth" and includes some whitespace, making,
	 * for example, all numerical digits the same width (which we want). The height (dim_h)
	 * is measured from the baseline and does not include any depth (below the baseline).
	 * Finally, dim_d is the (negative) depth.
	 * We try to produce the "stringwidth" result also when the string includes
	 * escape sequences.
	 * If dim is given as "-w", "-h", "-d" or "-b", do not assign dimensions, but leave width, height,
	 * depth or both width and height on the PostScript stack.
	 */

	char *tempstring = NULL, *piece = NULL, *piece2 = NULL, *ptr = NULL, *string = NULL, *plast = NULL, previous[BUFSIZ] = {""};
	int dy, font, sub_on, super_on, scaps_on, symbol_on, font_on, size_on, color_on, under_on, old_font, last_chr, kase = PSL_LC;
	bool last_sub = false, last_sup = false, supersub;
	double orig_size, small_size, size, scap_size, ustep[2], dstep;

	if (strlen (text) >= (PSL_BUFSIZ-1)) {
		PSL_message (PSL, PSL_MSG_NORMAL, "Warning: text_item > %d long!\n", PSL_BUFSIZ);
		return (PSL_BAD_TEXT);
	}

	string = psl_prepare_text (PSL, text);	/* Check for escape sequences */

	psl_encodefont (PSL, PSL->current.font_no);
	psl_putfont (PSL, fontsize);

	if (!strchr (string, '@')) {	/* Plain text string */
		if (dim[0] == '-')
			PSL_command (PSL, "(%s) s%c ", string, dim[1]);
		else
			PSL_command (PSL, "(%s) V MU 0 0 M E /%s_w edef FP pathbbox N /%s_h edef /%s_x1 edef /%s_d edef /%s_x0 edef U\n",
			             string, dim, dim, dim, dim, dim);
		PSL_free (string);
		return (PSL_NO_ERROR);
	}

	/* Here, we have special request for Symbol font and sub/superscript
	 * @~ toggles between Symbol font and default font
	 * @%<fontno>% switches font number <fontno>; give @%% to reset
	 * @- toggles between subscript and normal text
	 * @+ toggles between superscript and normal text
	 * @# toggles between Small caps and normal text
	 * @! will make a composite character of next two characters
	 * Use @@ to print a single @
	 */

	piece  = PSL_memory (PSL, NULL, 2 * PSL_BUFSIZ, char);
	piece2 = PSL_memory (PSL, NULL, PSL_BUFSIZ, char);

	font = old_font = PSL->current.font_no;
	orig_size = size = fontsize;
	small_size = size * PSL->current.subsupsize;	/* Sub-script/Super-script set at given fraction of font size */
	scap_size = size * PSL->current.scapssize;	/* Small caps set at given fraction of font size */
	ustep[PSL_LC] = PSL->current.sup_up[PSL_LC] * size;	/* Super-script baseline raised by given fraction of font size for lower case*/
	ustep[PSL_UC] = PSL->current.sup_up[PSL_UC] * size;	/* Super-script baseline raised by given fraction of font size for upper case */
	dstep = PSL->current.sub_down * size;		/* Sub-script baseline lowered by given fraction of font size */
	sub_on = super_on = scaps_on = symbol_on = font_on = size_on = color_on = under_on = false;
	supersub = (strstr (string, "@-@+") || strstr (string, "@+@-"));	/* Check for sub/super combo */
	tempstring = PSL_memory (PSL, NULL, strlen(string)+1, char);	/* Since strtok steps on it */
	strcpy (tempstring, string);
	ptr = strtok_r (tempstring, "@", &plast);
	PSL_command (PSL, "V MU 0 0 M ");	/* Initialize currentpoint */
	if (string[0] != '@') {
		PSL_command (PSL, "(%s) FP ", ptr);
		last_chr = ptr[strlen(ptr)-1];
		ptr = strtok_r (NULL, "@", &plast);
		kase = ((last_chr > 0 && last_chr < 255) && islower (last_chr)) ? PSL_LC : PSL_UC;
	}

	while (ptr) {
		if (ptr[0] == '!') {	/* Composite character */
			ptr++;
			if (ptr[0] == '\\')	/* Octal code */
				ptr += 4;
			else
				ptr++;
			strncpy (piece, ptr, 2 * PSL_BUFSIZ);
		}
		else if (ptr[0] == '~') {	/* Symbol font toggle */
			symbol_on = !symbol_on;
			font = (font == PSL_SYMBOL_FONT) ? old_font : PSL_SYMBOL_FONT;
			ptr++;
			strncpy (piece, ptr, 2 * PSL_BUFSIZ);
		}
		else if (ptr[0] == '%') {	/* Switch font option */
			font_on = !font_on;
			ptr++;
			if (ptr[0] == '%')
				font = old_font;
			else {
				old_font = font;
				font = atoi (ptr);
			}
			while (*ptr != '%') ptr++;
			ptr++;
			strncpy (piece, ptr, 2 * PSL_BUFSIZ);
		}
		else if (ptr[0] == '-') {	/* Subscript toggle  */
			ptr++;
			sub_on = !sub_on;
			if (sub_on) {
				if (last_sup)	/* Just did a super-script, must reset horizontal position */
					PSL_command (PSL, "PSL_last_width neg 0 G ");	/* Rewind position to orig baseline */
				else if (supersub)	/* Need to remember the width of the subscript */
					PSL_command (PSL, "/PSL_last_width %d F%d (%s) sw def\n", psl_ip (PSL, small_size), font, ptr);	/* Compute width of subscript text */
				if (ptr[0]) strcpy (previous, ptr);	/* Keep copy of possibly previous text */
			}
			else
				last_sub = (last_sup || ptr[0] == 0) ? supersub : false;	/* Only true when this is a possibility */
			size = (sub_on) ? small_size : fontsize;
			dy = (sub_on) ? -psl_ip (PSL, dstep) : psl_ip (PSL, dstep);
			PSL_command (PSL, "0 %d G ", dy);
			strncpy (piece, ptr, 2 * PSL_BUFSIZ);
		}
		else if (ptr[0] == '+') {	/* Superscript toggle */
			ptr++;
			super_on = !super_on;
			if (super_on) {
				if (last_sub)	/* Just did a sub-script, must reset horizontal position */
					PSL_command (PSL, "PSL_last_width neg 0 G ");	/* Rewind position to orig baseline */
				else if (supersub)	/* Need to remember the width of the superscript */
					PSL_command (PSL, "/PSL_last_width %d F%d (%s) sw def\n", psl_ip (PSL, small_size), font, ptr);	/* Compute width of subscript text */
				if (ptr[0]) strcpy (previous, ptr);	/* Keep copy of possibly previous text */
			}
			else
				last_sup = (last_sub || ptr[0] == 0) ? supersub : false;	/* Only true when this is a possibility */
			size = (super_on) ? small_size : fontsize;
			dy = (super_on) ? psl_ip (PSL, ustep[kase]) : -psl_ip (PSL, ustep[kase]);
			PSL_command (PSL, "0 %d G ", dy);
			strncpy (piece, ptr, 2 * PSL_BUFSIZ);
		}
		else if (ptr[0] == '#') {	/* Small caps toggle */
			scaps_on = !scaps_on;
			size = (scaps_on) ? scap_size : fontsize;
			ptr++;
			(scaps_on) ? psl_get_uppercase (piece, ptr) : (void) strncpy (piece, ptr, 2 * PSL_BUFSIZ);
		}
		else if (ptr[0] == ':') {	/* Font size change */
			size_on = !size_on;
			ptr++;
			if (ptr[0] == ':')
				size = fontsize = orig_size;
			else {
				size = fontsize = atof (ptr);
				while (*ptr != ':') ptr++;
			}
			small_size = size * PSL->current.subsupsize;
			scap_size = size * PSL->current.scapssize;
			ptr++;
			strncpy (piece, ptr, 2 * PSL_BUFSIZ);
		}
		else if (ptr[0] == ';') {	/* Color change */
			color_on = !color_on;
			ptr++;
			while (*ptr != ';') ptr++;
			ptr++;
			strncpy (piece, ptr, 2 * PSL_BUFSIZ);
		}
		else if (ptr[0] == '_') {	/* Small caps toggle */
			under_on = !under_on;
			ptr++;
			strncpy (piece, ptr, 2 * PSL_BUFSIZ);
		}
		else {	/* Not recognized or @@ for a single @ */
			strncpy (piece, ptr, 2 * PSL_BUFSIZ);
			last_sub = last_sup = false;
		}
		if (strlen (piece) > 0) {
			if (last_sub && last_sup) {	/* May possibly need to move currentpoint a bit to the widest piece */
				PSL_command (PSL, "/PSL_last_width PSL_last_width (%s) sw sub dup 0 lt {pop 0} if def\n", previous);	/* Compute width of superscript text and see if we must move a bit */
				PSL_command (PSL, "PSL_last_width 0 G ");	/* Rewind position to orig baseline */
				last_sub = last_sup = false;
			}
			PSL_command (PSL, "%d F%d (%s) FP ", psl_ip (PSL, size), font, piece);
			last_chr = ptr[strlen(piece)-1];
			if (!super_on && (last_chr > 0 && last_chr < 255)) kase = (islower (last_chr)) ? PSL_LC : PSL_UC;
		}
		ptr = strtok_r (NULL, "@", &plast);
	}

	if (dim[0] == '-' && dim[1] == 'w')
		PSL_command (PSL, "pathbbox N pop exch pop add U ");
	else if (dim[0] == '-' && dim[1] == 'h')
		PSL_command (PSL, "pathbbox N 4 1 roll pop pop pop U ");
	else if (dim[0] == '-' && dim[1] == 'd')
		PSL_command (PSL, "pathbbox N pop pop exch pop U ");
	else if (dim[0] == '-' && dim[1] == 'H')
		PSL_command (PSL, "pathbbox N exch pop exch sub exch pop U ");
	else if (dim[0] == '-' && dim[1] == 'b')
		PSL_command (PSL, "pathbbox N 4 1 roll exch pop add exch U ");
	else
		PSL_command (PSL, "pathbbox N /%s_h edef /%s_x1 edef /%s_d edef /%s_x0 edef /%s_w %s_x1 %s_x0 add def U\n",
		             dim, dim, dim, dim, dim, dim, dim);

	PSL_free (tempstring);
	PSL_free (piece);
	PSL_free (piece2);
	PSL_free (string);

	if (sub_on) PSL_message (PSL, PSL_MSG_NORMAL, "Warning: Sub-scripting not terminated [%s]\n", text);
	if (super_on) PSL_message (PSL, PSL_MSG_NORMAL, "Warning: Super-scripting not terminated [%s]\n", text);
	if (scaps_on) PSL_message (PSL, PSL_MSG_NORMAL, "Warning: Small-caps not terminated [%s]\n", text);
	if (symbol_on) PSL_message (PSL, PSL_MSG_NORMAL, "Warning: Symbol font change not terminated [%s]\n", text);
	if (size_on) PSL_message (PSL, PSL_MSG_NORMAL, "Warning: Font-size change not terminated [%s]\n", text);
	if (color_on) PSL_message (PSL, PSL_MSG_NORMAL, "Warning: Font-color change not terminated [%s]\n", text);
	if (under_on) PSL_message (PSL, PSL_MSG_NORMAL, "Warning: Text underline not terminated [%s]\n", text);

	return (sub_on|super_on|scaps_on|symbol_on|font_on|size_on|color_on|under_on);
}

int PSL_plottext (struct PSL_CTRL *PSL, double x, double y, double fontsize, char *text, double angle, int justify, int mode) {
	/* General purpose text plotter for single line of text.  For paragraphs, see PSL_plotparagraph.
	* PSL_plottext positions and justifies the text string according to the parameters given.
	* The adjustments requires knowledge of font metrics and characteristics; hence all such
	* adjustments are passed on to the PostScript interpreter who will calculate the offsets.
	* The arguments to PSL_plottext are as follows:
	*
	* x,y:		location of string
	* fontsize:	fontsize in points.  If negative, assume currentpoint is already set,
	*		else we use x, y to set a new currentpoint.
	* text:		text string to be plotted in the current color (set by PSL_setcolor).
	*		If NULL is given then we assume PSL_plottextbox has just been called.
	* angle:	angle between text baseline and the horizontal.
	* justify:	indicates where on the textstring the x,y point refers to, see fig below.
	*		If negative then we strip leading and trailing blanks from the text.
	*		0 means no justification (already done separately).
	* mode:	0 = normal text filled with solid color; 1 = draw outline of text using
	*		the current line width and color; the text is filled with the current fill
	*		(if set, otherwise no filling is taking place); 2 = no outline, but text fill
	*		is a pattern so we use the outline path and not the show operator;
	*       3 = same as 1, except that half the outline width is plotted on the outside
	*       of the filled text, so none of the text font is obscured by the outline
	*		(If the text is not filled, 1 operates the same as 3).
	*
	*   9	    10      11
	*   |----------------|
	*   5       6        7
	*   |----------------|
	*   1	    2	     3
	*/

	char *piece = NULL, *piece2 = NULL, *ptr = NULL, *string = NULL, previous[BUFSIZ] = {""}, *plast = NULL;
	/* PS strings to be used dependent on "mode" */
	const char *op[4] = {"Z", "false charpath fs", "false charpath fs", "false charpath V S U fs"};
	/* PS strings to be used dependent on "justify". Empty strings added for unused values. */
	const char *justcmd[12] = {"", "bl ", "bc ", "br ", "", "ml ", "mc ", "mr ", "", "tl ", "tc ", "tr "};
	/* PS strings to be used dependent on "justify%4". Empty string added for unused value. */
	const char *align[4] = {"0", "-2 div", "neg", ""};
	int dy, i = 0, j, font, x_just, y_just, upen, ugap;
	int sub_on, super_on, scaps_on, symbol_on, font_on, size_on, color_on, under_on, old_font, n_uline, start_uline, stop_uline, last_chr, kase = PSL_LC;
	bool last_sub = false, last_sup = false, supersub;
	double orig_size, small_size, size, scap_size, ustep[2], dstep, last_rgb[4] = {0.0, 0.0, 0.0, 0.0};

	if (fontsize == 0.0) return (PSL_NO_ERROR);	/* Nothing to do if text has zero size */

	if (fontsize > 0.0) {	/* Set a new anchor point */
		PSL->internal.ix = psl_ix (PSL, x);
		PSL->internal.iy = psl_iy (PSL, y);
		PSL_command (PSL, "%d %d M ", PSL->internal.ix, PSL->internal.iy);
	}
	else
		fontsize = -fontsize;
	psl_encodefont (PSL, PSL->current.font_no);
	psl_putfont (PSL, fontsize);

	if (text) {
		if (strlen (text) >= (PSL_BUFSIZ-1)) {	/* We gotta have some limit on how long a single string can be... */
			PSL_message (PSL, PSL_MSG_NORMAL, "Warning: text_item > %d long - text not plotted!\n", PSL_BUFSIZ);
			return (PSL_BAD_TEXT);
		}
		if (justify < 0)  {	/* Strip leading and trailing blanks */
			for (i = 0; text[i] == ' '; i++);
			for (j = (int)strlen (text) - 1; text[j] == ' '; j--) text[j] = 0;
			justify = -justify;
		}
		string = psl_prepare_text (PSL, &text[i]);	/* Check for escape sequences */
	}
	else {
		justify = abs (justify);	/* Just make sure since the stripping has already occurred */
		string = psl_prepare_text (PSL, PSL->current.string);	/* Check for escape sequences */
	}

	if (angle != 0.0) PSL_command (PSL, "V %.3g R ", angle);

	if (!strchr (string, '@')) {	/* Plain text ... this is going to be easy! */
		PSL_command (PSL, "(%s) %s%s", string, justcmd[justify], op[mode]);
		if (mode == 1) PSL_command (PSL, " S");
		else if (mode > 1) PSL_command (PSL, " N");
		PSL_command (PSL, (angle != 0.0 ) ? " U\n" : "\n");
		PSL_free (string);
		return (PSL_NO_ERROR);
	}

	/* For more difficult cases we use the PSL_deftextdim machinery to get the size of the font box */

	if (justify > 1) {
		x_just = (justify + 3) % 4;	/* Gives 0 (left justify, i.e., do nothing), 1 (center), or 2 (right justify) */
		y_just = justify / 4;		/* Gives 0 (bottom justify, i.e., do nothing), 1 (middle), or 2 (top justify) */
		if (x_just && y_just) {
			PSL_deftextdim (PSL, "-b", fontsize, string);	/* Get width and height of string */
			PSL_command (PSL, "%s exch %s exch G\n", align[y_just], align[x_just]);
		}
		else if (x_just) {
			PSL_deftextdim (PSL, "-w", fontsize, string);	/* Get width of string */
			PSL_command (PSL, "%s 0 G\n", align[x_just]);
		}
		else {
			PSL_deftextdim (PSL, "-h", fontsize, string);	/* Get height of string */
			PSL_command (PSL, "%s 0 exch G\n", align[y_just]);
		}
	}

	/* Here, we have special request for Symbol font and sub/superscript
	 * @~ toggles between Symbol font and default font
	 * @%<fontno>% switches font number <fontno>; give @%% to reset
	 * @- toggles between subscript and normal text
	 * @+ toggles between superscript and normal text
	 * @# toggles between Small caps and normal text
	 * @! will make a composite character of next two characters
	 * Use @@ to print a single @
	 */

	piece  = PSL_memory (PSL, NULL, 2 * PSL_BUFSIZ, char);
	piece2 = PSL_memory (PSL, NULL, PSL_BUFSIZ, char);

	/* Now we can start printing text items */

	supersub = (strstr (string, "@-@+") || strstr (string, "@+@-"));	/* Check for sub/super combo */
	ptr = strtok_r (string, "@", &plast);
	if(string[0] != '@') {	/* String has @ but not at start - must deal with first piece explicitly */
		PSL_command (PSL, "(%s) %s\n", ptr, op[mode]);
		last_chr = ptr[strlen(ptr)-1];
		ptr = strtok_r (NULL, "@", &plast);
		kase = ((last_chr > 0 && last_chr < 255) && islower (last_chr)) ? PSL_LC : PSL_UC;

	}

	font = old_font = PSL->current.font_no;
	sub_on = super_on = scaps_on = symbol_on = font_on = size_on = color_on = under_on = false;
	size = orig_size = fontsize;
	small_size = size * PSL->current.subsupsize;
	scap_size = size * PSL->current.scapssize;
	ustep[PSL_LC] = PSL->current.sup_up[PSL_LC] * size;	/* Super-script baseline raised by given fraction of font size for lower case*/
	ustep[PSL_UC] = PSL->current.sup_up[PSL_UC] * size;	/* Super-script baseline raised by given fraction of font size for upper case */
	dstep = PSL->current.sub_down * size;
	upen = psl_ip (PSL, 0.025 * size);	/* Underline pen thickness */
	ugap = psl_ip (PSL, 0.075 * size);	/* Underline shift */
	start_uline = stop_uline = n_uline = 0;

	while (ptr) {	/* Loop over all the sub-text items separated by escape characters */
		if (ptr[0] == '!') {	/* Composite character */
			ptr++;
			if (ptr[0] == '\\') {	/* Octal code */
				strncpy (piece, ptr, 4U);
				piece[4] = 0;
				ptr += 4;
			}
			else {
				piece[0] = ptr[0];	piece[1] = 0;
				ptr++;
			}
			if (ptr[0] == '\\') {	/* Octal code again */
				strncpy (piece2, ptr, 4U);
				piece2[4] = 0;
				ptr += 4;
			}
			else {
				piece2[0] = ptr[0];	piece2[1] = 0;
				ptr++;
			}
			/* Try to center justify these two character to make a composite character - may not be right */
			PSL_command (PSL, "%d F%d (%s) E exch %s -2 div dup 0 G\n", psl_ip (PSL, size), font, piece2, op[mode]);
			PSL_command (PSL, "(%s) E -2 div dup 0 G exch %s sub neg dup 0 lt {pop 0} if 0 G\n", piece, op[mode]);
			strncpy (piece, ptr, 2 * PSL_BUFSIZ);
		}
		else if (ptr[0] == '~') {	/* Symbol font */
			symbol_on = !symbol_on;
			font = (font == PSL_SYMBOL_FONT) ? old_font : PSL_SYMBOL_FONT;
			ptr++;
			strncpy (piece, ptr, 2 * PSL_BUFSIZ);
		}
		else if (ptr[0] == '%') {	/* Switch font option */
			font_on = !font_on;
			ptr++;
			if (*ptr == '%')
				font = old_font;
			else {
				old_font = font;
				font = atoi (ptr);
				psl_encodefont (PSL, font);
			}
			while (*ptr != '%') ptr++;
			ptr++;
			strncpy (piece, ptr, 2 * PSL_BUFSIZ);
		}
		else if (ptr[0] == '-') {	/* Subscript toggle  */
			ptr++;
			sub_on = !sub_on;
			if (sub_on) {
				if (last_sup)	/* Just did a super-script, must reset horizontal position */
					PSL_command (PSL, "PSL_last_width neg 0 G ");	/* Rewind position to orig baseline */
				else if (supersub)	/* Need to remember the width of the subscript */
					PSL_command (PSL, "/PSL_last_width %d F%d (%s) sw def\n", psl_ip (PSL, small_size), font, ptr);	/* Compute width of subscript text */
				if (ptr[0]) strcpy (previous, ptr);	/* Keep copy of possibly previous text */
			}
			else
				last_sub = (last_sup || ptr[0] == 0) ? supersub : false;	/* Only true when this is a possibility */
			size = (sub_on) ? small_size : fontsize;
			dy = (sub_on) ? -psl_ip (PSL, dstep) : psl_ip (PSL, dstep);
			PSL_command (PSL, "0 %d G ", dy);
			strncpy (piece, ptr, 2 * PSL_BUFSIZ);
		}
		else if (ptr[0] == '+') {	/* Superscript toggle */
			ptr++;
			super_on = !super_on;
			if (super_on) {
				if (last_sub)	/* Just did a sub-script, must reset horizontal position */
					PSL_command (PSL, "PSL_last_width neg 0 G ");	/* Rewind position to orig baseline */
				else if (supersub)	/* Need to remember the width of the superscript */
					PSL_command (PSL, "/PSL_last_width %d F%d (%s) sw def\n", psl_ip (PSL, small_size), font, ptr);	/* Compute width of subscript text */
				if (ptr[0]) strcpy (previous, ptr);	/* Keep copy of possibly previous text */
			}
			else
				last_sup = (last_sub || ptr[0] == 0) ? supersub : false;	/* Only true when this is a possibility */
			size = (super_on) ? small_size : fontsize;
			dy = (super_on) ? psl_ip (PSL, ustep[kase]) : -psl_ip (PSL, ustep[kase]);
			PSL_command (PSL, "0 %d G ", dy);
			strncpy (piece, ptr, 2 * PSL_BUFSIZ);
		}
		else if (ptr[0] == '#') {	/* Small caps */
			scaps_on = !scaps_on;
			size = (scaps_on) ? scap_size : fontsize;
			ptr++;
			(scaps_on) ? psl_get_uppercase (piece, ptr) : (void) strncpy (piece, ptr, 2 * PSL_BUFSIZ);
		}
		else if (ptr[0] == ':') {	/* Font size change */
			size_on = !size_on;
			ptr++;
			if (ptr[0] == ':')	/* Reset size */
				size = fontsize = orig_size;
			else {
				size = fontsize = atof (ptr);
				while (*ptr != ':') ptr++;
			}
			small_size = size * PSL->current.subsupsize;	scap_size = size * PSL->current.scapssize;
			ustep[PSL_LC] = PSL->current.sup_up[PSL_LC] * size;
			ustep[PSL_UC] = PSL->current.sup_up[PSL_UC] * size;
			dstep = PSL->current.sub_down * size;
			upen = psl_ip (PSL, 0.025 * size);	/* Underline pen thickness */
			ugap = psl_ip (PSL, 0.075 * size);	/* Underline shift */
			ptr++;
			strncpy (piece, ptr, 2 * PSL_BUFSIZ);
		}
		else if (ptr[0] == ';') {	/* Font color change. r/g/b in 0-255 */
			int n_scan, k, error = false;
			double rgb[4];
			color_on = !color_on;
			ptr++;
			if (ptr[0] == ';') {	/* Reset color to previous value */
				PSL_command (PSL, "%s ", psl_putcolor (PSL, last_rgb));
				PSL_rgb_copy (PSL->current.rgb[PSL_IS_FONT], last_rgb);	/* Update present color */
			}
			else {
				char *s = NULL;
				j = 0;
				while (ptr[j] != ';') j++;
				ptr[j] = 0;
				if ((s = strchr (ptr, '@')) != NULL) {	/* Also gave transparency */
					rgb[3] = atof (&s[1]) / 100.0;
					s[0] = 0;
				}
				else
					rgb[3] = 0.0;
				n_scan = sscanf (ptr, "%lg/%lg/%lg", &rgb[0], &rgb[1], &rgb[2]);
				if (n_scan == 1) {	/* Got gray shade */
					rgb[0] /= 255.0;	/* Normalize to 0-1 */
					rgb[1] = rgb[2] = rgb[0];
					if (rgb[0] < 0.0 || rgb[0] > 1.0) error++;
				}
				else if (n_scan == 3) {	/* Got r/g/b */
					for (k = 0; k < 3; k++) {
						rgb[k] /= 255.0;	/* Normalize to 0-1 */
						if (rgb[k] < 0.0 || rgb[k] > 1.0) error++;
					}
				}
				else {	/* Got crap */
					PSL_message (PSL, PSL_MSG_NORMAL, "Warning: Bad color change (%s) - ignored\n", ptr);
					error++;
				}

				ptr[j] = ';';
				if (s) s[0] = '@';
				while (*ptr != ';') ptr++;
				if (!error) {
					PSL_command (PSL, "%s ", psl_putcolor (PSL, rgb));
					PSL_rgb_copy (last_rgb, PSL->current.rgb[PSL_IS_FONT]);	/* Save previous color */
					PSL_rgb_copy (PSL->current.rgb[PSL_IS_FONT], rgb);	/* Update present color */
				}
			}
			ptr++;
			strncpy (piece, ptr, 2 * PSL_BUFSIZ);
		}
		else if (ptr[0] == '_') {	/* Toggle underline */
			under_on = !under_on;
			n_uline++;
			if (n_uline%2)
				start_uline = true;
			else
				stop_uline = true;
			ptr++;
			strncpy (piece, ptr, 2 * PSL_BUFSIZ);
		}
		else
			strncpy (piece, ptr, 2 * PSL_BUFSIZ);
		if (start_uline) PSL_command (PSL, "currentpoint /y0_u edef /x0_u edef\n");
		if (stop_uline) PSL_command (PSL, "V %d W currentpoint pop /x1_u edef x0_u y0_u %d sub M x1_u x0_u sub 0 D S x1_u y0_u M U\n", upen, ugap);
		start_uline = stop_uline = false;
		if (strlen (piece) > 0) {
			if (last_sub && last_sup) {	/* May possibly need to move currentpoint a bit to the widest piece */
				PSL_command (PSL, "/PSL_last_width PSL_last_width (%s) sw sub dup 0 lt {pop 0} if def\n", previous);	/* Compute width of superscript text and see if we must move a bit */
				PSL_command (PSL, "PSL_last_width 0 G ");	/* Rewind position to orig baseline */
				last_sub = last_sup = false;
			}
			PSL_command (PSL, "%d F%d (%s) %s\n", psl_ip (PSL, size), font, piece, op[mode]);
			last_chr = ptr[strlen(piece)-1];
			if (!super_on && (last_chr > 0 && last_chr < 255)) kase = (islower(last_chr)) ? PSL_LC : PSL_UC;
		}
		ptr = strtok_r (NULL, "@", &plast);
	}
	if (mode == 1) PSL_command (PSL, "S\n");
	else if (mode > 1) PSL_command (PSL, "N\n");
	if (angle != 0.0) PSL_command (PSL, "U\n");
	PSL->current.fontsize = 0.0;	/* Force reset */

	PSL_free (piece);
	PSL_free (piece2);
	PSL_free (string);

	if (sub_on) PSL_message (PSL, PSL_MSG_NORMAL, "Warning: Sub-scripting not terminated [%s]\n", text);
	if (super_on) PSL_message (PSL, PSL_MSG_NORMAL, "Warning: Super-scripting not terminated [%s]\n", text);
	if (scaps_on) PSL_message (PSL, PSL_MSG_NORMAL, "Warning: Small-caps not terminated [%s]\n", text);
	if (symbol_on) PSL_message (PSL, PSL_MSG_NORMAL, "Warning: Symbol font change not terminated [%s]\n", text);
	if (size_on) PSL_message (PSL, PSL_MSG_NORMAL, "Warning: Font-size change not terminated [%s]\n", text);
	if (color_on) PSL_message (PSL, PSL_MSG_NORMAL, "Warning: Font-color change not terminated [%s]\n", text);
	if (under_on) PSL_message (PSL, PSL_MSG_NORMAL, "Warning: Text underline not terminated [%s]\n", text);

	return (sub_on|super_on|scaps_on|symbol_on|font_on|size_on|color_on|under_on);
}

int PSL_plottextline (struct PSL_CTRL *PSL, double x[], double y[], int np[], int n_segments, void *arg1, void *arg2, char *label[], double angle[], int nlabel_per_seg[], double fontsize, int justify, double offset[], int mode) {
	/* Placing text along lines, setting up text clippaths, and drawing the lines */
	/* x,y		Array containing the concatenated label path of all segments
	 * np		Array containing length of each label path segment in concatenated path
	 * n_segments	Number of line segments
	 * arg1, arg2   These are pointers to two arrays, depending on whether we have curved or straight baselines:
	 *  If curved baselines then
	 *  arg1 = node		Index into x/y array of label plot positions per segment (i.e., start from 0 for each new segment)
	 *  arg2 = NULL		Not used
	 *  If straight text baselines then
	 *  arg1 = xp		Array of x coordinates of where labels will be placed
	 *  arg2 = yp		Array of y coordinates of where labels will be placed
	 * label	Array of text labels
	 * angle	Text angle for each label
	 * nlabel_per_seg	Array containing number of labels per segment
	 * fontsize	Constant fontsize of all label texts [font use is the current font set with PSL_setfont]
	 * just		Justification of text relative to label coordinates [constant for all labels]
	 * offset	Clearances between text and textbox [constant]
	 * mode		= 1: We place all the PSL variables required to use the text for clipping of painting.
	 * 			= 2: We paint the text that is stored in the PSL variables.
	 * 			= 4: We use the text stored in the PSL variables to set up a clip path.  Clipping is turned ON.
	 * 			= 8: We draw the paths.
	 * 			= 16: We turn clip path OFF.
	 * 			= 32: We want rounded rectangles instead of straight rectangular boxes [straight text only].
	 * 			= 64: Typeset text along path [straight text].
	 * 			= 128: Fill box
	 * 			= 256: Draw box
	 */

	bool curved = ((mode & PSL_TXT_CURVED) == PSL_TXT_CURVED);	/* True if baseline must follow line path */
	int extras, kind = (curved) ? 1 : 0;
	char *name[2] = {"straight", "curved"}, *ext[2] = {"clip", "labels"};

	if (mode & 1) {	/* Lay down PSL variables */
		int i = 0, n_labels = 0;

		if (n_segments <= 0) return (PSL_NO_ERROR);	/* Nothing to do yet */
		if (fontsize == 0.0) return (PSL_NO_ERROR);	/* Nothing to do if text has zero size */

		if (justify < 0) psl_remove_spaces (label, n_segments, nlabel_per_seg);	/* Strip leading and trailing spaces */
		for (i = 0; i < n_segments; i++) n_labels += nlabel_per_seg[i];	/* Count number of labels */

		/* Set clearance and text height parameters */
		PSL_comment (PSL, "Set constants for textbox clearance:\n");
		PSL_defunits (PSL, "PSL_gap_x", offset[0]);		/* Set text clearance in x direction */
		PSL_defunits (PSL, "PSL_gap_y", offset[1]);		/* Set text clearance in y direction */

		/* Set PSL arrays and constants for this set of lines and labels */
		if (curved)	/* Set PSL array for curved baselines [also used to draw lines if selected] */
			psl_set_reducedpath_arrays (PSL, x, y, n_segments, np, nlabel_per_seg, arg1);
		psl_set_attr_arrays (PSL, (curved) ? arg1 : NULL, angle, label, n_segments, nlabel_per_seg);
		psl_set_int_array   (PSL, "label_n", nlabel_per_seg, n_segments);
		PSL_definteger (PSL, "PSL_n_paths", n_segments);
		PSL_definteger (PSL, "PSL_n_labels", n_labels);
		if (!curved)	/* Set PSL array for text location with straight baselines */
			psl_set_path_arrays (PSL, "txt", arg1, arg2, 1, &n_labels);
		PSL_comment (PSL, "Estimate text heights:\n");
		PSL_command (PSL, "PSL_set_label_heights\n");	/* Estimate text heights */
	}

	extras = mode & (PSL_TXT_ROUND | PSL_TXT_FILLBOX | PSL_TXT_DRAWBOX);	/* This just gets these bit settings, if present */
	if (mode & PSL_TXT_SHOW) {	/* Lay down visible text */
		PSL_comment (PSL, "Display the texts:\n");
		PSL_command (PSL, "%d PSL_%s_path_labels\n", PSL_TXT_SHOW|extras, name[kind]);
	}
	if (mode & PSL_TXT_CLIP_ON) {	/* Set up text clip paths and turn clipping ON */
		PSL_comment (PSL, "Set up text clippath and turn clipping ON:\n");
		if (mode & PSL_TXT_CLIP_OFF) PSL_command (PSL, "V\n");
		PSL_command (PSL, "%d PSL_%s_path_%s\n", PSL_TXT_CLIP_ON|extras, name[kind], ext[kind]);
		PSL->current.nclip++;	/* Increment clip level */
	}
	if (mode & PSL_TXT_DRAW) {	/* Draw the lines whose coordinates are in the PSL already */
		PSL_comment (PSL, "Draw the text line segments:\n");
		if (curved) 	/* The coordinates are in the PSL already so use PLS function */
			PSL_command (PSL, "PSL_draw_path_lines N\n");
		else {	/* Must draw lines here instead with PSL_plotline */
			int k, offset = 0;
			for (k = 0; k < n_segments; k++) {	/* Draw each segment line */
				PSL_command (PSL, "PSL_path_pen %d get cvx exec\n", k);	/* Set this segment's pen */
				PSL_plotline (PSL, &x[offset], &y[offset], np[k], PSL_MOVE|PSL_STROKE);
				offset += np[k];
			}
		}
	}
	PSL->current.font_no = -1;	/* To force setting of next font since the PSL stuff might have changed it */
	if (mode & PSL_TXT_CLIP_OFF) {	/* Turn OFF Clipping and bail */
		PSL_comment (PSL, "Turn label clipping OFF:\n");
		PSL_endclipping (PSL, 1);	/* Decrease clipping by one level */
		PSL_command (PSL, "U\n");
	}
	return (PSL_NO_ERROR);
}

int PSL_setorigin (struct PSL_CTRL *PSL, double x, double y, double angle, int mode) {
	/* mode = PSL_FWD: Translate origin, then rotate axes.
	 * mode = PSL_INV: Rotate axes, then translate origin. */

	if (mode != PSL_FWD && !PSL_eq(angle,0.0)) PSL_command (PSL, "%g R\n", angle);
	if (!PSL_eq(x,0.0) || !PSL_eq(y,0.0)) PSL_command (PSL, "%d %d T\n", psl_ix (PSL, x), psl_iy (PSL, y));
	if (mode == PSL_FWD && !PSL_eq(angle,0.0)) PSL_command (PSL, "%g R\n", angle);
	return (PSL_NO_ERROR);
}

int PSL_setparagraph (struct PSL_CTRL *PSL, double line_space, double par_width, int par_just) {
	/* Initializes PSL parameters used to typeset paragraphs with PSL_plotparagraph */

	if (par_just < PSL_BL || par_just > PSL_JUST) {
		PSL_message (PSL, PSL_MSG_NORMAL, "Warning: Bad paragraph justification (%d)\n", par_just);
		return (PSL_BAD_JUST);
	}
	if (line_space <= 0.0) {
		PSL_message (PSL, PSL_MSG_NORMAL, "Warning: Bad line spacing (%g)\n", line_space);
		return (PSL_BAD_VALUE);
	}
	if (par_width <= 0.0) {
		PSL_message (PSL, PSL_MSG_NORMAL, "Warning: Bad paragraph width (%g)\n", par_width);
		return (PSL_BAD_VALUE);
	}

	PSL_comment (PSL, "PSL_setparagraph settings:\n");
	PSL_defunits (PSL, "PSL_linespace", line_space);
	PSL_defunits (PSL, "PSL_parwidth", par_width);
	PSL_command (PSL, "/PSL_parjust %d def\n", par_just);
	return (PSL_NO_ERROR);
}

int PSL_plotparagraphbox (struct PSL_CTRL *PSL, double x, double y, double fontsize, char *paragraph, double angle, int justify, double offset[], int mode) {
	/* Determines the text box that fits the given typeset paragraph and fills/strokes with current fill/pen.
	 * mode = 0 (PSL_RECT_STRAIGHT), 1 (PSL_RECT_ROUNDED), 2 (PSL_RECT_CONVEX) or 3 (PSL_RECT_CONCAVE).
	 */
	int error = 0;
	if (offset[0] < 0.0 || offset[1] < 0.0) {
		PSL_message (PSL, PSL_MSG_NORMAL, "Warning: Bad paragraphbox text offset (%g/%g)\n", offset[0], offset[1]);
		return (PSL_BAD_VALUE);
	}
	if (mode < PSL_RECT_STRAIGHT || mode > PSL_RECT_CONCAVE) {
		PSL_message (PSL, PSL_MSG_NORMAL, "Warning: Bad paragraphbox mode (%d)\n", mode);
		return (PSL_BAD_VALUE);
	}

	if ((error = psl_paragraphprocess (PSL, y, fontsize, paragraph)) != PSL_NO_ERROR) return (error);

	PSL_command (PSL, "V ");
	PSL_setorigin (PSL, x, y, angle, PSL_FWD);		/* To original point */

	/* Do the relative horizontal justification */

	PSL_defunits (PSL, "PSL_xgap", offset[0]);
	PSL_defunits (PSL, "PSL_ygap", offset[1]);

	PSL_command (PSL, "0 0 M\n0 PSL_textjustifier");
	PSL_command (PSL, (PSL->internal.comments) ? "\t%% Just get paragraph height\n" : "\n");

	/* Adjust origin for box justification */

	PSL_command (PSL, "/PSL_justify %d def\n", justify);
	PSL_command (PSL, "/PSL_x0 PSL_parwidth PSL_justify 1 sub 4 mod 0.5 mul neg mul def\n");
	if (justify > 8)	/* Top row */
		PSL_command (PSL, "/PSL_y0 0 def\n");
	else if (justify > 4)	/* Middle row */
		PSL_command (PSL, "/PSL_y0 PSL_parheight 2 div def\n");
	else			/* Bottom row */
		PSL_command (PSL, "/PSL_y0 PSL_parheight def\n");
	PSL_command (PSL, "/PSL_txt_y0 PSL_top neg def\n");

	/* Make upper left textbox corner the origin */

	PSL_command (PSL, "PSL_x0 PSL_y0 T\n");

	PSL_comment (PSL, "Start PSL box beneath text block:\n");
	if (mode == PSL_RECT_CONVEX) {	/* Create convex box path */
		PSL_command (PSL, "/PSL_h PSL_parheight 2 div PSL_ygap add def\n");
		PSL_command (PSL, "/PSL_w PSL_parwidth 2 div PSL_xgap add def\n");
		PSL_command (PSL, "/PSL_rx PSL_w PSL_w mul PSL_xgap PSL_xgap mul add 2 PSL_xgap mul div def\n");
		PSL_command (PSL, "/PSL_ry PSL_h PSL_h mul PSL_ygap PSL_ygap mul add 2 PSL_ygap mul div def\n");
		PSL_command (PSL, "/PSL_ax PSL_w PSL_rx PSL_xgap sub atan def\n");
		PSL_command (PSL, "/PSL_ay PSL_h PSL_ry PSL_ygap sub atan def\n");
		PSL_comment (PSL, "PSL_path:\n");
		PSL_command (PSL, "PSL_xgap neg PSL_ygap M\n");
		PSL_command (PSL, "PSL_ry PSL_xgap 2 mul sub PSL_parheight 2 div neg PSL_ry 180 PSL_ay sub 180 PSL_ay add arc\n");
		PSL_command (PSL, "PSL_parwidth 2 div PSL_parheight 2 PSL_ygap mul add PSL_rx sub neg PSL_rx 270 PSL_ax sub 270 PSL_ax add arc\n");
		PSL_command (PSL, "PSL_parwidth PSL_xgap 2 mul add PSL_ry sub PSL_parheight 2 div neg PSL_ry PSL_ay dup neg exch arc\n");
		PSL_command (PSL, "PSL_parwidth 2 div PSL_ygap 2 mul PSL_rx sub PSL_rx 90 PSL_ax sub 90 PSL_ax add arc\n");
	}
	else if (mode == PSL_RECT_CONCAVE) {	/* Create concave box path */
		PSL_command (PSL, "/PSL_h PSL_parheight 2 div PSL_ygap 2 mul add def\n");
		PSL_command (PSL, "/PSL_w PSL_parwidth 2 div PSL_xgap 2 mul add def\n");
		PSL_command (PSL, "/PSL_rx PSL_w PSL_w mul PSL_xgap PSL_xgap mul add 2 PSL_xgap mul div def\n");
		PSL_command (PSL, "/PSL_ry PSL_h PSL_h mul PSL_ygap PSL_ygap mul add 2 PSL_ygap mul div def\n");
		PSL_command (PSL, "/PSL_ax PSL_w PSL_rx PSL_xgap sub atan def\n");
		PSL_command (PSL, "/PSL_ay PSL_h PSL_ry PSL_ygap sub atan def\n");
		PSL_comment (PSL, "PSL_path:\n");
		PSL_command (PSL, "PSL_xgap 2 mul neg PSL_ygap 2 mul M\n");
		PSL_command (PSL, "PSL_xgap PSL_ry add neg PSL_parheight 2 div neg PSL_ry PSL_ay dup neg arcn\n");
		PSL_command (PSL, "PSL_parwidth 2 div PSL_parheight PSL_ygap add PSL_rx add neg PSL_rx 90 PSL_ax add 90 PSL_ax sub arcn\n");
		PSL_command (PSL, "PSL_parwidth PSL_xgap add PSL_ry add PSL_parheight 2 div neg PSL_ry 180 PSL_ay add 180 PSL_ay sub arcn\n");
		PSL_command (PSL, "PSL_parwidth 2 div PSL_ygap PSL_rx add PSL_rx 270 PSL_ax add 270 PSL_ax sub arcn\n");
	}
	else if (mode == PSL_RECT_ROUNDED) {	/* Create rounded box path */
		PSL_command (PSL, "/XL PSL_xgap neg def\n");
		PSL_command (PSL, "/XR PSL_parwidth PSL_xgap add def\n");
		PSL_command (PSL, "/YT PSL_ygap def\n");
		PSL_command (PSL, "/YB PSL_parheight PSL_ygap add neg def\n");
		PSL_command (PSL, "/PSL_r PSL_xgap PSL_ygap lt {PSL_xgap} {PSL_ygap} ifelse def\n");
		PSL_comment (PSL, "PSL_path:\n");
		PSL_command (PSL, "XL PSL_r add YB M\n");
		PSL_command (PSL, "XR YB XR YT PSL_r arct XR YT XL YT PSL_r arct\n");
		PSL_command (PSL, "XL YT XL YB PSL_r arct XL YB XR YB PSL_r arct\n");
	}
	else {	/* PSL_RECT_STRAIGHT */
		PSL_command (PSL, "/XL PSL_xgap neg def\n");
		PSL_command (PSL, "/XR PSL_parwidth PSL_xgap add def\n");
		PSL_command (PSL, "/YT PSL_ygap def\n");
		PSL_command (PSL, "/YB PSL_parheight PSL_ygap add neg def\n");
		PSL_comment (PSL, "PSL_path:\n");
		PSL_command (PSL, "XL YT M XL YB L XR YB L XR YT L\n");
	}
	PSL_command (PSL, "FO U\n");
	PSL_comment (PSL, "End PSL box beneath text block:\n");

	return (PSL_NO_ERROR);
}

int PSL_plotparagraph (struct PSL_CTRL *PSL, double x, double y, double fontsize, char *paragraph, double angle, int justify) {
	/* Typeset one or more paragraphs.  Separate paragraphs by adding \r to end of last word in a paragraph.
 	 * To lay down a text box first, see PSL_plotparagraphbox. */
	int error = 0;

	if (fontsize == 0.0) return (PSL_NO_ERROR);	/* Nothing to do if text has zero size */

	/* If paragraph is NULL then PSL_plotparagraphbox has been called so we don't need to write the paragraph info to the PS file */
	if (paragraph && (error = psl_paragraphprocess (PSL, y, fontsize, paragraph)) != PSL_NO_ERROR) return (error);

	PSL_command (PSL, "V ");
	PSL_setorigin (PSL, x, y, angle, PSL_FWD);		/* To original point */

	/* Do the relative horizontal justification */

	PSL_command (PSL, "0 0 M\n0 PSL_textjustifier");
	(PSL->internal.comments) ? PSL_command (PSL, "\t%% Just get paragraph height\n") : PSL_command (PSL, "\n");

	/* Adjust origin for box justification */

	PSL_command (PSL, "/PSL_justify %d def\n", justify);
	PSL_command (PSL, "/PSL_x0 PSL_parwidth PSL_justify 1 sub 4 mod 0.5 mul neg mul def\n");
	if (justify > 8)	/* Top row */
		PSL_command (PSL, "/PSL_y0 0 def\n");
	else if (justify > 4)	/* Middle row */
		PSL_command (PSL, "/PSL_y0 PSL_parheight 2 div def\n");
	else			/* Bottom row */
		PSL_command (PSL, "/PSL_y0 PSL_parheight def\n");
	PSL_command (PSL, "/PSL_txt_y0 PSL_top neg def\n");

	/* Make upper left textbox corner the origin */

	PSL_command (PSL, "PSL_x0 PSL_y0 T\n");

	/* Adjust origin so 0,0 is lower left corner of first character on baseline */

	PSL_command (PSL, "0 PSL_txt_y0 T");
	PSL_command (PSL, (PSL->internal.comments) ? "\t%% Move to col 0 on first baseline\n" : "\n");
	PSL_command (PSL, "0 0 M\n1 PSL_textjustifier U");
	PSL_command (PSL, (PSL->internal.comments) ? "\t%% Place the paragraph\n" : "\n");

	return (PSL_NO_ERROR);
}

int PSL_defunits (struct PSL_CTRL *PSL, const char *param, double value) {
	PSL_command (PSL, "/%s %d def\n", param, psl_iz (PSL, value));
	return (PSL_NO_ERROR);
}

int PSL_defpoints (struct PSL_CTRL *PSL, const char *param, double fontsize) {
	PSL_command (PSL, "/%s %d def\n", param, psl_ip (PSL, fontsize));
	return (PSL_NO_ERROR);
}

int PSL_definteger (struct PSL_CTRL *PSL, const char *param, int value) {
	PSL_command (PSL, "/%s %d def\n", param, value);
	return (PSL_NO_ERROR);
}

int PSL_defpen (struct PSL_CTRL *PSL, const char *param, double linewidth, char *style, double offset, double rgb[]) {
	/* Function to set line pen attributes */
	PSL_command (PSL, "/%s {%d W %s %s} def\n", param, psl_ip (PSL, linewidth), psl_putcolor (PSL, rgb), psl_putdash (PSL, style, offset));
	return (PSL_NO_ERROR);
}

int PSL_defcolor (struct PSL_CTRL *PSL, const char *param, double rgb[]) {
	PSL_command (PSL, "/%s {%s} def\n", param, psl_putcolor (PSL, rgb));
	return (PSL_NO_ERROR);
}

/* Helpers to make sure fp is closed and tmp_file is removed on return. */
#define Return1(x) {code = x; fclose (fp); return (code);}
#define Return2(x) {code = x; fclose (fp); remove (tmp_file); return (code);}

int PSL_loadeps (struct PSL_CTRL *PSL, char *file, struct imageinfo *h, unsigned char **picture) {
	/* PSL_loadeps reads an Encapsulated PostScript file, If picture == NULL we just return h. */

	int n, p, llx, lly, trx, try, BLOCKSIZE=4096;
	int32_t value;
	unsigned char *buffer = NULL;
	FILE *fp = NULL;

	/* Open PostScript file */

	if ((fp = fopen (file, "rb")) == NULL) {
		PSL_message (PSL, PSL_MSG_NORMAL, "Error: Cannot open image file %s!\n", file);
		return (PSL_READ_FAILURE);
	}

	/* Check magic key */
	
	if (fread (&value, sizeof (int32_t), 1, fp) != 1) {
		PSL_message (PSL, PSL_MSG_NORMAL, "Error: Failure reading EPS magic key from %s\n", file);
		fclose (fp);
		return (-1);
	}
#ifndef WORDS_BIGENDIAN
	value = bswap32 (value);
#endif
	if (value != EPS_MAGIC) {
		PSL_message (PSL, PSL_MSG_NORMAL, "Error: Could not find EPS magic key in %s\n", file);
		fclose (fp);
		return (-1);
	}
	h->magic = (int)value;
	
	/* Scan for BoundingBox */

	psl_get_boundingbox (PSL, fp, &llx, &lly, &trx, &try, &h->llx, &h->lly, &h->trx, &h->try);

	/* Fill header struct with appropriate values */
	h->magic = EPS_MAGIC;
	h->width = trx - llx;
	h->height = try - lly;
	h->depth = 0;
	h->length = 0;	/* Not read yet */
	h->type = RT_EPS;
	h->maptype = RMT_NONE;
	h->maplength = 0;
	h->xorigin = llx;
	h->yorigin = lly;
	
	if (picture == NULL) {
		fclose (fp);
		return (0);	/* Just wanted dimensions */
	}
	
	/* Rewind and load into buffer */

	n=0;
	fseek (fp, (off_t)0, SEEK_SET);
	buffer = PSL_memory (PSL, NULL, BLOCKSIZE, unsigned char);
	while ((p = (int)fread ((unsigned char *)buffer + n, 1U, (size_t)BLOCKSIZE, fp)) == BLOCKSIZE) {
		n+=BLOCKSIZE;
		buffer = PSL_memory (PSL, buffer, n+BLOCKSIZE, unsigned char);
	}
	fclose (fp);

	n += p;
	buffer = PSL_memory (PSL, buffer, n, unsigned char);

	/* Now set length */
	h->length = n;

	*picture = buffer;
	return (0);
}

/* Due to the DLL boundary cross problem on Windows we are forced to have the following, otherwise
   defined as macros, implemented as functions. However, macros proved to be problematic too
   on Unixes, so now we have functions only. */
int PSL_command (struct PSL_CTRL *C, const char *format, ...) {
	va_list args;
	va_start (args, format);
	if (C->internal.memory) {	/* Send command to memory buffer */
		char tmp_buffer[4096] = {""};		/* Have to use this large array because sometimes we get the char encoding array, which is large. */
		size_t len = vsnprintf (tmp_buffer, 4096, format, args);
		psl_prepare_buffer (C, len);
		C->internal.buffer[C->internal.n] = '\0';	/* Play safe before the strcat of next line. Otherwise trash in the middle may occur */
		strncat (&(C->internal.buffer[C->internal.n]), tmp_buffer, len);
		C->internal.n += len;
	}
	else	/* Write command to stream */
		vfprintf (C->internal.fp, format, args);
	va_end (args);
	return (0);
}

int PSL_comment (struct PSL_CTRL *C, const char *format, ...) {
	va_list args;
	if (!C->internal.comments) return (0);
	va_start (args, format);
	if (C->internal.memory) {	/* Send comments to memory buffer */
		char tmp_buffer[PSL_BUFSIZ] = {""};
		size_t len = vsnprintf (tmp_buffer, PSL_BUFSIZ, format, args);
		psl_prepare_buffer (C, len + 6); /* The string plus the leading 4 and trailing 2 chars */
		strncat (&(C->internal.buffer[C->internal.n]), "%\n% ", 4U);
		C->internal.n += 4;
		strncat (&(C->internal.buffer[C->internal.n]), tmp_buffer, len);
		C->internal.n += len;
		strncat (&(C->internal.buffer[C->internal.n]), "%\n", 2U);
		C->internal.n += 2;
	}
	else {	/* Write comments to stream */
		fprintf (C->internal.fp, "%%\n%% ");
		vfprintf (C->internal.fp, format, args);
		fprintf (C->internal.fp, "%%\n");
	}
	va_end (args);
	return (0);
}

int PSL_initerr (struct PSL_CTRL *C, const char *format, ...) {
	va_list args;
	va_start (args, format);
	vfprintf (C->init.err, format, args);
	va_end (args);
	return (0);
}

int PSL_message (struct PSL_CTRL *C, int level, const char *format, ...) {
	va_list args;
	FILE *fp = (C == NULL) ? stderr : C->init.err;
	if (C && level > C->internal.verbose) return (0);
#ifdef DEBUG
	fprintf (fp, "PSL:%s:%d: ", __FILE__, __LINE__);
#else
	fprintf (fp, "PSL: ");
#endif
	va_start (args, format);
	vfprintf (fp, format, args);
	va_end (args);
	return (0);
}

FILE *PSL_fopen (struct PSL_CTRL *C, char *file, char *mode) {
	if (C->internal.fp == NULL) {	/* Open the plot file unless fp already set */
		if ((C->internal.fp = fopen (file, mode)) == NULL) {
			PSL_message (C, PSL_MSG_NORMAL, "PSL_fopen error: Unable to open file %s with mode %s!\n", file, mode);
		}
	}
	return (C->internal.fp);
}

int PSL_fclose (struct PSL_CTRL *C) {
	/* Close except if stdout */
	int err = 0;
	if (C->internal.fp && C->internal.fp != stdout)
		err = fclose (C->internal.fp);
	C->internal.fp = NULL;
	return (err);
}

#ifndef HAVE_RINT
#include "s_rint.c"
#endif<|MERGE_RESOLUTION|>--- conflicted
+++ resolved
@@ -2841,22 +2841,6 @@
 	 */
 
 	double xx[3], yy[3];
-<<<<<<< HEAD
-	int status = lrint (param[3]);
-	switch (status) {
-		case 1:		/* Just draw arc */
-			PSL_plotarc (PSL, x, y, param[0], param[1], param[2], PSL_MOVE | PSL_STROKE);	/* Draw the arc */
-			break;
-		case 2:		/* Just draw radial lines */
-			xx[0] = x + param[0] * cos (D2R * param[1]);	yy[0] = y + param[0] * sin (D2R * param[1]);
-			xx[1] = x;				yy[1] = y;
-			xx[2] = x + param[0] * cos (D2R * param[2]);	yy[2] = y + param[0] * sin (D2R * param[2]);
-			PSL_plotline (PSL, xx, yy, 3, PSL_MOVE|PSL_STROKE);	/* Plot jaw */
-			break;
-		default:	/* Standard wedge operation */
-			PSL_command (PSL, "%d %g %g %d %d Sw\n", psl_iz (PSL, param[0]), param[1], param[2], psl_ix (PSL, x), psl_iy (PSL, y));
-			break;
-=======
 	int status = lrint (param[3]), flags = lrint (param[7]);
 	bool windshield = (param[4] > 0.0);	/* Flag that we have an inner-tube */
 	bool fill = flags & 1, outline = flags & 2;
@@ -2923,7 +2907,6 @@
 				psl_iz (PSL, param[0]), param[1], param[2], psl_iz (PSL, param[4]), param[2], param[1]);
 		else
 			PSL_command (PSL, "%d %g %g %d %d 2 copy M 5 2 roll arc os\n", psl_iz (PSL, param[0]), param[1], param[2], psl_ix (PSL, x), psl_iy (PSL, y));
->>>>>>> 6a82a052
 	}
 	return (PSL_NO_ERROR);
 }
