/*--------------------------------------------------------------------
 *
 *	Copyright (c) 2019-2022 by the GMT Team (https://www.generic-mapping-tools.org/team.html)
 *	See LICENSE.TXT file for copying and redistribution conditions.
 *
 *	This program is free software; you can redistribute it and/or modify
 *	it under the terms of the GNU Lesser General Public License as published by
 *	the Free Software Foundation; version 3 or any later version.
 *
 *	This program is distributed in the hope that it will be useful,
 *	but WITHOUT ANY WARRANTY; without even the implied warranty of
 *	MERCHANTABILITY or FITNESS FOR A PARTICULAR PURPOSE.  See the
 *	GNU Lesser General Public License for more details.
 *
 *	Contact info: www.generic-mapping-tools.org
 *--------------------------------------------------------------------*/
/*
 * API functions to support the psevents application.
 *
 * Author:	Paul Wessel
 * Date:	5-MAY-2019
 * Version:	6 API
 *
 * Brief synopsis: psevents handles the plotting of events for one frame of a movie.
 */
#include "gmt_dev.h"

#define THIS_MODULE_CLASSIC_NAME	"psevents"
#define THIS_MODULE_MODERN_NAME	"events"
#define THIS_MODULE_LIB		"core"
#define THIS_MODULE_PURPOSE	"Plot event symbols, lines, polygons and labels for one moment in time"
#define THIS_MODULE_KEYS	"<D{,CC(,>?}"
#define THIS_MODULE_NEEDS	"JR"
#define THIS_MODULE_OPTIONS	"-:>BJKOPRUVXYabdefhilpqw"

enum Psevent {	/* Misc. named array indices */
	PSEVENTS_SYMBOL = 0,
	PSEVENTS_TEXT = 1,
	PSEVENTS_INT = 0,
	PSEVENTS_SIZE = 1,
	PSEVENTS_TRANSP = 2,
	PSEVENTS_DZ = 3,
	PSEVENTS_OFFSET = 0,
	PSEVENTS_RISE = 1,
	PSEVENTS_PLATEAU = 2,
	PSEVENTS_DECAY = 3,
	PSEVENTS_FADE = 4,
	PSEVENTS_LENGTH = 5,
	PSEVENTS_VAL1 = 0,
	PSEVENTS_VAL2 = 1,
	PSEVENTS_INFINITE = 0,
	PSEVENTS_FIXED_DURATION = 1,
	PSEVENTS_VAR_DURATION = 2,
	PSEVENTS_VAR_ENDTIME = 3,
	PSEVENTS_LINE_REC = 1,
	PSEVENTS_LINE_SEG = 2,
	PSEVENTS_LINE_TO_POINTS = 4,
	PSEVENTS_T_RISE = 0,
	PSEVENTS_T_EVENT = 1,
	PSEVENTS_T_PLATEAU = 2,
	PSEVENTS_T_DECAY = 3,
	PSEVENTS_T_END = 4,
	PSEVENTS_T_FADE = 5,
	PSEVENTS_NT = 6
};

#define PSEVENTS_MODS "dfloOpr"

/* Control structure for psevents */

struct PSEVENTS_CTRL {
	struct PSEVENTS_A {	/* 	-Ar[<dpu>[+z]]|s */
		bool active;
		bool add_z;
		unsigned int mode;
		double dpu;		/* For resampling lines into points */
		double z;		/* For adding z column */
	} A;
	struct PSEVENTS_C {	/* 	-C<cpt> */
		bool active;
		char *file;
	} C;
	struct PSEVENTS_D {	/*	-D[j]<dx>[/<dy>][v[<pen>]] */
		bool active;
		char *string;
	} D;
	struct PSEVENTS_E {	/* 	-E[s|t][+o|O<dt>][+r<dt>][+p<dt>][+d<dt>][+f<dt>][+l<dt>] */
		bool active[2];
		bool trim[2];
		double dt[2][6];
	} E;
	struct PSEVENTS_F {	/*	-F[+f<fontinfo>+a<angle>+j<justification>+r|z] */
		bool active;
		char *string;
	} F;
	struct PSEVENTS_G {	/* 	-G<fill> */
		bool active;
		char *fill;
	} G;
	struct PSEVENTS_H {	/* 	-H[+c<dx/dy>][+g<fill>]]+p<pen>][+r][+s[<dx/dy>/][<fill>][ */
		bool active;
		bool boxoutline, boxfill, boxshade;
		int box;	/* Box shape */
		char fill[GMT_LEN64];	/* Textbox fill [none] */
		char sfill[GMT_LEN64];	/* Shade fill [gray50] */
		char pen[GMT_LEN64];	/* Textbox outline */
		char clearance[GMT_LEN64];	/* Text box clearance */
		double soff[2];	/* Shade box offset */
	} H;
	struct PSEVENTS_L {	/* 	-L[t|<length>] */
		bool active;
		unsigned int mode;
		double length;
	} L;
	struct PSEVENTS_M {	/* 	-M[i|s|t*z]<val1>[+c<val2] */
		bool active[4];
		double value[4][2];
	} M;
	struct PSEVENTS_N {	/* -N[r|c] */
		bool active;
		char *arg;	/* We will pass this to psxy */
	} N;
	struct PSEVENTS_Q {	/* 	-Q<prefix> */
		bool active;
		char *file;
	} Q;
	struct PSEVENTS_S {	/* 	-S<symbol>[<size>] */
		bool active;
		unsigned int mode;
		char *symbol;
	} S;
	struct PSEVENTS_T {	/* 	-T<nowtime> */
		bool active;
		double now;
	} T;
	struct PSEVENTS_W {	/* 	-W<pen> */
		bool active;
		char *pen;
	} W;
	struct PSEVENTS_Z {	/* 	-Z<cmd> */
		bool active;
		char *module;
		char *cmd;
	} Z;
	struct PSEVENTS_DEBUG {	/* -0 undocumented debugging option */
		bool active;
	} debug;
};

/* The names of the three external modules.  We skip first 2 letters if in modern mode */
GMT_LOCAL char *coupe = "pscoupe", *meca = "psmeca", *velo = "psvelo";

static void *New_Ctrl (struct GMT_CTRL *GMT) {	/* Allocate and initialize a new control structure */
	struct PSEVENTS_CTRL *C;

	C = gmt_M_memory (GMT, NULL, 1, struct PSEVENTS_CTRL);
	sprintf (C->H.clearance, "%d%%", GMT_TEXT_CLEARANCE);	/* 15% of font size */
	C->H.soff[GMT_X] = GMT->session.u2u[GMT_PT][GMT_INCH] * GMT_FRAME_CLEARANCE;	/* Default is 4p */
	C->H.soff[GMT_Y] = -C->H.soff[GMT_X];	/* Set the shadow offsets [default is (4p, -4p)] */
	strcpy (C->H.pen, gmt_putpen (GMT, &GMT->current.setting.map_default_pen));	/* Default outline pen */
	/* -Mi|s|t|z val1 defaults: 1, 1, 100, 1  val2 defaults: 0, 0, 100, 0 */
	C->M.value[PSEVENTS_TRANSP][PSEVENTS_VAL1] = C->M.value[PSEVENTS_TRANSP][PSEVENTS_VAL2] = 100.0;	/* Rise from and fade to invisibility */
	C->M.value[PSEVENTS_SIZE][PSEVENTS_VAL1]   = C->M.value[PSEVENTS_DZ][PSEVENTS_VAL1] = 1.0;	/* Default size scale for -Ms and dz amplitude for -Mz */
	return (C);
}

static void Free_Ctrl (struct GMT_CTRL *GMT, struct PSEVENTS_CTRL *C) {	/* Deallocate control structure */
	if (!C) return;
	gmt_M_str_free (C->C.file);
	gmt_M_str_free (C->D.string);
	gmt_M_str_free (C->F.string);
	gmt_M_str_free (C->G.fill);
	gmt_M_str_free (C->N.arg);
	gmt_M_str_free (C->Q.file);
	gmt_M_str_free (C->S.symbol);
	gmt_M_str_free (C->W.pen);
	gmt_M_str_free (C->Z.module);
	gmt_M_str_free (C->Z.cmd);
	gmt_M_free (GMT, C);
}

static int usage (struct GMTAPI_CTRL *API, int level) {
	const char *name = gmt_show_name_and_purpose (API, THIS_MODULE_LIB, THIS_MODULE_CLASSIC_NAME, THIS_MODULE_PURPOSE);
	if (level == GMT_MODULE_PURPOSE) return (GMT_NOERROR);
	GMT_Usage (API, 0, "usage: %s [<table>] %s %s -T<now> [-Ar[<dpu>[c|i][+z[<z>]]]|s] [%s] [-C<cpt>] [-D[j|J]<dx>[/<dy>][+v[<pen>]]] "
		"[-E[s|t][+o|O<dt>][+r<dt>][+p<dt>][+d<dt>][+f<dt>][+l<dt>]] [-F[+a<angle>][+f<font>][+r[<first>]|+z[<fmt>]][+j<justify>]] "
		"[-G<fill>] [-H<labelinfo>] [-L[t|<length>]] [-Mi|s|t|z<val1>[+c<val2]] [-N[c|r]] [-Q<prefix>] [-S<symbol>[<size>]] [%s] [%s] [-W[<pen>]] [%s] [%s] [-Z\"<command>\"] "
		"[%s] [%s] %s[%s] [%s] [%s] [%s] [%s] [%s] [%s] [%s] [%s] [%s]\n", name, GMT_J_OPT, GMT_Rgeoz_OPT, GMT_B_OPT, GMT_U_OPT, GMT_V_OPT, GMT_X_OPT, GMT_Y_OPT, GMT_a_OPT, GMT_b_OPT,
		API->c_OPT, GMT_d_OPT, GMT_e_OPT, GMT_f_OPT, GMT_h_OPT, GMT_i_OPT, GMT_l_OPT, GMT_qi_OPT, GMT_w_OPT, GMT_colon_OPT, GMT_PAR_OPT);

	if (level == GMT_SYNOPSIS) return (GMT_MODULE_SYNOPSIS);

	GMT_Message (API, GMT_TIME_NONE, "  REQUIRED ARGUMENTS:\n");
	GMT_Option (API, "J-Z,R");
	GMT_Usage (API, 1, "\n-T<now>");
	GMT_Usage (API, -2, "Specify the time for preparing events.");
	GMT_Message (API, GMT_TIME_NONE, "\n  OPTIONAL ARGUMENTS:\n");
	GMT_Option (API, "<");
	GMT_Usage (API, -2, "Record format: lon lat [z] [size] time [length|time2].");
	GMT_Usage (API, 1, "\n-Ar[<dpu>[c|i][+z[<z>]]]|s");
	GMT_Usage (API, -2, "Select plotting of lines or polygons when no -S is given.  Choose input mode:");
	GMT_Usage (API, 3, "r: Read records for trajectories with time in column 3. We linearly interpolate any end points.  Alternatively, "
		"append <dpu> to convert your line records into dense point records that can be plotted as circles later. "
		"The resampled line will be written to standard output (requires options -R -J, optionally -C). "
		"The <dpu> must be the same as the intended <dpu> for the movie frames. "
		"Append i if dpi and c if dpc [Default will consult GMT_LENGTH_UNIT setting, currently %s]. "
		"Optionally, append +z[<z>] to insert a z-column into the point data with values <z> [0].", API->GMT->session.unit_name[API->GMT->current.setting.proj_length_unit]);
	GMT_Usage (API, 3, "s: Read whole segments (lines or polygons) with no time column. n"
		"Time is set via segment header -T<start>, -T<start>,<end>, or -T<start>,<duration (see -L).");
	GMT_Usage (API, 1, "\n-C<cpt>");
	GMT_Usage (API, -2, "Give <cpt> and obtain symbol color via z-value in 3rd data column.");
	GMT_Usage (API, 1, "\n-D[j|J]<dx>[/<dy>][+v[<pen>]");
	GMT_Usage (API, -2, "Add <dx>,<dy> to the event text origin AFTER projecting with -J [0/0]. "
		"Use -Dj to move text origin away from point (direction determined by text's justification). "
		"Upper case -DJ will shorten diagonal shifts at corners by sqrt(2). "
		"Append +v[<pen>] to draw line from text to original point.  If <add_y> is not given it equals <add_x>.");
	GMT_Usage (API, 1, "\n-E[s|t][+o|O<dt>][+r<dt>][+p<dt>][+d<dt>][+f<dt>][+l<dt>]");
	GMT_Usage (API, -2, "Set offset, rise, plateau, decay, and fade intervals for symbols (-Es [Default]) "
		"or offset, rise, and fade intervals for text (-Et):");
	GMT_Usage (API, 3, "+o Offsets event start and end times by <dt> [no offset]. "
		"Use +O<dt> to only offset event start time and leave end time alone.");
	GMT_Usage (API, 3, "+r Set the rise-time to <dt> before the event start time [no rise time].");
	GMT_Usage (API, 3, "+p set the length <dt> of the plateau after event happens [no plateau].");
	GMT_Usage (API, 3, "+d set the decay-time <dt> after the plateau [no decay].");
	GMT_Usage (API, 3, "+f set the fade-time <dt> after the event ends [no fade time].");
	GMT_Usage (API, 3, "+l set alternative label duration <dt> [same as symbol duration].");
	GMT_Usage (API, 1, "\n-F[+a<angle>][+f<font>][+r[<first>]|+z[<fmt>]][+j<justify>]");
	GMT_Usage (API, -2, "Specify values for text attributes that apply to all text records:");
	GMT_Usage (API, 3, "+a Specify baseline angle for all text [0]. "
		"Use +A to force text-baselines in the -90/+90 range.");
	GMT_Usage (API, 3, "+f Set annotation font attributes [%s].",
		gmt_putfont (API->GMT, &API->GMT->current.setting.font_annot[GMT_PRIMARY]));
	GMT_Usage (API, 3, "+j Set text justification relative to given (x,y) coordinate. "
		"Give a 2-char combo from [T|M|B][L|C|R] (top/middle/bottom/left/center/right) [CM].");
	GMT_Usage (API, -2, "Normally, the text is read from the data records.  Alternative ways to provide text:");
	GMT_Usage (API, 3, "+r Use the current record number, optionally append <first> [0].");
	GMT_Usage (API, 3, "+z Use formatted input z values (requires -C), optionally  append format <fmt> [FORMAT_FLOAT_MAP].");
	gmt_fill_syntax (API->GMT, 'G', NULL, "Specify a fixed symbol fill [no fill].");
	GMT_Usage (API, 1, "\n-H[+c<dx>/<dy>][+g<fill>][+p[<pen>]][+r][+s[[<dx>/<dy>/][<shade>]]]");
	GMT_Usage (API, -2, "Control attributes of optional label bounding box fill, outline, clearance, shade, and box shape [none]:");
	GMT_Usage (API, 3, "+c Set clearance between label and surrounding box [%d%% of font size].", GMT_TEXT_CLEARANCE);
	GMT_Usage (API, 3, "+g Set fill for the text box [no fill].");
	GMT_Usage (API, 3, "+p Draw outline of the text box [no outline], optionally append pen [%s].", gmt_putpen (API->GMT, &API->GMT->current.setting.map_default_pen));
	GMT_Usage (API, 3, "+r Select rounded rectangular box shape [straight].");
	GMT_Usage (API, 3, "+s Plot a shadow behind the text box, optionally append offsets and shade [%gp/%gp/gray50].", GMT_FRAME_CLEARANCE, -GMT_FRAME_CLEARANCE);
	GMT_Option (API, "K");
	GMT_Usage (API, 1, "\n-L[t|<length>]");
	GMT_Usage (API, -2, "Set finite length of events, otherwise we assume they are all infinite. "
		"If no arg we read lengths from file; append t for reading end times instead. "
		"If -L0 is given the event only lasts one frame.");
	GMT_Usage (API, 1, "\n-Mi|s|t|z<val1>[+c<val2]");
	GMT_Usage (API, -2, "Append i for intensity, s for size, t for transparency, and z for dz (requires -C); repeatable. "
		"Append value to use during rise, plateau, or decay phases. "
		"Append +c to set a separate terminal value for the coda [no coda].");
	GMT_Usage (API, 1, "\n-N[c|r]");
	GMT_Usage (API, -2, "Do not skip or clip symbols that fall outside the map border [clipping is on]. "
		"Use -Nr to turn off clipping and plot repeating symbols for periodic maps. "
		"Use -Nc to retain clipping but turn off plotting of repeating symbols for periodic maps "
		"[Default will clip or skip symbols that fall outside and plot repeating symbols].");
	GMT_Option (API, "O,P");
	GMT_Usage (API, 1, "\n-Q<prefix>");
	GMT_Usage (API, -2, "Save intermediate events symbol and labels files; append file prefix [temporary files deleted].");
	GMT_Usage (API, 1, "\n-S<symbol>[<size>]");
	GMT_Usage (API, -2, "Append symbol code and optionally <size>.  If no size we read it from the data file. "
		"Default plots lines or polygons; see -A for further instructions.");
	GMT_Option (API, "U,V");
	gmt_pen_syntax (API->GMT, 'W', NULL, "Set symbol outline pen attributes [Default pen is %s]:", NULL, 0);
	GMT_Option (API, "X");
	GMT_Usage (API, 1, "\n-Z\"<command>\"");
	GMT_Usage (API, -2, "Append core external <command> and required options that must include -S<format><size>. "
		"The quoted <command> must start with [ps]coupe, [ps]meca, or [ps]velo. "
		"(Note: The <command> cannot contain options -C, -G, -I, -J, -N, -R, -W, -t).");
	GMT_Option (API, "a,bi2,c,di,e,f,h,i,l,p,qi,w,:,.");

	return (GMT_MODULE_USAGE);
}

static int parse (struct GMT_CTRL *GMT, struct PSEVENTS_CTRL *Ctrl, struct GMT_OPTION *options) {
	/* This parses the options provided to psevents and sets parameters in CTRL.
	 * Any GMT common options will override values set previously by other commands.
	 * It also replaces any file names specified as input or output with the data ID
	 * returned when registering these sources/destinations with the API.
	 */

	unsigned int n_errors = 0, pos, n_col = 3, k = 0, id = 0;
	unsigned int s = (GMT->current.setting.run_mode == GMT_MODERN) ? 2 : 0;
	char *c = NULL, *t_string = NULL, txt_a[GMT_LEN256] = {""}, *events = "psevents";
	struct GMT_OPTION *opt = NULL;
	struct GMTAPI_CTRL *API = GMT->parent;

	for (opt = options; opt; opt = opt->next) {
		switch (opt->option) {

			case '<':	/* Skip input files */
				if (GMT_Get_FilePath (API, GMT_IS_DATASET, GMT_IN, GMT_FILE_REMOTE, &(opt->arg))) n_errors++;;
				break;

			/* Processes program-specific parameters */

			case 'A':	/* Plotting lines or polygons, how are they given, or alternatively resample the line to an equivalent point file */
				n_errors += gmt_M_repeated_module_option (API, Ctrl->A.active);
				switch (opt->arg[0]) {
					case 'r':	/* Expects Ar[<dpu>[c|i]] */
						if (opt->arg[1]) {	/* Want to convert a line to points */
							if ((c = strstr (opt->arg, "+z"))) {
								Ctrl->A.add_z = true;
								Ctrl->A.z = atof (&c[2]);
								c[0] = '\0';	/* Temporarily chop off */
							}
							if ((Ctrl->A.dpu = atof (&opt->arg[1])) > 0.0) {
								char unit = opt->arg[strlen(opt->arg)-1];	/* This is either c, i, or a digit, or a bad entry */
								Ctrl->A.mode = PSEVENTS_LINE_TO_POINTS;	/* Gave a dpu for guidance on resampling a line into points */
								if (unit == 'c')	/* Explicitly said dpu is in cm */
									Ctrl->A.dpu *= 2.54;	/* Now dpi */
								else if (unit == 'i')	/* Explicitly said dpu is in inch - do nothing */
									Ctrl->A.dpu *= 1;	/* Still dpi */
								else if (isalpha (unit)) {	/* Gave some junk, if not true then unit is now probably the last digit in the dpu */
									GMT_Report (API, GMT_MSG_ERROR, "Option -Ar: Your dpu has a bad unit (%c)\n", unit);
									n_errors++;
								}
								else if (GMT->current.setting.proj_length_unit == GMT_CM)	/* Default length unit is cm so convert */
									Ctrl->A.dpu *= 2.54;	/* Now dpi */
							}
							else {
								GMT_Report (API, GMT_MSG_ERROR, "Option -Ar: Your dpu could not be processed (%s)\n", &opt->arg[1]);
								n_errors++;
							}
							if (c) c[0] = '+';	/* Restore */
						}
						else
							Ctrl->A.mode = PSEVENTS_LINE_REC;	/* Read line (x,y,t) records */
						break;
					case 's':	/* Read polygons/lines segments */
						Ctrl->A.mode = PSEVENTS_LINE_SEG;
						break;
					default:
						GMT_Report (API, GMT_MSG_ERROR, "Option -A: Specify -Ar[<dpu>]|s\n");
						n_errors++;
						break;
				}
				break;

			case 'C':	/* Set a cpt for converting z column to color */
				n_errors += gmt_M_repeated_module_option (API, Ctrl->C.active);
				if (opt->arg[0]) Ctrl->C.file = strdup (opt->arg);
				break;

			case 'D':
				n_errors += gmt_M_repeated_module_option (API, Ctrl->D.active);
<<<<<<< HEAD
				Ctrl->D.active = true;
				n_errors += gmt_get_required_string (GMT, opt->arg, opt->option, 0, &Ctrl->D.string);
=======
				if (opt->arg[0]) Ctrl->D.string = strdup (opt->arg);
>>>>>>> 953eafd8
				break;

			case 'E':	/* Set event times. If -T is abstime then these are in units of TIME_UNIT [s] */
				switch (opt->arg[0]) {
					case 's':	id = PSEVENTS_SYMBOL;	k = 1;	break;
					case 't':	id = PSEVENTS_TEXT;		k = 1;	break;
					default:	id = PSEVENTS_SYMBOL;	k = 0;	break;
				}
				n_errors += gmt_M_repeated_module_option (API, Ctrl->E.active[id]);
				if (gmt_validate_modifiers (GMT, &opt->arg[k], 'E', PSEVENTS_MODS, GMT_MSG_ERROR)) n_errors++;
				if ((c = gmt_first_modifier (GMT, &opt->arg[k], PSEVENTS_MODS)) == NULL)	/* Just sticking to the event range */
					goto maybe_set_two;
				pos = 0;	txt_a[0] = 0;
				while (gmt_getmodopt (GMT, 'E', c, PSEVENTS_MODS, &pos, txt_a, &n_errors) && n_errors == 0) {
					switch (txt_a[0]) {
						case 'd': Ctrl->E.dt[id][PSEVENTS_DECAY]   = atof (&txt_a[1]);	break;	/* Decay duration */
						case 'f': Ctrl->E.dt[id][PSEVENTS_FADE]    = atof (&txt_a[1]);	break;	/* Fade duration */
						case 'p': Ctrl->E.dt[id][PSEVENTS_PLATEAU] = atof (&txt_a[1]);	break;	/* Plateau duration */
						case 'r': Ctrl->E.dt[id][PSEVENTS_RISE]    = atof (&txt_a[1]);	break;	/* Rise duration */
						case 'O': Ctrl->E.trim[id] = true;	/* Intentionally fall through - offset start but not end. Fall through to case 'o' */
						case 'o': Ctrl->E.dt[id][PSEVENTS_OFFSET]   = atof (&txt_a[1]);	break;	/* Event time offset */
						case 'l':	/* Event length override for text */
							if (id == PSEVENTS_SYMBOL) {
								GMT_Report (API, GMT_MSG_ERROR, "Option -E[s]: The +l modifier is only allowed for -Et\n");
								n_errors++;
							}
							else
								Ctrl->E.dt[PSEVENTS_TEXT][PSEVENTS_LENGTH] = atof (&txt_a[1]);
							break;
						default: break;	/* These are caught in gmt_getmodopt so break is just for Coverity */
					}
				}
maybe_set_two:
				if (k == 0) {	/* Duplicate to text settings */
					Ctrl->E.active[PSEVENTS_TEXT] = true;
					gmt_M_memcpy (Ctrl->E.dt[PSEVENTS_TEXT], Ctrl->E.dt[PSEVENTS_SYMBOL], 5U, double);
				}
				break;

			case 'F':
				n_errors += gmt_M_repeated_module_option (API, Ctrl->F.active);
				if (opt->arg[0]) Ctrl->F.string = strdup (opt->arg);
				break;

			case 'G':	/* Set a fixed symbol fill */
				n_errors += gmt_M_repeated_module_option (API, Ctrl->G.active);
<<<<<<< HEAD
				Ctrl->G.active = true;
				n_errors += gmt_get_required_string (GMT, opt->arg, opt->option, 0, &Ctrl->G.fill);
=======
				if (opt->arg[0]) Ctrl->G.fill = strdup (opt->arg);
>>>>>>> 953eafd8
				break;

			case 'H':	/* Label text box settings */
				n_errors += gmt_M_repeated_module_option (API, Ctrl->H.active);
				if (opt->arg[0] == '\0' || gmt_validate_modifiers (GMT, opt->arg, 'H', "cgprs", GMT_MSG_ERROR))
					n_errors++;
				else {
					struct GMT_FILL fill;	/* Only used to make sure any fill is given with correct syntax */
					struct GMT_PEN pen;	/* Only used to make sure any pen is given with correct syntax */
					char string[GMT_LEN128] = {""};
					if (gmt_get_modifier (opt->arg, 'c', string) && string[0])	/* Clearance around text in textbox */
						strncpy (Ctrl->H.clearance, string, GMT_LEN64);
					if (gmt_get_modifier (opt->arg, 'g', Ctrl->H.fill) && Ctrl->H.fill[0]) {	/* Textbox fill color */
						if (gmt_getfill (GMT, Ctrl->H.fill, &fill)) n_errors++;
						Ctrl->H.boxfill = true;
					}
					if (gmt_get_modifier (opt->arg, 'p', string)) {	/* Textbox outline pen */
						if (string[0]) strcpy (Ctrl->H.pen, string);	/* Gave specific pen */
						if (gmt_getpen (GMT, Ctrl->H.pen, &pen)) n_errors++;
						Ctrl->H.boxoutline = true;
					}
					if (gmt_get_modifier (opt->arg, 'r', string))	/* Rounded text box */
						Ctrl->H.box = 1;
					if (gmt_get_modifier (opt->arg, 's', string)) {	/* Shaded text box fill color */
						Ctrl->H.boxshade = true;
						strcpy (Ctrl->H.sfill, "gray50");	/* Default shade color */
						Ctrl->H.soff[GMT_X] = GMT->session.u2u[GMT_PT][GMT_INCH] * GMT_FRAME_CLEARANCE;	/* Default is 4p */
						Ctrl->H.soff[GMT_Y] = -Ctrl->H.soff[GMT_X];	/* Set the shadow offsets [default is (4p, -4p)] */
						if (!Ctrl->H.boxfill) {
							GMT_Report (API, GMT_MSG_ERROR, "Option -H: Modifier +h requires +g as well\n");
							n_errors++;
						}
						else if (string[0]) {	/* Gave an argument to +b */
							char txt_a[GMT_LEN64] = {""}, txt_b[GMT_LEN64] = {""}, txt_c[GMT_LEN64] = {""};
							int n = sscanf (string, "%[^/]/%[^/]/%s", txt_a, txt_b, txt_c);
							if (n == 1)	/* Just got a new fill */
								strcpy (Ctrl->H.sfill, txt_a);
							else if (n == 2) {	/* Just got a new offset */
								if (gmt_get_pair (GMT, string, GMT_PAIR_DIM_DUP, Ctrl->H.soff) < 0) n_errors++;
							}
							else if (n == 3) {	/* Got offset and fill */
								Ctrl->H.soff[GMT_X] = gmt_M_to_inch (GMT, txt_a);
								Ctrl->H.soff[GMT_Y] = gmt_M_to_inch (GMT, txt_b);
								strcpy (Ctrl->H.sfill, txt_c);
							}
							else n_errors++;
						}
						if (gmt_getfill (GMT, Ctrl->H.sfill, &fill)) n_errors++;
					}
				}
				break;

			case 'L':	/* Set length of events */
				n_errors += gmt_M_repeated_module_option (API, Ctrl->L.active);
				n_col = 4;	/* Need to read one extra column, possibly */
				if (opt->arg[0] == 't')	/* Get individual event end-times from column in file */
					Ctrl->L.mode = PSEVENTS_VAR_ENDTIME;
				else if (opt->arg[0]) {	/* Get a fixed event length for all events here */
					Ctrl->L.length = atof (opt->arg);
					Ctrl->L.mode = PSEVENTS_FIXED_DURATION;
					n_col = 3;
					if (gmt_M_is_zero (Ctrl->L.length)) Ctrl->L.length = GMT_CONV8_LIMIT;	/* Let -L0 be -L<tiny> */
				}
				else	/* Get individual event lengths from column in file */
					Ctrl->L.mode = PSEVENTS_VAR_DURATION;
				break;

			case 'M':	/* Set size, intensity, or transparency of symbol during optional rise [0] and fade [0] phases */
				switch (opt->arg[0]) {
					case 'i':	id = PSEVENTS_INT;		k = 1;	break;	/* Intensity settings */
					case 's':	id = PSEVENTS_SIZE;		k = 1;	break;	/* Size settings */
					case 't':	id = PSEVENTS_TRANSP;	k = 1;	break;	/* Transparency settings */
					case 'z':	id = PSEVENTS_DZ;		k = 1;	break;	/* Delta z settings */
					default:
						GMT_Report (API, GMT_MSG_ERROR, "Option -M: Directive %c not valid\n", opt->arg[1]);
						n_errors++;
						break;
				}
				n_errors += gmt_M_repeated_module_option (API, Ctrl->M.active[id]);
				if ((c = strstr (&opt->arg[k], "+c"))) {
					Ctrl->M.value[id][PSEVENTS_VAL2] = atof (&c[2]);
					c[0] = '\0';	/* Truncate modifier */
				}
				if (opt->arg[k]) Ctrl->M.value[id][PSEVENTS_VAL1] = atof (&opt->arg[k]);
				if (c) c[0] = '+';	/* Restore modifier */
				break;

			case 'N':		/* Do not skip points outside border and don't clip labels */
				n_errors += gmt_M_repeated_module_option (API, Ctrl->N.active);
				if (!(opt->arg[0] == '\0' || strchr ("rc", opt->arg[0]))) {
					GMT_Report (API, GMT_MSG_ERROR, "Option -N: Unrecognized argument %s\n", opt->arg);
					n_errors++;
				}
				else {	/* Create option to pass to plot/text */
					snprintf (txt_a, GMT_LEN128, " -N%s", opt->arg);
					Ctrl->N.arg = strdup (txt_a);
				}
				break;
			case 'Q':	/* Save events file for posterity */
				n_errors += gmt_M_repeated_module_option (API, Ctrl->Q.active);
<<<<<<< HEAD
				Ctrl->Q.active = true;
				n_errors += gmt_get_required_file (GMT, opt->arg, opt->option, 0, GMT_IS_DATASET, GMT_OUT, GMT_FILE_LOCAL, &(Ctrl->Q.file));
=======
				if (opt->arg[0]) Ctrl->Q.file = strdup (opt->arg);
>>>>>>> 953eafd8
				break;

			case 'S':	/* Set symbol type and size (append units) */
				n_errors += gmt_M_repeated_module_option (API, Ctrl->S.active);
				if (strchr ("kK", opt->arg[0])) {	/* Custom symbol may have a slash before size */
					Ctrl->S.symbol = strdup (opt->arg);
					if ((c = strrchr (opt->arg, '/')) == NULL)	/* Gave no size so get the whole thing and read size from file */
						Ctrl->S.mode = 1;
				}
				else if (opt->arg[0] == 'E' && opt->arg[1] == '-') {
					Ctrl->S.symbol = strdup ("E-");
					if (!opt->arg[2])	/*  Must read individual event symbol sizes for file using prevailing length-unit setting */
						Ctrl->S.mode = 1;
				}
				else if (strchr ("-+aAcCdDgGhHiInNsStTxy", opt->arg[0])) {	/* Regular symbols of form <code>[<size>], where <code> is 1-char */
					if (opt->arg[1] && !strchr (GMT_DIM_UNITS, opt->arg[1]))	/* Gave a fixed size */
						Ctrl->S.symbol = strdup (opt->arg);
					else if (opt->arg[1] && strchr (GMT_DIM_UNITS, opt->arg[1])) {	/* Must read symbol sizes in this unit from file */
						Ctrl->S.mode = 1;
						gmt_set_measure_unit (GMT, opt->arg[1]);
						sprintf (txt_a, "%c", opt->arg[0]);	/* Just the symbol code */
						Ctrl->S.symbol = strdup (txt_a);
					}
					else {	/* Must read individual event symbol sizes for file using prevailing length-unit setting */
						Ctrl->S.mode = 1;
						Ctrl->S.symbol = strdup (opt->arg);
					}
				}
				else {	/* Odd symbols not yet possible in this module */
					GMT_Report (API, GMT_MSG_ERROR, "Option -S: Cannot (yet) handle symbol code %c\n", opt->arg[0]);
					n_errors++;
				}
				break;

			case 'T':	/* Get time (-fT will be set if these are absolute times and not dummy times or frames) */
				n_errors += gmt_M_repeated_module_option (API, Ctrl->T.active);
				t_string = opt->arg;
				break;

			case 'W':	/* Set symbol outline pen */
				n_errors += gmt_M_repeated_module_option (API, Ctrl->W.active);
				if (opt->arg[0]) Ctrl->W.pen = strdup (opt->arg);
				break;

			case 'Z':	/* Select advanced seismologic/geodetic symbols */
				n_errors += gmt_M_repeated_module_option (API, Ctrl->Z.active);
				if (opt->arg[0] && strstr (opt->arg, "-S")) {	/* Got the required -S option as part of the command */
					if ((c = strchr (opt->arg, ' '))) {	/* First space in the command ends the module name */
						char *q;
						c[0] = '\0';	/* Temporarily hide the rest of the command so we can isolate the module name */
						Ctrl->Z.module = strdup (opt->arg);	/* Make a copy of the module name */
						c[0] = ' ';	/* Restore space */
						while (c[0] == ' ' || c[0] == '\t') c++;	/* Move to first word after the module (user may have more than one space...) */
						strncpy (txt_a, c, GMT_LEN256);	/* Copy the remaining text into a temporary buffer */
						q = strstr (txt_a, "-S") + 3;	/* Determine the start position of the required symbol size in the command */
						if (!(isdigit (q[0]) || (q[0] == '.' && isdigit (q[1]))))	/* Got no size, must read from data file */
							Ctrl->S.mode = 1;
						if (strstr (txt_a, "-C") || strstr (txt_a, "-G") || strstr (txt_a, "-H") || strstr (txt_a, "-I") || strstr (txt_a, "-J") || strstr (txt_a, "-N") || strstr (txt_a, "-R") \
						  || strstr (txt_a, "-W") || strstr (txt_a, "-t")) {	/* Sanity check */
							GMT_Report (API, GMT_MSG_ERROR, "Option -Z: Cannot include options -C, -G, -H, -I, -J, -N, -R, -W, or -t in the %s command\n", Ctrl->Z.module);
							GMT_Report (API, GMT_MSG_ERROR, "Option -Z: The -C, -G, -J, -N, -R, -W options may be given to %s instead, while -H, -I, -t are not allowed\n", &events[s]);
							n_errors++;							
						}
						else	/* Keep a copy of the final command that has -S with no symbol-size specified */
							Ctrl->Z.cmd = strdup (txt_a);
					}
				}
				if (Ctrl->Z.cmd == NULL || Ctrl->Z.module == NULL) {	/* Sanity checks */
					GMT_Report (API, GMT_MSG_ERROR, "Option -Z: Requires a core [ps]coupe, [ps]meca, or [ps]velo command with valid -S option and fixed size\n");
					n_errors++;
				}
				break;

			case '/':	/* Write time-functions */
				Ctrl->debug.active = true;
				break;

			default:	/* Report bad options */
				n_errors += gmt_default_option_error (GMT, opt);
				break;
		}
	}

	if (Ctrl->debug.active) return (GMT_NOERROR);	/* No need the other things */

	if (Ctrl->S.active && !(Ctrl->E.active[PSEVENTS_SYMBOL] || Ctrl->E.active[PSEVENTS_TEXT]))
		Ctrl->E.active[PSEVENTS_SYMBOL] = true;	/* Default is to plot symbol with step-function life-span if no -E is set */

	gmt_consider_current_cpt (API, &Ctrl->C.active, &(Ctrl->C.file));

	if (Ctrl->C.active) n_col++;	/* Need to read one more column for z */
	if (Ctrl->S.mode) n_col++;	/* Must allow for size in input before time and length */
	if (t_string) {	/* Do a special check for absolute time since auto-detection based on input file has not happened yet and user may have forgotten about -f */
		enum gmt_col_enum type = (strchr (t_string, 'T')) ? GMT_IS_ABSTIME : gmt_M_type (GMT, GMT_IN, n_col-1);
		n_errors += gmt_verify_expectations (GMT, type, gmt_scanf_arg (GMT, t_string, type, false, &Ctrl->T.now), t_string);
	}
	else if (Ctrl->A.mode != PSEVENTS_LINE_TO_POINTS) {
		GMT_Report (API, GMT_MSG_ERROR, "Option -T: -T<now> is a required option.\n");
		n_errors++;
	}
	if (GMT->common.b.active[GMT_IN] && GMT->common.b.ncol[GMT_IN] == 0) GMT->common.b.ncol[GMT_IN] = n_col;
	n_errors += gmt_M_check_condition (GMT, GMT->common.b.active[GMT_IN] && GMT->common.b.ncol[GMT_IN] < n_col, "Binary input data (-bi) must have at least %u columns.\n", n_col);
	n_errors += gmt_M_check_condition (GMT, (Ctrl->A.active + Ctrl->S.active + Ctrl->Z.active) != 1 && Ctrl->E.active[PSEVENTS_SYMBOL], "Must specify either -A, -S or -Z unless just plotting labels.\n");
	n_errors += gmt_M_check_condition (GMT, Ctrl->C.active && Ctrl->G.active, "Cannot specify both -C and -G.\n");
	n_errors += gmt_M_check_condition (GMT, Ctrl->A.mode == PSEVENTS_LINE_REC && Ctrl->G.active, "Option -G: Cannot be used with lines (-Ar).\n");
	n_errors += gmt_M_check_condition (GMT, Ctrl->A.mode == PSEVENTS_LINE_REC && Ctrl->C.active, "Option -C: Cannot be used with lines (-Ar).\n");
	if (Ctrl->A.mode == PSEVENTS_LINE_TO_POINTS) {	/* Most options are not valid with -Ar<dpu> since we are not plotting */
		n_errors += gmt_M_check_condition (GMT, Ctrl->D.active, "Option -D: Not allowed with -Ar<dpu>.\n");
		n_errors += gmt_M_check_condition (GMT, Ctrl->E.active[0], "Option -Es: Not allowed with -Ar<dpu>.\n");
		n_errors += gmt_M_check_condition (GMT, Ctrl->E.active[1], "Option -Et: Not allowed with -Ar<dpu>.\n");
		n_errors += gmt_M_check_condition (GMT, Ctrl->F.active, "Option -F: Not allowed with -Ar<dpu>.\n");
		n_errors += gmt_M_check_condition (GMT, Ctrl->G.active, "Option -G: Not allowed with -Ar<dpu>.\n");
		n_errors += gmt_M_check_condition (GMT, Ctrl->L.active, "Option -L: Not allowed with -Ar<dpu>.\n");
		n_errors += gmt_M_check_condition (GMT, Ctrl->M.active[0], "Option -Mi: Not allowed with -Ar<dpu>.\n");
		n_errors += gmt_M_check_condition (GMT, Ctrl->M.active[1], "Option -Ms: Not allowed with -Ar<dpu>.\n");
		n_errors += gmt_M_check_condition (GMT, Ctrl->M.active[2], "Option -Mt: Not allowed with -Ar<dpu>.\n");
		n_errors += gmt_M_check_condition (GMT, Ctrl->S.active, "Option -S: Not allowed with -Ar<dpu>.\n");
		n_errors += gmt_M_check_condition (GMT, Ctrl->Z.active, "Option -Z: Not allowed with -Ar<dpu>.\n");
		n_errors += gmt_M_check_condition (GMT, Ctrl->T.active, "Option -T: Not allowed with -Ar<dpu>.\n");
		n_errors += gmt_M_check_condition (GMT, Ctrl->W.active, "Option -W: Not allowed with -Ar<dpu>.\n");
		n_errors += gmt_M_check_condition (GMT, GMT->current.setting.proj_length_unit == GMT_PT, "PROJ_LENGTH_UNIT: Must be either cm or inch for -Ar<dpu> to work.\n");
	}
	n_errors += gmt_M_check_condition (GMT, !Ctrl->C.active && Ctrl->M.active[PSEVENTS_DZ], "Option -Mz: Requires -C");
	n_errors += gmt_M_check_condition (GMT, !gmt_M_is_zero (Ctrl->E.dt[PSEVENTS_TEXT][PSEVENTS_DECAY]), "Option -Et: No decay phase for labels.\n");
	n_errors += gmt_M_check_condition (GMT, !gmt_M_is_zero (Ctrl->E.dt[PSEVENTS_TEXT][PSEVENTS_PLATEAU]), "Option -Et: No plateau phase for labels.\n");
	n_errors += gmt_M_check_condition (GMT, Ctrl->F.active && Ctrl->F.string == NULL, "Option -F: No argument given\n");
	n_errors += gmt_M_check_condition (GMT, Ctrl->G.active && Ctrl->G.fill == NULL, "Option -G: No argument given\n");
	n_errors += gmt_M_check_condition (GMT, Ctrl->S.active && (!Ctrl->C.active && !Ctrl->G.active && !Ctrl->W.active), "Option -S: Must specify at least one of -C, -G, -W to plot visible symbols.\n");
	n_errors += gmt_M_check_condition (GMT, Ctrl->Z.active && (!Ctrl->C.active && !Ctrl->G.active && !Ctrl->W.active), "Option -Z: Must specify at least one of -C, -G, -W to plot visible symbols.\n");
	n_errors += gmt_M_check_condition (GMT, !GMT->common.R.active[RSET], "Must specify -R option\n");
	n_errors += gmt_M_check_condition (GMT, !GMT->common.J.active, "Must specify a map projection with the -J option\n");
	n_errors += gmt_M_check_condition (GMT, Ctrl->Z.active && !(strstr (Ctrl->Z.module, &coupe[2]) || strstr (Ctrl->Z.module, &meca[2]) || strstr (Ctrl->Z.module, &velo[2])),
		"Option Z: Module command must begin with one of [ps]coupe, [ps]meca, or [ps]velo\n");

	return (n_errors ? GMT_PARSE_ERROR : GMT_NOERROR);
}

GMT_LOCAL void psevents_set_XY (struct GMT_CTRL *GMT, unsigned int x_type, unsigned int y_type, double out[], char *X, char *Y) {
	/* Format the x and y outputs */
	if (x_type == GMT_IS_ABSTIME)
		gmt_ascii_format_one (GMT, X, out[GMT_X], x_type);
	else
		sprintf (X, "%.16g", out[GMT_X]);
	if (y_type == GMT_IS_ABSTIME)
		gmt_ascii_format_one (GMT, Y, out[GMT_Y], y_type);
	else
		sprintf (Y, "%.16g", out[GMT_Y]);
}

GMT_LOCAL unsigned int psevents_determine_columns (struct GMT_CTRL *GMT, char *module, char *cmd, unsigned int mode) {
	/* Return how many data columns are needed for the selected seismo/geodetic symbol */
	unsigned int n = 0;
	char *S = strstr (cmd, "-S");	/* Pointer to start of symbol option */
	gmt_M_unused (GMT);
	S += 2;	/* Now at format designation */

	if (strstr (module, &coupe[2])) {	/* Using coupe/pscoupe */
		switch (S[0]) {
			case 'a': n = 7; break;
			case 'c': n = 11; break;
			case 'm': case 'd': case 'z': n = 10; break;
			case 'p': n = 8; break;
			case 'x': n = 13; break;
			default: n = 0; break;
		}
	}
	else if (strstr (module, &meca[2])) {	/* Using meca/psmeca */
		switch (S[0]) {
			case 'a': n = 7; break;
			case 'c': n = 11; break;
			case 'm': case 'd': case 'z': n = 10; break;
			case 'p': n = 8; break;
			case 'x': case 'y': case 't': n = 13; break;
			default: n = 0; break;
		}
		if (strstr (cmd, "-Fo")) n--;	/* No depth column in this deprecated format */
	}
	else if (strstr (module, &velo[2])) {	/* Using velo/psvelo */
		switch (S[0]) {
			case 'e': case 'r': n = 7; break;
			case 'n': case 'w': n = 4; break;
			case 'x': n = 5; break;
			default: n = 0; break;
		}
		if (strstr (cmd, "+Zu")) n++;	/* Add in user column for coloring symbols via CPT lookup */
	}
	if (mode) n++;	/* Must also read symbol size from input file (separate from scaling) */
	return n;
}

GMT_LOCAL void psevents_set_outarray (struct GMT_CTRL *GMT, struct PSEVENTS_CTRL *Ctrl, double t_now, double *t, bool finite_duration, bool coda, unsigned int x_col, unsigned int i_col, unsigned int t_col, unsigned int z_col, double *out) {
	double x;
	gmt_M_unused (GMT);
	if (t_now < t[PSEVENTS_T_RISE]) {	/* Before the rise phase there is nothing */
		out[x_col] = out[i_col] = 0.0;
		out[t_col] = Ctrl->M.value[PSEVENTS_TRANSP][PSEVENTS_VAL1];
	}
	else if (t_now < t[PSEVENTS_T_EVENT]) {	/* We are within the rise phase */
		x = pow ((t_now - t[PSEVENTS_T_RISE])/Ctrl->E.dt[PSEVENTS_SYMBOL][PSEVENTS_RISE], 2.0);	/* Quadratic function that goes from 0 to 1 */
		if (gmt_M_is_dnan (x)) x = 0.0;	/* Probably division by zero */
		out[x_col] = Ctrl->M.value[PSEVENTS_SIZE][PSEVENTS_VAL1] * x;	/* Magnification of amplitude */
		out[i_col] = Ctrl->M.value[PSEVENTS_INT][PSEVENTS_VAL1] * x;		/* Magnification of intensity */
		out[t_col] = Ctrl->M.value[PSEVENTS_TRANSP][PSEVENTS_VAL1] * (1.0-x);	/* Magnification of opacity */
		if (Ctrl->M.active[PSEVENTS_DZ]) out[z_col] += Ctrl->M.value[PSEVENTS_DZ][PSEVENTS_VAL1] * x;		/* Changing of color via dz */
	}
	else if (t_now < t[PSEVENTS_T_PLATEAU]) {	/* We are within the plateau phase, keep everything constant */
		out[x_col] = Ctrl->M.value[PSEVENTS_SIZE][PSEVENTS_VAL1];
		out[i_col] = Ctrl->M.value[PSEVENTS_INT][PSEVENTS_VAL1];
		out[t_col] = 0.0;	/* No transparency during plateau phase */
		if (Ctrl->M.active[PSEVENTS_DZ]) out[z_col] += Ctrl->M.value[PSEVENTS_DZ][PSEVENTS_VAL1];		/* Changing of color via dz */
	}
	else if (t_now < t[PSEVENTS_T_DECAY]) {	/* We are within the decay phase */
		x = pow ((t[PSEVENTS_T_DECAY] - t_now)/Ctrl->E.dt[PSEVENTS_SYMBOL][PSEVENTS_DECAY], 2.0);	/* Quadratic function that goes from 1 to 0 */
		if (gmt_M_is_dnan (x)) x = 0.0;	/* Probably division by zero */
		out[x_col] = Ctrl->M.value[PSEVENTS_SIZE][PSEVENTS_VAL1] * x + (1.0 - x);	/* Reduction of size down to the nominal size */
		out[i_col] = Ctrl->M.value[PSEVENTS_INT][PSEVENTS_VAL1] * x;	/* Reduction of intensity down to 0 */
		out[t_col] = 0.0;
		if (Ctrl->M.active[PSEVENTS_DZ]) out[z_col] += Ctrl->M.value[PSEVENTS_DZ][PSEVENTS_VAL1] * x;		/* Changing of color via dz */
	}
	else if (finite_duration && t_now < t[PSEVENTS_T_END]) {	/* We are within the normal display phase with nominal symbol size */
		out[x_col] = 1.0;
		out[i_col] = out[t_col] = 0.0;	/* No intensity or transparency during normal phase */
	}
	else if (finite_duration && t_now <= t[PSEVENTS_T_FADE]) {	/* We are within the fade phase */
		x = pow ((t[PSEVENTS_T_FADE] - t_now)/Ctrl->E.dt[PSEVENTS_SYMBOL][PSEVENTS_FADE], 2.0);	/* Quadratic function that goes from 1 to 0 */
		if (gmt_M_is_dnan (x)) x = 0.0;	/* Probably division by zero */
		out[x_col] = x + (1.0 - x) * Ctrl->M.value[PSEVENTS_SIZE][PSEVENTS_VAL2];	/* Reduction of size down to coda size */
		out[i_col] = Ctrl->M.value[PSEVENTS_INT][PSEVENTS_VAL2] * (1.0 - x);		/* Reduction of intensity down to coda intensity */
		out[t_col] = Ctrl->M.value[PSEVENTS_TRANSP][PSEVENTS_VAL2] * (1.0 - x);		/* Increase of transparency up to code transparency */
		if (Ctrl->M.active[PSEVENTS_DZ]) out[z_col] += Ctrl->M.value[PSEVENTS_DZ][PSEVENTS_VAL2] * (1.0 - x);			/* Changing of color via dz */
	}
	else if (coda) {	/* If there is a coda then the symbol remains visible given those terminal attributes */
		out[x_col] = Ctrl->M.value[PSEVENTS_SIZE][PSEVENTS_VAL2];
		out[i_col] = Ctrl->M.value[PSEVENTS_INT][PSEVENTS_VAL2];
		out[t_col] = Ctrl->M.value[PSEVENTS_TRANSP][PSEVENTS_VAL2];
		if (Ctrl->M.active[PSEVENTS_DZ]) out[z_col] += Ctrl->M.value[PSEVENTS_DZ][PSEVENTS_VAL2];
	}
}

GMT_LOCAL void psevents_test_functions (struct GMT_CTRL *GMT, struct PSEVENTS_CTRL *Ctrl) {
	/* debug test function to dump the four time-functions */
	double t[PSEVENTS_NT], now = -2.0, out[4];
	FILE *fp = fopen ("psevents_function.txt", "w");
	gmt_M_memset (t, PSEVENTS_NT, double);	/* Initialize the t vector */
	t[PSEVENTS_T_RISE]    = -Ctrl->E.dt[PSEVENTS_SYMBOL][PSEVENTS_RISE];
	t[PSEVENTS_T_EVENT]   = 0.0;
	t[PSEVENTS_T_PLATEAU] = Ctrl->E.dt[PSEVENTS_SYMBOL][PSEVENTS_PLATEAU];
	t[PSEVENTS_T_DECAY]   = t[PSEVENTS_T_PLATEAU] + Ctrl->E.dt[PSEVENTS_SYMBOL][PSEVENTS_DECAY];
	t[PSEVENTS_T_END]     = t[PSEVENTS_T_DECAY] + Ctrl->E.dt[PSEVENTS_SYMBOL][PSEVENTS_DECAY];
	t[PSEVENTS_T_FADE]    = t[PSEVENTS_T_END] + Ctrl->E.dt[PSEVENTS_SYMBOL][PSEVENTS_FADE];
	Ctrl->M.active[PSEVENTS_DZ] = true;
	fprintf (fp, "# t_rise = -1.0, t_event = 0.0, t_plateau = 1.0, t_decay = 2.0, t_end = 3.0, t_fade = 4.0, now = -2/5\n");
	fprintf (fp, "# now\tsize\tintens\transp\tdz\n");
	while (now <= 5.005) {
		gmt_M_memset (out, 4, double);	/* Initialize the out vector */
		psevents_set_outarray (GMT, Ctrl, now, t, true, true, 0, 1, 2, 3, out);
		fprintf (fp, "%lg\t%lg\t%lg\t%lg\t%lg\n", now, out[0], out[1], out[2], out[3]);
		now += 0.01;
	}
	fclose (fp);
}

EXTERN_MSC int gmtlib_clock_C_format (struct GMT_CTRL *GMT, char *form, struct GMT_CLOCK_IO *S, unsigned int mode);

/* Must free allocated memory before returning */
#define bailout(code) {gmt_M_free_options (mode); return (code);}
#define Return(code) {Free_Ctrl (GMT, Ctrl); gmt_end_module (GMT, GMT_cpy); bailout (code);}

EXTERN_MSC int GMT_psevents (void *V_API, int mode, void *args) {
	char tmp_file_symbols[PATH_MAX] = {""}, tmp_file_labels[PATH_MAX] = {""}, cmd[BUFSIZ] = {""}, *c = NULL;
	char string[GMT_LEN128] = {""}, header[GMT_BUFSIZ] = {""}, X[GMT_LEN32] = {""}, Y[GMT_LEN32] = {""};

	bool do_coda, finite_duration, has_text, out_segment = false, have_previous_point = false;

	int error;

	enum gmt_col_enum time_type, end_type;

	unsigned int n_cols_needed, n_copy_to_out, col, s_in = 2, t_in = 2, d_in = 3, x_col = 2, i_col = 3, t_col = 4;
	unsigned int x_type, y_type, geometry;

	uint64_t tbl, seg, row, n_symbols_plotted = 0, n_labels_plotted = 0;

	double out[20], in[GMT_LEN16], last_in[3];
	double t[PSEVENTS_NT], x, t_event_seg, t_end_seg;

	FILE *fp_symbols = NULL, *fp_labels = NULL;

	struct PSEVENTS_CTRL *Ctrl = NULL;
	struct GMT_DATASET *D = NULL;	/* Pointer to GMT multisegment input tables */
	struct GMT_DATASEGMENT *S = NULL;
	struct GMT_CTRL *GMT = NULL, *GMT_cpy = NULL;
	struct GMT_OPTION *options = NULL;
	struct PSL_CTRL *PSL = NULL;		/* General PSL internal parameters */
	struct GMTAPI_CTRL *API = gmt_get_api_ptr (V_API);	/* Cast from void to GMTAPI_CTRL pointer */

	/*----------------------- Standard module initialization and parsing ----------------------*/

	if (API == NULL) return (GMT_NOT_A_SESSION);
	if (mode == GMT_MODULE_PURPOSE) return (usage (API, GMT_MODULE_PURPOSE));	/* Return the purpose of program */
	options = GMT_Create_Options (API, mode, args);	if (API->error) return (API->error);	/* Set or get option list */

	if ((error = gmt_report_usage (API, options, 0, usage)) != GMT_NOERROR) bailout (error);	/* Give usage if requested */

	/* Parse the command-line arguments */

	if ((GMT = gmt_init_module (API, THIS_MODULE_LIB, THIS_MODULE_CLASSIC_NAME, THIS_MODULE_KEYS, THIS_MODULE_NEEDS, NULL, &options, &GMT_cpy)) == NULL) bailout (API->error); /* Save current state */
	if (GMT_Parse_Common (API, THIS_MODULE_OPTIONS, options)) Return (API->error);
	Ctrl = New_Ctrl (GMT);	/* Allocate and initialize a new control structure */
	if ((error = parse (GMT, Ctrl, options)) != 0) Return (error);

	/*---------------------------- This is the psevents main code ----------------------------*/

	if (Ctrl->debug.active) {	/* Just dump time-functions and bail */
		psevents_test_functions (GMT, Ctrl);
		Return (GMT_NOERROR);
	}

	gmt_M_memset (t, PSEVENTS_NT, double);	/* Initialize the t vector */
	gmt_M_memset (out, 20, double);	/* Initialize the out vector */
	GMT_Report (API, GMT_MSG_INFORMATION, "Processing input table data\n");

	if (Ctrl->A.mode == PSEVENTS_LINE_TO_POINTS) {
		/* No plotting, but resampling a line data set into a densely sampled point file.
		 * We will resample the line densely so that plotting circles will look exactly the same as drawing the line, given the dpu of the movie frames.
		 * To do this we need projected coordinates (we have -R -J) in inches, the final dpu used by movie, and some GMT internal magic. The resampled line will be
		 * written to stdout.  The recipe we will perform in-memory is something like this ($n is last column number in input file):
		 *
		 * gmt mapproject line.txt -R -J -G+uC | gmt sample1d -N$n -T${d}c -Fl -AR | gmt mapproject -R -J -I -o0-$n,0 [--FORMAT_CLOCK_OUT=hh:mm:ss.xxx] > points.txt
		 *
		 * Note that for all the calls resulting in virtual files we do not need to worry about formatting since data will be in double precision.  It is only the
		 * final step 3 call that writes to stdout where we must ensure we have adequate precision in any time series.
		 */

		char Fmode, source[GMT_VF_LEN] = {""}, destination[GMT_VF_LEN] = {""}, cmd[GMT_LEN256] = {""}, TCLOCK[GMT_LEN64] = {""};
		unsigned last_col, d_col, type;
		uint64_t tbl, seg, row;
		double spacing = 1.0 / Ctrl->A.dpu;	/* Pixel size in inches regardless of dpu unit since we already converted dpu to dpi */

		switch (GMT->current.setting.interpolant) {	/* Determine which interpolant is chosen to ensure it is valid, and if not override it*/
			case GMT_SPLINE_LINEAR:	Fmode = 'l'; break;
			case GMT_SPLINE_AKIMA:	Fmode = 'a'; break;
			case GMT_SPLINE_CUBIC:	Fmode = 'c'; break;
			case GMT_SPLINE_NN:	Fmode = 'n'; break;
			default:
				GMT_Report (API, GMT_MSG_ERROR, "Your current setting for GMT_INTERPOLANT is invalid (only a|c|l|n may be used). Selecting linear interpolation.\n");
				Fmode = 'l';
				break;
		}

		/* Gather all listed or implicit input sources from the command line */
		if (GMT_Init_IO (API, GMT_IS_DATASET, GMT_IS_LINE, GMT_IN, GMT_ADD_DEFAULT, 0, options) != GMT_NOERROR) {	/* Register all data inputs */
			Return (API->error);
		}
		/* Read all input lines into memory (D) */
		GMT_Report (API, GMT_MSG_INFORMATION, "Line sampling Step 0: Read input lines.\n");
		if ((D = GMT_Read_Data (API, GMT_IS_DATASET, GMT_IS_FILE, 0, GMT_READ_NORMAL, NULL, NULL, NULL)) == NULL) {
			Return (API->error);
		}
		if (D->n_records < 2 || D->n_columns < 3) {
			GMT_Report (API, GMT_MSG_ERROR, "Your line data must (a) have more than 1 record and (2) have at least 3 data columns (x,y[,z][,size],time).\n");
			Return (API->error);
		}
		if (Ctrl->A.add_z) {	/* Must insert a zero z-column into this dataset for use with -Mz */
			gmt_adjust_dataset (GMT, D, D->n_columns + 1);
			for (tbl = 0; tbl < D->n_tables; tbl++) {	/* Shuffle the columns one step to the right */
				for (seg = 0; seg < D->table[tbl]->n_segments; seg++) {
					S = D->table[tbl]->segment[seg];
					for (col = D->n_columns - 1; col > GMT_Z; col--)
						gmt_M_memcpy (S->data[col], S->data[col-1], S->n_rows, double);
					if (gmt_M_is_zero (Ctrl->A.z))	/* Set z-column to zero */
						gmt_M_memset (S->data[GMT_Z], S->n_rows, double);
					else {	/* Must assign non-zero value */
						for (row = 0; row < S->n_rows; row++)
							S->data[GMT_Z][row] = Ctrl->A.z;
					}
				}
			}
		}

		last_col = D->n_columns - 1;	/* Remember ID of last column in the input file which must be the time column. */
		type = gmt_M_type (GMT, GMT_IN, last_col);	/* Need to know if we have absolute time formatting or just floating point numbers */
		/* Create virtual files for using the data in mapproject and another for holding the result */
		if (GMT_Open_VirtualFile (API, GMT_IS_DATASET, GMT_IS_LINE, GMT_IN|GMT_IS_REFERENCE, D, source) != GMT_NOERROR) {
			Return (API->error);
		}
		if (GMT_Open_VirtualFile (API, GMT_IS_DATASET, GMT_IS_LINE, GMT_OUT|GMT_IS_REFERENCE, NULL, destination) == GMT_NOTSET) {
			Return (API->error);
		}
		gmt_disable_bghio_opts (GMT);	/* Do not want any -b -g -h -i -o to affect the subsequent operations and module calls even though they may have been set to read the input correctly */
		/* Build mapproject command and run the module. Note: we want distances in inches since spacing is now in inches */
		sprintf (cmd, "%s -R%s -J%s -G+uC --PROJ_LENGTH_UNIT=inch ->%s", source, GMT->common.R.string, GMT->common.J.string, destination);
		GMT_Report (API, GMT_MSG_INFORMATION, "Line sampling Step 1: %s.\n", cmd);
		if (GMT_Call_Module (GMT->parent, "mapproject", GMT_MODULE_CMD, cmd) != GMT_NOERROR) {	/* Convert the line to projected coordinates and compute distance in cm along the lines */
			Return (API->error);
		}
		/* Close the source virtual file and destroy the data set */
		if (GMT_Close_VirtualFile (GMT->parent, source) != GMT_NOERROR) {
			Return (API->error);
		}
		if (GMT_Destroy_Data (API, &D) != GMT_NOERROR) {	/* Completely done with the original dataset */
			Return (API->error);
		}
		/* Get the projected dataset with along-line projected distance measurements */
		if ((D = GMT_Read_VirtualFile (API, destination)) == NULL) {	/* Get the x, y[, zcols...], time, dist dataset */
			Return (API->error);
		}
		/* Close the destination virtual file */
		if (GMT_Close_VirtualFile (GMT->parent, destination) != GMT_NOERROR) {
			Return (API->error);
		}

		/* Possibly shrink spacing so we exactly step from distance 0 to max distance in steps of spacing */
		tbl = D->n_tables - 1;	seg = D->table[D->n_tables-1]->n_segments - 1;	/* Get last table and last segment in that table */
		S = D->table[tbl]->segment[seg];	/* Pointer to the last segment */
		d_col = last_col + 1;	/* Last column number with the distances */
		spacing = S->data[d_col][S->n_rows-1] / ceil (S->data[d_col][S->n_rows-1] / spacing);
		/* Create new virtual files for using the projected data in sample1d and another for holding the result */
		if (GMT_Open_VirtualFile (API, GMT_IS_DATASET, GMT_IS_LINE, GMT_IN|GMT_IS_REFERENCE, D, source) != GMT_NOERROR) {
			Return (API->error);
		}
		if (GMT_Open_VirtualFile (API, GMT_IS_DATASET, GMT_IS_LINE, GMT_OUT|GMT_IS_REFERENCE, NULL, destination) == GMT_NOTSET) {
			Return (API->error);
		}
		/* Build sample1d command and run it. The projected distances are always in the last data column */
		sprintf (cmd, "%s -N%d -T%.16g -F%c ->%s", source, d_col, spacing, Fmode, destination);
		GMT_Report (API, GMT_MSG_INFORMATION, "Line sampling Step 2: %s.\n", cmd);
		if (GMT_Call_Module (GMT->parent, "sample1d", GMT_MODULE_CMD, cmd) != GMT_NOERROR) {	/* Resample all columns using the spacing */
			Return (API->error);
		}
		/* Close the latest source virtual file and destroy the data set */
		if (GMT_Close_VirtualFile (GMT->parent, source) != GMT_NOERROR) {
			Return (API->error);
		}
		if (GMT_Destroy_Data (API, &D) != GMT_NOERROR) {	/* Completely done with the original dataset */
			Return (API->error);
		}
		/* Get the resampled dataset that was computed */
		if ((D = GMT_Read_VirtualFile (API, destination)) == NULL) {
			Return (API->error);
		}
		if (type == GMT_IS_ABSTIME) {	/* Must ensure we pass a proper --FORMAT_CLOCK_OUT in the final call which will write an ASCII file */
			double this_dt, dt = DBL_MAX, dd, ds;
			int bad = 0;
			for (tbl = 0; tbl < D->n_tables; tbl++) {
				for (seg = 0; seg < D->table[tbl]->n_segments; seg++) {
					S = D->table[tbl]->segment[seg];
					for (row = 1; row < S->n_rows; row++) {
						dd = S->data[d_col][row] - S->data[d_col][row-1];
						ds = S->data[last_col][row] - S->data[last_col][row-1];
						if (ds <= 0.0 || dd <= 0.0)	/* At least dd could be bad if interpolant is not linear */
							bad++;
						else {	/* OK to estimate approximate time-increment */
							this_dt = dd / ds;
							if (this_dt < dt) dt = this_dt;
						}
					}
				}
			}
			if (bad) {
				GMT_Report (API, GMT_MSG_WARNING, "Interpolation  of time column with -F%c failed to give monotonically increasing values in %d places. Please use --GMT_INTERPOLANT=linear instead\n", Fmode, bad);
			}

			sprintf (TCLOCK, " --FORMAT_CLOCK_OUT=hh:mm:ss");
			if (dt < 1.0) {	/* Need to make sure we pass a proper FORMAT_CLOCK_IN|OUT with enough precision for Step 3 to adequately reflect precision in input data */
				int nx = gmt_get_precision_width (GMT, dt);
				strcat (TCLOCK, ".");	/* Build ss.xxxx.... */
				while (nx) {
					strcat (TCLOCK, "x");
					nx--;
				}
			}
		}
		/* Create final virtual file for using the resampled data in the inverse mapproject call and write to stdout */
		if (GMT_Open_VirtualFile (API, GMT_IS_DATASET, GMT_IS_LINE, GMT_IN|GMT_IS_REFERENCE, D, source) != GMT_NOERROR) {
			Return (API->error);
		}
		/* Build inverse mapproject command and run it. We are done with the along-line distances and thus use -o to retain the original (resampled) columns only */
		sprintf (cmd, "%s -R%s -J%s -I -o0:%d --PROJ_LENGTH_UNIT=inch --FORMAT_FLOAT_OUT=%%.16g %s", source, GMT->common.R.string, GMT->common.J.string, last_col, TCLOCK);
		GMT_Report (API, GMT_MSG_INFORMATION, "Line sampling Step 3: %s.\n", cmd);
		if (GMT_Call_Module (GMT->parent, "mapproject", GMT_MODULE_CMD, cmd) != GMT_NOERROR) {	/* Recover original coordinates by inversely project the data and write to stdout */
			Return (API->error);
		}
		/* Close the latest source virtual file and destroy the data set */
		if (GMT_Close_VirtualFile (GMT->parent, source) != GMT_NOERROR) {
			Return (API->error);
		}
		if (GMT_Destroy_Data (API, &D) != GMT_NOERROR) {	/* Completely done with the original dataset */
			Return (API->error);
		}
		GMT_Report (API, GMT_MSG_INFORMATION, "Line sampling written to standard output\n");

		Return (GMT_NOERROR);
	}

	/* Now we are ready to take on some input values */

	n_cols_needed = 3;	/* We always will need lon, lat and time */
	if (Ctrl->Z.active) {	/* We read points for symbols */
		unsigned int n_cols = psevents_determine_columns (GMT, Ctrl->Z.module, Ctrl->Z.cmd, Ctrl->S.mode);	/* Must allow for number of columns needed by the selected module */
		if (n_cols == 0) {
			GMT_Report (API, GMT_MSG_ERROR, "Unable to determine columns.  Bad module %s?\n", Ctrl->Z.module);
			Return (GMT_RUNTIME_ERROR);
		}
		n_cols_needed = 1;	/* Since the lon, lat is included in n_cols for -Z */
		n_cols_needed += n_cols;	/* One more for time so far */
		n_copy_to_out = n_cols;	/* lon, lat, and all required cols, no time */
		t_in = n_cols, d_in = t_in + 1;	/* These are the 1-2 extra columns needed by event */
		x_col = n_cols, i_col = n_cols + 1, t_col = n_cols + 2;	/* Update output cols for the 3 extras */
		if (Ctrl->L.mode == PSEVENTS_VAR_DURATION || Ctrl->L.mode == PSEVENTS_VAR_ENDTIME) n_cols_needed++;	/* Must allow for length/time column in input */
	}
	else if (Ctrl->S.active || !Ctrl->A.active) {	/* We read points for symbols OR we are in fact just doing labels */
		if (Ctrl->C.active) n_cols_needed++;	/* Must allow for z in input */
		if (Ctrl->S.mode) n_cols_needed++;	/* Must allow for size in input */
		if (Ctrl->L.mode == PSEVENTS_VAR_DURATION || Ctrl->L.mode == PSEVENTS_VAR_ENDTIME) n_cols_needed++;	/* Must allow for length/time in input */
		n_copy_to_out = 2 + Ctrl->C.active + Ctrl->S.mode;
	}
	else {	/* We read lines or polygons */
		n_cols_needed = n_copy_to_out = 2;
		if (Ctrl->A.mode == PSEVENTS_LINE_REC) {
			n_cols_needed++;	/* For event time */
			if (Ctrl->L.mode == PSEVENTS_VAR_DURATION || Ctrl->L.mode == PSEVENTS_VAR_ENDTIME) n_cols_needed++;	/* Must allow for length/time in input */
		}
	}
	GMT_Set_Columns (API, GMT_IN, n_cols_needed, GMT_COL_FIX);
	geometry = (Ctrl->A.active) ? GMT_IS_LP : GMT_IS_POINT;

	if (GMT_Init_IO (API, GMT_IS_DATASET, geometry, GMT_IN, GMT_ADD_DEFAULT, 0, options) != GMT_NOERROR) {	/* Establishes data input */
		Return (API->error);
	}

	if (!Ctrl->Z.active) {
		if (Ctrl->C.active) s_in++, t_in++, d_in++, x_col++, i_col++, t_col++;	/* Must allow for z-value in input/output before size, time, length */
		if (Ctrl->S.mode) t_in++, d_in++, x_col++, i_col++, t_col++;	/* Must allow for size in input/output before time and length */
	}
	/* Determine if there is a coda phase where symbols remain visible after the event ends: */
	do_coda = (Ctrl->M.value[PSEVENTS_SIZE][PSEVENTS_VAL2] > 0.0 || !gmt_M_is_zero (Ctrl->M.value[PSEVENTS_INT][PSEVENTS_VAL2]) || Ctrl->M.value[PSEVENTS_TRANSP][PSEVENTS_VAL2] < 100.0);
	finite_duration = (Ctrl->L.mode != PSEVENTS_INFINITE);
	time_type = gmt_M_type (GMT, GMT_IN, t_in);
	end_type = (Ctrl->L.mode == PSEVENTS_VAR_ENDTIME) ? time_type : GMT_IS_FLOAT;
	x_type = gmt_M_type (GMT, GMT_IN, GMT_X);
	y_type = gmt_M_type (GMT, GMT_IN, GMT_Y);
	if (x_type == GMT_IS_ABSTIME || y_type == GMT_IS_ABSTIME) {	/* Force precision of msec */
		strncpy (GMT->current.setting.format_clock_out, "hh:mm:ss.xxx", GMT_LEN64-1);
		gmtlib_clock_C_format (GMT, GMT->current.setting.format_clock_out, &GMT->current.io.clock_output, 1);
	}

	if ((D = GMT_Read_Data (API, GMT_IS_DATASET, GMT_IS_FILE, 0, GMT_READ_NORMAL, NULL, NULL, NULL)) == NULL) {
		Return (API->error);
	}

	for (tbl = 0; tbl < D->n_tables; tbl++) {
		for (seg = 0; seg < D->table[tbl]->n_segments; seg++) {
			S = D->table[tbl]->segment[seg];	/* Shorthand */

			if (Ctrl->A.active) {	/* Process and echo any segment headers for lines and polygons */
				if (Ctrl->A.mode == PSEVENTS_LINE_SEG) {	/* We require the -Tstring option in the header for segments */
					if (gmt_parse_segment_item (GMT, S->header, "-T", string)) {	/* Found required -Targs */
						if (Ctrl->L.mode == PSEVENTS_FIXED_DURATION) {	/* Just get event time */
							gmt_scanf_arg (GMT, string, time_type, false, &t_event_seg);
						}
						else {	/* Get both event time and end time (or duration) */
							char start[GMT_LEN64] = {""}, stop[GMT_LEN64] = {""};
							if ((c = strchr (string, ','))) c[0] = ' ';
							else if ((c = strchr (string, '/'))) c[0] = ' ';
							else {
								GMT_Report (API, GMT_MSG_ERROR, "Segment header missing required -T<time>,<end|duration> or -T<time>/<end|duration> option!\n");
								if (fp_labels) fclose (fp_labels);
								if (fp_symbols) fclose (fp_symbols);
								Return (GMT_RUNTIME_ERROR);
							}
							sscanf (string, "%s %s", start, stop);
							gmt_scanf_arg (GMT, start, time_type, false, &t_event_seg);
							gmt_scanf_arg (GMT, stop,  end_type,  false, &t_end_seg);
						}
					}
					else {	/* We require the -Tstring option in the header for segments */
						GMT_Report (API, GMT_MSG_ERROR, "Segment header missing required -T<time> option!\n");
						if (fp_labels) fclose (fp_labels);
						if (fp_symbols) fclose (fp_symbols);
						Return (GMT_RUNTIME_ERROR);
					}
				}
				/* build output segment header: Pass any -Z<val>, -G<fill> -W<pen> as given, but if no -G, -W and command line has them we add them.
				 * We do this because -t<transparency> will also be added and this is how the -G -W colors will acquire transparency in psxy */
				gmt_M_memset (header, GMT_BUFSIZ, char);	/* Wipe header record */
				if (Ctrl->C.active && gmt_parse_segment_item (GMT, S->header, "-Z", string)) {	/* Found optional -Z<val> and -C<cpt> is in effect */
					strcat (header, " -Z"); strcat (header, string);
				}
				if (gmt_parse_segment_item (GMT, S->header, "-W", string)) {	/* Found optional -W<pen> */
					strcat (header, " -W"); strcat (header, string);
				}
				else if (Ctrl->W.active) {	/* Issue the current pen instead */
					strcat (header, " -W"); strcat (header, Ctrl->W.pen);
				}
				if (Ctrl->A.mode == PSEVENTS_LINE_SEG) {	/* Deal with optional -G<fill> */
					if (gmt_parse_segment_item (GMT, S->header, "-G", string)) {	/* Found optional -G<fill> */
						strcat (header, " -G"); strcat (header, string);
					}
					else if (Ctrl->G.active) {	/* Issue the current fill instead */
						strcat (header, " -G"); strcat (header, Ctrl->G.fill);
					}
				}
				out_segment = true;	/* Time to echo out a segment header */
			}

			for (row = 0; row < S->n_rows; row++) {
				for (col = 0; col < S->n_columns; col++) in[col] = S->data[col][row];	/* Make a local copy since we will be making changes */
				has_text = (S->text && S->text[row]);	/* True if this record has trailing text */

				if (Ctrl->A.mode == PSEVENTS_LINE_SEG) {	/* Assign new segment start/end times for lines/polygons */
					in[t_in] = t_event_seg;	/* Current segment event start time */
					if (Ctrl->L.mode != PSEVENTS_FIXED_DURATION)	/* Set segment end time or duration */
						in[d_in] = t_end_seg;
				}

				if (Ctrl->E.active[PSEVENTS_SYMBOL]) {	/* Plot event symbols */
					t[PSEVENTS_T_END] = DBL_MAX;	/* Infinite duration until overridden below */
					t[PSEVENTS_T_EVENT] = in[t_in] + Ctrl->E.dt[PSEVENTS_SYMBOL][PSEVENTS_OFFSET];	/* Nominal (or offset) start of this event */
					t[PSEVENTS_T_RISE] = t[PSEVENTS_T_EVENT] - Ctrl->E.dt[PSEVENTS_SYMBOL][PSEVENTS_RISE];		/* Earliest time to plot anything at all for this event */
					if (Ctrl->T.now < t[PSEVENTS_T_RISE]) {
						if (Ctrl->A.active && have_previous_point) {	/* Linearly interpolate to supply the intermediate point on line first */
							double dx, f = (Ctrl->T.now - last_in[t_in]) / (in[t_in] - last_in[t_in]);	/* Fractional portion of time for this line segment */
							if (gmt_M_is_geographic (GMT, GMT_IN)) {
								gmt_M_set_delta_lon (last_in[GMT_X], in[GMT_X], dx);	/* Beware of jumps due to sign differences */
							}
							else
								dx = in[GMT_X] -  last_in[GMT_X];
							out[GMT_X] = last_in[GMT_X] + f * dx;
							out[GMT_Y] = last_in[GMT_Y] + f * (in[GMT_Y] -  last_in[GMT_Y]);
							psevents_set_XY (GMT, x_type, y_type, out, X, Y);
							fprintf (fp_symbols, "%s\t%s\n", X, Y);
							have_previous_point = false;	/* So we do not repeat this step for this line segment */
						}
						goto Do_txt;	/* This event is still in the future so we skip it */
					}
					/* Compute the last time we need to plot the event [infinity] */
					if (Ctrl->L.mode == PSEVENTS_FIXED_DURATION)	/* Only show the event as stable during this fixed interval */
						t[PSEVENTS_T_END] = t[PSEVENTS_T_EVENT] + Ctrl->L.length;
					else if (Ctrl->L.mode == PSEVENTS_VAR_DURATION)	/* Only show the event as stable during its individual interval */
						t[PSEVENTS_T_END] = t[PSEVENTS_T_EVENT] + in[d_in];
					else if (Ctrl->L.mode == PSEVENTS_VAR_ENDTIME)	/* Only show the event as stable until its end time */
						t[PSEVENTS_T_END] = in[d_in];
					if (t[PSEVENTS_T_END] < DBL_MAX && Ctrl->E.trim[PSEVENTS_SYMBOL]) t[PSEVENTS_T_END] -= Ctrl->E.dt[PSEVENTS_SYMBOL][PSEVENTS_OFFSET];	/* Offset applied to t_end */
					t[PSEVENTS_T_FADE] = t[PSEVENTS_T_END] + Ctrl->E.dt[PSEVENTS_SYMBOL][PSEVENTS_FADE];		/* End of the fade phase */
					if (!do_coda && Ctrl->T.now > t[PSEVENTS_T_FADE]) goto Do_txt;	/* Event is in the past and there is no coda, so skip plotting it */

					/* Here we must plot one phase of this event */

					if (n_symbols_plotted == 0) {	/* Open output events file the first time */
						if (Ctrl->Q.active)	/* We want a persistent file to survive this process */
							sprintf (tmp_file_symbols, "%s_symbols.txt", Ctrl->Q.file);
						else	/* Temporary file to be deleted after use */
							sprintf (tmp_file_symbols, "%s/GMT_psevents_symbols_%d.txt", API->tmp_dir, (int)getpid());
						if ((fp_symbols = fopen (tmp_file_symbols, "w")) == NULL) {
							GMT_Report (API, GMT_MSG_ERROR, "Unable to create file %s\n", tmp_file_symbols);
							if (fp_labels) fclose (fp_labels);
							Return (GMT_RUNTIME_ERROR);
						}
					}
					gmt_M_memcpy (out, in, n_copy_to_out, double);	/* Pass out the key input parameters unchanged (but not time, duration) */
					out[x_col] = (t[PSEVENTS_T_RISE] <= Ctrl->T.now) ? 1.0 : 0.0;	/* Default size is a step-function unless modulated below */

					t[PSEVENTS_T_PLATEAU] = t[PSEVENTS_T_EVENT] + Ctrl->E.dt[PSEVENTS_SYMBOL][PSEVENTS_PLATEAU];	/* End of the plateau phase */
					t[PSEVENTS_T_DECAY] = t[PSEVENTS_T_PLATEAU] + Ctrl->E.dt[PSEVENTS_SYMBOL][PSEVENTS_DECAY];	/* End of the decay phase */

					psevents_set_outarray (GMT, Ctrl, Ctrl->T.now, t, finite_duration, do_coda, x_col, i_col, t_col, GMT_Z, out);

					if (out_segment) {	/* Write segment header for lines and polygons only */
						fprintf (fp_symbols, "%c -t%g %s\n", GMT->current.setting.io_seg_marker[GMT_OUT], out[t_col], header);
						out_segment = false;	/* Wait for next segment header */
					}
					psevents_set_XY (GMT, x_type, y_type, out, X, Y);

					fprintf (fp_symbols, "%s\t%s", X, Y);	/* All need the map coordinates */
					if (Ctrl->Z.active) {	/* A variable set of coordinates */
						for (col = GMT_Z; col <= t_col; col++)
							fprintf (fp_symbols, "\t%g", out[col]);	/* Write out all required and extra columns */
						if (has_text)	/* Also output the trailing text */
							fprintf (fp_symbols, "\t%s", S->text[row]);
						fprintf (fp_symbols, "\n");
					}
					else if (Ctrl->A.active) {	/* Just needed the line coordinates */
						fprintf (fp_symbols, "\n");
						gmt_M_memcpy (last_in, in, 3U, double);
						have_previous_point = true;	/* Now we are able to interpolate if needed */
					}
					else {	/* Symbols -S, which may need optional -C and -S columns before the scale, intens, transp are appended */ 
						for (col = GMT_Z; col < n_copy_to_out; col++)
							fprintf (fp_symbols, "\t%.16g", out[col]);
						fprintf (fp_symbols, "\t%g\t%g\t%g\n", out[x_col], out[i_col], out[t_col]);
					}
					n_symbols_plotted++;	/* Count output symbols */
				}

Do_txt:			if (Ctrl->E.active[PSEVENTS_TEXT] && has_text) {	/* Also plot trailing text strings */
					t[PSEVENTS_T_END] = DBL_MAX;	/* Infinite duration until overridden below */
					t[PSEVENTS_T_EVENT] = in[t_in] + Ctrl->E.dt[PSEVENTS_TEXT][PSEVENTS_OFFSET];	/* Nominal (or offset) start of this event */
					t[PSEVENTS_T_RISE] = t[PSEVENTS_T_EVENT] - Ctrl->E.dt[PSEVENTS_TEXT][PSEVENTS_RISE];	/* Earliest time to plot anything at all for this event */
					if (Ctrl->T.now < t[PSEVENTS_T_RISE]) continue;	/* This event is still in the future */
					/* Compute the last time we need to plot the event [infinity] */
					if (Ctrl->E.dt[PSEVENTS_TEXT][PSEVENTS_LENGTH] > 0.0)	/* Overriding with specific label duration */
						t[PSEVENTS_T_END] = t[PSEVENTS_T_EVENT] + Ctrl->E.dt[PSEVENTS_TEXT][PSEVENTS_LENGTH];
					else if (Ctrl->L.mode == PSEVENTS_FIXED_DURATION)	/* Only show the label during this fixed interval given via -L or -Et+l */
						t[PSEVENTS_T_END] = t[PSEVENTS_T_EVENT] + Ctrl->L.length;
					else if (Ctrl->L.mode == PSEVENTS_VAR_DURATION)	/* Only show the label during its individual interval read from file */
						t[PSEVENTS_T_END] = t[PSEVENTS_T_EVENT] + in[d_in];
					else if (Ctrl->L.mode == PSEVENTS_VAR_ENDTIME)	/* Only show the label until its end time read from file */
						t[PSEVENTS_T_END] = in[d_in];
					if (t[PSEVENTS_T_END] < DBL_MAX && Ctrl->E.trim[PSEVENTS_TEXT]) t[PSEVENTS_T_END] -= Ctrl->E.dt[PSEVENTS_TEXT][PSEVENTS_OFFSET];	/* Offset applied to t_end */
					t[PSEVENTS_T_FADE] = t[PSEVENTS_T_END] + Ctrl->E.dt[PSEVENTS_TEXT][PSEVENTS_FADE];	/* End of the fade phase */
					if (!do_coda && Ctrl->T.now > t[PSEVENTS_T_FADE]) continue;				/* Event is in the past and there is no coda */

					/* Here we must plot a label during one phase of this event */

					if (n_labels_plotted == 0) {	/* Open output events file the first time */
						if (Ctrl->Q.active)	/* We want a persistent file to survive this process */
							sprintf (tmp_file_labels, "%s_labels.txt", Ctrl->Q.file);
						else	/* Temporary file to be deleted after use */
							sprintf (tmp_file_labels, "%s/GMT_psevents_labels_%d.txt", API->tmp_dir, (int)getpid());
						if ((fp_labels = fopen (tmp_file_labels, "w")) == NULL) {
							GMT_Report (API, GMT_MSG_ERROR, "Unable to create file %s\n", tmp_file_labels);
							Return (GMT_RUNTIME_ERROR);
						}
					}
					psevents_set_XY (GMT, x_type, y_type, in, X, Y);	/* Pass out the input coordinates unchanged */

					/* Labels have variable transparency during optional rise and fade, and fully opaque during normal section, and skipped otherwise unless coda */

					if (Ctrl->T.now < t[PSEVENTS_T_EVENT]) {	/* We are within the rise phase */
						x = (gmt_M_is_zero (Ctrl->E.dt[PSEVENTS_TEXT][PSEVENTS_RISE])) ? 1.0 : pow ((Ctrl->T.now - t[PSEVENTS_T_RISE])/Ctrl->E.dt[PSEVENTS_TEXT][PSEVENTS_RISE], 2.0);	/* Quadratic function that goes from 1 to 0 */
						out[GMT_Z] = Ctrl->M.value[PSEVENTS_TRANSP][PSEVENTS_VAL1] * (1.0-x);		/* Magnification of opacity */
					}
					else if (finite_duration && Ctrl->T.now < t[PSEVENTS_T_END])	/* We are within the normal phase, keep everything constant */
						out[GMT_Z] = 0.0;	/* No transparency during this phase */
					else if (finite_duration && Ctrl->T.now <= t[PSEVENTS_T_FADE]) {	/* We are within the fade phase */
						x = (gmt_M_is_zero (Ctrl->E.dt[PSEVENTS_TEXT][PSEVENTS_FADE])) ? 0.0 : pow ((t[PSEVENTS_T_FADE] - Ctrl->T.now)/Ctrl->E.dt[PSEVENTS_TEXT][PSEVENTS_FADE], 2.0);	/* Quadratic function that goes from 1 to 0 */
						out[GMT_Z] = Ctrl->M.value[PSEVENTS_TRANSP][PSEVENTS_VAL2] * (1.0 - x);		/* Increase of transparency up to coda transparency */
					}
					else if (do_coda)	/* If there is a coda then the label is visible given its coda attributes */
						out[GMT_Z] = Ctrl->M.value[PSEVENTS_TRANSP][PSEVENTS_VAL2];
					fprintf (fp_labels, "%s\t%s\t%g\t%s\n", X, Y, out[GMT_Z], S->text[row]);
					n_labels_plotted++;	/* Count output labels */
				}
			}
		}
	}

	if (fp_symbols || fp_labels) {	/* Finalize temporary files */
		if (fp_symbols) fclose (fp_symbols);	/* Close the file so symbol output is flushed */
		if (fp_labels)  fclose (fp_labels);		/* Close the file so label output is flushed */
		gmt_disable_bghio_opts (GMT);	/* Do not want any -b -g -h -i -o to affect the reading from temp files in psxy or pstext below */
	}

	if (gmt_map_setup (GMT, GMT->common.R.wesn)) {	/* Set up map projection */
		Return (GMT_PROJECTION_ERROR);
	}

	if ((PSL = gmt_plotinit (GMT, options)) == NULL) Return (GMT_RUNTIME_ERROR);
	gmt_plane_perspective (GMT, GMT->current.proj.z_project.view_plane, GMT->current.proj.z_level);

	gmt_plotcanvas (GMT);	/* Fill canvas if requested */
	gmt_set_basemap_orders (GMT, (Ctrl->N.active && strchr (Ctrl->N.arg, 'r')) ? GMT_BASEMAP_FRAME_BEFORE : GMT_BASEMAP_FRAME_AFTER, GMT_BASEMAP_GRID_BEFORE, GMT_BASEMAP_ANNOT_AFTER);
	gmt_map_basemap (GMT);	/* Plot basemap if requested */


	if (fp_symbols) { /* Here we have event symbols to plot as an overlay via a call to plot */
		char *module = (GMT->current.setting.run_mode == GMT_CLASSIC) ? "psxy" : "plot";	/* Default module to use for symbols, lines, polygons */
		/* Build plot command with fixed options and those that depend on -C -G -W.
		 * We must set symbol unit as inch since we are passing sizes in inches directly (all dimensions are in inches internally in GMT). */
		if (Ctrl->A.active) {	/* Command to plot lines or polygons may require -C -W */
			sprintf (cmd, "%s -R -J -O -K --GMT_HISTORY=readonly", tmp_file_symbols);
			if (Ctrl->A.mode == PSEVENTS_LINE_REC && Ctrl->W.pen)    {strcat (cmd, " -W"); strcat (cmd, Ctrl->W.pen);}
			if (Ctrl->A.mode == PSEVENTS_LINE_SEG && Ctrl->C.active) {strcat (cmd, " -C"); strcat (cmd, Ctrl->C.file);}
		}
		else if (Ctrl->Z.active) {	/* Command for special seismology or geodesy symbols may need -C -G -W -N */
			sprintf (cmd, "%s %s -R -J -O -K -H -I -t --GMT_HISTORY=readonly --PROJ_LENGTH_UNIT=%s", tmp_file_symbols, Ctrl->Z.cmd, GMT->session.unit_name[GMT->current.setting.proj_length_unit]);
			if (Ctrl->C.active) {strcat (cmd, " -C"); strcat (cmd, Ctrl->C.file);}
			if (Ctrl->G.active) {strcat (cmd, " -G"); strcat (cmd, Ctrl->G.fill);}
			if (Ctrl->W.pen) {strcat (cmd, " -W");    strcat (cmd, Ctrl->W.pen);}
			if (Ctrl->N.active) strcat (cmd, Ctrl->N.arg);
			module = (GMT->current.setting.run_mode == GMT_MODERN && !strncmp (Ctrl->Z.module, "ps", 2U)) ? &Ctrl->Z.module[2] : Ctrl->Z.module;
		}
		else {	/* Command to plot standard symbols may need -C -G -W -N */
			sprintf (cmd, "%s -R -J -O -K -H -I -t -S%s --GMT_HISTORY=readonly --PROJ_LENGTH_UNIT=%s", tmp_file_symbols, Ctrl->S.symbol, GMT->session.unit_name[GMT->current.setting.proj_length_unit]);
			if (Ctrl->C.active) {strcat (cmd, " -C"); strcat (cmd, Ctrl->C.file);}
			if (Ctrl->G.active) {strcat (cmd, " -G"); strcat (cmd, Ctrl->G.fill);}
			if (Ctrl->W.pen) {strcat (cmd, " -W");    strcat (cmd, Ctrl->W.pen);}
			if (Ctrl->N.active) strcat (cmd, Ctrl->N.arg);
		}
		GMT_Report (API, GMT_MSG_DEBUG, "cmd: gmt %s %s\n", module, cmd);

		if (GMT_Call_Module (API, module, GMT_MODULE_CMD, cmd) != GMT_NOERROR) {	/* Plot the symbols, lines, or polygons */
			Return (API->error);
		}
		if (!Ctrl->Q.active && gmt_remove_file (GMT, tmp_file_symbols)) {	/* Remove temp file unless we used -Q */
			GMT_Report (API, GMT_MSG_ERROR, "Unable to remove file %s\n", tmp_file_symbols);
			Return (GMT_RUNTIME_ERROR);
		}
	}
	if (fp_labels) { /* Here we have event labels to plot as an overlay via a call to pstext */
		char *module = (GMT->current.setting.run_mode == GMT_CLASSIC) ? "pstext" : "text";
		/* Build pstext command with fixed options and those that depend on -D -F -H */
		sprintf (cmd, "%s -R -J -O -K -t --GMT_HISTORY=readonly", tmp_file_labels);
		if (Ctrl->D.active) {strcat (cmd, " -D"); strcat (cmd, Ctrl->D.string);}
		if (Ctrl->F.active) {strcat (cmd, " -F"); strcat (cmd, Ctrl->F.string);}
		if (Ctrl->N.active) strcat (cmd, " -N");	/* Cannot use Ctrl->N.arg since pstext takes a plain -N */
		if (Ctrl->H.active) {	/* Combinations of -Cdx/dy[+tO], -G<fill>, -S<dx>/<dy>/<shade>, -W<pen> */
			strcat (cmd, " -C"); strcat (cmd, Ctrl->H.clearance);
			if (Ctrl->H.box) strcat (string, "+tO");
			strcat (cmd, string);
			if (Ctrl->H.boxfill) {strcat (cmd, " -G"); strcat (cmd, Ctrl->H.fill);}
			if (Ctrl->H.boxshade) {
				sprintf (string, " -S%lgi/%lgi/%s", Ctrl->H.soff[GMT_X], Ctrl->H.soff[GMT_Y], Ctrl->H.sfill);
				strcat (cmd, string);
			}
			if (Ctrl->H.boxoutline) {strcat (cmd, " -W"); strcat (cmd, Ctrl->H.pen);}
		}
		GMT_Report (API, GMT_MSG_DEBUG, "cmd: gmt %s %s\n", module, cmd);

		if (GMT_Call_Module (API, module, GMT_MODULE_CMD, cmd) != GMT_NOERROR) {	/* Plot the labels */
			Return (API->error);
		}
		if (!Ctrl->Q.active && gmt_remove_file (GMT, tmp_file_labels)) {	/* Remove temp file unless we used -Q */
			GMT_Report (API, GMT_MSG_ERROR, "Unable to remove file %s\n", tmp_file_labels);
			Return (GMT_RUNTIME_ERROR);
		}
	}
	if (fp_symbols || fp_labels)	/* Recover settings provided by user (if -b -g -h -i were used at all) */
		gmt_reenable_bghio_opts (GMT);

	/* Finalize plot and we are done */

	gmt_map_basemap (GMT);	/* Plot basemap if requested */
	gmt_plane_perspective (GMT, -1, 0.0);
	gmt_plotend (GMT);

	GMT_Report (API, GMT_MSG_INFORMATION, "Events read: %" PRIu64 " Event symbols plotted: %" PRIu64 " Event labels plotted: %" PRIu64 "\n", D->n_records, n_symbols_plotted, n_labels_plotted);

	Return (GMT_NOERROR);
}

EXTERN_MSC int GMT_events (void *V_API, int mode, void *args) {
	/* This is the GMT6 modern mode name */
	struct GMTAPI_CTRL *API = gmt_get_api_ptr (V_API);	/* Cast from void to GMTAPI_CTRL pointer */
	if (API->GMT->current.setting.run_mode == GMT_CLASSIC && !API->usage) {
		GMT_Report (API, GMT_MSG_ERROR, "Shared GMT module not found: events\n");
		return (GMT_NOT_A_VALID_MODULE);
	}
	return GMT_psevents (V_API, mode, args);
}<|MERGE_RESOLUTION|>--- conflicted
+++ resolved
@@ -347,12 +347,7 @@
 
 			case 'D':
 				n_errors += gmt_M_repeated_module_option (API, Ctrl->D.active);
-<<<<<<< HEAD
-				Ctrl->D.active = true;
 				n_errors += gmt_get_required_string (GMT, opt->arg, opt->option, 0, &Ctrl->D.string);
-=======
-				if (opt->arg[0]) Ctrl->D.string = strdup (opt->arg);
->>>>>>> 953eafd8
 				break;
 
 			case 'E':	/* Set event times. If -T is abstime then these are in units of TIME_UNIT [s] */
@@ -399,12 +394,8 @@
 
 			case 'G':	/* Set a fixed symbol fill */
 				n_errors += gmt_M_repeated_module_option (API, Ctrl->G.active);
-<<<<<<< HEAD
 				Ctrl->G.active = true;
 				n_errors += gmt_get_required_string (GMT, opt->arg, opt->option, 0, &Ctrl->G.fill);
-=======
-				if (opt->arg[0]) Ctrl->G.fill = strdup (opt->arg);
->>>>>>> 953eafd8
 				break;
 
 			case 'H':	/* Label text box settings */
@@ -505,12 +496,7 @@
 				break;
 			case 'Q':	/* Save events file for posterity */
 				n_errors += gmt_M_repeated_module_option (API, Ctrl->Q.active);
-<<<<<<< HEAD
-				Ctrl->Q.active = true;
 				n_errors += gmt_get_required_file (GMT, opt->arg, opt->option, 0, GMT_IS_DATASET, GMT_OUT, GMT_FILE_LOCAL, &(Ctrl->Q.file));
-=======
-				if (opt->arg[0]) Ctrl->Q.file = strdup (opt->arg);
->>>>>>> 953eafd8
 				break;
 
 			case 'S':	/* Set symbol type and size (append units) */
