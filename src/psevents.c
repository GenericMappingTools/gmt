/*
 *
 *	Copyright (c) 1991-2021 by the GMT Team (https://www.generic-mapping-tools.org/team.html)
 *	See LICENSE.TXT file for copying and redistribution conditions.
 *
 *	This program is free software; you can redistribute it and/or modify
 *	it under the terms of the GNU Lesser General Public License as published by
 *	the Free Software Foundation; version 3 or any later version.
 *
 *	This program is distributed in the hope that it will be useful,
 *	but WITHOUT ANY WARRANTY; without even the implied warranty of
 *	MERCHANTABILITY or FITNESS FOR A PARTICULAR PURPOSE.  See the
 *	GNU Lesser General Public License for more details.
 *
 *	Contact info: www.generic-mapping-tools.org
 *--------------------------------------------------------------------*/
/*
 * API functions to support the psevents application.
 *
 * Author:	Paul Wessel
 * Date:	5-MAY-2019
 * Version:	6 API
 *
 * Brief synopsis: psevents handles the plotting of events for one frame of a movie.
 */
#include "gmt_dev.h"

#define THIS_MODULE_CLASSIC_NAME	"psevents"
#define THIS_MODULE_MODERN_NAME	"events"
#define THIS_MODULE_LIB		"core"
#define THIS_MODULE_PURPOSE	"Plot event symbols, lines, polygons and labels for one moment in time"
#define THIS_MODULE_KEYS	"<D{,CC(,>?}"
#define THIS_MODULE_NEEDS	"JR"
#define THIS_MODULE_OPTIONS	"-:>BJKOPRUVXYabdefhipqw"

enum Psevent {	/* Misc. named array indices */
	PSEVENTS_SYMBOL = 0,
	PSEVENTS_TEXT = 1,
	PSEVENTS_INT = 0,
	PSEVENTS_SIZE = 1,
	PSEVENTS_TRANSP = 2,
	PSEVENTS_OFFSET = 0,
	PSEVENTS_RISE = 1,
	PSEVENTS_PLATEAU = 2,
	PSEVENTS_DECAY = 3,
	PSEVENTS_FADE = 4,
	PSEVENTS_LENGTH = 5,
	PSEVENTS_VAL1 = 0,
	PSEVENTS_VAL2 = 1,
	PSEVENTS_INFINITE = 0,
	PSEVENTS_FIXED_DURATION = 1,
	PSEVENTS_VAR_DURATION = 2,
	PSEVENTS_VAR_ENDTIME = 3,
	PSEVENTS_LINE_REC = 1,
	PSEVENTS_LINE_SEG = 2,
	PSEVENTS_LINE_TO_POINTS = 4
};

#define PSEVENTS_MODS "dfloOpr"

/* Control structure for psevents */

struct PSEVENTS_CTRL {
	struct PSEVENTS_A {	/* 	-Ar[<dpu>]|s */
		bool active;
		unsigned int mode;
		double dpu;		/* For resampling lines into points */
	} A;
	struct PSEVENTS_C {	/* 	-C<cpt> */
		bool active;
		char *file;
	} C;
	struct PSEVENTS_D {	/*	-D[j]<dx>[/<dy>][v[<pen>]] */
		bool active;
		char *string;
	} D;
	struct PSEVENTS_E {	/* 	-E[s|t][+o|O<dt>][+r<dt>][+p<dt>][+d<dt>][+f<dt>][+l<dt>] */
		bool active[2];
		bool trim[2];
		double dt[2][6];
	} E;
	struct PSEVENTS_F {	/*	-F[+f<fontinfo>+a<angle>+j<justification>+r|z] */
		bool active;
		char *string;
	} F;
	struct PSEVENTS_G {	/* 	-G<fill> */
		bool active;
		char *fill;
	} G;
	struct PSEVENTS_H {	/* 	-H[+c<dx/dy>][+g<fill>]]+p<pen>][+r][+s[<dx/dy>/][<fill>][ */
		bool active;
		bool boxoutline, boxfill, boxshade;
		int box;	/* Box shape */
		char fill[GMT_LEN64];	/* Textbox fill [none] */
		char sfill[GMT_LEN64];	/* Shade fill [gray50] */
		char pen[GMT_LEN64];	/* Textbox outline */
		char clearance[GMT_LEN64];	/* Text box clearance */
		double soff[2];	/* Shade box offset */
	} H;
	struct PSEVENTS_L {	/* 	-L[t|<length>] */
		bool active;
		unsigned int mode;
		double length;
	} L;
	struct PSEVENTS_M {	/* 	-M[i|s|t]<val1>[+c<val2] */
		bool active[3];
		double value[3][2];
	} M;
	struct PSEVENTS_N {	/* -N[r|c] */
		bool active;
		char *arg;	/* We will pass this to psxy */
	} N;
	struct PSEVENTS_Q {	/* 	-Q<prefix> */
		bool active;
		char *file;
	} Q;
	struct PSEVENTS_S {	/* 	-S<symbol>[<size>] */
		bool active;
		unsigned int mode;
		char *symbol;
	} S;
	struct PSEVENTS_T {	/* 	-T<nowtime> */
		bool active;
		double now;
	} T;
	struct PSEVENTS_W {	/* 	-W<pen> */
		bool active;
		char *pen;
	} W;
	struct PSEVENTS_Z {	/* 	-Z<cmd> */
		bool active;
		char *module;
		char *cmd;
	} Z;
};

/* THe names of the three external modules.  We skip first 2 letters if in modern mode */
GMT_LOCAL char *coupe = "pscoupe", *meca = "psmeca", *velo = "psvelo";

static void *New_Ctrl (struct GMT_CTRL *GMT) {	/* Allocate and initialize a new control structure */
	struct PSEVENTS_CTRL *C;

	C = gmt_M_memory (GMT, NULL, 1, struct PSEVENTS_CTRL);
	sprintf (C->H.clearance, "%d%%", GMT_TEXT_CLEARANCE);	/* 15% of font size */
	C->H.soff[GMT_X] = GMT->session.u2u[GMT_PT][GMT_INCH] * GMT_FRAME_CLEARANCE;	/* Default is 4p */
	C->H.soff[GMT_Y] = -C->H.soff[GMT_X];	/* Set the shadow offsets [default is (4p, -4p)] */
	strcpy (C->H.pen, gmt_putpen (GMT, &GMT->current.setting.map_default_pen));	/* Default outline pen */
	C->M.value[PSEVENTS_TRANSP][PSEVENTS_VAL1] = C->M.value[PSEVENTS_TRANSP][PSEVENTS_VAL2] = 100.0;	/* Rise from and fade to invisibility */
	return (C);
}

static void Free_Ctrl (struct GMT_CTRL *GMT, struct PSEVENTS_CTRL *C) {	/* Deallocate control structure */
	if (!C) return;
	gmt_M_str_free (C->C.file);
	gmt_M_str_free (C->D.string);
	gmt_M_str_free (C->F.string);
	gmt_M_str_free (C->G.fill);
	gmt_M_str_free (C->N.arg);
	gmt_M_str_free (C->Q.file);
	gmt_M_str_free (C->S.symbol);
	gmt_M_str_free (C->W.pen);
	gmt_M_str_free (C->Z.module);
	gmt_M_str_free (C->Z.cmd);
	gmt_M_free (GMT, C);
}

static int usage (struct GMTAPI_CTRL *API, int level) {
	const char *name = gmt_show_name_and_purpose (API, THIS_MODULE_LIB, THIS_MODULE_CLASSIC_NAME, THIS_MODULE_PURPOSE);
	if (level == GMT_MODULE_PURPOSE) return (GMT_NOERROR);
	GMT_Usage (API, 0, "usage: %s [<table>] %s %s -T<now> [-Ar[<dpu>[c|i]]|s] [%s] [-C<cpt>] [-D[j|J]<dx>[/<dy>][+v[<pen>]]] "
		"[-E[s|t][+o|O<dt>][+r<dt>][+p<dt>][+d<dt>][+f<dt>][+l<dt>]] [-F[+a<angle>][+f<font>][+r[<first>]|+z[<fmt>]][+j<justify>]] "
		"[-G<fill>] [-H<labelinfo>] [-L[t|<length>]] [-Mi|s|t<val1>[+c<val2]] [-N[c|r]] [-Q<prefix>] [-S<symbol>[<size>]] [%s] [%s] [-W[<pen>]] [%s] [%s] [-Z\"<command>\"] "
		"[%s] %s[%s] [%s] [%s] [%s] [%s] [%s] [%s] [%s] [%s]\n", name, GMT_J_OPT, GMT_Rgeoz_OPT, GMT_B_OPT, GMT_U_OPT, GMT_V_OPT, GMT_X_OPT, GMT_Y_OPT, GMT_b_OPT,
		API->c_OPT, GMT_d_OPT, GMT_e_OPT, GMT_f_OPT, GMT_h_OPT, GMT_i_OPT, GMT_qi_OPT, GMT_w_OPT, GMT_colon_OPT, GMT_PAR_OPT);

	if (level == GMT_SYNOPSIS) return (GMT_MODULE_SYNOPSIS);

	GMT_Message (API, GMT_TIME_NONE, "  REQUIRED ARGUMENTS:\n");
	GMT_Option (API, "J-Z,R");
	GMT_Usage (API, 1, "\n-T<now>");
	GMT_Usage (API, -2, "Specify the time for preparing events.");
	GMT_Message (API, GMT_TIME_NONE, "\n  OPTIONAL ARGUMENTS:\n");
	GMT_Option (API, "<");
	GMT_Usage (API, -2, "Record format: lon lat [z] [size] time [length|time2].");
	GMT_Usage (API, 1, "\n-Ar[<dpu>[c|i]]|s");
	GMT_Usage (API, -2, "Select plotting of lines or polygons when no -S is given.  Choose input mode:");
	GMT_Usage (API, 3, "r: Read records for trajectories with time in column 3. We linearly interpolate any end points.  Alternatively, "
		"append <dpu> to convert your line records into dense point records that can be plotted as circles later. "
		"The resampled line will be written to standard output (requires options -R -J, optionally -C). "
		"The <dpu> must be the same as the intended <dpu> for the movie frames. "
		"Append i if dpi and c if dpc [Default will consult GMT_LENGTH_UNIT setting, currently %s].", API->GMT->session.unit_name[API->GMT->current.setting.proj_length_unit]);
	GMT_Usage (API, 3, "s: Read whole segments (lines or polygons) with no time column. n"
		"Time is set via segment header -T<start>, -T<start>,<end>, or -T<start>,<duration (see -L).");
	GMT_Usage (API, 1, "\n-C<cpt>");
	GMT_Usage (API, -2, "Give <cpt> and obtain symbol color via z-value in 3rd data column.");
	GMT_Usage (API, 1, "\n-D[j|J]<dx>[/<dy>][+v[<pen>]");
	GMT_Usage (API, -2, "Add <dx>,<dy> to the event text origin AFTER projecting with -J [0/0]. "
		"Use -Dj to move text origin away from point (direction determined by text's justification). "
		"Upper case -DJ will shorten diagonal shifts at corners by sqrt(2). "
		"Append +v[<pen>] to draw line from text to original point.  If <add_y> is not given it equals <add_x>.");
	GMT_Usage (API, 1, "\n-E[s|t][+o|O<dt>][+r<dt>][+p<dt>][+d<dt>][+f<dt>][+l<dt>]");
	GMT_Usage (API, -2, "Set offset, rise, plateau, decay, and fade intervals for symbols (-Es [Default]) "
		"or offset, rise, and fade intervals for text (-Et):");
	GMT_Usage (API, 3, "+o Offsets event start and end times by <dt> [no offset]. "
		"Use +O<dt> to only offset event start time and leave end time alone.");
	GMT_Usage (API, 3, "+r Set the rise-time to <dt> before the event start time [no rise time].");
	GMT_Usage (API, 3, "+p set the length <dt> of the plateau after event happens [no plateau].");
	GMT_Usage (API, 3, "+d set the decay-time <dt> after the plateau [no decay].");
	GMT_Usage (API, 3, "+f set the fade-time <dt> after the event ends [no fade time].");
	GMT_Usage (API, 3, "+l set alternative label duration <dt> [same as symbol duration].");
	GMT_Usage (API, 1, "\n-F[+a<angle>][+f<font>][+r[<first>]|+z[<fmt>]][+j<justify>]");
	GMT_Usage (API, -2, "Specify values for text attributes that apply to all text records:");
	GMT_Usage (API, 3, "+a Specify baseline angle for all text [0]. "
		"Use +A to force text-baselines in the -90/+90 range.");
	GMT_Usage (API, 3, "+f Set annotation font attributes [%s].",
		gmt_putfont (API->GMT, &API->GMT->current.setting.font_annot[GMT_PRIMARY]));
	GMT_Usage (API, 3, "+j Set text justification relative to given (x,y) coordinate. "
		"Give a 2-char combo from [T|M|B][L|C|R] (top/middle/bottom/left/center/right) [CM].");
	GMT_Usage (API, -2, "Normally, the text is read from the data records.  Alternative ways to provide text:");
	GMT_Usage (API, 3, "+r Use the current record number, optionally append <first> [0].");
	GMT_Usage (API, 3, "+z Use formatted input z values (requires -C), optionally  append format <fmt> [FORMAT_FLOAT_MAP].");
	gmt_fill_syntax (API->GMT, 'G', NULL, "Specify a fixed symbol fill [no fill].");
	GMT_Usage (API, 1, "\n-H[+c<dx>/<dy>][+g<fill>][+p[<pen>]][+r][+s[[<dx>/<dy>/][<shade>]]]");
	GMT_Usage (API, -2, "Control attributes of optional label bounding box fill, outline, clearance, shade, and box shape [none]:");
	GMT_Usage (API, 3, "+c Set clearance between label and surrounding box [%d%% of font size].", GMT_TEXT_CLEARANCE);
	GMT_Usage (API, 3, "+g Set fill for the text box [no fill].");
	GMT_Usage (API, 3, "+p Draw outline of the text box [no outline], optionally append pen [%s].", gmt_putpen (API->GMT, &API->GMT->current.setting.map_default_pen));
	GMT_Usage (API, 3, "+r Select rounded rectangular box shape [straight].");
	GMT_Usage (API, 3, "+s Plot a shadow behind the text box, optionally append offsets and shade [%gp/%gp/gray50].", GMT_FRAME_CLEARANCE, -GMT_FRAME_CLEARANCE);
	GMT_Option (API, "K");
	GMT_Usage (API, 1, "\n-L[t|<length>]");
	GMT_Usage (API, -2, "Set finite length of events, otherwise we assume they are all infinite. "
		"If no arg we read lengths from file; append t for reading end times instead. "
		"If -L0 is given the event only lasts one frame.");
	GMT_Usage (API, 1, "\n-Mi|s|t<val1>[+c<val2]");
	GMT_Usage (API, -2, "Append i for intensity, s for size, or t for transparency; repeatable. "
		"Append value to use during rise, plateau, or decay phases. "
		"Append +c to set a separate terminal value for the coda [no coda].");
	GMT_Usage (API, 1, "\n-N[c|r]");
	GMT_Usage (API, -2, "Do not skip or clip symbols that fall outside the map border [clipping is on]. "
		"Use -Nr to turn off clipping and plot repeating symbols for periodic maps. "
		"Use -Nc to retain clipping but turn off plotting of repeating symbols for periodic maps "
		"[Default will clip or skip symbols that fall outside and plot repeating symbols].");
	GMT_Option (API, "O,P");
	GMT_Usage (API, 1, "\n-Q<prefix>");
	GMT_Usage (API, -2, "Save intermediate events symbol and labels files; append file prefix [temporary files deleted].");
	GMT_Usage (API, 1, "\n-S<symbol>[<size>]");
	GMT_Usage (API, -2, "Append symbol code and optionally <size>.  If no size we read it from the data file. "
		"Default plots lines or polygons; see -A for further instructions.");
	GMT_Option (API, "U,V");
	gmt_pen_syntax (API->GMT, 'W', NULL, "Set symbol outline pen attributes [Default pen is %s]:", NULL, 0);
	GMT_Option (API, "X");
	GMT_Usage (API, 1, "\n-Z\"<command>\"");
	GMT_Usage (API, -2, "Append core external <command> and required options that must include -S<format><size>. "
		"The quoted <command> must start with [ps]coupe, [ps]meca, or [ps]velo. "
		"(Note: The <command> cannot contain options -C, -G, -I, -J, -N, -R, -W, -t).");
	GMT_Option (API, "bi2,c,di,e,f,h,i,p,qi,w,:,.");

	return (GMT_MODULE_USAGE);
}

static int parse (struct GMT_CTRL *GMT, struct PSEVENTS_CTRL *Ctrl, struct GMT_OPTION *options) {
	/* This parses the options provided to psevents and sets parameters in CTRL.
	 * Any GMT common options will override values set previously by other commands.
	 * It also replaces any file names specified as input or output with the data ID
	 * returned when registering these sources/destinations with the API.
	 */

	unsigned int n_errors = 0, pos, n_col = 3, k = 0, id = 0;
	unsigned int s = (GMT->current.setting.run_mode == GMT_MODERN) ? 2 : 0;
	char *c = NULL, *t_string = NULL, txt_a[GMT_LEN256] = {""}, *events = "psevents";
	struct GMT_OPTION *opt = NULL;

	for (opt = options; opt; opt = opt->next) {
		switch (opt->option) {

			case '<':	/* Skip input files */
				if (GMT_Get_FilePath (GMT->parent, GMT_IS_DATASET, GMT_IN, GMT_FILE_REMOTE, &(opt->arg))) n_errors++;;
				break;

			/* Processes program-specific parameters */

			case 'A':	/* Plotting lines or polygons, how are they given, or alternatively resample the line to an equivalent point file */
				Ctrl->A.active = true;
				switch (opt->arg[0]) {
					case 'r':	/* Expects Ar[<dpu>[c|i]] */
						if (opt->arg[1]) {	/* Want to convert a line to points */
							if ((Ctrl->A.dpu = atof (&opt->arg[1])) > 0.0) {
								char unit = opt->arg[strlen(opt->arg)-1];	/* This is either c, i, or a digit, or a bad entry */
								Ctrl->A.mode = PSEVENTS_LINE_TO_POINTS;	/* Gave a dpu for guidance on resampling a line into points */
								if (unit == 'c')	/* Explicitly said dpu is in cm */
									Ctrl->A.dpu *= 2.54;	/* Now dpi */
								else if (unit == 'i')	/* Explicitly said dpu is in inch - do nothing */
									Ctrl->A.dpu *= 1;	/* Still dpi */
								else if (isalpha (unit)) {	/* Gave some junk, if not true then unit is now probably the last digit in the dpu */
									GMT_Report (GMT->parent, GMT_MSG_ERROR, "Option -Ar: Your dpu has a bad unit (%c)\n", unit);
									n_errors++;
								}
								else if (GMT->current.setting.proj_length_unit == GMT_CM)	/* Default length unit is cm so convert */
									Ctrl->A.dpu *= 2.54;	/* Now dpi */
							}
							else {
								GMT_Report (GMT->parent, GMT_MSG_ERROR, "Option -Ar: Your dpu could not be processed (%s)\n", &opt->arg[1]);
								n_errors++;
							}
						}
						else
							Ctrl->A.mode = PSEVENTS_LINE_REC;	/* Read line (x,y,t) records */
						break;
					case 's':	Ctrl->A.mode = PSEVENTS_LINE_SEG; break;	/* Read polygons/lines segments */
					default:
						GMT_Report (GMT->parent, GMT_MSG_ERROR, "Option -A: Specify -Ar[<dpu>]|s\n");
						n_errors++;
						break;
				}
				break;

			case 'C':	/* Set a cpt for converting z column to color */
				Ctrl->C.active = true;
				if (opt->arg[0]) Ctrl->C.file = strdup (opt->arg);
				break;

			case 'D':
				Ctrl->D.active = true;
				if (opt->arg[0]) Ctrl->D.string = strdup (opt->arg);
				break;

			case 'E':	/* Set event times. If -T is abstime then these are in units of TIME_UNIT [s] */
				switch (opt->arg[0]) {
					case 's':	id = PSEVENTS_SYMBOL;	k = 1;	break;
					case 't':	id = PSEVENTS_TEXT;		k = 1;	break;
					default:	id = PSEVENTS_SYMBOL;	k = 0;	break;
				}
				Ctrl->E.active[id] = true;
				if (gmt_validate_modifiers (GMT, &opt->arg[k], 'E', PSEVENTS_MODS, GMT_MSG_ERROR)) n_errors++;
				if ((c = gmt_first_modifier (GMT, &opt->arg[k], PSEVENTS_MODS)) == NULL) {	/* Just sticking to the event range */
					break;
				}
				pos = 0;	txt_a[0] = 0;
				while (gmt_getmodopt (GMT, 'E', c, PSEVENTS_MODS, &pos, txt_a, &n_errors) && n_errors == 0) {
					switch (txt_a[0]) {
						case 'd': Ctrl->E.dt[id][PSEVENTS_DECAY]   = atof (&txt_a[1]);	break;	/* Decay duration */
						case 'f': Ctrl->E.dt[id][PSEVENTS_FADE]    = atof (&txt_a[1]);	break;	/* Fade duration */
						case 'p': Ctrl->E.dt[id][PSEVENTS_PLATEAU] = atof (&txt_a[1]);	break;	/* Plateau duration */
						case 'r': Ctrl->E.dt[id][PSEVENTS_RISE]    = atof (&txt_a[1]);	break;	/* Rise duration */
						case 'O': Ctrl->E.trim[id] = true;	/* Intentionally fall through - offset start but not end. Fall through to case 'o' */
						case 'o': Ctrl->E.dt[id][PSEVENTS_OFFSET]   = atof (&txt_a[1]);	break;	/* Event time offset */
						case 'l':	/* Event length override for text */
							if (id == PSEVENTS_SYMBOL) {
								GMT_Report (GMT->parent, GMT_MSG_ERROR, "Option -E[s]: The +l modifier is only allowed for -Et\n");
								n_errors++;
							}
							else
								Ctrl->E.dt[PSEVENTS_TEXT][PSEVENTS_LENGTH] = atof (&txt_a[1]);
							break;
						default: break;	/* These are caught in gmt_getmodopt so break is just for Coverity */
					}
				}
				if (k == 0) {	/* Duplicate to text settings */
					Ctrl->E.active[PSEVENTS_TEXT] = true;
					gmt_M_memcpy (Ctrl->E.dt[PSEVENTS_TEXT], Ctrl->E.dt[PSEVENTS_SYMBOL], 5U, double);
				}
				break;

			case 'F':
				Ctrl->F.active = true;
				if (opt->arg[0]) Ctrl->F.string = strdup (opt->arg);
				break;

			case 'G':	/* Set a fixed symbol fill */
				Ctrl->G.active = true;
				if (opt->arg[0]) Ctrl->G.fill = strdup (opt->arg);
				break;

			case 'H':	/* Label text box settings */
				Ctrl->H.active = true;
				if (opt->arg[0] == '\0' || gmt_validate_modifiers (GMT, opt->arg, 'H', "cgprs", GMT_MSG_ERROR))
					n_errors++;
				else {
					struct GMT_FILL fill;	/* Only used to make sure any fill is given with correct syntax */
					struct GMT_PEN pen;	/* Only used to make sure any pen is given with correct syntax */
					char string[GMT_LEN128] = {""};
					if (gmt_get_modifier (opt->arg, 'c', string) && string[0])	/* Clearance around text in textbox */
						strncpy (Ctrl->H.clearance, string, GMT_LEN64);
					if (gmt_get_modifier (opt->arg, 'g', Ctrl->H.fill) && Ctrl->H.fill[0]) {	/* Textbox fill color */
						if (gmt_getfill (GMT, Ctrl->H.fill, &fill)) n_errors++;
						Ctrl->H.boxfill = true;
					}
					if (gmt_get_modifier (opt->arg, 'p', string)) {	/* Textbox outline pen */
						if (string[0]) strcpy (Ctrl->H.pen, string);	/* Gave specific pen */
						if (gmt_getpen (GMT, Ctrl->H.pen, &pen)) n_errors++;
						Ctrl->H.boxoutline = true;
					}
					if (gmt_get_modifier (opt->arg, 'r', string))	/* Rounded text box */
						Ctrl->H.box = 1;
					if (gmt_get_modifier (opt->arg, 's', string)) {	/* Shaded text box fill color */
						Ctrl->H.boxshade = true;
						strcpy (Ctrl->H.sfill, "gray50");	/* Default shade color */
						Ctrl->H.soff[GMT_X] = GMT->session.u2u[GMT_PT][GMT_INCH] * GMT_FRAME_CLEARANCE;	/* Default is 4p */
						Ctrl->H.soff[GMT_Y] = -Ctrl->H.soff[GMT_X];	/* Set the shadow offsets [default is (4p, -4p)] */
						if (!Ctrl->H.boxfill) {
							GMT_Report (GMT->parent, GMT_MSG_ERROR, "Option -H: Modifier +h requires +g as well\n");
							n_errors++;
						}
						else if (string[0]) {	/* Gave an argument to +b */
							char txt_a[GMT_LEN64] = {""}, txt_b[GMT_LEN64] = {""}, txt_c[GMT_LEN64] = {""};
							int n = sscanf (string, "%[^/]/%[^/]/%s", txt_a, txt_b, txt_c);
							if (n == 1)	/* Just got a new fill */
								strcpy (Ctrl->H.sfill, txt_a);
							else if (n == 2) {	/* Just got a new offset */
								if (gmt_get_pair (GMT, string, GMT_PAIR_DIM_DUP, Ctrl->H.soff) < 0) n_errors++;
							}
							else if (n == 3) {	/* Got offset and fill */
								Ctrl->H.soff[GMT_X] = gmt_M_to_inch (GMT, txt_a);
								Ctrl->H.soff[GMT_Y] = gmt_M_to_inch (GMT, txt_b);
								strcpy (Ctrl->H.sfill, txt_c);
							}
							else n_errors++;
						}
						if (gmt_getfill (GMT, Ctrl->H.sfill, &fill)) n_errors++;
					}
				}
				break;

			case 'L':	/* Set length of events */
				Ctrl->L.active = true;
				n_col = 4;	/* Need to read one extra column, possibly */
				if (opt->arg[0] == 't')	/* Get individual event end-times from column in file */
					Ctrl->L.mode = PSEVENTS_VAR_ENDTIME;
				else if (opt->arg[0]) {	/* Get a fixed event length for all events here */
					Ctrl->L.length = atof (opt->arg);
					Ctrl->L.mode = PSEVENTS_FIXED_DURATION;
					n_col = 3;
					if (gmt_M_is_zero (Ctrl->L.length)) Ctrl->L.length = GMT_CONV8_LIMIT;	/* Let -L0 be -L<tiny> */
				}
				else	/* Get individual event lengths from column in file */
					Ctrl->L.mode = PSEVENTS_VAR_DURATION;
				break;

			case 'M':	/* Set size, intensity, or transparency of symbol during optional rise [0] and fade [0] phases */
				switch (opt->arg[0]) {
					case 'i':	id = 0;	k = 1;	break;	/* Intensity settings */
					case 's':	id = 1;	k = 1;	break;	/* Size settings */
					case 't':	id = 2;	k = 1;	break;	/* Transparency settings */
					default:
						GMT_Report (GMT->parent, GMT_MSG_ERROR, "Option -M: Directive %c not valid\n", opt->arg[1]);
						n_errors++;
						break;
				}
				Ctrl->M.active[id] = true;
				if ((c = strstr (&opt->arg[k], "+c"))) {
					Ctrl->M.value[id][PSEVENTS_VAL2] = atof (&c[2]);
					c[0] = '\0';	/* Truncate modifier */
				}
				if (opt->arg[k]) Ctrl->M.value[id][PSEVENTS_VAL1] = atof (&opt->arg[k]);
				if (c) c[0] = '+';	/* Restore modifier */
				break;

			case 'N':		/* Do not skip points outside border and don't clip labels */
				Ctrl->N.active = true;
				if (!(opt->arg[0] == '\0' || strchr ("rc", opt->arg[0]))) {
					GMT_Report (GMT->parent, GMT_MSG_ERROR, "Option -N: Unrecognized argument %s\n", opt->arg);
					n_errors++;
				}
				else {	/* Create option to pass to plot/text */
					snprintf (txt_a, GMT_LEN128, " -N%s", opt->arg);
					Ctrl->N.arg = strdup (txt_a);
				}
				break;
			case 'Q':	/* Save events file for posterity */
				Ctrl->Q.active = true;
				if (opt->arg[0]) Ctrl->Q.file = strdup (opt->arg);
				break;

			case 'S':	/* Set symbol type and size (append units) */
				Ctrl->S.active = true;
				if (strchr ("kK", opt->arg[0])) {	/* Custom symbol may have a slash before size */
					Ctrl->S.symbol = strdup (opt->arg);
					if ((c = strrchr (opt->arg, '/')) == NULL)	/* Gave no size so get the whole thing and read size from file */
						Ctrl->S.mode = 1;
				}
				else if (opt->arg[0] == 'E' && opt->arg[1] == '-') {
					Ctrl->S.symbol = strdup ("E-");
					if (!opt->arg[2])	/*  Must read individual event symbol sizes for file using prevailing length-unit setting */
						Ctrl->S.mode = 1;
				}
				else if (strchr ("-+aAcCdDgGhHiInNsStTxy", opt->arg[0])) {	/* Regular symbols of form <code>[<size>], where <code> is 1-char */
					if (opt->arg[1] && !strchr (GMT_DIM_UNITS, opt->arg[1]))	/* Gave a fixed size */
						Ctrl->S.symbol = strdup (opt->arg);
					else if (opt->arg[1] && strchr (GMT_DIM_UNITS, opt->arg[1])) {	/* Must read symbol sizes in this unit from file */
						Ctrl->S.mode = 1;
						gmt_set_measure_unit (GMT, opt->arg[1]);
						sprintf (txt_a, "%c", opt->arg[0]);	/* Just the symbol code */
						Ctrl->S.symbol = strdup (txt_a);
					}
					else {	/* Must read individual event symbol sizes for file using prevailing length-unit setting */
						Ctrl->S.mode = 1;
						Ctrl->S.symbol = strdup (opt->arg);
					}
				}
				else {	/* Odd symbols not yet possible in this module */
					GMT_Report (GMT->parent, GMT_MSG_ERROR, "Option -S: Cannot (yet) handle symbol code %c\n", opt->arg[0]);
					n_errors++;
				}
				break;

			case 'T':	/* Get time (-fT will be set if these are absolute times and not dummy times or frames) */
				Ctrl->T.active = true;
				t_string = opt->arg;
				break;

			case 'W':	/* Set symbol outline pen */
				Ctrl->W.active = true;
				if (opt->arg[0]) Ctrl->W.pen = strdup (opt->arg);
				break;

			case 'Z':	/* Select advanced seismologic/geodetic symbols */
				Ctrl->Z.active = true;
				if (opt->arg[0] && strstr (opt->arg, "-S")) {	/* Got the required -S option as part of the command */
					if ((c = strchr (opt->arg, ' '))) {	/* First space in the command ends the module name */
						char *q;
						c[0] = '\0';	/* Temporarily hide the rest of the command so we can isolate the module name */
						Ctrl->Z.module = strdup (opt->arg);	/* Make a copy of the module name */
						c[0] = ' ';	/* Restore space */
						while (c[0] == ' ' || c[0] == '\t') c++;	/* Move to first word after the module (user may have more than one space...) */
						strncpy (txt_a, c, GMT_LEN256);	/* Copy the remaining text into a temporary buffer */
						q = strstr (txt_a, "-S") + 3;	/* Determine the start position of the required symbol size in the command */
						if (!(isdigit (q[0]) || (q[0] == '.' && isdigit (q[1]))))	/* Got no size, must read from data file */
							Ctrl->S.mode = 1;
						if (strstr (txt_a, "-C") || strstr (txt_a, "-G") || strstr (txt_a, "-H") || strstr (txt_a, "-I") || strstr (txt_a, "-J") || strstr (txt_a, "-N") || strstr (txt_a, "-R") \
						  || strstr (txt_a, "-W") || strstr (txt_a, "-t")) {	/* Sanity check */
							GMT_Report (GMT->parent, GMT_MSG_ERROR, "Option -Z: Cannot include options -C, -G, -H, -I, -J, -N, -R, -W, or -t in the %s command\n", Ctrl->Z.module);
							GMT_Report (GMT->parent, GMT_MSG_ERROR, "Option -Z: The -C, -G, -J, -N, -R, -W options may be given to %s instead, while -H, -I, -t are not allowed\n", &events[s]);
							n_errors++;							
						}
						else	/* Keep a copy of the final command that has -S with no symbol-size specified */
							Ctrl->Z.cmd = strdup (txt_a);
					}
				}
				if (Ctrl->Z.cmd == NULL || Ctrl->Z.module == NULL) {	/* Sanity checks */
					GMT_Report (GMT->parent, GMT_MSG_ERROR, "Option -Z: Requires a core [ps]coupe, [ps]meca, or [ps]velo command with valid -S option and fixed size\n");
					n_errors++;
				}
				break;

			default:	/* Report bad options */
				n_errors += gmt_default_error (GMT, opt->option);
				break;
		}
	}

	gmt_consider_current_cpt (GMT->parent, &Ctrl->C.active, &(Ctrl->C.file));

	if (Ctrl->C.active) n_col++;	/* Need to read one more column for z */
	if (Ctrl->S.mode) n_col++;	/* Must allow for size in input before time and length */
	if (t_string) {	/* Do a special check for absolute time since auto-detection based on input file has not happened yet and user may have forgotten about -f */
		enum gmt_col_enum type = (strchr (t_string, 'T')) ? GMT_IS_ABSTIME : gmt_M_type (GMT, GMT_IN, n_col-1);
		n_errors += gmt_verify_expectations (GMT, type, gmt_scanf_arg (GMT, t_string, type, false, &Ctrl->T.now), t_string);
	}
	else if (Ctrl->A.mode != PSEVENTS_LINE_TO_POINTS) {
		GMT_Report (GMT->parent, GMT_MSG_ERROR, "Option -T: -T<now> is a required option.\n");
		n_errors++;
	}
	if (GMT->common.b.active[GMT_IN] && GMT->common.b.ncol[GMT_IN] == 0) GMT->common.b.ncol[GMT_IN] = n_col;
	n_errors += gmt_M_check_condition (GMT, GMT->common.b.active[GMT_IN] && GMT->common.b.ncol[GMT_IN] < n_col, "Binary input data (-bi) must have at least %u columns.\n", n_col);
	n_errors += gmt_M_check_condition (GMT, (Ctrl->A.active + Ctrl->S.active + Ctrl->Z.active) != 1 && Ctrl->E.active[PSEVENTS_SYMBOL], "Must specify either -A, -S or -Z unless just plotting labels.\n");
	n_errors += gmt_M_check_condition (GMT, Ctrl->C.active && Ctrl->G.active, "Cannot specify both -C and -G.\n");
	n_errors += gmt_M_check_condition (GMT, Ctrl->A.mode == PSEVENTS_LINE_REC && Ctrl->G.active, "Option -G: Cannot be used with lines (-Ar).\n");
	n_errors += gmt_M_check_condition (GMT, Ctrl->A.mode == PSEVENTS_LINE_REC && Ctrl->C.active, "Option -C: Cannot be used with lines (-Ar).\n");
	if (Ctrl->A.mode == PSEVENTS_LINE_TO_POINTS) {	/* Most options are not valid with -Ar<dpu> since we are not plotting */
		n_errors += gmt_M_check_condition (GMT, Ctrl->D.active, "Option -D: Not allowed with -Ar<dpu>.\n");
		n_errors += gmt_M_check_condition (GMT, Ctrl->E.active[0], "Option -Es: Not allowed with -Ar<dpu>.\n");
		n_errors += gmt_M_check_condition (GMT, Ctrl->E.active[1], "Option -Et: Not allowed with -Ar<dpu>.\n");
		n_errors += gmt_M_check_condition (GMT, Ctrl->F.active, "Option -F: Not allowed with -Ar<dpu>.\n");
		n_errors += gmt_M_check_condition (GMT, Ctrl->G.active, "Option -G: Not allowed with -Ar<dpu>.\n");
		n_errors += gmt_M_check_condition (GMT, Ctrl->L.active, "Option -L: Not allowed with -Ar<dpu>.\n");
		n_errors += gmt_M_check_condition (GMT, Ctrl->M.active[0], "Option -Mi: Not allowed with -Ar<dpu>.\n");
		n_errors += gmt_M_check_condition (GMT, Ctrl->M.active[1], "Option -Ms: Not allowed with -Ar<dpu>.\n");
		n_errors += gmt_M_check_condition (GMT, Ctrl->M.active[2], "Option -Mt: Not allowed with -Ar<dpu>.\n");
		n_errors += gmt_M_check_condition (GMT, Ctrl->S.active, "Option -S: Not allowed with -Ar<dpu>.\n");
		n_errors += gmt_M_check_condition (GMT, Ctrl->Z.active, "Option -Z: Not allowed with -Ar<dpu>.\n");
		n_errors += gmt_M_check_condition (GMT, Ctrl->T.active, "Option -T: Not allowed with -Ar<dpu>.\n");
		n_errors += gmt_M_check_condition (GMT, Ctrl->W.active, "Option -W: Not allowed with -Ar<dpu>.\n");
		n_errors += gmt_M_check_condition (GMT, GMT->current.setting.proj_length_unit == GMT_PT, "PROJ_LENGTH_UNIT: Must be either cm or inch for -Ar<dpu> to work.\n");
	}
	n_errors += gmt_M_check_condition (GMT, Ctrl->D.active && Ctrl->D.string == NULL, "Option -D: No argument given\n");
	n_errors += gmt_M_check_condition (GMT, !gmt_M_is_zero (Ctrl->E.dt[PSEVENTS_TEXT][PSEVENTS_DECAY]), "Option -Et: No decay phase for labels.\n");
	n_errors += gmt_M_check_condition (GMT, !gmt_M_is_zero (Ctrl->E.dt[PSEVENTS_TEXT][PSEVENTS_PLATEAU]), "Option -Et: No plateau phase for labels.\n");
	n_errors += gmt_M_check_condition (GMT, Ctrl->F.active && Ctrl->F.string == NULL, "Option -F: No argument given\n");
	n_errors += gmt_M_check_condition (GMT, Ctrl->G.active && Ctrl->G.fill == NULL, "Option -G: No argument given\n");
	n_errors += gmt_M_check_condition (GMT, Ctrl->Q.active && Ctrl->Q.file == NULL, "Option -Q: No file name given\n");
	n_errors += gmt_M_check_condition (GMT, Ctrl->S.active && (!Ctrl->C.active && !Ctrl->G.active && !Ctrl->W.active), "Option -S: Must specify at least one of -C, -G, -W to plot visible symbols.\n");
	n_errors += gmt_M_check_condition (GMT, Ctrl->Z.active && (!Ctrl->C.active && !Ctrl->G.active && !Ctrl->W.active), "Option -Z: Must specify at least one of -C, -G, -W to plot visible symbols.\n");
	n_errors += gmt_M_check_condition (GMT, !GMT->common.R.active[RSET], "Must specify -R option\n");
	n_errors += gmt_M_check_condition (GMT, !GMT->common.J.active, "Must specify a map projection with the -J option\n");
	n_errors += gmt_M_check_condition (GMT, Ctrl->Z.active && !(strstr (Ctrl->Z.module, &coupe[2]) || strstr (Ctrl->Z.module, &meca[2]) || strstr (Ctrl->Z.module, &velo[2])),
		"Option Z: Module command must begin with one of [ps]coupe, [ps]meca, or [ps]velo\n");

	return (n_errors ? GMT_PARSE_ERROR : GMT_NOERROR);
}

GMT_LOCAL void psevents_set_XY (struct GMT_CTRL *GMT, unsigned int x_type, unsigned int y_type, double out[], char *X, char *Y) {
	/* Format the x and y outputs */
	if (x_type == GMT_IS_ABSTIME)
		gmt_ascii_format_one (GMT, X, out[GMT_X], x_type);
	else
		sprintf (X, "%.16g", out[GMT_X]);
	if (y_type == GMT_IS_ABSTIME)
		gmt_ascii_format_one (GMT, Y, out[GMT_Y], y_type);
	else
		sprintf (Y, "%.16g", out[GMT_Y]);
}

GMT_LOCAL unsigned int psevents_determine_columns (struct GMT_CTRL *GMT, char *module, char *cmd, unsigned int mode) {
	/* Return how many data columns are needed for the selected seismo/geodetic symbol */
	unsigned int n = 0;
	char *S = strstr (cmd, "-S");	/* Pointer to start of symbol option */
	gmt_M_unused (GMT);
	S += 2;	/* Now at format designation */

	if (strstr (module, &coupe[2])) {	/* Using coupe/pscoupe */
		switch (S[0]) {
			case 'a': n = 7; break;
			case 'c': n = 11; break;
			case 'm': case 'd': case 'z': n = 10; break;
			case 'p': n = 8; break;
			case 'x': n = 13; break;
			default: n = 0; break;
		}
	}
	else if (strstr (module, &meca[2])) {	/* Using meca/psmeca */
		switch (S[0]) {
			case 'a': n = 7; break;
			case 'c': n = 11; break;
			case 'm': case 'd': case 'z': n = 10; break;
			case 'p': n = 8; break;
			case 'x': case 'y': case 't': n = 13; break;
			default: n = 0; break;
		}
		if (strstr (cmd, "-Fo")) n--;	/* No depth column in this deprecated format */
	}
	else if (strstr (module, &velo[2])) {	/* Using velo/psvelo */
		switch (S[0]) {
			case 'e': case 'r': n = 7; break;
			case 'n': case 'w': n = 4; break;
			case 'x': n = 5; break;
			default: n = 0; break;
		}
		if (strstr (cmd, "+Zu")) n++;	/* Add in user column for coloring symbols via CPT lookup */
	}
	if (mode) n++;	/* Must also read symbol size from input file (separate from scaling) */
	return n;
}

EXTERN_MSC int gmtlib_clock_C_format (struct GMT_CTRL *GMT, char *form, struct GMT_CLOCK_IO *S, unsigned int mode);

/* Must free allocated memory before returning */
#define bailout(code) {gmt_M_free_options (mode); return (code);}
#define Return(code) {Free_Ctrl (GMT, Ctrl); gmt_end_module (GMT, GMT_cpy); bailout (code);}

EXTERN_MSC int GMT_psevents (void *V_API, int mode, void *args) {
	char tmp_file_symbols[PATH_MAX] = {""}, tmp_file_labels[PATH_MAX] = {""}, cmd[BUFSIZ] = {""}, *c = NULL;
	char string[GMT_LEN128] = {""}, header[GMT_BUFSIZ] = {""}, X[GMT_LEN32] = {""}, Y[GMT_LEN32] = {""};

<<<<<<< HEAD
	bool do_coda, finite_duration, has_text, out_segment = false, have_previous_point = false;
=======
	bool do_coda, finite_duration, out_segment = false, have_previous_point = false;
>>>>>>> 5677be3a

	int error;

	enum gmt_col_enum time_type, end_type;

	unsigned int n_cols_needed, n_copy_to_out, col, s_in = 2, t_in = 2, d_in = 3, x_col = 2, i_col = 3, t_col = 4;
	unsigned int x_type, y_type, geometry;

	uint64_t tbl, seg, row, n_symbols_plotted = 0, n_labels_plotted = 0;

<<<<<<< HEAD
	double out[20], t_end = DBL_MAX, in[GMT_LEN16], last_in[3];
=======
	double out[20], last_in[3], t_end = DBL_MAX, *in = NULL;
>>>>>>> 5677be3a
	double t_event, t_rise, t_plateau, t_decay, t_fade, x, t_event_seg, t_end_seg;

	FILE *fp_symbols = NULL, *fp_labels = NULL;

	struct PSEVENTS_CTRL *Ctrl = NULL;
	struct GMT_DATASET *D = NULL;	/* Pointer to GMT multisegment input tables */
	struct GMT_DATASEGMENT *S = NULL;
	struct GMT_CTRL *GMT = NULL, *GMT_cpy = NULL;
	struct GMT_OPTION *options = NULL;
	struct PSL_CTRL *PSL = NULL;		/* General PSL internal parameters */
	struct GMTAPI_CTRL *API = gmt_get_api_ptr (V_API);	/* Cast from void to GMTAPI_CTRL pointer */

	/*----------------------- Standard module initialization and parsing ----------------------*/

	if (API == NULL) return (GMT_NOT_A_SESSION);
	if (mode == GMT_MODULE_PURPOSE) return (usage (API, GMT_MODULE_PURPOSE));	/* Return the purpose of program */
	options = GMT_Create_Options (API, mode, args);	if (API->error) return (API->error);	/* Set or get option list */

	if ((error = gmt_report_usage (API, options, 0, usage)) != GMT_NOERROR) bailout (error);	/* Give usage if requested */

	/* Parse the command-line arguments */

	if ((GMT = gmt_init_module (API, THIS_MODULE_LIB, THIS_MODULE_CLASSIC_NAME, THIS_MODULE_KEYS, THIS_MODULE_NEEDS, NULL, &options, &GMT_cpy)) == NULL) bailout (API->error); /* Save current state */
	if (GMT_Parse_Common (API, THIS_MODULE_OPTIONS, options)) Return (API->error);
	Ctrl = New_Ctrl (GMT);	/* Allocate and initialize a new control structure */
	if ((error = parse (GMT, Ctrl, options)) != 0) Return (error);

	/*---------------------------- This is the psevents main code ----------------------------*/

	gmt_M_memset (out, 20, double);	/* Initialize the out vector */
	GMT_Report (API, GMT_MSG_INFORMATION, "Processing input table data\n");

	if (Ctrl->A.mode == PSEVENTS_LINE_TO_POINTS) {
		/* No plotting, but resampling a line data set into a densely sampled point file.
		 * We will resample the line densely so that plotting circles will look exactly the same as drawing the line, given the dpu of the movie frames.
		 * To do this we need projected coordinates (we have -R -J) in inches, the final dpu used by movie, and some GMT internal magic. The resampled line will be
		 * written to stdout.  The recipe we will perform in-memory is something like this ($n is last column number in input file):
		 *
		 * gmt mapproject line.txt -R -J -G+uC | gmt sample1d -N$n -T${d}c -Fl -AR | gmt mapproject -R -J -I -o0-$n,0 [--FORMAT_CLOCK_OUT=hh:mm:ss.xxx] > points.txt
		 *
		 * Note that for all the calls resulting in virtual files we do not need to worry about formatting since data will be in double precision.  It is only the
		 * final step 3 call that writes to stdout where we must ensure we have adequate precision in any time series.
		 */

		char Fmode, source[GMT_VF_LEN] = {""}, destination[GMT_VF_LEN] = {""}, cmd[GMT_LEN256] = {""}, TCLOCK[GMT_LEN64] = {""};
		unsigned last_col, d_col, type;
		uint64_t tbl, seg, row;
		double spacing = 1.0 / Ctrl->A.dpu;	/* Pixel size in inches regardless of dpu unit since we already converted dpu to dpi */

		switch (GMT->current.setting.interpolant) {	/* Determine which interpolant is chosen to ensure it is valid, and if not override it*/
			case GMT_SPLINE_LINEAR:	Fmode = 'l'; break;
			case GMT_SPLINE_AKIMA:	Fmode = 'a'; break;
			case GMT_SPLINE_CUBIC:	Fmode = 'c'; break;
			case GMT_SPLINE_NN:	Fmode = 'n'; break;
			default:
				GMT_Report (API, GMT_MSG_ERROR, "Your current setting for GMT_INTERPOLANT is invalid (only a|c|l|n may be used). Selecting linear interpolation.\n");
				Fmode = 'l';
				break;
		}

		/* Gather all listed or implicit input sources from the command line */
		if (GMT_Init_IO (API, GMT_IS_DATASET, GMT_IS_LINE, GMT_IN, GMT_ADD_DEFAULT, 0, options) != GMT_NOERROR) {	/* Register all data inputs */
			Return (API->error);
		}
		/* Read all input lines into memory (D) */
		GMT_Report (API, GMT_MSG_INFORMATION, "Line sampling Step 0: Read input lines.\n");
		if ((D = GMT_Read_Data (API, GMT_IS_DATASET, GMT_IS_FILE, 0, GMT_READ_NORMAL, NULL, NULL, NULL)) == NULL) {
			Return (API->error);
		}
		if (D->n_records < 2 || D->n_columns < 3) {
			GMT_Report (API, GMT_MSG_ERROR, "Your line data must (a) have more than 1 record and (2) have at least 3 data columns (x,y[,z][,size],time).\n");
			Return (API->error);
		}
		last_col = D->n_columns - 1;	/* Remember ID of last column in the input file which must be the time column. */
		type = gmt_M_type (GMT, GMT_IN, last_col);	/* Need to know if we have absolute time formatting or just floating point numbers */
		/* Create virtual files for using the data in mapproject and another for holding the result */
		if (GMT_Open_VirtualFile (API, GMT_IS_DATASET, GMT_IS_LINE, GMT_IN|GMT_IS_REFERENCE, D, source) != GMT_NOERROR) {
			Return (API->error);
		}
		if (GMT_Open_VirtualFile (API, GMT_IS_DATASET, GMT_IS_LINE, GMT_OUT|GMT_IS_REFERENCE, NULL, destination) == GMT_NOTSET) {
			Return (API->error);
		}
		gmt_disable_bghi_opts (GMT);	/* Do not want any -b -g -h -i to affect the subsequent operations and module calls even though they may have been set to read the input correctly */
		/* Build mapproject command and run the module. Note: we want distances in inches since spacing is now in inches */
		sprintf (cmd, "%s -R%s -J%s -G+uC --PROJ_LENGTH_UNIT=inch ->%s", source, GMT->common.R.string, GMT->common.J.string, destination);
		GMT_Report (API, GMT_MSG_INFORMATION, "Line sampling Step 1: %s.\n", cmd);
		if (GMT_Call_Module (GMT->parent, "mapproject", GMT_MODULE_CMD, cmd) != GMT_NOERROR) {	/* Convert the line to projected coordinates and compute distance in cm along the lines */
			Return (API->error);
		}
		/* Close the source virtual file and destroy the data set */
		if (GMT_Close_VirtualFile (GMT->parent, source) != GMT_NOERROR) {
			Return (API->error);
		}
		if (GMT_Destroy_Data (API, &D) != GMT_NOERROR) {	/* Completely done with the original dataset */
			Return (API->error);
		}
		/* Get the projected dataset with along-line projected distance measurements */
		if ((D = GMT_Read_VirtualFile (API, destination)) == NULL) {	/* Get the x, y[, zcols...], time, dist dataset */
			Return (API->error);
		}
		/* Close the destination virtual file */
		if (GMT_Close_VirtualFile (GMT->parent, destination) != GMT_NOERROR) {
			Return (API->error);
		}

		/* Possibly shrink spacing so we exactly step from distance 0 to max distance in steps of spacing */
		tbl = D->n_tables - 1;	seg = D->table[D->n_tables-1]->n_segments - 1;	/* Get last table and last segment in that table */
		S = D->table[tbl]->segment[seg];	/* Pointer to the last segment */
		d_col = last_col + 1;	/* Last column number with the distances */
		spacing = S->data[d_col][S->n_rows-1] / ceil (S->data[d_col][S->n_rows-1] / spacing);
		/* Create new virtual files for using the projected data in sample1d and another for holding the result */
		if (GMT_Open_VirtualFile (API, GMT_IS_DATASET, GMT_IS_LINE, GMT_IN|GMT_IS_REFERENCE, D, source) != GMT_NOERROR) {
			Return (API->error);
		}
		if (GMT_Open_VirtualFile (API, GMT_IS_DATASET, GMT_IS_LINE, GMT_OUT|GMT_IS_REFERENCE, NULL, destination) == GMT_NOTSET) {
			Return (API->error);
		}
		/* Build sample1d command and run it. The projected distances are always in the last data column */
		sprintf (cmd, "%s -N%d -T%.16g -F%c ->%s", source, d_col, spacing, Fmode, destination);
		GMT_Report (API, GMT_MSG_INFORMATION, "Line sampling Step 2: %s.\n", cmd);
		if (GMT_Call_Module (GMT->parent, "sample1d", GMT_MODULE_CMD, cmd) != GMT_NOERROR) {	/* Resample all columns using the spacing */
			Return (API->error);
		}
		/* Close the latest source virtual file and destroy the data set */
		if (GMT_Close_VirtualFile (GMT->parent, source) != GMT_NOERROR) {
			Return (API->error);
		}
		if (GMT_Destroy_Data (API, &D) != GMT_NOERROR) {	/* Completely done with the original dataset */
			Return (API->error);
		}
		/* Get the resampled dataset that was computed */
		if ((D = GMT_Read_VirtualFile (API, destination)) == NULL) {
			Return (API->error);
		}
		if (type == GMT_IS_ABSTIME) {	/* Must ensure we pass a proper --FORMAT_CLOCK_OUT in the final call which will write an ASCII file */
			double this_dt, dt = DBL_MAX, dd, ds;
			int bad = 0;
			for (tbl = 0; tbl < D->n_tables; tbl++) {
				for (seg = 0; seg < D->table[tbl]->n_segments; seg++) {
					S = D->table[tbl]->segment[seg];
					for (row = 1; row < S->n_rows; row++) {
						dd = S->data[d_col][row] - S->data[d_col][row-1];
						ds = S->data[last_col][row] - S->data[last_col][row-1];
						if (ds <= 0.0 || dd <= 0.0)	/* At least dd could be bad if interpolant is not linear */
							bad++;
						else {	/* OK to estimate approximate time-increment */
							this_dt = dd / ds;
							if (this_dt < dt) dt = this_dt;
						}
					}
				}
			}
			if (bad) {
				GMT_Report (API, GMT_MSG_WARNING, "Interpolation  of time column with -F%c failed to give monotonically increasing values in %d places. Please use --GMT_INTERPOLANT=linear instead\n", Fmode, bad);
			}

			sprintf (TCLOCK, " --FORMAT_CLOCK_OUT=hh:mm:ss");
			if (dt < 1.0) {	/* Need to make sure we pass a proper FORMAT_CLOCK_IN|OUT with enough precision for Step 3 to adequately reflect precision in input data */
				int nx = gmt_get_precision_width (GMT, dt);
				strcat (TCLOCK, ".");	/* Build ss.xxxx.... */
				while (nx) {
					strcat (TCLOCK, "x");
					nx--;
				}
			}
		}
		/* Create final virtual file for using the resampled data in the inverse mapproject call and write to stdout */
		if (GMT_Open_VirtualFile (API, GMT_IS_DATASET, GMT_IS_LINE, GMT_IN|GMT_IS_REFERENCE, D, source) != GMT_NOERROR) {
			Return (API->error);
		}
		/* Build inverse mapproject command and run it. We are done with the along-line distances and thus use -o to retain the original (resampled) columns only */
		sprintf (cmd, "%s -R%s -J%s -I -o0:%d --PROJ_LENGTH_UNIT=inch --FORMAT_FLOAT_OUT=%%.16g %s", source, GMT->common.R.string, GMT->common.J.string, last_col, TCLOCK);
		GMT_Report (API, GMT_MSG_INFORMATION, "Line sampling Step 3: %s.\n", cmd);
		if (GMT_Call_Module (GMT->parent, "mapproject", GMT_MODULE_CMD, cmd) != GMT_NOERROR) {	/* Recover original coordinates by inversely project the data and write to stdout */
			Return (API->error);
		}
		/* Close the latest source virtual file and destroy the data set */
		if (GMT_Close_VirtualFile (GMT->parent, source) != GMT_NOERROR) {
			Return (API->error);
		}
		if (GMT_Destroy_Data (API, &D) != GMT_NOERROR) {	/* Completely done with the original dataset */
			Return (API->error);
		}
		GMT_Report (API, GMT_MSG_INFORMATION, "Line sampling written to standard output\n");

		Return (GMT_NOERROR);
	}

	/* Now we are ready to take on some input values */

	n_cols_needed = 3;	/* We always will need lon, lat and time */
	if (Ctrl->Z.active) {	/* We read points for symbols */
		unsigned int n_cols = psevents_determine_columns (GMT, Ctrl->Z.module, Ctrl->Z.cmd, Ctrl->S.mode);	/* Must allow for number of columns needed by the selected module */
		if (n_cols == 0) {
			GMT_Report (API, GMT_MSG_ERROR, "Unable to determine columns.  Bad module %s?\n", Ctrl->Z.module);
			Return (GMT_RUNTIME_ERROR);
		}
		n_cols_needed = 1;	/* Since the lon, lat is included in n_cols for -Z */
		n_cols_needed += n_cols;	/* One more for time so far */
		n_copy_to_out = n_cols;	/* lon, lat, and all required cols, no time */
		t_in = n_cols, d_in = t_in + 1;	/* These are the 1-2 extra columns needed by event */
		x_col = n_cols, i_col = n_cols + 1, t_col = n_cols + 2;	/* Update output cols for the 3 extras */
		if (Ctrl->L.mode == PSEVENTS_VAR_DURATION || Ctrl->L.mode == PSEVENTS_VAR_ENDTIME) n_cols_needed++;	/* Must allow for length/time column in input */
	}
	else if (Ctrl->S.active || !Ctrl->A.active) {	/* We read points for symbols OR we are in fact just doing labels */
		if (Ctrl->C.active) n_cols_needed++;	/* Must allow for z in input */
		if (Ctrl->S.mode) n_cols_needed++;	/* Must allow for size in input */
		if (Ctrl->L.mode == PSEVENTS_VAR_DURATION || Ctrl->L.mode == PSEVENTS_VAR_ENDTIME) n_cols_needed++;	/* Must allow for length/time in input */
		n_copy_to_out = 2 + Ctrl->C.active + Ctrl->S.mode;
	}
	else {	/* We read lines or polygons */
		n_cols_needed = n_copy_to_out = 2;
		if (Ctrl->A.mode == PSEVENTS_LINE_REC) {
			n_cols_needed++;	/* For event time */
			if (Ctrl->L.mode == PSEVENTS_VAR_DURATION || Ctrl->L.mode == PSEVENTS_VAR_ENDTIME) n_cols_needed++;	/* Must allow for length/time in input */
		}
	}
	GMT_Set_Columns (API, GMT_IN, n_cols_needed, GMT_COL_FIX);
	geometry = (Ctrl->A.active) ? GMT_IS_LP : GMT_IS_POINT;

	if (GMT_Init_IO (API, GMT_IS_DATASET, geometry, GMT_IN, GMT_ADD_DEFAULT, 0, options) != GMT_NOERROR) {	/* Establishes data input */
		Return (API->error);
	}

	if (!Ctrl->Z.active) {
		if (Ctrl->C.active) s_in++, t_in++, d_in++, x_col++, i_col++, t_col++;	/* Must allow for z-value in input/output before size, time, length */
		if (Ctrl->S.mode) t_in++, d_in++, x_col++, i_col++, t_col++;	/* Must allow for size in input/output before time and length */
	}
	/* Determine if there is a coda phase where symbols remain visible after the event ends: */
	do_coda = (Ctrl->M.value[PSEVENTS_SIZE][PSEVENTS_VAL2] > 0.0 || !gmt_M_is_zero (Ctrl->M.value[PSEVENTS_INT][PSEVENTS_VAL2]) || Ctrl->M.value[PSEVENTS_TRANSP][PSEVENTS_VAL2] < 100.0);
	finite_duration = (Ctrl->L.mode != PSEVENTS_INFINITE);
	time_type = gmt_M_type (GMT, GMT_IN, t_in);
	end_type = (Ctrl->L.mode == PSEVENTS_VAR_ENDTIME) ? time_type : GMT_IS_FLOAT;
	x_type = gmt_M_type (GMT, GMT_IN, GMT_X);
	y_type = gmt_M_type (GMT, GMT_IN, GMT_Y);
	if (x_type == GMT_IS_ABSTIME || y_type == GMT_IS_ABSTIME) {	/* Force precision of msec */
		strncpy (GMT->current.setting.format_clock_out, "hh:mm:ss.xxx", GMT_LEN64-1);
		gmtlib_clock_C_format (GMT, GMT->current.setting.format_clock_out, &GMT->current.io.clock_output, 1);
	}

<<<<<<< HEAD
	if ((D = GMT_Read_Data (API, GMT_IS_DATASET, GMT_IS_FILE, 0, GMT_READ_NORMAL, NULL, NULL, NULL)) == NULL) {
		Return (API->error);
	}

	for (tbl = 0; tbl < D->n_tables; tbl++) {
		for (seg = 0; seg < D->table[tbl]->n_segments; seg++) {
			S = D->table[tbl]->segment[seg];	/* Shorthand */

			if (Ctrl->A.active) {	/* Process and echo any segment headers for lines and polygons */
=======
	do {	/* Keep returning records until we reach EOF */
		if ((In = GMT_Get_Record (API, GMT_READ_DATA, NULL)) == NULL) {	/* Read next record, get NULL if special case */
			if (gmt_M_rec_is_error (GMT)) {		/* Bail if there are any read errors */
				if (fp_labels) fclose (fp_labels);
				if (fp_symbols) fclose (fp_symbols);
				Return (GMT_RUNTIME_ERROR);
			}
			else if (gmt_M_rec_is_eof (GMT)) 	/* Reached end of file */
				break;
			else if (gmt_M_rec_is_segment_header (GMT) && Ctrl->A.active) {	/* Process and echo any segment headers for lines and polygons */
				have_previous_point = false;
>>>>>>> 5677be3a
				if (Ctrl->A.mode == PSEVENTS_LINE_SEG) {	/* We require the -Tstring option in the header for segments */
					if (gmt_parse_segment_item (GMT, S->header, "-T", string)) {	/* Found required -Targs */
						if (Ctrl->L.mode == PSEVENTS_FIXED_DURATION) {	/* Just get event time */
							gmt_scanf_arg (GMT, string, time_type, false, &t_event_seg);
						}
						else {	/* Get both event time and end time (or duration) */
							char start[GMT_LEN64] = {""}, stop[GMT_LEN64] = {""};
							if ((c = strchr (string, ','))) c[0] = ' ';
							else if ((c = strchr (string, '/'))) c[0] = ' ';
							else {
								GMT_Report (API, GMT_MSG_ERROR, "Segment header missing required -T<time>,<end|duration> or -T<time>/<end|duration> option!\n");
								if (fp_labels) fclose (fp_labels);
								if (fp_symbols) fclose (fp_symbols);
								Return (GMT_RUNTIME_ERROR);
							}
							sscanf (string, "%s %s", start, stop);
							gmt_scanf_arg (GMT, start, time_type, false, &t_event_seg);
							gmt_scanf_arg (GMT, stop,  end_type,  false, &t_end_seg);
						}
					}
					else {	/* We require the -Tstring option in the header for segments */
						GMT_Report (API, GMT_MSG_ERROR, "Segment header missing required -T<time> option!\n");
						if (fp_labels) fclose (fp_labels);
						if (fp_symbols) fclose (fp_symbols);
						Return (GMT_RUNTIME_ERROR);
					}
				}
				/* build output segment header: Pass any -Z<val>, -G<fill> -W<pen> as given, but if no -G, -W and command line has them we add them.
				 * We do this because -t<transparency> will also be added and this is how the -G -W colors will acquire transparency in psxy */
				gmt_M_memset (header, GMT_BUFSIZ, char);	/* Wipe header record */
				if (Ctrl->C.active && gmt_parse_segment_item (GMT, S->header, "-Z", string)) {	/* Found optional -Z<val> and -C<cpt> is in effect */
					strcat (header, " -Z"); strcat (header, string);
				}
				if (gmt_parse_segment_item (GMT, S->header, "-W", string)) {	/* Found optional -W<pen> */
					strcat (header, " -W"); strcat (header, string);
				}
				else if (Ctrl->W.active) {	/* Issue the current pen instead */
					strcat (header, " -W"); strcat (header, Ctrl->W.pen);
				}
				if (Ctrl->A.mode == PSEVENTS_LINE_SEG) {	/* Deal with optional -G<fill> */
					if (gmt_parse_segment_item (GMT, S->header, "-G", string)) {	/* Found optional -G<fill> */
						strcat (header, " -G"); strcat (header, string);
					}
					else if (Ctrl->G.active) {	/* Issue the current fill instead */
						strcat (header, " -G"); strcat (header, Ctrl->G.fill);
					}
				}
				out_segment = true;	/* Time to echo out a segment header */
			}

			for (row = 0; row < S->n_rows; row++) {
				for (col = 0; col < S->n_columns; col++) in[col] = S->data[col][row];	/* Make a local copy since we will be making changes */
				has_text = (S->text && S->text[row]);	/* True if this record has trailing text */

<<<<<<< HEAD
				if (Ctrl->A.mode == PSEVENTS_LINE_SEG) {	/* Assign new segment start/end times for lines/polygons */
					in[t_in] = t_event_seg;	/* Current segment event start time */
					if (Ctrl->L.mode != PSEVENTS_FIXED_DURATION)	/* Set segment end time or duration */
						in[d_in] = t_end_seg;
				}
=======
		if (Ctrl->A.mode == PSEVENTS_LINE_SEG) {	/* Assign new segment start/end times for lines/polygons */
			in[t_in] = t_event_seg;	/* Current segment event start time */
			if (Ctrl->L.mode != PSEVENTS_FIXED_DURATION)	/* Set segment end time or duration */
				in[d_in] = t_end_seg;
		}

		if (Ctrl->E.active[PSEVENTS_SYMBOL]) {	/* Plot event symbols */
			t_end = DBL_MAX;	/* Infinite duration until overridden below */
			t_event = in[t_in] + Ctrl->E.dt[PSEVENTS_SYMBOL][PSEVENTS_OFFSET];	/* Nominal (or offset) start of this event */
			t_rise = t_event - Ctrl->E.dt[PSEVENTS_SYMBOL][PSEVENTS_RISE];		/* Earliest time to plot anything at all for this event */
			if (Ctrl->T.now < t_rise) {
				if (Ctrl->A.active && have_previous_point) {	/* Linearly interpolate to supply the intermediate point on line first */
					double dx, f = (Ctrl->T.now - last_in[t_in]) / (in[t_in] - last_in[t_in]);	/* Fractional portion of time for this line segment */
					if (gmt_M_is_geographic (GMT, GMT_IN)) {
						gmt_M_set_delta_lon (last_in[GMT_X], in[GMT_X], dx);	/* Beware of jumps due to sign differences */
					}
					else
						dx = in[GMT_X] -  last_in[GMT_X];
					out[GMT_X] = last_in[GMT_X] + f * dx;
					out[GMT_Y] = last_in[GMT_Y] + f * (in[GMT_Y] -  last_in[GMT_Y]);
					psevents_set_XY (GMT, x_type, y_type, out, X, Y);
					fprintf (fp_symbols, "%s\t%s\n", X, Y);
					have_previous_point = false;	/* So we do not repeat this step for this line segment */
				}
				goto Do_txt;	/* This event is still in the future so we skip it */
			}
			/* Compute the last time we need to plot the event [infinity] */
			if (Ctrl->L.mode == PSEVENTS_FIXED_DURATION)	/* Only show the event as stable during this fixed interval */
				t_end = t_event + Ctrl->L.length;
			else if (Ctrl->L.mode == PSEVENTS_VAR_DURATION)	/* Only show the event as stable during its individual interval */
				t_end = t_event + in[d_in];
			else if (Ctrl->L.mode == PSEVENTS_VAR_ENDTIME)	/* Only show the event as stable until its end time */
				t_end = in[d_in];
			if (t_end < DBL_MAX && Ctrl->E.trim[PSEVENTS_SYMBOL]) t_end -= Ctrl->E.dt[PSEVENTS_SYMBOL][PSEVENTS_OFFSET];	/* Offset applied to t_end */
			t_fade = t_end + Ctrl->E.dt[PSEVENTS_SYMBOL][PSEVENTS_FADE];		/* End of the fade phase */
			if (!do_coda && Ctrl->T.now > t_fade) goto Do_txt;	/* Event is in the past and there is no coda, so skip plotting it */

			/* Here we must plot one phase of this event */

			if (n_symbols_plotted == 0) {	/* Open output events file the first time */
				if (Ctrl->Q.active)	/* We want a persistent file to survive this process */
					sprintf (tmp_file_symbols, "%s_symbols.txt", Ctrl->Q.file);
				else	/* Temporary file to be deleted after use */
					sprintf (tmp_file_symbols, "%s/GMT_psevents_symbols_%d.txt", API->tmp_dir, (int)getpid());
				if ((fp_symbols = fopen (tmp_file_symbols, "w")) == NULL) {
					GMT_Report (API, GMT_MSG_ERROR, "Unable to create file %s\n", tmp_file_symbols);
					if (fp_labels) fclose (fp_labels);
					Return (GMT_RUNTIME_ERROR);
				}
			}
			gmt_M_memcpy (out, in, n_copy_to_out, double);	/* Pass out the key input parameters unchanged (but not time, duration) */
			out[x_col] = (t_event <= Ctrl->T.now) ? 1.0 : 0.0;	/* Default size is a step-function */

			t_plateau = t_event + Ctrl->E.dt[PSEVENTS_SYMBOL][PSEVENTS_PLATEAU];	/* End of the plateau phase */
			t_decay = t_plateau + Ctrl->E.dt[PSEVENTS_SYMBOL][PSEVENTS_DECAY];	/* End of the decay phase */
			if (Ctrl->T.now < t_event) {	/* We are within the rise phase */
				x = pow ((Ctrl->T.now - t_rise)/Ctrl->E.dt[PSEVENTS_SYMBOL][PSEVENTS_RISE], 2.0);	/* Quadratic function that goes from 0 to 1 */
				if (gmt_M_is_dnan (x)) x = 0.0;	/* Probably division by zero */
				out[x_col] = Ctrl->M.value[PSEVENTS_SIZE][PSEVENTS_VAL1] * x;	/* Magnification of amplitude */
				out[i_col] = Ctrl->M.value[PSEVENTS_INT][PSEVENTS_VAL1] * x;		/* Magnification of intensity */
				out[t_col] = Ctrl->M.value[PSEVENTS_TRANSP][PSEVENTS_VAL1] * (1.0-x);	/* Magnification of opacity */
			}
			else if (Ctrl->T.now < t_plateau) {	/* We are within the plateau phase, keep everything constant */
				out[x_col] = Ctrl->M.value[PSEVENTS_SIZE][PSEVENTS_VAL1];
				out[i_col] = Ctrl->M.value[PSEVENTS_INT][PSEVENTS_VAL1];
				out[t_col] = 0.0;	/* No transparency during plateau phase */
			}
			else if (Ctrl->T.now < t_decay) {	/* We are within the decay phase */
				x = pow ((t_decay - Ctrl->T.now)/Ctrl->E.dt[PSEVENTS_SYMBOL][PSEVENTS_DECAY], 2.0);	/* Quadratic function that goes from 1 to 0 */
				if (gmt_M_is_dnan (x)) x = 0.0;	/* Probably division by zero */
				out[x_col] = Ctrl->M.value[PSEVENTS_SIZE][PSEVENTS_VAL1] * x + (1.0 - x);	/* Reduction of size down to the nominal size */
				out[i_col] = Ctrl->M.value[PSEVENTS_INT][PSEVENTS_VAL1] * x;	/* Reduction of intensity down to 0 */
				out[t_col] = 0.0;
			}
			else if (finite_duration && Ctrl->T.now < t_end) {	/* We are within the normal display phase with nominal symbol size */
				out[x_col] = 1.0;
				out[i_col] = out[t_col] = 0.0;	/* No intensity or transparency during normal phase */
			}
			else if (finite_duration && Ctrl->T.now <= t_fade) {	/* We are within the fade phase */
				x = pow ((t_fade - Ctrl->T.now)/Ctrl->E.dt[PSEVENTS_SYMBOL][PSEVENTS_FADE], 2.0);	/* Quadratic function that goes from 1 to 0 */
				if (gmt_M_is_dnan (x)) x = 0.0;	/* Probably division by zero */
				out[x_col] = x + (1.0 - x) * Ctrl->M.value[PSEVENTS_SIZE][PSEVENTS_VAL2];	/* Reduction of size down to coda size */
				out[i_col] = Ctrl->M.value[PSEVENTS_INT][PSEVENTS_VAL2] * (1.0 - x);		/* Reduction of intensity down to coda intensity */
				out[t_col] = Ctrl->M.value[PSEVENTS_TRANSP][PSEVENTS_VAL2] * (1.0 - x);		/* Increase of transparency up to code transparency */
			}
			else if (do_coda) {	/* If there is a coda then the symbol remains visible given those terminal attributes */
				out[x_col] = Ctrl->M.value[PSEVENTS_SIZE][PSEVENTS_VAL2];
				out[i_col] = Ctrl->M.value[PSEVENTS_INT][PSEVENTS_VAL2];
				out[t_col] = Ctrl->M.value[PSEVENTS_TRANSP][PSEVENTS_VAL2];
			}
			if (out_segment) {	/* Write segment header for lines and polygons only */
				fprintf (fp_symbols, "%c -t%g %s\n", GMT->current.setting.io_seg_marker[GMT_OUT], out[t_col], header);
				out_segment = false;	/* Wait for next segment header */
			}
			psevents_set_XY (GMT, x_type, y_type, out, X, Y);

			fprintf (fp_symbols, "%s\t%s", X, Y);	/* All need the map coordinates */
			if (Ctrl->Z.active) {	/* A variable set of coordinates */
				for (col = GMT_Z; col <= t_col; col++)
					fprintf (fp_symbols, "\t%g", out[col]);	/* Write out all required and extra columns */
				if (In->text && In->text[0])	/* Also output the trailing text */
					fprintf (fp_symbols, "\t%s", In->text);
				fprintf (fp_symbols, "\n");
			}
			else if (Ctrl->A.active) {	/* Just needed the line coordinates */
				gmt_M_memcpy (last_in, in, 3U, double);
				fprintf (fp_symbols, "\n");
				have_previous_point = true;
			}
			else {	/* Symbols -S, which may need -C and -S columns before the scale, intens, transp */ 
				for (col = GMT_Z; col < n_copy_to_out; col++)
					fprintf (fp_symbols, "\t%.16g", out[col]);
				fprintf (fp_symbols, "\t%g\t%g\t%g\n", out[x_col], out[i_col], out[t_col]);
			}
			n_symbols_plotted++;	/* Count output symbols */
		}
>>>>>>> 5677be3a

				if (Ctrl->E.active[PSEVENTS_SYMBOL]) {	/* Plot event symbols */
					t_end = DBL_MAX;	/* Infinite duration until overridden below */
					t_event = in[t_in] + Ctrl->E.dt[PSEVENTS_SYMBOL][PSEVENTS_OFFSET];	/* Nominal (or offset) start of this event */
					t_rise = t_event - Ctrl->E.dt[PSEVENTS_SYMBOL][PSEVENTS_RISE];		/* Earliest time to plot anything at all for this event */
					if (Ctrl->T.now < t_rise) {
						if (Ctrl->A.active && have_previous_point) {	/* Linearly interpolate to supply the intermediate point on line first */
							double dx, f = (Ctrl->T.now - last_in[t_in]) / (in[t_in] - last_in[t_in]);	/* Fractional portion of time for this line segment */
							if (gmt_M_is_geographic (GMT, GMT_IN)) {
								gmt_M_set_delta_lon (last_in[GMT_X], in[GMT_X], dx);	/* Beware of jumps due to sign differences */
							}
							else
								dx = in[GMT_X] -  last_in[GMT_X];
							out[GMT_X] = last_in[GMT_X] + f * dx;
							out[GMT_Y] = last_in[GMT_Y] + f * (in[GMT_Y] -  last_in[GMT_Y]);
							psevents_set_XY (GMT, x_type, y_type, out, X, Y);
							fprintf (fp_symbols, "%s\t%s\n", X, Y);
							have_previous_point = false;	/* So we do not repeat this step for this line segment */
						}
						goto Do_txt;	/* This event is still in the future so we skip it */
					}
					/* Compute the last time we need to plot the event [infinity] */
					if (Ctrl->L.mode == PSEVENTS_FIXED_DURATION)	/* Only show the event as stable during this fixed interval */
						t_end = t_event + Ctrl->L.length;
					else if (Ctrl->L.mode == PSEVENTS_VAR_DURATION)	/* Only show the event as stable during its individual interval */
						t_end = t_event + in[d_in];
					else if (Ctrl->L.mode == PSEVENTS_VAR_ENDTIME)	/* Only show the event as stable until its end time */
						t_end = in[d_in];
					if (t_end < DBL_MAX && Ctrl->E.trim[PSEVENTS_SYMBOL]) t_end -= Ctrl->E.dt[PSEVENTS_SYMBOL][PSEVENTS_OFFSET];	/* Offset applied to t_end */
					t_fade = t_end + Ctrl->E.dt[PSEVENTS_SYMBOL][PSEVENTS_FADE];		/* End of the fade phase */
					if (!do_coda && Ctrl->T.now > t_fade) goto Do_txt;	/* Event is in the past and there is no coda, so skip plotting it */

					/* Here we must plot one phase of this event */

					if (n_symbols_plotted == 0) {	/* Open output events file the first time */
						if (Ctrl->Q.active)	/* We want a persistent file to survive this process */
							sprintf (tmp_file_symbols, "%s_symbols.txt", Ctrl->Q.file);
						else	/* Temporary file to be deleted after use */
							sprintf (tmp_file_symbols, "%s/GMT_psevents_symbols_%d.txt", API->tmp_dir, (int)getpid());
						if ((fp_symbols = fopen (tmp_file_symbols, "w")) == NULL) {
							GMT_Report (API, GMT_MSG_ERROR, "Unable to create file %s\n", tmp_file_symbols);
							if (fp_labels) fclose (fp_labels);
							Return (GMT_RUNTIME_ERROR);
						}
					}
					gmt_M_memcpy (out, in, n_copy_to_out, double);	/* Pass out the key input parameters unchanged (but not time, duration) */
					out[x_col] = (t_event <= Ctrl->T.now) ? 1.0 : 0.0;	/* Default size is a step-function unless modulated below */

					t_plateau = t_event + Ctrl->E.dt[PSEVENTS_SYMBOL][PSEVENTS_PLATEAU];	/* End of the plateau phase */
					t_decay = t_plateau + Ctrl->E.dt[PSEVENTS_SYMBOL][PSEVENTS_DECAY];	/* End of the decay phase */
					if (Ctrl->T.now < t_event) {	/* We are within the rise phase */
						x = pow ((Ctrl->T.now - t_rise)/Ctrl->E.dt[PSEVENTS_SYMBOL][PSEVENTS_RISE], 2.0);	/* Quadratic function that goes from 0 to 1 */
						if (gmt_M_is_dnan (x)) x = 0.0;	/* Probably division by zero */
						out[x_col] = Ctrl->M.value[PSEVENTS_SIZE][PSEVENTS_VAL1] * x;	/* Magnification of amplitude */
						out[i_col] = Ctrl->M.value[PSEVENTS_INT][PSEVENTS_VAL1] * x;		/* Magnification of intensity */
						out[t_col] = Ctrl->M.value[PSEVENTS_TRANSP][PSEVENTS_VAL1] * (1.0-x);	/* Magnification of opacity */
					}
					else if (Ctrl->T.now < t_plateau) {	/* We are within the plateau phase, keep everything constant */
						out[x_col] = Ctrl->M.value[PSEVENTS_SIZE][PSEVENTS_VAL1];
						out[i_col] = Ctrl->M.value[PSEVENTS_INT][PSEVENTS_VAL1];
						out[t_col] = 0.0;	/* No transparency during plateau phase */
					}
					else if (Ctrl->T.now < t_decay) {	/* We are within the decay phase */
						x = pow ((t_decay - Ctrl->T.now)/Ctrl->E.dt[PSEVENTS_SYMBOL][PSEVENTS_DECAY], 2.0);	/* Quadratic function that goes from 1 to 0 */
						if (gmt_M_is_dnan (x)) x = 0.0;	/* Probably division by zero */
						out[x_col] = Ctrl->M.value[PSEVENTS_SIZE][PSEVENTS_VAL1] * x + (1.0 - x);	/* Reduction of size down to the nominal size */
						out[i_col] = Ctrl->M.value[PSEVENTS_INT][PSEVENTS_VAL1] * x;	/* Reduction of intensity down to 0 */
						out[t_col] = 0.0;
					}
					else if (finite_duration && Ctrl->T.now < t_end) {	/* We are within the normal display phase with nominal symbol size */
						out[x_col] = 1.0;
						out[i_col] = out[t_col] = 0.0;	/* No intensity or transparency during normal phase */
					}
					else if (finite_duration && Ctrl->T.now <= t_fade) {	/* We are within the fade phase */
						x = pow ((t_fade - Ctrl->T.now)/Ctrl->E.dt[PSEVENTS_SYMBOL][PSEVENTS_FADE], 2.0);	/* Quadratic function that goes from 1 to 0 */
						if (gmt_M_is_dnan (x)) x = 0.0;	/* Probably division by zero */
						out[x_col] = x + (1.0 - x) * Ctrl->M.value[PSEVENTS_SIZE][PSEVENTS_VAL2];	/* Reduction of size down to coda size */
						out[i_col] = Ctrl->M.value[PSEVENTS_INT][PSEVENTS_VAL2] * (1.0 - x);		/* Reduction of intensity down to coda intensity */
						out[t_col] = Ctrl->M.value[PSEVENTS_TRANSP][PSEVENTS_VAL2] * (1.0 - x);		/* Increase of transparency up to code transparency */
					}
					else if (do_coda) {	/* If there is a coda then the symbol remains visible given those terminal attributes */
						out[x_col] = Ctrl->M.value[PSEVENTS_SIZE][PSEVENTS_VAL2];
						out[i_col] = Ctrl->M.value[PSEVENTS_INT][PSEVENTS_VAL2];
						out[t_col] = Ctrl->M.value[PSEVENTS_TRANSP][PSEVENTS_VAL2];
					}
					if (out_segment) {	/* Write segment header for lines and polygons only */
						fprintf (fp_symbols, "%c -t%g %s\n", GMT->current.setting.io_seg_marker[GMT_OUT], out[t_col], header);
						out_segment = false;	/* Wait for next segment header */
					}
					psevents_set_XY (GMT, x_type, y_type, out, X, Y);

					fprintf (fp_symbols, "%s\t%s", X, Y);	/* All need the map coordinates */
					if (Ctrl->Z.active) {	/* A variable set of coordinates */
						for (col = GMT_Z; col <= t_col; col++)
							fprintf (fp_symbols, "\t%g", out[col]);	/* Write out all required and extra columns */
						if (has_text)	/* Also output the trailing text */
							fprintf (fp_symbols, "\t%s", S->text[row]);
						fprintf (fp_symbols, "\n");
					}
					else if (Ctrl->A.active) {	/* Just needed the line coordinates */
						fprintf (fp_symbols, "\n");
						gmt_M_memcpy (last_in, in, 3U, double);
						have_previous_point = true;	/* Now we are able to interpolate if needed */
					}
					else {	/* Symbols -S, which may need optional -C and -S columns before the scale, intens, transp are appended */ 
						for (col = GMT_Z; col < n_copy_to_out; col++)
							fprintf (fp_symbols, "\t%.16g", out[col]);
						fprintf (fp_symbols, "\t%g\t%g\t%g\n", out[x_col], out[i_col], out[t_col]);
					}
					n_symbols_plotted++;	/* Count output symbols */
				}

Do_txt:			if (Ctrl->E.active[PSEVENTS_TEXT] && has_text) {	/* Also plot trailing text strings */
					t_end = DBL_MAX;	/* Infinite duration until overridden below */
					t_event = in[t_in] + Ctrl->E.dt[PSEVENTS_TEXT][PSEVENTS_OFFSET];	/* Nominal (or offset) start of this event */
					t_rise = t_event - Ctrl->E.dt[PSEVENTS_TEXT][PSEVENTS_RISE];	/* Earliest time to plot anything at all for this event */
					if (Ctrl->T.now < t_rise) continue;	/* This event is still in the future */
					/* Compute the last time we need to plot the event [infinity] */
					if (Ctrl->E.dt[PSEVENTS_TEXT][PSEVENTS_LENGTH] > 0.0)	/* Overriding with specific label duration */
						t_end = t_event + Ctrl->E.dt[PSEVENTS_TEXT][PSEVENTS_LENGTH];
					else if (Ctrl->L.mode == PSEVENTS_FIXED_DURATION)	/* Only show the label during this fixed interval given via -L or -Et+l */
						t_end = t_event + Ctrl->L.length;
					else if (Ctrl->L.mode == PSEVENTS_VAR_DURATION)	/* Only show the label during its individual interval read from file */
						t_end = t_event + in[d_in];
					else if (Ctrl->L.mode == PSEVENTS_VAR_ENDTIME)	/* Only show the label until its end time read from file */
						t_end = in[d_in];
					if (t_end < DBL_MAX && Ctrl->E.trim[PSEVENTS_TEXT]) t_end -= Ctrl->E.dt[PSEVENTS_TEXT][PSEVENTS_OFFSET];	/* Offset applied to t_end */
					t_fade = t_end + Ctrl->E.dt[PSEVENTS_TEXT][PSEVENTS_FADE];	/* End of the fade phase */
					if (!do_coda && Ctrl->T.now > t_fade) continue;				/* Event is in the past and there is no coda */

					/* Here we must plot a label during one phase of this event */

					if (n_labels_plotted == 0) {	/* Open output events file the first time */
						if (Ctrl->Q.active)	/* We want a persistent file to survive this process */
							sprintf (tmp_file_labels, "%s_labels.txt", Ctrl->Q.file);
						else	/* Temporary file to be deleted after use */
							sprintf (tmp_file_labels, "%s/GMT_psevents_labels_%d.txt", API->tmp_dir, (int)getpid());
						if ((fp_labels = fopen (tmp_file_labels, "w")) == NULL) {
							GMT_Report (API, GMT_MSG_ERROR, "Unable to create file %s\n", tmp_file_labels);
							Return (GMT_RUNTIME_ERROR);
						}
					}
					psevents_set_XY (GMT, x_type, y_type, in, X, Y);	/* Pass out the input coordinates unchanged */

					/* Labels have variable transparency during optional rise and fade, and fully opaque during normal section, and skipped otherwise unless coda */

					if (Ctrl->T.now < t_event) {	/* We are within the rise phase */
						x = (gmt_M_is_zero (Ctrl->E.dt[PSEVENTS_TEXT][PSEVENTS_RISE])) ? 1.0 : pow ((Ctrl->T.now - t_rise)/Ctrl->E.dt[PSEVENTS_TEXT][PSEVENTS_RISE], 2.0);	/* Quadratic function that goes from 1 to 0 */
						out[GMT_Z] = Ctrl->M.value[PSEVENTS_TRANSP][PSEVENTS_VAL1] * (1.0-x);		/* Magnification of opacity */
					}
					else if (finite_duration && Ctrl->T.now < t_end)	/* We are within the normal phase, keep everything constant */
						out[GMT_Z] = 0.0;	/* No transparency during this phase */
					else if (finite_duration && Ctrl->T.now <= t_fade) {	/* We are within the fade phase */
						x = (gmt_M_is_zero (Ctrl->E.dt[PSEVENTS_TEXT][PSEVENTS_FADE])) ? 0.0 : pow ((t_fade - Ctrl->T.now)/Ctrl->E.dt[PSEVENTS_TEXT][PSEVENTS_FADE], 2.0);	/* Quadratic function that goes from 1 to 0 */
						out[GMT_Z] = Ctrl->M.value[PSEVENTS_TRANSP][PSEVENTS_VAL2] * (1.0 - x);		/* Increase of transparency up to coda transparency */
					}
					else if (do_coda)	/* If there is a coda then the label is visible given its coda attributes */
						out[GMT_Z] = Ctrl->M.value[PSEVENTS_TRANSP][PSEVENTS_VAL2];
					fprintf (fp_labels, "%s\t%s\t%g\t%s\n", X, Y, out[GMT_Z], S->text[row]);
					n_labels_plotted++;	/* Count output labels */
				}
			}
		}
	}

	if (fp_symbols || fp_labels) {	/* Finalize temporary files */
		if (fp_symbols) fclose (fp_symbols);	/* Close the file so symbol output is flushed */
		if (fp_labels)  fclose (fp_labels);		/* Close the file so label output is flushed */
		gmt_disable_bghi_opts (GMT);	/* Do not want any -b -g -h -i to affect the reading from temp files in psxy or pstext below */
	}

	if (gmt_map_setup (GMT, GMT->common.R.wesn)) {	/* Set up map projection */
		Return (GMT_PROJECTION_ERROR);
	}

	if ((PSL = gmt_plotinit (GMT, options)) == NULL) Return (GMT_RUNTIME_ERROR);
	gmt_plane_perspective (GMT, GMT->current.proj.z_project.view_plane, GMT->current.proj.z_level);

	gmt_plotcanvas (GMT);	/* Fill canvas if requested */
	gmt_set_basemap_orders (GMT, (Ctrl->N.active && strchr (Ctrl->N.arg, 'r')) ? GMT_BASEMAP_FRAME_BEFORE : GMT_BASEMAP_FRAME_AFTER, GMT_BASEMAP_GRID_BEFORE, GMT_BASEMAP_ANNOT_AFTER);
	gmt_map_basemap (GMT);	/* Plot basemap if requested */


	if (fp_symbols) { /* Here we have event symbols to plot as an overlay via a call to plot */
		char *module = (GMT->current.setting.run_mode == GMT_CLASSIC) ? "psxy" : "plot";	/* Default module to use for symbols, lines, polygons */
		/* Build plot command with fixed options and those that depend on -C -G -W.
		 * We must set symbol unit as inch since we are passing sizes in inches directly (all dimensions are in inches internally in GMT). */
		if (Ctrl->A.active) {	/* Command to plot lines or polygons may require -C -W */
			sprintf (cmd, "%s -R -J -O -K --GMT_HISTORY=readonly", tmp_file_symbols);
			if (Ctrl->A.mode == PSEVENTS_LINE_REC && Ctrl->W.pen)    {strcat (cmd, " -W"); strcat (cmd, Ctrl->W.pen);}
			if (Ctrl->A.mode == PSEVENTS_LINE_SEG && Ctrl->C.active) {strcat (cmd, " -C"); strcat (cmd, Ctrl->C.file);}
		}
		else if (Ctrl->Z.active) {	/* Command for special seismology or geodesy symbols may need -C -G -W -N */
			sprintf (cmd, "%s %s -R -J -O -K -H -I -t --GMT_HISTORY=readonly --PROJ_LENGTH_UNIT=%s", tmp_file_symbols, Ctrl->Z.cmd, GMT->session.unit_name[GMT->current.setting.proj_length_unit]);
			if (Ctrl->C.active) {strcat (cmd, " -C"); strcat (cmd, Ctrl->C.file);}
			if (Ctrl->G.active) {strcat (cmd, " -G"); strcat (cmd, Ctrl->G.fill);}
			if (Ctrl->W.pen) {strcat (cmd, " -W");    strcat (cmd, Ctrl->W.pen);}
			if (Ctrl->N.active) strcat (cmd, Ctrl->N.arg);
			module = (GMT->current.setting.run_mode == GMT_MODERN && !strncmp (Ctrl->Z.module, "ps", 2U)) ? &Ctrl->Z.module[2] : Ctrl->Z.module;
		}
		else {	/* Command to plot standard symbols may need -C -G -W -N */
			sprintf (cmd, "%s -R -J -O -K -H -I -t -S%s --GMT_HISTORY=readonly --PROJ_LENGTH_UNIT=%s", tmp_file_symbols, Ctrl->S.symbol, GMT->session.unit_name[GMT->current.setting.proj_length_unit]);
			if (Ctrl->C.active) {strcat (cmd, " -C"); strcat (cmd, Ctrl->C.file);}
			if (Ctrl->G.active) {strcat (cmd, " -G"); strcat (cmd, Ctrl->G.fill);}
			if (Ctrl->W.pen) {strcat (cmd, " -W");    strcat (cmd, Ctrl->W.pen);}
			if (Ctrl->N.active) strcat (cmd, Ctrl->N.arg);
		}
		GMT_Report (API, GMT_MSG_DEBUG, "cmd: gmt %s %s\n", module, cmd);

		if (GMT_Call_Module (API, module, GMT_MODULE_CMD, cmd) != GMT_NOERROR) {	/* Plot the symbols, lines, or polygons */
			Return (API->error);
		}
		if (!Ctrl->Q.active && gmt_remove_file (GMT, tmp_file_symbols)) {	/* Remove temp file unless we used -Q */
			GMT_Report (API, GMT_MSG_ERROR, "Unable to remove file %s\n", tmp_file_symbols);
			Return (GMT_RUNTIME_ERROR);
		}
	}
	if (fp_labels) { /* Here we have event labels to plot as an overlay via a call to pstext */
		char *module = (GMT->current.setting.run_mode == GMT_CLASSIC) ? "pstext" : "text";
		/* Build pstext command with fixed options and those that depend on -D -F -H */
		sprintf (cmd, "%s -R -J -O -K -t --GMT_HISTORY=readonly", tmp_file_labels);
		if (Ctrl->D.active) {strcat (cmd, " -D"); strcat (cmd, Ctrl->D.string);}
		if (Ctrl->F.active) {strcat (cmd, " -F"); strcat (cmd, Ctrl->F.string);}
		if (Ctrl->N.active) strcat (cmd, " -N");	/* Cannot use Ctrl->N.arg since pstext takes a plain -N */
		if (Ctrl->H.active) {	/* Combinations of -Cdx/dy[+tO], -G<fill>, -S<dx>/<dy>/<shade>, -W<pen> */
			strcat (cmd, " -C"); strcat (cmd, Ctrl->H.clearance);
			if (Ctrl->H.box) strcat (string, "+tO");
			strcat (cmd, string);
			if (Ctrl->H.boxfill) {strcat (cmd, " -G"); strcat (cmd, Ctrl->H.fill);}
			if (Ctrl->H.boxshade) {
				sprintf (string, " -S%lgi/%lgi/%s", Ctrl->H.soff[GMT_X], Ctrl->H.soff[GMT_Y], Ctrl->H.sfill);
				strcat (cmd, string);
			}
			if (Ctrl->H.boxoutline) {strcat (cmd, " -W"); strcat (cmd, Ctrl->H.pen);}
		}
		GMT_Report (API, GMT_MSG_DEBUG, "cmd: gmt %s %s\n", module, cmd);

		if (GMT_Call_Module (API, module, GMT_MODULE_CMD, cmd) != GMT_NOERROR) {	/* Plot the labels */
			Return (API->error);
		}
		if (!Ctrl->Q.active && gmt_remove_file (GMT, tmp_file_labels)) {	/* Remove temp file unless we used -Q */
			GMT_Report (API, GMT_MSG_ERROR, "Unable to remove file %s\n", tmp_file_labels);
			Return (GMT_RUNTIME_ERROR);
		}
	}
	if (fp_symbols || fp_labels)	/* Recover settings provided by user (if -b -g -h -i were used at all) */
		gmt_reenable_bghi_opts (GMT);

	/* Finalize plot and we are done */

	gmt_map_basemap (GMT);	/* Plot basemap if requested */
	gmt_plane_perspective (GMT, -1, 0.0);
	gmt_plotend (GMT);

	GMT_Report (API, GMT_MSG_INFORMATION, "Events read: %" PRIu64 " Event symbols plotted: %" PRIu64 " Event labels plotted: %" PRIu64 "\n", D->n_records, n_symbols_plotted, n_labels_plotted);

	Return (GMT_NOERROR);
}

EXTERN_MSC int GMT_events (void *V_API, int mode, void *args) {
	/* This is the GMT6 modern mode name */
	struct GMTAPI_CTRL *API = gmt_get_api_ptr (V_API);	/* Cast from void to GMTAPI_CTRL pointer */
	if (API->GMT->current.setting.run_mode == GMT_CLASSIC && !API->usage) {
		GMT_Report (API, GMT_MSG_ERROR, "Shared GMT module not found: events\n");
		return (GMT_NOT_A_VALID_MODULE);
	}
	return GMT_psevents (V_API, mode, args);
}<|MERGE_RESOLUTION|>--- conflicted
+++ resolved
@@ -662,11 +662,7 @@
 	char tmp_file_symbols[PATH_MAX] = {""}, tmp_file_labels[PATH_MAX] = {""}, cmd[BUFSIZ] = {""}, *c = NULL;
 	char string[GMT_LEN128] = {""}, header[GMT_BUFSIZ] = {""}, X[GMT_LEN32] = {""}, Y[GMT_LEN32] = {""};
 
-<<<<<<< HEAD
 	bool do_coda, finite_duration, has_text, out_segment = false, have_previous_point = false;
-=======
-	bool do_coda, finite_duration, out_segment = false, have_previous_point = false;
->>>>>>> 5677be3a
 
 	int error;
 
@@ -677,11 +673,7 @@
 
 	uint64_t tbl, seg, row, n_symbols_plotted = 0, n_labels_plotted = 0;
 
-<<<<<<< HEAD
 	double out[20], t_end = DBL_MAX, in[GMT_LEN16], last_in[3];
-=======
-	double out[20], last_in[3], t_end = DBL_MAX, *in = NULL;
->>>>>>> 5677be3a
 	double t_event, t_rise, t_plateau, t_decay, t_fade, x, t_event_seg, t_end_seg;
 
 	FILE *fp_symbols = NULL, *fp_labels = NULL;
@@ -922,7 +914,6 @@
 		gmtlib_clock_C_format (GMT, GMT->current.setting.format_clock_out, &GMT->current.io.clock_output, 1);
 	}
 
-<<<<<<< HEAD
 	if ((D = GMT_Read_Data (API, GMT_IS_DATASET, GMT_IS_FILE, 0, GMT_READ_NORMAL, NULL, NULL, NULL)) == NULL) {
 		Return (API->error);
 	}
@@ -932,19 +923,6 @@
 			S = D->table[tbl]->segment[seg];	/* Shorthand */
 
 			if (Ctrl->A.active) {	/* Process and echo any segment headers for lines and polygons */
-=======
-	do {	/* Keep returning records until we reach EOF */
-		if ((In = GMT_Get_Record (API, GMT_READ_DATA, NULL)) == NULL) {	/* Read next record, get NULL if special case */
-			if (gmt_M_rec_is_error (GMT)) {		/* Bail if there are any read errors */
-				if (fp_labels) fclose (fp_labels);
-				if (fp_symbols) fclose (fp_symbols);
-				Return (GMT_RUNTIME_ERROR);
-			}
-			else if (gmt_M_rec_is_eof (GMT)) 	/* Reached end of file */
-				break;
-			else if (gmt_M_rec_is_segment_header (GMT) && Ctrl->A.active) {	/* Process and echo any segment headers for lines and polygons */
-				have_previous_point = false;
->>>>>>> 5677be3a
 				if (Ctrl->A.mode == PSEVENTS_LINE_SEG) {	/* We require the -Tstring option in the header for segments */
 					if (gmt_parse_segment_item (GMT, S->header, "-T", string)) {	/* Found required -Targs */
 						if (Ctrl->L.mode == PSEVENTS_FIXED_DURATION) {	/* Just get event time */
@@ -999,130 +977,11 @@
 				for (col = 0; col < S->n_columns; col++) in[col] = S->data[col][row];	/* Make a local copy since we will be making changes */
 				has_text = (S->text && S->text[row]);	/* True if this record has trailing text */
 
-<<<<<<< HEAD
 				if (Ctrl->A.mode == PSEVENTS_LINE_SEG) {	/* Assign new segment start/end times for lines/polygons */
 					in[t_in] = t_event_seg;	/* Current segment event start time */
 					if (Ctrl->L.mode != PSEVENTS_FIXED_DURATION)	/* Set segment end time or duration */
 						in[d_in] = t_end_seg;
 				}
-=======
-		if (Ctrl->A.mode == PSEVENTS_LINE_SEG) {	/* Assign new segment start/end times for lines/polygons */
-			in[t_in] = t_event_seg;	/* Current segment event start time */
-			if (Ctrl->L.mode != PSEVENTS_FIXED_DURATION)	/* Set segment end time or duration */
-				in[d_in] = t_end_seg;
-		}
-
-		if (Ctrl->E.active[PSEVENTS_SYMBOL]) {	/* Plot event symbols */
-			t_end = DBL_MAX;	/* Infinite duration until overridden below */
-			t_event = in[t_in] + Ctrl->E.dt[PSEVENTS_SYMBOL][PSEVENTS_OFFSET];	/* Nominal (or offset) start of this event */
-			t_rise = t_event - Ctrl->E.dt[PSEVENTS_SYMBOL][PSEVENTS_RISE];		/* Earliest time to plot anything at all for this event */
-			if (Ctrl->T.now < t_rise) {
-				if (Ctrl->A.active && have_previous_point) {	/* Linearly interpolate to supply the intermediate point on line first */
-					double dx, f = (Ctrl->T.now - last_in[t_in]) / (in[t_in] - last_in[t_in]);	/* Fractional portion of time for this line segment */
-					if (gmt_M_is_geographic (GMT, GMT_IN)) {
-						gmt_M_set_delta_lon (last_in[GMT_X], in[GMT_X], dx);	/* Beware of jumps due to sign differences */
-					}
-					else
-						dx = in[GMT_X] -  last_in[GMT_X];
-					out[GMT_X] = last_in[GMT_X] + f * dx;
-					out[GMT_Y] = last_in[GMT_Y] + f * (in[GMT_Y] -  last_in[GMT_Y]);
-					psevents_set_XY (GMT, x_type, y_type, out, X, Y);
-					fprintf (fp_symbols, "%s\t%s\n", X, Y);
-					have_previous_point = false;	/* So we do not repeat this step for this line segment */
-				}
-				goto Do_txt;	/* This event is still in the future so we skip it */
-			}
-			/* Compute the last time we need to plot the event [infinity] */
-			if (Ctrl->L.mode == PSEVENTS_FIXED_DURATION)	/* Only show the event as stable during this fixed interval */
-				t_end = t_event + Ctrl->L.length;
-			else if (Ctrl->L.mode == PSEVENTS_VAR_DURATION)	/* Only show the event as stable during its individual interval */
-				t_end = t_event + in[d_in];
-			else if (Ctrl->L.mode == PSEVENTS_VAR_ENDTIME)	/* Only show the event as stable until its end time */
-				t_end = in[d_in];
-			if (t_end < DBL_MAX && Ctrl->E.trim[PSEVENTS_SYMBOL]) t_end -= Ctrl->E.dt[PSEVENTS_SYMBOL][PSEVENTS_OFFSET];	/* Offset applied to t_end */
-			t_fade = t_end + Ctrl->E.dt[PSEVENTS_SYMBOL][PSEVENTS_FADE];		/* End of the fade phase */
-			if (!do_coda && Ctrl->T.now > t_fade) goto Do_txt;	/* Event is in the past and there is no coda, so skip plotting it */
-
-			/* Here we must plot one phase of this event */
-
-			if (n_symbols_plotted == 0) {	/* Open output events file the first time */
-				if (Ctrl->Q.active)	/* We want a persistent file to survive this process */
-					sprintf (tmp_file_symbols, "%s_symbols.txt", Ctrl->Q.file);
-				else	/* Temporary file to be deleted after use */
-					sprintf (tmp_file_symbols, "%s/GMT_psevents_symbols_%d.txt", API->tmp_dir, (int)getpid());
-				if ((fp_symbols = fopen (tmp_file_symbols, "w")) == NULL) {
-					GMT_Report (API, GMT_MSG_ERROR, "Unable to create file %s\n", tmp_file_symbols);
-					if (fp_labels) fclose (fp_labels);
-					Return (GMT_RUNTIME_ERROR);
-				}
-			}
-			gmt_M_memcpy (out, in, n_copy_to_out, double);	/* Pass out the key input parameters unchanged (but not time, duration) */
-			out[x_col] = (t_event <= Ctrl->T.now) ? 1.0 : 0.0;	/* Default size is a step-function */
-
-			t_plateau = t_event + Ctrl->E.dt[PSEVENTS_SYMBOL][PSEVENTS_PLATEAU];	/* End of the plateau phase */
-			t_decay = t_plateau + Ctrl->E.dt[PSEVENTS_SYMBOL][PSEVENTS_DECAY];	/* End of the decay phase */
-			if (Ctrl->T.now < t_event) {	/* We are within the rise phase */
-				x = pow ((Ctrl->T.now - t_rise)/Ctrl->E.dt[PSEVENTS_SYMBOL][PSEVENTS_RISE], 2.0);	/* Quadratic function that goes from 0 to 1 */
-				if (gmt_M_is_dnan (x)) x = 0.0;	/* Probably division by zero */
-				out[x_col] = Ctrl->M.value[PSEVENTS_SIZE][PSEVENTS_VAL1] * x;	/* Magnification of amplitude */
-				out[i_col] = Ctrl->M.value[PSEVENTS_INT][PSEVENTS_VAL1] * x;		/* Magnification of intensity */
-				out[t_col] = Ctrl->M.value[PSEVENTS_TRANSP][PSEVENTS_VAL1] * (1.0-x);	/* Magnification of opacity */
-			}
-			else if (Ctrl->T.now < t_plateau) {	/* We are within the plateau phase, keep everything constant */
-				out[x_col] = Ctrl->M.value[PSEVENTS_SIZE][PSEVENTS_VAL1];
-				out[i_col] = Ctrl->M.value[PSEVENTS_INT][PSEVENTS_VAL1];
-				out[t_col] = 0.0;	/* No transparency during plateau phase */
-			}
-			else if (Ctrl->T.now < t_decay) {	/* We are within the decay phase */
-				x = pow ((t_decay - Ctrl->T.now)/Ctrl->E.dt[PSEVENTS_SYMBOL][PSEVENTS_DECAY], 2.0);	/* Quadratic function that goes from 1 to 0 */
-				if (gmt_M_is_dnan (x)) x = 0.0;	/* Probably division by zero */
-				out[x_col] = Ctrl->M.value[PSEVENTS_SIZE][PSEVENTS_VAL1] * x + (1.0 - x);	/* Reduction of size down to the nominal size */
-				out[i_col] = Ctrl->M.value[PSEVENTS_INT][PSEVENTS_VAL1] * x;	/* Reduction of intensity down to 0 */
-				out[t_col] = 0.0;
-			}
-			else if (finite_duration && Ctrl->T.now < t_end) {	/* We are within the normal display phase with nominal symbol size */
-				out[x_col] = 1.0;
-				out[i_col] = out[t_col] = 0.0;	/* No intensity or transparency during normal phase */
-			}
-			else if (finite_duration && Ctrl->T.now <= t_fade) {	/* We are within the fade phase */
-				x = pow ((t_fade - Ctrl->T.now)/Ctrl->E.dt[PSEVENTS_SYMBOL][PSEVENTS_FADE], 2.0);	/* Quadratic function that goes from 1 to 0 */
-				if (gmt_M_is_dnan (x)) x = 0.0;	/* Probably division by zero */
-				out[x_col] = x + (1.0 - x) * Ctrl->M.value[PSEVENTS_SIZE][PSEVENTS_VAL2];	/* Reduction of size down to coda size */
-				out[i_col] = Ctrl->M.value[PSEVENTS_INT][PSEVENTS_VAL2] * (1.0 - x);		/* Reduction of intensity down to coda intensity */
-				out[t_col] = Ctrl->M.value[PSEVENTS_TRANSP][PSEVENTS_VAL2] * (1.0 - x);		/* Increase of transparency up to code transparency */
-			}
-			else if (do_coda) {	/* If there is a coda then the symbol remains visible given those terminal attributes */
-				out[x_col] = Ctrl->M.value[PSEVENTS_SIZE][PSEVENTS_VAL2];
-				out[i_col] = Ctrl->M.value[PSEVENTS_INT][PSEVENTS_VAL2];
-				out[t_col] = Ctrl->M.value[PSEVENTS_TRANSP][PSEVENTS_VAL2];
-			}
-			if (out_segment) {	/* Write segment header for lines and polygons only */
-				fprintf (fp_symbols, "%c -t%g %s\n", GMT->current.setting.io_seg_marker[GMT_OUT], out[t_col], header);
-				out_segment = false;	/* Wait for next segment header */
-			}
-			psevents_set_XY (GMT, x_type, y_type, out, X, Y);
-
-			fprintf (fp_symbols, "%s\t%s", X, Y);	/* All need the map coordinates */
-			if (Ctrl->Z.active) {	/* A variable set of coordinates */
-				for (col = GMT_Z; col <= t_col; col++)
-					fprintf (fp_symbols, "\t%g", out[col]);	/* Write out all required and extra columns */
-				if (In->text && In->text[0])	/* Also output the trailing text */
-					fprintf (fp_symbols, "\t%s", In->text);
-				fprintf (fp_symbols, "\n");
-			}
-			else if (Ctrl->A.active) {	/* Just needed the line coordinates */
-				gmt_M_memcpy (last_in, in, 3U, double);
-				fprintf (fp_symbols, "\n");
-				have_previous_point = true;
-			}
-			else {	/* Symbols -S, which may need -C and -S columns before the scale, intens, transp */ 
-				for (col = GMT_Z; col < n_copy_to_out; col++)
-					fprintf (fp_symbols, "\t%.16g", out[col]);
-				fprintf (fp_symbols, "\t%g\t%g\t%g\n", out[x_col], out[i_col], out[t_col]);
-			}
-			n_symbols_plotted++;	/* Count output symbols */
-		}
->>>>>>> 5677be3a
 
 				if (Ctrl->E.active[PSEVENTS_SYMBOL]) {	/* Plot event symbols */
 					t_end = DBL_MAX;	/* Infinite duration until overridden below */
