--- conflicted
+++ resolved
@@ -51,13 +51,8 @@
 };
 
 enum Block_Modes {
-<<<<<<< HEAD
 	BLK_MODE_NOTSET = 0,	/* No -E+p|P (or -Ep) set */
 	BLK_MODE_OBSOLETE = 1,	/* Old -Ep for backwards compabitibility; assumes input weights are already set to 1/s^2 */
-=======
-	BLK_MODE_NOTSET   = 0,	/* No -E+p|P (or -Ep) set */
-	BLK_MODE_OBSOLETE = 1,	/* Old -Ep for backwards compabitibility; assumes input weights are already set to 1/s^ */
->>>>>>> 3292e0ef
 	BLK_MODE_WEIGHTED = 2,	/* -E+p computes weighted z means and error propagation on weighted z mean, using input s and w = 1/s^2 */
 	BLK_MODE_SIMPLE   = 3	/* -E+P computes simple z means and error propagation on simple z mean, using input s and w = 1/s^2 */
 };
