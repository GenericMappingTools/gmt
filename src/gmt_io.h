--- conflicted
+++ resolved
@@ -276,14 +276,9 @@
 					   8	NaNs encountered in first 2/3 cols */
 	uint64_t rec_no;		/* Number of current records (counts headers etc) in entire data set */
 	uint64_t rec_in_tbl_no;		/* Number of current record (counts headers etc) in current table */
-<<<<<<< HEAD
-	uint64_t rec_in_seg_no;		/* Number of current data record in current segment */
-	uint64_t pt_no;			/* Number of current valid points in a row  */
-=======
 	uint64_t data_record_number_in_set[2];	/* Number of current valid data record number in the whole dataset, for input and output. Headers not counted.  */
 	uint64_t data_record_number_in_tbl[2];	/* Number of current valid data record number in the current table, for input and output. Headers not counted.  */
 	uint64_t data_record_number_in_seg[2];	/* Number of current valid data record number in the current segment, for input and output. Headers not counted.  */
->>>>>>> 6580c649
 	int64_t curr_pos[2][4];		/* Keep track of current input/output table, segment, row, and table headers (for rec-by-rec action) */
 	char r_mode[4];			/* Current file opening mode for reading (r or rb) */
 	char w_mode[4];			/* Current file opening mode for writing (w or wb) */
