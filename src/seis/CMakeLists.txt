#
#
# Copyright (c) 1991-2020 by the GMT Team (https://www.generic-mapping-tools.org/team.html)
# See LICENSE.TXT file for copying and redistribution conditions.
#
# This program is free software; you can redistribute it and/or modify
# it under the terms of the GNU Lesser General Public License as published by
# the Free Software Foundation; version 3 or any later version.
#
# This program is distributed in the hope that it will be useful,
# but WITHOUT ANY WARRANTY; without even the implied warranty of
# MERCHANTABILITY or FITNESS FOR A PARTICULAR PURPOSE.  See the
# GNU Lesser General Public License for more details.
#
# Contact info: www.generic-mapping-tools.org
#-------------------------------------------------------------------------------
#
# CMake settings for supplemental package:
#
#   SUPPL_NAME:          name of the supplemental package
#   SUPPL_HEADERS:       header files. Will be installed if BUILD_DEVELOPER is TRUE
#   SUPPL_PROGS_SRCS:    list of C source codes for supplemental modules
#   SUPPL_LIB_SRCS:      list of C source codes for supplemental library
#   SUPPL_EXAMPLE_FILES: README and other example files
#   SUPPL_EXAMPLE_PROGS: Example scripts
#

set (SUPPL_NAME seis)
set (SUPPL_HEADERS meca.h utilmeca.h sacio.h)
<<<<<<< HEAD
set (SUPPL_LIB_SRCS utilmeca.c sacio.c)
set (SUPPL_PROGS_SRCS psmeca.c pspolar.c pscoupe.c pssac.c shake.c vs30.c)

# example files
set (SUPPL_EXAMPLE_FILES README.seis)

# lib sources
set (LIB_SRCS ${SUPPL_LIB_SRCS} ${SUPPL_PROGS_SRCS})

# create build targets
string (REPLACE ".c" "" _gmt_modules "${SUPPL_PROGS_SRCS}")
install_module_symlink (${_gmt_modules})

# install example data
install (FILES ${SUPPL_EXAMPLE_FILES}
	DESTINATION ${GMT_DOCDIR}/supplements/${SUPPL_NAME}
	COMPONENT Documentation)

# install headers
if (BUILD_DEVELOPER)
	install (FILES ${SUPPL_HEADERS}
		DESTINATION ${GMT_INCLUDEDIR}/${SUPPL_NAME}
		COMPONENT Runtime)
endif (BUILD_DEVELOPER)
=======
set (SUPPL_PROGS_SRCS psmeca.c pspolar.c pscoupe.c pssac.c)
set (SUPPL_LIB_SRCS ${SUPPL_PROGS_SRCS} utilmeca.c sacio.c)
set (SUPPL_EXAMPLE_FILES README.seis)
>>>>>>> eecca78f
<|MERGE_RESOLUTION|>--- conflicted
+++ resolved
@@ -27,33 +27,6 @@
 
 set (SUPPL_NAME seis)
 set (SUPPL_HEADERS meca.h utilmeca.h sacio.h)
-<<<<<<< HEAD
-set (SUPPL_LIB_SRCS utilmeca.c sacio.c)
-set (SUPPL_PROGS_SRCS psmeca.c pspolar.c pscoupe.c pssac.c shake.c vs30.c)
-
-# example files
-set (SUPPL_EXAMPLE_FILES README.seis)
-
-# lib sources
-set (LIB_SRCS ${SUPPL_LIB_SRCS} ${SUPPL_PROGS_SRCS})
-
-# create build targets
-string (REPLACE ".c" "" _gmt_modules "${SUPPL_PROGS_SRCS}")
-install_module_symlink (${_gmt_modules})
-
-# install example data
-install (FILES ${SUPPL_EXAMPLE_FILES}
-	DESTINATION ${GMT_DOCDIR}/supplements/${SUPPL_NAME}
-	COMPONENT Documentation)
-
-# install headers
-if (BUILD_DEVELOPER)
-	install (FILES ${SUPPL_HEADERS}
-		DESTINATION ${GMT_INCLUDEDIR}/${SUPPL_NAME}
-		COMPONENT Runtime)
-endif (BUILD_DEVELOPER)
-=======
 set (SUPPL_PROGS_SRCS psmeca.c pspolar.c pscoupe.c pssac.c)
 set (SUPPL_LIB_SRCS ${SUPPL_PROGS_SRCS} utilmeca.c sacio.c)
-set (SUPPL_EXAMPLE_FILES README.seis)
->>>>>>> eecca78f
+set (SUPPL_EXAMPLE_FILES README.seis)