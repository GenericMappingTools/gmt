/*--------------------------------------------------------------------
 *
 *    Copyright (c) 1996-2012 by G. Patau
 *    Copyright (c) 2013-2021 by the GMT Team (https://www.generic-mapping-tools.org/team.html)
 *    Donated to the GMT project by G. Patau upon her retirement from IGPG
 *    Distributed under the Lesser GNU Public Licence
 *    See README file for copying and redistribution conditions.
 *--------------------------------------------------------------------*/
/*

psmeca will read focal mechanisms from input file and plot beachballs on a map.
Focal mechanisms are specified in double couple, moment tensor, or principal axis.
PostScript code is written to stdout.

 Author:	Genevieve Patau
 Date:		7 July 1998
 Version:	5
 Roots:		based on psxy.c, ported to GMT 5 by P. Wessel
 */

#include "gmt_dev.h"
#include "meca.h"
#include "utilmeca.h"

#define THIS_MODULE_CLASSIC_NAME	"psmeca"
#define THIS_MODULE_MODERN_NAME	"meca"
#define THIS_MODULE_LIB		"seis"
#define THIS_MODULE_PURPOSE	"Plot focal mechanisms"
#define THIS_MODULE_KEYS	"<D{,>X}"
#define THIS_MODULE_NEEDS	"Jd"
#define THIS_MODULE_OPTIONS "-:>BJKOPRUVXYdehipqt" GMT_OPT("Hc")

#define DEFAULT_FONTSIZE		9.0	/* In points */
#define DEFAULT_OFFSET			3.0	/* In points */
#define DEFAULT_SYMBOL_SIZE		6.0 /* In points */

#define READ_CMT	0
#define READ_AKI	1
#define READ_PLANES	2
#define READ_AXIS	4
#define READ_TENSOR	8

#define PLOT_DC		1
#define PLOT_AXIS	2
#define PLOT_TRACE	4

/* Control structure for psmeca */
struct PSMECA_CTRL {
	struct PSMECA_A {	/* -A[+p<pen>][+s<size>] */
		bool active;
		double size;
		struct GMT_PEN pen;
	} A;
	struct PSMECA_C {	/* -C<cpt> */
		bool active;
		char *file;
	} C;
	struct PSMECA_D {	/* -D<min/max> */
		bool active;
		double depmin, depmax;
	} D;
	struct PSMECA_E {	/* -E<fill> */
		bool active;
		struct GMT_FILL fill;
	} E;
	struct PSMECA_F {	/* Repeatable -F<mode>[<args>] */
		bool active;
	} F;
	struct PSMECA_G {	/* -G<fill> */
		bool active;
		struct GMT_FILL fill;
	} G;
	struct PSMECA_I {	/* -I[<intensity>] */
		bool active;
		unsigned int mode;	/* 0 if constant, 1 if read from file */
		double value;
	} I;
	struct PSMECA_L {	/* -L<pen> */
		bool active;
		struct GMT_PEN pen;
	} L;
	struct PSMECA_M {	/* -M */
		bool active;
	} M;
	struct PSMECA_N {	/* -N */
		bool active;
	} N;
	struct PSMECA_S {	/* -S<format>[<scale>][+a<angle>][+f<font>][+j<justify>][+o<dx>[/<dy>]] */
		bool active;
		bool no_label;
		bool read;	/* True if no scale given; must be first column after the required ones */
		unsigned int readmode;
		unsigned int plotmode;
		unsigned int n_cols;
		double scale;
		double angle;
		int justify;
		double offset[2];
		struct GMT_FONT font;
	} S;
	struct PSMECA_T {	/* -Tnplane[/<pen>] */
		bool active;
		unsigned int n_plane;
		struct GMT_PEN pen;
	} T;
	struct PSMECA_W {	/* -W<pen> */
		bool active;
		struct GMT_PEN pen;
	} W;
	struct PSMECA_A2 {	/* -Fa[size[/Psymbol[Tsymbol]]] */
		bool active;
		char P_symbol, T_symbol;
		double size;
	} A2;
	struct PSMECA_E2 {	/* -Fe<fill> */
		bool active;
		struct GMT_FILL fill;
	} E2;
	struct PSMECA_G2 {	/* -Fg<fill> */
		bool active;
		struct GMT_FILL fill;
	} G2;
	struct PSMECA_P2 {	/* -Fp[<pen>] */
		bool active;
		struct GMT_PEN pen;
	} P2;
	struct PSMECA_R2 {	/* -Fr[<fill>] */
		bool active;
		struct GMT_FILL fill;
	} R2;
	struct PSMECA_T2 {	/* -Ft[<pen>] */
		bool active;
		struct GMT_PEN pen;
	} T2;
	struct PSMECA_O2 {	/* -Fo */
		bool active;
	} O2;
	struct PSMECA_Z2 {	/* -Fz[<pen>] */
		bool active;
		struct GMT_PEN pen;
	} Z2;
};

static void *New_Ctrl (struct GMT_CTRL *GMT) {	/* Allocate and initialize a new control structure */
	struct PSMECA_CTRL *C;

	C = gmt_M_memory (GMT, NULL, 1, struct PSMECA_CTRL);

	/* Initialize values whose defaults are not 0/false/NULL */

	C->A.size = 0.0;	/* No circle will be plotted */
	C->A.pen = C->L.pen = C->T.pen = C->T2.pen = C->P2.pen = C->Z2.pen = C->W.pen = GMT->current.setting.map_default_pen;
	/* Set width temporarily to -1. This will indicate later that we need to replace by W.pen */
	C->A.pen.width = C->L.pen.width = C->T.pen.width = C->T2.pen.width = C->P2.pen.width = C->Z2.pen.width = -1.0;
	C->D.depmin = -FLT_MAX;
	C->D.depmax = FLT_MAX;
	C->L.active = false;
	gmt_init_fill (GMT, &C->E.fill, 1.0, 1.0, 1.0);
	gmt_init_fill (GMT, &C->G.fill, 0.0, 0.0, 0.0);
	gmt_init_fill (GMT, &C->R2.fill, 1.0, 1.0, 1.0);
	C->S.font = GMT->current.setting.font_annot[GMT_PRIMARY];
	C->S.font.size = DEFAULT_FONTSIZE;
	C->S.justify = PSL_TC;
	C->A2.size = DEFAULT_SYMBOL_SIZE * GMT->session.u2u[GMT_PT][GMT_INCH];
	C->A2.P_symbol = C->A2.T_symbol = PSL_CIRCLE;
	return (C);
}

static void Free_Ctrl (struct GMT_CTRL *GMT, struct PSMECA_CTRL *C) {	/* Deallocate control structure */
	if (!C) return;
	gmt_M_str_free (C->C.file);
	gmt_M_free (GMT, C);
}

static int usage (struct GMTAPI_CTRL *API, int level) {
	/* This displays the psmeca synopsis and optionally full usage information */

	const char *name = gmt_show_name_and_purpose (API, THIS_MODULE_LIB, THIS_MODULE_CLASSIC_NAME, THIS_MODULE_PURPOSE);
	if (level == GMT_MODULE_PURPOSE) return (GMT_NOERROR);
	GMT_Message (API, GMT_TIME_NONE, "usage: %s [<table>] %s %s\n", name, GMT_J_OPT, GMT_Rgeo_OPT);
	GMT_Message (API, GMT_TIME_NONE, "\t-S<format><scale>[+a<angle>][+f<font>][+j<justify>][+o<dx>[/<dy>]] [-A[+p<pen>][+s<size>]]\n");
	GMT_Message (API, GMT_TIME_NONE, "\t[%s] [-C<cpt>] [-D<depmin>/<depmax>] [-E<fill>] [-G<fill>] [-I[<intens>]] %s[-L<pen>] [-M]\n", GMT_B_OPT, API->K_OPT);
	GMT_Message (API, GMT_TIME_NONE, "\t[-Fa[<size>[/<Psymbol>[<Tsymbol>]]] [-Fe<fill>] [-Fg<fill>] [-Fo] [-Fr<fill>] [-Fp[<pen>]] [-Ft[<pen>]] [-Fz[<pen>]]\n");
	GMT_Message (API, GMT_TIME_NONE, "\t[-N] %s%s[-T<nplane>[/<pen>]] [%s] [%s] [-W<pen>]\n", API->O_OPT, API->P_OPT, GMT_U_OPT, GMT_V_OPT);
	GMT_Message (API, GMT_TIME_NONE, "\t[%s] [%s]\n", GMT_X_OPT, GMT_Y_OPT);
	GMT_Message (API, GMT_TIME_NONE, "\t%s[%s] [%s] [%s]\n\t[%s]\n\t[%s]\n\t[%s] [%s] [%s] [%s]\n\n", API->c_OPT, GMT_di_OPT, GMT_e_OPT, GMT_h_OPT, GMT_i_OPT, GMT_p_OPT, GMT_qi_OPT, GMT_tv_OPT, GMT_colon_OPT, GMT_PAR_OPT);

	if (level == GMT_SYNOPSIS) return (GMT_MODULE_SYNOPSIS);

	GMT_Option (API, "J-,R");
	GMT_Message (API, GMT_TIME_NONE, "\t-S Select format type and symbol size.\n");
	GMT_Message (API, GMT_TIME_NONE, "\t   Append the format code for your input file:\n");
	GMT_Message (API, GMT_TIME_NONE, "\t   a  Focal mechanism in Aki & Richard's convention:\n");
	GMT_Message (API, GMT_TIME_NONE, "\t        X Y depth strike dip rake mag [newX newY] [event_title]\n");
	GMT_Message (API, GMT_TIME_NONE, "\t   c  Focal mechanism in Global CMT convention\n");
	GMT_Message (API, GMT_TIME_NONE, "\t        X Y depth strike1 dip1 rake1 strike2 dip2 rake2 moment [newX newY] [event_title]\n");
	GMT_Message (API, GMT_TIME_NONE, "\t      with moment in 2 columns : mantissa and exponent corresponding to seismic moment in dynes-cm\n");
	GMT_Message (API, GMT_TIME_NONE, "\t   d  Closest double couple defined from seismic moment tensor (zero trace and zero determinant):\n");
	GMT_Message (API, GMT_TIME_NONE, "\t        X Y depth mrr mtt mff mrt mrf mtf exp [newX newY] [event_title]\n");
	GMT_Message (API, GMT_TIME_NONE, "\t   p  Focal mechanism defined with:\n");
	GMT_Message (API, GMT_TIME_NONE, "\t        X Y depth strike1 dip1 strike2 fault mag [newX newY] [event_title]\n");
	GMT_Message (API, GMT_TIME_NONE, "\t      fault = -1/+1 for a normal/inverse fault\n");
	GMT_Message (API, GMT_TIME_NONE, "\t   m  Seismic (full) moment tensor:\n");
	GMT_Message (API, GMT_TIME_NONE, "\t        X Y depth mrr mtt mff mrt mrf mtf exp [newX newY] [event_title]\n");
	GMT_Message (API, GMT_TIME_NONE, "\t   t  Zero trace moment tensor defined from principal axis:\n");
	GMT_Message (API, GMT_TIME_NONE, "\t        X Y depth T_value T_azim T_plunge N_value N_azim N_plunge P_value P_azim P_plunge exp [newX newY] [event_title]\n");
	GMT_Message (API, GMT_TIME_NONE, "\t   x  Principal axis:\n");
	GMT_Message (API, GMT_TIME_NONE, "\t        X Y depth T_value T_azim T_plunge N_value N_azim N_plunge P_value P_azim P_plunge exp [newX newY] [event_title]\n");
	GMT_Message (API, GMT_TIME_NONE, "\t   y  Best double couple defined from principal axis:\n");
	GMT_Message (API, GMT_TIME_NONE, "\t        X Y depth T_value T_azim T_plunge N_value N_azim N_plunge P_value P_azim P_plunge exp [newX newY] [event_title]\n");
	GMT_Message (API, GMT_TIME_NONE, "\t   z  Deviatoric part of the moment tensor (zero trace):\n");
	GMT_Message (API, GMT_TIME_NONE, "\t        X Y depth mrr mtt mff mrt mrf mtf exp [newX newY] [event_title]\n");
	GMT_Message (API, GMT_TIME_NONE, "\t   Use -Fo option for old (psvelomeca) format (no depth in third column).\n");
	GMT_Message (API, GMT_TIME_NONE, "\t   If <scale> is not given then it is read from the first column after the required columns.\n");
	GMT_Message (API, GMT_TIME_NONE, "\t   Optionally add +a<angle>+f<font>+j<justify>+o<dx>[/<dy>] to change the label angle, font (size,fontname,color), justification and offset.\n");
	GMT_Message (API, GMT_TIME_NONE, "\t   fontsize < 0 : no label written; offset is from the limit of the beach ball.\n");
	GMT_Message (API, GMT_TIME_NONE, "\n\tOPTIONS:\n");
	GMT_Option (API, "<,B-");
	GMT_Message (API, GMT_TIME_NONE, "\t-A Offset focal mechanisms to the alternate positions given in the last two columns of the input file before label.\n");
	GMT_Message (API, GMT_TIME_NONE, "\t   A line is drawn between both positions; see -W for pen used or specify it separately via +p [0.25p].\n");
	GMT_Message (API, GMT_TIME_NONE, "\t   Optionally, a small circle is plotted at the original location. Append +s<size> to set its diameter [no circle].\n");
	GMT_Message (API, GMT_TIME_NONE, "\t-C Use CPT to assign colors based on depth-value in 3rd column.\n");
	GMT_Message (API, GMT_TIME_NONE, "\t-D Plot events between <depmin> and <depmax> deep.\n");
	gmt_fill_syntax (API->GMT, 'E', NULL, "Set filling of extensive quadrants [Default is white].");
	GMT_Message (API, GMT_TIME_NONE, "\t-F Sets various attributes of symbols depending on <mode>:\n");
	GMT_Message (API, GMT_TIME_NONE, "\t   a Plot axis. Default symbols are circles; otherwise append <size>[/<Psymbol>[<Tsymbol>].\n");
	GMT_Message (API, GMT_TIME_NONE, "\t   e Append filling for the T axis symbol [default as set by -E].\n");
	GMT_Message (API, GMT_TIME_NONE, "\t   g Append filling for the P axis symbol [default as set by -G].\n");
	GMT_Message (API, GMT_TIME_NONE, "\t   o Use psvelomeca format (Without depth in third column).\n");
	GMT_Message (API, GMT_TIME_NONE, "\t   p Draw P_symbol outline using the default pen (see -W) or append pen attribute for outline.\n");
	GMT_Message (API, GMT_TIME_NONE, "\t   t Draw T_symbol outline using the default pen (see -W) or append pen attribute for outline.\n");
	GMT_Message (API, GMT_TIME_NONE, "\t   r Draw box behind labels.\n");
	GMT_Message (API, GMT_TIME_NONE, "\t   z Overlay zero trace moment tensor using default pen (see -W) or append outline pen.\n");
	gmt_fill_syntax (API->GMT, 'G', NULL, "Set filling of compressive quadrants [Default is black].");
	GMT_Message (API, GMT_TIME_NONE, "\t-I Use the intensity to modulate the compressive fill color (requires -C or -G).\n");
	GMT_Message (API, GMT_TIME_NONE, "\t   If no intensity is given we expect it to follow the required columns in the data record.\n");
	GMT_Option (API, "K");
	GMT_Message (API, GMT_TIME_NONE, "\t-L Sets pen attribute for outline other than the default set by -W.\n");
	GMT_Message (API, GMT_TIME_NONE, "\t-M Same size for any magnitude. Size is given with -S.\n");
	GMT_Message (API, GMT_TIME_NONE, "\t-N Do Not skip/clip beach balls that fall outside map border [Default will ignore those outside].\n");
	GMT_Option (API, "O,P");
	GMT_Message (API, GMT_TIME_NONE, "\t-Tn[/<pen>] Draw nodal planes and circumference only to provide a transparent\n");
	GMT_Message (API, GMT_TIME_NONE, "\t   beach ball using the default pen (see -W) or sets pen attribute. \n");
	GMT_Message (API, GMT_TIME_NONE, "\t   n = 1 the only first nodal plane is plotted.\n");
	GMT_Message (API, GMT_TIME_NONE, "\t   n = 2 the only second nodal plane is plotted.\n");
	GMT_Message (API, GMT_TIME_NONE, "\t   n = 0 both nodal planes are plotted.\n");
	GMT_Message (API, GMT_TIME_NONE, "\t   If moment tensor is required, nodal planes overlay moment tensor.\n");
	GMT_Option (API, "U,V");
	GMT_Message (API, GMT_TIME_NONE, "\t-W Set pen attributes [%s].\n", gmt_putpen (API->GMT, &API->GMT->current.setting.map_default_pen));
	GMT_Option (API, "X,c,di,e,h,i,p,qi,T,:,.");

	return (GMT_MODULE_USAGE);
}

GMT_LOCAL bool psmeca_is_old_C_option (struct GMT_CTRL *GMT, char *arg) {
	if (strstr (arg, ".cpt")) return false;	/* Clearly a CPT file given */
	if (strstr (arg, "+s") || strchr (arg, 'P')) return true;	/* Clearly setting the circle diameter in old -C */
	if (GMT->current.setting.run_mode == GMT_CLASSIC && arg[0] == '\0') return true;	/* A blank -C in classic mode is clearly the old -C with no settings */
	if (arg[0]) return true;	/* Whatever this is, it is for -A to deal with */
	GMT_Report (GMT->parent, GMT_MSG_INFORMATION, "Option -C: Must assume under modern mode that -C here means use current CPT\n");
	return false;	/* This assumes nobody would use just -C in modern mode but actually mean the old -C */
}

GMT_LOCAL unsigned int psmeca_A_parse (struct GMT_CTRL *GMT, struct PSMECA_CTRL *Ctrl, char *arg) {
	unsigned int n_errors = 0;
	char txt[GMT_LEN256] = {""}, *c = NULL, *q = NULL;
	strncpy (txt, arg, GMT_LEN256-1);

	/* Deal with these possible variations of old -C and new -A options:
	 * 1. -A[+p<pen>][+s<size>]	which is the current syntax
	 * 2. -C[<pen>][+s<size>]	which was the GMT5-6.1.1 syntax
	 * 3. -C[<pen>][P<size>]	which was the GMT4 syntax */

	if ((c = gmt_first_modifier (GMT, txt, "ps"))) {	/* Found at least one valid modifier */
		unsigned int pos = 0;
		char p[GMT_LEN256] = {""};
		while (gmt_getmodopt (GMT, 'A', c, "ps", &pos, p, &n_errors) && n_errors == 0) {
			switch (p[0]) {
				case 'p':	/* Line and circle pen */
					if (p[1] == '\0' || gmt_getpen (GMT, &p[1], &Ctrl->A.pen)) {
						gmt_pen_syntax (GMT, 'A', NULL, " ", 0);
						n_errors++;
					}
					break;
				case 's':	/* Circle diameter */
					if (p[1] == '\0' || (Ctrl->A.size = gmt_M_to_inch (GMT, (p+2))) < 0.0) {
						GMT_Report (GMT->parent, GMT_MSG_ERROR, "Option -A: Circle diameter cannot be negative or not given!\n");
						n_errors++;
					}
					break;
				default: break;	/* These are caught in gmt_getmodopt so break is just for Coverity */
			}
		}
		c[0] = '\0';	/* Chop off the modifiers */
	}
	/* If the user used modern modifiers only as case 1 above then we might be done here */
	if (arg[0] == '\0') return n_errors;

	/* Here we got older syntax: -C<pen>[+s<size>] or -C[<pen>][P<size>] (but the +s<size> would have been stripped off
	 * so here we must either have -C<pen> or -C[<pen>][P<size>] */

	if ((q = strchr (txt, 'P')) != NULL) {	/* Case 3 way of changing the diameter */
		if (q[1] == '\0' || (Ctrl->A.size = gmt_M_to_inch (GMT, &q[1])) < 0.0) {
			GMT_Report (GMT->parent, GMT_MSG_ERROR, "Option -A: Circle diameter cannot be negative or not given!\n");
			n_errors++;
		}
		q[0] = '\0';	/* Chop off the Psize setting; if txt is not empty we also have an optional pen */
		if (arg[0] && gmt_getpen (GMT, txt, &Ctrl->A.pen)) {
			gmt_pen_syntax (GMT, 'A', NULL, " ", 0);
			n_errors++;
		}
	}
	else if (gmt_getpen (GMT, txt, &Ctrl->A.pen)) {	/* Here we just have -C<pen> to deal with */
		gmt_pen_syntax (GMT, 'A', NULL, " ", 0);
		n_errors++;
	}
	return n_errors;
}

static int parse (struct GMT_CTRL *GMT, struct PSMECA_CTRL *Ctrl, struct GMT_OPTION *options) {
	/* This parses the options provided to psmeca and sets parameters in Ctrl.
	 * Note Ctrl has already been initialized and non-zero default values set.
	 * Any GMT common options will override values set previously by other commands.
	 * It also replaces any file names specified as input or output with the data ID
	 * returned when registering these sources/destinations with the API.
	 */

	unsigned int n_errors = 0;
	char txt[GMT_LEN256] = {""}, txt_b[GMT_LEN256] = {""}, txt_c[GMT_LEN256] = {""}, *p = NULL;
	struct GMT_OPTION *opt = NULL;

	for (opt = options; opt; opt = opt->next) {	/* Process all the options given */

		switch (opt->option) {

			case '<':	/* Skip input files */
				if (GMT_Get_FilePath (GMT->parent, GMT_IS_DATASET, GMT_IN, GMT_FILE_REMOTE, &(opt->arg))) n_errors++;;
				break;

			/* Processes program-specific parameters */

			case 'A':
				Ctrl->A.active = true;
				n_errors += psmeca_A_parse (GMT, Ctrl, opt->arg);
				break;
			case 'C':	/* Either modern -Ccpt option of a deprecated -C now served by -A */
				/* Change position [set line attributes] */
				if (psmeca_is_old_C_option (GMT, opt->arg)) {	/* Need the -A parser for obsolete -C syntax */
					Ctrl->A.active = true;
					n_errors += psmeca_A_parse (GMT, Ctrl, opt->arg);
				}
				else {	/* Here we have the modern -C<cpt> parsing */
					Ctrl->C.active = true;
					if (opt->arg[0]) Ctrl->C.file = strdup (opt->arg);
				}
				break;
			case 'D':	/* Plot events between depmin and depmax deep */
				Ctrl->D.active = true;
				sscanf (opt->arg, "%lf/%lf", &Ctrl->D.depmin, &Ctrl->D.depmax);
				break;
			case 'E':	/* Set color for extensive parts  */
				Ctrl->E.active = true;
				if (!opt->arg[0] || (opt->arg[0] && gmt_getfill (GMT, opt->arg, &Ctrl->E.fill))) {
					gmt_fill_syntax (GMT, 'E', NULL, " ");
					n_errors++;
				}
				break;
			case 'F':	/* Repeatable; Controls various symbol attributes  */
				Ctrl->F.active = true;
				switch (opt->arg[0]) {
					case 'a':	/* plot axis */
						Ctrl->A2.active = true;
						strncpy (txt, &opt->arg[1], GMT_LEN256-1);
						if ((p = strchr (txt, '/')) != NULL) p[0] = '\0';
						if (txt[0]) Ctrl->A2.size = gmt_M_to_inch (GMT, txt);
						if (p) {	/* Also specified symbols */
							p++;
							switch (strlen (p)) {
								case 1:
									Ctrl->A2.P_symbol = Ctrl->A2.T_symbol = p[0];
									break;
								case 2:
									Ctrl->A2.P_symbol = p[0], Ctrl->A2.T_symbol = p[1];
									break;
							}
						}
						break;
					case 'e':	/* Set color for T axis symbol */
						Ctrl->E2.active = true;
						if (gmt_getfill (GMT, &opt->arg[1], &Ctrl->E2.fill)) {
							gmt_fill_syntax (GMT, ' ', "Fe", " ");
							n_errors++;
						}
						break;
					case 'g':	/* Set color for P axis symbol */
						Ctrl->G2.active = true;
						if (gmt_getfill (GMT, &opt->arg[1], &Ctrl->G2.fill)) {
							gmt_fill_syntax (GMT, ' ', "Fg", " ");
							n_errors++;
						}
						break;
					case 'p':	/* Draw outline of P axis symbol [set outline attributes] */
						Ctrl->P2.active = true;
						if (opt->arg[1] && gmt_getpen (GMT, &opt->arg[1], &Ctrl->P2.pen)) {
							gmt_pen_syntax (GMT, ' ', "Fp", " ", 0);
							n_errors++;
						}
						break;
					case 'r':	/* draw box around text */
						Ctrl->R2.active = true;
						if (opt->arg[1] && gmt_getfill (GMT, &opt->arg[1], &Ctrl->R2.fill)) {
							gmt_fill_syntax (GMT, ' ', "Fr", " ");
							n_errors++;
						}
						break;
					case 't':	/* Draw outline of T axis symbol [set outline attributes] */
						Ctrl->T2.active = true;
						if (opt->arg[1] && gmt_getpen (GMT, &opt->arg[1], &Ctrl->T2.pen)) {
							gmt_pen_syntax (GMT, ' ', "Ft", " ", 0);
							n_errors++;
						}
						break;
					case 'o':	/* use psvelomeca format (without depth in 3rd column) */
						Ctrl->O2.active = true;
						break;
					case 'z':	/* overlay zerotrace moment tensor */
						Ctrl->Z2.active = true;
						if (opt->arg[1] && gmt_getpen (GMT, &opt->arg[1], &Ctrl->Z2.pen)) { /* Set pen attributes */
							gmt_pen_syntax (GMT, ' ', "Fz", " ", 0);
							n_errors++;
						}
						break;
				}
				break;
			case 'G':	/* Set color for compressive parts */
				Ctrl->G.active = true;
				if (!opt->arg[0] || (opt->arg[0] && gmt_getfill (GMT, opt->arg, &Ctrl->G.fill))) {
					gmt_fill_syntax (GMT, 'G', NULL, " ");
					n_errors++;
				}
				break;
			case 'I':	/* Adjust symbol color via intensity */
				Ctrl->I.active = true;
				if (opt->arg[0])
					Ctrl->I.value = atof (opt->arg);
				else
					Ctrl->I.mode = 1;
				break;
			case 'L':	/* Draw outline [set outline attributes] */
				Ctrl->L.active = true;
				if (opt->arg[0] && gmt_getpen (GMT, opt->arg, &Ctrl->L.pen)) {
					gmt_pen_syntax (GMT, 'L', NULL, " ", 0);
					n_errors++;
				}
				break;
			case 'M':	/* Same size for any magnitude */
				Ctrl->M.active = true;
				break;
			case 'N':	/* Do not skip points outside border */
				Ctrl->N.active = true;
				break;
			case 'S':	/* Get format and size */
				Ctrl->S.active = true;
				switch (opt->arg[0]) {	/* parse format */
					case 'c':
						Ctrl->S.readmode = READ_CMT;	Ctrl->S.n_cols = 11;
						break;
					case 'a':
						Ctrl->S.readmode = READ_AKI;	Ctrl->S.n_cols = 7;
						break;
					case 'p':
						Ctrl->S.readmode = READ_PLANES;	Ctrl->S.n_cols = 8;
						break;
					case 'x':
						Ctrl->S.readmode = READ_AXIS;	Ctrl->S.n_cols = 13;
						break;
					case 'y':
						Ctrl->S.readmode = READ_AXIS;	Ctrl->S.n_cols = 13;
						Ctrl->S.plotmode = PLOT_DC;
						break;
					case 't':
						Ctrl->S.readmode = READ_AXIS;	Ctrl->S.n_cols = 13;
						Ctrl->S.plotmode = PLOT_TRACE;
						break;
					case 'm':
						Ctrl->S.readmode = READ_TENSOR;	Ctrl->S.n_cols = 10;
						break;
					case 'd':
						Ctrl->S.readmode = READ_TENSOR;	Ctrl->S.n_cols = 10;
						Ctrl->S.plotmode = PLOT_DC;
						break;
					case 'z':
						Ctrl->S.readmode = READ_TENSOR;	Ctrl->S.n_cols = 10;
						Ctrl->S.plotmode = PLOT_TRACE;
						break;
					default:
						n_errors++;
						break;
				}

				if ((strstr (opt->arg, "+a")) || (strstr (opt->arg, "+f")) || strstr (opt->arg, "+o") || strstr (opt->arg, "+j")) {
					/* New syntax: -S<format><scale>+a<angle>+f<font>+o<dx>/<dy>+j<justify> */
					char word[GMT_LEN256] = {""}, *c = NULL;

					/* parse beachball size */
					if ((c = strchr (opt->arg, '+'))) c[0] = '\0';	/* Chop off modifiers for now */
					Ctrl->S.scale = gmt_M_to_inch (GMT, &opt->arg[1]);
					if (c) c[0] = '+';	/* Restore modifiers */

					if (gmt_get_modifier (opt->arg, 'a', word))
						Ctrl->S.angle = atof(word);
					if (gmt_get_modifier (opt->arg, 'j', word) && strchr ("LCRBMT", word[0]) && strchr ("LCRBMT", word[1]))
						Ctrl->S.justify = gmt_just_decode (GMT, word, Ctrl->S.justify);
					if (gmt_get_modifier (opt->arg, 'f', word))
						n_errors += gmt_getfont (GMT, word, &(Ctrl->S.font));
					if (gmt_get_modifier (opt->arg, 'o', word)) {
						if (gmt_get_pair (GMT, word, GMT_PAIR_DIM_DUP, Ctrl->S.offset) < 0) n_errors++;
					} else {	/* Set default offset */
						if (Ctrl->S.justify%4 != 2) /* Not center aligned */
							Ctrl->S.offset[0] = DEFAULT_OFFSET * GMT->session.u2u[GMT_PT][GMT_INCH];
						if (Ctrl->S.justify/4 != 1) /* Not middle aligned */
							Ctrl->S.offset[1] = DEFAULT_OFFSET * GMT->session.u2u[GMT_PT][GMT_INCH];
					}
					if (Ctrl->S.font.size <= 0.0) Ctrl->S.no_label = true;
				} else {	/* Old syntax: -S<format><scale>[/fontsize[/offset]][+u] */
					Ctrl->S.offset[1] = DEFAULT_OFFSET * GMT->session.u2u[GMT_PT][GMT_INCH];	/* Set default offset */
					if ((p = strstr (opt->arg, "+u"))) {
						Ctrl->S.justify = PSL_BC;
						p[0] = '\0';	/* Chop off modifier */
					} else if (opt->arg[strlen(opt->arg)-1] == 'u') {
						Ctrl->S.justify = PSL_BC;
						opt->arg[strlen(opt->arg)-1] = '\0';
					}
					txt[0] = txt_b[0] = txt_c[0] = '\0';
					sscanf (&opt->arg[1], "%[^/]/%[^/]/%s", txt, txt_b, txt_c);
					if (txt[0]) Ctrl->S.scale = gmt_M_to_inch (GMT, txt);
					if (txt_b[0]) Ctrl->S.font.size = gmt_convert_units (GMT, txt_b, GMT_PT, GMT_PT);
					if (txt_c[0]) Ctrl->S.offset[1] = gmt_convert_units (GMT, txt_c, GMT_PT, GMT_INCH);
					if (Ctrl->S.font.size < 0.0) Ctrl->S.no_label = true;
					if (p) p[0] = '+';	/* Restore modifier */
				}
				if (gmt_M_is_zero (Ctrl->S.scale)) Ctrl->S.read = true;	/* Must get size from input file */
				break;
			case 'T':
				Ctrl->T.active = true;
				sscanf (opt->arg, "%d", &Ctrl->T.n_plane);
				if (strlen (opt->arg) > 2 && gmt_getpen (GMT, &opt->arg[2], &Ctrl->T.pen)) {	/* Set transparent attributes */
					gmt_pen_syntax (GMT, 'T', NULL, " ", 0);
					n_errors++;
				}
				break;
			case 'W':	/* Set line attributes */
				Ctrl->W.active = true;
				if (opt->arg && gmt_getpen (GMT, opt->arg, &Ctrl->W.pen)) {
					gmt_pen_syntax (GMT, 'W', NULL, " ", 0);
					n_errors++;
				}
				break;
			default:	/* Report bad options */
				n_errors += gmt_default_error (GMT, opt->option);
				break;
		}
	}

	gmt_consider_current_cpt (GMT->parent, &Ctrl->C.active, &(Ctrl->C.file));

	/* Check that the options selected are mutually consistent */
	n_errors += gmt_M_check_condition(GMT, !Ctrl->S.active, "Must specify -S option\n");
	n_errors += gmt_M_check_condition (GMT, !GMT->common.R.active[RSET], "Must specify -R option\n");
	//n_errors += gmt_M_check_condition (GMT, Ctrl->S.active && Ctrl->S.scale <= 0.0, "Option -S: must specify scale\n");
	n_errors += gmt_M_check_condition (GMT, Ctrl->C.active && Ctrl->O2.active, "Option -Z cannot be combined with -Fo\n");

	/* Set to default pen where needed */

	if (Ctrl->A.pen.width  < 0.0) Ctrl->A.pen  = Ctrl->W.pen;
	if (Ctrl->L.pen.width  < 0.0) Ctrl->L.pen  = Ctrl->W.pen;
	if (Ctrl->T.pen.width  < 0.0) Ctrl->T.pen  = Ctrl->W.pen;
	if (Ctrl->T2.pen.width < 0.0) Ctrl->T2.pen = Ctrl->W.pen;
	if (Ctrl->P2.pen.width < 0.0) Ctrl->P2.pen = Ctrl->W.pen;
	if (Ctrl->Z2.pen.width < 0.0) Ctrl->Z2.pen = Ctrl->W.pen;

	/* Default -Fe<fill> and -Fg<fill> to -E<fill> and -G<fill> */

	if (!Ctrl->E2.active) Ctrl->E2.fill = Ctrl->E.fill;
	if (!Ctrl->G2.active) Ctrl->G2.fill = Ctrl->G.fill;

	return (n_errors ? GMT_PARSE_ERROR : GMT_NOERROR);
}

#define bailout(code) {gmt_M_free_options (mode); return (code);}
#define Return(code) {Free_Ctrl (GMT, Ctrl); gmt_end_module (GMT, GMT_cpy); bailout (code);}

EXTERN_MSC int GMT_psmeca (void *V_API, int mode, void *args) {
	/* High-level function that implements the psmeca task */
	int i, n, form = 0, new_fmt;
	int n_rec = 0, n_plane_old = 0, error;
	int n_scanned = 0;
<<<<<<< HEAD
	unsigned int scol = 0, icol;
=======
	unsigned int icol = 0, tcol_f = 0, tcol_s = 0;
>>>>>>> 8dfa00e9
	bool transparence_old = false, not_defined = false;

	double plot_x, plot_y, plot_xnew, plot_ynew, delaz, *in = NULL;
	double t11 = 1.0, t12 = 0.0, t21 = 0.0, t22 = 1.0, xynew[2] = {0.0};
	double scale, fault, depth, size, P_x, P_y, T_x, T_y;

	char string[GMT_BUFSIZ] = {""}, Xstring[GMT_BUFSIZ] = {""}, Ystring[GMT_BUFSIZ] = {""}, event_title[GMT_BUFSIZ] = {""};

	st_me meca;
	struct MOMENT moment;
	struct M_TENSOR mt;
	struct AXIS T, N, P;

	struct GMT_PALETTE *CPT = NULL;
	struct GMT_RECORD *In = NULL;
	struct PSMECA_CTRL *Ctrl = NULL;
	struct GMT_CTRL *GMT = NULL, *GMT_cpy = NULL;		/* General GMT internal parameters */
	struct GMT_OPTION *options = NULL;
	struct PSL_CTRL *PSL = NULL;		/* General PSL internal parameters */
	struct GMTAPI_CTRL *API = gmt_get_api_ptr (V_API);	/* Cast from void to GMTAPI_CTRL pointer */

	/*----------------------- Standard module initialization and parsing ----------------------*/

	if (API == NULL) return (GMT_NOT_A_SESSION);
	if (mode == GMT_MODULE_PURPOSE) return (usage (API, GMT_MODULE_PURPOSE));	/* Return the purpose of program */
	options = GMT_Create_Options (API, mode, args);	if (API->error) return (API->error);	/* Set or get option list */

	if ((error = gmt_report_usage (API, options, 0, usage)) != GMT_NOERROR) bailout (error);	/* Give usage if requested */

	/* Parse the command-line arguments; return if errors are encountered */

	if ((GMT = gmt_init_module (API, THIS_MODULE_LIB, THIS_MODULE_CLASSIC_NAME, THIS_MODULE_KEYS, THIS_MODULE_NEEDS, NULL, &options, &GMT_cpy)) == NULL) bailout (API->error); /* Save current state */
	if (GMT_Parse_Common (API, THIS_MODULE_OPTIONS, options)) Return (API->error);
	Ctrl = New_Ctrl (GMT);	/* Allocate and initialize a new control structure */
	if ((error = parse (GMT, Ctrl, options)) != 0) Return (error);

	/*---------------------------- This is the psmeca main code ----------------------------*/

	gmt_M_memset (event_title, GMT_BUFSIZ, char);
	gmt_M_memset (&meca, 1, st_me);
	gmt_M_memset (&T, 1, struct AXIS);
	gmt_M_memset (&N, 1, struct AXIS);
	gmt_M_memset (&P, 1, struct AXIS);

	if (Ctrl->C.active) {
		if ((CPT = GMT_Read_Data (API, GMT_IS_PALETTE, GMT_IS_FILE, GMT_IS_NONE, GMT_READ_NORMAL, NULL, Ctrl->C.file, NULL)) == NULL) {
			Return (API->error);
		}
	}
	else if (Ctrl->I.active && Ctrl->I.mode == 0) {
		gmt_illuminate (GMT, Ctrl->I.value, Ctrl->G.fill.rgb);
	}

	if (gmt_map_setup (GMT, GMT->common.R.wesn)) Return (GMT_PROJECTION_ERROR);

	if ((PSL = gmt_plotinit (GMT, options)) == NULL) Return (GMT_RUNTIME_ERROR);
	gmt_plane_perspective (GMT, GMT->current.proj.z_project.view_plane, GMT->current.proj.z_level);
	gmt_set_basemap_orders (GMT, Ctrl->N.active ? GMT_BASEMAP_FRAME_BEFORE : GMT_BASEMAP_FRAME_AFTER, GMT_BASEMAP_GRID_BEFORE, GMT_BASEMAP_ANNOT_BEFORE);
	gmt_plotcanvas (GMT);	/* Fill canvas if requested */
 	gmt_map_basemap (GMT);	/* Lay down gridlines */

	if (!Ctrl->N.active) gmt_map_clip_on (GMT, GMT->session.no_rgb, 3);

	if (Ctrl->O2.active) Ctrl->S.n_cols--;	/* No depth */

	if (Ctrl->S.read) {	/* Read symbol size from file */
		Ctrl->S.n_cols++;
		scol = Ctrl->S.n_cols - 1;
		gmt_set_column_type (GMT, GMT_IN, icol, GMT_IS_DIMENSION);
	}
	else	/* Fixed scale */
		scale = Ctrl->S.scale;
	if (Ctrl->I.mode) {	/* Read intensity from data file */
		Ctrl->S.n_cols++;
		icol = Ctrl->S.n_cols - 1;
		gmt_set_column_type (GMT, GMT_IN, icol, GMT_IS_FLOAT);
	}
	if (GMT->common.t.variable) {	/* Need one or two transparencies from file */
		if (GMT->common.t.mode & GMT_SET_FILL_TRANSP) {
			Ctrl->S.n_cols++;	/* Read fill transparencies from data file */
			tcol_f = Ctrl->S.n_cols - 1;
			gmt_set_column_type (GMT, GMT_IN, tcol_f, GMT_IS_FLOAT);
		}
		if (GMT->common.t.mode & GMT_SET_PEN_TRANSP) {
			Ctrl->S.n_cols++;	/* Read stroke transparencies from data file */
			tcol_s = Ctrl->S.n_cols - 1;
			gmt_set_column_type (GMT, GMT_IN, tcol_s, GMT_IS_FLOAT);
		}
	}

	GMT_Set_Columns (API, GMT_IN, Ctrl->S.n_cols, GMT_COL_FIX);

	if (GMT_Init_IO (API, GMT_IS_DATASET, GMT_IS_POINT, GMT_IN, GMT_ADD_DEFAULT, 0, options) != GMT_NOERROR) {	/* Register data input */
		Return (API->error);
	}
	if (GMT_Begin_IO (API, GMT_IS_DATASET, GMT_IN, GMT_HEADER_ON) != GMT_NOERROR) {	/* Enables data input and sets access mode */
		Return (API->error);
	}

	do {	/* Keep returning records until we reach EOF */
		if ((In = GMT_Get_Record (API, GMT_READ_MIXED, NULL)) == NULL) {	/* Read next record, get NULL if special case */
			if (gmt_M_rec_is_error (GMT)) 		/* Bail if there are any read errors */
				Return (GMT_RUNTIME_ERROR);
			if (gmt_M_rec_is_any_header (GMT)) 	/* Skip all table and segment headers */
				continue;
			if (gmt_M_rec_is_eof (GMT)) 		/* Reached end of file */
				break;
			assert (In->text != NULL);						/* Should never get here */
		}

		if (In->data == NULL) {
			gmt_quit_bad_record (API, In);
			Return (API->error);
		}

		/* Data record to process */
		in = In->data;

		n_rec++;

		/* Immediately skip locations outside of the map area */
		if (!Ctrl->N.active) {
			gmt_map_outside (GMT, in[GMT_X], in[GMT_Y]);
			if (abs (GMT->current.map.this_x_status) > 1 || abs (GMT->current.map.this_y_status) > 1) continue;
		}

		/* In new (psmeca) input format, third column is depth.
		   Skip record when depth is out of range. Also read an extra column. */
		new_fmt = Ctrl->O2.active ? 0 : 1;
		if (new_fmt) {
			depth = in[GMT_Z];
			if (depth < Ctrl->D.depmin || depth > Ctrl->D.depmax) continue;
			if (Ctrl->C.active) {
				gmt_get_fill_from_z (GMT, CPT, depth, &Ctrl->G.fill);
				if (Ctrl->I.active) {
					if (Ctrl->I.mode == 0)
						gmt_illuminate (GMT, Ctrl->I.value, Ctrl->G.fill.rgb);
					else
						gmt_illuminate (GMT, in[icol], Ctrl->G.fill.rgb);
				}
			}
		}
		if (GMT->common.t.variable) {	/* Update the transparency for current symbol (or -t was given) */
			double transp[2] = {0.0, 0.0};	/* None selected */
			if (GMT->common.t.n_transparencies == 2) {	/* Requested two separate values to be read from file */
				transp[GMT_FILL_TRANSP] = 0.01 * in[tcol_f];
				transp[GMT_PEN_TRANSP]  = 0.01 * in[tcol_s];
			}
			else if (GMT->common.t.mode & GMT_SET_FILL_TRANSP) {	/* Gave fill transparency */
				transp[GMT_FILL_TRANSP] = 0.01 * in[tcol_f];
				if (GMT->common.t.n_transparencies == 0) transp[GMT_PEN_TRANSP] = transp[GMT_FILL_TRANSP];	/* Implied to be used for stroke also */
			}
			else {	/* Gave stroke transparency */
				transp[GMT_PEN_TRANSP] = 0.01 * in[tcol_s];
				if (GMT->common.t.n_transparencies == 0) transp[GMT_FILL_TRANSP] = transp[GMT_PEN_TRANSP];	/* Implied to be used for fill also */
			}
			PSL_settransparencies (PSL, transp);
		}

		/* Must examine the trailing text for optional columns: newX, newY and title */
		if (In->text) {
			n_scanned = sscanf (In->text, "%s %s %[^\n]s\n", Xstring, Ystring, event_title);
			if (n_scanned >= 2) { /* Got new x,y coordinates and possibly event title */
				unsigned int type;
				if (GMT->current.setting.io_lonlat_toggle[GMT_IN]) {	/* Expect lat lon but watch for junk */
					if ((type = gmt_scanf_arg (GMT, Ystring, GMT_IS_LON, false, &xynew[GMT_X])) == GMT_IS_NAN) xynew[GMT_X] = GMT->session.d_NaN;
					if ((type = gmt_scanf_arg (GMT, Xstring, GMT_IS_LAT, false, &xynew[GMT_Y])) == GMT_IS_NAN) xynew[GMT_Y] = GMT->session.d_NaN;
				}
				else {	/* Expect lon lat but watch for junk */
					if ((type = gmt_scanf_arg (GMT, Xstring, GMT_IS_LON, false, &xynew[GMT_X])) == GMT_IS_NAN) xynew[GMT_X] = GMT->session.d_NaN;
					if ((type = gmt_scanf_arg (GMT, Ystring, GMT_IS_LAT, false, &xynew[GMT_Y])) == GMT_IS_NAN) xynew[GMT_Y] = GMT->session.d_NaN;
				}
				if (gmt_M_is_dnan (xynew[GMT_X]) || gmt_M_is_dnan (xynew[GMT_Y])) {	/* Got part of a title, presumably */
					xynew[GMT_X] = 0.0;	 /* revert to 0 if newX and newY are not given */
					xynew[GMT_Y] = 0.0;
					if (!(strchr ("XY", Xstring[0]) && strchr ("XY", Ystring[0])))	/* Old meca format with X Y placeholders */
						strncpy (event_title, In->text, GMT_BUFSIZ-1);
				}
				else if (n_scanned == 2)	/* Got no title */
					event_title[0] = '\0';
			}
			else if (n_scanned == 1)	/* Only got event title */
				strncpy (event_title, In->text, GMT_BUFSIZ-1);
			else	/* Got no title */
				event_title[0] = '\0';
		}

		/* Gather and transform the input records, depending on type */
		if (Ctrl->S.readmode == READ_CMT) {
			meca.NP1.str = in[2+new_fmt];
			if (meca.NP1.str > 180.0)			meca.NP1.str -= 360.0;
			else if (meca.NP1.str < -180.0) 	meca.NP1.str += 360.0;	/* Strike must be in -180/+180 range*/
			meca.NP1.dip = in[3+new_fmt];
			meca.NP1.rake = in[4+new_fmt];
			if (meca.NP1.rake > 180.0)			meca.NP1.rake -= 360.0;
			else if (meca.NP1.rake < -180.0) 	meca.NP1.rake += 360.0;	/* Rake must be in -180/+180 range*/
			meca.NP2.str = in[5+new_fmt];
			if (meca.NP2.str > 180.0)			meca.NP2.str -= 360.0;
			else if (meca.NP2.str < -180.0) 	meca.NP2.str += 360.0;	/* Strike must be in -180/+180 range*/
			meca.NP2.dip = in[6+new_fmt];
			meca.NP2.rake = in[7+new_fmt];
			if (meca.NP2.rake > 180.0)			meca.NP2.rake -= 360.0;
			else if (meca.NP2.rake < -180.0) 	meca.NP2.rake += 360.0;	/* Rake must be in -180/+180 range*/
			meca.moment.mant = in[8+new_fmt];
			meca.moment.exponent = irint (in[9+new_fmt]);
			if (meca.moment.exponent == 0) meca.magms = in[8+new_fmt];
		}
		else if (Ctrl->S.readmode == READ_AKI) {
			meca.NP1.str = in[2+new_fmt];
			if (meca.NP1.str > 180.0)			meca.NP1.str -= 360.0;
			else if (meca.NP1.str < -180.0) 	meca.NP1.str += 360.0;	/* Strike must be in -180/+180 range*/
			meca.NP1.dip = in[3+new_fmt];
			meca.NP1.rake = in[4+new_fmt];
			if (meca.NP1.rake > 180.0)			meca.NP1.rake -= 360.0;
			else if (meca.NP1.rake < -180.0) 	meca.NP1.rake += 360.0;	/* Rake must be in -180/+180 range*/
			if (gmt_M_is_zero (meca.NP1.rake)) meca.NP1.rake = 0.00001;	/* Fixing the issue http://gmt.soest.hawaii.edu/issues/894 */
			meca.magms = in[5+new_fmt];
			meca.moment.exponent = 0;
			meca_define_second_plane (meca.NP1, &meca.NP2);
		}
		else if (Ctrl->S.readmode == READ_PLANES) {
			meca.NP1.str = in[2+new_fmt];
			if (meca.NP1.str > 180.0)		meca.NP1.str -= 360.0;
			else if (meca.NP1.str < -180.0) meca.NP1.str += 360.0;		/* Strike must be in -180/+180 range*/
			meca.NP1.dip = in[3+new_fmt];
			meca.NP2.str = in[4+new_fmt];
			if (meca.NP2.str > 180.0)		meca.NP2.str -= 360.0;
			else if (meca.NP2.str < -180.0) meca.NP2.str += 360.0;		/* Strike must be in -180/+180 range*/
			fault = in[5+new_fmt];
			meca.magms = in[6+new_fmt];
			meca.moment.exponent = 0;
			meca.NP2.dip = meca_computed_dip2(meca.NP1.str, meca.NP1.dip, meca.NP2.str);
			if (meca.NP2.dip == 1000.0) {
				not_defined = true;
				transparence_old = Ctrl->T.active;
				n_plane_old = Ctrl->T.n_plane;
				Ctrl->T.active = true;
				Ctrl->T.n_plane = 1;
				meca.NP1.rake = 1000.;
				GMT_Report (API, GMT_MSG_WARNING, "Second plane is not defined for event %s only first plane is plotted.\n", In->text);
			}
			else
				meca.NP1.rake = meca_computed_rake2(meca.NP2.str, meca.NP2.dip, meca.NP1.str, meca.NP1.dip, fault);
		}
		else if (Ctrl->S.readmode == READ_AXIS) {
			T.val = in[2+new_fmt];
			T.str = in[3+new_fmt];
			T.dip = in[4+new_fmt];
			T.e = irint (in[11+new_fmt]);

			N.val = in[5+new_fmt];
			N.str = in[6+new_fmt];
			N.dip = in[7+new_fmt];
			N.e = irint (in[11+new_fmt]);

			P.val = in[8+new_fmt];
			P.str = in[9+new_fmt];
			P.dip = in[10+new_fmt];
			P.e = irint (in[11+new_fmt]);
			/*
			F. A. Dahlen and Jeroen Tromp, Theoretical Global Seismology, Princeton, 1998, p.167.
			Definition of scalar moment.
			*/
			meca.moment.exponent = T.e;
			meca.moment.mant = sqrt (squared (T.val) + squared (N.val) + squared (P.val)) / M_SQRT2;
			meca.magms = 0.0;

			/* normalization by M0 */
			T.val /= meca.moment.mant;
			N.val /= meca.moment.mant;
			P.val /= meca.moment.mant;

			if (Ctrl->T.active || Ctrl->S.plotmode == PLOT_DC) meca_axe2dc (T, P, &meca.NP1, &meca.NP2);
		}
		else if (Ctrl->S.readmode == READ_TENSOR) {
			for (i = 2+new_fmt, n = 0; i < 8+new_fmt; i++, n++) mt.f[n] = in[i];
			mt.expo = irint (in[i]);
			/*
			F. A. Dahlen and Jeroen Tromp, Theoretical Global Seismology, Princeton, 1998, p.167.
			Definition of scalar moment.
			*/
			meca.moment.mant = sqrt(squared(mt.f[0]) + squared(mt.f[1]) + squared(mt.f[2]) +
									2.*(squared(mt.f[3]) + squared(mt.f[4]) + squared(mt.f[5]))) / M_SQRT2;
			meca.moment.exponent = mt.expo;
			meca.magms = 0.;

			/* normalization by M0 */
			for(i=0;i<=5;i++) mt.f[i] /= meca.moment.mant;

			meca_moment2axe (GMT, mt, &T, &N, &P);

			if (Ctrl->T.active || Ctrl->S.plotmode == PLOT_DC) meca_axe2dc (T, P, &meca.NP1, &meca.NP2);
		}

		/* Common to all input types ... */

		gmt_geo_to_xy (GMT, in[GMT_X], in[GMT_Y], &plot_x, &plot_y);

		/* If option -C is used, read the new position */

		if (Ctrl->A.active) {
			if (fabs (xynew[GMT_X]) > EPSIL || fabs (xynew[GMT_Y]) > EPSIL) {
				gmt_setpen (GMT, &Ctrl->A.pen);
				gmt_geo_to_xy (GMT, xynew[GMT_X], xynew[GMT_Y], &plot_xnew, &plot_ynew);
				gmt_setfill (GMT, &Ctrl->G.fill, 1);
				if (Ctrl->A.size > 0.0) PSL_plotsymbol (PSL, plot_x, plot_y, &(Ctrl->A.size), PSL_CIRCLE);
				PSL_plotsegment (PSL, plot_x, plot_y, plot_xnew, plot_ynew);
				plot_x = plot_xnew;
				plot_y = plot_ynew;
			}
		}

		if (Ctrl->M.active) {
			meca.moment.mant = 4.0;
			meca.moment.exponent = 23;
		}

		if (Ctrl->S.read) scale = in[scol];
		moment.mant = meca.moment.mant;
		moment.exponent = meca.moment.exponent;
		size = (meca_computed_mw(moment, meca.magms) / 5.0) * scale;

		if (size < 0.0) {	/* Addressing Bug #1171 */
			GMT_Report (API, GMT_MSG_WARNING, "Skipping negative symbol size %g for record # %d.\n", size, n_rec);
			continue;
		}

		meca_get_trans (GMT, in[GMT_X], in[GMT_Y], &t11, &t12, &t21, &t22);
		delaz = atan2d(t12,t11);

		if ((Ctrl->S.readmode == READ_AXIS || Ctrl->S.readmode == READ_TENSOR) && Ctrl->S.plotmode != PLOT_DC) {

			T.str = meca_zero_360(T.str + delaz);
			N.str = meca_zero_360(N.str + delaz);
			P.str = meca_zero_360(P.str + delaz);

			gmt_setpen (GMT, &Ctrl->L.pen);
			if (fabs (N.val) < EPSIL && fabs (T.val + P.val) < EPSIL) {
				meca_axe2dc (T, P, &meca.NP1, &meca.NP2);
				meca_ps_mechanism (GMT, PSL, plot_x, plot_y, meca, size, &Ctrl->G.fill, &Ctrl->E.fill, Ctrl->L.active);
			}
			else
				meca_ps_tensor (GMT, PSL, plot_x, plot_y, size, T, N, P, &Ctrl->G.fill, &Ctrl->E.fill, Ctrl->L.active, Ctrl->S.plotmode == PLOT_TRACE, n_rec);
		}

		if (Ctrl->Z2.active) {
			gmt_setpen (GMT, &Ctrl->Z2.pen);
			meca_ps_tensor (GMT, PSL, plot_x, plot_y, size, T, N, P, NULL, NULL, true, true, n_rec);
		}

		if (Ctrl->T.active) {
			meca.NP1.str = meca_zero_360(meca.NP1.str + delaz);
			meca.NP2.str = meca_zero_360(meca.NP2.str + delaz);
			gmt_setpen (GMT, &Ctrl->T.pen);
			meca_ps_plan (GMT, PSL, plot_x, plot_y, meca, size, Ctrl->T.n_plane);
			if (not_defined) {
				not_defined = false;
				Ctrl->T.active = transparence_old;
				Ctrl->T.n_plane = n_plane_old;
			}
		}
		else if (Ctrl->S.readmode == READ_AKI || Ctrl->S.readmode == READ_CMT || Ctrl->S.readmode == READ_PLANES || Ctrl->S.plotmode == PLOT_DC) {
			meca.NP1.str = meca_zero_360(meca.NP1.str + delaz);
			meca.NP2.str = meca_zero_360(meca.NP2.str + delaz);
			gmt_setpen (GMT, &Ctrl->L.pen);
			meca_ps_mechanism (GMT, PSL, plot_x, plot_y, meca, size, &Ctrl->G.fill, &Ctrl->E.fill, Ctrl->L.active);
		}

		if (!Ctrl->S.no_label) {
			int label_justify = 0;
			double label_x, label_y;
			double label_offset[2];

			label_justify = gmt_flip_justify(GMT, Ctrl->S.justify);
			label_offset[0] = label_offset[1] = GMT_TEXT_CLEARANCE * 0.01 * Ctrl->S.font.size / PSL_POINTS_PER_INCH;

			label_x = plot_x + 0.5 * (Ctrl->S.justify%4 - label_justify%4) * size * 0.5;
			label_y = plot_y + 0.5 * (Ctrl->S.justify/4 - label_justify/4) * size * 0.5;

			/* Also deal with any justified offsets if given */
			if (Ctrl->S.justify%4 == 1) /* Left aligned */
				label_x -= Ctrl->S.offset[0];
			else /* Right or center aligned */
				label_x += Ctrl->S.offset[0];
			if (Ctrl->S.justify/4 == 0) /* Bottom aligned */
				label_y -= Ctrl->S.offset[1];
			else /* Top or middle aligned */
				label_y += Ctrl->S.offset[1];

			gmt_setpen (GMT, &Ctrl->W.pen);
			PSL_setfill (PSL, Ctrl->R2.fill.rgb, 0);
			if (Ctrl->R2.active) PSL_plottextbox (PSL, label_x, label_y, Ctrl->S.font.size, event_title, Ctrl->S.angle, label_justify, label_offset, 0);
			form = gmt_setfont(GMT, &Ctrl->S.font);
			PSL_plottext (PSL, label_x, label_y, Ctrl->S.font.size, event_title, Ctrl->S.angle, label_justify, form);
		}

		if (Ctrl->A2.active) {
			if (Ctrl->S.readmode != READ_TENSOR && Ctrl->S.readmode != READ_AXIS) meca_dc2axe (meca, &T, &N, &P);
			meca_axis2xy (plot_x, plot_y, size, P.str, P.dip, T.str, T.dip, &P_x, &P_y, &T_x, &T_y);
			gmt_setpen (GMT, &Ctrl->P2.pen);
			gmt_setfill (GMT, &Ctrl->G2.fill, Ctrl->P2.active ? 1 : 0);
			PSL_plotsymbol (PSL, P_x, P_y, &Ctrl->A2.size, Ctrl->A2.P_symbol);
			gmt_setpen (GMT, &Ctrl->T2.pen);
			gmt_setfill (GMT, &Ctrl->E2.fill, Ctrl->T2.active ? 1 : 0);
			PSL_plotsymbol (PSL, T_x, T_y, &Ctrl->A2.size, Ctrl->A2.T_symbol);
		}
		event_title[0] = string[0] = '\0';		/* Reset these two in case next record misses "string" */
	} while (true);

	if (GMT_End_IO (API, GMT_IN, 0) != GMT_NOERROR) {	/* Disables further data input */
		Return (API->error);
	}

	if (GMT->common.t.variable) {	/* Reset the transparencies */
		double transp[2] = {0.0, 0.0};	/* None selected */
		PSL_settransparencies (PSL, transp);
	}

	GMT_Report (API, GMT_MSG_INFORMATION, "Number of records read: %li\n", n_rec);

	if (!Ctrl->N.active) gmt_map_clip_off (GMT);

	PSL_setcolor (PSL, GMT->current.setting.map_frame_pen.rgb, PSL_IS_STROKE);
	PSL_setdash (PSL, NULL, 0);
	gmt_map_basemap (GMT);
	gmt_plane_perspective (GMT, -1, 0.0);
	gmt_plotend (GMT);

	Return (GMT_NOERROR);
}

EXTERN_MSC int GMT_meca (void *V_API, int mode, void *args) {
	/* This is the GMT6 modern mode name */
	struct GMTAPI_CTRL *API = gmt_get_api_ptr (V_API);	/* Cast from void to GMTAPI_CTRL pointer */
	if (API->GMT->current.setting.run_mode == GMT_CLASSIC && !API->usage) {
		GMT_Report (API, GMT_MSG_ERROR, "Shared GMT module not found: meca\n");
		return (GMT_NOT_A_VALID_MODULE);
	}
	return GMT_psmeca (V_API, mode, args);
}<|MERGE_RESOLUTION|>--- conflicted
+++ resolved
@@ -595,11 +595,7 @@
 	int i, n, form = 0, new_fmt;
 	int n_rec = 0, n_plane_old = 0, error;
 	int n_scanned = 0;
-<<<<<<< HEAD
-	unsigned int scol = 0, icol;
-=======
-	unsigned int icol = 0, tcol_f = 0, tcol_s = 0;
->>>>>>> 8dfa00e9
+	unsigned int scol = 0, icol = 0, tcol_f = 0, tcol_s = 0;
 	bool transparence_old = false, not_defined = false;
 
 	double plot_x, plot_y, plot_xnew, plot_ynew, delaz, *in = NULL;
