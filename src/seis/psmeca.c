--- conflicted
+++ resolved
@@ -83,12 +83,6 @@
 		bool active;
 		struct GMT_FILL fill;
 	} G;
-<<<<<<< HEAD
-	struct PSMECA_I {	/* -D[g|j|J|n|x]<refpoint>[+o<dx>[/<dy>]] */
-		bool active;
-		struct GMT_REFPOINT *refpoint;
-		double off[2];
-=======
 	struct PSMECA_H {	/* -H read overall scaling factor for symbol size and pen width */
 		bool active;
 		unsigned int mode;
@@ -98,12 +92,16 @@
 		bool active;
 		unsigned int mode;	/* 0 if constant, 1 if read from file */
 		double value;
->>>>>>> 2e2473a8
 	} I;
 	struct PSMECA_L {	/* -L<pen> */
 		bool active;
 		struct GMT_PEN pen;
 	} L;
+	struct PSMECA_M {	/* -D[g|j|J|n|x]<refpoint>[+o<dx>[/<dy>]] */
+		bool active;
+		struct GMT_REFPOINT *refpoint;
+		double off[2];
+	} M;
 	struct PSMECA_N {	/* -N */
 		bool active;
 	} N;
@@ -185,12 +183,8 @@
 
 static void Free_Ctrl (struct GMT_CTRL *GMT, struct PSMECA_CTRL *C) {	/* Deallocate control structure */
 	if (!C) return;
-<<<<<<< HEAD
-	gmt_M_str_free (C->Z.file);
-	gmt_free_refpoint (GMT, &C->I.refpoint);
-=======
+	gmt_free_refpoint (GMT, &C->I2.refpoint);
 	gmt_M_str_free (C->C.file);
->>>>>>> 2e2473a8
 	gmt_M_free (GMT, C);
 }
 
@@ -200,23 +194,13 @@
 	struct GMT_FONT font;
 	const char *name = gmt_show_name_and_purpose (API, THIS_MODULE_LIB, THIS_MODULE_CLASSIC_NAME, THIS_MODULE_PURPOSE);
 	if (level == GMT_MODULE_PURPOSE) return (GMT_NOERROR);
-<<<<<<< HEAD
-	GMT_Message (API, GMT_TIME_NONE, "usage: %s [<table>] %s %s\n", name, GMT_J_OPT, GMT_Rgeo_OPT);
-	GMT_Message (API, GMT_TIME_NONE, "\t-S<format><scale>[+a<angle>][+f<font>][+j<justify>][+o<dx>[/<dy>]] [%s]\n", GMT_B_OPT);
-	GMT_Message (API, GMT_TIME_NONE, "\t[-C[<pen>][+s<size>]] [-D<depmin>/<depmax>] [-E<fill>] [-G<fill>] [-I%s%s %s[-L<pen>] [-M]\n", GMT_XYANCHOR, GMT_OFFSET, API->K_OPT);
-	GMT_Message (API, GMT_TIME_NONE, "\t[-Fa[<size>[/<Psymbol>[<Tsymbol>]]] [-Fe<fill>] [-Fg<fill>] [-Fo] [-Fr<fill>] [-Fp[<pen>]] [-Ft[<pen>]] [-Fz[<pen>]]\n");
-	GMT_Message (API, GMT_TIME_NONE, "\t[-N] %s%s[-T<nplane>[/<pen>]] [%s] [%s] [-W<pen>]\n", API->O_OPT, API->P_OPT, GMT_U_OPT, GMT_V_OPT);
-	GMT_Message (API, GMT_TIME_NONE, "\t[%s] [%s] [-Z<cpt>]\n", GMT_X_OPT, GMT_Y_OPT);
-	GMT_Message (API, GMT_TIME_NONE, "\t%s[%s] [%s] [%s]\n\t[%s]\n\t[%s]\n\t[%s] [%s] [%s] [%s]\n\n", API->c_OPT, GMT_di_OPT, GMT_e_OPT, GMT_h_OPT, GMT_i_OPT, GMT_p_OPT, GMT_qi_OPT, GMT_t_OPT, GMT_colon_OPT, GMT_PAR_OPT);
-=======
 	GMT_Usage (API, 0, "usage: %s [<table>] %s %s "
 		"-S<format>[<scale>][+a<angle>][+f<font>][+j<justify>][+l][+m][+o<dx>[/<dy>]][+s<ref>] [-A[+p<pen>][+s<size>]] [%s] "
 		"[-C<cpt>] [-D<depmin>/<depmax>] [-E<fill>] [-Fa[<size>[/<Psymbol>[<Tsymbol>]]]] [-Fe<fill>] [-Fg<fill>] "
 		"[-Fr<fill>] [-Fp[<pen>]] [-Ft[<pen>]] [-Fz[<pen>]] [-G<fill>] [-H[<scale>]] [-I[<intens>]] %s[-L<pen>] "
-		"[-N] %s%s[-T<nplane>[/<pen>]] [%s] [%s] [-W<pen>] [%s] [%s] %s[%s] [%s] [%s] [%s] [%s] [%s] [%s] [%s] [%s]\n",
-		name, GMT_J_OPT, GMT_Rgeo_OPT, GMT_B_OPT, API->K_OPT, API->O_OPT, API->P_OPT, GMT_U_OPT, GMT_V_OPT, GMT_X_OPT,
+		"[-M%s%s] [-N] %s%s[-T<nplane>[/<pen>]] [%s] [%s] [-W<pen>] [%s] [%s] %s[%s] [%s] [%s] [%s] [%s] [%s] [%s] [%s] [%s]\n",
+		name, GMT_J_OPT, GMT_Rgeo_OPT, GMT_B_OPT, API->K_OPT, GMT_XYANCHOR, GMT_OFFSET, API->O_OPT, API->P_OPT, GMT_U_OPT, GMT_V_OPT, GMT_X_OPT,
 		GMT_Y_OPT, API->c_OPT, GMT_di_OPT, GMT_e_OPT, GMT_h_OPT, GMT_i_OPT, GMT_p_OPT, GMT_qi_OPT, GMT_tv_OPT, GMT_colon_OPT, GMT_PAR_OPT);
->>>>>>> 2e2473a8
 
 	if (level == GMT_SYNOPSIS) return (GMT_MODULE_SYNOPSIS);
 
@@ -278,19 +262,16 @@
 	GMT_Usage (API, 3, "r: Draw box behind labels.");
 	GMT_Usage (API, 3, "z: Overlay zero trace moment tensor using default pen (see -W; or append alternative pen).");
 	gmt_fill_syntax (API->GMT, 'G', NULL, "Set filling of compressive quadrants [Default is black].");
-<<<<<<< HEAD
-	gmt_refpoint_syntax (API->GMT, "I", "Specify position of a single symbol for information only [0/0].", 0, 1);
-=======
 	GMT_Usage (API, 1, "\n-H[<scale>]");
 	GMT_Usage (API, -2, "Scale symbol sizes (set via -S or input column) and pen attributes by factors read from scale column. "
 		"The scale column follows the symbol size column.  Alternatively, append a fixed <scale>.");
 	GMT_Usage (API, 1, "\n-I[<intens>]");
 	GMT_Usage (API, -2, "Use the intensity to modulate the compressive fill color (requires -C or -G). "
 		"If no intensity is given we expect it to follow the required columns in the data record.");
->>>>>>> 2e2473a8
 	GMT_Option (API, "K");
 	GMT_Usage (API, 1, "\n-L<pen>");
 	GMT_Usage (API, -2, "Sets pen attribute for outline other than the default set by -W.");
+	gmt_refpoint_syntax (API->GMT, "M", "Specify position of a single symbol for information only [0/0].", 0, 1);
 	GMT_Usage (API, 1, "\n-N Do Not skip/clip symbols that fall outside map border [Default will ignore those outside].");
 	GMT_Option (API, "O,P");
 	GMT_Usage (API, 1, "\n-T<plane>[/<pen>]");
@@ -496,20 +477,18 @@
 					n_errors++;
 				}
 				break;
-<<<<<<< HEAD
-			case 'I':
-				Ctrl->I.active = true;
-				if ((Ctrl->I.refpoint = gmt_get_refpoint (GMT, opt->arg, 'I')) == NULL) {
+			case 'M':
+				Ctrl->M.active = true;
+				if ((Ctrl->M.refpoint = gmt_get_refpoint (GMT, opt->arg, 'I')) == NULL) {
 					n_errors++;	/* Failed basic parsing */
 					continue;
 				}
 				/* Args are [+o<dx>[/<dy>]] */
-				if (gmt_validate_modifiers (GMT, Ctrl->I.refpoint->args, 'I', "o", GMT_MSG_ERROR)) n_errors++;
-				if (gmt_get_modifier (Ctrl->I.refpoint->args, 'o', txt)) {
-					if ((n = gmt_get_pair (GMT, txt, GMT_PAIR_DIM_DUP, Ctrl->I.off)) < 0) n_errors++;
-				}
-				break;
-=======
+				if (gmt_validate_modifiers (GMT, Ctrl->M.refpoint->args, 'I', "o", GMT_MSG_ERROR)) n_errors++;
+				if (gmt_get_modifier (Ctrl->M.refpoint->args, 'o', txt)) {
+					if ((n = gmt_get_pair (GMT, txt, GMT_PAIR_DIM_DUP, Ctrl->M.off)) < 0) n_errors++;
+				}
+				break;
 			case 'H':		/* Overall symbol/pen scale column provided */
 				n_errors += gmt_M_repeated_module_option (API, Ctrl->H.active);
 				if (opt->arg[0]) {	/* Gave a fixed scale - no reading from file */
@@ -524,7 +503,6 @@
 				else
 					Ctrl->I.mode = 1;
 				break;
->>>>>>> 2e2473a8
 			case 'L':	/* Draw outline [set outline attributes] */
 				n_errors += gmt_M_repeated_module_option (API, Ctrl->L.active);
 				if (opt->arg[0] && gmt_getpen (GMT, opt->arg, &Ctrl->L.pen)) {
@@ -765,16 +743,16 @@
 
 	if (gmt_map_setup (GMT, GMT->common.R.wesn)) Return (GMT_PROJECTION_ERROR);
 
-	if (Ctrl->I.active) {	/* Not plotting into a map but a legend box, so fix the plot location, adjust if needed */
-		int mode = Ctrl->I.refpoint->mode;
+	if (Ctrl->M.active) {	/* Not plotting into a map but a legend box, so fix the plot location, adjust if needed */
+		int mode = Ctrl->M.refpoint->mode;
 		Ctrl->N.active = true;	/* Allow this symbol to be placed anywhere relative to given anchor */
-		gmt_set_refpoint (GMT, Ctrl->I.refpoint);	/* Finalize reference point plot coordinates, if needed */
-		Ctrl->I.refpoint->x += 0.5 * Ctrl->S.scale;	plot_y = Ctrl->I.refpoint->y += 0.5 * Ctrl->S.scale;	/* First let these refer to BL of symbol BoundingBox */
+		gmt_set_refpoint (GMT, Ctrl->M.refpoint);	/* Finalize reference point plot coordinates, if needed */
+		Ctrl->M.refpoint->x += 0.5 * Ctrl->S.scale;	plot_y = Ctrl->M.refpoint->y += 0.5 * Ctrl->S.scale;	/* First let these refer to BL of symbol BoundingBox */
 		if (mode == GMT_REFPOINT_JUST) {	/* Must adjust these auto-locations by symbol size and offsets */
 			double dim[2] = {Ctrl->S.scale, Ctrl->S.scale};
-			gmt_adjust_refpoint (GMT, Ctrl->I.refpoint, dim, Ctrl->I.off, Ctrl->I.refpoint->justify, PSL_BL);
-		}
-		plot_x = Ctrl->I.refpoint->x;	plot_y = Ctrl->I.refpoint->y;
+			gmt_adjust_refpoint (GMT, Ctrl->M.refpoint, dim, Ctrl->M.off, Ctrl->M.refpoint->justify, PSL_BL);
+		}
+		plot_x = Ctrl->M.refpoint->x;	plot_y = Ctrl->M.refpoint->y;
 	}
 
 	if ((PSL = gmt_plotinit (GMT, options)) == NULL) Return (GMT_RUNTIME_ERROR);
@@ -1025,13 +1003,8 @@
 
 				gmt_geo_to_xy (GMT, in[GMT_X], in[GMT_Y], &plot_x, &plot_y);
 
-<<<<<<< HEAD
-		if (!Ctrl->I.active)	/* Update plot location */
-			gmt_geo_to_xy (GMT, in[GMT_X], in[GMT_Y], &plot_x, &plot_y);
-=======
 				/* Keep track of whether we have added delaz to avoid double-correcting */
 				added_delaz=false;
->>>>>>> 2e2473a8
 
 				/* If option -C is used, read the new position */
 
@@ -1144,7 +1117,277 @@
 					meca_ps_mechanism (GMT, PSL, plot_x, plot_y, meca, size, &Ctrl->G.fill, &Ctrl->E.fill, Ctrl->L.active);
 				}
 
-<<<<<<< HEAD
+				if (!Ctrl->S.no_label) {
+					int label_justify = 0;
+					double label_x, label_y;
+					double label_offset[2];
+
+					label_justify = gmt_flip_justify(GMT, Ctrl->S.justify);
+					label_offset[0] = label_offset[1] = GMT_TEXT_CLEARANCE * 0.01 * Ctrl->S.font.size / PSL_POINTS_PER_INCH;
+
+					label_x = plot_x + 0.5 * (Ctrl->S.justify%4 - label_justify%4) * size * 0.5;
+					label_y = plot_y + 0.5 * (Ctrl->S.justify/4 - label_justify/4) * size * 0.5;
+
+					/* Also deal with any justified offsets if given */
+					if (Ctrl->S.justify%4 == 1) /* Left aligned */
+						label_x -= Ctrl->S.offset[0];
+					else /* Right or center aligned */
+						label_x += Ctrl->S.offset[0];
+					if (Ctrl->S.justify/4 == 0) /* Bottom aligned */
+						label_y -= Ctrl->S.offset[1];
+					else /* Top or middle aligned */
+						label_y += Ctrl->S.offset[1];
+
+					current_pen = Ctrl->W.pen;
+					if (Ctrl->H.active) {
+						double scl = (Ctrl->H.mode == PSMECA_READ_SCALE) ? in[xcol] : Ctrl->H.value;
+						gmt_scale_pen (GMT, &current_pen, scl);
+					}
+					gmt_setpen (GMT, &current_pen);
+					PSL_setfill (PSL, Ctrl->R2.fill.rgb, 0);
+					if (Ctrl->R2.active) PSL_plottextbox (PSL, label_x, label_y, Ctrl->S.font.size, event_title, Ctrl->S.angle, label_justify, label_offset, 0);
+					form = gmt_setfont(GMT, &Ctrl->S.font);
+					PSL_plottext (PSL, label_x, label_y, Ctrl->S.font.size, event_title, Ctrl->S.angle, label_justify, form);
+				}
+
+				if (Ctrl->A2.active) {
+					if (Ctrl->S.readmode != READ_TENSOR && Ctrl->S.readmode != READ_AXIS) meca_dc2axe (meca, &T, &N, &P);
+					meca_axis2xy (plot_x, plot_y, size, P.str, P.dip, T.str, T.dip, &P_x, &P_y, &T_x, &T_y);
+					current_pen = Ctrl->P2.pen;
+					if (Ctrl->H.active) {
+						double scl = (Ctrl->H.mode == PSMECA_READ_SCALE) ? in[xcol] : Ctrl->H.value;
+						gmt_scale_pen (GMT, &current_pen, scl);
+					}
+					gmt_setpen (GMT, &current_pen);
+					gmt_setfill (GMT, &Ctrl->G2.fill, Ctrl->P2.active ? 1 : 0);
+					PSL_plotsymbol (PSL, P_x, P_y, &Ctrl->A2.size, Ctrl->A2.P_symbol);
+					current_pen = Ctrl->T2.pen;
+					if (Ctrl->H.active) {
+						double scl = (Ctrl->H.mode == PSMECA_READ_SCALE) ? in[xcol] : Ctrl->H.value;
+						gmt_scale_pen (GMT, &current_pen, scl);
+					}
+					gmt_setpen (GMT, &current_pen);
+					gmt_setfill (GMT, &Ctrl->E2.fill, Ctrl->T2.active ? 1 : 0);
+					PSL_plotsymbol (PSL, T_x, T_y, &Ctrl->A2.size, Ctrl->A2.T_symbol);
+				}
+				event_title[0] = string[0] = '\0';		/* Reset these two in case next record misses "string" */
+				}
+			}
+			else if (n_scanned == 1)	/* Only got event title */
+				strncpy (event_title, In->text, GMT_BUFSIZ-1);
+			else	/* Got no title */
+				event_title[0] = '\0';
+		}
+
+		/* Gather and transform the input records, depending on type */
+		if (Ctrl->S.readmode == READ_CMT) {
+			meca.NP1.str = in[2+new_fmt];
+			if (meca.NP1.str > 180.0)			meca.NP1.str -= 360.0;
+			else if (meca.NP1.str < -180.0) 	meca.NP1.str += 360.0;	/* Strike must be in -180/+180 range*/
+			meca.NP1.dip = in[3+new_fmt];
+			meca.NP1.rake = in[4+new_fmt];
+			if (meca.NP1.rake > 180.0)			meca.NP1.rake -= 360.0;
+			else if (meca.NP1.rake < -180.0) 	meca.NP1.rake += 360.0;	/* Rake must be in -180/+180 range*/
+			meca.NP2.str = in[5+new_fmt];
+			if (meca.NP2.str > 180.0)			meca.NP2.str -= 360.0;
+			else if (meca.NP2.str < -180.0) 	meca.NP2.str += 360.0;	/* Strike must be in -180/+180 range*/
+			meca.NP2.dip = in[6+new_fmt];
+			meca.NP2.rake = in[7+new_fmt];
+			if (meca.NP2.rake > 180.0)			meca.NP2.rake -= 360.0;
+			else if (meca.NP2.rake < -180.0) 	meca.NP2.rake += 360.0;	/* Rake must be in -180/+180 range*/
+			meca.moment.mant = in[8+new_fmt];
+			meca.moment.exponent = irint (in[9+new_fmt]);
+			if (meca.moment.exponent == 0) meca.magms = in[8+new_fmt];
+		}
+		else if (Ctrl->S.readmode == READ_AKI) {
+			meca.NP1.str = in[2+new_fmt];
+			if (meca.NP1.str > 180.0)			meca.NP1.str -= 360.0;
+			else if (meca.NP1.str < -180.0) 	meca.NP1.str += 360.0;	/* Strike must be in -180/+180 range*/
+			meca.NP1.dip = in[3+new_fmt];
+			meca.NP1.rake = in[4+new_fmt];
+			if (meca.NP1.rake > 180.0)			meca.NP1.rake -= 360.0;
+			else if (meca.NP1.rake < -180.0) 	meca.NP1.rake += 360.0;	/* Rake must be in -180/+180 range*/
+			if (gmt_M_is_zero (meca.NP1.rake)) meca.NP1.rake = 0.00001;	/* Fixing the issue http://gmt.soest.hawaii.edu/issues/894 */
+			meca.magms = in[5+new_fmt];
+			meca.moment.exponent = 0;
+			meca_define_second_plane (meca.NP1, &meca.NP2);
+		}
+		else if (Ctrl->S.readmode == READ_PLANES) {
+			meca.NP1.str = in[2+new_fmt];
+			if (meca.NP1.str > 180.0)		meca.NP1.str -= 360.0;
+			else if (meca.NP1.str < -180.0) meca.NP1.str += 360.0;		/* Strike must be in -180/+180 range*/
+			meca.NP1.dip = in[3+new_fmt];
+			meca.NP2.str = in[4+new_fmt];
+			if (meca.NP2.str > 180.0)		meca.NP2.str -= 360.0;
+			else if (meca.NP2.str < -180.0) meca.NP2.str += 360.0;		/* Strike must be in -180/+180 range*/
+			fault = in[5+new_fmt];
+			meca.magms = in[6+new_fmt];
+			meca.moment.exponent = 0;
+			meca.NP2.dip = meca_computed_dip2(meca.NP1.str, meca.NP1.dip, meca.NP2.str);
+			if (meca.NP2.dip == 1000.0) {
+				not_defined = true;
+				transparence_old = Ctrl->T.active;
+				n_plane_old = Ctrl->T.n_plane;
+				Ctrl->T.active = true;
+				Ctrl->T.n_plane = 1;
+				meca.NP1.rake = 1000.;
+				GMT_Report (API, GMT_MSG_WARNING, "Second plane is not defined for event %s only first plane is plotted.\n", In->text);
+			}
+			else
+				meca.NP1.rake = meca_computed_rake2(meca.NP2.str, meca.NP2.dip, meca.NP1.str, meca.NP1.dip, fault);
+		}
+		else if (Ctrl->S.readmode == READ_AXIS) {
+			T.val = in[2+new_fmt];
+			T.str = in[3+new_fmt];
+			T.dip = in[4+new_fmt];
+			T.e = irint (in[11+new_fmt]);
+
+			N.val = in[5+new_fmt];
+			N.str = in[6+new_fmt];
+			N.dip = in[7+new_fmt];
+			N.e = irint (in[11+new_fmt]);
+
+			P.val = in[8+new_fmt];
+			P.str = in[9+new_fmt];
+			P.dip = in[10+new_fmt];
+			P.e = irint (in[11+new_fmt]);
+			/*
+			F. A. Dahlen and Jeroen Tromp, Theoretical Global Seismology, Princeton, 1998, p.167.
+			Definition of scalar moment.
+			*/
+			meca.moment.exponent = T.e;
+			meca.moment.mant = sqrt (squared (T.val) + squared (N.val) + squared (P.val)) / M_SQRT2;
+			meca.magms = 0.0;
+
+			/* normalization by M0 */
+			T.val /= meca.moment.mant;
+			N.val /= meca.moment.mant;
+			P.val /= meca.moment.mant;
+
+			if (Ctrl->T.active || Ctrl->S.plotmode == PLOT_DC) meca_axe2dc (T, P, &meca.NP1, &meca.NP2);
+		}
+		else if (Ctrl->S.readmode == READ_TENSOR) {
+			for (i = 2+new_fmt, n = 0; i < 8+new_fmt; i++, n++) mt.f[n] = in[i];
+			mt.expo = irint (in[i]);
+			/*
+			F. A. Dahlen and Jeroen Tromp, Theoretical Global Seismology, Princeton, 1998, p.167.
+			Definition of scalar moment.
+			*/
+			meca.moment.mant = sqrt(squared(mt.f[0]) + squared(mt.f[1]) + squared(mt.f[2]) +
+									2.*(squared(mt.f[3]) + squared(mt.f[4]) + squared(mt.f[5]))) / M_SQRT2;
+			meca.moment.exponent = mt.expo;
+			meca.magms = 0.;
+
+			/* normalization by M0 */
+			for(i=0;i<=5;i++) mt.f[i] /= meca.moment.mant;
+
+			meca_moment2axe (GMT, mt, &T, &N, &P);
+
+			if (Ctrl->T.active || Ctrl->S.plotmode == PLOT_DC) meca_axe2dc (T, P, &meca.NP1, &meca.NP2);
+		}
+
+		/* Common to all input types ... */
+
+		if (!Ctrl->I.active)	/* Update plot location */
+			gmt_geo_to_xy (GMT, in[GMT_X], in[GMT_Y], &plot_x, &plot_y);
+
+		/* If option -C is used, read the new position */
+
+		if (Ctrl->C.active) {
+			if (fabs (xynew[GMT_X]) > EPSIL || fabs (xynew[GMT_Y]) > EPSIL) {
+				gmt_setpen (GMT, &Ctrl->C.pen);
+				gmt_geo_to_xy (GMT, xynew[GMT_X], xynew[GMT_Y], &plot_xnew, &plot_ynew);
+				gmt_setfill (GMT, &Ctrl->G.fill, 1);
+				PSL_plotsymbol (PSL, plot_x, plot_y, &Ctrl->C.size, PSL_CIRCLE);
+				PSL_plotsegment (PSL, plot_x, plot_y, plot_xnew, plot_ynew);
+				plot_x = plot_xnew;
+				plot_y = plot_ynew;
+			}
+		}
+
+		if (Ctrl->M.active) {
+			meca.moment.mant = 4.0;
+			meca.moment.exponent = 23;
+		}
+
+		moment.mant = meca.moment.mant;
+		moment.exponent = meca.moment.exponent;
+		size = (meca_computed_mw(moment, meca.magms) / 5.0) * Ctrl->S.scale;
+
+		if (size < 0.0) {	/* Addressing Bug #1171 */
+			GMT_Report (API, GMT_MSG_WARNING, "Skipping negative symbol size %g for record # %d.\n", size, n_rec);
+			continue;
+		}
+
+		meca_get_trans (GMT, in[GMT_X], in[GMT_Y], &t11, &t12, &t21, &t22);
+		delaz = atan2d(t12,t11);
+
+		if ((Ctrl->S.readmode == READ_AXIS || Ctrl->S.readmode == READ_TENSOR) && Ctrl->S.plotmode != PLOT_DC) {
+
+			T.str = meca_zero_360(T.str + delaz);
+			N.str = meca_zero_360(N.str + delaz);
+			P.str = meca_zero_360(P.str + delaz);
+
+			gmt_setpen (GMT, &Ctrl->L.pen);
+			if (fabs (N.val) < EPSIL && fabs (T.val + P.val) < EPSIL) {
+				meca_axe2dc (T, P, &meca.NP1, &meca.NP2);
+				meca_ps_mechanism (GMT, PSL, plot_x, plot_y, meca, size, &Ctrl->G.fill, &Ctrl->E.fill, Ctrl->L.active);
+			}
+			else
+				meca_ps_tensor (GMT, PSL, plot_x, plot_y, size, T, N, P, &Ctrl->G.fill, &Ctrl->E.fill, Ctrl->L.active, Ctrl->S.plotmode == PLOT_TRACE, n_rec);
+		}
+
+		if (Ctrl->Z2.active) {
+			gmt_setpen (GMT, &Ctrl->Z2.pen);
+			meca_ps_tensor (GMT, PSL, plot_x, plot_y, size, T, N, P, NULL, NULL, true, true, n_rec);
+		}
+
+		if (Ctrl->T.active) {
+			meca.NP1.str = meca_zero_360(meca.NP1.str + delaz);
+			meca.NP2.str = meca_zero_360(meca.NP2.str + delaz);
+			gmt_setpen (GMT, &Ctrl->T.pen);
+			meca_ps_plan (GMT, PSL, plot_x, plot_y, meca, size, Ctrl->T.n_plane);
+			if (not_defined) {
+				not_defined = false;
+				Ctrl->T.active = transparence_old;
+				Ctrl->T.n_plane = n_plane_old;
+			}
+		}
+		else if (Ctrl->S.readmode == READ_AKI || Ctrl->S.readmode == READ_CMT || Ctrl->S.readmode == READ_PLANES || Ctrl->S.plotmode == PLOT_DC) {
+			meca.NP1.str = meca_zero_360(meca.NP1.str + delaz);
+			meca.NP2.str = meca_zero_360(meca.NP2.str + delaz);
+			gmt_setpen (GMT, &Ctrl->L.pen);
+			meca_ps_mechanism (GMT, PSL, plot_x, plot_y, meca, size, &Ctrl->G.fill, &Ctrl->E.fill, Ctrl->L.active);
+		}
+
+		if (!Ctrl->S.no_label) {
+			int label_justify = 0;
+			double label_x, label_y;
+			double label_offset[2];
+
+			label_justify = gmt_flip_justify(GMT, Ctrl->S.justify);
+			label_offset[0] = label_offset[1] = GMT_TEXT_CLEARANCE * 0.01 * Ctrl->S.font.size / PSL_POINTS_PER_INCH;
+
+			label_x = plot_x + 0.5 * (Ctrl->S.justify%4 - label_justify%4) * size * 0.5;
+			label_y = plot_y + 0.5 * (Ctrl->S.justify/4 - label_justify/4) * size * 0.5;
+
+			/* Also deal with any justified offsets if given */
+			if (Ctrl->S.justify%4 == 1) /* Left aligned */
+				label_x -= Ctrl->S.offset[0];
+			else /* Right or center aligned */
+				label_x += Ctrl->S.offset[0];
+			if (Ctrl->S.justify/4 == 0) /* Bottom aligned */
+				label_y -= Ctrl->S.offset[1];
+			else /* Top or middle aligned */
+				label_y += Ctrl->S.offset[1];
+
+			gmt_setpen (GMT, &Ctrl->W.pen);
+			PSL_setfill (PSL, Ctrl->R2.fill.rgb, 0);
+			if (Ctrl->R2.active) PSL_plottextbox (PSL, label_x, label_y, Ctrl->S.font.size, event_title, Ctrl->S.angle, label_justify, label_offset, 0);
+			form = gmt_setfont(GMT, &Ctrl->S.font);
+			PSL_plottext (PSL, label_x, label_y, Ctrl->S.font.size, event_title, Ctrl->S.angle, label_justify, form);
+		}
+
 		if (Ctrl->A2.active) {
 			if (Ctrl->S.readmode != READ_TENSOR && Ctrl->S.readmode != READ_AXIS) meca_dc2axe (meca, &T, &N, &P);
 			meca_axis2xy (plot_x, plot_y, size, P.str, P.dip, T.str, T.dip, &P_x, &P_y, &T_x, &T_y);
@@ -1156,67 +1399,8 @@
 			PSL_plotsymbol (PSL, T_x, T_y, &Ctrl->A2.size, Ctrl->A2.T_symbol);
 		}
 		event_title[0] = string[0] = '\0';	/* Reset these two in case next record misses "string" */
-		if (Ctrl->I.active) goto once_only;	/* When -I is active we only plot the very first entry */
+		if (Ctrl->M.active) goto once_only;	/* When -I is active we only plot the very first entry */
 	} while (true);
-=======
-				if (!Ctrl->S.no_label) {
-					int label_justify = 0;
-					double label_x, label_y;
-					double label_offset[2];
-
-					label_justify = gmt_flip_justify(GMT, Ctrl->S.justify);
-					label_offset[0] = label_offset[1] = GMT_TEXT_CLEARANCE * 0.01 * Ctrl->S.font.size / PSL_POINTS_PER_INCH;
-
-					label_x = plot_x + 0.5 * (Ctrl->S.justify%4 - label_justify%4) * size * 0.5;
-					label_y = plot_y + 0.5 * (Ctrl->S.justify/4 - label_justify/4) * size * 0.5;
-
-					/* Also deal with any justified offsets if given */
-					if (Ctrl->S.justify%4 == 1) /* Left aligned */
-						label_x -= Ctrl->S.offset[0];
-					else /* Right or center aligned */
-						label_x += Ctrl->S.offset[0];
-					if (Ctrl->S.justify/4 == 0) /* Bottom aligned */
-						label_y -= Ctrl->S.offset[1];
-					else /* Top or middle aligned */
-						label_y += Ctrl->S.offset[1];
-
-					current_pen = Ctrl->W.pen;
-					if (Ctrl->H.active) {
-						double scl = (Ctrl->H.mode == PSMECA_READ_SCALE) ? in[xcol] : Ctrl->H.value;
-						gmt_scale_pen (GMT, &current_pen, scl);
-					}
-					gmt_setpen (GMT, &current_pen);
-					PSL_setfill (PSL, Ctrl->R2.fill.rgb, 0);
-					if (Ctrl->R2.active) PSL_plottextbox (PSL, label_x, label_y, Ctrl->S.font.size, event_title, Ctrl->S.angle, label_justify, label_offset, 0);
-					form = gmt_setfont(GMT, &Ctrl->S.font);
-					PSL_plottext (PSL, label_x, label_y, Ctrl->S.font.size, event_title, Ctrl->S.angle, label_justify, form);
-				}
-
-				if (Ctrl->A2.active) {
-					if (Ctrl->S.readmode != READ_TENSOR && Ctrl->S.readmode != READ_AXIS) meca_dc2axe (meca, &T, &N, &P);
-					meca_axis2xy (plot_x, plot_y, size, P.str, P.dip, T.str, T.dip, &P_x, &P_y, &T_x, &T_y);
-					current_pen = Ctrl->P2.pen;
-					if (Ctrl->H.active) {
-						double scl = (Ctrl->H.mode == PSMECA_READ_SCALE) ? in[xcol] : Ctrl->H.value;
-						gmt_scale_pen (GMT, &current_pen, scl);
-					}
-					gmt_setpen (GMT, &current_pen);
-					gmt_setfill (GMT, &Ctrl->G2.fill, Ctrl->P2.active ? 1 : 0);
-					PSL_plotsymbol (PSL, P_x, P_y, &Ctrl->A2.size, Ctrl->A2.P_symbol);
-					current_pen = Ctrl->T2.pen;
-					if (Ctrl->H.active) {
-						double scl = (Ctrl->H.mode == PSMECA_READ_SCALE) ? in[xcol] : Ctrl->H.value;
-						gmt_scale_pen (GMT, &current_pen, scl);
-					}
-					gmt_setpen (GMT, &current_pen);
-					gmt_setfill (GMT, &Ctrl->E2.fill, Ctrl->T2.active ? 1 : 0);
-					PSL_plotsymbol (PSL, T_x, T_y, &Ctrl->A2.size, Ctrl->A2.T_symbol);
-				}
-				event_title[0] = string[0] = '\0';		/* Reset these two in case next record misses "string" */
-				}
-			}
-	}
->>>>>>> 2e2473a8
 
 once_only:
 
