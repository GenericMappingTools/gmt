/*--------------------------------------------------------------------
 *	$Id$
 *
 *	Copyright (c) 1991-2015 by P. Wessel, W. H. F. Smith, R. Scharroo, J. Luis and F. Wobbe
 *	See LICENSE.TXT file for copying and redistribution conditions.
 *
 *	This program is free software; you can redistribute it and/or modify
 *	it under the terms of the GNU Lesser General Public License as published by
 *	the Free Software Foundation; version 3 or any later version.
 *
 *	This program is distributed in the hope that it will be useful,
 *	but WITHOUT ANY WARRANTY; without even the implied warranty of
 *	MERCHANTABILITY or FITNESS FOR A PARTICULAR PURPOSE.  See the
 *	GNU Lesser General Public License for more details.
 *
 *	Contact info: gmt.soest.hawaii.edu
 *--------------------------------------------------------------------*/

/*!
 * \file gmt_gdalread.h
 * \brief Define structures to interface with gdalread|write
 */

#ifndef _GMT_GDALREAD_H
#define _GMT_GDALREAD_H

#include <gdal.h>
#include <ogr_srs_api.h>
#include <cpl_string.h>
#include <cpl_conv.h>

/*! Structure to control which options are transmited to GMT_gdalwrite */
struct GMT_GDALWRITE_CTRL {
	char *driver;		/* The GDAL diver name */
	char *type;			/* Data type */
	char *command;		/* command line */
	char *title;
	char *remark;
	int  geog;
	int  nx, ny;		/* Number of columns & rows of the region to be saved */
	int  nXSizeFull;	/* Total number of columns of the data array including padding */
	int  n_bands;
	int  pad[4];
	int  flipud;
	int  registration;		/* Registration type. 0 -> grid registration; 1 -> pixel reg */
	double	ULx, ULy;		/* x_min & y_max */
	double	x_inc, y_inc;	/* Grid/Image increments */
	double	nan_value; /* unlike the nan_value in struct GMT_GRID_HEADER this one is of type double */
	void	*data;
	struct GW_C {	/* Color map */
		int active;
		int n_colors;
		float *cpt;
	} C;
	struct GW_P {			/* Proj4 string */
		int	active;
		char	*ProjectionRefPROJ4;
	} P;
};

/*! Structure to control which options are transmited to GMT_gdalread */
struct GMT_GDALREAD_IN_CTRL {
	struct GD_B {	/* Band selection */
		int active;
		char *bands;
	} B;
	struct GD_I {	/* Interleaving by pixel (only for char data) */
		int active;
	} I;
	struct GD_L {	/* Left-Right flip */
		int active;
	} L;
	struct GD_M {	/* Metadata only */
		int active;
	} M;
<<<<<<< HEAD
	struct GD_O {	/* Three chars code to specify the array layout in memory */
		/* first char T(op)|B(ot), second R(ow)|C(ol), third L(eft)|R(ight), fourth P(ix)|L(ine)|S(equencial) */
		char mem_layout[4];
	} O;
=======
>>>>>>> 45b2905d
	struct GD_N {	/* For floats, replace this value by NaN */
		float nan_value;
	} N;
	struct GD_P {	/* Preview mode */
		int active;
		char *jump;
	} P;
	struct GD_p {	/* Pad array in output */
		int active;
		int pad;
	} p;
	struct GD_W {	/* Convert proj4 string into WKT */
		int active;
	} W;
	struct GD_R {	/* Sub-region in referenced coords */
		int active;
		char *region;
	} R;
	struct GD_Z {	/* Tell to store data in a complex array */
		int active;
		int complex_mode; /* 1|2 if complex array is to hold real (1) and imaginary (2) parts (0 = read as real only) */
	} Z;
	struct GD_cp {	/* Send in a pointer with allocated chars */
		int active;
		unsigned char *grd;
	} c_ptr;
	struct GD_fp {	/* Send in a pointer with allocated floats */
		int active;
		float *grd;
	} f_ptr;
	struct GD_r {	/* Sub-region in row/column coords */
		int active;
		char *region;
	} r;
	struct GD_reg {	/* Registration type. Used only when sending a sub-region request. Than we need to know this */
		double x_inc, y_inc;	/* Grid increments */
		int val;	/* 0 [default] means grid registration, 1 -> pixel registration */
	} registration;
	struct GD_hdr {	/* Some fields of the header structure */
		int active;
		unsigned int mx, my;
		char side[1];		/* If array is going to pasted (grdpaste), tell in what side 'lrtb' */
		int offset;
	} mini_hdr;
};

/*! Structure to hold metadata info in a per bands basis read */
struct GDAL_BAND_FNAMES {
	char   *DataType;
	int     XSize;
	int     YSize;
	double  nodata;
	double  MinMax[2];
	double  ScaleOffset[2];
};

/*! Structure with the output data transmited by GMT_gdalread */
struct GMT_GDALREAD_OUT_CTRL {
	/* active is true if the option has been activated */
	struct UInt8 {			/* Declare byte pointer */
		int active;
		unsigned char *data;
	} UInt8;
	struct UInt16 {			/* Declare short int pointers */
		int active;
		unsigned short int *data;
	} UInt16;
	struct Int16 {			/* Declare unsigned short int pointers */
		int active;
		short int *data;
	} Int16;
	struct UInt32 {			/* Declare unsigned int pointers */
		int active;
		int *data;
	} UInt32;
	struct Int32 {			/* Declare int pointers */
		int active;
		int *data;
	} Int32;
	struct Float {			/* Declare float pointers */
		int active;
		float *data;
	} Float;
	struct Double {			/* Declare double pointers */
		int active;
		double *data;
	} Double;

	double	hdr[9];
	double	GeoTransform[6];
	double	nodata;
	char	*ProjectionRefPROJ4;
	char	*ProjectionRefWKT;
	const char	*DriverShortName;
	const char	*DriverLongName;
	const char	*ColorInterp;
	int	*ColorMap;
	int nIndexedColors; /* Number of colors in a paletted image */
	int	RasterXsize;
	int	RasterYsize;
	int	RasterCount;    /* Total number of bands in file */
	int	nActualBands;   /* Number of bands that were actually sent back */
	struct Corners {
		double LL[2], UL[2], UR[2], LR[2];
	} Corners;
	struct GEOGCorners {
		double LL[2], UL[2], UR[2], LR[2];
	} GEOGCorners;

	struct GDAL_BAND_FNAMES *band_field_names;
};

#endif  /* _GMT_GDALREAD_H */<|MERGE_RESOLUTION|>--- conflicted
+++ resolved
@@ -73,13 +73,6 @@
 	struct GD_M {	/* Metadata only */
 		int active;
 	} M;
-<<<<<<< HEAD
-	struct GD_O {	/* Three chars code to specify the array layout in memory */
-		/* first char T(op)|B(ot), second R(ow)|C(ol), third L(eft)|R(ight), fourth P(ix)|L(ine)|S(equencial) */
-		char mem_layout[4];
-	} O;
-=======
->>>>>>> 45b2905d
 	struct GD_N {	/* For floats, replace this value by NaN */
 		float nan_value;
 	} N;
