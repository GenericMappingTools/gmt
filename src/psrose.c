--- conflicted
+++ resolved
@@ -298,12 +298,9 @@
 						Ctrl->M.S.v.v_width = gmt_M_to_inch (GMT, txt_a);
 						Ctrl->M.S.v.h_length = (float)gmt_M_to_inch (GMT, txt_b);
 						Ctrl->M.S.v.h_width = (float)gmt_M_to_inch (GMT, txt_c);
-<<<<<<< HEAD
 						Ctrl->M.S.v.v_angle = (float)atand (0.5 * Ctrl->M.S.v.h_width / Ctrl->M.S.v.h_length);
 						Ctrl->M.S.v.status |= (PSL_VEC_OUTLINE + PSL_VEC_FILL);
-=======
 						Ctrl->M.S.v.status |= GMT_VEC_FILL2;
->>>>>>> b1edd228
 					}
 					Ctrl->M.S.symbol = GMT_SYMBOL_VECTOR_V4;
 				}
@@ -735,21 +732,12 @@
 	if (windrose) {	/* Here we draw individual vectors */
 		if (Ctrl->M.active) { /* Initialize vector head settings */
 			gmt_init_vector_param (GMT, &Ctrl->M.S, false, false, NULL, false, NULL);
-<<<<<<< HEAD
-			Ctrl->M.S.v.v_width = (float)(Ctrl->W.pen[1].width * GMT->session.u2u[GMT_PT][GMT_INCH]);
+			if (Ctrl->M.S.symbol == PSL_VECTOR) Ctrl->M.S.v.v_width = (float)(Ctrl->W.pen[1].width * GMT->session.u2u[GMT_PT][GMT_INCH]);
 			dim[5] = Ctrl->M.S.v.v_shape;
 			dim[6] = (double)Ctrl->M.S.v.status;
 			dim[7] = (double)Ctrl->M.S.v.v_kind[0];	dim[8] = (double)Ctrl->M.S.v.v_kind[1];
-			if (Ctrl->M.S.v.status & PSL_VEC_OUTLINE2) gmt_setpen (GMT, &Ctrl->W.pen[1]);
+			if (Ctrl->M.S.v.status & PSL_VEC_OUTLINE) gmt_setpen (GMT, &Ctrl->W.pen[1]);
 			if (Ctrl->M.S.v.status & PSL_VEC_FILL2) gmt_setfill (GMT, &Ctrl->M.S.v.fill, true);       /* Use fill structure */
-=======
-			if (Ctrl->M.S.symbol == PSL_VECTOR) Ctrl->M.S.v.v_width = (float)(Ctrl->W.pen[1].width * GMT->session.u2u[GMT_PT][GMT_INCH]);
-			dim[5] = GMT->current.setting.map_vector_shape;
-			dim[6] = (double)Ctrl->M.S.v.status;
-			dim[7] = (double)Ctrl->M.S.v.v_kind[0];	dim[8] = (double)Ctrl->M.S.v.v_kind[1];
-			if (Ctrl->M.S.v.status & GMT_VEC_OUTLINE) gmt_setpen (GMT, &Ctrl->W.pen[1]);
-			if (Ctrl->M.S.v.status & GMT_VEC_FILL2) gmt_setfill (GMT, &Ctrl->M.S.v.fill, true);       /* Use fill structure */
->>>>>>> b1edd228
 		}
 		for (i = 0; i < n; i++) {
 			sincosd (start_angle - azimuth[i], &s, &c);
@@ -850,7 +838,8 @@
 
 	if (Ctrl->C.active) {
 		unsigned int this_mode;
-<<<<<<< HEAD
+		int v4_outline = Ctrl->W.active[1];
+		double *this_rgb = NULL;
 		if (Ctrl->C.mode == GMT_OUT) {	/* Write mean vector and statistics to file */
 			uint64_t dim[GMT_DIM_SIZE] = {1, 1, 1, 8};	/* One record with 8 columns */
 			struct GMT_DATASET *V = NULL;
@@ -875,10 +864,6 @@
 				Return (API->error);
 			}
 		}
-=======
-		int v4_outline = Ctrl->W.active[1];
-		double *this_rgb = NULL;
->>>>>>> b1edd228
 		if (!Ctrl->W.active[1]) Ctrl->W.pen[1] = Ctrl->W.pen[0];	/* No separate pen specified; use same as for rose outline */
 		if (Ctrl->C.mean) {	/* Not given, calculate and use mean direction only */
 			n_modes = 1;
@@ -904,11 +889,7 @@
 			Ctrl->M.S.size_x = VECTOR_HEAD_LENGTH * GMT->session.u2u[GMT_PT][GMT_INCH];	/* 9p */
 			Ctrl->M.S.v.v_width  = (float)(VECTOR_LINE_WIDTH * GMT->session.u2u[GMT_PT][GMT_INCH]);	/* 9p */
 			Ctrl->M.S.v.v_angle  = 30.0f;
-<<<<<<< HEAD
 			Ctrl->M.S.v.status |= (PSL_VEC_OUTLINE + PSL_VEC_OUTLINE2 + PSL_VEC_FILL + PSL_VEC_FILL2 + PSL_VEC_END);
-=======
-			Ctrl->M.S.v.status |= (GMT_VEC_OUTLINE + GMT_VEC_FILL + GMT_VEC_FILL2 + GMT_VEC_END);
->>>>>>> b1edd228
 			gmt_init_pen (GMT, &Ctrl->M.S.v.pen, VECTOR_LINE_WIDTH);
 			gmt_init_fill (GMT, &Ctrl->M.S.v.fill, 0.0, 0.0, 0.0);		/* Default vector fill = black */
 		}
@@ -918,12 +899,8 @@
 		dim[5] = Ctrl->M.S.v.v_shape;
 		dim[6] = (double)Ctrl->M.S.v.status;
 		dim[7] = (double)Ctrl->M.S.v.v_kind[0];	dim[8] = (double)Ctrl->M.S.v.v_kind[1];
-<<<<<<< HEAD
-		if (Ctrl->M.S.v.status & PSL_VEC_OUTLINE2) gmt_setpen (GMT, &Ctrl->W.pen[1]);
+		if (Ctrl->M.S.v.status & GMT_VEC_OUTLINE) gmt_setpen (GMT, &Ctrl->W.pen[1]);
 		if (Ctrl->M.S.v.status & PSL_VEC_FILL2) gmt_setfill (GMT, &Ctrl->M.S.v.fill, true);       /* Use fill structure */
-=======
-		if (Ctrl->M.S.v.status & GMT_VEC_OUTLINE) gmt_setpen (GMT, &Ctrl->W.pen[1]);
-		if (Ctrl->M.S.v.status & GMT_VEC_FILL2) gmt_setfill (GMT, &Ctrl->M.S.v.fill, true);       /* Use fill structure */
 		if (Ctrl->M.S.symbol == GMT_SYMBOL_VECTOR_V4) {
 			if (Ctrl->M.S.v.status & GMT_VEC_FILL2)
 				this_rgb = Ctrl->M.S.v.fill.rgb;
@@ -931,7 +908,6 @@
 				this_rgb = GMT->session.no_rgb;
 			if (v4_outline) gmt_setpen (GMT, &Ctrl->W.pen[1]);
 		}
->>>>>>> b1edd228
 		for (this_mode = 0; this_mode < n_modes; this_mode++) {
 			if (Ctrl->N.active) mode_length[this_mode] = sqrt (mode_length[this_mode]);
 			if (half_only && mode_direction[this_mode] > 90.0 && mode_direction[this_mode] <= 270.0) mode_direction[this_mode] -= 180.0;
