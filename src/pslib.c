--- conflicted
+++ resolved
@@ -3086,16 +3086,10 @@
 	 * param[7] = begin head type;	param[8] = end head type)
 	 */
 
-<<<<<<< HEAD
 	double angle, xtip, ytip, r, tailwidth, headlength, headwidth, headshape, length_inch;
 	double xx[4], yy[4], off[2], yshift[2];
 	int length, asymmetry[2], n, heads, outline, fill, status;
 	unsigned int kind[2];
-=======
-	double angle, xtip, ytip, tailwidth, headlength, headwidth, headshape, off, length_inch;
-	double xx[4], yy[4], yshift[2];
-	int length, asymmetry[2], n, heads, outline, fill, status;
->>>>>>> eaccabd3
 	char *line[2] = {"N", "P S"}, *dump[2] = {"", "fs"};
 
 	xtip = param[0];	ytip = param[1];
@@ -3105,16 +3099,11 @@
 	angle = atan2 (ytip-y, xtip-x) * R2D;					/* Angle vector makes with horizontal, in radians */
 	tailwidth = param[2];
 	headlength = param[3];	headwidth = 0.5 * param[4];	headshape = param[5];
-<<<<<<< HEAD
 	status = lrint (param[6]);
 	kind[0] = (unsigned int)lrint (param[7]);
 	kind[1] = (unsigned int)lrint (param[8]);
 	off[0] = (kind[0] == PSL_VEC_ARROW) ? 0.5 * (2.0 - headshape) * headlength : 0.0;
 	off[1] = (kind[1] == PSL_VEC_ARROW) ? 0.5 * (2.0 - headshape) * headlength : 0.0;
-=======
-	off = 0.5 * (2.0 - headshape) * headlength;
-	status = lrint (param[6]);
->>>>>>> eaccabd3
 	heads = PSL_vec_head (status);		  /* 1 = at beginning, 2 = at end, 3 = both */
 	PSL_setlinewidth (PSL, tailwidth * PSL_POINTS_PER_INCH);
 	outline = ((status & PSL_VEC_OUTLINE) > 0);
@@ -3913,11 +3902,7 @@
 		return 0;
 
 	/* dst_buf has to be large enough to hold data + line endings */
-<<<<<<< HEAD
-	dst_buf_size = (size_t)(nbytes * 1.25) + 1; /* output buffer is at least 1.25 times larger */
-=======
 	dst_buf_size = (size_t)(nbytes * 1.25 + 1);      /* output buffer is at least 1.25 times larger */
->>>>>>> eaccabd3
 	dst_buf_size += dst_buf_size / max_line_len + 4; /* add more space for '\n' and delimiter */
 	dst_ptr = dst_buf = PSL_memory (PSL, NULL, dst_buf_size, unsigned char); /* output buffer */
 
