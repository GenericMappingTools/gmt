--- conflicted
+++ resolved
@@ -77,11 +77,7 @@
 
 #include "gmt_dev.h"
 
-<<<<<<< HEAD
-#define GMT_PROG_OPTIONS "-:>Vbdhis" GMT_OPT("H")
-=======
-#define GMT_PROG_OPTIONS "-:>Vbfhis" GMT_OPT("H")
->>>>>>> fa5b3a73
+#define GMT_PROG_OPTIONS "-:>Vbdfhis" GMT_OPT("H")
 
 #define TREND1D_N_OUTPUT_CHOICES 5
 
