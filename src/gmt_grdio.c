--- conflicted
+++ resolved
@@ -733,13 +733,8 @@
 	
 	gmt_M_memcpy (GMT->common.R.wesn, header->wesn, 4, double);	/* Initially we set -R as is from grid header */
 	if (header->grdtype != GMT_GRID_GEOGRAPHIC_EXACT360_NOREPEAT) return;	/* Nothing to do */
-<<<<<<< HEAD
-	//if (header->registration == GMT_GRID_NODE_REG) return;	/* Nothing to do */
 	if (!gmt_M_360_range (GMT->common.R.wesn[XLO], GMT->common.R.wesn[XHI]) && fabs (header->n_columns * header->inc[GMT_X] - 360.0) < GMT_CONV4_LIMIT) {
 		/* The w/e need to state the complete 360 range: Let east = 360 + west */
-=======
-	if (!gmt_M_360_range (GMT->common.R.wesn[XLO], GMT->common.R.wesn[XHI]) && fabs (header->n_columns * header->inc[GMT_X] - 360.0) < GMT_CONV4_LIMIT) {	/* The w/e need to be complete 360 range */
->>>>>>> f5a215e3
 		GMT->common.R.wesn[XHI] = GMT->common.R.wesn[XLO] + 360.0;
 	}
 	if (!gmt_M_180_range (GMT->common.R.wesn[YLO], GMT->common.R.wesn[YHI]) && fabs (header->n_rows * header->inc[GMT_Y] - 180.0) < GMT_CONV4_LIMIT) {
