--- conflicted
+++ resolved
@@ -410,7 +410,6 @@
 	char remark[GMT_GRID_REMARK_LEN160];   /* comments re this data set */
 
 	/* Items not stored in the data file for grids but explicitly used in macros computing node numbers */
-<<<<<<< HEAD
 	uint32_t n_layers;                     /* Number of layers in a 3-D data cube [1] */
 	size_t nm;                             /* Number of data items in this grid (n_columns * n_rows) [padding is excluded] */
 	size_t size;                           /* Actual number of items (not bytes) required to hold this grid (= mx * my) */
@@ -430,23 +429,6 @@
 	char *ProjRefWKT;                      /* To store a referencing system string in WKT format */
 	int ProjRefEPSG;                       /* To store a referencing system EPSG code */
 	void *hidden;                          /* Lower-level information for GMT use only */
-=======
-	size_t nm;                       /* Number of data items in this grid (n_columns * n_rows) [padding is excluded] */
-	size_t size;                     /* Actual number of items (not bytes) required to hold this grid (= mx * my), per band (for images) */
-	unsigned int bits;               /* Bits per data value (e.g., 32 for ints/floats; 8 for bytes) */
-	unsigned int complex_mode;       /* 0 = normal, GMT_GRID_IS_COMPLEX_REAL = real part of complex grid, GMT_GRID_IS_COMPLEX_IMAG = imag part of complex grid */
-	unsigned int type;               /* Grid format */
-	unsigned int n_bands;            /* Number of bands [1]. Used with IMAGE containers and macros to get ij index from row,col, band */
-	unsigned int mx, my;             /* Actual dimensions of the grid in memory, allowing for the padding */
-	unsigned int pad[4];             /* Padding on west, east, south, north sides [2,2,2,2] */
-	char   mem_layout[4];            /* Three or Four char codes T|B R|C S|R|S (grd) or B|L|P + A|a (img) describing array layout in mem and interleaving */
-	gmt_grdfloat  nan_value;         /* Missing value as stored in grid file */
-	double xy_off;                   /* 0.0 (registration == GMT_GRID_NODE_REG) or 0.5 ( == GMT_GRID_PIXEL_REG) */
-	char *ProjRefPROJ4;             /* To store a referencing system string in PROJ.4 format */
-	char *ProjRefWKT;               /* To store a referencing system string in WKT format */
-	int ProjRefEPSG;                /* To store a referencing system EPSG code */
-	void *hidden;                    /* Lower-level information for GMT use only */
->>>>>>> daca3865
 };
 
 /* grd is stored in rows going from west (xmin) to east (xmax)
