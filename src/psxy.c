--- conflicted
+++ resolved
@@ -774,14 +774,9 @@
 	/* Check that the options selected are mutually consistent */
 
 	n_errors += gmt_M_check_condition (GMT, Ctrl->S.active && gmt_parse_symbol_option (GMT, Ctrl->S.arg, S, 0, true), "Syntax error -S option\n");
-<<<<<<< HEAD
 	n_errors += gmt_M_check_condition (GMT, Ctrl->E.active && (S->symbol == PSL_VECTOR || S->symbol == GMT_SYMBOL_GEOVECTOR || S->symbol == PSL_MARC \
-		|| S->symbol == PSL_ELLIPSE || S->symbol == GMT_SYMBOL_FRONT || S->symbol == GMT_SYMBOL_QUOTED_LINE || S->symbol == GMT_SYMBOL_DECORATED_LINE || S->symbol == PSL_ROTRECT), "Syntax error -E option: Incompatible with -Se, -Sf, -Sj, -Sm|M, -Sq, -Sv|V, -S=\n");
-=======
-	n_errors += gmt_M_check_condition (GMT, Ctrl->E.active && (S->symbol == GMT_SYMBOL_VECTOR || S->symbol == GMT_SYMBOL_GEOVECTOR || S->symbol == GMT_SYMBOL_MARC \
-		|| S->symbol == GMT_SYMBOL_ELLIPSE || S->symbol == GMT_SYMBOL_FRONT || S->symbol == GMT_SYMBOL_QUOTED_LINE || S->symbol == GMT_SYMBOL_DECORATED_LINE \
-		|| S->symbol == GMT_SYMBOL_ROTRECT), "Syntax error -E option: Incompatible with -Se, -Sf, -Sj, -Sm|M, -Sq, -Sv|V, -S=\n");
->>>>>>> 8c2ac679
+		|| S->symbol == PSL_ELLIPSE || S->symbol == GMT_SYMBOL_FRONT || S->symbol == GMT_SYMBOL_QUOTED_LINE || S->symbol == GMT_SYMBOL_DECORATED_LINE || S->symbol == PSL_ROTRECT),
+		"Syntax error -E option: Incompatible with -Se, -Sf, -Sj, -Sm|M, -Sq, -Sv|V, -S=\n");
 	n_errors += gmt_M_check_condition (GMT, !GMT->common.R.active, "Syntax error: Must specify -R option\n");
 	n_errors += gmt_M_check_condition (GMT, !GMT->common.J.active, "Syntax error: Must specify a map projection with the -J option\n");
 	n_errors += gmt_M_check_condition (GMT, GMT->common.b.active[GMT_IN] && S->symbol == GMT_SYMBOL_NOT_SET, "Syntax error: Binary input data cannot have symbol information\n");
@@ -984,13 +979,8 @@
 		GMT->current.io.col_type[GMT_IN][pos2y] = GMT_IS_FLOAT;	/* Just the users dy component, not length */
 	if (S.symbol == PSL_VECTOR || S.symbol == GMT_SYMBOL_GEOVECTOR || S.symbol == PSL_MARC ) {	/* One of the vector symbols */
 		geovector = (S.symbol == GMT_SYMBOL_GEOVECTOR);
-<<<<<<< HEAD
 		if ((S.v.status & PSL_VEC_FILL) == 0) Ctrl->G.active = false;	/* Want no fill so override -G*/
 		if (S.v.status & PSL_VEC_FILL) S.v.fill = current_fill;		/* Override -G<fill> (if set) with specified head fill */
-=======
-		if ((S.v.status & GMT_VEC_FILL) == 0) Ctrl->G.active = false;	/* Want no fill so override -G */
-		if (S.v.status & GMT_VEC_FILL) S.v.fill = current_fill;		/* Override -G<fill> (if set) with specified head fill */
->>>>>>> 8c2ac679
 	}
 	bcol = (S.read_size) ? ex2 : ex1;
 	if (S.symbol == GMT_SYMBOL_BARX && S.base_set == 2) GMT->current.io.col_type[GMT_IN][bcol] = GMT->current.io.col_type[GMT_IN][GMT_X];
