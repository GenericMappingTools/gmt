/*--------------------------------------------------------------------
 *	$Id$
 *
 *	Copyright (c) 1991-2014 by P. Wessel, W. H. F. Smith, R. Scharroo, J. Luis and F. Wobbe
 *	See LICENSE.TXT file for copying and redistribution conditions.
 *
 *	This program is free software; you can redistribute it and/or modify
 *	it under the terms of the GNU Lesser General Public License as published by
 *	the Free Software Foundation; version 3 or any later version.
 *
 *	This program is distrdeibuted in the hope that it will be useful,
 *	but WITHOUT ANY WARRANTY; without even the implied warranty of
 *	MERCHANTABILITY or FITNESS FOR A PARTICULAR PURPOSE.  See the
 *	GNU Lesser General Public License for more details.
 *
 *	Contact info: gmt.soest.hawaii.edu
 *--------------------------------------------------------------------*/
/*
 * Author:	Paul Wessel
 * Date:	1-JAN-2010
 * Version:	5 API
 * 
 * Brief synopsis: psxy will read <x,y> points and plot symbols, lines,
 * or polygons on maps.
 */

#define THIS_MODULE_NAME	"psxy"
#define THIS_MODULE_LIB		"core"
#define THIS_MODULE_PURPOSE	"Plot lines, polygons, and symbols on maps"

#include "gmt_dev.h"

#define GMT_PROG_OPTIONS "-:>BJKOPRUVXYabcdfghipst" GMT_OPT("HMm")

/* Control structure for psxy */

struct PSXY_CTRL {
	struct A {	/* -A[m|p|step] */
		bool active;
		unsigned int mode;
		double step;
	} A;
	struct C {	/* -C<cpt> */
		bool active;
		char *file;
	} C;
	struct D {	/* -D<dx>/<dy> */
		bool active;
		double dx, dy;
	} D;
	struct E {	/* -E[x[+]|X][y[+]|Y][cap][/[+|-]<pen>] */
		bool active;
		unsigned int xbar, ybar;	/* 0 = not used, 1 = error bar, 2 = asumemtrical error bar, 3 = box-whisker, 4 = notched box-whisker */
		unsigned int mode;		/* 0 = normal, 1 = -C applies to error pen color, 2 = -C applies to symbol fill & error pen color */
		double size;
		struct GMT_PEN pen;
	} E;
	struct G {	/* -G<fill> */
		bool active;
		struct GMT_FILL fill;
	} G;
	struct I {	/* -I<intensity> */
		bool active;
		double value;
	} I;
	struct L {	/* -L */
		bool active;
	} L;
	struct N {	/* -N[r|c] */
		bool active;
		unsigned int mode;
	} N;
	struct S {	/* -S */
		bool active;
		char *arg;
	} S;
	struct T {	/* -T */
		bool active;
	} T;
	struct W {	/* -W<pen> */
		bool active;
		unsigned int mode;	/* 0 = normal, 1 = -C applies to pen color only, 2 = -C applies to symbol fill & pen color */
		struct GMT_PEN pen;
	} W;
};

#define EBAR_CAP_WIDTH		7.0	/* Error bar cap width */

enum Psxy_ebartype {
	EBAR_NONE		= 0,
	EBAR_NORMAL		= 1,
	EBAR_ASYMMETRICAL	= 2,
	EBAR_WHISKER		= 3,
	EBAR_NOTCHED_WHISKER	= 4};

enum Psxy_cliptype {
	PSXY_CLIP_REPEAT 	= 0,
	PSXY_CLIP_NO_REPEAT,
	PSXY_NO_CLIP_REPEAT,
	PSXY_NO_CLIP_NO_REPEAT};

EXTERN_MSC double GMT_half_map_width (struct GMT_CTRL *GMT, double y);

void *New_psxy_Ctrl (struct GMT_CTRL *GMT) {	/* Allocate and initialize a new control structure */
	struct PSXY_CTRL *C;

	C = GMT_memory (GMT, NULL, 1, struct PSXY_CTRL);

	/* Initialize values whose defaults are not 0/false/NULL */

	C->E.pen = C->W.pen = GMT->current.setting.map_default_pen;
	GMT_init_fill (GMT, &C->G.fill, -1.0, -1.0, -1.0);	/* Default is no fill */
	C->E.size = EBAR_CAP_WIDTH  * GMT->session.u2u[GMT_PT][GMT_INCH];	/* 7p */
	C->N.mode = PSXY_CLIP_REPEAT;
	return (C);
}

void Free_psxy_Ctrl (struct GMT_CTRL *GMT, struct PSXY_CTRL *C) {	/* Deallocate control structure */
	if (!C) return;
	if (C && C->C.file) free (C->C.file);
	if (C && C->S.arg) free (C->S.arg);
	GMT_free (GMT, C);
}

void plot_x_errorbar (struct GMT_CTRL *GMT, struct PSL_CTRL *PSL, double x, double y, double delta_x[], double error_width2, int line, int kind) {
	double x_1, x_2, y_1, y_2;
	bool tip1, tip2;
	unsigned int first = 0, second = (kind == EBAR_ASYMMETRICAL) ? 1 : 0;	/* first and second are either both 0 or second is 1 for asymmetrical bars */

	tip1 = tip2 = (error_width2 > 0.0);
	GMT_geo_to_xy (GMT, x - fabs (delta_x[first]),  y, &x_1, &y_1);
	GMT_geo_to_xy (GMT, x + fabs (delta_x[second]), y, &x_2, &y_2);
	if (GMT_is_dnan (x_1)) {
		GMT_Report (GMT->parent, GMT_MSG_NORMAL, "Warning: X error bar exceeded domain near line %d. Set to x_min\n", line);
		x_1 = GMT->current.proj.rect[XLO];
		tip1 = false;
	}
	if (GMT_is_dnan (x_2)) {
		GMT_Report (GMT->parent, GMT_MSG_NORMAL, "Warning: X error bar exceeded domain near line %d. Set to x_max\n", line);
		x_2 = GMT->current.proj.rect[XHI];
		tip2 = false;
	}
	PSL_plotsegment (PSL, x_1, y_1, x_2, y_2);
	if (tip1) PSL_plotsegment (PSL, x_1, y_1 - error_width2, x_1, y_1 + error_width2);
	if (tip2) PSL_plotsegment (PSL, x_2, y_2 - error_width2, x_2, y_2 + error_width2);
}

void plot_y_errorbar (struct GMT_CTRL *GMT, struct PSL_CTRL *PSL, double x, double y, double delta_y[], double error_width2, int line, int kind) {
	double x_1, x_2, y_1, y_2;
	bool tip1, tip2;
	unsigned int first = 0, second = (kind == EBAR_ASYMMETRICAL) ? 1 : 0;	/* first and second are either both 0 or second is 1 for asymmetrical bars */

	tip1 = tip2 = (error_width2 > 0.0);
	GMT_geo_to_xy (GMT, x, y - fabs (delta_y[first]),  &x_1, &y_1);
	GMT_geo_to_xy (GMT, x, y + fabs (delta_y[second]), &x_2, &y_2);
	if (GMT_is_dnan (y_1)) {
		GMT_Report (GMT->parent, GMT_MSG_NORMAL, "Warning: Y error bar exceeded domain near line %d. Set to y_min\n", line);
		y_1 = GMT->current.proj.rect[YLO];
		tip1 = false;
	}
	if (GMT_is_dnan (y_2)) {
		GMT_Report (GMT->parent, GMT_MSG_NORMAL, "Warning: Y error bar exceeded domain near line %d. Set to y_max\n", line);
		y_2 = GMT->current.proj.rect[YHI];
		tip2 = false;
	}
	PSL_plotsegment (PSL, x_1, y_1, x_2, y_2);
	if (tip1) PSL_plotsegment (PSL, x_1 - error_width2, y_1, x_1 + error_width2, y_1);
	if (tip2) PSL_plotsegment (PSL, x_2 - error_width2, y_2, x_2 + error_width2, y_2);
}

void plot_x_whiskerbar (struct GMT_CTRL *GMT, struct PSL_CTRL *PSL, double x, double y, double hinge[], double error_width2, double rgb[], int line, int kind) {
	unsigned int i;
	static unsigned int q[4] = {0, 25, 75, 100};
	double xx[4], yy[4];

	for (i = 0; i < 4; i++) {	/* for 0, 25, 75, 100% hinges */
		GMT_geo_to_xy (GMT, hinge[i], y, &xx[i], &yy[i]);
		if (GMT_is_dnan (xx[i])) {
			GMT_Report (GMT->parent, GMT_MSG_NORMAL, "Warning: X %d %% hinge exceeded domain near line %d\n", q[i], line);
			xx[i] = (i < 2) ? GMT->current.proj.rect[XLO] : GMT->current.proj.rect[XHI];
		}
	}
	yy[1] -= error_width2;
	yy[2] += error_width2;

	PSL_plotsegment (PSL, xx[0], yy[1], xx[0], yy[2]);		/* Left whisker */
	PSL_plotsegment (PSL, xx[0], yy[0], xx[1], yy[0]);

	PSL_plotsegment (PSL, xx[3], yy[1], xx[3], yy[2]);		/* Right whisker */
	PSL_plotsegment (PSL, xx[3], yy[0], xx[2], yy[0]);

	PSL_setfill (PSL, rgb, true);
	if (kind == 2) {	/* Notched box-n-whisker plot */
		double xp[10], yp[10], s, p;
		s = 1.7 * ((1.25 * (xx[2] - xx[1])) / (1.35 * hinge[4]));	/* 5th term in hinge has n */
		xp[0] = xp[9] = xx[1];
		xp[1] = xp[8] = ((p = (x - s)) < xp[0]) ? xp[0] : p;
		xp[2] = xp[7] = x;
		xp[4] = xp[5] = xx[2];
		xp[3] = xp[6] = ((p = (x + s)) > xp[4]) ? xp[4] : p;
		yp[0] = yp[1] = yp[3] = yp[4] = yy[1];
		yp[5] = yp[6] = yp[8] = yp[9] = yy[2];
		yp[2] = yy[0] - 0.5 * error_width2;
		yp[7] = yy[0] + 0.5 * error_width2;
		PSL_plotpolygon (PSL, xp, yp, 10);
		PSL_plotsegment (PSL, x, yp[7], x, yp[2]);		/* Median line */
	}
	else {
		PSL_plotbox (PSL, xx[1], yy[1], xx[2], yy[2]);		/* Main box */
		PSL_plotsegment (PSL, x, yy[1], x, yy[2]);		/* Median line */
	}
}

void plot_y_whiskerbar (struct GMT_CTRL *GMT, struct PSL_CTRL *PSL, double x, double y, double hinge[], double error_width2, double rgb[], int line, int kind) {
	unsigned int i;
	static unsigned int q[4] = {0, 25, 75, 100};
	double xx[4], yy[4];

	for (i = 0; i < 4; i++) {	/* for 0, 25, 75, 100% hinges */
		GMT_geo_to_xy (GMT, x, hinge[i], &xx[i], &yy[i]);
		if (GMT_is_dnan (yy[i])) {
			GMT_Report (GMT->parent, GMT_MSG_NORMAL, "Warning: Y %d %% hinge exceeded domain near line %d\n", q[i], line);
			yy[i] = (i < 2) ? GMT->current.proj.rect[YLO] : GMT->current.proj.rect[YHI];
		}
	}
	xx[1] -= error_width2;
	xx[2] += error_width2;

	PSL_plotsegment (PSL, xx[1], yy[0], xx[2], yy[0]);		/* bottom whisker */
	PSL_plotsegment (PSL, xx[0], yy[0], xx[0], yy[1]);

	PSL_plotsegment (PSL, xx[1], yy[3], xx[2], yy[3]);		/* Top whisker */
	PSL_plotsegment (PSL, xx[0], yy[3], xx[0], yy[2]);

	PSL_setfill (PSL, rgb, true);
	if (kind == 2) {	/* Notched box-n-whisker plot */
		double xp[10], yp[10], s, p;
		s = 1.7 * ((1.25 * (yy[2] - yy[1])) / (1.35 * hinge[4]));	/* 5th term in hinge has n */
		xp[0] = xp[1] = xp[3] = xp[4] = xx[2];
		xp[5] = xp[6] = xp[8] = xp[9] = xx[1];
		xp[2] = xx[0] + 0.5 * error_width2;
		xp[7] = xx[0] - 0.5 * error_width2;
		yp[0] = yp[9] = yy[1];
		yp[1] = yp[8] = ((p = (y - s)) < yp[0]) ? yp[0] : p;
		yp[2] = yp[7] = y;
		yp[4] = yp[5] = yy[2];
		yp[3] = yp[6] = ((p = (y + s)) > yp[4]) ? yp[4] : p;
		PSL_plotpolygon (PSL, xp, yp, 10);
		PSL_plotsegment (PSL, xp[7], y, xp[2], y);		/* Median line */
	}
	else {
		PSL_plotbox (PSL, xx[2], yy[2], xx[1], yy[1]);		/* Main box */
		PSL_plotsegment (PSL, xx[1], y, xx[2], y);		/* Median line */
	}
}

int GMT_psxy_usage (struct GMTAPI_CTRL *API, int level)
{
	/* This displays the psxy synopsis and optionally full usage information */

	GMT_show_name_and_purpose (API, THIS_MODULE_LIB, THIS_MODULE_NAME, THIS_MODULE_PURPOSE);
	if (level == GMT_MODULE_PURPOSE) return (GMT_NOERROR);
	GMT_Message (API, GMT_TIME_NONE, "usage: psxy [<table>] %s %s [-A[m|p]]\n", GMT_J_OPT, GMT_Rgeoz_OPT);
	GMT_Message (API, GMT_TIME_NONE, "\t[%s] [-C<cpt>] [-D<dx>/<dy>] [-E[x[+]|y[+]|X|Y][n][cap][/[+|-]<pen>]] [-G<fill>]\n", GMT_B_OPT);
	GMT_Message (API, GMT_TIME_NONE, "\t[%s] [-I<intens>] [-K] [-L] [-N[c|r]] [-O] [-P] [-S[<symbol>][<size>[unit]]]\n", GMT_Jz_OPT);
	GMT_Message (API, GMT_TIME_NONE, "\t[-T] [%s] [%s] [-W[+|-][<pen>]]\n\t[%s] [%s] [%s]\n", GMT_U_OPT, GMT_V_OPT, GMT_X_OPT, GMT_Y_OPT, GMT_a_OPT);
	GMT_Message (API, GMT_TIME_NONE, "\t[%s] [%s] [%s]\n\t[%s]\n\t[%s] [%s]\n\t[%s] [%s]\n\t[%s] [%s] [%s]\n\n", GMT_bi_OPT, GMT_di_OPT, \
		GMT_c_OPT, GMT_f_OPT, GMT_g_OPT, GMT_h_OPT, GMT_i_OPT, GMT_p_OPT, GMT_s_OPT, GMT_t_OPT, GMT_colon_OPT);

	if (level == GMT_SYNOPSIS) return (EXIT_FAILURE);

	GMT_Option (API, "J-Z,R");
	GMT_Message (API, GMT_TIME_NONE, "\n\tOPTIONS:\n");
	GMT_Option (API, "<");
	GMT_Message (API, GMT_TIME_NONE, "\t-A Suppress drawing line segments as great circle arcs, i.e., draw\n");
	GMT_Message (API, GMT_TIME_NONE, "\t   straight lines unless m or p is appended to first follow meridian\n");
	GMT_Message (API, GMT_TIME_NONE, "\t   then parallel, or vice versa.\n");
	GMT_Option (API, "B-");
	GMT_Message (API, GMT_TIME_NONE, "\t-C Use cpt-file to assign symbol colors based on z-value in 3rd column.\n");
	GMT_Message (API, GMT_TIME_NONE, "\t   Note: requires -S.  Without -S, psxy excepts lines/polygons\n");
	GMT_Message (API, GMT_TIME_NONE, "\t   and looks for -Z<val> options in each multiheader.  Then, color is\n");
	GMT_Message (API, GMT_TIME_NONE, "\t   applied for polygon fill (-L) or polygon pen (no -L).\n");
	GMT_Message (API, GMT_TIME_NONE, "\t-D Offset symbol or line positions by <dx>/<dy> [no offset].\n");
	GMT_Message (API, GMT_TIME_NONE, "\t-E Draw (symmetrical) error bars for x, y, or both.  Add cap-width [%gp].\n", EBAR_CAP_WIDTH);
	GMT_Message (API, GMT_TIME_NONE, "\t   If + is appended after x|y then we expect asymmetrical errors (two columns) [1].\n");
	GMT_Message (API, GMT_TIME_NONE, "\t   Append pen attributes. A leading + applies cpt color (-C) to symbol\n");
	GMT_Message (API, GMT_TIME_NONE, "\t   fill and error pen; - applies it to pen only.  If X or Y is used then\n");
	GMT_Message (API, GMT_TIME_NONE, "\t   a box-and-whisker diagram is drawn instead, using data from 4 extra\n");
	GMT_Message (API, GMT_TIME_NONE, "\t   columns to get the 0 %%, 25 %%, 75 %%, and 100%% quantiles (point value\n");
	GMT_Message (API, GMT_TIME_NONE, "\t   is assumed to be 50%%).  If n is appended after X (or Y) we expect a\n");
	GMT_Message (API, GMT_TIME_NONE, "\t   5th extra column with the sample size, which is needed to draw a\n");
	GMT_Message (API, GMT_TIME_NONE, "\t   notched box-and whisker diagram (notch width represents uncertainty.\n");
	GMT_Message (API, GMT_TIME_NONE, "\t   in the median).  Finally, use -W, -G to affect the 25-75%% box.\n");
	GMT_fill_syntax (API->GMT, 'G', "Specify color or pattern [no fill].");
	GMT_Message (API, GMT_TIME_NONE, "\t   -G option can be present in all subheaders (not with -S).\n");
	GMT_Message (API, GMT_TIME_NONE, "\t-I Use the intensity to modulate the fill color (requires -C or -G).\n");
	GMT_Option (API, "K");
	GMT_Message (API, GMT_TIME_NONE, "\t-L Force closed polygons.\n");
	GMT_Message (API, GMT_TIME_NONE, "\t-N Do not skip or clip symbols that fall outside the map border [clipping is on]\n");
	GMT_Message (API, GMT_TIME_NONE, "\t   Use -Nr to turn off clipping and plot repeating symbols for periodic maps.\n");
	GMT_Message (API, GMT_TIME_NONE, "\t   Use -Nc to retain clipping but turn off plotting of repeating symbols for periodic maps.\n");
	GMT_Message (API, GMT_TIME_NONE, "\t   [Default will clip or skip symbols that fall outside and plot repeating symbols].\n");
	GMT_Option (API, "O,P");
	GMT_Message (API, GMT_TIME_NONE, "\t-S Select symbol type and symbol size (in %s).  Choose between\n",
		API->GMT->session.unit_name[API->GMT->current.setting.proj_length_unit]);
	GMT_Message (API, GMT_TIME_NONE, "\t   -(xdash), +(plus), st(a)r, (b|B)ar, (c)ircle, (d)iamond, (e)llipse,\n");
	GMT_Message (API, GMT_TIME_NONE, "\t   (f)ront, octa(g)on, (h)exagon, (i)nvtriangle, (j)rotated rectangle,\n");
	GMT_Message (API, GMT_TIME_NONE, "\t   (k)ustom, (l)etter, (m)athangle, pe(n)tagon, (p)oint, (q)uoted line, (r)ectangle\n");
	GMT_Message (API, GMT_TIME_NONE, "\t   (R)ounded rectangle, (s)quare, (t)riangle, (v)ector, (w)edge, (x)cross, (y)dash.\n");
	GMT_Message (API, GMT_TIME_NONE, "\t   or =(geovector, i.e., great or small circle vectors).\n");
	GMT_Message (API, GMT_TIME_NONE, "\t   If no size is specified, then the 3rd column must have sizes.\n");
	GMT_Message (API, GMT_TIME_NONE, "\t   If no symbol is specified, then last column must have symbol codes.\n");
	GMT_Message (API, GMT_TIME_NONE, "\t   [Note: if -C is selected then 3rd means 4th column, etc.]\n");
	GMT_Message (API, GMT_TIME_NONE, "\t   Symbols A, C, D, G, H, I, N, S, T are adjusted to have same area\n");
	GMT_Message (API, GMT_TIME_NONE, "\t   as a circle of the specified diameter.\n");
	GMT_Message (API, GMT_TIME_NONE, "\t   Bars: Append b[<base>] to give the y-value of the base [Default = 0 (1 for log-scales)].\n");
	GMT_Message (API, GMT_TIME_NONE, "\t      Append u if width is in x-input units [Default is %s].\n",
		API->GMT->session.unit_name[API->GMT->current.setting.proj_length_unit]);
	GMT_Message (API, GMT_TIME_NONE, "\t      Use upper case -SB for horizontal bars (<base> then refers to x\n");
	GMT_Message (API, GMT_TIME_NONE, "\t      and width may be in y-units [Default is vertical]. To read the <base>\n");
	GMT_Message (API, GMT_TIME_NONE, "\t      value from file, specify b with no trailing value.\n");
	GMT_Message (API, GMT_TIME_NONE, "\t   Ellipses: Direction, major, and minor axis must be in columns 3-5.\n");
	GMT_Message (API, GMT_TIME_NONE, "\t     If -SE rather than -Se is selected, psxy will expect azimuth, and\n");
	GMT_Message (API, GMT_TIME_NONE, "\t     axes in km, and convert azimuths based on map projection.\n");
	GMT_Message (API, GMT_TIME_NONE, "\t     If projection is linear then we scale the axes by the map scale.\n");
	GMT_Message (API, GMT_TIME_NONE, "\t     Use -SE- for a degenerate ellipse (circle) with only diameter in km given\n");
	GMT_Message (API, GMT_TIME_NONE, "\t     in column 3, or append a fixed diameter in km to -SE- instead.\n");
	GMT_Message (API, GMT_TIME_NONE, "\t   Rotatable Rectangle: Direction, x- and y-dimensions in columns 3-5.\n");
	GMT_Message (API, GMT_TIME_NONE, "\t     If -SJ rather than -Sj is selected, psxy will expect azimuth, and\n");
	GMT_Message (API, GMT_TIME_NONE, "\t     dimensions in km and convert azimuths based on map projection.\n");
	GMT_Message (API, GMT_TIME_NONE, "\t     Use -SJ- for a degenerate rectangle (square w/no rotation) with only diameter in km given\n");
	GMT_Message (API, GMT_TIME_NONE, "\t     in column 3, or append a fixed diameter in km to -SJ- instead.\n");
	GMT_Message (API, GMT_TIME_NONE, "\t     For linear projection we scale dimensions by the map scale.\n");
	GMT_Message (API, GMT_TIME_NONE, "\t   Fronts: Give <tickgap>[/<ticklen>][+l|+r][+<type>][+o<offset>].\n");
	GMT_Message (API, GMT_TIME_NONE, "\t     If <tickgap> is negative it means the number of gaps instead.\n");
	GMT_Message (API, GMT_TIME_NONE, "\t     The <ticklen> defaults to 15%% of <tickgap> if not given.  Append\n");
	GMT_Message (API, GMT_TIME_NONE, "\t     +l or +r   : Plot symbol to left or right of front [centered]\n");
	GMT_Message (API, GMT_TIME_NONE, "\t     +<type>    :  +b(ox), +c(ircle), +f(ault), +s(lip), +t(riangle) [f]\n");
	GMT_Message (API, GMT_TIME_NONE, "\t       box      : square when centered, half-square otherwise.\n");
	GMT_Message (API, GMT_TIME_NONE, "\t       circle   : full when centered, half-circle otherwise.\n");
	GMT_Message (API, GMT_TIME_NONE, "\t       fault    : centered cross-tick or tick only in specified direction.\n");
	GMT_Message (API, GMT_TIME_NONE, "\t       slip     : left-or right-lateral strike-slip arrows.\n");
	GMT_Message (API, GMT_TIME_NONE, "\t       triangle : diagonal square when centered, directed triangle otherwise.\n");
	GMT_Message (API, GMT_TIME_NONE, "\t     +o<offset> : Plot first symbol when along-front distance is offset [0].\n");
	GMT_Message (API, GMT_TIME_NONE, "\t   Kustom: Append <symbolname> immediately after 'k'; this will look for\n");
	GMT_Message (API, GMT_TIME_NONE, "\t     <symbolname>.def in the current directory, in $GMT_USERDIR,\n");
	GMT_Message (API, GMT_TIME_NONE, "\t     or in $GMT_SHAREDIR (searched in that order).\n");
	GMT_list_custom_symbols (API->GMT);
	GMT_Message (API, GMT_TIME_NONE, "\t   Letter: append +t<string> after symbol size, and optionally +f<font> and +j<justify>.\n");
	GMT_Message (API, GMT_TIME_NONE, "\t   Mathangle: radius, start, and stop directions of math angle must be in columns 3-5.\n");
	GMT_Message (API, GMT_TIME_NONE, "\t     If -SM rather than -Sm is used, we draw straight angle symbol if 90 degrees.\n");
	GMT_vector_syntax (API->GMT, 0);
	GMT_Message (API, GMT_TIME_NONE, "\t   Quoted line: Give [d|f|n|l|x]<info>[:<labelinfo>].\n");
	GMT_Message (API, GMT_TIME_NONE, "\t     <code><info> controls placement of labels along lines.  Select\n");
	GMT_cont_syntax (API->GMT, 7, 1);
	GMT_Message (API, GMT_TIME_NONE, "\t     <labelinfo> controls the label attributes.  Choose from\n");
	GMT_label_syntax (API->GMT, 7, 1);
	GMT_Message (API, GMT_TIME_NONE, "\t   Rectangles: x- and y-dimensions must be in columns 3-4.\n");
	GMT_Message (API, GMT_TIME_NONE, "\t   Rounded rectangles: x- and y-dimensions and corner radius must be in columns 3-5.\n");
	GMT_Message (API, GMT_TIME_NONE, "\t   Vectors: Direction and length must be in columns 3-4.\n");
	GMT_Message (API, GMT_TIME_NONE, "\t     If -SV rather than -Sv is selected, psxy will expect azimuth and\n");
	GMT_Message (API, GMT_TIME_NONE, "\t     length and convert azimuths based on the chosen map projection.\n");
	GMT_vector_syntax (API->GMT, 3);
	GMT_Message (API, GMT_TIME_NONE, "\t   Wedges: Start and stop directions of wedge must be in columns 3-4.\n");
	GMT_Message (API, GMT_TIME_NONE, "\t     If -SW rather than -Sw is selected, specify two azimuths instead.\n");
	GMT_Message (API, GMT_TIME_NONE, "\t   Geovectors: Azimuth and length (in km) must be in columns 3-4.\n");
	GMT_vector_syntax (API->GMT, 3);
	GMT_Message (API, GMT_TIME_NONE, "\t-T Ignore all input files.\n");
	GMT_Option (API, "U,V");
	GMT_pen_syntax (API->GMT, 'W', "Set pen attributes [Default pen is %s]:");
	GMT_Message (API, GMT_TIME_NONE, "\t   A leading + applies cpt color (-C) to both symbol fill and pen.\n");
	GMT_Message (API, GMT_TIME_NONE, "\t   A leading - applies cpt color (-C) to the pen only.\n");
	GMT_Option (API, "X,a,bi");
	GMT_Message (API, GMT_TIME_NONE, "\t   Default is the required number of columns.\n");
	GMT_Option (API, "c,di,f,g,h,i,p,s,t,:,.");

	return (EXIT_FAILURE);
}

int GMT_psxy_parse (struct GMT_CTRL *GMT, struct PSXY_CTRL *Ctrl, struct GMT_OPTION *options, struct GMT_SYMBOL *S)
{
	/* This parses the options provided to psxy and sets parameters in Ctrl.
	 * Note Ctrl has already been initialized and non-zero default values set.
	 * Any GMT common options will override values set previously by other commands.
	 * It also replaces any file names specified as input or output with the data ID
	 * returned when registering these sources/destinations with the API.
	 */

	unsigned int j0, n_errors = 0;
	int j;
	char txt_a[GMT_LEN256] = {""}, txt_b[GMT_LEN256] = {""};
	struct GMT_OPTION *opt = NULL;
	struct GMTAPI_CTRL *API = GMT->parent;

	for (opt = options; opt; opt = opt->next) {	/* Process all the options given */

		switch (opt->option) {

			case '<':	/* Skip input files */
				if (!GMT_check_filearg (GMT, '<', opt->arg, GMT_IN)) n_errors++;
				break;

			/* Processes program-specific parameters */

			case 'A':	/* Turn off draw_arc mode */
				Ctrl->A.active = true;
				switch (opt->arg[0]) {
					case 'm': Ctrl->A.mode = 1; break;
					case 'p': Ctrl->A.mode = 2; break;
#ifdef DEBUG
					default: Ctrl->A.step = atof (opt->arg); break; /* Undocumented test feature */
#endif
				}
				break;
			case 'C':	/* Vary symbol color with z */
				if (Ctrl->C.file) free (Ctrl->C.file);
				Ctrl->C.file = strdup (opt->arg);
				Ctrl->C.active = true;
				break;
			case 'D':
				if ((j = sscanf (opt->arg, "%[^/]/%s", txt_a, txt_b)) < 1) {
					GMT_Report (API, GMT_MSG_NORMAL, "Syntax error -D option: Give x [and y] offsets\n");
					n_errors++;
				}
				else {
					Ctrl->D.dx = GMT_to_inch (GMT, txt_a);
					Ctrl->D.dy = (j == 2) ? GMT_to_inch (GMT, txt_b) : Ctrl->D.dx;
					Ctrl->D.active = true;
				}
				break;
			case 'E':	/* Get info for error bars and bow-whisker bars */
				Ctrl->E.active = true;
				j = 0;
				while (opt->arg[j] && opt->arg[j] != '/') {
					switch (opt->arg[j]) {
						case 'x':	/* Error bar for x */
							Ctrl->E.xbar = EBAR_NORMAL;
							if (opt->arg[j+1] == '+') { Ctrl->E.xbar = EBAR_ASYMMETRICAL; j++;}
							break;
						case 'X':	/* Box-whisker instead */
							Ctrl->E.xbar = EBAR_WHISKER;
							if (opt->arg[j+1] == 'n') {Ctrl->E.xbar = EBAR_NOTCHED_WHISKER; j++;}
							break;
						case 'y':	/* Error bar for y */
							Ctrl->E.ybar = EBAR_NORMAL;
							if (opt->arg[j+1] == '+') { Ctrl->E.ybar = EBAR_ASYMMETRICAL; j++;}
							break;
						case 'Y':	/* Box-whisker instead */
							Ctrl->E.ybar = EBAR_WHISKER;
							if (opt->arg[j+1] == 'n') {Ctrl->E.ybar = EBAR_NOTCHED_WHISKER; j++;}
							break;
						case '+':	/* Only allowed for -E+ as shorthand for -Ex+y+ */
							if (j == 0) Ctrl->E.xbar = Ctrl->E.ybar = EBAR_ASYMMETRICAL;
							break;
						default:	/* Get error 'cap' width */
							strncpy (txt_a, &opt->arg[j], GMT_LEN256);
							j0 = 0;
							while (txt_a[j0] && txt_a[j0] != '/') j0++;
							txt_a[j0] = 0;
							Ctrl->E.size = GMT_to_inch (GMT, txt_a);
							while (opt->arg[j] && opt->arg[j] != '/') j++;
							j--;
							break;
					}
					j++;
				}
				if (opt->arg[j] == '/') {
					j++;
					if (opt->arg[j] == '-') {Ctrl->E.mode = 1; j++;}
					if (opt->arg[j] == '+') {Ctrl->E.mode = 2; j++;}
					if (opt->arg[j] && GMT_getpen (GMT, &opt->arg[j], &Ctrl->E.pen)) {
						GMT_pen_syntax (GMT, 'E', "sets error bar pen attributes");
						n_errors++;
					}
				}
				GMT_Report (API, GMT_MSG_DEBUG, "Settings for -E: x = %d y = %d\n", Ctrl->E.xbar, Ctrl->E.ybar);
				break;
			case 'G':		/* Set fill for symbols or polygon */
				Ctrl->G.active = true;
				if (!opt->arg[0] || GMT_getfill (GMT, opt->arg, &Ctrl->G.fill)) {
					GMT_fill_syntax (GMT, 'G', " "); n_errors++;
				}
				break;
			case 'I':	/* Adjust symbol color via intensity */
				Ctrl->I.value = atof (opt->arg);
				Ctrl->I.active = true;
				break;
			case 'L':		/* Close line segments */
				Ctrl->L.active = true;
				break;
			case 'N':		/* Do not skip points outside border */
				Ctrl->N.active = true;
				if (opt->arg[0] == 'r') Ctrl->N.mode = PSXY_NO_CLIP_REPEAT;
				else if (opt->arg[0] == 'c') Ctrl->N.mode = PSXY_CLIP_NO_REPEAT;
				else if (opt->arg[0] == '\0') Ctrl->N.mode = PSXY_NO_CLIP_NO_REPEAT;
				else {
					GMT_Report (API, GMT_MSG_NORMAL, "Syntax error -N option: Unrecognized argument %s\n", opt->arg);
					n_errors++;
				}
				break;
			case 'S':		/* Get symbol [and size] */
				Ctrl->S.active = true;
				Ctrl->S.arg = strdup (opt->arg);
				break;
			case 'T':		/* Skip all input files */
				Ctrl->T.active = true;
				break;
			case 'W':		/* Set line attributes */
				Ctrl->W.active = true;
				j = 0;
				if (opt->arg[j] == '-') {Ctrl->W.mode = 1; j++;}
				if (opt->arg[j] == '+') {Ctrl->W.mode = 2; j++;}
				if (opt->arg[j] && GMT_getpen (GMT, &opt->arg[j], &Ctrl->W.pen)) {
					GMT_pen_syntax (GMT, 'W', "sets pen attributes [Default pen is %s]:");
					GMT_Report (API, GMT_MSG_NORMAL, "\t   A leading + applies cpt color (-C) to both symbol fill and pen.\n");
					GMT_Report (API, GMT_MSG_NORMAL, "\t   A leading - applies cpt color (-C) to the pen only.\n");
					n_errors++;
				}
				break;

			default:	/* Report bad options */
				n_errors += GMT_default_error (GMT, opt->option);
				break;
		}
	}

	/* Check that the options selected are mutually consistent */

	n_errors += GMT_check_condition (GMT, Ctrl->S.active && GMT_parse_symbol_option (GMT, Ctrl->S.arg, S, 0, true), "Syntax error -S option\n");
	n_errors += GMT_check_condition (GMT, Ctrl->E.active && (S->symbol == GMT_SYMBOL_VECTOR || S->symbol == GMT_SYMBOL_GEOVECTOR || S->symbol == GMT_SYMBOL_MARC || S->symbol == GMT_SYMBOL_ELLIPSE || S->symbol == GMT_SYMBOL_FRONT || S->symbol == GMT_SYMBOL_QUOTED_LINE || S->symbol == GMT_SYMBOL_ROTRECT), "Syntax error -E option: Incompatible with -Se, -Sf, -Sj, -Sm|M, -Sq, -Sv|V, -S=\n");
	n_errors += GMT_check_condition (GMT, !GMT->common.R.active, "Syntax error: Must specify -R option\n");
	n_errors += GMT_check_condition (GMT, !GMT->common.J.active, "Syntax error: Must specify a map projection with the -J option\n");
	n_errors += GMT_check_condition (GMT, GMT->common.b.active[GMT_IN] && S->symbol == GMT_SYMBOL_NOT_SET, "Syntax error: Binary input data cannot have symbol information\n");
	n_errors += GMT_check_condition (GMT, Ctrl->E.active && Ctrl->E.mode && !Ctrl->C.active, "Syntax error: -E option +|-<pen> requires the -C option\n");
	n_errors += GMT_check_condition (GMT, Ctrl->W.active && Ctrl->W.mode && !Ctrl->C.active, "Syntax error: -W option +|-<pen> requires the -C option\n");
	n_errors += GMT_check_condition (GMT, (Ctrl->W.mode + Ctrl->E.mode) == 3, "Syntax error: Conflicting -E and -W options regarding -C option application\n");

	return (n_errors ? GMT_PARSE_ERROR : GMT_OK);
}

#define bailout(code) {GMT_Free_Options (mode); return (code);}
#define Return(code) {Free_psxy_Ctrl (GMT, Ctrl); GMT_end_module (GMT, GMT_cpy); bailout (code);}

int GMT_psxy (void *V_API, int mode, void *args)
{	/* High-level function that implements the psxy task */
	bool polygon, penset_OK = true, not_line, old_is_world;
	bool get_rgb, read_symbol, clip_set = false, fill_active;
	bool error_x = false, error_y = false, def_err_xy = false;
	bool default_outline, outline_active, geovector = false;
	unsigned int set_type, n_needed, n_cols_start = 2, justify, tbl;
	unsigned int i, n_total_read = 0, j, geometry, read_mode;
	unsigned int bcol, ex1, ex2, ex3, change, pos2x, pos2y, save_u = false;
	unsigned int xy_errors[2], error_type[2] = {EBAR_NONE, EBAR_NONE}, error_cols[5] = {0,1,2,4,5};
	int error = GMT_NOERROR;

	char *text_rec = NULL, s_args[GMT_BUFSIZ] = {""};

	double direction, length, dx, dy, dim[PSL_MAX_DIMS], *in = NULL;
	double s, c, plot_x, plot_y, x_1, x_2, y_1, y_2;

	struct GMT_PEN current_pen, default_pen;
	struct GMT_FILL current_fill, default_fill, black;
	struct GMT_SYMBOL S;
	struct GMT_PALETTE *P = NULL;
	struct GMT_DATASEGMENT *L = NULL;
	struct PSXY_CTRL *Ctrl = NULL;
	struct GMT_CTRL *GMT = NULL, *GMT_cpy = NULL;		/* General GMT interal parameters */
	struct GMT_OPTION *options = NULL;
	struct PSL_CTRL *PSL = NULL;		/* General PSL interal parameters */
	struct GMTAPI_CTRL *API = GMT_get_API_ptr (V_API);	/* Cast from void to GMTAPI_CTRL pointer */

	void *record = NULL;	/* Opaque pointer to either a text (buffer) or double (in) record */
	
	/*----------------------- Standard module initialization and parsing ----------------------*/

	if (API == NULL) return (GMT_NOT_A_SESSION);
	if (mode == GMT_MODULE_PURPOSE) return (GMT_psxy_usage (API, GMT_MODULE_PURPOSE));	/* Return the purpose of program */
	options = GMT_Create_Options (API, mode, args);	if (API->error) return (API->error);	/* Set or get option list */

	if (!options || options->option == GMT_OPT_USAGE) bailout (GMT_psxy_usage (API, GMT_USAGE));	/* Return the usage message */
	if (options->option == GMT_OPT_SYNOPSIS) bailout (GMT_psxy_usage (API, GMT_SYNOPSIS));	/* Return the synopsis */

	/* Parse the command-line arguments; return if errors are encountered */

	GMT = GMT_begin_module (API, THIS_MODULE_LIB, THIS_MODULE_NAME, &GMT_cpy); /* Save current state */
	if (GMT_Parse_Common (API, GMT_PROG_OPTIONS, options)) Return (API->error);

	/* Initialize GMT_SYMBOL structure */

	GMT_memset (&S, 1, struct GMT_SYMBOL);
	GMT_contlabel_init (GMT, &S.G, 0);
	xy_errors[GMT_X] = xy_errors[1] = 0;	/* These will be col # of where to find this info in data */
	GMT_init_fill (GMT, &black, 0.0, 0.0, 0.0);	/* Default fill for points, if needed */

	S.base = GMT->session.d_NaN;
	S.font = GMT->current.setting.font_annot[0];
	S.u = GMT->current.setting.proj_length_unit;
	S.justify = PSL_MC;
	Ctrl = New_psxy_Ctrl (GMT);	/* Allocate and initialize a new control structure */
	if ((error = GMT_psxy_parse (GMT, Ctrl, options, &S))) Return (error);

	/*---------------------------- This is the psxy main code ----------------------------*/

	GMT_Report (API, GMT_MSG_VERBOSE, "Processing input table data\n");
	if (Ctrl->E.active && S.symbol == GMT_SYMBOL_LINE)	/* Assume user only wants error bars */
		S.symbol = GMT_SYMBOL_NONE;
	/* Do we plot actual symbols, or lines */
	not_line = (S.symbol != GMT_SYMBOL_FRONT && S.symbol != GMT_SYMBOL_QUOTED_LINE && S.symbol != GMT_SYMBOL_LINE);

	if (Ctrl->E.active) {	/* Set error bar parameters */
		j = 2;	/* Normally, error bar related columns start in column 2 */
		if (Ctrl->E.xbar != EBAR_NONE) { xy_errors[GMT_X] = j;	j += error_cols[Ctrl->E.xbar]; error_type[GMT_X] = Ctrl->E.xbar;}
		if (Ctrl->E.ybar != EBAR_NONE) { xy_errors[GMT_Y] = j;	j += error_cols[Ctrl->E.ybar]; error_type[GMT_Y] = Ctrl->E.ybar;}
		if (!(xy_errors[GMT_X] || xy_errors[GMT_Y])) {	/* Default is plain error bars for both */
			def_err_xy = true;
			xy_errors[GMT_X] = 2;	/* Assumes xy input, later check for -: */
			xy_errors[GMT_Y] = 3;
			error_type[GMT_X] = error_type[GMT_Y] = EBAR_NORMAL;
		}
	}

	if (Ctrl->T.active) GMT_Report (API, GMT_MSG_LONG_VERBOSE, "Warning: Option -T ignores all input files\n");

	get_rgb = (not_line && Ctrl->C.active);	/* Need to read z-vales from input data file */
	read_symbol = (S.symbol == GMT_SYMBOL_NOT_SET);	/* Only for ASCII input */
	polygon = (S.symbol == GMT_SYMBOL_LINE && (Ctrl->G.active || Ctrl->L.active));
	if (S.symbol == GMT_SYMBOL_DOT) penset_OK = false;	/* Dots have no outline */

	current_pen = default_pen = Ctrl->W.pen;
	current_fill = default_fill = (S.symbol == GMT_SYMBOL_DOT && !Ctrl->G.active) ? black : Ctrl->G.fill;
	default_outline = Ctrl->W.active;
	if (Ctrl->I.active) {
		GMT_illuminate (GMT, Ctrl->I.value, current_fill.rgb);
		GMT_illuminate (GMT, Ctrl->I.value, default_fill.rgb);
	}

	Ctrl->E.size *= 0.5;	/* Since we draw half-way in either direction */

	if (Ctrl->C.active) {
		if ((P = GMT_Read_Data (API, GMT_IS_CPT, GMT_IS_FILE, GMT_IS_NONE, GMT_READ_NORMAL, NULL, Ctrl->C.file, NULL)) == NULL) {
			Return (API->error);
		}
		if (get_rgb) n_cols_start++;
	}

	/* For most symbols, the data columns beyond two will be dimensions that either have the units appended (e.g., 2c)
	 * or they are assumed to be in the current measure unit (PROJ_LENGTH_UNIT).  We therefore set the in_col_type to be
	 * GMT_IS_DIMENSION for these so that unit conversions are handled correctly.  However, some symbols also require
	 * angles via the input data file.  S.n_nondim and S.nondim_col are used to reset the in_col_type back to GMT_IS_FLOAT
	 * for those columns are expected to contain angles.  When NO SYMBOL is specified in -S we must parse the ASCII data
	 * record to determine the symbol, and this happens AFTER we have already converted the dimensions.  We must therefore
	 * undo this scaling based on what columns might be angles. */

	/* Extra columns 1, 2 and 3 */
	ex1 = (get_rgb) ? 3 : 2;
	ex2 = (get_rgb) ? 4 : 3;
	ex3 = (get_rgb) ? 5 : 4;
	pos2x = ex1 + GMT->current.setting.io_lonlat_toggle[GMT_IN];	/* Column with a 2nd longitude (for VECTORS with two sets of coordinates) */
	pos2y = ex2 - GMT->current.setting.io_lonlat_toggle[GMT_IN];	/* Column with a 2nd latitude (for VECTORS with two sets of coordinates) */

	if (Ctrl->E.active) {
		if (S.read_size) GMT->current.io.col_type[GMT_IN][ex1] = GMT_IS_DIMENSION;	/* Must read symbol size from data record */
		if (def_err_xy && GMT->current.setting.io_lonlat_toggle[GMT_IN]) {	/* With -:, -E should become -Eyx */
			uint_swap (xy_errors[GMT_X], xy_errors[GMT_Y]);
			uint_swap (error_type[GMT_X], error_type[GMT_Y]);
		}
		if (xy_errors[GMT_X]) n_cols_start += error_cols[error_type[GMT_X]], error_x = true;
		if (xy_errors[GMT_Y]) n_cols_start += error_cols[error_type[GMT_Y]], error_y = true;
		xy_errors[GMT_X] += (S.read_size + get_rgb);	/* Move 0-2 columns over */
		xy_errors[GMT_Y] += (S.read_size + get_rgb);
	}
	else	/* Here we have the usual x y [z] [size] [other args] [symbol] record */
		for (j = n_cols_start; j < 6; j++) GMT->current.io.col_type[GMT_IN][j] = GMT_IS_DIMENSION;		/* Since these may have units appended */
	for (j = 0; j < S.n_nondim; j++) GMT->current.io.col_type[GMT_IN][S.nondim_col[j]+get_rgb] = GMT_IS_FLOAT;	/* Since these are angles, not dimensions */

	n_needed = n_cols_start + S.n_required;
	error += GMT_check_binary_io (GMT, n_needed);
	GMT_Report (API, GMT_MSG_DEBUG, "Operation will require %d input columns [n_cols_start = %d]\n", n_needed, n_cols_start);

	if (GMT_err_pass (GMT, GMT_map_setup (GMT, GMT->common.R.wesn), "")) Return (GMT_RUNTIME_ERROR);
	if (S.u_set) {	/* When -Sc<unit> is given we temporarily reset the system unit to these units so conversions will work */
		save_u = GMT->current.setting.proj_length_unit;
		GMT->current.setting.proj_length_unit = S.u;
	}

	if (S.G.delay) GMT->current.ps.nclip = +2;	/* Signal that this program initiates clipping that will outlive this process */
	
	PSL = GMT_plotinit (GMT, options);
	if (Ctrl->T.active) {
		GMT_plotend (GMT);
		Return (GMT_OK);
	}
	GMT_plane_perspective (GMT, GMT->current.proj.z_project.view_plane, GMT->current.proj.z_level);
	GMT_plotcanvas (GMT);	/* Fill canvas if requested */

	if (S.symbol == GMT_SYMBOL_QUOTED_LINE) {
		if (GMT_contlabel_prep (GMT, &S.G, NULL)) Return (EXIT_FAILURE);
		penset_OK = false;	/* The pen for quoted lines are set within the PSL code itself so we dont do it here in psxy */
		if (S.G.delay) GMT_map_basemap (GMT);	/* Must do it here due to clipping */
	}

	if ((Ctrl->A.active && Ctrl->A.mode == 0) || !GMT_is_geographic (GMT, GMT_IN)) GMT->current.map.path_mode = GMT_LEAVE_PATH;	/* Turn off resampling */
#ifdef DEBUG
	/* Change default step size (in degrees) used for interpolation of line segments along great circles (if requested) */
	if (Ctrl->A.active) Ctrl->A.step = Ctrl->A.step / GMT->current.proj.scale[GMT_X] / GMT->current.proj.M_PR_DEG;
#endif
	if ((GMT_IS_CONICAL(GMT) && GMT_360_RANGE (GMT->common.R.wesn[XLO], GMT->common.R.wesn[XHI]))) {	/* Must turn clipping on for 360-range conical */
		/* Special case of 360-range conical (which is periodic but do not touch at w=e) so we must clip to ensure nothing is plotted in the gap between west and east border */
		clip_set = true;
	}
	else if (not_line && (Ctrl->N.mode == PSXY_CLIP_REPEAT || Ctrl->N.mode == PSXY_CLIP_NO_REPEAT))	/* Only set clip if plotting symbols and -N not used */
		clip_set = true;
	if (clip_set) GMT_map_clip_on (GMT, GMT->session.no_rgb, 3);
	if (S.symbol == GMT_SYMBOL_TEXT && Ctrl->G.active && !Ctrl->W.active) PSL_setcolor (PSL, current_fill.rgb, PSL_IS_FILL);
	if (S.symbol == GMT_SYMBOL_TEXT) GMT_setfont (GMT, &S.font);	/* Set the required font */
	if (S.symbol == GMT_SYMBOL_BARX && !S.base_set && GMT->current.proj.xyz_projection[GMT_X] == GMT_LOG10) S.base = GMT->common.R.wesn[XLO];	/* Default to west level for horizontal log10 bars */
	if (S.symbol == GMT_SYMBOL_BARY && !S.base_set && GMT->current.proj.xyz_projection[GMT_Y] == GMT_LOG10) S.base = GMT->common.R.wesn[YLO];	/* Default to south level for vertical log10 bars */
	if ((S.symbol == GMT_SYMBOL_VECTOR || S.symbol == GMT_SYMBOL_GEOVECTOR) && S.v.status & GMT_VEC_JUST_S) {	/* One of the vector symbols, and require 2nd point */
		/* Reading 2nd coordinate so must set column types */
		GMT->current.io.col_type[GMT_IN][pos2x] = GMT->current.io.col_type[GMT_IN][GMT_X];
		GMT->current.io.col_type[GMT_IN][pos2y] = GMT->current.io.col_type[GMT_IN][GMT_Y];
	}
	if (S.symbol == GMT_SYMBOL_VECTOR || S.symbol == GMT_SYMBOL_GEOVECTOR || S.symbol == GMT_SYMBOL_MARC ) {	/* One of the vector symbols */
		geovector = (S.symbol == GMT_SYMBOL_GEOVECTOR);
		if ((S.v.status & GMT_VEC_FILL) == 0) Ctrl->G.active = false;	/* Want no fill so override -G*/
		if (S.v.status & GMT_VEC_FILL) S.v.fill = current_fill;		/* Override -G<fill> (if set) with specified head fill */
	}
	if (penset_OK) GMT_setpen (GMT, &current_pen);

	fill_active = Ctrl->G.active;	/* Make copies because we will change the values */
	outline_active =  Ctrl->W.active;
	if (not_line && !outline_active && !fill_active && !get_rgb) outline_active = true;	/* If no fill nor outline for symbols then turn outline on */

	if (Ctrl->D.active) PSL_setorigin (PSL, Ctrl->D.dx, Ctrl->D.dy, 0.0, PSL_FWD);	/* Shift plot a bit */

	old_is_world = GMT->current.map.is_world;
	geometry = not_line ? GMT_IS_POINT : ((polygon) ? GMT_IS_POLY: GMT_IS_LINE);
	in = GMT->current.io.curr_rec;
	if (read_symbol) {	/* If symbol info is given we must process text records */
		set_type = GMT_IS_TEXTSET;
		read_mode = GMT_READ_TEXT;
	}
	else {	/* Here we can process data records (ASCII or binary) */
		set_type = GMT_IS_DATASET;
		read_mode = GMT_READ_DOUBLE;
	}
	if ((error = GMT_set_cols (GMT, GMT_IN, n_needed)) != GMT_OK) {
		Return (error);
	}
	if (not_line) {	/* Symbol part (not counting GMT_SYMBOL_FRONT and GMT_SYMBOL_QUOTED_LINE) */
		bool periodic = false;
		unsigned int n_warn[3] = {0, 0, 0}, warn, item, n_times;
		double in2[6] = {0.0, 0.0, 0.0, 0.0, 0.0, 0.0}, *p_in = GMT->current.io.curr_rec;
		double xpos[2], width;

		/* Determine if we need to worry about repeating periodic symbols */
		if ((Ctrl->N.mode == PSXY_CLIP_REPEAT || Ctrl->N.mode == PSXY_NO_CLIP_REPEAT) && GMT_360_RANGE (GMT->common.R.wesn[XLO], GMT->common.R.wesn[XHI]) && GMT_is_geographic (GMT, GMT_IN)) {
			/* Only do this for projection where west and east are split into two separate repeating boundaries */
			periodic = (GMT_IS_CYLINDRICAL (GMT) || GMT_IS_MISC (GMT));
		}
		n_times = (periodic) ? 2 : 1;	/* For periodic boundaries we plot each symbol twice to allow for periodic clipping */

		if (GMT_Init_IO (API, set_type, geometry, GMT_IN, GMT_ADD_DEFAULT, 0, options) != GMT_OK) {	/* Register data input */
			Return (API->error);
		}
		if (GMT_Begin_IO (API, set_type, GMT_IN, GMT_HEADER_ON) != GMT_OK) {		/* Enables data input and sets access mode */
			Return (API->error);
		}
		PSL_command (GMT->PSL, "V\n");
		//GMT->current.map.is_world = !(S.symbol == GMT_SYMBOL_ELLIPSE && S.convert_angles);
		if ((S.symbol == GMT_SYMBOL_ELLIPSE || S.symbol == GMT_SYMBOL_ROTRECT) && S.n_required <= 1) p_in = in2;
		do {	/* Keep returning records until we reach EOF */
			if ((record = GMT_Get_Record (API, read_mode, NULL)) == NULL) {	/* Read next record, get NULL if special case */
				if (GMT_REC_IS_ERROR (GMT)) 		/* Bail if there are any read errors */
					Return (GMT_RUNTIME_ERROR);
				if (GMT_REC_IS_TABLE_HEADER (GMT)) {	/* Skip table headers */
					continue;
				}
				if (GMT_REC_IS_EOF (GMT)) 		/* Reached end of file */
					break;
				else if (GMT_REC_IS_SEGMENT_HEADER (GMT)) {			/* Parse segment headers */
					PSL_comment (PSL, "Segment header: %s\n", GMT->current.io.segment_header);
					change = GMT_parse_segment_header (GMT, GMT->current.io.segment_header, P, &fill_active, &current_fill, default_fill, &outline_active, &current_pen, default_pen, default_outline, NULL);
					if (Ctrl->I.active) {
						GMT_illuminate (GMT, Ctrl->I.value, current_fill.rgb);
						GMT_illuminate (GMT, Ctrl->I.value, default_fill.rgb);
					}
					if (read_symbol) API->object[API->current_item[GMT_IN]]->n_expected_fields = GMT_MAX_COLUMNS;
					if (GMT_parse_segment_item (GMT, GMT->current.io.segment_header, "-S", s_args)) {	/* Found -Sargs */
						if (!(s_args[0] == 'q'|| s_args[0] == 'f')) { /* Update parameters */
							GMT_parse_symbol_option (GMT, s_args, &S, 0, false);
						}
						else
							GMT_Report (API, GMT_MSG_NORMAL, "Segment header tries to switch to a line symbol like quoted line or fault - ignored\n");
					}
					continue;
				}
			}

			/* Data record to process */

			n_total_read++;

			if (read_symbol) {	/* Must do special processing */
				text_rec = (char *)record;
				
				/* First establish the symbol type given at the end of the record */
				GMT_chop (text_rec);	/* Get rid of \n \r */
				i = (unsigned int)strlen (text_rec) - 1;
				while (text_rec[i] && !strchr (" \t", (int)text_rec[i])) i--;
				GMT_parse_symbol_option (GMT, &text_rec[i+1], &S, 0, false);
				for (j = n_cols_start; j < 6; j++) GMT->current.io.col_type[GMT_IN][j] = GMT_IS_DIMENSION;		/* Since these may have units appended */
				for (j = 0; j < S.n_nondim; j++) GMT->current.io.col_type[GMT_IN][S.nondim_col[j]+get_rgb] = GMT_IS_FLOAT;	/* Since these are angles, not dimensions */
				/* Now convert the leading text items to doubles; col_type[GMT_IN] might have been updated above */
				if (GMT_conv_intext2dbl (GMT, text_rec, 6U)) {	/* Max 6 columns needs to be parsed */
					GMT_Report (API, GMT_MSG_NORMAL, "Record %d had bad x and/or y coordinates, skipped)\n", n_total_read);
					continue;
				}
				if (S.symbol == GMT_SYMBOL_VECTOR || S.symbol == GMT_SYMBOL_GEOVECTOR || S.symbol == GMT_SYMBOL_MARC) {	/* One of the vector symbols */
					if (S.v.status & GMT_VEC_OUTLINE2) {
						current_pen = S.v.pen, Ctrl->W.active = true;	/* Override -W (if set) with specified pen */
					}
					else if (S.v.status & GMT_VEC_OUTLINE) {
						current_pen = default_pen, Ctrl->W.active = true;	/* Return to default pen */
					}
					if (S.v.status & GMT_VEC_FILL2) {
						current_fill = S.v.fill;	/* Override -G<fill> with specified head fill */
						if (S.v.status & GMT_VEC_FILL) Ctrl->G.active = true;
					}
					else if (S.v.status & GMT_VEC_FILL) {
						current_fill = default_fill, Ctrl->G.active = true;	/* Return to default fill */
					}
				}
				else if (S.symbol == GMT_SYMBOL_DOT && !Ctrl->G.active) {	/* Must switch on default black fill */
					current_fill = black;
				}
			}

			if (get_rgb) {
				GMT_get_rgb_from_z (GMT, P, in[GMT_Z], current_fill.rgb);
				if (Ctrl->I.active) GMT_illuminate (GMT, Ctrl->I.value, current_fill.rgb);
				if (P->skip) continue;	/* Chosen cpt file indicates skip for this z */
			}

			if (!Ctrl->N.active && S.symbol != GMT_SYMBOL_BARX && S.symbol != GMT_SYMBOL_BARY) {
				/* Skip points outside map */
				GMT_map_outside (GMT, in[GMT_X], in[GMT_Y]);
				if (abs (GMT->current.map.this_x_status) > 1 || abs (GMT->current.map.this_y_status) > 1) continue;
			}

			if (GMT_geo_to_xy (GMT, in[GMT_X], in[GMT_Y], &plot_x, &plot_y)) continue;	/* NaNs on input */

			if (GMT_is_dnan (plot_x)) {	/* Transformation of x yielded a NaN (e.g. log (-ve)) */
				GMT_Report (API, GMT_MSG_VERBOSE, "Warning: Data point with x = NaN near line %d\n", n_total_read);
				continue;
			}
			if (GMT_is_dnan (plot_y)) {	/* Transformation of y yielded a NaN (e.g. log (-ve)) */
				GMT_Report (API, GMT_MSG_VERBOSE, "Warning: Data point with y = NaN near line %d\n", n_total_read);
				continue;
			}

			if (Ctrl->E.active) {
				if (Ctrl->E.mode) GMT_rgb_copy (Ctrl->E.pen.rgb, current_fill.rgb);
				if (Ctrl->E.mode & 1) GMT_rgb_copy (current_fill.rgb, GMT->session.no_rgb);
				GMT_setpen (GMT, &Ctrl->E.pen);
				if (error_x) {
					if (error_type[GMT_X] < EBAR_WHISKER)
						plot_x_errorbar (GMT, PSL, in[GMT_X], in[GMT_Y], &in[xy_errors[GMT_X]], Ctrl->E.size, n_total_read, error_type[GMT_X]);
					else
						plot_x_whiskerbar (GMT, PSL, plot_x, in[GMT_Y], &in[xy_errors[GMT_X]], Ctrl->E.size, current_fill.rgb, n_total_read, error_type[GMT_X]);
				}
				if (error_y) {
					if (error_type[GMT_Y] < EBAR_WHISKER)
						plot_y_errorbar (GMT, PSL, in[GMT_X], in[GMT_Y], &in[xy_errors[GMT_Y]], Ctrl->E.size, n_total_read, error_type[GMT_Y]);
					else
						plot_y_whiskerbar (GMT, PSL, in[GMT_X], plot_y, &in[xy_errors[GMT_Y]], Ctrl->E.size, current_fill.rgb, n_total_read, error_type[GMT_Y]);
				}
			}

			if (Ctrl->W.mode) {
				GMT_rgb_copy (Ctrl->W.pen.rgb, current_fill.rgb);
				current_pen = Ctrl->W.pen;
			}
			if (Ctrl->W.mode & 1) GMT_rgb_copy (current_fill.rgb, GMT->session.no_rgb);

			if (geovector) {
				if (get_rgb) S.v.fill = current_fill;
			}
			else {	/* Vectors do it separately */
				GMT_setfill (GMT, &current_fill, outline_active);
				GMT_setpen (GMT, &current_pen);
			}
			
			if (S.symbol == GMT_SYMBOL_ELLIPSE || S.symbol == GMT_SYMBOL_ROTRECT) {	/* Ellipses and rectangles */
				if (S.n_required == 0) {	/* Degenerate ellipse or rectangle, got diameter via S.size_x */
					in2[ex2] = in2[ex3] = S.size_x;	/* Duplicate diameter as major and minor axes */
				}
				else if (S.n_required == 1) {	/* Degenerate ellipse or rectangle, expect single diameter via input */
					in2[ex2] = in2[ex3] = in[ex1];	/* Duplicate diameter as major and minor axes */
				}
			}

			if (S.base_set == 2) {
				bcol = (S.read_size) ? ex2 : ex1;
				S.base = in[bcol];	/* Got base from input column */
			}
			if (S.read_size) S.size_x = in[ex1];	/* Got size from input column */
			dim[0] = S.size_x;

			/* For global periodic maps, symbols plotted close to a periodic boundary may be clipped and should appear
			 * at the other periodic boundary.  We try to handle this below */
			
			xpos[0] = plot_x;
			if (periodic) {
				width = 2.0 * GMT_half_map_width (GMT, plot_y);	/* Width of map at current latitude (not all projections have straight w/e boundaries */
				if (plot_x < GMT->current.map.half_width)     /* Might reappear at right edge */
					xpos[1] = xpos[0] + width;	/* Outside the right edge */
				else      /* Might reappear at left edge */
			              xpos[1] = xpos[0] - width;         /* Outside the left edge */
			}
			for (item = 0; item < n_times; item++) {	/* Plot symbols once or twice, depending on periodic (see above) */
				switch (S.symbol) {
				case GMT_SYMBOL_NONE:
					break;
				case GMT_SYMBOL_BARX:
					if (!Ctrl->N.active) in[GMT_X] = MAX (GMT->common.R.wesn[XLO], MIN (in[GMT_X], GMT->common.R.wesn[XHI]));
					if (S.user_unit[GMT_X]) {	/* Width measured in y units */
						GMT_geo_to_xy (GMT, S.base, in[GMT_Y] - 0.5 * dim[0], &x_1, &y_1);
						GMT_geo_to_xy (GMT, in[GMT_X], in[GMT_Y] + 0.5 * dim[0], &x_2, &y_2);
					}
					else {
						GMT_geo_to_xy (GMT, S.base, GMT->common.R.wesn[YLO], &x_1, &y_1);	/* Zero x level for horizontal bars */
						x_2 = plot_x;
						y_1 = plot_y - 0.5 * dim[0]; y_2 = plot_y + 0.5 * dim[0];
					}
					PSL_plotbox (PSL, x_1, y_1, x_2, y_2);
					break;
				case GMT_SYMBOL_BARY:
					if (!Ctrl->N.active) in[GMT_Y] = MAX (GMT->common.R.wesn[YLO], MIN (in[GMT_Y], GMT->common.R.wesn[YHI]));
					if (S.user_unit[GMT_X]) {	/* Width measured in x units */
						GMT_geo_to_xy (GMT, in[GMT_X] - 0.5 * dim[0], S.base, &x_1, &y_1);
						GMT_geo_to_xy (GMT, in[GMT_X] + 0.5 * dim[0], in[GMT_Y], &x_2, &y_2);
					}
					else {
						GMT_geo_to_xy (GMT, GMT->common.R.wesn[XLO], S.base, &x_1, &y_1);	/* Zero y level for vertical bars */
						x_1 = plot_x - 0.5 * dim[0]; x_2 = plot_x + 0.5 * dim[0];
						y_2 = plot_y;
					}
					PSL_plotbox (PSL, x_1, y_1, x_2, y_2);
					break;
				case GMT_SYMBOL_CROSS:
				case GMT_SYMBOL_PLUS:
				case GMT_SYMBOL_DOT:
				case GMT_SYMBOL_XDASH:
				case GMT_SYMBOL_YDASH:
				case GMT_SYMBOL_STAR:
				case GMT_SYMBOL_CIRCLE:
				case GMT_SYMBOL_SQUARE:
				case GMT_SYMBOL_HEXAGON:
				case GMT_SYMBOL_PENTAGON:
				case GMT_SYMBOL_OCTAGON:
				case GMT_SYMBOL_TRIANGLE:
				case GMT_SYMBOL_INVTRIANGLE:
				case GMT_SYMBOL_DIAMOND:
					PSL_plotsymbol (PSL, xpos[item], plot_y, dim, S.symbol);
					break;
				case GMT_SYMBOL_RNDRECT:
					dim[2] = in[ex3];
					if (GMT_is_dnan (dim[2])) {
						GMT_Report (API, GMT_MSG_VERBOSE, "Warning: Rounded rectangle corner radius = NaN near line %d\n", n_total_read);
						continue;
					}
				case GMT_SYMBOL_RECT:
					dim[0] = in[ex1];
					if (GMT_is_dnan (dim[0])) {
						GMT_Report (API, GMT_MSG_VERBOSE, "Warning: Rounded rectangle width = NaN near line %d\n", n_total_read);
						continue;
					}
					dim[1] = in[ex2];
<<<<<<< HEAD
					PSL_plotsymbol (PSL, xpos[item], plot_y, dim, S.symbol);
=======
					if (GMT_is_dnan (dim[1])) {
						GMT_Report (API, GMT_MSG_VERBOSE, "Warning: Rounded rectangle height = NaN near line %d\n", n_total_read);
						continue;
					}
					PSL_plotsymbol (PSL, plot_x, plot_y, dim, S.symbol);
>>>>>>> 1a9e6e0d
					break;
				case GMT_SYMBOL_ROTRECT:
				case GMT_SYMBOL_ELLIPSE:
					if (GMT_is_dnan (p_in[ex1])) {
						GMT_Report (API, GMT_MSG_VERBOSE, "Warning: Ellipse/Rectangle angle = NaN near line %d\n", n_total_read);
						continue;
					}
					if (GMT_is_dnan (p_in[ex2])) {
						GMT_Report (API, GMT_MSG_VERBOSE, "Warning: Ellipse/Rectangle width or major axis = NaN near line %d\n", n_total_read);
						continue;
					}
					if (GMT_is_dnan (p_in[ex3])) {
						GMT_Report (API, GMT_MSG_VERBOSE, "Warning: Ellipse/Rectangle height or minor axis = NaN near line %d\n", n_total_read);
						continue;
					}
					if (!S.convert_angles) {	/* Got axes in current plot units, change to inches */
						dim[0] = p_in[ex1];
						GMT_flip_angle_d (GMT, &dim[0]);
						dim[1] = p_in[ex2];
						dim[2] = p_in[ex3];
						PSL_plotsymbol (PSL, xpos[item], plot_y, dim, S.symbol);
					}
					else if (!GMT_is_geographic (GMT, GMT_IN)) {	/* Got axes in user units, change to inches */
						dim[0] = 90.0 - p_in[ex1];	/* Cartesian azimuth */
						GMT_flip_angle_d (GMT, &dim[0]);
						dim[1] = p_in[ex2] * GMT->current.proj.scale[GMT_X];
						dim[2] = p_in[ex3] * GMT->current.proj.scale[GMT_X];
						PSL_plotsymbol (PSL, xpos[item], plot_y, dim, S.symbol);
					}
					else if (S.symbol == GMT_SYMBOL_ELLIPSE)	/* Got axis in km */
						GMT_geo_ellipse (GMT, in[GMT_X], in[GMT_Y], p_in[ex2], p_in[ex3], p_in[ex1]);
					else
						GMT_geo_rectangle (GMT, in[GMT_X], in[GMT_Y], p_in[ex2], p_in[ex3], p_in[ex1]);
					break;
				case GMT_SYMBOL_TEXT:
					if (Ctrl->G.active && !outline_active)
						PSL_setcolor (PSL, current_fill.rgb, PSL_IS_FILL);
					else if (!Ctrl->G.active)
						PSL_setfill (PSL, GMT->session.no_rgb, outline_active);
					(void) GMT_setfont (GMT, &S.font);
					PSL_plottext (PSL, xpos[item], plot_y, dim[0] * PSL_POINTS_PER_INCH, S.string, 0.0, S.justify, outline_active);
					break;
				case GMT_SYMBOL_VECTOR:
					GMT_init_vector_param (GMT, &S, false, false, NULL, false, NULL);	/* Update vector head parameters */
					length = in[ex2+S.read_size];
					if (GMT_is_dnan (length)) {
						GMT_Report (API, GMT_MSG_VERBOSE, "Warning: Vector length = NaN near line %d\n", n_total_read);
						continue;
					}
					if (!S.convert_angles)	/* Use direction as given */
						direction = in[ex1+S.read_size];
					else if (!GMT_is_geographic (GMT, GMT_IN))	/* Cartesian angle; change to azimuth */
						direction = 90.0 - in[ex1+S.read_size];
					else	/* Convert geo azimuth to map direction */
						direction = GMT_azim_to_angle (GMT, in[GMT_X], in[GMT_Y], 0.1, in[ex1+S.read_size]);
					if (GMT_is_dnan (direction)) {
						GMT_Report (API, GMT_MSG_VERBOSE, "Warning: Vector direction = NaN near line %d\n", n_total_read);
						continue;
					}
					if (S.v.status & GMT_VEC_JUST_S) {	/* Got coordinates of tip instead of dir/length */
						GMT_geo_to_xy (GMT, in[pos2x], in[pos2y], &x_2, &y_2);
						if (GMT_is_dnan (x_2) || GMT_is_dnan (y_2)) {
							GMT_Report (API, GMT_MSG_NORMAL, "Warning: Vector head coordinates contain NaNs near line %d. Skipped\n", n_total_read);
							continue;
						}
						length = hypot (plot_x - x_2, plot_y - y_2);	/* Compute vector length in case of shrinking */
					}
					else {	/* Compute tip coordinates from tail and length */
						GMT_flip_angle_d (GMT, &direction);
						sincosd (direction, &s, &c);
						x_2 = xpos[item] + length * c;
						y_2 = plot_y + length * s;
						justify = GMT_vec_justify (S.v.status);	/* Return justification as 0-2 */
						if (justify) {	/* Meant to center the vector at center (1) or tip (2) */
							dx = justify * 0.5 * (x_2 - xpos[item]);	dy = justify * 0.5 * (y_2 - plot_y);
							xpos[item] -= dx;		plot_y -= dy;
							x_2 -= dx;		y_2 -= dy;
						}
					}
					if (S.v.parsed_v4 && GMT_compat_check (GMT, 4)) {	/* Got v_width directly from V4 syntax so no messing with it here if under compatibility */
						/* But have to improvise as far as outline|fill goes... */
						if (outline_active) S.v.status |= PSL_VEC_OUTLINE;	/* Choosing to draw head outline */
						if (fill_active) S.v.status |= PSL_VEC_FILL;		/* Choosing to fill head */
						if (!(S.v.status & PSL_VEC_OUTLINE) && !(S.v.status & PSL_VEC_FILL)) S.v.status |= PSL_VEC_OUTLINE;	/* Gotta do something */
					}
					else
						S.v.v_width = (float)(current_pen.width * GMT->session.u2u[GMT_PT][GMT_INCH]);
					s = (length < S.v.v_norm) ? length / S.v.v_norm : 1.0;
					dim[0] = x_2, dim[1] = y_2;
					dim[2] = s * S.v.v_width, dim[3] = s * S.v.h_length, dim[4] = s * S.v.h_width;
					dim[5] = GMT->current.setting.map_vector_shape;
					dim[6] = (double)S.v.status;
					PSL_plotsymbol (PSL, xpos[item], plot_y, dim, PSL_VECTOR);
					break;
				case GMT_SYMBOL_GEOVECTOR:
					GMT_init_vector_param (GMT, &S, true, Ctrl->W.active, &Ctrl->W.pen, Ctrl->G.active, &Ctrl->G.fill);	/* Update vector head parameters */
					if (S.v.status & GMT_VEC_OUTLINE2)
						S.v.v_width = (float)(S.v.pen.width * GMT->session.u2u[GMT_PT][GMT_INCH]);
					else
						S.v.v_width = (float)(current_pen.width * GMT->session.u2u[GMT_PT][GMT_INCH]);
					if (GMT_is_dnan (in[ex1+S.read_size])) {
						GMT_Report (API, GMT_MSG_VERBOSE, "Warning: Geovector azimuth = NaN near line %d\n", n_total_read);
						continue;
					}
					if (GMT_is_dnan (in[ex2+S.read_size])) {
						GMT_Report (API, GMT_MSG_VERBOSE, "Warning: Geovector length = NaN near line %d\n", n_total_read);
						continue;
					}
					warn = GMT_geo_vector (GMT, in[GMT_X], in[GMT_Y], in[ex1+S.read_size], in[ex2+S.read_size], &current_pen, &S);
					n_warn[warn]++;
					break;
				case GMT_SYMBOL_MARC:
					GMT_init_vector_param (GMT, &S, false, false, NULL, false, NULL);	/* Update vector head parameters */
					S.v.v_width = (float)(current_pen.width * GMT->session.u2u[GMT_PT][GMT_INCH]);
					dim[0] = in[ex1+S.read_size];
					dim[1] = in[ex2+S.read_size];
					dim[2] = in[ex3+S.read_size];
					length = fabs (dim[2]-dim[1]);	/* Arc length in degrees */
					if (GMT_is_dnan (length)) {
						GMT_Report (API, GMT_MSG_VERBOSE, "Warning: Math angle arc length = NaN near line %d\n", n_total_read);
						continue;
					}
					s = (length < S.v.v_norm) ? length / S.v.v_norm : 1.0;
					dim[3] = s * S.v.h_length, dim[4] = s * S.v.h_width, dim[5] = s * S.v.v_width;
					dim[6] = GMT->current.setting.map_vector_shape;
					dim[7] = (double)S.v.status;
					PSL_plotsymbol (PSL, xpos[item], plot_y, dim, S.symbol);
					break;
				case GMT_SYMBOL_WEDGE:
					if (GMT_is_dnan (in[ex1+S.read_size])) {
						GMT_Report (API, GMT_MSG_VERBOSE, "Warning: Wedge start angle = NaN near line %d\n", n_total_read);
						continue;
					}
					if (GMT_is_dnan (in[ex2+S.read_size])) {
						GMT_Report (API, GMT_MSG_VERBOSE, "Warning: Wedge stop angle = NaN near line %d\n", n_total_read);
						continue;
					}
					if (!S.convert_angles) {
						dim[1] = in[ex1+S.read_size];
						dim[2] = in[ex2+S.read_size];
					}
					else if (!GMT_is_geographic (GMT, GMT_IN)) {
						/* Note that the direction of the arc gets swapped when converting from azimuth */
						dim[2] = 90.0 - in[ex1+S.read_size];
						dim[1] = 90.0 - in[ex2+S.read_size];
					}
					else {
						dim[2] = GMT_azim_to_angle (GMT, in[GMT_X], in[GMT_Y], 0.1, 90.0 - in[ex1+S.read_size]);
						dim[1] = GMT_azim_to_angle (GMT, in[GMT_X], in[GMT_Y], 0.1, 90.0 - in[ex2+S.read_size]);
					}
					dim[0] *= 0.5;
					PSL_plotsymbol (PSL, xpos[item], plot_y, dim, S.symbol);
					break;
				case GMT_SYMBOL_CUSTOM:
					for (j = 0; S.custom->type && j < S.n_required; j++) {	/* Deal with any geo-angles first */
						dim[j+1] = (S.custom->type[j] == GMT_IS_GEOANGLE) ? GMT_azim_to_angle (GMT, in[GMT_X], in[GMT_Y], 0.1, 90.0 - in[ex1+S.read_size+j]) : in[ex1+S.read_size+j];
					}
					if (!S.custom->start) S.custom->start = (get_rgb) ? 3 : 2;
					GMT_draw_custom_symbol (GMT, xpos[item], plot_y, dim, S.custom, &current_pen, &current_fill, outline_active);
					break;
			}
			}
		} while (true);
		PSL_command (GMT->PSL, "U\n");
		if (n_warn[1]) GMT_Report (API, GMT_MSG_VERBOSE, "Warning: %d vector heads had length exceeding the vector length and were skipped. Consider the +n<norm> modifier to -S\n", n_warn[1]);
		if (n_warn[2]) GMT_Report (API, GMT_MSG_VERBOSE, "Warning: %d vector heads had to be scaled more than implied by +n<norm> since they were still too long. Consider changing the +n<norm> modifier to -S\n", n_warn[2]);
		
		if (GMT_End_IO (API, GMT_IN, 0) != GMT_OK) {	/* Disables further data input */
			Return (API->error);
		}
	}
	else {	/* Line/polygon part */
		uint64_t seg;
		bool duplicate;
		struct GMT_DATASET *D = NULL;	/* Pointer to GMT multisegment table(s) */

		if (GMT_Init_IO (API, GMT_IS_DATASET, geometry, GMT_IN, GMT_ADD_DEFAULT, 0, options) != GMT_OK) {	/* Register data input */
			Return (API->error);
		}
		if ((D = GMT_Read_Data (API, GMT_IS_DATASET, GMT_IS_FILE, 0, GMT_READ_NORMAL, NULL, NULL, NULL)) == NULL) {
			Return (API->error);
		}

		for (tbl = 0; tbl < D->n_tables; tbl++) {
			if (D->table[tbl]->n_headers && S.G.label_type == GMT_LABEL_IS_HEADER)	/* Get potential label from first header */
				GMT_extract_label (GMT, D->table[tbl]->header[0], S.G.label, NULL);

			for (seg = 0; seg < D->table[tbl]->n_segments; seg++) {	/* For each segment in the table */

				L = D->table[tbl]->segment[seg];	/* Set shortcut to current segment */
				if (polygon && GMT_polygon_is_hole (L)) continue;	/* Holes are handled together with perimeters */

				GMT_Report (API, GMT_MSG_LONG_VERBOSE, "Plotting table %" PRIu64 " segment %" PRIu64 "\n", tbl, seg);
				
				/* We had here things like:	x = D->table[tbl]->segment[seg]->coord[GMT_X];
				 * but reallocating x below lead to disasters.  */

				change = GMT_parse_segment_header (GMT, L->header, P, &fill_active, &current_fill, default_fill, &outline_active, &current_pen, default_pen, default_outline, L->ogr);
				

				if (P && P->skip) continue;	/* Chosen cpt file indicates skip for this z */

				duplicate = (D->alloc_mode == GMT_ALLOCATED_EXTERNALLY && ((polygon && GMT_polygon_is_open (GMT, L->coord[GMT_X], L->coord[GMT_Y], L->n_rows)) || GMT->current.map.path_mode == GMT_RESAMPLE_PATH));
				if (duplicate)	/* Must duplicate externally allocated segment since it needs to be resampled below */
					L = GMT_duplicate_segment (GMT, D->table[tbl]->segment[seg]);
				
				if (L->header && L->header[0]) {
					PSL_comment (PSL, "Segment header: %s\n", L->header);
					if (GMT_parse_segment_item (GMT, L->header, "-S", s_args)) {	/* Found -S, which only can apply to front or quoted line */
						if ((S.symbol == GMT_SYMBOL_QUOTED_LINE && s_args[0] == 'q') || (S.symbol == GMT_SYMBOL_FRONT && s_args[0] == 'f')) { /* Update parameters */
							GMT_parse_symbol_option (GMT, s_args, &S, 0, false);
							if (change & 1) change -= 1;	/* Don't want polygon to be true later */
						}
						else if (S.symbol == GMT_SYMBOL_QUOTED_LINE || S.symbol == GMT_SYMBOL_FRONT)
							GMT_Report (API, GMT_MSG_NORMAL, "Segment header tries to switch from -S%c to another symbol (%s) - ignored\n", S.symbol, s_args);
						else	/* Probably just junk -S in header */
							GMT_Report (API, GMT_MSG_LONG_VERBOSE, "Segment header contained -S%s - ignored\n", s_args);
					}
				}

				if (Ctrl->I.active) {
					GMT_illuminate (GMT, Ctrl->I.value, current_fill.rgb);
					GMT_illuminate (GMT, Ctrl->I.value, default_fill.rgb);
				}
				if (change & 4 && penset_OK) GMT_setpen (GMT, &current_pen);
				if (change & 1) polygon = true;
				if (change & 2 && !Ctrl->L.active) {
					polygon = false;
					PSL_setcolor (PSL, current_fill.rgb, PSL_IS_STROKE);
				}
				if (S.G.label_type == GMT_LABEL_IS_HEADER)	/* Get potential label from segment header */
					GMT_extract_label (GMT, L->header, S.G.label, L->ogr);

				if (polygon && GMT_polygon_is_open (GMT, L->coord[GMT_X], L->coord[GMT_Y], L->n_rows)) {
					/* Explicitly close polygon so that arc will work */
					size_t n_alloc;
					L->n_rows++;
					n_alloc = L->n_rows;
					GMT_malloc2 (GMT, L->coord[GMT_X], L->coord[GMT_Y], 0, &n_alloc, double);
					L->coord[GMT_X][L->n_rows-1] = L->coord[GMT_X][0];
					L->coord[GMT_Y][L->n_rows-1] = L->coord[GMT_Y][0];
				}

				if (GMT->current.map.path_mode == GMT_RESAMPLE_PATH)	/* Resample if spacing is too coarse */
					L->n_rows = GMT_fix_up_path (GMT, &L->coord[GMT_X], &L->coord[GMT_Y], L->n_rows, Ctrl->A.step, Ctrl->A.mode);

				if (polygon) {	/* Want a closed polygon (with or without fill and with or without outline) */
					GMT_setfill (GMT, &current_fill, outline_active);
					GMT_geo_polygons (GMT, L);
				}
				else if (S.symbol == GMT_SYMBOL_QUOTED_LINE) {	/* Labeled lines are dealt with by the contour machinery */
					if ((GMT->current.plot.n = GMT_geo_to_xy_line (GMT, L->coord[GMT_X], L->coord[GMT_Y], L->n_rows)) == 0) continue;
					S.G.line_pen = current_pen;
					GMT_hold_contour (GMT, &GMT->current.plot.x, &GMT->current.plot.y, GMT->current.plot.n, 0.0, "N/A", 'A', S.G.label_angle, Ctrl->L.active, &S.G);
					GMT->current.plot.n_alloc = GMT->current.plot.n;	/* Since GMT_hold_contour reallocates to fit the array */
				}
				else {	/* Plot line */
					if ((GMT->current.plot.n = GMT_geo_to_xy_line (GMT, L->coord[GMT_X], L->coord[GMT_Y], L->n_rows)) == 0) continue;
					GMT_plot_line (GMT, GMT->current.plot.x, GMT->current.plot.y, GMT->current.plot.pen, GMT->current.plot.n);
				}
				if (S.symbol == GMT_SYMBOL_FRONT) { /* Must also draw fault crossbars */
					GMT_setfill (GMT, &current_fill, outline_active);
					GMT_draw_front (GMT, GMT->current.plot.x, GMT->current.plot.y, GMT->current.plot.n, &S.f);
				}
				if (duplicate)	/* Free duplicate segment */
					GMT_free_segment (GMT, &L, GMT_ALLOCATED_BY_GMT);
			}
		}
		if (GMT_Destroy_Data (API, &D) != GMT_OK) {
			Return (API->error);
		}
	}

	if (S.u_set) GMT->current.setting.proj_length_unit = save_u;	/* Reset unit */

	if (S.symbol == GMT_SYMBOL_QUOTED_LINE) {
		if (S.G.save_labels) {	/* Want to save the line label locations (lon, lat, angle, label) */
			if ((error = GMT_contlabel_save_begin (GMT, &S.G))) Return (error);
			if ((error = GMT_contlabel_save_end (GMT, &S.G))) Return (error);
		}
		GMT_contlabel_plot (GMT, &S.G);
		GMT_contlabel_free (GMT, &S.G);
	}

	if (Ctrl->D.active) PSL_setorigin (PSL, -Ctrl->D.dx, -Ctrl->D.dy, 0.0, PSL_FWD);	/* Reset shift */

	if (clip_set && !S.G.delay) GMT_map_clip_off (GMT);	/* We delay map clip off if text clipping was chosen via -Sq<args:+e */

	if (current_pen.style) PSL_setdash (PSL, NULL, 0);
	GMT->current.map.is_world = old_is_world;
	if (geovector) PSL->current.linewidth = 0.0;	/* Since we changed things under clip; this will force it to be set next */

	if (!S.G.delay) GMT_map_basemap (GMT);
	GMT_plane_perspective (GMT, -1, 0.0);
	GMT_plotend (GMT);

	Return (GMT_OK);
}<|MERGE_RESOLUTION|>--- conflicted
+++ resolved
@@ -977,15 +977,11 @@
 						continue;
 					}
 					dim[1] = in[ex2];
-<<<<<<< HEAD
-					PSL_plotsymbol (PSL, xpos[item], plot_y, dim, S.symbol);
-=======
 					if (GMT_is_dnan (dim[1])) {
 						GMT_Report (API, GMT_MSG_VERBOSE, "Warning: Rounded rectangle height = NaN near line %d\n", n_total_read);
 						continue;
 					}
 					PSL_plotsymbol (PSL, plot_x, plot_y, dim, S.symbol);
->>>>>>> 1a9e6e0d
 					break;
 				case GMT_SYMBOL_ROTRECT:
 				case GMT_SYMBOL_ELLIPSE:
