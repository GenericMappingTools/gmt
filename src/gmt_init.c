--- conflicted
+++ resolved
@@ -197,14 +197,9 @@
 			GMT_message (GMT, "\t       o: month - plot as 2-digit integer (1-12).\n");
 			GMT_message (GMT, "\t       U: ISO week - format annotation according to FORMAT_DATE_MAP.\n");
 			GMT_message (GMT, "\t       u: ISO week - plot as 2-digit integer (1-53).\n");
-<<<<<<< HEAD
 			GMT_message (GMT, "\t       r: Gregorian week - 7-day stride from chosen start of week (%s).\n",
 			             GMT_weekdays[GMT->current.setting.time_week_start]);
-			GMT_message (GMT, "\t       K: ISO weekday - format annotation according to format_date_map.\n");
-=======
-			GMT_message (GMT, "\t       r: Gregorian week - 7-day stride from chosen start of week (%s).\n", GMT_weekdays[GMT->current.setting.time_week_start]);
 			GMT_message (GMT, "\t       K: ISO weekday - format annotation according to FORMAT_DATE_MAP.\n");
->>>>>>> 902f762f
 			GMT_message (GMT, "\t       k: weekday - plot name of weekdays in selected language [%s].\n", GMT->current.setting.time_language);
 			GMT_message (GMT, "\t       D: day - format annotation according to FORMAT_DATE_MAP, which also determines whether\n");
 			GMT_message (GMT, "\t                we should plot day of month (1-31) or day of year (1-366).\n");
