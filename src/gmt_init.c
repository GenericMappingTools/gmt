/*--------------------------------------------------------------------
 *	$Id$
 *
 *	Copyright (c) 1991-2015 by P. Wessel, W. H. F. Smith, R. Scharroo, J. Luis and F. Wobbe
 *	See LICENSE.TXT file for copying and redistribution conditions.
 *
 *	This program is free software; you can redistribute it and/or modify
 *	it under the terms of the GNU Lesser General Public License as published by
 *	the Free Software Foundation; version 3 or any later version.
 *
 *	This program is distributed in the hope that it will be useful,
 *	but WITHOUT ANY WARRANTY; without even the implied warranty of
 *	MERCHANTABILITY or FITNESS FOR A PARTICULAR PURPOSE.  See the
 *	GNU Lesser General Public License for more details.
 *
 *	Contact info: gmt.soest.hawaii.edu
 *--------------------------------------------------------------------
 *
 * Author:	Paul Wessel
 * Date:	1-JAN-2010
 * Version:	5
 */

/*!
 * \file gmt_init.c
 * \brief gmt_init.c contains code which is used by all GMT programs
 *
 * The PUBLIC functions are:
 *
 *	GMT_explain_options		Prints explanations for the common options\n
 *	GMT_parse_common_options	Interprets common options, such as -B, -R, --\n
 *	GMT_getdefaults			Initializes the GMT global parameters\n
 *	GMT_putdefaults			Dumps the GMT global parameters\n
 *	GMT_hash_init			Initializes a hash\n
 *	GMT_hash_lookup			Key - id lookup using hashing\n
 *	GMT_hash			Key - id lookup using hashing\n
 *	GMT_begin			Gets history and init parameters\n
 *	GMT_end				Cleans up and returns\n
 *	gmt_history			Read and update the gmt.history file\n
 *	GMT_putcolor			Encode color argument into textstring\n
 *	GMT_putrgb			Encode color argument into r/g/b textstring\n
 *	GMT_puthsv			Encode color argument into h-s-v textstring\n
 *	GMT_putcmyk			Encode color argument into c/m/y/k textstring
 *
 * The INTERNAL functions are:
 *
 *	GMT_loaddefaults		Reads the GMT global parameters from gmt.conf\n
 *	GMT_savedefaults		Writes the GMT global parameters to gmt.conf\n
 *	GMT_parse_?_option		Decode the one of the common options\n
 *	gmt_setparameter		Sets a default value given keyword,value-pair\n
 *	gmt_setshorthand		Reads and initializes the suffix shorthands\n
 *	GMT_get_ellipsoid		Returns ellipsoid id based on name\n
 *	gmt_scanf_epoch			Get user time origin from user epoch string\n
 *	GMT_init_time_system_structure  Does what it says\n
 */

#include "gmt_dev.h"
#include <stdarg.h>
#include "gmt_internals.h"
#include "common_runpath.h"

#ifdef GMT_MATLAB
#	include <mex.h>
#endif

#define USER_MEDIA_OFFSET 1000

#define GMT_def(case_val) * GMT->session.u2u[GMT_INCH][GMT_unit_lookup(GMT, GMT->current.setting.given_unit[case_val], GMT->current.setting.proj_length_unit)], GMT->current.setting.given_unit[case_val]

#define Return { GMT_Report (GMT->parent, GMT_MSG_NORMAL, "Found no history for option -%s\n", str); return (-1); }

#define GMT_more_than_once(GMT,active) (GMT_check_condition (GMT, active, "Warning: Option -%c given more than once\n", option))

#define GMT_COMPAT_INFO "Please see " GMT_TRAC_WIKI "doc/" GMT_PACKAGE_VERSION "/GMT_Docs.html#new-features-in-gmt-5 for more information.\n"

#define GMT_COMPAT_WARN GMT_Report (GMT->parent, GMT_MSG_COMPAT, "Warning: Parameter %s is deprecated.\n" GMT_COMPAT_INFO, GMT_keywords[case_val])
#define GMT_COMPAT_CHANGE(new_P) GMT_Report (GMT->parent, GMT_MSG_COMPAT, "Warning: Parameter %s is deprecated. Use %s instead.\n" GMT_COMPAT_INFO, GMT_keywords[case_val], new_P)
#define GMT_COMPAT_OPT(new_P) if (strchr (list, option)) { GMT_Report (GMT->parent, GMT_MSG_COMPAT, "Warning: Option -%c is deprecated. Use -%c instead.\n" GMT_COMPAT_INFO, option, new_P); option = new_P; }

extern int gmt_geo_C_format (struct GMT_CTRL *GMT);
extern void GMT_grdio_init (struct GMT_CTRL *GMT);	/* Defined in gmt_customio.c and only used here */
unsigned int gmt_setparameter (struct GMT_CTRL *GMT, char *keyword, char *value);

/*--------------------------------------------------------------------*/
/* Load private fixed array parameters from include files */
/*--------------------------------------------------------------------*/

#include "gmt_keycases.h"				/* Get all the default case values */
static char *GMT_keywords[GMT_N_KEYS] = {		/* Names of all parameters in gmt.conf */
#include "gmt_keywords.h"
};

static char *GMT_unique_option[GMT_N_UNIQUE] = {	/* The common GMT command-line options [ just the subset that accepts arguments (e.g., -O is not listed) ] */
#include "gmt_unique.h"
};

static char *GMT_media_name[GMT_N_MEDIA] = {		/* Names of all recognized paper formats */
#include "gmt_media_name.h"
};
static struct GMT_MEDIA GMT_media[GMT_N_MEDIA] = {	/* Sizes in points of all paper formats */
#include "gmt_media_size.h"
};

static char *GMT_color_name[GMT_N_COLOR_NAMES] = {	/* Names of all the X11 colors */
#include "gmt_colornames.h"
};

static char *GMT_weekdays[7] = {	/* Days of the week in English [Default] */
	"Sunday", "Monday", "Tuesday", "Wednesday", "Thursday", "Friday", "Saturday"
};

static char *GMT_just_string[12] = {	/* Strings to specify justification */
	"", "BL", "BC", "BR", "", "ML", "MC", "MR", "", "TL", "TC", "TR"
};

/* Local variables to gmt_init.c */

static struct GMT_HASH keys_hashnode[GMT_N_KEYS];

/*! whether to ignore/read/write history file gmt.history */
enum history_mode {
	/*! 0 */	k_history_off = 0,
	/*! 1 */	k_history_read,
	/*! 2 */	k_history_write
};

/*- - - - - - - - - - - - - - - - - - - - - - - - - - - - - - - - - - - -*/

int gmt_get_uservalue (struct GMT_CTRL *GMT, char *txt, int type, double *value, char *err_msg)
{	/* Use to get a single data value of given type and exit if error, and return EXIT_FAILURE */
	int kind;
	if ((kind = GMT_scanf (GMT, txt, type, value)) == GMT_IS_NAN) {
		GMT_Report (GMT->parent, GMT_MSG_NORMAL, "Syntax error %s: %s\n", err_msg, txt);
		GMT_exit (GMT, EXIT_FAILURE); return EXIT_FAILURE;
	}
	return 0;
}

/*!
	\brief Print to stderr a short explanation for each of the options listed by the variable <options>
	\param GMT ...
	\param options ...

 * The function print to stderr a short explanation for each of the options listed by
 * the variable <options>. Only the common parameter options are covered.
 * Note: The cases below do not directly correspond to the common option letters,
 * although in some cases they do (e.g., case 'B' explains -B). For instance, to
 * display the help for the -r (registration setting for grid) option we use case F.
 * Part of this is historic and part is multiple flavor of output for same option.
 * However, GMT_explain_options is not called directly but via GMT_Option which
 * do accept a list of comma-separated options and there are the normal GMT common
 * option letters, sometimes with modifiers, and it translate between those and the
 * crazy cases below.\n
 * Remaining cases for additional options: A,H,L,M,N,T,W,e,m,q,u,v,w
 */
void GMT_explain_options (struct GMT_CTRL *GMT, char *options) {

	char u, *GMT_choice[2] = {"OFF", "ON"}, *V_code = "qncvld";
	double s;
	unsigned int k;

	if (!options) return;
	if (GMT->common.synopsis.extended) return;	/* Only want to list module-specific options, i.e gave + instead of - */
	u = GMT->session.unit_name[GMT->current.setting.proj_length_unit][0];
	s = GMT->session.u2u[GMT_INCH][GMT->current.setting.proj_length_unit];	/* Convert from internal inch to users unit */

	for (k = 0; k < strlen (options); k++) {

		switch (options[k]) {

		case 'B':	/* Tickmark option */

			GMT_message (GMT, "\t-B Specify both (1) basemap frame settings and (2) axes parameters.\n");
			GMT_message (GMT, "\t   Frame settings are modified via an optional single invocation of\n");
			GMT_message (GMT, "\t     -B[<axes>][+b][+g<fill>][+n][+o<lon>/<lat>][+t<title>]\n");
			GMT_message (GMT, "\t   Axes parameters are specified via one or more invocations of\n");
			GMT_message (GMT, "\t     -B[p|s][x|y|z]<info>\n\n");
			GMT_message (GMT, "\t   1. Frame settings control which axes to plot, frame fill, title, and type of gridlines:\n");
			GMT_message (GMT, "\t     <axes> is a combination of W,E,S,N,Z and plots those axes only [Default is WESNZ (all)].\n");
			GMT_message (GMT, "\t     Use lower case w,e,s,n,z just to draw and tick (but not annotate) those axes.\n");
			GMT_message (GMT, "\t     For 3-D plots the Z|z[<corners>][+b] controls the vertical axis.  The <corners> specifies\n");
			GMT_message (GMT, "\t     at which corner(s) to erect the axis via a combination of 1,2,3,4; 1 means lower left corner,\n");
			GMT_message (GMT, "\t     2 is lower right, etc., in a counter-clockwise order. [Default automatically selects one axis].\n");
			GMT_message (GMT, "\t     The optional +b will erect a 3-D frame box to outline the 3-D domain [no frame box]. The +b\n");
			GMT_message (GMT, "\t     is also required for x-z or y-z gridlines to be plotted (if such gridlines are selected below).\n");
			GMT_message (GMT, "\t     Append +g<fill> to paint the inside of the map region before further plotting [no fill].\n");
			GMT_message (GMT, "\t     Append +n to have no frame and annotations whatsoever [Default is controlled by WESNZ/wesnz].\n");
			GMT_message (GMT, "\t     Append +o<plon>/<plat> to draw oblique gridlines about this pole [regular gridlines].\n");
			GMT_message (GMT, "\t     Note: the +o modifier is ignored unless gridlines are specified via the axes parameters (below).\n");
			GMT_message (GMT, "\t     Append +t<title> to place a title over the map frame [no title].\n");
			GMT_message (GMT, "\t   2. Axes settings control the annotation, tick, and grid intervals and labels.\n");
			GMT_message (GMT, "\t     The full axes specification is\n");
			GMT_message (GMT, "\t       -B[p|s][x|y|z]<intervals>[+l<label>][+p<prefix>][+u<unit>]\n");
			GMT_message (GMT, "\t     Alternatively, you may break this syntax into two separate -B options:\n");
			GMT_message (GMT, "\t       -B[p|s][x|y|z][+l<label>][+p<prefix>][+u<unit>]\n");
			GMT_message (GMT, "\t       -B[p|s][x|y|z]<intervals>\n");
			GMT_message (GMT, "\t     There are two levels of annotations: Primary and secondary (most situations only require primary).\n");
			GMT_message (GMT, "\t     The -B[p] selects (p)rimary annotations while -Bs specifies (s)econdary annotations.\n");
			GMT_message (GMT, "\t     The [x|y|z] selects which axes the settings apply to.  If none are given we default to xy.\n");
			GMT_message (GMT, "\t     To specify different settings for different axes you must repeat the -B axes option for\n");
			GMT_message (GMT, "\t     each dimension., i.e., provide separate -B[p|s]x, -B[p|s]y, and -B[p|s]z settings.\n");
			GMT_message (GMT, "\t     To prepend a prefix to each annotation (e.g., $ 10, $ 20 ...), add +p<prefix>.\n");
			GMT_message (GMT, "\t     To append a unit to each annotation (e.g., 5 km, 10 km ...), add +u<unit>.\n");
			GMT_message (GMT, "\t     To label an axis, add +l<label>.  Use quotes if <label>, <prefix> or <unit> have spaces.\n");
			GMT_message (GMT, "\t     Geographic map annotations will automatically have degree, minute, seconds units.\n");
			GMT_message (GMT, "\t     The <intervals> setting controls the annotation spacing and is a textstring made up of one or\n");
			GMT_message (GMT, "\t     more substrings of the form [a|f|g][<stride>[+-<phase>][<unit>]], where the (optional) a\n");
			GMT_message (GMT, "\t     indicates annotation and major tick interval, f minor tick interval, and g grid interval.\n");
			GMT_message (GMT, "\t     Here, <stride> is the spacing between ticks or annotations, the (optional)\n");
			GMT_message (GMT, "\t     <phase> specifies phase-shifted annotations/ticks by that amount, and the (optional)\n");
			GMT_message (GMT, "\t     <unit> specifies the <stride> unit [Default is the unit implied in -R]. There can be\n");
			GMT_message (GMT, "\t     no spaces between the substrings; just append items to make one very long string.\n");
			GMT_message (GMT, "\t     For custom annotations or intervals, let <intervals> be c<intfile>; see man page for details.\n");
			GMT_message (GMT, "\t     The optional <unit> modifies the <stride> value accordingly.  For geographic maps you may use\n");
			GMT_message (GMT, "\t       d: arc degree [Default].\n");
			GMT_message (GMT, "\t       m: arc minute.\n");
			GMT_message (GMT, "\t       s: arc second.\n");
			GMT_message (GMT, "\t     For time axes, several units are recognized:\n");
			GMT_message (GMT, "\t       Y: year - plot using all 4 digits.\n");
			GMT_message (GMT, "\t       y: year - plot only last 2 digits.\n");
			GMT_message (GMT, "\t       O: month - format annotation according to FORMAT_DATE_MAP.\n");
			GMT_message (GMT, "\t       o: month - plot as 2-digit integer (1-12).\n");
			GMT_message (GMT, "\t       U: ISO week - format annotation according to FORMAT_DATE_MAP.\n");
			GMT_message (GMT, "\t       u: ISO week - plot as 2-digit integer (1-53).\n");
			GMT_message (GMT, "\t       r: Gregorian week - 7-day stride from chosen start of week (%s).\n",
			             GMT_weekdays[GMT->current.setting.time_week_start]);
			GMT_message (GMT, "\t       K: ISO weekday - format annotation according to FORMAT_DATE_MAP.\n");
			GMT_message (GMT, "\t       k: weekday - plot name of weekdays in selected language [%s].\n", GMT->current.setting.language);
			GMT_message (GMT, "\t       D: day - format annotation according to FORMAT_DATE_MAP, which also determines whether\n");
			GMT_message (GMT, "\t                we should plot day of month (1-31) or day of year (1-366).\n");
			GMT_message (GMT, "\t       d: day - plot as 2- (day of month) or 3- (day of year) integer.\n");
			GMT_message (GMT, "\t       R: Same as d but annotates from start of Gregorian week.\n");
			GMT_message (GMT, "\t       H: hour - format annotation according to FORMAT_CLOCK_MAP.\n");
			GMT_message (GMT, "\t       h: hour - plot as 2-digit integer (0-23).\n");
			GMT_message (GMT, "\t       M: minute - format annotation according to FORMAT_CLOCK_MAP.\n");
			GMT_message (GMT, "\t       m: minute - plot as 2-digit integer (0-59).\n");
			GMT_message (GMT, "\t       S: second - format annotation according to FORMAT_CLOCK_MAP.\n");
			GMT_message (GMT, "\t       s: second - plot as 2-digit integer (0-59; 60-61 if leap seconds are enabled).\n");
			GMT_message (GMT, "\t     Cartesian axes takes no units.\n");
			GMT_message (GMT, "\t     When <stride> is omitted, a reasonable value will be determined automatically, e.g., -Bafg.\n");
			GMT_message (GMT, "\t     Log10 axis: Append l to annotate log10 (value) or p for 10^(log10(value)) [Default annotates value].\n");
			GMT_message (GMT, "\t     Power axis: Append p to annotate value at equidistant pow increments [Default is nonlinear].\n");
			GMT_message (GMT, "\t     See psbasemap man pages for more details and examples of all settings.\n");
			break;

		case 'b':	/* Condensed tickmark option */

			GMT_message (GMT, "\t-B Specify both (1) basemap frame settings and (2) axes parameters.\n");
			GMT_message (GMT, "\t   (1) Frame settings are modified via an optional single invocation of\n");
			GMT_message (GMT, "\t     -B[<axes>][+g<fill>][+n][+o<lon>/<lat>][+t<title>]\n");
			GMT_message (GMT, "\t   (2) Axes parameters are specified via one or more invocations of\n");
			GMT_message (GMT, "\t       -B[p|s][x|y|z]<intervals>[+l<label>][+p<prefix>][+u<unit>]\n");
			GMT_message (GMT, "\t   <intervals> is composed of concatenated [<type>]<stride>[<unit>][l|p] sub-strings\n");
			GMT_message (GMT, "\t   See psbasemap man page for more details and examples of all settings.\n");
			break;

		case 'J':	/* Map projection option */

			GMT_message (GMT, "\t-J Select the map proJection. The projection type is identified by a 1- or\n");
			GMT_message (GMT, "\t   2-character ID (e.g. 'm' or 'kf') or by an abbreviation followed by a slash\n");
			GMT_message (GMT, "\t   (e.g. 'cyl_stere/'). When using a lower-case ID <scale> can be given either as 1:<xxxx>\n");
			GMT_message (GMT, "\t   or in %s/degree along the standard parallel. Alternatively, when the projection ID is\n",
			             GMT->session.unit_name[GMT->current.setting.proj_length_unit]);
			GMT_message (GMT, "\t   Capitalized, <scale>|<width> denotes the width of the plot in %s\n",
			             GMT->session.unit_name[GMT->current.setting.proj_length_unit]);
			GMT_message (GMT, "\t   Append h for map height, + for max map dimension, and - for min map dimension.\n");
			GMT_message (GMT, "\t   When the central meridian (lon0) is optional and omitted, the center of the\n");
			GMT_message (GMT, "\t   longitude range specified by -R is used. The default standard parallel is the equator\n");
			GMT_message (GMT, "\t   Azimuthal projections set -Rg unless polar aspect or -R<...>r is given.\n");

			GMT_message (GMT, "\t   -Ja|A<lon0>/<lat0>[/<horizon>]/<scale>|<width> (Lambert Azimuthal Equal Area)\n");
			GMT_message (GMT, "\t     <lon0>/<lat0> is the center of the projection.\n");
			GMT_message (GMT, "\t     <horizon> is max distance from center of the projection (<= 180, default 90).\n");
			GMT_message (GMT, "\t     <scale> can also be given as <radius>/<lat>, where <radius> is the distance\n");
			GMT_message (GMT, "\t     in %s to the oblique parallel <lat>.\n", GMT->session.unit_name[GMT->current.setting.proj_length_unit]);

			GMT_message (GMT, "\t   -Jb|B<lon0>/<lat0>/<lat1>/<lat2>/<scale>|<width> (Albers Equal-Area Conic)\n");
			GMT_message (GMT, "\t     Give origin, 2 standard parallels, and true scale\n");

			GMT_message (GMT, "\t   -Jc|C<lon0>/<lat0><scale>|<width> (Cassini)\n\t     Give central point and scale\n");

			GMT_message (GMT, "\t   -Jcyl_stere|Cyl_stere/[<lon0>/[<lat0>/]]<scale>|<width> (Cylindrical Stereographic)\n");
			GMT_message (GMT, "\t     Give central meridian (opt), standard parallel (opt) and scale\n");
			GMT_message (GMT, "\t     <lat0> = 66.159467 (Miller's modified Gall), 55 (Kamenetskiy's First),\n");
			GMT_message (GMT, "\t     45 (Gall Stereographic), 30 (Bolshoi Sovietskii Atlas Mira), 0 (Braun)\n");

			GMT_message (GMT, "\t   -Jd|D<lon0>/<lat0>/<lat1>/<lat2>/<scale>|<width> (Equidistant Conic)\n");
			GMT_message (GMT, "\t     Give origin, 2 standard parallels, and true scale\n");

			GMT_message (GMT, "\t   -Je|E<lon0>/<lat0>[/<horizon>]/<scale>|<width> (Azimuthal Equidistant)\n");
			GMT_message (GMT, "\t     <lon0>/<lat0> is the center of the projection.\n");
			GMT_message (GMT, "\t     <horizon> is max distance from center of the projection (<= 180, default 180).\n");
			GMT_message (GMT, "\t     <scale> can also be given as <radius>/<lat>, where <radius> is the distance\n");
			GMT_message (GMT, "\t     in %s to the oblique parallel <lat>. \n", GMT->session.unit_name[GMT->current.setting.proj_length_unit]);

			GMT_message (GMT, "\t   -Jf|F<lon0>/<lat0>[/<horizon>]/<scale>|<width> (Gnomonic)\n");
			GMT_message (GMT, "\t     <lon0>/<lat0> is the center of the projection.\n");
			GMT_message (GMT, "\t     <horizon> is max distance from center of the projection (< 90, default 60).\n");
			GMT_message (GMT, "\t     <scale> can also be given as <radius>/<lat>, where <radius> is distance\n");
			GMT_message (GMT, "\t     in %s to the oblique parallel <lat>. \n", GMT->session.unit_name[GMT->current.setting.proj_length_unit]);

			GMT_message (GMT, "\t   -Jg|G<lon0>/<lat0>/<scale>|<width> (Orthographic)\n");
			GMT_message (GMT, "\t     <lon0>/<lat0> is the center of the projection.\n");
			GMT_message (GMT, "\t     <scale> can also be given as <radius>/<lat>, where <radius> is distance\n");
			GMT_message (GMT, "\t     in %s to the oblique parallel <lat>. \n", GMT->session.unit_name[GMT->current.setting.proj_length_unit]);

			GMT_message (GMT, "\t   -Jg|G<lon0>/<lat0>/<altitude>/<azimuth>/<tilt>/<twist>/<Width>/<Height>/<scale>|<width> (General Perspective)\n");
			GMT_message (GMT, "\t     <lon0>/<lat0> is the center of the projection.\n");
			GMT_message (GMT, "\t     <altitude> is the height (in km) of the viewpoint above local sea level\n");
			GMT_message (GMT, "\t        - if <altitude> less than 10 then it is the distance \n");
			GMT_message (GMT, "\t        from center of earth to viewpoint in earth radii\n");
			GMT_message (GMT, "\t        - if <altitude> has a suffix of 'r' then it is the radius \n");
			GMT_message (GMT, "\t        from the center of earth in kilometers\n");
			GMT_message (GMT, "\t     <azimuth> is azimuth east of North of view\n");
			GMT_message (GMT, "\t     <tilt> is the upward tilt of the plane of projection\n");
			GMT_message (GMT, "\t       if <tilt> < 0 then viewpoint is centered on the horizon\n");
			GMT_message (GMT, "\t     <twist> is the CW twist of the viewpoint in degree\n");
			GMT_message (GMT, "\t     <width> is width of the viewpoint in degree\n");
			GMT_message (GMT, "\t     <height> is the height of the viewpoint in degrees\n");
			GMT_message (GMT, "\t     <scale> can also be given as <radius>/<lat>, where <radius> is distance\n");
			GMT_message (GMT, "\t     in %s to the oblique parallel <lat>. \n", GMT->session.unit_name[GMT->current.setting.proj_length_unit]);

			GMT_message (GMT, "\t   -Jh|H[<lon0>/]<scale>|<width> (Hammer-Aitoff)\n\t     Give central meridian (opt) and scale\n");

			GMT_message (GMT, "\t   -Ji|I[<lon0>/]<scale>|<width> (Sinusoidal)\n\t     Give central meridian (opt) and scale\n");

			GMT_message (GMT, "\t   -Jj|J[<lon0>/]<scale>|<width> (Miller)\n\t     Give central meridian (opt) and scale\n");

			GMT_message (GMT, "\t   -Jkf|Kf[<lon0>/]<scale>|<width> (Eckert IV)\n\t     Give central meridian (opt) and scale\n");
			GMT_message (GMT, "\t   -Jk|K[s][<lon0>/]<scale>|<width> (Eckert VI)\n\t     Give central meridian (opt) and scale\n");

			GMT_message (GMT, "\t   -Jl|L<lon0>/<lat0>/<lat1>/<lat2>/<scale>|<width> (Lambert Conformal Conic)\n");
			GMT_message (GMT, "\t     Give origin, 2 standard parallels, and true scale\n");

			GMT_message (GMT, "\t   -Jm|M[<lon0>/[<lat0>/]]<scale>|<width> (Mercator).\n");
			GMT_message (GMT, "\t     Give central meridian (opt), true scale parallel (opt), and scale\n");

			GMT_message (GMT, "\t   -Jn|N[<lon0>/]<scale>|<width> (Robinson projection)\n\t     Give central meridian (opt) and scale\n");

			GMT_message (GMT, "\t   -Jo|O<parameters> (Oblique Mercator).  Specify one of three definitions:\n");
			GMT_message (GMT, "\t     -Jo|O[a]<lon0>/<lat0>/<azimuth>/<scale>|<width>\n");
			GMT_message (GMT, "\t       Give origin, azimuth of oblique equator, and scale at oblique equator\n");
			GMT_message (GMT, "\t     -Jo|O[b]<lon0>/<lat0>/<lon1>/<lat1>/<scale>|<width>\n");
			GMT_message (GMT, "\t       Give origin, second point on oblique equator, and scale at oblique equator\n");
			GMT_message (GMT, "\t     -Jo|Oc<lon0>/<lat0>/<lonp>/<latp>/<scale>|<width>\n");
			GMT_message (GMT, "\t       Give origin, pole of projection, and scale at oblique equator\n");
			GMT_message (GMT, "\t       Specify region in oblique degrees OR use -R<>r\n");

			GMT_message (GMT, "\t   -Jp|P[a]<scale>|<width>[/<base>][r|z] (Polar (theta,radius))\n");
			GMT_message (GMT, "\t     Linear scaling for polar coordinates.\n");
			GMT_message (GMT, "\t     Optionally append 'a' to -Jp or -JP to use azimuths (CW from North) instead of directions (CCW from East) [default].\n");
			GMT_message (GMT, "\t     Give scale in %s/units, and append theta value for angular offset (base) [0]\n",
			             GMT->session.unit_name[GMT->current.setting.proj_length_unit]);
			GMT_message (GMT, "\t     Append r to reverse radial direction (s/n must be in 0-90 range) or z to annotate depths rather than radius [Default]\n");

			GMT_message (GMT, "\t   -Jpoly|Poly/[<lon0>/[<lat0>/]]<scale>|<width> ((American) Polyconic)\n");
			GMT_message (GMT, "\t     Give central meridian (opt), reference parallel (opt, default = equator), and scale\n");

			GMT_message (GMT, "\t   -Jq|Q[<lon0>/[<lat0>/]]<scale>|<width> (Equidistant Cylindrical)\n");
			GMT_message (GMT, "\t     Give central meridian (opt), standard parallel (opt), and scale\n");
			GMT_message (GMT, "\t     <lat0> = 61.7 (Min. linear distortion), 50.5 (R. Miller equirectangular),\n");
			GMT_message (GMT, "\t     45 (Gall isographic), 43.5 (Min. continental distortion), 42 (Grafarend & Niermann),\n");
			GMT_message (GMT, "\t     37.5 (Min. overall distortion), 0 (Plate Carree, default)\n");

			GMT_message (GMT, "\t   -Jr|R[<lon0>/]<scale>|<width> (Winkel Tripel)\n\t     Give central meridian and scale\n");

			GMT_message (GMT, "\t   -Js|S<lon0>/<lat0>[/<horizon>]/<scale>|<width> (Stereographic)\n");
			GMT_message (GMT, "\t     <lon0>/<lat0> is the center or the projection.\n");
			GMT_message (GMT, "\t     <horizon> is max distance from center of the projection (< 180, default 90).\n");
			GMT_message (GMT, "\t     <scale> is either <1:xxxx> (true at pole) or <slat>/<1:xxxx> (true at <slat>)\n");
			GMT_message (GMT, "\t     or <radius>/<lat> (distance in %s to the [oblique] parallel <lat>.\n",
			             GMT->session.unit_name[GMT->current.setting.proj_length_unit]);

			GMT_message (GMT, "\t   -Jt|T<lon0>/[<lat0>/]<scale>|<width> (Transverse Mercator).\n\t         Give central meridian and scale\n");
			GMT_message (GMT, "\t     Optionally, also give the central parallel (default = equator)\n");

			GMT_message (GMT, "\t   -Ju|U<zone>/<scale>|<width> (UTM)\n");
			GMT_message (GMT, "\t     Give zone (A,B,Y,Z, or 1-60 (negative for S hemisphere) or append GMT-X) and scale\n");
			GMT_message (GMT, "\t     Or give -Ju|U<scale>|<width> to have the UTM zone determined from the region.\n");

			GMT_message (GMT, "\t   -Jv|V[<lon0>/]<scale>|<width> (van der Grinten)\n\t     Give central meridian (opt) and scale\n");

			GMT_message (GMT, "\t   -Jw|W[<lon0>/]<scale>|<width> (Mollweide)\n\t     Give central meridian (opt) and scale\n");

			GMT_message (GMT, "\t   -Jy|Y[<lon0>/[<lat0>/]]<scale>|<width> (Cylindrical Equal-area)\n");
			GMT_message (GMT, "\t     Give central meridian (opt), standard parallel (opt) and scale\n");
			GMT_message (GMT, "\t     <lat0> = 50 (Balthasart), 45 (Gall-Peters), 37.5 (Hobo-Dyer), 37.4 (Trystan Edwards),\n");
			GMT_message (GMT, "\t              37.0666 (Caster), 30 (Behrmann), 0 (Lambert, default)\n");

			GMT_message (GMT, "\t   -Jx|X<x-scale|<width>[/<y-scale|height>] (Linear, log, power scaling)\n");
			GMT_message (GMT, "\t     <scale> in %s/units (or 1:xxxx). Optionally, append to <x-scale> and/or <y-scale>:\n",
			             GMT->session.unit_name[GMT->current.setting.proj_length_unit]);
			GMT_message (GMT, "\t       d         Geographic coordinate (in degrees)\n");
			GMT_message (GMT, "\t       l         Log10 projection\n");
			GMT_message (GMT, "\t       p<power>  x^power projection\n");
			GMT_message (GMT, "\t       t         Calendar time projection using relative time coordinates\n");
			GMT_message (GMT, "\t       T         Calendar time projection using absolute time coordinates\n");
			GMT_message (GMT, "\t     Use / to specify separate x/y scaling (e.g., -Jx0.5c/0.3c).  If 1:xxxxx is used it implies -R is in meters.\n");
			GMT_message (GMT, "\t     If -JX is used then give axes lengths rather than scales.\n");
			break;

		case 'j':	/* Condensed version of J */

			GMT_message (GMT, "\t-J Select map proJection. (<scale> in %s/degree, <width> in %s)\n",
			             GMT->session.unit_name[GMT->current.setting.proj_length_unit],
			             GMT->session.unit_name[GMT->current.setting.proj_length_unit]);
			GMT_message (GMT, "\t   Append h for map height, or +|- for max|min map dimension.\n");
			GMT_message (GMT, "\t   Azimuthal projections set -Rg unless polar aspect or -R<...>r is set.\n\n");

			GMT_message (GMT, "\t   -Ja|A<lon0>/<lat0>[/<hor>]/<scl (or <radius>/<lat>)|<width> (Lambert Azimuthal EA)\n");

			GMT_message (GMT, "\t   -Jb|B<lon0>/<lat0>/<lat1>/<lat2>/<scl>|<width> (Albers Conic EA)\n");

			GMT_message (GMT, "\t   -Jcyl_stere|Cyl_stere/[<lon0>/[<lat0>/]]<lat1>/<lat2>/<scl>|<width> (Cylindrical Stereographic)\n");

			GMT_message (GMT, "\t   -Jc|C<lon0>/<lat0><scl>|<width> (Cassini)\n");

			GMT_message (GMT, "\t   -Jd|D<lon0>/<lat0>/<lat1>/<lat2>/<scl>|<width> (Equidistant Conic)\n");

			GMT_message (GMT, "\t   -Je|E<lon0>/<lat0>[/<horizon>]/<scl (or <radius>/<lat>)|<width>  (Azimuthal Equidistant)\n");

			GMT_message (GMT, "\t   -Jf|F<lon0>/<lat0>[/<horizon>]/<scl (or <radius>/<lat>)|<width>  (Gnomonic)\n");

			GMT_message (GMT, "\t   -Jg|G<lon0>/<lat0>/<scl (or <radius>/<lat>)|<width>  (Orthographic)\n");

			GMT_message (GMT, "\t   -Jg|G[<lon0>/]<lat0>[/<horizon>|/<altitude>/<azimuth>/<tilt>/<twist>/<Width>/<Height>]/<scl>|<width> (General Perspective)\n");

			GMT_message (GMT, "\t   -Jh|H[<lon0>/]<scl>|<width> (Hammer-Aitoff)\n");

			GMT_message (GMT, "\t   -Ji|I[<lon0>/]<scl>|<width> (Sinusoidal)\n");

			GMT_message (GMT, "\t   -Jj|J[<lon0>/]<scl>|<width> (Miller)\n");

			GMT_message (GMT, "\t   -Jkf|Kf[<lon0>/]<scl>|<width> (Eckert IV)\n");

			GMT_message (GMT, "\t   -Jks|Ks[<lon0>/]<scl>|<width> (Eckert VI)\n");

			GMT_message (GMT, "\t   -Jl|L<lon0>/<lat0>/<lat1>/<lat2>/<scl>|<width> (Lambert Conformal Conic)\n");

			GMT_message (GMT, "\t   -Jm|M[<lon0>/[<lat0>/]]<scl>|<width> (Mercator)\n");

			GMT_message (GMT, "\t   -Jn|N[<lon0>/]<scl>|<width> (Robinson projection)\n");

			GMT_message (GMT, "\t   -Jo|O (Oblique Mercator).  Specify one of three definitions:\n");
			GMT_message (GMT, "\t      -Jo|O[a]<lon0>/<lat0>/<azimuth>/<scl>|<width>\n");
			GMT_message (GMT, "\t      -Jo|O[b]<lon0>/<lat0>/<lon1>/<lat1>/<scl>|<width>\n");
			GMT_message (GMT, "\t      -Jo|Oc<lon0>/<lat0>/<lonp>/<latp>/<scl>|<width>\n");

			GMT_message (GMT, "\t   -Jpoly|Poly/[<lon0>/[<lat0>/]]<scl>|<width> ((American) Polyconic)\n");

			GMT_message (GMT, "\t   -Jq|Q[<lon0>/[<lat0>/]]<scl>|<width> (Equidistant Cylindrical)\n");

			GMT_message (GMT, "\t   -Jr|R[<lon0>/]<scl>|<width> (Winkel Tripel)\n");

			GMT_message (GMT, "\t   -Js|S<lon0>/<lat0>/[<horizon>/]<scl> (or <slat>/<scl> or <radius>/<lat>)|<width> (Stereographic)\n");

			GMT_message (GMT, "\t   -Jt|T<lon0>/[<lat0>/]<scl>|<width> (Transverse Mercator)\n");

			GMT_message (GMT, "\t   -Ju|U[<zone>/]<scl>|<width> (UTM)\n");

			GMT_message (GMT, "\t   -Jv|V<lon0>/<scl>|<width> (van der Grinten)\n");

			GMT_message (GMT, "\t   -Jw|W<lon0>/<scl>|<width> (Mollweide)\n");

			GMT_message (GMT, "\t   -Jy|Y[<lon0>/[<lat0>/]]<scl>|<width> (Cylindrical Equal-area)\n");

			GMT_message (GMT, "\t   -Jp|P[a]<scl>|<width>[/<origin>][r|z] (Polar [azimuth] (theta,radius))\n");

			GMT_message (GMT, "\t   -Jx|X<x-scl>|<width>[d|l|p<power>|t|T][/<y-scl>|<height>[d|l|p<power>|t|T]] (Linear, log, and power projections)\n");
			GMT_message (GMT, "\t   (See psbasemap for more details on projection syntax)\n");
			break;

		case 'I':	/* Near-common option for grid increments */
			GMT_inc_syntax (GMT, 'I', false);
			break;

		case 'K':	/* Append-more-PostScript-later */

			GMT_message (GMT, "\t-K Allow for more plot code to be appended later.\n");
			break;

		case 'O':	/* Overlay plot */

			GMT_message (GMT, "\t-O Set Overlay plot mode, i.e., append to an existing plot.\n");
			break;

		case 'P':	/* Portrait or landscape */

			GMT_message (GMT, "\t-P Set Portrait page orientation [%s].\n", GMT_choice[GMT->current.setting.ps_orientation]);
			break;

		case 'S':	/* CarteSian Region option */

			GMT_message (GMT, "\t-R Specify the xmin/xmax/ymin/ymax coordinates of data region in user units.\n");
			GMT_message (GMT, "\t   Use [yyy[-mm[-dd]]]T[hh[:mm[:ss[.xxx]]]] format for time coordinates.\n");
			GMT_message (GMT, "\t   Or, give a gridfile to use its region (and increments, registration if applicable).\n");
			break;

		case 'G':	/* Geographic Region option */

			GMT_message (GMT, "\t-R Specify the west/east/south/north coordinates of map region.\n");
			GMT_message (GMT, "\t   Use decimal degrees or ddd[:mm[:ss]] degrees [ and minutes [and seconds]].\n");
			GMT_message (GMT, "\t   Use -R<unit>... for regions given in projected coordinates.\n");
			GMT_message (GMT, "\t   Append r if -R specifies the coordinates of the lower left and\n");
			GMT_message (GMT, "\t   upper right corners of a rectangular map area.\n");
			GMT_message (GMT, "\t   -Rg and -Rd are shorthands for -R0/360/-90/90 and -R-180/180/-90/90.\n");
			GMT_message (GMT, "\t   Or, give a gridfile to use its limits (and increments if applicable).\n");
			break;

		case 'R':	/* Generic [Default] Region option */

			GMT_message (GMT, "\t-R Specify the min/max coordinates of data region in user units.\n");
			GMT_message (GMT, "\t   Use dd:mm[:ss] for regions given in degrees, minutes [and seconds].\n");
			GMT_message (GMT, "\t   Use -R<unit>... for regions given in projected coordinates.\n");
			GMT_message (GMT, "\t   Use [yyy[-mm[-dd]]]T[hh[:mm[:ss[.xxx]]]] format for time axes.\n");
			GMT_message (GMT, "\t   Append r if -R specifies the coordinates of the lower left and\n");
			GMT_message (GMT, "\t   upper right corners of a rectangular area.\n");
			GMT_message (GMT, "\t   -Rg and -Rd are shorthands for -R0/360/-90/90 and -R-180/180/-90/90.\n");
			GMT_message (GMT, "\t   Or use -R<code><x0>/<y0>/<nx>/<ny> for origin and grid dimensions, where\n");
			GMT_message (GMT, "\t     <code> is a 2-char combo from [T|M|B][L|C|R] (top/middle/bottom/left/center/right)\n");
			GMT_message (GMT, "\t     and grid spacing must be specified via -I<dx>[/<dy>] (also see -r).\n");
			GMT_message (GMT, "\t   Or, give a gridfile to use its limits (and increments if applicable).\n");
			break;

		case 'z':	/* Region addition for 3-D */

			GMT_message (GMT, "\t   Append /zmin/zmax coordinates for the vertical domain limits.\n");
			break;

		case 'r':	/* Region option for 3-D */

			GMT_message (GMT, "\t-R Specify the xyz min/max coordinates of the plot window in user units.\n");
			GMT_message (GMT, "\t   Use dd:mm[:ss] for regions given in degrees, minutes [and seconds].\n");
			GMT_message (GMT, "\t   Append r if first 4 arguments to -R specify the longitudes/latitudes\n");
			GMT_message (GMT, "\t   of the lower left and upper right corners of a rectangular area.\n");
			GMT_message (GMT, "\t   Or, give a gridfile to use its limits (and increments if applicable).\n");
			break;

		case 'U':	/* Plot time mark and [optionally] command line */

			GMT_message (GMT, "\t-U Plot Unix System Time stamp [and optionally appended text].\n");
			GMT_message (GMT, "\t   You may also set the reference points and position of stamp\n");
			GMT_message (GMT, "\t   [%s/%g%c/%g%c].  Give -Uc to have the command line plotted [%s].\n",
			             GMT_just_string[GMT->current.setting.map_logo_justify], GMT->current.setting.map_logo_pos[GMT_X] * s, u,
			             GMT->current.setting.map_logo_pos[GMT_Y] * s, u, GMT_choice[GMT->current.setting.map_logo]);
			break;

		case 'V':	/* Verbose */

			GMT_message (GMT, "\t-V Change the verbosity level (currently %c).\n", V_code[GMT->current.setting.verbose]);
			GMT_message (GMT, "\t   Choose among 6 levels; each level adds more messages:\n");
			GMT_message (GMT, "\t     q - Quiet, not even fatal error messages.\n");
			GMT_message (GMT, "\t     n - Normal verbosity: only error messages.\n");
			GMT_message (GMT, "\t     c - Also produce compatibility warnings [Default when no -V is used].\n");
			GMT_message (GMT, "\t     v - Verbose progress messages [Default when -V is used].\n");
			GMT_message (GMT, "\t     l - Long verbose progress messages.\n");
			GMT_message (GMT, "\t     d - Debugging messages.\n");
			break;

		case 'X':
		case 'Y':	/* Reset plot origin option */

			GMT_message (GMT, "\t-X -Y Shift origin of plot to (<xshift>, <yshift>).\n");
			GMT_message (GMT, "\t   Prepend r for shift relative to current point (default), prepend a for temporary\n");
			GMT_message (GMT, "\t   adjustment of origin, prepend f to position relative to lower left corner of page,\n");
			GMT_message (GMT, "\t   prepend c for offset of center of plot to center of page.\n");
			GMT_message (GMT, "\t   For overlays (-O), the default setting is [r0], otherwise [f%g%c].\n",
			             GMT->current.setting.map_origin[GMT_Y] * s, u);
			break;

		case 'x':	/* Just linear -Jx|X allowed for this program */

			GMT_message (GMT, "\t-Jx|X for linear projection.  Scale in %s/units (or width in %s).\n",
			             GMT->session.unit_name[GMT->current.setting.proj_length_unit],
			             GMT->session.unit_name[GMT->current.setting.proj_length_unit]);
			GMT_message (GMT, "\t    Use / to specify separate x/y scaling.\n");
			GMT_message (GMT, "\t    If -JX is used then give axes lengths in %s rather than scales.\n",
			             GMT->session.unit_name[GMT->current.setting.proj_length_unit]);
			break;

		case 'y':	/* Number of threads (reassigned from -x in GMT_Option) */
			GMT_message (GMT, "\t-x Choose the number of processors used in multi-threading.\n");
			GMT_message (GMT, "\t   -x+a Use all available processors.\n");
			GMT_message (GMT, "\t   -xn  Use n processors (not more than max available off course).\n");
			GMT_message (GMT, "\t   -x-n Use (all - n) processors.\n");
			break;

		case 'Z':	/* Vertical scaling for 3-D plots */

			GMT_message (GMT, "\t   -JZ|z For z component of 3-D projections.  Same syntax as -JX|x, i.e.,\n");
			GMT_message (GMT, "\t   -Jz|Z<z-scl>|<height>[d|l|p<power>|t|T] (Linear, log, and power projections)\n");
			break;

		case 'a':	/* -a option for aspatial field substitution into data columns */

			GMT_message (GMT, "\t-a Give one or more comma-separated <col>=<name> associations.\n");
			break;

		case 'C':	/* -b binary option with input only */

			GMT_message (GMT, "\t-bi For binary input; [<n>]<type>[w][+L|B]; <type> = c|u|h|H|i|I|l|L|f|D.\n");
			break;

		case '0':	/* -bi/-bo addendum when input format is unknown */

			GMT_message (GMT, "\t    Prepend <n> for the number of columns for each <type>.\n");
			break;

		case '1':	/* -bi/-bo addendum when input format is unknown */
		case '2':
		case '3':
		case '4':
		case '5':
		case '6':
		case '7':

			GMT_message (GMT, "\t    Prepend <n> for the number of columns for each <type> in binary file(s) [%c].\n", options[k]);
			break;

		case 'D':	/* -b binary option with output only */

			GMT_message (GMT, "\t-bo For binary output; append <type>[w][+L|B]; <type> = c|u|h|H|i|I|l|L|f|D..\n");
			break;

		case 'c':	/* -c option to set number of plot copies option */

			GMT_message (GMT, "\t-c Specify the number of copies [%d].\n", GMT->PSL->init.copies);
			break;

		case 'd':	/* -d option to tell GMT the relationship between NaN and a nan-proxy for input/output */

			GMT_message (GMT, "\t-d On input, replace <nodata> with NaN; on output do the reverse.\n");
			break;

		case 'k':	/* -di option to tell GMT the relationship between NaN and a nan-proxy for input */

			GMT_message (GMT, "\t-di Replace any <nodata> in input data with NaN.\n");
			break;

		case 'l':	/* -do option to tell GMT the relationship between NaN and a nan-proxy for output */

			GMT_message (GMT, "\t-do Replace any NaNs in output data with <nodata>.\n");
			break;

		case 'f':	/* -f option to tell GMT which columns are time (and optionally geographical) */

			GMT_message (GMT, "\t-f Special formatting of input/output columns (time or geographical).\n");
			GMT_message (GMT, "\t   Specify i(nput) or o(utput) [Default is both input and output].\n");
			GMT_message (GMT, "\t   Give one or more columns (or column ranges) separated by commas.\n");
			GMT_message (GMT, "\t   Append T (Calendar format), t (time relative to TIME_EPOCH),\n");
			GMT_message (GMT, "\t   f (floating point), x (longitude), y (latitude) to each item.\n");
			GMT_message (GMT, "\t   -f[i|o]g means -f[i|o]0x,1y (geographic coordinates).\n");
			GMT_message (GMT, "\t   -fp[<unit>] means input is projected coordinates.\n");
			break;

		case 'g':	/* -g option to tell GMT to identify data gaps based on point separation */

			GMT_message (GMT, "\t-g Use data point separations to determine data gaps.\n");
			GMT_message (GMT, "\t   Append x|X or y|Y to flag data gaps in x or y coordinates,\n");
			GMT_message (GMT, "\t   respectively, and d|D for distance gaps.\n");
			GMT_message (GMT, "\t   Upper case means we first project the points.  Append <gap>[unit].\n");
			GMT_message (GMT, "\t   Geographic data: choose from %s [Default is meter (%c)].\n", GMT_LEN_UNITS2_DISPLAY, GMT_MAP_DIST_UNIT);
			GMT_message (GMT, "\t   For gaps based on mapped coordinates, choose from %s [%s].\n",
			             GMT_DIM_UNITS_DISPLAY, GMT->session.unit_name[GMT->current.setting.proj_length_unit]);
			GMT_message (GMT, "\t   Note: For x|y with time data the unit is controlled by TIME_UNIT.\n");
			GMT_message (GMT, "\t   Repeat option to specify multiple criteria, and prepend +\n");
			GMT_message (GMT, "\t   to indicate that all the critera must be met [any].\n");
			break;

		case 'h':	/* Header */

			GMT_message (GMT, "\t-h[i][<n>][+c][+d][+r<remark>][+t<title>] Input/output file has [%d] Header record(s) [%s]\n",
			             GMT->current.setting.io_n_header_items, GMT_choice[GMT->current.setting.io_header[GMT_IN]]);
			GMT_message (GMT, "\t   Optionally, append i for input only and/or number of header records [0].\n");
			GMT_message (GMT, "\t     -hi turns off the writing of all headers on output.\n");
			GMT_message (GMT, "\t   Append +c to add header record with column information [none].\n");
			GMT_message (GMT, "\t   Append +d to delete headers before adding new ones [Default will append headers].\n");
			GMT_message (GMT, "\t   Append +r to add a <remark> comment to the output [none].\n");
			GMT_message (GMT, "\t   Append +t to add a <title> comment to the output [none].\n");
			GMT_message (GMT, "\t     (these strings may contain \\n to indicate line-breaks)\n");
			GMT_message (GMT, "\t   For binary files, <n> is considered to mean number of bytes.\n");
			break;

		case 'i':	/* -i option for input column order */

			GMT_message (GMT, "\t-i Sets alternate input column order [Default reads all columns in order].\n");
			break;

		case 'n':	/* -n option for grid resampling parameters in BCR */

			GMT_message (GMT, "\t-n[b|c|l|n][+a][+b<BC>][+c][+t<threshold>] Determine the grid interpolation mode.\n");
			GMT_message (GMT, "\t   (b = B-spline, c = bicubic, l = bilinear, n = nearest-neighbor) [Default: bicubic].\n");
			GMT_message (GMT, "\t   Append +a switch off antialiasing (except for l) [Default: on].\n");
			GMT_message (GMT, "\t   Append +b<BC> to change boundary conditions.  <BC> can be either:\n");
			GMT_message (GMT, "\t   g for geographic boundary conditions, or one or both of\n");
			GMT_message (GMT, "\t   x for periodic boundary conditions on x,\n");
			GMT_message (GMT, "\t   y for periodic boundary conditions on y.\n");
			GMT_message (GMT, "\t   [Default: Natural conditions, unless grid is known to be geographic].\n");
			GMT_message (GMT, "\t   Append +c to clip interpolated grid to input z-min/max [Default may exceed limits].\n");
			GMT_message (GMT, "\t   Append +t<threshold> to change the minimum weight in vicinity of NaNs. A threshold of\n");
			GMT_message (GMT, "\t   1.0 requires all nodes involved in interpolation to be non-NaN; 0.5 will interpolate\n");
			GMT_message (GMT, "\t   about half way from a non-NaN to a NaN node [Default: 0.5].\n");
			break;

		case 'o':	/* -o option for output column order */

			GMT_message (GMT, "\t-o Set alternate output column order [Default writes all columns in order].\n");
			break;

		case 'p':	/* Enhanced pseudo-perspective 3-D plot settings */
		case 'E':	/* GMT4: For backward compatibility */
			if (GMT_compat_check (GMT, 4) || options[k] == 'p') {
				GMT_message (GMT, "\t-%c Select a 3-D pseudo perspective view.  Append the\n", options[k]);
				GMT_message (GMT, "\t   azimuth and elevation of the viewpoint [180/90].\n");
				GMT_message (GMT, "\t   When used with -Jz|Z, optionally add zlevel for frame, etc [bottom of z-axis]\n");
				GMT_message (GMT, "\t   Optionally, append +w<lon/lat[/z] to specify a fixed point\n");
				GMT_message (GMT, "\t   and +vx/y for its justification.  Just append + by itself\n");
				GMT_message (GMT, "\t   to select default values [region center and page center].\n");
			}
			break;

		case 's':	/* Output control for records where z are NaN */

			GMT_message (GMT, "\t-s Suppress output for records whose z-value (col = 2) equals NaN\n");
			GMT_message (GMT, "\t   [Default prints all records].\n");
			GMT_message (GMT, "\t   Append <cols> to examine other column(s) instead [2].\n");
			GMT_message (GMT, "\t   Append a to suppress records where any column equals NaN.\n");
			GMT_message (GMT, "\t   Append r to reverse the suppression (only output z = NaN records).\n");
			break;

		case 'F':	/* -r Pixel registration option  */

			GMT_message (GMT, "\t-r Set pixel registration [Default is grid registration].\n");
			break;

		case 't':	/* -t layer transparency option  */

			GMT_message (GMT, "\t-t Set the layer PDF transparency from 0-100 [Default is 0; opaque].\n");
			break;

		case ':':	/* lon/lat [x/y] or lat/lon [y/x] */

			GMT_message (GMT, "\t-: Swap 1st and 2nd column on input and/or output [%s/%s].\n",
			             GMT_choice[GMT->current.setting.io_lonlat_toggle[GMT_IN]], GMT_choice[GMT->current.setting.io_lonlat_toggle[GMT_OUT]]);
			break;

		case '.':	/* Trailer message */

			GMT_message (GMT, "\t-^ (or -) Print short synopsis message.\n");
			GMT_message (GMT, "\t-+ (or +) Print longer synopsis message.\n");
			GMT_message (GMT, "\t-? (or no arguments) Print this usage message\n");
			GMT_message (GMT, "\t(See gmt.conf man page for GMT default parameters).\n");
			break;

		case '<':	/* Table input */

			GMT_message (GMT, "\t<table> is one or more data files (in ASCII, binary, netCDF).\n");
			GMT_message (GMT, "\t   If no files are given, standard input is read.\n");
			break;

		default:
			break;
		}
	}
}

/*! GSHHG subset specification */
/*!
	\param GMT ...
	\param option ...
*/
void GMT_GSHHG_syntax (struct GMT_CTRL *GMT, char option) {
 	GMT_message (GMT, "\t-%c Place limits on coastline features from the GSHHG data base.\n", option);
	GMT_message (GMT, "\t   Features smaller than <min_area> (in km^2) or of levels (0-4) outside the min-max levels\n");
	GMT_message (GMT, "\t   will be skipped [0/4 (4 means lake inside island inside lake)].\n");
	GMT_message (GMT, "\t   Append +as to skip Antarctica (all data south of %dS) [use all].\n", abs(GSHHS_ANTARCTICA_LIMIT));
	GMT_message (GMT, "\t   Append +aS to skip anything BUT Antarctica (all data north of %dS) [use all].\n", abs(GSHHS_ANTARCTICA_LIMIT));
	GMT_message (GMT, "\t   Append +ag to use shelf ice grounding line for Antarctica coastline.\n");
	GMT_message (GMT, "\t   Append +ai to use ice/water front for Antarctica coastline [Default].\n");
	GMT_message (GMT, "\t   Append +r to only get riverlakes from level 2, or +l to only get lakes [both].\n");
	GMT_message (GMT, "\t   Append +p<percent> to exclude features whose size is < <percent>%% of the full-resolution feature [use all].\n");
}

/*! Contour/line specifications in *contour and psxy[z] */
/*!
	\param GMT ...
	\param indent The number of spaces to indent after the TAB
	\param kind  kind = 0 for *contour and 1 for psxy[z]
*/
void GMT_label_syntax (struct GMT_CTRL *GMT, unsigned int indent, unsigned int kind) {
	unsigned int i;
	char pad[16], *type[2] = {"Contour", "Line"};

	pad[0] = '\t';	for (i = 1; i <= indent; i++) pad[i] = ' ';	pad[i] = '\0';
	GMT_message (GMT, "%s +a<angle> will place all annotations at a fixed angle.\n", pad);
	GMT_message (GMT, "%s Or, specify +an (line-normal) or +ap (line-parallel) [Default].\n", pad);
	if (kind == 0) {
		GMT_message (GMT, "%s   For +ap, you may optionally append u for up-hill\n", pad);
		GMT_message (GMT, "%s   and d for down-hill cartographic annotations.\n", pad);
	}
	GMT_message (GMT, "%s +c<dx>[/<dy>] sets clearance between label and text box [15%%].\n", pad);
	GMT_message (GMT, "%s +d turns on debug which draws helper points and lines.\n", pad);
	GMT_message (GMT, "%s +e delays the plotting of the text as text clipping is set instead.\n", pad);
	GMT_message (GMT, "%s +f sets specified label font [Default is %s].\n", pad, GMT_putfont (GMT, GMT->current.setting.font_annot[0]));
	GMT_message (GMT, "%s +g[<color>] paints text box [transparent]; append color [white].\n", pad);
	GMT_message (GMT, "%s +j<just> sets label justification [Default is CM].\n", pad);
	if (kind == 1) {
		GMT_message (GMT, "%s +l<text> Use text as label (quote text if containing spaces).\n", pad);
		GMT_message (GMT, "%s +L<d|D|f|h|n|N|x>[<unit>] Sets label according to given flag:\n", pad);
		GMT_message (GMT, "%s   d Cartesian plot distance; append a desired unit from %s.\n", pad, GMT_DIM_UNITS_DISPLAY);
		GMT_message (GMT, "%s   D Map distance; append a desired unit from %s.\n", pad, GMT_LEN_UNITS_DISPLAY);
		GMT_message (GMT, "%s   f Label is last column of given label location file.\n", pad);
		GMT_message (GMT, "%s   h Use segment header labels (via -Lstring).\n", pad);
		GMT_message (GMT, "%s   n Use the current segment number (starting at 0).\n", pad);
		GMT_message (GMT, "%s   N Use current file number / segment number (starting at 0/0).\n", pad);
		GMT_message (GMT, "%s   x Like h, but us headers in file with crossing lines instead.\n", pad);
	}
	GMT_message (GMT, "%s +n<dx>[/<dy>] to nudge label along line (+N for along x/y axis); ignored with +v.\n", pad);
	GMT_message (GMT, "%s +o to use rounded rectangular text box [Default is rectangular].\n", pad);
	GMT_message (GMT, "%s +p[<pen>] draw outline of textbox  [Default is no outline].\n", pad);
	GMT_message (GMT, "%s   Optionally append a pen [Default is default pen].\n", pad);
	GMT_message (GMT, "%s +r<rmin> skips labels where radius of curvature < <rmin> [0].\n", pad);
	GMT_message (GMT, "%s +t[<file>] saves (x y label) to <file> [%s_labels.txt].\n", pad, type[kind%2]);
	GMT_message (GMT, "%s   use +T to save (x y angle label) instead\n", pad);
	GMT_message (GMT, "%s +u<unit> to append unit to all labels.\n", pad);
	if (kind == 0) GMT_message (GMT, "%s  If z is appended we use the z-unit from the grdfile [no unit].\n", pad);
	GMT_message (GMT, "%s +v for placing curved text along path [Default is straight].\n", pad);
	GMT_message (GMT, "%s +w sets how many (x,y) points to use for angle calculation [auto].\n", pad);
	if (kind == 1) {
		GMT_message (GMT, "%s +x[first,last] adds <first> and <last> to these two labels [,'].\n", pad);
		GMT_message (GMT, "%s   This modifier is only allowed if -SqN2 is used.\n", pad);
	}
	GMT_message (GMT, "%s +=<prefix> to give all labels a prefix.\n", pad);
}

/*! Contour/line label placement specifications in *contour and psxy[z] */
/*!
	\param GMT ...
	\param indent The number of spaces to indent after the TAB
	\param kind  kind = 0 for *contour and 1 for psxy[z]
*/
void GMT_cont_syntax (struct GMT_CTRL *GMT, unsigned int indent, unsigned int kind) {
	unsigned int i;
	double gap;
	char pad[16];
	char *type[2] = {"contour", "quoted line"};

	gap = 4.0 * GMT->session.u2u[GMT_INCH][GMT->current.setting.proj_length_unit];

	pad[0] = '\t';	for (i = 1; i <= indent; i++) pad[i] = ' ';	pad[i] = '\0';
	GMT_message (GMT, "%sd<dist>[%s] or D<dist>[%s]  [Default is d%g%c].\n",
	             pad, GMT_DIM_UNITS_DISPLAY, GMT_LEN_UNITS_DISPLAY, gap, GMT->session.unit_name[GMT->current.setting.proj_length_unit][0]);
	GMT_message (GMT, "%s   d: Give distance between labels with specified map unit in %s.\n", pad, GMT_DIM_UNITS_DISPLAY);
	GMT_message (GMT, "%s   D: Specify geographic distance between labels in %s,\n", pad, GMT_LEN_UNITS_DISPLAY);
	GMT_message (GMT, "%s   The first label appears at <frac>*<dist>; change by appending /<frac> [0.25].\n", pad);
	GMT_message (GMT, "%sf<file.d> reads file <file.d> and places labels at locations\n", pad);
	GMT_message (GMT, "%s   that match individual points along the %ss.\n", pad, type[kind]);
	GMT_message (GMT, "%sl|L<line1>[,<line2>,...] Give start and stop coordinates for\n", pad);
	GMT_message (GMT, "%s   straight line segments.  Labels will be placed where these\n", pad);
	GMT_message (GMT, "%s   lines intersect %ss.  The format of each <line>\n", pad, type[kind]);
	GMT_message (GMT, "%s   is <start>/<stop>, where <start> or <stop> = <lon/lat> or a\n", pad);
	GMT_message (GMT, "%s   2-character XY key that uses the \"pstext\"-style justification\n", pad);
	GMT_message (GMT, "%s   format to specify a point on the map as [LCR][BMT].\n", pad);
	if (kind == 0) {
		GMT_message (GMT, "%s   In addition, you can use Z-, Z+ to mean the global\n", pad);
		GMT_message (GMT, "%s   minimum and maximum locations in the grid.\n", pad);
	}
	GMT_message (GMT, "%s   L Let point pairs define great circles [Straight lines].\n", pad);
	GMT_message (GMT, "%sn|N<n_label> sets number of equidistant labels per %s.\n", pad, type[kind]);
	GMT_message (GMT, "%s   N: Starts labeling exactly at the start of %s\n", pad, type[kind]);
	GMT_message (GMT, "%s     [Default centers the labels on the %s].\n", pad, type[kind]);
	GMT_message (GMT, "%s   N-1 places a single label at start of the %s, while\n", pad, type[kind]);
	GMT_message (GMT, "%s   N+1 places a single label at the end of the %s.\n", pad, type[kind]);
	GMT_message (GMT, "%s   Append /<min_dist> to enforce a minimum spacing between\n", pad);
	GMT_message (GMT, "%s   consecutive labels [0]\n", pad);
	if (kind == 1) {
		GMT_message (GMT, "%ss|S<n_label> sets number of equidistant labels per segmentized %s.\n", pad, type[kind]);
		GMT_message (GMT, "%s   Same as n|N but splits input lines to series of 2-point segments first.\n", pad);
	}
	GMT_message (GMT, "%sx|X<xfile.d> reads the multi-segment file <xfile.d> and places\n", pad);
	GMT_message (GMT, "%s   labels at intersections between %ss and lines in\n", pad, type[kind]);
	GMT_message (GMT, "%s   <xfile.d>.  Use X to resample the lines first.\n", pad);
	GMT_message (GMT, "%s   For all options, append +r<radius>[unit] to specify minimum\n", pad);
	GMT_message (GMT, "%s   radial separation between labels [0]\n", pad);
}

/*! Widely used in most programs that need grid increments to be set */
/*!
	\param GMT ...
	\param option ...
	\param error ...
*/
void GMT_inc_syntax (struct GMT_CTRL *GMT, char option, bool error)
{
	if (error) GMT_Report (GMT->parent, GMT_MSG_NORMAL, "Syntax error -%c option.  Correct syntax:\n", option);
	GMT_message (GMT, "\t-%c Specify increment(s) and optionally append units or flags.\n", option);
	GMT_message (GMT, "\t   Full syntax is <xinc>[%s|+][=][/<yinc>[%s|+][=]]\n", GMT_LEN_UNITS_DISPLAY, GMT_LEN_UNITS_DISPLAY);
	GMT_message (GMT, "\t   For geographic regions in degrees you can optionally append units from this list:\n");
	GMT_message (GMT, "\t   (d)egree [Default], (m)inute, (s)econd, m(e)ter, (f)oot, (k)ilometer, (M)ile, (n)autical mile, s(u)rvey foot.\n");
	GMT_message (GMT, "\t   Append = to adjust the region to fit increments [Adjust increment to fit domain].\n");
	GMT_message (GMT, "\t   Alternatively, specify number of nodes by appending +. Then, the increments\n");
	GMT_message (GMT, "\t   are calculated from the given domain and node-registration settings\n");
	GMT_message (GMT, "\t   (see Appendix B for details).  Note: If -R<grdfile> was used then\n");
	GMT_message (GMT, "\t   both -R and -I have been set; use -I to override those values.\n");
}

/*! .
	\param GMT ...
	\param option ...
	\param string ...
*/
void GMT_fill_syntax (struct GMT_CTRL *GMT, char option, char *string)
{
	if (string[0] == ' ') GMT_Report (GMT->parent, GMT_MSG_NORMAL, "Syntax error -%c option.  Correct syntax:\n", option);
	GMT_message (GMT, "\t-%c<fill> %s Specify <fill> as one of:\n", option, string);
	GMT_message (GMT, "\t   1) <gray> or <red>/<green>/<blue>, all in the range 0-255;\n");
	GMT_message (GMT, "\t   2) <c>/<m>/<y>/<k> in range 0-100%%;\n");
	GMT_message (GMT, "\t   3) <hue>-<sat>-<val> in ranges 0-360, 0-1, 0-1;\n");
	GMT_message (GMT, "\t   4) any valid color name;\n");
	GMT_message (GMT, "\t   5) P|p<dpi>/<pattern>[:F<color>B<color>], with <dpi> of the pattern.\n");
	GMT_message (GMT, "\t      Give <pattern> number from 1-90 or a filename, optionally add\n");
	GMT_message (GMT, "\t      replacement fore- or background colors (set - for transparency).\n");
	GMT_message (GMT, "\t   For PDF fill transparency, append @<transparency> in the range 0-100 [0 = opaque].\n");
}

/*! .
	\param GMT ...
	\param option ...
	\param string ...
*/
void GMT_pen_syntax (struct GMT_CTRL *GMT, char option, char *string)
{
	if (string[0] == ' ') GMT_Report (GMT->parent, GMT_MSG_NORMAL, "Syntax error -%c option.  Correct syntax:\n", option);
	GMT_message (GMT, "\t-%c ", option);
	GMT_message (GMT, string, GMT_putpen (GMT, GMT->current.setting.map_default_pen));
	GMT_message (GMT, "\n\t   <pen> is a comma-separated list of three optional items in the order:\n");
	GMT_message (GMT, "\t       <width>[%s], <color>, and <style>[%s].\n", GMT_DIM_UNITS, GMT_DIM_UNITS);
	GMT_message (GMT, "\t   <width> >= 0.0 sets pen width (default units are points); alternatively a pen\n");
	GMT_message (GMT, "\t       name: Choose among faint, default, or [thin|thick|fat][er|est], or obese.\n");
	GMT_message (GMT, "\t   <color> = (1) <gray> or <red>/<green>/<blue>, all in range 0-255,\n");
	GMT_message (GMT, "\t             (2) <c>/<m>/<y>/<k> in 0-100%% range,\n");
	GMT_message (GMT, "\t             (3) <hue>-<sat>-<val> in ranges 0-360, 0-1, 0-1,\n");
	GMT_message (GMT, "\t             (4) any valid color name.\n");
	GMT_message (GMT, "\t   <style> = (1) pattern of dashes (-) and dots (.), scaled by <width>.\n");
	GMT_message (GMT, "\t             (2) \"dashed\", \"dotted\", or \"solid\".\n");
	GMT_message (GMT, "\t             (3) <pattern>:<offset>; <pattern> holds lengths (default unit points)\n");
	GMT_message (GMT, "\t                 of any number of lines and gaps separated by underscores.\n");
	GMT_message (GMT, "\t                 <offset> shifts elements from start of the line [0].\n");
	GMT_message (GMT, "\t   For PDF stroke transparency, append @<transparency> in the range 0-100%% [0 = opaque].\n");
}

/*! .
	\param GMT ...
	\param option ...
	\param string ...
*/
void GMT_rgb_syntax (struct GMT_CTRL *GMT, char option, char *string)
{
	if (string[0] == ' ') GMT_Report (GMT->parent, GMT_MSG_NORMAL, "Syntax error -%c option.  Correct syntax:\n", option);
	GMT_message (GMT, "\t-%c<color> %s Specify <color> as one of:\n", option, string);
	GMT_message (GMT, "\t   1) <gray> or <red>/<green>/<blue>, all in range 0-255;\n");
	GMT_message (GMT, "\t   2) <c>/<m>/<y>/<k> in range 0-100%%;\n");
	GMT_message (GMT, "\t   3) <hue>-<sat>-<val> in ranges 0-360, 0-1, 0-1;\n");
	GMT_message (GMT, "\t   4) any valid color name.\n");
	GMT_message (GMT, "\t   For PDF fill transparency, append @<transparency> in the range 0-100%% [0 = opaque].\n");
}

/*! .
	\param GMT ...
	\param option ...
	\param string ...
*/
void GMT_mapinsert_syntax (struct GMT_CTRL *GMT, char option, char *string)
{	/* Only called in psbasemap.c for now */
	if (string[0] == ' ') GMT_Report (GMT->parent, GMT_MSG_NORMAL, "Syntax error -%c option.  Correct syntax:\n", option);
	GMT_message (GMT, "\t-%c %s\n", option, string);
	GMT_message (GMT, "\t     a) Give <west>/<east>/<south>/<north> of geographic rectangle bounded by meridians and parallels.\n");
	GMT_message (GMT, "\t        Append r if coordinates are the lower left and upper right corners of a rectangular area.\n");
	GMT_message (GMT, "\t     b) Give <u><xmin>/<xmax>/<ymin>/<ymax> of bounding rectangle in projected coordinates.\n");
	GMT_message (GMT, "\t     c) Give [<u>]width[/height] of bounding rectangle and use +c to set box center (<u> is unit).\n");
	GMT_message (GMT, "\t   Append any combination of these modifiers to draw the map insert rectangle:\n");
	GMT_message (GMT, "\t     +c<lon>/<lat> to specify insert rectangle center (required for case c above).\n");
	GMT_message (GMT, "\t     +g<fill> to paint the insert rectangle [no fill].\n");
	GMT_message (GMT, "\t     +p<pen> to draw the insert rectangle outline [no outline].\n");
}

/*! .
	\param GMT ...
	\param option ...
	\param string ...
*/
void GMT_mapscale_syntax (struct GMT_CTRL *GMT, char option, char *string)
{	/* Used in psbasemap and pscoast */
	if (string[0] == ' ') GMT_Report (GMT->parent, GMT_MSG_NORMAL, "Syntax error -%c option.  Correct syntax:\n", option);
	GMT_message (GMT, "\t-%c %s\n", option, string);
	GMT_message (GMT, "\t   Use -%cx to specify Cartesian coordinates instead.  Scale is calculated at latitude <slat>;\n", option);
	GMT_message (GMT, "\t   optionally give longitude <slon> [Default is central longitude].  Give scale <length> and\n");
	GMT_message (GMT, "\t   append unit from %s [km].  Use -%cf to draw a \"fancy\" scale [Default is plain].\n", GMT_LEN_UNITS2_DISPLAY, option);
	GMT_message (GMT, "\t   By default, the label equals the distance unit name and is placed on top [+jt].  Use the +l<label>\n");
	GMT_message (GMT, "\t   and +j<just> mechanisms to specify another label and placement (t,b,l,r).  +u appends units to annotations.\n");
	GMT_message (GMT, "\t   and +j<just> mechanisms to specify another label and placement (t,b,l,r).  For the fancy scale,\n");
	GMT_message (GMT, "\t   +u appends units to annotations while for plain scale it uses unit abbreviation instead of name as label.\n");
}

/*! .
	\param GMT ...
	\param option ...
	\param string ...
*/
void GMT_maprose_syntax (struct GMT_CTRL *GMT, char option, char *string)
{	/* Used in psbasemap and pscoast */
	if (string[0] == ' ') GMT_Report (GMT->parent, GMT_MSG_NORMAL, "Syntax error -%c option.  Correct syntax:\n", option);
	GMT_message (GMT, "\t-%c %s\n", option, string);
	GMT_message (GMT, "\t   Use -%cx to specify Cartesian coordinates instead.  -Tf draws a \"fancy\" rose [Default is plain].\n", option);
	GMT_message (GMT, "\t   Give rose <diameter> and optionally the west, east, south, north labels desired [W,E,S,N].\n");
	GMT_message (GMT, "\t   For a fancy rose, specify as <info> the kind you want: 1 draws E-W, N-S directions [Default],\n");
	GMT_message (GMT, "\t   2 adds NW-SE and NE-SW, while 3 adds WNW-ESE, NNW-SSE, NNE-SSW, and ENE-WSW directions.\n");
	GMT_message (GMT, "\t   For Magnetic compass rose, specify -%cm.  Use the optional <info> = <dec>/<dlabel> (where <dec> is\n", option);
	GMT_message (GMT, "\t   the magnetic declination and <dlabel> is a label for the magnetic compass needle) to plot\n");
	GMT_message (GMT, "\t   directions to both magnetic and geographic north [Default is just geographic].\n");
	GMT_message (GMT, "\t   If the North label = \'*\' then a north star is plotted instead of the label.\n");
	GMT_message (GMT, "\t   Append +<gints>[/<mints>] to override default annotation/tick interval(s) [30/5/1].\n");
}

/*! .
	\param GMT ...
	\param option ...
	\param string ...
*/
void GMT_mappanel_syntax (struct GMT_CTRL *GMT, char option, char *string, unsigned int kind)
{	/* Called by gmtlogo, psimage, pslegend, psscale */
	char *type[4] = {"logo", "image", "legend", "scale"};
	assert (kind < 4);
	if (string[0] == ' ') GMT_Report (GMT->parent, GMT_MSG_NORMAL, "Syntax error -%c option.  Correct syntax:\n", option);
	GMT_message (GMT, "\t-%c %s\n", option, string);
	GMT_message (GMT, "\t   Without further options: draw border around the %s panel (using MAP_FRAME_PEN)\n", type[kind]);
	GMT_message (GMT, "\t      [Default is no border].\n");
	GMT_message (GMT, "\t   Append +c<clearance> where <clearance> is <gap>, <xgap/ygap>, or <lgap/rgap/bgap/tgap> [%gp].\n", GMT_FRAME_CLEARANCE);
#ifdef DEBUG
	GMT_message (GMT, "\t   Append +d to draw guide lines for debugging.\n");
#endif
	GMT_message (GMT, "\t   Append +g<fill> to set the fill for the %s panel [Default is no fill].\n", type[kind]);
	GMT_message (GMT, "\t   Append +i[[<gap>/]<pen>] to add a secondary inner frame boundary [Default gap is %gp].\n", GMT_FRAME_GAP);
	GMT_message (GMT, "\t   Append +p[<pen>] to draw the border and optionally change the border pen [%s].\n",
		GMT_putpen (GMT, GMT->current.setting.map_frame_pen));
	GMT_message (GMT, "\t   Append +r[<radius>] to plot rounded rectangles instead [Default radius is %gp].\n", GMT_FRAME_RADIUS);
	GMT_message (GMT, "\t   Append +s[<dx>/<dy>/]<fill> to plot a shadow behind the %s panel [Default offset is %gp/%g].\n", type[kind], GMT_FRAME_CLEARANCE, -GMT_FRAME_CLEARANCE);
}
/*! .
	\param GMT ...
	\param option ...
	\param string ...
*/
void GMT_dist_syntax (struct GMT_CTRL *GMT, char option, char *string)
{	/* Used by many modules */
	if (string[0] == ' ') GMT_Report (GMT->parent, GMT_MSG_NORMAL, "Syntax error -%c option.  Correct syntax:\n", option);
	GMT_message (GMT, "\t-%c %s\n", option, string);
	GMT_message (GMT, "\t   Append e (meter), f (foot), k (km), M (mile), n (nautical mile), u (survey foot)\n");
	GMT_message (GMT, "\t   d (arc degree), m (arc minute), or s (arc second) [%c].\n", GMT_MAP_DIST_UNIT);
	GMT_message (GMT, "\t   Prepend - for (fast) flat Earth or + for (slow) geodesic calculations.\n");
	GMT_message (GMT, "\t   [Default is spherical great-circle calculations].\n");
}

/*! Use mode to control which options are displayed */
void GMT_vector_syntax (struct GMT_CTRL *GMT, unsigned int mode)
{
	/* Mode is composed of bit-flags to control which lines are printed.
	 * Items without if-test are common to all vectors.
	 * 1	= Accepts +j (not mathangle)
	 * 2	= Accepts +s (not mathangle)
	 * 4	= Accepts +p (not mathangle)
	 * 8	= Accepts +g (not mathangle)
	 * 16	= Accepts +z (not mathangle, geovector)
	 */
	GMT_message (GMT, "\t   Append length of vector head, with optional modifiers:\n");
	GMT_message (GMT, "\t   [Left and right are defined by looking from start to end of vector]\n");
	GMT_message (GMT, "\t     +a<angle> to set angle of the vector head apex [30]\n");
	GMT_message (GMT, "\t     +b to place a vector head at the beginning of the vector [none].\n");
	GMT_message (GMT, "\t       Append t for terminal, c for circle, or a for arrow [Default].\n");
	GMT_message (GMT, "\t       For arrow, append l|r to only draw left or right side of this head [both sides].\n");
	GMT_message (GMT, "\t     +e to place a vector head at the end of the vector [none].\n");
	GMT_message (GMT, "\t       Append t for terminal, c for circle, or a for arrow [Default].\n");
	GMT_message (GMT, "\t       For arrow, append l|r to only draw left or right side of this head [both sides].\n");
	if (mode & 8) GMT_message (GMT, "\t     +g<fill> to set head fill or use - to turn off fill [default fill].\n");
	if (mode & 1) GMT_message (GMT, "\t     +j<just> to justify vector at (b)eginning [default], (e)nd, or (c)enter.\n");
	GMT_message (GMT, "\t     +l to only draw left side of all specified vector heads [both sides].\n");
	GMT_message (GMT, "\t     +n<norm> to shrink attributes if vector length < <norm> [none].\n");
	GMT_message (GMT, "\t     +o[<plon/plat>] sets pole [north pole] for great or small circles; only give length via input.\n");
	if (mode & 4) GMT_message (GMT, "\t     +p[-][<pen>] to set pen attributes, prepend - to turn off head outlines [default pen and outline].\n");
	GMT_message (GMT, "\t     +q if start and stop opening angle is given instead of (azimuth,length) on input.\n");
	GMT_message (GMT, "\t     +r to only draw right side of all specified vector heads [both sides].\n");
	if (mode & 2) GMT_message (GMT, "\t     +s if (x,y) coordinates of tip is given instead of (azimuth,length) on input.\n");
	if (mode & 16) GMT_message (GMT, "\t     +z if (dx,dy) vector components are given instead of (azimuth,length) on input.\n");
	if (mode & 16) GMT_message (GMT, "\t       Append <scale>[unit] to convert components to length in given unit.\n");
}

/*! For programs that can read *.img grids */
void GMT_img_syntax (struct GMT_CTRL *GMT)
{
	GMT_message (GMT, "\t      Give filename and append comma-separated scale, mode, and optionally max latitude.\n");
	GMT_message (GMT, "\t      The scale (typically 0.1 or 1) is used to multiply after read; give mode as follows:\n");
	GMT_message (GMT, "\t        0 = img file with no constraint code, interpolate to get data at track.\n");
	GMT_message (GMT, "\t        1 = img file with constraints coded, interpolate to get data at track.\n");
	GMT_message (GMT, "\t        2 = img file with constraints coded, gets data only at constrained points, NaN elsewhere.\n");
	GMT_message (GMT, "\t        3 = img file with constraints coded, gets 1 at constraints, 0 elsewhere.\n");
	GMT_message (GMT, "\t        For mode 2|3 you may want to consider the -n+t<threshold> setting.\n");
}

/*! . */
void GMT_syntax (struct GMT_CTRL *GMT, char option)
{
	/* The function print to stderr the syntax for the option indicated by
	 * the variable <option>.  Only the common parameter options are covered
	 */

	char *u = GMT->session.unit_name[GMT->current.setting.proj_length_unit];

	GMT_Report (GMT->parent, GMT_MSG_NORMAL, "Syntax error -%c option.  Correct syntax:\n", option);

	switch (option) {

		case 'B':	/* Tickmark option */
			GMT_message (GMT, "\t-B[p|s][x|y|z]<intervals>[+l<label>][+p<prefix>][+u<unit>] -B[<axes>][+b][+g<fill>][+o<lon>/<lat>][+t<title>] OR\n");
			GMT_message (GMT, "\t-B[p|s][x|y|z][a|f|g]<tick>[m][l|p] -B[p|s][x|y|z][+l<label>][+p<prefix>][+u<unit>] -B[<axes>][+b][+g<fill>][+o<lon>/<lat>][+t<title>]\n");
			break;

		case 'J':	/* Map projection option */
			switch (GMT->current.proj.projection) {
				case GMT_LAMB_AZ_EQ:
					GMT_message (GMT, "\t-Ja<lon0>/<lat0>[/<horizon>]/<scale> OR -JA<lon0>/<lat0>[/<horizon>]/<width>\n");
					GMT_message (GMT, "\t  <horizon> is distance from center to perimeter (<= 180, default 90)\n");
					GMT_message (GMT, "\t  <scale> is <1:xxxx> or <radius> (in %s)/<lat>, or use <width> in %s\n", u, u);
					break;
				case GMT_ALBERS:
					GMT_message (GMT, "\t-Jb<lon0>/<lat0>/<lat1>/<lat2>/<scale> OR -JB<lon0>/<lat0>/<lat1>/<lat2>/<width>\n");
					GMT_message (GMT, "\t  <scale> is <1:xxxx> or %s/degree, or use <width> in %s\n", u, u);
					break;
				case GMT_CASSINI:
					GMT_message (GMT, "\t-Jc<lon0>/<lat0><scale> OR -JC<lon0>/<lat0><width>\n");
					GMT_message (GMT, "\t  <scale> is <1:xxxx> or %s/degree ,or use <width> in %s\n", u, u);
					break;
				case GMT_CYL_STEREO:
					GMT_message (GMT, "\t-Jcyl_stere/[<lon0>/[<lat0>/]]<scale> OR -JCyl_stere/[<lon0>/[<lat0>/]]<width>\n");
					GMT_message (GMT, "\t  <scale> is <1:xxxx> or %s/degree, or use <width> in %s\n", u, u);
					break;
				case GMT_ECONIC:
					GMT_message (GMT, "\t-Jd<lon0>/<lat0>/<lat1>/<lat2>/<scale> OR -JD<lon0>/<lat0>/<lat1>/<lat2>/<width>\n");
					GMT_message (GMT, "\t  <scale> is <1:xxxx> or %s/degree, or use <width> in %s\n", u, u);
					break;
				case GMT_AZ_EQDIST:
					GMT_message (GMT, "\t-Je<lon0>/<lat0>[/<horizon>]/<scale> OR -JE<lon0>/<lat0>[/<horizon>/<width>\n");
					GMT_message (GMT, "\t  <horizon> is distance from center to perimeter (<= 180, default 180)\n");
					GMT_message (GMT, "\t  <scale> is <1:xxxx> or <radius> (in %s)/<lat>, or use <width> in %s\n", u, u);
					break;
				case GMT_GNOMONIC:
					GMT_message (GMT, "\t-Jf<lon0>/<lat0>[/<horizon>]/<scale> OR -JF<lon0>/<lat0>[/<horizon>]/<width>\n");
					GMT_message (GMT, "\t  <horizon> is distance from center to perimeter (< 90, default 60)\n");
					GMT_message (GMT, "\t  <scale> is <1:xxxx> or <radius> (in %s)/<lat>, or use <width> in %s\n", u, u);
					break;
				case GMT_ORTHO:
					GMT_message (GMT, "\t-Jg<lon0>/<lat0>[/<horizon>]/<scale> OR -JG<lon0>/<lat0>[/<horizon>]/<width>\n");
					GMT_message (GMT, "\t  <horizon> is distance from center to perimeter (<= 90, default 90)\n");
					GMT_message (GMT, "\t  <scale> is <1:xxxx> or <radius> (in %s)/<lat>, or use <width> in %s\n", u, u);
					break;
				case GMT_GENPER:
					GMT_message (GMT, "\t-Jg<lon0>/<lat0>/<altitude>/<azimuth>/<tilt>/<twist>/<Width>/<Height>/<scale> OR\n\t-JG<lon0>/<lat0>/<altitude>/<azimuth>/<tilt>/<twist>/<Width>/<Height>/<width>\n");
					GMT_message (GMT, "\t  <scale> is <1:xxxx> or <radius> (in %s)/<lat>, or use <width> in %s\n", u, u);
					break;
				case GMT_HAMMER:
					GMT_message (GMT, "\t-Jh[<lon0>/]<scale> OR -JH[<lon0>/]<width>\n");
					GMT_message (GMT, "\t  <scale> is <1:xxxx> or %s/degree, or use <width> in %s\n", u, u);
					break;
				case GMT_SINUSOIDAL:
					GMT_message (GMT, "\t-Ji[<lon0>/]<scale> OR -JI[<lon0>/]<width>\n");
					GMT_message (GMT, "\t  <scale> is <1:xxxx> or %s/degree, or use <width> in %s\n", u, u);
					break;
				case GMT_MILLER:
					GMT_message (GMT, "\t-Jj[<lon0>/]<scale> OR -JJ[<lon0>/]<width>\n");
					GMT_message (GMT, "\t  <scale> is <1:xxxx> or %s/degree, or use <width> in %s\n", u, u);
					break;
				case GMT_ECKERT4:
					GMT_message (GMT, "\t-Jkf[<lon0>/]<scale> OR -JKf[<lon0>/]<width>\n");
					GMT_message (GMT, "\t  <scale> is <1:xxxx> or %s/degree, or use <width> in %s\n", u, u);
					break;
				case GMT_ECKERT6:
					GMT_message (GMT, "\t-Jk[s][<lon0>/]<scale> OR -JK[s][<lon0>/]<width>\n");
					GMT_message (GMT, "\t  <scale> is <1:xxxx> or %s/degree, or use <width> in %s\n", u, u);
					break;
				case GMT_LAMBERT:
					GMT_message (GMT, "\t-Jl<lon0>/<lat0>/<lat1>/<lat2>/<scale> OR -JL<lon0>/<lat0>/<lat1>/<lat2>/<width>\n");
					GMT_message (GMT, "\t  <scale> is <1:xxxx> or %s/degree, or use <width> in %s\n", u, u);
					break;
				case GMT_MERCATOR:
					GMT_message (GMT, "\t-Jm[<lon0>/[<lat0>/]]<scale> OR -JM[<lon0>/[<lat0>/]]<width>\n");
					GMT_message (GMT, "\t  <scale> is <1:xxxx> or %s/degree, or use <width> in %s\n", u, u);
					break;
				case GMT_ROBINSON:
					GMT_message (GMT, "\t-Jn[<lon0>/]<scale> OR -JN[<lon0>/]<width>\n");
					GMT_message (GMT, "\t  <scale> is <1:xxxx> or %s/degree, or use <width> in %s\n", u, u);
					break;
				case GMT_OBLIQUE_MERC:
					GMT_message (GMT, "\t-Jo[a]<lon0>/<lat0>/<azimuth>/<scale> OR -JO[a]<lon0>/<lat0>/<azimuth>/<width>\n");
					GMT_message (GMT, "\t-Jo[b]<lon0>/<lat0>/<b_lon>/<b_lat>/<scale> OR -JO[b]<lon0>/<lat0>/<b_lon>/<b_lat>/<width>\n");
					GMT_message (GMT, "\t-Joc<lon0>/<lat0>/<lonp>/<latp>/<scale> OR -JOc<lon0>/<lat0>/<lonp>/<latp>/<width>\n");
					GMT_message (GMT, "\t  <scale> is <1:xxxx> or %s/oblique degree, or use <width> in %s\n", u, u);
					break;
				case GMT_WINKEL:
					GMT_message (GMT, "\t-Jr[<lon0>/]<scale> OR -JR[<lon0>/]<width>\n");
					GMT_message (GMT, "\t  <scale> is <1:xxxx> or %s/degree, or use <width> in %s\n", u, u);
					break;
				case GMT_POLYCONIC:
					GMT_message (GMT, "\t-Jpoly/[<lon0>/[<lat0>/]]<scale> OR -JPoly/[<lon0>/[<lat0>/]]<width>\n");
					GMT_message (GMT, "\t  <scale> is <1:xxxx> or %s/degree, or use <width> in %s\n", u, u);
					break;
				case GMT_CYL_EQDIST:
					GMT_message (GMT, "\t-Jq[<lon0>/[<lat0>/]]<scale> OR -JQ[<lon0>/[<lat0>/]]<width>\n");
					GMT_message (GMT, "\t  <scale> is <1:xxxx> or %s/degree, or use <width> in %s\n", u, u);
					break;
				case GMT_STEREO:
					GMT_message (GMT, "\t-Js<lon0>/<lat0>[/<horizon>]/<scale> OR -JS<lon0>/<lat0>[/<horizon>]/<width>\n");
					GMT_message (GMT, "\t  <horizon> is distance from center to perimeter (< 180, default 90)\n");
					GMT_message (GMT, "\t  <scale> is <1:xxxx>, <lat>/<1:xxxx>, or <radius> (in %s)/<lat>, or use <width> in %s\n", u, u);
					break;
				case GMT_TM:
					GMT_message (GMT, "\t-Jt<lon0>/[<lat0>/]<scale> OR -JT<lon0>/[<lat0>/]<width>\n");
					GMT_message (GMT, "\t  <scale> is <1:xxxx> or %s/degree, or use <width> in %s\n", u, u);
					break;
				case GMT_UTM:
					GMT_message (GMT, "\t-Ju<zone>/<scale> OR -JU<zone>/<width>\n");
					GMT_message (GMT, "\t  <scale> is <1:xxxx> or %s/degree, or use <width> in %s\n", u, u);
					GMT_message (GMT, "\t  <zone is A, B, 1-60[w/ optional C-X except I, O], Y, Z\n");
					break;
				case GMT_VANGRINTEN:
					GMT_message (GMT, "\t-Jv<lon0>/<scale> OR -JV[<lon0>/]<width>\n");
					GMT_message (GMT, "\t  <scale> is <1:xxxx> or %s/degree, or use <width> in %s\n", u, u);
					break;
				case GMT_MOLLWEIDE:
					GMT_message (GMT, "\t-Jw[<lon0>/]<scale> OR -JW[<lon0>/]<width>\n");
					GMT_message (GMT, "\t  <scale> is <1:xxxx> or %s/degree, or use <width> in %s\n", u, u);
					break;
				case GMT_CYL_EQ:
					GMT_message (GMT, "\t-Jy[<lon0>/[<lat0>/]]<scale> OR -JY[<lon0>/[<lat0>/]]<width>\n");
					GMT_message (GMT, "\t  <scale> is <1:xxxx> or %s/degree, or use <width> in %s\n", u, u);
					break;
				case GMT_POLAR:
					GMT_message (GMT, "\t-Jp[a]<scale>[/<origin>][r] OR -JP[a]<width>[/<origin>][r]\n");
					GMT_message (GMT, "\t  <scale> is %s/units, or use <width> in %s\n", u, u);
					GMT_message (GMT, "\t  Optionally, prepend a for azimuths, append theta as origin [0],\n");
					GMT_message (GMT, "\t  or append r to reverse radial coordinates.\n");
				case GMT_LINEAR:
					GMT_message (GMT, "\t-Jx<x-scale>|<width>[d|l|p<power>|t|T][/<y-scale>|<height>[d|l|p<power>|t|T]], scale in %s/units\n", u);
					GMT_message (GMT, "\t-Jz<z-scale>[l|p<power>], scale in %s/units\n", u);
					GMT_message (GMT, "\tUse / to specify separate x/y scaling (e.g., -Jx0.5/0.3.).  Not allowed with 1:xxxxx\n");
					GMT_message (GMT, "\tUse -JX (and/or -JZ) to give axes lengths rather than scales\n");
					break;
				default:
					GMT_message (GMT, "\tProjection not recognized!\n");
					break;
			}
			break;

		case 'K':
			GMT_message (GMT, "\t-%c More PS matter will follow\n", option);
			break;

		case 'O':
			GMT_message (GMT, "\t-%c This is a PS overlay\n", option);
			break;

		case 'P':
			GMT_message (GMT, "\t-%c Turn on portrait mode\n", option);
			break;

		case 'R':	/* Region option */
			GMT_message (GMT, "\t-R<xmin>/<xmax>/<ymin>/<ymax>[/<zmin>/<zmax>]\n");
			GMT_message (GMT, "\t  Append r if giving lower left and upper right coordinates\n");
			GMT_message (GMT, "\t-Rg or -Rd for global domain\n");
			GMT_message (GMT, "\t-R<grdfile> to take the domain from a grid file\n");
			break;

		case 'U':	/* Set time stamp option */
			GMT_message (GMT, "\t%s\n", GMT_U_OPT);
			GMT_message (GMT, "\t   Plot the time stamp and optional command line or text.\n");
			break;

		case 'X':
			GMT_message (GMT, "\t%s\n", GMT_X_OPT);
			GMT_message (GMT, "\tPrepend a for temporary adjustment, c for center of page reference,\n");
			GMT_message (GMT, "\tf for lower left corner of page reference, r (or none) for relative to\n");
			GMT_message (GMT, "\tcurrent position; u is unit (c, i, p).\n");
			break;

		case 'Y':
			GMT_message (GMT, "\t%s\n", GMT_Y_OPT);
			GMT_message (GMT, "\tPrepend a for temporary adjustment, c for center of page reference,\n");
			GMT_message (GMT, "\tf for lower left corner of page reference, r (or none) for relative to\n");
			GMT_message (GMT, "\tcurrent position; u is unit (c, i, p).\n");
			break;

		case 'Z':
			if (GMT_compat_check (GMT, 4)) {
				GMT_message (GMT, "\t-Z<zlevel> set zlevel of basemap\n");
			}
			break;

		case 'a':	/* -a option for aspatial field substitution into data columns */

			GMT_message (GMT, "\t%s\n", GMT_a_OPT);
			GMT_message (GMT, "\t  Specify the aspatial field information.\n");
			break;

		case 'b':	/* Binary i/o option  */
			GMT_message (GMT, "\t%s\n", GMT_b_OPT);
			GMT_message (GMT, "\t   Binary data, add i for input, o for output [Default is both].\n");
			GMT_message (GMT, "\t   Here, t is c|u|h|H|i|I|l|L|f|d [Default is d (double)].\n");
			GMT_message (GMT, "\t   Prepend the number of data columns.\n");
			GMT_message (GMT, "\t   Append w to byte swap an item; append +L|B to fix endianness of file.\n");
			break;

		case 'c':	/* Set number of plot copies option */
			GMT_message (GMT, "\t%s\n", GMT_c_OPT);
			GMT_message (GMT, "\t   Set the number of PS copies\n");
			break;

		case 'f':	/* Column information option  */
			GMT_message (GMT, "\t%s\n", GMT_f_OPT);
			GMT_message (GMT, "\t   Column information, add i for input, o for output [Default is both].\n");
			GMT_message (GMT, "\t   <colinfo> is <colno>|<colrange>u, where column numbers start at 0\n");
			GMT_message (GMT, "\t   a range is given as <first>-<last>, e.g., 2-5., u is type:\n");
			GMT_message (GMT, "\t   t: relative time, T: absolute time, f: floating point,\n");
			GMT_message (GMT, "\t   x: longitude, y: latitude, g: geographic coordinate.\n");
			break;

		case 'g':
			GMT_message (GMT, "\t%s\n", GMT_g_OPT);
			GMT_message (GMT, "\t   (Consult manual)\n");
			break;

		case 'h':	/* Header */

			GMT_message (GMT, "\t%s\n", GMT_h_OPT);
			GMT_message (GMT, "\t   Specify if Input/output file has header record(s)\n");
			GMT_message (GMT, "\t   Optionally, append i for input only and/or number of header records [0].\n");
			GMT_message (GMT, "\t     -hi turns off the writing of all headers on output.\n");
			GMT_message (GMT, "\t   Append +c to add header record with column information [none].\n");
			GMT_message (GMT, "\t   Append +d to delete headers before adding new ones [Default will append headers].\n");
			GMT_message (GMT, "\t   Append +r to add a <remark> comment to the output [none].\n");
			GMT_message (GMT, "\t   Append +t to add a <title> comment to the output [none].\n");
			GMT_message (GMT, "\t     (these strings may contain \\n to indicate line-breaks)\n");
			GMT_message (GMT, "\t   For binary files, <n> is considered to mean number of bytes.\n");
			break;

		case 'i':	/* -i option for input column order */

			GMT_message (GMT, "\t%s\n", GMT_i_OPT);
			GMT_message (GMT, "\t   Sets alternate input column order and/or scaling [Default reads all columns in order].\n");
			break;

		case 'n':	/* -n option for grid resampling parameters in BCR */

			GMT_message (GMT, "\t%s\n", GMT_n_OPT);
			GMT_message (GMT, "\t   Determine the grid interpolation mode.\n");
			GMT_message (GMT, "\t   (b = B-spline, c = bicubic, l = bilinear, n = nearest-neighbor) [Default: bicubic].\n");
			GMT_message (GMT, "\t   Append +a switch off antialiasing (except for l) [Default: on].\n");
			GMT_message (GMT, "\t   Append +b<BC> to change boundary conditions.  <BC> can be either:\n");
			GMT_message (GMT, "\t   g for geographic boundary conditions, or one or both of\n");
			GMT_message (GMT, "\t   x for periodic boundary conditions on x,\n");
			GMT_message (GMT, "\t   y for periodic boundary conditions on y.\n");
			GMT_message (GMT, "\t   [Default: Natural conditions, unless grid is known to be geographic].\n");
			GMT_message (GMT, "\t   Append +c to clip interpolated grid to input z-min/max [Default may exceed limits].\n");
			GMT_message (GMT, "\t   Append +t<threshold> to change the minimum weight in vicinity of NaNs. A threshold of\n");
			GMT_message (GMT, "\t   1.0 requires all nodes involved in interpolation to be non-NaN; 0.5 will interpolate\n");
			GMT_message (GMT, "\t   about half way from a non-NaN to a NaN node [Default: 0.5].\n");
			break;

		case 'o':	/* -o option for output column order */

			GMT_message (GMT, "\t%s\n", GMT_o_OPT);
			GMT_message (GMT, "\t   Sets alternate output column order and/or scaling [Default writes all columns in order].\n");
			break;

		case 'p':
			GMT_message (GMT, "\t%s\n", GMT_p_OPT);
			GMT_message (GMT, "\t   Azimuth and elevation (and zlevel) of the viewpoint [180/90/bottom z-axis].\n");
			GMT_message (GMT, "\t   Append +w and +v to set coordinates to a fixed viewpoint\n");
			break;

		case 's':	/* Skip records with NaN as z */
			GMT_message (GMT, "\t%s\n", GMT_s_OPT);
			GMT_message (GMT, "\t   Skip records whose <col> [2] output is NaN.\n");
			GMT_message (GMT, "\t   a skips if ANY columns is NaN, while r reverses the action.\n");
			break;

		case 't':	/* -t layer transparency option  */
			GMT_message (GMT, "\t%s\n", GMT_t_OPT);
			GMT_message (GMT, "\t   Set the layer PDF transparency from 0-100 [Default is 0; opaque].\n");
			break;

		case 'x':	/* Number of threads */
			GMT_message (GMT, "\t%s\n", GMT_x_OPT);
			GMT_message (GMT, "\t   Control the number of processors used in multi-threading.\n");
			GMT_message (GMT, "\t   -x+a Use all available processors.\n");
			GMT_message (GMT, "\t   -xn Use n processors (not more than max available off course).\n");
			GMT_message (GMT, "\t   -x-n Use (all - n) processors.\n");
			break;

		case ':':	/* lon/lat vs lat/lon i/o option  */
			GMT_message (GMT, "\t%s\n", GMT_colon_OPT);
			GMT_message (GMT, "\t   Interpret first two columns, add i for input, o for output [Default is both].\n");
			GMT_message (GMT, "\t   Swap 1st and 2nd column on input and/or output.\n");
			break;

		case '-':	/* --PAR=value  */
			GMT_message (GMT, "\t--<PARAMETER>=<value>.\n");
			GMT_message (GMT, "\t   See gmt.conf for list of parameters.\n");
			break;

		default:
			break;
	}
}

int GMT_default_error (struct GMT_CTRL *GMT, char option)
{
	/* GMT_default_error ignores all the common options that have already been processed and returns
	 * true if the option is not an already processed common option.
	 */

	int error = 0;

	switch (option) {

		case '-': break;	/* Skip indiscriminently */
		case '>': break;	/* Skip indiscriminently since dealt with internally */
		case 'B': error += (GMT->common.B.active[0] == false && GMT->common.B.active[1] == false); break;
		case 'J': error += GMT->common.J.active == false; break;
		case 'K': error += GMT->common.K.active == false; break;
		case 'O': error += GMT->common.O.active == false; break;
		case 'P': error += GMT->common.P.active == false; break;
		case 'R': error += GMT->common.R.active == false; break;
		case 'U': error += GMT->common.U.active == false; break;
		case 'V': error += GMT->common.V.active == false; break;
		case 'X': error += GMT->common.X.active == false; break;
		case 'Y': error += GMT->common.Y.active == false; break;
		case 'a': error += GMT->common.a.active == false; break;
		case 'b': error += (GMT->common.b.active[GMT_IN] == false && GMT->common.b.active[GMT_OUT] == false); break;
		case 'c': error += GMT->common.c.active == false; break;
		case 'd': error += (GMT->common.d.active[GMT_IN] == false && GMT->common.d.active[GMT_OUT] == false); break;
		case 'f': error += (GMT->common.f.active[GMT_IN] == false &&  GMT->common.f.active[GMT_OUT] == false); break;
		case 'g': error += GMT->common.g.active == false; break;
		case 'H':
			if (GMT_compat_check (GMT, 4)) {
				error += GMT->common.h.active == false;
			}
			else
				error++;
			break;
		case 'h': error += GMT->common.h.active == false; break;
		case 'i': error += GMT->common.i.active == false; break;
		case 'n': error += GMT->common.n.active == false; break;
		case 'o': error += GMT->common.o.active == false; break;
		case 'Z':
			if (!GMT_compat_check (GMT, 4)) error++;
			break;
		case 'E':
			if (GMT_compat_check (GMT, 4))
				error += GMT->common.p.active == false;
			else
				error++;
			break;
		case 'p': error += GMT->common.p.active == false; break;
		case 'm': if (!GMT_compat_check (GMT, 4)) error++; break;
		case 'S': if (!GMT_compat_check (GMT, 4)) error++; break;
		case 'F': if (!GMT_compat_check (GMT, 4)) error++; break;
		case 'r': error += GMT->common.r.active == false; break;
		case 's': error += GMT->common.s.active == false; break;
		case 't': error += GMT->common.t.active == false; break;
#ifdef HAVE_GLIB_GTHREAD
		case 'x': error += GMT->common.x.active == false; break;
#endif
		case ':': error += GMT->common.colon.active == false; break;

		default:
			/* Not a processed common options */
			error++;
			break;
	}

	if (error) GMT_Report (GMT->parent, GMT_MSG_NORMAL, "Error: Unrecognized option -%c\n", option);
	return (error);
}

/*! . */
int gmt_parse_h_option (struct GMT_CTRL *GMT, char *item) {
	int i, k = 1, error = 0, col = -1;
	unsigned int pos = 0;
	char p[GMT_BUFSIZ] = {""}, *c = NULL;

	/* Parse the -h option.  Full syntax: -h[i|o][<nrecs>][+c][+d][+r<remark>][+t<title>] */

	/* Note: This forces the io to skip the first <nrecs> records, regardless of what they are.
	 * In addition, any record starting with # will be considered a comment.
	 * For output (-ho) no <nrecs> is allowed since either (a) we output the same number of
	 * input records we found or (b) the program writes a specific number of records built from scratch.
	 * Use +c to add a header identifying the various columns + [colno].
	 * Use +d to have a program delete existing headers in the input [Default appends].
	 * Use +r<remark> to add a specified header remark to the output file.
	 * Use +t<title> to add a specified header title to the output file.
	 */
	if (!item || !item[0]) {	/* Just -h: Nothing further to parse; just set defaults */
		GMT->current.setting.io_header[GMT_IN] = GMT->current.setting.io_header[GMT_OUT] = true;
		return (GMT_NOERROR);
	}
	if (item[0] == 'i')	/* Apply to input only */
		col = GMT_IN;
	else if (item[0] == 'o')	/* Apply to output only */
		col = GMT_OUT;
	else			/* Apply to both input and output columns */
		k = 0;
	if (item[k]) {	/* Specified how many records for input */
		if (col == GMT_OUT) {
			GMT_Report (GMT->parent, GMT_MSG_NORMAL, "Warning: Can only set the number of input header records; %s ignored\n", &item[k]);
		}
		else {
			i = atoi (&item[k]);
			if (i < 0)
				error++;
			else
				GMT->current.setting.io_n_header_items = i;
		}
	}

	if (col == GMT_IN) {		/* Only input should have header records, set to true unless we gave -h[i]0 */
		GMT->current.setting.io_header[GMT_IN] = true;
		GMT->current.setting.io_header[GMT_OUT] = false;
	}
	else if (col == GMT_OUT) {	/* Only output should have header records */
		GMT->current.setting.io_header[GMT_OUT] = true;
		GMT->current.setting.io_header[GMT_IN] = false;
	}
	else {	/* Both in and out may have header records */
		GMT->current.setting.io_header[GMT_IN] = true;
		GMT->current.setting.io_header[GMT_OUT] = true;
	}

	if ((c = strchr (item, '+'))) {	/* Found modifiers */
		while ((GMT_strtok (c, "+", &pos, p))) {
			switch (p[0]) {
				case 'd':	/* Delete existing headers */
					GMT->common.h.mode = GMT_COMMENT_IS_RESET;
					break;
				case 'c':	/* Add column names record */
					GMT->common.h.add_colnames = true;
					break;
				case 'r':	/* Add specific text remark */
					if (GMT->common.h.remark) free (GMT->common.h.remark);
					GMT->common.h.remark = strdup (&p[1]);
					break;
				case 't':	/* Add specific text title */
					if (GMT->common.h.title) free (GMT->common.h.title);
					GMT->common.h.title = strdup (&p[1]);
					break;
				default:	/* Bad modifier */
					GMT_Report (GMT->parent, GMT_MSG_NORMAL, "Error: Unrecognized modifier +%c.\n", p[0]);
					error++;
					break;
			}
		}

	}
	if ((c = strstr (item, "+t"))) *c = '\0';	/* Truncate the -h...+t<txt> option to avoid duplicate title output in command */
	return (error);
}

/*! If region is given then we must have w < e and s < n */
bool GMT_check_region (struct GMT_CTRL *GMT, double wesn[]) {
	GMT_UNUSED(GMT);
	return ((wesn[XLO] >= wesn[XHI] || wesn[YLO] >= wesn[YHI]));
}

/*! . */
int GMT_rectR_to_geoR (struct GMT_CTRL *GMT, char unit, double rect[], double out_wesn[], bool get_R)
{
	/* If user gives -Re|f|k|M|n<xmin>/<xmax>/<ymin>/<ymax>[/<zmin>/<zmax>][r] then we must
	 * call GMT_mapproject to convert this to geographic degrees.
	 * get_R is true when this is done to obtain the -R setting.  */

	int object_ID, proj_class;
	uint64_t dim[4] = {1, 1, 2, 2};	/* Just a single data table with one segment with two 2-column records */
	bool was_R, was_J;
	double wesn[4];
	char buffer[GMT_BUFSIZ] = {""}, in_string[GMT_STR16] = {""}, out_string[GMT_STR16] = {""};
	struct GMT_DATASET *In = NULL, *Out = NULL;

	GMT_Report (GMT->parent, GMT_MSG_DEBUG, "Call GMT_rectR_to_geoR to convert projected -R to geo -R\n");
	if (GMT_is_dnan (GMT->current.proj.lon0)) {
		GMT_Report (GMT->parent, GMT_MSG_NORMAL, "Central meridian is not known; cannot convert -R<unit>... to geographic corners\n");
		return (GMT_MAP_NO_PROJECTION);
	}
	if (GMT_is_dnan (GMT->current.proj.lat0)) {
		GMT_Report (GMT->parent, GMT_MSG_NORMAL, "Projection standard latitude is not known; cannot convert -R<unit>... to geographic corners\n");
		return (GMT_MAP_NO_PROJECTION);
	}
	/* Create dataset to hold the rect coordinates */
	if ((In = GMT_Create_Data (GMT->parent, GMT_IS_DATASET, GMT_IS_POINT, 0, dim, NULL, NULL, 0, 0, NULL)) == NULL) return (GMT_MEMORY_ERROR);

	In->table[0]->segment[0]->coord[GMT_X][0] = rect[XLO];
	In->table[0]->segment[0]->coord[GMT_Y][0] = rect[YLO];
	In->table[0]->segment[0]->coord[GMT_X][1] = rect[XHI];
	In->table[0]->segment[0]->coord[GMT_Y][1] = rect[YHI];

	/* Set up machinery to call mapproject */

	/* Register In as input source via ref (this just returns the ID associated with In sinc already registered by GMT_Create_Data) */
	if ((object_ID = GMT_Register_IO (GMT->parent, GMT_IS_DATASET, GMT_IS_REFERENCE, GMT_IS_POINT, GMT_IN, NULL, In)) == GMT_NOTSET) {
		return (GMT->parent->error);
	}
	if (GMT_Encode_ID (GMT->parent, in_string, object_ID) != GMT_OK) {	/* Make filename with embedded object ID */
		return (GMT->parent->error);
	}
	if ((object_ID = GMT_Register_IO (GMT->parent, GMT_IS_DATASET, GMT_IS_DUPLICATE, GMT_IS_POINT, GMT_OUT, NULL, NULL)) == GMT_NOTSET) {
		return (GMT->parent->error);
	}
	if (GMT_Encode_ID (GMT->parent, out_string, object_ID)) {
		return (GMT->parent->error);	/* Make filename with embedded object ID */
	}
	was_R = GMT->common.R.active;	was_J = GMT->common.J.active;
	GMT->common.R.active = GMT->common.J.active = false;	/* To allow new entries */

	/* Determine suitable -R setting for this projection */

	/* Default w/e/s/n is small patch centered on projection center - this may change below */
	wesn[XLO] = GMT->current.proj.lon0 - 1.0;		wesn[XHI] = GMT->current.proj.lon0 + 1.0;
	wesn[YLO] = MAX (GMT->current.proj.lat0 -1.0, -90.0);	wesn[YHI] = MIN (GMT->current.proj.lat0 + 1.0, 90.0);

	proj_class = GMT->current.proj.projection / 100;	/* 1-4 for valid projections */
	if (GMT->current.proj.projection == GMT_AZ_EQDIST) proj_class = 4;	/* Make -JE use global region */
	switch (proj_class) {
		case 1:	/* Cylindrical: pick small equatorial patch centered on central meridian */
			if (GMT->current.proj.projection == GMT_UTM && GMT_UTMzone_to_wesn (GMT, GMT->current.proj.utm_zonex, GMT->current.proj.utm_zoney, GMT->current.proj.utm_hemisphere, wesn))
			{
				GMT_Report (GMT->parent, GMT_MSG_NORMAL, "Warning: UTM projection insufficiently specified to auto-determine geographic region\n");
				return (GMT_MAP_NO_PROJECTION);
			}
			else {
				wesn[YLO] = -1.0;	wesn[YHI] = 1.0;
			}
			break;
		case 2: /* Conical: Use default patch */
			break;
		case 3: /* Azimuthal: Use default patch, or hemisphere for polar projections */
			wesn[XLO] = GMT->current.proj.lon0 - 180.0;	wesn[XHI] = GMT->current.proj.lon0 + 180.0;
			if (doubleAlmostEqualZero (GMT->current.proj.lat0, 90.0)) {
				wesn[YLO] = 0.0;	wesn[YHI] = 90.0;
			}
			else if (doubleAlmostEqualZero (GMT->current.proj.lat0, -90.0)) {
				wesn[YLO] = -90.0;	wesn[YHI] = 0.0;
			}
			break;
		case 4: /* Global: Give global region */
			wesn[XLO] = 0.0;	wesn[XHI] = 360.0;	wesn[YLO] = -90.0;	wesn[YHI] = 90.0;
			break;
		default:
			GMT_Report (GMT->parent, GMT_MSG_NORMAL, "Warning: No map projection specified to auto-determine geographic region\n");
			break;
	}
	sprintf (buffer, "-R%g/%g/%g/%g -J%s -I -F%c -C -bi2d -bo2d -<%s ->%s",
	         wesn[XLO], wesn[XHI], wesn[YLO], wesn[YHI], GMT->common.J.string, unit, in_string, out_string);
	if (get_R) GMT_Report (GMT->parent, GMT_MSG_DEBUG, "Obtaining geographic corner coordinates via mapproject %s\n", buffer);
	if (GMT_Call_Module (GMT->parent, "mapproject", GMT_MODULE_CMD, buffer) != GMT_OK) {	/* Get the corners in degrees via mapproject */
		return (GMT->parent->error);
	}
	GMT->common.R.active = was_R;	GMT->common.J.active = was_J;
	if ((Out = GMT_Retrieve_Data (GMT->parent, object_ID)) == NULL) {
		return (GMT->parent->error);
	}
	out_wesn[XLO] = Out->table[0]->segment[0]->coord[GMT_X][0];
	out_wesn[YLO] = Out->table[0]->segment[0]->coord[GMT_Y][0];
	out_wesn[XHI] = Out->table[0]->segment[0]->coord[GMT_X][1];
	out_wesn[YHI] = Out->table[0]->segment[0]->coord[GMT_Y][1];

	if (get_R) GMT_Report (GMT->parent, GMT_MSG_VERBOSE,
	                       "Region selection -R%s is replaced by the equivalent geographic region -R%.12g/%.12g/%.12g/%.12gr\n",
	                       GMT->common.R.string, out_wesn[XLO], out_wesn[YLO], out_wesn[XHI], out_wesn[YHI]);

	if (GMT_Destroy_Data (GMT->parent, &In) != GMT_OK) {
		return (GMT->parent->error);
	}
	if (GMT_Destroy_Data (GMT->parent, &Out) != GMT_OK) {
		return (GMT->parent->error);
	}

	return (GMT_NOERROR);
}

/*! . */
int gmt_parse_R_option (struct GMT_CTRL *GMT, char *item) {
	unsigned int i, icol, pos, error = 0, n_slash = 0;
	int got, col_type[2], expect_to_read;
	size_t length;
	bool inv_project = false, scale_coord = false;
	char text[GMT_BUFSIZ] = {""}, string[GMT_BUFSIZ] = {""}, r_unit = 0;
	double p[6];

	if (!item || !item[0]) return (GMT_PARSE_ERROR);	/* Got nothing */

	/* Parse the -R option.  Full syntax: -R<grdfile> or -Rg or -Rd or -R[L|C|R][B|M|T]<x0>/<y0>/<nx>/<ny> or -R[g|d]w/e/s/n[/z0/z1][r] */
	length = strlen (item) - 1;
	for (i = 0; i < length; i++) if (item[i] == '/') n_slash++;

	strncpy (GMT->common.R.string, item, GMT_LEN256);	/* Verbatim copy */

	if (strchr ("LCRlcr", item[0]) && strchr ("TMBtmb", item[1])) {	/* Extended -R option using coordinate codes and grid increments */
		char X[2][GMT_LEN64] = {"", ""}, code[3] = {""};
		double xdim, ydim, orig[2];
		int nx, ny, just;
		GMT_memcpy (code, item, 2, char);
		if ((just = GMT_just_decode (GMT, code, 12)) == -99) {	/* Since justify not in correct format */
			GMT_Report (GMT->parent, GMT_MSG_NORMAL, "Error -R: Unrecognized justification code %s\n", code);
			return (GMT_PARSE_ERROR);
		}
		if (sscanf (&item[2], "%[^/]/%[^/]/%d/%d", X[0], X[1], &nx, &ny) != 4) {
			GMT_Report (GMT->parent, GMT_MSG_NORMAL, "Error -R%s<lon0>/<lat0>/<nx>/<ny>: Did not get 4 items\n", code);
			return (GMT_PARSE_ERROR);
		}
		for (icol = GMT_X; icol <= GMT_Y; icol++) {
			if (GMT->current.io.col_type[GMT_IN][icol] == GMT_IS_UNKNOWN) {	/* No -J or -f set, proceed with caution */
				got = GMT_scanf_arg (GMT, X[icol], GMT->current.io.col_type[GMT_IN][icol], &orig[icol]);
				if (got & GMT_IS_GEO)
					GMT->current.io.col_type[GMT_IN][icol] = got;
				else if (got & GMT_IS_RATIME)
					GMT->current.io.col_type[GMT_IN][icol] = got, GMT->current.proj.xyz_projection[icol] = GMT_TIME;
			}
			else {	/* Things are set, do or die */
				expect_to_read = (GMT->current.io.col_type[GMT_IN][icol] & GMT_IS_RATIME) ? GMT_IS_ARGTIME : GMT->current.io.col_type[GMT_IN][icol];
				error += GMT_verify_expectations (GMT, expect_to_read, GMT_scanf (GMT, X[icol], expect_to_read, &orig[icol]), X[icol]);
			}
		}
		if (error) {
			GMT_Report (GMT->parent, GMT_MSG_NORMAL, "Error in -R%s<lon0>/<lat0>/<nx>/<ny>: Could not parse coordinate pair\n", code);
			return (GMT_PARSE_ERROR);
		}
		if (nx <= 0 || ny <= 0) {
			GMT_Report (GMT->parent, GMT_MSG_NORMAL, "Error in -R%s<lon0>/<lat0>/<nx>/<ny>: Must have positive dimensions\n", code);
			return (GMT_PARSE_ERROR);
		}
		/* Finally set up -R */
		if (!GMT->common.r.active) nx--, ny--;	/* Needed to get correct dimensions */
		xdim = nx * GMT->common.API_I.inc[GMT_X];
		ydim = ny * GMT->common.API_I.inc[GMT_Y];
		GMT->common.R.wesn[XLO] = orig[GMT_X] - 0.5 * ((just%4)-1) * xdim;
		GMT->common.R.wesn[YLO] = orig[GMT_Y] - 0.5 * (just/4) * ydim;
		GMT->common.R.wesn[XHI] = GMT->common.R.wesn[XLO] + xdim;
		GMT->common.R.wesn[YHI] = GMT->common.R.wesn[YLO] + ydim;
		return (GMT_NOERROR);
	}
	if ((item[0] == 'g' || item[0] == 'd') && item[1] == '\0') {	/* Check -Rd|g separately in case user has files called d or g */
		if (item[0] == 'g') {	/* -Rg is shorthand for -R0/360/-90/90 */
			GMT->common.R.wesn[XLO] = 0.0, GMT->common.R.wesn[XHI] = 360.0;
			GMT->current.io.geo.range = GMT_IS_0_TO_P360_RANGE;
		}
		else {			/* -Rd is shorthand for -R-180/180/-90/90 */
			GMT->common.R.wesn[XLO] = -180.0, GMT->common.R.wesn[XHI] = 180.0;
			GMT->current.io.geo.range = GMT_IS_M180_TO_P180_RANGE;
		}
		GMT->common.R.wesn[YLO] = -90.0;	GMT->common.R.wesn[YHI] = +90.0;
		GMT_set_geographic (GMT, GMT_IN);
		return (GMT_NOERROR);
	}
	if (!GMT_access (GMT, item, R_OK)) {	/* Gave a readable file, presumably a grid */
		struct GMT_GRID *G = NULL;
		if ((G = GMT_Read_Data (GMT->parent, GMT_IS_GRID, GMT_IS_FILE, GMT_IS_SURFACE, GMT_GRID_HEADER_ONLY, NULL, item, NULL)) == NULL) {	/* Read header */
			return (GMT->parent->error);
		}
		GMT_memcpy (&(GMT->current.io.grd_info.grd), G->header, 1, struct GMT_GRID_HEADER);
		if (GMT_Destroy_Data (GMT->parent, &G) != GMT_OK) {
			return (GMT->parent->error);
		}
		if ((GMT->current.proj.projection == GMT_UTM || GMT->current.proj.projection == GMT_TM || GMT->current.proj.projection == GMT_STEREO)) {	/* Perhaps we got an [U]TM or stereographic grid? */
			if (fabs (GMT->current.io.grd_info.grd.wesn[XLO]) > 360.0 || fabs (GMT->current.io.grd_info.grd.wesn[XHI]) > 360.0 \
			  || fabs (GMT->current.io.grd_info.grd.wesn[YLO]) > 90.0 || fabs (GMT->current.io.grd_info.grd.wesn[YHI]) > 90.0) {	/* Yes we probably did, but cannot be sure */
				inv_project = true;
				r_unit = 'e';	/* Must specify the "missing" leading e for meter */
				sprintf (string, "%.16g/%.16g/%.16g/%.16g", GMT->current.io.grd_info.grd.wesn[XLO], GMT->current.io.grd_info.grd.wesn[XHI], GMT->current.io.grd_info.grd.wesn[YLO], GMT->current.io.grd_info.grd.wesn[YHI]);
			}
		}
		if (!inv_project) {	/* Got grid with degrees */
			GMT_memcpy (GMT->common.R.wesn, GMT->current.io.grd_info.grd.wesn, 4, double);
#if 0
			/* Next bit removed because of issue #592. Should not change the boundaries of the grid */
			if (GMT->current.io.grd_info.grd.registration == GMT_GRID_NODE_REG && doubleAlmostEqualZero (GMT->common.R.wesn[XHI] - GMT->common.R.wesn[XLO] + GMT->current.io.grd_info.grd.inc[GMT_X], 360.0)) {
				/* Geographic grid with gridline registration that does not contain the repeating column, but is still 360 range */
				GMT_Report (GMT->parent, GMT_MSG_DEBUG,
				            "-R<file> with gridline registration and non-repeating column detected; return full 360 degree range for -R\n");
				if (GMT_IS_ZERO (GMT->common.R.wesn[XLO]) || doubleAlmostEqualZero (GMT->common.R.wesn[XLO], -180.0))
					GMT->common.R.wesn[XHI] = GMT->common.R.wesn[XLO] + 360.0;
				else
					GMT->common.R.wesn[XLO] = GMT->common.R.wesn[XHI] - 360.0;
			}
#endif
			GMT->common.R.wesn[ZLO] = GMT->current.io.grd_info.grd.z_min;	GMT->common.R.wesn[ZHI] = GMT->current.io.grd_info.grd.z_max;
			GMT->current.io.grd_info.active = true;
			return (GMT_NOERROR);
		}
	}
	else if ((item[0] == 'g' || item[0] == 'd') && n_slash == 3) {	/* Here we have a region appended to -Rd|g */
		GMT_set_geographic (GMT, GMT_IN);
		strncpy (string, &item[1], GMT_BUFSIZ);
		GMT->current.io.geo.range = (item[0] == 'g') ? GMT_IS_0_TO_P360_RANGE : GMT_IS_M180_TO_P180_RANGE;
	}
	else if (strchr (GMT_LEN_UNITS2, item[0])) {	/* Specified min/max in projected distance units */
		strncpy (string, &item[1], GMT_BUFSIZ);
		r_unit = item[0];	/* The leading unit */
		if (GMT_IS_LINEAR (GMT))	/* Just scale up the values */
			scale_coord = true;
		else
			inv_project = true;
	}
	else if (item[length] != 'r' && (GMT->current.proj.projection == GMT_UTM || GMT->current.proj.projection == GMT_TM ||
	         GMT->current.proj.projection == GMT_STEREO)) {	/* Just _might_ be getting -R in meters, better check */
		double rect[4];
		strncpy (string, item, GMT_BUFSIZ);
		sscanf (string, "%lg/%lg/%lg/%lg", &rect[XLO], &rect[XHI], &rect[YLO], &rect[YHI]);
		if (fabs (rect[XLO]) > 360.0 || fabs (rect[XHI]) > 360.0 || fabs (rect[YLO]) > 90.0 || fabs (rect[YHI]) > 90.0) {	/* Oh, yeah... */
			inv_project = true;
			r_unit = 'e';	/* Must specify the "missing" leading e for meter */
		}
	}
	else	/* Plain old -Rw/e/s/n */
		strncpy (string, item, GMT_BUFSIZ);

	/* Now decode the string */

	length = strlen (string) - 1;
	col_type[0] = col_type[1] = 0;
	if (string[length] == 'r') {
		GMT->common.R.oblique = true;
		string[strlen(string)-1] = '\0';	/* Remove the trailing r so GMT_scanf will work */
	}
	else
		GMT->common.R.oblique = false;
	i = pos = 0;
	GMT_memset (p, 6, double);
	while ((GMT_strtok (string, "/", &pos, text))) {
		if (i > 5) {
			error++;
			return (error);		/* Have to break out here to avoid segv on p[6]  */
		}
		/* Figure out what column corresponds to a token to get col_type[GMT_IN] flag  */
		if (i > 3)
			icol = 2;
		else if (GMT->common.R.oblique)
			icol = i%2;
		else
			icol = i/2;
		if (icol < 2 && GMT->current.setting.io_lonlat_toggle[GMT_IN]) icol = 1 - icol;	/* col_types were swapped */
		/* If column is either RELTIME or ABSTIME, use ARGTIME; if inv_project then just read floats via atof */
		if (inv_project)	/* input is distance units */
			p[i] = atof (text);
		else if (GMT->current.io.col_type[GMT_IN][icol] == GMT_IS_UNKNOWN) {	/* No -J or -f set, proceed with caution */
			got = GMT_scanf_arg (GMT, text, GMT->current.io.col_type[GMT_IN][icol], &p[i]);
			if (got & GMT_IS_GEO)
				GMT->current.io.col_type[GMT_IN][icol] = got;
			else if (got & GMT_IS_RATIME)
				GMT->current.io.col_type[GMT_IN][icol] = got, GMT->current.proj.xyz_projection[icol] = GMT_TIME;
		}
		else {	/* Things are set, do or die */
			expect_to_read = (GMT->current.io.col_type[GMT_IN][icol] & GMT_IS_RATIME) ? GMT_IS_ARGTIME : GMT->current.io.col_type[GMT_IN][icol];
			error += GMT_verify_expectations (GMT, expect_to_read, GMT_scanf (GMT, text, expect_to_read, &p[i]), text);
		}
		if (error) return (error);

		i++;
	}
	if (GMT->common.R.oblique) {
		double_swap (p[2], p[1]);	/* So w/e/s/n makes sense */
		GMT_memcpy (GMT->common.R.wesn_orig, p, 4, double);	/* Save these in case they get enlarged by oblique projections */
	}
	if (inv_project) {	/* Convert rectangular distances to geographic corner coordinates */
		double wesn[4];
		GMT->common.R.oblique = false;
		error += GMT_rectR_to_geoR (GMT, r_unit, p, wesn, true);
		GMT_memcpy (p, wesn, 4, double);
		GMT->common.R.oblique = true;
	}
	else if (scale_coord) {	/* Just scale x/y coordinates to meters according to given unit */
		double fwd_scale, inv_scale = 0.0, inch_to_unit, unit_to_inch;
		int k_unit;
		k_unit = GMT_get_unit_number (GMT, item[0]);
		GMT_init_scales (GMT, k_unit, &fwd_scale, &inv_scale, &inch_to_unit, &unit_to_inch, NULL);
		for (pos = 0; pos < 4; pos++) p[pos] *= inv_scale;
	}

	if (GMT_is_geographic (GMT, GMT_IN)) {	/* Arrange so geographic region always has w < e */
		double w = p[0], e = p[1];
		if (p[0] <= -360.0 || p[1] > 360.0) {	/* Arrange so geographic region always has |w,e| <= 360 */
			double shift = (p[0] <= -360.0) ? 360.0 : -360.0;
			p[0] += shift;	p[1] += shift;
			GMT_Report (GMT->parent, GMT_MSG_VERBOSE,
			            "Warning -R: Given west and east values [%g %g] were adjusted so not exceed multiples of 360 [%g %g]\n", w, e, p[0], p[1]);
		}
		else if (p[0] > p[1] && GMT->common.R.oblique && !GMT->common.J.active) {	/* Used -Rw/s/e/nr for non mapping */
			if (GMT->current.io.geo.range == GMT_IS_M180_TO_P180_RANGE) p[0] -= 360.0; else p[1] += 360.0;
		}
#if 0	/* This causes too much trouble: Better to annoy the person wishing this to work vs annoy all those who made an honest error.  We cannot be mind-readers here so we insist on e > w */
		else if (p[0] > p[1]) {	/* Arrange so geographic region always has w < e */
			if (GMT->current.io.geo.range == GMT_IS_M180_TO_P180_RANGE) p[0] -= 360.0; else p[1] += 360.0;
			GMT_Report (GMT->parent, GMT_MSG_VERBOSE,
			            "Warning -R: Given west and east values [%g %g] were adjusted so west < east [%g %g]\n", w, e, p[0], p[1]);
		}
#endif
	}
	if (i < 4 || i > 6 || ((!GMT->common.R.oblique && GMT_check_region (GMT, p)) || (i == 6 && p[4] >= p[5]))) error++;
	GMT_memcpy (GMT->common.R.wesn, p, 6, double);	/* This will probably be reset by GMT_map_setup */
	error += GMT_check_condition (GMT, i == 6 && !GMT->current.proj.JZ_set, "Error: -R with six parameters requires -Jz|Z\n");

	return (error);
}

/*! . */
int gmt_parse_XY_option (struct GMT_CTRL *GMT, int axis, char *text)
{
	int i = 0;
	if (!text || !text[0]) {	/* Default is -Xr0 */
		GMT->current.ps.origin[axis] = 'r';
		GMT->current.setting.map_origin[axis] = 0.0;
		return (GMT_NOERROR);
	}
	switch (text[0]) {
		case 'r': case 'a': case 'f': case 'c':
			GMT->current.ps.origin[axis] = text[0]; i++; break;
		default:
			GMT->current.ps.origin[axis] = 'r'; break;
	}
	if (text[i])
		GMT->current.setting.map_origin[axis] = GMT_to_inch (GMT, &text[i]);
	else	/* Allow use of -Xc or -Xf meaning -Xc0 or -Xf0 */
		GMT->current.setting.map_origin[axis] = 0.0;
	return (GMT_NOERROR);
}

/*! . */
int gmt_parse_a_option (struct GMT_CTRL *GMT, char *arg)
{	/* -a<col>=<name>[:<type>][,<col>...][+g|G<geometry>] */
	unsigned int pos = 0;
	int col, a_col = GMT_Z;
	char p[GMT_BUFSIZ] = {""}, name[GMT_BUFSIZ] = {""}, A[64] = {""}, *s = NULL, *c = NULL;
	if (!arg || !arg[0]) return (GMT_PARSE_ERROR);	/* -a requires an argument */
	if ((s = strstr (arg, "+g")) || (s = strstr (arg, "+G"))) {	/* Also got +g|G<geometry> */
		GMT->common.a.geometry = gmt_ogr_get_geometry (s+2);
		if (s[1] == 'G') GMT->common.a.clip = true;	/* Clip features at Dateline */
		s[0] = '\0';	/* Temporarily truncate off the geometry */
		GMT->common.a.output = true;	/* We are producing, not reading an OGR/GMT file */
		if (GMT->current.setting.io_seg_marker[GMT_OUT] != '>') {
			GMT_Report (GMT->parent, GMT_MSG_VERBOSE,
			            "Warning -a: OGR/GMT requires > as output segment marker; your selection of %c will be overruled by >\n",
			            GMT->current.setting.io_seg_marker[GMT_OUT]);
			GMT->current.setting.io_seg_marker[GMT_OUT] = '>';
		}
	}
	else if (GMT->current.setting.io_seg_marker[GMT_IN] != '>') {
		GMT_Report (GMT->parent, GMT_MSG_VERBOSE,
		            "Warning -a: OGR/GMT requires < as input segment marker; your selection of %c will be overruled by >\n",
		            GMT->current.setting.io_seg_marker[GMT_IN]);
		GMT->current.setting.io_seg_marker[GMT_IN] = '>';
	}
	while ((GMT_strtok (arg, ",", &pos, p))) {	/* Another col=name argument */
		if ((c = strchr (p, ':'))) {	/* Also got :<type> */
			GMT->common.a.type[GMT->common.a.n_aspatial] = gmt_ogr_get_type (c+1);
			c[0] = '\0';	/* Truncate off the type */
		}
		else
			GMT->common.a.type[GMT->common.a.n_aspatial] = GMT_DOUBLE;
		if (strchr (p, '=')) {	/* Got col=name */
			if (sscanf (p, "%[^=]=%s", A, name) != 2) return (GMT_PARSE_ERROR);	/* Did not get two items */
		}
		else {	/* Auto-fill col as the next col starting at GMT_Z */
			sprintf (A, "%d", a_col++);
			strcpy (name, p);
		}
		switch (A[0]) {	/* Watch for different multisegment header cases */
			case 'D': col = GMT_IS_D; break;	/* Distance flag */
			case 'G': col = GMT_IS_G; break;	/* Color flag */
			case 'I': col = GMT_IS_I; break;	/* ID flag */
			case 'L': col = GMT_IS_L; break;	/* Label flag */
			case 'T': col = GMT_IS_T; break;	/* Text flag */
			case 'W': col = GMT_IS_W; break;	/* Pen flag */
			case 'Z': col = GMT_IS_Z; break;	/* Value flag */
			default:
				col = atoi (A);
				if (col < GMT_Z)
					GMT_Report (GMT->parent, GMT_MSG_NORMAL, "Error -a: Columns 0 and 1 are reserved for lon and lat.\n");
				if (col < GMT_Z || col >= GMT_MAX_COLUMNS) return (GMT_PARSE_ERROR);		/* Col value out of whack */
				break;
		}
		GMT->common.a.col[GMT->common.a.n_aspatial] = col;
		if (col < 0 && col != GMT_IS_Z) GMT->common.a.type[GMT->common.a.n_aspatial] = GMT_TEXT;
		if (GMT->common.a.name[GMT->common.a.n_aspatial]) free (GMT->common.a.name[GMT->common.a.n_aspatial]);	/* Free any previous names */
		GMT->common.a.name[GMT->common.a.n_aspatial] = strdup (name);
		GMT->common.a.n_aspatial++;
		if (GMT->common.a.n_aspatial == MAX_ASPATIAL) return (GMT_PARSE_ERROR);	/* Too many items */
	}
	if (s) s[0] = '+';	/* Restore the geometry part */
	/* -a implies -fg */
	GMT_set_geographic (GMT, GMT_IN);
	GMT_set_geographic (GMT, GMT_OUT);
	return (GMT_NOERROR);
}

/*! . */
int gmt_parse_b_option (struct GMT_CTRL *GMT, char *text)
{
	/* GMT5 Syntax:	-b[i][cvar1/var2/...] or -b[i|o]<n><type>[,<n><type>]...
	 * GMT4 Syntax:	-b[i][o][s|S][d|D][<n>][c[<var1>/<var2>/...]]
	 * -b with no args means both in and out have double precision binary i/o, with #columns determined by module
	 * -bi or -bo means the same for that direction only.
	 * -bif or -bof or any other letter means that type instead of double.
	 * Note to developers: It is allowed NOT to specify anything (e.g., -bi) or not specify how many columns (e.g., -bif).
	 * If those are not set then there are two opportunities in the modules to correct this:
	 *   1) GMT_io_banner is called from GMT_Init_IO and if things are not set we default to the default data type [double].
	 *   2) GMT_set_cols sets the actual columns needed for in or out and is also use to set un-initialized data read pointers.
	 */

	unsigned int i, col = 0, id = GMT_IN, swap_flag;
	int k, ncol = 0;
	bool endian_swab = false, swab = false, error = false, i_or_o = false, set = false, v4_parse = false;
	char *p = NULL, c;

	if (!text) return (GMT_PARSE_ERROR);	/* -B requires an argument even if it is blank */
	/* First determine if there is an endian modifer supplied */
	if ((p = strchr (text, '+'))) {	/* Yes */
		*p = '\0';	/* Temporarily chop off the modifier */
		switch (p[1]) {
			case 'B':
			case 'L':
				swab = (p[1] != GMT_ENDIAN);
				break;	/* Must swap */
			default:
				GMT_Report (GMT->parent, GMT_MSG_NORMAL, "Syntax error -b: Bad endian modifier +%c\n", (int)p[1]);
				return (EXIT_FAILURE);
				break;
		}
		if (strchr (text, 'w')) {	/* Cannot do individual swap when endian has been indicated */
			GMT_Report (GMT->parent, GMT_MSG_NORMAL, "Syntax error -b: Cannot use both w and endian modifiers\n");
			return (EXIT_FAILURE);
		}
		endian_swab = true;
	}

	/* Now deal with [i|o] modifier Note: If there is no i|o then id is GMT_IN below */
	if (text[0] == 'i') { id = GMT_IN; i_or_o = true; }
	if (text[0] == 'o') { id = GMT_OUT; i_or_o = true; }
	GMT->common.b.active[id] = true;
	GMT->common.b.type[id] = 'd';	/* Set default to double */
	GMT->common.b.swab[id] = k_swap_none;	/* No byte swapping */

	/* Because under GMT_COMPAT c means either netCDF or signed char we deal with netCDF up front */

	k = (i_or_o) ? 1 : 0;
	if (GMT_compat_check (GMT, 4)) {	/* GMT4 */
		if (text[k] == 'c' && !text[k+1]) {	/* Ambiguous case "-bic" which MAY mean netCDF */
			GMT_Report (GMT->parent, GMT_MSG_COMPAT, "Syntax warning: -b[i]c now applies to character tables, not to netCDF\n");
			GMT_Report (GMT->parent, GMT_MSG_COMPAT, "Syntax warning: If input file is netCDF, just leave out -b[i]c\n");
			GMT->common.b.type[id] = 'c';
			v4_parse = true;	/* Yes, we parsed a GMT4-compatible option */
		}
		else if (text[k] == 'c' && text[k+1] != ',') {	/* netCDF with list of variables */
			GMT_Report (GMT->parent, GMT_MSG_COMPAT, "Syntax warning: -b[i]c<varlist> is deprecated. Use <file>?<varlist> instead.\n");
			GMT->common.b.active[id] = false;	/* Binary is 'false' if netCDF is to be read */
			strncpy (GMT->common.b.varnames, &text[k+1], GMT_BUFSIZ);	/* Copy the list of netCDF variable names */
			v4_parse = true;	/* Yes, we parsed a GMT4-compatible option */
		}
	}
	if (!v4_parse && text[k] && strchr ("cuhHiIfd" GMT_OPT ("sSD"), text[k]) && (!text[k+1] || (text[k+1] == 'w' && !text[k+2] ))) {	/* Just save the type for the entire record */
		GMT->common.b.type[id] = text[k];			/* Set the default column type to the first (and possibly only data type) listed */
		if (GMT_compat_check (GMT, 4)) {	/* GMT4: Must switch s,S,D to f, f(with swab), and d (with swab) */
			if (GMT->common.b.type[id] == 's') GMT->common.b.type[id] = 'f';
			if (GMT->common.b.type[id] == 'S') { GMT->common.b.type[id] = 'f'; GMT->common.b.swab[id] = (id == GMT_IN) ? k_swap_in : k_swap_out;	}
			if (GMT->common.b.type[id] == 'D') { GMT->common.b.type[id] = 'd'; GMT->common.b.swab[id] = (id == GMT_IN) ? k_swap_in : k_swap_out;	}
		}
		if (text[k+1] == 'w') GMT->common.b.swab[id] = (id == GMT_IN) ? k_swap_in : k_swap_out;	/* Default swab */
	}
	if (!v4_parse) {	/* Meaning we did not hit netcdf-like options above */
		for (i = k; text[i]; i++) {
			c = text[i];
			switch (c) {
				case 's': case 'S': case 'D':	/* Obsolete GMT 4 syntax with single and double precision w/wo swapping */
					if (GMT_compat_check (GMT, 4)) {
						GMT_Report (GMT->parent, GMT_MSG_COMPAT,
						            "Warning: -b option with type s, S, or D are deprecated; Use <n>f or <n>d, with w to indicate swab\n");
						if (c == 'S' || c == 'D') swab = true;
						if (c == 'S' || c == 's') c = 'f';
						else if (c == 'D') c = 'd';
						if (ncol == 0) ncol = 1;	/* In order to make -bs work as before */
					}
					else {
						error = true;
						GMT_Report (GMT->parent, GMT_MSG_NORMAL, "Error: Malformed -b argument [%s]\n", text);
						GMT_syntax (GMT, 'b');
						break;
					} /* Deliberate fall-through to these cases here */
				case 'c': case 'u': /* int8_t, uint8_t */
				case 'h': case 'H': /* int16_t, uint16_t */
				case 'i': case 'I': /* int32_t, uint32_t */
				case 'l': case 'L': /* int64_t, uint64_t */
				case 'f': case 'd': /* float, double */
					if (GMT_compat_check (GMT, 4) && c == 'd' && ncol == 0) {
						ncol = 1;	/* In order to make -bd work as before */
						GMT_Report (GMT->parent, GMT_MSG_COMPAT, "Warning: -b[o]d is deprecated; Use <n>d to indicate how many columns\n");
					}
					if (text[i+1] == 'w')	/* Want to swab the input or output first */
						swab = true;
					set = true;	/* Meaning we have set the data type */
					if (ncol == 0) {	/* Just specifying type, no columns yet */
						GMT->common.b.type[id] = c;	/* Set default to double */
					}
					swap_flag = (swab) ? id + 1 : 0;	/* 0 for no swap, 1 if swap input, 2 if swap output */
					for (k = 0; k < ncol; k++, col++) {	/* Assign io function pointer and data type for each column */
						GMT->current.io.fmt[id][col].io = GMT_get_io_ptr (GMT, id, swap_flag, c);
						GMT->current.io.fmt[id][col].type = GMT_get_io_type (GMT, c);
						if (!i_or_o) {	/* Must also set output */
							GMT->current.io.fmt[GMT_OUT][col].io = GMT_get_io_ptr (GMT, GMT_OUT, swap_flag, c);
							GMT->current.io.fmt[GMT_OUT][col].type = GMT_get_io_type (GMT, c);
						}
					}
					ncol = 0;	/* Must parse a new number for each item */
					break;
				case 'x':	/* Binary skip before/after column */
					if (col == 0)	/* Must skip BEFORE reading first data column (flag this as a negative skip) */
						GMT->current.io.fmt[id][col].skip = -ncol;	/* Number of bytes to skip */
					else	/* Skip after reading previous column (hence col-1) */
						GMT->current.io.fmt[id][col-1].skip = ncol;	/* Number of bytes to skip */
					if (!i_or_o) GMT->current.io.fmt[GMT_OUT][col-1].skip = GMT->current.io.fmt[id][col-1].skip;
					break;
				case '0':	/* Number of columns */
				case '1': case '2': case '3':
				case '4': case '5': case '6':
				case '7': case '8': case '9':
					ncol = atoi (&text[i]);
					if (ncol < 1) {
						GMT_Report (GMT->parent, GMT_MSG_NORMAL, "Syntax error -b: Column count must be > 0\n");
						return (EXIT_FAILURE);
					}
					while (text[++i] && isdigit ((int)text[i]))
						; --i; /* Wind past the digits */
					break;
				case ',':
					break;	/* Comma between sequences are optional and just ignored */
				case 'w':		/* Turn off the swap on a per-item basis unless it was set via +L|B */
					if (!endian_swab)
						swab = false;
					break;
				default:
					error = true;
					GMT_Report (GMT->parent, GMT_MSG_NORMAL, "Error: Malformed -b argument [%s]\n", text);
					GMT_syntax (GMT, 'b');
					break;
			}
		}
	}
	if (col == 0)
		col = ncol; /* Maybe we got a column count */
	GMT->common.b.ncol[id] = col;
	if (col && !set) {
		for (col = 0; col < GMT->common.b.ncol[id]; col++) {
			/* Default binary type is double */
			GMT->current.io.fmt[id][col].io   = GMT_get_io_ptr (GMT, id, swab, 'd');
			GMT->current.io.fmt[id][col].type = GMT_get_io_type (GMT, 'd');
			if (!i_or_o) {	/* Must also set output */
				GMT->current.io.fmt[GMT_OUT][col].io   = GMT_get_io_ptr (GMT, GMT_OUT, swab, 'd');
				GMT->current.io.fmt[GMT_OUT][col].type = GMT_get_io_type (GMT, 'd');
			}
		}
	}

	if (!i_or_o) {	/* Specified neither i or o so let settings apply to both */
		GMT->common.b.active[GMT_OUT] = GMT->common.b.active[GMT_IN];
		GMT->common.b.ncol[GMT_OUT] = GMT->common.b.ncol[GMT_IN];
		GMT->common.b.type[GMT_OUT] = GMT->common.b.type[GMT_IN];
		if (GMT->common.b.swab[GMT_IN] == k_swap_in) GMT->common.b.swab[GMT_OUT] = k_swap_out;
	}

	GMT_set_bin_io (GMT);	/* Make sure we point to binary i/o functions after processing -b option */

	if (p) *p = '+';	/* Restore the + sign we gobbled up earlier */
	return (error);
}

/*! . */
int gmt_parse_c_option (struct GMT_CTRL *GMT, char *arg)
{
	int i, error = 0;
	if (!arg || !arg[0]) return (GMT_PARSE_ERROR);	/* -c requires an argument */

	i = atoi (arg);
	if (i < 1)
		error++;
	else
		GMT->PSL->init.copies = i;
	return (error);
}

/*! . */
int64_t gmt_parse_range (struct GMT_CTRL *GMT, char *p, int64_t *start, int64_t *stop)
{	/* Parses p looking for range or columns or individual columns.
	 * If neither then we just increment both start and stop. */
	int64_t inc = 1;
	int got;
	char *c = NULL;
	if ((c = strchr (p, '-'))) {	/* Range of columns given. e.g., 7-9 */
		got = sscanf (p, "%" PRIu64 "-%" PRIu64, start, stop);
		if (got != 2) inc = 0L;	/* Error flag */
	}
	else if ((c = strchr (p, ':'))) {	/* Range of columns given. e.g., 7:9 or 1:2:5 */
		got = sscanf (p, "%" PRIu64 ":%" PRIu64 ":%" PRIu64, start, &inc, stop);
		if (got == 2) { *stop = inc; inc = 1L;}	/* Just got start:stop with implicit inc = 1 */
		else if (got != 3 || inc < 1) inc = 0L;	/* Error flag */
	}
	else if (isdigit ((int)p[0]))	/* Just a single column, e.g., 3 */
		*start = *stop = atol (p);
	else				/* Just assume it goes column by column */
		(*start)++, (*stop)++;
	if ((*stop) < (*start)) inc = 0L;	/* Not good */
	if (inc == 0)
		GMT_Report (GMT->parent, GMT_MSG_NORMAL, "Bad range [%s]: col, start-stop, start:stop, or start:step:stop must yield monotonically increasing positive selections\n", p);
	return (inc);	/* Either > 0 or 0 for error */
}

/*! Routine will decode the -f[i|o]<col>|<colrange>[t|T|g],... arguments */
int gmt_parse_f_option (struct GMT_CTRL *GMT, char *arg) {

	char copy[GMT_BUFSIZ] = {""}, p[GMT_BUFSIZ] = {""};
	unsigned int k = 1, ic, pos = 0, code, *col = NULL;
	size_t len;
	int64_t i, start = -1, stop = -1, inc;
	enum GMT_enum_units unit = GMT_IS_METER;
	bool both_i_and_o = false;

	if (!arg || !arg[0]) return (GMT_PARSE_ERROR);	/* -f requires an argument */

	if (arg[0] == 'i')	/* Apply to input columns only */
		col = GMT->current.io.col_type[GMT_IN];
	else if (arg[0] == 'o')	/* Apply to output columns only */
		col = GMT->current.io.col_type[GMT_OUT];
	else {			/* Apply to both input and output columns */
		both_i_and_o = true;
		k = 0;
	}

	strncpy (copy, &arg[k], GMT_BUFSIZ);	/* arg should NOT have a leading i|o part */

	if (copy[0] == 'g' || copy[0] == 'p') {	/* Got -f[i|o]g which is shorthand for -f[i|o]0x,1y, or -fp[<unit>] (see below) */
		if (both_i_and_o) {
			GMT_set_geographic (GMT, GMT_IN);
			GMT_set_geographic (GMT, GMT_OUT);
		}
		else {
			col[GMT_X] = GMT_IS_LON;
			col[GMT_Y] = GMT_IS_LAT;
		}
		pos = 1;
		start = stop = 1;
	}
	if (copy[0] == 'p') {	/* Got -f[i|o]p[<unit>] for projected floating point map coordinates (e.g., UTM meters) */
		if (copy[1] && strchr (GMT_LEN_UNITS2, copy[1])) {	/* Given a unit via -fp<unit>*/
			if ((unit = GMT_get_unit_number (GMT, copy[1])) == GMT_IS_NOUNIT) {
				GMT_Report (GMT->parent, GMT_MSG_NORMAL, "Error: Malformed -f argument [%s] - bad projected unit\n", arg);
				return 1;
			}
			pos++;
		}
		GMT->current.proj.inv_coordinates = true;
		GMT->current.proj.inv_coord_unit = unit;
	}

	while ((GMT_strtok (copy, ",", &pos, p))) {	/* While it is not empty, process it */
		if ((inc = gmt_parse_range (GMT, p, &start, &stop)) == 0) return (GMT_PARSE_ERROR);
		len = strlen (p);	/* Length of the string p */
		ic = (int) p[len-1];	/* Last char in p is the potential code T, t, x, y, or f. */
		switch (ic) {
			case 'T':	/* Absolute calendar time */
				code = GMT_IS_ABSTIME;
				break;
			case 't':	/* Relative time (units since epoch) */
				code = GMT_IS_RELTIME;
				break;
			case 'x':	/* Longitude coordinates */
				code = GMT_IS_LON;
				break;
			case 'y':	/* Latitude coordinates */
				code = GMT_IS_LAT;
				break;
			case 'f':	/* Plain floating point coordinates */
				code = GMT_IS_FLOAT;
				break;
			default:	/* No suffix, consider it an error */
				GMT_Report (GMT->parent, GMT_MSG_NORMAL, "Error: Malformed -f argument [%s]\n", arg);
				return 1;
				break;
		}

		/* Now set the code for these columns */

		if (both_i_and_o)
			for (i = start; i <= stop; i += inc) GMT->current.io.col_type[GMT_IN][i] = GMT->current.io.col_type[GMT_OUT][i] = code;
		else
			for (i = start; i <= stop; i += inc) col[i] = code;
	}
	return (GMT_NOERROR);
}

/*! . */
int gmt_compare_cols (const void *point_1, const void *point_2)
{
	/* Sorts cols into ascending order  */
	if (((struct GMT_COL_INFO *)point_1)->col < ((struct GMT_COL_INFO *)point_2)->col) return (-1);
	if (((struct GMT_COL_INFO *)point_1)->col > ((struct GMT_COL_INFO *)point_2)->col) return (+1);
	return (0);
}

/*! . */
unsigned int gmt_parse_d_option (struct GMT_CTRL *GMT, char *arg)
{
	unsigned int dir, first, last;
	char *c = NULL;

	if (!arg || !arg[0]) return (GMT_PARSE_ERROR);	/* -d requires an argument */
	if (arg[0] == 'i') {
		first = last = GMT_IN;
		c = &arg[1];
	}
	else if (arg[0] == 'o') {
		first = last = GMT_OUT;
		c = &arg[1];
	}
	else {
		first = GMT_IN;	last = GMT_OUT;
		c = arg;
	}

	for (dir = first; dir <= last; dir++) {
		GMT->common.d.active[dir] = true;
		GMT->common.d.nan_proxy[dir] = atof (c);
		GMT->common.d.is_zero[dir] = doubleAlmostEqualZero (0.0, GMT->common.d.nan_proxy[dir]);
	}
	return (GMT_NOERROR);
}

/*! Routine will decode the -i<col>|<colrange>[l][s<scale>][o<offset>],... arguments */
int gmt_parse_i_option (struct GMT_CTRL *GMT, char *arg) {

	char copy[GMT_BUFSIZ] = {""}, p[GMT_BUFSIZ] = {""}, *c = NULL;
	char txt_a[GMT_LEN256] = {""}, txt_b[GMT_LEN256] = {""};
	unsigned int k = 0, pos = 0;
	int64_t i, start = -1, stop = -1, inc;
	int convert;
	double scale, offset;

	if (!arg || !arg[0]) return (GMT_PARSE_ERROR);	/* -i requires an argument */

	strncpy (copy, arg, GMT_BUFSIZ);
	if ((c = strstr (copy, "+n"))) c[0] = '\0';	/* Chop off modifier since processed earlier */
	for (i = 0; i < GMT_MAX_COLUMNS; i++) GMT->current.io.col_skip[i] = true;	/* Initially, no input column is requested */

	while ((GMT_strtok (copy, ",", &pos, p))) {	/* While it is not empty, process it */
		convert = 0, scale = 1.0, offset = 0.0;

		if ((c = strchr (p, 'o'))) {	/* Look for offset */
			c[0] = '\0';	/* Wipe out the 'o' so that next scan terminates there */
			convert |= 1;
			offset = atof (&c[1]);
		}
		if ((c = strchr (p, 's'))) {	/* Look for scale factor */
			c[0] = '\0';	/* Wipe out the 's' so that next scan terminates there */
			if (GMT_compat_check (GMT, 4)) {	/* GMT4 */
				i = (int)strlen (p) - 1;
				convert = (p[i] == 'l') ? 2 : 1;
				i = sscanf (&c[1], "%[^/]/%[^l]", txt_a, txt_b);
				if (i == 0) GMT_Report (GMT->parent, GMT_MSG_NORMAL, "-i...s contains bad scale info\n");
				scale = atof (txt_a);
				if (i == 2) offset = atof (txt_b);
			} else {
				convert |= 1;
				scale = atof (&c[1]);
			}
		}
		if ((c = strchr (p, 'l'))) {	/* Look for log indicator */
			c[0] = '\0';	/* Wipe out the 's' so that next scan terminates there */
			convert = 2;
		}
		if ((inc = gmt_parse_range (GMT, p, &start, &stop)) == 0) return (GMT_PARSE_ERROR);

		/* Now set the code for these columns */

		for (i = start; i <= stop; i += inc, k++) {
			GMT->current.io.col_skip[i] = false;	/* Do not skip these */
			GMT->current.io.col[GMT_IN][k].col = (unsigned int)i;	/* Requested order of columns */
			GMT->current.io.col[GMT_IN][k].order = k;		/* Requested order of columns */
			GMT->current.io.col[GMT_IN][k].convert = convert;
			GMT->current.io.col[GMT_IN][k].scale = scale;
			GMT->current.io.col[GMT_IN][k].offset = offset;
		}
	}
	qsort (GMT->current.io.col[GMT_IN], k, sizeof (struct GMT_COL_INFO), gmt_compare_cols);
	GMT->common.i.n_cols = k;
	return (GMT_NOERROR);
}

/*! Routine will decode the -o<col>|<colrange>,... arguments */
int gmt_parse_o_option (struct GMT_CTRL *GMT, char *arg) {

	char copy[GMT_BUFSIZ] = {""}, p[GMT_BUFSIZ] = {""}, *c = NULL;
	unsigned int pos = 0;
	uint64_t k = 0;
	int64_t i, start = -1, stop = -1, inc;

	if (!arg || !arg[0]) return (GMT_PARSE_ERROR);	/* -o requires an argument */

	strncpy (copy, arg, GMT_BUFSIZ);
	if ((c = strstr (copy, "+n"))) c[0] = '\0';	/* Chop off modifier */

	while ((GMT_strtok (copy, ",", &pos, p))) {	/* While it is not empty, process it */
		if ((inc = gmt_parse_range (GMT, p, &start, &stop)) == 0) return (GMT_PARSE_ERROR);

		/* Now set the code for these columns */

		for (i = start; i <= stop; i += inc, k++) {
			GMT->current.io.col[GMT_OUT][k].col = (unsigned int)i;	/* Requested order of columns */
			GMT->current.io.col[GMT_OUT][k].order = (unsigned int)k;		/* Requested order of columns */
		}
	}
	GMT->common.o.n_cols = k;
	if (GMT->common.b.active[GMT_OUT]) GMT->common.b.ncol[GMT_OUT] = GMT->common.b.ncol[GMT_IN];	/* Since -o machinery will march through */
	return (GMT_NOERROR);
}

/*! parse any --PARAM[=value] arguments */
int GMT_parse_dash_option (struct GMT_CTRL *GMT, char *text) {
	int n;
	char *this_c = NULL, message[GMT_LEN128] = {""};
	if (!text)
		return (GMT_NOERROR);

	/* print version and exit */
	if (strcmp (text, "version") == 0) {
		sprintf (message, "%s\n", GMT_PACKAGE_VERSION_WITH_SVN_REVISION);
		GMT->parent->print_func (stdout, message);
		/* cannot call GMT_Free_Options() from here, so we are leaking on exit.
		 * struct GMTAPI_CTRL *G = GMT->parent;
		 * if (GMT_Destroy_Session (G))
		 *   exit (EXIT_FAILURE); */
		exit (EXIT_SUCCESS);
	}

	/* print GMT folders and exit */
	if (strcmp (text, "show-datadir") == 0) {
		sprintf (message, "%s\n", GMT->session.SHAREDIR);
		GMT->parent->print_func (stdout, message);
		/* leaking on exit same as above. */
		exit (EXIT_SUCCESS);
	}

	if ((this_c = strchr (text, '='))) {
		/* Got --PAR=VALUE */
		this_c[0] = '\0';	/* Temporarily remove the '=' character */
		n = gmt_setparameter (GMT, text, &this_c[1]);
		this_c[0] = '=';	/* Put it back were it was */
	}
	else
		/* Got --PAR */
		n = gmt_setparameter (GMT, text, "true");
	return (n);
}

int count_xy_terms (char *txt, int64_t *xstart, int64_t *xstop, int64_t *ystart, int64_t *ystop)
{	/* Process things like xxxxyy, x4y2, etc and find the number of x and y items.
	 * We return the start=stop= number of x and ystart=ystop = number of y. */
	
	unsigned int n[2] = {0, 0};
	size_t len = strlen (txt), k = 0;
	while (k < len) {
		switch (txt[k]) {
			case 'x':
				if (isdigit (txt[k+1])) {	/* Gave things like x3y */
					n[GMT_X] += atoi (&txt[k+1]);
					k++;
					while (txt[k] && isdigit (txt[k])) k++;	/* Wind pass the number */
				}
				else {	/* Just one x */
					n[GMT_X]++;
					k++;
				}
				break;
			case 'y':
				if (isdigit (txt[k+1])) {	/* Gave things like y3x */
					n[GMT_Y] += atoi (&txt[k+1]);
					k++;
					while (txt[k] && isdigit (txt[k])) k++;	/* Wind pass the number */
				}
				else {	/* Just one y */
					n[GMT_Y]++;
					k++;
				}
				break;
			default:	/* Bad args */
				return -1;
				break;
		}
	}
	*xstart = *xstop = n[GMT_X];	/* Just a single x combo */
	*ystart = *ystop = n[GMT_Y];	/* Just a particular y combo */
	return 0;
}
#if 0
/*! . */
int GMT_parse_model (struct GMT_CTRL *GMT, char option, char *in_arg, unsigned int dim, struct GMT_MODEL *M)
{
	/* Parse -N[p|P|f|F|c|C|s|S|x|X|y|Y][x|y]<list-of-terms>[,...][+l<lengths>][+o<origins>][+r] for trend1d, trend2d, grdtrend.
	 * p means polynomial.
	 * c means cosine.  For 2-D you may optionaly add x|y to only add basis for that dimension [both]
	 * s means sine.  Optionally append x|y [both]
	 * f means both cosine and sine.    Optionally append x|y [both]
	 * list-of-terms is either a single order (e.g., 2) or a range (e.g., 0-3)
	 * Give one or more lists separated by commas.
	 * In 1-D, we add the basis x^p, cos(2*pi*p/X), and/or sin(2*pi*p/X) depending on selection.
	 * In 2-D, for polynomial the order means all p products of x^m*y^n where m+n == p
	 *   To only have some of these terms you must instead specify which ones you want,
	 *   e.g., xxxy (or x3y) and yyyx (or y3x) for just those two.
	 *   For Fourier we add these 4 terms per order:
	 *   cos(2*pi*p*x/X), sin(2*pi*p*x/X), cos(2*pi*p*y/Y), sin(2*pi*p*y/Y)
	 *   To only add basis in x or y you must apped x|y after the c|s|f.
	 * dim is either 1 (1-D) or 2 (for 2-D, grdtrend).
 	 * Indicate robust fit by appending +r
	 */
	
	unsigned int pos = 0, n_model = 0, part, n_parts, k, j;
	int64_t order, xstart, xstop, ystart, ystop, step, n_order;
	size_t end;
	bool got_intercept;
	enum GMT_enum_model kind[2];
	char p[GMT_BUFSIZ] = {""}, type, *this_range = NULL, *arg = NULL, *name = "pcs";
	
	if (!in_arg || !in_arg[0]) {
		GMT_Report (GMT->parent, GMT_MSG_NORMAL, "Error -%c: No arguments given!\n", option);
		return -1;	/* No arg given */
	}
	if ((strchr (in_arg, 'x') || strchr (in_arg, 'y')) && dim == 1) {
		GMT_Report (GMT->parent, GMT_MSG_NORMAL, "Error -%c: Cannot use x|y for 1-D basis\n", option);
		return -1;
	}
	/* Deal with backwards compatibilities: -N[f]<nmodel>[r] for 1-D and -N<nmodel>[r] for 2-D */
	arg = strdup (in_arg);
	end = strlen (arg) - 1;
	if ((isdigit (arg[0]) || (dim == 1 && end > 1 && arg[0] == 'f' && isdigit (arg[2]))) && ((arg[end] == 'r' && arg[end-1] != '+') || isdigit (arg[end])))
		/* Old GMT4-like syntax. If compatibility allows it we rewrite using new syntax so we only have one parser below */
		if (GMT_compat_check (GMT, 5)) {	/* Allow old-style syntax */
			char new[GMT_BUFSIZ] = {""};
			GMT_Report (GMT->parent, GMT_MSG_COMPAT, "Warning: -%c%s is deprecated; see usage for new syntax\n", option, arg);
			if (arg[0] != 'f') new[0] = 'p';	/* So we start with f or p */			
			if (arg[end] == 'r') {
				arg[end] = '\0';	/* Chop off the r */
				strcat (new, arg);
				strcat (new, "+r");	/* Add robust flag */
			}
			else
				strcat (new, arg);
			strcpy (arg, new);	/* Place revised args */
		}
		else {
			GMT_Report (GMT->parent, GMT_MSG_NORMAL, "Error -%c: Old-style arguments given and chosen compatibility mode does not allow it\n", option);
			free (arg);
			return -1;
		}
	}
	if ((c = strchr (arg, '+'))) {	/* Gave one or more modifiers */
		pos = 0;
		while ((GMT_strtok (c, "+", &pos, p))) {
			switch (c[0]) {
				case 'o':	/* Origin of axes */
					if ((k = GMT_Get_Value (GMT->parent, &c[1], M->origin)) < 1) {
						GMT_Report (GMT->parent, GMT_MSG_VERBOSE, "Error -%c: Unable to parse the +o arguments (%s)\n", option, &c[1]);
						return -1;
					}
					break;
				case 'r':
					M->robust = true;
					break;
				case 'x':
					if ((k = GMT_Get_Value (GMT->parent, &c[1], M->period)) < 1) {
						GMT_Report (GMT->parent, GMT_MSG_VERBOSE, "Error -%c: Unable to parse the +x argument (%s)\n", option, &c[1]);
						return -1;
					}
					break;
				case 'y':
					if ((k = GMT_Get_Value (GMT->parent, &c[1], &M->period[GMT_Y])) < 1) {
						GMT_Report (GMT->parent, GMT_MSG_VERBOSE, "Error -%c: Unable to parse the +y argument (%s)\n", option, &c[1]);
						return -1;
					}
					break;
				default:
					GMT_Report (GMT->parent, GMT_MSG_VERBOSE, "Error -%c: Unrecognized modifier +%s\n", option, c);
					return -1;
					break;
			}
		}
		c[0] = '\0';	/* Chop off modifiers in arg before processing settings */
	}
	pos = 0;	/* Reset position since now working on arg */
	while ((GMT_strtok (arg, ",", &pos, p))) {
		/* Here, p will be one instance of [p|f|c|s][x|y]<list-of-terms> */
		if (!strchr ("cfsp", p[0])) {
			GMT_Report (GMT->parent, GMT_MSG_NORMAL, "Error -%c: Bad basis function type (%c)\n", option, p[0]);
			return -1;
		}
		this_range = &p[1];
		n_parts = 1;	/* Normally just one basis function at the time but f implies both c and s */
		special = false;
		switch (p[0]) {	/* What kind of basis function? */
			case 'p': kind = GMT_POLYNOMIAL; break;
			case 'c': kind = GMT_COSINE; break;
			case 's': kind = GMT_SINE; break;
			case 'f': kind = GMT_FOURIER; break;
				
		}
		if (p[1] == 'x' || p[1] == 'y')	{	/* Single building block and not all items of given order */
			special = true;
			count_xy_terms (&p[1], &xstart, &xstop, &ystart, &ystop);
		else if ((step = gmt_parse_range (GMT, this_range, &xstart, &xstop)) != 1) {
			GMT_Report (GMT->parent, GMT_MSG_NORMAL, "Error -%c: Bad basis function order (%s)\n", option, this_range);
			return -1;
		}
		
		if (kind != GMT_POLYNOMIAL && xstart == 0) {
			GMT_Report (GMT->parent, GMT_MSG_NORMAL, "Error -%c: Cosine|Sine cannot start with order 0.  Use p0 to add a constant\n", option);
			return -1;
		}
		/* Here we have range and kind */
		
		/* For the Fourier components we need to distinguish bewteen things like cos(x)*sin(y), sin(x)*cos(y), cos(x), etc.  We use these 8 type flags:
		   0 = C- cos (x)
		   1 = -C cos (y)
		   2 = S- sin (x)
		   3 = -S sin (y)
		   4 = CC cos (x)*cos(y)
		   5 = CS cos (x)*sin(y)
		   6 = SC sin (x)*cos(y)
		   7 = SS sin (x)*sin(y)
		 */
		for (order = xstart; order <= xstop; order++) {
			/* For each order given in the range, or just this particular order */
			switch (kind) {
				case GMT_POLYNOMIAL:	/* Add one or more polynomial basis */
					if (!special) {
						ystart = 0;
						ystop = (dim == 1) ? 0 : order;
					}
					for (k = ystart; k <= ystop; k++) {
						M->term[n_model].kind = GMT_POLYNOMIAL;
						M->term[n_model].order[GMT_X] = (unsigned int)(order - k);
						M->term[n_model].order[GMT_Y] = (unsigned int)k;
						n_model++;
						if (n_model == GMT_N_MAX_MODEL) {
							GMT_Report (GMT->parent, GMT_MSG_NORMAL, "Error -%c: Exceeding max basis functions (%d) \n", option, GMT_N_MAX_MODEL);
							return -1;
						}
					}
					break;
				case GMT_FOURIER:	/* Add a Fourier basis (2 or 4 parts) */
					if (!special) {
						ystart = ystop = order;
					}
					for (i = 0; i < 2; i) {	/* Loop over cosine and sine in x */
						for (k = 0; k < 2; k++) {	/* Loop over cosine and sine in y */
							M->term[n_model].kind = GMT_FOURIER;
							M->term[n_model].type = 4 + 2*i + k;	/* CC, CS, SC, SS */
							M->term[n_model].order[GMT_X] = (unsigned int)order;
							M->term[n_model].order[GMT_Y] = (unsigned int)ystart;
							n_model++;
							if (n_model == GMT_N_MAX_MODEL) {
								GMT_Report (GMT->parent, GMT_MSG_NORMAL, "Error -%c: Exceeding max basis functions (%d) \n", option, GMT_N_MAX_MODEL);
								return -1;
							}
						}
					}
					break;
				case GMT_COSINE:	/* Add a Cosine basis (1 or 2 parts) */
					if (!special) {
						ystart = ystop = order;
					}
					/* cosine in x? */
					if (order) {
						M->term[n_model].kind = GMT_COSINE;
						M->term[n_model].type = 0;	/* C- */
						M->term[n_model].order[GMT_X] = (unsigned int)order;
						n_model++;
						if (n_model == GMT_N_MAX_MODEL) {
							GMT_Report (GMT->parent, GMT_MSG_NORMAL, "Error -%c: Exceeding max basis functions (%d) \n", option, GMT_N_MAX_MODEL);
							return -1;
						}
					}
					if (ystart) {
						M->term[n_model].kind = GMT_COSINE;
						M->term[n_model].type = 1;	/* -C */
						M->term[n_model].order[GMT_Y] = (unsigned int)ystart;
						n_model++;
						if (n_model == GMT_N_MAX_MODEL) {
							GMT_Report (GMT->parent, GMT_MSG_NORMAL, "Error -%c: Exceeding max basis functions (%d) \n", option, GMT_N_MAX_MODEL);
							return -1;
						}
					}
					break;
				case GMT_SINE:	/* Add a Sine basis (1 or 2 parts) */
					if (!special) {
						ystart = ystop = order;
					}
					/* sine in x? */
					if (order) {
						M->term[n_model].kind = GMT_SINE;
						M->term[n_model].type = 2;	/* S- */
						M->term[n_model].order[GMT_X] = (unsigned int)order;
						n_model++;
						if (n_model == GMT_N_MAX_MODEL) {
							GMT_Report (GMT->parent, GMT_MSG_NORMAL, "Error -%c: Exceeding max basis functions (%d) \n", option, GMT_N_MAX_MODEL);
							return -1;
						}
					}
					if (ystart) {
						M->term[n_model].kind = GMT_SINE;
						M->term[n_model].type = 3;	/* -S */
						M->term[n_model].order[GMT_Y] = (unsigned int)ystart;
						n_model++;
						if (n_model == GMT_N_MAX_MODEL) {
							GMT_Report (GMT->parent, GMT_MSG_NORMAL, "Error -%c: Exceeding max basis functions (%d) \n", option, GMT_N_MAX_MODEL);
							return -1;
						}
					}
					break;
			}
		}
	}
	free (arg);
	/* Make sure there are no duplicates */
	
	for (k = 0; k < n_model; k++) {
		for (j = k+1; j < n_model; j++) {
			if (M->term[k].kind == M->term[j].kind && M->term[k].order[GMT_X] == M->term[j].order[GMT_X] && M->term[k].order[GMT_Y] == M->term[j].order[GMT_Y] && M->term[k].type == M->term[j].type) {
				if (dim == 1)
					GMT_Report (GMT->parent, GMT_MSG_NORMAL, "Error -%c: Basis %c%u occurs more than once!\n", option, name[M->term[k].kind], M->term[k].order[GMT_X]);
				else
					GMT_Report (GMT->parent, GMT_MSG_NORMAL, "Error -%c: Basis %cx%uy%u occurs more than once!\n", option, name[M->term[k].kind], M->term[k].order[GMT_X], M->term[k].order[GMT_Y]);
				return -1;
			}
		}
		if (M->term[k].order == 0) got_intercept = true;
	}
	if (GMT_is_verbose (GMT, GMT_MSG_VERBOSE)) {
		if (!got_intercept) GMT_Report (GMT->parent, GMT_MSG_VERBOSE, "Warning -%c: No intercept term (p0) given\n", option);
		fprintf (stderr, "Fit %u terms.  Use a robust model?: %s\n", n_model, (*robust) ? "Yes" : "No");
		for (k = 0; k < n_model; k++)
			fprintf (stderr, "Model basis %d is of type %c and order %u\n", k, name[M->term[k].kind], M->term[k].order);
	}
	return (0);
}
#endif

/*! . */
void GMT_check_lattice (struct GMT_CTRL *GMT, double *inc, unsigned int *registration, bool *active)
{	/* Uses provided settings to initialize the lattice settings from
	 * the -R<grdfile> if it was given; else it does nothing.
	 */
	if (!GMT->current.io.grd_info.active) return;	/* -R<grdfile> was not used; use existing settings */

	/* Here, -R<grdfile> was used and we will use the settings supplied by the grid file (unless overridden) */
	if (!active || *active == false) {	/* -I not set separately */
		GMT_memcpy (inc, GMT->current.io.grd_info.grd.inc, 2, double);
		inc[GMT_Y] = GMT->current.io.grd_info.grd.inc[GMT_Y];
	}
	if (registration) {	/* An pointer not NULL was passed that indicates grid registration */
		/* If a -r like option was set then toggle grid setting, else use grid setting */
		*registration = (*registration) ? !GMT->current.io.grd_info.grd.registration : GMT->current.io.grd_info.grd.registration;
	}
	if (active) *active = true;	/* When 4th arg is not NULL it is set to true (for Ctrl->active args) */
}

/*! . */
int GMT_check_binary_io (struct GMT_CTRL *GMT, uint64_t n_req) {
	int n_errors = 0;

	/* Check the binary options that are used with most GMT programs.
	 * GMT is the pointer to the GMT structure.
	 * n_req is the number of required columns. If 0 then it relies on
	 *    GMT->common.b.ncol[GMT_IN] to be non-zero.
	 * Return value is the number of errors that where found.
	 */

	if (!GMT->common.b.active[GMT_IN]) return (GMT_NOERROR);	/* Let machinery figure out input cols for ascii */

	/* These are specific tests for binary input */

	if (GMT->common.b.ncol[GMT_IN] == 0) GMT->common.b.ncol[GMT_IN] = n_req;
	if (GMT->common.b.ncol[GMT_IN] == 0) {
		GMT_Report (GMT->parent, GMT_MSG_NORMAL, "Syntax error: Must specify number of columns in binary input data (-bi)\n");
		n_errors++;
	}
	else if (n_req > GMT->common.b.ncol[GMT_IN]) {
		GMT_Report (GMT->parent, GMT_MSG_NORMAL,
		            "Syntax error: Binary input data (-bi) provides %d but must have at least %d columns\n",
		            GMT->common.b.ncol[GMT_IN], n_req);
		n_errors++;
	}
	if (GMT->common.b.ncol[GMT_IN] < GMT->common.i.n_cols) {
		GMT_Report (GMT->parent, GMT_MSG_NORMAL,
		            "Syntax error: Binary input data (-bi) provides %d but column selection (-i) asks for %d columns\n",
		            GMT->common.b.ncol[GMT_IN], GMT->common.i.n_cols);
		n_errors++;
	}
	if (GMT->common.b.active[GMT_OUT] && GMT->common.b.ncol[GMT_OUT] && (GMT->common.b.ncol[GMT_OUT] < GMT->common.o.n_cols)) {
		GMT_Report (GMT->parent, GMT_MSG_NORMAL,
		            "Syntax error: Binary output data (-bo) provides %d but column selection (-o) asks for %d columns\n",
		            GMT->common.b.ncol[GMT_OUT], GMT->common.o.n_cols);
		n_errors++;
	}

	GMT_Report (GMT->parent, GMT_MSG_VERBOSE, "Provides %d, expects %d-column binary data\n", GMT->common.b.ncol[GMT_IN], n_req);

	return (n_errors);
}

/*! Parse the -U option.  Full syntax: -U[<just>/<dx>/<dy>/][c|<label>] */
int gmt_parse_U_option (struct GMT_CTRL *GMT, char *item) {
	int i, just, n = 0, n_slashes, error = 0;
	char txt_j[GMT_LEN256] = {""}, txt_x[GMT_LEN256] = {""}, txt_y[GMT_LEN256] = {""};

	GMT->current.setting.map_logo = true;
	if (!item || !item[0]) return (GMT_NOERROR);	/* Just basic -U with no args */

	for (i = n_slashes = 0; item[i]; i++) {
		if (item[i] == '/') n_slashes++;	/* Count slashes to detect [<just>]/<dx>/<dy>/ presence */
	}
	if (n_slashes >= 2) {	/* Probably gave -U[<just>]/<dx>/<dy>[/<string>] */
		if (item[0] == '/') { /* No justification given */
			n = sscanf (&item[1], "%[^/]/%[^/]/%[^\n]", txt_x, txt_y, GMT->current.ps.map_logo_label);
			just = 1;	/* Default justification is LL */
		}
		else {
			n = sscanf (item, "%[^/]/%[^/]/%[^/]/%[^\n]", txt_j, txt_x, txt_y, GMT->current.ps.map_logo_label);
			just = GMT_just_decode (GMT, txt_j, GMT->current.setting.map_logo_justify);
		}
		if (just < 0) {
			/* Garbage before first slash: we simply have -U<string> */
			strncpy (GMT->current.ps.map_logo_label, item, GMT_BUFSIZ);
		}
		else {
			GMT->current.setting.map_logo_justify = just;
			GMT->current.setting.map_logo_pos[GMT_X] = GMT_to_inch (GMT, txt_x);
			GMT->current.setting.map_logo_pos[GMT_Y] = GMT_to_inch (GMT, txt_y);
		}
	}
	else
		strncpy (GMT->current.ps.map_logo_label, item, GMT_BUFSIZ);
	if ((item[0] == '/' && n_slashes == 1) || (item[0] == '/' && n_slashes >= 2 && n < 2)) error++;
	return (error);
}

#ifdef HAVE_GLIB_GTHREAD
/*! -x+a|[-]n */
int gmt_parse_x_option (struct GMT_CTRL *GMT, char *arg) {
	char *s = NULL;

	if (!arg || !arg[0]) return (GMT_NOERROR);      /* For the time being we ignore this, but in future it may mean -x1 */
	if ((s = strstr (arg, "+a")))                     /* Use all processors */
		GMT->common.x.n_threads = GMT_get_num_processors();
	else
		GMT->common.x.n_threads = atoi(arg);

	if (GMT->common.x.n_threads == 0)
		GMT->common.x.n_threads = 1;
	else if (GMT->common.x.n_threads < 0)
		GMT->common.x.n_threads = MAX(GMT_get_num_processors() - GMT->common.x.n_threads, 1);		/* Max -n but at least one */

	return (GMT_NOERROR);
}
#endif

/*! . */
int gmt_parse_colon_option (struct GMT_CTRL *GMT, char *item) {
	int error = 0, way, off = 0;
	bool ok[2] = {false, false};
	static char *mode[4] = {"i", "o", "", ""}, *dir[2] = {"input", "output"};
	char kase = (item) ? item[0] : '\0';
	/* Parse the -: option.  Full syntax: -:[i|o].
	 * We know that if -f was given it has already been parsed due to the parsing order imposed.
	 * Must check that -: does not conflict with -f */

	switch (kase) {
		case 'i':	/* Toggle on input data only */
			ok[GMT_IN] = true;
			break;
		case 'o':	/* Toggle on output data only */
			ok[GMT_OUT] = true;
			break;
		case '\0':	/* Toggle both input and output data */
			ok[GMT_IN] = ok[GMT_OUT] = true;
			off = 2;
			break;
		default:
			error++;	/* Error */
			break;
	}
	for (way = 0; !error && way < 2; way++) if (ok[way]) {
		if (GMT->current.io.col_type[way][GMT_X] == GMT_IS_UNKNOWN && GMT->current.io.col_type[way][GMT_Y] == GMT_IS_UNKNOWN)	/* Dont know what x/y is yet */
			GMT->current.setting.io_lonlat_toggle[way] = true;
		else if (GMT->current.io.col_type[way][GMT_X] == GMT_IS_FLOAT && GMT->current.io.col_type[way][GMT_Y] == GMT_IS_FLOAT)	/* Cartesian x/y vs y/x cannot be identified */
			GMT->current.setting.io_lonlat_toggle[way] = true;
		else if (GMT_is_geographic (GMT, way))	/* Lon/lat becomes lat/lon */
			GMT->current.setting.io_lonlat_toggle[way] = true;
		else if (GMT->current.io.col_type[way][GMT_X] == GMT_IS_LAT && GMT->current.io.col_type[way][GMT_Y] == GMT_IS_LON)	/* Already lat/lon! */
			GMT_Report (GMT->parent, GMT_MSG_NORMAL, "Warning: -:%s given but %s order already set by -f; -:%s ignored.\n", mode[way+off], dir[way], mode[way+off]);
#if 0
		else {
			GMT_Report (GMT->parent, GMT_MSG_NORMAL, "Error: -:%s given but %s first two columns do not hold x/y or lon/lat\n", mode[way+off], dir[way]);
			error++;
		}
#endif
	}
	if (error) GMT->current.setting.io_lonlat_toggle[GMT_IN] = GMT->current.setting.io_lonlat_toggle[GMT_OUT] = false;	/* Leave in case we had errors */
	return (error);
}

/*! Compute reverse col-separation before mapping */
double gmt_neg_col_dist (struct GMT_CTRL *GMT, uint64_t col) {
	return (GMT->current.io.prev_rec[col] - GMT->current.io.curr_rec[col]);
}

/*! Compute forward col-separation before mapping */
double gmt_pos_col_dist (struct GMT_CTRL *GMT, uint64_t col) {
	return (GMT->current.io.curr_rec[col] - GMT->current.io.prev_rec[col]);
}

/*! Compute absolute col-separation before mapping */
double gmt_abs_col_dist (struct GMT_CTRL *GMT, uint64_t col) {
	return (fabs (GMT->current.io.curr_rec[col] - GMT->current.io.prev_rec[col]));
}

/*! Compute reverse col-separation after mapping */
double gmt_neg_col_map_dist (struct GMT_CTRL *GMT, uint64_t col) {
	double X[2][2];
	GMT_geo_to_xy (GMT, GMT->current.io.prev_rec[GMT_X], GMT->current.io.prev_rec[GMT_Y], &X[GMT_X][0], &X[GMT_Y][0]);
	GMT_geo_to_xy (GMT, GMT->current.io.curr_rec[GMT_X], GMT->current.io.curr_rec[GMT_Y], &X[GMT_X][1], &X[GMT_Y][1]);
	return (X[col][0] - X[col][1]);
}

/*! Compute forward col-separation after mapping */
double gmt_pos_col_map_dist (struct GMT_CTRL *GMT, uint64_t col) {
	double X[2][2];
	GMT_geo_to_xy (GMT, GMT->current.io.prev_rec[GMT_X], GMT->current.io.prev_rec[GMT_Y], &X[GMT_X][0], &X[GMT_Y][0]);
	GMT_geo_to_xy (GMT, GMT->current.io.curr_rec[GMT_X], GMT->current.io.curr_rec[GMT_Y], &X[GMT_X][1], &X[GMT_Y][1]);
	return (X[col][1] - X[col][0]);
}

/*! Compute forward col-separation after mapping */
double gmt_abs_col_map_dist (struct GMT_CTRL *GMT, uint64_t col) {
	double X[2][2];
	GMT_geo_to_xy (GMT, GMT->current.io.prev_rec[GMT_X], GMT->current.io.prev_rec[GMT_Y], &X[GMT_X][0], &X[GMT_Y][0]);
	GMT_geo_to_xy (GMT, GMT->current.io.curr_rec[GMT_X], GMT->current.io.curr_rec[GMT_Y], &X[GMT_X][1], &X[GMT_Y][1]);
	return (fabs (X[col][1] - X[col][0]));
}

/*! Compute point-separation after mapping */
double gmt_xy_map_dist (struct GMT_CTRL *GMT, uint64_t col) {
	GMT_UNUSED(col);
	return (GMT_cartesian_dist_proj (GMT, GMT->current.io.prev_rec[GMT_X], GMT->current.io.prev_rec[GMT_Y], GMT->current.io.curr_rec[GMT_X], GMT->current.io.curr_rec[GMT_Y]));
}

/*! . */
double gmt_xy_deg_dist (struct GMT_CTRL *GMT, uint64_t col) {
	GMT_UNUSED(col);
	return (GMT_great_circle_dist_degree (GMT, GMT->current.io.prev_rec[GMT_X], GMT->current.io.prev_rec[GMT_Y], GMT->current.io.curr_rec[GMT_X], GMT->current.io.curr_rec[GMT_Y]));
}

/*! . */
double gmt_xy_true_dist (struct GMT_CTRL *GMT, uint64_t col) {
	GMT_UNUSED(col);
	return (GMT_great_circle_dist_meter (GMT, GMT->current.io.prev_rec[GMT_X], GMT->current.io.prev_rec[GMT_Y], GMT->current.io.curr_rec[GMT_X], GMT->current.io.curr_rec[GMT_Y]));
}

/*! . */
double gmt_xy_cart_dist (struct GMT_CTRL *GMT, uint64_t col) {
	GMT_UNUSED(col);
	return (GMT_cartesian_dist (GMT, GMT->current.io.prev_rec[GMT_X], GMT->current.io.prev_rec[GMT_Y], GMT->current.io.curr_rec[GMT_X], GMT->current.io.curr_rec[GMT_Y]));
}

/*! . */
int gmt_parse_g_option (struct GMT_CTRL *GMT, char *txt) {
	int i, k = 0, c;
	/* Process the GMT gap detection option for parameters */
	/* Syntax, e.g., -g[x|X|y|Y|d|D|[<col>]z][+|-]<gap>[d|m|s|e|f|k|M|n|c|i|p] or -ga */

	if (!txt && !txt[0]) return (GMT_PARSE_ERROR);	/* -g requires an argument */
	if ((i = GMT->common.g.n_methods) == GMT_N_GAP_METHODS) {
		GMT_Report (GMT->parent, GMT_MSG_NORMAL, "Error: Cannot specify more than %d gap criteria\n", GMT_N_GAP_METHODS);
		return (1);
	}

	GMT_set_segmentheader (GMT, GMT_OUT, true);	/* -g gap checking implies -mo if not already set */

	if (txt[0] == 'a') {	/* For multiple criteria, specify that all criteria be met [default is any] */
		k++;
		GMT->common.g.match_all = true;
		if (!txt[k]) return (1);	/* Just a single -ga */
	}
	switch (txt[k]) {	/* Determine method used for gap detection */
		case 'x':	/* Difference in user's x-coordinates used for test */
			GMT->common.g.method[i] = (txt[k+1] == '-') ? GMT_NEGGAP_IN_COL : ((txt[k+1] == '+') ? GMT_POSGAP_IN_COL : GMT_ABSGAP_IN_COL);
			GMT->common.g.col[i] = GMT_X;
			break;
		case 'X':	/* Difference in user's mapped x-coordinates used for test */
			GMT->common.g.method[i] = (txt[k+1] == '-') ? GMT_NEGGAP_IN_MAP_COL : ((txt[k+1] == '+') ? GMT_POSGAP_IN_MAP_COL : GMT_ABSGAP_IN_MAP_COL);
			GMT->common.g.col[i] = GMT_X;
			break;
		case 'y':	/* Difference in user's y-coordinates used for test */
			GMT->common.g.method[i] = (txt[k+1] == '-') ? GMT_NEGGAP_IN_COL : ((txt[k+1] == '+') ? GMT_POSGAP_IN_COL : GMT_ABSGAP_IN_COL);
			GMT->common.g.col[i] = GMT_Y;
			break;
		case 'Y':	/* Difference in user's mapped y-coordinates used for test */
			GMT->common.g.method[i] = (txt[k+1] == '-') ? GMT_NEGGAP_IN_MAP_COL : ((txt[k+1] == '+') ? GMT_POSGAP_IN_MAP_COL : GMT_ABSGAP_IN_MAP_COL);
			GMT->common.g.col[i] = GMT_Y;
			break;
		case 'd':	/* Great circle (if geographic data) or Cartesian distance used for test */
			GMT->common.g.method[i] = (GMT_is_geographic (GMT, GMT_IN)) ? GMT_GAP_IN_GDIST : GMT_GAP_IN_CDIST;
			GMT->common.g.col[i] = -1;
			break;
		case 'D':	/* Cartesian mapped distance used for test */
			GMT->common.g.method[i] = GMT_GAP_IN_PDIST;
			GMT->common.g.col[i] = -1;
			break;
		case 'z':	/* Difference in user's z-coordinates used for test */
			GMT->common.g.method[i] = (txt[k+1] == '-') ? GMT_NEGGAP_IN_COL : ((txt[k+1] == '+') ? GMT_POSGAP_IN_COL : GMT_ABSGAP_IN_COL);
			GMT->common.g.col[i] = 2;
			break;
		case '1':	/* Difference in a specified column's coordinates used for test */
		case '2':
		case '3':
		case '4':
		case '5':
		case '6':
		case '7':
		case '8':
		case '9':
		case '0':
			c = k;
			while (txt[k] && isdigit ((int)txt[k])) k++;	/* Skip past until we find z */
			if (txt[k] != 'z') {
				GMT_Report (GMT->parent, GMT_MSG_NORMAL, "Error: Bad gap selector (%c).  Choose from x|y|d|X|Y|D|[<col>]z\n", txt[k]);
				return (1);
			}
			GMT->common.g.method[i] = (txt[k+1] == '-') ? GMT_NEGGAP_IN_COL : ((txt[k+1] == '+') ? GMT_POSGAP_IN_COL : GMT_ABSGAP_IN_COL);
			GMT->common.g.col[i] = atoi (&txt[c]);
			break;
		default:
			GMT_Report (GMT->parent, GMT_MSG_NORMAL, "Error: Bad gap selector (%c).  Choose from x|y|d|X|Y|D|[<col>]z\n", txt[0]);
			return (1);
			break;
	}
	switch (GMT->common.g.method[i]) {
		case GMT_NEGGAP_IN_COL:
			GMT->common.g.get_dist[i] = &gmt_neg_col_dist;
			break;
		case GMT_POSGAP_IN_COL:
			GMT->common.g.get_dist[i] = &gmt_pos_col_dist;
			break;
		case GMT_ABSGAP_IN_COL:
			GMT->common.g.get_dist[i] = &gmt_abs_col_dist;
			break;
		case GMT_NEGGAP_IN_MAP_COL:
			GMT->common.g.get_dist[i] = &gmt_neg_col_map_dist;
			break;
		case GMT_POSGAP_IN_MAP_COL:
			GMT->common.g.get_dist[i] = &gmt_pos_col_map_dist;
			break;
		case GMT_ABSGAP_IN_MAP_COL:
			GMT->common.g.get_dist[i] = &gmt_abs_col_map_dist;
			break;
		case GMT_GAP_IN_GDIST:
			GMT->common.g.get_dist[i] = &gmt_xy_true_dist;
			break;
		case GMT_GAP_IN_CDIST:
			GMT->common.g.get_dist[i] = &gmt_xy_cart_dist;
			break;
		case GMT_GAP_IN_PDIST:
			GMT->common.g.get_dist[i] = &gmt_xy_map_dist;
			break;
		default:
			break;	/* Already set, or will be reset below  */
	}
	k++;	/* Skip to start of gap value */
	if (txt[k] == '-' || txt[k] == '+') k++;	/* Skip sign */
	if ((GMT->common.g.gap[i] = atof (&txt[k])) == 0.0) {
		GMT_Report (GMT->parent, GMT_MSG_NORMAL, "Error: Gap value must be non-zero\n");
		return (1);
	}
	if (GMT->common.g.method[i] == GMT_GAP_IN_GDIST) {	/* Convert any gap given to meters */
		switch (txt[strlen(txt)-1]) {	/* Process unit information */
			case 'd':	/* Arc degrees, reset pointer */
				GMT->common.g.get_dist[i] = &gmt_xy_deg_dist;
				GMT->common.g.method[i] = GMT_GAP_IN_DDIST;
				break;
			case 'm':	/* Arc minutes, reset pointer */
				GMT->common.g.get_dist[i] = &gmt_xy_deg_dist;
				GMT->common.g.method[i] = GMT_GAP_IN_DDIST;
				GMT->common.g.gap[i] *= GMT_MIN2DEG;
			case 's':	/* Arc seconds, reset pointer */
				GMT->common.g.get_dist[i] = &gmt_xy_deg_dist;
				GMT->common.g.method[i] = GMT_GAP_IN_DDIST;
				GMT->common.g.gap[i] *= GMT_SEC2DEG;
			case 'f':	/* Feet  */
				GMT->common.g.gap[i] *= METERS_IN_A_FOOT;
				break;
			case 'k':	/* Km  */
				GMT->common.g.gap[i] *= 1000.0;
				break;
			case 'M':	/* Miles */
				GMT->common.g.gap[i] *= METERS_IN_A_MILE;
				break;
			case 'n':	/* Nautical miles */
				GMT->common.g.gap[i] *= METERS_IN_A_NAUTICAL_MILE;
				break;
			case 'u':	/* Survey feet  */
				GMT->common.g.gap[i] *= METERS_IN_A_SURVEY_FOOT;
				break;
			default:	/* E.g., meters or junk */
				break;
		}
	}
	else if (GMT->common.g.method[i] == GMT_GAP_IN_PDIST){	/* Cartesian plot distance stuff */
		switch (txt[strlen(txt)-1]) {	/* Process unit information */
			case 'c':	/* cm */
				GMT->common.g.gap[i] /= 2.54;
				break;
			case 'p':	/* Points */
				GMT->common.g.gap[i] /= 72.0;
				break;
			default:	/* E.g., inch or junk */
				break;
		}
	}
	if ((GMT->common.g.col[i] + 1) > GMT->common.g.n_col) GMT->common.g.n_col = GMT->common.g.col[i] + 1;	/* Needed when checking since it may otherwise not be read */
	GMT->common.g.n_methods++;
	return (GMT_NOERROR);
}

/*! Parse the -n option for 2-D grid resampling parameters -n[b|c|l|n][+a][+t<BC>][+<threshold>] */
int gmt_parse_n_option (struct GMT_CTRL *GMT, char *item)
{
	unsigned int pos = 0, j, k = 1;
	char p[GMT_LEN256] = {""};

	switch (item[0]) {
		case '+':	/* Means no mode was specified so we get the default */
			GMT->common.n.interpolant = BCR_BICUBIC; k = 0; break;
		case 'n':
			GMT->common.n.interpolant = BCR_NEARNEIGHBOR; break;
		case 'l':
			GMT->common.n.interpolant = BCR_BILINEAR; break;
		case 'b':
			GMT->common.n.interpolant = BCR_BSPLINE; break;
		case 'c':
			GMT->common.n.interpolant = BCR_BICUBIC; break;
		default:
			GMT_Report (GMT->parent, GMT_MSG_NORMAL, "Error: Use %s to set 2-D grid interpolation mode.\n", GMT_n_OPT);
			return (1);
			break;
	}

	/* Now look for +modifiers */

	while ((GMT_strtok (&item[k], "+", &pos, p))) {
		switch (p[0]) {
			case 'a':	/* Turn off antialias */
				GMT->common.n.antialias = false;
				break;
			case 'b':	/* Set BCs */
				GMT->common.n.bc_set = true;
				strncpy (GMT->common.n.BC, &p[1], 4U);
				for (j = 0; j < strlen (GMT->common.n.BC); j++) {
					switch (GMT->common.n.BC[j]) {
						case 'g': case 'x': case 'y': break;
						default:
							GMT_Report (GMT->parent, GMT_MSG_NORMAL, "Error -n: +b<BC> requires <BC> to be g or p[x|y], n[x|y]\n");
							break;
					}
				}
				break;
			case 'c':	/* Turn on min/max clipping */
				GMT->common.n.truncate = true;
				break;
			case 't':	/* Set interpolation threshold */
				GMT->common.n.threshold = atof (&p[1]);
				if (GMT->common.n.threshold < 0.0 || GMT->common.n.threshold > 1.0) {
					GMT_Report (GMT->parent, GMT_MSG_NORMAL, "Error -n: Interpolation threshold must be in [0,1] range\n");
					return (1);
				}
				break;
			default:	/* Bad modifier */
				GMT_Report (GMT->parent, GMT_MSG_NORMAL, "Error: Use %s to set 2-D grid interpolation mode.\n", GMT_n_OPT);
				return (1);
				break;
		}
	}
	return (GMT_NOERROR);
}

/*! . */
int gmt_parse_p_option (struct GMT_CTRL *GMT, char *item)
{
	unsigned int k, l = 0, s, pos = 0, error = 0;
	double az, el, z;
	char p[GMT_LEN256] = {""}, txt_a[GMT_LEN256] = {""}, txt_b[GMT_LEN256] = {""}, txt_c[GMT_LEN256] = {""};

	if (!GMT->common.J.active) GMT_Report (GMT->parent, GMT_MSG_NORMAL, "Warning -p option works best in consort with -J (and -R or a grid)\n");
	switch (item[0]) {
		case 'x':
			GMT->current.proj.z_project.view_plane = GMT_X + GMT_ZW;
			l++;
			break;
		case 'y':
			GMT->current.proj.z_project.view_plane = GMT_Y + GMT_ZW;
			l++;
			break;
		case 'z':
			GMT->current.proj.z_project.view_plane = GMT_Z + GMT_ZW;
			l++;
			break;
		default:
			GMT->current.proj.z_project.view_plane = GMT_Z + GMT_ZW;
			break;
	}
	if ((k = sscanf (&item[l], "%lf/%lf/%lf", &az, &el, &z)) < 2) {
		GMT_Report (GMT->parent, GMT_MSG_NORMAL, "Error in -p (%s): Syntax is %s\n", item, GMT_p_OPT);
		return 1;
	}
	if (el <= 0.0 || el > 90.0) {
		GMT_Report (GMT->parent, GMT_MSG_NORMAL, "Syntax error -p option: Elevation must be in 0-90 range\n");
		return 1;
	}
	GMT->current.proj.z_project.view_azimuth = az;
	GMT->current.proj.z_project.view_elevation = el;
	if (k == 3) GMT->current.proj.z_level = z;

	for (s = 0; item[s] && item[s] != '/'; s++);	/* Look for position of slash / */
	for (k = 0; item[k] && item[k] != '+'; k++);	/* Look for +<options> strings */
	if (!item[k] || k < s) return 0;		/* No + before the slash, so we are done here */

	/* Decode +separated substrings */

	GMT->current.proj.z_project.fixed = true;
	k++;
	if (!item[k]) return 0;	/* No specific settings given, we will apply default values in 3D init */
	while ((GMT_strtok (&item[k], "+", &pos, p))) {
		switch (p[0]) {
			case 'v':	/* Specify fixed view point in 2-D projected coordinates */
				if (sscanf (&p[1], "%[^/]/%s", txt_a, txt_b) != 2) {
					GMT_Report (GMT->parent, GMT_MSG_NORMAL, "Error in -p (%s): Syntax is -p<az>/<el>[/<z>][+wlon0/lat0[/z0]][+vx0[%s]/y0[%s]]\n", p, GMT_DIM_UNITS, GMT_DIM_UNITS);
					return 1;
				}
				GMT->current.proj.z_project.view_x = GMT_to_inch (GMT, txt_a);
				GMT->current.proj.z_project.view_y = GMT_to_inch (GMT, txt_b);
				GMT->current.proj.z_project.view_given = true;
				break;
			case 'w':	/* Specify fixed World point in user's coordinates */
				if (sscanf (&p[1], "%[^/]/%[^/]/%s", txt_a, txt_b, txt_c) < 2) {
					GMT_Report (GMT->parent, GMT_MSG_NORMAL, "Error in -p: (%s)  Syntax is -p<az>/<el>[/<z>][+wlon0/lat0[/z0]][+vx0[%s]/y0[%s]]\n", p, GMT_DIM_UNITS, GMT_DIM_UNITS);
					return 1;
				}
				error += GMT_verify_expectations (GMT, GMT->current.io.col_type[GMT_IN][GMT_X], GMT_scanf (GMT, txt_a, GMT->current.io.col_type[GMT_IN][GMT_X], &GMT->current.proj.z_project.world_x), txt_a);
				error += GMT_verify_expectations (GMT, GMT->current.io.col_type[GMT_IN][GMT_Y], GMT_scanf (GMT, txt_b, GMT->current.io.col_type[GMT_IN][GMT_Y], &GMT->current.proj.z_project.world_y), txt_b);
				if (k == 3) error += GMT_verify_expectations (GMT, GMT->current.io.col_type[GMT_IN][GMT_Z], GMT_scanf (GMT, txt_c, GMT->current.io.col_type[GMT_IN][GMT_Z], &GMT->current.proj.z_project.world_z), txt_c);
				GMT->current.proj.z_project.world_given = true;
				break;
			default:	/* If followed by an integer we assume this might be an exponential notation picked up by mistake */
				if (!isdigit ((int)p[0])) GMT_Report (GMT->parent, GMT_MSG_NORMAL, "Warning -p: Unrecognized modifier %s (ignored)\n", p);
				break;
		}
	}
	return (error);
}

/*! . */
bool gmt_parse_s_option (struct GMT_CTRL *GMT, char *item) {
	unsigned int error = 0, n, pos = 0;
	int64_t i, start = -1, stop = -1, inc;
	char p[GMT_BUFSIZ] = {""}, tmp[GMT_MAX_COLUMNS] = {""};
	/* Parse the -s option.  Full syntax: -s[<cols>][r|a] */

	GMT_memset (GMT->current.io.io_nan_col, GMT_MAX_COLUMNS, int);
	GMT->current.io.io_nan_col[0] = GMT_Z;	/* The default is to examine the z-column */
	GMT->current.io.io_nan_ncols = 1;		/* Default is that single z column */
	GMT->current.setting.io_nan_mode = GMT_IO_NAN_SKIP;	/* Plain -s */
	if (!item || !item[0]) return (false);	/* Nothing more to do */
	n = (int)strlen (item);
	if (item[n-1] == 'a') GMT->current.setting.io_nan_mode = GMT_IO_NAN_ONE, n--;		/* Set -sa */
	else if (item[n-1] == 'r') GMT->current.setting.io_nan_mode = GMT_IO_NAN_KEEP, n--;	/* Set -sr */
	if (n == 0) return (false);		/* No column arguments to process */
	/* Here we have user-supplied column information */
	for (i = 0; i < GMT_MAX_COLUMNS; i++) tmp[i] = -1;
	while (!error && (GMT_strtok (item, ",", &pos, p))) {	/* While it is not empty, process it */
		if ((inc = gmt_parse_range (GMT, p, &start, &stop)) == 0) return (true);

		/* Now set the code for these columns */
		for (i = start; i <= stop; i += inc) tmp[i] = true;
	}
	/* Count and set array of NaN-columns */
	for (i = n = 0; i < GMT_MAX_COLUMNS; i++) if (tmp[i] != -1) GMT->current.io.io_nan_col[n++] = (unsigned int)i;
	if (error || n == 0) {
		GMT_Report (GMT->parent, GMT_MSG_NORMAL, "Syntax error -s option: Unable to decode columns from %s\n", item);
		return true;
	}
	GMT->current.io.io_nan_ncols = n;

	return (false);
}

/*! . */
int GMT_get_V (char arg) {
	int mode = GMT_MSG_QUIET;
	switch (arg) {
		case 'q': case '0': mode = GMT_MSG_QUIET;   break;
		case 'n':           mode = GMT_MSG_NORMAL;  break;
		case 't':           mode = GMT_MSG_TICTOC;  break;
		case 'c': case '1': mode = GMT_MSG_COMPAT;  break;
		case 'v': case '2': case '\0': mode = GMT_MSG_VERBOSE; break;
		case 'l': case '3': mode = GMT_MSG_LONG_VERBOSE; break;
		case 'd': case '4': mode = GMT_MSG_DEBUG;   break;
		default: mode = -1;
	}
	return mode;
}

/*! . */
int gmt_parse_V_option (struct GMT_CTRL *GMT, char arg) {
	int mode = GMT_get_V (arg);
	if (mode < 0) return true;	/* Error in parsing */
	GMT->current.setting.verbose = (unsigned int)mode;
	return false;
}

/*! Check that special map-related codes are present - if not give warning */
void gmt_verify_encodings (struct GMT_CTRL *GMT) {

	/* First check for degree symbol */

	if (GMT->current.setting.ps_encoding.code[gmt_ring] == 32 && GMT->current.setting.ps_encoding.code[gmt_degree] == 32) {	/* Neither /ring or /degree encoded */
		GMT_message (GMT, "Warning: Selected character encoding does not have suitable degree symbol - will use space instead\n");
	}
	else if (GMT->current.setting.map_degree_symbol == gmt_ring && GMT->current.setting.ps_encoding.code[gmt_ring] == 32) {		/* want /ring but only /degree is encoded */
		GMT_message (GMT, "Warning: Selected character encoding does not have ring symbol - will use degree symbol instead\n");
		GMT->current.setting.map_degree_symbol = gmt_degree;
	}
	else if (GMT->current.setting.map_degree_symbol == gmt_degree && GMT->current.setting.ps_encoding.code[gmt_degree] == 32) {	/* want /degree but only /ring is encoded */
		GMT_message (GMT, "Warning: Selected character encoding does not have degree symbol - will use ring symbol instead\n");
		GMT->current.setting.map_degree_symbol = gmt_ring;
	}

	/* Then single quote for minute symbol... */

	if (GMT->current.setting.map_degree_symbol < 2 && GMT->current.setting.ps_encoding.code[gmt_squote] == 32) {
		GMT_message (GMT, "Warning: Selected character encoding does not have minute symbol (single quote) - will use space instead\n");
	}

	/* ... and double quote for second symbol */

	if (GMT->current.setting.map_degree_symbol < 2 && GMT->current.setting.ps_encoding.code[gmt_dquote] == 32) {
		GMT_message (GMT, "Warning: Selected character encoding does not have second symbol (double quote) - will use space instead\n");
	}
}

/*! . */
int GMT_loaddefaults (struct GMT_CTRL *GMT, char *file)
{
	static int gmt_version_major = GMT_PACKAGE_VERSION_MAJOR;
	unsigned int error = 0, rec = 0;
	char line[GMT_BUFSIZ] = {""}, keyword[GMT_LEN256] = {""}, value[GMT_LEN256] = {""};
	FILE *fp = NULL;

	if ((fp = fopen (file, "r")) == NULL) return (-1);

	while (fgets (line, GMT_BUFSIZ, fp)) {
		rec++;
		GMT_chop (line); /* Get rid of [\r]\n */
		if (rec == 1 && (line[0] == 'S' || line[0] == 'U'))	{	/* An old GMT4 gmt.conf got in the way */
			fclose (fp);
			return (GMT_NOERROR);
		}

		if (rec != 2) { /* Nothing */ }
		else if (strlen (line) < 7 || strtol (&line[6], NULL, 10) != gmt_version_major )
			GMT_message (GMT, "Warning: Your gmt.conf file (%s) may not be GMT %d compatible\n", file, gmt_version_major);
		else if (!strncmp (&line[6], "5.0.0", 5))
			GMT_message (GMT, "Warning: Your gmt.conf file (%s) is of version 5.0.0 and may need to be updated. Use \"gmtset -G%s\"\n", file, file);
		if (line[0] == '#') continue;	/* Skip comments */
		if (line[0] == '\0') continue;	/* Skip Blank lines */

		keyword[0] = value[0] = '\0';	/* Initialize */
		sscanf (line, "%s = %[^\n]", keyword, value);

		error += gmt_setparameter (GMT, keyword, value);
	}

	fclose (fp);
	gmt_verify_encodings (GMT);

	if (error) GMT_message (GMT, "Warning: %d GMT Defaults conversion errors in file %s!\n", error, file);

	return (GMT_NOERROR);
}

/*! . */
unsigned int GMT_setdefaults (struct GMT_CTRL *GMT, struct GMT_OPTION *options)
{
	unsigned int p, n_errors = 0;
	struct GMT_OPTION *opt = NULL;
	char *param = NULL;

	for (opt = options; opt; opt = opt->next) {
		if (!(opt->option == '<' || opt->option == '#') || !opt->arg) continue;		/* Skip other and empty options */
		if (!strcmp (opt->arg, "=")) continue;			/* User forgot and gave parameter = value (3 words) */
		if (opt->arg[0] != '=' && strchr (opt->arg, '=')) {	/* User forgot and gave parameter=value (1 word) */
			p = 0;
			while (opt->arg[p] && opt->arg[p] != '=') p++;
			opt->arg[p] = '\0';	/* Temporarily remove the equal sign */
			n_errors += gmt_setparameter (GMT, opt->arg, &opt->arg[p+1]);
			opt->arg[p] = '=';	/* Restore the equal sign */
		}
		else if (!param)			/* Keep parameter name */
			param = opt->arg;
		else {					/* This must be value */
			n_errors += gmt_setparameter (GMT, param, opt->arg);
			param = NULL;	/* Get ready for next parameter */
		}
	}

	if (param != NULL)	/* param should be NULL unless no value were added */
		GMT_Report (GMT->parent, GMT_MSG_NORMAL, "Warning: Last GMT Defaults parameter from command options had no value\n");

	if (n_errors) GMT_Report (GMT->parent, GMT_MSG_NORMAL, " %d GMT Defaults conversion errors from command options\n", n_errors);
	return (n_errors);
}

/*! . */
bool gmt_true_false_or_error (char *value, bool *answer)
{
	/* Assigns false or true to answer, depending on whether value is false or true.
	 * answer = false, when value is "f", "false" or "0"
	 * answer = true, when value is "t", "true" or "1"
	 * In either case, the function returns false as exit code.
	 * When value is something else, answer is not altered and true is return as error.
	 */

	if (!strcmp (value, "true") || !strcmp (value, "t") || !strcmp (value, "1")) {	/* true */
		*answer = true;
		return (false);
	}
	if (!strcmp (value, "false") || !strcmp (value, "f") || !strcmp (value, "0")) {	/* false */
		*answer = false;
		return (false);
	}

	/* Got neither true or false.  Make no assignment and return true for error */

	return (true);
}

/*! . */
int gmt_get_language (struct GMT_CTRL *GMT)
{
	FILE *fp = NULL;
	char file[GMT_BUFSIZ] = {""}, line[GMT_BUFSIZ] = {""}, full[16] = {""}, abbrev[16] = {""}, c[16] = {""}, dwu;
	char *months[12];

	int i, nm = 0, nw = 0, nu = 0, nc = 0;

	GMT_memset (months, 12, char *);

	sprintf (line, "gmt_%s", GMT->current.setting.language);
	GMT_getsharepath (GMT, "localization", line, ".locale", file, R_OK);
	if ((fp = fopen (file, "r")) == NULL) {
		GMT_Report (GMT->parent, GMT_MSG_NORMAL, "Warning: Could not load language %s - revert to us (English)!\n", GMT->current.setting.language);
		GMT_getsharepath (GMT, "localization", "gmt_us", ".locale", file, R_OK);
		if ((fp = fopen (file, "r")) == NULL) {
			GMT_Report (GMT->parent, GMT_MSG_NORMAL, "Error: Could not find %s!\n", file);
			GMT_exit (GMT, EXIT_FAILURE); return EXIT_FAILURE;
		}
		strcpy (GMT->current.setting.language, "us");
	}

	while (fgets (line, GMT_BUFSIZ, fp)) {
		if (line[0] == '#' || line[0] == '\n') continue;
		sscanf (line, "%c %d %s %s %s", &dwu, &i, full, abbrev, c);
		if (dwu == 'M') {	/* Month record */
			strncpy (GMT->current.language.month_name[0][i-1], full, 16U);
			strncpy (GMT->current.language.month_name[1][i-1], abbrev, 16U);
			strncpy (GMT->current.language.month_name[2][i-1], c, 16U);
			GMT_str_toupper(abbrev);
			strncpy (GMT->current.language.month_name[3][i-1], abbrev, 16U);
			nm += i;
		}
		else if (dwu == 'W') {	/* Weekday record */
			strncpy (GMT->current.language.day_name[0][i-1], full, 16U);
			strncpy (GMT->current.language.day_name[1][i-1], abbrev, 16U);
			strncpy (GMT->current.language.day_name[2][i-1], c, 16U);
			nw += i;
		}
		else if (dwu == 'U') {			/* Week name record */
			strncpy (GMT->current.language.week_name[0], full, 16U);
			strncpy (GMT->current.language.week_name[1], abbrev, 16U);
			strncpy (GMT->current.language.week_name[2], c, 16U);
			nu += i;
		}
		else {	/* Compass name record */
			strncpy (GMT->current.language.cardinal_name[0][i-1], full, 16U);
			strncpy (GMT->current.language.cardinal_name[1][i-1], abbrev, 16U);
			strncpy (GMT->current.language.cardinal_name[2][i-1], c, 16U);
			nc += i;
		}
	}
	fclose (fp);
	if (! (nm == 78 && nw == 28 && nu == 1 && nc == 10)) {	/* Sums of 1-12, 1-7, 1, and 1-4, respectively */
		GMT_Report (GMT->parent, GMT_MSG_NORMAL, "Error: Mismatch between expected and actual contents in %s!\n", file);
		GMT_exit (GMT, EXIT_FAILURE); return EXIT_FAILURE;
	}
	return (GMT_NOERROR);
}

/*! . */
unsigned int gmt_key_lookup (char *name, char **list, unsigned int n) {
	unsigned int i;

	for (i = 0; i < n && strcmp (name, list[i]); i++);
	return (i);
}

/*! . */
void gmt_free_user_media (struct GMT_CTRL *GMT) {	/* Free any user-specified media formats */
	unsigned int i;

	if (GMT->session.n_user_media == 0) return;	/* Nothing to free */

	for (i = 0; i < GMT->session.n_user_media; i++) {
		free (GMT->session.user_media_name[i]);
		GMT->session.user_media_name[i] = NULL;
	}
	GMT_free (GMT, GMT->session.user_media_name);
	GMT_free (GMT, GMT->session.user_media);
	GMT->session.n_user_media = 0;
}

/*! . */
unsigned int gmt_load_user_media (struct GMT_CTRL *GMT) {	/* Load any user-specified media formats */
	size_t n_alloc = 0;
	unsigned int n = 0;
	double w, h;
	char line[GMT_BUFSIZ] = {""}, file[GMT_BUFSIZ] = {""}, media[GMT_LEN64] = {""};
	FILE *fp = NULL;

	GMT_getsharepath (GMT, "conf", "gmt_custom_media", ".conf", file, R_OK);
	if ((fp = fopen (file, "r")) == NULL) return (0);

	gmt_free_user_media (GMT);	/* Free any previously allocated user-specified media formats */
	GMT_set_meminc (GMT, GMT_TINY_CHUNK);	/* Only allocate a small amount */
	while (fgets (line, GMT_BUFSIZ, fp)) {
		if (line[0] == '#' || line[0] == '\n') continue;	/* Skip comments and blank lines */

		if (sscanf (line, "%s %lg %lg", media, &w, &h) != 3) {
			GMT_Report (GMT->parent, GMT_MSG_NORMAL, "Error decoding file %s.  Bad format? [%s]\n", file, line);
			GMT_exit (GMT, EXIT_FAILURE); return EXIT_FAILURE;
		}

		GMT_str_tolower (media);	/* Convert string to lower case */

		if (n == n_alloc) {
			size_t k = n_alloc;	/* So we don't update n_alloc in the first GMT_malloc call */
			GMT->session.user_media = GMT_malloc (GMT, GMT->session.user_media, n, &k, struct GMT_MEDIA);
			GMT->session.user_media_name = GMT_malloc (GMT, GMT->session.user_media_name, n, &n_alloc, char *);
		}
		GMT->session.user_media_name[n] = strdup (media);
		GMT->session.user_media[n].width  = w;
		GMT->session.user_media[n].height = h;
		n++;
	}
	fclose (fp);

	n_alloc = n;
	GMT->session.user_media = GMT_malloc (GMT, GMT->session.user_media, 0, &n_alloc, struct GMT_MEDIA);
	GMT->session.user_media_name = GMT_malloc (GMT, GMT->session.user_media_name, 0, &n_alloc, char *);
	GMT_reset_meminc (GMT);

	GMT->session.n_user_media = n;

	return (n);
}

/*! Load a PostScript encoding from a file, given the filename.
 * Use Brute Force and Ignorance.
 */
int gmt_load_encoding (struct GMT_CTRL *GMT)
{
	char line[GMT_LEN256] = {""}, symbol[GMT_LEN256] = {""};
	unsigned int code = 0, pos;
	FILE *in = NULL;
	struct GMT_ENCODING *enc = &GMT->current.setting.ps_encoding;

	GMT_getsharepath (GMT, "pslib", enc->name, ".ps", line, R_OK);
	if ((in = fopen (line, "r")) == NULL) {
		perror (line);
		GMT_exit (GMT, EXIT_FAILURE); return EXIT_FAILURE;
	}

	while (fgets (line, GMT_LEN256, in))
	{
		pos = 0;
		while ((GMT_strtok (line, " /\t\n", &pos, symbol)))
		{
			if (strcmp (symbol, "[") == 0)	/* We have found the start of the encoding array. */
			{
				code = 0;
				continue;
			}
			if (strcmp (symbol, "degree") == 0)
				enc->code[gmt_degree] = code;
			else if (strcmp (symbol, "ring") == 0)
				enc->code[gmt_ring] = code;
			else if (strcmp (symbol, "quotedbl") == 0)
				enc->code[gmt_dquote] = code;
			else if (strcmp (symbol, "quotesingle") == 0)
				enc->code[gmt_squote] = code;
			else if (strcmp (symbol, "colon") == 0)
				enc->code[gmt_colon] = code;
			code++;
		}
	}

	fclose (in);
	return (GMT_NOERROR);
}

/*! . */
int gmt4_decode_wesnz (struct GMT_CTRL *GMT, const char *in, unsigned int side[], bool *draw_box, int part) {
	/* Scans the WESNZwesnz+ flags at the end of string "in" and sets the side/drawbox parameters
	 * and returns the length of the remaining string.  Assumes any +g<fill> has been removed from in.
	 */

	int i, k;
	bool go = true;

	GMT->current.map.frame.set_frame[part]++;
	if (GMT->current.map.frame.set_frame[0] > 1 || GMT->current.map.frame.set_frame[1] > 1) {
		GMT_Report (GMT->parent, GMT_MSG_COMPAT, "Error -B: <WESN-framesettings> given more than once!\n");
		return (1);
	}
	i = (int)strlen (in);
	if (i == 0) return (0);

	for (k = 0, i--; go && i >= 0 && strchr ("WESNZwesnz+", in[i]); i--) {
		if (k == 0 && part == 0) {	/* Wipe out default values when the first flag is found */
			for (k = 0; k < 5; k++) side[k] = 0;
			*draw_box = false;
		}
		if (in[i] == 's') {	/* Since s can mean both "draw south axis" and "seconds", check futher */
			if (side[S_SIDE]) go = false;	/* If S was set already then s probably means seconds */
			else if (i && in[i-1] == ',') go = true;	/* Special case of ,s to indicate south, e.g. -B30,s */
			else if (i && (in[i-1] == '.' || isdigit ((int)in[i-1]))) go = false;	/* Probably seconds, e.g. -B30s */
			if (!go) { i++; continue; }	/* Break out of loop */
		}
		switch (in[i]) {
			/* Draw AND Annotate */
			case 'W': side[W_SIDE] |= 3; break;
			case 'E': side[E_SIDE] |= 3; break;
			case 'S': side[S_SIDE] |= 3; break;
			case 'N': side[N_SIDE] |= 3; break;
			case 'Z': side[Z_SIDE] |= 3; break;
			/* Just Draw */
			case 'w': side[W_SIDE] |= 1; break;
			case 'e': side[E_SIDE] |= 1; break;
			case 's': side[S_SIDE] |= 1; break;
			case 'n': side[N_SIDE] |= 1; break;
			case 'z': side[Z_SIDE] |= 1; break;
			/* Draw 3-D box */
			case '+': *draw_box = true; break;
		}
	}
	if (i >= 0 && in[i] == ',') i--;	/* Special case for -BCcustomfile,WESNwesn to avoid the filename being parsed for WESN */

	return (i+1);	/* Return remaining string length */
}

/*! Scans the WESNZ[1234]wesnz[1234] flags and sets the side/drawbox parameters
 * and returns the length of the remaining string.
 */
int gmt5_decode_wesnz (struct GMT_CTRL *GMT, const char *in, bool check) {

	unsigned int k, error = 0, f_side[5] = {0, 0, 0, 0, 0}, z_axis[4] = {0, 0, 0, 0};
	bool s_given = false;
	if (check) {	/* true if coming via -B, false if parsing gmt.conf */
		GMT->current.map.frame.set_frame[0]++, GMT->current.map.frame.set_frame[1]++;
		if (GMT->current.map.frame.set_frame[0] > 1 || GMT->current.map.frame.set_frame[1] > 1) {
			GMT_Report (GMT->parent, GMT_MSG_COMPAT, "Error -B: <WESN-framesettings> given more than once!\n");
			return (1);
		}
	}
	for (k = 0; in[k]; k++) {
		switch (in[k]) {
			/* Draw AND Annotate */
			case 'W': f_side[W_SIDE] |= 3; s_given = true; break;
			case 'E': f_side[E_SIDE] |= 3; s_given = true; break;
			case 'S': f_side[S_SIDE] |= 3; s_given = true; break;
			case 'N': f_side[N_SIDE] |= 3; s_given = true; break;
			case 'Z': f_side[Z_SIDE] |= 3; s_given = true; break;
			/* Just Draw */
			case 'w': f_side[W_SIDE] |= 1; s_given = true; break;
			case 'e': f_side[E_SIDE] |= 1; s_given = true; break;
			case 's': f_side[S_SIDE] |= 1; s_given = true; break;
			case 'n': f_side[N_SIDE] |= 1; s_given = true; break;
			case 'z': f_side[Z_SIDE] |= 1; s_given = true; break;
			/* Draw 3-D box */
			case '+':
				if (in[k+1] == 'b')	/* Got +b appended to MAP_FRAME_AXES, possibly */
					GMT->current.map.frame.draw_box = true;
				else if (in[k+1] == 'n')	/* Got +n appended to MAP_FRAME_AXES, means no frame nor annotations desired */
					GMT->current.map.frame.no_frame = true;
				else if (GMT_compat_check (GMT, 4)) {
					GMT_Report (GMT->parent, GMT_MSG_COMPAT, "Warning: Modifier + in MAP_FRAME_AXES is deprecated; use +b instead.\n");
					GMT->current.map.frame.draw_box = true;
				}
				else {
					GMT_Report (GMT->parent, GMT_MSG_COMPAT, "Error: Modifier + in MAP_FRAME_AXES not recognized.\n");
					error++;
				}
				break;
			case '1': if (f_side[Z_SIDE]) z_axis[0] = 1; else error++; break;
			case '2': if (f_side[Z_SIDE]) z_axis[1] = 1; else error++; break;
			case '3': if (f_side[Z_SIDE]) z_axis[2] = 1; else error++; break;
			case '4': if (f_side[Z_SIDE]) z_axis[3] = 1; else error++; break;
			default:
				error++;
		}
	}
	if (s_given) {
		GMT_memcpy (GMT->current.map.frame.side, f_side, 5, unsigned int);	/* Overwrite the GMT defaults */
		GMT->current.map.frame.no_frame = false;
	}
	if (GMT->current.map.frame.no_frame) GMT_memset (GMT->current.map.frame.side, 5, unsigned int);	/* Set all to nothing */
	if (z_axis[0] || z_axis[1] || z_axis[2] || z_axis[3]) GMT_memcpy (GMT->current.map.frame.z_axis, z_axis, 4, unsigned int);	/* Overwrite the GMT defaults */
	return (error);
}

void gmt_reset_colformats (struct GMT_CTRL *GMT)
{
	unsigned int i;
	for (i = 0; i < GMT_MAX_COLUMNS; i++) if (GMT->current.io.o_format[i]) {
		free (GMT->current.io.o_format[i]);
		GMT->current.io.o_format[i] = NULL;
	}
}

/*! . */
void gmt_parse_format_float_out (struct GMT_CTRL *GMT, char *value) {

	unsigned int pos = 0, col = 0, k;
	char fmt[GMT_LEN64] = {""};
	strncpy (GMT->current.setting.format_float_out_orig, value, GMT_LEN256);
	if (strchr (value, ',')) {
		unsigned int start = 0, stop = 0, error = 0;
		char *p = NULL;
		/* Look for multiple comma-separated format statements of type [<cols>:]<format>.
		 * Last format also becomes the default for unspecified columns */
		gmt_reset_colformats (GMT);	/* Wipe previous settings */
		while ((GMT_strtok (value, ",", &pos, fmt))) {
			if ((p = strchr (fmt, ':'))) {	/* Must decode which columns */
				if (strchr (fmt, '-'))	/* Range of columns given. e.g., 7-9 */
					sscanf (fmt, "%d-%d", &start, &stop);
				else if (isdigit ((int)fmt[0]))	/* Just a single column, e.g., 3 */
					start = stop = atoi (fmt);
				else				/* Something bad */
					error++;
				p++;	/* Move to format */
				for (k = start; k <= stop; k++)
					GMT->current.io.o_format[k] = strdup (p);
				if (stop > col) col = stop;	/* Retain last column set */
			}
		}
		strncpy (GMT->current.setting.format_float_out, GMT->current.io.o_format[col], GMT_LEN64);
	}
	else if (strchr (value, ' ')) {
		/* Look for N space-separated format statements of type <format1> <format2> <format3> ...
		 * and let these apply to the first N output columns.
		 * Last format also becomes the default for unspecified columns. */
		gmt_reset_colformats (GMT);	/* Wipe previous settings */
		k = 0;
		while ((GMT_strtok (value, " ", &pos, fmt)))
			GMT->current.io.o_format[k++] = strdup (fmt);
		strncpy (GMT->current.setting.format_float_out, GMT->current.io.o_format[k-1], GMT_LEN64);
	}
	else {	/* No columns, set the default format */
		gmt_reset_colformats (GMT);	/* Wipe previous settings */
		strncpy (GMT->current.setting.format_float_out, value, GMT_LEN64);
	}
}

/*! . */
bool gmt_badvalreport (struct GMT_CTRL *GMT, char *keyword) {
	GMT_Report (GMT->parent, GMT_MSG_NORMAL, "Syntax error: Unrecognized keyword %s. You may have been using a deprecated GMT3 or GMT4 keyword.\nChange keyword or use with GMT_COMPATIBILITY=4. " GMT_COMPAT_INFO, keyword);
	return (true);
}

/*! . */
unsigned int gmt_setparameter (struct GMT_CTRL *GMT, char *keyword, char *value)
{
	unsigned int pos;
	size_t len;
	int i, ival, case_val, manual;
	bool error = false, tf_answer;
	char txt_a[GMT_LEN256] = {""}, txt_b[GMT_LEN256] = {""}, txt_c[GMT_LEN256] = {""}, lower_value[GMT_BUFSIZ] = {""};

	double dval;

	if (!value) return (1);		/* value argument missing */
	strncpy (lower_value, value, GMT_BUFSIZ);	/* Get a lower case version */
	GMT_str_tolower (lower_value);
	len = strlen (value);

	case_val = GMT_hash_lookup (GMT, keyword, keys_hashnode, GMT_N_KEYS, GMT_N_KEYS);

	switch (case_val) {
		/* FORMAT GROUP */
		case GMTCASE_INPUT_CLOCK_FORMAT:
			if (GMT_compat_check (GMT, 4))	/* GMT4: Warn then fall through to other case */
				GMT_COMPAT_CHANGE ("FORMAT_CLOCK_IN");
			else { error = gmt_badvalreport (GMT, keyword); break; }	/* Not recognized so give error message */

		case GMTCASE_FORMAT_CLOCK_IN:
			strncpy (GMT->current.setting.format_clock_in, value, GMT_LEN64);
			gmt_clock_C_format (GMT, GMT->current.setting.format_clock_in, &GMT->current.io.clock_input, 0);
			break;
		case GMTCASE_INPUT_DATE_FORMAT:
			if (GMT_compat_check (GMT, 4))	/* GMT4: Warn then fall through to other case */
				GMT_COMPAT_CHANGE ("FORMAT_DATE_IN");
			else { error = gmt_badvalreport (GMT, keyword); break; }	/* Not recognized so give error message */

		case GMTCASE_FORMAT_DATE_IN:
			strncpy (GMT->current.setting.format_date_in, value, GMT_LEN64);
			gmt_date_C_format (GMT, GMT->current.setting.format_date_in, &GMT->current.io.date_input, 0);
			break;
		case GMTCASE_OUTPUT_CLOCK_FORMAT:
			if (GMT_compat_check (GMT, 4))	/* GMT4: Warn then fall through to other case */
				GMT_COMPAT_CHANGE ("FORMAT_CLOCK_OUT");
			else { error = gmt_badvalreport (GMT, keyword); break; }	/* Not recognized so give error message */

		case GMTCASE_FORMAT_CLOCK_OUT:
			strncpy (GMT->current.setting.format_clock_out, value, GMT_LEN64);
			gmt_clock_C_format (GMT, GMT->current.setting.format_clock_out, &GMT->current.io.clock_output, 1);
			break;
		case GMTCASE_OUTPUT_DATE_FORMAT:
			if (GMT_compat_check (GMT, 4))	/* GMT4: Warn then fall through to other case */
				GMT_COMPAT_CHANGE ("FORMAT_DATE_OUT");
			else { error = gmt_badvalreport (GMT, keyword); break; }	/* Not recognized so give error message */

		case GMTCASE_FORMAT_DATE_OUT:
			strncpy (GMT->current.setting.format_date_out, value, GMT_LEN64);
			gmt_date_C_format (GMT, GMT->current.setting.format_date_out, &GMT->current.io.date_output, 1);
			break;
		case GMTCASE_OUTPUT_DEGREE_FORMAT:
			if (GMT_compat_check (GMT, 4))	/* GMT4: Warn then fall through to other case */
				GMT_COMPAT_CHANGE ("FORMAT_GEO_OUT");
			else { error = gmt_badvalreport (GMT, keyword); break; }	/* Not recognized so give error message */

		case GMTCASE_FORMAT_GEO_OUT:
			strncpy (GMT->current.setting.format_geo_out, value, GMT_LEN64);
			gmt_geo_C_format (GMT);	/* Can fail if FORMAT_FLOAT_OUT not yet set, but is repeated at the end of GMT_begin */
			break;
		case GMTCASE_PLOT_CLOCK_FORMAT:
			if (GMT_compat_check (GMT, 4))	/* GMT4: Warn then fall through to other case */
				GMT_COMPAT_CHANGE ("FORMAT_CLOCK_MAP");
			else { error = gmt_badvalreport (GMT, keyword); break; }	/* Not recognized so give error message */

		case GMTCASE_FORMAT_CLOCK_MAP:
			strncpy (GMT->current.setting.format_clock_map, value, GMT_LEN64);
			gmt_clock_C_format (GMT, GMT->current.setting.format_clock_map, &GMT->current.plot.calclock.clock, 2);
			break;
		case GMTCASE_PLOT_DATE_FORMAT:
			if (GMT_compat_check (GMT, 4))	/* GMT4: Warn then fall through to other case */
				GMT_COMPAT_CHANGE ("FORMAT_DATE_MAP");
			else { error = gmt_badvalreport (GMT, keyword); break; }	/* Not recognized so give error message */

		case GMTCASE_FORMAT_DATE_MAP:
			strncpy (GMT->current.setting.format_date_map, value, GMT_LEN64);
			gmt_date_C_format (GMT, GMT->current.setting.format_date_map, &GMT->current.plot.calclock.date, 2);
			break;
		case GMTCASE_PLOT_DEGREE_FORMAT:
			if (GMT_compat_check (GMT, 4))	/* GMT4: Warn then fall through to other case */
				GMT_COMPAT_CHANGE ("FORMAT_GEO_MAP");
			else { error = gmt_badvalreport (GMT, keyword); break; }	/* Not recognized so give error message */

		case GMTCASE_FORMAT_GEO_MAP:
			strncpy (GMT->current.setting.format_geo_map, value, GMT_LEN64);
			gmt_plot_C_format (GMT);	/* Can fail if FORMAT_FLOAT_OUT not yet set, but is repeated at the end of GMT_begin */
			break;
		case GMTCASE_TIME_FORMAT_PRIMARY:
			if (GMT_compat_check (GMT, 4))	/* GMT4: Warn then fall through to other case */
				GMT_COMPAT_CHANGE ("FORMAT_TIME_PRIMARY_MAP");
			else { error = gmt_badvalreport (GMT, keyword); break; }	/* Not recognized so give error message */

		case GMTCASE_FORMAT_TIME_MAP:
			strncpy (GMT->current.setting.format_time[1], value, GMT_LEN64);
		case GMTCASE_FORMAT_TIME_PRIMARY_MAP:
			strncpy (GMT->current.setting.format_time[0], value, GMT_LEN64);
			break;
		case GMTCASE_TIME_FORMAT_SECONDARY:
			if (GMT_compat_check (GMT, 4))	/* GMT4: Warn then fall through to other case */
				GMT_COMPAT_CHANGE ("FORMAT_TIME_SECONDARY_MAP");
			else { error = gmt_badvalreport (GMT, keyword); break; }	/* Not recognized so give error message */

		case GMTCASE_FORMAT_TIME_SECONDARY_MAP:
			strncpy (GMT->current.setting.format_time[1], value, GMT_LEN64);
			break;
		case GMTCASE_D_FORMAT:
			if (GMT_compat_check (GMT, 4))	/* GMT4: Warn then fall through to other case */
				GMT_COMPAT_CHANGE ("FORMAT_FLOAT_OUT");
			else { error = gmt_badvalreport (GMT, keyword); break; }	/* Not recognized so give error message */

		case GMTCASE_FORMAT_FLOAT_OUT:
			gmt_parse_format_float_out (GMT, value);
			break;
		case GMTCASE_FORMAT_FLOAT_MAP:
			strncpy (GMT->current.setting.format_float_map, value, GMT_LEN64);
			break;
		case GMTCASE_UNIX_TIME_FORMAT:
			if (GMT_compat_check (GMT, 4))	/* GMT4: Warn then fall through to other case */
				GMT_COMPAT_CHANGE ("FORMAT_TIME_STAMP");
			else { error = gmt_badvalreport (GMT, keyword); break; }	/* Not recognized so give error message */

		case GMTCASE_FORMAT_TIME_STAMP:
			strncpy (GMT->current.setting.format_time_stamp, value, GMT_LEN256);
			break;

		/* FONT GROUP */

		case GMTCASE_FONT:	/* Special to set all fonts */
			if (GMT_getfont (GMT, value, &GMT->current.setting.font_annot[0])) error = true;
			if (GMT_getfont (GMT, value, &GMT->current.setting.font_annot[1])) error = true;
			if (GMT_getfont (GMT, value, &GMT->current.setting.font_title)) error = true;
			if (GMT_getfont (GMT, value, &GMT->current.setting.font_label)) error = true;
			/* if (GMT_getfont (GMT, value, &GMT->current.setting.font_logo)) error = true; */
			break;
		case GMTCASE_ANNOT_FONT_PRIMARY:
			if (GMT_compat_check (GMT, 4))	/* GMT4: Warn then fall through to other case */
				GMT_COMPAT_CHANGE ("FONT_ANNOT_PRIMARY");
			else { error = gmt_badvalreport (GMT, keyword); break; }	/* Not recognized so give error message */

		case GMTCASE_FONT_ANNOT:
			if (GMT_getfont (GMT, value, &GMT->current.setting.font_annot[1])) error = true;
		case GMTCASE_FONT_ANNOT_PRIMARY:
			if (value[0] == '+') {
				/* When + is prepended, scale fonts, offsets and ticklengths relative to FONT_ANNOT_PRIMARY (except LOGO font) */
				double scale;
				scale = GMT->current.setting.font_annot[0].size;
				if (GMT_getfont (GMT, &value[1], &GMT->current.setting.font_annot[0])) error = true;
				scale = GMT->current.setting.font_annot[0].size / scale;
				GMT->current.setting.font_annot[1].size *= scale;
				GMT->current.setting.font_label.size *= scale;
				GMT->current.setting.font_title.size *= scale;
				GMT->current.setting.map_annot_offset[0] *= scale;
				GMT->current.setting.map_annot_offset[1] *= scale;
				GMT->current.setting.map_label_offset *= scale;
				GMT->current.setting.map_title_offset *= scale;
				GMT->current.setting.map_frame_width *= scale;
				GMT->current.setting.map_tick_length[0] *= scale;
				GMT->current.setting.map_tick_length[1] *= scale;
				GMT->current.setting.map_tick_length[2] *= scale;
				GMT->current.setting.map_tick_length[3] *= scale;
			}
			else
				if (GMT_getfont (GMT, value, &GMT->current.setting.font_annot[0])) error = true;
			break;
		case GMTCASE_ANNOT_FONT_SECONDARY:
			if (GMT_compat_check (GMT, 4))	/* GMT4: Warn then fall through to other case */
				GMT_COMPAT_CHANGE ("FONT_ANNOT_SECONDARY");
			else { error = gmt_badvalreport (GMT, keyword); break; }	/* Not recognized so give error message */

		case GMTCASE_FONT_ANNOT_SECONDARY:
			if (GMT_getfont (GMT, value, &GMT->current.setting.font_annot[1])) error = true;
			break;
		case GMTCASE_HEADER_FONT:
			if (GMT_compat_check (GMT, 4))	/* GMT4: Warn then fall through to other case */
				GMT_COMPAT_CHANGE ("FONT_TITLE");
			else { error = gmt_badvalreport (GMT, keyword); break; }	/* Not recognized so give error message */

		case GMTCASE_FONT_TITLE:
			if (GMT_getfont (GMT, value, &GMT->current.setting.font_title)) error = true;
			break;
		case GMTCASE_LABEL_FONT:
			if (GMT_compat_check (GMT, 4))	/* GMT4: Warn then fall through to other case */
				GMT_COMPAT_CHANGE ("FONT_LABEL");
			else { error = gmt_badvalreport (GMT, keyword); break; }	/* Not recognized so give error message */

		case GMTCASE_FONT_LABEL:
			if (GMT_getfont (GMT, value, &GMT->current.setting.font_label)) error = true;
			break;
		case GMTCASE_FONT_LOGO:
			if (GMT_getfont (GMT, value, &GMT->current.setting.font_logo)) error = true;
			break;

		/* FONT GROUP ... obsolete options */

		case GMTCASE_ANNOT_FONT_SIZE_PRIMARY:
			if (GMT_compat_check (GMT, 4)) {	/* GMT4: Warn then fall through to other case */
				GMT_COMPAT_CHANGE ("FONT_ANNOT_PRIMARY");
				dval = GMT_convert_units (GMT, value, GMT_PT, GMT_PT);
				if (dval > 0.0)
					GMT->current.setting.font_annot[0].size = dval;
				else
					error = true;
			}
			else	/* Not recognized so give error message */
				error = gmt_badvalreport (GMT, keyword);
			break;
		case GMTCASE_ANNOT_FONT_SIZE_SECONDARY:
			if (GMT_compat_check (GMT, 4)) {	/* GMT4: Warn then fall through to other case */
				GMT_COMPAT_CHANGE ("FONT_ANNOT_SECONDARY");
				dval = GMT_convert_units (GMT, value, GMT_PT, GMT_PT);
				if (dval > 0.0)
					GMT->current.setting.font_annot[1].size = dval;
				else
					error = true;
			}
			else	/* Not recognized so give error message */
				error = gmt_badvalreport (GMT, keyword);
			break;
		case GMTCASE_HEADER_FONT_SIZE:
			if (GMT_compat_check (GMT, 4)) {	/* GMT4: Warn then fall through to other case */
				GMT_COMPAT_CHANGE ("FONT_TITLE");
				dval = GMT_convert_units (GMT, value, GMT_PT, GMT_PT);
				if (dval > 0.0)
					GMT->current.setting.font_title.size = dval;
				else
					error = true;
			}
			else	/* Not recognized so give error message */
				error = gmt_badvalreport (GMT, keyword);
			break;
		case GMTCASE_LABEL_FONT_SIZE:
			if (GMT_compat_check (GMT, 4)) {	/* GMT4: Warn then fall through to other case */
				GMT_COMPAT_CHANGE ("FONT_LABEL");
				dval = GMT_convert_units (GMT, value, GMT_PT, GMT_PT);
				if (dval > 0.0)
					GMT->current.setting.font_label.size = dval;
				else
					error = true;
			}
			else	/* Not recognized so give error message */
				error = gmt_badvalreport (GMT, keyword);
			break;

		/* MAP GROUP */

		case GMTCASE_ANNOT_OFFSET_PRIMARY:
			if (GMT_compat_check (GMT, 4))	/* GMT4: Warn then fall through to other case */
				GMT_COMPAT_CHANGE ("MAP_ANNOT_OFFSET_PRIMARY");
			else { error = gmt_badvalreport (GMT, keyword); break; }	/* Not recognized so give error message */

		case GMTCASE_MAP_ANNOT_OFFSET:
			GMT->current.setting.map_annot_offset[1] = GMT_to_inch (GMT, value);
		case GMTCASE_MAP_ANNOT_OFFSET_PRIMARY:
			GMT->current.setting.map_annot_offset[0] = GMT_to_inch (GMT, value);
			break;
		case GMTCASE_ANNOT_OFFSET_SECONDARY:
			if (GMT_compat_check (GMT, 4))	/* GMT4: Warn then fall through to other case */
				GMT_COMPAT_CHANGE ("MAP_ANNOT_OFFSET_SECONDARY");
			else { error = gmt_badvalreport (GMT, keyword); break; }	/* Not recognized so give error message */

		case GMTCASE_MAP_ANNOT_OFFSET_SECONDARY:
			GMT->current.setting.map_annot_offset[1] = GMT_to_inch (GMT, value);
			break;
		case GMTCASE_OBLIQUE_ANNOTATION:
			if (GMT_compat_check (GMT, 4))	/* GMT4: Warn then fall through to other case */
				GMT_COMPAT_CHANGE ("MAP_ANNOT_OBLIQUE");
			else { error = gmt_badvalreport (GMT, keyword); break; }	/* Not recognized so give error message */

		case GMTCASE_MAP_ANNOT_OBLIQUE:
			ival = atoi (value);
			if (ival >= 0 && ival < 64)
				GMT->current.setting.map_annot_oblique = ival;
			else
				error = true;
			break;
		case GMTCASE_ANNOT_MIN_ANGLE:
			if (GMT_compat_check (GMT, 4))	/* GMT4: Warn then fall through to other case */
				GMT_COMPAT_CHANGE ("MAP_ANNOT_MIN_ANGLE");
			else { error = gmt_badvalreport (GMT, keyword); break; }	/* Not recognized so give error message */

		case GMTCASE_MAP_ANNOT_MIN_ANGLE:
			dval = atof (value);
			if (dval < 0.0)
				error = true;
			else
				GMT->current.setting.map_annot_min_angle = dval;
			break;
		case GMTCASE_ANNOT_MIN_SPACING:
			if (GMT_compat_check (GMT, 4))	/* GMT4: Warn then fall through to other case */
				GMT_COMPAT_CHANGE ("MAP_ANNOT_MIN_SPACING");
			else { error = gmt_badvalreport (GMT, keyword); break; }	/* Not recognized so give error message */

		case GMTCASE_MAP_ANNOT_MIN_SPACING:
			if (value[0] == '-')	/* Negative */
				error = true;
			else
				GMT->current.setting.map_annot_min_spacing = GMT_to_inch (GMT, value);
			break;
		case GMTCASE_Y_AXIS_TYPE:
			if (GMT_compat_check (GMT, 4)) {	/* GMT4: Warn then fall through to other case */
				GMT_COMPAT_CHANGE ("MAP_ANNOT_ORTHO");
				if (!strcmp (lower_value, "ver_text"))
					strncpy (GMT->current.setting.map_annot_ortho, "", 5U);
				else if (!strcmp (lower_value, "hor_text"))
					strncpy (GMT->current.setting.map_annot_ortho, "we", 5U);
				else
					error = true;
			}
			else	/* Not recognized so give error message */
				error = gmt_badvalreport (GMT, keyword);
			break;
		case GMTCASE_MAP_ANNOT_ORTHO:
			strncpy (GMT->current.setting.map_annot_ortho, lower_value, 5U);
			break;
		case GMTCASE_DEGREE_SYMBOL:
			if (GMT_compat_check (GMT, 4))	/* GMT4: Warn then fall through to other case */
				GMT_COMPAT_CHANGE ("MAP_DEGREE_SYMBOL");
			else { error = gmt_badvalreport (GMT, keyword); break; }	/* Not recognized so give error message */

		case GMTCASE_MAP_DEGREE_SYMBOL:
			if (value[0] == '\0' || !strcmp (lower_value, "ring"))	/* Default */
				GMT->current.setting.map_degree_symbol = gmt_ring;
			else if (!strcmp (lower_value, "degree"))
				GMT->current.setting.map_degree_symbol = gmt_degree;
			else if (!strcmp (lower_value, "colon"))
				GMT->current.setting.map_degree_symbol = gmt_colon;
			else if (!strcmp (lower_value, "none"))
				GMT->current.setting.map_degree_symbol = gmt_none;
			else
				error = true;
			break;
		case GMTCASE_BASEMAP_AXES:
			if (GMT_compat_check (GMT, 4))	/* GMT4: Warn then fall through to other case */
				GMT_COMPAT_CHANGE ("MAP_FRAME_AXES");
			else { error = gmt_badvalreport (GMT, keyword); break; }	/* Not recognized so give error message */

		case GMTCASE_MAP_FRAME_AXES:
			strncpy (GMT->current.setting.map_frame_axes, value, 5U);
			for (i = 0; i < 5; i++) GMT->current.map.frame.side[i] = 0;	/* Unset default settings */
			GMT->current.map.frame.draw_box = false;
			error += gmt5_decode_wesnz (GMT, value, false);
			break;

		case GMTCASE_BASEMAP_FRAME_RGB:
			if (GMT_compat_check (GMT, 4))	/* GMT4: Warn then fall through to other case */
				GMT_COMPAT_CHANGE ("MAP_DEFAULT_PEN");
			else { error = gmt_badvalreport (GMT, keyword); break; }	/* Not recognized so give error message */

		case GMTCASE_MAP_DEFAULT_PEN:
			i = (value[0] == '+') ? 1 : 0;	/* If plus is added, copy color to MAP_*_PEN settings */
			error = GMT_getpen (GMT, &value[i], &GMT->current.setting.map_default_pen);
			if (i == 1) {
				GMT_rgb_copy (&GMT->current.setting.map_grid_pen[0].rgb, &GMT->current.setting.map_default_pen.rgb);
				GMT_rgb_copy (&GMT->current.setting.map_grid_pen[1].rgb, &GMT->current.setting.map_default_pen.rgb);
				GMT_rgb_copy (&GMT->current.setting.map_frame_pen.rgb  , &GMT->current.setting.map_default_pen.rgb);
				GMT_rgb_copy (&GMT->current.setting.map_tick_pen[0].rgb, &GMT->current.setting.map_default_pen.rgb);
				GMT_rgb_copy (&GMT->current.setting.map_tick_pen[1].rgb, &GMT->current.setting.map_default_pen.rgb);
			}
			break;
		case GMTCASE_FRAME_PEN:
			if (GMT_compat_check (GMT, 4))	/* GMT4: Warn then fall through to other case */
				GMT_COMPAT_CHANGE ("MAP_FRAME_PEN");
			else { error = gmt_badvalreport (GMT, keyword); break; }	/* Not recognized so give error message */

		case GMTCASE_MAP_FRAME_PEN:
			error = GMT_getpen (GMT, value, &GMT->current.setting.map_frame_pen);
			break;
		case GMTCASE_BASEMAP_TYPE:
			if (GMT_compat_check (GMT, 4))	/* GMT4: Warn then fall through to other case */
				GMT_COMPAT_CHANGE ("MAP_FRAME_TYPE");
			else { error = gmt_badvalreport (GMT, keyword); break; }	/* Not recognized so give error message */

		case GMTCASE_MAP_FRAME_TYPE:
			if (!strcmp (lower_value, "plain"))
				GMT->current.setting.map_frame_type = GMT_IS_PLAIN;
			else if (!strcmp (lower_value, "graph"))
				GMT->current.setting.map_frame_type = GMT_IS_GRAPH;
			else if (!strcmp (lower_value, "fancy"))
				GMT->current.setting.map_frame_type = GMT_IS_FANCY;
			else if (!strcmp (lower_value, "fancy+"))
				GMT->current.setting.map_frame_type = GMT_IS_ROUNDED;
			else if (!strcmp (lower_value, "inside"))
				GMT->current.setting.map_frame_type = GMT_IS_INSIDE;
			else
				error = true;
			break;
		case GMTCASE_FRAME_WIDTH:
			if (GMT_compat_check (GMT, 4))	/* GMT4: Warn then fall through to other case */
				GMT_COMPAT_CHANGE ("MAP_FRAME_WIDTH");
			else { error = gmt_badvalreport (GMT, keyword); break; }	/* Not recognized so give error message */

		case GMTCASE_MAP_FRAME_WIDTH:
			dval = GMT_to_inch (GMT, value);
			if (dval > 0.0)
				GMT->current.setting.map_frame_width = dval;
			else
				error = true;
			break;
		case GMTCASE_GRID_CROSS_SIZE_PRIMARY:
			if (GMT_compat_check (GMT, 4))	/* GMT4: Warn then fall through to other case */
				GMT_COMPAT_CHANGE ("MAP_GRID_CROSS_SIZE_PRIMARY");
			else { error = gmt_badvalreport (GMT, keyword); break; }	/* Not recognized so give error message */

		case GMTCASE_MAP_GRID_CROSS_SIZE:
			dval = GMT_to_inch (GMT, value);
			if (dval >= 0.0)
				GMT->current.setting.map_grid_cross_size[0] = GMT->current.setting.map_grid_cross_size[1] = dval;
			else
				error = true;
			break;
		case GMTCASE_MAP_GRID_CROSS_SIZE_PRIMARY:
			dval = GMT_to_inch (GMT, value);
			if (dval >= 0.0)
				GMT->current.setting.map_grid_cross_size[0] = dval;
			else
				error = true;
			break;
		case GMTCASE_GRID_CROSS_SIZE_SECONDARY:
			if (GMT_compat_check (GMT, 4))	/* GMT4: Warn then fall through to other case */
				GMT_COMPAT_CHANGE ("MAP_GRID_CROSS_SIZE_SECONDARY");
			else { error = gmt_badvalreport (GMT, keyword); break; }	/* Not recognized so give error message */

		case GMTCASE_MAP_GRID_CROSS_SIZE_SECONDARY:
			dval = GMT_to_inch (GMT, value);
			if (dval >= 0.0)
				GMT->current.setting.map_grid_cross_size[1] = dval;
			else
				error = true;
			break;
		case GMTCASE_GRID_PEN_PRIMARY:
			if (GMT_compat_check (GMT, 4))	/* GMT4: Warn then fall through to other case */
				GMT_COMPAT_CHANGE ("MAP_GRID_PEN_PRIMARY");
			else { error = gmt_badvalreport (GMT, keyword); break; }	/* Not recognized so give error message */

		case GMTCASE_MAP_GRID_PEN:
			error = GMT_getpen (GMT, value, &GMT->current.setting.map_grid_pen[1]);
		case GMTCASE_MAP_GRID_PEN_PRIMARY:
			error = GMT_getpen (GMT, value, &GMT->current.setting.map_grid_pen[0]);
			break;
		case GMTCASE_GRID_PEN_SECONDARY:
			if (GMT_compat_check (GMT, 4))	/* GMT4: Warn then fall through to other case */
				GMT_COMPAT_CHANGE ("MAP_GRID_PEN_SECONDARY");
			else { error = gmt_badvalreport (GMT, keyword); break; }	/* Not recognized so give error message */

		case GMTCASE_MAP_GRID_PEN_SECONDARY:
			error = GMT_getpen (GMT, value, &GMT->current.setting.map_grid_pen[1]);
			break;
		case GMTCASE_LABEL_OFFSET:
			if (GMT_compat_check (GMT, 4))	/* GMT4: Warn then fall through to other case */
				GMT_COMPAT_CHANGE ("MAP_LABEL_OFFSET");
			else { error = gmt_badvalreport (GMT, keyword); break; }	/* Not recognized so give error message */

		case GMTCASE_MAP_LABEL_OFFSET:
			GMT->current.setting.map_label_offset = GMT_to_inch (GMT, value);
			break;
		case GMTCASE_LINE_STEP:
			if (GMT_compat_check (GMT, 4))	/* GMT4: Warn then fall through to other case */
				GMT_COMPAT_CHANGE ("MAP_LINE_STEP");
			else { error = gmt_badvalreport (GMT, keyword); break; }	/* Not recognized so give error message */

		case GMTCASE_MAP_LINE_STEP:
			if ((GMT->current.setting.map_line_step = GMT_to_inch (GMT, value)) <= 0.0) {
				GMT->current.setting.map_line_step = 0.01;
				GMT_Report (GMT->parent, GMT_MSG_NORMAL, "Warning: %s <= 0, reset to %g %s\n", keyword, GMT->current.setting.map_line_step, GMT->session.unit_name[GMT_INCH]);
			}
			break;
		case GMTCASE_UNIX_TIME:
			if (GMT_compat_check (GMT, 4))	/* GMT4: Warn then fall through to other case */
				GMT_COMPAT_CHANGE ("MAP_LOGO");
			else { error = gmt_badvalreport (GMT, keyword); break; }	/* Not recognized so give error message */

		case GMTCASE_MAP_LOGO:
			error = gmt_true_false_or_error (lower_value, &GMT->current.setting.map_logo);
			break;
		case GMTCASE_UNIX_TIME_POS:
			if (GMT_compat_check (GMT, 4))	/* GMT4: Warn then fall through to other case */
				GMT_COMPAT_CHANGE ("MAP_LOGO_POS");
			else { error = gmt_badvalreport (GMT, keyword); break; }	/* Not recognized so give error message */

		case GMTCASE_MAP_LOGO_POS:
			i = sscanf (value, "%[^/]/%[^/]/%s", txt_a, txt_b, txt_c);
			if (i == 2) {
				GMT->current.setting.map_logo_pos[GMT_X] = GMT_to_inch (GMT, txt_a);
				GMT->current.setting.map_logo_pos[GMT_Y] = GMT_to_inch (GMT, txt_b);
			}
			else if (i == 3) {	/* New style, includes justification, introduced in GMT 4.3.0 */
				GMT->current.setting.map_logo_justify = GMT_just_decode (GMT, txt_a, 12);
				GMT->current.setting.map_logo_pos[GMT_X] = GMT_to_inch (GMT, txt_b);
				GMT->current.setting.map_logo_pos[GMT_Y] = GMT_to_inch (GMT, txt_c);
			}
			else
				error = true;
			break;
		case GMTCASE_X_ORIGIN:
			if (GMT_compat_check (GMT, 4))	/* GMT4: Warn then fall through to other case */
				GMT_COMPAT_CHANGE ("MAP_ORIGIN_X");
			else { error = gmt_badvalreport (GMT, keyword); break; }	/* Not recognized so give error message */

		case GMTCASE_MAP_ORIGIN_X:
			GMT->current.setting.map_origin[GMT_X] = GMT_to_inch (GMT, value);
			break;
		case GMTCASE_Y_ORIGIN:
			if (GMT_compat_check (GMT, 4))	/* GMT4: Warn then fall through to other case */
				GMT_COMPAT_CHANGE ("MAP_ORIGIN_Y");
			else { error = gmt_badvalreport (GMT, keyword); break; }	/* Not recognized so give error message */

		case GMTCASE_MAP_ORIGIN_Y:
			GMT->current.setting.map_origin[GMT_Y] = GMT_to_inch (GMT, value);
			break;
		case GMTCASE_POLAR_CAP:
			if (GMT_compat_check (GMT, 4))	/* GMT4: Warn then fall through to other case */
				GMT_COMPAT_CHANGE ("MAP_POLAR_CAP");
			else { error = gmt_badvalreport (GMT, keyword); break; }	/* Not recognized so give error message */

		case GMTCASE_MAP_POLAR_CAP:
			if (!strcmp (lower_value, "none")) {	/* Means reset to no cap -> lat = 90, dlon = 0 */
				GMT->current.setting.map_polar_cap[0] = 90.0;
				GMT->current.setting.map_polar_cap[1] = 0.0;
			}
			else {
				double inc[2];
				i = sscanf (lower_value, "%[^/]/%s", txt_a, txt_b);
				if (i != 2) error = true;
				error = GMT_verify_expectations (GMT, GMT_IS_LAT, GMT_scanf (GMT, txt_a, GMT_IS_LAT, &GMT->current.setting.map_polar_cap[0]), txt_a);
				if (GMT_getinc (GMT, txt_b, inc)) error = true;
				GMT->current.setting.map_polar_cap[1] = inc[GMT_X];
			}
			break;
		case GMTCASE_MAP_SCALE_HEIGHT:
			dval = GMT_to_inch (GMT, value);
			if (dval <= 0.0)
				error = true;
			else
				GMT->current.setting.map_scale_height = dval;
			break;
		case GMTCASE_TICK_LENGTH:
			if (GMT_compat_check (GMT, 4)) {	/* GMT4: */
				GMT_COMPAT_CHANGE ("MAP_TICK_LENGTH_PRIMARY and MAP_TICK_LENGTH_SECONDARY");
				GMT->current.setting.map_tick_length[GMT_ANNOT_UPPER] = GMT_to_inch (GMT, value);
				GMT->current.setting.map_tick_length[GMT_TICK_UPPER]  = 0.50 * GMT->current.setting.map_tick_length[GMT_ANNOT_UPPER];
				GMT->current.setting.map_tick_length[GMT_ANNOT_LOWER] = 3.00 * GMT->current.setting.map_tick_length[GMT_ANNOT_UPPER];
				GMT->current.setting.map_tick_length[GMT_TICK_LOWER]  = 0.75 * GMT->current.setting.map_tick_length[GMT_ANNOT_UPPER];
			}
			else	/* Not recognized so give error message */
				error = gmt_badvalreport (GMT, keyword);
			break;
		case GMTCASE_MAP_TICK_LENGTH:
			i = sscanf (value, "%[^/]/%s", txt_a, txt_b);
			GMT->current.setting.map_tick_length[GMT_ANNOT_LOWER] = GMT_to_inch (GMT, txt_a);
			GMT->current.setting.map_tick_length[GMT_TICK_LOWER]  = (i > 1) ? GMT_to_inch (GMT, txt_b) : 0.25 * GMT->current.setting.map_tick_length[GMT_ANNOT_LOWER];
		case GMTCASE_MAP_TICK_LENGTH_PRIMARY:
			i = sscanf (value, "%[^/]/%s", txt_a, txt_b);
			GMT->current.setting.map_tick_length[GMT_ANNOT_UPPER] = GMT_to_inch (GMT, txt_a);
			GMT->current.setting.map_tick_length[GMT_TICK_UPPER]  = (i > 1) ? GMT_to_inch (GMT, txt_b) : 0.50 * GMT->current.setting.map_tick_length[GMT_ANNOT_UPPER];
			break;
		case GMTCASE_MAP_TICK_LENGTH_SECONDARY:
			i = sscanf (value, "%[^/]/%s", txt_a, txt_b);
			GMT->current.setting.map_tick_length[GMT_ANNOT_LOWER] = GMT_to_inch (GMT, txt_a);
			GMT->current.setting.map_tick_length[GMT_TICK_LOWER]  = (i > 1) ? GMT_to_inch (GMT, txt_b) : 0.25 * GMT->current.setting.map_tick_length[GMT_ANNOT_LOWER];
			break;
		case GMTCASE_TICK_PEN:
			if (GMT_compat_check (GMT, 4)) {	/* GMT4: */
				GMT_COMPAT_CHANGE ("MAP_TICK_PEN_PRIMARY and MAP_TICK_PEN_SECONDARY");
				error = GMT_getpen (GMT, value, &GMT->current.setting.map_tick_pen[0]);
				error = GMT_getpen (GMT, value, &GMT->current.setting.map_tick_pen[1]);
			}
			else	/* Not recognized so give error message */
				error = gmt_badvalreport (GMT, keyword);
			break;
		case GMTCASE_MAP_TICK_PEN:
			error = GMT_getpen (GMT, value, &GMT->current.setting.map_tick_pen[1]);
		case GMTCASE_MAP_TICK_PEN_PRIMARY:
			error = GMT_getpen (GMT, value, &GMT->current.setting.map_tick_pen[0]);
			break;
		case GMTCASE_MAP_TICK_PEN_SECONDARY:
			error = GMT_getpen (GMT, value, &GMT->current.setting.map_tick_pen[1]);
			break;
		case GMTCASE_HEADER_OFFSET:
			if (GMT_compat_check (GMT, 4))	/* GMT4: Warn then fall through to other case */
				GMT_COMPAT_CHANGE ("MAP_TITLE_OFFSET");
			else { error = gmt_badvalreport (GMT, keyword); break; }	/* Not recognized so give error message */

		case GMTCASE_MAP_TITLE_OFFSET:
			GMT->current.setting.map_title_offset = GMT_to_inch (GMT, value);
			break;
		case GMTCASE_VECTOR_SHAPE:
			if (GMT_compat_check (GMT, 4))	/* GMT4: Warn then fall through to other case */
				GMT_COMPAT_CHANGE ("MAP_VECTOR_SHAPE");
			else { error = gmt_badvalreport (GMT, keyword); break; }	/* Not recognized so give error message */

		case GMTCASE_MAP_VECTOR_SHAPE:
			dval = atof (value);
			if (dval < -2.0 || dval > 2.0)
				error = true;
			else
				GMT->current.setting.map_vector_shape = dval;
			break;

		/* COLOR GROUP */

		case GMTCASE_COLOR_BACKGROUND:
			error = GMT_getrgb (GMT, value, GMT->current.setting.color_patch[GMT_BGD]);
			break;
		case GMTCASE_COLOR_FOREGROUND:
			error = GMT_getrgb (GMT, value, GMT->current.setting.color_patch[GMT_FGD]);
			break;
		case GMTCASE_COLOR_MODEL:
			if (!strcmp (lower_value, "none"))
				GMT->current.setting.color_model = GMT_RGB;
			else if (!strcmp (lower_value, "rgb"))
				GMT->current.setting.color_model = GMT_RGB + GMT_COLORINT;
			else if (!strcmp (lower_value, "cmyk"))
				GMT->current.setting.color_model = GMT_CMYK + GMT_COLORINT;
			else if (!strcmp (lower_value, "hsv"))
				GMT->current.setting.color_model = GMT_HSV + GMT_COLORINT;
			else if (GMT_compat_check (GMT, 4)) {	/* GMT4: */
				if (!strcmp (lower_value, "+rgb")) {
					GMT_Report (GMT->parent, GMT_MSG_COMPAT, "warning: COLOR_MODEL = %s is deprecated, use COLOR_MODEL = %s instead\n" GMT_COMPAT_INFO, value, &lower_value[1]);
					GMT->current.setting.color_model = GMT_RGB + GMT_COLORINT;
				}
				else if (!strcmp (lower_value, "+cmyk")) {
					GMT_Report (GMT->parent, GMT_MSG_COMPAT, "warning: COLOR_MODEL = %s is deprecated, use COLOR_MODEL = %s instead\n" GMT_COMPAT_INFO, value, &lower_value[1]);
					GMT->current.setting.color_model = GMT_CMYK + GMT_COLORINT;
				}
				else if (!strcmp (lower_value, "+hsv")) {
					GMT_Report (GMT->parent, GMT_MSG_COMPAT, "warning: COLOR_MODEL = %s is deprecated, use COLOR_MODEL = %s instead\n" GMT_COMPAT_INFO, value, &lower_value[1]);
					GMT->current.setting.color_model = GMT_HSV + GMT_COLORINT;
				}
				else
					error = true;
			}
			else
				error = true;
			break;
		case GMTCASE_COLOR_NAN:
			error = GMT_getrgb (GMT, value, GMT->current.setting.color_patch[GMT_NAN]);
			break;
		case GMTCASE_HSV_MIN_SATURATION:
			if (GMT_compat_check (GMT, 4))	/* GMT4: Warn then fall through to other case */
				GMT_COMPAT_CHANGE ("COLOR_HSV_MIN_S");
			else { error = gmt_badvalreport (GMT, keyword); break; }	/* Not recognized so give error message */

		case GMTCASE_COLOR_HSV_MIN_S:
			dval = atof (value);
			if (dval < 0.0 || dval > 1.0)
				error = true;
			else
				GMT->current.setting.color_hsv_min_s = dval;
			break;
		case GMTCASE_HSV_MAX_SATURATION:
			if (GMT_compat_check (GMT, 4))	/* GMT4: Warn then fall through to other case */
				GMT_COMPAT_CHANGE ("COLOR_HSV_MAX_S");
			else { error = gmt_badvalreport (GMT, keyword); break; }	/* Not recognized so give error message */

		case GMTCASE_COLOR_HSV_MAX_S:
			dval = atof (value);
			if (dval < 0.0 || dval > 1.0)
				error = true;
			else
				GMT->current.setting.color_hsv_max_s = dval;
			break;
		case GMTCASE_HSV_MIN_VALUE:
			if (GMT_compat_check (GMT, 4))	/* GMT4: Warn then fall through to other case */
				GMT_COMPAT_CHANGE ("COLOR_HSV_MIN_V");
			else { error = gmt_badvalreport (GMT, keyword); break; }	/* Not recognized so give error message */

		case GMTCASE_COLOR_HSV_MIN_V:
			dval = atof (value);
			if (dval < 0.0 || dval > 1.0)
				error = true;
			else
				GMT->current.setting.color_hsv_min_v = dval;
			break;
		case GMTCASE_HSV_MAX_VALUE:
			if (GMT_compat_check (GMT, 4))	/* GMT4: Warn then fall through to other case */
				GMT_COMPAT_CHANGE ("COLOR_HSV_MAX_V");
			else { error = gmt_badvalreport (GMT, keyword); break; }	/* Not recognized so give error message */

		case GMTCASE_COLOR_HSV_MAX_V:
			dval = atof (value);
			if (dval < 0.0 || dval > 1.0)
				error = true;
			else
				GMT->current.setting.color_hsv_max_v = dval;
			break;

		/* PS GROUP */

		case GMTCASE_CHAR_ENCODING:
			if (GMT_compat_check (GMT, 4))	/* GMT4: Warn then fall through to other case */
				GMT_COMPAT_CHANGE ("PS_CHAR_ENCODING");
			else { error = gmt_badvalreport (GMT, keyword); break; }	/* Not recognized so give error message */

		case GMTCASE_PS_CHAR_ENCODING:
			strncpy (GMT->current.setting.ps_encoding.name, value, GMT_LEN64);
			gmt_load_encoding (GMT);
			break;
		case GMTCASE_PS_COLOR:
			if (GMT_compat_check (GMT, 4))	/* GMT4: Warn then fall through to other case */
				GMT_COMPAT_CHANGE ("PS_COLOR");
			else { error = gmt_badvalreport (GMT, keyword); break; }	/* Not recognized so give error message */

		case GMTCASE_PS_COLOR_MODEL:
			if (!strcmp (lower_value, "rgb"))
				GMT->current.setting.ps_color_mode = PSL_RGB;
			else if (!strcmp (lower_value, "cmyk"))
				GMT->current.setting.ps_color_mode = PSL_CMYK;
			else if (!strcmp (lower_value, "hsv"))
				GMT->current.setting.ps_color_mode = PSL_HSV;
			else if (!strcmp (lower_value, "gray") || !strcmp (lower_value, "grey"))
				GMT->current.setting.ps_color_mode = PSL_GRAY;
			else
				error = true;
			break;
		case GMTCASE_N_COPIES:
		case GMTCASE_PS_COPIES:
			if (GMT_compat_check (GMT, 4)) {	/* GMT4: */
				GMT_COMPAT_WARN;
				ival = atoi (value);
				if (ival > 0)
					GMT->current.setting.ps_copies = ival;
				else
					error = true;
			}
			else	/* Not recognized so give error message */
				error = gmt_badvalreport (GMT, keyword);
			break;
		case GMTCASE_DOTS_PR_INCH:
		case GMTCASE_PS_DPI:
			if (GMT_compat_check (GMT, 4))	/* GMT4: */
				GMT_COMPAT_WARN;
			else	/* Not recognized so give error message */
				error = gmt_badvalreport (GMT, keyword);
			break;
		case GMTCASE_PS_EPS:
			if (GMT_compat_check (GMT, 4))	/* GMT4: */
				GMT_COMPAT_WARN;
			else	/* Not recognized so give error message */
				error = gmt_badvalreport (GMT, keyword);
			break;
		case GMTCASE_PS_IMAGE_COMPRESS:
			if (!GMT->PSL) return (0);	/* Not using PSL in this session */
			if (!strcmp (lower_value, "none"))
				GMT->PSL->internal.compress = PSL_NONE;
			else if (!strcmp (lower_value, "rle"))
				GMT->PSL->internal.compress = PSL_RLE;
			else if (!strcmp (lower_value, "lzw"))
				GMT->PSL->internal.compress = PSL_LZW;
			else if (!strncmp (lower_value, "deflate", 7)) {
#ifdef HAVE_ZLIB
				GMT->PSL->internal.compress = PSL_DEFLATE;
				if ((sscanf (value + 7, " , %u", &GMT->PSL->internal.deflate_level) != 1)
						|| GMT->PSL->internal.deflate_level > 9)
					/* Compression level out of range or not provided, using default */
					GMT->PSL->internal.deflate_level = 0;
#else
				/* Silently fall back to LZW compression when ZLIB not available */
				GMT->PSL->internal.compress = PSL_LZW;
				GMT_Report (GMT->parent, GMT_MSG_NORMAL, "warning: PS_IMAGE_COMPRESS = DEFLATE not available, falling back to LZW.\n");
#endif
			}
			else
				error = true;
			break;
		case GMTCASE_PS_LINE_CAP:
			if (!GMT->PSL) return (0);	/* Not using PSL in this session */
			if (!strcmp (lower_value, "butt"))
				GMT->PSL->internal.line_cap = PSL_BUTT_CAP;
			else if (!strcmp (lower_value, "round"))
				GMT->PSL->internal.line_cap = PSL_ROUND_CAP;
			else if (!strcmp (lower_value, "square"))
				GMT->PSL->internal.line_cap = PSL_SQUARE_CAP;
			else
				error = true;
			break;
		case GMTCASE_PS_LINE_JOIN:
			if (!GMT->PSL) return (0);	/* Not using PSL in this session */
			if (!strcmp (lower_value, "miter"))
				GMT->PSL->internal.line_join = PSL_MITER_JOIN;
			else if (!strcmp (lower_value, "round"))
				GMT->PSL->internal.line_join = PSL_ROUND_JOIN;
			else if (!strcmp (lower_value, "bevel"))
				GMT->PSL->internal.line_join = PSL_BEVEL_JOIN;
			else
				error = true;
			break;
		case GMTCASE_PS_MITER_LIMIT:
			if (!GMT->PSL) return (0);	/* Not using PSL in this session */
			ival = atoi (value);
			if (ival >= 0 && ival <= 180)
				GMT->PSL->internal.miter_limit = ival;
			else
				error = true;
			break;
		case GMTCASE_PAGE_COLOR:
		if (GMT_compat_check (GMT, 4))	/* GMT4: */
			GMT_COMPAT_CHANGE ("PS_PAGE_COLOR");
		else {	/* Not recognized so give error message */
			error = gmt_badvalreport (GMT, keyword);
			break;
		}
		case GMTCASE_PS_PAGE_COLOR:
			error = GMT_getrgb (GMT, value, GMT->current.setting.ps_page_rgb);
			break;
		case GMTCASE_PAGE_ORIENTATION:
			if (GMT_compat_check (GMT, 4))	/* GMT4: */
				GMT_COMPAT_CHANGE ("PS_PAGE_ORIENTATION");
			else { error = gmt_badvalreport (GMT, keyword); break; }	/* Not recognized so give error message */

		case GMTCASE_PS_PAGE_ORIENTATION:
			if (!strcmp (lower_value, "landscape"))
				GMT->current.setting.ps_orientation = PSL_LANDSCAPE;
			else if (!strcmp (lower_value, "portrait"))
				GMT->current.setting.ps_orientation = PSL_PORTRAIT;
			else
				error = true;
			break;
		case GMTCASE_PAPER_MEDIA:
			if (GMT_compat_check (GMT, 4))	/* GMT4: */
				GMT_COMPAT_CHANGE ("PS_MEDIA");
			else { error = gmt_badvalreport (GMT, keyword); break; }	/* Not recognized so give error message */

		case GMTCASE_PS_MEDIA:
			manual = false;
			len--;
			if (lower_value[len] == '-') {	/* Manual Feed selected */
				lower_value[len] = '\0';
				manual = true;
			}
			if (GMT_compat_check (GMT, 4)) {	/* GMT4: */
				if (lower_value[len] == '+') {	/* EPS format selected */
					lower_value[len] = '\0';
					GMT_Report (GMT->parent, GMT_MSG_COMPAT, "Production of EPS format is no longer supported, remove + after paper size\n");
				}
			}
			if ((i = gmt_key_lookup (lower_value, GMT_media_name, GMT_N_MEDIA)) < GMT_N_MEDIA) {
				/* Use the specified standard format */
				GMT->current.setting.ps_media = i;
				GMT->current.setting.ps_page_size[0] = GMT_media[i].width;
				GMT->current.setting.ps_page_size[1] = GMT_media[i].height;
			}
			else if (gmt_load_user_media (GMT) &&
				(pos = gmt_key_lookup (lower_value, GMT->session.user_media_name, GMT->session.n_user_media)) < GMT->session.n_user_media) {
				/* Use a user-specified format */
					GMT->current.setting.ps_media = pos + USER_MEDIA_OFFSET;
					GMT->current.setting.ps_page_size[0] = GMT->session.user_media[pos].width;
					GMT->current.setting.ps_page_size[1] = GMT->session.user_media[pos].height;
				}
			else {
				/* A custom paper size in W x H points (or in inch/c if units are appended) */
				if (GMT_compat_check (GMT, 4)) {	/* GMT4: */
					pos = (strncmp (lower_value, "custom_", 7U) ? 0 : 7);
				}
				else
					pos = 0;
				GMT_strtok (lower_value, "x", &pos, txt_a);	/* Returns width and update pos */
				GMT->current.setting.ps_page_size[0] = GMT_convert_units (GMT, txt_a, GMT_PT, GMT_PT);
				GMT_strtok (lower_value, "x", &pos, txt_b);	/* Returns height and update pos */
				GMT->current.setting.ps_page_size[1] = GMT_convert_units (GMT, txt_b, GMT_PT, GMT_PT);
				if (GMT->current.setting.ps_page_size[0] <= 0.0) error++;
				if (GMT->current.setting.ps_page_size[1] <= 0.0) error++;
				GMT->current.setting.ps_media = -USER_MEDIA_OFFSET;
			}
			if (!error && manual) GMT->current.setting.ps_page_size[0] = -GMT->current.setting.ps_page_size[0];
			break;
		case GMTCASE_GLOBAL_X_SCALE:
			if (GMT_compat_check (GMT, 4))	/* GMT4: */
				GMT_COMPAT_CHANGE ("PS_SCALE_X");
			else { error = gmt_badvalreport (GMT, keyword); break; }	/* Not recognized so give error message */

		case GMTCASE_PS_SCALE_X:
			dval = atof (value);
			if (dval > 0.0)
				GMT->current.setting.ps_magnify[GMT_X] = dval;
			else
				error = true;
			break;
		case GMTCASE_GLOBAL_Y_SCALE:
			if (GMT_compat_check (GMT, 4))	/* GMT4: */
				GMT_COMPAT_CHANGE ("PS_SCALE_Y");
			else { error = gmt_badvalreport (GMT, keyword); break; }	/* Not recognized so give error message */

		case GMTCASE_PS_SCALE_Y:
			dval = atof (value);
			if (dval > 0.0)
				GMT->current.setting.ps_magnify[GMT_Y] = dval;
			else
				error = true;
			break;
		case GMTCASE_TRANSPARENCY:
			if (GMT_compat_check (GMT, 4))	/* GMT4: */
				GMT_Report (GMT->parent, GMT_MSG_NORMAL, "Transparency is now part of pen and fill specifications.  TRANSPARENCY is ignored\n");
			else
				error = gmt_badvalreport (GMT, keyword);
			break;
		case GMTCASE_PS_TRANSPARENCY:
			strncpy (GMT->current.setting.ps_transpmode, value, 15U);
			break;
		case GMTCASE_PS_VERBOSE:
			if (GMT_compat_check (GMT, 4))	/* GMT4: */
				GMT_COMPAT_CHANGE ("PS_COMMENTS");
			else { error = gmt_badvalreport (GMT, keyword); break; }	/* Not recognized so give error message */

		case GMTCASE_PS_COMMENTS:
			if (!GMT->PSL) return (0);	/* Not using PSL in this session */
			error = gmt_true_false_or_error (lower_value, &tf_answer);
			GMT->PSL->internal.comments = (tf_answer) ? 1 : 0;
			break;

		/* IO GROUP */

		case GMTCASE_FIELD_DELIMITER:
			if (GMT_compat_check (GMT, 4))	/* GMT4: */
				GMT_COMPAT_CHANGE ("IO_COL_SEPARATOR");
			else { error = gmt_badvalreport (GMT, keyword); break; }	/* Not recognized so give error message */

		case GMTCASE_IO_COL_SEPARATOR:
			if (value[0] == '\0' || !strcmp (lower_value, "tab"))	/* DEFAULT */
				strncpy (GMT->current.setting.io_col_separator, "\t", 8U);
			else if (!strcmp (lower_value, "space"))
				strncpy (GMT->current.setting.io_col_separator, " ", 8U);
			else if (!strcmp (lower_value, "comma"))
				strncpy (GMT->current.setting.io_col_separator, ",", 8U);
			else if (!strcmp (lower_value, "none"))
				GMT->current.setting.io_col_separator[0] = 0;
			else
				strncpy (GMT->current.setting.io_col_separator, value, 8U);
			GMT->current.setting.io_col_separator[7] = 0;	/* Just a precaution */
			break;
		case GMTCASE_GRIDFILE_FORMAT:
			if (GMT_compat_check (GMT, 4))	/* GMT4: */
				GMT_COMPAT_CHANGE ("IO_GRIDFILE_FORMAT");
			else { error = gmt_badvalreport (GMT, keyword); break; }	/* Not recognized so give error message */
		case GMTCASE_IO_GRIDFILE_FORMAT:
			strncpy (GMT->current.setting.io_gridfile_format, value, GMT_LEN64);
			break;
		case GMTCASE_GRIDFILE_SHORTHAND:
			if (GMT_compat_check (GMT, 4))	/* GMT4: */
				GMT_COMPAT_CHANGE ("IO_GRIDFILE_SHORTHAND");
			else { error = gmt_badvalreport (GMT, keyword); break; }	/* Not recognized so give error message */
		case GMTCASE_IO_GRIDFILE_SHORTHAND:
			error = gmt_true_false_or_error (lower_value, &GMT->current.setting.io_gridfile_shorthand);
			break;
		case GMTCASE_IO_HEADER:
			error = gmt_true_false_or_error (lower_value, &GMT->current.setting.io_header[GMT_IN]);
			GMT->current.setting.io_header[GMT_OUT] = GMT->current.setting.io_header[GMT_IN];
			break;
		case GMTCASE_N_HEADER_RECS:
			if (GMT_compat_check (GMT, 4))	/* GMT4: */
				GMT_COMPAT_CHANGE ("IO_N_HEADER_ITEMS");
			else { error = gmt_badvalreport (GMT, keyword); break; }	/* Not recognized so give error message */
		case GMTCASE_IO_N_HEADER_RECS:
			ival = atoi (value);
			if (ival < 0)
				error = true;
			else
				GMT->current.setting.io_n_header_items = ival;
			break;
		case GMTCASE_NAN_RECORDS:
			if (GMT_compat_check (GMT, 4))	/* GMT4: */
				GMT_COMPAT_CHANGE ("IO_NAN_RECORDS");
			else { error = gmt_badvalreport (GMT, keyword); break; }	/* Not recognized so give error message */
		case GMTCASE_IO_NAN_RECORDS:
			if (!strcmp (lower_value, "pass"))
				GMT->current.setting.io_nan_records = true;
			else if (!strcmp (lower_value, "skip"))
				GMT->current.setting.io_nan_records = false;
			else
				error = true;
			break;
		case GMTCASE_IO_NC4_CHUNK_SIZE:
				if (*lower_value == 'a') /* auto */
				GMT->current.setting.io_nc4_chunksize[0] = k_netcdf_io_chunked_auto;
			else if (*lower_value == 'c') /* classic */
				GMT->current.setting.io_nc4_chunksize[0] = k_netcdf_io_classic;
			else if ((i = sscanf (value, "%" SCNuS " , %" SCNuS, /* chunk size: lat,lon */
						&GMT->current.setting.io_nc4_chunksize[0],
						&GMT->current.setting.io_nc4_chunksize[1])) > 0) {
				if (i == 1) /* use chunk size of lat for long as well */
					GMT->current.setting.io_nc4_chunksize[1] = GMT->current.setting.io_nc4_chunksize[0];
				if (GMT->current.setting.io_nc4_chunksize[0] <= k_netcdf_io_chunked_auto ||
						GMT->current.setting.io_nc4_chunksize[1] <= k_netcdf_io_chunked_auto)
					/* chunk size too small */
					error = true;
			}
			else
				error = true;
			break;
		case GMTCASE_IO_NC4_DEFLATION_LEVEL:
			if (!strcmp (lower_value, "false"))
				ival = 0;
			else
				ival = atoi (value);
			if (ival >= 0 && ival <= 9)
				GMT->current.setting.io_nc4_deflation_level = ival;
			else
				error = true;
			break;
		case GMTCASE_XY_TOGGLE:
			if (GMT_compat_check (GMT, 4))	/* GMT4: */
				GMT_COMPAT_CHANGE ("IO_LONLAT_TOGGLE");
			else { error = gmt_badvalreport (GMT, keyword); break; }	/* Not recognized so give error message */
		case GMTCASE_IO_LONLAT_TOGGLE:
			if (!gmt_true_false_or_error (lower_value, &GMT->current.setting.io_lonlat_toggle[GMT_IN]))
				/* We got false/f/0 or true/t/1. Set outgoing setting to the same as the ingoing. */
				GMT->current.setting.io_lonlat_toggle[GMT_OUT] = GMT->current.setting.io_lonlat_toggle[GMT_IN];
			else if (!strcmp (lower_value, "in")) {
				GMT->current.setting.io_lonlat_toggle[GMT_IN] = true;
				GMT->current.setting.io_lonlat_toggle[GMT_OUT] = false;
			}
			else if (!strcmp (lower_value, "out")) {
				GMT->current.setting.io_lonlat_toggle[GMT_IN] = false;
				GMT->current.setting.io_lonlat_toggle[GMT_OUT] = true;
			}
			else
				error = true;
			break;

		case GMTCASE_IO_SEGMENT_BINARY:
			if (!strcmp (lower_value, "off"))
				GMT->current.setting.n_bin_header_cols = 0;	/* 0 means do not consider nans to mean segment header */
			else {	/* Read the minimum columns a binary record must have to be examined for segment headers */
				ival = atoi (value);
				if (ival < 0) {
					GMT_Report (GMT->parent, GMT_MSG_NORMAL, "Error decoding IO_SEGMENT_BINARY: Cannot be negative.\n");
					error = true;
				}
				else
					GMT->current.setting.n_bin_header_cols = (uint64_t)ival;	/* Only do it for files with at least this many cols */
			}
			break;

		case GMTCASE_IO_SEGMENT_MARKER:
			if (len == 0)	/* Blank gives default */
				GMT->current.setting.io_seg_marker[GMT_OUT] = GMT->current.setting.io_seg_marker[GMT_IN] = '>';
			else {
				int dir, k;
				char txt[2][GMT_LEN256];
				if (strchr (value, ',')) {	/* Got separate markers for input,output */
					sscanf (value, "%[^,],%s", txt[GMT_IN], txt[GMT_OUT]);
				}
				else {	/* Just duplicate */
					strncpy (txt[GMT_IN], value, GMT_LEN256);	strncpy (txt[GMT_OUT], value, GMT_LEN256);
				}
				for (dir = 0; dir < 2; dir++) {
					switch (txt[dir][0]) {
						case 'B':
							GMT->current.setting.io_blankline[dir] = true;
							break;
						case 'N':
							GMT->current.setting.io_nanline[dir] = true;
							break;
						default:
							k = (txt[dir][0] == '\\') ? 1 : 0;
							GMT->current.setting.io_seg_marker[dir] = txt[dir][k];
							break;
					}
				}
			}
			break;

		/* PROJ GROUP */

		case GMTCASE_PROJ_AUX_LATITUDE:
			if (!strncmp (lower_value, "none", 4U)) /* Use lat as is */
				GMT->current.setting.proj_aux_latitude = GMT_LATSWAP_NONE;
			else if (!strncmp (lower_value, "authalic", 8U)) /* Authalic latitude */
				GMT->current.setting.proj_aux_latitude = GMT_LATSWAP_G2A;
			else if (!strncmp (lower_value, "conformal", 9U)) /* Conformal latitude */
				GMT->current.setting.proj_aux_latitude = GMT_LATSWAP_G2C;
			else if (!strncmp (lower_value, "geocentric", 9U)) /* Geocentric latitude */
				GMT->current.setting.proj_aux_latitude = GMT_LATSWAP_G2O;
			else if (!strncmp (lower_value, "meridional", 10U)) /* Meridional latitude */
				GMT->current.setting.proj_aux_latitude = GMT_LATSWAP_G2M;
			else if (!strncmp (lower_value, "parametric", 10U)) /* Parametric latitude */
				GMT->current.setting.proj_aux_latitude = GMT_LATSWAP_G2P;
			else
				error = true;
			GMT_init_ellipsoid (GMT);	/* Set parameters depending on the ellipsoid */
			break;

		case GMTCASE_ELLIPSOID:
			if (GMT_compat_check (GMT, 4))	/* GMT4: */
				GMT_COMPAT_CHANGE ("PROJ_ELLIPSOID");
			else { error = gmt_badvalreport (GMT, keyword); break; }	/* Not recognized so give error message */
		case GMTCASE_PROJ_ELLIPSOID:
			ival = GMT_get_ellipsoid (GMT, value);
			if (ival < 0)
				error = true;
			else
				GMT->current.setting.proj_ellipsoid = ival;
			GMT_init_ellipsoid (GMT);	/* Set parameters depending on the ellipsoid */
			break;
		case GMTCASE_PROJ_DATUM:	/* Not implemented yet */
			break;
		case GMTCASE_PROJ_GEODESIC:
			if (!strncmp (lower_value, "vincenty", 8U)) /* Same as exact*/
				GMT->current.setting.proj_geodesic = GMT_GEODESIC_VINCENTY;
			else if (!strncmp (lower_value, "andoyer", 7U)) /* Andoyer approximation */
				GMT->current.setting.proj_geodesic = GMT_GEODESIC_ANDOYER;
			else if (!strncmp (lower_value, "rudoe", 5U)) /* Volumetric radius R_3 */
				GMT->current.setting.proj_geodesic = GMT_GEODESIC_RUDOE;
			else
				error = true;
			GMT_init_geodesic (GMT);	/* Set function pointer depending on the geodesic selected */
			break;

		case GMTCASE_MEASURE_UNIT:
			if (GMT_compat_check (GMT, 4))	/* GMT4: */
				GMT_COMPAT_CHANGE ("PROJ_LENGTH_UNIT");
			else { error = gmt_badvalreport (GMT, keyword); break; }	/* Not recognized so give error message */
		case GMTCASE_PROJ_LENGTH_UNIT:
			switch (lower_value[0]) {
				case 'c': GMT->current.setting.proj_length_unit = GMT_CM; break;
				case 'i': GMT->current.setting.proj_length_unit = GMT_INCH; break;
				case 'p': GMT->current.setting.proj_length_unit = GMT_PT; break;
				default: error = true;
			}
			break;
		case GMTCASE_PROJ_MEAN_RADIUS:
			if (!strncmp (lower_value, "mean", 4U)) /* Mean radius R_1 */
				GMT->current.setting.proj_mean_radius = GMT_RADIUS_MEAN;
			else if (!strncmp (lower_value, "authalic", 8U)) /* Authalic radius R_2 */
				GMT->current.setting.proj_mean_radius = GMT_RADIUS_AUTHALIC;
			else if (!strncmp (lower_value, "volumetric", 10U)) /* Volumetric radius R_3 */
				GMT->current.setting.proj_mean_radius = GMT_RADIUS_VOLUMETRIC;
			else if (!strncmp (lower_value, "meridional", 10U)) /* Meridional radius */
				GMT->current.setting.proj_mean_radius = GMT_RADIUS_MERIDIONAL;
			else if (!strncmp (lower_value, "quadratic", 9U)) /* Quadratic radius */
				GMT->current.setting.proj_mean_radius = GMT_RADIUS_QUADRATIC;
			else
				error = true;
			GMT_init_ellipsoid (GMT);	/* Set parameters depending on the ellipsoid */
			break;

		case GMTCASE_MAP_SCALE_FACTOR:
			if (GMT_compat_check (GMT, 4))	/* GMT4: */
				GMT_COMPAT_CHANGE ("PROJ_SCALE_FACTOR");
			else { error = gmt_badvalreport (GMT, keyword); break; }	/* Not recognized so give error message */
		case GMTCASE_PROJ_SCALE_FACTOR:
			if (!strncmp (value, "def", 3U)) /* Default scale for chosen projection */
				GMT->current.setting.proj_scale_factor = -1.0;
			else {
				dval = atof (value);
				if (dval <= 0.0)
					error = true;
				else
					GMT->current.setting.proj_scale_factor = dval;
			}
			break;

		/* GMT GROUP */

		case GMTCASE_GMT_COMPATIBILITY:
			ival = (int)atof (value);
			if (ival < 4) {
				GMT_Report (GMT->parent, GMT_MSG_NORMAL, "GMT_COMPATIBILITY: Expects values from 4 to %d; reset to 4.\n", GMT_MAJOR_VERSION);
				GMT->current.setting.compatibility = 4;
			}
			else if (ival > GMT_MAJOR_VERSION) {
				GMT_Report (GMT->parent, GMT_MSG_NORMAL, "GMT_COMPATIBILITY: Expects values from 4 to %d; reset to %d.\n", GMT_MAJOR_VERSION, GMT_MAJOR_VERSION);
				GMT->current.setting.compatibility = GMT_MAJOR_VERSION;
			}
			else
				GMT->current.setting.compatibility = ival;
			break;

		case GMTCASE_GMT_CUSTOM_LIBS:
			if (*value) {
				if (GMT->session.CUSTOM_LIBS) {
					if ((strcmp (GMT->session.CUSTOM_LIBS, value) == 0))
						break; /* stop here if string in place is equal */
					free (GMT->session.CUSTOM_LIBS);
				}
				/* Set Extension shared libraries */
				GMT->session.CUSTOM_LIBS = strdup (value);
			}
			break;

		case GMTCASE_GMT_EXTRAPOLATE_VAL:
			if (!strcmp (lower_value, "nan"))
				GMT->current.setting.extrapolate_val[0] = GMT_EXTRAPOLATE_NONE;
			else if (!strcmp (lower_value, "extrap"))
				GMT->current.setting.extrapolate_val[0] = GMT_EXTRAPOLATE_SPLINE;
			else if (!strncmp (lower_value, "extrapval",9)) {
				GMT->current.setting.extrapolate_val[0] = GMT_EXTRAPOLATE_CONSTANT;
				GMT->current.setting.extrapolate_val[1] = atof (&lower_value[10]);
				if (lower_value[9] != ',') {
					GMT_Report (GMT->parent, GMT_MSG_NORMAL, "Error decoding GMT_EXTRAPOLATE_VAL for 'val' value. Comma out of place.\n");
					error = true;
				}
			}
			else
				error = true;
			if (error) {
				GMT_Report (GMT->parent, GMT_MSG_NORMAL, "GMT_EXTRAPOLATE_VAL: resetting to 'extrapolated is NaN' to avoid later crash.\n");
				GMT->current.setting.extrapolate_val[0] = GMT_EXTRAPOLATE_NONE;
			}
			break;

		case GMTCASE_GMT_FFT:
			if (!strncmp (lower_value, "auto", 4))
				GMT->current.setting.fft = k_fft_auto;
			else if (!strncmp (lower_value, "fftw", 4)) { /* complete name: fftw */
				GMT->current.setting.fft = k_fft_fftw;
#ifdef HAVE_FFTW3F
				/* FFTW planner flags supported by the planner routines in FFTW
				 * FFTW_ESTIMATE:   pick a (probably sub-optimal) plan quickly
				 * FFTW_MEASURE:    find optimal plan by computing several FFTs and measuring their execution time
				 * FFTW_PATIENT:    like FFTW_MEASURE, but considers a wider range of algorithms
				 * FFTW_EXHAUSTIVE: like FFTW_PATIENT, but considers an even wider range of algorithms */
				GMT->current.setting.fftw_plan = FFTW_ESTIMATE; /* default planner flag */
				{
					char *c;
					if ((c = strchr (lower_value, ',')) != NULL) { /* Parse FFTW planner flags */
						c += strspn(c, ", \t"); /* advance past ',' and whitespace */
						if (!strncmp (c, "m", 1)) /* complete: measure */
							GMT->current.setting.fftw_plan = FFTW_MEASURE;
						else if (!strncmp (c, "p", 1)) /* complete: patient */
							GMT->current.setting.fftw_plan = FFTW_PATIENT;
						else if (!strncmp (c, "ex", 2)) /* complete: exhaustive */
							GMT->current.setting.fftw_plan = FFTW_EXHAUSTIVE;
					}
				}
#endif /* HAVE_FFTW3F */
			}
			else if (!strncmp (lower_value, "ac", 2))   /* complete name: accelerate */
				GMT->current.setting.fft = k_fft_accelerate;
			else if (!strncmp (lower_value, "kiss", 4)) /* complete name: kissfft */
				GMT->current.setting.fft = k_fft_kiss;
			else if (!strcmp (lower_value, "brenner"))
				GMT->current.setting.fft = k_fft_brenner;
			else
				error = true;
			break;
		case GMTCASE_HISTORY:
			if (GMT_compat_check (GMT, 4))	/* GMT4: */
				GMT_COMPAT_CHANGE ("GMT_HISTORY");
			else { error = gmt_badvalreport (GMT, keyword); break; }	/* Not recognized so give error message */
		case GMTCASE_GMT_HISTORY:
			if      (strspn (lower_value, "1t"))
				GMT->current.setting.history = (k_history_read | k_history_write);
			else if (strchr (lower_value, 'r'))
				GMT->current.setting.history = k_history_read;
			else if (strspn (lower_value, "0f"))
				GMT->current.setting.history = k_history_off;
			else
				error = true;
			break;
		case GMTCASE_INTERPOLANT:
			if (GMT_compat_check (GMT, 4))	/* GMT4: */
				GMT_COMPAT_CHANGE ("GMT_INTERPOLANT");
			else { error = gmt_badvalreport (GMT, keyword); break; }	/* Not recognized so give error message */
		case GMTCASE_GMT_INTERPOLANT:
			if (!strcmp (lower_value, "linear"))
				GMT->current.setting.interpolant = GMT_SPLINE_LINEAR;
			else if (!strcmp (lower_value, "akima"))
				GMT->current.setting.interpolant = GMT_SPLINE_AKIMA;
			else if (!strcmp (lower_value, "cubic"))
				GMT->current.setting.interpolant = GMT_SPLINE_CUBIC;
			else if (!strcmp (lower_value, "none"))
				GMT->current.setting.interpolant = GMT_SPLINE_NONE;
			else
				error = true;
			break;
		case GMTCASE_GMT_TRIANGULATE:
			if (!strcmp (lower_value, "watson"))
				GMT->current.setting.triangulate = GMT_TRIANGLE_WATSON;
			else if (!strcmp (lower_value, "shewchuk"))
				GMT->current.setting.triangulate = GMT_TRIANGLE_SHEWCHUK;
			else
				error = true;
			break;
		case GMTCASE_VERBOSE:
			if (GMT_compat_check (GMT, 4)) {	/* GMT4: */
				GMT_COMPAT_CHANGE ("GMT_VERBOSE");
				ival = atoi (value) + 2;
				if (ival >= GMT_MSG_QUIET && ival <= GMT_MSG_DEBUG)
					GMT->current.setting.verbose = ival;
				else
					error = true;
			}
			else
				error = gmt_badvalreport (GMT, keyword);	/* Not recognized so give error message */
			break;
		case GMTCASE_GMT_VERBOSE:
			error = gmt_parse_V_option (GMT, lower_value[0]);
			break;

		/* DIR GROUP */

		case GMTCASE_DIR_DATA:
			if (*value) {
				if (GMT->session.DATADIR) {
					if ((strcmp (GMT->session.DATADIR, value) == 0))
						break; /* stop here if string in place is equal */
					free (GMT->session.DATADIR);
				}
				/* Set session DATADIR dir */
				GMT->session.DATADIR = strdup (value);
			}
			break;
		case GMTCASE_DIR_DCW:
			if (*value) {
				if (GMT->session.DCWDIR) {
					if ((strcmp (GMT->session.DCWDIR, value) == 0))
						break; /* stop here if string in place is equal */
					free (GMT->session.DCWDIR);
				}
				/* Set session DCW dir */
				GMT->session.DCWDIR = strdup (value);
			}
			break;
		case GMTCASE_DIR_GSHHG:
			if (*value) {
				if (GMT->session.GSHHGDIR) {
					if ((strcmp (GMT->session.GSHHGDIR, value) == 0))
						break; /* stop here if string in place is equal */
					free (GMT->session.GSHHGDIR);
				}
				/* Set session GSHHG dir */
				GMT->session.GSHHGDIR = strdup (value);
			}
			break;

		/* TIME GROUP */

		case GMTCASE_TIME_EPOCH:
			strncpy (GMT->current.setting.time_system.epoch, value, GMT_LEN64);
			(void) GMT_init_time_system_structure (GMT, &GMT->current.setting.time_system);
			break;
		case GMTCASE_TIME_IS_INTERVAL:
			if (value[0] == '+' || value[0] == '-') {	/* OK, gave +<n>u or -<n>u, check for unit */
				sscanf (&lower_value[1], "%d%c", &GMT->current.time.truncate.T.step, &GMT->current.time.truncate.T.unit);
				switch (GMT->current.time.truncate.T.unit) {
					case 'y': case 'o': case 'd': case 'h': case 'm': case 'c':
						GMT->current.time.truncate.direction = (lower_value[0] == '+') ? 0 : 1;
						break;
					default:
						error = true;
						break;
				}
				if (GMT->current.time.truncate.T.step == 0) error = true;
				GMT->current.setting.time_is_interval = true;
			}
			else if (!strcmp (lower_value, "off"))
				GMT->current.setting.time_is_interval = false;
			else
				error = true;
			break;
		case GMTCASE_TIME_INTERVAL_FRACTION:
			GMT->current.setting.time_interval_fraction = atof (value);
			break;
		case GMTCASE_GMT_LANGUAGE:
		case GMTCASE_TIME_LANGUAGE:
			strncpy (GMT->current.setting.language, lower_value, GMT_LEN64);
			gmt_get_language (GMT);	/* Load in names and abbreviations in chosen language */
			break;
		case GMTCASE_WANT_LEAP_SECONDS:
			if (GMT_compat_check (GMT, 4))	/* GMT4: */
				GMT_COMPAT_CHANGE ("TIME_LEAP_SECONDS");
			else { error = gmt_badvalreport (GMT, keyword); break; }	/* Not recognized so give error message */
		case GMTCASE_TIME_LEAP_SECONDS:
			error = gmt_true_false_or_error (lower_value, &GMT->current.setting.time_leap_seconds);
			break;
		case GMTCASE_TIME_REPORT:
			if (!strncmp (lower_value, "none", 4U))
				GMT->current.setting.timer_mode = GMT_NO_TIMER;
			else if (!strncmp (lower_value, "clock", 5U))
				GMT->current.setting.timer_mode = GMT_ABS_TIMER;
			else if (!strncmp (lower_value, "elapsed", 7U))
				GMT->current.setting.timer_mode = GMT_ELAPSED_TIMER;
			else
				error = true;
			break;
		case GMTCASE_TIME_UNIT:
			GMT->current.setting.time_system.unit = lower_value[0];
			(void) GMT_init_time_system_structure (GMT, &GMT->current.setting.time_system);
			break;
		case GMTCASE_TIME_SYSTEM:
			error = GMT_get_time_system (GMT, lower_value, &GMT->current.setting.time_system);
			(void) GMT_init_time_system_structure (GMT, &GMT->current.setting.time_system);
			break;
		case GMTCASE_TIME_WEEK_START:
			ival = gmt_key_lookup (value, GMT_weekdays, 7);
			if (ival < 0 || ival >= 7) {
				error = true;
				GMT->current.setting.time_week_start = 0;
			}
			else
				GMT->current.setting.time_week_start = ival;
			break;
		case GMTCASE_Y2K_OFFSET_YEAR:
			if (GMT_compat_check (GMT, 4))	/* GMT4: */
				GMT_COMPAT_CHANGE ("TIME_Y2K_OFFSET_YEAR");
			else { error = gmt_badvalreport (GMT, keyword); break; }	/* Not recognized so give error message */
		case GMTCASE_TIME_Y2K_OFFSET_YEAR:
			if ((ival = atoi (value)) < 0) error = true;
			else GMT->current.setting.time_Y2K_offset_year = ival;
			/* Set the Y2K conversion parameters */
			GMT->current.time.Y2K_fix.y2_cutoff = abs (GMT->current.setting.time_Y2K_offset_year) % 100;
			GMT->current.time.Y2K_fix.y100 = GMT->current.setting.time_Y2K_offset_year - GMT->current.time.Y2K_fix.y2_cutoff;
			GMT->current.time.Y2K_fix.y200 = GMT->current.time.Y2K_fix.y100 + 100;
			break;

		/* Obsolete */

		case GMTCASE_PS_IMAGE_FORMAT:
			/* Setting ignored, now always ASCII85 encoding */
		case GMTCASE_X_AXIS_LENGTH:
		case GMTCASE_Y_AXIS_LENGTH:
			/* Setting ignored: x- and/or y scale are required inputs on -J option */
		case GMTCASE_COLOR_IMAGE:
			GMT_COMPAT_WARN;
			/* Setting ignored, now always adobe image */
			if (!GMT_compat_check (GMT, 4))	error = gmt_badvalreport (GMT, keyword);
			break;
		case GMTCASE_DIR_TMP:
		case GMTCASE_DIR_USER:
			/* Setting ignored, were active previously in GMT5 but no longer */
			GMT_Report (GMT->parent, GMT_MSG_LONG_VERBOSE, "Warning: Parameter %s (previously introduced in GMT5) is deprecated.\n" GMT_COMPAT_INFO, GMT_keywords[case_val]);
			break;

		default:
			error = true;
			GMT_Report (GMT->parent, GMT_MSG_NORMAL, "Syntax error: Unrecognized keyword %s.\n", keyword);
			break;
	}

	/* Store possible unit.  For most cases these are irrelevant as no unit is expected */
	if (len) GMT->current.setting.given_unit[case_val] = value[len-1];

	if (error && case_val >= 0) GMT_Report (GMT->parent, GMT_MSG_NORMAL, "Syntax error: %s given illegal value (%s)!\n", keyword, value);
	return ((error) ? 1 : 0);
}

/*! . */
char *GMT_putparameter (struct GMT_CTRL *GMT, char *keyword)
{	/* value must hold at least GMT_BUFSIZ chars */
	static char value[GMT_LEN256] = {""}, txt[8];
	int case_val;
	bool error = false;
	char pm[2] = {'+', '-'}, *ft[2] = {"false", "true"};

	GMT_memset (value, GMT_LEN256, char);
	if (!keyword) return (value);		/* keyword argument missing */

	case_val = GMT_hash_lookup (GMT, keyword, keys_hashnode, GMT_N_KEYS, GMT_N_KEYS);

	switch (case_val) {
		/* FORMAT GROUP */
		case GMTCASE_INPUT_CLOCK_FORMAT:
			if (GMT_compat_check (GMT, 4))	/* GMT4: */
				GMT_COMPAT_WARN;
			else { error = gmt_badvalreport (GMT, keyword); break; }	/* Not recognized so give error message */
		case GMTCASE_FORMAT_CLOCK_IN:
			strncpy (value, GMT->current.setting.format_clock_in,  GMT_LEN256);
			break;
		case GMTCASE_INPUT_DATE_FORMAT:
			if (GMT_compat_check (GMT, 4))	/* GMT4: */
				GMT_COMPAT_WARN;
			else { error = gmt_badvalreport (GMT, keyword); break; }	/* Not recognized so give error message */
		case GMTCASE_FORMAT_DATE_IN:
			strncpy (value, GMT->current.setting.format_date_in, GMT_LEN256);
			break;
		case GMTCASE_OUTPUT_CLOCK_FORMAT:
			if (GMT_compat_check (GMT, 4))	/* GMT4: */
				GMT_COMPAT_WARN;
			else { error = gmt_badvalreport (GMT, keyword); break; }	/* Not recognized so give error message */
		case GMTCASE_FORMAT_CLOCK_OUT:
			strncpy (value, GMT->current.setting.format_clock_out, GMT_LEN256);
			break;
		case GMTCASE_OUTPUT_DATE_FORMAT:
			if (GMT_compat_check (GMT, 4))	/* GMT4: */
				GMT_COMPAT_WARN;
			else { error = gmt_badvalreport (GMT, keyword); break; }	/* Not recognized so give error message */
		case GMTCASE_FORMAT_DATE_OUT:
			strncpy (value, GMT->current.setting.format_date_out, GMT_LEN256);
			break;
		case GMTCASE_OUTPUT_DEGREE_FORMAT:
			if (GMT_compat_check (GMT, 4))	/* GMT4: */
				GMT_COMPAT_WARN;
			else { error = gmt_badvalreport (GMT, keyword); break; }	/* Not recognized so give error message */
		case GMTCASE_FORMAT_GEO_OUT:
			strncpy (value, GMT->current.setting.format_geo_out, GMT_LEN256);
			break;
		case GMTCASE_PLOT_CLOCK_FORMAT:
			if (GMT_compat_check (GMT, 4))	/* GMT4: */
				GMT_COMPAT_WARN;
			else { error = gmt_badvalreport (GMT, keyword); break; }	/* Not recognized so give error message */
		case GMTCASE_FORMAT_CLOCK_MAP:
			strncpy (value, GMT->current.setting.format_clock_map, GMT_LEN256);
			break;
		case GMTCASE_PLOT_DATE_FORMAT:
			if (GMT_compat_check (GMT, 4))	/* GMT4: */
				GMT_COMPAT_WARN;
			else { error = gmt_badvalreport (GMT, keyword); break; }	/* Not recognized so give error message */
		case GMTCASE_FORMAT_DATE_MAP:
			strncpy (value, GMT->current.setting.format_date_map, GMT_LEN256);
			break;
		case GMTCASE_PLOT_DEGREE_FORMAT:
			if (GMT_compat_check (GMT, 4))	/* GMT4: */
				GMT_COMPAT_WARN;
			else { error = gmt_badvalreport (GMT, keyword); break; }	/* Not recognized so give error message */
		case GMTCASE_FORMAT_GEO_MAP:
			strncpy (value, GMT->current.setting.format_geo_map, GMT_LEN256);
			break;
		case GMTCASE_TIME_FORMAT_PRIMARY:
			if (GMT_compat_check (GMT, 4))	/* GMT4: */
				GMT_COMPAT_WARN;
			else { error = gmt_badvalreport (GMT, keyword); break; }	/* Not recognized so give error message */
		case GMTCASE_FORMAT_TIME_PRIMARY_MAP:
			strncpy (value, GMT->current.setting.format_time[0], GMT_LEN256);
			break;
		case GMTCASE_TIME_FORMAT_SECONDARY:
			if (GMT_compat_check (GMT, 4))	/* GMT4: */
				GMT_COMPAT_WARN;
			else { error = gmt_badvalreport (GMT, keyword); break; }	/* Not recognized so give error message */
		case GMTCASE_FORMAT_TIME_SECONDARY_MAP:
			strncpy (value, GMT->current.setting.format_time[1], GMT_LEN256);
			break;
		case GMTCASE_D_FORMAT:
			if (GMT_compat_check (GMT, 4))	/* GMT4: */
				GMT_COMPAT_WARN;
			else { error = gmt_badvalreport (GMT, keyword); break; }	/* Not recognized so give error message */
		case GMTCASE_FORMAT_FLOAT_OUT:
			strncpy (value, GMT->current.setting.format_float_out_orig, GMT_LEN256);
			break;
		case GMTCASE_FORMAT_FLOAT_MAP:
			strncpy (value, GMT->current.setting.format_float_map, GMT_LEN256);
			break;
		case GMTCASE_UNIX_TIME_FORMAT:
			if (GMT_compat_check (GMT, 4))	/* GMT4: */
				GMT_COMPAT_WARN;
			else { error = gmt_badvalreport (GMT, keyword); break; }	/* Not recognized so give error message */
		case GMTCASE_FORMAT_TIME_STAMP:
			strncpy (value, GMT->current.setting.format_time_stamp, GMT_LEN256);
			break;

		/* FONT GROUP */

		case GMTCASE_ANNOT_FONT_PRIMARY:
			if (GMT_compat_check (GMT, 4))	/* GMT4: */
				GMT_COMPAT_WARN;
			else { error = gmt_badvalreport (GMT, keyword); break; }	/* Not recognized so give error message */
		case GMTCASE_FONT_ANNOT_PRIMARY:
			strncpy (value, GMT_putfont (GMT, GMT->current.setting.font_annot[0]), GMT_LEN256);
			break;
		case GMTCASE_ANNOT_FONT_SECONDARY:
			if (GMT_compat_check (GMT, 4))	/* GMT4: */
				GMT_COMPAT_WARN;
			else { error = gmt_badvalreport (GMT, keyword); break; }	/* Not recognized so give error message */
		case GMTCASE_FONT_ANNOT_SECONDARY:
			strncpy (value, GMT_putfont (GMT, GMT->current.setting.font_annot[1]), GMT_LEN256);
			break;
		case GMTCASE_HEADER_FONT:
			if (GMT_compat_check (GMT, 4))	/* GMT4: */
				GMT_COMPAT_WARN;
			else { error = gmt_badvalreport (GMT, keyword); break; }	/* Not recognized so give error message */
		case GMTCASE_FONT_TITLE:
			strncpy (value, GMT_putfont (GMT, GMT->current.setting.font_title), GMT_LEN256);
			break;
		case GMTCASE_LABEL_FONT:
			if (GMT_compat_check (GMT, 4))	/* GMT4: */
				GMT_COMPAT_WARN;
			else { error = gmt_badvalreport (GMT, keyword); break; }	/* Not recognized so give error message */
		case GMTCASE_FONT_LABEL:
			strncpy (value, GMT_putfont (GMT, GMT->current.setting.font_label), GMT_LEN256);
			break;

		case GMTCASE_FONT_LOGO:
			strncpy (value, GMT_putfont (GMT, GMT->current.setting.font_logo), GMT_LEN256);
			break;

		/* FONT GROUP ... obsolete options */

		case GMTCASE_ANNOT_FONT_SIZE_PRIMARY:
			if (GMT_compat_check (GMT, 4)) {	/* GMT4: */
				GMT_COMPAT_WARN;
				sprintf (value, "%g", GMT->current.setting.font_annot[0].size);
			}
			else
				error = gmt_badvalreport (GMT, keyword);	/* Not recognized so give error message */
			break;
		case GMTCASE_ANNOT_FONT_SIZE_SECONDARY:
			if (GMT_compat_check (GMT, 4)) {	/* GMT4: */
				GMT_COMPAT_WARN;
				sprintf (value, "%g", GMT->current.setting.font_annot[1].size);
			}
			else
				error = gmt_badvalreport (GMT, keyword);	/* Not recognized so give error message */
			break;
		case GMTCASE_HEADER_FONT_SIZE:
			if (GMT_compat_check (GMT, 4)) {	/* GMT4: */
				GMT_COMPAT_WARN;
				sprintf (value, "%g", GMT->current.setting.font_title.size);
			}
			else
				error = gmt_badvalreport (GMT, keyword);	/* Not recognized so give error message */
			break;
		case GMTCASE_LABEL_FONT_SIZE:
			if (GMT_compat_check (GMT, 4)) {	/* GMT4: */
				GMT_COMPAT_WARN;
				sprintf (value, "%g", GMT->current.setting.font_label.size);
			}
			else
				error = gmt_badvalreport (GMT, keyword);	/* Not recognized so give error message */
			break;

		/* MAP GROUP */

		case GMTCASE_ANNOT_OFFSET_PRIMARY:
			if (GMT_compat_check (GMT, 4))	/* GMT4: */
				GMT_COMPAT_WARN;
			else { error = gmt_badvalreport (GMT, keyword); break; }	/* Not recognized so give error message */
		case GMTCASE_MAP_ANNOT_OFFSET_PRIMARY:
			sprintf (value, "%g%c", GMT->current.setting.map_annot_offset[0] GMT_def(GMTCASE_MAP_ANNOT_OFFSET_PRIMARY));
			break;
		case GMTCASE_ANNOT_OFFSET_SECONDARY:
			if (GMT_compat_check (GMT, 4))	/* GMT4: */
				GMT_COMPAT_WARN;
			else { error = gmt_badvalreport (GMT, keyword); break; }	/* Not recognized so give error message */
		case GMTCASE_MAP_ANNOT_OFFSET_SECONDARY:
			sprintf (value, "%g%c", GMT->current.setting.map_annot_offset[1] GMT_def(GMTCASE_MAP_ANNOT_OFFSET_SECONDARY));
			break;
		case GMTCASE_OBLIQUE_ANNOTATION:
			if (GMT_compat_check (GMT, 4))	/* GMT4: */
				GMT_COMPAT_WARN;
			else { error = gmt_badvalreport (GMT, keyword); break; }	/* Not recognized so give error message */
		case GMTCASE_MAP_ANNOT_OBLIQUE:
			sprintf (value, "%d", GMT->current.setting.map_annot_oblique);
			break;
		case GMTCASE_ANNOT_MIN_ANGLE:
			if (GMT_compat_check (GMT, 4))	/* GMT4: */
				GMT_COMPAT_WARN;
			else { error = gmt_badvalreport (GMT, keyword); break; }	/* Not recognized so give error message */
		case GMTCASE_MAP_ANNOT_MIN_ANGLE:
			sprintf (value, "%g", GMT->current.setting.map_annot_min_angle);
			break;
		case GMTCASE_ANNOT_MIN_SPACING:
			if (GMT_compat_check (GMT, 4))	/* GMT4: */
				GMT_COMPAT_WARN;
			else { error = gmt_badvalreport (GMT, keyword); break; }	/* Not recognized so give error message */
		case GMTCASE_MAP_ANNOT_MIN_SPACING:
			sprintf (value, "%g%c", GMT->current.setting.map_annot_min_spacing GMT_def(GMTCASE_MAP_ANNOT_MIN_SPACING));
			break;
		case GMTCASE_Y_AXIS_TYPE:
			if (GMT_compat_check (GMT, 4))	/* GMT4: */
				GMT_COMPAT_WARN;
			else { error = gmt_badvalreport (GMT, keyword); break; }	/* Not recognized so give error message */
		case GMTCASE_MAP_ANNOT_ORTHO:
			strncpy (value, GMT->current.setting.map_annot_ortho, GMT_LEN256);
			break;
		case GMTCASE_DEGREE_SYMBOL:
			if (GMT_compat_check (GMT, 4))	/* GMT4: */
				GMT_COMPAT_WARN;
			else { error = gmt_badvalreport (GMT, keyword); break; }	/* Not recognized so give error message */
		case GMTCASE_MAP_DEGREE_SYMBOL:
			switch (GMT->current.setting.map_degree_symbol) {
				case gmt_ring:		strcpy (value, "ring");		break;
				case gmt_degree:	strcpy (value, "degree");	break;
				case gmt_colon:		strcpy (value, "colon");	break;
				case gmt_none:		strcpy (value, "none");		break;
				default: strcpy (value, "undefined");
			}
			break;
		case GMTCASE_BASEMAP_AXES:
			if (GMT_compat_check (GMT, 4))	/* GMT4: */
				GMT_COMPAT_WARN;
			else { error = gmt_badvalreport (GMT, keyword); break; }	/* Not recognized so give error message */
		case GMTCASE_MAP_FRAME_AXES:
			strncpy (value, GMT->current.setting.map_frame_axes, GMT_LEN256);
			break;
		case GMTCASE_BASEMAP_FRAME_RGB:
			if (GMT_compat_check (GMT, 4))	/* GMT4: */
				GMT_COMPAT_WARN;
			else { error = gmt_badvalreport (GMT, keyword); break; }	/* Not recognized so give error message */
		case GMTCASE_MAP_DEFAULT_PEN:
			sprintf (value, "%s", GMT_putpen (GMT, GMT->current.setting.map_default_pen));
			break;
		case GMTCASE_FRAME_PEN:
			if (GMT_compat_check (GMT, 4))	/* GMT4: */
				GMT_COMPAT_WARN;
			else { error = gmt_badvalreport (GMT, keyword); break; }	/* Not recognized so give error message */
		case GMTCASE_MAP_FRAME_PEN:
			sprintf (value, "%s", GMT_putpen (GMT, GMT->current.setting.map_frame_pen));
			break;
		case GMTCASE_BASEMAP_TYPE:
			if (GMT_compat_check (GMT, 4))	/* GMT4: */
				GMT_COMPAT_WARN;
			else { error = gmt_badvalreport (GMT, keyword); break; }	/* Not recognized so give error message */
		case GMTCASE_MAP_FRAME_TYPE:
			if (GMT->current.setting.map_frame_type == GMT_IS_PLAIN)
				strcpy (value, "plain");
			else if (GMT->current.setting.map_frame_type == GMT_IS_GRAPH)
				strcpy (value, "graph");
			else if (GMT->current.setting.map_frame_type == GMT_IS_FANCY)
				strcpy (value, "fancy");
			else if (GMT->current.setting.map_frame_type == GMT_IS_ROUNDED)
				strcpy (value, "fancy+");
			else if (GMT->current.setting.map_frame_type == GMT_IS_INSIDE)
				strcpy (value, "inside");
			else
				strcpy (value, "undefined");
			break;
		case GMTCASE_FRAME_WIDTH:
			if (GMT_compat_check (GMT, 4))	/* GMT4: */
				GMT_COMPAT_WARN;
			else { error = gmt_badvalreport (GMT, keyword); break; }	/* Not recognized so give error message */
		case GMTCASE_MAP_FRAME_WIDTH:
			sprintf (value, "%g%c", GMT->current.setting.map_frame_width GMT_def(GMTCASE_MAP_FRAME_WIDTH));
			break;
		case GMTCASE_GRID_CROSS_SIZE_PRIMARY:
			if (GMT_compat_check (GMT, 4))	/* GMT4: */
				GMT_COMPAT_WARN;
			else { error = gmt_badvalreport (GMT, keyword); break; }	/* Not recognized so give error message */
		case GMTCASE_MAP_GRID_CROSS_SIZE_PRIMARY:
			sprintf (value, "%g%c", GMT->current.setting.map_grid_cross_size[0] GMT_def(GMTCASE_MAP_GRID_CROSS_SIZE_PRIMARY));
			break;
		case GMTCASE_GRID_CROSS_SIZE_SECONDARY:
			if (GMT_compat_check (GMT, 4))	/* GMT4: */
				GMT_COMPAT_WARN;
			else { error = gmt_badvalreport (GMT, keyword); break; }	/* Not recognized so give error message */
		case GMTCASE_MAP_GRID_CROSS_SIZE_SECONDARY:
			sprintf (value, "%g%c", GMT->current.setting.map_grid_cross_size[1] GMT_def(GMTCASE_MAP_GRID_CROSS_SIZE_SECONDARY));
			break;
		case GMTCASE_GRID_PEN_PRIMARY:
			if (GMT_compat_check (GMT, 4))	/* GMT4: */
				GMT_COMPAT_WARN;
			else { error = gmt_badvalreport (GMT, keyword); break; }	/* Not recognized so give error message */
		case GMTCASE_MAP_GRID_PEN_PRIMARY:
			sprintf (value, "%s", GMT_putpen (GMT, GMT->current.setting.map_grid_pen[0]));
			break;
		case GMTCASE_GRID_PEN_SECONDARY:
			if (GMT_compat_check (GMT, 4))	/* GMT4: */
				GMT_COMPAT_WARN;
			else { error = gmt_badvalreport (GMT, keyword); break; }	/* Not recognized so give error message */
		case GMTCASE_MAP_GRID_PEN_SECONDARY:
			sprintf (value, "%s", GMT_putpen (GMT, GMT->current.setting.map_grid_pen[1]));
			break;
		case GMTCASE_LABEL_OFFSET:
			if (GMT_compat_check (GMT, 4))	/* GMT4: */
				GMT_COMPAT_WARN;
			else { error = gmt_badvalreport (GMT, keyword); break; }	/* Not recognized so give error message */
		case GMTCASE_MAP_LABEL_OFFSET:
			sprintf (value, "%g%c", GMT->current.setting.map_label_offset GMT_def(GMTCASE_MAP_LABEL_OFFSET));
			break;
		case GMTCASE_LINE_STEP:
			if (GMT_compat_check (GMT, 4))	/* GMT4: */
				GMT_COMPAT_WARN;
			else { error = gmt_badvalreport (GMT, keyword); break; }	/* Not recognized so give error message */
		case GMTCASE_MAP_LINE_STEP:
			sprintf (value, "%g%c", GMT->current.setting.map_line_step GMT_def(GMTCASE_MAP_LINE_STEP));
			break;
		case GMTCASE_UNIX_TIME:
			if (GMT_compat_check (GMT, 4))	/* GMT4: */
				GMT_COMPAT_WARN;
			else { error = gmt_badvalreport (GMT, keyword); break; }	/* Not recognized so give error message */
		case GMTCASE_MAP_LOGO:
			sprintf (value, "%s", ft[GMT->current.setting.map_logo]);
			break;
		case GMTCASE_UNIX_TIME_POS:
			if (GMT_compat_check (GMT, 4))	/* GMT4: */
				GMT_COMPAT_WARN;
			else { error = gmt_badvalreport (GMT, keyword); break; }	/* Not recognized so give error message */
		case GMTCASE_MAP_LOGO_POS:
			sprintf (value, "%s/%g%c/%g%c", GMT_just_string[GMT->current.setting.map_logo_justify],
			GMT->current.setting.map_logo_pos[GMT_X] GMT_def(GMTCASE_MAP_LOGO_POS),
			GMT->current.setting.map_logo_pos[GMT_Y] GMT_def(GMTCASE_MAP_LOGO_POS));
			break;
		case GMTCASE_X_ORIGIN:
			if (GMT_compat_check (GMT, 4))	/* GMT4: */
				GMT_COMPAT_WARN;
			else { error = gmt_badvalreport (GMT, keyword); break; }	/* Not recognized so give error message */
		case GMTCASE_MAP_ORIGIN_X:
			sprintf (value, "%g%c", GMT->current.setting.map_origin[GMT_X] GMT_def(GMTCASE_MAP_ORIGIN_X));
			break;
		case GMTCASE_Y_ORIGIN:
			if (GMT_compat_check (GMT, 4))	/* GMT4: */
				GMT_COMPAT_WARN;
			else { error = gmt_badvalreport (GMT, keyword); break; }	/* Not recognized so give error message */
		case GMTCASE_MAP_ORIGIN_Y:
			sprintf (value, "%g%c", GMT->current.setting.map_origin[GMT_Y] GMT_def(GMTCASE_MAP_ORIGIN_Y));
			break;
		case GMTCASE_POLAR_CAP:
			if (GMT_compat_check (GMT, 4))	/* GMT4: */
				GMT_COMPAT_WARN;
			else { error = gmt_badvalreport (GMT, keyword); break; }	/* Not recognized so give error message */
		case GMTCASE_MAP_POLAR_CAP:
			if (doubleAlmostEqual (GMT->current.setting.map_polar_cap[0], 90.0))
				sprintf (value, "none");
			else
				sprintf (value, "%g/%g", GMT->current.setting.map_polar_cap[0], GMT->current.setting.map_polar_cap[1]);
			break;
		case GMTCASE_MAP_SCALE_HEIGHT:
			sprintf (value, "%g%c", GMT->current.setting.map_scale_height GMT_def(GMTCASE_MAP_SCALE_HEIGHT));
			break;
		case GMTCASE_MAP_TICK_LENGTH:
		case GMTCASE_TICK_LENGTH:
			if (GMT_compat_check (GMT, 4))	/* GMT4: */
				GMT_COMPAT_WARN;
			else { error = gmt_badvalreport (GMT, keyword); break; }	/* Not recognized so give error message */
		case GMTCASE_MAP_TICK_LENGTH_PRIMARY:
			sprintf (value, "%g%c/%g%c",
			GMT->current.setting.map_tick_length[GMT_ANNOT_UPPER] GMT_def(GMTCASE_MAP_TICK_LENGTH_PRIMARY),
			GMT->current.setting.map_tick_length[GMT_TICK_UPPER] GMT_def(GMTCASE_MAP_TICK_LENGTH_PRIMARY));
			break;
		case GMTCASE_MAP_TICK_LENGTH_SECONDARY:
			sprintf (value, "%g%c/%g%c",
			GMT->current.setting.map_tick_length[GMT_ANNOT_LOWER] GMT_def(GMTCASE_MAP_TICK_LENGTH_SECONDARY),
			GMT->current.setting.map_tick_length[GMT_TICK_LOWER] GMT_def(GMTCASE_MAP_TICK_LENGTH_SECONDARY));
			break;
		case GMTCASE_MAP_TICK_PEN:
		case GMTCASE_TICK_PEN:
			if (GMT_compat_check (GMT, 4))	/* GMT4: */
				GMT_COMPAT_WARN;
			else { error = gmt_badvalreport (GMT, keyword); break; }	/* Not recognized so give error message */
		case GMTCASE_MAP_TICK_PEN_PRIMARY:
			sprintf (value, "%s", GMT_putpen (GMT, GMT->current.setting.map_tick_pen[0]));
			break;
		case GMTCASE_MAP_TICK_PEN_SECONDARY:
			sprintf (value, "%s", GMT_putpen (GMT, GMT->current.setting.map_tick_pen[1]));
			break;
		case GMTCASE_HEADER_OFFSET:
			if (GMT_compat_check (GMT, 4))	/* GMT4: */
				GMT_COMPAT_WARN;
			else { error = gmt_badvalreport (GMT, keyword); break; }	/* Not recognized so give error message */
		case GMTCASE_MAP_TITLE_OFFSET:
			sprintf (value, "%g%c", GMT->current.setting.map_title_offset GMT_def(GMTCASE_MAP_TITLE_OFFSET));
			break;
		case GMTCASE_VECTOR_SHAPE:
			if (GMT_compat_check (GMT, 4))	/* GMT4: */
				GMT_COMPAT_WARN;
			else { error = gmt_badvalreport (GMT, keyword); break; }	/* Not recognized so give error message */
		case GMTCASE_MAP_VECTOR_SHAPE:
			sprintf (value, "%g", GMT->current.setting.map_vector_shape);
			break;

		/* COLOR GROUP */

		case GMTCASE_COLOR_BACKGROUND:
			sprintf (value, "%s", GMT_putcolor (GMT, GMT->current.setting.color_patch[GMT_BGD]));
			break;
		case GMTCASE_COLOR_FOREGROUND:
			sprintf (value, "%s", GMT_putcolor (GMT, GMT->current.setting.color_patch[GMT_FGD]));
			break;
		case GMTCASE_COLOR_MODEL:
			if (GMT->current.setting.color_model == GMT_RGB)
				strcpy (value, "none");
			else if (GMT->current.setting.color_model == (GMT_RGB + GMT_COLORINT))
				strcpy (value, "rgb");
			else if (GMT->current.setting.color_model == (GMT_CMYK + GMT_COLORINT))
				strcpy (value, "cmyk");
			else if (GMT->current.setting.color_model == (GMT_HSV + GMT_COLORINT))
				strcpy (value, "hsv");
			else
				strcpy (value, "undefined");
			break;
		case GMTCASE_COLOR_NAN:
			sprintf (value, "%s", GMT_putcolor (GMT, GMT->current.setting.color_patch[GMT_NAN]));
			break;
		case GMTCASE_HSV_MIN_SATURATION:
			if (GMT_compat_check (GMT, 4))	/* GMT4: */
				GMT_COMPAT_WARN;
			else { error = gmt_badvalreport (GMT, keyword); break; }	/* Not recognized so give error message */
		case GMTCASE_COLOR_HSV_MIN_S:
			sprintf (value, "%g", GMT->current.setting.color_hsv_min_s);
			break;
		case GMTCASE_HSV_MAX_SATURATION:
			if (GMT_compat_check (GMT, 4))	/* GMT4: */
				GMT_COMPAT_WARN;
			else { error = gmt_badvalreport (GMT, keyword); break; }	/* Not recognized so give error message */
		case GMTCASE_COLOR_HSV_MAX_S:
			sprintf (value, "%g", GMT->current.setting.color_hsv_max_s);
			break;
		case GMTCASE_HSV_MIN_VALUE:
			if (GMT_compat_check (GMT, 4))	/* GMT4: */
				GMT_COMPAT_WARN;
			else { error = gmt_badvalreport (GMT, keyword); break; }	/* Not recognized so give error message */
		case GMTCASE_COLOR_HSV_MIN_V:
			sprintf (value, "%g", GMT->current.setting.color_hsv_min_v);
			break;
		case GMTCASE_HSV_MAX_VALUE:
			if (GMT_compat_check (GMT, 4))	/* GMT4: */
				GMT_COMPAT_WARN;
			else { error = gmt_badvalreport (GMT, keyword); break; }	/* Not recognized so give error message */
		case GMTCASE_COLOR_HSV_MAX_V:
			sprintf (value, "%g", GMT->current.setting.color_hsv_max_v);
			break;

		/* PS GROUP */

		case GMTCASE_CHAR_ENCODING:
			if (GMT_compat_check (GMT, 4))	/* GMT4: */
				GMT_COMPAT_WARN;
			else { error = gmt_badvalreport (GMT, keyword); break; }	/* Not recognized so give error message */
		case GMTCASE_PS_CHAR_ENCODING:
			strncpy (value, GMT->current.setting.ps_encoding.name, GMT_LEN256);
			break;
		case GMTCASE_PS_COLOR:
			if (GMT_compat_check (GMT, 4))	/* GMT4: */
				GMT_COMPAT_WARN;
			else { error = gmt_badvalreport (GMT, keyword); break; }	/* Not recognized so give error message */
		case GMTCASE_PS_COLOR_MODEL:
			if (GMT->current.setting.ps_color_mode == PSL_RGB)
				strcpy (value, "rgb");
			else if (GMT->current.setting.ps_color_mode == PSL_CMYK)
				strcpy (value, "cmyk");
			else if (GMT->current.setting.ps_color_mode == PSL_HSV)
				strcpy (value, "hsv");
			else if (GMT->current.setting.ps_color_mode == PSL_GRAY)
				strcpy (value, "gray");
			else
				strcpy (value, "undefined");
			break;
		case GMTCASE_N_COPIES:
		case GMTCASE_PS_COPIES:
			if (GMT_compat_check (GMT, 4)) {
				GMT_COMPAT_WARN;
				sprintf (value, "%d", GMT->current.setting.ps_copies);
			}
			else
				error = gmt_badvalreport (GMT, keyword);	/* Not recognized so give error message */
			break;
		case GMTCASE_DOTS_PR_INCH:
		case GMTCASE_PS_DPI: GMT_COMPAT_WARN;
			if (!GMT_compat_check (GMT, 4)) error = gmt_badvalreport (GMT, keyword);	/* Not recognized so give error message */
			break;
		case GMTCASE_PS_EPS: GMT_COMPAT_WARN;
			if (!GMT_compat_check (GMT, 4)) error = gmt_badvalreport (GMT, keyword);	/* Not recognized so give error message */
			break;
		case GMTCASE_PS_IMAGE_COMPRESS:
			if (!GMT->PSL) return (NULL);	/* Not using PSL in this session */
			if (GMT->PSL->internal.compress == PSL_NONE)
				strcpy (value, "none");
			else if (GMT->PSL->internal.compress == PSL_RLE)
				strcpy (value, "rle");
			else if (GMT->PSL->internal.compress == PSL_LZW)
				strcpy (value, "lzw");
			else if (GMT->PSL->internal.compress == PSL_DEFLATE) {
				if (GMT->PSL->internal.deflate_level != 0)
					sprintf (value, "deflate,%u", GMT->PSL->internal.deflate_level);
				else
					strcpy (value, "deflate");
			}
			else
				strcpy (value, "undefined");
			break;
		case GMTCASE_PS_LINE_CAP:
			if (!GMT->PSL) return (NULL);	/* Not using PSL in this session */
			if (GMT->PSL->internal.line_cap == PSL_BUTT_CAP)
				strcpy (value, "butt");
			else if (GMT->PSL->internal.line_cap == PSL_ROUND_CAP)
				strcpy (value, "round");
			else if (GMT->PSL->internal.line_cap == PSL_SQUARE_CAP)
				strcpy (value, "square");
			else
				strcpy (value, "undefined");
			break;
		case GMTCASE_PS_LINE_JOIN:
			if (!GMT->PSL) return (NULL);	/* Not using PSL in this session */
			if (GMT->PSL->internal.line_join == PSL_MITER_JOIN)
				strcpy (value, "miter");
			else if (GMT->PSL->internal.line_join == PSL_ROUND_JOIN)
				strcpy (value, "round");
			else if (GMT->PSL->internal.line_join == PSL_BEVEL_JOIN)
				strcpy (value, "bevel");
			else
				strcpy (value, "undefined");
			break;
		case GMTCASE_PS_MITER_LIMIT:
			if (!GMT->PSL) return (NULL);	/* Not using PSL in this session */
			sprintf (value, "%d", GMT->PSL->internal.miter_limit);
			break;
		case GMTCASE_PAGE_COLOR:
			if (GMT_compat_check (GMT, 4))	/* GMT4: */
				GMT_COMPAT_WARN;
			else { error = gmt_badvalreport (GMT, keyword); break; }	/* Not recognized so give error message */
		case GMTCASE_PS_PAGE_COLOR:
			sprintf (value, "%s", GMT_putcolor (GMT, GMT->current.setting.ps_page_rgb));
			break;
		case GMTCASE_PAGE_ORIENTATION:
			if (GMT_compat_check (GMT, 4))	/* GMT4: */
				GMT_COMPAT_WARN;
			else { error = gmt_badvalreport (GMT, keyword); break; }	/* Not recognized so give error message */
		case GMTCASE_PS_PAGE_ORIENTATION:
			if (GMT->current.setting.ps_orientation == PSL_LANDSCAPE)
				strcpy (value, "landscape");
			else if (GMT->current.setting.ps_orientation == PSL_PORTRAIT)
				strcpy (value, "portrait");
			else
				strcpy (value, "undefined");
			break;
		case GMTCASE_PAPER_MEDIA:
			if (GMT_compat_check (GMT, 4))	/* GMT4: */
				GMT_COMPAT_WARN;
			else { error = gmt_badvalreport (GMT, keyword); break; }	/* Not recognized so give error message */
		case GMTCASE_PS_MEDIA:
			if (GMT->current.setting.ps_media == -USER_MEDIA_OFFSET)
				sprintf (value, "%gx%g", fabs (GMT->current.setting.ps_page_size[0]), fabs (GMT->current.setting.ps_page_size[1]));
			else if (GMT->current.setting.ps_media >= USER_MEDIA_OFFSET)
				sprintf (value, "%s", GMT->session.user_media_name[GMT->current.setting.ps_media-USER_MEDIA_OFFSET]);
			else
				sprintf (value, "%s", GMT_media_name[GMT->current.setting.ps_media]);
			if (GMT->current.setting.ps_page_size[0] < 0.0)
				strcat (value, "-");
			else if (GMT->current.setting.ps_page_size[1] < 0.0)
				strcat (value, "+");
			break;
		case GMTCASE_GLOBAL_X_SCALE:
			if (GMT_compat_check (GMT, 4))	/* GMT4: */
				GMT_COMPAT_WARN;
			else { error = gmt_badvalreport (GMT, keyword); break; }	/* Not recognized so give error message */
		case GMTCASE_PS_SCALE_X:
			sprintf (value, "%g", GMT->current.setting.ps_magnify[GMT_X]);
			break;
		case GMTCASE_GLOBAL_Y_SCALE:
			if (GMT_compat_check (GMT, 4))	/* GMT4: */
				GMT_COMPAT_WARN;
			else { error = gmt_badvalreport (GMT, keyword); break; }	/* Not recognized so give error message */
		case GMTCASE_PS_SCALE_Y:
			sprintf (value, "%g", GMT->current.setting.ps_magnify[GMT_Y]);
			break;
		case GMTCASE_TRANSPARENCY:
			if (GMT_compat_check (GMT, 4))
				GMT_Report (GMT->parent, GMT_MSG_NORMAL, "Transparency is now part of pen and fill specifications.  TRANSPARENCY is ignored\n");
			else
				error = gmt_badvalreport (GMT, keyword);
			break;
		case GMTCASE_PS_TRANSPARENCY:
			strncpy (value, GMT->current.setting.ps_transpmode, 15U);
			break;
		case GMTCASE_PS_VERBOSE:
			if (GMT_compat_check (GMT, 4))	/* GMT4: */
				GMT_COMPAT_WARN;
			else { error = gmt_badvalreport (GMT, keyword); break; }	/* Not recognized so give error message */
		case GMTCASE_PS_COMMENTS:
			if (!GMT->PSL) return (NULL);	/* Not using PSL in this session */
			sprintf (value, "%s", ft[GMT->PSL->internal.comments]);
			break;

		/* IO GROUP */

		case GMTCASE_FIELD_DELIMITER:
			if (GMT_compat_check (GMT, 4))	/* GMT4: */
				GMT_COMPAT_WARN;
			else { error = gmt_badvalreport (GMT, keyword); break; }	/* Not recognized so give error message */
		case GMTCASE_IO_COL_SEPARATOR:
			if (GMT->current.setting.io_col_separator[0] == '\t')	/* DEFAULT */
				strcpy (value, "tab");
			else if (GMT->current.setting.io_col_separator[0] == ' ')
				strcpy (value, "space");
			else if (GMT->current.setting.io_col_separator[0] == ',')
				strcpy (value, "comma");
			else if (!GMT->current.setting.io_col_separator[0])
				strcpy (value, "none");
			else
				strncpy (value, GMT->current.setting.io_col_separator, GMT_LEN256);
			break;
		case GMTCASE_GRIDFILE_FORMAT:
			if (GMT_compat_check (GMT, 4))	/* GMT4: */
				GMT_COMPAT_WARN;
			else { error = gmt_badvalreport (GMT, keyword); break; }	/* Not recognized so give error message */
		case GMTCASE_IO_GRIDFILE_FORMAT:
			strncpy (value, GMT->current.setting.io_gridfile_format, GMT_LEN256);
			break;
		case GMTCASE_GRIDFILE_SHORTHAND:
			if (GMT_compat_check (GMT, 4))	/* GMT4: */
				GMT_COMPAT_WARN;
			else { error = gmt_badvalreport (GMT, keyword); break; }	/* Not recognized so give error message */
		case GMTCASE_IO_GRIDFILE_SHORTHAND:
			sprintf (value, "%s", ft[GMT->current.setting.io_gridfile_shorthand]);
			break;
		case GMTCASE_IO_HEADER:
			sprintf (value, "%s", ft[GMT->current.setting.io_header[GMT_IN]]);
			break;
		case GMTCASE_N_HEADER_RECS:
			if (GMT_compat_check (GMT, 4))	/* GMT4: */
				GMT_COMPAT_WARN;
			else { error = gmt_badvalreport (GMT, keyword); break; }	/* Not recognized so give error message */
		case GMTCASE_IO_N_HEADER_RECS:
			sprintf (value, "%d", GMT->current.setting.io_n_header_items);
			break;
		case GMTCASE_NAN_RECORDS:
			if (GMT_compat_check (GMT, 4))	/* GMT4: */
				GMT_COMPAT_WARN;
			else { error = gmt_badvalreport (GMT, keyword); break; }	/* Not recognized so give error message */
		case GMTCASE_IO_NAN_RECORDS:
			if (GMT->current.setting.io_nan_records)
				strcpy (value, "pass");
			else
				strcpy (value, "skip");
			break;
		case GMTCASE_IO_NC4_CHUNK_SIZE:
			if (GMT->current.setting.io_nc4_chunksize[0] == k_netcdf_io_chunked_auto)
				strcpy (value, "auto");
			else if (GMT->current.setting.io_nc4_chunksize[0] == k_netcdf_io_classic)
				strcpy (value, "classic");
			else
				sprintf (value, "%" PRIuS ",%" PRIuS, /* chunk size: lat,lon */
						 GMT->current.setting.io_nc4_chunksize[0],
						 GMT->current.setting.io_nc4_chunksize[1]);
			break;
		case GMTCASE_IO_NC4_DEFLATION_LEVEL:
			sprintf (value, "%u", GMT->current.setting.io_nc4_deflation_level);
			break;
		case GMTCASE_XY_TOGGLE:
			if (GMT_compat_check (GMT, 4))	/* GMT4: */
				GMT_COMPAT_WARN;
			else { error = gmt_badvalreport (GMT, keyword); break; }	/* Not recognized so give error message */
		case GMTCASE_IO_LONLAT_TOGGLE:
			if (GMT->current.setting.io_lonlat_toggle[GMT_IN] && GMT->current.setting.io_lonlat_toggle[GMT_OUT])
				strcpy (value, "true");
			else if (!GMT->current.setting.io_lonlat_toggle[GMT_IN] && !GMT->current.setting.io_lonlat_toggle[GMT_OUT])
				strcpy (value, "false");
			else if (GMT->current.setting.io_lonlat_toggle[GMT_IN] && !GMT->current.setting.io_lonlat_toggle[GMT_OUT])
				strcpy (value, "in");
			else
				strcpy (value, "out");
			break;

		case GMTCASE_IO_SEGMENT_BINARY:
			if (GMT->current.setting.n_bin_header_cols == 0)
				strcpy (value, "off");
			else
				sprintf (value, "%" PRIu64, GMT->current.setting.n_bin_header_cols);
			break;

		case GMTCASE_IO_SEGMENT_MARKER:
			value[0] = '\0';
			if (GMT->current.setting.io_seg_marker[GMT_OUT] != GMT->current.setting.io_seg_marker[GMT_IN]) {
				if ((GMT->current.setting.io_seg_marker[GMT_IN] == 'N' && !GMT->current.setting.io_nanline[GMT_IN]) || (GMT->current.setting.io_seg_marker[GMT_IN] == 'B' && !GMT->current.setting.io_blankline[GMT_IN])) value[0] = '\\';
				sprintf (txt, "%c,", GMT->current.setting.io_seg_marker[GMT_IN]);	strcat (value, txt);
				if ((GMT->current.setting.io_seg_marker[GMT_IN] == 'N' && !GMT->current.setting.io_nanline[GMT_IN]) || (GMT->current.setting.io_seg_marker[GMT_IN] == 'B' && !GMT->current.setting.io_blankline[GMT_IN])) strcat (value, "\\");
				sprintf (txt, "%c", GMT->current.setting.io_seg_marker[GMT_OUT]);	strcat (value, txt);
			}
			else {
				if ((GMT->current.setting.io_seg_marker[GMT_IN] == 'N' && !GMT->current.setting.io_nanline[GMT_IN]) || (GMT->current.setting.io_seg_marker[GMT_IN] == 'B' && !GMT->current.setting.io_blankline[GMT_IN])) value[0] = '\\';
				sprintf (txt, "%c", GMT->current.setting.io_seg_marker[GMT_IN]);	strcat (value, txt);
			}
			break;

		/* PROJ GROUP */

		case GMTCASE_PROJ_AUX_LATITUDE:
			switch (GMT->current.setting.proj_aux_latitude) {
				case GMT_LATSWAP_NONE:
					strcpy (value, "none");
					break;
				case GMT_LATSWAP_G2A:
					strcpy (value, "authalic");
					break;
				case GMT_LATSWAP_G2C:
					strcpy (value, "conformal");
					break;
				case GMT_LATSWAP_G2M:
					strcpy (value, "meridional");
					break;
				case GMT_LATSWAP_G2O:
					strcpy (value, "geocentric");
					break;
				case GMT_LATSWAP_G2P:
					strcpy (value, "parametric");
					break;
				default:
					strcpy (value, "undefined");
			}
			break;

		case GMTCASE_ELLIPSOID:
			if (GMT_compat_check (GMT, 4))	/* GMT4: */
				GMT_COMPAT_WARN;
			else { error = gmt_badvalreport (GMT, keyword); break; }	/* Not recognized so give error message */
		case GMTCASE_PROJ_ELLIPSOID:
			if (GMT->current.setting.proj_ellipsoid < GMT_N_ELLIPSOIDS - 1)	/* Custom ellipse */
				sprintf (value, "%s", GMT->current.setting.ref_ellipsoid[GMT->current.setting.proj_ellipsoid].name);
			else if (GMT_IS_SPHERICAL (GMT))
				sprintf (value, "%f", GMT->current.setting.ref_ellipsoid[GMT->current.setting.proj_ellipsoid].eq_radius);
			else
				sprintf (value, "%f,%f", GMT->current.setting.ref_ellipsoid[GMT->current.setting.proj_ellipsoid].eq_radius,
					1.0/GMT->current.setting.ref_ellipsoid[GMT->current.setting.proj_ellipsoid].flattening);
			break;
		case GMTCASE_PROJ_DATUM:	/* Not implemented yet */
			break;
		case GMTCASE_PROJ_GEODESIC:
			switch (GMT->current.setting.proj_geodesic) {
				case GMT_GEODESIC_VINCENTY:
					strcpy (value, "Vincenty");
					break;
				case GMT_GEODESIC_ANDOYER:
					strcpy (value, "Andoyer");
					break;
				case GMT_GEODESIC_RUDOE:
					strcpy (value, "Rudoe");
					break;
				default:
					strcpy (value, "undefined");
			}
			break;

		case GMTCASE_MEASURE_UNIT:
			if (GMT_compat_check (GMT, 4))	/* GMT4: */
				GMT_COMPAT_WARN;
			else { error = gmt_badvalreport (GMT, keyword); break; }	/* Not recognized so give error message */
		case GMTCASE_PROJ_LENGTH_UNIT:
			sprintf (value, "%s", GMT->session.unit_name[GMT->current.setting.proj_length_unit]);
			break;
		case GMTCASE_PROJ_MEAN_RADIUS:
			switch (GMT->current.setting.proj_mean_radius) {
				case GMT_RADIUS_MEAN:
					strcpy (value, "mean");
					break;
				case GMT_RADIUS_AUTHALIC:
					strcpy (value, "authalic");
					break;
				case GMT_RADIUS_VOLUMETRIC:
					strcpy (value, "volumetric");
					break;
				case GMT_RADIUS_MERIDIONAL:
					strcpy (value, "meridional");
					break;
				case GMT_RADIUS_QUADRATIC:
					strcpy (value, "quadratic");
					break;
				default:
					strcpy (value, "undefined");
			}
			break;
		case GMTCASE_MAP_SCALE_FACTOR:
			if (GMT_compat_check (GMT, 4))	/* GMT4: */
				GMT_COMPAT_WARN;
			else { error = gmt_badvalreport (GMT, keyword); break; }	/* Not recognized so give error message */
		case GMTCASE_PROJ_SCALE_FACTOR:
			if (doubleAlmostEqual (GMT->current.setting.proj_scale_factor, -1.0)) /* Default scale for chosen projection */
				strcpy (value, "default"); /* Default scale for chosen projection */
			else
				sprintf (value, "%g", GMT->current.setting.proj_scale_factor);
			break;

		/* GMT GROUP */

		case GMTCASE_GMT_COMPATIBILITY:
			sprintf (value, "%u", GMT->current.setting.compatibility);
			break;

		case GMTCASE_GMT_CUSTOM_LIBS:
			strncpy (value, (GMT->session.CUSTOM_LIBS) ? GMT->session.CUSTOM_LIBS : "", GMT_LEN256);
			break;
		case GMTCASE_GMT_EXTRAPOLATE_VAL:
			if (GMT->current.setting.extrapolate_val[0] == GMT_EXTRAPOLATE_NONE)
				strcpy (value, "NaN");
			else if (GMT->current.setting.extrapolate_val[0] == GMT_EXTRAPOLATE_SPLINE)
				strcpy (value, "extrap");
			else if (GMT->current.setting.extrapolate_val[0] == GMT_EXTRAPOLATE_CONSTANT)
				sprintf (value, "extrapval,%g", GMT->current.setting.extrapolate_val[1]);
			break;
		case GMTCASE_GMT_FFT:
			switch (GMT->current.setting.fft) {
				case k_fft_auto:
					strcpy (value, "auto");
					break;
				case k_fft_kiss:
					strcpy (value, "kissfft");
					break;
				case k_fft_brenner:
					strcpy (value, "brenner");
					break;
				case k_fft_fftw:
					strcpy (value, "fftw");
#ifdef HAVE_FFTW3F
					switch (GMT->current.setting.fftw_plan) {
						case FFTW_MEASURE:
							strcat (value, ",measure");
							break;
						case FFTW_PATIENT:
							strcat (value, ",patient");
							break;
						case FFTW_EXHAUSTIVE:
							strcat (value, ",exhaustive");
							break;
						default:
							strcat (value, ",estimate");
					}
#endif /* HAVE_FFTW3F */
					break;
				case k_fft_accelerate:
					strcpy (value, "accelerate");
					break;
				default:
					strcpy (value, "undefined");
			}
			break;
		case GMTCASE_HISTORY:
			if (GMT_compat_check (GMT, 4))	/* GMT4: */
				GMT_COMPAT_WARN;
			else { error = gmt_badvalreport (GMT, keyword); break; }	/* Not recognized so give error message */
		case GMTCASE_GMT_HISTORY:
			if (GMT->current.setting.history & k_history_write)
				sprintf (value, "true");
			else if (GMT->current.setting.history & k_history_read)
				sprintf (value, "readonly");
			else
				sprintf (value, "false");
			break;
		case GMTCASE_INTERPOLANT:
			if (GMT_compat_check (GMT, 4))	/* GMT4: */
				GMT_COMPAT_WARN;
			else { error = gmt_badvalreport (GMT, keyword); break; }	/* Not recognized so give error message */
		case GMTCASE_GMT_INTERPOLANT:
			if (GMT->current.setting.interpolant == GMT_SPLINE_LINEAR)
				strcpy (value, "linear");
			else if (GMT->current.setting.interpolant == GMT_SPLINE_AKIMA)
				strcpy (value, "akima");
			else if (GMT->current.setting.interpolant == GMT_SPLINE_CUBIC)
				strcpy (value, "cubic");
			else if (GMT->current.setting.interpolant == GMT_SPLINE_NONE)
				strcpy (value, "none");
			else
				strcpy (value, "undefined");
			break;
		case GMTCASE_GMT_TRIANGULATE:
			if (GMT->current.setting.triangulate == GMT_TRIANGLE_WATSON)
				strcpy (value, "Watson");
			else if (GMT->current.setting.triangulate == GMT_TRIANGLE_SHEWCHUK)
				strcpy (value, "Shewchuk");
			else
				strcpy (value, "undefined");
			break;
		case GMTCASE_VERBOSE:
			if (GMT_compat_check (GMT, 4))	/* GMT4: */
				GMT_COMPAT_WARN;
			else { error = gmt_badvalreport (GMT, keyword); break; }	/* Not recognized so give error message */
		case GMTCASE_GMT_VERBOSE:
			switch (GMT->current.setting.verbose) {
				case GMT_MSG_QUIET:		strcpy (value, "quiet");	break;
				case GMT_MSG_NORMAL:		strcpy (value, "normal");	break;
				case GMT_MSG_VERBOSE:	strcpy (value, "verbose");	break;
				case GMT_MSG_LONG_VERBOSE:	strcpy (value, "long_verbose");	break;
				case GMT_MSG_DEBUG:		strcpy (value, "debug");	break;
				default:				strcpy (value, "compat");	break;
			}
			break;

		/* DIR GROUP */

		case GMTCASE_DIR_DATA:
			/* Force update of session.DATADIR before copying the string */
			strncpy (value, (GMT->session.DATADIR) ? GMT->session.DATADIR : "", GMT_LEN256);
			break;
		case GMTCASE_DIR_DCW:
			/* Force update of session.DCWDIR before copying the string */
			strncpy (value, (GMT->session.DCWDIR) ? GMT->session.DCWDIR : "", GMT_LEN256);
			break;
		case GMTCASE_DIR_GSHHG:
			/* Force update of session.GSHHGDIR before copying the string */
			GMT_shore_adjust_res (GMT, 'c');
			strncpy (value, (GMT->session.GSHHGDIR) ? GMT->session.GSHHGDIR : "", GMT_LEN256);
			break;

		/* TIME GROUP */

		case GMTCASE_TIME_EPOCH:
			strncpy (value, GMT->current.setting.time_system.epoch, GMT_LEN64);
			break;
		case GMTCASE_TIME_IS_INTERVAL:
			if (GMT->current.setting.time_is_interval)
				sprintf (value, "%c%d%c", pm[GMT->current.time.truncate.direction], GMT->current.time.truncate.T.step, GMT->current.time.truncate.T.unit);
			else
				sprintf (value, "off");
			break;
		case GMTCASE_TIME_INTERVAL_FRACTION:
			sprintf (value, "%g", GMT->current.setting.time_interval_fraction);
			break;
		case GMTCASE_GMT_LANGUAGE:
		case GMTCASE_TIME_LANGUAGE:
			strncpy (value, GMT->current.setting.language, GMT_LEN64);
			break;
		case GMTCASE_WANT_LEAP_SECONDS:
			if (GMT_compat_check (GMT, 4))	/* GMT4: */
				GMT_COMPAT_WARN;
			else { error = gmt_badvalreport (GMT, keyword); break; }	/* Not recognized so give error message */
		case GMTCASE_TIME_LEAP_SECONDS:
			sprintf (value, "%s", ft[GMT->current.setting.time_leap_seconds]);
			break;
		case GMTCASE_TIME_REPORT:
			if (GMT->current.setting.timer_mode == GMT_NO_TIMER)
				strcpy (value, "none");
			else if (GMT->current.setting.timer_mode == GMT_ABS_TIMER)
				strcpy (value, "clock");
			else if (GMT->current.setting.timer_mode == GMT_ELAPSED_TIMER)
				strcpy (value, "elapsed");
			break;
		case GMTCASE_TIME_UNIT:
			value[0] = GMT->current.setting.time_system.unit;
			break;
		case GMTCASE_TIME_WEEK_START:
			sprintf (value, "%s", GMT_weekdays[GMT->current.setting.time_week_start]);
			break;
		case GMTCASE_Y2K_OFFSET_YEAR:
			if (GMT_compat_check (GMT, 4))	/* GMT4: */
				GMT_COMPAT_WARN;
			else { error = gmt_badvalreport (GMT, keyword); break; }	/* Not recognized so give error message */
		case GMTCASE_TIME_Y2K_OFFSET_YEAR:
			sprintf (value, "%d", GMT->current.setting.time_Y2K_offset_year);
			break;

		default:
			error = true; /* keyword not known */
			break;
	}
	if (error)
		GMT_Report (GMT->parent, GMT_MSG_NORMAL, "Syntax error: Unrecognized keyword %s\n", keyword);
	return (value);
}

/*! . */
int GMT_pickdefaults (struct GMT_CTRL *GMT, bool lines, struct GMT_OPTION *options)
{
	int error = GMT_OK, n = 0;
	struct GMT_OPTION *opt = NULL;
	char *param;

	for (opt = options; opt; opt = opt->next) {
		if (!(opt->option == '<' || opt->option == '#') || !opt->arg)
			continue;		/* Skip other and empty options */
		if (!lines && n)
			GMT->parent->print_func (GMT->session.std[GMT_OUT], " ");	/* Separate by spaces */
		param = GMT_putparameter (GMT, opt->arg);
		if (*param == '\0') {
			/* if keyword unknown */
			error = GMT_OPTION_NOT_FOUND;
			break;
		}
		GMT->parent->print_func (GMT->session.std[GMT_OUT], param);
		if (lines)
			GMT->parent->print_func (GMT->session.std[GMT_OUT], "\n");		/* Separate lines */
		n++;
	}
	if (!lines && n)
		GMT->parent->print_func (GMT->session.std[GMT_OUT], "\n");		/* Single lines */
	return error;
}

/*! . */
int GMT_savedefaults (struct GMT_CTRL *GMT, char *file)
{
	unsigned int error = 0, rec = 0;
	char line[GMT_BUFSIZ] = {""}, keyword[GMT_LEN256] = {""}, string[GMT_LEN256] = {""};
	FILE *fpi = NULL, *fpo = NULL;

	if (file[0] == '-' && !file[1])
		fpo = GMT->session.std[GMT_OUT];
	else if ((fpo = fopen (file, "w")) == NULL) {
		GMT_Report (GMT->parent, GMT_MSG_NORMAL, "Error: Could not create file %s\n", file);
		return (-1);
	}

	/* Find the global gmt.conf file */

	sprintf (line, "%s/conf/gmt.conf", GMT->session.SHAREDIR);
	if (access (line, R_OK)) {
		/* Not found in SHAREDIR, try USERDIR instead */
		if (GMT_getuserpath (GMT, "conf/gmt.conf", line) == NULL) {
			GMT_Report (GMT->parent, GMT_MSG_NORMAL, "Error: Could not find system defaults file - Aborting.\n");
			GMT_exit (GMT, EXIT_FAILURE); return EXIT_FAILURE;
		}
	}
	if ((fpi = fopen (line, "r")) == NULL) return (-1);

	while (fgets (line, GMT_BUFSIZ, fpi)) {
		rec++;
		GMT_chop (line);	/* Get rid of [\r]\n */
		if (rec == 2) {	/* Copy version from gmt.conf */
			sscanf (line, "# GMT %s", string);
			fprintf (fpo, "# GMT %s Defaults file\n", string);
			continue;
		}
		if (line[0] == '#') { /* Copy comments */
			fprintf (fpo, "%s\n", line);
			continue;
		}
		if (line[0] == '\0') continue;	/* Skip Blank lines */

		/* Read the keyword and get the value from memory */
		keyword[0] = '\0';
		sscanf (line, "%s", keyword);

		/* Write things out (with possible tabs, spaces) */
		sscanf (line, "%[^=]", string);
		fprintf (fpo, "%s= %s\n", string, GMT_putparameter (GMT, keyword));
	}

	fclose (fpi);
	if (fpo != GMT->session.std[GMT_OUT]) fclose (fpo);

	if (error) GMT_Report (GMT->parent, GMT_MSG_NORMAL, "Error: %d GMT Defaults conversion errors while writing gmt.conf\n", error);

	return (0);
}

/*! Dumps the GMT parameters to file or standard output */
void GMT_putdefaults (struct GMT_CTRL *GMT, char *this_file) {
	/* ONLY USED BY GMTSET AND GMTDEFAULTS */
	if (this_file)	/* File name is defined: use it */
		GMT_savedefaults (GMT, this_file);
	else if (GMT->session.TMPDIR) {	/* Write GMT->session.TMPDIR/gmt.conf */
		char *path = NULL;
		path = GMT_memory (GMT, NULL, strlen (GMT->session.TMPDIR) + 10, char);
		sprintf (path, "%s/gmt.conf", GMT->session.TMPDIR);
		GMT_savedefaults (GMT, path);
		GMT_free (GMT, path);
	}
	else	/* Write gmt.conf in current directory */
		GMT_savedefaults (GMT, "gmt.conf");
}

/*! Read user's gmt.conf file and initialize parameters */
void GMT_getdefaults (struct GMT_CTRL *GMT, char *this_file) {
	char file[GMT_BUFSIZ];

	if (this_file)	/* Defaults file is specified */
		GMT_loaddefaults (GMT, this_file);
	else if (GMT_getuserpath (GMT, "gmt.conf", file))
		GMT_loaddefaults (GMT, file);
}

/*! . */
void gmt_append_trans (char *text, double transparency) {
	char trans[GMT_LEN64] = {""};
	if (!GMT_IS_ZERO (transparency) && text[0] != '-') {	/* Append nonzero transparency */
		sprintf (trans, "@%ld", lrint (100.0 * transparency));
		strcat (text, trans);
	}
}

/*! Creates the name (if equivalent) or the string r[/g/b] corresponding to the RGB triplet or a pattern.
 * Example: GMT_putfill (GMT, fill) may produce "white" or "1/2/3" or "p300/7"
 */
char *GMT_putfill (struct GMT_CTRL *GMT, struct GMT_FILL *F) {

	static char text[GMT_LEN256] = {""};
	int i;

	if (F->use_pattern) {
		if (F->pattern_no)
			sprintf (text, "p%d/%d", F->dpi, F->pattern_no);
		else
			sprintf (text, "p%d/%s", F->dpi, F->pattern);
	}
	else if (F->rgb[0] < -0.5)
		sprintf (text, "-");
	else if ((i = GMT_getrgb_index (GMT, F->rgb)) >= 0)
		sprintf (text, "%s", GMT_color_name[i]);
	else if (GMT_is_gray (F->rgb))
		sprintf (text, "%.5g", GMT_q(GMT_s255(F->rgb[0])));
	else
		sprintf (text, "%.5g/%.5g/%.5g", GMT_t255(F->rgb));
	gmt_append_trans (text, F->rgb[3]);
	return (text);
}

/*! Creates the name (if equivalent) or the string r[/g/b] corresponding to the RGB triplet.
 * Example: GMT_putcolor (GMT, rgb) may produce "white" or "1/2/3"
 */
char *GMT_putcolor (struct GMT_CTRL *GMT, double *rgb) {

	static char text[GMT_LEN256] = {""};
	int i;

	if (rgb[0] < -0.5)
		sprintf (text, "-");
	else if ((i = GMT_getrgb_index (GMT, rgb)) >= 0)
		sprintf (text, "%s", GMT_color_name[i]);
	else if (GMT_is_gray(rgb))
		sprintf (text, "%.5g", GMT_q(GMT_s255(rgb[0])));
	else
		sprintf (text, "%.5g/%.5g/%.5g", GMT_t255(rgb));
	gmt_append_trans (text, rgb[3]);
	return (text);
}

/*! Creates t the string r/g/b corresponding to the RGB triplet */
char *GMT_putrgb (struct GMT_CTRL *GMT, double *rgb) {

	GMT_UNUSED(GMT);
	static char text[GMT_LEN256] = {""};

	if (rgb[0] < -0.5)
		sprintf (text, "-");
	else
		sprintf (text, "%.5g/%.5g/%.5g", GMT_t255(rgb));
	gmt_append_trans (text, rgb[3]);
	return (text);
}

/*! Creates the string c/m/y/k corresponding to the CMYK quadruplet */
char *GMT_putcmyk (struct GMT_CTRL *GMT, double *cmyk) {

	GMT_UNUSED(GMT);
	static char text[GMT_LEN256] = {""};

	if (cmyk[0] < -0.5)
		sprintf (text, "-");
	else
		sprintf (text, "%.5g/%.5g/%.5g/%.5g", GMT_q(cmyk[0]), GMT_q(cmyk[1]), GMT_q(cmyk[2]), GMT_q(cmyk[3]));
	gmt_append_trans (text, cmyk[4]);
	return (text);
}

/*! Creates the string h/s/v corresponding to the HSV triplet */
char *GMT_puthsv (struct GMT_CTRL *GMT, double *hsv) {

	GMT_UNUSED(GMT);
	static char text[GMT_LEN256] = {""};

	if (hsv[0] < -0.5)
		sprintf (text, "-");
	else
		sprintf (text, "%.5g-%.5g-%.5g", GMT_q(hsv[0]), GMT_q(hsv[1]), GMT_q(hsv[2]));
	gmt_append_trans (text, hsv[3]);
	return (text);
}

/*! Checks if t fits the format [+|-][xxxx][.][yyyy][e|E[+|-]nn]. */
bool GMT_is_valid_number (char *t)
{
	int i, n;


	if (!t) return (true);				/* Cannot be NULL */
	i = n = 0;
	if (t[i] == '+' || t[i] == '-') i++;		/* OK to have leading sign */
	while (isdigit ((int)t[i])) i++, n++;		/* OK to have numbers */
	if (t[i] == '.') {				/* Found a decimal */
		i++;	/* Go to next character */
		while (isdigit ((int)t[i])) i++, n++;	/* OK to have numbers following the decimal */
	}
	/* Here n must be > 0.  Also, we might find exponential notation */
	if (t[i] == 'e' || t[i] == 'E') {
		i++;
		if (t[i] == '+' || t[i] == '-') i++;	/* OK to have leading sign for exponent */
		while (isdigit ((int)t[i])) i++;	/* OK to have numbers for the exponent */
	}
	/* If all is well we should now have run out of characters in t and n > 0 - otherwise it is an error */
	return ((t[i] || n == 0) ? false : true);
}

/*! . */
double GMT_convert_units (struct GMT_CTRL *GMT, char *string, unsigned int default_unit, unsigned int target_unit)
{
	/* Converts the input string "value" to a float in units indicated by target_unit
	 * If value does not contain a unit (''c', 'i', or p') then the units indicated
	 * by default_unit will be used.
	 * Both target_unit and default_unit are either GMT_PT, GMT_CM, GMT_INCH or GMT_M.
	 */

	int c = 0, len, given_unit;
	bool have_unit = false;
	double value;

	if ((len = (int)strlen(string))) {
		c = string[len-1];
		if ((have_unit = isalpha ((int)c))) string[len-1] = '\0';	/* Temporarily remove unit */
	}

	/* So c is either 0 (meaning default unit) or any letter (even junk like z) */

	given_unit = GMT_unit_lookup (GMT, c, default_unit);	/* Will warn if c is not 0, 'c', 'i', 'p' */

	if (!GMT_is_valid_number (string))
		GMT_Report (GMT->parent, GMT_MSG_NORMAL, "Warning: %s not a valid number and may not be decoded properly.\n", string);

	value = atof (string) * GMT->session.u2u[given_unit][target_unit];
	if (have_unit) string[len-1] = (char)GMT->session.unit_name[given_unit][0];	/* Put back the (implied) given unit */

	return (value);
}

/*! . */
unsigned int GMT_unit_lookup (struct GMT_CTRL *GMT, int c, unsigned int unit)
{
	if (!isalpha ((int)c))	/* Not a unit modifier - just return the current default unit */
		return (unit);

	/* Now we check for the c-i-p units and barf otherwise */

	switch (c) {
		case 'c': case 'C':	/* Centimeters */
			unit = GMT_CM;
			break;
		case 'i': case 'I':	/* Inches */
			unit = GMT_INCH;
			break;
		case 'p': case 'P':	/* Points */
			unit = GMT_PT;
			break;
		default:
			GMT_Report (GMT->parent, GMT_MSG_NORMAL, "Warning: Length unit %c not supported - revert to default unit [%s]\n", (int)c, GMT->session.unit_name[unit]);
			break;
	}

	return (unit);
}

/*! . */
int GMT_hash (struct GMT_CTRL *GMT, char *v, unsigned int n_hash) {
	GMT_UNUSED(GMT);
	int h;
	assert (v!=NULL); /* We are in trouble if we get a NULL pointer here */
	for (h = 0; *v != '\0'; v++) h = (64 * h + (*v)) % n_hash;
	while (h < 0) h += n_hash;
	return (h);
}

/*! . */
int GMT_hash_lookup (struct GMT_CTRL *GMT, char *key, struct GMT_HASH *hashnode, unsigned int n, unsigned int n_hash)
{
	int i;
	unsigned int ui, k;

	i = GMT_hash (GMT, key, n_hash);			/* Get initial hash key */

	if (i < 0 || (ui = i) >= n) return (-1);	/* Bad key */
	if (hashnode[ui].n_id == 0) return (-1);	/* No entry for this hash value */
	/* Must search among the entries with identical hash value ui, starting at item k = 0 */
	k = 0;
	while (k < hashnode[ui].n_id && strcmp (hashnode[ui].key[k], key)) k++;
	if (k == hashnode[ui].n_id) return (-1);	/* Bad key; no match found */
	return (hashnode[ui].id[k]);			/* Return array index that goes with this key */
}

/*! Set up hash table */
int GMT_hash_init (struct GMT_CTRL *GMT, struct GMT_HASH *hashnode, char **keys, unsigned int n_hash, unsigned int n_keys)
{
	unsigned int i, next;
	int entry;

	GMT_memset (hashnode, n_hash, struct GMT_HASH);	/* Start with NULL everywhere */
	for (i = 0; i < n_keys; i++) {
		entry = GMT_hash (GMT, keys[i], n_hash);
		next = hashnode[entry].n_id;
		if (next == GMT_HASH_MAXDEPTH) {
			GMT_Report (GMT->parent, GMT_MSG_NORMAL, "%s makes hash-depth exceed hard-wired limit of %d - increment GMT_HASH_MAXDEPTH in gmt_hash.h and recompile GMT\n", keys[i], GMT_HASH_MAXDEPTH);
			GMT_exit (GMT, EXIT_FAILURE); return EXIT_FAILURE;
		}
		hashnode[entry].key[next] = keys[i];
		hashnode[entry].id[next]  = i;
		hashnode[entry].n_id++;
	}
	return GMT_OK;
}

/*! Return ID of requested ellipsoid, or -1 if not found */
int GMT_get_ellipsoid (struct GMT_CTRL *GMT, char *name)
{
	int i, n;
	char line[GMT_BUFSIZ], ename[GMT_LEN64];
	double pol_radius;

	/* Try to get ellipsoid from the default list; use case-insensitive checking */

	strcpy (ename, name);		/* Make a copy of name */
	GMT_str_tolower (ename);	/* Convert to lower case */
	for (i = 0; i < GMT_N_ELLIPSOIDS; i++) {
		strcpy (line, GMT->current.setting.ref_ellipsoid[i].name);
		GMT_str_tolower (line);	/* Convert to lower case */
		if (!strcmp (ename, line)) return (i);
	}

	i = GMT_N_ELLIPSOIDS - 1;	/* Place any custom ellipsoid in this position in array */

	/* Read ellipsoid information as <a>,<finv> */
	n = sscanf (name, "%lf,%s", &GMT->current.setting.ref_ellipsoid[i].eq_radius, line);
	if (n < 1) {}	/* Failed to read arguments */
	else if (n == 1)
		GMT->current.setting.ref_ellipsoid[i].flattening = 0.0; /* Read equatorial radius only ... spherical */
	else if (line[0] == 'b') {	/* Read semi-minor axis */
		n = sscanf (&line[2], "%lf", &pol_radius);
		GMT->current.setting.ref_ellipsoid[i].flattening = 1.0 - (pol_radius / GMT->current.setting.ref_ellipsoid[i].eq_radius);
	}
	else if (line[0] == 'f') {	/* Read flattening */
		n = sscanf (&line[2], "%lf", &GMT->current.setting.ref_ellipsoid[i].flattening);
	}
	else {				/* Read inverse flattening */
		n = sscanf (line, "%lf", &GMT->current.setting.ref_ellipsoid[i].flattening);
		if (!GMT_IS_SPHERICAL (GMT)) GMT->current.setting.ref_ellipsoid[i].flattening = 1.0 / GMT->current.setting.ref_ellipsoid[i].flattening;
	}
	if (n == 1) return (i);

	if (GMT_compat_check (GMT, 4)) {
		FILE *fp = NULL;
		char path[GMT_BUFSIZ];
		double slop;
		/* Try to open as file first in (1) current dir, then in (2) $GMT->session.SHAREDIR */

		GMT_Report (GMT->parent, GMT_MSG_COMPAT, "Warning: Assigning PROJ_ELLIPSOID a file name is deprecated, use <a>,<inv_f> instead");
		GMT_getsharepath (GMT, NULL, name, "", path, R_OK);

		if ((fp = fopen (name, "r")) != NULL || (fp = fopen (path, "r")) != NULL) {
			/* Found file, now get parameters */
			while (fgets (line, GMT_BUFSIZ, fp) && (line[0] == '#' || line[0] == '\n'));
			fclose (fp);
			n = sscanf (line, "%s %d %lf %lf %lf", GMT->current.setting.ref_ellipsoid[i].name,
				&GMT->current.setting.ref_ellipsoid[i].date, &GMT->current.setting.ref_ellipsoid[i].eq_radius,
				&pol_radius, &GMT->current.setting.ref_ellipsoid[i].flattening);
			if (n != 5) {
				GMT_Report (GMT->parent, GMT_MSG_NORMAL, "Error decoding user ellipsoid parameters (%s)\n", line);
				GMT_exit (GMT, EXIT_FAILURE); return EXIT_FAILURE;
			}

			if (pol_radius == 0.0) {} /* Ignore semi-minor axis */
			else if (GMT_IS_SPHERICAL (GMT)) {
				/* zero flattening means we must compute flattening from the polar and equatorial radii: */

				GMT->current.setting.ref_ellipsoid[i].flattening = 1.0 - (pol_radius / GMT->current.setting.ref_ellipsoid[i].eq_radius);
				GMT_Report (GMT->parent, GMT_MSG_VERBOSE, "user-supplied ellipsoid has implicit flattening of %.8f\n", GMT->current.setting.ref_ellipsoid[i].flattening);
			}
			/* else check consistency: */
			else if ((slop = fabs (GMT->current.setting.ref_ellipsoid[i].flattening - 1.0 + (pol_radius/GMT->current.setting.ref_ellipsoid[i].eq_radius))) > 1.0e-8) {
				GMT_Report (GMT->parent, GMT_MSG_VERBOSE, "Warning: Possible inconsistency in user ellipsoid parameters (%s) [off by %g]\n", line, slop);
			}
			return (i);
		}
	}

	return (-1);
}

/*! Return ID of requested datum, or -1 if not found */
int GMT_get_datum (struct GMT_CTRL *GMT, char *name)
{
	int i;
	char dname[GMT_LEN64], current_name[GMT_LEN64];

	if (!name[0]) return (-1);	/* Nothing given */
	strcpy (dname, name);		/* Make a copy of desired datum name */
	GMT_str_tolower (dname);	/* Convert it to lower case */
	for (i = 0; i < GMT_N_DATUMS; i++) {
		strcpy (current_name, GMT->current.setting.proj_datum[i].name);		/* Make a copy of this datum name */
		GMT_str_tolower (current_name);	/* Convert it to lower case */
		if (!strcmp (dname, current_name)) return (i);	/* Found a match */
	}
	return (-1);	/* Not found */
}

/*! . */
bool GMT_get_time_system (struct GMT_CTRL *GMT, char *name, struct GMT_TIME_SYSTEM *time_system) {
	/* Convert TIME_SYSTEM into TIME_EPOCH and TIME_UNIT.
	   TIME_SYSTEM can be one of the following: j2000, jd, mjd, s1985, unix, dr0001, rata
	   or any string in the form "TIME_UNIT since TIME_EPOCH", like "seconds since 1985-01-01".
	   This function only splits the strings, no validation or analysis is done.
	   See GMT_init_time_system_structure for that.
	   TIME_SYSTEM = other is completely ignored.
	*/
	GMT_UNUSED(GMT);
	char *epoch = NULL;

	if (!strcmp (name, "j2000")) {
		strcpy (time_system->epoch, "2000-01-01T12:00:00");
		time_system->unit = 'd';
	}
	else if (!strcmp (name, "jd")) {
		strcpy (time_system->epoch, "-4713-11-24T12:00:00");
		time_system->unit = 'd';
	}
	else if (!strcmp (name, "mjd")) {
		strcpy (time_system->epoch, "1858-11-17T00:00:00");
		time_system->unit = 'd';
	}
	else if (!strcmp (name, "s1985")) {
		strcpy (time_system->epoch, "1985-01-01T00:00:00");
		time_system->unit = 's';
	}
	else if (!strcmp (name, "unix")) {
		strcpy (time_system->epoch, "1970-01-01T00:00:00");
		time_system->unit = 's';
	}
	else if (!strcmp (name, "dr0001")) {
		strcpy (time_system->epoch, "0001-01-01T00:00:00");
		time_system->unit = 's';
	}
	else if (!strcmp (name, "rata")) {
		strcpy (time_system->epoch, "0000-12-31T00:00:00");
		time_system->unit = 'd';
	}
	else if (!strcmp (name, "other")) {
		/* Ignore completely */
	}
	else if ((epoch = strstr (name, "since"))) {
		epoch += 6;
		strncpy (time_system->epoch, epoch, GMT_LEN64);
		time_system->unit = name[0];
		if (!strncmp (name, "mon", 3U)) time_system->unit = 'o';
	}
	else
		return (true);
	return (false);
}

/*! . */
int GMT_get_char_encoding (struct GMT_CTRL *GMT, char *name) {
	GMT_UNUSED(GMT);
	int i;

	for (i = 0; i < 7 && strcmp (name, GMT_weekdays[i]); i++);
	return (i);
}

/*! Read user's gmt.io file and initialize shorthand notation */
int gmt_setshorthand (struct GMT_CTRL *GMT) {
	unsigned int id, n = 0;
	size_t n_alloc = 0;
	char file[GMT_BUFSIZ] = {""}, line[GMT_BUFSIZ] = {""}, a[GMT_LEN64] = {""}, b[GMT_LEN64] = {""};
	char c[GMT_LEN64] = {""}, d[GMT_LEN64] = {""}, e[GMT_LEN64] = {""};
	FILE *fp = NULL;

	GMT->session.n_shorthands = 0; /* By default there are no shorthands unless gmt.io is found */

	if (!GMT_getuserpath (GMT, "gmt.io", file)) {
		if (!GMT_getsharepath (GMT, "", "gmt.io", "", file, R_OK)) {	/* try non-hidden file in ~/.gmt */
			if (GMT_compat_check (GMT, 4)) {	/* Look for obsolete .gmt_io files */
				if (!GMT_getuserpath (GMT, ".gmt_io", file)) {
					if (!GMT_getsharepath (GMT, "", "gmt_io", "", file, R_OK))	/* try non-hidden file in ~/.gmt */
						return GMT_OK;
				}
			}
			else
				return GMT_OK;
		}
	}
	if ((fp = fopen (file, "r")) == NULL)
		return GMT_OK;

	GMT_set_meminc (GMT, GMT_TINY_CHUNK); /* Only allocate a small amount */
	while (fgets (line, GMT_BUFSIZ, fp)) {
		if (line[0] == '#' || line[0] == '\n')
			continue;
		if (sscanf (line, "%s %s %s %s %s", a, b, c, d, e) != 5) {
			GMT_Report (GMT->parent, GMT_MSG_NORMAL, "Error decoding file %s.  Bad format? [%s]\n", file, line);
			GMT_exit (GMT, EXIT_FAILURE); return EXIT_FAILURE;
		}

		if (n == n_alloc)
			GMT->session.shorthand = GMT_malloc (GMT, GMT->session.shorthand, n, &n_alloc, struct GMT_SHORTHAND);

		GMT->session.shorthand[n].suffix = strdup (a);
		if (GMT_grd_format_decoder (GMT, b, &id) != GMT_NOERROR) {
			/* no valid type id */
			GMT_Report (GMT->parent, GMT_MSG_NORMAL, "Unknown shorthand format [%s]\n", file, b);
			GMT_exit (GMT, EXIT_FAILURE); return EXIT_FAILURE;
		}
		snprintf (line, GMT_BUFSIZ, "%s/%s/%s/%s", b, c, d, e); /* ff/scale/offset/invalid */
		GMT->session.shorthand[n].format = strdup (line);
		++n;
	}
	fclose (fp);

	n_alloc = GMT->session.n_shorthands = n;
	GMT_reset_meminc (GMT);
	GMT->session.shorthand = GMT_malloc (GMT, GMT->session.shorthand, 0, &n_alloc, struct GMT_SHORTHAND);
	return GMT_OK;
}

/*! . */
void gmt_freeshorthand (struct GMT_CTRL *GMT) {/* Free memory used by shorthand arrays */
	unsigned int i;

	if (GMT->session.n_shorthands == 0)
		return;

	for (i = 0; i < GMT->session.n_shorthands; ++i) {
		free (GMT->session.shorthand[i].suffix);
		free (GMT->session.shorthand[i].format);
	}
	GMT_free (GMT, GMT->session.shorthand);
}

#if defined (WIN32) /* Use Windows API */
#include <Windows.h>
EXTERN_MSC char *dlerror (void);

/*! . */
bool gmt_file_lock (struct GMT_CTRL *GMT, int fd) {
	OVERLAPPED over = { 0 };
	HANDLE hand = (HANDLE)_get_osfhandle(fd);
	if (!LockFileEx(hand, LOCKFILE_EXCLUSIVE_LOCK, 0, 1, 0, &over)) /* Will block until exclusive lock is acquired */
	{
		GMT_Report (GMT->parent, GMT_MSG_DEBUG, "Warning: exclusive lock could not be acquired (%s)\n", dlerror());
		return false;
	}
	return true;
}

/*! . */
bool gmt_file_unlock (struct GMT_CTRL *GMT, int fd) {
	HANDLE hand = (HANDLE)_get_osfhandle(fd);
	if (!UnlockFile(hand, 0, 0, 0, 1))
	{
		GMT_Report (GMT->parent, GMT_MSG_DEBUG, "Warning: failed to release lock (%s)\n", dlerror());
		return false;
	}
	return true;
}

#elif defined (HAVE_FCNTL_H_) /* Use POSIX fcntl */
/*! . */
bool gmt_file_lock (struct GMT_CTRL *GMT, int fd)
{
	int status;
	struct flock lock;
	lock.l_type = F_WRLCK;		/* Lock for exclusive reading/writing */
	lock.l_whence = SEEK_SET;	/* These three apply lock to entire file */
	lock.l_start = lock.l_len = 0;

	if ((status = fcntl (fd, F_SETLKW, &lock))) /* Will block until exclusive lock is acquired */
	{
		int errsv = status; /* make copy of status */
		GMT_Report (GMT->parent, GMT_MSG_DEBUG, "Warning: exclusive lock could not be acquired (%s)\n", strerror(errsv));
		return false;
	}
	return true;
}

/*! . */
bool gmt_file_unlock (struct GMT_CTRL *GMT, int fd)
{
	int status;
	struct flock lock;
	lock.l_type = F_UNLCK;		/* Release lock and close file */
	lock.l_whence = SEEK_SET;	/* These three apply lock to entire file */
	lock.l_start = lock.l_len = 0;

	if ((status = fcntl (fd, F_SETLK, &lock))) /* Release lock */
	{
		int errsv = status; /* make copy of status */
		GMT_Report (GMT->parent, GMT_MSG_DEBUG, "Warning: failed to release lock (%s)\n", strerror(errsv));
		return false;
	}
	return true;
}

#else /* Not Windows and fcntl not available */
/*! . */
bool gmt_file_lock (struct GMT_CTRL *GMT, int fd) {
	GMT_Report (GMT->parent, GMT_MSG_DEBUG, "Warning: file locking not supported.\n");
	return false;
}

/*! . */
bool gmt_file_unlock (struct GMT_CTRL *GMT, int fd) {
	return false;
}
#endif

/*! . */
int gmt_get_history (struct GMT_CTRL *GMT)
{
	int id;
	size_t len = strlen ("BEGIN GMT " GMT_PACKAGE_VERSION);
	bool done = false, process = false;
	char line[GMT_BUFSIZ] = {""}, hfile[GMT_BUFSIZ] = {""}, cwd[GMT_BUFSIZ] = {""};
	char option[GMT_LEN64] = {""}, value[GMT_BUFSIZ] = {""};
	FILE *fp = NULL; /* For gmt.history file */
	static struct GMT_HASH unique_hashnode[GMT_N_UNIQUE];

	if (!(GMT->current.setting.history & k_history_read))
		return (GMT_NOERROR); /* gmt.history mechanism has been disabled */

	/* This is called once per GMT Session by GMT_Create_Session via GMT_begin and before any GMT_* module is called.
	 * It loads in the known shorthands found in the gmt.history file
	 */

	/* If current directory is writable, use it; else use the home directory */

	if (getcwd (cwd, GMT_BUFSIZ) == NULL) {
		GMT_Report (GMT->parent, GMT_MSG_DEBUG, "Warning: Unable to determine current working directory.\n");
	}
	if (GMT->session.TMPDIR)			/* Isolation mode: Use GMT->session.TMPDIR/gmt.history */
		sprintf (hfile, "%s/gmt.history", GMT->session.TMPDIR);
	else if (!access (cwd, W_OK))		/* Current directory is writable */
		sprintf (hfile, "gmt.history");
	else	/* Try home directory instead */
		sprintf (hfile, "%s/gmt.history", GMT->session.HOMEDIR);

	if ((fp = fopen (hfile, "r+")) == NULL) /* In order to place an exclusive lock, fp must be open for writing */
		return (GMT_NOERROR);	/* OK to be unsuccessful in opening this file */

	GMT_hash_init (GMT, unique_hashnode, GMT_unique_option, GMT_N_UNIQUE, GMT_N_UNIQUE);

	/* When we get here the file exists */
	gmt_file_lock (GMT, fileno(fp));
	/* Format of GMT 5 gmt.history is as follow:
	 * BEGIN GMT <version>		This is the start of parsable section
	 * OPT ARG
	 * where OPT is a 1- or 2-char code, e.g., R, X, JM, JQ, Js.  ARG is the argument.
	 * Exception: if OPT = J then ARG is just the first character of the argument  (e.g., M).
	 * File ends when we find
	 * END				This is the end of parsable section
	 */

	while (!done && fgets (line, GMT_BUFSIZ, fp)) {
		if (line[0] == '#') continue;	/* Skip comments lines */
		GMT_chop (line);		/* Remove linefeed,CR */
		if (line[0] == '\0') continue;	/* Skip blank lines */
		if (!strncmp (line, "BEGIN GMT " GMT_PACKAGE_VERSION, len))
			process = true;	/* OK to parse gmt.history file compatible with this GMT version */
		else if (!strncmp (line, "END", 3U)) {		/* Logical end of gmt.history file */
			done = true;
			process = false;
		}
		if (!process) continue;		/* Not inside the good stuff yet */
		if (sscanf (line, "%s %[^\n]", option, value) != 2) continue;	/* Quietly skip malformed lines */
		if (!value[0]) continue;	/* No argument found */
		if (option[0] == 'C') {	/* Read clip level */
			GMT->current.ps.clip_level = atoi (value);
			continue;
		}
		else if (option[0] == 'L') {	/* Read PS layer */
			GMT->current.ps.layer = atoi (value);
			continue;
		}
		if ((id = GMT_hash_lookup (GMT, option, unique_hashnode, GMT_N_UNIQUE, GMT_N_UNIQUE)) < 0) continue;	/* Quietly skip malformed lines */
		if (GMT->init.history[id])
			free (GMT->init.history[id]);
		GMT->init.history[id] = strdup (value);
	}

	/* Close the file */
	gmt_file_unlock (GMT, fileno(fp));
	fclose (fp);

	return (GMT_NOERROR);
}

/*! . */
int gmt_put_history (struct GMT_CTRL *GMT)
{
	int id;
	bool empty;
	char hfile[GMT_BUFSIZ] = {""}, cwd[GMT_BUFSIZ] = {""};
	FILE *fp = NULL; /* For gmt.history file */

	if (!(GMT->current.setting.history & k_history_write))
		return (GMT_NOERROR); /* gmt.history mechanism has been disabled */

	/* This is called once per GMT Session by GMT_end via GMT_Destroy_Session.
	 * It writes out the known shorthands to the gmt.history file
	 */

	/* Do we even need to write? If empty, simply skip */
	for (id = 0, empty = true; id < GMT_N_UNIQUE && empty; id++) {
		if (GMT->init.history[id]) empty = false;	/* Have something to write */
	}
	if (empty) return (GMT_NOERROR);

	/* If current directory is writable, use it; else use the home directory */

	if (getcwd (cwd, GMT_BUFSIZ) == NULL) {
		GMT_Report (GMT->parent, GMT_MSG_DEBUG, "Warning: Unable to determine current working directory.\n");
	}
	if (GMT->session.TMPDIR)			/* Isolation mode: Use GMT->session.TMPDIR/gmt.history */
		sprintf (hfile, "%s/gmt.history", GMT->session.TMPDIR);
	else if (!access (cwd, W_OK))	/* Current directory is writable */
		sprintf (hfile, "gmt.history");
	else	/* Try home directory instead */
		sprintf (hfile, "%s/gmt.history", GMT->session.HOMEDIR);

	if ((fp = fopen (hfile, "w")) == NULL) return (-1);	/* Not OK to be unsuccessful in creating this file */

	/* When we get here the file is open */
	if (!gmt_file_lock (GMT, fileno(fp)))
		GMT_Report (GMT->parent, GMT_MSG_DEBUG, "Warning: %s is not locked for exclusive access. Multiple gmt processes running at once could corrupt history file.\n", hfile);

	fprintf (fp, "# GMT 5 Session common arguments shelf\n");
	fprintf (fp, "BEGIN GMT " GMT_PACKAGE_VERSION "\n");
	for (id = 0; id < GMT_N_UNIQUE; id++) {
		if (!GMT->init.history[id]) continue;	/* Not specified */
		fprintf (fp, "%s\t%s\n", GMT_unique_option[id], GMT->init.history[id]);
	}
	if (GMT->current.ps.clip_level) fprintf (fp, "C\t%d\n", GMT->current.ps.clip_level); /* Write clip level */
	if (GMT->current.ps.layer) fprintf (fp, "L\t%d\n", GMT->current.ps.layer); /* Write PS layer, if non-zero */
	fprintf (fp, "END\n");

	/* Close the file */
	gmt_file_unlock (GMT, fileno(fp));
	fclose (fp);

	return (GMT_NOERROR);
}

/*! . */
void Free_GMT_Ctrl (struct GMT_CTRL *GMT) {	/* Deallocate control structure */
	if (!GMT) return;	/* Never was allocated */
	free (GMT);
}

/*! . */
void GMT_end (struct GMT_CTRL *GMT)
{
	/* GMT_end will clean up after us. */

	unsigned int i;

	gmt_put_history (GMT);

	/* Remove font structures */
	for (i = 0; i < GMT->session.n_fonts; i++) {
		free (GMT->session.font[i].name);
		GMT->session.font[i].name = NULL;
	}
	GMT_free (GMT, GMT->session.font);
#ifdef __FreeBSD__
#ifdef _i386_
	fpresetsticky (FP_X_DZ | FP_X_INV);
	fpsetmask (FP_X_DZ | FP_X_INV);
#endif
#endif

	if (GMT->init.runtime_bindir) {free (GMT->init.runtime_bindir); GMT->init.runtime_bindir = NULL;}
	if (GMT->init.runtime_libdir) {free (GMT->init.runtime_libdir); GMT->init.runtime_libdir = NULL;}
	if (GMT->init.runtime_plugindir) {free (GMT->init.runtime_plugindir); GMT->init.runtime_plugindir = NULL;}
	free (GMT->session.SHAREDIR); GMT->session.SHAREDIR = NULL;
	free (GMT->session.HOMEDIR); GMT->session.HOMEDIR = NULL;
	if (GMT->session.DATADIR) {free (GMT->session.DATADIR); GMT->session.DATADIR = NULL;}
	if (GMT->session.DCWDIR) {free (GMT->session.DCWDIR); GMT->session.DCWDIR = NULL;}
	if (GMT->session.GSHHGDIR) {free (GMT->session.GSHHGDIR); GMT->session.GSHHGDIR = NULL;}
	if (GMT->session.USERDIR) {free (GMT->session.USERDIR);  GMT->session.USERDIR = NULL;}
	if (GMT->session.TMPDIR) {free (GMT->session.TMPDIR); GMT->session.TMPDIR = NULL;}
	if (GMT->session.CUSTOM_LIBS) {free (GMT->session.CUSTOM_LIBS); GMT->session.CUSTOM_LIBS = NULL;}
	for (i = 0; i < GMT_N_PROJ4; i++) {
		free (GMT->current.proj.proj4[i].name);
		GMT->current.proj.proj4[i].name = NULL;
	}
	GMT_free (GMT, GMT->current.proj.proj4);
	for (i = 0; i < GMT_N_UNIQUE; i++) if (GMT->init.history[i]) {
		free (GMT->init.history[i]);
		GMT->init.history[i] = NULL;
	}
	gmt_reset_colformats (GMT);	/* Wipe settings */
	for (i = 0; i < GMT->common.a.n_aspatial; i++) if (GMT->common.a.name[i]) {
		free (GMT->common.a.name[i]);
		GMT->common.a.name[i] = NULL;
	}
	if (GMT->common.h.title)    {free (GMT->common.h.title);    GMT->common.h.title    = NULL;}
	if (GMT->common.h.remark)   {free (GMT->common.h.remark);   GMT->common.h.remark   = NULL;}
	if (GMT->common.h.colnames) {free (GMT->common.h.colnames); GMT->common.h.colnames = NULL;}

	if (GMT->current.setting.io_gridfile_shorthand) gmt_freeshorthand (GMT);

	fflush (GMT->session.std[GMT_OUT]);	/* Make sure output buffer is flushed */

	GMT_free_ogr (GMT, &(GMT->current.io.OGR), 1);	/* Free up the GMT/OGR structure, if used */
	GMT_free_tmp_arrays (GMT);			/* Free emp memory for vector io or processing */
	gmt_free_user_media (GMT);
	/* Terminate PSL machinery (if used) */
	PSL_endsession (GMT->PSL);
#ifdef MEMDEBUG
	GMT_memtrack_report (GMT);
	free (GMT->hidden.mem_keeper);
#endif

	Free_GMT_Ctrl (GMT);	/* Deallocate control structure */
}

/*! . */
struct GMT_CTRL *GMT_begin_module (struct GMTAPI_CTRL *API, const char *lib_name, const char *mod_name, struct GMT_CTRL **Ccopy)
{	/* All GMT modules (i.e. GMT_psxy, GMT_blockmean, ...) must call GMT_begin_module
	 * as their first call and call GMT_end_module as their last call.  This
	 * allows us to capture the GMT control structure so we can reset all
	 * parameters to what they were before exiting the module. Note:
	 * 1. Session items that remain unchanged are not replicated if allocated separately.
	 * 2. Items that may grow through session are not replicated if allocated separately.
	 */

	unsigned int i;
	struct GMT_CTRL *GMT = API->GMT, *Csave = NULL;

	Csave = calloc (1U, sizeof (struct GMT_CTRL));

	GMT_free_tmp_arrays (GMT);			/* Free temp memory for vector io or processing */

	/* First memcpy over everything; this will include pointer addresses we will have to fix below */

	GMT_memcpy (Csave, GMT, 1, struct GMT_CTRL);

	/* Increment level uint64_t */
	GMT->hidden.func_level++;		/* This lets us know how deeply we are nested when a GMT module is called */

	/* Now fix things that were allocated separately from the main GMT structure.  These are usually text strings
	 * that were allocated via strdup since the structure only have a pointer allocated. */

	/* GMT_INIT */
	if (GMT->session.n_user_media) {
		Csave->session.n_user_media = GMT->session.n_user_media;
		Csave->session.user_media = GMT_memory (GMT, NULL, GMT->session.n_user_media, struct GMT_MEDIA);
		Csave->session.user_media_name = GMT_memory (GMT, NULL, GMT->session.n_user_media, char *);
		for (i = 0; i < GMT->session.n_user_media; i++) Csave->session.user_media_name[i] = strdup (GMT->session.user_media_name[i]);
	}

	/* GMT_PLOT */
	if (GMT->current.plot.n_alloc) {
		Csave->current.plot.n_alloc = GMT->current.plot.n_alloc;
		Csave->current.plot.x = GMT_memory (GMT, NULL, GMT->current.plot.n_alloc, double);
		Csave->current.plot.y = GMT_memory (GMT, NULL, GMT->current.plot.n_alloc, double);
		Csave->current.plot.pen = GMT_memory (GMT, NULL, GMT->current.plot.n_alloc, unsigned int);
		GMT_memcpy (Csave->current.plot.x, GMT->current.plot.x, GMT->current.plot.n_alloc, double);
		GMT_memcpy (Csave->current.plot.y, GMT->current.plot.y, GMT->current.plot.n_alloc, double);
		GMT_memcpy (Csave->current.plot.pen, GMT->current.plot.pen, GMT->current.plot.n_alloc, unsigned int);
	}

	/* GMT_IO */
	Csave->current.io.OGR = GMT_duplicate_ogr (GMT, GMT->current.io.OGR);	/* Duplicate OGR struct, if set */
	GMT_free_ogr (GMT, &(GMT->current.io.OGR), 1);		/* Free up the GMT/OGR structure, if used */

	GMT_memset (Csave->current.io.o_format, GMT_MAX_COLUMNS, char *);
	for (i = 0; i < GMT_MAX_COLUMNS; i++)
		if (GMT->current.io.o_format[i]) Csave->current.io.o_format[i] = strdup (GMT->current.io.o_format[i]);

	/* GMT_COMMON */
	if (GMT->common.U.label) Csave->common.U.label = strdup (GMT->common.U.label);
	for (i = 0; i < GMT->common.a.n_aspatial; i++)
		if (GMT->common.a.name[i]) Csave->common.a.name[i] = strdup (GMT->common.a.name[i]);
	if (GMT->common.h.title) Csave->common.h.title = strdup (GMT->common.h.title);
	if (GMT->common.h.remark) Csave->common.h.remark = strdup (GMT->common.h.remark);
	if (GMT->common.h.colnames) Csave->common.h.colnames = strdup (GMT->common.h.colnames);

	/* Reset all the common.?.active settings to false */

	GMT->common.B.active[0] = GMT->common.B.active[1] = GMT->common.K.active = GMT->common.O.active = false;
	GMT->common.P.active = GMT->common.U.active = GMT->common.V.active = false;
	GMT->common.X.active = GMT->common.Y.active = false;
	GMT->common.R.active = GMT->common.J.active = false;
	GMT->common.a.active = GMT->common.b.active[GMT_IN] = GMT->common.b.active[GMT_OUT] = GMT->common.c.active = false;
	GMT->common.f.active[GMT_IN] = GMT->common.f.active[GMT_OUT] = GMT->common.g.active = GMT->common.h.active = false;
	GMT->common.p.active = GMT->common.s.active = GMT->common.t.active = GMT->common.colon.active = false;
	GMT_memset (GMT->common.b.ncol, 2, int);

	*Ccopy = Csave; /* Pass back out for safe-keeping by the module until GMT_end_module is called */

	GMT->init.module_name = mod_name;
	GMT->init.module_lib  = lib_name;

	return (GMT);
}

/*! . */
void gmt_free_plot_array (struct GMT_CTRL *GMT) {
	if (GMT->current.plot.n_alloc) {
		GMT_free (GMT, GMT->current.plot.x);
		GMT_free (GMT, GMT->current.plot.y);
		GMT_free (GMT, GMT->current.plot.pen);
	}
	GMT->current.plot.n = GMT->current.plot.n_alloc = 0;
}

/*! . */
void GMT_end_module (struct GMT_CTRL *GMT, struct GMT_CTRL *Ccopy) {
	unsigned int i;
	unsigned int V_level = GMT->current.setting.verbose;	/* Keep copy of currently selected level */

	if (GMT->current.proj.n_geodesic_approx) {
		GMT_Report (GMT->parent, GMT_MSG_DEBUG, "Warning: Of % " PRIu64 " geodesic calls, % " PRIu64 " exceeded the iteration limit of 50.\n", GMT->current.proj.n_geodesic_calls, GMT->current.proj.n_geodesic_approx);
	}

	GMT_Garbage_Collection (GMT->parent, GMT->hidden.func_level);	/* Free up all registered memory for this module level */

	/* At the end of the module we restore all GMT settings as we found them (in Ccopy) */

	/* GMT_INIT */

	/* We treat the history explicitly since we accumulate the history regardless of nested level */

	for (i = 0; i < GMT_N_UNIQUE; i++)
		Ccopy->init.history[i] = GMT->init.history[i];

	/* GMT_CURRENT */

	Ccopy->current.ps.clip_level = GMT->current.ps.clip_level;
	Ccopy->current.ps.layer = GMT->current.ps.layer;

	/* GMT_COMMON */

	if (Ccopy->common.U.label && Ccopy->common.U.label != GMT->common.U.label) free (Ccopy->common.U.label);
	Ccopy->common.U.label = GMT->common.U.label;
	for (i = 0; i < GMT->common.a.n_aspatial; i++) if (GMT->common.a.name[i]) {
		free (GMT->common.a.name[i]);
		GMT->common.a.name[i] = NULL;
	}
	if (GMT->common.h.title)    free (GMT->common.h.title),    GMT->common.h.title    = NULL;
	if (GMT->common.h.remark)   free (GMT->common.h.remark),   GMT->common.h.remark   = NULL;
	if (GMT->common.h.colnames) free (GMT->common.h.colnames), GMT->common.h.colnames = NULL;

	/* GMT_PLOT */

	gmt_free_plot_array (GMT);	/* Free plot arrays and reset n_alloc, n */
	GMT_free_custom_symbols (GMT);	/* Free linked list of custom psxy[z] symbols, if any */
	gmt_free_user_media (GMT);	/* Free user-specified media formats */

	/* GMT_IO */

	GMT_free_ogr (GMT, &(GMT->current.io.OGR), 1);	/* Free up the GMT/OGR structure, if used */
	GMT_free_tmp_arrays (GMT);			/* Free emp memory for vector io or processing */
	gmt_reset_colformats (GMT);			/* Wipe previous settings */

	GMT_fft_cleanup (GMT); /* Clean FFT resources */

	/* Overwrite GMT with what we saved in GMT_begin_module */
	GMT_memcpy (GMT, Ccopy, 1, struct GMT_CTRL);	/* Overwrite struct with things from Ccopy */
	GMT->current.setting.verbose = V_level;	/* Pass the currently selected level back up */

	/* Now fix things that were allocated separately */
	if (Ccopy->session.n_user_media) {
		GMT->session.n_user_media = Ccopy->session.n_user_media;
		GMT->session.user_media = GMT_memory (GMT, NULL, Ccopy->session.n_user_media, struct GMT_MEDIA);
		GMT->session.user_media_name = GMT_memory (GMT, NULL, Ccopy->session.n_user_media, char *);
		for (i = 0; i < Ccopy->session.n_user_media; i++) GMT->session.user_media_name[i] = strdup (Ccopy->session.user_media_name[i]);
	}

	gmt_free_user_media (Ccopy);		/* Free user-specified media formats */

	free (Ccopy);	/* Good riddance */
}

/*! . */
int GMT_set_env (struct GMT_CTRL *GMT) {
	char *this_c = NULL, path[PATH_MAX+1];

#ifdef SUPPORT_EXEC_IN_BINARY_DIR
	/* If SUPPORT_EXEC_IN_BINARY_DIR is defined we try to set the share dir to
	 * ${GMT_SOURCE_DIR}/share and the user dir to ${GMT_BINARY_DIR}/share in
	 * order to simplify debugging and running in GMT_BINARY_DIR, e.g., when
	 * debugging with Xcode or Visual Studio. This saves us from setting the
	 * env variables GMT_SHAREDIR and GMT_USERDIR and we do not have to install
	 * src/share in its destination dir. */

	/* Only true, when we are running in a subdir of GMT_BINARY_DIR_SRC_DEBUG: */
	bool running_in_bindir_src = !strncmp (GMT->init.runtime_bindir, GMT_BINARY_DIR_SRC_DEBUG, strlen(GMT_BINARY_DIR_SRC_DEBUG));
#endif

	/* Determine GMT->session.SHAREDIR (directory containing coast, cpt, etc. subdirectories) */

	if ((this_c = getenv ("GMT5_SHAREDIR")) != NULL
			&& GMT_verify_sharedir_version (this_c) )
		/* GMT5_SHAREDIR was set */
		GMT->session.SHAREDIR = strdup (this_c);
	else if ((this_c = getenv ("GMT_SHAREDIR")) != NULL
			&& GMT_verify_sharedir_version (this_c) )
		/* GMT_SHAREDIR was set */
		GMT->session.SHAREDIR = strdup (this_c);
#ifdef SUPPORT_EXEC_IN_BINARY_DIR
	else if ( running_in_bindir_src && GMT_verify_sharedir_version (GMT_SHARE_DIR_DEBUG) )
		/* Use ${GMT_SOURCE_DIR}/share to simplify debugging and running in GMT_BINARY_DIR */
		GMT->session.SHAREDIR = strdup (GMT_SHARE_DIR_DEBUG);
#endif
	else if ( GMT_verify_sharedir_version (GMT_SHARE_DIR) )
		/* Found in hardcoded GMT_SHARE_DIR */
		GMT->session.SHAREDIR = strdup (GMT_SHARE_DIR);
	else {
		/* SHAREDIR still not found, make a smart guess based on runpath: */
		if ( GMT_guess_sharedir (path, GMT->init.runtime_bindir) )
			GMT->session.SHAREDIR = strdup (path);
		else {
			/* Still not found */
			GMT_Report (GMT->parent, GMT_MSG_NORMAL,
				"Error: Could not locate share directory that matches the current GMT version %s.\n",
				GMT_PACKAGE_VERSION_WITH_SVN_REVISION);
			GMT_exit (GMT, EXIT_FAILURE); return EXIT_FAILURE;
		}
	}
	DOS_path_fix (GMT->session.SHAREDIR);

	/* Determine HOMEDIR (user home directory) */

	if ((this_c = getenv ("HOME")) != NULL)
		/* HOME was set */
		GMT->session.HOMEDIR = strdup (this_c);
#ifdef WIN32
	else if ((this_c = getenv ("HOMEPATH")) != NULL)
		/* HOMEPATH was set */
		GMT->session.HOMEDIR = strdup (this_c);
#endif
	else {
		GMT_Report (GMT->parent, GMT_MSG_NORMAL, "Error: Could not determine home directory!\n");
		GMT_exit (GMT, EXIT_FAILURE); return EXIT_FAILURE;
	}
	DOS_path_fix (GMT->session.HOMEDIR);

	/* Determine GMT_USERDIR (directory containing user replacements contents in GMT_SHAREDIR) */

	if ((this_c = getenv ("GMT_USERDIR")) != NULL)
		/* GMT_USERDIR was set */
		GMT->session.USERDIR = strdup (this_c);
#ifdef SUPPORT_EXEC_IN_BINARY_DIR
	else if ( running_in_bindir_src && access (GMT_USER_DIR_DEBUG, R_OK|X_OK) == 0 )
		/* Use ${GMT_BINARY_DIR}/share to simplify debugging and running in GMT_BINARY_DIR */
		GMT->session.USERDIR = strdup (GMT_USER_DIR_DEBUG);
#endif
	else {
		/* Use default path for GMT_USERDIR (~/.gmt) */
		sprintf (path, "%s/%s", GMT->session.HOMEDIR, ".gmt");
		GMT->session.USERDIR = strdup (path);
	}
	DOS_path_fix (GMT->session.USERDIR);
	if (GMT->session.USERDIR != NULL && access (GMT->session.USERDIR, R_OK)) {
		/* If we cannot access this dir then we won't use it */
		free (GMT->session.USERDIR);
		GMT->session.USERDIR = NULL;
	}

	if (GMT_compat_check (GMT, 4)) {
		/* Check if obsolete GMT_CPTDIR was specified */

		if ((this_c = getenv ("GMT_CPTDIR")) != NULL) {
			/* GMT_CPTDIR was set */
			GMT_Report (GMT->parent, GMT_MSG_NORMAL, "Warning: Environment variable GMT_CPTDIR was set but is no longer used by GMT.\n");
			GMT_Report (GMT->parent, GMT_MSG_NORMAL, "Warning: System-wide color tables are in %s/cpt.\n", GMT->session.SHAREDIR);
			GMT_Report (GMT->parent, GMT_MSG_NORMAL, "Warning: Use GMT_USERDIR (%s) instead and place user-defined color tables there.\n", GMT->session.USERDIR);
		}
	}

	/* Determine GMT_DATADIR (data directories) */

	if ((this_c = getenv ("GMT_DATADIR")) != NULL) {
		/* GMT_DATADIR was set */
		if (strchr (this_c, PATH_SEPARATOR) || access (this_c, R_OK) == 0) {
			/* A list of directories or a single directory that is accessible */
			GMT->session.DATADIR = strdup (this_c);
			DOS_path_fix (GMT->session.DATADIR);
		}
	}

	/* Determine GMT_TMPDIR (for isolation mode). Needs to exist use it. */

	if ((this_c = getenv ("GMT_TMPDIR")) != NULL) {
		/* GMT_TMPDIR was set */
		if (access (this_c, R_OK|W_OK|X_OK)) {
			GMT_Report (GMT->parent, GMT_MSG_NORMAL, "Warning: Environment variable GMT_TMPDIR was set to %s, but directory is not accessible.\n", this_c);
			GMT_Report (GMT->parent, GMT_MSG_NORMAL, "Warning: GMT_TMPDIR needs to have mode rwx. Isolation mode switched off.\n");
			GMT->session.TMPDIR = NULL;
		}
		else
			GMT->session.TMPDIR = strdup (this_c);
		DOS_path_fix (GMT->session.TMPDIR);
	}
	return GMT_OK;
}

/*! . */
int GMT_Complete_Options (struct GMT_CTRL *GMT, struct GMT_OPTION *options)
{
	/* Go through the given arguments and look for shorthands,
	 * i.e., -B, -J, -R, -X, -x, -Y, -c, -p. given without arguments.
	 * If found, see if we have a matching command line history and then
	 * update that entry in the option list.
	 * Finally, keep the option arguments in the history list.
	 * However, when func_level > 1, do update the entry, but do not
	 * remember it in history. Note, there are two special cases here:
	 * -J is special since we also need to deal with the sub-species
	 *    like -JM, -JX, etc.  So these all have separate entries.
	 * -B is special because the option is repeatable for different
	 *    aspects of the basemap.  We concatenate all of them to store
	 *    in the history file and use RS = ASCII 30 as separator.
	 *    Also, a single -B in the options may expand to several
	 *    separate -B<args> so the linked options list may grow.
	 */
	int id = 0, k, n_B = 0, B_id;
	unsigned int pos = 0, B_replace = 1;
	bool update, remember;
	struct GMT_OPTION *opt = NULL, *opt2 = NULL, *B_next = NULL;
	char str[3] = {""}, B_string[GMT_BUFSIZ] = {""}, p[GMT_BUFSIZ] = {""}, B_delim[2] = {30, 0};	/* Use ASCII 30 RS Record Separator between -B strings */

	remember = (GMT->hidden.func_level == 1);   /* Only update the history for top level function */

	for (opt = options; opt; opt = opt->next) {
		if (opt->option == 'B') {	/* Do some initial counting of how many -B options and determine if there is just one with no args */
			if (n_B > 0 || opt->arg[0]) B_replace = 0;
			n_B++;
		}
	}
	for (k = 0, B_id = -1; k < GMT_N_UNIQUE && B_id == -1; k++)
		if (!strcmp (GMT_unique_option[k], "B")) B_id = k;	/* B_id === 0 but just in case this changes we do this search anyway */

	for (opt = options; opt; opt = opt->next) {
		if (!strchr (GMT_SHORTHAND_OPTIONS, opt->option)) continue;	/* Not one of the shorthand options */
		update = false;
		GMT_Report (GMT->parent, GMT_MSG_DEBUG, "History: Process -%c%s.\n", opt->option, opt->arg);

		str[0] = opt->option; str[1] = str[2] = '\0';
		if (opt->option == 'J') {               /* -J is special since it can be -J or -J<code> */
			/* Always look up "J" first. It comes before "J?" and tells what the last -J was */
			for (k = 0, id = -1; k < GMT_N_UNIQUE && id == -1; k++)
				if (!strcmp (GMT_unique_option[k], str)) id = k;
			if (id < 0) Return;
			if (opt->arg && opt->arg[0]) {      /* Gave -J<code>[<args>] so we either use or update history and continue */
				str[1] = opt->arg[0];
				/* Remember this last -J<code> for later use as -J, but do not remember it when -Jz|Z */
				if (str[1] != 'Z' && str[1] != 'z' && remember) {
					if (GMT->init.history[id]) free (GMT->init.history[id]);
					GMT->init.history[id] = strdup (&str[1]);
				}
				if (opt->arg[1]) update = true; /* Gave -J<code><args> so we want to update history and continue */
			}
			else {
				if (!GMT->init.history[id]) Return;
				str[1] = GMT->init.history[id][0];
			}
			/* Continue looking for -J<code> */
			for (k = id + 1, id = -1; k < GMT_N_UNIQUE && id == -1; k++)
				if (!strcmp (GMT_unique_option[k], str)) id = k;
			if (id < 0) Return;
		}
		else if (opt->option == 'B') {          /* -B is also special since there may be many of these, or just -B */
			if (B_replace) {                    /* Only -B is given and we want to use the history */
				if (B_replace == 2) continue;   /* Already done this */
				if (!GMT->init.history[B_id]) Return;
				opt2 = opt;                     /* Since we dont want to change the opt loop avove */
				B_next = opt->next;             /* Pointer to option following the -B option */
				if (opt2->arg) free (opt2->arg);/* Free previous pointer to arg */
				GMT_strtok (GMT->init.history[B_id], B_delim, &pos, p);	/* Get the first argument */
				opt2->arg = strdup (p);         /* Update arg */
				while (GMT_strtok (GMT->init.history[B_id], B_delim, &pos, p)) {	/* Parse any additional |<component> statements */
					opt2->next = GMT_Make_Option (GMT->parent, 'B', p);	/* Create new struct */
					opt2->next->previous = opt2;
					opt2 = opt2->next;
				}
				opt2->next = B_next;            /* Hook back onto main option list */
				B_replace = 2;                  /* Flag to let us know we are done with -B */
			}
			else {	/* One of possibly several -B<arg> options; concatenate and separate by RS */
				if (B_string[0]) strcat (B_string, B_delim);	/* Add RS separator between args */
				strcat (B_string, opt->arg);
			}
		}
		else {	/* Gave -R[<args>], -V[<args>] etc., so we either use or update the history and continue */
			for (k = 0, id = -1; k < GMT_N_UNIQUE && id == -1; k++)
				if (!strcmp (GMT_unique_option[k], str)) id = k;	/* Find entry in history array */
			if (id < 0) Return;                 /* Error: user gave shorthand option but there is no record in the history */
			if (opt->arg && opt->arg[0]) update = true;	/* Gave -R<args>, -V<args> etc. so we we want to update history and continue */
		}
		if (opt->option != 'B') {               /* Do -B separately again after the loop so skip it here */
			if (update) {                       /* Gave -J<code><args>, -R<args>, -V<args> etc. so we update history and continue */
				if (remember) {
					if (GMT->init.history[id]) free (GMT->init.history[id]);
					GMT->init.history[id] = strdup (opt->arg);
				}
			}
			else {	/* Gave -J<code>, -R, -J etc. so we complete the option and continue */
				if (!GMT->init.history[id]) Return;
				if (opt->arg) free (opt->arg);   /* Free previous pointer to arg */
				opt->arg = strdup (GMT->init.history[id]);
			}
		}
	}

	if (B_string[0]) {	/* Got a concatenated string with one or more individual -B args, now separated by the RS character (ascii 30) */
		if (GMT->init.history[B_id]) free (GMT->init.history[B_id]);
		GMT->init.history[B_id] = strdup (B_string);
	}

	return (GMT_NOERROR);
}

/* Here is the new -B parser with all its sub-functions */

#ifdef WIN32
/*! . */
void gmt_handle_dosfile (struct GMT_CTRL *GMT, char *in, int this_mark)
{
	/* Because (1) we use colons to indicate start/stop of text labels and
	 * (2) under Windows, a colon can be part of a path (e.g., C:\dir\file)
	 * we need to temporarily replace <drive>:\ with <drive>;\ so that this
	 * path colon does not interfere with the rest of the parsing.  Once the
	 * colon items have been parsed, we replace the ; back to : */
	int i, len, other = 1 - this_mark;
	char mark[2] = {':', ';'};

	if (!in)
		return;	/* Nothing to work on */
	if ((len = (int)strlen (in)) < 2)
		return;	/* Nothing to work on */
	len -= 2; /* Since this use of : cannot be at the end anyway and we need to check the next two characters */
	for (i = 1; i < len; ++i) {
		/* Start at position 1 since we need the position before.
		 * Look for "X:/<nocolon>" pattern, with X = A-Z */
		if (in[i] == mark[this_mark] && (in[i-1] >= 'A' && in[i-1] <= 'Z')
				&& (in[i+1] == '/' || in[i+1] == '\\') && (in[i+2] != mark[this_mark]))
			in[i] = mark[other];
	}
}
#endif

/*! . */
int gmt_strip_colonitem (struct GMT_CTRL *GMT, int axis, const char *in, const char *pattern, char *item, char *out) {
	/* Removes the searched-for item from in, returns it in item, with the rest in out.
	 * pattern is usually ":." for title, ":," for unit, and ":" for label.
	 * ASSUMPTION: Only pass ":" after first removing titles and units
	 */

	char *s = NULL, *str = "xyz";
	bool error = false;

	if ((s = strstr (in, pattern))) {		/* OK, found what we are looking for */
		size_t i, j, k;
		k = (size_t)(s - in);			/* Start index of item */
		strncpy (out, in, k);			/* Copy everything up to the pattern */
		i = k + strlen (pattern);		/* Now go to beginning of item */
		j = 0;
		while (in[i] && in[i] != ':') item[j++] = in[i++];	/* Copy the item... */
		item[j] = '\0';				/* ...and terminate the string */
		if (in[i] != ':') error = true;		/* Error: Missing terminating colon */
		i++;					/* Skip the ending colon */
		while (in[i]) out[k++] = in[i++];	/* Copy rest to out... */
		out[k] = '\0';				/* .. and terminate */
	}
	else	/* No item to update */
		strcpy (out, in);

	if (error) {	/* Problems with decoding */
		GMT_Report (GMT->parent, GMT_MSG_NORMAL, "ERROR: Missing terminating colon in -B string %c-component %s\n", str[axis], in);
		return (1);
	}
	if (strstr (out, pattern) && !strcmp (pattern, ":.")) {	/* Problems with decoding title */
		GMT_Report (GMT->parent, GMT_MSG_NORMAL, "ERROR: More than one title in -B string %c-component %s\n", str[axis], in);
		return (1);
	}
	if (strstr (out, pattern) && !strcmp (pattern, ":,")) {	/* Problems with decoding unit */
		GMT_Report (GMT->parent, GMT_MSG_NORMAL, "ERROR: More than one unit string in -B %c-component %s\n", str[axis], in);
		return (1);
	}
	if (strstr (out, pattern) && !strcmp (pattern, ":=")) {	/* Problems with decoding prefix */
		GMT_Report (GMT->parent, GMT_MSG_NORMAL, "ERROR: More than one prefix string in  -B component %s\n", in);
		return (1);
	}
	if (strstr (out, pattern)) {	/* Problems with decoding label */
		GMT_Report (GMT->parent, GMT_MSG_NORMAL, "ERROR: More than one label string in  -B component %s\n", in);
		return (1);
	}
#ifdef _WIN32
	gmt_handle_dosfile (GMT, item, 1);	/* Undo any DOS files like X;/ back to X:/ */
#endif
	return (GMT_NOERROR);
}

/*! . */
void gmt_handle_atcolon (struct GMT_CTRL *GMT, char *txt, int old_p)
{	/* Way = 0: Replaces @:<size>: and @:: with @^<size>^ and @^^ to avoid trouble in -B:label: parsing;
	 * Way = 1: Restores it the way it was. */
	GMT_UNUSED(GMT);
	int new_p;
	char *item[2] = {"@:", "@^"}, mark[2] = {':', '^'}, *s = NULL;

	if (!txt || !txt[0]) return;	/* Nothing to do */
	new_p = 1 - old_p;	/* The opposite of old */
	while ((s = strstr (txt, item[old_p]))) {	/* As long as we keep finding these */
		ptrdiff_t pos = ((size_t)s - (size_t)txt) + 1; /* Skip past the @ character */
		if (txt[pos+1] == mark[old_p]) {			/* Either :: or ^^ */
			txt[pos] = txt[pos+1] = mark[new_p];	/* Replace @:: with @^^ or vice versa */
		}
		else {	/* Found @:<size>: or @^<size>^ */
			txt[pos] = mark[new_p];
			while (txt[pos] && txt[pos] != mark[old_p]) pos++;
			if (txt[pos] == mark[old_p]) txt[pos] = mark[new_p];
		}
	}
}

/*! Take the -B string (minus the leading -B) and chop into 3 strings for x, y, and z */
int gmt_split_info_strings (struct GMT_CTRL *GMT, const char *in, char *x_info, char *y_info, char *z_info) {

	bool mute = false;
	size_t i, n_slash, s_pos[2];

	x_info[0] = y_info[0] = z_info[0] = '\0';

	for (i = n_slash = 0; in[i] && n_slash < 3; i++) {
		if (in[i] == ':') mute = !mute;
		if (in[i] == '/' && !mute) s_pos[n_slash++] = i;	/* Axis-separating slash, not a slash in a label */
	}
	if (n_slash) GMT->current.map.frame.slash = true;

	if (n_slash == 3) {
		GMT_Report (GMT->parent, GMT_MSG_NORMAL, "Error splitting -B string %s\n", in);
		return (1);
	}

	if (n_slash == 2) {	/* Got x/y/z */
		i = strlen (in);
		strncpy (x_info, in, s_pos[0]);					x_info[s_pos[0]] = '\0';
		strncpy (y_info, &in[s_pos[0]+1], s_pos[1] - s_pos[0] - 1);	y_info[s_pos[1] - s_pos[0] - 1] = '\0';
		strncpy (z_info, &in[s_pos[1]+1], i - s_pos[1] - 1);		z_info[i - s_pos[1] - 1] = '\0';
	}
	else if (n_slash == 1) {	/* Got x/y */
		i = strlen (in);
		strncpy (x_info, in, s_pos[0]);					x_info[s_pos[0]] = '\0';
		strncpy (y_info, &in[s_pos[0]+1], i - s_pos[0] - 1);		y_info[i - s_pos[0] - 1] = '\0';
	}
	else {	/* Got x with implicit copy to y */
		strcpy (x_info, in);
		strcpy (y_info, in);
	}
	return (GMT_NOERROR);
}

/*! . */
int gmt_init_custom_annot (struct GMT_CTRL *GMT, struct GMT_PLOT_AXIS *A, int *n_int)
{
	/* Reads a file with one or more records of the form
	 * value	types	[label]
	 * where value is the coordinate of the tickmark, types is a combination
	 * of a|i (annot or interval annot), f (tick), or g (gridline).
	 * The a|i will take a label string (or sentence).
	 * The item argument specifies which type to consider [a|i,f,g].  We return
	 * an array with coordinates and labels, and set interval to true if applicable.
	 */
	int k, n_errors = 0;
	char line[GMT_BUFSIZ] = {""}, type[8] = {""};
	FILE *fp = GMT_fopen (GMT, A->file_custom, "r");

	GMT_memset (n_int, 4, int);
	while (GMT_fgets (GMT, line, GMT_BUFSIZ, fp)) {
		if (line[0] == '#' || line[0] == '\n') continue;
		sscanf (line, "%*s %s", type);
		k = 0;
		for (k = 0; type[k]; k++) {
			switch (type[k]) {
				case 'a':	/* Regular annotation */
					n_int[0]++;
					break;
				case 'i':	/* Interval annotation */
					n_int[1]++;
					break;
				case 'f':	/* Tick placement */
					n_int[2]++;
					break;
				case 'g':	/* Gridline placement */
					n_int[3]++;
					break;
				default:
					GMT_Report (GMT->parent, GMT_MSG_NORMAL, "Error: Unrecognixed type (%c) in custom file %s.\n", type[k], A->file_custom);
					n_errors++;
					break;
			}
		}
	}
	GMT_fclose (GMT, fp);
	GMT_Report (GMT->parent, GMT_MSG_DEBUG, "Processed custom annotations via %s for axis %d.\n", A->file_custom, A->id);
	if (n_int[0] && n_int[1]) {
		GMT_Report (GMT->parent, GMT_MSG_NORMAL, "Error: Cannot mix interval and regular annotations in custom file %s.\n", A->file_custom);
		n_errors++;
	}
	return (n_errors);
}

/*! Load the values into the appropriate GMT_PLOT_AXIS_ITEM structure */
int gmt_set_titem (struct GMT_CTRL *GMT, struct GMT_PLOT_AXIS *A, char *in, char flag, char axis, int custom) {

	struct GMT_PLOT_AXIS_ITEM *I = NULL;
	char *format = NULL, *t = NULL, *s = NULL, unit = 0;
	double phase = 0.0, val = 0.0;

	t = in;

	/* Here, t must point to a valid number.  If t[0] is not [+,-,.] followed by a digit we have an error */

	/* Decode interval, get pointer to next segment */
	if ((val = strtod (t, &s)) < 0.0 && GMT->current.proj.xyz_projection[A->id] != GMT_LOG10) {	/* Interval must be >= 0 */
		GMT_Report (GMT->parent, GMT_MSG_NORMAL, "ERROR: Negative interval in -B option (%c-component, %c-info): %s\n", axis, flag, in);
		return (3);
	}
	if (s[0] && (s[0] == '-' || s[0] == '+')) {	/* Phase shift information given */
		t = s;
		phase = strtod (t, &s);
	}
	if (val == 0.0 && t[0] && t == s) {
		GMT_Report (GMT->parent, GMT_MSG_NORMAL, "ERROR: Bad interval in -B option (%c-component, %c-info): %s gave interval = 0\n", axis, flag, in);
		return (3);
	}

	/* Appended one of the allowed units, or l or p for log10/pow */
	if (s[0] && strchr ("YyOoUuKkJjDdHhMmSsCcrRlp", s[0]))
		unit = s[0];
	else if (A->type == GMT_TIME)				/* Default time system unit implied */
		unit = GMT->current.setting.time_system.unit;
	else
		unit = 0;	/* Not specified */

	if (!GMT->current.map.frame.primary) flag = (char) toupper ((int)flag);

	if (A->type == GMT_TIME) {	/* Strict check on time intervals */
		if (GMT_verify_time_step (GMT, irint (val), unit)) {
			GMT_exit (GMT, EXIT_FAILURE); return EXIT_FAILURE;
		}
		if ((fmod (val, 1.0) > GMT_CONV8_LIMIT)) {
			GMT_Report (GMT->parent, GMT_MSG_NORMAL, "ERROR: Time step interval (%g) must be an integer\n", val);
			GMT_exit (GMT, EXIT_FAILURE); return EXIT_FAILURE;
		}
	}

	switch (unit) {	/* Determine if we have intervals or moments */
		case 'Y':	case 'y':
		case 'O':	case 'o':
		case 'K':	case 'k':
		case 'J':	case 'j':
		case 'D':	case 'd':
		case 'R':	case 'r':
		case 'U':	case 'u':
			if (A->type == GMT_TIME && flag == 'a') flag = 'i';
			if (A->type == GMT_TIME && flag == 'A') flag = 'I';
			break;
		case 'l':	/* Log10 annotation flag */
			A->type = GMT_LOG10;
			unit = 0;
			break;
		case 'p':	/* pow annotation flag */
			A->type = GMT_POW;
			unit = 0;
			break;
		default:
			break;
	}

	switch (flag) {
		case 'a': case 'i':	/* Upper annotation / major tick annotation */
			I = &A->item[GMT_ANNOT_UPPER];
			break;
		case 'A': case 'I':	/* Lower annotation / major tick annotation */
			I = &A->item[GMT_ANNOT_LOWER];
			break;
		case 'f':	/* Upper minor tick interval */
			I = &A->item[GMT_TICK_UPPER];
			break;
		case 'F':	/* Lower minor tick interval */
			I = &A->item[GMT_TICK_LOWER];
			break;
		case 'g':	/* Upper gridline interval */
			I = &A->item[GMT_GRID_UPPER];
			break;
		case 'G':	/* Lower gridline interval */
			I = &A->item[GMT_GRID_LOWER];
			break;
		default:	/* Bad flag should never get here */
			GMT_Report (GMT->parent, GMT_MSG_NORMAL, "Bad flag (%c) passed to gmt_set_titem\n", flag);
			GMT_exit (GMT, EXIT_FAILURE); return EXIT_FAILURE;
			break;
	}

	if (phase != 0.0) A->phase = phase;	/* phase must apply to entire axis */
	if (I->active) {
		GMT_Report (GMT->parent, GMT_MSG_NORMAL, "Warning: Axis sub-item %c set more than once (typo?)\n", flag);
		return (GMT_NOERROR);
	}
	if (unit == 'c' || unit == 'C') {
		if (GMT_compat_check (GMT, 4)) {
			GMT_Report (GMT->parent, GMT_MSG_COMPAT, "Warning: Unit c (arcseconds) is deprecated; use s instead.\n");
			unit = 's';
		}
		else {
			GMT_Report (GMT->parent, GMT_MSG_COMPAT, "Error: Unit %c not recognized.\n", unit);
			GMT_exit (GMT, EXIT_FAILURE); return EXIT_FAILURE;
		}
	}
	I->type = flag;
	I->unit = unit;
	I->interval = val;
	I->flavor = 0;
	I->active = true;
	if (!custom && in[0] && val == 0.0) I->active = false;
	I->upper_case = false;
	format = (GMT->current.map.frame.primary) ? GMT->current.setting.format_time[0] : GMT->current.setting.format_time[1];
	switch (format[0]) {	/* This parameter controls which version of month/day textstrings we use for plotting */
		case 'F':	/* Full name, upper case */
			I->upper_case = true;
		case 'f':	/* Full name, lower case */
			I->flavor = 0;
			break;
		case 'A':	/* Abbreviated name, upper case */
			I->upper_case = true;
		case 'a':	/* Abbreviated name, lower case */
			I->flavor = 1;
			break;
		case 'C':	/* 1-char name, upper case */
			I->upper_case = true;
		case 'c':	/* 1-char name, lower case */
			I->flavor = 2;
			break;
		default:
			break;
	}

	GMT->current.map.frame.draw = true;

	return (GMT_NOERROR);
}

/*! Decode the annot/tick segments of the clean -B string pieces */
int gmt_decode_tinfo (struct GMT_CTRL *GMT, int axis, char flag, char *in, struct GMT_PLOT_AXIS *A) {

	char *str = "xyz";

	if (!in) return (GMT_NOERROR);	/* NULL pointer passed */

	if (flag == 'c') {	/* Custom annotation arrangement */
		int k, n_int[4];
		char *list = "aifg";
		if (!(GMT_access (GMT, &in[1], R_OK))) {
			if (A->file_custom) free (A->file_custom);
			A->file_custom = strdup (&in[1]);
			A->special = GMT_CUSTOM;
			if (gmt_init_custom_annot (GMT, A, n_int)) return (-1);	/* See what ticks, anots, gridlines etc are requested */
			for (k = 0; k < 4; k++) {
				if (n_int[k] == 0) continue;
				flag = list[k];
				if (!GMT->current.map.frame.primary) flag = (char)toupper ((int)flag);
				gmt_set_titem (GMT, A, "0", flag, str[axis], true);	/* Store the findings for this segment */
			}
			if (n_int[1]) A->item[GMT_ANNOT_UPPER+!GMT->current.map.frame.primary].special = true;
			GMT->current.map.frame.draw = true;
		}
		else
			GMT_Report (GMT->parent, GMT_MSG_NORMAL, "ERROR: Cannot access custom file in -B string %c-component %s\n", str[axis], in);
	}
	else
		gmt_set_titem (GMT, A, in, flag, str[axis], false);

	return (GMT_NOERROR);
}

/*! . */
int gmt4_parse_B_option (struct GMT_CTRL *GMT, char *in) {
	/* gmt4_parse_B_option scans an argument string and extract parameters that
	 * set the interval for tickmarks and annotations on the boundary.
	 * The string must be continuous, i.e. no whitespace must be present
	 * The string may have 1, 2,  or 3 parts, separated by a slash '/'. All
	 * info after the first slash are assigned to the y-axis.  Info after
	 * the second slash are assigned to the z-axis.  If there is no
	 * slash, x-values are copied to y-values.
	 * A substring looks like [t][value][m|s]. The [t] and [m|s] are optional
	 * ([ and ] are NOT part of the string and are just used to clarify)
	 * [t] can be any of [a](annotation int), [f](frame int), or [g](gridline int).
	 * Default is a AND f. The [m], if present indicates value is in minutes.
	 * The [s], if present indicates value is in seconds (s also is used for south...).
	 * Text between : and : are labels for the respective axes. If the first
	 * character of the text is a period, then the rest of the text is used
	 * as the plot title.  If it is a comma, then the rest is used as annotation unit.
	 * For GMT_LINEAR axes: If the first characters in args are one or more of w,e,s,n
	 * only those axes will be drawn. Upper case letters means the chosen axes
	 * also will be annotated. Default is all 4 axes drawn/annotated.
	 * For logscale plots: l will cause log10(x) to be plotted
	 *			p will cause 10 ^ log10(x) to be plotted
	 *	annot/tick/grid interval can here be either:
	 *		1.0	-> Only powers of 10 are annotated
	 *		2.0	-> powers of 10 times (1, 2, 5) are annotated
	 *		3.0	-> powers of 10 times (1,2,3,..9) are annotated
	 *
	 * Up to two -B options may be given on the command line:
	 *	-B[p] the primary specifications
	 *	-Bs   the secondary specifications
	 *
	 *	-Bs must be in addition to -B[p].
	 */

	char out1[GMT_BUFSIZ] = "", out2[GMT_BUFSIZ] = "", out3[GMT_BUFSIZ] = "", info[3][GMT_BUFSIZ] = {""};
	struct GMT_PLOT_AXIS *A = NULL;
	int i, j, k, ignore, g = 0, o = 0, part = 0, error = 0;

	if (!in || !in[0]) return (GMT_PARSE_ERROR);	/* -B requires an argument */

	switch (in[0]) {
		case 's':
			GMT->current.map.frame.primary = false; k = part = 1; break;
		case 'p':
			GMT->current.map.frame.primary = true; k = 1; break;
		default:
			GMT->current.map.frame.primary = true; k = 0; break;
	}
	i = (GMT->current.map.frame.primary) ? 0 : 1;
	strncpy (GMT->common.B.string[i], in, GMT_LEN256);	/* Keep a copy of the actual option(s) */

	/* GMT->current.map.frame.side[] may be set already when parsing gmt.conf flags */

	if (!GMT->current.map.frame.init) {	/* First time we initialize stuff */
		for (i = 0; i < 3; i++) {
			GMT_memset (&GMT->current.map.frame.axis[i], 1, struct GMT_PLOT_AXIS);
			GMT->current.map.frame.axis[i].id = i;
			for (j = 0; j < 6; j++) GMT->current.map.frame.axis[i].item[j].parent = i;
			if (GMT->current.proj.xyz_projection[i] == GMT_TIME) GMT->current.map.frame.axis[i].type = GMT_TIME;
		}
		GMT->current.map.frame.header[0] = '\0';
		GMT->current.map.frame.init = true;
		GMT->current.map.frame.draw = false;
		GMT->current.map.frame.set_frame[0] = GMT->current.map.frame.set_frame[1] = 0;
	}

#ifdef _WIN32
	gmt_handle_dosfile (GMT, in, 0);	/* Temporarily replace DOS files like X:/ with X;/ to avoid colon trouble */
#endif

	for (i = (int)strlen(in) - 1, ignore = false; !GMT->current.map.frame.paint && !error && i >= 0; i--) {	/** Look for +g<fill */
		if (in[i] == ':') ignore = !ignore;
		if (ignore) continue;	/* Not look inside text items */
		if (in[i] == '+' && in[i+1] == 'o') {	/* Found +o<plon>/<plat> */
			double lon, lat;
			char A[GMT_LEN64] = {""}, B[GMT_LEN64] = {""};
			if (GMT->current.proj.projection == GMT_OBLIQUE_MERC) {
				GMT_Report (GMT->parent, GMT_MSG_NORMAL, "Syntax error -B option: Cannot specify oblique gridlines for the oblique Mercator projection\n");
				error++;
			}
			GMT->current.map.frame.obl_grid = true;
			if (sscanf (&in[i+2], "%[^/]/%[^+]", A, B) != 2) {
				GMT_Report (GMT->parent, GMT_MSG_NORMAL, "Syntax error -B option: Did not find the expected format +o<plon>/<plat>\n");
				error++;
			}
			error += GMT_verify_expectations (GMT, GMT_IS_LON, GMT_scanf (GMT, A, GMT_IS_LON, &lon), A);
			error += GMT_verify_expectations (GMT, GMT_IS_LAT, GMT_scanf (GMT, B, GMT_IS_LAT, &lat), B);
			if (GMT->current.proj.projection != GMT_OBLIQUE_MERC) gmt_set_oblique_pole_and_origin (GMT, lon, lat, 0.0, 0.0);
			o = i;
			in[o] = '\0';	/* Chop off +o for now */
		}
		if (in[i] == '+' && in[i+1] == 'g') {	/* Found +g<fill> */
			strcpy (out1, &in[i+2]);	/* Make a copy of the fill argument */
#ifdef _WIN32
			gmt_handle_dosfile (GMT, out1, 1);	/* Undo any DOS files like X;/ back to X:/ */
#endif
			if (GMT_getfill (GMT, out1, &GMT->current.map.frame.fill)) error++;
			if (!error) {
				GMT->current.map.frame.paint = true;
				g = i;
				in[g] = '\0';	/* Chop off +g for now */
			}
		}
	}
	/* Note that gmt_strip_colonitem calls gmt_handle_dosfile so that the item return has been processed for DOS path restoration */
	error += gmt_strip_colonitem (GMT, 0, &in[k], ":.", GMT->current.map.frame.header, out1);	/* Extract header string, if any */
	GMT_enforce_rgb_triplets (GMT, GMT->current.map.frame.header, GMT_LEN256);	/* If @; is used, make sure the color information passed on to ps_text is in r/b/g format */

	i = gmt4_decode_wesnz (GMT, out1, GMT->current.map.frame.side, &GMT->current.map.frame.draw_box, part);		/* Decode WESNZwesnz+ flags, if any */
	out1[i] = '\0';	/* Strip the WESNZwesnz+ flags off */

	gmt_split_info_strings (GMT, out1, info[0], info[1], info[2]);	/* Chop/copy the three axis strings */

	for (i = 0; i < 3; i++) {	/* Process each axis separately */

		if (!info[i][0]) continue;	 /* Skip empty format string */
		if (info[i][0] == '0' && !info[i][1]) {	 /* Skip format '0' */
			GMT->current.map.frame.draw = true;
			continue;
		}

		gmt_handle_atcolon (GMT, info[i], 0);	/* Temporarily modify text escape @: to @^ to avoid : parsing trouble */
		GMT_enforce_rgb_triplets (GMT, info[i], GMT_BUFSIZ);				/* If @; is used, make sure the color information passed on to ps_text is in r/b/g format */
		error += gmt_strip_colonitem (GMT, i, info[i], ":,", GMT->current.map.frame.axis[i].unit, out1);	/* Pull out annotation unit, if any */
		error += gmt_strip_colonitem (GMT, i, out1, ":=", GMT->current.map.frame.axis[i].prefix, out2);	/* Pull out annotation prefix, if any */
		error += gmt_strip_colonitem (GMT, i, out2, ":", GMT->current.map.frame.axis[i].label, out3);	/* Pull out axis label, if any */
		gmt_handle_atcolon (GMT, GMT->current.map.frame.axis[i].label, 1);	/* Restore any @^ to @: */
		gmt_handle_atcolon (GMT, GMT->current.map.frame.axis[i].prefix, 1);	/* Restore any @^ to @: */
		gmt_handle_atcolon (GMT, GMT->current.map.frame.axis[i].unit, 1);	/* Restore any @^ to @: */

		if (GMT->current.map.frame.axis[i].prefix[0]) {	/* Deal with space/no space before prefix */
			char workspace[GMT_LEN64] = {""};
			if (GMT->current.map.frame.axis[i].prefix[0] == '-') /* Dont want a space */
				strcpy (workspace, &GMT->current.map.frame.axis[i].prefix[1]);
			else {	/* Want a space */
				workspace[0] = ' ';	/* The leading space */
				strcpy (&workspace[1], GMT->current.map.frame.axis[i].prefix);
			}
			GMT_memcpy (GMT->current.map.frame.axis[i].prefix, workspace, GMT_LEN64, char);
		}
		if (GMT->current.map.frame.axis[i].unit[0]) {	/* Deal with space/no space before unit */
			char workspace[GMT_LEN64] = {""};
			if (GMT->current.map.frame.axis[i].unit[0] == '-') /* Dont want a space */
				strcpy (workspace, &GMT->current.map.frame.axis[i].unit[1]);
			else {	/* Want a space */
				workspace[0] = ' ';	/* The leading space */
				strcpy (&workspace[1], GMT->current.map.frame.axis[i].unit);
			}
			GMT_memcpy (GMT->current.map.frame.axis[i].unit, workspace, GMT_LEN64, char);
		}

		if (out3[0] == '\0') continue;	/* No intervals */
		GMT->current.map.frame.set = true;	/* Got here so we are setting intervals */

		/* Parse the annotation/tick info string */
		if (out3[0] == 'c')
			error += gmt_decode_tinfo (GMT, i, 'c', out3, &GMT->current.map.frame.axis[i]);
		else {	/* Parse from back for 'a', 'f', 'g' chunks */
			for (k = (int)strlen (out3) - 1; k >= 0; k--) {
				if (out3[k] == 'a' || out3[k] == 'f' || out3[k] == 'g') {
					error += gmt_decode_tinfo (GMT, i, out3[k], &out3[k+1], &GMT->current.map.frame.axis[i]);
					out3[k] = '\0';	/* Replace with terminator */
				}
				else if (k == 0)	/* If no [a|f|g] then 'a' */
					error += gmt_decode_tinfo (GMT, i, 'a', out3, &GMT->current.map.frame.axis[i]);
			}
		}

		/* Make sure we have ticks to match annotation stride */
		A = &GMT->current.map.frame.axis[i];
		if (A->item[GMT_ANNOT_UPPER].active && !A->item[GMT_TICK_UPPER].active)	/* Set frame ticks = annot stride */
			GMT_memcpy (&A->item[GMT_TICK_UPPER], &A->item[GMT_ANNOT_UPPER], 1, struct GMT_PLOT_AXIS_ITEM);
		if (A->item[GMT_ANNOT_LOWER].active && !A->item[GMT_TICK_LOWER].active)	/* Set frame ticks = annot stride */
			GMT_memcpy (&A->item[GMT_TICK_LOWER], &A->item[GMT_ANNOT_LOWER], 1, struct GMT_PLOT_AXIS_ITEM);
		/* Note that item[].type will say 'a', 'A', 'i' or 'I' in these cases, so we know when minor ticks were not set */
	}

	/* Check if we asked for linear projections of geographic coordinates and did not specify a unit - if so set degree symbol as unit */
	if (GMT->current.proj.projection == GMT_LINEAR && GMT->current.setting.map_degree_symbol != gmt_none) {
		for (i = 0; i < 2; i++) {
			if (GMT->current.io.col_type[GMT_IN][i] & GMT_IS_GEO && GMT->current.map.frame.axis[i].unit[0] == 0) {
				GMT->current.map.frame.axis[i].unit[0] = '-';
				GMT->current.map.frame.axis[i].unit[1] = (char)GMT->current.setting.ps_encoding.code[GMT->current.setting.map_degree_symbol];
				GMT->current.map.frame.axis[i].unit[2] = '\0';
			}
		}
	}
	if (g) in[g] = '+';	/* Restore + */

	return (error);
}

/* New GMT5 functions for parsing new -B syntax */

/*! . */
<<<<<<< HEAD
void gmt5_handle_plussign (struct GMT_CTRL *GMT, char *in, unsigned way) {
	/* Way = 0: replace ++ with ASCII 1, Way = 1: Replace ASCII 1 with + */
=======
void gmt5_handle_plussign (struct GMT_CTRL *GMT, char *in, char *mods, unsigned way) {
	/* Way = 0: replace any +<letter> with <letter> NOT in <mods> with ASCII 1<letter>
	 * Way = 1: Replace ASCII 1 with + */
	GMT_UNUSED(GMT);
	if (in == NULL || in[0] == '\0') return;	/* No string to check */
	if (way == 0) {	/* Replace any +<letter> with <letter> NOT in <mods> with ASCII 1<letter> */
		char *c = in;
		for ( ;; ) { /* Replace super-script escape sequence @+ with @1 */
			c = strstr (c, "@+");
			if (c == NULL) break;
			++c;
			*c = 1;
		}
		c = in;
		for ( ;; ) { /* Now look for +<letter> */
			c = strchr (c, '+');	/* Find next '+' */
			if (c == NULL) break;	/* No more + found */
			if (!strchr (mods, c[1])) /* Not one of the +<mods> cases so we can replace the + by 1 */
				*c = 1;
			++c;
		}
	}
	else /* way != 0: Replace single ASCII 1 with + */
		GMT_strrepc (in, 1, '+');
}

/*! . */
void gmt5_handle_plussign_orig (struct GMT_CTRL *GMT, char *in, unsigned way)
{	/* Way = 0: replace ++ with ASCII 1, Way = 1: Replace ASCII 1 with + */
>>>>>>> 7956f296
	GMT_UNUSED(GMT);
	if (in == NULL || in[0] == '\0') return;	/* No string to check */
	if (way == 0) {	/* Replace pairs of ++ with a single ASCII 1 */
		char *c = in;
		for ( ;; ) { /* Replace ++ with 1 */
			c = strstr (c, "++");
			if (c == NULL) break;
			*c = 1;
			GMT_strlshift (++c, 1);
		}
		c = in;
		for ( ;; ) { /* Replace @+ with @1 */
			c = strstr (c, "@+");
			if (c == NULL) break;
			++c;
			*c = 1;
		}
	}
	else /* way != 0: Replace single ASCII 1 with + */
		GMT_strrepc (in, 1, '+');
}

/*! . */
int gmt5_parse_B_frame_setting (struct GMT_CTRL *GMT, char *in) {
	unsigned int pos = 0, k, error = 0, is_frame = 0;
	char p[GMT_BUFSIZ] = {""}, text[GMT_BUFSIZ] = {""}, *mod = NULL;
	double pole[2];

	/* Parsing of -B<framesettings> */

	/* First determine that the given -B<in> string is indeed the framesetting option.  If not return -1 */

	if (strchr ("pxyz", in[0])) return (-1);	/* -B[p[xyz] is definitively not the frame settings (-Bs is tricker; see below) */
	if (strstr (in, "+b")) is_frame++;	/* Found a +b so likely frame */
	if (strstr (in, "+g")) is_frame++;	/* Found a +g so likely frame */
	if (strstr (in, "+n")) is_frame++;	/* Found a +n so likely frame */
	if (strstr (in, "+o")) is_frame++;	/* Found a +o so likely frame */
	if (strstr (in, "+t")) is_frame++;	/* Found a +t so likely frame */
	if (strchr ("WESNZwenz", in[0])) is_frame++;	/* Found one of the side specifiers so likely frame (left s off since -Bs could trick it) */
	if (in[0] == 's' && (in[1] == 0 || strchr ("WESNZwenz", in[1]) != NULL)) is_frame++;	/* Found -Bs (just draw south axis) or -Bs<another axis flag> */
	if (is_frame == 0) return (-1);		/* No, nothing matched */

	/* OK, here we are pretty sure this is a frame -B statement */

	strcpy (text, in);
	gmt5_handle_plussign (GMT, text, "bgnot", 0);	/* Temporarily change double plus-signs to double ASCII 1 to avoid +<modifier> angst */
	GMT->current.map.frame.header[0] = '\0';

	if ((mod = strchr (text, '+'))) {	/* Find start of modifiers, if any */
		while ((GMT_strtok (mod, "+", &pos, p))) {	/* Parse any +<modifier> statements */
			switch (p[0]) {
				case 'b':	/* Activate 3-D box and x-z, y-z gridlines (if selected) */
					GMT->current.map.frame.draw_box = true;
					break;
				case 'g':	/* Paint the basemap interior */
					if (p[1] == 0 || GMT_getfill (GMT, &p[1], &GMT->current.map.frame.fill)) {
						GMT_Report (GMT->parent, GMT_MSG_NORMAL, "Bad +g<fill> modifier %c\n", &p[1]);
						error++;
					}
					GMT->current.map.frame.paint = true;
					break;
				case 'n':	/* Turn off frame entirely; this is also done in gmt5_decode_wesnz */
					GMT->current.map.frame.no_frame = true;
					break;
				case 'o':	/* Specify pole for oblique gridlines */
					if (GMT->current.proj.projection == GMT_OBLIQUE_MERC) {
						GMT_Report (GMT->parent, GMT_MSG_NORMAL, "Syntax error -B option: Cannot specify oblique gridlines for the oblique Mercator projection\n");
						error++;
					}
					else if (!p[1] || (k = GMT_Get_Value (GMT->parent, &p[1], pole)) != 2) {
						GMT_Report (GMT->parent, GMT_MSG_NORMAL, "Bad +o[<plon>/<plat>] modifier %c\n", &p[1]);
						error++;
					}
					else {	/* Successful parsing of pole */
						GMT->current.map.frame.obl_grid = true;
						gmt_set_oblique_pole_and_origin (GMT, pole[GMT_X], pole[GMT_Y], 0.0, 0.0);
					}
					break;
				case 't':
					if (p[1] == 0) {
						GMT_Report (GMT->parent, GMT_MSG_NORMAL, "Syntax error -B option: No title given after +t\n");
						error++;
					}
					else {
						strcpy (GMT->current.map.frame.header, &p[1]);
						gmt5_handle_plussign (GMT, GMT->current.map.frame.header, NULL, 1);	/* Recover any non-modifier plus signs */
						GMT_enforce_rgb_triplets (GMT, GMT->current.map.frame.header, GMT_LEN256);	/* If @; is used, make sure the color information passed on to ps_text is in r/b/g format */
					}
					break;
				default:
					GMT_Report (GMT->parent, GMT_MSG_NORMAL, "Syntax error -B option: Unrecognized frame modifier %s\n", p);
					error++;
					break;
			}
		}
		*mod = '\0';	/* Separate the modifiers from the frame selectors */
	}

	/* Now parse the frame choices, if any */
	error += gmt5_decode_wesnz (GMT, text, true);

	return (error);
}

/*! . */
int gmt5_parse_B_option (struct GMT_CTRL *GMT, char *in) {
	/* GMT5 clean version based on new syntax:
	 * Frame settings:
	 *	-B[WESNwesnz|Z[1234]][+b][+g<fill>][+o<lon/lat>][+t<title>]
	 *    		+b enables 3-D box and x-z, y-z gridlines.
	 *    		+g<fill> as plot interior fill [none].
	 *    		+t<title> as plot title [none].
	 *    		of one or more of w,e,s,n,z then only those axes will be drawn.
	 *		Upper case letters means the chosen axes also will be annotated.
	 *		Default is determined by MAP_FRAME_AXES setting [WESN].
	 * Axis settings:
	 * 	-B[p|s][x|y|z]<info>
	 *   where <info> is of the format
	 * 	<intervals>[+l<label>][+p<prefix>][+u<unit>]
	 *   and each <intervals> is a concatenation of one or more [t][value][<unit>]
	 *    		+l<label> as labels for the respective axes [none].
	 *    		+u<unit> as as annotation suffix unit [none].
	 *    		+p<prefix> as as annotation prefix unit [none].
	 *
	 * The [t] and [<unit] are optional ([ and ] are NOT part of the string and are
	 * just used to clarify). [t] can be any of [a](annotation int), [f](frame int),
	 * or [g](gridline int).  Default is a AND f.
	 * At the top level, these modifiers are recognized once [repeats are ignored]:
	 * For each axes, these modifies are recognized:
	 * For logscale plots: l will cause log10(x) to be plotted
	 *			p will cause 10 ^ log10(x) to be plotted
	 *	annot/tick/grid interval can here be either:
	 *		1.0	-> Only powers of 10 are annotated
	 *		2.0	-> powers of 10 times (1, 2, 5) are annotated
	 *		3.0	-> powers of 10 times (1,2,3,..9) are annotated
	 *
	 *	-Bs must be in addition to -B[p].
	 */

	char string[GMT_BUFSIZ] = {""}, orig_string[GMT_BUFSIZ] = {""}, text[GMT_BUFSIZ] = {""}, *mod = NULL;
	struct GMT_PLOT_AXIS *A = NULL;
	unsigned int no;
	int k, error = 0;
	bool side[3] = {false, false, false};

	if (!in || !in[0]) return (GMT_PARSE_ERROR);	/* -B requires an argument */

	if (!GMT->current.map.frame.init) {	/* First time we initialize stuff */
		for (no = 0; no < 3; no++) {
			GMT_memset (&GMT->current.map.frame.axis[no], 1, struct GMT_PLOT_AXIS);
			GMT->current.map.frame.axis[no].id = no;
			for (k = 0; k < 6; k++) GMT->current.map.frame.axis[no].item[k].parent = no;
			if (GMT->current.proj.xyz_projection[no] == GMT_TIME) GMT->current.map.frame.axis[no].type = GMT_TIME;
		}
		GMT->common.B.string[0][0] = GMT->common.B.string[1][0] = '\0';
		GMT->current.map.frame.init = true;
		GMT->current.map.frame.draw = false;
		GMT->current.map.frame.set_frame[0] = GMT->current.map.frame.set_frame[1] = 0;
	}

	if ((error = gmt5_parse_B_frame_setting (GMT, in)) >= 0) return (error);	/* Parsed the -B frame settings separately */
	error = 0;	/* Reset since otherwise it is -1 */

	/* Below here are the axis settings only -B[p|s][x|y|z] */
	switch (in[0]) {
		case 's': GMT->current.map.frame.primary = false; k = 1; break;
		case 'p': GMT->current.map.frame.primary = true;  k = 1; break;
		default:  GMT->current.map.frame.primary = true;  k = 0; break;
	}
	no = (GMT->current.map.frame.primary) ? 0 : 1;
	if (GMT->common.B.string[no][0]) {	/* Append this option */
		strcat (GMT->common.B.string[no], " ");
		strcat (GMT->common.B.string[no], in);
	}
	else
		strncpy (GMT->common.B.string[no], in, GMT_LEN256);	/* Keep a copy of the actual option(s) */

	/* Set which axes this option applies to */
	while (in[k] && strchr ("xyz", in[k])) {	/* As long as there are leading x,y,z axes specifiers */
		switch (in[k]) {	/* We specified a named axis */
			case 'x': side[GMT_X] = true; break;
			case 'y': side[GMT_Y] = true; break;
			case 'z': side[GMT_Z] = true; break;
		}
		k++;
	}
	if (!(side[GMT_X] || side[GMT_Y] || side[GMT_Z])) side[GMT_X] = side[GMT_Y] = true;	/* If no axis were named we default to both x and y */

	strcpy (text, &in[k]);			/* Make a copy of the input, starting after the leading -B[p|s][xyz] indicators */
	gmt5_handle_plussign (GMT, text, "lpu", 0);	/* Temporarily change any +<letter> except +l, +p, +u to ASCII 1 to avoid interference with +modifiers */
	k = 0;					/* Start at beginning of text and look for first occurrence of +l, +p, or +s */
	while (text[k] && !(text[k] == '+' && strchr ("lpu", text[k+1]))) k++;
	GMT_memset (orig_string, GMT_BUFSIZ, char);
	strncpy (orig_string, text, k);		/* orig_string now has the interval information */
	gmt5_handle_plussign (GMT, orig_string, NULL, 1);	/* Recover any non-modifier plus signs */
	if (text[k]) mod = &text[k];		/* mod points to the start of the modifier information in text*/
	for (no = 0; no < 3; no++) {		/* Process each axis separately */
		if (!side[no]) continue;	/* Except we did not specify this axis */
		if (!text[0]) continue;	 	/* Skip any empty format string */
		if (text[0] == '0' && !text[1]) {	 /* Understand format '0' to mean "no annotation, ticks, or gridlines" */
			GMT->current.map.frame.draw = true;	/* But we do wish to draw the frame */
			continue;
		}

		if (mod) {	/* Process the given axis modifiers */
			unsigned int pos = 0;
			char p[GMT_BUFSIZ];
			while ((GMT_strtok (mod, "+", &pos, p))) {	/* Parse any +<modifier> statements */
				switch (p[0]) {
					case 'l':	/* Axis label */
						if (p[1] == 0) {
							GMT_Report (GMT->parent, GMT_MSG_NORMAL, "Syntax error -B option: No axis label given after +l\n");
							error++;
						}
						else {
							strcpy (GMT->current.map.frame.axis[no].label, &p[1]);
							gmt5_handle_plussign (GMT, GMT->current.map.frame.axis[no].label, NULL, 1);	/* Recover any non-modifier plus signs */
							GMT_enforce_rgb_triplets (GMT, GMT->current.map.frame.axis[no].label, GMT_LEN256);	/* If @; is used, make sure the color information passed on to ps_text is in r/b/g format */
						}
						break;
					case 'p':	/* Annotation prefix */
						if (p[1] == 0) {
							GMT_Report (GMT->parent, GMT_MSG_NORMAL, "Syntax error -B option: No annotation prefix given after +p\n");
							error++;
						}
						else {
							strcpy (GMT->current.map.frame.axis[no].prefix, &p[1]);
							gmt5_handle_plussign (GMT, GMT->current.map.frame.axis[no].prefix, NULL, 1);	/* Recover any non-modifier plus signs */
							GMT_enforce_rgb_triplets (GMT, GMT->current.map.frame.axis[no].prefix, GMT_LEN256);	/* If @; is used, make sure the color information passed on to ps_text is in r/b/g format */
						}
						break;
					case 'u':	/* Annotation unit */
						if (p[1] == 0) {
							GMT_Report (GMT->parent, GMT_MSG_NORMAL, "Syntax error -B option: No annotation suffix given after +u\n");
							error++;
						}
						else {
							strcpy (GMT->current.map.frame.axis[no].unit, &p[1]);
							gmt5_handle_plussign (GMT, GMT->current.map.frame.axis[no].unit, NULL, 1);	/* Recover any non-modifier plus signs */
							GMT_enforce_rgb_triplets (GMT, GMT->current.map.frame.axis[no].unit, GMT_LEN256);	/* If @; is used, make sure the color information passed on to ps_text is in r/b/g format */
						}
						break;
					default:
						GMT_Report (GMT->parent, GMT_MSG_NORMAL, "Syntax error -B option: Unrecognized axis modifier %s\n", p);
						error++;
						break;
				}
			}
		}

		/* Now parse the annotation/tick info string */

		if (orig_string[0] == '\0') continue;	/* Got nothing */
		GMT->current.map.frame.set = true;	/* Got here so we are setting intervals */

		GMT_memset (string, GMT_BUFSIZ, char);
		strcpy (string, orig_string);	/* Make a copy of string as it gets messed with below */
		if (string[0] == 'c')		/* Special custom annotation information given via file */
			error += gmt_decode_tinfo (GMT, no, 'c', string, &GMT->current.map.frame.axis[no]);
		else {				/* Parse from back of string for 'a', 'f', 'g' chunks */
			for (k = (int)strlen (string) - 1; k >= 0; k--) {
				if (string[k] == 'a' || string[k] == 'f' || string[k] == 'g') {
					error += gmt_decode_tinfo (GMT, no, string[k], &string[k+1], &GMT->current.map.frame.axis[no]);
					string[k] = '\0';	/* Done with this chunk; replace with terminator */
				}
				else if (k == 0)		/* If no [a|f|g] given then it is implicitly 'a' */
					error += gmt_decode_tinfo (GMT, no, 'a', string, &GMT->current.map.frame.axis[no]);
			}
		}

		/* Make sure we have ticks to match specified annotation stride */
		A = &GMT->current.map.frame.axis[no];
		if (A->item[GMT_ANNOT_UPPER].active && !A->item[GMT_TICK_UPPER].active)	/* Set frame ticks = annot stride */
			GMT_memcpy (&A->item[GMT_TICK_UPPER], &A->item[GMT_ANNOT_UPPER], 1, struct GMT_PLOT_AXIS_ITEM);
		if (A->item[GMT_ANNOT_LOWER].active && !A->item[GMT_TICK_LOWER].active)	/* Set frame ticks = annot stride */
			GMT_memcpy (&A->item[GMT_TICK_LOWER], &A->item[GMT_ANNOT_LOWER], 1, struct GMT_PLOT_AXIS_ITEM);
		/* Note that item[].type will say 'a', 'A', 'i' or 'I' in these cases, so we know when minor ticks were not set */
	}

	/* Check if we asked for linear projections of geographic coordinates and did not specify a unit (suffix) - if so set degree symbol as unit */
	if (GMT->current.proj.projection == GMT_LINEAR && GMT->current.setting.map_degree_symbol != gmt_none) {
		for (no = 0; no < 2; no++) {
			if (GMT->current.io.col_type[GMT_IN][no] & GMT_IS_GEO && GMT->current.map.frame.axis[no].unit[0] == 0) {
				GMT->current.map.frame.axis[no].unit[0] = '-';
				GMT->current.map.frame.axis[no].unit[1] = (char)GMT->current.setting.ps_encoding.code[GMT->current.setting.map_degree_symbol];
				GMT->current.map.frame.axis[no].unit[2] = '\0';
			}
		}
	}

	return (error);
}

/*! . */
int gmt_parse_B_option (struct GMT_CTRL *GMT, char *in) {
	int error = 0;
	if (GMT->common.B.mode == 0) {
		GMT_Report (GMT->parent, GMT_MSG_NORMAL, "Internal error: Calling gmt_parse_B_option before gmt_check_b_options somehow\n");
		error = 1;
	}
	else if (GMT->common.B.mode == -1) {
		GMT_Report (GMT->parent, GMT_MSG_NORMAL, "Syntax error -B option: Mixing of GMT 4 and 5 level syntax is not possible\n");
		error = 1;
	}
	else if (GMT->common.B.mode == 4) {	/* Got GMT 4 syntax */
		if (GMT_compat_check (GMT, 4))
			error = gmt4_parse_B_option (GMT, in);
		else {
			GMT_Report (GMT->parent, GMT_MSG_NORMAL, "Syntax error -B option: Cannot use GMT 4 syntax except in compatibility mode\n");
			error = 1;
		}
	}
	else	/* Clean GMT5 syntax */
		error = gmt5_parse_B_option (GMT, in);

	return (error);
}

/*! . */
int gmt_project_type (char *args, int *pos, bool *width_given) {
	/* Parse the start of the -J option to determine the projection type.
	 * If the first character of args is uppercase, width_given is set to 1.
	 * Pos returns the position of the first character of the parameters
	 * following the projections type.
	 * The return value is the projection type ID (see gmt_project.h), or
	 * GMT_NO_PROJ when unsuccessful.
	 */

	unsigned char t;

	/* Check for upper case */

	*width_given = (args[0] >= 'A' && args[0] <= 'Z');

	/* Compared the first part of the -J arguments against a number of Proj4
	   projection names (followed by a slash) or the 1- or 2-letter abbreviation
	   used prior to GMT 4.2.2. Case is ignored */

	if ((*pos = (int)GMT_strlcmp ("aea/"      , args))) return (GMT_ALBERS);
	if ((*pos = (int)GMT_strlcmp ("aeqd/"     , args))) return (GMT_AZ_EQDIST);
	if ((*pos = (int)GMT_strlcmp ("cyl_stere/", args))) return (GMT_CYL_STEREO);
	if ((*pos = (int)GMT_strlcmp ("cass/"     , args))) return (GMT_CASSINI);
	if ((*pos = (int)GMT_strlcmp ("cea/"      , args))) return (GMT_CYL_EQ);
	if ((*pos = (int)GMT_strlcmp ("eck4/"     , args))) return (GMT_ECKERT4);
	if ((*pos = (int)GMT_strlcmp ("eck6/"     , args))) return (GMT_ECKERT6);
	if ((*pos = (int)GMT_strlcmp ("eqc/"      , args))) return (GMT_CYL_EQDIST);
	if ((*pos = (int)GMT_strlcmp ("eqdc/"     , args))) return (GMT_ECONIC);
	if ((*pos = (int)GMT_strlcmp ("gnom/"     , args))) return (GMT_GNOMONIC);
	if ((*pos = (int)GMT_strlcmp ("hammer/"   , args))) return (GMT_HAMMER);
	if ((*pos = (int)GMT_strlcmp ("laea/"     , args))) return (GMT_LAMB_AZ_EQ);
	if ((*pos = (int)GMT_strlcmp ("lcc/"      , args))) return (GMT_LAMBERT);
	if ((*pos = (int)GMT_strlcmp ("merc/"     , args))) return (GMT_MERCATOR);
	if ((*pos = (int)GMT_strlcmp ("mill/"     , args))) return (GMT_MILLER);
	if ((*pos = (int)GMT_strlcmp ("moll/"     , args))) return (GMT_MOLLWEIDE);
	if ((*pos = (int)GMT_strlcmp ("nsper/"    , args))) return (GMT_GENPER);
	if ((*pos = (int)GMT_strlcmp ("omerc/"    , args))) return (GMT_OBLIQUE_MERC);
	if ((*pos = (int)GMT_strlcmp ("omercp/"   , args))) return (GMT_OBLIQUE_MERC_POLE);
	if ((*pos = (int)GMT_strlcmp ("ortho/"    , args))) return (GMT_ORTHO);
	if ((*pos = (int)GMT_strlcmp ("polar/"    , args))) return (GMT_POLAR);
	if ((*pos = (int)GMT_strlcmp ("poly/"     , args))) return (GMT_POLYCONIC);
	if ((*pos = (int)GMT_strlcmp ("robin/"    , args))) return (GMT_ROBINSON);
	if ((*pos = (int)GMT_strlcmp ("sinu/"     , args))) return (GMT_SINUSOIDAL);
	if ((*pos = (int)GMT_strlcmp ("stere/"    , args))) return (GMT_STEREO);
	if ((*pos = (int)GMT_strlcmp ("tmerc/"    , args))) return (GMT_TM);
	if ((*pos = (int)GMT_strlcmp ("utm/"      , args))) return (GMT_UTM);
	if ((*pos = (int)GMT_strlcmp ("vandg/"    , args))) return (GMT_VANGRINTEN);
	if ((*pos = (int)GMT_strlcmp ("wintri/"   , args))) return (GMT_WINKEL);
	if ((*pos = (int)GMT_strlcmp ("xy/"       , args))) return (GMT_LINEAR);
	if ((*pos = (int)GMT_strlcmp ("z/"        , args))) return (GMT_ZAXIS);

	/* These older codes (up to GMT 4.2.1) took 2 characters */

	if ((*pos = (int)GMT_strlcmp ("kf", args))) return (GMT_ECKERT4);
	if ((*pos = (int)GMT_strlcmp ("ks", args))) return (GMT_ECKERT6);
	if ((*pos = (int)GMT_strlcmp ("oa", args))) return (GMT_OBLIQUE_MERC);
	if ((*pos = (int)GMT_strlcmp ("ob", args))) return (GMT_OBLIQUE_MERC);
	if ((*pos = (int)GMT_strlcmp ("oc", args))) return (GMT_OBLIQUE_MERC_POLE);

	/* Finally, check only the first letter (used until GMT 4.2.1) */

	*pos = 1;
	t = (unsigned char) tolower((unsigned char) args[0]);
	if (t == 'a') return (GMT_LAMB_AZ_EQ);
	if (t == 'b') return (GMT_ALBERS);
	if (t == 'c') return (GMT_CASSINI);
	if (t == 'd') return (GMT_ECONIC);
	if (t == 'e') return (GMT_AZ_EQDIST);
	if (t == 'f') return (GMT_GNOMONIC);
	if (t == 'g') return (GMT_GENPER);
	if (t == 'h') return (GMT_HAMMER);
	if (t == 'i') return (GMT_SINUSOIDAL);
	if (t == 'j') return (GMT_MILLER);
	if (t == 'k') return (GMT_ECKERT6);
	if (t == 'l') return (GMT_LAMBERT);
	if (t == 'm') return (GMT_MERCATOR);
	if (t == 'n') return (GMT_ROBINSON);
	if (t == 'o') return (GMT_OBLIQUE_MERC);
	if (t == 'p') return (GMT_POLAR);
	if (t == 'q') return (GMT_CYL_EQDIST);
	if (t == 'r') return (GMT_WINKEL);
	if (t == 's') return (GMT_STEREO);
	if (t == 't') return (GMT_TM);
	if (t == 'u') return (GMT_UTM);
	if (t == 'v') return (GMT_VANGRINTEN);
	if (t == 'w') return (GMT_MOLLWEIDE);
	if (t == 'x') return (GMT_LINEAR);
	if (t == 'y') return (GMT_CYL_EQ);
	if (t == 'z') return (GMT_ZAXIS);

	/* Did not find any match. Report error */

	*pos = 0;
	return (GMT_NO_PROJ);
}

/*! . */
int gmt_scale_or_width (struct GMT_CTRL *GMT, char *scale_or_width, double *value) {
	/* Scans character that may contain a scale (1:xxxx or units per degree) or a width.
	   Return 1 upon error. Here we want to make an exception for users giving a scale
	   of 1 in grdproject and mapproject as it is most likely meant to be 1:1. */
	int n, answer;
	answer = strncmp (scale_or_width, "1:", 2U);	/* 0 if scale given as 1:xxxx */
	GMT->current.proj.units_pr_degree = (answer != 0);
	if (GMT->current.proj.units_pr_degree) {	/* Check if we got "1" and this is grd|map-project */
		size_t k = strlen (scale_or_width);
		if (k == 1 && scale_or_width[0] == '1' && GMT_is_grdmapproject (GMT)) {	/* OK, pretend we got 1:1 */
			GMT_Report (GMT->parent, GMT_MSG_NORMAL, "Warning -J option: Your scale of 1 was interpreted to mean 1:1 since no plotting is involved.\n");
			GMT_Report (GMT->parent, GMT_MSG_NORMAL, "If a scale of 1 was intended, please append a unit from %s.\n", GMT_DIM_UNITS_DISPLAY);
			gmt_scale_or_width (GMT, strcat(scale_or_width,":1"), value);
			return (GMT_NOERROR);
		}

		*value = GMT_to_inch (GMT, scale_or_width);
	}
	else {
		n = sscanf (scale_or_width, "1:%lf", value);
		if (n != 1 || *value < 0.0) return (1);
		*value = 1.0 / (*value * GMT->current.proj.unit);
		if (GMT->current.proj.gave_map_width) {
			GMT_Report (GMT->parent, GMT_MSG_NORMAL, "Syntax error -J option: Cannot specify map width with 1:xxxx format\n");
			return (1);
		}
	}
	return (GMT_NOERROR);
}

/*! . */
bool gmt_parse_J_option (struct GMT_CTRL *GMT, char *args) {
	/* gmt_parse_J_option scans the arguments given and extracts the parameters needed
	 * for the specified map projection. These parameters are passed through the
	 * GMT->current.proj structure.  The function returns true if an error is encountered.
	 */

	int i, j, k, m, n, nlen, slash, l_pos[3], p_pos[3], t_pos[3], d_pos[3], id, project;
	int n_slashes = 0, last_pos, error = 0;
	unsigned int mod_flag = 0;
	bool width_given = false;
	double c, az, GMT_units[3] = {0.01, 0.0254, 1.0};      /* No of meters in a cm, inch, m */
	char mod, args_cp[GMT_BUFSIZ] = {""}, txt_a[GMT_LEN256] = {""}, txt_b[GMT_LEN256] = {""}, txt_c[GMT_LEN256] = {""};
	char txt_d[GMT_LEN256] = {""}, txt_e[GMT_LEN256] = {""}, last_char;
	char txt_arr[11][GMT_LEN256];

	GMT_memset (l_pos, 3, int);	GMT_memset (p_pos, 3, int);
	GMT_memset (t_pos, 3, int);	GMT_memset (d_pos, 3, int);
	GMT->current.proj.lon0 = GMT->current.proj.lat0 = GMT->session.d_NaN;	/* Projection center, to be set via -J */

	strncpy (GMT->common.J.string, args, GMT_LEN256);	/* Verbatim copy */
	project = gmt_project_type (args, &i, &width_given);
	if (project == GMT_NO_PROJ) return (true);	/* No valid projection specified */
	args += i;

	last_pos = (int)strlen (args) - 1;	/* Position of last character in this string */
	last_char = args[last_pos];
	if (width_given) mod_flag = 1;
	if (last_pos > 0) {	/* Avoid having -JXh|v be misinterpreted */
		switch (last_char) {	/* Check for what kind of width is given (only used if upper case is given below */
			case 'h':	/* Want map HEIGHT instead */
				mod_flag = 2;
				break;
			case '+':	/* Want this to be the MAX dimension of map */
				mod_flag = 3;
				break;
			case '-':	/* Want this to be the MIN dimension of map */
				mod_flag = 4;
				break;
		}
	}
	if (mod_flag > 1) args[last_pos] = 0;	/* Temporarily chop off modifier */

	for (j = 0; args[j]; j++) if (args[j] == '/') n_slashes++;

	/* Differentiate between general perspective and orthographic projection based on number of slashes */
	if (project == GMT_GENPER || project == GMT_ORTHO) {
		if (n_slashes >= 5)
			project = GMT_GENPER;
		else
			project = GMT_ORTHO;
	}

	if (project != GMT_ZAXIS) {
		/* Check to see if scale is specified in 1:xxxx */
		for (j = (int)strlen (args), k = -1; j > 0 && k < 0 && args[j] != '/'; j--) if (args[j] == ':') k = j + 1;
		GMT->current.proj.units_pr_degree = (k == -1) ? true : false;
		GMT_set_cartesian (GMT, GMT_OUT);	/* This may be overridden by mapproject -I */
		if (project != GMT_LINEAR) {
			GMT->current.proj.gave_map_width = mod_flag;
			GMT_set_geographic (GMT, GMT_IN);
		}
	}

	GMT->current.proj.unit = GMT_units[GMT_INCH];	/* No of meters in an inch */
	n = 0;	/* Initialize with no fields found */
	switch (project) {
		case GMT_LINEAR:	/* Linear x/y scaling */
			GMT_set_cartesian (GMT, GMT_IN);	/* This will be overridden below if -Jx or -Jp, for instance */
			GMT->current.proj.compute_scale[GMT_X] = GMT->current.proj.compute_scale[GMT_Y] = width_given;

			/* Default is not involving geographical coordinates */
			GMT->current.io.col_type[GMT_IN][GMT_X] = GMT->current.io.col_type[GMT_IN][GMT_Y] = GMT_IS_UNKNOWN;

			error += (n_slashes > 1) ? 1 : 0;

			/* Find occurrences of /, l, p, t, or d */
			for (j = 0, slash = 0; args[j] && slash == 0; j++) if (args[j] == '/') slash = j;
			for (j = id = 0; args[j]; j++) {
				if (args[j] == '/') id = 1;
				if (strchr ("Ll"  , (int)args[j])) l_pos[id] = j;
				if (strchr ("Pp"  , (int)args[j])) p_pos[id] = j;
				if (strchr ("Tt"  , (int)args[j])) t_pos[id] = j;
				if (strchr ("DdGg", (int)args[j])) d_pos[id] = j;
			}

			/* Distinguish between p for points and p<power> for scaling */

			n = (int)strlen (args);
			for (j = 0; j < 2; j++) {
				if (!p_pos[j]) continue;
				i = p_pos[j] + 1;
				if (i == n || strchr ("/LlTtDdGg", (int)args[i]))	/* This p is for points since no power is following */
					p_pos[j] = 0;
				else if (strchr("Pp", (int)args[i]))	/* The 2nd p is the p for power */
					p_pos[j]++;
			}

			/* Get x-arguments */

			strncpy (args_cp, args, GMT_BUFSIZ);	/* Since GMT_to_inch modifies the string */
			if (slash) args_cp[slash] = 0;	/* Chop off y part */
			k = (!strncmp (args_cp, "1:", 2U)) ? 1 : -1;	/* Special check for linear proj with 1:xxx scale */
			if (k > 0) {	/* For 1:xxxxx  we cannot have /LlTtDdGg modifiers */
				if (l_pos[GMT_X] || p_pos[GMT_X] || t_pos[GMT_X] || d_pos[GMT_X]) error++;
			}

			if ((i = MAX (l_pos[GMT_X], p_pos[GMT_X])) > 0)
				args_cp[i] = 0;	/* Chop off log or power part */
			else if (t_pos[GMT_X] > 0)
				args_cp[t_pos[GMT_X]] = 0;	/* Chop off time part */
			else if (d_pos[GMT_X] > 0)	/* Chop of trailing 'd' */
				args_cp[d_pos[GMT_X]] = 0;
			if (k > 0)	/* Scale entered as 1:mmmmm - this implies -R is in meters */
				GMT->current.proj.pars[0] = GMT->session.u2u[GMT_M][GMT_INCH] / atof (&args_cp[2]);
			else
				GMT->current.proj.pars[0] = GMT_to_inch (GMT, args_cp);	/* x-scale */
			if (l_pos[GMT_X] > 0)
				GMT->current.proj.xyz_projection[GMT_X] = GMT_LOG10;
			else if (p_pos[GMT_X] > 0) {
				GMT->current.proj.xyz_projection[GMT_X] = GMT_POW;
				GMT->current.proj.pars[2] = atof (&args[p_pos[GMT_X]+1]);	/* pow to raise x */
			}
			else if (t_pos[GMT_X] > 0) {	/* Add option to append time_systems or epoch/unit later */
				GMT->current.proj.xyz_projection[GMT_X] = GMT_TIME;
				GMT->current.io.col_type[GMT_IN][GMT_X] = (args[t_pos[GMT_X]] == 'T') ?  GMT_IS_ABSTIME : GMT_IS_RELTIME;
			}

			if (d_pos[GMT_X] > 0) GMT->current.io.col_type[GMT_IN][GMT_X] = GMT_IS_LON;

			if (slash) {	/* Separate y-scaling desired */
				strncpy (args_cp, &args[slash+1], GMT_BUFSIZ);	/* Since GMT_to_inch modifies the string */
				k = (!strncmp (args_cp, "1:", 2U)) ? 1 : -1;	/* Special check for linear proj with separate 1:xxx scale for y-axis */
				if (k > 0) {	/* For 1:xxxxx  we cannot have /LlTtDdGg modifiers */
					if (l_pos[GMT_Y] || p_pos[GMT_Y] || t_pos[GMT_Y] || d_pos[GMT_Y]) error++;
				}
				if ((i = MAX (l_pos[GMT_Y], p_pos[GMT_Y])) > 0)
					args_cp[i-slash-1] = 0;	/* Chop off log or power part */
				else if (t_pos[GMT_Y] > 0)
					args_cp[t_pos[GMT_Y]-slash-1] = 0;	/* Chop off log or power part */
				else if (d_pos[GMT_Y] > 0)
					args_cp[d_pos[GMT_Y]-slash-1] = 0;	/* Chop of trailing 'd' part */
				if (k > 0)	/* Scale entered as 1:mmmmm - this implies -R is in meters */
					GMT->current.proj.pars[1] = GMT->session.u2u[GMT_M][GMT_INCH] / atof (&args_cp[2]);
				else
					GMT->current.proj.pars[1] = GMT_to_inch (GMT, args_cp);	/* y-scale */

				if (l_pos[GMT_Y] > 0)
					GMT->current.proj.xyz_projection[GMT_Y] = GMT_LOG10;
				else if (p_pos[GMT_Y] > 0) {
					GMT->current.proj.xyz_projection[GMT_Y] = GMT_POW;
					GMT->current.proj.pars[3] = atof (&args[p_pos[GMT_Y]+1]);	/* pow to raise y */
				}
				else if (t_pos[GMT_Y] > 0) {	/* Add option to append time_systems or epoch/unit later */
					GMT->current.proj.xyz_projection[GMT_Y] = GMT_TIME;
					GMT->current.io.col_type[GMT_IN][GMT_Y] = (args[t_pos[GMT_Y]] == 'T') ?  GMT_IS_ABSTIME : GMT_IS_RELTIME;
				}
				if (d_pos[GMT_Y] > 0) GMT->current.io.col_type[GMT_IN][GMT_Y] = GMT_IS_LAT;
			}
			else {	/* Just copy x parameters */
				GMT->current.proj.xyz_projection[GMT_Y] = GMT->current.proj.xyz_projection[GMT_X];
				GMT->current.proj.pars[1] = GMT->current.proj.pars[0];
				GMT->current.proj.pars[3] = GMT->current.proj.pars[2];
				/* Assume -JX<width>[unit]d means a linear geographic plot so x = lon and y = lat */
				if (GMT->current.io.col_type[GMT_IN][GMT_X] & GMT_IS_LON) GMT->current.io.col_type[GMT_IN][GMT_Y] = GMT_IS_LAT;
			}

			/* Not both sizes can be zero, but if one is, we will adjust to the scale of the other */
			if (GMT->current.proj.pars[GMT_X] == 0.0 && GMT->current.proj.pars[GMT_Y] == 0.0) error++;
			break;

		case GMT_ZAXIS:	/* 3D plot */
			GMT->current.proj.compute_scale[GMT_Z] = width_given;
			error += (n_slashes > 0) ? 1 : 0;
			GMT->current.io.col_type[GMT_IN][GMT_Z] = GMT_IS_UNKNOWN;

			/* Find occurrences of l, p, or t */
			for (j = 0; args[j]; j++) {
				if (strchr ("Ll", (int)args[j])) l_pos[GMT_Z] = j;
				if (strchr ("Pp", (int)args[j])) p_pos[GMT_Z] = j;
				if (strchr ("Tt", (int)args[j])) t_pos[GMT_Z] = j;
			}

			/* Distinguish between p for points and p<power> for scaling */

			n = (int)strlen (args);
			if (p_pos[GMT_Z]) {
				i = p_pos[GMT_Z] + 1;
				if (i == n || strchr ("LlTtDdGg", (int)args[i]))	/* This p is for points since no power is following */
					p_pos[GMT_Z] = 0;
				else if (strchr ("Pp", (int)args[i]))	/* The 2nd p is the p for power */
					p_pos[GMT_Z]++;
			}

			/* Get arguments */

			strncpy (args_cp, args, GMT_BUFSIZ);	/* Since GMT_to_inch modifies the string */
			if ((i = MAX (l_pos[GMT_Z], p_pos[GMT_Z])) > 0)
				args_cp[i] = 0;
			else if (t_pos[GMT_Z] > 0)
				args_cp[t_pos[GMT_Z]] = 0;
			GMT->current.proj.z_pars[0] = GMT_to_inch (GMT, args_cp);	/* z-scale */

			if (l_pos[GMT_Z] > 0)
				GMT->current.proj.xyz_projection[GMT_Z] = GMT_LOG10;
			else if (p_pos[GMT_Z] > 0) {
				GMT->current.proj.xyz_projection[GMT_Z] = GMT_POW;
				GMT->current.proj.z_pars[1] = atof (&args[p_pos[GMT_Z]+1]);	/* pow to raise z */
			}
			else if (t_pos[GMT_Z] > 0) {
				GMT->current.proj.xyz_projection[GMT_Z] = GMT_TIME;
				GMT->current.io.col_type[GMT_IN][GMT_Z] = (args[t_pos[GMT_Z]] == 'T') ? GMT_IS_ABSTIME : GMT_IS_RELTIME;
			}
			if (GMT->current.proj.z_pars[0] == 0.0) error++;
			GMT->current.proj.JZ_set = true;
			break;

		case GMT_POLAR:		/* Polar (theta,r) */
			GMT->current.io.col_type[GMT_IN][GMT_X] = GMT_IS_LON, GMT->current.io.col_type[GMT_IN][GMT_Y] = GMT_IS_FLOAT;
			if (args[0] == 'a' || args[0] == 'A') {
				GMT->current.proj.got_azimuths = true;	/* using azimuths instead of directions */
				i = 1;
			}
			else {
				GMT->current.proj.got_azimuths = false;
				i = 0;
			}
			j = (int)strlen (args) - 1;
			if (args[j] == 'r') {	/* Gave optional r for reverse (elevations, presumably) */
				GMT->current.proj.got_elevations = true;
				args[j] = '\0';	/* Temporarily chop off the r */
			}
			else if (args[j] == 'z') {	/* Gave optional z for annotating depths rather than radius */
				GMT->current.proj.z_down = true;
				args[j] = '\0';	/* Temporarily chop off the z */
			}
			else
				GMT->current.proj.got_elevations = GMT->current.proj.z_down = false;
			if (n_slashes == 1) {	/* Gave optional zero-base angle [0] */
				n = sscanf (args, "%[^/]/%lf", txt_a, &GMT->current.proj.pars[1]);
				if (n == 2) GMT->current.proj.pars[0] = GMT_to_inch (GMT, &txt_a[i]);
				error += (GMT->current.proj.pars[0] <= 0.0 || n != 2) ? 1 : 0;
			}
			else if (n_slashes == 0) {
				GMT->current.proj.pars[0] = GMT_to_inch (GMT, &args[i]);
				n = (args) ? 1 : 0;
				error += (GMT->current.proj.pars[0] <= 0.0 || n != 1) ? 1 : 0;
			}
			else
				error++;
			if (GMT->current.proj.got_elevations) args[j] = 'r';	/* Put the r back in the argument */
			if (GMT->current.proj.z_down) args[j] = 'z';	/* Put the z back in the argument */
			if (GMT->current.proj.got_azimuths) GMT->current.proj.pars[1] = -GMT->current.proj.pars[1];	/* Because azimuths go clockwise */
			break;

		/* Map projections */

		case GMT_ECKERT4:	/* Eckert IV */
		case GMT_ECKERT6:	/* Eckert VI */
		case GMT_HAMMER:	/* Hammer-Aitoff Equal-Area */
		case GMT_MILLER:	/* Miller cylindrical */
		case GMT_MOLLWEIDE:	/* Mollweide Equal-Area */
		case GMT_ROBINSON:	/* Robinson Projection */
		case GMT_SINUSOIDAL:	/* Sinusoidal Equal-Area */
		case GMT_VANGRINTEN:	/* Van der Grinten */
		case GMT_WINKEL:	/* Winkel Tripel Modified azimuthal */
			GMT->current.proj.pars[0] = GMT->session.d_NaN;	/* Will be replaced by central meridian either below or in GMT_map_init_... */
			if (n_slashes == 0)
				n = sscanf (args, "%s", txt_b);
			else if (n_slashes == 1) {
				n = sscanf (args, "%[^/]/%s", txt_a, txt_b);
				error += GMT_verify_expectations (GMT, GMT_IS_LON, GMT_scanf (GMT, txt_a, GMT_IS_LON, &GMT->current.proj.pars[0]), txt_a);
				GMT->current.proj.lon0 = GMT->current.proj.pars[0];	GMT->current.proj.lat0 = 0.0;
			}
			error += gmt_scale_or_width (GMT, txt_b, &GMT->current.proj.pars[1]);
			error += !(n == n_slashes + 1);
			break;

		case GMT_CYL_EQ:	/* Cylindrical Equal Area */
		case GMT_CYL_EQDIST:	/* Equidistant Cylindrical */
		case GMT_CYL_STEREO:	/* Cylindrical Stereographic */
		case GMT_CASSINI:	/* Cassini */
		case GMT_MERCATOR:	/* Mercator */
		case GMT_TM:		/* Transverse Mercator */
		case GMT_POLYCONIC:	/* Polyconic */
			GMT->current.proj.pars[0] = GMT->session.d_NaN;
			GMT->current.proj.pars[1] = 0.0;
			txt_a[0] = txt_b[0] = 0;
			if (n_slashes == 0)
				n = sscanf (args, "%s", txt_c);
			else if (n_slashes == 1)
				n = sscanf (args, "%[^/]/%s", txt_a, txt_c);
			else if (n_slashes == 2)
				n = sscanf (args, "%[^/]/%[^/]/%s", txt_a, txt_b, txt_c);
			if (txt_a[0]) {
				error += GMT_verify_expectations (GMT, GMT_IS_LON, GMT_scanf (GMT, txt_a, GMT_IS_LON, &GMT->current.proj.pars[0]), txt_a);
				GMT->current.proj.lon0 = GMT->current.proj.pars[0];
			}
			if (txt_b[0]) {
				error += GMT_verify_expectations (GMT, GMT_IS_LAT, GMT_scanf (GMT, txt_b, GMT_IS_LAT, &GMT->current.proj.pars[1]), txt_b);
				GMT->current.proj.lat0 = GMT->current.proj.pars[1];
			}
			error += gmt_scale_or_width (GMT, txt_c, &GMT->current.proj.pars[2]);
			error += ((project == GMT_CYL_EQ || project == GMT_MERCATOR || project == GMT_POLYCONIC)
				&& fabs (GMT->current.proj.pars[1]) >= 90.0);
			error += !(n == n_slashes + 1);
			break;

		case GMT_ALBERS:	/* Albers Equal-area Conic */
		case GMT_ECONIC:	/* Equidistant Conic */
		case GMT_LAMBERT:	/* Lambert Conformal Conic */
			n = sscanf (args, "%[^/]/%[^/]/%[^/]/%[^/]/%s", txt_a, txt_b, txt_c, txt_d, txt_e);
			error += GMT_verify_expectations (GMT, GMT_IS_LON, GMT_scanf (GMT, txt_a, GMT_IS_LON, &GMT->current.proj.pars[0]), txt_a);
			error += GMT_verify_expectations (GMT, GMT_IS_LAT, GMT_scanf (GMT, txt_b, GMT_IS_LAT, &GMT->current.proj.pars[1]), txt_b);
			error += GMT_verify_expectations (GMT, GMT_IS_LAT, GMT_scanf (GMT, txt_c, GMT_IS_LAT, &GMT->current.proj.pars[2]), txt_c);
			error += GMT_verify_expectations (GMT, GMT_IS_LAT, GMT_scanf (GMT, txt_d, GMT_IS_LAT, &GMT->current.proj.pars[3]), txt_d);
			error += gmt_scale_or_width (GMT, txt_e, &GMT->current.proj.pars[4]);
			error += !(n_slashes == 4 && n == 5);
			GMT->current.proj.lon0 = GMT->current.proj.pars[0];	GMT->current.proj.lat0 = GMT->current.proj.pars[1];
			break;

		case GMT_ORTHO:
			GMT->current.proj.g_debug = 0;
			GMT->current.proj.g_box = GMT->current.proj.g_outside = GMT->current.proj.g_longlat_set = GMT->current.proj.g_radius = GMT->current.proj.g_auto_twist = false;
			GMT->current.proj.g_sphere = true; /* force spherical as default */
			GMT->current.proj.pars[5] = GMT->current.proj.pars[6] = GMT->current.proj.pars[7] = 0.0;

		case GMT_AZ_EQDIST:	/* Azimuthal equal-distant */
		case GMT_LAMB_AZ_EQ:	/* Lambert Azimuthal Equal-Area */
		case GMT_GNOMONIC:	/* Gnomonic */
			/* -Ja|A or e|e or g|G <lon0>/<lat0>[/<horizon>]/<scale>|<width> */

			if (project == GMT_AZ_EQDIST)	/* Initialize default horizons */
				strcpy (txt_c, "180");
			else if (project == GMT_GNOMONIC)
				strcpy (txt_c, "60");
			else
				strcpy (txt_c, "90");
			if (k >= 0) {	/* Scale entered as 1:mmmmm */
				if (n_slashes == 2)	/* Got lon0/lat0/1:mmmm */
					n = sscanf (args, "%[^/]/%[^/]/1:%lf", txt_a, txt_b, &GMT->current.proj.pars[3]);
				else if (n_slashes == 3)	/* Got lon0/lat0/lath/1:mmmm */
					n = sscanf (args, "%[^/]/%[^/]/%[^/]/1:%lf", txt_a, txt_b, txt_c, &GMT->current.proj.pars[3]);
				if (GMT->current.proj.pars[3] != 0.0) GMT->current.proj.pars[3] = 1.0 / (GMT->current.proj.pars[3] * GMT->current.proj.unit);
			}
			else if (width_given) {
				if (n_slashes == 2)	/* Got lon0/lat0/width */
					n = sscanf (args, "%[^/]/%[^/]/%s", txt_a, txt_b, txt_d);
				else if (n_slashes == 3)	/* Got lon0/lat0/lath/width */
					n = sscanf (args, "%[^/]/%[^/]/%[^/]/%s", txt_a, txt_b, txt_c, txt_d);
				GMT->current.proj.pars[3] = GMT_to_inch (GMT, txt_d);
			}
			else {	/* Scale entered as radius/lat */
				if (n_slashes == 3)	/* Got lon0/lat0/radius/lat */
					n = sscanf (args, "%[^/]/%[^/]/%[^/]/%s", txt_a, txt_b, txt_d, txt_e);
				else if (n_slashes == 4)	/* Got lon0/lat0/lat_h/radius/lat */
					n = sscanf (args, "%[^/]/%[^/]/%[^/]/%[^/]/%s", txt_a, txt_b, txt_c, txt_d, txt_e);
				if (n == n_slashes + 1) {
					GMT->current.proj.pars[3] = GMT_to_inch (GMT, txt_d);
					if (gmt_get_uservalue (GMT, txt_e, GMT->current.io.col_type[GMT_IN][GMT_Y], &c, "oblique latitude")) return 1;
					if (c <= -90.0 || c >= 90.0) {
						GMT_Report (GMT->parent, GMT_MSG_NORMAL, "Oblique latitude must be in -90 to +90 range\n");
						error++;
					}
					else
						error += GMT_verify_expectations (GMT, GMT_IS_LAT, GMT_scanf (GMT, txt_e, GMT_IS_LAT, &GMT->current.proj.pars[4]), txt_e);
				}
			}
			error += (n != n_slashes + 1);
			error += GMT_verify_expectations (GMT, GMT_IS_LON, GMT_scanf (GMT, txt_a, GMT_IS_LON, &GMT->current.proj.pars[0]), txt_a);
			error += GMT_verify_expectations (GMT, GMT_IS_LAT, GMT_scanf (GMT, txt_b, GMT_IS_LAT, &GMT->current.proj.pars[1]), txt_b);
			error += GMT_verify_expectations (GMT, GMT_IS_LAT, GMT_scanf (GMT, txt_c, GMT_IS_LAT, &GMT->current.proj.pars[2]), txt_c);
			error += (GMT->current.proj.pars[2] <= 0.0 || GMT->current.proj.pars[2] > 180.0 || GMT->current.proj.pars[3] <= 0.0 || (k >= 0 && width_given));
			error += (project == GMT_GNOMONIC && GMT->current.proj.pars[2] >= 90.0);
			error += (project == GMT_ORTHO && GMT->current.proj.pars[2] >= 180.0);
			GMT->current.proj.lon0 = GMT->current.proj.pars[0];	GMT->current.proj.lat0 = GMT->current.proj.pars[1];
			break;

		case GMT_STEREO:	/* Stereographic */
			strcpy (txt_c, "90");	/* Initialize default horizon */
			if (k >= 0) {	/* Scale entered as 1:mmmmm */
				if (n_slashes == 2)
					n = sscanf (args, "%[^/]/%[^/]/1:%lf", txt_a, txt_b, &GMT->current.proj.pars[3]);
				else if (n_slashes == 3) {	/* with true scale at specified latitude */
					n = sscanf (args, "%[^/]/%[^/]/%[^/]/1:%lf", txt_a, txt_b, txt_e, &GMT->current.proj.pars[3]);
					if (gmt_get_uservalue (GMT, txt_e, GMT->current.io.col_type[GMT_IN][GMT_Y], &c, "oblique latitude")) return 1;
					if (c <= -90.0 || c >= 90.0) {
						GMT_Report (GMT->parent, GMT_MSG_NORMAL, "Oblique latitude must be in -90 to +90 range\n");
						error++;
					}
					else
						error += GMT_verify_expectations (GMT, GMT_IS_LAT, GMT_scanf (GMT, txt_e, GMT_IS_LAT, &GMT->current.proj.pars[4]), txt_e);
					GMT->current.proj.pars[5] = 1.0;	/* flag for true scale case */
				}
				else if (n_slashes == 4) {
					n = sscanf (args, "%[^/]/%[^/]/%[^/]/%[^/]/1:%lf", txt_a, txt_b, txt_c, txt_e, &GMT->current.proj.pars[3]);
					if (gmt_get_uservalue (GMT, txt_e, GMT->current.io.col_type[GMT_IN][GMT_Y], &c, "oblique latitude")) return 1;
					if (c <= -90.0 || c >= 90.0) {
						GMT_Report (GMT->parent, GMT_MSG_NORMAL, "Oblique latitude must be in -90 to +90 range\n");
						error++;
					}
					else
						error += GMT_verify_expectations (GMT, GMT_IS_LAT, GMT_scanf (GMT, txt_e, GMT_IS_LAT, &GMT->current.proj.pars[4]), txt_e);
					GMT->current.proj.pars[5] = 1.0;	/* flag for true scale case */
				}
				if (GMT->current.proj.pars[3] != 0.0) GMT->current.proj.pars[3] = 1.0 / (GMT->current.proj.pars[3] * GMT->current.proj.unit);
			}
			else if (width_given) {
				if (n_slashes == 2)
					n = sscanf (args, "%[^/]/%[^/]/%s", txt_a, txt_b, txt_d);
				else if (n_slashes == 3)
					n = sscanf (args, "%[^/]/%[^/]/%[^/]/%s", txt_a, txt_b, txt_c, txt_d);
				GMT->current.proj.pars[3] = GMT_to_inch (GMT, txt_d);
			}
			else {	/* Scale entered as radius/lat */
				if (n_slashes == 3)
					n = sscanf (args, "%[^/]/%[^/]/%[^/]/%s", txt_a, txt_b, txt_d, txt_e);
				else if (n_slashes == 4)
					n = sscanf (args, "%[^/]/%[^/]/%[^/]/%[^/]/%s", txt_a, txt_b, txt_c, txt_d, txt_e);
				if (n == n_slashes + 1) {
					GMT->current.proj.pars[3] = GMT_to_inch (GMT, txt_d);
					if (gmt_get_uservalue (GMT, txt_e, GMT->current.io.col_type[GMT_IN][GMT_Y], &c, "oblique latitude")) return 1;
					if (c <= -90.0 || c >= 90.0) {
						GMT_Report (GMT->parent, GMT_MSG_NORMAL, "Oblique latitude must be in -90 to +90 range\n");
						error++;
					}
					else
						error += GMT_verify_expectations (GMT, GMT_IS_LAT, GMT_scanf (GMT, txt_e, GMT_IS_LAT, &GMT->current.proj.pars[4]), txt_e);
				}
			}
			error += (n != n_slashes + 1);
			error += GMT_verify_expectations (GMT, GMT_IS_LON, GMT_scanf (GMT, txt_a, GMT_IS_LON, &GMT->current.proj.pars[0]), txt_a);
			error += GMT_verify_expectations (GMT, GMT_IS_LAT, GMT_scanf (GMT, txt_b, GMT_IS_LAT, &GMT->current.proj.pars[1]), txt_b);
			error += GMT_verify_expectations (GMT, GMT_IS_LON, GMT_scanf (GMT, txt_c, GMT_IS_LON, &GMT->current.proj.pars[2]), txt_c);
			error += (GMT->current.proj.pars[2] <= 0.0 || GMT->current.proj.pars[2] >= 180.0 || GMT->current.proj.pars[3] <= 0.0 || (k >= 0 && width_given));
			GMT->current.proj.lon0 = GMT->current.proj.pars[0];	GMT->current.proj.lat0 = GMT->current.proj.pars[1];
			break;

		case GMT_GENPER:	/* General perspective */

			GMT->current.proj.g_debug = 0;
			GMT->current.proj.g_box = GMT->current.proj.g_outside = GMT->current.proj.g_longlat_set = GMT->current.proj.g_radius = GMT->current.proj.g_auto_twist = false;
			GMT->current.proj.g_sphere = true; /* force spherical as default */

			i = 0;
			for (j = 0 ; j < 2 ; j++) {
				if (args[j] == 'd') {         /* standard genper debugging */
					GMT->current.proj.g_debug = 1;
					i++;
				} else if (args[j] == 'D') {  /* extensive genper debugging */
					GMT->current.proj.g_debug = 2;
					i++;
				} else if (args[j] == 'X') {  /* extreme genper debugging */
					GMT->current.proj.g_debug = 3;
					i++;
				} else if (args[j] == 's') {
					GMT->current.proj.g_sphere = true;
					i++;
				} else if (args[j] == 'e') {
					GMT->current.proj.g_sphere = false;
					i++;
				}
			}

			GMT->current.proj.pars[4] = GMT->current.proj.pars[5] = GMT->current.proj.pars[6] = GMT->current.proj.pars[7] = GMT->current.proj.pars[8] = GMT->current.proj.pars[9] = 0.0;

			if (GMT->current.proj.g_debug > 1) {
				GMT_message (GMT, "genper: arg '%s' n_slashes %d k %d\n", args, n_slashes, j);
				GMT_message (GMT, "initial error %d\n", error);
				GMT_message (GMT, "j = %d\n", j);
				GMT_message (GMT, "width_given %d\n", width_given);
			}

			n = sscanf(args+i, "%[^/]/%[^/]/%[^/]/%[^/]/%[^/]/%[^/]/%[^/]/%[^/]/%[^/]/%[^/]/%s",
				&(txt_arr[0][0]), &(txt_arr[1][0]), &(txt_arr[2][0]), &(txt_arr[3][0]),
				&(txt_arr[4][0]), &(txt_arr[5][0]), &(txt_arr[6][0]), &(txt_arr[7][0]),
				&(txt_arr[8][0]), &(txt_arr[9][0]), &(txt_arr[10][0]));

			if (GMT->current.proj.g_debug > 1) {
				for (i = 0 ; i < n ; i ++) {
					GMT_message (GMT, "txt_arr[%d] '%s'\n", i, &(txt_arr[i][0]));
				}
				fflush (NULL);
			}

			if (k >= 0) {
				/* Scale entered as 1:mmmmm */
				m = sscanf(&(txt_arr[n-1][0]),"1:%lf", &GMT->current.proj.pars[2]);
				if (GMT->current.proj.pars[2] != 0.0) {
					GMT->current.proj.pars[2] = 1.0 / (GMT->current.proj.pars[2] * GMT->current.proj.unit);
				}
				error += (m == 0) ? 1 : 0;
				if (error) GMT_message (GMT, "scale entered but couldn't read\n");
			} else  if (width_given) {
				GMT->current.proj.pars[2] = GMT_to_inch (GMT, &(txt_arr[n-1][0]));
			} else {
				GMT->current.proj.pars[2] = GMT_to_inch (GMT, &(txt_arr[n-2][0]));
				/*            GMT->current.proj.pars[3] = GMT_ddmmss_to_degree(txt_i); */
				if (gmt_get_uservalue (GMT, &(txt_arr[n-1][0]), GMT->current.io.col_type[GMT_IN][GMT_Y], &c, "oblique latitude")) return 1;
				if (c <= -90.0 || c >= 90.0) {
					GMT_Report (GMT->parent, GMT_MSG_NORMAL, "Oblique latitude must be in -90 to +90 range\n");
					error++;
				}
				else
					error += GMT_verify_expectations (GMT, GMT_IS_LAT, GMT_scanf (GMT, &(txt_arr[n-1][0]), GMT_IS_LAT, &GMT->current.proj.pars[3]), &(txt_arr[n-1][0]));
				if (error) GMT_message (GMT, "error in reading last lat value\n");
			}
			error += GMT_verify_expectations (GMT, GMT_IS_LON, GMT_scanf (GMT, &(txt_arr[0][0]), GMT_IS_LON, &GMT->current.proj.pars[0]), &(txt_arr[0][0]));
			if (error) GMT_message (GMT, "error is reading longitude '%s'\n", &(txt_arr[0][0]));
			error += GMT_verify_expectations (GMT, GMT_IS_LAT, GMT_scanf (GMT, &(txt_arr[1][0]), GMT_IS_LAT, &GMT->current.proj.pars[1]), &(txt_arr[1][0]));
			if (error) GMT_message (GMT, "error reading latitude '%s'\n", &(txt_arr[1][0]));

			/* g_alt    GMT->current.proj.pars[4] = atof(txt_c); */
			nlen = (int)strlen(&(txt_arr[2][0]));
			if (txt_arr[2][nlen-1] == 'r') {
				GMT->current.proj.g_radius = true;
				txt_arr[2][nlen-1] = 0;
			}
			error += GMT_verify_expectations (GMT, GMT_IS_FLOAT, GMT_scanf (GMT, &(txt_arr[2][0]), GMT_IS_FLOAT, &GMT->current.proj.pars[4]), &(txt_arr[2][0]));
			if (error) GMT_message (GMT, "error reading altitude '%s'\n", &(txt_arr[2][0]));

			/* g_az    GMT->current.proj.pars[5] = atof(txt_d); */
			nlen = (int)strlen(&(txt_arr[3][0]));
			if (txt_arr[3][nlen-1] == 'l' || txt_arr[3][nlen-1] == 'L') {
				GMT->current.proj.g_longlat_set = true;
				txt_arr[3][nlen-1] = 0;
			}
			error += GMT_verify_expectations (GMT, GMT_IS_GEO, GMT_scanf (GMT, &(txt_arr[3][0]), GMT_IS_GEO, &GMT->current.proj.pars[5]), &(txt_arr[3][0]));
			if (error) GMT_message (GMT, "error reading azimuth '%s'\n", &(txt_arr[3][0]));

			/* g_tilt    GMT->current.proj.pars[6] = atof(txt_e); */
			nlen = (int)strlen(&(txt_arr[4][0]));
			if (txt_arr[4][nlen-1] == 'l' || txt_arr[4][nlen-1] == 'L') {
				GMT->current.proj.g_longlat_set = true;
				txt_arr[4][nlen-1] = 0;
			}
			error += GMT_verify_expectations (GMT, GMT_IS_GEO, GMT_scanf (GMT, &(txt_arr[4][0]), GMT_IS_GEO, &GMT->current.proj.pars[6]), &(txt_arr[4][0]));
			if (error) GMT_message (GMT, "error reading tilt '%s'\n", &(txt_arr[4][0]));

			if (n > 6) {
				/*g_twist   GMT->current.proj.pars[7] = atof(txt_f); */
				nlen = (int)strlen(&(txt_arr[5][0]));
				if (txt_arr[5][nlen-1] == 'n') {
					GMT->current.proj.g_auto_twist = true;
					txt_arr[5][nlen-1] = 0;
				}
				error += GMT_verify_expectations (GMT, GMT_IS_GEO, GMT_scanf (GMT, &(txt_arr[5][0]), GMT_IS_GEO, &GMT->current.proj.pars[7]), &(txt_arr[5][0]));
				if (error) GMT_message (GMT, "error reading twist '%s'\n", &(txt_arr[5][0]));

				/*g_width   GMT->current.proj.pars[8] = atof(txt_f); */
				if (n > 7) {
					error += GMT_verify_expectations (GMT, GMT_IS_GEO, GMT_scanf (GMT, &(txt_arr[6][0]), GMT_IS_GEO, &GMT->current.proj.pars[8]), &(txt_arr[6][0]));
					if (error) GMT_message (GMT, "error reading width '%s'\n", &(txt_arr[6][0]));

					if (n > 8) {
						/* g_height  GMT->current.proj.pars[9] = atof(txt_g); */
						error += GMT_verify_expectations (GMT, GMT_IS_GEO, GMT_scanf (GMT, &(txt_arr[7][0]), GMT_IS_GEO, &GMT->current.proj.pars[9]), &(txt_arr[7][0]));
						if (error) GMT_message (GMT, "error height '%s'\n", &(txt_arr[7][0]));
					}
				}
			}
			error += (GMT->current.proj.pars[2] <= 0.0 || (k >= 0 && width_given));
			if (error) GMT_message (GMT, "final error %d\n", error);
			GMT->current.proj.lon0 = GMT->current.proj.pars[0];	GMT->current.proj.lat0 = GMT->current.proj.pars[1];
			break;

		case GMT_OBLIQUE_MERC:		/* Oblique mercator, specifying origin and azimuth or second point */
			if (n_slashes == 3) {
				n = sscanf (args, "%[^/]/%[^/]/%lf/%s", txt_a, txt_b, &az, txt_e);
				error += GMT_verify_expectations (GMT, GMT_IS_LON, GMT_scanf (GMT, txt_a, GMT_IS_LON, &GMT->current.proj.pars[0]), txt_a);
				error += GMT_verify_expectations (GMT, GMT_IS_LAT, GMT_scanf (GMT, txt_b, GMT_IS_LAT, &GMT->current.proj.pars[1]), txt_b);
				c = 10.0;	/* compute point 10 degrees from origin along azimuth */
				GMT->current.proj.pars[2] = GMT->current.proj.pars[0] + atand (sind (c) * sind (az) / (cosd (GMT->current.proj.pars[1]) * cosd (c) - sind (GMT->current.proj.pars[1]) * sind (c) * cosd (az)));
				GMT->current.proj.pars[3] = d_asind (sind (GMT->current.proj.pars[1]) * cosd (c) + cosd (GMT->current.proj.pars[1]) * sind (c) * cosd (az));
			}
			else if (n_slashes == 4) {
				n = sscanf (args, "%[^/]/%[^/]/%[^/]/%[^/]/%s", txt_a, txt_b, txt_c, txt_d, txt_e);
				error += GMT_verify_expectations (GMT, GMT_IS_LON, GMT_scanf (GMT, txt_a, GMT_IS_LON, &GMT->current.proj.pars[0]), txt_a);
				error += GMT_verify_expectations (GMT, GMT_IS_LAT, GMT_scanf (GMT, txt_b, GMT_IS_LAT, &GMT->current.proj.pars[1]), txt_b);
				error += GMT_verify_expectations (GMT, GMT_IS_LON, GMT_scanf (GMT, txt_c, GMT_IS_LON, &GMT->current.proj.pars[2]), txt_c);
				error += GMT_verify_expectations (GMT, GMT_IS_LAT, GMT_scanf (GMT, txt_d, GMT_IS_LAT, &GMT->current.proj.pars[3]), txt_d);
			}
			error += gmt_scale_or_width (GMT, txt_e, &GMT->current.proj.pars[4]);
			GMT->current.proj.pars[6] = 0.0;
			error += !(n == n_slashes + 1);
			GMT->current.proj.lon0 = GMT->current.proj.pars[0];	GMT->current.proj.lat0 = GMT->current.proj.pars[1];
			break;

		case GMT_OBLIQUE_MERC_POLE:	/* Oblique mercator, specifying orgin and pole */
			n = sscanf (args, "%[^/]/%[^/]/%[^/]/%[^/]/%s", txt_a, txt_b, txt_c, txt_d, txt_e);
			error += GMT_verify_expectations (GMT, GMT_IS_LON, GMT_scanf (GMT, txt_a, GMT_IS_LON, &GMT->current.proj.pars[0]), txt_a);
			error += GMT_verify_expectations (GMT, GMT_IS_LAT, GMT_scanf (GMT, txt_b, GMT_IS_LAT, &GMT->current.proj.pars[1]), txt_b);
			error += GMT_verify_expectations (GMT, GMT_IS_LON, GMT_scanf (GMT, txt_c, GMT_IS_LON, &GMT->current.proj.pars[2]), txt_c);
			error += GMT_verify_expectations (GMT, GMT_IS_LAT, GMT_scanf (GMT, txt_d, GMT_IS_LAT, &GMT->current.proj.pars[3]), txt_d);
			if (GMT->current.proj.pars[3] < 0.0) {	/* Flip from S hemisphere to N */
				GMT->current.proj.pars[3] = -GMT->current.proj.pars[3];
				GMT->current.proj.pars[2] += 180.0;
				if (GMT->current.proj.pars[2] >= 360.0) GMT->current.proj.pars[2] -= 360.0;
			}
			error += gmt_scale_or_width (GMT, txt_e, &GMT->current.proj.pars[4]);
			GMT->current.proj.pars[6] = 1.0;
			error += !(n_slashes == 4 && n == 5);
			project = GMT_OBLIQUE_MERC;
			GMT->current.proj.lon0 = GMT->current.proj.pars[0];	GMT->current.proj.lat0 = GMT->current.proj.pars[1];
			break;

		case GMT_UTM:	/* Universal Transverse Mercator */
			if (!strchr (args, '/')) {	/* No UTM zone given, must obtain from -R */
				GMT->current.proj.pars[0] = -1.0;	/* Flag we need zone to be set later */
				error += gmt_scale_or_width (GMT, args, &GMT->current.proj.pars[1]);
			}
			else {
				n = sscanf (args, "%[^/]/%s", txt_a, txt_b);
				GMT->current.proj.pars[0] = atof (txt_a);
				switch (args[0]) {
					case '-':	/* Enforce Southern hemisphere convention for y */
						GMT->current.proj.utm_hemisphere = -1;
						break;
					case '+':	/* Enforce Norther hemisphere convention for y */
						GMT->current.proj.utm_hemisphere = +1;
						break;
					default:	/* Decide in gmt_map_setup based on -R */
						GMT->current.proj.utm_hemisphere = 0;
						break;
				}
				mod = (char)toupper ((int)txt_a[strlen(txt_a)-1]);	/* Check if UTM zone has a valid latitude modifier */
				error = 0;
				if (mod >= 'A' && mod <= 'Z') {	/* Got fully qualified UTM zone, e.g., 33N */
					GMT->current.proj.utm_zoney = mod;
					GMT->current.proj.utm_hemisphere = -1;
					if (mod >= 'N') GMT->current.proj.utm_hemisphere = +1;
					if (mod == 'I' || mod == 'O') error++;	/* No such zones */
				}
				GMT->current.proj.pars[0] = fabs (GMT->current.proj.pars[0]);
				GMT->current.proj.lat0 = 0.0;
				k = irint (GMT->current.proj.pars[0]);
				GMT->current.proj.lon0 = -180.0 + k * 6.0 - 3.0;

				error += (k < 1 || k > 60);	/* Zones must be 1-60 */
				GMT->current.proj.utm_zonex = k;
				error += gmt_scale_or_width (GMT, txt_b, &GMT->current.proj.pars[1]);
				error += !(n_slashes == 1 && n == 2);
			}
			break;

		default:
			error = true;
			project = GMT_NO_PROJ;
			break;
	}

	if (project != GMT_ZAXIS) GMT->current.proj.projection = project;
	if (mod_flag > 1) args[last_pos] = last_char;	/* Restore modifier */

	return (error > 0);
}

/*! Converts c, i, and p into 0,1,3 */
int gmt_get_unit (struct GMT_CTRL *GMT, char c) {

	int i;
	switch ((int)c) {
		case 'c':	/* cm */
			i = GMT_CM;
			break;
		case 'i':	/* inch */
			i = GMT_INCH;
			break;
		case 'm':	/* meter */
			if (GMT_compat_check (GMT, 4)) {
				GMT_Report (GMT->parent, GMT_MSG_COMPAT, "Warning: Specifying a plot distance unit in meters is deprecated; use c, i, or p.\n");
				i = GMT_M;
			}
			else	/* error */
				i = -1;
			break;
		case 'p':	/* point */
			i = GMT_PT;
			break;
		default:	/* error */
			i = -1;
			break;
	}
	return (i);
}

/*! Update vector head length and width parameters based on size_z and v_angle, and deal with pen/fill settings */
int GMT_init_vector_param (struct GMT_CTRL *GMT, struct GMT_SYMBOL *S, bool set, bool outline, struct GMT_PEN *pen, bool do_fill, struct GMT_FILL *fill) {
	bool no_outline = false, no_fill = false;
	if (set) {	/* Determine proper settings for head fill or outline */
		if (outline && (S->v.status & GMT_VEC_OUTLINE2) == 0) S->v.pen = *pen;	/* If no +p<pen> but -W<pen> was used, use same pen for vector heads */
		else if (!outline && S->v.status & GMT_VEC_OUTLINE2) *pen = S->v.pen;	/* If no -W<pen> was set but +p<pen> given, use same pen for vector tails */
		else if (!outline && (S->v.status & GMT_VEC_OUTLINE2) == 0) no_outline = true;
		if (do_fill && (S->v.status & GMT_VEC_FILL2) == 0) S->v.fill = *fill;	/* If no +g<fill> but -G<fill> was used, use same fill for vector heads */
		else if (!do_fill && S->v.status & GMT_VEC_FILL2) no_fill = false;		/* If no -G<fill> was set but +g<fill> given, we do nothing here */
		else if (!do_fill && (S->v.status & GMT_VEC_FILL2) == 0) no_fill = true;	/* Neither -G<fill> nor +g<fill> were set */
		if (no_outline && no_fill && (S->v.status & GMT_VEC_HEADS)) {
			GMT_Report (GMT->parent, GMT_MSG_NORMAL, "Error: Cannot draw vector heads without specifying at least one of head outline or head fill.\n");
			return 1;
		}
	}
	if (GMT_IS_ZERO (S->size_x)) return 0;	/* Not set yet */
	S->v.h_length = (float)S->size_x;
	S->v.h_width = (float)(2.0 * S->v.h_length * tand (0.5 * S->v.v_angle));
	return 0;
}

/*! Parser for -Sv|V, -S=, and -Sm */
int GMT_parse_vector (struct GMT_CTRL *GMT, char symbol, char *text, struct GMT_SYMBOL *S) {

	unsigned int pos = 0, k, error = 0;
	size_t len;
	bool p_opt = false, g_opt = false;
	int j;
	char p[GMT_BUFSIZ];
	double pole[2];

	S->v.pen = GMT->current.setting.map_default_pen;
	GMT_init_fill (GMT, &S->v.fill, -1.0, -1.0, -1.0);	/* Default is no fill */
	S->v.status = 0;	/* Start with no flags turned on */
	S->v.v_angle = 30.0f;	S->v.v_norm = -1.0f;	S->v.v_stem = 0.1f;
	S->v.v_kind[0] = S->v.v_kind[1] = GMT_VEC_ARROW;
	for (k = 0; text[k] && text[k] != '+'; k++);	/* Either find the first plus or run out or chars */
	strncpy (p, text, k); p[k] = 0;

	while ((GMT_strtok (&text[k], "+", &pos, p))) {	/* Parse any +<modifier> statements */
		switch (p[0]) {
			case 'a': S->v.v_angle = (float)atof (&p[1]);	break;	/* Vector head opening angle [30] */
			case 'b':	/* Vector head at beginning point */
				S->v.status |= GMT_VEC_BEGIN;
				switch (p[1]) {
					case 'a': S->v.v_kind[0] = GMT_VEC_ARROW;	/* Explicitly selected arrow head, must check for other modifiers */
		  	  			if (p[2] == 'l') S->v.status |= GMT_VEC_BEGIN_L;	/* Only left  half of head requested */
		  	  			else if (p[2] == 'r') S->v.status |= GMT_VEC_BEGIN_R;	/* Only right half of head requested */
						break;
					case 'c': S->v.v_kind[0] = GMT_VEC_CIRCLE;	break;
					case 't': S->v.v_kind[0] = GMT_VEC_TERMINAL;	break;
			  	 	case 'l': S->v.v_kind[0] = GMT_VEC_ARROW;	S->v.status |= GMT_VEC_BEGIN_L;	break;	/* Only left  half of head requested */
			  	  	case 'r': S->v.v_kind[0] = GMT_VEC_ARROW;	S->v.status |= GMT_VEC_BEGIN_R;	break;	/* Only right half of head requested */
					default:  S->v.v_kind[0] = GMT_VEC_ARROW;	break;
				}
				break;
			case 'e':	/* Vector head at end point */
				S->v.status |= GMT_VEC_END;
				switch (p[1]) {
					case 'a': S->v.v_kind[1] = GMT_VEC_ARROW;	/* Explicitly selected arrow head, must check for other modifiers */
		  	  			if (p[2] == 'l') S->v.status |= GMT_VEC_END_L;		/* Only left  half of head requested */
		  	  			else if (p[2] == 'r') S->v.status |= GMT_VEC_END_R;	/* Only right half of head requested */
						break;
					case 'c': S->v.v_kind[1] = GMT_VEC_CIRCLE;	break;
					case 't': S->v.v_kind[1] = GMT_VEC_TERMINAL;	break;
			  	 	case 'l': S->v.v_kind[1] = GMT_VEC_ARROW;	S->v.status |= GMT_VEC_END_L;	break;	/* Only left  half of head requested */
			  	  	case 'r': S->v.v_kind[1] = GMT_VEC_ARROW;	S->v.status |= GMT_VEC_END_R;	break;	/* Only right half of head requested */
					default:  S->v.v_kind[1] = GMT_VEC_ARROW;	break;
				}
				break;
			case 'l': S->v.status |= (GMT_VEC_BEGIN_L + GMT_VEC_END_L);	break;	/* Obsolete modifier for left halfs at active heads */
			case 'q': S->v.status |= GMT_VEC_ANGLES;	break;	/* Expect start,stop angle rather than length in input */
			case 'r': S->v.status |= (GMT_VEC_BEGIN_R + GMT_VEC_END_R);	break;	/* Obsolete modifier for right halfs at active heads */
			case 's': S->v.status |= GMT_VEC_JUST_S;	break;	/* Input (angle,length) are vector end point (x,y) instead */
			case 'j':	/* Vector justification */
				if (symbol == 'm') {
					GMT_Report (GMT->parent, GMT_MSG_NORMAL, "-Sm does not accept +j<just> modifiers.\n");
					error++;
				}
				else {
					switch (p[1]) {
						case 'b': S->v.status |= GMT_VEC_JUST_B;	break;	/* Input (x,y) refers to vector beginning point */
						case 'c': S->v.status |= GMT_VEC_JUST_C;	break;	/* Input (x,y) refers to vector center point */
						case 'e': S->v.status |= GMT_VEC_JUST_E;	break;	/* Input (x,y) refers to vector end point */
						default:  /* Bad justifier code */
							GMT_Report (GMT->parent, GMT_MSG_NORMAL, "Bad +j<just> modifier %c\n", p[1]);
							error++;
							break;
					}
				}
				break;
			case 'n':	/* Vector shrinking head */
				len = strlen (p);
				j = (symbol == 'v' || symbol == 'V') ? gmt_get_unit (GMT, p[len]) : -1;	/* Only -Sv|V takes unit */
				if (j >= 0) { S->u = j; S->u_set = true; }
				S->v.v_norm = (float)atof (&p[1]);
				if (symbol == '=') S->v.v_norm /= (float)GMT->current.proj.DIST_KM_PR_DEG;	/* Since norm distance is in km and we compute spherical degrees later */
				break;
			case 'g':	/* Vector head fill +g[-|<fill>]*/
				g_opt = true;	/* Marks that +g was used */
				if (p[1] == '-') break; /* Do NOT turn on fill */
				S->v.status |= GMT_VEC_FILL;
				if (p[1]) {
					if (GMT_getfill (GMT, &p[1], &S->v.fill)) {
						GMT_Report (GMT->parent, GMT_MSG_NORMAL, "Bad +g<fill> modifier %c\n", &p[1]);
						error++;
					}
					S->v.status |= GMT_VEC_FILL2;
				}
				break;
			case 'o':	/* Sets oblique pole for small or great circles */
				S->v.status |= GMT_VEC_POLE;
				if (!p[1]) {	/* Gave no pole, use North pole */
					S->v.pole[GMT_X] = 0.0f;	S->v.pole[GMT_Y] = 90.0f;
				}
				else if ((j = GMT_Get_Value (GMT->parent, &p[1], pole)) != 2) {
					GMT_Report (GMT->parent, GMT_MSG_NORMAL, "Bad +o[<plon>/<plat>] modifier %c\n", &p[1]);
					error++;
				}
				else {	/* Successful parsing of pole */
					S->v.pole[GMT_X] = (float)pole[GMT_X];	S->v.pole[GMT_Y] = (float)pole[GMT_Y];}
				break;
			case 'p':	/* Vector pen and head outline +p[-][<pen>] */
				p_opt = true;	/* Marks that +p was used */
				if (p[1] == '-')	/* Do NOT turn on outlines */
					j = 2;
				else {
					j = 1;
					S->v.status |= GMT_VEC_OUTLINE;
				}
				if (p[j]) {	/* Change default vector pen */
					if (GMT_getpen (GMT, &p[j], &S->v.pen)) {
						GMT_Report (GMT->parent, GMT_MSG_NORMAL, "Bad +p<pen> modifier %c\n", &p[1]);
						error++;
					}
					S->v.status |= GMT_VEC_OUTLINE2;	/* Flag that a pen specification was given */
				}
				break;
			case 'z':	/* Input (angle,length) are vector components (dx,dy) instead */
				S->v.status |= GMT_VEC_COMPONENTS;
				S->v.comp_scale = (float)GMT_convert_units (GMT, &p[1], GMT->current.setting.proj_length_unit, GMT_INCH);
				break;
			default:
				GMT_Report (GMT->parent, GMT_MSG_NORMAL, "Bad modifier +%c\n", p[0]);
				error++;
				break;
		}
	}
	if (!g_opt) S->v.status |= GMT_VEC_FILL;	/* Default is to fill vector head with current fill unless (a) no fill given or (b) turned off with +g- */
	if (!p_opt) S->v.status |= GMT_VEC_OUTLINE;	/* Default is to draw vector head outline with current pen unless explicitly turned off with +p- */

	/* Set head parameters */
	GMT_init_vector_param (GMT, S, false, false, NULL, false, NULL);

	return (error);
}

/*! . */
int GMT_parse_front (struct GMT_CTRL *GMT, char *text, struct GMT_SYMBOL *S)
{
	/* Parser for -Sf<tickgap>[/<ticklen>][+l|+r][+<type>][+o<offset>][+<pen>]
	 * <tickgap> is required and is either a distance in some unit (append c|i|p)
	 * or it starts with - and gives the number of desired ticks instead.
	 * <ticklen> defaults to 15% of <tickgap> but is required if the number
	 * of ticks are specified. */

	unsigned int pos = 0, k, error = 0;
	int mods, n;
	char p[GMT_BUFSIZ] = {""}, txt_a[GMT_LEN256] = {""}, txt_b[GMT_LEN256] = {""};

	for (k = 0; text[k] && text[k] != '+'; k++);	/* Either find the first plus or run out or chars */
	strncpy (p, text, k); p[k] = 0;
	mods = (text[k] == '+');
	if (mods) text[k] = 0;		/* Temporarily chop off the modifiers */
	n = sscanf (&text[1], "%[^/]/%s", txt_a, txt_b);
	if (mods) text[k] = '+';	/* Restore the modifiers */
	if (txt_a[0] == '-' && n == 1) {
		GMT_Report (GMT->parent, GMT_MSG_NORMAL, "Error option -Sf: Must specify <ticklen> when specifying the number of ticks\n");
		error++;
	}
	S->f.f_gap = (txt_a[0] == '-') ? atof (txt_a) : GMT_to_inch (GMT, txt_a);
	S->f.f_len = (n == 1) ? 0.15 * S->f.f_gap : GMT_to_inch (GMT, txt_b);

	S->f.f_symbol = GMT_FRONT_FAULT;	/* Default is the fault symbol */
	S->f.f_sense = GMT_FRONT_CENTERED;	/* Default is centered symbols unless +l or +r is found */
	S->f.f_pen = 0;				/* Draw outline with pen set via -W, i.e., same as frontline */
	while ((GMT_strtok (&text[k], "+", &pos, p))) {	/* Parse any +<modifier> statements */
		switch (p[0]) {
			case 'b':	S->f.f_symbol = GMT_FRONT_BOX;		break;	/* [half-]square front */
			case 'c':	S->f.f_symbol = GMT_FRONT_CIRCLE;	break;	/* [half-]circle front */
			case 'f':	S->f.f_symbol = GMT_FRONT_FAULT;	break;	/* Fault front */
			case 'l':	S->f.f_sense  = GMT_FRONT_LEFT;		break;	/* Symbols to the left */
			case 'r':	S->f.f_sense  = GMT_FRONT_RIGHT;	break;	/* Symbols to the right */
			case 's':	S->f.f_symbol = GMT_FRONT_SLIP;		break;	/* Strike-slip front */
			case 't':	S->f.f_symbol = GMT_FRONT_TRIANGLE;	break;	/* Triangle front */
			case 'o':	S->f.f_off = GMT_to_inch (GMT, &p[1]);	break;	/* Symbol offset along line */
			case 'p':	if (p[1]) {	/* Get alternate pen for front-symbol outline [-W] */
						if (GMT_getpen (GMT, &p[1], &S->f.pen)) {
							GMT_Report (GMT->parent, GMT_MSG_NORMAL, "Bad +p<pen> modifier %c\n", &p[1]);
							error++;
						}
						else
							S->f.f_pen = +1;
					}
					else	/* Turn off outline */
						S->f.f_pen = -1;
					break;
			default:
				GMT_Report (GMT->parent, GMT_MSG_NORMAL, "Error option -Sf: Bad modifier +%c\n", p[0]);
				error++;	break;
		}
	}

	return (error);
}

/*! Parse the arguments given to -Sl.  The allowed syntax is:
 * -Sl<size>[unit]+t<text>[+f<font<][+j<justify>] */
int gmt_parse_text (struct GMT_CTRL *GMT, char *text, struct GMT_SYMBOL *S) {

	unsigned int pos = 0, k, j, slash, error = 0;
	if ((!strstr (text, "+t") && strchr (text, '/')) || strchr (text, '%')) {	/* GMT4 syntax */
		char *c = NULL;
		if (GMT_compat_check (GMT, 4)) {
			GMT_Report (GMT->parent, GMT_MSG_COMPAT, "Warning in Option -Sl: Sl<size>/<string>[%<font>] is deprecated syntax\n");
			if ((c = strchr (text, '%'))) {	/* Gave font name or number, too */
				*c = 0;	/* Chop off the %font info */
				c++;		/* Go to next character */
				if (GMT_getfont (GMT, c, &S->font)) GMT_Report (GMT->parent, GMT_MSG_NORMAL, "-Sl contains bad font (set to %s)\n", GMT_putfont (GMT, S->font));
			}
			/* Look for a slash that separates size and string: */
			for (j = 1, slash = 0; text[j] && !slash; j++) if (text[j] == '/') slash = j;
			/* Set j to the first char in the string: */
			j = slash + 1;
			/* Copy string characters */
			k = 0;
			while (text[j] && text[j] != ' ' && k < (GMT_LEN256-1)) S->string[k++] = text[j++];
			S->string[k] = '\0';
			if (!k) {
				GMT_Report (GMT->parent, GMT_MSG_NORMAL, "Syntax error -Sl option: No string given\n");
				error++;
			}
		}
		else {	/* Not accept it unless under compatibility mode 4 */
			GMT_Report (GMT->parent, GMT_MSG_NORMAL, "Syntax error -Sl option: Usage is -Sl[<size>]+t<string>[+f<font>][+j<justify]\n");
			error++;
		}
	}
	else {	/* GMT5 syntax */
		char p[GMT_BUFSIZ];
		for (k = 0; text[k] && text[k] != '+'; k++);	/* Either find the first plus or run out or chars; should at least find +t */
		if (!text[k]) {
			GMT_Report (GMT->parent, GMT_MSG_NORMAL, "Syntax error -Sl option: No string information given\n");
			return (1);
		}
		while ((GMT_strtok (&text[k], "+", &pos, p))) {	/* Parse any +<modifier> statements */
			switch (p[0]) {
				case 'f':	/* Change font */
					if (GMT_getfont (GMT, &p[1], &S->font))
						GMT_Report (GMT->parent, GMT_MSG_NORMAL, "-Sl contains bad +<font> modifier (set to %s)\n", GMT_putfont (GMT, S->font));
					break;
				case 'j':	S->justify = GMT_just_decode (GMT, &p[1], 12);	break;	/* text justification */
				case 't':	strncpy (S->string, &p[1], GMT_LEN256);	break;	/* Get the symbol text */
				default:
					GMT_Report (GMT->parent, GMT_MSG_NORMAL, "Error option -Sl: Bad modifier +%c\n", p[0]);
					error++;
					break;
			}
		}
	}

	return (error);
}

#define GMT_VECTOR_CODES "mMvV="	/* The vector symbol codes */

/*! . */
int GMT_parse_symbol_option (struct GMT_CTRL *GMT, char *text, struct GMT_SYMBOL *p, unsigned int mode, bool cmd)
{
	/* mode = 0 for 2-D (psxy) and = 1 for 3-D (psxyz); cmd = true when called to process command line options */
	int decode_error = 0, bset = 0, j, n, k, slash = 0, colon, col_off = mode, len;
	bool check = true, degenerate = false;
	unsigned int ju;
	char symbol_type, txt_a[GMT_LEN256] = {""}, txt_b[GMT_LEN256] = {""}, text_cp[GMT_LEN256] = {""}, diameter[GMT_LEN32] = {""}, *c = NULL;
	static char *allowed_symbols[2] = {"=-+AaBbCcDdEefGgHhIiJjMmNnpqRrSsTtVvWwxy", "=-+AabCcDdEefGgHhIiJjMmNnOopqRrSsTtUuVvWwxy"};
	static char *bar_symbols[2] = {"Bb", "-BbOoUu"};
	if (cmd) {
		p->base = GMT->session.d_NaN;
		p->u = GMT->current.setting.proj_length_unit;
	}
	else {
		p->read_size = p->read_size_cmd;
	}
	p->n_required = p->convert_angles = p->n_nondim = p->base_set = 0;
	p->user_unit[GMT_X] = p->user_unit[GMT_Y] = p->u_set = false;
	p->font = GMT->current.setting.font_annot[0];
	if (p->read_size)  p->given_size_x = p->given_size_y = p->size_x = p->size_y = 0.0;

	/* col_off is the col number of first parameter after (x,y) [or (x,y,z) if mode == 1)].
	   However, if size is not given then that is requred too so col_off++ */

	if (!strncmp (text, "E-", 2U) || !strncmp (text, "J-", 2U)) {	/* Special degenerate geographic ellipse and rectangle symbols, remove the - to avoid parsing issues */
		degenerate = true;
		if (text[2]) strcpy (diameter, &text[2]);	/* Gave circle diameter on command line */
		text[1] = 0;
	}
	if (!text[0]) {	/* No symbol or size given */
		p->size_x = p->size_y = 0.0;
		symbol_type = '*';
		col_off++;
		if (cmd) p->read_size_cmd = true;
		if (cmd) p->read_symbol_cmd = true;
	}
	else if (isdigit ((int)text[0]) || text[0] == '.') {	/* Size, but no symbol given */
		n = sscanf (text, "%[^/]/%s", txt_a, txt_b);
		p->size_x = p->given_size_x = GMT_to_inch (GMT, txt_a);
		if (n == 2)
			p->size_y = p->given_size_y = GMT_to_inch (GMT, txt_b);
		else if (n == 1)
			p->size_y = p->given_size_y = p->size_x;
		else
			decode_error = true;
		symbol_type = '*';
		if (cmd) p->read_symbol_cmd = true;
	}
	else if (text[0] == 'l') {	/* Letter symbol is special case */
		strncpy (text_cp, text, GMT_LEN256);	/* Copy for processing later */
		symbol_type = 'l';
		if (!text[1]) {	/* No size or text given */
			if (p->size_x == 0.0) p->size_x = p->given_size_x;
			if (p->size_y == 0.0) p->size_y = p->given_size_y;
			if (cmd) p->read_size_cmd = true;
			col_off++;
		}
		else if (text[1] == '+' || (text[1] == '/' && GMT_compat_check (GMT, 4))) {	/* No size given */
			/* Any deprecate message comes below so no need here */
			if (p->size_x == 0.0) p->size_x = p->given_size_x;
			if (p->size_y == 0.0) p->size_y = p->given_size_y;
			col_off++;
		}
		else {
			n = sscanf (&text_cp[1], "%[^+]+%*s", txt_a);
			p->size_x = p->given_size_x = GMT_to_inch (GMT, txt_a);
			decode_error = (n != 1);
		}
	}
	else if (text[0] == 'k') {	/* Custom symbol spec */
		for (j = (int)strlen (text); j > 0 && text[j] != '/'; --j);
		if (j == 0) {	/* No slash, i.e., no symbol size given */
			if (p->size_x == 0.0) p->size_x = p->given_size_x;
#if 0
			/* Removed because it produced erroneous result in example 20 */
			if (p->size_x == 0.0)		/* It may still come out as zero from the above line */
				p->size_x = p->given_size_x = GMT_to_inch (GMT, "1");
#endif
			n = sscanf (text, "%c%s", &symbol_type, text_cp);
			col_off++;
		}
		else {
			text[j] = ' ';
			n = sscanf (text, "%c%s %s", &symbol_type, text_cp, txt_a);
			text[j] = '/';
			p->size_x = p->given_size_x = GMT_to_inch (GMT, txt_a);
		}
	}
	else if (strchr (GMT_VECTOR_CODES, text[0])) {	/* Vectors gets separate treatment because of optional modifiers [+j<just>+b+e+s+l+r+a<angle>+n<norm>] */
		char arg[GMT_LEN64] = {""};
		n = sscanf (text, "%c%[^+]", &symbol_type, arg);	/* arg should be symbols size with no +<modifiers> at the end */
		if (n == 1) strncpy (arg, &text[1], GMT_LEN64);	/* No modifiers present, set arg to text following symbol code */
		k = 1;
		if (GMT_compat_check (GMT, 4)) {
			int one;
			char txt_c[GMT_LEN256] = {""};
			p->v.parsed_v4 = false;
			if (strchr (text, '/') && !strchr (text, '+')) {	/* Gave old-style arrow dimensions; cannot exactly reproduce GMT 4 arrows since those were polygons */
				p->v.status |= GMT_VEC_END;		/* Default is head at end */
				p->size_y = p->given_size_y = 0.0;
				GMT_Report (GMT->parent, GMT_MSG_COMPAT, "Warning: <size> = <vectorwidth/headlength/headwidth> is deprecated; see -S%c syntax.\n", text[0]);
				one = (strchr ("bhstBHST", text[1])) ? 2 : 1;
				sscanf (&text[one], "%[^/]/%[^/]/%s", txt_a, txt_b, txt_c);
				p->v.v_width  = (float)GMT_to_inch (GMT, txt_a);
				p->v.h_length = (float)GMT_to_inch (GMT, txt_b);
				p->v.h_width  = (float)(GMT_to_inch (GMT, txt_c) * 2.0);
				p->v.v_angle = (float)atand ((0.5 * p->v.h_width / p->v.h_length) * 2.0);
				p->v.parsed_v4 = true;
				p->size_x = p->given_size_x = p->v.h_length;
			}
			else if (strchr ("vV", symbol_type) && text[1] && strchr ("bhstBHST", text[1])) {	/* Old style */
				GMT_Report (GMT->parent, GMT_MSG_COMPAT, "Warning: bhstBHST vector modifiers is deprecated; see -S%c syntax.\n", text[0]);
				p->v.status |= GMT_VEC_END;		/* Default is head at end */
				k = 2;
				strncpy (arg, &text[2], GMT_LEN64);
			}
		}
		if (text[k] && strchr (GMT_DIM_UNITS, (int) text[k])) {	/* No size given, only unit information */
			if (p->size_x == 0.0) p->size_x = p->given_size_x;
			if (p->size_y == 0.0) p->size_y = p->given_size_y;
			if ((j = gmt_get_unit (GMT, text[k])) < 0) decode_error = true; else { p->u = j; p->u_set = true;}
			col_off++;
			if (cmd) p->read_size_cmd = true;
		}
		else if (!text[k] || text[k] == '+') {	/* No size nor unit, just possible attributes */
			if (p->size_x == 0.0) p->size_x = p->given_size_x;
			if (p->size_y == 0.0) p->size_y = p->given_size_y;
			col_off++;
			if (cmd) p->read_size_cmd = true;
		}
		else if (!p->v.parsed_v4) {	/* Need to get size */
			if (cmd) p->read_size_cmd = false;
			p->size_x = p->given_size_x = GMT_to_inch (GMT, arg), check = false;
		}
	}
	else if (strchr (allowed_symbols[mode], (int) text[0]) && strchr (GMT_DIM_UNITS, (int) text[1])) {	/* Symbol, but no size given (size assumed given on command line), only unit information */
		n = sscanf (text, "%c", &symbol_type);
		if (p->size_x == 0.0) p->size_x = p->given_size_x;
		if (p->size_y == 0.0) p->size_y = p->given_size_y;
		j = 0;
		if (text[1]) {	/* Gave unit information */
			if ((j = gmt_get_unit (GMT, text[1])) < 0)
				decode_error = true;
			else {
				p->u = j; p->u_set = true;
			}
		}
		col_off++;
	}
	else if (strchr (allowed_symbols[mode], (int) text[0]) && (text[1] == '\n' || !text[1])) {	/* Symbol, but no size given (size assumed given on command line) */
		n = sscanf (text, "%c", &symbol_type);
		if (p->size_x == 0.0) p->size_x = p->given_size_x;
		if (p->size_y == 0.0) p->size_y = p->given_size_y;
		col_off++;
	}
	else if (strchr (bar_symbols[mode], (int) text[0])) {	/* Bar, column, cube with size */

		/* Bar:		-Sb|B[<size_x|size_y>[c|i|p|u]][b[<base>]]				*/
		/* Column:	-So|O[<size_x>[c|i|p|u][/<ysize>[c|i|p|u]]][b[<base>]]	*/
		/* Cube:	-Su|U[<size_x>[c|i|p|u]]	*/

		for (j = 1; text[j]; j++) {	/* Look at chars following the symbol code */
			if (text[j] == '/') slash = j;
			if (text[j] == 'b') bset = j;
		}
		strncpy (text_cp, text, GMT_LEN256);
		if (bset) text_cp[bset] = 0;	/* Chop off the b<base> from copy to avoid confusion when parsing.  <base> is always in user units */
		if (slash) {	/* Separate x/y sizes */
			n = sscanf (text_cp, "%c%[^/]/%s", &symbol_type, txt_a, txt_b);
			decode_error = (n != 3);
			if ((len = (int)strlen (txt_a)) && txt_a[len-1] == 'u') {
				p->user_unit[GMT_X] = true;	/* Specified xwidth in user units */
				txt_a[len-1] = '\0';	/* Chop off the 'u' */
			}
			if ((len = (int)strlen (txt_b)) && txt_b[len-1] == 'u') {
				p->user_unit[GMT_Y] = true;	/* Specified ywidth in user units */
				txt_b[len-1] = '\0';	/* Chop off the 'u' */
			}
			if (p->user_unit[GMT_X]) {
				if (gmt_get_uservalue (GMT, txt_a, GMT->current.io.col_type[GMT_IN][GMT_X], &p->given_size_x, "-Sb|B|o|O|u|u x-size value")) return EXIT_FAILURE;
				p->size_x = p->given_size_x;
			}
			else
				p->size_x = p->given_size_x = GMT_to_inch (GMT, txt_a);
			if (p->user_unit[GMT_Y]) {
				if (gmt_get_uservalue (GMT, txt_b, GMT->current.io.col_type[GMT_IN][GMT_Y], &p->given_size_y, "-Sb|B|o|O|u|u y-size value")) return EXIT_FAILURE;
				p->size_y = p->given_size_y;
			}
			else
				p->size_y = p->given_size_y = GMT_to_inch (GMT, txt_b);
		}
		else {	/* Only a single x = y size */
			n = sscanf (text_cp, "%c%s", &symbol_type, txt_a);
			if ((len = (int)strlen (txt_a)) && txt_a[len-1] == 'u') {
				p->user_unit[GMT_X] = p->user_unit[GMT_Y] = true;	/* Specified xwidth [=ywidth] in user units */
				txt_a[len-1] = '\0';	/* Chop off the 'u' */
			}
			if (n == 2) {	/* Gave size */
				if (p->user_unit[GMT_X]) {
					if (gmt_get_uservalue (GMT, txt_a, GMT->current.io.col_type[GMT_IN][GMT_X], &p->given_size_x, "-Sb|B|o|O|u|u x-size value")) return EXIT_FAILURE;
					p->size_x = p->size_y = p->given_size_y = p->given_size_x;
				}
				else
					p->size_x = p->size_y = p->given_size_x = p->given_size_y = GMT_to_inch (GMT, txt_a);
			}
			else {
				if (p->size_x == 0.0) p->size_x = p->given_size_x;
				if (p->size_y == 0.0) p->size_y = p->given_size_y;
			}
		}
	}
	else {	/* Everything else */
		char s_upper;
		n = sscanf (text, "%c%[^/]/%s", &symbol_type, txt_a, txt_b);
		s_upper = (char)toupper ((int)symbol_type);
		if (s_upper == 'F' || s_upper == 'V' || s_upper == 'Q' || s_upper == 'M') {	/* "Symbols" that do not take normal symbol size */
			p->size_y = p->given_size_y = 0.0;
		}
		else {
			p->size_x = p->given_size_x = GMT_to_inch (GMT, txt_a);
			if (n == 3)
				p->size_y = p->given_size_y = GMT_to_inch (GMT, txt_b);
			else if (n == 2)
				p->size_y = p->given_size_y = p->size_x;
			else
				decode_error = true;
		}
	}

	switch (symbol_type) {
		case '*':
			p->symbol = GMT_SYMBOL_NOT_SET;
			break;
		case '-':
			p->symbol = GMT_SYMBOL_XDASH;
			break;
		case 'A':
			p->size_x *= 1.67289326141;	/* To equal area of circle with same diameter */
		case 'a':
			p->symbol = GMT_SYMBOL_STAR;
			break;
		case 'B':
			p->symbol = GMT_SYMBOL_BARX;
			if (bset) {
				if (text[bset+1] == '\0') {	/* Read it from data file */
					p->base_set = 2;
					p->n_required = 1;
					p->nondim_col[p->n_nondim++] = 2 + col_off;	/* base in user units */
				}
				else {
					if (gmt_get_uservalue (GMT, &text[bset+1], GMT->current.io.col_type[GMT_IN][GMT_X], &p->base, "-SB base value")) return EXIT_FAILURE;
					p->base_set = 1;
				}
			}
			break;
		case 'b':
			p->symbol = GMT_SYMBOL_BARY;
			if (text[bset+1] == '\0') {	/* Read it from data file */
				p->base_set = 2;
				p->n_required = 1;
				p->nondim_col[p->n_nondim++] = 2 + col_off;	/* base in user units */
			}
			else {
				if (gmt_get_uservalue (GMT, &text[bset+1], GMT->current.io.col_type[GMT_IN][GMT_Y], &p->base, "-Sb base value")) return EXIT_FAILURE;
				p->base_set = 1;
			}
			break;
		case 'C':
		case 'c':
			p->symbol = GMT_SYMBOL_CIRCLE;
			break;
		case 'D':
			p->size_x *= 1.25331413732;	/* To equal area of circle with same diameter */
		case 'd':
			p->symbol = GMT_SYMBOL_DIAMOND;
			break;
		case 'E':	/* Expect axis in km to be scaled based on -J */
			p->symbol = GMT_SYMBOL_ELLIPSE;
			p->convert_angles = 1;
			if (degenerate) {	/* Degenerate ellipse = circle */
				if (diameter[0]) {	/* Gave a fixed diameter as symbol size */
					p->size_x = p->size_y = atof (diameter);	/* In km */
				}
				else {	/* Must read from data file */
					p->n_required = 1;	/* Only expect diameter */
					p->nondim_col[p->n_nondim++] = 2 + mode;	/* Since diameter is in km, not inches or cm etc */
				}
			}
			else {
				p->n_required = 3;
				p->nondim_col[p->n_nondim++] = 2 + mode;	/* Angle */
				p->nondim_col[p->n_nondim++] = 3 + mode;	/* Since they are in km, not inches or cm etc */
				p->nondim_col[p->n_nondim++] = 4 + mode;
			}
			check = false;
			break;
		case 'e':
			p->symbol = GMT_SYMBOL_ELLIPSE;
			/* Expect angle in degrees, then major and major axes in plot units */
			p->n_required = 3;
			p->nondim_col[p->n_nondim++] = 2 + mode;	/* Angle */
			check = false;
			break;

		case 'f':	/* Fronts: -Sf<spacing>[/<size>][+r+l][+f+t+s+c+b][+o<offset>][+<pen>]	[WAS: -Sf<spacing>/<size>[dir][type][:<offset>]	*/
			p->symbol = GMT_SYMBOL_FRONT;
			p->f.f_off = 0.0;	p->f.f_symbol = GMT_FRONT_FAULT;	p->f.f_sense = GMT_FRONT_CENTERED;
			check = false;
			if (!text[1]) {	/* No args given, must parse segment header later */
				p->fq_parse = true;	/* This will be set to false once at least one header has been parsed */
				break;
			}
			strncpy (text_cp, text, GMT_LEN256);
			if (GMT_compat_check (GMT, 4)) {
				len = (int)strlen (text_cp) - 1;
				if (strchr (text_cp, ':') || (!strchr (text_cp, '+') && len > 0 && strchr ("bcflrst", text_cp[len]))) {	/* Old style */
					GMT_Report (GMT->parent, GMT_MSG_COMPAT, "Warning in Option -Sf: Sf<spacing>/<size>[dir][type][:<offset>] is deprecated syntax\n");
					if ((c = strchr (text_cp, ':'))) {	/* Gave :<offset>, set it and strip it off */
						c++;	/* Skip over the colon */
						p->f.f_off = GMT_to_inch (GMT, c);
						c--;	/* Go back to colon */
						*c = 0;	/* Effectively chops off the offset modifier */
					}
					len = (int)strlen (text_cp) - 1;

					switch (text_cp[len]) {
						case 'f':	/* Fault front */
							p->f.f_symbol = GMT_FRONT_FAULT;	len--;	break;
						case 't':	/* Triangle front */
							p->f.f_symbol = GMT_FRONT_TRIANGLE;	len--;	break;
						case 's':	/* Strike-slip front */
							p->f.f_symbol = GMT_FRONT_SLIP;		len--;	break;
						case 'c':	/* [half-]circle front */
							p->f.f_symbol = GMT_FRONT_CIRCLE;	len--;	break;
						case 'b':	/* [half-]square front */
							p->f.f_symbol = GMT_FRONT_BOX;		len--;	break;
						default:
							p->f.f_sense = GMT_FRONT_CENTERED;	break;
					}

					switch (text_cp[len]) {	/* Get sense - default is centered */
						case 'l':
							p->f.f_sense = GMT_FRONT_LEFT;			break;
						case 'r':
							p->f.f_sense = GMT_FRONT_RIGHT;			break;
						default:
							p->f.f_sense = GMT_FRONT_CENTERED;	len++;	break;
					}

					text_cp[len] = 0;	/* Gets rid of the [dir][type] flags, if present */

					/* Pull out and get spacing and size */

					sscanf (&text_cp[1], "%[^/]/%s", txt_a, txt_b);
					p->f.f_gap = (txt_a[0] == '-') ? atof (txt_a) : GMT_to_inch (GMT, txt_a);
					p->f.f_len = GMT_to_inch (GMT, txt_b);
				}
				else
					GMT_parse_front (GMT, text_cp, p);	/* Parse new -Sf syntax */
			}
			else
				GMT_parse_front (GMT, text_cp, p);	/* Parse new -Sf syntax */
			if (p->f.f_sense == GMT_FRONT_CENTERED && p->f.f_symbol == GMT_FRONT_SLIP) {
				GMT_Report (GMT->parent, GMT_MSG_NORMAL, "Error in Option -Sf: Must specify (l)eft-lateral or (r)ight-lateral slip\n");
				GMT_exit (GMT, EXIT_FAILURE); return EXIT_FAILURE;
			}
			if (GMT_IS_ZERO (p->f.f_gap) || GMT_IS_ZERO (p->f.f_len)) {
				GMT_Report (GMT->parent, GMT_MSG_NORMAL, "Error in Option -Sf: Neither <gap> nor <ticklength> can be zero!\n");
				GMT_exit (GMT, EXIT_FAILURE); return EXIT_FAILURE;
			}
			if (p->f.f_gap < 0.0) {	/* Gave -# of ticks desired */
				k = irint (fabs (p->f.f_gap));
				if (k == 0) {
					GMT_Report (GMT->parent, GMT_MSG_NORMAL, "Error in Option -Sf: Number of front ticks cannot be zero!\n");
					GMT_exit (GMT, EXIT_FAILURE); return EXIT_FAILURE;
				}
				if (!GMT_IS_ZERO (p->f.f_off)) {
					GMT_Report (GMT->parent, GMT_MSG_NORMAL, "Error in Option -Sf: +<offset> cannot be used when number of ticks is specified!\n");
					GMT_exit (GMT, EXIT_FAILURE); return EXIT_FAILURE;
				}
			}
			p->fq_parse = false;	/* No need to parse more later */
			break;
		case 'G':
			p->size_x *= 1.05390736526;	/* To equal area of circle with same diameter */
		case 'g':
			p->symbol = GMT_SYMBOL_OCTAGON;
			break;
		case 'H':
			p->size_x *= 1.09963611079;	/* To equal area of circle with same diameter */
		case 'h':
			p->symbol = GMT_SYMBOL_HEXAGON;
			break;
		case 'I':
			p->size_x *= 1.55512030156;	/* To equal area of circle with same diameter */
		case 'i':
			p->symbol = GMT_SYMBOL_INVTRIANGLE;
			break;
		case 'J':	/* Expect dimensions in km to be scaled based on -J */
			p->symbol = GMT_SYMBOL_ROTRECT;
			p->convert_angles = 1;
			if (degenerate) {	/* Degenerate rectangle = square with zero angle */
				if (diameter[0]) {	/* Gave a fixed diameter as symbol size */
					p->size_x = p->size_y = atof (diameter);	/* In km */
				}
				else {	/* Must read diameter from data file */
					p->n_required = 1;	/* Only expect diameter */
					p->nondim_col[p->n_nondim++] = 2 + mode;	/* Since diameter is in km, not inches or cm etc */
				}
			}
			else {	/* Get all three from file */
				p->n_required = 3;
				p->nondim_col[p->n_nondim++] = 2 + mode;	/* Angle */
				p->nondim_col[p->n_nondim++] = 3 + mode;	/* Since they are in km, not inches or cm etc */
				p->nondim_col[p->n_nondim++] = 4 + mode;
			}
			check = false;
			break;
		case 'j':
			p->symbol = GMT_SYMBOL_ROTRECT;
			p->n_required = 3;
			p->nondim_col[p->n_nondim++] = 2 + mode;	/* Angle */
			check = false;
			break;
		case 'l':
			p->symbol = GMT_SYMBOL_TEXT;
			if (gmt_parse_text (GMT, text_cp, p)) decode_error++;
			break;
		case 'M':
		case 'm':
			p->symbol = GMT_SYMBOL_MARC;
			p->n_required = 3;	/* Need radius, angle1 and angle2 */
			if (GMT_parse_vector (GMT, symbol_type, text, p)) {
				GMT_Report (GMT->parent, GMT_MSG_NORMAL, "Syntax error -S%c option\n", symbol_type);
				decode_error++;
			}
			if (symbol_type == 'M') p->v.status |= GMT_VEC_MARC90;	/* Flag means we will plot right angle symbol if angles extend 90 exactly */
			p->nondim_col[p->n_nondim++] = 3 + col_off;	/* Angle */
			p->nondim_col[p->n_nondim++] = 4 + col_off;	/* Angle */
			break;
		case 'N':
			p->size_x *= 1.14948092619;	/* To equal area of circle with same diameter */
		case 'n':
			p->symbol = GMT_SYMBOL_PENTAGON;
			break;
		case 'o':	/*3-D symbol */
			p->shade3D = true;
		case 'O':	/* Same but disable shading */
			p->symbol = GMT_SYMBOL_COLUMN;
			if (bset) {
				if (text[bset+1] == '\0') {	/* Read it from data file */
					p->base_set = 2;
					p->n_required = 1;
					p->nondim_col[p->n_nondim++] = 2 + col_off;	/* base in user units */
				}
				else {
					if (gmt_get_uservalue (GMT, &text[bset+1], GMT->current.io.col_type[GMT_IN][GMT_Z], &p->base, "-So|O base value")) return EXIT_FAILURE;
					p->base_set = 1;
				}
			}
			if (mode == 0) {
				decode_error = true;
				GMT_Report (GMT->parent, GMT_MSG_NORMAL, "Syntax error -S option: Symbol type %c is 3-D only\n", symbol_type);
			}
			break;
		case 'P':
		case 'p':
			p->symbol = GMT_SYMBOL_DOT;
			if (p->size_x == 0.0 && !p->read_size) {	/* User forgot to set size */
				p->size_x = GMT_DOT_SIZE;
				check = false;
			}
			break;
		case 'q':	/* Quoted lines: -Sq[d|n|l|x]<info>[:<labelinfo>] */
			p->symbol = GMT_SYMBOL_QUOTED_LINE;
			check = false;
			if (!text[1]) {	/* No args given, must parse segment header later */
				p->fq_parse = true;	/* This will be set to false once at least one header has been parsed */
				break;
			}
			for (j = 1, colon = 0; text[j]; j++) if (text[j] == ':') colon = j;
			if (colon) {	/* Gave :<labelinfo> */
				text[colon] = 0;
				decode_error += GMT_contlabel_info (GMT, 'S', &text[1], &p->G);
				decode_error += GMT_contlabel_specs (GMT, &text[colon+1], &p->G);
			}
			else
				decode_error += GMT_contlabel_info (GMT, 'S', &text[1], &p->G);
			p->fq_parse = false;	/* No need to parse more later */
			break;
		case 'r':
			p->symbol = GMT_SYMBOL_RECT;
			p->n_required = 2;
			check = false;
			break;
		case 'R':
			p->symbol = GMT_SYMBOL_RNDRECT;
			p->n_required = 3;
			check = false;
			break;
		case 'S':
			p->size_x *= 1.25331413732;	/* To equal area of circle with same diameter */
		case 's':
			p->symbol = GMT_SYMBOL_SQUARE;
			break;
		case 'T':
			p->size_x *= 1.55512030156;	/* To equal area of circle with same diameter */
		case 't':
			p->symbol = GMT_SYMBOL_TRIANGLE;
			break;
		case 'u':	/*3-D symbol */
			p->shade3D = true;
		case 'U':	/* Same but disable shading */
			p->symbol = GMT_SYMBOL_CUBE;
			if (mode == 0) {
				decode_error = true;
				GMT_Report (GMT->parent, GMT_MSG_NORMAL, "Syntax error -S option: Symbol type %c is 3-D only\n", symbol_type);
			}
			break;
		case 'V':
			p->convert_angles = 1;
		case 'v':
			p->symbol = GMT_SYMBOL_VECTOR;
			if (!GMT_compat_check (GMT, 4) || (strchr (text, '+') || !p->v.parsed_v4)) {	/* Check if new syntax before decoding */
				if (GMT_parse_vector (GMT, symbol_type, text, p)) {	/* Error decoding new vector syntax */
					GMT_Report (GMT->parent, GMT_MSG_NORMAL, "Syntax error -S%c option\n", symbol_type);
					decode_error++;
				}
				if (!(p->v.status & GMT_VEC_JUST_S)) p->nondim_col[p->n_nondim++] = 2 + col_off;
			}
			else {	/* Parse old-style vector specs */
				int one = 2;
				switch (text[1]) {	/* Check if s(egment), h(ead), b(alance center), or t(ail) have been specified */
					case 'S':	/* Input (x,y) refers to vector head (the tip), double heads */
						p->v.status |= GMT_VEC_BEGIN;
					case 's':	/* Input (x,y) refers to vector head (the tip), head  at end */
						p->v.status |= (GMT_VEC_JUST_S + GMT_VEC_END);
						break;
					case 'H':	/* Input (x,y) refers to vector head (the tip), double heads */
						p->v.status |= GMT_VEC_BEGIN;
					case 'h':	/* Input (x,y) refers to vector head (the tip), single head */
						p->v.status |= (GMT_VEC_JUST_E + GMT_VEC_END);
						p->nondim_col[p->n_nondim++] = 2 + mode;
						break;
					case 'B':	/* Input (x,y) refers to balance point of vector, double heads */
						p->v.status |= GMT_VEC_BEGIN;
					case 'b':	/* Input (x,y) refers to balance point of vector, single head */
						p->v.status |= (GMT_VEC_JUST_C + GMT_VEC_END);
						p->nondim_col[p->n_nondim++] = 2 + mode;
						break;
					case 'T':	/* Input (x,y) refers to tail of vector, double heads */
						p->v.status |= GMT_VEC_BEGIN;
					case 't':	/* Input (x,y) refers to tail of vector [Default], single head */
						p->v.status |= (GMT_VEC_JUST_B + GMT_VEC_END);
						p->nondim_col[p->n_nondim++] = 2 + mode;
						break;
					default:	/* No modifier given, default to tail, single head */
						p->v.status |= (GMT_VEC_JUST_B + GMT_VEC_END);
						one = 1;
						p->nondim_col[p->n_nondim++] = 2 + mode;
						break;
				}
				for (j = one; text[j] && text[j] != 'n'; j++);
				len = (int)strlen(text) - 1;
				if (text[j] == 'n') {	/* Normalize option used */
					k = gmt_get_unit (GMT, text[len]);
					if (k >= 0) { p->u = k; p->u_set = true; }
					p->v.v_norm = (float)atof (&text[j+1]);
					text[j] = 0;	/* Chop off the shrink part */
				}
				if (text[one]) {
					char txt_c[GMT_LEN256] = {""};
					/* It is possible that the user have appended a unit modifier after
					 * the <size> argument (which here are vector attributes).  We use that
					 * to set the unit, but only if the vector attributes themselves have
					 * units. (If not we would override MEASURE_UNIT without cause).
					 * So, -SV0.1i/0.2i/0.3ic will expect 4th column to have length in cm
					 * while SV0.1i/0.2i/0.3i expects data units in MEASURE_UNIT
					 */

					if (isalpha ((int)text[len]) && isalpha ((int)text[len-1])) {
						k = gmt_get_unit (GMT, text[len]);
						if (k >= 0) { p->u = k; p->u_set = true;}
						text[len] = 0;
					}
					if (!p->v.parsed_v4) {
						sscanf (&text[one], "%[^/]/%[^/]/%s", txt_a, txt_b, txt_c);
						p->v.v_width  = (float)GMT_to_inch (GMT, txt_a);
						p->v.h_length = (float)GMT_to_inch (GMT, txt_b);
						p->v.h_width  = (float)(GMT_to_inch (GMT, txt_c) * 2.0);
						p->v.v_angle = (float)(atand (0.5 * p->v.h_width / p->v.h_length) * 2.0);
					}
				}
				if (p->v.v_norm >= 0.0) text[j] = 'n';	/* Put back the n<shrink> part */
			}
			p->n_required = 2;
			break;
		case 'W':
			p->convert_angles = 1;
		case 'w':
			p->symbol = GMT_SYMBOL_WEDGE;
			p->n_required = 2;
			p->nondim_col[p->n_nondim++] = 2 + col_off;	/* Angle */
			p->nondim_col[p->n_nondim++] = 3 + col_off;	/* Angle */
			break;
		case '+':
			p->symbol = GMT_SYMBOL_PLUS;
			break;
		case 'x':
			p->symbol = GMT_SYMBOL_CROSS;
			break;
		case 'y':
			p->symbol = GMT_SYMBOL_YDASH;
			break;
		case 'z':
			p->symbol = GMT_SYMBOL_ZDASH;
			break;
		case 'k':
			p->symbol = GMT_SYMBOL_CUSTOM;
			p->custom = GMT_get_custom_symbol (GMT, text_cp);
			p->n_required = p->custom->n_required;
			for (ju = p->n_nondim = 0; ju < p->n_required; ju++) {	/* Flag input columns that are NOT lengths */
				if (p->custom->type[ju] != GMT_IS_DIMENSION) p->nondim_col[p->n_nondim++] = 2 + col_off + ju;
			}
			break;
		case '=':
			p->symbol = GMT_SYMBOL_GEOVECTOR;
			p->convert_angles = 1;
			p->n_required = 2;
			if (GMT_parse_vector (GMT, symbol_type, text, p)) {
				GMT_Report (GMT->parent, GMT_MSG_NORMAL, "Syntax error -S= option\n");
				decode_error++;
			}
			if (p->v.status & GMT_VEC_POLE) {	/* Small circle vector */
				if (p->v.status & GMT_VEC_ANGLES) {
					p->nondim_col[p->n_nondim++] = 2 + col_off;	/* Start angle */
					p->nondim_col[p->n_nondim++] = 3 + col_off;	/* Stop angle */
				}
				else {
					p->nondim_col[p->n_nondim++] = 2 + col_off;	/* Arc length */
					p->n_required = 1;
				}
			}
			else {	/* Great circle vector */
				p->nondim_col[p->n_nondim++] = 2 + col_off;	/* Angle [or longitude] */
				p->nondim_col[p->n_nondim++] = 3 + col_off;	/* Arc length [or latitude] */
			}
			break;
		default:
			decode_error = true;
			GMT_Report (GMT->parent, GMT_MSG_NORMAL, "Syntax error -S option: Unrecognized symbol type %c\n", symbol_type);
			break;
	}
	if (p->n_nondim > GMT_MAX_SYMBOL_COLS) {
		GMT_Report (GMT->parent, GMT_MSG_NORMAL, "Internal Error.  Must change GMT_MAX_SYMBOL_COLS\n");
	}
	if (p->given_size_x == 0.0 && check) {
		p->read_size = true;
		p->n_required++;
		if (p->symbol == GMT_SYMBOL_COLUMN) p->n_required++;
	}
	else
		p->read_size = false;
	if (bset || cmd) { /* Since we may not know if we have logarithmic projection at this point, skip the next checks. */ }
	else if (p->symbol == GMT_SYMBOL_BARX)
		p->base = (GMT->current.proj.xyz_projection[GMT_X] == GMT_LOG10) ? 1.0 : 0.0;
	else if (p->symbol == GMT_SYMBOL_BARY)
		p->base = (GMT->current.proj.xyz_projection[GMT_Y] == GMT_LOG10) ? 1.0 : 0.0;
	else if (p->symbol == GMT_SYMBOL_COLUMN)
		p->base = (GMT->current.proj.xyz_projection[GMT_Z] == GMT_LOG10) ? 1.0 : 0.0;

	return (decode_error);
}

/*! Loads the m_per_unit array with the scaling factors that converts various units to meters.
 * Also sets all the names for the units.
 * See gmt_project.h for enums that can be used as array indices) */
void gmt_init_unit_conversion (struct GMT_CTRL *GMT) {

	GMT->current.proj.m_per_unit[GMT_IS_METER]		= 1.0;				/* m in m */
	GMT->current.proj.m_per_unit[GMT_IS_KM]			= METERS_IN_A_KM;		/* m in km */
	GMT->current.proj.m_per_unit[GMT_IS_MILE]		= METERS_IN_A_MILE;		/* m in miles */
	GMT->current.proj.m_per_unit[GMT_IS_NAUTICAL_MILE]	= METERS_IN_A_NAUTICAL_MILE;	/* m in nautical mile */
	GMT->current.proj.m_per_unit[GMT_IS_INCH]		= 0.0254;			/* m in inch */
	GMT->current.proj.m_per_unit[GMT_IS_CM]			= 0.01;				/* m in cm */
	GMT->current.proj.m_per_unit[GMT_IS_PT]			= 0.0254 / 72.0;		/* m in point */
	GMT->current.proj.m_per_unit[GMT_IS_FOOT]		= METERS_IN_A_FOOT;		/* m in foot */
	GMT->current.proj.m_per_unit[GMT_IS_SURVEY_FOOT]	= METERS_IN_A_SURVEY_FOOT;	/* m in US Survey foot */

	strcpy (GMT->current.proj.unit_name[GMT_IS_METER],		"m");
	strcpy (GMT->current.proj.unit_name[GMT_IS_KM],		 	"km");
	strcpy (GMT->current.proj.unit_name[GMT_IS_MILE],		"mile");
	strcpy (GMT->current.proj.unit_name[GMT_IS_NAUTICAL_MILE], 	"nautical mile");
	strcpy (GMT->current.proj.unit_name[GMT_IS_INCH],		"inch");
	strcpy (GMT->current.proj.unit_name[GMT_IS_CM],		 	"cm");
	strcpy (GMT->current.proj.unit_name[GMT_IS_PT],		 	"point");
	strcpy (GMT->current.proj.unit_name[GMT_IS_FOOT],		"foot");
	strcpy (GMT->current.proj.unit_name[GMT_IS_SURVEY_FOOT],	"survey foot");
}

/*! . */
int GMT_init_scales (struct GMT_CTRL *GMT, unsigned int unit, double *fwd_scale, double *inv_scale, double *inch_to_unit, double *unit_to_inch, char *unit_name) {
	/* unit is 0-8 (see gmt_project.h for enums) and stands for m, km, mile, nautical mile, inch, cm, point, foot, or (US) survey foot */
	/* fwd_scale is used to convert user distance units to meter */
	/* inv_scale is used to convert meters to user distance units */
	/* inch_to_unit is used to convert internal inches to users units (c, i, p) */
	/* unit_to_inch is used to convert users units (c, i, p) to internal inches */
	/* unit_name (unless NULL) is set to the name of the user's map measure unit (cm/inch/point) */

	if (unit >= GMT_N_UNITS) {
		GMT_Report (GMT->parent, GMT_MSG_NORMAL, "GMT ERROR: Unit id must be 0-%d\n", GMT_N_UNITS-1);
		GMT_exit (GMT, EXIT_FAILURE); return EXIT_FAILURE;
	}

	/* These scales are used when 1:1 is not set to ensure that the
	 * output (or input with -I) is given (taken) in the units set
	 * by PROJ_LENGTH_UNIT */

	switch (GMT->current.setting.proj_length_unit) {
		case GMT_CM:
			*inch_to_unit = 2.54;
			if (unit_name) strcpy (unit_name, "cm");
			break;
		case GMT_INCH:
			*inch_to_unit = 1.0;
			if (unit_name) strcpy (unit_name, "inch");
			break;
		case GMT_PT:
			*inch_to_unit = 72.0;
			if (unit_name) strcpy (unit_name, "point");
			break;
		case GMT_M:
			if (GMT_compat_check (GMT, 4)) {
				*inch_to_unit = 0.0254;
				if (unit_name) strcpy (unit_name, "m");
			}
			break;
	}
	*unit_to_inch = 1.0 / (*inch_to_unit);
	*fwd_scale = 1.0 / GMT->current.proj.m_per_unit[unit];
	*inv_scale = GMT->current.proj.m_per_unit[unit];
	return GMT_OK;
}

/*! Converts character unit (e.g., 'k') to unit number (e.g., GMT_IS_KM) */
enum GMT_enum_units GMT_get_unit_number (struct GMT_CTRL *GMT, char unit) {
	GMT_UNUSED(GMT);
	enum GMT_enum_units mode;

	switch (unit) {
		case '\0':
		case 'e':
			mode = GMT_IS_METER;
			break;
		case 'k':
			mode = GMT_IS_KM;
			break;
		case 'M':
			mode = GMT_IS_MILE;
			break;
		case 'n':
			mode = GMT_IS_NAUTICAL_MILE;
			break;
		case 'i':
			mode = GMT_IS_INCH;
			break;
		case 'c':
			mode = GMT_IS_CM;
			break;
		case 'p':
			mode = GMT_IS_PT;
			break;
		case 'f':
			mode = GMT_IS_FOOT;
			break;
		case 'u':
			mode = GMT_IS_SURVEY_FOOT;
			break;
		default:
			mode = GMT_IS_NOUNIT;
	}

	return (mode);
}

/*! . */
unsigned int GMT_check_scalingopt (struct GMT_CTRL *GMT, char option, char unit, char *unit_name) {
	int smode;
	unsigned int mode;

	if ((smode = GMT_get_unit_number (GMT, unit)) == GMT_IS_NOUNIT) {
		GMT_Report (GMT->parent, GMT_MSG_NORMAL, "GMT ERROR Option -%c: Only append one of %s|%s\n",
		            option, GMT_DIM_UNITS_DISPLAY, GMT_LEN_UNITS2_DISPLAY);
		GMT_exit (GMT, EXIT_FAILURE); return EXIT_FAILURE;
	}
	mode = (unsigned int)smode;
	switch (mode) {
		case GMT_IS_METER:		strcpy (unit_name, "m");		break;
		case GMT_IS_KM:			strcpy (unit_name, "km");		break;
		case GMT_IS_MILE:		strcpy (unit_name, "mile");		break;
		case GMT_IS_NAUTICAL_MILE:	strcpy (unit_name, "nautical mile");	break;
		case GMT_IS_INCH:		strcpy (unit_name, "inch");		break;
		case GMT_IS_CM:			strcpy (unit_name, "cm");		break;
		case GMT_IS_PT:			strcpy (unit_name, "point");		break;
		case GMT_IS_FOOT:		strcpy (unit_name, "foot");		break;
		case GMT_IS_SURVEY_FOOT:	strcpy (unit_name, "survey foot");	break;
	}

	return (mode);
}

/*! Option to override the GMT measure unit default */
int GMT_set_measure_unit (struct GMT_CTRL *GMT, char unit) {
	int k;

	if ((k = gmt_get_unit (GMT, unit)) < 0) {
		GMT_Report (GMT->parent, GMT_MSG_NORMAL, "Error: Bad plot measure selected (%c); use c, i, or p.\n", unit);
		return (GMT_MAP_BAD_MEASURE_UNIT);
	}
	GMT->current.setting.proj_length_unit = k;
	return (GMT_NOERROR);
}

/*! Use to parse various -S -Q options when backwardsness has been enabled */
int backwards_SQ_parsing (struct GMT_CTRL *GMT, char option, char *item) {
	int j;

	GMT_Report (GMT->parent, GMT_MSG_COMPAT, "Warning: Option -%c[-]<mode>[/<threshold>] is deprecated. Use -n<mode>[+a][+t<threshold>] instead.\n", (int)option);

	for (j = 0; j < 3 && item[j]; j++) {
		switch (item[j]) {
			case '-':
				GMT->common.n.antialias = false; break;
			case 'n':
				GMT->common.n.interpolant = BCR_NEARNEIGHBOR; break;
			case 'l':
				GMT->common.n.interpolant = BCR_BILINEAR; break;
			case 'b':
				GMT->common.n.interpolant = BCR_BSPLINE; break;
			case 'c':
				GMT->common.n.interpolant = BCR_BICUBIC; break;
			case '/':
				GMT->common.n.threshold = atof (&item[j+1]);
				if (GMT->common.n.threshold < 0.0 || GMT->common.n.threshold > 1.0) {
					GMT_Report (GMT->parent, GMT_MSG_NORMAL, "Error: Interpolation threshold must be in [0,1] range\n");
					return (1);
				}
				break;
			default:
				GMT_Report (GMT->parent, GMT_MSG_NORMAL, "Syntax error: Specify -%c[-]b|c|l|n[/threshold] to set grid interpolation mode.\n", option);
				return (1);
				break;
		}
	}
	return (GMT_NOERROR);
}

/*! GMT_parse_common_options interprets the command line for the common, unique options
 * -B, -J, -K, -O, -P, -R, -U, -V, -X, -Y, -b, -c, -f, -g, -h, -i, -n, -o, -p, -r, -s, -t, -:, -- and -^.
 * The list passes all of these that we should consider.
 * The API will also consider -I for grid increments.
 */
int GMT_parse_common_options (struct GMT_CTRL *GMT, char *list, char option, char *item) {

	int error = 0, i = 0;	/* The i and i+= GMT_more_than_once are there to avoid compiler warnings... */

	if (!list || !strchr (list, option)) return (0);	/* Not a common option we accept */

	if (GMT_compat_check (GMT, 4)) {
		/* Translate some GMT4 options */
		switch (option) {
			case 'E': GMT_COMPAT_OPT ('p'); break;
			case 'F': GMT_COMPAT_OPT ('r'); break;
			case 'H': GMT_COMPAT_OPT ('h'); break;
		}
	}

	switch (option) {	/* Handle parsing of this option, if allowed here */

		case 'B':
			switch (item[0]) {	/* Check for -B[p] and -Bs */
				case 's': GMT->common.B.active[1] = true; break;
				default:  GMT->common.B.active[0] = true; break;
			}
			if (!error) error = gmt_parse_B_option (GMT, item);
			break;

		case 'I':
			if (GMT->hidden.func_level > 0) return (0);	/* Just skip if we are inside a GMT module. -I is an API common option only */
			if (GMT_getinc (GMT, item, GMT->common.API_I.inc)) {
				GMT_inc_syntax (GMT, 'I', 1);
				error++;
			}
			GMT->common.API_I.active = true;
			break;

		case 'J':
			if (item && (item[0] == 'Z' || item[0] == 'z')) {	/* -JZ or -Jz */
				error += (GMT_check_condition (GMT, GMT->common.J.zactive, "Warning: Option -JZ|z given more than once\n") || gmt_parse_J_option (GMT, item));
				GMT->common.J.zactive = true;
			}
			else {	/* Horizontal map projection */
				error += (GMT_check_condition (GMT, GMT->common.J.active, "Warning: Option -J given more than once\n") || gmt_parse_J_option (GMT, item));
				GMT->common.J.active = true;
			}
			break;

		case 'K':
			i += GMT_more_than_once (GMT, GMT->common.K.active);
			GMT->common.K.active = true;
			break;

		case 'O':
			i += GMT_more_than_once (GMT, GMT->common.O.active);
			GMT->common.O.active = true;
			break;

		case 'P':
			i += GMT_more_than_once (GMT, GMT->common.P.active);
			GMT->common.P.active = true;
			break;

		case 'Q':
		case 'S':
			if (GMT_compat_check (GMT, 4)) {
				GMT_Report (GMT->parent, GMT_MSG_COMPAT, "Warning: Option -%c is deprecated. Use -n instead.\n" GMT_COMPAT_INFO, option);
				error += backwards_SQ_parsing (GMT, option, item);
			}
			else {
				GMT_Report (GMT->parent, GMT_MSG_NORMAL, "Option -%c is not a recognized common option\n", option);
				return (1);
			}
			break;

		case 'R':
			error += (GMT_more_than_once (GMT, GMT->common.R.active) || gmt_parse_R_option (GMT, item));
			GMT->common.R.active = true;
			break;

		case 'U':
			error += (GMT_more_than_once (GMT, GMT->common.U.active) || gmt_parse_U_option (GMT, item));
			GMT->common.U.active = true;
			break;

		case 'V':
			i += GMT_more_than_once (GMT, GMT->common.V.active);
			GMT->common.V.active = true;
			if (item && item[0]) {	/* Specified a verbosity level */
				if (gmt_parse_V_option (GMT, item[0])) {
					GMT_Report (GMT->parent, GMT_MSG_NORMAL, "Error: Unknown argument to -V option, -V%c\n", item[0]);
					error++;
				}
			}
			else
				GMT->current.setting.verbose = GMT_MSG_VERBOSE;
			break;

		case 'X':
			error += (GMT_more_than_once (GMT, GMT->common.X.active) || gmt_parse_XY_option (GMT, GMT_X, item));
			GMT->common.X.active = true;
			break;

		case 'Y':
			error += (GMT_more_than_once (GMT, GMT->common.Y.active) || gmt_parse_XY_option (GMT, GMT_Y, item));
			GMT->common.Y.active = true;
			break;

		case 'Z':	/* GMT4 Backwards compatibility */
			if (GMT_compat_check (GMT, 4)) {
				GMT_Report (GMT->parent, GMT_MSG_COMPAT, "Warning: Option -Z[<zlevel>] is deprecated. Use -p<azim>/<elev>[/<zlevel>] instead.\n" GMT_COMPAT_INFO);
				if (item && item[0]) {
					if (gmt_get_uservalue (GMT, item, GMT->current.io.col_type[GMT_IN][GMT_Z], &GMT->current.proj.z_level, "-Z zlevel value")) return 1;
				}
			}
			else {
				GMT_Report (GMT->parent, GMT_MSG_NORMAL, "Option -%c is not a recognized common option\n", option);
				return (1);
			}
			break;

		case 'a':
			error += (GMT_more_than_once (GMT, GMT->common.a.active) || gmt_parse_a_option (GMT, item));
			GMT->common.a.active = true;
			break;

		case 'b':
			switch (item[0]) {
				case 'i':
					error += GMT_check_condition (GMT, GMT->common.b.active[GMT_IN], "Warning Option -bi given more than once\n");
					GMT->common.b.active[GMT_IN] = true;
					break;
				case 'o':
					error += GMT_check_condition (GMT, GMT->common.b.active[GMT_OUT], "Warning Option -bo given more than once\n");
					GMT->common.b.active[GMT_OUT] = true;
					break;
				default:
					error += GMT_check_condition (GMT, GMT->common.b.active[GMT_IN] + GMT->common.b.active[GMT_OUT], "Warning Option -b given more than once\n");
					GMT->common.b.active[GMT_IN] = GMT->common.b.active[GMT_OUT] = true;
					break;
			}
			error += gmt_parse_b_option (GMT, item);
			break;

		case 'c':
			error += (GMT_more_than_once (GMT, GMT->common.c.active) || gmt_parse_c_option (GMT, item));
			GMT->common.c.active = true;
			break;

		case 'd':
			switch (item[0]) {
				case 'i':
					error += GMT_check_condition (GMT, GMT->common.d.active[GMT_IN], "Warning Option -di given more than once\n");
					break;
				case 'o':
					error += GMT_check_condition (GMT, GMT->common.d.active[GMT_OUT], "Warning Option -do given more than once\n");
					break;
				default:
					error += GMT_check_condition (GMT, GMT->common.d.active[GMT_IN] + GMT->common.d.active[GMT_OUT], "Warning Option -d given more than once\n");
					break;
			}
			error += gmt_parse_d_option (GMT, item);
			break;

		case 'f':
			switch (item[0]) {
				case 'i':
					//error += GMT_check_condition (GMT, GMT->common.f.active[GMT_IN], "Warning Option -fi given more than once\n");
					GMT->common.f.active[GMT_IN] = true;
					break;
				case 'o':
					//error += GMT_check_condition (GMT, GMT->common.f.active[GMT_OUT], "Warning Option -fo given more than once\n");
					GMT->common.f.active[GMT_OUT] = true;
					break;
				default:
					//error += GMT_check_condition (GMT, GMT->common.f.active[GMT_IN] | GMT->common.f.active[GMT_OUT], "Warning Option -f given more than once\n");
					GMT->common.f.active[GMT_IN] = GMT->common.f.active[GMT_OUT] = true;
					break;
			}
			error += gmt_parse_f_option (GMT, item);
			break;

		case 'g':
			error += gmt_parse_g_option (GMT, item);
			GMT->common.g.active = true;
			break;

		case 'h':
			error += (GMT_more_than_once (GMT, GMT->common.h.active) || gmt_parse_h_option (GMT, item));
			GMT->common.h.active = true;
			break;

		case 'i':
			error += (GMT_more_than_once (GMT, GMT->common.i.active) || gmt_parse_i_option (GMT, item));
			GMT->common.i.active = true;
			break;

		case 'M':	/* Backwards compatibility */
		case 'm':
			if (GMT_compat_check (GMT, 4)) {
				GMT_Report (GMT->parent, GMT_MSG_COMPAT, "Warning: Option -%c is deprecated. Segment headers are automatically identified.\n", option);
			}
			else {
				GMT_Report (GMT->parent, GMT_MSG_NORMAL, "Option -%c is not a recognized common option\n", option);
				return (1);
			}
			break;

		case 'n':
			error += (GMT_more_than_once (GMT, GMT->common.n.active) || gmt_parse_n_option (GMT, item));
			GMT->common.n.active = true;
			break;

		case 'o':
			error += (GMT_more_than_once (GMT, GMT->common.o.active) || gmt_parse_o_option (GMT, item));
			GMT->common.o.active = true;
			break;

		case 'p':
			error += (GMT_more_than_once (GMT, GMT->common.p.active) || gmt_parse_p_option (GMT, item));
			GMT->common.p.active = true;
			break;

		case 'r':
			if (GMT->current.io.grd_info.active) GMT->common.r.active = false;	/* OK to override registration given via -Rfile */
			error += GMT_more_than_once (GMT, GMT->common.r.active);
			GMT->common.r.active = true;
			GMT->common.r.registration = GMT_GRID_PIXEL_REG;
			break;

		case 's':
			error += (GMT_more_than_once (GMT, GMT->common.s.active) || gmt_parse_s_option (GMT, item));
			GMT->common.s.active = true;
			break;

		case 't':
			error += GMT_more_than_once (GMT, GMT->common.t.active);
			if (item[0]) {
				GMT->common.t.active = true;
				GMT->common.t.value = atof (item);
			}
			else {
				GMT_Report (GMT->parent, GMT_MSG_NORMAL, "Option -t was not given any value (please add transparency in 0-100%% range)!\n");
				error++;
			}
			break;

#ifdef HAVE_GLIB_GTHREAD
		case 'x':
			error += (GMT_more_than_once (GMT, GMT->common.x.active) || gmt_parse_x_option (GMT, item));
			GMT->common.x.active = true;
			break;
#endif

		case ':':
			error += (GMT_more_than_once (GMT, GMT->common.colon.active) || gmt_parse_colon_option (GMT, item));
			GMT->common.colon.active = true;
			break;

		case '^':
			if (GMT->common.synopsis.active) GMT_Report (GMT->parent, GMT_MSG_NORMAL, "Warning: Option - given more than once\n");
			GMT->common.synopsis.active = true;
			break;

		case '-':
			error += GMT_parse_dash_option (GMT, item);
			break;

		case '>':	/* Registered output file; nothing to do here */
			break;

		default:	/* Here we end up if an unrecognized option is passed (should not happen, though) */
			GMT_Report (GMT->parent, GMT_MSG_NORMAL, "Option -%c is not a recognized common option\n", option);
			return (1);
			break;
	}

	/* On error, give syntax message */

	if (error) GMT_syntax (GMT, option);

	return (error);
}

/*! . */
int gmt_scanf_epoch (struct GMT_CTRL *GMT, char *s, int64_t *rata_die, double *t0) {

	/* Read a string which must be in one of these forms:
		[-]yyyy-mm-dd[T| [hh:mm:ss.sss]]
		[-]yyyy-Www-d[T| [hh:mm:ss.sss]]
	   Hence, data and clock can be separated by 'T' or ' ' (space), and the clock string is optional.
	   In fact, seconds can be decimal or integer, or missing. Minutes and hour are optional too.
	   Examples: 2000-01-01, 2000-01-01T, 2000-01-01 00:00, 2000-01-01T00, 2000-01-01T00:00:00.000
	*/

	double ss = 0.0;
	int i, yy, mo, dd, hh = 0, mm = 0;
	int64_t rd;
	char tt[8];

	i = 0;
	while (s[i] && s[i] == ' ') i++;
	if (!(s[i])) return (-1);
	if (strchr (&s[i], 'W') ) {	/* ISO calendar string, date with or without clock */
		if (sscanf (&s[i], "%5d-W%2d-%1d%[^0-9:-]%2d:%2d:%lf", &yy, &mo, &dd, tt, &hh, &mm, &ss) < 3) return (-1);
		if (GMT_iso_ywd_is_bad (yy, mo, dd) ) return (-1);
		rd = GMT_rd_from_iywd (GMT, yy, mo, dd);
	}
	else {				/* Gregorian calendar string, date with or without clock */
		if (sscanf (&s[i], "%5d-%2d-%2d%[^0-9:-]%2d:%2d:%lf", &yy, &mo, &dd, tt, &hh, &mm, &ss) < 3) return (-1);
		if (GMT_g_ymd_is_bad (yy, mo, dd) ) return (-1);
		rd = GMT_rd_from_gymd (GMT, yy, mo, dd);
	}
	if (GMT_hms_is_bad (hh, mm, ss)) return (-1);

	*rata_die = rd;								/* Rata day number of epoch */
	*t0 =  (GMT_HR2SEC_F * hh + GMT_MIN2SEC_F * mm + ss) * GMT_SEC2DAY;	/* Fractional day (0<= t0 < 1) since rata_die of epoch */
	return (GMT_NOERROR);
}

/*! . */
int GMT_init_time_system_structure (struct GMT_CTRL *GMT, struct GMT_TIME_SYSTEM *time_system) {
	/* Processes strings time_system.unit and time_system.epoch to produce a time system scale
	   (units in seconds), inverse scale, and rata die number and fraction of the epoch (days).
	   Return values: 0 = no error, 1 = unit error, 2 = epoch error, 3 = unit and epoch error.
	*/
	int error = GMT_NOERROR;

	/* Check the unit sanity */
	switch (time_system->unit) {
		case 'y':
		case 'Y':
			/* This is a kludge: we assume all years are the same length, thinking that a user
			with decimal years doesn't care about precise time.  To do this right would
			take an entirely different scheme, not a simple unit conversion. */
			time_system->scale = GMT_YR2SEC_F;
			break;
		case 'o':
		case 'O':
			/* This is also a kludge: we assume all months are the same length, thinking that a user
			with decimal years doesn't care about precise time.  To do this right would
			take an entirely different scheme, not a simple unit conversion. */
			time_system->scale = GMT_MON2SEC_F;
			break;
		case 'd':
		case 'D':
			time_system->scale = GMT_DAY2SEC_F;
			break;
		case 'h':
		case 'H':
			time_system->scale = GMT_HR2SEC_F;
			break;
		case 'm':
		case 'M':
			time_system->scale = GMT_MIN2SEC_F;
			break;
		case 's':
		case 'S':
			time_system->scale = 1.0;
			break;
		case 'c':
		case 'C':
			if (GMT_compat_check (GMT, 4)) {
				GMT_Report (GMT->parent, GMT_MSG_COMPAT, "Warning: Unit c (seconds) is deprecated; use s instead.\n");
				time_system->scale = 1.0;
			}
			else
				error ++;
			break;
		default:
			error ++;
			break;
	}

	/* Set inverse scale and store it to avoid divisions later */
	time_system->i_scale = 1.0 / time_system->scale;

	/* Now convert epoch into rata die number and fraction */
	if (gmt_scanf_epoch (GMT, time_system->epoch, &time_system->rata_die, &time_system->epoch_t0)) error += 2;

	if (error & 1) {
		GMT_Report (GMT->parent, GMT_MSG_NORMAL, "Warning: TIME_UNIT is invalid.  Default assumed.\n");
		GMT_Report (GMT->parent, GMT_MSG_NORMAL, "Choose one only from y o d h m s\n");
		GMT_Report (GMT->parent, GMT_MSG_NORMAL, "Corresponding to year month day hour minute second\n");
		GMT_Report (GMT->parent, GMT_MSG_NORMAL, "Note year and month are simply defined (365.2425 days and 1/12 of a year)\n");
	}
	if (error & 2) {
		GMT_Report (GMT->parent, GMT_MSG_NORMAL, "Warning: TIME_EPOCH format is invalid.  Default assumed.\n");
		GMT_Report (GMT->parent, GMT_MSG_NORMAL, "    A correct format has the form [-]yyyy-mm-ddThh:mm:ss[.xxx]\n");
		GMT_Report (GMT->parent, GMT_MSG_NORMAL, "    or (using ISO weekly calendar)   yyyy-Www-dThh:mm:ss[.xxx]\n");
		GMT_Report (GMT->parent, GMT_MSG_NORMAL, "    An example of a correct format is:  2000-01-01T12:00:00\n");
	}
	return (error);
}

/*! Changes the 4 GMT default pad values to given isotropic pad */
void GMT_set_pad (struct GMT_CTRL *GMT, unsigned int pad) {
	GMT->current.io.pad[XLO] = GMT->current.io.pad[XHI] = GMT->current.io.pad[YLO] = GMT->current.io.pad[YHI] = pad;
}

/*! . */
int GMT_init_fonts (struct GMT_CTRL *GMT) {
	unsigned int i = 0, n_GMT_fonts;
	size_t n_alloc = 0;
	char buf[GMT_BUFSIZ] = {""}, fullname[GMT_BUFSIZ] = {""};
	FILE *in = NULL;

	/* Loads the available fonts for this installation */

	/* First the standard 35 PostScript fonts from Adobe */

	GMT_getsharepath (GMT, "pslib", "PS_font_info", ".d", fullname, R_OK);
	if ((in = fopen (fullname, "r")) == NULL) {
		GMT_Report (GMT->parent, GMT_MSG_NORMAL, "Error: Cannot open %s\n", fullname);
		GMT_exit (GMT, EXIT_FAILURE); return EXIT_FAILURE;
	}

	GMT_set_meminc (GMT, GMT_SMALL_CHUNK);	/* Only allocate a small amount */
	while (fgets (buf, GMT_BUFSIZ, in)) {
		if (buf[0] == '#' || buf[0] == '\n' || buf[0] == '\r') continue;
		if (i == n_alloc) GMT->session.font = GMT_malloc (GMT, GMT->session.font, i, &n_alloc, struct GMT_FONTSPEC);
		if (sscanf (buf, "%s %lf %*d", fullname, &GMT->session.font[i].height) != 2) {
			GMT_Report (GMT->parent, GMT_MSG_NORMAL, "Error: Trouble decoding font info for font %d\n", i);
			GMT_exit (GMT, EXIT_FAILURE); return EXIT_FAILURE;
		}
		GMT->session.font[i++].name = strdup (fullname);
	}
	fclose (in);
	GMT->session.n_fonts = n_GMT_fonts = i;

	/* Then any custom fonts */

	if (GMT_getsharepath (GMT, "pslib", "CUSTOM_font_info", ".d", fullname, R_OK)) {	/* Decode Custom font file */
		if ((in = fopen (fullname, "r")) == NULL) {
			GMT_Report (GMT->parent, GMT_MSG_NORMAL, "Error: Cannot open %s\n", fullname);
			GMT_exit (GMT, EXIT_FAILURE); return EXIT_FAILURE;
		}

		while (fgets (buf, GMT_BUFSIZ, in)) {
			if (buf[0] == '#' || buf[0] == '\n' || buf[0] == '\r') continue;
			if (i == n_alloc) GMT->session.font = GMT_malloc (GMT, GMT->session.font, i, &n_alloc, struct GMT_FONTSPEC);
			if (sscanf (buf, "%s %lf %*d", fullname, &GMT->session.font[i].height) != 2) {
				GMT_Report (GMT->parent, GMT_MSG_NORMAL, "Error: Trouble decoding custom font info for font %d\n", i - n_GMT_fonts);
				GMT_exit (GMT, EXIT_FAILURE); return EXIT_FAILURE;
			}
			GMT->session.font[i++].name = strdup (fullname);
		}
		fclose (in);
		GMT->session.n_fonts = i;
	}
	n_alloc = i;
	GMT->session.font = GMT_malloc (GMT, GMT->session.font, 0, &n_alloc, struct GMT_FONTSPEC);
	GMT_reset_meminc (GMT);
	return (GMT_NOERROR);
}

/*! . */
struct GMT_CTRL *New_GMT_Ctrl (char *session, unsigned int pad) {	/* Allocate and initialize a new common control structure */
	GMT_UNUSED(session);
	int i;
	char path[PATH_MAX+1];
	char *unit_name[4] = {"cm", "inch", "m", "point"};
	double u2u[4][4] = {	/* Local initialization of unit conversion factors */
		{   1.00,    1.0/2.54,    0.01,         72.0/2.54 },
		{   2.54,    1.0,         0.0254,       72.0 },
		{ 100.00,    100.0/2.54,  1.0,          72.0/0.0254 },
		{ 2.54/72.0, 1.0/72.0,    0.0254/72.0,  1.0 }
	};
	struct GMT_PROJ4 GMT_proj4[GMT_N_PROJ4] = {
		{ "aea"      , GMT_ALBERS },
		{ "aeqd"     , GMT_AZ_EQDIST },
		{ "cyl_stere", GMT_CYL_STEREO },
		{ "cass"     , GMT_CASSINI },
		{ "cea"      , GMT_CYL_EQ },
		{ "eck4"     , GMT_ECKERT4 },
		{ "eck6"     , GMT_ECKERT6 },
		{ "eqc"      , GMT_CYL_EQDIST },
		{ "eqdc"     , GMT_ECONIC },
		{ "gnom"     , GMT_GNOMONIC },
		{ "hammer"   , GMT_HAMMER },
		{ "laea"     , GMT_LAMB_AZ_EQ },
		{ "lcc"      , GMT_LAMBERT },
		{ "merc"     , GMT_MERCATOR },
		{ "mill"     , GMT_MILLER },
		{ "moll"     , GMT_MOLLWEIDE },
		{ "nsper"    , GMT_GENPER },
		{ "omerc"    , GMT_OBLIQUE_MERC },
		{ "omercp"   , GMT_OBLIQUE_MERC_POLE },
		{ "ortho"    , GMT_ORTHO },
		{ "polar"    , GMT_POLAR },
		{ "poly"     , GMT_POLYCONIC },
		{ "robin"    , GMT_ROBINSON },
		{ "sinu"     , GMT_SINUSOIDAL },
		{ "stere"    , GMT_STEREO },
		{ "tmerc"    , GMT_TM },
		{ "utm"      , GMT_UTM },
		{ "vandg"    , GMT_VANGRINTEN },
		{ "wintri"   , GMT_WINKEL },
		{ "xy"       , GMT_LINEAR },
		{ "z"        , GMT_ZAXIS }
	};
	struct GMT_CTRL *GMT = NULL;
	struct ELLIPSOID ref_ellipsoid[GMT_N_ELLIPSOIDS] = {   /* This constant is created by GNUmakefile - do not edit */
	#include "gmt_ellipsoids.h"	/* This include file is created by GNUmakefile - do not edit */
	};
	struct DATUM datum[GMT_N_DATUMS] = {     /* This constant is created by GNUmakefile - do not edit */
	#include "gmt_datums.h"		/* This include file is created by GNUmakefile - do not edit */
	};

	/* Alloc using calloc since GMT_memory may use resources not yet initialized */
	GMT = calloc (1U, sizeof (struct GMT_CTRL));
	GMT_memcpy (GMT->current.setting.ref_ellipsoid, ref_ellipsoid, 1, ref_ellipsoid);
	GMT_memcpy (GMT->current.setting.proj_datum, datum, 1, datum);

	/* Assign the three std* pointers */

	GMT->session.std[GMT_IN]  = stdin;
	GMT->session.std[GMT_OUT] = stdout;
	GMT->session.std[GMT_ERR] = stderr;

	/* Set default verbosity level */
	GMT->current.setting.verbose = GMT_MSG_COMPAT;

#ifdef MEMDEBUG
	GMT_memtrack_init (GMT);	/* Helps us determine memory leaks */
	GMT->session.min_meminc = GMT_MIN_MEMINC;
	GMT->session.max_meminc = GMT_MAX_MEMINC;
#endif

	/* We don't know the module or library names yet */
	GMT->init.module_name = GMT->init.module_lib = NULL;

	/* Set runtime bindir */
	GMT_runtime_bindir (path, session);
	GMT->init.runtime_bindir = strdup (path);

	/* Set runtime libdir */
#if defined(__CYGWIN__)
	/* Since no dladdr under Cygwin we must assume lib dir parallels bin dir */
	if (strlen (path) > 4 && !strncmp (&path[strlen(path)-4], "/bin", 4U))
		strncpy (&path[strlen(path)-3], "lib", 3U);
#else
	GMT_runtime_libdir (path);
#endif
	GMT->init.runtime_libdir = strdup (path);

	GMT_set_env (GMT);	/* Get GMT_SHAREDIR and other environment path parameters */

	GMT_init_fonts (GMT);	/* Load in available font names */

	/* Initialize values whose defaults are not necessarily 0/false/NULL */

	/* MAP settings */

	GMT_init_distaz (GMT, GMT_MAP_DIST_UNIT, GMT_GREATCIRCLE, GMT_MAP_DIST);	/* Default spherical distance calculations in m */

	GMT->current.map.n_lon_nodes = 360;
	GMT->current.map.n_lat_nodes = 180;
	GMT->current.map.frame.check_side = false;
	GMT->current.map.frame.horizontal = 0;
	GMT->current.map.dlon = (GMT->common.R.wesn[XHI] - GMT->common.R.wesn[XLO]) / GMT->current.map.n_lon_nodes;
	GMT->current.map.dlat = (GMT->common.R.wesn[YHI] - GMT->common.R.wesn[YLO]) / GMT->current.map.n_lat_nodes;

	/* PLOT settings */

	GMT->current.plot.mode_3D = 3;	/* Draw both fore and/or back 3-D box lines [1 + 2] */

	/* PROJ settings */

	GMT->current.proj.projection = GMT_NO_PROJ;
	/* We need some defaults here for the cases where we do not actually set these with GMT_map_setup */
	GMT->current.proj.fwd_x = GMT->current.proj.fwd_y = GMT->current.proj.fwd_z = &GMT_translin;
	GMT->current.proj.inv_x = GMT->current.proj.inv_y = GMT->current.proj.inv_z = &GMT_itranslin;
	/* z_level will be updated in GMT_init_three_D, but if it doesn't, it does not matter,
	 * because by default, z_scale = 0.0 */
	GMT->current.proj.z_level = DBL_MAX;
	GMT->current.proj.xyz_pos[GMT_X] = GMT->current.proj.xyz_pos[GMT_Y] = GMT->current.proj.xyz_pos[GMT_Z] = true;
	GMT->current.proj.z_project.view_azimuth = 180.0;
	GMT->current.proj.z_project.view_elevation = 90.0;
	GMT->current.proj.z_project.plane = -1;	/* Initialize no perspective projection */
	GMT->current.proj.z_project.level = 0.0;
	for (i = 0; i < 4; i++) GMT->current.proj.edge[i] = true;
	GMT_grdio_init (GMT);
	GMT_set_pad (GMT, pad); /* Sets default number of rows/cols for boundary padding in this session */
	GMT->current.proj.f_horizon = 90.0;
	GMT->current.proj.proj4 = GMT_memory (GMT, NULL, GMT_N_PROJ4, struct GMT_PROJ4);
	for (i = 0; i < GMT_N_PROJ4; i++) {	/* Load up proj4 structure once and for all */
		GMT->current.proj.proj4[i].name = strdup (GMT_proj4[i].name);
		GMT->current.proj.proj4[i].id = GMT_proj4[i].id;
	}
	/* TIME_SYSTEM settings */
	strcpy (GMT->current.setting.time_system.epoch, "2000-01-01T12:00:00");
	GMT->current.setting.time_system.unit = 'd';

	/* INIT settings */

	GMT_memcpy (GMT->session.u2u, u2u, 1, u2u);
	for (i = 0; i < 4; i++) strncpy (GMT->session.unit_name[i], unit_name[i], 8U);
	GMT_make_fnan (GMT->session.f_NaN);
	GMT_make_dnan (GMT->session.d_NaN);
	for (i = 0; i < 3; i++) GMT->session.no_rgb[i] = -1.0;

	return (GMT);
}

/*! Gets the rata die of today */
void gmt_set_today (struct GMT_CTRL *GMT) {
	time_t right_now = time (NULL);			/* Unix time right now */
	struct tm *moment = gmtime (&right_now);	/* Convert time to a TM structure */
	/* Calculate rata die from yy, mm, and dd */
	/* tm_mon is 0-11, so add 1 for 1-12 range, tm_year is years since 1900, so add 1900, but tm_mday is 1-31 so use as is */
	GMT->current.time.today_rata_die = GMT_rd_from_gymd (GMT, 1900 + moment->tm_year, moment->tm_mon + 1, moment->tm_mday);
}

/*! . */
struct GMT_CTRL *GMT_begin (struct GMTAPI_CTRL *API, char *session, unsigned int pad) {
	/* GMT_begin is called once by GMT_Create_Session and does basic
	 * one-time initialization of GMT before the GMT modules take over.
	 * It will load in the gmt.conf settings from the share dir and
	 * reset them with the user's gmt.conf settings (if any).
	 * It then does final processing of defaults so that all internal
	 * GMT parameters are properly initialized and ready to go. This
	 * means it is possible to write a functioning GMT application that
	 * does not require the use of any GMT modules.  However,
	 * most GMT applications will call various GMT modules and these
	 * may need to process additional --PAR=value arguments. This will
	 * require renewed processing of defaults and takes place in GMT_begin_module
	 * which is called at the start of all GMT modules.  This basically
	 * performs a save/restore operation so that when the GMT module
	 * returns the GMT structure is restored to its original values.
	 *
	 * Note: We do not call GMT_exit here since API is not given and
	 * API->do_not_exit have not been modified by external API yet.
	 */

	char path[GMT_LEN256] = {""};
	struct GMT_CTRL *GMT = NULL;

#ifdef __FreeBSD__
#ifdef _i386_
	/* allow divide by zero -- Inf */
	fpsetmask (fpgetmask () & ~(FP_X_DZ | FP_X_INV));
#endif
#endif

#ifdef WIN32
	/* Set all I/O to binary mode */
	if ( _setmode(_fileno(stdin), _O_BINARY) == -1 ) {
		GMT_Message (API, GMT_TIME_NONE, "Could not set binary mode for stdin.\n");
		return NULL;
	}
	if ( _setmode(_fileno(stdout), _O_BINARY) == -1 ) {
		GMT_Message (API, GMT_TIME_NONE, "Could not set binary mode for stdout.\n");
		return NULL;
	}
	if ( _setmode(_fileno(stderr), _O_BINARY) == -1 ) {
		GMT_Message (API, GMT_TIME_NONE, "Could not set binary mode for stderr.\n");
		return NULL;
	}
	if ( _set_fmode(_O_BINARY) != 0 ) {
		GMT_Message (API, GMT_TIME_NONE, "Could not set binary mode for file I/O.\n");
		return NULL;
	}
#endif

	GMT = New_GMT_Ctrl (session, pad);	/* Allocate and initialize a new common control structure */
	API->GMT = GMT;
	GMT->parent = API;	/* So we know who's your daddy */

	GMT->PSL = New_PSL_Ctrl ("GMT5");		/* Allocate a PSL control structure */
	if (!GMT->PSL) {
		GMT_Message (API, GMT_TIME_NONE, "Error: Could not initialize PSL - Aborting.\n");
		Free_GMT_Ctrl (GMT);	/* Deallocate control structure */
		return NULL;
	}
	GMT->PSL->init.unit = PSL_INCH;					/* We use inches internally in PSL */
	PSL_beginsession (GMT->PSL, 0, GMT->session.SHAREDIR, GMT->session.USERDIR);	/* Initializes the session and sets a few defaults */
	/* Reset session defaults to the chosen GMT settings; these are fixed for the entire PSL session */
	PSL_setdefaults (GMT->PSL, GMT->current.setting.ps_magnify, GMT->current.setting.ps_page_rgb, GMT->current.setting.ps_encoding.name);

	GMT_io_init (GMT);		/* Init the table i/o structure before parsing GMT defaults */

	gmt_init_unit_conversion (GMT);	/* Set conversion factors from various units to meters */

	GMT_hash_init (GMT, keys_hashnode, GMT_keywords, GMT_N_KEYS, GMT_N_KEYS);	/* Initialize hash table for GMT defaults */

	/* Set up hash table for colornames (used to convert <colorname> to <r/g/b>) */

	GMT_hash_init (GMT, GMT->session.rgb_hashnode, GMT_color_name, GMT_N_COLOR_NAMES, GMT_N_COLOR_NAMES);

	/* Initialize the standard GMT system default settings from the system file */

	sprintf (path, "%s/conf/gmt.conf", GMT->session.SHAREDIR);
	if (access (path, R_OK)) {
		/* Not found in SHAREDIR, try USERDIR instead */
		if (GMT_getuserpath (GMT, "conf/gmt.conf", path) == NULL) {
			GMT_Message (API, GMT_TIME_NONE, "Error: Could not find system defaults file %s - Aborting.\n", path);
			Free_GMT_Ctrl (GMT);	/* Deallocate control structure */
			return NULL;
		}
	}
	GMT_loaddefaults (GMT, path);	/* Load GMT system default settings [and PSL settings if selected] */
	GMT_getdefaults (GMT, NULL);	/* Override using local GMT default settings (if any) [and PSL if selected] */

	/* There is no longer a -m option in GMT 5 so multi segments are now always true.
	   However, in GMT_COMPAT mode the -mi and -mo options WILL turn off multi in the other direction. */
	GMT_set_segmentheader (GMT, GMT_IN, true);
	GMT_set_segmentheader (GMT, GMT_OUT, false);	/* Will be turned true when either of two situation arises: */
	/* 1. We read a multisegment header
	   2. The -g option is set which will create gaps and thus multiple segments
	 */

	/* Initialize the output and plot format machinery for ddd:mm:ss[.xxx] strings from the default format strings.
	 * While this is also done in the default parameter loop it is possible that when a decimal plain format has been selected
	 * the format_float_out string has not yet been processed.  We clear that up by processing again here. */

	gmt_geo_C_format (GMT);
	gmt_plot_C_format (GMT);

	/* Set default for -n parameters */
	GMT->common.n.antialias = true; GMT->common.n.interpolant = BCR_BICUBIC; GMT->common.n.threshold = 0.5;

	gmt_get_history (GMT);	/* Process and store command shorthands passed to the application */

	if (GMT->current.setting.io_gridfile_shorthand) gmt_setshorthand (GMT);	/* Load the short hand mechanism from gmt.io */

	GMT_fft_initialization (GMT);	/* Determine which FFT algos are available and set pointers */

	gmt_set_today (GMT);	/* Determine today's rata die value */

	return (GMT);
}

/*! . */
bool GMT_check_filearg (struct GMT_CTRL *GMT, char option, char *file, unsigned int direction, unsigned int family)
{	/* Return true if a file arg was given and, if direction is GMT_IN, check that the file
	 * exists and is readable. Otherwise we return false. */
	unsigned int k = 0;
	bool not_url = true;
	char message[GMT_LEN16] = {""};
	if (option == GMT_OPT_INFILE)
		sprintf (message, "for input file");
	else if (option == GMT_OPT_OUTFILE)
		sprintf (message, "for output file");
	else
		sprintf (message, "option -%c", option);

	if (!file || file[0] == '\0') {
		GMT_Report (GMT->parent, GMT_MSG_NORMAL, "Error %s: No filename provided\n", message);
		return false;	/* No file given */
	}
	if (direction == GMT_OUT) return true;		/* Cannot check any further */
	if (file[0] == '=') k = 1;	/* Gave a list of files with =<filelist> mechanism in x2sys */
	if (family == GMT_IS_GRID || family == GMT_IS_IMAGE)	/* Only grid and images can be URLs so far */
		not_url = !GMT_check_url_name (&file[k]);
	if (GMT_access (GMT, &file[k], F_OK) && not_url) {	/* Cannot find the file anywhere GMT looks */
		GMT_Report (GMT->parent, GMT_MSG_NORMAL, "Error %s: No such file (%s)\n", message, &file[k]);
		return false;	/* Could not find this file */
	}
	if (GMT_access (GMT, &file[k], R_OK) && not_url) {	/* Cannot read this file (permissions?) */
		GMT_Report (GMT->parent, GMT_MSG_NORMAL, "Error %s: Cannot read file (%s) - check permissions\n", message, &file[k]);
		return false;	/* Could not find this file */
	}
	return true;	/* Seems OK */
}

#ifdef SET_IO_MODE

/* Under non-Unix operating systems running on the PC, such as
 * Windows, files are opened in either TEXT or BINARY mode.
 * This difference does not exist under UNIX, but is important
 * on the PC.  Specifically, it causes a problem when a program
 * that writes/reads standard i/o wants to use binary data.
 * In those situations we must change the default (TEXT) mode of
 * the file handle to BINARY via a call to "setmode".
 *
 * This can also be done under Win32 with the Microsoft VC++
 * compiler which supports ANSI-C (P. Wessel).  This may be true
 * of other Win32 compilers as well.
 */

/*! Changes the stream to deal with BINARY rather than TEXT data */
void GMT_setmode (struct GMT_CTRL *GMT, int direction) {

	FILE *fp = NULL;
	static const char *IO_direction[2] = {"Input", "Output"};

	if (GMT->common.b.active[direction]) {	/* User wants native binary i/o */

		fp = (direction == 0) ? GMT->session.std[GMT_IN] : GMT->session.std[GMT_OUT];
		fflush (fp);	/* Should be untouched but anyway... */
#ifdef WIN32
		GMT_Report (GMT->parent, GMT_MSG_DEBUG, "Set binary mode for %s\n", IO_direction[direction]);
		setmode (fileno (fp), _O_BINARY);
#else
		_fsetmode (fp, "b");
#endif
	}
}

#endif	/* SET_IO_MODE */

/*! . */
int GMT_message (struct GMT_CTRL *GMT, char *format, ...) {
	char line[GMT_BUFSIZ];
	va_list args;
	va_start (args, format);
	vsnprintf (line, GMT_BUFSIZ, format, args);
	GMT->parent->print_func (GMT->session.std[GMT_ERR], line);
	va_end (args);
	return (0);
}

/*! . */
int GMT_report_func (struct GMT_CTRL *GMT, unsigned int level, const char *source_line, const char *format, ...) {
	char message[GMT_BUFSIZ];
	size_t source_info_len;
	va_list args;
	if (level > GMT->current.setting.verbose)
		return 0;
	snprintf (message, GMT_BUFSIZ, "%s (%s): ",
			GMT->init.module_name, source_line);
	source_info_len = strlen (message);
	va_start (args, format);
	/* append format to the message: */
	vsnprintf (message + source_info_len, GMT_BUFSIZ - source_info_len, format, args);
	va_end (args);
	GMT->parent->print_func (GMT->session.std[GMT_ERR], message);
	return 1;
}

/*! Return the number of CPU cores */
int GMT_get_num_processors() {
	static int n_cpu = 0;

	if (n_cpu > 0)
		/* we already know the answer. do not query again. */
		return n_cpu;

#if defined WIN32
	{
		SYSTEM_INFO sysinfo;
		GetSystemInfo ( &sysinfo );
		n_cpu = sysinfo.dwNumberOfProcessors;
	}
#elif defined HAVE_SC_NPROCESSORS_ONLN
	n_cpu = (int)sysconf (_SC_NPROCESSORS_ONLN);
#elif defined HAVE_SC_NPROC_ONLN
	n_cpu = (int)sysconf (_SC_NPROC_ONLN);
#elif defined HAVE_SYSCTL_HW_NCPU
	{
		size_t size = sizeof(n_cpu);
		int mib[] = { CTL_HW, HW_NCPU };
		sysctl(mib, 2, &n_cpu, &size, NULL, 0);
	}
#endif
	if (n_cpu < 1)
		n_cpu = 1; /* fallback */
	return n_cpu;
}<|MERGE_RESOLUTION|>--- conflicted
+++ resolved
@@ -8039,10 +8039,6 @@
 /* New GMT5 functions for parsing new -B syntax */
 
 /*! . */
-<<<<<<< HEAD
-void gmt5_handle_plussign (struct GMT_CTRL *GMT, char *in, unsigned way) {
-	/* Way = 0: replace ++ with ASCII 1, Way = 1: Replace ASCII 1 with + */
-=======
 void gmt5_handle_plussign (struct GMT_CTRL *GMT, char *in, char *mods, unsigned way) {
 	/* Way = 0: replace any +<letter> with <letter> NOT in <mods> with ASCII 1<letter>
 	 * Way = 1: Replace ASCII 1 with + */
@@ -8072,7 +8068,6 @@
 /*! . */
 void gmt5_handle_plussign_orig (struct GMT_CTRL *GMT, char *in, unsigned way)
 {	/* Way = 0: replace ++ with ASCII 1, Way = 1: Replace ASCII 1 with + */
->>>>>>> 7956f296
 	GMT_UNUSED(GMT);
 	if (in == NULL || in[0] == '\0') return;	/* No string to check */
 	if (way == 0) {	/* Replace pairs of ++ with a single ASCII 1 */
