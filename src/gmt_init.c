/*--------------------------------------------------------------------
 *	$Id$
 *
 *	Copyright (c) 1991-2014 by P. Wessel, W. H. F. Smith, R. Scharroo, J. Luis and F. Wobbe
 *	See LICENSE.TXT file for copying and redistribution conditions.
 *
 *	This program is free software; you can redistribute it and/or modify
 *	it under the terms of the GNU Lesser General Public License as published by
 *	the Free Software Foundation; version 3 or any later version.
 *
 *	This program is distributed in the hope that it will be useful,
 *	but WITHOUT ANY WARRANTY; without even the implied warranty of
 *	MERCHANTABILITY or FITNESS FOR A PARTICULAR PURPOSE.  See the
 *	GNU Lesser General Public License for more details.
 *
 *	Contact info: gmt.soest.hawaii.edu
 *--------------------------------------------------------------------
 *
 * gmt_init.c contains code which is used by all GMT programs
 *
 * Author:	Paul Wessel
 * Date:	1-JAN-2010
 * Version:	5
 *
 *
 * The PUBLIC functions are:
 *
 *	GMT_explain_options		Prints explanations for the common options
 *	GMT_parse_common_options	Interprets common options, such as -B, -R, --
 *	GMT_getdefaults			Initializes the GMT global parameters
 *	GMT_putdefaults			Dumps the GMT global parameters
 *	GMT_hash_init			Initializes a hash
 *	GMT_hash_lookup			Key - id lookup using hashing
 *	GMT_hash			Key - id lookup using hashing
 *	GMT_begin			Gets history and init parameters
 *	GMT_end				Cleans up and returns
 *	gmt_history			Read and update the gmt.history file
 *	GMT_putcolor			Encode color argument into textstring
 *	GMT_putrgb			Encode color argument into r/g/b textstring
 *	GMT_puthsv			Encode color argument into h-s-v textstring
 *	GMT_putcmyk			Encode color argument into c/m/y/k textstring
 *
 * The INTERNAL functions are:
 *
 *	GMT_loaddefaults		Reads the GMT global parameters from gmt.conf
 *	GMT_savedefaults		Writes the GMT global parameters to gmt.conf
 *	GMT_parse_?_option		Decode the one of the common options
 *	gmt_setparameter		Sets a default value given keyword,value-pair
 *	gmt_setshorthand		Reads and initializes the suffix shorthands
 *	GMT_get_ellipsoid		Returns ellipsoid id based on name
 *	gmt_scanf_epoch			Get user time origin from user epoch string
 *	GMT_init_time_system_structure  Does what it says
 */

#include "gmt_dev.h"
#include <stdarg.h>
#include "gmt_internals.h"
#include "common_runpath.h"

#ifdef GMT_MATLAB
#	include <mex.h>
#endif

#define USER_MEDIA_OFFSET 1000

#define GMT_def(case_val) * GMT->session.u2u[GMT_INCH][GMT_unit_lookup(GMT, GMT->current.setting.given_unit[case_val], GMT->current.setting.proj_length_unit)], GMT->current.setting.given_unit[case_val]

#define Return { GMT_Report (GMT->parent, GMT_MSG_NORMAL, "Found no history for option -%s\n", str); return (-1); }

#define GMT_more_than_once(GMT,active) (GMT_check_condition (GMT, active, "Warning: Option -%c given more than once\n", option))

#define GMT_COMPAT_INFO "Please see " GMT_TRAC_WIKI "doc/5.1.0/GMT_Docs.html#new-features-in-gmt-5 for more information.\n"

#define GMT_COMPAT_WARN GMT_Report (GMT->parent, GMT_MSG_COMPAT, "Warning: parameter %s is deprecated.\n" GMT_COMPAT_INFO, GMT_keywords[case_val])
#define GMT_COMPAT_CHANGE(new_P) GMT_Report (GMT->parent, GMT_MSG_COMPAT, "Warning: parameter %s is deprecated. Use %s instead.\n" GMT_COMPAT_INFO, GMT_keywords[case_val], new_P)
#define GMT_COMPAT_OPT(new_P) if (strchr (list, option)) { GMT_Report (GMT->parent, GMT_MSG_COMPAT, "Warning: Option -%c is deprecated. Use -%c instead.\n" GMT_COMPAT_INFO, option, new_P); option = new_P; }

extern int gmt_geo_C_format (struct GMT_CTRL *GMT);
extern void GMT_grdio_init (struct GMT_CTRL *GMT);	/* Defined in gmt_customio.c and only used here */
unsigned int gmt_setparameter (struct GMT_CTRL *GMT, char *keyword, char *value);

/*--------------------------------------------------------------------*/
/* Load private fixed array parameters from include files */
/*--------------------------------------------------------------------*/

#include "gmt_keycases.h"				/* Get all the default case values */
static char *GMT_keywords[GMT_N_KEYS] = {		/* Names of all parameters in gmt.conf */
#include "gmt_keywords.h"
};

static char *GMT_unique_option[GMT_N_UNIQUE] = {	/* The common GMT command-line options [ just the subset that accepts arguments (e.g., -O is not listed) ] */
#include "gmt_unique.h"
};

static char *GMT_media_name[GMT_N_MEDIA] = {		/* Names of all recognized paper formats */
#include "gmt_media_name.h"
};
static struct GMT_MEDIA GMT_media[GMT_N_MEDIA] = {	/* Sizes in points of all paper formats */
#include "gmt_media_size.h"
};

static char *GMT_color_name[GMT_N_COLOR_NAMES] = {	/* Names of all the X11 colors */
#include "gmt_colornames.h"
};

static char *GMT_weekdays[7] = {	/* Days of the week in English [Default] */
	"Sunday", "Monday", "Tuesday", "Wednesday", "Thursday", "Friday", "Saturday"
};

static char *GMT_just_string[12] = {	/* Strings to specify justification */
	"", "BL", "BC", "BR", "", "ML", "MC", "MR", "", "TL", "TC", "TR"
};

/* Local variables to gmt_init.c */

static struct GMT_HASH keys_hashnode[GMT_N_KEYS];

enum history_mode {
	/* whether to ignore/read/write history file gmt.history */
	k_history_off = 0,
	k_history_read,
	k_history_write
};

/*- - - - - - - - - - - - - - - - - - - - - - - - - - - - - - - - - - - -*/

void GMT_explain_options (struct GMT_CTRL *GMT, char *options)
{
	/* The function print to stderr a short explanation for each of the options listed by
	 * the variable <options>.  Only the common parameter options are covered.
	 * NOte: The cases below do not directly correspond to the common option letters,
	 * although in some cases they do (e.g., case 'B' explains -B).  For instance, to
	 * display the help for the -r (registration setting for grid) option we use case F.
	 * Part of this is historic and part is multiple flavor of output for same option.
	 * However, GMT_explain_options is not called directly but via GMT_Option which
	 * do accept a list of comma-separated options and there are the normal GMT common
	 * option letters, sometimes with modifiers, and it translate between those and the
	 * crazy cases below.
	 * Remaining cases for additional options: A,H,L,M,N,T,W,e,m,q,u,v,w
	 */

	char u, *GMT_choice[2] = {"OFF", "ON"}, *V_code = "qncvld";
	double s;
	unsigned int k;

	if (!options) return;
	if (GMT->common.synopsis.extended) return;	/* Only want to list module-specific options, i.e gave + instead of - */
	u = GMT->session.unit_name[GMT->current.setting.proj_length_unit][0];
	s = GMT->session.u2u[GMT_INCH][GMT->current.setting.proj_length_unit];	/* Convert from internal inch to users unit */

	for (k = 0; k < strlen (options); k++) {

		switch (options[k]) {

		case 'B':	/* Tickmark option */

			GMT_message (GMT, "\t-B Specify both (1) basemap frame settings and (2) axes parameters.\n");
			GMT_message (GMT, "\t   Frame settings are modified via an optional single invocation of\n");
			GMT_message (GMT, "\t     -B[<axes>][+b][+g<fill>][+n][+o<lon>/<lat>][+t<title>]\n");
			GMT_message (GMT, "\t   Axes parameters are specified via one or more invocations of\n");
			GMT_message (GMT, "\t     -B[p|s][x|y|z]<info>\n\n");
			GMT_message (GMT, "\t   1. Frame settings control which axes to plot, frame fill, title, and type of gridlines:\n");
			GMT_message (GMT, "\t     <axes> is a combination of W,E,S,N,Z and plots those axes only [Default is WESNZ (all)].\n");
			GMT_message (GMT, "\t     Use lower case w,e,s,n,z just to draw and tick (but not annotate) those axes.\n");
			GMT_message (GMT, "\t     For 3-D plots the Z|z[<corners>][+b] controls the vertical axis.  The <corners> specifies\n");
			GMT_message (GMT, "\t     at which corner(s) to erect the axis via a combination of 1,2,3,4; 1 means lower left corner,\n");
			GMT_message (GMT, "\t     2 is lower right, etc., in a counter-clockwise order. [Default automatically selects one axis].\n");
			GMT_message (GMT, "\t     The optional +b will erect a 3-D frame box to outline the 3-D domain [no frame box]. The +b\n");
			GMT_message (GMT, "\t     is also required for x-z or y-z gridlines to be plotted (if such gridlines are selected below).\n");
			GMT_message (GMT, "\t     Append +g<fill> to paint the inside of the map region before further plotting [no fill].\n");
			GMT_message (GMT, "\t     Append +n to have no frame and annotations whatsoever [Default is controlled by WESNZ/wesnz].\n");
			GMT_message (GMT, "\t     Append +o<plon>/<plat> to draw oblique gridlines about this pole [regular gridlines].\n");
			GMT_message (GMT, "\t     Note: the +o modifier is ignored unless gridlines are specified via the axes parameters (below).\n");
			GMT_message (GMT, "\t     Append +t<title> to place a title over the map frame [no title].\n");
			GMT_message (GMT, "\t   2. Axes settings control the annotation, tick, and grid intervals and labels.\n");
			GMT_message (GMT, "\t     The full axes specification is\n");
			GMT_message (GMT, "\t       -B[p|s][x|y|z]<intervals>[+l<label>][+p<prefix>][+u<unit>]\n");
			GMT_message (GMT, "\t     Alternatively, you may break this syntax into two separate -B options:\n");
			GMT_message (GMT, "\t       -B[p|s][x|y|z][+l<label>][+p<prefix>][+u<unit>]\n");
			GMT_message (GMT, "\t       -B[p|s][x|y|z]<intervals>\n");
			GMT_message (GMT, "\t     There are two levels of annotations: Primary and secondary (most situations only require primary).\n");
			GMT_message (GMT, "\t     The -B[p] selects (p)rimary annotations while -Bs specifies (s)econdary annotations.\n");
			GMT_message (GMT, "\t     The [x|y|z] selects which axes the settings apply to.  If none are given we default to xy.\n");
			GMT_message (GMT, "\t     To specify different settings for different axes you must repeat the -B axes option for\n");
			GMT_message (GMT, "\t     each dimension., i.e., provide separate -B[p|s]x, -B[p|s]y, and -B[p|s]z settings.\n");
			GMT_message (GMT, "\t     To prepend a prefix to each annotation (e.g., $ 10, $ 20 ...), add +p<prefix>.\n");
			GMT_message (GMT, "\t     To append a unit to each annotation (e.g., 5 km, 10 km ...), add +u<unit>.\n");
			GMT_message (GMT, "\t     To label an axis, add +l<label>.  Use quotes if <label>, <prefix> or <unit> have spaces.\n");
			GMT_message (GMT, "\t     Geographic map annotations will automatically have degree, minute, seconds units.\n");
			GMT_message (GMT, "\t     The <intervals> setting controls the annotation spacing and is a textstring made up of one or\n");
			GMT_message (GMT, "\t     more substrings of the form [a|f|g][<stride>[+-<phase>][<unit>]], where the (optional) a\n");
			GMT_message (GMT, "\t     indicates annotation and major tick interval, f minor tick interval, and g grid interval.\n");
			GMT_message (GMT, "\t     Here, <stride> is the spacing between ticks or annotations, the (optional)\n");
			GMT_message (GMT, "\t     <phase> specifies phase-shifted annotations/ticks by that amount, and the (optional)\n");
			GMT_message (GMT, "\t     <unit> specifies the <stride> unit [Default is the unit implied in -R]. There can be\n");
			GMT_message (GMT, "\t     no spaces between the substrings; just append items to make one very long string.\n");
			GMT_message (GMT, "\t     For custom annotations or intervals, let <intervals> be c<intfile>; see man page for details.\n");
			GMT_message (GMT, "\t     The optional <unit> modifies the <stride> value accordingly.  For geographic maps you may use\n");
			GMT_message (GMT, "\t       d: arc degree [Default].\n");
			GMT_message (GMT, "\t       m: arc minute.\n");
			GMT_message (GMT, "\t       s: arc second.\n");
			GMT_message (GMT, "\t     For time axes, several units are recognized:\n");
			GMT_message (GMT, "\t       Y: year - plot using all 4 digits.\n");
			GMT_message (GMT, "\t       y: year - plot only last 2 digits.\n");
			GMT_message (GMT, "\t       O: month - format annotation according to FORMAT_DATE_MAP.\n");
			GMT_message (GMT, "\t       o: month - plot as 2-digit integer (1-12).\n");
			GMT_message (GMT, "\t       U: ISO week - format annotation according to FORMAT_DATE_MAP.\n");
			GMT_message (GMT, "\t       u: ISO week - plot as 2-digit integer (1-53).\n");
			GMT_message (GMT, "\t       r: Gregorian week - 7-day stride from chosen start of week (%s).\n",
			             GMT_weekdays[GMT->current.setting.time_week_start]);
			GMT_message (GMT, "\t       K: ISO weekday - format annotation according to FORMAT_DATE_MAP.\n");
			GMT_message (GMT, "\t       k: weekday - plot name of weekdays in selected language [%s].\n", GMT->current.setting.language);
			GMT_message (GMT, "\t       D: day - format annotation according to FORMAT_DATE_MAP, which also determines whether\n");
			GMT_message (GMT, "\t                we should plot day of month (1-31) or day of year (1-366).\n");
			GMT_message (GMT, "\t       d: day - plot as 2- (day of month) or 3- (day of year) integer.\n");
			GMT_message (GMT, "\t       R: Same as d but annotates from start of Gregorian week.\n");
			GMT_message (GMT, "\t       H: hour - format annotation according to FORMAT_CLOCK_MAP.\n");
			GMT_message (GMT, "\t       h: hour - plot as 2-digit integer (0-23).\n");
			GMT_message (GMT, "\t       M: minute - format annotation according to FORMAT_CLOCK_MAP.\n");
			GMT_message (GMT, "\t       m: minute - plot as 2-digit integer (0-59).\n");
			GMT_message (GMT, "\t       S: second - format annotation according to FORMAT_CLOCK_MAP.\n");
			GMT_message (GMT, "\t       s: second - plot as 2-digit integer (0-59; 60-61 if leap seconds are enabled).\n");
			GMT_message (GMT, "\t     Cartesian axes takes no units.\n");
			GMT_message (GMT, "\t     When <stride> is omitted, a reasonable value will be determined automatically, e.g., -Bafg.\n");
			GMT_message (GMT, "\t     Log10 axis: Append l to annotate log10 (value) or p for 10^(log10(value)) [Default annotates value].\n");
			GMT_message (GMT, "\t     Power axis: Append p to annotate value at equidistant pow increments [Default is nonlinear].\n");
			GMT_message (GMT, "\t     See psbasemap man pages for more details and examples of all settings.\n");
			break;

		case 'b':	/* Condensed tickmark option */

			GMT_message (GMT, "\t-B Specify both (1) basemap frame settings and (2) axes parameters.\n");
			GMT_message (GMT, "\t   (1) Frame settings are modified via an optional single invocation of\n");
			GMT_message (GMT, "\t     -B[<axes>][+g<fill>][+n][+o<lon>/<lat>][+t<title>]\n");
			GMT_message (GMT, "\t   (2) Axes parameters are specified via one or more invocations of\n");
			GMT_message (GMT, "\t       -B[p|s][x|y|z]<intervals>[+l<label>][+p<prefix>][+u<unit>]\n");
			GMT_message (GMT, "\t   <intervals> is composed of concatenated [<type>]<stride>[<unit>][l|p] sub-strings\n");
			GMT_message (GMT, "\t   See psbasemap man page for more details and examples of all settings.\n");
			break;

		case 'J':	/* Map projection option */

			GMT_message (GMT, "\t-J Select the map proJection. The projection type is identified by a 1- or\n");
			GMT_message (GMT, "\t   2-character ID (e.g. 'm' or 'kf') or by an abbreviation followed by a slash\n");
			GMT_message (GMT, "\t   (e.g. 'cyl_stere/'). When using a lower-case ID <scale> can be given either as 1:<xxxx>\n");
			GMT_message (GMT, "\t   or in %s/degree along the standard parallel. Alternatively, when the projection ID is\n",
			             GMT->session.unit_name[GMT->current.setting.proj_length_unit]);
			GMT_message (GMT, "\t   Capitalized, <scale>|<width> denotes the width of the plot in %s\n",
			             GMT->session.unit_name[GMT->current.setting.proj_length_unit]);
			GMT_message (GMT, "\t   Append h for map height, + for max map dimension, and - for min map dimension.\n");
			GMT_message (GMT, "\t   When the central meridian (lon0) is optional and omitted, the center of the\n");
			GMT_message (GMT, "\t   longitude range specified by -R is used. The default standard parallel is the equator\n");
			GMT_message (GMT, "\t   Azimuthal projections set -Rg unless polar aspect or -R<...>r is given.\n");

			GMT_message (GMT, "\t   -Ja|A<lon0>/<lat0>[/<horizon>]/<scale>|<width> (Lambert Azimuthal Equal Area)\n");
			GMT_message (GMT, "\t     <lon0>/<lat0> is the center of the projection.\n");
			GMT_message (GMT, "\t     <horizon> is max distance from center of the projection (<= 180, default 90).\n");
			GMT_message (GMT, "\t     <scale> can also be given as <radius>/<lat>, where <radius> is the distance\n");
			GMT_message (GMT, "\t     in %s to the oblique parallel <lat>.\n", GMT->session.unit_name[GMT->current.setting.proj_length_unit]);

			GMT_message (GMT, "\t   -Jb|B<lon0>/<lat0>/<lat1>/<lat2>/<scale>|<width> (Albers Equal-Area Conic)\n");
			GMT_message (GMT, "\t     Give origin, 2 standard parallels, and true scale\n");

			GMT_message (GMT, "\t   -Jc|C<lon0>/<lat0><scale>|<width> (Cassini)\n\t     Give central point and scale\n");

			GMT_message (GMT, "\t   -Jcyl_stere|Cyl_stere/[<lon0>/[<lat0>/]]<scale>|<width> (Cylindrical Stereographic)\n");
			GMT_message (GMT, "\t     Give central meridian (opt), standard parallel (opt) and scale\n");
			GMT_message (GMT, "\t     <lat0> = 66.159467 (Miller's modified Gall), 55 (Kamenetskiy's First),\n");
			GMT_message (GMT, "\t     45 (Gall Stereographic), 30 (Bolshoi Sovietskii Atlas Mira), 0 (Braun)\n");

			GMT_message (GMT, "\t   -Jd|D<lon0>/<lat0>/<lat1>/<lat2>/<scale>|<width> (Equidistant Conic)\n");
			GMT_message (GMT, "\t     Give origin, 2 standard parallels, and true scale\n");

			GMT_message (GMT, "\t   -Je|E<lon0>/<lat0>[/<horizon>]/<scale>|<width> (Azimuthal Equidistant)\n");
			GMT_message (GMT, "\t     <lon0>/<lat0> is the center of the projection.\n");
			GMT_message (GMT, "\t     <horizon> is max distance from center of the projection (<= 180, default 180).\n");
			GMT_message (GMT, "\t     <scale> can also be given as <radius>/<lat>, where <radius> is the distance\n");
			GMT_message (GMT, "\t     in %s to the oblique parallel <lat>. \n", GMT->session.unit_name[GMT->current.setting.proj_length_unit]);

			GMT_message (GMT, "\t   -Jf|F<lon0>/<lat0>[/<horizon>]/<scale>|<width> (Gnomonic)\n");
			GMT_message (GMT, "\t     <lon0>/<lat0> is the center of the projection.\n");
			GMT_message (GMT, "\t     <horizon> is max distance from center of the projection (< 90, default 60).\n");
			GMT_message (GMT, "\t     <scale> can also be given as <radius>/<lat>, where <radius> is distance\n");
			GMT_message (GMT, "\t     in %s to the oblique parallel <lat>. \n", GMT->session.unit_name[GMT->current.setting.proj_length_unit]);

			GMT_message (GMT, "\t   -Jg|G<lon0>/<lat0>/<scale>|<width> (Orthographic)\n");
			GMT_message (GMT, "\t     <lon0>/<lat0> is the center of the projection.\n");
			GMT_message (GMT, "\t     <scale> can also be given as <radius>/<lat>, where <radius> is distance\n");
			GMT_message (GMT, "\t     in %s to the oblique parallel <lat>. \n", GMT->session.unit_name[GMT->current.setting.proj_length_unit]);

			GMT_message (GMT, "\t   -Jg|G<lon0>/<lat0>/<altitude>/<azimuth>/<tilt>/<twist>/<Width>/<Height>/<scale>|<width> (General Perspective)\n");
			GMT_message (GMT, "\t     <lon0>/<lat0> is the center of the projection.\n");
			GMT_message (GMT, "\t     <altitude> is the height (in km) of the viewpoint above local sea level\n");
			GMT_message (GMT, "\t        - if <altitude> less than 10 then it is the distance \n");
			GMT_message (GMT, "\t        from center of earth to viewpoint in earth radii\n");
			GMT_message (GMT, "\t        - if <altitude> has a suffix of 'r' then it is the radius \n");
			GMT_message (GMT, "\t        from the center of earth in kilometers\n");
			GMT_message (GMT, "\t     <azimuth> is azimuth east of North of view\n");
			GMT_message (GMT, "\t     <tilt> is the upward tilt of the plane of projection\n");
			GMT_message (GMT, "\t       if <tilt> < 0 then viewpoint is centered on the horizon\n");
			GMT_message (GMT, "\t     <twist> is the CW twist of the viewpoint in degree\n");
			GMT_message (GMT, "\t     <width> is width of the viewpoint in degree\n");
			GMT_message (GMT, "\t     <height> is the height of the viewpoint in degrees\n");
			GMT_message (GMT, "\t     <scale> can also be given as <radius>/<lat>, where <radius> is distance\n");
			GMT_message (GMT, "\t     in %s to the oblique parallel <lat>. \n", GMT->session.unit_name[GMT->current.setting.proj_length_unit]);

			GMT_message (GMT, "\t   -Jh|H[<lon0>/]<scale>|<width> (Hammer-Aitoff)\n\t     Give central meridian (opt) and scale\n");

			GMT_message (GMT, "\t   -Ji|I[<lon0>/]<scale>|<width> (Sinusoidal)\n\t     Give central meridian (opt) and scale\n");

			GMT_message (GMT, "\t   -Jj|J[<lon0>/]<scale>|<width> (Miller)\n\t     Give central meridian (opt) and scale\n");

			GMT_message (GMT, "\t   -Jkf|Kf[<lon0>/]<scale>|<width> (Eckert IV)\n\t     Give central meridian (opt) and scale\n");
			GMT_message (GMT, "\t   -Jk|K[s][<lon0>/]<scale>|<width> (Eckert VI)\n\t     Give central meridian (opt) and scale\n");

			GMT_message (GMT, "\t   -Jl|L<lon0>/<lat0>/<lat1>/<lat2>/<scale>|<width> (Lambert Conformal Conic)\n");
			GMT_message (GMT, "\t     Give origin, 2 standard parallels, and true scale\n");

			GMT_message (GMT, "\t   -Jm|M[<lon0>/[<lat0>/]]<scale>|<width> (Mercator).\n");
			GMT_message (GMT, "\t     Give central meridian (opt), true scale parallel (opt), and scale\n");

			GMT_message (GMT, "\t   -Jn|N[<lon0>/]<scale>|<width> (Robinson projection)\n\t     Give central meridian (opt) and scale\n");

			GMT_message (GMT, "\t   -Jo|O<parameters> (Oblique Mercator).  Specify one of three definitions:\n");
			GMT_message (GMT, "\t     -Jo|O[a]<lon0>/<lat0>/<azimuth>/<scale>|<width>\n");
			GMT_message (GMT, "\t       Give origin, azimuth of oblique equator, and scale at oblique equator\n");
			GMT_message (GMT, "\t     -Jo|O[b]<lon0>/<lat0>/<lon1>/<lat1>/<scale>|<width>\n");
			GMT_message (GMT, "\t       Give origin, second point on oblique equator, and scale at oblique equator\n");
			GMT_message (GMT, "\t     -Jo|Oc<lon0>/<lat0>/<lonp>/<latp>/<scale>|<width>\n");
			GMT_message (GMT, "\t       Give origin, pole of projection, and scale at oblique equator\n");
			GMT_message (GMT, "\t       Specify region in oblique degrees OR use -R<>r\n");

			GMT_message (GMT, "\t   -Jp|P[a]<scale>|<width>[/<base>][r|z] (Polar (theta,radius))\n");
			GMT_message (GMT, "\t     Linear scaling for polar coordinates.\n");
			GMT_message (GMT, "\t     Optionally append 'a' to -Jp or -JP to use azimuths (CW from North) instead of directions (CCW from East) [default].\n");
			GMT_message (GMT, "\t     Give scale in %s/units, and append theta value for angular offset (base) [0]\n",
			             GMT->session.unit_name[GMT->current.setting.proj_length_unit]);
			GMT_message (GMT, "\t     Append r to reverse radial direction (s/n must be in 0-90 range) or z to annotate depths rather than radius [Default]\n");

			GMT_message (GMT, "\t   -Jpoly|Poly/[<lon0>/[<lat0>/]]<scale>|<width> ((American) Polyconic)\n");
			GMT_message (GMT, "\t     Give central meridian (opt), reference parallel (opt, default = equator), and scale\n");

			GMT_message (GMT, "\t   -Jq|Q[<lon0>/[<lat0>/]]<scale>|<width> (Equidistant Cylindrical)\n");
			GMT_message (GMT, "\t     Give central meridian (opt), standard parallel (opt), and scale\n");
			GMT_message (GMT, "\t     <lat0> = 61.7 (Min. linear distortion), 50.5 (R. Miller equirectangular),\n");
			GMT_message (GMT, "\t     45 (Gall isographic), 43.5 (Min. continental distortion), 42 (Grafarend & Niermann),\n");
			GMT_message (GMT, "\t     37.5 (Min. overall distortion), 0 (Plate Carree, default)\n");

			GMT_message (GMT, "\t   -Jr|R[<lon0>/]<scale>|<width> (Winkel Tripel)\n\t     Give central meridian and scale\n");

			GMT_message (GMT, "\t   -Js|S<lon0>/<lat0>[/<horizon>]/<scale>|<width> (Stereographic)\n");
			GMT_message (GMT, "\t     <lon0>/<lat0> is the center or the projection.\n");
			GMT_message (GMT, "\t     <horizon> is max distance from center of the projection (< 180, default 90).\n");
			GMT_message (GMT, "\t     <scale> is either <1:xxxx> (true at pole) or <slat>/<1:xxxx> (true at <slat>)\n");
			GMT_message (GMT, "\t     or <radius>/<lat> (distance in %s to the [oblique] parallel <lat>.\n",
			             GMT->session.unit_name[GMT->current.setting.proj_length_unit]);

			GMT_message (GMT, "\t   -Jt|T<lon0>/[<lat0>/]<scale>|<width> (Transverse Mercator).\n\t         Give central meridian and scale\n");
			GMT_message (GMT, "\t     Optionally, also give the central parallel (default = equator)\n");

			GMT_message (GMT, "\t   -Ju|U<zone>/<scale>|<width> (UTM)\n");
			GMT_message (GMT, "\t     Give zone (A,B,Y,Z, or 1-60 (negative for S hemisphere) or append GMT-X) and scale\n");
			GMT_message (GMT, "\t     Or give -Ju|U<scale>|<width> to have the UTM zone determined from the region.\n");

			GMT_message (GMT, "\t   -Jv|V[<lon0>/]<scale>|<width> (van der Grinten)\n\t     Give central meridian (opt) and scale\n");

			GMT_message (GMT, "\t   -Jw|W[<lon0>/]<scale>|<width> (Mollweide)\n\t     Give central meridian (opt) and scale\n");

			GMT_message (GMT, "\t   -Jy|Y[<lon0>/[<lat0>/]]<scale>|<width> (Cylindrical Equal-area)\n");
			GMT_message (GMT, "\t     Give central meridian (opt), standard parallel (opt) and scale\n");
			GMT_message (GMT, "\t     <lat0> = 50 (Balthasart), 45 (Gall-Peters), 37.5 (Hobo-Dyer), 37.4 (Trystan Edwards),\n");
			GMT_message (GMT, "\t              37.0666 (Caster), 30 (Behrmann), 0 (Lambert, default)\n");

			GMT_message (GMT, "\t   -Jx|X<x-scale|<width>[/<y-scale|height>] (Linear, log, power scaling)\n");
			GMT_message (GMT, "\t     <scale> in %s/units (or 1:xxxx). Optionally, append to <x-scale> and/or <y-scale>:\n",
			             GMT->session.unit_name[GMT->current.setting.proj_length_unit]);
			GMT_message (GMT, "\t       d         Geographic coordinate (in degrees)\n");
			GMT_message (GMT, "\t       l         Log10 projection\n");
			GMT_message (GMT, "\t       p<power>  x^power projection\n");
			GMT_message (GMT, "\t       t         Calendar time projection using relative time coordinates\n");
			GMT_message (GMT, "\t       T         Calendar time projection using absolute time coordinates\n");
			GMT_message (GMT, "\t     Use / to specify separate x/y scaling (e.g., -Jx0.5c/0.3c).  If 1:xxxxx is used it implies -R is in meters.\n");
			GMT_message (GMT, "\t     If -JX is used then give axes lengths rather than scales.\n");
			break;

		case 'j':	/* Condensed version of J */

			GMT_message (GMT, "\t-J Select map proJection. (<scale> in %s/degree, <width> in %s)\n",
			             GMT->session.unit_name[GMT->current.setting.proj_length_unit], GMT->session.unit_name[GMT->current.setting.proj_length_unit]);
			GMT_message (GMT, "\t   Append h for map height, or +|- for max|min map dimension.\n");
			GMT_message (GMT, "\t   Azimuthal projections set -Rg unless polar aspect or -R<...>r is set.\n\n");

			GMT_message (GMT, "\t   -Ja|A<lon0>/<lat0>[/<hor>]/<scl (or <radius>/<lat>)|<width> (Lambert Azimuthal EA)\n");

			GMT_message (GMT, "\t   -Jb|B<lon0>/<lat0>/<lat1>/<lat2>/<scl>|<width> (Albers Conic EA)\n");

			GMT_message (GMT, "\t   -Jcyl_stere|Cyl_stere/[<lon0>/[<lat0>/]]<lat1>/<lat2>/<scl>|<width> (Cylindrical Stereographic)\n");

			GMT_message (GMT, "\t   -Jc|C<lon0>/<lat0><scl>|<width> (Cassini)\n");

			GMT_message (GMT, "\t   -Jd|D<lon0>/<lat0>/<lat1>/<lat2>/<scl>|<width> (Equidistant Conic)\n");

			GMT_message (GMT, "\t   -Je|E<lon0>/<lat0>[/<horizon>]/<scl (or <radius>/<lat>)|<width>  (Azimuthal Equidistant)\n");

			GMT_message (GMT, "\t   -Jf|F<lon0>/<lat0>[/<horizon>]/<scl (or <radius>/<lat>)|<width>  (Gnomonic)\n");

			GMT_message (GMT, "\t   -Jg|G<lon0>/<lat0>/<scl (or <radius>/<lat>)|<width>  (Orthographic)\n");

			GMT_message (GMT, "\t   -Jg|G[<lon0>/]<lat0>[/<horizon>|/<altitude>/<azimuth>/<tilt>/<twist>/<Width>/<Height>]/<scl>|<width> (General Perspective)\n");

			GMT_message (GMT, "\t   -Jh|H[<lon0>/]<scl>|<width> (Hammer-Aitoff)\n");

			GMT_message (GMT, "\t   -Ji|I[<lon0>/]<scl>|<width> (Sinusoidal)\n");

			GMT_message (GMT, "\t   -Jj|J[<lon0>/]<scl>|<width> (Miller)\n");

			GMT_message (GMT, "\t   -Jkf|Kf[<lon0>/]<scl>|<width> (Eckert IV)\n");

			GMT_message (GMT, "\t   -Jks|Ks[<lon0>/]<scl>|<width> (Eckert VI)\n");

			GMT_message (GMT, "\t   -Jl|L<lon0>/<lat0>/<lat1>/<lat2>/<scl>|<width> (Lambert Conformal Conic)\n");

			GMT_message (GMT, "\t   -Jm|M[<lon0>/[<lat0>/]]<scl>|<width> (Mercator)\n");

			GMT_message (GMT, "\t   -Jn|N[<lon0>/]<scl>|<width> (Robinson projection)\n");

			GMT_message (GMT, "\t   -Jo|O (Oblique Mercator).  Specify one of three definitions:\n");
			GMT_message (GMT, "\t      -Jo|O[a]<lon0>/<lat0>/<azimuth>/<scl>|<width>\n");
			GMT_message (GMT, "\t      -Jo|O[b]<lon0>/<lat0>/<lon1>/<lat1>/<scl>|<width>\n");
			GMT_message (GMT, "\t      -Jo|Oc<lon0>/<lat0>/<lonp>/<latp>/<scl>|<width>\n");

			GMT_message (GMT, "\t   -Jpoly|Poly/[<lon0>/[<lat0>/]]<scl>|<width> ((American) Polyconic)\n");

			GMT_message (GMT, "\t   -Jq|Q[<lon0>/[<lat0>/]]<scl>|<width> (Equidistant Cylindrical)\n");

			GMT_message (GMT, "\t   -Jr|R[<lon0>/]<scl>|<width> (Winkel Tripel)\n");

			GMT_message (GMT, "\t   -Js|S<lon0>/<lat0>/[<horizon>/]<scl> (or <slat>/<scl> or <radius>/<lat>)|<width> (Stereographic)\n");

			GMT_message (GMT, "\t   -Jt|T<lon0>/[<lat0>/]<scl>|<width> (Transverse Mercator)\n");

			GMT_message (GMT, "\t   -Ju|U[<zone>/]<scl>|<width> (UTM)\n");

			GMT_message (GMT, "\t   -Jv|V<lon0>/<scl>|<width> (van der Grinten)\n");

			GMT_message (GMT, "\t   -Jw|W<lon0>/<scl>|<width> (Mollweide)\n");

			GMT_message (GMT, "\t   -Jy|Y[<lon0>/[<lat0>/]]<scl>|<width> (Cylindrical Equal-area)\n");

			GMT_message (GMT, "\t   -Jp|P[a]<scl>|<width>[/<origin>][r|z] (Polar [azimuth] (theta,radius))\n");

			GMT_message (GMT, "\t   -Jx|X<x-scl>|<width>[d|l|p<power>|t|T][/<y-scl>|<height>[d|l|p<power>|t|T]] (Linear, log, and power projections)\n");
			GMT_message (GMT, "\t   (See psbasemap for more details on projection syntax)\n");
			break;

		case 'I':	/* Near-common option for grid increments */
			GMT_inc_syntax (GMT, 'I', false);
			break;

		case 'K':	/* Append-more-PostScript-later */

			GMT_message (GMT, "\t-K Allow for more plot code to be appended later.\n");
			break;

		case 'O':	/* Overlay plot */

			GMT_message (GMT, "\t-O Set Overlay plot mode, i.e., append to an existing plot.\n");
			break;

		case 'P':	/* Portrait or landscape */

			GMT_message (GMT, "\t-P Set Portrait page orientation [%s].\n", GMT_choice[GMT->current.setting.ps_orientation]);
			break;

		case 'S':	/* CarteSian Region option */

			GMT_message (GMT, "\t-R Specify the xmin/xmax/ymin/ymax coordinates of data region in user units.\n");
			GMT_message (GMT, "\t   Use [yyy[-mm[-dd]]]T[hh[:mm[:ss[.xxx]]]] format for time coordinates.\n");
			GMT_message (GMT, "\t   Or, give a gridfile to use its region (and increments, registration if applicable).\n");
			break;

		case 'G':	/* Geographic Region option */

			GMT_message (GMT, "\t-R Specify the west/east/south/north coordinates of map region.\n");
			GMT_message (GMT, "\t   Use decimal degrees or ddd[:mm[:ss]] degrees [ and minutes [and seconds]].\n");
			GMT_message (GMT, "\t   Use -R<unit>... for regions given in projected coordinates.\n");
			GMT_message (GMT, "\t   Append r if -R specifies the coordinates of the lower left and\n");
			GMT_message (GMT, "\t   upper right corners of a rectangular map area.\n");
			GMT_message (GMT, "\t   -Rg and -Rd are shorthands for -R0/360/-90/90 and -R-180/180/-90/90.\n");
			GMT_message (GMT, "\t   Or, give a gridfile to use its limits (and increments if applicable).\n");
			break;

		case 'R':	/* Generic [Default] Region option */

			GMT_message (GMT, "\t-R Specify the min/max coordinates of data region in user units.\n");
			GMT_message (GMT, "\t   Use dd:mm[:ss] for regions given in degrees, minutes [and seconds].\n");
			GMT_message (GMT, "\t   Use -R<unit>... for regions given in projected coordinates.\n");
			GMT_message (GMT, "\t   Use [yyy[-mm[-dd]]]T[hh[:mm[:ss[.xxx]]]] format for time axes.\n");
			GMT_message (GMT, "\t   Append r if -R specifies the coordinates of the lower left and\n");
			GMT_message (GMT, "\t   upper right corners of a rectangular area.\n");
			GMT_message (GMT, "\t   -Rg and -Rd are shorthands for -R0/360/-90/90 and -R-180/180/-90/90.\n");
			GMT_message (GMT, "\t   Or use -R<code><x0>/<y0>/<nx>/<ny> for origin and grid dimensions, where\n");
			GMT_message (GMT, "\t     <code> is a 2-char combo from [T|M|B][L|C|R] (top/middle/bottom/left/center/right)\n");
			GMT_message (GMT, "\t     and grid spacing must be specified via -I<dx>[/<dy>] (also see -r).\n");
			GMT_message (GMT, "\t   Or, give a gridfile to use its limits (and increments if applicable).\n");
			break;

		case 'z':	/* Region addition for 3-D */

			GMT_message (GMT, "\t   Append /zmin/zmax coordinates for the vertical domain limits.\n");
			break;

		case 'r':	/* Region option for 3-D */

			GMT_message (GMT, "\t-R Specify the xyz min/max coordinates of the plot window in user units.\n");
			GMT_message (GMT, "\t   Use dd:mm[:ss] for regions given in degrees, minutes [and seconds].\n");
			GMT_message (GMT, "\t   Append r if first 4 arguments to -R specify the longitudes/latitudes\n");
			GMT_message (GMT, "\t   of the lower left and upper right corners of a rectangular area.\n");
			GMT_message (GMT, "\t   Or, give a gridfile to use its limits (and increments if applicable).\n");
			break;

		case 'U':	/* Plot time mark and [optionally] command line */

			GMT_message (GMT, "\t-U Plot Unix System Time stamp [and optionally appended text].\n");
			GMT_message (GMT, "\t   You may also set the reference points and position of stamp\n");
			GMT_message (GMT, "\t   [%s/%g%c/%g%c].  Give -Uc to have the command line plotted [%s].\n",
			             GMT_just_string[GMT->current.setting.map_logo_justify], GMT->current.setting.map_logo_pos[GMT_X] * s, u,
			             GMT->current.setting.map_logo_pos[GMT_Y] * s, u, GMT_choice[GMT->current.setting.map_logo]);
			break;

		case 'V':	/* Verbose */

			GMT_message (GMT, "\t-V Change the verbosity level (currently %c).\n", V_code[GMT->current.setting.verbose]);
			GMT_message (GMT, "\t   Choose among 6 levels; each level adds more messages:\n");
			GMT_message (GMT, "\t     q - Quiet, not even fatal error messages.\n");
			GMT_message (GMT, "\t     n - Normal verbosity: only error messages.\n");
			GMT_message (GMT, "\t     c - Also produce compatibility warnings [Default when no -V is used].\n");
			GMT_message (GMT, "\t     v - Verbose progress messages [Default when -V is used].\n");
			GMT_message (GMT, "\t     l - Long verbose progress messages.\n");
			GMT_message (GMT, "\t     d - Debugging messages.\n");
			break;

		case 'X':
		case 'Y':	/* Reset plot origin option */

			GMT_message (GMT, "\t-X -Y Shift origin of plot to (<xshift>, <yshift>).\n");
			GMT_message (GMT, "\t   Prepend r for shift relative to current point (default), prepend a for temporary\n");
			GMT_message (GMT, "\t   adjustment of origin, prepend f to position relative to lower left corner of page,\n");
			GMT_message (GMT, "\t   prepend c for offset of center of plot to center of page.\n");
			GMT_message (GMT, "\t   For overlays (-O), the default setting is [r0], otherwise [f%g%c].\n",
			             GMT->current.setting.map_origin[GMT_Y] * s, u);
			break;

		case 'x':	/* Just linear -Jx|X allowed for this program */

			GMT_message (GMT, "\t-Jx|X for linear projection.  Scale in %s/units (or width in %s).\n",
			             GMT->session.unit_name[GMT->current.setting.proj_length_unit], GMT->session.unit_name[GMT->current.setting.proj_length_unit]);
			GMT_message (GMT, "\t    Use / to specify separate x/y scaling.\n");
			GMT_message (GMT, "\t    If -JX is used then give axes lengths in %s rather than scales.\n",
			             GMT->session.unit_name[GMT->current.setting.proj_length_unit]);
			break;

		case 'y':	/* Number of threads (reassigned from -x in GMT_Option) */
			GMT_message (GMT, "\t-x Choose the number of processors used in multi-threading.\n");
			GMT_message (GMT, "\t   -x+a Use all available processors.\n");
			GMT_message (GMT, "\t   -xn  Use n processors (not more than max available off course).\n");
			GMT_message (GMT, "\t   -x-n Use (all - n) processors.\n");
			break;

		case 'Z':	/* Vertical scaling for 3-D plots */

			GMT_message (GMT, "\t   -JZ|z For z component of 3-D projections.  Same syntax as -JX|x, i.e.,\n");
			GMT_message (GMT, "\t   -Jz|Z<z-scl>|<height>[d|l|p<power>|t|T] (Linear, log, and power projections)\n");
			break;

		case 'a':	/* -a option for aspatial field substitution into data columns */

			GMT_message (GMT, "\t-a Give one or more comma-separated <col>=<name> associations.\n");
			break;

		case 'C':	/* -b binary option with input only */

			GMT_message (GMT, "\t-bi For binary input; [<n>]<type>[w][+L|B]; <type> = c|u|h|H|i|I|l|L|f|D.\n");
			break;

		case '0':	/* -bi/-bo addendum when input format is unknown */

			GMT_message (GMT, "\t    Prepend <n> for the number of columns for each <type>.\n");
			break;

		case '1':	/* -bi/-bo addendum when input format is unknown */
		case '2':
		case '3':
		case '4':
		case '5':
		case '6':
		case '7':

			GMT_message (GMT, "\t    Prepend <n> for the number of columns for each <type> in binary file(s) [%c].\n", options[k]);
			break;

		case 'D':	/* -b binary option with output only */

			GMT_message (GMT, "\t-bo For binary output; append <type>[w][+L|B]; <type> = c|u|h|H|i|I|l|L|f|D..\n");
			break;

		case 'c':	/* -c option to set number of plot copies option */

			GMT_message (GMT, "\t-c Specify the number of copies [%d].\n", GMT->PSL->init.copies);
			break;

		case 'd':	/* -d option to tell GMT the relationship between NaN and a nan-proxy for input/output */

			GMT_message (GMT, "\t-d On input, replace <nodata> with NaN; on output do the reverse.\n");
			break;

		case 'k':	/* -di option to tell GMT the relationship between NaN and a nan-proxy for input */

			GMT_message (GMT, "\t-di Replace any <nodata> in input data with NaN.\n");
			break;

		case 'l':	/* -do option to tell GMT the relationship between NaN and a nan-proxy for output */

			GMT_message (GMT, "\t-do Replace any NaNs in output data with <nodata>.\n");
			break;

		case 'f':	/* -f option to tell GMT which columns are time (and optionally geographical) */

			GMT_message (GMT, "\t-f Special formatting of input/output columns (time or geographical).\n");
			GMT_message (GMT, "\t   Specify i(nput) or o(utput) [Default is both input and output].\n");
			GMT_message (GMT, "\t   Give one or more columns (or column ranges) separated by commas.\n");
			GMT_message (GMT, "\t   Append T (Calendar format), t (time relative to TIME_EPOCH),\n");
			GMT_message (GMT, "\t   f (floating point), x (longitude), y (latitude) to each item.\n");
			GMT_message (GMT, "\t   -f[i|o]g means -f[i|o]0x,1y (geographic coordinates).\n");
			GMT_message (GMT, "\t   -fp[<unit>] means input is projected coordinates.\n");
			break;

		case 'g':	/* -g option to tell GMT to identify data gaps based on point separation */

			GMT_message (GMT, "\t-g Use data point separations to determine data gaps.\n");
			GMT_message (GMT, "\t   Append x|X or y|Y to flag data gaps in x or y coordinates,\n");
			GMT_message (GMT, "\t   respectively, and d|D for distance gaps.\n");
			GMT_message (GMT, "\t   Upper case means we first project the points.  Append <gap>[unit].\n");
			GMT_message (GMT, "\t   Geographic data: choose from %s [Default is meter (%c)].\n", GMT_LEN_UNITS2_DISPLAY, GMT_MAP_DIST_UNIT);
			GMT_message (GMT, "\t   For gaps based on mapped coordinates, choose from %s [%s].\n",
			             GMT_DIM_UNITS_DISPLAY, GMT->session.unit_name[GMT->current.setting.proj_length_unit]);
			GMT_message (GMT, "\t   Note: For x|y with time data the unit is controlled by TIME_UNIT.\n");
			GMT_message (GMT, "\t   Repeat option to specify multiple criteria, and prepend +\n");
			GMT_message (GMT, "\t   to indicate that all the critera must be met [any].\n");
			break;

		case 'h':	/* Header */

			GMT_message (GMT, "\t-h[i][<n>][+c][+d][+r<remark>][+t<title>] Input/output file has [%d] Header record(s) [%s]\n",
			             GMT->current.setting.io_n_header_items, GMT_choice[GMT->current.setting.io_header[GMT_IN]]);
			GMT_message (GMT, "\t   Optionally, append i for input only and/or number of header records [0].\n");
			GMT_message (GMT, "\t     -hi turns off the writing of all headers on output.\n");
			GMT_message (GMT, "\t   Append +c to add header record with column information [none].\n");
			GMT_message (GMT, "\t   Append +d to delete headers before adding new ones [Default will append headers].\n");
			GMT_message (GMT, "\t   Append +r to add a <remark> comment to the output [none].\n");
			GMT_message (GMT, "\t   Append +t to add a <title> comment to the output [none].\n");
			GMT_message (GMT, "\t     (these strings may contain \\n to indicate line-breaks)\n");
			GMT_message (GMT, "\t   For binary files, <n> is considered to mean number of bytes.\n");
			break;

		case 'i':	/* -i option for input column order */

			GMT_message (GMT, "\t-i Sets alternate input column order [Default reads all columns in order].\n");
			break;

		case 'n':	/* -n option for grid resampling parameters in BCR */

			GMT_message (GMT, "\t-n[b|c|l|n][+a][+b<BC>][+c][+t<threshold>] Determine the grid interpolation mode.\n");
			GMT_message (GMT, "\t   (b = B-spline, c = bicubic, l = bilinear, n = nearest-neighbor) [Default: bicubic].\n");
			GMT_message (GMT, "\t   Append +a switch off antialiasing (except for l) [Default: on].\n");
			GMT_message (GMT, "\t   Append +b<BC> to change boundary conditions.  <BC> can be either:\n");
			GMT_message (GMT, "\t   g for geographic boundary conditions, or one or both of\n");
			GMT_message (GMT, "\t   x for periodic boundary conditions on x,\n");
			GMT_message (GMT, "\t   y for periodic boundary conditions on y.\n");
			GMT_message (GMT, "\t   [Default: Natural conditions, unless grid is known to be geographic].\n");
			GMT_message (GMT, "\t   Append +c to clip interpolated grid to input z-min/max [Default may exceed limits].\n");
			GMT_message (GMT, "\t   Append +t<threshold> to change the minimum weight in vicinity of NaNs. A threshold of\n");
			GMT_message (GMT, "\t   1.0 requires all nodes involved in interpolation to be non-NaN; 0.5 will interpolate\n");
			GMT_message (GMT, "\t   about half way from a non-NaN to a NaN node [Default: 0.5].\n");
			break;

		case 'o':	/* -o option for output column order */

			GMT_message (GMT, "\t-o Set alternate output column order [Default writes all columns in order].\n");
			break;

		case 'p':	/* Enhanced pseudo-perspective 3-D plot settings */
		case 'E':	/* GMT4: For backward compatibility */
			if (GMT_compat_check (GMT, 4) || options[k] == 'p') {
				GMT_message (GMT, "\t-%c Select a 3-D pseudo perspective view.  Append the\n", options[k]);
				GMT_message (GMT, "\t   azimuth and elevation of the viewpoint [180/90].\n");
				GMT_message (GMT, "\t   When used with -Jz|Z, optionally add zlevel for frame, etc [bottom of z-axis]\n");
				GMT_message (GMT, "\t   Optionally, append +w<lon/lat[/z] to specify a fixed point\n");
				GMT_message (GMT, "\t   and +vx/y for its justification.  Just append + by itself\n");
				GMT_message (GMT, "\t   to select default values [region center and page center].\n");
			}
			break;

		case 's':	/* Output control for records where z are NaN */

			GMT_message (GMT, "\t-s Suppress output for records whose z-value (col = 2) equals NaN\n");
			GMT_message (GMT, "\t   [Default prints all records].\n");
			GMT_message (GMT, "\t   Append <cols> to examine other column(s) instead [2].\n");
			GMT_message (GMT, "\t   Append a to suppress records where any column equals NaN.\n");
			GMT_message (GMT, "\t   Append r to reverse the suppression (only output z = NaN records).\n");
			break;

		case 'F':	/* -r Pixel registration option  */

			GMT_message (GMT, "\t-r Set pixel registration [Default is grid registration].\n");
			break;

		case 't':	/* -t layer transparency option  */

			GMT_message (GMT, "\t-t Set the layer PDF transparency from 0-100 [Default is 0; opaque].\n");
			break;

		case ':':	/* lon/lat [x/y] or lat/lon [y/x] */

			GMT_message (GMT, "\t-: Swap 1st and 2nd column on input and/or output [%s/%s].\n",
			             GMT_choice[GMT->current.setting.io_lonlat_toggle[GMT_IN]], GMT_choice[GMT->current.setting.io_lonlat_toggle[GMT_OUT]]);
			break;

		case '.':	/* Trailer message */

			GMT_message (GMT, "\t-^ (or -) Print short synopsis message.\n");
			GMT_message (GMT, "\t-+ (or +) Print longer synopsis message.\n");
			GMT_message (GMT, "\t-? (or no arguments) Print this usage message\n");
			GMT_message (GMT, "\t(See gmt.conf man page for GMT default parameters).\n");
			break;

		case '<':	/* Table input */

			GMT_message (GMT, "\t<table> is one or more data files (in ASCII, binary, netCDF).\n");
			GMT_message (GMT, "\t   If no files are given, standard input is read.\n");
			break;

		default:
			break;
		}
	}
}

void GMT_GSHHG_syntax (struct GMT_CTRL *GMT, char option)
{	/* GSHHG subset specification */
 	GMT_message (GMT, "\t-%c Place limits on coastline features from the GSHHG data base.\n", option);
	GMT_message (GMT, "\t   Features smaller than <min_area> (in km^2) or of levels (0-4) outside the min-max levels\n");
	GMT_message (GMT, "\t   will be skipped [0/4 (4 means lake inside island inside lake)].\n");
	GMT_message (GMT, "\t   Append +as to skip Antarctica (all data south of %dS) [use all].\n", abs(GSHHS_ANTARCTICA_LIMIT));
	GMT_message (GMT, "\t   Append +aS to skip anything BUT Antarctica (all data north of %dS) [use all].\n", abs(GSHHS_ANTARCTICA_LIMIT));
	GMT_message (GMT, "\t   Append +ag to use shelf ice grounding line for Antarctica coastline.\n");
	GMT_message (GMT, "\t   Append +ai to use ice/water front for Antarctica coastline [Default].\n");
	GMT_message (GMT, "\t   Append +r to only get riverlakes from level 2, or +l to only get lakes [both].\n");
	GMT_message (GMT, "\t   Append +p<percent> to exclude features whose size is < <percent>%% of the full-resolution feature [use all].\n");
}

void GMT_label_syntax (struct GMT_CTRL *GMT, unsigned int indent, unsigned int kind)
{
	/* Contour/line specifications in *contour and psxy[z]
	 * indent is the number of spaces to indent after the TAB.
	 * kind = 0 for *contour and 1 for psxy[z]
	 */

	unsigned int i;
	char pad[16], *type[2] = {"Contour", "Line"};

	pad[0] = '\t';	for (i = 1; i <= indent; i++) pad[i] = ' ';	pad[i] = '\0';
	GMT_message (GMT, "%s +a<angle> will place all annotations at a fixed angle.\n", pad);
	GMT_message (GMT, "%s Or, specify +an (line-normal) or +ap (line-parallel) [Default].\n", pad);
	if (kind == 0) {
		GMT_message (GMT, "%s   For +ap, you may optionally append u for up-hill\n", pad);
		GMT_message (GMT, "%s   and d for down-hill cartographic annotations.\n", pad);
	}
	GMT_message (GMT, "%s +c<dx>[/<dy>] sets clearance between label and text box [15%%].\n", pad);
	GMT_message (GMT, "%s +d turns on debug which draws helper points and lines.\n", pad);
	GMT_message (GMT, "%s +e delays the plotting of the text as text clipping is set instead.\n", pad);
	GMT_message (GMT, "%s +f sets specified label font [Default is %s].\n", pad, GMT_putfont (GMT, GMT->current.setting.font_annot[0]));
	GMT_message (GMT, "%s +g[<color>] paints text box [transparent]; append color [white].\n", pad);
	GMT_message (GMT, "%s +j<just> sets label justification [Default is CM].\n", pad);
	if (kind == 1) {
		GMT_message (GMT, "%s +l<text> Use text as label (quote text if containing spaces).\n", pad);
		GMT_message (GMT, "%s +L<d|D|f|h|n|N|x>[<unit>] Sets label according to given flag:\n", pad);
		GMT_message (GMT, "%s   d Cartesian plot distance; append a desired unit from %s.\n", pad, GMT_DIM_UNITS_DISPLAY);
		GMT_message (GMT, "%s   D Map distance; append a desired unit from %s.\n", pad, GMT_LEN_UNITS_DISPLAY);
		GMT_message (GMT, "%s   f Label is last column of given label location file.\n", pad);
		GMT_message (GMT, "%s   h Use segment header labels (via -Lstring).\n", pad);
		GMT_message (GMT, "%s   n Use the current segment number (starting at 0).\n", pad);
		GMT_message (GMT, "%s   N Use current file number / segment number (starting at 0/0).\n", pad);
		GMT_message (GMT, "%s   x Like h, but us headers in file with crossing lines instead.\n", pad);
	}
	GMT_message (GMT, "%s +n<dx>[/<dy>] to nudge label along line (+N for along x/y axis).\n", pad);
	GMT_message (GMT, "%s +o to use rounded rectangular text box [Default is rectangular].\n", pad);
	GMT_message (GMT, "%s +p[<pen>] draw outline of textbox  [Default is no outline].\n", pad);
	GMT_message (GMT, "%s   Optionally append a pen [Default is default pen].\n", pad);
	GMT_message (GMT, "%s +r<rmin> skips labels where radius of curvature < <rmin> [0].\n", pad);
	GMT_message (GMT, "%s +t[<file>] saves (x y label) to <file> [%s_labels.txt].\n", pad, type[kind]);
	GMT_message (GMT, "%s   use +T to save (x y angle label) instead\n", pad);
	GMT_message (GMT, "%s +u<unit> to append unit to all labels.\n", pad);
	if (kind == 0) GMT_message (GMT, "%s  If z is appended we use the z-unit from the grdfile [no unit].\n", pad);
	GMT_message (GMT, "%s +v for placing curved text along path [Default is straight].\n", pad);
	GMT_message (GMT, "%s +w sets how many (x,y) points to use for angle calculation [10].\n", pad);
	if (kind == 1) {
		GMT_message (GMT, "%s +x[first,last] adds <first> and <last> to these two labels [,'].\n", pad);
		GMT_message (GMT, "%s   This modifier is only allowed if -SqN2 is used.\n", pad);
	}
	GMT_message (GMT, "%s +=<prefix> to give all labels a prefix.\n", pad);
}

void GMT_cont_syntax (struct GMT_CTRL *GMT, unsigned int indent, unsigned int kind)
{
	/* Contour/line label placement specifications in *contour and psxy[z]
	 * indent is the number of spaces to indent after the TAB.
	 * kind = 0 for *contour and 1 for psxy[z]
	 */
	unsigned int i;
	double gap;
	char pad[16];
	char *type[2] = {"contour", "quoted line"};

	gap = 4.0 * GMT->session.u2u[GMT_INCH][GMT->current.setting.proj_length_unit];

	pad[0] = '\t';	for (i = 1; i <= indent; i++) pad[i] = ' ';	pad[i] = '\0';
	GMT_message (GMT, "%sd<dist>[%s] or D<dist>[%s]  [Default is d%g%c].\n",
	             pad, GMT_DIM_UNITS_DISPLAY, GMT_LEN_UNITS_DISPLAY, gap, GMT->session.unit_name[GMT->current.setting.proj_length_unit][0]);
	GMT_message (GMT, "%s   d: Give distance between labels with specified map unit in %s.\n", pad, GMT_DIM_UNITS_DISPLAY);
	GMT_message (GMT, "%s   D: Specify geographic distance between labels in %s,\n", pad, GMT_LEN_UNITS_DISPLAY);
	GMT_message (GMT, "%s   The first label appears at <frac>*<dist>; change by appending /<frac> [0.25].\n", pad);
	GMT_message (GMT, "%sf<file.d> reads file <file.d> and places labels at locations\n", pad);
	GMT_message (GMT, "%s   that match individual points along the %ss.\n", pad, type[kind]);
	GMT_message (GMT, "%sl|L<line1>[,<line2>,...] Give start and stop coordinates for\n", pad);
	GMT_message (GMT, "%s   straight line segments.  Labels will be placed where these\n", pad);
	GMT_message (GMT, "%s   lines intersect %ss.  The format of each <line>\n", pad, type[kind]);
	GMT_message (GMT, "%s   is <start>/<stop>, where <start> or <stop> = <lon/lat> or a\n", pad);
	GMT_message (GMT, "%s   2-character XY key that uses the \"pstext\"-style justification\n", pad);
	GMT_message (GMT, "%s   format to specify a point on the map as [LCR][BMT].\n", pad);
	if (kind == 0) {
		GMT_message (GMT, "%s   In addition, you can use Z-, Z+ to mean the global\n", pad);
		GMT_message (GMT, "%s   minimum and maximum locations in the grid.\n", pad);
	}
	GMT_message (GMT, "%s   L Let point pairs define great circles [Straight lines].\n", pad);
	GMT_message (GMT, "%sn|N<n_label> sets number of equidistant labels per %s.\n", pad, type[kind]);
	GMT_message (GMT, "%s   N: Starts labeling exactly at the start of %s\n", pad, type[kind]);
	GMT_message (GMT, "%s     [Default centers the labels on the %s].\n", pad, type[kind]);
	GMT_message (GMT, "%s   N-1 places a single label at start of the %s, while\n", pad, type[kind]);
	GMT_message (GMT, "%s   N+1 places a single label at the end of the %s.\n", pad, type[kind]);
	GMT_message (GMT, "%s   Append /<min_dist> to enforce a minimum spacing between\n", pad);
	GMT_message (GMT, "%s   consecutive labels [0]\n", pad);
	GMT_message (GMT, "%sx|X<xfile.d> reads the multi-segment file <xfile.d> and places\n", pad);
	GMT_message (GMT, "%s   labels at intersections between %ss and lines in\n", pad, type[kind]);
	GMT_message (GMT, "%s   <xfile.d>.  Use X to resample the lines first.\n", pad);
	GMT_message (GMT, "%s   For all options, append +r<radius>[unit] to specify minimum\n", pad);
	GMT_message (GMT, "%s   radial separation between labels [0]\n", pad);
}

void GMT_inc_syntax (struct GMT_CTRL *GMT, char option, bool error)
{	/* Widely used in most programs that need grid increments to be set */
	if (error) GMT_Report (GMT->parent, GMT_MSG_NORMAL, "Syntax error -%c option.  Correct syntax:\n", option);
	GMT_message (GMT, "\t-%c Specify increment(s) and optionally append units or flags.\n", option);
	GMT_message (GMT, "\t   Full syntax is <xinc>[%s|+][=][/<yinc>[%s|+][=]]\n", GMT_LEN_UNITS_DISPLAY, GMT_LEN_UNITS_DISPLAY);
	GMT_message (GMT, "\t   For geographic regions in degrees you can optionally append units from this list:\n");
	GMT_message (GMT, "\t   (d)egree [Default], (m)inute, (s)econd, m(e)ter, (f)oot, (k)ilometer, (M)ile, (n)autical mile, s(u)rvey foot.\n");
	GMT_message (GMT, "\t   Append = to adjust the region to fit increments [Adjust increment to fit domain].\n");
	GMT_message (GMT, "\t   Alternatively, specify number of nodes by appending +. Then, the increments\n");
	GMT_message (GMT, "\t   are calculated from the given domain and node-registration settings\n");
	GMT_message (GMT, "\t   (see Appendix B for details).  Note: If -R<grdfile> was used then\n");
	GMT_message (GMT, "\t   both -R and -I have been set; use -I to override those values.\n");
}

void GMT_fill_syntax (struct GMT_CTRL *GMT, char option, char *string)
{
	if (string[0] == ' ') GMT_Report (GMT->parent, GMT_MSG_NORMAL, "Syntax error -%c option.  Correct syntax:\n", option);
	GMT_message (GMT, "\t-%c<fill> %s Specify <fill> as one of:\n", option, string);
	GMT_message (GMT, "\t   1) <gray> or <red>/<green>/<blue>, all in the range 0-255;\n");
	GMT_message (GMT, "\t   2) <c>/<m>/<y>/<k> in range 0-100%%;\n");
	GMT_message (GMT, "\t   3) <hue>-<sat>-<val> in ranges 0-360, 0-1, 0-1;\n");
	GMT_message (GMT, "\t   4) any valid color name;\n");
	GMT_message (GMT, "\t   5) P|p<dpi>/<pattern>[:F<color>B<color>], with <dpi> of the pattern.\n");
	GMT_message (GMT, "\t      Give <pattern> number from 1-90 or a filename, optionally add\n");
	GMT_message (GMT, "\t      replacement fore- or background colors (set - for transparency).\n");
	GMT_message (GMT, "\t   For PDF fill transparency, append @<transparency> in the range 0-100 [0 = opaque].\n");
}

void GMT_pen_syntax (struct GMT_CTRL *GMT, char option, char *string)
{
	if (string[0] == ' ') GMT_Report (GMT->parent, GMT_MSG_NORMAL, "Syntax error -%c option.  Correct syntax:\n", option);
	GMT_message (GMT, "\t-%c ", option);
	GMT_message (GMT, string, GMT_putpen (GMT, GMT->current.setting.map_default_pen));
	GMT_message (GMT, "\n\t   <pen> is a comma-separated list of three optional items in the order:\n");
	GMT_message (GMT, "\t       <width>[%s], <color>, and <style>[%s].\n", GMT_DIM_UNITS, GMT_DIM_UNITS);
	GMT_message (GMT, "\t   <width> >= 0.0 sets pen width (default units are points); alternatively a pen\n");
	GMT_message (GMT, "\t       name: Choose among faint, default, or [thin|thick|fat][er|est], or obese.\n");
	GMT_message (GMT, "\t   <color> = (1) <gray> or <red>/<green>/<blue>, all in range 0-255,\n");
	GMT_message (GMT, "\t             (2) <c>/<m>/<y>/<k> in 0-100%% range,\n");
	GMT_message (GMT, "\t             (3) <hue>-<sat>-<val> in ranges 0-360, 0-1, 0-1,\n");
	GMT_message (GMT, "\t             (4) any valid color name.\n");
	GMT_message (GMT, "\t   <style> = (1) pattern of dashes (-) and dots (.), scaled by <width>.\n");
	GMT_message (GMT, "\t             (2) \"dashed\", \"dotted\", or \"solid\".\n");
	GMT_message (GMT, "\t             (3) <pattern>:<offset>; <pattern> holds lengths (default unit points)\n");
	GMT_message (GMT, "\t                 of any number of lines and gaps separated by underscores.\n");
	GMT_message (GMT, "\t                 <offset> shifts elements from start of the line [0].\n");
	GMT_message (GMT, "\t   For PDF stroke transparency, append @<transparency> in the range 0-100%% [0 = opaque].\n");
}

void GMT_rgb_syntax (struct GMT_CTRL *GMT, char option, char *string)
{
	if (string[0] == ' ') GMT_Report (GMT->parent, GMT_MSG_NORMAL, "Syntax error -%c option.  Correct syntax:\n", option);
	GMT_message (GMT, "\t-%c<color> %s Specify <color> as one of:\n", option, string);
	GMT_message (GMT, "\t   1) <gray> or <red>/<green>/<blue>, all in range 0-255;\n");
	GMT_message (GMT, "\t   2) <c>/<m>/<y>/<k> in range 0-100%%;\n");
	GMT_message (GMT, "\t   3) <hue>-<sat>-<val> in ranges 0-360, 0-1, 0-1;\n");
	GMT_message (GMT, "\t   4) any valid color name.\n");
	GMT_message (GMT, "\t   For PDF fill transparency, append @<transparency> in the range 0-100%% [0 = opaque].\n");
}

void GMT_mapinsert_syntax (struct GMT_CTRL *GMT, char option, char *string)
{	/* Only called in psbasemap.c for now */
	if (string[0] == ' ') GMT_Report (GMT->parent, GMT_MSG_NORMAL, "Syntax error -%c option.  Correct syntax:\n", option);
	GMT_message (GMT, "\t-%c %s\n", option, string);
	GMT_message (GMT, "\t     a) Give <west>/<east>/<south>/<north> of geographic rectangle bounded by meridians and parallels.\n");
	GMT_message (GMT, "\t        Append r if coordinates are the lower left and upper right corners of a rectangular area.\n");
	GMT_message (GMT, "\t     b) Give <u><xmin>/<xmax>/<ymin>/<ymax> of bounding rectangle in projected coordinates.\n");
	GMT_message (GMT, "\t     c) Give [<u>]width[/height] of bounding rectangle and use +c to set box center (<u> is unit).\n");
	GMT_message (GMT, "\t   Append any combination of these modifiers to draw the map insert rectangle:\n");
	GMT_message (GMT, "\t     +c<lon>/<lat> to specify insert rectangle center (required for case c above).\n");
	GMT_message (GMT, "\t     +g<fill> to paint the insert rectangle [no fill].\n");
	GMT_message (GMT, "\t     +p<pen> to draw the insert rectangle outline [no outline].\n");
}

void GMT_mapscale_syntax (struct GMT_CTRL *GMT, char option, char *string)
{	/* Used in psbasemap and pscoast */
	if (string[0] == ' ') GMT_Report (GMT->parent, GMT_MSG_NORMAL, "Syntax error -%c option.  Correct syntax:\n", option);
	GMT_message (GMT, "\t-%c %s\n", option, string);
	GMT_message (GMT, "\t   Use -%cx to specify Cartesian coordinates instead.  Scale is calculated at latitude <slat>;\n", option);
	GMT_message (GMT, "\t   optionally give longitude <slon> [Default is central longitude].  Give scale <length> and\n");
	GMT_message (GMT, "\t   append unit from %s [km].  Use -%cf to draw a \"fancy\" scale [Default is plain].\n", GMT_LEN_UNITS2_DISPLAY, option);
	GMT_message (GMT, "\t   By default, the label equals the distance unit and is placed on top [+jt].  Use the +l<label>\n");
	GMT_message (GMT, "\t   and +j<just> mechanisms to specify another label and placement (t,b,l,r).  +u sets the label as a unit.\n");
	GMT_message (GMT, "\t   Append +p<pen> and/or +g<fill> to draw/paint a rectangle behind the scale [no rectangle].\n");
}

void GMT_maprose_syntax (struct GMT_CTRL *GMT, char option, char *string)
{	/* Used in psbasemap and pscoast */
	if (string[0] == ' ') GMT_Report (GMT->parent, GMT_MSG_NORMAL, "Syntax error -%c option.  Correct syntax:\n", option);
	GMT_message (GMT, "\t-%c %s\n", option, string);
	GMT_message (GMT, "\t   Use -%cx to specify Cartesian coordinates instead.  -Tf draws a \"fancy\" rose [Default is plain].\n", option);
	GMT_message (GMT, "\t   Give rose <diameter> and optionally the west, east, south, north labels desired [W,E,S,N].\n");
	GMT_message (GMT, "\t   For a fancy rose, specify as <info> the kind you want: 1 draws E-W, N-S directions [Default],\n");
	GMT_message (GMT, "\t   2 adds NW-SE and NE-SW, while 3 adds WNW-ESE, NNW-SSE, NNE-SSW, and ENE-WSW directions.\n");
	GMT_message (GMT, "\t   For Magnetic compass rose, specify -%cm.  Use the optional <info> = <dec>/<dlabel> (where <dec> is\n", option);
	GMT_message (GMT, "\t   the magnetic declination and <dlabel> is a label for the magnetic compass needle) to plot\n");
	GMT_message (GMT, "\t   directions to both magnetic and geographic north [Default is just geographic].\n");
	GMT_message (GMT, "\t   If the North label = \'*\' then a north star is plotted instead of the label.\n");
	GMT_message (GMT, "\t   Append +<gints>[/<mints>] to override default annotation/tick interval(s) [30/5/1].\n");
}

void GMT_dist_syntax (struct GMT_CTRL *GMT, char option, char *string)
{	/* Used by many modules */
	if (string[0] == ' ') GMT_Report (GMT->parent, GMT_MSG_NORMAL, "Syntax error -%c option.  Correct syntax:\n", option);
	GMT_message (GMT, "\t-%c %s\n", option, string);
	GMT_message (GMT, "\t   Append e (meter), f (foot), k (km), M (mile), n (nautical mile), u (survey foot)\n");
	GMT_message (GMT, "\t   d (arc degree), m (arc minute), or s (arc second) [%c].\n", GMT_MAP_DIST_UNIT);
	GMT_message (GMT, "\t   Prepend - for (fast) flat Earth or + for (slow) geodesic calculations.\n");
	GMT_message (GMT, "\t   [Default is spherical great-circle calculations].\n");
}

void GMT_vector_syntax (struct GMT_CTRL *GMT, unsigned int mode)
{	/* Use mode to control which options are displayed */
	GMT_message (GMT, "\t   Append length of vector head, with optional modifiers:\n");
	GMT_message (GMT, "\t     +a<angle> to set angle of the vector head apex [30]\n");
	GMT_message (GMT, "\t     +b to place a vector head at the beginning of the vector [none].\n");
	GMT_message (GMT, "\t       Append t for terminal, c for circle, or a for arrow [Default].\n");
	GMT_message (GMT, "\t     +e to place a vector head at the end of the vector [none].\n");
	GMT_message (GMT, "\t       Append t for terminal, c for circle, or a for arrow [Default].\n");
	if (mode & 8) GMT_message (GMT, "\t     +g<fill> to set head fill or use - to turn off fill [default fill].\n");
	if (mode & 1) GMT_message (GMT, "\t     +j<just> to justify vector at (b)eginning [default], (e)nd, or (c)enter.\n");
	GMT_message (GMT, "\t     +l to only draw left side of vector head [both].\n");
	GMT_message (GMT, "\t     +n<norm> to shrink attributes if vector length < <norm> [none].\n");
	GMT_message (GMT, "\t     +o[<plon/plat>] sets pole [north pole] for great or small circles; only give length via input.\n");
	if (mode & 4) GMT_message (GMT, "\t     +p[-][<pen>] to set pen attributes, prepend - to turn off head outlines [default pen and outline].\n");
	GMT_message (GMT, "\t     +q if start and stop opening angle is given instead of (azimuth,length) on input.\n");
	GMT_message (GMT, "\t     +r to only draw right side of vector head [both].\n");
	if (mode & 2) GMT_message (GMT, "\t     +s if (x,y) coordinates of tip is given instead of (azimuth,length) on input.\n");
}

void GMT_img_syntax (struct GMT_CTRL *GMT)
{	/* For programs that can read *.img grids */
	GMT_message (GMT, "\t      Give filename and append comma-separated scale, mode, and optionally max latitude.\n");
	GMT_message (GMT, "\t      The scale (typically 0.1 or 1) is used to multiply after read; give mode as follows:\n");
	GMT_message (GMT, "\t        0 = img file with no constraint code, interpolate to get data at track.\n");
	GMT_message (GMT, "\t        1 = img file with constraints coded, interpolate to get data at track.\n");
	GMT_message (GMT, "\t        2 = img file with constraints coded, gets data only at constrained points, NaN elsewhere.\n");
	GMT_message (GMT, "\t        3 = img file with constraints coded, gets 1 at constraints, 0 elsewhere.\n");
	GMT_message (GMT, "\t        For mode 2|3 you may want to consider the -n+t<threshold> setting.\n");
}

void GMT_syntax (struct GMT_CTRL *GMT, char option)
{
	/* The function print to stderr the syntax for the option indicated by
	 * the variable <option>.  Only the common parameter options are covered
	 */

	char *u = GMT->session.unit_name[GMT->current.setting.proj_length_unit];

	GMT_Report (GMT->parent, GMT_MSG_NORMAL, "Syntax error -%c option.  Correct syntax:\n", option);

	switch (option) {

		case 'B':	/* Tickmark option */
			GMT_message (GMT, "\t-B[p|s][x|y|z]<intervals>[+l<label>][+p<prefix>][+u<unit>] -B[<axes>][+b][+g<fill>][+o<lon>/<lat>][+t<title>] OR\n");
			GMT_message (GMT, "\t-B[p|s][x|y|z][a|f|g]<tick>[m][l|p] -B[p|s][x|y|z][+l<label>][+p<prefix>][+u<unit>] -B[<axes>][+b][+g<fill>][+o<lon>/<lat>][+t<title>]\n");
			break;

		case 'J':	/* Map projection option */
			switch (GMT->current.proj.projection) {
				case GMT_LAMB_AZ_EQ:
					GMT_message (GMT, "\t-Ja<lon0>/<lat0>[/<horizon>]/<scale> OR -JA<lon0>/<lat0>[/<horizon>]/<width>\n");
					GMT_message (GMT, "\t  <horizon> is distance from center to perimeter (<= 180, default 90)\n");
					GMT_message (GMT, "\t  <scale> is <1:xxxx> or <radius> (in %s)/<lat>, or use <width> in %s\n", u, u);
					break;
				case GMT_ALBERS:
					GMT_message (GMT, "\t-Jb<lon0>/<lat0>/<lat1>/<lat2>/<scale> OR -JB<lon0>/<lat0>/<lat1>/<lat2>/<width>\n");
					GMT_message (GMT, "\t  <scale> is <1:xxxx> or %s/degree, or use <width> in %s\n", u, u);
					break;
				case GMT_CASSINI:
					GMT_message (GMT, "\t-Jc<lon0>/<lat0><scale> OR -JC<lon0>/<lat0><width>\n");
					GMT_message (GMT, "\t  <scale> is <1:xxxx> or %s/degree ,or use <width> in %s\n", u, u);
					break;
				case GMT_CYL_STEREO:
					GMT_message (GMT, "\t-Jcyl_stere/[<lon0>/[<lat0>/]]<scale> OR -JCyl_stere/[<lon0>/[<lat0>/]]<width>\n");
					GMT_message (GMT, "\t  <scale> is <1:xxxx> or %s/degree, or use <width> in %s\n", u, u);
					break;
				case GMT_ECONIC:
					GMT_message (GMT, "\t-Jd<lon0>/<lat0>/<lat1>/<lat2>/<scale> OR -JD<lon0>/<lat0>/<lat1>/<lat2>/<width>\n");
					GMT_message (GMT, "\t  <scale> is <1:xxxx> or %s/degree, or use <width> in %s\n", u, u);
					break;
				case GMT_AZ_EQDIST:
					GMT_message (GMT, "\t-Je<lon0>/<lat0>[/<horizon>]/<scale> OR -JE<lon0>/<lat0>[/<horizon>/<width>\n");
					GMT_message (GMT, "\t  <horizon> is distance from center to perimeter (<= 180, default 180)\n");
					GMT_message (GMT, "\t  <scale> is <1:xxxx> or <radius> (in %s)/<lat>, or use <width> in %s\n", u, u);
					break;
				case GMT_GNOMONIC:
					GMT_message (GMT, "\t-Jf<lon0>/<lat0>[/<horizon>]/<scale> OR -JF<lon0>/<lat0>[/<horizon>]/<width>\n");
					GMT_message (GMT, "\t  <horizon> is distance from center to perimeter (< 90, default 60)\n");
					GMT_message (GMT, "\t  <scale> is <1:xxxx> or <radius> (in %s)/<lat>, or use <width> in %s\n", u, u);
					break;
				case GMT_ORTHO:
					GMT_message (GMT, "\t-Jg<lon0>/<lat0>[/<horizon>]/<scale> OR -JG<lon0>/<lat0>[/<horizon>]/<width>\n");
					GMT_message (GMT, "\t  <horizon> is distance from center to perimeter (<= 90, default 90)\n");
					GMT_message (GMT, "\t  <scale> is <1:xxxx> or <radius> (in %s)/<lat>, or use <width> in %s\n", u, u);
					break;
				case GMT_GENPER:
					GMT_message (GMT, "\t-Jg<lon0>/<lat0>/<altitude>/<azimuth>/<tilt>/<twist>/<Width>/<Height>/<scale> OR\n\t-JG<lon0>/<lat0>/<altitude>/<azimuth>/<tilt>/<twist>/<Width>/<Height>/<width>\n");
					GMT_message (GMT, "\t  <scale> is <1:xxxx> or <radius> (in %s)/<lat>, or use <width> in %s\n", u, u);
					break;
				case GMT_HAMMER:
					GMT_message (GMT, "\t-Jh[<lon0>/]<scale> OR -JH[<lon0>/]<width>\n");
					GMT_message (GMT, "\t  <scale> is <1:xxxx> or %s/degree, or use <width> in %s\n", u, u);
					break;
				case GMT_SINUSOIDAL:
					GMT_message (GMT, "\t-Ji[<lon0>/]<scale> OR -JI[<lon0>/]<width>\n");
					GMT_message (GMT, "\t  <scale> is <1:xxxx> or %s/degree, or use <width> in %s\n", u, u);
					break;
				case GMT_MILLER:
					GMT_message (GMT, "\t-Jj[<lon0>/]<scale> OR -JJ[<lon0>/]<width>\n");
					GMT_message (GMT, "\t  <scale> is <1:xxxx> or %s/degree, or use <width> in %s\n", u, u);
					break;
				case GMT_ECKERT4:
					GMT_message (GMT, "\t-Jkf[<lon0>/]<scale> OR -JKf[<lon0>/]<width>\n");
					GMT_message (GMT, "\t  <scale> is <1:xxxx> or %s/degree, or use <width> in %s\n", u, u);
					break;
				case GMT_ECKERT6:
					GMT_message (GMT, "\t-Jk[s][<lon0>/]<scale> OR -JK[s][<lon0>/]<width>\n");
					GMT_message (GMT, "\t  <scale> is <1:xxxx> or %s/degree, or use <width> in %s\n", u, u);
					break;
				case GMT_LAMBERT:
					GMT_message (GMT, "\t-Jl<lon0>/<lat0>/<lat1>/<lat2>/<scale> OR -JL<lon0>/<lat0>/<lat1>/<lat2>/<width>\n");
					GMT_message (GMT, "\t  <scale> is <1:xxxx> or %s/degree, or use <width> in %s\n", u, u);
					break;
				case GMT_MERCATOR:
					GMT_message (GMT, "\t-Jm[<lon0>/[<lat0>/]]<scale> OR -JM[<lon0>/[<lat0>/]]<width>\n");
					GMT_message (GMT, "\t  <scale> is <1:xxxx> or %s/degree, or use <width> in %s\n", u, u);
					break;
				case GMT_ROBINSON:
					GMT_message (GMT, "\t-Jn[<lon0>/]<scale> OR -JN[<lon0>/]<width>\n");
					GMT_message (GMT, "\t  <scale> is <1:xxxx> or %s/degree, or use <width> in %s\n", u, u);
					break;
				case GMT_OBLIQUE_MERC:
					GMT_message (GMT, "\t-Jo[a]<lon0>/<lat0>/<azimuth>/<scale> OR -JO[a]<lon0>/<lat0>/<azimuth>/<width>\n");
					GMT_message (GMT, "\t-Jo[b]<lon0>/<lat0>/<b_lon>/<b_lat>/<scale> OR -JO[b]<lon0>/<lat0>/<b_lon>/<b_lat>/<width>\n");
					GMT_message (GMT, "\t-Joc<lon0>/<lat0>/<lonp>/<latp>/<scale> OR -JOc<lon0>/<lat0>/<lonp>/<latp>/<width>\n");
					GMT_message (GMT, "\t  <scale> is <1:xxxx> or %s/oblique degree, or use <width> in %s\n", u, u);
					break;
				case GMT_WINKEL:
					GMT_message (GMT, "\t-Jr[<lon0>/]<scale> OR -JR[<lon0>/]<width>\n");
					GMT_message (GMT, "\t  <scale> is <1:xxxx> or %s/degree, or use <width> in %s\n", u, u);
					break;
				case GMT_POLYCONIC:
					GMT_message (GMT, "\t-Jpoly/[<lon0>/[<lat0>/]]<scale> OR -JPoly/[<lon0>/[<lat0>/]]<width>\n");
					GMT_message (GMT, "\t  <scale> is <1:xxxx> or %s/degree, or use <width> in %s\n", u, u);
					break;
				case GMT_CYL_EQDIST:
					GMT_message (GMT, "\t-Jq[<lon0>/[<lat0>/]]<scale> OR -JQ[<lon0>/[<lat0>/]]<width>\n");
					GMT_message (GMT, "\t  <scale> is <1:xxxx> or %s/degree, or use <width> in %s\n", u, u);
					break;
				case GMT_STEREO:
					GMT_message (GMT, "\t-Js<lon0>/<lat0>[/<horizon>]/<scale> OR -JS<lon0>/<lat0>[/<horizon>]/<width>\n");
					GMT_message (GMT, "\t  <horizon> is distance from center to perimeter (< 180, default 90)\n");
					GMT_message (GMT, "\t  <scale> is <1:xxxx>, <lat>/<1:xxxx>, or <radius> (in %s)/<lat>, or use <width> in %s\n", u, u);
					break;
				case GMT_TM:
					GMT_message (GMT, "\t-Jt<lon0>/[<lat0>/]<scale> OR -JT<lon0>/[<lat0>/]<width>\n");
					GMT_message (GMT, "\t  <scale> is <1:xxxx> or %s/degree, or use <width> in %s\n", u, u);
					break;
				case GMT_UTM:
					GMT_message (GMT, "\t-Ju<zone>/<scale> OR -JU<zone>/<width>\n");
					GMT_message (GMT, "\t  <scale> is <1:xxxx> or %s/degree, or use <width> in %s\n", u, u);
					GMT_message (GMT, "\t  <zone is A, B, 1-60[w/ optional C-X except I, O], Y, Z\n");
					break;
				case GMT_VANGRINTEN:
					GMT_message (GMT, "\t-Jv<lon0>/<scale> OR -JV[<lon0>/]<width>\n");
					GMT_message (GMT, "\t  <scale> is <1:xxxx> or %s/degree, or use <width> in %s\n", u, u);
					break;
				case GMT_MOLLWEIDE:
					GMT_message (GMT, "\t-Jw[<lon0>/]<scale> OR -JW[<lon0>/]<width>\n");
					GMT_message (GMT, "\t  <scale> is <1:xxxx> or %s/degree, or use <width> in %s\n", u, u);
					break;
				case GMT_CYL_EQ:
					GMT_message (GMT, "\t-Jy[<lon0>/[<lat0>/]]<scale> OR -JY[<lon0>/[<lat0>/]]<width>\n");
					GMT_message (GMT, "\t  <scale> is <1:xxxx> or %s/degree, or use <width> in %s\n", u, u);
					break;
				case GMT_POLAR:
					GMT_message (GMT, "\t-Jp[a]<scale>[/<origin>][r] OR -JP[a]<width>[/<origin>][r]\n");
					GMT_message (GMT, "\t  <scale> is %s/units, or use <width> in %s\n", u, u);
					GMT_message (GMT, "\t  Optionally, prepend a for azimuths, append theta as origin [0],\n");
					GMT_message (GMT, "\t  or append r to reverse radial coordinates.\n");
				case GMT_LINEAR:
					GMT_message (GMT, "\t-Jx<x-scale>|<width>[d|l|p<power>|t|T][/<y-scale>|<height>[d|l|p<power>|t|T]], scale in %s/units\n", u);
					GMT_message (GMT, "\t-Jz<z-scale>[l|p<power>], scale in %s/units\n", u);
					GMT_message (GMT, "\tUse / to specify separate x/y scaling (e.g., -Jx0.5/0.3.).  Not allowed with 1:xxxxx\n");
					GMT_message (GMT, "\tUse -JX (and/or -JZ) to give axes lengths rather than scales\n");
					break;
				default:
					GMT_message (GMT, "\tProjection not recognized!\n");
					break;
			}
			break;

		case 'K':
			GMT_message (GMT, "\t-%c More PS matter will follow\n", option);
			break;

		case 'O':
			GMT_message (GMT, "\t-%c This is a PS overlay\n", option);
			break;

		case 'P':
			GMT_message (GMT, "\t-%c Turn on portrait mode\n", option);
			break;

		case 'R':	/* Region option */
			GMT_message (GMT, "\t-R<xmin>/<xmax>/<ymin>/<ymax>[/<zmin>/<zmax>]\n");
			GMT_message (GMT, "\t  Append r if giving lower left and upper right coordinates\n");
			GMT_message (GMT, "\t-Rg or -Rd for global domain\n");
			GMT_message (GMT, "\t-R<grdfile> to take the domain from a grid file\n");
			break;

		case 'U':	/* Set time stamp option */
			GMT_message (GMT, "\t%s\n", GMT_U_OPT);
			GMT_message (GMT, "\t   Plot the time stamp and optional command line or text.\n");
			break;

		case 'X':
			GMT_message (GMT, "\t%s\n", GMT_X_OPT);
			GMT_message (GMT, "\tPrepend a for temporary adjustment, c for center of page reference,\n");
			GMT_message (GMT, "\tf for lower left corner of page reference, r (or none) for relative to\n");
			GMT_message (GMT, "\tcurrent position; u is unit (c, i, p).\n");
			break;

		case 'Y':
			GMT_message (GMT, "\t%s\n", GMT_Y_OPT);
			GMT_message (GMT, "\tPrepend a for temporary adjustment, c for center of page reference,\n");
			GMT_message (GMT, "\tf for lower left corner of page reference, r (or none) for relative to\n");
			GMT_message (GMT, "\tcurrent position; u is unit (c, i, p).\n");
			break;

		case 'Z':
			if (GMT_compat_check (GMT, 4)) {
				GMT_message (GMT, "\t-Z<zlevel> set zlevel of basemap\n");
			}
			break;

		case 'a':	/* -a option for aspatial field substitution into data columns */

			GMT_message (GMT, "\t%s\n", GMT_a_OPT);
			GMT_message (GMT, "\t  Specify the aspatial field information.\n");
			break;

		case 'b':	/* Binary i/o option  */
			GMT_message (GMT, "\t%s\n", GMT_b_OPT);
			GMT_message (GMT, "\t   Binary data, add i for input, o for output [Default is both].\n");
			GMT_message (GMT, "\t   Here, t is c|u|h|H|i|I|l|L|f|d [Default is d (double)].\n");
			GMT_message (GMT, "\t   Prepend the number of data columns.\n");
			GMT_message (GMT, "\t   Append w to byte swap an item; append +L|B to fix endianness of file.\n");
			break;

		case 'c':	/* Set number of plot copies option */
			GMT_message (GMT, "\t%s\n", GMT_c_OPT);
			GMT_message (GMT, "\t   Set the number of PS copies\n");
			break;

		case 'f':	/* Column information option  */
			GMT_message (GMT, "\t%s\n", GMT_f_OPT);
			GMT_message (GMT, "\t   Column information, add i for input, o for output [Default is both].\n");
			GMT_message (GMT, "\t   <colinfo> is <colno>|<colrange>u, where column numbers start at 0\n");
			GMT_message (GMT, "\t   a range is given as <first>-<last>, e.g., 2-5., u is type:\n");
			GMT_message (GMT, "\t   t: relative time, T: absolute time, f: floating point,\n");
			GMT_message (GMT, "\t   x: longitude, y: latitude, g: geographic coordinate.\n");
			break;

		case 'g':
			GMT_message (GMT, "\t%s\n", GMT_g_OPT);
			GMT_message (GMT, "\t   (Consult manual)\n");
			break;

		case 'h':	/* Header */

			GMT_message (GMT, "\t%s\n", GMT_h_OPT);
			GMT_message (GMT, "\t   Specify if Input/output file has header record(s)\n");
			GMT_message (GMT, "\t   Optionally, append i for input only and/or number of header records [0].\n");
			GMT_message (GMT, "\t     -hi turns off the writing of all headers on output.\n");
			GMT_message (GMT, "\t   Append +c to add header record with column information [none].\n");
			GMT_message (GMT, "\t   Append +d to delete headers before adding new ones [Default will append headers].\n");
			GMT_message (GMT, "\t   Append +r to add a <remark> comment to the output [none].\n");
			GMT_message (GMT, "\t   Append +t to add a <title> comment to the output [none].\n");
			GMT_message (GMT, "\t     (these strings may contain \\n to indicate line-breaks)\n");
			GMT_message (GMT, "\t   For binary files, <n> is considered to mean number of bytes.\n");
			break;

		case 'i':	/* -i option for input column order */

			GMT_message (GMT, "\t%s\n", GMT_i_OPT);
			GMT_message (GMT, "\t   Sets alternate input column order and/or scaling [Default reads all columns in order].\n");
			break;

		case 'n':	/* -n option for grid resampling parameters in BCR */

			GMT_message (GMT, "\t%s\n", GMT_n_OPT);
			GMT_message (GMT, "\t   Determine the grid interpolation mode.\n");
			GMT_message (GMT, "\t   (b = B-spline, c = bicubic, l = bilinear, n = nearest-neighbor) [Default: bicubic].\n");
			GMT_message (GMT, "\t   Append +a switch off antialiasing (except for l) [Default: on].\n");
			GMT_message (GMT, "\t   Append +b<BC> to change boundary conditions.  <BC> can be either:\n");
			GMT_message (GMT, "\t   g for geographic boundary conditions, or one or both of\n");
			GMT_message (GMT, "\t   x for periodic boundary conditions on x,\n");
			GMT_message (GMT, "\t   y for periodic boundary conditions on y.\n");
			GMT_message (GMT, "\t   [Default: Natural conditions, unless grid is known to be geographic].\n");
			GMT_message (GMT, "\t   Append +c to clip interpolated grid to input z-min/max [Default may exceed limits].\n");
			GMT_message (GMT, "\t   Append +t<threshold> to change the minimum weight in vicinity of NaNs. A threshold of\n");
			GMT_message (GMT, "\t   1.0 requires all nodes involved in interpolation to be non-NaN; 0.5 will interpolate\n");
			GMT_message (GMT, "\t   about half way from a non-NaN to a NaN node [Default: 0.5].\n");
			break;

		case 'o':	/* -o option for output column order */

			GMT_message (GMT, "\t%s\n", GMT_o_OPT);
			GMT_message (GMT, "\t   Sets alternate output column order and/or scaling [Default writes all columns in order].\n");
			break;

		case 'p':
			GMT_message (GMT, "\t%s\n", GMT_p_OPT);
			GMT_message (GMT, "\t   Azimuth and elevation (and zlevel) of the viewpoint [180/90/bottom z-axis].\n");
			GMT_message (GMT, "\t   Append +w and +v to set coordinates to a fixed viewpoint\n");
			break;

		case 's':	/* Skip records with NaN as z */
			GMT_message (GMT, "\t%s\n", GMT_s_OPT);
			GMT_message (GMT, "\t   Skip records whose <col> [2] output is NaN.\n");
			GMT_message (GMT, "\t   a skips if ANY columns is NaN, while r reverses the action.\n");
			break;

		case 't':	/* -t layer transparency option  */
			GMT_message (GMT, "\t%s\n", GMT_t_OPT);
			GMT_message (GMT, "\t   Set the layer PDF transparency from 0-100 [Default is 0; opaque].\n");
			break;

		case 'x':	/* Number of threads */
			GMT_message (GMT, "\t%s\n", GMT_x_OPT);
			GMT_message (GMT, "\t   Control the number of processors used in multi-threading.\n");
			GMT_message (GMT, "\t   -x+a Use all available processors.\n");
			GMT_message (GMT, "\t   -xn Use n processors (not more than max available off course).\n");
			GMT_message (GMT, "\t   -x-n Use (all - n) processors.\n");
			break;

		case ':':	/* lon/lat vs lat/lon i/o option  */
			GMT_message (GMT, "\t%s\n", GMT_colon_OPT);
			GMT_message (GMT, "\t   Interpret first two columns, add i for input, o for output [Default is both].\n");
			GMT_message (GMT, "\t   Swap 1st and 2nd column on input and/or output.\n");
			break;

		case '-':	/* --PAR=value  */
			GMT_message (GMT, "\t--<PARAMETER>=<value>.\n");
			GMT_message (GMT, "\t   See gmt.conf for list of parameters.\n");
			break;

		default:
			break;
	}
}

int GMT_default_error (struct GMT_CTRL *GMT, char option)
{
	/* GMT_default_error ignores all the common options that have already been processed and returns
	 * true if the option is not an already processed common option.
	 */

	int error = 0;

	switch (option) {

		case '-': break;	/* Skip indiscriminently */
		case '>': break;	/* Skip indiscriminently since dealt with internally */
		case 'B': error += (GMT->common.B.active[0] == false && GMT->common.B.active[1] == false); break;
		case 'J': error += GMT->common.J.active == false; break;
		case 'K': error += GMT->common.K.active == false; break;
		case 'O': error += GMT->common.O.active == false; break;
		case 'P': error += GMT->common.P.active == false; break;
		case 'R': error += GMT->common.R.active == false; break;
		case 'U': error += GMT->common.U.active == false; break;
		case 'V': error += GMT->common.V.active == false; break;
		case 'X': error += GMT->common.X.active == false; break;
		case 'Y': error += GMT->common.Y.active == false; break;
		case 'a': error += GMT->common.a.active == false; break;
		case 'b': error += (GMT->common.b.active[GMT_IN] == false && GMT->common.b.active[GMT_OUT] == false); break;
		case 'c': error += GMT->common.c.active == false; break;
		case 'd': error += (GMT->common.d.active[GMT_IN] == false && GMT->common.d.active[GMT_OUT] == false); break;
		case 'f': error += (GMT->common.f.active[GMT_IN] == false &&  GMT->common.f.active[GMT_OUT] == false); break;
		case 'g': error += GMT->common.g.active == false; break;
		case 'H':
			if (GMT_compat_check (GMT, 4)) {
				error += GMT->common.h.active == false;
			}
			else
				error++;
			break;
		case 'h': error += GMT->common.h.active == false; break;
		case 'i': error += GMT->common.i.active == false; break;
		case 'n': error += GMT->common.n.active == false; break;
		case 'o': error += GMT->common.o.active == false; break;
		case 'Z':
			if (!GMT_compat_check (GMT, 4)) error++;
			break;
		case 'E':
			if (GMT_compat_check (GMT, 4))
				error += GMT->common.p.active == false;
			else
				error++;
			break;
		case 'p': error += GMT->common.p.active == false; break;
		case 'm': if (!GMT_compat_check (GMT, 4)) error++; break;
		case 'S': if (!GMT_compat_check (GMT, 4)) error++; break;
		case 'F': if (!GMT_compat_check (GMT, 4)) error++; break;
		case 'r': error += GMT->common.r.active == false; break;
		case 's': error += GMT->common.s.active == false; break;
		case 't': error += GMT->common.t.active == false; break;
#ifdef USE_GTHREADS
		case 'x': error += GMT->common.x.active == false; break;
#endif
		case ':': error += GMT->common.colon.active == false; break;

		default:
			/* Not a processed common options */
			error++;
			break;
	}

	if (error) GMT_Report (GMT->parent, GMT_MSG_NORMAL, "Error: Unrecognized option -%c\n", option);
	return (error);
}

int gmt_parse_h_option (struct GMT_CTRL *GMT, char *item) {
	int i, k = 1, error = 0, col = -1;
	unsigned int pos = 0;
	char p[GMT_BUFSIZ] = {""}, *c = NULL;

	/* Parse the -h option.  Full syntax: -h[i|o][<nrecs>][+c][+d][+r<remark>][+t<title>] */

	/* Note: This forces the io to skip the first <nrecs> records, regardless of what they are.
	 * In addition, any record starting with # will be considered a comment.
	 * For output (-ho) no <nrecs> is allowed since either (a) we output the same number of
	 * input records we found or (b) the program writes a specific number of records built from scratch.
	 * Use +c to add a header identifying the various columns + [colno].
	 * Use +d to have a program delete existing headers in the input [Default appends].
	 * Use +r<remark> to add a specified header remark to the output file.
	 * Use +t<title> to add a specified header title to the output file.
	 */
	if (!item || !item[0]) {	/* Just -h: Nothing further to parse; just set defaults */
		GMT->current.setting.io_header[GMT_IN] = GMT->current.setting.io_header[GMT_OUT] = true;
		return (GMT_NOERROR);
	}
	if (item[0] == 'i')	/* Apply to input only */
		col = GMT_IN;
	else if (item[0] == 'o')	/* Apply to output only */
		col = GMT_OUT;
	else			/* Apply to both input and output columns */
		k = 0;
	if (item[k]) {	/* Specified how many records for input */
		if (col == GMT_OUT) {
			GMT_Report (GMT->parent, GMT_MSG_NORMAL, "Warning: Can only set the number of input header records; %s ignored\n", &item[k]);
		}
		else {
			i = atoi (&item[k]);
			if (i < 0)
				error++;
			else
				GMT->current.setting.io_n_header_items = i;
		}
	}

	if (col == GMT_IN) {		/* Only input should have header records, set to true unless we gave -h[i]0 */
		GMT->current.setting.io_header[GMT_IN] = true;
		GMT->current.setting.io_header[GMT_OUT] = false;
	}
	else if (col == GMT_OUT) {	/* Only output should have header records */
		GMT->current.setting.io_header[GMT_OUT] = true;
		GMT->current.setting.io_header[GMT_IN] = false;
	}
	else {	/* Both in and out may have header records */
		GMT->current.setting.io_header[GMT_IN] = true;
		GMT->current.setting.io_header[GMT_OUT] = true;
	}

	if ((c = strchr (item, '+'))) {	/* Found modifiers */
		while ((GMT_strtok (c, "+", &pos, p))) {
			switch (p[0]) {
				case 'd':	/* Delete existing headers */
					GMT->common.h.mode = GMT_COMMENT_IS_RESET;
					break;
				case 'c':	/* Add column names record */
					GMT->common.h.add_colnames = true;
					break;
				case 'r':	/* Add specific text remark */
					if (GMT->common.h.remark) free (GMT->common.h.remark);
					GMT->common.h.remark = strdup (&p[1]);
					break;
				case 't':	/* Add specific text title */
					if (GMT->common.h.title) free (GMT->common.h.title);
					GMT->common.h.title = strdup (&p[1]);
					break;
				default:	/* Bad modifier */
					GMT_Report (GMT->parent, GMT_MSG_NORMAL, "Error: Unrecognized modifier +%c.\n", p[0]);
					error++;
					break;
			}
		}

	}
	if ((c = strstr (item, "+t"))) *c = '\0';	/* Truncate the -h...+t<txt> option to avoid duplicate title output in command */
	return (error);
}

bool GMT_check_region (struct GMT_CTRL *GMT_UNUSED(GMT), double wesn[])
{	/* If region is given then we must have w < e and s < n */
	return ((wesn[XLO] >= wesn[XHI] || wesn[YLO] >= wesn[YHI]));
}

int GMT_rectR_to_geoR (struct GMT_CTRL *GMT, char unit, double rect[], double out_wesn[], bool get_R)
{
	/* If user gives -Re|f|k|M|n<xmin>/<xmax>/<ymin>/<ymax>[/<zmin>/<zmax>][r] then we must
	 * call GMT_mapproject to convert this to geographic degrees.
	 * get_R is true when this is done to obtain the -R setting.  */

	int object_ID, proj_class;
	uint64_t dim[4] = {1, 1, 2, 2};	/* Just a single data table with one segment with two 2-column records */
	bool was_R, was_J;
	double wesn[4];
	char buffer[GMT_BUFSIZ] = {""}, in_string[GMT_STR16] = {""}, out_string[GMT_STR16] = {""};
	struct GMT_DATASET *In = NULL, *Out = NULL;

	GMT_Report (GMT->parent, GMT_MSG_DEBUG, "Call GMT_rectR_to_geoR to convert projected -R to geo -R\n");
	if (GMT_is_dnan (GMT->current.proj.lon0)) {
		GMT_Report (GMT->parent, GMT_MSG_NORMAL, "Central meridian is not known; cannot convert -R<unit>... to geographic corners\n");
		return (GMT_MAP_NO_PROJECTION);
	}
	if (GMT_is_dnan (GMT->current.proj.lat0)) {
		GMT_Report (GMT->parent, GMT_MSG_NORMAL, "Projection standard latitude is not known; cannot convert -R<unit>... to geographic corners\n");
		return (GMT_MAP_NO_PROJECTION);
	}
	/* Create dataset to hold the rect coordinates */
	if ((In = GMT_Create_Data (GMT->parent, GMT_IS_DATASET, GMT_IS_POINT, 0, dim, NULL, NULL, 0, 0, NULL)) == NULL) return (GMT_MEMORY_ERROR);

	In->table[0]->segment[0]->coord[GMT_X][0] = rect[XLO];
	In->table[0]->segment[0]->coord[GMT_Y][0] = rect[YLO];
	In->table[0]->segment[0]->coord[GMT_X][1] = rect[XHI];
	In->table[0]->segment[0]->coord[GMT_Y][1] = rect[YHI];

	/* Set up machinery to call mapproject */

	/* Register In as input source via ref (this just returns the ID associated with In sinc already registered by GMT_Create_Data) */
	if ((object_ID = GMT_Register_IO (GMT->parent, GMT_IS_DATASET, GMT_IS_REFERENCE, GMT_IS_POINT, GMT_IN, NULL, In)) == GMT_NOTSET) {
		return (GMT->parent->error);
	}
	if (GMT_Encode_ID (GMT->parent, in_string, object_ID) != GMT_OK) {	/* Make filename with embedded object ID */
		return (GMT->parent->error);
	}
	if ((object_ID = GMT_Register_IO (GMT->parent, GMT_IS_DATASET, GMT_IS_DUPLICATE, GMT_IS_POINT, GMT_OUT, NULL, NULL)) == GMT_NOTSET) {
		return (GMT->parent->error);
	}
	if (GMT_Encode_ID (GMT->parent, out_string, object_ID)) {
		return (GMT->parent->error);	/* Make filename with embedded object ID */
	}
	was_R = GMT->common.R.active;	was_J = GMT->common.J.active;
	GMT->common.R.active = GMT->common.J.active = false;	/* To allow new entries */

	/* Determine suitable -R setting for this projection */

	/* Default w/e/s/n is small patch centered on projection center - this may change below */
	wesn[XLO] = GMT->current.proj.lon0 - 1.0;		wesn[XHI] = GMT->current.proj.lon0 + 1.0;
	wesn[YLO] = MAX (GMT->current.proj.lat0 -1.0, -90.0);	wesn[YHI] = MIN (GMT->current.proj.lat0 + 1.0, 90.0);

	proj_class = GMT->current.proj.projection / 100;	/* 1-4 for valid projections */
	if (GMT->current.proj.projection == GMT_AZ_EQDIST) proj_class = 4;	/* Make -JE use global region */
	switch (proj_class) {
		case 1:	/* Cylindrical: pick small equatorial patch centered on central meridian */
			if (GMT->current.proj.projection == GMT_UTM && GMT_UTMzone_to_wesn (GMT, GMT->current.proj.utm_zonex, GMT->current.proj.utm_zoney, GMT->current.proj.utm_hemisphere, wesn))
			{
				GMT_Report (GMT->parent, GMT_MSG_NORMAL, "Warning: UTM projection insufficiently specified to auto-determine geographic region\n");
				return (GMT_MAP_NO_PROJECTION);
			}
			else {
				wesn[YLO] = -1.0;	wesn[YHI] = 1.0;
			}
			break;
		case 2: /* Conical: Use default patch */
			break;
		case 3: /* Azimuthal: Use default patch, or hemisphere for polar projections */
			wesn[XLO] = GMT->current.proj.lon0 - 180.0;	wesn[XHI] = GMT->current.proj.lon0 + 180.0;
			if (doubleAlmostEqualZero (GMT->current.proj.lat0, 90.0)) {
				wesn[YLO] = 0.0;	wesn[YHI] = 90.0;
			}
			else if (doubleAlmostEqualZero (GMT->current.proj.lat0, -90.0)) {
				wesn[YLO] = -90.0;	wesn[YHI] = 0.0;
			}
			break;
		case 4: /* Global: Give global region */
			wesn[XLO] = 0.0;	wesn[XHI] = 360.0;	wesn[YLO] = -90.0;	wesn[YHI] = 90.0;
			break;
		default:
			GMT_Report (GMT->parent, GMT_MSG_NORMAL, "Warning: No map projection specified to auto-determine geographic region\n");
			break;
	}
	sprintf (buffer, "-R%g/%g/%g/%g -J%s -I -F%c -C -bi2d -bo2d -<%s ->%s",
	         wesn[XLO], wesn[XHI], wesn[YLO], wesn[YHI], GMT->common.J.string, unit, in_string, out_string);
	if (get_R) GMT_Report (GMT->parent, GMT_MSG_DEBUG, "Obtaining geographic corner coordinates via mapproject %s\n", buffer);
	if (GMT_Call_Module (GMT->parent, "mapproject", GMT_MODULE_CMD, buffer) != GMT_OK) {	/* Get the corners in degrees via mapproject */
		return (GMT->parent->error);
	}
	GMT->common.R.active = was_R;	GMT->common.J.active = was_J;
	if ((Out = GMT_Retrieve_Data (GMT->parent, object_ID)) == NULL) {
		return (GMT->parent->error);
	}
	out_wesn[XLO] = Out->table[0]->segment[0]->coord[GMT_X][0];
	out_wesn[YLO] = Out->table[0]->segment[0]->coord[GMT_Y][0];
	out_wesn[XHI] = Out->table[0]->segment[0]->coord[GMT_X][1];
	out_wesn[YHI] = Out->table[0]->segment[0]->coord[GMT_Y][1];

	if (get_R) GMT_Report (GMT->parent, GMT_MSG_VERBOSE,
	                       "Region selection -R%s is replaced by the equivalent geographic region -R%.12g/%.12g/%.12g/%.12gr\n",
	                       GMT->common.R.string, out_wesn[XLO], out_wesn[YLO], out_wesn[XHI], out_wesn[YHI]);

	if (GMT_Destroy_Data (GMT->parent, &In) != GMT_OK) {
		return (GMT->parent->error);
	}
	if (GMT_Destroy_Data (GMT->parent, &Out) != GMT_OK) {
		return (GMT->parent->error);
	}

	return (GMT_NOERROR);
}

int gmt_parse_R_option (struct GMT_CTRL *GMT, char *item) {
	unsigned int i, icol, pos, error = 0, n_slash = 0;
	int got, col_type[2], expect_to_read;
	size_t length;
	bool inv_project = false, scale_coord = false;
	char text[GMT_BUFSIZ] = {""}, string[GMT_BUFSIZ] = {""}, r_unit = 0;
	double p[6];

	if (!item || !item[0]) return (GMT_PARSE_ERROR);	/* Got nothing */

	/* Parse the -R option.  Full syntax: -R<grdfile> or -Rg or -Rd or -R[L|C|R][B|M|T]<x0>/<y0>/<nx>/<ny> or -R[g|d]w/e/s/n[/z0/z1][r] */
	length = strlen (item) - 1;
	for (i = 0; i < length; i++) if (item[i] == '/') n_slash++;

	strncpy (GMT->common.R.string, item, GMT_LEN256);	/* Verbatim copy */
	
	if (strchr ("LCRlcr", item[0]) && strchr ("TMBtmb", item[1])) {	/* Extended -R option using coordinate codes and grid increments */
		char X[2][GMT_LEN64] = {"", ""}, code[3] = {""};
		double xdim, ydim, orig[2];
		int nx, ny, just;
		GMT_memcpy (code, item, 2, char);
		if ((just = GMT_just_decode (GMT, code, 12)) == -99) {	/* Since justify not in correct format */
			GMT_Report (GMT->parent, GMT_MSG_NORMAL, "Error -R: Unrecognized justification code %s\n", code);
			return (GMT_PARSE_ERROR);
		}
		if (sscanf (&item[2], "%[^/]/%[^/]/%d/%d", X[0], X[1], &nx, &ny) != 4) {
			GMT_Report (GMT->parent, GMT_MSG_NORMAL, "Error -R%s<lon0>/<lat0>/<nx>/<ny>: Did not get 4 items\n", code);
			return (GMT_PARSE_ERROR);
		}
		for (icol = GMT_X; icol <= GMT_Y; icol++) {
			if (GMT->current.io.col_type[GMT_IN][icol] == GMT_IS_UNKNOWN) {	/* No -J or -f set, proceed with caution */
				got = GMT_scanf_arg (GMT, X[icol], GMT->current.io.col_type[GMT_IN][icol], &orig[icol]);
				if (got & GMT_IS_GEO)
					GMT->current.io.col_type[GMT_IN][icol] = got;
				else if (got & GMT_IS_RATIME)
					GMT->current.io.col_type[GMT_IN][icol] = got, GMT->current.proj.xyz_projection[icol] = GMT_TIME;
			}
			else {	/* Things are set, do or die */
				expect_to_read = (GMT->current.io.col_type[GMT_IN][icol] & GMT_IS_RATIME) ? GMT_IS_ARGTIME : GMT->current.io.col_type[GMT_IN][icol];
				error += GMT_verify_expectations (GMT, expect_to_read, GMT_scanf (GMT, X[icol], expect_to_read, &orig[icol]), X[icol]);
			}
		}
		if (error) {
			GMT_Report (GMT->parent, GMT_MSG_NORMAL, "Error in -R%s<lon0>/<lat0>/<nx>/<ny>: Could not parse coordinate pair\n", code);
			return (GMT_PARSE_ERROR);
		}
		if (nx <= 0 || ny <= 0) {
			GMT_Report (GMT->parent, GMT_MSG_NORMAL, "Error in -R%s<lon0>/<lat0>/<nx>/<ny>: Must have positive dimensions\n", code);
			return (GMT_PARSE_ERROR);
		}
		/* Finally set up -R */
		if (!GMT->common.r.active) nx--, ny--;	/* Needed to get correct dimensions */
		xdim = nx * GMT->common.API_I.inc[GMT_X];
		ydim = ny * GMT->common.API_I.inc[GMT_Y];
		GMT->common.R.wesn[XLO] = orig[GMT_X] - 0.5 * ((just%4)-1) * xdim;
		GMT->common.R.wesn[YLO] = orig[GMT_Y] - 0.5 * (just/4) * ydim;
		GMT->common.R.wesn[XHI] = GMT->common.R.wesn[XLO] + xdim;
		GMT->common.R.wesn[YHI] = GMT->common.R.wesn[YLO] + ydim;
		return (GMT_NOERROR);
	}
	if ((item[0] == 'g' || item[0] == 'd') && item[1] == '\0') {	/* Check -Rd|g separately in case user has files called d or g */
		if (item[0] == 'g') {	/* -Rg is shorthand for -R0/360/-90/90 */
			GMT->common.R.wesn[XLO] = 0.0, GMT->common.R.wesn[XHI] = 360.0;
			GMT->current.io.geo.range = GMT_IS_0_TO_P360_RANGE;
		}
		else {			/* -Rd is shorthand for -R-180/+180/-90/90 */
			GMT->common.R.wesn[XLO] = -180.0, GMT->common.R.wesn[XHI] = 180.0;
			GMT->current.io.geo.range = GMT_IS_M180_TO_P180_RANGE;
		}
		GMT->common.R.wesn[YLO] = -90.0;	GMT->common.R.wesn[YHI] = +90.0;
		GMT_set_geographic (GMT, GMT_IN);
		return (GMT_NOERROR);
	}
	if (!GMT_access (GMT, item, R_OK)) {	/* Gave a readable file, presumably a grid */
		struct GMT_GRID *G = NULL;
		if ((G = GMT_Read_Data (GMT->parent, GMT_IS_GRID, GMT_IS_FILE, GMT_IS_SURFACE, GMT_GRID_HEADER_ONLY, NULL, item, NULL)) == NULL) {	/* Read header */
			return (GMT->parent->error);
		}
		GMT_memcpy (&(GMT->current.io.grd_info.grd), G->header, 1, struct GMT_GRID_HEADER);
		if (GMT_Destroy_Data (GMT->parent, &G) != GMT_OK) {
			return (GMT->parent->error);
		}
		if ((GMT->current.proj.projection == GMT_UTM || GMT->current.proj.projection == GMT_TM || GMT->current.proj.projection == GMT_STEREO)) {	/* Perhaps we got an [U]TM or stereographic grid? */
			if (fabs (GMT->current.io.grd_info.grd.wesn[XLO]) > 360.0 || fabs (GMT->current.io.grd_info.grd.wesn[XHI]) > 360.0 \
			  || fabs (GMT->current.io.grd_info.grd.wesn[YLO]) > 90.0 || fabs (GMT->current.io.grd_info.grd.wesn[YHI]) > 90.0) {	/* Yes we probably did, but cannot be sure */
				inv_project = true;
				r_unit = 'e';	/* Must specify the "missing" leading e for meter */
				sprintf (string, "%.16g/%.16g/%.16g/%.16g", GMT->current.io.grd_info.grd.wesn[XLO], GMT->current.io.grd_info.grd.wesn[XHI], GMT->current.io.grd_info.grd.wesn[YLO], GMT->current.io.grd_info.grd.wesn[YHI]);
			}
		}
		if (!inv_project) {	/* Got grid with degrees */
			GMT_memcpy (GMT->common.R.wesn, GMT->current.io.grd_info.grd.wesn, 4, double);
			if (GMT->current.io.grd_info.grd.registration == GMT_GRID_NODE_REG && doubleAlmostEqualZero (GMT->common.R.wesn[XHI] - GMT->common.R.wesn[XLO] + GMT->current.io.grd_info.grd.inc[GMT_X], 360.0)) {
				/* Geographic grid with gridline registration that does not contain the repeating column, but is still 360 range */
				GMT_Report (GMT->parent, GMT_MSG_DEBUG,
				            "-R<file> with gridline registration and non-repeating column detected; return full 360 degree range for -R\n");
				if (GMT_IS_ZERO (GMT->common.R.wesn[XLO]) || doubleAlmostEqualZero (GMT->common.R.wesn[XLO], -180.0))
					GMT->common.R.wesn[XHI] = GMT->common.R.wesn[XLO] + 360.0;
				else
					GMT->common.R.wesn[XLO] = GMT->common.R.wesn[XHI] - 360.0;
			}
			GMT->common.R.wesn[ZLO] = GMT->current.io.grd_info.grd.z_min;	GMT->common.R.wesn[ZHI] = GMT->current.io.grd_info.grd.z_max;
			GMT->current.io.grd_info.active = true;
			return (GMT_NOERROR);
		}
	}
	else if ((item[0] == 'g' || item[0] == 'd') && n_slash == 3) {	/* Here we have a region appended to -Rd|g */
		GMT_set_geographic (GMT, GMT_IN);
		strncpy (string, &item[1], GMT_BUFSIZ);
		GMT->current.io.geo.range = (item[0] == 'g') ? GMT_IS_0_TO_P360_RANGE : GMT_IS_M180_TO_P180_RANGE;
	}
	else if (strchr (GMT_LEN_UNITS2, item[0])) {	/* Specified min/max in projected distance units */
		strncpy (string, &item[1], GMT_BUFSIZ);
		r_unit = item[0];	/* The leading unit */
		if (GMT_IS_LINEAR (GMT))	/* Just scale up the values */
			scale_coord = true;
		else
			inv_project = true;
	}
	else if (item[length] != 'r' && (GMT->current.proj.projection == GMT_UTM || GMT->current.proj.projection == GMT_TM || GMT->current.proj.projection == GMT_STEREO)) {	/* Just _might_ be getting -R in meters, better check */
		double rect[4];
		strncpy (string, item, GMT_BUFSIZ);
		sscanf (string, "%lg/%lg/%lg/%lg", &rect[XLO], &rect[XHI], &rect[YLO], &rect[YHI]);
		if (fabs (rect[XLO]) > 360.0 || fabs (rect[XHI]) > 360.0 || fabs (rect[YLO]) > 90.0 || fabs (rect[YHI]) > 90.0) {	/* Oh, yeah... */
			inv_project = true;
			r_unit = 'e';	/* Must specify the "missing" leading e for meter */
		}
	}
	else	/* Plain old -Rw/e/s/n */
		strncpy (string, item, GMT_BUFSIZ);

	/* Now decode the string */

	length = strlen (string) - 1;
	col_type[0] = col_type[1] = 0;
	if (string[length] == 'r') {
		GMT->common.R.oblique = true;
		string[strlen(string)-1] = '\0';	/* Remove the trailing r so GMT_scanf will work */
	}
	else
		GMT->common.R.oblique = false;
	i = pos = 0;
	GMT_memset (p, 6, double);
	while ((GMT_strtok (string, "/", &pos, text))) {
		if (i > 5) {
			error++;
			return (error);		/* Have to break out here to avoid segv on p[6]  */
		}
		/* Figure out what column corresponds to a token to get col_type[GMT_IN] flag  */
		if (i > 3)
			icol = 2;
		else if (GMT->common.R.oblique)
			icol = i%2;
		else
			icol = i/2;
		if (icol < 2 && GMT->current.setting.io_lonlat_toggle[GMT_IN]) icol = 1 - icol;	/* col_types were swapped */
		/* If column is either RELTIME or ABSTIME, use ARGTIME; if inv_project then just read floats via atof */
		if (inv_project)	/* input is distance units */
			p[i] = atof (text);
		else if (GMT->current.io.col_type[GMT_IN][icol] == GMT_IS_UNKNOWN) {	/* No -J or -f set, proceed with caution */
			got = GMT_scanf_arg (GMT, text, GMT->current.io.col_type[GMT_IN][icol], &p[i]);
			if (got & GMT_IS_GEO)
				GMT->current.io.col_type[GMT_IN][icol] = got;
			else if (got & GMT_IS_RATIME)
				GMT->current.io.col_type[GMT_IN][icol] = got, GMT->current.proj.xyz_projection[icol] = GMT_TIME;
		}
		else {	/* Things are set, do or die */
			expect_to_read = (GMT->current.io.col_type[GMT_IN][icol] & GMT_IS_RATIME) ? GMT_IS_ARGTIME : GMT->current.io.col_type[GMT_IN][icol];
			error += GMT_verify_expectations (GMT, expect_to_read, GMT_scanf (GMT, text, expect_to_read, &p[i]), text);
		}
		if (error) return (error);

		i++;
	}
	if (GMT->common.R.oblique) double_swap (p[2], p[1]);	/* So w/e/s/n makes sense */
	if (inv_project) {	/* Convert rectangular distances to geographic corner coordinates */
		double wesn[4];
		GMT->common.R.oblique = false;
		error += GMT_rectR_to_geoR (GMT, r_unit, p, wesn, true);
		GMT_memcpy (p, wesn, 4, double);
		GMT->common.R.oblique = true;
	}
	else if (scale_coord) {	/* Just scale x/y coordinates to meters according to given unit */
		double fwd_scale, inv_scale = 0.0, inch_to_unit, unit_to_inch;
		int k_unit;
		k_unit = GMT_get_unit_number (GMT, item[0]);
		GMT_init_scales (GMT, k_unit, &fwd_scale, &inv_scale, &inch_to_unit, &unit_to_inch, NULL);
		for (pos = 0; pos < 4; pos++) p[pos] *= inv_scale;
	}

	if (GMT_is_geographic (GMT, GMT_IN)) {	/* Arrange so geographic region always has w < e */
		double w = p[0], e = p[1];
		if (p[0] <= -360.0 || p[1] > 360.0) {	/* Arrange so geographic region always has |w,e| <= 360 */
			double shift = (p[0] <= -360.0) ? 360.0 : -360.0;
			p[0] += shift;	p[1] += shift;
			GMT_Report (GMT->parent, GMT_MSG_VERBOSE,
			            "Warning -R: Given west and east values [%g %g] were adjusted so not exceed multiples of 360 [%g %g]\n", w, e, p[0], p[1]);
		}
<<<<<<< HEAD
#if 0	/* This causes too much trouble: Better to annoy the person wishing this to work vs annoy all those who made an honest error. We cannot be mind-readers here so we insist on e > w */
=======
		else if (p[0] > p[1] && GMT->common.R.oblique && !GMT->common.J.active) {	/* Used -Rw/s/e/nr for non mapping */
			if (GMT->current.io.geo.range == GMT_IS_M180_TO_P180_RANGE) p[0] -= 360.0; else p[1] += 360.0;
		}
#if 0	/* This causes too much trouble: Better to annoy the person wishing this to work vs annoy all those who made an honest error.  We cannot be mind-readers here so we insist on e > w */
>>>>>>> 3007e744
		else if (p[0] > p[1]) {	/* Arrange so geographic region always has w < e */
			if (GMT->current.io.geo.range == GMT_IS_M180_TO_P180_RANGE) p[0] -= 360.0; else p[1] += 360.0;
			GMT_Report (GMT->parent, GMT_MSG_VERBOSE,
			            "Warning -R: Given west and east values [%g %g] were adjusted so west < east [%g %g]\n", w, e, p[0], p[1]);
		}
#endif
	}
	if (i < 4 || i > 6 || ((!GMT->common.R.oblique && GMT_check_region (GMT, p)) || (i == 6 && p[4] >= p[5]))) error++;
	GMT_memcpy (GMT->common.R.wesn, p, 6, double);	/* This will probably be reset by GMT_map_setup */
	error += GMT_check_condition (GMT, i == 6 && !GMT->current.proj.JZ_set, "Error: -R with six parameters requires -Jz|Z\n");

	return (error);
}

int gmt_parse_XY_option (struct GMT_CTRL *GMT, int axis, char *text)
{
	int i = 0;
	if (!text || !text[0]) {	/* Default is -Xr0 */
		GMT->current.ps.origin[axis] = 'r';
		GMT->current.setting.map_origin[axis] = 0.0;
		return (GMT_NOERROR);
	}
	switch (text[0]) {
		case 'r': case 'a': case 'f': case 'c':
			GMT->current.ps.origin[axis] = text[0]; i++; break;
		default:
			GMT->current.ps.origin[axis] = 'r'; break;
	}
	if (text[i])
		GMT->current.setting.map_origin[axis] = GMT_to_inch (GMT, &text[i]);
	else	/* Allow use of -Xc or -Xf meaning -Xc0 or -Xf0 */
		GMT->current.setting.map_origin[axis] = 0.0;
	return (GMT_NOERROR);
}

int gmt_parse_a_option (struct GMT_CTRL *GMT, char *arg)
{	/* -a<col>=<name>[:<type>][,<col>...][+g|G<geometry>] */
	unsigned int pos = 0;
	int col;
	char p[GMT_BUFSIZ] = {""}, name[GMT_BUFSIZ] = {""}, A[64] = {""}, *s = NULL, *c = NULL;
	if (!arg || !arg[0]) return (GMT_PARSE_ERROR);	/* -a requires an argument */
	if ((s = strstr (arg, "+g")) || (s = strstr (arg, "+G"))) {	/* Also got +g|G<geometry> */
		GMT->common.a.geometry = gmt_ogr_get_geometry (s+2);
		if (s[1] == 'G') GMT->common.a.clip = true;	/* Clip features at Dateline */
		s[0] = '\0';	/* Temporarily truncate off the geometry */
		GMT->common.a.output = true;	/* We are producing, not reading an OGR/GMT file */
		if (GMT->current.setting.io_seg_marker[GMT_OUT] != '>') {
			GMT_Report (GMT->parent, GMT_MSG_VERBOSE,
			            "Warning -a: OGR/GMT requires > as output segment marker; your selection of %c will be overruled by >\n",
			            GMT->current.setting.io_seg_marker[GMT_OUT]);
			GMT->current.setting.io_seg_marker[GMT_OUT] = '>';
		}
	}
	else if (GMT->current.setting.io_seg_marker[GMT_IN] != '>') {
		GMT_Report (GMT->parent, GMT_MSG_VERBOSE,
		            "Warning -a: OGR/GMT requires < as input segment marker; your selection of %c will be overruled by >\n",
		            GMT->current.setting.io_seg_marker[GMT_IN]);
		GMT->current.setting.io_seg_marker[GMT_IN] = '>';
	}
	while ((GMT_strtok (arg, ",", &pos, p))) {	/* Another col=name argument */
		if ((c = strchr (p, ':'))) {	/* Also got :<type> */
			GMT->common.a.type[GMT->common.a.n_aspatial] = gmt_ogr_get_type (c+1);
			c[0] = '\0';	/* Truncate off the type */
		}
		else
			GMT->common.a.type[GMT->common.a.n_aspatial] = GMT_DOUBLE;
		if (sscanf (p, "%[^=]=%s", A, name) != 2) return (GMT_PARSE_ERROR);	/* Did not get two items */
		switch (A[0]) {	/* Watch for different multisegment header cases */
			case 'D': col = GMT_IS_D; break;	/* Distance flag */
			case 'G': col = GMT_IS_G; break;	/* Color flag */
			case 'I': col = GMT_IS_I; break;	/* ID flag */
			case 'L': col = GMT_IS_L; break;	/* Label flag */
			case 'T': col = GMT_IS_T; break;	/* Text flag */
			case 'W': col = GMT_IS_W; break;	/* Pen flag */
			case 'Z': col = GMT_IS_Z; break;	/* Value flag */
			default:
				col = atoi (A);
				if (col < GMT_Z || col >= GMT_MAX_COLUMNS) return (GMT_PARSE_ERROR);		/* Col value out of whack */
				break;
		}
		GMT->common.a.col[GMT->common.a.n_aspatial] = col;
		if (col < 0 && col != GMT_IS_Z) GMT->common.a.type[GMT->common.a.n_aspatial] = GMT_TEXT;
		if (GMT->common.a.name[GMT->common.a.n_aspatial]) free (GMT->common.a.name[GMT->common.a.n_aspatial]);	/* Free any previous names */
		GMT->common.a.name[GMT->common.a.n_aspatial] = strdup (name);
		GMT->common.a.n_aspatial++;
		if (GMT->common.a.n_aspatial == MAX_ASPATIAL) return (GMT_PARSE_ERROR);	/* Too many items */
	}
	if (s) s[0] = '+';	/* Restore the geometry part */
	/* -a implies -fg */
	GMT_set_geographic (GMT, GMT_IN);
	GMT_set_geographic (GMT, GMT_OUT);
	return (GMT_NOERROR);
}

int gmt_parse_b_option (struct GMT_CTRL *GMT, char *text)
{
	/* GMT5 Syntax:	-b[i][cvar1/var2/...] or -b[i|o]<n><type>[,<n><type>]...
	 * GMT4 Syntax:	-b[i][o][s|S][d|D][<n>][c[<var1>/<var2>/...]]
	 * -b with no args means both in and out have double precision binary i/o, with #columns determined by module
	 * -bi or -bo means the same for that direction only.
	 * -bif or -bof or any other letter means that type instead of double.
	 * Note to developers: It is allowed NOT to specify anything (e.g., -bi) or not specify how many columns (e.g., -bif).
	 * If those are not set then there are two opportunities in the modules to correct this:
	 *   1) GMT_io_banner is called from GMT_Init_IO and if things are not set we default to the default data type [double].
	 *   2) GMT_set_cols sets the actual columns needed for in or out and is also use to set un-initialized data read pointers.
	 */

	unsigned int i, col = 0, id = GMT_IN, swap_flag;
	int k, ncol = 0;
	bool endian_swab = false, swab = false, error = false, i_or_o = false, set = false, v4_parse = false;
	char *p = NULL, c;

	if (!text) return (GMT_PARSE_ERROR);	/* -B requires an argument even if it is blank */
	/* First determine if there is an endian modifer supplied */
	if ((p = strchr (text, '+'))) {	/* Yes */
		*p = '\0';	/* Temporarily chop off the modifier */
		switch (p[1]) {
			case 'B':
			case 'L':
				swab = (p[1] != GMT_ENDIAN);
				break;	/* Must swap */
			default:
				GMT_Report (GMT->parent, GMT_MSG_NORMAL, "Syntax error -b: Bad endian modifier +%c\n", (int)p[1]);
				return (EXIT_FAILURE);
				break;
		}
		if (strchr (text, 'w')) {	/* Cannot do individual swap when endian has been indicated */
			GMT_Report (GMT->parent, GMT_MSG_NORMAL, "Syntax error -b: Cannot use both w and endian modifiers\n");
			return (EXIT_FAILURE);
		}
		endian_swab = true;
	}

	/* Now deal with [i|o] modifier Note: If there is no i|o then id is GMT_IN below */
	if (text[0] == 'i') { id = GMT_IN; i_or_o = true; }
	if (text[0] == 'o') { id = GMT_OUT; i_or_o = true; }
	GMT->common.b.active[id] = true;
	GMT->common.b.type[id] = 'd';	/* Set default to double */
	GMT->common.b.swab[id] = k_swap_none;	/* No byte swapping */

	/* Because under GMT_COMPAT c means either netCDF or signed char we deal with netCDF up front */

	k = (i_or_o) ? 1 : 0;
	if (GMT_compat_check (GMT, 4)) {	/* GMT4 */
		if (text[k] == 'c' && !text[k+1]) {	/* Ambiguous case "-bic" which MAY mean netCDF */
			GMT_Report (GMT->parent, GMT_MSG_COMPAT, "Syntax warning: -b[i]c now applies to character tables, not to netCDF\n");
			GMT_Report (GMT->parent, GMT_MSG_COMPAT, "Syntax warning: If input file is netCDF, just leave out -b[i]c\n");
			GMT->common.b.type[id] = 'c';
			v4_parse = true;	/* Yes, we parsed a GMT4-compatible option */
		}
		else if (text[k] == 'c' && text[k+1] != ',') {	/* netCDF with list of variables */
			GMT_Report (GMT->parent, GMT_MSG_COMPAT, "Syntax warning: -b[i]c<varlist> is deprecated. Use <file>?<varlist> instead.\n");
			GMT->common.b.active[id] = false;	/* Binary is 'false' if netCDF is to be read */
			strncpy (GMT->common.b.varnames, &text[k+1], GMT_BUFSIZ);	/* Copy the list of netCDF variable names */
			v4_parse = true;	/* Yes, we parsed a GMT4-compatible option */
		}
	}
	if (!v4_parse && text[k] && strchr ("cuhHiIfd" GMT_OPT ("sSD"), text[k]) && (!text[k+1] || (text[k+1] == 'w' && !text[k+2] ))) {	/* Just save the type for the entire record */
		GMT->common.b.type[id] = text[k];			/* Set the default column type to the first (and possibly only data type) listed */
		if (GMT_compat_check (GMT, 4)) {	/* GMT4: Must switch s,S,D to f, f(with swab), and d (with swab) */
			if (GMT->common.b.type[id] == 's') GMT->common.b.type[id] = 'f';
			if (GMT->common.b.type[id] == 'S') { GMT->common.b.type[id] = 'f'; GMT->common.b.swab[id] = (id == GMT_IN) ? k_swap_in : k_swap_out;	}
			if (GMT->common.b.type[id] == 'D') { GMT->common.b.type[id] = 'd'; GMT->common.b.swab[id] = (id == GMT_IN) ? k_swap_in : k_swap_out;	}
		}
		if (text[k+1] == 'w') GMT->common.b.swab[id] = (id == GMT_IN) ? k_swap_in : k_swap_out;	/* Default swab */
	}
	if (!v4_parse) {	/* Meaning we did not hit netcdf-like options above */
		for (i = k; text[i]; i++) {
			c = text[i];
			switch (c) {
				case 's': case 'S': case 'D':	/* Obsolete GMT 4 syntax with single and double precision w/wo swapping */
					if (GMT_compat_check (GMT, 4)) {
						GMT_Report (GMT->parent, GMT_MSG_COMPAT,
						            "Warning: -b option with type s, S, or D are deprecated; Use <n>f or <n>d, with w to indicate swab\n");
						if (c == 'S' || c == 'D') swab = true;
						if (c == 'S' || c == 's') c = 'f';
						else if (c == 'D') c = 'd';
						if (ncol == 0) ncol = 1;	/* In order to make -bs work as before */
					}
					else {
						error = true;
						GMT_Report (GMT->parent, GMT_MSG_NORMAL, "Error: Malformed -b argument [%s]\n", text);
						GMT_syntax (GMT, 'b');
						break;
					} /* Deliberate fall-through to these cases here */
				case 'c': case 'u': /* int8_t, uint8_t */
				case 'h': case 'H': /* int16_t, uint16_t */
				case 'i': case 'I': /* int32_t, uint32_t */
				case 'l': case 'L': /* int64_t, uint64_t */
				case 'f': case 'd': /* float, double */
					if (GMT_compat_check (GMT, 4) && c == 'd' && ncol == 0) {
						ncol = 1;	/* In order to make -bd work as before */
						GMT_Report (GMT->parent, GMT_MSG_COMPAT, "Warning: -b[o]d is deprecated; Use <n>d to indicate how many columns\n");
					}
					if (text[i+1] == 'w')	/* Want to swab the input or output first */
						swab = true;
					set = true;	/* Meaning we have set the data type */
					if (ncol == 0) {	/* Just specifying type, no columns yet */
						GMT->common.b.type[id] = c;	/* Set default to double */
					}
					swap_flag = (swab) ? id + 1 : 0;	/* 0 for no swap, 1 if swap input, 2 if swap output */
					for (k = 0; k < ncol; k++, col++) {	/* Assign io function pointer and data type for each column */
						GMT->current.io.fmt[id][col].io = GMT_get_io_ptr (GMT, id, swap_flag, c);
						GMT->current.io.fmt[id][col].type = GMT_get_io_type (GMT, c);
						if (!i_or_o) {	/* Must also set output */
							GMT->current.io.fmt[GMT_OUT][col].io = GMT_get_io_ptr (GMT, GMT_OUT, swap_flag, c);
							GMT->current.io.fmt[GMT_OUT][col].type = GMT_get_io_type (GMT, c);
						}
					}
					ncol = 0;	/* Must parse a new number for each item */
					break;
				case 'x':	/* Binary skip before/after column */
					if (col == 0)	/* Must skip BEFORE reading first data column (flag this as a negative skip) */
						GMT->current.io.fmt[id][col].skip = -ncol;	/* Number of bytes to skip */
					else	/* Skip after reading previous column (hence col-1) */
						GMT->current.io.fmt[id][col-1].skip = ncol;	/* Number of bytes to skip */
					if (!i_or_o) GMT->current.io.fmt[GMT_OUT][col-1].skip = GMT->current.io.fmt[id][col-1].skip;
					break;
				case '0':	/* Number of columns */
				case '1': case '2': case '3':
				case '4': case '5': case '6':
				case '7': case '8': case '9':
					ncol = atoi (&text[i]);
					if (ncol < 1) {
						GMT_Report (GMT->parent, GMT_MSG_NORMAL, "Syntax error -b: Column count must be > 0\n");
						return (EXIT_FAILURE);
					}
					while (text[++i] && isdigit ((int)text[i]))
						; --i; /* Wind past the digits */
					break;
				case ',':
					break;	/* Comma between sequences are optional and just ignored */
				case 'w':		/* Turn off the swap on a per-item basis unless it was set via +L|B */
					if (!endian_swab)
						swab = false;
					break;
				default:
					error = true;
					GMT_Report (GMT->parent, GMT_MSG_NORMAL, "Error: Malformed -b argument [%s]\n", text);
					GMT_syntax (GMT, 'b');
					break;
			}
		}
	}
	if (col == 0)
		col = ncol; /* Maybe we got a column count */
	GMT->common.b.ncol[id] = col;
	if (col && !set) {
		for (col = 0; col < GMT->common.b.ncol[id]; col++) {
			/* Default binary type is double */
			GMT->current.io.fmt[id][col].io   = GMT_get_io_ptr (GMT, id, swab, 'd');
			GMT->current.io.fmt[id][col].type = GMT_get_io_type (GMT, 'd');
			if (!i_or_o) {	/* Must also set output */
				GMT->current.io.fmt[GMT_OUT][col].io   = GMT_get_io_ptr (GMT, GMT_OUT, swab, 'd');
				GMT->current.io.fmt[GMT_OUT][col].type = GMT_get_io_type (GMT, 'd');
			}
		}
	}

	if (!i_or_o) {	/* Specified neither i or o so let settings apply to both */
		GMT->common.b.active[GMT_OUT] = GMT->common.b.active[GMT_IN];
		GMT->common.b.ncol[GMT_OUT] = GMT->common.b.ncol[GMT_IN];
		GMT->common.b.type[GMT_OUT] = GMT->common.b.type[GMT_IN];
		if (GMT->common.b.swab[GMT_IN] == k_swap_in) GMT->common.b.swab[GMT_OUT] = k_swap_out;
	}

	GMT_set_bin_io (GMT);	/* Make sure we point to binary i/o functions after processing -b option */

	if (p) *p = '+';	/* Restore the + sign we gobbled up earlier */
	return (error);
}

int gmt_parse_c_option (struct GMT_CTRL *GMT, char *arg)
{
	int i, error = 0;
	if (!arg || !arg[0]) return (GMT_PARSE_ERROR);	/* -c requires an argument */

	i = atoi (arg);
	if (i < 1)
		error++;
	else
		GMT->PSL->init.copies = i;
	return (error);
}

int64_t gmt_parse_range (struct GMT_CTRL *GMT, char *p, int64_t *start, int64_t *stop)
{	/* Parses p looking for range or columns or individual columns.
	 * If neither then we just increment both start and stop. */
	int64_t inc = 1;
	int got;
	char *c = NULL;
	if ((c = strchr (p, '-'))) {	/* Range of columns given. e.g., 7-9 */
		got = sscanf (p, "%" PRIu64 "-%" PRIu64, start, stop);
		if (got != 2) inc = 0L;	/* Error flag */
	}
	else if ((c = strchr (p, ':'))) {	/* Range of columns given. e.g., 7:9 or 1:2:5 */
		got = sscanf (p, "%" PRIu64 ":%" PRIu64 ":%" PRIu64, start, &inc, stop);
		if (got == 2) { *stop = inc; inc = 1L;}	/* Just got start:stop with implicit inc = 1 */
		else if (got != 3 || inc < 1) inc = 0L;	/* Error flag */
	}
	else if (isdigit ((int)p[0]))	/* Just a single column, e.g., 3 */
		*start = *stop = atol (p);
	else				/* Just assume it goes column by column */
		(*start)++, (*stop)++;
	if ((*stop) < (*start)) inc = 0L;	/* Not good */
	if (inc == 0)
		GMT_Report (GMT->parent, GMT_MSG_NORMAL, "Bad range [%s]: col, start-stop, start:stop, or start:step:stop must yield monotonically increasing positive selections\n", p);
	return (inc);	/* Either > 0 or 0 for error */
}

int gmt_parse_f_option (struct GMT_CTRL *GMT, char *arg)
{
	/* Routine will decode the -f[i|o]<col>|<colrange>[t|T|g],... arguments */

	char copy[GMT_BUFSIZ] = {""}, p[GMT_BUFSIZ] = {""};
	unsigned int k = 1, ic, pos = 0, code, *col = NULL;
	size_t len;
	int64_t i, start = -1, stop = -1, inc;
	enum GMT_enum_units unit = GMT_IS_METER;
	bool both_i_and_o = false;

	if (!arg || !arg[0]) return (GMT_PARSE_ERROR);	/* -f requires an argument */

	if (arg[0] == 'i')	/* Apply to input columns only */
		col = GMT->current.io.col_type[GMT_IN];
	else if (arg[0] == 'o')	/* Apply to output columns only */
		col = GMT->current.io.col_type[GMT_OUT];
	else {			/* Apply to both input and output columns */
		both_i_and_o = true;
		k = 0;
	}

	strncpy (copy, &arg[k], GMT_BUFSIZ);	/* arg should NOT have a leading i|o part */

	if (copy[0] == 'g' || copy[0] == 'p') {	/* Got -f[i|o]g which is shorthand for -f[i|o]0x,1y, or -fp[<unit>] (see below) */
		if (both_i_and_o) {
			GMT_set_geographic (GMT, GMT_IN);
			GMT_set_geographic (GMT, GMT_OUT);
		}
		else {
			col[GMT_X] = GMT_IS_LON;
			col[GMT_Y] = GMT_IS_LAT;
		}
		pos = 1;
		start = stop = 1;
	}
	if (copy[0] == 'p') {	/* Got -f[i|o]p[<unit>] for projected floating point map coordinates (e.g., UTM meters) */
		if (copy[1] && strchr (GMT_LEN_UNITS2, copy[1])) {	/* Given a unit via -fp<unit>*/
			if ((unit = GMT_get_unit_number (GMT, copy[1])) == GMT_IS_NOUNIT) {
				GMT_Report (GMT->parent, GMT_MSG_NORMAL, "Error: Malformed -f argument [%s] - bad projected unit\n", arg);
				return 1;
			}
			pos++;
		}
		GMT->current.proj.inv_coordinates = true;
		GMT->current.proj.inv_coord_unit = unit;
	}

	while ((GMT_strtok (copy, ",", &pos, p))) {	/* While it is not empty, process it */
		if ((inc = gmt_parse_range (GMT, p, &start, &stop)) == 0) return (GMT_PARSE_ERROR);
		len = strlen (p);	/* Length of the string p */
		ic = (int) p[len-1];	/* Last char in p is the potential code T, t, x, y, or f. */
		switch (ic) {
			case 'T':	/* Absolute calendar time */
				code = GMT_IS_ABSTIME;
				break;
			case 't':	/* Relative time (units since epoch) */
				code = GMT_IS_RELTIME;
				break;
			case 'x':	/* Longitude coordinates */
				code = GMT_IS_LON;
				break;
			case 'y':	/* Latitude coordinates */
				code = GMT_IS_LAT;
				break;
			case 'f':	/* Plain floating point coordinates */
				code = GMT_IS_FLOAT;
				break;
			default:	/* No suffix, consider it an error */
				GMT_Report (GMT->parent, GMT_MSG_NORMAL, "Error: Malformed -f argument [%s]\n", arg);
				return 1;
				break;
		}

		/* Now set the code for these columns */

		if (both_i_and_o)
			for (i = start; i <= stop; i += inc) GMT->current.io.col_type[GMT_IN][i] = GMT->current.io.col_type[GMT_OUT][i] = code;
		else
			for (i = start; i <= stop; i += inc) col[i] = code;
	}
	return (GMT_NOERROR);
}

int gmt_compare_cols (const void *point_1, const void *point_2)
{
	/* Sorts cols into ascending order  */
	if (((struct GMT_COL_INFO *)point_1)->col < ((struct GMT_COL_INFO *)point_2)->col) return (-1);
	if (((struct GMT_COL_INFO *)point_1)->col > ((struct GMT_COL_INFO *)point_2)->col) return (+1);
	return (0);
}

unsigned int gmt_parse_d_option (struct GMT_CTRL *GMT, char *arg)
{
	unsigned int dir, first, last;
	char *c = NULL;

	if (!arg || !arg[0]) return (GMT_PARSE_ERROR);	/* -d requires an argument */
	if (arg[0] == 'i') {
		first = last = GMT_IN;
		c = &arg[1];
	}
	else if (arg[0] == 'o') {
		first = last = GMT_OUT;
		c = &arg[1];
	}
	else {
		first = GMT_IN;	last = GMT_OUT;
		c = arg;
	}

	for (dir = first; dir <= last; dir++) {
		GMT->common.d.active[dir] = true;
		GMT->common.d.nan_proxy[dir] = atof (c);
		GMT->common.d.is_zero[dir] = doubleAlmostEqualZero (0.0, GMT->common.d.nan_proxy[dir]);
	}
	return (GMT_NOERROR);
}

int gmt_parse_i_option (struct GMT_CTRL *GMT, char *arg)
{
	/* Routine will decode the -i<col>|<colrange>[l][s<scale>][o<offset>],... arguments */

	char copy[GMT_BUFSIZ] = {""}, p[GMT_BUFSIZ] = {""}, *c = NULL;
	char txt_a[GMT_LEN256] = {""}, txt_b[GMT_LEN256] = {""};
	unsigned int k = 0, pos = 0;
	int64_t i, start = -1, stop = -1, inc;
	int convert;
	double scale, offset;

	if (!arg || !arg[0]) return (GMT_PARSE_ERROR);	/* -i requires an argument */

	strncpy (copy, arg, GMT_BUFSIZ);
	if ((c = strstr (copy, "+n"))) c[0] = '\0';	/* Chop off modifier since processed earlier */
	for (i = 0; i < GMT_MAX_COLUMNS; i++) GMT->current.io.col_skip[i] = true;	/* Initially, no input column is requested */

	while ((GMT_strtok (copy, ",", &pos, p))) {	/* While it is not empty, process it */
		convert = 0, scale = 1.0, offset = 0.0;

		if ((c = strchr (p, 'o'))) {	/* Look for offset */
			c[0] = '\0';	/* Wipe out the 'o' so that next scan terminates there */
			convert |= 1;
			offset = atof (&c[1]);
		}
		if ((c = strchr (p, 's'))) {	/* Look for scale factor */
			c[0] = '\0';	/* Wipe out the 's' so that next scan terminates there */
			if (GMT_compat_check (GMT, 4)) {	/* GMT4 */
				i = (int)strlen (p) - 1;
				convert = (p[i] == 'l') ? 2 : 1;
				i = sscanf (&c[1], "%[^/]/%[^l]", txt_a, txt_b);
				if (i == 0) GMT_Report (GMT->parent, GMT_MSG_NORMAL, "-i...s contains bad scale info\n");
				scale = atof (txt_a);
				if (i == 2) offset = atof (txt_b);
			} else {
				convert |= 1;
				scale = atof (&c[1]);
			}
		}
		if ((c = strchr (p, 'l'))) {	/* Look for log indicator */
			c[0] = '\0';	/* Wipe out the 's' so that next scan terminates there */
			convert = 2;
		}
		if ((inc = gmt_parse_range (GMT, p, &start, &stop)) == 0) return (GMT_PARSE_ERROR);

		/* Now set the code for these columns */

		for (i = start; i <= stop; i += inc, k++) {
			GMT->current.io.col_skip[i] = false;	/* Do not skip these */
			GMT->current.io.col[GMT_IN][k].col = (unsigned int)i;	/* Requested order of columns */
			GMT->current.io.col[GMT_IN][k].order = k;		/* Requested order of columns */
			GMT->current.io.col[GMT_IN][k].convert = convert;
			GMT->current.io.col[GMT_IN][k].scale = scale;
			GMT->current.io.col[GMT_IN][k].offset = offset;
		}
	}
	qsort (GMT->current.io.col[GMT_IN], k, sizeof (struct GMT_COL_INFO), gmt_compare_cols);
	GMT->common.i.n_cols = k;
	return (GMT_NOERROR);
}

int gmt_parse_o_option (struct GMT_CTRL *GMT, char *arg)
{
	/* Routine will decode the -o<col>|<colrange>,... arguments */

	char copy[GMT_BUFSIZ] = {""}, p[GMT_BUFSIZ] = {""}, *c = NULL;
	unsigned int pos = 0;
	uint64_t k = 0;
	int64_t i, start = -1, stop = -1, inc;

	if (!arg || !arg[0]) return (GMT_PARSE_ERROR);	/* -o requires an argument */

	strncpy (copy, arg, GMT_BUFSIZ);
	if ((c = strstr (copy, "+n"))) c[0] = '\0';	/* Chop off modifier */

	while ((GMT_strtok (copy, ",", &pos, p))) {	/* While it is not empty, process it */
		if ((inc = gmt_parse_range (GMT, p, &start, &stop)) == 0) return (GMT_PARSE_ERROR);

		/* Now set the code for these columns */

		for (i = start; i <= stop; i += inc, k++) {
			GMT->current.io.col[GMT_OUT][k].col = (unsigned int)i;	/* Requested order of columns */
			GMT->current.io.col[GMT_OUT][k].order = (unsigned int)k;		/* Requested order of columns */
		}
	}
	GMT->common.o.n_cols = k;
	if (GMT->common.b.active[GMT_OUT]) GMT->common.b.ncol[GMT_OUT] = GMT->common.b.ncol[GMT_IN];	/* Since -o machinery will march through */
	return (GMT_NOERROR);
}

int GMT_parse_dash_option (struct GMT_CTRL *GMT, char *text)
{	/* parse any --PARAM[=value] arguments */
	int n;
	char *this_c = NULL, message[GMT_LEN128] = {""};
	if (!text)
		return (GMT_NOERROR);

	/* print version and exit */
	if (strcmp (text, "version") == 0) {
		sprintf (message, "%s\n", GMT_PACKAGE_VERSION_WITH_SVN_REVISION);
		GMT->parent->print_func (stdout, message);
		/* cannot call GMT_Free_Options() from here, so we are leaking on exit.
		 * struct GMTAPI_CTRL *G = GMT->parent;
		 * if (GMT_Destroy_Session (G))
		 *   exit (EXIT_FAILURE); */
		exit (EXIT_SUCCESS);
	}

	/* print GMT folders and exit */
	if (strcmp (text, "show-datadir") == 0) {
		sprintf (message, "%s\n", GMT->session.SHAREDIR);
		GMT->parent->print_func (stdout, message);
		/* leaking on exit same as above. */
		exit (EXIT_SUCCESS);
	}

	if ((this_c = strchr (text, '='))) {
		/* Got --PAR=VALUE */
		this_c[0] = '\0';	/* Temporarily remove the '=' character */
		n = gmt_setparameter (GMT, text, &this_c[1]);
		this_c[0] = '=';	/* Put it back were it was */
	}
	else
		/* Got --PAR */
		n = gmt_setparameter (GMT, text, "true");
	return (n);
}

void GMT_check_lattice (struct GMT_CTRL *GMT, double *inc, unsigned int *registration, bool *active)
{	/* Uses provided settings to initialize the lattice settings from
	 * the -R<grdfile> if it was given; else it does nothing.
	 */
	if (!GMT->current.io.grd_info.active) return;	/* -R<grdfile> was not used; use existing settings */

	/* Here, -R<grdfile> was used and we will use the settings supplied by the grid file (unless overridden) */
	if (!active || *active == false) {	/* -I not set separately */
		GMT_memcpy (inc, GMT->current.io.grd_info.grd.inc, 2, double);
		inc[GMT_Y] = GMT->current.io.grd_info.grd.inc[GMT_Y];
	}
	if (registration) {	/* An pointer not NULL was passed that indicates grid registration */
		/* If a -r like option was set then toggle grid setting, else use grid setting */
		*registration = (*registration) ? !GMT->current.io.grd_info.grd.registration : GMT->current.io.grd_info.grd.registration;
	}
	if (active) *active = true;	/* When 4th arg is not NULL it is set to true (for Ctrl->active args) */
}

int GMT_check_binary_io (struct GMT_CTRL *GMT, uint64_t n_req) {
	int n_errors = 0;

	/* Check the binary options that are used with most GMT programs.
	 * GMT is the pointer to the GMT structure.
	 * n_req is the number of required columns. If 0 then it relies on
	 *    GMT->common.b.ncol[GMT_IN] to be non-zero.
	 * Return value is the number of errors that where found.
	 */

	if (!GMT->common.b.active[GMT_IN]) return (GMT_NOERROR);	/* Let machinery figure out input cols for ascii */

	/* These are specific tests for binary input */

	if (GMT->common.b.ncol[GMT_IN] == 0) GMT->common.b.ncol[GMT_IN] = n_req;
	if (GMT->common.b.ncol[GMT_IN] == 0) {
		GMT_Report (GMT->parent, GMT_MSG_NORMAL, "Syntax error: Must specify number of columns in binary input data (-bi)\n");
		n_errors++;
	}
	else if (n_req > GMT->common.b.ncol[GMT_IN]) {
		GMT_Report (GMT->parent, GMT_MSG_NORMAL,
		            "Syntax error: Binary input data (-bi) provides %d but must have at least %d columns\n",
		            GMT->common.b.ncol[GMT_IN], n_req);
		n_errors++;
	}
	if (GMT->common.b.ncol[GMT_IN] < GMT->common.i.n_cols) {
		GMT_Report (GMT->parent, GMT_MSG_NORMAL,
		            "Syntax error: Binary input data (-bi) provides %d but column selection (-i) asks for %d columns\n",
		            GMT->common.b.ncol[GMT_IN], GMT->common.i.n_cols);
		n_errors++;
	}
	if (GMT->common.b.active[GMT_OUT] && GMT->common.b.ncol[GMT_OUT] && (GMT->common.b.ncol[GMT_OUT] < GMT->common.o.n_cols)) {
		GMT_Report (GMT->parent, GMT_MSG_NORMAL,
		            "Syntax error: Binary output data (-bo) provides %d but column selection (-o) asks for %d columns\n",
		            GMT->common.b.ncol[GMT_OUT], GMT->common.o.n_cols);
		n_errors++;
	}

	GMT_Report (GMT->parent, GMT_MSG_VERBOSE, "Provides %d, expects %d-column binary data\n", GMT->common.b.ncol[GMT_IN], n_req);

	return (n_errors);
}

int gmt_parse_U_option (struct GMT_CTRL *GMT, char *item) {
	int i, just, n = 0, n_slashes, error = 0;
	char txt_j[GMT_LEN256] = {""}, txt_x[GMT_LEN256] = {""}, txt_y[GMT_LEN256] = {""};

	/* Parse the -U option.  Full syntax: -U[<just>/<dx>/<dy>/][c|<label>] */

	GMT->current.setting.map_logo = true;
	if (!item || !item[0]) return (GMT_NOERROR);	/* Just basic -U with no args */

	for (i = n_slashes = 0; item[i]; i++) {
		if (item[i] == '/') n_slashes++;	/* Count slashes to detect [<just>]/<dx>/<dy>/ presence */
	}
	if (n_slashes >= 2) {	/* Probably gave -U[<just>]/<dx>/<dy>[/<string>] */
		if (item[0] == '/') { /* No justification given */
			n = sscanf (&item[1], "%[^/]/%[^/]/%[^\n]", txt_x, txt_y, GMT->current.ps.map_logo_label);
			just = 1;	/* Default justification is LL */
		}
		else {
			n = sscanf (item, "%[^/]/%[^/]/%[^/]/%[^\n]", txt_j, txt_x, txt_y, GMT->current.ps.map_logo_label);
			just = GMT_just_decode (GMT, txt_j, GMT->current.setting.map_logo_justify);
		}
		if (just < 0) {
			/* Garbage before first slash: we simply have -U<string> */
			strncpy (GMT->current.ps.map_logo_label, item, GMT_BUFSIZ);
		}
		else {
			GMT->current.setting.map_logo_justify = just;
			GMT->current.setting.map_logo_pos[GMT_X] = GMT_to_inch (GMT, txt_x);
			GMT->current.setting.map_logo_pos[GMT_Y] = GMT_to_inch (GMT, txt_y);
		}
	}
	else
		strncpy (GMT->current.ps.map_logo_label, item, GMT_BUFSIZ);
	if ((item[0] == '/' && n_slashes == 1) || (item[0] == '/' && n_slashes >= 2 && n < 2)) error++;
	return (error);
}

#ifdef USE_GTHREADS
int gmt_parse_x_option (struct GMT_CTRL *GMT, char *arg) {
	/* -x+a|[-]n */
	char *s = NULL;

	if (!arg || !arg[0]) return (GMT_NOERROR);      /* For the time being we ignore this, but in future it may mean -x1 */
	if (s = strstr (arg, "+a"))                     /* Use all processors */
		GMT->common.x.n_threads = g_get_num_processors();
	else
		GMT->common.x.n_threads = atoi(arg);

	if (GMT->common.x.n_threads == 0)
		GMT->common.x.n_threads = 1;
	else if (GMT->common.x.n_threads < 0)
		GMT->common.x.n_threads = MAX(g_get_num_processors() - GMT->common.x.n_threads, 1);		/* Max -n but at least one */
	else
		GMT->common.x.n_threads = MIN((int)g_get_num_processors(), GMT->common.x.n_threads);	/* No more than maximum available */

	return (GMT_NOERROR);
}
#endif

int gmt_parse_colon_option (struct GMT_CTRL *GMT, char *item) {
	int error = 0, way, off = 0;
	bool ok[2] = {false, false};
	static char *mode[4] = {"i", "o", "", ""}, *dir[2] = {"input", "output"};
	char kase = (item) ? item[0] : '\0';
	/* Parse the -: option.  Full syntax: -:[i|o].
	 * We know that if -f was given it has already been parsed due to the parsing order imposed.
	 * Must check that -: does not conflict with -f */

	switch (kase) {
		case 'i':	/* Toggle on input data only */
			ok[GMT_IN] = true;
			break;
		case 'o':	/* Toggle on output data only */
			ok[GMT_OUT] = true;
			break;
		case '\0':	/* Toggle both input and output data */
			ok[GMT_IN] = ok[GMT_OUT] = true;
			off = 2;
			break;
		default:
			error++;	/* Error */
			break;
	}
	for (way = 0; !error && way < 2; way++) if (ok[way]) {
		if (GMT->current.io.col_type[way][GMT_X] == GMT_IS_UNKNOWN && GMT->current.io.col_type[way][GMT_Y] == GMT_IS_UNKNOWN)	/* Dont know what x/y is yet */
			GMT->current.setting.io_lonlat_toggle[way] = true;
		else if (GMT->current.io.col_type[way][GMT_X] == GMT_IS_FLOAT && GMT->current.io.col_type[way][GMT_Y] == GMT_IS_FLOAT)	/* Cartesian x/y vs y/x cannot be identified */
			GMT->current.setting.io_lonlat_toggle[way] = true;
		else if (GMT_is_geographic (GMT, way))	/* Lon/lat becomes lat/lon */
			GMT->current.setting.io_lonlat_toggle[way] = true;
		else if (GMT->current.io.col_type[way][GMT_X] == GMT_IS_LAT && GMT->current.io.col_type[way][GMT_Y] == GMT_IS_LON)	/* Already lat/lon! */
			GMT_Report (GMT->parent, GMT_MSG_NORMAL, "Warning: -:%s given but %s order already set by -f; -:%s ignored.\n", mode[way+off], dir[way], mode[way+off]);
		else {
			GMT_Report (GMT->parent, GMT_MSG_NORMAL, "Error: -:%s given but %s first two columns do not hold x/y or lon/lat\n", mode[way+off], dir[way]);
			error++;
		}
	}
	if (error) GMT->current.setting.io_lonlat_toggle[GMT_IN] = GMT->current.setting.io_lonlat_toggle[GMT_OUT] = false;	/* Leave in case we had errors */
	return (error);
}

double gmt_neg_col_dist (struct GMT_CTRL *GMT, uint64_t col)
{	/* Compute reverse col-separation before mapping */
	return (GMT->current.io.prev_rec[col] - GMT->current.io.curr_rec[col]);
}

double gmt_pos_col_dist (struct GMT_CTRL *GMT, uint64_t col)
{	/* Compute forward col-separation before mapping */
	return (GMT->current.io.curr_rec[col] - GMT->current.io.prev_rec[col]);
}

double gmt_abs_col_dist (struct GMT_CTRL *GMT, uint64_t col)
{	/* Compute absolute col-separation before mapping */
	return (fabs (GMT->current.io.curr_rec[col] - GMT->current.io.prev_rec[col]));
}

double gmt_neg_col_map_dist (struct GMT_CTRL *GMT, uint64_t col)
{	/* Compute reverse col-separation after mapping */
	double X[2][2];
	GMT_geo_to_xy (GMT, GMT->current.io.prev_rec[GMT_X], GMT->current.io.prev_rec[GMT_Y], &X[GMT_X][0], &X[GMT_Y][0]);
	GMT_geo_to_xy (GMT, GMT->current.io.curr_rec[GMT_X], GMT->current.io.curr_rec[GMT_Y], &X[GMT_X][1], &X[GMT_Y][1]);
	return (X[col][0] - X[col][1]);
}

double gmt_pos_col_map_dist (struct GMT_CTRL *GMT, uint64_t col)
{	/* Compute forward col-separation after mapping */
	double X[2][2];
	GMT_geo_to_xy (GMT, GMT->current.io.prev_rec[GMT_X], GMT->current.io.prev_rec[GMT_Y], &X[GMT_X][0], &X[GMT_Y][0]);
	GMT_geo_to_xy (GMT, GMT->current.io.curr_rec[GMT_X], GMT->current.io.curr_rec[GMT_Y], &X[GMT_X][1], &X[GMT_Y][1]);
	return (X[col][1] - X[col][0]);
}

double gmt_abs_col_map_dist (struct GMT_CTRL *GMT, uint64_t col)
{	/* Compute forward col-separation after mapping */
	double X[2][2];
	GMT_geo_to_xy (GMT, GMT->current.io.prev_rec[GMT_X], GMT->current.io.prev_rec[GMT_Y], &X[GMT_X][0], &X[GMT_Y][0]);
	GMT_geo_to_xy (GMT, GMT->current.io.curr_rec[GMT_X], GMT->current.io.curr_rec[GMT_Y], &X[GMT_X][1], &X[GMT_Y][1]);
	return (fabs (X[col][1] - X[col][0]));
}

double gmt_xy_map_dist (struct GMT_CTRL *GMT, uint64_t GMT_UNUSED(col))
{	/* Compute point-separation after mapping */
	return (GMT_cartesian_dist_proj (GMT, GMT->current.io.prev_rec[GMT_X], GMT->current.io.prev_rec[GMT_Y], GMT->current.io.curr_rec[GMT_X], GMT->current.io.curr_rec[GMT_Y]));
}

double gmt_xy_deg_dist (struct GMT_CTRL *GMT, uint64_t GMT_UNUSED(col))
{
	return (GMT_great_circle_dist_degree (GMT, GMT->current.io.prev_rec[GMT_X], GMT->current.io.prev_rec[GMT_Y], GMT->current.io.curr_rec[GMT_X], GMT->current.io.curr_rec[GMT_Y]));
}

double gmt_xy_true_dist (struct GMT_CTRL *GMT, uint64_t GMT_UNUSED(col))
{
	return (GMT_great_circle_dist_meter (GMT, GMT->current.io.prev_rec[GMT_X], GMT->current.io.prev_rec[GMT_Y], GMT->current.io.curr_rec[GMT_X], GMT->current.io.curr_rec[GMT_Y]));
}

double gmt_xy_cart_dist (struct GMT_CTRL *GMT, uint64_t GMT_UNUSED(col))
{
	return (GMT_cartesian_dist (GMT, GMT->current.io.prev_rec[GMT_X], GMT->current.io.prev_rec[GMT_Y], GMT->current.io.curr_rec[GMT_X], GMT->current.io.curr_rec[GMT_Y]));
}

int gmt_parse_g_option (struct GMT_CTRL *GMT, char *txt)
{
	int i, k = 0, c;
	/* Process the GMT gap detection option for parameters */
	/* Syntax, e.g., -g[x|X|y|Y|d|D|[<col>]z][+|-]<gap>[d|m|s|e|f|k|M|n|c|i|p] or -ga */

	if (!txt && !txt[0]) return (GMT_PARSE_ERROR);	/* -g requires an argument */
	if ((i = GMT->common.g.n_methods) == GMT_N_GAP_METHODS) {
		GMT_Report (GMT->parent, GMT_MSG_NORMAL, "Error: Cannot specify more than %d gap criteria\n", GMT_N_GAP_METHODS);
		return (1);
	}

	GMT_set_segmentheader (GMT, GMT_OUT, true);	/* -g gap checking implies -mo if not already set */

	if (txt[0] == 'a') {	/* For multiple criteria, specify that all criteria be met [default is any] */
		k++;
		GMT->common.g.match_all = true;
		if (!txt[k]) return (1);	/* Just a single -ga */
	}
	switch (txt[k]) {	/* Determine method used for gap detection */
		case 'x':	/* Difference in user's x-coordinates used for test */
			GMT->common.g.method[i] = (txt[k+1] == '-') ? GMT_NEGGAP_IN_COL : ((txt[k+1] == '+') ? GMT_POSGAP_IN_COL : GMT_ABSGAP_IN_COL);
			GMT->common.g.col[i] = GMT_X;
			break;
		case 'X':	/* Difference in user's mapped x-coordinates used for test */
			GMT->common.g.method[i] = (txt[k+1] == '-') ? GMT_NEGGAP_IN_MAP_COL : ((txt[k+1] == '+') ? GMT_POSGAP_IN_MAP_COL : GMT_ABSGAP_IN_MAP_COL);
			GMT->common.g.col[i] = GMT_X;
			break;
		case 'y':	/* Difference in user's y-coordinates used for test */
			GMT->common.g.method[i] = (txt[k+1] == '-') ? GMT_NEGGAP_IN_COL : ((txt[k+1] == '+') ? GMT_POSGAP_IN_COL : GMT_ABSGAP_IN_COL);
			GMT->common.g.col[i] = GMT_Y;
			break;
		case 'Y':	/* Difference in user's mapped y-coordinates used for test */
			GMT->common.g.method[i] = (txt[k+1] == '-') ? GMT_NEGGAP_IN_MAP_COL : ((txt[k+1] == '+') ? GMT_POSGAP_IN_MAP_COL : GMT_ABSGAP_IN_MAP_COL);
			GMT->common.g.col[i] = GMT_Y;
			break;
		case 'd':	/* Great circle (if geographic data) or Cartesian distance used for test */
			GMT->common.g.method[i] = (GMT_is_geographic (GMT, GMT_IN)) ? GMT_GAP_IN_GDIST : GMT_GAP_IN_CDIST;
			GMT->common.g.col[i] = -1;
			break;
		case 'D':	/* Cartesian mapped distance used for test */
			GMT->common.g.method[i] = GMT_GAP_IN_PDIST;
			GMT->common.g.col[i] = -1;
			break;
		case 'z':	/* Difference in user's z-coordinates used for test */
			GMT->common.g.method[i] = (txt[k+1] == '-') ? GMT_NEGGAP_IN_COL : ((txt[k+1] == '+') ? GMT_POSGAP_IN_COL : GMT_ABSGAP_IN_COL);
			GMT->common.g.col[i] = 2;
			break;
		case '1':	/* Difference in a specified column's coordinates used for test */
		case '2':
		case '3':
		case '4':
		case '5':
		case '6':
		case '7':
		case '8':
		case '9':
		case '0':
			c = k;
			while (txt[k] && isdigit ((int)txt[k])) k++;	/* Skip past until we find z */
			if (txt[k] != 'z') {
				GMT_Report (GMT->parent, GMT_MSG_NORMAL, "Error: Bad gap selector (%c).  Choose from x|y|d|X|Y|D|[<col>]z\n", txt[k]);
				return (1);
			}
			GMT->common.g.method[i] = (txt[k+1] == '-') ? GMT_NEGGAP_IN_COL : ((txt[k+1] == '+') ? GMT_POSGAP_IN_COL : GMT_ABSGAP_IN_COL);
			GMT->common.g.col[i] = atoi (&txt[c]);
			break;
		default:
			GMT_Report (GMT->parent, GMT_MSG_NORMAL, "Error: Bad gap selector (%c).  Choose from x|y|d|X|Y|D|[<col>]z\n", txt[0]);
			return (1);
			break;
	}
	switch (GMT->common.g.method[i]) {
		case GMT_NEGGAP_IN_COL:
			GMT->common.g.get_dist[i] = &gmt_neg_col_dist;
			break;
		case GMT_POSGAP_IN_COL:
			GMT->common.g.get_dist[i] = &gmt_pos_col_dist;
			break;
		case GMT_ABSGAP_IN_COL:
			GMT->common.g.get_dist[i] = &gmt_abs_col_dist;
			break;
		case GMT_NEGGAP_IN_MAP_COL:
			GMT->common.g.get_dist[i] = &gmt_neg_col_map_dist;
			break;
		case GMT_POSGAP_IN_MAP_COL:
			GMT->common.g.get_dist[i] = &gmt_pos_col_map_dist;
			break;
		case GMT_ABSGAP_IN_MAP_COL:
			GMT->common.g.get_dist[i] = &gmt_abs_col_map_dist;
			break;
		case GMT_GAP_IN_GDIST:
			GMT->common.g.get_dist[i] = &gmt_xy_true_dist;
			break;
		case GMT_GAP_IN_CDIST:
			GMT->common.g.get_dist[i] = &gmt_xy_cart_dist;
			break;
		case GMT_GAP_IN_PDIST:
			GMT->common.g.get_dist[i] = &gmt_xy_map_dist;
			break;
		default:
			break;	/* Already set, or will be reset below  */
	}
	k++;	/* Skip to start of gap value */
	if (txt[k] == '-' || txt[k] == '+') k++;	/* Skip sign */
	if ((GMT->common.g.gap[i] = atof (&txt[k])) == 0.0) {
		GMT_Report (GMT->parent, GMT_MSG_NORMAL, "Error: Gap value must be non-zero\n");
		return (1);
	}
	if (GMT->common.g.method[i] == GMT_GAP_IN_GDIST) {	/* Convert any gap given to meters */
		switch (txt[strlen(txt)-1]) {	/* Process unit information */
			case 'd':	/* Arc degrees, reset pointer */
				GMT->common.g.get_dist[i] = &gmt_xy_deg_dist;
				GMT->common.g.method[i] = GMT_GAP_IN_DDIST;
				break;
			case 'm':	/* Arc minutes, reset pointer */
				GMT->common.g.get_dist[i] = &gmt_xy_deg_dist;
				GMT->common.g.method[i] = GMT_GAP_IN_DDIST;
				GMT->common.g.gap[i] *= GMT_MIN2DEG;
			case 's':	/* Arc seconds, reset pointer */
				GMT->common.g.get_dist[i] = &gmt_xy_deg_dist;
				GMT->common.g.method[i] = GMT_GAP_IN_DDIST;
				GMT->common.g.gap[i] *= GMT_SEC2DEG;
			case 'f':	/* Feet  */
				GMT->common.g.gap[i] *= METERS_IN_A_FOOT;
				break;
			case 'k':	/* Km  */
				GMT->common.g.gap[i] *= 1000.0;
				break;
			case 'M':	/* Miles */
				GMT->common.g.gap[i] *= METERS_IN_A_MILE;
				break;
			case 'n':	/* Nautical miles */
				GMT->common.g.gap[i] *= METERS_IN_A_NAUTICAL_MILE;
				break;
			case 'u':	/* Survey feet  */
				GMT->common.g.gap[i] *= METERS_IN_A_SURVEY_FOOT;
				break;
			default:	/* E.g., meters or junk */
				break;
		}
	}
	else if (GMT->common.g.method[i] == GMT_GAP_IN_PDIST){	/* Cartesian plot distance stuff */
		switch (txt[strlen(txt)-1]) {	/* Process unit information */
			case 'c':	/* cm */
				GMT->common.g.gap[i] /= 2.54;
				break;
			case 'p':	/* Points */
				GMT->common.g.gap[i] /= 72.0;
				break;
			default:	/* E.g., inch or junk */
				break;
		}
	}
	if ((GMT->common.g.col[i] + 1) > GMT->common.g.n_col) GMT->common.g.n_col = GMT->common.g.col[i] + 1;	/* Needed when checking since it may otherwise not be read */
	GMT->common.g.n_methods++;
	return (GMT_NOERROR);
}

int gmt_parse_n_option (struct GMT_CTRL *GMT, char *item)
{	/* Parse the -n option for 2-D grid resampling parameters -n[b|c|l|n][+a][+t<BC>][+<threshold>] */
	unsigned int pos = 0, j, k = 1;
	char p[GMT_LEN256] = {""};

	switch (item[0]) {
		case '+':	/* Means no mode was specified so we get the default */
			GMT->common.n.interpolant = BCR_BICUBIC; k = 0; break;
		case 'n':
			GMT->common.n.interpolant = BCR_NEARNEIGHBOR; break;
		case 'l':
			GMT->common.n.interpolant = BCR_BILINEAR; break;
		case 'b':
			GMT->common.n.interpolant = BCR_BSPLINE; break;
		case 'c':
			GMT->common.n.interpolant = BCR_BICUBIC; break;
		default:
			GMT_Report (GMT->parent, GMT_MSG_NORMAL, "Error: Use %s to set 2-D grid interpolation mode.\n", GMT_n_OPT);
			return (1);
			break;
	}

	/* Now look for +modifiers */

	while ((GMT_strtok (&item[k], "+", &pos, p))) {
		switch (p[0]) {
			case 'a':	/* Turn off antialias */
				GMT->common.n.antialias = false;
				break;
			case 'b':	/* Set BCs */
				GMT->common.n.bc_set = true;
				strncpy (GMT->common.n.BC, &p[1], 4U);
				for (j = 0; j < strlen (GMT->common.n.BC); j++) {
					switch (GMT->common.n.BC[j]) {
						case 'g': case 'x': case 'y': break;
						default:
							GMT_Report (GMT->parent, GMT_MSG_NORMAL, "Error -n: +b<BC> requires <BC> to be g or p[x|y], n[x|y]\n");
							break;
					}
				}
				break;
			case 'c':	/* Turn on min/max clipping */
				GMT->common.n.truncate = true;
				break;
			case 't':	/* Set interpolation threshold */
				GMT->common.n.threshold = atof (&p[1]);
				if (GMT->common.n.threshold < 0.0 || GMT->common.n.threshold > 1.0) {
					GMT_Report (GMT->parent, GMT_MSG_NORMAL, "Error -n: Interpolation threshold must be in [0,1] range\n");
					return (1);
				}
				break;
			default:	/* Bad modifier */
				GMT_Report (GMT->parent, GMT_MSG_NORMAL, "Error: Use %s to set 2-D grid interpolation mode.\n", GMT_n_OPT);
				return (1);
				break;
		}
	}
	return (GMT_NOERROR);
}

int gmt_parse_p_option (struct GMT_CTRL *GMT, char *item)
{
	unsigned int k, l = 0, s, pos = 0, error = 0;
	double az, el, z;
	char p[GMT_LEN256] = {""}, txt_a[GMT_LEN256] = {""}, txt_b[GMT_LEN256] = {""}, txt_c[GMT_LEN256] = {""};

	if (!GMT->common.J.active) GMT_Report (GMT->parent, GMT_MSG_NORMAL, "Warning -p option works best in consort with -J (and -R or a grid)\n");
	switch (item[0]) {
		case 'x':
			GMT->current.proj.z_project.view_plane = GMT_X + GMT_ZW;
			l++;
			break;
		case 'y':
			GMT->current.proj.z_project.view_plane = GMT_Y + GMT_ZW;
			l++;
			break;
		case 'z':
			GMT->current.proj.z_project.view_plane = GMT_Z + GMT_ZW;
			l++;
			break;
		default:
			GMT->current.proj.z_project.view_plane = GMT_Z + GMT_ZW;
			break;
	}
	if ((k = sscanf (&item[l], "%lf/%lf/%lf", &az, &el, &z)) < 2) {
		GMT_Report (GMT->parent, GMT_MSG_NORMAL, "Error in -p (%s): Syntax is %s\n", item, GMT_p_OPT);
		return 1;
	}
	if (el <= 0.0 || el > 90.0) {
		GMT_Report (GMT->parent, GMT_MSG_NORMAL, "Syntax error -p option: Elevation must be in 0-90 range\n");
		return 1;
	}
	GMT->current.proj.z_project.view_azimuth = az;
	GMT->current.proj.z_project.view_elevation = el;
	if (k == 3) GMT->current.proj.z_level = z;

	for (s = 0; item[s] && item[s] != '/'; s++);	/* Look for position of slash / */
	for (k = 0; item[k] && item[k] != '+'; k++);	/* Look for +<options> strings */
	if (!item[k] || k < s) return 0;		/* No + before the slash, so we are done here */

	/* Decode +separated substrings */

	GMT->current.proj.z_project.fixed = true;
	k++;
	if (!item[k]) return 0;	/* No specific settings given, we will apply default values in 3D init */
	while ((GMT_strtok (&item[k], "+", &pos, p))) {
		switch (p[0]) {
			case 'v':	/* Specify fixed view point in 2-D projected coordinates */
				if (sscanf (&p[1], "%[^/]/%s", txt_a, txt_b) != 2) {
					GMT_Report (GMT->parent, GMT_MSG_NORMAL, "Error in -p (%s): Syntax is -p<az>/<el>[/<z>][+wlon0/lat0[/z0]][+vx0[%s]/y0[%s]]\n", p, GMT_DIM_UNITS, GMT_DIM_UNITS);
					return 1;
				}
				GMT->current.proj.z_project.view_x = GMT_to_inch (GMT, txt_a);
				GMT->current.proj.z_project.view_y = GMT_to_inch (GMT, txt_b);
				GMT->current.proj.z_project.view_given = true;
				break;
			case 'w':	/* Specify fixed World point in user's coordinates */
				if (sscanf (&p[1], "%[^/]/%[^/]/%s", txt_a, txt_b, txt_c) < 2) {
					GMT_Report (GMT->parent, GMT_MSG_NORMAL, "Error in -p: (%s)  Syntax is -p<az>/<el>[/<z>][+wlon0/lat0[/z0]][+vx0[%s]/y0[%s]]\n", p, GMT_DIM_UNITS, GMT_DIM_UNITS);
					return 1;
				}
				error += GMT_verify_expectations (GMT, GMT->current.io.col_type[GMT_IN][GMT_X], GMT_scanf (GMT, txt_a, GMT->current.io.col_type[GMT_IN][GMT_X], &GMT->current.proj.z_project.world_x), txt_a);
				error += GMT_verify_expectations (GMT, GMT->current.io.col_type[GMT_IN][GMT_Y], GMT_scanf (GMT, txt_b, GMT->current.io.col_type[GMT_IN][GMT_Y], &GMT->current.proj.z_project.world_y), txt_b);
				if (k == 3) error += GMT_verify_expectations (GMT, GMT->current.io.col_type[GMT_IN][GMT_Z], GMT_scanf (GMT, txt_c, GMT->current.io.col_type[GMT_IN][GMT_Z], &GMT->current.proj.z_project.world_z), txt_c);
				GMT->current.proj.z_project.world_given = true;
				break;
			default:	/* If followed by an integer we assume this might be an exponential notation picked up by mistake */
				if (!isdigit ((int)p[0])) GMT_Report (GMT->parent, GMT_MSG_NORMAL, "Warning -p: Unrecognized modifier %s (ignored)\n", p);
				break;
		}
	}
	return (error);
}

bool gmt_parse_s_option (struct GMT_CTRL *GMT, char *item) {
	unsigned int error = 0, n, pos = 0;
	int64_t i, start = -1, stop = -1, inc;
	char p[GMT_BUFSIZ] = {""}, tmp[GMT_MAX_COLUMNS] = {""};
	/* Parse the -s option.  Full syntax: -s[<cols>][r|a] */

	GMT_memset (GMT->current.io.io_nan_col, GMT_MAX_COLUMNS, int);
	GMT->current.io.io_nan_col[0] = GMT_Z;	/* The default is to examine the z-column */
	GMT->current.io.io_nan_ncols = 1;		/* Default is that single z column */
	GMT->current.setting.io_nan_mode = GMT_IO_NAN_SKIP;	/* Plain -s */
	if (!item || !item[0]) return (false);	/* Nothing more to do */
	n = (int)strlen (item);
	if (item[n-1] == 'a') GMT->current.setting.io_nan_mode = GMT_IO_NAN_ONE, n--;		/* Set -sa */
	else if (item[n-1] == 'r') GMT->current.setting.io_nan_mode = GMT_IO_NAN_KEEP, n--;	/* Set -sr */
	if (n == 0) return (false);		/* No column arguments to process */
	/* Here we have user-supplied column information */
	for (i = 0; i < GMT_MAX_COLUMNS; i++) tmp[i] = -1;
	while (!error && (GMT_strtok (item, ",", &pos, p))) {	/* While it is not empty, process it */
		if ((inc = gmt_parse_range (GMT, p, &start, &stop)) == 0) return (true);

		/* Now set the code for these columns */
		for (i = start; i <= stop; i += inc) tmp[i] = true;
	}
	/* Count and set array of NaN-columns */
	for (i = n = 0; i < GMT_MAX_COLUMNS; i++) if (tmp[i] != -1) GMT->current.io.io_nan_col[n++] = (unsigned int)i;
	if (error || n == 0) {
		GMT_Report (GMT->parent, GMT_MSG_NORMAL, "Syntax error -s option: Unable to decode columns from %s\n", item);
		return true;
	}
	GMT->current.io.io_nan_ncols = n;

	return (false);
}

int gmt_parse_V_option (struct GMT_CTRL *GMT, char arg) {
	switch (arg) {
		case 'q': case '0': GMT->current.setting.verbose = GMT_MSG_QUIET;   break;
		case 'n':           GMT->current.setting.verbose = GMT_MSG_NORMAL;  break;
		case 't':           GMT->current.setting.verbose = GMT_MSG_TICTOC;  break;
		case 'c': case '1': GMT->current.setting.verbose = GMT_MSG_COMPAT;  break;
		case 'v': case '2': GMT->current.setting.verbose = GMT_MSG_VERBOSE; break;
		case 'l': case '3': GMT->current.setting.verbose = GMT_MSG_LONG_VERBOSE; break;
		case 'd': case '4': GMT->current.setting.verbose = GMT_MSG_DEBUG;   break;
		default: return true;
	}
	return false;
}

void gmt_verify_encodings (struct GMT_CTRL *GMT) {
	/* Check that special map-related codes are present - if not give warning */

	/* First check for degree symbol */

	if (GMT->current.setting.ps_encoding.code[gmt_ring] == 32 && GMT->current.setting.ps_encoding.code[gmt_degree] == 32) {	/* Neither /ring or /degree encoded */
		GMT_message (GMT, "Warning: Selected character encoding does not have suitable degree symbol - will use space instead\n");
	}
	else if (GMT->current.setting.map_degree_symbol == gmt_ring && GMT->current.setting.ps_encoding.code[gmt_ring] == 32) {		/* want /ring but only /degree is encoded */
		GMT_message (GMT, "Warning: Selected character encoding does not have ring symbol - will use degree symbol instead\n");
		GMT->current.setting.map_degree_symbol = gmt_degree;
	}
	else if (GMT->current.setting.map_degree_symbol == gmt_degree && GMT->current.setting.ps_encoding.code[gmt_degree] == 32) {	/* want /degree but only /ring is encoded */
		GMT_message (GMT, "Warning: Selected character encoding does not have degree symbol - will use ring symbol instead\n");
		GMT->current.setting.map_degree_symbol = gmt_ring;
	}

	/* Then single quote for minute symbol... */

	if (GMT->current.setting.map_degree_symbol < 2 && GMT->current.setting.ps_encoding.code[gmt_squote] == 32) {
		GMT_message (GMT, "Warning: Selected character encoding does not have minute symbol (single quote) - will use space instead\n");
	}

	/* ... and double quote for second symbol */

	if (GMT->current.setting.map_degree_symbol < 2 && GMT->current.setting.ps_encoding.code[gmt_dquote] == 32) {
		GMT_message (GMT, "Warning: Selected character encoding does not have second symbol (double quote) - will use space instead\n");
	}
}

int GMT_loaddefaults (struct GMT_CTRL *GMT, char *file)
{
	static int gmt_version_major = GMT_PACKAGE_VERSION_MAJOR;
	unsigned int error = 0, rec = 0;
	char line[GMT_BUFSIZ] = {""}, keyword[GMT_LEN256] = {""}, value[GMT_LEN256] = {""};
	FILE *fp = NULL;

	if ((fp = fopen (file, "r")) == NULL) return (-1);

	while (fgets (line, GMT_BUFSIZ, fp)) {
		rec++;
		GMT_chop (line); /* Get rid of [\r]\n */
		if (rec == 1 && (line[0] == 'S' || line[0] == 'U'))	{	/* An old GMT4 gmt.conf got in the way */
			fclose (fp);
			return (GMT_NOERROR);
		}

		if (rec != 2) { /* Nothing */ }
		else if (strlen (line) < 7 || strtol (&line[6], NULL, 10) != gmt_version_major )
			GMT_message (GMT, "Warning: Your gmt.conf file (%s) may not be GMT %d compatible\n", file, gmt_version_major);
		else if (!strncmp (&line[6], "5.0.0", 5))
			GMT_message (GMT, "Warning: Your gmt.conf file (%s) is of version 5.0.0 and may need to be updated. Use \"gmtset -G%s\"\n", file, file);
		if (line[0] == '#') continue;	/* Skip comments */
		if (line[0] == '\0') continue;	/* Skip Blank lines */

		keyword[0] = value[0] = '\0';	/* Initialize */
		sscanf (line, "%s = %[^\n]", keyword, value);

		error += gmt_setparameter (GMT, keyword, value);
	}

	fclose (fp);
	gmt_verify_encodings (GMT);

	if (error) GMT_message (GMT, "Warning: %d conversion errors in file %s!\n", error, file);

	return (GMT_NOERROR);
}

unsigned int GMT_setdefaults (struct GMT_CTRL *GMT, struct GMT_OPTION *options)
{
	unsigned int p, n_errors = 0;
	struct GMT_OPTION *opt = NULL;
	char *param = NULL;

	for (opt = options; opt; opt = opt->next) {
		if (!(opt->option == '<' || opt->option == '#') || !opt->arg) continue;		/* Skip other and empty options */
		if (!strcmp (opt->arg, "=")) continue;			/* User forgot and gave parameter = value (3 words) */
		if (opt->arg[0] != '=' && strchr (opt->arg, '=')) {	/* User forgot and gave parameter=value (1 word) */
			p = 0;
			while (opt->arg[p] && opt->arg[p] != '=') p++;
			opt->arg[p] = '\0';	/* Temporarily remove the equal sign */
			n_errors += gmt_setparameter (GMT, opt->arg, &opt->arg[p+1]);
			opt->arg[p] = '=';	/* Restore the equal sign */
		}
		else if (!param)			/* Keep parameter name */
			param = opt->arg;
		else {					/* This must be value */
			n_errors += gmt_setparameter (GMT, param, opt->arg);
			param = NULL;
		}
	}

	n_errors += (param != NULL);	/* param should be NULL */

	if (n_errors) GMT_Report (GMT->parent, GMT_MSG_NORMAL, " %d conversion errors\n", n_errors);
	return (n_errors);
}

bool gmt_true_false_or_error (char *value, bool *answer)
{
	/* Assigns false or true to answer, depending on whether value is false or true.
	 * answer = false, when value is "f", "false" or "0"
	 * answer = true, when value is "t", "true" or "1"
	 * In either case, the function returns false as exit code.
	 * When value is something else, answer is not altered and true is return as error.
	 */

	if (!strcmp (value, "true") || !strcmp (value, "t") || !strcmp (value, "1")) {	/* true */
		*answer = true;
		return (false);
	}
	if (!strcmp (value, "false") || !strcmp (value, "f") || !strcmp (value, "0")) {	/* false */
		*answer = false;
		return (false);
	}

	/* Got neither true or false.  Make no assignment and return true for error */

	return (true);
}

int gmt_get_language (struct GMT_CTRL *GMT)
{
	FILE *fp = NULL;
	char file[GMT_BUFSIZ] = {""}, line[GMT_BUFSIZ] = {""}, full[16] = {""}, abbrev[16] = {""}, c[16] = {""}, dwu;
	char *months[12];

	int i, nm = 0, nw = 0, nu = 0, nc = 0;

	GMT_memset (months, 12, char *);

	GMT_getsharepath (GMT, "localization", GMT->current.setting.language, ".d", file, R_OK);
	if ((fp = fopen (file, "r")) == NULL) {
		GMT_Report (GMT->parent, GMT_MSG_NORMAL, "Warning: Could not load language %s - revert to us (English)!\n", GMT->current.setting.language);
		GMT_getsharepath (GMT, "localization", "us", ".d", file, R_OK);
		if ((fp = fopen (file, "r")) == NULL) {
			GMT_Report (GMT->parent, GMT_MSG_NORMAL, "Error: Could not find %s!\n", file);
			GMT_exit (GMT, EXIT_FAILURE); return EXIT_FAILURE;
		}
		strcpy (GMT->current.setting.language, "us");
	}

	while (fgets (line, GMT_BUFSIZ, fp)) {
		if (line[0] == '#' || line[0] == '\n') continue;
		sscanf (line, "%c %d %s %s %s", &dwu, &i, full, abbrev, c);
		if (dwu == 'M') {	/* Month record */
			strncpy (GMT->current.language.month_name[0][i-1], full, 16U);
			strncpy (GMT->current.language.month_name[1][i-1], abbrev, 16U);
			strncpy (GMT->current.language.month_name[2][i-1], c, 16U);
			GMT_str_toupper(abbrev);
			strncpy (GMT->current.language.month_name[3][i-1], abbrev, 16U);
			nm += i;
		}
		else if (dwu == 'W') {	/* Weekday record */
			strncpy (GMT->current.language.day_name[0][i-1], full, 16U);
			strncpy (GMT->current.language.day_name[1][i-1], abbrev, 16U);
			strncpy (GMT->current.language.day_name[2][i-1], c, 16U);
			nw += i;
		}
		else if (dwu == 'U') {			/* Week name record */
			strncpy (GMT->current.language.week_name[0], full, 16U);
			strncpy (GMT->current.language.week_name[1], abbrev, 16U);
			strncpy (GMT->current.language.week_name[2], c, 16U);
			nu += i;
		}
		else {	/* Compass name record */
			strncpy (GMT->current.language.cardinal_name[0][i-1], full, 16U);
			strncpy (GMT->current.language.cardinal_name[1][i-1], abbrev, 16U);
			strncpy (GMT->current.language.cardinal_name[2][i-1], c, 16U);
			nc += i;
		}
	}
	fclose (fp);
	if (! (nm == 78 && nw == 28 && nu == 1 && nc == 10)) {	/* Sums of 1-12, 1-7, 1, and 1-4, respectively */
		GMT_Report (GMT->parent, GMT_MSG_NORMAL, "Error: Mismatch between expected and actual contents in %s!\n", file);
		GMT_exit (GMT, EXIT_FAILURE); return EXIT_FAILURE;
	}
	return (GMT_NOERROR);
}

unsigned int gmt_key_lookup (char *name, char **list, unsigned int n)
{
	unsigned int i;

	for (i = 0; i < n && strcmp (name, list[i]); i++);
	return (i);
}

void gmt_free_user_media (struct GMT_CTRL *GMT) {	/* Free any user-specified media formats */
	unsigned int i;

	if (GMT->session.n_user_media == 0) return;	/* Nothing to free */

	for (i = 0; i < GMT->session.n_user_media; i++) {
		free (GMT->session.user_media_name[i]);
		GMT->session.user_media_name[i] = NULL;
	}
	GMT_free (GMT, GMT->session.user_media_name);
	GMT_free (GMT, GMT->session.user_media);
	GMT->session.n_user_media = 0;
}

unsigned int gmt_load_user_media (struct GMT_CTRL *GMT) {	/* Load any user-specified media formats */
	size_t n_alloc = 0;
	unsigned int n = 0;
	double w, h;
	char line[GMT_BUFSIZ] = {""}, file[GMT_BUFSIZ] = {""}, media[GMT_LEN64] = {""};
	FILE *fp = NULL;

	GMT_getsharepath (GMT, "conf", "gmt_custom_media", ".conf", file, R_OK);
	if ((fp = fopen (file, "r")) == NULL) return (0);

	gmt_free_user_media (GMT);	/* Free any previously allocated user-specified media formats */
	GMT_set_meminc (GMT, GMT_TINY_CHUNK);	/* Only allocate a small amount */
	while (fgets (line, GMT_BUFSIZ, fp)) {
		if (line[0] == '#' || line[0] == '\n') continue;	/* Skip comments and blank lines */

		if (sscanf (line, "%s %lg %lg", media, &w, &h) != 3) {
			GMT_Report (GMT->parent, GMT_MSG_NORMAL, "Error decoding file %s.  Bad format? [%s]\n", file, line);
			GMT_exit (GMT, EXIT_FAILURE); return EXIT_FAILURE;
		}

		GMT_str_tolower (media);	/* Convert string to lower case */

		if (n == n_alloc) {
			size_t k = n_alloc;	/* So we don't update n_alloc in the first GMT_malloc call */
			GMT->session.user_media = GMT_malloc (GMT, GMT->session.user_media, n, &k, struct GMT_MEDIA);
			GMT->session.user_media_name = GMT_malloc (GMT, GMT->session.user_media_name, n, &n_alloc, char *);
		}
		GMT->session.user_media_name[n] = strdup (media);
		GMT->session.user_media[n].width  = w;
		GMT->session.user_media[n].height = h;
		n++;
	}
	fclose (fp);

	n_alloc = n;
	GMT->session.user_media = GMT_malloc (GMT, GMT->session.user_media, 0, &n_alloc, struct GMT_MEDIA);
	GMT->session.user_media_name = GMT_malloc (GMT, GMT->session.user_media_name, 0, &n_alloc, char *);
	GMT_reset_meminc (GMT);

	GMT->session.n_user_media = n;

	return (n);
}

/* Load a PostScript encoding from a file, given the filename.
 * Use Brute Force and Ignorance.
 */
int gmt_load_encoding (struct GMT_CTRL *GMT)
{
	char line[GMT_LEN256] = {""}, symbol[GMT_LEN256] = {""};
	unsigned int code = 0, pos;
	FILE *in = NULL;
	struct gmt_encoding *enc = &GMT->current.setting.ps_encoding;

	GMT_getsharepath (GMT, "pslib", enc->name, ".ps", line, R_OK);
	if ((in = fopen (line, "r")) == NULL) {
		perror (line);
		GMT_exit (GMT, EXIT_FAILURE); return EXIT_FAILURE;
	}

	while (fgets (line, GMT_LEN256, in))
	{
		pos = 0;
		while ((GMT_strtok (line, " /\t\n", &pos, symbol)))
		{
			if (strcmp (symbol, "[") == 0)	/* We have found the start of the encoding array. */
			{
				code = 0;
				continue;
			}
			if (strcmp (symbol, "degree") == 0)
				enc->code[gmt_degree] = code;
			else if (strcmp (symbol, "ring") == 0)
				enc->code[gmt_ring] = code;
			else if (strcmp (symbol, "quotedbl") == 0)
				enc->code[gmt_dquote] = code;
			else if (strcmp (symbol, "quotesingle") == 0)
				enc->code[gmt_squote] = code;
			else if (strcmp (symbol, "colon") == 0)
				enc->code[gmt_colon] = code;
			code++;
		}
	}

	fclose (in);
	return (GMT_NOERROR);
}

int gmt4_decode_wesnz (struct GMT_CTRL *GMT, const char *in, unsigned int side[], bool *draw_box, int part) {
	/* Scans the WESNZwesnz+ flags at the end of string "in" and sets the side/drawbox parameters
	 * and returns the length of the remaining string.  Assumes any +g<fill> has been removed from in.
	 */

	int i, k;
	bool go = true;

	GMT->current.map.frame.set_frame[part]++;
	if (GMT->current.map.frame.set_frame[0] > 1 || GMT->current.map.frame.set_frame[1] > 1) {
		GMT_Report (GMT->parent, GMT_MSG_COMPAT, "Error -B: <WESN-framesettings> given more than once!\n");
		return (1);
	}
	i = (int)strlen (in);
	if (i == 0) return (0);

	for (k = 0, i--; go && i >= 0 && strchr ("WESNZwesnz+", in[i]); i--) {
		if (k == 0 && part == 0) {	/* Wipe out default values when the first flag is found */
			for (k = 0; k < 5; k++) side[k] = 0;
			*draw_box = false;
		}
		if (in[i] == 's') {	/* Since s can mean both "draw south axis" and "seconds", check futher */
			if (side[S_SIDE]) go = false;	/* If S was set already then s probably means seconds */
			else if (i && in[i-1] == ',') go = true;	/* Special case of ,s to indicate south, e.g. -B30,s */
			else if (i && (in[i-1] == '.' || isdigit ((int)in[i-1]))) go = false;	/* Probably seconds, e.g. -B30s */
			if (!go) { i++; continue; }	/* Break out of loop */
		}
		switch (in[i]) {
			/* Draw AND Annotate */
			case 'W': side[W_SIDE] |= 3; break;
			case 'E': side[E_SIDE] |= 3; break;
			case 'S': side[S_SIDE] |= 3; break;
			case 'N': side[N_SIDE] |= 3; break;
			case 'Z': side[Z_SIDE] |= 3; break;
			/* Just Draw */
			case 'w': side[W_SIDE] |= 1; break;
			case 'e': side[E_SIDE] |= 1; break;
			case 's': side[S_SIDE] |= 1; break;
			case 'n': side[N_SIDE] |= 1; break;
			case 'z': side[Z_SIDE] |= 1; break;
			/* Draw 3-D box */
			case '+': *draw_box = true; break;
		}
	}
	if (i >= 0 && in[i] == ',') i--;	/* Special case for -BCcustomfile,WESNwesn to avoid the filename being parsed for WESN */

	return (i+1);	/* Return remaining string length */
}

int gmt5_decode_wesnz (struct GMT_CTRL *GMT, const char *in, bool check) {
	/* Scans the WESNZ[1234]wesnz[1234] flags and sets the side/drawbox parameters
	 * and returns the length of the remaining string.
	 */

	unsigned int k, error = 0, f_side[5] = {0, 0, 0, 0, 0}, z_axis[4] = {0, 0, 0, 0};
	bool s_given = false;
	if (check) {	/* true if coming via -B, false if parsing gmt.conf */
		GMT->current.map.frame.set_frame[0]++, GMT->current.map.frame.set_frame[1]++;
		if (GMT->current.map.frame.set_frame[0] > 1 || GMT->current.map.frame.set_frame[1] > 1) {
			GMT_Report (GMT->parent, GMT_MSG_COMPAT, "Error -B: <WESN-framesettings> given more than once!\n");
			return (1);
		}
	}
	for (k = 0; in[k]; k++) {
		switch (in[k]) {
			/* Draw AND Annotate */
			case 'W': f_side[W_SIDE] |= 3; s_given = true; break;
			case 'E': f_side[E_SIDE] |= 3; s_given = true; break;
			case 'S': f_side[S_SIDE] |= 3; s_given = true; break;
			case 'N': f_side[N_SIDE] |= 3; s_given = true; break;
			case 'Z': f_side[Z_SIDE] |= 3; s_given = true; break;
			/* Just Draw */
			case 'w': f_side[W_SIDE] |= 1; s_given = true; break;
			case 'e': f_side[E_SIDE] |= 1; s_given = true; break;
			case 's': f_side[S_SIDE] |= 1; s_given = true; break;
			case 'n': f_side[N_SIDE] |= 1; s_given = true; break;
			case 'z': f_side[Z_SIDE] |= 1; s_given = true; break;
			/* Draw 3-D box */
			case '+':
				if (in[k+1] == 'b')	/* Got +b appended to MAP_FRAME_AXES, possibly */
					GMT->current.map.frame.draw_box = true;
				else if (in[k+1] == 'n')	/* Got +n appended to MAP_FRAME_AXES, means no frame nor annotations desired */
					GMT->current.map.frame.no_frame = true;
				else if (GMT_compat_check (GMT, 4)) {
					GMT_Report (GMT->parent, GMT_MSG_COMPAT, "Warning: Modifier + in MAP_FRAME_AXES is deprecated; use +b instead.\n");
					GMT->current.map.frame.draw_box = true;
				}
				else {
					GMT_Report (GMT->parent, GMT_MSG_COMPAT, "Error: Modifier + in MAP_FRAME_AXES not recognized.\n");
					error++;
				}
				break;
			case '1': if (f_side[Z_SIDE]) z_axis[0] = 1; else error++; break;
			case '2': if (f_side[Z_SIDE]) z_axis[1] = 1; else error++; break;
			case '3': if (f_side[Z_SIDE]) z_axis[2] = 1; else error++; break;
			case '4': if (f_side[Z_SIDE]) z_axis[3] = 1; else error++; break;
			default:
				error++;
		}
	}
	if (s_given) {
		GMT_memcpy (GMT->current.map.frame.side, f_side, 5, unsigned int);	/* Overwrite the GMT defaults */
		GMT->current.map.frame.no_frame = false;
	}
	if (GMT->current.map.frame.no_frame) GMT_memset (GMT->current.map.frame.side, 5, unsigned int);	/* Set all to nothing */
	if (z_axis[0] || z_axis[1] || z_axis[2] || z_axis[3]) GMT_memcpy (GMT->current.map.frame.z_axis, z_axis, 4, unsigned int);	/* Overwrite the GMT defaults */
	return (error);
}

void gmt_parse_format_float_out (struct GMT_CTRL *GMT, char *value)
{
	unsigned int pos = 0, col = 0, start = 0, stop = 0, k, error = 0;
	char fmt[GMT_LEN64] = {""}, *p = NULL;
	/* Look for multiple comma-separated format statements of type [<cols>:]<format> */
	while ((GMT_strtok (value, ",", &pos, fmt))) {
		if ((p = strchr (fmt, ':'))) {	/* Must decode which columns */
			if (strchr (fmt, '-'))	/* Range of columns given. e.g., 7-9 */
				sscanf (fmt, "%d-%d", &start, &stop);
			else if (isdigit ((int)fmt[0]))	/* Just a single column, e.g., 3 */
				start = stop = atoi (fmt);
			else				/* Something bad */
				error++;
			p++;	/* Move to format */
			for (k = start; k <= stop; k++, col++) {
				if (GMT->current.io.o_format[k]) free (GMT->current.io.o_format[k]);
				GMT->current.io.o_format[k] = strdup (p);
			}
		}
		else {	/* No columns, set the default format */
			/* Last format without cols also becomes the default for unspecified columns */
			strncpy (GMT->current.setting.format_float_out, fmt, GMT_LEN64);
		}
	}
}

bool gmt_badvalreport (struct GMT_CTRL *GMT, char *keyword)
{
	GMT_Report (GMT->parent, GMT_MSG_NORMAL, "Syntax error: Unrecognized keyword %s. You may have been using a deprecated GMT3 or GMT4 keyword.\nChange keyword or use with GMT_COMPATIBILITY=4. " GMT_COMPAT_INFO, keyword);
	return (true);
}

unsigned int gmt_setparameter (struct GMT_CTRL *GMT, char *keyword, char *value)
{
	unsigned int pos;
	size_t len;
	int i, ival, case_val, manual;
	bool error = false, tf_answer;
	char txt_a[GMT_LEN256] = {""}, txt_b[GMT_LEN256] = {""}, txt_c[GMT_LEN256] = {""}, lower_value[GMT_BUFSIZ] = {""};

	double dval;

	if (!value) return (1);		/* value argument missing */
	strncpy (lower_value, value, GMT_BUFSIZ);	/* Get a lower case version */
	GMT_str_tolower (lower_value);
	len = strlen (value);

	case_val = GMT_hash_lookup (GMT, keyword, keys_hashnode, GMT_N_KEYS, GMT_N_KEYS);

	switch (case_val) {
		/* FORMAT GROUP */
		case GMTCASE_INPUT_CLOCK_FORMAT:
			if (GMT_compat_check (GMT, 4))	/* GMT4: Warn then fall through to other case */
				GMT_COMPAT_CHANGE ("FORMAT_CLOCK_IN");
			else { error = gmt_badvalreport (GMT, keyword); break; }	/* Not recognized so give error message */

		case GMTCASE_FORMAT_CLOCK_IN:
			strncpy (GMT->current.setting.format_clock_in, value, GMT_LEN64);
			gmt_clock_C_format (GMT, GMT->current.setting.format_clock_in, &GMT->current.io.clock_input, 0);
			break;
		case GMTCASE_INPUT_DATE_FORMAT:
			if (GMT_compat_check (GMT, 4))	/* GMT4: Warn then fall through to other case */
				GMT_COMPAT_CHANGE ("FORMAT_DATE_IN");
			else { error = gmt_badvalreport (GMT, keyword); break; }	/* Not recognized so give error message */

		case GMTCASE_FORMAT_DATE_IN:
			strncpy (GMT->current.setting.format_date_in, value, GMT_LEN64);
			gmt_date_C_format (GMT, GMT->current.setting.format_date_in, &GMT->current.io.date_input, 0);
			break;
		case GMTCASE_OUTPUT_CLOCK_FORMAT:
			if (GMT_compat_check (GMT, 4))	/* GMT4: Warn then fall through to other case */
				GMT_COMPAT_CHANGE ("FORMAT_CLOCK_OUT");
			else { error = gmt_badvalreport (GMT, keyword); break; }	/* Not recognized so give error message */

		case GMTCASE_FORMAT_CLOCK_OUT:
			strncpy (GMT->current.setting.format_clock_out, value, GMT_LEN64);
			gmt_clock_C_format (GMT, GMT->current.setting.format_clock_out, &GMT->current.io.clock_output, 1);
			break;
		case GMTCASE_OUTPUT_DATE_FORMAT:
			if (GMT_compat_check (GMT, 4))	/* GMT4: Warn then fall through to other case */
				GMT_COMPAT_CHANGE ("FORMAT_DATE_OUT");
			else { error = gmt_badvalreport (GMT, keyword); break; }	/* Not recognized so give error message */

		case GMTCASE_FORMAT_DATE_OUT:
			strncpy (GMT->current.setting.format_date_out, value, GMT_LEN64);
			gmt_date_C_format (GMT, GMT->current.setting.format_date_out, &GMT->current.io.date_output, 1);
			break;
		case GMTCASE_OUTPUT_DEGREE_FORMAT:
			if (GMT_compat_check (GMT, 4))	/* GMT4: Warn then fall through to other case */
				GMT_COMPAT_CHANGE ("FORMAT_GEO_OUT");
			else { error = gmt_badvalreport (GMT, keyword); break; }	/* Not recognized so give error message */

		case GMTCASE_FORMAT_GEO_OUT:
			strncpy (GMT->current.setting.format_geo_out, value, GMT_LEN64);
			gmt_geo_C_format (GMT);	/* Can fail if FORMAT_FLOAT_OUT not yet set, but is repeated at the end of GMT_begin */
			break;
		case GMTCASE_PLOT_CLOCK_FORMAT:
			if (GMT_compat_check (GMT, 4))	/* GMT4: Warn then fall through to other case */
				GMT_COMPAT_CHANGE ("FORMAT_CLOCK_MAP");
			else { error = gmt_badvalreport (GMT, keyword); break; }	/* Not recognized so give error message */

		case GMTCASE_FORMAT_CLOCK_MAP:
			strncpy (GMT->current.setting.format_clock_map, value, GMT_LEN64);
			gmt_clock_C_format (GMT, GMT->current.setting.format_clock_map, &GMT->current.plot.calclock.clock, 2);
			break;
		case GMTCASE_PLOT_DATE_FORMAT:
			if (GMT_compat_check (GMT, 4))	/* GMT4: Warn then fall through to other case */
				GMT_COMPAT_CHANGE ("FORMAT_DATE_MAP");
			else { error = gmt_badvalreport (GMT, keyword); break; }	/* Not recognized so give error message */

		case GMTCASE_FORMAT_DATE_MAP:
			strncpy (GMT->current.setting.format_date_map, value, GMT_LEN64);
			gmt_date_C_format (GMT, GMT->current.setting.format_date_map, &GMT->current.plot.calclock.date, 2);
			break;
		case GMTCASE_PLOT_DEGREE_FORMAT:
			if (GMT_compat_check (GMT, 4))	/* GMT4: Warn then fall through to other case */
				GMT_COMPAT_CHANGE ("FORMAT_GEO_MAP");
			else { error = gmt_badvalreport (GMT, keyword); break; }	/* Not recognized so give error message */

		case GMTCASE_FORMAT_GEO_MAP:
			strncpy (GMT->current.setting.format_geo_map, value, GMT_LEN64);
			gmt_plot_C_format (GMT);	/* Can fail if FORMAT_FLOAT_OUT not yet set, but is repeated at the end of GMT_begin */
			break;
		case GMTCASE_TIME_FORMAT_PRIMARY:
			if (GMT_compat_check (GMT, 4))	/* GMT4: Warn then fall through to other case */
				GMT_COMPAT_CHANGE ("FORMAT_TIME_PRIMARY_MAP");
			else { error = gmt_badvalreport (GMT, keyword); break; }	/* Not recognized so give error message */

		case GMTCASE_FORMAT_TIME_MAP:
			strncpy (GMT->current.setting.format_time[1], value, GMT_LEN64);
		case GMTCASE_FORMAT_TIME_PRIMARY_MAP:
			strncpy (GMT->current.setting.format_time[0], value, GMT_LEN64);
			break;
		case GMTCASE_TIME_FORMAT_SECONDARY:
			if (GMT_compat_check (GMT, 4))	/* GMT4: Warn then fall through to other case */
				GMT_COMPAT_CHANGE ("FORMAT_TIME_SECONDARY_MAP");
			else { error = gmt_badvalreport (GMT, keyword); break; }	/* Not recognized so give error message */

		case GMTCASE_FORMAT_TIME_SECONDARY_MAP:
			strncpy (GMT->current.setting.format_time[1], value, GMT_LEN64);
			break;
		case GMTCASE_D_FORMAT:
			if (GMT_compat_check (GMT, 4))	/* GMT4: Warn then fall through to other case */
				GMT_COMPAT_CHANGE ("FORMAT_FLOAT_OUT");
			else { error = gmt_badvalreport (GMT, keyword); break; }	/* Not recognized so give error message */

		case GMTCASE_FORMAT_FLOAT_OUT:
			gmt_parse_format_float_out (GMT, value);
			break;
		case GMTCASE_FORMAT_FLOAT_MAP:
			strncpy (GMT->current.setting.format_float_map, value, GMT_LEN64);
			break;
		case GMTCASE_UNIX_TIME_FORMAT:
			if (GMT_compat_check (GMT, 4))	/* GMT4: Warn then fall through to other case */
				GMT_COMPAT_CHANGE ("FORMAT_TIME_STAMP");
			else { error = gmt_badvalreport (GMT, keyword); break; }	/* Not recognized so give error message */

		case GMTCASE_FORMAT_TIME_STAMP:
			strncpy (GMT->current.setting.format_time_stamp, value, GMT_LEN256);
			break;

		/* FONT GROUP */

		case GMTCASE_FONT:	/* Special to set all fonts */
			if (GMT_getfont (GMT, value, &GMT->current.setting.font_annot[0])) error = true;
			if (GMT_getfont (GMT, value, &GMT->current.setting.font_annot[1])) error = true;
			if (GMT_getfont (GMT, value, &GMT->current.setting.font_title)) error = true;
			if (GMT_getfont (GMT, value, &GMT->current.setting.font_label)) error = true;
			/* if (GMT_getfont (GMT, value, &GMT->current.setting.font_logo)) error = true; */
			break;
		case GMTCASE_ANNOT_FONT_PRIMARY:
			if (GMT_compat_check (GMT, 4))	/* GMT4: Warn then fall through to other case */
				GMT_COMPAT_CHANGE ("FONT_ANNOT_PRIMARY");
			else { error = gmt_badvalreport (GMT, keyword); break; }	/* Not recognized so give error message */

		case GMTCASE_FONT_ANNOT:
			if (GMT_getfont (GMT, value, &GMT->current.setting.font_annot[1])) error = true;
		case GMTCASE_FONT_ANNOT_PRIMARY:
			if (value[0] == '+') {
				/* When + is prepended, scale fonts, offsets and ticklengths relative to FONT_ANNOT_PRIMARY (except LOGO font) */
				double scale;
				scale = GMT->current.setting.font_annot[0].size;
				if (GMT_getfont (GMT, &value[1], &GMT->current.setting.font_annot[0])) error = true;
				scale = GMT->current.setting.font_annot[0].size / scale;
				GMT->current.setting.font_annot[1].size *= scale;
				GMT->current.setting.font_label.size *= scale;
				GMT->current.setting.font_title.size *= scale;
				GMT->current.setting.map_annot_offset[0] *= scale;
				GMT->current.setting.map_annot_offset[1] *= scale;
				GMT->current.setting.map_label_offset *= scale;
				GMT->current.setting.map_title_offset *= scale;
				GMT->current.setting.map_frame_width *= scale;
				GMT->current.setting.map_tick_length[0] *= scale;
				GMT->current.setting.map_tick_length[1] *= scale;
				GMT->current.setting.map_tick_length[2] *= scale;
				GMT->current.setting.map_tick_length[3] *= scale;
			}
			else
				if (GMT_getfont (GMT, value, &GMT->current.setting.font_annot[0])) error = true;
			break;
		case GMTCASE_ANNOT_FONT_SECONDARY:
			if (GMT_compat_check (GMT, 4))	/* GMT4: Warn then fall through to other case */
				GMT_COMPAT_CHANGE ("FONT_ANNOT_SECONDARY");
			else { error = gmt_badvalreport (GMT, keyword); break; }	/* Not recognized so give error message */

		case GMTCASE_FONT_ANNOT_SECONDARY:
			if (GMT_getfont (GMT, value, &GMT->current.setting.font_annot[1])) error = true;
			break;
		case GMTCASE_HEADER_FONT:
			if (GMT_compat_check (GMT, 4))	/* GMT4: Warn then fall through to other case */
				GMT_COMPAT_CHANGE ("FONT_TITLE");
			else { error = gmt_badvalreport (GMT, keyword); break; }	/* Not recognized so give error message */

		case GMTCASE_FONT_TITLE:
			if (GMT_getfont (GMT, value, &GMT->current.setting.font_title)) error = true;
			break;
		case GMTCASE_LABEL_FONT:
			if (GMT_compat_check (GMT, 4))	/* GMT4: Warn then fall through to other case */
				GMT_COMPAT_CHANGE ("FONT_LABEL");
			else { error = gmt_badvalreport (GMT, keyword); break; }	/* Not recognized so give error message */

		case GMTCASE_FONT_LABEL:
			if (GMT_getfont (GMT, value, &GMT->current.setting.font_label)) error = true;
			break;
		case GMTCASE_FONT_LOGO:
			if (GMT_getfont (GMT, value, &GMT->current.setting.font_logo)) error = true;
			break;

		/* FONT GROUP ... obsolete options */

		case GMTCASE_ANNOT_FONT_SIZE_PRIMARY:
			if (GMT_compat_check (GMT, 4)) {	/* GMT4: Warn then fall through to other case */
				GMT_COMPAT_CHANGE ("FONT_ANNOT_PRIMARY");
				dval = GMT_convert_units (GMT, value, GMT_PT, GMT_PT);
				if (dval > 0.0)
					GMT->current.setting.font_annot[0].size = dval;
				else
					error = true;
			}
			else	/* Not recognized so give error message */
				error = gmt_badvalreport (GMT, keyword);
			break;
		case GMTCASE_ANNOT_FONT_SIZE_SECONDARY:
			if (GMT_compat_check (GMT, 4)) {	/* GMT4: Warn then fall through to other case */
				GMT_COMPAT_CHANGE ("FONT_ANNOT_SECONDARY");
				dval = GMT_convert_units (GMT, value, GMT_PT, GMT_PT);
				if (dval > 0.0)
					GMT->current.setting.font_annot[1].size = dval;
				else
					error = true;
			}
			else	/* Not recognized so give error message */
				error = gmt_badvalreport (GMT, keyword);
			break;
		case GMTCASE_HEADER_FONT_SIZE:
			if (GMT_compat_check (GMT, 4)) {	/* GMT4: Warn then fall through to other case */
				GMT_COMPAT_CHANGE ("FONT_TITLE");
				dval = GMT_convert_units (GMT, value, GMT_PT, GMT_PT);
				if (dval > 0.0)
					GMT->current.setting.font_title.size = dval;
				else
					error = true;
			}
			else	/* Not recognized so give error message */
				error = gmt_badvalreport (GMT, keyword);
			break;
		case GMTCASE_LABEL_FONT_SIZE:
			if (GMT_compat_check (GMT, 4)) {	/* GMT4: Warn then fall through to other case */
				GMT_COMPAT_CHANGE ("FONT_LABEL");
				dval = GMT_convert_units (GMT, value, GMT_PT, GMT_PT);
				if (dval > 0.0)
					GMT->current.setting.font_label.size = dval;
				else
					error = true;
			}
			else	/* Not recognized so give error message */
				error = gmt_badvalreport (GMT, keyword);
			break;

		/* MAP GROUP */

		case GMTCASE_ANNOT_OFFSET_PRIMARY:
			if (GMT_compat_check (GMT, 4))	/* GMT4: Warn then fall through to other case */
				GMT_COMPAT_CHANGE ("MAP_ANNOT_OFFSET_PRIMARY");
			else { error = gmt_badvalreport (GMT, keyword); break; }	/* Not recognized so give error message */

		case GMTCASE_MAP_ANNOT_OFFSET:
			GMT->current.setting.map_annot_offset[1] = GMT_to_inch (GMT, value);
		case GMTCASE_MAP_ANNOT_OFFSET_PRIMARY:
			GMT->current.setting.map_annot_offset[0] = GMT_to_inch (GMT, value);
			break;
		case GMTCASE_ANNOT_OFFSET_SECONDARY:
			if (GMT_compat_check (GMT, 4))	/* GMT4: Warn then fall through to other case */
				GMT_COMPAT_CHANGE ("MAP_ANNOT_OFFSET_SECONDARY");
			else { error = gmt_badvalreport (GMT, keyword); break; }	/* Not recognized so give error message */

		case GMTCASE_MAP_ANNOT_OFFSET_SECONDARY:
			GMT->current.setting.map_annot_offset[1] = GMT_to_inch (GMT, value);
			break;
		case GMTCASE_OBLIQUE_ANNOTATION:
			if (GMT_compat_check (GMT, 4))	/* GMT4: Warn then fall through to other case */
				GMT_COMPAT_CHANGE ("MAP_ANNOT_OBLIQUE");
			else { error = gmt_badvalreport (GMT, keyword); break; }	/* Not recognized so give error message */

		case GMTCASE_MAP_ANNOT_OBLIQUE:
			ival = atoi (value);
			if (ival >= 0 && ival < 64)
				GMT->current.setting.map_annot_oblique = ival;
			else
				error = true;
			break;
		case GMTCASE_ANNOT_MIN_ANGLE:
			if (GMT_compat_check (GMT, 4))	/* GMT4: Warn then fall through to other case */
				GMT_COMPAT_CHANGE ("MAP_ANNOT_MIN_ANGLE");
			else { error = gmt_badvalreport (GMT, keyword); break; }	/* Not recognized so give error message */

		case GMTCASE_MAP_ANNOT_MIN_ANGLE:
			dval = atof (value);
			if (dval < 0.0)
				error = true;
			else
				GMT->current.setting.map_annot_min_angle = dval;
			break;
		case GMTCASE_ANNOT_MIN_SPACING:
			if (GMT_compat_check (GMT, 4))	/* GMT4: Warn then fall through to other case */
				GMT_COMPAT_CHANGE ("MAP_ANNOT_MIN_SPACING");
			else { error = gmt_badvalreport (GMT, keyword); break; }	/* Not recognized so give error message */

		case GMTCASE_MAP_ANNOT_MIN_SPACING:
			if (value[0] == '-')	/* Negative */
				error = true;
			else
				GMT->current.setting.map_annot_min_spacing = GMT_to_inch (GMT, value);
			break;
		case GMTCASE_Y_AXIS_TYPE:
			if (GMT_compat_check (GMT, 4)) {	/* GMT4: Warn then fall through to other case */
				GMT_COMPAT_CHANGE ("MAP_ANNOT_ORTHO");
				if (!strcmp (lower_value, "ver_text"))
					strncpy (GMT->current.setting.map_annot_ortho, "", 5U);
				else if (!strcmp (lower_value, "hor_text"))
					strncpy (GMT->current.setting.map_annot_ortho, "we", 5U);
				else
					error = true;
			}
			else	/* Not recognized so give error message */
				error = gmt_badvalreport (GMT, keyword);
			break;
		case GMTCASE_MAP_ANNOT_ORTHO:
			strncpy (GMT->current.setting.map_annot_ortho, lower_value, 5U);
			break;
		case GMTCASE_DEGREE_SYMBOL:
			if (GMT_compat_check (GMT, 4))	/* GMT4: Warn then fall through to other case */
				GMT_COMPAT_CHANGE ("MAP_DEGREE_SYMBOL");
			else { error = gmt_badvalreport (GMT, keyword); break; }	/* Not recognized so give error message */

		case GMTCASE_MAP_DEGREE_SYMBOL:
			if (value[0] == '\0' || !strcmp (lower_value, "ring"))	/* Default */
				GMT->current.setting.map_degree_symbol = gmt_ring;
			else if (!strcmp (lower_value, "degree"))
				GMT->current.setting.map_degree_symbol = gmt_degree;
			else if (!strcmp (lower_value, "colon"))
				GMT->current.setting.map_degree_symbol = gmt_colon;
			else if (!strcmp (lower_value, "none"))
				GMT->current.setting.map_degree_symbol = gmt_none;
			else
				error = true;
			break;
		case GMTCASE_BASEMAP_AXES:
			if (GMT_compat_check (GMT, 4))	/* GMT4: Warn then fall through to other case */
				GMT_COMPAT_CHANGE ("MAP_FRAME_AXES");
			else { error = gmt_badvalreport (GMT, keyword); break; }	/* Not recognized so give error message */

		case GMTCASE_MAP_FRAME_AXES:
			strncpy (GMT->current.setting.map_frame_axes, value, 5U);
			for (i = 0; i < 5; i++) GMT->current.map.frame.side[i] = 0;	/* Unset default settings */
			GMT->current.map.frame.draw_box = false;
			error += gmt5_decode_wesnz (GMT, value, false);
			break;

		case GMTCASE_BASEMAP_FRAME_RGB:
			if (GMT_compat_check (GMT, 4))	/* GMT4: Warn then fall through to other case */
				GMT_COMPAT_CHANGE ("MAP_DEFAULT_PEN");
			else { error = gmt_badvalreport (GMT, keyword); break; }	/* Not recognized so give error message */

		case GMTCASE_MAP_DEFAULT_PEN:
			i = (value[0] == '+') ? 1 : 0;	/* If plus is added, copy color to MAP_*_PEN settings */
			error = GMT_getpen (GMT, &value[i], &GMT->current.setting.map_default_pen);
			if (i == 1) {
				GMT_rgb_copy (&GMT->current.setting.map_grid_pen[0].rgb, &GMT->current.setting.map_default_pen.rgb);
				GMT_rgb_copy (&GMT->current.setting.map_grid_pen[1].rgb, &GMT->current.setting.map_default_pen.rgb);
				GMT_rgb_copy (&GMT->current.setting.map_frame_pen.rgb  , &GMT->current.setting.map_default_pen.rgb);
				GMT_rgb_copy (&GMT->current.setting.map_tick_pen[0].rgb, &GMT->current.setting.map_default_pen.rgb);
				GMT_rgb_copy (&GMT->current.setting.map_tick_pen[1].rgb, &GMT->current.setting.map_default_pen.rgb);
			}
			break;
		case GMTCASE_FRAME_PEN:
			if (GMT_compat_check (GMT, 4))	/* GMT4: Warn then fall through to other case */
				GMT_COMPAT_CHANGE ("MAP_FRAME_PEN");
			else { error = gmt_badvalreport (GMT, keyword); break; }	/* Not recognized so give error message */

		case GMTCASE_MAP_FRAME_PEN:
			error = GMT_getpen (GMT, value, &GMT->current.setting.map_frame_pen);
			break;
		case GMTCASE_BASEMAP_TYPE:
			if (GMT_compat_check (GMT, 4))	/* GMT4: Warn then fall through to other case */
				GMT_COMPAT_CHANGE ("MAP_FRAME_TYPE");
			else { error = gmt_badvalreport (GMT, keyword); break; }	/* Not recognized so give error message */

		case GMTCASE_MAP_FRAME_TYPE:
			if (!strcmp (lower_value, "plain"))
				GMT->current.setting.map_frame_type = GMT_IS_PLAIN;
			else if (!strcmp (lower_value, "graph"))
				GMT->current.setting.map_frame_type = GMT_IS_GRAPH;
			else if (!strcmp (lower_value, "fancy"))
				GMT->current.setting.map_frame_type = GMT_IS_FANCY;
			else if (!strcmp (lower_value, "fancy+"))
				GMT->current.setting.map_frame_type = GMT_IS_ROUNDED;
			else if (!strcmp (lower_value, "inside"))
				GMT->current.setting.map_frame_type = GMT_IS_INSIDE;
			else
				error = true;
			break;
		case GMTCASE_FRAME_WIDTH:
			if (GMT_compat_check (GMT, 4))	/* GMT4: Warn then fall through to other case */
				GMT_COMPAT_CHANGE ("MAP_FRAME_WIDTH");
			else { error = gmt_badvalreport (GMT, keyword); break; }	/* Not recognized so give error message */

		case GMTCASE_MAP_FRAME_WIDTH:
			dval = GMT_to_inch (GMT, value);
			if (dval > 0.0)
				GMT->current.setting.map_frame_width = dval;
			else
				error = true;
			break;
		case GMTCASE_GRID_CROSS_SIZE_PRIMARY:
			if (GMT_compat_check (GMT, 4))	/* GMT4: Warn then fall through to other case */
				GMT_COMPAT_CHANGE ("MAP_GRID_CROSS_SIZE_PRIMARY");
			else { error = gmt_badvalreport (GMT, keyword); break; }	/* Not recognized so give error message */

		case GMTCASE_MAP_GRID_CROSS_SIZE:
			dval = GMT_to_inch (GMT, value);
			if (dval >= 0.0)
				GMT->current.setting.map_grid_cross_size[0] = GMT->current.setting.map_grid_cross_size[1] = dval;
			else
				error = true;
			break;
		case GMTCASE_MAP_GRID_CROSS_SIZE_PRIMARY:
			dval = GMT_to_inch (GMT, value);
			if (dval >= 0.0)
				GMT->current.setting.map_grid_cross_size[0] = dval;
			else
				error = true;
			break;
		case GMTCASE_GRID_CROSS_SIZE_SECONDARY:
			if (GMT_compat_check (GMT, 4))	/* GMT4: Warn then fall through to other case */
				GMT_COMPAT_CHANGE ("MAP_GRID_CROSS_SIZE_SECONDARY");
			else { error = gmt_badvalreport (GMT, keyword); break; }	/* Not recognized so give error message */

		case GMTCASE_MAP_GRID_CROSS_SIZE_SECONDARY:
			dval = GMT_to_inch (GMT, value);
			if (dval >= 0.0)
				GMT->current.setting.map_grid_cross_size[1] = dval;
			else
				error = true;
			break;
		case GMTCASE_GRID_PEN_PRIMARY:
			if (GMT_compat_check (GMT, 4))	/* GMT4: Warn then fall through to other case */
				GMT_COMPAT_CHANGE ("MAP_GRID_PEN_PRIMARY");
			else { error = gmt_badvalreport (GMT, keyword); break; }	/* Not recognized so give error message */

		case GMTCASE_MAP_GRID_PEN:
			error = GMT_getpen (GMT, value, &GMT->current.setting.map_grid_pen[1]);
		case GMTCASE_MAP_GRID_PEN_PRIMARY:
			error = GMT_getpen (GMT, value, &GMT->current.setting.map_grid_pen[0]);
			break;
		case GMTCASE_GRID_PEN_SECONDARY:
			if (GMT_compat_check (GMT, 4))	/* GMT4: Warn then fall through to other case */
				GMT_COMPAT_CHANGE ("MAP_GRID_PEN_SECONDARY");
			else { error = gmt_badvalreport (GMT, keyword); break; }	/* Not recognized so give error message */

		case GMTCASE_MAP_GRID_PEN_SECONDARY:
			error = GMT_getpen (GMT, value, &GMT->current.setting.map_grid_pen[1]);
			break;
		case GMTCASE_LABEL_OFFSET:
			if (GMT_compat_check (GMT, 4))	/* GMT4: Warn then fall through to other case */
				GMT_COMPAT_CHANGE ("MAP_LABEL_OFFSET");
			else { error = gmt_badvalreport (GMT, keyword); break; }	/* Not recognized so give error message */

		case GMTCASE_MAP_LABEL_OFFSET:
			GMT->current.setting.map_label_offset = GMT_to_inch (GMT, value);
			break;
		case GMTCASE_LINE_STEP:
			if (GMT_compat_check (GMT, 4))	/* GMT4: Warn then fall through to other case */
				GMT_COMPAT_CHANGE ("MAP_LINE_STEP");
			else { error = gmt_badvalreport (GMT, keyword); break; }	/* Not recognized so give error message */

		case GMTCASE_MAP_LINE_STEP:
			if ((GMT->current.setting.map_line_step = GMT_to_inch (GMT, value)) <= 0.0) {
				GMT->current.setting.map_line_step = 0.01;
				GMT_Report (GMT->parent, GMT_MSG_NORMAL, "Warning: %s <= 0, reset to %g %s\n", keyword, GMT->current.setting.map_line_step, GMT->session.unit_name[GMT_INCH]);
			}
			break;
		case GMTCASE_UNIX_TIME:
			if (GMT_compat_check (GMT, 4))	/* GMT4: Warn then fall through to other case */
				GMT_COMPAT_CHANGE ("MAP_LOGO");
			else { error = gmt_badvalreport (GMT, keyword); break; }	/* Not recognized so give error message */

		case GMTCASE_MAP_LOGO:
			error = gmt_true_false_or_error (lower_value, &GMT->current.setting.map_logo);
			break;
		case GMTCASE_UNIX_TIME_POS:
			if (GMT_compat_check (GMT, 4))	/* GMT4: Warn then fall through to other case */
				GMT_COMPAT_CHANGE ("MAP_LOGO_POS");
			else { error = gmt_badvalreport (GMT, keyword); break; }	/* Not recognized so give error message */

		case GMTCASE_MAP_LOGO_POS:
			i = sscanf (value, "%[^/]/%[^/]/%s", txt_a, txt_b, txt_c);
			if (i == 2) {
				GMT->current.setting.map_logo_pos[GMT_X] = GMT_to_inch (GMT, txt_a);
				GMT->current.setting.map_logo_pos[GMT_Y] = GMT_to_inch (GMT, txt_b);
			}
			else if (i == 3) {	/* New style, includes justification, introduced in GMT 4.3.0 */
				GMT->current.setting.map_logo_justify = GMT_just_decode (GMT, txt_a, 12);
				GMT->current.setting.map_logo_pos[GMT_X] = GMT_to_inch (GMT, txt_b);
				GMT->current.setting.map_logo_pos[GMT_Y] = GMT_to_inch (GMT, txt_c);
			}
			else
				error = true;
			break;
		case GMTCASE_X_ORIGIN:
			if (GMT_compat_check (GMT, 4))	/* GMT4: Warn then fall through to other case */
				GMT_COMPAT_CHANGE ("MAP_ORIGIN_X");
			else { error = gmt_badvalreport (GMT, keyword); break; }	/* Not recognized so give error message */

		case GMTCASE_MAP_ORIGIN_X:
			GMT->current.setting.map_origin[GMT_X] = GMT_to_inch (GMT, value);
			break;
		case GMTCASE_Y_ORIGIN:
			if (GMT_compat_check (GMT, 4))	/* GMT4: Warn then fall through to other case */
				GMT_COMPAT_CHANGE ("MAP_ORIGIN_Y");
			else { error = gmt_badvalreport (GMT, keyword); break; }	/* Not recognized so give error message */

		case GMTCASE_MAP_ORIGIN_Y:
			GMT->current.setting.map_origin[GMT_Y] = GMT_to_inch (GMT, value);
			break;
		case GMTCASE_POLAR_CAP:
			if (GMT_compat_check (GMT, 4))	/* GMT4: Warn then fall through to other case */
				GMT_COMPAT_CHANGE ("MAP_POLAR_CAP");
			else { error = gmt_badvalreport (GMT, keyword); break; }	/* Not recognized so give error message */

		case GMTCASE_MAP_POLAR_CAP:
			if (!strcmp (lower_value, "none")) {	/* Means reset to no cap -> lat = 90, dlon = 0 */
				GMT->current.setting.map_polar_cap[0] = 90.0;
				GMT->current.setting.map_polar_cap[1] = 0.0;
			}
			else {
				double inc[2];
				i = sscanf (lower_value, "%[^/]/%s", txt_a, txt_b);
				if (i != 2) error = true;
				error = GMT_verify_expectations (GMT, GMT_IS_LAT, GMT_scanf (GMT, txt_a, GMT_IS_LAT, &GMT->current.setting.map_polar_cap[0]), txt_a);
				if (GMT_getinc (GMT, txt_b, inc)) error = true;
				GMT->current.setting.map_polar_cap[1] = inc[GMT_X];
			}
			break;
		case GMTCASE_MAP_SCALE_HEIGHT:
			dval = GMT_to_inch (GMT, value);
			if (dval <= 0.0)
				error = true;
			else
				GMT->current.setting.map_scale_height = dval;
			break;
		case GMTCASE_TICK_LENGTH:
			if (GMT_compat_check (GMT, 4)) {	/* GMT4: */
				GMT_COMPAT_CHANGE ("MAP_TICK_LENGTH_PRIMARY and MAP_TICK_LENGTH_SECONDARY");
				GMT->current.setting.map_tick_length[GMT_ANNOT_UPPER] = GMT_to_inch (GMT, value);
				GMT->current.setting.map_tick_length[GMT_TICK_UPPER]  = 0.50 * GMT->current.setting.map_tick_length[GMT_ANNOT_UPPER];
				GMT->current.setting.map_tick_length[GMT_ANNOT_LOWER] = 3.00 * GMT->current.setting.map_tick_length[GMT_ANNOT_UPPER];
				GMT->current.setting.map_tick_length[GMT_TICK_LOWER]  = 0.75 * GMT->current.setting.map_tick_length[GMT_ANNOT_UPPER];
			}
			else	/* Not recognized so give error message */
				error = gmt_badvalreport (GMT, keyword);
			break;
		case GMTCASE_MAP_TICK_LENGTH:
			i = sscanf (value, "%[^/]/%s", txt_a, txt_b);
			GMT->current.setting.map_tick_length[GMT_ANNOT_LOWER] = GMT_to_inch (GMT, txt_a);
			GMT->current.setting.map_tick_length[GMT_TICK_LOWER]  = (i > 1) ? GMT_to_inch (GMT, txt_b) : 0.25 * GMT->current.setting.map_tick_length[GMT_ANNOT_LOWER];
		case GMTCASE_MAP_TICK_LENGTH_PRIMARY:
			i = sscanf (value, "%[^/]/%s", txt_a, txt_b);
			GMT->current.setting.map_tick_length[GMT_ANNOT_UPPER] = GMT_to_inch (GMT, txt_a);
			GMT->current.setting.map_tick_length[GMT_TICK_UPPER]  = (i > 1) ? GMT_to_inch (GMT, txt_b) : 0.50 * GMT->current.setting.map_tick_length[GMT_ANNOT_UPPER];
			break;
		case GMTCASE_MAP_TICK_LENGTH_SECONDARY:
			i = sscanf (value, "%[^/]/%s", txt_a, txt_b);
			GMT->current.setting.map_tick_length[GMT_ANNOT_LOWER] = GMT_to_inch (GMT, txt_a);
			GMT->current.setting.map_tick_length[GMT_TICK_LOWER]  = (i > 1) ? GMT_to_inch (GMT, txt_b) : 0.25 * GMT->current.setting.map_tick_length[GMT_ANNOT_LOWER];
			break;
		case GMTCASE_TICK_PEN:
			if (GMT_compat_check (GMT, 4)) {	/* GMT4: */
				GMT_COMPAT_CHANGE ("MAP_TICK_PEN_PRIMARY and MAP_TICK_PEN_SECONDARY");
				error = GMT_getpen (GMT, value, &GMT->current.setting.map_tick_pen[0]);
				error = GMT_getpen (GMT, value, &GMT->current.setting.map_tick_pen[1]);
			}
			else	/* Not recognized so give error message */
				error = gmt_badvalreport (GMT, keyword);
			break;
		case GMTCASE_MAP_TICK_PEN:
			error = GMT_getpen (GMT, value, &GMT->current.setting.map_tick_pen[1]);
		case GMTCASE_MAP_TICK_PEN_PRIMARY:
			error = GMT_getpen (GMT, value, &GMT->current.setting.map_tick_pen[0]);
			break;
		case GMTCASE_MAP_TICK_PEN_SECONDARY:
			error = GMT_getpen (GMT, value, &GMT->current.setting.map_tick_pen[1]);
			break;
		case GMTCASE_HEADER_OFFSET:
			if (GMT_compat_check (GMT, 4))	/* GMT4: Warn then fall through to other case */
				GMT_COMPAT_CHANGE ("MAP_TITLE_OFFSET");
			else { error = gmt_badvalreport (GMT, keyword); break; }	/* Not recognized so give error message */

		case GMTCASE_MAP_TITLE_OFFSET:
			GMT->current.setting.map_title_offset = GMT_to_inch (GMT, value);
			break;
		case GMTCASE_VECTOR_SHAPE:
			if (GMT_compat_check (GMT, 4))	/* GMT4: Warn then fall through to other case */
				GMT_COMPAT_CHANGE ("MAP_VECTOR_SHAPE");
			else { error = gmt_badvalreport (GMT, keyword); break; }	/* Not recognized so give error message */

		case GMTCASE_MAP_VECTOR_SHAPE:
			dval = atof (value);
			if (dval < -2.0 || dval > 2.0)
				error = true;
			else
				GMT->current.setting.map_vector_shape = dval;
			break;

		/* COLOR GROUP */

		case GMTCASE_COLOR_BACKGROUND:
			error = GMT_getrgb (GMT, value, GMT->current.setting.color_patch[GMT_BGD]);
			break;
		case GMTCASE_COLOR_FOREGROUND:
			error = GMT_getrgb (GMT, value, GMT->current.setting.color_patch[GMT_FGD]);
			break;
		case GMTCASE_COLOR_MODEL:
			if (!strcmp (lower_value, "none"))
				GMT->current.setting.color_model = GMT_RGB;
			else if (!strcmp (lower_value, "rgb"))
				GMT->current.setting.color_model = GMT_RGB + GMT_COLORINT;
			else if (!strcmp (lower_value, "cmyk"))
				GMT->current.setting.color_model = GMT_CMYK + GMT_COLORINT;
			else if (!strcmp (lower_value, "hsv"))
				GMT->current.setting.color_model = GMT_HSV + GMT_COLORINT;
			else if (GMT_compat_check (GMT, 4)) {	/* GMT4: */
				if (!strcmp (lower_value, "+rgb")) {
					GMT_Report (GMT->parent, GMT_MSG_COMPAT, "warning: COLOR_MODEL = %s is deprecated, use COLOR_MODEL = %s instead\n" GMT_COMPAT_INFO, value, &lower_value[1]);
					GMT->current.setting.color_model = GMT_RGB + GMT_COLORINT;
				}
				else if (!strcmp (lower_value, "+cmyk")) {
					GMT_Report (GMT->parent, GMT_MSG_COMPAT, "warning: COLOR_MODEL = %s is deprecated, use COLOR_MODEL = %s instead\n" GMT_COMPAT_INFO, value, &lower_value[1]);
					GMT->current.setting.color_model = GMT_CMYK + GMT_COLORINT;
				}
				else if (!strcmp (lower_value, "+hsv")) {
					GMT_Report (GMT->parent, GMT_MSG_COMPAT, "warning: COLOR_MODEL = %s is deprecated, use COLOR_MODEL = %s instead\n" GMT_COMPAT_INFO, value, &lower_value[1]);
					GMT->current.setting.color_model = GMT_HSV + GMT_COLORINT;
				}
				else
					error = true;
			}
			else
				error = true;
			break;
		case GMTCASE_COLOR_NAN:
			error = GMT_getrgb (GMT, value, GMT->current.setting.color_patch[GMT_NAN]);
			break;
		case GMTCASE_HSV_MIN_SATURATION:
			if (GMT_compat_check (GMT, 4))	/* GMT4: Warn then fall through to other case */
				GMT_COMPAT_CHANGE ("COLOR_HSV_MIN_S");
			else { error = gmt_badvalreport (GMT, keyword); break; }	/* Not recognized so give error message */

		case GMTCASE_COLOR_HSV_MIN_S:
			dval = atof (value);
			if (dval < 0.0 || dval > 1.0)
				error = true;
			else
				GMT->current.setting.color_hsv_min_s = dval;
			break;
		case GMTCASE_HSV_MAX_SATURATION:
			if (GMT_compat_check (GMT, 4))	/* GMT4: Warn then fall through to other case */
				GMT_COMPAT_CHANGE ("COLOR_HSV_MAX_S");
			else { error = gmt_badvalreport (GMT, keyword); break; }	/* Not recognized so give error message */

		case GMTCASE_COLOR_HSV_MAX_S:
			dval = atof (value);
			if (dval < 0.0 || dval > 1.0)
				error = true;
			else
				GMT->current.setting.color_hsv_max_s = dval;
			break;
		case GMTCASE_HSV_MIN_VALUE:
			if (GMT_compat_check (GMT, 4))	/* GMT4: Warn then fall through to other case */
				GMT_COMPAT_CHANGE ("COLOR_HSV_MIN_V");
			else { error = gmt_badvalreport (GMT, keyword); break; }	/* Not recognized so give error message */

		case GMTCASE_COLOR_HSV_MIN_V:
			dval = atof (value);
			if (dval < 0.0 || dval > 1.0)
				error = true;
			else
				GMT->current.setting.color_hsv_min_v = dval;
			break;
		case GMTCASE_HSV_MAX_VALUE:
			if (GMT_compat_check (GMT, 4))	/* GMT4: Warn then fall through to other case */
				GMT_COMPAT_CHANGE ("COLOR_HSV_MAX_V");
			else { error = gmt_badvalreport (GMT, keyword); break; }	/* Not recognized so give error message */

		case GMTCASE_COLOR_HSV_MAX_V:
			dval = atof (value);
			if (dval < 0.0 || dval > 1.0)
				error = true;
			else
				GMT->current.setting.color_hsv_max_v = dval;
			break;

		/* PS GROUP */

		case GMTCASE_CHAR_ENCODING:
			if (GMT_compat_check (GMT, 4))	/* GMT4: Warn then fall through to other case */
				GMT_COMPAT_CHANGE ("PS_CHAR_ENCODING");
			else { error = gmt_badvalreport (GMT, keyword); break; }	/* Not recognized so give error message */

		case GMTCASE_PS_CHAR_ENCODING:
			strncpy (GMT->current.setting.ps_encoding.name, value, GMT_LEN64);
			gmt_load_encoding (GMT);
			break;
		case GMTCASE_PS_COLOR:
			if (GMT_compat_check (GMT, 4))	/* GMT4: Warn then fall through to other case */
				GMT_COMPAT_CHANGE ("PS_COLOR");
			else { error = gmt_badvalreport (GMT, keyword); break; }	/* Not recognized so give error message */

		case GMTCASE_PS_COLOR_MODEL:
			if (!strcmp (lower_value, "rgb"))
				GMT->current.setting.ps_color_mode = PSL_RGB;
			else if (!strcmp (lower_value, "cmyk"))
				GMT->current.setting.ps_color_mode = PSL_CMYK;
			else if (!strcmp (lower_value, "hsv"))
				GMT->current.setting.ps_color_mode = PSL_HSV;
			else if (!strcmp (lower_value, "gray") || !strcmp (lower_value, "grey"))
				GMT->current.setting.ps_color_mode = PSL_GRAY;
			else
				error = true;
			break;
		case GMTCASE_N_COPIES:
		case GMTCASE_PS_COPIES:
			if (GMT_compat_check (GMT, 4)) {	/* GMT4: */
				GMT_COMPAT_WARN;
				ival = atoi (value);
				if (ival > 0)
					GMT->current.setting.ps_copies = ival;
				else
					error = true;
			}
			else	/* Not recognized so give error message */
				error = gmt_badvalreport (GMT, keyword);
			break;
		case GMTCASE_DOTS_PR_INCH:
		case GMTCASE_PS_DPI:
			if (GMT_compat_check (GMT, 4))	/* GMT4: */
				GMT_COMPAT_WARN;
			else	/* Not recognized so give error message */
				error = gmt_badvalreport (GMT, keyword);
			break;
		case GMTCASE_PS_EPS:
			if (GMT_compat_check (GMT, 4))	/* GMT4: */
				GMT_COMPAT_WARN;
			else	/* Not recognized so give error message */
				error = gmt_badvalreport (GMT, keyword);
			break;
		case GMTCASE_PS_IMAGE_COMPRESS:
			if (!GMT->PSL) return (0);	/* Not using PSL in this session */
			if (!strcmp (lower_value, "none"))
				GMT->PSL->internal.compress = PSL_NONE;
			else if (!strcmp (lower_value, "rle"))
				GMT->PSL->internal.compress = PSL_RLE;
			else if (!strcmp (lower_value, "lzw"))
				GMT->PSL->internal.compress = PSL_LZW;
			else if (!strncmp (lower_value, "deflate", 7)) {
#ifdef HAVE_ZLIB
				GMT->PSL->internal.compress = PSL_DEFLATE;
				if ((sscanf (value + 7, " , %u", &GMT->PSL->internal.deflate_level) != 1)
						|| GMT->PSL->internal.deflate_level > 9)
					/* Compression level out of range or not provided, using default */
					GMT->PSL->internal.deflate_level = 0;
#else
				/* Silently fall back to LZW compression when ZLIB not available */
				GMT->PSL->internal.compress = PSL_LZW;
				GMT_Report (GMT->parent, GMT_MSG_NORMAL, "warning: PS_IMAGE_COMPRESS = DEFLATE not available, falling back to LZW.\n");
#endif
			}
			else
				error = true;
			break;
		case GMTCASE_PS_LINE_CAP:
			if (!GMT->PSL) return (0);	/* Not using PSL in this session */
			if (!strcmp (lower_value, "butt"))
				GMT->PSL->internal.line_cap = PSL_BUTT_CAP;
			else if (!strcmp (lower_value, "round"))
				GMT->PSL->internal.line_cap = PSL_ROUND_CAP;
			else if (!strcmp (lower_value, "square"))
				GMT->PSL->internal.line_cap = PSL_SQUARE_CAP;
			else
				error = true;
			break;
		case GMTCASE_PS_LINE_JOIN:
			if (!GMT->PSL) return (0);	/* Not using PSL in this session */
			if (!strcmp (lower_value, "miter"))
				GMT->PSL->internal.line_join = PSL_MITER_JOIN;
			else if (!strcmp (lower_value, "round"))
				GMT->PSL->internal.line_join = PSL_ROUND_JOIN;
			else if (!strcmp (lower_value, "bevel"))
				GMT->PSL->internal.line_join = PSL_BEVEL_JOIN;
			else
				error = true;
			break;
		case GMTCASE_PS_MITER_LIMIT:
			if (!GMT->PSL) return (0);	/* Not using PSL in this session */
			ival = atoi (value);
			if (ival >= 0 && ival <= 180)
				GMT->PSL->internal.miter_limit = ival;
			else
				error = true;
			break;
		case GMTCASE_PAGE_COLOR:
		if (GMT_compat_check (GMT, 4))	/* GMT4: */
			GMT_COMPAT_CHANGE ("PS_PAGE_COLOR");
		else {	/* Not recognized so give error message */
			error = gmt_badvalreport (GMT, keyword);
			break;
		}
		case GMTCASE_PS_PAGE_COLOR:
			error = GMT_getrgb (GMT, value, GMT->current.setting.ps_page_rgb);
			break;
		case GMTCASE_PAGE_ORIENTATION:
			if (GMT_compat_check (GMT, 4))	/* GMT4: */
				GMT_COMPAT_CHANGE ("PS_PAGE_ORIENTATION");
			else { error = gmt_badvalreport (GMT, keyword); break; }	/* Not recognized so give error message */

		case GMTCASE_PS_PAGE_ORIENTATION:
			if (!strcmp (lower_value, "landscape"))
				GMT->current.setting.ps_orientation = PSL_LANDSCAPE;
			else if (!strcmp (lower_value, "portrait"))
				GMT->current.setting.ps_orientation = PSL_PORTRAIT;
			else
				error = true;
			break;
		case GMTCASE_PAPER_MEDIA:
			if (GMT_compat_check (GMT, 4))	/* GMT4: */
				GMT_COMPAT_CHANGE ("PS_MEDIA");
			else { error = gmt_badvalreport (GMT, keyword); break; }	/* Not recognized so give error message */

		case GMTCASE_PS_MEDIA:
			manual = false;
			len--;
			if (lower_value[len] == '-') {	/* Manual Feed selected */
				lower_value[len] = '\0';
				manual = true;
			}
			if (GMT_compat_check (GMT, 4)) {	/* GMT4: */
				if (lower_value[len] == '+') {	/* EPS format selected */
					lower_value[len] = '\0';
					GMT_Report (GMT->parent, GMT_MSG_COMPAT, "Production of EPS format is no longer supported, remove + after paper size\n");
				}
			}
			if ((i = gmt_key_lookup (lower_value, GMT_media_name, GMT_N_MEDIA)) < GMT_N_MEDIA) {
				/* Use the specified standard format */
				GMT->current.setting.ps_media = i;
				GMT->current.setting.ps_page_size[0] = GMT_media[i].width;
				GMT->current.setting.ps_page_size[1] = GMT_media[i].height;
			}
			else if (gmt_load_user_media (GMT) &&
				(pos = gmt_key_lookup (lower_value, GMT->session.user_media_name, GMT->session.n_user_media)) < GMT->session.n_user_media) {
				/* Use a user-specified format */
					GMT->current.setting.ps_media = pos + USER_MEDIA_OFFSET;
					GMT->current.setting.ps_page_size[0] = GMT->session.user_media[pos].width;
					GMT->current.setting.ps_page_size[1] = GMT->session.user_media[pos].height;
				}
			else {
				/* A custom paper size in W x H points (or in inch/c if units are appended) */
				if (GMT_compat_check (GMT, 4)) {	/* GMT4: */
					pos = (strncmp (lower_value, "custom_", 7U) ? 0 : 7);
				}
				else
					pos = 0;
				GMT_strtok (lower_value, "x", &pos, txt_a);	/* Returns width and update pos */
				GMT->current.setting.ps_page_size[0] = GMT_convert_units (GMT, txt_a, GMT_PT, GMT_PT);
				GMT_strtok (lower_value, "x", &pos, txt_b);	/* Returns height and update pos */
				GMT->current.setting.ps_page_size[1] = GMT_convert_units (GMT, txt_b, GMT_PT, GMT_PT);
				if (GMT->current.setting.ps_page_size[0] <= 0.0) error++;
				if (GMT->current.setting.ps_page_size[1] <= 0.0) error++;
				GMT->current.setting.ps_media = -USER_MEDIA_OFFSET;
			}
			if (!error && manual) GMT->current.setting.ps_page_size[0] = -GMT->current.setting.ps_page_size[0];
			break;
		case GMTCASE_GLOBAL_X_SCALE:
			if (GMT_compat_check (GMT, 4))	/* GMT4: */
				GMT_COMPAT_CHANGE ("PS_SCALE_X");
			else { error = gmt_badvalreport (GMT, keyword); break; }	/* Not recognized so give error message */

		case GMTCASE_PS_SCALE_X:
			dval = atof (value);
			if (dval > 0.0)
				GMT->current.setting.ps_magnify[GMT_X] = dval;
			else
				error = true;
			break;
		case GMTCASE_GLOBAL_Y_SCALE:
			if (GMT_compat_check (GMT, 4))	/* GMT4: */
				GMT_COMPAT_CHANGE ("PS_SCALE_Y");
			else { error = gmt_badvalreport (GMT, keyword); break; }	/* Not recognized so give error message */

		case GMTCASE_PS_SCALE_Y:
			dval = atof (value);
			if (dval > 0.0)
				GMT->current.setting.ps_magnify[GMT_Y] = dval;
			else
				error = true;
			break;
		case GMTCASE_TRANSPARENCY:
			if (GMT_compat_check (GMT, 4))	/* GMT4: */
				GMT_Report (GMT->parent, GMT_MSG_NORMAL, "Transparency is now part of pen and fill specifications.  TRANSPARENCY is ignored\n");
			else
				error = gmt_badvalreport (GMT, keyword);
			break;
		case GMTCASE_PS_TRANSPARENCY:
			strncpy (GMT->current.setting.ps_transpmode, value, 15U);
			break;
		case GMTCASE_PS_VERBOSE:
			if (GMT_compat_check (GMT, 4))	/* GMT4: */
				GMT_COMPAT_CHANGE ("PS_VERBOSE");
			else { error = gmt_badvalreport (GMT, keyword); break; }	/* Not recognized so give error message */

		case GMTCASE_PS_COMMENTS:
			if (!GMT->PSL) return (0);	/* Not using PSL in this session */
			error = gmt_true_false_or_error (lower_value, &tf_answer);
			GMT->PSL->internal.comments = (tf_answer) ? 1 : 0;
			break;

		/* IO GROUP */

		case GMTCASE_FIELD_DELIMITER:
			if (GMT_compat_check (GMT, 4))	/* GMT4: */
				GMT_COMPAT_CHANGE ("IO_COL_SEPARATOR");
			else { error = gmt_badvalreport (GMT, keyword); break; }	/* Not recognized so give error message */

		case GMTCASE_IO_COL_SEPARATOR:
			if (value[0] == '\0' || !strcmp (lower_value, "tab"))	/* DEFAULT */
				strncpy (GMT->current.setting.io_col_separator, "\t", 8U);
			else if (!strcmp (lower_value, "space"))
				strncpy (GMT->current.setting.io_col_separator, " ", 8U);
			else if (!strcmp (lower_value, "comma"))
				strncpy (GMT->current.setting.io_col_separator, ",", 8U);
			else if (!strcmp (lower_value, "none"))
				GMT->current.setting.io_col_separator[0] = 0;
			else
				strncpy (GMT->current.setting.io_col_separator, value, 8U);
			GMT->current.setting.io_col_separator[7] = 0;	/* Just a precaution */
			break;
		case GMTCASE_GRIDFILE_FORMAT:
			if (GMT_compat_check (GMT, 4))	/* GMT4: */
				GMT_COMPAT_CHANGE ("IO_GRIDFILE_FORMAT");
			else { error = gmt_badvalreport (GMT, keyword); break; }	/* Not recognized so give error message */
		case GMTCASE_IO_GRIDFILE_FORMAT:
			strncpy (GMT->current.setting.io_gridfile_format, value, GMT_LEN64);
			break;
		case GMTCASE_GRIDFILE_SHORTHAND:
			if (GMT_compat_check (GMT, 4))	/* GMT4: */
				GMT_COMPAT_CHANGE ("IO_GRIDFILE_SHORTHAND");
			else { error = gmt_badvalreport (GMT, keyword); break; }	/* Not recognized so give error message */
		case GMTCASE_IO_GRIDFILE_SHORTHAND:
			error = gmt_true_false_or_error (lower_value, &GMT->current.setting.io_gridfile_shorthand);
			break;
		case GMTCASE_IO_HEADER:
			error = gmt_true_false_or_error (lower_value, &GMT->current.setting.io_header[GMT_IN]);
			GMT->current.setting.io_header[GMT_OUT] = GMT->current.setting.io_header[GMT_IN];
			break;
		case GMTCASE_N_HEADER_RECS:
			if (GMT_compat_check (GMT, 4))	/* GMT4: */
				GMT_COMPAT_CHANGE ("IO_N_HEADER_ITEMS");
			else { error = gmt_badvalreport (GMT, keyword); break; }	/* Not recognized so give error message */
		case GMTCASE_IO_N_HEADER_RECS:
			ival = atoi (value);
			if (ival < 0)
				error = true;
			else
				GMT->current.setting.io_n_header_items = ival;
			break;
		case GMTCASE_NAN_RECORDS:
			if (GMT_compat_check (GMT, 4))	/* GMT4: */
				GMT_COMPAT_CHANGE ("IO_NAN_RECORDS");
			else { error = gmt_badvalreport (GMT, keyword); break; }	/* Not recognized so give error message */
		case GMTCASE_IO_NAN_RECORDS:
			if (!strcmp (lower_value, "pass"))
				GMT->current.setting.io_nan_records = true;
			else if (!strcmp (lower_value, "skip"))
				GMT->current.setting.io_nan_records = false;
			else
				error = true;
			break;
		case GMTCASE_IO_NC4_CHUNK_SIZE:
				if (*lower_value == 'a') /* auto */
				GMT->current.setting.io_nc4_chunksize[0] = k_netcdf_io_chunked_auto;
			else if (*lower_value == 'c') /* classic */
				GMT->current.setting.io_nc4_chunksize[0] = k_netcdf_io_classic;
			else if ((i = sscanf (value, "%" SCNuS " , %" SCNuS, /* chunk size: lat,lon */
						&GMT->current.setting.io_nc4_chunksize[0],
						&GMT->current.setting.io_nc4_chunksize[1])) > 0) {
				if (i == 1) /* use chunk size of lat for long as well */
					GMT->current.setting.io_nc4_chunksize[1] = GMT->current.setting.io_nc4_chunksize[0];
				if (GMT->current.setting.io_nc4_chunksize[0] <= k_netcdf_io_chunked_auto ||
						GMT->current.setting.io_nc4_chunksize[1] <= k_netcdf_io_chunked_auto)
					/* chunk size too small */
					error = true;
			}
			else
				error = true;
			break;
		case GMTCASE_IO_NC4_DEFLATION_LEVEL:
			if (!strcmp (lower_value, "false"))
				ival = 0;
			else
				ival = atoi (value);
			if (ival >= 0 && ival <= 9)
				GMT->current.setting.io_nc4_deflation_level = ival;
			else
				error = true;
			break;
		case GMTCASE_XY_TOGGLE:
			if (GMT_compat_check (GMT, 4))	/* GMT4: */
				GMT_COMPAT_CHANGE ("IO_LONLAT_TOGGLE");
			else { error = gmt_badvalreport (GMT, keyword); break; }	/* Not recognized so give error message */
		case GMTCASE_IO_LONLAT_TOGGLE:
			if (!gmt_true_false_or_error (lower_value, &GMT->current.setting.io_lonlat_toggle[GMT_IN]))
				/* We got false/f/0 or true/t/1. Set outgoing setting to the same as the ingoing. */
				GMT->current.setting.io_lonlat_toggle[GMT_OUT] = GMT->current.setting.io_lonlat_toggle[GMT_IN];
			else if (!strcmp (lower_value, "in")) {
				GMT->current.setting.io_lonlat_toggle[GMT_IN] = true;
				GMT->current.setting.io_lonlat_toggle[GMT_OUT] = false;
			}
			else if (!strcmp (lower_value, "out")) {
				GMT->current.setting.io_lonlat_toggle[GMT_IN] = false;
				GMT->current.setting.io_lonlat_toggle[GMT_OUT] = true;
			}
			else
				error = true;
			break;

		case GMTCASE_IO_SEGMENT_MARKER:
			if (len == 0)	/* Blank gives default */
				GMT->current.setting.io_seg_marker[GMT_OUT] = GMT->current.setting.io_seg_marker[GMT_IN] = '>';
			else {
				int dir, k;
				char txt[2][GMT_LEN256];
				if (strchr (value, ',')) {	/* Got separate markers for input,output */
					sscanf (value, "%[^,],%s", txt[GMT_IN], txt[GMT_OUT]);
				}
				else {	/* Just duplicate */
					strncpy (txt[GMT_IN], value, GMT_LEN256);	strncpy (txt[GMT_OUT], value, GMT_LEN256);
				}
				for (dir = 0; dir < 2; dir++) {
					switch (txt[dir][0]) {
						case 'B':
							GMT->current.setting.io_blankline[dir] = true;
							break;
						case 'N':
							GMT->current.setting.io_nanline[dir] = true;
							break;
						default:
							k = (txt[dir][0] == '\\') ? 1 : 0;
							GMT->current.setting.io_seg_marker[dir] = txt[dir][k];
							break;
					}
				}
			}
			break;

		/* PROJ GROUP */

		case GMTCASE_PROJ_AUX_LATITUDE:
			if (!strncmp (lower_value, "none", 4U)) /* Use lat as is */
				GMT->current.setting.proj_aux_latitude = GMT_LATSWAP_NONE;
			else if (!strncmp (lower_value, "authalic", 8U)) /* Authalic latitude */
				GMT->current.setting.proj_aux_latitude = GMT_LATSWAP_G2A;
			else if (!strncmp (lower_value, "conformal", 9U)) /* Conformal latitude */
				GMT->current.setting.proj_aux_latitude = GMT_LATSWAP_G2C;
			else if (!strncmp (lower_value, "geocentric", 9U)) /* Geocentric latitude */
				GMT->current.setting.proj_aux_latitude = GMT_LATSWAP_G2O;
			else if (!strncmp (lower_value, "meridional", 10U)) /* Meridional latitude */
				GMT->current.setting.proj_aux_latitude = GMT_LATSWAP_G2M;
			else if (!strncmp (lower_value, "parametric", 10U)) /* Parametric latitude */
				GMT->current.setting.proj_aux_latitude = GMT_LATSWAP_G2P;
			else
				error = true;
			GMT_init_ellipsoid (GMT);	/* Set parameters depending on the ellipsoid */
			break;

		case GMTCASE_ELLIPSOID:
			if (GMT_compat_check (GMT, 4))	/* GMT4: */
				GMT_COMPAT_CHANGE ("PROJ_ELLIPSOID");
			else { error = gmt_badvalreport (GMT, keyword); break; }	/* Not recognized so give error message */
		case GMTCASE_PROJ_ELLIPSOID:
			ival = GMT_get_ellipsoid (GMT, value);
			if (ival < 0)
				error = true;
			else
				GMT->current.setting.proj_ellipsoid = ival;
			GMT_init_ellipsoid (GMT);	/* Set parameters depending on the ellipsoid */
			break;
		case GMTCASE_PROJ_DATUM:	/* Not implemented yet */
			break;
		case GMTCASE_PROJ_GEODESIC:
			if (!strncmp (lower_value, "vincenty", 8U)) /* Same as exact*/
				GMT->current.setting.proj_geodesic = GMT_GEODESIC_VINCENTY;
			else if (!strncmp (lower_value, "andoyer", 7U)) /* Andoyer approximation */
				GMT->current.setting.proj_geodesic = GMT_GEODESIC_ANDOYER;
			else if (!strncmp (lower_value, "rudoe", 5U)) /* Volumetric radius R_3 */
				GMT->current.setting.proj_geodesic = GMT_GEODESIC_RUDOE;
			else
				error = true;
			GMT_init_geodesic (GMT);	/* Set function pointer depending on the geodesic selected */
			break;

		case GMTCASE_MEASURE_UNIT:
			if (GMT_compat_check (GMT, 4))	/* GMT4: */
				GMT_COMPAT_CHANGE ("PROJ_LENGTH_UNIT");
			else { error = gmt_badvalreport (GMT, keyword); break; }	/* Not recognized so give error message */
		case GMTCASE_PROJ_LENGTH_UNIT:
			switch (lower_value[0]) {
				case 'c': GMT->current.setting.proj_length_unit = GMT_CM; break;
				case 'i': GMT->current.setting.proj_length_unit = GMT_INCH; break;
				case 'p': GMT->current.setting.proj_length_unit = GMT_PT; break;
				default: error = true;
			}
			break;
		case GMTCASE_PROJ_MEAN_RADIUS:
			if (!strncmp (lower_value, "mean", 4U)) /* Mean radius R_1 */
				GMT->current.setting.proj_mean_radius = GMT_RADIUS_MEAN;
			else if (!strncmp (lower_value, "authalic", 8U)) /* Authalic radius R_2 */
				GMT->current.setting.proj_mean_radius = GMT_RADIUS_AUTHALIC;
			else if (!strncmp (lower_value, "volumetric", 10U)) /* Volumetric radius R_3 */
				GMT->current.setting.proj_mean_radius = GMT_RADIUS_VOLUMETRIC;
			else if (!strncmp (lower_value, "meridional", 10U)) /* Meridional radius */
				GMT->current.setting.proj_mean_radius = GMT_RADIUS_MERIDIONAL;
			else if (!strncmp (lower_value, "quadratic", 9U)) /* Quadratic radius */
				GMT->current.setting.proj_mean_radius = GMT_RADIUS_QUADRATIC;
			else
				error = true;
			GMT_init_ellipsoid (GMT);	/* Set parameters depending on the ellipsoid */
			break;

		case GMTCASE_MAP_SCALE_FACTOR:
			if (GMT_compat_check (GMT, 4))	/* GMT4: */
				GMT_COMPAT_CHANGE ("PROJ_SCALE_FACTOR");
			else { error = gmt_badvalreport (GMT, keyword); break; }	/* Not recognized so give error message */
		case GMTCASE_PROJ_SCALE_FACTOR:
			if (!strncmp (value, "def", 3U)) /* Default scale for chosen projection */
				GMT->current.setting.proj_scale_factor = -1.0;
			else {
				dval = atof (value);
				if (dval <= 0.0)
					error = true;
				else
					GMT->current.setting.proj_scale_factor = dval;
			}
			break;

		/* GMT GROUP */

		case GMTCASE_GMT_COMPATIBILITY:
			ival = (int)atof (value);
			if (ival < 4) {
				GMT_Report (GMT->parent, GMT_MSG_NORMAL, "GMT_COMPATIBILITY: Expects values from 4 to %d; reset to 4.\n", GMT_MAJOR_VERSION);
				GMT->current.setting.compatibility = 4;
			}
			else if (ival > GMT_MAJOR_VERSION) {
				GMT_Report (GMT->parent, GMT_MSG_NORMAL, "GMT_COMPATIBILITY: Expects values from 4 to %d; reset to %d.\n", GMT_MAJOR_VERSION, GMT_MAJOR_VERSION);
				GMT->current.setting.compatibility = GMT_MAJOR_VERSION;
			}
			else
				GMT->current.setting.compatibility = ival;
			break;

		case GMTCASE_GMT_CUSTOM_LIBS:
			if (*value) {
				if (GMT->session.CUSTOM_LIBS) {
					if ((strcmp (GMT->session.CUSTOM_LIBS, value) == 0))
						break; /* stop here if string in place is equal */
					free (GMT->session.CUSTOM_LIBS);
				}
				/* Set Extension shared libraries */
				GMT->session.CUSTOM_LIBS = strdup (value);
			}
			break;

		case GMTCASE_GMT_EXTRAPOLATE_VAL:
			if (!strcmp (lower_value, "nan"))
				GMT->current.setting.extrapolate_val[0] = GMT_EXTRAPOLATE_NONE;
			else if (!strcmp (lower_value, "extrap"))
				GMT->current.setting.extrapolate_val[0] = GMT_EXTRAPOLATE_SPLINE;
			else if (!strncmp (lower_value, "extrapval",9)) {
				GMT->current.setting.extrapolate_val[0] = GMT_EXTRAPOLATE_CONSTANT;
				GMT->current.setting.extrapolate_val[1] = atof (&lower_value[10]);
				if (lower_value[9] != ',') {
					GMT_Report (GMT->parent, GMT_MSG_NORMAL, "Error decoding GMT_EXTRAPOLATE_VAL for 'val' value. Comma out of place.\n");
					error = true;
				}
			}
			else
				error = true;
			if (error) {
				GMT_Report (GMT->parent, GMT_MSG_NORMAL, "GMT_EXTRAPOLATE_VAL: resetting to 'extrapolated is NaN' to avoid later crash.\n");
				GMT->current.setting.extrapolate_val[0] = GMT_EXTRAPOLATE_NONE;
			}
			break;

		case GMTCASE_GMT_FFT:
			if (!strncmp (lower_value, "auto", 4))
				GMT->current.setting.fft = k_fft_auto;
			else if (!strncmp (lower_value, "fftw", 4)) { /* complete name: fftw */
				GMT->current.setting.fft = k_fft_fftw;
#ifdef HAVE_FFTW3F
				/* FFTW planner flags supported by the planner routines in FFTW
				 * FFTW_ESTIMATE:   pick a (probably sub-optimal) plan quickly
				 * FFTW_MEASURE:    find optimal plan by computing several FFTs and measuring their execution time
				 * FFTW_PATIENT:    like FFTW_MEASURE, but considers a wider range of algorithms
				 * FFTW_EXHAUSTIVE: like FFTW_PATIENT, but considers an even wider range of algorithms */
				GMT->current.setting.fftw_plan = FFTW_ESTIMATE; /* default planner flag */
				{
					char *c;
					if ((c = strchr (lower_value, ',')) != NULL) { /* Parse FFTW planner flags */
						c += strspn(c, ", \t"); /* advance past ',' and whitespace */
						if (!strncmp (c, "m", 1)) /* complete: measure */
							GMT->current.setting.fftw_plan = FFTW_MEASURE;
						else if (!strncmp (c, "p", 1)) /* complete: patient */
							GMT->current.setting.fftw_plan = FFTW_PATIENT;
						else if (!strncmp (c, "ex", 2)) /* complete: exhaustive */
							GMT->current.setting.fftw_plan = FFTW_EXHAUSTIVE;
					}
				}
#endif /* HAVE_FFTW3F */
			}
			else if (!strncmp (lower_value, "ac", 2))   /* complete name: accelerate */
				GMT->current.setting.fft = k_fft_accelerate;
			else if (!strncmp (lower_value, "kiss", 4)) /* complete name: kissfft */
				GMT->current.setting.fft = k_fft_kiss;
			else if (!strcmp (lower_value, "brenner"))
				GMT->current.setting.fft = k_fft_brenner;
			else
				error = true;
			break;
		case GMTCASE_HISTORY:
			if (GMT_compat_check (GMT, 4))	/* GMT4: */
				GMT_COMPAT_CHANGE ("GMT_HISTORY");
			else { error = gmt_badvalreport (GMT, keyword); break; }	/* Not recognized so give error message */
		case GMTCASE_GMT_HISTORY:
			if      (strspn (lower_value, "1t"))
				GMT->current.setting.history = (k_history_read | k_history_write);
			else if (strchr (lower_value, 'r'))
				GMT->current.setting.history = k_history_read;
			else if (strspn (lower_value, "0f"))
				GMT->current.setting.history = k_history_off;
			else
				error = true;
			break;
		case GMTCASE_INTERPOLANT:
			if (GMT_compat_check (GMT, 4))	/* GMT4: */
				GMT_COMPAT_CHANGE ("GMT_INTERPOLANT");
			else { error = gmt_badvalreport (GMT, keyword); break; }	/* Not recognized so give error message */
		case GMTCASE_GMT_INTERPOLANT:
			if (!strcmp (lower_value, "linear"))
				GMT->current.setting.interpolant = GMT_SPLINE_LINEAR;
			else if (!strcmp (lower_value, "akima"))
				GMT->current.setting.interpolant = GMT_SPLINE_AKIMA;
			else if (!strcmp (lower_value, "cubic"))
				GMT->current.setting.interpolant = GMT_SPLINE_CUBIC;
			else if (!strcmp (lower_value, "none"))
				GMT->current.setting.interpolant = GMT_SPLINE_NONE;
			else
				error = true;
			break;
		case GMTCASE_GMT_TRIANGULATE:
			if (!strcmp (lower_value, "watson"))
				GMT->current.setting.triangulate = GMT_TRIANGLE_WATSON;
			else if (!strcmp (lower_value, "shewchuk"))
				GMT->current.setting.triangulate = GMT_TRIANGLE_SHEWCHUK;
			else
				error = true;
			break;
		case GMTCASE_VERBOSE:
			if (GMT_compat_check (GMT, 4)) {	/* GMT4: */
				GMT_COMPAT_CHANGE ("GMT_VERBOSE");
				ival = atoi (value) + 2;
				if (ival >= GMT_MSG_QUIET && ival <= GMT_MSG_DEBUG)
					GMT->current.setting.verbose = ival;
				else
					error = true;
			}
			else
				error = gmt_badvalreport (GMT, keyword);	/* Not recognized so give error message */
			break;
		case GMTCASE_GMT_VERBOSE:
			error = gmt_parse_V_option (GMT, lower_value[0]);
			break;

		/* DIR GROUP */

		case GMTCASE_DIR_DATA:
			if (*value) {
				if (GMT->session.DATADIR) {
					if ((strcmp (GMT->session.DATADIR, value) == 0))
						break; /* stop here if string in place is equal */
					free (GMT->session.DATADIR);
				}
				/* Set session DATADIR dir */
				GMT->session.DATADIR = strdup (value);
			}
			break;
		case GMTCASE_DIR_DCW:
			if (*value) {
				if (GMT->session.DCWDIR) {
					if ((strcmp (GMT->session.DCWDIR, value) == 0))
						break; /* stop here if string in place is equal */
					free (GMT->session.DCWDIR);
				}
				/* Set session DCW dir */
				GMT->session.DCWDIR = strdup (value);
			}
			break;
		case GMTCASE_DIR_GSHHG:
			if (*value) {
				if (GMT->session.GSHHGDIR) {
					if ((strcmp (GMT->session.GSHHGDIR, value) == 0))
						break; /* stop here if string in place is equal */
					free (GMT->session.GSHHGDIR);
				}
				/* Set session GSHHG dir */
				GMT->session.GSHHGDIR = strdup (value);
			}
			break;
		case GMTCASE_DIR_TMP:
			if (*value) {
				/* Replace the session temp dir from the environment, if any */
				if (GMT->session.TMPDIR) {
					if ((strcmp (GMT->session.TMPDIR, value) == 0))
						break; /* stop here if string in place is equal */
					free (GMT->session.TMPDIR);
				}
				GMT->session.TMPDIR = strdup (value);
			}
			break;
		case GMTCASE_DIR_USER:
			if (*value) {
				/* Replace the session user dir from the environment, if any */
				if (GMT->session.USERDIR) {
					if ((strcmp (GMT->session.USERDIR, value) == 0))
						break; /* stop here if string in place is equal */
					free (GMT->session.USERDIR);
				}
				GMT->session.USERDIR = strdup (value);
			}
			break;

		/* TIME GROUP */

		case GMTCASE_TIME_EPOCH:
			strncpy (GMT->current.setting.time_system.epoch, value, GMT_LEN64);
			(void) GMT_init_time_system_structure (GMT, &GMT->current.setting.time_system);
			break;
		case GMTCASE_TIME_IS_INTERVAL:
			if (value[0] == '+' || value[0] == '-') {	/* OK, gave +<n>u or -<n>u, check for unit */
				sscanf (&lower_value[1], "%d%c", &GMT->current.time.truncate.T.step, &GMT->current.time.truncate.T.unit);
				switch (GMT->current.time.truncate.T.unit) {
					case 'y': case 'o': case 'd': case 'h': case 'm': case 'c':
						GMT->current.time.truncate.direction = (lower_value[0] == '+') ? 0 : 1;
						break;
					default:
						error = true;
						break;
				}
				if (GMT->current.time.truncate.T.step == 0) error = true;
				GMT->current.setting.time_is_interval = true;
			}
			else if (!strcmp (lower_value, "off"))
				GMT->current.setting.time_is_interval = false;
			else
				error = true;
			break;
		case GMTCASE_TIME_INTERVAL_FRACTION:
			GMT->current.setting.time_interval_fraction = atof (value);
			break;
		case GMTCASE_GMT_LANGUAGE:
		case GMTCASE_TIME_LANGUAGE:
			strncpy (GMT->current.setting.language, lower_value, GMT_LEN64);
			gmt_get_language (GMT);	/* Load in names and abbreviations in chosen language */
			break;
		case GMTCASE_WANT_LEAP_SECONDS:
			if (GMT_compat_check (GMT, 4))	/* GMT4: */
				GMT_COMPAT_CHANGE ("TIME_LEAP_SECONDS");
			else { error = gmt_badvalreport (GMT, keyword); break; }	/* Not recognized so give error message */
		case GMTCASE_TIME_LEAP_SECONDS:
			error = gmt_true_false_or_error (lower_value, &GMT->current.setting.time_leap_seconds);
			break;
		case GMTCASE_TIME_REPORT:
			if (!strncmp (lower_value, "none", 4U))
				GMT->current.setting.timer_mode = GMT_NO_TIMER;
			else if (!strncmp (lower_value, "clock", 5U))
				GMT->current.setting.timer_mode = GMT_ABS_TIMER;
			else if (!strncmp (lower_value, "elapsed", 7U))
				GMT->current.setting.timer_mode = GMT_ELAPSED_TIMER;
			else
				error = true;
			break;
		case GMTCASE_TIME_UNIT:
			GMT->current.setting.time_system.unit = lower_value[0];
			(void) GMT_init_time_system_structure (GMT, &GMT->current.setting.time_system);
			break;
		case GMTCASE_TIME_SYSTEM:
			error = GMT_get_time_system (GMT, lower_value, &GMT->current.setting.time_system);
			(void) GMT_init_time_system_structure (GMT, &GMT->current.setting.time_system);
			break;
		case GMTCASE_TIME_WEEK_START:
			ival = gmt_key_lookup (value, GMT_weekdays, 7);
			if (ival < 0 || ival >= 7) {
				error = true;
				GMT->current.setting.time_week_start = 0;
			}
			else
				GMT->current.setting.time_week_start = ival;
			break;
		case GMTCASE_Y2K_OFFSET_YEAR:
			if (GMT_compat_check (GMT, 4))	/* GMT4: */
				GMT_COMPAT_CHANGE ("TIME_Y2K_OFFSET_YEAR");
			else { error = gmt_badvalreport (GMT, keyword); break; }	/* Not recognized so give error message */
		case GMTCASE_TIME_Y2K_OFFSET_YEAR:
			if ((ival = atoi (value)) < 0) error = true;
			else GMT->current.setting.time_Y2K_offset_year = ival;
			/* Set the Y2K conversion parameters */
			GMT->current.time.Y2K_fix.y2_cutoff = abs (GMT->current.setting.time_Y2K_offset_year) % 100;
			GMT->current.time.Y2K_fix.y100 = GMT->current.setting.time_Y2K_offset_year - GMT->current.time.Y2K_fix.y2_cutoff;
			GMT->current.time.Y2K_fix.y200 = GMT->current.time.Y2K_fix.y100 + 100;
			break;

		/* Obsolete */

		case GMTCASE_PS_IMAGE_FORMAT:
			/* Setting ignored, now always ASCII85 encoding */
		case GMTCASE_X_AXIS_LENGTH:
		case GMTCASE_Y_AXIS_LENGTH:
			/* Setting ignored: x- and/or y scale are required inputs on -J option */
		case GMTCASE_COLOR_IMAGE:
			GMT_COMPAT_WARN;
			/* Setting ignored, now always adobe image */
			if (!GMT_compat_check (GMT, 4))	error = gmt_badvalreport (GMT, keyword);
			break;

		default:
			error = true;
			GMT_Report (GMT->parent, GMT_MSG_NORMAL, "Syntax error: Unrecognized keyword %s.\n", keyword);
			break;
	}

	/* Store possible unit.  For most cases these are irrelevant as no unit is expected */
	if (len) GMT->current.setting.given_unit[case_val] = value[len-1];

	if (error && case_val >= 0) GMT_Report (GMT->parent, GMT_MSG_NORMAL, "Syntax error: %s given illegal value (%s)!\n", keyword, value);
	return ((error) ? 1 : 0);
}

char *GMT_putparameter (struct GMT_CTRL *GMT, char *keyword)
{	/* value must hold at least GMT_BUFSIZ chars */
	static char value[GMT_LEN256] = {""}, txt[8];
	int case_val;
	bool error = false;
	char pm[2] = {'+', '-'}, *ft[2] = {"false", "true"};

	GMT_memset (value, GMT_LEN256, char);
	if (!keyword) return (value);		/* keyword argument missing */

	case_val = GMT_hash_lookup (GMT, keyword, keys_hashnode, GMT_N_KEYS, GMT_N_KEYS);

	switch (case_val) {
		/* FORMAT GROUP */
		case GMTCASE_INPUT_CLOCK_FORMAT:
			if (GMT_compat_check (GMT, 4))	/* GMT4: */
				GMT_COMPAT_WARN;
			else { error = gmt_badvalreport (GMT, keyword); break; }	/* Not recognized so give error message */
		case GMTCASE_FORMAT_CLOCK_IN:
			strncpy (value, GMT->current.setting.format_clock_in,  GMT_LEN256);
			break;
		case GMTCASE_INPUT_DATE_FORMAT:
			if (GMT_compat_check (GMT, 4))	/* GMT4: */
				GMT_COMPAT_WARN;
			else { error = gmt_badvalreport (GMT, keyword); break; }	/* Not recognized so give error message */
		case GMTCASE_FORMAT_DATE_IN:
			strncpy (value, GMT->current.setting.format_date_in, GMT_LEN256);
			break;
		case GMTCASE_OUTPUT_CLOCK_FORMAT:
			if (GMT_compat_check (GMT, 4))	/* GMT4: */
				GMT_COMPAT_WARN;
			else { error = gmt_badvalreport (GMT, keyword); break; }	/* Not recognized so give error message */
		case GMTCASE_FORMAT_CLOCK_OUT:
			strncpy (value, GMT->current.setting.format_clock_out, GMT_LEN256);
			break;
		case GMTCASE_OUTPUT_DATE_FORMAT:
			if (GMT_compat_check (GMT, 4))	/* GMT4: */
				GMT_COMPAT_WARN;
			else { error = gmt_badvalreport (GMT, keyword); break; }	/* Not recognized so give error message */
		case GMTCASE_FORMAT_DATE_OUT:
			strncpy (value, GMT->current.setting.format_date_out, GMT_LEN256);
			break;
		case GMTCASE_OUTPUT_DEGREE_FORMAT:
			if (GMT_compat_check (GMT, 4))	/* GMT4: */
				GMT_COMPAT_WARN;
			else { error = gmt_badvalreport (GMT, keyword); break; }	/* Not recognized so give error message */
		case GMTCASE_FORMAT_GEO_OUT:
			strncpy (value, GMT->current.setting.format_geo_out, GMT_LEN256);
			break;
		case GMTCASE_PLOT_CLOCK_FORMAT:
			if (GMT_compat_check (GMT, 4))	/* GMT4: */
				GMT_COMPAT_WARN;
			else { error = gmt_badvalreport (GMT, keyword); break; }	/* Not recognized so give error message */
		case GMTCASE_FORMAT_CLOCK_MAP:
			strncpy (value, GMT->current.setting.format_clock_map, GMT_LEN256);
			break;
		case GMTCASE_PLOT_DATE_FORMAT:
			if (GMT_compat_check (GMT, 4))	/* GMT4: */
				GMT_COMPAT_WARN;
			else { error = gmt_badvalreport (GMT, keyword); break; }	/* Not recognized so give error message */
		case GMTCASE_FORMAT_DATE_MAP:
			strncpy (value, GMT->current.setting.format_date_map, GMT_LEN256);
			break;
		case GMTCASE_PLOT_DEGREE_FORMAT:
			if (GMT_compat_check (GMT, 4))	/* GMT4: */
				GMT_COMPAT_WARN;
			else { error = gmt_badvalreport (GMT, keyword); break; }	/* Not recognized so give error message */
		case GMTCASE_FORMAT_GEO_MAP:
			strncpy (value, GMT->current.setting.format_geo_map, GMT_LEN256);
			break;
		case GMTCASE_TIME_FORMAT_PRIMARY:
			if (GMT_compat_check (GMT, 4))	/* GMT4: */
				GMT_COMPAT_WARN;
			else { error = gmt_badvalreport (GMT, keyword); break; }	/* Not recognized so give error message */
		case GMTCASE_FORMAT_TIME_PRIMARY_MAP:
			strncpy (value, GMT->current.setting.format_time[0], GMT_LEN256);
			break;
		case GMTCASE_TIME_FORMAT_SECONDARY:
			if (GMT_compat_check (GMT, 4))	/* GMT4: */
				GMT_COMPAT_WARN;
			else { error = gmt_badvalreport (GMT, keyword); break; }	/* Not recognized so give error message */
		case GMTCASE_FORMAT_TIME_SECONDARY_MAP:
			strncpy (value, GMT->current.setting.format_time[1], GMT_LEN256);
			break;
		case GMTCASE_D_FORMAT:
			if (GMT_compat_check (GMT, 4))	/* GMT4: */
				GMT_COMPAT_WARN;
			else { error = gmt_badvalreport (GMT, keyword); break; }	/* Not recognized so give error message */
		case GMTCASE_FORMAT_FLOAT_OUT:
			strncpy (value, GMT->current.setting.format_float_out, GMT_LEN256);
			break;
		case GMTCASE_FORMAT_FLOAT_MAP:
			strncpy (value, GMT->current.setting.format_float_map, GMT_LEN256);
			break;
		case GMTCASE_UNIX_TIME_FORMAT:
			if (GMT_compat_check (GMT, 4))	/* GMT4: */
				GMT_COMPAT_WARN;
			else { error = gmt_badvalreport (GMT, keyword); break; }	/* Not recognized so give error message */
		case GMTCASE_FORMAT_TIME_STAMP:
			strncpy (value, GMT->current.setting.format_time_stamp, GMT_LEN256);
			break;

		/* FONT GROUP */

		case GMTCASE_ANNOT_FONT_PRIMARY:
			if (GMT_compat_check (GMT, 4))	/* GMT4: */
				GMT_COMPAT_WARN;
			else { error = gmt_badvalreport (GMT, keyword); break; }	/* Not recognized so give error message */
		case GMTCASE_FONT_ANNOT_PRIMARY:
			strncpy (value, GMT_putfont (GMT, GMT->current.setting.font_annot[0]), GMT_LEN256);
			break;
		case GMTCASE_ANNOT_FONT_SECONDARY:
			if (GMT_compat_check (GMT, 4))	/* GMT4: */
				GMT_COMPAT_WARN;
			else { error = gmt_badvalreport (GMT, keyword); break; }	/* Not recognized so give error message */
		case GMTCASE_FONT_ANNOT_SECONDARY:
			strncpy (value, GMT_putfont (GMT, GMT->current.setting.font_annot[1]), GMT_LEN256);
			break;
		case GMTCASE_HEADER_FONT:
			if (GMT_compat_check (GMT, 4))	/* GMT4: */
				GMT_COMPAT_WARN;
			else { error = gmt_badvalreport (GMT, keyword); break; }	/* Not recognized so give error message */
		case GMTCASE_FONT_TITLE:
			strncpy (value, GMT_putfont (GMT, GMT->current.setting.font_title), GMT_LEN256);
			break;
		case GMTCASE_LABEL_FONT:
			if (GMT_compat_check (GMT, 4))	/* GMT4: */
				GMT_COMPAT_WARN;
			else { error = gmt_badvalreport (GMT, keyword); break; }	/* Not recognized so give error message */
		case GMTCASE_FONT_LABEL:
			strncpy (value, GMT_putfont (GMT, GMT->current.setting.font_label), GMT_LEN256);
			break;

		case GMTCASE_FONT_LOGO:
			strncpy (value, GMT_putfont (GMT, GMT->current.setting.font_logo), GMT_LEN256);
			break;

		/* FONT GROUP ... obsolete options */

		case GMTCASE_ANNOT_FONT_SIZE_PRIMARY:
			if (GMT_compat_check (GMT, 4)) {	/* GMT4: */
				GMT_COMPAT_WARN;
				sprintf (value, "%g", GMT->current.setting.font_annot[0].size);
			}
			else
				error = gmt_badvalreport (GMT, keyword);	/* Not recognized so give error message */
			break;
		case GMTCASE_ANNOT_FONT_SIZE_SECONDARY:
			if (GMT_compat_check (GMT, 4)) {	/* GMT4: */
				GMT_COMPAT_WARN;
				sprintf (value, "%g", GMT->current.setting.font_annot[1].size);
			}
			else
				error = gmt_badvalreport (GMT, keyword);	/* Not recognized so give error message */
			break;
		case GMTCASE_HEADER_FONT_SIZE:
			if (GMT_compat_check (GMT, 4)) {	/* GMT4: */
				GMT_COMPAT_WARN;
				sprintf (value, "%g", GMT->current.setting.font_title.size);
			}
			else
				error = gmt_badvalreport (GMT, keyword);	/* Not recognized so give error message */
			break;
		case GMTCASE_LABEL_FONT_SIZE:
			if (GMT_compat_check (GMT, 4)) {	/* GMT4: */
				GMT_COMPAT_WARN;
				sprintf (value, "%g", GMT->current.setting.font_label.size);
			}
			else
				error = gmt_badvalreport (GMT, keyword);	/* Not recognized so give error message */
			break;

		/* MAP GROUP */

		case GMTCASE_ANNOT_OFFSET_PRIMARY:
			if (GMT_compat_check (GMT, 4))	/* GMT4: */
				GMT_COMPAT_WARN;
			else { error = gmt_badvalreport (GMT, keyword); break; }	/* Not recognized so give error message */
		case GMTCASE_MAP_ANNOT_OFFSET_PRIMARY:
			sprintf (value, "%g%c", GMT->current.setting.map_annot_offset[0] GMT_def(GMTCASE_MAP_ANNOT_OFFSET_PRIMARY));
			break;
		case GMTCASE_ANNOT_OFFSET_SECONDARY:
			if (GMT_compat_check (GMT, 4))	/* GMT4: */
				GMT_COMPAT_WARN;
			else { error = gmt_badvalreport (GMT, keyword); break; }	/* Not recognized so give error message */
		case GMTCASE_MAP_ANNOT_OFFSET_SECONDARY:
			sprintf (value, "%g%c", GMT->current.setting.map_annot_offset[1] GMT_def(GMTCASE_MAP_ANNOT_OFFSET_SECONDARY));
			break;
		case GMTCASE_OBLIQUE_ANNOTATION:
			if (GMT_compat_check (GMT, 4))	/* GMT4: */
				GMT_COMPAT_WARN;
			else { error = gmt_badvalreport (GMT, keyword); break; }	/* Not recognized so give error message */
		case GMTCASE_MAP_ANNOT_OBLIQUE:
			sprintf (value, "%d", GMT->current.setting.map_annot_oblique);
			break;
		case GMTCASE_ANNOT_MIN_ANGLE:
			if (GMT_compat_check (GMT, 4))	/* GMT4: */
				GMT_COMPAT_WARN;
			else { error = gmt_badvalreport (GMT, keyword); break; }	/* Not recognized so give error message */
		case GMTCASE_MAP_ANNOT_MIN_ANGLE:
			sprintf (value, "%g", GMT->current.setting.map_annot_min_angle);
			break;
		case GMTCASE_ANNOT_MIN_SPACING:
			if (GMT_compat_check (GMT, 4))	/* GMT4: */
				GMT_COMPAT_WARN;
			else { error = gmt_badvalreport (GMT, keyword); break; }	/* Not recognized so give error message */
		case GMTCASE_MAP_ANNOT_MIN_SPACING:
			sprintf (value, "%g%c", GMT->current.setting.map_annot_min_spacing GMT_def(GMTCASE_MAP_ANNOT_MIN_SPACING));
			break;
		case GMTCASE_Y_AXIS_TYPE:
			if (GMT_compat_check (GMT, 4))	/* GMT4: */
				GMT_COMPAT_WARN;
			else { error = gmt_badvalreport (GMT, keyword); break; }	/* Not recognized so give error message */
		case GMTCASE_MAP_ANNOT_ORTHO:
			strncpy (value, GMT->current.setting.map_annot_ortho, GMT_LEN256);
			break;
		case GMTCASE_DEGREE_SYMBOL:
			if (GMT_compat_check (GMT, 4))	/* GMT4: */
				GMT_COMPAT_WARN;
			else { error = gmt_badvalreport (GMT, keyword); break; }	/* Not recognized so give error message */
		case GMTCASE_MAP_DEGREE_SYMBOL:
			switch (GMT->current.setting.map_degree_symbol) {
				case gmt_ring:		strcpy (value, "ring");		break;
				case gmt_degree:	strcpy (value, "degree");	break;
				case gmt_colon:		strcpy (value, "colon");	break;
				case gmt_none:		strcpy (value, "none");		break;
				default: strcpy (value, "undefined");
			}
			break;
		case GMTCASE_BASEMAP_AXES:
			if (GMT_compat_check (GMT, 4))	/* GMT4: */
				GMT_COMPAT_WARN;
			else { error = gmt_badvalreport (GMT, keyword); break; }	/* Not recognized so give error message */
		case GMTCASE_MAP_FRAME_AXES:
			strncpy (value, GMT->current.setting.map_frame_axes, GMT_LEN256);
			break;
		case GMTCASE_BASEMAP_FRAME_RGB:
			if (GMT_compat_check (GMT, 4))	/* GMT4: */
				GMT_COMPAT_WARN;
			else { error = gmt_badvalreport (GMT, keyword); break; }	/* Not recognized so give error message */
		case GMTCASE_MAP_DEFAULT_PEN:
			sprintf (value, "%s", GMT_putpen (GMT, GMT->current.setting.map_default_pen));
			break;
		case GMTCASE_FRAME_PEN:
			if (GMT_compat_check (GMT, 4))	/* GMT4: */
				GMT_COMPAT_WARN;
			else { error = gmt_badvalreport (GMT, keyword); break; }	/* Not recognized so give error message */
		case GMTCASE_MAP_FRAME_PEN:
			sprintf (value, "%s", GMT_putpen (GMT, GMT->current.setting.map_frame_pen));
			break;
		case GMTCASE_BASEMAP_TYPE:
			if (GMT_compat_check (GMT, 4))	/* GMT4: */
				GMT_COMPAT_WARN;
			else { error = gmt_badvalreport (GMT, keyword); break; }	/* Not recognized so give error message */
		case GMTCASE_MAP_FRAME_TYPE:
			if (GMT->current.setting.map_frame_type == GMT_IS_PLAIN)
				strcpy (value, "plain");
			else if (GMT->current.setting.map_frame_type == GMT_IS_GRAPH)
				strcpy (value, "graph");
			else if (GMT->current.setting.map_frame_type == GMT_IS_FANCY)
				strcpy (value, "fancy");
			else if (GMT->current.setting.map_frame_type == GMT_IS_ROUNDED)
				strcpy (value, "fancy+");
			else if (GMT->current.setting.map_frame_type == GMT_IS_INSIDE)
				strcpy (value, "inside");
			else
				strcpy (value, "undefined");
			break;
		case GMTCASE_FRAME_WIDTH:
			if (GMT_compat_check (GMT, 4))	/* GMT4: */
				GMT_COMPAT_WARN;
			else { error = gmt_badvalreport (GMT, keyword); break; }	/* Not recognized so give error message */
		case GMTCASE_MAP_FRAME_WIDTH:
			sprintf (value, "%g%c", GMT->current.setting.map_frame_width GMT_def(GMTCASE_MAP_FRAME_WIDTH));
			break;
		case GMTCASE_GRID_CROSS_SIZE_PRIMARY:
			if (GMT_compat_check (GMT, 4))	/* GMT4: */
				GMT_COMPAT_WARN;
			else { error = gmt_badvalreport (GMT, keyword); break; }	/* Not recognized so give error message */
		case GMTCASE_MAP_GRID_CROSS_SIZE_PRIMARY:
			sprintf (value, "%g%c", GMT->current.setting.map_grid_cross_size[0] GMT_def(GMTCASE_MAP_GRID_CROSS_SIZE_PRIMARY));
			break;
		case GMTCASE_GRID_CROSS_SIZE_SECONDARY:
			if (GMT_compat_check (GMT, 4))	/* GMT4: */
				GMT_COMPAT_WARN;
			else { error = gmt_badvalreport (GMT, keyword); break; }	/* Not recognized so give error message */
		case GMTCASE_MAP_GRID_CROSS_SIZE_SECONDARY:
			sprintf (value, "%g%c", GMT->current.setting.map_grid_cross_size[1] GMT_def(GMTCASE_MAP_GRID_CROSS_SIZE_SECONDARY));
			break;
		case GMTCASE_GRID_PEN_PRIMARY:
			if (GMT_compat_check (GMT, 4))	/* GMT4: */
				GMT_COMPAT_WARN;
			else { error = gmt_badvalreport (GMT, keyword); break; }	/* Not recognized so give error message */
		case GMTCASE_MAP_GRID_PEN_PRIMARY:
			sprintf (value, "%s", GMT_putpen (GMT, GMT->current.setting.map_grid_pen[0]));
			break;
		case GMTCASE_GRID_PEN_SECONDARY:
			if (GMT_compat_check (GMT, 4))	/* GMT4: */
				GMT_COMPAT_WARN;
			else { error = gmt_badvalreport (GMT, keyword); break; }	/* Not recognized so give error message */
		case GMTCASE_MAP_GRID_PEN_SECONDARY:
			sprintf (value, "%s", GMT_putpen (GMT, GMT->current.setting.map_grid_pen[1]));
			break;
		case GMTCASE_LABEL_OFFSET:
			if (GMT_compat_check (GMT, 4))	/* GMT4: */
				GMT_COMPAT_WARN;
			else { error = gmt_badvalreport (GMT, keyword); break; }	/* Not recognized so give error message */
		case GMTCASE_MAP_LABEL_OFFSET:
			sprintf (value, "%g%c", GMT->current.setting.map_label_offset GMT_def(GMTCASE_MAP_LABEL_OFFSET));
			break;
		case GMTCASE_LINE_STEP:
			if (GMT_compat_check (GMT, 4))	/* GMT4: */
				GMT_COMPAT_WARN;
			else { error = gmt_badvalreport (GMT, keyword); break; }	/* Not recognized so give error message */
		case GMTCASE_MAP_LINE_STEP:
			sprintf (value, "%g%c", GMT->current.setting.map_line_step GMT_def(GMTCASE_MAP_LINE_STEP));
			break;
		case GMTCASE_UNIX_TIME:
			if (GMT_compat_check (GMT, 4))	/* GMT4: */
				GMT_COMPAT_WARN;
			else { error = gmt_badvalreport (GMT, keyword); break; }	/* Not recognized so give error message */
		case GMTCASE_MAP_LOGO:
			sprintf (value, "%s", ft[GMT->current.setting.map_logo]);
			break;
		case GMTCASE_UNIX_TIME_POS:
			if (GMT_compat_check (GMT, 4))	/* GMT4: */
				GMT_COMPAT_WARN;
			else { error = gmt_badvalreport (GMT, keyword); break; }	/* Not recognized so give error message */
		case GMTCASE_MAP_LOGO_POS:
			sprintf (value, "%s/%g%c/%g%c", GMT_just_string[GMT->current.setting.map_logo_justify],
			GMT->current.setting.map_logo_pos[GMT_X] GMT_def(GMTCASE_MAP_LOGO_POS),
			GMT->current.setting.map_logo_pos[GMT_Y] GMT_def(GMTCASE_MAP_LOGO_POS));
			break;
		case GMTCASE_X_ORIGIN:
			if (GMT_compat_check (GMT, 4))	/* GMT4: */
				GMT_COMPAT_WARN;
			else { error = gmt_badvalreport (GMT, keyword); break; }	/* Not recognized so give error message */
		case GMTCASE_MAP_ORIGIN_X:
			sprintf (value, "%g%c", GMT->current.setting.map_origin[GMT_X] GMT_def(GMTCASE_MAP_ORIGIN_X));
			break;
		case GMTCASE_Y_ORIGIN:
			if (GMT_compat_check (GMT, 4))	/* GMT4: */
				GMT_COMPAT_WARN;
			else { error = gmt_badvalreport (GMT, keyword); break; }	/* Not recognized so give error message */
		case GMTCASE_MAP_ORIGIN_Y:
			sprintf (value, "%g%c", GMT->current.setting.map_origin[GMT_Y] GMT_def(GMTCASE_MAP_ORIGIN_Y));
			break;
		case GMTCASE_POLAR_CAP:
			if (GMT_compat_check (GMT, 4))	/* GMT4: */
				GMT_COMPAT_WARN;
			else { error = gmt_badvalreport (GMT, keyword); break; }	/* Not recognized so give error message */
		case GMTCASE_MAP_POLAR_CAP:
			if (doubleAlmostEqual (GMT->current.setting.map_polar_cap[0], 90.0))
				sprintf (value, "none");
			else
				sprintf (value, "%g/%g", GMT->current.setting.map_polar_cap[0], GMT->current.setting.map_polar_cap[1]);
			break;
		case GMTCASE_MAP_SCALE_HEIGHT:
			sprintf (value, "%g%c", GMT->current.setting.map_scale_height GMT_def(GMTCASE_MAP_SCALE_HEIGHT));
			break;
		case GMTCASE_MAP_TICK_LENGTH:
		case GMTCASE_TICK_LENGTH:
			if (GMT_compat_check (GMT, 4))	/* GMT4: */
				GMT_COMPAT_WARN;
			else { error = gmt_badvalreport (GMT, keyword); break; }	/* Not recognized so give error message */
		case GMTCASE_MAP_TICK_LENGTH_PRIMARY:
			sprintf (value, "%g%c/%g%c",
			GMT->current.setting.map_tick_length[GMT_ANNOT_UPPER] GMT_def(GMTCASE_MAP_TICK_LENGTH_PRIMARY),
			GMT->current.setting.map_tick_length[GMT_TICK_UPPER] GMT_def(GMTCASE_MAP_TICK_LENGTH_PRIMARY));
			break;
		case GMTCASE_MAP_TICK_LENGTH_SECONDARY:
			sprintf (value, "%g%c/%g%c",
			GMT->current.setting.map_tick_length[GMT_ANNOT_LOWER] GMT_def(GMTCASE_MAP_TICK_LENGTH_SECONDARY),
			GMT->current.setting.map_tick_length[GMT_TICK_LOWER] GMT_def(GMTCASE_MAP_TICK_LENGTH_SECONDARY));
			break;
		case GMTCASE_MAP_TICK_PEN:
		case GMTCASE_TICK_PEN:
			if (GMT_compat_check (GMT, 4))	/* GMT4: */
				GMT_COMPAT_WARN;
			else { error = gmt_badvalreport (GMT, keyword); break; }	/* Not recognized so give error message */
		case GMTCASE_MAP_TICK_PEN_PRIMARY:
			sprintf (value, "%s", GMT_putpen (GMT, GMT->current.setting.map_tick_pen[0]));
			break;
		case GMTCASE_MAP_TICK_PEN_SECONDARY:
			sprintf (value, "%s", GMT_putpen (GMT, GMT->current.setting.map_tick_pen[1]));
			break;
		case GMTCASE_HEADER_OFFSET:
			if (GMT_compat_check (GMT, 4))	/* GMT4: */
				GMT_COMPAT_WARN;
			else { error = gmt_badvalreport (GMT, keyword); break; }	/* Not recognized so give error message */
		case GMTCASE_MAP_TITLE_OFFSET:
			sprintf (value, "%g%c", GMT->current.setting.map_title_offset GMT_def(GMTCASE_MAP_TITLE_OFFSET));
			break;
		case GMTCASE_VECTOR_SHAPE:
			if (GMT_compat_check (GMT, 4))	/* GMT4: */
				GMT_COMPAT_WARN;
			else { error = gmt_badvalreport (GMT, keyword); break; }	/* Not recognized so give error message */
		case GMTCASE_MAP_VECTOR_SHAPE:
			sprintf (value, "%g", GMT->current.setting.map_vector_shape);
			break;

		/* COLOR GROUP */

		case GMTCASE_COLOR_BACKGROUND:
			sprintf (value, "%s", GMT_putcolor (GMT, GMT->current.setting.color_patch[GMT_BGD]));
			break;
		case GMTCASE_COLOR_FOREGROUND:
			sprintf (value, "%s", GMT_putcolor (GMT, GMT->current.setting.color_patch[GMT_FGD]));
			break;
		case GMTCASE_COLOR_MODEL:
			if (GMT->current.setting.color_model == GMT_RGB)
				strcpy (value, "none");
			else if (GMT->current.setting.color_model == (GMT_RGB + GMT_COLORINT))
				strcpy (value, "rgb");
			else if (GMT->current.setting.color_model == (GMT_CMYK + GMT_COLORINT))
				strcpy (value, "cmyk");
			else if (GMT->current.setting.color_model == (GMT_HSV + GMT_COLORINT))
				strcpy (value, "hsv");
			else
				strcpy (value, "undefined");
			break;
		case GMTCASE_COLOR_NAN:
			sprintf (value, "%s", GMT_putcolor (GMT, GMT->current.setting.color_patch[GMT_NAN]));
			break;
		case GMTCASE_HSV_MIN_SATURATION:
			if (GMT_compat_check (GMT, 4))	/* GMT4: */
				GMT_COMPAT_WARN;
			else { error = gmt_badvalreport (GMT, keyword); break; }	/* Not recognized so give error message */
		case GMTCASE_COLOR_HSV_MIN_S:
			sprintf (value, "%g", GMT->current.setting.color_hsv_min_s);
			break;
		case GMTCASE_HSV_MAX_SATURATION:
			if (GMT_compat_check (GMT, 4))	/* GMT4: */
				GMT_COMPAT_WARN;
			else { error = gmt_badvalreport (GMT, keyword); break; }	/* Not recognized so give error message */
		case GMTCASE_COLOR_HSV_MAX_S:
			sprintf (value, "%g", GMT->current.setting.color_hsv_max_s);
			break;
		case GMTCASE_HSV_MIN_VALUE:
			if (GMT_compat_check (GMT, 4))	/* GMT4: */
				GMT_COMPAT_WARN;
			else { error = gmt_badvalreport (GMT, keyword); break; }	/* Not recognized so give error message */
		case GMTCASE_COLOR_HSV_MIN_V:
			sprintf (value, "%g", GMT->current.setting.color_hsv_min_v);
			break;
		case GMTCASE_HSV_MAX_VALUE:
			if (GMT_compat_check (GMT, 4))	/* GMT4: */
				GMT_COMPAT_WARN;
			else { error = gmt_badvalreport (GMT, keyword); break; }	/* Not recognized so give error message */
		case GMTCASE_COLOR_HSV_MAX_V:
			sprintf (value, "%g", GMT->current.setting.color_hsv_max_v);
			break;

		/* PS GROUP */

		case GMTCASE_CHAR_ENCODING:
			if (GMT_compat_check (GMT, 4))	/* GMT4: */
				GMT_COMPAT_WARN;
			else { error = gmt_badvalreport (GMT, keyword); break; }	/* Not recognized so give error message */
		case GMTCASE_PS_CHAR_ENCODING:
			strncpy (value, GMT->current.setting.ps_encoding.name, GMT_LEN256);
			break;
		case GMTCASE_PS_COLOR:
			if (GMT_compat_check (GMT, 4))	/* GMT4: */
				GMT_COMPAT_WARN;
			else { error = gmt_badvalreport (GMT, keyword); break; }	/* Not recognized so give error message */
		case GMTCASE_PS_COLOR_MODEL:
			if (GMT->current.setting.ps_color_mode == PSL_RGB)
				strcpy (value, "rgb");
			else if (GMT->current.setting.ps_color_mode == PSL_CMYK)
				strcpy (value, "cmyk");
			else if (GMT->current.setting.ps_color_mode == PSL_HSV)
				strcpy (value, "hsv");
			else if (GMT->current.setting.ps_color_mode == PSL_GRAY)
				strcpy (value, "gray");
			else
				strcpy (value, "undefined");
			break;
		case GMTCASE_N_COPIES:
		case GMTCASE_PS_COPIES:
			if (GMT_compat_check (GMT, 4)) {
				GMT_COMPAT_WARN;
				sprintf (value, "%d", GMT->current.setting.ps_copies);
			}
			else
				error = gmt_badvalreport (GMT, keyword);	/* Not recognized so give error message */
			break;
		case GMTCASE_DOTS_PR_INCH:
		case GMTCASE_PS_DPI: GMT_COMPAT_WARN;
			if (!GMT_compat_check (GMT, 4)) error = gmt_badvalreport (GMT, keyword);	/* Not recognized so give error message */
			break;
		case GMTCASE_PS_EPS: GMT_COMPAT_WARN;
			if (!GMT_compat_check (GMT, 4)) error = gmt_badvalreport (GMT, keyword);	/* Not recognized so give error message */
			break;
		case GMTCASE_PS_IMAGE_COMPRESS:
			if (!GMT->PSL) return (NULL);	/* Not using PSL in this session */
			if (GMT->PSL->internal.compress == PSL_NONE)
				strcpy (value, "none");
			else if (GMT->PSL->internal.compress == PSL_RLE)
				strcpy (value, "rle");
			else if (GMT->PSL->internal.compress == PSL_LZW)
				strcpy (value, "lzw");
			else if (GMT->PSL->internal.compress == PSL_DEFLATE) {
				if (GMT->PSL->internal.deflate_level != 0)
					sprintf (value, "deflate,%u", GMT->PSL->internal.deflate_level);
				else
					strcpy (value, "deflate");
			}
			else
				strcpy (value, "undefined");
			break;
		case GMTCASE_PS_LINE_CAP:
			if (!GMT->PSL) return (NULL);	/* Not using PSL in this session */
			if (GMT->PSL->internal.line_cap == PSL_BUTT_CAP)
				strcpy (value, "butt");
			else if (GMT->PSL->internal.line_cap == PSL_ROUND_CAP)
				strcpy (value, "round");
			else if (GMT->PSL->internal.line_cap == PSL_SQUARE_CAP)
				strcpy (value, "square");
			else
				strcpy (value, "undefined");
			break;
		case GMTCASE_PS_LINE_JOIN:
			if (!GMT->PSL) return (NULL);	/* Not using PSL in this session */
			if (GMT->PSL->internal.line_join == PSL_MITER_JOIN)
				strcpy (value, "miter");
			else if (GMT->PSL->internal.line_join == PSL_ROUND_JOIN)
				strcpy (value, "round");
			else if (GMT->PSL->internal.line_join == PSL_BEVEL_JOIN)
				strcpy (value, "bevel");
			else
				strcpy (value, "undefined");
			break;
		case GMTCASE_PS_MITER_LIMIT:
			if (!GMT->PSL) return (NULL);	/* Not using PSL in this session */
			sprintf (value, "%d", GMT->PSL->internal.miter_limit);
			break;
		case GMTCASE_PAGE_COLOR:
			if (GMT_compat_check (GMT, 4))	/* GMT4: */
				GMT_COMPAT_WARN;
			else { error = gmt_badvalreport (GMT, keyword); break; }	/* Not recognized so give error message */
		case GMTCASE_PS_PAGE_COLOR:
			sprintf (value, "%s", GMT_putcolor (GMT, GMT->current.setting.ps_page_rgb));
			break;
		case GMTCASE_PAGE_ORIENTATION:
			if (GMT_compat_check (GMT, 4))	/* GMT4: */
				GMT_COMPAT_WARN;
			else { error = gmt_badvalreport (GMT, keyword); break; }	/* Not recognized so give error message */
		case GMTCASE_PS_PAGE_ORIENTATION:
			if (GMT->current.setting.ps_orientation == PSL_LANDSCAPE)
				strcpy (value, "landscape");
			else if (GMT->current.setting.ps_orientation == PSL_PORTRAIT)
				strcpy (value, "portrait");
			else
				strcpy (value, "undefined");
			break;
		case GMTCASE_PAPER_MEDIA:
			if (GMT_compat_check (GMT, 4))	/* GMT4: */
				GMT_COMPAT_WARN;
			else { error = gmt_badvalreport (GMT, keyword); break; }	/* Not recognized so give error message */
		case GMTCASE_PS_MEDIA:
			if (GMT->current.setting.ps_media == -USER_MEDIA_OFFSET)
				sprintf (value, "%gx%g", fabs (GMT->current.setting.ps_page_size[0]), fabs (GMT->current.setting.ps_page_size[1]));
			else if (GMT->current.setting.ps_media >= USER_MEDIA_OFFSET)
				sprintf (value, "%s", GMT->session.user_media_name[GMT->current.setting.ps_media-USER_MEDIA_OFFSET]);
			else
				sprintf (value, "%s", GMT_media_name[GMT->current.setting.ps_media]);
			if (GMT->current.setting.ps_page_size[0] < 0.0)
				strcat (value, "-");
			else if (GMT->current.setting.ps_page_size[1] < 0.0)
				strcat (value, "+");
			break;
		case GMTCASE_GLOBAL_X_SCALE:
			if (GMT_compat_check (GMT, 4))	/* GMT4: */
				GMT_COMPAT_WARN;
			else { error = gmt_badvalreport (GMT, keyword); break; }	/* Not recognized so give error message */
		case GMTCASE_PS_SCALE_X:
			sprintf (value, "%g", GMT->current.setting.ps_magnify[GMT_X]);
			break;
		case GMTCASE_GLOBAL_Y_SCALE:
			if (GMT_compat_check (GMT, 4))	/* GMT4: */
				GMT_COMPAT_WARN;
			else { error = gmt_badvalreport (GMT, keyword); break; }	/* Not recognized so give error message */
		case GMTCASE_PS_SCALE_Y:
			sprintf (value, "%g", GMT->current.setting.ps_magnify[GMT_Y]);
			break;
		case GMTCASE_TRANSPARENCY:
			if (GMT_compat_check (GMT, 4))
				GMT_Report (GMT->parent, GMT_MSG_NORMAL, "Transparency is now part of pen and fill specifications.  TRANSPARENCY is ignored\n");
			else
				error = gmt_badvalreport (GMT, keyword);
			break;
		case GMTCASE_PS_TRANSPARENCY:
			strncpy (value, GMT->current.setting.ps_transpmode, 15U);
			break;
		case GMTCASE_PS_VERBOSE:
			if (GMT_compat_check (GMT, 4))	/* GMT4: */
				GMT_COMPAT_WARN;
			else { error = gmt_badvalreport (GMT, keyword); break; }	/* Not recognized so give error message */
		case GMTCASE_PS_COMMENTS:
			if (!GMT->PSL) return (NULL);	/* Not using PSL in this session */
			sprintf (value, "%s", ft[GMT->PSL->internal.comments]);
			break;

		/* IO GROUP */

		case GMTCASE_FIELD_DELIMITER:
			if (GMT_compat_check (GMT, 4))	/* GMT4: */
				GMT_COMPAT_WARN;
			else { error = gmt_badvalreport (GMT, keyword); break; }	/* Not recognized so give error message */
		case GMTCASE_IO_COL_SEPARATOR:
			if (GMT->current.setting.io_col_separator[0] == '\t')	/* DEFAULT */
				strcpy (value, "tab");
			else if (GMT->current.setting.io_col_separator[0] == ' ')
				strcpy (value, "space");
			else if (GMT->current.setting.io_col_separator[0] == ',')
				strcpy (value, "comma");
			else if (!GMT->current.setting.io_col_separator[0])
				strcpy (value, "none");
			else
				strncpy (value, GMT->current.setting.io_col_separator, GMT_LEN256);
			break;
		case GMTCASE_GRIDFILE_FORMAT:
			if (GMT_compat_check (GMT, 4))	/* GMT4: */
				GMT_COMPAT_WARN;
			else { error = gmt_badvalreport (GMT, keyword); break; }	/* Not recognized so give error message */
		case GMTCASE_IO_GRIDFILE_FORMAT:
			strncpy (value, GMT->current.setting.io_gridfile_format, GMT_LEN256);
			break;
		case GMTCASE_GRIDFILE_SHORTHAND:
			if (GMT_compat_check (GMT, 4))	/* GMT4: */
				GMT_COMPAT_WARN;
			else { error = gmt_badvalreport (GMT, keyword); break; }	/* Not recognized so give error message */
		case GMTCASE_IO_GRIDFILE_SHORTHAND:
			sprintf (value, "%s", ft[GMT->current.setting.io_gridfile_shorthand]);
			break;
		case GMTCASE_IO_HEADER:
			sprintf (value, "%s", ft[GMT->current.setting.io_header[GMT_IN]]);
			break;
		case GMTCASE_N_HEADER_RECS:
			if (GMT_compat_check (GMT, 4))	/* GMT4: */
				GMT_COMPAT_WARN;
			else { error = gmt_badvalreport (GMT, keyword); break; }	/* Not recognized so give error message */
		case GMTCASE_IO_N_HEADER_RECS:
			sprintf (value, "%d", GMT->current.setting.io_n_header_items);
			break;
		case GMTCASE_NAN_RECORDS:
			if (GMT_compat_check (GMT, 4))	/* GMT4: */
				GMT_COMPAT_WARN;
			else { error = gmt_badvalreport (GMT, keyword); break; }	/* Not recognized so give error message */
		case GMTCASE_IO_NAN_RECORDS:
			if (GMT->current.setting.io_nan_records)
				strcpy (value, "pass");
			else
				strcpy (value, "skip");
			break;
		case GMTCASE_IO_NC4_CHUNK_SIZE:
			if (GMT->current.setting.io_nc4_chunksize[0] == k_netcdf_io_chunked_auto)
				strcpy (value, "auto");
			else if (GMT->current.setting.io_nc4_chunksize[0] == k_netcdf_io_classic)
				strcpy (value, "classic");
			else
				sprintf (value, "%" PRIuS ",%" PRIuS, /* chunk size: lat,lon */
						 GMT->current.setting.io_nc4_chunksize[0],
						 GMT->current.setting.io_nc4_chunksize[1]);
			break;
		case GMTCASE_IO_NC4_DEFLATION_LEVEL:
			sprintf (value, "%u", GMT->current.setting.io_nc4_deflation_level);
			break;
		case GMTCASE_XY_TOGGLE:
			if (GMT_compat_check (GMT, 4))	/* GMT4: */
				GMT_COMPAT_WARN;
			else { error = gmt_badvalreport (GMT, keyword); break; }	/* Not recognized so give error message */
		case GMTCASE_IO_LONLAT_TOGGLE:
			if (GMT->current.setting.io_lonlat_toggle[GMT_IN] && GMT->current.setting.io_lonlat_toggle[GMT_OUT])
				strcpy (value, "true");
			else if (!GMT->current.setting.io_lonlat_toggle[GMT_IN] && !GMT->current.setting.io_lonlat_toggle[GMT_OUT])
				strcpy (value, "false");
			else if (GMT->current.setting.io_lonlat_toggle[GMT_IN] && !GMT->current.setting.io_lonlat_toggle[GMT_OUT])
				strcpy (value, "in");
			else
				strcpy (value, "out");
			break;

		case GMTCASE_IO_SEGMENT_MARKER:
			value[0] = '\0';
			if (GMT->current.setting.io_seg_marker[GMT_OUT] != GMT->current.setting.io_seg_marker[GMT_IN]) {
				if ((GMT->current.setting.io_seg_marker[GMT_IN] == 'N' && !GMT->current.setting.io_nanline[GMT_IN]) || (GMT->current.setting.io_seg_marker[GMT_IN] == 'B' && !GMT->current.setting.io_blankline[GMT_IN])) value[0] = '\\';
				sprintf (txt, "%c,", GMT->current.setting.io_seg_marker[GMT_IN]);	strcat (value, txt);
				if ((GMT->current.setting.io_seg_marker[GMT_IN] == 'N' && !GMT->current.setting.io_nanline[GMT_IN]) || (GMT->current.setting.io_seg_marker[GMT_IN] == 'B' && !GMT->current.setting.io_blankline[GMT_IN])) strcat (value, "\\");
				sprintf (txt, "%c", GMT->current.setting.io_seg_marker[GMT_OUT]);	strcat (value, txt);
			}
			else {
				if ((GMT->current.setting.io_seg_marker[GMT_IN] == 'N' && !GMT->current.setting.io_nanline[GMT_IN]) || (GMT->current.setting.io_seg_marker[GMT_IN] == 'B' && !GMT->current.setting.io_blankline[GMT_IN])) value[0] = '\\';
				sprintf (txt, "%c", GMT->current.setting.io_seg_marker[GMT_IN]);	strcat (value, txt);
			}
			break;

		/* PROJ GROUP */

		case GMTCASE_PROJ_AUX_LATITUDE:
			switch (GMT->current.setting.proj_aux_latitude) {
				case GMT_LATSWAP_NONE:
					strcpy (value, "none");
					break;
				case GMT_LATSWAP_G2A:
					strcpy (value, "authalic");
					break;
				case GMT_LATSWAP_G2C:
					strcpy (value, "conformal");
					break;
				case GMT_LATSWAP_G2M:
					strcpy (value, "meridional");
					break;
				case GMT_LATSWAP_G2O:
					strcpy (value, "geocentric");
					break;
				case GMT_LATSWAP_G2P:
					strcpy (value, "parametric");
					break;
				default:
					strcpy (value, "undefined");
			}
			break;

		case GMTCASE_ELLIPSOID:
			if (GMT_compat_check (GMT, 4))	/* GMT4: */
				GMT_COMPAT_WARN;
			else { error = gmt_badvalreport (GMT, keyword); break; }	/* Not recognized so give error message */
		case GMTCASE_PROJ_ELLIPSOID:
			if (GMT->current.setting.proj_ellipsoid < GMT_N_ELLIPSOIDS - 1)	/* Custom ellipse */
				sprintf (value, "%s", GMT->current.setting.ref_ellipsoid[GMT->current.setting.proj_ellipsoid].name);
			else if (GMT_IS_SPHERICAL (GMT))
				sprintf (value, "%f", GMT->current.setting.ref_ellipsoid[GMT->current.setting.proj_ellipsoid].eq_radius);
			else
				sprintf (value, "%f,%f", GMT->current.setting.ref_ellipsoid[GMT->current.setting.proj_ellipsoid].eq_radius,
					1.0/GMT->current.setting.ref_ellipsoid[GMT->current.setting.proj_ellipsoid].flattening);
			break;
		case GMTCASE_PROJ_DATUM:	/* Not implemented yet */
			break;
		case GMTCASE_PROJ_GEODESIC:
			switch (GMT->current.setting.proj_geodesic) {
				case GMT_GEODESIC_VINCENTY:
					strcpy (value, "Vincenty");
					break;
				case GMT_GEODESIC_ANDOYER:
					strcpy (value, "Andoyer");
					break;
				case GMT_GEODESIC_RUDOE:
					strcpy (value, "Rudoe");
					break;
				default:
					strcpy (value, "undefined");
			}
			break;

		case GMTCASE_MEASURE_UNIT:
			if (GMT_compat_check (GMT, 4))	/* GMT4: */
				GMT_COMPAT_WARN;
			else { error = gmt_badvalreport (GMT, keyword); break; }	/* Not recognized so give error message */
		case GMTCASE_PROJ_LENGTH_UNIT:
			sprintf (value, "%s", GMT->session.unit_name[GMT->current.setting.proj_length_unit]);
			break;
		case GMTCASE_PROJ_MEAN_RADIUS:
			switch (GMT->current.setting.proj_mean_radius) {
				case GMT_RADIUS_MEAN:
					strcpy (value, "mean");
					break;
				case GMT_RADIUS_AUTHALIC:
					strcpy (value, "authalic");
					break;
				case GMT_RADIUS_VOLUMETRIC:
					strcpy (value, "volumetric");
					break;
				case GMT_RADIUS_MERIDIONAL:
					strcpy (value, "meridional");
					break;
				case GMT_RADIUS_QUADRATIC:
					strcpy (value, "quadratic");
					break;
				default:
					strcpy (value, "undefined");
			}
			break;
		case GMTCASE_MAP_SCALE_FACTOR:
			if (GMT_compat_check (GMT, 4))	/* GMT4: */
				GMT_COMPAT_WARN;
			else { error = gmt_badvalreport (GMT, keyword); break; }	/* Not recognized so give error message */
		case GMTCASE_PROJ_SCALE_FACTOR:
			if (doubleAlmostEqual (GMT->current.setting.proj_scale_factor, -1.0)) /* Default scale for chosen projection */
				strcpy (value, "default"); /* Default scale for chosen projection */
			else
				sprintf (value, "%g", GMT->current.setting.proj_scale_factor);
			break;

		/* GMT GROUP */

		case GMTCASE_GMT_COMPATIBILITY:
			sprintf (value, "%u", GMT->current.setting.compatibility);
			break;

		case GMTCASE_GMT_CUSTOM_LIBS:
			strncpy (value, (GMT->session.CUSTOM_LIBS) ? GMT->session.CUSTOM_LIBS : "", GMT_LEN256);
			break;
		case GMTCASE_GMT_EXTRAPOLATE_VAL:
			if (GMT->current.setting.extrapolate_val[0] == GMT_EXTRAPOLATE_NONE)
				strcpy (value, "NaN");
			else if (GMT->current.setting.extrapolate_val[0] == GMT_EXTRAPOLATE_SPLINE)
				strcpy (value, "extrap");
			else if (GMT->current.setting.extrapolate_val[0] == GMT_EXTRAPOLATE_CONSTANT)
				sprintf (value, "extrapval,%g", GMT->current.setting.extrapolate_val[1]);
			break;
		case GMTCASE_GMT_FFT:
			switch (GMT->current.setting.fft) {
				case k_fft_auto:
					strcpy (value, "auto");
					break;
				case k_fft_kiss:
					strcpy (value, "kissfft");
					break;
				case k_fft_brenner:
					strcpy (value, "brenner");
					break;
				case k_fft_fftw:
					strcpy (value, "fftw");
#ifdef HAVE_FFTW3F
					switch (GMT->current.setting.fftw_plan) {
						case FFTW_MEASURE:
							strcat (value, ",measure");
							break;
						case FFTW_PATIENT:
							strcat (value, ",patient");
							break;
						case FFTW_EXHAUSTIVE:
							strcat (value, ",exhaustive");
							break;
						default:
							strcat (value, ",estimate");
					}
#endif /* HAVE_FFTW3F */
					break;
				case k_fft_accelerate:
					strcpy (value, "accelerate");
					break;
				default:
					strcpy (value, "undefined");
			}
			break;
		case GMTCASE_HISTORY:
			if (GMT_compat_check (GMT, 4))	/* GMT4: */
				GMT_COMPAT_WARN;
			else { error = gmt_badvalreport (GMT, keyword); break; }	/* Not recognized so give error message */
		case GMTCASE_GMT_HISTORY:
			if (GMT->current.setting.history & k_history_write)
				sprintf (value, "true");
			else if (GMT->current.setting.history & k_history_read)
				sprintf (value, "readonly");
			else
				sprintf (value, "false");
			break;
		case GMTCASE_INTERPOLANT:
			if (GMT_compat_check (GMT, 4))	/* GMT4: */
				GMT_COMPAT_WARN;
			else { error = gmt_badvalreport (GMT, keyword); break; }	/* Not recognized so give error message */
		case GMTCASE_GMT_INTERPOLANT:
			if (GMT->current.setting.interpolant == GMT_SPLINE_LINEAR)
				strcpy (value, "linear");
			else if (GMT->current.setting.interpolant == GMT_SPLINE_AKIMA)
				strcpy (value, "akima");
			else if (GMT->current.setting.interpolant == GMT_SPLINE_CUBIC)
				strcpy (value, "cubic");
			else if (GMT->current.setting.interpolant == GMT_SPLINE_NONE)
				strcpy (value, "none");
			else
				strcpy (value, "undefined");
			break;
		case GMTCASE_GMT_TRIANGULATE:
			if (GMT->current.setting.triangulate == GMT_TRIANGLE_WATSON)
				strcpy (value, "Watson");
			else if (GMT->current.setting.triangulate == GMT_TRIANGLE_SHEWCHUK)
				strcpy (value, "Shewchuk");
			else
				strcpy (value, "undefined");
			break;
		case GMTCASE_VERBOSE:
			if (GMT_compat_check (GMT, 4))	/* GMT4: */
				GMT_COMPAT_WARN;
			else { error = gmt_badvalreport (GMT, keyword); break; }	/* Not recognized so give error message */
		case GMTCASE_GMT_VERBOSE:
			switch (GMT->current.setting.verbose) {
				case GMT_MSG_QUIET:		strcpy (value, "quiet");	break;
				case GMT_MSG_NORMAL:		strcpy (value, "normal");	break;
				case GMT_MSG_VERBOSE:	strcpy (value, "verbose");	break;
				case GMT_MSG_LONG_VERBOSE:	strcpy (value, "long_verbose");	break;
				case GMT_MSG_DEBUG:		strcpy (value, "debug");	break;
				default:				strcpy (value, "compat");	break;
			}
			break;

		/* DIR GROUP */

		case GMTCASE_DIR_DATA:
			/* Force update of session.DATADIR before copying the string */
			strncpy (value, (GMT->session.DATADIR) ? GMT->session.DATADIR : "", GMT_LEN256);
			break;
		case GMTCASE_DIR_DCW:
			/* Force update of session.DCWDIR before copying the string */
			strncpy (value, (GMT->session.DCWDIR) ? GMT->session.DCWDIR : "", GMT_LEN256);
			break;
		case GMTCASE_DIR_GSHHG:
			/* Force update of session.GSHHGDIR before copying the string */
			GMT_shore_adjust_res (GMT, 'c');
			strncpy (value, (GMT->session.GSHHGDIR) ? GMT->session.GSHHGDIR : "", GMT_LEN256);
			break;
		case GMTCASE_DIR_TMP:
			strncpy (value, (GMT->session.TMPDIR) ? GMT->session.TMPDIR : "", GMT_LEN256);
			break;
		case GMTCASE_DIR_USER:
			strncpy (value, (GMT->session.USERDIR) ? GMT->session.USERDIR : "", GMT_LEN256);
			break;

		/* TIME GROUP */

		case GMTCASE_TIME_EPOCH:
			strncpy (value, GMT->current.setting.time_system.epoch, GMT_LEN64);
			break;
		case GMTCASE_TIME_IS_INTERVAL:
			if (GMT->current.setting.time_is_interval)
				sprintf (value, "%c%d%c", pm[GMT->current.time.truncate.direction], GMT->current.time.truncate.T.step, GMT->current.time.truncate.T.unit);
			else
				sprintf (value, "off");
			break;
		case GMTCASE_TIME_INTERVAL_FRACTION:
			sprintf (value, "%g", GMT->current.setting.time_interval_fraction);
			break;
		case GMTCASE_GMT_LANGUAGE:
		case GMTCASE_TIME_LANGUAGE:
			strncpy (value, GMT->current.setting.language, GMT_LEN64);
			break;
		case GMTCASE_WANT_LEAP_SECONDS:
			if (GMT_compat_check (GMT, 4))	/* GMT4: */
				GMT_COMPAT_WARN;
			else { error = gmt_badvalreport (GMT, keyword); break; }	/* Not recognized so give error message */
		case GMTCASE_TIME_LEAP_SECONDS:
			sprintf (value, "%s", ft[GMT->current.setting.time_leap_seconds]);
			break;
		case GMTCASE_TIME_REPORT:
			if (GMT->current.setting.timer_mode == GMT_NO_TIMER)
				strcpy (value, "none");
			else if (GMT->current.setting.timer_mode == GMT_ABS_TIMER)
				strcpy (value, "clock");
			else if (GMT->current.setting.timer_mode == GMT_ELAPSED_TIMER)
				strcpy (value, "elapsed");
			break;
		case GMTCASE_TIME_UNIT:
			value[0] = GMT->current.setting.time_system.unit;
			break;
		case GMTCASE_TIME_WEEK_START:
			sprintf (value, "%s", GMT_weekdays[GMT->current.setting.time_week_start]);
			break;
		case GMTCASE_Y2K_OFFSET_YEAR:
			if (GMT_compat_check (GMT, 4))	/* GMT4: */
				GMT_COMPAT_WARN;
			else { error = gmt_badvalreport (GMT, keyword); break; }	/* Not recognized so give error message */
		case GMTCASE_TIME_Y2K_OFFSET_YEAR:
			sprintf (value, "%d", GMT->current.setting.time_Y2K_offset_year);
			break;

		default:
			error = true; /* keyword not known */
			break;
	}
	if (error)
		GMT_Report (GMT->parent, GMT_MSG_NORMAL, "Syntax error: Unrecognized keyword %s\n", keyword);
	return (value);
}

int GMT_pickdefaults (struct GMT_CTRL *GMT, bool lines, struct GMT_OPTION *options)
{
	int error = GMT_OK, n = 0;
	struct GMT_OPTION *opt = NULL;
	char *param;

	for (opt = options; opt; opt = opt->next) {
		if (!(opt->option == '<' || opt->option == '#') || !opt->arg)
			continue;		/* Skip other and empty options */
		if (!lines && n)
			GMT->parent->print_func (GMT->session.std[GMT_OUT], " ");	/* Separate by spaces */
		param = GMT_putparameter (GMT, opt->arg);
		if (*param == '\0') {
			/* if keyword unknown */
			error = GMT_OPTION_NOT_FOUND;
			break;
		}
		GMT->parent->print_func (GMT->session.std[GMT_OUT], param);
		if (lines)
			GMT->parent->print_func (GMT->session.std[GMT_OUT], "\n");		/* Separate lines */
		n++;
	}
	if (!lines && n)
		GMT->parent->print_func (GMT->session.std[GMT_OUT], "\n");		/* Single lines */
	return error;
}

int GMT_savedefaults (struct GMT_CTRL *GMT, char *file)
{
	unsigned int error = 0, rec = 0;
	char line[GMT_BUFSIZ] = {""}, keyword[GMT_LEN256] = {""}, string[GMT_LEN256] = {""};
	FILE *fpi = NULL, *fpo = NULL;

	if (file[0] == '-' && !file[1])
		fpo = GMT->session.std[GMT_OUT];
	else if ((fpo = fopen (file, "w")) == NULL) {
		GMT_Report (GMT->parent, GMT_MSG_NORMAL, "Error: Could not create file %s\n", file);
		return (-1);
	}

	/* Find the global gmt.conf file */

	sprintf (line, "%s/conf/gmt.conf", GMT->session.SHAREDIR);
	if (access (line, R_OK)) {
		/* Not found in SHAREDIR, try USERDIR instead */
		if (GMT_getuserpath (GMT, "conf/gmt.conf", line) == NULL) {
			GMT_Report (GMT->parent, GMT_MSG_NORMAL, "Error: Could not find system defaults file - Aborting.\n");
			GMT_exit (GMT, EXIT_FAILURE); return EXIT_FAILURE;
		}
	}
	if ((fpi = fopen (line, "r")) == NULL) return (-1);

	while (fgets (line, GMT_BUFSIZ, fpi)) {
		rec++;
		GMT_chop (line);	/* Get rid of [\r]\n */
		if (rec == 2) {	/* Copy version from gmt.conf */
			sscanf (line, "# GMT %s", string);
			fprintf (fpo, "# GMT %s Defaults file\n", string);
			continue;
		}
		if (line[0] == '#') { /* Copy comments */
			fprintf (fpo, "%s\n", line);
			continue;
		}
		if (line[0] == '\0') continue;	/* Skip Blank lines */

		/* Read the keyword and get the value from memory */
		keyword[0] = '\0';
		sscanf (line, "%s", keyword);

		/* Write things out (with possible tabs, spaces) */
		sscanf (line, "%[^=]", string);
		fprintf (fpo, "%s= %s\n", string, GMT_putparameter (GMT, keyword));
	}

	fclose (fpi);
	if (fpo != GMT->session.std[GMT_OUT]) fclose (fpo);

	if (error) GMT_Report (GMT->parent, GMT_MSG_NORMAL, "Error: %d conversion errors while writing gmt.conf\n", error);

	return (0);
}

void GMT_putdefaults (struct GMT_CTRL *GMT, char *this_file)	/* Dumps the GMT parameters to file or standard output */
{	/* ONLY USED BY GMTSET AND GMTDEFAULTS */
	if (this_file)	/* File name is defined: use it */
		GMT_savedefaults (GMT, this_file);
	else if (GMT->session.TMPDIR) {	/* Write GMT->session.TMPDIR/gmt.conf */
		char *path = NULL;
		path = GMT_memory (GMT, NULL, strlen (GMT->session.TMPDIR) + 10, char);
		sprintf (path, "%s/gmt.conf", GMT->session.TMPDIR);
		GMT_savedefaults (GMT, path);
		GMT_free (GMT, path);
	}
	else	/* Write gmt.conf in current directory */
		GMT_savedefaults (GMT, "gmt.conf");
}

void GMT_getdefaults (struct GMT_CTRL *GMT, char *this_file)	/* Read user's gmt.conf file and initialize parameters */
{
	char file[GMT_BUFSIZ];

	if (this_file)	/* Defaults file is specified */
		GMT_loaddefaults (GMT, this_file);
	else if (GMT_getuserpath (GMT, "gmt.conf", file))
		GMT_loaddefaults (GMT, file);
}

void gmt_append_trans (char *text, double transparency)
{
	char trans[GMT_LEN64] = {""};
	if (!GMT_IS_ZERO (transparency) && text[0] != '-') {	/* Append nonzero transparency */
		sprintf (trans, "@%ld", lrint (100.0 * transparency));
		strcat (text, trans);
	}
}

char *GMT_putfill (struct GMT_CTRL *GMT, struct GMT_FILL *F)
{
	/* Creates the name (if equivalent) or the string r[/g/b] corresponding to the RGB triplet or a pattern.
	 * Example: GMT_putfill (GMT, fill) may produce "white" or "1/2/3" or "p300/7"
	 */

	static char text[GMT_LEN256] = {""};
	int i;

	if (F->use_pattern) {
		if (F->pattern_no)
			sprintf (text, "p%d/%d", F->dpi, F->pattern_no);
		else
			sprintf (text, "p%d/%s", F->dpi, F->pattern);
	}
	else if (F->rgb[0] < -0.5)
		sprintf (text, "-");
	else if ((i = GMT_getrgb_index (GMT, F->rgb)) >= 0)
		sprintf (text, "%s", GMT_color_name[i]);
	else if (GMT_is_gray (F->rgb))
		sprintf (text, "%.5g", GMT_q(GMT_s255(F->rgb[0])));
	else
		sprintf (text, "%.5g/%.5g/%.5g", GMT_t255(F->rgb));
	gmt_append_trans (text, F->rgb[3]);
	return (text);
}

char *GMT_putcolor (struct GMT_CTRL *GMT, double *rgb)
{
	/* Creates the name (if equivalent) or the string r[/g/b] corresponding to the RGB triplet.
	 * Example: GMT_putcolor (GMT, rgb) may produce "white" or "1/2/3"
	 */

	static char text[GMT_LEN256] = {""};
	int i;

	if (rgb[0] < -0.5)
		sprintf (text, "-");
	else if ((i = GMT_getrgb_index (GMT, rgb)) >= 0)
		sprintf (text, "%s", GMT_color_name[i]);
	else if (GMT_is_gray(rgb))
		sprintf (text, "%.5g", GMT_q(GMT_s255(rgb[0])));
	else
		sprintf (text, "%.5g/%.5g/%.5g", GMT_t255(rgb));
	gmt_append_trans (text, rgb[3]);
	return (text);
}

char *GMT_putrgb (struct GMT_CTRL *GMT_UNUSED(GMT), double *rgb)
{
	/* Creates t the string r/g/b corresponding to the RGB triplet */

	static char text[GMT_LEN256] = {""};

	if (rgb[0] < -0.5)
		sprintf (text, "-");
	else
		sprintf (text, "%.5g/%.5g/%.5g", GMT_t255(rgb));
	gmt_append_trans (text, rgb[3]);
	return (text);
}

char *GMT_putcmyk (struct GMT_CTRL *GMT_UNUSED(GMT), double *cmyk)
{
	/* Creates the string c/m/y/k corresponding to the CMYK quadruplet */

	static char text[GMT_LEN256] = {""};

	if (cmyk[0] < -0.5)
		sprintf (text, "-");
	else
		sprintf (text, "%.5g/%.5g/%.5g/%.5g", GMT_q(cmyk[0]), GMT_q(cmyk[1]), GMT_q(cmyk[2]), GMT_q(cmyk[3]));
	gmt_append_trans (text, cmyk[4]);
	return (text);
}

char *GMT_puthsv (struct GMT_CTRL *GMT_UNUSED(GMT), double *hsv)
{
	/* Creates the string h/s/v corresponding to the HSV triplet */

	static char text[GMT_LEN256] = {""};

	if (hsv[0] < -0.5)
		sprintf (text, "-");
	else
		sprintf (text, "%.5g-%.5g-%.5g", GMT_q(hsv[0]), GMT_q(hsv[1]), GMT_q(hsv[2]));
	gmt_append_trans (text, hsv[3]);
	return (text);
}

bool GMT_is_valid_number (char *t)
{
	int i, n;

	/* Checks if t fits the format [+|-][xxxx][.][yyyy][e|E[+|-]nn]. */

	if (!t) return (true);				/* Cannot be NULL */
	i = n = 0;
	if (t[i] == '+' || t[i] == '-') i++;		/* OK to have leading sign */
	while (isdigit ((int)t[i])) i++, n++;		/* OK to have numbers */
	if (t[i] == '.') {				/* Found a decimal */
		i++;	/* Go to next character */
		while (isdigit ((int)t[i])) i++, n++;	/* OK to have numbers following the decimal */
	}
	/* Here n must be > 0.  Also, we might find exponential notation */
	if (t[i] == 'e' || t[i] == 'E') {
		i++;
		if (t[i] == '+' || t[i] == '-') i++;	/* OK to have leading sign for exponent */
		while (isdigit ((int)t[i])) i++;	/* OK to have numbers for the exponent */
	}
	/* If all is well we should now have run out of characters in t and n > 0 - otherwise it is an error */
	return ((t[i] || n == 0) ? false : true);
}

double GMT_convert_units (struct GMT_CTRL *GMT, char *string, unsigned int default_unit, unsigned int target_unit)
{
	/* Converts the input string "value" to a float in units indicated by target_unit
	 * If value does not contain a unit (''c', 'i', or p') then the units indicated
	 * by default_unit will be used.
	 * Both target_unit and default_unit are either GMT_PT, GMT_CM, GMT_INCH or GMT_M.
	 */

	int c = 0, len, given_unit;
	bool have_unit = false;
	double value;

	if ((len = (int)strlen(string))) {
		c = string[len-1];
		if ((have_unit = isalpha ((int)c))) string[len-1] = '\0';	/* Temporarily remove unit */
	}

	/* So c is either 0 (meaning default unit) or any letter (even junk like z) */

	given_unit = GMT_unit_lookup (GMT, c, default_unit);	/* Will warn if c is not 0, 'c', 'i', 'p' */

	if (!GMT_is_valid_number (string))
		GMT_Report (GMT->parent, GMT_MSG_NORMAL, "Warning: %s not a valid number and may not be decoded properly.\n", string);

	value = atof (string) * GMT->session.u2u[given_unit][target_unit];
	if (have_unit) string[len-1] = (char)GMT->session.unit_name[given_unit][0];	/* Put back the (implied) given unit */

	return (value);
}

unsigned int GMT_unit_lookup (struct GMT_CTRL *GMT, int c, unsigned int unit)
{
	if (!isalpha ((int)c))	/* Not a unit modifier - just return the current default unit */
		return (unit);

	/* Now we check for the c-i-p units and barf otherwise */

	switch (c) {
		case 'c': case 'C':	/* Centimeters */
			unit = GMT_CM;
			break;
		case 'i': case 'I':	/* Inches */
			unit = GMT_INCH;
			break;
		case 'p': case 'P':	/* Points */
			unit = GMT_PT;
			break;
		default:
			GMT_Report (GMT->parent, GMT_MSG_NORMAL, "Warning: Length unit %c not supported - revert to default unit [%s]\n", (int)c, GMT->session.unit_name[unit]);
			break;
	}

	return (unit);
}

int GMT_hash (struct GMT_CTRL *GMT_UNUSED(GMT), char *v, unsigned int n_hash)
{
	int h;
	assert (v!=NULL); /* We are in trouble if we get a NULL pointer here */
	for (h = 0; *v != '\0'; v++) h = (64 * h + (*v)) % n_hash;
	while (h < 0) h += n_hash;
	return (h);
}

int GMT_hash_lookup (struct GMT_CTRL *GMT, char *key, struct GMT_HASH *hashnode, unsigned int n, unsigned int n_hash)
{
	int i;
	unsigned int ui, k;

	i = GMT_hash (GMT, key, n_hash);			/* Get initial hash key */

	if (i < 0 || (ui = i) >= n) return (-1);	/* Bad key */
	if (hashnode[ui].n_id == 0) return (-1);	/* No entry for this hash value */
	/* Must search among the entries with identical hash value ui, starting at item k = 0 */
	k = 0;
	while (k < hashnode[ui].n_id && strcmp (hashnode[ui].key[k], key)) k++;
	if (k == hashnode[ui].n_id) return (-1);	/* Bad key; no match found */
	return (hashnode[ui].id[k]);			/* Return array index that goes with this key */
}

int GMT_hash_init (struct GMT_CTRL *GMT, struct GMT_HASH *hashnode, char **keys, unsigned int n_hash, unsigned int n_keys)
{
	unsigned int i, next;
	int entry;

	/* Set up hash table */

	GMT_memset (hashnode, n_hash, struct GMT_HASH);	/* Start with NULL everywhere */
	for (i = 0; i < n_keys; i++) {
		entry = GMT_hash (GMT, keys[i], n_hash);
		next = hashnode[entry].n_id;
		if (next == GMT_HASH_MAXDEPTH) {
			GMT_Report (GMT->parent, GMT_MSG_NORMAL, "%s makes hash-depth exceed hard-wired limit of %d - increment GMT_HASH_MAXDEPTH in gmt_hash.h and recompile GMT\n", keys[i], GMT_HASH_MAXDEPTH);
			GMT_exit (GMT, EXIT_FAILURE); return EXIT_FAILURE;
		}
		hashnode[entry].key[next] = keys[i];
		hashnode[entry].id[next]  = i;
		hashnode[entry].n_id++;
	}
	return GMT_OK;
}

int GMT_get_ellipsoid (struct GMT_CTRL *GMT, char *name)
{	/* Return ID of requested ellipsoid, or -1 if not found */
	int i, n;
	char line[GMT_BUFSIZ], ename[GMT_LEN64];
	double pol_radius;

	/* Try to get ellipsoid from the default list; use case-insensitive checking */

	strcpy (ename, name);		/* Make a copy of name */
	GMT_str_tolower (ename);	/* Convert to lower case */
	for (i = 0; i < GMT_N_ELLIPSOIDS; i++) {
		strcpy (line, GMT->current.setting.ref_ellipsoid[i].name);
		GMT_str_tolower (line);	/* Convert to lower case */
		if (!strcmp (ename, line)) return (i);
	}

	i = GMT_N_ELLIPSOIDS - 1;	/* Place any custom ellipsoid in this position in array */

	/* Read ellipsoid information as <a>,<finv> */
	n = sscanf (name, "%lf,%s", &GMT->current.setting.ref_ellipsoid[i].eq_radius, line);
	if (n < 1) {}	/* Failed to read arguments */
	else if (n == 1)
		GMT->current.setting.ref_ellipsoid[i].flattening = 0.0; /* Read equatorial radius only ... spherical */
	else if (line[0] == 'b') {	/* Read semi-minor axis */
		n = sscanf (&line[2], "%lf", &pol_radius);
		GMT->current.setting.ref_ellipsoid[i].flattening = 1.0 - (pol_radius / GMT->current.setting.ref_ellipsoid[i].eq_radius);
	}
	else if (line[0] == 'f') {	/* Read flattening */
		n = sscanf (&line[2], "%lf", &GMT->current.setting.ref_ellipsoid[i].flattening);
	}
	else {				/* Read inverse flattening */
		n = sscanf (line, "%lf", &GMT->current.setting.ref_ellipsoid[i].flattening);
		if (!GMT_IS_SPHERICAL (GMT)) GMT->current.setting.ref_ellipsoid[i].flattening = 1.0 / GMT->current.setting.ref_ellipsoid[i].flattening;
	}
	if (n == 1) return (i);

	if (GMT_compat_check (GMT, 4)) {
		FILE *fp = NULL;
		char path[GMT_BUFSIZ];
		double slop;
		/* Try to open as file first in (1) current dir, then in (2) $GMT->session.SHAREDIR */

		GMT_Report (GMT->parent, GMT_MSG_COMPAT, "Warning: Assigning PROJ_ELLIPSOID a file name is deprecated, use <a>,<inv_f> instead");
		GMT_getsharepath (GMT, NULL, name, "", path, R_OK);

		if ((fp = fopen (name, "r")) != NULL || (fp = fopen (path, "r")) != NULL) {
			/* Found file, now get parameters */
			while (fgets (line, GMT_BUFSIZ, fp) && (line[0] == '#' || line[0] == '\n'));
			fclose (fp);
			n = sscanf (line, "%s %d %lf %lf %lf", GMT->current.setting.ref_ellipsoid[i].name,
				&GMT->current.setting.ref_ellipsoid[i].date, &GMT->current.setting.ref_ellipsoid[i].eq_radius,
				&pol_radius, &GMT->current.setting.ref_ellipsoid[i].flattening);
			if (n != 5) {
				GMT_Report (GMT->parent, GMT_MSG_NORMAL, "Error decoding user ellipsoid parameters (%s)\n", line);
				GMT_exit (GMT, EXIT_FAILURE); return EXIT_FAILURE;
			}

			if (pol_radius == 0.0) {} /* Ignore semi-minor axis */
			else if (GMT_IS_SPHERICAL (GMT)) {
				/* zero flattening means we must compute flattening from the polar and equatorial radii: */

				GMT->current.setting.ref_ellipsoid[i].flattening = 1.0 - (pol_radius / GMT->current.setting.ref_ellipsoid[i].eq_radius);
				GMT_Report (GMT->parent, GMT_MSG_VERBOSE, "user-supplied ellipsoid has implicit flattening of %.8f\n", GMT->current.setting.ref_ellipsoid[i].flattening);
			}
			/* else check consistency: */
			else if ((slop = fabs (GMT->current.setting.ref_ellipsoid[i].flattening - 1.0 + (pol_radius/GMT->current.setting.ref_ellipsoid[i].eq_radius))) > 1.0e-8) {
				GMT_Report (GMT->parent, GMT_MSG_VERBOSE, "Warning: Possible inconsistency in user ellipsoid parameters (%s) [off by %g]\n", line, slop);
			}
			return (i);
		}
	}

	return (-1);
}

int GMT_get_datum (struct GMT_CTRL *GMT, char *name)
{	/* Return ID of requested datum, or -1 if not found */
	int i;
	char dname[GMT_LEN64], current_name[GMT_LEN64];

	if (!name[0]) return (-1);	/* Nothing given */
	strcpy (dname, name);		/* Make a copy of desired datum name */
	GMT_str_tolower (dname);	/* Convert it to lower case */
	for (i = 0; i < GMT_N_DATUMS; i++) {
		strcpy (current_name, GMT->current.setting.proj_datum[i].name);		/* Make a copy of this datum name */
		GMT_str_tolower (current_name);	/* Convert it to lower case */
		if (!strcmp (dname, current_name)) return (i);	/* Found a match */
	}
	return (-1);	/* Not found */
}

bool GMT_get_time_system (struct GMT_CTRL *GMT_UNUSED(GMT), char *name, struct GMT_TIME_SYSTEM *time_system)
{
	/* Convert TIME_SYSTEM into TIME_EPOCH and TIME_UNIT.
	   TIME_SYSTEM can be one of the following: j2000, jd, mjd, s1985, unix, dr0001, rata
	   or any string in the form "TIME_UNIT since TIME_EPOCH", like "seconds since 1985-01-01".
	   This function only splits the strings, no validation or analysis is done.
	   See GMT_init_time_system_structure for that.
	   TIME_SYSTEM = other is completely ignored.
	*/
	char *epoch = NULL;

	if (!strcmp (name, "j2000")) {
		strcpy (time_system->epoch, "2000-01-01T12:00:00");
		time_system->unit = 'd';
	}
	else if (!strcmp (name, "jd")) {
		strcpy (time_system->epoch, "-4713-11-24T12:00:00");
		time_system->unit = 'd';
	}
	else if (!strcmp (name, "mjd")) {
		strcpy (time_system->epoch, "1858-11-17T00:00:00");
		time_system->unit = 'd';
	}
	else if (!strcmp (name, "s1985")) {
		strcpy (time_system->epoch, "1985-01-01T00:00:00");
		time_system->unit = 's';
	}
	else if (!strcmp (name, "unix")) {
		strcpy (time_system->epoch, "1970-01-01T00:00:00");
		time_system->unit = 's';
	}
	else if (!strcmp (name, "dr0001")) {
		strcpy (time_system->epoch, "0001-01-01T00:00:00");
		time_system->unit = 's';
	}
	else if (!strcmp (name, "rata")) {
		strcpy (time_system->epoch, "0000-12-31T00:00:00");
		time_system->unit = 'd';
	}
	else if (!strcmp (name, "other")) {
		/* Ignore completely */
	}
	else if ((epoch = strstr (name, "since"))) {
		epoch += 6;
		strncpy (time_system->epoch, epoch, GMT_LEN64);
		time_system->unit = name[0];
		if (!strncmp (name, "mon", 3U)) time_system->unit = 'o';
	}
	else
		return (true);
	return (false);
}

int GMT_get_char_encoding (struct GMT_CTRL *GMT_UNUSED(GMT), char *name)
{
	int i;

	for (i = 0; i < 7 && strcmp (name, GMT_weekdays[i]); i++);
	return (i);
}

int gmt_setshorthand (struct GMT_CTRL *GMT) {
	/* Read user's gmt.io file and initialize shorthand notation */
	unsigned int id, n = 0;
	size_t n_alloc = 0;
	char file[GMT_BUFSIZ] = {""}, line[GMT_BUFSIZ] = {""}, a[GMT_LEN64] = {""}, b[GMT_LEN64] = {""};
	char c[GMT_LEN64] = {""}, d[GMT_LEN64] = {""}, e[GMT_LEN64] = {""};
	FILE *fp = NULL;

	GMT->session.n_shorthands = 0; /* By default there are no shorthands unless gmt.io is found */

	if (!GMT_getuserpath (GMT, "gmt.io", file)) {
		if (!GMT_getsharepath (GMT, "", "gmt.io", "", file, R_OK)) {	/* try non-hidden file in ~/.gmt */
			if (GMT_compat_check (GMT, 4)) {	/* Look for obsolete .gmt_io files */
				if (!GMT_getuserpath (GMT, ".gmt_io", file)) {
					if (!GMT_getsharepath (GMT, "", "gmt_io", "", file, R_OK))	/* try non-hidden file in ~/.gmt */
						return GMT_OK;
				}
			}
			else
				return GMT_OK;
		}
	}
	if ((fp = fopen (file, "r")) == NULL)
		return GMT_OK;

	GMT_set_meminc (GMT, GMT_TINY_CHUNK); /* Only allocate a small amount */
	while (fgets (line, GMT_BUFSIZ, fp)) {
		if (line[0] == '#' || line[0] == '\n')
			continue;
		if (sscanf (line, "%s %s %s %s %s", a, b, c, d, e) != 5) {
			GMT_Report (GMT->parent, GMT_MSG_NORMAL, "Error decoding file %s.  Bad format? [%s]\n", file, line);
			GMT_exit (GMT, EXIT_FAILURE); return EXIT_FAILURE;
		}

		if (n == n_alloc)
			GMT->session.shorthand = GMT_malloc (GMT, GMT->session.shorthand, n, &n_alloc, struct GMT_SHORTHAND);

		GMT->session.shorthand[n].suffix = strdup (a);
		if (GMT_grd_format_decoder (GMT, b, &id) != GMT_NOERROR) {
			/* no valid type id */
			GMT_Report (GMT->parent, GMT_MSG_NORMAL, "Unknown shorthand format [%s]\n", file, b);
			GMT_exit (GMT, EXIT_FAILURE); return EXIT_FAILURE;
		}
		snprintf (line, GMT_BUFSIZ, "%s/%s/%s/%s", b, c, d, e); /* ff/scale/offset/invalid */
		GMT->session.shorthand[n].format = strdup (line);
		++n;
	}
	fclose (fp);

	n_alloc = GMT->session.n_shorthands = n;
	GMT_reset_meminc (GMT);
	GMT->session.shorthand = GMT_malloc (GMT, GMT->session.shorthand, 0, &n_alloc, struct GMT_SHORTHAND);
	return GMT_OK;
}

void gmt_freeshorthand (struct GMT_CTRL *GMT) {/* Free memory used by shorthand arrays */
	unsigned int i;

	if (GMT->session.n_shorthands == 0)
		return;

	for (i = 0; i < GMT->session.n_shorthands; ++i) {
		free (GMT->session.shorthand[i].suffix);
		free (GMT->session.shorthand[i].format);
	}
	GMT_free (GMT, GMT->session.shorthand);
}

#if defined (WIN32) /* Use Windows API */
#include <Windows.h>
EXTERN_MSC char *dlerror (void);

bool gmt_file_lock (struct GMT_CTRL *GMT, int fd) {
	OVERLAPPED over = { 0 };
	HANDLE hand = (HANDLE)_get_osfhandle(fd);
	if (!LockFileEx(hand, LOCKFILE_EXCLUSIVE_LOCK, 0, 1, 0, &over)) /* Will block until exclusive lock is acquired */
	{
		GMT_Report (GMT->parent, GMT_MSG_DEBUG, "Warning: exclusive lock could not be acquired (%s)\n", dlerror());
		return false;
	}
	return true;
}

bool gmt_file_unlock (struct GMT_CTRL *GMT, int fd) {
	HANDLE hand = (HANDLE)_get_osfhandle(fd);
	if (!UnlockFile(hand, 0, 0, 0, 1))
	{
		GMT_Report (GMT->parent, GMT_MSG_DEBUG, "Warning: failed to release lock (%s)\n", dlerror());
		return false;
	}
	return true;
}

#elif defined (HAVE_FCNTL_H_) /* Use POSIX fcntl */
bool gmt_file_lock (struct GMT_CTRL *GMT, int fd)
{
	int status;
	struct flock lock;
	lock.l_type = F_WRLCK;		/* Lock for exclusive reading/writing */
	lock.l_whence = SEEK_SET;	/* These three apply lock to entire file */
	lock.l_start = lock.l_len = 0;

	if ((status = fcntl (fd, F_SETLKW, &lock))) /* Will block until exclusive lock is acquired */
	{
		int errsv = status; /* make copy of status */
		GMT_Report (GMT->parent, GMT_MSG_DEBUG, "Warning: exclusive lock could not be acquired (%s)\n", strerror(errsv));
		return false;
	}
	return true;
}

bool gmt_file_unlock (struct GMT_CTRL *GMT, int fd)
{
	int status;
	struct flock lock;
	lock.l_type = F_UNLCK;		/* Release lock and close file */
	lock.l_whence = SEEK_SET;	/* These three apply lock to entire file */
	lock.l_start = lock.l_len = 0;

	if ((status = fcntl (fd, F_SETLK, &lock))) /* Release lock */
	{
		int errsv = status; /* make copy of status */
		GMT_Report (GMT->parent, GMT_MSG_DEBUG, "Warning: failed to release lock (%s)\n", strerror(errsv));
		return false;
	}
	return true;
}

#else /* Not Windows and fcntl not available */
bool gmt_file_lock (struct GMT_CTRL *GMT, int fd) {
	GMT_Report (GMT->parent, GMT_MSG_DEBUG, "Warning: file locking not supported.\n");
	return false;
}

bool gmt_file_unlock (struct GMT_CTRL *GMT, int fd) {
	return false;
}
#endif

int gmt_get_history (struct GMT_CTRL *GMT)
{
	int id;
	size_t len = strlen ("BEGIN GMT " GMT_PACKAGE_VERSION);
	bool done = false, process = false;
	char line[GMT_BUFSIZ] = {""}, hfile[GMT_BUFSIZ] = {""}, cwd[GMT_BUFSIZ] = {""};
	char option[GMT_LEN64] = {""}, value[GMT_BUFSIZ] = {""};
	FILE *fp = NULL; /* For gmt.history file */
	static struct GMT_HASH unique_hashnode[GMT_N_UNIQUE];

	if (!(GMT->current.setting.history & k_history_read))
		return (GMT_NOERROR); /* gmt.history mechanism has been disabled */

	/* This is called once per GMT Session by GMT_Create_Session via GMT_begin and before any GMT_* module is called.
	 * It loads in the known shorthands found in the gmt.history file
	 */

	/* If current directory is writable, use it; else use the home directory */

	getcwd (cwd, GMT_BUFSIZ);
	if (GMT->session.TMPDIR)			/* Isolation mode: Use GMT->session.TMPDIR/gmt.history */
		sprintf (hfile, "%s/gmt.history", GMT->session.TMPDIR);
	else if (!access (cwd, W_OK))		/* Current directory is writable */
		sprintf (hfile, "gmt.history");
	else	/* Try home directory instead */
		sprintf (hfile, "%s/gmt.history", GMT->session.HOMEDIR);

	if ((fp = fopen (hfile, "r+")) == NULL) /* In order to place an exclusive lock, fp must be open for writing */
		return (GMT_NOERROR);	/* OK to be unsuccessful in opening this file */

	GMT_hash_init (GMT, unique_hashnode, GMT_unique_option, GMT_N_UNIQUE, GMT_N_UNIQUE);

	/* When we get here the file exists */
	gmt_file_lock (GMT, fileno(fp));
	/* Format of GMT 5 gmt.history is as follow:
	 * BEGIN GMT <version>		This is the start of parsable section
	 * OPT ARG
	 * where OPT is a 1- or 2-char code, e.g., R, X, JM, JQ, Js.  ARG is the argument.
	 * Exception: if OPT = J then ARG is just the first character of the argument  (e.g., M).
	 * File ends when we find
	 * END				This is the end of parsable section
	 */

	while (!done && fgets (line, GMT_BUFSIZ, fp)) {
		if (line[0] == '#') continue;	/* Skip comments lines */
		GMT_chop (line);		/* Remove linefeed,CR */
		if (line[0] == '\0') continue;	/* Skip blank lines */
		if (!strncmp (line, "BEGIN GMT " GMT_PACKAGE_VERSION, len))
			process = true;	/* OK to parse gmt.history file compatible with this GMT version */
		else if (!strncmp (line, "END", 3U)) {		/* Logical end of gmt.history file */
			done = true;
			process = false;
		}
		if (!process) continue;		/* Not inside the good stuff yet */
		if (sscanf (line, "%s %[^\n]", option, value) != 2) continue;	/* Quietly skip malformed lines */
		if (!value[0]) continue;	/* No argument found */
		if (option[0] == 'C') {	/* Read clip level */
			GMT->current.ps.clip_level = atoi (value);
			continue;
		}
		else if (option[0] == 'L') {	/* Read PS layer */
			GMT->current.ps.layer = atoi (value);
			continue;
		}
		if ((id = GMT_hash_lookup (GMT, option, unique_hashnode, GMT_N_UNIQUE, GMT_N_UNIQUE)) < 0) continue;	/* Quietly skip malformed lines */
		if (GMT->init.history[id])
			free (GMT->init.history[id]);
		GMT->init.history[id] = strdup (value);
	}

	/* Close the file */
	gmt_file_unlock (GMT, fileno(fp));
	fclose (fp);

	return (GMT_NOERROR);
}

int gmt_put_history (struct GMT_CTRL *GMT)
{
	int id;
	bool empty;
	char hfile[GMT_BUFSIZ] = {""}, cwd[GMT_BUFSIZ] = {""};
	FILE *fp = NULL; /* For gmt.history file */

	if (!(GMT->current.setting.history & k_history_write))
		return (GMT_NOERROR); /* gmt.history mechanism has been disabled */

	/* This is called once per GMT Session by GMT_end via GMT_Destroy_Session.
	 * It writes out the known shorthands to the gmt.history file
	 */

	/* Do we even need to write? If empty, simply skip */
	for (id = 0, empty = true; id < GMT_N_UNIQUE && empty; id++) {
		if (GMT->init.history[id]) empty = false;	/* Have something to write */
	}
	if (empty) return (GMT_NOERROR);

	/* If current directory is writable, use it; else use the home directory */

	getcwd (cwd, GMT_BUFSIZ);
	if (GMT->session.TMPDIR)			/* Isolation mode: Use GMT->session.TMPDIR/gmt.history */
		sprintf (hfile, "%s/gmt.history", GMT->session.TMPDIR);
	else if (!access (cwd, W_OK))	/* Current directory is writable */
		sprintf (hfile, "gmt.history");
	else	/* Try home directory instead */
		sprintf (hfile, "%s/gmt.history", GMT->session.HOMEDIR);

	if ((fp = fopen (hfile, "w")) == NULL) return (-1);	/* Not OK to be unsuccessful in creating this file */

	/* When we get here the file is open */
	if (!gmt_file_lock (GMT, fileno(fp)))
		GMT_Report (GMT->parent, GMT_MSG_DEBUG, "Warning: %s is not locked for exclusive access. Multiple gmt processes running at once could corrupt history file.\n", hfile);

	fprintf (fp, "# GMT 5 Session common arguments shelf\n");
	fprintf (fp, "BEGIN GMT " GMT_PACKAGE_VERSION "\n");
	for (id = 0; id < GMT_N_UNIQUE; id++) {
		if (!GMT->init.history[id]) continue;	/* Not specified */
		fprintf (fp, "%s\t%s\n", GMT_unique_option[id], GMT->init.history[id]);
	}
	if (GMT->current.ps.clip_level) fprintf (fp, "C\t%d\n", GMT->current.ps.clip_level); /* Write clip level */
	if (GMT->current.ps.layer) fprintf (fp, "L\t%d\n", GMT->current.ps.layer); /* Write PS layer, if non-zero */
	fprintf (fp, "END\n");

	/* Close the file */
	gmt_file_unlock (GMT, fileno(fp));
	fclose (fp);

	return (GMT_NOERROR);
}

void Free_GMT_Ctrl (struct GMT_CTRL *GMT) {	/* Deallocate control structure */
	if (!GMT) return;	/* Never was allocated */
	free (GMT);
}

void GMT_end (struct GMT_CTRL *GMT)
{
	/* GMT_end will clean up after us. */

	unsigned int i;

	gmt_put_history (GMT);

	/* Remove font structures */
	for (i = 0; i < GMT->session.n_fonts; i++) {
		free (GMT->session.font[i].name);
		GMT->session.font[i].name = NULL;
	}
	GMT_free (GMT, GMT->session.font);
#ifdef __FreeBSD__
#ifdef _i386_
	fpresetsticky (FP_X_DZ | FP_X_INV);
	fpsetmask (FP_X_DZ | FP_X_INV);
#endif
#endif

	if (GMT->init.runtime_bindir) {free (GMT->init.runtime_bindir); GMT->init.runtime_bindir = NULL;}
	if (GMT->init.runtime_libdir) {free (GMT->init.runtime_libdir); GMT->init.runtime_libdir = NULL;}
	free (GMT->session.SHAREDIR); GMT->session.SHAREDIR = NULL;
	free (GMT->session.HOMEDIR); GMT->session.HOMEDIR = NULL;
	if (GMT->session.DATADIR) {free (GMT->session.DATADIR); GMT->session.DATADIR = NULL;}
	if (GMT->session.DCWDIR) {free (GMT->session.DCWDIR); GMT->session.DCWDIR = NULL;}
	if (GMT->session.GSHHGDIR) {free (GMT->session.GSHHGDIR); GMT->session.GSHHGDIR = NULL;}
	if (GMT->session.USERDIR) {free (GMT->session.USERDIR);  GMT->session.USERDIR = NULL;}
	if (GMT->session.TMPDIR) {free (GMT->session.TMPDIR); GMT->session.TMPDIR = NULL;}
	if (GMT->session.CUSTOM_LIBS) {free (GMT->session.CUSTOM_LIBS); GMT->session.CUSTOM_LIBS = NULL;}
	for (i = 0; i < GMT_N_PROJ4; i++) {
		free (GMT->current.proj.proj4[i].name);
		GMT->current.proj.proj4[i].name = NULL;
	}
	GMT_free (GMT, GMT->current.proj.proj4);
	for (i = 0; i < GMT_N_UNIQUE; i++) if (GMT->init.history[i]) {
		free (GMT->init.history[i]);
		GMT->init.history[i] = NULL;
	}
	for (i = 0; i < GMT_MAX_COLUMNS; i++) if (GMT->current.io.o_format[i]) {
		free (GMT->current.io.o_format[i]);
		GMT->current.io.o_format[i] = NULL;
	}
	for (i = 0; i < GMT->common.a.n_aspatial; i++) if (GMT->common.a.name[i]) {
		free (GMT->common.a.name[i]);
		GMT->common.a.name[i] = NULL;
	}
	if (GMT->common.h.title)    {free (GMT->common.h.title);    GMT->common.h.title    = NULL;}
	if (GMT->common.h.remark)   {free (GMT->common.h.remark);   GMT->common.h.remark   = NULL;}
	if (GMT->common.h.colnames) {free (GMT->common.h.colnames); GMT->common.h.colnames = NULL;}

	if (GMT->current.setting.io_gridfile_shorthand) gmt_freeshorthand (GMT);

	fflush (GMT->session.std[GMT_OUT]);	/* Make sure output buffer is flushed */

	GMT_free_ogr (GMT, &(GMT->current.io.OGR), 1);	/* Free up the GMT/OGR structure, if used */
	GMT_free_tmp_arrays (GMT);			/* Free emp memory for vector io or processing */

	/* Terminate PSL machinery (if used) */
	PSL_endsession (GMT->PSL);
#ifdef MEMDEBUG
	GMT_memtrack_report (GMT);
	free (GMT->hidden.mem_keeper);
#endif

	Free_GMT_Ctrl (GMT);	/* Deallocate control structure */
}

struct GMT_CTRL * GMT_begin_module (struct GMTAPI_CTRL *API, const char *lib_name, const char *mod_name, struct GMT_CTRL **Ccopy)
{	/* All GMT modules (i.e. GMT_psxy, GMT_blockmean, ...) must call GMT_begin_module
	 * as their first call and call GMT_end_module as their last call.  This
	 * allows us to capture the GMT control structure so we can reset all
	 * parameters to what they were before exiting the module. Note:
	 * 1. Session items that remain unchanged are not replicated if allocated separately.
	 * 2. Items that may grow through session are not replicated if allocated separately.
	 */

	unsigned int i;
	struct GMT_CTRL *GMT = API->GMT, *Csave = NULL;

	Csave = calloc (1U, sizeof (struct GMT_CTRL));

	GMT_free_tmp_arrays (GMT);			/* Free temp memory for vector io or processing */

	/* First memcpy over everything; this will include pointer addresses we will have to fix below */

	GMT_memcpy (Csave, GMT, 1, struct GMT_CTRL);

	/* Increment level uint64_t */
	GMT->hidden.func_level++;		/* This lets us know how deeply we are nested when a GMT module is called */

	/* Now fix things that were allocated separately from the main GMT structure.  These are usually text strings
	 * that were allocated via strdup since the structure only have a pointer allocated. */

	/* GMT_INIT */
	if (GMT->session.n_user_media) {
		Csave->session.n_user_media = GMT->session.n_user_media;
		Csave->session.user_media = GMT_memory (GMT, NULL, GMT->session.n_user_media, struct GMT_MEDIA);
		Csave->session.user_media_name = GMT_memory (GMT, NULL, GMT->session.n_user_media, char *);
		for (i = 0; i < GMT->session.n_user_media; i++) Csave->session.user_media_name[i] = strdup (GMT->session.user_media_name[i]);
	}

	/* GMT_PLOT */
	if (GMT->current.plot.n_alloc) {
		Csave->current.plot.n_alloc = GMT->current.plot.n_alloc;
		Csave->current.plot.x = GMT_memory (GMT, NULL, GMT->current.plot.n_alloc, double);
		Csave->current.plot.y = GMT_memory (GMT, NULL, GMT->current.plot.n_alloc, double);
		Csave->current.plot.pen = GMT_memory (GMT, NULL, GMT->current.plot.n_alloc, unsigned int);
		GMT_memcpy (Csave->current.plot.x, GMT->current.plot.x, GMT->current.plot.n_alloc, double);
		GMT_memcpy (Csave->current.plot.y, GMT->current.plot.y, GMT->current.plot.n_alloc, double);
		GMT_memcpy (Csave->current.plot.pen, GMT->current.plot.pen, GMT->current.plot.n_alloc, unsigned int);
	}

	/* GMT_IO */
	Csave->current.io.OGR = GMT_duplicate_ogr (GMT, GMT->current.io.OGR);	/* Duplicate OGR struct, if set */
	GMT_free_ogr (GMT, &(GMT->current.io.OGR), 1);		/* Free up the GMT/OGR structure, if used */

	GMT_memset (Csave->current.io.o_format, GMT_MAX_COLUMNS, char *);
	for (i = 0; i < GMT_MAX_COLUMNS; i++)
		if (GMT->current.io.o_format[i]) Csave->current.io.o_format[i] = strdup (GMT->current.io.o_format[i]);

	/* GMT_COMMON */
	if (GMT->common.U.label) Csave->common.U.label = strdup (GMT->common.U.label);
	for (i = 0; i < GMT->common.a.n_aspatial; i++)
		if (GMT->common.a.name[i]) Csave->common.a.name[i] = strdup (GMT->common.a.name[i]);
	if (GMT->common.h.title) Csave->common.h.title = strdup (GMT->common.h.title);
	if (GMT->common.h.remark) Csave->common.h.remark = strdup (GMT->common.h.remark);
	if (GMT->common.h.colnames) Csave->common.h.colnames = strdup (GMT->common.h.colnames);

	/* Reset all the common.?.active settings to false */

	GMT->common.B.active[0] = GMT->common.B.active[1] = GMT->common.K.active = GMT->common.O.active = false;
	GMT->common.P.active = GMT->common.U.active = GMT->common.V.active = false;
	GMT->common.X.active = GMT->common.Y.active = false;
	GMT->common.R.active = GMT->common.J.active = false;
	GMT->common.a.active = GMT->common.b.active[GMT_IN] = GMT->common.b.active[GMT_OUT] = GMT->common.c.active = false;
	GMT->common.f.active[GMT_IN] = GMT->common.f.active[GMT_OUT] = GMT->common.g.active = GMT->common.h.active = false;
	GMT->common.p.active = GMT->common.s.active = GMT->common.t.active = GMT->common.colon.active = false;
	GMT_memset (GMT->common.b.ncol, 2, int);

	*Ccopy = Csave; /* Pass back out for safe-keeping by the module until GMT_end_module is called */

	GMT->init.module_name = mod_name;
	GMT->init.module_lib  = lib_name;

	return (GMT);
}

void gmt_free_plot_array (struct GMT_CTRL *GMT) {
	if (GMT->current.plot.n_alloc) {
		GMT_free (GMT, GMT->current.plot.x);
		GMT_free (GMT, GMT->current.plot.y);
		GMT_free (GMT, GMT->current.plot.pen);
	}
	GMT->current.plot.n = GMT->current.plot.n_alloc = 0;
}

void GMT_end_module (struct GMT_CTRL *GMT, struct GMT_CTRL *Ccopy)
{
	unsigned int i;
	unsigned int V_level = GMT->current.setting.verbose;	/* Keep copy of currently selected level */

	if (GMT->current.proj.n_geodesic_approx) {
		GMT_Report (GMT->parent, GMT_MSG_DEBUG, "Warning: Of % " PRIu64 " geodesic calls, % " PRIu64 " exceeded the iteration limit of 50.\n", GMT->current.proj.n_geodesic_calls, GMT->current.proj.n_geodesic_approx);
	}

	GMT_Garbage_Collection (GMT->parent, GMT->hidden.func_level);	/* Free up all registered memory for this module level */

	/* At the end of the module we restore all GMT settings as we found them (in Ccopy) */

	/* GMT_INIT */

	/* We treat the history explicitly since we accumulate the history regardless of nested level */

	for (i = 0; i < GMT_N_UNIQUE; i++)
		Ccopy->init.history[i] = GMT->init.history[i];

	/* GMT_CURRENT */

	Ccopy->current.ps.clip_level = GMT->current.ps.clip_level;
	Ccopy->current.ps.layer = GMT->current.ps.layer;

	/* GMT_COMMON */

	if (Ccopy->common.U.label && Ccopy->common.U.label != GMT->common.U.label) free (Ccopy->common.U.label);
	Ccopy->common.U.label = GMT->common.U.label;
	for (i = 0; i < GMT->common.a.n_aspatial; i++) if (GMT->common.a.name[i]) {
		free (GMT->common.a.name[i]);
		GMT->common.a.name[i] = NULL;
	}
	if (GMT->common.h.title)    free (GMT->common.h.title),    GMT->common.h.title    = NULL;
	if (GMT->common.h.remark)   free (GMT->common.h.remark),   GMT->common.h.remark   = NULL;
	if (GMT->common.h.colnames) free (GMT->common.h.colnames), GMT->common.h.colnames = NULL;

	/* GMT_PLOT */

	gmt_free_plot_array (GMT);	/* Free plot arrays and reset n_alloc, n */
	GMT_free_custom_symbols (GMT);	/* Free linked list of custom psxy[z] symbols, if any */
	gmt_free_user_media (GMT);	/* Free user-specified media formats */

	/* GMT_IO */

	GMT_free_ogr (GMT, &(GMT->current.io.OGR), 1);	/* Free up the GMT/OGR structure, if used */
	GMT_free_tmp_arrays (GMT);			/* Free emp memory for vector io or processing */
	for (i = 0; i < GMT_MAX_COLUMNS; i++) if (GMT->current.io.o_format[i]) {
		free (GMT->current.io.o_format[i]);
		GMT->current.io.o_format[i] = NULL;
	}

	GMT_fft_cleanup (GMT); /* Clean FFT resources */

	/* Overwrite GMT with what we saved in GMT_begin_module */
	GMT_memcpy (GMT, Ccopy, 1, struct GMT_CTRL);	/* Overwrite struct with things from Ccopy */
	GMT->current.setting.verbose = V_level;	/* Pass the currently selected level back up */

	/* Now fix things that were allocated separately */

	gmt_free_user_media (Ccopy);		/* Free user-specified media formats */

	free (Ccopy);	/* Good riddance */
}

int GMT_set_env (struct GMT_CTRL *GMT)
{
	char *this_c = NULL, path[PATH_MAX+1];

#ifdef SUPPORT_EXEC_IN_BINARY_DIR
	/* If SUPPORT_EXEC_IN_BINARY_DIR is defined we try to set the share dir to
	 * ${GMT_SOURCE_DIR}/share and the user dir to ${GMT_BINARY_DIR}/share in
	 * order to simplify debugging and running in GMT_BINARY_DIR, e.g., when
	 * debugging with Xcode or Visual Studio. This saves us from setting the
	 * env variables GMT_SHAREDIR and GMT_USERDIR and we do not have to install
	 * src/share in its destination dir. */

	/* Only true, when we are running in a subdir of GMT_BINARY_DIR_SRC_DEBUG: */
	bool running_in_bindir_src = !strncmp (GMT->init.runtime_bindir, GMT_BINARY_DIR_SRC_DEBUG, strlen(GMT_BINARY_DIR_SRC_DEBUG));
#endif

	/* Determine GMT->session.SHAREDIR (directory containing coast, cpt, etc. subdirectories) */

	if ((this_c = getenv ("GMT5_SHAREDIR")) != NULL
			&& GMT_verify_sharedir_version (this_c) )
		/* GMT5_SHAREDIR was set */
		GMT->session.SHAREDIR = strdup (this_c);
	else if ((this_c = getenv ("GMT_SHAREDIR")) != NULL
			&& GMT_verify_sharedir_version (this_c) )
		/* GMT_SHAREDIR was set */
		GMT->session.SHAREDIR = strdup (this_c);
#ifdef SUPPORT_EXEC_IN_BINARY_DIR
	else if ( running_in_bindir_src && GMT_verify_sharedir_version (GMT_SHARE_DIR_DEBUG) )
		/* Use ${GMT_SOURCE_DIR}/share to simplify debugging and running in GMT_BINARY_DIR */
		GMT->session.SHAREDIR = strdup (GMT_SHARE_DIR_DEBUG);
#endif
	else if ( GMT_verify_sharedir_version (GMT_SHARE_DIR) )
		/* Found in hardcoded GMT_SHARE_DIR */
		GMT->session.SHAREDIR = strdup (GMT_SHARE_DIR);
	else {
		/* SHAREDIR still not found, make a smart guess based on runpath: */
		if ( GMT_guess_sharedir (path, GMT->init.runtime_bindir) )
			GMT->session.SHAREDIR = strdup (path);
		else {
			/* Still not found */
			GMT_Report (GMT->parent, GMT_MSG_NORMAL,
				"Error: Could not locate share directory that matches the current GMT version %s.\n",
				GMT_PACKAGE_VERSION_WITH_SVN_REVISION);
			GMT_exit (GMT, EXIT_FAILURE); return EXIT_FAILURE;
		}
	}
	DOS_path_fix (GMT->session.SHAREDIR);

	/* Determine HOMEDIR (user home directory) */

	if ((this_c = getenv ("HOME")) != NULL)
		/* HOME was set */
		GMT->session.HOMEDIR = strdup (this_c);
#ifdef WIN32
	else if ((this_c = getenv ("HOMEPATH")) != NULL)
		/* HOMEPATH was set */
		GMT->session.HOMEDIR = strdup (this_c);
#endif
	else {
		GMT_Report (GMT->parent, GMT_MSG_NORMAL, "Error: Could not determine home directory!\n");
		GMT_exit (GMT, EXIT_FAILURE); return EXIT_FAILURE;
	}
	DOS_path_fix (GMT->session.HOMEDIR);

	/* Determine GMT_USERDIR (directory containing user replacements contents in GMT_SHAREDIR) */

	if ((this_c = getenv ("GMT_USERDIR")) != NULL)
		/* GMT_USERDIR was set */
		GMT->session.USERDIR = strdup (this_c);
#ifdef SUPPORT_EXEC_IN_BINARY_DIR
	else if ( running_in_bindir_src && access (GMT_USER_DIR_DEBUG, R_OK|X_OK) == 0 )
		/* Use ${GMT_BINARY_DIR}/share to simplify debugging and running in GMT_BINARY_DIR */
		GMT->session.USERDIR = strdup (GMT_USER_DIR_DEBUG);
#endif
	else {
		/* Use default path for GMT_USERDIR (~/.gmt) */
		sprintf (path, "%s/%s", GMT->session.HOMEDIR, ".gmt");
		GMT->session.USERDIR = strdup (path);
	}
	DOS_path_fix (GMT->session.USERDIR);
	if (GMT->session.USERDIR != NULL && access (GMT->session.USERDIR, R_OK)) {
		/* If we cannot access this dir then we won't use it */
		free (GMT->session.USERDIR);
		GMT->session.USERDIR = NULL;
	}

	if (GMT_compat_check (GMT, 4)) {
		/* Check if obsolete GMT_CPTDIR was specified */

		if ((this_c = getenv ("GMT_CPTDIR")) != NULL) {
			/* GMT_CPTDIR was set */
			GMT_Report (GMT->parent, GMT_MSG_NORMAL, "Warning: Environment variable GMT_CPTDIR was set but is no longer used by GMT.\n");
			GMT_Report (GMT->parent, GMT_MSG_NORMAL, "Warning: System-wide color tables are in %s/cpt.\n", GMT->session.SHAREDIR);
			GMT_Report (GMT->parent, GMT_MSG_NORMAL, "Warning: Use GMT_USERDIR (%s) instead and place user-defined color tables there.\n", GMT->session.USERDIR);
		}
	}

	/* Determine GMT_DATADIR (data directories) */

	if ((this_c = getenv ("GMT_DATADIR")) != NULL) {
		/* GMT_DATADIR was set */
		if (strchr (this_c, PATH_SEPARATOR) || access (this_c, R_OK) == 0) {
			/* A list of directories or a single directory that is accessible */
			GMT->session.DATADIR = strdup (this_c);
			DOS_path_fix (GMT->session.DATADIR);
		}
	}

	/* Determine GMT_TMPDIR (for isolation mode). Needs to exist use it. */

	if ((this_c = getenv ("GMT_TMPDIR")) != NULL) {
		/* GMT_TMPDIR was set */
		if (access (this_c, R_OK|W_OK|X_OK)) {
			GMT_Report (GMT->parent, GMT_MSG_NORMAL, "Warning: Environment variable GMT_TMPDIR was set to %s, but directory is not accessible.\n", this_c);
			GMT_Report (GMT->parent, GMT_MSG_NORMAL, "Warning: GMT_TMPDIR needs to have mode rwx. Isolation mode switched off.\n");
			GMT->session.TMPDIR = NULL;
		}
		else
			GMT->session.TMPDIR = strdup (this_c);
		DOS_path_fix (GMT->session.TMPDIR);
	}
	return GMT_OK;
}

int GMT_Complete_Options (struct GMT_CTRL *GMT, struct GMT_OPTION *options)
{
	/* Go through the given arguments and look for shorthands,
	 * i.e., -B, -J, -R, -X, -x, -Y, -c, -p. given without arguments.
	 * If found, see if we have a matching command line history and then
	 * update that entry in the option list.
	 * Finally, keep the option arguments in the history list.
	 * However, when func_level > 1, do update the entry, but do not
	 * remember it in history. Note, there are two special cases here:
	 * -J is special since we also need to deal with the sub-species
	 *    like -JM, -JX, etc.  So these all have separate entries.
	 * -B is special because the option is repeatable for different
	 *    aspects of the basemap.  We concatenate all of them to store
	 *    in the history file and use RS = ASCII 30 as separator.
	 *    Also, a single -B in the options may expand to several
	 *    separate -B<args> so the linked options list may grow.
	 */
	int id = 0, k, n_B = 0, B_id;
	unsigned int pos = 0, B_replace = 1;
	bool update, remember;
	struct GMT_OPTION *opt = NULL, *opt2 = NULL, *B_next = NULL;
	char str[3] = {""}, B_string[GMT_BUFSIZ] = {""}, p[GMT_BUFSIZ] = {""}, B_delim[2] = {30, 0};	/* Use ASCII 30 RS Record Separator between -B strings */

	remember = (GMT->hidden.func_level == 1);   /* Only update the history for top level function */

	for (opt = options; opt; opt = opt->next) {
		if (opt->option == 'B') {	/* Do some initial counting of how many -B options and determine if there is just one with no args */
			if (n_B > 0 || opt->arg[0]) B_replace = 0;
			n_B++;
		}
	}
	for (k = 0, B_id = -1; k < GMT_N_UNIQUE && B_id == -1; k++)
		if (!strcmp (GMT_unique_option[k], "B")) B_id = k;	/* B_id === 0 but just in case this changes we do this search anyway */

	for (opt = options; opt; opt = opt->next) {
		if (!strchr (GMT_SHORTHAND_OPTIONS, opt->option)) continue;	/* Not one of the shorthand options */
		update = false;
		GMT_Report (GMT->parent, GMT_MSG_DEBUG, "History: Process -%c%s.\n", opt->option, opt->arg);

		str[0] = opt->option; str[1] = str[2] = '\0';
		if (opt->option == 'J') {               /* -J is special since it can be -J or -J<code> */
			/* Always look up "J" first. It comes before "J?" and tells what the last -J was */
			for (k = 0, id = -1; k < GMT_N_UNIQUE && id == -1; k++)
				if (!strcmp (GMT_unique_option[k], str)) id = k;
			if (id < 0) Return;
			if (opt->arg && opt->arg[0]) {      /* Gave -J<code>[<args>] so we either use or update history and continue */
				str[1] = opt->arg[0];
				/* Remember this last -J<code> for later use as -J, but do not remember it when -Jz|Z */
				if (str[1] != 'Z' && str[1] != 'z' && remember) {
					if (GMT->init.history[id]) free (GMT->init.history[id]);
					GMT->init.history[id] = strdup (&str[1]);
				}
				if (opt->arg[1]) update = true; /* Gave -J<code><args> so we want to update history and continue */
			}
			else {
				if (!GMT->init.history[id]) Return;
				str[1] = GMT->init.history[id][0];
			}
			/* Continue looking for -J<code> */
			for (k = id + 1, id = -1; k < GMT_N_UNIQUE && id == -1; k++)
				if (!strcmp (GMT_unique_option[k], str)) id = k;
			if (id < 0) Return;
		}
		else if (opt->option == 'B') {          /* -B is also special since there may be many of these, or just -B */
			if (B_replace) {                    /* Only -B is given and we want to use the history */
				if (B_replace == 2) continue;   /* Already done this */
				if (!GMT->init.history[B_id]) Return;
				opt2 = opt;                     /* Since we dont want to change the opt loop avove */
				B_next = opt->next;             /* Pointer to option following the -B option */
				if (opt2->arg) free (opt2->arg);/* Free previous pointer to arg */
				GMT_strtok (GMT->init.history[B_id], B_delim, &pos, p);	/* Get the first argument */
				opt2->arg = strdup (p);         /* Update arg */
				while (GMT_strtok (GMT->init.history[B_id], B_delim, &pos, p)) {	/* Parse any additional |<component> statements */
					opt2->next = GMT_Make_Option (GMT->parent, 'B', p);	/* Create new struct */
					opt2->next->previous = opt2;
					opt2 = opt2->next;
				}
				opt2->next = B_next;            /* Hook back onto main option list */
				B_replace = 2;                  /* Flag to let us know we are done with -B */
			}
			else {	/* One of possibly several -B<arg> options; concatenate and separate by RS */
				if (B_string[0]) strcat (B_string, B_delim);	/* Add RS separator between args */
				strcat (B_string, opt->arg);
			}
		}
		else {	/* Gave -R[<args>], -V[<args>] etc., so we either use or update the history and continue */
			for (k = 0, id = -1; k < GMT_N_UNIQUE && id == -1; k++)
				if (!strcmp (GMT_unique_option[k], str)) id = k;	/* Find entry in history array */
			if (id < 0) Return;                 /* Error: user gave shorthand option but there is no record in the history */
			if (opt->arg && opt->arg[0]) update = true;	/* Gave -R<args>, -V<args> etc. so we we want to update history and continue */
		}
		if (opt->option != 'B') {               /* Do -B separately again after the loop so skip it here */
			if (update) {                       /* Gave -J<code><args>, -R<args>, -V<args> etc. so we update history and continue */
				if (remember) {
					if (GMT->init.history[id]) free (GMT->init.history[id]);
					GMT->init.history[id] = strdup (opt->arg);
				}
			}
			else {	/* Gave -J<code>, -R, -J etc. so we complete the option and continue */
				if (!GMT->init.history[id]) Return;
				if (opt->arg) free (opt->arg);   /* Free previous pointer to arg */
				opt->arg = strdup (GMT->init.history[id]);
			}
		}
	}

	if (B_string[0]) {	/* Got a concatenated string with one or more individual -B args, now separated by the RS character (ascii 30) */
		if (GMT->init.history[B_id]) free (GMT->init.history[B_id]);
		GMT->init.history[B_id] = strdup (B_string);
	}

	return (GMT_NOERROR);
}

/* Here is the new -B parser with all its sub-functions */

#ifdef WIN32
void gmt_handle_dosfile (struct GMT_CTRL *GMT, char *in, int this_mark)
{
	/* Because (1) we use colons to indicate start/stop of text labels and
	 * (2) under Windows, a colon can be part of a path (e.g., C:\dir\file)
	 * we need to temporarily replace <drive>:\ with <drive>;\ so that this
	 * path colon does not interfere with the rest of the parsing.  Once the
	 * colon items have been parsed, we replace the ; back to : */
	int i, len, other = 1 - this_mark;
	char mark[2] = {':', ';'};

	if (!in)
		return;	/* Nothing to work on */
	if ((len = (int)strlen (in)) < 2)
		return;	/* Nothing to work on */
	len -= 2; /* Since this use of : cannot be at the end anyway and we need to check the next two characters */
	for (i = 1; i < len; ++i) {
		/* Start at position 1 since we need the position before.
		 * Look for "X:/<nocolon>" pattern, with X = A-Z */
		if (in[i] == mark[this_mark] && (in[i-1] >= 'A' && in[i-1] <= 'Z')
				&& (in[i+1] == '/' || in[i+1] == '\\') && (in[i+2] != mark[this_mark]))
			in[i] = mark[other];
	}
}
#endif

int gmt_strip_colonitem (struct GMT_CTRL *GMT, int axis, const char *in, const char *pattern, char *item, char *out) {
	/* Removes the searched-for item from in, returns it in item, with the rest in out.
	 * pattern is usually ":." for title, ":," for unit, and ":" for label.
	 * ASSUMPTION: Only pass ":" after first removing titles and units
	 */

	char *s = NULL, *str = "xyz";
	bool error = false;

	if ((s = strstr (in, pattern))) {		/* OK, found what we are looking for */
		size_t i, j, k;
		k = (size_t)(s - in);			/* Start index of item */
		strncpy (out, in, k);			/* Copy everything up to the pattern */
		i = k + strlen (pattern);		/* Now go to beginning of item */
		j = 0;
		while (in[i] && in[i] != ':') item[j++] = in[i++];	/* Copy the item... */
		item[j] = '\0';				/* ...and terminate the string */
		if (in[i] != ':') error = true;		/* Error: Missing terminating colon */
		i++;					/* Skip the ending colon */
		while (in[i]) out[k++] = in[i++];	/* Copy rest to out... */
		out[k] = '\0';				/* .. and terminate */
	}
	else	/* No item to update */
		strcpy (out, in);

	if (error) {	/* Problems with decoding */
		GMT_Report (GMT->parent, GMT_MSG_NORMAL, "ERROR: Missing terminating colon in -B string %c-component %s\n", str[axis], in);
		return (1);
	}
	if (strstr (out, pattern) && !strcmp (pattern, ":.")) {	/* Problems with decoding title */
		GMT_Report (GMT->parent, GMT_MSG_NORMAL, "ERROR: More than one title in -B string %c-component %s\n", str[axis], in);
		return (1);
	}
	if (strstr (out, pattern) && !strcmp (pattern, ":,")) {	/* Problems with decoding unit */
		GMT_Report (GMT->parent, GMT_MSG_NORMAL, "ERROR: More than one unit string in -B %c-component %s\n", str[axis], in);
		return (1);
	}
	if (strstr (out, pattern) && !strcmp (pattern, ":=")) {	/* Problems with decoding prefix */
		GMT_Report (GMT->parent, GMT_MSG_NORMAL, "ERROR: More than one prefix string in  -B component %s\n", in);
		return (1);
	}
	if (strstr (out, pattern)) {	/* Problems with decoding label */
		GMT_Report (GMT->parent, GMT_MSG_NORMAL, "ERROR: More than one label string in  -B component %s\n", in);
		return (1);
	}
#ifdef _WIN32
	gmt_handle_dosfile (GMT, item, 1);	/* Undo any DOS files like X;/ back to X:/ */
#endif
	return (GMT_NOERROR);
}

void gmt_handle_atcolon (struct GMT_CTRL *GMT_UNUSED(GMT), char *txt, int old_p)
{	/* Way = 0: Replaces @:<size>: and @:: with @^<size>^ and @^^ to avoid trouble in -B:label: parsing;
	 * Way = 1: Restores it the way it was. */
	int new_p;
	char *item[2] = {"@:", "@^"}, mark[2] = {':', '^'}, *s = NULL;

	if (!txt || !txt[0]) return;	/* Nothing to do */
	new_p = 1 - old_p;	/* The opposite of old */
	while ((s = strstr (txt, item[old_p]))) {	/* As long as we keep finding these */
		ptrdiff_t pos = ((size_t)s - (size_t)txt) + 1; /* Skip past the @ character */
		if (txt[pos+1] == mark[old_p]) {			/* Either :: or ^^ */
			txt[pos] = txt[pos+1] = mark[new_p];	/* Replace @:: with @^^ or vice versa */
		}
		else {	/* Found @:<size>: or @^<size>^ */
			txt[pos] = mark[new_p];
			while (txt[pos] && txt[pos] != mark[old_p]) pos++;
			if (txt[pos] == mark[old_p]) txt[pos] = mark[new_p];
		}
	}
}

int gmt_split_info_strings (struct GMT_CTRL *GMT, const char *in, char *x_info, char *y_info, char *z_info) {
	/* Take the -B string (minus the leading -B) and chop into 3 strings for x, y, and z */

	bool mute = false;
	size_t i, n_slash, s_pos[2];

	x_info[0] = y_info[0] = z_info[0] = '\0';

	for (i = n_slash = 0; in[i] && n_slash < 3; i++) {
		if (in[i] == ':') mute = !mute;
		if (in[i] == '/' && !mute) s_pos[n_slash++] = i;	/* Axis-separating slash, not a slash in a label */
	}
	if (n_slash) GMT->current.map.frame.slash = true;

	if (n_slash == 3) {
		GMT_Report (GMT->parent, GMT_MSG_NORMAL, "Error splitting -B string %s\n", in);
		return (1);
	}

	if (n_slash == 2) {	/* Got x/y/z */
		i = strlen (in);
		strncpy (x_info, in, s_pos[0]);					x_info[s_pos[0]] = '\0';
		strncpy (y_info, &in[s_pos[0]+1], s_pos[1] - s_pos[0] - 1);	y_info[s_pos[1] - s_pos[0] - 1] = '\0';
		strncpy (z_info, &in[s_pos[1]+1], i - s_pos[1] - 1);		z_info[i - s_pos[1] - 1] = '\0';
	}
	else if (n_slash == 1) {	/* Got x/y */
		i = strlen (in);
		strncpy (x_info, in, s_pos[0]);					x_info[s_pos[0]] = '\0';
		strncpy (y_info, &in[s_pos[0]+1], i - s_pos[0] - 1);		y_info[i - s_pos[0] - 1] = '\0';
	}
	else {	/* Got x with implicit copy to y */
		strcpy (x_info, in);
		strcpy (y_info, in);
	}
	return (GMT_NOERROR);
}

int gmt_init_custom_annot (struct GMT_CTRL *GMT, struct GMT_PLOT_AXIS *A, int *n_int)
{
	/* Reads a file with one or more records of the form
	 * value	types	[label]
	 * where value is the coordinate of the tickmark, types is a combination
	 * of a|i (annot or interval annot), f (tick), or g (gridline).
	 * The a|i will take a label string (or sentence).
	 * The item argument specifies which type to consider [a|i,f,g].  We return
	 * an array with coordinates and labels, and set interval to true if applicable.
	 */
	int k, n_errors = 0;
	char line[GMT_BUFSIZ] = {""}, type[8] = {""};
	FILE *fp = GMT_fopen (GMT, A->file_custom, "r");

	GMT_memset (n_int, 4, int);
	while (GMT_fgets (GMT, line, GMT_BUFSIZ, fp)) {
		if (line[0] == '#' || line[0] == '\n') continue;
		sscanf (line, "%*s %s", type);
		k = 0;
		for (k = 0; type[k]; k++) {
			switch (type[k]) {
				case 'a':	/* Regular annotation */
					n_int[0]++;
					break;
				case 'i':	/* Interval annotation */
					n_int[1]++;
					break;
				case 'f':	/* Tick placement */
					n_int[2]++;
					break;
				case 'g':	/* Gridline placement */
					n_int[3]++;
					break;
				default:
					GMT_Report (GMT->parent, GMT_MSG_NORMAL, "Error: Unrecognixed type (%c) in custom file %s.\n", type[k], A->file_custom);
					n_errors++;
					break;
			}
		}
	}
	GMT_fclose (GMT, fp);
	GMT_Report (GMT->parent, GMT_MSG_DEBUG, "Processed custom annotations via %s for axis %d.\n", A->file_custom, A->id);
	if (n_int[0] && n_int[1]) {
		GMT_Report (GMT->parent, GMT_MSG_NORMAL, "Error: Cannot mix interval and regular annotations in custom file %s.\n", A->file_custom);
		n_errors++;
	}
	return (n_errors);
}

int gmt_set_titem (struct GMT_CTRL *GMT, struct GMT_PLOT_AXIS *A, char *in, char flag, char axis, int custom) {
	/* Load the values into the appropriate GMT_PLOT_AXIS_ITEM structure */

	struct GMT_PLOT_AXIS_ITEM *I = NULL;
	char *format = NULL, *t = NULL, *s = NULL, unit = 0;
	double phase = 0.0, val = 0.0;

	t = in;

	/* Here, t must point to a valid number.  If t[0] is not [+,-,.] followed by a digit we have an error */

	/* Decode interval, get pointer to next segment */
	if ((val = strtod (t, &s)) < 0.0 && GMT->current.proj.xyz_projection[A->id] != GMT_LOG10) {	/* Interval must be >= 0 */
		GMT_Report (GMT->parent, GMT_MSG_NORMAL, "ERROR: Negative interval in -B option (%c-component, %c-info): %s\n", axis, flag, in);
		return (3);
	}
	if (s[0] && (s[0] == '-' || s[0] == '+')) {	/* Phase shift information given */
		t = s;
		phase = strtod (t, &s);
	}
	if (val == 0.0 && t[0] && t == s) {
		GMT_Report (GMT->parent, GMT_MSG_NORMAL, "ERROR: Bad interval in -B option (%c-component, %c-info): %s gave interval = 0\n", axis, flag, in);
		return (3);
	}

	/* Appended one of the allowed units, or l or p for log10/pow */
	if (s[0] && strchr ("YyOoUuKkJjDdHhMmSsCcrRlp", s[0]))
		unit = s[0];
	else if (A->type == GMT_TIME)				/* Default time system unit implied */
		unit = GMT->current.setting.time_system.unit;
	else
		unit = 0;	/* Not specified */

	if (!GMT->current.map.frame.primary) flag = (char) toupper ((int)flag);

	if (A->type == GMT_TIME) {	/* Strict check on time intervals */
		if (GMT_verify_time_step (GMT, irint (val), unit)) {
			GMT_exit (GMT, EXIT_FAILURE); return EXIT_FAILURE;
		}
		if ((fmod (val, 1.0) > GMT_CONV_LIMIT)) {
			GMT_Report (GMT->parent, GMT_MSG_NORMAL, "ERROR: Time step interval (%g) must be an integer\n", val);
			GMT_exit (GMT, EXIT_FAILURE); return EXIT_FAILURE;
		}
	}

	switch (unit) {	/* Determine if we have intervals or moments */
		case 'Y':	case 'y':
		case 'O':	case 'o':
		case 'K':	case 'k':
		case 'J':	case 'j':
		case 'D':	case 'd':
		case 'R':	case 'r':
		case 'U':	case 'u':
			if (A->type == GMT_TIME && flag == 'a') flag = 'i';
			if (A->type == GMT_TIME && flag == 'A') flag = 'I';
			break;
		case 'l':	/* Log10 annotation flag */
			A->type = GMT_LOG10;
			unit = 0;
			break;
		case 'p':	/* pow annotation flag */
			A->type = GMT_POW;
			unit = 0;
			break;
		default:
			break;
	}

	switch (flag) {
		case 'a': case 'i':	/* Upper annotation / major tick annotation */
			I = &A->item[GMT_ANNOT_UPPER];
			break;
		case 'A': case 'I':	/* Lower annotation / major tick annotation */
			I = &A->item[GMT_ANNOT_LOWER];
			break;
		case 'f':	/* Upper minor tick interval */
			I = &A->item[GMT_TICK_UPPER];
			break;
		case 'F':	/* Lower minor tick interval */
			I = &A->item[GMT_TICK_LOWER];
			break;
		case 'g':	/* Upper gridline interval */
			I = &A->item[GMT_GRID_UPPER];
			break;
		case 'G':	/* Lower gridline interval */
			I = &A->item[GMT_GRID_LOWER];
			break;
		default:	/* Bad flag should never get here */
			GMT_Report (GMT->parent, GMT_MSG_NORMAL, "Bad flag (%c) passed to gmt_set_titem\n", flag);
			GMT_exit (GMT, EXIT_FAILURE); return EXIT_FAILURE;
			break;
	}

	if (phase != 0.0) A->phase = phase;	/* phase must apply to entire axis */
	if (I->active) {
		GMT_Report (GMT->parent, GMT_MSG_NORMAL, "Warning: Axis sub-item %c set more than once (typo?)\n", flag);
		return (GMT_NOERROR);
	}
	if (unit == 'c' || unit == 'C') {
		if (GMT_compat_check (GMT, 4)) {
			GMT_Report (GMT->parent, GMT_MSG_COMPAT, "Warning: Unit c (arcseconds) is deprecated; use s instead.\n");
			unit = 's';
		}
		else {
			GMT_Report (GMT->parent, GMT_MSG_COMPAT, "Error: Unit %c not recognized.\n", unit);
			GMT_exit (GMT, EXIT_FAILURE); return EXIT_FAILURE;
		}
	}
	I->type = flag;
	I->unit = unit;
	I->interval = val;
	I->flavor = 0;
	I->active = true;
	if (!custom && in[0] && val == 0.0) I->active = false;
	I->upper_case = false;
	format = (GMT->current.map.frame.primary) ? GMT->current.setting.format_time[0] : GMT->current.setting.format_time[1];
	switch (format[0]) {	/* This parameter controls which version of month/day textstrings we use for plotting */
		case 'F':	/* Full name, upper case */
			I->upper_case = true;
		case 'f':	/* Full name, lower case */
			I->flavor = 0;
			break;
		case 'A':	/* Abbreviated name, upper case */
			I->upper_case = true;
		case 'a':	/* Abbreviated name, lower case */
			I->flavor = 1;
			break;
		case 'C':	/* 1-char name, upper case */
			I->upper_case = true;
		case 'c':	/* 1-char name, lower case */
			I->flavor = 2;
			break;
		default:
			break;
	}

	GMT->current.map.frame.draw = true;

	return (GMT_NOERROR);
}

int gmt_decode_tinfo (struct GMT_CTRL *GMT, int axis, char flag, char *in, struct GMT_PLOT_AXIS *A) {
	/* Decode the annot/tick segments of the clean -B string pieces */

	char *str = "xyz";

	if (!in) return (GMT_NOERROR);	/* NULL pointer passed */

	if (flag == 'c') {	/* Custom annotation arrangement */
		int k, n_int[4];
		char *list = "aifg";
		if (!(GMT_access (GMT, &in[1], R_OK))) {
			if (A->file_custom) free (A->file_custom);
			A->file_custom = strdup (&in[1]);
			A->special = GMT_CUSTOM;
			if (gmt_init_custom_annot (GMT, A, n_int)) return (-1);	/* See what ticks, anots, gridlines etc are requested */
			for (k = 0; k < 4; k++) {
				if (n_int[k] == 0) continue;
				flag = list[k];
				if (!GMT->current.map.frame.primary) flag = (char)toupper ((int)flag);
				gmt_set_titem (GMT, A, "0", flag, str[axis], true);	/* Store the findings for this segment */
			}
			if (n_int[1]) A->item[GMT_ANNOT_UPPER+!GMT->current.map.frame.primary].special = true;
			GMT->current.map.frame.draw = true;
		}
		else
			GMT_Report (GMT->parent, GMT_MSG_NORMAL, "ERROR: Cannot access custom file in -B string %c-component %s\n", str[axis], in);
	}
	else
		gmt_set_titem (GMT, A, in, flag, str[axis], false);

	return (GMT_NOERROR);
}

int gmt4_parse_B_option (struct GMT_CTRL *GMT, char *in) {
	/* gmt4_parse_B_option scans an argument string and extract parameters that
	 * set the interval for tickmarks and annotations on the boundary.
	 * The string must be continuous, i.e. no whitespace must be present
	 * The string may have 1, 2,  or 3 parts, separated by a slash '/'. All
	 * info after the first slash are assigned to the y-axis.  Info after
	 * the second slash are assigned to the z-axis.  If there is no
	 * slash, x-values are copied to y-values.
	 * A substring looks like [t][value][m|s]. The [t] and [m|s] are optional
	 * ([ and ] are NOT part of the string and are just used to clarify)
	 * [t] can be any of [a](annotation int), [f](frame int), or [g](gridline int).
	 * Default is a AND f. The [m], if present indicates value is in minutes.
	 * The [s], if present indicates value is in seconds (s also is used for south...).
	 * Text between : and : are labels for the respective axes. If the first
	 * character of the text is a period, then the rest of the text is used
	 * as the plot title.  If it is a comma, then the rest is used as annotation unit.
	 * For GMT_LINEAR axes: If the first characters in args are one or more of w,e,s,n
	 * only those axes will be drawn. Upper case letters means the chosen axes
	 * also will be annotated. Default is all 4 axes drawn/annotated.
	 * For logscale plots: l will cause log10(x) to be plotted
	 *			p will cause 10 ^ log10(x) to be plotted
	 *	annot/tick/grid interval can here be either:
	 *		1.0	-> Only powers of 10 are annotated
	 *		2.0	-> powers of 10 times (1, 2, 5) are annotated
	 *		3.0	-> powers of 10 times (1,2,3,..9) are annotated
	 *
	 * Up to two -B options may be given on the command line:
	 *	-B[p] the primary specifications
	 *	-Bs   the secondary specifications
	 *
	 *	-Bs must be in addition to -B[p].
	 */

	char out1[GMT_BUFSIZ] = "", out2[GMT_BUFSIZ] = "", out3[GMT_BUFSIZ] = "", info[3][GMT_BUFSIZ] = {""};
	struct GMT_PLOT_AXIS *A = NULL;
	int i, j, k, ignore, g = 0, o = 0, part = 0, error = 0;

	if (!in || !in[0]) return (GMT_PARSE_ERROR);	/* -B requires an argument */

	switch (in[0]) {
		case 's':
			GMT->current.map.frame.primary = false; k = part = 1; break;
		case 'p':
			GMT->current.map.frame.primary = true; k = 1; break;
		default:
			GMT->current.map.frame.primary = true; k = 0; break;
	}
	i = (GMT->current.map.frame.primary) ? 0 : 1;
	strncpy (GMT->common.B.string[i], in, GMT_LEN256);	/* Keep a copy of the actual option(s) */

	/* GMT->current.map.frame.side[] may be set already when parsing gmt.conf flags */

	if (!GMT->current.map.frame.init) {	/* First time we initialize stuff */
		for (i = 0; i < 3; i++) {
			GMT_memset (&GMT->current.map.frame.axis[i], 1, struct GMT_PLOT_AXIS);
			GMT->current.map.frame.axis[i].id = i;
			for (j = 0; j < 6; j++) GMT->current.map.frame.axis[i].item[j].parent = i;
			if (GMT->current.proj.xyz_projection[i] == GMT_TIME) GMT->current.map.frame.axis[i].type = GMT_TIME;
		}
		GMT->current.map.frame.header[0] = '\0';
		GMT->current.map.frame.init = true;
		GMT->current.map.frame.draw = false;
		GMT->current.map.frame.set_frame[0] = GMT->current.map.frame.set_frame[1] = 0;
	}

#ifdef _WIN32
	gmt_handle_dosfile (GMT, in, 0);	/* Temporarily replace DOS files like X:/ with X;/ to avoid colon trouble */
#endif

	for (i = (int)strlen(in) - 1, ignore = false; !GMT->current.map.frame.paint && !error && i >= 0; i--) {	/** Look for +g<fill */
		if (in[i] == ':') ignore = !ignore;
		if (ignore) continue;	/* Not look inside text items */
		if (in[i] == '+' && in[i+1] == 'o') {	/* Found +o<plon>/<plat> */
			double lon, lat;
			char A[GMT_LEN64] = {""}, B[GMT_LEN64] = {""};
			if (GMT->current.proj.projection == GMT_OBLIQUE_MERC) {
				GMT_Report (GMT->parent, GMT_MSG_NORMAL, "Syntax error -B option: Cannot specify oblique gridlines for the oblique Mercator projection\n");
				error++;
			}
			GMT->current.map.frame.obl_grid = true;
			if (sscanf (&in[i+2], "%[^/]/%[^+]", A, B) != 2) {
				GMT_Report (GMT->parent, GMT_MSG_NORMAL, "Syntax error -B option: Did not find the expected format +o<plon>/<plat>\n");
				error++;
			}
			error += GMT_verify_expectations (GMT, GMT_IS_LON, GMT_scanf (GMT, A, GMT_IS_LON, &lon), A);
			error += GMT_verify_expectations (GMT, GMT_IS_LAT, GMT_scanf (GMT, B, GMT_IS_LAT, &lat), B);
			if (GMT->current.proj.projection != GMT_OBLIQUE_MERC) gmt_set_oblique_pole_and_origin (GMT, lon, lat, 0.0, 0.0);
			o = i;
			in[o] = '\0';	/* Chop off +o for now */
		}
		if (in[i] == '+' && in[i+1] == 'g') {	/* Found +g<fill> */
			strcpy (out1, &in[i+2]);	/* Make a copy of the fill argument */
#ifdef _WIN32
			gmt_handle_dosfile (GMT, out1, 1);	/* Undo any DOS files like X;/ back to X:/ */
#endif
			if (GMT_getfill (GMT, out1, &GMT->current.map.frame.fill)) error++;
			if (!error) {
				GMT->current.map.frame.paint = true;
				g = i;
				in[g] = '\0';	/* Chop off +g for now */
			}
		}
	}
	/* Note that gmt_strip_colonitem calls gmt_handle_dosfile so that the item return has been processed for DOS path restoration */
	error += gmt_strip_colonitem (GMT, 0, &in[k], ":.", GMT->current.map.frame.header, out1);	/* Extract header string, if any */
	GMT_enforce_rgb_triplets (GMT, GMT->current.map.frame.header, GMT_LEN256);	/* If @; is used, make sure the color information passed on to ps_text is in r/b/g format */

	i = gmt4_decode_wesnz (GMT, out1, GMT->current.map.frame.side, &GMT->current.map.frame.draw_box, part);		/* Decode WESNZwesnz+ flags, if any */
	out1[i] = '\0';	/* Strip the WESNZwesnz+ flags off */

	gmt_split_info_strings (GMT, out1, info[0], info[1], info[2]);	/* Chop/copy the three axis strings */

	for (i = 0; i < 3; i++) {	/* Process each axis separately */

		if (!info[i][0]) continue;	 /* Skip empty format string */
		if (info[i][0] == '0' && !info[i][1]) {	 /* Skip format '0' */
			GMT->current.map.frame.draw = true;
			continue;
		}

		gmt_handle_atcolon (GMT, info[i], 0);	/* Temporarily modify text escape @: to @^ to avoid : parsing trouble */
		GMT_enforce_rgb_triplets (GMT, info[i], GMT_BUFSIZ);				/* If @; is used, make sure the color information passed on to ps_text is in r/b/g format */
		error += gmt_strip_colonitem (GMT, i, info[i], ":,", GMT->current.map.frame.axis[i].unit, out1);	/* Pull out annotation unit, if any */
		error += gmt_strip_colonitem (GMT, i, out1, ":=", GMT->current.map.frame.axis[i].prefix, out2);	/* Pull out annotation prefix, if any */
		error += gmt_strip_colonitem (GMT, i, out2, ":", GMT->current.map.frame.axis[i].label, out3);	/* Pull out axis label, if any */
		gmt_handle_atcolon (GMT, GMT->current.map.frame.axis[i].label, 1);	/* Restore any @^ to @: */
		gmt_handle_atcolon (GMT, GMT->current.map.frame.axis[i].prefix, 1);	/* Restore any @^ to @: */
		gmt_handle_atcolon (GMT, GMT->current.map.frame.axis[i].unit, 1);	/* Restore any @^ to @: */

		if (GMT->current.map.frame.axis[i].prefix[0]) {	/* Deal with space/no space before prefix */
			char workspace[GMT_LEN64] = {""};
			if (GMT->current.map.frame.axis[i].prefix[0] == '-') /* Dont want a space */
				strcpy (workspace, &GMT->current.map.frame.axis[i].prefix[1]);
			else {	/* Want a space */
				workspace[0] = ' ';	/* The leading space */
				strcpy (&workspace[1], GMT->current.map.frame.axis[i].prefix);
			}
			GMT_memcpy (GMT->current.map.frame.axis[i].prefix, workspace, GMT_LEN64, char);
		}
		if (GMT->current.map.frame.axis[i].unit[0]) {	/* Deal with space/no space before unit */
			char workspace[GMT_LEN64] = {""};
			if (GMT->current.map.frame.axis[i].unit[0] == '-') /* Dont want a space */
				strcpy (workspace, &GMT->current.map.frame.axis[i].unit[1]);
			else {	/* Want a space */
				workspace[0] = ' ';	/* The leading space */
				strcpy (&workspace[1], GMT->current.map.frame.axis[i].unit);
			}
			GMT_memcpy (GMT->current.map.frame.axis[i].unit, workspace, GMT_LEN64, char);
		}

		if (out3[0] == '\0') continue;	/* No intervals */
		GMT->current.map.frame.set = true;	/* Got here so we are setting intervals */
		
		/* Parse the annotation/tick info string */
		if (out3[0] == 'c')
			error += gmt_decode_tinfo (GMT, i, 'c', out3, &GMT->current.map.frame.axis[i]);
		else {	/* Parse from back for 'a', 'f', 'g' chunks */
			for (k = (int)strlen (out3) - 1; k >= 0; k--) {
				if (out3[k] == 'a' || out3[k] == 'f' || out3[k] == 'g') {
					error += gmt_decode_tinfo (GMT, i, out3[k], &out3[k+1], &GMT->current.map.frame.axis[i]);
					out3[k] = '\0';	/* Replace with terminator */
				}
				else if (k == 0)	/* If no [a|f|g] then 'a' */
					error += gmt_decode_tinfo (GMT, i, 'a', out3, &GMT->current.map.frame.axis[i]);
			}
		}

		/* Make sure we have ticks to match annotation stride */
		A = &GMT->current.map.frame.axis[i];
		if (A->item[GMT_ANNOT_UPPER].active && !A->item[GMT_TICK_UPPER].active)	/* Set frame ticks = annot stride */
			GMT_memcpy (&A->item[GMT_TICK_UPPER], &A->item[GMT_ANNOT_UPPER], 1, struct GMT_PLOT_AXIS_ITEM);
		if (A->item[GMT_ANNOT_LOWER].active && !A->item[GMT_TICK_LOWER].active)	/* Set frame ticks = annot stride */
			GMT_memcpy (&A->item[GMT_TICK_LOWER], &A->item[GMT_ANNOT_LOWER], 1, struct GMT_PLOT_AXIS_ITEM);
		/* Note that item[].type will say 'a', 'A', 'i' or 'I' in these cases, so we know when minor ticks were not set */
	}

	/* Check if we asked for linear projections of geographic coordinates and did not specify a unit - if so set degree symbol as unit */
	if (GMT->current.proj.projection == GMT_LINEAR && GMT->current.setting.map_degree_symbol != gmt_none) {
		for (i = 0; i < 2; i++) {
			if (GMT->current.io.col_type[GMT_IN][i] & GMT_IS_GEO && GMT->current.map.frame.axis[i].unit[0] == 0) {
				GMT->current.map.frame.axis[i].unit[0] = '-';
				GMT->current.map.frame.axis[i].unit[1] = (char)GMT->current.setting.ps_encoding.code[GMT->current.setting.map_degree_symbol];
				GMT->current.map.frame.axis[i].unit[2] = '\0';
			}
		}
	}
	if (g) in[g] = '+';	/* Restore + */

	return (error);
}

/* New GMT5 functions for parsing new -B syntax */

void gmt5_handle_plussign (struct GMT_CTRL *GMT_UNUSED(GMT), char *in, unsigned way)
{	/* Way = 0: replace ++ with ASCII 1, Way = 1: Replace ASCII 1 with + */
	if (in == NULL || in[0] == '\0') return;	/* No string to check */
	if (way == 0) {	/* Replace pairs of ++ with a single ASCII 1 */
		char *c = in;
		for ( ;; ) { /* Replace ++ with 1 */
			c = strstr (c, "++");
			if (c == NULL) break;
			*c = 1;
			GMT_strlshift (++c, 1);
		}
		c = in;
		for ( ;; ) { /* Replace @+ with @1 */
			c = strstr (c, "@+");
			if (c == NULL) break;
			++c;
			*c = 1;
		}
	}
	else /* way != 0: Replace single ASCII 1 with + */
		GMT_strrepc (in, 1, '+');
}

int gmt5_parse_B_frame_setting (struct GMT_CTRL *GMT, char *in)
{
	unsigned int pos = 0, k, error = 0, is_frame = 0;
	char p[GMT_BUFSIZ] = {""}, text[GMT_BUFSIZ] = {""}, *mod = NULL;
	double pole[2];

	/* Parsing of -B<framesettings> */

	/* First determine that the given -B<in> string is indeed the framesetting option.  If not return -1 */

	if (strchr ("pxyz", in[0])) return (-1);	/* -B[p[xyz] is definitively not the frame settings (-Bs is tricker; see below) */
	if (strstr (in, "+b")) is_frame++;	/* Found a +b so likely frame */
	if (strstr (in, "+g")) is_frame++;	/* Found a +g so likely frame */
	if (strstr (in, "+n")) is_frame++;	/* Found a +n so likely frame */
	if (strstr (in, "+o")) is_frame++;	/* Found a +o so likely frame */
	if (strstr (in, "+t")) is_frame++;	/* Found a +t so likely frame */
	if (strchr ("WESNZwenz", in[0])) is_frame++;	/* Found one of the side specifiers so likely frame (left s off since -Bs could trick it) */
	if (in[0] == 's' && (in[1] == 0 || strchr ("WESNZwenz", in[1]) != NULL)) is_frame++;	/* Found -Bs (just draw south axis) or -Bs<another axis flag> */
	if (is_frame == 0) return (-1);		/* No, nothing matched */

	/* OK, here we are pretty sure this is a frame -B statement */

	strcpy (text, in);
	gmt5_handle_plussign (GMT, text, 0);	/* Temporarily change double plus-signs to double ASCII 1 to avoid +<modifier> angst */
	GMT->current.map.frame.header[0] = '\0';

	if ((mod = strchr (text, '+'))) {	/* Find start of modifiers, if any */
		while ((GMT_strtok (mod, "+", &pos, p))) {	/* Parse any +<modifier> statements */
			switch (p[0]) {
				case 'b':	/* Activate 3-D box and x-z, y-z gridlines (if selected) */
					GMT->current.map.frame.draw_box = true;
					break;
				case 'g':	/* Paint the basemap interior */
					if (p[1] == 0 || GMT_getfill (GMT, &p[1], &GMT->current.map.frame.fill)) {
						GMT_Report (GMT->parent, GMT_MSG_NORMAL, "Bad +g<fill> modifier %c\n", &p[1]);
						error++;
					}
					GMT->current.map.frame.paint = true;
					break;
				case 'n':	/* Turn off frame entirely; this is also done in gmt5_decode_wesnz */
					GMT->current.map.frame.no_frame = true;
					break;
				case 'o':	/* Specify pole for oblique gridlines */
					if (GMT->current.proj.projection == GMT_OBLIQUE_MERC) {
						GMT_Report (GMT->parent, GMT_MSG_NORMAL, "Syntax error -B option: Cannot specify oblique gridlines for the oblique Mercator projection\n");
						error++;
					}
					else if (!p[1] || (k = GMT_Get_Value (GMT->parent, &p[1], pole)) != 2) {
						GMT_Report (GMT->parent, GMT_MSG_NORMAL, "Bad +o[<plon>/<plat>] modifier %c\n", &p[1]);
						error++;
					}
					else {	/* Successful parsing of pole */
						GMT->current.map.frame.obl_grid = true;
						gmt_set_oblique_pole_and_origin (GMT, pole[GMT_X], pole[GMT_Y], 0.0, 0.0);
					}
					break;
				case 't':
					if (p[1] == 0) {
						GMT_Report (GMT->parent, GMT_MSG_NORMAL, "Syntax error -B option: No title given after +t\n");
						error++;
					}
					else {
						strcpy (GMT->current.map.frame.header, &p[1]);
						gmt5_handle_plussign (GMT, GMT->current.map.frame.header, 1);	/* Revert to ++ */
						GMT_enforce_rgb_triplets (GMT, GMT->current.map.frame.header, GMT_LEN256);	/* If @; is used, make sure the color information passed on to ps_text is in r/b/g format */
					}
					break;
				default:
					GMT_Report (GMT->parent, GMT_MSG_NORMAL, "Syntax error -B option: Unrecognized frame modifier %s\n", p);
					error++;
					break;
			}
		}
		*mod = '\0';	/* Separate the modifiers from the frame selectors */
	}

	/* Now parse the frame choices, if any */
	error += gmt5_decode_wesnz (GMT, text, true);

	return (error);
}

int gmt5_parse_B_option (struct GMT_CTRL *GMT, char *in) {
	/* GMT5 clean version based on new syntax:
	 * Frame settings:
	 *	-B[WESNwesnz|Z[1234]][+b][+g<fill>][+o<lon/lat>][+t<title>]
	 *    		+b enables 3-D box and x-z, y-z gridlines.
	 *    		+g<fill> as plot interior fill [none].
	 *    		+t<title> as plot title [none].
	 *    		of one or more of w,e,s,n,z then only those axes will be drawn.
	 *		Upper case letters means the chosen axes also will be annotated.
	 *		Default is determined by MAP_FRAME_AXES setting [WESN].
	 * Axis settings:
	 * 	-B[p|s][x|y|z]<info>
	 *   where <info> is of the format
	 * 	<intervals>[+l<label>][+p<prefix>][+u<unit>]
	 *   and each <intervals> is a concatenation of one or more [t][value][<unit>]
	 *    		+l<label> as labels for the respective axes [none].
	 *    		+u<unit> as as annotation suffix unit [none].
	 *    		+p<prefix> as as annotation prefix unit [none].
	 *
	 * The [t] and [<unit] are optional ([ and ] are NOT part of the string and are
	 * just used to clarify). [t] can be any of [a](annotation int), [f](frame int),
	 * or [g](gridline int).  Default is a AND f.
	 * At the top level, these modifiers are recognized once [repeats are ignored]:
	 * For each axes, these modifies are recognized:
	 * For logscale plots: l will cause log10(x) to be plotted
	 *			p will cause 10 ^ log10(x) to be plotted
	 *	annot/tick/grid interval can here be either:
	 *		1.0	-> Only powers of 10 are annotated
	 *		2.0	-> powers of 10 times (1, 2, 5) are annotated
	 *		3.0	-> powers of 10 times (1,2,3,..9) are annotated
	 *
	 *	-Bs must be in addition to -B[p].
	 */

	char string[GMT_BUFSIZ] = {""}, orig_string[GMT_BUFSIZ] = {""}, text[GMT_BUFSIZ] = {""}, *mod = NULL;
	struct GMT_PLOT_AXIS *A = NULL;
	unsigned int no;
	int k, error = 0;
	bool side[3] = {false, false, false};

	if (!in || !in[0]) return (GMT_PARSE_ERROR);	/* -B requires an argument */

	if (!GMT->current.map.frame.init) {	/* First time we initialize stuff */
		for (no = 0; no < 3; no++) {
			GMT_memset (&GMT->current.map.frame.axis[no], 1, struct GMT_PLOT_AXIS);
			GMT->current.map.frame.axis[no].id = no;
			for (k = 0; k < 6; k++) GMT->current.map.frame.axis[no].item[k].parent = no;
			if (GMT->current.proj.xyz_projection[no] == GMT_TIME) GMT->current.map.frame.axis[no].type = GMT_TIME;
		}
		GMT->common.B.string[0][0] = GMT->common.B.string[1][0] = '\0';
		GMT->current.map.frame.init = true;
		GMT->current.map.frame.draw = false;
		GMT->current.map.frame.set_frame[0] = GMT->current.map.frame.set_frame[1] = 0;
	}

	if ((error = gmt5_parse_B_frame_setting (GMT, in)) >= 0) return (error);	/* Parsed the -B frame settings separately */
	error = 0;	/* Reset since otherwise it is -1 */

	/* Below here are the axis settings only -B[p|s][x|y|z] */
	switch (in[0]) {
		case 's': GMT->current.map.frame.primary = false; k = 1; break;
		case 'p': GMT->current.map.frame.primary = true;  k = 1; break;
		default:  GMT->current.map.frame.primary = true;  k = 0; break;
	}
	no = (GMT->current.map.frame.primary) ? 0 : 1;
	if (GMT->common.B.string[no][0]) {	/* Append this option */
		strcat (GMT->common.B.string[no], " ");
		strcat (GMT->common.B.string[no], in);
	}
	else
		strncpy (GMT->common.B.string[no], in, GMT_LEN256);	/* Keep a copy of the actual option(s) */

	/* Set which axes this option applies to */
	while (in[k] && strchr ("xyz", in[k])) {	/* As long as there are leading x,y,z axes specifiers */
		switch (in[k]) {	/* We specified a named axis */
			case 'x': side[GMT_X] = true; break;
			case 'y': side[GMT_Y] = true; break;
			case 'z': side[GMT_Z] = true; break;
		}
		k++;
	}
	if (!(side[GMT_X] || side[GMT_Y] || side[GMT_Z])) side[GMT_X] = side[GMT_Y] = true;	/* If no axis were named we default to both x and y */

	strcpy (text, &in[k]);			/* Make a copy of the input, starting after the leading -B[p|s][xyz] indicators */
	gmt5_handle_plussign (GMT, text, 0);	/* Temporarily change any ++ to pair of ASCII 1 to avoid interference with +modifiers */
	k = 0;					/* Start at beginning of text and look for first occurrence of +l, +p, or +s */
	while (text[k] && !(text[k] == '+' && strchr ("lpu", text[k+1]))) k++;
	GMT_memset (orig_string, GMT_BUFSIZ, char);
	strncpy (orig_string, text, k);		/* orig_string now has the interval information */
	if (text[k]) mod = &text[k];		/* mod points to the start of the modifier information in text*/
	for (no = 0; no < 3; no++) {		/* Process each axis separately */
		if (!side[no]) continue;	/* Except we did not specify this axis */
		if (!text[0]) continue;	 	/* Skip any empty format string */
		if (text[0] == '0' && !text[1]) {	 /* Understand format '0' to mean "no annotation, ticks, or gridlines" */
			GMT->current.map.frame.draw = true;	/* But we do wish to draw the frame */
			continue;
		}

		if (mod) {	/* Process the given axis modifiers */
			unsigned int pos = 0;
			char p[GMT_BUFSIZ];
			while ((GMT_strtok (mod, "+", &pos, p))) {	/* Parse any +<modifier> statements */
				switch (p[0]) {
					case 'l':	/* Axis label */
						if (p[1] == 0) {
							GMT_Report (GMT->parent, GMT_MSG_NORMAL, "Syntax error -B option: No axis label given after +l\n");
							error++;
						}
						else {
							strcpy (GMT->current.map.frame.axis[no].label, &p[1]);
							gmt5_handle_plussign (GMT, GMT->current.map.frame.axis[no].label, 1);	/* Revert to ++ */
							GMT_enforce_rgb_triplets (GMT, GMT->current.map.frame.axis[no].label, GMT_LEN256);	/* If @; is used, make sure the color information passed on to ps_text is in r/b/g format */
						}
						break;
					case 'p':	/* Annotation prefix */
						if (p[1] == 0) {
							GMT_Report (GMT->parent, GMT_MSG_NORMAL, "Syntax error -B option: No annotation prefix given after +p\n");
							error++;
						}
						else {
							strcpy (GMT->current.map.frame.axis[no].prefix, &p[1]);
							gmt5_handle_plussign (GMT, GMT->current.map.frame.axis[no].prefix, 1);	/* Revert to ++ */
							GMT_enforce_rgb_triplets (GMT, GMT->current.map.frame.axis[no].prefix, GMT_LEN256);	/* If @; is used, make sure the color information passed on to ps_text is in r/b/g format */
						}
						break;
					case 'u':	/* Annotation unit */
						if (p[1] == 0) {
							GMT_Report (GMT->parent, GMT_MSG_NORMAL, "Syntax error -B option: No annotation suffix given after +u\n");
							error++;
						}
						else {
							strcpy (GMT->current.map.frame.axis[no].unit, &p[1]);
							gmt5_handle_plussign (GMT, GMT->current.map.frame.axis[no].unit, 1);	/* Revert to ++ */
							GMT_enforce_rgb_triplets (GMT, GMT->current.map.frame.axis[no].unit, GMT_LEN256);	/* If @; is used, make sure the color information passed on to ps_text is in r/b/g format */
						}
						break;
					default:
						GMT_Report (GMT->parent, GMT_MSG_NORMAL, "Syntax error -B option: Unrecognized axis modifier %s\n", p);
						error++;
						break;
				}
			}
		}

		/* Now parse the annotation/tick info string */

		if (orig_string[0] == '\0') continue;	/* Got nothing */
		GMT->current.map.frame.set = true;	/* Got here so we are setting intervals */
		
		GMT_memset (string, GMT_BUFSIZ, char);
		strcpy (string, orig_string);	/* Make a copy of string as it gets messed with below */
		if (string[0] == 'c')		/* Special custom annotation information given via file */
			error += gmt_decode_tinfo (GMT, no, 'c', string, &GMT->current.map.frame.axis[no]);
		else {				/* Parse from back of string for 'a', 'f', 'g' chunks */
			for (k = (int)strlen (string) - 1; k >= 0; k--) {
				if (string[k] == 'a' || string[k] == 'f' || string[k] == 'g') {
					error += gmt_decode_tinfo (GMT, no, string[k], &string[k+1], &GMT->current.map.frame.axis[no]);
					string[k] = '\0';	/* Done with this chunk; replace with terminator */
				}
				else if (k == 0)		/* If no [a|f|g] given then it is implicitly 'a' */
					error += gmt_decode_tinfo (GMT, no, 'a', string, &GMT->current.map.frame.axis[no]);
			}
		}

		/* Make sure we have ticks to match specified annotation stride */
		A = &GMT->current.map.frame.axis[no];
		if (A->item[GMT_ANNOT_UPPER].active && !A->item[GMT_TICK_UPPER].active)	/* Set frame ticks = annot stride */
			GMT_memcpy (&A->item[GMT_TICK_UPPER], &A->item[GMT_ANNOT_UPPER], 1, struct GMT_PLOT_AXIS_ITEM);
		if (A->item[GMT_ANNOT_LOWER].active && !A->item[GMT_TICK_LOWER].active)	/* Set frame ticks = annot stride */
			GMT_memcpy (&A->item[GMT_TICK_LOWER], &A->item[GMT_ANNOT_LOWER], 1, struct GMT_PLOT_AXIS_ITEM);
		/* Note that item[].type will say 'a', 'A', 'i' or 'I' in these cases, so we know when minor ticks were not set */
	}

	/* Check if we asked for linear projections of geographic coordinates and did not specify a unit (suffix) - if so set degree symbol as unit */
	if (GMT->current.proj.projection == GMT_LINEAR && GMT->current.setting.map_degree_symbol != gmt_none) {
		for (no = 0; no < 2; no++) {
			if (GMT->current.io.col_type[GMT_IN][no] & GMT_IS_GEO && GMT->current.map.frame.axis[no].unit[0] == 0) {
				GMT->current.map.frame.axis[no].unit[0] = '-';
				GMT->current.map.frame.axis[no].unit[1] = (char)GMT->current.setting.ps_encoding.code[GMT->current.setting.map_degree_symbol];
				GMT->current.map.frame.axis[no].unit[2] = '\0';
			}
		}
	}

	return (error);
}

int gmt_parse_B_option (struct GMT_CTRL *GMT, char *in) {
	int error = 0;
	if (GMT->common.B.mode == 0) {
		GMT_Report (GMT->parent, GMT_MSG_NORMAL, "Internal error: Calling gmt_parse_B_option before gmt_check_b_options somehow\n");
		error = 1;
	}
	else if (GMT->common.B.mode == -1) {
		GMT_Report (GMT->parent, GMT_MSG_NORMAL, "Syntax error -B option: Mixing of GMT 4 and 5 level syntax is not possible\n");
		error = 1;
	}
	else if (GMT->common.B.mode == 4) {	/* Got GMT 4 syntax */
		if (GMT_compat_check (GMT, 4))
			error = gmt4_parse_B_option (GMT, in);
		else {
			GMT_Report (GMT->parent, GMT_MSG_NORMAL, "Syntax error -B option: Cannot use GMT 4 syntax except in compatibility mode\n");
			error = 1;
		}
	}
	else	/* Clean GMT5 syntax */
		error = gmt5_parse_B_option (GMT, in);

	return (error);
}

int gmt_project_type (char *args, int *pos, bool *width_given)
{
	/* Parse the start of the -J option to determine the projection type.
	 * If the first character of args is uppercase, width_given is set to 1.
	 * Pos returns the position of the first character of the parameters
	 * following the projections type.
	 * The return value is the projection type ID (see gmt_project.h), or
	 * GMT_NO_PROJ when unsuccessful.
	 */

	unsigned char t;

	/* Check for upper case */

	*width_given = (args[0] >= 'A' && args[0] <= 'Z');

	/* Compared the first part of the -J arguments against a number of Proj4
	   projection names (followed by a slash) or the 1- or 2-letter abbreviation
	   used prior to GMT 4.2.2. Case is ignored */

	if ((*pos = (int)GMT_strlcmp ("aea/"      , args))) return (GMT_ALBERS);
	if ((*pos = (int)GMT_strlcmp ("aeqd/"     , args))) return (GMT_AZ_EQDIST);
	if ((*pos = (int)GMT_strlcmp ("cyl_stere/", args))) return (GMT_CYL_STEREO);
	if ((*pos = (int)GMT_strlcmp ("cass/"     , args))) return (GMT_CASSINI);
	if ((*pos = (int)GMT_strlcmp ("cea/"      , args))) return (GMT_CYL_EQ);
	if ((*pos = (int)GMT_strlcmp ("eck4/"     , args))) return (GMT_ECKERT4);
	if ((*pos = (int)GMT_strlcmp ("eck6/"     , args))) return (GMT_ECKERT6);
	if ((*pos = (int)GMT_strlcmp ("eqc/"      , args))) return (GMT_CYL_EQDIST);
	if ((*pos = (int)GMT_strlcmp ("eqdc/"     , args))) return (GMT_ECONIC);
	if ((*pos = (int)GMT_strlcmp ("gnom/"     , args))) return (GMT_GNOMONIC);
	if ((*pos = (int)GMT_strlcmp ("hammer/"   , args))) return (GMT_HAMMER);
	if ((*pos = (int)GMT_strlcmp ("laea/"     , args))) return (GMT_LAMB_AZ_EQ);
	if ((*pos = (int)GMT_strlcmp ("lcc/"      , args))) return (GMT_LAMBERT);
	if ((*pos = (int)GMT_strlcmp ("merc/"     , args))) return (GMT_MERCATOR);
	if ((*pos = (int)GMT_strlcmp ("mill/"     , args))) return (GMT_MILLER);
	if ((*pos = (int)GMT_strlcmp ("moll/"     , args))) return (GMT_MOLLWEIDE);
	if ((*pos = (int)GMT_strlcmp ("nsper/"    , args))) return (GMT_GENPER);
	if ((*pos = (int)GMT_strlcmp ("omerc/"    , args))) return (GMT_OBLIQUE_MERC);
	if ((*pos = (int)GMT_strlcmp ("omercp/"   , args))) return (GMT_OBLIQUE_MERC_POLE);
	if ((*pos = (int)GMT_strlcmp ("ortho/"    , args))) return (GMT_ORTHO);
	if ((*pos = (int)GMT_strlcmp ("polar/"    , args))) return (GMT_POLAR);
	if ((*pos = (int)GMT_strlcmp ("poly/"     , args))) return (GMT_POLYCONIC);
	if ((*pos = (int)GMT_strlcmp ("robin/"    , args))) return (GMT_ROBINSON);
	if ((*pos = (int)GMT_strlcmp ("sinu/"     , args))) return (GMT_SINUSOIDAL);
	if ((*pos = (int)GMT_strlcmp ("stere/"    , args))) return (GMT_STEREO);
	if ((*pos = (int)GMT_strlcmp ("tmerc/"    , args))) return (GMT_TM);
	if ((*pos = (int)GMT_strlcmp ("utm/"      , args))) return (GMT_UTM);
	if ((*pos = (int)GMT_strlcmp ("vandg/"    , args))) return (GMT_VANGRINTEN);
	if ((*pos = (int)GMT_strlcmp ("wintri/"   , args))) return (GMT_WINKEL);
	if ((*pos = (int)GMT_strlcmp ("xy/"       , args))) return (GMT_LINEAR);
	if ((*pos = (int)GMT_strlcmp ("z/"        , args))) return (GMT_ZAXIS);

	/* These older codes (up to GMT 4.2.1) took 2 characters */

	if ((*pos = (int)GMT_strlcmp ("kf", args))) return (GMT_ECKERT4);
	if ((*pos = (int)GMT_strlcmp ("ks", args))) return (GMT_ECKERT6);
	if ((*pos = (int)GMT_strlcmp ("oa", args))) return (GMT_OBLIQUE_MERC);
	if ((*pos = (int)GMT_strlcmp ("ob", args))) return (GMT_OBLIQUE_MERC);
	if ((*pos = (int)GMT_strlcmp ("oc", args))) return (GMT_OBLIQUE_MERC_POLE);

	/* Finally, check only the first letter (used until GMT 4.2.1) */

	*pos = 1;
	t = (unsigned char) tolower((unsigned char) args[0]);
	if (t == 'a') return (GMT_LAMB_AZ_EQ);
	if (t == 'b') return (GMT_ALBERS);
	if (t == 'c') return (GMT_CASSINI);
	if (t == 'd') return (GMT_ECONIC);
	if (t == 'e') return (GMT_AZ_EQDIST);
	if (t == 'f') return (GMT_GNOMONIC);
	if (t == 'g') return (GMT_GENPER);
	if (t == 'h') return (GMT_HAMMER);
	if (t == 'i') return (GMT_SINUSOIDAL);
	if (t == 'j') return (GMT_MILLER);
	if (t == 'k') return (GMT_ECKERT6);
	if (t == 'l') return (GMT_LAMBERT);
	if (t == 'm') return (GMT_MERCATOR);
	if (t == 'n') return (GMT_ROBINSON);
	if (t == 'o') return (GMT_OBLIQUE_MERC);
	if (t == 'p') return (GMT_POLAR);
	if (t == 'q') return (GMT_CYL_EQDIST);
	if (t == 'r') return (GMT_WINKEL);
	if (t == 's') return (GMT_STEREO);
	if (t == 't') return (GMT_TM);
	if (t == 'u') return (GMT_UTM);
	if (t == 'v') return (GMT_VANGRINTEN);
	if (t == 'w') return (GMT_MOLLWEIDE);
	if (t == 'x') return (GMT_LINEAR);
	if (t == 'y') return (GMT_CYL_EQ);
	if (t == 'z') return (GMT_ZAXIS);

	/* Did not find any match. Report error */

	*pos = 0;
	return (GMT_NO_PROJ);
}

int gmt_scale_or_width (struct GMT_CTRL *GMT, char *scale_or_width, double *value) {
	/* Scans character that may contain a scale (1:xxxx or units per degree) or a width.
	   Return 1 upon error. Here we want to make an exception for users giving a scale
	   of 1 in grdproject and mapproject as it is most likely meant to be 1:1. */
	int n, answer;
	answer = strncmp (scale_or_width, "1:", 2U);	/* 0 if scale given as 1:xxxx */
	GMT->current.proj.units_pr_degree = (answer != 0);
	if (GMT->current.proj.units_pr_degree) {	/* Check if we got "1" and this is grd|map-project */
		size_t k = strlen (scale_or_width);
		if (k == 1 && scale_or_width[0] == '1' && GMT_is_grdmapproject (GMT)) {	/* OK, pretend we got 1:1 */
			GMT_Report (GMT->parent, GMT_MSG_NORMAL, "Warning -J option: Your scale of 1 was interpreted to mean 1:1 since no plotting is involved.\n");
			GMT_Report (GMT->parent, GMT_MSG_NORMAL, "If a scale of 1 was intended, please append a unit from %s.\n", GMT_DIM_UNITS_DISPLAY);
			gmt_scale_or_width (GMT, strcat(scale_or_width,":1"), value);
			return (GMT_NOERROR);
		}

		*value = GMT_to_inch (GMT, scale_or_width);
	}
	else {
		n = sscanf (scale_or_width, "1:%lf", value);
		if (n != 1 || *value < 0.0) return (1);
		*value = 1.0 / (*value * GMT->current.proj.unit);
		if (GMT->current.proj.gave_map_width) {
			GMT_Report (GMT->parent, GMT_MSG_NORMAL, "Syntax error -J option: Cannot specify map width with 1:xxxx format\n");
			return (1);
		}
	}
	return (GMT_NOERROR);
}

bool gmt_parse_J_option (struct GMT_CTRL *GMT, char *args)
{
	/* gmt_parse_J_option scans the arguments given and extracts the parameters needed
	 * for the specified map projection. These parameters are passed through the
	 * GMT->current.proj structure.  The function returns true if an error is encountered.
	 */

	int i, j, k, m, n, nlen, slash, l_pos[3], p_pos[3], t_pos[3], d_pos[3], id, project;
	int n_slashes = 0, last_pos, error = 0;
	unsigned int mod_flag = 0;
	bool width_given = false;
	double c, az, GMT_units[3] = {0.01, 0.0254, 1.0};      /* No of meters in a cm, inch, m */
	char mod, args_cp[GMT_BUFSIZ] = {""}, txt_a[GMT_LEN256] = {""}, txt_b[GMT_LEN256] = {""}, txt_c[GMT_LEN256] = {""};
	char txt_d[GMT_LEN256] = {""}, txt_e[GMT_LEN256] = {""}, last_char;
	char txt_arr[11][GMT_LEN256];

	GMT_memset (l_pos, 3, int);	GMT_memset (p_pos, 3, int);
	GMT_memset (t_pos, 3, int);	GMT_memset (d_pos, 3, int);
	GMT->current.proj.lon0 = GMT->current.proj.lat0 = GMT->session.d_NaN;	/* Projection center, to be set via -J */

	strncpy (GMT->common.J.string, args, GMT_LEN256);	/* Verbatim copy */
	project = gmt_project_type (args, &i, &width_given);
	if (project == GMT_NO_PROJ) return (true);	/* No valid projection specified */
	args += i;

	last_pos = (int)strlen (args) - 1;	/* Position of last character in this string */
	last_char = args[last_pos];
	if (width_given) mod_flag = 1;
	if (last_pos > 0) {	/* Avoid having -JXh|v be misinterpreted */
		switch (last_char) {	/* Check for what kind of width is given (only used if upper case is given below */
			case 'h':	/* Want map HEIGHT instead */
				mod_flag = 2;
				break;
			case '+':	/* Want this to be the MAX dimension of map */
				mod_flag = 3;
				break;
			case '-':	/* Want this to be the MIN dimension of map */
				mod_flag = 4;
				break;
		}
	}
	if (mod_flag > 1) args[last_pos] = 0;	/* Temporarily chop off modifier */

	for (j = 0; args[j]; j++) if (args[j] == '/') n_slashes++;

	/* Differentiate between general perspective and orthographic projection based on number of slashes */
	if (project == GMT_GENPER || project == GMT_ORTHO) {
		if (n_slashes >= 5)
			project = GMT_GENPER;
		else
			project = GMT_ORTHO;
	}

	if (project != GMT_ZAXIS) {
		/* Check to see if scale is specified in 1:xxxx */
		for (j = (int)strlen (args), k = -1; j > 0 && k < 0 && args[j] != '/'; j--) if (args[j] == ':') k = j + 1;
		GMT->current.proj.units_pr_degree = (k == -1) ? true : false;
		GMT_set_cartesian (GMT, GMT_OUT);	/* This may be overridden by mapproject -I */
		if (project != GMT_LINEAR) {
			GMT->current.proj.gave_map_width = mod_flag;
			GMT_set_geographic (GMT, GMT_IN);
		}
	}

	GMT->current.proj.unit = GMT_units[GMT_INCH];	/* No of meters in an inch */
	n = 0;	/* Initialize with no fields found */

	switch (project) {
		case GMT_LINEAR:	/* Linear x/y scaling */
			GMT->current.proj.compute_scale[GMT_X] = GMT->current.proj.compute_scale[GMT_Y] = width_given;

			/* Default is not involving geographical coordinates */
			GMT->current.io.col_type[GMT_IN][GMT_X] = GMT->current.io.col_type[GMT_IN][GMT_Y] = GMT_IS_UNKNOWN;

			error += (n_slashes > 1) ? 1 : 0;

			/* Find occurrences of /, l, p, t, or d */
			for (j = 0, slash = 0; args[j] && slash == 0; j++) if (args[j] == '/') slash = j;
			for (j = id = 0; args[j]; j++) {
				if (args[j] == '/') id = 1;
				if (strchr ("Ll"  , (int)args[j])) l_pos[id] = j;
				if (strchr ("Pp"  , (int)args[j])) p_pos[id] = j;
				if (strchr ("Tt"  , (int)args[j])) t_pos[id] = j;
				if (strchr ("DdGg", (int)args[j])) d_pos[id] = j;
			}

			/* Distinguish between p for points and p<power> for scaling */

			n = (int)strlen (args);
			for (j = 0; j < 2; j++) {
				if (!p_pos[j]) continue;
				i = p_pos[j] + 1;
				if (i == n || strchr ("/LlTtDdGg", (int)args[i]))	/* This p is for points since no power is following */
					p_pos[j] = 0;
				else if (strchr("Pp", (int)args[i]))	/* The 2nd p is the p for power */
					p_pos[j]++;
			}

			/* Get x-arguments */

			strncpy (args_cp, args, GMT_BUFSIZ);	/* Since GMT_to_inch modifies the string */
			if (slash) args_cp[slash] = 0;	/* Chop off y part */
			k = (!strncmp (args_cp, "1:", 2U)) ? 1 : -1;	/* Special check for linear proj with 1:xxx scale */
			if (k > 0) {	/* For 1:xxxxx  we cannot have /LlTtDdGg modifiers */
				if (l_pos[GMT_X] || p_pos[GMT_X] || t_pos[GMT_X] || d_pos[GMT_X]) error++;
			}

			if ((i = MAX (l_pos[GMT_X], p_pos[GMT_X])) > 0)
				args_cp[i] = 0;	/* Chop off log or power part */
			else if (t_pos[GMT_X] > 0)
				args_cp[t_pos[GMT_X]] = 0;	/* Chop off time part */
			else if (d_pos[GMT_X] > 0)	/* Chop of trailing 'd' */
				args_cp[d_pos[GMT_X]] = 0;
			if (k > 0)	/* Scale entered as 1:mmmmm - this implies -R is in meters */
				GMT->current.proj.pars[0] = GMT->session.u2u[GMT_M][GMT_INCH] / atof (&args_cp[2]);
			else
				GMT->current.proj.pars[0] = GMT_to_inch (GMT, args_cp);	/* x-scale */
			if (l_pos[GMT_X] > 0)
				GMT->current.proj.xyz_projection[GMT_X] = GMT_LOG10;
			else if (p_pos[GMT_X] > 0) {
				GMT->current.proj.xyz_projection[GMT_X] = GMT_POW;
				GMT->current.proj.pars[2] = atof (&args[p_pos[GMT_X]+1]);	/* pow to raise x */
			}
			else if (t_pos[GMT_X] > 0) {	/* Add option to append time_systems or epoch/unit later */
				GMT->current.proj.xyz_projection[GMT_X] = GMT_TIME;
				GMT->current.io.col_type[GMT_IN][GMT_X] = (args[t_pos[GMT_X]] == 'T') ?  GMT_IS_ABSTIME : GMT_IS_RELTIME;
			}

			if (d_pos[GMT_X] > 0) GMT->current.io.col_type[GMT_IN][GMT_X] = GMT_IS_LON;

			if (slash) {	/* Separate y-scaling desired */
				strncpy (args_cp, &args[slash+1], GMT_BUFSIZ);	/* Since GMT_to_inch modifies the string */
				k = (!strncmp (args_cp, "1:", 2U)) ? 1 : -1;	/* Special check for linear proj with separate 1:xxx scale for y-axis */
				if (k > 0) {	/* For 1:xxxxx  we cannot have /LlTtDdGg modifiers */
					if (l_pos[GMT_Y] || p_pos[GMT_Y] || t_pos[GMT_Y] || d_pos[GMT_Y]) error++;
				}
				if ((i = MAX (l_pos[GMT_Y], p_pos[GMT_Y])) > 0)
					args_cp[i-slash-1] = 0;	/* Chop off log or power part */
				else if (t_pos[GMT_Y] > 0)
					args_cp[t_pos[GMT_Y]-slash-1] = 0;	/* Chop off log or power part */
				else if (d_pos[GMT_Y] > 0)
					args_cp[d_pos[GMT_Y]-slash-1] = 0;	/* Chop of trailing 'd' part */
				if (k > 0)	/* Scale entered as 1:mmmmm - this implies -R is in meters */
					GMT->current.proj.pars[1] = GMT->session.u2u[GMT_M][GMT_INCH] / atof (&args_cp[2]);
				else
					GMT->current.proj.pars[1] = GMT_to_inch (GMT, args_cp);	/* y-scale */

				if (l_pos[GMT_Y] > 0)
					GMT->current.proj.xyz_projection[GMT_Y] = GMT_LOG10;
				else if (p_pos[GMT_Y] > 0) {
					GMT->current.proj.xyz_projection[GMT_Y] = GMT_POW;
					GMT->current.proj.pars[3] = atof (&args[p_pos[GMT_Y]+1]);	/* pow to raise y */
				}
				else if (t_pos[GMT_Y] > 0) {	/* Add option to append time_systems or epoch/unit later */
					GMT->current.proj.xyz_projection[GMT_Y] = GMT_TIME;
					GMT->current.io.col_type[GMT_IN][GMT_Y] = (args[t_pos[GMT_Y]] == 'T') ?  GMT_IS_ABSTIME : GMT_IS_RELTIME;
				}
				if (d_pos[GMT_Y] > 0) GMT->current.io.col_type[GMT_IN][GMT_Y] = GMT_IS_LAT;
			}
			else {	/* Just copy x parameters */
				GMT->current.proj.xyz_projection[GMT_Y] = GMT->current.proj.xyz_projection[GMT_X];
				GMT->current.proj.pars[1] = GMT->current.proj.pars[0];
				GMT->current.proj.pars[3] = GMT->current.proj.pars[2];
				/* Assume -JX<width>[unit]d means a linear geographic plot so x = lon and y = lat */
				if (GMT->current.io.col_type[GMT_IN][GMT_X] & GMT_IS_LON) GMT->current.io.col_type[GMT_IN][GMT_Y] = GMT_IS_LAT;
			}

			/* Not both sizes can be zero, but if one is, we will adjust to the scale of the other */
			if (GMT->current.proj.pars[GMT_X] == 0.0 && GMT->current.proj.pars[GMT_Y] == 0.0) error++;
			break;

		case GMT_ZAXIS:	/* 3D plot */
			GMT->current.proj.compute_scale[GMT_Z] = width_given;
			error += (n_slashes > 0) ? 1 : 0;
			GMT->current.io.col_type[GMT_IN][GMT_Z] = GMT_IS_UNKNOWN;

			/* Find occurrences of l, p, or t */
			for (j = 0; args[j]; j++) {
				if (strchr ("Ll", (int)args[j])) l_pos[GMT_Z] = j;
				if (strchr ("Pp", (int)args[j])) p_pos[GMT_Z] = j;
				if (strchr ("Tt", (int)args[j])) t_pos[GMT_Z] = j;
			}

			/* Distinguish between p for points and p<power> for scaling */

			n = (int)strlen (args);
			if (p_pos[GMT_Z]) {
				i = p_pos[GMT_Z] + 1;
				if (i == n || strchr ("LlTtDdGg", (int)args[i]))	/* This p is for points since no power is following */
					p_pos[GMT_Z] = 0;
				else if (strchr ("Pp", (int)args[i]))	/* The 2nd p is the p for power */
					p_pos[GMT_Z]++;
			}

			/* Get arguments */

			strncpy (args_cp, args, GMT_BUFSIZ);	/* Since GMT_to_inch modifies the string */
			if ((i = MAX (l_pos[GMT_Z], p_pos[GMT_Z])) > 0)
				args_cp[i] = 0;
			else if (t_pos[GMT_Z] > 0)
				args_cp[t_pos[GMT_Z]] = 0;
			GMT->current.proj.z_pars[0] = GMT_to_inch (GMT, args_cp);	/* z-scale */

			if (l_pos[GMT_Z] > 0)
				GMT->current.proj.xyz_projection[GMT_Z] = GMT_LOG10;
			else if (p_pos[GMT_Z] > 0) {
				GMT->current.proj.xyz_projection[GMT_Z] = GMT_POW;
				GMT->current.proj.z_pars[1] = atof (&args[p_pos[GMT_Z]+1]);	/* pow to raise z */
			}
			else if (t_pos[GMT_Z] > 0) {
				GMT->current.proj.xyz_projection[GMT_Z] = GMT_TIME;
				GMT->current.io.col_type[GMT_IN][GMT_Z] = (args[t_pos[GMT_Z]] == 'T') ? GMT_IS_ABSTIME : GMT_IS_RELTIME;
			}
			if (GMT->current.proj.z_pars[0] == 0.0) error++;
			GMT->current.proj.JZ_set = true;
			break;

		case GMT_POLAR:		/* Polar (theta,r) */
			GMT->current.io.col_type[GMT_IN][GMT_X] = GMT_IS_LON, GMT->current.io.col_type[GMT_IN][GMT_Y] = GMT_IS_FLOAT;
			if (args[0] == 'a' || args[0] == 'A') {
				GMT->current.proj.got_azimuths = true;	/* using azimuths instead of directions */
				i = 1;
			}
			else {
				GMT->current.proj.got_azimuths = false;
				i = 0;
			}
			j = (int)strlen (args) - 1;
			if (args[j] == 'r') {	/* Gave optional r for reverse (elevations, presumably) */
				GMT->current.proj.got_elevations = true;
				args[j] = '\0';	/* Temporarily chop off the r */
			}
			else if (args[j] == 'z') {	/* Gave optional z for annotating depths rather than radius */
				GMT->current.proj.z_down = true;
				args[j] = '\0';	/* Temporarily chop off the z */
			}
			else
				GMT->current.proj.got_elevations = GMT->current.proj.z_down = false;
			if (n_slashes == 1) {	/* Gave optional zero-base angle [0] */
				n = sscanf (args, "%[^/]/%lf", txt_a, &GMT->current.proj.pars[1]);
				if (n == 2) GMT->current.proj.pars[0] = GMT_to_inch (GMT, &txt_a[i]);
				error += (GMT->current.proj.pars[0] <= 0.0 || n != 2) ? 1 : 0;
			}
			else if (n_slashes == 0) {
				GMT->current.proj.pars[0] = GMT_to_inch (GMT, &args[i]);
				n = (args) ? 1 : 0;
				error += (GMT->current.proj.pars[0] <= 0.0 || n != 1) ? 1 : 0;
			}
			else
				error++;
			if (GMT->current.proj.got_elevations) args[j] = 'r';	/* Put the r back in the argument */
			if (GMT->current.proj.z_down) args[j] = 'z';	/* Put the z back in the argument */
			if (GMT->current.proj.got_azimuths) GMT->current.proj.pars[1] = -GMT->current.proj.pars[1];	/* Because azimuths go clockwise */
			break;

		/* Map projections */

		case GMT_ECKERT4:	/* Eckert IV */
		case GMT_ECKERT6:	/* Eckert VI */
		case GMT_HAMMER:	/* Hammer-Aitoff Equal-Area */
		case GMT_MILLER:	/* Miller cylindrical */
		case GMT_MOLLWEIDE:	/* Mollweide Equal-Area */
		case GMT_ROBINSON:	/* Robinson Projection */
		case GMT_SINUSOIDAL:	/* Sinusoidal Equal-Area */
		case GMT_VANGRINTEN:	/* Van der Grinten */
		case GMT_WINKEL:	/* Winkel Tripel Modified azimuthal */
			GMT->current.proj.pars[0] = GMT->session.d_NaN;	/* Will be replaced by central meridian either below or in GMT_map_init_... */
			if (n_slashes == 0)
				n = sscanf (args, "%s", txt_b);
			else if (n_slashes == 1) {
				n = sscanf (args, "%[^/]/%s", txt_a, txt_b);
				error += GMT_verify_expectations (GMT, GMT_IS_LON, GMT_scanf (GMT, txt_a, GMT_IS_LON, &GMT->current.proj.pars[0]), txt_a);
				GMT->current.proj.lon0 = GMT->current.proj.pars[0];	GMT->current.proj.lat0 = 0.0;
			}
			error += gmt_scale_or_width (GMT, txt_b, &GMT->current.proj.pars[1]);
			error += !(n == n_slashes + 1);
			break;

		case GMT_CYL_EQ:	/* Cylindrical Equal Area */
		case GMT_CYL_EQDIST:	/* Equidistant Cylindrical */
		case GMT_CYL_STEREO:	/* Cylindrical Stereographic */
		case GMT_CASSINI:	/* Cassini */
		case GMT_MERCATOR:	/* Mercator */
		case GMT_TM:		/* Transverse Mercator */
		case GMT_POLYCONIC:	/* Polyconic */
			GMT->current.proj.pars[0] = GMT->session.d_NaN;
			GMT->current.proj.pars[1] = 0.0;
			txt_a[0] = txt_b[0] = 0;
			if (n_slashes == 0)
				n = sscanf (args, "%s", txt_c);
			else if (n_slashes == 1)
				n = sscanf (args, "%[^/]/%s", txt_a, txt_c);
			else if (n_slashes == 2)
				n = sscanf (args, "%[^/]/%[^/]/%s", txt_a, txt_b, txt_c);
			if (txt_a[0]) {
				error += GMT_verify_expectations (GMT, GMT_IS_LON, GMT_scanf (GMT, txt_a, GMT_IS_LON, &GMT->current.proj.pars[0]), txt_a);
				GMT->current.proj.lon0 = GMT->current.proj.pars[0];
			}
			if (txt_b[0]) {
				error += GMT_verify_expectations (GMT, GMT_IS_LAT, GMT_scanf (GMT, txt_b, GMT_IS_LAT, &GMT->current.proj.pars[1]), txt_b);
				GMT->current.proj.lat0 = GMT->current.proj.pars[1];
			}
			error += gmt_scale_or_width (GMT, txt_c, &GMT->current.proj.pars[2]);
			error += ((project == GMT_CYL_EQ || project == GMT_MERCATOR || project == GMT_POLYCONIC)
				&& fabs (GMT->current.proj.pars[1]) >= 90.0);
			error += !(n == n_slashes + 1);
			break;

		case GMT_ALBERS:	/* Albers Equal-area Conic */
		case GMT_ECONIC:	/* Equidistant Conic */
		case GMT_LAMBERT:	/* Lambert Conformal Conic */
			n = sscanf (args, "%[^/]/%[^/]/%[^/]/%[^/]/%s", txt_a, txt_b, txt_c, txt_d, txt_e);
			error += GMT_verify_expectations (GMT, GMT_IS_LON, GMT_scanf (GMT, txt_a, GMT_IS_LON, &GMT->current.proj.pars[0]), txt_a);
			error += GMT_verify_expectations (GMT, GMT_IS_LAT, GMT_scanf (GMT, txt_b, GMT_IS_LAT, &GMT->current.proj.pars[1]), txt_b);
			error += GMT_verify_expectations (GMT, GMT_IS_LAT, GMT_scanf (GMT, txt_c, GMT_IS_LAT, &GMT->current.proj.pars[2]), txt_c);
			error += GMT_verify_expectations (GMT, GMT_IS_LAT, GMT_scanf (GMT, txt_d, GMT_IS_LAT, &GMT->current.proj.pars[3]), txt_d);
			error += gmt_scale_or_width (GMT, txt_e, &GMT->current.proj.pars[4]);
			error += !(n_slashes == 4 && n == 5);
			GMT->current.proj.lon0 = GMT->current.proj.pars[0];	GMT->current.proj.lat0 = GMT->current.proj.pars[1];
			break;

		case GMT_ORTHO:
			GMT->current.proj.g_debug = 0;
			GMT->current.proj.g_box = GMT->current.proj.g_outside = GMT->current.proj.g_longlat_set = GMT->current.proj.g_radius = GMT->current.proj.g_auto_twist = false;
			GMT->current.proj.g_sphere = true; /* force spherical as default */
			GMT->current.proj.pars[5] = GMT->current.proj.pars[6] = GMT->current.proj.pars[7] = 0.0;

		case GMT_AZ_EQDIST:	/* Azimuthal equal-distant */
		case GMT_LAMB_AZ_EQ:	/* Lambert Azimuthal Equal-Area */
		case GMT_GNOMONIC:	/* Gnomonic */
			if (project == GMT_AZ_EQDIST)	/* Initialize default horizons */
				strcpy (txt_c, "180");
			else if (project == GMT_GNOMONIC)
				strcpy (txt_c, "60");
			else
				strcpy (txt_c, "90");
			if (k >= 0) {	/* Scale entered as 1:mmmmm */
				if (n_slashes == 2)
					n = sscanf (args, "%[^/]/%[^/]/1:%lf", txt_a, txt_b, &GMT->current.proj.pars[3]);
				else if (n_slashes == 3)
					n = sscanf (args, "%[^/]/%[^/]/%[^/]/1:%lf", txt_a, txt_b, txt_c, &GMT->current.proj.pars[3]);
				if (GMT->current.proj.pars[3] != 0.0) GMT->current.proj.pars[3] = 1.0 / (GMT->current.proj.pars[3] * GMT->current.proj.unit);
			}
			else if (width_given) {
				if (n_slashes == 2)
					n = sscanf (args, "%[^/]/%[^/]/%s", txt_a, txt_b, txt_d);
				else if (n_slashes == 3)
					n = sscanf (args, "%[^/]/%[^/]/%[^/]/%s", txt_a, txt_b, txt_c, txt_d);
				GMT->current.proj.pars[3] = GMT_to_inch (GMT, txt_d);
			}
			else {	/* Scale entered as radius/lat */
				if (n_slashes == 3)
					n = sscanf (args, "%[^/]/%[^/]/%[^/]/%s", txt_a, txt_b, txt_d, txt_e);
				else if (n_slashes == 4)
					n = sscanf (args, "%[^/]/%[^/]/%[^/]/%[^/]/%s", txt_a, txt_b, txt_c, txt_d, txt_e);
				if (n == n_slashes + 1) {
					GMT->current.proj.pars[3] = GMT_to_inch (GMT, txt_d);
					error += GMT_verify_expectations (GMT, GMT_IS_LAT, GMT_scanf (GMT, txt_e, GMT_IS_LAT, &GMT->current.proj.pars[4]), txt_e);
				}
			}
			error += (n != n_slashes + 1);
			error += GMT_verify_expectations (GMT, GMT_IS_LON, GMT_scanf (GMT, txt_a, GMT_IS_LON, &GMT->current.proj.pars[0]), txt_a);
			error += GMT_verify_expectations (GMT, GMT_IS_LAT, GMT_scanf (GMT, txt_b, GMT_IS_LAT, &GMT->current.proj.pars[1]), txt_b);
			error += GMT_verify_expectations (GMT, GMT_IS_LAT, GMT_scanf (GMT, txt_c, GMT_IS_LAT, &GMT->current.proj.pars[2]), txt_c);
			error += (GMT->current.proj.pars[2] <= 0.0 || GMT->current.proj.pars[2] > 180.0 || GMT->current.proj.pars[3] <= 0.0 || (k >= 0 && width_given));
			error += (project == GMT_GNOMONIC && GMT->current.proj.pars[2] >= 90.0);
			error += (project == GMT_ORTHO && GMT->current.proj.pars[2] >= 180.0);
			GMT->current.proj.lon0 = GMT->current.proj.pars[0];	GMT->current.proj.lat0 = GMT->current.proj.pars[1];
			break;

		case GMT_STEREO:	/* Stereographic */
			strcpy (txt_c, "90");	/* Initialize default horizon */
			if (k >= 0) {	/* Scale entered as 1:mmmmm */
				if (n_slashes == 2)
					n = sscanf (args, "%[^/]/%[^/]/1:%lf", txt_a, txt_b, &GMT->current.proj.pars[3]);
				else if (n_slashes == 3) {	/* with true scale at specified latitude */
					n = sscanf (args, "%[^/]/%[^/]/%[^/]/1:%lf", txt_a, txt_b, txt_e, &GMT->current.proj.pars[3]);
					error += GMT_verify_expectations (GMT, GMT_IS_LAT, GMT_scanf (GMT, txt_e, GMT_IS_LAT, &GMT->current.proj.pars[4]), txt_e);
					GMT->current.proj.pars[5] = 1.0;	/* flag for true scale case */
				}
				else if (n_slashes == 4) {
					n = sscanf (args, "%[^/]/%[^/]/%[^/]/%[^/]/1:%lf", txt_a, txt_b, txt_c, txt_e, &GMT->current.proj.pars[3]);
					error += GMT_verify_expectations (GMT, GMT_IS_LAT, GMT_scanf (GMT, txt_e, GMT_IS_LAT, &GMT->current.proj.pars[4]), txt_e);
					GMT->current.proj.pars[5] = 1.0;	/* flag for true scale case */
				}
				if (GMT->current.proj.pars[3] != 0.0) GMT->current.proj.pars[3] = 1.0 / (GMT->current.proj.pars[3] * GMT->current.proj.unit);
			}
			else if (width_given) {
				if (n_slashes == 2)
					n = sscanf (args, "%[^/]/%[^/]/%s", txt_a, txt_b, txt_d);
				else if (n_slashes == 3)
					n = sscanf (args, "%[^/]/%[^/]/%[^/]/%s", txt_a, txt_b, txt_c, txt_d);
				GMT->current.proj.pars[3] = GMT_to_inch (GMT, txt_d);
			}
			else {	/* Scale entered as radius/lat */
				if (n_slashes == 3)
					n = sscanf (args, "%[^/]/%[^/]/%[^/]/%s", txt_a, txt_b, txt_d, txt_e);
				else if (n_slashes == 4)
					n = sscanf (args, "%[^/]/%[^/]/%[^/]/%[^/]/%s", txt_a, txt_b, txt_c, txt_d, txt_e);
				if (n == n_slashes + 1) {
					GMT->current.proj.pars[3] = GMT_to_inch (GMT, txt_d);
					error += GMT_verify_expectations (GMT, GMT_IS_LAT, GMT_scanf (GMT, txt_e, GMT_IS_LAT, &GMT->current.proj.pars[4]), txt_e);
				}
			}
			error += (n != n_slashes + 1);
			error += GMT_verify_expectations (GMT, GMT_IS_LON, GMT_scanf (GMT, txt_a, GMT_IS_LON, &GMT->current.proj.pars[0]), txt_a);
			error += GMT_verify_expectations (GMT, GMT_IS_LAT, GMT_scanf (GMT, txt_b, GMT_IS_LAT, &GMT->current.proj.pars[1]), txt_b);
			error += GMT_verify_expectations (GMT, GMT_IS_LON, GMT_scanf (GMT, txt_c, GMT_IS_LON, &GMT->current.proj.pars[2]), txt_c);
			error += (GMT->current.proj.pars[2] <= 0.0 || GMT->current.proj.pars[2] >= 180.0 || GMT->current.proj.pars[3] <= 0.0 || (k >= 0 && width_given));
			GMT->current.proj.lon0 = GMT->current.proj.pars[0];	GMT->current.proj.lat0 = GMT->current.proj.pars[1];
			break;

		case GMT_GENPER:	/* General perspective */

			GMT->current.proj.g_debug = 0;
			GMT->current.proj.g_box = GMT->current.proj.g_outside = GMT->current.proj.g_longlat_set = GMT->current.proj.g_radius = GMT->current.proj.g_auto_twist = false;
			GMT->current.proj.g_sphere = true; /* force spherical as default */

			i = 0;
			for (j = 0 ; j < 2 ; j++) {
				if (args[j] == 'd') {         /* standard genper debugging */
					GMT->current.proj.g_debug = 1;
					i++;
				} else if (args[j] == 'D') {  /* extensive genper debugging */
					GMT->current.proj.g_debug = 2;
					i++;
				} else if (args[j] == 'X') {  /* extreme genper debugging */
					GMT->current.proj.g_debug = 3;
					i++;
				} else if (args[j] == 's') {
					GMT->current.proj.g_sphere = true;
					i++;
				} else if (args[j] == 'e') {
					GMT->current.proj.g_sphere = false;
					i++;
				}
			}

			GMT->current.proj.pars[4] = GMT->current.proj.pars[5] = GMT->current.proj.pars[6] = GMT->current.proj.pars[7] = GMT->current.proj.pars[8] = GMT->current.proj.pars[9] = 0.0;

			if (GMT->current.proj.g_debug > 1) {
				GMT_message (GMT, "genper: arg '%s' n_slashes %d k %d\n", args, n_slashes, j);
				GMT_message (GMT, "initial error %d\n", error);
				GMT_message (GMT, "j = %d\n", j);
				GMT_message (GMT, "width_given %d\n", width_given);
			}

			n = sscanf(args+i, "%[^/]/%[^/]/%[^/]/%[^/]/%[^/]/%[^/]/%[^/]/%[^/]/%[^/]/%[^/]/%s",
				&(txt_arr[0][0]), &(txt_arr[1][0]), &(txt_arr[2][0]), &(txt_arr[3][0]),
				&(txt_arr[4][0]), &(txt_arr[5][0]), &(txt_arr[6][0]), &(txt_arr[7][0]),
				&(txt_arr[8][0]), &(txt_arr[9][0]), &(txt_arr[10][0]));

			if (GMT->current.proj.g_debug > 1) {
				for (i = 0 ; i < n ; i ++) {
					GMT_message (GMT, "txt_arr[%d] '%s'\n", i, &(txt_arr[i][0]));
				}
				fflush (NULL);
			}

			if (k >= 0) {
				/* Scale entered as 1:mmmmm */
				m = sscanf(&(txt_arr[n-1][0]),"1:%lf", &GMT->current.proj.pars[2]);
				if (GMT->current.proj.pars[2] != 0.0) {
					GMT->current.proj.pars[2] = 1.0 / (GMT->current.proj.pars[2] * GMT->current.proj.unit);
				}
				error += (m == 0) ? 1 : 0;
				if (error) GMT_message (GMT, "scale entered but couldn't read\n");
			} else  if (width_given) {
				GMT->current.proj.pars[2] = GMT_to_inch (GMT, &(txt_arr[n-1][0]));
			} else {
				GMT->current.proj.pars[2] = GMT_to_inch (GMT, &(txt_arr[n-2][0]));
				/*            GMT->current.proj.pars[3] = GMT_ddmmss_to_degree(txt_i); */
				error += GMT_verify_expectations (GMT, GMT_IS_LAT, GMT_scanf (GMT, &(txt_arr[n-1][0]), GMT_IS_LAT, &GMT->current.proj.pars[3]), &(txt_arr[n-1][0]));
				if (error) GMT_message (GMT, "error in reading last lat value\n");
			}
			error += GMT_verify_expectations (GMT, GMT_IS_LON, GMT_scanf (GMT, &(txt_arr[0][0]), GMT_IS_LON, &GMT->current.proj.pars[0]), &(txt_arr[0][0]));
			if (error) GMT_message (GMT, "error is reading longitude '%s'\n", &(txt_arr[0][0]));
			error += GMT_verify_expectations (GMT, GMT_IS_LAT, GMT_scanf (GMT, &(txt_arr[1][0]), GMT_IS_LAT, &GMT->current.proj.pars[1]), &(txt_arr[1][0]));
			if (error) GMT_message (GMT, "error reading latitude '%s'\n", &(txt_arr[1][0]));

			/* g_alt    GMT->current.proj.pars[4] = atof(txt_c); */
			nlen = (int)strlen(&(txt_arr[2][0]));
			if (txt_arr[2][nlen-1] == 'r') {
				GMT->current.proj.g_radius = true;
				txt_arr[2][nlen-1] = 0;
			}
			error += GMT_verify_expectations (GMT, GMT_IS_FLOAT, GMT_scanf (GMT, &(txt_arr[2][0]), GMT_IS_FLOAT, &GMT->current.proj.pars[4]), &(txt_arr[2][0]));
			if (error) GMT_message (GMT, "error reading altitude '%s'\n", &(txt_arr[2][0]));

			/* g_az    GMT->current.proj.pars[5] = atof(txt_d); */
			nlen = (int)strlen(&(txt_arr[3][0]));
			if (txt_arr[3][nlen-1] == 'l' || txt_arr[3][nlen-1] == 'L') {
				GMT->current.proj.g_longlat_set = true;
				txt_arr[3][nlen-1] = 0;
			}
			error += GMT_verify_expectations (GMT, GMT_IS_GEO, GMT_scanf (GMT, &(txt_arr[3][0]), GMT_IS_GEO, &GMT->current.proj.pars[5]), &(txt_arr[3][0]));
			if (error) GMT_message (GMT, "error reading azimuth '%s'\n", &(txt_arr[3][0]));

			/* g_tilt    GMT->current.proj.pars[6] = atof(txt_e); */
			nlen = (int)strlen(&(txt_arr[4][0]));
			if (txt_arr[4][nlen-1] == 'l' || txt_arr[4][nlen-1] == 'L') {
				GMT->current.proj.g_longlat_set = true;
				txt_arr[4][nlen-1] = 0;
			}
			error += GMT_verify_expectations (GMT, GMT_IS_GEO, GMT_scanf (GMT, &(txt_arr[4][0]), GMT_IS_GEO, &GMT->current.proj.pars[6]), &(txt_arr[4][0]));
			if (error) GMT_message (GMT, "error reading tilt '%s'\n", &(txt_arr[4][0]));

			if (n > 6) {
				/*g_twist   GMT->current.proj.pars[7] = atof(txt_f); */
				nlen = (int)strlen(&(txt_arr[5][0]));
				if (txt_arr[5][nlen-1] == 'n') {
					GMT->current.proj.g_auto_twist = true;
					txt_arr[5][nlen-1] = 0;
				}
				error += GMT_verify_expectations (GMT, GMT_IS_GEO, GMT_scanf (GMT, &(txt_arr[5][0]), GMT_IS_GEO, &GMT->current.proj.pars[7]), &(txt_arr[5][0]));
				if (error) GMT_message (GMT, "error reading twist '%s'\n", &(txt_arr[5][0]));

				/*g_width   GMT->current.proj.pars[8] = atof(txt_f); */
				if (n > 7) {
					error += GMT_verify_expectations (GMT, GMT_IS_GEO, GMT_scanf (GMT, &(txt_arr[6][0]), GMT_IS_GEO, &GMT->current.proj.pars[8]), &(txt_arr[6][0]));
					if (error) GMT_message (GMT, "error reading width '%s'\n", &(txt_arr[6][0]));

					if (n > 8) {
						/* g_height  GMT->current.proj.pars[9] = atof(txt_g); */
						error += GMT_verify_expectations (GMT, GMT_IS_GEO, GMT_scanf (GMT, &(txt_arr[7][0]), GMT_IS_GEO, &GMT->current.proj.pars[9]), &(txt_arr[7][0]));
						if (error) GMT_message (GMT, "error height '%s'\n", &(txt_arr[7][0]));
					}
				}
			}
			error += (GMT->current.proj.pars[2] <= 0.0 || (k >= 0 && width_given));
			if (error) GMT_message (GMT, "final error %d\n", error);
			GMT->current.proj.lon0 = GMT->current.proj.pars[0];	GMT->current.proj.lat0 = GMT->current.proj.pars[1];
			break;

		case GMT_OBLIQUE_MERC:		/* Oblique mercator, specifying origin and azimuth or second point */
			if (n_slashes == 3) {
				n = sscanf (args, "%[^/]/%[^/]/%lf/%s", txt_a, txt_b, &az, txt_e);
				error += GMT_verify_expectations (GMT, GMT_IS_LON, GMT_scanf (GMT, txt_a, GMT_IS_LON, &GMT->current.proj.pars[0]), txt_a);
				error += GMT_verify_expectations (GMT, GMT_IS_LAT, GMT_scanf (GMT, txt_b, GMT_IS_LAT, &GMT->current.proj.pars[1]), txt_b);
				c = 10.0;	/* compute point 10 degrees from origin along azimuth */
				GMT->current.proj.pars[2] = GMT->current.proj.pars[0] + atand (sind (c) * sind (az) / (cosd (GMT->current.proj.pars[1]) * cosd (c) - sind (GMT->current.proj.pars[1]) * sind (c) * cosd (az)));
				GMT->current.proj.pars[3] = d_asind (sind (GMT->current.proj.pars[1]) * cosd (c) + cosd (GMT->current.proj.pars[1]) * sind (c) * cosd (az));
			}
			else if (n_slashes == 4) {
				n = sscanf (args, "%[^/]/%[^/]/%[^/]/%[^/]/%s", txt_a, txt_b, txt_c, txt_d, txt_e);
				error += GMT_verify_expectations (GMT, GMT_IS_LON, GMT_scanf (GMT, txt_a, GMT_IS_LON, &GMT->current.proj.pars[0]), txt_a);
				error += GMT_verify_expectations (GMT, GMT_IS_LAT, GMT_scanf (GMT, txt_b, GMT_IS_LAT, &GMT->current.proj.pars[1]), txt_b);
				error += GMT_verify_expectations (GMT, GMT_IS_LON, GMT_scanf (GMT, txt_c, GMT_IS_LON, &GMT->current.proj.pars[2]), txt_c);
				error += GMT_verify_expectations (GMT, GMT_IS_LAT, GMT_scanf (GMT, txt_d, GMT_IS_LAT, &GMT->current.proj.pars[3]), txt_d);
			}
			error += gmt_scale_or_width (GMT, txt_e, &GMT->current.proj.pars[4]);
			GMT->current.proj.pars[6] = 0.0;
			error += !(n == n_slashes + 1);
			GMT->current.proj.lon0 = GMT->current.proj.pars[0];	GMT->current.proj.lat0 = GMT->current.proj.pars[1];
			break;

		case GMT_OBLIQUE_MERC_POLE:	/* Oblique mercator, specifying orgin and pole */
			n = sscanf (args, "%[^/]/%[^/]/%[^/]/%[^/]/%s", txt_a, txt_b, txt_c, txt_d, txt_e);
			error += GMT_verify_expectations (GMT, GMT_IS_LON, GMT_scanf (GMT, txt_a, GMT_IS_LON, &GMT->current.proj.pars[0]), txt_a);
			error += GMT_verify_expectations (GMT, GMT_IS_LAT, GMT_scanf (GMT, txt_b, GMT_IS_LAT, &GMT->current.proj.pars[1]), txt_b);
			error += GMT_verify_expectations (GMT, GMT_IS_LON, GMT_scanf (GMT, txt_c, GMT_IS_LON, &GMT->current.proj.pars[2]), txt_c);
			error += GMT_verify_expectations (GMT, GMT_IS_LAT, GMT_scanf (GMT, txt_d, GMT_IS_LAT, &GMT->current.proj.pars[3]), txt_d);
			if (GMT->current.proj.pars[3] < 0.0) {	/* Flip from S hemisphere to N */
				GMT->current.proj.pars[3] = -GMT->current.proj.pars[3];
				GMT->current.proj.pars[2] += 180.0;
				if (GMT->current.proj.pars[2] >= 360.0) GMT->current.proj.pars[2] -= 360.0;
			}
			error += gmt_scale_or_width (GMT, txt_e, &GMT->current.proj.pars[4]);
			GMT->current.proj.pars[6] = 1.0;
			error += !(n_slashes == 4 && n == 5);
			project = GMT_OBLIQUE_MERC;
			GMT->current.proj.lon0 = GMT->current.proj.pars[0];	GMT->current.proj.lat0 = GMT->current.proj.pars[1];
			break;

		case GMT_UTM:	/* Universal Transverse Mercator */
			if (!strchr (args, '/')) {	/* No UTM zone given, must obtain from -R */
				GMT->current.proj.pars[0] = -1.0;	/* Flag we need zone to be set later */
				error += gmt_scale_or_width (GMT, args, &GMT->current.proj.pars[1]);
			}
			else {
				n = sscanf (args, "%[^/]/%s", txt_a, txt_b); 
				GMT->current.proj.pars[0] = atof (txt_a);
				switch (args[0]) {
					case '-':	/* Enforce Southern hemisphere convention for y */
						GMT->current.proj.utm_hemisphere = -1;
						break;
					case '+':	/* Enforce Norther hemisphere convention for y */
						GMT->current.proj.utm_hemisphere = +1;
						break;
					default:	/* Decide in gmt_map_setup based on -R */
						GMT->current.proj.utm_hemisphere = 0;
						break;
				}
				mod = (char)toupper ((int)txt_a[strlen(txt_a)-1]);	/* Check if UTM zone has a valid latitude modifier */
				error = 0;
				if (mod >= 'A' && mod <= 'Z') {	/* Got fully qualified UTM zone, e.g., 33N */
					GMT->current.proj.utm_zoney = mod;
					GMT->current.proj.utm_hemisphere = -1;
					if (mod >= 'N') GMT->current.proj.utm_hemisphere = +1;
					if (mod == 'I' || mod == 'O') error++;	/* No such zones */
				}
				GMT->current.proj.pars[0] = fabs (GMT->current.proj.pars[0]);
				GMT->current.proj.lat0 = 0.0;
				k = irint (GMT->current.proj.pars[0]);
				GMT->current.proj.lon0 = -180.0 + k * 6.0 - 3.0;

				error += (k < 1 || k > 60);	/* Zones must be 1-60 */
				GMT->current.proj.utm_zonex = k;
				error += gmt_scale_or_width (GMT, txt_b, &GMT->current.proj.pars[1]);
				error += !(n_slashes == 1 && n == 2);
			}
			break;

		default:
			error = true;
			project = GMT_NO_PROJ;
			break;
	}

	if (project != GMT_ZAXIS) GMT->current.proj.projection = project;
	if (mod_flag > 1) args[last_pos] = last_char;	/* Restore modifier */

	return (error > 0);
}

int gmt_get_unit (struct GMT_CTRL *GMT, char c)
{
	/* Converts c, i, and p into 0,1,3 */

	int i;
	switch ((int)c) {
		case 'c':	/* cm */
			i = GMT_CM;
			break;
		case 'i':	/* inch */
			i = GMT_INCH;
			break;
		case 'm':	/* meter */
			if (GMT_compat_check (GMT, 4)) {
				GMT_Report (GMT->parent, GMT_MSG_COMPAT, "Warning: Specifying a plot distance unit in meters is deprecated; use c, i, or p.\n");
				i = GMT_M;
			}
			else	/* error */
				i = -1;
			break;
		case 'p':	/* point */
			i = GMT_PT;
			break;
		default:	/* error */
			i = -1;
			break;
	}
	return (i);
}

int GMT_init_vector_param (struct GMT_CTRL *GMT, struct GMT_SYMBOL *S, bool set, bool outline, struct GMT_PEN *pen, bool do_fill, struct GMT_FILL *fill)
{	/* Update vector head length and width parameters based on size_z and v_angle, and deal with pen/fill settings */
	bool no_outline = false, no_fill = false;
	if (set) {	/* Determine proper settings for head fill or outline */
		if (outline && (S->v.status & GMT_VEC_OUTLINE2) == 0) S->v.pen = *pen;	/* If no +p<pen> but -W<pen> was used, use same pen for vector heads */
		else if (!outline && S->v.status & GMT_VEC_OUTLINE2) *pen = S->v.pen;	/* If no -W<pen> was set but +p<pen> given, use same pen for vector tails */
		else if (!outline && (S->v.status & GMT_VEC_OUTLINE2) == 0) no_outline = true;
		if (do_fill && (S->v.status & GMT_VEC_FILL2) == 0) S->v.fill = *fill;	/* If no +g<fill> but -G<fill> was used, use same fill for vector heads */
		else if (!do_fill && S->v.status & GMT_VEC_FILL2) no_fill = false;		/* If no -G<fill> was set but +g<fill> given, we do nothing here */
		else if (!do_fill && (S->v.status & GMT_VEC_FILL2) == 0) no_fill = true;	/* Neither -G<fill> nor +g<fill> were set */
		if (no_outline && no_fill && (S->v.status & GMT_VEC_HEADS)) {
			GMT_Report (GMT->parent, GMT_MSG_NORMAL, "Error: Cannot draw vector heads without specifying at least one of head outline or head fill.\n");
			return 1;
		}
	}
	if (GMT_IS_ZERO (S->size_x)) return 0;	/* Not set yet */
	S->v.h_length = (float)S->size_x;
	S->v.h_width = (float)(2.0 * S->v.h_length * tand (0.5 * S->v.v_angle));
	return 0;
}

int GMT_parse_vector (struct GMT_CTRL *GMT, char symbol, char *text, struct GMT_SYMBOL *S)
{
	/* Parser for -Sv|V, -S=, and -Sm */

	unsigned int pos = 0, k, error = 0;
	size_t len;
	bool p_opt = false, g_opt = false;
	int j;
	char p[GMT_BUFSIZ];
	double pole[2];

	S->v.pen = GMT->current.setting.map_default_pen;
	GMT_init_fill (GMT, &S->v.fill, -1.0, -1.0, -1.0);	/* Default is no fill */
	S->v.status = 0;	/* Start with no flags turned on */
	S->v.v_angle = 30.0f;	S->v.v_norm = -1.0f;	S->v.v_stem = 0.1f;
	S->v.v_kind[0] = S->v.v_kind[1] = GMT_VEC_ARROW;
	for (k = 0; text[k] && text[k] != '+'; k++);	/* Either find the first plus or run out or chars */
	strncpy (p, text, k); p[k] = 0;

	while ((GMT_strtok (&text[k], "+", &pos, p))) {	/* Parse any +<modifier> statements */
		switch (p[0]) {
			case 'a': S->v.v_angle = (float)atof (&p[1]);	break;	/* Vector head opening angle [30] */
			case 'b':	/* Vector head at beginning point */
				S->v.status |= GMT_VEC_BEGIN;
				switch (p[1]) {
					case 'c': S->v.v_kind[0] = GMT_VEC_CIRCLE;	break;
					case 't': S->v.v_kind[0] = GMT_VEC_TERMINAL;	break;
					default: S->v.v_kind[0] = GMT_VEC_ARROW;	break;
				}
				break;
			case 'e':	/* Vector head at end point */
				S->v.status |= GMT_VEC_END;
				switch (p[1]) {
					case 'c': S->v.v_kind[1] = GMT_VEC_CIRCLE;	break;
					case 't': S->v.v_kind[1] = GMT_VEC_TERMINAL;	break;
					default: S->v.v_kind[1] = GMT_VEC_ARROW;	break;
				}
				break;
			case 'l': S->v.status |= GMT_VEC_LEFT;		break;	/* Vector head on left half only */
			case 'q': S->v.status |= GMT_VEC_ANGLES;	break;	/* Expect start,stop angle rather than length in input */
			case 'r': S->v.status |= GMT_VEC_RIGHT;		break;	/* Vector head on right half only */
			case 's': S->v.status |= GMT_VEC_JUST_S;	break;	/* Input (angle,length) are vector end point (x,y) instead */
			case 'j':	/* Vector justification */
				if (symbol == 'm') {
					GMT_Report (GMT->parent, GMT_MSG_NORMAL, "-Sm does not accept +j<just> modifiers.\n");
					error++;
				}
				else {
					switch (p[1]) {
						case 'b': S->v.status |= GMT_VEC_JUST_B;	break;	/* Input (x,y) refers to vector beginning point */
						case 'c': S->v.status |= GMT_VEC_JUST_C;	break;	/* Input (x,y) refers to vector center point */
						case 'e': S->v.status |= GMT_VEC_JUST_E;	break;	/* Input (x,y) refers to vector end point */
						default:  /* Bad justifier code */
							GMT_Report (GMT->parent, GMT_MSG_NORMAL, "Bad +j<just> modifier %c\n", p[1]);
							error++;
							break;
					}
				}
				break;
			case 'n':	/* Vector shrinking head */
				len = strlen (p);
				j = (symbol == 'v' || symbol == 'V') ? gmt_get_unit (GMT, p[len]) : -1;	/* Only -Sv|V takes unit */
				if (j >= 0) { S->u = j; S->u_set = true; }
				S->v.v_norm = (float)atof (&p[1]);
				if (symbol == '=') S->v.v_norm /= (float)GMT->current.proj.DIST_KM_PR_DEG;	/* Since norm distance is in km and we compute spherical degrees later */
				break;
			case 'g':	/* Vector head fill +g[-|<fill>]*/
				g_opt = true;	/* Marks that +g was used */
				if (p[1] == '-') break; /* Do NOT turn on fill */
				S->v.status |= GMT_VEC_FILL;
				if (p[1]) {
					if (GMT_getfill (GMT, &p[1], &S->v.fill)) {
						GMT_Report (GMT->parent, GMT_MSG_NORMAL, "Bad +g<fill> modifier %c\n", &p[1]);
						error++;
					}
					S->v.status |= GMT_VEC_FILL2;
				}
				break;
			case 'o':	/* Sets oblique pole for small or great circles */
				S->v.status |= GMT_VEC_POLE;
				if (!p[1]) {	/* Gave no pole, use North pole */
					S->v.pole[GMT_X] = 0.0f;	S->v.pole[GMT_Y] = 90.0f;
				}
				else if ((j = GMT_Get_Value (GMT->parent, &p[1], pole)) != 2) {
					GMT_Report (GMT->parent, GMT_MSG_NORMAL, "Bad +o[<plon>/<plat>] modifier %c\n", &p[1]);
					error++;
				}
				else {	/* Successful parsing of pole */
					S->v.pole[GMT_X] = (float)pole[GMT_X];	S->v.pole[GMT_Y] = (float)pole[GMT_Y];}
				break;
			case 'p':	/* Vector pen and head outline +p[-][<pen>] */
				p_opt = true;	/* Marks that +p was used */
				if (p[1] == '-')	/* Do NOT turn on outlines */
					j = 2;
				else {
					j = 1;
					S->v.status |= GMT_VEC_OUTLINE;
				}
				if (p[j]) {	/* Change default vector pen */
					if (GMT_getpen (GMT, &p[j], &S->v.pen)) {
						GMT_Report (GMT->parent, GMT_MSG_NORMAL, "Bad +p<pen> modifier %c\n", &p[1]);
						error++;
					}
					S->v.status |= GMT_VEC_OUTLINE2;	/* Flag that a pen specification was given */
				}
				break;
			default:
				GMT_Report (GMT->parent, GMT_MSG_NORMAL, "Bad modifier +%c\n", p[0]);
				error++;
				break;
		}
	}
	if (!g_opt) S->v.status |= GMT_VEC_FILL;	/* Default is to fill vector head with current fill unless (a) no fill given or (b) turned off with +g- */
	if (!p_opt) S->v.status |= GMT_VEC_OUTLINE;	/* Default is to draw vector head outline with current pen unless explicitly turned off with +p- */

	/* Set head parameters */
	GMT_init_vector_param (GMT, S, false, false, NULL, false, NULL);

	return (error);
}

int GMT_parse_front (struct GMT_CTRL *GMT, char *text, struct GMT_SYMBOL *S)
{
	/* Parser for -Sf<tickgap>[/<ticklen>][+l|+r][+<type>][+o<offset>][+<pen>]
	 * <tickgap> is required and is either a distance in some unit (append c|i|p)
	 * or it starts with - and gives the number of desired ticks instead.
	 * <ticklen> defaults to 15% of <tickgap> but is required if the number
	 * of ticks are specified. */

	unsigned int pos = 0, k, error = 0;
	int mods, n;
	char p[GMT_BUFSIZ] = {""}, txt_a[GMT_LEN256] = {""}, txt_b[GMT_LEN256] = {""};

	for (k = 0; text[k] && text[k] != '+'; k++);	/* Either find the first plus or run out or chars */
	strncpy (p, text, k); p[k] = 0;
	mods = (text[k] == '+');
	if (mods) text[k] = 0;		/* Temporarily chop off the modifiers */
	n = sscanf (&text[1], "%[^/]/%s", txt_a, txt_b);
	if (mods) text[k] = '+';	/* Restore the modifiers */
	if (txt_a[0] == '-' && n == 1) {
		GMT_Report (GMT->parent, GMT_MSG_NORMAL, "Error option -Sf: Must specify <ticklen> when specifying the number of ticks\n");
		error++;
	}
	S->f.f_gap = (txt_a[0] == '-') ? atof (txt_a) : GMT_to_inch (GMT, txt_a);
	S->f.f_len = (n == 1) ? 0.15 * S->f.f_gap : GMT_to_inch (GMT, txt_b);

	S->f.f_symbol = GMT_FRONT_FAULT;	/* Default is the fault symbol */
	S->f.f_sense = GMT_FRONT_CENTERED;	/* Default is centered symbols unless +l or +r is found */
	S->f.f_pen = 0;				/* Draw outline with pen set via -W, i.e., same as frontline */
	while ((GMT_strtok (&text[k], "+", &pos, p))) {	/* Parse any +<modifier> statements */
		switch (p[0]) {
			case 'b':	S->f.f_symbol = GMT_FRONT_BOX;		break;	/* [half-]square front */
			case 'c':	S->f.f_symbol = GMT_FRONT_CIRCLE;	break;	/* [half-]circle front */
			case 'f':	S->f.f_symbol = GMT_FRONT_FAULT;	break;	/* Fault front */
			case 'l':	S->f.f_sense  = GMT_FRONT_LEFT;		break;	/* Symbols to the left */
			case 'r':	S->f.f_sense  = GMT_FRONT_RIGHT;	break;	/* Symbols to the right */
			case 's':	S->f.f_symbol = GMT_FRONT_SLIP;		break;	/* Strike-slip front */
			case 't':	S->f.f_symbol = GMT_FRONT_TRIANGLE;	break;	/* Triangle front */
			case 'o':	S->f.f_off = GMT_to_inch (GMT, &p[1]);	break;	/* Symbol offset along line */
			case 'p':	if (p[1]) {	/* Get alternate pen for front-symbol outline [-W] */
						if (GMT_getpen (GMT, &p[1], &S->f.pen)) {
							GMT_Report (GMT->parent, GMT_MSG_NORMAL, "Bad +p<pen> modifier %c\n", &p[1]);
							error++;
						}
						else
							S->f.f_pen = +1;
					}
					else	/* Turn off outline */
						S->f.f_pen = -1;
					break;
			default:
				GMT_Report (GMT->parent, GMT_MSG_NORMAL, "Error option -Sf: Bad modifier +%c\n", p[0]);
				error++;	break;
		}
	}

	return (error);
}

int gmt_parse_text (struct GMT_CTRL *GMT, char *text, struct GMT_SYMBOL *S)
{	/* Parse the arguments given to -Sl.  The allowed syntax is:
 	 * -Sl<size>[unit]+t<text>[+f<font<][+j<justify>] */

	unsigned int pos = 0, k, j, slash, error = 0;
	if ((!strstr (text, "+t") && strchr (text, '/')) || strchr (text, '%')) {	/* GMT4 syntax */
		char *c = NULL;
		if (GMT_compat_check (GMT, 4)) {
			GMT_Report (GMT->parent, GMT_MSG_COMPAT, "Warning in Option -Sl: Sl<size>/<string>[%<font>] is deprecated syntax\n");
			if ((c = strchr (text, '%'))) {	/* Gave font name or number, too */
				*c = 0;	/* Chop off the %font info */
				c++;		/* Go to next character */
				if (GMT_getfont (GMT, c, &S->font)) GMT_Report (GMT->parent, GMT_MSG_NORMAL, "-Sl contains bad font (set to %s)\n", GMT_putfont (GMT, S->font));
			}
			/* Look for a slash that separates size and string: */
			for (j = 1, slash = 0; text[j] && !slash; j++) if (text[j] == '/') slash = j;
			/* Set j to the first char in the string: */
			j = slash + 1;
			/* Copy string characters */
			k = 0;
			while (text[j] && text[j] != ' ' && k < (GMT_LEN256-1)) S->string[k++] = text[j++];
			S->string[k] = '\0';
			if (!k) {
				GMT_Report (GMT->parent, GMT_MSG_NORMAL, "Syntax error -Sl option: No string given\n");
				error++;
			}
		}
		else {	/* Not accept it unless under compatibility mode 4 */
			GMT_Report (GMT->parent, GMT_MSG_NORMAL, "Syntax error -Sl option: Usage is -Sl[<size>]+t<string>[+f<font>][+j<justify]\n");
			error++;
		}
	}
	else {	/* GMT5 syntax */
		char p[GMT_BUFSIZ];
		for (k = 0; text[k] && text[k] != '+'; k++);	/* Either find the first plus or run out or chars; should at least find +t */
		if (!text[k]) {
			GMT_Report (GMT->parent, GMT_MSG_NORMAL, "Syntax error -Sl option: No string information given\n");
			return (1);
		}
		while ((GMT_strtok (&text[k], "+", &pos, p))) {	/* Parse any +<modifier> statements */
			switch (p[0]) {
				case 'f':	/* Change font */
					if (GMT_getfont (GMT, &p[1], &S->font))
						GMT_Report (GMT->parent, GMT_MSG_NORMAL, "-Sl contains bad +<font> modifier (set to %s)\n", GMT_putfont (GMT, S->font));
					break;
				case 'j':	S->justify = GMT_just_decode (GMT, &p[1], 12);	break;	/* text justification */
				case 't':	strncpy (S->string, &p[1], GMT_LEN256);	break;	/* Get the symbol text */
				default:
					GMT_Report (GMT->parent, GMT_MSG_NORMAL, "Error option -Sl: Bad modifier +%c\n", p[0]);
					error++;
					break;
			}
		}
	}

	return (error);
}

#define GMT_VECTOR_CODES "mMvV="	/* The vector symbol codes */

int GMT_parse_symbol_option (struct GMT_CTRL *GMT, char *text, struct GMT_SYMBOL *p, unsigned int mode, bool cmd)
{
	/* mode = 0 for 2-D (psxy) and = 1 for 3-D (psxyz); cmd = true when called to process command line options */
	int decode_error = 0, bset = 0, j, n, k, slash = 0, colon, col_off = mode, len;
	bool check = true, degenerate = false;
	unsigned int ju;
	char symbol_type, txt_a[GMT_LEN256] = {""}, txt_b[GMT_LEN256] = {""}, text_cp[GMT_LEN256] = {""}, diameter[GMT_LEN32] = {""}, *c = NULL;
	static char *allowed_symbols[2] = {"=-+AaBbCcDdEefGgHhIiJjMmNnpqRrSsTtVvWwxy", "=-+AabCcDdEefGgHhIiJjMmNnOopqRrSsTtUuVvWwxy"};
	static char *bar_symbols[2] = {"Bb", "-BbOoUu"};
	if (cmd) {
		p->base = GMT->session.d_NaN;
		p->u = GMT->current.setting.proj_length_unit;
	}
	else {
		p->read_size = p->read_size_cmd;
	}
	p->n_required = p->convert_angles = p->n_nondim = p->base_set = 0;
	p->user_unit[GMT_X] = p->user_unit[GMT_Y] = p->u_set = false;
	p->font = GMT->current.setting.font_annot[0];
	if (p->read_size)  p->given_size_x = p->given_size_y = p->size_x = p->size_y = 0.0;

	/* col_off is the col number of first parameter after (x,y) [or (x,y,z) if mode == 1)].
	   However, if size is not given then that is requred too so col_off++ */

	if (!strncmp (text, "E-", 2U) || !strncmp (text, "J-", 2U)) {	/* Special degenerate geographic ellipse and rectangle symbols, remove the - to avoid parsing issues */
		degenerate = true;
		if (text[2]) strcpy (diameter, &text[2]);	/* Gave circle diameter on command line */
		text[1] = 0;
	}
	if (!text[0]) {	/* No symbol or size given */
		p->size_x = p->size_y = 0.0;
		symbol_type = '*';
		col_off++;
		if (cmd) p->read_size_cmd = true;
		if (cmd) p->read_symbol_cmd = true;
	}
	else if (isdigit ((int)text[0]) || text[0] == '.') {	/* Size, but no symbol given */
		n = sscanf (text, "%[^/]/%s", txt_a, txt_b);
		p->size_x = p->given_size_x = GMT_to_inch (GMT, txt_a);
		if (n == 2)
			p->size_y = p->given_size_y = GMT_to_inch (GMT, txt_b);
		else if (n == 1)
			p->size_y = p->given_size_y = p->size_x;
		else
			decode_error = true;
		symbol_type = '*';
		if (cmd) p->read_symbol_cmd = true;
	}
	else if (text[0] == 'l') {	/* Letter symbol is special case */
		strncpy (text_cp, text, GMT_LEN256);	/* Copy for processing later */
		symbol_type = 'l';
		if (!text[1]) {	/* No size or text given */
			if (p->size_x == 0.0) p->size_x = p->given_size_x;
			if (p->size_y == 0.0) p->size_y = p->given_size_y;
			if (cmd) p->read_size_cmd = true;
			col_off++;
		}
		else if (text[1] == '+' || (text[1] == '/' && GMT_compat_check (GMT, 4))) {	/* No size given */
			/* Any deprecate message comes below so no need here */
			if (p->size_x == 0.0) p->size_x = p->given_size_x;
			if (p->size_y == 0.0) p->size_y = p->given_size_y;
			col_off++;
		}
		else {
			n = sscanf (&text_cp[1], "%[^+]+%*s", txt_a);
			p->size_x = p->given_size_x = GMT_to_inch (GMT, txt_a);
			decode_error = (n != 1);
		}
	}
	else if (text[0] == 'k') {	/* Custom symbol spec */
		for (j = (int)strlen (text); j > 0 && text[j] != '/'; --j);
		if (j == 0) {	/* No slash, i.e., no symbol size given */
			if (p->size_x == 0.0) p->size_x = p->given_size_x;
#if 0
			/* Removed because it produced erroneous result in example 20 */
			if (p->size_x == 0.0)		/* It may still come out as zero from the above line */
				p->size_x = p->given_size_x = GMT_to_inch (GMT, "1");
#endif
			n = sscanf (text, "%c%s", &symbol_type, text_cp);
			col_off++;
		}
		else {
			text[j] = ' ';
			n = sscanf (text, "%c%s %s", &symbol_type, text_cp, txt_a);
			text[j] = '/';
			p->size_x = p->given_size_x = GMT_to_inch (GMT, txt_a);
		}
	}
	else if (strchr (GMT_VECTOR_CODES, text[0])) {	/* Vectors gets separate treatment because of optional modifiers [+j<just>+b+e+s+l+r+a<angle>+n<norm>] */
		char arg[GMT_LEN64] = {""};
		n = sscanf (text, "%c%[^+]", &symbol_type, arg);	/* arg should be symbols size with no +<modifiers> at the end */
		if (n == 1) strncpy (arg, &text[1], GMT_LEN64);	/* No modifiers present, set arg to text following symbol code */
		k = 1;
		if (GMT_compat_check (GMT, 4)) {
			int one;
			char txt_c[GMT_LEN256] = {""};
			p->v.parsed_v4 = false;
			if (strchr (text, '/') && !strstr (text, "+o")) {	/* Gave old-style arrow dimensions; cannot exactly reproduce GMT 4 arrows since those were polygons */
				p->v.status |= GMT_VEC_END;		/* Default is head at end */
				p->size_y = p->given_size_y = 0.0;
				GMT_Report (GMT->parent, GMT_MSG_COMPAT, "Warning: <size> = <vectorwidth/headlength/headwidth> is deprecated; see -S%c syntax.\n", text[0]);
				one = (strchr ("bhstBHST", text[1])) ? 2 : 1;
				sscanf (&text[one], "%[^/]/%[^/]/%s", txt_a, txt_b, txt_c);
				p->v.v_width  = (float)GMT_to_inch (GMT, txt_a);
				p->v.h_length = (float)GMT_to_inch (GMT, txt_b);
				p->v.h_width  = (float)(GMT_to_inch (GMT, txt_c) * 2.0);
				p->v.v_angle = (float)atand ((0.5 * p->v.h_width / p->v.h_length) * 2.0);
				p->v.parsed_v4 = true;
				p->size_x = p->given_size_x = p->v.h_length;
			}
			else if (strchr ("vV", symbol_type) && text[1] && strchr ("bhstBHST", text[1])) {	/* Old style */
				GMT_Report (GMT->parent, GMT_MSG_COMPAT, "Warning: bhstBHST vector modifiers is deprecated; see -S%c syntax.\n", text[0]);
				p->v.status |= GMT_VEC_END;		/* Default is head at end */
				k = 2;
				strncpy (arg, &text[2], GMT_LEN64);
			}
		}
		if (text[k] && strchr (GMT_DIM_UNITS, (int) text[k])) {	/* No size given, only unit information */
			if (p->size_x == 0.0) p->size_x = p->given_size_x;
			if (p->size_y == 0.0) p->size_y = p->given_size_y;
			if ((j = gmt_get_unit (GMT, text[k])) < 0) decode_error = true; else { p->u = j; p->u_set = true;}
			col_off++;
			if (cmd) p->read_size_cmd = true;
		}
		else if (!text[k] || text[k] == '+') {	/* No size nor unit, just possible attributes */
			if (p->size_x == 0.0) p->size_x = p->given_size_x;
			if (p->size_y == 0.0) p->size_y = p->given_size_y;
			col_off++;
			if (cmd) p->read_size_cmd = true;
		}
		else if (!p->v.parsed_v4) {	/* Need to get size */
			if (cmd) p->read_size_cmd = false;
			p->size_x = p->given_size_x = GMT_to_inch (GMT, arg), check = false;
		}
	}
	else if (strchr (allowed_symbols[mode], (int) text[0]) && strchr (GMT_DIM_UNITS, (int) text[1])) {	/* Symbol, but no size given (size assumed given on command line), only unit information */
		n = sscanf (text, "%c", &symbol_type);
		if (p->size_x == 0.0) p->size_x = p->given_size_x;
		if (p->size_y == 0.0) p->size_y = p->given_size_y;
		j = 0;
		if (text[1]) {	/* Gave unit information */
			if ((j = gmt_get_unit (GMT, text[1])) < 0)
				decode_error = true;
			else {
				p->u = j; p->u_set = true;
			}
		}
		col_off++;
	}
	else if (strchr (allowed_symbols[mode], (int) text[0]) && (text[1] == '\n' || !text[1])) {	/* Symbol, but no size given (size assumed given on command line) */
		n = sscanf (text, "%c", &symbol_type);
		if (p->size_x == 0.0) p->size_x = p->given_size_x;
		if (p->size_y == 0.0) p->size_y = p->given_size_y;
		col_off++;
	}
	else if (strchr (bar_symbols[mode], (int) text[0])) {	/* Bar, column, cube with size */

		/* Bar:		-Sb|B[<size_x|size_y>[c|i|p|u]][b[<base>]]				*/
		/* Column:	-So|O[<size_x>[c|i|p|u][/<ysize>[c|i|p|u]]][b[<base>]]	*/
		/* Cube:	-Su|U[<size_x>[c|i|p|u]]	*/

		for (j = 1; text[j]; j++) {	/* Look at chars following the symbol code */
			if (text[j] == '/') slash = j;
			if (text[j] == 'b') bset = j;
		}
		strncpy (text_cp, text, GMT_LEN256);
		if (bset) text_cp[bset] = 0;	/* Chop off the b<base> from copy to avoid confusion when parsing.  <base> is always in user units */
		if (slash) {	/* Separate x/y sizes */
			n = sscanf (text_cp, "%c%[^/]/%s", &symbol_type, txt_a, txt_b);
			decode_error = (n != 3);
			if ((len = (int)strlen (txt_a)) && txt_a[len-1] == 'u') p->user_unit[GMT_X] = true;	/* Specified xwidth in user units */
			if ((len = (int)strlen (txt_b)) && txt_b[len-1] == 'u') p->user_unit[GMT_Y] = true;	/* Specified ywidth in user units */
			if (p->user_unit[GMT_X])
				p->size_x = p->given_size_x = atof (txt_a);
			else
				p->size_x = p->given_size_x = GMT_to_inch (GMT, txt_a);
			if (p->user_unit[GMT_Y])
				p->size_y = p->given_size_y = atof (txt_b);
			else
				p->size_y = p->given_size_y = GMT_to_inch (GMT, txt_b);
		}
		else {	/* Only a single x = y size */
			n = sscanf (text_cp, "%c%s", &symbol_type, txt_a);
			if ((len = (int)strlen (txt_a)) && txt_a[len-1] == 'u') p->user_unit[GMT_X] = p->user_unit[GMT_Y] = true;	/* Specified xwidth [=ywidth] in user units */
			if (n == 2) {	/* Gave size */
				if (p->user_unit[GMT_X])
					p->size_x = p->size_y = p->given_size_x = p->given_size_y = atof (txt_a);
				else
					p->size_x = p->size_y = p->given_size_x = p->given_size_y = GMT_to_inch (GMT, txt_a);
			}
			else {
				if (p->size_x == 0.0) p->size_x = p->given_size_x;
				if (p->size_y == 0.0) p->size_y = p->given_size_y;
			}
		}
	}
	else {	/* Everything else */
		char s_upper;
		n = sscanf (text, "%c%[^/]/%s", &symbol_type, txt_a, txt_b);
		s_upper = (char)toupper ((int)symbol_type);
		if (s_upper == 'F' || s_upper == 'V' || s_upper == 'Q' || s_upper == 'M') {	/* "Symbols" that do not take normal symbol size */
			p->size_y = p->given_size_y = 0.0;
		}
		else {
			p->size_x = p->given_size_x = GMT_to_inch (GMT, txt_a);
			if (n == 3)
				p->size_y = p->given_size_y = GMT_to_inch (GMT, txt_b);
			else if (n == 2)
				p->size_y = p->given_size_y = p->size_x;
			else
				decode_error = true;
		}
	}

	switch (symbol_type) {
		case '*':
			p->symbol = GMT_SYMBOL_NOT_SET;
			break;
		case '-':
			p->symbol = GMT_SYMBOL_XDASH;
			break;
		case 'A':
			p->size_x *= 1.67289326141;	/* To equal area of circle with same diameter */
		case 'a':
			p->symbol = GMT_SYMBOL_STAR;
			break;
		case 'B':
			p->symbol = GMT_SYMBOL_BARX;
			if (bset) {
				if (text[bset+1] == '\0') {	/* Read it from data file */
					p->base_set = 2;
					p->n_required = 1;
					p->nondim_col[p->n_nondim++] = 2 + col_off;	/* base in user units */
				}
				else {
					p->base = atof (&text[bset+1]);
					p->base_set = 1;
				}
			}
			break;
		case 'b':
			p->symbol = GMT_SYMBOL_BARY;
			if (text[bset+1] == '\0') {	/* Read it from data file */
				p->base_set = 2;
				p->n_required = 1;
				p->nondim_col[p->n_nondim++] = 2 + col_off;	/* base in user units */
			}
			else {
				p->base = atof (&text[bset+1]);
				p->base_set = 1;
			}
			break;
		case 'C':
		case 'c':
			p->symbol = GMT_SYMBOL_CIRCLE;
			break;
		case 'D':
			p->size_x *= 1.25331413732;	/* To equal area of circle with same diameter */
		case 'd':
			p->symbol = GMT_SYMBOL_DIAMOND;
			break;
		case 'E':	/* Expect axis in km to be scaled based on -J */
			p->symbol = GMT_SYMBOL_ELLIPSE;
			p->convert_angles = 1;
			if (degenerate) {	/* Degenerate ellipse = circle */
				if (diameter[0]) {	/* Gave a fixed diameter as symbol size */
					p->size_x = p->size_y = atof (diameter);	/* In km */
				}
				else {	/* Must read from data file */
					p->n_required = 1;	/* Only expect diameter */
					p->nondim_col[p->n_nondim++] = 2 + mode;	/* Since diameter is in km, not inches or cm etc */
				}
			}
			else {
				p->n_required = 3;
				p->nondim_col[p->n_nondim++] = 2 + mode;	/* Angle */
				p->nondim_col[p->n_nondim++] = 3 + mode;	/* Since they are in km, not inches or cm etc */
				p->nondim_col[p->n_nondim++] = 4 + mode;
			}
			check = false;
			break;
		case 'e':
			p->symbol = GMT_SYMBOL_ELLIPSE;
			/* Expect angle in degrees, then major and major axes in plot units */
			p->n_required = 3;
			p->nondim_col[p->n_nondim++] = 2 + mode;	/* Angle */
			check = false;
			break;

		case 'f':	/* Fronts: -Sf<spacing>[/<size>][+r+l][+f+t+s+c+b][+o<offset>][+<pen>]	[WAS: -Sf<spacing>/<size>[dir][type][:<offset>]	*/
			p->symbol = GMT_SYMBOL_FRONT;
			p->f.f_off = 0.0;	p->f.f_symbol = GMT_FRONT_FAULT;	p->f.f_sense = GMT_FRONT_CENTERED;
			check = false;
			if (!text[1]) {	/* No args given, must parse segment header later */
				p->fq_parse = true;	/* This will be set to false once at least one header has been parsed */
				break;
			}
			strncpy (text_cp, text, GMT_LEN256);
			if (GMT_compat_check (GMT, 4)) {
				len = (int)strlen (text_cp) - 1;
				if (strchr (text_cp, ':') || (!strchr (text_cp, '+') && len > 0 && strchr ("bcflrst", text_cp[len]))) {	/* Old style */
					GMT_Report (GMT->parent, GMT_MSG_COMPAT, "Warning in Option -Sf: Sf<spacing>/<size>[dir][type][:<offset>] is deprecated syntax\n");
					if ((c = strchr (text_cp, ':'))) {	/* Gave :<offset>, set it and strip it off */
						c++;	/* Skip over the colon */
						p->f.f_off = GMT_to_inch (GMT, c);
						c--;	/* Go back to colon */
						*c = 0;	/* Effectively chops off the offset modifier */
					}
					len = (int)strlen (text_cp) - 1;

					switch (text_cp[len]) {
						case 'f':	/* Fault front */
							p->f.f_symbol = GMT_FRONT_FAULT;	len--;	break;
						case 't':	/* Triangle front */
							p->f.f_symbol = GMT_FRONT_TRIANGLE;	len--;	break;
						case 's':	/* Strike-slip front */
							p->f.f_symbol = GMT_FRONT_SLIP;		len--;	break;
						case 'c':	/* [half-]circle front */
							p->f.f_symbol = GMT_FRONT_CIRCLE;	len--;	break;
						case 'b':	/* [half-]square front */
							p->f.f_symbol = GMT_FRONT_BOX;		len--;	break;
						default:
							p->f.f_sense = GMT_FRONT_CENTERED;	break;
					}

					switch (text_cp[len]) {	/* Get sense - default is centered */
						case 'l':
							p->f.f_sense = GMT_FRONT_LEFT;			break;
						case 'r':
							p->f.f_sense = GMT_FRONT_RIGHT;			break;
						default:
							p->f.f_sense = GMT_FRONT_CENTERED;	len++;	break;
					}

					text_cp[len] = 0;	/* Gets rid of the [dir][type] flags, if present */

					/* Pull out and get spacing and size */

					sscanf (&text_cp[1], "%[^/]/%s", txt_a, txt_b);
					p->f.f_gap = (txt_a[0] == '-') ? atof (txt_a) : GMT_to_inch (GMT, txt_a);
					p->f.f_len = GMT_to_inch (GMT, txt_b);
				}
				else
					GMT_parse_front (GMT, text_cp, p);	/* Parse new -Sf syntax */
			}
			else
				GMT_parse_front (GMT, text_cp, p);	/* Parse new -Sf syntax */
			if (p->f.f_sense == GMT_FRONT_CENTERED && p->f.f_symbol == GMT_FRONT_SLIP) {
				GMT_Report (GMT->parent, GMT_MSG_NORMAL, "Error in Option -Sf: Must specify (l)eft-lateral or (r)ight-lateral slip\n");
				GMT_exit (GMT, EXIT_FAILURE); return EXIT_FAILURE;
			}
			if (GMT_IS_ZERO (p->f.f_gap) || GMT_IS_ZERO (p->f.f_len)) {
				GMT_Report (GMT->parent, GMT_MSG_NORMAL, "Error in Option -Sf: Neither <gap> nor <ticklength> can be zero!\n");
				GMT_exit (GMT, EXIT_FAILURE); return EXIT_FAILURE;
			}
			if (p->f.f_gap < 0.0) {	/* Gave -# of ticks desired */
				k = irint (fabs (p->f.f_gap));
				if (k == 0) {
					GMT_Report (GMT->parent, GMT_MSG_NORMAL, "Error in Option -Sf: Number of front ticks cannot be zero!\n");
					GMT_exit (GMT, EXIT_FAILURE); return EXIT_FAILURE;
				}
				if (!GMT_IS_ZERO (p->f.f_off)) {
					GMT_Report (GMT->parent, GMT_MSG_NORMAL, "Error in Option -Sf: +<offset> cannot be used when number of ticks is specified!\n");
					GMT_exit (GMT, EXIT_FAILURE); return EXIT_FAILURE;
				}
			}
			p->fq_parse = false;	/* No need to parse more later */
			break;
		case 'G':
			p->size_x *= 1.05390736526;	/* To equal area of circle with same diameter */
		case 'g':
			p->symbol = GMT_SYMBOL_OCTAGON;
			break;
		case 'H':
			p->size_x *= 1.09963611079;	/* To equal area of circle with same diameter */
		case 'h':
			p->symbol = GMT_SYMBOL_HEXAGON;
			break;
		case 'I':
			p->size_x *= 1.55512030156;	/* To equal area of circle with same diameter */
		case 'i':
			p->symbol = GMT_SYMBOL_INVTRIANGLE;
			break;
		case 'J':	/* Expect dimensions in km to be scaled based on -J */
			p->symbol = GMT_SYMBOL_ROTRECT;
			p->convert_angles = 1;
			if (degenerate) {	/* Degenerate rectangle = square with zero angle */
				if (diameter[0]) {	/* Gave a fixed diameter as symbol size */
					p->size_x = p->size_y = atof (diameter);	/* In km */
				}
				else {	/* Must read diameter from data file */
					p->n_required = 1;	/* Only expect diameter */
					p->nondim_col[p->n_nondim++] = 2 + mode;	/* Since diameter is in km, not inches or cm etc */
				}
			}
			else {	/* Get all three from file */
				p->n_required = 3;
				p->nondim_col[p->n_nondim++] = 2 + mode;	/* Angle */
				p->nondim_col[p->n_nondim++] = 3 + mode;	/* Since they are in km, not inches or cm etc */
				p->nondim_col[p->n_nondim++] = 4 + mode;
			}
			check = false;
			break;
		case 'j':
			p->symbol = GMT_SYMBOL_ROTRECT;
			p->n_required = 3;
			p->nondim_col[p->n_nondim++] = 2 + mode;	/* Angle */
			check = false;
			break;
		case 'l':
			p->symbol = GMT_SYMBOL_TEXT;
			if (gmt_parse_text (GMT, text_cp, p)) decode_error++;
			break;
		case 'M':
		case 'm':
			p->symbol = GMT_SYMBOL_MARC;
			p->n_required = 3;	/* Need radius, angle1 and angle2 */
			if (GMT_parse_vector (GMT, symbol_type, text, p)) {
				GMT_Report (GMT->parent, GMT_MSG_NORMAL, "Syntax error -S%c option\n", symbol_type);
				decode_error++;
			}
			if (symbol_type == 'M') p->v.status |= GMT_VEC_MARC90;	/* Flag means we will plot right angle symbol if angles extend 90 exactly */
			p->nondim_col[p->n_nondim++] = 3 + col_off;	/* Angle */
			p->nondim_col[p->n_nondim++] = 4 + col_off;	/* Angle */
			break;
		case 'N':
			p->size_x *= 1.14948092619;	/* To equal area of circle with same diameter */
		case 'n':
			p->symbol = GMT_SYMBOL_PENTAGON;
			break;
		case 'o':	/*3-D symbol */
			p->shade3D = true;
		case 'O':	/* Same but disable shading */
			p->symbol = GMT_SYMBOL_COLUMN;
			if (bset) {
				if (text[bset+1] == '\0') {	/* Read it from data file */
					p->base_set = 2;
					p->n_required = 1;
					p->nondim_col[p->n_nondim++] = 2 + col_off;	/* base in user units */
				}
				else {
					p->base = atof (&text[bset+1]);
					p->base_set = 1;
				}
			}
			if (mode == 0) {
				decode_error = true;
				GMT_Report (GMT->parent, GMT_MSG_NORMAL, "Syntax error -S option: Symbol type %c is 3-D only\n", symbol_type);
			}
			break;
		case 'P':
		case 'p':
			p->symbol = GMT_SYMBOL_DOT;
			if (p->size_x == 0.0 && !p->read_size) {	/* User forgot to set size */
				p->size_x = GMT_DOT_SIZE;
				check = false;
			}
			break;
		case 'q':	/* Quoted lines: -Sq[d|n|l|x]<info>[:<labelinfo>] */
			p->symbol = GMT_SYMBOL_QUOTED_LINE;
			check = false;
			if (!text[1]) {	/* No args given, must parse segment header later */
				p->fq_parse = true;	/* This will be set to false once at least one header has been parsed */
				break;
			}
			for (j = 1, colon = 0; text[j]; j++) if (text[j] == ':') colon = j;
			if (colon) {	/* Gave :<labelinfo> */
				text[colon] = 0;
				decode_error += GMT_contlabel_info (GMT, 'S', &text[1], &p->G);
				decode_error += GMT_contlabel_specs (GMT, &text[colon+1], &p->G);
			}
			else
				decode_error += GMT_contlabel_info (GMT, 'S', &text[1], &p->G);
			p->fq_parse = false;	/* No need to parse more later */
			break;
		case 'r':
			p->symbol = GMT_SYMBOL_RECT;
			p->n_required = 2;
			check = false;
			break;
		case 'R':
			p->symbol = GMT_SYMBOL_RNDRECT;
			p->n_required = 3;
			check = false;
			break;
		case 'S':
			p->size_x *= 1.25331413732;	/* To equal area of circle with same diameter */
		case 's':
			p->symbol = GMT_SYMBOL_SQUARE;
			break;
		case 'T':
			p->size_x *= 1.55512030156;	/* To equal area of circle with same diameter */
		case 't':
			p->symbol = GMT_SYMBOL_TRIANGLE;
			break;
		case 'u':	/*3-D symbol */
			p->shade3D = true;
		case 'U':	/* Same but disable shading */
			p->symbol = GMT_SYMBOL_CUBE;
			if (mode == 0) {
				decode_error = true;
				GMT_Report (GMT->parent, GMT_MSG_NORMAL, "Syntax error -S option: Symbol type %c is 3-D only\n", symbol_type);
			}
			break;
		case 'V':
			p->convert_angles = 1;
		case 'v':
			p->symbol = GMT_SYMBOL_VECTOR;
			if (!GMT_compat_check (GMT, 4) || (strchr (text, '+') || !p->v.parsed_v4)) {	/* Check if new syntax before decoding */
				if (GMT_parse_vector (GMT, symbol_type, text, p)) {	/* Error decoding new vector syntax */
					GMT_Report (GMT->parent, GMT_MSG_NORMAL, "Syntax error -S%c option\n", symbol_type);
					decode_error++;
				}
				if (!(p->v.status & GMT_VEC_JUST_S)) p->nondim_col[p->n_nondim++] = 2 + col_off;
			}
			else {	/* Parse old-style vector specs */
				int one = 2;
				switch (text[1]) {	/* Check if s(egment), h(ead), b(alance center), or t(ail) have been specified */
					case 'S':	/* Input (x,y) refers to vector head (the tip), double heads */
						p->v.status |= GMT_VEC_BEGIN;
					case 's':	/* Input (x,y) refers to vector head (the tip), head  at end */
						p->v.status |= (GMT_VEC_JUST_S + GMT_VEC_END);
						break;
					case 'H':	/* Input (x,y) refers to vector head (the tip), double heads */
						p->v.status |= GMT_VEC_BEGIN;
					case 'h':	/* Input (x,y) refers to vector head (the tip), single head */
						p->v.status |= (GMT_VEC_JUST_E + GMT_VEC_END);
						p->nondim_col[p->n_nondim++] = 2 + mode;
						break;
					case 'B':	/* Input (x,y) refers to balance point of vector, double heads */
						p->v.status |= GMT_VEC_BEGIN;
					case 'b':	/* Input (x,y) refers to balance point of vector, single head */
						p->v.status |= (GMT_VEC_JUST_C + GMT_VEC_END);
						p->nondim_col[p->n_nondim++] = 2 + mode;
						break;
					case 'T':	/* Input (x,y) refers to tail of vector, double heads */
						p->v.status |= GMT_VEC_BEGIN;
					case 't':	/* Input (x,y) refers to tail of vector [Default], single head */
						p->v.status |= (GMT_VEC_JUST_B + GMT_VEC_END);
						p->nondim_col[p->n_nondim++] = 2 + mode;
						break;
					default:	/* No modifier given, default to tail, single head */
						p->v.status |= (GMT_VEC_JUST_B + GMT_VEC_END);
						one = 1;
						p->nondim_col[p->n_nondim++] = 2 + mode;
						break;
				}
				for (j = one; text[j] && text[j] != 'n'; j++);
				len = (int)strlen(text) - 1;
				if (text[j] == 'n') {	/* Normalize option used */
					k = gmt_get_unit (GMT, text[len]);
					if (k >= 0) { p->u = k; p->u_set = true; }
					p->v.v_norm = (float)atof (&text[j+1]);
					text[j] = 0;	/* Chop off the shrink part */
				}
				if (text[one]) {
					char txt_c[GMT_LEN256] = {""};
					/* It is possible that the user have appended a unit modifier after
					 * the <size> argument (which here are vector attributes).  We use that
					 * to set the unit, but only if the vector attributes themselves have
					 * units. (If not we would override MEASURE_UNIT without cause).
					 * So, -SV0.1i/0.2i/0.3ic will expect 4th column to have length in cm
					 * while SV0.1i/0.2i/0.3i expects data units in MEASURE_UNIT
					 */

					if (isalpha ((int)text[len]) && isalpha ((int)text[len-1])) {
						k = gmt_get_unit (GMT, text[len]);
						if (k >= 0) { p->u = k; p->u_set = true;}
						text[len] = 0;
					}
					if (!p->v.parsed_v4) {
						sscanf (&text[one], "%[^/]/%[^/]/%s", txt_a, txt_b, txt_c);
						p->v.v_width  = (float)GMT_to_inch (GMT, txt_a);
						p->v.h_length = (float)GMT_to_inch (GMT, txt_b);
						p->v.h_width  = (float)(GMT_to_inch (GMT, txt_c) * 2.0);
						p->v.v_angle = (float)(atand (0.5 * p->v.h_width / p->v.h_length) * 2.0);
					}
				}
				if (p->v.v_norm >= 0.0) text[j] = 'n';	/* Put back the n<shrink> part */
			}
			p->n_required = 2;
			break;
		case 'W':
			p->convert_angles = 1;
		case 'w':
			p->symbol = GMT_SYMBOL_WEDGE;
			p->n_required = 2;
			p->nondim_col[p->n_nondim++] = 2 + col_off;	/* Angle */
			p->nondim_col[p->n_nondim++] = 3 + col_off;	/* Angle */
			break;
		case '+':
			p->symbol = GMT_SYMBOL_PLUS;
			break;
		case 'x':
			p->symbol = GMT_SYMBOL_CROSS;
			break;
		case 'y':
			p->symbol = GMT_SYMBOL_YDASH;
			break;
		case 'z':
			p->symbol = GMT_SYMBOL_ZDASH;
			break;
		case 'k':
			p->symbol = GMT_SYMBOL_CUSTOM;
			p->custom = GMT_get_custom_symbol (GMT, text_cp);
			p->n_required = p->custom->n_required;
			for (ju = p->n_nondim = 0; ju < p->n_required; ju++) {	/* Flag input columns that are NOT lengths */
				if (p->custom->type[ju] != GMT_IS_DIMENSION) p->nondim_col[p->n_nondim++] = 2 + col_off + ju;
			}
			break;
		case '=':
			p->symbol = GMT_SYMBOL_GEOVECTOR;
			p->convert_angles = 1;
			p->n_required = 2;
			if (GMT_parse_vector (GMT, symbol_type, text, p)) {
				GMT_Report (GMT->parent, GMT_MSG_NORMAL, "Syntax error -S= option\n");
				decode_error++;
			}
			if (p->v.status & GMT_VEC_POLE) {	/* Small circle vector */
				if (p->v.status & GMT_VEC_ANGLES) {
					p->nondim_col[p->n_nondim++] = 2 + col_off;	/* Start angle */
					p->nondim_col[p->n_nondim++] = 3 + col_off;	/* Stop angle */
				}
				else {
					p->nondim_col[p->n_nondim++] = 2 + col_off;	/* Arc length */
					p->n_required = 1;
				}
			}
			else {	/* Great circle vector */
				p->nondim_col[p->n_nondim++] = 2 + col_off;	/* Angle [or longitude] */
				p->nondim_col[p->n_nondim++] = 3 + col_off;	/* Arc length [or latitude] */
			}
			break;
		default:
			decode_error = true;
			GMT_Report (GMT->parent, GMT_MSG_NORMAL, "Syntax error -S option: Unrecognized symbol type %c\n", symbol_type);
			break;
	}
	if (p->given_size_x == 0.0 && check) {
		p->read_size = true;
		p->n_required++;
		if (p->symbol == GMT_SYMBOL_COLUMN) p->n_required++;
	}
	else
		p->read_size = false;
	if (bset || cmd) { /* Since we may not know if we have logarithmic projection at this point, skip the next checks. */ }
	else if (p->symbol == GMT_SYMBOL_BARX)
		p->base = (GMT->current.proj.xyz_projection[GMT_X] == GMT_LOG10) ? 1.0 : 0.0;
	else if (p->symbol == GMT_SYMBOL_BARY)
		p->base = (GMT->current.proj.xyz_projection[GMT_Y] == GMT_LOG10) ? 1.0 : 0.0;
	else if (p->symbol == GMT_SYMBOL_COLUMN)
		p->base = (GMT->current.proj.xyz_projection[GMT_Z] == GMT_LOG10) ? 1.0 : 0.0;

	// if (p->convert_size) s[0] = '+';	/* Restore what we temporarily removed */

	return (decode_error);
}

void gmt_init_unit_conversion (struct GMT_CTRL *GMT) {
	/* Loads the m_per_unit array with the scaling factors that converts various units to meters.
	 * Also sets all the names for the units.
	 * See gmt_project.h for enums that can be used as array indices) */

	GMT->current.proj.m_per_unit[GMT_IS_METER]		= 1.0;				/* m in m */
	GMT->current.proj.m_per_unit[GMT_IS_KM]			= METERS_IN_A_KM;		/* m in km */
	GMT->current.proj.m_per_unit[GMT_IS_MILE]		= METERS_IN_A_MILE;		/* m in miles */
	GMT->current.proj.m_per_unit[GMT_IS_NAUTICAL_MILE]	= METERS_IN_A_NAUTICAL_MILE;	/* m in nautical mile */
	GMT->current.proj.m_per_unit[GMT_IS_INCH]		= 0.0254;			/* m in inch */
	GMT->current.proj.m_per_unit[GMT_IS_CM]			= 0.01;				/* m in cm */
	GMT->current.proj.m_per_unit[GMT_IS_PT]			= 0.0254 / 72.0;		/* m in point */
	GMT->current.proj.m_per_unit[GMT_IS_FOOT]		= METERS_IN_A_FOOT;		/* m in foot */
	GMT->current.proj.m_per_unit[GMT_IS_SURVEY_FOOT]	= METERS_IN_A_SURVEY_FOOT;	/* m in US Survey foot */

	strcpy (GMT->current.proj.unit_name[GMT_IS_METER],		"m");
	strcpy (GMT->current.proj.unit_name[GMT_IS_KM],		 	"km");
	strcpy (GMT->current.proj.unit_name[GMT_IS_MILE],		"mile");
	strcpy (GMT->current.proj.unit_name[GMT_IS_NAUTICAL_MILE], 	"nautical mile");
	strcpy (GMT->current.proj.unit_name[GMT_IS_INCH],		"inch");
	strcpy (GMT->current.proj.unit_name[GMT_IS_CM],		 	"cm");
	strcpy (GMT->current.proj.unit_name[GMT_IS_PT],		 	"point");
	strcpy (GMT->current.proj.unit_name[GMT_IS_FOOT],		"foot");
	strcpy (GMT->current.proj.unit_name[GMT_IS_SURVEY_FOOT],	"survey foot");
}

int GMT_init_scales (struct GMT_CTRL *GMT, unsigned int unit, double *fwd_scale, double *inv_scale, double *inch_to_unit, double *unit_to_inch, char *unit_name) {
	/* unit is 0-8 (see gmt_project.h for enums) and stands for m, km, mile, nautical mile, inch, cm, point, foot, or (US) survey foot */
	/* fwd_scale is used to convert user distance units to meter */
	/* inv_scale is used to convert meters to user distance units */
	/* inch_to_unit is used to convert internal inches to users units (c, i, p) */
	/* unit_to_inch is used to convert users units (c, i, p) to internal inches */
	/* unit_name (unless NULL) is set to the name of the user's map measure unit (cm/inch/point) */

	if (unit >= GMT_N_UNITS) {
		GMT_Report (GMT->parent, GMT_MSG_NORMAL, "GMT ERROR: Unit id must be 0-%d\n", GMT_N_UNITS-1);
		GMT_exit (GMT, EXIT_FAILURE); return EXIT_FAILURE;
	}

	/* These scales are used when 1:1 is not set to ensure that the
	 * output (or input with -I) is given (taken) in the units set
	 * by PROJ_LENGTH_UNIT */

	switch (GMT->current.setting.proj_length_unit) {
		case GMT_CM:
			*inch_to_unit = 2.54;
			if (unit_name) strcpy (unit_name, "cm");
			break;
		case GMT_INCH:
			*inch_to_unit = 1.0;
			if (unit_name) strcpy (unit_name, "inch");
			break;
		case GMT_PT:
			*inch_to_unit = 72.0;
			if (unit_name) strcpy (unit_name, "point");
			break;
		case GMT_M:
			if (GMT_compat_check (GMT, 4)) {
				*inch_to_unit = 0.0254;
				if (unit_name) strcpy (unit_name, "m");
			}
			break;
	}
	*unit_to_inch = 1.0 / (*inch_to_unit);
	*fwd_scale = 1.0 / GMT->current.proj.m_per_unit[unit];
	*inv_scale = GMT->current.proj.m_per_unit[unit];
	return GMT_OK;
}

enum GMT_enum_units GMT_get_unit_number (struct GMT_CTRL *GMT_UNUSED(GMT), char unit) {
	/* Converts character unit (e.g., 'k') to unit number (e.g., GMT_IS_KM) */
	enum GMT_enum_units mode;

	switch (unit) {
		case '\0':
		case 'e':
			mode = GMT_IS_METER;
			break;
		case 'k':
			mode = GMT_IS_KM;
			break;
		case 'M':
			mode = GMT_IS_MILE;
			break;
		case 'n':
			mode = GMT_IS_NAUTICAL_MILE;
			break;
		case 'i':
			mode = GMT_IS_INCH;
			break;
		case 'c':
			mode = GMT_IS_CM;
			break;
		case 'p':
			mode = GMT_IS_PT;
			break;
		case 'f':
			mode = GMT_IS_FOOT;
			break;
		case 'u':
			mode = GMT_IS_SURVEY_FOOT;
			break;
		default:
			mode = GMT_IS_NOUNIT;
	}

	return (mode);
}

unsigned int GMT_check_scalingopt (struct GMT_CTRL *GMT, char option, char unit, char *unit_name) {
	int smode;
	unsigned int mode;

	if ((smode = GMT_get_unit_number (GMT, unit)) == GMT_IS_NOUNIT) {
		GMT_Report (GMT->parent, GMT_MSG_NORMAL, "GMT ERROR Option -%c: Only append one of %s|%s\n", option, GMT_DIM_UNITS_DISPLAY, GMT_LEN_UNITS2_DISPLAY);
		GMT_exit (GMT, EXIT_FAILURE); return EXIT_FAILURE;
	}
	mode = (unsigned int)smode;
	switch (mode) {
		case GMT_IS_METER:		strcpy (unit_name, "m");		break;
		case GMT_IS_KM:			strcpy (unit_name, "km");		break;
		case GMT_IS_MILE:		strcpy (unit_name, "mile");		break;
		case GMT_IS_NAUTICAL_MILE:	strcpy (unit_name, "nautical mile");	break;
		case GMT_IS_INCH:		strcpy (unit_name, "inch");		break;
		case GMT_IS_CM:			strcpy (unit_name, "cm");		break;
		case GMT_IS_PT:			strcpy (unit_name, "point");		break;
		case GMT_IS_FOOT:		strcpy (unit_name, "foot");		break;
		case GMT_IS_SURVEY_FOOT:	strcpy (unit_name, "survey foot");	break;
	}

	return (mode);
}

int GMT_set_measure_unit (struct GMT_CTRL *GMT, char unit) {
	/* Option to override the GMT measure unit default */
	int k;

	if ((k = gmt_get_unit (GMT, unit)) < 0) {
		GMT_Report (GMT->parent, GMT_MSG_NORMAL, "Error: Bad plot measure selected (%c); use c, i, or p.\n", unit);
		return (GMT_MAP_BAD_MEASURE_UNIT);
	}
	GMT->current.setting.proj_length_unit = k;
	return (GMT_NOERROR);
}

int backwards_SQ_parsing (struct GMT_CTRL *GMT, char option, char *item) {
	/* Use to parse various -S -Q options when backwardsness has been enabled */
	int j;

	GMT_Report (GMT->parent, GMT_MSG_COMPAT, "Warning: Option -%c[-]<mode>[/<threshold>] is deprecated. Use -n<mode>[+a][+t<threshold>] instead.\n", (int)option);

	for (j = 0; j < 3 && item[j]; j++) {
		switch (item[j]) {
			case '-':
				GMT->common.n.antialias = false; break;
			case 'n':
				GMT->common.n.interpolant = BCR_NEARNEIGHBOR; break;
			case 'l':
				GMT->common.n.interpolant = BCR_BILINEAR; break;
			case 'b':
				GMT->common.n.interpolant = BCR_BSPLINE; break;
			case 'c':
				GMT->common.n.interpolant = BCR_BICUBIC; break;
			case '/':
				GMT->common.n.threshold = atof (&item[j+1]);
				if (GMT->common.n.threshold < 0.0 || GMT->common.n.threshold > 1.0) {
					GMT_Report (GMT->parent, GMT_MSG_NORMAL, "Error: Interpolation threshold must be in [0,1] range\n");
					return (1);
				}
				break;
			default:
				GMT_Report (GMT->parent, GMT_MSG_NORMAL, "Syntax error: Specify -%c[-]b|c|l|n[/threshold] to set grid interpolation mode.\n", option);
				return (1);
				break;
		}
	}
	return (GMT_NOERROR);
}

int GMT_parse_common_options (struct GMT_CTRL *GMT, char *list, char option, char *item)
{
	/* GMT_parse_common_options interprets the command line for the common, unique options
	 * -B, -J, -K, -O, -P, -R, -U, -V, -X, -Y, -b, -c, -f, -g, -h, -i, -n, -o, -p, -r, -s, -t, -:, -- and -^.
	 * The list passes all of these that we should consider.
	 * The API will also consider -I for grid increments.
	 */

	int error = 0, i = 0;	/* The i and i+= GMT_more_than_once are there to avoid compiler warnings... */

	if (!list || !strchr (list, option)) return (0);	/* Not a common option we accept */

	if (GMT_compat_check (GMT, 4)) {
		/* Translate some GMT4 options */
		switch (option) {
			case 'E': GMT_COMPAT_OPT ('p'); break;
			case 'F': GMT_COMPAT_OPT ('r'); break;
			case 'H': GMT_COMPAT_OPT ('h'); break;
		}
	}

	switch (option) {	/* Handle parsing of this option, if allowed here */

		case 'B':
			switch (item[0]) {	/* Check for -B[p] and -Bs */
				case 's': GMT->common.B.active[1] = true; break;
				default:  GMT->common.B.active[0] = true; break;
			}
			if (!error) error = gmt_parse_B_option (GMT, item);
			break;

		case 'I':
			if (GMT->hidden.func_level > 0) return (0);	/* Just skip if we are inside a GMT module. -I is an API common option only */
			if (GMT_getinc (GMT, item, GMT->common.API_I.inc)) {
				GMT_inc_syntax (GMT, 'I', 1);
				error++;
			}
			GMT->common.API_I.active = true;
			break;

		case 'J':
			if (item && (item[0] == 'Z' || item[0] == 'z')) {	/* -JZ or -Jz */
				error += (GMT_check_condition (GMT, GMT->common.J.zactive, "Warning: Option -JZ|z given more than once\n") || gmt_parse_J_option (GMT, item));
				GMT->common.J.zactive = true;
			}
			else {	/* Horizontal map projection */
				error += (GMT_check_condition (GMT, GMT->common.J.active, "Warning: Option -J given more than once\n") || gmt_parse_J_option (GMT, item));
				GMT->common.J.active = true;
			}
			break;

		case 'K':
			i += GMT_more_than_once (GMT, GMT->common.K.active);
			GMT->common.K.active = true;
			break;

		case 'O':
			i += GMT_more_than_once (GMT, GMT->common.O.active);
			GMT->common.O.active = true;
			break;

		case 'P':
			i += GMT_more_than_once (GMT, GMT->common.P.active);
			GMT->common.P.active = true;
			break;

		case 'Q':
		case 'S':
			if (GMT_compat_check (GMT, 4)) {
				GMT_Report (GMT->parent, GMT_MSG_COMPAT, "Warning: Option -%c is deprecated. Use -n instead.\n" GMT_COMPAT_INFO, option);
				error += backwards_SQ_parsing (GMT, option, item);
			}
			else {
				GMT_Report (GMT->parent, GMT_MSG_NORMAL, "Option -%c is not a recognized common option\n", option);
				return (1);
			}
			break;

		case 'R':
			error += (GMT_more_than_once (GMT, GMT->common.R.active) || gmt_parse_R_option (GMT, item));
			GMT->common.R.active = true;
			break;

		case 'U':
			error += (GMT_more_than_once (GMT, GMT->common.U.active) || gmt_parse_U_option (GMT, item));
			GMT->common.U.active = true;
			break;

		case 'V':
			i += GMT_more_than_once (GMT, GMT->common.V.active);
			GMT->common.V.active = true;
			if (item && item[0]) {	/* Specified a verbosity level */
				if (gmt_parse_V_option (GMT, item[0])) {
					GMT_Report (GMT->parent, GMT_MSG_NORMAL, "Error: Unknown argument to -V option, -V%c\n", item[0]);
					error++;
				}
			}
			else
				GMT->current.setting.verbose = GMT_MSG_VERBOSE;
			break;

		case 'X':
			error += (GMT_more_than_once (GMT, GMT->common.X.active) || gmt_parse_XY_option (GMT, GMT_X, item));
			GMT->common.X.active = true;
			break;

		case 'Y':
			error += (GMT_more_than_once (GMT, GMT->common.Y.active) || gmt_parse_XY_option (GMT, GMT_Y, item));
			GMT->common.Y.active = true;
			break;

		case 'Z':	/* GMT4 Backwards compatibility */
			if (GMT_compat_check (GMT, 4)) {
				GMT_Report (GMT->parent, GMT_MSG_COMPAT, "Warning: Option -Z[<zlevel>] is deprecated. Use -p<azim>/<elev>[/<zlevel>] instead.\n" GMT_COMPAT_INFO);
				if (item && item[0]) GMT->current.proj.z_level = atof (item);
			}
			else {
				GMT_Report (GMT->parent, GMT_MSG_NORMAL, "Option -%c is not a recognized common option\n", option);
				return (1);
			}
			break;

		case 'a':
			error += (GMT_more_than_once (GMT, GMT->common.a.active) || gmt_parse_a_option (GMT, item));
			GMT->common.a.active = true;
			break;

		case 'b':
			switch (item[0]) {
				case 'i':
					error += GMT_check_condition (GMT, GMT->common.b.active[GMT_IN], "Warning Option -bi given more than once\n");
					GMT->common.b.active[GMT_IN] = true;
					break;
				case 'o':
					error += GMT_check_condition (GMT, GMT->common.b.active[GMT_OUT], "Warning Option -bo given more than once\n");
					GMT->common.b.active[GMT_OUT] = true;
					break;
				default:
					error += GMT_check_condition (GMT, GMT->common.b.active[GMT_IN] + GMT->common.b.active[GMT_OUT], "Warning Option -b given more than once\n");
					GMT->common.b.active[GMT_IN] = GMT->common.b.active[GMT_OUT] = true;
					break;
			}
			error += gmt_parse_b_option (GMT, item);
			break;

		case 'c':
			error += (GMT_more_than_once (GMT, GMT->common.c.active) || gmt_parse_c_option (GMT, item));
			GMT->common.c.active = true;
			break;

		case 'd':
			switch (item[0]) {
				case 'i':
					error += GMT_check_condition (GMT, GMT->common.d.active[GMT_IN], "Warning Option -di given more than once\n");
					break;
				case 'o':
					error += GMT_check_condition (GMT, GMT->common.d.active[GMT_OUT], "Warning Option -do given more than once\n");
					break;
				default:
					error += GMT_check_condition (GMT, GMT->common.d.active[GMT_IN] + GMT->common.d.active[GMT_OUT], "Warning Option -d given more than once\n");
					break;
			}
			error += gmt_parse_d_option (GMT, item);
			break;

		case 'f':
			switch (item[0]) {
				case 'i':
					//error += GMT_check_condition (GMT, GMT->common.f.active[GMT_IN], "Warning Option -fi given more than once\n");
					GMT->common.f.active[GMT_IN] = true;
					break;
				case 'o':
					//error += GMT_check_condition (GMT, GMT->common.f.active[GMT_OUT], "Warning Option -fo given more than once\n");
					GMT->common.f.active[GMT_OUT] = true;
					break;
				default:
					//error += GMT_check_condition (GMT, GMT->common.f.active[GMT_IN] | GMT->common.f.active[GMT_OUT], "Warning Option -f given more than once\n");
					GMT->common.f.active[GMT_IN] = GMT->common.f.active[GMT_OUT] = true;
					break;
			}
			error += gmt_parse_f_option (GMT, item);
			break;

		case 'g':
			error += gmt_parse_g_option (GMT, item);
			GMT->common.g.active = true;
			break;

		case 'h':
			error += (GMT_more_than_once (GMT, GMT->common.h.active) || gmt_parse_h_option (GMT, item));
			GMT->common.h.active = true;
			break;

		case 'i':
			error += (GMT_more_than_once (GMT, GMT->common.i.active) || gmt_parse_i_option (GMT, item));
			GMT->common.i.active = true;
			break;

		case 'M':	/* Backwards compatibility */
		case 'm':
			if (GMT_compat_check (GMT, 4)) {
				GMT_Report (GMT->parent, GMT_MSG_COMPAT, "Warning: Option -%c is deprecated. Segment headers are automatically identified.\n", option);
			}
			else {
				GMT_Report (GMT->parent, GMT_MSG_NORMAL, "Option -%c is not a recognized common option\n", option);
				return (1);
			}
			break;

		case 'n':
			error += (GMT_more_than_once (GMT, GMT->common.n.active) || gmt_parse_n_option (GMT, item));
			GMT->common.n.active = true;
			break;

		case 'o':
			error += (GMT_more_than_once (GMT, GMT->common.o.active) || gmt_parse_o_option (GMT, item));
			GMT->common.o.active = true;
			break;

		case 'p':
			error += (GMT_more_than_once (GMT, GMT->common.p.active) || gmt_parse_p_option (GMT, item));
			GMT->common.p.active = true;
			break;

		case 'r':
			if (GMT->current.io.grd_info.active) GMT->common.r.active = false;	/* OK to override registration given via -Rfile */
			error += GMT_more_than_once (GMT, GMT->common.r.active);
			GMT->common.r.active = true;
			GMT->common.r.registration = GMT_GRID_PIXEL_REG;
			break;

		case 's':
			error += (GMT_more_than_once (GMT, GMT->common.s.active) || gmt_parse_s_option (GMT, item));
			GMT->common.s.active = true;
			break;

		case 't':
			error += GMT_more_than_once (GMT, GMT->common.t.active);
			if (item[0]) {
				GMT->common.t.active = true;
				GMT->common.t.value = atof (item);
			}
			else {
				GMT_Report (GMT->parent, GMT_MSG_NORMAL, "Option -t was not given any value (please add transparency in 0-100%% range)!\n");
				error++;
			}
			break;

#ifdef USE_GTHREADS
		case 'x':
			error += (GMT_more_than_once (GMT, GMT->common.x.active) || gmt_parse_x_option (GMT, item));
			GMT->common.x.active = true;
			break;
#endif

		case ':':
			error += (GMT_more_than_once (GMT, GMT->common.colon.active) || gmt_parse_colon_option (GMT, item));
			GMT->common.colon.active = true;
			break;

		case '^':
			if (GMT->common.synopsis.active) GMT_Report (GMT->parent, GMT_MSG_NORMAL, "Warning: Option - given more than once\n");
			GMT->common.synopsis.active = true;
			break;

		case '-':
			error += GMT_parse_dash_option (GMT, item);
			break;

		case '>':	/* Registered output file; nothing to do here */
			break;

		default:	/* Here we end up if an unrecognized option is passed (should not happen, though) */
			GMT_Report (GMT->parent, GMT_MSG_NORMAL, "Option -%c is not a recognized common option\n", option);
			return (1);
			break;
	}

	/* On error, give syntax message */

	if (error) GMT_syntax (GMT, option);

	return (error);
}

int gmt_scanf_epoch (struct GMT_CTRL *GMT, char *s, int64_t *rata_die, double *t0) {

	/* Read a string which must be in one of these forms:
		[-]yyyy-mm-dd[T| [hh:mm:ss.sss]]
		[-]yyyy-Www-d[T| [hh:mm:ss.sss]]
	   Hence, data and clock can be separated by 'T' or ' ' (space), and the clock string is optional.
	   In fact, seconds can be decimal or integer, or missing. Minutes and hour are optional too.
	   Examples: 2000-01-01, 2000-01-01T, 2000-01-01 00:00, 2000-01-01T00, 2000-01-01T00:00:00.000
	*/

	double ss = 0.0;
	int i, yy, mo, dd, hh = 0, mm = 0;
	int64_t rd;
	char tt[8];

	i = 0;
	while (s[i] && s[i] == ' ') i++;
	if (!(s[i])) return (-1);
	if (strchr (&s[i], 'W') ) {	/* ISO calendar string, date with or without clock */
		if (sscanf (&s[i], "%5d-W%2d-%1d%[^0-9:-]%2d:%2d:%lf", &yy, &mo, &dd, tt, &hh, &mm, &ss) < 3) return (-1);
		if (GMT_iso_ywd_is_bad (yy, mo, dd) ) return (-1);
		rd = GMT_rd_from_iywd (GMT, yy, mo, dd);
	}
	else {				/* Gregorian calendar string, date with or without clock */
		if (sscanf (&s[i], "%5d-%2d-%2d%[^0-9:-]%2d:%2d:%lf", &yy, &mo, &dd, tt, &hh, &mm, &ss) < 3) return (-1);
		if (GMT_g_ymd_is_bad (yy, mo, dd) ) return (-1);
		rd = GMT_rd_from_gymd (GMT, yy, mo, dd);
	}
	if (GMT_hms_is_bad (hh, mm, ss)) return (-1);

	*rata_die = rd;								/* Rata day number of epoch */
	*t0 =  (GMT_HR2SEC_F * hh + GMT_MIN2SEC_F * mm + ss) * GMT_SEC2DAY;	/* Fractional day (0<= t0 < 1) since rata_die of epoch */
	return (GMT_NOERROR);
}

int GMT_init_time_system_structure (struct GMT_CTRL *GMT, struct GMT_TIME_SYSTEM *time_system) {
	/* Processes strings time_system.unit and time_system.epoch to produce a time system scale
	   (units in seconds), inverse scale, and rata die number and fraction of the epoch (days).
	   Return values: 0 = no error, 1 = unit error, 2 = epoch error, 3 = unit and epoch error.
	*/
	int error = GMT_NOERROR;

	/* Check the unit sanity */
	switch (time_system->unit) {
		case 'y':
		case 'Y':
			/* This is a kludge: we assume all years are the same length, thinking that a user
			with decimal years doesn't care about precise time.  To do this right would
			take an entirely different scheme, not a simple unit conversion. */
			time_system->scale = GMT_YR2SEC_F;
			break;
		case 'o':
		case 'O':
			/* This is also a kludge: we assume all months are the same length, thinking that a user
			with decimal years doesn't care about precise time.  To do this right would
			take an entirely different scheme, not a simple unit conversion. */
			time_system->scale = GMT_MON2SEC_F;
			break;
		case 'd':
		case 'D':
			time_system->scale = GMT_DAY2SEC_F;
			break;
		case 'h':
		case 'H':
			time_system->scale = GMT_HR2SEC_F;
			break;
		case 'm':
		case 'M':
			time_system->scale = GMT_MIN2SEC_F;
			break;
		case 's':
		case 'S':
			time_system->scale = 1.0;
			break;
		case 'c':
		case 'C':
			if (GMT_compat_check (GMT, 4)) {
				GMT_Report (GMT->parent, GMT_MSG_COMPAT, "Warning: Unit c (seconds) is deprecated; use s instead.\n");
				time_system->scale = 1.0;
			}
			else
				error ++;
			break;
		default:
			error ++;
			break;
	}

	/* Set inverse scale and store it to avoid divisions later */
	time_system->i_scale = 1.0 / time_system->scale;

	/* Now convert epoch into rata die number and fraction */
	if (gmt_scanf_epoch (GMT, time_system->epoch, &time_system->rata_die, &time_system->epoch_t0)) error += 2;

	if (error & 1) {
		GMT_Report (GMT->parent, GMT_MSG_NORMAL, "Warning: TIME_UNIT is invalid.  Default assumed.\n");
		GMT_Report (GMT->parent, GMT_MSG_NORMAL, "Choose one only from y o d h m s\n");
		GMT_Report (GMT->parent, GMT_MSG_NORMAL, "Corresponding to year month day hour minute second\n");
		GMT_Report (GMT->parent, GMT_MSG_NORMAL, "Note year and month are simply defined (365.2425 days and 1/12 of a year)\n");
	}
	if (error & 2) {
		GMT_Report (GMT->parent, GMT_MSG_NORMAL, "Warning: TIME_EPOCH format is invalid.  Default assumed.\n");
		GMT_Report (GMT->parent, GMT_MSG_NORMAL, "    A correct format has the form [-]yyyy-mm-ddThh:mm:ss[.xxx]\n");
		GMT_Report (GMT->parent, GMT_MSG_NORMAL, "    or (using ISO weekly calendar)   yyyy-Www-dThh:mm:ss[.xxx]\n");
		GMT_Report (GMT->parent, GMT_MSG_NORMAL, "    An example of a correct format is:  2000-01-01T12:00:00\n");
	}
	return (error);
}

void GMT_set_pad (struct GMT_CTRL *GMT, unsigned int pad)
{	/* Changes the 4 GMT default pad values to given isotropic pad */
	GMT->current.io.pad[XLO] = GMT->current.io.pad[XHI] = GMT->current.io.pad[YLO] = GMT->current.io.pad[YHI] = pad;
}

int GMT_init_fonts (struct GMT_CTRL *GMT)
{
	unsigned int i = 0, n_GMT_fonts;
	size_t n_alloc = 0;
	char buf[GMT_BUFSIZ] = {""}, fullname[GMT_BUFSIZ] = {""};
	FILE *in = NULL;

	/* Loads the available fonts for this installation */

	/* First the standard 35 PostScript fonts from Adobe */

	GMT_getsharepath (GMT, "pslib", "PS_font_info", ".d", fullname, R_OK);
	if ((in = fopen (fullname, "r")) == NULL) {
		GMT_Report (GMT->parent, GMT_MSG_NORMAL, "Error: Cannot open %s\n", fullname);
		GMT_exit (GMT, EXIT_FAILURE); return EXIT_FAILURE;
	}

	GMT_set_meminc (GMT, GMT_SMALL_CHUNK);	/* Only allocate a small amount */
	while (fgets (buf, GMT_BUFSIZ, in)) {
		if (buf[0] == '#' || buf[0] == '\n' || buf[0] == '\r') continue;
		if (i == n_alloc) GMT->session.font = GMT_malloc (GMT, GMT->session.font, i, &n_alloc, struct GMT_FONTSPEC);
		if (sscanf (buf, "%s %lf %*d", fullname, &GMT->session.font[i].height) != 2) {
			GMT_Report (GMT->parent, GMT_MSG_NORMAL, "Error: Trouble decoding font info for font %d\n", i);
			GMT_exit (GMT, EXIT_FAILURE); return EXIT_FAILURE;
		}
		GMT->session.font[i++].name = strdup (fullname);
	}
	fclose (in);
	GMT->session.n_fonts = n_GMT_fonts = i;

	/* Then any custom fonts */

	if (GMT_getsharepath (GMT, "pslib", "CUSTOM_font_info", ".d", fullname, R_OK)) {	/* Decode Custom font file */
		if ((in = fopen (fullname, "r")) == NULL) {
			GMT_Report (GMT->parent, GMT_MSG_NORMAL, "Error: Cannot open %s\n", fullname);
			GMT_exit (GMT, EXIT_FAILURE); return EXIT_FAILURE;
		}

		while (fgets (buf, GMT_BUFSIZ, in)) {
			if (buf[0] == '#' || buf[0] == '\n' || buf[0] == '\r') continue;
			if (i == n_alloc) GMT->session.font = GMT_malloc (GMT, GMT->session.font, i, &n_alloc, struct GMT_FONTSPEC);
			if (sscanf (buf, "%s %lf %*d", fullname, &GMT->session.font[i].height) != 2) {
				GMT_Report (GMT->parent, GMT_MSG_NORMAL, "Error: Trouble decoding custom font info for font %d\n", i - n_GMT_fonts);
				GMT_exit (GMT, EXIT_FAILURE); return EXIT_FAILURE;
			}
			GMT->session.font[i++].name = strdup (fullname);
		}
		fclose (in);
		GMT->session.n_fonts = i;
	}
	n_alloc = i;
	GMT->session.font = GMT_malloc (GMT, GMT->session.font, 0, &n_alloc, struct GMT_FONTSPEC);
	GMT_reset_meminc (GMT);
	return (GMT_NOERROR);
}

struct GMT_CTRL *New_GMT_Ctrl (char *GMT_UNUSED(session), unsigned int pad) {	/* Allocate and initialize a new common control structure */
	int i;
	char path[PATH_MAX+1];
	char *unit_name[4] = {"cm", "inch", "m", "point"};
	double u2u[4][4] = {	/* Local initialization of unit conversion factors */
		{   1.00,    1.0/2.54,    0.01,         72.0/2.54 },
		{   2.54,    1.0,         0.0254,       72.0 },
		{ 100.00,    100.0/2.54,  1.0,          72.0/0.0254 },
		{ 2.54/72.0, 1.0/72.0,    0.0254/72.0,  1.0 }
	};
	struct GMT_PROJ4 GMT_proj4[GMT_N_PROJ4] = {
		{ "aea"      , GMT_ALBERS },
		{ "aeqd"     , GMT_AZ_EQDIST },
		{ "cyl_stere", GMT_CYL_STEREO },
		{ "cass"     , GMT_CASSINI },
		{ "cea"      , GMT_CYL_EQ },
		{ "eck4"     , GMT_ECKERT4 },
		{ "eck6"     , GMT_ECKERT6 },
		{ "eqc"      , GMT_CYL_EQDIST },
		{ "eqdc"     , GMT_ECONIC },
		{ "gnom"     , GMT_GNOMONIC },
		{ "hammer"   , GMT_HAMMER },
		{ "laea"     , GMT_LAMB_AZ_EQ },
		{ "lcc"      , GMT_LAMBERT },
		{ "merc"     , GMT_MERCATOR },
		{ "mill"     , GMT_MILLER },
		{ "moll"     , GMT_MOLLWEIDE },
		{ "nsper"    , GMT_GENPER },
		{ "omerc"    , GMT_OBLIQUE_MERC },
		{ "omercp"   , GMT_OBLIQUE_MERC_POLE },
		{ "ortho"    , GMT_ORTHO },
		{ "polar"    , GMT_POLAR },
		{ "poly"     , GMT_POLYCONIC },
		{ "robin"    , GMT_ROBINSON },
		{ "sinu"     , GMT_SINUSOIDAL },
		{ "stere"    , GMT_STEREO },
		{ "tmerc"    , GMT_TM },
		{ "utm"      , GMT_UTM },
		{ "vandg"    , GMT_VANGRINTEN },
		{ "wintri"   , GMT_WINKEL },
		{ "xy"       , GMT_LINEAR },
		{ "z"        , GMT_ZAXIS }
	};
	struct GMT_CTRL *GMT = NULL;
	struct ELLIPSOID ref_ellipsoid[GMT_N_ELLIPSOIDS] = {   /* This constant is created by GNUmakefile - do not edit */
	#include "gmt_ellipsoids.h"	/* This include file is created by GNUmakefile - do not edit */
	};
	struct DATUM datum[GMT_N_DATUMS] = {     /* This constant is created by GNUmakefile - do not edit */
	#include "gmt_datums.h"		/* This include file is created by GNUmakefile - do not edit */
	};

	/* Alloc using calloc since GMT_memory may use resources not yet initialized */
	GMT = calloc (1U, sizeof (struct GMT_CTRL));
	GMT_memcpy (GMT->current.setting.ref_ellipsoid, ref_ellipsoid, 1, ref_ellipsoid);
	GMT_memcpy (GMT->current.setting.proj_datum, datum, 1, datum);

	/* Assign the three std* pointers */

	GMT->session.std[GMT_IN]  = stdin;
	GMT->session.std[GMT_OUT] = stdout;
	GMT->session.std[GMT_ERR] = stderr;

	/* Set default verbosity level */
	GMT->current.setting.verbose = GMT_MSG_COMPAT;

#ifdef MEMDEBUG
	GMT_memtrack_init (GMT);	/* Helps us determine memory leaks */
	GMT->session.min_meminc = GMT_MIN_MEMINC;
	GMT->session.max_meminc = GMT_MAX_MEMINC;
#endif

	/* We don't know the module or library names yet */
	GMT->init.module_name = GMT->init.module_lib = NULL;

	/* Set runtime bindir */
	GMT_runtime_bindir (path, session);
	GMT->init.runtime_bindir = strdup (path);

	/* Set runtime libdir */
#if defined(__CYGWIN__)
	/* Since no dladdr under Cygwin we must assume lib dir parallels bin dir */
	if (strlen (path) > 4 && !strncmp (&path[strlen(path)-4], "/bin", 4U))
		strncpy (&path[strlen(path)-3], "lib", 3U);
#else
	GMT_runtime_libdir (path);
#endif
	GMT->init.runtime_libdir = strdup (path);

	GMT_set_env (GMT);	/* Get GMT_SHAREDIR and other environment path parameters */

	GMT_init_fonts (GMT);	/* Load in available font names */

	/* Initialize values whose defaults are not necessarily 0/false/NULL */

	/* MAP settings */

	GMT_init_distaz (GMT, GMT_MAP_DIST_UNIT, GMT_GREATCIRCLE, GMT_MAP_DIST);	/* Default spherical distance calculations in m */

	GMT->current.map.n_lon_nodes = 360;
	GMT->current.map.n_lat_nodes = 180;
	GMT->current.map.frame.check_side = false;
	GMT->current.map.frame.horizontal = 0;
	GMT->current.map.dlon = (GMT->common.R.wesn[XHI] - GMT->common.R.wesn[XLO]) / GMT->current.map.n_lon_nodes;
	GMT->current.map.dlat = (GMT->common.R.wesn[YHI] - GMT->common.R.wesn[YLO]) / GMT->current.map.n_lat_nodes;

	/* PLOT settings */

	GMT->current.plot.mode_3D = 3;	/* Draw both fore and/or back 3-D box lines [1 + 2] */

	/* PROJ settings */

	GMT->current.proj.projection = GMT_NO_PROJ;
	/* We need some defaults here for the cases where we do not actually set these with GMT_map_setup */
	GMT->current.proj.fwd_x = GMT->current.proj.fwd_y = GMT->current.proj.fwd_z = &GMT_translin;
	GMT->current.proj.inv_x = GMT->current.proj.inv_y = GMT->current.proj.inv_z = &GMT_itranslin;
	/* z_level will be updated in GMT_init_three_D, but if it doesn't, it does not matter,
	 * because by default, z_scale = 0.0 */
	GMT->current.proj.z_level = DBL_MAX;
	GMT->current.proj.xyz_pos[GMT_X] = GMT->current.proj.xyz_pos[GMT_Y] = GMT->current.proj.xyz_pos[GMT_Z] = true;
	GMT->current.proj.z_project.view_azimuth = 180.0;
	GMT->current.proj.z_project.view_elevation = 90.0;
	GMT->current.proj.z_project.plane = -1;	/* Initialize no perspective projection */
	GMT->current.proj.z_project.level = 0.0;
	for (i = 0; i < 4; i++) GMT->current.proj.edge[i] = true;
	GMT_grdio_init (GMT);
	GMT_set_pad (GMT, pad); /* Sets default number of rows/cols for boundary padding in this session */
	GMT->current.proj.f_horizon = 90.0;
	GMT->current.proj.proj4 = GMT_memory (GMT, NULL, GMT_N_PROJ4, struct GMT_PROJ4);
	for (i = 0; i < GMT_N_PROJ4; i++) {	/* Load up proj4 structure once and for all */
		GMT->current.proj.proj4[i].name = strdup (GMT_proj4[i].name);
		GMT->current.proj.proj4[i].id = GMT_proj4[i].id;
	}
	/* TIME_SYSTEM settings */
	strcpy (GMT->current.setting.time_system.epoch, "2000-01-01T12:00:00");
	GMT->current.setting.time_system.unit = 'd';

	/* INIT settings */

	GMT_memcpy (GMT->session.u2u, u2u, 1, u2u);
	for (i = 0; i < 4; i++) strncpy (GMT->session.unit_name[i], unit_name[i], 8U);
	GMT_make_fnan (GMT->session.f_NaN);
	GMT_make_dnan (GMT->session.d_NaN);
	for (i = 0; i < 3; i++) GMT->session.no_rgb[i] = -1.0;

	return (GMT);
}

void gmt_set_today (struct GMT_CTRL *GMT)
{	/* Gets the rata die of today */
	time_t right_now = time (NULL);			/* Unix time right now */
	struct tm *moment = gmtime (&right_now);	/* Convert time to a TM structure */
	/* Calculate rata die from yy, mm, and dd */
	/* tm_mon is 0-11, so add 1 for 1-12 range, tm_year is years since 1900, so add 1900, but tm_mday is 1-31 so use as is */
	GMT->current.time.today_rata_die = GMT_rd_from_gymd (GMT, 1900 + moment->tm_year, moment->tm_mon + 1, moment->tm_mday);
}

struct GMT_CTRL *GMT_begin (struct GMTAPI_CTRL *API, char *session, unsigned int pad)
{
	/* GMT_begin is called once by GMT_Create_Session and does basic
	 * one-time initialization of GMT before the GMT modules take over.
	 * It will load in the gmt.conf settings from the share dir and
	 * reset them with the user's gmt.conf settings (if any).
	 * It then does final processing of defaults so that all internal
	 * GMT parameters are properly initialized and ready to go. This
	 * means it is possible to write a functioning GMT application that
	 * does not require the use of any GMT modules.  However,
	 * most GMT applications will call various GMT modules and these
	 * may need to process additional --PAR=value arguments. This will
	 * require renewed processing of defaults and takes place in GMT_begin_module
	 * which is called at the start of all GMT modules.  This basically
	 * performs a save/restore operation so that when the GMT module
	 * returns the GMT structure is restored to its original values.
	 *
	 * Note: We do not call GMT_exit here since API is not given and
	 * API->do_not_exit have not been modified by external API yet.
	 */

	char path[GMT_LEN256] = {""};
	struct GMT_CTRL *GMT = NULL;

#ifdef __FreeBSD__
#ifdef _i386_
	/* allow divide by zero -- Inf */
	fpsetmask (fpgetmask () & ~(FP_X_DZ | FP_X_INV));
#endif
#endif

#ifdef WIN32
	/* Set all I/O to binary mode */
	if ( _setmode(_fileno(stdin), _O_BINARY) == -1 ) {
		GMT_Message (API, GMT_TIME_NONE, "Could not set binary mode for stdin.\n");
		return NULL;
	}
	if ( _setmode(_fileno(stdout), _O_BINARY) == -1 ) {
		GMT_Message (API, GMT_TIME_NONE, "Could not set binary mode for stdout.\n");
		return NULL;
	}
	if ( _setmode(_fileno(stderr), _O_BINARY) == -1 ) {
		GMT_Message (API, GMT_TIME_NONE, "Could not set binary mode for stderr.\n");
		return NULL;
	}
	if ( _set_fmode(_O_BINARY) != 0 ) {
		GMT_Message (API, GMT_TIME_NONE, "Could not set binary mode for file I/O.\n");
		return NULL;
	}
#endif

	GMT = New_GMT_Ctrl (session, pad);	/* Allocate and initialize a new common control structure */
	API->GMT = GMT;
	GMT->parent = API;	/* So we know who's your daddy */

	GMT->PSL = New_PSL_Ctrl ("GMT5");		/* Allocate a PSL control structure */
	if (!GMT->PSL) {
		GMT_Message (API, GMT_TIME_NONE, "Error: Could not initialize PSL - Aborting.\n");
		Free_GMT_Ctrl (GMT);	/* Deallocate control structure */
		return NULL;
	}
	GMT->PSL->init.unit = PSL_INCH;					/* We use inches internally in PSL */
	PSL_beginsession (GMT->PSL, 0, GMT->session.SHAREDIR, GMT->session.USERDIR);	/* Initializes the session and sets a few defaults */
	/* Reset session defaults to the chosen GMT settings; these are fixed for the entire PSL session */
	PSL_setdefaults (GMT->PSL, GMT->current.setting.ps_magnify, GMT->current.setting.ps_page_rgb, GMT->current.setting.ps_encoding.name);

	GMT_io_init (GMT);		/* Init the table i/o structure before parsing GMT defaults */

	gmt_init_unit_conversion (GMT);	/* Set conversion factors from various units to meters */

	GMT_hash_init (GMT, keys_hashnode, GMT_keywords, GMT_N_KEYS, GMT_N_KEYS);	/* Initialize hash table for GMT defaults */

	/* Set up hash table for colornames (used to convert <colorname> to <r/g/b>) */

	GMT_hash_init (GMT, GMT->session.rgb_hashnode, GMT_color_name, GMT_N_COLOR_NAMES, GMT_N_COLOR_NAMES);

	/* Initialize the standard GMT system default settings from the system file */

	sprintf (path, "%s/conf/gmt.conf", GMT->session.SHAREDIR);
	if (access (path, R_OK)) {
		/* Not found in SHAREDIR, try USERDIR instead */
		if (GMT_getuserpath (GMT, "conf/gmt.conf", path) == NULL) {
			GMT_Message (API, GMT_TIME_NONE, "Error: Could not find system defaults file %s - Aborting.\n", path);
			Free_GMT_Ctrl (GMT);	/* Deallocate control structure */
			return NULL;
		}
	}
	GMT_loaddefaults (GMT, path);	/* Load GMT system default settings [and PSL settings if selected] */
	GMT_getdefaults (GMT, NULL);	/* Override using local GMT default settings (if any) [and PSL if selected] */

	/* There is no longer a -m option in GMT 5 so multi segments are now always true.
	   However, in GMT_COMPAT mode the -mi and -mo options WILL turn off multi in the other direction. */
	GMT_set_segmentheader (GMT, GMT_IN, true);
	GMT_set_segmentheader (GMT, GMT_OUT, false);	/* Will be turned true when either of two situation arises: */
	/* 1. We read a multisegment header
	   2. The -g option is set which will create gaps and thus multiple segments
	 */

	/* Initialize the output and plot format machinery for ddd:mm:ss[.xxx] strings from the default format strings.
	 * While this is also done in the default parameter loop it is possible that when a decimal plain format has been selected
	 * the format_float_out string has not yet been processed.  We clear that up by processing again here. */

	gmt_geo_C_format (GMT);
	gmt_plot_C_format (GMT);

	/* Set default for -n parameters */
	GMT->common.n.antialias = true; GMT->common.n.interpolant = BCR_BICUBIC; GMT->common.n.threshold = 0.5;

	gmt_get_history (GMT);	/* Process and store command shorthands passed to the application */

	if (GMT->current.setting.io_gridfile_shorthand) gmt_setshorthand (GMT);	/* Load the short hand mechanism from gmt.io */

	GMT_fft_initialization (GMT);	/* Determine which FFT algos are available and set pointers */

	gmt_set_today (GMT);	/* Determine today's rata die value */

	return (GMT);
}

bool GMT_check_filearg (struct GMT_CTRL *GMT, char option, char *file, unsigned int direction)
{	/* Return true if a file arg was given and, if direction is GMT_IN, check that the file
	 * exists and is readable. Otherwise wre return false. */
	unsigned int k = 0;
	char message[GMT_LEN16] = {""};
	if (option == GMT_OPT_INFILE)
		sprintf (message, "for input file");
	else if (option == GMT_OPT_OUTFILE)
		sprintf (message, "for output file");
	else
		sprintf (message, "option -%c", option);

	if (!file || file[0] == '\0') {
		GMT_Report (GMT->parent, GMT_MSG_NORMAL, "Error %s: No filename provided\n", message);
		return false;	/* No file given */
	}
	if (direction == GMT_OUT) return true;		/* Cannot check any further */
	if (file[0] == '=') k = 1;	/* Gave a list of files with =<filelist> mechanism in x2sys */
	if (GMT_access (GMT, &file[k], F_OK)) {	/* Cannot find the file anywhere GMT looks */
		GMT_Report (GMT->parent, GMT_MSG_NORMAL, "Error %s: No such file (%s)\n", message, &file[k]);
		return false;	/* Could not find this file */
	}
	if (GMT_access (GMT, &file[k], R_OK)) {	/* Cannot read this file (permissions?) */
		GMT_Report (GMT->parent, GMT_MSG_NORMAL, "Error %s: Cannot read file (%s) - check permissions\n", message, &file[k]);
		return false;	/* Could not find this file */
	}
	return true;	/* Seems OK */
}

#ifdef SET_IO_MODE

/* Under non-Unix operating systems running on the PC, such as
 * Windows, files are opened in either TEXT or BINARY mode.
 * This difference does not exist under UNIX, but is important
 * on the PC.  Specifically, it causes a problem when a program
 * that writes/reads standard i/o wants to use binary data.
 * In those situations we must change the default (TEXT) mode of
 * the file handle to BINARY via a call to "setmode".
 *
 * This can also be done under Win32 with the Microsoft VC++
 * compiler which supports ANSI-C (P. Wessel).  This may be true
 * of other Win32 compilers as well.
 */

void GMT_setmode (struct GMT_CTRL *GMT, int direction)
{
	/* Changes the stream to deal with BINARY rather than TEXT data */

	FILE *fp = NULL;
	static const char *IO_direction[2] = {"Input", "Output"};

	if (GMT->common.b.active[direction]) {	/* User wants native binary i/o */

		fp = (direction == 0) ? GMT->session.std[GMT_IN] : GMT->session.std[GMT_OUT];
		fflush (fp);	/* Should be untouched but anyway... */
#ifdef WIN32
		GMT_Report (GMT->parent, GMT_MSG_DEBUG, "Set binary mode for %s\n", IO_direction[direction]);
		setmode (fileno (fp), _O_BINARY);
#else
		_fsetmode (fp, "b");
#endif
	}
}

#endif	/* SET_IO_MODE */

int GMT_message (struct GMT_CTRL *GMT, char *format, ...) {
	char line[GMT_BUFSIZ];
	va_list args;
	va_start (args, format);
	vsnprintf (line, GMT_BUFSIZ, format, args);
	GMT->parent->print_func (GMT->session.std[GMT_ERR], line);
	va_end (args);
	return (0);
}

int GMT_report_func (struct GMT_CTRL *GMT, unsigned int level, const char *source_line, const char *format, ...) {
	char message[GMT_BUFSIZ];
	size_t source_info_len;
	va_list args;
	if (level > GMT->current.setting.verbose)
		return 0;
	snprintf (message, GMT_BUFSIZ, "%s (%s): ",
			GMT->init.module_name, source_line);
	source_info_len = strlen (message);
	va_start (args, format);
	/* append format to the message: */
	vsnprintf (message + source_info_len, GMT_BUFSIZ - source_info_len, format, args);
	va_end (args);
	GMT->parent->print_func (GMT->session.std[GMT_ERR], message);
	return 1;
}<|MERGE_RESOLUTION|>--- conflicted
+++ resolved
@@ -1779,14 +1779,10 @@
 			GMT_Report (GMT->parent, GMT_MSG_VERBOSE,
 			            "Warning -R: Given west and east values [%g %g] were adjusted so not exceed multiples of 360 [%g %g]\n", w, e, p[0], p[1]);
 		}
-<<<<<<< HEAD
-#if 0	/* This causes too much trouble: Better to annoy the person wishing this to work vs annoy all those who made an honest error. We cannot be mind-readers here so we insist on e > w */
-=======
 		else if (p[0] > p[1] && GMT->common.R.oblique && !GMT->common.J.active) {	/* Used -Rw/s/e/nr for non mapping */
 			if (GMT->current.io.geo.range == GMT_IS_M180_TO_P180_RANGE) p[0] -= 360.0; else p[1] += 360.0;
 		}
 #if 0	/* This causes too much trouble: Better to annoy the person wishing this to work vs annoy all those who made an honest error.  We cannot be mind-readers here so we insist on e > w */
->>>>>>> 3007e744
 		else if (p[0] > p[1]) {	/* Arrange so geographic region always has w < e */
 			if (GMT->current.io.geo.range == GMT_IS_M180_TO_P180_RANGE) p[0] -= 360.0; else p[1] += 360.0;
 			GMT_Report (GMT->parent, GMT_MSG_VERBOSE,
