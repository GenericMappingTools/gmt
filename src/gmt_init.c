--- conflicted
+++ resolved
@@ -461,16 +461,7 @@
 
 		case 'V':	/* Verbose */
 
-<<<<<<< HEAD
 			GMT_message (C, "\t-V Change the verbosity level (currently %d).\n", C->current.setting.verbose);
-			GMT_message (C, "\t   Choose among 5 levels; each level adds more messages:\n");
-			GMT_message (C, "\t     0 - Complete silence, not even fatal error messages.\n");
-			GMT_message (C, "\t     1 - Fatal error messages [Default when no -V is used].\n");
-			GMT_message (C, "\t     2 - Warnings and progress messages [Default when -V is used].\n");
-			GMT_message (C, "\t     3 - Detailed progress messages.\n");
-			GMT_message (C, "\t     4 - Debugging messages.\n");
-=======
-			GMT_message (C, "\t-V Change the verbosity level (currently %ld).\n", C->current.setting.verbose);
 			GMT_message (C, "\t   Choose among 6 levels; each level adds more messages:\n");
 			GMT_message (C, "\t     q - Quiet, not even fatal error messages.\n");
 			GMT_message (C, "\t     f - Fatal error messages.\n");
@@ -478,7 +469,6 @@
 			GMT_message (C, "\t     n - Normal progress messages [Default when -V is used].\n");
 			GMT_message (C, "\t     v - Verbose progress messages.\n");
 			GMT_message (C, "\t     d - Debugging messages.\n");
->>>>>>> c27c519b
 			break;
 
 		case 'X':
@@ -4395,9 +4385,6 @@
 		case GMTCASE_VERBOSE: GMT_COMPAT_WARN;
 #endif
 		case GMTCASE_GMT_VERBOSE:
-<<<<<<< HEAD
-			sprintf (value, "%d", C->current.setting.verbose);
-=======
 			switch (C->current.setting.verbose) {
 				case GMT_MSG_QUIET:		strcpy (value, "quiet");	break;
 				case GMT_MSG_FATAL:		strcpy (value, "fatal");	break;
@@ -4406,7 +4393,6 @@
 				case GMT_MSG_DEBUG:		strcpy (value, "debug");	break;
 				default:				strcpy (value, "compat");	break;
 			}
->>>>>>> c27c519b
 			break;
 
 		/* DIR GROUP */
