/*--------------------------------------------------------------------
 *	$Id$
 *
 *	Copyright (c) 1991-2014 by P. Wessel, W. H. F. Smith, R. Scharroo, J. Luis and F. Wobbe
 *	See LICENSE.TXT file for copying and redistribution conditions.
 *
 *	This program is free software; you can redistribute it and/or modify
 *	it under the terms of the GNU Lesser General Public License as published by
 *	the Free Software Foundation; version 3 or any later version.
 *
 *	This program is distributed in the hope that it will be useful,
 *	but WITHOUT ANY WARRANTY; without even the implied warranty of
 *	MERCHANTABILITY or FITNESS FOR A PARTICULAR PURPOSE.  See the
 *	GNU Lesser General Public License for more details.
 *
 *	Contact info: gmt.soest.hawaii.edu
 *--------------------------------------------------------------------
 *
 * Author:	Paul Wessel
 * Date:	1-JAN-2010
 * Version:	5
 */

/**
 * \file gmt_init.c
 * \brief gmt_init.c contains code which is used by all GMT programs
 *
 * The PUBLIC functions are:
 *
 *	GMT_explain_options		Prints explanations for the common options\n
 *	GMT_parse_common_options	Interprets common options, such as -B, -R, --\n
 *	GMT_getdefaults			Initializes the GMT global parameters\n
 *	GMT_putdefaults			Dumps the GMT global parameters\n
 *	GMT_hash_init			Initializes a hash\n
 *	GMT_hash_lookup			Key - id lookup using hashing\n
 *	GMT_hash			Key - id lookup using hashing\n
 *	GMT_begin			Gets history and init parameters\n
 *	GMT_end				Cleans up and returns\n
 *	gmt_history			Read and update the gmt.history file\n
 *	GMT_putcolor			Encode color argument into textstring\n
 *	GMT_putrgb			Encode color argument into r/g/b textstring\n
 *	GMT_puthsv			Encode color argument into h-s-v textstring\n
 *	GMT_putcmyk			Encode color argument into c/m/y/k textstring
 *
 * The INTERNAL functions are:
 *
 *	GMT_loaddefaults		Reads the GMT global parameters from gmt.conf\n
 *	GMT_savedefaults		Writes the GMT global parameters to gmt.conf\n
 *	GMT_parse_?_option		Decode the one of the common options\n
 *	gmt_setparameter		Sets a default value given keyword,value-pair\n
 *	gmt_setshorthand		Reads and initializes the suffix shorthands\n
 *	GMT_get_ellipsoid		Returns ellipsoid id based on name\n
 *	gmt_scanf_epoch			Get user time origin from user epoch string\n
 *	GMT_init_time_system_structure  Does what it says\n
 */

#include "gmt_dev.h"
#include <stdarg.h>
#include "gmt_internals.h"
#include "common_runpath.h"

#ifdef GMT_MATLAB
#	include <mex.h>
#endif

#define USER_MEDIA_OFFSET 1000

#define GMT_def(case_val) * GMT->session.u2u[GMT_INCH][GMT_unit_lookup(GMT, GMT->current.setting.given_unit[case_val], GMT->current.setting.proj_length_unit)], GMT->current.setting.given_unit[case_val]

#define Return { GMT_Report (GMT->parent, GMT_MSG_NORMAL, "Found no history for option -%s\n", str); return (-1); }

#define GMT_more_than_once(GMT,active) (GMT_check_condition (GMT, active, "Warning: Option -%c given more than once\n", option))

#define GMT_COMPAT_INFO "Please see " GMT_TRAC_WIKI "doc/" GMT_PACKAGE_VERSION "/GMT_Docs.html#new-features-in-gmt-5 for more information.\n"

#define GMT_COMPAT_WARN GMT_Report (GMT->parent, GMT_MSG_COMPAT, "Warning: parameter %s is deprecated.\n" GMT_COMPAT_INFO, GMT_keywords[case_val])
#define GMT_COMPAT_CHANGE(new_P) GMT_Report (GMT->parent, GMT_MSG_COMPAT, "Warning: parameter %s is deprecated. Use %s instead.\n" GMT_COMPAT_INFO, GMT_keywords[case_val], new_P)
#define GMT_COMPAT_OPT(new_P) if (strchr (list, option)) { GMT_Report (GMT->parent, GMT_MSG_COMPAT, "Warning: Option -%c is deprecated. Use -%c instead.\n" GMT_COMPAT_INFO, option, new_P); option = new_P; }

extern int gmt_geo_C_format (struct GMT_CTRL *GMT);
extern void GMT_grdio_init (struct GMT_CTRL *GMT);	/* Defined in gmt_customio.c and only used here */
unsigned int gmt_setparameter (struct GMT_CTRL *GMT, char *keyword, char *value);

/*--------------------------------------------------------------------*/
/* Load private fixed array parameters from include files */
/*--------------------------------------------------------------------*/

#include "gmt_keycases.h"				/* Get all the default case values */
static char *GMT_keywords[GMT_N_KEYS] = {		/* Names of all parameters in gmt.conf */
#include "gmt_keywords.h"
};

static char *GMT_unique_option[GMT_N_UNIQUE] = {	/* The common GMT command-line options [ just the subset that accepts arguments (e.g., -O is not listed) ] */
#include "gmt_unique.h"
};

static char *GMT_media_name[GMT_N_MEDIA] = {		/* Names of all recognized paper formats */
#include "gmt_media_name.h"
};
static struct GMT_MEDIA GMT_media[GMT_N_MEDIA] = {	/* Sizes in points of all paper formats */
#include "gmt_media_size.h"
};

static char *GMT_color_name[GMT_N_COLOR_NAMES] = {	/* Names of all the X11 colors */
#include "gmt_colornames.h"
};

static char *GMT_weekdays[7] = {	/* Days of the week in English [Default] */
	"Sunday", "Monday", "Tuesday", "Wednesday", "Thursday", "Friday", "Saturday"
};

static char *GMT_just_string[12] = {	/* Strings to specify justification */
	"", "BL", "BC", "BR", "", "ML", "MC", "MR", "", "TL", "TC", "TR"
};

/* Local variables to gmt_init.c */

static struct GMT_HASH keys_hashnode[GMT_N_KEYS];

/*! whether to ignore/read/write history file gmt.history */
enum history_mode {
	/*! 0 */	k_history_off = 0,
	/*! 1 */	k_history_read,
	/*! 2 */	k_history_write
};

/*- - - - - - - - - - - - - - - - - - - - - - - - - - - - - - - - - - - -*/

<<<<<<< HEAD
/*!
	\brief Print to stderr a short explanation for each of the options listed by the variable <options>
	\param GMT ...
	\param options ...

 * The function print to stderr a short explanation for each of the options listed by
 * the variable <options>. Only the common parameter options are covered.
 * Note: The cases below do not directly correspond to the common option letters,
 * although in some cases they do (e.g., case 'B' explains -B). For instance, to
 * display the help for the -r (registration setting for grid) option we use case F.
 * Part of this is historic and part is multiple flavor of output for same option.
 * However, GMT_explain_options is not called directly but via GMT_Option which
 * do accept a list of comma-separated options and there are the normal GMT common
 * option letters, sometimes with modifiers, and it translate between those and the
 * crazy cases below.\n
 * Remaining cases for additional options: A,H,L,M,N,T,W,e,m,q,u,v,w
 */
void GMT_explain_options (struct GMT_CTRL *GMT, char *options) {
=======
int gmt_get_uservalue (struct GMT_CTRL *GMT, char *txt, int type, double *value, char *err_msg)
{	/* Use to get a single data value of given type and exit if error, and return EXIT_FAILURE */
	int kind;
	if ((kind = GMT_scanf (GMT, txt, type, value)) == GMT_IS_NAN) {
		GMT_Report (GMT->parent, GMT_MSG_NORMAL, "Syntax error %s: %s\n", err_msg, txt);
		GMT_exit (GMT, EXIT_FAILURE); return EXIT_FAILURE;
	}
	return 0;
}

void GMT_explain_options (struct GMT_CTRL *GMT, char *options)
{
	/* The function print to stderr a short explanation for each of the options listed by
	 * the variable <options>.  Only the common parameter options are covered.
	 * NOte: The cases below do not directly correspond to the common option letters,
	 * although in some cases they do (e.g., case 'B' explains -B).  For instance, to
	 * display the help for the -r (registration setting for grid) option we use case F.
	 * Part of this is historic and part is multiple flavor of output for same option.
	 * However, GMT_explain_options is not called directly but via GMT_Option which
	 * do accept a list of comma-separated options and there are the normal GMT common
	 * option letters, sometimes with modifiers, and it translate between those and the
	 * crazy cases below.
	 * Remaining cases for additional options: A,H,L,M,N,T,W,e,m,q,u,v,w
	 */
>>>>>>> 08d3ca38

	char u, *GMT_choice[2] = {"OFF", "ON"}, *V_code = "qncvld";
	double s;
	unsigned int k;

	if (!options) return;
	if (GMT->common.synopsis.extended) return;	/* Only want to list module-specific options, i.e gave + instead of - */
	u = GMT->session.unit_name[GMT->current.setting.proj_length_unit][0];
	s = GMT->session.u2u[GMT_INCH][GMT->current.setting.proj_length_unit];	/* Convert from internal inch to users unit */

	for (k = 0; k < strlen (options); k++) {

		switch (options[k]) {

		case 'B':	/* Tickmark option */

			GMT_message (GMT, "\t-B Specify both (1) basemap frame settings and (2) axes parameters.\n");
			GMT_message (GMT, "\t   Frame settings are modified via an optional single invocation of\n");
			GMT_message (GMT, "\t     -B[<axes>][+b][+g<fill>][+n][+o<lon>/<lat>][+t<title>]\n");
			GMT_message (GMT, "\t   Axes parameters are specified via one or more invocations of\n");
			GMT_message (GMT, "\t     -B[p|s][x|y|z]<info>\n\n");
			GMT_message (GMT, "\t   1. Frame settings control which axes to plot, frame fill, title, and type of gridlines:\n");
			GMT_message (GMT, "\t     <axes> is a combination of W,E,S,N,Z and plots those axes only [Default is WESNZ (all)].\n");
			GMT_message (GMT, "\t     Use lower case w,e,s,n,z just to draw and tick (but not annotate) those axes.\n");
			GMT_message (GMT, "\t     For 3-D plots the Z|z[<corners>][+b] controls the vertical axis.  The <corners> specifies\n");
			GMT_message (GMT, "\t     at which corner(s) to erect the axis via a combination of 1,2,3,4; 1 means lower left corner,\n");
			GMT_message (GMT, "\t     2 is lower right, etc., in a counter-clockwise order. [Default automatically selects one axis].\n");
			GMT_message (GMT, "\t     The optional +b will erect a 3-D frame box to outline the 3-D domain [no frame box]. The +b\n");
			GMT_message (GMT, "\t     is also required for x-z or y-z gridlines to be plotted (if such gridlines are selected below).\n");
			GMT_message (GMT, "\t     Append +g<fill> to paint the inside of the map region before further plotting [no fill].\n");
			GMT_message (GMT, "\t     Append +n to have no frame and annotations whatsoever [Default is controlled by WESNZ/wesnz].\n");
			GMT_message (GMT, "\t     Append +o<plon>/<plat> to draw oblique gridlines about this pole [regular gridlines].\n");
			GMT_message (GMT, "\t     Note: the +o modifier is ignored unless gridlines are specified via the axes parameters (below).\n");
			GMT_message (GMT, "\t     Append +t<title> to place a title over the map frame [no title].\n");
			GMT_message (GMT, "\t   2. Axes settings control the annotation, tick, and grid intervals and labels.\n");
			GMT_message (GMT, "\t     The full axes specification is\n");
			GMT_message (GMT, "\t       -B[p|s][x|y|z]<intervals>[+l<label>][+p<prefix>][+u<unit>]\n");
			GMT_message (GMT, "\t     Alternatively, you may break this syntax into two separate -B options:\n");
			GMT_message (GMT, "\t       -B[p|s][x|y|z][+l<label>][+p<prefix>][+u<unit>]\n");
			GMT_message (GMT, "\t       -B[p|s][x|y|z]<intervals>\n");
			GMT_message (GMT, "\t     There are two levels of annotations: Primary and secondary (most situations only require primary).\n");
			GMT_message (GMT, "\t     The -B[p] selects (p)rimary annotations while -Bs specifies (s)econdary annotations.\n");
			GMT_message (GMT, "\t     The [x|y|z] selects which axes the settings apply to.  If none are given we default to xy.\n");
			GMT_message (GMT, "\t     To specify different settings for different axes you must repeat the -B axes option for\n");
			GMT_message (GMT, "\t     each dimension., i.e., provide separate -B[p|s]x, -B[p|s]y, and -B[p|s]z settings.\n");
			GMT_message (GMT, "\t     To prepend a prefix to each annotation (e.g., $ 10, $ 20 ...), add +p<prefix>.\n");
			GMT_message (GMT, "\t     To append a unit to each annotation (e.g., 5 km, 10 km ...), add +u<unit>.\n");
			GMT_message (GMT, "\t     To label an axis, add +l<label>.  Use quotes if <label>, <prefix> or <unit> have spaces.\n");
			GMT_message (GMT, "\t     Geographic map annotations will automatically have degree, minute, seconds units.\n");
			GMT_message (GMT, "\t     The <intervals> setting controls the annotation spacing and is a textstring made up of one or\n");
			GMT_message (GMT, "\t     more substrings of the form [a|f|g][<stride>[+-<phase>][<unit>]], where the (optional) a\n");
			GMT_message (GMT, "\t     indicates annotation and major tick interval, f minor tick interval, and g grid interval.\n");
			GMT_message (GMT, "\t     Here, <stride> is the spacing between ticks or annotations, the (optional)\n");
			GMT_message (GMT, "\t     <phase> specifies phase-shifted annotations/ticks by that amount, and the (optional)\n");
			GMT_message (GMT, "\t     <unit> specifies the <stride> unit [Default is the unit implied in -R]. There can be\n");
			GMT_message (GMT, "\t     no spaces between the substrings; just append items to make one very long string.\n");
			GMT_message (GMT, "\t     For custom annotations or intervals, let <intervals> be c<intfile>; see man page for details.\n");
			GMT_message (GMT, "\t     The optional <unit> modifies the <stride> value accordingly.  For geographic maps you may use\n");
			GMT_message (GMT, "\t       d: arc degree [Default].\n");
			GMT_message (GMT, "\t       m: arc minute.\n");
			GMT_message (GMT, "\t       s: arc second.\n");
			GMT_message (GMT, "\t     For time axes, several units are recognized:\n");
			GMT_message (GMT, "\t       Y: year - plot using all 4 digits.\n");
			GMT_message (GMT, "\t       y: year - plot only last 2 digits.\n");
			GMT_message (GMT, "\t       O: month - format annotation according to FORMAT_DATE_MAP.\n");
			GMT_message (GMT, "\t       o: month - plot as 2-digit integer (1-12).\n");
			GMT_message (GMT, "\t       U: ISO week - format annotation according to FORMAT_DATE_MAP.\n");
			GMT_message (GMT, "\t       u: ISO week - plot as 2-digit integer (1-53).\n");
			GMT_message (GMT, "\t       r: Gregorian week - 7-day stride from chosen start of week (%s).\n",
			             GMT_weekdays[GMT->current.setting.time_week_start]);
			GMT_message (GMT, "\t       K: ISO weekday - format annotation according to FORMAT_DATE_MAP.\n");
			GMT_message (GMT, "\t       k: weekday - plot name of weekdays in selected language [%s].\n", GMT->current.setting.language);
			GMT_message (GMT, "\t       D: day - format annotation according to FORMAT_DATE_MAP, which also determines whether\n");
			GMT_message (GMT, "\t                we should plot day of month (1-31) or day of year (1-366).\n");
			GMT_message (GMT, "\t       d: day - plot as 2- (day of month) or 3- (day of year) integer.\n");
			GMT_message (GMT, "\t       R: Same as d but annotates from start of Gregorian week.\n");
			GMT_message (GMT, "\t       H: hour - format annotation according to FORMAT_CLOCK_MAP.\n");
			GMT_message (GMT, "\t       h: hour - plot as 2-digit integer (0-23).\n");
			GMT_message (GMT, "\t       M: minute - format annotation according to FORMAT_CLOCK_MAP.\n");
			GMT_message (GMT, "\t       m: minute - plot as 2-digit integer (0-59).\n");
			GMT_message (GMT, "\t       S: second - format annotation according to FORMAT_CLOCK_MAP.\n");
			GMT_message (GMT, "\t       s: second - plot as 2-digit integer (0-59; 60-61 if leap seconds are enabled).\n");
			GMT_message (GMT, "\t     Cartesian axes takes no units.\n");
			GMT_message (GMT, "\t     When <stride> is omitted, a reasonable value will be determined automatically, e.g., -Bafg.\n");
			GMT_message (GMT, "\t     Log10 axis: Append l to annotate log10 (value) or p for 10^(log10(value)) [Default annotates value].\n");
			GMT_message (GMT, "\t     Power axis: Append p to annotate value at equidistant pow increments [Default is nonlinear].\n");
			GMT_message (GMT, "\t     See psbasemap man pages for more details and examples of all settings.\n");
			break;

		case 'b':	/* Condensed tickmark option */

			GMT_message (GMT, "\t-B Specify both (1) basemap frame settings and (2) axes parameters.\n");
			GMT_message (GMT, "\t   (1) Frame settings are modified via an optional single invocation of\n");
			GMT_message (GMT, "\t     -B[<axes>][+g<fill>][+n][+o<lon>/<lat>][+t<title>]\n");
			GMT_message (GMT, "\t   (2) Axes parameters are specified via one or more invocations of\n");
			GMT_message (GMT, "\t       -B[p|s][x|y|z]<intervals>[+l<label>][+p<prefix>][+u<unit>]\n");
			GMT_message (GMT, "\t   <intervals> is composed of concatenated [<type>]<stride>[<unit>][l|p] sub-strings\n");
			GMT_message (GMT, "\t   See psbasemap man page for more details and examples of all settings.\n");
			break;

		case 'J':	/* Map projection option */

			GMT_message (GMT, "\t-J Select the map proJection. The projection type is identified by a 1- or\n");
			GMT_message (GMT, "\t   2-character ID (e.g. 'm' or 'kf') or by an abbreviation followed by a slash\n");
			GMT_message (GMT, "\t   (e.g. 'cyl_stere/'). When using a lower-case ID <scale> can be given either as 1:<xxxx>\n");
			GMT_message (GMT, "\t   or in %s/degree along the standard parallel. Alternatively, when the projection ID is\n",
			             GMT->session.unit_name[GMT->current.setting.proj_length_unit]);
			GMT_message (GMT, "\t   Capitalized, <scale>|<width> denotes the width of the plot in %s\n",
			             GMT->session.unit_name[GMT->current.setting.proj_length_unit]);
			GMT_message (GMT, "\t   Append h for map height, + for max map dimension, and - for min map dimension.\n");
			GMT_message (GMT, "\t   When the central meridian (lon0) is optional and omitted, the center of the\n");
			GMT_message (GMT, "\t   longitude range specified by -R is used. The default standard parallel is the equator\n");
			GMT_message (GMT, "\t   Azimuthal projections set -Rg unless polar aspect or -R<...>r is given.\n");

			GMT_message (GMT, "\t   -Ja|A<lon0>/<lat0>[/<horizon>]/<scale>|<width> (Lambert Azimuthal Equal Area)\n");
			GMT_message (GMT, "\t     <lon0>/<lat0> is the center of the projection.\n");
			GMT_message (GMT, "\t     <horizon> is max distance from center of the projection (<= 180, default 90).\n");
			GMT_message (GMT, "\t     <scale> can also be given as <radius>/<lat>, where <radius> is the distance\n");
			GMT_message (GMT, "\t     in %s to the oblique parallel <lat>.\n", GMT->session.unit_name[GMT->current.setting.proj_length_unit]);

			GMT_message (GMT, "\t   -Jb|B<lon0>/<lat0>/<lat1>/<lat2>/<scale>|<width> (Albers Equal-Area Conic)\n");
			GMT_message (GMT, "\t     Give origin, 2 standard parallels, and true scale\n");

			GMT_message (GMT, "\t   -Jc|C<lon0>/<lat0><scale>|<width> (Cassini)\n\t     Give central point and scale\n");

			GMT_message (GMT, "\t   -Jcyl_stere|Cyl_stere/[<lon0>/[<lat0>/]]<scale>|<width> (Cylindrical Stereographic)\n");
			GMT_message (GMT, "\t     Give central meridian (opt), standard parallel (opt) and scale\n");
			GMT_message (GMT, "\t     <lat0> = 66.159467 (Miller's modified Gall), 55 (Kamenetskiy's First),\n");
			GMT_message (GMT, "\t     45 (Gall Stereographic), 30 (Bolshoi Sovietskii Atlas Mira), 0 (Braun)\n");

			GMT_message (GMT, "\t   -Jd|D<lon0>/<lat0>/<lat1>/<lat2>/<scale>|<width> (Equidistant Conic)\n");
			GMT_message (GMT, "\t     Give origin, 2 standard parallels, and true scale\n");

			GMT_message (GMT, "\t   -Je|E<lon0>/<lat0>[/<horizon>]/<scale>|<width> (Azimuthal Equidistant)\n");
			GMT_message (GMT, "\t     <lon0>/<lat0> is the center of the projection.\n");
			GMT_message (GMT, "\t     <horizon> is max distance from center of the projection (<= 180, default 180).\n");
			GMT_message (GMT, "\t     <scale> can also be given as <radius>/<lat>, where <radius> is the distance\n");
			GMT_message (GMT, "\t     in %s to the oblique parallel <lat>. \n", GMT->session.unit_name[GMT->current.setting.proj_length_unit]);

			GMT_message (GMT, "\t   -Jf|F<lon0>/<lat0>[/<horizon>]/<scale>|<width> (Gnomonic)\n");
			GMT_message (GMT, "\t     <lon0>/<lat0> is the center of the projection.\n");
			GMT_message (GMT, "\t     <horizon> is max distance from center of the projection (< 90, default 60).\n");
			GMT_message (GMT, "\t     <scale> can also be given as <radius>/<lat>, where <radius> is distance\n");
			GMT_message (GMT, "\t     in %s to the oblique parallel <lat>. \n", GMT->session.unit_name[GMT->current.setting.proj_length_unit]);

			GMT_message (GMT, "\t   -Jg|G<lon0>/<lat0>/<scale>|<width> (Orthographic)\n");
			GMT_message (GMT, "\t     <lon0>/<lat0> is the center of the projection.\n");
			GMT_message (GMT, "\t     <scale> can also be given as <radius>/<lat>, where <radius> is distance\n");
			GMT_message (GMT, "\t     in %s to the oblique parallel <lat>. \n", GMT->session.unit_name[GMT->current.setting.proj_length_unit]);

			GMT_message (GMT, "\t   -Jg|G<lon0>/<lat0>/<altitude>/<azimuth>/<tilt>/<twist>/<Width>/<Height>/<scale>|<width> (General Perspective)\n");
			GMT_message (GMT, "\t     <lon0>/<lat0> is the center of the projection.\n");
			GMT_message (GMT, "\t     <altitude> is the height (in km) of the viewpoint above local sea level\n");
			GMT_message (GMT, "\t        - if <altitude> less than 10 then it is the distance \n");
			GMT_message (GMT, "\t        from center of earth to viewpoint in earth radii\n");
			GMT_message (GMT, "\t        - if <altitude> has a suffix of 'r' then it is the radius \n");
			GMT_message (GMT, "\t        from the center of earth in kilometers\n");
			GMT_message (GMT, "\t     <azimuth> is azimuth east of North of view\n");
			GMT_message (GMT, "\t     <tilt> is the upward tilt of the plane of projection\n");
			GMT_message (GMT, "\t       if <tilt> < 0 then viewpoint is centered on the horizon\n");
			GMT_message (GMT, "\t     <twist> is the CW twist of the viewpoint in degree\n");
			GMT_message (GMT, "\t     <width> is width of the viewpoint in degree\n");
			GMT_message (GMT, "\t     <height> is the height of the viewpoint in degrees\n");
			GMT_message (GMT, "\t     <scale> can also be given as <radius>/<lat>, where <radius> is distance\n");
			GMT_message (GMT, "\t     in %s to the oblique parallel <lat>. \n", GMT->session.unit_name[GMT->current.setting.proj_length_unit]);

			GMT_message (GMT, "\t   -Jh|H[<lon0>/]<scale>|<width> (Hammer-Aitoff)\n\t     Give central meridian (opt) and scale\n");

			GMT_message (GMT, "\t   -Ji|I[<lon0>/]<scale>|<width> (Sinusoidal)\n\t     Give central meridian (opt) and scale\n");

			GMT_message (GMT, "\t   -Jj|J[<lon0>/]<scale>|<width> (Miller)\n\t     Give central meridian (opt) and scale\n");

			GMT_message (GMT, "\t   -Jkf|Kf[<lon0>/]<scale>|<width> (Eckert IV)\n\t     Give central meridian (opt) and scale\n");
			GMT_message (GMT, "\t   -Jk|K[s][<lon0>/]<scale>|<width> (Eckert VI)\n\t     Give central meridian (opt) and scale\n");

			GMT_message (GMT, "\t   -Jl|L<lon0>/<lat0>/<lat1>/<lat2>/<scale>|<width> (Lambert Conformal Conic)\n");
			GMT_message (GMT, "\t     Give origin, 2 standard parallels, and true scale\n");

			GMT_message (GMT, "\t   -Jm|M[<lon0>/[<lat0>/]]<scale>|<width> (Mercator).\n");
			GMT_message (GMT, "\t     Give central meridian (opt), true scale parallel (opt), and scale\n");

			GMT_message (GMT, "\t   -Jn|N[<lon0>/]<scale>|<width> (Robinson projection)\n\t     Give central meridian (opt) and scale\n");

			GMT_message (GMT, "\t   -Jo|O<parameters> (Oblique Mercator).  Specify one of three definitions:\n");
			GMT_message (GMT, "\t     -Jo|O[a]<lon0>/<lat0>/<azimuth>/<scale>|<width>\n");
			GMT_message (GMT, "\t       Give origin, azimuth of oblique equator, and scale at oblique equator\n");
			GMT_message (GMT, "\t     -Jo|O[b]<lon0>/<lat0>/<lon1>/<lat1>/<scale>|<width>\n");
			GMT_message (GMT, "\t       Give origin, second point on oblique equator, and scale at oblique equator\n");
			GMT_message (GMT, "\t     -Jo|Oc<lon0>/<lat0>/<lonp>/<latp>/<scale>|<width>\n");
			GMT_message (GMT, "\t       Give origin, pole of projection, and scale at oblique equator\n");
			GMT_message (GMT, "\t       Specify region in oblique degrees OR use -R<>r\n");

			GMT_message (GMT, "\t   -Jp|P[a]<scale>|<width>[/<base>][r|z] (Polar (theta,radius))\n");
			GMT_message (GMT, "\t     Linear scaling for polar coordinates.\n");
			GMT_message (GMT, "\t     Optionally append 'a' to -Jp or -JP to use azimuths (CW from North) instead of directions (CCW from East) [default].\n");
			GMT_message (GMT, "\t     Give scale in %s/units, and append theta value for angular offset (base) [0]\n",
			             GMT->session.unit_name[GMT->current.setting.proj_length_unit]);
			GMT_message (GMT, "\t     Append r to reverse radial direction (s/n must be in 0-90 range) or z to annotate depths rather than radius [Default]\n");

			GMT_message (GMT, "\t   -Jpoly|Poly/[<lon0>/[<lat0>/]]<scale>|<width> ((American) Polyconic)\n");
			GMT_message (GMT, "\t     Give central meridian (opt), reference parallel (opt, default = equator), and scale\n");

			GMT_message (GMT, "\t   -Jq|Q[<lon0>/[<lat0>/]]<scale>|<width> (Equidistant Cylindrical)\n");
			GMT_message (GMT, "\t     Give central meridian (opt), standard parallel (opt), and scale\n");
			GMT_message (GMT, "\t     <lat0> = 61.7 (Min. linear distortion), 50.5 (R. Miller equirectangular),\n");
			GMT_message (GMT, "\t     45 (Gall isographic), 43.5 (Min. continental distortion), 42 (Grafarend & Niermann),\n");
			GMT_message (GMT, "\t     37.5 (Min. overall distortion), 0 (Plate Carree, default)\n");

			GMT_message (GMT, "\t   -Jr|R[<lon0>/]<scale>|<width> (Winkel Tripel)\n\t     Give central meridian and scale\n");

			GMT_message (GMT, "\t   -Js|S<lon0>/<lat0>[/<horizon>]/<scale>|<width> (Stereographic)\n");
			GMT_message (GMT, "\t     <lon0>/<lat0> is the center or the projection.\n");
			GMT_message (GMT, "\t     <horizon> is max distance from center of the projection (< 180, default 90).\n");
			GMT_message (GMT, "\t     <scale> is either <1:xxxx> (true at pole) or <slat>/<1:xxxx> (true at <slat>)\n");
			GMT_message (GMT, "\t     or <radius>/<lat> (distance in %s to the [oblique] parallel <lat>.\n",
			             GMT->session.unit_name[GMT->current.setting.proj_length_unit]);

			GMT_message (GMT, "\t   -Jt|T<lon0>/[<lat0>/]<scale>|<width> (Transverse Mercator).\n\t         Give central meridian and scale\n");
			GMT_message (GMT, "\t     Optionally, also give the central parallel (default = equator)\n");

			GMT_message (GMT, "\t   -Ju|U<zone>/<scale>|<width> (UTM)\n");
			GMT_message (GMT, "\t     Give zone (A,B,Y,Z, or 1-60 (negative for S hemisphere) or append GMT-X) and scale\n");
			GMT_message (GMT, "\t     Or give -Ju|U<scale>|<width> to have the UTM zone determined from the region.\n");

			GMT_message (GMT, "\t   -Jv|V[<lon0>/]<scale>|<width> (van der Grinten)\n\t     Give central meridian (opt) and scale\n");

			GMT_message (GMT, "\t   -Jw|W[<lon0>/]<scale>|<width> (Mollweide)\n\t     Give central meridian (opt) and scale\n");

			GMT_message (GMT, "\t   -Jy|Y[<lon0>/[<lat0>/]]<scale>|<width> (Cylindrical Equal-area)\n");
			GMT_message (GMT, "\t     Give central meridian (opt), standard parallel (opt) and scale\n");
			GMT_message (GMT, "\t     <lat0> = 50 (Balthasart), 45 (Gall-Peters), 37.5 (Hobo-Dyer), 37.4 (Trystan Edwards),\n");
			GMT_message (GMT, "\t              37.0666 (Caster), 30 (Behrmann), 0 (Lambert, default)\n");

			GMT_message (GMT, "\t   -Jx|X<x-scale|<width>[/<y-scale|height>] (Linear, log, power scaling)\n");
			GMT_message (GMT, "\t     <scale> in %s/units (or 1:xxxx). Optionally, append to <x-scale> and/or <y-scale>:\n",
			             GMT->session.unit_name[GMT->current.setting.proj_length_unit]);
			GMT_message (GMT, "\t       d         Geographic coordinate (in degrees)\n");
			GMT_message (GMT, "\t       l         Log10 projection\n");
			GMT_message (GMT, "\t       p<power>  x^power projection\n");
			GMT_message (GMT, "\t       t         Calendar time projection using relative time coordinates\n");
			GMT_message (GMT, "\t       T         Calendar time projection using absolute time coordinates\n");
			GMT_message (GMT, "\t     Use / to specify separate x/y scaling (e.g., -Jx0.5c/0.3c).  If 1:xxxxx is used it implies -R is in meters.\n");
			GMT_message (GMT, "\t     If -JX is used then give axes lengths rather than scales.\n");
			break;

		case 'j':	/* Condensed version of J */

			GMT_message (GMT, "\t-J Select map proJection. (<scale> in %s/degree, <width> in %s)\n",
			             GMT->session.unit_name[GMT->current.setting.proj_length_unit],
			             GMT->session.unit_name[GMT->current.setting.proj_length_unit]);
			GMT_message (GMT, "\t   Append h for map height, or +|- for max|min map dimension.\n");
			GMT_message (GMT, "\t   Azimuthal projections set -Rg unless polar aspect or -R<...>r is set.\n\n");

			GMT_message (GMT, "\t   -Ja|A<lon0>/<lat0>[/<hor>]/<scl (or <radius>/<lat>)|<width> (Lambert Azimuthal EA)\n");

			GMT_message (GMT, "\t   -Jb|B<lon0>/<lat0>/<lat1>/<lat2>/<scl>|<width> (Albers Conic EA)\n");

			GMT_message (GMT, "\t   -Jcyl_stere|Cyl_stere/[<lon0>/[<lat0>/]]<lat1>/<lat2>/<scl>|<width> (Cylindrical Stereographic)\n");

			GMT_message (GMT, "\t   -Jc|C<lon0>/<lat0><scl>|<width> (Cassini)\n");

			GMT_message (GMT, "\t   -Jd|D<lon0>/<lat0>/<lat1>/<lat2>/<scl>|<width> (Equidistant Conic)\n");

			GMT_message (GMT, "\t   -Je|E<lon0>/<lat0>[/<horizon>]/<scl (or <radius>/<lat>)|<width>  (Azimuthal Equidistant)\n");

			GMT_message (GMT, "\t   -Jf|F<lon0>/<lat0>[/<horizon>]/<scl (or <radius>/<lat>)|<width>  (Gnomonic)\n");

			GMT_message (GMT, "\t   -Jg|G<lon0>/<lat0>/<scl (or <radius>/<lat>)|<width>  (Orthographic)\n");

			GMT_message (GMT, "\t   -Jg|G[<lon0>/]<lat0>[/<horizon>|/<altitude>/<azimuth>/<tilt>/<twist>/<Width>/<Height>]/<scl>|<width> (General Perspective)\n");

			GMT_message (GMT, "\t   -Jh|H[<lon0>/]<scl>|<width> (Hammer-Aitoff)\n");

			GMT_message (GMT, "\t   -Ji|I[<lon0>/]<scl>|<width> (Sinusoidal)\n");

			GMT_message (GMT, "\t   -Jj|J[<lon0>/]<scl>|<width> (Miller)\n");

			GMT_message (GMT, "\t   -Jkf|Kf[<lon0>/]<scl>|<width> (Eckert IV)\n");

			GMT_message (GMT, "\t   -Jks|Ks[<lon0>/]<scl>|<width> (Eckert VI)\n");

			GMT_message (GMT, "\t   -Jl|L<lon0>/<lat0>/<lat1>/<lat2>/<scl>|<width> (Lambert Conformal Conic)\n");

			GMT_message (GMT, "\t   -Jm|M[<lon0>/[<lat0>/]]<scl>|<width> (Mercator)\n");

			GMT_message (GMT, "\t   -Jn|N[<lon0>/]<scl>|<width> (Robinson projection)\n");

			GMT_message (GMT, "\t   -Jo|O (Oblique Mercator).  Specify one of three definitions:\n");
			GMT_message (GMT, "\t      -Jo|O[a]<lon0>/<lat0>/<azimuth>/<scl>|<width>\n");
			GMT_message (GMT, "\t      -Jo|O[b]<lon0>/<lat0>/<lon1>/<lat1>/<scl>|<width>\n");
			GMT_message (GMT, "\t      -Jo|Oc<lon0>/<lat0>/<lonp>/<latp>/<scl>|<width>\n");

			GMT_message (GMT, "\t   -Jpoly|Poly/[<lon0>/[<lat0>/]]<scl>|<width> ((American) Polyconic)\n");

			GMT_message (GMT, "\t   -Jq|Q[<lon0>/[<lat0>/]]<scl>|<width> (Equidistant Cylindrical)\n");

			GMT_message (GMT, "\t   -Jr|R[<lon0>/]<scl>|<width> (Winkel Tripel)\n");

			GMT_message (GMT, "\t   -Js|S<lon0>/<lat0>/[<horizon>/]<scl> (or <slat>/<scl> or <radius>/<lat>)|<width> (Stereographic)\n");

			GMT_message (GMT, "\t   -Jt|T<lon0>/[<lat0>/]<scl>|<width> (Transverse Mercator)\n");

			GMT_message (GMT, "\t   -Ju|U[<zone>/]<scl>|<width> (UTM)\n");

			GMT_message (GMT, "\t   -Jv|V<lon0>/<scl>|<width> (van der Grinten)\n");

			GMT_message (GMT, "\t   -Jw|W<lon0>/<scl>|<width> (Mollweide)\n");

			GMT_message (GMT, "\t   -Jy|Y[<lon0>/[<lat0>/]]<scl>|<width> (Cylindrical Equal-area)\n");

			GMT_message (GMT, "\t   -Jp|P[a]<scl>|<width>[/<origin>][r|z] (Polar [azimuth] (theta,radius))\n");

			GMT_message (GMT, "\t   -Jx|X<x-scl>|<width>[d|l|p<power>|t|T][/<y-scl>|<height>[d|l|p<power>|t|T]] (Linear, log, and power projections)\n");
			GMT_message (GMT, "\t   (See psbasemap for more details on projection syntax)\n");
			break;

		case 'I':	/* Near-common option for grid increments */
			GMT_inc_syntax (GMT, 'I', false);
			break;

		case 'K':	/* Append-more-PostScript-later */

			GMT_message (GMT, "\t-K Allow for more plot code to be appended later.\n");
			break;

		case 'O':	/* Overlay plot */

			GMT_message (GMT, "\t-O Set Overlay plot mode, i.e., append to an existing plot.\n");
			break;

		case 'P':	/* Portrait or landscape */

			GMT_message (GMT, "\t-P Set Portrait page orientation [%s].\n", GMT_choice[GMT->current.setting.ps_orientation]);
			break;

		case 'S':	/* CarteSian Region option */

			GMT_message (GMT, "\t-R Specify the xmin/xmax/ymin/ymax coordinates of data region in user units.\n");
			GMT_message (GMT, "\t   Use [yyy[-mm[-dd]]]T[hh[:mm[:ss[.xxx]]]] format for time coordinates.\n");
			GMT_message (GMT, "\t   Or, give a gridfile to use its region (and increments, registration if applicable).\n");
			break;

		case 'G':	/* Geographic Region option */

			GMT_message (GMT, "\t-R Specify the west/east/south/north coordinates of map region.\n");
			GMT_message (GMT, "\t   Use decimal degrees or ddd[:mm[:ss]] degrees [ and minutes [and seconds]].\n");
			GMT_message (GMT, "\t   Use -R<unit>... for regions given in projected coordinates.\n");
			GMT_message (GMT, "\t   Append r if -R specifies the coordinates of the lower left and\n");
			GMT_message (GMT, "\t   upper right corners of a rectangular map area.\n");
			GMT_message (GMT, "\t   -Rg and -Rd are shorthands for -R0/360/-90/90 and -R-180/180/-90/90.\n");
			GMT_message (GMT, "\t   Or, give a gridfile to use its limits (and increments if applicable).\n");
			break;

		case 'R':	/* Generic [Default] Region option */

			GMT_message (GMT, "\t-R Specify the min/max coordinates of data region in user units.\n");
			GMT_message (GMT, "\t   Use dd:mm[:ss] for regions given in degrees, minutes [and seconds].\n");
			GMT_message (GMT, "\t   Use -R<unit>... for regions given in projected coordinates.\n");
			GMT_message (GMT, "\t   Use [yyy[-mm[-dd]]]T[hh[:mm[:ss[.xxx]]]] format for time axes.\n");
			GMT_message (GMT, "\t   Append r if -R specifies the coordinates of the lower left and\n");
			GMT_message (GMT, "\t   upper right corners of a rectangular area.\n");
			GMT_message (GMT, "\t   -Rg and -Rd are shorthands for -R0/360/-90/90 and -R-180/180/-90/90.\n");
			GMT_message (GMT, "\t   Or use -R<code><x0>/<y0>/<nx>/<ny> for origin and grid dimensions, where\n");
			GMT_message (GMT, "\t     <code> is a 2-char combo from [T|M|B][L|C|R] (top/middle/bottom/left/center/right)\n");
			GMT_message (GMT, "\t     and grid spacing must be specified via -I<dx>[/<dy>] (also see -r).\n");
			GMT_message (GMT, "\t   Or, give a gridfile to use its limits (and increments if applicable).\n");
			break;

		case 'z':	/* Region addition for 3-D */

			GMT_message (GMT, "\t   Append /zmin/zmax coordinates for the vertical domain limits.\n");
			break;

		case 'r':	/* Region option for 3-D */

			GMT_message (GMT, "\t-R Specify the xyz min/max coordinates of the plot window in user units.\n");
			GMT_message (GMT, "\t   Use dd:mm[:ss] for regions given in degrees, minutes [and seconds].\n");
			GMT_message (GMT, "\t   Append r if first 4 arguments to -R specify the longitudes/latitudes\n");
			GMT_message (GMT, "\t   of the lower left and upper right corners of a rectangular area.\n");
			GMT_message (GMT, "\t   Or, give a gridfile to use its limits (and increments if applicable).\n");
			break;

		case 'U':	/* Plot time mark and [optionally] command line */

			GMT_message (GMT, "\t-U Plot Unix System Time stamp [and optionally appended text].\n");
			GMT_message (GMT, "\t   You may also set the reference points and position of stamp\n");
			GMT_message (GMT, "\t   [%s/%g%c/%g%c].  Give -Uc to have the command line plotted [%s].\n",
			             GMT_just_string[GMT->current.setting.map_logo_justify], GMT->current.setting.map_logo_pos[GMT_X] * s, u,
			             GMT->current.setting.map_logo_pos[GMT_Y] * s, u, GMT_choice[GMT->current.setting.map_logo]);
			break;

		case 'V':	/* Verbose */

			GMT_message (GMT, "\t-V Change the verbosity level (currently %c).\n", V_code[GMT->current.setting.verbose]);
			GMT_message (GMT, "\t   Choose among 6 levels; each level adds more messages:\n");
			GMT_message (GMT, "\t     q - Quiet, not even fatal error messages.\n");
			GMT_message (GMT, "\t     n - Normal verbosity: only error messages.\n");
			GMT_message (GMT, "\t     c - Also produce compatibility warnings [Default when no -V is used].\n");
			GMT_message (GMT, "\t     v - Verbose progress messages [Default when -V is used].\n");
			GMT_message (GMT, "\t     l - Long verbose progress messages.\n");
			GMT_message (GMT, "\t     d - Debugging messages.\n");
			break;

		case 'X':
		case 'Y':	/* Reset plot origin option */

			GMT_message (GMT, "\t-X -Y Shift origin of plot to (<xshift>, <yshift>).\n");
			GMT_message (GMT, "\t   Prepend r for shift relative to current point (default), prepend a for temporary\n");
			GMT_message (GMT, "\t   adjustment of origin, prepend f to position relative to lower left corner of page,\n");
			GMT_message (GMT, "\t   prepend c for offset of center of plot to center of page.\n");
			GMT_message (GMT, "\t   For overlays (-O), the default setting is [r0], otherwise [f%g%c].\n",
			             GMT->current.setting.map_origin[GMT_Y] * s, u);
			break;

		case 'x':	/* Just linear -Jx|X allowed for this program */

			GMT_message (GMT, "\t-Jx|X for linear projection.  Scale in %s/units (or width in %s).\n",
			             GMT->session.unit_name[GMT->current.setting.proj_length_unit],
			             GMT->session.unit_name[GMT->current.setting.proj_length_unit]);
			GMT_message (GMT, "\t    Use / to specify separate x/y scaling.\n");
			GMT_message (GMT, "\t    If -JX is used then give axes lengths in %s rather than scales.\n",
			             GMT->session.unit_name[GMT->current.setting.proj_length_unit]);
			break;

		case 'y':	/* Number of threads (reassigned from -x in GMT_Option) */
			GMT_message (GMT, "\t-x Choose the number of processors used in multi-threading.\n");
			GMT_message (GMT, "\t   -x+a Use all available processors.\n");
			GMT_message (GMT, "\t   -xn  Use n processors (not more than max available off course).\n");
			GMT_message (GMT, "\t   -x-n Use (all - n) processors.\n");
			break;

		case 'Z':	/* Vertical scaling for 3-D plots */

			GMT_message (GMT, "\t   -JZ|z For z component of 3-D projections.  Same syntax as -JX|x, i.e.,\n");
			GMT_message (GMT, "\t   -Jz|Z<z-scl>|<height>[d|l|p<power>|t|T] (Linear, log, and power projections)\n");
			break;

		case 'a':	/* -a option for aspatial field substitution into data columns */

			GMT_message (GMT, "\t-a Give one or more comma-separated <col>=<name> associations.\n");
			break;

		case 'C':	/* -b binary option with input only */

			GMT_message (GMT, "\t-bi For binary input; [<n>]<type>[w][+L|B]; <type> = c|u|h|H|i|I|l|L|f|D.\n");
			break;

		case '0':	/* -bi/-bo addendum when input format is unknown */

			GMT_message (GMT, "\t    Prepend <n> for the number of columns for each <type>.\n");
			break;

		case '1':	/* -bi/-bo addendum when input format is unknown */
		case '2':
		case '3':
		case '4':
		case '5':
		case '6':
		case '7':

			GMT_message (GMT, "\t    Prepend <n> for the number of columns for each <type> in binary file(s) [%c].\n", options[k]);
			break;

		case 'D':	/* -b binary option with output only */

			GMT_message (GMT, "\t-bo For binary output; append <type>[w][+L|B]; <type> = c|u|h|H|i|I|l|L|f|D..\n");
			break;

		case 'c':	/* -c option to set number of plot copies option */

			GMT_message (GMT, "\t-c Specify the number of copies [%d].\n", GMT->PSL->init.copies);
			break;

		case 'd':	/* -d option to tell GMT the relationship between NaN and a nan-proxy for input/output */

			GMT_message (GMT, "\t-d On input, replace <nodata> with NaN; on output do the reverse.\n");
			break;

		case 'k':	/* -di option to tell GMT the relationship between NaN and a nan-proxy for input */

			GMT_message (GMT, "\t-di Replace any <nodata> in input data with NaN.\n");
			break;

		case 'l':	/* -do option to tell GMT the relationship between NaN and a nan-proxy for output */

			GMT_message (GMT, "\t-do Replace any NaNs in output data with <nodata>.\n");
			break;

		case 'f':	/* -f option to tell GMT which columns are time (and optionally geographical) */

			GMT_message (GMT, "\t-f Special formatting of input/output columns (time or geographical).\n");
			GMT_message (GMT, "\t   Specify i(nput) or o(utput) [Default is both input and output].\n");
			GMT_message (GMT, "\t   Give one or more columns (or column ranges) separated by commas.\n");
			GMT_message (GMT, "\t   Append T (Calendar format), t (time relative to TIME_EPOCH),\n");
			GMT_message (GMT, "\t   f (floating point), x (longitude), y (latitude) to each item.\n");
			GMT_message (GMT, "\t   -f[i|o]g means -f[i|o]0x,1y (geographic coordinates).\n");
			GMT_message (GMT, "\t   -fp[<unit>] means input is projected coordinates.\n");
			break;

		case 'g':	/* -g option to tell GMT to identify data gaps based on point separation */

			GMT_message (GMT, "\t-g Use data point separations to determine data gaps.\n");
			GMT_message (GMT, "\t   Append x|X or y|Y to flag data gaps in x or y coordinates,\n");
			GMT_message (GMT, "\t   respectively, and d|D for distance gaps.\n");
			GMT_message (GMT, "\t   Upper case means we first project the points.  Append <gap>[unit].\n");
			GMT_message (GMT, "\t   Geographic data: choose from %s [Default is meter (%c)].\n", GMT_LEN_UNITS2_DISPLAY, GMT_MAP_DIST_UNIT);
			GMT_message (GMT, "\t   For gaps based on mapped coordinates, choose from %s [%s].\n",
			             GMT_DIM_UNITS_DISPLAY, GMT->session.unit_name[GMT->current.setting.proj_length_unit]);
			GMT_message (GMT, "\t   Note: For x|y with time data the unit is controlled by TIME_UNIT.\n");
			GMT_message (GMT, "\t   Repeat option to specify multiple criteria, and prepend +\n");
			GMT_message (GMT, "\t   to indicate that all the critera must be met [any].\n");
			break;

		case 'h':	/* Header */

			GMT_message (GMT, "\t-h[i][<n>][+c][+d][+r<remark>][+t<title>] Input/output file has [%d] Header record(s) [%s]\n",
			             GMT->current.setting.io_n_header_items, GMT_choice[GMT->current.setting.io_header[GMT_IN]]);
			GMT_message (GMT, "\t   Optionally, append i for input only and/or number of header records [0].\n");
			GMT_message (GMT, "\t     -hi turns off the writing of all headers on output.\n");
			GMT_message (GMT, "\t   Append +c to add header record with column information [none].\n");
			GMT_message (GMT, "\t   Append +d to delete headers before adding new ones [Default will append headers].\n");
			GMT_message (GMT, "\t   Append +r to add a <remark> comment to the output [none].\n");
			GMT_message (GMT, "\t   Append +t to add a <title> comment to the output [none].\n");
			GMT_message (GMT, "\t     (these strings may contain \\n to indicate line-breaks)\n");
			GMT_message (GMT, "\t   For binary files, <n> is considered to mean number of bytes.\n");
			break;

		case 'i':	/* -i option for input column order */

			GMT_message (GMT, "\t-i Sets alternate input column order [Default reads all columns in order].\n");
			break;

		case 'n':	/* -n option for grid resampling parameters in BCR */

			GMT_message (GMT, "\t-n[b|c|l|n][+a][+b<BC>][+c][+t<threshold>] Determine the grid interpolation mode.\n");
			GMT_message (GMT, "\t   (b = B-spline, c = bicubic, l = bilinear, n = nearest-neighbor) [Default: bicubic].\n");
			GMT_message (GMT, "\t   Append +a switch off antialiasing (except for l) [Default: on].\n");
			GMT_message (GMT, "\t   Append +b<BC> to change boundary conditions.  <BC> can be either:\n");
			GMT_message (GMT, "\t   g for geographic boundary conditions, or one or both of\n");
			GMT_message (GMT, "\t   x for periodic boundary conditions on x,\n");
			GMT_message (GMT, "\t   y for periodic boundary conditions on y.\n");
			GMT_message (GMT, "\t   [Default: Natural conditions, unless grid is known to be geographic].\n");
			GMT_message (GMT, "\t   Append +c to clip interpolated grid to input z-min/max [Default may exceed limits].\n");
			GMT_message (GMT, "\t   Append +t<threshold> to change the minimum weight in vicinity of NaNs. A threshold of\n");
			GMT_message (GMT, "\t   1.0 requires all nodes involved in interpolation to be non-NaN; 0.5 will interpolate\n");
			GMT_message (GMT, "\t   about half way from a non-NaN to a NaN node [Default: 0.5].\n");
			break;

		case 'o':	/* -o option for output column order */

			GMT_message (GMT, "\t-o Set alternate output column order [Default writes all columns in order].\n");
			break;

		case 'p':	/* Enhanced pseudo-perspective 3-D plot settings */
		case 'E':	/* GMT4: For backward compatibility */
			if (GMT_compat_check (GMT, 4) || options[k] == 'p') {
				GMT_message (GMT, "\t-%c Select a 3-D pseudo perspective view.  Append the\n", options[k]);
				GMT_message (GMT, "\t   azimuth and elevation of the viewpoint [180/90].\n");
				GMT_message (GMT, "\t   When used with -Jz|Z, optionally add zlevel for frame, etc [bottom of z-axis]\n");
				GMT_message (GMT, "\t   Optionally, append +w<lon/lat[/z] to specify a fixed point\n");
				GMT_message (GMT, "\t   and +vx/y for its justification.  Just append + by itself\n");
				GMT_message (GMT, "\t   to select default values [region center and page center].\n");
			}
			break;

		case 's':	/* Output control for records where z are NaN */

			GMT_message (GMT, "\t-s Suppress output for records whose z-value (col = 2) equals NaN\n");
			GMT_message (GMT, "\t   [Default prints all records].\n");
			GMT_message (GMT, "\t   Append <cols> to examine other column(s) instead [2].\n");
			GMT_message (GMT, "\t   Append a to suppress records where any column equals NaN.\n");
			GMT_message (GMT, "\t   Append r to reverse the suppression (only output z = NaN records).\n");
			break;

		case 'F':	/* -r Pixel registration option  */

			GMT_message (GMT, "\t-r Set pixel registration [Default is grid registration].\n");
			break;

		case 't':	/* -t layer transparency option  */

			GMT_message (GMT, "\t-t Set the layer PDF transparency from 0-100 [Default is 0; opaque].\n");
			break;

		case ':':	/* lon/lat [x/y] or lat/lon [y/x] */

			GMT_message (GMT, "\t-: Swap 1st and 2nd column on input and/or output [%s/%s].\n",
			             GMT_choice[GMT->current.setting.io_lonlat_toggle[GMT_IN]], GMT_choice[GMT->current.setting.io_lonlat_toggle[GMT_OUT]]);
			break;

		case '.':	/* Trailer message */

			GMT_message (GMT, "\t-^ (or -) Print short synopsis message.\n");
			GMT_message (GMT, "\t-+ (or +) Print longer synopsis message.\n");
			GMT_message (GMT, "\t-? (or no arguments) Print this usage message\n");
			GMT_message (GMT, "\t(See gmt.conf man page for GMT default parameters).\n");
			break;

		case '<':	/* Table input */

			GMT_message (GMT, "\t<table> is one or more data files (in ASCII, binary, netCDF).\n");
			GMT_message (GMT, "\t   If no files are given, standard input is read.\n");
			break;

		default:
			break;
		}
	}
}

/*! GSHHG subset specification */
/*!
	\param GMT ...
	\param option ...
*/
void GMT_GSHHG_syntax (struct GMT_CTRL *GMT, char option) {
 	GMT_message (GMT, "\t-%c Place limits on coastline features from the GSHHG data base.\n", option);
	GMT_message (GMT, "\t   Features smaller than <min_area> (in km^2) or of levels (0-4) outside the min-max levels\n");
	GMT_message (GMT, "\t   will be skipped [0/4 (4 means lake inside island inside lake)].\n");
	GMT_message (GMT, "\t   Append +as to skip Antarctica (all data south of %dS) [use all].\n", abs(GSHHS_ANTARCTICA_LIMIT));
	GMT_message (GMT, "\t   Append +aS to skip anything BUT Antarctica (all data north of %dS) [use all].\n", abs(GSHHS_ANTARCTICA_LIMIT));
	GMT_message (GMT, "\t   Append +ag to use shelf ice grounding line for Antarctica coastline.\n");
	GMT_message (GMT, "\t   Append +ai to use ice/water front for Antarctica coastline [Default].\n");
	GMT_message (GMT, "\t   Append +r to only get riverlakes from level 2, or +l to only get lakes [both].\n");
	GMT_message (GMT, "\t   Append +p<percent> to exclude features whose size is < <percent>%% of the full-resolution feature [use all].\n");
}

/*! Contour/line specifications in *contour and psxy[z] */
/*!
	\param GMT ...
	\param indent The number of spaces to indent after the TAB
	\param kind  kind = 0 for *contour and 1 for psxy[z]
*/
void GMT_label_syntax (struct GMT_CTRL *GMT, unsigned int indent, unsigned int kind) {
	unsigned int i;
	char pad[16], *type[2] = {"Contour", "Line"};

	pad[0] = '\t';	for (i = 1; i <= indent; i++) pad[i] = ' ';	pad[i] = '\0';
	GMT_message (GMT, "%s +a<angle> will place all annotations at a fixed angle.\n", pad);
	GMT_message (GMT, "%s Or, specify +an (line-normal) or +ap (line-parallel) [Default].\n", pad);
	if (kind == 0) {
		GMT_message (GMT, "%s   For +ap, you may optionally append u for up-hill\n", pad);
		GMT_message (GMT, "%s   and d for down-hill cartographic annotations.\n", pad);
	}
	GMT_message (GMT, "%s +c<dx>[/<dy>] sets clearance between label and text box [15%%].\n", pad);
	GMT_message (GMT, "%s +d turns on debug which draws helper points and lines.\n", pad);
	GMT_message (GMT, "%s +e delays the plotting of the text as text clipping is set instead.\n", pad);
	GMT_message (GMT, "%s +f sets specified label font [Default is %s].\n", pad, GMT_putfont (GMT, GMT->current.setting.font_annot[0]));
	GMT_message (GMT, "%s +g[<color>] paints text box [transparent]; append color [white].\n", pad);
	GMT_message (GMT, "%s +j<just> sets label justification [Default is CM].\n", pad);
	if (kind == 1) {
		GMT_message (GMT, "%s +l<text> Use text as label (quote text if containing spaces).\n", pad);
		GMT_message (GMT, "%s +L<d|D|f|h|n|N|x>[<unit>] Sets label according to given flag:\n", pad);
		GMT_message (GMT, "%s   d Cartesian plot distance; append a desired unit from %s.\n", pad, GMT_DIM_UNITS_DISPLAY);
		GMT_message (GMT, "%s   D Map distance; append a desired unit from %s.\n", pad, GMT_LEN_UNITS_DISPLAY);
		GMT_message (GMT, "%s   f Label is last column of given label location file.\n", pad);
		GMT_message (GMT, "%s   h Use segment header labels (via -Lstring).\n", pad);
		GMT_message (GMT, "%s   n Use the current segment number (starting at 0).\n", pad);
		GMT_message (GMT, "%s   N Use current file number / segment number (starting at 0/0).\n", pad);
		GMT_message (GMT, "%s   x Like h, but us headers in file with crossing lines instead.\n", pad);
	}
	GMT_message (GMT, "%s +n<dx>[/<dy>] to nudge label along line (+N for along x/y axis).\n", pad);
	GMT_message (GMT, "%s +o to use rounded rectangular text box [Default is rectangular].\n", pad);
	GMT_message (GMT, "%s +p[<pen>] draw outline of textbox  [Default is no outline].\n", pad);
	GMT_message (GMT, "%s   Optionally append a pen [Default is default pen].\n", pad);
	GMT_message (GMT, "%s +r<rmin> skips labels where radius of curvature < <rmin> [0].\n", pad);
	GMT_message (GMT, "%s +t[<file>] saves (x y label) to <file> [%s_labels.txt].\n", pad, type[kind]);
	GMT_message (GMT, "%s   use +T to save (x y angle label) instead\n", pad);
	GMT_message (GMT, "%s +u<unit> to append unit to all labels.\n", pad);
	if (kind == 0) GMT_message (GMT, "%s  If z is appended we use the z-unit from the grdfile [no unit].\n", pad);
	GMT_message (GMT, "%s +v for placing curved text along path [Default is straight].\n", pad);
	GMT_message (GMT, "%s +w sets how many (x,y) points to use for angle calculation [auto].\n", pad);
	if (kind == 1) {
		GMT_message (GMT, "%s +x[first,last] adds <first> and <last> to these two labels [,'].\n", pad);
		GMT_message (GMT, "%s   This modifier is only allowed if -SqN2 is used.\n", pad);
	}
	GMT_message (GMT, "%s +=<prefix> to give all labels a prefix.\n", pad);
}

/*! Contour/line label placement specifications in *contour and psxy[z] */
/*!
	\param GMT ...
	\param indent The number of spaces to indent after the TAB
	\param kind  kind = 0 for *contour and 1 for psxy[z]
*/
void GMT_cont_syntax (struct GMT_CTRL *GMT, unsigned int indent, unsigned int kind) {
	unsigned int i;
	double gap;
	char pad[16];
	char *type[2] = {"contour", "quoted line"};

	gap = 4.0 * GMT->session.u2u[GMT_INCH][GMT->current.setting.proj_length_unit];

	pad[0] = '\t';	for (i = 1; i <= indent; i++) pad[i] = ' ';	pad[i] = '\0';
	GMT_message (GMT, "%sd<dist>[%s] or D<dist>[%s]  [Default is d%g%c].\n",
	             pad, GMT_DIM_UNITS_DISPLAY, GMT_LEN_UNITS_DISPLAY, gap, GMT->session.unit_name[GMT->current.setting.proj_length_unit][0]);
	GMT_message (GMT, "%s   d: Give distance between labels with specified map unit in %s.\n", pad, GMT_DIM_UNITS_DISPLAY);
	GMT_message (GMT, "%s   D: Specify geographic distance between labels in %s,\n", pad, GMT_LEN_UNITS_DISPLAY);
	GMT_message (GMT, "%s   The first label appears at <frac>*<dist>; change by appending /<frac> [0.25].\n", pad);
	GMT_message (GMT, "%sf<file.d> reads file <file.d> and places labels at locations\n", pad);
	GMT_message (GMT, "%s   that match individual points along the %ss.\n", pad, type[kind]);
	GMT_message (GMT, "%sl|L<line1>[,<line2>,...] Give start and stop coordinates for\n", pad);
	GMT_message (GMT, "%s   straight line segments.  Labels will be placed where these\n", pad);
	GMT_message (GMT, "%s   lines intersect %ss.  The format of each <line>\n", pad, type[kind]);
	GMT_message (GMT, "%s   is <start>/<stop>, where <start> or <stop> = <lon/lat> or a\n", pad);
	GMT_message (GMT, "%s   2-character XY key that uses the \"pstext\"-style justification\n", pad);
	GMT_message (GMT, "%s   format to specify a point on the map as [LCR][BMT].\n", pad);
	if (kind == 0) {
		GMT_message (GMT, "%s   In addition, you can use Z-, Z+ to mean the global\n", pad);
		GMT_message (GMT, "%s   minimum and maximum locations in the grid.\n", pad);
	}
	GMT_message (GMT, "%s   L Let point pairs define great circles [Straight lines].\n", pad);
	GMT_message (GMT, "%sn|N<n_label> sets number of equidistant labels per %s.\n", pad, type[kind]);
	GMT_message (GMT, "%s   N: Starts labeling exactly at the start of %s\n", pad, type[kind]);
	GMT_message (GMT, "%s     [Default centers the labels on the %s].\n", pad, type[kind]);
	GMT_message (GMT, "%s   N-1 places a single label at start of the %s, while\n", pad, type[kind]);
	GMT_message (GMT, "%s   N+1 places a single label at the end of the %s.\n", pad, type[kind]);
	GMT_message (GMT, "%s   Append /<min_dist> to enforce a minimum spacing between\n", pad);
	GMT_message (GMT, "%s   consecutive labels [0]\n", pad);
	GMT_message (GMT, "%sx|X<xfile.d> reads the multi-segment file <xfile.d> and places\n", pad);
	GMT_message (GMT, "%s   labels at intersections between %ss and lines in\n", pad, type[kind]);
	GMT_message (GMT, "%s   <xfile.d>.  Use X to resample the lines first.\n", pad);
	GMT_message (GMT, "%s   For all options, append +r<radius>[unit] to specify minimum\n", pad);
	GMT_message (GMT, "%s   radial separation between labels [0]\n", pad);
}

/*! Widely used in most programs that need grid increments to be set */
/*!
	\param GMT ...
	\param option ...
	\param error ...
*/
void GMT_inc_syntax (struct GMT_CTRL *GMT, char option, bool error)
{
	if (error) GMT_Report (GMT->parent, GMT_MSG_NORMAL, "Syntax error -%c option.  Correct syntax:\n", option);
	GMT_message (GMT, "\t-%c Specify increment(s) and optionally append units or flags.\n", option);
	GMT_message (GMT, "\t   Full syntax is <xinc>[%s|+][=][/<yinc>[%s|+][=]]\n", GMT_LEN_UNITS_DISPLAY, GMT_LEN_UNITS_DISPLAY);
	GMT_message (GMT, "\t   For geographic regions in degrees you can optionally append units from this list:\n");
	GMT_message (GMT, "\t   (d)egree [Default], (m)inute, (s)econd, m(e)ter, (f)oot, (k)ilometer, (M)ile, (n)autical mile, s(u)rvey foot.\n");
	GMT_message (GMT, "\t   Append = to adjust the region to fit increments [Adjust increment to fit domain].\n");
	GMT_message (GMT, "\t   Alternatively, specify number of nodes by appending +. Then, the increments\n");
	GMT_message (GMT, "\t   are calculated from the given domain and node-registration settings\n");
	GMT_message (GMT, "\t   (see Appendix B for details).  Note: If -R<grdfile> was used then\n");
	GMT_message (GMT, "\t   both -R and -I have been set; use -I to override those values.\n");
}

/*! .
	\param GMT ...
	\param option ...
	\param string ...
*/
void GMT_fill_syntax (struct GMT_CTRL *GMT, char option, char *string)
{
	if (string[0] == ' ') GMT_Report (GMT->parent, GMT_MSG_NORMAL, "Syntax error -%c option.  Correct syntax:\n", option);
	GMT_message (GMT, "\t-%c<fill> %s Specify <fill> as one of:\n", option, string);
	GMT_message (GMT, "\t   1) <gray> or <red>/<green>/<blue>, all in the range 0-255;\n");
	GMT_message (GMT, "\t   2) <c>/<m>/<y>/<k> in range 0-100%%;\n");
	GMT_message (GMT, "\t   3) <hue>-<sat>-<val> in ranges 0-360, 0-1, 0-1;\n");
	GMT_message (GMT, "\t   4) any valid color name;\n");
	GMT_message (GMT, "\t   5) P|p<dpi>/<pattern>[:F<color>B<color>], with <dpi> of the pattern.\n");
	GMT_message (GMT, "\t      Give <pattern> number from 1-90 or a filename, optionally add\n");
	GMT_message (GMT, "\t      replacement fore- or background colors (set - for transparency).\n");
	GMT_message (GMT, "\t   For PDF fill transparency, append @<transparency> in the range 0-100 [0 = opaque].\n");
}

/*! .
	\param GMT ...
	\param option ...
	\param string ...
*/
void GMT_pen_syntax (struct GMT_CTRL *GMT, char option, char *string)
{
	if (string[0] == ' ') GMT_Report (GMT->parent, GMT_MSG_NORMAL, "Syntax error -%c option.  Correct syntax:\n", option);
	GMT_message (GMT, "\t-%c ", option);
	GMT_message (GMT, string, GMT_putpen (GMT, GMT->current.setting.map_default_pen));
	GMT_message (GMT, "\n\t   <pen> is a comma-separated list of three optional items in the order:\n");
	GMT_message (GMT, "\t       <width>[%s], <color>, and <style>[%s].\n", GMT_DIM_UNITS, GMT_DIM_UNITS);
	GMT_message (GMT, "\t   <width> >= 0.0 sets pen width (default units are points); alternatively a pen\n");
	GMT_message (GMT, "\t       name: Choose among faint, default, or [thin|thick|fat][er|est], or obese.\n");
	GMT_message (GMT, "\t   <color> = (1) <gray> or <red>/<green>/<blue>, all in range 0-255,\n");
	GMT_message (GMT, "\t             (2) <c>/<m>/<y>/<k> in 0-100%% range,\n");
	GMT_message (GMT, "\t             (3) <hue>-<sat>-<val> in ranges 0-360, 0-1, 0-1,\n");
	GMT_message (GMT, "\t             (4) any valid color name.\n");
	GMT_message (GMT, "\t   <style> = (1) pattern of dashes (-) and dots (.), scaled by <width>.\n");
	GMT_message (GMT, "\t             (2) \"dashed\", \"dotted\", or \"solid\".\n");
	GMT_message (GMT, "\t             (3) <pattern>:<offset>; <pattern> holds lengths (default unit points)\n");
	GMT_message (GMT, "\t                 of any number of lines and gaps separated by underscores.\n");
	GMT_message (GMT, "\t                 <offset> shifts elements from start of the line [0].\n");
	GMT_message (GMT, "\t   For PDF stroke transparency, append @<transparency> in the range 0-100%% [0 = opaque].\n");
}

/*! .
	\param GMT ...
	\param option ...
	\param string ...
*/
void GMT_rgb_syntax (struct GMT_CTRL *GMT, char option, char *string)
{
	if (string[0] == ' ') GMT_Report (GMT->parent, GMT_MSG_NORMAL, "Syntax error -%c option.  Correct syntax:\n", option);
	GMT_message (GMT, "\t-%c<color> %s Specify <color> as one of:\n", option, string);
	GMT_message (GMT, "\t   1) <gray> or <red>/<green>/<blue>, all in range 0-255;\n");
	GMT_message (GMT, "\t   2) <c>/<m>/<y>/<k> in range 0-100%%;\n");
	GMT_message (GMT, "\t   3) <hue>-<sat>-<val> in ranges 0-360, 0-1, 0-1;\n");
	GMT_message (GMT, "\t   4) any valid color name.\n");
	GMT_message (GMT, "\t   For PDF fill transparency, append @<transparency> in the range 0-100%% [0 = opaque].\n");
}

/*! .
	\param GMT ...
	\param option ...
	\param string ...
*/
void GMT_mapinsert_syntax (struct GMT_CTRL *GMT, char option, char *string)
{	/* Only called in psbasemap.c for now */
	if (string[0] == ' ') GMT_Report (GMT->parent, GMT_MSG_NORMAL, "Syntax error -%c option.  Correct syntax:\n", option);
	GMT_message (GMT, "\t-%c %s\n", option, string);
	GMT_message (GMT, "\t     a) Give <west>/<east>/<south>/<north> of geographic rectangle bounded by meridians and parallels.\n");
	GMT_message (GMT, "\t        Append r if coordinates are the lower left and upper right corners of a rectangular area.\n");
	GMT_message (GMT, "\t     b) Give <u><xmin>/<xmax>/<ymin>/<ymax> of bounding rectangle in projected coordinates.\n");
	GMT_message (GMT, "\t     c) Give [<u>]width[/height] of bounding rectangle and use +c to set box center (<u> is unit).\n");
	GMT_message (GMT, "\t   Append any combination of these modifiers to draw the map insert rectangle:\n");
	GMT_message (GMT, "\t     +c<lon>/<lat> to specify insert rectangle center (required for case c above).\n");
	GMT_message (GMT, "\t     +g<fill> to paint the insert rectangle [no fill].\n");
	GMT_message (GMT, "\t     +p<pen> to draw the insert rectangle outline [no outline].\n");
}

void GMT_mapscale_syntax (struct GMT_CTRL *GMT, char option, char *string)
{	/* Used in psbasemap and pscoast */
	if (string[0] == ' ') GMT_Report (GMT->parent, GMT_MSG_NORMAL, "Syntax error -%c option.  Correct syntax:\n", option);
	GMT_message (GMT, "\t-%c %s\n", option, string);
	GMT_message (GMT, "\t   Use -%cx to specify Cartesian coordinates instead.  Scale is calculated at latitude <slat>;\n", option);
	GMT_message (GMT, "\t   optionally give longitude <slon> [Default is central longitude].  Give scale <length> and\n");
	GMT_message (GMT, "\t   append unit from %s [km].  Use -%cf to draw a \"fancy\" scale [Default is plain].\n", GMT_LEN_UNITS2_DISPLAY, option);
	GMT_message (GMT, "\t   By default, the label equals the distance unit and is placed on top [+jt].  Use the +l<label>\n");
	GMT_message (GMT, "\t   and +j<just> mechanisms to specify another label and placement (t,b,l,r).  +u sets the label as a unit.\n");
	GMT_message (GMT, "\t   Append +p<pen> and/or +g<fill> to draw/paint a rectangle behind the scale [no rectangle].\n");
}

void GMT_maprose_syntax (struct GMT_CTRL *GMT, char option, char *string)
{	/* Used in psbasemap and pscoast */
	if (string[0] == ' ') GMT_Report (GMT->parent, GMT_MSG_NORMAL, "Syntax error -%c option.  Correct syntax:\n", option);
	GMT_message (GMT, "\t-%c %s\n", option, string);
	GMT_message (GMT, "\t   Use -%cx to specify Cartesian coordinates instead.  -Tf draws a \"fancy\" rose [Default is plain].\n", option);
	GMT_message (GMT, "\t   Give rose <diameter> and optionally the west, east, south, north labels desired [W,E,S,N].\n");
	GMT_message (GMT, "\t   For a fancy rose, specify as <info> the kind you want: 1 draws E-W, N-S directions [Default],\n");
	GMT_message (GMT, "\t   2 adds NW-SE and NE-SW, while 3 adds WNW-ESE, NNW-SSE, NNE-SSW, and ENE-WSW directions.\n");
	GMT_message (GMT, "\t   For Magnetic compass rose, specify -%cm.  Use the optional <info> = <dec>/<dlabel> (where <dec> is\n", option);
	GMT_message (GMT, "\t   the magnetic declination and <dlabel> is a label for the magnetic compass needle) to plot\n");
	GMT_message (GMT, "\t   directions to both magnetic and geographic north [Default is just geographic].\n");
	GMT_message (GMT, "\t   If the North label = \'*\' then a north star is plotted instead of the label.\n");
	GMT_message (GMT, "\t   Append +<gints>[/<mints>] to override default annotation/tick interval(s) [30/5/1].\n");
}

void GMT_dist_syntax (struct GMT_CTRL *GMT, char option, char *string)
{	/* Used by many modules */
	if (string[0] == ' ') GMT_Report (GMT->parent, GMT_MSG_NORMAL, "Syntax error -%c option.  Correct syntax:\n", option);
	GMT_message (GMT, "\t-%c %s\n", option, string);
	GMT_message (GMT, "\t   Append e (meter), f (foot), k (km), M (mile), n (nautical mile), u (survey foot)\n");
	GMT_message (GMT, "\t   d (arc degree), m (arc minute), or s (arc second) [%c].\n", GMT_MAP_DIST_UNIT);
	GMT_message (GMT, "\t   Prepend - for (fast) flat Earth or + for (slow) geodesic calculations.\n");
	GMT_message (GMT, "\t   [Default is spherical great-circle calculations].\n");
}

void GMT_vector_syntax (struct GMT_CTRL *GMT, unsigned int mode)
{	/* Use mode to control which options are displayed */
	GMT_message (GMT, "\t   Append length of vector head, with optional modifiers:\n");
	GMT_message (GMT, "\t   [Left and right are defined by looking from start to end of vector]\n");
	GMT_message (GMT, "\t     +a<angle> to set angle of the vector head apex [30]\n");
	GMT_message (GMT, "\t     +b to place a vector head at the beginning of the vector [none].\n");
	GMT_message (GMT, "\t       Append t for terminal, c for circle, or a for arrow [Default].\n");
	GMT_message (GMT, "\t       For arrow, append l|r to only draw left or right side of this head [both sides].\n");
	GMT_message (GMT, "\t     +e to place a vector head at the end of the vector [none].\n");
	GMT_message (GMT, "\t       Append t for terminal, c for circle, or a for arrow [Default].\n");
	GMT_message (GMT, "\t       For arrow, append l|r to only draw left or right side of this head [both sides].\n");
	if (mode & 8) GMT_message (GMT, "\t     +g<fill> to set head fill or use - to turn off fill [default fill].\n");
	if (mode & 1) GMT_message (GMT, "\t     +j<just> to justify vector at (b)eginning [default], (e)nd, or (c)enter.\n");
	GMT_message (GMT, "\t     +l to only draw left side of all specified vector heads [both sides].\n");
	GMT_message (GMT, "\t     +n<norm> to shrink attributes if vector length < <norm> [none].\n");
	GMT_message (GMT, "\t     +o[<plon/plat>] sets pole [north pole] for great or small circles; only give length via input.\n");
	if (mode & 4) GMT_message (GMT, "\t     +p[-][<pen>] to set pen attributes, prepend - to turn off head outlines [default pen and outline].\n");
	GMT_message (GMT, "\t     +q if start and stop opening angle is given instead of (azimuth,length) on input.\n");
	GMT_message (GMT, "\t     +r to only draw right side of all specified vector heads [both sides].\n");
	if (mode & 2) GMT_message (GMT, "\t     +s if (x,y) coordinates of tip is given instead of (azimuth,length) on input.\n");
}

void GMT_img_syntax (struct GMT_CTRL *GMT)
{	/* For programs that can read *.img grids */
	GMT_message (GMT, "\t      Give filename and append comma-separated scale, mode, and optionally max latitude.\n");
	GMT_message (GMT, "\t      The scale (typically 0.1 or 1) is used to multiply after read; give mode as follows:\n");
	GMT_message (GMT, "\t        0 = img file with no constraint code, interpolate to get data at track.\n");
	GMT_message (GMT, "\t        1 = img file with constraints coded, interpolate to get data at track.\n");
	GMT_message (GMT, "\t        2 = img file with constraints coded, gets data only at constrained points, NaN elsewhere.\n");
	GMT_message (GMT, "\t        3 = img file with constraints coded, gets 1 at constraints, 0 elsewhere.\n");
	GMT_message (GMT, "\t        For mode 2|3 you may want to consider the -n+t<threshold> setting.\n");
}

void GMT_syntax (struct GMT_CTRL *GMT, char option)
{
	/* The function print to stderr the syntax for the option indicated by
	 * the variable <option>.  Only the common parameter options are covered
	 */

	char *u = GMT->session.unit_name[GMT->current.setting.proj_length_unit];

	GMT_Report (GMT->parent, GMT_MSG_NORMAL, "Syntax error -%c option.  Correct syntax:\n", option);

	switch (option) {

		case 'B':	/* Tickmark option */
			GMT_message (GMT, "\t-B[p|s][x|y|z]<intervals>[+l<label>][+p<prefix>][+u<unit>] -B[<axes>][+b][+g<fill>][+o<lon>/<lat>][+t<title>] OR\n");
			GMT_message (GMT, "\t-B[p|s][x|y|z][a|f|g]<tick>[m][l|p] -B[p|s][x|y|z][+l<label>][+p<prefix>][+u<unit>] -B[<axes>][+b][+g<fill>][+o<lon>/<lat>][+t<title>]\n");
			break;

		case 'J':	/* Map projection option */
			switch (GMT->current.proj.projection) {
				case GMT_LAMB_AZ_EQ:
					GMT_message (GMT, "\t-Ja<lon0>/<lat0>[/<horizon>]/<scale> OR -JA<lon0>/<lat0>[/<horizon>]/<width>\n");
					GMT_message (GMT, "\t  <horizon> is distance from center to perimeter (<= 180, default 90)\n");
					GMT_message (GMT, "\t  <scale> is <1:xxxx> or <radius> (in %s)/<lat>, or use <width> in %s\n", u, u);
					break;
				case GMT_ALBERS:
					GMT_message (GMT, "\t-Jb<lon0>/<lat0>/<lat1>/<lat2>/<scale> OR -JB<lon0>/<lat0>/<lat1>/<lat2>/<width>\n");
					GMT_message (GMT, "\t  <scale> is <1:xxxx> or %s/degree, or use <width> in %s\n", u, u);
					break;
				case GMT_CASSINI:
					GMT_message (GMT, "\t-Jc<lon0>/<lat0><scale> OR -JC<lon0>/<lat0><width>\n");
					GMT_message (GMT, "\t  <scale> is <1:xxxx> or %s/degree ,or use <width> in %s\n", u, u);
					break;
				case GMT_CYL_STEREO:
					GMT_message (GMT, "\t-Jcyl_stere/[<lon0>/[<lat0>/]]<scale> OR -JCyl_stere/[<lon0>/[<lat0>/]]<width>\n");
					GMT_message (GMT, "\t  <scale> is <1:xxxx> or %s/degree, or use <width> in %s\n", u, u);
					break;
				case GMT_ECONIC:
					GMT_message (GMT, "\t-Jd<lon0>/<lat0>/<lat1>/<lat2>/<scale> OR -JD<lon0>/<lat0>/<lat1>/<lat2>/<width>\n");
					GMT_message (GMT, "\t  <scale> is <1:xxxx> or %s/degree, or use <width> in %s\n", u, u);
					break;
				case GMT_AZ_EQDIST:
					GMT_message (GMT, "\t-Je<lon0>/<lat0>[/<horizon>]/<scale> OR -JE<lon0>/<lat0>[/<horizon>/<width>\n");
					GMT_message (GMT, "\t  <horizon> is distance from center to perimeter (<= 180, default 180)\n");
					GMT_message (GMT, "\t  <scale> is <1:xxxx> or <radius> (in %s)/<lat>, or use <width> in %s\n", u, u);
					break;
				case GMT_GNOMONIC:
					GMT_message (GMT, "\t-Jf<lon0>/<lat0>[/<horizon>]/<scale> OR -JF<lon0>/<lat0>[/<horizon>]/<width>\n");
					GMT_message (GMT, "\t  <horizon> is distance from center to perimeter (< 90, default 60)\n");
					GMT_message (GMT, "\t  <scale> is <1:xxxx> or <radius> (in %s)/<lat>, or use <width> in %s\n", u, u);
					break;
				case GMT_ORTHO:
					GMT_message (GMT, "\t-Jg<lon0>/<lat0>[/<horizon>]/<scale> OR -JG<lon0>/<lat0>[/<horizon>]/<width>\n");
					GMT_message (GMT, "\t  <horizon> is distance from center to perimeter (<= 90, default 90)\n");
					GMT_message (GMT, "\t  <scale> is <1:xxxx> or <radius> (in %s)/<lat>, or use <width> in %s\n", u, u);
					break;
				case GMT_GENPER:
					GMT_message (GMT, "\t-Jg<lon0>/<lat0>/<altitude>/<azimuth>/<tilt>/<twist>/<Width>/<Height>/<scale> OR\n\t-JG<lon0>/<lat0>/<altitude>/<azimuth>/<tilt>/<twist>/<Width>/<Height>/<width>\n");
					GMT_message (GMT, "\t  <scale> is <1:xxxx> or <radius> (in %s)/<lat>, or use <width> in %s\n", u, u);
					break;
				case GMT_HAMMER:
					GMT_message (GMT, "\t-Jh[<lon0>/]<scale> OR -JH[<lon0>/]<width>\n");
					GMT_message (GMT, "\t  <scale> is <1:xxxx> or %s/degree, or use <width> in %s\n", u, u);
					break;
				case GMT_SINUSOIDAL:
					GMT_message (GMT, "\t-Ji[<lon0>/]<scale> OR -JI[<lon0>/]<width>\n");
					GMT_message (GMT, "\t  <scale> is <1:xxxx> or %s/degree, or use <width> in %s\n", u, u);
					break;
				case GMT_MILLER:
					GMT_message (GMT, "\t-Jj[<lon0>/]<scale> OR -JJ[<lon0>/]<width>\n");
					GMT_message (GMT, "\t  <scale> is <1:xxxx> or %s/degree, or use <width> in %s\n", u, u);
					break;
				case GMT_ECKERT4:
					GMT_message (GMT, "\t-Jkf[<lon0>/]<scale> OR -JKf[<lon0>/]<width>\n");
					GMT_message (GMT, "\t  <scale> is <1:xxxx> or %s/degree, or use <width> in %s\n", u, u);
					break;
				case GMT_ECKERT6:
					GMT_message (GMT, "\t-Jk[s][<lon0>/]<scale> OR -JK[s][<lon0>/]<width>\n");
					GMT_message (GMT, "\t  <scale> is <1:xxxx> or %s/degree, or use <width> in %s\n", u, u);
					break;
				case GMT_LAMBERT:
					GMT_message (GMT, "\t-Jl<lon0>/<lat0>/<lat1>/<lat2>/<scale> OR -JL<lon0>/<lat0>/<lat1>/<lat2>/<width>\n");
					GMT_message (GMT, "\t  <scale> is <1:xxxx> or %s/degree, or use <width> in %s\n", u, u);
					break;
				case GMT_MERCATOR:
					GMT_message (GMT, "\t-Jm[<lon0>/[<lat0>/]]<scale> OR -JM[<lon0>/[<lat0>/]]<width>\n");
					GMT_message (GMT, "\t  <scale> is <1:xxxx> or %s/degree, or use <width> in %s\n", u, u);
					break;
				case GMT_ROBINSON:
					GMT_message (GMT, "\t-Jn[<lon0>/]<scale> OR -JN[<lon0>/]<width>\n");
					GMT_message (GMT, "\t  <scale> is <1:xxxx> or %s/degree, or use <width> in %s\n", u, u);
					break;
				case GMT_OBLIQUE_MERC:
					GMT_message (GMT, "\t-Jo[a]<lon0>/<lat0>/<azimuth>/<scale> OR -JO[a]<lon0>/<lat0>/<azimuth>/<width>\n");
					GMT_message (GMT, "\t-Jo[b]<lon0>/<lat0>/<b_lon>/<b_lat>/<scale> OR -JO[b]<lon0>/<lat0>/<b_lon>/<b_lat>/<width>\n");
					GMT_message (GMT, "\t-Joc<lon0>/<lat0>/<lonp>/<latp>/<scale> OR -JOc<lon0>/<lat0>/<lonp>/<latp>/<width>\n");
					GMT_message (GMT, "\t  <scale> is <1:xxxx> or %s/oblique degree, or use <width> in %s\n", u, u);
					break;
				case GMT_WINKEL:
					GMT_message (GMT, "\t-Jr[<lon0>/]<scale> OR -JR[<lon0>/]<width>\n");
					GMT_message (GMT, "\t  <scale> is <1:xxxx> or %s/degree, or use <width> in %s\n", u, u);
					break;
				case GMT_POLYCONIC:
					GMT_message (GMT, "\t-Jpoly/[<lon0>/[<lat0>/]]<scale> OR -JPoly/[<lon0>/[<lat0>/]]<width>\n");
					GMT_message (GMT, "\t  <scale> is <1:xxxx> or %s/degree, or use <width> in %s\n", u, u);
					break;
				case GMT_CYL_EQDIST:
					GMT_message (GMT, "\t-Jq[<lon0>/[<lat0>/]]<scale> OR -JQ[<lon0>/[<lat0>/]]<width>\n");
					GMT_message (GMT, "\t  <scale> is <1:xxxx> or %s/degree, or use <width> in %s\n", u, u);
					break;
				case GMT_STEREO:
					GMT_message (GMT, "\t-Js<lon0>/<lat0>[/<horizon>]/<scale> OR -JS<lon0>/<lat0>[/<horizon>]/<width>\n");
					GMT_message (GMT, "\t  <horizon> is distance from center to perimeter (< 180, default 90)\n");
					GMT_message (GMT, "\t  <scale> is <1:xxxx>, <lat>/<1:xxxx>, or <radius> (in %s)/<lat>, or use <width> in %s\n", u, u);
					break;
				case GMT_TM:
					GMT_message (GMT, "\t-Jt<lon0>/[<lat0>/]<scale> OR -JT<lon0>/[<lat0>/]<width>\n");
					GMT_message (GMT, "\t  <scale> is <1:xxxx> or %s/degree, or use <width> in %s\n", u, u);
					break;
				case GMT_UTM:
					GMT_message (GMT, "\t-Ju<zone>/<scale> OR -JU<zone>/<width>\n");
					GMT_message (GMT, "\t  <scale> is <1:xxxx> or %s/degree, or use <width> in %s\n", u, u);
					GMT_message (GMT, "\t  <zone is A, B, 1-60[w/ optional C-X except I, O], Y, Z\n");
					break;
				case GMT_VANGRINTEN:
					GMT_message (GMT, "\t-Jv<lon0>/<scale> OR -JV[<lon0>/]<width>\n");
					GMT_message (GMT, "\t  <scale> is <1:xxxx> or %s/degree, or use <width> in %s\n", u, u);
					break;
				case GMT_MOLLWEIDE:
					GMT_message (GMT, "\t-Jw[<lon0>/]<scale> OR -JW[<lon0>/]<width>\n");
					GMT_message (GMT, "\t  <scale> is <1:xxxx> or %s/degree, or use <width> in %s\n", u, u);
					break;
				case GMT_CYL_EQ:
					GMT_message (GMT, "\t-Jy[<lon0>/[<lat0>/]]<scale> OR -JY[<lon0>/[<lat0>/]]<width>\n");
					GMT_message (GMT, "\t  <scale> is <1:xxxx> or %s/degree, or use <width> in %s\n", u, u);
					break;
				case GMT_POLAR:
					GMT_message (GMT, "\t-Jp[a]<scale>[/<origin>][r] OR -JP[a]<width>[/<origin>][r]\n");
					GMT_message (GMT, "\t  <scale> is %s/units, or use <width> in %s\n", u, u);
					GMT_message (GMT, "\t  Optionally, prepend a for azimuths, append theta as origin [0],\n");
					GMT_message (GMT, "\t  or append r to reverse radial coordinates.\n");
				case GMT_LINEAR:
					GMT_message (GMT, "\t-Jx<x-scale>|<width>[d|l|p<power>|t|T][/<y-scale>|<height>[d|l|p<power>|t|T]], scale in %s/units\n", u);
					GMT_message (GMT, "\t-Jz<z-scale>[l|p<power>], scale in %s/units\n", u);
					GMT_message (GMT, "\tUse / to specify separate x/y scaling (e.g., -Jx0.5/0.3.).  Not allowed with 1:xxxxx\n");
					GMT_message (GMT, "\tUse -JX (and/or -JZ) to give axes lengths rather than scales\n");
					break;
				default:
					GMT_message (GMT, "\tProjection not recognized!\n");
					break;
			}
			break;

		case 'K':
			GMT_message (GMT, "\t-%c More PS matter will follow\n", option);
			break;

		case 'O':
			GMT_message (GMT, "\t-%c This is a PS overlay\n", option);
			break;

		case 'P':
			GMT_message (GMT, "\t-%c Turn on portrait mode\n", option);
			break;

		case 'R':	/* Region option */
			GMT_message (GMT, "\t-R<xmin>/<xmax>/<ymin>/<ymax>[/<zmin>/<zmax>]\n");
			GMT_message (GMT, "\t  Append r if giving lower left and upper right coordinates\n");
			GMT_message (GMT, "\t-Rg or -Rd for global domain\n");
			GMT_message (GMT, "\t-R<grdfile> to take the domain from a grid file\n");
			break;

		case 'U':	/* Set time stamp option */
			GMT_message (GMT, "\t%s\n", GMT_U_OPT);
			GMT_message (GMT, "\t   Plot the time stamp and optional command line or text.\n");
			break;

		case 'X':
			GMT_message (GMT, "\t%s\n", GMT_X_OPT);
			GMT_message (GMT, "\tPrepend a for temporary adjustment, c for center of page reference,\n");
			GMT_message (GMT, "\tf for lower left corner of page reference, r (or none) for relative to\n");
			GMT_message (GMT, "\tcurrent position; u is unit (c, i, p).\n");
			break;

		case 'Y':
			GMT_message (GMT, "\t%s\n", GMT_Y_OPT);
			GMT_message (GMT, "\tPrepend a for temporary adjustment, c for center of page reference,\n");
			GMT_message (GMT, "\tf for lower left corner of page reference, r (or none) for relative to\n");
			GMT_message (GMT, "\tcurrent position; u is unit (c, i, p).\n");
			break;

		case 'Z':
			if (GMT_compat_check (GMT, 4)) {
				GMT_message (GMT, "\t-Z<zlevel> set zlevel of basemap\n");
			}
			break;

		case 'a':	/* -a option for aspatial field substitution into data columns */

			GMT_message (GMT, "\t%s\n", GMT_a_OPT);
			GMT_message (GMT, "\t  Specify the aspatial field information.\n");
			break;

		case 'b':	/* Binary i/o option  */
			GMT_message (GMT, "\t%s\n", GMT_b_OPT);
			GMT_message (GMT, "\t   Binary data, add i for input, o for output [Default is both].\n");
			GMT_message (GMT, "\t   Here, t is c|u|h|H|i|I|l|L|f|d [Default is d (double)].\n");
			GMT_message (GMT, "\t   Prepend the number of data columns.\n");
			GMT_message (GMT, "\t   Append w to byte swap an item; append +L|B to fix endianness of file.\n");
			break;

		case 'c':	/* Set number of plot copies option */
			GMT_message (GMT, "\t%s\n", GMT_c_OPT);
			GMT_message (GMT, "\t   Set the number of PS copies\n");
			break;

		case 'f':	/* Column information option  */
			GMT_message (GMT, "\t%s\n", GMT_f_OPT);
			GMT_message (GMT, "\t   Column information, add i for input, o for output [Default is both].\n");
			GMT_message (GMT, "\t   <colinfo> is <colno>|<colrange>u, where column numbers start at 0\n");
			GMT_message (GMT, "\t   a range is given as <first>-<last>, e.g., 2-5., u is type:\n");
			GMT_message (GMT, "\t   t: relative time, T: absolute time, f: floating point,\n");
			GMT_message (GMT, "\t   x: longitude, y: latitude, g: geographic coordinate.\n");
			break;

		case 'g':
			GMT_message (GMT, "\t%s\n", GMT_g_OPT);
			GMT_message (GMT, "\t   (Consult manual)\n");
			break;

		case 'h':	/* Header */

			GMT_message (GMT, "\t%s\n", GMT_h_OPT);
			GMT_message (GMT, "\t   Specify if Input/output file has header record(s)\n");
			GMT_message (GMT, "\t   Optionally, append i for input only and/or number of header records [0].\n");
			GMT_message (GMT, "\t     -hi turns off the writing of all headers on output.\n");
			GMT_message (GMT, "\t   Append +c to add header record with column information [none].\n");
			GMT_message (GMT, "\t   Append +d to delete headers before adding new ones [Default will append headers].\n");
			GMT_message (GMT, "\t   Append +r to add a <remark> comment to the output [none].\n");
			GMT_message (GMT, "\t   Append +t to add a <title> comment to the output [none].\n");
			GMT_message (GMT, "\t     (these strings may contain \\n to indicate line-breaks)\n");
			GMT_message (GMT, "\t   For binary files, <n> is considered to mean number of bytes.\n");
			break;

		case 'i':	/* -i option for input column order */

			GMT_message (GMT, "\t%s\n", GMT_i_OPT);
			GMT_message (GMT, "\t   Sets alternate input column order and/or scaling [Default reads all columns in order].\n");
			break;

		case 'n':	/* -n option for grid resampling parameters in BCR */

			GMT_message (GMT, "\t%s\n", GMT_n_OPT);
			GMT_message (GMT, "\t   Determine the grid interpolation mode.\n");
			GMT_message (GMT, "\t   (b = B-spline, c = bicubic, l = bilinear, n = nearest-neighbor) [Default: bicubic].\n");
			GMT_message (GMT, "\t   Append +a switch off antialiasing (except for l) [Default: on].\n");
			GMT_message (GMT, "\t   Append +b<BC> to change boundary conditions.  <BC> can be either:\n");
			GMT_message (GMT, "\t   g for geographic boundary conditions, or one or both of\n");
			GMT_message (GMT, "\t   x for periodic boundary conditions on x,\n");
			GMT_message (GMT, "\t   y for periodic boundary conditions on y.\n");
			GMT_message (GMT, "\t   [Default: Natural conditions, unless grid is known to be geographic].\n");
			GMT_message (GMT, "\t   Append +c to clip interpolated grid to input z-min/max [Default may exceed limits].\n");
			GMT_message (GMT, "\t   Append +t<threshold> to change the minimum weight in vicinity of NaNs. A threshold of\n");
			GMT_message (GMT, "\t   1.0 requires all nodes involved in interpolation to be non-NaN; 0.5 will interpolate\n");
			GMT_message (GMT, "\t   about half way from a non-NaN to a NaN node [Default: 0.5].\n");
			break;

		case 'o':	/* -o option for output column order */

			GMT_message (GMT, "\t%s\n", GMT_o_OPT);
			GMT_message (GMT, "\t   Sets alternate output column order and/or scaling [Default writes all columns in order].\n");
			break;

		case 'p':
			GMT_message (GMT, "\t%s\n", GMT_p_OPT);
			GMT_message (GMT, "\t   Azimuth and elevation (and zlevel) of the viewpoint [180/90/bottom z-axis].\n");
			GMT_message (GMT, "\t   Append +w and +v to set coordinates to a fixed viewpoint\n");
			break;

		case 's':	/* Skip records with NaN as z */
			GMT_message (GMT, "\t%s\n", GMT_s_OPT);
			GMT_message (GMT, "\t   Skip records whose <col> [2] output is NaN.\n");
			GMT_message (GMT, "\t   a skips if ANY columns is NaN, while r reverses the action.\n");
			break;

		case 't':	/* -t layer transparency option  */
			GMT_message (GMT, "\t%s\n", GMT_t_OPT);
			GMT_message (GMT, "\t   Set the layer PDF transparency from 0-100 [Default is 0; opaque].\n");
			break;

		case 'x':	/* Number of threads */
			GMT_message (GMT, "\t%s\n", GMT_x_OPT);
			GMT_message (GMT, "\t   Control the number of processors used in multi-threading.\n");
			GMT_message (GMT, "\t   -x+a Use all available processors.\n");
			GMT_message (GMT, "\t   -xn Use n processors (not more than max available off course).\n");
			GMT_message (GMT, "\t   -x-n Use (all - n) processors.\n");
			break;

		case ':':	/* lon/lat vs lat/lon i/o option  */
			GMT_message (GMT, "\t%s\n", GMT_colon_OPT);
			GMT_message (GMT, "\t   Interpret first two columns, add i for input, o for output [Default is both].\n");
			GMT_message (GMT, "\t   Swap 1st and 2nd column on input and/or output.\n");
			break;

		case '-':	/* --PAR=value  */
			GMT_message (GMT, "\t--<PARAMETER>=<value>.\n");
			GMT_message (GMT, "\t   See gmt.conf for list of parameters.\n");
			break;

		default:
			break;
	}
}

int GMT_default_error (struct GMT_CTRL *GMT, char option)
{
	/* GMT_default_error ignores all the common options that have already been processed and returns
	 * true if the option is not an already processed common option.
	 */

	int error = 0;

	switch (option) {

		case '-': break;	/* Skip indiscriminently */
		case '>': break;	/* Skip indiscriminently since dealt with internally */
		case 'B': error += (GMT->common.B.active[0] == false && GMT->common.B.active[1] == false); break;
		case 'J': error += GMT->common.J.active == false; break;
		case 'K': error += GMT->common.K.active == false; break;
		case 'O': error += GMT->common.O.active == false; break;
		case 'P': error += GMT->common.P.active == false; break;
		case 'R': error += GMT->common.R.active == false; break;
		case 'U': error += GMT->common.U.active == false; break;
		case 'V': error += GMT->common.V.active == false; break;
		case 'X': error += GMT->common.X.active == false; break;
		case 'Y': error += GMT->common.Y.active == false; break;
		case 'a': error += GMT->common.a.active == false; break;
		case 'b': error += (GMT->common.b.active[GMT_IN] == false && GMT->common.b.active[GMT_OUT] == false); break;
		case 'c': error += GMT->common.c.active == false; break;
		case 'd': error += (GMT->common.d.active[GMT_IN] == false && GMT->common.d.active[GMT_OUT] == false); break;
		case 'f': error += (GMT->common.f.active[GMT_IN] == false &&  GMT->common.f.active[GMT_OUT] == false); break;
		case 'g': error += GMT->common.g.active == false; break;
		case 'H':
			if (GMT_compat_check (GMT, 4)) {
				error += GMT->common.h.active == false;
			}
			else
				error++;
			break;
		case 'h': error += GMT->common.h.active == false; break;
		case 'i': error += GMT->common.i.active == false; break;
		case 'n': error += GMT->common.n.active == false; break;
		case 'o': error += GMT->common.o.active == false; break;
		case 'Z':
			if (!GMT_compat_check (GMT, 4)) error++;
			break;
		case 'E':
			if (GMT_compat_check (GMT, 4))
				error += GMT->common.p.active == false;
			else
				error++;
			break;
		case 'p': error += GMT->common.p.active == false; break;
		case 'm': if (!GMT_compat_check (GMT, 4)) error++; break;
		case 'S': if (!GMT_compat_check (GMT, 4)) error++; break;
		case 'F': if (!GMT_compat_check (GMT, 4)) error++; break;
		case 'r': error += GMT->common.r.active == false; break;
		case 's': error += GMT->common.s.active == false; break;
		case 't': error += GMT->common.t.active == false; break;
#ifdef USE_GTHREADS
		case 'x': error += GMT->common.x.active == false; break;
#endif
		case ':': error += GMT->common.colon.active == false; break;

		default:
			/* Not a processed common options */
			error++;
			break;
	}

	if (error) GMT_Report (GMT->parent, GMT_MSG_NORMAL, "Error: Unrecognized option -%c\n", option);
	return (error);
}

int gmt_parse_h_option (struct GMT_CTRL *GMT, char *item) {
	int i, k = 1, error = 0, col = -1;
	unsigned int pos = 0;
	char p[GMT_BUFSIZ] = {""}, *c = NULL;

	/* Parse the -h option.  Full syntax: -h[i|o][<nrecs>][+c][+d][+r<remark>][+t<title>] */

	/* Note: This forces the io to skip the first <nrecs> records, regardless of what they are.
	 * In addition, any record starting with # will be considered a comment.
	 * For output (-ho) no <nrecs> is allowed since either (a) we output the same number of
	 * input records we found or (b) the program writes a specific number of records built from scratch.
	 * Use +c to add a header identifying the various columns + [colno].
	 * Use +d to have a program delete existing headers in the input [Default appends].
	 * Use +r<remark> to add a specified header remark to the output file.
	 * Use +t<title> to add a specified header title to the output file.
	 */
	if (!item || !item[0]) {	/* Just -h: Nothing further to parse; just set defaults */
		GMT->current.setting.io_header[GMT_IN] = GMT->current.setting.io_header[GMT_OUT] = true;
		return (GMT_NOERROR);
	}
	if (item[0] == 'i')	/* Apply to input only */
		col = GMT_IN;
	else if (item[0] == 'o')	/* Apply to output only */
		col = GMT_OUT;
	else			/* Apply to both input and output columns */
		k = 0;
	if (item[k]) {	/* Specified how many records for input */
		if (col == GMT_OUT) {
			GMT_Report (GMT->parent, GMT_MSG_NORMAL, "Warning: Can only set the number of input header records; %s ignored\n", &item[k]);
		}
		else {
			i = atoi (&item[k]);
			if (i < 0)
				error++;
			else
				GMT->current.setting.io_n_header_items = i;
		}
	}

	if (col == GMT_IN) {		/* Only input should have header records, set to true unless we gave -h[i]0 */
		GMT->current.setting.io_header[GMT_IN] = true;
		GMT->current.setting.io_header[GMT_OUT] = false;
	}
	else if (col == GMT_OUT) {	/* Only output should have header records */
		GMT->current.setting.io_header[GMT_OUT] = true;
		GMT->current.setting.io_header[GMT_IN] = false;
	}
	else {	/* Both in and out may have header records */
		GMT->current.setting.io_header[GMT_IN] = true;
		GMT->current.setting.io_header[GMT_OUT] = true;
	}

	if ((c = strchr (item, '+'))) {	/* Found modifiers */
		while ((GMT_strtok (c, "+", &pos, p))) {
			switch (p[0]) {
				case 'd':	/* Delete existing headers */
					GMT->common.h.mode = GMT_COMMENT_IS_RESET;
					break;
				case 'c':	/* Add column names record */
					GMT->common.h.add_colnames = true;
					break;
				case 'r':	/* Add specific text remark */
					if (GMT->common.h.remark) free (GMT->common.h.remark);
					GMT->common.h.remark = strdup (&p[1]);
					break;
				case 't':	/* Add specific text title */
					if (GMT->common.h.title) free (GMT->common.h.title);
					GMT->common.h.title = strdup (&p[1]);
					break;
				default:	/* Bad modifier */
					GMT_Report (GMT->parent, GMT_MSG_NORMAL, "Error: Unrecognized modifier +%c.\n", p[0]);
					error++;
					break;
			}
		}

	}
	if ((c = strstr (item, "+t"))) *c = '\0';	/* Truncate the -h...+t<txt> option to avoid duplicate title output in command */
	return (error);
}

bool GMT_check_region (struct GMT_CTRL *GMT_UNUSED(GMT), double wesn[])
{	/* If region is given then we must have w < e and s < n */
	return ((wesn[XLO] >= wesn[XHI] || wesn[YLO] >= wesn[YHI]));
}

int GMT_rectR_to_geoR (struct GMT_CTRL *GMT, char unit, double rect[], double out_wesn[], bool get_R)
{
	/* If user gives -Re|f|k|M|n<xmin>/<xmax>/<ymin>/<ymax>[/<zmin>/<zmax>][r] then we must
	 * call GMT_mapproject to convert this to geographic degrees.
	 * get_R is true when this is done to obtain the -R setting.  */

	int object_ID, proj_class;
	uint64_t dim[4] = {1, 1, 2, 2};	/* Just a single data table with one segment with two 2-column records */
	bool was_R, was_J;
	double wesn[4];
	char buffer[GMT_BUFSIZ] = {""}, in_string[GMT_STR16] = {""}, out_string[GMT_STR16] = {""};
	struct GMT_DATASET *In = NULL, *Out = NULL;

	GMT_Report (GMT->parent, GMT_MSG_DEBUG, "Call GMT_rectR_to_geoR to convert projected -R to geo -R\n");
	if (GMT_is_dnan (GMT->current.proj.lon0)) {
		GMT_Report (GMT->parent, GMT_MSG_NORMAL, "Central meridian is not known; cannot convert -R<unit>... to geographic corners\n");
		return (GMT_MAP_NO_PROJECTION);
	}
	if (GMT_is_dnan (GMT->current.proj.lat0)) {
		GMT_Report (GMT->parent, GMT_MSG_NORMAL, "Projection standard latitude is not known; cannot convert -R<unit>... to geographic corners\n");
		return (GMT_MAP_NO_PROJECTION);
	}
	/* Create dataset to hold the rect coordinates */
	if ((In = GMT_Create_Data (GMT->parent, GMT_IS_DATASET, GMT_IS_POINT, 0, dim, NULL, NULL, 0, 0, NULL)) == NULL) return (GMT_MEMORY_ERROR);

	In->table[0]->segment[0]->coord[GMT_X][0] = rect[XLO];
	In->table[0]->segment[0]->coord[GMT_Y][0] = rect[YLO];
	In->table[0]->segment[0]->coord[GMT_X][1] = rect[XHI];
	In->table[0]->segment[0]->coord[GMT_Y][1] = rect[YHI];

	/* Set up machinery to call mapproject */

	/* Register In as input source via ref (this just returns the ID associated with In sinc already registered by GMT_Create_Data) */
	if ((object_ID = GMT_Register_IO (GMT->parent, GMT_IS_DATASET, GMT_IS_REFERENCE, GMT_IS_POINT, GMT_IN, NULL, In)) == GMT_NOTSET) {
		return (GMT->parent->error);
	}
	if (GMT_Encode_ID (GMT->parent, in_string, object_ID) != GMT_OK) {	/* Make filename with embedded object ID */
		return (GMT->parent->error);
	}
	if ((object_ID = GMT_Register_IO (GMT->parent, GMT_IS_DATASET, GMT_IS_DUPLICATE, GMT_IS_POINT, GMT_OUT, NULL, NULL)) == GMT_NOTSET) {
		return (GMT->parent->error);
	}
	if (GMT_Encode_ID (GMT->parent, out_string, object_ID)) {
		return (GMT->parent->error);	/* Make filename with embedded object ID */
	}
	was_R = GMT->common.R.active;	was_J = GMT->common.J.active;
	GMT->common.R.active = GMT->common.J.active = false;	/* To allow new entries */

	/* Determine suitable -R setting for this projection */

	/* Default w/e/s/n is small patch centered on projection center - this may change below */
	wesn[XLO] = GMT->current.proj.lon0 - 1.0;		wesn[XHI] = GMT->current.proj.lon0 + 1.0;
	wesn[YLO] = MAX (GMT->current.proj.lat0 -1.0, -90.0);	wesn[YHI] = MIN (GMT->current.proj.lat0 + 1.0, 90.0);

	proj_class = GMT->current.proj.projection / 100;	/* 1-4 for valid projections */
	if (GMT->current.proj.projection == GMT_AZ_EQDIST) proj_class = 4;	/* Make -JE use global region */
	switch (proj_class) {
		case 1:	/* Cylindrical: pick small equatorial patch centered on central meridian */
			if (GMT->current.proj.projection == GMT_UTM && GMT_UTMzone_to_wesn (GMT, GMT->current.proj.utm_zonex, GMT->current.proj.utm_zoney, GMT->current.proj.utm_hemisphere, wesn))
			{
				GMT_Report (GMT->parent, GMT_MSG_NORMAL, "Warning: UTM projection insufficiently specified to auto-determine geographic region\n");
				return (GMT_MAP_NO_PROJECTION);
			}
			else {
				wesn[YLO] = -1.0;	wesn[YHI] = 1.0;
			}
			break;
		case 2: /* Conical: Use default patch */
			break;
		case 3: /* Azimuthal: Use default patch, or hemisphere for polar projections */
			wesn[XLO] = GMT->current.proj.lon0 - 180.0;	wesn[XHI] = GMT->current.proj.lon0 + 180.0;
			if (doubleAlmostEqualZero (GMT->current.proj.lat0, 90.0)) {
				wesn[YLO] = 0.0;	wesn[YHI] = 90.0;
			}
			else if (doubleAlmostEqualZero (GMT->current.proj.lat0, -90.0)) {
				wesn[YLO] = -90.0;	wesn[YHI] = 0.0;
			}
			break;
		case 4: /* Global: Give global region */
			wesn[XLO] = 0.0;	wesn[XHI] = 360.0;	wesn[YLO] = -90.0;	wesn[YHI] = 90.0;
			break;
		default:
			GMT_Report (GMT->parent, GMT_MSG_NORMAL, "Warning: No map projection specified to auto-determine geographic region\n");
			break;
	}
	sprintf (buffer, "-R%g/%g/%g/%g -J%s -I -F%c -C -bi2d -bo2d -<%s ->%s",
	         wesn[XLO], wesn[XHI], wesn[YLO], wesn[YHI], GMT->common.J.string, unit, in_string, out_string);
	if (get_R) GMT_Report (GMT->parent, GMT_MSG_DEBUG, "Obtaining geographic corner coordinates via mapproject %s\n", buffer);
	if (GMT_Call_Module (GMT->parent, "mapproject", GMT_MODULE_CMD, buffer) != GMT_OK) {	/* Get the corners in degrees via mapproject */
		return (GMT->parent->error);
	}
	GMT->common.R.active = was_R;	GMT->common.J.active = was_J;
	if ((Out = GMT_Retrieve_Data (GMT->parent, object_ID)) == NULL) {
		return (GMT->parent->error);
	}
	out_wesn[XLO] = Out->table[0]->segment[0]->coord[GMT_X][0];
	out_wesn[YLO] = Out->table[0]->segment[0]->coord[GMT_Y][0];
	out_wesn[XHI] = Out->table[0]->segment[0]->coord[GMT_X][1];
	out_wesn[YHI] = Out->table[0]->segment[0]->coord[GMT_Y][1];

	if (get_R) GMT_Report (GMT->parent, GMT_MSG_VERBOSE,
	                       "Region selection -R%s is replaced by the equivalent geographic region -R%.12g/%.12g/%.12g/%.12gr\n",
	                       GMT->common.R.string, out_wesn[XLO], out_wesn[YLO], out_wesn[XHI], out_wesn[YHI]);

	if (GMT_Destroy_Data (GMT->parent, &In) != GMT_OK) {
		return (GMT->parent->error);
	}
	if (GMT_Destroy_Data (GMT->parent, &Out) != GMT_OK) {
		return (GMT->parent->error);
	}

	return (GMT_NOERROR);
}

int gmt_parse_R_option (struct GMT_CTRL *GMT, char *item) {
	unsigned int i, icol, pos, error = 0, n_slash = 0;
	int got, col_type[2], expect_to_read;
	size_t length;
	bool inv_project = false, scale_coord = false;
	char text[GMT_BUFSIZ] = {""}, string[GMT_BUFSIZ] = {""}, r_unit = 0;
	double p[6];

	if (!item || !item[0]) return (GMT_PARSE_ERROR);	/* Got nothing */

	/* Parse the -R option.  Full syntax: -R<grdfile> or -Rg or -Rd or -R[L|C|R][B|M|T]<x0>/<y0>/<nx>/<ny> or -R[g|d]w/e/s/n[/z0/z1][r] */
	length = strlen (item) - 1;
	for (i = 0; i < length; i++) if (item[i] == '/') n_slash++;

	strncpy (GMT->common.R.string, item, GMT_LEN256);	/* Verbatim copy */
	
	if (strchr ("LCRlcr", item[0]) && strchr ("TMBtmb", item[1])) {	/* Extended -R option using coordinate codes and grid increments */
		char X[2][GMT_LEN64] = {"", ""}, code[3] = {""};
		double xdim, ydim, orig[2];
		int nx, ny, just;
		GMT_memcpy (code, item, 2, char);
		if ((just = GMT_just_decode (GMT, code, 12)) == -99) {	/* Since justify not in correct format */
			GMT_Report (GMT->parent, GMT_MSG_NORMAL, "Error -R: Unrecognized justification code %s\n", code);
			return (GMT_PARSE_ERROR);
		}
		if (sscanf (&item[2], "%[^/]/%[^/]/%d/%d", X[0], X[1], &nx, &ny) != 4) {
			GMT_Report (GMT->parent, GMT_MSG_NORMAL, "Error -R%s<lon0>/<lat0>/<nx>/<ny>: Did not get 4 items\n", code);
			return (GMT_PARSE_ERROR);
		}
		for (icol = GMT_X; icol <= GMT_Y; icol++) {
			if (GMT->current.io.col_type[GMT_IN][icol] == GMT_IS_UNKNOWN) {	/* No -J or -f set, proceed with caution */
				got = GMT_scanf_arg (GMT, X[icol], GMT->current.io.col_type[GMT_IN][icol], &orig[icol]);
				if (got & GMT_IS_GEO)
					GMT->current.io.col_type[GMT_IN][icol] = got;
				else if (got & GMT_IS_RATIME)
					GMT->current.io.col_type[GMT_IN][icol] = got, GMT->current.proj.xyz_projection[icol] = GMT_TIME;
			}
			else {	/* Things are set, do or die */
				expect_to_read = (GMT->current.io.col_type[GMT_IN][icol] & GMT_IS_RATIME) ? GMT_IS_ARGTIME : GMT->current.io.col_type[GMT_IN][icol];
				error += GMT_verify_expectations (GMT, expect_to_read, GMT_scanf (GMT, X[icol], expect_to_read, &orig[icol]), X[icol]);
			}
		}
		if (error) {
			GMT_Report (GMT->parent, GMT_MSG_NORMAL, "Error in -R%s<lon0>/<lat0>/<nx>/<ny>: Could not parse coordinate pair\n", code);
			return (GMT_PARSE_ERROR);
		}
		if (nx <= 0 || ny <= 0) {
			GMT_Report (GMT->parent, GMT_MSG_NORMAL, "Error in -R%s<lon0>/<lat0>/<nx>/<ny>: Must have positive dimensions\n", code);
			return (GMT_PARSE_ERROR);
		}
		/* Finally set up -R */
		if (!GMT->common.r.active) nx--, ny--;	/* Needed to get correct dimensions */
		xdim = nx * GMT->common.API_I.inc[GMT_X];
		ydim = ny * GMT->common.API_I.inc[GMT_Y];
		GMT->common.R.wesn[XLO] = orig[GMT_X] - 0.5 * ((just%4)-1) * xdim;
		GMT->common.R.wesn[YLO] = orig[GMT_Y] - 0.5 * (just/4) * ydim;
		GMT->common.R.wesn[XHI] = GMT->common.R.wesn[XLO] + xdim;
		GMT->common.R.wesn[YHI] = GMT->common.R.wesn[YLO] + ydim;
		return (GMT_NOERROR);
	}
	if ((item[0] == 'g' || item[0] == 'd') && item[1] == '\0') {	/* Check -Rd|g separately in case user has files called d or g */
		if (item[0] == 'g') {	/* -Rg is shorthand for -R0/360/-90/90 */
			GMT->common.R.wesn[XLO] = 0.0, GMT->common.R.wesn[XHI] = 360.0;
			GMT->current.io.geo.range = GMT_IS_0_TO_P360_RANGE;
		}
		else {			/* -Rd is shorthand for -R-180/180/-90/90 */
			GMT->common.R.wesn[XLO] = -180.0, GMT->common.R.wesn[XHI] = 180.0;
			GMT->current.io.geo.range = GMT_IS_M180_TO_P180_RANGE;
		}
		GMT->common.R.wesn[YLO] = -90.0;	GMT->common.R.wesn[YHI] = +90.0;
		GMT_set_geographic (GMT, GMT_IN);
		return (GMT_NOERROR);
	}
	if (!GMT_access (GMT, item, R_OK)) {	/* Gave a readable file, presumably a grid */
		struct GMT_GRID *G = NULL;
		if ((G = GMT_Read_Data (GMT->parent, GMT_IS_GRID, GMT_IS_FILE, GMT_IS_SURFACE, GMT_GRID_HEADER_ONLY, NULL, item, NULL)) == NULL) {	/* Read header */
			return (GMT->parent->error);
		}
		GMT_memcpy (&(GMT->current.io.grd_info.grd), G->header, 1, struct GMT_GRID_HEADER);
		if (GMT_Destroy_Data (GMT->parent, &G) != GMT_OK) {
			return (GMT->parent->error);
		}
		if ((GMT->current.proj.projection == GMT_UTM || GMT->current.proj.projection == GMT_TM || GMT->current.proj.projection == GMT_STEREO)) {	/* Perhaps we got an [U]TM or stereographic grid? */
			if (fabs (GMT->current.io.grd_info.grd.wesn[XLO]) > 360.0 || fabs (GMT->current.io.grd_info.grd.wesn[XHI]) > 360.0 \
			  || fabs (GMT->current.io.grd_info.grd.wesn[YLO]) > 90.0 || fabs (GMT->current.io.grd_info.grd.wesn[YHI]) > 90.0) {	/* Yes we probably did, but cannot be sure */
				inv_project = true;
				r_unit = 'e';	/* Must specify the "missing" leading e for meter */
				sprintf (string, "%.16g/%.16g/%.16g/%.16g", GMT->current.io.grd_info.grd.wesn[XLO], GMT->current.io.grd_info.grd.wesn[XHI], GMT->current.io.grd_info.grd.wesn[YLO], GMT->current.io.grd_info.grd.wesn[YHI]);
			}
		}
		if (!inv_project) {	/* Got grid with degrees */
			GMT_memcpy (GMT->common.R.wesn, GMT->current.io.grd_info.grd.wesn, 4, double);
#if 0
			/* Next bit removed because of issue #592. Should not change the boundaries of the grid */
			if (GMT->current.io.grd_info.grd.registration == GMT_GRID_NODE_REG && doubleAlmostEqualZero (GMT->common.R.wesn[XHI] - GMT->common.R.wesn[XLO] + GMT->current.io.grd_info.grd.inc[GMT_X], 360.0)) {
				/* Geographic grid with gridline registration that does not contain the repeating column, but is still 360 range */
				GMT_Report (GMT->parent, GMT_MSG_DEBUG,
				            "-R<file> with gridline registration and non-repeating column detected; return full 360 degree range for -R\n");
				if (GMT_IS_ZERO (GMT->common.R.wesn[XLO]) || doubleAlmostEqualZero (GMT->common.R.wesn[XLO], -180.0))
					GMT->common.R.wesn[XHI] = GMT->common.R.wesn[XLO] + 360.0;
				else
					GMT->common.R.wesn[XLO] = GMT->common.R.wesn[XHI] - 360.0;
			}
#endif
			GMT->common.R.wesn[ZLO] = GMT->current.io.grd_info.grd.z_min;	GMT->common.R.wesn[ZHI] = GMT->current.io.grd_info.grd.z_max;
			GMT->current.io.grd_info.active = true;
			return (GMT_NOERROR);
		}
	}
	else if ((item[0] == 'g' || item[0] == 'd') && n_slash == 3) {	/* Here we have a region appended to -Rd|g */
		GMT_set_geographic (GMT, GMT_IN);
		strncpy (string, &item[1], GMT_BUFSIZ);
		GMT->current.io.geo.range = (item[0] == 'g') ? GMT_IS_0_TO_P360_RANGE : GMT_IS_M180_TO_P180_RANGE;
	}
	else if (strchr (GMT_LEN_UNITS2, item[0])) {	/* Specified min/max in projected distance units */
		strncpy (string, &item[1], GMT_BUFSIZ);
		r_unit = item[0];	/* The leading unit */
		if (GMT_IS_LINEAR (GMT))	/* Just scale up the values */
			scale_coord = true;
		else
			inv_project = true;
	}
	else if (item[length] != 'r' && (GMT->current.proj.projection == GMT_UTM || GMT->current.proj.projection == GMT_TM || GMT->current.proj.projection == GMT_STEREO)) {	/* Just _might_ be getting -R in meters, better check */
		double rect[4];
		strncpy (string, item, GMT_BUFSIZ);
		sscanf (string, "%lg/%lg/%lg/%lg", &rect[XLO], &rect[XHI], &rect[YLO], &rect[YHI]);
		if (fabs (rect[XLO]) > 360.0 || fabs (rect[XHI]) > 360.0 || fabs (rect[YLO]) > 90.0 || fabs (rect[YHI]) > 90.0) {	/* Oh, yeah... */
			inv_project = true;
			r_unit = 'e';	/* Must specify the "missing" leading e for meter */
		}
	}
	else	/* Plain old -Rw/e/s/n */
		strncpy (string, item, GMT_BUFSIZ);

	/* Now decode the string */

	length = strlen (string) - 1;
	col_type[0] = col_type[1] = 0;
	if (string[length] == 'r') {
		GMT->common.R.oblique = true;
		string[strlen(string)-1] = '\0';	/* Remove the trailing r so GMT_scanf will work */
	}
	else
		GMT->common.R.oblique = false;
	i = pos = 0;
	GMT_memset (p, 6, double);
	while ((GMT_strtok (string, "/", &pos, text))) {
		if (i > 5) {
			error++;
			return (error);		/* Have to break out here to avoid segv on p[6]  */
		}
		/* Figure out what column corresponds to a token to get col_type[GMT_IN] flag  */
		if (i > 3)
			icol = 2;
		else if (GMT->common.R.oblique)
			icol = i%2;
		else
			icol = i/2;
		if (icol < 2 && GMT->current.setting.io_lonlat_toggle[GMT_IN]) icol = 1 - icol;	/* col_types were swapped */
		/* If column is either RELTIME or ABSTIME, use ARGTIME; if inv_project then just read floats via atof */
		if (inv_project)	/* input is distance units */
			p[i] = atof (text);
		else if (GMT->current.io.col_type[GMT_IN][icol] == GMT_IS_UNKNOWN) {	/* No -J or -f set, proceed with caution */
			got = GMT_scanf_arg (GMT, text, GMT->current.io.col_type[GMT_IN][icol], &p[i]);
			if (got & GMT_IS_GEO)
				GMT->current.io.col_type[GMT_IN][icol] = got;
			else if (got & GMT_IS_RATIME)
				GMT->current.io.col_type[GMT_IN][icol] = got, GMT->current.proj.xyz_projection[icol] = GMT_TIME;
		}
		else {	/* Things are set, do or die */
			expect_to_read = (GMT->current.io.col_type[GMT_IN][icol] & GMT_IS_RATIME) ? GMT_IS_ARGTIME : GMT->current.io.col_type[GMT_IN][icol];
			error += GMT_verify_expectations (GMT, expect_to_read, GMT_scanf (GMT, text, expect_to_read, &p[i]), text);
		}
		if (error) return (error);

		i++;
	}
	if (GMT->common.R.oblique) {
		double_swap (p[2], p[1]);	/* So w/e/s/n makes sense */
		GMT_memcpy (GMT->common.R.wesn_orig, p, 4, double);	/* Save these in case they get enlarged by oblique projections */
	}
	if (inv_project) {	/* Convert rectangular distances to geographic corner coordinates */
		double wesn[4];
		GMT->common.R.oblique = false;
		error += GMT_rectR_to_geoR (GMT, r_unit, p, wesn, true);
		GMT_memcpy (p, wesn, 4, double);
		GMT->common.R.oblique = true;
	}
	else if (scale_coord) {	/* Just scale x/y coordinates to meters according to given unit */
		double fwd_scale, inv_scale = 0.0, inch_to_unit, unit_to_inch;
		int k_unit;
		k_unit = GMT_get_unit_number (GMT, item[0]);
		GMT_init_scales (GMT, k_unit, &fwd_scale, &inv_scale, &inch_to_unit, &unit_to_inch, NULL);
		for (pos = 0; pos < 4; pos++) p[pos] *= inv_scale;
	}

	if (GMT_is_geographic (GMT, GMT_IN)) {	/* Arrange so geographic region always has w < e */
		double w = p[0], e = p[1];
		if (p[0] <= -360.0 || p[1] > 360.0) {	/* Arrange so geographic region always has |w,e| <= 360 */
			double shift = (p[0] <= -360.0) ? 360.0 : -360.0;
			p[0] += shift;	p[1] += shift;
			GMT_Report (GMT->parent, GMT_MSG_VERBOSE,
			            "Warning -R: Given west and east values [%g %g] were adjusted so not exceed multiples of 360 [%g %g]\n", w, e, p[0], p[1]);
		}
		else if (p[0] > p[1] && GMT->common.R.oblique && !GMT->common.J.active) {	/* Used -Rw/s/e/nr for non mapping */
			if (GMT->current.io.geo.range == GMT_IS_M180_TO_P180_RANGE) p[0] -= 360.0; else p[1] += 360.0;
		}
#if 0	/* This causes too much trouble: Better to annoy the person wishing this to work vs annoy all those who made an honest error.  We cannot be mind-readers here so we insist on e > w */
		else if (p[0] > p[1]) {	/* Arrange so geographic region always has w < e */
			if (GMT->current.io.geo.range == GMT_IS_M180_TO_P180_RANGE) p[0] -= 360.0; else p[1] += 360.0;
			GMT_Report (GMT->parent, GMT_MSG_VERBOSE,
			            "Warning -R: Given west and east values [%g %g] were adjusted so west < east [%g %g]\n", w, e, p[0], p[1]);
		}
#endif
	}
	if (i < 4 || i > 6 || ((!GMT->common.R.oblique && GMT_check_region (GMT, p)) || (i == 6 && p[4] >= p[5]))) error++;
	GMT_memcpy (GMT->common.R.wesn, p, 6, double);	/* This will probably be reset by GMT_map_setup */
	error += GMT_check_condition (GMT, i == 6 && !GMT->current.proj.JZ_set, "Error: -R with six parameters requires -Jz|Z\n");

	return (error);
}

int gmt_parse_XY_option (struct GMT_CTRL *GMT, int axis, char *text)
{
	int i = 0;
	if (!text || !text[0]) {	/* Default is -Xr0 */
		GMT->current.ps.origin[axis] = 'r';
		GMT->current.setting.map_origin[axis] = 0.0;
		return (GMT_NOERROR);
	}
	switch (text[0]) {
		case 'r': case 'a': case 'f': case 'c':
			GMT->current.ps.origin[axis] = text[0]; i++; break;
		default:
			GMT->current.ps.origin[axis] = 'r'; break;
	}
	if (text[i])
		GMT->current.setting.map_origin[axis] = GMT_to_inch (GMT, &text[i]);
	else	/* Allow use of -Xc or -Xf meaning -Xc0 or -Xf0 */
		GMT->current.setting.map_origin[axis] = 0.0;
	return (GMT_NOERROR);
}

int gmt_parse_a_option (struct GMT_CTRL *GMT, char *arg)
{	/* -a<col>=<name>[:<type>][,<col>...][+g|G<geometry>] */
	unsigned int pos = 0;
	int col;
	char p[GMT_BUFSIZ] = {""}, name[GMT_BUFSIZ] = {""}, A[64] = {""}, *s = NULL, *c = NULL;
	if (!arg || !arg[0]) return (GMT_PARSE_ERROR);	/* -a requires an argument */
	if ((s = strstr (arg, "+g")) || (s = strstr (arg, "+G"))) {	/* Also got +g|G<geometry> */
		GMT->common.a.geometry = gmt_ogr_get_geometry (s+2);
		if (s[1] == 'G') GMT->common.a.clip = true;	/* Clip features at Dateline */
		s[0] = '\0';	/* Temporarily truncate off the geometry */
		GMT->common.a.output = true;	/* We are producing, not reading an OGR/GMT file */
		if (GMT->current.setting.io_seg_marker[GMT_OUT] != '>') {
			GMT_Report (GMT->parent, GMT_MSG_VERBOSE,
			            "Warning -a: OGR/GMT requires > as output segment marker; your selection of %c will be overruled by >\n",
			            GMT->current.setting.io_seg_marker[GMT_OUT]);
			GMT->current.setting.io_seg_marker[GMT_OUT] = '>';
		}
	}
	else if (GMT->current.setting.io_seg_marker[GMT_IN] != '>') {
		GMT_Report (GMT->parent, GMT_MSG_VERBOSE,
		            "Warning -a: OGR/GMT requires < as input segment marker; your selection of %c will be overruled by >\n",
		            GMT->current.setting.io_seg_marker[GMT_IN]);
		GMT->current.setting.io_seg_marker[GMT_IN] = '>';
	}
	while ((GMT_strtok (arg, ",", &pos, p))) {	/* Another col=name argument */
		if ((c = strchr (p, ':'))) {	/* Also got :<type> */
			GMT->common.a.type[GMT->common.a.n_aspatial] = gmt_ogr_get_type (c+1);
			c[0] = '\0';	/* Truncate off the type */
		}
		else
			GMT->common.a.type[GMT->common.a.n_aspatial] = GMT_DOUBLE;
		if (sscanf (p, "%[^=]=%s", A, name) != 2) return (GMT_PARSE_ERROR);	/* Did not get two items */
		switch (A[0]) {	/* Watch for different multisegment header cases */
			case 'D': col = GMT_IS_D; break;	/* Distance flag */
			case 'G': col = GMT_IS_G; break;	/* Color flag */
			case 'I': col = GMT_IS_I; break;	/* ID flag */
			case 'L': col = GMT_IS_L; break;	/* Label flag */
			case 'T': col = GMT_IS_T; break;	/* Text flag */
			case 'W': col = GMT_IS_W; break;	/* Pen flag */
			case 'Z': col = GMT_IS_Z; break;	/* Value flag */
			default:
				col = atoi (A);
				if (col < GMT_Z || col >= GMT_MAX_COLUMNS) return (GMT_PARSE_ERROR);		/* Col value out of whack */
				break;
		}
		GMT->common.a.col[GMT->common.a.n_aspatial] = col;
		if (col < 0 && col != GMT_IS_Z) GMT->common.a.type[GMT->common.a.n_aspatial] = GMT_TEXT;
		if (GMT->common.a.name[GMT->common.a.n_aspatial]) free (GMT->common.a.name[GMT->common.a.n_aspatial]);	/* Free any previous names */
		GMT->common.a.name[GMT->common.a.n_aspatial] = strdup (name);
		GMT->common.a.n_aspatial++;
		if (GMT->common.a.n_aspatial == MAX_ASPATIAL) return (GMT_PARSE_ERROR);	/* Too many items */
	}
	if (s) s[0] = '+';	/* Restore the geometry part */
	/* -a implies -fg */
	GMT_set_geographic (GMT, GMT_IN);
	GMT_set_geographic (GMT, GMT_OUT);
	return (GMT_NOERROR);
}

int gmt_parse_b_option (struct GMT_CTRL *GMT, char *text)
{
	/* GMT5 Syntax:	-b[i][cvar1/var2/...] or -b[i|o]<n><type>[,<n><type>]...
	 * GMT4 Syntax:	-b[i][o][s|S][d|D][<n>][c[<var1>/<var2>/...]]
	 * -b with no args means both in and out have double precision binary i/o, with #columns determined by module
	 * -bi or -bo means the same for that direction only.
	 * -bif or -bof or any other letter means that type instead of double.
	 * Note to developers: It is allowed NOT to specify anything (e.g., -bi) or not specify how many columns (e.g., -bif).
	 * If those are not set then there are two opportunities in the modules to correct this:
	 *   1) GMT_io_banner is called from GMT_Init_IO and if things are not set we default to the default data type [double].
	 *   2) GMT_set_cols sets the actual columns needed for in or out and is also use to set un-initialized data read pointers.
	 */

	unsigned int i, col = 0, id = GMT_IN, swap_flag;
	int k, ncol = 0;
	bool endian_swab = false, swab = false, error = false, i_or_o = false, set = false, v4_parse = false;
	char *p = NULL, c;

	if (!text) return (GMT_PARSE_ERROR);	/* -B requires an argument even if it is blank */
	/* First determine if there is an endian modifer supplied */
	if ((p = strchr (text, '+'))) {	/* Yes */
		*p = '\0';	/* Temporarily chop off the modifier */
		switch (p[1]) {
			case 'B':
			case 'L':
				swab = (p[1] != GMT_ENDIAN);
				break;	/* Must swap */
			default:
				GMT_Report (GMT->parent, GMT_MSG_NORMAL, "Syntax error -b: Bad endian modifier +%c\n", (int)p[1]);
				return (EXIT_FAILURE);
				break;
		}
		if (strchr (text, 'w')) {	/* Cannot do individual swap when endian has been indicated */
			GMT_Report (GMT->parent, GMT_MSG_NORMAL, "Syntax error -b: Cannot use both w and endian modifiers\n");
			return (EXIT_FAILURE);
		}
		endian_swab = true;
	}

	/* Now deal with [i|o] modifier Note: If there is no i|o then id is GMT_IN below */
	if (text[0] == 'i') { id = GMT_IN; i_or_o = true; }
	if (text[0] == 'o') { id = GMT_OUT; i_or_o = true; }
	GMT->common.b.active[id] = true;
	GMT->common.b.type[id] = 'd';	/* Set default to double */
	GMT->common.b.swab[id] = k_swap_none;	/* No byte swapping */

	/* Because under GMT_COMPAT c means either netCDF or signed char we deal with netCDF up front */

	k = (i_or_o) ? 1 : 0;
	if (GMT_compat_check (GMT, 4)) {	/* GMT4 */
		if (text[k] == 'c' && !text[k+1]) {	/* Ambiguous case "-bic" which MAY mean netCDF */
			GMT_Report (GMT->parent, GMT_MSG_COMPAT, "Syntax warning: -b[i]c now applies to character tables, not to netCDF\n");
			GMT_Report (GMT->parent, GMT_MSG_COMPAT, "Syntax warning: If input file is netCDF, just leave out -b[i]c\n");
			GMT->common.b.type[id] = 'c';
			v4_parse = true;	/* Yes, we parsed a GMT4-compatible option */
		}
		else if (text[k] == 'c' && text[k+1] != ',') {	/* netCDF with list of variables */
			GMT_Report (GMT->parent, GMT_MSG_COMPAT, "Syntax warning: -b[i]c<varlist> is deprecated. Use <file>?<varlist> instead.\n");
			GMT->common.b.active[id] = false;	/* Binary is 'false' if netCDF is to be read */
			strncpy (GMT->common.b.varnames, &text[k+1], GMT_BUFSIZ);	/* Copy the list of netCDF variable names */
			v4_parse = true;	/* Yes, we parsed a GMT4-compatible option */
		}
	}
	if (!v4_parse && text[k] && strchr ("cuhHiIfd" GMT_OPT ("sSD"), text[k]) && (!text[k+1] || (text[k+1] == 'w' && !text[k+2] ))) {	/* Just save the type for the entire record */
		GMT->common.b.type[id] = text[k];			/* Set the default column type to the first (and possibly only data type) listed */
		if (GMT_compat_check (GMT, 4)) {	/* GMT4: Must switch s,S,D to f, f(with swab), and d (with swab) */
			if (GMT->common.b.type[id] == 's') GMT->common.b.type[id] = 'f';
			if (GMT->common.b.type[id] == 'S') { GMT->common.b.type[id] = 'f'; GMT->common.b.swab[id] = (id == GMT_IN) ? k_swap_in : k_swap_out;	}
			if (GMT->common.b.type[id] == 'D') { GMT->common.b.type[id] = 'd'; GMT->common.b.swab[id] = (id == GMT_IN) ? k_swap_in : k_swap_out;	}
		}
		if (text[k+1] == 'w') GMT->common.b.swab[id] = (id == GMT_IN) ? k_swap_in : k_swap_out;	/* Default swab */
	}
	if (!v4_parse) {	/* Meaning we did not hit netcdf-like options above */
		for (i = k; text[i]; i++) {
			c = text[i];
			switch (c) {
				case 's': case 'S': case 'D':	/* Obsolete GMT 4 syntax with single and double precision w/wo swapping */
					if (GMT_compat_check (GMT, 4)) {
						GMT_Report (GMT->parent, GMT_MSG_COMPAT,
						            "Warning: -b option with type s, S, or D are deprecated; Use <n>f or <n>d, with w to indicate swab\n");
						if (c == 'S' || c == 'D') swab = true;
						if (c == 'S' || c == 's') c = 'f';
						else if (c == 'D') c = 'd';
						if (ncol == 0) ncol = 1;	/* In order to make -bs work as before */
					}
					else {
						error = true;
						GMT_Report (GMT->parent, GMT_MSG_NORMAL, "Error: Malformed -b argument [%s]\n", text);
						GMT_syntax (GMT, 'b');
						break;
					} /* Deliberate fall-through to these cases here */
				case 'c': case 'u': /* int8_t, uint8_t */
				case 'h': case 'H': /* int16_t, uint16_t */
				case 'i': case 'I': /* int32_t, uint32_t */
				case 'l': case 'L': /* int64_t, uint64_t */
				case 'f': case 'd': /* float, double */
					if (GMT_compat_check (GMT, 4) && c == 'd' && ncol == 0) {
						ncol = 1;	/* In order to make -bd work as before */
						GMT_Report (GMT->parent, GMT_MSG_COMPAT, "Warning: -b[o]d is deprecated; Use <n>d to indicate how many columns\n");
					}
					if (text[i+1] == 'w')	/* Want to swab the input or output first */
						swab = true;
					set = true;	/* Meaning we have set the data type */
					if (ncol == 0) {	/* Just specifying type, no columns yet */
						GMT->common.b.type[id] = c;	/* Set default to double */
					}
					swap_flag = (swab) ? id + 1 : 0;	/* 0 for no swap, 1 if swap input, 2 if swap output */
					for (k = 0; k < ncol; k++, col++) {	/* Assign io function pointer and data type for each column */
						GMT->current.io.fmt[id][col].io = GMT_get_io_ptr (GMT, id, swap_flag, c);
						GMT->current.io.fmt[id][col].type = GMT_get_io_type (GMT, c);
						if (!i_or_o) {	/* Must also set output */
							GMT->current.io.fmt[GMT_OUT][col].io = GMT_get_io_ptr (GMT, GMT_OUT, swap_flag, c);
							GMT->current.io.fmt[GMT_OUT][col].type = GMT_get_io_type (GMT, c);
						}
					}
					ncol = 0;	/* Must parse a new number for each item */
					break;
				case 'x':	/* Binary skip before/after column */
					if (col == 0)	/* Must skip BEFORE reading first data column (flag this as a negative skip) */
						GMT->current.io.fmt[id][col].skip = -ncol;	/* Number of bytes to skip */
					else	/* Skip after reading previous column (hence col-1) */
						GMT->current.io.fmt[id][col-1].skip = ncol;	/* Number of bytes to skip */
					if (!i_or_o) GMT->current.io.fmt[GMT_OUT][col-1].skip = GMT->current.io.fmt[id][col-1].skip;
					break;
				case '0':	/* Number of columns */
				case '1': case '2': case '3':
				case '4': case '5': case '6':
				case '7': case '8': case '9':
					ncol = atoi (&text[i]);
					if (ncol < 1) {
						GMT_Report (GMT->parent, GMT_MSG_NORMAL, "Syntax error -b: Column count must be > 0\n");
						return (EXIT_FAILURE);
					}
					while (text[++i] && isdigit ((int)text[i]))
						; --i; /* Wind past the digits */
					break;
				case ',':
					break;	/* Comma between sequences are optional and just ignored */
				case 'w':		/* Turn off the swap on a per-item basis unless it was set via +L|B */
					if (!endian_swab)
						swab = false;
					break;
				default:
					error = true;
					GMT_Report (GMT->parent, GMT_MSG_NORMAL, "Error: Malformed -b argument [%s]\n", text);
					GMT_syntax (GMT, 'b');
					break;
			}
		}
	}
	if (col == 0)
		col = ncol; /* Maybe we got a column count */
	GMT->common.b.ncol[id] = col;
	if (col && !set) {
		for (col = 0; col < GMT->common.b.ncol[id]; col++) {
			/* Default binary type is double */
			GMT->current.io.fmt[id][col].io   = GMT_get_io_ptr (GMT, id, swab, 'd');
			GMT->current.io.fmt[id][col].type = GMT_get_io_type (GMT, 'd');
			if (!i_or_o) {	/* Must also set output */
				GMT->current.io.fmt[GMT_OUT][col].io   = GMT_get_io_ptr (GMT, GMT_OUT, swab, 'd');
				GMT->current.io.fmt[GMT_OUT][col].type = GMT_get_io_type (GMT, 'd');
			}
		}
	}

	if (!i_or_o) {	/* Specified neither i or o so let settings apply to both */
		GMT->common.b.active[GMT_OUT] = GMT->common.b.active[GMT_IN];
		GMT->common.b.ncol[GMT_OUT] = GMT->common.b.ncol[GMT_IN];
		GMT->common.b.type[GMT_OUT] = GMT->common.b.type[GMT_IN];
		if (GMT->common.b.swab[GMT_IN] == k_swap_in) GMT->common.b.swab[GMT_OUT] = k_swap_out;
	}

	GMT_set_bin_io (GMT);	/* Make sure we point to binary i/o functions after processing -b option */

	if (p) *p = '+';	/* Restore the + sign we gobbled up earlier */
	return (error);
}

int gmt_parse_c_option (struct GMT_CTRL *GMT, char *arg)
{
	int i, error = 0;
	if (!arg || !arg[0]) return (GMT_PARSE_ERROR);	/* -c requires an argument */

	i = atoi (arg);
	if (i < 1)
		error++;
	else
		GMT->PSL->init.copies = i;
	return (error);
}

int64_t gmt_parse_range (struct GMT_CTRL *GMT, char *p, int64_t *start, int64_t *stop)
{	/* Parses p looking for range or columns or individual columns.
	 * If neither then we just increment both start and stop. */
	int64_t inc = 1;
	int got;
	char *c = NULL;
	if ((c = strchr (p, '-'))) {	/* Range of columns given. e.g., 7-9 */
		got = sscanf (p, "%" PRIu64 "-%" PRIu64, start, stop);
		if (got != 2) inc = 0L;	/* Error flag */
	}
	else if ((c = strchr (p, ':'))) {	/* Range of columns given. e.g., 7:9 or 1:2:5 */
		got = sscanf (p, "%" PRIu64 ":%" PRIu64 ":%" PRIu64, start, &inc, stop);
		if (got == 2) { *stop = inc; inc = 1L;}	/* Just got start:stop with implicit inc = 1 */
		else if (got != 3 || inc < 1) inc = 0L;	/* Error flag */
	}
	else if (isdigit ((int)p[0]))	/* Just a single column, e.g., 3 */
		*start = *stop = atol (p);
	else				/* Just assume it goes column by column */
		(*start)++, (*stop)++;
	if ((*stop) < (*start)) inc = 0L;	/* Not good */
	if (inc == 0)
		GMT_Report (GMT->parent, GMT_MSG_NORMAL, "Bad range [%s]: col, start-stop, start:stop, or start:step:stop must yield monotonically increasing positive selections\n", p);
	return (inc);	/* Either > 0 or 0 for error */
}

int gmt_parse_f_option (struct GMT_CTRL *GMT, char *arg)
{
	/* Routine will decode the -f[i|o]<col>|<colrange>[t|T|g],... arguments */

	char copy[GMT_BUFSIZ] = {""}, p[GMT_BUFSIZ] = {""};
	unsigned int k = 1, ic, pos = 0, code, *col = NULL;
	size_t len;
	int64_t i, start = -1, stop = -1, inc;
	enum GMT_enum_units unit = GMT_IS_METER;
	bool both_i_and_o = false;

	if (!arg || !arg[0]) return (GMT_PARSE_ERROR);	/* -f requires an argument */

	if (arg[0] == 'i')	/* Apply to input columns only */
		col = GMT->current.io.col_type[GMT_IN];
	else if (arg[0] == 'o')	/* Apply to output columns only */
		col = GMT->current.io.col_type[GMT_OUT];
	else {			/* Apply to both input and output columns */
		both_i_and_o = true;
		k = 0;
	}

	strncpy (copy, &arg[k], GMT_BUFSIZ);	/* arg should NOT have a leading i|o part */

	if (copy[0] == 'g' || copy[0] == 'p') {	/* Got -f[i|o]g which is shorthand for -f[i|o]0x,1y, or -fp[<unit>] (see below) */
		if (both_i_and_o) {
			GMT_set_geographic (GMT, GMT_IN);
			GMT_set_geographic (GMT, GMT_OUT);
		}
		else {
			col[GMT_X] = GMT_IS_LON;
			col[GMT_Y] = GMT_IS_LAT;
		}
		pos = 1;
		start = stop = 1;
	}
	if (copy[0] == 'p') {	/* Got -f[i|o]p[<unit>] for projected floating point map coordinates (e.g., UTM meters) */
		if (copy[1] && strchr (GMT_LEN_UNITS2, copy[1])) {	/* Given a unit via -fp<unit>*/
			if ((unit = GMT_get_unit_number (GMT, copy[1])) == GMT_IS_NOUNIT) {
				GMT_Report (GMT->parent, GMT_MSG_NORMAL, "Error: Malformed -f argument [%s] - bad projected unit\n", arg);
				return 1;
			}
			pos++;
		}
		GMT->current.proj.inv_coordinates = true;
		GMT->current.proj.inv_coord_unit = unit;
	}

	while ((GMT_strtok (copy, ",", &pos, p))) {	/* While it is not empty, process it */
		if ((inc = gmt_parse_range (GMT, p, &start, &stop)) == 0) return (GMT_PARSE_ERROR);
		len = strlen (p);	/* Length of the string p */
		ic = (int) p[len-1];	/* Last char in p is the potential code T, t, x, y, or f. */
		switch (ic) {
			case 'T':	/* Absolute calendar time */
				code = GMT_IS_ABSTIME;
				break;
			case 't':	/* Relative time (units since epoch) */
				code = GMT_IS_RELTIME;
				break;
			case 'x':	/* Longitude coordinates */
				code = GMT_IS_LON;
				break;
			case 'y':	/* Latitude coordinates */
				code = GMT_IS_LAT;
				break;
			case 'f':	/* Plain floating point coordinates */
				code = GMT_IS_FLOAT;
				break;
			default:	/* No suffix, consider it an error */
				GMT_Report (GMT->parent, GMT_MSG_NORMAL, "Error: Malformed -f argument [%s]\n", arg);
				return 1;
				break;
		}

		/* Now set the code for these columns */

		if (both_i_and_o)
			for (i = start; i <= stop; i += inc) GMT->current.io.col_type[GMT_IN][i] = GMT->current.io.col_type[GMT_OUT][i] = code;
		else
			for (i = start; i <= stop; i += inc) col[i] = code;
	}
	return (GMT_NOERROR);
}

int gmt_compare_cols (const void *point_1, const void *point_2)
{
	/* Sorts cols into ascending order  */
	if (((struct GMT_COL_INFO *)point_1)->col < ((struct GMT_COL_INFO *)point_2)->col) return (-1);
	if (((struct GMT_COL_INFO *)point_1)->col > ((struct GMT_COL_INFO *)point_2)->col) return (+1);
	return (0);
}

unsigned int gmt_parse_d_option (struct GMT_CTRL *GMT, char *arg)
{
	unsigned int dir, first, last;
	char *c = NULL;

	if (!arg || !arg[0]) return (GMT_PARSE_ERROR);	/* -d requires an argument */
	if (arg[0] == 'i') {
		first = last = GMT_IN;
		c = &arg[1];
	}
	else if (arg[0] == 'o') {
		first = last = GMT_OUT;
		c = &arg[1];
	}
	else {
		first = GMT_IN;	last = GMT_OUT;
		c = arg;
	}

	for (dir = first; dir <= last; dir++) {
		GMT->common.d.active[dir] = true;
		GMT->common.d.nan_proxy[dir] = atof (c);
		GMT->common.d.is_zero[dir] = doubleAlmostEqualZero (0.0, GMT->common.d.nan_proxy[dir]);
	}
	return (GMT_NOERROR);
}

int gmt_parse_i_option (struct GMT_CTRL *GMT, char *arg)
{
	/* Routine will decode the -i<col>|<colrange>[l][s<scale>][o<offset>],... arguments */

	char copy[GMT_BUFSIZ] = {""}, p[GMT_BUFSIZ] = {""}, *c = NULL;
	char txt_a[GMT_LEN256] = {""}, txt_b[GMT_LEN256] = {""};
	unsigned int k = 0, pos = 0;
	int64_t i, start = -1, stop = -1, inc;
	int convert;
	double scale, offset;

	if (!arg || !arg[0]) return (GMT_PARSE_ERROR);	/* -i requires an argument */

	strncpy (copy, arg, GMT_BUFSIZ);
	if ((c = strstr (copy, "+n"))) c[0] = '\0';	/* Chop off modifier since processed earlier */
	for (i = 0; i < GMT_MAX_COLUMNS; i++) GMT->current.io.col_skip[i] = true;	/* Initially, no input column is requested */

	while ((GMT_strtok (copy, ",", &pos, p))) {	/* While it is not empty, process it */
		convert = 0, scale = 1.0, offset = 0.0;

		if ((c = strchr (p, 'o'))) {	/* Look for offset */
			c[0] = '\0';	/* Wipe out the 'o' so that next scan terminates there */
			convert |= 1;
			offset = atof (&c[1]);
		}
		if ((c = strchr (p, 's'))) {	/* Look for scale factor */
			c[0] = '\0';	/* Wipe out the 's' so that next scan terminates there */
			if (GMT_compat_check (GMT, 4)) {	/* GMT4 */
				i = (int)strlen (p) - 1;
				convert = (p[i] == 'l') ? 2 : 1;
				i = sscanf (&c[1], "%[^/]/%[^l]", txt_a, txt_b);
				if (i == 0) GMT_Report (GMT->parent, GMT_MSG_NORMAL, "-i...s contains bad scale info\n");
				scale = atof (txt_a);
				if (i == 2) offset = atof (txt_b);
			} else {
				convert |= 1;
				scale = atof (&c[1]);
			}
		}
		if ((c = strchr (p, 'l'))) {	/* Look for log indicator */
			c[0] = '\0';	/* Wipe out the 's' so that next scan terminates there */
			convert = 2;
		}
		if ((inc = gmt_parse_range (GMT, p, &start, &stop)) == 0) return (GMT_PARSE_ERROR);

		/* Now set the code for these columns */

		for (i = start; i <= stop; i += inc, k++) {
			GMT->current.io.col_skip[i] = false;	/* Do not skip these */
			GMT->current.io.col[GMT_IN][k].col = (unsigned int)i;	/* Requested order of columns */
			GMT->current.io.col[GMT_IN][k].order = k;		/* Requested order of columns */
			GMT->current.io.col[GMT_IN][k].convert = convert;
			GMT->current.io.col[GMT_IN][k].scale = scale;
			GMT->current.io.col[GMT_IN][k].offset = offset;
		}
	}
	qsort (GMT->current.io.col[GMT_IN], k, sizeof (struct GMT_COL_INFO), gmt_compare_cols);
	GMT->common.i.n_cols = k;
	return (GMT_NOERROR);
}

int gmt_parse_o_option (struct GMT_CTRL *GMT, char *arg)
{
	/* Routine will decode the -o<col>|<colrange>,... arguments */

	char copy[GMT_BUFSIZ] = {""}, p[GMT_BUFSIZ] = {""}, *c = NULL;
	unsigned int pos = 0;
	uint64_t k = 0;
	int64_t i, start = -1, stop = -1, inc;

	if (!arg || !arg[0]) return (GMT_PARSE_ERROR);	/* -o requires an argument */

	strncpy (copy, arg, GMT_BUFSIZ);
	if ((c = strstr (copy, "+n"))) c[0] = '\0';	/* Chop off modifier */

	while ((GMT_strtok (copy, ",", &pos, p))) {	/* While it is not empty, process it */
		if ((inc = gmt_parse_range (GMT, p, &start, &stop)) == 0) return (GMT_PARSE_ERROR);

		/* Now set the code for these columns */

		for (i = start; i <= stop; i += inc, k++) {
			GMT->current.io.col[GMT_OUT][k].col = (unsigned int)i;	/* Requested order of columns */
			GMT->current.io.col[GMT_OUT][k].order = (unsigned int)k;		/* Requested order of columns */
		}
	}
	GMT->common.o.n_cols = k;
	if (GMT->common.b.active[GMT_OUT]) GMT->common.b.ncol[GMT_OUT] = GMT->common.b.ncol[GMT_IN];	/* Since -o machinery will march through */
	return (GMT_NOERROR);
}

int GMT_parse_dash_option (struct GMT_CTRL *GMT, char *text)
{	/* parse any --PARAM[=value] arguments */
	int n;
	char *this_c = NULL, message[GMT_LEN128] = {""};
	if (!text)
		return (GMT_NOERROR);

	/* print version and exit */
	if (strcmp (text, "version") == 0) {
		sprintf (message, "%s\n", GMT_PACKAGE_VERSION_WITH_SVN_REVISION);
		GMT->parent->print_func (stdout, message);
		/* cannot call GMT_Free_Options() from here, so we are leaking on exit.
		 * struct GMTAPI_CTRL *G = GMT->parent;
		 * if (GMT_Destroy_Session (G))
		 *   exit (EXIT_FAILURE); */
		exit (EXIT_SUCCESS);
	}

	/* print GMT folders and exit */
	if (strcmp (text, "show-datadir") == 0) {
		sprintf (message, "%s\n", GMT->session.SHAREDIR);
		GMT->parent->print_func (stdout, message);
		/* leaking on exit same as above. */
		exit (EXIT_SUCCESS);
	}

	if ((this_c = strchr (text, '='))) {
		/* Got --PAR=VALUE */
		this_c[0] = '\0';	/* Temporarily remove the '=' character */
		n = gmt_setparameter (GMT, text, &this_c[1]);
		this_c[0] = '=';	/* Put it back were it was */
	}
	else
		/* Got --PAR */
		n = gmt_setparameter (GMT, text, "true");
	return (n);
}

void GMT_check_lattice (struct GMT_CTRL *GMT, double *inc, unsigned int *registration, bool *active)
{	/* Uses provided settings to initialize the lattice settings from
	 * the -R<grdfile> if it was given; else it does nothing.
	 */
	if (!GMT->current.io.grd_info.active) return;	/* -R<grdfile> was not used; use existing settings */

	/* Here, -R<grdfile> was used and we will use the settings supplied by the grid file (unless overridden) */
	if (!active || *active == false) {	/* -I not set separately */
		GMT_memcpy (inc, GMT->current.io.grd_info.grd.inc, 2, double);
		inc[GMT_Y] = GMT->current.io.grd_info.grd.inc[GMT_Y];
	}
	if (registration) {	/* An pointer not NULL was passed that indicates grid registration */
		/* If a -r like option was set then toggle grid setting, else use grid setting */
		*registration = (*registration) ? !GMT->current.io.grd_info.grd.registration : GMT->current.io.grd_info.grd.registration;
	}
	if (active) *active = true;	/* When 4th arg is not NULL it is set to true (for Ctrl->active args) */
}

int GMT_check_binary_io (struct GMT_CTRL *GMT, uint64_t n_req) {
	int n_errors = 0;

	/* Check the binary options that are used with most GMT programs.
	 * GMT is the pointer to the GMT structure.
	 * n_req is the number of required columns. If 0 then it relies on
	 *    GMT->common.b.ncol[GMT_IN] to be non-zero.
	 * Return value is the number of errors that where found.
	 */

	if (!GMT->common.b.active[GMT_IN]) return (GMT_NOERROR);	/* Let machinery figure out input cols for ascii */

	/* These are specific tests for binary input */

	if (GMT->common.b.ncol[GMT_IN] == 0) GMT->common.b.ncol[GMT_IN] = n_req;
	if (GMT->common.b.ncol[GMT_IN] == 0) {
		GMT_Report (GMT->parent, GMT_MSG_NORMAL, "Syntax error: Must specify number of columns in binary input data (-bi)\n");
		n_errors++;
	}
	else if (n_req > GMT->common.b.ncol[GMT_IN]) {
		GMT_Report (GMT->parent, GMT_MSG_NORMAL,
		            "Syntax error: Binary input data (-bi) provides %d but must have at least %d columns\n",
		            GMT->common.b.ncol[GMT_IN], n_req);
		n_errors++;
	}
	if (GMT->common.b.ncol[GMT_IN] < GMT->common.i.n_cols) {
		GMT_Report (GMT->parent, GMT_MSG_NORMAL,
		            "Syntax error: Binary input data (-bi) provides %d but column selection (-i) asks for %d columns\n",
		            GMT->common.b.ncol[GMT_IN], GMT->common.i.n_cols);
		n_errors++;
	}
	if (GMT->common.b.active[GMT_OUT] && GMT->common.b.ncol[GMT_OUT] && (GMT->common.b.ncol[GMT_OUT] < GMT->common.o.n_cols)) {
		GMT_Report (GMT->parent, GMT_MSG_NORMAL,
		            "Syntax error: Binary output data (-bo) provides %d but column selection (-o) asks for %d columns\n",
		            GMT->common.b.ncol[GMT_OUT], GMT->common.o.n_cols);
		n_errors++;
	}

	GMT_Report (GMT->parent, GMT_MSG_VERBOSE, "Provides %d, expects %d-column binary data\n", GMT->common.b.ncol[GMT_IN], n_req);

	return (n_errors);
}

int gmt_parse_U_option (struct GMT_CTRL *GMT, char *item) {
	int i, just, n = 0, n_slashes, error = 0;
	char txt_j[GMT_LEN256] = {""}, txt_x[GMT_LEN256] = {""}, txt_y[GMT_LEN256] = {""};

	/* Parse the -U option.  Full syntax: -U[<just>/<dx>/<dy>/][c|<label>] */

	GMT->current.setting.map_logo = true;
	if (!item || !item[0]) return (GMT_NOERROR);	/* Just basic -U with no args */

	for (i = n_slashes = 0; item[i]; i++) {
		if (item[i] == '/') n_slashes++;	/* Count slashes to detect [<just>]/<dx>/<dy>/ presence */
	}
	if (n_slashes >= 2) {	/* Probably gave -U[<just>]/<dx>/<dy>[/<string>] */
		if (item[0] == '/') { /* No justification given */
			n = sscanf (&item[1], "%[^/]/%[^/]/%[^\n]", txt_x, txt_y, GMT->current.ps.map_logo_label);
			just = 1;	/* Default justification is LL */
		}
		else {
			n = sscanf (item, "%[^/]/%[^/]/%[^/]/%[^\n]", txt_j, txt_x, txt_y, GMT->current.ps.map_logo_label);
			just = GMT_just_decode (GMT, txt_j, GMT->current.setting.map_logo_justify);
		}
		if (just < 0) {
			/* Garbage before first slash: we simply have -U<string> */
			strncpy (GMT->current.ps.map_logo_label, item, GMT_BUFSIZ);
		}
		else {
			GMT->current.setting.map_logo_justify = just;
			GMT->current.setting.map_logo_pos[GMT_X] = GMT_to_inch (GMT, txt_x);
			GMT->current.setting.map_logo_pos[GMT_Y] = GMT_to_inch (GMT, txt_y);
		}
	}
	else
		strncpy (GMT->current.ps.map_logo_label, item, GMT_BUFSIZ);
	if ((item[0] == '/' && n_slashes == 1) || (item[0] == '/' && n_slashes >= 2 && n < 2)) error++;
	return (error);
}

#ifdef USE_GTHREADS
int gmt_parse_x_option (struct GMT_CTRL *GMT, char *arg) {
	/* -x+a|[-]n */
	char *s = NULL;

	if (!arg || !arg[0]) return (GMT_NOERROR);      /* For the time being we ignore this, but in future it may mean -x1 */
	if (s = strstr (arg, "+a"))                     /* Use all processors */
		GMT->common.x.n_threads = g_get_num_processors();
	else
		GMT->common.x.n_threads = atoi(arg);

	if (GMT->common.x.n_threads == 0)
		GMT->common.x.n_threads = 1;
	else if (GMT->common.x.n_threads < 0)
		GMT->common.x.n_threads = MAX(g_get_num_processors() - GMT->common.x.n_threads, 1);		/* Max -n but at least one */
	else
		GMT->common.x.n_threads = MIN((int)g_get_num_processors(), GMT->common.x.n_threads);	/* No more than maximum available */

	return (GMT_NOERROR);
}
#endif

int gmt_parse_colon_option (struct GMT_CTRL *GMT, char *item) {
	int error = 0, way, off = 0;
	bool ok[2] = {false, false};
	static char *mode[4] = {"i", "o", "", ""}, *dir[2] = {"input", "output"};
	char kase = (item) ? item[0] : '\0';
	/* Parse the -: option.  Full syntax: -:[i|o].
	 * We know that if -f was given it has already been parsed due to the parsing order imposed.
	 * Must check that -: does not conflict with -f */

	switch (kase) {
		case 'i':	/* Toggle on input data only */
			ok[GMT_IN] = true;
			break;
		case 'o':	/* Toggle on output data only */
			ok[GMT_OUT] = true;
			break;
		case '\0':	/* Toggle both input and output data */
			ok[GMT_IN] = ok[GMT_OUT] = true;
			off = 2;
			break;
		default:
			error++;	/* Error */
			break;
	}
	for (way = 0; !error && way < 2; way++) if (ok[way]) {
		if (GMT->current.io.col_type[way][GMT_X] == GMT_IS_UNKNOWN && GMT->current.io.col_type[way][GMT_Y] == GMT_IS_UNKNOWN)	/* Dont know what x/y is yet */
			GMT->current.setting.io_lonlat_toggle[way] = true;
		else if (GMT->current.io.col_type[way][GMT_X] == GMT_IS_FLOAT && GMT->current.io.col_type[way][GMT_Y] == GMT_IS_FLOAT)	/* Cartesian x/y vs y/x cannot be identified */
			GMT->current.setting.io_lonlat_toggle[way] = true;
		else if (GMT_is_geographic (GMT, way))	/* Lon/lat becomes lat/lon */
			GMT->current.setting.io_lonlat_toggle[way] = true;
		else if (GMT->current.io.col_type[way][GMT_X] == GMT_IS_LAT && GMT->current.io.col_type[way][GMT_Y] == GMT_IS_LON)	/* Already lat/lon! */
			GMT_Report (GMT->parent, GMT_MSG_NORMAL, "Warning: -:%s given but %s order already set by -f; -:%s ignored.\n", mode[way+off], dir[way], mode[way+off]);
		else {
			GMT_Report (GMT->parent, GMT_MSG_NORMAL, "Error: -:%s given but %s first two columns do not hold x/y or lon/lat\n", mode[way+off], dir[way]);
			error++;
		}
	}
	if (error) GMT->current.setting.io_lonlat_toggle[GMT_IN] = GMT->current.setting.io_lonlat_toggle[GMT_OUT] = false;	/* Leave in case we had errors */
	return (error);
}

double gmt_neg_col_dist (struct GMT_CTRL *GMT, uint64_t col)
{	/* Compute reverse col-separation before mapping */
	return (GMT->current.io.prev_rec[col] - GMT->current.io.curr_rec[col]);
}

double gmt_pos_col_dist (struct GMT_CTRL *GMT, uint64_t col)
{	/* Compute forward col-separation before mapping */
	return (GMT->current.io.curr_rec[col] - GMT->current.io.prev_rec[col]);
}

double gmt_abs_col_dist (struct GMT_CTRL *GMT, uint64_t col)
{	/* Compute absolute col-separation before mapping */
	return (fabs (GMT->current.io.curr_rec[col] - GMT->current.io.prev_rec[col]));
}

double gmt_neg_col_map_dist (struct GMT_CTRL *GMT, uint64_t col)
{	/* Compute reverse col-separation after mapping */
	double X[2][2];
	GMT_geo_to_xy (GMT, GMT->current.io.prev_rec[GMT_X], GMT->current.io.prev_rec[GMT_Y], &X[GMT_X][0], &X[GMT_Y][0]);
	GMT_geo_to_xy (GMT, GMT->current.io.curr_rec[GMT_X], GMT->current.io.curr_rec[GMT_Y], &X[GMT_X][1], &X[GMT_Y][1]);
	return (X[col][0] - X[col][1]);
}

double gmt_pos_col_map_dist (struct GMT_CTRL *GMT, uint64_t col)
{	/* Compute forward col-separation after mapping */
	double X[2][2];
	GMT_geo_to_xy (GMT, GMT->current.io.prev_rec[GMT_X], GMT->current.io.prev_rec[GMT_Y], &X[GMT_X][0], &X[GMT_Y][0]);
	GMT_geo_to_xy (GMT, GMT->current.io.curr_rec[GMT_X], GMT->current.io.curr_rec[GMT_Y], &X[GMT_X][1], &X[GMT_Y][1]);
	return (X[col][1] - X[col][0]);
}

double gmt_abs_col_map_dist (struct GMT_CTRL *GMT, uint64_t col)
{	/* Compute forward col-separation after mapping */
	double X[2][2];
	GMT_geo_to_xy (GMT, GMT->current.io.prev_rec[GMT_X], GMT->current.io.prev_rec[GMT_Y], &X[GMT_X][0], &X[GMT_Y][0]);
	GMT_geo_to_xy (GMT, GMT->current.io.curr_rec[GMT_X], GMT->current.io.curr_rec[GMT_Y], &X[GMT_X][1], &X[GMT_Y][1]);
	return (fabs (X[col][1] - X[col][0]));
}

double gmt_xy_map_dist (struct GMT_CTRL *GMT, uint64_t GMT_UNUSED(col))
{	/* Compute point-separation after mapping */
	return (GMT_cartesian_dist_proj (GMT, GMT->current.io.prev_rec[GMT_X], GMT->current.io.prev_rec[GMT_Y], GMT->current.io.curr_rec[GMT_X], GMT->current.io.curr_rec[GMT_Y]));
}

double gmt_xy_deg_dist (struct GMT_CTRL *GMT, uint64_t GMT_UNUSED(col))
{
	return (GMT_great_circle_dist_degree (GMT, GMT->current.io.prev_rec[GMT_X], GMT->current.io.prev_rec[GMT_Y], GMT->current.io.curr_rec[GMT_X], GMT->current.io.curr_rec[GMT_Y]));
}

double gmt_xy_true_dist (struct GMT_CTRL *GMT, uint64_t GMT_UNUSED(col))
{
	return (GMT_great_circle_dist_meter (GMT, GMT->current.io.prev_rec[GMT_X], GMT->current.io.prev_rec[GMT_Y], GMT->current.io.curr_rec[GMT_X], GMT->current.io.curr_rec[GMT_Y]));
}

double gmt_xy_cart_dist (struct GMT_CTRL *GMT, uint64_t GMT_UNUSED(col))
{
	return (GMT_cartesian_dist (GMT, GMT->current.io.prev_rec[GMT_X], GMT->current.io.prev_rec[GMT_Y], GMT->current.io.curr_rec[GMT_X], GMT->current.io.curr_rec[GMT_Y]));
}

int gmt_parse_g_option (struct GMT_CTRL *GMT, char *txt)
{
	int i, k = 0, c;
	/* Process the GMT gap detection option for parameters */
	/* Syntax, e.g., -g[x|X|y|Y|d|D|[<col>]z][+|-]<gap>[d|m|s|e|f|k|M|n|c|i|p] or -ga */

	if (!txt && !txt[0]) return (GMT_PARSE_ERROR);	/* -g requires an argument */
	if ((i = GMT->common.g.n_methods) == GMT_N_GAP_METHODS) {
		GMT_Report (GMT->parent, GMT_MSG_NORMAL, "Error: Cannot specify more than %d gap criteria\n", GMT_N_GAP_METHODS);
		return (1);
	}

	GMT_set_segmentheader (GMT, GMT_OUT, true);	/* -g gap checking implies -mo if not already set */

	if (txt[0] == 'a') {	/* For multiple criteria, specify that all criteria be met [default is any] */
		k++;
		GMT->common.g.match_all = true;
		if (!txt[k]) return (1);	/* Just a single -ga */
	}
	switch (txt[k]) {	/* Determine method used for gap detection */
		case 'x':	/* Difference in user's x-coordinates used for test */
			GMT->common.g.method[i] = (txt[k+1] == '-') ? GMT_NEGGAP_IN_COL : ((txt[k+1] == '+') ? GMT_POSGAP_IN_COL : GMT_ABSGAP_IN_COL);
			GMT->common.g.col[i] = GMT_X;
			break;
		case 'X':	/* Difference in user's mapped x-coordinates used for test */
			GMT->common.g.method[i] = (txt[k+1] == '-') ? GMT_NEGGAP_IN_MAP_COL : ((txt[k+1] == '+') ? GMT_POSGAP_IN_MAP_COL : GMT_ABSGAP_IN_MAP_COL);
			GMT->common.g.col[i] = GMT_X;
			break;
		case 'y':	/* Difference in user's y-coordinates used for test */
			GMT->common.g.method[i] = (txt[k+1] == '-') ? GMT_NEGGAP_IN_COL : ((txt[k+1] == '+') ? GMT_POSGAP_IN_COL : GMT_ABSGAP_IN_COL);
			GMT->common.g.col[i] = GMT_Y;
			break;
		case 'Y':	/* Difference in user's mapped y-coordinates used for test */
			GMT->common.g.method[i] = (txt[k+1] == '-') ? GMT_NEGGAP_IN_MAP_COL : ((txt[k+1] == '+') ? GMT_POSGAP_IN_MAP_COL : GMT_ABSGAP_IN_MAP_COL);
			GMT->common.g.col[i] = GMT_Y;
			break;
		case 'd':	/* Great circle (if geographic data) or Cartesian distance used for test */
			GMT->common.g.method[i] = (GMT_is_geographic (GMT, GMT_IN)) ? GMT_GAP_IN_GDIST : GMT_GAP_IN_CDIST;
			GMT->common.g.col[i] = -1;
			break;
		case 'D':	/* Cartesian mapped distance used for test */
			GMT->common.g.method[i] = GMT_GAP_IN_PDIST;
			GMT->common.g.col[i] = -1;
			break;
		case 'z':	/* Difference in user's z-coordinates used for test */
			GMT->common.g.method[i] = (txt[k+1] == '-') ? GMT_NEGGAP_IN_COL : ((txt[k+1] == '+') ? GMT_POSGAP_IN_COL : GMT_ABSGAP_IN_COL);
			GMT->common.g.col[i] = 2;
			break;
		case '1':	/* Difference in a specified column's coordinates used for test */
		case '2':
		case '3':
		case '4':
		case '5':
		case '6':
		case '7':
		case '8':
		case '9':
		case '0':
			c = k;
			while (txt[k] && isdigit ((int)txt[k])) k++;	/* Skip past until we find z */
			if (txt[k] != 'z') {
				GMT_Report (GMT->parent, GMT_MSG_NORMAL, "Error: Bad gap selector (%c).  Choose from x|y|d|X|Y|D|[<col>]z\n", txt[k]);
				return (1);
			}
			GMT->common.g.method[i] = (txt[k+1] == '-') ? GMT_NEGGAP_IN_COL : ((txt[k+1] == '+') ? GMT_POSGAP_IN_COL : GMT_ABSGAP_IN_COL);
			GMT->common.g.col[i] = atoi (&txt[c]);
			break;
		default:
			GMT_Report (GMT->parent, GMT_MSG_NORMAL, "Error: Bad gap selector (%c).  Choose from x|y|d|X|Y|D|[<col>]z\n", txt[0]);
			return (1);
			break;
	}
	switch (GMT->common.g.method[i]) {
		case GMT_NEGGAP_IN_COL:
			GMT->common.g.get_dist[i] = &gmt_neg_col_dist;
			break;
		case GMT_POSGAP_IN_COL:
			GMT->common.g.get_dist[i] = &gmt_pos_col_dist;
			break;
		case GMT_ABSGAP_IN_COL:
			GMT->common.g.get_dist[i] = &gmt_abs_col_dist;
			break;
		case GMT_NEGGAP_IN_MAP_COL:
			GMT->common.g.get_dist[i] = &gmt_neg_col_map_dist;
			break;
		case GMT_POSGAP_IN_MAP_COL:
			GMT->common.g.get_dist[i] = &gmt_pos_col_map_dist;
			break;
		case GMT_ABSGAP_IN_MAP_COL:
			GMT->common.g.get_dist[i] = &gmt_abs_col_map_dist;
			break;
		case GMT_GAP_IN_GDIST:
			GMT->common.g.get_dist[i] = &gmt_xy_true_dist;
			break;
		case GMT_GAP_IN_CDIST:
			GMT->common.g.get_dist[i] = &gmt_xy_cart_dist;
			break;
		case GMT_GAP_IN_PDIST:
			GMT->common.g.get_dist[i] = &gmt_xy_map_dist;
			break;
		default:
			break;	/* Already set, or will be reset below  */
	}
	k++;	/* Skip to start of gap value */
	if (txt[k] == '-' || txt[k] == '+') k++;	/* Skip sign */
	if ((GMT->common.g.gap[i] = atof (&txt[k])) == 0.0) {
		GMT_Report (GMT->parent, GMT_MSG_NORMAL, "Error: Gap value must be non-zero\n");
		return (1);
	}
	if (GMT->common.g.method[i] == GMT_GAP_IN_GDIST) {	/* Convert any gap given to meters */
		switch (txt[strlen(txt)-1]) {	/* Process unit information */
			case 'd':	/* Arc degrees, reset pointer */
				GMT->common.g.get_dist[i] = &gmt_xy_deg_dist;
				GMT->common.g.method[i] = GMT_GAP_IN_DDIST;
				break;
			case 'm':	/* Arc minutes, reset pointer */
				GMT->common.g.get_dist[i] = &gmt_xy_deg_dist;
				GMT->common.g.method[i] = GMT_GAP_IN_DDIST;
				GMT->common.g.gap[i] *= GMT_MIN2DEG;
			case 's':	/* Arc seconds, reset pointer */
				GMT->common.g.get_dist[i] = &gmt_xy_deg_dist;
				GMT->common.g.method[i] = GMT_GAP_IN_DDIST;
				GMT->common.g.gap[i] *= GMT_SEC2DEG;
			case 'f':	/* Feet  */
				GMT->common.g.gap[i] *= METERS_IN_A_FOOT;
				break;
			case 'k':	/* Km  */
				GMT->common.g.gap[i] *= 1000.0;
				break;
			case 'M':	/* Miles */
				GMT->common.g.gap[i] *= METERS_IN_A_MILE;
				break;
			case 'n':	/* Nautical miles */
				GMT->common.g.gap[i] *= METERS_IN_A_NAUTICAL_MILE;
				break;
			case 'u':	/* Survey feet  */
				GMT->common.g.gap[i] *= METERS_IN_A_SURVEY_FOOT;
				break;
			default:	/* E.g., meters or junk */
				break;
		}
	}
	else if (GMT->common.g.method[i] == GMT_GAP_IN_PDIST){	/* Cartesian plot distance stuff */
		switch (txt[strlen(txt)-1]) {	/* Process unit information */
			case 'c':	/* cm */
				GMT->common.g.gap[i] /= 2.54;
				break;
			case 'p':	/* Points */
				GMT->common.g.gap[i] /= 72.0;
				break;
			default:	/* E.g., inch or junk */
				break;
		}
	}
	if ((GMT->common.g.col[i] + 1) > GMT->common.g.n_col) GMT->common.g.n_col = GMT->common.g.col[i] + 1;	/* Needed when checking since it may otherwise not be read */
	GMT->common.g.n_methods++;
	return (GMT_NOERROR);
}

int gmt_parse_n_option (struct GMT_CTRL *GMT, char *item)
{	/* Parse the -n option for 2-D grid resampling parameters -n[b|c|l|n][+a][+t<BC>][+<threshold>] */
	unsigned int pos = 0, j, k = 1;
	char p[GMT_LEN256] = {""};

	switch (item[0]) {
		case '+':	/* Means no mode was specified so we get the default */
			GMT->common.n.interpolant = BCR_BICUBIC; k = 0; break;
		case 'n':
			GMT->common.n.interpolant = BCR_NEARNEIGHBOR; break;
		case 'l':
			GMT->common.n.interpolant = BCR_BILINEAR; break;
		case 'b':
			GMT->common.n.interpolant = BCR_BSPLINE; break;
		case 'c':
			GMT->common.n.interpolant = BCR_BICUBIC; break;
		default:
			GMT_Report (GMT->parent, GMT_MSG_NORMAL, "Error: Use %s to set 2-D grid interpolation mode.\n", GMT_n_OPT);
			return (1);
			break;
	}

	/* Now look for +modifiers */

	while ((GMT_strtok (&item[k], "+", &pos, p))) {
		switch (p[0]) {
			case 'a':	/* Turn off antialias */
				GMT->common.n.antialias = false;
				break;
			case 'b':	/* Set BCs */
				GMT->common.n.bc_set = true;
				strncpy (GMT->common.n.BC, &p[1], 4U);
				for (j = 0; j < strlen (GMT->common.n.BC); j++) {
					switch (GMT->common.n.BC[j]) {
						case 'g': case 'x': case 'y': break;
						default:
							GMT_Report (GMT->parent, GMT_MSG_NORMAL, "Error -n: +b<BC> requires <BC> to be g or p[x|y], n[x|y]\n");
							break;
					}
				}
				break;
			case 'c':	/* Turn on min/max clipping */
				GMT->common.n.truncate = true;
				break;
			case 't':	/* Set interpolation threshold */
				GMT->common.n.threshold = atof (&p[1]);
				if (GMT->common.n.threshold < 0.0 || GMT->common.n.threshold > 1.0) {
					GMT_Report (GMT->parent, GMT_MSG_NORMAL, "Error -n: Interpolation threshold must be in [0,1] range\n");
					return (1);
				}
				break;
			default:	/* Bad modifier */
				GMT_Report (GMT->parent, GMT_MSG_NORMAL, "Error: Use %s to set 2-D grid interpolation mode.\n", GMT_n_OPT);
				return (1);
				break;
		}
	}
	return (GMT_NOERROR);
}

int gmt_parse_p_option (struct GMT_CTRL *GMT, char *item)
{
	unsigned int k, l = 0, s, pos = 0, error = 0;
	double az, el, z;
	char p[GMT_LEN256] = {""}, txt_a[GMT_LEN256] = {""}, txt_b[GMT_LEN256] = {""}, txt_c[GMT_LEN256] = {""};

	if (!GMT->common.J.active) GMT_Report (GMT->parent, GMT_MSG_NORMAL, "Warning -p option works best in consort with -J (and -R or a grid)\n");
	switch (item[0]) {
		case 'x':
			GMT->current.proj.z_project.view_plane = GMT_X + GMT_ZW;
			l++;
			break;
		case 'y':
			GMT->current.proj.z_project.view_plane = GMT_Y + GMT_ZW;
			l++;
			break;
		case 'z':
			GMT->current.proj.z_project.view_plane = GMT_Z + GMT_ZW;
			l++;
			break;
		default:
			GMT->current.proj.z_project.view_plane = GMT_Z + GMT_ZW;
			break;
	}
	if ((k = sscanf (&item[l], "%lf/%lf/%lf", &az, &el, &z)) < 2) {
		GMT_Report (GMT->parent, GMT_MSG_NORMAL, "Error in -p (%s): Syntax is %s\n", item, GMT_p_OPT);
		return 1;
	}
	if (el <= 0.0 || el > 90.0) {
		GMT_Report (GMT->parent, GMT_MSG_NORMAL, "Syntax error -p option: Elevation must be in 0-90 range\n");
		return 1;
	}
	GMT->current.proj.z_project.view_azimuth = az;
	GMT->current.proj.z_project.view_elevation = el;
	if (k == 3) GMT->current.proj.z_level = z;

	for (s = 0; item[s] && item[s] != '/'; s++);	/* Look for position of slash / */
	for (k = 0; item[k] && item[k] != '+'; k++);	/* Look for +<options> strings */
	if (!item[k] || k < s) return 0;		/* No + before the slash, so we are done here */

	/* Decode +separated substrings */

	GMT->current.proj.z_project.fixed = true;
	k++;
	if (!item[k]) return 0;	/* No specific settings given, we will apply default values in 3D init */
	while ((GMT_strtok (&item[k], "+", &pos, p))) {
		switch (p[0]) {
			case 'v':	/* Specify fixed view point in 2-D projected coordinates */
				if (sscanf (&p[1], "%[^/]/%s", txt_a, txt_b) != 2) {
					GMT_Report (GMT->parent, GMT_MSG_NORMAL, "Error in -p (%s): Syntax is -p<az>/<el>[/<z>][+wlon0/lat0[/z0]][+vx0[%s]/y0[%s]]\n", p, GMT_DIM_UNITS, GMT_DIM_UNITS);
					return 1;
				}
				GMT->current.proj.z_project.view_x = GMT_to_inch (GMT, txt_a);
				GMT->current.proj.z_project.view_y = GMT_to_inch (GMT, txt_b);
				GMT->current.proj.z_project.view_given = true;
				break;
			case 'w':	/* Specify fixed World point in user's coordinates */
				if (sscanf (&p[1], "%[^/]/%[^/]/%s", txt_a, txt_b, txt_c) < 2) {
					GMT_Report (GMT->parent, GMT_MSG_NORMAL, "Error in -p: (%s)  Syntax is -p<az>/<el>[/<z>][+wlon0/lat0[/z0]][+vx0[%s]/y0[%s]]\n", p, GMT_DIM_UNITS, GMT_DIM_UNITS);
					return 1;
				}
				error += GMT_verify_expectations (GMT, GMT->current.io.col_type[GMT_IN][GMT_X], GMT_scanf (GMT, txt_a, GMT->current.io.col_type[GMT_IN][GMT_X], &GMT->current.proj.z_project.world_x), txt_a);
				error += GMT_verify_expectations (GMT, GMT->current.io.col_type[GMT_IN][GMT_Y], GMT_scanf (GMT, txt_b, GMT->current.io.col_type[GMT_IN][GMT_Y], &GMT->current.proj.z_project.world_y), txt_b);
				if (k == 3) error += GMT_verify_expectations (GMT, GMT->current.io.col_type[GMT_IN][GMT_Z], GMT_scanf (GMT, txt_c, GMT->current.io.col_type[GMT_IN][GMT_Z], &GMT->current.proj.z_project.world_z), txt_c);
				GMT->current.proj.z_project.world_given = true;
				break;
			default:	/* If followed by an integer we assume this might be an exponential notation picked up by mistake */
				if (!isdigit ((int)p[0])) GMT_Report (GMT->parent, GMT_MSG_NORMAL, "Warning -p: Unrecognized modifier %s (ignored)\n", p);
				break;
		}
	}
	return (error);
}

bool gmt_parse_s_option (struct GMT_CTRL *GMT, char *item) {
	unsigned int error = 0, n, pos = 0;
	int64_t i, start = -1, stop = -1, inc;
	char p[GMT_BUFSIZ] = {""}, tmp[GMT_MAX_COLUMNS] = {""};
	/* Parse the -s option.  Full syntax: -s[<cols>][r|a] */

	GMT_memset (GMT->current.io.io_nan_col, GMT_MAX_COLUMNS, int);
	GMT->current.io.io_nan_col[0] = GMT_Z;	/* The default is to examine the z-column */
	GMT->current.io.io_nan_ncols = 1;		/* Default is that single z column */
	GMT->current.setting.io_nan_mode = GMT_IO_NAN_SKIP;	/* Plain -s */
	if (!item || !item[0]) return (false);	/* Nothing more to do */
	n = (int)strlen (item);
	if (item[n-1] == 'a') GMT->current.setting.io_nan_mode = GMT_IO_NAN_ONE, n--;		/* Set -sa */
	else if (item[n-1] == 'r') GMT->current.setting.io_nan_mode = GMT_IO_NAN_KEEP, n--;	/* Set -sr */
	if (n == 0) return (false);		/* No column arguments to process */
	/* Here we have user-supplied column information */
	for (i = 0; i < GMT_MAX_COLUMNS; i++) tmp[i] = -1;
	while (!error && (GMT_strtok (item, ",", &pos, p))) {	/* While it is not empty, process it */
		if ((inc = gmt_parse_range (GMT, p, &start, &stop)) == 0) return (true);

		/* Now set the code for these columns */
		for (i = start; i <= stop; i += inc) tmp[i] = true;
	}
	/* Count and set array of NaN-columns */
	for (i = n = 0; i < GMT_MAX_COLUMNS; i++) if (tmp[i] != -1) GMT->current.io.io_nan_col[n++] = (unsigned int)i;
	if (error || n == 0) {
		GMT_Report (GMT->parent, GMT_MSG_NORMAL, "Syntax error -s option: Unable to decode columns from %s\n", item);
		return true;
	}
	GMT->current.io.io_nan_ncols = n;

	return (false);
}

int gmt_parse_V_option (struct GMT_CTRL *GMT, char arg) {
	switch (arg) {
		case 'q': case '0': GMT->current.setting.verbose = GMT_MSG_QUIET;   break;
		case 'n':           GMT->current.setting.verbose = GMT_MSG_NORMAL;  break;
		case 't':           GMT->current.setting.verbose = GMT_MSG_TICTOC;  break;
		case 'c': case '1': GMT->current.setting.verbose = GMT_MSG_COMPAT;  break;
		case 'v': case '2': GMT->current.setting.verbose = GMT_MSG_VERBOSE; break;
		case 'l': case '3': GMT->current.setting.verbose = GMT_MSG_LONG_VERBOSE; break;
		case 'd': case '4': GMT->current.setting.verbose = GMT_MSG_DEBUG;   break;
		default: return true;
	}
	return false;
}

void gmt_verify_encodings (struct GMT_CTRL *GMT) {
	/* Check that special map-related codes are present - if not give warning */

	/* First check for degree symbol */

	if (GMT->current.setting.ps_encoding.code[gmt_ring] == 32 && GMT->current.setting.ps_encoding.code[gmt_degree] == 32) {	/* Neither /ring or /degree encoded */
		GMT_message (GMT, "Warning: Selected character encoding does not have suitable degree symbol - will use space instead\n");
	}
	else if (GMT->current.setting.map_degree_symbol == gmt_ring && GMT->current.setting.ps_encoding.code[gmt_ring] == 32) {		/* want /ring but only /degree is encoded */
		GMT_message (GMT, "Warning: Selected character encoding does not have ring symbol - will use degree symbol instead\n");
		GMT->current.setting.map_degree_symbol = gmt_degree;
	}
	else if (GMT->current.setting.map_degree_symbol == gmt_degree && GMT->current.setting.ps_encoding.code[gmt_degree] == 32) {	/* want /degree but only /ring is encoded */
		GMT_message (GMT, "Warning: Selected character encoding does not have degree symbol - will use ring symbol instead\n");
		GMT->current.setting.map_degree_symbol = gmt_ring;
	}

	/* Then single quote for minute symbol... */

	if (GMT->current.setting.map_degree_symbol < 2 && GMT->current.setting.ps_encoding.code[gmt_squote] == 32) {
		GMT_message (GMT, "Warning: Selected character encoding does not have minute symbol (single quote) - will use space instead\n");
	}

	/* ... and double quote for second symbol */

	if (GMT->current.setting.map_degree_symbol < 2 && GMT->current.setting.ps_encoding.code[gmt_dquote] == 32) {
		GMT_message (GMT, "Warning: Selected character encoding does not have second symbol (double quote) - will use space instead\n");
	}
}

int GMT_loaddefaults (struct GMT_CTRL *GMT, char *file)
{
	static int gmt_version_major = GMT_PACKAGE_VERSION_MAJOR;
	unsigned int error = 0, rec = 0;
	char line[GMT_BUFSIZ] = {""}, keyword[GMT_LEN256] = {""}, value[GMT_LEN256] = {""};
	FILE *fp = NULL;

	if ((fp = fopen (file, "r")) == NULL) return (-1);

	while (fgets (line, GMT_BUFSIZ, fp)) {
		rec++;
		GMT_chop (line); /* Get rid of [\r]\n */
		if (rec == 1 && (line[0] == 'S' || line[0] == 'U'))	{	/* An old GMT4 gmt.conf got in the way */
			fclose (fp);
			return (GMT_NOERROR);
		}

		if (rec != 2) { /* Nothing */ }
		else if (strlen (line) < 7 || strtol (&line[6], NULL, 10) != gmt_version_major )
			GMT_message (GMT, "Warning: Your gmt.conf file (%s) may not be GMT %d compatible\n", file, gmt_version_major);
		else if (!strncmp (&line[6], "5.0.0", 5))
			GMT_message (GMT, "Warning: Your gmt.conf file (%s) is of version 5.0.0 and may need to be updated. Use \"gmtset -G%s\"\n", file, file);
		if (line[0] == '#') continue;	/* Skip comments */
		if (line[0] == '\0') continue;	/* Skip Blank lines */

		keyword[0] = value[0] = '\0';	/* Initialize */
		sscanf (line, "%s = %[^\n]", keyword, value);

		error += gmt_setparameter (GMT, keyword, value);
	}

	fclose (fp);
	gmt_verify_encodings (GMT);

	if (error) GMT_message (GMT, "Warning: %d GMT Defaults conversion errors in file %s!\n", error, file);

	return (GMT_NOERROR);
}

unsigned int GMT_setdefaults (struct GMT_CTRL *GMT, struct GMT_OPTION *options)
{
	unsigned int p, n_errors = 0;
	struct GMT_OPTION *opt = NULL;
	char *param = NULL;

	for (opt = options; opt; opt = opt->next) {
		if (!(opt->option == '<' || opt->option == '#') || !opt->arg) continue;		/* Skip other and empty options */
		if (!strcmp (opt->arg, "=")) continue;			/* User forgot and gave parameter = value (3 words) */
		if (opt->arg[0] != '=' && strchr (opt->arg, '=')) {	/* User forgot and gave parameter=value (1 word) */
			p = 0;
			while (opt->arg[p] && opt->arg[p] != '=') p++;
			opt->arg[p] = '\0';	/* Temporarily remove the equal sign */
			n_errors += gmt_setparameter (GMT, opt->arg, &opt->arg[p+1]);
			opt->arg[p] = '=';	/* Restore the equal sign */
		}
		else if (!param)			/* Keep parameter name */
			param = opt->arg;
		else {					/* This must be value */
			n_errors += gmt_setparameter (GMT, param, opt->arg);
			param = NULL;	/* Get ready for next parameter */
		}
	}

	if (param != NULL)	/* param should be NULL unless no value were added */
		GMT_Report (GMT->parent, GMT_MSG_NORMAL, "Warning: Last GMT Defaults parameter from command options had no value\n");

	if (n_errors) GMT_Report (GMT->parent, GMT_MSG_NORMAL, " %d GMT Defaults conversion errors from command options\n", n_errors);
	return (n_errors);
}

bool gmt_true_false_or_error (char *value, bool *answer)
{
	/* Assigns false or true to answer, depending on whether value is false or true.
	 * answer = false, when value is "f", "false" or "0"
	 * answer = true, when value is "t", "true" or "1"
	 * In either case, the function returns false as exit code.
	 * When value is something else, answer is not altered and true is return as error.
	 */

	if (!strcmp (value, "true") || !strcmp (value, "t") || !strcmp (value, "1")) {	/* true */
		*answer = true;
		return (false);
	}
	if (!strcmp (value, "false") || !strcmp (value, "f") || !strcmp (value, "0")) {	/* false */
		*answer = false;
		return (false);
	}

	/* Got neither true or false.  Make no assignment and return true for error */

	return (true);
}

int gmt_get_language (struct GMT_CTRL *GMT)
{
	FILE *fp = NULL;
	char file[GMT_BUFSIZ] = {""}, line[GMT_BUFSIZ] = {""}, full[16] = {""}, abbrev[16] = {""}, c[16] = {""}, dwu;
	char *months[12];

	int i, nm = 0, nw = 0, nu = 0, nc = 0;

	GMT_memset (months, 12, char *);

	GMT_getsharepath (GMT, "localization", GMT->current.setting.language, ".d", file, R_OK);
	if ((fp = fopen (file, "r")) == NULL) {
		GMT_Report (GMT->parent, GMT_MSG_NORMAL, "Warning: Could not load language %s - revert to us (English)!\n", GMT->current.setting.language);
		GMT_getsharepath (GMT, "localization", "us", ".d", file, R_OK);
		if ((fp = fopen (file, "r")) == NULL) {
			GMT_Report (GMT->parent, GMT_MSG_NORMAL, "Error: Could not find %s!\n", file);
			GMT_exit (GMT, EXIT_FAILURE); return EXIT_FAILURE;
		}
		strcpy (GMT->current.setting.language, "us");
	}

	while (fgets (line, GMT_BUFSIZ, fp)) {
		if (line[0] == '#' || line[0] == '\n') continue;
		sscanf (line, "%c %d %s %s %s", &dwu, &i, full, abbrev, c);
		if (dwu == 'M') {	/* Month record */
			strncpy (GMT->current.language.month_name[0][i-1], full, 16U);
			strncpy (GMT->current.language.month_name[1][i-1], abbrev, 16U);
			strncpy (GMT->current.language.month_name[2][i-1], c, 16U);
			GMT_str_toupper(abbrev);
			strncpy (GMT->current.language.month_name[3][i-1], abbrev, 16U);
			nm += i;
		}
		else if (dwu == 'W') {	/* Weekday record */
			strncpy (GMT->current.language.day_name[0][i-1], full, 16U);
			strncpy (GMT->current.language.day_name[1][i-1], abbrev, 16U);
			strncpy (GMT->current.language.day_name[2][i-1], c, 16U);
			nw += i;
		}
		else if (dwu == 'U') {			/* Week name record */
			strncpy (GMT->current.language.week_name[0], full, 16U);
			strncpy (GMT->current.language.week_name[1], abbrev, 16U);
			strncpy (GMT->current.language.week_name[2], c, 16U);
			nu += i;
		}
		else {	/* Compass name record */
			strncpy (GMT->current.language.cardinal_name[0][i-1], full, 16U);
			strncpy (GMT->current.language.cardinal_name[1][i-1], abbrev, 16U);
			strncpy (GMT->current.language.cardinal_name[2][i-1], c, 16U);
			nc += i;
		}
	}
	fclose (fp);
	if (! (nm == 78 && nw == 28 && nu == 1 && nc == 10)) {	/* Sums of 1-12, 1-7, 1, and 1-4, respectively */
		GMT_Report (GMT->parent, GMT_MSG_NORMAL, "Error: Mismatch between expected and actual contents in %s!\n", file);
		GMT_exit (GMT, EXIT_FAILURE); return EXIT_FAILURE;
	}
	return (GMT_NOERROR);
}

unsigned int gmt_key_lookup (char *name, char **list, unsigned int n)
{
	unsigned int i;

	for (i = 0; i < n && strcmp (name, list[i]); i++);
	return (i);
}

void gmt_free_user_media (struct GMT_CTRL *GMT) {	/* Free any user-specified media formats */
	unsigned int i;

	if (GMT->session.n_user_media == 0) return;	/* Nothing to free */

	for (i = 0; i < GMT->session.n_user_media; i++) {
		free (GMT->session.user_media_name[i]);
		GMT->session.user_media_name[i] = NULL;
	}
	GMT_free (GMT, GMT->session.user_media_name);
	GMT_free (GMT, GMT->session.user_media);
	GMT->session.n_user_media = 0;
}

unsigned int gmt_load_user_media (struct GMT_CTRL *GMT) {	/* Load any user-specified media formats */
	size_t n_alloc = 0;
	unsigned int n = 0;
	double w, h;
	char line[GMT_BUFSIZ] = {""}, file[GMT_BUFSIZ] = {""}, media[GMT_LEN64] = {""};
	FILE *fp = NULL;

	GMT_getsharepath (GMT, "conf", "gmt_custom_media", ".conf", file, R_OK);
	if ((fp = fopen (file, "r")) == NULL) return (0);

	gmt_free_user_media (GMT);	/* Free any previously allocated user-specified media formats */
	GMT_set_meminc (GMT, GMT_TINY_CHUNK);	/* Only allocate a small amount */
	while (fgets (line, GMT_BUFSIZ, fp)) {
		if (line[0] == '#' || line[0] == '\n') continue;	/* Skip comments and blank lines */

		if (sscanf (line, "%s %lg %lg", media, &w, &h) != 3) {
			GMT_Report (GMT->parent, GMT_MSG_NORMAL, "Error decoding file %s.  Bad format? [%s]\n", file, line);
			GMT_exit (GMT, EXIT_FAILURE); return EXIT_FAILURE;
		}

		GMT_str_tolower (media);	/* Convert string to lower case */

		if (n == n_alloc) {
			size_t k = n_alloc;	/* So we don't update n_alloc in the first GMT_malloc call */
			GMT->session.user_media = GMT_malloc (GMT, GMT->session.user_media, n, &k, struct GMT_MEDIA);
			GMT->session.user_media_name = GMT_malloc (GMT, GMT->session.user_media_name, n, &n_alloc, char *);
		}
		GMT->session.user_media_name[n] = strdup (media);
		GMT->session.user_media[n].width  = w;
		GMT->session.user_media[n].height = h;
		n++;
	}
	fclose (fp);

	n_alloc = n;
	GMT->session.user_media = GMT_malloc (GMT, GMT->session.user_media, 0, &n_alloc, struct GMT_MEDIA);
	GMT->session.user_media_name = GMT_malloc (GMT, GMT->session.user_media_name, 0, &n_alloc, char *);
	GMT_reset_meminc (GMT);

	GMT->session.n_user_media = n;

	return (n);
}

/* Load a PostScript encoding from a file, given the filename.
 * Use Brute Force and Ignorance.
 */
int gmt_load_encoding (struct GMT_CTRL *GMT)
{
	char line[GMT_LEN256] = {""}, symbol[GMT_LEN256] = {""};
	unsigned int code = 0, pos;
	FILE *in = NULL;
	struct gmt_encoding *enc = &GMT->current.setting.ps_encoding;

	GMT_getsharepath (GMT, "pslib", enc->name, ".ps", line, R_OK);
	if ((in = fopen (line, "r")) == NULL) {
		perror (line);
		GMT_exit (GMT, EXIT_FAILURE); return EXIT_FAILURE;
	}

	while (fgets (line, GMT_LEN256, in))
	{
		pos = 0;
		while ((GMT_strtok (line, " /\t\n", &pos, symbol)))
		{
			if (strcmp (symbol, "[") == 0)	/* We have found the start of the encoding array. */
			{
				code = 0;
				continue;
			}
			if (strcmp (symbol, "degree") == 0)
				enc->code[gmt_degree] = code;
			else if (strcmp (symbol, "ring") == 0)
				enc->code[gmt_ring] = code;
			else if (strcmp (symbol, "quotedbl") == 0)
				enc->code[gmt_dquote] = code;
			else if (strcmp (symbol, "quotesingle") == 0)
				enc->code[gmt_squote] = code;
			else if (strcmp (symbol, "colon") == 0)
				enc->code[gmt_colon] = code;
			code++;
		}
	}

	fclose (in);
	return (GMT_NOERROR);
}

int gmt4_decode_wesnz (struct GMT_CTRL *GMT, const char *in, unsigned int side[], bool *draw_box, int part) {
	/* Scans the WESNZwesnz+ flags at the end of string "in" and sets the side/drawbox parameters
	 * and returns the length of the remaining string.  Assumes any +g<fill> has been removed from in.
	 */

	int i, k;
	bool go = true;

	GMT->current.map.frame.set_frame[part]++;
	if (GMT->current.map.frame.set_frame[0] > 1 || GMT->current.map.frame.set_frame[1] > 1) {
		GMT_Report (GMT->parent, GMT_MSG_COMPAT, "Error -B: <WESN-framesettings> given more than once!\n");
		return (1);
	}
	i = (int)strlen (in);
	if (i == 0) return (0);

	for (k = 0, i--; go && i >= 0 && strchr ("WESNZwesnz+", in[i]); i--) {
		if (k == 0 && part == 0) {	/* Wipe out default values when the first flag is found */
			for (k = 0; k < 5; k++) side[k] = 0;
			*draw_box = false;
		}
		if (in[i] == 's') {	/* Since s can mean both "draw south axis" and "seconds", check futher */
			if (side[S_SIDE]) go = false;	/* If S was set already then s probably means seconds */
			else if (i && in[i-1] == ',') go = true;	/* Special case of ,s to indicate south, e.g. -B30,s */
			else if (i && (in[i-1] == '.' || isdigit ((int)in[i-1]))) go = false;	/* Probably seconds, e.g. -B30s */
			if (!go) { i++; continue; }	/* Break out of loop */
		}
		switch (in[i]) {
			/* Draw AND Annotate */
			case 'W': side[W_SIDE] |= 3; break;
			case 'E': side[E_SIDE] |= 3; break;
			case 'S': side[S_SIDE] |= 3; break;
			case 'N': side[N_SIDE] |= 3; break;
			case 'Z': side[Z_SIDE] |= 3; break;
			/* Just Draw */
			case 'w': side[W_SIDE] |= 1; break;
			case 'e': side[E_SIDE] |= 1; break;
			case 's': side[S_SIDE] |= 1; break;
			case 'n': side[N_SIDE] |= 1; break;
			case 'z': side[Z_SIDE] |= 1; break;
			/* Draw 3-D box */
			case '+': *draw_box = true; break;
		}
	}
	if (i >= 0 && in[i] == ',') i--;	/* Special case for -BCcustomfile,WESNwesn to avoid the filename being parsed for WESN */

	return (i+1);	/* Return remaining string length */
}

int gmt5_decode_wesnz (struct GMT_CTRL *GMT, const char *in, bool check) {
	/* Scans the WESNZ[1234]wesnz[1234] flags and sets the side/drawbox parameters
	 * and returns the length of the remaining string.
	 */

	unsigned int k, error = 0, f_side[5] = {0, 0, 0, 0, 0}, z_axis[4] = {0, 0, 0, 0};
	bool s_given = false;
	if (check) {	/* true if coming via -B, false if parsing gmt.conf */
		GMT->current.map.frame.set_frame[0]++, GMT->current.map.frame.set_frame[1]++;
		if (GMT->current.map.frame.set_frame[0] > 1 || GMT->current.map.frame.set_frame[1] > 1) {
			GMT_Report (GMT->parent, GMT_MSG_COMPAT, "Error -B: <WESN-framesettings> given more than once!\n");
			return (1);
		}
	}
	for (k = 0; in[k]; k++) {
		switch (in[k]) {
			/* Draw AND Annotate */
			case 'W': f_side[W_SIDE] |= 3; s_given = true; break;
			case 'E': f_side[E_SIDE] |= 3; s_given = true; break;
			case 'S': f_side[S_SIDE] |= 3; s_given = true; break;
			case 'N': f_side[N_SIDE] |= 3; s_given = true; break;
			case 'Z': f_side[Z_SIDE] |= 3; s_given = true; break;
			/* Just Draw */
			case 'w': f_side[W_SIDE] |= 1; s_given = true; break;
			case 'e': f_side[E_SIDE] |= 1; s_given = true; break;
			case 's': f_side[S_SIDE] |= 1; s_given = true; break;
			case 'n': f_side[N_SIDE] |= 1; s_given = true; break;
			case 'z': f_side[Z_SIDE] |= 1; s_given = true; break;
			/* Draw 3-D box */
			case '+':
				if (in[k+1] == 'b')	/* Got +b appended to MAP_FRAME_AXES, possibly */
					GMT->current.map.frame.draw_box = true;
				else if (in[k+1] == 'n')	/* Got +n appended to MAP_FRAME_AXES, means no frame nor annotations desired */
					GMT->current.map.frame.no_frame = true;
				else if (GMT_compat_check (GMT, 4)) {
					GMT_Report (GMT->parent, GMT_MSG_COMPAT, "Warning: Modifier + in MAP_FRAME_AXES is deprecated; use +b instead.\n");
					GMT->current.map.frame.draw_box = true;
				}
				else {
					GMT_Report (GMT->parent, GMT_MSG_COMPAT, "Error: Modifier + in MAP_FRAME_AXES not recognized.\n");
					error++;
				}
				break;
			case '1': if (f_side[Z_SIDE]) z_axis[0] = 1; else error++; break;
			case '2': if (f_side[Z_SIDE]) z_axis[1] = 1; else error++; break;
			case '3': if (f_side[Z_SIDE]) z_axis[2] = 1; else error++; break;
			case '4': if (f_side[Z_SIDE]) z_axis[3] = 1; else error++; break;
			default:
				error++;
		}
	}
	if (s_given) {
		GMT_memcpy (GMT->current.map.frame.side, f_side, 5, unsigned int);	/* Overwrite the GMT defaults */
		GMT->current.map.frame.no_frame = false;
	}
	if (GMT->current.map.frame.no_frame) GMT_memset (GMT->current.map.frame.side, 5, unsigned int);	/* Set all to nothing */
	if (z_axis[0] || z_axis[1] || z_axis[2] || z_axis[3]) GMT_memcpy (GMT->current.map.frame.z_axis, z_axis, 4, unsigned int);	/* Overwrite the GMT defaults */
	return (error);
}

void gmt_parse_format_float_out (struct GMT_CTRL *GMT, char *value)
{
	unsigned int pos = 0, col = 0, start = 0, stop = 0, k, error = 0;
	char fmt[GMT_LEN64] = {""}, *p = NULL;
	/* Look for multiple comma-separated format statements of type [<cols>:]<format> */
	while ((GMT_strtok (value, ",", &pos, fmt))) {
		if ((p = strchr (fmt, ':'))) {	/* Must decode which columns */
			if (strchr (fmt, '-'))	/* Range of columns given. e.g., 7-9 */
				sscanf (fmt, "%d-%d", &start, &stop);
			else if (isdigit ((int)fmt[0]))	/* Just a single column, e.g., 3 */
				start = stop = atoi (fmt);
			else				/* Something bad */
				error++;
			p++;	/* Move to format */
			for (k = start; k <= stop; k++, col++) {
				if (GMT->current.io.o_format[k]) free (GMT->current.io.o_format[k]);
				GMT->current.io.o_format[k] = strdup (p);
			}
		}
		else {	/* No columns, set the default format */
			/* Last format without cols also becomes the default for unspecified columns */
			strncpy (GMT->current.setting.format_float_out, fmt, GMT_LEN64);
		}
	}
}

bool gmt_badvalreport (struct GMT_CTRL *GMT, char *keyword)
{
	GMT_Report (GMT->parent, GMT_MSG_NORMAL, "Syntax error: Unrecognized keyword %s. You may have been using a deprecated GMT3 or GMT4 keyword.\nChange keyword or use with GMT_COMPATIBILITY=4. " GMT_COMPAT_INFO, keyword);
	return (true);
}

unsigned int gmt_setparameter (struct GMT_CTRL *GMT, char *keyword, char *value)
{
	unsigned int pos;
	size_t len;
	int i, ival, case_val, manual;
	bool error = false, tf_answer;
	char txt_a[GMT_LEN256] = {""}, txt_b[GMT_LEN256] = {""}, txt_c[GMT_LEN256] = {""}, lower_value[GMT_BUFSIZ] = {""};

	double dval;

	if (!value) return (1);		/* value argument missing */
	strncpy (lower_value, value, GMT_BUFSIZ);	/* Get a lower case version */
	GMT_str_tolower (lower_value);
	len = strlen (value);

	case_val = GMT_hash_lookup (GMT, keyword, keys_hashnode, GMT_N_KEYS, GMT_N_KEYS);

	switch (case_val) {
		/* FORMAT GROUP */
		case GMTCASE_INPUT_CLOCK_FORMAT:
			if (GMT_compat_check (GMT, 4))	/* GMT4: Warn then fall through to other case */
				GMT_COMPAT_CHANGE ("FORMAT_CLOCK_IN");
			else { error = gmt_badvalreport (GMT, keyword); break; }	/* Not recognized so give error message */

		case GMTCASE_FORMAT_CLOCK_IN:
			strncpy (GMT->current.setting.format_clock_in, value, GMT_LEN64);
			gmt_clock_C_format (GMT, GMT->current.setting.format_clock_in, &GMT->current.io.clock_input, 0);
			break;
		case GMTCASE_INPUT_DATE_FORMAT:
			if (GMT_compat_check (GMT, 4))	/* GMT4: Warn then fall through to other case */
				GMT_COMPAT_CHANGE ("FORMAT_DATE_IN");
			else { error = gmt_badvalreport (GMT, keyword); break; }	/* Not recognized so give error message */

		case GMTCASE_FORMAT_DATE_IN:
			strncpy (GMT->current.setting.format_date_in, value, GMT_LEN64);
			gmt_date_C_format (GMT, GMT->current.setting.format_date_in, &GMT->current.io.date_input, 0);
			break;
		case GMTCASE_OUTPUT_CLOCK_FORMAT:
			if (GMT_compat_check (GMT, 4))	/* GMT4: Warn then fall through to other case */
				GMT_COMPAT_CHANGE ("FORMAT_CLOCK_OUT");
			else { error = gmt_badvalreport (GMT, keyword); break; }	/* Not recognized so give error message */

		case GMTCASE_FORMAT_CLOCK_OUT:
			strncpy (GMT->current.setting.format_clock_out, value, GMT_LEN64);
			gmt_clock_C_format (GMT, GMT->current.setting.format_clock_out, &GMT->current.io.clock_output, 1);
			break;
		case GMTCASE_OUTPUT_DATE_FORMAT:
			if (GMT_compat_check (GMT, 4))	/* GMT4: Warn then fall through to other case */
				GMT_COMPAT_CHANGE ("FORMAT_DATE_OUT");
			else { error = gmt_badvalreport (GMT, keyword); break; }	/* Not recognized so give error message */

		case GMTCASE_FORMAT_DATE_OUT:
			strncpy (GMT->current.setting.format_date_out, value, GMT_LEN64);
			gmt_date_C_format (GMT, GMT->current.setting.format_date_out, &GMT->current.io.date_output, 1);
			break;
		case GMTCASE_OUTPUT_DEGREE_FORMAT:
			if (GMT_compat_check (GMT, 4))	/* GMT4: Warn then fall through to other case */
				GMT_COMPAT_CHANGE ("FORMAT_GEO_OUT");
			else { error = gmt_badvalreport (GMT, keyword); break; }	/* Not recognized so give error message */

		case GMTCASE_FORMAT_GEO_OUT:
			strncpy (GMT->current.setting.format_geo_out, value, GMT_LEN64);
			gmt_geo_C_format (GMT);	/* Can fail if FORMAT_FLOAT_OUT not yet set, but is repeated at the end of GMT_begin */
			break;
		case GMTCASE_PLOT_CLOCK_FORMAT:
			if (GMT_compat_check (GMT, 4))	/* GMT4: Warn then fall through to other case */
				GMT_COMPAT_CHANGE ("FORMAT_CLOCK_MAP");
			else { error = gmt_badvalreport (GMT, keyword); break; }	/* Not recognized so give error message */

		case GMTCASE_FORMAT_CLOCK_MAP:
			strncpy (GMT->current.setting.format_clock_map, value, GMT_LEN64);
			gmt_clock_C_format (GMT, GMT->current.setting.format_clock_map, &GMT->current.plot.calclock.clock, 2);
			break;
		case GMTCASE_PLOT_DATE_FORMAT:
			if (GMT_compat_check (GMT, 4))	/* GMT4: Warn then fall through to other case */
				GMT_COMPAT_CHANGE ("FORMAT_DATE_MAP");
			else { error = gmt_badvalreport (GMT, keyword); break; }	/* Not recognized so give error message */

		case GMTCASE_FORMAT_DATE_MAP:
			strncpy (GMT->current.setting.format_date_map, value, GMT_LEN64);
			gmt_date_C_format (GMT, GMT->current.setting.format_date_map, &GMT->current.plot.calclock.date, 2);
			break;
		case GMTCASE_PLOT_DEGREE_FORMAT:
			if (GMT_compat_check (GMT, 4))	/* GMT4: Warn then fall through to other case */
				GMT_COMPAT_CHANGE ("FORMAT_GEO_MAP");
			else { error = gmt_badvalreport (GMT, keyword); break; }	/* Not recognized so give error message */

		case GMTCASE_FORMAT_GEO_MAP:
			strncpy (GMT->current.setting.format_geo_map, value, GMT_LEN64);
			gmt_plot_C_format (GMT);	/* Can fail if FORMAT_FLOAT_OUT not yet set, but is repeated at the end of GMT_begin */
			break;
		case GMTCASE_TIME_FORMAT_PRIMARY:
			if (GMT_compat_check (GMT, 4))	/* GMT4: Warn then fall through to other case */
				GMT_COMPAT_CHANGE ("FORMAT_TIME_PRIMARY_MAP");
			else { error = gmt_badvalreport (GMT, keyword); break; }	/* Not recognized so give error message */

		case GMTCASE_FORMAT_TIME_MAP:
			strncpy (GMT->current.setting.format_time[1], value, GMT_LEN64);
		case GMTCASE_FORMAT_TIME_PRIMARY_MAP:
			strncpy (GMT->current.setting.format_time[0], value, GMT_LEN64);
			break;
		case GMTCASE_TIME_FORMAT_SECONDARY:
			if (GMT_compat_check (GMT, 4))	/* GMT4: Warn then fall through to other case */
				GMT_COMPAT_CHANGE ("FORMAT_TIME_SECONDARY_MAP");
			else { error = gmt_badvalreport (GMT, keyword); break; }	/* Not recognized so give error message */

		case GMTCASE_FORMAT_TIME_SECONDARY_MAP:
			strncpy (GMT->current.setting.format_time[1], value, GMT_LEN64);
			break;
		case GMTCASE_D_FORMAT:
			if (GMT_compat_check (GMT, 4))	/* GMT4: Warn then fall through to other case */
				GMT_COMPAT_CHANGE ("FORMAT_FLOAT_OUT");
			else { error = gmt_badvalreport (GMT, keyword); break; }	/* Not recognized so give error message */

		case GMTCASE_FORMAT_FLOAT_OUT:
			gmt_parse_format_float_out (GMT, value);
			break;
		case GMTCASE_FORMAT_FLOAT_MAP:
			strncpy (GMT->current.setting.format_float_map, value, GMT_LEN64);
			break;
		case GMTCASE_UNIX_TIME_FORMAT:
			if (GMT_compat_check (GMT, 4))	/* GMT4: Warn then fall through to other case */
				GMT_COMPAT_CHANGE ("FORMAT_TIME_STAMP");
			else { error = gmt_badvalreport (GMT, keyword); break; }	/* Not recognized so give error message */

		case GMTCASE_FORMAT_TIME_STAMP:
			strncpy (GMT->current.setting.format_time_stamp, value, GMT_LEN256);
			break;

		/* FONT GROUP */

		case GMTCASE_FONT:	/* Special to set all fonts */
			if (GMT_getfont (GMT, value, &GMT->current.setting.font_annot[0])) error = true;
			if (GMT_getfont (GMT, value, &GMT->current.setting.font_annot[1])) error = true;
			if (GMT_getfont (GMT, value, &GMT->current.setting.font_title)) error = true;
			if (GMT_getfont (GMT, value, &GMT->current.setting.font_label)) error = true;
			/* if (GMT_getfont (GMT, value, &GMT->current.setting.font_logo)) error = true; */
			break;
		case GMTCASE_ANNOT_FONT_PRIMARY:
			if (GMT_compat_check (GMT, 4))	/* GMT4: Warn then fall through to other case */
				GMT_COMPAT_CHANGE ("FONT_ANNOT_PRIMARY");
			else { error = gmt_badvalreport (GMT, keyword); break; }	/* Not recognized so give error message */

		case GMTCASE_FONT_ANNOT:
			if (GMT_getfont (GMT, value, &GMT->current.setting.font_annot[1])) error = true;
		case GMTCASE_FONT_ANNOT_PRIMARY:
			if (value[0] == '+') {
				/* When + is prepended, scale fonts, offsets and ticklengths relative to FONT_ANNOT_PRIMARY (except LOGO font) */
				double scale;
				scale = GMT->current.setting.font_annot[0].size;
				if (GMT_getfont (GMT, &value[1], &GMT->current.setting.font_annot[0])) error = true;
				scale = GMT->current.setting.font_annot[0].size / scale;
				GMT->current.setting.font_annot[1].size *= scale;
				GMT->current.setting.font_label.size *= scale;
				GMT->current.setting.font_title.size *= scale;
				GMT->current.setting.map_annot_offset[0] *= scale;
				GMT->current.setting.map_annot_offset[1] *= scale;
				GMT->current.setting.map_label_offset *= scale;
				GMT->current.setting.map_title_offset *= scale;
				GMT->current.setting.map_frame_width *= scale;
				GMT->current.setting.map_tick_length[0] *= scale;
				GMT->current.setting.map_tick_length[1] *= scale;
				GMT->current.setting.map_tick_length[2] *= scale;
				GMT->current.setting.map_tick_length[3] *= scale;
			}
			else
				if (GMT_getfont (GMT, value, &GMT->current.setting.font_annot[0])) error = true;
			break;
		case GMTCASE_ANNOT_FONT_SECONDARY:
			if (GMT_compat_check (GMT, 4))	/* GMT4: Warn then fall through to other case */
				GMT_COMPAT_CHANGE ("FONT_ANNOT_SECONDARY");
			else { error = gmt_badvalreport (GMT, keyword); break; }	/* Not recognized so give error message */

		case GMTCASE_FONT_ANNOT_SECONDARY:
			if (GMT_getfont (GMT, value, &GMT->current.setting.font_annot[1])) error = true;
			break;
		case GMTCASE_HEADER_FONT:
			if (GMT_compat_check (GMT, 4))	/* GMT4: Warn then fall through to other case */
				GMT_COMPAT_CHANGE ("FONT_TITLE");
			else { error = gmt_badvalreport (GMT, keyword); break; }	/* Not recognized so give error message */

		case GMTCASE_FONT_TITLE:
			if (GMT_getfont (GMT, value, &GMT->current.setting.font_title)) error = true;
			break;
		case GMTCASE_LABEL_FONT:
			if (GMT_compat_check (GMT, 4))	/* GMT4: Warn then fall through to other case */
				GMT_COMPAT_CHANGE ("FONT_LABEL");
			else { error = gmt_badvalreport (GMT, keyword); break; }	/* Not recognized so give error message */

		case GMTCASE_FONT_LABEL:
			if (GMT_getfont (GMT, value, &GMT->current.setting.font_label)) error = true;
			break;
		case GMTCASE_FONT_LOGO:
			if (GMT_getfont (GMT, value, &GMT->current.setting.font_logo)) error = true;
			break;

		/* FONT GROUP ... obsolete options */

		case GMTCASE_ANNOT_FONT_SIZE_PRIMARY:
			if (GMT_compat_check (GMT, 4)) {	/* GMT4: Warn then fall through to other case */
				GMT_COMPAT_CHANGE ("FONT_ANNOT_PRIMARY");
				dval = GMT_convert_units (GMT, value, GMT_PT, GMT_PT);
				if (dval > 0.0)
					GMT->current.setting.font_annot[0].size = dval;
				else
					error = true;
			}
			else	/* Not recognized so give error message */
				error = gmt_badvalreport (GMT, keyword);
			break;
		case GMTCASE_ANNOT_FONT_SIZE_SECONDARY:
			if (GMT_compat_check (GMT, 4)) {	/* GMT4: Warn then fall through to other case */
				GMT_COMPAT_CHANGE ("FONT_ANNOT_SECONDARY");
				dval = GMT_convert_units (GMT, value, GMT_PT, GMT_PT);
				if (dval > 0.0)
					GMT->current.setting.font_annot[1].size = dval;
				else
					error = true;
			}
			else	/* Not recognized so give error message */
				error = gmt_badvalreport (GMT, keyword);
			break;
		case GMTCASE_HEADER_FONT_SIZE:
			if (GMT_compat_check (GMT, 4)) {	/* GMT4: Warn then fall through to other case */
				GMT_COMPAT_CHANGE ("FONT_TITLE");
				dval = GMT_convert_units (GMT, value, GMT_PT, GMT_PT);
				if (dval > 0.0)
					GMT->current.setting.font_title.size = dval;
				else
					error = true;
			}
			else	/* Not recognized so give error message */
				error = gmt_badvalreport (GMT, keyword);
			break;
		case GMTCASE_LABEL_FONT_SIZE:
			if (GMT_compat_check (GMT, 4)) {	/* GMT4: Warn then fall through to other case */
				GMT_COMPAT_CHANGE ("FONT_LABEL");
				dval = GMT_convert_units (GMT, value, GMT_PT, GMT_PT);
				if (dval > 0.0)
					GMT->current.setting.font_label.size = dval;
				else
					error = true;
			}
			else	/* Not recognized so give error message */
				error = gmt_badvalreport (GMT, keyword);
			break;

		/* MAP GROUP */

		case GMTCASE_ANNOT_OFFSET_PRIMARY:
			if (GMT_compat_check (GMT, 4))	/* GMT4: Warn then fall through to other case */
				GMT_COMPAT_CHANGE ("MAP_ANNOT_OFFSET_PRIMARY");
			else { error = gmt_badvalreport (GMT, keyword); break; }	/* Not recognized so give error message */

		case GMTCASE_MAP_ANNOT_OFFSET:
			GMT->current.setting.map_annot_offset[1] = GMT_to_inch (GMT, value);
		case GMTCASE_MAP_ANNOT_OFFSET_PRIMARY:
			GMT->current.setting.map_annot_offset[0] = GMT_to_inch (GMT, value);
			break;
		case GMTCASE_ANNOT_OFFSET_SECONDARY:
			if (GMT_compat_check (GMT, 4))	/* GMT4: Warn then fall through to other case */
				GMT_COMPAT_CHANGE ("MAP_ANNOT_OFFSET_SECONDARY");
			else { error = gmt_badvalreport (GMT, keyword); break; }	/* Not recognized so give error message */

		case GMTCASE_MAP_ANNOT_OFFSET_SECONDARY:
			GMT->current.setting.map_annot_offset[1] = GMT_to_inch (GMT, value);
			break;
		case GMTCASE_OBLIQUE_ANNOTATION:
			if (GMT_compat_check (GMT, 4))	/* GMT4: Warn then fall through to other case */
				GMT_COMPAT_CHANGE ("MAP_ANNOT_OBLIQUE");
			else { error = gmt_badvalreport (GMT, keyword); break; }	/* Not recognized so give error message */

		case GMTCASE_MAP_ANNOT_OBLIQUE:
			ival = atoi (value);
			if (ival >= 0 && ival < 64)
				GMT->current.setting.map_annot_oblique = ival;
			else
				error = true;
			break;
		case GMTCASE_ANNOT_MIN_ANGLE:
			if (GMT_compat_check (GMT, 4))	/* GMT4: Warn then fall through to other case */
				GMT_COMPAT_CHANGE ("MAP_ANNOT_MIN_ANGLE");
			else { error = gmt_badvalreport (GMT, keyword); break; }	/* Not recognized so give error message */

		case GMTCASE_MAP_ANNOT_MIN_ANGLE:
			dval = atof (value);
			if (dval < 0.0)
				error = true;
			else
				GMT->current.setting.map_annot_min_angle = dval;
			break;
		case GMTCASE_ANNOT_MIN_SPACING:
			if (GMT_compat_check (GMT, 4))	/* GMT4: Warn then fall through to other case */
				GMT_COMPAT_CHANGE ("MAP_ANNOT_MIN_SPACING");
			else { error = gmt_badvalreport (GMT, keyword); break; }	/* Not recognized so give error message */

		case GMTCASE_MAP_ANNOT_MIN_SPACING:
			if (value[0] == '-')	/* Negative */
				error = true;
			else
				GMT->current.setting.map_annot_min_spacing = GMT_to_inch (GMT, value);
			break;
		case GMTCASE_Y_AXIS_TYPE:
			if (GMT_compat_check (GMT, 4)) {	/* GMT4: Warn then fall through to other case */
				GMT_COMPAT_CHANGE ("MAP_ANNOT_ORTHO");
				if (!strcmp (lower_value, "ver_text"))
					strncpy (GMT->current.setting.map_annot_ortho, "", 5U);
				else if (!strcmp (lower_value, "hor_text"))
					strncpy (GMT->current.setting.map_annot_ortho, "we", 5U);
				else
					error = true;
			}
			else	/* Not recognized so give error message */
				error = gmt_badvalreport (GMT, keyword);
			break;
		case GMTCASE_MAP_ANNOT_ORTHO:
			strncpy (GMT->current.setting.map_annot_ortho, lower_value, 5U);
			break;
		case GMTCASE_DEGREE_SYMBOL:
			if (GMT_compat_check (GMT, 4))	/* GMT4: Warn then fall through to other case */
				GMT_COMPAT_CHANGE ("MAP_DEGREE_SYMBOL");
			else { error = gmt_badvalreport (GMT, keyword); break; }	/* Not recognized so give error message */

		case GMTCASE_MAP_DEGREE_SYMBOL:
			if (value[0] == '\0' || !strcmp (lower_value, "ring"))	/* Default */
				GMT->current.setting.map_degree_symbol = gmt_ring;
			else if (!strcmp (lower_value, "degree"))
				GMT->current.setting.map_degree_symbol = gmt_degree;
			else if (!strcmp (lower_value, "colon"))
				GMT->current.setting.map_degree_symbol = gmt_colon;
			else if (!strcmp (lower_value, "none"))
				GMT->current.setting.map_degree_symbol = gmt_none;
			else
				error = true;
			break;
		case GMTCASE_BASEMAP_AXES:
			if (GMT_compat_check (GMT, 4))	/* GMT4: Warn then fall through to other case */
				GMT_COMPAT_CHANGE ("MAP_FRAME_AXES");
			else { error = gmt_badvalreport (GMT, keyword); break; }	/* Not recognized so give error message */

		case GMTCASE_MAP_FRAME_AXES:
			strncpy (GMT->current.setting.map_frame_axes, value, 5U);
			for (i = 0; i < 5; i++) GMT->current.map.frame.side[i] = 0;	/* Unset default settings */
			GMT->current.map.frame.draw_box = false;
			error += gmt5_decode_wesnz (GMT, value, false);
			break;

		case GMTCASE_BASEMAP_FRAME_RGB:
			if (GMT_compat_check (GMT, 4))	/* GMT4: Warn then fall through to other case */
				GMT_COMPAT_CHANGE ("MAP_DEFAULT_PEN");
			else { error = gmt_badvalreport (GMT, keyword); break; }	/* Not recognized so give error message */

		case GMTCASE_MAP_DEFAULT_PEN:
			i = (value[0] == '+') ? 1 : 0;	/* If plus is added, copy color to MAP_*_PEN settings */
			error = GMT_getpen (GMT, &value[i], &GMT->current.setting.map_default_pen);
			if (i == 1) {
				GMT_rgb_copy (&GMT->current.setting.map_grid_pen[0].rgb, &GMT->current.setting.map_default_pen.rgb);
				GMT_rgb_copy (&GMT->current.setting.map_grid_pen[1].rgb, &GMT->current.setting.map_default_pen.rgb);
				GMT_rgb_copy (&GMT->current.setting.map_frame_pen.rgb  , &GMT->current.setting.map_default_pen.rgb);
				GMT_rgb_copy (&GMT->current.setting.map_tick_pen[0].rgb, &GMT->current.setting.map_default_pen.rgb);
				GMT_rgb_copy (&GMT->current.setting.map_tick_pen[1].rgb, &GMT->current.setting.map_default_pen.rgb);
			}
			break;
		case GMTCASE_FRAME_PEN:
			if (GMT_compat_check (GMT, 4))	/* GMT4: Warn then fall through to other case */
				GMT_COMPAT_CHANGE ("MAP_FRAME_PEN");
			else { error = gmt_badvalreport (GMT, keyword); break; }	/* Not recognized so give error message */

		case GMTCASE_MAP_FRAME_PEN:
			error = GMT_getpen (GMT, value, &GMT->current.setting.map_frame_pen);
			break;
		case GMTCASE_BASEMAP_TYPE:
			if (GMT_compat_check (GMT, 4))	/* GMT4: Warn then fall through to other case */
				GMT_COMPAT_CHANGE ("MAP_FRAME_TYPE");
			else { error = gmt_badvalreport (GMT, keyword); break; }	/* Not recognized so give error message */

		case GMTCASE_MAP_FRAME_TYPE:
			if (!strcmp (lower_value, "plain"))
				GMT->current.setting.map_frame_type = GMT_IS_PLAIN;
			else if (!strcmp (lower_value, "graph"))
				GMT->current.setting.map_frame_type = GMT_IS_GRAPH;
			else if (!strcmp (lower_value, "fancy"))
				GMT->current.setting.map_frame_type = GMT_IS_FANCY;
			else if (!strcmp (lower_value, "fancy+"))
				GMT->current.setting.map_frame_type = GMT_IS_ROUNDED;
			else if (!strcmp (lower_value, "inside"))
				GMT->current.setting.map_frame_type = GMT_IS_INSIDE;
			else
				error = true;
			break;
		case GMTCASE_FRAME_WIDTH:
			if (GMT_compat_check (GMT, 4))	/* GMT4: Warn then fall through to other case */
				GMT_COMPAT_CHANGE ("MAP_FRAME_WIDTH");
			else { error = gmt_badvalreport (GMT, keyword); break; }	/* Not recognized so give error message */

		case GMTCASE_MAP_FRAME_WIDTH:
			dval = GMT_to_inch (GMT, value);
			if (dval > 0.0)
				GMT->current.setting.map_frame_width = dval;
			else
				error = true;
			break;
		case GMTCASE_GRID_CROSS_SIZE_PRIMARY:
			if (GMT_compat_check (GMT, 4))	/* GMT4: Warn then fall through to other case */
				GMT_COMPAT_CHANGE ("MAP_GRID_CROSS_SIZE_PRIMARY");
			else { error = gmt_badvalreport (GMT, keyword); break; }	/* Not recognized so give error message */

		case GMTCASE_MAP_GRID_CROSS_SIZE:
			dval = GMT_to_inch (GMT, value);
			if (dval >= 0.0)
				GMT->current.setting.map_grid_cross_size[0] = GMT->current.setting.map_grid_cross_size[1] = dval;
			else
				error = true;
			break;
		case GMTCASE_MAP_GRID_CROSS_SIZE_PRIMARY:
			dval = GMT_to_inch (GMT, value);
			if (dval >= 0.0)
				GMT->current.setting.map_grid_cross_size[0] = dval;
			else
				error = true;
			break;
		case GMTCASE_GRID_CROSS_SIZE_SECONDARY:
			if (GMT_compat_check (GMT, 4))	/* GMT4: Warn then fall through to other case */
				GMT_COMPAT_CHANGE ("MAP_GRID_CROSS_SIZE_SECONDARY");
			else { error = gmt_badvalreport (GMT, keyword); break; }	/* Not recognized so give error message */

		case GMTCASE_MAP_GRID_CROSS_SIZE_SECONDARY:
			dval = GMT_to_inch (GMT, value);
			if (dval >= 0.0)
				GMT->current.setting.map_grid_cross_size[1] = dval;
			else
				error = true;
			break;
		case GMTCASE_GRID_PEN_PRIMARY:
			if (GMT_compat_check (GMT, 4))	/* GMT4: Warn then fall through to other case */
				GMT_COMPAT_CHANGE ("MAP_GRID_PEN_PRIMARY");
			else { error = gmt_badvalreport (GMT, keyword); break; }	/* Not recognized so give error message */

		case GMTCASE_MAP_GRID_PEN:
			error = GMT_getpen (GMT, value, &GMT->current.setting.map_grid_pen[1]);
		case GMTCASE_MAP_GRID_PEN_PRIMARY:
			error = GMT_getpen (GMT, value, &GMT->current.setting.map_grid_pen[0]);
			break;
		case GMTCASE_GRID_PEN_SECONDARY:
			if (GMT_compat_check (GMT, 4))	/* GMT4: Warn then fall through to other case */
				GMT_COMPAT_CHANGE ("MAP_GRID_PEN_SECONDARY");
			else { error = gmt_badvalreport (GMT, keyword); break; }	/* Not recognized so give error message */

		case GMTCASE_MAP_GRID_PEN_SECONDARY:
			error = GMT_getpen (GMT, value, &GMT->current.setting.map_grid_pen[1]);
			break;
		case GMTCASE_LABEL_OFFSET:
			if (GMT_compat_check (GMT, 4))	/* GMT4: Warn then fall through to other case */
				GMT_COMPAT_CHANGE ("MAP_LABEL_OFFSET");
			else { error = gmt_badvalreport (GMT, keyword); break; }	/* Not recognized so give error message */

		case GMTCASE_MAP_LABEL_OFFSET:
			GMT->current.setting.map_label_offset = GMT_to_inch (GMT, value);
			break;
		case GMTCASE_LINE_STEP:
			if (GMT_compat_check (GMT, 4))	/* GMT4: Warn then fall through to other case */
				GMT_COMPAT_CHANGE ("MAP_LINE_STEP");
			else { error = gmt_badvalreport (GMT, keyword); break; }	/* Not recognized so give error message */

		case GMTCASE_MAP_LINE_STEP:
			if ((GMT->current.setting.map_line_step = GMT_to_inch (GMT, value)) <= 0.0) {
				GMT->current.setting.map_line_step = 0.01;
				GMT_Report (GMT->parent, GMT_MSG_NORMAL, "Warning: %s <= 0, reset to %g %s\n", keyword, GMT->current.setting.map_line_step, GMT->session.unit_name[GMT_INCH]);
			}
			break;
		case GMTCASE_UNIX_TIME:
			if (GMT_compat_check (GMT, 4))	/* GMT4: Warn then fall through to other case */
				GMT_COMPAT_CHANGE ("MAP_LOGO");
			else { error = gmt_badvalreport (GMT, keyword); break; }	/* Not recognized so give error message */

		case GMTCASE_MAP_LOGO:
			error = gmt_true_false_or_error (lower_value, &GMT->current.setting.map_logo);
			break;
		case GMTCASE_UNIX_TIME_POS:
			if (GMT_compat_check (GMT, 4))	/* GMT4: Warn then fall through to other case */
				GMT_COMPAT_CHANGE ("MAP_LOGO_POS");
			else { error = gmt_badvalreport (GMT, keyword); break; }	/* Not recognized so give error message */

		case GMTCASE_MAP_LOGO_POS:
			i = sscanf (value, "%[^/]/%[^/]/%s", txt_a, txt_b, txt_c);
			if (i == 2) {
				GMT->current.setting.map_logo_pos[GMT_X] = GMT_to_inch (GMT, txt_a);
				GMT->current.setting.map_logo_pos[GMT_Y] = GMT_to_inch (GMT, txt_b);
			}
			else if (i == 3) {	/* New style, includes justification, introduced in GMT 4.3.0 */
				GMT->current.setting.map_logo_justify = GMT_just_decode (GMT, txt_a, 12);
				GMT->current.setting.map_logo_pos[GMT_X] = GMT_to_inch (GMT, txt_b);
				GMT->current.setting.map_logo_pos[GMT_Y] = GMT_to_inch (GMT, txt_c);
			}
			else
				error = true;
			break;
		case GMTCASE_X_ORIGIN:
			if (GMT_compat_check (GMT, 4))	/* GMT4: Warn then fall through to other case */
				GMT_COMPAT_CHANGE ("MAP_ORIGIN_X");
			else { error = gmt_badvalreport (GMT, keyword); break; }	/* Not recognized so give error message */

		case GMTCASE_MAP_ORIGIN_X:
			GMT->current.setting.map_origin[GMT_X] = GMT_to_inch (GMT, value);
			break;
		case GMTCASE_Y_ORIGIN:
			if (GMT_compat_check (GMT, 4))	/* GMT4: Warn then fall through to other case */
				GMT_COMPAT_CHANGE ("MAP_ORIGIN_Y");
			else { error = gmt_badvalreport (GMT, keyword); break; }	/* Not recognized so give error message */

		case GMTCASE_MAP_ORIGIN_Y:
			GMT->current.setting.map_origin[GMT_Y] = GMT_to_inch (GMT, value);
			break;
		case GMTCASE_POLAR_CAP:
			if (GMT_compat_check (GMT, 4))	/* GMT4: Warn then fall through to other case */
				GMT_COMPAT_CHANGE ("MAP_POLAR_CAP");
			else { error = gmt_badvalreport (GMT, keyword); break; }	/* Not recognized so give error message */

		case GMTCASE_MAP_POLAR_CAP:
			if (!strcmp (lower_value, "none")) {	/* Means reset to no cap -> lat = 90, dlon = 0 */
				GMT->current.setting.map_polar_cap[0] = 90.0;
				GMT->current.setting.map_polar_cap[1] = 0.0;
			}
			else {
				double inc[2];
				i = sscanf (lower_value, "%[^/]/%s", txt_a, txt_b);
				if (i != 2) error = true;
				error = GMT_verify_expectations (GMT, GMT_IS_LAT, GMT_scanf (GMT, txt_a, GMT_IS_LAT, &GMT->current.setting.map_polar_cap[0]), txt_a);
				if (GMT_getinc (GMT, txt_b, inc)) error = true;
				GMT->current.setting.map_polar_cap[1] = inc[GMT_X];
			}
			break;
		case GMTCASE_MAP_SCALE_HEIGHT:
			dval = GMT_to_inch (GMT, value);
			if (dval <= 0.0)
				error = true;
			else
				GMT->current.setting.map_scale_height = dval;
			break;
		case GMTCASE_TICK_LENGTH:
			if (GMT_compat_check (GMT, 4)) {	/* GMT4: */
				GMT_COMPAT_CHANGE ("MAP_TICK_LENGTH_PRIMARY and MAP_TICK_LENGTH_SECONDARY");
				GMT->current.setting.map_tick_length[GMT_ANNOT_UPPER] = GMT_to_inch (GMT, value);
				GMT->current.setting.map_tick_length[GMT_TICK_UPPER]  = 0.50 * GMT->current.setting.map_tick_length[GMT_ANNOT_UPPER];
				GMT->current.setting.map_tick_length[GMT_ANNOT_LOWER] = 3.00 * GMT->current.setting.map_tick_length[GMT_ANNOT_UPPER];
				GMT->current.setting.map_tick_length[GMT_TICK_LOWER]  = 0.75 * GMT->current.setting.map_tick_length[GMT_ANNOT_UPPER];
			}
			else	/* Not recognized so give error message */
				error = gmt_badvalreport (GMT, keyword);
			break;
		case GMTCASE_MAP_TICK_LENGTH:
			i = sscanf (value, "%[^/]/%s", txt_a, txt_b);
			GMT->current.setting.map_tick_length[GMT_ANNOT_LOWER] = GMT_to_inch (GMT, txt_a);
			GMT->current.setting.map_tick_length[GMT_TICK_LOWER]  = (i > 1) ? GMT_to_inch (GMT, txt_b) : 0.25 * GMT->current.setting.map_tick_length[GMT_ANNOT_LOWER];
		case GMTCASE_MAP_TICK_LENGTH_PRIMARY:
			i = sscanf (value, "%[^/]/%s", txt_a, txt_b);
			GMT->current.setting.map_tick_length[GMT_ANNOT_UPPER] = GMT_to_inch (GMT, txt_a);
			GMT->current.setting.map_tick_length[GMT_TICK_UPPER]  = (i > 1) ? GMT_to_inch (GMT, txt_b) : 0.50 * GMT->current.setting.map_tick_length[GMT_ANNOT_UPPER];
			break;
		case GMTCASE_MAP_TICK_LENGTH_SECONDARY:
			i = sscanf (value, "%[^/]/%s", txt_a, txt_b);
			GMT->current.setting.map_tick_length[GMT_ANNOT_LOWER] = GMT_to_inch (GMT, txt_a);
			GMT->current.setting.map_tick_length[GMT_TICK_LOWER]  = (i > 1) ? GMT_to_inch (GMT, txt_b) : 0.25 * GMT->current.setting.map_tick_length[GMT_ANNOT_LOWER];
			break;
		case GMTCASE_TICK_PEN:
			if (GMT_compat_check (GMT, 4)) {	/* GMT4: */
				GMT_COMPAT_CHANGE ("MAP_TICK_PEN_PRIMARY and MAP_TICK_PEN_SECONDARY");
				error = GMT_getpen (GMT, value, &GMT->current.setting.map_tick_pen[0]);
				error = GMT_getpen (GMT, value, &GMT->current.setting.map_tick_pen[1]);
			}
			else	/* Not recognized so give error message */
				error = gmt_badvalreport (GMT, keyword);
			break;
		case GMTCASE_MAP_TICK_PEN:
			error = GMT_getpen (GMT, value, &GMT->current.setting.map_tick_pen[1]);
		case GMTCASE_MAP_TICK_PEN_PRIMARY:
			error = GMT_getpen (GMT, value, &GMT->current.setting.map_tick_pen[0]);
			break;
		case GMTCASE_MAP_TICK_PEN_SECONDARY:
			error = GMT_getpen (GMT, value, &GMT->current.setting.map_tick_pen[1]);
			break;
		case GMTCASE_HEADER_OFFSET:
			if (GMT_compat_check (GMT, 4))	/* GMT4: Warn then fall through to other case */
				GMT_COMPAT_CHANGE ("MAP_TITLE_OFFSET");
			else { error = gmt_badvalreport (GMT, keyword); break; }	/* Not recognized so give error message */

		case GMTCASE_MAP_TITLE_OFFSET:
			GMT->current.setting.map_title_offset = GMT_to_inch (GMT, value);
			break;
		case GMTCASE_VECTOR_SHAPE:
			if (GMT_compat_check (GMT, 4))	/* GMT4: Warn then fall through to other case */
				GMT_COMPAT_CHANGE ("MAP_VECTOR_SHAPE");
			else { error = gmt_badvalreport (GMT, keyword); break; }	/* Not recognized so give error message */

		case GMTCASE_MAP_VECTOR_SHAPE:
			dval = atof (value);
			if (dval < -2.0 || dval > 2.0)
				error = true;
			else
				GMT->current.setting.map_vector_shape = dval;
			break;

		/* COLOR GROUP */

		case GMTCASE_COLOR_BACKGROUND:
			error = GMT_getrgb (GMT, value, GMT->current.setting.color_patch[GMT_BGD]);
			break;
		case GMTCASE_COLOR_FOREGROUND:
			error = GMT_getrgb (GMT, value, GMT->current.setting.color_patch[GMT_FGD]);
			break;
		case GMTCASE_COLOR_MODEL:
			if (!strcmp (lower_value, "none"))
				GMT->current.setting.color_model = GMT_RGB;
			else if (!strcmp (lower_value, "rgb"))
				GMT->current.setting.color_model = GMT_RGB + GMT_COLORINT;
			else if (!strcmp (lower_value, "cmyk"))
				GMT->current.setting.color_model = GMT_CMYK + GMT_COLORINT;
			else if (!strcmp (lower_value, "hsv"))
				GMT->current.setting.color_model = GMT_HSV + GMT_COLORINT;
			else if (GMT_compat_check (GMT, 4)) {	/* GMT4: */
				if (!strcmp (lower_value, "+rgb")) {
					GMT_Report (GMT->parent, GMT_MSG_COMPAT, "warning: COLOR_MODEL = %s is deprecated, use COLOR_MODEL = %s instead\n" GMT_COMPAT_INFO, value, &lower_value[1]);
					GMT->current.setting.color_model = GMT_RGB + GMT_COLORINT;
				}
				else if (!strcmp (lower_value, "+cmyk")) {
					GMT_Report (GMT->parent, GMT_MSG_COMPAT, "warning: COLOR_MODEL = %s is deprecated, use COLOR_MODEL = %s instead\n" GMT_COMPAT_INFO, value, &lower_value[1]);
					GMT->current.setting.color_model = GMT_CMYK + GMT_COLORINT;
				}
				else if (!strcmp (lower_value, "+hsv")) {
					GMT_Report (GMT->parent, GMT_MSG_COMPAT, "warning: COLOR_MODEL = %s is deprecated, use COLOR_MODEL = %s instead\n" GMT_COMPAT_INFO, value, &lower_value[1]);
					GMT->current.setting.color_model = GMT_HSV + GMT_COLORINT;
				}
				else
					error = true;
			}
			else
				error = true;
			break;
		case GMTCASE_COLOR_NAN:
			error = GMT_getrgb (GMT, value, GMT->current.setting.color_patch[GMT_NAN]);
			break;
		case GMTCASE_HSV_MIN_SATURATION:
			if (GMT_compat_check (GMT, 4))	/* GMT4: Warn then fall through to other case */
				GMT_COMPAT_CHANGE ("COLOR_HSV_MIN_S");
			else { error = gmt_badvalreport (GMT, keyword); break; }	/* Not recognized so give error message */

		case GMTCASE_COLOR_HSV_MIN_S:
			dval = atof (value);
			if (dval < 0.0 || dval > 1.0)
				error = true;
			else
				GMT->current.setting.color_hsv_min_s = dval;
			break;
		case GMTCASE_HSV_MAX_SATURATION:
			if (GMT_compat_check (GMT, 4))	/* GMT4: Warn then fall through to other case */
				GMT_COMPAT_CHANGE ("COLOR_HSV_MAX_S");
			else { error = gmt_badvalreport (GMT, keyword); break; }	/* Not recognized so give error message */

		case GMTCASE_COLOR_HSV_MAX_S:
			dval = atof (value);
			if (dval < 0.0 || dval > 1.0)
				error = true;
			else
				GMT->current.setting.color_hsv_max_s = dval;
			break;
		case GMTCASE_HSV_MIN_VALUE:
			if (GMT_compat_check (GMT, 4))	/* GMT4: Warn then fall through to other case */
				GMT_COMPAT_CHANGE ("COLOR_HSV_MIN_V");
			else { error = gmt_badvalreport (GMT, keyword); break; }	/* Not recognized so give error message */

		case GMTCASE_COLOR_HSV_MIN_V:
			dval = atof (value);
			if (dval < 0.0 || dval > 1.0)
				error = true;
			else
				GMT->current.setting.color_hsv_min_v = dval;
			break;
		case GMTCASE_HSV_MAX_VALUE:
			if (GMT_compat_check (GMT, 4))	/* GMT4: Warn then fall through to other case */
				GMT_COMPAT_CHANGE ("COLOR_HSV_MAX_V");
			else { error = gmt_badvalreport (GMT, keyword); break; }	/* Not recognized so give error message */

		case GMTCASE_COLOR_HSV_MAX_V:
			dval = atof (value);
			if (dval < 0.0 || dval > 1.0)
				error = true;
			else
				GMT->current.setting.color_hsv_max_v = dval;
			break;

		/* PS GROUP */

		case GMTCASE_CHAR_ENCODING:
			if (GMT_compat_check (GMT, 4))	/* GMT4: Warn then fall through to other case */
				GMT_COMPAT_CHANGE ("PS_CHAR_ENCODING");
			else { error = gmt_badvalreport (GMT, keyword); break; }	/* Not recognized so give error message */

		case GMTCASE_PS_CHAR_ENCODING:
			strncpy (GMT->current.setting.ps_encoding.name, value, GMT_LEN64);
			gmt_load_encoding (GMT);
			break;
		case GMTCASE_PS_COLOR:
			if (GMT_compat_check (GMT, 4))	/* GMT4: Warn then fall through to other case */
				GMT_COMPAT_CHANGE ("PS_COLOR");
			else { error = gmt_badvalreport (GMT, keyword); break; }	/* Not recognized so give error message */

		case GMTCASE_PS_COLOR_MODEL:
			if (!strcmp (lower_value, "rgb"))
				GMT->current.setting.ps_color_mode = PSL_RGB;
			else if (!strcmp (lower_value, "cmyk"))
				GMT->current.setting.ps_color_mode = PSL_CMYK;
			else if (!strcmp (lower_value, "hsv"))
				GMT->current.setting.ps_color_mode = PSL_HSV;
			else if (!strcmp (lower_value, "gray") || !strcmp (lower_value, "grey"))
				GMT->current.setting.ps_color_mode = PSL_GRAY;
			else
				error = true;
			break;
		case GMTCASE_N_COPIES:
		case GMTCASE_PS_COPIES:
			if (GMT_compat_check (GMT, 4)) {	/* GMT4: */
				GMT_COMPAT_WARN;
				ival = atoi (value);
				if (ival > 0)
					GMT->current.setting.ps_copies = ival;
				else
					error = true;
			}
			else	/* Not recognized so give error message */
				error = gmt_badvalreport (GMT, keyword);
			break;
		case GMTCASE_DOTS_PR_INCH:
		case GMTCASE_PS_DPI:
			if (GMT_compat_check (GMT, 4))	/* GMT4: */
				GMT_COMPAT_WARN;
			else	/* Not recognized so give error message */
				error = gmt_badvalreport (GMT, keyword);
			break;
		case GMTCASE_PS_EPS:
			if (GMT_compat_check (GMT, 4))	/* GMT4: */
				GMT_COMPAT_WARN;
			else	/* Not recognized so give error message */
				error = gmt_badvalreport (GMT, keyword);
			break;
		case GMTCASE_PS_IMAGE_COMPRESS:
			if (!GMT->PSL) return (0);	/* Not using PSL in this session */
			if (!strcmp (lower_value, "none"))
				GMT->PSL->internal.compress = PSL_NONE;
			else if (!strcmp (lower_value, "rle"))
				GMT->PSL->internal.compress = PSL_RLE;
			else if (!strcmp (lower_value, "lzw"))
				GMT->PSL->internal.compress = PSL_LZW;
			else if (!strncmp (lower_value, "deflate", 7)) {
#ifdef HAVE_ZLIB
				GMT->PSL->internal.compress = PSL_DEFLATE;
				if ((sscanf (value + 7, " , %u", &GMT->PSL->internal.deflate_level) != 1)
						|| GMT->PSL->internal.deflate_level > 9)
					/* Compression level out of range or not provided, using default */
					GMT->PSL->internal.deflate_level = 0;
#else
				/* Silently fall back to LZW compression when ZLIB not available */
				GMT->PSL->internal.compress = PSL_LZW;
				GMT_Report (GMT->parent, GMT_MSG_NORMAL, "warning: PS_IMAGE_COMPRESS = DEFLATE not available, falling back to LZW.\n");
#endif
			}
			else
				error = true;
			break;
		case GMTCASE_PS_LINE_CAP:
			if (!GMT->PSL) return (0);	/* Not using PSL in this session */
			if (!strcmp (lower_value, "butt"))
				GMT->PSL->internal.line_cap = PSL_BUTT_CAP;
			else if (!strcmp (lower_value, "round"))
				GMT->PSL->internal.line_cap = PSL_ROUND_CAP;
			else if (!strcmp (lower_value, "square"))
				GMT->PSL->internal.line_cap = PSL_SQUARE_CAP;
			else
				error = true;
			break;
		case GMTCASE_PS_LINE_JOIN:
			if (!GMT->PSL) return (0);	/* Not using PSL in this session */
			if (!strcmp (lower_value, "miter"))
				GMT->PSL->internal.line_join = PSL_MITER_JOIN;
			else if (!strcmp (lower_value, "round"))
				GMT->PSL->internal.line_join = PSL_ROUND_JOIN;
			else if (!strcmp (lower_value, "bevel"))
				GMT->PSL->internal.line_join = PSL_BEVEL_JOIN;
			else
				error = true;
			break;
		case GMTCASE_PS_MITER_LIMIT:
			if (!GMT->PSL) return (0);	/* Not using PSL in this session */
			ival = atoi (value);
			if (ival >= 0 && ival <= 180)
				GMT->PSL->internal.miter_limit = ival;
			else
				error = true;
			break;
		case GMTCASE_PAGE_COLOR:
		if (GMT_compat_check (GMT, 4))	/* GMT4: */
			GMT_COMPAT_CHANGE ("PS_PAGE_COLOR");
		else {	/* Not recognized so give error message */
			error = gmt_badvalreport (GMT, keyword);
			break;
		}
		case GMTCASE_PS_PAGE_COLOR:
			error = GMT_getrgb (GMT, value, GMT->current.setting.ps_page_rgb);
			break;
		case GMTCASE_PAGE_ORIENTATION:
			if (GMT_compat_check (GMT, 4))	/* GMT4: */
				GMT_COMPAT_CHANGE ("PS_PAGE_ORIENTATION");
			else { error = gmt_badvalreport (GMT, keyword); break; }	/* Not recognized so give error message */

		case GMTCASE_PS_PAGE_ORIENTATION:
			if (!strcmp (lower_value, "landscape"))
				GMT->current.setting.ps_orientation = PSL_LANDSCAPE;
			else if (!strcmp (lower_value, "portrait"))
				GMT->current.setting.ps_orientation = PSL_PORTRAIT;
			else
				error = true;
			break;
		case GMTCASE_PAPER_MEDIA:
			if (GMT_compat_check (GMT, 4))	/* GMT4: */
				GMT_COMPAT_CHANGE ("PS_MEDIA");
			else { error = gmt_badvalreport (GMT, keyword); break; }	/* Not recognized so give error message */

		case GMTCASE_PS_MEDIA:
			manual = false;
			len--;
			if (lower_value[len] == '-') {	/* Manual Feed selected */
				lower_value[len] = '\0';
				manual = true;
			}
			if (GMT_compat_check (GMT, 4)) {	/* GMT4: */
				if (lower_value[len] == '+') {	/* EPS format selected */
					lower_value[len] = '\0';
					GMT_Report (GMT->parent, GMT_MSG_COMPAT, "Production of EPS format is no longer supported, remove + after paper size\n");
				}
			}
			if ((i = gmt_key_lookup (lower_value, GMT_media_name, GMT_N_MEDIA)) < GMT_N_MEDIA) {
				/* Use the specified standard format */
				GMT->current.setting.ps_media = i;
				GMT->current.setting.ps_page_size[0] = GMT_media[i].width;
				GMT->current.setting.ps_page_size[1] = GMT_media[i].height;
			}
			else if (gmt_load_user_media (GMT) &&
				(pos = gmt_key_lookup (lower_value, GMT->session.user_media_name, GMT->session.n_user_media)) < GMT->session.n_user_media) {
				/* Use a user-specified format */
					GMT->current.setting.ps_media = pos + USER_MEDIA_OFFSET;
					GMT->current.setting.ps_page_size[0] = GMT->session.user_media[pos].width;
					GMT->current.setting.ps_page_size[1] = GMT->session.user_media[pos].height;
				}
			else {
				/* A custom paper size in W x H points (or in inch/c if units are appended) */
				if (GMT_compat_check (GMT, 4)) {	/* GMT4: */
					pos = (strncmp (lower_value, "custom_", 7U) ? 0 : 7);
				}
				else
					pos = 0;
				GMT_strtok (lower_value, "x", &pos, txt_a);	/* Returns width and update pos */
				GMT->current.setting.ps_page_size[0] = GMT_convert_units (GMT, txt_a, GMT_PT, GMT_PT);
				GMT_strtok (lower_value, "x", &pos, txt_b);	/* Returns height and update pos */
				GMT->current.setting.ps_page_size[1] = GMT_convert_units (GMT, txt_b, GMT_PT, GMT_PT);
				if (GMT->current.setting.ps_page_size[0] <= 0.0) error++;
				if (GMT->current.setting.ps_page_size[1] <= 0.0) error++;
				GMT->current.setting.ps_media = -USER_MEDIA_OFFSET;
			}
			if (!error && manual) GMT->current.setting.ps_page_size[0] = -GMT->current.setting.ps_page_size[0];
			break;
		case GMTCASE_GLOBAL_X_SCALE:
			if (GMT_compat_check (GMT, 4))	/* GMT4: */
				GMT_COMPAT_CHANGE ("PS_SCALE_X");
			else { error = gmt_badvalreport (GMT, keyword); break; }	/* Not recognized so give error message */

		case GMTCASE_PS_SCALE_X:
			dval = atof (value);
			if (dval > 0.0)
				GMT->current.setting.ps_magnify[GMT_X] = dval;
			else
				error = true;
			break;
		case GMTCASE_GLOBAL_Y_SCALE:
			if (GMT_compat_check (GMT, 4))	/* GMT4: */
				GMT_COMPAT_CHANGE ("PS_SCALE_Y");
			else { error = gmt_badvalreport (GMT, keyword); break; }	/* Not recognized so give error message */

		case GMTCASE_PS_SCALE_Y:
			dval = atof (value);
			if (dval > 0.0)
				GMT->current.setting.ps_magnify[GMT_Y] = dval;
			else
				error = true;
			break;
		case GMTCASE_TRANSPARENCY:
			if (GMT_compat_check (GMT, 4))	/* GMT4: */
				GMT_Report (GMT->parent, GMT_MSG_NORMAL, "Transparency is now part of pen and fill specifications.  TRANSPARENCY is ignored\n");
			else
				error = gmt_badvalreport (GMT, keyword);
			break;
		case GMTCASE_PS_TRANSPARENCY:
			strncpy (GMT->current.setting.ps_transpmode, value, 15U);
			break;
		case GMTCASE_PS_VERBOSE:
			if (GMT_compat_check (GMT, 4))	/* GMT4: */
				GMT_COMPAT_CHANGE ("PS_COMMENTS");
			else { error = gmt_badvalreport (GMT, keyword); break; }	/* Not recognized so give error message */

		case GMTCASE_PS_COMMENTS:
			if (!GMT->PSL) return (0);	/* Not using PSL in this session */
			error = gmt_true_false_or_error (lower_value, &tf_answer);
			GMT->PSL->internal.comments = (tf_answer) ? 1 : 0;
			break;

		/* IO GROUP */

		case GMTCASE_FIELD_DELIMITER:
			if (GMT_compat_check (GMT, 4))	/* GMT4: */
				GMT_COMPAT_CHANGE ("IO_COL_SEPARATOR");
			else { error = gmt_badvalreport (GMT, keyword); break; }	/* Not recognized so give error message */

		case GMTCASE_IO_COL_SEPARATOR:
			if (value[0] == '\0' || !strcmp (lower_value, "tab"))	/* DEFAULT */
				strncpy (GMT->current.setting.io_col_separator, "\t", 8U);
			else if (!strcmp (lower_value, "space"))
				strncpy (GMT->current.setting.io_col_separator, " ", 8U);
			else if (!strcmp (lower_value, "comma"))
				strncpy (GMT->current.setting.io_col_separator, ",", 8U);
			else if (!strcmp (lower_value, "none"))
				GMT->current.setting.io_col_separator[0] = 0;
			else
				strncpy (GMT->current.setting.io_col_separator, value, 8U);
			GMT->current.setting.io_col_separator[7] = 0;	/* Just a precaution */
			break;
		case GMTCASE_GRIDFILE_FORMAT:
			if (GMT_compat_check (GMT, 4))	/* GMT4: */
				GMT_COMPAT_CHANGE ("IO_GRIDFILE_FORMAT");
			else { error = gmt_badvalreport (GMT, keyword); break; }	/* Not recognized so give error message */
		case GMTCASE_IO_GRIDFILE_FORMAT:
			strncpy (GMT->current.setting.io_gridfile_format, value, GMT_LEN64);
			break;
		case GMTCASE_GRIDFILE_SHORTHAND:
			if (GMT_compat_check (GMT, 4))	/* GMT4: */
				GMT_COMPAT_CHANGE ("IO_GRIDFILE_SHORTHAND");
			else { error = gmt_badvalreport (GMT, keyword); break; }	/* Not recognized so give error message */
		case GMTCASE_IO_GRIDFILE_SHORTHAND:
			error = gmt_true_false_or_error (lower_value, &GMT->current.setting.io_gridfile_shorthand);
			break;
		case GMTCASE_IO_HEADER:
			error = gmt_true_false_or_error (lower_value, &GMT->current.setting.io_header[GMT_IN]);
			GMT->current.setting.io_header[GMT_OUT] = GMT->current.setting.io_header[GMT_IN];
			break;
		case GMTCASE_N_HEADER_RECS:
			if (GMT_compat_check (GMT, 4))	/* GMT4: */
				GMT_COMPAT_CHANGE ("IO_N_HEADER_ITEMS");
			else { error = gmt_badvalreport (GMT, keyword); break; }	/* Not recognized so give error message */
		case GMTCASE_IO_N_HEADER_RECS:
			ival = atoi (value);
			if (ival < 0)
				error = true;
			else
				GMT->current.setting.io_n_header_items = ival;
			break;
		case GMTCASE_NAN_RECORDS:
			if (GMT_compat_check (GMT, 4))	/* GMT4: */
				GMT_COMPAT_CHANGE ("IO_NAN_RECORDS");
			else { error = gmt_badvalreport (GMT, keyword); break; }	/* Not recognized so give error message */
		case GMTCASE_IO_NAN_RECORDS:
			if (!strcmp (lower_value, "pass"))
				GMT->current.setting.io_nan_records = true;
			else if (!strcmp (lower_value, "skip"))
				GMT->current.setting.io_nan_records = false;
			else
				error = true;
			break;
		case GMTCASE_IO_NC4_CHUNK_SIZE:
				if (*lower_value == 'a') /* auto */
				GMT->current.setting.io_nc4_chunksize[0] = k_netcdf_io_chunked_auto;
			else if (*lower_value == 'c') /* classic */
				GMT->current.setting.io_nc4_chunksize[0] = k_netcdf_io_classic;
			else if ((i = sscanf (value, "%" SCNuS " , %" SCNuS, /* chunk size: lat,lon */
						&GMT->current.setting.io_nc4_chunksize[0],
						&GMT->current.setting.io_nc4_chunksize[1])) > 0) {
				if (i == 1) /* use chunk size of lat for long as well */
					GMT->current.setting.io_nc4_chunksize[1] = GMT->current.setting.io_nc4_chunksize[0];
				if (GMT->current.setting.io_nc4_chunksize[0] <= k_netcdf_io_chunked_auto ||
						GMT->current.setting.io_nc4_chunksize[1] <= k_netcdf_io_chunked_auto)
					/* chunk size too small */
					error = true;
			}
			else
				error = true;
			break;
		case GMTCASE_IO_NC4_DEFLATION_LEVEL:
			if (!strcmp (lower_value, "false"))
				ival = 0;
			else
				ival = atoi (value);
			if (ival >= 0 && ival <= 9)
				GMT->current.setting.io_nc4_deflation_level = ival;
			else
				error = true;
			break;
		case GMTCASE_XY_TOGGLE:
			if (GMT_compat_check (GMT, 4))	/* GMT4: */
				GMT_COMPAT_CHANGE ("IO_LONLAT_TOGGLE");
			else { error = gmt_badvalreport (GMT, keyword); break; }	/* Not recognized so give error message */
		case GMTCASE_IO_LONLAT_TOGGLE:
			if (!gmt_true_false_or_error (lower_value, &GMT->current.setting.io_lonlat_toggle[GMT_IN]))
				/* We got false/f/0 or true/t/1. Set outgoing setting to the same as the ingoing. */
				GMT->current.setting.io_lonlat_toggle[GMT_OUT] = GMT->current.setting.io_lonlat_toggle[GMT_IN];
			else if (!strcmp (lower_value, "in")) {
				GMT->current.setting.io_lonlat_toggle[GMT_IN] = true;
				GMT->current.setting.io_lonlat_toggle[GMT_OUT] = false;
			}
			else if (!strcmp (lower_value, "out")) {
				GMT->current.setting.io_lonlat_toggle[GMT_IN] = false;
				GMT->current.setting.io_lonlat_toggle[GMT_OUT] = true;
			}
			else
				error = true;
			break;

		case GMTCASE_IO_SEGMENT_MARKER:
			if (len == 0)	/* Blank gives default */
				GMT->current.setting.io_seg_marker[GMT_OUT] = GMT->current.setting.io_seg_marker[GMT_IN] = '>';
			else {
				int dir, k;
				char txt[2][GMT_LEN256];
				if (strchr (value, ',')) {	/* Got separate markers for input,output */
					sscanf (value, "%[^,],%s", txt[GMT_IN], txt[GMT_OUT]);
				}
				else {	/* Just duplicate */
					strncpy (txt[GMT_IN], value, GMT_LEN256);	strncpy (txt[GMT_OUT], value, GMT_LEN256);
				}
				for (dir = 0; dir < 2; dir++) {
					switch (txt[dir][0]) {
						case 'B':
							GMT->current.setting.io_blankline[dir] = true;
							break;
						case 'N':
							GMT->current.setting.io_nanline[dir] = true;
							break;
						default:
							k = (txt[dir][0] == '\\') ? 1 : 0;
							GMT->current.setting.io_seg_marker[dir] = txt[dir][k];
							break;
					}
				}
			}
			break;

		/* PROJ GROUP */

		case GMTCASE_PROJ_AUX_LATITUDE:
			if (!strncmp (lower_value, "none", 4U)) /* Use lat as is */
				GMT->current.setting.proj_aux_latitude = GMT_LATSWAP_NONE;
			else if (!strncmp (lower_value, "authalic", 8U)) /* Authalic latitude */
				GMT->current.setting.proj_aux_latitude = GMT_LATSWAP_G2A;
			else if (!strncmp (lower_value, "conformal", 9U)) /* Conformal latitude */
				GMT->current.setting.proj_aux_latitude = GMT_LATSWAP_G2C;
			else if (!strncmp (lower_value, "geocentric", 9U)) /* Geocentric latitude */
				GMT->current.setting.proj_aux_latitude = GMT_LATSWAP_G2O;
			else if (!strncmp (lower_value, "meridional", 10U)) /* Meridional latitude */
				GMT->current.setting.proj_aux_latitude = GMT_LATSWAP_G2M;
			else if (!strncmp (lower_value, "parametric", 10U)) /* Parametric latitude */
				GMT->current.setting.proj_aux_latitude = GMT_LATSWAP_G2P;
			else
				error = true;
			GMT_init_ellipsoid (GMT);	/* Set parameters depending on the ellipsoid */
			break;

		case GMTCASE_ELLIPSOID:
			if (GMT_compat_check (GMT, 4))	/* GMT4: */
				GMT_COMPAT_CHANGE ("PROJ_ELLIPSOID");
			else { error = gmt_badvalreport (GMT, keyword); break; }	/* Not recognized so give error message */
		case GMTCASE_PROJ_ELLIPSOID:
			ival = GMT_get_ellipsoid (GMT, value);
			if (ival < 0)
				error = true;
			else
				GMT->current.setting.proj_ellipsoid = ival;
			GMT_init_ellipsoid (GMT);	/* Set parameters depending on the ellipsoid */
			break;
		case GMTCASE_PROJ_DATUM:	/* Not implemented yet */
			break;
		case GMTCASE_PROJ_GEODESIC:
			if (!strncmp (lower_value, "vincenty", 8U)) /* Same as exact*/
				GMT->current.setting.proj_geodesic = GMT_GEODESIC_VINCENTY;
			else if (!strncmp (lower_value, "andoyer", 7U)) /* Andoyer approximation */
				GMT->current.setting.proj_geodesic = GMT_GEODESIC_ANDOYER;
			else if (!strncmp (lower_value, "rudoe", 5U)) /* Volumetric radius R_3 */
				GMT->current.setting.proj_geodesic = GMT_GEODESIC_RUDOE;
			else
				error = true;
			GMT_init_geodesic (GMT);	/* Set function pointer depending on the geodesic selected */
			break;

		case GMTCASE_MEASURE_UNIT:
			if (GMT_compat_check (GMT, 4))	/* GMT4: */
				GMT_COMPAT_CHANGE ("PROJ_LENGTH_UNIT");
			else { error = gmt_badvalreport (GMT, keyword); break; }	/* Not recognized so give error message */
		case GMTCASE_PROJ_LENGTH_UNIT:
			switch (lower_value[0]) {
				case 'c': GMT->current.setting.proj_length_unit = GMT_CM; break;
				case 'i': GMT->current.setting.proj_length_unit = GMT_INCH; break;
				case 'p': GMT->current.setting.proj_length_unit = GMT_PT; break;
				default: error = true;
			}
			break;
		case GMTCASE_PROJ_MEAN_RADIUS:
			if (!strncmp (lower_value, "mean", 4U)) /* Mean radius R_1 */
				GMT->current.setting.proj_mean_radius = GMT_RADIUS_MEAN;
			else if (!strncmp (lower_value, "authalic", 8U)) /* Authalic radius R_2 */
				GMT->current.setting.proj_mean_radius = GMT_RADIUS_AUTHALIC;
			else if (!strncmp (lower_value, "volumetric", 10U)) /* Volumetric radius R_3 */
				GMT->current.setting.proj_mean_radius = GMT_RADIUS_VOLUMETRIC;
			else if (!strncmp (lower_value, "meridional", 10U)) /* Meridional radius */
				GMT->current.setting.proj_mean_radius = GMT_RADIUS_MERIDIONAL;
			else if (!strncmp (lower_value, "quadratic", 9U)) /* Quadratic radius */
				GMT->current.setting.proj_mean_radius = GMT_RADIUS_QUADRATIC;
			else
				error = true;
			GMT_init_ellipsoid (GMT);	/* Set parameters depending on the ellipsoid */
			break;

		case GMTCASE_MAP_SCALE_FACTOR:
			if (GMT_compat_check (GMT, 4))	/* GMT4: */
				GMT_COMPAT_CHANGE ("PROJ_SCALE_FACTOR");
			else { error = gmt_badvalreport (GMT, keyword); break; }	/* Not recognized so give error message */
		case GMTCASE_PROJ_SCALE_FACTOR:
			if (!strncmp (value, "def", 3U)) /* Default scale for chosen projection */
				GMT->current.setting.proj_scale_factor = -1.0;
			else {
				dval = atof (value);
				if (dval <= 0.0)
					error = true;
				else
					GMT->current.setting.proj_scale_factor = dval;
			}
			break;

		/* GMT GROUP */

		case GMTCASE_GMT_COMPATIBILITY:
			ival = (int)atof (value);
			if (ival < 4) {
				GMT_Report (GMT->parent, GMT_MSG_NORMAL, "GMT_COMPATIBILITY: Expects values from 4 to %d; reset to 4.\n", GMT_MAJOR_VERSION);
				GMT->current.setting.compatibility = 4;
			}
			else if (ival > GMT_MAJOR_VERSION) {
				GMT_Report (GMT->parent, GMT_MSG_NORMAL, "GMT_COMPATIBILITY: Expects values from 4 to %d; reset to %d.\n", GMT_MAJOR_VERSION, GMT_MAJOR_VERSION);
				GMT->current.setting.compatibility = GMT_MAJOR_VERSION;
			}
			else
				GMT->current.setting.compatibility = ival;
			break;

		case GMTCASE_GMT_CUSTOM_LIBS:
			if (*value) {
				if (GMT->session.CUSTOM_LIBS) {
					if ((strcmp (GMT->session.CUSTOM_LIBS, value) == 0))
						break; /* stop here if string in place is equal */
					free (GMT->session.CUSTOM_LIBS);
				}
				/* Set Extension shared libraries */
				GMT->session.CUSTOM_LIBS = strdup (value);
			}
			break;

		case GMTCASE_GMT_EXTRAPOLATE_VAL:
			if (!strcmp (lower_value, "nan"))
				GMT->current.setting.extrapolate_val[0] = GMT_EXTRAPOLATE_NONE;
			else if (!strcmp (lower_value, "extrap"))
				GMT->current.setting.extrapolate_val[0] = GMT_EXTRAPOLATE_SPLINE;
			else if (!strncmp (lower_value, "extrapval",9)) {
				GMT->current.setting.extrapolate_val[0] = GMT_EXTRAPOLATE_CONSTANT;
				GMT->current.setting.extrapolate_val[1] = atof (&lower_value[10]);
				if (lower_value[9] != ',') {
					GMT_Report (GMT->parent, GMT_MSG_NORMAL, "Error decoding GMT_EXTRAPOLATE_VAL for 'val' value. Comma out of place.\n");
					error = true;
				}
			}
			else
				error = true;
			if (error) {
				GMT_Report (GMT->parent, GMT_MSG_NORMAL, "GMT_EXTRAPOLATE_VAL: resetting to 'extrapolated is NaN' to avoid later crash.\n");
				GMT->current.setting.extrapolate_val[0] = GMT_EXTRAPOLATE_NONE;
			}
			break;

		case GMTCASE_GMT_FFT:
			if (!strncmp (lower_value, "auto", 4))
				GMT->current.setting.fft = k_fft_auto;
			else if (!strncmp (lower_value, "fftw", 4)) { /* complete name: fftw */
				GMT->current.setting.fft = k_fft_fftw;
#ifdef HAVE_FFTW3F
				/* FFTW planner flags supported by the planner routines in FFTW
				 * FFTW_ESTIMATE:   pick a (probably sub-optimal) plan quickly
				 * FFTW_MEASURE:    find optimal plan by computing several FFTs and measuring their execution time
				 * FFTW_PATIENT:    like FFTW_MEASURE, but considers a wider range of algorithms
				 * FFTW_EXHAUSTIVE: like FFTW_PATIENT, but considers an even wider range of algorithms */
				GMT->current.setting.fftw_plan = FFTW_ESTIMATE; /* default planner flag */
				{
					char *c;
					if ((c = strchr (lower_value, ',')) != NULL) { /* Parse FFTW planner flags */
						c += strspn(c, ", \t"); /* advance past ',' and whitespace */
						if (!strncmp (c, "m", 1)) /* complete: measure */
							GMT->current.setting.fftw_plan = FFTW_MEASURE;
						else if (!strncmp (c, "p", 1)) /* complete: patient */
							GMT->current.setting.fftw_plan = FFTW_PATIENT;
						else if (!strncmp (c, "ex", 2)) /* complete: exhaustive */
							GMT->current.setting.fftw_plan = FFTW_EXHAUSTIVE;
					}
				}
#endif /* HAVE_FFTW3F */
			}
			else if (!strncmp (lower_value, "ac", 2))   /* complete name: accelerate */
				GMT->current.setting.fft = k_fft_accelerate;
			else if (!strncmp (lower_value, "kiss", 4)) /* complete name: kissfft */
				GMT->current.setting.fft = k_fft_kiss;
			else if (!strcmp (lower_value, "brenner"))
				GMT->current.setting.fft = k_fft_brenner;
			else
				error = true;
			break;
		case GMTCASE_HISTORY:
			if (GMT_compat_check (GMT, 4))	/* GMT4: */
				GMT_COMPAT_CHANGE ("GMT_HISTORY");
			else { error = gmt_badvalreport (GMT, keyword); break; }	/* Not recognized so give error message */
		case GMTCASE_GMT_HISTORY:
			if      (strspn (lower_value, "1t"))
				GMT->current.setting.history = (k_history_read | k_history_write);
			else if (strchr (lower_value, 'r'))
				GMT->current.setting.history = k_history_read;
			else if (strspn (lower_value, "0f"))
				GMT->current.setting.history = k_history_off;
			else
				error = true;
			break;
		case GMTCASE_INTERPOLANT:
			if (GMT_compat_check (GMT, 4))	/* GMT4: */
				GMT_COMPAT_CHANGE ("GMT_INTERPOLANT");
			else { error = gmt_badvalreport (GMT, keyword); break; }	/* Not recognized so give error message */
		case GMTCASE_GMT_INTERPOLANT:
			if (!strcmp (lower_value, "linear"))
				GMT->current.setting.interpolant = GMT_SPLINE_LINEAR;
			else if (!strcmp (lower_value, "akima"))
				GMT->current.setting.interpolant = GMT_SPLINE_AKIMA;
			else if (!strcmp (lower_value, "cubic"))
				GMT->current.setting.interpolant = GMT_SPLINE_CUBIC;
			else if (!strcmp (lower_value, "none"))
				GMT->current.setting.interpolant = GMT_SPLINE_NONE;
			else
				error = true;
			break;
		case GMTCASE_GMT_TRIANGULATE:
			if (!strcmp (lower_value, "watson"))
				GMT->current.setting.triangulate = GMT_TRIANGLE_WATSON;
			else if (!strcmp (lower_value, "shewchuk"))
				GMT->current.setting.triangulate = GMT_TRIANGLE_SHEWCHUK;
			else
				error = true;
			break;
		case GMTCASE_VERBOSE:
			if (GMT_compat_check (GMT, 4)) {	/* GMT4: */
				GMT_COMPAT_CHANGE ("GMT_VERBOSE");
				ival = atoi (value) + 2;
				if (ival >= GMT_MSG_QUIET && ival <= GMT_MSG_DEBUG)
					GMT->current.setting.verbose = ival;
				else
					error = true;
			}
			else
				error = gmt_badvalreport (GMT, keyword);	/* Not recognized so give error message */
			break;
		case GMTCASE_GMT_VERBOSE:
			error = gmt_parse_V_option (GMT, lower_value[0]);
			break;

		/* DIR GROUP */

		case GMTCASE_DIR_DATA:
			if (*value) {
				if (GMT->session.DATADIR) {
					if ((strcmp (GMT->session.DATADIR, value) == 0))
						break; /* stop here if string in place is equal */
					free (GMT->session.DATADIR);
				}
				/* Set session DATADIR dir */
				GMT->session.DATADIR = strdup (value);
			}
			break;
		case GMTCASE_DIR_DCW:
			if (*value) {
				if (GMT->session.DCWDIR) {
					if ((strcmp (GMT->session.DCWDIR, value) == 0))
						break; /* stop here if string in place is equal */
					free (GMT->session.DCWDIR);
				}
				/* Set session DCW dir */
				GMT->session.DCWDIR = strdup (value);
			}
			break;
		case GMTCASE_DIR_GSHHG:
			if (*value) {
				if (GMT->session.GSHHGDIR) {
					if ((strcmp (GMT->session.GSHHGDIR, value) == 0))
						break; /* stop here if string in place is equal */
					free (GMT->session.GSHHGDIR);
				}
				/* Set session GSHHG dir */
				GMT->session.GSHHGDIR = strdup (value);
			}
			break;

		/* TIME GROUP */

		case GMTCASE_TIME_EPOCH:
			strncpy (GMT->current.setting.time_system.epoch, value, GMT_LEN64);
			(void) GMT_init_time_system_structure (GMT, &GMT->current.setting.time_system);
			break;
		case GMTCASE_TIME_IS_INTERVAL:
			if (value[0] == '+' || value[0] == '-') {	/* OK, gave +<n>u or -<n>u, check for unit */
				sscanf (&lower_value[1], "%d%c", &GMT->current.time.truncate.T.step, &GMT->current.time.truncate.T.unit);
				switch (GMT->current.time.truncate.T.unit) {
					case 'y': case 'o': case 'd': case 'h': case 'm': case 'c':
						GMT->current.time.truncate.direction = (lower_value[0] == '+') ? 0 : 1;
						break;
					default:
						error = true;
						break;
				}
				if (GMT->current.time.truncate.T.step == 0) error = true;
				GMT->current.setting.time_is_interval = true;
			}
			else if (!strcmp (lower_value, "off"))
				GMT->current.setting.time_is_interval = false;
			else
				error = true;
			break;
		case GMTCASE_TIME_INTERVAL_FRACTION:
			GMT->current.setting.time_interval_fraction = atof (value);
			break;
		case GMTCASE_GMT_LANGUAGE:
		case GMTCASE_TIME_LANGUAGE:
			strncpy (GMT->current.setting.language, lower_value, GMT_LEN64);
			gmt_get_language (GMT);	/* Load in names and abbreviations in chosen language */
			break;
		case GMTCASE_WANT_LEAP_SECONDS:
			if (GMT_compat_check (GMT, 4))	/* GMT4: */
				GMT_COMPAT_CHANGE ("TIME_LEAP_SECONDS");
			else { error = gmt_badvalreport (GMT, keyword); break; }	/* Not recognized so give error message */
		case GMTCASE_TIME_LEAP_SECONDS:
			error = gmt_true_false_or_error (lower_value, &GMT->current.setting.time_leap_seconds);
			break;
		case GMTCASE_TIME_REPORT:
			if (!strncmp (lower_value, "none", 4U))
				GMT->current.setting.timer_mode = GMT_NO_TIMER;
			else if (!strncmp (lower_value, "clock", 5U))
				GMT->current.setting.timer_mode = GMT_ABS_TIMER;
			else if (!strncmp (lower_value, "elapsed", 7U))
				GMT->current.setting.timer_mode = GMT_ELAPSED_TIMER;
			else
				error = true;
			break;
		case GMTCASE_TIME_UNIT:
			GMT->current.setting.time_system.unit = lower_value[0];
			(void) GMT_init_time_system_structure (GMT, &GMT->current.setting.time_system);
			break;
		case GMTCASE_TIME_SYSTEM:
			error = GMT_get_time_system (GMT, lower_value, &GMT->current.setting.time_system);
			(void) GMT_init_time_system_structure (GMT, &GMT->current.setting.time_system);
			break;
		case GMTCASE_TIME_WEEK_START:
			ival = gmt_key_lookup (value, GMT_weekdays, 7);
			if (ival < 0 || ival >= 7) {
				error = true;
				GMT->current.setting.time_week_start = 0;
			}
			else
				GMT->current.setting.time_week_start = ival;
			break;
		case GMTCASE_Y2K_OFFSET_YEAR:
			if (GMT_compat_check (GMT, 4))	/* GMT4: */
				GMT_COMPAT_CHANGE ("TIME_Y2K_OFFSET_YEAR");
			else { error = gmt_badvalreport (GMT, keyword); break; }	/* Not recognized so give error message */
		case GMTCASE_TIME_Y2K_OFFSET_YEAR:
			if ((ival = atoi (value)) < 0) error = true;
			else GMT->current.setting.time_Y2K_offset_year = ival;
			/* Set the Y2K conversion parameters */
			GMT->current.time.Y2K_fix.y2_cutoff = abs (GMT->current.setting.time_Y2K_offset_year) % 100;
			GMT->current.time.Y2K_fix.y100 = GMT->current.setting.time_Y2K_offset_year - GMT->current.time.Y2K_fix.y2_cutoff;
			GMT->current.time.Y2K_fix.y200 = GMT->current.time.Y2K_fix.y100 + 100;
			break;

		/* Obsolete */

		case GMTCASE_PS_IMAGE_FORMAT:
			/* Setting ignored, now always ASCII85 encoding */
		case GMTCASE_X_AXIS_LENGTH:
		case GMTCASE_Y_AXIS_LENGTH:
			/* Setting ignored: x- and/or y scale are required inputs on -J option */
		case GMTCASE_COLOR_IMAGE:
		case GMTCASE_DIR_TMP:
		case GMTCASE_DIR_USER:
			GMT_COMPAT_WARN;
			/* Setting ignored, now always adobe image */
			if (!GMT_compat_check (GMT, 4))	error = gmt_badvalreport (GMT, keyword);
			break;

		default:
			error = true;
			GMT_Report (GMT->parent, GMT_MSG_NORMAL, "Syntax error: Unrecognized keyword %s.\n", keyword);
			break;
	}

	/* Store possible unit.  For most cases these are irrelevant as no unit is expected */
	if (len) GMT->current.setting.given_unit[case_val] = value[len-1];

	if (error && case_val >= 0) GMT_Report (GMT->parent, GMT_MSG_NORMAL, "Syntax error: %s given illegal value (%s)!\n", keyword, value);
	return ((error) ? 1 : 0);
}

char *GMT_putparameter (struct GMT_CTRL *GMT, char *keyword)
{	/* value must hold at least GMT_BUFSIZ chars */
	static char value[GMT_LEN256] = {""}, txt[8];
	int case_val;
	bool error = false;
	char pm[2] = {'+', '-'}, *ft[2] = {"false", "true"};

	GMT_memset (value, GMT_LEN256, char);
	if (!keyword) return (value);		/* keyword argument missing */

	case_val = GMT_hash_lookup (GMT, keyword, keys_hashnode, GMT_N_KEYS, GMT_N_KEYS);

	switch (case_val) {
		/* FORMAT GROUP */
		case GMTCASE_INPUT_CLOCK_FORMAT:
			if (GMT_compat_check (GMT, 4))	/* GMT4: */
				GMT_COMPAT_WARN;
			else { error = gmt_badvalreport (GMT, keyword); break; }	/* Not recognized so give error message */
		case GMTCASE_FORMAT_CLOCK_IN:
			strncpy (value, GMT->current.setting.format_clock_in,  GMT_LEN256);
			break;
		case GMTCASE_INPUT_DATE_FORMAT:
			if (GMT_compat_check (GMT, 4))	/* GMT4: */
				GMT_COMPAT_WARN;
			else { error = gmt_badvalreport (GMT, keyword); break; }	/* Not recognized so give error message */
		case GMTCASE_FORMAT_DATE_IN:
			strncpy (value, GMT->current.setting.format_date_in, GMT_LEN256);
			break;
		case GMTCASE_OUTPUT_CLOCK_FORMAT:
			if (GMT_compat_check (GMT, 4))	/* GMT4: */
				GMT_COMPAT_WARN;
			else { error = gmt_badvalreport (GMT, keyword); break; }	/* Not recognized so give error message */
		case GMTCASE_FORMAT_CLOCK_OUT:
			strncpy (value, GMT->current.setting.format_clock_out, GMT_LEN256);
			break;
		case GMTCASE_OUTPUT_DATE_FORMAT:
			if (GMT_compat_check (GMT, 4))	/* GMT4: */
				GMT_COMPAT_WARN;
			else { error = gmt_badvalreport (GMT, keyword); break; }	/* Not recognized so give error message */
		case GMTCASE_FORMAT_DATE_OUT:
			strncpy (value, GMT->current.setting.format_date_out, GMT_LEN256);
			break;
		case GMTCASE_OUTPUT_DEGREE_FORMAT:
			if (GMT_compat_check (GMT, 4))	/* GMT4: */
				GMT_COMPAT_WARN;
			else { error = gmt_badvalreport (GMT, keyword); break; }	/* Not recognized so give error message */
		case GMTCASE_FORMAT_GEO_OUT:
			strncpy (value, GMT->current.setting.format_geo_out, GMT_LEN256);
			break;
		case GMTCASE_PLOT_CLOCK_FORMAT:
			if (GMT_compat_check (GMT, 4))	/* GMT4: */
				GMT_COMPAT_WARN;
			else { error = gmt_badvalreport (GMT, keyword); break; }	/* Not recognized so give error message */
		case GMTCASE_FORMAT_CLOCK_MAP:
			strncpy (value, GMT->current.setting.format_clock_map, GMT_LEN256);
			break;
		case GMTCASE_PLOT_DATE_FORMAT:
			if (GMT_compat_check (GMT, 4))	/* GMT4: */
				GMT_COMPAT_WARN;
			else { error = gmt_badvalreport (GMT, keyword); break; }	/* Not recognized so give error message */
		case GMTCASE_FORMAT_DATE_MAP:
			strncpy (value, GMT->current.setting.format_date_map, GMT_LEN256);
			break;
		case GMTCASE_PLOT_DEGREE_FORMAT:
			if (GMT_compat_check (GMT, 4))	/* GMT4: */
				GMT_COMPAT_WARN;
			else { error = gmt_badvalreport (GMT, keyword); break; }	/* Not recognized so give error message */
		case GMTCASE_FORMAT_GEO_MAP:
			strncpy (value, GMT->current.setting.format_geo_map, GMT_LEN256);
			break;
		case GMTCASE_TIME_FORMAT_PRIMARY:
			if (GMT_compat_check (GMT, 4))	/* GMT4: */
				GMT_COMPAT_WARN;
			else { error = gmt_badvalreport (GMT, keyword); break; }	/* Not recognized so give error message */
		case GMTCASE_FORMAT_TIME_PRIMARY_MAP:
			strncpy (value, GMT->current.setting.format_time[0], GMT_LEN256);
			break;
		case GMTCASE_TIME_FORMAT_SECONDARY:
			if (GMT_compat_check (GMT, 4))	/* GMT4: */
				GMT_COMPAT_WARN;
			else { error = gmt_badvalreport (GMT, keyword); break; }	/* Not recognized so give error message */
		case GMTCASE_FORMAT_TIME_SECONDARY_MAP:
			strncpy (value, GMT->current.setting.format_time[1], GMT_LEN256);
			break;
		case GMTCASE_D_FORMAT:
			if (GMT_compat_check (GMT, 4))	/* GMT4: */
				GMT_COMPAT_WARN;
			else { error = gmt_badvalreport (GMT, keyword); break; }	/* Not recognized so give error message */
		case GMTCASE_FORMAT_FLOAT_OUT:
			strncpy (value, GMT->current.setting.format_float_out, GMT_LEN256);
			break;
		case GMTCASE_FORMAT_FLOAT_MAP:
			strncpy (value, GMT->current.setting.format_float_map, GMT_LEN256);
			break;
		case GMTCASE_UNIX_TIME_FORMAT:
			if (GMT_compat_check (GMT, 4))	/* GMT4: */
				GMT_COMPAT_WARN;
			else { error = gmt_badvalreport (GMT, keyword); break; }	/* Not recognized so give error message */
		case GMTCASE_FORMAT_TIME_STAMP:
			strncpy (value, GMT->current.setting.format_time_stamp, GMT_LEN256);
			break;

		/* FONT GROUP */

		case GMTCASE_ANNOT_FONT_PRIMARY:
			if (GMT_compat_check (GMT, 4))	/* GMT4: */
				GMT_COMPAT_WARN;
			else { error = gmt_badvalreport (GMT, keyword); break; }	/* Not recognized so give error message */
		case GMTCASE_FONT_ANNOT_PRIMARY:
			strncpy (value, GMT_putfont (GMT, GMT->current.setting.font_annot[0]), GMT_LEN256);
			break;
		case GMTCASE_ANNOT_FONT_SECONDARY:
			if (GMT_compat_check (GMT, 4))	/* GMT4: */
				GMT_COMPAT_WARN;
			else { error = gmt_badvalreport (GMT, keyword); break; }	/* Not recognized so give error message */
		case GMTCASE_FONT_ANNOT_SECONDARY:
			strncpy (value, GMT_putfont (GMT, GMT->current.setting.font_annot[1]), GMT_LEN256);
			break;
		case GMTCASE_HEADER_FONT:
			if (GMT_compat_check (GMT, 4))	/* GMT4: */
				GMT_COMPAT_WARN;
			else { error = gmt_badvalreport (GMT, keyword); break; }	/* Not recognized so give error message */
		case GMTCASE_FONT_TITLE:
			strncpy (value, GMT_putfont (GMT, GMT->current.setting.font_title), GMT_LEN256);
			break;
		case GMTCASE_LABEL_FONT:
			if (GMT_compat_check (GMT, 4))	/* GMT4: */
				GMT_COMPAT_WARN;
			else { error = gmt_badvalreport (GMT, keyword); break; }	/* Not recognized so give error message */
		case GMTCASE_FONT_LABEL:
			strncpy (value, GMT_putfont (GMT, GMT->current.setting.font_label), GMT_LEN256);
			break;

		case GMTCASE_FONT_LOGO:
			strncpy (value, GMT_putfont (GMT, GMT->current.setting.font_logo), GMT_LEN256);
			break;

		/* FONT GROUP ... obsolete options */

		case GMTCASE_ANNOT_FONT_SIZE_PRIMARY:
			if (GMT_compat_check (GMT, 4)) {	/* GMT4: */
				GMT_COMPAT_WARN;
				sprintf (value, "%g", GMT->current.setting.font_annot[0].size);
			}
			else
				error = gmt_badvalreport (GMT, keyword);	/* Not recognized so give error message */
			break;
		case GMTCASE_ANNOT_FONT_SIZE_SECONDARY:
			if (GMT_compat_check (GMT, 4)) {	/* GMT4: */
				GMT_COMPAT_WARN;
				sprintf (value, "%g", GMT->current.setting.font_annot[1].size);
			}
			else
				error = gmt_badvalreport (GMT, keyword);	/* Not recognized so give error message */
			break;
		case GMTCASE_HEADER_FONT_SIZE:
			if (GMT_compat_check (GMT, 4)) {	/* GMT4: */
				GMT_COMPAT_WARN;
				sprintf (value, "%g", GMT->current.setting.font_title.size);
			}
			else
				error = gmt_badvalreport (GMT, keyword);	/* Not recognized so give error message */
			break;
		case GMTCASE_LABEL_FONT_SIZE:
			if (GMT_compat_check (GMT, 4)) {	/* GMT4: */
				GMT_COMPAT_WARN;
				sprintf (value, "%g", GMT->current.setting.font_label.size);
			}
			else
				error = gmt_badvalreport (GMT, keyword);	/* Not recognized so give error message */
			break;

		/* MAP GROUP */

		case GMTCASE_ANNOT_OFFSET_PRIMARY:
			if (GMT_compat_check (GMT, 4))	/* GMT4: */
				GMT_COMPAT_WARN;
			else { error = gmt_badvalreport (GMT, keyword); break; }	/* Not recognized so give error message */
		case GMTCASE_MAP_ANNOT_OFFSET_PRIMARY:
			sprintf (value, "%g%c", GMT->current.setting.map_annot_offset[0] GMT_def(GMTCASE_MAP_ANNOT_OFFSET_PRIMARY));
			break;
		case GMTCASE_ANNOT_OFFSET_SECONDARY:
			if (GMT_compat_check (GMT, 4))	/* GMT4: */
				GMT_COMPAT_WARN;
			else { error = gmt_badvalreport (GMT, keyword); break; }	/* Not recognized so give error message */
		case GMTCASE_MAP_ANNOT_OFFSET_SECONDARY:
			sprintf (value, "%g%c", GMT->current.setting.map_annot_offset[1] GMT_def(GMTCASE_MAP_ANNOT_OFFSET_SECONDARY));
			break;
		case GMTCASE_OBLIQUE_ANNOTATION:
			if (GMT_compat_check (GMT, 4))	/* GMT4: */
				GMT_COMPAT_WARN;
			else { error = gmt_badvalreport (GMT, keyword); break; }	/* Not recognized so give error message */
		case GMTCASE_MAP_ANNOT_OBLIQUE:
			sprintf (value, "%d", GMT->current.setting.map_annot_oblique);
			break;
		case GMTCASE_ANNOT_MIN_ANGLE:
			if (GMT_compat_check (GMT, 4))	/* GMT4: */
				GMT_COMPAT_WARN;
			else { error = gmt_badvalreport (GMT, keyword); break; }	/* Not recognized so give error message */
		case GMTCASE_MAP_ANNOT_MIN_ANGLE:
			sprintf (value, "%g", GMT->current.setting.map_annot_min_angle);
			break;
		case GMTCASE_ANNOT_MIN_SPACING:
			if (GMT_compat_check (GMT, 4))	/* GMT4: */
				GMT_COMPAT_WARN;
			else { error = gmt_badvalreport (GMT, keyword); break; }	/* Not recognized so give error message */
		case GMTCASE_MAP_ANNOT_MIN_SPACING:
			sprintf (value, "%g%c", GMT->current.setting.map_annot_min_spacing GMT_def(GMTCASE_MAP_ANNOT_MIN_SPACING));
			break;
		case GMTCASE_Y_AXIS_TYPE:
			if (GMT_compat_check (GMT, 4))	/* GMT4: */
				GMT_COMPAT_WARN;
			else { error = gmt_badvalreport (GMT, keyword); break; }	/* Not recognized so give error message */
		case GMTCASE_MAP_ANNOT_ORTHO:
			strncpy (value, GMT->current.setting.map_annot_ortho, GMT_LEN256);
			break;
		case GMTCASE_DEGREE_SYMBOL:
			if (GMT_compat_check (GMT, 4))	/* GMT4: */
				GMT_COMPAT_WARN;
			else { error = gmt_badvalreport (GMT, keyword); break; }	/* Not recognized so give error message */
		case GMTCASE_MAP_DEGREE_SYMBOL:
			switch (GMT->current.setting.map_degree_symbol) {
				case gmt_ring:		strcpy (value, "ring");		break;
				case gmt_degree:	strcpy (value, "degree");	break;
				case gmt_colon:		strcpy (value, "colon");	break;
				case gmt_none:		strcpy (value, "none");		break;
				default: strcpy (value, "undefined");
			}
			break;
		case GMTCASE_BASEMAP_AXES:
			if (GMT_compat_check (GMT, 4))	/* GMT4: */
				GMT_COMPAT_WARN;
			else { error = gmt_badvalreport (GMT, keyword); break; }	/* Not recognized so give error message */
		case GMTCASE_MAP_FRAME_AXES:
			strncpy (value, GMT->current.setting.map_frame_axes, GMT_LEN256);
			break;
		case GMTCASE_BASEMAP_FRAME_RGB:
			if (GMT_compat_check (GMT, 4))	/* GMT4: */
				GMT_COMPAT_WARN;
			else { error = gmt_badvalreport (GMT, keyword); break; }	/* Not recognized so give error message */
		case GMTCASE_MAP_DEFAULT_PEN:
			sprintf (value, "%s", GMT_putpen (GMT, GMT->current.setting.map_default_pen));
			break;
		case GMTCASE_FRAME_PEN:
			if (GMT_compat_check (GMT, 4))	/* GMT4: */
				GMT_COMPAT_WARN;
			else { error = gmt_badvalreport (GMT, keyword); break; }	/* Not recognized so give error message */
		case GMTCASE_MAP_FRAME_PEN:
			sprintf (value, "%s", GMT_putpen (GMT, GMT->current.setting.map_frame_pen));
			break;
		case GMTCASE_BASEMAP_TYPE:
			if (GMT_compat_check (GMT, 4))	/* GMT4: */
				GMT_COMPAT_WARN;
			else { error = gmt_badvalreport (GMT, keyword); break; }	/* Not recognized so give error message */
		case GMTCASE_MAP_FRAME_TYPE:
			if (GMT->current.setting.map_frame_type == GMT_IS_PLAIN)
				strcpy (value, "plain");
			else if (GMT->current.setting.map_frame_type == GMT_IS_GRAPH)
				strcpy (value, "graph");
			else if (GMT->current.setting.map_frame_type == GMT_IS_FANCY)
				strcpy (value, "fancy");
			else if (GMT->current.setting.map_frame_type == GMT_IS_ROUNDED)
				strcpy (value, "fancy+");
			else if (GMT->current.setting.map_frame_type == GMT_IS_INSIDE)
				strcpy (value, "inside");
			else
				strcpy (value, "undefined");
			break;
		case GMTCASE_FRAME_WIDTH:
			if (GMT_compat_check (GMT, 4))	/* GMT4: */
				GMT_COMPAT_WARN;
			else { error = gmt_badvalreport (GMT, keyword); break; }	/* Not recognized so give error message */
		case GMTCASE_MAP_FRAME_WIDTH:
			sprintf (value, "%g%c", GMT->current.setting.map_frame_width GMT_def(GMTCASE_MAP_FRAME_WIDTH));
			break;
		case GMTCASE_GRID_CROSS_SIZE_PRIMARY:
			if (GMT_compat_check (GMT, 4))	/* GMT4: */
				GMT_COMPAT_WARN;
			else { error = gmt_badvalreport (GMT, keyword); break; }	/* Not recognized so give error message */
		case GMTCASE_MAP_GRID_CROSS_SIZE_PRIMARY:
			sprintf (value, "%g%c", GMT->current.setting.map_grid_cross_size[0] GMT_def(GMTCASE_MAP_GRID_CROSS_SIZE_PRIMARY));
			break;
		case GMTCASE_GRID_CROSS_SIZE_SECONDARY:
			if (GMT_compat_check (GMT, 4))	/* GMT4: */
				GMT_COMPAT_WARN;
			else { error = gmt_badvalreport (GMT, keyword); break; }	/* Not recognized so give error message */
		case GMTCASE_MAP_GRID_CROSS_SIZE_SECONDARY:
			sprintf (value, "%g%c", GMT->current.setting.map_grid_cross_size[1] GMT_def(GMTCASE_MAP_GRID_CROSS_SIZE_SECONDARY));
			break;
		case GMTCASE_GRID_PEN_PRIMARY:
			if (GMT_compat_check (GMT, 4))	/* GMT4: */
				GMT_COMPAT_WARN;
			else { error = gmt_badvalreport (GMT, keyword); break; }	/* Not recognized so give error message */
		case GMTCASE_MAP_GRID_PEN_PRIMARY:
			sprintf (value, "%s", GMT_putpen (GMT, GMT->current.setting.map_grid_pen[0]));
			break;
		case GMTCASE_GRID_PEN_SECONDARY:
			if (GMT_compat_check (GMT, 4))	/* GMT4: */
				GMT_COMPAT_WARN;
			else { error = gmt_badvalreport (GMT, keyword); break; }	/* Not recognized so give error message */
		case GMTCASE_MAP_GRID_PEN_SECONDARY:
			sprintf (value, "%s", GMT_putpen (GMT, GMT->current.setting.map_grid_pen[1]));
			break;
		case GMTCASE_LABEL_OFFSET:
			if (GMT_compat_check (GMT, 4))	/* GMT4: */
				GMT_COMPAT_WARN;
			else { error = gmt_badvalreport (GMT, keyword); break; }	/* Not recognized so give error message */
		case GMTCASE_MAP_LABEL_OFFSET:
			sprintf (value, "%g%c", GMT->current.setting.map_label_offset GMT_def(GMTCASE_MAP_LABEL_OFFSET));
			break;
		case GMTCASE_LINE_STEP:
			if (GMT_compat_check (GMT, 4))	/* GMT4: */
				GMT_COMPAT_WARN;
			else { error = gmt_badvalreport (GMT, keyword); break; }	/* Not recognized so give error message */
		case GMTCASE_MAP_LINE_STEP:
			sprintf (value, "%g%c", GMT->current.setting.map_line_step GMT_def(GMTCASE_MAP_LINE_STEP));
			break;
		case GMTCASE_UNIX_TIME:
			if (GMT_compat_check (GMT, 4))	/* GMT4: */
				GMT_COMPAT_WARN;
			else { error = gmt_badvalreport (GMT, keyword); break; }	/* Not recognized so give error message */
		case GMTCASE_MAP_LOGO:
			sprintf (value, "%s", ft[GMT->current.setting.map_logo]);
			break;
		case GMTCASE_UNIX_TIME_POS:
			if (GMT_compat_check (GMT, 4))	/* GMT4: */
				GMT_COMPAT_WARN;
			else { error = gmt_badvalreport (GMT, keyword); break; }	/* Not recognized so give error message */
		case GMTCASE_MAP_LOGO_POS:
			sprintf (value, "%s/%g%c/%g%c", GMT_just_string[GMT->current.setting.map_logo_justify],
			GMT->current.setting.map_logo_pos[GMT_X] GMT_def(GMTCASE_MAP_LOGO_POS),
			GMT->current.setting.map_logo_pos[GMT_Y] GMT_def(GMTCASE_MAP_LOGO_POS));
			break;
		case GMTCASE_X_ORIGIN:
			if (GMT_compat_check (GMT, 4))	/* GMT4: */
				GMT_COMPAT_WARN;
			else { error = gmt_badvalreport (GMT, keyword); break; }	/* Not recognized so give error message */
		case GMTCASE_MAP_ORIGIN_X:
			sprintf (value, "%g%c", GMT->current.setting.map_origin[GMT_X] GMT_def(GMTCASE_MAP_ORIGIN_X));
			break;
		case GMTCASE_Y_ORIGIN:
			if (GMT_compat_check (GMT, 4))	/* GMT4: */
				GMT_COMPAT_WARN;
			else { error = gmt_badvalreport (GMT, keyword); break; }	/* Not recognized so give error message */
		case GMTCASE_MAP_ORIGIN_Y:
			sprintf (value, "%g%c", GMT->current.setting.map_origin[GMT_Y] GMT_def(GMTCASE_MAP_ORIGIN_Y));
			break;
		case GMTCASE_POLAR_CAP:
			if (GMT_compat_check (GMT, 4))	/* GMT4: */
				GMT_COMPAT_WARN;
			else { error = gmt_badvalreport (GMT, keyword); break; }	/* Not recognized so give error message */
		case GMTCASE_MAP_POLAR_CAP:
			if (doubleAlmostEqual (GMT->current.setting.map_polar_cap[0], 90.0))
				sprintf (value, "none");
			else
				sprintf (value, "%g/%g", GMT->current.setting.map_polar_cap[0], GMT->current.setting.map_polar_cap[1]);
			break;
		case GMTCASE_MAP_SCALE_HEIGHT:
			sprintf (value, "%g%c", GMT->current.setting.map_scale_height GMT_def(GMTCASE_MAP_SCALE_HEIGHT));
			break;
		case GMTCASE_MAP_TICK_LENGTH:
		case GMTCASE_TICK_LENGTH:
			if (GMT_compat_check (GMT, 4))	/* GMT4: */
				GMT_COMPAT_WARN;
			else { error = gmt_badvalreport (GMT, keyword); break; }	/* Not recognized so give error message */
		case GMTCASE_MAP_TICK_LENGTH_PRIMARY:
			sprintf (value, "%g%c/%g%c",
			GMT->current.setting.map_tick_length[GMT_ANNOT_UPPER] GMT_def(GMTCASE_MAP_TICK_LENGTH_PRIMARY),
			GMT->current.setting.map_tick_length[GMT_TICK_UPPER] GMT_def(GMTCASE_MAP_TICK_LENGTH_PRIMARY));
			break;
		case GMTCASE_MAP_TICK_LENGTH_SECONDARY:
			sprintf (value, "%g%c/%g%c",
			GMT->current.setting.map_tick_length[GMT_ANNOT_LOWER] GMT_def(GMTCASE_MAP_TICK_LENGTH_SECONDARY),
			GMT->current.setting.map_tick_length[GMT_TICK_LOWER] GMT_def(GMTCASE_MAP_TICK_LENGTH_SECONDARY));
			break;
		case GMTCASE_MAP_TICK_PEN:
		case GMTCASE_TICK_PEN:
			if (GMT_compat_check (GMT, 4))	/* GMT4: */
				GMT_COMPAT_WARN;
			else { error = gmt_badvalreport (GMT, keyword); break; }	/* Not recognized so give error message */
		case GMTCASE_MAP_TICK_PEN_PRIMARY:
			sprintf (value, "%s", GMT_putpen (GMT, GMT->current.setting.map_tick_pen[0]));
			break;
		case GMTCASE_MAP_TICK_PEN_SECONDARY:
			sprintf (value, "%s", GMT_putpen (GMT, GMT->current.setting.map_tick_pen[1]));
			break;
		case GMTCASE_HEADER_OFFSET:
			if (GMT_compat_check (GMT, 4))	/* GMT4: */
				GMT_COMPAT_WARN;
			else { error = gmt_badvalreport (GMT, keyword); break; }	/* Not recognized so give error message */
		case GMTCASE_MAP_TITLE_OFFSET:
			sprintf (value, "%g%c", GMT->current.setting.map_title_offset GMT_def(GMTCASE_MAP_TITLE_OFFSET));
			break;
		case GMTCASE_VECTOR_SHAPE:
			if (GMT_compat_check (GMT, 4))	/* GMT4: */
				GMT_COMPAT_WARN;
			else { error = gmt_badvalreport (GMT, keyword); break; }	/* Not recognized so give error message */
		case GMTCASE_MAP_VECTOR_SHAPE:
			sprintf (value, "%g", GMT->current.setting.map_vector_shape);
			break;

		/* COLOR GROUP */

		case GMTCASE_COLOR_BACKGROUND:
			sprintf (value, "%s", GMT_putcolor (GMT, GMT->current.setting.color_patch[GMT_BGD]));
			break;
		case GMTCASE_COLOR_FOREGROUND:
			sprintf (value, "%s", GMT_putcolor (GMT, GMT->current.setting.color_patch[GMT_FGD]));
			break;
		case GMTCASE_COLOR_MODEL:
			if (GMT->current.setting.color_model == GMT_RGB)
				strcpy (value, "none");
			else if (GMT->current.setting.color_model == (GMT_RGB + GMT_COLORINT))
				strcpy (value, "rgb");
			else if (GMT->current.setting.color_model == (GMT_CMYK + GMT_COLORINT))
				strcpy (value, "cmyk");
			else if (GMT->current.setting.color_model == (GMT_HSV + GMT_COLORINT))
				strcpy (value, "hsv");
			else
				strcpy (value, "undefined");
			break;
		case GMTCASE_COLOR_NAN:
			sprintf (value, "%s", GMT_putcolor (GMT, GMT->current.setting.color_patch[GMT_NAN]));
			break;
		case GMTCASE_HSV_MIN_SATURATION:
			if (GMT_compat_check (GMT, 4))	/* GMT4: */
				GMT_COMPAT_WARN;
			else { error = gmt_badvalreport (GMT, keyword); break; }	/* Not recognized so give error message */
		case GMTCASE_COLOR_HSV_MIN_S:
			sprintf (value, "%g", GMT->current.setting.color_hsv_min_s);
			break;
		case GMTCASE_HSV_MAX_SATURATION:
			if (GMT_compat_check (GMT, 4))	/* GMT4: */
				GMT_COMPAT_WARN;
			else { error = gmt_badvalreport (GMT, keyword); break; }	/* Not recognized so give error message */
		case GMTCASE_COLOR_HSV_MAX_S:
			sprintf (value, "%g", GMT->current.setting.color_hsv_max_s);
			break;
		case GMTCASE_HSV_MIN_VALUE:
			if (GMT_compat_check (GMT, 4))	/* GMT4: */
				GMT_COMPAT_WARN;
			else { error = gmt_badvalreport (GMT, keyword); break; }	/* Not recognized so give error message */
		case GMTCASE_COLOR_HSV_MIN_V:
			sprintf (value, "%g", GMT->current.setting.color_hsv_min_v);
			break;
		case GMTCASE_HSV_MAX_VALUE:
			if (GMT_compat_check (GMT, 4))	/* GMT4: */
				GMT_COMPAT_WARN;
			else { error = gmt_badvalreport (GMT, keyword); break; }	/* Not recognized so give error message */
		case GMTCASE_COLOR_HSV_MAX_V:
			sprintf (value, "%g", GMT->current.setting.color_hsv_max_v);
			break;

		/* PS GROUP */

		case GMTCASE_CHAR_ENCODING:
			if (GMT_compat_check (GMT, 4))	/* GMT4: */
				GMT_COMPAT_WARN;
			else { error = gmt_badvalreport (GMT, keyword); break; }	/* Not recognized so give error message */
		case GMTCASE_PS_CHAR_ENCODING:
			strncpy (value, GMT->current.setting.ps_encoding.name, GMT_LEN256);
			break;
		case GMTCASE_PS_COLOR:
			if (GMT_compat_check (GMT, 4))	/* GMT4: */
				GMT_COMPAT_WARN;
			else { error = gmt_badvalreport (GMT, keyword); break; }	/* Not recognized so give error message */
		case GMTCASE_PS_COLOR_MODEL:
			if (GMT->current.setting.ps_color_mode == PSL_RGB)
				strcpy (value, "rgb");
			else if (GMT->current.setting.ps_color_mode == PSL_CMYK)
				strcpy (value, "cmyk");
			else if (GMT->current.setting.ps_color_mode == PSL_HSV)
				strcpy (value, "hsv");
			else if (GMT->current.setting.ps_color_mode == PSL_GRAY)
				strcpy (value, "gray");
			else
				strcpy (value, "undefined");
			break;
		case GMTCASE_N_COPIES:
		case GMTCASE_PS_COPIES:
			if (GMT_compat_check (GMT, 4)) {
				GMT_COMPAT_WARN;
				sprintf (value, "%d", GMT->current.setting.ps_copies);
			}
			else
				error = gmt_badvalreport (GMT, keyword);	/* Not recognized so give error message */
			break;
		case GMTCASE_DOTS_PR_INCH:
		case GMTCASE_PS_DPI: GMT_COMPAT_WARN;
			if (!GMT_compat_check (GMT, 4)) error = gmt_badvalreport (GMT, keyword);	/* Not recognized so give error message */
			break;
		case GMTCASE_PS_EPS: GMT_COMPAT_WARN;
			if (!GMT_compat_check (GMT, 4)) error = gmt_badvalreport (GMT, keyword);	/* Not recognized so give error message */
			break;
		case GMTCASE_PS_IMAGE_COMPRESS:
			if (!GMT->PSL) return (NULL);	/* Not using PSL in this session */
			if (GMT->PSL->internal.compress == PSL_NONE)
				strcpy (value, "none");
			else if (GMT->PSL->internal.compress == PSL_RLE)
				strcpy (value, "rle");
			else if (GMT->PSL->internal.compress == PSL_LZW)
				strcpy (value, "lzw");
			else if (GMT->PSL->internal.compress == PSL_DEFLATE) {
				if (GMT->PSL->internal.deflate_level != 0)
					sprintf (value, "deflate,%u", GMT->PSL->internal.deflate_level);
				else
					strcpy (value, "deflate");
			}
			else
				strcpy (value, "undefined");
			break;
		case GMTCASE_PS_LINE_CAP:
			if (!GMT->PSL) return (NULL);	/* Not using PSL in this session */
			if (GMT->PSL->internal.line_cap == PSL_BUTT_CAP)
				strcpy (value, "butt");
			else if (GMT->PSL->internal.line_cap == PSL_ROUND_CAP)
				strcpy (value, "round");
			else if (GMT->PSL->internal.line_cap == PSL_SQUARE_CAP)
				strcpy (value, "square");
			else
				strcpy (value, "undefined");
			break;
		case GMTCASE_PS_LINE_JOIN:
			if (!GMT->PSL) return (NULL);	/* Not using PSL in this session */
			if (GMT->PSL->internal.line_join == PSL_MITER_JOIN)
				strcpy (value, "miter");
			else if (GMT->PSL->internal.line_join == PSL_ROUND_JOIN)
				strcpy (value, "round");
			else if (GMT->PSL->internal.line_join == PSL_BEVEL_JOIN)
				strcpy (value, "bevel");
			else
				strcpy (value, "undefined");
			break;
		case GMTCASE_PS_MITER_LIMIT:
			if (!GMT->PSL) return (NULL);	/* Not using PSL in this session */
			sprintf (value, "%d", GMT->PSL->internal.miter_limit);
			break;
		case GMTCASE_PAGE_COLOR:
			if (GMT_compat_check (GMT, 4))	/* GMT4: */
				GMT_COMPAT_WARN;
			else { error = gmt_badvalreport (GMT, keyword); break; }	/* Not recognized so give error message */
		case GMTCASE_PS_PAGE_COLOR:
			sprintf (value, "%s", GMT_putcolor (GMT, GMT->current.setting.ps_page_rgb));
			break;
		case GMTCASE_PAGE_ORIENTATION:
			if (GMT_compat_check (GMT, 4))	/* GMT4: */
				GMT_COMPAT_WARN;
			else { error = gmt_badvalreport (GMT, keyword); break; }	/* Not recognized so give error message */
		case GMTCASE_PS_PAGE_ORIENTATION:
			if (GMT->current.setting.ps_orientation == PSL_LANDSCAPE)
				strcpy (value, "landscape");
			else if (GMT->current.setting.ps_orientation == PSL_PORTRAIT)
				strcpy (value, "portrait");
			else
				strcpy (value, "undefined");
			break;
		case GMTCASE_PAPER_MEDIA:
			if (GMT_compat_check (GMT, 4))	/* GMT4: */
				GMT_COMPAT_WARN;
			else { error = gmt_badvalreport (GMT, keyword); break; }	/* Not recognized so give error message */
		case GMTCASE_PS_MEDIA:
			if (GMT->current.setting.ps_media == -USER_MEDIA_OFFSET)
				sprintf (value, "%gx%g", fabs (GMT->current.setting.ps_page_size[0]), fabs (GMT->current.setting.ps_page_size[1]));
			else if (GMT->current.setting.ps_media >= USER_MEDIA_OFFSET)
				sprintf (value, "%s", GMT->session.user_media_name[GMT->current.setting.ps_media-USER_MEDIA_OFFSET]);
			else
				sprintf (value, "%s", GMT_media_name[GMT->current.setting.ps_media]);
			if (GMT->current.setting.ps_page_size[0] < 0.0)
				strcat (value, "-");
			else if (GMT->current.setting.ps_page_size[1] < 0.0)
				strcat (value, "+");
			break;
		case GMTCASE_GLOBAL_X_SCALE:
			if (GMT_compat_check (GMT, 4))	/* GMT4: */
				GMT_COMPAT_WARN;
			else { error = gmt_badvalreport (GMT, keyword); break; }	/* Not recognized so give error message */
		case GMTCASE_PS_SCALE_X:
			sprintf (value, "%g", GMT->current.setting.ps_magnify[GMT_X]);
			break;
		case GMTCASE_GLOBAL_Y_SCALE:
			if (GMT_compat_check (GMT, 4))	/* GMT4: */
				GMT_COMPAT_WARN;
			else { error = gmt_badvalreport (GMT, keyword); break; }	/* Not recognized so give error message */
		case GMTCASE_PS_SCALE_Y:
			sprintf (value, "%g", GMT->current.setting.ps_magnify[GMT_Y]);
			break;
		case GMTCASE_TRANSPARENCY:
			if (GMT_compat_check (GMT, 4))
				GMT_Report (GMT->parent, GMT_MSG_NORMAL, "Transparency is now part of pen and fill specifications.  TRANSPARENCY is ignored\n");
			else
				error = gmt_badvalreport (GMT, keyword);
			break;
		case GMTCASE_PS_TRANSPARENCY:
			strncpy (value, GMT->current.setting.ps_transpmode, 15U);
			break;
		case GMTCASE_PS_VERBOSE:
			if (GMT_compat_check (GMT, 4))	/* GMT4: */
				GMT_COMPAT_WARN;
			else { error = gmt_badvalreport (GMT, keyword); break; }	/* Not recognized so give error message */
		case GMTCASE_PS_COMMENTS:
			if (!GMT->PSL) return (NULL);	/* Not using PSL in this session */
			sprintf (value, "%s", ft[GMT->PSL->internal.comments]);
			break;

		/* IO GROUP */

		case GMTCASE_FIELD_DELIMITER:
			if (GMT_compat_check (GMT, 4))	/* GMT4: */
				GMT_COMPAT_WARN;
			else { error = gmt_badvalreport (GMT, keyword); break; }	/* Not recognized so give error message */
		case GMTCASE_IO_COL_SEPARATOR:
			if (GMT->current.setting.io_col_separator[0] == '\t')	/* DEFAULT */
				strcpy (value, "tab");
			else if (GMT->current.setting.io_col_separator[0] == ' ')
				strcpy (value, "space");
			else if (GMT->current.setting.io_col_separator[0] == ',')
				strcpy (value, "comma");
			else if (!GMT->current.setting.io_col_separator[0])
				strcpy (value, "none");
			else
				strncpy (value, GMT->current.setting.io_col_separator, GMT_LEN256);
			break;
		case GMTCASE_GRIDFILE_FORMAT:
			if (GMT_compat_check (GMT, 4))	/* GMT4: */
				GMT_COMPAT_WARN;
			else { error = gmt_badvalreport (GMT, keyword); break; }	/* Not recognized so give error message */
		case GMTCASE_IO_GRIDFILE_FORMAT:
			strncpy (value, GMT->current.setting.io_gridfile_format, GMT_LEN256);
			break;
		case GMTCASE_GRIDFILE_SHORTHAND:
			if (GMT_compat_check (GMT, 4))	/* GMT4: */
				GMT_COMPAT_WARN;
			else { error = gmt_badvalreport (GMT, keyword); break; }	/* Not recognized so give error message */
		case GMTCASE_IO_GRIDFILE_SHORTHAND:
			sprintf (value, "%s", ft[GMT->current.setting.io_gridfile_shorthand]);
			break;
		case GMTCASE_IO_HEADER:
			sprintf (value, "%s", ft[GMT->current.setting.io_header[GMT_IN]]);
			break;
		case GMTCASE_N_HEADER_RECS:
			if (GMT_compat_check (GMT, 4))	/* GMT4: */
				GMT_COMPAT_WARN;
			else { error = gmt_badvalreport (GMT, keyword); break; }	/* Not recognized so give error message */
		case GMTCASE_IO_N_HEADER_RECS:
			sprintf (value, "%d", GMT->current.setting.io_n_header_items);
			break;
		case GMTCASE_NAN_RECORDS:
			if (GMT_compat_check (GMT, 4))	/* GMT4: */
				GMT_COMPAT_WARN;
			else { error = gmt_badvalreport (GMT, keyword); break; }	/* Not recognized so give error message */
		case GMTCASE_IO_NAN_RECORDS:
			if (GMT->current.setting.io_nan_records)
				strcpy (value, "pass");
			else
				strcpy (value, "skip");
			break;
		case GMTCASE_IO_NC4_CHUNK_SIZE:
			if (GMT->current.setting.io_nc4_chunksize[0] == k_netcdf_io_chunked_auto)
				strcpy (value, "auto");
			else if (GMT->current.setting.io_nc4_chunksize[0] == k_netcdf_io_classic)
				strcpy (value, "classic");
			else
				sprintf (value, "%" PRIuS ",%" PRIuS, /* chunk size: lat,lon */
						 GMT->current.setting.io_nc4_chunksize[0],
						 GMT->current.setting.io_nc4_chunksize[1]);
			break;
		case GMTCASE_IO_NC4_DEFLATION_LEVEL:
			sprintf (value, "%u", GMT->current.setting.io_nc4_deflation_level);
			break;
		case GMTCASE_XY_TOGGLE:
			if (GMT_compat_check (GMT, 4))	/* GMT4: */
				GMT_COMPAT_WARN;
			else { error = gmt_badvalreport (GMT, keyword); break; }	/* Not recognized so give error message */
		case GMTCASE_IO_LONLAT_TOGGLE:
			if (GMT->current.setting.io_lonlat_toggle[GMT_IN] && GMT->current.setting.io_lonlat_toggle[GMT_OUT])
				strcpy (value, "true");
			else if (!GMT->current.setting.io_lonlat_toggle[GMT_IN] && !GMT->current.setting.io_lonlat_toggle[GMT_OUT])
				strcpy (value, "false");
			else if (GMT->current.setting.io_lonlat_toggle[GMT_IN] && !GMT->current.setting.io_lonlat_toggle[GMT_OUT])
				strcpy (value, "in");
			else
				strcpy (value, "out");
			break;

		case GMTCASE_IO_SEGMENT_MARKER:
			value[0] = '\0';
			if (GMT->current.setting.io_seg_marker[GMT_OUT] != GMT->current.setting.io_seg_marker[GMT_IN]) {
				if ((GMT->current.setting.io_seg_marker[GMT_IN] == 'N' && !GMT->current.setting.io_nanline[GMT_IN]) || (GMT->current.setting.io_seg_marker[GMT_IN] == 'B' && !GMT->current.setting.io_blankline[GMT_IN])) value[0] = '\\';
				sprintf (txt, "%c,", GMT->current.setting.io_seg_marker[GMT_IN]);	strcat (value, txt);
				if ((GMT->current.setting.io_seg_marker[GMT_IN] == 'N' && !GMT->current.setting.io_nanline[GMT_IN]) || (GMT->current.setting.io_seg_marker[GMT_IN] == 'B' && !GMT->current.setting.io_blankline[GMT_IN])) strcat (value, "\\");
				sprintf (txt, "%c", GMT->current.setting.io_seg_marker[GMT_OUT]);	strcat (value, txt);
			}
			else {
				if ((GMT->current.setting.io_seg_marker[GMT_IN] == 'N' && !GMT->current.setting.io_nanline[GMT_IN]) || (GMT->current.setting.io_seg_marker[GMT_IN] == 'B' && !GMT->current.setting.io_blankline[GMT_IN])) value[0] = '\\';
				sprintf (txt, "%c", GMT->current.setting.io_seg_marker[GMT_IN]);	strcat (value, txt);
			}
			break;

		/* PROJ GROUP */

		case GMTCASE_PROJ_AUX_LATITUDE:
			switch (GMT->current.setting.proj_aux_latitude) {
				case GMT_LATSWAP_NONE:
					strcpy (value, "none");
					break;
				case GMT_LATSWAP_G2A:
					strcpy (value, "authalic");
					break;
				case GMT_LATSWAP_G2C:
					strcpy (value, "conformal");
					break;
				case GMT_LATSWAP_G2M:
					strcpy (value, "meridional");
					break;
				case GMT_LATSWAP_G2O:
					strcpy (value, "geocentric");
					break;
				case GMT_LATSWAP_G2P:
					strcpy (value, "parametric");
					break;
				default:
					strcpy (value, "undefined");
			}
			break;

		case GMTCASE_ELLIPSOID:
			if (GMT_compat_check (GMT, 4))	/* GMT4: */
				GMT_COMPAT_WARN;
			else { error = gmt_badvalreport (GMT, keyword); break; }	/* Not recognized so give error message */
		case GMTCASE_PROJ_ELLIPSOID:
			if (GMT->current.setting.proj_ellipsoid < GMT_N_ELLIPSOIDS - 1)	/* Custom ellipse */
				sprintf (value, "%s", GMT->current.setting.ref_ellipsoid[GMT->current.setting.proj_ellipsoid].name);
			else if (GMT_IS_SPHERICAL (GMT))
				sprintf (value, "%f", GMT->current.setting.ref_ellipsoid[GMT->current.setting.proj_ellipsoid].eq_radius);
			else
				sprintf (value, "%f,%f", GMT->current.setting.ref_ellipsoid[GMT->current.setting.proj_ellipsoid].eq_radius,
					1.0/GMT->current.setting.ref_ellipsoid[GMT->current.setting.proj_ellipsoid].flattening);
			break;
		case GMTCASE_PROJ_DATUM:	/* Not implemented yet */
			break;
		case GMTCASE_PROJ_GEODESIC:
			switch (GMT->current.setting.proj_geodesic) {
				case GMT_GEODESIC_VINCENTY:
					strcpy (value, "Vincenty");
					break;
				case GMT_GEODESIC_ANDOYER:
					strcpy (value, "Andoyer");
					break;
				case GMT_GEODESIC_RUDOE:
					strcpy (value, "Rudoe");
					break;
				default:
					strcpy (value, "undefined");
			}
			break;

		case GMTCASE_MEASURE_UNIT:
			if (GMT_compat_check (GMT, 4))	/* GMT4: */
				GMT_COMPAT_WARN;
			else { error = gmt_badvalreport (GMT, keyword); break; }	/* Not recognized so give error message */
		case GMTCASE_PROJ_LENGTH_UNIT:
			sprintf (value, "%s", GMT->session.unit_name[GMT->current.setting.proj_length_unit]);
			break;
		case GMTCASE_PROJ_MEAN_RADIUS:
			switch (GMT->current.setting.proj_mean_radius) {
				case GMT_RADIUS_MEAN:
					strcpy (value, "mean");
					break;
				case GMT_RADIUS_AUTHALIC:
					strcpy (value, "authalic");
					break;
				case GMT_RADIUS_VOLUMETRIC:
					strcpy (value, "volumetric");
					break;
				case GMT_RADIUS_MERIDIONAL:
					strcpy (value, "meridional");
					break;
				case GMT_RADIUS_QUADRATIC:
					strcpy (value, "quadratic");
					break;
				default:
					strcpy (value, "undefined");
			}
			break;
		case GMTCASE_MAP_SCALE_FACTOR:
			if (GMT_compat_check (GMT, 4))	/* GMT4: */
				GMT_COMPAT_WARN;
			else { error = gmt_badvalreport (GMT, keyword); break; }	/* Not recognized so give error message */
		case GMTCASE_PROJ_SCALE_FACTOR:
			if (doubleAlmostEqual (GMT->current.setting.proj_scale_factor, -1.0)) /* Default scale for chosen projection */
				strcpy (value, "default"); /* Default scale for chosen projection */
			else
				sprintf (value, "%g", GMT->current.setting.proj_scale_factor);
			break;

		/* GMT GROUP */

		case GMTCASE_GMT_COMPATIBILITY:
			sprintf (value, "%u", GMT->current.setting.compatibility);
			break;

		case GMTCASE_GMT_CUSTOM_LIBS:
			strncpy (value, (GMT->session.CUSTOM_LIBS) ? GMT->session.CUSTOM_LIBS : "", GMT_LEN256);
			break;
		case GMTCASE_GMT_EXTRAPOLATE_VAL:
			if (GMT->current.setting.extrapolate_val[0] == GMT_EXTRAPOLATE_NONE)
				strcpy (value, "NaN");
			else if (GMT->current.setting.extrapolate_val[0] == GMT_EXTRAPOLATE_SPLINE)
				strcpy (value, "extrap");
			else if (GMT->current.setting.extrapolate_val[0] == GMT_EXTRAPOLATE_CONSTANT)
				sprintf (value, "extrapval,%g", GMT->current.setting.extrapolate_val[1]);
			break;
		case GMTCASE_GMT_FFT:
			switch (GMT->current.setting.fft) {
				case k_fft_auto:
					strcpy (value, "auto");
					break;
				case k_fft_kiss:
					strcpy (value, "kissfft");
					break;
				case k_fft_brenner:
					strcpy (value, "brenner");
					break;
				case k_fft_fftw:
					strcpy (value, "fftw");
#ifdef HAVE_FFTW3F
					switch (GMT->current.setting.fftw_plan) {
						case FFTW_MEASURE:
							strcat (value, ",measure");
							break;
						case FFTW_PATIENT:
							strcat (value, ",patient");
							break;
						case FFTW_EXHAUSTIVE:
							strcat (value, ",exhaustive");
							break;
						default:
							strcat (value, ",estimate");
					}
#endif /* HAVE_FFTW3F */
					break;
				case k_fft_accelerate:
					strcpy (value, "accelerate");
					break;
				default:
					strcpy (value, "undefined");
			}
			break;
		case GMTCASE_HISTORY:
			if (GMT_compat_check (GMT, 4))	/* GMT4: */
				GMT_COMPAT_WARN;
			else { error = gmt_badvalreport (GMT, keyword); break; }	/* Not recognized so give error message */
		case GMTCASE_GMT_HISTORY:
			if (GMT->current.setting.history & k_history_write)
				sprintf (value, "true");
			else if (GMT->current.setting.history & k_history_read)
				sprintf (value, "readonly");
			else
				sprintf (value, "false");
			break;
		case GMTCASE_INTERPOLANT:
			if (GMT_compat_check (GMT, 4))	/* GMT4: */
				GMT_COMPAT_WARN;
			else { error = gmt_badvalreport (GMT, keyword); break; }	/* Not recognized so give error message */
		case GMTCASE_GMT_INTERPOLANT:
			if (GMT->current.setting.interpolant == GMT_SPLINE_LINEAR)
				strcpy (value, "linear");
			else if (GMT->current.setting.interpolant == GMT_SPLINE_AKIMA)
				strcpy (value, "akima");
			else if (GMT->current.setting.interpolant == GMT_SPLINE_CUBIC)
				strcpy (value, "cubic");
			else if (GMT->current.setting.interpolant == GMT_SPLINE_NONE)
				strcpy (value, "none");
			else
				strcpy (value, "undefined");
			break;
		case GMTCASE_GMT_TRIANGULATE:
			if (GMT->current.setting.triangulate == GMT_TRIANGLE_WATSON)
				strcpy (value, "Watson");
			else if (GMT->current.setting.triangulate == GMT_TRIANGLE_SHEWCHUK)
				strcpy (value, "Shewchuk");
			else
				strcpy (value, "undefined");
			break;
		case GMTCASE_VERBOSE:
			if (GMT_compat_check (GMT, 4))	/* GMT4: */
				GMT_COMPAT_WARN;
			else { error = gmt_badvalreport (GMT, keyword); break; }	/* Not recognized so give error message */
		case GMTCASE_GMT_VERBOSE:
			switch (GMT->current.setting.verbose) {
				case GMT_MSG_QUIET:		strcpy (value, "quiet");	break;
				case GMT_MSG_NORMAL:		strcpy (value, "normal");	break;
				case GMT_MSG_VERBOSE:	strcpy (value, "verbose");	break;
				case GMT_MSG_LONG_VERBOSE:	strcpy (value, "long_verbose");	break;
				case GMT_MSG_DEBUG:		strcpy (value, "debug");	break;
				default:				strcpy (value, "compat");	break;
			}
			break;

		/* DIR GROUP */

		case GMTCASE_DIR_DATA:
			/* Force update of session.DATADIR before copying the string */
			strncpy (value, (GMT->session.DATADIR) ? GMT->session.DATADIR : "", GMT_LEN256);
			break;
		case GMTCASE_DIR_DCW:
			/* Force update of session.DCWDIR before copying the string */
			strncpy (value, (GMT->session.DCWDIR) ? GMT->session.DCWDIR : "", GMT_LEN256);
			break;
		case GMTCASE_DIR_GSHHG:
			/* Force update of session.GSHHGDIR before copying the string */
			GMT_shore_adjust_res (GMT, 'c');
			strncpy (value, (GMT->session.GSHHGDIR) ? GMT->session.GSHHGDIR : "", GMT_LEN256);
			break;

		/* TIME GROUP */

		case GMTCASE_TIME_EPOCH:
			strncpy (value, GMT->current.setting.time_system.epoch, GMT_LEN64);
			break;
		case GMTCASE_TIME_IS_INTERVAL:
			if (GMT->current.setting.time_is_interval)
				sprintf (value, "%c%d%c", pm[GMT->current.time.truncate.direction], GMT->current.time.truncate.T.step, GMT->current.time.truncate.T.unit);
			else
				sprintf (value, "off");
			break;
		case GMTCASE_TIME_INTERVAL_FRACTION:
			sprintf (value, "%g", GMT->current.setting.time_interval_fraction);
			break;
		case GMTCASE_GMT_LANGUAGE:
		case GMTCASE_TIME_LANGUAGE:
			strncpy (value, GMT->current.setting.language, GMT_LEN64);
			break;
		case GMTCASE_WANT_LEAP_SECONDS:
			if (GMT_compat_check (GMT, 4))	/* GMT4: */
				GMT_COMPAT_WARN;
			else { error = gmt_badvalreport (GMT, keyword); break; }	/* Not recognized so give error message */
		case GMTCASE_TIME_LEAP_SECONDS:
			sprintf (value, "%s", ft[GMT->current.setting.time_leap_seconds]);
			break;
		case GMTCASE_TIME_REPORT:
			if (GMT->current.setting.timer_mode == GMT_NO_TIMER)
				strcpy (value, "none");
			else if (GMT->current.setting.timer_mode == GMT_ABS_TIMER)
				strcpy (value, "clock");
			else if (GMT->current.setting.timer_mode == GMT_ELAPSED_TIMER)
				strcpy (value, "elapsed");
			break;
		case GMTCASE_TIME_UNIT:
			value[0] = GMT->current.setting.time_system.unit;
			break;
		case GMTCASE_TIME_WEEK_START:
			sprintf (value, "%s", GMT_weekdays[GMT->current.setting.time_week_start]);
			break;
		case GMTCASE_Y2K_OFFSET_YEAR:
			if (GMT_compat_check (GMT, 4))	/* GMT4: */
				GMT_COMPAT_WARN;
			else { error = gmt_badvalreport (GMT, keyword); break; }	/* Not recognized so give error message */
		case GMTCASE_TIME_Y2K_OFFSET_YEAR:
			sprintf (value, "%d", GMT->current.setting.time_Y2K_offset_year);
			break;

		default:
			error = true; /* keyword not known */
			break;
	}
	if (error)
		GMT_Report (GMT->parent, GMT_MSG_NORMAL, "Syntax error: Unrecognized keyword %s\n", keyword);
	return (value);
}

int GMT_pickdefaults (struct GMT_CTRL *GMT, bool lines, struct GMT_OPTION *options)
{
	int error = GMT_OK, n = 0;
	struct GMT_OPTION *opt = NULL;
	char *param;

	for (opt = options; opt; opt = opt->next) {
		if (!(opt->option == '<' || opt->option == '#') || !opt->arg)
			continue;		/* Skip other and empty options */
		if (!lines && n)
			GMT->parent->print_func (GMT->session.std[GMT_OUT], " ");	/* Separate by spaces */
		param = GMT_putparameter (GMT, opt->arg);
		if (*param == '\0') {
			/* if keyword unknown */
			error = GMT_OPTION_NOT_FOUND;
			break;
		}
		GMT->parent->print_func (GMT->session.std[GMT_OUT], param);
		if (lines)
			GMT->parent->print_func (GMT->session.std[GMT_OUT], "\n");		/* Separate lines */
		n++;
	}
	if (!lines && n)
		GMT->parent->print_func (GMT->session.std[GMT_OUT], "\n");		/* Single lines */
	return error;
}

int GMT_savedefaults (struct GMT_CTRL *GMT, char *file)
{
	unsigned int error = 0, rec = 0;
	char line[GMT_BUFSIZ] = {""}, keyword[GMT_LEN256] = {""}, string[GMT_LEN256] = {""};
	FILE *fpi = NULL, *fpo = NULL;

	if (file[0] == '-' && !file[1])
		fpo = GMT->session.std[GMT_OUT];
	else if ((fpo = fopen (file, "w")) == NULL) {
		GMT_Report (GMT->parent, GMT_MSG_NORMAL, "Error: Could not create file %s\n", file);
		return (-1);
	}

	/* Find the global gmt.conf file */

	sprintf (line, "%s/conf/gmt.conf", GMT->session.SHAREDIR);
	if (access (line, R_OK)) {
		/* Not found in SHAREDIR, try USERDIR instead */
		if (GMT_getuserpath (GMT, "conf/gmt.conf", line) == NULL) {
			GMT_Report (GMT->parent, GMT_MSG_NORMAL, "Error: Could not find system defaults file - Aborting.\n");
			GMT_exit (GMT, EXIT_FAILURE); return EXIT_FAILURE;
		}
	}
	if ((fpi = fopen (line, "r")) == NULL) return (-1);

	while (fgets (line, GMT_BUFSIZ, fpi)) {
		rec++;
		GMT_chop (line);	/* Get rid of [\r]\n */
		if (rec == 2) {	/* Copy version from gmt.conf */
			sscanf (line, "# GMT %s", string);
			fprintf (fpo, "# GMT %s Defaults file\n", string);
			continue;
		}
		if (line[0] == '#') { /* Copy comments */
			fprintf (fpo, "%s\n", line);
			continue;
		}
		if (line[0] == '\0') continue;	/* Skip Blank lines */

		/* Read the keyword and get the value from memory */
		keyword[0] = '\0';
		sscanf (line, "%s", keyword);

		/* Write things out (with possible tabs, spaces) */
		sscanf (line, "%[^=]", string);
		fprintf (fpo, "%s= %s\n", string, GMT_putparameter (GMT, keyword));
	}

	fclose (fpi);
	if (fpo != GMT->session.std[GMT_OUT]) fclose (fpo);

	if (error) GMT_Report (GMT->parent, GMT_MSG_NORMAL, "Error: %d GMT Defaults conversion errors while writing gmt.conf\n", error);

	return (0);
}

void GMT_putdefaults (struct GMT_CTRL *GMT, char *this_file)	/* Dumps the GMT parameters to file or standard output */
{	/* ONLY USED BY GMTSET AND GMTDEFAULTS */
	if (this_file)	/* File name is defined: use it */
		GMT_savedefaults (GMT, this_file);
	else if (GMT->session.TMPDIR) {	/* Write GMT->session.TMPDIR/gmt.conf */
		char *path = NULL;
		path = GMT_memory (GMT, NULL, strlen (GMT->session.TMPDIR) + 10, char);
		sprintf (path, "%s/gmt.conf", GMT->session.TMPDIR);
		GMT_savedefaults (GMT, path);
		GMT_free (GMT, path);
	}
	else	/* Write gmt.conf in current directory */
		GMT_savedefaults (GMT, "gmt.conf");
}

void GMT_getdefaults (struct GMT_CTRL *GMT, char *this_file)	/* Read user's gmt.conf file and initialize parameters */
{
	char file[GMT_BUFSIZ];

	if (this_file)	/* Defaults file is specified */
		GMT_loaddefaults (GMT, this_file);
	else if (GMT_getuserpath (GMT, "gmt.conf", file))
		GMT_loaddefaults (GMT, file);
}

void gmt_append_trans (char *text, double transparency)
{
	char trans[GMT_LEN64] = {""};
	if (!GMT_IS_ZERO (transparency) && text[0] != '-') {	/* Append nonzero transparency */
		sprintf (trans, "@%ld", lrint (100.0 * transparency));
		strcat (text, trans);
	}
}

char *GMT_putfill (struct GMT_CTRL *GMT, struct GMT_FILL *F)
{
	/* Creates the name (if equivalent) or the string r[/g/b] corresponding to the RGB triplet or a pattern.
	 * Example: GMT_putfill (GMT, fill) may produce "white" or "1/2/3" or "p300/7"
	 */

	static char text[GMT_LEN256] = {""};
	int i;

	if (F->use_pattern) {
		if (F->pattern_no)
			sprintf (text, "p%d/%d", F->dpi, F->pattern_no);
		else
			sprintf (text, "p%d/%s", F->dpi, F->pattern);
	}
	else if (F->rgb[0] < -0.5)
		sprintf (text, "-");
	else if ((i = GMT_getrgb_index (GMT, F->rgb)) >= 0)
		sprintf (text, "%s", GMT_color_name[i]);
	else if (GMT_is_gray (F->rgb))
		sprintf (text, "%.5g", GMT_q(GMT_s255(F->rgb[0])));
	else
		sprintf (text, "%.5g/%.5g/%.5g", GMT_t255(F->rgb));
	gmt_append_trans (text, F->rgb[3]);
	return (text);
}

char *GMT_putcolor (struct GMT_CTRL *GMT, double *rgb)
{
	/* Creates the name (if equivalent) or the string r[/g/b] corresponding to the RGB triplet.
	 * Example: GMT_putcolor (GMT, rgb) may produce "white" or "1/2/3"
	 */

	static char text[GMT_LEN256] = {""};
	int i;

	if (rgb[0] < -0.5)
		sprintf (text, "-");
	else if ((i = GMT_getrgb_index (GMT, rgb)) >= 0)
		sprintf (text, "%s", GMT_color_name[i]);
	else if (GMT_is_gray(rgb))
		sprintf (text, "%.5g", GMT_q(GMT_s255(rgb[0])));
	else
		sprintf (text, "%.5g/%.5g/%.5g", GMT_t255(rgb));
	gmt_append_trans (text, rgb[3]);
	return (text);
}

char *GMT_putrgb (struct GMT_CTRL *GMT_UNUSED(GMT), double *rgb)
{
	/* Creates t the string r/g/b corresponding to the RGB triplet */

	static char text[GMT_LEN256] = {""};

	if (rgb[0] < -0.5)
		sprintf (text, "-");
	else
		sprintf (text, "%.5g/%.5g/%.5g", GMT_t255(rgb));
	gmt_append_trans (text, rgb[3]);
	return (text);
}

char *GMT_putcmyk (struct GMT_CTRL *GMT_UNUSED(GMT), double *cmyk)
{
	/* Creates the string c/m/y/k corresponding to the CMYK quadruplet */

	static char text[GMT_LEN256] = {""};

	if (cmyk[0] < -0.5)
		sprintf (text, "-");
	else
		sprintf (text, "%.5g/%.5g/%.5g/%.5g", GMT_q(cmyk[0]), GMT_q(cmyk[1]), GMT_q(cmyk[2]), GMT_q(cmyk[3]));
	gmt_append_trans (text, cmyk[4]);
	return (text);
}

char *GMT_puthsv (struct GMT_CTRL *GMT_UNUSED(GMT), double *hsv)
{
	/* Creates the string h/s/v corresponding to the HSV triplet */

	static char text[GMT_LEN256] = {""};

	if (hsv[0] < -0.5)
		sprintf (text, "-");
	else
		sprintf (text, "%.5g-%.5g-%.5g", GMT_q(hsv[0]), GMT_q(hsv[1]), GMT_q(hsv[2]));
	gmt_append_trans (text, hsv[3]);
	return (text);
}

bool GMT_is_valid_number (char *t)
{
	int i, n;

	/* Checks if t fits the format [+|-][xxxx][.][yyyy][e|E[+|-]nn]. */

	if (!t) return (true);				/* Cannot be NULL */
	i = n = 0;
	if (t[i] == '+' || t[i] == '-') i++;		/* OK to have leading sign */
	while (isdigit ((int)t[i])) i++, n++;		/* OK to have numbers */
	if (t[i] == '.') {				/* Found a decimal */
		i++;	/* Go to next character */
		while (isdigit ((int)t[i])) i++, n++;	/* OK to have numbers following the decimal */
	}
	/* Here n must be > 0.  Also, we might find exponential notation */
	if (t[i] == 'e' || t[i] == 'E') {
		i++;
		if (t[i] == '+' || t[i] == '-') i++;	/* OK to have leading sign for exponent */
		while (isdigit ((int)t[i])) i++;	/* OK to have numbers for the exponent */
	}
	/* If all is well we should now have run out of characters in t and n > 0 - otherwise it is an error */
	return ((t[i] || n == 0) ? false : true);
}

double GMT_convert_units (struct GMT_CTRL *GMT, char *string, unsigned int default_unit, unsigned int target_unit)
{
	/* Converts the input string "value" to a float in units indicated by target_unit
	 * If value does not contain a unit (''c', 'i', or p') then the units indicated
	 * by default_unit will be used.
	 * Both target_unit and default_unit are either GMT_PT, GMT_CM, GMT_INCH or GMT_M.
	 */

	int c = 0, len, given_unit;
	bool have_unit = false;
	double value;

	if ((len = (int)strlen(string))) {
		c = string[len-1];
		if ((have_unit = isalpha ((int)c))) string[len-1] = '\0';	/* Temporarily remove unit */
	}

	/* So c is either 0 (meaning default unit) or any letter (even junk like z) */

	given_unit = GMT_unit_lookup (GMT, c, default_unit);	/* Will warn if c is not 0, 'c', 'i', 'p' */

	if (!GMT_is_valid_number (string))
		GMT_Report (GMT->parent, GMT_MSG_NORMAL, "Warning: %s not a valid number and may not be decoded properly.\n", string);

	value = atof (string) * GMT->session.u2u[given_unit][target_unit];
	if (have_unit) string[len-1] = (char)GMT->session.unit_name[given_unit][0];	/* Put back the (implied) given unit */

	return (value);
}

unsigned int GMT_unit_lookup (struct GMT_CTRL *GMT, int c, unsigned int unit)
{
	if (!isalpha ((int)c))	/* Not a unit modifier - just return the current default unit */
		return (unit);

	/* Now we check for the c-i-p units and barf otherwise */

	switch (c) {
		case 'c': case 'C':	/* Centimeters */
			unit = GMT_CM;
			break;
		case 'i': case 'I':	/* Inches */
			unit = GMT_INCH;
			break;
		case 'p': case 'P':	/* Points */
			unit = GMT_PT;
			break;
		default:
			GMT_Report (GMT->parent, GMT_MSG_NORMAL, "Warning: Length unit %c not supported - revert to default unit [%s]\n", (int)c, GMT->session.unit_name[unit]);
			break;
	}

	return (unit);
}

int GMT_hash (struct GMT_CTRL *GMT_UNUSED(GMT), char *v, unsigned int n_hash)
{
	int h;
	assert (v!=NULL); /* We are in trouble if we get a NULL pointer here */
	for (h = 0; *v != '\0'; v++) h = (64 * h + (*v)) % n_hash;
	while (h < 0) h += n_hash;
	return (h);
}

int GMT_hash_lookup (struct GMT_CTRL *GMT, char *key, struct GMT_HASH *hashnode, unsigned int n, unsigned int n_hash)
{
	int i;
	unsigned int ui, k;

	i = GMT_hash (GMT, key, n_hash);			/* Get initial hash key */

	if (i < 0 || (ui = i) >= n) return (-1);	/* Bad key */
	if (hashnode[ui].n_id == 0) return (-1);	/* No entry for this hash value */
	/* Must search among the entries with identical hash value ui, starting at item k = 0 */
	k = 0;
	while (k < hashnode[ui].n_id && strcmp (hashnode[ui].key[k], key)) k++;
	if (k == hashnode[ui].n_id) return (-1);	/* Bad key; no match found */
	return (hashnode[ui].id[k]);			/* Return array index that goes with this key */
}

int GMT_hash_init (struct GMT_CTRL *GMT, struct GMT_HASH *hashnode, char **keys, unsigned int n_hash, unsigned int n_keys)
{
	unsigned int i, next;
	int entry;

	/* Set up hash table */

	GMT_memset (hashnode, n_hash, struct GMT_HASH);	/* Start with NULL everywhere */
	for (i = 0; i < n_keys; i++) {
		entry = GMT_hash (GMT, keys[i], n_hash);
		next = hashnode[entry].n_id;
		if (next == GMT_HASH_MAXDEPTH) {
			GMT_Report (GMT->parent, GMT_MSG_NORMAL, "%s makes hash-depth exceed hard-wired limit of %d - increment GMT_HASH_MAXDEPTH in gmt_hash.h and recompile GMT\n", keys[i], GMT_HASH_MAXDEPTH);
			GMT_exit (GMT, EXIT_FAILURE); return EXIT_FAILURE;
		}
		hashnode[entry].key[next] = keys[i];
		hashnode[entry].id[next]  = i;
		hashnode[entry].n_id++;
	}
	return GMT_OK;
}

int GMT_get_ellipsoid (struct GMT_CTRL *GMT, char *name)
{	/* Return ID of requested ellipsoid, or -1 if not found */
	int i, n;
	char line[GMT_BUFSIZ], ename[GMT_LEN64];
	double pol_radius;

	/* Try to get ellipsoid from the default list; use case-insensitive checking */

	strcpy (ename, name);		/* Make a copy of name */
	GMT_str_tolower (ename);	/* Convert to lower case */
	for (i = 0; i < GMT_N_ELLIPSOIDS; i++) {
		strcpy (line, GMT->current.setting.ref_ellipsoid[i].name);
		GMT_str_tolower (line);	/* Convert to lower case */
		if (!strcmp (ename, line)) return (i);
	}

	i = GMT_N_ELLIPSOIDS - 1;	/* Place any custom ellipsoid in this position in array */

	/* Read ellipsoid information as <a>,<finv> */
	n = sscanf (name, "%lf,%s", &GMT->current.setting.ref_ellipsoid[i].eq_radius, line);
	if (n < 1) {}	/* Failed to read arguments */
	else if (n == 1)
		GMT->current.setting.ref_ellipsoid[i].flattening = 0.0; /* Read equatorial radius only ... spherical */
	else if (line[0] == 'b') {	/* Read semi-minor axis */
		n = sscanf (&line[2], "%lf", &pol_radius);
		GMT->current.setting.ref_ellipsoid[i].flattening = 1.0 - (pol_radius / GMT->current.setting.ref_ellipsoid[i].eq_radius);
	}
	else if (line[0] == 'f') {	/* Read flattening */
		n = sscanf (&line[2], "%lf", &GMT->current.setting.ref_ellipsoid[i].flattening);
	}
	else {				/* Read inverse flattening */
		n = sscanf (line, "%lf", &GMT->current.setting.ref_ellipsoid[i].flattening);
		if (!GMT_IS_SPHERICAL (GMT)) GMT->current.setting.ref_ellipsoid[i].flattening = 1.0 / GMT->current.setting.ref_ellipsoid[i].flattening;
	}
	if (n == 1) return (i);

	if (GMT_compat_check (GMT, 4)) {
		FILE *fp = NULL;
		char path[GMT_BUFSIZ];
		double slop;
		/* Try to open as file first in (1) current dir, then in (2) $GMT->session.SHAREDIR */

		GMT_Report (GMT->parent, GMT_MSG_COMPAT, "Warning: Assigning PROJ_ELLIPSOID a file name is deprecated, use <a>,<inv_f> instead");
		GMT_getsharepath (GMT, NULL, name, "", path, R_OK);

		if ((fp = fopen (name, "r")) != NULL || (fp = fopen (path, "r")) != NULL) {
			/* Found file, now get parameters */
			while (fgets (line, GMT_BUFSIZ, fp) && (line[0] == '#' || line[0] == '\n'));
			fclose (fp);
			n = sscanf (line, "%s %d %lf %lf %lf", GMT->current.setting.ref_ellipsoid[i].name,
				&GMT->current.setting.ref_ellipsoid[i].date, &GMT->current.setting.ref_ellipsoid[i].eq_radius,
				&pol_radius, &GMT->current.setting.ref_ellipsoid[i].flattening);
			if (n != 5) {
				GMT_Report (GMT->parent, GMT_MSG_NORMAL, "Error decoding user ellipsoid parameters (%s)\n", line);
				GMT_exit (GMT, EXIT_FAILURE); return EXIT_FAILURE;
			}

			if (pol_radius == 0.0) {} /* Ignore semi-minor axis */
			else if (GMT_IS_SPHERICAL (GMT)) {
				/* zero flattening means we must compute flattening from the polar and equatorial radii: */

				GMT->current.setting.ref_ellipsoid[i].flattening = 1.0 - (pol_radius / GMT->current.setting.ref_ellipsoid[i].eq_radius);
				GMT_Report (GMT->parent, GMT_MSG_VERBOSE, "user-supplied ellipsoid has implicit flattening of %.8f\n", GMT->current.setting.ref_ellipsoid[i].flattening);
			}
			/* else check consistency: */
			else if ((slop = fabs (GMT->current.setting.ref_ellipsoid[i].flattening - 1.0 + (pol_radius/GMT->current.setting.ref_ellipsoid[i].eq_radius))) > 1.0e-8) {
				GMT_Report (GMT->parent, GMT_MSG_VERBOSE, "Warning: Possible inconsistency in user ellipsoid parameters (%s) [off by %g]\n", line, slop);
			}
			return (i);
		}
	}

	return (-1);
}

int GMT_get_datum (struct GMT_CTRL *GMT, char *name)
{	/* Return ID of requested datum, or -1 if not found */
	int i;
	char dname[GMT_LEN64], current_name[GMT_LEN64];

	if (!name[0]) return (-1);	/* Nothing given */
	strcpy (dname, name);		/* Make a copy of desired datum name */
	GMT_str_tolower (dname);	/* Convert it to lower case */
	for (i = 0; i < GMT_N_DATUMS; i++) {
		strcpy (current_name, GMT->current.setting.proj_datum[i].name);		/* Make a copy of this datum name */
		GMT_str_tolower (current_name);	/* Convert it to lower case */
		if (!strcmp (dname, current_name)) return (i);	/* Found a match */
	}
	return (-1);	/* Not found */
}

bool GMT_get_time_system (struct GMT_CTRL *GMT_UNUSED(GMT), char *name, struct GMT_TIME_SYSTEM *time_system)
{
	/* Convert TIME_SYSTEM into TIME_EPOCH and TIME_UNIT.
	   TIME_SYSTEM can be one of the following: j2000, jd, mjd, s1985, unix, dr0001, rata
	   or any string in the form "TIME_UNIT since TIME_EPOCH", like "seconds since 1985-01-01".
	   This function only splits the strings, no validation or analysis is done.
	   See GMT_init_time_system_structure for that.
	   TIME_SYSTEM = other is completely ignored.
	*/
	char *epoch = NULL;

	if (!strcmp (name, "j2000")) {
		strcpy (time_system->epoch, "2000-01-01T12:00:00");
		time_system->unit = 'd';
	}
	else if (!strcmp (name, "jd")) {
		strcpy (time_system->epoch, "-4713-11-24T12:00:00");
		time_system->unit = 'd';
	}
	else if (!strcmp (name, "mjd")) {
		strcpy (time_system->epoch, "1858-11-17T00:00:00");
		time_system->unit = 'd';
	}
	else if (!strcmp (name, "s1985")) {
		strcpy (time_system->epoch, "1985-01-01T00:00:00");
		time_system->unit = 's';
	}
	else if (!strcmp (name, "unix")) {
		strcpy (time_system->epoch, "1970-01-01T00:00:00");
		time_system->unit = 's';
	}
	else if (!strcmp (name, "dr0001")) {
		strcpy (time_system->epoch, "0001-01-01T00:00:00");
		time_system->unit = 's';
	}
	else if (!strcmp (name, "rata")) {
		strcpy (time_system->epoch, "0000-12-31T00:00:00");
		time_system->unit = 'd';
	}
	else if (!strcmp (name, "other")) {
		/* Ignore completely */
	}
	else if ((epoch = strstr (name, "since"))) {
		epoch += 6;
		strncpy (time_system->epoch, epoch, GMT_LEN64);
		time_system->unit = name[0];
		if (!strncmp (name, "mon", 3U)) time_system->unit = 'o';
	}
	else
		return (true);
	return (false);
}

int GMT_get_char_encoding (struct GMT_CTRL *GMT_UNUSED(GMT), char *name)
{
	int i;

	for (i = 0; i < 7 && strcmp (name, GMT_weekdays[i]); i++);
	return (i);
}

int gmt_setshorthand (struct GMT_CTRL *GMT) {
	/* Read user's gmt.io file and initialize shorthand notation */
	unsigned int id, n = 0;
	size_t n_alloc = 0;
	char file[GMT_BUFSIZ] = {""}, line[GMT_BUFSIZ] = {""}, a[GMT_LEN64] = {""}, b[GMT_LEN64] = {""};
	char c[GMT_LEN64] = {""}, d[GMT_LEN64] = {""}, e[GMT_LEN64] = {""};
	FILE *fp = NULL;

	GMT->session.n_shorthands = 0; /* By default there are no shorthands unless gmt.io is found */

	if (!GMT_getuserpath (GMT, "gmt.io", file)) {
		if (!GMT_getsharepath (GMT, "", "gmt.io", "", file, R_OK)) {	/* try non-hidden file in ~/.gmt */
			if (GMT_compat_check (GMT, 4)) {	/* Look for obsolete .gmt_io files */
				if (!GMT_getuserpath (GMT, ".gmt_io", file)) {
					if (!GMT_getsharepath (GMT, "", "gmt_io", "", file, R_OK))	/* try non-hidden file in ~/.gmt */
						return GMT_OK;
				}
			}
			else
				return GMT_OK;
		}
	}
	if ((fp = fopen (file, "r")) == NULL)
		return GMT_OK;

	GMT_set_meminc (GMT, GMT_TINY_CHUNK); /* Only allocate a small amount */
	while (fgets (line, GMT_BUFSIZ, fp)) {
		if (line[0] == '#' || line[0] == '\n')
			continue;
		if (sscanf (line, "%s %s %s %s %s", a, b, c, d, e) != 5) {
			GMT_Report (GMT->parent, GMT_MSG_NORMAL, "Error decoding file %s.  Bad format? [%s]\n", file, line);
			GMT_exit (GMT, EXIT_FAILURE); return EXIT_FAILURE;
		}

		if (n == n_alloc)
			GMT->session.shorthand = GMT_malloc (GMT, GMT->session.shorthand, n, &n_alloc, struct GMT_SHORTHAND);

		GMT->session.shorthand[n].suffix = strdup (a);
		if (GMT_grd_format_decoder (GMT, b, &id) != GMT_NOERROR) {
			/* no valid type id */
			GMT_Report (GMT->parent, GMT_MSG_NORMAL, "Unknown shorthand format [%s]\n", file, b);
			GMT_exit (GMT, EXIT_FAILURE); return EXIT_FAILURE;
		}
		snprintf (line, GMT_BUFSIZ, "%s/%s/%s/%s", b, c, d, e); /* ff/scale/offset/invalid */
		GMT->session.shorthand[n].format = strdup (line);
		++n;
	}
	fclose (fp);

	n_alloc = GMT->session.n_shorthands = n;
	GMT_reset_meminc (GMT);
	GMT->session.shorthand = GMT_malloc (GMT, GMT->session.shorthand, 0, &n_alloc, struct GMT_SHORTHAND);
	return GMT_OK;
}

void gmt_freeshorthand (struct GMT_CTRL *GMT) {/* Free memory used by shorthand arrays */
	unsigned int i;

	if (GMT->session.n_shorthands == 0)
		return;

	for (i = 0; i < GMT->session.n_shorthands; ++i) {
		free (GMT->session.shorthand[i].suffix);
		free (GMT->session.shorthand[i].format);
	}
	GMT_free (GMT, GMT->session.shorthand);
}

#if defined (WIN32) /* Use Windows API */
#include <Windows.h>
EXTERN_MSC char *dlerror (void);

bool gmt_file_lock (struct GMT_CTRL *GMT, int fd) {
	OVERLAPPED over = { 0 };
	HANDLE hand = (HANDLE)_get_osfhandle(fd);
	if (!LockFileEx(hand, LOCKFILE_EXCLUSIVE_LOCK, 0, 1, 0, &over)) /* Will block until exclusive lock is acquired */
	{
		GMT_Report (GMT->parent, GMT_MSG_DEBUG, "Warning: exclusive lock could not be acquired (%s)\n", dlerror());
		return false;
	}
	return true;
}

bool gmt_file_unlock (struct GMT_CTRL *GMT, int fd) {
	HANDLE hand = (HANDLE)_get_osfhandle(fd);
	if (!UnlockFile(hand, 0, 0, 0, 1))
	{
		GMT_Report (GMT->parent, GMT_MSG_DEBUG, "Warning: failed to release lock (%s)\n", dlerror());
		return false;
	}
	return true;
}

#elif defined (HAVE_FCNTL_H_) /* Use POSIX fcntl */
bool gmt_file_lock (struct GMT_CTRL *GMT, int fd)
{
	int status;
	struct flock lock;
	lock.l_type = F_WRLCK;		/* Lock for exclusive reading/writing */
	lock.l_whence = SEEK_SET;	/* These three apply lock to entire file */
	lock.l_start = lock.l_len = 0;

	if ((status = fcntl (fd, F_SETLKW, &lock))) /* Will block until exclusive lock is acquired */
	{
		int errsv = status; /* make copy of status */
		GMT_Report (GMT->parent, GMT_MSG_DEBUG, "Warning: exclusive lock could not be acquired (%s)\n", strerror(errsv));
		return false;
	}
	return true;
}

bool gmt_file_unlock (struct GMT_CTRL *GMT, int fd)
{
	int status;
	struct flock lock;
	lock.l_type = F_UNLCK;		/* Release lock and close file */
	lock.l_whence = SEEK_SET;	/* These three apply lock to entire file */
	lock.l_start = lock.l_len = 0;

	if ((status = fcntl (fd, F_SETLK, &lock))) /* Release lock */
	{
		int errsv = status; /* make copy of status */
		GMT_Report (GMT->parent, GMT_MSG_DEBUG, "Warning: failed to release lock (%s)\n", strerror(errsv));
		return false;
	}
	return true;
}

#else /* Not Windows and fcntl not available */
bool gmt_file_lock (struct GMT_CTRL *GMT, int fd) {
	GMT_Report (GMT->parent, GMT_MSG_DEBUG, "Warning: file locking not supported.\n");
	return false;
}

bool gmt_file_unlock (struct GMT_CTRL *GMT, int fd) {
	return false;
}
#endif

int gmt_get_history (struct GMT_CTRL *GMT)
{
	int id;
	size_t len = strlen ("BEGIN GMT " GMT_PACKAGE_VERSION);
	bool done = false, process = false;
	char line[GMT_BUFSIZ] = {""}, hfile[GMT_BUFSIZ] = {""}, cwd[GMT_BUFSIZ] = {""};
	char option[GMT_LEN64] = {""}, value[GMT_BUFSIZ] = {""};
	FILE *fp = NULL; /* For gmt.history file */
	static struct GMT_HASH unique_hashnode[GMT_N_UNIQUE];

	if (!(GMT->current.setting.history & k_history_read))
		return (GMT_NOERROR); /* gmt.history mechanism has been disabled */

	/* This is called once per GMT Session by GMT_Create_Session via GMT_begin and before any GMT_* module is called.
	 * It loads in the known shorthands found in the gmt.history file
	 */

	/* If current directory is writable, use it; else use the home directory */

	getcwd (cwd, GMT_BUFSIZ);
	if (GMT->session.TMPDIR)			/* Isolation mode: Use GMT->session.TMPDIR/gmt.history */
		sprintf (hfile, "%s/gmt.history", GMT->session.TMPDIR);
	else if (!access (cwd, W_OK))		/* Current directory is writable */
		sprintf (hfile, "gmt.history");
	else	/* Try home directory instead */
		sprintf (hfile, "%s/gmt.history", GMT->session.HOMEDIR);

	if ((fp = fopen (hfile, "r+")) == NULL) /* In order to place an exclusive lock, fp must be open for writing */
		return (GMT_NOERROR);	/* OK to be unsuccessful in opening this file */

	GMT_hash_init (GMT, unique_hashnode, GMT_unique_option, GMT_N_UNIQUE, GMT_N_UNIQUE);

	/* When we get here the file exists */
	gmt_file_lock (GMT, fileno(fp));
	/* Format of GMT 5 gmt.history is as follow:
	 * BEGIN GMT <version>		This is the start of parsable section
	 * OPT ARG
	 * where OPT is a 1- or 2-char code, e.g., R, X, JM, JQ, Js.  ARG is the argument.
	 * Exception: if OPT = J then ARG is just the first character of the argument  (e.g., M).
	 * File ends when we find
	 * END				This is the end of parsable section
	 */

	while (!done && fgets (line, GMT_BUFSIZ, fp)) {
		if (line[0] == '#') continue;	/* Skip comments lines */
		GMT_chop (line);		/* Remove linefeed,CR */
		if (line[0] == '\0') continue;	/* Skip blank lines */
		if (!strncmp (line, "BEGIN GMT " GMT_PACKAGE_VERSION, len))
			process = true;	/* OK to parse gmt.history file compatible with this GMT version */
		else if (!strncmp (line, "END", 3U)) {		/* Logical end of gmt.history file */
			done = true;
			process = false;
		}
		if (!process) continue;		/* Not inside the good stuff yet */
		if (sscanf (line, "%s %[^\n]", option, value) != 2) continue;	/* Quietly skip malformed lines */
		if (!value[0]) continue;	/* No argument found */
		if (option[0] == 'C') {	/* Read clip level */
			GMT->current.ps.clip_level = atoi (value);
			continue;
		}
		else if (option[0] == 'L') {	/* Read PS layer */
			GMT->current.ps.layer = atoi (value);
			continue;
		}
		if ((id = GMT_hash_lookup (GMT, option, unique_hashnode, GMT_N_UNIQUE, GMT_N_UNIQUE)) < 0) continue;	/* Quietly skip malformed lines */
		if (GMT->init.history[id])
			free (GMT->init.history[id]);
		GMT->init.history[id] = strdup (value);
	}

	/* Close the file */
	gmt_file_unlock (GMT, fileno(fp));
	fclose (fp);

	return (GMT_NOERROR);
}

int gmt_put_history (struct GMT_CTRL *GMT)
{
	int id;
	bool empty;
	char hfile[GMT_BUFSIZ] = {""}, cwd[GMT_BUFSIZ] = {""};
	FILE *fp = NULL; /* For gmt.history file */

	if (!(GMT->current.setting.history & k_history_write))
		return (GMT_NOERROR); /* gmt.history mechanism has been disabled */

	/* This is called once per GMT Session by GMT_end via GMT_Destroy_Session.
	 * It writes out the known shorthands to the gmt.history file
	 */

	/* Do we even need to write? If empty, simply skip */
	for (id = 0, empty = true; id < GMT_N_UNIQUE && empty; id++) {
		if (GMT->init.history[id]) empty = false;	/* Have something to write */
	}
	if (empty) return (GMT_NOERROR);

	/* If current directory is writable, use it; else use the home directory */

	getcwd (cwd, GMT_BUFSIZ);
	if (GMT->session.TMPDIR)			/* Isolation mode: Use GMT->session.TMPDIR/gmt.history */
		sprintf (hfile, "%s/gmt.history", GMT->session.TMPDIR);
	else if (!access (cwd, W_OK))	/* Current directory is writable */
		sprintf (hfile, "gmt.history");
	else	/* Try home directory instead */
		sprintf (hfile, "%s/gmt.history", GMT->session.HOMEDIR);

	if ((fp = fopen (hfile, "w")) == NULL) return (-1);	/* Not OK to be unsuccessful in creating this file */

	/* When we get here the file is open */
	if (!gmt_file_lock (GMT, fileno(fp)))
		GMT_Report (GMT->parent, GMT_MSG_DEBUG, "Warning: %s is not locked for exclusive access. Multiple gmt processes running at once could corrupt history file.\n", hfile);

	fprintf (fp, "# GMT 5 Session common arguments shelf\n");
	fprintf (fp, "BEGIN GMT " GMT_PACKAGE_VERSION "\n");
	for (id = 0; id < GMT_N_UNIQUE; id++) {
		if (!GMT->init.history[id]) continue;	/* Not specified */
		fprintf (fp, "%s\t%s\n", GMT_unique_option[id], GMT->init.history[id]);
	}
	if (GMT->current.ps.clip_level) fprintf (fp, "C\t%d\n", GMT->current.ps.clip_level); /* Write clip level */
	if (GMT->current.ps.layer) fprintf (fp, "L\t%d\n", GMT->current.ps.layer); /* Write PS layer, if non-zero */
	fprintf (fp, "END\n");

	/* Close the file */
	gmt_file_unlock (GMT, fileno(fp));
	fclose (fp);

	return (GMT_NOERROR);
}

void Free_GMT_Ctrl (struct GMT_CTRL *GMT) {	/* Deallocate control structure */
	if (!GMT) return;	/* Never was allocated */
	free (GMT);
}

void GMT_end (struct GMT_CTRL *GMT)
{
	/* GMT_end will clean up after us. */

	unsigned int i;

	gmt_put_history (GMT);

	/* Remove font structures */
	for (i = 0; i < GMT->session.n_fonts; i++) {
		free (GMT->session.font[i].name);
		GMT->session.font[i].name = NULL;
	}
	GMT_free (GMT, GMT->session.font);
#ifdef __FreeBSD__
#ifdef _i386_
	fpresetsticky (FP_X_DZ | FP_X_INV);
	fpsetmask (FP_X_DZ | FP_X_INV);
#endif
#endif

	if (GMT->init.runtime_bindir) {free (GMT->init.runtime_bindir); GMT->init.runtime_bindir = NULL;}
	if (GMT->init.runtime_libdir) {free (GMT->init.runtime_libdir); GMT->init.runtime_libdir = NULL;}
	free (GMT->session.SHAREDIR); GMT->session.SHAREDIR = NULL;
	free (GMT->session.HOMEDIR); GMT->session.HOMEDIR = NULL;
	if (GMT->session.DATADIR) {free (GMT->session.DATADIR); GMT->session.DATADIR = NULL;}
	if (GMT->session.DCWDIR) {free (GMT->session.DCWDIR); GMT->session.DCWDIR = NULL;}
	if (GMT->session.GSHHGDIR) {free (GMT->session.GSHHGDIR); GMT->session.GSHHGDIR = NULL;}
	if (GMT->session.USERDIR) {free (GMT->session.USERDIR);  GMT->session.USERDIR = NULL;}
	if (GMT->session.TMPDIR) {free (GMT->session.TMPDIR); GMT->session.TMPDIR = NULL;}
	if (GMT->session.CUSTOM_LIBS) {free (GMT->session.CUSTOM_LIBS); GMT->session.CUSTOM_LIBS = NULL;}
	for (i = 0; i < GMT_N_PROJ4; i++) {
		free (GMT->current.proj.proj4[i].name);
		GMT->current.proj.proj4[i].name = NULL;
	}
	GMT_free (GMT, GMT->current.proj.proj4);
	for (i = 0; i < GMT_N_UNIQUE; i++) if (GMT->init.history[i]) {
		free (GMT->init.history[i]);
		GMT->init.history[i] = NULL;
	}
	for (i = 0; i < GMT_MAX_COLUMNS; i++) if (GMT->current.io.o_format[i]) {
		free (GMT->current.io.o_format[i]);
		GMT->current.io.o_format[i] = NULL;
	}
	for (i = 0; i < GMT->common.a.n_aspatial; i++) if (GMT->common.a.name[i]) {
		free (GMT->common.a.name[i]);
		GMT->common.a.name[i] = NULL;
	}
	if (GMT->common.h.title)    {free (GMT->common.h.title);    GMT->common.h.title    = NULL;}
	if (GMT->common.h.remark)   {free (GMT->common.h.remark);   GMT->common.h.remark   = NULL;}
	if (GMT->common.h.colnames) {free (GMT->common.h.colnames); GMT->common.h.colnames = NULL;}

	if (GMT->current.setting.io_gridfile_shorthand) gmt_freeshorthand (GMT);

	fflush (GMT->session.std[GMT_OUT]);	/* Make sure output buffer is flushed */

	GMT_free_ogr (GMT, &(GMT->current.io.OGR), 1);	/* Free up the GMT/OGR structure, if used */
	GMT_free_tmp_arrays (GMT);			/* Free emp memory for vector io or processing */
	gmt_free_user_media (GMT);
	/* Terminate PSL machinery (if used) */
	PSL_endsession (GMT->PSL);
#ifdef MEMDEBUG
	GMT_memtrack_report (GMT);
	free (GMT->hidden.mem_keeper);
#endif

	Free_GMT_Ctrl (GMT);	/* Deallocate control structure */
}

struct GMT_CTRL * GMT_begin_module (struct GMTAPI_CTRL *API, const char *lib_name, const char *mod_name, struct GMT_CTRL **Ccopy)
{	/* All GMT modules (i.e. GMT_psxy, GMT_blockmean, ...) must call GMT_begin_module
	 * as their first call and call GMT_end_module as their last call.  This
	 * allows us to capture the GMT control structure so we can reset all
	 * parameters to what they were before exiting the module. Note:
	 * 1. Session items that remain unchanged are not replicated if allocated separately.
	 * 2. Items that may grow through session are not replicated if allocated separately.
	 */

	unsigned int i;
	struct GMT_CTRL *GMT = API->GMT, *Csave = NULL;

	Csave = calloc (1U, sizeof (struct GMT_CTRL));

	GMT_free_tmp_arrays (GMT);			/* Free temp memory for vector io or processing */

	/* First memcpy over everything; this will include pointer addresses we will have to fix below */

	GMT_memcpy (Csave, GMT, 1, struct GMT_CTRL);

	/* Increment level uint64_t */
	GMT->hidden.func_level++;		/* This lets us know how deeply we are nested when a GMT module is called */

	/* Now fix things that were allocated separately from the main GMT structure.  These are usually text strings
	 * that were allocated via strdup since the structure only have a pointer allocated. */

	/* GMT_INIT */
	if (GMT->session.n_user_media) {
		Csave->session.n_user_media = GMT->session.n_user_media;
		Csave->session.user_media = GMT_memory (GMT, NULL, GMT->session.n_user_media, struct GMT_MEDIA);
		Csave->session.user_media_name = GMT_memory (GMT, NULL, GMT->session.n_user_media, char *);
		for (i = 0; i < GMT->session.n_user_media; i++) Csave->session.user_media_name[i] = strdup (GMT->session.user_media_name[i]);
	}

	/* GMT_PLOT */
	if (GMT->current.plot.n_alloc) {
		Csave->current.plot.n_alloc = GMT->current.plot.n_alloc;
		Csave->current.plot.x = GMT_memory (GMT, NULL, GMT->current.plot.n_alloc, double);
		Csave->current.plot.y = GMT_memory (GMT, NULL, GMT->current.plot.n_alloc, double);
		Csave->current.plot.pen = GMT_memory (GMT, NULL, GMT->current.plot.n_alloc, unsigned int);
		GMT_memcpy (Csave->current.plot.x, GMT->current.plot.x, GMT->current.plot.n_alloc, double);
		GMT_memcpy (Csave->current.plot.y, GMT->current.plot.y, GMT->current.plot.n_alloc, double);
		GMT_memcpy (Csave->current.plot.pen, GMT->current.plot.pen, GMT->current.plot.n_alloc, unsigned int);
	}

	/* GMT_IO */
	Csave->current.io.OGR = GMT_duplicate_ogr (GMT, GMT->current.io.OGR);	/* Duplicate OGR struct, if set */
	GMT_free_ogr (GMT, &(GMT->current.io.OGR), 1);		/* Free up the GMT/OGR structure, if used */

	GMT_memset (Csave->current.io.o_format, GMT_MAX_COLUMNS, char *);
	for (i = 0; i < GMT_MAX_COLUMNS; i++)
		if (GMT->current.io.o_format[i]) Csave->current.io.o_format[i] = strdup (GMT->current.io.o_format[i]);

	/* GMT_COMMON */
	if (GMT->common.U.label) Csave->common.U.label = strdup (GMT->common.U.label);
	for (i = 0; i < GMT->common.a.n_aspatial; i++)
		if (GMT->common.a.name[i]) Csave->common.a.name[i] = strdup (GMT->common.a.name[i]);
	if (GMT->common.h.title) Csave->common.h.title = strdup (GMT->common.h.title);
	if (GMT->common.h.remark) Csave->common.h.remark = strdup (GMT->common.h.remark);
	if (GMT->common.h.colnames) Csave->common.h.colnames = strdup (GMT->common.h.colnames);

	/* Reset all the common.?.active settings to false */

	GMT->common.B.active[0] = GMT->common.B.active[1] = GMT->common.K.active = GMT->common.O.active = false;
	GMT->common.P.active = GMT->common.U.active = GMT->common.V.active = false;
	GMT->common.X.active = GMT->common.Y.active = false;
	GMT->common.R.active = GMT->common.J.active = false;
	GMT->common.a.active = GMT->common.b.active[GMT_IN] = GMT->common.b.active[GMT_OUT] = GMT->common.c.active = false;
	GMT->common.f.active[GMT_IN] = GMT->common.f.active[GMT_OUT] = GMT->common.g.active = GMT->common.h.active = false;
	GMT->common.p.active = GMT->common.s.active = GMT->common.t.active = GMT->common.colon.active = false;
	GMT_memset (GMT->common.b.ncol, 2, int);

	*Ccopy = Csave; /* Pass back out for safe-keeping by the module until GMT_end_module is called */

	GMT->init.module_name = mod_name;
	GMT->init.module_lib  = lib_name;

	return (GMT);
}

void gmt_free_plot_array (struct GMT_CTRL *GMT) {
	if (GMT->current.plot.n_alloc) {
		GMT_free (GMT, GMT->current.plot.x);
		GMT_free (GMT, GMT->current.plot.y);
		GMT_free (GMT, GMT->current.plot.pen);
	}
	GMT->current.plot.n = GMT->current.plot.n_alloc = 0;
}

void GMT_end_module (struct GMT_CTRL *GMT, struct GMT_CTRL *Ccopy)
{
	unsigned int i;
	unsigned int V_level = GMT->current.setting.verbose;	/* Keep copy of currently selected level */

	if (GMT->current.proj.n_geodesic_approx) {
		GMT_Report (GMT->parent, GMT_MSG_DEBUG, "Warning: Of % " PRIu64 " geodesic calls, % " PRIu64 " exceeded the iteration limit of 50.\n", GMT->current.proj.n_geodesic_calls, GMT->current.proj.n_geodesic_approx);
	}

	GMT_Garbage_Collection (GMT->parent, GMT->hidden.func_level);	/* Free up all registered memory for this module level */

	/* At the end of the module we restore all GMT settings as we found them (in Ccopy) */

	/* GMT_INIT */

	/* We treat the history explicitly since we accumulate the history regardless of nested level */

	for (i = 0; i < GMT_N_UNIQUE; i++)
		Ccopy->init.history[i] = GMT->init.history[i];

	/* GMT_CURRENT */

	Ccopy->current.ps.clip_level = GMT->current.ps.clip_level;
	Ccopy->current.ps.layer = GMT->current.ps.layer;

	/* GMT_COMMON */

	if (Ccopy->common.U.label && Ccopy->common.U.label != GMT->common.U.label) free (Ccopy->common.U.label);
	Ccopy->common.U.label = GMT->common.U.label;
	for (i = 0; i < GMT->common.a.n_aspatial; i++) if (GMT->common.a.name[i]) {
		free (GMT->common.a.name[i]);
		GMT->common.a.name[i] = NULL;
	}
	if (GMT->common.h.title)    free (GMT->common.h.title),    GMT->common.h.title    = NULL;
	if (GMT->common.h.remark)   free (GMT->common.h.remark),   GMT->common.h.remark   = NULL;
	if (GMT->common.h.colnames) free (GMT->common.h.colnames), GMT->common.h.colnames = NULL;

	/* GMT_PLOT */

	gmt_free_plot_array (GMT);	/* Free plot arrays and reset n_alloc, n */
	GMT_free_custom_symbols (GMT);	/* Free linked list of custom psxy[z] symbols, if any */
	gmt_free_user_media (GMT);	/* Free user-specified media formats */

	/* GMT_IO */

	GMT_free_ogr (GMT, &(GMT->current.io.OGR), 1);	/* Free up the GMT/OGR structure, if used */
	GMT_free_tmp_arrays (GMT);			/* Free emp memory for vector io or processing */
	for (i = 0; i < GMT_MAX_COLUMNS; i++) if (GMT->current.io.o_format[i]) {
		free (GMT->current.io.o_format[i]);
		GMT->current.io.o_format[i] = NULL;
	}

	GMT_fft_cleanup (GMT); /* Clean FFT resources */

	/* Overwrite GMT with what we saved in GMT_begin_module */
	GMT_memcpy (GMT, Ccopy, 1, struct GMT_CTRL);	/* Overwrite struct with things from Ccopy */
	GMT->current.setting.verbose = V_level;	/* Pass the currently selected level back up */

	/* Now fix things that were allocated separately */
	if (Ccopy->session.n_user_media) {
		GMT->session.n_user_media = Ccopy->session.n_user_media;
		GMT->session.user_media = GMT_memory (GMT, NULL, Ccopy->session.n_user_media, struct GMT_MEDIA);
		GMT->session.user_media_name = GMT_memory (GMT, NULL, Ccopy->session.n_user_media, char *);
		for (i = 0; i < Ccopy->session.n_user_media; i++) GMT->session.user_media_name[i] = strdup (Ccopy->session.user_media_name[i]);
	}

	gmt_free_user_media (Ccopy);		/* Free user-specified media formats */

	free (Ccopy);	/* Good riddance */
}

int GMT_set_env (struct GMT_CTRL *GMT)
{
	char *this_c = NULL, path[PATH_MAX+1];

#ifdef SUPPORT_EXEC_IN_BINARY_DIR
	/* If SUPPORT_EXEC_IN_BINARY_DIR is defined we try to set the share dir to
	 * ${GMT_SOURCE_DIR}/share and the user dir to ${GMT_BINARY_DIR}/share in
	 * order to simplify debugging and running in GMT_BINARY_DIR, e.g., when
	 * debugging with Xcode or Visual Studio. This saves us from setting the
	 * env variables GMT_SHAREDIR and GMT_USERDIR and we do not have to install
	 * src/share in its destination dir. */

	/* Only true, when we are running in a subdir of GMT_BINARY_DIR_SRC_DEBUG: */
	bool running_in_bindir_src = !strncmp (GMT->init.runtime_bindir, GMT_BINARY_DIR_SRC_DEBUG, strlen(GMT_BINARY_DIR_SRC_DEBUG));
#endif

	/* Determine GMT->session.SHAREDIR (directory containing coast, cpt, etc. subdirectories) */

	if ((this_c = getenv ("GMT5_SHAREDIR")) != NULL
			&& GMT_verify_sharedir_version (this_c) )
		/* GMT5_SHAREDIR was set */
		GMT->session.SHAREDIR = strdup (this_c);
	else if ((this_c = getenv ("GMT_SHAREDIR")) != NULL
			&& GMT_verify_sharedir_version (this_c) )
		/* GMT_SHAREDIR was set */
		GMT->session.SHAREDIR = strdup (this_c);
#ifdef SUPPORT_EXEC_IN_BINARY_DIR
	else if ( running_in_bindir_src && GMT_verify_sharedir_version (GMT_SHARE_DIR_DEBUG) )
		/* Use ${GMT_SOURCE_DIR}/share to simplify debugging and running in GMT_BINARY_DIR */
		GMT->session.SHAREDIR = strdup (GMT_SHARE_DIR_DEBUG);
#endif
	else if ( GMT_verify_sharedir_version (GMT_SHARE_DIR) )
		/* Found in hardcoded GMT_SHARE_DIR */
		GMT->session.SHAREDIR = strdup (GMT_SHARE_DIR);
	else {
		/* SHAREDIR still not found, make a smart guess based on runpath: */
		if ( GMT_guess_sharedir (path, GMT->init.runtime_bindir) )
			GMT->session.SHAREDIR = strdup (path);
		else {
			/* Still not found */
			GMT_Report (GMT->parent, GMT_MSG_NORMAL,
				"Error: Could not locate share directory that matches the current GMT version %s.\n",
				GMT_PACKAGE_VERSION_WITH_SVN_REVISION);
			GMT_exit (GMT, EXIT_FAILURE); return EXIT_FAILURE;
		}
	}
	DOS_path_fix (GMT->session.SHAREDIR);

	/* Determine HOMEDIR (user home directory) */

	if ((this_c = getenv ("HOME")) != NULL)
		/* HOME was set */
		GMT->session.HOMEDIR = strdup (this_c);
#ifdef WIN32
	else if ((this_c = getenv ("HOMEPATH")) != NULL)
		/* HOMEPATH was set */
		GMT->session.HOMEDIR = strdup (this_c);
#endif
	else {
		GMT_Report (GMT->parent, GMT_MSG_NORMAL, "Error: Could not determine home directory!\n");
		GMT_exit (GMT, EXIT_FAILURE); return EXIT_FAILURE;
	}
	DOS_path_fix (GMT->session.HOMEDIR);

	/* Determine GMT_USERDIR (directory containing user replacements contents in GMT_SHAREDIR) */

	if ((this_c = getenv ("GMT_USERDIR")) != NULL)
		/* GMT_USERDIR was set */
		GMT->session.USERDIR = strdup (this_c);
#ifdef SUPPORT_EXEC_IN_BINARY_DIR
	else if ( running_in_bindir_src && access (GMT_USER_DIR_DEBUG, R_OK|X_OK) == 0 )
		/* Use ${GMT_BINARY_DIR}/share to simplify debugging and running in GMT_BINARY_DIR */
		GMT->session.USERDIR = strdup (GMT_USER_DIR_DEBUG);
#endif
	else {
		/* Use default path for GMT_USERDIR (~/.gmt) */
		sprintf (path, "%s/%s", GMT->session.HOMEDIR, ".gmt");
		GMT->session.USERDIR = strdup (path);
	}
	DOS_path_fix (GMT->session.USERDIR);
	if (GMT->session.USERDIR != NULL && access (GMT->session.USERDIR, R_OK)) {
		/* If we cannot access this dir then we won't use it */
		free (GMT->session.USERDIR);
		GMT->session.USERDIR = NULL;
	}

	if (GMT_compat_check (GMT, 4)) {
		/* Check if obsolete GMT_CPTDIR was specified */

		if ((this_c = getenv ("GMT_CPTDIR")) != NULL) {
			/* GMT_CPTDIR was set */
			GMT_Report (GMT->parent, GMT_MSG_NORMAL, "Warning: Environment variable GMT_CPTDIR was set but is no longer used by GMT.\n");
			GMT_Report (GMT->parent, GMT_MSG_NORMAL, "Warning: System-wide color tables are in %s/cpt.\n", GMT->session.SHAREDIR);
			GMT_Report (GMT->parent, GMT_MSG_NORMAL, "Warning: Use GMT_USERDIR (%s) instead and place user-defined color tables there.\n", GMT->session.USERDIR);
		}
	}

	/* Determine GMT_DATADIR (data directories) */

	if ((this_c = getenv ("GMT_DATADIR")) != NULL) {
		/* GMT_DATADIR was set */
		if (strchr (this_c, PATH_SEPARATOR) || access (this_c, R_OK) == 0) {
			/* A list of directories or a single directory that is accessible */
			GMT->session.DATADIR = strdup (this_c);
			DOS_path_fix (GMT->session.DATADIR);
		}
	}

	/* Determine GMT_TMPDIR (for isolation mode). Needs to exist use it. */

	if ((this_c = getenv ("GMT_TMPDIR")) != NULL) {
		/* GMT_TMPDIR was set */
		if (access (this_c, R_OK|W_OK|X_OK)) {
			GMT_Report (GMT->parent, GMT_MSG_NORMAL, "Warning: Environment variable GMT_TMPDIR was set to %s, but directory is not accessible.\n", this_c);
			GMT_Report (GMT->parent, GMT_MSG_NORMAL, "Warning: GMT_TMPDIR needs to have mode rwx. Isolation mode switched off.\n");
			GMT->session.TMPDIR = NULL;
		}
		else
			GMT->session.TMPDIR = strdup (this_c);
		DOS_path_fix (GMT->session.TMPDIR);
	}
	return GMT_OK;
}

int GMT_Complete_Options (struct GMT_CTRL *GMT, struct GMT_OPTION *options)
{
	/* Go through the given arguments and look for shorthands,
	 * i.e., -B, -J, -R, -X, -x, -Y, -c, -p. given without arguments.
	 * If found, see if we have a matching command line history and then
	 * update that entry in the option list.
	 * Finally, keep the option arguments in the history list.
	 * However, when func_level > 1, do update the entry, but do not
	 * remember it in history. Note, there are two special cases here:
	 * -J is special since we also need to deal with the sub-species
	 *    like -JM, -JX, etc.  So these all have separate entries.
	 * -B is special because the option is repeatable for different
	 *    aspects of the basemap.  We concatenate all of them to store
	 *    in the history file and use RS = ASCII 30 as separator.
	 *    Also, a single -B in the options may expand to several
	 *    separate -B<args> so the linked options list may grow.
	 */
	int id = 0, k, n_B = 0, B_id;
	unsigned int pos = 0, B_replace = 1;
	bool update, remember;
	struct GMT_OPTION *opt = NULL, *opt2 = NULL, *B_next = NULL;
	char str[3] = {""}, B_string[GMT_BUFSIZ] = {""}, p[GMT_BUFSIZ] = {""}, B_delim[2] = {30, 0};	/* Use ASCII 30 RS Record Separator between -B strings */

	remember = (GMT->hidden.func_level == 1);   /* Only update the history for top level function */

	for (opt = options; opt; opt = opt->next) {
		if (opt->option == 'B') {	/* Do some initial counting of how many -B options and determine if there is just one with no args */
			if (n_B > 0 || opt->arg[0]) B_replace = 0;
			n_B++;
		}
	}
	for (k = 0, B_id = -1; k < GMT_N_UNIQUE && B_id == -1; k++)
		if (!strcmp (GMT_unique_option[k], "B")) B_id = k;	/* B_id === 0 but just in case this changes we do this search anyway */

	for (opt = options; opt; opt = opt->next) {
		if (!strchr (GMT_SHORTHAND_OPTIONS, opt->option)) continue;	/* Not one of the shorthand options */
		update = false;
		GMT_Report (GMT->parent, GMT_MSG_DEBUG, "History: Process -%c%s.\n", opt->option, opt->arg);

		str[0] = opt->option; str[1] = str[2] = '\0';
		if (opt->option == 'J') {               /* -J is special since it can be -J or -J<code> */
			/* Always look up "J" first. It comes before "J?" and tells what the last -J was */
			for (k = 0, id = -1; k < GMT_N_UNIQUE && id == -1; k++)
				if (!strcmp (GMT_unique_option[k], str)) id = k;
			if (id < 0) Return;
			if (opt->arg && opt->arg[0]) {      /* Gave -J<code>[<args>] so we either use or update history and continue */
				str[1] = opt->arg[0];
				/* Remember this last -J<code> for later use as -J, but do not remember it when -Jz|Z */
				if (str[1] != 'Z' && str[1] != 'z' && remember) {
					if (GMT->init.history[id]) free (GMT->init.history[id]);
					GMT->init.history[id] = strdup (&str[1]);
				}
				if (opt->arg[1]) update = true; /* Gave -J<code><args> so we want to update history and continue */
			}
			else {
				if (!GMT->init.history[id]) Return;
				str[1] = GMT->init.history[id][0];
			}
			/* Continue looking for -J<code> */
			for (k = id + 1, id = -1; k < GMT_N_UNIQUE && id == -1; k++)
				if (!strcmp (GMT_unique_option[k], str)) id = k;
			if (id < 0) Return;
		}
		else if (opt->option == 'B') {          /* -B is also special since there may be many of these, or just -B */
			if (B_replace) {                    /* Only -B is given and we want to use the history */
				if (B_replace == 2) continue;   /* Already done this */
				if (!GMT->init.history[B_id]) Return;
				opt2 = opt;                     /* Since we dont want to change the opt loop avove */
				B_next = opt->next;             /* Pointer to option following the -B option */
				if (opt2->arg) free (opt2->arg);/* Free previous pointer to arg */
				GMT_strtok (GMT->init.history[B_id], B_delim, &pos, p);	/* Get the first argument */
				opt2->arg = strdup (p);         /* Update arg */
				while (GMT_strtok (GMT->init.history[B_id], B_delim, &pos, p)) {	/* Parse any additional |<component> statements */
					opt2->next = GMT_Make_Option (GMT->parent, 'B', p);	/* Create new struct */
					opt2->next->previous = opt2;
					opt2 = opt2->next;
				}
				opt2->next = B_next;            /* Hook back onto main option list */
				B_replace = 2;                  /* Flag to let us know we are done with -B */
			}
			else {	/* One of possibly several -B<arg> options; concatenate and separate by RS */
				if (B_string[0]) strcat (B_string, B_delim);	/* Add RS separator between args */
				strcat (B_string, opt->arg);
			}
		}
		else {	/* Gave -R[<args>], -V[<args>] etc., so we either use or update the history and continue */
			for (k = 0, id = -1; k < GMT_N_UNIQUE && id == -1; k++)
				if (!strcmp (GMT_unique_option[k], str)) id = k;	/* Find entry in history array */
			if (id < 0) Return;                 /* Error: user gave shorthand option but there is no record in the history */
			if (opt->arg && opt->arg[0]) update = true;	/* Gave -R<args>, -V<args> etc. so we we want to update history and continue */
		}
		if (opt->option != 'B') {               /* Do -B separately again after the loop so skip it here */
			if (update) {                       /* Gave -J<code><args>, -R<args>, -V<args> etc. so we update history and continue */
				if (remember) {
					if (GMT->init.history[id]) free (GMT->init.history[id]);
					GMT->init.history[id] = strdup (opt->arg);
				}
			}
			else {	/* Gave -J<code>, -R, -J etc. so we complete the option and continue */
				if (!GMT->init.history[id]) Return;
				if (opt->arg) free (opt->arg);   /* Free previous pointer to arg */
				opt->arg = strdup (GMT->init.history[id]);
			}
		}
	}

	if (B_string[0]) {	/* Got a concatenated string with one or more individual -B args, now separated by the RS character (ascii 30) */
		if (GMT->init.history[B_id]) free (GMT->init.history[B_id]);
		GMT->init.history[B_id] = strdup (B_string);
	}

	return (GMT_NOERROR);
}

/* Here is the new -B parser with all its sub-functions */

#ifdef WIN32
void gmt_handle_dosfile (struct GMT_CTRL *GMT, char *in, int this_mark)
{
	/* Because (1) we use colons to indicate start/stop of text labels and
	 * (2) under Windows, a colon can be part of a path (e.g., C:\dir\file)
	 * we need to temporarily replace <drive>:\ with <drive>;\ so that this
	 * path colon does not interfere with the rest of the parsing.  Once the
	 * colon items have been parsed, we replace the ; back to : */
	int i, len, other = 1 - this_mark;
	char mark[2] = {':', ';'};

	if (!in)
		return;	/* Nothing to work on */
	if ((len = (int)strlen (in)) < 2)
		return;	/* Nothing to work on */
	len -= 2; /* Since this use of : cannot be at the end anyway and we need to check the next two characters */
	for (i = 1; i < len; ++i) {
		/* Start at position 1 since we need the position before.
		 * Look for "X:/<nocolon>" pattern, with X = A-Z */
		if (in[i] == mark[this_mark] && (in[i-1] >= 'A' && in[i-1] <= 'Z')
				&& (in[i+1] == '/' || in[i+1] == '\\') && (in[i+2] != mark[this_mark]))
			in[i] = mark[other];
	}
}
#endif

int gmt_strip_colonitem (struct GMT_CTRL *GMT, int axis, const char *in, const char *pattern, char *item, char *out) {
	/* Removes the searched-for item from in, returns it in item, with the rest in out.
	 * pattern is usually ":." for title, ":," for unit, and ":" for label.
	 * ASSUMPTION: Only pass ":" after first removing titles and units
	 */

	char *s = NULL, *str = "xyz";
	bool error = false;

	if ((s = strstr (in, pattern))) {		/* OK, found what we are looking for */
		size_t i, j, k;
		k = (size_t)(s - in);			/* Start index of item */
		strncpy (out, in, k);			/* Copy everything up to the pattern */
		i = k + strlen (pattern);		/* Now go to beginning of item */
		j = 0;
		while (in[i] && in[i] != ':') item[j++] = in[i++];	/* Copy the item... */
		item[j] = '\0';				/* ...and terminate the string */
		if (in[i] != ':') error = true;		/* Error: Missing terminating colon */
		i++;					/* Skip the ending colon */
		while (in[i]) out[k++] = in[i++];	/* Copy rest to out... */
		out[k] = '\0';				/* .. and terminate */
	}
	else	/* No item to update */
		strcpy (out, in);

	if (error) {	/* Problems with decoding */
		GMT_Report (GMT->parent, GMT_MSG_NORMAL, "ERROR: Missing terminating colon in -B string %c-component %s\n", str[axis], in);
		return (1);
	}
	if (strstr (out, pattern) && !strcmp (pattern, ":.")) {	/* Problems with decoding title */
		GMT_Report (GMT->parent, GMT_MSG_NORMAL, "ERROR: More than one title in -B string %c-component %s\n", str[axis], in);
		return (1);
	}
	if (strstr (out, pattern) && !strcmp (pattern, ":,")) {	/* Problems with decoding unit */
		GMT_Report (GMT->parent, GMT_MSG_NORMAL, "ERROR: More than one unit string in -B %c-component %s\n", str[axis], in);
		return (1);
	}
	if (strstr (out, pattern) && !strcmp (pattern, ":=")) {	/* Problems with decoding prefix */
		GMT_Report (GMT->parent, GMT_MSG_NORMAL, "ERROR: More than one prefix string in  -B component %s\n", in);
		return (1);
	}
	if (strstr (out, pattern)) {	/* Problems with decoding label */
		GMT_Report (GMT->parent, GMT_MSG_NORMAL, "ERROR: More than one label string in  -B component %s\n", in);
		return (1);
	}
#ifdef _WIN32
	gmt_handle_dosfile (GMT, item, 1);	/* Undo any DOS files like X;/ back to X:/ */
#endif
	return (GMT_NOERROR);
}

void gmt_handle_atcolon (struct GMT_CTRL *GMT_UNUSED(GMT), char *txt, int old_p)
{	/* Way = 0: Replaces @:<size>: and @:: with @^<size>^ and @^^ to avoid trouble in -B:label: parsing;
	 * Way = 1: Restores it the way it was. */
	int new_p;
	char *item[2] = {"@:", "@^"}, mark[2] = {':', '^'}, *s = NULL;

	if (!txt || !txt[0]) return;	/* Nothing to do */
	new_p = 1 - old_p;	/* The opposite of old */
	while ((s = strstr (txt, item[old_p]))) {	/* As long as we keep finding these */
		ptrdiff_t pos = ((size_t)s - (size_t)txt) + 1; /* Skip past the @ character */
		if (txt[pos+1] == mark[old_p]) {			/* Either :: or ^^ */
			txt[pos] = txt[pos+1] = mark[new_p];	/* Replace @:: with @^^ or vice versa */
		}
		else {	/* Found @:<size>: or @^<size>^ */
			txt[pos] = mark[new_p];
			while (txt[pos] && txt[pos] != mark[old_p]) pos++;
			if (txt[pos] == mark[old_p]) txt[pos] = mark[new_p];
		}
	}
}

int gmt_split_info_strings (struct GMT_CTRL *GMT, const char *in, char *x_info, char *y_info, char *z_info) {
	/* Take the -B string (minus the leading -B) and chop into 3 strings for x, y, and z */

	bool mute = false;
	size_t i, n_slash, s_pos[2];

	x_info[0] = y_info[0] = z_info[0] = '\0';

	for (i = n_slash = 0; in[i] && n_slash < 3; i++) {
		if (in[i] == ':') mute = !mute;
		if (in[i] == '/' && !mute) s_pos[n_slash++] = i;	/* Axis-separating slash, not a slash in a label */
	}
	if (n_slash) GMT->current.map.frame.slash = true;

	if (n_slash == 3) {
		GMT_Report (GMT->parent, GMT_MSG_NORMAL, "Error splitting -B string %s\n", in);
		return (1);
	}

	if (n_slash == 2) {	/* Got x/y/z */
		i = strlen (in);
		strncpy (x_info, in, s_pos[0]);					x_info[s_pos[0]] = '\0';
		strncpy (y_info, &in[s_pos[0]+1], s_pos[1] - s_pos[0] - 1);	y_info[s_pos[1] - s_pos[0] - 1] = '\0';
		strncpy (z_info, &in[s_pos[1]+1], i - s_pos[1] - 1);		z_info[i - s_pos[1] - 1] = '\0';
	}
	else if (n_slash == 1) {	/* Got x/y */
		i = strlen (in);
		strncpy (x_info, in, s_pos[0]);					x_info[s_pos[0]] = '\0';
		strncpy (y_info, &in[s_pos[0]+1], i - s_pos[0] - 1);		y_info[i - s_pos[0] - 1] = '\0';
	}
	else {	/* Got x with implicit copy to y */
		strcpy (x_info, in);
		strcpy (y_info, in);
	}
	return (GMT_NOERROR);
}

int gmt_init_custom_annot (struct GMT_CTRL *GMT, struct GMT_PLOT_AXIS *A, int *n_int)
{
	/* Reads a file with one or more records of the form
	 * value	types	[label]
	 * where value is the coordinate of the tickmark, types is a combination
	 * of a|i (annot or interval annot), f (tick), or g (gridline).
	 * The a|i will take a label string (or sentence).
	 * The item argument specifies which type to consider [a|i,f,g].  We return
	 * an array with coordinates and labels, and set interval to true if applicable.
	 */
	int k, n_errors = 0;
	char line[GMT_BUFSIZ] = {""}, type[8] = {""};
	FILE *fp = GMT_fopen (GMT, A->file_custom, "r");

	GMT_memset (n_int, 4, int);
	while (GMT_fgets (GMT, line, GMT_BUFSIZ, fp)) {
		if (line[0] == '#' || line[0] == '\n') continue;
		sscanf (line, "%*s %s", type);
		k = 0;
		for (k = 0; type[k]; k++) {
			switch (type[k]) {
				case 'a':	/* Regular annotation */
					n_int[0]++;
					break;
				case 'i':	/* Interval annotation */
					n_int[1]++;
					break;
				case 'f':	/* Tick placement */
					n_int[2]++;
					break;
				case 'g':	/* Gridline placement */
					n_int[3]++;
					break;
				default:
					GMT_Report (GMT->parent, GMT_MSG_NORMAL, "Error: Unrecognixed type (%c) in custom file %s.\n", type[k], A->file_custom);
					n_errors++;
					break;
			}
		}
	}
	GMT_fclose (GMT, fp);
	GMT_Report (GMT->parent, GMT_MSG_DEBUG, "Processed custom annotations via %s for axis %d.\n", A->file_custom, A->id);
	if (n_int[0] && n_int[1]) {
		GMT_Report (GMT->parent, GMT_MSG_NORMAL, "Error: Cannot mix interval and regular annotations in custom file %s.\n", A->file_custom);
		n_errors++;
	}
	return (n_errors);
}

int gmt_set_titem (struct GMT_CTRL *GMT, struct GMT_PLOT_AXIS *A, char *in, char flag, char axis, int custom) {
	/* Load the values into the appropriate GMT_PLOT_AXIS_ITEM structure */

	struct GMT_PLOT_AXIS_ITEM *I = NULL;
	char *format = NULL, *t = NULL, *s = NULL, unit = 0;
	double phase = 0.0, val = 0.0;

	t = in;

	/* Here, t must point to a valid number.  If t[0] is not [+,-,.] followed by a digit we have an error */

	/* Decode interval, get pointer to next segment */
	if ((val = strtod (t, &s)) < 0.0 && GMT->current.proj.xyz_projection[A->id] != GMT_LOG10) {	/* Interval must be >= 0 */
		GMT_Report (GMT->parent, GMT_MSG_NORMAL, "ERROR: Negative interval in -B option (%c-component, %c-info): %s\n", axis, flag, in);
		return (3);
	}
	if (s[0] && (s[0] == '-' || s[0] == '+')) {	/* Phase shift information given */
		t = s;
		phase = strtod (t, &s);
	}
	if (val == 0.0 && t[0] && t == s) {
		GMT_Report (GMT->parent, GMT_MSG_NORMAL, "ERROR: Bad interval in -B option (%c-component, %c-info): %s gave interval = 0\n", axis, flag, in);
		return (3);
	}

	/* Appended one of the allowed units, or l or p for log10/pow */
	if (s[0] && strchr ("YyOoUuKkJjDdHhMmSsCcrRlp", s[0]))
		unit = s[0];
	else if (A->type == GMT_TIME)				/* Default time system unit implied */
		unit = GMT->current.setting.time_system.unit;
	else
		unit = 0;	/* Not specified */

	if (!GMT->current.map.frame.primary) flag = (char) toupper ((int)flag);

	if (A->type == GMT_TIME) {	/* Strict check on time intervals */
		if (GMT_verify_time_step (GMT, irint (val), unit)) {
			GMT_exit (GMT, EXIT_FAILURE); return EXIT_FAILURE;
		}
		if ((fmod (val, 1.0) > GMT_CONV8_LIMIT)) {
			GMT_Report (GMT->parent, GMT_MSG_NORMAL, "ERROR: Time step interval (%g) must be an integer\n", val);
			GMT_exit (GMT, EXIT_FAILURE); return EXIT_FAILURE;
		}
	}

	switch (unit) {	/* Determine if we have intervals or moments */
		case 'Y':	case 'y':
		case 'O':	case 'o':
		case 'K':	case 'k':
		case 'J':	case 'j':
		case 'D':	case 'd':
		case 'R':	case 'r':
		case 'U':	case 'u':
			if (A->type == GMT_TIME && flag == 'a') flag = 'i';
			if (A->type == GMT_TIME && flag == 'A') flag = 'I';
			break;
		case 'l':	/* Log10 annotation flag */
			A->type = GMT_LOG10;
			unit = 0;
			break;
		case 'p':	/* pow annotation flag */
			A->type = GMT_POW;
			unit = 0;
			break;
		default:
			break;
	}

	switch (flag) {
		case 'a': case 'i':	/* Upper annotation / major tick annotation */
			I = &A->item[GMT_ANNOT_UPPER];
			break;
		case 'A': case 'I':	/* Lower annotation / major tick annotation */
			I = &A->item[GMT_ANNOT_LOWER];
			break;
		case 'f':	/* Upper minor tick interval */
			I = &A->item[GMT_TICK_UPPER];
			break;
		case 'F':	/* Lower minor tick interval */
			I = &A->item[GMT_TICK_LOWER];
			break;
		case 'g':	/* Upper gridline interval */
			I = &A->item[GMT_GRID_UPPER];
			break;
		case 'G':	/* Lower gridline interval */
			I = &A->item[GMT_GRID_LOWER];
			break;
		default:	/* Bad flag should never get here */
			GMT_Report (GMT->parent, GMT_MSG_NORMAL, "Bad flag (%c) passed to gmt_set_titem\n", flag);
			GMT_exit (GMT, EXIT_FAILURE); return EXIT_FAILURE;
			break;
	}

	if (phase != 0.0) A->phase = phase;	/* phase must apply to entire axis */
	if (I->active) {
		GMT_Report (GMT->parent, GMT_MSG_NORMAL, "Warning: Axis sub-item %c set more than once (typo?)\n", flag);
		return (GMT_NOERROR);
	}
	if (unit == 'c' || unit == 'C') {
		if (GMT_compat_check (GMT, 4)) {
			GMT_Report (GMT->parent, GMT_MSG_COMPAT, "Warning: Unit c (arcseconds) is deprecated; use s instead.\n");
			unit = 's';
		}
		else {
			GMT_Report (GMT->parent, GMT_MSG_COMPAT, "Error: Unit %c not recognized.\n", unit);
			GMT_exit (GMT, EXIT_FAILURE); return EXIT_FAILURE;
		}
	}
	I->type = flag;
	I->unit = unit;
	I->interval = val;
	I->flavor = 0;
	I->active = true;
	if (!custom && in[0] && val == 0.0) I->active = false;
	I->upper_case = false;
	format = (GMT->current.map.frame.primary) ? GMT->current.setting.format_time[0] : GMT->current.setting.format_time[1];
	switch (format[0]) {	/* This parameter controls which version of month/day textstrings we use for plotting */
		case 'F':	/* Full name, upper case */
			I->upper_case = true;
		case 'f':	/* Full name, lower case */
			I->flavor = 0;
			break;
		case 'A':	/* Abbreviated name, upper case */
			I->upper_case = true;
		case 'a':	/* Abbreviated name, lower case */
			I->flavor = 1;
			break;
		case 'C':	/* 1-char name, upper case */
			I->upper_case = true;
		case 'c':	/* 1-char name, lower case */
			I->flavor = 2;
			break;
		default:
			break;
	}

	GMT->current.map.frame.draw = true;

	return (GMT_NOERROR);
}

int gmt_decode_tinfo (struct GMT_CTRL *GMT, int axis, char flag, char *in, struct GMT_PLOT_AXIS *A) {
	/* Decode the annot/tick segments of the clean -B string pieces */

	char *str = "xyz";

	if (!in) return (GMT_NOERROR);	/* NULL pointer passed */

	if (flag == 'c') {	/* Custom annotation arrangement */
		int k, n_int[4];
		char *list = "aifg";
		if (!(GMT_access (GMT, &in[1], R_OK))) {
			if (A->file_custom) free (A->file_custom);
			A->file_custom = strdup (&in[1]);
			A->special = GMT_CUSTOM;
			if (gmt_init_custom_annot (GMT, A, n_int)) return (-1);	/* See what ticks, anots, gridlines etc are requested */
			for (k = 0; k < 4; k++) {
				if (n_int[k] == 0) continue;
				flag = list[k];
				if (!GMT->current.map.frame.primary) flag = (char)toupper ((int)flag);
				gmt_set_titem (GMT, A, "0", flag, str[axis], true);	/* Store the findings for this segment */
			}
			if (n_int[1]) A->item[GMT_ANNOT_UPPER+!GMT->current.map.frame.primary].special = true;
			GMT->current.map.frame.draw = true;
		}
		else
			GMT_Report (GMT->parent, GMT_MSG_NORMAL, "ERROR: Cannot access custom file in -B string %c-component %s\n", str[axis], in);
	}
	else
		gmt_set_titem (GMT, A, in, flag, str[axis], false);

	return (GMT_NOERROR);
}

int gmt4_parse_B_option (struct GMT_CTRL *GMT, char *in) {
	/* gmt4_parse_B_option scans an argument string and extract parameters that
	 * set the interval for tickmarks and annotations on the boundary.
	 * The string must be continuous, i.e. no whitespace must be present
	 * The string may have 1, 2,  or 3 parts, separated by a slash '/'. All
	 * info after the first slash are assigned to the y-axis.  Info after
	 * the second slash are assigned to the z-axis.  If there is no
	 * slash, x-values are copied to y-values.
	 * A substring looks like [t][value][m|s]. The [t] and [m|s] are optional
	 * ([ and ] are NOT part of the string and are just used to clarify)
	 * [t] can be any of [a](annotation int), [f](frame int), or [g](gridline int).
	 * Default is a AND f. The [m], if present indicates value is in minutes.
	 * The [s], if present indicates value is in seconds (s also is used for south...).
	 * Text between : and : are labels for the respective axes. If the first
	 * character of the text is a period, then the rest of the text is used
	 * as the plot title.  If it is a comma, then the rest is used as annotation unit.
	 * For GMT_LINEAR axes: If the first characters in args are one or more of w,e,s,n
	 * only those axes will be drawn. Upper case letters means the chosen axes
	 * also will be annotated. Default is all 4 axes drawn/annotated.
	 * For logscale plots: l will cause log10(x) to be plotted
	 *			p will cause 10 ^ log10(x) to be plotted
	 *	annot/tick/grid interval can here be either:
	 *		1.0	-> Only powers of 10 are annotated
	 *		2.0	-> powers of 10 times (1, 2, 5) are annotated
	 *		3.0	-> powers of 10 times (1,2,3,..9) are annotated
	 *
	 * Up to two -B options may be given on the command line:
	 *	-B[p] the primary specifications
	 *	-Bs   the secondary specifications
	 *
	 *	-Bs must be in addition to -B[p].
	 */

	char out1[GMT_BUFSIZ] = "", out2[GMT_BUFSIZ] = "", out3[GMT_BUFSIZ] = "", info[3][GMT_BUFSIZ] = {""};
	struct GMT_PLOT_AXIS *A = NULL;
	int i, j, k, ignore, g = 0, o = 0, part = 0, error = 0;

	if (!in || !in[0]) return (GMT_PARSE_ERROR);	/* -B requires an argument */

	switch (in[0]) {
		case 's':
			GMT->current.map.frame.primary = false; k = part = 1; break;
		case 'p':
			GMT->current.map.frame.primary = true; k = 1; break;
		default:
			GMT->current.map.frame.primary = true; k = 0; break;
	}
	i = (GMT->current.map.frame.primary) ? 0 : 1;
	strncpy (GMT->common.B.string[i], in, GMT_LEN256);	/* Keep a copy of the actual option(s) */

	/* GMT->current.map.frame.side[] may be set already when parsing gmt.conf flags */

	if (!GMT->current.map.frame.init) {	/* First time we initialize stuff */
		for (i = 0; i < 3; i++) {
			GMT_memset (&GMT->current.map.frame.axis[i], 1, struct GMT_PLOT_AXIS);
			GMT->current.map.frame.axis[i].id = i;
			for (j = 0; j < 6; j++) GMT->current.map.frame.axis[i].item[j].parent = i;
			if (GMT->current.proj.xyz_projection[i] == GMT_TIME) GMT->current.map.frame.axis[i].type = GMT_TIME;
		}
		GMT->current.map.frame.header[0] = '\0';
		GMT->current.map.frame.init = true;
		GMT->current.map.frame.draw = false;
		GMT->current.map.frame.set_frame[0] = GMT->current.map.frame.set_frame[1] = 0;
	}

#ifdef _WIN32
	gmt_handle_dosfile (GMT, in, 0);	/* Temporarily replace DOS files like X:/ with X;/ to avoid colon trouble */
#endif

	for (i = (int)strlen(in) - 1, ignore = false; !GMT->current.map.frame.paint && !error && i >= 0; i--) {	/** Look for +g<fill */
		if (in[i] == ':') ignore = !ignore;
		if (ignore) continue;	/* Not look inside text items */
		if (in[i] == '+' && in[i+1] == 'o') {	/* Found +o<plon>/<plat> */
			double lon, lat;
			char A[GMT_LEN64] = {""}, B[GMT_LEN64] = {""};
			if (GMT->current.proj.projection == GMT_OBLIQUE_MERC) {
				GMT_Report (GMT->parent, GMT_MSG_NORMAL, "Syntax error -B option: Cannot specify oblique gridlines for the oblique Mercator projection\n");
				error++;
			}
			GMT->current.map.frame.obl_grid = true;
			if (sscanf (&in[i+2], "%[^/]/%[^+]", A, B) != 2) {
				GMT_Report (GMT->parent, GMT_MSG_NORMAL, "Syntax error -B option: Did not find the expected format +o<plon>/<plat>\n");
				error++;
			}
			error += GMT_verify_expectations (GMT, GMT_IS_LON, GMT_scanf (GMT, A, GMT_IS_LON, &lon), A);
			error += GMT_verify_expectations (GMT, GMT_IS_LAT, GMT_scanf (GMT, B, GMT_IS_LAT, &lat), B);
			if (GMT->current.proj.projection != GMT_OBLIQUE_MERC) gmt_set_oblique_pole_and_origin (GMT, lon, lat, 0.0, 0.0);
			o = i;
			in[o] = '\0';	/* Chop off +o for now */
		}
		if (in[i] == '+' && in[i+1] == 'g') {	/* Found +g<fill> */
			strcpy (out1, &in[i+2]);	/* Make a copy of the fill argument */
#ifdef _WIN32
			gmt_handle_dosfile (GMT, out1, 1);	/* Undo any DOS files like X;/ back to X:/ */
#endif
			if (GMT_getfill (GMT, out1, &GMT->current.map.frame.fill)) error++;
			if (!error) {
				GMT->current.map.frame.paint = true;
				g = i;
				in[g] = '\0';	/* Chop off +g for now */
			}
		}
	}
	/* Note that gmt_strip_colonitem calls gmt_handle_dosfile so that the item return has been processed for DOS path restoration */
	error += gmt_strip_colonitem (GMT, 0, &in[k], ":.", GMT->current.map.frame.header, out1);	/* Extract header string, if any */
	GMT_enforce_rgb_triplets (GMT, GMT->current.map.frame.header, GMT_LEN256);	/* If @; is used, make sure the color information passed on to ps_text is in r/b/g format */

	i = gmt4_decode_wesnz (GMT, out1, GMT->current.map.frame.side, &GMT->current.map.frame.draw_box, part);		/* Decode WESNZwesnz+ flags, if any */
	out1[i] = '\0';	/* Strip the WESNZwesnz+ flags off */

	gmt_split_info_strings (GMT, out1, info[0], info[1], info[2]);	/* Chop/copy the three axis strings */

	for (i = 0; i < 3; i++) {	/* Process each axis separately */

		if (!info[i][0]) continue;	 /* Skip empty format string */
		if (info[i][0] == '0' && !info[i][1]) {	 /* Skip format '0' */
			GMT->current.map.frame.draw = true;
			continue;
		}

		gmt_handle_atcolon (GMT, info[i], 0);	/* Temporarily modify text escape @: to @^ to avoid : parsing trouble */
		GMT_enforce_rgb_triplets (GMT, info[i], GMT_BUFSIZ);				/* If @; is used, make sure the color information passed on to ps_text is in r/b/g format */
		error += gmt_strip_colonitem (GMT, i, info[i], ":,", GMT->current.map.frame.axis[i].unit, out1);	/* Pull out annotation unit, if any */
		error += gmt_strip_colonitem (GMT, i, out1, ":=", GMT->current.map.frame.axis[i].prefix, out2);	/* Pull out annotation prefix, if any */
		error += gmt_strip_colonitem (GMT, i, out2, ":", GMT->current.map.frame.axis[i].label, out3);	/* Pull out axis label, if any */
		gmt_handle_atcolon (GMT, GMT->current.map.frame.axis[i].label, 1);	/* Restore any @^ to @: */
		gmt_handle_atcolon (GMT, GMT->current.map.frame.axis[i].prefix, 1);	/* Restore any @^ to @: */
		gmt_handle_atcolon (GMT, GMT->current.map.frame.axis[i].unit, 1);	/* Restore any @^ to @: */

		if (GMT->current.map.frame.axis[i].prefix[0]) {	/* Deal with space/no space before prefix */
			char workspace[GMT_LEN64] = {""};
			if (GMT->current.map.frame.axis[i].prefix[0] == '-') /* Dont want a space */
				strcpy (workspace, &GMT->current.map.frame.axis[i].prefix[1]);
			else {	/* Want a space */
				workspace[0] = ' ';	/* The leading space */
				strcpy (&workspace[1], GMT->current.map.frame.axis[i].prefix);
			}
			GMT_memcpy (GMT->current.map.frame.axis[i].prefix, workspace, GMT_LEN64, char);
		}
		if (GMT->current.map.frame.axis[i].unit[0]) {	/* Deal with space/no space before unit */
			char workspace[GMT_LEN64] = {""};
			if (GMT->current.map.frame.axis[i].unit[0] == '-') /* Dont want a space */
				strcpy (workspace, &GMT->current.map.frame.axis[i].unit[1]);
			else {	/* Want a space */
				workspace[0] = ' ';	/* The leading space */
				strcpy (&workspace[1], GMT->current.map.frame.axis[i].unit);
			}
			GMT_memcpy (GMT->current.map.frame.axis[i].unit, workspace, GMT_LEN64, char);
		}

		if (out3[0] == '\0') continue;	/* No intervals */
		GMT->current.map.frame.set = true;	/* Got here so we are setting intervals */

		/* Parse the annotation/tick info string */
		if (out3[0] == 'c')
			error += gmt_decode_tinfo (GMT, i, 'c', out3, &GMT->current.map.frame.axis[i]);
		else {	/* Parse from back for 'a', 'f', 'g' chunks */
			for (k = (int)strlen (out3) - 1; k >= 0; k--) {
				if (out3[k] == 'a' || out3[k] == 'f' || out3[k] == 'g') {
					error += gmt_decode_tinfo (GMT, i, out3[k], &out3[k+1], &GMT->current.map.frame.axis[i]);
					out3[k] = '\0';	/* Replace with terminator */
				}
				else if (k == 0)	/* If no [a|f|g] then 'a' */
					error += gmt_decode_tinfo (GMT, i, 'a', out3, &GMT->current.map.frame.axis[i]);
			}
		}

		/* Make sure we have ticks to match annotation stride */
		A = &GMT->current.map.frame.axis[i];
		if (A->item[GMT_ANNOT_UPPER].active && !A->item[GMT_TICK_UPPER].active)	/* Set frame ticks = annot stride */
			GMT_memcpy (&A->item[GMT_TICK_UPPER], &A->item[GMT_ANNOT_UPPER], 1, struct GMT_PLOT_AXIS_ITEM);
		if (A->item[GMT_ANNOT_LOWER].active && !A->item[GMT_TICK_LOWER].active)	/* Set frame ticks = annot stride */
			GMT_memcpy (&A->item[GMT_TICK_LOWER], &A->item[GMT_ANNOT_LOWER], 1, struct GMT_PLOT_AXIS_ITEM);
		/* Note that item[].type will say 'a', 'A', 'i' or 'I' in these cases, so we know when minor ticks were not set */
	}

	/* Check if we asked for linear projections of geographic coordinates and did not specify a unit - if so set degree symbol as unit */
	if (GMT->current.proj.projection == GMT_LINEAR && GMT->current.setting.map_degree_symbol != gmt_none) {
		for (i = 0; i < 2; i++) {
			if (GMT->current.io.col_type[GMT_IN][i] & GMT_IS_GEO && GMT->current.map.frame.axis[i].unit[0] == 0) {
				GMT->current.map.frame.axis[i].unit[0] = '-';
				GMT->current.map.frame.axis[i].unit[1] = (char)GMT->current.setting.ps_encoding.code[GMT->current.setting.map_degree_symbol];
				GMT->current.map.frame.axis[i].unit[2] = '\0';
			}
		}
	}
	if (g) in[g] = '+';	/* Restore + */

	return (error);
}

/* New GMT5 functions for parsing new -B syntax */

void gmt5_handle_plussign (struct GMT_CTRL *GMT_UNUSED(GMT), char *in, unsigned way)
{	/* Way = 0: replace ++ with ASCII 1, Way = 1: Replace ASCII 1 with + */
	if (in == NULL || in[0] == '\0') return;	/* No string to check */
	if (way == 0) {	/* Replace pairs of ++ with a single ASCII 1 */
		char *c = in;
		for ( ;; ) { /* Replace ++ with 1 */
			c = strstr (c, "++");
			if (c == NULL) break;
			*c = 1;
			GMT_strlshift (++c, 1);
		}
		c = in;
		for ( ;; ) { /* Replace @+ with @1 */
			c = strstr (c, "@+");
			if (c == NULL) break;
			++c;
			*c = 1;
		}
	}
	else /* way != 0: Replace single ASCII 1 with + */
		GMT_strrepc (in, 1, '+');
}

int gmt5_parse_B_frame_setting (struct GMT_CTRL *GMT, char *in)
{
	unsigned int pos = 0, k, error = 0, is_frame = 0;
	char p[GMT_BUFSIZ] = {""}, text[GMT_BUFSIZ] = {""}, *mod = NULL;
	double pole[2];

	/* Parsing of -B<framesettings> */

	/* First determine that the given -B<in> string is indeed the framesetting option.  If not return -1 */

	if (strchr ("pxyz", in[0])) return (-1);	/* -B[p[xyz] is definitively not the frame settings (-Bs is tricker; see below) */
	if (strstr (in, "+b")) is_frame++;	/* Found a +b so likely frame */
	if (strstr (in, "+g")) is_frame++;	/* Found a +g so likely frame */
	if (strstr (in, "+n")) is_frame++;	/* Found a +n so likely frame */
	if (strstr (in, "+o")) is_frame++;	/* Found a +o so likely frame */
	if (strstr (in, "+t")) is_frame++;	/* Found a +t so likely frame */
	if (strchr ("WESNZwenz", in[0])) is_frame++;	/* Found one of the side specifiers so likely frame (left s off since -Bs could trick it) */
	if (in[0] == 's' && (in[1] == 0 || strchr ("WESNZwenz", in[1]) != NULL)) is_frame++;	/* Found -Bs (just draw south axis) or -Bs<another axis flag> */
	if (is_frame == 0) return (-1);		/* No, nothing matched */

	/* OK, here we are pretty sure this is a frame -B statement */

	strcpy (text, in);
	gmt5_handle_plussign (GMT, text, 0);	/* Temporarily change double plus-signs to double ASCII 1 to avoid +<modifier> angst */
	GMT->current.map.frame.header[0] = '\0';

	if ((mod = strchr (text, '+'))) {	/* Find start of modifiers, if any */
		while ((GMT_strtok (mod, "+", &pos, p))) {	/* Parse any +<modifier> statements */
			switch (p[0]) {
				case 'b':	/* Activate 3-D box and x-z, y-z gridlines (if selected) */
					GMT->current.map.frame.draw_box = true;
					break;
				case 'g':	/* Paint the basemap interior */
					if (p[1] == 0 || GMT_getfill (GMT, &p[1], &GMT->current.map.frame.fill)) {
						GMT_Report (GMT->parent, GMT_MSG_NORMAL, "Bad +g<fill> modifier %c\n", &p[1]);
						error++;
					}
					GMT->current.map.frame.paint = true;
					break;
				case 'n':	/* Turn off frame entirely; this is also done in gmt5_decode_wesnz */
					GMT->current.map.frame.no_frame = true;
					break;
				case 'o':	/* Specify pole for oblique gridlines */
					if (GMT->current.proj.projection == GMT_OBLIQUE_MERC) {
						GMT_Report (GMT->parent, GMT_MSG_NORMAL, "Syntax error -B option: Cannot specify oblique gridlines for the oblique Mercator projection\n");
						error++;
					}
					else if (!p[1] || (k = GMT_Get_Value (GMT->parent, &p[1], pole)) != 2) {
						GMT_Report (GMT->parent, GMT_MSG_NORMAL, "Bad +o[<plon>/<plat>] modifier %c\n", &p[1]);
						error++;
					}
					else {	/* Successful parsing of pole */
						GMT->current.map.frame.obl_grid = true;
						gmt_set_oblique_pole_and_origin (GMT, pole[GMT_X], pole[GMT_Y], 0.0, 0.0);
					}
					break;
				case 't':
					if (p[1] == 0) {
						GMT_Report (GMT->parent, GMT_MSG_NORMAL, "Syntax error -B option: No title given after +t\n");
						error++;
					}
					else {
						strcpy (GMT->current.map.frame.header, &p[1]);
						gmt5_handle_plussign (GMT, GMT->current.map.frame.header, 1);	/* Revert to ++ */
						GMT_enforce_rgb_triplets (GMT, GMT->current.map.frame.header, GMT_LEN256);	/* If @; is used, make sure the color information passed on to ps_text is in r/b/g format */
					}
					break;
				default:
					GMT_Report (GMT->parent, GMT_MSG_NORMAL, "Syntax error -B option: Unrecognized frame modifier %s\n", p);
					error++;
					break;
			}
		}
		*mod = '\0';	/* Separate the modifiers from the frame selectors */
	}

	/* Now parse the frame choices, if any */
	error += gmt5_decode_wesnz (GMT, text, true);

	return (error);
}

int gmt5_parse_B_option (struct GMT_CTRL *GMT, char *in) {
	/* GMT5 clean version based on new syntax:
	 * Frame settings:
	 *	-B[WESNwesnz|Z[1234]][+b][+g<fill>][+o<lon/lat>][+t<title>]
	 *    		+b enables 3-D box and x-z, y-z gridlines.
	 *    		+g<fill> as plot interior fill [none].
	 *    		+t<title> as plot title [none].
	 *    		of one or more of w,e,s,n,z then only those axes will be drawn.
	 *		Upper case letters means the chosen axes also will be annotated.
	 *		Default is determined by MAP_FRAME_AXES setting [WESN].
	 * Axis settings:
	 * 	-B[p|s][x|y|z]<info>
	 *   where <info> is of the format
	 * 	<intervals>[+l<label>][+p<prefix>][+u<unit>]
	 *   and each <intervals> is a concatenation of one or more [t][value][<unit>]
	 *    		+l<label> as labels for the respective axes [none].
	 *    		+u<unit> as as annotation suffix unit [none].
	 *    		+p<prefix> as as annotation prefix unit [none].
	 *
	 * The [t] and [<unit] are optional ([ and ] are NOT part of the string and are
	 * just used to clarify). [t] can be any of [a](annotation int), [f](frame int),
	 * or [g](gridline int).  Default is a AND f.
	 * At the top level, these modifiers are recognized once [repeats are ignored]:
	 * For each axes, these modifies are recognized:
	 * For logscale plots: l will cause log10(x) to be plotted
	 *			p will cause 10 ^ log10(x) to be plotted
	 *	annot/tick/grid interval can here be either:
	 *		1.0	-> Only powers of 10 are annotated
	 *		2.0	-> powers of 10 times (1, 2, 5) are annotated
	 *		3.0	-> powers of 10 times (1,2,3,..9) are annotated
	 *
	 *	-Bs must be in addition to -B[p].
	 */

	char string[GMT_BUFSIZ] = {""}, orig_string[GMT_BUFSIZ] = {""}, text[GMT_BUFSIZ] = {""}, *mod = NULL;
	struct GMT_PLOT_AXIS *A = NULL;
	unsigned int no;
	int k, error = 0;
	bool side[3] = {false, false, false};

	if (!in || !in[0]) return (GMT_PARSE_ERROR);	/* -B requires an argument */

	if (!GMT->current.map.frame.init) {	/* First time we initialize stuff */
		for (no = 0; no < 3; no++) {
			GMT_memset (&GMT->current.map.frame.axis[no], 1, struct GMT_PLOT_AXIS);
			GMT->current.map.frame.axis[no].id = no;
			for (k = 0; k < 6; k++) GMT->current.map.frame.axis[no].item[k].parent = no;
			if (GMT->current.proj.xyz_projection[no] == GMT_TIME) GMT->current.map.frame.axis[no].type = GMT_TIME;
		}
		GMT->common.B.string[0][0] = GMT->common.B.string[1][0] = '\0';
		GMT->current.map.frame.init = true;
		GMT->current.map.frame.draw = false;
		GMT->current.map.frame.set_frame[0] = GMT->current.map.frame.set_frame[1] = 0;
	}

	if ((error = gmt5_parse_B_frame_setting (GMT, in)) >= 0) return (error);	/* Parsed the -B frame settings separately */
	error = 0;	/* Reset since otherwise it is -1 */

	/* Below here are the axis settings only -B[p|s][x|y|z] */
	switch (in[0]) {
		case 's': GMT->current.map.frame.primary = false; k = 1; break;
		case 'p': GMT->current.map.frame.primary = true;  k = 1; break;
		default:  GMT->current.map.frame.primary = true;  k = 0; break;
	}
	no = (GMT->current.map.frame.primary) ? 0 : 1;
	if (GMT->common.B.string[no][0]) {	/* Append this option */
		strcat (GMT->common.B.string[no], " ");
		strcat (GMT->common.B.string[no], in);
	}
	else
		strncpy (GMT->common.B.string[no], in, GMT_LEN256);	/* Keep a copy of the actual option(s) */

	/* Set which axes this option applies to */
	while (in[k] && strchr ("xyz", in[k])) {	/* As long as there are leading x,y,z axes specifiers */
		switch (in[k]) {	/* We specified a named axis */
			case 'x': side[GMT_X] = true; break;
			case 'y': side[GMT_Y] = true; break;
			case 'z': side[GMT_Z] = true; break;
		}
		k++;
	}
	if (!(side[GMT_X] || side[GMT_Y] || side[GMT_Z])) side[GMT_X] = side[GMT_Y] = true;	/* If no axis were named we default to both x and y */

	strcpy (text, &in[k]);			/* Make a copy of the input, starting after the leading -B[p|s][xyz] indicators */
	gmt5_handle_plussign (GMT, text, 0);	/* Temporarily change any ++ to pair of ASCII 1 to avoid interference with +modifiers */
	k = 0;					/* Start at beginning of text and look for first occurrence of +l, +p, or +s */
	while (text[k] && !(text[k] == '+' && strchr ("lpu", text[k+1]))) k++;
	GMT_memset (orig_string, GMT_BUFSIZ, char);
	strncpy (orig_string, text, k);		/* orig_string now has the interval information */
	if (text[k]) mod = &text[k];		/* mod points to the start of the modifier information in text*/
	for (no = 0; no < 3; no++) {		/* Process each axis separately */
		if (!side[no]) continue;	/* Except we did not specify this axis */
		if (!text[0]) continue;	 	/* Skip any empty format string */
		if (text[0] == '0' && !text[1]) {	 /* Understand format '0' to mean "no annotation, ticks, or gridlines" */
			GMT->current.map.frame.draw = true;	/* But we do wish to draw the frame */
			continue;
		}

		if (mod) {	/* Process the given axis modifiers */
			unsigned int pos = 0;
			char p[GMT_BUFSIZ];
			while ((GMT_strtok (mod, "+", &pos, p))) {	/* Parse any +<modifier> statements */
				switch (p[0]) {
					case 'l':	/* Axis label */
						if (p[1] == 0) {
							GMT_Report (GMT->parent, GMT_MSG_NORMAL, "Syntax error -B option: No axis label given after +l\n");
							error++;
						}
						else {
							strcpy (GMT->current.map.frame.axis[no].label, &p[1]);
							gmt5_handle_plussign (GMT, GMT->current.map.frame.axis[no].label, 1);	/* Revert to ++ */
							GMT_enforce_rgb_triplets (GMT, GMT->current.map.frame.axis[no].label, GMT_LEN256);	/* If @; is used, make sure the color information passed on to ps_text is in r/b/g format */
						}
						break;
					case 'p':	/* Annotation prefix */
						if (p[1] == 0) {
							GMT_Report (GMT->parent, GMT_MSG_NORMAL, "Syntax error -B option: No annotation prefix given after +p\n");
							error++;
						}
						else {
							strcpy (GMT->current.map.frame.axis[no].prefix, &p[1]);
							gmt5_handle_plussign (GMT, GMT->current.map.frame.axis[no].prefix, 1);	/* Revert to ++ */
							GMT_enforce_rgb_triplets (GMT, GMT->current.map.frame.axis[no].prefix, GMT_LEN256);	/* If @; is used, make sure the color information passed on to ps_text is in r/b/g format */
						}
						break;
					case 'u':	/* Annotation unit */
						if (p[1] == 0) {
							GMT_Report (GMT->parent, GMT_MSG_NORMAL, "Syntax error -B option: No annotation suffix given after +u\n");
							error++;
						}
						else {
							strcpy (GMT->current.map.frame.axis[no].unit, &p[1]);
							gmt5_handle_plussign (GMT, GMT->current.map.frame.axis[no].unit, 1);	/* Revert to ++ */
							GMT_enforce_rgb_triplets (GMT, GMT->current.map.frame.axis[no].unit, GMT_LEN256);	/* If @; is used, make sure the color information passed on to ps_text is in r/b/g format */
						}
						break;
					default:
						GMT_Report (GMT->parent, GMT_MSG_NORMAL, "Syntax error -B option: Unrecognized axis modifier %s\n", p);
						error++;
						break;
				}
			}
		}

		/* Now parse the annotation/tick info string */

		if (orig_string[0] == '\0') continue;	/* Got nothing */
		GMT->current.map.frame.set = true;	/* Got here so we are setting intervals */

		GMT_memset (string, GMT_BUFSIZ, char);
		strcpy (string, orig_string);	/* Make a copy of string as it gets messed with below */
		if (string[0] == 'c')		/* Special custom annotation information given via file */
			error += gmt_decode_tinfo (GMT, no, 'c', string, &GMT->current.map.frame.axis[no]);
		else {				/* Parse from back of string for 'a', 'f', 'g' chunks */
			for (k = (int)strlen (string) - 1; k >= 0; k--) {
				if (string[k] == 'a' || string[k] == 'f' || string[k] == 'g') {
					error += gmt_decode_tinfo (GMT, no, string[k], &string[k+1], &GMT->current.map.frame.axis[no]);
					string[k] = '\0';	/* Done with this chunk; replace with terminator */
				}
				else if (k == 0)		/* If no [a|f|g] given then it is implicitly 'a' */
					error += gmt_decode_tinfo (GMT, no, 'a', string, &GMT->current.map.frame.axis[no]);
			}
		}

		/* Make sure we have ticks to match specified annotation stride */
		A = &GMT->current.map.frame.axis[no];
		if (A->item[GMT_ANNOT_UPPER].active && !A->item[GMT_TICK_UPPER].active)	/* Set frame ticks = annot stride */
			GMT_memcpy (&A->item[GMT_TICK_UPPER], &A->item[GMT_ANNOT_UPPER], 1, struct GMT_PLOT_AXIS_ITEM);
		if (A->item[GMT_ANNOT_LOWER].active && !A->item[GMT_TICK_LOWER].active)	/* Set frame ticks = annot stride */
			GMT_memcpy (&A->item[GMT_TICK_LOWER], &A->item[GMT_ANNOT_LOWER], 1, struct GMT_PLOT_AXIS_ITEM);
		/* Note that item[].type will say 'a', 'A', 'i' or 'I' in these cases, so we know when minor ticks were not set */
	}

	/* Check if we asked for linear projections of geographic coordinates and did not specify a unit (suffix) - if so set degree symbol as unit */
	if (GMT->current.proj.projection == GMT_LINEAR && GMT->current.setting.map_degree_symbol != gmt_none) {
		for (no = 0; no < 2; no++) {
			if (GMT->current.io.col_type[GMT_IN][no] & GMT_IS_GEO && GMT->current.map.frame.axis[no].unit[0] == 0) {
				GMT->current.map.frame.axis[no].unit[0] = '-';
				GMT->current.map.frame.axis[no].unit[1] = (char)GMT->current.setting.ps_encoding.code[GMT->current.setting.map_degree_symbol];
				GMT->current.map.frame.axis[no].unit[2] = '\0';
			}
		}
	}

	return (error);
}

int gmt_parse_B_option (struct GMT_CTRL *GMT, char *in) {
	int error = 0;
	if (GMT->common.B.mode == 0) {
		GMT_Report (GMT->parent, GMT_MSG_NORMAL, "Internal error: Calling gmt_parse_B_option before gmt_check_b_options somehow\n");
		error = 1;
	}
	else if (GMT->common.B.mode == -1) {
		GMT_Report (GMT->parent, GMT_MSG_NORMAL, "Syntax error -B option: Mixing of GMT 4 and 5 level syntax is not possible\n");
		error = 1;
	}
	else if (GMT->common.B.mode == 4) {	/* Got GMT 4 syntax */
		if (GMT_compat_check (GMT, 4))
			error = gmt4_parse_B_option (GMT, in);
		else {
			GMT_Report (GMT->parent, GMT_MSG_NORMAL, "Syntax error -B option: Cannot use GMT 4 syntax except in compatibility mode\n");
			error = 1;
		}
	}
	else	/* Clean GMT5 syntax */
		error = gmt5_parse_B_option (GMT, in);

	return (error);
}

int gmt_project_type (char *args, int *pos, bool *width_given)
{
	/* Parse the start of the -J option to determine the projection type.
	 * If the first character of args is uppercase, width_given is set to 1.
	 * Pos returns the position of the first character of the parameters
	 * following the projections type.
	 * The return value is the projection type ID (see gmt_project.h), or
	 * GMT_NO_PROJ when unsuccessful.
	 */

	unsigned char t;

	/* Check for upper case */

	*width_given = (args[0] >= 'A' && args[0] <= 'Z');

	/* Compared the first part of the -J arguments against a number of Proj4
	   projection names (followed by a slash) or the 1- or 2-letter abbreviation
	   used prior to GMT 4.2.2. Case is ignored */

	if ((*pos = (int)GMT_strlcmp ("aea/"      , args))) return (GMT_ALBERS);
	if ((*pos = (int)GMT_strlcmp ("aeqd/"     , args))) return (GMT_AZ_EQDIST);
	if ((*pos = (int)GMT_strlcmp ("cyl_stere/", args))) return (GMT_CYL_STEREO);
	if ((*pos = (int)GMT_strlcmp ("cass/"     , args))) return (GMT_CASSINI);
	if ((*pos = (int)GMT_strlcmp ("cea/"      , args))) return (GMT_CYL_EQ);
	if ((*pos = (int)GMT_strlcmp ("eck4/"     , args))) return (GMT_ECKERT4);
	if ((*pos = (int)GMT_strlcmp ("eck6/"     , args))) return (GMT_ECKERT6);
	if ((*pos = (int)GMT_strlcmp ("eqc/"      , args))) return (GMT_CYL_EQDIST);
	if ((*pos = (int)GMT_strlcmp ("eqdc/"     , args))) return (GMT_ECONIC);
	if ((*pos = (int)GMT_strlcmp ("gnom/"     , args))) return (GMT_GNOMONIC);
	if ((*pos = (int)GMT_strlcmp ("hammer/"   , args))) return (GMT_HAMMER);
	if ((*pos = (int)GMT_strlcmp ("laea/"     , args))) return (GMT_LAMB_AZ_EQ);
	if ((*pos = (int)GMT_strlcmp ("lcc/"      , args))) return (GMT_LAMBERT);
	if ((*pos = (int)GMT_strlcmp ("merc/"     , args))) return (GMT_MERCATOR);
	if ((*pos = (int)GMT_strlcmp ("mill/"     , args))) return (GMT_MILLER);
	if ((*pos = (int)GMT_strlcmp ("moll/"     , args))) return (GMT_MOLLWEIDE);
	if ((*pos = (int)GMT_strlcmp ("nsper/"    , args))) return (GMT_GENPER);
	if ((*pos = (int)GMT_strlcmp ("omerc/"    , args))) return (GMT_OBLIQUE_MERC);
	if ((*pos = (int)GMT_strlcmp ("omercp/"   , args))) return (GMT_OBLIQUE_MERC_POLE);
	if ((*pos = (int)GMT_strlcmp ("ortho/"    , args))) return (GMT_ORTHO);
	if ((*pos = (int)GMT_strlcmp ("polar/"    , args))) return (GMT_POLAR);
	if ((*pos = (int)GMT_strlcmp ("poly/"     , args))) return (GMT_POLYCONIC);
	if ((*pos = (int)GMT_strlcmp ("robin/"    , args))) return (GMT_ROBINSON);
	if ((*pos = (int)GMT_strlcmp ("sinu/"     , args))) return (GMT_SINUSOIDAL);
	if ((*pos = (int)GMT_strlcmp ("stere/"    , args))) return (GMT_STEREO);
	if ((*pos = (int)GMT_strlcmp ("tmerc/"    , args))) return (GMT_TM);
	if ((*pos = (int)GMT_strlcmp ("utm/"      , args))) return (GMT_UTM);
	if ((*pos = (int)GMT_strlcmp ("vandg/"    , args))) return (GMT_VANGRINTEN);
	if ((*pos = (int)GMT_strlcmp ("wintri/"   , args))) return (GMT_WINKEL);
	if ((*pos = (int)GMT_strlcmp ("xy/"       , args))) return (GMT_LINEAR);
	if ((*pos = (int)GMT_strlcmp ("z/"        , args))) return (GMT_ZAXIS);

	/* These older codes (up to GMT 4.2.1) took 2 characters */

	if ((*pos = (int)GMT_strlcmp ("kf", args))) return (GMT_ECKERT4);
	if ((*pos = (int)GMT_strlcmp ("ks", args))) return (GMT_ECKERT6);
	if ((*pos = (int)GMT_strlcmp ("oa", args))) return (GMT_OBLIQUE_MERC);
	if ((*pos = (int)GMT_strlcmp ("ob", args))) return (GMT_OBLIQUE_MERC);
	if ((*pos = (int)GMT_strlcmp ("oc", args))) return (GMT_OBLIQUE_MERC_POLE);

	/* Finally, check only the first letter (used until GMT 4.2.1) */

	*pos = 1;
	t = (unsigned char) tolower((unsigned char) args[0]);
	if (t == 'a') return (GMT_LAMB_AZ_EQ);
	if (t == 'b') return (GMT_ALBERS);
	if (t == 'c') return (GMT_CASSINI);
	if (t == 'd') return (GMT_ECONIC);
	if (t == 'e') return (GMT_AZ_EQDIST);
	if (t == 'f') return (GMT_GNOMONIC);
	if (t == 'g') return (GMT_GENPER);
	if (t == 'h') return (GMT_HAMMER);
	if (t == 'i') return (GMT_SINUSOIDAL);
	if (t == 'j') return (GMT_MILLER);
	if (t == 'k') return (GMT_ECKERT6);
	if (t == 'l') return (GMT_LAMBERT);
	if (t == 'm') return (GMT_MERCATOR);
	if (t == 'n') return (GMT_ROBINSON);
	if (t == 'o') return (GMT_OBLIQUE_MERC);
	if (t == 'p') return (GMT_POLAR);
	if (t == 'q') return (GMT_CYL_EQDIST);
	if (t == 'r') return (GMT_WINKEL);
	if (t == 's') return (GMT_STEREO);
	if (t == 't') return (GMT_TM);
	if (t == 'u') return (GMT_UTM);
	if (t == 'v') return (GMT_VANGRINTEN);
	if (t == 'w') return (GMT_MOLLWEIDE);
	if (t == 'x') return (GMT_LINEAR);
	if (t == 'y') return (GMT_CYL_EQ);
	if (t == 'z') return (GMT_ZAXIS);

	/* Did not find any match. Report error */

	*pos = 0;
	return (GMT_NO_PROJ);
}

int gmt_scale_or_width (struct GMT_CTRL *GMT, char *scale_or_width, double *value) {
	/* Scans character that may contain a scale (1:xxxx or units per degree) or a width.
	   Return 1 upon error. Here we want to make an exception for users giving a scale
	   of 1 in grdproject and mapproject as it is most likely meant to be 1:1. */
	int n, answer;
	answer = strncmp (scale_or_width, "1:", 2U);	/* 0 if scale given as 1:xxxx */
	GMT->current.proj.units_pr_degree = (answer != 0);
	if (GMT->current.proj.units_pr_degree) {	/* Check if we got "1" and this is grd|map-project */
		size_t k = strlen (scale_or_width);
		if (k == 1 && scale_or_width[0] == '1' && GMT_is_grdmapproject (GMT)) {	/* OK, pretend we got 1:1 */
			GMT_Report (GMT->parent, GMT_MSG_NORMAL, "Warning -J option: Your scale of 1 was interpreted to mean 1:1 since no plotting is involved.\n");
			GMT_Report (GMT->parent, GMT_MSG_NORMAL, "If a scale of 1 was intended, please append a unit from %s.\n", GMT_DIM_UNITS_DISPLAY);
			gmt_scale_or_width (GMT, strcat(scale_or_width,":1"), value);
			return (GMT_NOERROR);
		}

		*value = GMT_to_inch (GMT, scale_or_width);
	}
	else {
		n = sscanf (scale_or_width, "1:%lf", value);
		if (n != 1 || *value < 0.0) return (1);
		*value = 1.0 / (*value * GMT->current.proj.unit);
		if (GMT->current.proj.gave_map_width) {
			GMT_Report (GMT->parent, GMT_MSG_NORMAL, "Syntax error -J option: Cannot specify map width with 1:xxxx format\n");
			return (1);
		}
	}
	return (GMT_NOERROR);
}

bool gmt_parse_J_option (struct GMT_CTRL *GMT, char *args)
{
	/* gmt_parse_J_option scans the arguments given and extracts the parameters needed
	 * for the specified map projection. These parameters are passed through the
	 * GMT->current.proj structure.  The function returns true if an error is encountered.
	 */

	int i, j, k, m, n, nlen, slash, l_pos[3], p_pos[3], t_pos[3], d_pos[3], id, project;
	int n_slashes = 0, last_pos, error = 0;
	unsigned int mod_flag = 0;
	bool width_given = false;
	double c, az, GMT_units[3] = {0.01, 0.0254, 1.0};      /* No of meters in a cm, inch, m */
	char mod, args_cp[GMT_BUFSIZ] = {""}, txt_a[GMT_LEN256] = {""}, txt_b[GMT_LEN256] = {""}, txt_c[GMT_LEN256] = {""};
	char txt_d[GMT_LEN256] = {""}, txt_e[GMT_LEN256] = {""}, last_char;
	char txt_arr[11][GMT_LEN256];

	GMT_memset (l_pos, 3, int);	GMT_memset (p_pos, 3, int);
	GMT_memset (t_pos, 3, int);	GMT_memset (d_pos, 3, int);
	GMT->current.proj.lon0 = GMT->current.proj.lat0 = GMT->session.d_NaN;	/* Projection center, to be set via -J */

	strncpy (GMT->common.J.string, args, GMT_LEN256);	/* Verbatim copy */
	project = gmt_project_type (args, &i, &width_given);
	if (project == GMT_NO_PROJ) return (true);	/* No valid projection specified */
	args += i;

	last_pos = (int)strlen (args) - 1;	/* Position of last character in this string */
	last_char = args[last_pos];
	if (width_given) mod_flag = 1;
	if (last_pos > 0) {	/* Avoid having -JXh|v be misinterpreted */
		switch (last_char) {	/* Check for what kind of width is given (only used if upper case is given below */
			case 'h':	/* Want map HEIGHT instead */
				mod_flag = 2;
				break;
			case '+':	/* Want this to be the MAX dimension of map */
				mod_flag = 3;
				break;
			case '-':	/* Want this to be the MIN dimension of map */
				mod_flag = 4;
				break;
		}
	}
	if (mod_flag > 1) args[last_pos] = 0;	/* Temporarily chop off modifier */

	for (j = 0; args[j]; j++) if (args[j] == '/') n_slashes++;

	/* Differentiate between general perspective and orthographic projection based on number of slashes */
	if (project == GMT_GENPER || project == GMT_ORTHO) {
		if (n_slashes >= 5)
			project = GMT_GENPER;
		else
			project = GMT_ORTHO;
	}

	if (project != GMT_ZAXIS) {
		/* Check to see if scale is specified in 1:xxxx */
		for (j = (int)strlen (args), k = -1; j > 0 && k < 0 && args[j] != '/'; j--) if (args[j] == ':') k = j + 1;
		GMT->current.proj.units_pr_degree = (k == -1) ? true : false;
		GMT_set_cartesian (GMT, GMT_OUT);	/* This may be overridden by mapproject -I */
		if (project != GMT_LINEAR) {
			GMT->current.proj.gave_map_width = mod_flag;
			GMT_set_geographic (GMT, GMT_IN);
		}
	}

	GMT->current.proj.unit = GMT_units[GMT_INCH];	/* No of meters in an inch */
	n = 0;	/* Initialize with no fields found */

	switch (project) {
		case GMT_LINEAR:	/* Linear x/y scaling */
			GMT->current.proj.compute_scale[GMT_X] = GMT->current.proj.compute_scale[GMT_Y] = width_given;

			/* Default is not involving geographical coordinates */
			GMT->current.io.col_type[GMT_IN][GMT_X] = GMT->current.io.col_type[GMT_IN][GMT_Y] = GMT_IS_UNKNOWN;

			error += (n_slashes > 1) ? 1 : 0;

			/* Find occurrences of /, l, p, t, or d */
			for (j = 0, slash = 0; args[j] && slash == 0; j++) if (args[j] == '/') slash = j;
			for (j = id = 0; args[j]; j++) {
				if (args[j] == '/') id = 1;
				if (strchr ("Ll"  , (int)args[j])) l_pos[id] = j;
				if (strchr ("Pp"  , (int)args[j])) p_pos[id] = j;
				if (strchr ("Tt"  , (int)args[j])) t_pos[id] = j;
				if (strchr ("DdGg", (int)args[j])) d_pos[id] = j;
			}

			/* Distinguish between p for points and p<power> for scaling */

			n = (int)strlen (args);
			for (j = 0; j < 2; j++) {
				if (!p_pos[j]) continue;
				i = p_pos[j] + 1;
				if (i == n || strchr ("/LlTtDdGg", (int)args[i]))	/* This p is for points since no power is following */
					p_pos[j] = 0;
				else if (strchr("Pp", (int)args[i]))	/* The 2nd p is the p for power */
					p_pos[j]++;
			}

			/* Get x-arguments */

			strncpy (args_cp, args, GMT_BUFSIZ);	/* Since GMT_to_inch modifies the string */
			if (slash) args_cp[slash] = 0;	/* Chop off y part */
			k = (!strncmp (args_cp, "1:", 2U)) ? 1 : -1;	/* Special check for linear proj with 1:xxx scale */
			if (k > 0) {	/* For 1:xxxxx  we cannot have /LlTtDdGg modifiers */
				if (l_pos[GMT_X] || p_pos[GMT_X] || t_pos[GMT_X] || d_pos[GMT_X]) error++;
			}

			if ((i = MAX (l_pos[GMT_X], p_pos[GMT_X])) > 0)
				args_cp[i] = 0;	/* Chop off log or power part */
			else if (t_pos[GMT_X] > 0)
				args_cp[t_pos[GMT_X]] = 0;	/* Chop off time part */
			else if (d_pos[GMT_X] > 0)	/* Chop of trailing 'd' */
				args_cp[d_pos[GMT_X]] = 0;
			if (k > 0)	/* Scale entered as 1:mmmmm - this implies -R is in meters */
				GMT->current.proj.pars[0] = GMT->session.u2u[GMT_M][GMT_INCH] / atof (&args_cp[2]);
			else
				GMT->current.proj.pars[0] = GMT_to_inch (GMT, args_cp);	/* x-scale */
			if (l_pos[GMT_X] > 0)
				GMT->current.proj.xyz_projection[GMT_X] = GMT_LOG10;
			else if (p_pos[GMT_X] > 0) {
				GMT->current.proj.xyz_projection[GMT_X] = GMT_POW;
				GMT->current.proj.pars[2] = atof (&args[p_pos[GMT_X]+1]);	/* pow to raise x */
			}
			else if (t_pos[GMT_X] > 0) {	/* Add option to append time_systems or epoch/unit later */
				GMT->current.proj.xyz_projection[GMT_X] = GMT_TIME;
				GMT->current.io.col_type[GMT_IN][GMT_X] = (args[t_pos[GMT_X]] == 'T') ?  GMT_IS_ABSTIME : GMT_IS_RELTIME;
			}

			if (d_pos[GMT_X] > 0) GMT->current.io.col_type[GMT_IN][GMT_X] = GMT_IS_LON;

			if (slash) {	/* Separate y-scaling desired */
				strncpy (args_cp, &args[slash+1], GMT_BUFSIZ);	/* Since GMT_to_inch modifies the string */
				k = (!strncmp (args_cp, "1:", 2U)) ? 1 : -1;	/* Special check for linear proj with separate 1:xxx scale for y-axis */
				if (k > 0) {	/* For 1:xxxxx  we cannot have /LlTtDdGg modifiers */
					if (l_pos[GMT_Y] || p_pos[GMT_Y] || t_pos[GMT_Y] || d_pos[GMT_Y]) error++;
				}
				if ((i = MAX (l_pos[GMT_Y], p_pos[GMT_Y])) > 0)
					args_cp[i-slash-1] = 0;	/* Chop off log or power part */
				else if (t_pos[GMT_Y] > 0)
					args_cp[t_pos[GMT_Y]-slash-1] = 0;	/* Chop off log or power part */
				else if (d_pos[GMT_Y] > 0)
					args_cp[d_pos[GMT_Y]-slash-1] = 0;	/* Chop of trailing 'd' part */
				if (k > 0)	/* Scale entered as 1:mmmmm - this implies -R is in meters */
					GMT->current.proj.pars[1] = GMT->session.u2u[GMT_M][GMT_INCH] / atof (&args_cp[2]);
				else
					GMT->current.proj.pars[1] = GMT_to_inch (GMT, args_cp);	/* y-scale */

				if (l_pos[GMT_Y] > 0)
					GMT->current.proj.xyz_projection[GMT_Y] = GMT_LOG10;
				else if (p_pos[GMT_Y] > 0) {
					GMT->current.proj.xyz_projection[GMT_Y] = GMT_POW;
					GMT->current.proj.pars[3] = atof (&args[p_pos[GMT_Y]+1]);	/* pow to raise y */
				}
				else if (t_pos[GMT_Y] > 0) {	/* Add option to append time_systems or epoch/unit later */
					GMT->current.proj.xyz_projection[GMT_Y] = GMT_TIME;
					GMT->current.io.col_type[GMT_IN][GMT_Y] = (args[t_pos[GMT_Y]] == 'T') ?  GMT_IS_ABSTIME : GMT_IS_RELTIME;
				}
				if (d_pos[GMT_Y] > 0) GMT->current.io.col_type[GMT_IN][GMT_Y] = GMT_IS_LAT;
			}
			else {	/* Just copy x parameters */
				GMT->current.proj.xyz_projection[GMT_Y] = GMT->current.proj.xyz_projection[GMT_X];
				GMT->current.proj.pars[1] = GMT->current.proj.pars[0];
				GMT->current.proj.pars[3] = GMT->current.proj.pars[2];
				/* Assume -JX<width>[unit]d means a linear geographic plot so x = lon and y = lat */
				if (GMT->current.io.col_type[GMT_IN][GMT_X] & GMT_IS_LON) GMT->current.io.col_type[GMT_IN][GMT_Y] = GMT_IS_LAT;
			}

			/* Not both sizes can be zero, but if one is, we will adjust to the scale of the other */
			if (GMT->current.proj.pars[GMT_X] == 0.0 && GMT->current.proj.pars[GMT_Y] == 0.0) error++;
			break;

		case GMT_ZAXIS:	/* 3D plot */
			GMT->current.proj.compute_scale[GMT_Z] = width_given;
			error += (n_slashes > 0) ? 1 : 0;
			GMT->current.io.col_type[GMT_IN][GMT_Z] = GMT_IS_UNKNOWN;

			/* Find occurrences of l, p, or t */
			for (j = 0; args[j]; j++) {
				if (strchr ("Ll", (int)args[j])) l_pos[GMT_Z] = j;
				if (strchr ("Pp", (int)args[j])) p_pos[GMT_Z] = j;
				if (strchr ("Tt", (int)args[j])) t_pos[GMT_Z] = j;
			}

			/* Distinguish between p for points and p<power> for scaling */

			n = (int)strlen (args);
			if (p_pos[GMT_Z]) {
				i = p_pos[GMT_Z] + 1;
				if (i == n || strchr ("LlTtDdGg", (int)args[i]))	/* This p is for points since no power is following */
					p_pos[GMT_Z] = 0;
				else if (strchr ("Pp", (int)args[i]))	/* The 2nd p is the p for power */
					p_pos[GMT_Z]++;
			}

			/* Get arguments */

			strncpy (args_cp, args, GMT_BUFSIZ);	/* Since GMT_to_inch modifies the string */
			if ((i = MAX (l_pos[GMT_Z], p_pos[GMT_Z])) > 0)
				args_cp[i] = 0;
			else if (t_pos[GMT_Z] > 0)
				args_cp[t_pos[GMT_Z]] = 0;
			GMT->current.proj.z_pars[0] = GMT_to_inch (GMT, args_cp);	/* z-scale */

			if (l_pos[GMT_Z] > 0)
				GMT->current.proj.xyz_projection[GMT_Z] = GMT_LOG10;
			else if (p_pos[GMT_Z] > 0) {
				GMT->current.proj.xyz_projection[GMT_Z] = GMT_POW;
				GMT->current.proj.z_pars[1] = atof (&args[p_pos[GMT_Z]+1]);	/* pow to raise z */
			}
			else if (t_pos[GMT_Z] > 0) {
				GMT->current.proj.xyz_projection[GMT_Z] = GMT_TIME;
				GMT->current.io.col_type[GMT_IN][GMT_Z] = (args[t_pos[GMT_Z]] == 'T') ? GMT_IS_ABSTIME : GMT_IS_RELTIME;
			}
			if (GMT->current.proj.z_pars[0] == 0.0) error++;
			GMT->current.proj.JZ_set = true;
			break;

		case GMT_POLAR:		/* Polar (theta,r) */
			GMT->current.io.col_type[GMT_IN][GMT_X] = GMT_IS_LON, GMT->current.io.col_type[GMT_IN][GMT_Y] = GMT_IS_FLOAT;
			if (args[0] == 'a' || args[0] == 'A') {
				GMT->current.proj.got_azimuths = true;	/* using azimuths instead of directions */
				i = 1;
			}
			else {
				GMT->current.proj.got_azimuths = false;
				i = 0;
			}
			j = (int)strlen (args) - 1;
			if (args[j] == 'r') {	/* Gave optional r for reverse (elevations, presumably) */
				GMT->current.proj.got_elevations = true;
				args[j] = '\0';	/* Temporarily chop off the r */
			}
			else if (args[j] == 'z') {	/* Gave optional z for annotating depths rather than radius */
				GMT->current.proj.z_down = true;
				args[j] = '\0';	/* Temporarily chop off the z */
			}
			else
				GMT->current.proj.got_elevations = GMT->current.proj.z_down = false;
			if (n_slashes == 1) {	/* Gave optional zero-base angle [0] */
				n = sscanf (args, "%[^/]/%lf", txt_a, &GMT->current.proj.pars[1]);
				if (n == 2) GMT->current.proj.pars[0] = GMT_to_inch (GMT, &txt_a[i]);
				error += (GMT->current.proj.pars[0] <= 0.0 || n != 2) ? 1 : 0;
			}
			else if (n_slashes == 0) {
				GMT->current.proj.pars[0] = GMT_to_inch (GMT, &args[i]);
				n = (args) ? 1 : 0;
				error += (GMT->current.proj.pars[0] <= 0.0 || n != 1) ? 1 : 0;
			}
			else
				error++;
			if (GMT->current.proj.got_elevations) args[j] = 'r';	/* Put the r back in the argument */
			if (GMT->current.proj.z_down) args[j] = 'z';	/* Put the z back in the argument */
			if (GMT->current.proj.got_azimuths) GMT->current.proj.pars[1] = -GMT->current.proj.pars[1];	/* Because azimuths go clockwise */
			break;

		/* Map projections */

		case GMT_ECKERT4:	/* Eckert IV */
		case GMT_ECKERT6:	/* Eckert VI */
		case GMT_HAMMER:	/* Hammer-Aitoff Equal-Area */
		case GMT_MILLER:	/* Miller cylindrical */
		case GMT_MOLLWEIDE:	/* Mollweide Equal-Area */
		case GMT_ROBINSON:	/* Robinson Projection */
		case GMT_SINUSOIDAL:	/* Sinusoidal Equal-Area */
		case GMT_VANGRINTEN:	/* Van der Grinten */
		case GMT_WINKEL:	/* Winkel Tripel Modified azimuthal */
			GMT->current.proj.pars[0] = GMT->session.d_NaN;	/* Will be replaced by central meridian either below or in GMT_map_init_... */
			if (n_slashes == 0)
				n = sscanf (args, "%s", txt_b);
			else if (n_slashes == 1) {
				n = sscanf (args, "%[^/]/%s", txt_a, txt_b);
				error += GMT_verify_expectations (GMT, GMT_IS_LON, GMT_scanf (GMT, txt_a, GMT_IS_LON, &GMT->current.proj.pars[0]), txt_a);
				GMT->current.proj.lon0 = GMT->current.proj.pars[0];	GMT->current.proj.lat0 = 0.0;
			}
			error += gmt_scale_or_width (GMT, txt_b, &GMT->current.proj.pars[1]);
			error += !(n == n_slashes + 1);
			break;

		case GMT_CYL_EQ:	/* Cylindrical Equal Area */
		case GMT_CYL_EQDIST:	/* Equidistant Cylindrical */
		case GMT_CYL_STEREO:	/* Cylindrical Stereographic */
		case GMT_CASSINI:	/* Cassini */
		case GMT_MERCATOR:	/* Mercator */
		case GMT_TM:		/* Transverse Mercator */
		case GMT_POLYCONIC:	/* Polyconic */
			GMT->current.proj.pars[0] = GMT->session.d_NaN;
			GMT->current.proj.pars[1] = 0.0;
			txt_a[0] = txt_b[0] = 0;
			if (n_slashes == 0)
				n = sscanf (args, "%s", txt_c);
			else if (n_slashes == 1)
				n = sscanf (args, "%[^/]/%s", txt_a, txt_c);
			else if (n_slashes == 2)
				n = sscanf (args, "%[^/]/%[^/]/%s", txt_a, txt_b, txt_c);
			if (txt_a[0]) {
				error += GMT_verify_expectations (GMT, GMT_IS_LON, GMT_scanf (GMT, txt_a, GMT_IS_LON, &GMT->current.proj.pars[0]), txt_a);
				GMT->current.proj.lon0 = GMT->current.proj.pars[0];
			}
			if (txt_b[0]) {
				error += GMT_verify_expectations (GMT, GMT_IS_LAT, GMT_scanf (GMT, txt_b, GMT_IS_LAT, &GMT->current.proj.pars[1]), txt_b);
				GMT->current.proj.lat0 = GMT->current.proj.pars[1];
			}
			error += gmt_scale_or_width (GMT, txt_c, &GMT->current.proj.pars[2]);
			error += ((project == GMT_CYL_EQ || project == GMT_MERCATOR || project == GMT_POLYCONIC)
				&& fabs (GMT->current.proj.pars[1]) >= 90.0);
			error += !(n == n_slashes + 1);
			break;

		case GMT_ALBERS:	/* Albers Equal-area Conic */
		case GMT_ECONIC:	/* Equidistant Conic */
		case GMT_LAMBERT:	/* Lambert Conformal Conic */
			n = sscanf (args, "%[^/]/%[^/]/%[^/]/%[^/]/%s", txt_a, txt_b, txt_c, txt_d, txt_e);
			error += GMT_verify_expectations (GMT, GMT_IS_LON, GMT_scanf (GMT, txt_a, GMT_IS_LON, &GMT->current.proj.pars[0]), txt_a);
			error += GMT_verify_expectations (GMT, GMT_IS_LAT, GMT_scanf (GMT, txt_b, GMT_IS_LAT, &GMT->current.proj.pars[1]), txt_b);
			error += GMT_verify_expectations (GMT, GMT_IS_LAT, GMT_scanf (GMT, txt_c, GMT_IS_LAT, &GMT->current.proj.pars[2]), txt_c);
			error += GMT_verify_expectations (GMT, GMT_IS_LAT, GMT_scanf (GMT, txt_d, GMT_IS_LAT, &GMT->current.proj.pars[3]), txt_d);
			error += gmt_scale_or_width (GMT, txt_e, &GMT->current.proj.pars[4]);
			error += !(n_slashes == 4 && n == 5);
			GMT->current.proj.lon0 = GMT->current.proj.pars[0];	GMT->current.proj.lat0 = GMT->current.proj.pars[1];
			break;

		case GMT_ORTHO:
			GMT->current.proj.g_debug = 0;
			GMT->current.proj.g_box = GMT->current.proj.g_outside = GMT->current.proj.g_longlat_set = GMT->current.proj.g_radius = GMT->current.proj.g_auto_twist = false;
			GMT->current.proj.g_sphere = true; /* force spherical as default */
			GMT->current.proj.pars[5] = GMT->current.proj.pars[6] = GMT->current.proj.pars[7] = 0.0;

		case GMT_AZ_EQDIST:	/* Azimuthal equal-distant */
		case GMT_LAMB_AZ_EQ:	/* Lambert Azimuthal Equal-Area */
		case GMT_GNOMONIC:	/* Gnomonic */
			/* -Ja|A or e|e or g|G <lon0>/<lat0>[/<horizon>]/<scale>|<width> */

			if (project == GMT_AZ_EQDIST)	/* Initialize default horizons */
				strcpy (txt_c, "180");
			else if (project == GMT_GNOMONIC)
				strcpy (txt_c, "60");
			else
				strcpy (txt_c, "90");
			if (k >= 0) {	/* Scale entered as 1:mmmmm */
				if (n_slashes == 2)	/* Got lon0/lat0/1:mmmm */
					n = sscanf (args, "%[^/]/%[^/]/1:%lf", txt_a, txt_b, &GMT->current.proj.pars[3]);
				else if (n_slashes == 3)	/* Got lon0/lat0/lath/1:mmmm */
					n = sscanf (args, "%[^/]/%[^/]/%[^/]/1:%lf", txt_a, txt_b, txt_c, &GMT->current.proj.pars[3]);
				if (GMT->current.proj.pars[3] != 0.0) GMT->current.proj.pars[3] = 1.0 / (GMT->current.proj.pars[3] * GMT->current.proj.unit);
			}
			else if (width_given) {
				if (n_slashes == 2)	/* Got lon0/lat0/width */
					n = sscanf (args, "%[^/]/%[^/]/%s", txt_a, txt_b, txt_d);
				else if (n_slashes == 3)	/* Got lon0/lat0/lath/width */
					n = sscanf (args, "%[^/]/%[^/]/%[^/]/%s", txt_a, txt_b, txt_c, txt_d);
				GMT->current.proj.pars[3] = GMT_to_inch (GMT, txt_d);
			}
			else {	/* Scale entered as radius/lat */
				if (n_slashes == 3)	/* Got lon0/lat0/radius/lat */
					n = sscanf (args, "%[^/]/%[^/]/%[^/]/%s", txt_a, txt_b, txt_d, txt_e);
				else if (n_slashes == 4)	/* Got lon0/lat0/lat_h/radius/lat */
					n = sscanf (args, "%[^/]/%[^/]/%[^/]/%[^/]/%s", txt_a, txt_b, txt_c, txt_d, txt_e);
				if (n == n_slashes + 1) {
					GMT->current.proj.pars[3] = GMT_to_inch (GMT, txt_d);
					if (gmt_get_uservalue (GMT, txt_e, GMT->current.io.col_type[GMT_IN][GMT_Y], &c, "oblique latitude")) return 1;
					if (c <= -90.0 || c >= 90.0) {
						GMT_Report (GMT->parent, GMT_MSG_NORMAL, "Oblique latitude must be in -90 to +90 range\n");
						error++;
					}
					else
						error += GMT_verify_expectations (GMT, GMT_IS_LAT, GMT_scanf (GMT, txt_e, GMT_IS_LAT, &GMT->current.proj.pars[4]), txt_e);
				}
			}
			error += (n != n_slashes + 1);
			error += GMT_verify_expectations (GMT, GMT_IS_LON, GMT_scanf (GMT, txt_a, GMT_IS_LON, &GMT->current.proj.pars[0]), txt_a);
			error += GMT_verify_expectations (GMT, GMT_IS_LAT, GMT_scanf (GMT, txt_b, GMT_IS_LAT, &GMT->current.proj.pars[1]), txt_b);
			error += GMT_verify_expectations (GMT, GMT_IS_LAT, GMT_scanf (GMT, txt_c, GMT_IS_LAT, &GMT->current.proj.pars[2]), txt_c);
			error += (GMT->current.proj.pars[2] <= 0.0 || GMT->current.proj.pars[2] > 180.0 || GMT->current.proj.pars[3] <= 0.0 || (k >= 0 && width_given));
			error += (project == GMT_GNOMONIC && GMT->current.proj.pars[2] >= 90.0);
			error += (project == GMT_ORTHO && GMT->current.proj.pars[2] >= 180.0);
			GMT->current.proj.lon0 = GMT->current.proj.pars[0];	GMT->current.proj.lat0 = GMT->current.proj.pars[1];
			break;

		case GMT_STEREO:	/* Stereographic */
			strcpy (txt_c, "90");	/* Initialize default horizon */
			if (k >= 0) {	/* Scale entered as 1:mmmmm */
				if (n_slashes == 2)
					n = sscanf (args, "%[^/]/%[^/]/1:%lf", txt_a, txt_b, &GMT->current.proj.pars[3]);
				else if (n_slashes == 3) {	/* with true scale at specified latitude */
					n = sscanf (args, "%[^/]/%[^/]/%[^/]/1:%lf", txt_a, txt_b, txt_e, &GMT->current.proj.pars[3]);
					if (gmt_get_uservalue (GMT, txt_e, GMT->current.io.col_type[GMT_IN][GMT_Y], &c, "oblique latitude")) return 1;
					if (c <= -90.0 || c >= 90.0) {
						GMT_Report (GMT->parent, GMT_MSG_NORMAL, "Oblique latitude must be in -90 to +90 range\n");
						error++;
					}
					else
						error += GMT_verify_expectations (GMT, GMT_IS_LAT, GMT_scanf (GMT, txt_e, GMT_IS_LAT, &GMT->current.proj.pars[4]), txt_e);
					GMT->current.proj.pars[5] = 1.0;	/* flag for true scale case */
				}
				else if (n_slashes == 4) {
					n = sscanf (args, "%[^/]/%[^/]/%[^/]/%[^/]/1:%lf", txt_a, txt_b, txt_c, txt_e, &GMT->current.proj.pars[3]);
					if (gmt_get_uservalue (GMT, txt_e, GMT->current.io.col_type[GMT_IN][GMT_Y], &c, "oblique latitude")) return 1;
					if (c <= -90.0 || c >= 90.0) {
						GMT_Report (GMT->parent, GMT_MSG_NORMAL, "Oblique latitude must be in -90 to +90 range\n");
						error++;
					}
					else
						error += GMT_verify_expectations (GMT, GMT_IS_LAT, GMT_scanf (GMT, txt_e, GMT_IS_LAT, &GMT->current.proj.pars[4]), txt_e);
					GMT->current.proj.pars[5] = 1.0;	/* flag for true scale case */
				}
				if (GMT->current.proj.pars[3] != 0.0) GMT->current.proj.pars[3] = 1.0 / (GMT->current.proj.pars[3] * GMT->current.proj.unit);
			}
			else if (width_given) {
				if (n_slashes == 2)
					n = sscanf (args, "%[^/]/%[^/]/%s", txt_a, txt_b, txt_d);
				else if (n_slashes == 3)
					n = sscanf (args, "%[^/]/%[^/]/%[^/]/%s", txt_a, txt_b, txt_c, txt_d);
				GMT->current.proj.pars[3] = GMT_to_inch (GMT, txt_d);
			}
			else {	/* Scale entered as radius/lat */
				if (n_slashes == 3)
					n = sscanf (args, "%[^/]/%[^/]/%[^/]/%s", txt_a, txt_b, txt_d, txt_e);
				else if (n_slashes == 4)
					n = sscanf (args, "%[^/]/%[^/]/%[^/]/%[^/]/%s", txt_a, txt_b, txt_c, txt_d, txt_e);
				if (n == n_slashes + 1) {
					GMT->current.proj.pars[3] = GMT_to_inch (GMT, txt_d);
					if (gmt_get_uservalue (GMT, txt_e, GMT->current.io.col_type[GMT_IN][GMT_Y], &c, "oblique latitude")) return 1;
					if (c <= -90.0 || c >= 90.0) {
						GMT_Report (GMT->parent, GMT_MSG_NORMAL, "Oblique latitude must be in -90 to +90 range\n");
						error++;
					}
					else
						error += GMT_verify_expectations (GMT, GMT_IS_LAT, GMT_scanf (GMT, txt_e, GMT_IS_LAT, &GMT->current.proj.pars[4]), txt_e);
				}
			}
			error += (n != n_slashes + 1);
			error += GMT_verify_expectations (GMT, GMT_IS_LON, GMT_scanf (GMT, txt_a, GMT_IS_LON, &GMT->current.proj.pars[0]), txt_a);
			error += GMT_verify_expectations (GMT, GMT_IS_LAT, GMT_scanf (GMT, txt_b, GMT_IS_LAT, &GMT->current.proj.pars[1]), txt_b);
			error += GMT_verify_expectations (GMT, GMT_IS_LON, GMT_scanf (GMT, txt_c, GMT_IS_LON, &GMT->current.proj.pars[2]), txt_c);
			error += (GMT->current.proj.pars[2] <= 0.0 || GMT->current.proj.pars[2] >= 180.0 || GMT->current.proj.pars[3] <= 0.0 || (k >= 0 && width_given));
			GMT->current.proj.lon0 = GMT->current.proj.pars[0];	GMT->current.proj.lat0 = GMT->current.proj.pars[1];
			break;

		case GMT_GENPER:	/* General perspective */

			GMT->current.proj.g_debug = 0;
			GMT->current.proj.g_box = GMT->current.proj.g_outside = GMT->current.proj.g_longlat_set = GMT->current.proj.g_radius = GMT->current.proj.g_auto_twist = false;
			GMT->current.proj.g_sphere = true; /* force spherical as default */

			i = 0;
			for (j = 0 ; j < 2 ; j++) {
				if (args[j] == 'd') {         /* standard genper debugging */
					GMT->current.proj.g_debug = 1;
					i++;
				} else if (args[j] == 'D') {  /* extensive genper debugging */
					GMT->current.proj.g_debug = 2;
					i++;
				} else if (args[j] == 'X') {  /* extreme genper debugging */
					GMT->current.proj.g_debug = 3;
					i++;
				} else if (args[j] == 's') {
					GMT->current.proj.g_sphere = true;
					i++;
				} else if (args[j] == 'e') {
					GMT->current.proj.g_sphere = false;
					i++;
				}
			}

			GMT->current.proj.pars[4] = GMT->current.proj.pars[5] = GMT->current.proj.pars[6] = GMT->current.proj.pars[7] = GMT->current.proj.pars[8] = GMT->current.proj.pars[9] = 0.0;

			if (GMT->current.proj.g_debug > 1) {
				GMT_message (GMT, "genper: arg '%s' n_slashes %d k %d\n", args, n_slashes, j);
				GMT_message (GMT, "initial error %d\n", error);
				GMT_message (GMT, "j = %d\n", j);
				GMT_message (GMT, "width_given %d\n", width_given);
			}

			n = sscanf(args+i, "%[^/]/%[^/]/%[^/]/%[^/]/%[^/]/%[^/]/%[^/]/%[^/]/%[^/]/%[^/]/%s",
				&(txt_arr[0][0]), &(txt_arr[1][0]), &(txt_arr[2][0]), &(txt_arr[3][0]),
				&(txt_arr[4][0]), &(txt_arr[5][0]), &(txt_arr[6][0]), &(txt_arr[7][0]),
				&(txt_arr[8][0]), &(txt_arr[9][0]), &(txt_arr[10][0]));

			if (GMT->current.proj.g_debug > 1) {
				for (i = 0 ; i < n ; i ++) {
					GMT_message (GMT, "txt_arr[%d] '%s'\n", i, &(txt_arr[i][0]));
				}
				fflush (NULL);
			}

			if (k >= 0) {
				/* Scale entered as 1:mmmmm */
				m = sscanf(&(txt_arr[n-1][0]),"1:%lf", &GMT->current.proj.pars[2]);
				if (GMT->current.proj.pars[2] != 0.0) {
					GMT->current.proj.pars[2] = 1.0 / (GMT->current.proj.pars[2] * GMT->current.proj.unit);
				}
				error += (m == 0) ? 1 : 0;
				if (error) GMT_message (GMT, "scale entered but couldn't read\n");
			} else  if (width_given) {
				GMT->current.proj.pars[2] = GMT_to_inch (GMT, &(txt_arr[n-1][0]));
			} else {
				GMT->current.proj.pars[2] = GMT_to_inch (GMT, &(txt_arr[n-2][0]));
				/*            GMT->current.proj.pars[3] = GMT_ddmmss_to_degree(txt_i); */
				if (gmt_get_uservalue (GMT, &(txt_arr[n-1][0]), GMT->current.io.col_type[GMT_IN][GMT_Y], &c, "oblique latitude")) return 1;
				if (c <= -90.0 || c >= 90.0) {
					GMT_Report (GMT->parent, GMT_MSG_NORMAL, "Oblique latitude must be in -90 to +90 range\n");
					error++;
				}
				else
					error += GMT_verify_expectations (GMT, GMT_IS_LAT, GMT_scanf (GMT, &(txt_arr[n-1][0]), GMT_IS_LAT, &GMT->current.proj.pars[3]), &(txt_arr[n-1][0]));
				if (error) GMT_message (GMT, "error in reading last lat value\n");
			}
			error += GMT_verify_expectations (GMT, GMT_IS_LON, GMT_scanf (GMT, &(txt_arr[0][0]), GMT_IS_LON, &GMT->current.proj.pars[0]), &(txt_arr[0][0]));
			if (error) GMT_message (GMT, "error is reading longitude '%s'\n", &(txt_arr[0][0]));
			error += GMT_verify_expectations (GMT, GMT_IS_LAT, GMT_scanf (GMT, &(txt_arr[1][0]), GMT_IS_LAT, &GMT->current.proj.pars[1]), &(txt_arr[1][0]));
			if (error) GMT_message (GMT, "error reading latitude '%s'\n", &(txt_arr[1][0]));

			/* g_alt    GMT->current.proj.pars[4] = atof(txt_c); */
			nlen = (int)strlen(&(txt_arr[2][0]));
			if (txt_arr[2][nlen-1] == 'r') {
				GMT->current.proj.g_radius = true;
				txt_arr[2][nlen-1] = 0;
			}
			error += GMT_verify_expectations (GMT, GMT_IS_FLOAT, GMT_scanf (GMT, &(txt_arr[2][0]), GMT_IS_FLOAT, &GMT->current.proj.pars[4]), &(txt_arr[2][0]));
			if (error) GMT_message (GMT, "error reading altitude '%s'\n", &(txt_arr[2][0]));

			/* g_az    GMT->current.proj.pars[5] = atof(txt_d); */
			nlen = (int)strlen(&(txt_arr[3][0]));
			if (txt_arr[3][nlen-1] == 'l' || txt_arr[3][nlen-1] == 'L') {
				GMT->current.proj.g_longlat_set = true;
				txt_arr[3][nlen-1] = 0;
			}
			error += GMT_verify_expectations (GMT, GMT_IS_GEO, GMT_scanf (GMT, &(txt_arr[3][0]), GMT_IS_GEO, &GMT->current.proj.pars[5]), &(txt_arr[3][0]));
			if (error) GMT_message (GMT, "error reading azimuth '%s'\n", &(txt_arr[3][0]));

			/* g_tilt    GMT->current.proj.pars[6] = atof(txt_e); */
			nlen = (int)strlen(&(txt_arr[4][0]));
			if (txt_arr[4][nlen-1] == 'l' || txt_arr[4][nlen-1] == 'L') {
				GMT->current.proj.g_longlat_set = true;
				txt_arr[4][nlen-1] = 0;
			}
			error += GMT_verify_expectations (GMT, GMT_IS_GEO, GMT_scanf (GMT, &(txt_arr[4][0]), GMT_IS_GEO, &GMT->current.proj.pars[6]), &(txt_arr[4][0]));
			if (error) GMT_message (GMT, "error reading tilt '%s'\n", &(txt_arr[4][0]));

			if (n > 6) {
				/*g_twist   GMT->current.proj.pars[7] = atof(txt_f); */
				nlen = (int)strlen(&(txt_arr[5][0]));
				if (txt_arr[5][nlen-1] == 'n') {
					GMT->current.proj.g_auto_twist = true;
					txt_arr[5][nlen-1] = 0;
				}
				error += GMT_verify_expectations (GMT, GMT_IS_GEO, GMT_scanf (GMT, &(txt_arr[5][0]), GMT_IS_GEO, &GMT->current.proj.pars[7]), &(txt_arr[5][0]));
				if (error) GMT_message (GMT, "error reading twist '%s'\n", &(txt_arr[5][0]));

				/*g_width   GMT->current.proj.pars[8] = atof(txt_f); */
				if (n > 7) {
					error += GMT_verify_expectations (GMT, GMT_IS_GEO, GMT_scanf (GMT, &(txt_arr[6][0]), GMT_IS_GEO, &GMT->current.proj.pars[8]), &(txt_arr[6][0]));
					if (error) GMT_message (GMT, "error reading width '%s'\n", &(txt_arr[6][0]));

					if (n > 8) {
						/* g_height  GMT->current.proj.pars[9] = atof(txt_g); */
						error += GMT_verify_expectations (GMT, GMT_IS_GEO, GMT_scanf (GMT, &(txt_arr[7][0]), GMT_IS_GEO, &GMT->current.proj.pars[9]), &(txt_arr[7][0]));
						if (error) GMT_message (GMT, "error height '%s'\n", &(txt_arr[7][0]));
					}
				}
			}
			error += (GMT->current.proj.pars[2] <= 0.0 || (k >= 0 && width_given));
			if (error) GMT_message (GMT, "final error %d\n", error);
			GMT->current.proj.lon0 = GMT->current.proj.pars[0];	GMT->current.proj.lat0 = GMT->current.proj.pars[1];
			break;

		case GMT_OBLIQUE_MERC:		/* Oblique mercator, specifying origin and azimuth or second point */
			if (n_slashes == 3) {
				n = sscanf (args, "%[^/]/%[^/]/%lf/%s", txt_a, txt_b, &az, txt_e);
				error += GMT_verify_expectations (GMT, GMT_IS_LON, GMT_scanf (GMT, txt_a, GMT_IS_LON, &GMT->current.proj.pars[0]), txt_a);
				error += GMT_verify_expectations (GMT, GMT_IS_LAT, GMT_scanf (GMT, txt_b, GMT_IS_LAT, &GMT->current.proj.pars[1]), txt_b);
				c = 10.0;	/* compute point 10 degrees from origin along azimuth */
				GMT->current.proj.pars[2] = GMT->current.proj.pars[0] + atand (sind (c) * sind (az) / (cosd (GMT->current.proj.pars[1]) * cosd (c) - sind (GMT->current.proj.pars[1]) * sind (c) * cosd (az)));
				GMT->current.proj.pars[3] = d_asind (sind (GMT->current.proj.pars[1]) * cosd (c) + cosd (GMT->current.proj.pars[1]) * sind (c) * cosd (az));
			}
			else if (n_slashes == 4) {
				n = sscanf (args, "%[^/]/%[^/]/%[^/]/%[^/]/%s", txt_a, txt_b, txt_c, txt_d, txt_e);
				error += GMT_verify_expectations (GMT, GMT_IS_LON, GMT_scanf (GMT, txt_a, GMT_IS_LON, &GMT->current.proj.pars[0]), txt_a);
				error += GMT_verify_expectations (GMT, GMT_IS_LAT, GMT_scanf (GMT, txt_b, GMT_IS_LAT, &GMT->current.proj.pars[1]), txt_b);
				error += GMT_verify_expectations (GMT, GMT_IS_LON, GMT_scanf (GMT, txt_c, GMT_IS_LON, &GMT->current.proj.pars[2]), txt_c);
				error += GMT_verify_expectations (GMT, GMT_IS_LAT, GMT_scanf (GMT, txt_d, GMT_IS_LAT, &GMT->current.proj.pars[3]), txt_d);
			}
			error += gmt_scale_or_width (GMT, txt_e, &GMT->current.proj.pars[4]);
			GMT->current.proj.pars[6] = 0.0;
			error += !(n == n_slashes + 1);
			GMT->current.proj.lon0 = GMT->current.proj.pars[0];	GMT->current.proj.lat0 = GMT->current.proj.pars[1];
			break;

		case GMT_OBLIQUE_MERC_POLE:	/* Oblique mercator, specifying orgin and pole */
			n = sscanf (args, "%[^/]/%[^/]/%[^/]/%[^/]/%s", txt_a, txt_b, txt_c, txt_d, txt_e);
			error += GMT_verify_expectations (GMT, GMT_IS_LON, GMT_scanf (GMT, txt_a, GMT_IS_LON, &GMT->current.proj.pars[0]), txt_a);
			error += GMT_verify_expectations (GMT, GMT_IS_LAT, GMT_scanf (GMT, txt_b, GMT_IS_LAT, &GMT->current.proj.pars[1]), txt_b);
			error += GMT_verify_expectations (GMT, GMT_IS_LON, GMT_scanf (GMT, txt_c, GMT_IS_LON, &GMT->current.proj.pars[2]), txt_c);
			error += GMT_verify_expectations (GMT, GMT_IS_LAT, GMT_scanf (GMT, txt_d, GMT_IS_LAT, &GMT->current.proj.pars[3]), txt_d);
			if (GMT->current.proj.pars[3] < 0.0) {	/* Flip from S hemisphere to N */
				GMT->current.proj.pars[3] = -GMT->current.proj.pars[3];
				GMT->current.proj.pars[2] += 180.0;
				if (GMT->current.proj.pars[2] >= 360.0) GMT->current.proj.pars[2] -= 360.0;
			}
			error += gmt_scale_or_width (GMT, txt_e, &GMT->current.proj.pars[4]);
			GMT->current.proj.pars[6] = 1.0;
			error += !(n_slashes == 4 && n == 5);
			project = GMT_OBLIQUE_MERC;
			GMT->current.proj.lon0 = GMT->current.proj.pars[0];	GMT->current.proj.lat0 = GMT->current.proj.pars[1];
			break;

		case GMT_UTM:	/* Universal Transverse Mercator */
			if (!strchr (args, '/')) {	/* No UTM zone given, must obtain from -R */
				GMT->current.proj.pars[0] = -1.0;	/* Flag we need zone to be set later */
				error += gmt_scale_or_width (GMT, args, &GMT->current.proj.pars[1]);
			}
			else {
				n = sscanf (args, "%[^/]/%s", txt_a, txt_b); 
				GMT->current.proj.pars[0] = atof (txt_a);
				switch (args[0]) {
					case '-':	/* Enforce Southern hemisphere convention for y */
						GMT->current.proj.utm_hemisphere = -1;
						break;
					case '+':	/* Enforce Norther hemisphere convention for y */
						GMT->current.proj.utm_hemisphere = +1;
						break;
					default:	/* Decide in gmt_map_setup based on -R */
						GMT->current.proj.utm_hemisphere = 0;
						break;
				}
				mod = (char)toupper ((int)txt_a[strlen(txt_a)-1]);	/* Check if UTM zone has a valid latitude modifier */
				error = 0;
				if (mod >= 'A' && mod <= 'Z') {	/* Got fully qualified UTM zone, e.g., 33N */
					GMT->current.proj.utm_zoney = mod;
					GMT->current.proj.utm_hemisphere = -1;
					if (mod >= 'N') GMT->current.proj.utm_hemisphere = +1;
					if (mod == 'I' || mod == 'O') error++;	/* No such zones */
				}
				GMT->current.proj.pars[0] = fabs (GMT->current.proj.pars[0]);
				GMT->current.proj.lat0 = 0.0;
				k = irint (GMT->current.proj.pars[0]);
				GMT->current.proj.lon0 = -180.0 + k * 6.0 - 3.0;

				error += (k < 1 || k > 60);	/* Zones must be 1-60 */
				GMT->current.proj.utm_zonex = k;
				error += gmt_scale_or_width (GMT, txt_b, &GMT->current.proj.pars[1]);
				error += !(n_slashes == 1 && n == 2);
			}
			break;

		default:
			error = true;
			project = GMT_NO_PROJ;
			break;
	}

	if (project != GMT_ZAXIS) GMT->current.proj.projection = project;
	if (mod_flag > 1) args[last_pos] = last_char;	/* Restore modifier */

	return (error > 0);
}

int gmt_get_unit (struct GMT_CTRL *GMT, char c)
{
	/* Converts c, i, and p into 0,1,3 */

	int i;
	switch ((int)c) {
		case 'c':	/* cm */
			i = GMT_CM;
			break;
		case 'i':	/* inch */
			i = GMT_INCH;
			break;
		case 'm':	/* meter */
			if (GMT_compat_check (GMT, 4)) {
				GMT_Report (GMT->parent, GMT_MSG_COMPAT, "Warning: Specifying a plot distance unit in meters is deprecated; use c, i, or p.\n");
				i = GMT_M;
			}
			else	/* error */
				i = -1;
			break;
		case 'p':	/* point */
			i = GMT_PT;
			break;
		default:	/* error */
			i = -1;
			break;
	}
	return (i);
}

int GMT_init_vector_param (struct GMT_CTRL *GMT, struct GMT_SYMBOL *S, bool set, bool outline, struct GMT_PEN *pen, bool do_fill, struct GMT_FILL *fill)
{	/* Update vector head length and width parameters based on size_z and v_angle, and deal with pen/fill settings */
	bool no_outline = false, no_fill = false;
	if (set) {	/* Determine proper settings for head fill or outline */
		if (outline && (S->v.status & GMT_VEC_OUTLINE2) == 0) S->v.pen = *pen;	/* If no +p<pen> but -W<pen> was used, use same pen for vector heads */
		else if (!outline && S->v.status & GMT_VEC_OUTLINE2) *pen = S->v.pen;	/* If no -W<pen> was set but +p<pen> given, use same pen for vector tails */
		else if (!outline && (S->v.status & GMT_VEC_OUTLINE2) == 0) no_outline = true;
		if (do_fill && (S->v.status & GMT_VEC_FILL2) == 0) S->v.fill = *fill;	/* If no +g<fill> but -G<fill> was used, use same fill for vector heads */
		else if (!do_fill && S->v.status & GMT_VEC_FILL2) no_fill = false;		/* If no -G<fill> was set but +g<fill> given, we do nothing here */
		else if (!do_fill && (S->v.status & GMT_VEC_FILL2) == 0) no_fill = true;	/* Neither -G<fill> nor +g<fill> were set */
		if (no_outline && no_fill && (S->v.status & GMT_VEC_HEADS)) {
			GMT_Report (GMT->parent, GMT_MSG_NORMAL, "Error: Cannot draw vector heads without specifying at least one of head outline or head fill.\n");
			return 1;
		}
	}
	if (GMT_IS_ZERO (S->size_x)) return 0;	/* Not set yet */
	S->v.h_length = (float)S->size_x;
	S->v.h_width = (float)(2.0 * S->v.h_length * tand (0.5 * S->v.v_angle));
	return 0;
}

int GMT_parse_vector (struct GMT_CTRL *GMT, char symbol, char *text, struct GMT_SYMBOL *S)
{
	/* Parser for -Sv|V, -S=, and -Sm */

	unsigned int pos = 0, k, error = 0;
	size_t len;
	bool p_opt = false, g_opt = false;
	int j;
	char p[GMT_BUFSIZ];
	double pole[2];

	S->v.pen = GMT->current.setting.map_default_pen;
	GMT_init_fill (GMT, &S->v.fill, -1.0, -1.0, -1.0);	/* Default is no fill */
	S->v.status = 0;	/* Start with no flags turned on */
	S->v.v_angle = 30.0f;	S->v.v_norm = -1.0f;	S->v.v_stem = 0.1f;
	S->v.v_kind[0] = S->v.v_kind[1] = GMT_VEC_ARROW;
	for (k = 0; text[k] && text[k] != '+'; k++);	/* Either find the first plus or run out or chars */
	strncpy (p, text, k); p[k] = 0;

	while ((GMT_strtok (&text[k], "+", &pos, p))) {	/* Parse any +<modifier> statements */
		switch (p[0]) {
			case 'a': S->v.v_angle = (float)atof (&p[1]);	break;	/* Vector head opening angle [30] */
			case 'b':	/* Vector head at beginning point */
				S->v.status |= GMT_VEC_BEGIN;
				switch (p[1]) {
					case 'a': S->v.v_kind[0] = GMT_VEC_ARROW;	/* Explicitly selected arrow head, must check for other modifiers */
		  	  			if (p[2] == 'l') S->v.status |= GMT_VEC_BEGIN_L;	/* Only left  half of head requested */
		  	  			else if (p[2] == 'r') S->v.status |= GMT_VEC_BEGIN_R;	/* Only right half of head requested */
						break;
					case 'c': S->v.v_kind[0] = GMT_VEC_CIRCLE;	break;
					case 't': S->v.v_kind[0] = GMT_VEC_TERMINAL;	break;
			  	 	case 'l': S->v.v_kind[0] = GMT_VEC_ARROW;	S->v.status |= GMT_VEC_BEGIN_L;	break;	/* Only left  half of head requested */
			  	  	case 'r': S->v.v_kind[0] = GMT_VEC_ARROW;	S->v.status |= GMT_VEC_BEGIN_R;	break;	/* Only right half of head requested */
					default:  S->v.v_kind[0] = GMT_VEC_ARROW;	break;
				}
				break;
			case 'e':	/* Vector head at end point */
				S->v.status |= GMT_VEC_END;
				switch (p[1]) {
					case 'a': S->v.v_kind[1] = GMT_VEC_ARROW;	/* Explicitly selected arrow head, must check for other modifiers */
		  	  			if (p[2] == 'l') S->v.status |= GMT_VEC_END_L;		/* Only left  half of head requested */
		  	  			else if (p[2] == 'r') S->v.status |= GMT_VEC_END_R;	/* Only right half of head requested */
						break;
					case 'c': S->v.v_kind[1] = GMT_VEC_CIRCLE;	break;
					case 't': S->v.v_kind[1] = GMT_VEC_TERMINAL;	break;
			  	 	case 'l': S->v.v_kind[1] = GMT_VEC_ARROW;	S->v.status |= GMT_VEC_END_L;	break;	/* Only left  half of head requested */
			  	  	case 'r': S->v.v_kind[1] = GMT_VEC_ARROW;	S->v.status |= GMT_VEC_END_R;	break;	/* Only right half of head requested */
					default:  S->v.v_kind[1] = GMT_VEC_ARROW;	break;
				}
				break;
			case 'l': S->v.status |= (GMT_VEC_BEGIN_L + GMT_VEC_END_L);	break;	/* Obsolete modifier for left halfs at active heads */
			case 'q': S->v.status |= GMT_VEC_ANGLES;	break;	/* Expect start,stop angle rather than length in input */
			case 'r': S->v.status |= (GMT_VEC_BEGIN_R + GMT_VEC_END_R);	break;	/* Obsolete modifier for right halfs at active heads */
			case 's': S->v.status |= GMT_VEC_JUST_S;	break;	/* Input (angle,length) are vector end point (x,y) instead */
			case 'j':	/* Vector justification */
				if (symbol == 'm') {
					GMT_Report (GMT->parent, GMT_MSG_NORMAL, "-Sm does not accept +j<just> modifiers.\n");
					error++;
				}
				else {
					switch (p[1]) {
						case 'b': S->v.status |= GMT_VEC_JUST_B;	break;	/* Input (x,y) refers to vector beginning point */
						case 'c': S->v.status |= GMT_VEC_JUST_C;	break;	/* Input (x,y) refers to vector center point */
						case 'e': S->v.status |= GMT_VEC_JUST_E;	break;	/* Input (x,y) refers to vector end point */
						default:  /* Bad justifier code */
							GMT_Report (GMT->parent, GMT_MSG_NORMAL, "Bad +j<just> modifier %c\n", p[1]);
							error++;
							break;
					}
				}
				break;
			case 'n':	/* Vector shrinking head */
				len = strlen (p);
				j = (symbol == 'v' || symbol == 'V') ? gmt_get_unit (GMT, p[len]) : -1;	/* Only -Sv|V takes unit */
				if (j >= 0) { S->u = j; S->u_set = true; }
				S->v.v_norm = (float)atof (&p[1]);
				if (symbol == '=') S->v.v_norm /= (float)GMT->current.proj.DIST_KM_PR_DEG;	/* Since norm distance is in km and we compute spherical degrees later */
				break;
			case 'g':	/* Vector head fill +g[-|<fill>]*/
				g_opt = true;	/* Marks that +g was used */
				if (p[1] == '-') break; /* Do NOT turn on fill */
				S->v.status |= GMT_VEC_FILL;
				if (p[1]) {
					if (GMT_getfill (GMT, &p[1], &S->v.fill)) {
						GMT_Report (GMT->parent, GMT_MSG_NORMAL, "Bad +g<fill> modifier %c\n", &p[1]);
						error++;
					}
					S->v.status |= GMT_VEC_FILL2;
				}
				break;
			case 'o':	/* Sets oblique pole for small or great circles */
				S->v.status |= GMT_VEC_POLE;
				if (!p[1]) {	/* Gave no pole, use North pole */
					S->v.pole[GMT_X] = 0.0f;	S->v.pole[GMT_Y] = 90.0f;
				}
				else if ((j = GMT_Get_Value (GMT->parent, &p[1], pole)) != 2) {
					GMT_Report (GMT->parent, GMT_MSG_NORMAL, "Bad +o[<plon>/<plat>] modifier %c\n", &p[1]);
					error++;
				}
				else {	/* Successful parsing of pole */
					S->v.pole[GMT_X] = (float)pole[GMT_X];	S->v.pole[GMT_Y] = (float)pole[GMT_Y];}
				break;
			case 'p':	/* Vector pen and head outline +p[-][<pen>] */
				p_opt = true;	/* Marks that +p was used */
				if (p[1] == '-')	/* Do NOT turn on outlines */
					j = 2;
				else {
					j = 1;
					S->v.status |= GMT_VEC_OUTLINE;
				}
				if (p[j]) {	/* Change default vector pen */
					if (GMT_getpen (GMT, &p[j], &S->v.pen)) {
						GMT_Report (GMT->parent, GMT_MSG_NORMAL, "Bad +p<pen> modifier %c\n", &p[1]);
						error++;
					}
					S->v.status |= GMT_VEC_OUTLINE2;	/* Flag that a pen specification was given */
				}
				break;
			default:
				GMT_Report (GMT->parent, GMT_MSG_NORMAL, "Bad modifier +%c\n", p[0]);
				error++;
				break;
		}
	}
	if (!g_opt) S->v.status |= GMT_VEC_FILL;	/* Default is to fill vector head with current fill unless (a) no fill given or (b) turned off with +g- */
	if (!p_opt) S->v.status |= GMT_VEC_OUTLINE;	/* Default is to draw vector head outline with current pen unless explicitly turned off with +p- */

	/* Set head parameters */
	GMT_init_vector_param (GMT, S, false, false, NULL, false, NULL);

	return (error);
}

int GMT_parse_front (struct GMT_CTRL *GMT, char *text, struct GMT_SYMBOL *S)
{
	/* Parser for -Sf<tickgap>[/<ticklen>][+l|+r][+<type>][+o<offset>][+<pen>]
	 * <tickgap> is required and is either a distance in some unit (append c|i|p)
	 * or it starts with - and gives the number of desired ticks instead.
	 * <ticklen> defaults to 15% of <tickgap> but is required if the number
	 * of ticks are specified. */

	unsigned int pos = 0, k, error = 0;
	int mods, n;
	char p[GMT_BUFSIZ] = {""}, txt_a[GMT_LEN256] = {""}, txt_b[GMT_LEN256] = {""};

	for (k = 0; text[k] && text[k] != '+'; k++);	/* Either find the first plus or run out or chars */
	strncpy (p, text, k); p[k] = 0;
	mods = (text[k] == '+');
	if (mods) text[k] = 0;		/* Temporarily chop off the modifiers */
	n = sscanf (&text[1], "%[^/]/%s", txt_a, txt_b);
	if (mods) text[k] = '+';	/* Restore the modifiers */
	if (txt_a[0] == '-' && n == 1) {
		GMT_Report (GMT->parent, GMT_MSG_NORMAL, "Error option -Sf: Must specify <ticklen> when specifying the number of ticks\n");
		error++;
	}
	S->f.f_gap = (txt_a[0] == '-') ? atof (txt_a) : GMT_to_inch (GMT, txt_a);
	S->f.f_len = (n == 1) ? 0.15 * S->f.f_gap : GMT_to_inch (GMT, txt_b);

	S->f.f_symbol = GMT_FRONT_FAULT;	/* Default is the fault symbol */
	S->f.f_sense = GMT_FRONT_CENTERED;	/* Default is centered symbols unless +l or +r is found */
	S->f.f_pen = 0;				/* Draw outline with pen set via -W, i.e., same as frontline */
	while ((GMT_strtok (&text[k], "+", &pos, p))) {	/* Parse any +<modifier> statements */
		switch (p[0]) {
			case 'b':	S->f.f_symbol = GMT_FRONT_BOX;		break;	/* [half-]square front */
			case 'c':	S->f.f_symbol = GMT_FRONT_CIRCLE;	break;	/* [half-]circle front */
			case 'f':	S->f.f_symbol = GMT_FRONT_FAULT;	break;	/* Fault front */
			case 'l':	S->f.f_sense  = GMT_FRONT_LEFT;		break;	/* Symbols to the left */
			case 'r':	S->f.f_sense  = GMT_FRONT_RIGHT;	break;	/* Symbols to the right */
			case 's':	S->f.f_symbol = GMT_FRONT_SLIP;		break;	/* Strike-slip front */
			case 't':	S->f.f_symbol = GMT_FRONT_TRIANGLE;	break;	/* Triangle front */
			case 'o':	S->f.f_off = GMT_to_inch (GMT, &p[1]);	break;	/* Symbol offset along line */
			case 'p':	if (p[1]) {	/* Get alternate pen for front-symbol outline [-W] */
						if (GMT_getpen (GMT, &p[1], &S->f.pen)) {
							GMT_Report (GMT->parent, GMT_MSG_NORMAL, "Bad +p<pen> modifier %c\n", &p[1]);
							error++;
						}
						else
							S->f.f_pen = +1;
					}
					else	/* Turn off outline */
						S->f.f_pen = -1;
					break;
			default:
				GMT_Report (GMT->parent, GMT_MSG_NORMAL, "Error option -Sf: Bad modifier +%c\n", p[0]);
				error++;	break;
		}
	}

	return (error);
}

int gmt_parse_text (struct GMT_CTRL *GMT, char *text, struct GMT_SYMBOL *S)
{	/* Parse the arguments given to -Sl.  The allowed syntax is:
 	 * -Sl<size>[unit]+t<text>[+f<font<][+j<justify>] */

	unsigned int pos = 0, k, j, slash, error = 0;
	if ((!strstr (text, "+t") && strchr (text, '/')) || strchr (text, '%')) {	/* GMT4 syntax */
		char *c = NULL;
		if (GMT_compat_check (GMT, 4)) {
			GMT_Report (GMT->parent, GMT_MSG_COMPAT, "Warning in Option -Sl: Sl<size>/<string>[%<font>] is deprecated syntax\n");
			if ((c = strchr (text, '%'))) {	/* Gave font name or number, too */
				*c = 0;	/* Chop off the %font info */
				c++;		/* Go to next character */
				if (GMT_getfont (GMT, c, &S->font)) GMT_Report (GMT->parent, GMT_MSG_NORMAL, "-Sl contains bad font (set to %s)\n", GMT_putfont (GMT, S->font));
			}
			/* Look for a slash that separates size and string: */
			for (j = 1, slash = 0; text[j] && !slash; j++) if (text[j] == '/') slash = j;
			/* Set j to the first char in the string: */
			j = slash + 1;
			/* Copy string characters */
			k = 0;
			while (text[j] && text[j] != ' ' && k < (GMT_LEN256-1)) S->string[k++] = text[j++];
			S->string[k] = '\0';
			if (!k) {
				GMT_Report (GMT->parent, GMT_MSG_NORMAL, "Syntax error -Sl option: No string given\n");
				error++;
			}
		}
		else {	/* Not accept it unless under compatibility mode 4 */
			GMT_Report (GMT->parent, GMT_MSG_NORMAL, "Syntax error -Sl option: Usage is -Sl[<size>]+t<string>[+f<font>][+j<justify]\n");
			error++;
		}
	}
	else {	/* GMT5 syntax */
		char p[GMT_BUFSIZ];
		for (k = 0; text[k] && text[k] != '+'; k++);	/* Either find the first plus or run out or chars; should at least find +t */
		if (!text[k]) {
			GMT_Report (GMT->parent, GMT_MSG_NORMAL, "Syntax error -Sl option: No string information given\n");
			return (1);
		}
		while ((GMT_strtok (&text[k], "+", &pos, p))) {	/* Parse any +<modifier> statements */
			switch (p[0]) {
				case 'f':	/* Change font */
					if (GMT_getfont (GMT, &p[1], &S->font))
						GMT_Report (GMT->parent, GMT_MSG_NORMAL, "-Sl contains bad +<font> modifier (set to %s)\n", GMT_putfont (GMT, S->font));
					break;
				case 'j':	S->justify = GMT_just_decode (GMT, &p[1], 12);	break;	/* text justification */
				case 't':	strncpy (S->string, &p[1], GMT_LEN256);	break;	/* Get the symbol text */
				default:
					GMT_Report (GMT->parent, GMT_MSG_NORMAL, "Error option -Sl: Bad modifier +%c\n", p[0]);
					error++;
					break;
			}
		}
	}

	return (error);
}

#define GMT_VECTOR_CODES "mMvV="	/* The vector symbol codes */

int GMT_parse_symbol_option (struct GMT_CTRL *GMT, char *text, struct GMT_SYMBOL *p, unsigned int mode, bool cmd)
{
	/* mode = 0 for 2-D (psxy) and = 1 for 3-D (psxyz); cmd = true when called to process command line options */
	int decode_error = 0, bset = 0, j, n, k, slash = 0, colon, col_off = mode, len;
	bool check = true, degenerate = false;
	unsigned int ju;
	char symbol_type, txt_a[GMT_LEN256] = {""}, txt_b[GMT_LEN256] = {""}, text_cp[GMT_LEN256] = {""}, diameter[GMT_LEN32] = {""}, *c = NULL;
	static char *allowed_symbols[2] = {"=-+AaBbCcDdEefGgHhIiJjMmNnpqRrSsTtVvWwxy", "=-+AabCcDdEefGgHhIiJjMmNnOopqRrSsTtUuVvWwxy"};
	static char *bar_symbols[2] = {"Bb", "-BbOoUu"};
	if (cmd) {
		p->base = GMT->session.d_NaN;
		p->u = GMT->current.setting.proj_length_unit;
	}
	else {
		p->read_size = p->read_size_cmd;
	}
	p->n_required = p->convert_angles = p->n_nondim = p->base_set = 0;
	p->user_unit[GMT_X] = p->user_unit[GMT_Y] = p->u_set = false;
	p->font = GMT->current.setting.font_annot[0];
	if (p->read_size)  p->given_size_x = p->given_size_y = p->size_x = p->size_y = 0.0;

	/* col_off is the col number of first parameter after (x,y) [or (x,y,z) if mode == 1)].
	   However, if size is not given then that is requred too so col_off++ */

	if (!strncmp (text, "E-", 2U) || !strncmp (text, "J-", 2U)) {	/* Special degenerate geographic ellipse and rectangle symbols, remove the - to avoid parsing issues */
		degenerate = true;
		if (text[2]) strcpy (diameter, &text[2]);	/* Gave circle diameter on command line */
		text[1] = 0;
	}
	if (!text[0]) {	/* No symbol or size given */
		p->size_x = p->size_y = 0.0;
		symbol_type = '*';
		col_off++;
		if (cmd) p->read_size_cmd = true;
		if (cmd) p->read_symbol_cmd = true;
	}
	else if (isdigit ((int)text[0]) || text[0] == '.') {	/* Size, but no symbol given */
		n = sscanf (text, "%[^/]/%s", txt_a, txt_b);
		p->size_x = p->given_size_x = GMT_to_inch (GMT, txt_a);
		if (n == 2)
			p->size_y = p->given_size_y = GMT_to_inch (GMT, txt_b);
		else if (n == 1)
			p->size_y = p->given_size_y = p->size_x;
		else
			decode_error = true;
		symbol_type = '*';
		if (cmd) p->read_symbol_cmd = true;
	}
	else if (text[0] == 'l') {	/* Letter symbol is special case */
		strncpy (text_cp, text, GMT_LEN256);	/* Copy for processing later */
		symbol_type = 'l';
		if (!text[1]) {	/* No size or text given */
			if (p->size_x == 0.0) p->size_x = p->given_size_x;
			if (p->size_y == 0.0) p->size_y = p->given_size_y;
			if (cmd) p->read_size_cmd = true;
			col_off++;
		}
		else if (text[1] == '+' || (text[1] == '/' && GMT_compat_check (GMT, 4))) {	/* No size given */
			/* Any deprecate message comes below so no need here */
			if (p->size_x == 0.0) p->size_x = p->given_size_x;
			if (p->size_y == 0.0) p->size_y = p->given_size_y;
			col_off++;
		}
		else {
			n = sscanf (&text_cp[1], "%[^+]+%*s", txt_a);
			p->size_x = p->given_size_x = GMT_to_inch (GMT, txt_a);
			decode_error = (n != 1);
		}
	}
	else if (text[0] == 'k') {	/* Custom symbol spec */
		for (j = (int)strlen (text); j > 0 && text[j] != '/'; --j);
		if (j == 0) {	/* No slash, i.e., no symbol size given */
			if (p->size_x == 0.0) p->size_x = p->given_size_x;
#if 0
			/* Removed because it produced erroneous result in example 20 */
			if (p->size_x == 0.0)		/* It may still come out as zero from the above line */
				p->size_x = p->given_size_x = GMT_to_inch (GMT, "1");
#endif
			n = sscanf (text, "%c%s", &symbol_type, text_cp);
			col_off++;
		}
		else {
			text[j] = ' ';
			n = sscanf (text, "%c%s %s", &symbol_type, text_cp, txt_a);
			text[j] = '/';
			p->size_x = p->given_size_x = GMT_to_inch (GMT, txt_a);
		}
	}
	else if (strchr (GMT_VECTOR_CODES, text[0])) {	/* Vectors gets separate treatment because of optional modifiers [+j<just>+b+e+s+l+r+a<angle>+n<norm>] */
		char arg[GMT_LEN64] = {""};
		n = sscanf (text, "%c%[^+]", &symbol_type, arg);	/* arg should be symbols size with no +<modifiers> at the end */
		if (n == 1) strncpy (arg, &text[1], GMT_LEN64);	/* No modifiers present, set arg to text following symbol code */
		k = 1;
		if (GMT_compat_check (GMT, 4)) {
			int one;
			char txt_c[GMT_LEN256] = {""};
			p->v.parsed_v4 = false;
			if (strchr (text, '/') && !strstr (text, "+o")) {	/* Gave old-style arrow dimensions; cannot exactly reproduce GMT 4 arrows since those were polygons */
				p->v.status |= GMT_VEC_END;		/* Default is head at end */
				p->size_y = p->given_size_y = 0.0;
				GMT_Report (GMT->parent, GMT_MSG_COMPAT, "Warning: <size> = <vectorwidth/headlength/headwidth> is deprecated; see -S%c syntax.\n", text[0]);
				one = (strchr ("bhstBHST", text[1])) ? 2 : 1;
				sscanf (&text[one], "%[^/]/%[^/]/%s", txt_a, txt_b, txt_c);
				p->v.v_width  = (float)GMT_to_inch (GMT, txt_a);
				p->v.h_length = (float)GMT_to_inch (GMT, txt_b);
				p->v.h_width  = (float)(GMT_to_inch (GMT, txt_c) * 2.0);
				p->v.v_angle = (float)atand ((0.5 * p->v.h_width / p->v.h_length) * 2.0);
				p->v.parsed_v4 = true;
				p->size_x = p->given_size_x = p->v.h_length;
			}
			else if (strchr ("vV", symbol_type) && text[1] && strchr ("bhstBHST", text[1])) {	/* Old style */
				GMT_Report (GMT->parent, GMT_MSG_COMPAT, "Warning: bhstBHST vector modifiers is deprecated; see -S%c syntax.\n", text[0]);
				p->v.status |= GMT_VEC_END;		/* Default is head at end */
				k = 2;
				strncpy (arg, &text[2], GMT_LEN64);
			}
		}
		if (text[k] && strchr (GMT_DIM_UNITS, (int) text[k])) {	/* No size given, only unit information */
			if (p->size_x == 0.0) p->size_x = p->given_size_x;
			if (p->size_y == 0.0) p->size_y = p->given_size_y;
			if ((j = gmt_get_unit (GMT, text[k])) < 0) decode_error = true; else { p->u = j; p->u_set = true;}
			col_off++;
			if (cmd) p->read_size_cmd = true;
		}
		else if (!text[k] || text[k] == '+') {	/* No size nor unit, just possible attributes */
			if (p->size_x == 0.0) p->size_x = p->given_size_x;
			if (p->size_y == 0.0) p->size_y = p->given_size_y;
			col_off++;
			if (cmd) p->read_size_cmd = true;
		}
		else if (!p->v.parsed_v4) {	/* Need to get size */
			if (cmd) p->read_size_cmd = false;
			p->size_x = p->given_size_x = GMT_to_inch (GMT, arg), check = false;
		}
	}
	else if (strchr (allowed_symbols[mode], (int) text[0]) && strchr (GMT_DIM_UNITS, (int) text[1])) {	/* Symbol, but no size given (size assumed given on command line), only unit information */
		n = sscanf (text, "%c", &symbol_type);
		if (p->size_x == 0.0) p->size_x = p->given_size_x;
		if (p->size_y == 0.0) p->size_y = p->given_size_y;
		j = 0;
		if (text[1]) {	/* Gave unit information */
			if ((j = gmt_get_unit (GMT, text[1])) < 0)
				decode_error = true;
			else {
				p->u = j; p->u_set = true;
			}
		}
		col_off++;
	}
	else if (strchr (allowed_symbols[mode], (int) text[0]) && (text[1] == '\n' || !text[1])) {	/* Symbol, but no size given (size assumed given on command line) */
		n = sscanf (text, "%c", &symbol_type);
		if (p->size_x == 0.0) p->size_x = p->given_size_x;
		if (p->size_y == 0.0) p->size_y = p->given_size_y;
		col_off++;
	}
	else if (strchr (bar_symbols[mode], (int) text[0])) {	/* Bar, column, cube with size */

		/* Bar:		-Sb|B[<size_x|size_y>[c|i|p|u]][b[<base>]]				*/
		/* Column:	-So|O[<size_x>[c|i|p|u][/<ysize>[c|i|p|u]]][b[<base>]]	*/
		/* Cube:	-Su|U[<size_x>[c|i|p|u]]	*/

		for (j = 1; text[j]; j++) {	/* Look at chars following the symbol code */
			if (text[j] == '/') slash = j;
			if (text[j] == 'b') bset = j;
		}
		strncpy (text_cp, text, GMT_LEN256);
		if (bset) text_cp[bset] = 0;	/* Chop off the b<base> from copy to avoid confusion when parsing.  <base> is always in user units */
		if (slash) {	/* Separate x/y sizes */
			n = sscanf (text_cp, "%c%[^/]/%s", &symbol_type, txt_a, txt_b);
			decode_error = (n != 3);
			if ((len = (int)strlen (txt_a)) && txt_a[len-1] == 'u') {
				p->user_unit[GMT_X] = true;	/* Specified xwidth in user units */
				txt_a[len-1] = '\0';	/* Chop off the 'u' */
			}
			if ((len = (int)strlen (txt_b)) && txt_b[len-1] == 'u') {
				p->user_unit[GMT_Y] = true;	/* Specified ywidth in user units */
				txt_b[len-1] = '\0';	/* Chop off the 'u' */
			}
			if (p->user_unit[GMT_X]) {
				if (gmt_get_uservalue (GMT, txt_a, GMT->current.io.col_type[GMT_IN][GMT_X], &p->given_size_x, "-Sb|B|o|O|u|u x-size value")) return EXIT_FAILURE;
				p->size_x = p->given_size_x;
			}
			else
				p->size_x = p->given_size_x = GMT_to_inch (GMT, txt_a);
			if (p->user_unit[GMT_Y]) {
				if (gmt_get_uservalue (GMT, txt_b, GMT->current.io.col_type[GMT_IN][GMT_Y], &p->given_size_y, "-Sb|B|o|O|u|u y-size value")) return EXIT_FAILURE;
				p->size_y = p->given_size_y;
			}
			else
				p->size_y = p->given_size_y = GMT_to_inch (GMT, txt_b);
		}
		else {	/* Only a single x = y size */
			n = sscanf (text_cp, "%c%s", &symbol_type, txt_a);
			if ((len = (int)strlen (txt_a)) && txt_a[len-1] == 'u') {
				p->user_unit[GMT_X] = p->user_unit[GMT_Y] = true;	/* Specified xwidth [=ywidth] in user units */
				txt_a[len-1] = '\0';	/* Chop off the 'u' */
			}
			if (n == 2) {	/* Gave size */
				if (p->user_unit[GMT_X]) {
					if (gmt_get_uservalue (GMT, txt_a, GMT->current.io.col_type[GMT_IN][GMT_X], &p->given_size_x, "-Sb|B|o|O|u|u x-size value")) return EXIT_FAILURE;
					p->size_x = p->size_y = p->given_size_y = p->given_size_x;
				}
				else
					p->size_x = p->size_y = p->given_size_x = p->given_size_y = GMT_to_inch (GMT, txt_a);
			}
			else {
				if (p->size_x == 0.0) p->size_x = p->given_size_x;
				if (p->size_y == 0.0) p->size_y = p->given_size_y;
			}
		}
	}
	else {	/* Everything else */
		char s_upper;
		n = sscanf (text, "%c%[^/]/%s", &symbol_type, txt_a, txt_b);
		s_upper = (char)toupper ((int)symbol_type);
		if (s_upper == 'F' || s_upper == 'V' || s_upper == 'Q' || s_upper == 'M') {	/* "Symbols" that do not take normal symbol size */
			p->size_y = p->given_size_y = 0.0;
		}
		else {
			p->size_x = p->given_size_x = GMT_to_inch (GMT, txt_a);
			if (n == 3)
				p->size_y = p->given_size_y = GMT_to_inch (GMT, txt_b);
			else if (n == 2)
				p->size_y = p->given_size_y = p->size_x;
			else
				decode_error = true;
		}
	}

	switch (symbol_type) {
		case '*':
			p->symbol = GMT_SYMBOL_NOT_SET;
			break;
		case '-':
			p->symbol = GMT_SYMBOL_XDASH;
			break;
		case 'A':
			p->size_x *= 1.67289326141;	/* To equal area of circle with same diameter */
		case 'a':
			p->symbol = GMT_SYMBOL_STAR;
			break;
		case 'B':
			p->symbol = GMT_SYMBOL_BARX;
			if (bset) {
				if (text[bset+1] == '\0') {	/* Read it from data file */
					p->base_set = 2;
					p->n_required = 1;
					p->nondim_col[p->n_nondim++] = 2 + col_off;	/* base in user units */
				}
				else {
					if (gmt_get_uservalue (GMT, &text[bset+1], GMT->current.io.col_type[GMT_IN][GMT_X], &p->base, "-SB base value")) return EXIT_FAILURE;
					p->base_set = 1;
				}
			}
			break;
		case 'b':
			p->symbol = GMT_SYMBOL_BARY;
			if (text[bset+1] == '\0') {	/* Read it from data file */
				p->base_set = 2;
				p->n_required = 1;
				p->nondim_col[p->n_nondim++] = 2 + col_off;	/* base in user units */
			}
			else {
				if (gmt_get_uservalue (GMT, &text[bset+1], GMT->current.io.col_type[GMT_IN][GMT_Y], &p->base, "-Sb base value")) return EXIT_FAILURE;
				p->base_set = 1;
			}
			break;
		case 'C':
		case 'c':
			p->symbol = GMT_SYMBOL_CIRCLE;
			break;
		case 'D':
			p->size_x *= 1.25331413732;	/* To equal area of circle with same diameter */
		case 'd':
			p->symbol = GMT_SYMBOL_DIAMOND;
			break;
		case 'E':	/* Expect axis in km to be scaled based on -J */
			p->symbol = GMT_SYMBOL_ELLIPSE;
			p->convert_angles = 1;
			if (degenerate) {	/* Degenerate ellipse = circle */
				if (diameter[0]) {	/* Gave a fixed diameter as symbol size */
					p->size_x = p->size_y = atof (diameter);	/* In km */
				}
				else {	/* Must read from data file */
					p->n_required = 1;	/* Only expect diameter */
					p->nondim_col[p->n_nondim++] = 2 + mode;	/* Since diameter is in km, not inches or cm etc */
				}
			}
			else {
				p->n_required = 3;
				p->nondim_col[p->n_nondim++] = 2 + mode;	/* Angle */
				p->nondim_col[p->n_nondim++] = 3 + mode;	/* Since they are in km, not inches or cm etc */
				p->nondim_col[p->n_nondim++] = 4 + mode;
			}
			check = false;
			break;
		case 'e':
			p->symbol = GMT_SYMBOL_ELLIPSE;
			/* Expect angle in degrees, then major and major axes in plot units */
			p->n_required = 3;
			p->nondim_col[p->n_nondim++] = 2 + mode;	/* Angle */
			check = false;
			break;

		case 'f':	/* Fronts: -Sf<spacing>[/<size>][+r+l][+f+t+s+c+b][+o<offset>][+<pen>]	[WAS: -Sf<spacing>/<size>[dir][type][:<offset>]	*/
			p->symbol = GMT_SYMBOL_FRONT;
			p->f.f_off = 0.0;	p->f.f_symbol = GMT_FRONT_FAULT;	p->f.f_sense = GMT_FRONT_CENTERED;
			check = false;
			if (!text[1]) {	/* No args given, must parse segment header later */
				p->fq_parse = true;	/* This will be set to false once at least one header has been parsed */
				break;
			}
			strncpy (text_cp, text, GMT_LEN256);
			if (GMT_compat_check (GMT, 4)) {
				len = (int)strlen (text_cp) - 1;
				if (strchr (text_cp, ':') || (!strchr (text_cp, '+') && len > 0 && strchr ("bcflrst", text_cp[len]))) {	/* Old style */
					GMT_Report (GMT->parent, GMT_MSG_COMPAT, "Warning in Option -Sf: Sf<spacing>/<size>[dir][type][:<offset>] is deprecated syntax\n");
					if ((c = strchr (text_cp, ':'))) {	/* Gave :<offset>, set it and strip it off */
						c++;	/* Skip over the colon */
						p->f.f_off = GMT_to_inch (GMT, c);
						c--;	/* Go back to colon */
						*c = 0;	/* Effectively chops off the offset modifier */
					}
					len = (int)strlen (text_cp) - 1;

					switch (text_cp[len]) {
						case 'f':	/* Fault front */
							p->f.f_symbol = GMT_FRONT_FAULT;	len--;	break;
						case 't':	/* Triangle front */
							p->f.f_symbol = GMT_FRONT_TRIANGLE;	len--;	break;
						case 's':	/* Strike-slip front */
							p->f.f_symbol = GMT_FRONT_SLIP;		len--;	break;
						case 'c':	/* [half-]circle front */
							p->f.f_symbol = GMT_FRONT_CIRCLE;	len--;	break;
						case 'b':	/* [half-]square front */
							p->f.f_symbol = GMT_FRONT_BOX;		len--;	break;
						default:
							p->f.f_sense = GMT_FRONT_CENTERED;	break;
					}

					switch (text_cp[len]) {	/* Get sense - default is centered */
						case 'l':
							p->f.f_sense = GMT_FRONT_LEFT;			break;
						case 'r':
							p->f.f_sense = GMT_FRONT_RIGHT;			break;
						default:
							p->f.f_sense = GMT_FRONT_CENTERED;	len++;	break;
					}

					text_cp[len] = 0;	/* Gets rid of the [dir][type] flags, if present */

					/* Pull out and get spacing and size */

					sscanf (&text_cp[1], "%[^/]/%s", txt_a, txt_b);
					p->f.f_gap = (txt_a[0] == '-') ? atof (txt_a) : GMT_to_inch (GMT, txt_a);
					p->f.f_len = GMT_to_inch (GMT, txt_b);
				}
				else
					GMT_parse_front (GMT, text_cp, p);	/* Parse new -Sf syntax */
			}
			else
				GMT_parse_front (GMT, text_cp, p);	/* Parse new -Sf syntax */
			if (p->f.f_sense == GMT_FRONT_CENTERED && p->f.f_symbol == GMT_FRONT_SLIP) {
				GMT_Report (GMT->parent, GMT_MSG_NORMAL, "Error in Option -Sf: Must specify (l)eft-lateral or (r)ight-lateral slip\n");
				GMT_exit (GMT, EXIT_FAILURE); return EXIT_FAILURE;
			}
			if (GMT_IS_ZERO (p->f.f_gap) || GMT_IS_ZERO (p->f.f_len)) {
				GMT_Report (GMT->parent, GMT_MSG_NORMAL, "Error in Option -Sf: Neither <gap> nor <ticklength> can be zero!\n");
				GMT_exit (GMT, EXIT_FAILURE); return EXIT_FAILURE;
			}
			if (p->f.f_gap < 0.0) {	/* Gave -# of ticks desired */
				k = irint (fabs (p->f.f_gap));
				if (k == 0) {
					GMT_Report (GMT->parent, GMT_MSG_NORMAL, "Error in Option -Sf: Number of front ticks cannot be zero!\n");
					GMT_exit (GMT, EXIT_FAILURE); return EXIT_FAILURE;
				}
				if (!GMT_IS_ZERO (p->f.f_off)) {
					GMT_Report (GMT->parent, GMT_MSG_NORMAL, "Error in Option -Sf: +<offset> cannot be used when number of ticks is specified!\n");
					GMT_exit (GMT, EXIT_FAILURE); return EXIT_FAILURE;
				}
			}
			p->fq_parse = false;	/* No need to parse more later */
			break;
		case 'G':
			p->size_x *= 1.05390736526;	/* To equal area of circle with same diameter */
		case 'g':
			p->symbol = GMT_SYMBOL_OCTAGON;
			break;
		case 'H':
			p->size_x *= 1.09963611079;	/* To equal area of circle with same diameter */
		case 'h':
			p->symbol = GMT_SYMBOL_HEXAGON;
			break;
		case 'I':
			p->size_x *= 1.55512030156;	/* To equal area of circle with same diameter */
		case 'i':
			p->symbol = GMT_SYMBOL_INVTRIANGLE;
			break;
		case 'J':	/* Expect dimensions in km to be scaled based on -J */
			p->symbol = GMT_SYMBOL_ROTRECT;
			p->convert_angles = 1;
			if (degenerate) {	/* Degenerate rectangle = square with zero angle */
				if (diameter[0]) {	/* Gave a fixed diameter as symbol size */
					p->size_x = p->size_y = atof (diameter);	/* In km */
				}
				else {	/* Must read diameter from data file */
					p->n_required = 1;	/* Only expect diameter */
					p->nondim_col[p->n_nondim++] = 2 + mode;	/* Since diameter is in km, not inches or cm etc */
				}
			}
			else {	/* Get all three from file */
				p->n_required = 3;
				p->nondim_col[p->n_nondim++] = 2 + mode;	/* Angle */
				p->nondim_col[p->n_nondim++] = 3 + mode;	/* Since they are in km, not inches or cm etc */
				p->nondim_col[p->n_nondim++] = 4 + mode;
			}
			check = false;
			break;
		case 'j':
			p->symbol = GMT_SYMBOL_ROTRECT;
			p->n_required = 3;
			p->nondim_col[p->n_nondim++] = 2 + mode;	/* Angle */
			check = false;
			break;
		case 'l':
			p->symbol = GMT_SYMBOL_TEXT;
			if (gmt_parse_text (GMT, text_cp, p)) decode_error++;
			break;
		case 'M':
		case 'm':
			p->symbol = GMT_SYMBOL_MARC;
			p->n_required = 3;	/* Need radius, angle1 and angle2 */
			if (GMT_parse_vector (GMT, symbol_type, text, p)) {
				GMT_Report (GMT->parent, GMT_MSG_NORMAL, "Syntax error -S%c option\n", symbol_type);
				decode_error++;
			}
			if (symbol_type == 'M') p->v.status |= GMT_VEC_MARC90;	/* Flag means we will plot right angle symbol if angles extend 90 exactly */
			p->nondim_col[p->n_nondim++] = 3 + col_off;	/* Angle */
			p->nondim_col[p->n_nondim++] = 4 + col_off;	/* Angle */
			break;
		case 'N':
			p->size_x *= 1.14948092619;	/* To equal area of circle with same diameter */
		case 'n':
			p->symbol = GMT_SYMBOL_PENTAGON;
			break;
		case 'o':	/*3-D symbol */
			p->shade3D = true;
		case 'O':	/* Same but disable shading */
			p->symbol = GMT_SYMBOL_COLUMN;
			if (bset) {
				if (text[bset+1] == '\0') {	/* Read it from data file */
					p->base_set = 2;
					p->n_required = 1;
					p->nondim_col[p->n_nondim++] = 2 + col_off;	/* base in user units */
				}
				else {
					if (gmt_get_uservalue (GMT, &text[bset+1], GMT->current.io.col_type[GMT_IN][GMT_Z], &p->base, "-So|O base value")) return EXIT_FAILURE;
					p->base_set = 1;
				}
			}
			if (mode == 0) {
				decode_error = true;
				GMT_Report (GMT->parent, GMT_MSG_NORMAL, "Syntax error -S option: Symbol type %c is 3-D only\n", symbol_type);
			}
			break;
		case 'P':
		case 'p':
			p->symbol = GMT_SYMBOL_DOT;
			if (p->size_x == 0.0 && !p->read_size) {	/* User forgot to set size */
				p->size_x = GMT_DOT_SIZE;
				check = false;
			}
			break;
		case 'q':	/* Quoted lines: -Sq[d|n|l|x]<info>[:<labelinfo>] */
			p->symbol = GMT_SYMBOL_QUOTED_LINE;
			check = false;
			if (!text[1]) {	/* No args given, must parse segment header later */
				p->fq_parse = true;	/* This will be set to false once at least one header has been parsed */
				break;
			}
			for (j = 1, colon = 0; text[j]; j++) if (text[j] == ':') colon = j;
			if (colon) {	/* Gave :<labelinfo> */
				text[colon] = 0;
				decode_error += GMT_contlabel_info (GMT, 'S', &text[1], &p->G);
				decode_error += GMT_contlabel_specs (GMT, &text[colon+1], &p->G);
			}
			else
				decode_error += GMT_contlabel_info (GMT, 'S', &text[1], &p->G);
			p->fq_parse = false;	/* No need to parse more later */
			break;
		case 'r':
			p->symbol = GMT_SYMBOL_RECT;
			p->n_required = 2;
			check = false;
			break;
		case 'R':
			p->symbol = GMT_SYMBOL_RNDRECT;
			p->n_required = 3;
			check = false;
			break;
		case 'S':
			p->size_x *= 1.25331413732;	/* To equal area of circle with same diameter */
		case 's':
			p->symbol = GMT_SYMBOL_SQUARE;
			break;
		case 'T':
			p->size_x *= 1.55512030156;	/* To equal area of circle with same diameter */
		case 't':
			p->symbol = GMT_SYMBOL_TRIANGLE;
			break;
		case 'u':	/*3-D symbol */
			p->shade3D = true;
		case 'U':	/* Same but disable shading */
			p->symbol = GMT_SYMBOL_CUBE;
			if (mode == 0) {
				decode_error = true;
				GMT_Report (GMT->parent, GMT_MSG_NORMAL, "Syntax error -S option: Symbol type %c is 3-D only\n", symbol_type);
			}
			break;
		case 'V':
			p->convert_angles = 1;
		case 'v':
			p->symbol = GMT_SYMBOL_VECTOR;
			if (!GMT_compat_check (GMT, 4) || (strchr (text, '+') || !p->v.parsed_v4)) {	/* Check if new syntax before decoding */
				if (GMT_parse_vector (GMT, symbol_type, text, p)) {	/* Error decoding new vector syntax */
					GMT_Report (GMT->parent, GMT_MSG_NORMAL, "Syntax error -S%c option\n", symbol_type);
					decode_error++;
				}
				if (!(p->v.status & GMT_VEC_JUST_S)) p->nondim_col[p->n_nondim++] = 2 + col_off;
			}
			else {	/* Parse old-style vector specs */
				int one = 2;
				switch (text[1]) {	/* Check if s(egment), h(ead), b(alance center), or t(ail) have been specified */
					case 'S':	/* Input (x,y) refers to vector head (the tip), double heads */
						p->v.status |= GMT_VEC_BEGIN;
					case 's':	/* Input (x,y) refers to vector head (the tip), head  at end */
						p->v.status |= (GMT_VEC_JUST_S + GMT_VEC_END);
						break;
					case 'H':	/* Input (x,y) refers to vector head (the tip), double heads */
						p->v.status |= GMT_VEC_BEGIN;
					case 'h':	/* Input (x,y) refers to vector head (the tip), single head */
						p->v.status |= (GMT_VEC_JUST_E + GMT_VEC_END);
						p->nondim_col[p->n_nondim++] = 2 + mode;
						break;
					case 'B':	/* Input (x,y) refers to balance point of vector, double heads */
						p->v.status |= GMT_VEC_BEGIN;
					case 'b':	/* Input (x,y) refers to balance point of vector, single head */
						p->v.status |= (GMT_VEC_JUST_C + GMT_VEC_END);
						p->nondim_col[p->n_nondim++] = 2 + mode;
						break;
					case 'T':	/* Input (x,y) refers to tail of vector, double heads */
						p->v.status |= GMT_VEC_BEGIN;
					case 't':	/* Input (x,y) refers to tail of vector [Default], single head */
						p->v.status |= (GMT_VEC_JUST_B + GMT_VEC_END);
						p->nondim_col[p->n_nondim++] = 2 + mode;
						break;
					default:	/* No modifier given, default to tail, single head */
						p->v.status |= (GMT_VEC_JUST_B + GMT_VEC_END);
						one = 1;
						p->nondim_col[p->n_nondim++] = 2 + mode;
						break;
				}
				for (j = one; text[j] && text[j] != 'n'; j++);
				len = (int)strlen(text) - 1;
				if (text[j] == 'n') {	/* Normalize option used */
					k = gmt_get_unit (GMT, text[len]);
					if (k >= 0) { p->u = k; p->u_set = true; }
					p->v.v_norm = (float)atof (&text[j+1]);
					text[j] = 0;	/* Chop off the shrink part */
				}
				if (text[one]) {
					char txt_c[GMT_LEN256] = {""};
					/* It is possible that the user have appended a unit modifier after
					 * the <size> argument (which here are vector attributes).  We use that
					 * to set the unit, but only if the vector attributes themselves have
					 * units. (If not we would override MEASURE_UNIT without cause).
					 * So, -SV0.1i/0.2i/0.3ic will expect 4th column to have length in cm
					 * while SV0.1i/0.2i/0.3i expects data units in MEASURE_UNIT
					 */

					if (isalpha ((int)text[len]) && isalpha ((int)text[len-1])) {
						k = gmt_get_unit (GMT, text[len]);
						if (k >= 0) { p->u = k; p->u_set = true;}
						text[len] = 0;
					}
					if (!p->v.parsed_v4) {
						sscanf (&text[one], "%[^/]/%[^/]/%s", txt_a, txt_b, txt_c);
						p->v.v_width  = (float)GMT_to_inch (GMT, txt_a);
						p->v.h_length = (float)GMT_to_inch (GMT, txt_b);
						p->v.h_width  = (float)(GMT_to_inch (GMT, txt_c) * 2.0);
						p->v.v_angle = (float)(atand (0.5 * p->v.h_width / p->v.h_length) * 2.0);
					}
				}
				if (p->v.v_norm >= 0.0) text[j] = 'n';	/* Put back the n<shrink> part */
			}
			p->n_required = 2;
			break;
		case 'W':
			p->convert_angles = 1;
		case 'w':
			p->symbol = GMT_SYMBOL_WEDGE;
			p->n_required = 2;
			p->nondim_col[p->n_nondim++] = 2 + col_off;	/* Angle */
			p->nondim_col[p->n_nondim++] = 3 + col_off;	/* Angle */
			break;
		case '+':
			p->symbol = GMT_SYMBOL_PLUS;
			break;
		case 'x':
			p->symbol = GMT_SYMBOL_CROSS;
			break;
		case 'y':
			p->symbol = GMT_SYMBOL_YDASH;
			break;
		case 'z':
			p->symbol = GMT_SYMBOL_ZDASH;
			break;
		case 'k':
			p->symbol = GMT_SYMBOL_CUSTOM;
			p->custom = GMT_get_custom_symbol (GMT, text_cp);
			p->n_required = p->custom->n_required;
			for (ju = p->n_nondim = 0; ju < p->n_required; ju++) {	/* Flag input columns that are NOT lengths */
				if (p->custom->type[ju] != GMT_IS_DIMENSION) p->nondim_col[p->n_nondim++] = 2 + col_off + ju;
			}
			break;
		case '=':
			p->symbol = GMT_SYMBOL_GEOVECTOR;
			p->convert_angles = 1;
			p->n_required = 2;
			if (GMT_parse_vector (GMT, symbol_type, text, p)) {
				GMT_Report (GMT->parent, GMT_MSG_NORMAL, "Syntax error -S= option\n");
				decode_error++;
			}
			if (p->v.status & GMT_VEC_POLE) {	/* Small circle vector */
				if (p->v.status & GMT_VEC_ANGLES) {
					p->nondim_col[p->n_nondim++] = 2 + col_off;	/* Start angle */
					p->nondim_col[p->n_nondim++] = 3 + col_off;	/* Stop angle */
				}
				else {
					p->nondim_col[p->n_nondim++] = 2 + col_off;	/* Arc length */
					p->n_required = 1;
				}
			}
			else {	/* Great circle vector */
				p->nondim_col[p->n_nondim++] = 2 + col_off;	/* Angle [or longitude] */
				p->nondim_col[p->n_nondim++] = 3 + col_off;	/* Arc length [or latitude] */
			}
			break;
		default:
			decode_error = true;
			GMT_Report (GMT->parent, GMT_MSG_NORMAL, "Syntax error -S option: Unrecognized symbol type %c\n", symbol_type);
			break;
	}
	if (p->n_nondim > GMT_MAX_SYMBOL_COLS) {
		GMT_Report (GMT->parent, GMT_MSG_NORMAL, "Internal Error.  Must change GMT_MAX_SYMBOL_COLS\n");
	}
	if (p->given_size_x == 0.0 && check) {
		p->read_size = true;
		p->n_required++;
		if (p->symbol == GMT_SYMBOL_COLUMN) p->n_required++;
	}
	else
		p->read_size = false;
	if (bset || cmd) { /* Since we may not know if we have logarithmic projection at this point, skip the next checks. */ }
	else if (p->symbol == GMT_SYMBOL_BARX)
		p->base = (GMT->current.proj.xyz_projection[GMT_X] == GMT_LOG10) ? 1.0 : 0.0;
	else if (p->symbol == GMT_SYMBOL_BARY)
		p->base = (GMT->current.proj.xyz_projection[GMT_Y] == GMT_LOG10) ? 1.0 : 0.0;
	else if (p->symbol == GMT_SYMBOL_COLUMN)
		p->base = (GMT->current.proj.xyz_projection[GMT_Z] == GMT_LOG10) ? 1.0 : 0.0;

	return (decode_error);
}

void gmt_init_unit_conversion (struct GMT_CTRL *GMT) {
	/* Loads the m_per_unit array with the scaling factors that converts various units to meters.
	 * Also sets all the names for the units.
	 * See gmt_project.h for enums that can be used as array indices) */

	GMT->current.proj.m_per_unit[GMT_IS_METER]		= 1.0;				/* m in m */
	GMT->current.proj.m_per_unit[GMT_IS_KM]			= METERS_IN_A_KM;		/* m in km */
	GMT->current.proj.m_per_unit[GMT_IS_MILE]		= METERS_IN_A_MILE;		/* m in miles */
	GMT->current.proj.m_per_unit[GMT_IS_NAUTICAL_MILE]	= METERS_IN_A_NAUTICAL_MILE;	/* m in nautical mile */
	GMT->current.proj.m_per_unit[GMT_IS_INCH]		= 0.0254;			/* m in inch */
	GMT->current.proj.m_per_unit[GMT_IS_CM]			= 0.01;				/* m in cm */
	GMT->current.proj.m_per_unit[GMT_IS_PT]			= 0.0254 / 72.0;		/* m in point */
	GMT->current.proj.m_per_unit[GMT_IS_FOOT]		= METERS_IN_A_FOOT;		/* m in foot */
	GMT->current.proj.m_per_unit[GMT_IS_SURVEY_FOOT]	= METERS_IN_A_SURVEY_FOOT;	/* m in US Survey foot */

	strcpy (GMT->current.proj.unit_name[GMT_IS_METER],		"m");
	strcpy (GMT->current.proj.unit_name[GMT_IS_KM],		 	"km");
	strcpy (GMT->current.proj.unit_name[GMT_IS_MILE],		"mile");
	strcpy (GMT->current.proj.unit_name[GMT_IS_NAUTICAL_MILE], 	"nautical mile");
	strcpy (GMT->current.proj.unit_name[GMT_IS_INCH],		"inch");
	strcpy (GMT->current.proj.unit_name[GMT_IS_CM],		 	"cm");
	strcpy (GMT->current.proj.unit_name[GMT_IS_PT],		 	"point");
	strcpy (GMT->current.proj.unit_name[GMT_IS_FOOT],		"foot");
	strcpy (GMT->current.proj.unit_name[GMT_IS_SURVEY_FOOT],	"survey foot");
}

int GMT_init_scales (struct GMT_CTRL *GMT, unsigned int unit, double *fwd_scale, double *inv_scale, double *inch_to_unit, double *unit_to_inch, char *unit_name) {
	/* unit is 0-8 (see gmt_project.h for enums) and stands for m, km, mile, nautical mile, inch, cm, point, foot, or (US) survey foot */
	/* fwd_scale is used to convert user distance units to meter */
	/* inv_scale is used to convert meters to user distance units */
	/* inch_to_unit is used to convert internal inches to users units (c, i, p) */
	/* unit_to_inch is used to convert users units (c, i, p) to internal inches */
	/* unit_name (unless NULL) is set to the name of the user's map measure unit (cm/inch/point) */

	if (unit >= GMT_N_UNITS) {
		GMT_Report (GMT->parent, GMT_MSG_NORMAL, "GMT ERROR: Unit id must be 0-%d\n", GMT_N_UNITS-1);
		GMT_exit (GMT, EXIT_FAILURE); return EXIT_FAILURE;
	}

	/* These scales are used when 1:1 is not set to ensure that the
	 * output (or input with -I) is given (taken) in the units set
	 * by PROJ_LENGTH_UNIT */

	switch (GMT->current.setting.proj_length_unit) {
		case GMT_CM:
			*inch_to_unit = 2.54;
			if (unit_name) strcpy (unit_name, "cm");
			break;
		case GMT_INCH:
			*inch_to_unit = 1.0;
			if (unit_name) strcpy (unit_name, "inch");
			break;
		case GMT_PT:
			*inch_to_unit = 72.0;
			if (unit_name) strcpy (unit_name, "point");
			break;
		case GMT_M:
			if (GMT_compat_check (GMT, 4)) {
				*inch_to_unit = 0.0254;
				if (unit_name) strcpy (unit_name, "m");
			}
			break;
	}
	*unit_to_inch = 1.0 / (*inch_to_unit);
	*fwd_scale = 1.0 / GMT->current.proj.m_per_unit[unit];
	*inv_scale = GMT->current.proj.m_per_unit[unit];
	return GMT_OK;
}

enum GMT_enum_units GMT_get_unit_number (struct GMT_CTRL *GMT_UNUSED(GMT), char unit) {
	/* Converts character unit (e.g., 'k') to unit number (e.g., GMT_IS_KM) */
	enum GMT_enum_units mode;

	switch (unit) {
		case '\0':
		case 'e':
			mode = GMT_IS_METER;
			break;
		case 'k':
			mode = GMT_IS_KM;
			break;
		case 'M':
			mode = GMT_IS_MILE;
			break;
		case 'n':
			mode = GMT_IS_NAUTICAL_MILE;
			break;
		case 'i':
			mode = GMT_IS_INCH;
			break;
		case 'c':
			mode = GMT_IS_CM;
			break;
		case 'p':
			mode = GMT_IS_PT;
			break;
		case 'f':
			mode = GMT_IS_FOOT;
			break;
		case 'u':
			mode = GMT_IS_SURVEY_FOOT;
			break;
		default:
			mode = GMT_IS_NOUNIT;
	}

	return (mode);
}

unsigned int GMT_check_scalingopt (struct GMT_CTRL *GMT, char option, char unit, char *unit_name) {
	int smode;
	unsigned int mode;

	if ((smode = GMT_get_unit_number (GMT, unit)) == GMT_IS_NOUNIT) {
		GMT_Report (GMT->parent, GMT_MSG_NORMAL, "GMT ERROR Option -%c: Only append one of %s|%s\n", option, GMT_DIM_UNITS_DISPLAY, GMT_LEN_UNITS2_DISPLAY);
		GMT_exit (GMT, EXIT_FAILURE); return EXIT_FAILURE;
	}
	mode = (unsigned int)smode;
	switch (mode) {
		case GMT_IS_METER:		strcpy (unit_name, "m");		break;
		case GMT_IS_KM:			strcpy (unit_name, "km");		break;
		case GMT_IS_MILE:		strcpy (unit_name, "mile");		break;
		case GMT_IS_NAUTICAL_MILE:	strcpy (unit_name, "nautical mile");	break;
		case GMT_IS_INCH:		strcpy (unit_name, "inch");		break;
		case GMT_IS_CM:			strcpy (unit_name, "cm");		break;
		case GMT_IS_PT:			strcpy (unit_name, "point");		break;
		case GMT_IS_FOOT:		strcpy (unit_name, "foot");		break;
		case GMT_IS_SURVEY_FOOT:	strcpy (unit_name, "survey foot");	break;
	}

	return (mode);
}

int GMT_set_measure_unit (struct GMT_CTRL *GMT, char unit) {
	/* Option to override the GMT measure unit default */
	int k;

	if ((k = gmt_get_unit (GMT, unit)) < 0) {
		GMT_Report (GMT->parent, GMT_MSG_NORMAL, "Error: Bad plot measure selected (%c); use c, i, or p.\n", unit);
		return (GMT_MAP_BAD_MEASURE_UNIT);
	}
	GMT->current.setting.proj_length_unit = k;
	return (GMT_NOERROR);
}

int backwards_SQ_parsing (struct GMT_CTRL *GMT, char option, char *item) {
	/* Use to parse various -S -Q options when backwardsness has been enabled */
	int j;

	GMT_Report (GMT->parent, GMT_MSG_COMPAT, "Warning: Option -%c[-]<mode>[/<threshold>] is deprecated. Use -n<mode>[+a][+t<threshold>] instead.\n", (int)option);

	for (j = 0; j < 3 && item[j]; j++) {
		switch (item[j]) {
			case '-':
				GMT->common.n.antialias = false; break;
			case 'n':
				GMT->common.n.interpolant = BCR_NEARNEIGHBOR; break;
			case 'l':
				GMT->common.n.interpolant = BCR_BILINEAR; break;
			case 'b':
				GMT->common.n.interpolant = BCR_BSPLINE; break;
			case 'c':
				GMT->common.n.interpolant = BCR_BICUBIC; break;
			case '/':
				GMT->common.n.threshold = atof (&item[j+1]);
				if (GMT->common.n.threshold < 0.0 || GMT->common.n.threshold > 1.0) {
					GMT_Report (GMT->parent, GMT_MSG_NORMAL, "Error: Interpolation threshold must be in [0,1] range\n");
					return (1);
				}
				break;
			default:
				GMT_Report (GMT->parent, GMT_MSG_NORMAL, "Syntax error: Specify -%c[-]b|c|l|n[/threshold] to set grid interpolation mode.\n", option);
				return (1);
				break;
		}
	}
	return (GMT_NOERROR);
}

int GMT_parse_common_options (struct GMT_CTRL *GMT, char *list, char option, char *item)
{
	/* GMT_parse_common_options interprets the command line for the common, unique options
	 * -B, -J, -K, -O, -P, -R, -U, -V, -X, -Y, -b, -c, -f, -g, -h, -i, -n, -o, -p, -r, -s, -t, -:, -- and -^.
	 * The list passes all of these that we should consider.
	 * The API will also consider -I for grid increments.
	 */

	int error = 0, i = 0;	/* The i and i+= GMT_more_than_once are there to avoid compiler warnings... */

	if (!list || !strchr (list, option)) return (0);	/* Not a common option we accept */

	if (GMT_compat_check (GMT, 4)) {
		/* Translate some GMT4 options */
		switch (option) {
			case 'E': GMT_COMPAT_OPT ('p'); break;
			case 'F': GMT_COMPAT_OPT ('r'); break;
			case 'H': GMT_COMPAT_OPT ('h'); break;
		}
	}

	switch (option) {	/* Handle parsing of this option, if allowed here */

		case 'B':
			switch (item[0]) {	/* Check for -B[p] and -Bs */
				case 's': GMT->common.B.active[1] = true; break;
				default:  GMT->common.B.active[0] = true; break;
			}
			if (!error) error = gmt_parse_B_option (GMT, item);
			break;

		case 'I':
			if (GMT->hidden.func_level > 0) return (0);	/* Just skip if we are inside a GMT module. -I is an API common option only */
			if (GMT_getinc (GMT, item, GMT->common.API_I.inc)) {
				GMT_inc_syntax (GMT, 'I', 1);
				error++;
			}
			GMT->common.API_I.active = true;
			break;

		case 'J':
			if (item && (item[0] == 'Z' || item[0] == 'z')) {	/* -JZ or -Jz */
				error += (GMT_check_condition (GMT, GMT->common.J.zactive, "Warning: Option -JZ|z given more than once\n") || gmt_parse_J_option (GMT, item));
				GMT->common.J.zactive = true;
			}
			else {	/* Horizontal map projection */
				error += (GMT_check_condition (GMT, GMT->common.J.active, "Warning: Option -J given more than once\n") || gmt_parse_J_option (GMT, item));
				GMT->common.J.active = true;
			}
			break;

		case 'K':
			i += GMT_more_than_once (GMT, GMT->common.K.active);
			GMT->common.K.active = true;
			break;

		case 'O':
			i += GMT_more_than_once (GMT, GMT->common.O.active);
			GMT->common.O.active = true;
			break;

		case 'P':
			i += GMT_more_than_once (GMT, GMT->common.P.active);
			GMT->common.P.active = true;
			break;

		case 'Q':
		case 'S':
			if (GMT_compat_check (GMT, 4)) {
				GMT_Report (GMT->parent, GMT_MSG_COMPAT, "Warning: Option -%c is deprecated. Use -n instead.\n" GMT_COMPAT_INFO, option);
				error += backwards_SQ_parsing (GMT, option, item);
			}
			else {
				GMT_Report (GMT->parent, GMT_MSG_NORMAL, "Option -%c is not a recognized common option\n", option);
				return (1);
			}
			break;

		case 'R':
			error += (GMT_more_than_once (GMT, GMT->common.R.active) || gmt_parse_R_option (GMT, item));
			GMT->common.R.active = true;
			break;

		case 'U':
			error += (GMT_more_than_once (GMT, GMT->common.U.active) || gmt_parse_U_option (GMT, item));
			GMT->common.U.active = true;
			break;

		case 'V':
			i += GMT_more_than_once (GMT, GMT->common.V.active);
			GMT->common.V.active = true;
			if (item && item[0]) {	/* Specified a verbosity level */
				if (gmt_parse_V_option (GMT, item[0])) {
					GMT_Report (GMT->parent, GMT_MSG_NORMAL, "Error: Unknown argument to -V option, -V%c\n", item[0]);
					error++;
				}
			}
			else
				GMT->current.setting.verbose = GMT_MSG_VERBOSE;
			break;

		case 'X':
			error += (GMT_more_than_once (GMT, GMT->common.X.active) || gmt_parse_XY_option (GMT, GMT_X, item));
			GMT->common.X.active = true;
			break;

		case 'Y':
			error += (GMT_more_than_once (GMT, GMT->common.Y.active) || gmt_parse_XY_option (GMT, GMT_Y, item));
			GMT->common.Y.active = true;
			break;

		case 'Z':	/* GMT4 Backwards compatibility */
			if (GMT_compat_check (GMT, 4)) {
				GMT_Report (GMT->parent, GMT_MSG_COMPAT, "Warning: Option -Z[<zlevel>] is deprecated. Use -p<azim>/<elev>[/<zlevel>] instead.\n" GMT_COMPAT_INFO);
				if (item && item[0]) {
					if (gmt_get_uservalue (GMT, item, GMT->current.io.col_type[GMT_IN][GMT_Z], &GMT->current.proj.z_level, "-Z zlevel value")) return 1;
				}
			}
			else {
				GMT_Report (GMT->parent, GMT_MSG_NORMAL, "Option -%c is not a recognized common option\n", option);
				return (1);
			}
			break;

		case 'a':
			error += (GMT_more_than_once (GMT, GMT->common.a.active) || gmt_parse_a_option (GMT, item));
			GMT->common.a.active = true;
			break;

		case 'b':
			switch (item[0]) {
				case 'i':
					error += GMT_check_condition (GMT, GMT->common.b.active[GMT_IN], "Warning Option -bi given more than once\n");
					GMT->common.b.active[GMT_IN] = true;
					break;
				case 'o':
					error += GMT_check_condition (GMT, GMT->common.b.active[GMT_OUT], "Warning Option -bo given more than once\n");
					GMT->common.b.active[GMT_OUT] = true;
					break;
				default:
					error += GMT_check_condition (GMT, GMT->common.b.active[GMT_IN] + GMT->common.b.active[GMT_OUT], "Warning Option -b given more than once\n");
					GMT->common.b.active[GMT_IN] = GMT->common.b.active[GMT_OUT] = true;
					break;
			}
			error += gmt_parse_b_option (GMT, item);
			break;

		case 'c':
			error += (GMT_more_than_once (GMT, GMT->common.c.active) || gmt_parse_c_option (GMT, item));
			GMT->common.c.active = true;
			break;

		case 'd':
			switch (item[0]) {
				case 'i':
					error += GMT_check_condition (GMT, GMT->common.d.active[GMT_IN], "Warning Option -di given more than once\n");
					break;
				case 'o':
					error += GMT_check_condition (GMT, GMT->common.d.active[GMT_OUT], "Warning Option -do given more than once\n");
					break;
				default:
					error += GMT_check_condition (GMT, GMT->common.d.active[GMT_IN] + GMT->common.d.active[GMT_OUT], "Warning Option -d given more than once\n");
					break;
			}
			error += gmt_parse_d_option (GMT, item);
			break;

		case 'f':
			switch (item[0]) {
				case 'i':
					//error += GMT_check_condition (GMT, GMT->common.f.active[GMT_IN], "Warning Option -fi given more than once\n");
					GMT->common.f.active[GMT_IN] = true;
					break;
				case 'o':
					//error += GMT_check_condition (GMT, GMT->common.f.active[GMT_OUT], "Warning Option -fo given more than once\n");
					GMT->common.f.active[GMT_OUT] = true;
					break;
				default:
					//error += GMT_check_condition (GMT, GMT->common.f.active[GMT_IN] | GMT->common.f.active[GMT_OUT], "Warning Option -f given more than once\n");
					GMT->common.f.active[GMT_IN] = GMT->common.f.active[GMT_OUT] = true;
					break;
			}
			error += gmt_parse_f_option (GMT, item);
			break;

		case 'g':
			error += gmt_parse_g_option (GMT, item);
			GMT->common.g.active = true;
			break;

		case 'h':
			error += (GMT_more_than_once (GMT, GMT->common.h.active) || gmt_parse_h_option (GMT, item));
			GMT->common.h.active = true;
			break;

		case 'i':
			error += (GMT_more_than_once (GMT, GMT->common.i.active) || gmt_parse_i_option (GMT, item));
			GMT->common.i.active = true;
			break;

		case 'M':	/* Backwards compatibility */
		case 'm':
			if (GMT_compat_check (GMT, 4)) {
				GMT_Report (GMT->parent, GMT_MSG_COMPAT, "Warning: Option -%c is deprecated. Segment headers are automatically identified.\n", option);
			}
			else {
				GMT_Report (GMT->parent, GMT_MSG_NORMAL, "Option -%c is not a recognized common option\n", option);
				return (1);
			}
			break;

		case 'n':
			error += (GMT_more_than_once (GMT, GMT->common.n.active) || gmt_parse_n_option (GMT, item));
			GMT->common.n.active = true;
			break;

		case 'o':
			error += (GMT_more_than_once (GMT, GMT->common.o.active) || gmt_parse_o_option (GMT, item));
			GMT->common.o.active = true;
			break;

		case 'p':
			error += (GMT_more_than_once (GMT, GMT->common.p.active) || gmt_parse_p_option (GMT, item));
			GMT->common.p.active = true;
			break;

		case 'r':
			if (GMT->current.io.grd_info.active) GMT->common.r.active = false;	/* OK to override registration given via -Rfile */
			error += GMT_more_than_once (GMT, GMT->common.r.active);
			GMT->common.r.active = true;
			GMT->common.r.registration = GMT_GRID_PIXEL_REG;
			break;

		case 's':
			error += (GMT_more_than_once (GMT, GMT->common.s.active) || gmt_parse_s_option (GMT, item));
			GMT->common.s.active = true;
			break;

		case 't':
			error += GMT_more_than_once (GMT, GMT->common.t.active);
			if (item[0]) {
				GMT->common.t.active = true;
				GMT->common.t.value = atof (item);
			}
			else {
				GMT_Report (GMT->parent, GMT_MSG_NORMAL, "Option -t was not given any value (please add transparency in 0-100%% range)!\n");
				error++;
			}
			break;

#ifdef USE_GTHREADS
		case 'x':
			error += (GMT_more_than_once (GMT, GMT->common.x.active) || gmt_parse_x_option (GMT, item));
			GMT->common.x.active = true;
			break;
#endif

		case ':':
			error += (GMT_more_than_once (GMT, GMT->common.colon.active) || gmt_parse_colon_option (GMT, item));
			GMT->common.colon.active = true;
			break;

		case '^':
			if (GMT->common.synopsis.active) GMT_Report (GMT->parent, GMT_MSG_NORMAL, "Warning: Option - given more than once\n");
			GMT->common.synopsis.active = true;
			break;

		case '-':
			error += GMT_parse_dash_option (GMT, item);
			break;

		case '>':	/* Registered output file; nothing to do here */
			break;

		default:	/* Here we end up if an unrecognized option is passed (should not happen, though) */
			GMT_Report (GMT->parent, GMT_MSG_NORMAL, "Option -%c is not a recognized common option\n", option);
			return (1);
			break;
	}

	/* On error, give syntax message */

	if (error) GMT_syntax (GMT, option);

	return (error);
}

int gmt_scanf_epoch (struct GMT_CTRL *GMT, char *s, int64_t *rata_die, double *t0) {

	/* Read a string which must be in one of these forms:
		[-]yyyy-mm-dd[T| [hh:mm:ss.sss]]
		[-]yyyy-Www-d[T| [hh:mm:ss.sss]]
	   Hence, data and clock can be separated by 'T' or ' ' (space), and the clock string is optional.
	   In fact, seconds can be decimal or integer, or missing. Minutes and hour are optional too.
	   Examples: 2000-01-01, 2000-01-01T, 2000-01-01 00:00, 2000-01-01T00, 2000-01-01T00:00:00.000
	*/

	double ss = 0.0;
	int i, yy, mo, dd, hh = 0, mm = 0;
	int64_t rd;
	char tt[8];

	i = 0;
	while (s[i] && s[i] == ' ') i++;
	if (!(s[i])) return (-1);
	if (strchr (&s[i], 'W') ) {	/* ISO calendar string, date with or without clock */
		if (sscanf (&s[i], "%5d-W%2d-%1d%[^0-9:-]%2d:%2d:%lf", &yy, &mo, &dd, tt, &hh, &mm, &ss) < 3) return (-1);
		if (GMT_iso_ywd_is_bad (yy, mo, dd) ) return (-1);
		rd = GMT_rd_from_iywd (GMT, yy, mo, dd);
	}
	else {				/* Gregorian calendar string, date with or without clock */
		if (sscanf (&s[i], "%5d-%2d-%2d%[^0-9:-]%2d:%2d:%lf", &yy, &mo, &dd, tt, &hh, &mm, &ss) < 3) return (-1);
		if (GMT_g_ymd_is_bad (yy, mo, dd) ) return (-1);
		rd = GMT_rd_from_gymd (GMT, yy, mo, dd);
	}
	if (GMT_hms_is_bad (hh, mm, ss)) return (-1);

	*rata_die = rd;								/* Rata day number of epoch */
	*t0 =  (GMT_HR2SEC_F * hh + GMT_MIN2SEC_F * mm + ss) * GMT_SEC2DAY;	/* Fractional day (0<= t0 < 1) since rata_die of epoch */
	return (GMT_NOERROR);
}

int GMT_init_time_system_structure (struct GMT_CTRL *GMT, struct GMT_TIME_SYSTEM *time_system) {
	/* Processes strings time_system.unit and time_system.epoch to produce a time system scale
	   (units in seconds), inverse scale, and rata die number and fraction of the epoch (days).
	   Return values: 0 = no error, 1 = unit error, 2 = epoch error, 3 = unit and epoch error.
	*/
	int error = GMT_NOERROR;

	/* Check the unit sanity */
	switch (time_system->unit) {
		case 'y':
		case 'Y':
			/* This is a kludge: we assume all years are the same length, thinking that a user
			with decimal years doesn't care about precise time.  To do this right would
			take an entirely different scheme, not a simple unit conversion. */
			time_system->scale = GMT_YR2SEC_F;
			break;
		case 'o':
		case 'O':
			/* This is also a kludge: we assume all months are the same length, thinking that a user
			with decimal years doesn't care about precise time.  To do this right would
			take an entirely different scheme, not a simple unit conversion. */
			time_system->scale = GMT_MON2SEC_F;
			break;
		case 'd':
		case 'D':
			time_system->scale = GMT_DAY2SEC_F;
			break;
		case 'h':
		case 'H':
			time_system->scale = GMT_HR2SEC_F;
			break;
		case 'm':
		case 'M':
			time_system->scale = GMT_MIN2SEC_F;
			break;
		case 's':
		case 'S':
			time_system->scale = 1.0;
			break;
		case 'c':
		case 'C':
			if (GMT_compat_check (GMT, 4)) {
				GMT_Report (GMT->parent, GMT_MSG_COMPAT, "Warning: Unit c (seconds) is deprecated; use s instead.\n");
				time_system->scale = 1.0;
			}
			else
				error ++;
			break;
		default:
			error ++;
			break;
	}

	/* Set inverse scale and store it to avoid divisions later */
	time_system->i_scale = 1.0 / time_system->scale;

	/* Now convert epoch into rata die number and fraction */
	if (gmt_scanf_epoch (GMT, time_system->epoch, &time_system->rata_die, &time_system->epoch_t0)) error += 2;

	if (error & 1) {
		GMT_Report (GMT->parent, GMT_MSG_NORMAL, "Warning: TIME_UNIT is invalid.  Default assumed.\n");
		GMT_Report (GMT->parent, GMT_MSG_NORMAL, "Choose one only from y o d h m s\n");
		GMT_Report (GMT->parent, GMT_MSG_NORMAL, "Corresponding to year month day hour minute second\n");
		GMT_Report (GMT->parent, GMT_MSG_NORMAL, "Note year and month are simply defined (365.2425 days and 1/12 of a year)\n");
	}
	if (error & 2) {
		GMT_Report (GMT->parent, GMT_MSG_NORMAL, "Warning: TIME_EPOCH format is invalid.  Default assumed.\n");
		GMT_Report (GMT->parent, GMT_MSG_NORMAL, "    A correct format has the form [-]yyyy-mm-ddThh:mm:ss[.xxx]\n");
		GMT_Report (GMT->parent, GMT_MSG_NORMAL, "    or (using ISO weekly calendar)   yyyy-Www-dThh:mm:ss[.xxx]\n");
		GMT_Report (GMT->parent, GMT_MSG_NORMAL, "    An example of a correct format is:  2000-01-01T12:00:00\n");
	}
	return (error);
}

void GMT_set_pad (struct GMT_CTRL *GMT, unsigned int pad)
{	/* Changes the 4 GMT default pad values to given isotropic pad */
	GMT->current.io.pad[XLO] = GMT->current.io.pad[XHI] = GMT->current.io.pad[YLO] = GMT->current.io.pad[YHI] = pad;
}

int GMT_init_fonts (struct GMT_CTRL *GMT)
{
	unsigned int i = 0, n_GMT_fonts;
	size_t n_alloc = 0;
	char buf[GMT_BUFSIZ] = {""}, fullname[GMT_BUFSIZ] = {""};
	FILE *in = NULL;

	/* Loads the available fonts for this installation */

	/* First the standard 35 PostScript fonts from Adobe */

	GMT_getsharepath (GMT, "pslib", "PS_font_info", ".d", fullname, R_OK);
	if ((in = fopen (fullname, "r")) == NULL) {
		GMT_Report (GMT->parent, GMT_MSG_NORMAL, "Error: Cannot open %s\n", fullname);
		GMT_exit (GMT, EXIT_FAILURE); return EXIT_FAILURE;
	}

	GMT_set_meminc (GMT, GMT_SMALL_CHUNK);	/* Only allocate a small amount */
	while (fgets (buf, GMT_BUFSIZ, in)) {
		if (buf[0] == '#' || buf[0] == '\n' || buf[0] == '\r') continue;
		if (i == n_alloc) GMT->session.font = GMT_malloc (GMT, GMT->session.font, i, &n_alloc, struct GMT_FONTSPEC);
		if (sscanf (buf, "%s %lf %*d", fullname, &GMT->session.font[i].height) != 2) {
			GMT_Report (GMT->parent, GMT_MSG_NORMAL, "Error: Trouble decoding font info for font %d\n", i);
			GMT_exit (GMT, EXIT_FAILURE); return EXIT_FAILURE;
		}
		GMT->session.font[i++].name = strdup (fullname);
	}
	fclose (in);
	GMT->session.n_fonts = n_GMT_fonts = i;

	/* Then any custom fonts */

	if (GMT_getsharepath (GMT, "pslib", "CUSTOM_font_info", ".d", fullname, R_OK)) {	/* Decode Custom font file */
		if ((in = fopen (fullname, "r")) == NULL) {
			GMT_Report (GMT->parent, GMT_MSG_NORMAL, "Error: Cannot open %s\n", fullname);
			GMT_exit (GMT, EXIT_FAILURE); return EXIT_FAILURE;
		}

		while (fgets (buf, GMT_BUFSIZ, in)) {
			if (buf[0] == '#' || buf[0] == '\n' || buf[0] == '\r') continue;
			if (i == n_alloc) GMT->session.font = GMT_malloc (GMT, GMT->session.font, i, &n_alloc, struct GMT_FONTSPEC);
			if (sscanf (buf, "%s %lf %*d", fullname, &GMT->session.font[i].height) != 2) {
				GMT_Report (GMT->parent, GMT_MSG_NORMAL, "Error: Trouble decoding custom font info for font %d\n", i - n_GMT_fonts);
				GMT_exit (GMT, EXIT_FAILURE); return EXIT_FAILURE;
			}
			GMT->session.font[i++].name = strdup (fullname);
		}
		fclose (in);
		GMT->session.n_fonts = i;
	}
	n_alloc = i;
	GMT->session.font = GMT_malloc (GMT, GMT->session.font, 0, &n_alloc, struct GMT_FONTSPEC);
	GMT_reset_meminc (GMT);
	return (GMT_NOERROR);
}

struct GMT_CTRL *New_GMT_Ctrl (char *GMT_UNUSED(session), unsigned int pad) {	/* Allocate and initialize a new common control structure */
	int i;
	char path[PATH_MAX+1];
	char *unit_name[4] = {"cm", "inch", "m", "point"};
	double u2u[4][4] = {	/* Local initialization of unit conversion factors */
		{   1.00,    1.0/2.54,    0.01,         72.0/2.54 },
		{   2.54,    1.0,         0.0254,       72.0 },
		{ 100.00,    100.0/2.54,  1.0,          72.0/0.0254 },
		{ 2.54/72.0, 1.0/72.0,    0.0254/72.0,  1.0 }
	};
	struct GMT_PROJ4 GMT_proj4[GMT_N_PROJ4] = {
		{ "aea"      , GMT_ALBERS },
		{ "aeqd"     , GMT_AZ_EQDIST },
		{ "cyl_stere", GMT_CYL_STEREO },
		{ "cass"     , GMT_CASSINI },
		{ "cea"      , GMT_CYL_EQ },
		{ "eck4"     , GMT_ECKERT4 },
		{ "eck6"     , GMT_ECKERT6 },
		{ "eqc"      , GMT_CYL_EQDIST },
		{ "eqdc"     , GMT_ECONIC },
		{ "gnom"     , GMT_GNOMONIC },
		{ "hammer"   , GMT_HAMMER },
		{ "laea"     , GMT_LAMB_AZ_EQ },
		{ "lcc"      , GMT_LAMBERT },
		{ "merc"     , GMT_MERCATOR },
		{ "mill"     , GMT_MILLER },
		{ "moll"     , GMT_MOLLWEIDE },
		{ "nsper"    , GMT_GENPER },
		{ "omerc"    , GMT_OBLIQUE_MERC },
		{ "omercp"   , GMT_OBLIQUE_MERC_POLE },
		{ "ortho"    , GMT_ORTHO },
		{ "polar"    , GMT_POLAR },
		{ "poly"     , GMT_POLYCONIC },
		{ "robin"    , GMT_ROBINSON },
		{ "sinu"     , GMT_SINUSOIDAL },
		{ "stere"    , GMT_STEREO },
		{ "tmerc"    , GMT_TM },
		{ "utm"      , GMT_UTM },
		{ "vandg"    , GMT_VANGRINTEN },
		{ "wintri"   , GMT_WINKEL },
		{ "xy"       , GMT_LINEAR },
		{ "z"        , GMT_ZAXIS }
	};
	struct GMT_CTRL *GMT = NULL;
	struct ELLIPSOID ref_ellipsoid[GMT_N_ELLIPSOIDS] = {   /* This constant is created by GNUmakefile - do not edit */
	#include "gmt_ellipsoids.h"	/* This include file is created by GNUmakefile - do not edit */
	};
	struct DATUM datum[GMT_N_DATUMS] = {     /* This constant is created by GNUmakefile - do not edit */
	#include "gmt_datums.h"		/* This include file is created by GNUmakefile - do not edit */
	};

	/* Alloc using calloc since GMT_memory may use resources not yet initialized */
	GMT = calloc (1U, sizeof (struct GMT_CTRL));
	GMT_memcpy (GMT->current.setting.ref_ellipsoid, ref_ellipsoid, 1, ref_ellipsoid);
	GMT_memcpy (GMT->current.setting.proj_datum, datum, 1, datum);

	/* Assign the three std* pointers */

	GMT->session.std[GMT_IN]  = stdin;
	GMT->session.std[GMT_OUT] = stdout;
	GMT->session.std[GMT_ERR] = stderr;

	/* Set default verbosity level */
	GMT->current.setting.verbose = GMT_MSG_COMPAT;

#ifdef MEMDEBUG
	GMT_memtrack_init (GMT);	/* Helps us determine memory leaks */
	GMT->session.min_meminc = GMT_MIN_MEMINC;
	GMT->session.max_meminc = GMT_MAX_MEMINC;
#endif

	/* We don't know the module or library names yet */
	GMT->init.module_name = GMT->init.module_lib = NULL;

	/* Set runtime bindir */
	GMT_runtime_bindir (path, session);
	GMT->init.runtime_bindir = strdup (path);

	/* Set runtime libdir */
#if defined(__CYGWIN__)
	/* Since no dladdr under Cygwin we must assume lib dir parallels bin dir */
	if (strlen (path) > 4 && !strncmp (&path[strlen(path)-4], "/bin", 4U))
		strncpy (&path[strlen(path)-3], "lib", 3U);
#else
	GMT_runtime_libdir (path);
#endif
	GMT->init.runtime_libdir = strdup (path);

	GMT_set_env (GMT);	/* Get GMT_SHAREDIR and other environment path parameters */

	GMT_init_fonts (GMT);	/* Load in available font names */

	/* Initialize values whose defaults are not necessarily 0/false/NULL */

	/* MAP settings */

	GMT_init_distaz (GMT, GMT_MAP_DIST_UNIT, GMT_GREATCIRCLE, GMT_MAP_DIST);	/* Default spherical distance calculations in m */

	GMT->current.map.n_lon_nodes = 360;
	GMT->current.map.n_lat_nodes = 180;
	GMT->current.map.frame.check_side = false;
	GMT->current.map.frame.horizontal = 0;
	GMT->current.map.dlon = (GMT->common.R.wesn[XHI] - GMT->common.R.wesn[XLO]) / GMT->current.map.n_lon_nodes;
	GMT->current.map.dlat = (GMT->common.R.wesn[YHI] - GMT->common.R.wesn[YLO]) / GMT->current.map.n_lat_nodes;

	/* PLOT settings */

	GMT->current.plot.mode_3D = 3;	/* Draw both fore and/or back 3-D box lines [1 + 2] */

	/* PROJ settings */

	GMT->current.proj.projection = GMT_NO_PROJ;
	/* We need some defaults here for the cases where we do not actually set these with GMT_map_setup */
	GMT->current.proj.fwd_x = GMT->current.proj.fwd_y = GMT->current.proj.fwd_z = &GMT_translin;
	GMT->current.proj.inv_x = GMT->current.proj.inv_y = GMT->current.proj.inv_z = &GMT_itranslin;
	/* z_level will be updated in GMT_init_three_D, but if it doesn't, it does not matter,
	 * because by default, z_scale = 0.0 */
	GMT->current.proj.z_level = DBL_MAX;
	GMT->current.proj.xyz_pos[GMT_X] = GMT->current.proj.xyz_pos[GMT_Y] = GMT->current.proj.xyz_pos[GMT_Z] = true;
	GMT->current.proj.z_project.view_azimuth = 180.0;
	GMT->current.proj.z_project.view_elevation = 90.0;
	GMT->current.proj.z_project.plane = -1;	/* Initialize no perspective projection */
	GMT->current.proj.z_project.level = 0.0;
	for (i = 0; i < 4; i++) GMT->current.proj.edge[i] = true;
	GMT_grdio_init (GMT);
	GMT_set_pad (GMT, pad); /* Sets default number of rows/cols for boundary padding in this session */
	GMT->current.proj.f_horizon = 90.0;
	GMT->current.proj.proj4 = GMT_memory (GMT, NULL, GMT_N_PROJ4, struct GMT_PROJ4);
	for (i = 0; i < GMT_N_PROJ4; i++) {	/* Load up proj4 structure once and for all */
		GMT->current.proj.proj4[i].name = strdup (GMT_proj4[i].name);
		GMT->current.proj.proj4[i].id = GMT_proj4[i].id;
	}
	/* TIME_SYSTEM settings */
	strcpy (GMT->current.setting.time_system.epoch, "2000-01-01T12:00:00");
	GMT->current.setting.time_system.unit = 'd';

	/* INIT settings */

	GMT_memcpy (GMT->session.u2u, u2u, 1, u2u);
	for (i = 0; i < 4; i++) strncpy (GMT->session.unit_name[i], unit_name[i], 8U);
	GMT_make_fnan (GMT->session.f_NaN);
	GMT_make_dnan (GMT->session.d_NaN);
	for (i = 0; i < 3; i++) GMT->session.no_rgb[i] = -1.0;

	return (GMT);
}

void gmt_set_today (struct GMT_CTRL *GMT)
{	/* Gets the rata die of today */
	time_t right_now = time (NULL);			/* Unix time right now */
	struct tm *moment = gmtime (&right_now);	/* Convert time to a TM structure */
	/* Calculate rata die from yy, mm, and dd */
	/* tm_mon is 0-11, so add 1 for 1-12 range, tm_year is years since 1900, so add 1900, but tm_mday is 1-31 so use as is */
	GMT->current.time.today_rata_die = GMT_rd_from_gymd (GMT, 1900 + moment->tm_year, moment->tm_mon + 1, moment->tm_mday);
}

struct GMT_CTRL *GMT_begin (struct GMTAPI_CTRL *API, char *session, unsigned int pad)
{
	/* GMT_begin is called once by GMT_Create_Session and does basic
	 * one-time initialization of GMT before the GMT modules take over.
	 * It will load in the gmt.conf settings from the share dir and
	 * reset them with the user's gmt.conf settings (if any).
	 * It then does final processing of defaults so that all internal
	 * GMT parameters are properly initialized and ready to go. This
	 * means it is possible to write a functioning GMT application that
	 * does not require the use of any GMT modules.  However,
	 * most GMT applications will call various GMT modules and these
	 * may need to process additional --PAR=value arguments. This will
	 * require renewed processing of defaults and takes place in GMT_begin_module
	 * which is called at the start of all GMT modules.  This basically
	 * performs a save/restore operation so that when the GMT module
	 * returns the GMT structure is restored to its original values.
	 *
	 * Note: We do not call GMT_exit here since API is not given and
	 * API->do_not_exit have not been modified by external API yet.
	 */

	char path[GMT_LEN256] = {""};
	struct GMT_CTRL *GMT = NULL;

#ifdef __FreeBSD__
#ifdef _i386_
	/* allow divide by zero -- Inf */
	fpsetmask (fpgetmask () & ~(FP_X_DZ | FP_X_INV));
#endif
#endif

#ifdef WIN32
	/* Set all I/O to binary mode */
	if ( _setmode(_fileno(stdin), _O_BINARY) == -1 ) {
		GMT_Message (API, GMT_TIME_NONE, "Could not set binary mode for stdin.\n");
		return NULL;
	}
	if ( _setmode(_fileno(stdout), _O_BINARY) == -1 ) {
		GMT_Message (API, GMT_TIME_NONE, "Could not set binary mode for stdout.\n");
		return NULL;
	}
	if ( _setmode(_fileno(stderr), _O_BINARY) == -1 ) {
		GMT_Message (API, GMT_TIME_NONE, "Could not set binary mode for stderr.\n");
		return NULL;
	}
	if ( _set_fmode(_O_BINARY) != 0 ) {
		GMT_Message (API, GMT_TIME_NONE, "Could not set binary mode for file I/O.\n");
		return NULL;
	}
#endif

	GMT = New_GMT_Ctrl (session, pad);	/* Allocate and initialize a new common control structure */
	API->GMT = GMT;
	GMT->parent = API;	/* So we know who's your daddy */

	GMT->PSL = New_PSL_Ctrl ("GMT5");		/* Allocate a PSL control structure */
	if (!GMT->PSL) {
		GMT_Message (API, GMT_TIME_NONE, "Error: Could not initialize PSL - Aborting.\n");
		Free_GMT_Ctrl (GMT);	/* Deallocate control structure */
		return NULL;
	}
	GMT->PSL->init.unit = PSL_INCH;					/* We use inches internally in PSL */
	PSL_beginsession (GMT->PSL, 0, GMT->session.SHAREDIR, GMT->session.USERDIR);	/* Initializes the session and sets a few defaults */
	/* Reset session defaults to the chosen GMT settings; these are fixed for the entire PSL session */
	PSL_setdefaults (GMT->PSL, GMT->current.setting.ps_magnify, GMT->current.setting.ps_page_rgb, GMT->current.setting.ps_encoding.name);

	GMT_io_init (GMT);		/* Init the table i/o structure before parsing GMT defaults */

	gmt_init_unit_conversion (GMT);	/* Set conversion factors from various units to meters */

	GMT_hash_init (GMT, keys_hashnode, GMT_keywords, GMT_N_KEYS, GMT_N_KEYS);	/* Initialize hash table for GMT defaults */

	/* Set up hash table for colornames (used to convert <colorname> to <r/g/b>) */

	GMT_hash_init (GMT, GMT->session.rgb_hashnode, GMT_color_name, GMT_N_COLOR_NAMES, GMT_N_COLOR_NAMES);

	/* Initialize the standard GMT system default settings from the system file */

	sprintf (path, "%s/conf/gmt.conf", GMT->session.SHAREDIR);
	if (access (path, R_OK)) {
		/* Not found in SHAREDIR, try USERDIR instead */
		if (GMT_getuserpath (GMT, "conf/gmt.conf", path) == NULL) {
			GMT_Message (API, GMT_TIME_NONE, "Error: Could not find system defaults file %s - Aborting.\n", path);
			Free_GMT_Ctrl (GMT);	/* Deallocate control structure */
			return NULL;
		}
	}
	GMT_loaddefaults (GMT, path);	/* Load GMT system default settings [and PSL settings if selected] */
	GMT_getdefaults (GMT, NULL);	/* Override using local GMT default settings (if any) [and PSL if selected] */

	/* There is no longer a -m option in GMT 5 so multi segments are now always true.
	   However, in GMT_COMPAT mode the -mi and -mo options WILL turn off multi in the other direction. */
	GMT_set_segmentheader (GMT, GMT_IN, true);
	GMT_set_segmentheader (GMT, GMT_OUT, false);	/* Will be turned true when either of two situation arises: */
	/* 1. We read a multisegment header
	   2. The -g option is set which will create gaps and thus multiple segments
	 */
	GMT->current.setting.n_bin_header_cols = 2;	/* This will change in 5.2 */
		
	/* Initialize the output and plot format machinery for ddd:mm:ss[.xxx] strings from the default format strings.
	 * While this is also done in the default parameter loop it is possible that when a decimal plain format has been selected
	 * the format_float_out string has not yet been processed.  We clear that up by processing again here. */

	gmt_geo_C_format (GMT);
	gmt_plot_C_format (GMT);

	/* Set default for -n parameters */
	GMT->common.n.antialias = true; GMT->common.n.interpolant = BCR_BICUBIC; GMT->common.n.threshold = 0.5;

	gmt_get_history (GMT);	/* Process and store command shorthands passed to the application */

	if (GMT->current.setting.io_gridfile_shorthand) gmt_setshorthand (GMT);	/* Load the short hand mechanism from gmt.io */

	GMT_fft_initialization (GMT);	/* Determine which FFT algos are available and set pointers */

	gmt_set_today (GMT);	/* Determine today's rata die value */

	return (GMT);
}

bool GMT_check_filearg (struct GMT_CTRL *GMT, char option, char *file, unsigned int direction)
{	/* Return true if a file arg was given and, if direction is GMT_IN, check that the file
	 * exists and is readable. Otherwise we return false. */
	unsigned int k = 0;
	char message[GMT_LEN16] = {""};
	if (option == GMT_OPT_INFILE)
		sprintf (message, "for input file");
	else if (option == GMT_OPT_OUTFILE)
		sprintf (message, "for output file");
	else
		sprintf (message, "option -%c", option);

	if (!file || file[0] == '\0') {
		GMT_Report (GMT->parent, GMT_MSG_NORMAL, "Error %s: No filename provided\n", message);
		return false;	/* No file given */
	}
	if (direction == GMT_OUT) return true;		/* Cannot check any further */
	if (file[0] == '=') k = 1;	/* Gave a list of files with =<filelist> mechanism in x2sys */
	if (GMT_access (GMT, &file[k], F_OK)) {	/* Cannot find the file anywhere GMT looks */
		GMT_Report (GMT->parent, GMT_MSG_NORMAL, "Error %s: No such file (%s)\n", message, &file[k]);
		return false;	/* Could not find this file */
	}
	if (GMT_access (GMT, &file[k], R_OK)) {	/* Cannot read this file (permissions?) */
		GMT_Report (GMT->parent, GMT_MSG_NORMAL, "Error %s: Cannot read file (%s) - check permissions\n", message, &file[k]);
		return false;	/* Could not find this file */
	}
	return true;	/* Seems OK */
}

#ifdef SET_IO_MODE

/* Under non-Unix operating systems running on the PC, such as
 * Windows, files are opened in either TEXT or BINARY mode.
 * This difference does not exist under UNIX, but is important
 * on the PC.  Specifically, it causes a problem when a program
 * that writes/reads standard i/o wants to use binary data.
 * In those situations we must change the default (TEXT) mode of
 * the file handle to BINARY via a call to "setmode".
 *
 * This can also be done under Win32 with the Microsoft VC++
 * compiler which supports ANSI-C (P. Wessel).  This may be true
 * of other Win32 compilers as well.
 */

void GMT_setmode (struct GMT_CTRL *GMT, int direction)
{
	/* Changes the stream to deal with BINARY rather than TEXT data */

	FILE *fp = NULL;
	static const char *IO_direction[2] = {"Input", "Output"};

	if (GMT->common.b.active[direction]) {	/* User wants native binary i/o */

		fp = (direction == 0) ? GMT->session.std[GMT_IN] : GMT->session.std[GMT_OUT];
		fflush (fp);	/* Should be untouched but anyway... */
#ifdef WIN32
		GMT_Report (GMT->parent, GMT_MSG_DEBUG, "Set binary mode for %s\n", IO_direction[direction]);
		setmode (fileno (fp), _O_BINARY);
#else
		_fsetmode (fp, "b");
#endif
	}
}

#endif	/* SET_IO_MODE */

int GMT_message (struct GMT_CTRL *GMT, char *format, ...) {
	char line[GMT_BUFSIZ];
	va_list args;
	va_start (args, format);
	vsnprintf (line, GMT_BUFSIZ, format, args);
	GMT->parent->print_func (GMT->session.std[GMT_ERR], line);
	va_end (args);
	return (0);
}

int GMT_report_func (struct GMT_CTRL *GMT, unsigned int level, const char *source_line, const char *format, ...) {
	char message[GMT_BUFSIZ];
	size_t source_info_len;
	va_list args;
	if (level > GMT->current.setting.verbose)
		return 0;
	snprintf (message, GMT_BUFSIZ, "%s (%s): ",
			GMT->init.module_name, source_line);
	source_info_len = strlen (message);
	va_start (args, format);
	/* append format to the message: */
	vsnprintf (message + source_info_len, GMT_BUFSIZ - source_info_len, format, args);
	va_end (args);
	GMT->parent->print_func (GMT->session.std[GMT_ERR], message);
	return 1;
}<|MERGE_RESOLUTION|>--- conflicted
+++ resolved
@@ -126,7 +126,16 @@
 
 /*- - - - - - - - - - - - - - - - - - - - - - - - - - - - - - - - - - - -*/
 
-<<<<<<< HEAD
+int gmt_get_uservalue (struct GMT_CTRL *GMT, char *txt, int type, double *value, char *err_msg)
+{	/* Use to get a single data value of given type and exit if error, and return EXIT_FAILURE */
+	int kind;
+	if ((kind = GMT_scanf (GMT, txt, type, value)) == GMT_IS_NAN) {
+		GMT_Report (GMT->parent, GMT_MSG_NORMAL, "Syntax error %s: %s\n", err_msg, txt);
+		GMT_exit (GMT, EXIT_FAILURE); return EXIT_FAILURE;
+	}
+	return 0;
+}
+
 /*!
 	\brief Print to stderr a short explanation for each of the options listed by the variable <options>
 	\param GMT ...
@@ -145,32 +154,6 @@
  * Remaining cases for additional options: A,H,L,M,N,T,W,e,m,q,u,v,w
  */
 void GMT_explain_options (struct GMT_CTRL *GMT, char *options) {
-=======
-int gmt_get_uservalue (struct GMT_CTRL *GMT, char *txt, int type, double *value, char *err_msg)
-{	/* Use to get a single data value of given type and exit if error, and return EXIT_FAILURE */
-	int kind;
-	if ((kind = GMT_scanf (GMT, txt, type, value)) == GMT_IS_NAN) {
-		GMT_Report (GMT->parent, GMT_MSG_NORMAL, "Syntax error %s: %s\n", err_msg, txt);
-		GMT_exit (GMT, EXIT_FAILURE); return EXIT_FAILURE;
-	}
-	return 0;
-}
-
-void GMT_explain_options (struct GMT_CTRL *GMT, char *options)
-{
-	/* The function print to stderr a short explanation for each of the options listed by
-	 * the variable <options>.  Only the common parameter options are covered.
-	 * NOte: The cases below do not directly correspond to the common option letters,
-	 * although in some cases they do (e.g., case 'B' explains -B).  For instance, to
-	 * display the help for the -r (registration setting for grid) option we use case F.
-	 * Part of this is historic and part is multiple flavor of output for same option.
-	 * However, GMT_explain_options is not called directly but via GMT_Option which
-	 * do accept a list of comma-separated options and there are the normal GMT common
-	 * option letters, sometimes with modifiers, and it translate between those and the
-	 * crazy cases below.
-	 * Remaining cases for additional options: A,H,L,M,N,T,W,e,m,q,u,v,w
-	 */
->>>>>>> 08d3ca38
 
 	char u, *GMT_choice[2] = {"OFF", "ON"}, *V_code = "qncvld";
 	double s;
