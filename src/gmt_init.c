/*--------------------------------------------------------------------
 *	$Id$
 *
 *	Copyright (c) 1991-2012 by P. Wessel, W. H. F. Smith, R. Scharroo, and J. Luis
 *	See LICENSE.TXT file for copying and redistribution conditions.
 *
 *	This program is free software; you can redistribute it and/or modify
 *	it under the terms of the GNU Lesser General Public License as published by
 *	the Free Software Foundation; version 3 or any later version.
 *
 *	This program is distributed in the hope that it will be useful,
 *	but WITHOUT ANY WARRANTY; without even the implied warranty of
 *	MERCHANTABILITY or FITNESS FOR A PARTICULAR PURPOSE.  See the
 *	GNU Lesser General Public License for more details.
 *
 *	Contact info: gmt.soest.hawaii.edu
 *--------------------------------------------------------------------
 *
 * gmt_init.c contains code which is used by all GMT programs
 *
 * Author:	Paul Wessel
 * Date:	1-JAN-2010
 * Version:	5
 *
 *
 * The PUBLIC functions are:
 *
 *	GMT_explain_options		Prints explanations for the common options
 *	GMT_parse_common_options	Interprets common options, such as -B, -R, --
 *	GMT_getdefaults			Initializes the GMT global parameters
 *	GMT_putdefaults			Dumps the GMT global parameters
 *	GMT_hash_init			Initializes a hash
 *	GMT_hash_lookup			Key - id lookup using hashing
 *	GMT_hash			Key - id lookup using hashing
 *	GMT_begin			Gets history and init parameters
 *	GMT_end				Cleans up and returns
 *	gmt_history			Read and update the .gmtcommands file
 *	GMT_putcolor			Encode color argument into textstring
 *	GMT_putrgb			Encode color argument into r/g/b textstring
 *	GMT_puthsv			Encode color argument into h-s-v textstring
 *	GMT_putcmyk			Encode color argument into c/m/y/k textstring
 *
 * The INTERNAL functions are:
 *
 *	GMT_loaddefaults		Reads the GMT global parameters from gmt.conf
 *	GMT_savedefaults		Writes the GMT global parameters to gmt.conf
 *	GMT_parse_?_option		Decode the one of the common options
 *	GMT_setparameter		Sets a default value given keyword,value-pair
 *	gmt_setshorthand		Reads and initializes the suffix shorthands
 *	GMT_get_ellipsoid		Returns ellipsoid id based on name
 *	gmt_scanf_epoch			Get user time origin from user epoch string
 *	GMT_init_time_system_structure  Does what it says
 */

#include "pslib.h"
#include "gmt.h"
#include <stdarg.h>
#include "gmt_internals.h"
#include "common_runpath.h"

#ifdef GMT_MATLAB
#	include <mex.h>
#endif

#define USER_MEDIA_OFFSET 1000

#define GMT_def(case_val) * C->session.u2u[GMT_INCH][GMT_unit_lookup(C, C->current.setting.given_unit[case_val], C->current.setting.proj_length_unit)], C->current.setting.given_unit[case_val]

#define Return { GMT_report (C, GMT_MSG_FATAL, "Found no history for option -%s\n", str); return (-1); }

#define GMT_more_than_once(C,active) (GMT_check_condition (C, active, "Warning: Option -%c given more than once\n", option))

#define GMT_COMPAT_INFO "Please see " GMT_TRAC_WIKI "Changes for more information.\n"

#ifdef GMT_COMPAT
#define GMT_COMPAT_WARN GMT_report (C, GMT_MSG_COMPAT, "Warning: parameter %s is deprecated.\n" GMT_COMPAT_INFO, GMT_keywords[case_val])
#define GMT_COMPAT_CHANGE(new) GMT_report (C, GMT_MSG_COMPAT, "Warning: parameter %s is deprecated. Use %s instead.\n" GMT_COMPAT_INFO, GMT_keywords[case_val], new)
#define GMT_COMPAT_OPT(new) if (strchr (list, new)) { GMT_report (C, GMT_MSG_COMPAT, "Warning: Option -%c is deprecated. Use -%c instead.\n" GMT_COMPAT_INFO, option, new); option = new; }
#endif

EXTERN_MSC GMT_LONG gmt_geo_C_format (struct GMT_CTRL *C);
EXTERN_MSC void GMT_grdio_init (struct GMT_CTRL *C);	/* Defined in gmt_customio.c and only used here */

/* private function prototypes */
void gmt_free_hash (struct GMT_CTRL *C, struct GMT_HASH *hashnode, GMT_LONG n_items);

#ifdef DEBUG
/* This is used to help is find memory leaks */
struct MEMORY_TRACKER *GMT_mem_keeper;
#endif
/*--------------------------------------------------------------------*/
/* Load private fixed array parameters from include files */
/*--------------------------------------------------------------------*/

#include "gmt_keycases.h"				/* Get all the default case values */
static char *GMT_keywords[GMT_N_KEYS] = {		/* Names of all parameters in gmt.conf */
#include "gmt_keywords.h"
};

static char *GMT_unique_option[GMT_N_UNIQUE] = {	/* The common GMT command-line options [ just the subset that accepts arguments (e.g., -O is not listed) ] */
#include "gmt_unique.h"
};

static char *GMT_media_name[GMT_N_MEDIA] = {		/* Names of all recognized paper formats */
#include "gmt_media_name.h"
};
static struct GMT_MEDIA GMT_media[GMT_N_MEDIA] = {	/* Sizes in points of all paper formats */
#include "gmt_media_size.h"
};

static char *GMT_color_name[GMT_N_COLOR_NAMES] = {	/* Names of all the X11 colors */
#include "gmt_colornames.h"
};

static char *GMT_weekdays[7] = {	/* Days of the week in English [Default] */
	"Sunday", "Monday", "Tuesday", "Wednesday", "Thursday", "Friday", "Saturday"
};

static char *GMT_just_string[12] = {	/* Strings to specify justification */
	"", "BL", "BC", "BR", "", "ML", "MC", "MR", "", "TL", "TC", "TR"
};

/* Local variables to gmt_init.c */

static struct GMT_HASH keys_hashnode[GMT_N_KEYS];

/*- - - - - - - - - - - - - - - - - - - - - - - - - - - - - - - - - - - -*/

void GMT_explain_options (struct GMT_CTRL *C, char *options)
{
	/* The function print to stderr a short explanation for each of the options listed by
	 * the variable <options>.  Only the common parameter options are covered
	 */

	char u, *GMT_choice[2] = {"OFF", "ON"};
	double s;
	COUNTER_MEDIUM k;

	if (!options) return;
	
	u = C->session.unit_name[C->current.setting.proj_length_unit][0];
	s = C->session.u2u[GMT_INCH][C->current.setting.proj_length_unit];	/* Convert from internal inch to users unit */

	for (k = 0; k < strlen (options); k++) {

		switch (options[k]) {

		case 'B':	/* Tickmark option */

			GMT_message (C, "\t-B Specify basemap frame info.  <tickinfo> is a textstring made up of one or\n");
			GMT_message (C, "\t   more substrings of the form [a|f|g][<stride>[+-<phase>][<unit>]], where the (optional) a\n");
			GMT_message (C, "\t   indicates annotation and major tick interval, f minor tick interval and g grid interval\n");
			GMT_message (C, "\t   <stride> is the spacing between ticks or annotations, the (optional)\n");
			GMT_message (C, "\t   <phase> specifies phase-shifted annotations by that amount, and the (optional)\n");
			GMT_message (C, "\t   <unit> specifies the <stride> unit [Default is unit implied in -R]. There can be\n");
			GMT_message (C, "\t   no spaces between the substrings - just append to make one very long string.\n");
			GMT_message (C, "\t   -B[p] means (p)rimary annotations; use -Bs to specify (s)econdary annotations.\n");
			GMT_message (C, "\t   For custom labels or intervals, let <tickinfo> be c<intfile>,; see man page for details.\n");
			GMT_message (C, "\t   The optional <unit> modifies the <stride> value accordingly.  For maps, you may use\n");
			GMT_message (C, "\t     d: arc degree [Default].\n");
			GMT_message (C, "\t     m: arc minutes.\n");
			GMT_message (C, "\t     s: arc seconds.\n");
			GMT_message (C, "\t   For time axes, several units are recognized:\n");
			GMT_message (C, "\t     Y: year - plot using all 4 digits.\n");
			GMT_message (C, "\t     y: year - plot only last 2 digits.\n");
			GMT_message (C, "\t     O: month - format annotation according to format_date_map.\n");
			GMT_message (C, "\t     o: month - plot as 2-digit integer (1-12).\n");
			GMT_message (C, "\t     U: ISO week - format annotation according to format_date_map.\n");
			GMT_message (C, "\t     u: ISO week - plot as 2-digit integer (1-53).\n");
			GMT_message (C, "\t     r: Gregorian week - 7-day stride from chosen start of week (%s).\n", GMT_weekdays[C->current.setting.time_week_start]);
			GMT_message (C, "\t     K: ISO weekday - format annotation according to format_date_map.\n");
			GMT_message (C, "\t     k: weekday - plot name of weekdays in selected language [%s].\n", C->current.setting.time_language);
			GMT_message (C, "\t     D: day  - format annotation according to format_date_map, which also determines whether\n");
			GMT_message (C, "\t               we should plot day of month (1-31) or day of year (1-366).\n");
			GMT_message (C, "\t     d: day - plot as 2- (day of month) or 3- (day of year) integer.\n");
			GMT_message (C, "\t     R: Same as d but annotates from start of Gregorian week.\n");
			GMT_message (C, "\t     H: hour - format annotation according to format_clock_map.\n");
			GMT_message (C, "\t     h: hour - plot as 2-digit integer (0-23).\n");
			GMT_message (C, "\t     M: minute - format annotation according to format_clock_map.\n");
			GMT_message (C, "\t     m: minute - plot as 2-digit integer (0-59).\n");
			GMT_message (C, "\t     S: second - format annotation according to format_clock_map.\n");
			GMT_message (C, "\t     s: second - plot as 2-digit integer (0-59; 60-61 if leap seconds are enabled).\n");
			GMT_message (C, "\t   When <stride> is omitted, it will be determined automatically.\n");
			GMT_message (C, "\t   Specify an axis label by surrounding it with colons (e.g., :\"my x label\":).\n");
			GMT_message (C, "\t   To prepend a prefix to each annotation (e.g., $ 10, $ 20 ...) add a prefix that begins\n");
			GMT_message (C, "\t     with the equal-sign (=); the rest is used as annotation prefix (e.g. :=\'$\':). If the prefix has\n");
			GMT_message (C, "\t     a leading hyphen (-) there will be no space between prefix and annotation (e.g., :=-\'$\':).\n");
			GMT_message (C, "\t   To append a unit to each annotation (e.g., 5 km, 10 km ...) add a label that begins\n");
			GMT_message (C, "\t     with a comma; the rest is used as unit annotation (e.g. :\",km\":). If the unit has\n");
			GMT_message (C, "\t     a leading hyphen (-) there will be no space between unit and annotation (e.g., :,-%%:).\n");
			GMT_message (C, "\t   For separate x and y [and z if -Jz is used] tickinfo, separate the strings with slashes [/].\n");
			GMT_message (C, "\t   Specify an plot title by adding a label whose first character is a period; the rest\n");
			GMT_message (C, "\t     of the label is used as the title (e.g. :\".My Plot Title\":).\n");
			GMT_message (C, "\t   Append any combination of W, E, S, N, Z to annotate those axes only [Default is WESNZ (all)].\n");
			GMT_message (C, "\t     Use lower case w, e, s, n, z to draw & tick but not to annotate those axes.\n");
			GMT_message (C, "\t     Z+ will also draw a 3-D box.\n");
			GMT_message (C, "\t   Append +g<fill> to pain the inside of the map region before plotting [no fill].\n");
			GMT_message (C, "\t   Log10 axis: Append l to annotate log10 (x) or p for 10^(log10(x)) [Default annotates x].\n");
			GMT_message (C, "\t   Power axis: append p to annotate x at equidistant pow increments [Default is nonlinear].\n");
			GMT_message (C, "\t   See psbasemap man pages for more details and examples of all settings.\n");
			break;

		case 'b':	/* Condensed tickmark option */

			GMT_message (C, "\t-B Basemap boundary annotation attributes.\n");
			GMT_message (C, "\t   Specify -B[p|s]<xinfo>[/<yinfo>[/<zinfo>]][.:\"title\":][wesnzWESNZ+][+g<fill>]\n");
			GMT_message (C, "\t   <?info> is [<type>]<stride>[<unit>][l|p][:\"label\":][:,[-]\"unit\":]\n");
			GMT_message (C, "\t   See psbasemap man page for more details and examples of all settings.\n");
			break;

		case 'J':	/* Map projection option */

			GMT_message (C, "\t-J Select the map proJection. The projection type is identified by a 1- or\n");
			GMT_message (C, "\t   2-character ID (e.g. 'm' or 'kf') or by an abbreviation followed by a slash\n");
			GMT_message (C, "\t   (e.g. 'cyl_stere/'). When using a lower-case ID <scale> can be given either as 1:<xxxx>\n");
			GMT_message (C, "\t   or in %s/degree along the standard parallel. Alternatively, when the projection ID is\n", C->session.unit_name[C->current.setting.proj_length_unit]);
			GMT_message (C, "\t   Capitalized, <scale>|<width> denotes the width of the plot in %s\n", C->session.unit_name[C->current.setting.proj_length_unit]);
			GMT_message (C, "\t   Append h for map height, + for max map dimension, and - for min map dimension.\n");
			GMT_message (C, "\t   When the central meridian (lon0) is optional and omitted, the center of the\n");
			GMT_message (C, "\t   longitude range specified by -R is used. The default standard parallel is the equator\n");
			GMT_message (C, "\t   Azimuthal projections set -Rg unless polar aspect or -R<...>r is given.\n");

			GMT_message (C, "\t   -Ja|A<lon0>/<lat0>[/<horizon>]/<scale>|<width> (Lambert Azimuthal Equal Area)\n");
			GMT_message (C, "\t     <lon0>/<lat0> is the center of the projection.\n");
			GMT_message (C, "\t     <horizon> is max distance from center of the projection (<= 180, default 90).\n");
			GMT_message (C, "\t     <scale> can also be given as <radius>/<lat>, where <radius> is the distance\n");
			GMT_message (C, "\t     in %s to the oblique parallel <lat>.\n", C->session.unit_name[C->current.setting.proj_length_unit]);

			GMT_message (C, "\t   -Jb|B<lon0>/<lat0>/<lat1>/<lat2>/<scale>|<width> (Albers Equal-Area Conic)\n");
			GMT_message (C, "\t     Give origin, 2 standard parallels, and true scale\n");

			GMT_message (C, "\t   -Jc|C<lon0>/<lat0><scale>|<width> (Cassini)\n\t     Give central point and scale\n");

			GMT_message (C, "\t   -Jcyl_stere|Cyl_stere/[<lon0>/[<lat0>/]]<scale>|<width> (Cylindrical Stereographic)\n");
			GMT_message (C, "\t     Give central meridian (opt), standard parallel (opt) and scale\n");
			GMT_message (C, "\t     <lat0> = 66.159467 (Miller's modified Gall), 55 (Kamenetskiy's First),\n");
			GMT_message (C, "\t     45 (Gall Stereographic), 30 (Bolshoi Sovietskii Atlas Mira), 0 (Braun)\n");

			GMT_message (C, "\t   -Jd|D<lon0>/<lat0>/<lat1>/<lat2>/<scale>|<width> (Equidistant Conic)\n");
			GMT_message (C, "\t     Give origin, 2 standard parallels, and true scale\n");

			GMT_message (C, "\t   -Je|E<lon0>/<lat0>[/<horizon>]/<scale>|<width> (Azimuthal Equidistant)\n");
			GMT_message (C, "\t     <lon0>/<lat0> is the center of the projection.\n");
			GMT_message (C, "\t     <horizon> is max distance from center of the projection (<= 180, default 180).\n");
			GMT_message (C, "\t     <scale> can also be given as <radius>/<lat>, where <radius> is the distance\n");
			GMT_message (C, "\t     in %s to the oblique parallel <lat>. \n", C->session.unit_name[C->current.setting.proj_length_unit]);

			GMT_message (C, "\t   -Jf|F<lon0>/<lat0>[/<horizon>]/<scale>|<width> (Gnomonic)\n");
			GMT_message (C, "\t     <lon0>/<lat0> is the center of the projection.\n");
			GMT_message (C, "\t     <horizon> is max distance from center of the projection (< 90, default 60).\n");
			GMT_message (C, "\t     <scale> can also be given as <radius>/<lat>, where <radius> is distance\n");
			GMT_message (C, "\t     in %s to the oblique parallel <lat>. \n", C->session.unit_name[C->current.setting.proj_length_unit]);

			GMT_message (C, "\t   -Jg|G<lon0>/<lat0>/<scale>|<width> (Orthographic)\n");
			GMT_message (C, "\t     <lon0>/<lat0> is the center of the projection.\n");
			GMT_message (C, "\t     <scale> can also be given as <radius>/<lat>, where <radius> is distance\n");
			GMT_message (C, "\t     in %s to the oblique parallel <lat>. \n", C->session.unit_name[C->current.setting.proj_length_unit]);

			GMT_message (C, "\t   -Jg|G<lon0>/<lat0>/<altitude>/<azimuth>/<tilt>/<twist>/<Width>/<Height>/<scale>|<width> (General Perspective)\n");
			GMT_message (C, "\t     <lon0>/<lat0> is the center of the projection.\n");
			GMT_message (C, "\t     <altitude> is the height (in km) of the viewpoint above local sea level\n");
			GMT_message (C, "\t        - if <altitude> less than 10 then it is the distance \n");
			GMT_message (C, "\t        from center of earth to viewpoint in earth radii\n");
			GMT_message (C, "\t        - if <altitude> has a suffix of 'r' then it is the radius \n");
			GMT_message (C, "\t        from the center of earth in kilometers\n");
			GMT_message (C, "\t     <azimuth> is azimuth east of North of view\n");
			GMT_message (C, "\t     <tilt> is the upward tilt of the plane of projection\n");
			GMT_message (C, "\t       if <tilt> < 0 then viewpoint is centered on the horizon\n");
			GMT_message (C, "\t     <twist> is the CW twist of the viewpoint in degree\n");
			GMT_message (C, "\t     <width> is width of the viewpoint in degree\n");
			GMT_message (C, "\t     <height> is the height of the viewpoint in degrees\n");
			GMT_message (C, "\t     <scale> can also be given as <radius>/<lat>, where <radius> is distance\n");
			GMT_message (C, "\t     in %s to the oblique parallel <lat>. \n", C->session.unit_name[C->current.setting.proj_length_unit]);

			GMT_message (C, "\t   -Jh|H[<lon0>/]<scale>|<width> (Hammer-Aitoff)\n\t     Give central meridian (opt) and scale\n");

			GMT_message (C, "\t   -Ji|I[<lon0>/]<scale>|<width> (Sinusoidal)\n\t     Give central meridian (opt) and scale\n");

			GMT_message (C, "\t   -Jj|J[<lon0>/]<scale>|<width> (Miller)\n\t     Give central meridian (opt) and scale\n");

			GMT_message (C, "\t   -Jkf|Kf[<lon0>/]<scale>|<width> (Eckert IV)\n\t     Give central meridian (opt) and scale\n");
			GMT_message (C, "\t   -Jk|K[s][<lon0>/]<scale>|<width> (Eckert VI)\n\t     Give central meridian (opt) and scale\n");

			GMT_message (C, "\t   -Jl|L<lon0>/<lat0>/<lat1>/<lat2>/<scale>|<width> (Lambert Conformal Conic)\n");
			GMT_message (C, "\t     Give origin, 2 standard parallels, and true scale\n");

			GMT_message (C, "\t   -Jm|M[<lon0>/[<lat0>/]]<scale>|<width> (Mercator).\n");
			GMT_message (C, "\t     Give central meridian (opt), true scale parallel (opt), and scale\n");

			GMT_message (C, "\t   -Jn|N[<lon0>/]<scale>|<width> (Robinson projection)\n\t     Give central meridian (opt) and scale\n");

			GMT_message (C, "\t   -Jo|O<parameters> (Oblique Mercator).  Specify one of three definitions:\n");
			GMT_message (C, "\t     -Jo|O[a]<lon0>/<lat0>/<azimuth>/<scale>|<width>\n");
			GMT_message (C, "\t       Give origin, azimuth of oblique equator, and scale at oblique equator\n");
			GMT_message (C, "\t     -Jo|O[b]<lon0>/<lat0>/<lon1>/<lat1>/<scale>|<width>\n");
			GMT_message (C, "\t       Give origin, second point on oblique equator, and scale at oblique equator\n");
			GMT_message (C, "\t     -Jo|Oc<lon0>/<lat0>/<lonp>/<latp>/<scale>|<width>\n");
			GMT_message (C, "\t       Give origin, pole of projection, and scale at oblique equator\n");
			GMT_message (C, "\t       Specify region in oblique degrees OR use -R<>r\n");

			GMT_message (C, "\t   -Jp|P[a]<scale>|<width>[/<base>][r|z] (Polar (theta,radius))\n");
			GMT_message (C, "\t     Linear scaling for polar coordinates.\n");
			GMT_message (C, "\t     Optionally append 'a' to -Jp or -JP to use azimuths (CW from North) instead of directions (CCW from East) [default].\n");
			GMT_message (C, "\t     Give scale in %s/units, and append theta value for angular offset (base) [0]\n", C->session.unit_name[C->current.setting.proj_length_unit]);
			GMT_message (C, "\t     Append r to reverse radial direction (s/n must be in 0-90 range) or z to annotate depths rather than radius [Default]\n");

			GMT_message (C, "\t   -Jpoly|Poly/[<lon0>/[<lat0>/]]<scale>|<width> ((American) Polyconic)\n");
			GMT_message (C, "\t     Give central meridian (opt), reference parallel (opt, default = equator), and scale\n");

			GMT_message (C, "\t   -Jq|Q[<lon0>/[<lat0>/]]<scale>|<width> (Equidistant Cylindrical)\n");
			GMT_message (C, "\t     Give central meridian (opt), standard parallel (opt), and scale\n");
			GMT_message (C, "\t     <lat0> = 61.7 (Min. linear distortion), 50.5 (R. Miller equirectangular),\n");
			GMT_message (C, "\t     45 (Gall isographic), 43.5 (Min. continental distortion), 42 (Grafarend & Niermann),\n");
			GMT_message (C, "\t     37.5 (Min. overall distortion), 0 (Plate Carree, default)\n");

			GMT_message (C, "\t   -Jr|R[<lon0>/]<scale>|<width> (Winkel Tripel)\n\t     Give central meridian and scale\n");

			GMT_message (C, "\t   -Js|S<lon0>/<lat0>[/<horizon>]/<scale>|<width> (Stereographic)\n");
			GMT_message (C, "\t     <lon0>/<lat0> is the center or the projection.\n");
			GMT_message (C, "\t     <horizon> is max distance from center of the projection (< 180, default 90).\n");
			GMT_message (C, "\t     <scale> is either <1:xxxx> (true at pole) or <slat>/<1:xxxx> (true at <slat>)\n");
			GMT_message (C, "\t     or <radius>/<lat> (distance in %s to the [oblique] parallel <lat>.\n", C->session.unit_name[C->current.setting.proj_length_unit]);

			GMT_message (C, "\t   -Jt|T<lon0>/[<lat0>/]<scale>|<width> (Transverse Mercator).\n\t         Give central meridian and scale\n");
			GMT_message (C, "\t     Optionally, also give the central parallel (default = equator)\n");

			GMT_message (C, "\t   -Ju|U<zone>/<scale>|<width> (UTM)\n");
			GMT_message (C, "\t     Give zone (A,B,Y,Z, or 1-60 (negative for S hemisphere) or append C-X) and scale\n");

			GMT_message (C, "\t   -Jv|V[<lon0>/]<scale>|<width> (van der Grinten)\n\t     Give central meridian (opt) and scale\n");

			GMT_message (C, "\t   -Jw|W[<lon0>/]<scale>|<width> (Mollweide)\n\t     Give central meridian (opt) and scale\n");

			GMT_message (C, "\t   -Jy|Y[<lon0>/[<lat0>/]]<scale>|<width> (Cylindrical Equal-area)\n");
			GMT_message (C, "\t     Give central meridian (opt), standard parallel (opt) and scale\n");
			GMT_message (C, "\t     <lat0> = 50 (Balthasart), 45 (Gall-Peters), 37.5 (Hobo-Dyer), 37.4 (Trystan Edwards),\n");
			GMT_message (C, "\t              37.0666 (Caster), 30 (Behrmann), 0 (Lambert, default)\n");

			GMT_message (C, "\t   -Jx|X<x-scale|<width>[/<y-scale|height>] (Linear, log, power scaling)\n");
			GMT_message (C, "\t     <scale> in %s/units (or 1:xxxx). Optionally, append to <x-scale> and/or <y-scale>:\n", C->session.unit_name[C->current.setting.proj_length_unit]);
			GMT_message (C, "\t       d         Geographic coordinate (in degrees)\n");
			GMT_message (C, "\t       l         Log10 projection\n");
			GMT_message (C, "\t       p<power>  x^power projection\n");
			GMT_message (C, "\t       t         Calendar time projection using relative time coordinates\n");
			GMT_message (C, "\t       T         Calendar time projection using absolute time coordinates\n");
			GMT_message (C, "\t     Use / to specify separate x/y scaling (e.g., -Jx0.5c/0.3c).  Not allowed with 1:xxxxx.\n");
			GMT_message (C, "\t     If -JX is used then give axes lengths rather than scales.\n");
			break;

		case 'j':	/* Condensed version of J */

			GMT_message (C, "\t-J Select map proJection. (<scale> in %s/degree, <width> in %s)\n", C->session.unit_name[C->current.setting.proj_length_unit], C->session.unit_name[C->current.setting.proj_length_unit]);
			GMT_message (C, "\t   Append h for map height, or +|- for max|min map dimension.\n");
			GMT_message (C, "\t   Azimuthal projections set -Rg unless polar aspect or -R<...>r is set.\n\n");

			GMT_message (C, "\t   -Ja|A<lon0>/<lat0>[/<hor>]/<scl (or <radius>/<lat>)|<width> (Lambert Azimuthal EA)\n");

			GMT_message (C, "\t   -Jb|B<lon0>/<lat0>/<lat1>/<lat2>/<scl>|<width> (Albers Conic EA)\n");

			GMT_message (C, "\t   -Jcyl_stere|Cyl_stere/[<lon0>/[<lat0>/]]<lat1>/<lat2>/<scl>|<width> (Cylindrical Stereographic)\n");

			GMT_message (C, "\t   -Jc|C<lon0>/<lat0><scl>|<width> (Cassini)\n");

			GMT_message (C, "\t   -Jd|D<lon0>/<lat0>/<lat1>/<lat2>/<scl>|<width> (Equidistant Conic)\n");

			GMT_message (C, "\t   -Je|E<lon0>/<lat0>[/<horizon>]/<scl (or <radius>/<lat>)|<width>  (Azimuthal Equidistant)\n");

			GMT_message (C, "\t   -Jf|F<lon0>/<lat0>[/<horizon>]/<scl (or <radius>/<lat>)|<width>  (Gnomonic)\n");

			GMT_message (C, "\t   -Jg|G<lon0>/<lat0>/<scl (or <radius>/<lat>)|<width>  (Orthographic)\n");

			GMT_message (C, "\t   -Jg|G[<lon0>/]<lat0>[/<horizon>|/<altitude>/<azimuth>/<tilt>/<twist>/<Width>/<Height>]/<scl>|<width> (General Perspective)\n");

			GMT_message (C, "\t   -Jh|H[<lon0>/]<scl>|<width> (Hammer-Aitoff)\n");

			GMT_message (C, "\t   -Ji|I[<lon0>/]<scl>|<width> (Sinusoidal)\n");

			GMT_message (C, "\t   -Jj|J[<lon0>/]<scl>|<width> (Miller)\n");

			GMT_message (C, "\t   -Jkf|Kf[<lon0>/]<scl>|<width> (Eckert IV)\n");

			GMT_message (C, "\t   -Jks|Ks[<lon0>/]<scl>|<width> (Eckert VI)\n");

			GMT_message (C, "\t   -Jl|L<lon0>/<lat0>/<lat1>/<lat2>/<scl>|<width> (Lambert Conformal Conic)\n");

			GMT_message (C, "\t   -Jm|M[<lon0>/[<lat0>/]]<scl>|<width> (Mercator)\n");

			GMT_message (C, "\t   -Jn|N[<lon0>/]<scl>|<width> (Robinson projection)\n");

			GMT_message (C, "\t   -Jo|O (Oblique Mercator).  Specify one of three definitions:\n");
			GMT_message (C, "\t      -Jo|O[a]<lon0>/<lat0>/<azimuth>/<scl>|<width>\n");
			GMT_message (C, "\t      -Jo|O[b]<lon0>/<lat0>/<lon1>/<lat1>/<scl>|<width>\n");
			GMT_message (C, "\t      -Jo|Oc<lon0>/<lat0>/<lonp>/<latp>/<scl>|<width>\n");

			GMT_message (C, "\t   -Jpoly|Poly/[<lon0>/[<lat0>/]]<scl>|<width> ((American) Polyconic)\n");

			GMT_message (C, "\t   -Jq|Q[<lon0>/[<lat0>/]]<scl>|<width> (Equidistant Cylindrical)\n");

			GMT_message (C, "\t   -Jr|R[<lon0>/]<scl>|<width> (Winkel Tripel)\n");

			GMT_message (C, "\t   -Js|S<lon0>/<lat0>/[<horizon>/]<scl> (or <slat>/<scl> or <radius>/<lat>)|<width> (Stereographic)\n");

			GMT_message (C, "\t   -Jt|T<lon0>/[<lat0>/]<scl>|<width> (Transverse Mercator)\n");

			GMT_message (C, "\t   -Ju|U<zone>/<scl>|<width> (UTM)\n");

			GMT_message (C, "\t   -Jv|V<lon0>/<scl>|<width> (van der Grinten)\n");

			GMT_message (C, "\t   -Jw|W<lon0>/<scl>|<width> (Mollweide)\n");

			GMT_message (C, "\t   -Jy|Y[<lon0>/[<lat0>/]]<scl>|<width> (Cylindrical Equal-area)\n");

			GMT_message (C, "\t   -Jp|P[a]<scl>|<width>[/<origin>][r|z] (Polar [azimuth] (theta,radius))\n");

			GMT_message (C, "\t   -Jx|X<x-scl>|<width>[d|l|p<power>|t|T][/<y-scl>|<height>[d|l|p<power>|t|T]] (Linear, log, and power projections)\n");
			GMT_message (C, "\t   (See psbasemap for more details on projection syntax)\n");
			break;

		case 'K':	/* Append-more-PostScript-later */

			GMT_message (C, "\t-K Allow for more plot code to be appended later.\n");
			break;

		case 'O':	/* Overlay plot */

			GMT_message (C, "\t-O Set Overlay plot mode, i.e., append to an existing plot.\n");
			break;

		case 'P':	/* Portrait or landscape */

			GMT_message (C, "\t-P Set Portrait page orientation [%s].\n", GMT_choice[C->current.setting.ps_orientation]);
			break;

		case 'R':	/* Region option */

			GMT_message (C, "\t-R Specify the min/max coordinates of data region in user units.\n");
			GMT_message (C, "\t   Use dd:mm[:ss] for regions given in degrees, minutes [and seconds].\n");
			GMT_message (C, "\t   Use [yyy[-mm[-dd]]]T[hh[:mm[:ss[.xxx]]]] format for time axes.\n");
			GMT_message (C, "\t   Append r if -R specifies the longitudes/latitudes of the lower left\n");
			GMT_message (C, "\t   and upper right corners of a rectangular area.\n");
			GMT_message (C, "\t   -Rg and -Rd are shorthands for -R0/360/-90/90 and -R-180/180/-90/90.\n");
			GMT_message (C, "\t   Or, give a gridfile to use its limits (and increments if applicable).\n");
			break;

		case 'r':	/* Region option for 3-D */

			GMT_message (C, "\t-R Specify the xyz min/max coordinates of the plot window in user units.\n");
			GMT_message (C, "\t   Use dd:mm[:ss] for regions given in degrees, minutes [and seconds].\n");
			GMT_message (C, "\t   Append r if first 4 arguments to -R specify the longitudes/latitudes\n");
			GMT_message (C, "\t   of the lower left and upper right corners of a rectangular area.\n");
			GMT_message (C, "\t   Or, give a gridfile to use its limits (and increments if applicable).\n");
			break;

		case 'U':	/* Plot time mark and [optionally] command line */

			GMT_message (C, "\t-U Plot Unix System Time stamp [and optionally appended text].\n");
			GMT_message (C, "\t   You may also set the reference points and position of stamp\n");
			GMT_message (C, "\t   [%s/%g%c/%g%c].  Give -Uc to have the command line plotted [%s].\n",
			GMT_just_string[C->current.setting.map_logo_justify], C->current.setting.map_logo_pos[GMT_X] * s, u, C->current.setting.map_logo_pos[GMT_Y] * s, u, GMT_choice[C->current.setting.map_logo]);
			break;

		case 'V':	/* Verbose */

			GMT_message (C, "\t-V Change the verbosity level (currently %ld).\n", C->current.setting.verbose);
			GMT_message (C, "\t   Choose among 5 levels; each level adds more messages:\n");
			GMT_message (C, "\t     0 - Complete silence, not even fatal error messages.\n");
			GMT_message (C, "\t     1 - Fatal error messages [Default when no -V is used].\n");
			GMT_message (C, "\t     2 - Warnings and progress messages [Default when -V is used].\n");
			GMT_message (C, "\t     3 - Detailed progress messages.\n");
			GMT_message (C, "\t     4 - Debugging messages.\n");
			break;

		case 'X':
		case 'Y':	/* Reset plot origin option */

			GMT_message (C, "\t-X -Y Shift origin of plot to (<xshift>, <yshift>).\n");
			GMT_message (C, "\t   Prepend r for shift relative to current point (default), prepend a for temporary\n");
			GMT_message (C, "\t   adjustment of origin, prepend f to position relative to lower left corner of page,\n");
			GMT_message (C, "\t   prepend c for offset of center of plot to center of page.\n");
			GMT_message (C, "\t   For overlays (-O), the default setting is [r0], otherwise [f%g%c].\n", C->current.setting.map_origin[GMT_Y] * s, u);
			break;

		case 'Z':	/* Vertical scaling for 3-D plots */

			GMT_message (C, "\t   -Jz For z component of 3-D projections.  Same syntax as -Jx.\n");
			break;

		case 'a':	/* -a option for aspatial field substitution into data columns */

			GMT_message (C, "\t-a Give one or more comma-separated <col>=<name> associations.\n");
			break;

		case 'C':	/* -b binary option with input only */

			GMT_message (C, "\t-bi For binary input; [<n>]<type>[w][+L|B]; <type> = c|u|h|H|i|I|l|L|f|D.\n");
			break;

		case '0':	/* -bi/-bo addendum when input format is unknown */

			GMT_message (C, "\t    Prepend <n> for the number of columns for each <type>.\n");
			break;

		case '1':	/* -bi/-bo addendum when input format is unknown */
		case '2':
		case '3':
		case '4':
		case '5':
		case '6':
		case '7':

			GMT_message (C, "\t    Prepend <n> for the number of columns for each <type> in binary file(s) [%c].\n", options[k]);
			break;

		case 'D':	/* -b binary option with output only */

			GMT_message (C, "\t-bo For binary output; append <type>[w][+L|B]; <type> = c|u|h|H|i|I|l|L|f|D..\n");
			break;

		case 'c':	/* -c option to set number of plot copies option */

			GMT_message (C, "\t-c Specify the number of copies [%ld].\n", C->PSL->init.copies);
			break;

		case 'f':	/* -f option to tell GMT which columns are time (and optionally geographical) */

			GMT_message (C, "\t-f Special formatting of input/output columns (time or geographical).\n");
			GMT_message (C, "\t   Specify i(nput) or o(utput) [Default is both input and output].\n");
			GMT_message (C, "\t   Give one or more columns (or column ranges) separated by commas.\n");
			GMT_message (C, "\t   Append T (Calendar format), t (time relative to TIME_EPOCH),\n");
			GMT_message (C, "\t   f (floating point), x (longitude), y (latitude) to each item.\n");
			GMT_message (C, "\t   -f[i|o]g means -f[i|o]0x,1y (geographic coordinates).\n");
			break;

		case 'g':	/* -g option to tell GMT to identify data gaps based on point separation */

			GMT_message (C, "\t-g Use data point separations to determine data gaps.\n");
			GMT_message (C, "\t   Append x|X or y|Y to flag data gaps in x or y coordinates,\n");
			GMT_message (C, "\t   respectively, and d|D for distance gaps.\n");
			GMT_message (C, "\t   Upper case means we first project the points.  Append <gap>[unit].\n");
			GMT_message (C, "\t   Geographic data: choose from %s [Default is meter (e)].\n", GMT_LEN_UNITS2_DISPLAY);
			GMT_message (C, "\t   For gaps based on mapped coordinates, choose from %s [%s].\n", GMT_DIM_UNITS_DISPLAY, C->session.unit_name[C->current.setting.proj_length_unit]);
			GMT_message (C, "\t   Note: For x|y with time data the unit is controlled by TIME_UNIT.\n");
			GMT_message (C, "\t   Repeat option to specify multiple criteria, and prepend +\n");
			GMT_message (C, "\t   to indicate that all the critera must be met [any].\n");
			break;

		case 'h':	/* Header */

			GMT_message (C, "\t-h[i][<n>] Input/output file has [%ld] Header record(s) [%s]\n", C->current.setting.io_n_header_items, GMT_choice[C->current.setting.io_header[GMT_IN]]);
			GMT_message (C, "\t   Optionally, append i for input only and/or number of header records.\n");
			GMT_message (C, "\t   For binary files, <n> is considered to mean number of bytes.\n");
			break;

		case 'i':	/* -i option for input column order */

			GMT_message (C, "\t-i Sets alternate input column order [Default reads all columns in order].\n");
			break;

		case 'n':	/* -n option for grid resampling parameters in BCR */

			GMT_message (C, "\t-n[b|c|l|n][+a][+b<BC>][+t<threshold>] Determine the grid interpolation mode.\n");
			GMT_message (C, "\t   (b = B-spline, c = bicubic, l = bilinear, n = nearest-neighbor) [Default: bicubic].\n");
			GMT_message (C, "\t   Append +a switch off antialiasing (except for l) [Default: on].\n");
			GMT_message (C, "\t   Append +b<BC> to change boundary conditions.  <BC> can be either:\n");
			GMT_message (C, "\t   g for geographic boundary conditions, or one or both of\n");
			GMT_message (C, "\t   x for periodic boundary conditions on x,\n");
			GMT_message (C, "\t   y for periodic boundary conditions on y.\n");
			GMT_message (C, "\t   [Default: Natural conditions, unless grid is known to be geographic].\n");
			GMT_message (C, "\t   Append +t<threshold> to change the minimum weight in vicinity of NaNs. A threshold of\n");
			GMT_message (C, "\t   1.0 requires all nodes involved in interpolation to be non-NaN; 0.5 will interpolate\n");
			GMT_message (C, "\t   about half way from a non-NaN to a NaN node [Default: 0.5].\n");

		case 'o':	/* -o option for output column order */

			GMT_message (C, "\t-o Set alternate output column order [Default writes all columns in order].\n");
			break;

		case 'p':	/* Enhanced pseudo-perspective 3-D plot settings */
#ifdef GMT_COMPAT
		case 'E':	/* For backward compatibility */
#endif
			GMT_message (C, "\t-%c Select a 3-D pseudo perspective view.  Append the\n", options[k]);
			GMT_message (C, "\t   azimuth and elevation of the viewpoint [180/90].\n");
			GMT_message (C, "\t   When used with -Jz|Z, optionally add zlevel for frame, etc [bottom of z-axis]\n");
			GMT_message (C, "\t   Optionally, append +w<lon/lat[/z] to specify a fixed point\n");
			GMT_message (C, "\t   and +vx/y for its justification.  Just append + by itself\n");
			GMT_message (C, "\t   to select default values [region center and page center].\n");
			break;

		case 's':	/* Output control for records where z are NaN */

			GMT_message (C, "\t-s Suppress output for records whose z-value (col = 2) equals NaN\n");
			GMT_message (C, "\t   [Default prints all records].\n");
			GMT_message (C, "\t   Append <cols> to examine other column(s) instead [2].\n");
			GMT_message (C, "\t   Append a to suppress records where any column equals NaN.\n");
			GMT_message (C, "\t   Append r to reverse the suppression (only output z = NaN records).\n");
			break;

		case 'F':	/* -r Pixel registration option  */

			GMT_message (C, "\t-r Set pixel registration [Default is grid registration].\n");
			break;

		case 't':	/* -t layer transparency option  */

			GMT_message (C, "\t-t Set the overlay PDF transparency from 0-100 [Default is 0; opaque].\n");
			break;

		case ':':	/* lon/lat [x/y] or lat/lon [y/x] */

			GMT_message (C, "\t-: Swap 1st and 2nd column on input and/or output [%s/%s].\n", GMT_choice[C->current.setting.io_lonlat_toggle[GMT_IN]], GMT_choice[C->current.setting.io_lonlat_toggle[GMT_OUT]]);
			break;

		case '.':	/* Trailer message */

			GMT_message (C, "\t-^ Print short synopsis message.\n");
			GMT_message (C, "\t-? Print this usage message\n");
			GMT_message (C, "\t(See gmt.conf man page for GMT default parameters).\n");
			break;

		case '<':	/* Table input */

			GMT_message (C, "\t<table> is one or more data files (in ASCII, binary, netCDF).\n");
			GMT_message (C, "\t   If no files are given, standard input is read.\n");
			break;

		default:
			break;
		}
	}
}

void GMT_label_syntax (struct GMT_CTRL *C, COUNTER_MEDIUM indent, COUNTER_MEDIUM kind)
{
	/* Contour/line specifications in *contour and psxy[z]
	 * indent is the number of spaces to indent after the TAB.
	 * kind = 0 for *contour and 1 for psxy[z]
	 */

	COUNTER_MEDIUM i;
	char pad[16], *type[2] = {"Contour", "Line"};

	pad[0] = '\t';	for (i = 1; i <= indent; i++) pad[i] = ' ';	pad[i] = '\0';
	GMT_message (C, "%s +a<angle> will place all annotations at a fixed angle.\n", pad);
	GMT_message (C, "%s Or, specify +an (line-normal) or +ap (line-parallel) [Default].\n", pad);
	if (kind == 0) {
		GMT_message (C, "%s   For +ap, you may optionally append u for up-hill\n", pad);
		GMT_message (C, "%s   and d for down-hill cartographic annotations.\n", pad);
	}
	GMT_message (C, "%s +c<dx>[/<dy>] sets clearance between label and text box [15%%].\n", pad);
	GMT_message (C, "%s +d turns on debug which draws helper points and lines.\n", pad);
	GMT_message (C, "%s +e delays the plotting of the text as text clipping is set instead.\n", pad);
	GMT_message (C, "%s +f sets specified label font [Default is %s].\n", pad, GMT_putfont (C, C->current.setting.font_annot[0]));
	GMT_message (C, "%s +g[<color>] paints text box [transparent]; append color [white].\n", pad);
	GMT_message (C, "%s +j<just> sets label justification [Default is CM].\n", pad);
	if (kind == 1) {
		GMT_message (C, "%s +l<text> Use text as label (quote text if containing spaces).\n", pad);
		GMT_message (C, "%s +L<d|D|f|h|n|N|x>[<unit>] Sets label according to given flag:\n", pad);
		GMT_message (C, "%s   d Cartesian plot distance; append a desired unit from %s.\n", pad, GMT_DIM_UNITS_DISPLAY);
		GMT_message (C, "%s   D Map distance; append a desired unit from %s.\n", pad, GMT_LEN_UNITS_DISPLAY);
		GMT_message (C, "%s   f Label is last column of given label location file.\n", pad);
		GMT_message (C, "%s   h Use segment header labels (via -Lstring).\n", pad);
		GMT_message (C, "%s   n Use the current segment number (starting at 0).\n", pad);
		GMT_message (C, "%s   N Use current file number / segment number (starting at 0/0).\n", pad);
		GMT_message (C, "%s   x Like h, but us headers in file with crossing lines instead.\n", pad);
	}
	GMT_message (C, "%s +n<dx>[/<dy>] to nudge label along line (+N for along x/y axis).\n", pad);
	GMT_message (C, "%s +o to use rounded rectangular text box [Default is rectangular].\n", pad);
	GMT_message (C, "%s +p[<pen>] draw outline of textbox  [Default is no outline].\n", pad);
	GMT_message (C, "%s   Optionally append a pen [Default is default pen].\n", pad);
	GMT_message (C, "%s +r<rmin> skips labels where radius of curvature < <rmin> [0].\n", pad);
	GMT_message (C, "%s +t[<file>] saves (x y label) to <file> [%s_labels.txt].\n", pad, type[kind]);
	GMT_message (C, "%s   use +T to save (x y angle label) instead\n", pad);
	GMT_message (C, "%s +u<unit> to append unit to all labels; Start unit with - for\n", pad);
	GMT_message (C, "%s   no space between annotation and unit.\n", pad);
	if (kind == 0) GMT_message (C, "%s  If no unit appended, use z-unit from grdfile [no unit].\n", pad);
	GMT_message (C, "%s +v for placing curved text along path [Default is straight].\n", pad);
	GMT_message (C, "%s +w sets how many (x,y) points to use for angle calculation [10].\n", pad);
	GMT_message (C, "%s +=<prefix> to give all labels a prefix; Start unit with - for\n", pad);
	GMT_message (C, "%s   no space between annotation and prefix.\n", pad);
}

void GMT_cont_syntax (struct GMT_CTRL *C, COUNTER_MEDIUM indent, COUNTER_MEDIUM kind)
{
	/* Contour/line label placement specifications in *contour and psxy[z]
	 * indent is the number of spaces to indent after the TAB.
	 * kind = 0 for *contour and 1 for psxy[z]
	 */
	COUNTER_MEDIUM i;
	double gap;
	char pad[16];
	char *type[2] = {"contour", "quoted line"};

	gap = 4.0 * C->session.u2u[GMT_INCH][C->current.setting.proj_length_unit];

	pad[0] = '\t';	for (i = 1; i <= indent; i++) pad[i] = ' ';	pad[i] = '\0';
	GMT_message (C, "%sd<dist>[%s] or D<dist>[%s]  [Default is d%g%c].\n", pad, GMT_DIM_UNITS_DISPLAY, GMT_LEN_UNITS_DISPLAY, gap, C->session.unit_name[C->current.setting.proj_length_unit][0]);
	GMT_message (C, "%s   d: Give distance between labels with specified map unit in %s.\n", pad, GMT_DIM_UNITS_DISPLAY);
	GMT_message (C, "%s   D: Specify geographic distance between labels in %s,\n", pad, GMT_LEN_UNITS_DISPLAY);
	GMT_message (C, "%s   The first label appears at <frac>*<dist>; change by appending /<frac> [0.25].\n", pad);
	GMT_message (C, "%sf<ffile.d> reads file <ffile.d> and places labels at locations\n", pad);
	GMT_message (C, "%s   that match individual points along the %ss.\n", pad, type[kind]);
	GMT_message (C, "%sl|L<line1>[,<line2>,...] Give start and stop coordinates for\n", pad);
	GMT_message (C, "%s   straight line segments.  Labels will be placed where these\n", pad);
	GMT_message (C, "%s   lines intersect %ss.  The format of each <line>\n", pad, type[kind]);
	GMT_message (C, "%s   is <start>/<stop>, where <start> or <stop> = <lon/lat> or a\n", pad);
	GMT_message (C, "%s   2-character XY key that uses the \"pstext\"-style justification\n", pad);
	GMT_message (C, "%s   format to specify a point on the map as [LCR][BMT].\n", pad);
	if (kind == 0) {
		GMT_message (C, "%s   In addition, you can use Z-, Z+ to mean the global\n", pad);
		GMT_message (C, "%s   minimum and maximum locations in the grid.\n", pad);
	}
	GMT_message (C, "%s   L: Let point pairs define great circles [Straight lines].\n", pad);
	GMT_message (C, "%sn|N<n_label> sets number of equidistant labels per %s.\n", pad, type[kind]);
	GMT_message (C, "%s   N: Starts labeling exactly at the start of %s\n", pad, type[kind]);
	GMT_message (C, "%s     [Default centers the labels on the %s].\n", pad, type[kind]);
	GMT_message (C, "%s   N-1 places a single label at start of the %s, while\n", pad, type[kind]);
	GMT_message (C, "%s   N+1 places a single label at the end of the %s.\n", pad, type[kind]);
	GMT_message (C, "%s   Append /<min_dist> to enforce a minimum spacing between\n", pad);
	GMT_message (C, "%s   consecutive labels [0]\n", pad);
	GMT_message (C, "%sx|X<xfile.d> reads the multi-segment file <xfile.d> and places\n", pad);
	GMT_message (C, "%s   labels at intersections between %ss and lines in\n", pad, type[kind]);
	GMT_message (C, "%s   <xfile.d>.  Use X to resample the lines first.\n", pad);
	GMT_message (C, "%s   For all options, append +r<radius>[unit] to specify minimum\n", pad);
	GMT_message (C, "%s   radial separation between labels [0]\n", pad);
}

void GMT_inc_syntax (struct GMT_CTRL *C, char option, BOOLEAN error)
{
	if (error) GMT_report (C, GMT_MSG_FATAL, "Syntax error -%c option.  Correct syntax:\n", option);
	GMT_message (C, "\t-%c Specify increment(s) and optionally append units or flags.\n", option);
	GMT_message (C, "\t   Full syntax is <xinc>[%s|+][=][/<yinc>[%s|+][=]]\n", GMT_LEN_UNITS_DISPLAY, GMT_LEN_UNITS_DISPLAY);
	GMT_message (C, "\t   For geographic regions in degrees you can optionally append units\n");
	GMT_message (C, "\t   among (f)eet, (m)inute, (s)econd, m(e)ter, (k)ilometer, (M)iles, (n)autical miles.\n");
	GMT_message (C, "\t   Append = to adjust the region to fit increments [Adjust increment to fit domain].\n");
	GMT_message (C, "\t   Alternatively, specify number of nodes by appending +. Then, the\n");
	GMT_message (C, "\t   increments are calculated from the given domain and node-registration settings\n");
	GMT_message (C, "\t   (see Appendix B for details).  Note: If -R<grdfile> was used then\n");
	GMT_message (C, "\t   bot -R and -I have been set; use -I to override those values.\n");
}

void GMT_fill_syntax (struct GMT_CTRL *C, char option, char *string)
{
	if (string[0] == ' ') GMT_report (C, GMT_MSG_FATAL, "Syntax error -%c option.  Correct syntax:\n", option);
	GMT_message (C, "\t-%c<fill> %s Specify <fill> as one of:\n", option, string);
	GMT_message (C, "\t   1) <gray> or <red>/<green>/<blue>, all in the range 0-255;\n");
	GMT_message (C, "\t   2) <c>/<m>/<y>/<k> in range 0-100%%;\n");
	GMT_message (C, "\t   3) <hue>-<sat>-<val> in ranges 0-360, 0-1, 0-1;\n");
	GMT_message (C, "\t   4) any valid color name;\n");
	GMT_message (C, "\t   5) P|p<dpi>/<pattern>[:F<color>B<color>], with <dpi> of the pattern.\n");
	GMT_message (C, "\t      Give <pattern> number from 1-90 or a filename, optionally add\n");
	GMT_message (C, "\t      replacement fore- or background colors (set - for transparency).\n");
	GMT_message (C, "\t   For PDF fill transparency, append @<transparency> in the range 0-100 [0 = opaque].\n");
}

void GMT_pen_syntax (struct GMT_CTRL *C, char option, char *string)
{
	if (string[0] == ' ') GMT_report (C, GMT_MSG_FATAL, "Syntax error -%c option.  Correct syntax:\n", option);
	GMT_message (C, "\t-%c ", option);
	GMT_message (C, string, GMT_putpen (C, C->current.setting.map_default_pen));
	GMT_message (C, "\n\t   <pen> is a comma-separated list of three optional items in the order:\n");
	GMT_message (C, "\t       <width>[%s], <color>, and <style>[%s].\n", GMT_DIM_UNITS, GMT_DIM_UNITS);
	GMT_message (C, "\t   <width> >= 0.0 sets pen width (default units are points); alternatively a pen\n");
	GMT_message (C, "\t       name: Choose among faint, default, or [thin|thick|fat][er|est], or obese.\n");
	GMT_message (C, "\t   <color> = (1) <gray> or <red>/<green>/<blue>, all in range 0-255,\n");
	GMT_message (C, "\t             (2) <c>/<m>/<y>/<k> in 0-100%% range,\n");
	GMT_message (C, "\t             (3) <hue>-<sat>-<val> in ranges 0-360, 0-1, 0-1,\n");
	GMT_message (C, "\t             (4) any valid color name.\n");
	GMT_message (C, "\t   <style> = (1) pattern of dashes (-) and dots (.), scaled by <width>.\n");
	GMT_message (C, "\t             (2) a for dashed, o for dotted lines, scaled by <width>.\n");
	GMT_message (C, "\t             (3) <pattern>:<offset>; <pattern> holds lengths (default unit points)\n");
	GMT_message (C, "\t                 of any number of lines and gaps separated by underscores.\n");
	GMT_message (C, "\t                 <offset> shifts elements from start of the line [0].\n");
	GMT_message (C, "\t   For PDF stroke transparency, append @<transparency> in the range 0-100 [0 = opaque].\n");
}

void GMT_rgb_syntax (struct GMT_CTRL *C, char option, char *string)
{
	if (string[0] == ' ') GMT_report (C, GMT_MSG_FATAL, "Syntax error -%c option.  Correct syntax:\n", option);
	GMT_message (C, "\t-%c<color> %s Specify <color> as one of:\n", option, string);
	GMT_message (C, "\t   1) <gray> or <red>/<green>/<blue>, all in range 0-255;\n");
	GMT_message (C, "\t   2) <c>/<m>/<y>/<k> in range 0-100%%;\n");
	GMT_message (C, "\t   3) <hue>-<sat>-<val> in ranges 0-360, 0-1, 0-1;\n");
	GMT_message (C, "\t   4) any valid color name.\n");
	GMT_message (C, "\t   For PDF fill transparency, append @<transparency> in the range 0-100 [0 = opaque].\n");
}

void GMT_mapscale_syntax (struct GMT_CTRL *C, char option, char *string)
{
	if (string[0] == ' ') GMT_report (C, GMT_MSG_FATAL, "Syntax error -%c option.  Correct syntax:\n", option);
	GMT_message (C, "\t-%c %s\n", option, string);
	GMT_message (C, "\t   Use -%cx to specify Cartesian coordinates instead.  Scale is calculated at latitude <slat>;\n", option);
	GMT_message (C, "\t   optionally give longitude <slon> [Default is central longitude].  Give scale <length> and\n");
	GMT_message (C, "\t   append unit from %s [km].  -%cf draws a \"fancy\" scale [Default is plain].\n", GMT_LEN_UNITS2_DISPLAY, option);
	GMT_message (C, "\t   By default, the label is set to the distance unit and placed on top [+jt].  Use the +l<label>\n");
	GMT_message (C, "\t   and +j<just> mechanisms to specify another label and placement (t,b,l,r).  +u sets the label as a unit.\n");
	GMT_message (C, "\t   Append +p<pen> and/or +f<fill> to draw/paint a rectangle behind the scale [no rectangle]\n");
}

void GMT_GSHHS_syntax (struct GMT_CTRL *C, char option, char *string)
{
	if (string[0] == ' ') GMT_report (C, GMT_MSG_FATAL, "Syntax error -%c option.  Correct syntax:\n", option);
	GMT_message (C, "\t-%c %s\n", option, string);
	GMT_message (C, "\t   Features smaller than <min_area> (in km^2) or of levels (0-4) outside the min-max levels\n");
	GMT_message (C, "\t   will be skipped [0/4 (4 means lake inside island inside lake)].\n");
	GMT_message (C, "\t   Append +r to only get riverlakes from level 2, or +l to only get lakes [both].\n");
	GMT_message (C, "\t   Append +p<percent> to exclude features whose size is < <percent>%% of the full-resolution feature [use all].\n");
}

void GMT_maprose_syntax (struct GMT_CTRL *C, char option, char *string)
{
	if (string[0] == ' ') GMT_report (C, GMT_MSG_FATAL, "Syntax error -%c option.  Correct syntax:\n", option);
	GMT_message (C, "\t-%c %s\n", option, string);
	GMT_message (C, "\t   Use -%cx to specify Cartesian coordinates instead.  -Tf draws a \"fancy\" rose [Default is plain].\n", option);
	GMT_message (C, "\t   Give rose <diameter> and optionally the west, east, south, north labels desired [W,E,S,N].\n");
	GMT_message (C, "\t   For fancy rose, specify as <info> the kind you want: 1 draws E-W, N-S directions [Default],\n");
	GMT_message (C, "\t   2 adds NW-SE and NE-SW, while 3 adds WNW-ESE, NNW-SSE, NNE-SSW, and ENE-WSW.\n");
	GMT_message (C, "\t   For Magnetic compass rose, specify -%cm.  Use the optional <info> = <dec>/<dlabel> (where <dec> is\n", option);
	GMT_message (C, "\t   the magnetic declination and <dlabel> is a label for the magnetic compass needle) to plot\n");
	GMT_message (C, "\t   directions to both magnetic and geographic north [Default is just geographic].\n");
	GMT_message (C, "\t   If the North label = \'*\' then a north star is plotted instead of the label.\n");
	GMT_message (C, "\t   Append +<gints>[/<mints>] to override default annotation/tick interval(s) [30/5/1].\n");
}

void GMT_dist_syntax (struct GMT_CTRL *C, char option, char *string)
{
	if (string[0] == ' ') GMT_report (C, GMT_MSG_FATAL, "Syntax error -%c option.  Correct syntax:\n", option);
	GMT_message (C, "\t-%c %s\n", option, string);
	GMT_message (C, "\t   Append e (meter), f (feet), k (km), M (mile), n (nautical mile),\n");
	GMT_message (C, "\t   d (arc degree), m (arc minute), or s (arc second) [e].\n");
	GMT_message (C, "\t   Prepend - for (fast) flat Earth or + for (slow) geodesic calculations.\n");
	GMT_message (C, "\t   [Default is spherical great-circle calculations].\n");
}

void GMT_vector_syntax (struct GMT_CTRL *C, COUNTER_MEDIUM mode)
{	/* Use mode to control which options are displayed */
	GMT_message (C, "\t   Append length of vector head, with optional modifiers:\n");
	GMT_message (C, "\t     +a<angle> to set angle of the vector head apex [30]\n");
	GMT_message (C, "\t     +b to place vector head at the beginning of the vector [none].\n");
	GMT_message (C, "\t     +e to place vector head at the end of the vector [none].\n");
	if (mode & 8) GMT_message (C, "\t     +g<fill> to set head fill or use - to turn off fill [default fill].\n");
	if (mode & 1) GMT_message (C, "\t     +j<just> to justify vector at (b)eginning [default], (e)nd, or (c)enter.\n");
	GMT_message (C, "\t     +l to only draw left side of heads [both].\n");
	GMT_message (C, "\t     +n<norm> to shrink attributes if vector length < <norm> [none].\n");
	if (mode & 4) GMT_message (C, "\t     +p[-][<pen>] to set pen attributes, prepend - to turn off head outlines [default pen and outline].\n");
	GMT_message (C, "\t     +r to only draw right side of heads [both].\n");
	if (mode & 2) GMT_message (C, "\t     +s if input (angle,length) is instead (x),y) coordinates of tip.\n");
}

void GMT_syntax (struct GMT_CTRL *C, char option)
{
	/* The function print to stderr the syntax for the option indicated by
	 * the variable <option>.  Only the common parameter options are covered
	 */

	char *u = C->session.unit_name[C->current.setting.proj_length_unit];

	GMT_report (C, GMT_MSG_FATAL, "Syntax error -%c option.  Correct syntax:\n", option);

	switch (option) {

		case 'B':	/* Tickmark option */
			GMT_message (C, "\t-B[p|s][a|f|g]<tick>[m][l|p][:\"label\":][:,\"unit\":][/.../...]:.\"Title\":[W|w|E|e|S|s|N|n][Z|z]\n");
			break;

		case 'J':	/* Map projection option */
			switch (C->current.proj.projection) {
				case GMT_LAMB_AZ_EQ:
					GMT_message (C, "\t-Ja<lon0>/<lat0>[/<horizon>]/<scale> OR -JA<lon0>/<lat0>[/<horizon>]/<width>\n");
					GMT_message (C, "\t  <horizon> is distance from center to perimeter (<= 180, default 90)\n");
					GMT_message (C, "\t  <scale> is <1:xxxx> or <radius> (in %s)/<lat>, or use <width> in %s\n", u, u);
					break;
				case GMT_ALBERS:
					GMT_message (C, "\t-Jb<lon0>/<lat0>/<lat1>/<lat2>/<scale> OR -JB<lon0>/<lat0>/<lat1>/<lat2>/<width>\n");
					GMT_message (C, "\t  <scale> is <1:xxxx> or %s/degree, or use <width> in %s\n", u, u);
					break;
				case GMT_CASSINI:
					GMT_message (C, "\t-Jc<lon0>/<lat0><scale> OR -JC<lon0>/<lat0><width>\n");
					GMT_message (C, "\t  <scale> is <1:xxxx> or %s/degree ,or use <width> in %s\n", u, u);
					break;
				case GMT_CYL_STEREO:
					GMT_message (C, "\t-Jcyl_stere/[<lon0>/[<lat0>/]]<scale> OR -JCyl_stere/[<lon0>/[<lat0>/]]<width>\n");
					GMT_message (C, "\t  <scale> is <1:xxxx> or %s/degree, or use <width> in %s\n", u, u);
					break;
				case GMT_ECONIC:
					GMT_message (C, "\t-Jd<lon0>/<lat0>/<lat1>/<lat2>/<scale> OR -JD<lon0>/<lat0>/<lat1>/<lat2>/<width>\n");
					GMT_message (C, "\t  <scale> is <1:xxxx> or %s/degree, or use <width> in %s\n", u, u);
					break;
				case GMT_AZ_EQDIST:
					GMT_message (C, "\t-Je<lon0>/<lat0>[/<horizon>]/<scale> OR -JE<lon0>/<lat0>[/<horizon>/<width>\n");
					GMT_message (C, "\t  <horizon> is distance from center to perimeter (<= 180, default 180)\n");
					GMT_message (C, "\t  <scale> is <1:xxxx> or <radius> (in %s)/<lat>, or use <width> in %s\n", u, u);
					break;
				case GMT_GNOMONIC:
					GMT_message (C, "\t-Jf<lon0>/<lat0>[/<horizon>]/<scale> OR -JF<lon0>/<lat0>[/<horizon>]/<width>\n");
					GMT_message (C, "\t  <horizon> is distance from center to perimeter (< 90, default 60)\n");
					GMT_message (C, "\t  <scale> is <1:xxxx> or <radius> (in %s)/<lat>, or use <width> in %s\n", u, u);
					break;
				case GMT_ORTHO:
					GMT_message (C, "\t-Jg<lon0>/<lat0>[/<horizon>]/<scale> OR -JG<lon0>/<lat0>[/<horizon>]/<width>\n");
					GMT_message (C, "\t  <horizon> is distance from center to perimeter (<= 90, default 90)\n");
					GMT_message (C, "\t  <scale> is <1:xxxx> or <radius> (in %s)/<lat>, or use <width> in %s\n", u, u);
					break;
				case GMT_GENPER:
					GMT_message (C, "\t-Jg<lon0>/<lat0>/<altitude>/<azimuth>/<tilt>/<twist>/<Width>/<Height>/<scale> OR\n\t-JG<lon0>/<lat0>/<altitude>/<azimuth>/<tilt>/<twist>/<Width>/<Height>/<width>\n");
					GMT_message (C, "\t  <scale> is <1:xxxx> or <radius> (in %s)/<lat>, or use <width> in %s\n", u, u);
					break;
				case GMT_HAMMER:
					GMT_message (C, "\t-Jh[<lon0>/]<scale> OR -JH[<lon0>/]<width>\n");
					GMT_message (C, "\t  <scale> is <1:xxxx> or %s/degree, or use <width> in %s\n", u, u);
					break;
				case GMT_SINUSOIDAL:
					GMT_message (C, "\t-Ji[<lon0>/]<scale> OR -JI[<lon0>/]<width>\n");
					GMT_message (C, "\t  <scale> is <1:xxxx> or %s/degree, or use <width> in %s\n", u, u);
					break;
				case GMT_MILLER:
					GMT_message (C, "\t-Jj[<lon0>/]<scale> OR -JJ[<lon0>/]<width>\n");
					GMT_message (C, "\t  <scale> is <1:xxxx> or %s/degree, or use <width> in %s\n", u, u);
					break;
				case GMT_ECKERT4:
					GMT_message (C, "\t-Jkf[<lon0>/]<scale> OR -JKf[<lon0>/]<width>\n");
					GMT_message (C, "\t  <scale> is <1:xxxx> or %s/degree, or use <width> in %s\n", u, u);
					break;
				case GMT_ECKERT6:
					GMT_message (C, "\t-Jk[s][<lon0>/]<scale> OR -JK[s][<lon0>/]<width>\n");
					GMT_message (C, "\t  <scale> is <1:xxxx> or %s/degree, or use <width> in %s\n", u, u);
					break;
				case GMT_LAMBERT:
					GMT_message (C, "\t-Jl<lon0>/<lat0>/<lat1>/<lat2>/<scale> OR -JL<lon0>/<lat0>/<lat1>/<lat2>/<width>\n");
					GMT_message (C, "\t  <scale> is <1:xxxx> or %s/degree, or use <width> in %s\n", u, u);
					break;
				case GMT_MERCATOR:
					GMT_message (C, "\t-Jm[<lon0>/[<lat0>/]]<scale> OR -JM[<lon0>/[<lat0>/]]<width>\n");
					GMT_message (C, "\t  <scale> is <1:xxxx> or %s/degree, or use <width> in %s\n", u, u);
					break;
				case GMT_ROBINSON:
					GMT_message (C, "\t-Jn[<lon0>/]<scale> OR -JN[<lon0>/]<width>\n");
					GMT_message (C, "\t  <scale> is <1:xxxx> or %s/degree, or use <width> in %s\n", u, u);
					break;
				case GMT_OBLIQUE_MERC:
					GMT_message (C, "\t-Jo[a]<lon0>/<lat0>/<azimuth>/<scale> OR -JO[a]<lon0>/<lat0>/<azimuth>/<width>\n");
					GMT_message (C, "\t-Jo[b]<lon0>/<lat0>/<b_lon>/<b_lat>/<scale> OR -JO[b]<lon0>/<lat0>/<b_lon>/<b_lat>/<width>\n");
					GMT_message (C, "\t-Joc<lon0>/<lat0>/<lonp>/<latp>/<scale> OR -JOc<lon0>/<lat0>/<lonp>/<latp>/<width>\n");
					GMT_message (C, "\t  <scale> is <1:xxxx> or %s/oblique degree, or use <width> in %s\n", u, u);
					break;
				case GMT_WINKEL:
					GMT_message (C, "\t-Jr[<lon0>/]<scale> OR -JR[<lon0>/]<width>\n");
					GMT_message (C, "\t  <scale> is <1:xxxx> or %s/degree, or use <width> in %s\n", u, u);
					break;
				case GMT_POLYCONIC:
					GMT_message (C, "\t-Jpoly/[<lon0>/[<lat0>/]]<scale> OR -JPoly/[<lon0>/[<lat0>/]]<width>\n");
					GMT_message (C, "\t  <scale> is <1:xxxx> or %s/degree, or use <width> in %s\n", u, u);
					break;
				case GMT_CYL_EQDIST:
					GMT_message (C, "\t-Jq[<lon0>/[<lat0>/]]<scale> OR -JQ[<lon0>/[<lat0>/]]<width>\n");
					GMT_message (C, "\t  <scale> is <1:xxxx> or %s/degree, or use <width> in %s\n", u, u);
					break;
				case GMT_STEREO:
					GMT_message (C, "\t-Js<lon0>/<lat0>[/<horizon>]/<scale> OR -JS<lon0>/<lat0>[/<horizon>]/<width>\n");
					GMT_message (C, "\t  <horizon> is distance from center to perimeter (< 180, default 90)\n");
					GMT_message (C, "\t  <scale> is <1:xxxx>, <lat>/<1:xxxx>, or <radius> (in %s)/<lat>, or use <width> in %s\n", u, u);
					break;
				case GMT_TM:
					GMT_message (C, "\t-Jt<lon0>/[<lat0>/]<scale> OR -JT<lon0>/[<lat0>/]<width>\n");
					GMT_message (C, "\t  <scale> is <1:xxxx> or %s/degree, or use <width> in %s\n", u, u);
					break;
				case GMT_UTM:
					GMT_message (C, "\t-Ju<zone>/<scale> OR -JU<zone>/<width>\n");
					GMT_message (C, "\t  <scale> is <1:xxxx> or %s/degree, or use <width> in %s\n", u, u);
					GMT_message (C, "\t  <zone is A, B, 1-60[w/ optional C-X except I, O], Y, Z\n");
					break;
				case GMT_VANGRINTEN:
					GMT_message (C, "\t-Jv<lon0>/<scale> OR -JV[<lon0>/]<width>\n");
					GMT_message (C, "\t  <scale> is <1:xxxx> or %s/degree, or use <width> in %s\n", u, u);
					break;
				case GMT_MOLLWEIDE:
					GMT_message (C, "\t-Jw[<lon0>/]<scale> OR -JW[<lon0>/]<width>\n");
					GMT_message (C, "\t  <scale> is <1:xxxx> or %s/degree, or use <width> in %s\n", u, u);
					break;
				case GMT_CYL_EQ:
					GMT_message (C, "\t-Jy[<lon0>/[<lat0>/]]<scale> OR -JY[<lon0>/[<lat0>/]]<width>\n");
					GMT_message (C, "\t  <scale> is <1:xxxx> or %s/degree, or use <width> in %s\n", u, u);
					break;
				case GMT_POLAR:
					GMT_message (C, "\t-Jp[a]<scale>[/<origin>][r] OR -JP[a]<width>[/<origin>][r]\n");
					GMT_message (C, "\t  <scale> is %s/units, or use <width> in %s\n", u, u);
					GMT_message (C, "\t  Optionally, prepend a for azimuths, append theta as origin [0],\n");
					GMT_message (C, "\t  or append r to reverse radial coordinates.\n");
				case GMT_LINEAR:
					GMT_message (C, "\t-Jx<x-scale>|<width>[d|l|p<power>|t|T][/<y-scale>|<height>[d|l|p<power>|t|T]], scale in %s/units\n", u);
					GMT_message (C, "\t-Jz<z-scale>[l|p<power>], scale in %s/units\n", u);
					GMT_message (C, "\tUse / to specify separate x/y scaling (e.g., -Jx0.5/0.3.).  Not allowed with 1:xxxxx\n");
					GMT_message (C, "\tUse -JX (and/or -JZ) to give axes lengths rather than scales\n");
					break;
				default:
					GMT_message (C, "\tProjection not recognized!\n");
					break;
			}
			break;

		case 'K':
			GMT_message (C, "\t-%c More PS matter will follow\n", option);
			break;

		case 'O':
			GMT_message (C, "\t-%c This is a PS overlay\n", option);
			break;

		case 'P':
			GMT_message (C, "\t-%c Turn on portrait mode\n", option);
			break;

		case 'R':	/* Region option */
			GMT_message (C, "\t-R<xmin>/<xmax>/<ymin>/<ymax>[/<zmin>/<zmax>]\n");
			GMT_message (C, "\tAppend r if giving lower left and upper right coordinates\n");
			break;

		case 'U':	/* Set time stamp option */
			GMT_message (C, "\t-U[<just>/<dx>/<dy>/][c|<label>], c will plot command line.\n");
			break;

		case 'X':
		case 'Y':
			GMT_message (C, "\t-%c[a|c|f|r]<shift>[u]\n", option);
			GMT_message (C, "\tPrepend a for temporaty adjustment, c for center of page reference,\n");
			GMT_message (C, "\tf for lower left corner of page reference, r (or none) for relative to\n");
			GMT_message (C, "\tcurrent position; u is unit (c, i, p).\n");
			break;

#ifdef GMT_COMPAT
		case 'Z':
			GMT_message (C, "\t-Z<zlevel> set zlevel of basemap\n");
			break;
#endif

		case 'b':	/* Binary i/o option  */
			GMT_message (C, "\t-b[i|o][<n>][<t>][w][+L|B], i for input, o for output [Default is both].\n");
			GMT_message (C, "\t   Here, t is c|u|h|H|i|I|l|L|f|d [Default is d (double)].\n");
			GMT_message (C, "\t   Prepend the number of data columns (for input only).\n");
			GMT_message (C, "\t   Append w to byte swap an item; append +L|B to fix endianness of file.\n");
			break;

		case 'c':	/* Set number of plot copies option */
			GMT_message (C, "\t-c<copies>, copies is number of copies\n");
			break;

		case 'f':	/* Column information option  */
			GMT_message (C, "\t-f[i|o]<colinfo>, i for input, o for output [Default is both].\n");
			GMT_message (C, "\t   <colinfo> is <colno>|<colrange>u, where column numbers start at 0\n");
			GMT_message (C, "\t   a range is given as <first>-<last>, e.g., 2-5., u is type:\n");
			GMT_message (C, "\t   t: relative time, T: absolute time, f: floating point,\n");
			GMT_message (C, "\t   x: longitude, y: latitude, g: geographic coordinate.\n");
			break;

		case 'g':
			GMT_message (C, "\t%s\n", GMT_g_OPT);
			GMT_message (C, "\t   (Consult manual)\n");
			break;

		case 'h':	/* Header */
			GMT_message (C, "\t-h[n_items]\n");
			break;

		case 'p':
			GMT_message (C, "\t%s\n", GMT_p_OPT);
			GMT_message (C, "\t   Azimuth and elevation (and zlevel) of the viewpoint [180/90/bottom z-axis].\n");
			GMT_message (C, "\t   Append +w and +v to set coordinates to a fixed viewpoint\n");
			break;

		case 's':	/* SKip records with NaN as z */
			GMT_message (C, "\t-s[<col>][a][r] to skip records whose <col> [2] output is NaN.\n");
			GMT_message (C, "\t   a skips if ANY columns is NaN, while r reverses the action.\n");
			break;

		case ':':	/* lon/lat vs lat/lon i/o option  */
			GMT_message (C, "\t-:[i|o], i for input, o for output [Default is both].\n");
			GMT_message (C, "\t   Swap 1st and 2nd column on input and/or output.\n");
			break;

		default:
			break;
	}
}

GMT_LONG GMT_default_error (struct GMT_CTRL *C, char option)
{
	/* GMT_default_error ignores all the common options that have already been processed and returns
	 * TRUE if the option is not an already processed common option.
	 */

	GMT_LONG error = 0;

	switch (option) {

		case '-': break;	/* Skip indiscriminently */
		case '>': break;	/* Skip indiscriminently since dealt with internally */
		case 'B': error += C->common.B.active[0] + C->common.B.active[1] == 0; break;
		case 'J': error += C->common.J.active == 0; break;
		case 'K': error += C->common.K.active == 0; break;
		case 'O': error += C->common.O.active == 0; break;
		case 'P': error += C->common.P.active == 0; break;
		case 'R': error += C->common.R.active == 0; break;
		case 'U': error += C->common.U.active == 0; break;
		case 'V': error += C->common.V.active == 0; break;
		case 'X': error += C->common.X.active == 0; break;
		case 'Y': error += C->common.Y.active == 0; break;
		case 'a': error += C->common.a.active == 0; break;
		case 'b': error += C->common.b.active[GMT_IN] + C->common.b.active[GMT_OUT] == 0; break;
		case 'c': error += C->common.c.active == 0; break;
		case 'f': error += C->common.f.active[GMT_IN] + C->common.f.active[GMT_OUT] == 0; break;
		case 'g': error += C->common.g.active == 0; break;
#ifdef GMT_COMPAT
		case 'H':
#endif
		case 'h': error += C->common.h.active == 0; break;
		case 'i': error += C->common.i.active == 0; break;
		case 'n': error += C->common.n.active == 0; break;
		case 'o': error += C->common.o.active == 0; break;
#ifdef GMT_COMPAT
		case 'Z': break;
		case 'E':
#endif
		case 'p': error += C->common.p.active == 0; break;
#ifdef GMT_COMPAT
		case 'm': break;
		case 'S':
		case 'F':
#endif
		case 'r': error += C->common.r.active == 0; break;
		case 's': error += C->common.s.active == 0; break;
		case 't': error += C->common.t.active == 0; break;
		case ':': error += C->common.colon.active == 0; break;

		default:
			/* Not a processed common options */
			error++;
			break;
	}

	if (error) GMT_report (C, GMT_MSG_FATAL, "Error: Unrecognized option -%c\n", option);
	return (error);
}

GMT_LONG gmt_parse_h_option (struct GMT_CTRL *C, char *item) {
	GMT_LONG i, j, k = 0, error = 0;

	/* Parse the -h option.  Full syntax: -h[i][o][<nrecs>] */

	if (!item || !item[0]) {	/* Nothing further to parse; just set defaults */
		C->current.io.io_header[GMT_IN] = C->current.io.io_header[GMT_OUT] = TRUE;
		C->current.io.io_n_header_items = 1;
		return (GMT_NOERROR);
	}
	j = 0;
	if (item[j] == 'i') k = j++;	/* -hi[nrecs] given */
	if (item[j]) {
		i = atoi (&item[j]);
		if (i < 0)
			error++;
		else
			C->current.io.io_n_header_items = i;
	}
	else C->current.io.io_n_header_items = 1;

	if (j == 0)	/* Both in and out may have header records */
		C->current.io.io_header[GMT_IN] = C->current.io.io_header[GMT_OUT] = (C->current.io.io_n_header_items > 0);
	else if (item[k] == 'i')		/* Only input should have header records */
		C->current.io.io_header[GMT_IN] = (C->current.io.io_n_header_items > 0);
	else		/* Only output should have header records */
		C->current.io.io_header[GMT_OUT] = (C->current.io.io_n_header_items > 0);
	return (error);
}

GMT_LONG GMT_check_region (struct GMT_CTRL *C, double wesn[])
{	/* If region is given then we must have w < e and s < n */
	return ((wesn[XLO] >= wesn[XHI] || wesn[YLO] >= wesn[YHI]) && !C->common.R.oblique);
}

GMT_LONG gmt_parse_R_option (struct GMT_CTRL *C, char *item) {
	COUNTER_MEDIUM i, icol, pos, error = 0;
	GMT_LONG got, col_type[2], expect_to_read;
	char text[GMT_BUFSIZ], string[GMT_BUFSIZ];
	double p[6];

	/* Parse the -R option.  Full syntax: -R<grdfile> or -Rg or -Rd or -R[g|d]w/e/s/n[/z0/z1][r] */

	strcpy (C->common.R.string, item);	/* Verbatim copy */
	if ((item[0] == 'g' || item[0] == 'd') && item[1] == '\0') {	/* Check -Rd|g separately in case user has files called d or g */
		if (item[0] == 'g')	/* -Rg is shorthand for -R0/360/-90/90 */
			C->common.R.wesn[XLO] = 0.0, C->common.R.wesn[XHI] = 360.0;
		else			/* -Rd is shorthand for -R-180/+180/-90/90 */
			C->common.R.wesn[XLO] = -180.0, C->common.R.wesn[XHI] = 180.0;
		C->common.R.wesn[YLO] = -90.0;	C->common.R.wesn[YHI] = +90.0;
		C->current.io.col_type[GMT_IN][GMT_X] = GMT_IS_LON, C->current.io.col_type[GMT_IN][GMT_Y] = GMT_IS_LAT;
		return (GMT_NOERROR);
	}
	if (!GMT_access (C, item, R_OK)) {	/* Gave a readable file, presumably a grid */
		struct GMT_GRID *G = NULL;
		if ((G = GMT_Read_Data (C->parent, GMT_IS_GRID, GMT_IS_FILE, GMT_IS_SURFACE, NULL, GMT_GRID_HEADER, item, NULL)) == NULL) {	/* Read header */
			return (C->parent->error);
		}
		GMT_memcpy (&(C->current.io.grd_info.grd), G->header, 1, struct GRD_HEADER);
		if (GMT_Destroy_Data (C->parent, GMT_ALLOCATED, &G) != GMT_OK) {
			return (C->parent->error);
		}
		GMT_memcpy (C->common.R.wesn, C->current.io.grd_info.grd.wesn, 4, double);
		C->common.R.wesn[ZLO] = C->current.io.grd_info.grd.z_min;	C->common.R.wesn[ZHI] = C->current.io.grd_info.grd.z_max;
		C->current.io.grd_info.active = TRUE;
		return (GMT_NOERROR);
	}
	if (item[0] == 'g' || item[0] == 'd') {	/* Here we have a region appended to -Rd|g */
		C->current.io.col_type[GMT_IN][GMT_X] = GMT_IS_LON, C->current.io.col_type[GMT_IN][GMT_Y] = GMT_IS_LAT;
		strcpy (string, &item[1]);
	}
	else
		strcpy (string, item);

	/* Now decode the string */

	col_type[0] = col_type[1] = 0;
	if (string[strlen(string)-1] == 'r') {
		C->common.R.oblique = TRUE;
		string[strlen(string)-1] = '\0';	/* Remove the trailing r so GMT_scanf will work */
	}
	else
		C->common.R.oblique = FALSE;
	i = pos = 0;
	GMT_memset (p, 6, double);
	while ((GMT_strtok (string, "/", &pos, text))) {
		if (i > 5) {
			error++;
			return (error);		/* Have to break out here to avoid segv on p[6]  */
		}
		/* Figure out what column corresponds to a token to get col_type[GMT_IN] flag  */
		if (i > 3)
			icol = 2;
		else if (C->common.R.oblique)
			icol = i%2;
		else
			icol = i/2;
		if (icol < 2 && C->current.setting.io_lonlat_toggle[GMT_IN]) icol = 1 - icol;	/* col_types were swapped */
		/* If column is either RELTIME or ABSTIME, use ARGTIME */
		if (C->current.io.col_type[GMT_IN][icol] == GMT_IS_UNKNOWN) {	/* No -J or -f set, proceed with caution */
			got = GMT_scanf_arg (C, text, C->current.io.col_type[GMT_IN][icol], &p[i]);
			if (got & GMT_IS_GEO)
				C->current.io.col_type[GMT_IN][icol] = got;
			else if (got & GMT_IS_RATIME)
				C->current.io.col_type[GMT_IN][icol] = got, C->current.proj.xyz_projection[icol] = GMT_TIME;
		}
		else {	/* Things are set, do or die */
			expect_to_read = (C->current.io.col_type[GMT_IN][icol] & GMT_IS_RATIME) ? GMT_IS_ARGTIME : C->current.io.col_type[GMT_IN][icol];
			error += GMT_verify_expectations (C, expect_to_read, GMT_scanf (C, text, expect_to_read, &p[i]), text);
		}
		if (error) return (error);

		i++;
	}
	if (C->common.R.oblique) d_swap (p[2], p[1]);	/* So w/e/s/n makes sense */
	if (i < 4 || i > 6 || (GMT_check_region (C, p) || (i == 6 && p[4] >= p[5]))) error++;
	GMT_memcpy (C->common.R.wesn, p, 6, double);	/* This will probably be reset by GMT_map_setup */
	error += GMT_check_condition (C, i == 6 && !C->current.proj.JZ_set, "Error: -R with six parameters requires -Jz|Z\n");

	return (error);
}

GMT_LONG gmt_parse_XY_option (struct GMT_CTRL *C, GMT_LONG axis, char *text)
{
	GMT_LONG i = 0;
	if (!text || !text[0]) {	/* Default is -Xr0 */
		C->current.ps.origin[axis] = 'r';
		C->current.setting.map_origin[axis] = 0.0;
		return (GMT_NOERROR);
	}
	switch (text[0]) {
		case 'r': case 'a': case 'f': case 'c':
			C->current.ps.origin[axis] = text[0]; i++; break;
		default:
			C->current.ps.origin[axis] = 'r'; break;
	}
	if (text[i])
		C->current.setting.map_origin[axis] = GMT_to_inch (C, &text[i]);
	else	/* Allow use of -Xc or -Xf meaning -Xc0 or -Xf0 */
		C->current.setting.map_origin[axis] = 0.0;
	return (GMT_NOERROR);
}

GMT_LONG gmt_parse_a_option (struct GMT_CTRL *C, char *arg)
{	/* -a<col>=<name>[:<type>][,<col>...][+g|G<geometry>] */
	COUNTER_MEDIUM pos = 0;
	GMT_LONG col;
	char p[GMT_BUFSIZ], name[GMT_BUFSIZ], A[64], *s = NULL, *c = NULL;
	if (!arg || !arg[0]) return (GMT_PARSE_ERROR);	/* -a requires an argument */
	if ((s = strstr (arg, "+g")) || (s = strstr (arg, "+G"))) {	/* Also got +g|G<geometry> */
		C->common.a.geometry = gmt_ogr_get_geometry (s+2);
		if (s[1] == 'G') C->common.a.clip = TRUE;	/* Clip features at Dateline */
		s[0] = '\0';	/* Temporarily truncate off the geometry */
		C->common.a.output = TRUE;	/* We are producing, not reading an OGR/GMT file */
		if (C->current.setting.io_seg_marker[GMT_OUT] != '>') {
			GMT_report (C, GMT_MSG_NORMAL, "Warning -a: OGR/GMT requires > as output segment marker; your selection of %c will be overruled by >\n", C->current.setting.io_seg_marker[GMT_OUT]);
			C->current.setting.io_seg_marker[GMT_OUT] = '>';
		}
	}
	else if (C->current.setting.io_seg_marker[GMT_IN] != '>') {
		GMT_report (C, GMT_MSG_NORMAL, "Warning -a: OGR/GMT requires < as input segment marker; your selection of %c will be overruled by >\n", C->current.setting.io_seg_marker[GMT_IN]);
		C->current.setting.io_seg_marker[GMT_IN] = '>';
	}
	while ((GMT_strtok (arg, ",", &pos, p))) {	/* Another col=name argument */
		if ((c = strchr (p, ':'))) {	/* Also got :<type> */
			C->common.a.type[C->common.a.n_aspatial] = gmt_ogr_get_type (c+1);
			c[0] = '\0';	/* Truncate off the type */
		}
		else
			C->common.a.type[C->common.a.n_aspatial] = GMTAPI_DOUBLE;
		if (sscanf (p, "%[^=]=%s", A, name) != 2) return (GMT_PARSE_ERROR);	/* Did not get two items */
		switch (A[0]) {	/* Watch for different multisegment header cases */
			case 'D': col = GMT_IS_D; break;	/* Distance flag */
			case 'G': col = GMT_IS_G; break;	/* Color flag */
			case 'I': col = GMT_IS_I; break;	/* ID flag */
			case 'L': col = GMT_IS_L; break;	/* Label flag */
			case 'T': col = GMT_IS_T; break;	/* Text flag */
			case 'W': col = GMT_IS_W; break;	/* Pen flag */
			case 'Z': col = GMT_IS_Z; break;	/* Value flag */
			default:
				col = atoi (A);
				if (col < GMT_Z || col >= GMT_MAX_COLUMNS) return (GMT_PARSE_ERROR);		/* Col value out of whack */
				break;
		}
		C->common.a.col[C->common.a.n_aspatial] = col;
		if (col < 0 && col != GMT_IS_Z) C->common.a.type[C->common.a.n_aspatial] = GMTAPI_TEXT;
		if (C->common.a.name[C->common.a.n_aspatial]) free (C->common.a.name[C->common.a.n_aspatial]);	/* Free any previous names */
		C->common.a.name[C->common.a.n_aspatial] = strdup (name);
		C->common.a.n_aspatial++;
		if (C->common.a.n_aspatial == MAX_ASPATIAL) return (GMT_PARSE_ERROR);	/* Too many items */
	}
	if (s) s[0] = '+';	/* Restore the geometry part */
	/* -a implies -fg */
	C->current.io.col_type[GMT_IN][GMT_X] = C->current.io.col_type[GMT_OUT][GMT_X] = GMT_IS_LON;
	C->current.io.col_type[GMT_IN][GMT_Y] = C->current.io.col_type[GMT_OUT][GMT_Y] = GMT_IS_LAT;
	return (GMT_NOERROR);
}

int gmt_parse_b_option (struct GMT_CTRL *C, char *text)
{
	/* Syntax:	-b[i][cvar1/var2/...] or -b[i|o]<n><type>[,<n><type>]... */

	COUNTER_MEDIUM i, col = 0, k, ncol = 0, id = GMT_IN;
	BOOLEAN endian_swab = FALSE, swab = FALSE, error = FALSE, i_or_o = FALSE, set = FALSE;
	char *p = NULL, c;

	if (!text || !text[0])
		return (GMT_PARSE_ERROR); /* -b requires at least one arg, e.g, -bo */

	/* First determine if there is an endian modifer supplied */
	if ((p = strchr (text, '+'))) {	/* Yes */
		*p = '\0';	/* Temporarily chop off the modifier */
		switch (p[1]) {
			case 'B':
			case 'L':
				swab = (p[1] != GMT_ENDIAN);
				break;	/* Must swap */
			default:
				GMT_report (C, GMT_MSG_FATAL, "Syntax error -b: Bad endian modifier +%c\n", (int)p[1]);
				return (EXIT_FAILURE);
				break;
		}
		if (strchr (text, 'w')) {	/* Cannot do individual swap when endian has been indicated */
			GMT_report (C, GMT_MSG_FATAL, "Syntax error -b: Cannot use both w and endian modifiers\n");
			return (EXIT_FAILURE);
		}
		endian_swab = TRUE;
	}

	/* Now deal with [i|o] modifier */
	if (text[0] == 'i') { id = GMT_IN; i_or_o = TRUE; }
	if (text[0] == 'o') { id = GMT_OUT; i_or_o = TRUE; }
	C->common.b.active[id] = TRUE;
	C->common.b.type[id] = 'd';	/* Set default to double */

	/* Because under GMT_COMPAT c means either netCDF or signed char we deal with netCDF up front */

	k = i_or_o;
#ifdef GMT_COMPAT
	if (text[k] == 'c' && !text[k+1]) {	/* Ambiguous case "-bic" which MAY mean netCDF */
		GMT_report (C, GMT_MSG_COMPAT, "Syntax warning: -b[i]c now applies to character tables, not to netCDF\n");
		GMT_report (C, GMT_MSG_COMPAT, "Syntax warning: If input is netCDF, just leave out -b[i]c\n");
		C->common.b.type[id] = 'c';
	}
	else if (text[k] == 'c' && text[k+1] != ',') {	/* netCDF */
		GMT_report (C, GMT_MSG_COMPAT, "Syntax warning: -b[i]c<varlist> is deprecated. Use <file>?<varlist> instead.\n");
		C->common.b.active[id] = FALSE;
		strcpy (C->common.b.varnames, &text[k+1]);
	}
	else
#endif
	if (text[k] && strchr ("cuhHiIfd" GMT_OPT ("sSD"), text[k]) && (!text[k+1] || (text[k+1] == 'w' && !text[k+2] ))) {	/* Just save the type for the entire record */
		C->common.b.type[id] = text[k];			/* Default column type */
		C->common.b.swab[id] = (text[k+1] == 'w');	/* Default swab */
	}
	else {
		for (i = k; text[i]; i++) {
			c = text[i];
			switch (c) {
#ifdef GMT_COMPAT
				case 's': case 'S': case 'D':	/* GMT 4 syntax with single and double precision w/wo swapping */
					if (c == 'S' || c == 'D') swab = TRUE;
					if (c == 'S' || c == 's') c = 'f';
					if (c == 'D') c = 'd';
					if (ncol == 0) ncol = 1;	/* in order to make -bs work as before */
#endif
				case 'c': case 'u': /* int8_t, uint8_t */
				case 'h': case 'H': /* int16_t, uint16_t */
				case 'i': case 'I': /* int32_t, uint32_t */
				case 'l': case 'L': /* int64_t, COUNTER_LARGE */
				case 'f': case 'd': /* float, double */
					if (text[i+1] == 'w')
						swab = TRUE;
					set = TRUE;
					if (ncol == 0) {
						GMT_report (C, GMT_MSG_FATAL, "Syntax error -b: Column count must be specified\n");
						return (EXIT_FAILURE);
					}
					for (k = 0; k < ncol; k++, col++) {	/* Assign io function pointer and data type for each column */
						C->current.io.fmt[id][col].io = GMT_get_io_ptr (C, id, swab, c);
						C->current.io.fmt[id][col].type = GMT_get_io_type (C, c);
					}
					ncol = 0;	/* Must parse a new number for each item */
					break;
				case 'x':	/* Binary skip before/after column */
					if (col == 0)	/* Must skip BEFORE reading first data column (flag this as a negative skip) */
						C->current.io.fmt[id][col].skip = -ncol;	/* Number of bytes to skip */
					else	/* Skip after reading previous column (hence col-1) */
						C->current.io.fmt[id][col-1].skip = ncol;	/* Number of bytes to skip */
					break;
				case '0':	/* Number of columns */
				case '1': case '2': case '3':
				case '4': case '5': case '6':
				case '7': case '8': case '9':
					ncol = atoi (&text[i]);
					if (ncol < 1) {
						GMT_report (C, GMT_MSG_FATAL, "Syntax error -b: Column count must be > 0\n");
						return (EXIT_FAILURE);
					}
					while (text[++i] && isdigit ((int)text[i]))
						; --i; /* Wind past the digits */
					break;
				case ',':
					break;	/* Comma between sequences are optional and just ignored */
				case 'w':		/* Turn off the swap unless it set via +L|B */
					if (!endian_swab)
						swab = FALSE;
					break;
				default:
					error = TRUE;
					GMT_report (C, GMT_MSG_FATAL, "Error: Malformed -b argument [%s]\n", text);
					GMT_syntax (C, 'b');
					break;
			}
		}
	}
	if (col == 0)
		col = ncol; /* Maybe we got a column count */
	C->common.b.ncol[id] = col;
	if (col && !set)
		for (col = 0; col < C->common.b.ncol[id]; col++) {
			/* Default binary type is double */
			C->current.io.fmt[id][col].io   = GMT_get_io_ptr (C, id, swab, 'd');
			C->current.io.fmt[id][col].type = GMT_get_io_type (C, 'd');
	}

	if (!i_or_o) {	/* Specified neither i or o so let settings apply to both */
		C->common.b.active[GMT_OUT] = C->common.b.active[GMT_IN];
		C->common.b.ncol[GMT_OUT] = C->common.b.ncol[GMT_IN];
		C->common.b.type[GMT_OUT] = C->common.b.type[GMT_IN];
		GMT_memcpy (C->current.io.fmt[GMT_OUT], C->current.io.fmt[GMT_OUT], C->common.b.ncol[GMT_IN], struct GMT_COL_TYPE);
	}

	GMT_set_bin_input (C);	/* Make sure we point to binary i/o functions after processing -b option */

	if (p) *p = '+';	/* Restore the + sign */
	return (error);
}

GMT_LONG gmt_parse_c_option (struct GMT_CTRL *C, char *arg)
{
	GMT_LONG i, error = 0;
	if (!arg || !arg[0]) return (GMT_PARSE_ERROR);	/* -c requires an argument */

	i = atoi (arg);
	if (i < 1)
		error++;
	else
		C->PSL->init.copies = i;
	return (error);
}

GMT_LONG gmt_parse_f_option (struct GMT_CTRL *C, char *arg)
{
	/* Routine will decode the -f[i|o]<col>|<colrange>[t|T|g],... arguments */

	char copy[GMT_BUFSIZ], p[GMT_BUFSIZ], *c = NULL;
	COUNTER_MEDIUM k = 1, ic, pos = 0, code, *col = NULL;
	GMT_LONG i, start = -1, stop = -1;
	BOOLEAN both_i_and_o = FALSE;

	if (!arg || !arg[0]) return (GMT_PARSE_ERROR);	/* -f requires an argument */

	if (arg[0] == 'i')	/* Apply to input columns only */
		col = C->current.io.col_type[GMT_IN];
	else if (arg[0] == 'o')	/* Apply to output columns only */
		col = C->current.io.col_type[GMT_OUT];
	else {			/* Apply to both input and output columns */
		both_i_and_o = TRUE;
		k = 0;
	}

	GMT_memset (copy, GMT_BUFSIZ, char);	/* Clean the copy */
	strncpy (copy, &arg[k], (size_t)GMT_BUFSIZ);	/* arg should NOT have a leading i|o part */

	if (copy[0] == 'g') {	/* Got -f[i|o]g which is shorthand for -f[i|o]0x,1y */
		if (both_i_and_o) {
			C->current.io.col_type[GMT_IN][GMT_X] = C->current.io.col_type[GMT_OUT][GMT_X] = GMT_IS_LON;
			C->current.io.col_type[GMT_IN][GMT_Y] = C->current.io.col_type[GMT_OUT][GMT_Y] = GMT_IS_LAT;
		}
		else {
			col[GMT_X] = GMT_IS_LON;
			col[GMT_Y] = GMT_IS_LAT;
		}
		return (GMT_NOERROR);
	}

	while ((GMT_strtok (copy, ",", &pos, p))) {	/* While it is not empty, process it */
		if ((c = strchr (p, '-')))	/* Range of columns given. e.g., 7-9T */
			sscanf (p, "%d-%d", &start, &stop);
		else if (isdigit ((int)p[0]))	/* Just a single column, e.g., 3t */
			start = stop = atoi (p);
		else				/* Just assume it goes column by column */
			start++, stop++;

		ic = (int) p[strlen(p)-1];	/* Last char in p is the potential code T, t, or g */
		switch (ic) {
			case 'T':	/* Absolute calendar time */
				code = GMT_IS_ABSTIME;
				break;
			case 't':	/* Relative time (units since epoch) */
				code = GMT_IS_RELTIME;
				break;
			case 'x':	/* Longitude coordinates */
				code = GMT_IS_LON;
				break;
			case 'y':	/* Latitude coordinates */
				code = GMT_IS_LAT;
				break;
			case 'f':	/* Plain floating point coordinates */
				code = GMT_IS_FLOAT;
				break;
			default:	/* No suffix, consider it an error */
				GMT_report (C, GMT_MSG_FATAL, "Error: Malformed -f argument [%s]\n", arg);
				return 1;
				break;
		}

		/* Now set the code for these columns */

		if (both_i_and_o)
			for (i = start; i <= stop; i++) C->current.io.col_type[GMT_IN][i] = C->current.io.col_type[GMT_OUT][i] = code;
		else
			for (i = start; i <= stop; i++) col[i] = code;
	}
	return (GMT_NOERROR);
}

int gmt_compare_cols (const void *point_1, const void *point_2)
{
	/* Sorts cols into ascending order  */
	if (((struct GMT_COL_INFO *)point_1)->col < ((struct GMT_COL_INFO *)point_2)->col) return (-1);
	if (((struct GMT_COL_INFO *)point_1)->col > ((struct GMT_COL_INFO *)point_2)->col) return (+1);
	return (0);
}

GMT_LONG gmt_parse_i_option (struct GMT_CTRL *C, char *arg)
{
	/* Routine will decode the -i<col>|<colrange>[l][s<scale>][o<offset>],... arguments */

	char copy[GMT_BUFSIZ], p[GMT_BUFSIZ], *c = NULL;
#ifdef GMT_COMPAT
	char txt_a[GMT_TEXT_LEN256], txt_b[GMT_TEXT_LEN256];
#endif
	COUNTER_MEDIUM k = 0, pos = 0;
	GMT_LONG i, start = -1, stop = -1, convert;
	double scale, offset;

	if (!arg || !arg[0]) return (GMT_PARSE_ERROR);	/* -i requires an argument */

	GMT_memset (copy, GMT_BUFSIZ, char);	/* Get a clean copy */
	strncpy (copy, arg, (size_t)GMT_BUFSIZ);
	for (i = 0; i < GMT_BUFSIZ; i++) C->current.io.col_skip[i] = TRUE;	/* Initially, no input column is requested */

	while ((GMT_strtok (copy, ",", &pos, p))) {	/* While it is not empty, process it */
		convert = 0, scale = 1.0, offset = 0.0;

		if ((c = strchr (p, 'o'))) {	/* Look for offset */
			c[0] = '\0';	/* Wipe out the 'o' so that next scan terminates there */
			convert |= 1;
			offset = atof (&c[1]);
		}
		if ((c = strchr (p, 's'))) {	/* Look for scale factor */
			c[0] = '\0';	/* Wipe out the 's' so that next scan terminates there */
#ifdef GMT_COMPAT
			i = strlen (p) - 1;
			convert = (p[i] == 'l') ? 2 : 1;
			i = sscanf (&c[1], "%[^/]/%[^l]", txt_a, txt_b);
			if (i == 0) GMT_report (C, GMT_MSG_FATAL, "-i...s contains bad scale info\n");
			scale = atof (txt_a);
			if (i == 2) offset = atof (txt_b);
#else
			convert |= 1;
			scale = atof (&c[1]);
#endif
		}
		if ((c = strchr (p, 'l'))) {	/* Look for log indicator */
			c[0] = '\0';	/* Wipe out the 's' so that next scan terminates there */
			convert = 2;
		}

		if ((c = strchr (p, '-')))	/* Range of columns given. e.g., 7-9 */
			sscanf (p, "%d-%d", &start, &stop);
		else if (isdigit ((int)p[0]))	/* Just a single column, e.g., 3 */
			start = stop = atoi (p);
		else				/* Just assume it goes column by column */
			start++, stop++;

		/* Now set the code for these columns */

		for (i = start; i <= stop; i++, k++) {
			C->current.io.col_skip[i] = FALSE;	/* Do not skip these */
			C->current.io.col[GMT_IN][k].col = i;		/* Requested order of columns */
			C->current.io.col[GMT_IN][k].order = k;		/* Requested order of columns */
			C->current.io.col[GMT_IN][k].convert = convert;
			C->current.io.col[GMT_IN][k].scale = scale;
			C->current.io.col[GMT_IN][k].offset = offset;
		}
	}
	qsort (C->current.io.col[GMT_IN], k, sizeof (struct GMT_COL_INFO), gmt_compare_cols);
	C->common.i.n_cols = k;
	return (GMT_NOERROR);
}

GMT_LONG gmt_parse_o_option (struct GMT_CTRL *C, char *arg)
{
	/* Routine will decode the -o<col>|<colrange>,... arguments */

	char copy[GMT_BUFSIZ], p[GMT_BUFSIZ], *c = NULL;
	COUNTER_MEDIUM k = 0, pos = 0;
	int i, start = -1, stop = -1;

	if (!arg || !arg[0]) return (GMT_PARSE_ERROR);	/* -o requires an argument */

	GMT_memset (copy, GMT_BUFSIZ, char);	/* Get a clean copy */
	strncpy (copy, arg, (size_t)GMT_BUFSIZ);

	while ((GMT_strtok (copy, ",", &pos, p))) {	/* While it is not empty, process it */
		if ((c = strchr (p, '-')))	/* Range of columns given. e.g., 7-9 */
			sscanf (p, "%d-%d", &start, &stop);
		else if (isdigit ((int)p[0]))	/* Just a single column, e.g., 3 */
			start = stop = atoi (p);
		else				/* Just assume it goes column by column */
			start++, stop++;

		/* Now set the code for these columns */

		for (i = start; i <= stop; i++, k++) {
			C->current.io.col[GMT_OUT][k].col = i;		/* Requested order of columns */
			C->current.io.col[GMT_OUT][k].order = k;	/* Requested order of columns */
		}
	}
	C->common.o.n_cols = k;
	return (GMT_NOERROR);
}

GMT_LONG gmt_parse_dash_option (struct GMT_CTRL *C, char *text)
{	/* parse any --PARAM[=value] arguments */
	GMT_LONG n;
	char *this = NULL;
	if (!text)
		return (GMT_NOERROR);

	/* print version and exit */
	if (strcmp (text, "version") == 0) {
		fprintf (stdout, "%s\n", GMT_PACKAGE_VERSION_WITH_SVN_REVISION);
		/* cannot call GMT_Free_Options() from here, so we are leaking on exit.
		 * struct GMTAPI_CTRL *G = C->parent;
		 * gmt_free_hash (C, keys_hashnode, GMT_N_KEYS);
		 * if (GMT_Destroy_Session (&G))
		 *   exit (EXIT_FAILURE); */
		exit (EXIT_SUCCESS);
	}

	/* print GMT folders and exit */
	if (strcmp (text, "show-sharedir") == 0) {
		fprintf (stdout, "%s\n", C->session.SHAREDIR);
		/* leaking on exit same as above. */
		exit (EXIT_SUCCESS);
	}

	if ((this = strchr (text, '='))) {
		/* Got --PAR=VALUE */
		this[0] = '\0';	/* Temporarily remove the '=' character */
		n = GMT_setparameter (C, text, &this[1]);
		this[0] = '=';	/* Put it back were it was */
	}
	else
		/* Got --PAR */
		n = GMT_setparameter (C, text, "true");
	return (n);
}

void GMT_check_lattice (struct GMT_CTRL *C, double *inc, BOOLEAN *pixel, BOOLEAN *active)
{	/* Uses provided settings to initialize the lattice settings from
	 * the -R<grdfile> if it was given; else it does nothing.
	 */
	if (!C->current.io.grd_info.active) return;	/* -R<grdfile> was not used; use existing settings */

	/* Here, -R<grdfile> was used and we will use the settings supplied by the grid file (unless overridden) */
	if (!active || *active == FALSE) {	/* -I not set separately */
		GMT_memcpy (inc, C->current.io.grd_info.grd.inc, 2, double);
		inc[GMT_Y] = C->current.io.grd_info.grd.inc[GMT_Y];
	}
	if (pixel) {	/* An pointer not NULL was passed that indicates grid registration */
		/* If a -F like option was set then toggle grid setting, else use grid setting */
		*pixel = (*pixel) ? !C->current.io.grd_info.grd.registration : C->current.io.grd_info.grd.registration;
	}
	if (active) *active = TRUE;	/* When 4th arg is not NULL it is set to TRUE (for Ctrl->active args) */
}

GMT_LONG GMT_check_binary_io (struct GMT_CTRL *C, COUNTER_MEDIUM n_req) {
	GMT_LONG n_errors = 0;

	/* Check the binary options that are used with most GMT programs.
	 * C is the pointer to the GMT structure.
	 * n_req is the number of required columns. If 0 then it relies on
	 *    C->common.b.ncol[GMT_IN] to be non-zero.
	 * Return value is the number of errors that where found.
	 */

	if (!C->common.b.active[GMT_IN]) return (GMT_NOERROR);	/* Let machinery figure out input cols for ascii */

	/* These are specific tests for binary input */

	if (C->common.b.ncol[GMT_IN] == 0) C->common.b.ncol[GMT_IN] = n_req;
	if (C->common.b.ncol[GMT_IN] == 0) {
		GMT_report (C, GMT_MSG_FATAL, "Syntax error: Must specify number of columns in binary input data (-bi)\n");
		n_errors++;
	}
	else if (n_req > C->common.b.ncol[GMT_IN]) {
		GMT_report (C, GMT_MSG_FATAL, "Syntax error: Binary input data (-bi) provides %ld but must have at least %ld columns\n", C->common.b.ncol[GMT_IN], n_req);
		n_errors++;
	}

	GMT_report (C, GMT_MSG_NORMAL, "Provides %ld, expects %ld-column binary data\n", C->common.b.ncol[GMT_IN], n_req);

	return (n_errors);
}

GMT_LONG gmt_parse_U_option (struct GMT_CTRL *C, char *item) {
	GMT_LONG i, just, n = 0, n_slashes, error = 0;
	char txt_j[GMT_TEXT_LEN256], txt_x[GMT_TEXT_LEN256], txt_y[GMT_TEXT_LEN256];

	/* Parse the -U option.  Full syntax: -U[<just>/<dx>/<dy>/][c|<label>] */

	C->current.setting.map_logo = TRUE;
	if (!item || !item[0]) return (GMT_NOERROR);	/* Just basic -U with no args */

	for (i = n_slashes = 0; item[i]; i++) {
		if (item[i] == '/') n_slashes++;	/* Count slashes to detect [<just>]/<dx>/<dy>/ presence */
	}
	if (n_slashes >= 2) {	/* Probably gave -U[<just>]/<dx>/<dy>[/<string>] */
		if (item[0] == '/') { /* No justification given */
			n = sscanf (&item[1], "%[^/]/%[^/]/%[^\n]", txt_x, txt_y, C->current.ps.map_logo_label);
			just = 1;	/* Default justification is LL */
		}
		else {
			n = sscanf (item, "%[^/]/%[^/]/%[^/]/%[^\n]", txt_j, txt_x, txt_y, C->current.ps.map_logo_label);
			just = GMT_just_decode (C, txt_j, C->current.setting.map_logo_justify);
		}
		if (just < 0) {
			/* Garbage before first slash: we simply have -U<string> */
			strcpy (C->current.ps.map_logo_label, item);
		}
		else {
			C->current.setting.map_logo_justify = just;
			C->current.setting.map_logo_pos[GMT_X] = GMT_to_inch (C, txt_x);
			C->current.setting.map_logo_pos[GMT_Y] = GMT_to_inch (C, txt_y);
		}
	}
	else
		strcpy (C->current.ps.map_logo_label, item);
	if ((item[0] == '/' && n_slashes == 1) || (item[0] == '/' && n_slashes >= 2 && n < 2)) error++;
	return (error);
}

GMT_LONG gmt_parse_colon_option (struct GMT_CTRL *C, char *item) {
	GMT_LONG error = 0, way, off = 0;
	BOOLEAN ok[2] = {FALSE, FALSE};
	static char *mode[4] = {"i", "o", "", ""}, *dir[2] = {"input", "output"};
	char kase = (item) ? item[0] : '\0';
	/* Parse the -: option.  Full syntax: -:[i|o].
	 * We know that if -f was given it has already been parsed due to the parsing order imposed.
	 * Must check that -: does not conflict with -f */
	
	switch (kase) {
		case 'i':	/* Toggle on input data only */
			ok[GMT_IN] = TRUE;
			break;
		case 'o':	/* Toggle on output data only */
			ok[GMT_OUT] = TRUE;
			break;
		case '\0':	/* Toggle both input and output data */
			ok[GMT_IN] = ok[GMT_OUT] = TRUE;
			off = 2;
			break;
		default:
			error++;	/* Error */
			break;
	}
	for (way = 0; !error && way < 2; way++) if (ok[way]) {
		if (C->current.io.col_type[way][GMT_X] == GMT_IS_UNKNOWN && C->current.io.col_type[way][GMT_Y] == GMT_IS_UNKNOWN)	/* Dont know what x/y is yet */
			C->current.setting.io_lonlat_toggle[way] = TRUE;
		else if (C->current.io.col_type[way][GMT_X] == GMT_IS_FLOAT && C->current.io.col_type[way][GMT_Y] == GMT_IS_FLOAT)	/* Cartesian x/y vs y/x cannot be identified */
			C->current.setting.io_lonlat_toggle[way] = TRUE;
		else if (GMT_is_geographic (C, way))	/* Lon/lat becomes lat/lon */
			C->current.setting.io_lonlat_toggle[way] = TRUE;
		else if (C->current.io.col_type[way][GMT_X] == GMT_IS_LAT && C->current.io.col_type[way][GMT_Y] == GMT_IS_LON)	/* Already lat/lon! */
			GMT_report (C, GMT_MSG_FATAL, "Warning: -:%s given but %s order already set by -f; -:%s ignored.\n", mode[way+off], dir[way], mode[way+off]);
		else {
			GMT_report (C, GMT_MSG_FATAL, "Error: -:%s given but %s first two columns do not hold x/y or lon/lat\n", mode[way+off], dir[way]);
			error++;
		}
	}
	if (error) C->current.setting.io_lonlat_toggle[GMT_IN] = C->current.setting.io_lonlat_toggle[GMT_OUT] = FALSE;	/* Leave in case we had errors */
	return (error);
}

double gmt_neg_col_dist (struct GMT_CTRL *C, GMT_LONG col)
{	/* Compute reverse col-separation before mapping */
	return (C->current.io.prev_rec[col] - C->current.io.curr_rec[col]);
}

double gmt_pos_col_dist (struct GMT_CTRL *C, GMT_LONG col)
{	/* Compute forward col-separation before mapping */
	return (C->current.io.curr_rec[col] - C->current.io.prev_rec[col]);
}

double gmt_abs_col_dist (struct GMT_CTRL *C, GMT_LONG col)
{	/* Compute absolute col-separation before mapping */
	return (fabs (C->current.io.curr_rec[col] - C->current.io.prev_rec[col]));
}

double gmt_neg_col_map_dist (struct GMT_CTRL *C, GMT_LONG col)
{	/* Compute reverse col-separation after mapping */
	double X[2][2];
	GMT_geo_to_xy (C, C->current.io.prev_rec[GMT_X], C->current.io.prev_rec[GMT_Y], &X[GMT_X][0], &X[GMT_Y][0]);
	GMT_geo_to_xy (C, C->current.io.curr_rec[GMT_X], C->current.io.curr_rec[GMT_Y], &X[GMT_X][1], &X[GMT_Y][1]);
	return (X[col][0] - X[col][1]);
}

double gmt_pos_col_map_dist (struct GMT_CTRL *C, GMT_LONG col)
{	/* Compute forward col-separation after mapping */
	double X[2][2];
	GMT_geo_to_xy (C, C->current.io.prev_rec[GMT_X], C->current.io.prev_rec[GMT_Y], &X[GMT_X][0], &X[GMT_Y][0]);
	GMT_geo_to_xy (C, C->current.io.curr_rec[GMT_X], C->current.io.curr_rec[GMT_Y], &X[GMT_X][1], &X[GMT_Y][1]);
	return (X[col][1] - X[col][0]);
}

double gmt_abs_col_map_dist (struct GMT_CTRL *C, GMT_LONG col)
{	/* Compute forward col-separation after mapping */
	double X[2][2];
	GMT_geo_to_xy (C, C->current.io.prev_rec[GMT_X], C->current.io.prev_rec[GMT_Y], &X[GMT_X][0], &X[GMT_Y][0]);
	GMT_geo_to_xy (C, C->current.io.curr_rec[GMT_X], C->current.io.curr_rec[GMT_Y], &X[GMT_X][1], &X[GMT_Y][1]);
	return (fabs (X[col][1] - X[col][0]));
}

double gmt_xy_map_dist (struct GMT_CTRL *C, GMT_LONG col)
{	/* Compute point-separation after mapping */
	double GMT_cartesian_dist_proj (struct GMT_CTRL *C, double lon1, double lat1, double lon2, double lat2);
	return (GMT_cartesian_dist_proj (C, C->current.io.prev_rec[GMT_X], C->current.io.prev_rec[GMT_Y], C->current.io.curr_rec[GMT_X], C->current.io.curr_rec[GMT_Y]));
}

double gmt_xy_deg_dist (struct GMT_CTRL *C, GMT_LONG col)
{
	double GMT_great_circle_dist_degree (struct GMT_CTRL *C, double lon1, double lat1, double lon2, double lat2);
	return (GMT_great_circle_dist_degree (C, C->current.io.prev_rec[GMT_X], C->current.io.prev_rec[GMT_Y], C->current.io.curr_rec[GMT_X], C->current.io.curr_rec[GMT_Y]));
}

double gmt_xy_true_dist (struct GMT_CTRL *C, GMT_LONG col)
{
	double GMT_great_circle_dist_meter (struct GMT_CTRL *C, double lon1, double lat1, double lon2, double lat2);
	return (GMT_great_circle_dist_meter (C, C->current.io.prev_rec[GMT_X], C->current.io.prev_rec[GMT_Y], C->current.io.curr_rec[GMT_X], C->current.io.curr_rec[GMT_Y]));
}

double gmt_xy_cart_dist (struct GMT_CTRL *C, GMT_LONG col)
{
	double GMT_cartesian_dist (struct GMT_CTRL *C, double x0, double y0, double x1, double y1);
	return (GMT_cartesian_dist (C, C->current.io.prev_rec[GMT_X], C->current.io.prev_rec[GMT_Y], C->current.io.curr_rec[GMT_X], C->current.io.curr_rec[GMT_Y]));
}

GMT_LONG gmt_parse_g_option (struct GMT_CTRL *C, char *txt)
{
	GMT_LONG i, k = 0, c;
	/* Process the GMT gap detection option for parameters */
	/* Syntax, e.g., -g[x|X|y|Y|d|D|[<col>]z][+|-]<gap>[d|m|s|e|f|k|M|n|c|i|p] or -ga */

	if (!txt && !txt[0]) return (GMT_PARSE_ERROR);	/* -g requires an argument */
	if ((i = C->common.g.n_methods) == GMT_N_GAP_METHODS) {
		GMT_report (C, GMT_MSG_FATAL, "Error: Cannot specify more than %d gap criteria\n", GMT_N_GAP_METHODS);
		return (1);
	}

	GMT_set_segmentheader (C, GMT_OUT, TRUE);	/* -g gap checking implies -mo if not already set */

	if (txt[0] == 'a') {	/* For multiple criteria, specify that all criteria be met [default is any] */
		k++;
		C->common.g.match_all = TRUE;
		if (!txt[k]) return (1);	/* Just a single -ga */
	}
	switch (txt[k]) {	/* Determine method used for gap detection */
		case 'x':	/* Difference in user's x-coordinates used for test */
			C->common.g.method[i] = (txt[k+1] == '-') ? GMT_NEGGAP_IN_COL : ((txt[k+1] == '+') ? GMT_POSGAP_IN_COL : GMT_ABSGAP_IN_COL);
			C->common.g.col[i] = GMT_X;
			break;
		case 'X':	/* Difference in user's mapped x-coordinates used for test */
			C->common.g.method[i] = (txt[k+1] == '-') ? GMT_NEGGAP_IN_MAP_COL : ((txt[k+1] == '+') ? GMT_POSGAP_IN_MAP_COL : GMT_ABSGAP_IN_MAP_COL);
			C->common.g.col[i] = GMT_X;
			break;
		case 'y':	/* Difference in user's y-coordinates used for test */
			C->common.g.method[i] = (txt[k+1] == '-') ? GMT_NEGGAP_IN_COL : ((txt[k+1] == '+') ? GMT_POSGAP_IN_COL : GMT_ABSGAP_IN_COL);
			C->common.g.col[i] = GMT_Y;
			break;
		case 'Y':	/* Difference in user's mapped y-coordinates used for test */
			C->common.g.method[i] = (txt[k+1] == '-') ? GMT_NEGGAP_IN_MAP_COL : ((txt[k+1] == '+') ? GMT_POSGAP_IN_MAP_COL : GMT_ABSGAP_IN_MAP_COL);
			C->common.g.col[i] = GMT_Y;
			break;
		case 'd':	/* Great circle (if geographic data) or Cartesian distance used for test */
			C->common.g.method[i] = (GMT_is_geographic (C, GMT_IN)) ? GMT_GAP_IN_GDIST : GMT_GAP_IN_CDIST;
			C->common.g.col[i] = -1;
			break;
		case 'D':	/* Cartesian mapped distance used for test */
			C->common.g.method[i] = GMT_GAP_IN_PDIST;
			C->common.g.col[i] = -1;
			break;
		case 'z':	/* Difference in user's z-coordinates used for test */
			C->common.g.method[i] = (txt[k+1] == '-') ? GMT_NEGGAP_IN_COL : ((txt[k+1] == '+') ? GMT_POSGAP_IN_COL : GMT_ABSGAP_IN_COL);
			C->common.g.col[i] = 2;
			break;
		case '1':	/* Difference in a specified column's coordinates used for test */
		case '2':
		case '3':
		case '4':
		case '5':
		case '6':
		case '7':
		case '8':
		case '9':
		case '0':
			c = k;
			while (txt[k] && isdigit ((int)txt[k])) k++;	/* Skip past until we find z */
			if (txt[k] != 'z') {
				GMT_report (C, GMT_MSG_FATAL, "Error: Bad gap selector (%c).  Choose from x|y|d|X|Y|D|[<col>]z\n", txt[k]);
				return (1);
			}
			C->common.g.method[i] = (txt[k+1] == '-') ? GMT_NEGGAP_IN_COL : ((txt[k+1] == '+') ? GMT_POSGAP_IN_COL : GMT_ABSGAP_IN_COL);
			C->common.g.col[i] = atoi (&txt[c]);
			break;
		default:
			GMT_report (C, GMT_MSG_FATAL, "Error: Bad gap selector (%c).  Choose from x|y|d|X|Y|D|[<col>]z\n", txt[0]);
			return (1);
			break;
	}
	switch (C->common.g.method[i]) {
		case GMT_NEGGAP_IN_COL:
			C->common.g.get_dist[i] = (PFD) gmt_neg_col_dist;
			break;
		case GMT_POSGAP_IN_COL:
			C->common.g.get_dist[i] = (PFD) gmt_pos_col_dist;
			break;
		case GMT_ABSGAP_IN_COL:
			C->common.g.get_dist[i] = (PFD) gmt_abs_col_dist;
			break;
		case GMT_NEGGAP_IN_MAP_COL:
			C->common.g.get_dist[i] = (PFD) gmt_neg_col_map_dist;
			break;
		case GMT_POSGAP_IN_MAP_COL:
			C->common.g.get_dist[i] = (PFD) gmt_pos_col_map_dist;
			break;
		case GMT_ABSGAP_IN_MAP_COL:
			C->common.g.get_dist[i] = (PFD) gmt_abs_col_map_dist;
			break;
		case GMT_GAP_IN_GDIST:
			C->common.g.get_dist[i] = (PFD) gmt_xy_true_dist;
			break;
		case GMT_GAP_IN_CDIST:
			C->common.g.get_dist[i] = (PFD) gmt_xy_cart_dist;
			break;
		case GMT_GAP_IN_PDIST:
			C->common.g.get_dist[i] = (PFD) gmt_xy_map_dist;
			break;
		default:
			break;	/* Already set, or will be reset below  */
	}
	k++;	/* Skip to start of gap value */
	if (txt[k] == '-' || txt[k] == '+') k++;	/* Skip sign */
	if ((C->common.g.gap[i] = atof (&txt[k])) == 0.0) {
		GMT_report (C, GMT_MSG_FATAL, "Error: Gap value must be non-zero\n");
		return (1);
	}
	if (C->common.g.method[i] == GMT_GAP_IN_GDIST) {	/* Convert any gap given to meters */
		switch (txt[strlen(txt)-1]) {	/* Process unit information */
			case 'd':	/* Arc degrees, reset pointer */
				C->common.g.get_dist[i] = (PFD) gmt_xy_deg_dist;
				C->common.g.method[i] = GMT_GAP_IN_DDIST;
				break;
			case 'm':	/* Arc minutes, reset pointer */
				C->common.g.get_dist[i] = (PFD) gmt_xy_deg_dist;
				C->common.g.method[i] = GMT_GAP_IN_DDIST;
				C->common.g.gap[i] *= GMT_MIN2DEG;
			case 's':	/* Arc seconds, reset pointer */
				C->common.g.get_dist[i] = (PFD) gmt_xy_deg_dist;
				C->common.g.method[i] = GMT_GAP_IN_DDIST;
				C->common.g.gap[i] *= GMT_SEC2DEG;
			case 'f':	/* Feet  */
				C->common.g.gap[i] *= METERS_IN_A_FOOT;
				break;
			case 'k':	/* Km  */
				C->common.g.gap[i] *= 1000.0;
				break;
			case 'M':	/* Miles */
				C->common.g.gap[i] *= METERS_IN_A_MILE;
				break;
			case 'n':	/* Nautical miles */
				C->common.g.gap[i] *= METERS_IN_A_NAUTICAL_MILE;
				break;
			default:	/* E.g., meters or junk */
				break;
		}
	}
	else if (C->common.g.method[i] == GMT_GAP_IN_PDIST){	/* Cartesian plot distance stuff */
		switch (txt[strlen(txt)-1]) {	/* Process unit information */
			case 'c':	/* cm */
				C->common.g.gap[i] /= 2.54;
				break;
			case 'p':	/* Points */
				C->common.g.gap[i] /= 72.0;
				break;
			default:	/* E.g., inch or junk */
				break;
		}
	}
	if ((C->common.g.col[i] + 1) > (int)C->common.g.n_col) C->common.g.n_col = C->common.g.col[i] + 1;	/* Needed when checking since it may otherwise not be read */
	C->common.g.n_methods++;
	return (GMT_NOERROR);
}

GMT_LONG gmt_parse_n_option (struct GMT_CTRL *C, char *item)
{	/* Parse the -n option for 2-D grid resampling parameters -n[b|c|l|n][+a][+t<BC>][+<threshold>] */
	COUNTER_MEDIUM pos = 0, j, k = 1;
	char p[GMT_TEXT_LEN256];

	switch (item[0]) {
		case '+':	/* Means no mode was specified so we get the default */
			C->common.n.interpolant = BCR_BICUBIC; k = 0; break;
		case 'n':
			C->common.n.interpolant = BCR_NEARNEIGHBOR; break;
		case 'l':
			C->common.n.interpolant = BCR_BILINEAR; break;
		case 'b':
			C->common.n.interpolant = BCR_BSPLINE; break;
		case 'c':
			C->common.n.interpolant = BCR_BICUBIC; break;
		default:
			GMT_report (C, GMT_MSG_FATAL, "Error: Use %s to set 2-D grid interpolation mode.\n", GMT_n_OPT);
			return (1);
			break;
	}

	/* Now look for +modifiers */

	while ((GMT_strtok (&item[k], "+", &pos, p))) {
		switch (p[0]) {
			case 'a':	/* Turn off antialias */
				C->common.n.antialias = FALSE;
				break;
			case 'b':	/* Set BCs */
				C->common.n.bc_set = TRUE;
				strncpy (C->common.n.BC, &p[1], (size_t)4);
				for (j = 0; j < strlen (C->common.n.BC); j++) {
					switch (C->common.n.BC[j]) {
						case 'g': case 'x': case 'y': break;
						default:
							GMT_report (C, GMT_MSG_FATAL, "Error -n: +b<BC> requires <BC> to be g or p[x|y], n[x|y]\n");
							break;
					}
				}
				break;
			case 't':	/* Set interpolation threshold */
				C->common.n.threshold = atof (&p[1]);
				if (C->common.n.threshold < 0.0 || C->common.n.threshold > 1.0) {
					GMT_report (C, GMT_MSG_FATAL, "Error -n: Interpolation threshold must be in [0,1] range\n");
					return (1);
				}
				break;
			default:	/* Bad modifier */
				GMT_report (C, GMT_MSG_FATAL, "Error: Use %s to set 2-D grid interpolation mode.\n", GMT_n_OPT);
				return (1);
				break;
		}
	}
	return (GMT_NOERROR);
}

GMT_LONG gmt_parse_p_option (struct GMT_CTRL *C, char *item)
{
	COUNTER_MEDIUM k, l = 0, s, pos = 0, error = 0;
	double az, el, z;
	char p[GMT_TEXT_LEN256], txt_a[GMT_TEXT_LEN256], txt_b[GMT_TEXT_LEN256], txt_c[GMT_TEXT_LEN256];

	if (!C->common.J.active) GMT_report (C, GMT_MSG_FATAL, "Warning -p option works best in consort with -J (and -R or a grid)\n");
	switch (item[0]) {
		case 'x':
			C->current.proj.z_project.view_plane = GMT_X + GMT_ZW;
			l++;
			break;
		case 'y':
			C->current.proj.z_project.view_plane = GMT_Y + GMT_ZW;
			l++;
			break;
		case 'z':
			C->current.proj.z_project.view_plane = GMT_Z + GMT_ZW;
			l++;
			break;
		default:
			C->current.proj.z_project.view_plane = GMT_Z + GMT_ZW;
			break;
	}
	if ((k = sscanf (&item[l], "%lf/%lf/%lf", &az, &el, &z)) < 2) {
		GMT_report (C, GMT_MSG_FATAL, "Error in -p (%s): Syntax is %s\n", item, GMT_p_OPT);
		return 1;
	}
	if (el <= 0.0 || el > 90.0) {
		GMT_report (C, GMT_MSG_FATAL, "Syntax error -p option: Elevation must be in 0-90 range\n");
		return 1;
	}
	C->current.proj.z_project.view_azimuth = az;
	C->current.proj.z_project.view_elevation = el;
	if (k == 3) C->current.proj.z_level = z;

	for (s = 0; item[s] && item[s] != '/'; s++);	/* Look for position of slash / */
	for (k = 0; item[k] && item[k] != '+'; k++);	/* Look for +<options> strings */
	if (!item[k] || k < s) return 0;		/* No + before the slash, so we are done here */

	/* Decode +separated substrings */

	C->current.proj.z_project.fixed = TRUE;
	k++;
	if (!item[k]) return 0;	/* No specific settings given, we will apply default values in 3D init */
	while ((GMT_strtok (&item[k], "+", &pos, p))) {
		switch (p[0]) {
			case 'v':	/* Specify fixed view point in 2-D projected coordinates */
				if (sscanf (&p[1], "%[^/]/%s", txt_a, txt_b) != 2) {
					GMT_report (C, GMT_MSG_FATAL, "Error in -p (%s): Syntax is -p<az>/<el>[/<z>][+wlon0/lat0[/z0]][+vx0[%s]/y0[%s]]\n", p, GMT_DIM_UNITS, GMT_DIM_UNITS);
					return 1;
				}
				C->current.proj.z_project.view_x = GMT_to_inch (C, txt_a);
				C->current.proj.z_project.view_y = GMT_to_inch (C, txt_b);
				C->current.proj.z_project.view_given = TRUE;
				break;
			case 'w':	/* Specify fixed World point in user's coordinates */
				if (sscanf (&p[1], "%[^/]/%[^/]/%s", txt_a, txt_b, txt_c) < 2) {
					GMT_report (C, GMT_MSG_FATAL, "Error in -p: (%s)  Syntax is -p<az>/<el>[/<z>][+wlon0/lat0[/z0]][+vx0[%s]/y0[%s]]\n", p, GMT_DIM_UNITS, GMT_DIM_UNITS);
					return 1;
				}
				error += GMT_verify_expectations (C, C->current.io.col_type[GMT_IN][GMT_X], GMT_scanf (C, txt_a, C->current.io.col_type[GMT_IN][GMT_X], &C->current.proj.z_project.world_x), txt_a);
				error += GMT_verify_expectations (C, C->current.io.col_type[GMT_IN][GMT_Y], GMT_scanf (C, txt_b, C->current.io.col_type[GMT_IN][GMT_Y], &C->current.proj.z_project.world_y), txt_b);
				if (k == 3) error += GMT_verify_expectations (C, C->current.io.col_type[GMT_IN][GMT_Z], GMT_scanf (C, txt_c, C->current.io.col_type[GMT_IN][GMT_Z], &C->current.proj.z_project.world_z), txt_c);
				C->current.proj.z_project.world_given = TRUE;
				break;
			default:	/* If followed by an integer we assume this might be an exponential notation picked up by mistake */
				if (!isdigit ((int)p[0])) GMT_report (C, GMT_MSG_FATAL, "Warning -p: Unrecognized modifier %s (ignored)\n", p);
				break;
		}
	}
	return (error);
}

BOOLEAN gmt_parse_s_option (struct GMT_CTRL *C, char *item) {
	COUNTER_MEDIUM error = 0, i, n, start = 0, stop = 0, pos = 0;
	char p[GMT_BUFSIZ], *c = NULL, tmp[GMT_MAX_COLUMNS];
	/* Parse the -s option.  Full syntax: -s[<cols>][r|a] */

	GMT_memset (C->current.io.io_nan_col, GMT_MAX_COLUMNS, GMT_LONG);
	C->current.io.io_nan_col[0] = GMT_Z;	/* The default is to examine the z-column */
	C->current.io.io_nan_ncols = 1;		/* Default is that single z column */
	C->current.setting.io_nan_mode = 1;	/* Plain -s */
	if (!item || !item[0]) return (FALSE);	/* Nothing more to do */
	n = strlen (item);
	if (item[n-1] == 'a') C->current.setting.io_nan_mode = 3, n--;		/* Set -sa */
	else if (item[n-1] == 'r') C->current.setting.io_nan_mode = 2, n--;	/* Set -sr */
	if (n == 0) return (FALSE);		/* No column arguments to process */
	/* Here we have user-supplied column information */
	for (i = 0; i < GMT_MAX_COLUMNS; i++) tmp[i] = -1;
	while (!error && (GMT_strtok (item, ",", &pos, p))) {	/* While it is not empty, process it */
		if ((c = strchr (p, '-')))	/* Range of columns given. e.g., 7-9 */
			sscanf (p, "%d-%d", &start, &stop);
		else if (isdigit ((int)p[0]))	/* Just a single column, e.g., 3t */
			start = stop = atoi (p);
		else				/* Unable to decode */
			error++;

		/* Now set the code for these columns */

		for (i = start; i <= stop; i++) tmp[i] = TRUE;
	}
	/* Count and set array of NaN-columns */
	for (i = n = 0; i < GMT_MAX_COLUMNS; i++) if (tmp[i] != -1) C->current.io.io_nan_col[n++] = i;
	if (error || n == 0) {
		GMT_report (C, GMT_MSG_FATAL, "Syntax error -s option: Unable to decode columns from %s\n", item);
		return TRUE;
	}
	C->current.io.io_nan_ncols = n;

	return (FALSE);
}

void gmt_verify_encodings (struct GMT_CTRL *C) {
	/* Check that special map-related codes are present - if not give warning */

	/* First check for degree symbol */

	if (C->current.setting.ps_encoding.code[gmt_ring] == 32 && C->current.setting.ps_encoding.code[gmt_degree] == 32) {	/* Neither /ring or /degree encoded */
		GMT_message (C, "Warning: Selected character encoding does not have suitable degree symbol - will use space instead\n");
	}
	else if (C->current.setting.map_degree_symbol == gmt_ring && C->current.setting.ps_encoding.code[gmt_ring] == 32) {		/* want /ring but only /degree is encoded */
		GMT_message (C, "Warning: Selected character encoding does not have ring symbol - will use degree symbol instead\n");
		C->current.setting.map_degree_symbol = gmt_degree;
	}
	else if (C->current.setting.map_degree_symbol == gmt_degree && C->current.setting.ps_encoding.code[gmt_degree] == 32) {	/* want /degree but only /ring is encoded */
		GMT_message (C, "Warning: Selected character encoding does not have degree symbol - will use ring symbol instead\n");
		C->current.setting.map_degree_symbol = gmt_ring;
	}

	/* Then single quote for minute symbol... */

	if (C->current.setting.map_degree_symbol < 2 && C->current.setting.ps_encoding.code[gmt_squote] == 32) {
		GMT_message (C, "Warning: Selected character encoding does not have minute symbol (single quote) - will use space instead\n");
	}

	/* ... and double quote for second symbol */

	if (C->current.setting.map_degree_symbol < 2 && C->current.setting.ps_encoding.code[gmt_dquote] == 32) {
		GMT_message (C, "Warning: Selected character encoding does not have second symbol (double quote) - will use space instead\n");
	}
}

void gmt_free_hash (struct GMT_CTRL *C, struct GMT_HASH *hashnode, GMT_LONG n_items) {
	GMT_LONG i;
	struct GMT_HASH *p = NULL, *current = NULL;

	/* Erase all the linked nodes from each array position. */
	if (!hashnode) return;	/* Nothing to free */
	for (i = 0; i < n_items; i++) {
		p = hashnode[i].next;
		while (p) {
			current = p;
			p = p->next;
			GMT_free (C, current);
		}
	}
}

GMT_LONG GMT_loaddefaults (struct GMT_CTRL *C, char *file)
{
	static int gmt_version_major = GMT_PACKAGE_VERSION_MAJOR;
	GMT_LONG error = 0, rec = 0;
	char line[GMT_BUFSIZ], keyword[GMT_TEXT_LEN256], value[GMT_TEXT_LEN256];
	FILE *fp = NULL;

	if ((fp = fopen (file, "r")) == NULL) return (-1);

	/* Set up hash table */

	GMT_hash_init (C, keys_hashnode, GMT_keywords, GMT_N_KEYS, GMT_N_KEYS);

	while (fgets (line, GMT_BUFSIZ, fp)) {
		rec++;
		GMT_chop (line); /* Get rid of [\r]\n */
		if (rec == 2 && (strlen (line) < 7
			|| strtol (&line[6], NULL, 10) != gmt_version_major )) {
			GMT_message (C, "Warning: Your gmt.conf file (%s) may not be GMT %d "
				"compatible\n", file, gmt_version_major);
		}
		if (line[0] == '#') continue;	/* Skip comments */
		if (line[0] == '\0') continue;	/* Skip Blank lines */

		keyword[0] = value[0] = '\0';	/* Initialize */
		sscanf (line, "%s = %[^\n]", keyword, value);

		error += GMT_setparameter (C, keyword, value);
	}

	fclose (fp);
	gmt_verify_encodings (C);

	gmt_free_hash (C, keys_hashnode, GMT_N_KEYS);	/* Done with this for now */
	if (error) GMT_message (C, "Error: %ld conversion errors in file %s!\n", error, file);

	return (GMT_NOERROR);
}

void GMT_setdefaults (struct GMT_CTRL *C, struct GMT_OPTION *options)
{
	GMT_LONG p, n_errors = 0;
	struct GMT_OPTION *opt = NULL;
	char *param = CNULL;

	/* Set up hash table */

	GMT_hash_init (C, keys_hashnode, GMT_keywords, GMT_N_KEYS, GMT_N_KEYS);

	for (opt = options; opt; opt = opt->next) {
		if (!(opt->option == '<' || opt->option == '#') || !opt->arg) continue;		/* Skip other and empty options */
		if (!strcmp (opt->arg, "=")) continue;			/* User forgot and gave parameter = value (3 words) */
		if (opt->arg[0] != '=' && strchr (opt->arg, '=')) {	/* User forgot and gave parameter=value (1 word) */
			p = 0;
			while (opt->arg[p] && opt->arg[p] != '=') p++;
			opt->arg[p] = '\0';	/* Temporarily remove the equal sign */
			n_errors += GMT_setparameter (C, opt->arg, &opt->arg[p+1]);
			opt->arg[p] = '=';	/* Restore the equal sign */
		}
		else if (!param)			/* Keep parameter name */
			param = opt->arg;
		else {					/* This must be value */
			n_errors += GMT_setparameter (C, param, opt->arg);
			param = CNULL;
		}
	}

	n_errors += (param != CNULL);	/* param should be NULL */

	gmt_free_hash (C, keys_hashnode, GMT_N_KEYS);	/* Done with this for now  */
	if (n_errors) GMT_report (C, GMT_MSG_FATAL, " %ld conversion errors\n", n_errors);
}

void GMT_pickdefaults (struct GMT_CTRL *C, BOOLEAN lines, struct GMT_OPTION *options)
{
	GMT_LONG n = 0;
	struct GMT_OPTION *opt = NULL;

	/* Set up hash table */

	GMT_hash_init (C, keys_hashnode, GMT_keywords, GMT_N_KEYS, GMT_N_KEYS);

	for (opt = options; opt; opt = opt->next) {
		if (!(opt->option == '<' || opt->option == '#') || !opt->arg) continue;		/* Skip other and empty options */
		if (!lines && n) fprintf (C->session.std[GMT_OUT], " ");	/* Separate by spaces */
		fprintf (C->session.std[GMT_OUT], "%s", GMT_putparameter (C, opt->arg));		
		if (lines) fprintf (C->session.std[GMT_OUT], "\n");	/* Separate lines */
		n++;
	}
	if (!lines && n) fprintf (C->session.std[GMT_OUT], "\n");	/* Single lines */

	gmt_free_hash (C, keys_hashnode, GMT_N_KEYS);	/* Done with this for now  */
}

BOOLEAN gmt_true_false_or_error (char *value, GMT_LONG *answer)
{
	/* Assigns 0 or 1 to answer, depending on whether value is false or true.
	 * answer = 0, when value is "f", "false" or "0"
	 * answer = 1, when value is "t", "true" or "1"
	 * In either case, the function returns FALSE as exit code.
	 * When value is something else, answer is not altered and TRUE is return as error.
	 */

	if (!strcmp (value, "true") || !strcmp (value, "t") || !strcmp (value, "1")) {	/* TRUE */
		*answer = 1;
		return (FALSE);
	}
	if (!strcmp (value, "false") || !strcmp (value, "f") || !strcmp (value, "0")) {	/* FALSE */
		*answer = 0;
		return (FALSE);
	}

	/* Got neither true or false.  Make no assignment and return TRUE for error */

	return (TRUE);
}

GMT_LONG gmt_get_time_language (struct GMT_CTRL *C)
{
	FILE *fp = NULL;
	char file[GMT_BUFSIZ], line[GMT_BUFSIZ], full[16], abbrev[16], c[16], dwu;
	char *months[12];

	GMT_LONG i, nm = 0, nw = 0, nu = 0;

	GMT_memset (months, 12, char *);

	GMT_getsharepath (C, "time", C->current.setting.time_language, ".d", file);
	if ((fp = fopen (file, "r")) == NULL) {
		GMT_report (C, GMT_MSG_FATAL, "Warning: Could not load time language %s - revert to us (English)!\n", C->current.setting.time_language);
		GMT_getsharepath (C, "time", "us", ".d", file);
		if ((fp = fopen (file, "r")) == NULL) {
			GMT_report (C, GMT_MSG_FATAL, "Error: Could not find %s!\n", file);
			GMT_exit (EXIT_FAILURE);
		}
		strcpy (C->current.setting.time_language, "us");
	}

	while (fgets (line, GMT_BUFSIZ, fp)) {
		if (line[0] == '#' || line[0] == '\n') continue;
		sscanf (line, "%c %d %s %s %s", &dwu, &i, full, abbrev, c);
		if (dwu == 'M') {	/* Month record */
			strncpy (C->current.time.language.month_name[0][i-1], full, (size_t)16);
			strncpy (C->current.time.language.month_name[1][i-1], abbrev, (size_t)16);
			strncpy (C->current.time.language.month_name[2][i-1], c, (size_t)16);
			GMT_str_toupper(abbrev);
			strncpy (C->current.time.language.month_name[3][i-1], abbrev, (size_t)16);
			nm += i;
		}
		else if (dwu == 'W') {	/* Weekday record */
			strncpy (C->current.time.language.day_name[0][i-1], full, (size_t)16);
			strncpy (C->current.time.language.day_name[1][i-1], abbrev, (size_t)16);
			strncpy (C->current.time.language.day_name[2][i-1], c, (size_t)16);
			nw += i;
		}
		else {			/* Week name record */
			strncpy (C->current.time.language.week_name[0], full, (size_t)16);
			strncpy (C->current.time.language.week_name[1], abbrev, (size_t)16);
			strncpy (C->current.time.language.week_name[2], c, (size_t)16);
			nu += i;
		}
	}
	fclose (fp);
	if (! (nm == 78 && nw == 28 && nu == 1)) {	/* Sums of 1-12, 1-7, and 1, respectively */
		GMT_report (C, GMT_MSG_FATAL, "Error: Mismatch between expected and actual contents in %s!\n", file);
		GMT_exit (EXIT_FAILURE);
	}
	return (GMT_NOERROR);
}

GMT_LONG gmt_key_lookup (char *name, char **list, COUNTER_MEDIUM n)
{
	COUNTER_MEDIUM i;

	for (i = 0; i < n && strcmp (name, list[i]); i++);
	return (i);
}

void gmt_free_user_media (struct GMT_CTRL *C) {	/* Free any user-specified media formats */
	COUNTER_MEDIUM i;

	if (C->session.n_user_media == 0) return;	/* Nothing to free */
	
	for (i = 0; i < C->session.n_user_media; i++) free (C->session.user_media_name[i]);
	GMT_free (C, C->session.user_media_name);
	GMT_free (C, C->session.user_media);
	C->session.n_user_media = 0;
}

GMT_LONG gmt_load_user_media (struct GMT_CTRL *C) {	/* Load any user-specified media formats */
	size_t n_alloc = 0;
	COUNTER_MEDIUM n = 0;
	double w, h;
	char line[GMT_BUFSIZ], file[GMT_BUFSIZ], media[GMT_TEXT_LEN64];
	FILE *fp = NULL;

	GMT_getsharepath (C, "conf", "gmt_custom_media", ".conf", file);
	if ((fp = fopen (file, "r")) == NULL) return (0);

	gmt_free_user_media (C);	/* Free any previously allocated user-specified media formats */
	GMT_set_meminc (C, GMT_TINY_CHUNK);	/* Only allocate a small amount */
	while (fgets (line, GMT_BUFSIZ, fp)) {
		if (line[0] == '#' || line[0] == '\n') continue;	/* Skip comments and blank lines */

		if (sscanf (line, "%s %lg %lg", media, &w, &h) != 3) {
			GMT_report (C, GMT_MSG_FATAL, "Error decoding file %s.  Bad format? [%s]\n", file, line);
			GMT_exit (EXIT_FAILURE);
		}

		GMT_str_tolower (media);	/* Convert string to lower case */

		if (n == n_alloc) {
			size_t k = n_alloc;	/* So we don't update n_alloc in the first GMT_malloc call */
			C->session.user_media = GMT_malloc (C, C->session.user_media, n, &k, struct GMT_MEDIA);
			C->session.user_media_name = GMT_malloc (C, C->session.user_media_name, n, &n_alloc, char *);
		}
		C->session.user_media_name[n] = strdup (media);
		C->session.user_media[n].width  = w;
		C->session.user_media[n].height = h;
		n++;
	}
	fclose (fp);

	n_alloc = n;
	C->session.user_media = GMT_malloc (C, C->session.user_media, 0, &n_alloc, struct GMT_MEDIA);
	C->session.user_media_name = GMT_malloc (C, C->session.user_media_name, 0, &n_alloc, char *);
	GMT_reset_meminc (C);

	C->session.n_user_media = n;

	return (n);
}

/* Load a PostScript encoding from a file, given the filename.
 * Use Brute Force and Ignorance.
 */
GMT_LONG gmt_load_encoding (struct GMT_CTRL *C)
{
	char line[GMT_TEXT_LEN256], symbol[GMT_TEXT_LEN256];
	COUNTER_MEDIUM code = 0, pos;
	FILE *in = NULL;
	struct gmt_encoding *enc = &C->current.setting.ps_encoding;

	GMT_getsharepath (C, "pslib", enc->name, ".ps", line);
	if ((in = fopen (line, "r")) == NULL) {
		perror (line);
		GMT_exit (EXIT_FAILURE);
	}

	while (fgets (line, GMT_TEXT_LEN256, in))
	{
		pos = 0;
		while ((GMT_strtok (line, " /\t\n", &pos, symbol)))
		{
			if (strcmp (symbol, "[") == 0)	/* We have found the start of the encoding array. */
			{
				code = 0;
				continue;
			}
			if (strcmp (symbol, "degree") == 0)
				enc->code[gmt_degree] = code;
			else if (strcmp (symbol, "ring") == 0)
				enc->code[gmt_ring] = code;
			else if (strcmp (symbol, "quotedbl") == 0)
				enc->code[gmt_dquote] = code;
			else if (strcmp (symbol, "quotesingle") == 0)
				enc->code[gmt_squote] = code;
			else if (strcmp (symbol, "colon") == 0)
				enc->code[gmt_colon] = code;
			code++;
		}
	}

	fclose (in);
	return (GMT_NOERROR);
}

GMT_LONG gmt_decode_wesnz (struct GMT_CTRL *C, const char *in, COUNTER_MEDIUM side[], BOOLEAN *draw_box) {
	/* Scans the WESNZwesnz+ flags at the end of string "in" and sets the side/drawbox parameters
	 * and returns the length of the remaining string.  Assumes any +g<fill> ahs been removed from in.
	 */

	GMT_LONG i, k;
	BOOLEAN go = TRUE;

	i = strlen (in);
	if (i == 0) return (0);
	
	for (k = 0, i--; go && i >= 0 && strchr ("WESNZwesnz+", in[i]); i--) {
		if (k == 0) {	/* Wipe out default values when the first flag is found */
			for (k = 0; k < 5; k++) side[k] = 0;
			*draw_box = FALSE;
		}
		if (in[i] == 's') {	/* Since s can mean both "draw south axis" and "seconds", check futher */
			if (side[S_SIDE]) go = FALSE;	/* If S was set already then s probably means seconds */
			else if (i && in[i-1] == ',') go = TRUE;	/* Special case of ,s to indicate south, e.g. -B30,s */
			else if (i && (in[i-1] == '.' || isdigit ((int)in[i-1]))) go = FALSE;	/* Probably seconds, e.g. -B30s */
			if (!go) { i++; continue; }	/* Break out of loop */
		}
		switch (in[i]) {
			/* Draw AND Annotate */
			case 'W': side[W_SIDE] |= 3; break;
			case 'E': side[E_SIDE] |= 3; break;
			case 'S': side[S_SIDE] |= 3; break;
			case 'N': side[N_SIDE] |= 3; break;
			case 'Z': side[Z_SIDE] |= 3; break;
			/* Just Draw */
			case 'w': side[W_SIDE] |= 1; break;
			case 'e': side[E_SIDE] |= 1; break;
			case 's': side[S_SIDE] |= 1; break;
			case 'n': side[N_SIDE] |= 1; break;
			case 'z': side[Z_SIDE] |= 1; break;
			/* Draw 3-D box */
			case '+': *draw_box = TRUE; break;
		}
	}
	if (i >= 0 && in[i] == ',') i--;	/* Special case for -BCcustomfile,WESNwesn to avoid the filename being parsed for WESN */
	
	return (i+1);	/* Return remaining string length */
}

void gmt_parse_format_float_out (struct GMT_CTRL *C, char *value)
{
	COUNTER_MEDIUM pos = 0, col = 0, start = 0, stop = 0, k, error = 0;
	char fmt[GMT_TEXT_LEN64], *p = NULL;
	/* Look for multiple comma-separated format statements of type [<cols>:]<format> */
	while ((GMT_strtok (value, ",", &pos, fmt))) {
		if ((p = strchr (fmt, ':'))) {	/* Must decode which columns */
			if (strchr (fmt, '-'))	/* Range of columns given. e.g., 7-9 */
				sscanf (fmt, "%d-%d", &start, &stop);
			else if (isdigit ((int)fmt[0]))	/* Just a single column, e.g., 3 */
				start = stop = atoi (fmt);
			else				/* Something bad */
				error++;
			p++;	/* Move to format */
			for (k = start; k <= stop; k++, col++) {
				if (C->current.io.o_format[k]) free (C->current.io.o_format[k]);
				C->current.io.o_format[k] = strdup (p);
			}
		}
		else {	/* No columns, set the default format */
			/* Last format without cols also becomes the default for unspecified columns */
			strcpy (C->current.setting.format_float_out, fmt);
		}
	}
}

GMT_LONG GMT_setparameter (struct GMT_CTRL *C, char *keyword, char *value)
{
	COUNTER_MEDIUM pos, len;
	GMT_LONG i, ival, case_val, manual;
	BOOLEAN error = FALSE;
	char txt_a[GMT_TEXT_LEN256], txt_b[GMT_TEXT_LEN256], txt_c[GMT_TEXT_LEN256], lower_value[GMT_BUFSIZ];
	
	double dval;

	if (!value) return (TRUE);		/* value argument missing */
	strncpy (lower_value, value, (size_t)GMT_BUFSIZ);	/* Get a lower case version */
	GMT_str_tolower (lower_value);
	len = strlen (value);

	case_val = GMT_hash_lookup (C, keyword, keys_hashnode, GMT_N_KEYS, GMT_N_KEYS);

	switch (case_val) {
		/* FORMAT GROUP */
#ifdef GMT_COMPAT
		case GMTCASE_INPUT_CLOCK_FORMAT: GMT_COMPAT_CHANGE ("FORMAT_CLOCK_IN");
#endif
		case GMTCASE_FORMAT_CLOCK_IN:
			strncpy (C->current.setting.format_clock_in, value, (size_t)GMT_TEXT_LEN64);
			gmt_clock_C_format (C, C->current.setting.format_clock_in, &C->current.io.clock_input, 0);
			break;
#ifdef GMT_COMPAT
		case GMTCASE_INPUT_DATE_FORMAT: GMT_COMPAT_CHANGE ("FORMAT_DATE_IN");
#endif
		case GMTCASE_FORMAT_DATE_IN:
			strncpy (C->current.setting.format_date_in, value, (size_t)GMT_TEXT_LEN64);
			gmt_date_C_format (C, C->current.setting.format_date_in, &C->current.io.date_input, 0);
			break;
#ifdef GMT_COMPAT
		case GMTCASE_OUTPUT_CLOCK_FORMAT: GMT_COMPAT_CHANGE ("FORMAT_CLOCK_OUT");
#endif
		case GMTCASE_FORMAT_CLOCK_OUT:
			strncpy (C->current.setting.format_clock_out, value, (size_t)GMT_TEXT_LEN64);
			gmt_clock_C_format (C, C->current.setting.format_clock_out, &C->current.io.clock_output, 1);
			break;
#ifdef GMT_COMPAT
		case GMTCASE_OUTPUT_DATE_FORMAT: GMT_COMPAT_CHANGE ("FORMAT_DATE_OUT");
#endif
		case GMTCASE_FORMAT_DATE_OUT:
			strncpy (C->current.setting.format_date_out, value, (size_t)GMT_TEXT_LEN64);
			gmt_date_C_format (C, C->current.setting.format_date_out, &C->current.io.date_output, 1);
			break;
#ifdef GMT_COMPAT
		case GMTCASE_OUTPUT_DEGREE_FORMAT: GMT_COMPAT_CHANGE ("FORMAT_GEO_OUT");
#endif
		case GMTCASE_FORMAT_GEO_OUT:
			strncpy (C->current.setting.format_geo_out, value, (size_t)GMT_TEXT_LEN64);
			gmt_geo_C_format (C);	/* Can fail if FORMAT_FLOAT_OUT not yet set, but is repeated at the end of GMT_begin */
			break;
#ifdef GMT_COMPAT
		case GMTCASE_PLOT_CLOCK_FORMAT: GMT_COMPAT_CHANGE ("FORMAT_CLOCK_MAP");
#endif
		case GMTCASE_FORMAT_CLOCK_MAP:
			strncpy (C->current.setting.format_clock_map, value, (size_t)GMT_TEXT_LEN64);
			gmt_clock_C_format (C, C->current.setting.format_clock_map, &C->current.plot.calclock.clock, 2);
			break;
#ifdef GMT_COMPAT
		case GMTCASE_PLOT_DATE_FORMAT: GMT_COMPAT_CHANGE ("FORMAT_DATE_MAP");
#endif
		case GMTCASE_FORMAT_DATE_MAP:
			strncpy (C->current.setting.format_date_map, value, (size_t)GMT_TEXT_LEN64);
			gmt_date_C_format (C, C->current.setting.format_date_map, &C->current.plot.calclock.date, 2);
			break;
#ifdef GMT_COMPAT
		case GMTCASE_PLOT_DEGREE_FORMAT: GMT_COMPAT_CHANGE ("FORMAT_GEO_MAP");
#endif
		case GMTCASE_FORMAT_GEO_MAP:
			strncpy (C->current.setting.format_geo_map, value, (size_t)GMT_TEXT_LEN64);
			gmt_plot_C_format (C);	/* Can fail if FORMAT_FLOAT_OUT not yet set, but is repeated at the end of GMT_begin */
			break;
#ifdef GMT_COMPAT
		case GMTCASE_TIME_FORMAT_PRIMARY: GMT_COMPAT_CHANGE ("FORMAT_TIME_PRIMARY_MAP");
#endif
		case GMTCASE_FORMAT_TIME_PRIMARY_MAP:
			strncpy (C->current.setting.format_time[0], value, (size_t)GMT_TEXT_LEN64);
			break;
#ifdef GMT_COMPAT
		case GMTCASE_TIME_FORMAT_SECONDARY: GMT_COMPAT_CHANGE ("FORMAT_TIME_SECONDARY_MAP");
#endif
		case GMTCASE_FORMAT_TIME_SECONDARY_MAP:
			strncpy (C->current.setting.format_time[1], value, (size_t)GMT_TEXT_LEN64);
			break;
#ifdef GMT_COMPAT
		case GMTCASE_D_FORMAT: GMT_COMPAT_CHANGE ("FORMAT_FLOAT_OUT");
#endif
		case GMTCASE_FORMAT_FLOAT_OUT:
			gmt_parse_format_float_out (C, value);
			break;
		case GMTCASE_FORMAT_FLOAT_MAP:
			strcpy (C->current.setting.format_float_map, value);
			break;
#ifdef GMT_COMPAT
		case GMTCASE_UNIX_TIME_FORMAT: GMT_COMPAT_CHANGE ("FORMAT_TIME_LOGO");
#endif
		case GMTCASE_FORMAT_TIME_LOGO:
			strncpy (C->current.setting.format_time_logo, value, (size_t)GMT_TEXT_LEN256);
			break;

		/* FONT GROUP */

		case GMTCASE_FONT:	/* Special to set all fonts */
			if (GMT_getfont (C, value, &C->current.setting.font_annot[0])) error = TRUE;
			if (GMT_getfont (C, value, &C->current.setting.font_annot[1])) error = TRUE;
			if (GMT_getfont (C, value, &C->current.setting.font_title)) error = TRUE;
			if (GMT_getfont (C, value, &C->current.setting.font_label)) error = TRUE;
			/* if (GMT_getfont (C, value, &C->current.setting.font_logo)) error = TRUE; */
			break;
#ifdef GMT_COMPAT
		case GMTCASE_ANNOT_FONT_PRIMARY: GMT_COMPAT_CHANGE ("FONT_ANNOT_PRIMARY");
#endif
		case GMTCASE_FONT_ANNOT_PRIMARY:
			if (value[0] == '+') {
				/* When + is prepended, scale fonts, offsets and ticklengths relative to FONT_ANNOT_PRIMARY (except LOGO font) */
				double scale;
				scale = C->current.setting.font_annot[0].size;
				if (GMT_getfont (C, &value[1], &C->current.setting.font_annot[0])) error = TRUE;
				scale = C->current.setting.font_annot[0].size / scale;
				C->current.setting.font_annot[1].size *= scale;
				C->current.setting.font_label.size *= scale;
				C->current.setting.font_title.size *= scale;
				C->current.setting.map_annot_offset[0] *= scale;
				C->current.setting.map_annot_offset[1] *= scale;
				C->current.setting.map_label_offset *= scale;
				C->current.setting.map_title_offset *= scale;
				C->current.setting.map_frame_width *= scale;
				C->current.setting.map_tick_length[0] *= scale;
				C->current.setting.map_tick_length[1] *= scale;
				C->current.setting.map_tick_length[2] *= scale;
				C->current.setting.map_tick_length[3] *= scale;
			}
			else
				if (GMT_getfont (C, value, &C->current.setting.font_annot[0])) error = TRUE;
			break;
#ifdef GMT_COMPAT
		case GMTCASE_ANNOT_FONT_SECONDARY: GMT_COMPAT_CHANGE ("FONT_ANNOT_SECONDARY");
#endif
		case GMTCASE_FONT_ANNOT_SECONDARY:
			if (GMT_getfont (C, value, &C->current.setting.font_annot[1])) error = TRUE;
			break;
#ifdef GMT_COMPAT
		case GMTCASE_HEADER_FONT: GMT_COMPAT_CHANGE ("FONT_TITLE");
#endif
		case GMTCASE_FONT_TITLE:
			if (GMT_getfont (C, value, &C->current.setting.font_title)) error = TRUE;
			break;
#ifdef GMT_COMPAT
		case GMTCASE_LABEL_FONT: GMT_COMPAT_CHANGE ("FONT_LABEL");
#endif
		case GMTCASE_FONT_LABEL:
			if (GMT_getfont (C, value, &C->current.setting.font_label)) error = TRUE;
			break;
		case GMTCASE_FONT_LOGO:
			if (GMT_getfont (C, value, &C->current.setting.font_logo)) error = TRUE;
			break;

#ifdef GMT_COMPAT
		/* FONT GROUP ... obsolete options */

		case GMTCASE_ANNOT_FONT_SIZE_PRIMARY: GMT_COMPAT_CHANGE ("FONT_ANNOT_PRIMARY");
			dval = GMT_convert_units (C, value, GMT_PT, GMT_PT);
			if (dval > 0.0)
				C->current.setting.font_annot[0].size = dval;
			else
				error = TRUE;
			break;
		case GMTCASE_ANNOT_FONT_SIZE_SECONDARY: GMT_COMPAT_CHANGE ("FONT_ANNOT_SECONDARY");
			dval = GMT_convert_units (C, value, GMT_PT, GMT_PT);
			if (dval > 0.0)
				C->current.setting.font_annot[1].size = dval;
			else
				error = TRUE;
			break;
		case GMTCASE_HEADER_FONT_SIZE: GMT_COMPAT_CHANGE ("FONT_TITLE");
			dval = GMT_convert_units (C, value, GMT_PT, GMT_PT);
			if (dval > 0.0)
				C->current.setting.font_title.size = dval;
			else
				error = TRUE;
			break;
		case GMTCASE_LABEL_FONT_SIZE: GMT_COMPAT_CHANGE ("FONT_LABEL");
			dval = GMT_convert_units (C, value, GMT_PT, GMT_PT);
			if (dval > 0.0)
				C->current.setting.font_label.size = dval;
			else
				error = TRUE;
			break;
#endif

		/* MAP GROUP */

#ifdef GMT_COMPAT
		case GMTCASE_ANNOT_OFFSET_PRIMARY: GMT_COMPAT_CHANGE ("MAP_ANNOT_OFFSET_PRIMARY");
#endif
		case GMTCASE_MAP_ANNOT_OFFSET_PRIMARY:
			C->current.setting.map_annot_offset[0] = GMT_to_inch (C, value);
			break;
#ifdef GMT_COMPAT
		case GMTCASE_ANNOT_OFFSET_SECONDARY: GMT_COMPAT_CHANGE ("MAP_ANNOT_OFFSET_SECONDARY");
#endif
		case GMTCASE_MAP_ANNOT_OFFSET_SECONDARY:
			C->current.setting.map_annot_offset[1] = GMT_to_inch (C, value);
			break;
#ifdef GMT_COMPAT
		case GMTCASE_OBLIQUE_ANNOTATION: GMT_COMPAT_CHANGE ("MAP_ANNOT_OBLIQUE");
#endif
		case GMTCASE_MAP_ANNOT_OBLIQUE:
			ival = atoi (value);
			if (ival >= 0 && ival < 64)
				C->current.setting.map_annot_oblique = ival;
			else
				error = TRUE;
			break;
#ifdef GMT_COMPAT
		case GMTCASE_ANNOT_MIN_ANGLE: GMT_COMPAT_CHANGE ("MAP_ANNOT_MIN_ANGLE");
#endif
		case GMTCASE_MAP_ANNOT_MIN_ANGLE:
			dval = atof (value);
			if (dval < 0.0)
				error = TRUE;
			else
				C->current.setting.map_annot_min_angle = dval;
			break;
#ifdef GMT_COMPAT
		case GMTCASE_ANNOT_MIN_SPACING: GMT_COMPAT_CHANGE ("MAP_ANNOT_MIN_SPACING");
#endif
		case GMTCASE_MAP_ANNOT_MIN_SPACING:
			if (value[0] == '-')	/* Negative */
				error = TRUE;
			else
				C->current.setting.map_annot_min_spacing = GMT_to_inch (C, value);
			break;
#ifdef GMT_COMPAT
		case GMTCASE_Y_AXIS_TYPE: GMT_COMPAT_CHANGE ("MAP_ANNOT_ORTHO");
			if (!strcmp (lower_value, "ver_text"))
				strcpy (C->current.setting.map_annot_ortho, "");
			else if (!strcmp (lower_value, "hor_text"))
				strcpy (C->current.setting.map_annot_ortho, "we");
			else
				error = TRUE;
			break;
#endif
		case GMTCASE_MAP_ANNOT_ORTHO:
			strcpy (C->current.setting.map_annot_ortho, lower_value);
			break;
#ifdef GMT_COMPAT
		case GMTCASE_DEGREE_SYMBOL: GMT_COMPAT_CHANGE ("MAP_DEGREE_SYMBOL");
#endif
		case GMTCASE_MAP_DEGREE_SYMBOL:
			if (value[0] == '\0' || !strcmp (lower_value, "ring"))	/* Default */
				C->current.setting.map_degree_symbol = gmt_ring;
			else if (!strcmp (lower_value, "degree"))
				C->current.setting.map_degree_symbol = gmt_degree;
			else if (!strcmp (lower_value, "colon"))
				C->current.setting.map_degree_symbol = gmt_colon;
			else if (!strcmp (lower_value, "none"))
				C->current.setting.map_degree_symbol = gmt_none;
			else
				error = TRUE;
			break;
#ifdef GMT_COMPAT
		case GMTCASE_BASEMAP_AXES: GMT_COMPAT_CHANGE ("MAP_FRAME_AXES");
#endif
		case GMTCASE_MAP_FRAME_AXES:
			strcpy (C->current.setting.map_frame_axes, value);
			for (i = 0; i < 5; i++) C->current.map.frame.side[i] = 0;	/* Unset default settings */
			C->current.map.frame.draw_box = FALSE;
			error += gmt_decode_wesnz (C, value, C->current.map.frame.side, &C->current.map.frame.draw_box);
			break;

#ifdef GMT_COMPAT
		case GMTCASE_BASEMAP_FRAME_RGB: GMT_COMPAT_CHANGE ("MAP_DEFAULT_PEN");
#endif
		case GMTCASE_MAP_DEFAULT_PEN:
			i = (value[0] == '+') ? 1 : 0;	/* If plus is added, copy color to MAP_*_PEN settings */
			error = GMT_getpen (C, &value[i], &C->current.setting.map_default_pen);
			if (i == 1) {
				GMT_rgb_copy (&C->current.setting.map_grid_pen[0].rgb, &C->current.setting.map_default_pen.rgb);
				GMT_rgb_copy (&C->current.setting.map_grid_pen[1].rgb, &C->current.setting.map_default_pen.rgb);
				GMT_rgb_copy (&C->current.setting.map_frame_pen.rgb  , &C->current.setting.map_default_pen.rgb);
				GMT_rgb_copy (&C->current.setting.map_tick_pen[0].rgb, &C->current.setting.map_default_pen.rgb);
				GMT_rgb_copy (&C->current.setting.map_tick_pen[1].rgb, &C->current.setting.map_default_pen.rgb);
			}
			break;
#ifdef GMT_COMPAT
		case GMTCASE_FRAME_PEN: GMT_COMPAT_CHANGE ("MAP_FRAME_PEN");
#endif
		case GMTCASE_MAP_FRAME_PEN:
			error = GMT_getpen (C, value, &C->current.setting.map_frame_pen);
			break;
#ifdef GMT_COMPAT
		case GMTCASE_BASEMAP_TYPE: GMT_COMPAT_CHANGE ("MAP_FRAME_TYPE");
#endif
		case GMTCASE_MAP_FRAME_TYPE:
			if (!strcmp (lower_value, "plain"))
				C->current.setting.map_frame_type = GMT_IS_PLAIN;
			else if (!strcmp (lower_value, "graph"))
				C->current.setting.map_frame_type = GMT_IS_GRAPH;
			else if (!strcmp (lower_value, "fancy"))
				C->current.setting.map_frame_type = GMT_IS_FANCY;
			else if (!strcmp (lower_value, "fancy+"))
				C->current.setting.map_frame_type = GMT_IS_ROUNDED;
			else if (!strcmp (lower_value, "inside"))
				C->current.setting.map_frame_type = GMT_IS_INSIDE;
			else
				error = TRUE;
			break;
#ifdef GMT_COMPAT
		case GMTCASE_FRAME_WIDTH: GMT_COMPAT_CHANGE ("MAP_FRAME_WIDTH");
#endif
		case GMTCASE_MAP_FRAME_WIDTH:
			dval = GMT_to_inch (C, value);
			if (dval > 0.0)
				C->current.setting.map_frame_width = dval;
			else
				error = TRUE;
			break;
#ifdef GMT_COMPAT
		case GMTCASE_GRID_CROSS_SIZE_PRIMARY: GMT_COMPAT_CHANGE ("MAP_GRID_CROSS_SIZE_PRIMARY");
#endif
		case GMTCASE_MAP_GRID_CROSS_SIZE_PRIMARY:
			dval = GMT_to_inch (C, value);
			if (dval >= 0.0)
				C->current.setting.map_grid_cross_size[0] = dval;
			else
				error = TRUE;
			break;
#ifdef GMT_COMPAT
		case GMTCASE_GRID_CROSS_SIZE_SECONDARY: GMT_COMPAT_CHANGE ("MAP_GRID_CROSS_SIZE_SECONDARY");
#endif
		case GMTCASE_MAP_GRID_CROSS_SIZE_SECONDARY:
			dval = GMT_to_inch (C, value);
			if (dval >= 0.0)
				C->current.setting.map_grid_cross_size[1] = dval;
			else
				error = TRUE;
			break;
#ifdef GMT_COMPAT
		case GMTCASE_GRID_PEN_PRIMARY: GMT_COMPAT_CHANGE ("MAP_GRID_PEN_PRIMARY");
#endif
		case GMTCASE_MAP_GRID_PEN_PRIMARY:
			error = GMT_getpen (C, value, &C->current.setting.map_grid_pen[0]);
			break;
#ifdef GMT_COMPAT
		case GMTCASE_GRID_PEN_SECONDARY: GMT_COMPAT_CHANGE ("MAP_GRID_PEN_SECONDARY");
#endif
		case GMTCASE_MAP_GRID_PEN_SECONDARY:
			error = GMT_getpen (C, value, &C->current.setting.map_grid_pen[1]);
			break;
#ifdef GMT_COMPAT
		case GMTCASE_LABEL_OFFSET: GMT_COMPAT_CHANGE ("MAP_LABEL_OFFSET");
#endif
		case GMTCASE_MAP_LABEL_OFFSET:
			C->current.setting.map_label_offset = GMT_to_inch (C, value);
			break;
#ifdef GMT_COMPAT
		case GMTCASE_LINE_STEP: GMT_COMPAT_CHANGE ("MAP_LINE_STEP");
#endif
		case GMTCASE_MAP_LINE_STEP:
			if ((C->current.setting.map_line_step = GMT_to_inch (C, value)) <= 0.0) {
				C->current.setting.map_line_step = 0.01;
				GMT_report (C, GMT_MSG_FATAL, "Warning: %s <= 0, reset to %g %s\n", keyword, C->current.setting.map_line_step, C->session.unit_name[GMT_INCH]);
			}
			break;
#ifdef GMT_COMPAT
		case GMTCASE_UNIX_TIME: GMT_COMPAT_CHANGE ("MAP_LOGO");
#endif
		case GMTCASE_MAP_LOGO:
			error = gmt_true_false_or_error (lower_value, &C->current.setting.map_logo);
			break;
#ifdef GMT_COMPAT
		case GMTCASE_UNIX_TIME_POS: GMT_COMPAT_CHANGE ("MAP_LOGO_POS");
#endif
		case GMTCASE_MAP_LOGO_POS:
			i = sscanf (value, "%[^/]/%[^/]/%s", txt_a, txt_b, txt_c);
			if (i == 2) {
				C->current.setting.map_logo_pos[GMT_X] = GMT_to_inch (C, txt_a);
				C->current.setting.map_logo_pos[GMT_Y] = GMT_to_inch (C, txt_b);
			}
			else if (i == 3) {	/* New style, includes justification, introduced in GMT 4.3.0 */
				C->current.setting.map_logo_justify = GMT_just_decode (C, txt_a, 12);
				C->current.setting.map_logo_pos[GMT_X] = GMT_to_inch (C, txt_b);
				C->current.setting.map_logo_pos[GMT_Y] = GMT_to_inch (C, txt_c);
			}
			else
				error = TRUE;
			break;
#ifdef GMT_COMPAT
		case GMTCASE_X_ORIGIN: GMT_COMPAT_CHANGE ("MAP_ORIGIN_X");
#endif
		case GMTCASE_MAP_ORIGIN_X:
			C->current.setting.map_origin[GMT_X] = GMT_to_inch (C, value);
			break;
#ifdef GMT_COMPAT
		case GMTCASE_Y_ORIGIN: GMT_COMPAT_CHANGE ("MAP_ORIGIN_Y");
#endif
		case GMTCASE_MAP_ORIGIN_Y:
			C->current.setting.map_origin[GMT_Y] = GMT_to_inch (C, value);
			break;
#ifdef GMT_COMPAT
		case GMTCASE_POLAR_CAP: GMT_COMPAT_CHANGE ("MAP_POLAR_CAP");
#endif
		case GMTCASE_MAP_POLAR_CAP:
			if (!strcmp (lower_value, "none")) {	/* Means reset to no cap -> lat = 90, dlon = 0 */
				C->current.setting.map_polar_cap[0] = 90.0;
				C->current.setting.map_polar_cap[1] = 0.0;
			}
			else {
				double inc[2];
				i = sscanf (lower_value, "%[^/]/%s", txt_a, txt_b);
				if (i != 2) error = TRUE;
				error = GMT_verify_expectations (C, GMT_IS_LAT, GMT_scanf (C, txt_a, GMT_IS_LAT, &C->current.setting.map_polar_cap[0]), txt_a);
				error += GMT_getinc (C, txt_b, inc);
				C->current.setting.map_polar_cap[1] = inc[GMT_X];
			}
			break;
		case GMTCASE_MAP_SCALE_HEIGHT:
			dval = GMT_to_inch (C, value);
			if (dval <= 0.0)
				error = TRUE;
			else
				C->current.setting.map_scale_height = dval;
			break;
#ifdef GMT_COMPAT
		case GMTCASE_MAP_TICK_LENGTH:
		case GMTCASE_TICK_LENGTH: GMT_COMPAT_CHANGE ("MAP_TICK_LENGTH_PRIMARY and MAP_TICK_LENGTH_SECONDARY");
			C->current.setting.map_tick_length[GMT_ANNOT_UPPER] = GMT_to_inch (C, value);
			C->current.setting.map_tick_length[GMT_TICK_UPPER]  = 0.50 * C->current.setting.map_tick_length[GMT_ANNOT_UPPER];
			C->current.setting.map_tick_length[GMT_ANNOT_LOWER] = 3.00 * C->current.setting.map_tick_length[GMT_ANNOT_UPPER];
			C->current.setting.map_tick_length[GMT_TICK_LOWER]  = 0.75 * C->current.setting.map_tick_length[GMT_ANNOT_UPPER];
			break;
#endif
		case GMTCASE_MAP_TICK_LENGTH_PRIMARY:
			i = sscanf (value, "%[^/]/%s", txt_a, txt_b);
			C->current.setting.map_tick_length[GMT_ANNOT_UPPER] = GMT_to_inch (C, txt_a);
			C->current.setting.map_tick_length[GMT_TICK_UPPER]  = (i > 1) ? GMT_to_inch (C, txt_b) : 0.50 * C->current.setting.map_tick_length[GMT_ANNOT_UPPER];
			break;
		case GMTCASE_MAP_TICK_LENGTH_SECONDARY:
			i = sscanf (value, "%[^/]/%s", txt_a, txt_b);
			C->current.setting.map_tick_length[GMT_ANNOT_LOWER] = GMT_to_inch (C, txt_a);
			C->current.setting.map_tick_length[GMT_TICK_LOWER]  = (i > 1) ? GMT_to_inch (C, txt_b) : 0.25 * C->current.setting.map_tick_length[GMT_ANNOT_LOWER];
			break;
#ifdef GMT_COMPAT
		case GMTCASE_MAP_TICK_PEN:
		case GMTCASE_TICK_PEN: GMT_COMPAT_CHANGE ("MAP_TICK_PEN_PRIMARY and MAP_TICK_PEN_SECONDARY");
			error = GMT_getpen (C, value, &C->current.setting.map_tick_pen[0]);
			error = GMT_getpen (C, value, &C->current.setting.map_tick_pen[1]);
			break;
#endif
		case GMTCASE_MAP_TICK_PEN_PRIMARY:
			error = GMT_getpen (C, value, &C->current.setting.map_tick_pen[0]);
			break;
		case GMTCASE_MAP_TICK_PEN_SECONDARY:
			error = GMT_getpen (C, value, &C->current.setting.map_tick_pen[1]);
			break;
#ifdef GMT_COMPAT
		case GMTCASE_HEADER_OFFSET: GMT_COMPAT_CHANGE ("MAP_TITLE_OFFSET");
#endif
		case GMTCASE_MAP_TITLE_OFFSET:
			C->current.setting.map_title_offset = GMT_to_inch (C, value);
			break;
#ifdef GMT_COMPAT
		case GMTCASE_VECTOR_SHAPE: GMT_COMPAT_CHANGE ("MAP_VECTOR_SHAPE");
#endif
		case GMTCASE_MAP_VECTOR_SHAPE:
			dval = atof (value);
			if (dval < -2.0 || dval > 2.0)
				error = TRUE;
			else
				C->current.setting.map_vector_shape = dval;
			break;

		/* COLOR GROUP */

		case GMTCASE_COLOR_BACKGROUND:
			error = GMT_getrgb (C, value, C->current.setting.color_patch[GMT_BGD]);
			break;
		case GMTCASE_COLOR_FOREGROUND:
			error = GMT_getrgb (C, value, C->current.setting.color_patch[GMT_FGD]);
			break;
		case GMTCASE_COLOR_MODEL:
			if (!strcmp (lower_value, "none"))
				C->current.setting.color_model = GMT_RGB;
			else if (!strcmp (lower_value, "rgb"))
				C->current.setting.color_model = GMT_RGB + GMT_COLORINT;
			else if (!strcmp (lower_value, "cmyk"))
				C->current.setting.color_model = GMT_CMYK + GMT_COLORINT;
			else if (!strcmp (lower_value, "hsv"))
				C->current.setting.color_model = GMT_HSV + GMT_COLORINT;
#ifdef GMT_COMPAT
			else if (!strcmp (lower_value, "+rgb")) {
				GMT_report (C, GMT_MSG_COMPAT, "warning: COLOR_MODEL = %s is deprecated, use COLOR_MODEL = %s instead\n" GMT_COMPAT_INFO, value, &lower_value[1]);
				C->current.setting.color_model = GMT_RGB + GMT_COLORINT;
			}
			else if (!strcmp (lower_value, "+cmyk")) {
				GMT_report (C, GMT_MSG_COMPAT, "warning: COLOR_MODEL = %s is deprecated, use COLOR_MODEL = %s instead\n" GMT_COMPAT_INFO, value, &lower_value[1]);
				C->current.setting.color_model = GMT_CMYK + GMT_COLORINT;
			}
			else if (!strcmp (lower_value, "+hsv")) {
				GMT_report (C, GMT_MSG_COMPAT, "warning: COLOR_MODEL = %s is deprecated, use COLOR_MODEL = %s instead\n" GMT_COMPAT_INFO, value, &lower_value[1]);
				C->current.setting.color_model = GMT_HSV + GMT_COLORINT;
			}
#endif
			else
				error = TRUE;
			break;
		case GMTCASE_COLOR_NAN:
			error = GMT_getrgb (C, value, C->current.setting.color_patch[GMT_NAN]);
			break;
#ifdef GMT_COMPAT
		case GMTCASE_HSV_MIN_SATURATION: GMT_COMPAT_CHANGE ("COLOR_HSV_MIN_S");
#endif
		case GMTCASE_COLOR_HSV_MIN_S:
			dval = atof (value);
			if (dval < 0.0 || dval > 1.0)
				error = TRUE;
			else
				C->current.setting.color_hsv_min_s = dval;
			break;
#ifdef GMT_COMPAT
		case GMTCASE_HSV_MAX_SATURATION: GMT_COMPAT_CHANGE ("COLOR_HSV_MAX_S");
#endif
		case GMTCASE_COLOR_HSV_MAX_S:
			dval = atof (value);
			if (dval < 0.0 || dval > 1.0)
				error = TRUE;
			else
				C->current.setting.color_hsv_max_s = dval;
			break;
#ifdef GMT_COMPAT
		case GMTCASE_HSV_MIN_VALUE: GMT_COMPAT_CHANGE ("COLOR_HSV_MIN_V");
#endif
		case GMTCASE_COLOR_HSV_MIN_V:
			dval = atof (value);
			if (dval < 0.0 || dval > 1.0)
				error = TRUE;
			else
				C->current.setting.color_hsv_min_v = dval;
			break;
#ifdef GMT_COMPAT
		case GMTCASE_HSV_MAX_VALUE: GMT_COMPAT_CHANGE ("COLOR_HSV_MAX_V");
#endif
		case GMTCASE_COLOR_HSV_MAX_V:
			dval = atof (value);
			if (dval < 0.0 || dval > 1.0)
				error = TRUE;
			else
				C->current.setting.color_hsv_max_v = dval;
			break;

		/* PS GROUP */

#ifdef GMT_COMPAT
		case GMTCASE_CHAR_ENCODING: GMT_COMPAT_CHANGE ("PS_CHAR_ENCODING");
#endif
		case GMTCASE_PS_CHAR_ENCODING:
			strncpy (C->current.setting.ps_encoding.name, value, (size_t)GMT_TEXT_LEN64);
			gmt_load_encoding (C);
			break;
#ifdef GMT_COMPAT
		case GMTCASE_PS_COLOR: GMT_COMPAT_CHANGE ("PS_COLOR");
#endif
		case GMTCASE_PS_COLOR_MODEL:
			if (!strcmp (lower_value, "rgb"))
				C->current.setting.ps_color_mode = PSL_RGB;
			else if (!strcmp (lower_value, "cmyk"))
				C->current.setting.ps_color_mode = PSL_CMYK;
			else if (!strcmp (lower_value, "hsv"))
				C->current.setting.ps_color_mode = PSL_HSV;
			else if (!strcmp (lower_value, "gray") || !strcmp (lower_value, "grey"))
				C->current.setting.ps_color_mode = PSL_GRAY;
			else
				error = TRUE;
			break;
#ifdef GMT_COMPAT
		case GMTCASE_N_COPIES:
		case GMTCASE_PS_COPIES: GMT_COMPAT_WARN;
			ival = atoi (value);
			if (ival > 0)
				C->current.setting.ps_copies = ival;
			else
				error = TRUE;
			break;
		case GMTCASE_DOTS_PR_INCH:
		case GMTCASE_PS_DPI: GMT_COMPAT_WARN;
			break;
		case GMTCASE_PS_EPS: GMT_COMPAT_WARN;
			break;
#endif
		case GMTCASE_PS_IMAGE_COMPRESS:
			if (!C->PSL) return (GMT_NOERROR);	/* Not using PSL in this session */
			if (!strcmp (lower_value, "none"))
				C->PSL->internal.compress = PSL_NONE;
			else if (!strcmp (lower_value, "rle"))
				C->PSL->internal.compress = PSL_RLE;
			else if (!strcmp (lower_value, "lzw"))
				C->PSL->internal.compress = PSL_LZW;
			else
				error = TRUE;
			break;
		case GMTCASE_PS_LINE_CAP:
			if (!C->PSL) return (GMT_NOERROR);	/* Not using PSL in this session */
			if (!strcmp (lower_value, "butt"))
				C->PSL->internal.line_cap = PSL_BUTT_CAP;
			else if (!strcmp (lower_value, "round"))
				C->PSL->internal.line_cap = PSL_ROUND_CAP;
			else if (!strcmp (lower_value, "square"))
				C->PSL->internal.line_cap = PSL_SQUARE_CAP;
			else
				error = TRUE;
			break;
		case GMTCASE_PS_LINE_JOIN:
			if (!C->PSL) return (GMT_NOERROR);	/* Not using PSL in this session */
			if (!strcmp (lower_value, "miter"))
				C->PSL->internal.line_join = PSL_MITER_JOIN;
			else if (!strcmp (lower_value, "round"))
				C->PSL->internal.line_join = PSL_ROUND_JOIN;
			else if (!strcmp (lower_value, "bevel"))
				C->PSL->internal.line_join = PSL_BEVEL_JOIN;
			else
				error = TRUE;
			break;
		case GMTCASE_PS_MITER_LIMIT:
			if (!C->PSL) return (GMT_NOERROR);	/* Not using PSL in this session */
			ival = atoi (value);
			if (ival >= 0 && ival <= 180)
				C->PSL->internal.miter_limit = ival;
			else
				error = TRUE;
			break;
#ifdef GMT_COMPAT
		case GMTCASE_PAGE_COLOR: GMT_COMPAT_CHANGE ("PS_PAGE_COLOR");
#endif
		case GMTCASE_PS_PAGE_COLOR:
			error = GMT_getrgb (C, value, C->current.setting.ps_page_rgb);
			break;
#ifdef GMT_COMPAT
		case GMTCASE_PAGE_ORIENTATION: GMT_COMPAT_CHANGE ("PS_PAGE_ORIENTATION");
#endif
		case GMTCASE_PS_PAGE_ORIENTATION:
			if (!strcmp (lower_value, "landscape"))
				C->current.setting.ps_orientation = PSL_LANDSCAPE;
			else if (!strcmp (lower_value, "portrait"))
				C->current.setting.ps_orientation = PSL_PORTRAIT;
			else
				error = TRUE;
			break;
#ifdef GMT_COMPAT
		case GMTCASE_PAPER_MEDIA: GMT_COMPAT_CHANGE ("PS_MEDIA");
#endif
		case GMTCASE_PS_MEDIA:
			manual = FALSE;
			ival = len - 1;
			if (lower_value[ival] == '-') {	/* Manual Feed selected */
				lower_value[ival] = '\0';
				manual = TRUE;
			}
#ifdef GMT_COMPAT
			else if (lower_value[ival] == '+') {	/* EPS format selected */
				lower_value[ival] = '\0';
				GMT_report (C, GMT_MSG_COMPAT, "Production of EPS format is no longer supported, remove + after paper size\n");
			}
#endif
			if ((i = gmt_key_lookup (lower_value, GMT_media_name, GMT_N_MEDIA)) < GMT_N_MEDIA) {
				/* Use the specified standard format */
				C->current.setting.ps_media = i;
				C->current.setting.ps_page_size[0] = GMT_media[i].width;
				C->current.setting.ps_page_size[1] = GMT_media[i].height;
			}
			else if (gmt_load_user_media (C) &&
				(pos = gmt_key_lookup (lower_value, C->session.user_media_name, C->session.n_user_media)) < C->session.n_user_media) {
				/* Use a user-specified format */
					C->current.setting.ps_media = pos + USER_MEDIA_OFFSET;
					C->current.setting.ps_page_size[0] = C->session.user_media[pos].width;
					C->current.setting.ps_page_size[1] = C->session.user_media[pos].height;
				}
			else {
				/* A custom paper size in W x H points (or in inch/c if units are appended) */
#ifdef GMT_COMPAT
				pos = (strncmp (lower_value, "custom_", (size_t)7) ? 0 : 7);
#else
				pos = 0;
#endif
				GMT_strtok (lower_value, "x", &pos, txt_a);	/* Returns width and update pos */
				C->current.setting.ps_page_size[0] = GMT_convert_units (C, txt_a, GMT_PT, GMT_PT);
				GMT_strtok (lower_value, "x", &pos, txt_b);	/* Returns height and update pos */
				C->current.setting.ps_page_size[1] = GMT_convert_units (C, txt_b, GMT_PT, GMT_PT);
				if (C->current.setting.ps_page_size[0] <= 0.0) error++;
				if (C->current.setting.ps_page_size[1] <= 0.0) error++;
				C->current.setting.ps_media = -USER_MEDIA_OFFSET;
			}
			if (!error && manual) C->current.setting.ps_page_size[0] = -C->current.setting.ps_page_size[0];
			break;
#ifdef GMT_COMPAT
		case GMTCASE_GLOBAL_X_SCALE: GMT_COMPAT_CHANGE ("PS_SCALE_X");
#endif
		case GMTCASE_PS_SCALE_X:
			dval = atof (value);
			if (dval > 0.0)
				C->current.setting.ps_magnify[GMT_X] = dval;
			else
				error = TRUE;
			break;
#ifdef GMT_COMPAT
		case GMTCASE_GLOBAL_Y_SCALE: GMT_COMPAT_CHANGE ("PS_SCALE_X");
#endif
		case GMTCASE_PS_SCALE_Y:
			dval = atof (value);
			if (dval > 0.0)
				C->current.setting.ps_magnify[GMT_Y] = dval;
			else
				error = TRUE;
			break;
#ifdef GMT_COMPAT
		case GMTCASE_TRANSPARENCY:
			GMT_report (C, GMT_MSG_FATAL, "Transparency is now part of pen and fill specifications.  TRANSPARENCY is ignored\n");
			break;
#endif
		case GMTCASE_PS_TRANSPARENCY:
			strncpy (C->current.setting.ps_transpmode, value, 15);
			break;
#ifdef GMT_COMPAT
		case GMTCASE_PS_VERBOSE: GMT_COMPAT_CHANGE ("PS_VERBOSE");
#endif
		case GMTCASE_PS_COMMENTS:
			if (!C->PSL) return (GMT_NOERROR);	/* Not using PSL in this session */
			error = gmt_true_false_or_error (lower_value, &C->PSL->internal.comments);
			break;

		/* IO GROUP */

#ifdef GMT_COMPAT
		case GMTCASE_FIELD_DELIMITER: GMT_COMPAT_CHANGE ("IO_COL_SEPARATOR");
#endif
		case GMTCASE_IO_COL_SEPARATOR:
			if (value[0] == '\0' || !strcmp (lower_value, "tab"))	/* DEFAULT */
				strncpy (C->current.setting.io_col_separator, "\t", (size_t)8);
			else if (!strcmp (lower_value, "space"))
				strncpy (C->current.setting.io_col_separator, " ", (size_t)8);
			else if (!strcmp (lower_value, "comma"))
				strncpy (C->current.setting.io_col_separator, ",", (size_t)8);
			else if (!strcmp (lower_value, "none"))
				C->current.setting.io_col_separator[0] = 0;
			else
				strncpy (C->current.setting.io_col_separator, value, (size_t)8);
			C->current.setting.io_col_separator[7] = 0;	/* Just a precaution */
			break;
#ifdef GMT_COMPAT
		case GMTCASE_GRIDFILE_FORMAT: GMT_COMPAT_CHANGE ("IO_GRIDFILE_FORMAT");
#endif
		case GMTCASE_IO_GRIDFILE_FORMAT:
			strcpy (C->current.setting.io_gridfile_format, value);
			break;
#ifdef GMT_COMPAT
		case GMTCASE_GRIDFILE_SHORTHAND: GMT_COMPAT_CHANGE ("IO_GRIDFILE_SHORTHAND");
#endif
		case GMTCASE_IO_GRIDFILE_SHORTHAND:
			error = gmt_true_false_or_error (lower_value, &C->current.setting.io_gridfile_shorthand);
			break;
		case GMTCASE_IO_HEADER:
			error = gmt_true_false_or_error (lower_value, &C->current.setting.io_header[GMT_IN]);
			C->current.setting.io_header[GMT_OUT] = C->current.setting.io_header[GMT_IN];
			break;
#ifdef GMT_COMPAT
		case GMTCASE_N_HEADER_RECS: GMT_COMPAT_CHANGE ("IO_N_HEADER_ITEMS");
#endif
		case GMTCASE_IO_N_HEADER_RECS:
			ival = atoi (value);
			if (ival < 0)
				error = TRUE;
			else
				C->current.setting.io_n_header_items = ival;
			break;
#ifdef GMT_COMPAT
		case GMTCASE_NAN_RECORDS: GMT_COMPAT_CHANGE ("IO_NAN_RECORDS");
#endif
		case GMTCASE_IO_NAN_RECORDS:
			if (!strcmp (lower_value, "pass"))
				C->current.setting.io_nan_records = TRUE;
			else if (!strcmp (lower_value, "skip"))
				C->current.setting.io_nan_records = FALSE;
			else
				error = TRUE;
			break;
		case GMTCASE_IO_NC4_DEFLATION_LEVEL:
			if (!strcmp (lower_value, "false"))
				ival = 0;
			else
				ival = atoi (value);
			if (ival >= 0 && ival <= 9)
				C->current.setting.io_nc4_deflation_level = ival;
			else
				error = TRUE;
			break;
#ifdef GMT_COMPAT
		case GMTCASE_XY_TOGGLE: GMT_COMPAT_CHANGE ("IO_LONLAT_TOGGLE");
#endif
		case GMTCASE_IO_LONLAT_TOGGLE:
			if (!gmt_true_false_or_error (lower_value, &C->current.setting.io_lonlat_toggle[GMT_IN]))
				/* We got false/f/0 or true/t/1. Set outgoing setting to the same as the ingoing. */
				C->current.setting.io_lonlat_toggle[GMT_OUT] = C->current.setting.io_lonlat_toggle[GMT_IN];
			else if (!strcmp (lower_value, "in")) {
				C->current.setting.io_lonlat_toggle[GMT_IN] = TRUE;
				C->current.setting.io_lonlat_toggle[GMT_OUT] = FALSE;
			}
			else if (!strcmp (lower_value, "out")) {
				C->current.setting.io_lonlat_toggle[GMT_IN] = FALSE;
				C->current.setting.io_lonlat_toggle[GMT_OUT] = TRUE;
			}
			else
				error = TRUE;
			break;

		case GMTCASE_IO_SEGMENT_MARKER:
			if (len == 0)	/* Blank gives default */
				C->current.setting.io_seg_marker[GMT_OUT] = C->current.setting.io_seg_marker[GMT_IN] = '>';
			else {
				GMT_LONG dir, k;
				char txt[2][GMT_TEXT_LEN256];
				if (strchr (value, ',')) {	/* Got separate markers for input,output */
					sscanf (value, "%[^,],%s", txt[GMT_IN], txt[GMT_OUT]);
				}
				else {	/* Just duplicate */
					strcpy (txt[GMT_IN], value);	strcpy (txt[GMT_OUT], value);
				}
				for (dir = 0; dir < 2; dir++) {
					switch (txt[dir][0]) {
						case 'B':
							C->current.setting.io_blankline[dir] = TRUE;
							break;
						case 'N':
							C->current.setting.io_nanline[dir] = TRUE;
							break;
						default:
							k = (txt[dir][0] == '\\') ? 1 : 0;
							C->current.setting.io_seg_marker[dir] = txt[dir][k];
							break;
					}
				}
			}
			break;

		/* PROJ GROUP */

#ifdef GMT_COMPAT
		case GMTCASE_ELLIPSOID: GMT_COMPAT_CHANGE ("PROJ_ELLIPSOID");
#endif
		case GMTCASE_PROJ_ELLIPSOID:
			ival = GMT_get_ellipsoid (C, value);
			if (ival < 0)
				error = TRUE;
			else
				C->current.setting.proj_ellipsoid = ival;
			GMT_init_ellipsoid (C);	/* Set parameters depending on the ellipsoid */
			break;
		case GMTCASE_PROJ_DATUM:	/* Not implemented yet */
			break;
#ifdef GMT_COMPAT
		case GMTCASE_MEASURE_UNIT: GMT_COMPAT_CHANGE ("PROJ_LENGTH_UNIT");
#endif
		case GMTCASE_PROJ_LENGTH_UNIT:
			if (lower_value[0] == 'c')
				C->current.setting.proj_length_unit = GMT_CM;
			else if (lower_value[0] == 'i')
				C->current.setting.proj_length_unit = GMT_INCH;
			else if (lower_value[0] == 'p')
				C->current.setting.proj_length_unit = GMT_PT;
			else
				error = TRUE;
			break;
#ifdef GMT_COMPAT
		case GMTCASE_MAP_SCALE_FACTOR: GMT_COMPAT_CHANGE ("PROJ_SCALE_FACTOR");
#endif
		case GMTCASE_PROJ_SCALE_FACTOR:
			if (!strncmp (value, "def", (size_t)3)) /* Default scale for chosen projection */
				C->current.setting.proj_scale_factor = -1.0;
			else {
				dval = atof (value);
				if (dval <= 0.0)
					error = TRUE;
				else
					C->current.setting.proj_scale_factor = dval;
			}
			break;

		/* GMT GROUP */

		case GMTCASE_GMT_FFT:
			if (!strcmp (lower_value, "auto"))
				C->current.setting.fft = GMT_FFT_AUTO;
			else if (!strcmp (lower_value, "brenner"))
				C->current.setting.fft = GMT_FFT_BRENNER;
			else if (!strcmp (lower_value, "fftw"))
				C->current.setting.fft = GMT_FFT_W;
			else if (!strcmp (lower_value, "accelerate"))
				C->current.setting.fft = GMT_FFT_ACCELERATE;
			else if (!strcmp (lower_value, "fftpack"))
				C->current.setting.fft = GMT_FFT_PACK;
			else if (!strcmp (lower_value, "perflib"))
				C->current.setting.fft = GMT_FFT_PERFLIB;
			else
				error = TRUE;
			break;
#ifdef GMT_COMPAT
		case GMTCASE_HISTORY: GMT_COMPAT_CHANGE ("GMT_HISTORY");
#endif
		case GMTCASE_GMT_HISTORY:
			error = gmt_true_false_or_error (lower_value, &C->current.setting.history);
			break;
#ifdef GMT_COMPAT
		case GMTCASE_INTERPOLANT: GMT_COMPAT_CHANGE ("GMT_INTERPOLANT");
#endif
		case GMTCASE_GMT_INTERPOLANT:
			if (!strcmp (lower_value, "linear"))
				C->current.setting.interpolant = 0;
			else if (!strcmp (lower_value, "akima"))
				C->current.setting.interpolant = 1;
			else if (!strcmp (lower_value, "cubic"))
				C->current.setting.interpolant = 2;
			else if (!strcmp (lower_value, "none"))
				C->current.setting.interpolant = 3;
			else
				error = TRUE;
			break;
		case GMTCASE_GMT_TRIANGULATE:
			if (!strcmp (lower_value, "watson"))
				C->current.setting.triangulate = GMT_TRIANGLE_WATSON;
			else if (!strcmp (lower_value, "shewchuk"))
				C->current.setting.triangulate = GMT_TRIANGLE_SHEWCHUK;
			else
				error = TRUE;
			break;
#ifdef GMT_COMPAT
		case GMTCASE_VERBOSE: GMT_COMPAT_CHANGE ("GMT_VERBOSE");
			ival = atoi (value) + 1;
			if (ival >= GMT_MSG_SILENCE && ival <= GMT_MSG_DEBUG)
				C->current.setting.verbose = ival;
			else
				error = TRUE;
			break;
#endif
		case GMTCASE_GMT_VERBOSE:
			ival = atoi (value);
			if (ival >= GMT_MSG_SILENCE && ival <= GMT_MSG_DEBUG)
				C->current.setting.verbose = ival;
			else
				error = TRUE;
			break;

		/* DIR GROUP */

		case GMTCASE_DIR_GSHHG:
			if (*value) {
				/* Set session GSHHG dir */
				C->session.GSHHGDIR = strdup (value);
				/* Force update of session.GSHHGDIR before GMT_begin_module()
				 * is called to avoid invalid frees after GMT_end_module() */
				GMT_shore_adjust_res (C, 'c');
			}
			break;
		case GMTCASE_DIR_TMP:
			if (*value) {
				/* Replace the session temp dir from the environment, if any */
				if (C->session.TMPDIR) free (C->session.TMPDIR);
				C->session.TMPDIR = strdup (value);
			}
			break;
		case GMTCASE_DIR_USER:
			if (*value) {
				/* Replace the session user dir from the environment, if any */
				if (C->session.USERDIR) free (C->session.USERDIR);
				C->session.USERDIR = strdup (value);
			}
			break;

		/* TIME GROUP */

		case GMTCASE_TIME_EPOCH:
			strncpy (C->current.setting.time_system.epoch, value, (size_t)GMT_TEXT_LEN64);
			(void) GMT_init_time_system_structure (C, &C->current.setting.time_system);
			break;
		case GMTCASE_TIME_IS_INTERVAL:
			if (value[0] == '+' || value[0] == '-') {	/* OK, gave +<n>u or -<n>u, check for unit */
				sscanf (&lower_value[1], "%d%c", &C->current.time.truncate.T.step, &C->current.time.truncate.T.unit);
				switch (C->current.time.truncate.T.unit) {
					case 'y':
					case 'o':
					case 'd':
					case 'h':
					case 'm':
					case 'c':
						C->current.time.truncate.direction = (lower_value[0] == '+') ? 0 : 1;
						break;
					default:
						error = TRUE;
						break;
				}
				if (C->current.time.truncate.T.step == 0) error = TRUE;
				C->current.setting.time_is_interval = TRUE;
			}
			else if (!strcmp (lower_value, "off"))
				C->current.setting.time_is_interval = FALSE;
			else
				error = TRUE;
			break;
		case GMTCASE_TIME_INTERVAL_FRACTION:
			C->current.setting.time_interval_fraction = atof (value);
			break;
		case GMTCASE_TIME_LANGUAGE:
			strncpy (C->current.setting.time_language, lower_value, (size_t)GMT_TEXT_LEN64);
			gmt_get_time_language (C);	/* Load in names and abbreviations of time units in chosen language */
			break;
#ifdef GMT_COMPAT
		case GMTCASE_WANT_LEAP_SECONDS: GMT_COMPAT_CHANGE ("TIME_LEAP_SECONDS");
#endif
		case GMTCASE_TIME_LEAP_SECONDS:
			error = gmt_true_false_or_error (lower_value, &C->current.setting.time_leap_seconds);
			break;
		case GMTCASE_TIME_UNIT:
			C->current.setting.time_system.unit = lower_value[0];
			(void) GMT_init_time_system_structure (C, &C->current.setting.time_system);
			break;
		case GMTCASE_TIME_SYSTEM:
			error = GMT_get_time_system (C, lower_value, &C->current.setting.time_system);
			(void) GMT_init_time_system_structure (C, &C->current.setting.time_system);
			break;
		case GMTCASE_TIME_WEEK_START:
			ival = gmt_key_lookup (value, GMT_weekdays, 7);
			if (ival < 0 || ival >= 7) {
				error = TRUE;
				C->current.setting.time_week_start = 0;
			}
			else
				C->current.setting.time_week_start = ival;
			break;
#ifdef GMT_COMPAT
		case GMTCASE_Y2K_OFFSET_YEAR: GMT_COMPAT_CHANGE ("TIME_Y2K_OFFSET_YEAR");
#endif
		case GMTCASE_TIME_Y2K_OFFSET_YEAR:
			if ((ival = atoi (value)) < 0) error = TRUE;
			else C->current.setting.time_Y2K_offset_year = ival;
			/* Set the Y2K conversion parameters */
			C->current.time.Y2K_fix.y2_cutoff = GMT_abs (C->current.setting.time_Y2K_offset_year) % 100;
			C->current.time.Y2K_fix.y100 = C->current.setting.time_Y2K_offset_year - C->current.time.Y2K_fix.y2_cutoff;
			C->current.time.Y2K_fix.y200 = C->current.time.Y2K_fix.y100 + 100;
			break;

#ifdef GMT_COMPAT
		/* Obsolete */

		case GMTCASE_PS_IMAGE_FORMAT:
			/* Setting ignored, now always ASCII85 encoding */
		case GMTCASE_X_AXIS_LENGTH:
		case GMTCASE_Y_AXIS_LENGTH:
			/* Setting ignored: x- and/or y scale are required inputs on -J option */
		case GMTCASE_COLOR_IMAGE:
			GMT_COMPAT_WARN;
			/* Setting ignored, now always adobe image */
			break;
#endif

		default:
			error = TRUE;
#ifdef GMT_COMPAT
			GMT_report (C, GMT_MSG_FATAL, "Syntax error: Unrecognized keyword %s.\n", keyword);
#else
			GMT_report (C, GMT_MSG_FATAL, "Syntax error: Unrecognized keyword %s. You may have been using a deprecated GMT3 or GMT4 keyword.\nChange keyword or recompile with GMT_COMPAT=TRUE. " GMT_COMPAT_INFO, keyword);
#endif
			break;
	}

	if (len) C->current.setting.given_unit[case_val] = value[len-1];

	if (error && case_val >= 0) GMT_report (C, GMT_MSG_FATAL, "Syntax error: %s given illegal value (%s)!\n", keyword, value);
	return (error);
}

char *GMT_putparameter (struct GMT_CTRL *C, char *keyword)
{	/* value must hold at least GMT_BUFSIZ chars */
	static char value[GMT_TEXT_LEN256], txt[8];
	GMT_LONG case_val;
	char pm[2] = {'+', '-'}, *ft[2] = {"false", "true"};
	
	GMT_memset (value, GMT_TEXT_LEN256, char);
	if (!keyword) return (value);		/* keyword argument missing */

	case_val = GMT_hash_lookup (C, keyword, keys_hashnode, GMT_N_KEYS, GMT_N_KEYS);

	switch (case_val) {
		/* FORMAT GROUP */
#ifdef GMT_COMPAT
		case GMTCASE_INPUT_CLOCK_FORMAT: GMT_COMPAT_WARN;
#endif
		case GMTCASE_FORMAT_CLOCK_IN:
			strcpy (value, C->current.setting.format_clock_in);
			break;
#ifdef GMT_COMPAT
		case GMTCASE_INPUT_DATE_FORMAT: GMT_COMPAT_WARN;
#endif
		case GMTCASE_FORMAT_DATE_IN:
			strcpy (value, C->current.setting.format_date_in);
			break;
#ifdef GMT_COMPAT
		case GMTCASE_OUTPUT_CLOCK_FORMAT: GMT_COMPAT_WARN;
#endif
		case GMTCASE_FORMAT_CLOCK_OUT:
			strcpy (value, C->current.setting.format_clock_out);
			break;
#ifdef GMT_COMPAT
		case GMTCASE_OUTPUT_DATE_FORMAT: GMT_COMPAT_WARN;
#endif
		case GMTCASE_FORMAT_DATE_OUT:
			strcpy (value, C->current.setting.format_date_out);
			break;
#ifdef GMT_COMPAT
		case GMTCASE_OUTPUT_DEGREE_FORMAT: GMT_COMPAT_WARN;
#endif
		case GMTCASE_FORMAT_GEO_OUT:
			strcpy (value, C->current.setting.format_geo_out);
			break;
#ifdef GMT_COMPAT
		case GMTCASE_PLOT_CLOCK_FORMAT: GMT_COMPAT_WARN;
#endif
		case GMTCASE_FORMAT_CLOCK_MAP:
			strcpy (value, C->current.setting.format_clock_map);
			break;
#ifdef GMT_COMPAT
		case GMTCASE_PLOT_DATE_FORMAT: GMT_COMPAT_WARN;
#endif
		case GMTCASE_FORMAT_DATE_MAP:
			strcpy (value, C->current.setting.format_date_map);
			break;
#ifdef GMT_COMPAT
		case GMTCASE_PLOT_DEGREE_FORMAT: GMT_COMPAT_WARN;
#endif
		case GMTCASE_FORMAT_GEO_MAP:
			strcpy (value, C->current.setting.format_geo_map);
			break;
#ifdef GMT_COMPAT
		case GMTCASE_TIME_FORMAT_PRIMARY: GMT_COMPAT_WARN;
#endif
		case GMTCASE_FORMAT_TIME_PRIMARY_MAP:
			strcpy (value, C->current.setting.format_time[0]);
			break;
#ifdef GMT_COMPAT
		case GMTCASE_TIME_FORMAT_SECONDARY: GMT_COMPAT_WARN;
#endif
		case GMTCASE_FORMAT_TIME_SECONDARY_MAP:
			strcpy (value, C->current.setting.format_time[1]);
			break;
#ifdef GMT_COMPAT
		case GMTCASE_D_FORMAT: GMT_COMPAT_WARN;
#endif
		case GMTCASE_FORMAT_FLOAT_OUT:
			strcpy (value, C->current.setting.format_float_out);
			break;
		case GMTCASE_FORMAT_FLOAT_MAP:
			strcpy (value, C->current.setting.format_float_map);
			break;
#ifdef GMT_COMPAT
		case GMTCASE_UNIX_TIME_FORMAT: GMT_COMPAT_WARN;
#endif
		case GMTCASE_FORMAT_TIME_LOGO:
			strcpy (value, C->current.setting.format_time_logo);
			break;

		/* FONT GROUP */

#ifdef GMT_COMPAT
		case GMTCASE_ANNOT_FONT_PRIMARY: GMT_COMPAT_WARN;
#endif
		case GMTCASE_FONT_ANNOT_PRIMARY:
			strcpy (value, GMT_putfont (C, C->current.setting.font_annot[0]));
			break;
#ifdef GMT_COMPAT
		case GMTCASE_ANNOT_FONT_SECONDARY: GMT_COMPAT_WARN;
#endif
		case GMTCASE_FONT_ANNOT_SECONDARY:
			strcpy (value, GMT_putfont (C, C->current.setting.font_annot[1]));
			break;
#ifdef GMT_COMPAT
		case GMTCASE_HEADER_FONT: GMT_COMPAT_WARN;
#endif
		case GMTCASE_FONT_TITLE:
			strcpy (value, GMT_putfont (C, C->current.setting.font_title));
			break;
#ifdef GMT_COMPAT
		case GMTCASE_LABEL_FONT: GMT_COMPAT_WARN;
#endif
		case GMTCASE_FONT_LABEL:
			strcpy (value, GMT_putfont (C, C->current.setting.font_label));
			break;

		case GMTCASE_FONT_LOGO:
			strcpy (value, GMT_putfont (C, C->current.setting.font_logo));
			break;

#ifdef GMT_COMPAT
		/* FONT GROUP ... obsolete options */

		case GMTCASE_ANNOT_FONT_SIZE_PRIMARY: GMT_COMPAT_WARN;
			sprintf (value, "%g", C->current.setting.font_annot[0].size);
			break;
		case GMTCASE_ANNOT_FONT_SIZE_SECONDARY: GMT_COMPAT_WARN;
			sprintf (value, "%g", C->current.setting.font_annot[1].size);
			break;
		case GMTCASE_HEADER_FONT_SIZE: GMT_COMPAT_WARN;
			sprintf (value, "%g", C->current.setting.font_title.size);
			break;
		case GMTCASE_LABEL_FONT_SIZE: GMT_COMPAT_WARN;
			sprintf (value, "%g", C->current.setting.font_label.size);
			break;
#endif

		/* MAP GROUP */

#ifdef GMT_COMPAT
		case GMTCASE_ANNOT_OFFSET_PRIMARY: GMT_COMPAT_WARN;
#endif
		case GMTCASE_MAP_ANNOT_OFFSET_PRIMARY:
			sprintf (value, "%g%c", C->current.setting.map_annot_offset[0] GMT_def(GMTCASE_MAP_ANNOT_OFFSET_PRIMARY));
			break;
#ifdef GMT_COMPAT
		case GMTCASE_ANNOT_OFFSET_SECONDARY: GMT_COMPAT_WARN;
#endif
		case GMTCASE_MAP_ANNOT_OFFSET_SECONDARY:
			sprintf (value, "%g%c", C->current.setting.map_annot_offset[1] GMT_def(GMTCASE_MAP_ANNOT_OFFSET_SECONDARY));
			break;
#ifdef GMT_COMPAT
		case GMTCASE_OBLIQUE_ANNOTATION: GMT_COMPAT_WARN;
#endif
		case GMTCASE_MAP_ANNOT_OBLIQUE:
			sprintf (value, "%d", C->current.setting.map_annot_oblique);
			break;
#ifdef GMT_COMPAT
		case GMTCASE_ANNOT_MIN_ANGLE: GMT_COMPAT_WARN;
#endif
		case GMTCASE_MAP_ANNOT_MIN_ANGLE:
			sprintf (value, "%g", C->current.setting.map_annot_min_angle);
			break;
#ifdef GMT_COMPAT
		case GMTCASE_ANNOT_MIN_SPACING: GMT_COMPAT_WARN;
#endif
		case GMTCASE_MAP_ANNOT_MIN_SPACING:
			sprintf (value, "%g%c", C->current.setting.map_annot_min_spacing GMT_def(GMTCASE_MAP_ANNOT_MIN_SPACING));
			break;
#ifdef GMT_COMPAT
		case GMTCASE_Y_AXIS_TYPE: GMT_COMPAT_WARN;
#endif
		case GMTCASE_MAP_ANNOT_ORTHO:
			strcpy (value, C->current.setting.map_annot_ortho);
			break;
#ifdef GMT_COMPAT
		case GMTCASE_DEGREE_SYMBOL: GMT_COMPAT_WARN;
#endif
		case GMTCASE_MAP_DEGREE_SYMBOL:
			if (C->current.setting.map_degree_symbol == gmt_ring)	/* Default */
				strcpy (value, "ring");
			else if (C->current.setting.map_degree_symbol == gmt_degree)
				strcpy (value, "degree");
			else if (C->current.setting.map_degree_symbol == gmt_colon)
				strcpy (value, "colon");
			else if (C->current.setting.map_degree_symbol == gmt_none)
				strcpy (value, "none");
			else
				strcpy (value, "undefined");
			break;
#ifdef GMT_COMPAT
		case GMTCASE_BASEMAP_AXES: GMT_COMPAT_WARN;
#endif
		case GMTCASE_MAP_FRAME_AXES:
			strcpy (value, C->current.setting.map_frame_axes);
			break;

#ifdef GMT_COMPAT
		case GMTCASE_BASEMAP_FRAME_RGB: GMT_COMPAT_WARN;
#endif
		case GMTCASE_MAP_DEFAULT_PEN:
			sprintf (value, "%s", GMT_putpen (C, C->current.setting.map_default_pen));
			break;
#ifdef GMT_COMPAT
		case GMTCASE_FRAME_PEN: GMT_COMPAT_WARN;
#endif
		case GMTCASE_MAP_FRAME_PEN:
			sprintf (value, "%s", GMT_putpen (C, C->current.setting.map_frame_pen));
			break;
#ifdef GMT_COMPAT
		case GMTCASE_BASEMAP_TYPE: GMT_COMPAT_WARN;
#endif
		case GMTCASE_MAP_FRAME_TYPE:
			if (C->current.setting.map_frame_type == GMT_IS_PLAIN)
				strcpy (value, "plain");
			else if (C->current.setting.map_frame_type == GMT_IS_GRAPH)
				strcpy (value, "graph");
			else if (C->current.setting.map_frame_type == GMT_IS_FANCY)
				strcpy (value, "fancy");
			else if (C->current.setting.map_frame_type == GMT_IS_ROUNDED)
				strcpy (value, "fancy+");
			else if (C->current.setting.map_frame_type == GMT_IS_INSIDE)
				strcpy (value, "inside");
			else
				strcpy (value, "undefined");
			break;
#ifdef GMT_COMPAT
		case GMTCASE_FRAME_WIDTH: GMT_COMPAT_WARN;
#endif
		case GMTCASE_MAP_FRAME_WIDTH:
			sprintf (value, "%g%c", C->current.setting.map_frame_width GMT_def(GMTCASE_MAP_FRAME_WIDTH));
			break;
#ifdef GMT_COMPAT
		case GMTCASE_GRID_CROSS_SIZE_PRIMARY: GMT_COMPAT_WARN;
#endif
		case GMTCASE_MAP_GRID_CROSS_SIZE_PRIMARY:
			sprintf (value, "%g%c", C->current.setting.map_grid_cross_size[0] GMT_def(GMTCASE_MAP_GRID_CROSS_SIZE_PRIMARY));
			break;
#ifdef GMT_COMPAT
		case GMTCASE_GRID_CROSS_SIZE_SECONDARY: GMT_COMPAT_WARN;
#endif
		case GMTCASE_MAP_GRID_CROSS_SIZE_SECONDARY:
			sprintf (value, "%g%c", C->current.setting.map_grid_cross_size[1] GMT_def(GMTCASE_MAP_GRID_CROSS_SIZE_SECONDARY));
			break;
#ifdef GMT_COMPAT
		case GMTCASE_GRID_PEN_PRIMARY: GMT_COMPAT_WARN;
#endif
		case GMTCASE_MAP_GRID_PEN_PRIMARY:
			sprintf (value, "%s", GMT_putpen (C, C->current.setting.map_grid_pen[0]));
			break;
#ifdef GMT_COMPAT
		case GMTCASE_GRID_PEN_SECONDARY: GMT_COMPAT_WARN;
#endif
		case GMTCASE_MAP_GRID_PEN_SECONDARY:
			sprintf (value, "%s", GMT_putpen (C, C->current.setting.map_grid_pen[1]));
			break;
#ifdef GMT_COMPAT
		case GMTCASE_LABEL_OFFSET: GMT_COMPAT_WARN;
#endif
		case GMTCASE_MAP_LABEL_OFFSET:
			sprintf (value, "%g%c", C->current.setting.map_label_offset GMT_def(GMTCASE_MAP_LABEL_OFFSET));
			break;
#ifdef GMT_COMPAT
		case GMTCASE_LINE_STEP: GMT_COMPAT_WARN;
#endif
		case GMTCASE_MAP_LINE_STEP:
			sprintf (value, "%g%c", C->current.setting.map_line_step GMT_def(GMTCASE_MAP_LINE_STEP));
			break;
#ifdef GMT_COMPAT
		case GMTCASE_UNIX_TIME: GMT_COMPAT_WARN;
#endif
		case GMTCASE_MAP_LOGO:
			sprintf (value, "%s", ft[C->current.setting.map_logo]);
			break;
#ifdef GMT_COMPAT
		case GMTCASE_UNIX_TIME_POS: GMT_COMPAT_WARN;
#endif
		case GMTCASE_MAP_LOGO_POS:
			sprintf (value, "%s/%g%c/%g%c", GMT_just_string[C->current.setting.map_logo_justify],
			C->current.setting.map_logo_pos[GMT_X] GMT_def(GMTCASE_MAP_LOGO_POS),
			C->current.setting.map_logo_pos[GMT_Y] GMT_def(GMTCASE_MAP_LOGO_POS));
			break;
#ifdef GMT_COMPAT
		case GMTCASE_X_ORIGIN: GMT_COMPAT_WARN;
#endif
		case GMTCASE_MAP_ORIGIN_X:
			sprintf (value, "%g%c", C->current.setting.map_origin[GMT_X] GMT_def(GMTCASE_MAP_ORIGIN_X));
			break;
#ifdef GMT_COMPAT
		case GMTCASE_Y_ORIGIN: GMT_COMPAT_WARN;
#endif
		case GMTCASE_MAP_ORIGIN_Y:
			sprintf (value, "%g%c", C->current.setting.map_origin[GMT_Y] GMT_def(GMTCASE_MAP_ORIGIN_Y));
			break;
#ifdef GMT_COMPAT
		case GMTCASE_POLAR_CAP: GMT_COMPAT_WARN;
#endif
		case GMTCASE_MAP_POLAR_CAP:
			if (doubleAlmostEqual (C->current.setting.map_polar_cap[0], 90.0))
				sprintf (value, "none");
			else
				sprintf (value, "%g/%g", C->current.setting.map_polar_cap[0], C->current.setting.map_polar_cap[1]);
			break;
		case GMTCASE_MAP_SCALE_HEIGHT:
			sprintf (value, "%g%c", C->current.setting.map_scale_height GMT_def(GMTCASE_MAP_SCALE_HEIGHT));
			break;
#ifdef GMT_COMPAT
		case GMTCASE_MAP_TICK_LENGTH:
		case GMTCASE_TICK_LENGTH: GMT_COMPAT_WARN;
#endif
		case GMTCASE_MAP_TICK_LENGTH_PRIMARY:
			sprintf (value, "%g%c/%g%c",
			C->current.setting.map_tick_length[GMT_ANNOT_UPPER] GMT_def(GMTCASE_MAP_TICK_LENGTH_PRIMARY),
			C->current.setting.map_tick_length[GMT_TICK_UPPER] GMT_def(GMTCASE_MAP_TICK_LENGTH_PRIMARY));
			break;
		case GMTCASE_MAP_TICK_LENGTH_SECONDARY:
			sprintf (value, "%g%c/%g%c",
			C->current.setting.map_tick_length[GMT_ANNOT_LOWER] GMT_def(GMTCASE_MAP_TICK_LENGTH_SECONDARY),
			C->current.setting.map_tick_length[GMT_TICK_LOWER] GMT_def(GMTCASE_MAP_TICK_LENGTH_SECONDARY));
			break;
#ifdef GMT_COMPAT
		case GMTCASE_MAP_TICK_PEN:
		case GMTCASE_TICK_PEN: GMT_COMPAT_WARN;
#endif
		case GMTCASE_MAP_TICK_PEN_PRIMARY:
			sprintf (value, "%s", GMT_putpen (C, C->current.setting.map_tick_pen[0]));
			break;
		case GMTCASE_MAP_TICK_PEN_SECONDARY:
			sprintf (value, "%s", GMT_putpen (C, C->current.setting.map_tick_pen[1]));
			break;
#ifdef GMT_COMPAT
		case GMTCASE_HEADER_OFFSET: GMT_COMPAT_WARN;
#endif
		case GMTCASE_MAP_TITLE_OFFSET:
			sprintf (value, "%g%c", C->current.setting.map_title_offset GMT_def(GMTCASE_MAP_TITLE_OFFSET));
			break;
#ifdef GMT_COMPAT
		case GMTCASE_VECTOR_SHAPE: GMT_COMPAT_WARN;
#endif
		case GMTCASE_MAP_VECTOR_SHAPE:
			sprintf (value, "%g", C->current.setting.map_vector_shape);
			break;

		/* COLOR GROUP */

		case GMTCASE_COLOR_BACKGROUND:
			sprintf (value, "%s", GMT_putcolor (C, C->current.setting.color_patch[GMT_BGD]));
			break;
		case GMTCASE_COLOR_FOREGROUND:
			sprintf (value, "%s", GMT_putcolor (C, C->current.setting.color_patch[GMT_FGD]));
			break;
		case GMTCASE_COLOR_MODEL:
			if (C->current.setting.color_model == GMT_RGB)
				strcpy (value, "none");
			else if (C->current.setting.color_model == (GMT_RGB + GMT_COLORINT))
				strcpy (value, "rgb");
			else if (C->current.setting.color_model == (GMT_CMYK + GMT_COLORINT))
				strcpy (value, "cmyk");
			else if (C->current.setting.color_model == (GMT_HSV + GMT_COLORINT))
				strcpy (value, "hsv");
			else
				strcpy (value, "undefined");
			break;
		case GMTCASE_COLOR_NAN:
			sprintf (value, "%s", GMT_putcolor (C, C->current.setting.color_patch[GMT_NAN]));
			break;
#ifdef GMT_COMPAT
		case GMTCASE_HSV_MIN_SATURATION: GMT_COMPAT_WARN;
#endif
		case GMTCASE_COLOR_HSV_MIN_S:
			sprintf (value, "%g", C->current.setting.color_hsv_min_s);
			break;
#ifdef GMT_COMPAT
		case GMTCASE_HSV_MAX_SATURATION: GMT_COMPAT_WARN;
#endif
		case GMTCASE_COLOR_HSV_MAX_S:
			sprintf (value, "%g", C->current.setting.color_hsv_max_s);
			break;
#ifdef GMT_COMPAT
		case GMTCASE_HSV_MIN_VALUE: GMT_COMPAT_WARN;
#endif
		case GMTCASE_COLOR_HSV_MIN_V:
			sprintf (value, "%g", C->current.setting.color_hsv_min_v);
			break;
#ifdef GMT_COMPAT
		case GMTCASE_HSV_MAX_VALUE: GMT_COMPAT_WARN;
#endif
		case GMTCASE_COLOR_HSV_MAX_V:
			sprintf (value, "%g", C->current.setting.color_hsv_max_v);
			break;

		/* PS GROUP */

#ifdef GMT_COMPAT
		case GMTCASE_CHAR_ENCODING: GMT_COMPAT_WARN;
#endif
		case GMTCASE_PS_CHAR_ENCODING:
			strcpy (value, C->current.setting.ps_encoding.name);
			break;
#ifdef GMT_COMPAT
		case GMTCASE_PS_COLOR: GMT_COMPAT_WARN;
#endif
		case GMTCASE_PS_COLOR_MODEL:
			if (C->current.setting.ps_color_mode == PSL_RGB)
				strcpy (value, "rgb");
			else if (C->current.setting.ps_color_mode == PSL_CMYK)
				strcpy (value, "cmyk");
			else if (C->current.setting.ps_color_mode == PSL_HSV)
				strcpy (value, "hsv");
			else if (C->current.setting.ps_color_mode == PSL_GRAY)
				strcpy (value, "gray");
			else
				strcpy (value, "undefined");
			break;
#ifdef GMT_COMPAT
		case GMTCASE_N_COPIES:
		case GMTCASE_PS_COPIES: GMT_COMPAT_WARN;
			sprintf (value, "%d", C->current.setting.ps_copies);
			break;
		case GMTCASE_DOTS_PR_INCH:
		case GMTCASE_PS_DPI: GMT_COMPAT_WARN;
			break;
		case GMTCASE_PS_EPS: GMT_COMPAT_WARN;
			break;
#endif
		case GMTCASE_PS_IMAGE_COMPRESS:
			if (!C->PSL) return (GMT_NOERROR);	/* Not using PSL in this session */
			if (C->PSL->internal.compress == PSL_NONE)
				strcpy (value, "none");
			else if (C->PSL->internal.compress == PSL_RLE)
				strcpy (value, "rle");
			else if (C->PSL->internal.compress == PSL_LZW)
				strcpy (value, "lzw");
			else
				strcpy (value, "undefined");
			break;
		case GMTCASE_PS_LINE_CAP:
			if (!C->PSL) return (GMT_NOERROR);	/* Not using PSL in this session */
			if (C->PSL->internal.line_cap == PSL_BUTT_CAP)
				strcpy (value, "butt");
			else if (C->PSL->internal.line_cap == PSL_ROUND_CAP)
				strcpy (value, "round");
			else if (C->PSL->internal.line_cap == PSL_SQUARE_CAP)
				strcpy (value, "square");
			else
				strcpy (value, "undefined");
			break;
		case GMTCASE_PS_LINE_JOIN:
			if (!C->PSL) return (GMT_NOERROR);	/* Not using PSL in this session */
			if (C->PSL->internal.line_join == PSL_MITER_JOIN)
				strcpy (value, "miter");
			else if (C->PSL->internal.line_join == PSL_ROUND_JOIN)
				strcpy (value, "round");
			else if (C->PSL->internal.line_join == PSL_BEVEL_JOIN)
				strcpy (value, "bevel");
			else
				strcpy (value, "undefined");
			break;
		case GMTCASE_PS_MITER_LIMIT:
			if (!C->PSL) return (GMT_NOERROR);	/* Not using PSL in this session */
			sprintf (value, "%d", C->PSL->internal.miter_limit);
			break;
#ifdef GMT_COMPAT
		case GMTCASE_PAGE_COLOR: GMT_COMPAT_WARN;
#endif
		case GMTCASE_PS_PAGE_COLOR:
			sprintf (value, "%s", GMT_putcolor (C, C->current.setting.ps_page_rgb));
			break;
#ifdef GMT_COMPAT
		case GMTCASE_PAGE_ORIENTATION: GMT_COMPAT_WARN;
#endif
		case GMTCASE_PS_PAGE_ORIENTATION:
			if (C->current.setting.ps_orientation == PSL_LANDSCAPE)
				strcpy (value, "landscape");
			else if (C->current.setting.ps_orientation == PSL_PORTRAIT)
				strcpy (value, "portrait");
			else
				strcpy (value, "undefined");
			break;
#ifdef GMT_COMPAT
		case GMTCASE_PAPER_MEDIA: GMT_COMPAT_WARN;
#endif
		case GMTCASE_PS_MEDIA:
			if (C->current.setting.ps_media == -USER_MEDIA_OFFSET)
				sprintf (value, "%gx%g", fabs (C->current.setting.ps_page_size[0]), fabs (C->current.setting.ps_page_size[1]));
			else if (C->current.setting.ps_media >= USER_MEDIA_OFFSET)
				sprintf (value, "%s", C->session.user_media_name[C->current.setting.ps_media-USER_MEDIA_OFFSET]);
			else
				sprintf (value, "%s", GMT_media_name[C->current.setting.ps_media]);
			if (C->current.setting.ps_page_size[0] < 0.0)
				strcat (value, "-");
			else if (C->current.setting.ps_page_size[1] < 0.0)
				strcat (value, "+");
			break;
#ifdef GMT_COMPAT
		case GMTCASE_GLOBAL_X_SCALE: GMT_COMPAT_WARN;
#endif
		case GMTCASE_PS_SCALE_X:
			sprintf (value, "%g", C->current.setting.ps_magnify[GMT_X]);
			break;
#ifdef GMT_COMPAT
		case GMTCASE_GLOBAL_Y_SCALE: GMT_COMPAT_WARN;
#endif
		case GMTCASE_PS_SCALE_Y:
			sprintf (value, "%g", C->current.setting.ps_magnify[GMT_Y]);
			break;
#ifdef GMT_COMPAT
		case GMTCASE_TRANSPARENCY:
			GMT_report (C, GMT_MSG_FATAL, "Transparency is now part of pen and fill specifications.  TRANSPARENCY is ignored\n");
			break;
#endif
		case GMTCASE_PS_TRANSPARENCY:
			strncpy (value, C->current.setting.ps_transpmode, 15);
			break;
#ifdef GMT_COMPAT
		case GMTCASE_PS_VERBOSE: GMT_COMPAT_WARN;
#endif
		case GMTCASE_PS_COMMENTS:
			if (!C->PSL) return (GMT_NOERROR);	/* Not using PSL in this session */
			sprintf (value, "%s", ft[C->PSL->internal.comments]);
			break;

		/* IO GROUP */

#ifdef GMT_COMPAT
		case GMTCASE_FIELD_DELIMITER: GMT_COMPAT_WARN;
#endif
		case GMTCASE_IO_COL_SEPARATOR:
			if (C->current.setting.io_col_separator[0] == '\t')	/* DEFAULT */
				strcpy (value, "tab");
			else if (C->current.setting.io_col_separator[0] == ' ')
				strcpy (value, "space");
			else if (C->current.setting.io_col_separator[0] == ',')
				strcpy (value, "comma");
			else if (!C->current.setting.io_col_separator[0])
				strcpy (value, "none");
			else
				strcpy (value, C->current.setting.io_col_separator);
			break;
#ifdef GMT_COMPAT
		case GMTCASE_GRIDFILE_FORMAT: GMT_COMPAT_WARN;
#endif
		case GMTCASE_IO_GRIDFILE_FORMAT:
			strcpy (value, C->current.setting.io_gridfile_format);
			break;
#ifdef GMT_COMPAT
		case GMTCASE_GRIDFILE_SHORTHAND: GMT_COMPAT_WARN;
#endif
		case GMTCASE_IO_GRIDFILE_SHORTHAND:
			sprintf (value, "%s", ft[C->current.setting.io_gridfile_shorthand]);
			break;
		case GMTCASE_IO_HEADER:
			sprintf (value, "%s", ft[C->current.setting.io_header[GMT_IN]]);
			break;
#ifdef GMT_COMPAT
		case GMTCASE_N_HEADER_RECS: GMT_COMPAT_WARN;
#endif
		case GMTCASE_IO_N_HEADER_RECS:
			sprintf (value, "%d", C->current.setting.io_n_header_items);
			break;
#ifdef GMT_COMPAT
		case GMTCASE_NAN_RECORDS: GMT_COMPAT_WARN;
#endif
		case GMTCASE_IO_NAN_RECORDS:
			if (C->current.setting.io_nan_records)
				strcpy (value, "pass");
			else 
				strcpy (value, "skip");
			break;
		case GMTCASE_IO_NC4_DEFLATION_LEVEL:
			sprintf (value, "%ld", C->current.setting.io_nc4_deflation_level);
			break;
#ifdef GMT_COMPAT
		case GMTCASE_XY_TOGGLE: GMT_COMPAT_WARN;
#endif
		case GMTCASE_IO_LONLAT_TOGGLE:
			if (C->current.setting.io_lonlat_toggle[GMT_IN] && C->current.setting.io_lonlat_toggle[GMT_OUT])
				strcpy (value, "true");
			else if (!C->current.setting.io_lonlat_toggle[GMT_IN] && !C->current.setting.io_lonlat_toggle[GMT_OUT])
				strcpy (value, "false");
			else if (C->current.setting.io_lonlat_toggle[GMT_IN] && !C->current.setting.io_lonlat_toggle[GMT_OUT])
				strcpy (value, "in");
			else
				strcpy (value, "out");
			break;

		case GMTCASE_IO_SEGMENT_MARKER:
			value[0] = '\0';
			if (C->current.setting.io_seg_marker[GMT_OUT] != C->current.setting.io_seg_marker[GMT_IN]) {
				if ((C->current.setting.io_seg_marker[GMT_IN] == 'N' && !C->current.setting.io_nanline[GMT_IN]) || (C->current.setting.io_seg_marker[GMT_IN] == 'B' && !C->current.setting.io_blankline[GMT_IN])) value[0] = '\\';
				sprintf (txt, "%c,", C->current.setting.io_seg_marker[GMT_IN]);	strcat (value, txt);
				if ((C->current.setting.io_seg_marker[GMT_IN] == 'N' && !C->current.setting.io_nanline[GMT_IN]) || (C->current.setting.io_seg_marker[GMT_IN] == 'B' && !C->current.setting.io_blankline[GMT_IN])) strcat (value, "\\");
				sprintf (txt, "%c", C->current.setting.io_seg_marker[GMT_OUT]);	strcat (value, txt);
			}
			else {
				if ((C->current.setting.io_seg_marker[GMT_IN] == 'N' && !C->current.setting.io_nanline[GMT_IN]) || (C->current.setting.io_seg_marker[GMT_IN] == 'B' && !C->current.setting.io_blankline[GMT_IN])) value[0] = '\\';
				sprintf (txt, "%c", C->current.setting.io_seg_marker[GMT_IN]);	strcat (value, txt);
			}
			break;

		/* PROJ GROUP */

#ifdef GMT_COMPAT
		case GMTCASE_ELLIPSOID: GMT_COMPAT_WARN;
#endif
		case GMTCASE_PROJ_ELLIPSOID:
			if (C->current.setting.proj_ellipsoid < GMT_N_ELLIPSOIDS - 1)	/* Custom ellipse */
				sprintf (value, "%s", C->current.setting.ref_ellipsoid[C->current.setting.proj_ellipsoid].name);
			else if (GMT_IS_SPHERICAL (C))
				sprintf (value, "%f", C->current.setting.ref_ellipsoid[C->current.setting.proj_ellipsoid].eq_radius);
			else
				sprintf (value, "%f,%f", C->current.setting.ref_ellipsoid[C->current.setting.proj_ellipsoid].eq_radius,
					1.0/C->current.setting.ref_ellipsoid[C->current.setting.proj_ellipsoid].flattening);
			break;
		case GMTCASE_PROJ_DATUM:	/* Not implemented yet */
			break;
#ifdef GMT_COMPAT
		case GMTCASE_MEASURE_UNIT: GMT_COMPAT_WARN;
#endif
		case GMTCASE_PROJ_LENGTH_UNIT:
			sprintf (value, "%s", C->session.unit_name[C->current.setting.proj_length_unit]);
			break;
#ifdef GMT_COMPAT
		case GMTCASE_MAP_SCALE_FACTOR: GMT_COMPAT_WARN;
#endif
		case GMTCASE_PROJ_SCALE_FACTOR:
			if (doubleAlmostEqual (C->current.setting.proj_scale_factor, -1.0)) /* Default scale for chosen projection */
				strcpy (value, "default"); /* Default scale for chosen projection */
			else
				sprintf (value, "%g", C->current.setting.proj_scale_factor);
			break;

		/* GMT GROUP */

		case GMTCASE_GMT_FFT:
			if (C->current.setting.fft == GMT_FFT_AUTO)
				strcpy (value, "auto");
			else if (C->current.setting.fft == GMT_FFT_BRENNER)
				strcpy (value, "brenner");
			else if (C->current.setting.fft == GMT_FFT_W)
				strcpy (value, "fftw");
			else if (C->current.setting.fft == GMT_FFT_ACCELERATE)
				strcpy (value, "accelerate");
			else if (C->current.setting.fft == GMT_FFT_PACK)
				strcpy (value, "fftpack");
			else if (C->current.setting.fft == GMT_FFT_PERFLIB)
				strcpy (value, "perflib");
			else
				strcpy (value, "undefined");
			break;
#ifdef GMT_COMPAT
		case GMTCASE_HISTORY: GMT_COMPAT_WARN;
#endif
		case GMTCASE_GMT_HISTORY:
			sprintf (value, "%s", ft[C->current.setting.history]);
			break;
#ifdef GMT_COMPAT
		case GMTCASE_INTERPOLANT: GMT_COMPAT_WARN;
#endif
		case GMTCASE_GMT_INTERPOLANT:
			if (C->current.setting.interpolant == 0)
				strcpy (value, "linear");
			else if (C->current.setting.interpolant == 1)
				strcpy (value, "akima");
			else if (C->current.setting.interpolant == 2)
				strcpy (value, "cubic");
			else if (C->current.setting.interpolant == 3)
				strcpy (value, "none");
			else
				strcpy (value, "undefined");
			break;
		case GMTCASE_GMT_TRIANGULATE:
			if (C->current.setting.triangulate == GMT_TRIANGLE_WATSON)
				strcpy (value, "Watson");
			else if (C->current.setting.triangulate == GMT_TRIANGLE_SHEWCHUK)
				strcpy (value, "Shewchuk");
			else
				strcpy (value, "undefined");
			break;
#ifdef GMT_COMPAT
		case GMTCASE_VERBOSE: GMT_COMPAT_WARN;
#endif
		case GMTCASE_GMT_VERBOSE:
			sprintf (value, "%d", C->current.setting.verbose);
			break;

		/* DIR GROUP */

		case GMTCASE_DIR_GSHHG:
			strcpy (value, (C->session.GSHHGDIR) ? C->session.GSHHGDIR : "");
			break;
		case GMTCASE_DIR_TMP:
			strcpy (value, (C->session.TMPDIR) ? C->session.TMPDIR : "");
			break;
		case GMTCASE_DIR_USER:
			strcpy (value, (C->session.USERDIR) ? C->session.USERDIR : "");
			break;

		/* TIME GROUP */

		case GMTCASE_TIME_EPOCH:
			strncpy (value, C->current.setting.time_system.epoch, (size_t)GMT_TEXT_LEN64);
			break;
		case GMTCASE_TIME_IS_INTERVAL:
			if (C->current.setting.time_is_interval)
				sprintf (value, "%c%d%c", pm[C->current.time.truncate.direction], C->current.time.truncate.T.step, C->current.time.truncate.T.unit);
			else
				sprintf (value, "off");
			break;
		case GMTCASE_TIME_INTERVAL_FRACTION:
			sprintf (value, "%g", C->current.setting.time_interval_fraction);
			break;
		case GMTCASE_TIME_LANGUAGE:
			strncpy (value, C->current.setting.time_language, (size_t)GMT_TEXT_LEN64);
			break;
#ifdef GMT_COMPAT
		case GMTCASE_WANT_LEAP_SECONDS: GMT_COMPAT_WARN;
#endif
		case GMTCASE_TIME_LEAP_SECONDS:
			sprintf (value, "%s", ft[C->current.setting.time_leap_seconds]);
			break;
		case GMTCASE_TIME_UNIT:
			value[0] = C->current.setting.time_system.unit;
			break;
		case GMTCASE_TIME_WEEK_START:
			sprintf (value, "%s", GMT_weekdays[C->current.setting.time_week_start]);
			break;
#ifdef GMT_COMPAT
		case GMTCASE_Y2K_OFFSET_YEAR: GMT_COMPAT_WARN;
#endif
		case GMTCASE_TIME_Y2K_OFFSET_YEAR:
			sprintf (value, "%d", C->current.setting.time_Y2K_offset_year);
			break;

		default:
			GMT_report (C, GMT_MSG_FATAL, "Syntax error in GMT_putparameter: Unrecognized keyword %s\n", keyword);
			break;
	}
	return (value);
}

GMT_LONG GMT_savedefaults (struct GMT_CTRL *C, char *file)
{
	GMT_LONG error = 0, rec = 0;
	char line[GMT_BUFSIZ], keyword[GMT_TEXT_LEN256], string[GMT_TEXT_LEN256];
	FILE *fpi = NULL, *fpo = NULL;

	if (file[0] == '-' && !file[1])
		fpo = C->session.std[GMT_OUT];
	else if ((fpo = fopen (file, "w")) == NULL) {
		GMT_report (C, GMT_MSG_FATAL, "Error: Could not create file %s\n", file);
		return (-1);
	}

	/* Find the global gmt.conf file */

	sprintf (line, "%s/conf/gmt.conf", C->session.SHAREDIR);
	if (access (line, R_OK)) {
		/* Not found in SHAREDIR, try USERDIR instead */
		if (GMT_getuserpath (C, "conf/gmt.conf", line) == NULL) {
			GMT_report (C, GMT_MSG_FATAL, "Error: Could not find system defaults file - Aborting.\n");
			GMT_exit (EXIT_FAILURE);
		}
	}
	if ((fpi = fopen (line, "r")) == NULL) return (-1);

	/* Set up hash table */

	GMT_hash_init (C, keys_hashnode, GMT_keywords, GMT_N_KEYS, GMT_N_KEYS);

	while (fgets (line, GMT_BUFSIZ, fpi)) {
		rec++;
		GMT_chop (line);	/* Get rid of [\r]\n */
		if (rec == 2) {	/* Copy version from gmt.conf */
			sscanf (line, "# GMT %s", string);
			fprintf (fpo, "# GMT %s Defaults file\n", string);
			continue;
		}
		if (line[0] == '#') { /* Copy comments */
			fprintf (fpo, "%s\n", line);
			continue;
		}
		if (line[0] == '\0') continue;	/* Skip Blank lines */

		/* Read the keyword and get the value from memory */
		keyword[0] = '\0';
		sscanf (line, "%s", keyword);

		/* Write things out (with possible tabs, spaces) */
		sscanf (line, "%[^=]", string);
		fprintf (fpo, "%s= %s\n", string, GMT_putparameter (C, keyword));
	}

	fclose (fpi);
	if (fpo != C->session.std[GMT_OUT]) fclose (fpo);

	gmt_free_hash (C, keys_hashnode, GMT_N_KEYS);	/* Done with this for now */
	if (error) GMT_report (C, GMT_MSG_FATAL, "Error: %ld conversion errors while writing gmt.conf\n", error);

	return (0);
}

void GMT_putdefaults (struct GMT_CTRL *C, char *this_file)	/* Dumps the GMT parameters to file or standard output */
{	/* ONLY USED BY GMTSET AND GMTDEFAULTS */
	if (this_file)	/* File name is defined: use it */
		GMT_savedefaults (C, this_file);
	else if (C->session.TMPDIR) {	/* Write C->session.TMPDIR/gmt.conf */
		char *path = CNULL;
		path = GMT_memory (C, NULL, strlen (C->session.TMPDIR) + 10, char);
		sprintf (path, "%s/gmt.conf", C->session.TMPDIR);
		GMT_savedefaults (C, path);
		GMT_free (C, path);
	}
	else	/* Write gmt.conf in current directory */
		GMT_savedefaults (C, "gmt.conf");
}

void GMT_getdefaults (struct GMT_CTRL *C, char *this_file)	/* Read user's gmt.conf file and initialize parameters */
{
	char file[GMT_BUFSIZ];

	if (this_file)	/* Defaults file is specified */
		GMT_loaddefaults (C, this_file);
	else if (GMT_getuserpath (C, "gmt.conf", file))
		GMT_loaddefaults (C, file);
}

void gmt_append_trans (char *text, double transparency)
{
	char trans[GMT_TEXT_LEN64];
	if (!GMT_IS_ZERO (transparency) && text[0] != '-') {	/* Append nonzero transparency */
		sprintf (trans, "@%ld", lrint (100.0 * transparency));
		strcat (text, trans);
	}
}

char *GMT_putfill (struct GMT_CTRL *C, struct GMT_FILL *F)
{
	/* Creates the name (if equivalent) or the string r[/g/b] corresponding to the RGB triplet or a pattern.
	 * Example: GMT_putfill (C, fill) may produce "white" or "1/2/3" or "p300/7"
	 */

	static char text[GMT_TEXT_LEN256];
	GMT_LONG i;

	if (F->use_pattern) {
		if (F->pattern_no)
			sprintf (text, "p%d/%d", F->dpi, F->pattern_no);
		else
			sprintf (text, "p%d/%s", F->dpi, F->pattern);
	}
	else if (F->rgb[0] < -0.5)
		sprintf (text, "-");
	else if ((i = GMT_getrgb_index (C, F->rgb)) >= 0)
		sprintf (text, "%s", GMT_color_name[i]);
	else if (GMT_is_gray (F->rgb))
		sprintf (text, "%.5g", GMT_q(GMT_s255(F->rgb[0])));
	else
		sprintf (text, "%.5g/%.5g/%.5g", GMT_t255(F->rgb));
	gmt_append_trans (text, F->rgb[3]);
	return (text);
}

char *GMT_putcolor (struct GMT_CTRL *C, double *rgb)
{
	/* Creates the name (if equivalent) or the string r[/g/b] corresponding to the RGB triplet.
	 * Example: GMT_putcolor (C, rgb) may produce "white" or "1/2/3"
	 */

	static char text[GMT_TEXT_LEN256];
	GMT_LONG i;

	if (rgb[0] < -0.5)
		sprintf (text, "-");
	else if ((i = GMT_getrgb_index (C, rgb)) >= 0)
		sprintf (text, "%s", GMT_color_name[i]);
	else if (GMT_is_gray(rgb))
		sprintf (text, "%.5g", GMT_q(GMT_s255(rgb[0])));
	else
		sprintf (text, "%.5g/%.5g/%.5g", GMT_t255(rgb));
	gmt_append_trans (text, rgb[3]);
	return (text);
}

char *GMT_putrgb (struct GMT_CTRL *C, double *rgb)
{
	/* Creates t the string r/g/b corresponding to the RGB triplet */

	static char text[GMT_TEXT_LEN256];

	if (rgb[0] < -0.5)
		sprintf (text, "-");
	else
		sprintf (text, "%.5g/%.5g/%.5g", GMT_t255(rgb));
	gmt_append_trans (text, rgb[3]);
	return (text);
}

char *GMT_putcmyk (struct GMT_CTRL *C, double *cmyk)
{
	/* Creates the string c/m/y/k corresponding to the CMYK quadruplet */

	static char text[GMT_TEXT_LEN256];

	if (cmyk[0] < -0.5)
		sprintf (text, "-");
	else
		sprintf (text, "%.5g/%.5g/%.5g/%.5g", GMT_q(cmyk[0]), GMT_q(cmyk[1]), GMT_q(cmyk[2]), GMT_q(cmyk[3]));
	gmt_append_trans (text, cmyk[4]);
	return (text);
}

char *GMT_puthsv (struct GMT_CTRL *C, double *hsv)
{
	/* Creates the string h/s/v corresponding to the HSV triplet */

	static char text[GMT_TEXT_LEN256];

	if (hsv[0] < -0.5)
		sprintf (text, "-");
	else
		sprintf (text, "%.5g-%.5g-%.5g", GMT_q(hsv[0]), GMT_q(hsv[1]), GMT_q(hsv[2]));
	gmt_append_trans (text, hsv[3]);
	return (text);
}

BOOLEAN GMT_is_valid_number (char *t)
{
	GMT_LONG i, n;

	/* Checks if t fits the format [+|-][xxxx][.][yyyy][e|E[+|-]nn]. */

	if (!t) return (TRUE);				/* Cannot be NULL */
	i = n = 0;
	if (t[i] == '+' || t[i] == '-') i++;		/* OK to have leading sign */
	while (isdigit ((int)t[i])) i++, n++;		/* OK to have numbers */
	if (t[i] == '.') {				/* Found a decimal */
		i++;	/* Go to next character */
		while (isdigit ((int)t[i])) i++, n++;	/* OK to have numbers following the decimal */
	}
	/* Here n must be > 0.  Also, we might find exponential notation */
	if (t[i] == 'e' || t[i] == 'E') {
		i++;
		if (t[i] == '+' || t[i] == '-') i++;	/* OK to have leading sign for exponent */
		while (isdigit ((int)t[i])) i++;	/* OK to have numbers for the exponent */
	}
	/* If all is well we should now have run out of characters in t and n > 0 - otherwise it is an error */
	return ((t[i] || n == 0) ? FALSE : TRUE);
}

double GMT_convert_units (struct GMT_CTRL *C, char *string, COUNTER_MEDIUM default_unit, COUNTER_MEDIUM target_unit)
{
	/* Converts the input string "value" to a float in units indicated by target_unit
	 * If value does not contain a unit (''c', 'i', or p') then the units indicated
	 * by default_unit will be used.
	 * Both target_unit and default_unit are either GMT_PT, GMT_CM, GMT_INCH or GMT_M.
	 */

	GMT_LONG c = 0, len, given_unit;
	BOOLEAN have_unit = FALSE;
	double value;

	if ((len = strlen(string))) {
		c = string[len-1];
		if ((have_unit = isalpha ((int)c))) string[len-1] = '\0';	/* Temporarily remove unit */
	}

	/* So c is either 0 (meaning default unit) or any letter (even junk like z) */

	given_unit = GMT_unit_lookup (C, c, default_unit);	/* Will warn if c is not 0, 'c', 'i', 'p' */

	if (!GMT_is_valid_number (string))
		GMT_report (C, GMT_MSG_FATAL, "Warning: %s not a valid number and may not be decoded properly.\n", string);

	value = atof (string) * C->session.u2u[given_unit][target_unit];
	if (have_unit) string[len-1] = (char)C->session.unit_name[given_unit][0];	/* Put back the (implied) given unit */

	return (value);
}

COUNTER_MEDIUM GMT_unit_lookup (struct GMT_CTRL *C, GMT_LONG c, COUNTER_MEDIUM unit)
{
	if (!isalpha ((int)c))	/* Not a unit modifier - just return the current default unit */
		return (unit);

	/* Now we check for the c-i-p units and barf otherwise */

	switch (c) {
		case 'c': case 'C':	/* Centimeters */
			unit = GMT_CM;
			break;
		case 'i': case 'I':	/* Inches */
			unit = GMT_INCH;
			break;
		case 'p': case 'P':	/* Points */
			unit = GMT_PT;
			break;
		default:
			GMT_report (C, GMT_MSG_FATAL, "Warning: Length unit %c not supported - revert to default unit [%s]\n", (int)c, C->session.unit_name[unit]);
			break;
	}

	return (unit);
}

GMT_LONG GMT_hash (struct GMT_CTRL *C, char *v, COUNTER_MEDIUM n_hash)
{
	GMT_LONG h;
	assert (v!=NULL); /* We are in trouble if we get a NULL pointer here */
	for (h = 0; *v != '\0'; v++) h = (64 * h + (*v)) % n_hash;
	while (h < 0) h += n_hash;
	return (h);
}

GMT_LONG GMT_hash_lookup (struct GMT_CTRL *C, char *key, struct GMT_HASH *hashnode, COUNTER_MEDIUM n, COUNTER_MEDIUM n_hash)
{
	GMT_LONG i;
	COUNTER_MEDIUM ui;
	struct GMT_HASH *this = NULL;

	i = GMT_hash (C, key, n_hash);	/* Get initial hash key */

	if (i < 0 || (ui = i) >= n || !hashnode[i].next) return (-1);	/* Bad key */
	this = hashnode[i].next;
	while (this && strcmp (this->key, key)) this = this->next;

	return ((this) ? this->id : -1);
}

void GMT_hash_init (struct GMT_CTRL *C, struct GMT_HASH *hashnode, char **keys, COUNTER_MEDIUM n_hash, COUNTER_MEDIUM n_keys)
{
	COUNTER_MEDIUM i;
	GMT_LONG entry;
	struct GMT_HASH *this = NULL;

	/* Set up hash table */

	for (i = 0; i < n_hash; i++) hashnode[i].next = NULL;	/* Start with NULL everywhere */
	for (i = 0; i < n_keys; i++) {
		entry = GMT_hash (C, keys[i], n_hash);
		this = &hashnode[entry];
		while (this->next) this = this->next;	/* Get to end of linked list for this hash */
		this->next = GMT_memory (C, NULL, 1, struct GMT_HASH);
		this->next->key = keys[i];
		this->next->id = i;
	}
}

GMT_LONG GMT_get_ellipsoid (struct GMT_CTRL *C, char *name)
{
	GMT_LONG i, n;
	char line[GMT_BUFSIZ];
	double pol_radius;
#ifdef GMT_COMPAT
	FILE *fp = NULL;
	char path[GMT_BUFSIZ];
	double slop;
#endif

	/* Try to get ellipsoid from the default list */

	for (i = 0; i < GMT_N_ELLIPSOIDS; i++) {
		if (!strcmp(name, C->current.setting.ref_ellipsoid[i].name)) return (i);
	}

	i = GMT_N_ELLIPSOIDS - 1;

	/* Read ellipsoid information as <a>,<finv> */
	n = sscanf (name, "%lf,%s", &C->current.setting.ref_ellipsoid[i].eq_radius, line);
	if (n < 1) {}	/* Failed to read arguments */
	else if (n == 1)
		C->current.setting.ref_ellipsoid[i].flattening = 0.0; /* Read equatorial radius only ... spherical */
	else if (line[0] == 'b') {	/* Read semi-minor axis */
		n = sscanf (&line[2], "%lf", &pol_radius);
		C->current.setting.ref_ellipsoid[i].flattening = 1.0 - (pol_radius / C->current.setting.ref_ellipsoid[i].eq_radius);
	}
	else if (line[0] == 'f') {	/* Read flattening */
		n = sscanf (&line[2], "%lf", &C->current.setting.ref_ellipsoid[i].flattening);
	}
	else {				/* Read inverse flattening */
		n = sscanf (line, "%lf", &C->current.setting.ref_ellipsoid[i].flattening);
		if (!GMT_IS_SPHERICAL (C)) C->current.setting.ref_ellipsoid[i].flattening = 1.0 / C->current.setting.ref_ellipsoid[i].flattening;
	}
	if (n == 1) return (i);

#ifdef GMT_COMPAT
	/* Try to open as file first in (1) current dir, then in (2) $C->session.SHAREDIR */

	GMT_report (C, GMT_MSG_COMPAT, "Warning: Assigning PROJ_ELLIPSOID a file name is deprecated, use <a>,<inv_f> instead");
	GMT_getsharepath (C, CNULL, name, "", path);

	if ((fp = fopen (name, "r")) != NULL || (fp = fopen (path, "r")) != NULL) {
		/* Found file, now get parameters */
		while (fgets (line, GMT_BUFSIZ, fp) && (line[0] == '#' || line[0] == '\n'));
		fclose (fp);
		n = sscanf (line, "%s %d %lf %lf %lf", C->current.setting.ref_ellipsoid[i].name,
			&C->current.setting.ref_ellipsoid[i].date, &C->current.setting.ref_ellipsoid[i].eq_radius,
			&pol_radius, &C->current.setting.ref_ellipsoid[i].flattening);
		if (n != 5) {
			GMT_report (C, GMT_MSG_FATAL, "Error decoding user ellipsoid parameters (%s)\n", line);
			GMT_exit (EXIT_FAILURE);
		}

		if (pol_radius == 0.0) {} /* Ignore semi-minor axis */
		else if (GMT_IS_SPHERICAL (C)) {
			/* zero flattening means we must compute flattening from the polar and equatorial radii: */

			C->current.setting.ref_ellipsoid[i].flattening = 1.0 - (pol_radius / C->current.setting.ref_ellipsoid[i].eq_radius);
			GMT_report (C, GMT_MSG_NORMAL, "user-supplied ellipsoid has implicit flattening of %.8f\n", C->current.setting.ref_ellipsoid[i].flattening);
		}
		/* else check consistency: */
		else if ((slop = fabs (C->current.setting.ref_ellipsoid[i].flattening - 1.0 + (pol_radius/C->current.setting.ref_ellipsoid[i].eq_radius))) > 1.0e-8) {
			GMT_report (C, GMT_MSG_NORMAL, "Warning: Possible inconsistency in user ellipsoid parameters (%s) [off by %g]\n", line, slop);
		}
		return (i);
	}
#endif

	return (-1);
}

GMT_LONG GMT_get_datum (struct GMT_CTRL *C, char *name)
{
	GMT_LONG i;

	if (!name[0]) return (-1);
	for (i = 0; i < GMT_N_DATUMS && strcmp (name, C->current.setting.proj_datum[i].name); i++);
	if (i == GMT_N_DATUMS) return (-1);	/* Error */
	return (i);
}

GMT_LONG GMT_get_time_system (struct GMT_CTRL *C, char *name, struct GMT_TIME_SYSTEM *time_system)
{
	/* Convert TIME_SYSTEM into TIME_EPOCH and TIME_UNIT.
	   TIME_SYSTEM can be one of the following: j2000, jd, mjd, s1985, unix, dr0001, rata
	   or any string in the form "TIME_UNIT since TIME_EPOCH", like "seconds since 1985-01-01".
	   This function only splits the strings, no validation or analysis is done.
	   See GMT_init_time_system_structure for that.
	   TIME_SYSTEM = other is completely ignored.
	*/
	char *epoch = NULL;

	if (!strcmp (name, "j2000")) {
		strcpy (time_system->epoch, "2000-01-01T12:00:00");
		time_system->unit = 'd';
	}
	else if (!strcmp (name, "jd")) {
		strcpy (time_system->epoch, "-4713-11-25T12:00:00");
		time_system->unit = 'd';
	}
	else if (!strcmp (name, "mjd")) {
		strcpy (time_system->epoch, "1858-11-17T00:00:00");
		time_system->unit = 'd';
	}
	else if (!strcmp (name, "s1985")) {
		strcpy (time_system->epoch, "1985-01-01T00:00:00");
		time_system->unit = 's';
	}
	else if (!strcmp (name, "unix")) {
		strcpy (time_system->epoch, "1970-01-01T00:00:00");
		time_system->unit = 's';
	}
	else if (!strcmp (name, "dr0001")) {
		strcpy (time_system->epoch, "0001-01-01T00:00:00");
		time_system->unit = 's';
	}
	else if (!strcmp (name, "rata")) {
		strcpy (time_system->epoch, "0000-12-31T00:00:00");
		time_system->unit = 'd';
	}
	else if (!strcmp (name, "other")) {
		/* Ignore completely */
	}
	else if ((epoch = strstr (name, "since"))) {
		epoch += 6;
		strcpy (time_system->epoch, epoch);
		time_system->unit = name[0];
		if (!strncmp (name, "mon", (size_t)3)) time_system->unit = 'o';
	}
	else
		return (TRUE);
	return (FALSE);
}

GMT_LONG GMT_get_char_encoding (struct GMT_CTRL *C, char *name)
{
	GMT_LONG i;

	for (i = 0; i < 7 && strcmp (name, GMT_weekdays[i]); i++);
	return (i);
}

void gmt_setshorthand (struct GMT_CTRL *C) {/* Read user's .gmt_io file and initialize shorthand notation */
	COUNTER_MEDIUM n = 0;
	GMT_LONG id;
	size_t n_alloc = 0;
	char file[GMT_BUFSIZ], line[GMT_BUFSIZ], a[GMT_TEXT_LEN64], b[GMT_TEXT_LEN64], c[GMT_TEXT_LEN64], d[GMT_TEXT_LEN64], e[GMT_TEXT_LEN64];
	FILE *fp = NULL;

	C->session.n_shorthands = 0;	/* By default there are no shorthands unless .gmt_io is found */

	if (!GMT_getuserpath (C, ".gmt_io", file)) return;
	if ((fp = fopen (file, "r")) == NULL) return;

	GMT_set_meminc (C, GMT_TINY_CHUNK);	/* Only allocate a small amount */
	while (fgets (line, GMT_BUFSIZ, fp)) {
		if (line[0] == '#' || line[0] == '\n') continue;
		if (sscanf (line, "%s %s %s %s %s", a, b, c, d, e) != 5) {
			GMT_report (C, GMT_MSG_FATAL, "Error decoding file %s.  Bad format? [%s]\n", file, line);
			GMT_exit (EXIT_FAILURE);
		}

		if (n == n_alloc) C->session.shorthand = GMT_malloc (C, C->session.shorthand, n, &n_alloc, struct GMT_SHORTHAND);

		C->session.shorthand[n].suffix = strdup (a);
		id = GMT_grd_format_decoder (C, b);
		if (id == GMT_GRDIO_UNKNOWN_ID) {
			GMT_report (C, GMT_MSG_FATAL, "Unknown shorthand format [%s]\n", file, b);
			GMT_exit (EXIT_FAILURE);
		}
		C->session.shorthand[n].id = id;
		C->session.shorthand[n].scale = (strcmp (c, "-")) ? atof (c) : 1.0;
		C->session.shorthand[n].offset = (strcmp (d, "-")) ? atof (d) : 0.0;
		C->session.shorthand[n].nan = (strcmp (e, "-")) ? atof (e) : C->session.d_NaN;
		n++;
	}
	fclose (fp);

	n_alloc = C->session.n_shorthands = n;
	GMT_reset_meminc (C);
	C->session.shorthand = GMT_malloc (C, C->session.shorthand, 0, &n_alloc, struct GMT_SHORTHAND);
}

void gmt_freeshorthand (struct GMT_CTRL *C) {/* Free memory used by shorthand arrays */
	COUNTER_MEDIUM i;

	if (C->session.n_shorthands == 0) return;

	for (i = 0; i < C->session.n_shorthands; i++) free (C->session.shorthand[i].suffix);
	GMT_free (C, C->session.shorthand);
}

#ifdef FLOCK
void gmt_file_lock (struct GMT_CTRL *C, int fd, struct flock *lock)
{
	int status;
	lock->l_type = F_WRLCK;		/* Lock for [exclusive] reading/writing */
	lock->l_whence = SEEK_SET;	/* These three apply lock to entire file */
	lock->l_start = lock->l_len = 0;

	if ((status = fcntl (fd, F_SETLKW, lock))) {	/* Will wait for file to be ready for reading */
		GMT_report (C, GMT_MSG_DEBUG, "Error %d returned by fcntl [F_WRLCK]\n", status);
		return;
	}
}

void gmt_file_unlock (struct GMT_CTRL *C, int fd, struct flock *lock)
{
	int status;
	lock->l_type = F_UNLCK;		/* Release lock and close file */
	lock->l_whence = SEEK_SET;	/* These three apply lock to entire file */
	lock->l_start = lock->l_len = 0;

	if ((status = fcntl (fd, F_SETLK, lock))) {
		GMT_report (C, GMT_MSG_DEBUG, "Error %d returned by fcntl [F_UNLCK]\n", status);
		return;
	}
}
#endif

GMT_LONG gmt_get_history (struct GMT_CTRL *C)
{
	GMT_LONG id;
	BOOLEAN done = FALSE;
	char line[GMT_BUFSIZ], hfile[GMT_BUFSIZ], cwd[GMT_BUFSIZ];
	char option[GMT_TEXT_LEN64], value[GMT_BUFSIZ];
	FILE *fp = NULL;	/* For .gmtcommands file */
	static struct GMT_HASH unique_hashnode[GMT_N_UNIQUE];
#ifdef FLOCK
	struct flock lock;
#endif

	if (!C->current.setting.history) return (GMT_NOERROR);	/* .gmtcommands mechanism has been disabled */

	/* This is called once per GMT Session by GMT_Create_Session via GMT_begin and before any GMT_* module is called.
	 * It loads in the known shorthands found in the .gmtcommands file
	 */

	/* If current directory is writable, use it; else use the home directory */

	getcwd (cwd, (size_t)GMT_BUFSIZ);
	if (C->session.TMPDIR)			/* Isolation mode: Use C->session.TMPDIR/.gmtcommands */
		sprintf (hfile, "%s/.gmtcommands", C->session.TMPDIR);
	else if (!access (cwd, W_OK))		/* Current directory is writable */
		sprintf (hfile, ".gmtcommands");
	else	/* Try home directory instead */
		sprintf (hfile, "%s/.gmtcommands", C->session.HOMEDIR);

	if ((fp = fopen (hfile, "r")) == NULL) return (GMT_NOERROR);	/* OK to be unsuccessful in opening this file */

	GMT_hash_init (C, unique_hashnode, GMT_unique_option, GMT_N_UNIQUE, GMT_N_UNIQUE);

	/* When we get here the file exists */
#ifdef FLOCK
	gmt_file_lock (C, fileno(fp), &lock);
#endif
	/* Format of GMT 5 .gmtcommands is as follow:
	 * OPT ARG
	 * where OPT is a 1- or 2-char code, e.g., R, X, JM, JQ, Js.  ARG is the argument.
	 * Exception: if OPT = J then ARG is just the first character of the argument  (e.g., M).
	 * File ends when we find EOF
	 */

	while (!done && fgets (line, GMT_BUFSIZ, fp)) {
		if (line[0] == '#') continue;	/* Skip comments lines */
		GMT_chop (line);		/* Remove linefeed,CR */
		if (line[0] == '\0') continue;	/* Skip blank lines */
		if (!strncmp (line, "EOF", (size_t)3)) {		/* Logical end of .gmtcommands file */
			done = TRUE;
			continue;
		}
		if (sscanf (line, "%s %[^\n]", option, value) != 2) continue;	/* Quietly skip malformed lines */
		if (!value[0]) continue;	/* No argument found */
		if (option[0] == 'C') {	/* Read clip level */
			C->current.ps.clip_level = atoi (value);
			continue;
		}
		if ((id = GMT_hash_lookup (C, option, unique_hashnode, GMT_N_UNIQUE, GMT_N_UNIQUE)) < 0) continue;	/* Quietly skip malformed lines */
		if (C->init.history[id]) free (C->init.history[id]);
		C->init.history[id] = strdup (value);
	}

	/* Close the file */
#ifdef FLOCK
	gmt_file_unlock (C, fileno(fp), &lock);
#endif
	fclose (fp);

	gmt_free_hash (C, unique_hashnode, GMT_N_UNIQUE);	/* Done with this for now */

	return (GMT_NOERROR);
}

GMT_LONG gmt_put_history (struct GMT_CTRL *C)
{
	GMT_LONG id;
	BOOLEAN empty;
	char hfile[GMT_BUFSIZ], cwd[GMT_BUFSIZ];
	FILE *fp = NULL;	/* For .gmtcommands file */
#ifdef FLOCK
	struct flock lock;
#endif

	if (!C->current.setting.history) return (GMT_NOERROR);	/* .gmtcommands mechanism has been disabled */

	/* This is called once per GMT Session by GMT_end via GMT_Destroy_Session.
	 * It writes out the known shorthands to the .gmtcommands file
	 */

	/* Do we even need to write? If empty, simply skip */
	for (id = 0, empty = TRUE; id < GMT_N_UNIQUE && empty; id++) {
		if (C->init.history[id]) empty = FALSE;	/* Have something to write */
	}
	if (empty) return (GMT_NOERROR);

	/* If current directory is writable, use it; else use the home directory */

	getcwd (cwd, (size_t)GMT_BUFSIZ);
	if (C->session.TMPDIR)			/* Isolation mode: Use C->session.TMPDIR/.gmtcommands */
		sprintf (hfile, "%s/.gmtcommands", C->session.TMPDIR);
	else if (!access (cwd, W_OK))	/* Current directory is writable */
		sprintf (hfile, ".gmtcommands");
	else	/* Try home directory instead */
		sprintf (hfile, "%s/.gmtcommands", C->session.HOMEDIR);

	if ((fp = fopen (hfile, "w")) == NULL) return (-1);	/* Not OK to be unsuccessful in creating this file */

	/* When we get here the file is open */
#ifdef FLOCK
	gmt_file_lock (C, fileno(fp), &lock);
#endif

	fprintf (fp, "# GMT 5 Session common arguments shelf\n");
	for (id = 0; id < GMT_N_UNIQUE; id++) {
		if (!C->init.history[id]) continue;	/* Not specified */
		fprintf (fp, "%s\t%s\n", GMT_unique_option[id], C->init.history[id]);
	}
	if (C->current.ps.clip_level) fprintf (fp, "C\t%d\n", C->current.ps.clip_level); /* Write clip level */
	fprintf (fp, "EOF\n");

	/* Close the file */
#ifdef FLOCK
	gmt_file_unlock (C, fileno(fp), &lock);
#endif
	fclose (fp);

	return (GMT_NOERROR);
}

void Free_GMT_Ctrl (struct GMT_CTRL *C) {	/* Deallocate control structure */
	if (!C) return;	/* Never was allocated */
	free (C);
}

void GMT_end (struct GMT_CTRL *C)
{
	/* GMT_end will clean up after us. */

	COUNTER_MEDIUM i;

	gmt_put_history (C);

	/* Remove allocated hash structures */
	gmt_free_hash (C, C->session.rgb_hashnode, GMT_N_COLOR_NAMES);
	for (i = 0; i < C->session.n_fonts; i++) free (C->session.font[i].name);
	GMT_free (C, C->session.font);
#ifdef __FreeBSD__
#ifdef _i386_
	fpresetsticky (FP_X_DZ | FP_X_INV);
	fpsetmask (FP_X_DZ | FP_X_INV);
#endif
#endif

	free (C->init.runtime_bindir);
	free (C->session.SHAREDIR);
	free (C->session.HOMEDIR);
	if (C->session.GSHHGDIR)
		free (C->session.GSHHGDIR);
	if (C->session.USERDIR)
		free (C->session.USERDIR);
	if (C->session.DATADIR)
		free (C->session.DATADIR);
	if (C->session.TMPDIR)
		free (C->session.TMPDIR);
	for (i = 0; i < GMT_N_PROJ4; i++)
		free (C->current.proj.proj4[i].name);
	GMT_free (C, C->current.proj.proj4);

	if (C->current.setting.io_gridfile_shorthand) gmt_freeshorthand (C);

	fflush (C->session.std[GMT_OUT]);	/* Make sure output buffer is flushed */

#if 0	/* Already done in GMT_end_module */
	gmt_free_user_media (C);	/* Free any user-specified media formats */
#endif
	GMT_free_ogr (C, &(C->current.io.OGR), 1);	/* Free up the GMT/OGR structure, if used */

	/* Terminate PSL machinery (if used) */
	PSL_endsession (C->PSL);
#ifdef DEBUG
	GMT_memtrack_report (C, GMT_mem_keeper);
#endif
	Free_GMT_Ctrl (C);	/* Deallocate control structure */
}

struct GMT_CTRL * GMT_begin_module (struct GMTAPI_CTRL *API, char *mod_name, struct GMT_CTRL **Ccopy)
{	/* All GMT modules (i.e. GMT_psxy, GMT_blockmean, ...) must call GMT_begin_module
	 * as their first call and call GMT_end_module as their last call.  This
	 * allows us to capture the GMT control structure so we can reset all
	 * parameters to what they were before exiting the module. Note:
	 * 1. Session items that remain unchanged are not replicated if allocated separately.
	 * 2. Items that may grow through session are not replicated if allocated separately.
	 */

	COUNTER_MEDIUM i;
	struct GMT_CTRL *C = API->GMT, *Csave = NULL;

	Csave = calloc ((size_t)1, sizeof (struct GMT_CTRL));

	/* First memcpy over everything; this will include pointer addresses we will have to fix below */

	GMT_memcpy (Csave, C, 1, struct GMT_CTRL);

	/* Increment level COUNTER_LARGE */
	C->hidden.func_level++;		/* This lets us know how deeply we are nested when a GMT module is called */

	/* Now fix things that were allocated separately from the main GMT structure.  These are usually text strings
	 * that were allocated via strdup since the structure only have a pointer allocated. */

	/* GMT_INIT */
	if (C->session.n_user_media) {
		Csave->session.n_user_media = C->session.n_user_media;
		Csave->session.user_media = GMT_memory (C, NULL, C->session.n_user_media, struct GMT_MEDIA);
		Csave->session.user_media_name = GMT_memory (C, NULL, C->session.n_user_media, char *);
		for (i = 0; i < C->session.n_user_media; i++) Csave->session.user_media_name[i] = strdup (C->session.user_media_name[i]);
	}
	/* GMT_IO */
	Csave->current.io.OGR = GMT_duplicate_ogr (C, C->current.io.OGR);	/* Duplicate OGR struct, if set */
	GMT_free_ogr (C, &(C->current.io.OGR), 1);		/* Free up the GMT/OGR structure, if used */
	
	/* GMT_COMMON */
	if (C->common.U.label) Csave->common.U.label = strdup (C->common.U.label);

	/* Reset all the common.?.active settings to FALSE */

	C->common.B.active[0] = C->common.B.active[1] = C->common.K.active = C->common.O.active = FALSE;
	C->common.P.active = C->common.U.active = C->common.V.active = FALSE;
	C->common.X.active = C->common.Y.active = FALSE;
	C->common.R.active = C->common.J.active = FALSE;
	C->common.a.active = C->common.b.active[GMT_IN] = C->common.b.active[GMT_OUT] = C->common.c.active = FALSE;
	C->common.f.active[GMT_IN] = C->common.f.active[GMT_OUT] = C->common.g.active = C->common.h.active = FALSE;
	C->common.p.active = C->common.s.active = C->common.t.active = C->common.colon.active = FALSE;
	GMT_memset (C->common.b.ncol, 2, GMT_LONG);

	*Ccopy = Csave;				/* Pass back out for safe-keeping by the module until GMT_end_module is called */
	C->init.module_name = mod_name;		/* Current module in charge */
	C->init.progname = (C->hidden.func_level == 1) ? &mod_name[4] : mod_name;		/* Either top-level (program) or module call */
	
	return (C);
}

void gmt_free_plot_array (struct GMT_CTRL *C) {
	if (C->current.plot.n_alloc) {
		GMT_free (C, C->current.plot.x);
		GMT_free (C, C->current.plot.y);
		GMT_free (C, C->current.plot.pen);
	}
	C->current.plot.n = C->current.plot.n_alloc = 0;
}

void GMT_end_module (struct GMT_CTRL *C, struct GMT_CTRL *Ccopy)
{
	GMT_LONG i;
#if 0	/* I do not think we need the interstitial hist_cpy; just copy the pointers */
	char *hist_cpy[GMT_N_UNIQUE];
#endif

	GMT_Garbage_Collection (C->parent, C->hidden.func_level);	/* Free up all registered memory for this module level */

	/* At the end of the module we restore all GMT settings as we found them (in Ccopy) */

	/* GMT_INIT */
	/* We treat the history explicitly since we accumulate the history regardless of nested level */
#if 0
	GMT_memset (hist_cpy, GMT_N_UNIQUE, char *);
	for (i = 0; i < GMT_N_UNIQUE; i++) if (C->init.history[i]) {
		hist_cpy[i] = strdup (C->init.history[i]);	/* Copy what we have so far */
		free (C->init.history[i]);		/* Free pointers in local GMT structure */
	}
#else
	for (i = 0; i < GMT_N_UNIQUE; i++) {
		/*if (Ccopy->init.history[i] && Ccopy->init.history[i] != C->init.history[i])
			free (Ccopy->init.history[i]);*/
		Ccopy->init.history[i] = C->init.history[i];
	}
#endif

	/* GMT_CURRENT */

	Ccopy->current.ps.clip_level = C->current.ps.clip_level;

	/* GMT_COMMON */

	if (Ccopy->common.U.label && Ccopy->common.U.label != C->common.U.label) free (Ccopy->common.U.label);
	Ccopy->common.U.label = C->common.U.label;

	/* GMT_PLOT */

	gmt_free_plot_array (C);	/* Free plot arrays and reset n_alloc, n */
	GMT_free_custom_symbols (C);	/* Free linked list of custom psxy[z] symbols, if any */
	gmt_free_user_media (C);	/* Free user-specified media formats */

	/* GMT_IO */
	
	GMT_free_ogr (C, &(C->current.io.OGR), 1);		/* Free up the GMT/OGR structure, if used */

	/* Overwrite C with what we saved in GMT_begin_module */
	GMT_memcpy (C, Ccopy, 1, struct GMT_CTRL);	/* Overwrite struct with things from Ccopy */
	
	/* Now fix things that were allocated separately */

	gmt_free_user_media (Ccopy);		/* Free user-specified media formats */
#if 0
	for (i = 0; i < GMT_N_UNIQUE; i++) if (hist_cpy[i]) {	/* Update the cumulative history list */
		C->init.history[i] = strdup (hist_cpy[i]);
		free (hist_cpy[i]);
	}

	/* GMT_COMMON */
	if (C->common.U.label) free (C->common.U.label);
	if (Ccopy->common.U.label) {
		C->common.U.label = strdup (Ccopy->common.U.label);
		free (Ccopy->common.U.label);
	}
#endif

	free (Ccopy);	/* Good riddance */
}

void GMT_set_env (struct GMT_CTRL *C)
{
	char *this = NULL, path[PATH_MAX+1];

	/* Determine C->session.SHAREDIR (directory containing coast, cpt, etc. subdirectories) */

	if ((this = getenv ("GMT5_SHAREDIR")) != NULL
			&& GMT_verify_sharedir_version (this) )
		/* GMT5_SHAREDIR was set */
		C->session.SHAREDIR = strdup (this);
	else if ((this = getenv ("GMT_SHAREDIR")) != NULL
			&& GMT_verify_sharedir_version (this) )
		/* GMT_SHAREDIR was set */
		C->session.SHAREDIR = strdup (this);
	else if ( GMT_verify_sharedir_version (GMT_SHARE_PATH) )
		/* Found in hardcoded GMT_SHARE_PATH */
		C->session.SHAREDIR = strdup (GMT_SHARE_PATH);
	else {
		/* SHAREDIR still not found, make a smart guess based on runpath: */
		if ( GMT_guess_sharedir (path, C->init.runtime_bindir) )
			C->session.SHAREDIR = strdup (path);
		else {
			/* Still not found */
			GMT_report (C, GMT_MSG_FATAL,
				"Error: Could not locate share directory that matches the current GMT version %s.\n",
				GMT_PACKAGE_VERSION_WITH_SVN_REVISION);
			GMT_exit (EXIT_FAILURE);
		}
	}
	DOS_path_fix (C->session.SHAREDIR);

	/* Determine HOMEDIR (user home directory) */

	if ((this = getenv ("HOME")) != NULL)
		/* HOME was set */
		C->session.HOMEDIR = strdup (this);
#ifdef WIN32
	else if ((this = getenv ("HOMEPATH")) != NULL)
		/* HOMEPATH was set */
		C->session.HOMEDIR = strdup (this);
#endif
	else {
		GMT_report (C, GMT_MSG_FATAL, "Warning: Could not determine home directory!\n");
		GMT_exit (EXIT_FAILURE);
	}
	DOS_path_fix (C->session.HOMEDIR);

	/* Determine GMT_USERDIR (directory containing user replacements contents in GMT_SHAREDIR) */

	if ((this = getenv ("GMT_USERDIR")) != NULL)
		/* GMT_USERDIR was set */
		C->session.USERDIR = strdup (this);
	else if (C->session.HOMEDIR) {
		/* Use default path for GMT_USERDIR (~/.gmt) */
		sprintf (path, "%s/%s", C->session.HOMEDIR, ".gmt");
		C->session.USERDIR = strdup (path);
	}
	if (C->session.USERDIR != NULL && access (C->session.USERDIR, R_OK)) {
		/* If we cannot access this dir then we won't use it */
		free (C->session.USERDIR);
		C->session.USERDIR = NULL;
	}
	DOS_path_fix (C->session.USERDIR);

#ifdef GMT_COMPAT
	/* Check if obsolete GMT_CPTDIR was specified */

	if ((this = getenv ("GMT_CPTDIR")) != NULL) {
		/* GMT_CPTDIR was set */
		GMT_report (C, GMT_MSG_FATAL, "Warning: Environment variable GMT_CPTDIR was set but is no longer used by GMT.\n");
		GMT_report (C, GMT_MSG_FATAL, "Warning: System-wide color tables are in %s/cpt.\n", C->session.SHAREDIR);
		GMT_report (C, GMT_MSG_FATAL, "Warning: Use GMT_USERDIR (%s) instead and place user-defined color tables there.\n", C->session.USERDIR);
	}
#endif

	/* Determine GMT_DATADIR (data directories) */

	if ((this = getenv ("GMT_DATADIR")) != NULL) {
		/* GMT_DATADIR was set */
		if (!strchr (this, PATH_SEPARATOR) && access (this, R_OK))
			/* A single directory, but cannot be accessed */
			C->session.DATADIR = NULL;
		else
			/* A list of directories */
			C->session.DATADIR = strdup (this);
		DOS_path_fix (C->session.DATADIR);
	}

	/* Determine GMT_TMPDIR (for isolation mode). Needs to exist use it. */

	if ((this = getenv ("GMT_TMPDIR")) != NULL) {
		/* GMT_TMPDIR was set */
		if (access (this, R_OK|W_OK|X_OK)) {
			GMT_report (C, GMT_MSG_FATAL, "Warning: Environment variable GMT_TMPDIR was set to %s, but directory is not accessible.\n", this);
			GMT_report (C, GMT_MSG_FATAL, "Warning: GMT_TMPDIR needs to have mode rwx. Isolation mode switched off.\n");
			C->session.TMPDIR = NULL;
		}
		else
			C->session.TMPDIR = strdup (this);
		DOS_path_fix (C->session.TMPDIR);
	}
}

GMT_LONG GMT_Complete_Options (struct GMT_CTRL *C, struct GMT_OPTION *options)
{
	/* Go through the given arguments and look for shorthands,
	 * i.e., -B, -J, -R, -X, -x, -Y, -y, -c, -p. given without arguments.
	 * If found, see if we have a matching command line history and then
	 * update that entry in the option list.
	 * Finally, keep the option arguments in the history list.
	 * However, when func_level > 1, do update the entry, but do not
	 * remember it in history. */
	GMT_LONG id, k;
	BOOLEAN update, remember;
	struct GMT_OPTION *opt = NULL;
	char str[3];

	remember = (C->hidden.func_level == 1);	/* Only update the history for top level function */

	for (opt = options; opt; opt = opt->next) {
		if (!strchr (GMT_SHORTHAND_OPTIONS, opt->option)) continue;	/* Not one of the shorthand options */
		update = FALSE;
		str[0] = opt->option; str[1] = str[2] = '\0';
		if (opt->option == 'J') {	/* -J is special since it can be -J or -J<code> */
			/* Always look up "J" first. It comes before "J?" and tells what the last -J was */
			for (k = 0, id = -1; k < GMT_N_UNIQUE && id == -1; k++) if (!strcmp (GMT_unique_option[k], str)) id = k;
			if (id < 0) Return;
			if (opt->arg && opt->arg[0]) {	/* Gave -J<code>[<args>] so we either use or update history and continue */
				str[1] = opt->arg[0];
				/* Remember this last -J<code> for later use as -J, but do not remember it when -Jz|Z */
				if (str[1] != 'Z' && str[1] != 'z' && remember) {
					if (C->init.history[id]) free (C->init.history[id]);
					C->init.history[id] = strdup (&str[1]);
				}
				if (opt->arg[1]) update = TRUE;	/* Gave -J<code><args> so we want to update history and continue */
			}
			else {
				if (!C->init.history[id]) Return;
				str[1] = C->init.history[id][0];
			}
			/* Continue looking for -J<code> */
			for (k = id + 1, id = -1; k < GMT_N_UNIQUE && id == -1; k++) if (!strcmp (GMT_unique_option[k], str)) id = k;
			if (id < 0) Return;
		}
		else {	/* Gave -R[<args>], -B[<args>] etc. so we either use or update history and continue */
			for (k = 0, id = -1; k < GMT_N_UNIQUE && id == -1; k++) if (!strcmp (GMT_unique_option[k], str)) id = k;
			if (id < 0) Return;
			if (opt->arg && opt->arg[0]) update = TRUE;	/* Gave -R<args>, -B<args> etc. so we we want to update history and continue */
		}
		if (update) {	/* Gave -J<code><args>, -R<args>, -B<args> etc. so we update history and continue */
			if (remember) {
				if (C->init.history[id]) free (C->init.history[id]);
				C->init.history[id] = strdup (opt->arg);
			}
		}
		else {	/* Gave -J<code>, -R, -B etc. so we complete the option and continue */
			if (!C->init.history[id]) Return;
			opt->arg = strdup (C->init.history[id]);
		}
	}

	return (GMT_NOERROR);
}

/* Here is the new -B parser with all its sub-functions */

#ifdef WIN32
void gmt_handle_dosfile (struct GMT_CTRL *C, char *in, int this)
{
	/* Because (1) we use colons to indicate start/stop of text labels and
	 * (2) under Windows, a colon can be part of a path (e.g., C:\dir\file)
	 * we need to temporarily replace <drive>:\ with <drive>;\ so that this
	 * path colon does not interfere with the rest of the parsing.  Once the
	 * colon items have been parsed, we replace the ; back to : */
	int i, len, other = 1 - this;
	char mark[2] = {':', ';'};

	if (!in)
		return;	/* Nothing to work on */
	if ((len = (int)strlen (in)) < 2)
		return;	/* Nothing to work on */
	--len; /* Since this use of : cannot be at the end anyway and we need to check the next character */
	for (i = 1; i < len; ++i) {
		/* Start at position 1 since we need the position before.
		 * Look for "X:/" pattern, with X = A-Z */
		if (in[i] == mark[this] && (in[i-1] >= 'A' && in[i-1] <= 'Z')
				&& (in[i+1] == '/' || in[i+1] == '\\'))
			in[i] = mark[other];
	}
}
#endif

GMT_LONG gmt_strip_colonitem (struct GMT_CTRL *C, GMT_LONG axis, const char *in, const char *pattern, char *item, char *out) {
	/* Removes the searched-for item from in, returns it in item, with the rest in out.
	 * pattern is usually ":." for title, ":," for unit, and ":" for label.
	 * ASSUMPTION: Only pass ":" after first removing titles and units
	 */

	char *s = NULL, *str = "xyz";
	BOOLEAN error = FALSE;

	if ((s = strstr (in, pattern))) {		/* OK, found what we are looking for */
		size_t i, j, k;
		k = (size_t)(s - in);			/* Start index of item */
		strncpy (out, in, k);			/* Copy everything up to the pattern */
		i = k + strlen (pattern);		/* Now go to beginning of item */
		j = 0;
		while (in[i] && in[i] != ':') item[j++] = in[i++];	/* Copy the item... */
		item[j] = '\0';				/* ...and terminate the string */
		if (in[i] != ':') error = TRUE;		/* Error: Missing terminating colon */
		i++;					/* Skip the ending colon */
		while (in[i]) out[k++] = in[i++];	/* Copy rest to out... */
		out[k] = '\0';				/* .. and terminate */
	}
	else	/* No item to update */
		strcpy (out, in);

	if (error) {	/* Problems with decoding */
		GMT_report (C, GMT_MSG_FATAL, "ERROR: Missing terminating colon in -B string %c-component %s\n", str[axis], in);
		return (TRUE);
	}
	if (strstr (out, pattern) && !strcmp (pattern, ":.")) {	/* Problems with decoding title */
		GMT_report (C, GMT_MSG_FATAL, "ERROR: More than one title in -B string %c-component %s\n", str[axis], in);
		return (TRUE);
	}
	if (strstr (out, pattern) && !strcmp (pattern, ":,")) {	/* Problems with decoding unit */
		GMT_report (C, GMT_MSG_FATAL, "ERROR: More than one unit string in -B %c-component %s\n", str[axis], in);
		return (TRUE);
	}
	if (strstr (out, pattern) && !strcmp (pattern, ":=")) {	/* Problems with decoding prefix */
		GMT_report (C, GMT_MSG_FATAL, "ERROR: More than one prefix string in  -B component %s\n", in);
		return (TRUE);
	}
	if (strstr (out, pattern)) {	/* Problems with decoding label */
		GMT_report (C, GMT_MSG_FATAL, "ERROR: More than one label string in  -B component %s\n", in);
		return (TRUE);
	}
#ifdef _WIN32
	gmt_handle_dosfile (C, item, 1);	/* Undo any DOS files like X;/ back to X:/ */
#endif
	return (GMT_NOERROR);
}

void gmt_handle_atcolon (struct GMT_CTRL *C, char *txt, GMT_LONG old)
{	/* Way = 0: Replaces @:<size>: and @:: with @^<size>^ and @^^ to avoid trouble in -B:label: parsing;
	 * Way = 1: Restores it the way it was. */
	GMT_LONG pos, new;
	char *item[2] = {"@:", "@^"}, mark[2] = {':', '^'}, *s = NULL;
	
	if (!txt || !txt[0]) return;	/* Nothing to do */
	new = 1 - old;	/* The opposite of old */
	while ((s = strstr (txt, item[old]))) {	/* As long as we keep finding these */
		pos = ((int64_t)s - (int64_t)txt) + 1;	/* Skip past the @ character */
		if (txt[pos+1] == mark[old]) {			/* Either :: or ^^ */
			txt[pos] = txt[pos+1] = mark[new];	/* Replace @:: with @^^ or vice versa */
		}
		else {	/* Found @:<size>: or @^<size>^ */
			txt[pos] = mark[new];
			while (txt[pos] && txt[pos] != mark[old]) pos++;
			if (txt[pos] == mark[old]) txt[pos] = mark[new];
		}
	}
}

GMT_LONG gmt_split_info_strings (struct GMT_CTRL *C, const char *in, char *x_info, char *y_info, char *z_info) {
	/* Take the -B string (minus the leading -B) and chop into 3 strings for x, y, and z */

	BOOLEAN mute = FALSE;
	COUNTER_MEDIUM i, n_slash, s_pos[2];

	x_info[0] = y_info[0] = z_info[0] = '\0';

	for (i = n_slash = 0; in[i] && n_slash < 3; i++) {
		if (in[i] == ':') mute = !mute;
		if (in[i] == '/' && !mute) s_pos[n_slash++] = i;	/* Axis-separating slash, not a slash in a label */
	}
	if (n_slash) C->current.map.frame.slash = TRUE;

	if (n_slash == 3) {
		GMT_report (C, GMT_MSG_FATAL, "Error splitting -B string %s\n", in);
		return (1);
	}

	if (n_slash == 2) {	/* Got x/y/z */
		i = strlen (in);
		strncpy (x_info, in, s_pos[0]);					x_info[s_pos[0]] = '\0';
		strncpy (y_info, &in[s_pos[0]+1], s_pos[1] - s_pos[0] - 1);	y_info[s_pos[1] - s_pos[0] - 1] = '\0';
		strncpy (z_info, &in[s_pos[1]+1], i - s_pos[1] - 1);		z_info[i - s_pos[1] - 1] = '\0';
	}
	else if (n_slash == 1) {	/* Got x/y */
		i = strlen (in);
		strncpy (x_info, in, s_pos[0]);					x_info[s_pos[0]] = '\0';
		strncpy (y_info, &in[s_pos[0]+1], i - s_pos[0] - 1);		y_info[i - s_pos[0] - 1] = '\0';
	}
	else {	/* Got x with implicit copy to y */
		strcpy (x_info, in);
		strcpy (y_info, in);
	}
	return (GMT_NOERROR);
}

GMT_LONG gmt_init_custom_annot (struct GMT_CTRL *C, struct GMT_PLOT_AXIS *A, GMT_LONG *n_int)
{
	/* Reads a file with one or more records of the form
	 * value	types	[label]
	 * where value is the coordinate of the tickmark, types is a combination
	 * of a|i (annot or interval annot), f (tick), or g (gridline).
	 * The a|i will take a label string (or sentence).
	 * The item argument specifies which type to consider [a|i,f,g].  We return
	 * an array with coordinates and labels, and set interval to TRUE if applicable.
	 */
	GMT_LONG k, n_errors = 0;
	char line[GMT_BUFSIZ], type[8];
	FILE *fp = GMT_fopen (C, A->file_custom, "r");

	GMT_memset (n_int, 4, GMT_LONG);
	while (GMT_fgets (C, line, GMT_BUFSIZ, fp)) {
		if (line[0] == '#' || line[0] == '\n') continue;
		sscanf (line, "%*s %s", type);
		k = 0;
		for (k = 0; type[k]; k++) {
			switch (type[k]) {
				case 'a':	/* Regular annotation */
					n_int[0]++;
					break;
				case 'i':	/* Interval annotation */
					n_int[1]++;
					break;
				case 'f':	/* Tick placement */
					n_int[2]++;
					break;
				case 'g':	/* Gridline placement */
					n_int[3]++;
					break;
				default:
					GMT_report (C, GMT_MSG_FATAL, "Error: Unrecognixed type (%c) in custom file %s.\n", type[k], A->file_custom);
					n_errors++;
					break;
			}
		}
	}
	GMT_fclose (C, fp);
	if (n_int[0] && n_int[1]) {
		GMT_report (C, GMT_MSG_FATAL, "Error: Cannot mix interval and regular annotations in custom file %s.\n", A->file_custom);
		n_errors++;
	}
	return (n_errors);
}

GMT_LONG gmt_set_titem (struct GMT_CTRL *C, struct GMT_PLOT_AXIS *A, char *in, char flag, char axis, GMT_LONG custom) {
	/* Load the values into the appropriate GMT_PLOT_AXIS_ITEM structure */

	struct GMT_PLOT_AXIS_ITEM *I = NULL;
	char *format = NULL, *t = NULL, *s = NULL, unit = 0;
	double phase = 0.0, val = 0.0;

	t = in;

	/* Here, t must point to a valid number.  If t[0] is not [+,-,.] followed by a digit we have an error */

	/* Decode interval, get pointer to next segment */
	if ((val = strtod (t, &s)) < 0.0 && C->current.proj.xyz_projection[A->id] != GMT_LOG10) {	/* Interval must be >= 0 */
		GMT_report (C, GMT_MSG_FATAL, "ERROR: Negative interval in -B option (%c-component, %c-info): %s\n", axis, flag, in);
		return (3);
	}
	if (s[0] && (s[0] == '-' || s[0] == '+')) {	/* Phase shift information given */
		t = s;
		phase = strtod (t, &s);
	}

	/* Appended one of the allowed units, or l or p for log10/pow */
#ifdef GMT_COMPAT
	if (s[0] && strchr ("YyOoUuKkJjDdHhMmSsCcrRlp", s[0]))
#else
	if (s[0] && strchr ("YyOoUuKkJjDdHhMmSsrRlp", s[0]))
#endif
		unit = s[0];
	else if (A->type == GMT_TIME)				/* Default time system unit implied */
		unit = C->current.setting.time_system.unit;
	else
		unit = 0;	/* Not specified */

	if (!C->current.map.frame.primary) flag = (char) toupper ((int)flag);
	
	if (A->type == GMT_TIME) {	/* Strict check on time intervals */
		if (GMT_verify_time_step (C, lrint (val), unit)) GMT_exit (EXIT_FAILURE);
		if ((fmod (val, 1.0) > GMT_CONV_LIMIT)) {
			GMT_report (C, GMT_MSG_FATAL, "ERROR: Time step interval (%g) must be an integer\n", val);
			GMT_exit (EXIT_FAILURE);
		}
	}

	switch (unit) {	/* Determine if we have intervals or moments */
		case 'Y':	case 'y':
		case 'O':	case 'o':
		case 'K':	case 'k':
		case 'J':	case 'j':
		case 'D':	case 'd':
		case 'R':	case 'r':
		case 'U':	case 'u':
			if (A->type == GMT_TIME && flag == 'a') flag = 'i';
			if (A->type == GMT_TIME && flag == 'A') flag = 'I';
			break;
		case 'l':	/* Log10 annotation flag */
			A->type = GMT_LOG10;
			unit = 0;
			break;
		case 'p':	/* pow annotation flag */
			A->type = GMT_POW;
			unit = 0;
			break;
		default:
			break;
	}

	switch (flag) {
		case 'a': case 'i':	/* Upper annotation / major tick annotation */
			I = &A->item[GMT_ANNOT_UPPER];
			break;
		case 'A': case 'I':	/* Lower annotation / major tick annotation */
			I = &A->item[GMT_ANNOT_LOWER];
			break;
		case 'f':	/* Upper minor tick interval */
			I = &A->item[GMT_TICK_UPPER];
			break;
		case 'F':	/* Lower minor tick interval */
			I = &A->item[GMT_TICK_LOWER];
			break;
		case 'g':	/* Upper gridline interval */
			I = &A->item[GMT_GRID_UPPER];
			break;
		case 'G':	/* Lower gridline interval */
			I = &A->item[GMT_GRID_LOWER];
			break;
		default:	/* Bad flag should never get here */
			GMT_report (C, GMT_MSG_FATAL, "Bad flag (%c) passed to gmt_set_titem\n", flag);
			GMT_exit (EXIT_FAILURE);
			break;
	}

	if (phase != 0.0) A->phase = phase;	/* phase must apply to entire axis */
	if (I->active) {
		GMT_report (C, GMT_MSG_FATAL, "Warning: Axis sub-item %c set more than once (typo?)\n", flag);
		return (GMT_NOERROR);
	}
#ifdef GMT_COMPAT
	if (unit == 'c' || unit == 'C') {
		GMT_report (C, GMT_MSG_COMPAT, "Warning: Unit c (arcseconds) is deprecated; use s instead.\n");
		unit = 's';
	}
#endif
	I->type = flag;
	I->unit = unit;
	I->interval = val;
	I->flavor = 0;
	I->active = TRUE;
	if (!custom && in[0] && val == 0.0) I->active = FALSE;
	I->upper_case = FALSE;
	format = (C->current.map.frame.primary) ? C->current.setting.format_time[0] : C->current.setting.format_time[1];
	switch (format[0]) {	/* This parameter controls which version of month/day textstrings we use for plotting */
		case 'F':	/* Full name, upper case */
			I->upper_case = TRUE;
		case 'f':	/* Full name, lower case */
			I->flavor = 0;
			break;
		case 'A':	/* Abbreviated name, upper case */
			I->upper_case = TRUE;
		case 'a':	/* Abbreviated name, lower case */
			I->flavor = 1;
			break;
		case 'C':	/* 1-char name, upper case */
			I->upper_case = TRUE;
		case 'c':	/* 1-char name, lower case */
			I->flavor = 2;
			break;
		default:
			break;
	}

	C->current.map.frame.draw = TRUE;

	return (GMT_NOERROR);
}

GMT_LONG gmt_decode_tinfo (struct GMT_CTRL *C, GMT_LONG axis, char flag, char *in, struct GMT_PLOT_AXIS *A) {
	/* Decode the annot/tick segments of the clean -B string pieces */

	char *str = "xyz";

	if (!in) return (GMT_NOERROR);	/* NULL pointer passed */

	if (flag == 'c') {	/* Custom annotation arrangement */
		GMT_LONG k, n_int[4];
		char *list = "aifg";
		if (!(GMT_access (C, &in[1], R_OK))) {
			if (A->file_custom) free (A->file_custom);
			A->file_custom = strdup (&in[1]);
			A->special = GMT_CUSTOM;
			if (gmt_init_custom_annot (C, A, n_int)) return (-1);	/* See what ticks, anots, gridlines etc are requested */
			for (k = 0; k < 4; k++) {
				if (n_int[k] == 0) continue;
				flag = list[k];
				if (!C->current.map.frame.primary) flag = (char)toupper ((int)flag);
				gmt_set_titem (C, A, "0", flag, str[axis], TRUE);	/* Store the findings for this segment */
			}
			if (n_int[1]) A->item[GMT_ANNOT_UPPER+!C->current.map.frame.primary].special = TRUE;
			C->current.map.frame.draw = TRUE;
		}
		else
			GMT_report (C, GMT_MSG_FATAL, "ERROR: Cannot access custom file in -B string %c-component %s\n", str[axis], in);
	}
	else
		gmt_set_titem (C, A, in, flag, str[axis], FALSE);

	return (GMT_NOERROR);	
}

GMT_LONG gmt_parse_B_option (struct GMT_CTRL *C, char *in) {
	/* gmt_parse_B_option scans an argument string and extract parameters that
	 * set the interval for tickmarks and annotations on the boundary.
	 * The string must be continuous, i.e. no whitespace must be present
	 * The string may have 1, 2,  or 3 parts, separated by a slash '/'. All
	 * info after the first slash are assigned to the y-axis.  Info after
	 * the second slash are assigned to the z-axis.  If there is no
	 * slash, x-values are copied to y-values.
	 * A substring looks like [t][value][m|s]. The [t] and [m|s] are optional
	 * ([ and ] are NOT part of the string and are just used to clarify)
	 * [t] can be any of [a](annotation int), [f](frame int), or [g](gridline int).
	 * Default is a AND f. The [m], if present indicates value is in minutes.
	 * The [s], if present indicates value is in seconds (s also is used for south...).
	 * Text between : and : are labels for the respective axes. If the first
	 * character of the text is a period, then the rest of the text is used
	 * as the plot title.  If it is a comma, then the rest is used as annotation unit.
	 * For GMT_LINEAR axes: If the first characters in args are one or more of w,e,s,n
	 * only those axes will be drawn. Upper case letters means the chosen axes
	 * also will be annotated. Default is all 4 axes drawn/annotated.
	 * For logscale plots: l will cause log10(x) to be plotted
	 *			p will cause 10 ^ log10(x) to be plotted
	 *	annot/tick/grid interval can here be either:
	 *		1.0	-> Only powers of 10 are annotated
	 *		2.0	-> powers of 10 times (1, 2, 5) are annotated
	 *		3.0	-> powers of 10 times (1,2,3,..9) are annotated
	 *
	 * Up to two -B options may be given on the command line:
	 *	-B[p] the primary specifications
	 *	-Bs   the secondary specifications
	 *
	 *	-Bs must be in addition to -B[p].
	 */

	char out1[GMT_BUFSIZ], out2[GMT_BUFSIZ], out3[GMT_BUFSIZ], info[3][GMT_BUFSIZ];
	struct GMT_PLOT_AXIS *A = NULL;
	GMT_LONG i, j, k, ignore, g = 0, error = 0;

	if (!in || !in[0]) return (GMT_PARSE_ERROR);	/* -B requires an argument */

	switch (in[0]) {
		case 's':
			C->current.map.frame.primary = FALSE; k = 1; break;
		case 'p':
			C->current.map.frame.primary = TRUE; k = 1; break;
		default:
			C->current.map.frame.primary = TRUE; k = 0; break;
	}

	/* C->current.map.frame.side[] may be set already when parsing gmt.conf flags */

	if (!C->current.map.frame.init) {	/* First time we initialize stuff */
		for (i = 0; i < 3; i++) {
			GMT_memset (&C->current.map.frame.axis[i], 1, struct GMT_PLOT_AXIS);
			C->current.map.frame.axis[i].id = (int)i;
			for (j = 0; j < 6; j++) C->current.map.frame.axis[i].item[j].parent = i;
			if (C->current.proj.xyz_projection[i] == GMT_TIME) C->current.map.frame.axis[i].type = GMT_TIME;
		}
		C->current.map.frame.header[0] = '\0';
		C->current.map.frame.init = TRUE;
		C->current.map.frame.draw = FALSE;
	}

#ifdef _WIN32
	gmt_handle_dosfile (C, in, 0);	/* Temporarily replace DOS files like X:/ with X;/ to avoid colon trouble */
#endif

	for (i = strlen (in) - 1, ignore = FALSE; !C->current.map.frame.paint && !error && i >= 0; i--) {	/** Look for +g<fill */
		if (in[i] == ':') ignore = !ignore;
		if (ignore) continue;	/* Not look inside text items */
		if (in[i] == '+' && in[i+1] == 'g') {	/* Found +g<fill> */
			strcpy (out1, &in[i+2]);	/* Make a copy of the fill argument */
#ifdef _WIN32
			gmt_handle_dosfile (C, out1, 1);	/* Undo any DOS files like X;/ back to X:/ */
#endif
			error += GMT_getfill (C, out1, &C->current.map.frame.fill);
			if (!error) {
				C->current.map.frame.paint = TRUE;
				g = i;
				in[g] = '\0';	/* Chop off +g for now */
			}
		}
	}
	/* Note that gmt_strip_colonitem calls gmt_handle_dosfile so that the item return has been processed for DOS path restoration */
	error += gmt_strip_colonitem (C, 0, &in[k], ":.", C->current.map.frame.header, out1);	/* Extract header string, if any */
	GMT_enforce_rgb_triplets (C, C->current.map.frame.header, GMT_TEXT_LEN256);	/* If @; is used, make sure the color information passed on to ps_text is in r/b/g format */

	i = gmt_decode_wesnz (C, out1, C->current.map.frame.side, &C->current.map.frame.draw_box);		/* Decode WESNZwesnz+ flags, if any */
	out1[i] = '\0';	/* Strip the WESNZwesnz+ flags off */

	gmt_split_info_strings (C, out1, info[0], info[1], info[2]);	/* Chop/copy the three axis strings */

	for (i = 0; i < 3; i++) {	/* Process each axis separately */

		if (!info[i][0]) continue;	 /* Skip empty format string */
		if (info[i][0] == '0' && !info[i][1]) {	 /* Skip format '0' */
			C->current.map.frame.draw = TRUE;
			continue;
		}

		gmt_handle_atcolon (C, info[i], 0);	/* Temporarily modify text escape @: to @^ to avoid : parsing trouble */
		GMT_enforce_rgb_triplets (C, info[i], GMT_BUFSIZ);				/* If @; is used, make sure the color information passed on to ps_text is in r/b/g format */
		error += gmt_strip_colonitem (C, i, info[i], ":,", C->current.map.frame.axis[i].unit, out1);	/* Pull out annotation unit, if any */
		error += gmt_strip_colonitem (C, i, out1, ":=", C->current.map.frame.axis[i].prefix, out2);	/* Pull out annotation prefix, if any */
		error += gmt_strip_colonitem (C, i, out2, ":", C->current.map.frame.axis[i].label, out3);	/* Pull out axis label, if any */
		gmt_handle_atcolon (C, C->current.map.frame.axis[i].label, 1);	/* Restore any @^ to @: */
		gmt_handle_atcolon (C, C->current.map.frame.axis[i].prefix, 1);	/* Restore any @^ to @: */
		gmt_handle_atcolon (C, C->current.map.frame.axis[i].unit, 1);	/* Restore any @^ to @: */

		/* Parse the annotation/tick info string */
		if (out3[0] == 'c')
			error += gmt_decode_tinfo (C, i, 'c', out3, &C->current.map.frame.axis[i]);
		else {	/* Parse from back for 'a', 'f', 'g' chunks */
			for (k = strlen (out3) - 1; k >= 0; k--) {
				if (out3[k] == 'a' || out3[k] == 'f' || out3[k] == 'g') {
					error += gmt_decode_tinfo (C, i, out3[k], &out3[k+1], &C->current.map.frame.axis[i]);
					out3[k] = '\0';	/* Replace with terminator */
				}
				else if (k == 0)	/* If no [a|f|g] then 'a' */
					error += gmt_decode_tinfo (C, i, 'a', out3, &C->current.map.frame.axis[i]);
			}
		}

		/* Make sure we have ticks to match annotation stride */
		A = &C->current.map.frame.axis[i];
		if (A->item[GMT_ANNOT_UPPER].active && !A->item[GMT_TICK_UPPER].active)	/* Set frame ticks = annot stride */
			GMT_memcpy (&A->item[GMT_TICK_UPPER], &A->item[GMT_ANNOT_UPPER], 1, struct GMT_PLOT_AXIS_ITEM);
		if (A->item[GMT_ANNOT_LOWER].active && !A->item[GMT_TICK_LOWER].active)	/* Set frame ticks = annot stride */
			GMT_memcpy (&A->item[GMT_TICK_LOWER], &A->item[GMT_ANNOT_LOWER], 1, struct GMT_PLOT_AXIS_ITEM);
		/* Note that item[].type will say 'a', 'A', 'i' or 'I' in these cases, so we know when minor ticks were not set */
	}

	/* Check if we asked for linear projections of geographic coordinates and did not specify a unit - if so set degree symbol as unit */
	if (C->current.proj.projection == GMT_LINEAR && C->current.setting.map_degree_symbol != gmt_none) {
		for (i = 0; i < 2; i++) {
			if (C->current.io.col_type[GMT_IN][i] & GMT_IS_GEO && C->current.map.frame.axis[i].unit[0] == 0) {
				C->current.map.frame.axis[i].unit[0] = '-';
				C->current.map.frame.axis[i].unit[1] = (char)C->current.setting.ps_encoding.code[C->current.setting.map_degree_symbol];
				C->current.map.frame.axis[i].unit[2] = '\0';
			}
		}
	}
	if (g) in[g] = '+';	/* Restore + */
	
	return (error);
}

GMT_LONG gmt_project_type (char *args, GMT_LONG *pos, GMT_LONG *width_given)
{
	/* Parse the start of the -J option to determine the projection type.
	 * If the first character of args is uppercase, width_given is set to 1.
	 * Pos returns the position of the first character of the parameters
	 * following the projections type.
	 * The return value is the projection type ID (see gmt_project.h), or
	 * GMT_NO_PROJ when unsuccessful.
	 */

	unsigned char t;

	/* Check for upper case */

	*width_given = (args[0] >= 'A' && args[0] <= 'Z');

	/* Compared the first part of the -J arguments against a number of Proj4
	   projection names (followed by a slash) or the 1- or 2-letter abbreviation
	   used prior to GMT 4.2.2. Case is ignored */

	if ((*pos = GMT_strlcmp ("aea/"      , args))) return (GMT_ALBERS);
	if ((*pos = GMT_strlcmp ("aeqd/"     , args))) return (GMT_AZ_EQDIST);
	if ((*pos = GMT_strlcmp ("cyl_stere/", args))) return (GMT_CYL_STEREO);
	if ((*pos = GMT_strlcmp ("cass/"     , args))) return (GMT_CASSINI);
	if ((*pos = GMT_strlcmp ("cea/"      , args))) return (GMT_CYL_EQ);
	if ((*pos = GMT_strlcmp ("eck4/"     , args))) return (GMT_ECKERT4);
	if ((*pos = GMT_strlcmp ("eck6/"     , args))) return (GMT_ECKERT6);
	if ((*pos = GMT_strlcmp ("eqc/"      , args))) return (GMT_CYL_EQDIST);
	if ((*pos = GMT_strlcmp ("eqdc/"     , args))) return (GMT_ECONIC);
	if ((*pos = GMT_strlcmp ("gnom/"     , args))) return (GMT_GNOMONIC);
	if ((*pos = GMT_strlcmp ("hammer/"   , args))) return (GMT_HAMMER);
	if ((*pos = GMT_strlcmp ("laea/"     , args))) return (GMT_LAMB_AZ_EQ);
	if ((*pos = GMT_strlcmp ("lcc/"      , args))) return (GMT_LAMBERT);
	if ((*pos = GMT_strlcmp ("merc/"     , args))) return (GMT_MERCATOR);
	if ((*pos = GMT_strlcmp ("mill/"     , args))) return (GMT_MILLER);
	if ((*pos = GMT_strlcmp ("moll/"     , args))) return (GMT_MOLLWEIDE);
	if ((*pos = GMT_strlcmp ("nsper/"    , args))) return (GMT_GENPER);
	if ((*pos = GMT_strlcmp ("omerc/"    , args))) return (GMT_OBLIQUE_MERC);
	if ((*pos = GMT_strlcmp ("omercp/"   , args))) return (GMT_OBLIQUE_MERC_POLE);
	if ((*pos = GMT_strlcmp ("ortho/"    , args))) return (GMT_ORTHO);
	if ((*pos = GMT_strlcmp ("polar/"    , args))) return (GMT_POLAR);
	if ((*pos = GMT_strlcmp ("poly/"     , args))) return (GMT_POLYCONIC);
	if ((*pos = GMT_strlcmp ("robin/"    , args))) return (GMT_ROBINSON);
	if ((*pos = GMT_strlcmp ("sinu/"     , args))) return (GMT_SINUSOIDAL);
	if ((*pos = GMT_strlcmp ("stere/"    , args))) return (GMT_STEREO);
	if ((*pos = GMT_strlcmp ("tmerc/"    , args))) return (GMT_TM);
	if ((*pos = GMT_strlcmp ("utm/"      , args))) return (GMT_UTM);
	if ((*pos = GMT_strlcmp ("vandg/"    , args))) return (GMT_VANGRINTEN);
	if ((*pos = GMT_strlcmp ("wintri/"   , args))) return (GMT_WINKEL);
	if ((*pos = GMT_strlcmp ("xy/"       , args))) return (GMT_LINEAR);
	if ((*pos = GMT_strlcmp ("z/"        , args))) return (GMT_ZAXIS);

	/* These older codes (up to GMT 4.2.1) took 2 characters */

	if ((*pos = GMT_strlcmp ("kf", args))) return (GMT_ECKERT4);
	if ((*pos = GMT_strlcmp ("ks", args))) return (GMT_ECKERT6);
	if ((*pos = GMT_strlcmp ("oa", args))) return (GMT_OBLIQUE_MERC);
	if ((*pos = GMT_strlcmp ("ob", args))) return (GMT_OBLIQUE_MERC);
	if ((*pos = GMT_strlcmp ("oc", args))) return (GMT_OBLIQUE_MERC_POLE);

	/* Finally, check only the first letter (used until GMT 4.2.1) */

	*pos = 1;
	t = (unsigned char) tolower((unsigned char) args[0]);
	if (t == 'a') return (GMT_LAMB_AZ_EQ);
	if (t == 'b') return (GMT_ALBERS);
	if (t == 'c') return (GMT_CASSINI);
	if (t == 'd') return (GMT_ECONIC);
	if (t == 'e') return (GMT_AZ_EQDIST);
	if (t == 'f') return (GMT_GNOMONIC);
	if (t == 'g') return (GMT_GENPER);
	if (t == 'h') return (GMT_HAMMER);
	if (t == 'i') return (GMT_SINUSOIDAL);
	if (t == 'j') return (GMT_MILLER);
	if (t == 'k') return (GMT_ECKERT6);
	if (t == 'l') return (GMT_LAMBERT);
	if (t == 'm') return (GMT_MERCATOR);
	if (t == 'n') return (GMT_ROBINSON);
	if (t == 'o') return (GMT_OBLIQUE_MERC);
	if (t == 'p') return (GMT_POLAR);
	if (t == 'q') return (GMT_CYL_EQDIST);
	if (t == 'r') return (GMT_WINKEL);
	if (t == 's') return (GMT_STEREO);
	if (t == 't') return (GMT_TM);
	if (t == 'u') return (GMT_UTM);
	if (t == 'v') return (GMT_VANGRINTEN);
	if (t == 'w') return (GMT_MOLLWEIDE);
	if (t == 'x') return (GMT_LINEAR);
	if (t == 'y') return (GMT_CYL_EQ);
	if (t == 'z') return (GMT_ZAXIS);

	/* Did not find any match. Report error */

	*pos = 0;
	return (GMT_NO_PROJ);
}

GMT_LONG gmt_scale_or_width (struct GMT_CTRL *C, char *scale_or_width, double *value) {
	/* Scans character that may contain a scale (1:xxxx or units per degree) or a width.
	   Return 1 upon error */
	GMT_LONG n;
	C->current.proj.units_pr_degree = strncmp (scale_or_width, "1:", (size_t)2);	/* FALSE if scale given as 1:xxxx */
	if (C->current.proj.units_pr_degree)
		*value = GMT_to_inch (C, scale_or_width);
	else {
		n = sscanf (scale_or_width, "1:%lf", value);
		if (n != 1 || *value < 0.0) return (1);
		*value = 1.0 / (*value * C->current.proj.unit);
		if (C->current.proj.gave_map_width) {
			GMT_report (C, GMT_MSG_FATAL, "Syntax error -J option: Cannot specify map width with 1:xxxx format\n");
			return (1);
		}
	}
	return (GMT_NOERROR);
}

GMT_LONG gmt_parse_J_option (struct GMT_CTRL *C, char *args)
{
	/* gmt_parse_J_option scans the arguments given and extracts the parameters needed
	 * for the specified map projection. These parameters are passed through the
	 * C->current.proj structure.  The function returns TRUE if an error is encountered.
	 */

	GMT_LONG i, j, k = 9, m, n, nlen, slash, l_pos[3], p_pos[3], t_pos[3], d_pos[3], id, project;
	GMT_LONG n_slashes = 0, last_pos;
	BOOLEAN width_given, error = FALSE, skip = FALSE;
	double c, az, GMT_units[3] = {0.01, 0.0254, 1.0};      /* No of meters in a cm, inch, m */
	char mod, args_cp[GMT_BUFSIZ], txt_a[GMT_TEXT_LEN256], txt_b[GMT_TEXT_LEN256], txt_c[GMT_TEXT_LEN256];
	char txt_d[GMT_TEXT_LEN256], txt_e[GMT_TEXT_LEN256], last_char;
	char txt_arr[11][GMT_TEXT_LEN256];

	GMT_memset (l_pos, 3, GMT_LONG);	GMT_memset (p_pos, 3, GMT_LONG);
	GMT_memset (t_pos, 3, GMT_LONG);	GMT_memset (d_pos, 3, GMT_LONG);

	project = gmt_project_type (args, &i, &width_given);
	if (project == GMT_NO_PROJ) return (TRUE);	/* No valid projection specified */
	args += i;

	last_pos = strlen (args) - 1;	/* Position of last character in this string */
	last_char = args[last_pos];
	if (last_pos > 0) {	/* Avoid having -JXh|v be misinterpreted */
		switch (last_char) {	/* Check for what kind of width is given (only used if upper case is given below */
			case 'h':	/* Want map HEIGHT instead */
				width_given = 2;
				break;
			case '+':	/* Want this to be the MAX dimension of map */
				width_given = 3;
				break;
			case '-':	/* Want this to be the MIN dimension of map */
				width_given = 4;
				break;
		}
	}
	if (width_given > 1) args[last_pos] = 0;	/* Temporarily chop off modifier */

	for (j = 0; args[j]; j++) if (args[j] == '/') n_slashes++;

	/* Differentiate between general perspective and orthographic projection based on number of slashes */
	if (project == GMT_GENPER || project == GMT_ORTHO) {
		if (n_slashes >= 5)
			project = GMT_GENPER;
		else
			project = GMT_ORTHO;
	}

	if (project != GMT_ZAXIS) {
		/* Check to see if scale is specified in 1:xxxx */
		for (j = strlen (args), k = -1; j > 0 && k < 0 && args[j] != '/'; j--) if (args[j] == ':') k = j + 1;
		C->current.proj.units_pr_degree = (k == -1) ? TRUE : FALSE;
		C->current.io.col_type[GMT_OUT][GMT_X] = C->current.io.col_type[GMT_OUT][GMT_Y] = GMT_IS_FLOAT;		/* This may be overridden by mapproject -I */
		if (project != GMT_LINEAR) {
			C->current.proj.gave_map_width = width_given;
			C->current.io.col_type[GMT_IN][GMT_X] = GMT_IS_LON, C->current.io.col_type[GMT_IN][GMT_Y] = GMT_IS_LAT;
		}
	}

	C->current.proj.unit = GMT_units[GMT_INCH];	/* No of meters in an inch */
	n = 0;	/* Initialize with no fields found */

	switch (project) {
		case GMT_LINEAR:	/* Linear x/y scaling */
			C->current.proj.compute_scale[GMT_X] = C->current.proj.compute_scale[GMT_Y] = width_given;

			/* Default is not involving geographical coordinates */
			C->current.io.col_type[GMT_IN][GMT_X] = C->current.io.col_type[GMT_IN][GMT_Y] = GMT_IS_UNKNOWN;

			error = (n_slashes > 1);
			if (!strncmp (args, "1:", (size_t)2)) k = 1;	/* Special check for linear proj with 1:xxx scale */

			/* Find occurrences of /, l, p, t, or d */
			for (j = 0, slash = 0; args[j] && slash == 0; j++) if (args[j] == '/') slash = j;
			for (j = id = 0; args[j]; j++) {
				if (args[j] == '/') id = 1;
				if (strchr ("Ll"  , (int)args[j])) l_pos[id] = j;
				if (strchr ("Pp"  , (int)args[j])) p_pos[id] = j;
				if (strchr ("Tt"  , (int)args[j])) t_pos[id] = j;
				if (strchr ("DdGg", (int)args[j])) d_pos[id] = j;
			}

			if (k > 0) {	/* For 1:xxxxx  we cannot have /LlTtDdGg modifiers */
				if (n_slashes) error = TRUE;	/* Cannot have 1:xxx separately for x/y */
				if (l_pos[GMT_X] || l_pos[GMT_Y] || p_pos[GMT_X] || p_pos[GMT_Y] || t_pos[GMT_X] || t_pos[GMT_Y] || d_pos[GMT_X] || d_pos[GMT_Y]) error = TRUE;
			}

			/* Distinguish between p for points and p<power> for scaling */

			n = strlen (args);
			for (j = 0; j < 2; j++) {
				if (!p_pos[j]) continue;
				i = p_pos[j] + 1;
				if (i == n || strchr ("/LlTtDdGg", (int)args[i]))	/* This p is for points since no power is following */
					p_pos[j] = 0;
				else if (strchr("Pp", (int)args[i]))	/* The 2nd p is the p for power */
					p_pos[j]++;
			}

			/* Get x-arguments */

			strcpy (args_cp, args);	/* Since GMT_to_inch modifies the string */
			if (slash) args_cp[slash] = 0;	/* Chop off y part */
			if ((i = MAX (l_pos[GMT_X], p_pos[GMT_X])) > 0)
				args_cp[i] = 0;	/* Chop off log or power part */
			else if (t_pos[GMT_X] > 0)
				args_cp[t_pos[GMT_X]] = 0;	/* Chop off time part */
			else if (d_pos[GMT_X] > 0)	/* Chop of trailing 'd' */
				args_cp[d_pos[GMT_X]] = 0;
			if (!skip) {
				if (k >= 0)	/* Scale entered as 1:mmmmm - this implies -R is in meters */
					C->current.proj.pars[0] = C->session.u2u[GMT_M][GMT_INCH] / atof (&args_cp[2]);
				else
					C->current.proj.pars[0] = GMT_to_inch (C, args_cp);	/* x-scale */
			}
			if (l_pos[GMT_X] > 0)
				C->current.proj.xyz_projection[GMT_X] = GMT_LOG10;
			else if (p_pos[GMT_X] > 0) {
				C->current.proj.xyz_projection[GMT_X] = GMT_POW;
				C->current.proj.pars[2] = atof (&args[p_pos[GMT_X]+1]);	/* pow to raise x */
			}
			else if (t_pos[GMT_X] > 0) {	/* Add option to append time_systems or epoch/unit later */
				C->current.proj.xyz_projection[GMT_X] = GMT_TIME;
				C->current.io.col_type[GMT_IN][GMT_X] = (args[t_pos[GMT_X]] == 'T') ?  GMT_IS_ABSTIME : GMT_IS_RELTIME;
			}

			if (d_pos[GMT_X] > 0) C->current.io.col_type[GMT_IN][GMT_X] = GMT_IS_LON;

			if (slash) {	/* Separate y-scaling desired */
				strcpy (args_cp, &args[slash+1]);	/* Since GMT_to_inch modifies the string */
				if ((i = MAX (l_pos[GMT_Y], p_pos[GMT_Y])) > 0)
					args_cp[i-slash-1] = 0;	/* Chop off log or power part */
				else if (t_pos[GMT_Y] > 0)
					args_cp[t_pos[GMT_Y]-slash-1] = 0;	/* Chop off log or power part */
				else if (d_pos[GMT_Y] > 0)
					args_cp[d_pos[GMT_Y]-slash-1] = 0;	/* Chop of trailing 'd' part */
				if (!skip) C->current.proj.pars[1] = GMT_to_inch (C, args_cp);	/* y-scale */

				if (l_pos[GMT_Y] > 0)
					C->current.proj.xyz_projection[GMT_Y] = GMT_LOG10;
				else if (p_pos[GMT_Y] > 0) {
					C->current.proj.xyz_projection[GMT_Y] = GMT_POW;
					C->current.proj.pars[3] = atof (&args[p_pos[GMT_Y]+1]);	/* pow to raise y */
				}
				else if (t_pos[GMT_Y] > 0) {	/* Add option to append time_systems or epoch/unit later */
					C->current.proj.xyz_projection[GMT_Y] = GMT_TIME;
					C->current.io.col_type[GMT_IN][GMT_Y] = (args[t_pos[GMT_Y]] == 'T') ?  GMT_IS_ABSTIME : GMT_IS_RELTIME;
				}
				if (d_pos[GMT_Y] > 0) C->current.io.col_type[GMT_IN][GMT_Y] = GMT_IS_LAT;
			}
			else {	/* Just copy x parameters */
				C->current.proj.xyz_projection[GMT_Y] = C->current.proj.xyz_projection[GMT_X];
				if (!skip) C->current.proj.pars[1] = C->current.proj.pars[0];
				C->current.proj.pars[3] = C->current.proj.pars[2];
				if (C->current.io.col_type[GMT_IN][GMT_X] & GMT_IS_GEO) C->current.io.col_type[GMT_IN][GMT_Y] = GMT_IS_LAT;
			}

			/* Not both sizes can be zero, but if one is, we will adjust to the scale of the other */
			if (C->current.proj.pars[GMT_X] == 0.0 && C->current.proj.pars[GMT_Y] == 0.0) error = TRUE;
			break;

		case GMT_ZAXIS:	/* 3D plot */
			C->current.proj.compute_scale[GMT_Z] = width_given;
			error = (n_slashes > 0);
			C->current.io.col_type[GMT_IN][GMT_Z] = GMT_IS_UNKNOWN;

			/* Find occurrences of l, p, or t */
			for (j = 0; args[j]; j++) {
				if (strchr ("Ll", (int)args[j])) l_pos[GMT_Z] = j;
				if (strchr ("Pp", (int)args[j])) p_pos[GMT_Z] = j;
				if (strchr ("Tt", (int)args[j])) t_pos[GMT_Z] = j;
			}

			/* Distinguish between p for points and p<power> for scaling */

			n = strlen (args);
			if (p_pos[GMT_Z]) {
				i = p_pos[GMT_Z] + 1;
				if (i == n || strchr ("LlTtDdGg", (int)args[i]))	/* This p is for points since no power is following */
					p_pos[GMT_Z] = 0;
				else if (strchr ("Pp", (int)args[i]))	/* The 2nd p is the p for power */
					p_pos[GMT_Z]++;
			}

			/* Get arguments */

			strcpy (args_cp, args);	/* Since GMT_to_inch modifies the string */
			if ((i = MAX (l_pos[GMT_Z], p_pos[GMT_Z])) > 0)
				args_cp[i] = 0;
			else if (t_pos[GMT_Z] > 0)
				args_cp[t_pos[GMT_Z]] = 0;
			C->current.proj.z_pars[0] = GMT_to_inch (C, args_cp);	/* z-scale */

			if (l_pos[GMT_Z] > 0)
				C->current.proj.xyz_projection[GMT_Z] = GMT_LOG10;
			else if (p_pos[GMT_Z] > 0) {
				C->current.proj.xyz_projection[GMT_Z] = GMT_POW;
				C->current.proj.z_pars[1] = atof (&args[p_pos[GMT_Z]+1]);	/* pow to raise z */
			}
			else if (t_pos[GMT_Z] > 0) {
				C->current.proj.xyz_projection[GMT_Z] = GMT_TIME;
				C->current.io.col_type[GMT_IN][GMT_Z] = (args[t_pos[GMT_Z]] == 'T') ? GMT_IS_ABSTIME : GMT_IS_RELTIME;
			}
			if (C->current.proj.z_pars[0] == 0.0) error = TRUE;
			C->current.proj.JZ_set = TRUE;
			break;

		case GMT_POLAR:		/* Polar (theta,r) */
			C->current.io.col_type[GMT_IN][GMT_X] = GMT_IS_LON, C->current.io.col_type[GMT_IN][GMT_Y] = GMT_IS_FLOAT;
			if (args[0] == 'a' || args[0] == 'A') {
				C->current.proj.got_azimuths = TRUE;	/* using azimuths instead of directions */
				i = 1;
			}
			else {
				C->current.proj.got_azimuths = FALSE;
				i = 0;
			}
			j = strlen (args) - 1;
			if (args[j] == 'r') {	/* Gave optional r for reverse (elevations, presumably) */
				C->current.proj.got_elevations = TRUE;
				args[j] = '\0';	/* Temporarily chop off the r */
			}
			else if (args[j] == 'z') {	/* Gave optional z for annotating depths rather than radius */
				C->current.proj.z_down = TRUE;
				args[j] = '\0';	/* Temporarily chop off the z */
			}
			else
				C->current.proj.got_elevations = C->current.proj.z_down = FALSE;
			if (n_slashes == 1) {	/* Gave optional zero-base angle [0] */
				n = sscanf (args, "%[^/]/%lf", txt_a, &C->current.proj.pars[1]);
				if (n == 2) C->current.proj.pars[0] = GMT_to_inch (C, &txt_a[i]);
				error = (C->current.proj.pars[0] <= 0.0 || n != 2);
			}
			else if (n_slashes == 0) {
				C->current.proj.pars[0] = GMT_to_inch (C, &args[i]);
				n = (args) ? 1 : 0;
				error = (C->current.proj.pars[0] <= 0.0 || n != 1);
			}
			else
				error = TRUE;
			if (C->current.proj.got_elevations) args[j] = 'r';	/* Put the r back in the argument */
			if (C->current.proj.z_down) args[j] = 'z';	/* Put the z back in the argument */
			if (C->current.proj.got_azimuths) C->current.proj.pars[1] = -C->current.proj.pars[1];	/* Because azimuths go clockwise */
			break;

		/* Map projections */

		case GMT_ECKERT4:	/* Eckert IV */
		case GMT_ECKERT6:	/* Eckert VI */
		case GMT_HAMMER:	/* Hammer-Aitoff Equal-Area */
		case GMT_MILLER:	/* Miller cylindrical */
		case GMT_MOLLWEIDE:	/* Mollweide Equal-Area */
		case GMT_ROBINSON:	/* Robinson Projection */
		case GMT_SINUSOIDAL:	/* Sinusoidal Equal-Area */
		case GMT_VANGRINTEN:	/* Van der Grinten */
		case GMT_WINKEL:	/* Winkel Tripel Modified azimuthal */
			C->current.proj.pars[0] = C->session.d_NaN;	/* Will be replaced by central meridian either below or in GMT_map_init_... */
			if (n_slashes == 0)
				n = sscanf (args, "%s", txt_b);
			else if (n_slashes == 1) {
				n = sscanf (args, "%[^/]/%s", txt_a, txt_b);
				error += GMT_verify_expectations (C, GMT_IS_LON, GMT_scanf (C, txt_a, GMT_IS_LON, &C->current.proj.pars[0]), txt_a);
			}
			error += gmt_scale_or_width (C, txt_b, &C->current.proj.pars[1]);
			error += !(n = n_slashes + 1);
			break;

		case GMT_CYL_EQ:	/* Cylindrical Equal Area */
		case GMT_CYL_EQDIST:	/* Equidistant Cylindrical */
		case GMT_CYL_STEREO:	/* Cylindrical Stereographic */
		case GMT_CASSINI:	/* Cassini */
		case GMT_MERCATOR:	/* Mercator */
		case GMT_TM:		/* Transverse Mercator */
		case GMT_POLYCONIC:	/* Polyconic */
			C->current.proj.pars[0] = C->session.d_NaN;
			C->current.proj.pars[1] = 0.0;
			txt_a[0] = txt_b[0] = 0;
			if (n_slashes == 0)
				n = sscanf (args, "%s", txt_c);
			else if (n_slashes == 1)
				n = sscanf (args, "%[^/]/%s", txt_a, txt_c);
			else if (n_slashes == 2)
				n = sscanf (args, "%[^/]/%[^/]/%s", txt_a, txt_b, txt_c);
			if (txt_a[0]) error += GMT_verify_expectations (C, GMT_IS_LON, GMT_scanf (C, txt_a, GMT_IS_LON, &C->current.proj.pars[0]), txt_a);
			if (txt_b[0]) error += GMT_verify_expectations (C, GMT_IS_LAT, GMT_scanf (C, txt_b, GMT_IS_LAT, &C->current.proj.pars[1]), txt_b);
			error += gmt_scale_or_width (C, txt_c, &C->current.proj.pars[2]);
			error += ((project == GMT_CYL_EQ || project == GMT_MERCATOR || project == GMT_TM || project == GMT_POLYCONIC)
				&& fabs (C->current.proj.pars[1]) >= 90.0);
			error += !(n = n_slashes + 1);
			break;

		case GMT_ALBERS:	/* Albers Equal-area Conic */
		case GMT_ECONIC:	/* Equidistant Conic */
		case GMT_LAMBERT:	/* Lambert Conformal Conic */
			n = sscanf (args, "%[^/]/%[^/]/%[^/]/%[^/]/%s", txt_a, txt_b, txt_c, txt_d, txt_e);
			error += GMT_verify_expectations (C, GMT_IS_LON, GMT_scanf (C, txt_a, GMT_IS_LON, &C->current.proj.pars[0]), txt_a);
			error += GMT_verify_expectations (C, GMT_IS_LAT, GMT_scanf (C, txt_b, GMT_IS_LAT, &C->current.proj.pars[1]), txt_b);
			error += GMT_verify_expectations (C, GMT_IS_LAT, GMT_scanf (C, txt_c, GMT_IS_LAT, &C->current.proj.pars[2]), txt_c);
			error += GMT_verify_expectations (C, GMT_IS_LAT, GMT_scanf (C, txt_d, GMT_IS_LAT, &C->current.proj.pars[3]), txt_d);
			error += gmt_scale_or_width (C, txt_e, &C->current.proj.pars[4]);
			error += (C->current.proj.pars[2] == C->current.proj.pars[3]);
			error += !(n_slashes == 4 && n == 5);
			break;

		case GMT_ORTHO:
			C->current.proj.g_debug = 0;
			C->current.proj.g_box = C->current.proj.g_outside = C->current.proj.g_longlat_set = C->current.proj.g_radius = C->current.proj.g_auto_twist = FALSE;
			C->current.proj.g_sphere = TRUE; /* force spherical as default */
			C->current.proj.pars[5] = C->current.proj.pars[6] = C->current.proj.pars[7] = 0.0;

		case GMT_AZ_EQDIST:	/* Azimuthal equal-distant */
		case GMT_LAMB_AZ_EQ:	/* Lambert Azimuthal Equal-Area */
		case GMT_GNOMONIC:	/* Gnomonic */
			if (project == GMT_AZ_EQDIST)	/* Initialize default horizons */
				strcpy (txt_c, "180");
			else if (project == GMT_GNOMONIC)
				strcpy (txt_c, "60");
			else
				strcpy (txt_c, "90");
			if (k >= 0) {	/* Scale entered as 1:mmmmm */
				if (n_slashes == 2)
					n = sscanf (args, "%[^/]/%[^/]/1:%lf", txt_a, txt_b, &C->current.proj.pars[3]);
				else if (n_slashes == 3)
					n = sscanf (args, "%[^/]/%[^/]/%[^/]/1:%lf", txt_a, txt_b, txt_c, &C->current.proj.pars[3]);
				if (C->current.proj.pars[3] != 0.0) C->current.proj.pars[3] = 1.0 / (C->current.proj.pars[3] * C->current.proj.unit);
			}
			else if (width_given) {
				if (n_slashes == 2)
					n = sscanf (args, "%[^/]/%[^/]/%s", txt_a, txt_b, txt_d);
				else if (n_slashes == 3)
					n = sscanf (args, "%[^/]/%[^/]/%[^/]/%s", txt_a, txt_b, txt_c, txt_d);
				C->current.proj.pars[3] = GMT_to_inch (C, txt_d);
			}
			else {	/* Scale entered as radius/lat */
				if (n_slashes == 3)
					n = sscanf (args, "%[^/]/%[^/]/%[^/]/%s", txt_a, txt_b, txt_d, txt_e);
				else if (n_slashes == 4)
					n = sscanf (args, "%[^/]/%[^/]/%[^/]/%[^/]/%s", txt_a, txt_b, txt_c, txt_d, txt_e);
				if (n == n_slashes + 1) {
					C->current.proj.pars[3] = GMT_to_inch (C, txt_d);
					error += GMT_verify_expectations (C, GMT_IS_LAT, GMT_scanf (C, txt_e, GMT_IS_LAT, &C->current.proj.pars[4]), txt_e);
				}
			}
			error += (n != n_slashes + 1);
			error += GMT_verify_expectations (C, GMT_IS_LON, GMT_scanf (C, txt_a, GMT_IS_LON, &C->current.proj.pars[0]), txt_a);
			error += GMT_verify_expectations (C, GMT_IS_LAT, GMT_scanf (C, txt_b, GMT_IS_LAT, &C->current.proj.pars[1]), txt_b);
			error += GMT_verify_expectations (C, GMT_IS_LAT, GMT_scanf (C, txt_c, GMT_IS_LAT, &C->current.proj.pars[2]), txt_c);
			error += (C->current.proj.pars[2] <= 0.0 || C->current.proj.pars[2] > 180.0 || C->current.proj.pars[3] <= 0.0 || (k >= 0 && width_given));
			error += (project == GMT_GNOMONIC && C->current.proj.pars[2] >= 90.0);
			error += (project == GMT_ORTHO && C->current.proj.pars[2] >= 180.0);
			break;

		case GMT_STEREO:	/* Stereographic */
			strcpy (txt_c, "90");	/* Initialize default horizon */
			if (k >= 0) {	/* Scale entered as 1:mmmmm */
				if (n_slashes == 2)
					n = sscanf (args, "%[^/]/%[^/]/1:%lf", txt_a, txt_b, &C->current.proj.pars[3]);
				else if (n_slashes == 3) {	/* with true scale at specified latitude */
					n = sscanf (args, "%[^/]/%[^/]/%[^/]/1:%lf", txt_a, txt_b, txt_e, &C->current.proj.pars[3]);
					error += GMT_verify_expectations (C, GMT_IS_LAT, GMT_scanf (C, txt_e, GMT_IS_LAT, &C->current.proj.pars[4]), txt_e);
					C->current.proj.pars[5] = 1.0;	/* flag for true scale case */
				}
				else if (n_slashes == 4) {
					n = sscanf (args, "%[^/]/%[^/]/%[^/]/%[^/]/1:%lf", txt_a, txt_b, txt_c, txt_e, &C->current.proj.pars[3]);
					error += GMT_verify_expectations (C, GMT_IS_LAT, GMT_scanf (C, txt_e, GMT_IS_LAT, &C->current.proj.pars[4]), txt_e);
					C->current.proj.pars[5] = 1.0;	/* flag for true scale case */
				}
				if (C->current.proj.pars[3] != 0.0) C->current.proj.pars[3] = 1.0 / (C->current.proj.pars[3] * C->current.proj.unit);
			}
			else if (width_given) {
				if (n_slashes == 2)
					n = sscanf (args, "%[^/]/%[^/]/%s", txt_a, txt_b, txt_d);
				else if (n_slashes == 3)
					n = sscanf (args, "%[^/]/%[^/]/%[^/]/%s", txt_a, txt_b, txt_c, txt_d);
				C->current.proj.pars[3] = GMT_to_inch (C, txt_d);
			}
			else {	/* Scale entered as radius/lat */
				if (n_slashes == 3)
					n = sscanf (args, "%[^/]/%[^/]/%[^/]/%s", txt_a, txt_b, txt_d, txt_e);
				else if (n_slashes == 4)
					n = sscanf (args, "%[^/]/%[^/]/%[^/]/%[^/]/%s", txt_a, txt_b, txt_c, txt_d, txt_e);
				if (n == n_slashes + 1) {
					C->current.proj.pars[3] = GMT_to_inch (C, txt_d);
					error += GMT_verify_expectations (C, GMT_IS_LAT, GMT_scanf (C, txt_e, GMT_IS_LAT, &C->current.proj.pars[4]), txt_e);
				}
			}
			error += (n != n_slashes + 1);
			error += GMT_verify_expectations (C, GMT_IS_LON, GMT_scanf (C, txt_a, GMT_IS_LON, &C->current.proj.pars[0]), txt_a);
			error += GMT_verify_expectations (C, GMT_IS_LAT, GMT_scanf (C, txt_b, GMT_IS_LAT, &C->current.proj.pars[1]), txt_b);
			error += GMT_verify_expectations (C, GMT_IS_LON, GMT_scanf (C, txt_c, GMT_IS_LON, &C->current.proj.pars[2]), txt_c);
			error += (C->current.proj.pars[2] <= 0.0 || C->current.proj.pars[2] >= 180.0 || C->current.proj.pars[3] <= 0.0 || (k >= 0 && width_given));
			break;

		case GMT_GENPER:	/* General perspective */

			C->current.proj.g_debug = 0;
			C->current.proj.g_box = C->current.proj.g_outside = C->current.proj.g_longlat_set = C->current.proj.g_radius = C->current.proj.g_auto_twist = FALSE;
			C->current.proj.g_sphere = TRUE; /* force spherical as default */

			i = 0;
			for (j = 0 ; j < 2 ; j++) {
				if (args[j] == 'd') {         /* standard genper debugging */
					C->current.proj.g_debug = 1;
					i++;
				} else if (args[j] == 'D') {  /* extensive genper debugging */
					C->current.proj.g_debug = 2;
					i++;
				} else if (args[j] == 'X') {  /* extreme genper debugging */
					C->current.proj.g_debug = 3;
					i++;
				} else if (args[j] == 's') {
					C->current.proj.g_sphere = TRUE;
					i++;
				} else if (args[j] == 'e') {
					C->current.proj.g_sphere = FALSE;
					i++;
				}
			}

			C->current.proj.pars[4] = C->current.proj.pars[5] = C->current.proj.pars[6] = C->current.proj.pars[7] = C->current.proj.pars[8] = C->current.proj.pars[9] = 0.0;

			if (C->current.proj.g_debug > 1) {
				GMT_message (C, "genper: arg '%s' n_slashes %ld k %ld\n", args, n_slashes, j);
				GMT_message (C, "initial error %ld\n", error);
				GMT_message (C, "j = %ld\n", j);
				GMT_message (C, "width_given %ld\n", width_given);
			}

			n = sscanf(args+i, "%[^/]/%[^/]/%[^/]/%[^/]/%[^/]/%[^/]/%[^/]/%[^/]/%[^/]/%[^/]/%s",
				&(txt_arr[0][0]), &(txt_arr[1][0]), &(txt_arr[2][0]), &(txt_arr[3][0]),
				&(txt_arr[4][0]), &(txt_arr[5][0]), &(txt_arr[6][0]), &(txt_arr[7][0]),
				&(txt_arr[8][0]), &(txt_arr[9][0]), &(txt_arr[10][0]));

			if (C->current.proj.g_debug > 1) {
				for (i = 0 ; i < n ; i ++) {
					GMT_message (C, "txt_arr[%ld] '%s'\n", i, &(txt_arr[i][0]));
				}
				fflush (NULL);
			}

			if (k >= 0) {
				/* Scale entered as 1:mmmmm */
				m = sscanf(&(txt_arr[n-1][0]),"1:%lf", &C->current.proj.pars[2]);
				if (C->current.proj.pars[2] != 0.0) {
					C->current.proj.pars[2] = 1.0 / (C->current.proj.pars[2] * C->current.proj.unit);
				}
				error += (m == 0) ? 1 : 0;
				if (error) GMT_message (C, "scale entered but couldn't read\n");
			} else  if (width_given) {
				C->current.proj.pars[2] = GMT_to_inch (C, &(txt_arr[n-1][0]));
			} else {
				C->current.proj.pars[2] = GMT_to_inch (C, &(txt_arr[n-2][0]));
				/*            C->current.proj.pars[3] = GMT_ddmmss_to_degree(txt_i); */
				error += GMT_verify_expectations (C, GMT_IS_LAT, GMT_scanf (C, &(txt_arr[n-1][0]), GMT_IS_LAT, &C->current.proj.pars[3]), &(txt_arr[n-1][0]));
				if (error) GMT_message (C, "error in reading last lat value\n");
			}
			error += GMT_verify_expectations (C, GMT_IS_LON, GMT_scanf (C, &(txt_arr[0][0]), GMT_IS_LON, &C->current.proj.pars[0]), &(txt_arr[0][0]));
			if (error) GMT_message (C, "error is reading longitude '%s'\n", &(txt_arr[0][0]));
			error += GMT_verify_expectations (C, GMT_IS_LAT, GMT_scanf (C, &(txt_arr[1][0]), GMT_IS_LAT, &C->current.proj.pars[1]), &(txt_arr[1][0]));
			if (error) GMT_message (C, "error reading latitude '%s'\n", &(txt_arr[1][0]));

			/* g_alt    C->current.proj.pars[4] = atof(txt_c); */
			nlen = strlen(&(txt_arr[2][0]));
			if (txt_arr[2][nlen-1] == 'r') {
				C->current.proj.g_radius = TRUE;
				txt_arr[2][nlen-1] = 0;
			}
			error += GMT_verify_expectations (C, GMT_IS_FLOAT, GMT_scanf (C, &(txt_arr[2][0]), GMT_IS_FLOAT, &C->current.proj.pars[4]), &(txt_arr[2][0]));
			if (error) GMT_message (C, "error reading altitude '%s'\n", &(txt_arr[2][0]));

			/* g_az    C->current.proj.pars[5] = atof(txt_d); */
			nlen = strlen(&(txt_arr[3][0]));
			if (txt_arr[3][nlen-1] == 'l' || txt_arr[3][nlen-1] == 'L') {
				C->current.proj.g_longlat_set = TRUE;
				txt_arr[3][nlen-1] = 0;
			}
			error += GMT_verify_expectations (C, GMT_IS_GEO, GMT_scanf (C, &(txt_arr[3][0]), GMT_IS_GEO, &C->current.proj.pars[5]), &(txt_arr[3][0]));
			if (error) GMT_message (C, "error reading azimuth '%s'\n", &(txt_arr[3][0]));

			/* g_tilt    C->current.proj.pars[6] = atof(txt_e); */
			nlen = strlen(&(txt_arr[4][0]));
			if (txt_arr[4][nlen-1] == 'l' || txt_arr[4][nlen-1] == 'L') {
				C->current.proj.g_longlat_set = TRUE;
				txt_arr[4][nlen-1] = 0;
			}
			error += GMT_verify_expectations (C, GMT_IS_GEO, GMT_scanf (C, &(txt_arr[4][0]), GMT_IS_GEO, &C->current.proj.pars[6]), &(txt_arr[4][0]));
			if (error) GMT_message (C, "error reading tilt '%s'\n", &(txt_arr[4][0]));

			if (n > 6) {
				/*g_twist   C->current.proj.pars[7] = atof(txt_f); */
				nlen = strlen(&(txt_arr[5][0]));
				if (txt_arr[5][nlen-1] == 'n') {
					C->current.proj.g_auto_twist = TRUE;
					txt_arr[5][nlen-1] = 0;
				}
				error += GMT_verify_expectations (C, GMT_IS_GEO, GMT_scanf (C, &(txt_arr[5][0]), GMT_IS_GEO, &C->current.proj.pars[7]), &(txt_arr[5][0]));
				if (error) GMT_message (C, "error reading twist '%s'\n", &(txt_arr[5][0]));

				/*g_width   C->current.proj.pars[8] = atof(txt_f); */
				if (n > 7) {
					error += GMT_verify_expectations (C, GMT_IS_GEO, GMT_scanf (C, &(txt_arr[6][0]), GMT_IS_GEO, &C->current.proj.pars[8]), &(txt_arr[6][0]));
					if (error) GMT_message (C, "error reading width '%s'\n", &(txt_arr[6][0]));

					if (n > 8) {
						/* g_height  C->current.proj.pars[9] = atof(txt_g); */
						error += GMT_verify_expectations (C, GMT_IS_GEO, GMT_scanf (C, &(txt_arr[7][0]), GMT_IS_GEO, &C->current.proj.pars[9]), &(txt_arr[7][0]));
						if (error) GMT_message (C, "error height '%s'\n", &(txt_arr[7][0]));
					}
				}
			}
			error += (C->current.proj.pars[2] <= 0.0 || (k >= 0 && width_given));
			if (error) GMT_message (C, "final error %ld\n", error);
			break;

		case GMT_OBLIQUE_MERC:		/* Oblique mercator, specifying origin and azimuth or second point */
			if (n_slashes == 3) {
				n = sscanf (args, "%[^/]/%[^/]/%lf/%s", txt_a, txt_b, &az, txt_e);
				error += GMT_verify_expectations (C, GMT_IS_LON, GMT_scanf (C, txt_a, GMT_IS_LON, &C->current.proj.pars[0]), txt_a);
				error += GMT_verify_expectations (C, GMT_IS_LAT, GMT_scanf (C, txt_b, GMT_IS_LAT, &C->current.proj.pars[1]), txt_b);
				c = 10.0;	/* compute point 10 degrees from origin along azimuth */
				C->current.proj.pars[2] = C->current.proj.pars[0] + atand (sind (c) * sind (az) / (cosd (C->current.proj.pars[1]) * cosd (c) - sind (C->current.proj.pars[1]) * sind (c) * cosd (az)));
				C->current.proj.pars[3] = d_asind (sind (C->current.proj.pars[1]) * cosd (c) + cosd (C->current.proj.pars[1]) * sind (c) * cosd (az));
			}
			else if (n_slashes == 4) {
				n = sscanf (args, "%[^/]/%[^/]/%[^/]/%[^/]/%s", txt_a, txt_b, txt_c, txt_d, txt_e);
				error += GMT_verify_expectations (C, GMT_IS_LON, GMT_scanf (C, txt_a, GMT_IS_LON, &C->current.proj.pars[0]), txt_a);
				error += GMT_verify_expectations (C, GMT_IS_LAT, GMT_scanf (C, txt_b, GMT_IS_LAT, &C->current.proj.pars[1]), txt_b);
				error += GMT_verify_expectations (C, GMT_IS_LON, GMT_scanf (C, txt_c, GMT_IS_LON, &C->current.proj.pars[2]), txt_c);
				error += GMT_verify_expectations (C, GMT_IS_LAT, GMT_scanf (C, txt_d, GMT_IS_LAT, &C->current.proj.pars[3]), txt_d);
			}
			error += gmt_scale_or_width (C, txt_e, &C->current.proj.pars[4]);
			C->current.proj.pars[6] = 0.0;
			error += !(n == n_slashes + 1);
			break;

		case GMT_OBLIQUE_MERC_POLE:	/* Oblique mercator, specifying orgin and pole */
			n = sscanf (args, "%[^/]/%[^/]/%[^/]/%[^/]/%s", txt_a, txt_b, txt_c, txt_d, txt_e);
			error += GMT_verify_expectations (C, GMT_IS_LON, GMT_scanf (C, txt_a, GMT_IS_LON, &C->current.proj.pars[0]), txt_a);
			error += GMT_verify_expectations (C, GMT_IS_LAT, GMT_scanf (C, txt_b, GMT_IS_LAT, &C->current.proj.pars[1]), txt_b);
			error += GMT_verify_expectations (C, GMT_IS_LON, GMT_scanf (C, txt_c, GMT_IS_LON, &C->current.proj.pars[2]), txt_c);
			error += GMT_verify_expectations (C, GMT_IS_LAT, GMT_scanf (C, txt_d, GMT_IS_LAT, &C->current.proj.pars[3]), txt_d);
			if (C->current.proj.pars[3] < 0.0) {	/* Flip from S hemisphere to N */
				C->current.proj.pars[3] = -C->current.proj.pars[3];
				C->current.proj.pars[2] += 180.0;
				if (C->current.proj.pars[2] >= 360.0) C->current.proj.pars[2] -= 360.0;
			}
			error += gmt_scale_or_width (C, txt_e, &C->current.proj.pars[4]);
			C->current.proj.pars[6] = 1.0;
			error += !(n_slashes == 4 && n == 5);
			project = GMT_OBLIQUE_MERC;
			break;

		case GMT_UTM:	/* Universal Transverse Mercator */
			n = sscanf (args, "%[^/]/%s", txt_a, txt_b);
			C->current.proj.pars[0] = atof (txt_a);
			switch (args[0]) {
				case '-':	/* Enforce Southern hemisphere convention for y */
					C->current.proj.utm_hemisphere = -1;
					break;
				case '+':	/* Enforce Norther hemisphere convention for y */
					C->current.proj.utm_hemisphere = +1;
					break;
				default:	/* Decide in gmt_map_setup based on -R */
					C->current.proj.utm_hemisphere = 0;
					break;
			}
			mod = (char)toupper ((int)txt_a[strlen(txt_a)-1]);	/* Check if UTM zone has a valid latitude modifier */
			error = 0;
			if (mod >= 'A' && mod <= 'Z') {	/* Got fully qualified UTM zone, e.g., 33N */
				C->current.proj.utm_zoney = mod;
				C->current.proj.utm_hemisphere = -1;
				if (mod >= 'N') C->current.proj.utm_hemisphere = +1;
				if (mod == 'I' || mod == 'O') error++;	/* No such zones */
			}
			C->current.proj.pars[0] = fabs (C->current.proj.pars[0]);
			C->current.proj.utm_zonex = lrint (C->current.proj.pars[0]);
			error += gmt_scale_or_width (C, txt_b, &C->current.proj.pars[1]);
			error += !(n_slashes == 1 && n == 2);
			error += (C->current.proj.utm_zonex < 1 || C->current.proj.utm_zonex > 60);	/* Zones must be 1-60 */
			break;

		default:
			error = TRUE;
			project = GMT_NO_PROJ;
			break;
	}

	if (project != GMT_ZAXIS) C->current.proj.projection = project;
	if (width_given > 1) args[last_pos] = last_char;	/* Restore modifier */

	return (error);
}

GMT_LONG gmt_get_unit (char c)
{
	/* Converts c, i, and p into 0,1,3 */

	GMT_LONG i;
	switch ((int)c) {
		case 'c':	/* cm */
			i = GMT_CM;
			break;
		case 'i':	/* inch */
			i = GMT_INCH;
			break;
		case 'p':	/* point */
			i = GMT_PT;
			break;
		default:	/* error */
			i = -1;
			break;
	}
	return (i);
}

void GMT_init_vector_param (struct GMT_CTRL *C, struct GMT_SYMBOL *S)
{	/* Update vector head length and width parameters based on size_z and v_angle */
	if (GMT_IS_ZERO (S->size_x)) return;	/* Not set yet */
	S->v.h_length = (float)S->size_x;
	S->v.h_width = (float)(2.0 * S->v.h_length * tand (0.5 * S->v.v_angle));
}

GMT_LONG GMT_parse_vector (struct GMT_CTRL *C, char *text, struct GMT_SYMBOL *S)
{
	/* Parser for -Sv|V, -S=, and -Sm */
	
	COUNTER_MEDIUM pos = 0, k, error = 0, len;
	BOOLEAN p_opt = FALSE, g_opt = FALSE;
	GMT_LONG j;
	char p[GMT_BUFSIZ];
	
	S->v.pen = C->current.setting.map_default_pen;
	GMT_init_fill (C, &S->v.fill, -1.0, -1.0, -1.0);	/* Default is no fill */
	S->v.status = 0;	/* Start with no flags turned on */
	//S->v_heads = S->v_just = S->v_side = S->v_outline = 0;	/* No vector heads or asymmetry */
	S->v.v_angle = 30.0;	S->v.v_norm = -1.0;
	for (k = 0; text[k] && text[k] != '+'; k++);	/* Either find the first plus or run out or chars */
	strncpy (p, text, k); p[k] = 0;
	
	while ((GMT_strtok (&text[k], "+", &pos, p))) {	/* Parse any +<modifier> statements */
		switch (p[0]) {
			case 'a':	S->v.v_angle = (float)atof (&p[1]);	break;	/* Vector head opening angle [30] */
			case 'b':	S->v.status |= GMT_VEC_BEGIN;	break;	/* Vector head at beginning point */
			case 'e':	S->v.status |= GMT_VEC_END;		break;	/* Vector head at end point */
			case 'l':	S->v.status |= GMT_VEC_LEFT;	break;	/* Vector head on left half only */
			case 'r':	S->v.status |= GMT_VEC_RIGHT;	break;	/* Vector head on right half only */
			case 's':	S->v.status |= GMT_VEC_JUST_S;	break;	/* Input (angle,length) are vector end point (x,y) instead */
			case 'j':	/* Vector justification */
				if (text[0] == 'm') {
					GMT_report (C, GMT_MSG_FATAL, "-Sm does not accept +j<just> modifiers.\n");
					error++;
				}
				else {
					switch (p[1]) {
						case 'b':	S->v.status |= GMT_VEC_JUST_B;	break;	/* Input (x,y) refers to vector beginning point */
						case 'c':	S->v.status |= GMT_VEC_JUST_C;	break;	/* Input (x,y) refers to vector center point */
						case 'e':	S->v.status |= GMT_VEC_JUST_E;	break;	/* Input (x,y) refers to vector end point */
						default:	/* Bad justifier code */
							GMT_report (C, GMT_MSG_FATAL, "Bad +j<just> modifier %c\n", p[1]);
							error++;
							break;	
					}
				}
				break;
			case 'n':	/* Vector shrinking head */
				len = strlen (p);
				j = (text[0] == 'v' || text[0] == 'V') ? gmt_get_unit (p[len]) : -1;	/* Only -Sv|V takes unit */
				if (j >= 0) { S->u = j; S->u_set = TRUE; }
				S->v.v_norm = (float)atof (&p[1]);
				break;
			case 'g':	/* Vector head fill [Used in psrose, for instance] */
				g_opt = TRUE;	/* Marks that +g was used */
				if (p[1] == '-') break; /* Do NOT turn on fill */
				S->v.status |= GMT_VEC_FILL;
				if (p[1]) {
					if (GMT_getfill (C, &p[1], &S->v.fill)) {
						GMT_report (C, GMT_MSG_FATAL, "Bad +g<fill> modifier %c\n", &p[1]);
						error++;
					}
					S->v.status |= GMT_VEC_FILL2;
				}
				break;
			case 'p':	/* Vector pen and head outline +p[-][<pen>] */
				p_opt = TRUE;	/* Marks that +p was used */
				if (p[1] == '-')	/* Do NOT turn on outlines */
					j = 2;
				else {
					j = 1;
					S->v.status |= GMT_VEC_OUTLINE;
				}
				if (p[j]) {	/* Change default vector pen */
					if (GMT_getpen (C, &p[j], &S->v.pen)) {
						GMT_report (C, GMT_MSG_FATAL, "Bad +p<pen> modifier %c\n", &p[1]);
						error++;
					}
					S->v.status |= GMT_VEC_OUTLINE2;	/* Flag that a pen specification was given */
				}
				break;
			default:
				GMT_report (C, GMT_MSG_FATAL, "Bad modifier +%c\n", p[0]);
				error++;
				break;	
		}
	}
	if (!g_opt) S->v.status |= GMT_VEC_FILL;	/* Default is to fill vector head with current fill unless (a) no fill given or (b) turned off with +g- */
	if (!p_opt) S->v.status |= GMT_VEC_OUTLINE;	/* Default is to draw vector head outline with current pen unless explicitly turned off with +p- */
	
	/* Set head parameters */
	GMT_init_vector_param (C, S);
	
	return (error);
}

GMT_LONG GMT_parse_front (struct GMT_CTRL *C, char *text, struct GMT_SYMBOL *S)
{
	/* Parser for -Sf */
	
	COUNTER_MEDIUM pos = 0, k, error = 0;
	GMT_LONG mods;
	char p[GMT_BUFSIZ], txt_a[GMT_TEXT_LEN256], txt_b[GMT_TEXT_LEN256];
	
	for (k = 0; text[k] && text[k] != '+'; k++);	/* Either find the first plus or run out or chars */
	strncpy (p, text, k); p[k] = 0;
	mods = (text[k] == '+');
	if (mods) text[k] = 0;		/* Temporarily chop off the modifiers */
	sscanf (&text[1], "%[^/]/%s", txt_a, txt_b);
	if (mods) text[k] = '+';	/* Restore the modifiers */
	S->f.f_gap = (txt_a[0] == '-') ? atof (txt_a) : GMT_to_inch (C, txt_a);
	S->f.f_len = GMT_to_inch (C, txt_b);
	
	S->f.f_symbol = GMT_FRONT_FAULT;	/* Default is the fault symbol */
	S->f.f_sense = GMT_FRONT_CENTERED;	/* Default is centered symbols unless +l or +r is found */
	while ((GMT_strtok (&text[k], "+", &pos, p))) {	/* Parse any +<modifier> statements */
		switch (p[0]) {
			case 'b':	S->f.f_symbol = GMT_FRONT_BOX;		break;	/* [half-]square front */
			case 'c':	S->f.f_symbol = GMT_FRONT_CIRCLE;	break;	/* [half-]circle front */
			case 'f':	S->f.f_symbol = GMT_FRONT_FAULT;	break;	/* Fault front */
			case 'l':	S->f.f_sense = GMT_FRONT_LEFT;		break;	/* Symbols to the left */
			case 'r':	S->f.f_sense = GMT_FRONT_RIGHT;		break;	/* Symbols to the right */
			case 's':	S->f.f_symbol = GMT_FRONT_SLIP;		break;	/* Strike-slip front */
			case 't':	S->f.f_symbol = GMT_FRONT_TRIANGLE;	break;	/* Triangle front */
			case 'o':
				S->f.f_off = GMT_to_inch (C, &p[1]);		break;	/* Symbol offset along line */
			default:
				GMT_report (C, GMT_MSG_FATAL, "Error option -Sf: Bad modifier +%c\n", p[0]);
				error++;	break;	
		}
	}
	
	return (error);
}

#define GMT_VECTOR_CODES "mMvV="	/* The vector symbol codes */

GMT_LONG GMT_parse_symbol_option (struct GMT_CTRL *C, char *text, struct GMT_SYMBOL *p, COUNTER_MEDIUM mode, BOOLEAN cmd)
{
	/* mode = 0 for 2-D (psxy) and = 1 for 3-D (psxyz); cmd = 1 when called to process command line options */
	GMT_LONG decode_error = 0, bset = 0, j, n, k, slash = 0, colon, col_off = mode;
	BOOLEAN check = TRUE;
	COUNTER_MEDIUM ju;
	char symbol_type, txt_a[GMT_TEXT_LEN256], txt_b[GMT_TEXT_LEN256], text_cp[GMT_TEXT_LEN256], *c = NULL, *s = NULL;
	static char *allowed_symbols[2] = {"=-+AaBbCcDdEefGgHhIiJjMmNnpqRrSsTtVvWwxy", "=-+AabCcDdEefGgHhIiJjMmNnOopqRrSsTtUuVvWwxy"};
	static char *bar_symbols[2] = {"Bb", "-BbOoUu"};
#ifdef GMT_COMPAT
	GMT_LONG one, len;
	char txt_c[GMT_TEXT_LEN256];
#endif
	p->n_required = p->convert_angles = p->n_nondim = 0;
	p->user_unit = p->read_size = p->base_set = p->u_set = FALSE;
	p->font = C->current.setting.font_annot[0];

	/* col_off is the col number of first parameter after (x,y) [or (x,y,z) if mode == 1)].
	   However, if size is not given then that is requred too so col_off++ */
	
	if (!strchr (GMT_VECTOR_CODES "fq", text[0]) && (s = strstr (text, "+s"))) {	/* Gave a symbol size scaling relation */
		k = strlen (text) - 1;	/* Last character position */
		s[0] = '\0';		/* Temporarily separate this modifer from the rest of the symbol option (restored at end of function) */
		p->convert_size = (text[k] == 'l') ? 2 : 1;		/* If last char is l we want log10 conversion */
		if (p->convert_size == 2) text[k] = '\0';		/* Temporarily remove the l */
		n = sscanf (s+2, "%[^,],%[^l]", txt_a, txt_b);	/* Get the 1-2 pieces */
		if (n == 0) GMT_report (C, GMT_MSG_FATAL, "-S...+s contains bad scale info\n");
		p->scale = GMT_to_inch (C, txt_a);	/* The scale may have units */
		if (n == 2) p->origin = atof (txt_b);	/* Origin is in data units */
		if (p->convert_size == 2 && n == 2) p->origin = log10 (p->origin);	/* To simplify calculations later */
		p->origin *= p->scale;		/* So now size = (given_size | log10(given_size)) * p->scale - p->origin */
		if (p->convert_size == 2) text[k] = 'l';	/* Replace the l we removed */
	}
	if (!text[0]) {	/* No symbol or size given */
		p->size_x = p->size_y = 0.0;
		symbol_type = '*';
		col_off++;
	}
	else if (isdigit ((int)text[0]) || text[0] == '.') {	/* Size, but no symbol given */
		n = sscanf (text, "%[^/]/%s", txt_a, txt_b);
		p->size_x = p->given_size_x = GMT_to_inch (C, txt_a);
		if (n == 2)
			p->size_y = p->given_size_y = GMT_to_inch (C, txt_b);
		else if (n == 1)
			p->size_y = p->given_size_y = p->size_x;
		else
			decode_error = TRUE;
		symbol_type = '*';
	}
	else if (text[0] == 'l') {	/* Letter symbol is special case */
		strcpy (text_cp, text);
		if ((c = strchr (text_cp, '%'))) {	/* Gave font name or number, too */
			*c = ' ';	/* Make the % a space */
			c++;		/* Go to next character */
			if (GMT_getfont (C, c, &p->font)) GMT_report (C, GMT_MSG_FATAL, "-Sl contains bad font (set to %s)\n", GMT_putfont (C, p->font));
		}
		if (text[1] == '/') {	/* No size given */
			symbol_type = 'l';
			if (p->size_x == 0.0) p->size_x = p->given_size_x;
			if (p->size_y == 0.0) p->size_y = p->given_size_y;
			col_off++;
		}
		else {
			n = sscanf (text_cp, "%c%[^/]/%s", &symbol_type, txt_a, p->string);
			p->size_x = p->given_size_x = GMT_to_inch (C, txt_a);
			decode_error = (n != 3);
		}
	}
	else if (text[0] == 'k') {	/* Custom symbol spec */
		for (j = strlen (text); j > 0 && text[j] != '/'; --j);
		if (j == 0) {	/* No slash, i.e., no symbol size given */
			if (p->size_x == 0.0) p->size_x = p->given_size_x;
#if 0
			/* Removed because it produced erroneous result in example 20 */
			if (p->size_x == 0.0)		/* It may still come out as zero from the above line */ 
				p->size_x = p->given_size_x = GMT_to_inch (C, "1");
#endif
			n = sscanf (text, "%c%s", &symbol_type, text_cp);
			col_off++;
		}
		else {
			text[j] = ' ';
			n = sscanf (text, "%c%s %s", &symbol_type, text_cp, txt_a);
			text[j] = '/';
			p->size_x = p->given_size_x = GMT_to_inch (C, txt_a);
		}
	}
	else if (strchr (GMT_VECTOR_CODES, text[0])) {	/* Vectors gets separate treatment because of optional modifiers [+j<just>+b+e+s+l+r+a<angle>+n<norm>] */
		char arg[GMT_TEXT_LEN64];
		n = sscanf (text, "%c%[^+]", &symbol_type, arg);	/* arg should be symbols size with no +<modifiers> at the end */
		if (n == 1) strcpy (arg, &text[1]);	/* No modifiers present, set arg to text following symbol code */
		k = 1;
#ifdef GMT_COMPAT
		if (strchr (text, '/')) {	/* Gave old-style arrow dimensions */
			p->v.status |= GMT_VEC_END;		/* Default is head at end */
			p->size_y = p->given_size_y = 0.0;
			GMT_report (C, GMT_MSG_COMPAT, "Warning: <size> = <vectorwidth/headlength/headwidth> is deprecated; see -S%c syntax.\n", text[0]);
		}
		else if (strchr ("vV", symbol_type) && text[1] && strchr ("bhstBHST", text[1])) {	/* Old style */
			GMT_report (C, GMT_MSG_COMPAT, "Warning: bhstBHST vector modifiers is deprecated; see -S%c syntax.\n", text[0]);
			p->v.status |= GMT_VEC_END;		/* Default is head at end */
			k = 2;
			strcpy (arg, &text[2]);
		}	
#endif
		if (text[k] && strchr (GMT_DIM_UNITS, (int) text[k])) {	/* No size given, only unit information */
			if (p->size_x == 0.0) p->size_x = p->given_size_x;
			if (p->size_y == 0.0) p->size_y = p->given_size_y;
			if ((j = gmt_get_unit (text[k])) < 0) decode_error = TRUE; else { p->u = j; p->u_set = TRUE;}
			col_off++;
		}
		else if (!text[k] || text[k] == '+') {	/* No size nor unit */
			if (p->size_x == 0.0) p->size_x = p->given_size_x;
			if (p->size_y == 0.0) p->size_y = p->given_size_y;
			col_off++;
		}
		else	/* Got arrow size (length) */
			p->size_x = p->given_size_x = GMT_to_inch (C, arg);
	}
	else if (strchr (allowed_symbols[mode], (int) text[0]) && strchr (GMT_DIM_UNITS, (int) text[1])) {	/* Symbol, but no size given (size assumed given on command line), only unit information */
		n = sscanf (text, "%c", &symbol_type);
		if (p->size_x == 0.0) p->size_x = p->given_size_x;
		if (p->size_y == 0.0) p->size_y = p->given_size_y;
		if (text[1] && (j = gmt_get_unit (text[1])) < 0) decode_error = TRUE; else { p->u = j; p->u_set = TRUE;}
		col_off++;
	}
	else if (strchr (allowed_symbols[mode], (int) text[0]) && (text[1] == '\n' || !text[1])) {	/* Symbol, but no size given (size assumed given on command line) */
		n = sscanf (text, "%c", &symbol_type);
		if (p->size_x == 0.0) p->size_x = p->given_size_x;
		if (p->size_y == 0.0) p->size_y = p->given_size_y;
		col_off++;
	}
	else if (strchr (bar_symbols[mode], (int) text[0])) {	/* Bar, column, cube with size */

		/* Bar:		-Sb|B<size_x|y>[c|i|p|u][b<base>]				*/
		/* Column:	-So|O<size_x>[c|i|p][/<ysize>[c|i|p]][u][b<base>]	*/
		/* Cube:	-Su|U<size_x>[c|i|p|u]	*/

		for (j = 0; text[j]; j++) {
			if (text[j] == '/') slash = j;
			if (text[j] == 'b' || text[j] == 'B') bset = j;
		}
		strcpy (text_cp, text);
		if (bset) text_cp[bset] = 0;	/* Chop off the b<base> from copy */
		if ((bset && text_cp[bset-1] == 'u') || (j && text[j-1] == 'u')) p->user_unit = TRUE;
		if (slash) {	/* Separate x/y sizes */
			n = sscanf (text_cp, "%c%[^/]/%s", &symbol_type, txt_a, txt_b);
			decode_error = (n != 3);
			if (p->user_unit) {
				p->size_x = p->given_size_x = atof (txt_a);
				p->size_y = p->given_size_y = atof (txt_b);
			}
			else {
				p->size_x = p->given_size_x = GMT_to_inch (C, txt_a);
				p->size_y = p->given_size_y = GMT_to_inch (C, txt_b);
			}
		}
		else {	/* Only a single x = y size */
			n = sscanf (text_cp, "%c%s", &symbol_type, txt_a);
			if (n == 2) {
				if (p->user_unit) {
					p->size_x = p->given_size_x = atof (txt_a);
					p->size_y = p->given_size_y = p->size_x;
				}
				else {
					p->size_x = p->given_size_x = GMT_to_inch (C, txt_a);
					p->size_y = p->given_size_y = p->size_x;
				}
			}
			else {
				if (p->size_x == 0.0) p->size_x = p->given_size_x;
				if (p->size_y == 0.0) p->size_y = p->given_size_y;
			}
		}
	}
	else {	/* Everything else */
		char s_upper;
		n = sscanf (text, "%c%[^/]/%s", &symbol_type, txt_a, txt_b);
		s_upper = (char)toupper ((int)symbol_type);
		if (s_upper == 'F' || s_upper == 'V' || s_upper == 'Q' || s_upper == 'M') {	/* "Symbols" that do not take normal symbol size */
			p->size_y = p->given_size_y = 0.0;
		}
		else {
			p->size_x = p->given_size_x = GMT_to_inch (C, txt_a);
			if (n == 3)
				p->size_y = p->given_size_y = GMT_to_inch (C, txt_b);
			else if (n == 2)
				p->size_y = p->given_size_y = p->size_x;
			else
				decode_error = TRUE;
		}
	}

	switch (symbol_type) {
		case '*':
			p->symbol = GMT_SYMBOL_NOT_SET;
			break;
		case '-':
			p->symbol = GMT_SYMBOL_XDASH;
			break;
		case 'A':
			p->size_x *= 1.67289326141;	/* To equal area of circle with same diameter */
		case 'a':
			p->symbol = GMT_SYMBOL_STAR;
			break;
		case 'B':
			p->symbol = GMT_SYMBOL_BARX;
			if (bset) {
				p->base = atof (&text[bset+1]);
				p->base_set = TRUE;
			}
			break;
		case 'b':
			p->symbol = GMT_SYMBOL_BARY;
			if (bset) {
				p->base = atof (&text[bset+1]);
				p->base_set = TRUE;
			}
			break;
		case 'C':
		case 'c':
			p->symbol = GMT_SYMBOL_CIRCLE;
			break;
		case 'D':
			p->size_x *= 1.25331413732;	/* To equal area of circle with same diameter */
		case 'd':
			p->symbol = GMT_SYMBOL_DIAMOND;
			break;
		case 'E':	/* Expect axis in km to be scaled based on -J */
			p->convert_angles = 1;
			p->nondim_col[p->n_nondim++] = 2 + mode;	/* Angle */
			p->nondim_col[p->n_nondim++] = 3 + mode;	/* Since they are in km, not inches or cm etc */
			p->nondim_col[p->n_nondim++] = 4 + mode;
		case 'e':
			p->symbol = GMT_SYMBOL_ELLIPSE;
			p->n_required = 3;
			p->nondim_col[p->n_nondim++] = 2 + mode;	/* Angle */
			check = FALSE;
			break;

		case 'f':	/* Fronts: -Sf<spacing>/<size>[+r+l][+f+t+s+c+b][+o<offset>]	[WAS: -Sf<spacing>/<size>[dir][type][:<offset>]	*/
			p->symbol = GMT_SYMBOL_FRONT;
			p->f.f_off = 0.0;	p->f.f_symbol = GMT_FRONT_FAULT;	p->f.f_sense = GMT_FRONT_CENTERED;
			strcpy (text_cp, text);
#ifdef GMT_COMPAT
			len = strlen (text_cp) - 1;
			if (strchr (text_cp, ':') || (!strchr (text_cp, '+') && strchr ("bcflrst", text_cp[len]))) {	/* Old style */
				GMT_report (C, GMT_MSG_COMPAT, "Warning in Option -Sf: Sf<spacing>/<size>[dir][type][:<offset>] is deprecated syntax\n");
				if ((c = strchr (text_cp, ':'))) {	/* Gave :<offset>, set it and strip it off */
					c++;	/* Skip over the colon */
					p->f.f_off = GMT_to_inch (C, c);
					c--;	/* Go back to colon */
					*c = 0;	/* Effectively chops off the offset modifier */
				}
				len = strlen (text_cp) - 1;

				switch (text_cp[len]) {
					case 'f':	/* Fault front */
						p->f.f_symbol = GMT_FRONT_FAULT;	len--;	break;
					case 't':	/* Triangle front */
						p->f.f_symbol = GMT_FRONT_TRIANGLE;	len--;	break;
					case 's':	/* Strike-slip front */
						p->f.f_symbol = GMT_FRONT_SLIP;		len--;	break;
					case 'c':	/* [half-]circle front */
						p->f.f_symbol = GMT_FRONT_CIRCLE;	len--;	break;
					case 'b':	/* [half-]square front */
						p->f.f_symbol = GMT_FRONT_BOX;		len--;	break;
					default:
						p->f.f_sense = GMT_FRONT_CENTERED;	break;
				}

				switch (text_cp[len]) {	/* Get sense - default is centered */
					case 'l':
						p->f.f_sense = GMT_FRONT_LEFT;			break;
					case 'r':
						p->f.f_sense = GMT_FRONT_RIGHT;			break;
					default:
						p->f.f_sense = GMT_FRONT_CENTERED;	len++;	break;
				}

				text_cp[len] = 0;	/* Gets rid of the [dir][type] flags, if present */

				/* Pull out and get spacing and size */

				sscanf (&text_cp[1], "%[^/]/%s", txt_a, txt_b);
				p->f.f_gap = (txt_a[0] == '-') ? atof (txt_a) : GMT_to_inch (C, txt_a);
				p->f.f_len = GMT_to_inch (C, txt_b);
			}
			else {
#endif
				GMT_parse_front (C, text_cp, p);	/* Parse new -Sf syntax */
#ifdef GMT_COMPAT
			}
#endif
			if (p->f.f_sense == GMT_FRONT_CENTERED && p->f.f_symbol == GMT_FRONT_SLIP) {
				GMT_report (C, GMT_MSG_FATAL, "Error in Option -Sf: Must specify (l)eft-lateral or (r)ight-lateral slip\n");
				GMT_exit (EXIT_FAILURE);
			}
			if (GMT_IS_ZERO (p->f.f_gap) || GMT_IS_ZERO (p->f.f_len)) {
				GMT_report (C, GMT_MSG_FATAL, "Error in Option -Sf: Neither <gap> nor <ticklength> can be zero!\n");
				GMT_exit (EXIT_FAILURE);
			}
			if (p->f.f_gap < 0.0) {	/* Gave -# of ticks desired */
				k = lrint (fabs (p->f.f_gap));
				if (k == 0) {
					GMT_report (C, GMT_MSG_FATAL, "Error in Option -Sf: Number of front ticks cannot be zero!\n");
					GMT_exit (EXIT_FAILURE);
				}
				if (!GMT_IS_ZERO (p->f.f_off)) {
					GMT_report (C, GMT_MSG_FATAL, "Error in Option -Sf: +<offset> cannot be used when number of ticks is specified!\n");
					GMT_exit (EXIT_FAILURE);
				}
			}
			check = FALSE;
			break;
		case 'G':
			p->size_x *= 1.05390736526;	/* To equal area of circle with same diameter */
		case 'g':
			p->symbol = GMT_SYMBOL_OCTAGON;
			break;
		case 'H':
			p->size_x *= 1.09963611079;	/* To equal area of circle with same diameter */
		case 'h':
			p->symbol = GMT_SYMBOL_HEXAGON;
			break;
		case 'I':
			p->size_x *= 1.55512030156;	/* To equal area of circle with same diameter */
		case 'i':
			p->symbol = GMT_SYMBOL_INVTRIANGLE;
			break;
		case 'J':	/* Expect dimensions in km to be scaled based on -J */
			p->convert_angles = 1;
			p->nondim_col[p->n_nondim++] = 2 + mode;	/* Angle */
			p->nondim_col[p->n_nondim++] = 3 + mode;	/* Since they are in km, not inches or cm etc */
			p->nondim_col[p->n_nondim++] = 4 + mode;
		case 'j':
			p->symbol = GMT_SYMBOL_ROTRECT;
			p->n_required = 3;
			p->nondim_col[p->n_nondim++] = 2 + mode;	/* Angle */
			check = FALSE;
			break;
		case 'l':
			p->symbol = GMT_SYMBOL_TEXT;
			/* Look for a slash that separates size and string: */
			for (j = 1, slash = 0; text_cp[j] && !slash; j++) if (text_cp[j] == '/') slash = j;
			/* Set j to the first char in the string: */
			j = slash + 1;
			/* Copy string characters */
			k = 0;
			while (text_cp[j] && text_cp[j] != ' ' && k < 63) p->string[k++] = text_cp[j++];
			if (!k) {
				GMT_report (C, GMT_MSG_FATAL, "Syntax error -Sl option: No string given\n");
				decode_error++;
			}
			p->string[k] = 0;
			break;
		case 'M':
		case 'm':
			p->symbol = GMT_SYMBOL_MARC;
			p->n_required = 3;	/* Need radius, angle1 and angle2 */
			if (GMT_parse_vector (C, text, p)) {
				GMT_report (C, GMT_MSG_FATAL, "Syntax error -S%c option\n", symbol_type);
				decode_error++;
			}
			if (symbol_type == 'M') p->v.status |= GMT_VEC_MARC90;	/* Flag means we will plot right angle symbol if angles extend 90 exactly */
			p->nondim_col[p->n_nondim++] = 3 + col_off;	/* Angle */
			p->nondim_col[p->n_nondim++] = 4 + col_off;	/* Angle */
			break;
		case 'N':
			p->size_x *= 1.14948092619;	/* To equal area of circle with same diameter */
		case 'n':
			p->symbol = GMT_SYMBOL_PENTAGON;
			break;
		case 'o':	/*3-D symbol */
			p->shade3D = TRUE;
		case 'O':	/* Same but disable shading */
			p->symbol = GMT_SYMBOL_COLUMN;
			if (bset) {
				p->base = atof (&text[bset+1]);
				p->base_set = TRUE;
			}
			if (mode == 0) {
				decode_error = TRUE;
				GMT_report (C, GMT_MSG_FATAL, "Syntax error -S option: Symbol type %c is 3-D only\n", symbol_type);
			}
			break;
		case 'P':
		case 'p':
			p->symbol = GMT_SYMBOL_DOT;
			if (p->size_x == 0.0) p->size_x = GMT_DOT_SIZE;
			check = FALSE;
			break;
		case 'q':	/* Quoted lines: -Sq[d|n|l|x]<info>[:<labelinfo>] */
			p->symbol = GMT_SYMBOL_QUOTED_LINE;
			for (j = 1, colon = 0; text[j]; j++) if (text[j] == ':') colon = j;
			if (colon) {	/* Gave :<labelinfo> */
				text[colon] = 0;
				decode_error += GMT_contlabel_info (C, 'S', &text[1], &p->G);
				decode_error += GMT_contlabel_specs (C, &text[colon+1], &p->G);
			}
			else
				decode_error += GMT_contlabel_info (C, 'S', &text[1], &p->G);
			check = FALSE;
			break;
		case 'r':
			p->symbol = GMT_SYMBOL_RECT;
			p->n_required = 2;
			check = FALSE;
			break;
		case 'R':
			p->symbol = GMT_SYMBOL_RNDRECT;
			p->n_required = 3;
			check = FALSE;
			break;
		case 'S':
			p->size_x *= 1.25331413732;	/* To equal area of circle with same diameter */
		case 's':
			p->symbol = GMT_SYMBOL_SQUARE;
			break;
		case 'T':
			p->size_x *= 1.55512030156;	/* To equal area of circle with same diameter */
		case 't':
			p->symbol = GMT_SYMBOL_TRIANGLE;
			break;
		case 'u':	/*3-D symbol */
			p->shade3D = TRUE;
		case 'U':	/* Same but disable shading */
			p->symbol = GMT_SYMBOL_CUBE;
			if (mode == 0) {
				decode_error = TRUE;
				GMT_report (C, GMT_MSG_FATAL, "Syntax error -S option: Symbol type %c is 3-D only\n", symbol_type);
			}
			break;
		case 'V':
			p->convert_angles = 1;
		case 'v':
			p->symbol = GMT_SYMBOL_VECTOR;
#ifdef GMT_COMPAT
			if (strchr (text, '+')) {	/* Check if new syntax before decoding */
#endif
				if (GMT_parse_vector (C, text, p)) {	/* Error decoding new vector syntax */
					GMT_report (C, GMT_MSG_FATAL, "Syntax error -S%c option\n", symbol_type);
					decode_error++;
				}
				if (!(p->v.status & GMT_VEC_JUST_S)) p->nondim_col[p->n_nondim++] = 2 + col_off;
#ifdef GMT_COMPAT
			}
			else {	/* Parse old-style vector specs */
				one = 2;
				switch (text[1]) {	/* Check if s(egment), h(ead), b(alance center), or t(ail) have been specified */
					case 'S':	/* Input (x,y) refers to vector head (the tip), double heads */
						p->v.status |= GMT_VEC_BEGIN;
					case 's':	/* Input (x,y) refers to vector head (the tip), head  at end */
						p->v.status |= (GMT_VEC_JUST_S + GMT_VEC_END);
						break;
					case 'H':	/* Input (x,y) refers to vector head (the tip), double heads */
						p->v.status |= GMT_VEC_BEGIN;
					case 'h':	/* Input (x,y) refers to vector head (the tip), single head */
						p->v.status |= (GMT_VEC_JUST_E + GMT_VEC_END);
						p->nondim_col[p->n_nondim++] = 2 + mode;
						break;
					case 'B':	/* Input (x,y) refers to balance point of vector, double heads */
						p->v.status |= GMT_VEC_BEGIN;
					case 'b':	/* Input (x,y) refers to balance point of vector, single head */
						p->v.status |= (GMT_VEC_JUST_C + GMT_VEC_END);
						p->nondim_col[p->n_nondim++] = 2 + mode;
						break;
					case 'T':	/* Input (x,y) refers to tail of vector, double heads */
						p->v.status |= GMT_VEC_BEGIN;
					case 't':	/* Input (x,y) refers to tail of vector [Default], single head */
						p->v.status |= (GMT_VEC_JUST_B + GMT_VEC_END);
						p->nondim_col[p->n_nondim++] = 2 + mode;
						break;
					default:	/* No modifier given, default to tail, single head */
						p->v.status |= (GMT_VEC_JUST_B + GMT_VEC_END);
						one = 1;
						p->nondim_col[p->n_nondim++] = 2 + mode;
						break;
				}
				for (j = one; text[j] && text[j] != 'n'; j++);
				len = strlen(text) - 1;
				if (text[j] == 'n') {	/* Normalize option used */
					k = gmt_get_unit (text[len]);
					if (k >= 0) { p->u = k; p->u_set = TRUE; }
					p->v.v_norm = (float)atof (&text[j+1]);
					text[j] = 0;	/* Chop off the shrink part */
				}
				if (text[one]) {
					/* It is possible that the user have appended a unit modifier after
					 * the <size> argument (which here are vector attributes).  We use that
					 * to set the unit, but only if the vector attributes themselves have
					 * units. (If not we would override MEASURE_UNIT without cause).
					 * So, -SV0.1i/0.2i/0.3ic will expect 4th column to have length in cm
					 * while SV0.1i/0.2i/0.3i expects data units in MEASURE_UNIT
					 */

					if (isalpha ((int)text[len]) && isalpha ((int)text[len-1])) {
						k = gmt_get_unit (text[len]);
						if (k >= 0) { p->u = k; p->u_set = TRUE;}
						text[len] = 0;
					}
					sscanf (&text[one], "%[^/]/%[^/]/%s", txt_a, txt_b, txt_c);
					p->v.v_width  = (float)GMT_to_inch (C, txt_a);
					p->v.h_length = (float)GMT_to_inch (C, txt_b);
					p->v.h_width  = (float)GMT_to_inch (C, txt_c);
					p->v.v_angle = (float)atand (0.5 * p->v.h_width / p->v.h_length);
				}
				if (p->v.v_norm >= 0.0) text[j] = 'n';	/* Put back the n<shrink> part */
			}
#endif
			p->n_required = 2;
			break;
		case 'W':
			p->convert_angles = 1;
		case 'w':
			p->symbol = GMT_SYMBOL_WEDGE;
			p->n_required = 2;
			p->nondim_col[p->n_nondim++] = 2 + col_off;	/* Angle */
			p->nondim_col[p->n_nondim++] = 3 + col_off;	/* Angle */
			break;
		case '+':
			p->symbol = GMT_SYMBOL_PLUS;
			break;
		case 'x':
			p->symbol = GMT_SYMBOL_CROSS;
			break;
		case 'y':
			p->symbol = GMT_SYMBOL_YDASH;
			break;
		case 'z':
			p->symbol = GMT_SYMBOL_ZDASH;
			break;
		case 'k':
			p->symbol = GMT_SYMBOL_CUSTOM;
			p->custom = GMT_get_custom_symbol (C, text_cp);
			p->n_required = p->custom->n_required;
			for (ju = p->n_nondim = 0; ju < p->n_required; ju++) {	/* Flag input columns that are NOT lengths */
				if (p->custom->type[ju] != GMT_IS_DIMENSION) p->nondim_col[p->n_nondim++] = 2 + col_off + ju;
			}
			break;
		case '=':
			p->symbol = GMT_SYMBOL_GEOVECTOR;
			p->convert_angles = 1;
			p->nondim_col[p->n_nondim++] = 2 + col_off;	/* Angle [or longitude] */
			p->nondim_col[p->n_nondim++] = 3 + col_off;	/* Arc length [or latitude] */
			if (GMT_parse_vector (C, text, p)) {
				GMT_report (C, GMT_MSG_FATAL, "Syntax error -S= option\n");
				decode_error++;
			}
			p->n_required = 2;
			break;
		default:
			decode_error = TRUE;
			GMT_report (C, GMT_MSG_FATAL, "Syntax error -S option: Unrecognized symbol type %c\n", symbol_type);
			break;
	}
	if (p->given_size_x == 0.0 && check) {
		p->read_size = TRUE;
		p->n_required++;
		if (p->symbol == GMT_SYMBOL_COLUMN) p->n_required++;
	}
	if (bset || cmd) { /* Since we may not know if we have logarithmic projection at this point, skip the next checks. */ }
	else if (p->symbol == GMT_SYMBOL_BARX)
		p->base = (C->current.proj.xyz_projection[GMT_X] == GMT_LOG10) ? 1.0 : 0.0;
	else if (p->symbol == GMT_SYMBOL_BARY)
		p->base = (C->current.proj.xyz_projection[GMT_Y] == GMT_LOG10) ? 1.0 : 0.0;
	else if (p->symbol == GMT_SYMBOL_COLUMN)
		p->base = (C->current.proj.xyz_projection[GMT_Z] == GMT_LOG10) ? 1.0 : 0.0;

	if (p->convert_size) s[0] = '+';	/* Restore what we temporarily removed */

	return (decode_error);
}

void GMT_init_scales (struct GMT_CTRL *C, COUNTER_MEDIUM unit, double *fwd_scale, double *inv_scale, double *inch_to_unit, double *unit_to_inch, char *unit_name) {
	/* unit is 0-6 and stands for m, km, miles, nautical miles, inch, cm, or point */
	/* fwd_scale is used to convert user distance units to meter */
	/* inv_scale is used to convert meters to user distance units */
	/* inch_to_unit is used to convert internal inches to users units (c, i, p) */
	/* unit_to_inch is used to convert users units (c, i, p) to internal inches */
	/* unit_name is the name of the users measure unit (cm/inch/m/point) */

	double scales[7];

	/* These scales are used if 1 to 1 scaling is chosen */

	scales[0] = 1.0;		/* m in m */
	scales[1] = 1000.0;		/* m in km */
	scales[2] = METERS_IN_A_MILE;		/* m in miles */
	scales[3] = METERS_IN_A_NAUTICAL_MILE;	/* m in nautical miles */
	scales[4] = 0.0254;		/* m in inch */
	scales[5] = 0.01;		/* m in cm */
	scales[6] = 0.0254 / 72.0;	/* m in points */

	/* These scales are used when 1:1 is not set to ensure that the
	 * output (or input with -I) is given (taken) in the units set
	 * by MEASURE_UNIT */

	switch (C->current.setting.proj_length_unit) {
		case GMT_CM:
			*inch_to_unit = 2.54;
			strcpy (unit_name, "cm");
			break;
		case GMT_INCH:
			*inch_to_unit = 1.0;
			strcpy (unit_name, "inch");
			break;
		case GMT_PT:
			*inch_to_unit = 72.0;
			strcpy (unit_name, "point");
			break;
	}
	*unit_to_inch = 1.0 / (*inch_to_unit);
	*fwd_scale = 1.0 / scales[unit];
	*inv_scale = scales[unit];
}

COUNTER_MEDIUM GMT_check_scalingopt (struct GMT_CTRL *C, char option, char unit, char *unit_name) {
	COUNTER_MEDIUM mode;

	switch (unit) {
		case '\0':
		case 'e':
			mode = 0;
			strcpy (unit_name, "m");
			break;
		case 'k':
			mode = 1;
			strcpy (unit_name, "km");
			break;
		case 'M':
			mode = 2;
			strcpy (unit_name, "miles");
			break;
		case 'n':
			mode = 3;
			strcpy (unit_name, "nautical miles");
			break;
		case 'i':
			mode = 4;
			strcpy (unit_name, "inch");
			break;
		case 'c':
			mode = 5;
			strcpy (unit_name, "cm");
			break;
		case 'p':
			mode = 6;
			strcpy (unit_name, "point");
			break;
		case 'f':
			mode = 7;
			strcpy (unit_name, "feet");
			break;
		default:
			GMT_report (C, GMT_MSG_FATAL, "GMT ERROR Option -%c: Only append one of %s|%s\n", option, GMT_DIM_UNITS_DISPLAY, GMT_LEN_UNITS2_DISPLAY);
			GMT_exit (EXIT_FAILURE);
	}

	return (mode);
}

GMT_LONG GMT_set_measure_unit (struct GMT_CTRL *C, char unit) {
	/* Option to override the GMT measure unit default */
	GMT_LONG k;

	if ((k = gmt_get_unit (unit)) < 0) return (GMT_MAP_BAD_MEASURE_UNIT);
	C->current.setting.proj_length_unit = k;
	return (GMT_NOERROR);
}

#ifdef GMT_COMPAT
GMT_LONG backwards_SQ_parsing (struct GMT_CTRL *C, char option, char *item) {
	/* Use to parse various -S -Q options when backwardsness has been enabled */
	GMT_LONG j;
	
	GMT_report (C, GMT_MSG_COMPAT, "Warning: Option -%c[-]<mode>[/<threshold>] is deprecated. Use -n<mode>[+a][+t<threshold>] instead.\n", (int)option);
	
	for (j = 0; j < 3 && item[j]; j++) {
		switch (item[j]) {
			case '-':
				C->common.n.antialias = FALSE; break;
			case 'n':
				C->common.n.interpolant = BCR_NEARNEIGHBOR; break;
			case 'l':
				C->common.n.interpolant = BCR_BILINEAR; break;
			case 'b':
				C->common.n.interpolant = BCR_BSPLINE; break;
			case 'c':
				C->common.n.interpolant = BCR_BICUBIC; break;
			case '/':
				C->common.n.threshold = atof (&item[j+1]);
				if (C->common.n.threshold < 0.0 || C->common.n.threshold > 1.0) {
					GMT_report (C, GMT_MSG_FATAL, "Error: Interpolation threshold must be in [0,1] range\n");
					return (1);
				}
				break;
			default:
				GMT_report (C, GMT_MSG_FATAL, "Syntax error: Specify -%c[-]b|c|l|n[/threshold] to set grid interpolation mode.\n", option);
				return (1);
				break;
		}
	}
	return (GMT_NOERROR);
}
#endif

GMT_LONG GMT_parse_common_options (struct GMT_CTRL *C, char *list, char option, char *item)
{
	/* GMT_parse_common_options interprets the command line for the common, unique options
	 * -B, -J, -K, -O, -P, -R, -U, -V, -X, -Y, -b, -c, -f, -g, -h, -i, -n, -o, -p, -r, -s, -t, -:, -- and -^.
	 * The list passes all of these that we should consider.
	 */

	GMT_LONG error = 0, i, j_type;

	if (!list || !strchr (list, option)) return (FALSE);	/* Not a common option we accept */

#ifdef GMT_COMPAT
	/* Translate some options */
	switch (option) {
		case 'E': GMT_COMPAT_OPT ('p'); break;
		case 'F': GMT_COMPAT_OPT ('r'); break;
		case 'H': GMT_COMPAT_OPT ('h'); break;
	}
#endif

	switch (option) {	/* Handle parsing of this option, if allowed here */

		case 'B':
			switch (item[0]) {	/* Check for -B[p] and -Bs */
				case 's':
					//error += GMT_check_condition (C, C->common.B.active[1], "Warning: Option -Bs given more than once\n");
					C->common.B.active[1] = TRUE;
					break;
				default:
					//error += GMT_check_condition (C, C->common.B.active[0], "Warning: Option -B[p] given more than once\n");
					C->common.B.active[0] = TRUE;
					break;
			}
			if (!error) error = gmt_parse_B_option (C, item);
			break;

		case 'J':
			j_type = (item && (item[0] == 'Z' || item[0] == 'z')) ? 2 : 1;
			error += (GMT_check_condition (C, C->common.J.active & j_type, "Warning: Option -J given more than once\n") || gmt_parse_J_option (C, item));
			C->common.J.active |= j_type;
			break;

		case 'K':
			GMT_more_than_once (C, C->common.K.active);
			C->common.K.active = TRUE;
			break;

		case 'O':
			GMT_more_than_once (C, C->common.O.active);
			C->common.O.active = TRUE;
			break;

		case 'P':
			GMT_more_than_once (C, C->common.P.active);
			C->common.P.active = TRUE;
			break;

#ifdef GMT_COMPAT
		case 'Q':
		case 'S':
			GMT_report (C, GMT_MSG_COMPAT, "Warning: Option -%c is deprecated. Use -n instead.\n" GMT_COMPAT_INFO, option);
			error += backwards_SQ_parsing (C, option, item);
			break;
#endif

		case 'R':
			error += (GMT_more_than_once (C, C->common.R.active) || gmt_parse_R_option (C, item));
			C->common.R.active = TRUE;
			break;

		case 'U':
			error += (GMT_more_than_once (C, C->common.U.active) || gmt_parse_U_option (C, item));
			C->common.U.active = TRUE;
			break;

		case 'V':
			GMT_more_than_once (C, C->common.V.active);
			C->common.V.active = TRUE;
			if (item && item[0]) {	/* Specified a verbosity level */
				i = atoi (item);
				if (i < GMT_MSG_SILENCE || i > GMT_MSG_DEBUG) {
					GMT_report (C, GMT_MSG_FATAL, "Error: Option -V verbosity levels are %d-%d\n", GMT_MSG_SILENCE, GMT_MSG_DEBUG);
					error++;
				}
				else
					C->current.setting.verbose = i;
			}
			else
				C->current.setting.verbose = GMT_MSG_NORMAL;
			break;

		case 'X':
			error += (GMT_more_than_once (C, C->common.X.active) || gmt_parse_XY_option (C, GMT_X, item));
			C->common.X.active = TRUE;
			break;

		case 'Y':
			error += (GMT_more_than_once (C, C->common.Y.active) || gmt_parse_XY_option (C, GMT_Y, item));
			C->common.Y.active = TRUE;
			break;

#ifdef GMT_COMPAT
		case 'Z':	/* Backwards compatibility */
			GMT_report (C, GMT_MSG_COMPAT, "Warning: Option -Z[<zlevel>] is deprecated. Use -p<azim>/<elev>[/<zlevel>] instead.\n" GMT_COMPAT_INFO);
			if (item && item[0]) C->current.proj.z_level = atof (item);
			break;
#endif

		case 'a':
			error += (GMT_more_than_once (C, C->common.a.active) || gmt_parse_a_option (C, item));
			C->common.a.active = TRUE;
			break;

		case 'b':
			switch (item[0]) {
				case 'i':
					error += GMT_check_condition (C, C->common.b.active[GMT_IN], "Warning Option -bi given more than once\n");
					C->common.b.active[GMT_IN] = TRUE;
					break;
				case 'o':
					error += GMT_check_condition (C, C->common.b.active[GMT_OUT], "Warning Option -bo given more than once\n");
					C->common.b.active[GMT_OUT] = TRUE;
					break;
				default:
					error += GMT_check_condition (C, C->common.b.active[GMT_IN] + C->common.b.active[GMT_OUT], "Warning Option -b given more than once\n");
					C->common.b.active[GMT_IN] = C->common.b.active[GMT_OUT] = TRUE;
					break;
			}
			error += gmt_parse_b_option (C, item);
			break;

		case 'c':
			error += (GMT_more_than_once (C, C->common.c.active) || gmt_parse_c_option (C, item));
			C->common.c.active = TRUE;
			break;

		case 'f':
			switch (item[0]) {
				case 'i':
					error += GMT_check_condition (C, C->common.f.active[GMT_IN], "Warning Option -fi given more than once\n");
					C->common.f.active[GMT_IN] = TRUE;
					break;
				case 'o':
					error += GMT_check_condition (C, C->common.f.active[GMT_OUT], "Warning Option -fo given more than once\n");
					C->common.f.active[GMT_OUT] = TRUE;
					break;
				default:
					error += GMT_check_condition (C, C->common.f.active[GMT_IN] | C->common.f.active[GMT_OUT], "Warning Option -f given more than once\n");
					C->common.f.active[GMT_IN] = C->common.f.active[GMT_OUT] = TRUE;
					break;
			}
			error += gmt_parse_f_option (C, item);
			break;

		case 'g':
			error += gmt_parse_g_option (C, item);
			C->common.g.active = TRUE;
			break;

		case 'h':
			error += (GMT_more_than_once (C, C->common.h.active) || gmt_parse_h_option (C, item));
			C->common.h.active = TRUE;
			break;

		case 'i':
			error += (GMT_more_than_once (C, C->common.i.active) || gmt_parse_i_option (C, item));
			C->common.i.active = TRUE;
			break;

#ifdef GMT_COMPAT
		case 'M':	/* Backwards compatibility */
		case 'm':
			GMT_report (C, GMT_MSG_COMPAT, "Warning: Option -%c is deprecated. Segment headers are automatically identified.\n", option);
			break;
#endif

		case 'n':
			error += (GMT_more_than_once (C, C->common.n.active) || gmt_parse_n_option (C, item));
			C->common.n.active = TRUE;
			break;

		case 'o':
			error += (GMT_more_than_once (C, C->common.o.active) || gmt_parse_o_option (C, item));
			C->common.o.active = TRUE;
			break;

		case 'p':
			error += (GMT_more_than_once (C, C->common.p.active) || gmt_parse_p_option (C, item));
			C->common.p.active = TRUE;
			break;

		case 'r':
			error += GMT_more_than_once (C, C->common.r.active);
			C->common.r.active = TRUE;
			break;

		case 's':
			error += (GMT_more_than_once (C, C->common.s.active) || gmt_parse_s_option (C, item));
			C->common.s.active = TRUE;
			break;

		case 't':
			error += GMT_more_than_once (C, C->common.t.active);
			C->common.t.active = TRUE;
			C->common.t.value = atof (item);
			break;

		case ':':
			error += (GMT_more_than_once (C, C->common.colon.active) || gmt_parse_colon_option (C, item));
			C->common.colon.active = TRUE;
			break;

		case '^':
			if (C->common.synopsis.active) GMT_report (C, GMT_MSG_FATAL, "Warning: Option - given more than once\n");
			C->common.synopsis.active = TRUE;
			break;

		case '-':
			GMT_hash_init (C, keys_hashnode, GMT_keywords, GMT_N_KEYS, GMT_N_KEYS);
			error += gmt_parse_dash_option (C, item);
			gmt_free_hash (C, keys_hashnode, GMT_N_KEYS);
			break;

		case '>':	/* Registered output file; nothing to do here */
			break;

		default:	/* Here we end up if an unrecognized option is passed (should not happen, though) */
			GMT_report (C, GMT_MSG_FATAL, "Option -%c is not a recognized common option\n", option);
			return (TRUE);
			break;
	}

	/* On error, give syntax message */

	if (error) GMT_syntax (C, option);

	return (error);
}

GMT_LONG gmt_scanf_epoch (struct GMT_CTRL *C, char *s, int64_t *rata_die, double *t0) {

	/* Read a string which must be in one of these forms:
		[-]yyyy-mm-dd[T| [hh:mm:ss.sss]]
		[-]yyyy-Www-d[T| [hh:mm:ss.sss]]
	   Hence, data and clock can be separated by 'T' or ' ' (space), and the clock string is optional.
	   In fact, seconds can be decimal or integer, or missing. Minutes and hour are optional too.
	   Examples: 2000-01-01, 2000-01-01T, 2000-01-01 00:00, 2000-01-01T00, 2000-01-01T00:00:00.000
	*/

	double ss = 0.0;
	GMT_LONG i, yy, mo, dd, hh = 0, mm = 0;
	int64_t rd;
	char tt[8];

	i = 0;
	while (s[i] && s[i] == ' ') i++;
	if (!(s[i])) return (-1);
	if (strchr (&s[i], 'W') ) {	/* ISO calendar string, date with or without clock */
		if (sscanf (&s[i], "%5d-W%2d-%1d%[^0-9:-]%2d:%2d:%lf", &yy, &mo, &dd, tt, &hh, &mm, &ss) < 3) return (-1);
		if (GMT_iso_ywd_is_bad (yy, mo, dd) ) return (-1);
		rd = GMT_rd_from_iywd (C, yy, mo, dd);
	}
	else {				/* Gregorian calendar string, date with or without clock */
		if (sscanf (&s[i], "%5d-%2d-%2d%[^0-9:-]%2d:%2d:%lf", &yy, &mo, &dd, tt, &hh, &mm, &ss) < 3) return (-1);
		if (GMT_g_ymd_is_bad (yy, mo, dd) ) return (-1);
		rd = GMT_rd_from_gymd (C, yy, mo, dd);
	}
	if (GMT_hms_is_bad (hh, mm, ss)) return (-1);

	*rata_die = rd;								/* Rata day number of epoch */
	*t0 =  (GMT_HR2SEC_F * hh + GMT_MIN2SEC_F * mm + ss) * GMT_SEC2DAY;	/* Fractional day (0<= t0 < 1) since rata_die of epoch */
	return (GMT_NOERROR);
}

GMT_LONG GMT_init_time_system_structure (struct GMT_CTRL *C, struct GMT_TIME_SYSTEM *time_system) {
	/* Processes strings time_system.unit and time_system.epoch to produce a time system scale
	   (units in seconds), inverse scale, and rata die number and fraction of the epoch (days).
	   Return values: 0 = no error, 1 = unit error, 2 = epoch error, 3 = unit and epoch error.
	*/
	GMT_LONG error = GMT_NOERROR;

	/* Check the unit sanity */
	switch (time_system->unit) {
		case 'y':
		case 'Y':
			/* This is a kludge: we assume all years are the same length, thinking that a user
			with decimal years doesn't care about precise time.  To do this right would
			take an entirely different scheme, not a simple unit conversion. */
			time_system->scale = GMT_YR2SEC_F;
			break;
		case 'o':
		case 'O':
			/* This is also a kludge: we assume all months are the same length, thinking that a user
			with decimal years doesn't care about precise time.  To do this right would
			take an entirely different scheme, not a simple unit conversion. */
			time_system->scale = GMT_MON2SEC_F;
			break;
		case 'd':
		case 'D':
			time_system->scale = GMT_DAY2SEC_F;
			break;
		case 'h':
		case 'H':
			time_system->scale = GMT_HR2SEC_F;
			break;
		case 'm':
		case 'M':
			time_system->scale = GMT_MIN2SEC_F;
			break;
		case 's':
		case 'S':
			time_system->scale = 1.0;
			break;
#ifdef GMT_COMPAT
		case 'c':
		case 'C':
			GMT_report (C, GMT_MSG_COMPAT, "Warning: Unit c (seconds) is deprecated; use s instead.\n");
			time_system->scale = 1.0;
			break;
#endif
		default:
			error += 1;
			break;
	}

	/* Set inverse scale and store it to avoid divisions later */
	time_system->i_scale = 1.0 / time_system->scale;

	/* Now convert epoch into rata die number and fraction */
	if (gmt_scanf_epoch (C, time_system->epoch, &time_system->rata_die, &time_system->epoch_t0)) error += 2;

	if (error & 1) {
		GMT_report (C, GMT_MSG_FATAL, "Warning: TIME_UNIT is invalid.  Default assumed.\n");
		GMT_report (C, GMT_MSG_FATAL, "Choose one only from y o d h m s\n");
		GMT_report (C, GMT_MSG_FATAL, "Corresponding to year month day hour minute second\n");
		GMT_report (C, GMT_MSG_FATAL, "Note year and month are simply defined (365.2425 days and 1/12 of a year)\n");
	}
	if (error & 2) {
		GMT_report (C, GMT_MSG_FATAL, "Warning: TIME_EPOCH format is invalid.  Default assumed.\n");
		GMT_report (C, GMT_MSG_FATAL, "    A correct format has the form [-]yyyy-mm-ddThh:mm:ss[.xxx]\n");
		GMT_report (C, GMT_MSG_FATAL, "    or (using ISO weekly calendar)   yyyy-Www-dThh:mm:ss[.xxx]\n");
		GMT_report (C, GMT_MSG_FATAL, "    An example of a correct format is:  2000-01-01T12:00:00\n");
	}
	return (error);
}

void GMT_set_pad (struct GMT_CTRL *C, COUNTER_MEDIUM pad)
{	/* Changes the 4 GMT default pad values to given isotropic pad */
	C->current.io.pad[XLO] = C->current.io.pad[XHI] = C->current.io.pad[YLO] = C->current.io.pad[YHI] = pad;
}

GMT_LONG GMT_init_fonts (struct GMT_CTRL *C)
{
	COUNTER_MEDIUM i = 0, n_GMT_fonts;
	size_t n_alloc = 0;
	char buf[GMT_BUFSIZ], fullname[GMT_BUFSIZ];
	FILE *in = NULL;

	/* Loads the available fonts for this installation */

	/* First the standard 35 PostScript fonts from Adobe */

	GMT_getsharepath (C, "pslib", "PS_font_info", ".d", fullname);
	if ((in = fopen (fullname, "r")) == NULL) {
		GMT_report (C, GMT_MSG_FATAL, "Error: Cannot open %s\n", fullname);
		GMT_exit (EXIT_FAILURE);
	}

	GMT_set_meminc (C, GMT_SMALL_CHUNK);	/* Only allocate a small amount */
	while (fgets (buf, GMT_BUFSIZ, in)) {
		if (buf[0] == '#' || buf[0] == '\n' || buf[0] == '\r') continue;
		if (i == n_alloc) C->session.font = GMT_malloc (C, C->session.font, i, &n_alloc, struct GMT_FONTSPEC);
		if (sscanf (buf, "%s %lf %*d", fullname, &C->session.font[i].height) != 2) {
			GMT_report (C, GMT_MSG_FATAL, "Error: Trouble decoding font info for font %ld\n", i);
			GMT_exit (EXIT_FAILURE);
		}
		C->session.font[i++].name = strdup (fullname);
	}
	fclose (in);
	C->session.n_fonts = n_GMT_fonts = i;

	/* Then any custom fonts */

	if (GMT_getsharepath (C, "pslib", "CUSTOM_font_info", ".d", fullname)) {	/* Decode Custom font file */
		if ((in = fopen (fullname, "r")) == NULL) {
			GMT_report (C, GMT_MSG_FATAL, "Error: Cannot open %s\n", fullname);
			GMT_exit (EXIT_FAILURE);
		}

		while (fgets (buf, GMT_BUFSIZ, in)) {
			if (buf[0] == '#' || buf[0] == '\n' || buf[0] == '\r') continue;
			if (i == n_alloc) C->session.font = GMT_malloc (C, C->session.font, i, &n_alloc, struct GMT_FONTSPEC);
			if (sscanf (buf, "%s %lf %*d", fullname, &C->session.font[i].height) != 2) {
				GMT_report (C, GMT_MSG_FATAL, "Error: Trouble decoding custom font info for font %ld\n", i - n_GMT_fonts);
				GMT_exit (EXIT_FAILURE);
			}
			C->session.font[i++].name = strdup (fullname);
		}
		fclose (in);
		C->session.n_fonts = i;
	}
	n_alloc = i;
	C->session.font = GMT_malloc (C, C->session.font, 0, &n_alloc, struct GMT_FONTSPEC);
	GMT_reset_meminc (C);
	return (GMT_NOERROR);
}

struct GMT_CTRL *New_GMT_Ctrl (char *session) {	/* Allocate and initialize a new common control structure */
	GMT_LONG i;
	char path[PATH_MAX+1];
	char *unit_name[4] = {"cm", "inch", "m", "point"};
	double u2u[4][4] = {	/* Local initialization of unit conversion factors */
		{   1.00,    1.0/2.54,    0.01,         72.0/2.54 },
		{   2.54,    1.0,         0.0254,       72.0 },
		{ 100.00,    100.0/2.54,  1.0,          72.0/0.0254 },
		{ 2.54/72.0, 1.0/72.0,    0.0254/72.0,  1.0 }
	};
	struct GMT_PROJ4 GMT_proj4[GMT_N_PROJ4] = {
		{ "aea"      , GMT_ALBERS },
		{ "aeqd"     , GMT_AZ_EQDIST },
		{ "cyl_stere", GMT_CYL_STEREO },
		{ "cass"     , GMT_CASSINI },
		{ "cea"      , GMT_CYL_EQ },
		{ "eck4"     , GMT_ECKERT4 },
		{ "eck6"     , GMT_ECKERT6 },
		{ "eqc"      , GMT_CYL_EQDIST },
		{ "eqdc"     , GMT_ECONIC },
		{ "gnom"     , GMT_GNOMONIC },
		{ "hammer"   , GMT_HAMMER },
		{ "laea"     , GMT_LAMB_AZ_EQ },
		{ "lcc"      , GMT_LAMBERT },
		{ "merc"     , GMT_MERCATOR },
		{ "mill"     , GMT_MILLER },
		{ "moll"     , GMT_MOLLWEIDE },
		{ "nsper"    , GMT_GENPER },
		{ "omerc"    , GMT_OBLIQUE_MERC },
		{ "omercp"   , GMT_OBLIQUE_MERC_POLE },
		{ "ortho"    , GMT_ORTHO },
		{ "polar"    , GMT_POLAR },
		{ "poly"     , GMT_POLYCONIC },
		{ "robin"    , GMT_ROBINSON },
		{ "sinu"     , GMT_SINUSOIDAL },
		{ "stere"    , GMT_STEREO },
		{ "tmerc"    , GMT_TM },
		{ "utm"      , GMT_UTM },
		{ "vandg"    , GMT_VANGRINTEN },
		{ "wintri"   , GMT_WINKEL },
		{ "xy"       , GMT_LINEAR },
		{ "z"        , GMT_ZAXIS }
	};
	struct GMT_CTRL *C = NULL;
	struct ELLIPSOID ref_ellipsoid[GMT_N_ELLIPSOIDS] = {   /* This constant is created by GNUmakefile - do not edit */
	#include "gmt_ellipsoids.h"	/* This include file is created by GNUmakefile - do not edit */
	};
	struct DATUM datum[GMT_N_DATUMS] = {     /* This constant is created by GNUmakefile - do not edit */
	#include "gmt_datums.h"		/* This include file is created by GNUmakefile - do not edit */
	};

	/* Alloc using calloc since GMT_memory may use resources not yet initialized */
	C = calloc ((size_t)1, sizeof (struct GMT_CTRL));
	GMT_memcpy (C->current.setting.ref_ellipsoid, ref_ellipsoid, 1, ref_ellipsoid);
	GMT_memcpy (C->current.setting.proj_datum, datum, 1, datum);

	/* Assign the three std* pointers */

	C->session.std[GMT_IN]  = stdin;
	C->session.std[GMT_OUT] = stdout;
	C->session.std[GMT_ERR] = stderr;
	
	/* Set default verbosity level */
	C->current.setting.verbose = GMT_MSG_FATAL;

#ifdef DEBUG
	GMT_memtrack_init (C, &GMT_mem_keeper);	/* Helps us determine memory leaks */
	C->session.min_meminc = GMT_MIN_MEMINC;
	C->session.max_meminc = GMT_MAX_MEMINC;
#endif

	/* We use the calling programs session name as program name */
	C->init.progname = basename(session);

	/* Set runtime bindir */
	GMT_runtime_bindir (path, session);
	C->init.runtime_bindir = strdup (path);

	GMT_set_env (C);	/* Get GMT_SHAREDIR and other environment path parameters */

	GMT_init_fonts (C);	/* Load in available font names */

	/* Set up hash table for colornames (used to convert <colorname> to <r/g/b>) */

	GMT_hash_init (C, C->session.rgb_hashnode, GMT_color_name, GMT_N_COLOR_NAMES, GMT_N_COLOR_NAMES);

	/* Initialize values whose defaults are not necessarily 0/FALSE/NULL */

	/* MAP settings */

	GMT_init_distaz (C, GMT_MAP_DIST_UNIT, GMT_GREATCIRCLE, GMT_MAP_DIST);	/* Default spherical distance calculations in m */

	C->current.map.n_lon_nodes = 360;
	C->current.map.n_lat_nodes = 180;
	C->current.map.frame.check_side = C->current.map.frame.horizontal = FALSE;
	C->current.map.dlon = (C->common.R.wesn[XHI] - C->common.R.wesn[XLO]) / C->current.map.n_lon_nodes;
	C->current.map.dlat = (C->common.R.wesn[YHI] - C->common.R.wesn[YLO]) / C->current.map.n_lat_nodes;

	/* PLOT settings */

	C->current.plot.mode_3D = 3;	/* Draw both fore and/or back 3-D box lines [1 + 2] */

	/* PROJ settings */

	C->current.proj.projection = GMT_NO_PROJ;
	/* We need some defaults here for the cases where we do not actually set these with GMT_map_setup */
	C->current.proj.fwd_x = C->current.proj.fwd_y = C->current.proj.fwd_z = (PFL) GMT_translin;
	C->current.proj.inv_x = C->current.proj.inv_y = C->current.proj.inv_z = (PFL) GMT_itranslin;
	/* z_level will be updated in GMT_init_three_D, but if it doesn't, it does not matter,
	 * because by default, z_scale = 0.0 */
	C->current.proj.z_level = DBL_MAX;
	C->current.proj.xyz_pos[GMT_X] = C->current.proj.xyz_pos[GMT_Y] = C->current.proj.xyz_pos[GMT_Z] = TRUE;
	C->current.proj.z_project.view_azimuth = 180.0;
	C->current.proj.z_project.view_elevation = 90.0;
	C->current.proj.z_project.plane = -1;	/* Initialize no perspective projection */
	C->current.proj.z_project.level = 0.0;
	for (i = 0; i < 4; i++) C->current.proj.edge[i] = TRUE;
	GMT_grdio_init (C);
	GMT_set_pad (C, 2);	/* Default is to load in grids with 2 rows/cols for boundary padding */
	C->current.proj.f_horizon = 90.0;
	C->current.proj.proj4 = GMT_memory (C, NULL, GMT_N_PROJ4, struct GMT_PROJ4);
	for (i = 0; i < GMT_N_PROJ4; i++) {	/* Load up proj4 structure once and for all */
		C->current.proj.proj4[i].name = strdup (GMT_proj4[i].name);
		C->current.proj.proj4[i].id = GMT_proj4[i].id;
	}
	/* TIME_SYSTEM settings */
	strcpy (C->current.setting.time_system.epoch, "2000-01-01T12:00:00");
	C->current.setting.time_system.unit = 'd';

	/* INIT settings */

	GMT_memcpy (C->session.u2u, u2u, 1, u2u);
	for (i = 0; i < 4; i++) strcpy (C->session.unit_name[i], unit_name[i]);
	GMT_make_fnan (C->session.f_NaN);
	GMT_make_dnan (C->session.d_NaN);
	for (i = 0; i < 3; i++) C->session.no_rgb[i] = -1.0;

	return (C);
}

struct GMT_CTRL *GMT_begin (char *session, COUNTER_MEDIUM mode)
{
	/* GMT_begin is called once by GMT_Create_Session and does basic
	 * one-time initialization of GMT before the GMT modules take over.
	 * It will load in the gmt.conf settings from the share dir and
	 * reset them with the user's gmt.conf settings (if any).
	 * It then does final processing of defaults so that all internal
	 * GMT parameters are properly initialized and ready to go. This
	 * means it is possible to write a functioning GMT application that
	 * does not require the use of any GMT modules.  However,
	 * most GMT applications will call various GMT modules and these
	 * may need to process additional --PAR=value arguments. This will
	 * require renewed processing of defaults and takes place in GMT_begin_module
	 * which is called at the start of all GMT modules.  This basically
	 * performs a save/restore operation so that when the GMT module
	 * returns the GMT structure is restored to its original values.
	 */

	char *module_name = "GMT_begin";
	char path[GMT_TEXT_LEN256];
	struct GMT_CTRL *C = NULL;

#ifdef __FreeBSD__
#ifdef _i386_
	/* allow divide by zero -- Inf */
	fpsetmask (fpgetmask () & ~(FP_X_DZ | FP_X_INV));
#endif
#endif

#ifdef WIN32
	/* Set all I/O to binary mode */
	if ( _setmode(_fileno(stdin), _O_BINARY) == -1 ) {
		fprintf (stderr, "Could not set binary mode for stdin.\n");
		GMT_exit (EXIT_FAILURE);
	}
	if ( _setmode(_fileno(stdout), _O_BINARY) == -1 ) {
		fprintf (stderr, "Could not set binary mode for stdout.\n");
		GMT_exit (EXIT_FAILURE);
	}
	if ( _setmode(_fileno(stderr), _O_BINARY) == -1 ) {
		fprintf (stderr, "Could not set binary mode for stderr.\n");
		GMT_exit (EXIT_FAILURE);
	}
  if ( _set_fmode(_O_BINARY) != 0 ) {
    fprintf (stderr, "Could not set binary mode for file I/O.\n");
    GMT_exit (EXIT_FAILURE);
  }
#endif

	C = New_GMT_Ctrl (session);		/* Allocate and initialize a new common control structure */
	C->init.module_name = module_name;		/* This will be reset by the GMT modules we call */

	if (mode == GMTAPI_GMTPSL) {			/* The application will need PSL */
		C->PSL = New_PSL_Ctrl (session);	/* Allocate a PSL control structure */
		if (!C->PSL) {
			GMT_report (C, GMT_MSG_FATAL, "Error: Could not initialize PSL - Aborting.\n");
			GMT_exit (EXIT_FAILURE);
		}
		C->PSL->init.unit = PSL_INCH;					/* We use inches internally in PSL */
		/* If we already know the share dir and user dir: */
		if (C->session.SHAREDIR)
			C->PSL->internal.SHAREDIR = strdup (C->session.SHAREDIR);
		if (C->session.USERDIR)
			C->PSL->internal.USERDIR = strdup (C->session.USERDIR);
		PSL_beginsession (C->PSL);					/* Initializes the session and sets a few defaults */
		/* Reset session defaults to the chosen GMT settings; these are fixed for the entire PSL session */
		PSL_setdefaults (C->PSL, C->current.setting.ps_magnify, C->current.setting.ps_page_rgb, C->current.setting.ps_encoding.name);
	}

	GMT_io_init (C);		/* Init the table i/o structure before parsing GMT defaults */

	/* Initialize the standard GMT system default settings from the system file */

	sprintf (path, "%s/conf/gmt.conf", C->session.SHAREDIR);
	if (access (path, R_OK)) {
		/* Not found in SHAREDIR, try USERDIR instead */
		if (GMT_getuserpath (C, "conf/gmt.conf", path) == NULL) {
			GMT_report (C, GMT_MSG_FATAL, "Error: Could not find system defaults file - Aborting.\n");
			GMT_exit (EXIT_FAILURE);
		}
	}
	GMT_loaddefaults (C, path);	/* Load GMT system default settings [and PSL settings if selected] */
	GMT_getdefaults (C, CNULL);	/* Override using local GMT default settings (if any) [and PSL if selected] */

	/* There is no longer a -m option in GMT 5 so multi segments are now always TRUE.
	   However, in GMT_COMPAT mode the -mi and -mo options WILL turn off multi in the other direction. */
	GMT_set_segmentheader (C, GMT_IN, TRUE);
	GMT_set_segmentheader (C, GMT_OUT, FALSE);	/* Will be turned TRUE when either of two situation arises: */
	/* 1. We read a multisegment header
	   2. The -g option is set which will create gaps and thus multiple segments
	 */

	/* Initialize the output and plot format machinery for ddd:mm:ss[.xxx] strings from the default format strings.
	 * While this is also done in the default parameter loop it is possible that when a decimal plain format has been selected
	 * the format_float_out string has not yet been processed.  We clear that up by processing again here. */

	gmt_geo_C_format (C);
	gmt_plot_C_format (C);
	
	/* Set default for -n parameters */
	C->common.n.antialias = TRUE; C->common.n.interpolant = BCR_BICUBIC; C->common.n.threshold = 0.5;

	gmt_get_history (C);	/* Process and store command shorthands passed to the application */

	if (C->current.setting.io_gridfile_shorthand) gmt_setshorthand (C);	/* Load the short hand mechanism from .gmt_io */

	GMT_fft_initialization (C);	/* Determine which FFT algos are available and set pointers */

	return (C);
}

#ifdef SET_IO_MODE

/* Under non-Unix operating systems running on the PC, such as
 * Windows, files are opened in either TEXT or BINARY mode.
 * This difference does not exist under UNIX, but is important
 * on the PC.  Specifically, it causes a problem when a program
 * that writes/reads standard i/o wants to use binary data.
 * In those situations we must change the default (TEXT) mode of
 * the file handle to BINARY via a call to "setmode".
 *
 * This can also be done under Win32 with the Microsoft VC++
 * compiler which supports ANSI-C (P. Wessel).  This may be true
 * of other Win32 compilers as well.
 */

void GMT_setmode (struct GMT_CTRL *C, int direction)
{
	/* Changes the stream to deal with BINARY rather than TEXT data */

	FILE *fp = NULL;
	static const char *IO_direction[2] = {"Input", "Output"};

	if (C->common.b.active[direction]) {	/* User wants native binary i/o */

		fp = (direction == 0) ? C->session.std[GMT_IN] : C->session.std[GMT_OUT];
		fflush (fp);	/* Should be untouched but anyway... */
#ifdef WIN32
		GMT_report (C, GMT_MSG_DEBUG, "Set binary mode for %s\n", IO_direction[direction]);
		setmode (fileno (fp), _O_BINARY);
#else
		_fsetmode (fp, "b");
#endif
	}
}

#endif	/* SET_IO_MODE */

GMT_LONG GMT_message (struct GMT_CTRL *C, char *format, ...) {
#ifdef GMT_MATLAB
	char line[GMT_BUFSIZ];
#endif
	va_list args;
	va_start (args, format);
#ifdef GMT_MATLAB
	/* Version used by Matlab MEXs that are not able to print to stdout/stderr */
	vsnprintf (line, GMT_BUFSIZ, format, args);
	mexPrintf ("%s", line);
#else
	vfprintf (C->session.std[GMT_ERR], format, args);
#endif
	va_end (args);
	return (0);
}

<<<<<<< HEAD
GMT_LONG GMT_report (struct GMT_CTRL *C, COUNTER_MEDIUM level, char *format, ...) {
#ifdef GMT_MATLAB
	char line[GMT_BUFSIZ];
#endif
=======
GMT_LONG GMT_report_func (struct GMT_CTRL *C, GMT_LONG level, char *source_line, char *format, ...) {
	char message[GMT_BUFSIZ];
	char *source_line_basename;
	size_t source_info_len;
>>>>>>> 5acdbc97
	va_list args;
	if (level > C->current.setting.verbose)
		return 0;
	/* if source_line contains absolute path strip leading path: */
#ifndef WIN32
	source_line_basename = (strrchr (source_line, '/') ? : source_line - 1) + 1;
#else
	source_line_basename = (strrchr (source_line, '\\') ?
			strrchr (source_line, '\\') : source_line - 1) + 1;
#endif
	snprintf (message, GMT_BUFSIZ, "%s, %s, %s: ",
			C->init.progname, C->init.module_name, source_line_basename);
	source_info_len = strlen (message);
	va_start (args, format);
	/* append format to the message: */
	vsnprintf (message + source_info_len, GMT_BUFSIZ - source_info_len, format, args);
	va_end (args);
#ifdef GMT_MATLAB
	/* Version used by Matlab MEXs that are not able to print to stdout/stderr */
	mexPrintf ("%s", message);
#else
	fprintf (C->session.std[GMT_ERR], "%s", message);
#endif
	return 1;
}<|MERGE_RESOLUTION|>--- conflicted
+++ resolved
@@ -8244,17 +8244,10 @@
 	return (0);
 }
 
-<<<<<<< HEAD
-GMT_LONG GMT_report (struct GMT_CTRL *C, COUNTER_MEDIUM level, char *format, ...) {
-#ifdef GMT_MATLAB
-	char line[GMT_BUFSIZ];
-#endif
-=======
-GMT_LONG GMT_report_func (struct GMT_CTRL *C, GMT_LONG level, char *source_line, char *format, ...) {
+GMT_LONG GMT_report_func (struct GMT_CTRL *C, COUNTER_MEDIUM level, char *source_line, char *format, ...) {
 	char message[GMT_BUFSIZ];
 	char *source_line_basename;
 	size_t source_info_len;
->>>>>>> 5acdbc97
 	va_list args;
 	if (level > C->current.setting.verbose)
 		return 0;
