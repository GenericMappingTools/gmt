/*--------------------------------------------------------------------
 *
 *	Copyright (c) 1991-2022 by the GMT Team (https://www.generic-mapping-tools.org/team.html)
 *	See LICENSE.TXT file for copying and redistribution conditions.
 *
 *	This program is free software; you can redistribute it and/or modify
 *	it under the terms of the GNU Lesser General Public License as published by
 *	the Free Software Foundation; version 3 or any later version.
 *
 *	This program is distributed in the hope that it will be useful,
 *	but WITHOUT ANY WARRANTY; without even the implied warranty of
 *	MERCHANTABILITY or FITNESS FOR A PARTICULAR PURPOSE.  See the
 *	GNU Lesser General Public License for more details.
 *
 *	Contact info: www.generic-mapping-tools.org
 *--------------------------------------------------------------------*/

/*!
 * \file gmt_plot.h
 * \brief
 */

#ifndef GMT_PLOT_H
#define GMT_PLOT_H

/*! Identifier for gmt_plane_perspective. The others come from GMT_io.h */

#define GMT_ZW	3

/* GMT symbol identifiers. In addition to those in PSL we have
   extensions for custom symbols in psxy and psxyz and 3-D symbols
   as well as special line symbols (fronts, decorated or quoted lines) */

#define GMT_SYMBOL_BARX			((int)'B')
#define GMT_SYMBOL_BARY			((int)'b')
#define GMT_SYMBOL_FRONT		((int)'f')
#define GMT_SYMBOL_CUSTOM		((int)'k')
#define GMT_SYMBOL_TEXT			((int)'l')
#define GMT_SYMBOL_COLUMN		((int)'o')
#define GMT_SYMBOL_QUOTED_LINE		((int)'q')
#define GMT_SYMBOL_CUBE			((int)'u')
#define GMT_SYMBOL_ZDASH		((int)'z')
#define GMT_SYMBOL_DECORATED_LINE	((int)'~')
#define GMT_SYMBOL_VECTOR_V4		999

#define GMT_SYMBOL_MOVE		((int)'M')
#define GMT_SYMBOL_DRAW		((int)'D')
#define GMT_SYMBOL_STROKE	((int)'S')
#define GMT_SYMBOL_ARC		((int)'A')
#define GMT_SYMBOL_ROTATE	((int)'O')	/* Since R stands for rounded rectangle in plot */
#define GMT_SYMBOL_VARROTATE	((int)'V')
#define GMT_SYMBOL_AZIMROTATE	((int)'Z')
#define GMT_SYMBOL_TEXTURE	((int)'T')
#define GMT_SYMBOL_GEOVECTOR	((int)'=')
#define GMT_SYMBOL_VARTEXT	((int)'L')
#define GMT_SYMBOL_EPS	((int)'P')

#define GMT_SYMBOL_LINE		0
#define GMT_SYMBOL_NONE		((int)' ')
#define GMT_SYMBOL_NOT_SET	((int)'*')

#define GMT_DOT_SIZE 0.005	/* Size of a "dot" on a GMT PS map [in inches] */

/*! FRONT symbols */

enum GMT_enum_front {GMT_FRONT_FAULT = 0,
	GMT_FRONT_ITRIANGLE,
	GMT_FRONT_TRIANGLE,
	GMT_FRONT_SLIP,
	GMT_FRONT_SLIPC,
	GMT_FRONT_CIRCLE,
	GMT_FRONT_BOX};

/*! Direction of FRONT symbols: */

enum GMT_enum_frontdir {GMT_FRONT_RIGHT = -1,
	GMT_FRONT_CENTERED,
	GMT_FRONT_LEFT};

/*! Type of wedge symbols: */

enum GMT_enum_wedgetype {GMT_WEDGE_NORMAL = 0,
	GMT_WEDGE_ARCS = 1,
	GMT_WEDGE_RADII = 2,
	GMT_WEDGE_SPIDER = 3};

/*! Type of symbol base value */

enum GMT_enum_basetype {GMT_BASE_MIN = 0,	/* Bar starts at the minimum value in -R */
	GMT_BASE_ARG = 1,		/* Base given via +b<base> */
	GMT_BASE_READ = 2,		/* Base read from file due to +b */
	GMT_BASE_ORIGIN = 4};		/* For +z|Z: All values relative to given base */

/*! A sub-symbol for symbols along a front */
struct GMT_FRONTLINE {
	double f_gap;		/* Gap between front symbols in inches */
	double f_len;		/* Length of front symbols in inches */
	double f_off;		/* Offset of first symbol from start of front in inches */
	double f_angle;		/* Angle of the slip vector hook [30] */
	bool f_exact;		/* Take given positive gap exactly [Default will adjust gap to distribute evenly along length of front] */
	bool invisible;		/* True if we don't want to draw the front line itself */
	int f_sense;		/* Draw symbols to left (+1), centered (0), or right (-1) of line */
	int f_symbol;		/* Which symbol to draw along the front line */
	int f_pen;		/* -1 for no outline (+p), 0 for default outline [-1], +1 if +p<pen> was used to set separate pen for outline */
	struct GMT_PEN pen;	/* Pen for outline of front symbol [-W] */
};

/* Vector symbols */

struct GMT_VECT_ATTR {
	/* Container for common attributes for plot attributes of vectors */
	unsigned int status;	/* Bit flags for vector information (see GMT_enum_vecattr above) */
	unsigned int v_kind[2];	/* Type of vector heads */
	bool parsed_v4;		/* true if we parsed old-style <vectorwidth/headlength/headwidth> attribute */
	bool v_norm_d;		/* true if Cartesian vector shrinking limit is in data unit not plot unit */
	bool v_unit_d;		/* true if vector magnitude is in data unit and not plot/map unit */
	float v_angle;		/* Head angle */
	float v_norm;		/* shrink when lengths are smaller than this */
	float v_norm_limit;	/* Only shrink down to this factor [0.25] */
	float v_width;		/* Width of vector stem in inches */
	float v_shape;		/* Shape of vector head [MAP_VECTOR_SHAPE] */
	float h_length;		/* Length of vector head in inches */
	float h_width;		/* Width of vector head in inches */
	float pole[2];		/* Longitude and latitude of geovector pole */
	float scale;		/* Converts inches to spherical degrees */
	float value;		/* Original data quantity */
	float comp_scale;	/* Converts hypot (dx, dy) to inches */
	float v_trim[2];	/* Offsets from begin/end point in inches */
	struct GMT_PEN pen;	/* Pen for outline of head */
	struct GMT_FILL fill;	/* Fill for head [USED IN PSROSE] */
};

#define GMT_MAX_SYMBOL_COLS	6	/* Maximum number of columns required for the most complicated symbol input */

struct GMT_SYMBOL {
	/* Voodoo: If next line is not the first member in this struct, psxy -Sl<size>/Text will have corrupt 'Text'
		   in non-debug binaries compiled with VS2010 */
	char string[GMT_LEN256];	/* Character code to plot (could be octal) */
	int symbol;	/* Symbol id */
	unsigned int n_required;	/* Number of additional columns necessary to decode chosen symbol */
	unsigned int justify;	/* Justification of text item for -Sl symbol [PSL_MC = centered] */
	unsigned int u;		/* Measure unit id (0 = cm, 1 = inch, 2 = m, 3 = point */
	unsigned int read_symbol_cmd;	/* 1 when -S indicated we must read symbol type from file, 2 with -SK is used */
	unsigned int convert_angles;	/* If 2, convert azimuth to angle on map, 1 special case for -JX, 0 plain case */
	unsigned int n_nondim;	/* Number of columns that has angles or km (and not dimensions with units) */
	unsigned int nondim_col[GMT_MAX_SYMBOL_COLS];	/* Which columns has angles or km for this symbol */
	bool u_set;		/* true if u was set */
	bool par_set;		/* true if all parameters were set for e,j */
	bool degenerate;		/* true for E- and J- as degenerate ellipses and rectangles */
<<<<<<< HEAD
	double factor;		/* Scaling needed to unify symbol area for circle, triangles, etc. [1] */
	double size_x;		/* Current symbol size in x */
	double size_y;		/* Current symbol size in y */
	double given_size_x;	/* Symbol size read from file or command line */
	double given_size_y;	/* Symbol size read from file or command line */
	double gap;			/* Fractional spacing between side-by-side bars when -Sb|B+s[<gap>] is given */
	double geo_scale;	/* Factor to scale unit-less input in map distances to internal km [1] */
=======
	bool azim;		/* true for-Sl if +A was used */
>>>>>>> cc50d646
	bool read_size_cmd;	/* true when -S indicated we must read symbol sizes from file */
	bool read_size;		/* true when we must read symbol size from file for the current record */
	bool shade3D;		/* true when we should simulate shading of 3D symbols cube and column */
	bool fq_parse;		/* true -Sf or -Sq were given with no args on command line and must be parsed via segment headers */
	bool accumulate;	/* true if -So|b|B takes many band z and they are increments, not total z values */
	bool diagonal;		/* true if -Sr+s is given */
	bool sidebyside;		/* true if -Sb|B+s[<gap>] is given */
	double factor;		/* Scaling needed to unify symbol area for circle, triangles, etc. [1] */
	double size_x;		/* Current symbol size in x */
	double size_y;		/* Current symbol size in y */
	double given_size_x;	/* Symbol size read from file or command line */
	double given_size_y;	/* Symbol size read from file or command line */
	double gap;			/* Fractional spacing between side-by-side bars when -Sb|B+s[<gap>] is given */
	double angle;			/* Text angle for -Sl<txt>+a<angle} [0] */
	struct GMT_FONT font;	/* Font to use for the -Sl symbol */

	/* These apply to bar|column symbols */

	double base;		/* From what level to draw the bar|column */
	bool user_unit[2];	/* If true then we must project the base via R -J to get base values, otherwise they are in c|i|p units */
	unsigned int base_set;	/* 1 if user provided a custom base, 2 if we should read it from last column [otherwise 0: default to bottom axis] */

	/* These apply to geo-wedges */
	char w_unit;		/* Radius unit */
	double w_radius;	/* In spherical degrees */
	double w_radius_i;	/* Inner radius [0] */
	double w_dr, w_da;	/* Angular and radial increments for spider web */
	unsigned int w_mode;	/* Distance mode */
	enum GMT_enum_wedgetype w_type;	/* Wedge type */
	bool w_active;
	bool w_get_do;	/* True if we must read outer diameter */
	bool w_get_di;	/* True if we must read inner diameter */
	bool w_get_a;	/* True if we must read the two angles */

	/* These apply to vectors */

	struct GMT_VECT_ATTR v;	/* All attributes for vector shapes etc. [see struct above] */

	struct GMT_FRONTLINE f;	/* parameters needed for a front */
	struct GMT_CUSTOM_SYMBOL *custom;	/* pointer to a custom symbol */

	struct GMT_CONTOUR G;	/* For quoted lines */
	struct GMT_DECORATE D;	/* For decorated lines */
};

#endif /* GMT_PLOT_H */<|MERGE_RESOLUTION|>--- conflicted
+++ resolved
@@ -147,7 +147,7 @@
 	bool u_set;		/* true if u was set */
 	bool par_set;		/* true if all parameters were set for e,j */
 	bool degenerate;		/* true for E- and J- as degenerate ellipses and rectangles */
-<<<<<<< HEAD
+	bool azim;		/* true for-Sl if +A was used */
 	double factor;		/* Scaling needed to unify symbol area for circle, triangles, etc. [1] */
 	double size_x;		/* Current symbol size in x */
 	double size_y;		/* Current symbol size in y */
@@ -155,9 +155,6 @@
 	double given_size_y;	/* Symbol size read from file or command line */
 	double gap;			/* Fractional spacing between side-by-side bars when -Sb|B+s[<gap>] is given */
 	double geo_scale;	/* Factor to scale unit-less input in map distances to internal km [1] */
-=======
-	bool azim;		/* true for-Sl if +A was used */
->>>>>>> cc50d646
 	bool read_size_cmd;	/* true when -S indicated we must read symbol sizes from file */
 	bool read_size;		/* true when we must read symbol size from file for the current record */
 	bool shade3D;		/* true when we should simulate shading of 3D symbols cube and column */
