/*--------------------------------------------------------------------
 *
 *	Copyright (c) 1991-2020 by the GMT Team (https://www.generic-mapping-tools.org/team.html)
 *	See LICENSE.TXT file for copying and redistribution conditions.
 *
 *      This program is free software; you can redistribute it and/or modify
 *      it under the terms of the GNU Lesser General Public License as published by
 *      the Free Software Foundation; version 3 or any later version.
 *
 *      This program is distributed in the hope that it will be useful,
 *      but WITHOUT ANY WARRANTY; without even the implied warranty of
 *      MERCHANTABILITY or FITNESS FOR A PARTICULAR PURPOSE.  See the
 *      GNU Lesser General Public License for more details.
 *
 *	Contact info: www.generic-mapping-tools.org
 *--------------------------------------------------------------------*/

#include "gmt_dev.h"
#include "gmt_internals.h"

#if defined(HAVE_GDAL) && (GDAL_VERSION_MAJOR >= 2) && (GDAL_VERSION_MINOR >= 1)

#include <gdal_utils.h>

GMT_LOCAL char **breakMe(struct GMT_CTRL *GMT, char *in) {
	/* Breake a string "-aa -bb -cc dd" into tokens "-aa" "-bb" "-cc" "dd" */
	/* Based on GMT_Create_Options() */
	unsigned int pos = 0, k;
	int  n_args = 0;
	bool quoted;
	size_t n_alloc = GMT_SMALL_CHUNK;
	char p[GMT_BUFSIZ] = {""}, *txt_in = strdup (in);	/* Passed a single text string */
	char **args = NULL;
	args = gmt_M_memory (GMT, NULL, n_alloc, char *);
	/* txt_in can contain options that take multi-word text strings, e.g., -B+t"My title".  We avoid the problem of splitting
	 * these items by temporarily replacing spaces inside quoted strings with ASCII 31 US (Unit Separator), do the strtok on
	 * space, and then replace all ASCII 31 with space at the end (we do the same for tab using ASCII 29 GS (group separator) */
	for (k = 0, quoted = false; txt_in[k]; k++) {
		if (txt_in[k] == '\"') quoted = !quoted;	/* Initially false, becomes true at start of quote, then false when exit quote */
		else if (quoted && txt_in[k] == '\t') txt_in[k] = GMT_ASCII_GS;
		else if (quoted && txt_in[k] == ' ')  txt_in[k] = GMT_ASCII_US;
	}
	while ((gmt_strtok (txt_in, " ", &pos, p))) {	/* Break up string into separate words, and strip off double quotes */
		int i, o;
		for (k = 0; p[k]; k++) {
			if (p[k] == GMT_ASCII_GS)
				p[k] = '\t';
			else if (p[k] == GMT_ASCII_US)
				p[k] = ' ';						/* Replace spaces and tabs masked above */
		}
		for (i = o = 0; p[i]; i++)
			if (p[i] != '\"') p[o++] = p[i];	/* Ignore double quotes */
		p[o] = '\0';
		args[n_args++] = strdup(p);

		if (n_args == n_alloc) {
			n_alloc += GMT_SMALL_CHUNK;
			args = gmt_M_memory(GMT, args, n_alloc, char *);
		}
	}
	for (k = 0; txt_in[k]; k++)	/* Restore input string to prestine condition */
		if (txt_in[k] == GMT_ASCII_GS) txt_in[k] = '\t';
		else if (txt_in[k] == GMT_ASCII_US) txt_in[k] = ' ';	/* Replace spaces and tabs masked above */

	free (txt_in);
	return args;
}

int gmt_gdal_info (struct GMT_CTRL *GMT, char *gdal_filename, char *opts) {
	char	*info = NULL, **args;
	GDALDatasetH	hDataset;
	GDALInfoOptions *psOptions;

	/* Open gdal - */

	GDALAllRegister();

	hDataset = GDALOpen(gdal_filename, GA_ReadOnly);

	if (hDataset == NULL) {
		GMT_Report (GMT->parent, GMT_MSG_ERROR, "GDALOpen failed %s\n", CPLGetLastErrorMsg());
		return (-1);
	}

	args = breakMe(GMT, opts);
	psOptions = GDALInfoOptionsNew(args, NULL);
	info = GDALInfo(hDataset, psOptions);
<<<<<<< HEAD
	GMT_Report (GMT->parent, GMT_MSG_NORMAL, "GDAL Info\n\n%s\n", info);
=======
	GMT_Report (GMT->parent, GMT_MSG_INFORMATION, "GDAL Info\n\n%s\n", info);
>>>>>>> 214bbf1b

	GDALInfoOptionsFree(psOptions);
	GDALClose(hDataset);
	GDALDestroyDriverManager();
	return 0;
}


int gmt_gdal_grid(struct GMT_CTRL *GMT, struct GMT_GDALLIBRARIFIED_CTRL *GDLL) {
	char **args, ext_opts[GMT_LEN512] = {""};
	unsigned char *tmp = NULL;
	int   nXSize, nYSize, nPixelSize;
	int   bUsageError, gdal_code;
	double dx = 0, dy = 0;
	struct GMT_GRID *Grid = NULL;
	GDALDatasetH	hSrcDS, hDstDS;
	GDALGridOptions *psOptions;
	GDALRasterBandH	hBand;

	/* Open gdal - */

	GDALAllRegister();

	hSrcDS = GDALOpenEx(GDLL->fname_in, GDAL_OF_VECTOR | GDAL_OF_VERBOSE_ERROR, NULL, NULL, NULL);

	if (hSrcDS == NULL) {
		GMT_Report (GMT->parent, GMT_MSG_NORMAL, "GDALOpen failed %s\n", CPLGetLastErrorMsg());
		return -1;
	}

	if ((Grid = GMT_Create_Data (GMT->parent, GMT_IS_GRID, GMT_IS_SURFACE, GMT_CONTAINER_ONLY, NULL, NULL, NULL,
	                             GMT_GRID_DEFAULT_REG, 0, NULL)) == NULL)
		return GMT->parent->error;

	if (GDLL->G.active && Grid->header->registration == 0) {
		/* Since GDAL writes only pixel-reg grids, expand limits so that inc is respected */
		dx = Grid->header->inc[0] / 2;		dy = Grid->header->inc[1] / 2;
	}
	sprintf(ext_opts, "-ot Float32 -txe %lf %lf -tye %lf %lf -outsize %d %d ",
	        Grid->header->wesn[XLO]-dx, Grid->header->wesn[XHI]+dx, Grid->header->wesn[YLO]-dy,
			Grid->header->wesn[YHI]+dy, Grid->header->n_columns, Grid->header->n_rows);
	strcat(ext_opts, GDLL->opts); 
	if (!GDLL->G.active)	strcat(ext_opts, " -of MEM");	/* For GMT we need the data in the MEM driver */

	GMT_Report (GMT->parent, GMT_MSG_LONG_VERBOSE, "gdal options used: %s\n", ext_opts);

	args = breakMe(GMT, ext_opts);
	psOptions = GDALGridOptionsNew(args, NULL);

	if (GDLL->G.active)			/* Write grid with the GDAL machinery */
		hDstDS = GDALGrid(GDLL->fname_out, hSrcDS, psOptions, &bUsageError);
	else
#ifdef WIN32
		hDstDS = GDALGrid("NUL", hSrcDS, psOptions, &bUsageError);
#else
		hDstDS = GDALGrid("/dev/null", hSrcDS, psOptions, &bUsageError);
#endif

	if (bUsageError == TRUE) {
		GMT_Report (GMT->parent, GMT_MSG_NORMAL, "gdal_grid: failure\n");
		GDALDestroyDriverManager();
		GDALGridOptionsFree(psOptions);
		return -1;
	}

	if (!GDLL->G.active) {		/* Write grid with the GMT machinery */
		hBand = GDALGetRasterBand(hDstDS, 1);
		nPixelSize = GDALGetDataTypeSize(GDALGetRasterDataType(hBand)) / 8;	/* /8 because return value is in BITS */
		nXSize = GDALGetRasterXSize(hDstDS);
		nYSize = GDALGetRasterYSize(hDstDS);

		if ((tmp = calloc((size_t)nYSize * (size_t)nXSize, nPixelSize)) == NULL) {
			GMT_Report (GMT->parent, GMT_MSG_NORMAL, "gdalread: failure to allocate enough memory\n");
			GDALDestroyDriverManager();
			GDALGridOptionsFree(psOptions);
			return -1;
		}

		if ((gdal_code = GDALRasterIO(hBand, GF_Read, 0, 0, nXSize, nYSize, tmp,
									nXSize, nYSize, GDALGetRasterDataType(hBand), 0, 0)) != CE_None) {
			GMT_Report (GMT->parent, GMT_MSG_NORMAL, "GDALRasterIO failed to open band [err = %d]\n", gdal_code);
		}
		Grid->data = (float *)tmp;
		if (GMT_Write_Data (GMT->parent, GMT_IS_GRID, GMT_IS_FILE, GMT_IS_SURFACE, GMT_CONTAINER_AND_DATA,
		                    NULL, GDLL->fname_out, Grid) != GMT_NOERROR)
			return GMT->parent->error;
	}

	GDALGridOptionsFree(psOptions);
	GDALClose(hSrcDS);
	GDALDestroyDriverManager();
	return 0;
}

#endif		//defined(HAVE_GDAL) && ...<|MERGE_RESOLUTION|>--- conflicted
+++ resolved
@@ -85,11 +85,7 @@
 	args = breakMe(GMT, opts);
 	psOptions = GDALInfoOptionsNew(args, NULL);
 	info = GDALInfo(hDataset, psOptions);
-<<<<<<< HEAD
-	GMT_Report (GMT->parent, GMT_MSG_NORMAL, "GDAL Info\n\n%s\n", info);
-=======
 	GMT_Report (GMT->parent, GMT_MSG_INFORMATION, "GDAL Info\n\n%s\n", info);
->>>>>>> 214bbf1b
 
 	GDALInfoOptionsFree(psOptions);
 	GDALClose(hDataset);
