--- conflicted
+++ resolved
@@ -3081,34 +3081,6 @@
 
 	for (s = k = 0; s < info->T->n_segments; s++) {
 		if (info->local) {
-<<<<<<< HEAD
-			for (row = k = 0; row < info->T->segment[s]->n_rows; row++) {
-				if (gmt_M_is_dnan (T_prev->segment[s]->data[col][row])) continue;
-				if (gmt_M_is_dnan (T->segment[s]->data[col][row])) continue;
-				pair[k].value  = (gmt_grdfloat)T_prev->segment[s]->data[col][row];
-				pair[k].weight = (gmt_grdfloat)T->segment[s]->data[col][row];
-				k++;
-			}
-			wmed = (gmt_grdfloat)gmt_mode_weighted (GMT, pair, k);
-			for (row = 0; row < info->T->segment[s]->n_rows; row++) T->segment[s]->data[col][row] = wmed;
-		}
-		else {	/* Just accumulate the total table */
-			for (row = 0; row < info->T->segment[s]->n_rows; row++) {
-				if (gmt_M_is_dnan (T_prev->segment[s]->data[col][row])) continue;
-				if (gmt_M_is_dnan (T->segment[s]->data[col][row])) continue;
-				pair[k].value  = (gmt_grdfloat)T_prev->segment[s]->data[col][row];
-				pair[k].weight = (gmt_grdfloat)T->segment[s]->data[col][row];
-				k++;
-			}
-		}
-	}
-	if (info->local) {		/* Done with local */
-		gmt_M_free (GMT, pair);
-		return 0;
-	}
-	wmed = (gmt_grdfloat)gmt_mode_weighted (GMT, pair, k);
-	gmt_M_free (GMT, pair);
-=======
 			gmt_mode (GMT, T->segment[s]->data[col], info->T->segment[s]->n_rows, info->T->segment[s]->n_rows/2, true, gmt_mode_selection, &GMT_n_multiples, &wmed);
 			for (row = 0; row < info->T->segment[s]->n_rows; row++) T->segment[s]->data[col][row] = wmed;
 		}
@@ -3120,7 +3092,6 @@
 	if (info->local) return 0;	/* Done with local */
 	gmt_mode (GMT, z, info->T->n_records, info->T->n_records/2, true, gmt_mode_selection, &GMT_n_multiples, &wmed);
 	gmt_M_free (GMT, z);
->>>>>>> a3834dfe
 
 	for (s = 0; s < info->T->n_segments; s++)
 		for (row = 0; row < info->T->segment[s]->n_rows; row++) T->segment[s]->data[col][row] = wmed;
