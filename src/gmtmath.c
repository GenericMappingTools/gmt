--- conflicted
+++ resolved
@@ -4345,7 +4345,6 @@
 {	/* Handle backwards compatible operator names */
 	char *t = NULL, old[GMT_LEN16] = {""};
 	if (!GMT_compat_check (GMT, 6)) return;	/* No checking so we may fail later */
-<<<<<<< HEAD
 	if (!strcmp (*arg, "CHIDIST"))      {strcpy (old, *arg); gmt_free_null (*arg); *arg = t = strdup ("CHI2CDF");  }
 	else if (!strcmp (*arg, "CHICRIT")) {strcpy (old, *arg); gmt_free_null (*arg); *arg = t = strdup ("CHI2CRIT"); }
 	else if (!strcmp (*arg, "CPOISS"))  {strcpy (old, *arg); gmt_free_null (*arg); *arg = t = strdup ("PCDF");     }
@@ -4354,17 +4353,7 @@
 	else if (!strcmp (*arg, "TDIST"))   {strcpy (old, *arg); gmt_free_null (*arg); *arg = t = strdup ("TCDF");     }
 	else if (!strcmp (*arg, "Tn"))      {strcpy (old, *arg); gmt_free_null (*arg); *arg = t = strdup ("TNORM");    }
 	else if (!strcmp (*arg, "ZDIST"))   {strcpy (old, *arg); gmt_free_null (*arg); *arg = t = strdup ("ZCDF");     }
-	
-=======
-	if (!strcmp (*arg, "CPOISS"))  {strcpy (old, *arg); gmt_free_null (*arg); *arg = t = strdup ("PCDF");   }
-	if (!strcmp (*arg, "FDIST"))   {strcpy (old, *arg); gmt_free_null (*arg); *arg = t = strdup ("FCDF");   }
-	if (!strcmp (*arg, "TDIST"))   {strcpy (old, *arg); gmt_free_null (*arg); *arg = t = strdup ("TCDF");   }
-	if (!strcmp (*arg, "ZDIST"))   {strcpy (old, *arg); gmt_free_null (*arg); *arg = t = strdup ("ZCDF");   }
-	if (!strcmp (*arg, "CHIDIST")) {strcpy (old, *arg); gmt_free_null (*arg); *arg = t = strdup ("CHI2CDF"); }
-	if (!strcmp (*arg, "CHICRIT")) {strcpy (old, *arg); gmt_free_null (*arg); *arg = t = strdup ("CHI2CRIT"); }
-	if (!strcmp (*arg, "Tn"))      {strcpy (old, *arg); gmt_free_null (*arg); *arg = t = strdup ("TNORM");  }
-
->>>>>>> 769bd449
+
 	if (t)
 		GMT_Report (GMT->parent, GMT_MSG_COMPAT, "Warning: Operator %s is deprecated; use %s instead.\n", old, t);
 }
