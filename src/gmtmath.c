--- conflicted
+++ resolved
@@ -1994,13 +1994,8 @@
 void table_NORM (struct GMT_CTRL *GMT, struct GMTMATH_INFO *info, struct GMT_DATASET *S[], BOOLEAN *constant, double *factor, COUNTER_MEDIUM last, COUNTER_MEDIUM col)
 /*OPERATOR: NORM 1 1 Normalize (A) so max(A)-min(A) = 1.  */
 {
-<<<<<<< HEAD
 	COUNTER_LARGE s, i, n;
-	double a, z, zmin = DBL_MAX, zmax = DBL_MIN;
-=======
-	GMT_LONG s, i, n;
 	double a, z, zmin = DBL_MAX, zmax = -DBL_MAX;
->>>>>>> f21d206f
 	struct GMT_TABLE *T = S[last]->table[0];
 
 	if (constant[last]) {
@@ -2677,13 +2672,8 @@
 void table_UPPER (struct GMT_CTRL *GMT, struct GMTMATH_INFO *info, struct GMT_DATASET *S[], BOOLEAN *constant, double *factor, COUNTER_MEDIUM last, COUNTER_MEDIUM col)
 /*OPERATOR: UPPER 1 1 The highest (maximum) value of A.  */
 {
-<<<<<<< HEAD
-	COUNTER_LARGE s, i;
-	double high = DBL_MIN;
-=======
-	GMT_LONG s, i;
+	COUNTER_LARGE s, i;
 	double high = -DBL_MAX;
->>>>>>> f21d206f
 	struct GMT_TABLE *T = S[last]->table[0];
 
 	if (constant[last]) {	/* Trivial case */
