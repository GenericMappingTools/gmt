--- conflicted
+++ resolved
@@ -397,11 +397,7 @@
 			}
 			else if (gmt_M_rec_is_eof (GMT)) 		/* Reached end of file */
 				break;
-<<<<<<< HEAD
-			assert (in != NULL);						/* Should never get here */
-=======
 			continue;	/* Go back and read the next record */
->>>>>>> 142dca95
 		}
 		
 		if (gmt_M_is_dnan (in[GMT_Z])) continue;					/* Skip if z = NaN */
