--- conflicted
+++ resolved
@@ -155,13 +155,8 @@
 	GMT_Message (API, GMT_TIME_NONE, "\t    (x) Strain crosses : in X,Y,Eps1,Eps2,Theta.\n");
 	GMT_Option (API, "U,V");
 	GMT_Message (API, GMT_TIME_NONE,  "\t-W Set pen attributes [%s].\n", GMT_putpen (API->GMT, API->GMT->current.setting.map_default_pen));
-<<<<<<< HEAD
 	GMT_Option (API, "X,c,di,h,i,:,.");
-	
-=======
-	GMT_Option (API, "X,c,h,i,:,.");
-
->>>>>>> 65ace62c
+
 	return (EXIT_FAILURE);
 }
 
