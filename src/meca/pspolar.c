/*--------------------------------------------------------------------
 *    $Id$
 *
 *    Copyright (c) 1996-2012 by G. Patau
 *    Donated to the GMT project by G. Patau upon her retirement from IGPG
 *    Distributed under the Lesser GNU Public Licence
 *    See README file for copying and redistribution conditions.
 *--------------------------------------------------------------------*/
/*
 * pspolar will read azimuth, take-off angle of seismic ray and polarities
 * in stations and plots polarities on the inferior focal half-sphere.
 * A variety of symbols may be specified.
 * Only one event may be plotted at a time.
 * PostScript code is written to stdout.
 *
 * Author:	Genevieve Patau
 * Date:	19-OCT-1995 (psprojstations)
 * Version:	5
 * Roots:	heavily based on psxy.c; ported to GMT5 by P. Wessel
 *
 */

#include "gmt_dev.h"

#define THIS_MODULE_NAME	"pspolar"
#define THIS_MODULE_LIB		"meca"
#define THIS_MODULE_PURPOSE	"Plot polarities on the inferior focal half-sphere on maps"
#define THIS_MODULE_KEYS	"<T{,>X}"
#define THIS_MODULE_NEEDS	"dJ"
#define THIS_MODULE_OPTIONS "-:>BHJKOPRUVXYdhit" GMT_OPT("c")

#define DEFAULT_FONTSIZE	9.0	/* In points */

/* Control structure for pspolar */

struct PSPOLAR_CTRL {
	struct C {	/* -C */
		bool active;
		double lon, lat, size;
		struct GMT_PEN pen;
	} C;
	struct D {	/* -D */
		bool active;
		double lon, lat;
	} D;
 	struct E {	/* -E<fill> */
		bool active;
		int outline;
		struct GMT_FILL fill;
		struct GMT_PEN pen;
	} E;
	struct F {	/* -F<fill> */
		bool active;
		struct GMT_FILL fill;
		struct GMT_PEN pen;
	} F;
 	struct G {	/* -G<fill> */
		bool active;
		struct GMT_FILL fill;
		struct GMT_PEN pen;
	} G;
	struct M {	/* -M */
		bool active;
		double ech;
	} M;
	struct N {	/* -N */
		bool active;
	} N;
	struct Q {	/* Repeatable: -Q<mode>[<args>] for various symbol parameters */
		bool active;
	} Q;
	struct H2 {	/* -Qh for Hypo71 */
		bool active;
	} H2;
	struct S {	/* -r<fill> */
		bool active;
		int symbol;
		char type;
		double scale, size;
		struct GMT_FILL fill;
	} S;
	struct S2 {	/* -r<fill> */
		bool active;
		bool scolor;
		bool vector;
		int symbol;
		int outline;
		char type;
		double size;
		double width, length, head;
		double vector_shape;
		struct GMT_FILL fill;
		struct GMT_SYMBOL S;
	} S2;
	struct T {
		bool active;
		double angle, fontsize;
		int form, justify;
		struct GMT_PEN pen;
 	} T;
	struct W {	/* -W<pen> */
		bool active;
		struct GMT_PEN pen;
	} W;
};

GMT_LOCAL void *New_Ctrl (struct GMT_CTRL *GMT) {	/* Allocate and initialize a new control structure */
	struct PSPOLAR_CTRL *C;

	C = gmt_M_memory (GMT, NULL, 1, struct PSPOLAR_CTRL);

	/* Initialize values whose defaults are not 0/false/NULL */

        C->C.pen = C->E.pen = C->F.pen = C->G.pen = GMT->current.setting.map_default_pen;

	C->C.size = GMT_DOT_SIZE;
	gmt_init_fill (GMT, &C->E.fill, 250.0 / 255.0, 250.0 / 255.0, 250.0 / 255.0);
	gmt_init_fill (GMT, &C->F.fill, -1.0, -1.0, -1.0);
	gmt_init_fill (GMT, &C->G.fill, 0.0, 0.0, 0.0);
	gmt_init_fill (GMT, &C->S2.fill, -1.0, -1.0, -1.0);
	C->T.justify = 5;
	C->T.fontsize = 12.0;
	return (C);
}

GMT_LOCAL void Free_Ctrl (struct GMT_CTRL *GMT, struct PSPOLAR_CTRL *C) {	/* Deallocate control structure */
	if (!C) return;
	gmt_M_free (GMT, C);
}

GMT_LOCAL int usage (struct GMTAPI_CTRL *API, int level) {
	/* This displays the pspolar synopsis and optionally full usage information */

	gmt_show_name_and_purpose (API, THIS_MODULE_LIB, THIS_MODULE_NAME, THIS_MODULE_PURPOSE);
	if (level == GMT_MODULE_PURPOSE) return (GMT_NOERROR);
	GMT_Message (API, GMT_TIME_NONE, "usage: pspolar [<table>] %s %s -D<lon>/<lat>\n", GMT_J_OPT, GMT_Rgeo_OPT);
	GMT_Message (API, GMT_TIME_NONE, "\t-M<size>[i/c] -S<symbol><size>[i/c] [-A] [%s]\n", GMT_B_OPT);
	GMT_Message (API, GMT_TIME_NONE, "\t[-C<lon>/<lat>[W<pen>][P<pointsize>]] [-E<fill>] [-F<fill>]\n");
	GMT_Message (API, GMT_TIME_NONE, "\t[-G<fill>] [-K] [-N] [-O] [-P] [-Qe[<pen>]] [-Qf[<pen>]] [-Qg[<pen>]]\n");
	GMT_Message (API, GMT_TIME_NONE, "\t[-Qh] [-Qs<half-size>[+v<size>[+<specs>]] [-Qt<pen>]\n");
	GMT_Message (API, GMT_TIME_NONE, "\t[-T[<labelinfo>]] [%s] [%s] [-W<pen>]\n", GMT_U_OPT, GMT_V_OPT);
	GMT_Message (API, GMT_TIME_NONE, "\t[%s] [%s] [%s]\n\t[%s] [%s] [%s]\n\n", GMT_X_OPT, GMT_Y_OPT, GMT_di_OPT, GMT_h_OPT, GMT_i_OPT, GMT_t_OPT);

	if (level == GMT_SYNOPSIS) return (GMT_MODULE_SYNOPSIS);

	GMT_Option (API, "J-,R");
	GMT_Message (API, GMT_TIME_NONE, "\t-D Set longitude/latitude.\n");
	GMT_Message (API, GMT_TIME_NONE, "\t-M Set size of beach ball in %s.\n",
		API->GMT->session.unit_name[API->GMT->current.setting.proj_length_unit]);
	GMT_Message (API, GMT_TIME_NONE, "\t-S Select symbol type and symbol size (in %s).  Choose between:\n",
		API->GMT->session.unit_name[API->GMT->current.setting.proj_length_unit]);
	GMT_Message (API, GMT_TIME_NONE, "\t   st(a)r, (c)ircle, (d)iamond, (h)exagon, (i)nvtriangle\n");
	GMT_Message (API, GMT_TIME_NONE, "\t   (p)oint, (s)quare, (t)riangle, and (x)cross.\n");
	GMT_Message (API, GMT_TIME_NONE, "\n\tOPTIONS:\n");
	GMT_Option (API, "<,B-");
	GMT_Message (API, GMT_TIME_NONE, "\t-C Set new_longitude/new_latitude[W<pen>][P<pointsize>].\n");
	GMT_Message (API, GMT_TIME_NONE, "\t   A line will be plotted between both positions.\n");
	GMT_Message (API, GMT_TIME_NONE, "\t   Default is current pen and pointsize = 0.015i.\n");
	GMT_Message (API, GMT_TIME_NONE, "\t-E Specify color symbol for station in extensive part.\n");
	GMT_Message (API, GMT_TIME_NONE, "\t   Fill can be either <r/g/b> (each 0-255) for color \n");
	GMT_Message (API, GMT_TIME_NONE, "\t   or <gray> (0-255) for gray-shade [0].\n");
	GMT_Message (API, GMT_TIME_NONE, "\t   Default is light gray.\n");
	GMT_Message (API, GMT_TIME_NONE, "\t-F Specify background color of beach ball. It can be\n");
	GMT_Message (API, GMT_TIME_NONE, "\t   <r/g/b> (each 0-255) for color or <gray> (0-255) for gray-shade [0].\n");
	GMT_Message (API, GMT_TIME_NONE, "\t   [Default is no fill].\n");
	GMT_Message (API, GMT_TIME_NONE, "\t-G Specify color symbol for station in compressive part. Fill can be either\n");
	GMT_Message (API, GMT_TIME_NONE, "\t   Fill can be either <r/g/b> (each 0-255) for color\n");
	GMT_Message (API, GMT_TIME_NONE, "\t   or <gray> (0-255) for gray-shade [0].\n");
	GMT_Message (API, GMT_TIME_NONE, "\t   Add L[<pen>] to outline [Default is black].\n");
	GMT_Option (API, "K");
	GMT_Message (API, GMT_TIME_NONE, "\t-N Do Not skip/clip symbols that fall outside map border\n");
	GMT_Message (API, GMT_TIME_NONE, "\t   [Default will ignore those outside].\n");
	GMT_Option (API, "O,P");
	GMT_Message (API, GMT_TIME_NONE, "\t-Q Sets various attributes of symbols depending on <mode>:\n");
	GMT_Message (API, GMT_TIME_NONE, "\t   e Outline of station symbol in extensive part [Default is current pen].\n");
	GMT_Message (API, GMT_TIME_NONE, "\t   f Outline beach ball.  Add <pen attributes> [Default is current pen].\n");
	GMT_Message (API, GMT_TIME_NONE, "\t   g Outline of station symbol in compressive part.\n");
	GMT_Message (API, GMT_TIME_NONE, "\t     Add <pen attributes> if not current pen.\n");
	GMT_Message (API, GMT_TIME_NONE, "\t   h Use special format derived from HYPO71 output.\n");
	GMT_Message (API, GMT_TIME_NONE, "\t   s Plot S polarity azimuth: Append <half-size>[+v<size>[+<specs>]]\n");
	GMT_Message (API, GMT_TIME_NONE, "\t     Azimuth of S polarity is in last column.\n");
	GMT_Message (API, GMT_TIME_NONE, "\t     Specify a vector (with +v modifier) [Default is segment line.\n");
	GMT_Message (API, GMT_TIME_NONE, "\t     Default definition of vector is +v0.3i+e+gblack if just +v is given.\n");
	GMT_Message (API, GMT_TIME_NONE, "\t   t Set pen attributes to write station codes [default is current pen].\n");
	GMT_Message (API, GMT_TIME_NONE, "\t-T [<info about label printing>] to write station code.\n");
	GMT_Message (API, GMT_TIME_NONE, "\t     <angle/form/justify/fontsize in points>\n");
	GMT_Message (API, GMT_TIME_NONE, "\t     [Default is 0.0/0/5/12].\n");
	GMT_Option (API, "U,V");
	GMT_Message (API, GMT_TIME_NONE,  "\t-W Set pen attributes [%s].\n", gmt_putpen (API->GMT, &API->GMT->current.setting.map_default_pen));
	GMT_Option (API, "X,di,h,i,t,.");

	return (GMT_MODULE_USAGE);
}

GMT_LOCAL unsigned int old_Q_parser (struct GMT_CTRL *GMT, char *arg, struct PSPOLAR_CTRL *Ctrl) {
	/* Deal with the old syntax: -Qs<half-size>/[V[<v_width/h_length/h_width/shape>]][G<r/g/b>][L] */
	char *c = NULL, *text = strdup (arg);	/* Work on a copy */
	unsigned int n_errors = 0;
	GMT_Report (GMT->parent, GMT_MSG_COMPAT, "Warning: -QsV<v_width>/<h_length>/<h_width>/<shape> is deprecated; use -Qs+v<vecpar> instead.\n");
	if ((c = strchr (text, 'L'))) {	/* Found trailing L for outline */
		Ctrl->S2.outline = true;
		c[0] = '\0';	/* Chop off L */
	}
	if ((c = strchr (text, 'G'))) {	/* Found trailing G for fill */
		if (gmt_getfill (GMT, &c[1], &Ctrl->S2.fill)) {
			gmt_fill_syntax (GMT, 's', " ");
			n_errors++;
		}
		Ctrl->S2.scolor = true;
		c[0] = '\0';	/* Chop off G */
	}
	
	if ((c = strchr (text, 'V'))) {	/* Got the Vector specs */
		Ctrl->S2.vector = true;
		if (c[1] == '\0') {	/* Provided no size information - set defaults */
			Ctrl->S2.width = 0.03; Ctrl->S2.length = 0.12; Ctrl->S2.head = 0.1;
			Ctrl->S2.vector_shape = GMT->current.setting.map_vector_shape;
			if (!GMT->current.setting.proj_length_unit) {
				Ctrl->S2.width = 0.075; Ctrl->S2.length = 0.3; Ctrl->S2.head = 0.25;
				Ctrl->S2.vector_shape = GMT->current.setting.map_vector_shape;
			}
		}
		else {
			char txt_a[GMT_LEN64] = {""}, txt_b[GMT_LEN64] = {""};
			char txt_c[GMT_LEN64] = {""}, txt_d[GMT_LEN64] = {""};
			sscanf (&c[1], "%[^/]/%[^/]/%[^/]/%s", txt_a, txt_b, txt_c, txt_d);
			Ctrl->S2.width  = gmt_M_to_inch (GMT, txt_a);
			Ctrl->S2.length = gmt_M_to_inch (GMT, txt_b);
			Ctrl->S2.head   = gmt_M_to_inch (GMT, txt_c);
			Ctrl->S2.vector_shape = atof (txt_d);
		}
		Ctrl->S2.S.symbol = GMT_SYMBOL_VECTOR_V4;
	}
	gmt_M_str_free (text);
	return (n_errors);
	
}

GMT_LOCAL int parse (struct GMT_CTRL *GMT, struct PSPOLAR_CTRL *Ctrl, struct GMT_OPTION *options) {
	/* This parses the options provided to pspolar and sets parameters in Ctrl.
	 * Note Ctrl has already been initialized and non-zero default values set.
	 * Any GMT common options will override values set previously by other commands.
	 * It also replaces any file names specified as input or output with the data ID
	 * returned when registering these sources/destinations with the API.
	 */

	unsigned int n_errors = 0, n;
	char txt_a[GMT_LEN64] = {""}, txt_b[GMT_LEN64] = {""}, *p = NULL;
	struct GMT_OPTION *opt = NULL;
	struct GMTAPI_CTRL *API = GMT->parent;

	for (opt = options; opt; opt = opt->next) {	/* Process all the options given */

		switch (opt->option) {

			case '<':	/* Input files */
				if (!gmt_check_filearg (GMT, '<', opt->arg, GMT_IN, GMT_IS_DATASET)) n_errors++;
				break;

			/* Processes program-specific parameters */

			case 'C':	/* New coordinates */
				Ctrl->C.active = true;
				sscanf(opt->arg, "%lf/%lf", &Ctrl->C.lon, &Ctrl->C.lat);
				if ((p = strchr (opt->arg, 'W')) && gmt_getpen (GMT, &p[1], &Ctrl->C.pen)) {
					gmt_pen_syntax (GMT, 'C', "Line connecting new and old point [Default current pen]", 0);
					n_errors++;
				}
				if ((p = strchr (opt->arg, 'P')) && sscanf (&p[1], "%lf", &Ctrl->C.size)) {
					GMT_Report (API, GMT_MSG_NORMAL, "Syntax error -C option: Could not decode pointsize %s\n", &p[1]);
					n_errors++;
				}
				break;
			case 'D':	/* Coordinates */
				Ctrl->D.active = true;
				sscanf (opt->arg, "%lf/%lf", &Ctrl->D.lon, &Ctrl->D.lat);
				break;
			case 'E':	/* Set color for station in extensive part */
				Ctrl->E.active = true;
				if (gmt_getfill (GMT, opt->arg, &Ctrl->E.fill)) {
					gmt_fill_syntax (GMT, 'E', " ");
					n_errors++;
				}
				break;
			case 'F':	/* Set background color of beach ball */
				Ctrl->F.active = true;
				if (gmt_getfill (GMT, opt->arg, &Ctrl->F.fill)) {
					gmt_fill_syntax (GMT, 'F', " ");
					n_errors++;
				}
				break;
			case 'G':	/* Set color for station in compressive part */
				Ctrl->C.active = true;
				if (gmt_getfill (GMT, opt->arg, &Ctrl->G.fill)) {
					gmt_fill_syntax (GMT, 'G', " ");
					n_errors++;
				}
				break;
			case 'Q':	/* Repeatable; Controls various symbol attributes  */
				Ctrl->Q.active = true;
				switch (opt->arg[0]) {
					case 'e':	/* Outline station symbol in extensive part */
						Ctrl->E.active = true;
						if (strlen (&opt->arg[1]) && gmt_getpen (GMT, &opt->arg[1], &Ctrl->E.pen)) {
							gmt_pen_syntax (GMT, 'Q', "Outline station symbol (extensive part) [Default current pen]", 0);
							n_errors++;
						}
						break;
					case 'f':	/* Outline beach ball */
						Ctrl->F.active = true;
						if (strlen (&opt->arg[1]) && gmt_getpen (GMT, &opt->arg[1], &Ctrl->F.pen)) {
							gmt_pen_syntax (GMT, 'Q', "Outline beach ball [Default current pen]", 0);
							n_errors++;
						}
						break;
					case 'g':	/* Outline station symbol in compressive part */
						Ctrl->G.active = true;
						if (strlen (&opt->arg[1]) && gmt_getpen (GMT, &opt->arg[1], &Ctrl->G.pen)) {
							gmt_pen_syntax (GMT, 'Q', "Outline station symbol (compressive part) [Default current pen]", 0);
							n_errors++;
						}
						break;
					case 'h':	/* Use HYPO71 format */
						Ctrl->H2.active = true;
						break;
					case 's':	/* Get S polarity */
						Ctrl->S2.active = true;
						p = strchr (opt->arg, '/');	/* Find the first slash */
						p[0] = '\0';	/* Temporarily remove the slash */
						Ctrl->S2.size = gmt_M_to_inch (GMT, opt->arg);
						p[0] = '/';	/* Restore the slash */
						if (strchr (opt->arg, 'V') || strchr (opt->arg, 'G') || strchr (opt->arg, 'L'))	/* Clearly got the old syntax */
							n_errors += old_Q_parser (GMT, &p[1], Ctrl);
						else {	/* New syntax: -Qs[+v[<size>][+parameters]] */
							char symbol = (gmt_M_is_geographic (GMT, GMT_IN)) ? '=' : 'v';	/* Type of vector */
							if ((p = strstr (opt->arg, "+v"))) {	/* Got vector specification +v<size>[+<attributes>] */
								if (p[2] == '\0') {	/* Nothing, use defaults */
									Ctrl->S2.S.size_x = 0.3;	/* Length of vector */
									n_errors += gmt_parse_vector (GMT, symbol, "+e+gblack", &Ctrl->S2.S);
								}
								else if (p[2] == '+') {	/* No size (use default), just attributes */
									Ctrl->S2.S.size_x = 0.3;	/* Length of vector */
									n_errors += gmt_parse_vector (GMT, symbol, &p[2], &Ctrl->S2.S);
								}
								else {	/* Size, plus possible attributes */
									n = sscanf (&p[2], "%[^+]%s", txt_a, txt_b);	/* txt_a should be symbols size with any +<modifiers> in txt_b */
									if (n == 1) txt_b[0] = '\0';	/* No modifiers were present, set txt_b to empty */
									Ctrl->S2.S.size_x = gmt_M_to_inch (GMT, txt_a);	/* Length of vector */
									n_errors += gmt_parse_vector (GMT, symbol, txt_b, &Ctrl->S2.S);
								}
<<<<<<< HEAD
								Ctrl->S2.vector_shape = Ctrl->S2.S.v.v_shape;
								/* NOTE, THIS IS NOT GOING TO WORK BECAUSE VEC PARAMS ARE NOW IN Ctrl->S2.S  WHICH IS NOT USED BELOW
								   WOULD A COPY TO THE CORRESPONDING MEMBERS OF Ctrl->S2 BE GOOD ENOUGH? */
=======
								Ctrl->S2.S.symbol = PSL_VECTOR;
>>>>>>> b1edd228
							}
						}
						break;
					case 't':	/* Set color for station label */
						if (gmt_getpen (GMT, &opt->arg[1], &Ctrl->T.pen)) {
							gmt_pen_syntax (GMT, 'Q', "Station code symbol[Default current pen]", 0);
							n_errors++;
						}
						break;
				}
				break;
			case 'M':	/* Focal sphere size */
				Ctrl->M.active = true;
				Ctrl->M.ech = gmt_M_to_inch (GMT, opt->arg);
				break;
			case 'N':	/* Do not skip points outside border */
				Ctrl->N.active = true;
				break;
			case 'S':	/* Get symbol [and size] */
				Ctrl->S.type = opt->arg[0];
				Ctrl->S.size = gmt_M_to_inch (GMT, &opt->arg[1]);
				Ctrl->S.active = true;
				switch (Ctrl->S.type) {
					case 'a':
						Ctrl->S.symbol = PSL_STAR;
						break;
					case 'c':
						Ctrl->S.symbol = PSL_CIRCLE;
						break;
					case 'd':
						Ctrl->S.symbol = PSL_DIAMOND;
						break;
					case 'h':
						Ctrl->S.symbol = PSL_HEXAGON;
						break;
					case 'i':
						Ctrl->S.symbol = PSL_INVTRIANGLE;
						break;
					case 'p':
						Ctrl->S.symbol = PSL_DOT;
						break;
					case 's':
						Ctrl->S.symbol = PSL_SQUARE;
						break;
					case 't':
						Ctrl->S.symbol = PSL_TRIANGLE;
						break;
					case 'x':
						Ctrl->S.symbol = PSL_CROSS;
						break;
					default:
						n_errors++;
						GMT_Report (API, GMT_MSG_NORMAL, "Syntax error -S option: Unrecognized symbol type %c\n", Ctrl->S.type);
						break;
				}
				break;
			case 'T':	/* Information about label printing */
				Ctrl->T.active = true;
				if (strlen (opt->arg)) {
					sscanf (opt->arg, "%lf/%d/%d/%lf/", &Ctrl->T.angle, &Ctrl->T.form, &Ctrl->T.justify, &Ctrl->T.fontsize);
				}
				break;
			case 'W':	/* Set line attributes */
				Ctrl->W.active = true;
				if (opt->arg && gmt_getpen (GMT, opt->arg, &Ctrl->W.pen)) {
					gmt_pen_syntax (GMT, 'W', " ", 0);
					n_errors++;
				}
				break;
			default:	/* Report bad options */
				n_errors += gmt_default_error (GMT, opt->option);
				break;

		}
	}

	n_errors += gmt_M_check_condition (GMT, !GMT->common.R.active[RSET], "Syntax error: Must specify -R option\n");
	n_errors += gmt_M_check_condition (GMT, Ctrl->M.ech <= 0.0, "Syntax error: -M must specify a size\n");
	n_errors += gmt_M_check_condition (GMT, Ctrl->D.active + Ctrl->M.active + Ctrl->S.active < 3, "Syntax error: -D, -M, -S must be set together\n");

	return (n_errors ? GMT_PARSE_ERROR : GMT_NOERROR);
}

#define bailout(code) {gmt_M_free_options (mode); return (code);}
#define Return(code) {Free_Ctrl (GMT, Ctrl); gmt_end_module (GMT, GMT_cpy); bailout (code);}

int GMT_pspolar (void *V_API, int mode, void *args) {
	int k, n = 0, error = 0;
	bool old_is_world;

	double plot_x, plot_y, symbol_size2 = 0, plot_x0, plot_y0, azS = 0, si, co;
	double new_plot_x0, new_plot_y0, radius, azimut = 0, ih = 0, plongement = 0.0;

	char *line = NULL, col[4][GMT_LEN64];
	char pol, stacode[GMT_LEN64] = {""};

	struct PSPOLAR_CTRL *Ctrl = NULL;
	struct GMT_CTRL *GMT = NULL, *GMT_cpy = NULL;		/* General GMT internal parameters */
	struct GMT_OPTION *options = NULL;
	struct PSL_CTRL *PSL = NULL;				/* General PSL internal parameters */
	struct GMTAPI_CTRL *API = gmt_get_api_ptr (V_API);	/* Cast from void to GMTAPI_CTRL pointer */

	/*----------------------- Standard module initialization and parsing ----------------------*/

	if (API == NULL) return (GMT_NOT_A_SESSION);
	if (mode == GMT_MODULE_PURPOSE) return (usage (API, GMT_MODULE_PURPOSE));	/* Return the purpose of program */
	options = GMT_Create_Options (API, mode, args);	if (API->error) return (API->error);	/* Set or get option list */

	if (!options || options->option == GMT_OPT_USAGE) bailout (usage (API, GMT_USAGE));	/* Return the usage message */
	if (options->option == GMT_OPT_SYNOPSIS) bailout (usage (API, GMT_SYNOPSIS));	/* Return the synopsis */

	/* Parse the command-line arguments; return if errors are encountered */

	if ((GMT = gmt_init_module (API, THIS_MODULE_LIB, THIS_MODULE_NAME, THIS_MODULE_KEYS, THIS_MODULE_NEEDS, &options, &GMT_cpy)) == NULL) bailout (API->error); /* Save current state */
	if (GMT_Parse_Common (API, THIS_MODULE_OPTIONS, options)) Return (API->error);
	Ctrl = New_Ctrl (GMT);	/* Allocate and initialize a new control structure */
	if ((error = parse (GMT, Ctrl, options)) != 0) Return (error);

	/*---------------------------- This is the pspolar main code ----------------------------*/

	gmt_M_memset (col, GMT_LEN64*4, char);
	if (gmt_M_err_pass (GMT, gmt_map_setup (GMT, GMT->common.R.wesn), "")) Return (GMT_PROJECTION_ERROR);

	if ((PSL = gmt_plotinit (GMT, options)) == NULL) Return (GMT_RUNTIME_ERROR);
 	gmt_plotcanvas (GMT);	/* Fill canvas if requested */

	PSL_setfont (PSL, GMT->current.setting.font_annot[GMT_PRIMARY].id);

	if (!Ctrl->N.active) gmt_map_clip_on (GMT, GMT->session.no_rgb, 3);

	old_is_world = GMT->current.map.is_world;

	GMT->current.map.is_world = true;

        gmt_geo_to_xy (GMT, Ctrl->D.lon, Ctrl->D.lat, &plot_x0, &plot_y0);
	if (Ctrl->C.active) {
		gmt_setpen (GMT, &Ctrl->C.pen);
		gmt_geo_to_xy (GMT, Ctrl->C.lon, Ctrl->C.lat, &new_plot_x0, &new_plot_y0);
		PSL_plotsymbol (PSL, plot_x0, plot_y0, &(Ctrl->C.size), PSL_CIRCLE);
		PSL_plotsegment (PSL, plot_x0, plot_y0, new_plot_x0, new_plot_y0);
		plot_x0 = new_plot_x0;
		plot_y0 = new_plot_y0;
	}
	if (Ctrl->N.active) {
		gmt_map_outside (GMT, Ctrl->D.lon, Ctrl->D.lat);
		if (abs (GMT->current.map.this_x_status) > 1 || abs (GMT->current.map.this_y_status) > 1) {
			GMT_Report (API, GMT_MSG_VERBOSE, "Point given by -D is outside map; no plotting occurs.");
			Return (GMT_NOERROR);
		};
	}

	gmt_setpen (GMT, &Ctrl->F.pen);
	gmt_setfill (GMT, &(Ctrl->F.fill), Ctrl->F.active);
	PSL_plotsymbol (PSL, plot_x0, plot_y0, &(Ctrl->M.ech), PSL_CIRCLE);

	if (GMT_Init_IO (API, GMT_IS_TEXTSET, GMT_IS_POINT, GMT_IN, GMT_ADD_DEFAULT, 0, options) != GMT_NOERROR) {	/* Register data input */
		Return (API->error);
	}
	if (GMT_Begin_IO (API, GMT_IS_TEXTSET, GMT_IN, GMT_HEADER_ON) != GMT_NOERROR) {	/* Enables data input and sets access mode */
		Return (API->error);
	}

	do {	/* Keep returning records until we reach EOF */
		if ((line = GMT_Get_Record (API, GMT_READ_TEXT, NULL)) == NULL) {	/* Read next record, get NULL if special case */
			if (gmt_M_rec_is_error (GMT)) 		/* Bail if there are any read errors */
				Return (GMT_RUNTIME_ERROR);
			if (gmt_M_rec_is_any_header (GMT)) 	/* Skip all table and segment headers */
				continue;
			if (gmt_M_rec_is_eof (GMT)) 		/* Reached end of file */
				break;
			assert (line != NULL);						/* Should never get here */
		}

		/* Data record to process */

		for (k = 0; k < (int)strlen (line); k++) if (line[k] == ',') line[k] = ' ';	/* Replace commas with spaces */
		if (Ctrl->H2.active) {
			if (Ctrl->S2.active) {
				n = sscanf (line, "%s %s %s %s %lf %lf %c %lf", col[0], col[1], col[2], stacode, &azimut, &ih, col[3], &azS);
				pol = col[3][2];
				if (n == 7)
					azS = -1.0;
			}
			else { /* !Ctrl->S2.active */
				sscanf (line, "%s %s %s %s %lf %lf %c", col[0], col[1], col[2], stacode, &azimut, &ih, col[3]);
				pol = col[3][2];
			}
		}
		else { /* !Ctrl->H2.active */
			if (Ctrl->S2.active) {
				n = sscanf (line, "%s %lf %lf %c %lf", stacode, &azimut, &ih, &pol, &azS);
				if (n == 4)
					azS = -1.0;
			}
			else /* !Ctrl->S2.active */
				sscanf (line, "%s %lf %lf %c", stacode, &azimut, &ih, &pol);
		}

		if (strcmp (col[0], "000000")) {
			plongement = (ih - 90.0) * D2R;
			if (plongement  < 0.0) {
				plongement = -plongement;
				azimut += 180.0;
				symbol_size2 = Ctrl->S.size * 0.8;
			}
		}
                else
			symbol_size2 = Ctrl->S.size;
		radius = sqrt (1.0 - sin (plongement));
		if (radius >= 0.97) radius = 0.97;
		azimut += 180.0;
		sincosd (azimut, &si, &co);
		plot_x = radius * si * Ctrl->M.ech / 2.0 + plot_x0;
		plot_y = radius * co * Ctrl->M.ech / 2.0 + plot_y0;
		if (Ctrl->S.symbol == PSL_CROSS || Ctrl->S.symbol == PSL_DOT) PSL_setcolor (PSL, GMT->session.no_rgb, PSL_IS_STROKE);

		if (Ctrl->T.active) {
			gmt_setpen (GMT, &Ctrl->T.pen);
			switch (Ctrl->T.justify) {
				case PSL_TR:
					PSL_plottext (PSL, plot_x-symbol_size2-0.1, plot_y-symbol_size2-0.1, Ctrl->T.fontsize, stacode, Ctrl->T.angle, PSL_TR, Ctrl->T.form);
					break;
				case PSL_TC:
					PSL_plottext (PSL, plot_x, plot_y-symbol_size2-0.1, Ctrl->T.fontsize, stacode, Ctrl->T.angle, PSL_TC, Ctrl->T.form);
					break;
				case PSL_TL:
					PSL_plottext (PSL, plot_x+symbol_size2+0.1, plot_y-symbol_size2-0.1, Ctrl->T.fontsize, stacode, Ctrl->T.angle, PSL_TL, Ctrl->T.form);
					break;
				case PSL_MR:
					PSL_plottext (PSL, plot_x-symbol_size2-0.1, plot_y, Ctrl->T.fontsize, stacode, Ctrl->T.angle, PSL_MR, Ctrl->T.form);
					break;
				case PSL_MC:
					PSL_plottext (PSL, plot_x, plot_y, Ctrl->T.fontsize, stacode, Ctrl->T.angle, PSL_MC, Ctrl->T.form);
					break;
				case PSL_ML:
					PSL_plottext (PSL, plot_x+symbol_size2+0.1, plot_y, Ctrl->T.fontsize, stacode, Ctrl->T.angle, PSL_ML, Ctrl->T.form);
					break;
				case PSL_BR:
					PSL_plottext (PSL, plot_x-symbol_size2-0.1, plot_y+symbol_size2+0.1, Ctrl->T.fontsize, stacode, Ctrl->T.angle, PSL_BR, Ctrl->T.form);
					break;
				case PSL_BC:
					PSL_plottext (PSL, plot_x, plot_y+symbol_size2+0.1, Ctrl->T.fontsize, col[3], Ctrl->T.angle, PSL_BC, Ctrl->T.form);
					break;
				case PSL_BL:
					PSL_plottext (PSL, plot_x+symbol_size2+0.1, plot_y+symbol_size2+0.1, Ctrl->T.fontsize, stacode, Ctrl->T.angle, PSL_BL, Ctrl->T.form);
					break;
			}
		}
		if (Ctrl->S.symbol == PSL_DOT) symbol_size2 = GMT_DOT_SIZE;

		if (pol == 'u' || pol == 'U' || pol == 'c' || pol == 'C' || pol == '+') {
			gmt_setpen (GMT, &Ctrl->G.pen);
			gmt_setfill (GMT, &(Ctrl->G.fill), Ctrl->G.active);
			PSL_plotsymbol (PSL, plot_x, plot_y, &symbol_size2, Ctrl->S.symbol);
		}
		else if (pol == 'r' || pol == 'R' || pol == 'd' || pol == 'D' || pol == '-') {
			gmt_setpen (GMT, &Ctrl->E.pen);
			gmt_setfill (GMT, &(Ctrl->E.fill), Ctrl->E.active);
			PSL_plotsymbol (PSL, plot_x, plot_y, &symbol_size2, Ctrl->S.symbol);
		}
		else {
			gmt_setpen (GMT, &Ctrl->W.pen);
			PSL_plotsymbol (PSL, plot_x, plot_y, &symbol_size2, Ctrl->S.symbol);
		}
		if (Ctrl->S2.active && azS >= 0.0) {
			gmt_setpen (GMT, &Ctrl->W.pen);
			sincosd (azS, &si, &co);
			if (Ctrl->S2.vector) {
				double dim[PSL_MAX_DIMS];
				gmt_M_memset (dim, PSL_MAX_DIMS, double);
				dim[0] = plot_x + Ctrl->S2.size*si; dim[1] = plot_y + Ctrl->S2.size*co;
				dim[2] = Ctrl->S2.width; dim[3] = Ctrl->S2.length; dim[4] = Ctrl->S2.head;
<<<<<<< HEAD
				dim[5] = Ctrl->S2.vector_shape; dim[6] = PSL_VEC_END | PSL_VEC_FILL;
				gmt_setfill (GMT, &(Ctrl->S2.fill), Ctrl->S2.outline);
				PSL_plotsymbol (PSL, plot_x - Ctrl->S2.size*si, plot_y - Ctrl->S2.size*co, dim, PSL_VECTOR);
=======
				dim[5] = GMT->current.setting.map_vector_shape; dim[6] = GMT_VEC_END | GMT_VEC_FILL;
				if (Ctrl->S2.S.symbol == GMT_SYMBOL_VECTOR_V4)
					psl_vector_v4 (PSL, plot_x - Ctrl->S2.size*si, plot_y - Ctrl->S2.size*co, dim, Ctrl->S2.fill.rgb, Ctrl->S2.outline);
				else {	/* Modern vector */
					gmt_setfill (GMT, &(Ctrl->S2.fill), Ctrl->S2.outline);
					PSL_plotsymbol (PSL, plot_x - Ctrl->S2.size*si, plot_y - Ctrl->S2.size*co, dim, PSL_VECTOR);
				}
>>>>>>> b1edd228
			}
			else {	/* Just draw a segment line */
				if (Ctrl->S2.scolor) PSL_setcolor (PSL, Ctrl->S2.fill.rgb, PSL_IS_STROKE);
				else PSL_setcolor (PSL, Ctrl->W.pen.rgb, PSL_IS_STROKE);
				PSL_plotsegment (PSL, plot_x - Ctrl->S2.size*si, plot_y - Ctrl->S2.size*co, plot_x + Ctrl->S2.size*si, plot_y + Ctrl->S2.size*co);
			}
		}
	} while (true);

	if (GMT_End_IO (API, GMT_IN, 0) != GMT_NOERROR) {	/* Disables further data input */
		Return (API->error);
	}

	GMT->current.map.is_world = old_is_world;

	if (!Ctrl->N.active) gmt_map_clip_off (GMT);

	PSL_setdash (PSL, NULL, 0);

	gmt_map_basemap (GMT);

	gmt_plotend (GMT);

	Return (GMT_NOERROR);
}<|MERGE_RESOLUTION|>--- conflicted
+++ resolved
@@ -348,13 +348,6 @@
 									Ctrl->S2.S.size_x = gmt_M_to_inch (GMT, txt_a);	/* Length of vector */
 									n_errors += gmt_parse_vector (GMT, symbol, txt_b, &Ctrl->S2.S);
 								}
-<<<<<<< HEAD
-								Ctrl->S2.vector_shape = Ctrl->S2.S.v.v_shape;
-								/* NOTE, THIS IS NOT GOING TO WORK BECAUSE VEC PARAMS ARE NOW IN Ctrl->S2.S  WHICH IS NOT USED BELOW
-								   WOULD A COPY TO THE CORRESPONDING MEMBERS OF Ctrl->S2 BE GOOD ENOUGH? */
-=======
-								Ctrl->S2.S.symbol = PSL_VECTOR;
->>>>>>> b1edd228
 							}
 						}
 						break;
@@ -627,19 +620,13 @@
 				gmt_M_memset (dim, PSL_MAX_DIMS, double);
 				dim[0] = plot_x + Ctrl->S2.size*si; dim[1] = plot_y + Ctrl->S2.size*co;
 				dim[2] = Ctrl->S2.width; dim[3] = Ctrl->S2.length; dim[4] = Ctrl->S2.head;
-<<<<<<< HEAD
 				dim[5] = Ctrl->S2.vector_shape; dim[6] = PSL_VEC_END | PSL_VEC_FILL;
-				gmt_setfill (GMT, &(Ctrl->S2.fill), Ctrl->S2.outline);
-				PSL_plotsymbol (PSL, plot_x - Ctrl->S2.size*si, plot_y - Ctrl->S2.size*co, dim, PSL_VECTOR);
-=======
-				dim[5] = GMT->current.setting.map_vector_shape; dim[6] = GMT_VEC_END | GMT_VEC_FILL;
 				if (Ctrl->S2.S.symbol == GMT_SYMBOL_VECTOR_V4)
 					psl_vector_v4 (PSL, plot_x - Ctrl->S2.size*si, plot_y - Ctrl->S2.size*co, dim, Ctrl->S2.fill.rgb, Ctrl->S2.outline);
 				else {	/* Modern vector */
 					gmt_setfill (GMT, &(Ctrl->S2.fill), Ctrl->S2.outline);
 					PSL_plotsymbol (PSL, plot_x - Ctrl->S2.size*si, plot_y - Ctrl->S2.size*co, dim, PSL_VECTOR);
 				}
->>>>>>> b1edd228
 			}
 			else {	/* Just draw a segment line */
 				if (Ctrl->S2.scolor) PSL_setcolor (PSL, Ctrl->S2.fill.rgb, PSL_IS_STROKE);
