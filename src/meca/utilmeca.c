--- conflicted
+++ resolved
@@ -1243,12 +1243,9 @@
 	/* local */
 	double dx, dy, x1, x2, y1, y2, hl, hw, vw, s, c, dim[PSL_MAX_DIMS];
 
-<<<<<<< HEAD
 	GMT_memset (dim, PSL_MAX_DIMS, double);
-=======
-	GMT_setpen (GMT, &pen);		/* Pen for segment line */
+	GMT_setpen (GMT, &pen);			/* Pen for segment line */
 	PSL_setfill (GMT->PSL, pen.rgb, 0);	/* Same color for arrow head fill with no outline */
->>>>>>> 2ad28de2
 	sincosd (theta, &s, &c);
 
 	/*  extension component */
