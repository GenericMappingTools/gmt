--- conflicted
+++ resolved
@@ -55,15 +55,9 @@
 	GMT_DIST_COS = 30};	/* 2-D lon, lat data, convert distance to cos of spherical degree */
 
 struct GMT_DIST {	/* Holds info for a particular distance calculation */
-<<<<<<< HEAD
 	BOOLEAN init;	/* TRUE if we have initialized settings for this type via GMT_init_distaz */
 	BOOLEAN arc;	/* TRUE if distances are in deg/min/sec or arc; otherwise they are e|f|k|M|n or Cartesian */
-	PFD func;	/* pointer to function returning distance between two points points */
-=======
-	GMT_LONG init;	/* TRUE if we have initialized settings for this type via GMT_init_distaz */
-	GMT_LONG arc;	/* TRUE if distances are in deg/min/sec or arc; otherwise they are e|f|k|M|n or Cartesian */
 	p_func_d func;	/* pointer to function returning distance between two points points */
->>>>>>> cf66f477
 	double scale;	/* Scale to convert function output to desired unit */
 };
 
