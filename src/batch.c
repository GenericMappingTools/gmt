--- conflicted
+++ resolved
@@ -436,13 +436,9 @@
 	unsigned int n_values = 0, n_jobs = 0, job, i_job, col, k, n_cores_unused, n_to_run;
 	unsigned int n_jobs_not_started = 0, n_jobs_completed = 0, first_job = 0, data_job;
 
-<<<<<<< HEAD
 	size_t P_len;
 
-	bool done = false, n_written = false, has_text = false, is_classic = false, has_conf = false;
-=======
 	bool done = false, n_written = false, has_text = false, is_classic = false, has_conf = false, issue_col0_par = false;
->>>>>>> 52c6629e
 
 	static char *extension[3] = {"sh", "csh", "bat"}, *load[3] = {"source", "source", "call"}, var_token[4] = "$$%";
 	static char *rmdir[3] = {"rm -rf", "rm -rf", "rd /s /q"}, *export[3] = {"export ", "setenv ", ""};
