--- conflicted
+++ resolved
@@ -1488,17 +1488,11 @@
 	if (add_suffix)
 		sprintf (geo_path, "%s.%s", track, suffix);
 	else
-<<<<<<< HEAD
-		strcpy (geo_path, track);
+		strncpy (geo_path, track, GMT_BUFSIZ);
 	GMT_Report (GMT->parent, GMT_MSG_DEBUG, "x2sys_get_data_path: Testing path for %s: %s\n", track, geo_path);
 	if (!access(geo_path, R_OK)) {
-		strcpy(track_path, geo_path);
+		strcpy (track_path, geo_path);
 		GMT_Report (GMT->parent, GMT_MSG_DEBUG, "x2sys_get_data_path: Successful path for %s: %s\n", track, track_path);
-=======
-		strncpy (geo_path, track, GMT_BUFSIZ);
-	if (!access(geo_path, R_OK)) {
-		strcpy (track_path, geo_path);
->>>>>>> 5820bf50
 		return (0);
 	}
 	else
