--- conflicted
+++ resolved
@@ -131,7 +131,6 @@
 	COUNTER_MEDIUM n_out_columns;	/* Number of output columns */
 	COUNTER_MEDIUM n_data_cols;	/* Number of data columns (other than x,y,t) */
 	size_t rec_size;		/* Number of bytes for a potential x2sys_dbase_*.b file */
-<<<<<<< HEAD
 	GMT_LONG x_col, y_col, t_col;	/* Column numbers for x, y, and t [== -1 if not set] */
 	COUNTER_MEDIUM skip;		/* Number of header records to skip */
 	COUNTER_MEDIUM flags;		/* Various processing flags for internal use */
@@ -139,27 +138,12 @@
 	BOOLEAN *use_column;		/* Array of T/F for which columns to use */
 	COUNTER_MEDIUM geodetic;		/* How longitudes should be stored: 0: (0-360), 1: (-360,0), 2 (-180/+180) */
 	COUNTER_MEDIUM dist_flag;		/* How distances are calulated: (0 = Cartesian, 1 = Flat earth, 2 = great circle, 3 = geodesic) */
-	PFL read_file;			/* Pointer to function that reads this file */
+	p_func_l read_file;		/* Pointer to function that reads this file */
 	COUNTER_MEDIUM file_type;		/* 0 = ASCII, 1 = native binary, 2 = netCDF */
 	BOOLEAN ascii_out;		/* TRUE if output should be in ascii */
 	BOOLEAN multi_segment;		/* TRUE if there are multiple segments in this file */
 	BOOLEAN geographic;		/* TRUE if x/y data are lon/lat */
 	BOOLEAN ms_next;		/* TRUE if we just read 1st record in a new segments in this file */
-=======
-	GMT_LONG x_col, y_col, t_col;	/* Column numbers for x, y, and t */
-	GMT_LONG skip;			/* Number of header records to skip */
-	GMT_LONG flags;			/* Various processing flags for internal use */
-	GMT_LONG *out_order;		/* Array with column number in the order for output */
-	GMT_LONG *use_column;		/* Array of T/F for which columns to use */
-	GMT_LONG geodetic;		/* How longitudes should be stored: 0: (0-360), 1: (-360,0), 2 (-180/+180) */
-	GMT_LONG dist_flag;		/* How distances are calulated: (0 = Cartesian, 1 = Flat earth, 2 = great circle, 3 = geodesic) */
-	p_func_l read_file;		/* Pointer to function that reads this file */
-	GMT_LONG file_type;		/* 0 = ASCII, 1 = native binary, 2 = netCDF */
-	GMT_LONG ascii_out;		/* TRUE if output should be in ascii */
-	GMT_LONG multi_segment;		/* TRUE if there are multiple segments in this file */
-	GMT_LONG geographic;		/* TRUE if x/y data are lon/lat */
-	GMT_LONG ms_next;		/* TRUE if we just read 1st record in a new segments in this file */
->>>>>>> cf66f477
 	char unit[2][2];		/* Units for distance (c = Cartesian, e = meter, k = km, m = miles, n = nautical miles)
 	 				   and speed (c = Cartesian, e = m/s, k = km/hr, m = miles/hr, n = knots) */
 	char ms_flag;			/* Multi-segment header flag */
