/*--------------------------------------------------------------------
 *
 *	Copyright (c) 1991-2019 by P. Wessel, W. H. F. Smith, R. Scharroo, J. Luis and F. Wobbe
 *	See LICENSE.TXT file for copying and redistribution conditions.
 *
 *	This program is free software; you can redistribute it and/or modify
 *	it under the terms of the GNU Lesser General Public License as published by
 *	the Free Software Foundation; version 3 or any later version.
 *
 *	This program is distributed in the hope that it will be useful,
 *	but WITHOUT ANY WARRANTY; without even the implied warranty of
 *	MERCHANTABILITY or FITNESS FOR A PARTICULAR PURPOSE.  See the
 *	GNU Lesser General Public License for more details.
 *
 *	Contact info: gmt.soest.hawaii.edu
 *--------------------------------------------------------------------*/
/*
 * Author:	Paul Wessel
 * Date:	1-Jan-2018
 * Version:	6 API
 *
 * Brief synopsis: gmt movie automates the generation of animations
 *
 * movie automates the main frame loop and much of the machinery needed
 * to script a movie sequence.  It allows for an optional background
 * and foreground layer to be specified via separate modern scripts and
 * a single frame-script that uses special variables to mode slightly
 * different plots for each frame.  The user only needs to compose these
 * simple one-plot scripts and then movie takes care of the automation,
 * processing to PNG, assembly to a movie or animated GIF, and cleanup.
 * Frame scripts are run in parallel without need for OpenMP etc.
 * Experimental.
 */

#include "gmt_dev.h"
#ifdef WIN32
#include <windows.h> 
#endif

#define THIS_MODULE_NAME	"movie"
#define THIS_MODULE_LIB		"core"
#define THIS_MODULE_PURPOSE	"Create animation sequences and movies"
#define THIS_MODULE_KEYS	"<T("
#define THIS_MODULE_NEEDS	""
#define THIS_MODULE_OPTIONS	"-Vfx"

#define MOVIE_PREFLIGHT		0
#define MOVIE_POSTFLIGHT	1

#define MOVIE_WAIT_TO_CHECK	10000	/* In microseconds, so 0.01 seconds */

#define MOVIE_RASTER_FORMAT	"png"	/* Lossless raster format */
#define MOVIE_DEBUG_FORMAT	",ps"	/* Comma is intentional since we append to a list of formats */

enum enum_script {BASH_MODE = 0,	/* Write Bash script */
	CSH_MODE,			/* Write C-shell script */
	DOS_MODE};			/* Write DOS script */

enum enum_video {MOVIE_MP4,	/* Create a H.264 MP4 video */
	MOVIE_WEBM,		/* Create a WebM video */
	MOVIE_N_FORMATS};	/* Number of video formats above */

enum enum_label {MOVIE_LABEL_IS_FRAME = 1,
	MOVIE_LABEL_IS_ELAPSED,
	MOVIE_LABEL_IS_COL_C,
	MOVIE_LABEL_IS_COL_T};

/* Control structure for movie */

struct MOVIE_CTRL {
	bool animate;	/* True if we are making any animated product (GIF, movies) */
	struct MOVIE_In {	/* mainscript (Bourne, Bourne Again, csh, or DOS (bat) script) */
		bool active;
		enum enum_script mode;
		char *file;
		FILE *fp;
	} In;
	struct MOVIE_A {	/* -A[+l[<nloops>]][+s<stride>]  */
		bool active;
		bool loop;
		bool skip;
		unsigned int loops;
		unsigned int stride;
	} A;
	struct MOVIE_C {	/* -C<namedcanvas>|<canvas_and_dpu> */
		bool active;
		double dim[3];
		char unit;
		char *string;
	} C;
	struct MOVIE_D {	/* -D<displayrate> */
		bool active;
		double framerate;
	} D;
	struct MOVIE_F {	/* -F<videoformat>[+o<options>] */
		bool active[MOVIE_N_FORMATS];
		char *format[MOVIE_N_FORMATS];
		char *options[MOVIE_N_FORMATS];
	} F;
	struct MOVIE_G {	/* -G<canvasfill> */
		bool active;
		char *fill;
	} G;
	struct MOVIE_H {	/* -H<factor> */
		bool active;
		int factor;
	} H;
	struct MOVIE_I {	/* -I<includefile> */
		bool active;
		char *file;
		FILE *fp;
	} I;
	struct MOVIE_L {	/* Repeatable: -L[e|f|c#|t#][+c<clearance>][+f<font>][+g<fill>][+j<justify>][+o<offset>][+p<pen>][+t<fmt>][+s<scl>] */
		bool active;
		unsigned int n_tags;
		struct MOVIE_TAG {
			struct GMT_FONT font;
			char format[GMT_LEN64];
			char fill[GMT_LEN64];
			char pen[GMT_LEN64];
			char placement[3];
			unsigned int mode;
			unsigned int col;
			unsigned int ne;	/* Number of elements in elapsed format */
			double scale;
			double x, y;
			double off[2];
			double clearance[2];
		} tag[GMT_LEN16];
	} L;
	struct MOVIE_M {	/* -M[<frame>][,format] */
		bool active;
		bool exit;
		unsigned int frame;
		char *format;
	} M;
	struct MOVIE_N {	/* -N<movieprefix> */
		bool active;
		char *prefix;
	} N;
	struct MOVIE_Q {	/* -Q[s] */
		bool active;
		bool scripts;
	} Q;
	struct MOVIE_S {	/* -Sb|f<script> */
		bool active;
		char *file;
		FILE *fp;
	} S[2];
	struct MOVIE_T {	/* -T<n_frames>|<timefile>[+p<precision>][+s<frame>][+w] */
		bool active;
		bool split;
		unsigned int n_frames;
		unsigned int start_frame;
		unsigned int precision;
		char *file;
	} T;
	struct MOVIE_W {	/* -W<dir> */
		bool active;
		char *dir;
	} W;
	struct MOVIE_Z {	/* -Z */
		bool active;
	} Z;
};

struct MOVIE_STATUS {
	/* Used to monitor the start, running, and completion of frame jobs running in parallel */
	bool started;	/* true if frame job has started */
	bool completed;	/* true if PNG has been successfully produced */
};

GMT_LOCAL void *New_Ctrl (struct GMT_CTRL *GMT) {	/* Allocate and initialize a new control structure */
	struct MOVIE_CTRL *C;

	C = gmt_M_memory (GMT, NULL, 1, struct MOVIE_CTRL);
	C->A.loops = 1;		/* No loop, just play once */
	C->C.unit = 'c';	/* c for SI units */
	C->D.framerate = 24.0;	/* 24 frames/sec */
	C->F.options[MOVIE_WEBM] = strdup ("-crf 10 -b:v 1.2M");	/* Default WebM options for now */
	GMT->common.x.n_threads = GMT->parent->n_cores;
	return (C);
}

GMT_LOCAL void Free_Ctrl (struct GMT_CTRL *GMT, struct MOVIE_CTRL *C) {	/* Deallocate control structure */
	gmt_M_unused (GMT);
	if (!C) return;
	gmt_M_str_free (C->In.file);
	gmt_M_str_free (C->C.string);
	gmt_M_str_free (C->M.format);
	for (unsigned int k = 0; k < MOVIE_N_FORMATS; k++) {
		gmt_M_str_free (C->F.format[k]);
		gmt_M_str_free (C->F.options[k]);
	}
	gmt_M_str_free (C->G.fill);
	gmt_M_str_free (C->I.file);
	gmt_M_str_free (C->N.prefix);
	gmt_M_str_free (C->S[MOVIE_PREFLIGHT].file);
	gmt_M_str_free (C->S[MOVIE_POSTFLIGHT].file);
	gmt_M_str_free (C->T.file);
	gmt_M_str_free (C->W.dir);
	gmt_M_free (GMT, C);
}

/*! -x[[-]<ncores>] parsing needed even if no OPenMP since cores are not managed by OpenMP in this
 * module, yet we want to use -x for that purpose */
#ifndef GMT_MP_ENABLED
GMT_LOCAL int gmtinit_parse_x_option (struct GMT_CTRL *GMT, char *arg) {
	if (!arg) return (GMT_PARSE_ERROR);	/* -x requires a non-NULL argument */
	if (arg[0])
		GMT->common.x.n_threads = atoi (arg);

	if (GMT->common.x.n_threads == 0)
		GMT->common.x.n_threads = 1;
	else if (GMT->common.x.n_threads < 0)
		GMT->common.x.n_threads = MAX(GMT->parent->n_cores - GMT->common.x.n_threads, 1);		/* Max-n but at least one */
	return (GMT_NOERROR);
}
#endif

GMT_LOCAL int gmt_sleep (unsigned int microsec) {
	/* Waiting before checking if the PNG has been completed */
#ifdef WIN32
	Sleep ((uint32_t)microsec/1000);	/* msec are microseconds but Sleep wants millisecs */
	return 0;
#else
	return (usleep ((useconds_t)microsec));
#endif
}

GMT_LOCAL void set_value (struct GMT_CTRL *GMT, FILE *fp, int mode, int col, char *name, double value) {
	/* Assigns a single named data floating point variable given the script mode
	 * Here, col indicates which input column in case special formatting is implied via -f */
	char string[GMT_LEN64] = {""};
	gmt_ascii_format_one (GMT, string, value, gmt_M_type (GMT, GMT_IN, col));
	switch (mode) {
		case BASH_MODE: fprintf (fp, "%s=%s", name, string);       break;
		case CSH_MODE:  fprintf (fp, "set %s = %s", name, string); break;
		case DOS_MODE:  fprintf (fp, "set %s=%s", name, string);   break;
	}
	fprintf (fp, "\n");
}

GMT_LOCAL void set_dvalue (FILE *fp, int mode, char *name, double value, char unit) {
	/* Assigns a single named Cartesian floating point variable given the script mode */
	switch (mode) {
		case BASH_MODE: fprintf (fp, "%s=%g", name, value);       break;
		case CSH_MODE:  fprintf (fp, "set %s = %g", name, value); break;
		case DOS_MODE:  fprintf (fp, "set %s=%g", name, value);   break;
	}
	if (unit) fprintf (fp, "%c", unit);	/* Append the unit [c|i|p] unless 0 */
	fprintf (fp, "\n");
}

GMT_LOCAL void set_ivalue (FILE *fp, int mode, char *name, int value) {
	/* Assigns a single named integer variable given the script mode */
	switch (mode) {
		case BASH_MODE: fprintf (fp, "%s=%d\n", name, value);       break;
		case CSH_MODE:  fprintf (fp, "set %s = %d\n", name, value); break;
		case DOS_MODE:  fprintf (fp, "set %s=%d\n", name, value);   break;
	}
}

GMT_LOCAL void set_tvalue (FILE *fp, int mode, char *name, char *value) {
	/* Assigns a single named text variable given the script mode */
	if (strchr (value, ' ') || strchr (value, '\t')) {	/* String has spaces or tabs */
		switch (mode) {
			case BASH_MODE: fprintf (fp, "%s=\"%s\"\n", name, value);       break;
			case CSH_MODE:  fprintf (fp, "set %s = \"%s\"\n", name, value); break;
			case DOS_MODE:  fprintf (fp, "set %s=\"%s\"\n", name, value);   break;
		}
	}
	else {	/* Single word */
		switch (mode) {
			case BASH_MODE: fprintf (fp, "%s=%s\n", name, value);       break;
			case CSH_MODE:  fprintf (fp, "set %s = %s\n", name, value); break;
			case DOS_MODE:  fprintf (fp, "set %s=%s\n", name, value);   break;
		}
	}
}

GMT_LOCAL void set_script (FILE *fp, int mode) {
	/* Writes the script's incantation line (or a comment for DOS, turning off default echo) */
	switch (mode) {
		case BASH_MODE: fprintf (fp, "#!/usr/bin/env bash\n"); break;
		case CSH_MODE:  fprintf (fp, "#!/usr/bin/env csh\n"); break;
		case DOS_MODE:  fprintf (fp, "@echo off\nREM Start of script\n"); break;
	}
}

GMT_LOCAL void set_comment (FILE *fp, int mode, char *comment) {
	/* Write a comment line given the script mode */
	switch (mode) {
		case BASH_MODE: case CSH_MODE:  fprintf (fp, "# %s\n", comment); break;
		case DOS_MODE:  fprintf (fp, "REM %s\n", comment); break;
	}
}

GMT_LOCAL char *place_var (int mode, char *name) {
	/* Prints a single variable to stdout where needed in the script via the string static variable.
	 * PS!  Only one call per printf statement since static string cannot hold more than one item at the time */
	static char string[GMT_LEN128] = {""};	/* So max length of variable name is 127 */
	if (mode == DOS_MODE)
		sprintf (string, "%%%s%%", name);
	else
		sprintf (string, "${%s}", name);
	return (string);
}

GMT_LOCAL int dry_run_only (const char *cmd) {
	/* Dummy function to not actually run the loop script when -Q is used */
	gmt_M_unused (cmd);
	return 0;
}

GMT_LOCAL unsigned int check_language (struct GMT_CTRL *GMT, unsigned int mode, char *file) {
	unsigned int n_errors = 0;
	/* Examines file extension and compares to known mode from mainscript */
	switch (mode) {
		case BASH_MODE:
			if (!(strstr (file, ".bash") || strstr (file, ".sh"))) {
				GMT_Report (GMT->parent, GMT_MSG_NORMAL, "Main script is bash/sh but %s is not!\n", file);
				n_errors++;
			}
			break;
		case CSH_MODE:
			if (!strstr (file, ".csh")) {
				GMT_Report (GMT->parent, GMT_MSG_NORMAL, "Main script is csh but %s is not!\n", file);
				n_errors++;
			}
			break;
		case DOS_MODE:
			if (!strstr (file, ".bat")) {
				GMT_Report (GMT->parent, GMT_MSG_NORMAL, "Main script is bat but %s is not!\n", file);
				n_errors++;
			}
			break;
	}
	return (n_errors);
}

GMT_LOCAL bool script_is_classic (struct GMT_CTRL *GMT, FILE *fp) {
	/* Read script to determine if it is in GMT classic mode or not, then rewind */
	bool classic = true;
	char line[PATH_MAX] = {""};
	while (classic && gmt_fgets (GMT, line, PATH_MAX, fp)) {
		if (strstr (line, "gmt begin"))	/* A modern mode script */
			classic = false;
	}
	rewind (fp);	/* Go back to beginning of file */
	return (classic);
}

GMT_LOCAL int usage (struct GMTAPI_CTRL *API, int level) {
	const char *name = gmt_show_name_and_purpose (API, THIS_MODULE_LIB, THIS_MODULE_NAME, THIS_MODULE_PURPOSE);
	if (level == GMT_MODULE_PURPOSE) return (GMT_NOERROR);
	GMT_Message (API, GMT_TIME_NONE, "usage: %s <mainscript> -C<canvas> -N<prefix> -T<n_frames>|<timefile>[+p<width>][+s<first>][+w]\n", name);
	GMT_Message (API, GMT_TIME_NONE, "\t[-A[+l[<n>]][+s<stride>]] [-D<rate>] [-F<format>[+o<opts>]] [-G<fill>] [-H<factor>]\n");
	GMT_Message (API, GMT_TIME_NONE, "\t[-I<includefile>] [-L<labelinfo>] [-M[<frame>,][<format>]] [-Q[s]] [-Sb<script>] [-Sf<script>]\n");
	GMT_Message (API, GMT_TIME_NONE, "\t[%s] [-W<workdir>] [-Z] [-x[[-]<n>]] [%s]\n\n", GMT_V_OPT, GMT_PAR_OPT);

	if (level == GMT_SYNOPSIS) return (GMT_MODULE_SYNOPSIS);

	GMT_Message (API, GMT_TIME_NONE, "\t<mainscript> is the main GMT modern script that builds a single frame image.\n");
	GMT_Message (API, GMT_TIME_NONE, "\t-C Specify canvas size. Choose a known named canvas or set custom dimensions:\n");
	GMT_Message (API, GMT_TIME_NONE, "\t   Recognized 16:9-ratio formats:\n");
	GMT_Message (API, GMT_TIME_NONE, "\t      name:	pixel size:   canvas size (SI):  canvas size (US):\n");
	GMT_Message (API, GMT_TIME_NONE, "\t     4320p:	7680 x 4320	24 x 13.5 cm	 9.6 x 5.4 inch\n");
	GMT_Message (API, GMT_TIME_NONE, "\t     2160p:	3840 x 2160	24 x 13.5 cm	 9.6 x 5.4 inch\n");
	GMT_Message (API, GMT_TIME_NONE, "\t     1080p:	1920 x 1080	24 x 13.5 cm	 9.6 x 5.4 inch\n");
	GMT_Message (API, GMT_TIME_NONE, "\t      720p:	1280 x  720	24 x 13.5 cm	 9.6 x 5.4 inch\n");
	GMT_Message (API, GMT_TIME_NONE, "\t      540p:	 960 x  540	24 x 13.5 cm	 9.6 x 5.4 inch\n");
	GMT_Message (API, GMT_TIME_NONE, "\t      480p:	 854 x  480	24 x 13.5 cm	 9.6 x 5.4 inch\n");
	GMT_Message (API, GMT_TIME_NONE, "\t      360p:	 640 x  360	24 x 13.5 cm	 9.6 x 5.4 inch\n");
	GMT_Message (API, GMT_TIME_NONE, "\t      240p:	 426 x  240	24 x 13.5 cm	 9.6 x 5.4 inch\n");
	GMT_Message (API, GMT_TIME_NONE, "\t   Note: 8k can be used for 4320p, UHD and 4k for 2160p and HD for 1080p.\n");
	GMT_Message (API, GMT_TIME_NONE, "\t   Recognized 4:3-ratio formats:\n");
	GMT_Message (API, GMT_TIME_NONE, "\t      name:	pixel size:   canvas size (SI):	 canvas size (US):\n");
	GMT_Message (API, GMT_TIME_NONE, "\t      UXGA:	1600 x 1200	24 x 18 cm	 9.6 x 7.2 inch\n");
	GMT_Message (API, GMT_TIME_NONE, "\t     SXGA+:	1400 x 1050	24 x 18 cm	 9.6 x 7.2 inch\n");
	GMT_Message (API, GMT_TIME_NONE, "\t       XGA:	1024 x  768	24 x 18 cm	 9.6 x 7.2 inch\n");
	GMT_Message (API, GMT_TIME_NONE, "\t      SVGA:	 800 x  600	24 x 18 cm	 9.6 x 7.2 inch\n");
	GMT_Message (API, GMT_TIME_NONE, "\t       DVD:	 640 x  480	24 x 18 cm	 9.6 x 7.2 inch\n");
	GMT_Message (API, GMT_TIME_NONE, "\t   Note: Current PROJ_LENGTH_UNIT determines if you get SI or US canvas dimensions.\n");
	GMT_Message (API, GMT_TIME_NONE, "\t   Alternatively, set a custom canvas with dimensions and dots-per-unit manually by\n");
	GMT_Message (API, GMT_TIME_NONE, "\t     providing <width>[<unit>]x<height>[<unit>]x<dpu> (e.g., 15cx10cx50, 6ix6ix100, etc.).\n");
	GMT_Message (API, GMT_TIME_NONE, "\t-N Set the <prefix> used for movie files and directory names.\n");
	GMT_Message (API, GMT_TIME_NONE, "\t-T Set number of frames, or give name of file with frame-specific information.\n");
	GMT_Message (API, GMT_TIME_NONE, "\t   If <timefile> does not exist it must be created by the -Sf script.\n");
	GMT_Message (API, GMT_TIME_NONE, "\t   Append +p<width> to set number of digits used in creating the frame tags [automatic].\n");
	GMT_Message (API, GMT_TIME_NONE, "\t   Append +s<first> to change the value of the first frame [0].\n");
	GMT_Message (API, GMT_TIME_NONE, "\t   Append +w to <timefile> to have trailing text be split into word variables.\n");
	GMT_Message (API, GMT_TIME_NONE, "\n\tOPTIONS:\n");
	GMT_Message (API, GMT_TIME_NONE, "\t-A Animated GIF: Append +l for looping [no loop]; optionally append number of loops [infinite loop].\n");
	GMT_Message (API, GMT_TIME_NONE, "\t   If -F is used you may restrict the GIF animation to use every <stride> frame only [all];\n");
	GMT_Message (API, GMT_TIME_NONE, "\t   <stride> must be taken from the list 2, 5, 10, 20, 50, 100, 200, or 500.\n");
	GMT_Message (API, GMT_TIME_NONE, "\t-D Set movie display frame rate in frames/second [24].\n");
	GMT_Message (API, GMT_TIME_NONE, "\t-F Select the final video format(s) from among these choices. Repeatable:\n");
	GMT_Message (API, GMT_TIME_NONE, "\t     mp4:    Convert PNG frames into an MP4 movie.\n");
	GMT_Message (API, GMT_TIME_NONE, "\t     webm:   Convert PNG frames into an WebM movie.\n");
	GMT_Message (API, GMT_TIME_NONE, "\t     none:   Make no PNG frames - requires -M.\n");
	GMT_Message (API, GMT_TIME_NONE, "\t     Optionally, append +o<options> to add custom encoding options for mp4 or webm.\n");
	GMT_Message (API, GMT_TIME_NONE, "\t     [Default is no video products; just create the PNG frames].\n");
	GMT_Message (API, GMT_TIME_NONE, "\t-G Set the canvas background color [none].\n");
	GMT_Message (API, GMT_TIME_NONE, "\t-H Temporarily increase <dpu> by <factor>, rasterize, then downsample [no downsampling].\n");
	GMT_Message (API, GMT_TIME_NONE, "\t   Stabilizes sub-pixel changes between frames, such as moving text and lines.\n");
	GMT_Message (API, GMT_TIME_NONE, "\t-I Include script file to be inserted into the movie_init.sh script [none].\n");
	GMT_Message (API, GMT_TIME_NONE, "\t   Used to add constant variables needed by all movie scripts.\n");
	GMT_Message (API, GMT_TIME_NONE, "\t-L Automatic labeling of frames.  Repeatable.  Places chosen label at the frame perimeter:\n");
	GMT_Message (API, GMT_TIME_NONE, "\t     e selects elapsed time as the label. Use +s<scl> to set time in sec per frame [1/<framerate>].\n");
	GMT_Message (API, GMT_TIME_NONE, "\t     f selects the running frame number as the label.\n");
	GMT_Message (API, GMT_TIME_NONE, "\t     c<col> uses the value in column <col> of <timefile> (first column is 0).\n");
	GMT_Message (API, GMT_TIME_NONE, "\t     t<col> uses word number <col> (first is 0) from the trailing text in <timefile> (requires -T...+w).\n");
	GMT_Message (API, GMT_TIME_NONE, "\t   Append +c<dx>[/<dy>] for the clearance between label and surrounding box.  Only\n");
	GMT_Message (API, GMT_TIME_NONE, "\t     used if +g or +p are set.  Append units {%s} or %% of fontsize [%d%%].\n", GMT_DIM_UNITS_DISPLAY, GMT_TEXT_CLEARANCE);
	GMT_Message (API, GMT_TIME_NONE, "\t   Append +f[<fontinfo>] to set the size, font, and optionally the label color [%s].\n",
		gmt_putfont (API->GMT, &API->GMT->current.setting.font_tag));
	GMT_Message (API, GMT_TIME_NONE, "\t   Append +g to fill the label textbox with <fill> color [no fill].\n");
	GMT_Message (API, GMT_TIME_NONE, "\t   Use +j<refpoint> to specify where the label should be plotted [TL].\n");
	GMT_Message (API, GMT_TIME_NONE, "\t   Append +o<dx>[/<dy>] to offset label in direction implied by <justify> [%d%% of font size].\n", GMT_TEXT_OFFSET);
	GMT_Message (API, GMT_TIME_NONE, "\t   Append +p to draw the outline of the textbox using selected pen [no outline].\n");
	GMT_Message (API, GMT_TIME_NONE, "\t   Append +t to provide a format statement to be used with the item selected [none].\n");
	GMT_Message (API, GMT_TIME_NONE, "\t-M Create a master frame plot as well; append comma-separated frame number [0] and format [pdf].\n");
	GMT_Message (API, GMT_TIME_NONE, "\t   Master plot will be named <prefix>.<format> and placed in the current directory.\n");
	GMT_Message (API, GMT_TIME_NONE, "\t-Q Debugging: Leave all intermediate files and directories behind for inspection.\n");
	GMT_Message (API, GMT_TIME_NONE, "\t   Append s to only create the work scripts but none will be executed (except background script).\n");
	GMT_Message (API, GMT_TIME_NONE, "\t-S Set the optional background and foreground GMT scripts [none]:\n");
	GMT_Message (API, GMT_TIME_NONE, "\t   -Sb Append the name of a background script that may pre-compute\n");
	GMT_Message (API, GMT_TIME_NONE, "\t       files needed by <mainscript> and build a static background plot layer.\n");
	GMT_Message (API, GMT_TIME_NONE, "\t       If a plot is generated then the script must be in GMT modern mode.\n");
	GMT_Message (API, GMT_TIME_NONE, "\t   -Sf Append name of foreground GMT modern mode script which will\n");
	GMT_Message (API, GMT_TIME_NONE, "\t       build a static foreground plot overlay added to all frames.\n");
	GMT_Option (API, "V");
	GMT_Message (API, GMT_TIME_NONE, "\t-W Add the given <workdir> to search path where data files may be found.\n");
	GMT_Message (API, GMT_TIME_NONE, "\t   [Default searches current dir, <prefix> dir, and directories set via DIR_DATA].\n");
	GMT_Message (API, GMT_TIME_NONE, "\t-Z Erase directory <prefix> after converting to movie [leave directory with PNGs alone].\n");
	/* Number of threads (repurposed from -x in GMT_Option) */
	GMT_Message (API, GMT_TIME_NONE, "\t-x Limit the number of cores used in frame generation [Default uses all cores = %d].\n", API->n_cores);
	GMT_Message (API, GMT_TIME_NONE, "\t   -x<n>  Select <n> cores (up to all available).\n");
	GMT_Message (API, GMT_TIME_NONE, "\t   -x-<n> Select (all - <n>) cores (or at least 1).\n");
	GMT_Option (API, ".");
	
	return (GMT_MODULE_USAGE);
}

GMT_LOCAL int parse (struct GMT_CTRL *GMT, struct MOVIE_CTRL *Ctrl, struct GMT_OPTION *options) {

	/* This parses the options provided to grdcut and sets parameters in CTRL.
	 * Any GMT common options will override values set previously by other commands.
	 */

	unsigned int n_errors = 0, n_files = 0, k, pos, mag, T;
	int n;
	char txt_a[GMT_LEN32] = {""}, txt_b[GMT_LEN32] = {""}, arg[GMT_LEN64] = {""}, p[GMT_LEN256] = {""};
	char *c = NULL, *s = NULL, string[GMT_LEN128] = {""};
	double width = 24.0, height16x9 = 13.5, height4x3 = 18.0, dpu = 160.0;	/* SI values */
	struct GMT_FILL fill;	/* Only used to make sure any fill is given with correct syntax */
	struct GMT_PEN pen;	/* Only used to make sure any pen is given with correct syntax */
	struct GMT_OPTION *opt = NULL;
	
	if (GMT->current.setting.proj_length_unit == GMT_INCH) {	/* Switch from SI to US dimensions in inch given format names */
		width = 9.6;	height16x9 = 5.4;	height4x3 = 7.2;	dpu = 400.0;
		Ctrl->C.unit = 'i';
	}

	for (opt = options; opt; opt = opt->next) {
		switch (opt->option) {

			case '<':	/* Input file */
				if (n_files++ > 0) break;
				if ((Ctrl->In.active = gmt_check_filearg (GMT, '<', opt->arg, GMT_IN, GMT_IS_TEXT)))
					Ctrl->In.file = strdup (opt->arg);
				else
					n_errors++;
				break;
				
			case 'A':	/* Animated GIF */
				Ctrl->A.active = Ctrl->animate = true;
				if ((c = gmt_first_modifier (GMT, opt->arg, "ls"))) {	/* Process any modifiers */
					pos = 0;	/* Reset to start of new word */
					while (gmt_getmodopt (GMT, 'A', c, "ls", &pos, p, &n_errors) && n_errors == 0) {
						switch (p[0]) {
							case 'l':	/* Specify loops */
								Ctrl->A.loop = true; 
								Ctrl->A.loops = (p[1]) ? atoi (&p[1]) : 0;
								break;
							case 's':	/* Specify GIF stride, 2,5,10,20,50,100,200,500 etc. */
								Ctrl->A.skip = true;
								Ctrl->A.stride = atoi (&p[1]);
								mag = urint (pow (10.0, floor (log10 ((double)Ctrl->A.stride))));
								k = Ctrl->A.stride / mag;
								if (!(k == 1 || k == 2 || k == 5)) {
									GMT_Report (GMT->parent, GMT_MSG_NORMAL, "Syntax error option -A+s: Allowable strides are 2,5,10,20,50,100,200,500,...\n");
									n_errors++;
								}	
								break;
							default:
								break;	/* These are caught in gmt_getmodopt so break is just for Coverity */
						}
					}
					c[0] = '\0';
				}
				break;

			case 'C':	/* Known frame dimension or set a custom canvas size */
				Ctrl->C.active = true;
				strncpy (arg, opt->arg, GMT_LEN64-1);		/* Get a copy... */
				gmt_str_tolower (arg);		/* ..so we can make it lower case */
				/* 16x9 formats */
				if (!strcmp (arg, "8k") || !strcmp (arg, "4320p")) {	/* 4320x7680 */
					Ctrl->C.dim[GMT_X] = width;	Ctrl->C.dim[GMT_Y] = height16x9;	Ctrl->C.dim[GMT_Z] = 2.0 * dpu;
				}
				else if (!strcmp (arg, "4k") || !strcmp (arg, "uhd") || !strcmp (arg, "2160p")) {	/* 2160x3840 */
					Ctrl->C.dim[GMT_X] = width;	Ctrl->C.dim[GMT_Y] = height16x9;	Ctrl->C.dim[GMT_Z] = dpu;
				}
				else if (!strcmp (arg, "1080p") || !strcmp (arg, "hd")) {	/* 1080x1920 */
					Ctrl->C.dim[GMT_X] = width;	Ctrl->C.dim[GMT_Y] = height16x9;	Ctrl->C.dim[GMT_Z] = dpu / 2.0;
				}
				else if (!strcmp (arg, "720p")) {	/* 720x1280 */
					Ctrl->C.dim[GMT_X] = width;	Ctrl->C.dim[GMT_Y] = height16x9;	Ctrl->C.dim[GMT_Z] = dpu / 3.0;
				}
				else if (!strcmp (arg, "540p")) {	/* 540x960 */
					Ctrl->C.dim[GMT_X] = width;	Ctrl->C.dim[GMT_Y] = height16x9;	Ctrl->C.dim[GMT_Z] = dpu / 4.0;
				}	/* 4x3 formats below */
				else if (!strcmp (arg, "480p")) {	/* 480x854 */
					Ctrl->C.dim[GMT_X] = width;	Ctrl->C.dim[GMT_Y] = height16x9;	Ctrl->C.dim[GMT_Z] = dpu / 6.0;
				}
				else if (!strcmp (arg, "360p")) {	/* 360x640 */
					Ctrl->C.dim[GMT_X] = width;	Ctrl->C.dim[GMT_Y] = height16x9;	Ctrl->C.dim[GMT_Z] = dpu / 8.0;
				}
				else if (!strcmp (arg, "240p")) {	/* 240x426 */
					Ctrl->C.dim[GMT_X] = width;	Ctrl->C.dim[GMT_Y] = height16x9;	Ctrl->C.dim[GMT_Z] = dpu / 12.0;
				}	/* Below are 4x3 formats */
				else if (!strcmp (arg, "uxga") ) {	/* 1200x1600 */
					Ctrl->C.dim[GMT_X] = width;	Ctrl->C.dim[GMT_Y] = height4x3;	Ctrl->C.dim[GMT_Z] = 2.5 * dpu / 6.0;
				}
				else if (!strcmp (arg, "sxga+") ) {	/* 1050x1400 */
					Ctrl->C.dim[GMT_X] = width;	Ctrl->C.dim[GMT_Y] = height4x3;	Ctrl->C.dim[GMT_Z] = 2.1875 * dpu / 6.0;
				}
				else if (!strcmp (arg, "xga") ) {	/* 768x1024 */
					Ctrl->C.dim[GMT_X] = width;	Ctrl->C.dim[GMT_Y] = height4x3;	Ctrl->C.dim[GMT_Z] = 1.6 * dpu / 6.0;
				}
				else if (!strcmp (arg, "sgva") ) {	/* 600x800 */
					Ctrl->C.dim[GMT_X] = width;	Ctrl->C.dim[GMT_Y] = height4x3;	Ctrl->C.dim[GMT_Z] = 1.25 * dpu / 6.0;
				}
				else if (!strcmp (arg, "dvd")) {	/* 480x640 */
					Ctrl->C.dim[GMT_X] = width;	Ctrl->C.dim[GMT_Y] = height4x3;	Ctrl->C.dim[GMT_Z] = dpu / 6.0;
				}
				else {	/* Custom canvas dimensions */
					if ((n = sscanf (arg, "%[^x]x%[^x]x%lg", txt_a, txt_b, &Ctrl->C.dim[GMT_Z])) != 3) {
						GMT_Report (GMT->parent, GMT_MSG_NORMAL, "Syntax error option -C: Requires name of a known format or give width x height x dpu string\n");
						n_errors++;
					}
					else {	/* Got three items; lets check */
						Ctrl->C.dim[GMT_X] = atof (txt_a);	
						Ctrl->C.dim[GMT_Y] = atof (txt_b);
						if (strchr ("cip", txt_a[strlen(txt_a)-1]))	/* Width had recognized unit, set it */
							Ctrl->C.unit = txt_a[strlen(txt_a)-1];
						else if (strchr ("cip", txt_b[strlen(txt_b)-1]))	/* Height had recognized unit, set it instead */
							Ctrl->C.unit = txt_b[strlen(txt_b)-1];
						else	/* Must use GMT default setting as unit */
							Ctrl->C.unit = GMT->session.unit_name[GMT->current.setting.proj_length_unit][0];
					}
				}
				break;

			case 'D':	/* Display frame rate of movie */
				Ctrl->D.active = true;
				Ctrl->D.framerate = atof (opt->arg);
				break;
				
			case 'F':	/* Set movie format and optional ffmpeg options */
				if ((c = strchr (opt->arg, '+')) && c[1] == 'o') {	/* Gave encoding options */
					s = &c[2];	/* Retain start of encoding options for later */
					c[0] = '\0';	/* Chop off options */
				}
				else
					s = NULL;	/* No encoding options given */
				strncpy (arg, opt->arg, GMT_LEN64-1);	/* Get a copy of the args (minus encoding options)... */
				gmt_str_tolower (arg);	/* ..so we can convert it to lower case for comparisons */
				if (c) c[0] = '+';	/* Now we can restore the optional text we chopped off */
				if (!strcmp (opt->arg, "none")) {	/* Do not make those PNGs at all, just a master plot */
					Ctrl->M.exit = true;
					break;
				}
				else if (!strcmp (opt->arg, "mp4"))
					k = MOVIE_MP4;
				else if (!strcmp (opt->arg, "webm"))
					k = MOVIE_WEBM;
				else {
					GMT_Report (GMT->parent, GMT_MSG_NORMAL, "Syntax error option -F: Unrecognized format %s\n", opt->arg);
					n_errors++;
					break;
				}
				if (Ctrl->F.active[k]) {	/* Can only select a format once */
					GMT_Report (GMT->parent, GMT_MSG_NORMAL, "Syntax error option -F: Format %s already selected\n", opt->arg);
					n_errors++;
					break;
				}
				/* Here we have a new video format selected */
				Ctrl->F.active[k] = Ctrl->animate = true;
				if (s) {	/* Gave specific encoding options */
					if (Ctrl->F.options[k]) gmt_M_str_free (Ctrl->F.options[k]);	/* Free old setting first */
					Ctrl->F.options[k] = strdup (s);
				}
				break;

			case 'G':	/* Canvas fill */
				Ctrl->G.active = true;
				if (gmt_getfill (GMT, opt->arg, &fill))
					n_errors++;
				else
					Ctrl->G.fill = strdup (opt->arg);
				break;

			case 'H':	/* RIP at a higher dpu, then downsample in gs to improve sub-pixeling */
				Ctrl->H.active = true;
				Ctrl->H.factor = atoi (opt->arg);
				break;

			case 'I':	/* Include file with settings used by all scripts */
				Ctrl->I.active = true;
				Ctrl->I.file = strdup (opt->arg);
				break;

			case 'L':	/* Label frame and get attributes */
				Ctrl->L.active = true;
				if ((T = Ctrl->L.n_tags) == GMT_LEN16) {
					GMT_Report (GMT->parent, GMT_MSG_NORMAL, "Syntax error option -L: Cannot handle more than %d tags\n", GMT_LEN16);
					n_errors++;
					break;
				}
				Ctrl->L.tag[T].fill[0] = Ctrl->L.tag[T].pen[0] = '-';	/* No fill or outline */
				Ctrl->L.tag[T].off[GMT_X] = Ctrl->L.tag[T].off[GMT_Y] = 0.01 * GMT_TEXT_OFFSET * GMT->current.setting.font_tag.size / PSL_POINTS_PER_INCH; /* 20% */
				Ctrl->L.tag[T].clearance[GMT_X] = Ctrl->L.tag[T].clearance[GMT_Y] = 0.01 * GMT_TEXT_CLEARANCE * GMT->current.setting.font_tag.size / PSL_POINTS_PER_INCH;	/* 15% */
				sprintf (Ctrl->L.tag[T].placement, "TL");
				gmt_M_memcpy (&(Ctrl->L.tag[T].font), &(GMT->current.setting.font_tag), 1, struct GMT_FONT);
				if ((c = strchr (opt->arg, '+'))) c[0] = '\0';	/* Chop off modifiers for now */
				switch (opt->arg[0]) {
					case 'c':	Ctrl->L.tag[T].mode = MOVIE_LABEL_IS_COL_C;	Ctrl->L.tag[T].col = atoi (&opt->arg[1]);	break;
					case 't':	Ctrl->L.tag[T].mode = MOVIE_LABEL_IS_COL_T;	Ctrl->L.tag[T].col = atoi (&opt->arg[1]);	break;
					case 'e':	Ctrl->L.tag[T].mode = MOVIE_LABEL_IS_ELAPSED;	break;
					case 'f': case '\0': Ctrl->L.tag[T].mode = MOVIE_LABEL_IS_FRAME;	break;	/* Frame number is default */
					default:	/* Not recognized */
						GMT_Report (GMT->parent, GMT_MSG_NORMAL, "Syntax error option -L: Select -Lf, -Lc<col> or -Lt<col>\n");
						n_errors++;
						break;
				}
				if (c) {	/* Gave modifiers so we must parse those now */
					c[0] = '+';	/* Restore modifiers */
					/* Modifiers are [+c<dx/dy>][+f<fmt>][+g<fill>][+j<justify>][+o<dx/dy>][+p<pen>][+s<scl>][+t<fmt>] */
					if (gmt_validate_modifiers (GMT, opt->arg, 'L', "cfgjopst")) n_errors++;
					if (gmt_get_modifier (&opt->arg[1], 'c', string) && string[0])	/* Clearance for box */
						if (gmt_get_pair (GMT, string, GMT_PAIR_DIM_DUP, Ctrl->L.tag[T].clearance) < 0) n_errors++;
					if (gmt_get_modifier (&opt->arg[1], 'f', string)) {	/* Gave a separate font */
						if (!string[0]) {
							GMT_Report (GMT->parent, GMT_MSG_NORMAL, "Syntax error option -L: +f not given any font\n");
							n_errors++;
						}
						else
							n_errors += gmt_getfont (GMT, string, &(Ctrl->L.tag[T].font));
					}
					if (gmt_get_modifier (&opt->arg[1], 'g', Ctrl->L.tag[T].fill) && Ctrl->L.tag[T].fill[0]) {
						if (gmt_getfill (GMT, Ctrl->L.tag[T].fill, &fill)) n_errors++;
					}
					if (gmt_get_modifier (&opt->arg[1], 'j', Ctrl->L.tag[T].placement)) {	/* Inside placement */
						gmt_just_validate (GMT, Ctrl->L.tag[T].placement, "TL");
					}
					if (gmt_get_modifier (&opt->arg[1], 'o', string))	/* Offset refpoint */
						if (gmt_get_pair (GMT, string, GMT_PAIR_DIM_DUP, Ctrl->L.tag[T].off) < 0) n_errors++;
					if (gmt_get_modifier (&opt->arg[1], 'p', Ctrl->L.tag[T].pen) && Ctrl->L.tag[T].pen[0]) {
						if (gmt_getpen (GMT, Ctrl->L.tag[T].pen, &pen)) n_errors++;
					}
					if (Ctrl->L.tag[T].mode == MOVIE_LABEL_IS_ELAPSED && gmt_get_modifier (&opt->arg[1], 's', string)) {	/* Gave frame time length */
						Ctrl->L.tag[T].scale = atof (string);
					}
					if (gmt_get_modifier (&opt->arg[1], 't', Ctrl->L.tag[T].format) && !Ctrl->L.tag[T].format[0]) {
						GMT_Report (GMT->parent, GMT_MSG_NORMAL, "Syntax error option -L: +t not given any format\n");
						n_errors++;
					}
				}
				Ctrl->L.n_tags++;
				break;

			case 'M':	/* Create a single frame plot as well as movie (unless -Q is active) */
				Ctrl->M.active = true;
				if ((c = strchr (opt->arg, ',')) ) {	/* Gave frame and format */
					Ctrl->M.format = strdup (&c[1]);
					c[0] = '\0';	/* Chop off format */
					Ctrl->M.frame = atoi (opt->arg);
					c[0] = ',';	/* Restore format */
				}
				else if (isdigit (opt->arg[0])) {	/* Gave just a frame, default to PDF format */
					Ctrl->M.format = strdup ("pdf");
					Ctrl->M.frame = atoi (opt->arg);
				}
				else if (opt->arg[0])	/* Must be format, with frame = 0 implicit */
					Ctrl->M.format = strdup (opt->arg);
				else /* Default is PDF of frame 0 */
					Ctrl->M.format = strdup ("pdf");
				break;

			case 'N':	/* Movie prefix and directory name */
				Ctrl->N.active = true;
				Ctrl->N.prefix = strdup (opt->arg);
				break;
			
			case 'Q':	/* Debug - leave temp files and directories behind; Use -Qs tp only write scripts */
				Ctrl->Q.active = true;
				if (opt->arg[0] == 's') Ctrl->Q.scripts = true;
				break;

			case 'S':	/* background and foreground scripts */
				if (opt->arg[0] == 'b')
					k = MOVIE_PREFLIGHT;	/* background */
				else if (opt->arg[0] == 'f')
					k = MOVIE_POSTFLIGHT;	/* foreground */
				else {	/* Bad option */
					n_errors++;
					GMT_Report (GMT->parent, GMT_MSG_NORMAL, "Syntax error option -S: Select -Sb or -Sf\n");
					break;
				}
				/* Got a valid f or b */
				Ctrl->S[k].active = true;
				Ctrl->S[k].file = strdup (&opt->arg[1]);
				if ((Ctrl->S[k].fp = fopen (Ctrl->S[k].file, "r")) == NULL) {
					GMT_Report (GMT->parent, GMT_MSG_NORMAL, "Syntax error option -S%c: Unable to open script %s\n", opt->arg[0], Ctrl->S[k].file);
					n_errors++;
				}
				break;
	
			case 'T':	/* Number of frames or the name of file with frame information (note: file may not exist yet) */
				Ctrl->T.active = true;
				if ((c = gmt_first_modifier (GMT, opt->arg, "psw"))) {	/* Process any modifiers */
					pos = 0;	/* Reset to start of new word */
					while (gmt_getmodopt (GMT, 'T', c, "psw", &pos, p, &n_errors) && n_errors == 0) {
						switch (p[0]) {
							case 'p':	/* Set a fixed precision in frame naming ###### */
								Ctrl->T.precision = atoi (&p[1]);
								break;
							case 's':	/* Specify start frame other than 0 */
								Ctrl->T.start_frame = atoi (&p[1]);
								break;
							case 'w':	/* Split trailing text into words. */
								Ctrl->T.split = true;
								break;
							default:
								break;	/* These are caught in gmt_getmodopt so break is just for Coverity */
						}
					}
					c[0] = '\0';
				}
				Ctrl->T.file = strdup (opt->arg);
				if (c) c[0] = '+';	/* Restore modifiers */
				break;
				
			case 'W':	/* Work dir where data files may be found */
				Ctrl->W.active = true;
				Ctrl->W.dir = strdup (opt->arg);
				break;
				
			case 'Z':	/* Erase frames after movie has been made */
				Ctrl->Z.active = true;
				break;

#ifndef GMT_MP_ENABLED
			/* Need this ifndef to ensure we can access the x parsing when OpenMP has turn it off */
			case 'x':
				n_errors += gmtinit_parse_x_option (GMT, opt->arg);
				GMT->common.x.active = true;
				break;
#endif
		
			default:	/* Report bad options */
				n_errors += gmt_default_error (GMT, opt->option);
				break;
		}
	}

	n_errors += gmt_M_check_condition (GMT, n_files != 1 || Ctrl->In.file == NULL, "Syntax error: Must specify a main script file\n");
	n_errors += gmt_M_check_condition (GMT, !Ctrl->C.active, "Syntax error -C: Must specify a canvas dimension\n");
	n_errors += gmt_M_check_condition (GMT, Ctrl->M.exit && Ctrl->animate, "Syntax error -F: Cannot use none with other selections\n");
	n_errors += gmt_M_check_condition (GMT, !Ctrl->Q.active && !Ctrl->M.active && !Ctrl->animate, "Syntax error: Must select at least one output product (-A, -F, -M)\n");
	n_errors += gmt_M_check_condition (GMT, Ctrl->Q.active && Ctrl->Z.active, "Syntax error: Cannot use -Z if -Q is also set\n");
	n_errors += gmt_M_check_condition (GMT, Ctrl->H.active && Ctrl->H.factor < 2, "Syntax error -H: factor must be and integer > 1\n");
	if (!Ctrl->T.split) {
		for (T = 0; T < Ctrl->L.n_tags; T++)
			n_errors += gmt_M_check_condition (GMT, Ctrl->L.tag[T].mode == MOVIE_LABEL_IS_COL_T, "Syntax error -L: Must split trailing text to use -Lt\n");
	}
	n_errors += gmt_M_check_condition (GMT, Ctrl->C.dim[GMT_X] <= 0.0 || Ctrl->C.dim[GMT_Y] <= 0.0,
					"Syntax error -C: Zero or negative canvas dimensions given\n");
	n_errors += gmt_M_check_condition (GMT, Ctrl->C.dim[GMT_Z] <= 0.0,
					"Syntax error -C: Zero or negative canvas dots-per-unit given\n");
	n_errors += gmt_M_check_condition (GMT, !Ctrl->N.active || (Ctrl->N.prefix == NULL || strlen (Ctrl->N.prefix) == 0),
					"Syntax error -N: Must specify a movie prefix\n");
	n_errors += gmt_M_check_condition (GMT, !Ctrl->T.active,
					"Syntax error -T: Must specify number of frames or a time file\n");
	n_errors += gmt_M_check_condition (GMT, Ctrl->Z.active && !(Ctrl->Q.active || Ctrl->animate || Ctrl->M.active),
					"Syntax error -Z: Cannot be used without specifying a GIF (-A), master (-M) or movie (-F) product\n");
	n_errors += gmt_M_check_condition (GMT, Ctrl->A.skip && !(Ctrl->F.active[MOVIE_MP4] || Ctrl->F.active[MOVIE_WEBM]),
					"Syntax error -A: Cannot specify a GIF stride > 1 without selecting a movie product (-F)\n");
	n_errors += gmt_M_check_condition (GMT, Ctrl->M.active && Ctrl->M.frame < Ctrl->T.start_frame,
					"Syntax error -M: Cannot specify a frame before the first frame number set via -T\n");
	
	if (n_errors) return (GMT_PARSE_ERROR);	/* No point going further */
	
	/* Note: We open script files for reading below since we are changing cwd later and sometimes need to rewind and re-read */
	
	if (n_files == 1) {	/* Determine scripting language from file extension and open the main script file */
		if (strstr (Ctrl->In.file, ".bash") || strstr (Ctrl->In.file, ".sh"))	/* Treat both as bash since sh is subset of bash */
			Ctrl->In.mode = BASH_MODE;
		else if (strstr (Ctrl->In.file, ".csh"))
			Ctrl->In.mode = CSH_MODE;
		else if (strstr (Ctrl->In.file, ".bat"))
			Ctrl->In.mode = DOS_MODE;
		else {
			GMT_Report (GMT->parent, GMT_MSG_NORMAL, "Unable to determine script language from the extension of your script %s\n", Ctrl->In.file);
			GMT_Report (GMT->parent, GMT_MSG_NORMAL, "Allowable extensions are: *.sh, *.bash, *.csh, and *.bat\n");
			n_errors++;
		}
		/* Armed with script language we check that any back/fore-ground scripts are of the same kind */
		for (k = MOVIE_PREFLIGHT; !n_errors && k <= MOVIE_POSTFLIGHT; k++) {
			if (!Ctrl->S[k].active) continue;	/* Not provided */
			n_errors += check_language (GMT, Ctrl->In.mode, Ctrl->S[k].file);
		}
		if (!n_errors && Ctrl->I.active) {	/* Must also check the include file, and open it for reading */
			n_errors += check_language (GMT, Ctrl->In.mode, Ctrl->I.file);
			if (n_errors == 0 && ((Ctrl->I.fp = fopen (Ctrl->I.file, "r")) == NULL)) {
				GMT_Report (GMT->parent, GMT_MSG_NORMAL, "Unable to open include script file %s\n", Ctrl->I.file);
				n_errors++;
			}
		}
		/* Open the main script for reading here */
		if (n_errors == 0 && ((Ctrl->In.fp = fopen (Ctrl->In.file, "r")) == NULL)) {
			GMT_Report (GMT->parent, GMT_MSG_NORMAL, "Unable to open main script file %s\n", Ctrl->In.file);
			n_errors++;
		}
		if (n_errors == 0 && script_is_classic (GMT, Ctrl->In.fp)) {
			GMT_Report (GMT->parent, GMT_MSG_NORMAL, "Your main script file %s is not in GMT modern mode\n", Ctrl->In.file);
			n_errors++;
		}
	}

	return (n_errors ? GMT_PARSE_ERROR : GMT_NOERROR);
}

void close_files (struct MOVIE_CTRL *Ctrl) {
	/* Close all files when an error forces us to quit */
	fclose (Ctrl->In.fp);
	if (Ctrl->I.active) fclose (Ctrl->I.fp);
}

#define bailout(code) {gmt_M_free_options (mode); return (code);}
#define Return(code) {Free_Ctrl (GMT, Ctrl); gmt_end_module (GMT, GMT_cpy); bailout (code);}

int GMT_movie (void *V_API, int mode, void *args) {
	int error = 0, precision;
	int (*run_script)(const char *);	/* pointer to system function or a dummy */
	
	unsigned int n_values = 0, n_frames = 0, frame, i_frame, col, p_width, p_height, k, T;
	unsigned int n_frames_not_started = 0, n_frames_completed = 0, first_frame = 0, n_cores_unused;
	unsigned int dd, hh, mm, ss, flavor = 0;
	
	bool done = false, layers = false, one_frame = false, has_text = false, is_classic = false, upper_case = false;
	
	char *extension[3] = {"sh", "csh", "bat"}, *load[3] = {"source", "source", "call"}, *rmfile[3] = {"rm -f", "rm -f", "del"};
	char *rmdir[3] = {"rm -rf", "rm -rf", "rd /s /q"}, *export[3] = {"export ", "export ", ""};
	char *mvfile[3] = {"mv -f", "mv -rf", "move"}, *sc_call[3] = {"bash ", "csh ", "start /B"};
	char var_token[4] = "$$%", path_sep[4] = "::;";
	char init_file[GMT_LEN64] = {""}, state_tag[GMT_LEN16] = {""}, state_prefix[GMT_LEN64] = {""}, param_file[GMT_LEN64] = {""}, cwd[PATH_MAX] = {""};
	char pre_file[GMT_LEN64] = {""}, post_file[GMT_LEN64] = {""}, main_file[GMT_LEN64] = {""}, line[PATH_MAX] = {""};
	char string[GMT_LEN128] = {""}, extra[GMT_LEN128] = {""}, cmd[GMT_LEN256] = {""}, cleanup_file[GMT_LEN128] = {""}, L_txt[GMT_LEN128] = {""};
	char png_file[GMT_LEN128] = {""}, topdir[PATH_MAX] = {""}, datadir[PATH_MAX] = {""}, frame_products[GMT_LEN32] = {MOVIE_RASTER_FORMAT};
#ifdef _WIN32
	char dir_sep = '\\';
#else
	char dir_sep = '/';
#endif
	double percent = 0.0, L_col = 0;
	
	FILE *fp = NULL;
	
	struct GMT_CTRL *GMT = NULL, *GMT_cpy = NULL;
	struct GMT_DATASET *D = NULL;
	struct GMT_OPTION *options = NULL;
	struct MOVIE_STATUS *status = NULL;
	struct MOVIE_CTRL *Ctrl = NULL;
	struct GMTAPI_CTRL *API = gmt_get_api_ptr (V_API);	/* Cast from void to GMTAPI_CTRL pointer */

	/*----------------------- Standard module initialization and parsing ----------------------*/

	if (API == NULL) return (GMT_NOT_A_SESSION);
	if (mode == GMT_MODULE_PURPOSE) return (usage (API, GMT_MODULE_PURPOSE));	/* Return the purpose of program */
	options = GMT_Create_Options (API, mode, args);	if (API->error) return (API->error);	/* Set or get option list */

	if ((error = gmt_report_usage (API, options, 0, usage)) != GMT_NOERROR) bailout (error);	/* Give usage if requested */

	/* Parse the command-line arguments */

	if ((GMT = gmt_init_module (API, THIS_MODULE_LIB, THIS_MODULE_NAME, THIS_MODULE_KEYS, THIS_MODULE_NEEDS, &options, &GMT_cpy)) == NULL) bailout (API->error); /* Save current state */
	if (GMT_Parse_Common (API, THIS_MODULE_OPTIONS, options)) Return (API->error);
	Ctrl = New_Ctrl (GMT);	/* Allocate and initialize a new control structure */
	if ((error = parse (GMT, Ctrl, options)) != 0) Return (error);

	/*---------------------------- This is the movie main code ----------------------------*/

	/* Determine pixel dimensions of individual images */
	p_width =  urint (ceil (Ctrl->C.dim[GMT_X] * Ctrl->C.dim[GMT_Z]));
	p_height = urint (ceil (Ctrl->C.dim[GMT_Y] * Ctrl->C.dim[GMT_Z]));
	one_frame = (Ctrl->M.active && (Ctrl->Q.scripts || !Ctrl->animate || Ctrl->M.exit));	/* true if we want to create a single master plot only */
	if (Ctrl->C.unit == 'c') Ctrl->C.dim[GMT_Z] *= 2.54;		/* Since gs requires dots per inch but we gave dots per cm */
	else if (Ctrl->C.unit == 'p') Ctrl->C.dim[GMT_Z] *= 72.0;	/* Since gs requires dots per inch but we gave dots per point */
	
	if (Ctrl->L.active) {	/* Compute auto label placement */
		int col, row, justify;
		for (T = 0; T < Ctrl->L.n_tags; T++) {
			justify = gmt_just_decode (GMT, Ctrl->L.tag[T].placement, PSL_TL);
			col = (justify % 4) - 1;	/* Split the 2-D justify code into x just 0-2 */
			row = justify / 4;	/* Split the 2-D justify code into y just 0-2 */
			Ctrl->L.tag[T].x = 0.5 * Ctrl->C.dim[GMT_X] * col;
			Ctrl->L.tag[T].y = 0.5 * Ctrl->C.dim[GMT_Y] * row;
			if (col != 1) Ctrl->L.tag[T].x += (1-col) * Ctrl->L.tag[T].off[GMT_X];
			if (row != 1) Ctrl->L.tag[T].y += (1-row) * Ctrl->L.tag[T].off[GMT_Y];
			Ctrl->L.tag[T].col--;	/* So 0 becomes -1 (INTMAX, actually, since unsigned), 1 becomes 0, etc */
			if (Ctrl->L.tag[T].mode == MOVIE_LABEL_IS_COL_T && !strchr (Ctrl->L.tag[T].format, 's')) {
				GMT_Report (API, GMT_MSG_NORMAL, "Syntax error -L: Using +f<format> with word variables requires a \'%%s\'-style format.\n");
				close_files (Ctrl);
				Return (GMT_PARSE_ERROR);
			}
			else if (Ctrl->L.active && Ctrl->L.tag[T].format[0] && !(strchr (Ctrl->L.tag[T].format, 'd') || strchr (Ctrl->L.tag[T].format, 'e') || strchr (Ctrl->L.tag[T].format, 'f') || strchr (Ctrl->L.tag[T].format, 'g'))) {
				GMT_Report (API, GMT_MSG_NORMAL, "Syntax error -L: Using +f<format> with frame or data variables requires a \'%%d\', \'%%e\', \'%%f\', or \'%%g\'-style format.\n");
				close_files (Ctrl);
				Return (GMT_PARSE_ERROR);
			}
		}
	}
	
	if (Ctrl->Q.scripts) {	/* No movie, but scripts will be produced */
		GMT_Report (API, GMT_MSG_LONG_VERBOSE, "Dry-run enabled - Movie scripts will be created and any pre/post scripts will be executed.\n");
		if (Ctrl->M.active) GMT_Report (API, GMT_MSG_LONG_VERBOSE, "A single plot for frame %d will be create and named %s.%s\n", Ctrl->M.frame, Ctrl->N.prefix, Ctrl->M.format);
		run_script = dry_run_only;	/* This prevents the main frame loop from executing the script */
	}
	else {	/* Will run scripts and may even need to make a movie */
		run_script = system;	/* The standard system function will be used */
	
		if (Ctrl->A.active) {	/* Ensure we have the GraphicsMagick executable "gm" installed in the path*/
			sprintf (cmd, "gm version");
			if ((fp = popen (cmd, "r")) == NULL) {
				GMT_Report (API, GMT_MSG_NORMAL, "GraphicsMagick is not installed or not in your executable path - cannot build animated GIF.\n");
				close_files (Ctrl);
				Return (GMT_RUNTIME_ERROR);
			}
			else pclose (fp);
		}
		else if (Ctrl->F.active[MOVIE_MP4] || Ctrl->F.active[MOVIE_WEBM]) {	/* Ensure we have ffmpeg installed */
			sprintf (cmd, "ffmpeg -version");
			if ((fp = popen (cmd, "r")) == NULL) {
				GMT_Report (API, GMT_MSG_NORMAL, "ffmpeg is not installed - cannot build MP4 or WEbM movies.\n");
				close_files (Ctrl);
				Return (GMT_RUNTIME_ERROR);
			}
			else {	/* OK, but check if width is odd or even */
				pclose (fp);
				if (p_width % 2)	/* Don't like odd pixel widths */
					GMT_Report (API, GMT_MSG_NORMAL, "Your frame width is an odd number of pixels (%u). This may not work with ffmpeg...\n", p_width);
			}
		}
	}
	
	GMT_Report (API, GMT_MSG_LONG_VERBOSE, "Paper dimensions: Width = %g%c Height = %g%c\n", Ctrl->C.dim[GMT_X], Ctrl->C.unit, Ctrl->C.dim[GMT_Y], Ctrl->C.unit);
	GMT_Report (API, GMT_MSG_LONG_VERBOSE, "Pixel dimensions: %u x %u\n", p_width, p_height);

	/* First try to read -T<timefile> in case it is prescribed directly (and before we change directory) */
	if (!gmt_access (GMT, Ctrl->T.file, R_OK)) {	/* A file by that name exists and is readable */
		if ((D = GMT_Read_Data (API, GMT_IS_DATASET, GMT_IS_FILE, GMT_IS_NONE, GMT_READ_NORMAL, NULL, Ctrl->T.file, NULL)) == NULL) {
			GMT_Report (API, GMT_MSG_NORMAL, "Unable to read time file: %s - exiting\n", Ctrl->T.file);
			close_files (Ctrl);
			Return (API->error);
		}
		if (D->n_segments > 1) {	/* We insist on a simple file structure with a single segment */
			GMT_Report (API, GMT_MSG_NORMAL, "Your time file %s has more than one segment - reformat first\n", Ctrl->T.file);
			close_files (Ctrl);
			Return (API->error);
		}
		n_frames = (unsigned int)D->n_records;	/* Number of records means number of frames */
		n_values = (unsigned int)D->n_columns;	/* The number of per-frame parameters we need to place into the per-frame parameter files */
		has_text = (D && D->table[0]->segment[0]->text);	/* Trailing text present */
		if (n_frames == 0) {	/* So not good... */
			GMT_Report (API, GMT_MSG_NORMAL, "Your time file %s has no records - exiting\n", Ctrl->T.file);
			close_files (Ctrl);
			Return (GMT_RUNTIME_ERROR);
		}
	}
	
	/* Get full path to the current working directory */
	if (getcwd (topdir, PATH_MAX) == NULL) {
		GMT_Report (GMT->parent, GMT_MSG_VERBOSE, "Unable to determine current working directory - exiting.\n");
		close_files (Ctrl);
		Return (GMT_RUNTIME_ERROR);
	}
	
	/* Create a working directory which will house every local file and all subdirectories created */
	if (gmt_mkdir (Ctrl->N.prefix)) {
		GMT_Report (API, GMT_MSG_NORMAL, "An old directory named %s exists OR we were unable to create new working directory %s - exiting.\n", Ctrl->N.prefix, Ctrl->N.prefix);
		close_files (Ctrl);
		Return (GMT_RUNTIME_ERROR);
	}
	/* Make this directory the current working directory */
	if (chdir (Ctrl->N.prefix)) {
		GMT_Report (API, GMT_MSG_NORMAL, "Unable to change directory to %s - exiting.\n", Ctrl->N.prefix);
		perror (Ctrl->N.prefix);
		close_files (Ctrl);
		Return (GMT_RUNTIME_ERROR);
	}
	/* Get full path to this working directory */
	if (getcwd (cwd, PATH_MAX) == NULL) {
		GMT_Report (GMT->parent, GMT_MSG_VERBOSE, "Unable to determine current working directory.\n");
		close_files (Ctrl);
		Return (GMT_RUNTIME_ERROR);
	}

	/* We use DATADIR to include the top and working directory so any files we supply or create can be found while inside frame directory */
	if (GMT->session.DATADIR)	/* Prepend initial and subdir as new datadirs to the existing search list */
		sprintf (datadir, "%s%c%s%c%s", topdir, path_sep[Ctrl->In.mode], cwd, path_sep[Ctrl->In.mode], GMT->session.DATADIR);
	else	/* Set the initial and prefix subdirectory as data dirs */
		sprintf (datadir, "%s%c%s", topdir, path_sep[Ctrl->In.mode], cwd);
	if (Ctrl->W.active && strlen (Ctrl->W.dir) > 2) {	/* Also append a specific work directory with data files that we should search */
		char work_dir[PATH_MAX] = {""};
#ifdef WIN32
		if (Ctrl->W.dir[1] != ':') /* Not hard path */
#else
		if (Ctrl->W.dir[0] != '/') /* Not hard path */
#endif
			/* Prepend cwd to the given relative path and update Ctrl->D.dir */
			sprintf (work_dir, "%c%s%c%s", path_sep[Ctrl->In.mode], topdir, dir_sep, Ctrl->W.dir);
		else
			sprintf (work_dir, "%c%s", path_sep[Ctrl->In.mode], Ctrl->W.dir);
		strcat (datadir, work_dir);
	}
		
	/* Create the initialization file with settings common to all frames */
	
	sprintf (init_file, "movie_init.%s", extension[Ctrl->In.mode]);
	GMT_Report (API, GMT_MSG_LONG_VERBOSE, "Create parameter initiation script %s\n", init_file);
	if ((fp = fopen (init_file, "w")) == NULL) {
		GMT_Report (API, GMT_MSG_NORMAL, "Unable to create file %s - exiting\n", init_file);
		close_files (Ctrl);
		Return (GMT_ERROR_ON_FOPEN);
	}
	
	sprintf (string, "Static parameters set for animation sequence %s", Ctrl->N.prefix);
	set_comment (fp, Ctrl->In.mode, string);
	set_dvalue (fp, Ctrl->In.mode, "MOVIE_WIDTH",  Ctrl->C.dim[GMT_X], Ctrl->C.unit);
	set_dvalue (fp, Ctrl->In.mode, "MOVIE_HEIGHT", Ctrl->C.dim[GMT_Y], Ctrl->C.unit);
	set_dvalue (fp, Ctrl->In.mode, "MOVIE_DPU",    Ctrl->C.dim[GMT_Z], 0);
	set_dvalue (fp, Ctrl->In.mode, "MOVIE_RATE",   Ctrl->D.framerate, 0);
	if (Ctrl->I.active) {	/* Append contents of an include file */
		set_comment (fp, Ctrl->In.mode, "Static parameters set via user include file");
		while (gmt_fgets (GMT, line, PATH_MAX, Ctrl->I.fp)) {	/* Read the include file and copy to init script with some exceptions */
			if (strstr (line, "gmt begin")) continue;	/* Skip gmt begin */
			if (strstr (line, "gmt end")) continue;		/* Skip gmt end */
			if (strstr (line, "#!/")) continue;		/* Skip any leading shell incantation */
			fprintf (fp, "%s", line);			/* Just copy the line as is */
		}
		fclose (Ctrl->I.fp);	/* Done reading the include script */
	}
	fclose (fp);	/* Done writing the init script */
	
	if (Ctrl->S[MOVIE_PREFLIGHT].active) {	/* Create the preflight script from the user's background script */
		/* The background script is allowed to be classic if no plot is generated */
		unsigned int rec = 0;
		is_classic = script_is_classic (GMT, Ctrl->S[MOVIE_PREFLIGHT].fp);
		sprintf (pre_file, "movie_preflight.%s", extension[Ctrl->In.mode]);
		GMT_Report (API, GMT_MSG_LONG_VERBOSE, "Create preflight script %s and execute it\n", pre_file);
		if ((fp = fopen (pre_file, "w")) == NULL) {
			GMT_Report (API, GMT_MSG_NORMAL, "Unable to create preflight script %s - exiting\n", pre_file);
			fclose (Ctrl->In.fp);
			Return (GMT_ERROR_ON_FOPEN);
		}
		set_script (fp, Ctrl->In.mode);				/* Write 1st line of a script */
		set_comment (fp, Ctrl->In.mode, "Preflight script");
		fprintf (fp, "%s", export[Ctrl->In.mode]);		/* Hardwire a Session Name since subshells may mess things up */
		if (Ctrl->In.mode == DOS_MODE)	/* Set GMT_SESSION_NAME under Windows to 1 since we run this separately first */
			fprintf (fp, "set GMT_SESSION_NAME=1\n");
		else	/* On UNIX we may use the calling terminal or script's PID as the GMT_SESSION_NAME */
			set_tvalue (fp, Ctrl->In.mode, "GMT_SESSION_NAME", "$$");
		fprintf (fp, "%s %s\n", load[Ctrl->In.mode], init_file);	/* Include the initialization parameters */
		while (gmt_fgets (GMT, line, PATH_MAX, Ctrl->S[MOVIE_PREFLIGHT].fp)) {	/* Read the background script and copy to preflight script with some exceptions */
			if ((is_classic && rec == 0) || strstr (line, "gmt begin")) {	/* Need to insert gmt figure after this line (or as first line) in case a background plot will be made */
				fprintf (fp, "gmt begin\n");	/* To ensure there are no args here since we are using gmt figure instead */
				set_comment (fp, Ctrl->In.mode, "\tSet fixed background output ps name");
				fprintf (fp, "\tgmt figure movie_background ps\n");
				fprintf (fp, "\tgmt set PS_MEDIA %g%cx%g%c\n", Ctrl->C.dim[GMT_X], Ctrl->C.unit, Ctrl->C.dim[GMT_Y], Ctrl->C.unit);
				fprintf (fp, "\tgmt set DIR_DATA %s\n", datadir);
				if (is_classic)	/* Also write the current line since it was not a gmt begin line */
					fprintf (fp, "%s", line);
			}
			else if (!strstr (line, "#!/"))	/* Skip any leading shell incantation since already placed by set_script */
				fprintf (fp, "%s", line);	/* Just copy the line as is */
			rec++;
		}
		fclose (Ctrl->S[MOVIE_PREFLIGHT].fp);	/* Done reading the foreground script */
		if (is_classic)	/* Must close modern session explicitly */
			fprintf (fp, "gmt end\n");
		fclose (fp);	/* Done writing the preflight script */
#ifndef WIN32
		/* Set executable bit if not on Windows */
		if (chmod (pre_file, S_IRWXU)) {
			GMT_Report (API, GMT_MSG_NORMAL, "Unable to make preflight script %s executable - exiting.\n", pre_file);
			fclose (Ctrl->In.fp);
			Return (GMT_RUNTIME_ERROR);
		}
#endif
		/* Run the pre-flight now which may or may not create a <timefile> needed later via -T, as well as a background plot */
		if (Ctrl->In.mode == DOS_MODE)	/* Needs to be "cmd /K" and not "start /B" to let it have time to finish */
			sprintf (cmd, "cmd /C %s", pre_file);
		else
			sprintf (cmd, "%s %s", sc_call[Ctrl->In.mode], pre_file);
		if ((error = system (cmd))) {
			GMT_Report (API, GMT_MSG_NORMAL, "Running preflight script %s returned error %d - exiting.\n", pre_file, error);
			fclose (Ctrl->In.fp);
			Return (GMT_RUNTIME_ERROR);
		}
	}
	
	/* Now we can complete the -T parsing since any given file has now been created by pre_file */
	
	if (n_frames == 0) {	/* Must check again for a file or decode the argument as a number */
		if (!gmt_access (GMT, Ctrl->T.file, R_OK)) {	/* A file by that name was indeed created by preflight and is now available */
			if ((D = GMT_Read_Data (API, GMT_IS_DATASET, GMT_IS_FILE, GMT_IS_NONE, GMT_READ_NORMAL, NULL, Ctrl->T.file, NULL)) == NULL) {
				GMT_Report (API, GMT_MSG_NORMAL, "Unable to read time file: %s - exiting\n", Ctrl->T.file);
				fclose (Ctrl->In.fp);
				Return (API->error);
			}
			if (D->n_segments > 1) {	/* We insist on a simple file structure with a single segment */
				GMT_Report (API, GMT_MSG_NORMAL, "Your time file %s has more than one segment - reformat first\n", Ctrl->T.file);
				fclose (Ctrl->In.fp);
				Return (API->error);
			}
			n_frames = (unsigned int)D->n_records;	/* Number of records means number of frames */
			n_values = (unsigned int)D->n_columns;	/* The number of per-frame parameters we need to place into the per-frame parameter files */
			has_text = (D && D->table[0]->segment[0]->text);	/* Trailing text present */
		}
		else	/* Just gave the number of frames (we hope, or we got a bad filename and atoi should return 0) */
			n_frames = atoi (Ctrl->T.file);
	}
	if (n_frames == 0) {	/* So not good... */
		GMT_Report (API, GMT_MSG_NORMAL, "No frames specified! - exiting.\n");
		fclose (Ctrl->In.fp);
		Return (GMT_RUNTIME_ERROR);
	}

	GMT_Report (API, GMT_MSG_LONG_VERBOSE, "Number of animation frames: %d\n", n_frames);
	if (Ctrl->T.precision)	/* Precision was prescribed */
		precision = Ctrl->T.precision;
	else	/* Compute from largest frame number */
		precision = irint (ceil (log10 ((double)(Ctrl->T.start_frame+n_frames))));	/* Width needed to hold largest frame number */
	
	if (Ctrl->S[MOVIE_POSTFLIGHT].active) {	/* Prepare the postflight script */
		is_classic = script_is_classic (GMT, Ctrl->S[MOVIE_POSTFLIGHT].fp);
		if (is_classic) {
			GMT_Report (API, GMT_MSG_NORMAL, "Your postflight file %s is not in GMT modern node - exiting\n", post_file);
			fclose (Ctrl->In.fp);
			Return (GMT_RUNTIME_ERROR);
		}
		sprintf (post_file, "movie_postflight.%s", extension[Ctrl->In.mode]);
		GMT_Report (API, GMT_MSG_LONG_VERBOSE, "Create postflight script %s\n", post_file);
		if ((fp = fopen (post_file, "w")) == NULL) {
			GMT_Report (API, GMT_MSG_NORMAL, "Unable to create postflight file %s - exiting\n", post_file);
			fclose (Ctrl->In.fp);
			Return (GMT_ERROR_ON_FOPEN);
		}
		set_script (fp, Ctrl->In.mode);					/* Write 1st line of a script */
		set_comment (fp, Ctrl->In.mode, "Postflight script");
		fprintf (fp, "%s", export[Ctrl->In.mode]);			/* Hardwire a SESSION_NAME since subshells may mess things up */
		if (Ctrl->In.mode == DOS_MODE)	/* Set GMT_SESSION_NAME under Windows to 1 since we run this separately */
			fprintf (fp, "set GMT_SESSION_NAME=1\n");
		else	/* On UNIX we may use the script's PID as GMT_SESSION_NAME */
			set_tvalue (fp, Ctrl->In.mode, "GMT_SESSION_NAME", "$$");
		fprintf (fp, "%s %s\n", load[Ctrl->In.mode], init_file);	/* Include the initialization parameters */
		while (gmt_fgets (GMT, line, PATH_MAX, Ctrl->S[MOVIE_POSTFLIGHT].fp)) {	/* Read the foreground script and copy to postflight script with some exceptions */
			if (strstr (line, "gmt begin")) {	/* Need to insert gmt figure after this line */
				fprintf (fp, "gmt begin\n");	/* Ensure there are no args here since we are using gmt figure instead */
				set_comment (fp, Ctrl->In.mode, "\tSet fixed foreground output ps name");
				fprintf (fp, "\tgmt figure movie_foreground ps\n");
				fprintf (fp, "\tgmt set PS_MEDIA %g%cx%g%c\n", Ctrl->C.dim[GMT_X], Ctrl->C.unit, Ctrl->C.dim[GMT_Y], Ctrl->C.unit);
				fprintf (fp, "\tgmt set DIR_DATA %s\n", datadir);
			}
			else if (!strstr (line, "#!/"))	/* Skip any leading shell incantation since already placed */
				fprintf (fp, "%s", line);	/* Just copy the line as is */
		}
		fclose (Ctrl->S[MOVIE_POSTFLIGHT].fp);	/* Done reading the foreground script */
		fclose (fp);	/* Done writing the postflight script */
#ifndef WIN32
		/* Set executable bit if not Windows */
		if (chmod (post_file, S_IRWXU)) {
			GMT_Report (API, GMT_MSG_NORMAL, "Unable to make postflight script %s executable - exiting\n", post_file);
			fclose (Ctrl->In.fp);
			Return (GMT_RUNTIME_ERROR);
		}
#endif
		/* Run post-flight now before dealing with the loop so the overlay exists */
		if (Ctrl->In.mode == DOS_MODE)	/* Needs to be "cmd /K" and not "start /B" to let it have time to finish */
			sprintf (cmd, "cmd /C %s", post_file);
		else
			sprintf (cmd, "%s %s", sc_call[Ctrl->In.mode], post_file);
		if ((error = run_script (cmd))) {
			GMT_Report (API, GMT_MSG_NORMAL, "Running postflight script %s returned error %d - exiting.\n", post_file, error);
			fclose (Ctrl->In.fp);
			Return (GMT_RUNTIME_ERROR);
		}
	}

	if (Ctrl->L.active) {	/* Set elapse time label format if chosen */
		char *format = NULL;
		for (T = 0; T < Ctrl->L.n_tags; T++) {
			if (Ctrl->L.tag[T].mode != MOVIE_LABEL_IS_ELAPSED) continue;
			frame = n_frames + Ctrl->T.start_frame;	/* Max frame number */
			L_col = (Ctrl->L.tag[T].scale > 0.0) ? frame * Ctrl->L.tag[T].scale : frame / Ctrl->D.framerate;
			ss = urint (fmod (L_col, 60.0));	L_col = (L_col - ss) / 60.0;	/* Get seconds and switch to minutes */
			mm = urint (fmod (L_col, 60.0));	L_col = (L_col - mm) / 60.0;	/* Get seconds and switch to hours */
			hh = urint (fmod (L_col, 24.0));	L_col = (L_col - hh) / 24.0;	/* Get seconds and switch to days */
			dd = urint (L_col);
			if (dd > 0)
				Ctrl->L.tag[T].ne = 4, strcpy (Ctrl->L.tag[T].format, "%d %2.2d:%2.2d:%2.2d");
			else if (hh > 0)
				Ctrl->L.tag[T].ne = 3, strcpy (Ctrl->L.tag[T].format, "%2.2d:%2.2d:%2.2d");
			else if (mm > 0)
				Ctrl->L.tag[T].ne = 2, strcpy (Ctrl->L.tag[T].format, "%2.2d:%2.2d");
			else
				Ctrl->L.tag[T].ne = 1, strcpy (Ctrl->L.tag[T].format, "%2.2d");
		}
		format = (GMT->current.map.frame.primary) ? GMT->current.setting.format_time[GMT_PRIMARY] : GMT->current.setting.format_time[GMT_SECONDARY];
		switch (format[0]) {	/* This parameter controls which version of month/day textstrings we use for plotting */
			case 'F':	/* Full name, upper case */
				upper_case = true;
				/* fall through on purpose to 'f' */
			case 'f':	/* Full name, lower case */
				flavor = 0;
				break;
			case 'A':	/* Abbreviated name, upper case */
				upper_case = true;
				/* fall through on purpose to 'a' */
			case 'a':	/* Abbreviated name, lower case */
				flavor = 1;
				break;
			case 'C':	/* 1-char name, upper case */
				upper_case = true;
				/* fall through on purpose to 'c' */
			case 'c':	/* 1-char name, lower case */
				flavor = 2;
				break;
			default:
				break;
		}
	}

	/* Create parameter include files, one for each frame */
	
	GMT_Report (API, GMT_MSG_LONG_VERBOSE, "Create individual parameter include files per frame for %d frames\n", n_frames);
	for (i_frame = 0; i_frame < n_frames; i_frame++) {
		frame = i_frame + Ctrl->T.start_frame;	/* Actual frame number */
		if (one_frame && frame != Ctrl->M.frame) continue;	/* Just doing a single frame for debugging */
		sprintf (state_tag, "%*.*d", precision, precision, frame);
		sprintf (state_prefix, "movie_params_%s", state_tag);
		sprintf (param_file, "%s.%s", state_prefix, extension[Ctrl->In.mode]);
		if ((fp = fopen (param_file, "w")) == NULL) {
			GMT_Report (API, GMT_MSG_NORMAL, "Unable to create frame parameter file %s - exiting\n", param_file);
			fclose (Ctrl->In.fp);
			Return (GMT_ERROR_ON_FOPEN);
		}
		sprintf (state_prefix, "Parameter file for frame %s", state_tag);
		set_comment (fp, Ctrl->In.mode, state_prefix);
		sprintf (state_prefix, "%s_%s", Ctrl->N.prefix, state_tag);
		set_ivalue (fp, Ctrl->In.mode, "MOVIE_FRAME", frame);		/* Current frame number */
		set_ivalue (fp, Ctrl->In.mode, "MOVIE_NFRAMES", n_frames);	/* Total frames */
		set_tvalue (fp, Ctrl->In.mode, "MOVIE_TAG", state_tag);		/* Current frame tag (formatted frame number) */
		set_tvalue (fp, Ctrl->In.mode, "MOVIE_NAME", state_prefix);	/* Current frame name prefix */
		for (col = 0; col < n_values; col++) {	/* Derive frame variables from <timefile> in each parameter file */
<<<<<<< HEAD
			sprintf (string, "MOVIE_COL%u", col+1);
			set_value (GMT, fp, Ctrl->In.mode, col, string, D->table[0]->segment[0]->data[col][frame]);
=======
			sprintf (string, "MOVIE_COL%u", col);
			set_dvalue (fp, Ctrl->In.mode, string, D->table[0]->segment[0]->data[col][frame], 0);
>>>>>>> 1c46af97
		}
		if (has_text) {	/* Also place any string parameter as a single string variable */
			set_tvalue (fp, Ctrl->In.mode, "MOVIE_TEXT", D->table[0]->segment[0]->text[frame]);
			if (Ctrl->T.split) {	/* Also split the string into individual words MOVIE_WORD1, MOVIE_WORD2, etc. */
				char *word = NULL, *trail = NULL, *orig = strdup (D->table[0]->segment[0]->text[frame]);
				col = 0;
				trail = orig;
				while ((word = strsep (&trail, " \t")) != NULL) {
					if (*word != '\0') {	/* Skip empty strings */
						sprintf (string, "MOVIE_WORD%u", col++);
						set_tvalue (fp, Ctrl->In.mode, string, word);
					}
				}
				gmt_M_str_free (orig);
			}
		}
		if (Ctrl->L.active) {	/* Want to place a user label in a corner of the frame */
			char label[GMT_LEN256] = {""}, name[GMT_LEN32] = {""};
			unsigned int type;
			/* Set MOVIE_N_LABELS as exported environmental variable. gmt_add_figure will check for this and if found create gmt.movie in session directory */
			fprintf (fp, "%s", export[Ctrl->In.mode]);
			set_ivalue (fp, Ctrl->In.mode, "MOVIE_N_LABELS", Ctrl->L.n_tags);
			for (T = 0; T < Ctrl->L.n_tags; T++) {
				sprintf (name, "MOVIE_LABEL_ARG%d", T);
				/* Place x/y/just/clearance_x/clearance_Y/pen/fill/font/txt in MOVIE_LABEL_ARG */
				sprintf (label, "%g%c/%g%c/%s/%g/%g/%s/%s/%s/", Ctrl->L.tag[T].x, Ctrl->C.unit, Ctrl->L.tag[T].y, Ctrl->C.unit,
					Ctrl->L.tag[T].placement, Ctrl->L.tag[T].clearance[GMT_X], Ctrl->L.tag[T].clearance[GMT_Y], Ctrl->L.tag[T].pen,
					Ctrl->L.tag[T].fill, gmt_putfont (GMT, &Ctrl->L.tag[T].font));
				if (Ctrl->L.tag[T].mode == MOVIE_LABEL_IS_FRAME) {	/* Place a frame counter */
					if (Ctrl->L.tag[T].format[0] && strchr (Ctrl->L.tag[T].format, 'd'))	/* Set as integer */
						sprintf (string, Ctrl->L.tag[T].format, (int)frame);
					else if (Ctrl->L.tag[T].format[0])	/* Set as floating point */
						sprintf (string, Ctrl->L.tag[T].format, (double)frame);
					else	/* Default to the frame tag string */
						strcpy (string, state_tag);
				}
				else if (Ctrl->L.tag[T].mode == MOVIE_LABEL_IS_ELAPSED) {	/* Place elapsed time */
					gmt_M_memset (string, GMT_LEN128, char);
					L_col = (Ctrl->L.tag[T].scale > 0.0) ? frame * Ctrl->L.tag[T].scale : frame / Ctrl->D.framerate;
					ss = urint (fmod (L_col, 60.0));	L_col = (L_col - ss) / 60.0;	/* Get seconds and switch to minutes*/
					mm = urint (fmod (L_col, 60.0));	L_col = (L_col - mm) / 60.0;	/* Get seconds and switch to hours */
					hh = urint (fmod (L_col, 24.0));	L_col = (L_col - hh) / 24.0;	/* Get seconds and switch to days */
					dd = urint (L_col);
					switch (Ctrl->L.tag[T].ne) {
						case 4: 	sprintf (string, Ctrl->L.tag[T].format, dd, hh, mm, ss); break;
						case 3: 	sprintf (string, Ctrl->L.tag[T].format, hh, mm, ss); break;
						case 2: 	sprintf (string, Ctrl->L.tag[T].format, mm, ss); break;
						case 1: 	sprintf (string, Ctrl->L.tag[T].format, ss); break;
					}
				}
				else if (Ctrl->L.tag[T].mode == MOVIE_LABEL_IS_COL_C) {	/* Format a floatingpoint number */
					L_col = D->table[0]->segment[0]->data[Ctrl->L.tag[T].col][frame];
					if ((type = gmt_M_type (GMT, GMT_IN, Ctrl->L.tag[T].col)) == GMT_IS_ABSTIME) {	/* Time formatting */
						char date[GMT_LEN16] = {""}, clock[GMT_LEN16] = {""};
						gmt_format_calendar (GMT, date, clock, &GMT->current.plot.calclock.date, &GMT->current.plot.calclock.clock, upper_case, flavor, L_col);
						if (GMT->current.plot.calclock.clock.skip)
							sprintf (string, "%s", date);
						else if (GMT->current.plot.calclock.date.skip)
							sprintf (string, "%s", clock);
						else
							sprintf (string, "%s %s", date, clock);
					}
					else {	/* Regular floating point (or latitude, etc.) */
						if (Ctrl->L.tag[T].format[0] && strchr (Ctrl->L.tag[T].format, 'd'))	/* Set as an integer */
							sprintf (string, Ctrl->L.tag[T].format, (int)irint (L_col));
						else if (Ctrl->L.tag[T].format[0])	/* Set as floating point */
							sprintf (string, Ctrl->L.tag[T].format, L_col);
						else	/* Uses standard formatting*/
							gmt_ascii_format_one (GMT, string, L_col, type);
					}
				}
				else if (Ctrl->L.tag[T].mode == MOVIE_LABEL_IS_COL_T) {	/* Place a word label */
					char *word = NULL, *trail = NULL, *orig = strdup (D->table[0]->segment[0]->text[frame]);
					col = 0;	trail = orig;
					while (col != Ctrl->L.tag[T].col && (word = strsep (&trail, " \t")) != NULL) {
						if (*word != '\0')	/* Skip empty strings */
							col++;
					}
					strcpy (L_txt, word);
					gmt_M_str_free (orig);
					if (Ctrl->L.tag[T].format[0])	/* Use the given string format */
						sprintf (string, Ctrl->L.tag[T].format, L_txt);
					else	/* Plot as is */
						strcpy (string, L_txt);
				}
				strcat (label, string);
				/* Set MOVIE_LABEL_ARG# as exported environmental variable. gmt figure will check for this and if found create gmt.movie in session directory */
				fprintf (fp, "%s", export[Ctrl->In.mode]);
				set_tvalue (fp, Ctrl->In.mode, name, label);
			}
		}
		fclose (fp);	/* Done writing this parameter file */
	}

	if (Ctrl->M.active) {	/* Make the master frame plot */
		char master_file[GMT_LEN128] = {""};
		/* Because format may differ and name will differ we just make a special script for this job */
		sprintf (master_file, "movie_master.%s", extension[Ctrl->In.mode]);
		GMT_Report (API, GMT_MSG_LONG_VERBOSE, "Create master frame script %s\n", master_file);
		if ((fp = fopen (master_file, "w")) == NULL) {
			GMT_Report (API, GMT_MSG_NORMAL, "Unable to create loop frame script file %s - exiting\n", master_file);
			fclose (Ctrl->In.fp);
			Return (GMT_ERROR_ON_FOPEN);
		}
		if (Ctrl->G.active)	/* Want to set a fixed background canvas color - we do this via the psconvert -A option */
			sprintf (extra, "A+g%s+n", Ctrl->G.fill);
		else
			sprintf (extra, "A+n");	/* No cropping, image size is fixed */
		if (!access ("movie_background.ps", R_OK)) {	/* Need to place a background layer first (which is in parent dir when loop script is run) */
#ifdef WIN32
			strcat (extra, ",Mb..\\movie_background.ps");
#else
			strcat (extra, ",Mb../movie_background.ps");
#endif
		}
		if (!access ("movie_foreground.ps", R_OK)) {	/* Need to append foreground layer at end (which is in parent dir when script is run) */
#ifdef WIN32
			strcat (extra, ",Mf..\\movie_foreground.ps");
#else
			strcat (extra, ",Mf../movie_foreground.ps");
#endif
		}
		if (Ctrl->H.active) {	/* Must pass the DownScaleFactor option to psconvert */
			sprintf (line, ",H%d", Ctrl->H.factor);
			strncat (extra, line, GMT_LEN128);
		}
		set_script (fp, Ctrl->In.mode);					/* Write 1st line of a script */
		set_comment (fp, Ctrl->In.mode, "Master frame loop script");
		fprintf (fp, "%s", export[Ctrl->In.mode]);			/* Hardwire a GMT_SESSION_NAME since subshells may mess things up */
		if (Ctrl->In.mode == DOS_MODE)	/* Set GMT_SESSION_NAME under Windows to be the frame number */
			fprintf (fp, "set GMT_SESSION_NAME=%c1\n", var_token[Ctrl->In.mode]);
		else	/* On UNIX we use the script's PID as GMT_SESSION_NAME */
			set_tvalue (fp, Ctrl->In.mode, "GMT_SESSION_NAME", "$$");
		set_comment (fp, Ctrl->In.mode, "Include static and frame-specific parameters");
		fprintf (fp, "%s %s\n", load[Ctrl->In.mode], init_file);	/* Include the initialization parameters */
		fprintf (fp, "%s movie_params_%c1.%s\n", load[Ctrl->In.mode], var_token[Ctrl->In.mode], extension[Ctrl->In.mode]);	/* Include the frame parameters */
		fprintf (fp, "mkdir master\n");	/* Make a temp directory for this frame */
		fprintf (fp, "cd master\n");		/* cd to the temp directory */
		while (gmt_fgets (GMT, line, PATH_MAX, Ctrl->In.fp)) {	/* Read the mainscript and copy to loop script, with some exceptions */
			if (strstr (line, "gmt begin")) {	/* Need to insert a gmt figure call after this line */
				fprintf (fp, "gmt begin\n");	/* Ensure there are no args here since we are using gmt figure instead */
				set_comment (fp, Ctrl->In.mode, "\tSet output name and plot conversion parameters");
				fprintf (fp, "\tgmt figure %s %s", Ctrl->N.prefix, Ctrl->M.format);
				fprintf (fp, " %s", extra);
				if (strstr(Ctrl->M.format,"pdf") || strstr(Ctrl->M.format,"eps") || strstr(Ctrl->M.format,"ps"))
					fprintf (fp, "\n");	/* No dpu needed */
				else
					fprintf (fp, ",E%s\n", place_var (Ctrl->In.mode, "MOVIE_DPU"));
				fprintf (fp, "\tgmt set PS_MEDIA %g%cx%g%c DIR_DATA %s\n", Ctrl->C.dim[GMT_X], Ctrl->C.unit, Ctrl->C.dim[GMT_Y], Ctrl->C.unit, datadir);
			}
			else if (!strstr (line, "#!/"))		/* Skip any leading shell incantation since already placed */
				fprintf (fp, "%s", line);	/* Just copy the line as is */
		}
		rewind (Ctrl->In.fp);	/* Get ready for main_frame reading */
		set_comment (fp, Ctrl->In.mode, "Move master file up to top directory and cd up one level");
		fprintf (fp, "%s %s.%s ..%c..\n", mvfile[Ctrl->In.mode], Ctrl->N.prefix, Ctrl->M.format, dir_sep);	/* Move master plot up to parent dir */
		fprintf (fp, "cd ..\n");	/* cd up to prefix dir */
		if (!Ctrl->Q.active) {	/* Remove the work dir and any files in it */
			set_comment (fp, Ctrl->In.mode, "Remove frame directory");
			fprintf (fp, "%s master\n", rmdir[Ctrl->In.mode]);
		}
		fclose (fp);	/* Done writing loop script */

#ifndef WIN32
		/* Set executable bit if not Windows */
		if (chmod (master_file, S_IRWXU)) {
			GMT_Report (API, GMT_MSG_NORMAL, "Unable to make script %s executable - exiting\n", master_file);
			fclose (Ctrl->In.fp);
			Return (GMT_RUNTIME_ERROR);
		}
#endif
		sprintf (cmd, "%s %s %*.*d", sc_call[Ctrl->In.mode], master_file, precision, precision, Ctrl->M.frame);
		if ((error = run_script (cmd))) {
			GMT_Report (API, GMT_MSG_NORMAL, "Running script %s returned error %d - exiting.\n", cmd, error);
			fclose (Ctrl->In.fp);
			Return (GMT_RUNTIME_ERROR);
		}
		GMT_Report (API, GMT_MSG_LONG_VERBOSE, "Single master plot (frame %d) built: %s.%s\n", Ctrl->M.frame, Ctrl->N.prefix, Ctrl->M.format);
		if (!Ctrl->Q.active) {
			/* Delete the masterfile script */
			if (gmt_remove_file (GMT, master_file)) {	/* Delete the master_file script */
				GMT_Report (API, GMT_MSG_NORMAL, "Unable to delete the master file script %s.\n", master_file);
				fclose (Ctrl->In.fp);
				Return (GMT_RUNTIME_ERROR);
			}
		}
		if (Ctrl->M.exit) {	/* Well, we are done */
			fclose (Ctrl->In.fp);
			/* Cd back up to the parent directory */
			if (chdir ("..")) {	/* Should never happen but we do check */
				GMT_Report (API, GMT_MSG_NORMAL, "Unable to change directory to parent directory - exiting.\n");
				perror (Ctrl->N.prefix);
				Return (GMT_RUNTIME_ERROR);
			}
			if (!Ctrl->Q.active) {	/* Delete the entire directory */
				sprintf (line, "%s %s\n", rmdir[Ctrl->In.mode], Ctrl->N.prefix);
				if ((error = system (line))) {
					GMT_Report (API, GMT_MSG_NORMAL, "Deleting the prefix directory %s returned error %d.\n", Ctrl->N.prefix, error);
					Return (GMT_RUNTIME_ERROR);
				}
			}
			Return (GMT_NOERROR);
		}
	}
	
	/* Now build the main loop script from the mainscript */
	if (Ctrl->Q.active) strcat (frame_products, MOVIE_DEBUG_FORMAT);	/* Want to save original PS file for debug */
	
	sprintf (main_file, "movie_frame.%s", extension[Ctrl->In.mode]);
	GMT_Report (API, GMT_MSG_LONG_VERBOSE, "Create main movie frame script %s\n", main_file);
	if ((fp = fopen (main_file, "w")) == NULL) {
		GMT_Report (API, GMT_MSG_NORMAL, "Unable to create loop frame script file %s - exiting\n", main_file);
		fclose (Ctrl->In.fp);
		Return (GMT_ERROR_ON_FOPEN);
	}
	extra[0] = '\0';	/* Reset */
	if (Ctrl->G.active)	/* Want to set a fixed background canvas color - we do this via the psconvert -A option */
		sprintf (extra, "A+g%s+n", Ctrl->G.fill);
	else
		sprintf (extra, "A+n");	/* No cropping, image size is fixed */
	if (!access ("movie_background.ps", R_OK)) {	/* Need to place a background layer first (which will be in parent dir when loop script is run) */
#ifdef WIN32
		strcat (extra, ",Mb..\\movie_background.ps");
#else
		strcat (extra, ",Mb../movie_background.ps");
#endif
		layers = true;
	}
	if (!access ("movie_foreground.ps", R_OK)) {	/* Need to append foreground layer at end (which will be in parent dir when script is run) */
#ifdef WIN32
		strcat (extra, ",Mf..\\movie_foreground.ps");
#else
		strcat (extra, ",Mf../movie_foreground.ps");
#endif
		layers = true;
	}
	if (Ctrl->H.active) {	/* Must pass the DownScaleFactor option to psconvert */
		char htxt[GMT_LEN16] = {""};
		sprintf (htxt, ",H%d", Ctrl->H.factor);
		strcat (extra, htxt);
	}
	set_script (fp, Ctrl->In.mode);					/* Write 1st line of a script */
	set_comment (fp, Ctrl->In.mode, "Main frame loop script");
	fprintf (fp, "%s", export[Ctrl->In.mode]);			/* Hardwire a GMT_SESSION_NAME since subshells may mess things up */
	if (Ctrl->In.mode == DOS_MODE)	/* Set GMT_SESSION_NAME under Windows to be the frame number */
		fprintf (fp, "set GMT_SESSION_NAME=%c1\n", var_token[Ctrl->In.mode]);
	else	/* On UNIX we use the script's PID as GMT_SESSION_NAME */
		set_tvalue (fp, Ctrl->In.mode, "GMT_SESSION_NAME", "$$");
	set_comment (fp, Ctrl->In.mode, "Include static and frame-specific parameters");
	fprintf (fp, "%s %s\n", load[Ctrl->In.mode], init_file);	/* Include the initialization parameters */
	fprintf (fp, "%s movie_params_%c1.%s\n", load[Ctrl->In.mode], var_token[Ctrl->In.mode], extension[Ctrl->In.mode]);	/* Include the frame parameters */
	fprintf (fp, "mkdir %s\n", place_var (Ctrl->In.mode, "MOVIE_NAME"));	/* Make a temp directory for this frame */
	fprintf (fp, "cd %s\n", place_var (Ctrl->In.mode, "MOVIE_NAME"));		/* cd to the temp directory */
	while (gmt_fgets (GMT, line, PATH_MAX, Ctrl->In.fp)) {	/* Read the mainscript and copy to loop script, with some exceptions */
		if (strstr (line, "gmt begin")) {	/* Need to insert a gmt figure call after this line */
			fprintf (fp, "gmt begin\n");	/* Ensure there are no args here since we are using gmt figure instead */
			set_comment (fp, Ctrl->In.mode, "\tSet output PNG name and plot conversion parameters");
			fprintf (fp, "\tgmt figure %s %s", place_var (Ctrl->In.mode, "MOVIE_NAME"), frame_products);
			fprintf (fp, " E%s,%s\n", place_var (Ctrl->In.mode, "MOVIE_DPU"), extra);
			fprintf (fp, "\tgmt set PS_MEDIA %g%cx%g%c DIR_DATA %s\n", Ctrl->C.dim[GMT_X], Ctrl->C.unit, Ctrl->C.dim[GMT_Y], Ctrl->C.unit, datadir);
		}
		else if (!strstr (line, "#!/"))		/* Skip any leading shell incantation since already placed */
			fprintf (fp, "%s", line);	/* Just copy the line as is */
	}
	fclose (Ctrl->In.fp);	/* Done reading the main script */
	set_comment (fp, Ctrl->In.mode, "Move PNG file up to parent directory and cd up one level");
	fprintf (fp, "%s %s.%s ..\n", mvfile[Ctrl->In.mode], place_var (Ctrl->In.mode, "MOVIE_NAME"), MOVIE_RASTER_FORMAT);	/* Move PNG plot up to parent dir */
	fprintf (fp, "cd ..\n");	/* cd up to parent dir */
	if (!Ctrl->Q.active) {	/* Delete evidence; otherwise we want to leave debug evidence when doing a single frame only */
		set_comment (fp, Ctrl->In.mode, "Remove frame directory and frame parameter file");
		fprintf (fp, "%s %s\n", rmdir[Ctrl->In.mode], place_var (Ctrl->In.mode, "MOVIE_NAME"));	/* Remove the work dir and any files in it */
		fprintf (fp, "%s movie_params_%c1.%s\n", rmfile[Ctrl->In.mode], var_token[Ctrl->In.mode], extension[Ctrl->In.mode]);	/* Remove the parameter file for this frame */
	}
	if (Ctrl->In.mode == DOS_MODE)	/* This is crucial to the "start /B ..." statement below to ensure the DOS process terminates */
		fprintf (fp, "exit\n");
	fclose (fp);	/* Done writing loop script */
	
#ifndef WIN32
	/* Set executable bit if not Windows */
	if (chmod (main_file, S_IRWXU)) {
		GMT_Report (API, GMT_MSG_NORMAL, "Unable to make script %s executable - exiting\n", main_file);
		Return (GMT_RUNTIME_ERROR);
	}
#endif
	
	if (Ctrl->Q.scripts) {	/* No animation sequence generated */
		Return (GMT_NOERROR);	/* We are done */
	}

	/* Finally, we can run all the frames in a controlled loop, launching new parallel jobs as cores become available */

	i_frame = first_frame = 0; n_frames_not_started = n_frames;
	frame = Ctrl->T.start_frame;
	n_cores_unused = MAX (1, GMT->common.x.n_threads - 1);			/* Remove one for the main movie module thread */
	status = gmt_M_memory (GMT, NULL, n_frames, struct MOVIE_STATUS);	/* Used to keep track of frame status */
	GMT_Report (API, GMT_MSG_LONG_VERBOSE, "Build frames using %u cores\n", n_cores_unused);
	/* START PARALLEL EXECUTION OF FRAME SCRIPTS */
	GMT_Report (API, GMT_MSG_LONG_VERBOSE, "Execute movie frame scripts in parallel\n");
	while (!done) {	/* Keep running jobs until all frames have completed */
		while (n_frames_not_started && n_cores_unused) {	/* Launch new jobs if possible */
			sprintf (cmd, "%s %s %*.*d &", sc_call[Ctrl->In.mode], main_file, precision, precision, frame);

			GMT_Report (API, GMT_MSG_DEBUG, "Launch script for frame %*.*d\n", precision, precision, frame);
			if ((error = system (cmd))) {
				GMT_Report (API, GMT_MSG_NORMAL, "Running script %s returned error %d - aborting.\n", cmd, error);
				Return (GMT_RUNTIME_ERROR);
			}
			status[frame].started = true;	/* We have now launched this frame job */
			frame++;			/* Advance to next frame for next launch */
			i_frame++;			/* Advance to next frame for next launch */
			n_frames_not_started--;		/* One less frame remaining */
			n_cores_unused--;		/* This core is now busy */
		}
		gmt_sleep (MOVIE_WAIT_TO_CHECK);	/* Wait 0.01 second - then check for completion of the PNG images */
		for (k = first_frame; k < i_frame; k++) {	/* Only loop over the range of frames that we know are currently in play */
			if (status[k].completed) continue;	/* Already finished with this frame */
			if (!status[k].started) continue;	/* Not started this frame yet */
			/* Here we can check if the frame job has completed by looking for the PNG product */
			sprintf (png_file, "%s_%*.*d.%s", Ctrl->N.prefix, precision, precision, Ctrl->T.start_frame+k, MOVIE_RASTER_FORMAT);
			if (access (png_file, F_OK)) continue;	/* Not found yet */
			n_frames_completed++;		/* One more frame completed */
			status[k].completed = true;	/* Flag this frame as completed */
			n_cores_unused++;		/* Free up the core */
			percent = 100.0 * n_frames_completed / n_frames;
			GMT_Report (API, GMT_MSG_LONG_VERBOSE, "Frame %*.*d of %d completed [%5.1f %%]\n", precision, precision, k, n_frames, percent);
		}
		/* Adjust first_frame, if needed */
		while (first_frame < n_frames && status[first_frame].completed) first_frame++;
		if (n_frames_completed == n_frames) done = true;	/* All frames completed! */
	}
	/* END PARALLEL EXECUTION OF FRAME SCRIPTS */

	gmt_M_free (GMT, status);	/* Done with this structure array */
	
	/* Cd back up to the parent directory */
	if (chdir ("..")) {	/* Should never happen but we should check */
		GMT_Report (API, GMT_MSG_NORMAL, "Unable to change directory to parent directory - exiting.\n");
		perror (Ctrl->N.prefix);
		Return (GMT_RUNTIME_ERROR);
	}

	if (Ctrl->A.active) {	/* Want an animated GIF */
		/* Set up system call to gm (which we know exists) */
		unsigned int delay = urint (100.0 / Ctrl->D.framerate);	/* Delay to nearest ~1/100 s */
		char files[GMT_LEN32] = {""};
		files[0] = '*';
		if (Ctrl->A.skip) {	/* Only use every stride file */
			if (Ctrl->A.stride == 2 || Ctrl->A.stride == 20 || Ctrl->A.stride == 200 || Ctrl->A.stride == 2000)
				strcat (files, "[02468]");
			else if (Ctrl->A.stride == 5 || Ctrl->A.stride == 50 || Ctrl->A.stride == 500 || Ctrl->A.stride == 5000)
				strcat (files, "[05]");
			else	/* 10, 100, 1000, etc */
				strcat (files, "[0]");
			if (Ctrl->A.stride > 1000)
				strcat (files, "000");
			else if (Ctrl->A.stride > 100)
				strcat (files, "00");
			else if (Ctrl->A.stride > 10)
				strcat (files, "0");
		}
		sprintf (cmd, "gm convert -delay %u -loop %u +dither %s%c%s_%s.%s %s.gif", delay, Ctrl->A.loops, Ctrl->N.prefix, dir_sep, Ctrl->N.prefix, files, MOVIE_RASTER_FORMAT, Ctrl->N.prefix);
		GMT_Report (API, GMT_MSG_LONG_VERBOSE, "Running: %s\n", cmd);
		if ((error = system (cmd))) {
			GMT_Report (API, GMT_MSG_NORMAL, "Running GIF conversion returned error %d - exiting.\n", error);
			Return (GMT_RUNTIME_ERROR);
		}
		GMT_Report (API, GMT_MSG_LONG_VERBOSE, "GIF animation built: %s.gif\n", Ctrl->N.prefix);
		if (Ctrl->A.skip) GMT_Report (API, GMT_MSG_LONG_VERBOSE, "GIF animation reflects every %d frame only\n", Ctrl->A.stride);
	}
	if (Ctrl->F.active[MOVIE_MP4]) {
		/* Set up system call to ffmpeg (which we know exists) */
		if (gmt_M_is_verbose (GMT, GMT_MSG_DEBUG))
			sprintf (extra, "verbose");
		if (gmt_M_is_verbose (GMT, GMT_MSG_LONG_VERBOSE))
			sprintf (extra, "warning");
		else if (gmt_M_is_verbose (GMT, GMT_MSG_VERBOSE))
			sprintf (extra, "warning");
		else
			sprintf (extra, "quiet");
		sprintf (png_file, "%%0%dd", precision);
		sprintf (cmd, "ffmpeg -loglevel %s -f image2 -framerate %g -y -i \"%s%c%s_%s.%s\" -vcodec libx264 %s -pix_fmt yuv420p %s.mp4",
			extra, Ctrl->D.framerate, Ctrl->N.prefix, dir_sep, Ctrl->N.prefix, png_file, MOVIE_RASTER_FORMAT, (Ctrl->F.options[MOVIE_MP4]) ? Ctrl->F.options[MOVIE_MP4] : "", Ctrl->N.prefix);
		GMT_Report (API, GMT_MSG_LONG_VERBOSE, "Running: %s\n", cmd);
		if ((error = system (cmd))) {
			GMT_Report (API, GMT_MSG_NORMAL, "Running ffmpeg conversion to MP4 returned error %d - exiting.\n", error);
			Return (GMT_RUNTIME_ERROR);
		}
		GMT_Report (API, GMT_MSG_LONG_VERBOSE, "MP4 movie built: %s.mp4\n", Ctrl->N.prefix);
	}
	if (Ctrl->F.active[MOVIE_WEBM]) {
		/* Set up system call to ffmpeg (which we know exists) */
		if (gmt_M_is_verbose (GMT, GMT_MSG_DEBUG))
			sprintf (extra, "verbose");
		if (gmt_M_is_verbose (GMT, GMT_MSG_LONG_VERBOSE))
			sprintf (extra, "warning");
		else if (gmt_M_is_verbose (GMT, GMT_MSG_VERBOSE))
			sprintf (extra, "warning");
		else
			sprintf (extra, "quiet");
		sprintf (png_file, "%%0%dd", precision);
		sprintf (cmd, "ffmpeg -loglevel %s -f image2 -framerate %g -y -i \"%s%c%s_%s.%s\" -vcodec libvpx %s -pix_fmt yuv420p %s.webm",
			extra, Ctrl->D.framerate, Ctrl->N.prefix, dir_sep, Ctrl->N.prefix, png_file, MOVIE_RASTER_FORMAT, (Ctrl->F.options[MOVIE_WEBM]) ? Ctrl->F.options[MOVIE_WEBM] : "", Ctrl->N.prefix);
		GMT_Report (API, GMT_MSG_LONG_VERBOSE, "Running: %s\n", cmd);
		if ((error = system (cmd))) {
			GMT_Report (API, GMT_MSG_NORMAL, "Running ffmpeg conversion to webM returned error %d - exiting.\n", error);
			Return (GMT_RUNTIME_ERROR);
		}
		GMT_Report (API, GMT_MSG_LONG_VERBOSE, "WebM movie built: %s.webm\n", Ctrl->N.prefix);
	}

	/* Prepare the cleanup script */
	sprintf (cleanup_file, "movie_cleanup.%s", extension[Ctrl->In.mode]);
	if ((fp = fopen (cleanup_file, "w")) == NULL) {
		GMT_Report (API, GMT_MSG_NORMAL, "Unable to create cleanup file %s - exiting\n", cleanup_file);
		Return (GMT_ERROR_ON_FOPEN);
	}
	set_script (fp, Ctrl->In.mode);		/* Write 1st line of a script */
	if (Ctrl->Z.active) {	/* Want to delete the entire frame directory */
		set_comment (fp, Ctrl->In.mode, "Cleanup script removes directory with frame files");
		fprintf (fp, "%s %s\n", rmdir[Ctrl->In.mode], Ctrl->N.prefix);	/* Delete the entire directory with PNG frames and tmp files */
	}
	else {	/* Just delete the remaining scripts and PS files */
		GMT_Report (API, GMT_MSG_LONG_VERBOSE, "%u frame PNG files saved in directory: %s\n", n_frames, Ctrl->N.prefix);
		if (Ctrl->S[MOVIE_PREFLIGHT].active)	/* Remove the preflight script */
			fprintf (fp, "%s %s%c%s\n", rmfile[Ctrl->In.mode], Ctrl->N.prefix, dir_sep, pre_file);
		if (Ctrl->S[MOVIE_POSTFLIGHT].active)	/* Remove the postflight script */
			fprintf (fp, "%s %s%c%s\n", rmfile[Ctrl->In.mode], Ctrl->N.prefix, dir_sep, post_file);
		fprintf (fp, "%s %s%c%s\n", rmfile[Ctrl->In.mode], Ctrl->N.prefix, dir_sep, init_file);	/* Delete the init script */
		fprintf (fp, "%s %s%c%s\n", rmfile[Ctrl->In.mode], Ctrl->N.prefix, dir_sep, main_file);	/* Delete the main script */
		if (layers) 
			fprintf (fp, "%s %s%c*.ps\n", rmfile[Ctrl->In.mode], Ctrl->N.prefix, dir_sep);	/* Delete any PostScript layers */
	}
	fclose (fp);
#ifndef _WIN32
	/* Set executable bit if not on Windows */
	if (chmod (cleanup_file, S_IRWXU)) {
		GMT_Report (API, GMT_MSG_NORMAL, "Unable to make cleanup script %s executable - exiting\n", cleanup_file);
		Return (GMT_RUNTIME_ERROR);
	}
#endif
	if (!Ctrl->Q.active) {
		/* Run cleanup script at the end */
		if (Ctrl->In.mode == DOS_MODE)
			error = system (cleanup_file);
		else {
			sprintf (cmd, "%s %s", sc_call[Ctrl->In.mode], cleanup_file);
			error = system (cmd);
		}
		if (error) {
			GMT_Report (API, GMT_MSG_NORMAL, "Running cleanup script %s returned error %d - exiting.\n", cleanup_file, error);
			Return (GMT_RUNTIME_ERROR);
		}
	}

	/* Finally, delete the clean-up script separately since under DOS we got complaints when we had it delete itself (which works under *nix) */
	if (!Ctrl->Q.active && gmt_remove_file (GMT, cleanup_file)) {	/* Delete the cleanup script itself */
		GMT_Report (API, GMT_MSG_NORMAL, "Unable to delete the cleanup script %s.\n", cleanup_file);
		Return (GMT_RUNTIME_ERROR);
	}

	Return (GMT_NOERROR);
}<|MERGE_RESOLUTION|>--- conflicted
+++ resolved
@@ -1277,13 +1277,8 @@
 		set_tvalue (fp, Ctrl->In.mode, "MOVIE_TAG", state_tag);		/* Current frame tag (formatted frame number) */
 		set_tvalue (fp, Ctrl->In.mode, "MOVIE_NAME", state_prefix);	/* Current frame name prefix */
 		for (col = 0; col < n_values; col++) {	/* Derive frame variables from <timefile> in each parameter file */
-<<<<<<< HEAD
-			sprintf (string, "MOVIE_COL%u", col+1);
+			sprintf (string, "MOVIE_COL%u", col);
 			set_value (GMT, fp, Ctrl->In.mode, col, string, D->table[0]->segment[0]->data[col][frame]);
-=======
-			sprintf (string, "MOVIE_COL%u", col);
-			set_dvalue (fp, Ctrl->In.mode, string, D->table[0]->segment[0]->data[col][frame], 0);
->>>>>>> 1c46af97
 		}
 		if (has_text) {	/* Also place any string parameter as a single string variable */
 			set_tvalue (fp, Ctrl->In.mode, "MOVIE_TEXT", D->table[0]->segment[0]->text[frame]);
