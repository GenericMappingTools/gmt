/*--------------------------------------------------------------------
 *	$Id$
 *
 *	Copyright (c) 1991-2016 by P. Wessel, W. H. F. Smith, R. Scharroo, J. Luis and F. Wobbe
 *	See LICENSE.TXT file for copying and redistribution conditions.
 *
 *	This program is free software; you can redistribute it and/or modify
 *	it under the terms of the GNU Lesser General Public License as published by
 *	the Free Software Foundation; version 3 or any later version.
 *
 *	This program is distributed in the hope that it will be useful,
 *	but WITHOUT ANY WARRANTY; without even the implied warranty of
 *	MERCHANTABILITY or FITNESS FOR A PARTICULAR PURPOSE.  See the
 *	GNU Lesser General Public License for more details.
 *
 *	Contact info: gmt.soest.hawaii.edu
 *--------------------------------------------------------------------*/
/*
 * Brief synopsis: xyz2grd reads a xyz file from standard input and creates the
 * corresponding grd-file. The input file does not have to be
 * sorted. xyz2grd will report if some nodes are missing.
 *
 * Author:	Paul Wessel
 * Date:	1-JAN-2010
 * Version:	5 API
 */

#define THIS_MODULE_NAME	"xyz2grd"
#define THIS_MODULE_LIB		"core"
#define THIS_MODULE_PURPOSE	"Convert data table to a grid file"
#define THIS_MODULE_KEYS	"<D{,SD),GG}"

#include "gmt_dev.h"

#define GMT_PROG_OPTIONS "-:JRVbdfhirs" GMT_OPT("FH")

EXTERN_MSC void gmtlib_str_tolower (char *string);

struct XYZ2GRD_CTRL {
	struct In {
		bool active;
		char *file;
	} In;
	struct A {	/* -A[f|l|n|m|r|s|u|z] */
		bool active;
		char mode;
	} A;
	struct D {	/* -D<xname>/<yname>/<zname>/<scale>/<offset>/<invalid>/<title>/<remark> */
		bool active;
		char *information;
	} D;
	struct E {	/* -E[<nodata>] */
		bool active;
		bool set;
		double nodata;
	} E;
	struct G {	/* -G<output_grdfile> */
		bool active;
		char *file;
	} G;
	struct I {	/* -Idx[/dy] */
		bool active;
		double inc[2];
	} I;
	struct S {	/* -S */
		bool active;
		char *file;
	} S;
	struct GMT_PARSE_Z_IO Z;
};

GMT_LOCAL void *New_Ctrl (struct GMT_CTRL *GMT) {	/* Allocate and initialize a new control structure */
	struct XYZ2GRD_CTRL *C = NULL;

	C = gmt_M_memory (GMT, NULL, 1, struct XYZ2GRD_CTRL);

	/* Initialize values whose defaults are not 0/false/NULL */
	C->Z.type = 'a';
	C->Z.format[0] = 'T';	C->Z.format[1] = 'L';
	return (C);
}

GMT_LOCAL void Free_Ctrl (struct GMT_CTRL *GMT, struct XYZ2GRD_CTRL *C) {	/* Deallocate control structure */
	if (!C) return;
	gmt_M_str_free (C->In.file);
	gmt_M_str_free (C->D.information);
	gmt_M_str_free (C->G.file);
	gmt_M_str_free (C->S.file);
	gmt_M_free (GMT, C);
}

GMT_LOCAL int usage (struct GMTAPI_CTRL *API, int level) {
	gmt_show_name_and_purpose (API, THIS_MODULE_LIB, THIS_MODULE_NAME, THIS_MODULE_PURPOSE);
	if (level == GMT_MODULE_PURPOSE) return (GMT_NOERROR);
	GMT_Message (API, GMT_TIME_NONE, "usage: xyz2grd [<table>] -G<outgrid> %s\n", GMT_I_OPT);
	GMT_Message (API, GMT_TIME_NONE, "\t%s [-A[d|f|l|m|n|r|S|s|u|z]]\n\t[%s]\n", GMT_Rgeo_OPT, GMT_GRDEDIT);
	GMT_Message (API, GMT_TIME_NONE, "\t[-S[<zfile]] [%s] [-Z[<flags>]] [%s] [%s]\n\t[%s] [%s]\n\t[%s] [%s] [%s] [%s]\n\n",
		GMT_V_OPT, GMT_bi_OPT, GMT_di_OPT, GMT_f_OPT, GMT_h_OPT, GMT_i_OPT, GMT_r_OPT, GMT_s_OPT, GMT_colon_OPT);

	if (level == GMT_SYNOPSIS) return (GMT_MODULE_SYNOPSIS);

	GMT_Message (API, GMT_TIME_NONE, "\t-G Sets name of the output grid file.\n");
	GMT_Option (API, "IR");
	GMT_Message (API, GMT_TIME_NONE, "\n\tOPTIONS:\n");
	GMT_Option (API, "<");
	GMT_Message (API, GMT_TIME_NONE, "\t-A Determine what to do if multiple entries are found for a node:\n");
	GMT_Message (API, GMT_TIME_NONE, "\t   -Ad: Compute the range (between min and max) of multiple entries per node.\n");
	GMT_Message (API, GMT_TIME_NONE, "\t   -Af: Keep first value if multiple entries per node.\n");
	GMT_Message (API, GMT_TIME_NONE, "\t   -Al: Keep lower (minimum) value if multiple entries per node.\n");
	GMT_Message (API, GMT_TIME_NONE, "\t   -Am: Compute mean of multiple entries per node.\n");
	GMT_Message (API, GMT_TIME_NONE, "\t   -An: Count number of multiple entries per node.\n");
	GMT_Message (API, GMT_TIME_NONE, "\t   -Ar: Compute RMS of multiple entries per node.\n");
	GMT_Message (API, GMT_TIME_NONE, "\t   -AS: Compute standard deviation of multiple entries per node.\n");
	GMT_Message (API, GMT_TIME_NONE, "\t   -As: Keep last value if multiple entries per node.\n");
	GMT_Message (API, GMT_TIME_NONE, "\t   -Au: Keep upper (maximum) value if multiple entries per node.\n");
	GMT_Message (API, GMT_TIME_NONE, "\t   -Az: Sum multiple entries at the same node.\n");
	GMT_Message (API, GMT_TIME_NONE, "\t   [Default will compute mean values].\n");
	GMT_Message (API, GMT_TIME_NONE, "\t-D Append header information; leave field blank to get default value.\n");
	GMT_Message (API, GMT_TIME_NONE, "\t-S Swap the byte-order of the input data and write result to <zfile>\n");
	GMT_Message (API, GMT_TIME_NONE, "\t   (or stdout if no file given).  Requires -Z, and no grid file created!\n");
	GMT_Message (API, GMT_TIME_NONE, "\t   For this option, only one input file (or stdin) is allowed.\n");
	GMT_Message (API, GMT_TIME_NONE, "\t   Note: Cannot handle swapping of 64-bit integers.\n");
	GMT_Option (API, "V");
	GMT_Message (API, GMT_TIME_NONE, "\t-Z Set exact specification of incoming 1-column z-table.\n");
	GMT_Message (API, GMT_TIME_NONE, "\t   Unless -S is used, append two chars that indicate file organization:\n");
	GMT_Message (API, GMT_TIME_NONE, "\t   If data is in row format, state if first row is at T(op) or B(ottom).\n");
	GMT_Message (API, GMT_TIME_NONE, "\t     Then, append L or R to indicate starting point in row.\n");
	GMT_Message (API, GMT_TIME_NONE, "\t   If data is in column format, state if first columns is L(left) or R(ight).\n");
	GMT_Message (API, GMT_TIME_NONE, "\t     Then, append T or B to indicate starting point in column.\n");
	GMT_Message (API, GMT_TIME_NONE, "\t   To skip a header of size <n> bytes, append s<n> [<n> = 0].\n");
	GMT_Message (API, GMT_TIME_NONE, "\t   To swap the byte-order of each word, append w.\n");
	GMT_Message (API, GMT_TIME_NONE, "\t   Append x if gridline-registered, periodic data in x without repeating column at xmax.\n");
	GMT_Message (API, GMT_TIME_NONE, "\t   Append y if gridline-registered, periodic data in y without repeating row at ymax.\n");
	GMT_Message (API, GMT_TIME_NONE, "\t   Specify one of the following data types (all binary except a):\n");
	GMT_Message (API, GMT_TIME_NONE, "\t     A  ASCII (multiple floating point values per record).\n");
	GMT_Message (API, GMT_TIME_NONE, "\t     a  ASCII (one value per record).\n");
	GMT_Message (API, GMT_TIME_NONE, "\t     c  int8_t, signed 1-byte character.\n");
	GMT_Message (API, GMT_TIME_NONE, "\t     u  uint8_t, unsigned 1-byte character.\n");
	GMT_Message (API, GMT_TIME_NONE, "\t     h  int16_t, signed 2-byte integer.\n");
	GMT_Message (API, GMT_TIME_NONE, "\t     H  uint16_t, unsigned 2-byte integer.\n");
	GMT_Message (API, GMT_TIME_NONE, "\t     i  int32_t, signed 4-byte integer.\n");
	GMT_Message (API, GMT_TIME_NONE, "\t     I  uint32_t, unsigned 4-byte integer.\n");
	GMT_Message (API, GMT_TIME_NONE, "\t     l  int64_t, signed long (8-byte) integer.\n");
	GMT_Message (API, GMT_TIME_NONE, "\t     L  uint64_t, unsigned long (8-byte) integer.\n");
	GMT_Message (API, GMT_TIME_NONE, "\t     f  4-byte floating point single precision.\n");
	GMT_Message (API, GMT_TIME_NONE, "\t     d  8-byte floating point double precision.\n");
	GMT_Message (API, GMT_TIME_NONE, "\t   [Default format is scanline orientation in ASCII representation: -ZTLa].\n");
	GMT_Message (API, GMT_TIME_NONE, "\t   This option assumes all nodes have data values.\n");
	GMT_Option (API, "bi3,di");
	GMT_Message (API, GMT_TIME_NONE, "\t   Also sets value for nodes without input xyz triplet [Default is NaN].\n");
	GMT_Option (API, "f,h,i,r,s,:,.");

	return (GMT_MODULE_USAGE);
}

EXTERN_MSC unsigned int gmt_parse_d_option (struct GMT_CTRL *GMT, char *arg);

GMT_LOCAL int parse (struct GMT_CTRL *GMT, struct XYZ2GRD_CTRL *Ctrl, struct GMT_Z_IO *io, struct GMT_OPTION *options) {
	/* This parses the options provided to xyz2grd and sets parameters in CTRL.
	 * Any GMT common options will override values set previously by other commands.
	 * It also replaces any file names specified as input or output with the data ID
	 * returned when registering these sources/destinations with the API.
	 */

	unsigned int n_errors = 0, n_files = 0;
	uint64_t n_req;
	bool do_grid, b_only = false;
	char *ptr_to_arg = NULL;
	struct GMT_OPTION *opt = NULL;
	struct GMTAPI_CTRL *API = GMT->parent;

	memset (io, 0, sizeof(struct GMT_Z_IO)); /* Initialize with zero */

	for (opt = options; opt; opt = opt->next) {
		switch (opt->option) {

			case '<':	/* Input files */
				if (n_files++ > 0) break;
				if ((Ctrl->In.active = gmt_check_filearg (GMT, '<', opt->arg, GMT_IN, GMT_IS_DATASET)) != 0)
					Ctrl->In.file = strdup (opt->arg);
				else
					n_errors++;
				break;

			/* Processes program-specific parameters */

			case 'A':
				if (!opt->arg[0] && gmt_M_compat_check (GMT, 4)) {	/* In GMT4, just -A implied -Az */
					GMT_Report (API, GMT_MSG_COMPAT, "Warning: Option -A is deprecated; use -Az instead.\n");
					Ctrl->A.active = true;
					Ctrl->A.mode = 'z';
				}
				else if (!strchr ("dflmnrSsuz", opt->arg[0])) {
					GMT_Report (API, GMT_MSG_NORMAL, "Syntax error -A option: Select -Ad, -Af, -Al, -Am, -An, -Ar, -AS, -As, -Au, or -Az\n");
					n_errors++;
				}
				else {
					Ctrl->A.active = true;
					Ctrl->A.mode = opt->arg[0];
				}
				break;
			case 'D':
				Ctrl->D.active = true;
				Ctrl->D.information = strdup (opt->arg);
				break;
			case 'E':
				if (gmt_M_compat_check (GMT, 4)) {
					GMT_Report (API, GMT_MSG_COMPAT, "Warning: Option -E is deprecated; use grdconvert instead.\n");
					Ctrl->E.active = true;
					if (opt->arg[0]) {
						Ctrl->E.nodata = atof (opt->arg);
						Ctrl->E.set = true;
					}
				}
				else
					n_errors += gmt_default_error (GMT, opt->option);
				break;
			case 'G':
				if ((Ctrl->G.active = gmt_check_filearg (GMT, 'G', opt->arg, GMT_OUT, GMT_IS_GRID)) != 0)
					Ctrl->G.file = strdup (opt->arg);
				else
					n_errors++;
				break;
			case 'I':
				Ctrl->I.active = true;
				if (gmt_getinc (GMT, opt->arg, Ctrl->I.inc)) {
					gmt_inc_syntax (GMT, 'I', 1);
					n_errors++;
				}
				break;
			case 'N':
				if (gmt_M_compat_check (GMT, 4)) {	/* Honor old -N<value> option */
					GMT_Report (API, GMT_MSG_COMPAT, "Warning: Option -N is deprecated; use GMT common option -di<nodata> instead.\n");
					if (opt->arg[0]) {
						char arg[GMT_LEN64] = {""};
						sprintf (arg, "i%s", opt->arg);
						n_errors += gmt_parse_d_option (GMT, arg);
					}
					else {
						GMT_Report (API, GMT_MSG_NORMAL, "Syntax error -N option: Must specify value or NaN\n");
						n_errors++;
					}
				}
				else
					n_errors += gmt_default_error (GMT, opt->option);
				break;
			case 'S':
				Ctrl->S.active = true;
				if (opt->arg[0]) Ctrl->S.file = strdup (opt->arg);
				break;
			case 'Z':
				Ctrl->Z.active = true;
				ptr_to_arg = opt->arg;
				break;

			default:	/* Report bad options */
				n_errors += gmt_default_error (GMT, opt->option);
				if (opt->option == 'b') b_only = true;
				break;
		}
	}

	gmt_check_lattice (GMT, Ctrl->I.inc, &GMT->common.r.registration, &Ctrl->I.active);
	if (Ctrl->Z.active) {
		if (Ctrl->S.active) Ctrl->Z.not_grid = true;	/* The row/col organization does not apply */
		n_errors += gmt_parse_z_io (GMT, ptr_to_arg, &Ctrl->Z);
	}

	n_errors += gmt_M_check_condition (GMT, Ctrl->S.active && !Ctrl->Z.active, "Syntax error -S option: Must also specify -Z\n");
	if (Ctrl->S.active) {	/* Reading and writing binary file */
		if (n_files > 1) {
			GMT_Report (API, GMT_MSG_NORMAL, "Syntax error: -S can only handle one input file\n");
			n_errors++;
		}
		else {
			strcpy (GMT->current.io.r_mode, "rb");
			strcpy (GMT->current.io.w_mode, "wb");
		}
		Ctrl->Z.swab = 1;	/* Only swap on input */
	}

	if (Ctrl->Z.active) {
		gmt_init_z_io (GMT, Ctrl->Z.format, Ctrl->Z.repeat, Ctrl->Z.swab, Ctrl->Z.skip, Ctrl->Z.type, io);
		GMT->common.b.type[GMT_IN] = Ctrl->Z.type;
		if (b_only) {
			GMT->common.b.active[GMT_IN] = false;
			GMT_Report (API, GMT_MSG_NORMAL, "Warning: -Z overrides -bi\n");
		}
	}

	do_grid = !(Ctrl->S.active || Ctrl->E.active);
	if (do_grid) {
		n_errors += gmt_M_check_condition (GMT, !GMT->common.R.active, "Syntax error: Must specify -R option\n");
		n_errors += gmt_M_check_condition (GMT, Ctrl->I.inc[GMT_X] <= 0.0 || Ctrl->I.inc[GMT_Y] <= 0.0, "Syntax error -I option: Must specify positive increment(s)\n");
	}
	n_errors += gmt_M_check_condition (GMT, !Ctrl->S.active && !(Ctrl->G.active || Ctrl->G.file), "Syntax error option -G: Must specify output file\n");
	n_req = (Ctrl->Z.active) ? 1 : ((Ctrl->A.mode == 'n') ? 2 : 3);
	n_errors += gmt_check_binary_io (GMT, n_req);

	return (n_errors ? GMT_PARSE_ERROR : GMT_NOERROR);
}

#define bailout(code) {gmt_M_free_options (mode); return (code);}
#define Return(code) {Free_Ctrl (GMT, Ctrl); gmt_end_module (GMT, GMT_cpy); bailout (code);}

GMT_LOCAL void protect_J(struct GMTAPI_CTRL *API, struct GMT_OPTION *options) {
	if (GMT_Find_Option (API, 'J', options) != NULL) {
#ifdef HAVE_GDAL
		struct GMT_OPTION *opt = GMT_Make_Option (API, 'f', "0f,1f");
		options = GMT_Append_Option(API, opt, options);
#else
		GMT_Report(API, GMT_MSG_NORMAL,
		           "Warning: -J option to set grid's referencing system is only available when GMT was build with GDAL\n");
#endif
	}
}

int GMT_xyz2grd (void *V_API, int mode, void *args) {
	bool previous_bin_i = false, previous_bin_o = false;
	int error = 0, scol, srow;
	unsigned int zcol, row, col, i, *flag = NULL, n_min = 1;
	uint64_t n_empty = 0, n_confused = 0;
	uint64_t ij, ij_gmt, n_read, n_filled = 0, n_used = 0, n_req;

	char c, Amode;

	double *in = NULL, wesn[4];

	float no_data_f, *data = NULL;

	void * (*save_i) (struct GMT_CTRL *, FILE *, uint64_t *, int *) = NULL;
	int (*save_o) (struct GMT_CTRL *, FILE *, uint64_t, double *);

	struct GMT_GRID *Grid = NULL;
	struct GMT_Z_IO io;
	struct XYZ2GRD_CTRL *Ctrl = NULL;
	struct GMT_CTRL *GMT = NULL, *GMT_cpy = NULL;
	struct GMT_OPTION *options = NULL;
	struct GMTAPI_CTRL *API = gmt_get_api_ptr (V_API);	/* Cast from void to GMTAPI_CTRL pointer */

	/*----------------------- Standard module initialization and parsing ----------------------*/

	if (API == NULL) return (GMT_NOT_A_SESSION);
	if (mode == GMT_MODULE_PURPOSE) return (usage (API, GMT_MODULE_PURPOSE));	/* Return the purpose of program */
	options = GMT_Create_Options (API, mode, args);	if (API->error) return (API->error);	/* Set or get option list */

	if (!options || options->option == GMT_OPT_USAGE) bailout (usage (API, GMT_USAGE));/* Return the usage message */
	if (options->option == GMT_OPT_SYNOPSIS) bailout (usage (API, GMT_SYNOPSIS));	/* Return the synopsis */

	/* Parse the command-line arguments */

	protect_J(API, options);	/* If -J is used, add a -f0f,1f option to avoid later parsing errors due to -R & -J conflicts */
	GMT = gmt_begin_module (API, THIS_MODULE_LIB, THIS_MODULE_NAME, &GMT_cpy); /* Save current state */
	if (GMT_Parse_Common (API, GMT_PROG_OPTIONS, options)) Return (API->error);
	Ctrl = New_Ctrl (GMT);	/* Allocate and initialize a new control structure */
	if ((error = parse (GMT, Ctrl, &io, options)) != 0) Return (error);

	/*---------------------------- This is the xyz2grd main code ----------------------------*/

	n_req = (Ctrl->Z.active) ? 1 : ((Ctrl->A.mode == 'n') ? 2 : 3);	/* Required input columns */

	if (Ctrl->S.active) {	/* Just swap data and bail */
		int out_ID;
		unsigned w_mode = GMT_ADD_DEFAULT;

		save_i = GMT->current.io.input;			/* Save previous i/0 parameters */
		save_o = GMT->current.io.output;
		previous_bin_i = GMT->common.b.active[GMT_IN];
		previous_bin_o = GMT->common.b.active[GMT_OUT];
		GMT->current.io.input = gmt_z_input;		/* Override input reader with chosen binary reader for selected type */
		GMT->current.io.output = gmt_z_output;		/* Override output writer with chosen binary writer for selected type */
		GMT->common.b.active[GMT_IN] = io.binary;	/* May have to set input binary as well */
		GMT->common.b.active[GMT_OUT] = io.binary;	/* May have to set output binary as well */
		if ((error = gmt_set_cols (GMT, GMT_IN, 1)) != 0) Return (error);
		/* Initialize the i/o since we are doing record-by-record reading/writing */
		GMT_Report (API, GMT_MSG_VERBOSE, "Swapping data bytes only\n");
		if (Ctrl->S.active) io.swab = true;	/* Need to pass swabbing down to the gut level */

		/* Register the data source */
		if (GMT_Init_IO (API, GMT_IS_DATASET, GMT_IS_NONE, GMT_IN,  GMT_ADD_DEFAULT, 0, options) != GMT_NOERROR) {	/* Registers default input sources, unless already set via file */
			Return (API->error);
		}
		if (Ctrl->S.file) {	/* Specified an output file */
			if ((out_ID = GMT_Register_IO (API, GMT_IS_DATASET, GMT_IS_FILE, GMT_IS_NONE, GMT_OUT, NULL, Ctrl->S.file)) == GMT_NOTSET) {
				Return (API->error);
			}
			w_mode = GMT_ADD_EXISTING;
		}
		if (GMT_Init_IO (API, GMT_IS_DATASET, GMT_IS_NONE, GMT_OUT, w_mode, 0, options) != GMT_NOERROR) {	/* Establishes data output to stdout */
			Return (API->error);
		}
		if ((error = gmt_set_cols (GMT, GMT_IN, 1)) != GMT_NOERROR) {	/* We don't really care or know about columns so must use 1 */
			Return (API->error);
		}
		if ((error = gmt_set_cols (GMT, GMT_OUT, 1)) != GMT_NOERROR) {	/* We don't really care or know about columns so must use 1 */
			Return (API->error);
		}
		/* Initialize the i/o for doing record-by-record reading/writing */
		if (GMT_Begin_IO (API, GMT_IS_DATASET, GMT_IN, GMT_HEADER_OFF) != GMT_NOERROR) {	/* Enables data input and sets access mode */
			Return (API->error);
		}
		if (GMT_Begin_IO (API, GMT_IS_DATASET, GMT_OUT, GMT_HEADER_OFF) != GMT_NOERROR) {	/* Enables data output and sets access mode */
			Return (API->error);
		}
		do {	/* Keep returning records until we reach EOF */
			if ((in = GMT_Get_Record (API, GMT_READ_DOUBLE, NULL)) == NULL) {	/* Read next record, get NULL if special case */
				if (gmt_M_rec_is_error (GMT)) 		/* Bail if there are any read errors */
					Return (GMT_RUNTIME_ERROR);
				if (gmt_M_rec_is_any_header (GMT)) 	/* Skip all headers */
					continue;
				if (gmt_M_rec_is_eof (GMT)) 		/* Reached end of file */
					break;
			}

			/* Data record to process */

			GMT_Put_Record (API, GMT_WRITE_DOUBLE, in);
		} while (true);

		GMT->current.io.input = save_i;			/* Reset input pointer */
		GMT->common.b.active[GMT_IN] = previous_bin_i;	/* Reset input binary */
		GMT->current.io.output = save_o;		/* Reset output pointer */
		GMT->common.b.active[GMT_OUT] = previous_bin_o;	/* Reset output binary */

		if (GMT_End_IO (API, GMT_IN, 0) != GMT_NOERROR) {	/* Disables further data input */
			Return (API->error);
		}
		if (GMT_End_IO (API, GMT_OUT, 0) != GMT_NOERROR) {	/* Disables further data output */
			Return (API->error);
		}
		Return (GMT_NOERROR);	/* We are done here */
	}

	GMT_Report (API, GMT_MSG_VERBOSE, "Processing input table data\n");

	/* PW: This is now done in grdconvert since ESRI Arc Interchange is a recognized format */
	if (Ctrl->E.active && gmt_M_compat_check (GMT, 4)) {	/* Read an ESRI Arc Interchange grid format in ASCII.  This must be a single physical file. */
		uint64_t n_left;
		double value;
		char line[GMT_BUFSIZ];
		FILE *fp = GMT->session.std[GMT_IN];

		if (Ctrl->In.file && (fp = gmt_fopen (GMT, Ctrl->In.file, "r")) == NULL) {
			GMT_Report (API, GMT_MSG_NORMAL, "Cannot open file %s\n", Ctrl->In.file);
			Return (GMT_ERROR_ON_FOPEN);
		}

		if ((Grid = gmt_create_grid (GMT)) == NULL) Return (API->error);
		gmt_grd_init (GMT, Grid->header, options, false);
		Grid->header->registration = GMT_GRID_NODE_REG;
		gmt_fgets (GMT, line, GMT_BUFSIZ, fp);
		if (sscanf (line, "%*s %d", &Grid->header->n_columns) != 1) {
			GMT_Report (API, GMT_MSG_NORMAL, "Error decoding ncols record\n");
			Return (GMT_DATA_READ_ERROR);
		}
		gmt_fgets (GMT, line, GMT_BUFSIZ, fp);
		if (sscanf (line, "%*s %d", &Grid->header->n_rows) != 1) {
			GMT_Report (API, GMT_MSG_NORMAL, "Error decoding ncols record\n");
			Return (GMT_DATA_READ_ERROR);
		}
		gmt_fgets (GMT, line, GMT_BUFSIZ, fp);
		if (sscanf (line, "%*s %lf", &Grid->header->wesn[XLO]) != 1) {
			GMT_Report (API, GMT_MSG_NORMAL, "Error decoding xll record\n");
			Return (GMT_DATA_READ_ERROR);
		}
		if (!strncmp (line, "xllcorner", 9U)) Grid->header->registration = GMT_GRID_PIXEL_REG;	/* Pixel grid */
		gmt_fgets (GMT, line, GMT_BUFSIZ, fp);
		if (sscanf (line, "%*s %lf", &Grid->header->wesn[YLO]) != 1) {
			GMT_Report (API, GMT_MSG_NORMAL, "Error decoding yll record\n");
			Return (GMT_DATA_READ_ERROR);
		}
		if (!strncmp (line, "yllcorner", 9U)) Grid->header->registration = GMT_GRID_PIXEL_REG;	/* Pixel grid */
		gmt_fgets (GMT, line, GMT_BUFSIZ, fp);
		if (sscanf (line, "%*s %lf", &Grid->header->inc[GMT_X]) != 1) {
			GMT_Report (API, GMT_MSG_NORMAL, "Error decoding cellsize record\n");
			Return (GMT_DATA_READ_ERROR);
		}
		Grid->header->inc[GMT_Y] = Grid->header->inc[GMT_X];
		Grid->header->xy_off = 0.5 * Grid->header->registration;
		Grid->header->wesn[XHI] = Grid->header->wesn[XLO] + (Grid->header->n_columns - 1 + Grid->header->registration) * Grid->header->inc[GMT_X];
		Grid->header->wesn[YHI] = Grid->header->wesn[YLO] + (Grid->header->n_rows - 1 + Grid->header->registration) * Grid->header->inc[GMT_Y];
		gmt_set_grddim (GMT, Grid->header);
		gmt_M_err_fail (GMT, gmt_grd_RI_verify (GMT, Grid->header, 1), Ctrl->G.file);

		GMT_Report (API, GMT_MSG_VERBOSE, "n_columns = %d  n_rows = %d\n", Grid->header->n_columns, Grid->header->n_rows);
		n_left = Grid->header->nm;

		Grid->data = gmt_M_memory_aligned (GMT, NULL, Grid->header->nm, float);
		/* ESRI grids are scanline oriented (top to bottom), as are the GMT grids */
		row = col = 0;
		if (fscanf (fp, "%s", line) != 1) {
			GMT_Report (API, GMT_MSG_NORMAL, "Unable to read nodata-flag or first data record from ESRI file\n");
			Return (GMT_DATA_READ_ERROR);
		}
		gmtlib_str_tolower (line);
		if (!strcmp (line, "nodata_value")) {	/* Found the optional nodata word */
			if (fscanf (fp, "%lf", &value) != 1) {
				GMT_Report (API, GMT_MSG_NORMAL, "Unable to parse nodata-flag from ESRI file\n");
				Return (GMT_DATA_READ_ERROR);
			}
			if (Ctrl->E.set && !doubleAlmostEqualZero (value, Ctrl->E.nodata)) {
				GMT_Report (API, GMT_MSG_NORMAL, "Your -E%g overrides the nodata_value of %g found in the ESRI file\n", Ctrl->E.nodata, value);
			}
			else
				Ctrl->E.nodata = value;
		}
		else {	/* Instead got the very first data value */
			ij = gmt_M_ijp (Grid->header, row, col);
			value = atof (line);
			Grid->data[ij] = (value == Ctrl->E.nodata) ? GMT->session.f_NaN : (float) value;
			if (++col == Grid->header->n_columns) col = 0, row++;
			n_left--;
		}
		while (fscanf (fp, "%lf", &value) == 1 && n_left) {
			ij = gmt_M_ijp (Grid->header, row, col);
			Grid->data[ij] = (value == Ctrl->E.nodata) ? GMT->session.f_NaN : (float) value;
			if (++col == Grid->header->n_columns) col = 0, row++;
			n_left--;
		}
		gmt_fclose (GMT, fp);
		if (n_left) {
			GMT_Report (API, GMT_MSG_NORMAL, "Expected %" PRIu64 " points, found only %" PRIu64 "\n", Grid->header->nm, Grid->header->nm - n_left);
			Return (GMT_RUNTIME_ERROR);
		}
		if (GMT_Write_Data (API, GMT_IS_GRID, GMT_IS_FILE, GMT_IS_SURFACE, GMT_GRID_ALL, NULL, Ctrl->G.file, Grid) != GMT_NOERROR) {
			Return (API->error);
		}
		Return (GMT_NOERROR);
	}

	/* Here we will read either x,y,z or z data, using -R -I [-r] for sizeing */

	no_data_f = (GMT->common.d.active[GMT_IN]) ? (float)GMT->common.d.nan_proxy[GMT_IN] : GMT->session.f_NaN;

	/* Set up and allocate output grid [note: zero padding specificied since no BCs required] */
	if ((Grid = GMT_Create_Data (API, GMT_IS_GRID, GMT_IS_SURFACE, GMT_GRID_ALL, NULL, NULL, Ctrl->I.inc, \
		GMT_GRID_DEFAULT_REG, 0, NULL)) == NULL) Return (API->error);

	/* See if we have a projection info to add */
	if (GMT->common.J.active)		/* Convert the GMT -J<...> into a proj4 string and save it in the header */
		Grid->header->ProjRefPROJ4 = gmt_export2proj4(GMT);

	Amode = Ctrl->A.active ? Ctrl->A.mode : 'm';

	/* For Amode = 'd' or 'S' we need a second grid, and also require a minumum of 2 points per grid */
	if (Amode == 'd' || Amode == 'S') {
		data = gmt_M_memory_aligned (GMT, NULL, Grid->header->nm, float);
		n_min = 2;
	}

	if (GMT->common.b.active[GMT_IN] && GMT->current.io.col_type[GMT_IN][GMT_Z] & GMT_IS_RATIME && GMT->current.io.fmt[GMT_IN][GMT_Z].type == GMT_FLOAT) {
		GMT_Report (API, GMT_MSG_NORMAL, "Warning: Your single precision binary input data are unlikely to hold absolute time coordinates without serious truncation.\n");
		GMT_Report (API, GMT_MSG_NORMAL, "Warning: You must use double precision when storing absolute time coordinates in binary data tables.\n");
	}

	if (Ctrl->D.active) gmt_decode_grd_h_info (GMT, Ctrl->D.information, Grid->header);

	GMT_Report (API, GMT_MSG_VERBOSE, "n_columns = %d  n_rows = %d  nm = %" PRIu64 "  size = %" PRIuS "\n", Grid->header->n_columns, Grid->header->n_rows, Grid->header->nm, Grid->header->size);

	gmt_M_err_fail (GMT, gmt_set_z_io (GMT, &io, Grid), Ctrl->G.file);

	gmt_set_xy_domain (GMT, wesn, Grid->header);	/* May include some padding if gridline-registered */
	if (Ctrl->Z.active && GMT->common.d.active[GMT_IN] && gmt_M_is_fnan (no_data_f)) GMT->common.d.active[GMT_IN] = false;	/* No point testing since nan_proxy is NaN... */

	if (Ctrl->Z.active) {	/* Need to override input method since reading single input column as z (not x,y) */
		zcol = GMT_X;
		save_i = GMT->current.io.input;
		previous_bin_i = GMT->common.b.active[GMT_IN];
		GMT->current.io.input = gmt_z_input;		/* Override and use chosen input mode */
		GMT->common.b.active[GMT_IN] = io.binary;	/* May have to set binary as well */
		in = GMT->current.io.curr_rec;
		GMT->current.io.fmt[GMT_IN][zcol].type = gmt_get_io_type (GMT, Ctrl->Z.type);
	}
	else {
		zcol = GMT_Z;
		flag = gmt_M_memory (GMT, NULL, Grid->header->nm, unsigned int);	/* No padding needed for flag array */
		gmt_M_memset (Grid->header->pad, 4, unsigned int);	/* Algorithm below expects no padding; we repad at the end */
		GMT->current.setting.io_nan_records = false;	/* Cannot have x,y as NaNs here */
	}

	if ((error = gmt_set_cols (GMT, GMT_IN, n_req)) != GMT_NOERROR) {
		gmt_M_free (GMT, flag);
		Return (error);
	}
	/* Initialize the i/o since we are doing record-by-record reading/writing */
	if (GMT_Init_IO (API, GMT_IS_DATASET, GMT_IS_POINT, GMT_IN, GMT_ADD_DEFAULT, 0, options) != GMT_NOERROR) {
		gmt_M_free (GMT, flag);
		Return (API->error);	/* Establishes data input */
	}
	if (GMT_Begin_IO (API, GMT_IS_DATASET, GMT_IN, GMT_HEADER_ON) != GMT_NOERROR) {
		gmt_M_free (GMT, flag);
		Return (API->error);	/* Enables data input and sets access mode */
	}

	n_read = ij = 0;
	if (Ctrl->Z.active) {
		size_t nr = 0;
		for (i = 0; i < io.skip; i++)
			nr += fread (&c, sizeof (char), 1, API->object[API->current_item[GMT_IN]]->fp);
	}

	do {	/* Keep returning records until we reach EOF */
		if ((in = GMT_Get_Record (API, GMT_READ_DOUBLE, NULL)) == NULL) {	/* Read next record, get NULL if special case */
			if (gmt_M_rec_is_error (GMT)) 		/* Bail if there are any read errors */
				Return (GMT_RUNTIME_ERROR);
			if (gmt_M_rec_is_any_header (GMT)) 	/* Skip all headers */
				continue;
			if (gmt_M_rec_is_eof (GMT)) 		/* Reached end of file */
				break;
		}

		/* Data record to process */
		n_read++;

		if (Ctrl->Z.active) {	/* Read separately because of all the possible formats */
			if (ij == io.n_expected) {
				GMT_Report (API, GMT_MSG_NORMAL, "More than %" PRIu64 " records, only %" PRIu64 " was expected (aborting)!\n", ij, io.n_expected);
				GMT_Report (API, GMT_MSG_NORMAL, "(You are probably misterpreting xyz2grd with an interpolator; see 'surface' man page)\n");
				Return (GMT_RUNTIME_ERROR);
			}
			ij_gmt = io.get_gmt_ij (&io, Grid, ij);	/* Convert input order to output node (with padding) as per -Z */
			Grid->data[ij_gmt] = (gmt_z_input_is_nan_proxy (GMT, GMT_Z, in[zcol])) ? GMT->session.f_NaN : (float)in[zcol];
			ij++;
		}
		else {	/* Get x, y, z */
			if (gmt_M_y_is_outside (GMT, in[GMT_Y],  wesn[YLO], wesn[YHI])) continue;	/* Outside y-range */
			if (gmt_x_is_outside (GMT, &in[GMT_X], wesn[XLO], wesn[XHI])) continue;	/* Outside x-range */

			/* Ok, we are inside the region - process data */

			scol = (int)gmt_M_grd_x_to_col (GMT, in[GMT_X], Grid->header);
			if (scol == -1) scol++, n_confused++;
			col = scol;
			if (col == Grid->header->n_columns) col--, n_confused++;
			srow = (int)gmt_M_grd_y_to_row (GMT, in[GMT_Y], Grid->header);
			if (srow == -1) srow++, n_confused++;
			row = srow;
			if (row == Grid->header->n_rows) row--, n_confused++;
			ij = gmt_M_ij0 (Grid->header, row, col);	/* Because padding is turned off we can use ij for both Grid and flag */
			switch (Amode) {
				case 'f':	/* Want the first value to matter only */
					if (flag[ij] == 0) {	/* Assign first value and that is the end of it */
						Grid->data[ij] = (float)in[zcol];
						flag[ij] = (unsigned int)n_read;
					}
					break;
				case 's':	/* Want the last value to matter only */
					Grid->data[ij] = (float)in[zcol];	/* Assign last value and that is it */
					flag[ij] = (unsigned int)n_read;
					break;
				case 'l':	/* Keep lowest value */
					if (flag[ij]) {	/* Already assigned the first value */
						if (in[zcol] < (double)Grid->data[ij]) Grid->data[ij] = (float)in[zcol];
					}
					else {	/* First time, just assign the current value */
						Grid->data[ij] = (float)in[zcol];
					}
					flag[ij]++;
					break;
				case 'u':	/* Keep highest value */
					if (flag[ij]) {	/* Already assigned the first value */
						if (in[zcol] > (double)Grid->data[ij]) Grid->data[ij] = (float)in[zcol];
					}
					else {	/* First time, just assign the current value */
						Grid->data[ij] = (float)in[zcol];
					}
					flag[ij]++;
					break;
				case 'd':	/* Keep highest and lowest value */
					if (flag[ij]) {	/* Already assigned the first value */
						if (in[zcol] > (double)Grid->data[ij]) Grid->data[ij] = (float)in[zcol];
						if (in[zcol] < (double)data[ij]) data[ij] = (float)in[zcol];
					}
					else {	/* First time, just assign the current value */
						Grid->data[ij] = data[ij] = (float)in[zcol];
					}
					flag[ij]++;
					break;
				case 'S': 	/* Add up squares and means to compute standard deviation */
					data[ij] += (float)in[zcol];
				case 'r': 	/* Add up squares in case we must rms */
					Grid->data[ij] += (float)in[zcol] * (float)in[zcol];
					flag[ij]++;
					break;
				default:	/* Add up in case we must sum or mean */
					Grid->data[ij] += (float)in[zcol];
					flag[ij]++;
					break;
			}
			n_used++;
		}
	} while (true);

	if (GMT_End_IO (API, GMT_IN, 0) != GMT_NOERROR) {	/* Disables further data input */
		Return (API->error);
	}

	if (Ctrl->Z.active) {
		GMT->current.io.input = save_i;	/* Reset pointer */
		GMT->common.b.active[GMT_IN] = previous_bin_i;	/* Reset binary */
		if (ij != io.n_expected) {	/* Input amount does not match expectations */
			GMT_Report (API, GMT_MSG_NORMAL, "Found %" PRIu64 " records, but %" PRIu64 " was expected (aborting)!\n", ij, io.n_expected);
				GMT_Report (API, GMT_MSG_NORMAL, "(You are probably misterpreting xyz2grd with an interpolator; see 'surface' man page)\n");
			Return (GMT_RUNTIME_ERROR);
		}
		gmt_check_z_io (GMT, &io, Grid);	/* This fills in missing periodic row or column */
	}
	else {	/* xyz data could have resulted in duplicates */
		if (gmt_M_grd_duplicate_column (GMT, Grid->header, GMT_IN)) {	/* Make sure longitudes got replicated */
			uint64_t ij_west, ij_east;

			for (row = 0; row < Grid->header->n_rows; row++) {	/* For each row, look at west and east bin */
				ij_west = gmt_M_ij0 (Grid->header, row, 0);
				ij_east = gmt_M_ij0 (Grid->header, row, Grid->header->n_columns - 1);

				if (flag[ij_west] && !flag[ij_east]) {		/* Nothing in east bin, just copy from west */
					Grid->data[ij_east] = Grid->data[ij_west];
					flag[ij_east] = flag[ij_west];
					if (n_min == 2) data[ij_east] = data[ij_west];
				}
				else if (flag[ij_east] && !flag[ij_west]) {	/* Nothing in west bin, just copy from east */
					Grid->data[ij_west] = Grid->data[ij_east];
					flag[ij_west] = flag[ij_east];
					if (n_min == 2) data[ij_west] = data[ij_east];
				}
				else {	/* Both have some stuff, consolidate combined value into the west bin, then replicate to the east */
					switch (Amode) {
						case 'f':	/* Keep the first */
							if (flag[ij_east] < flag[ij_west]) Grid->data[ij_west] = Grid->data[ij_east], flag[ij_west] = flag[ij_east];
							break;
						case 's':	/* Keep the last */
							if (flag[ij_east] > flag[ij_west]) Grid->data[ij_west] = Grid->data[ij_east], flag[ij_west] = flag[ij_east];
							break;
						case 'l':	/* Keep the lowest */
							if (Grid->data[ij_east] < Grid->data[ij_west]) Grid->data[ij_west] = Grid->data[ij_east];
							flag[ij_west] += flag[ij_east];
							break;
						case 'd':	/* Keep the lowest in 'data' */
							if (data[ij_east] < data[ij_west]) data[ij_west] = data[ij_east];
						case 'u':	/* Keep the highest */
							if (Grid->data[ij_east] > Grid->data[ij_west]) Grid->data[ij_west] = Grid->data[ij_east];
							flag[ij_west] += flag[ij_east];
							break;
<<<<<<< HEAD
						case 'S':	/* Sum up the sums in 'data' */
							data[ij_west] += data[ij_east];
						default:	/* Add up incase we must sum, rms, mean, or standard deviation */
=======
						default:	/* Add up in case we must sum, rms, mean, or standard deviation */
>>>>>>> 05a00168
							Grid->data[ij_west] += Grid->data[ij_east];
							flag[ij_west] += flag[ij_east];
							break;
					}
					/* Replicate: */
					Grid->data[ij_east] = Grid->data[ij_west];
					flag[ij_east] = flag[ij_west];
				}
			}
		}

		for (ij = 0; ij < Grid->header->nm; ij++) {	/* Check if all nodes got one value only */
			if (flag[ij] < n_min) {	/* Cells are not filled enough */
				n_empty++;
				Grid->data[ij] = no_data_f;
			}
			else {	/* Enough values went to this node */
				if (Amode == 'n')
					Grid->data[ij] = (float)flag[ij];
				else if (Amode == 'm')
					Grid->data[ij] /= (float)flag[ij];
				else if (Amode == 'r')
					Grid->data[ij] = (float)sqrt (Grid->data[ij] / (float)flag[ij]);
				else if (Amode == 'd')
					Grid->data[ij] -= data[ij];
				else if (Amode == 'S') {
					Grid->data[ij] = (float)sqrt ((Grid->data[ij] - data[ij] * data[ij] / (float)flag[ij]) / (float)(flag[ij] - 1));

				}
				/* Implicit else means return the currently stored value */
				n_filled++;
			}
		}
		gmt_M_free (GMT, flag);
		gmt_M_free (GMT, data);

		if (gmt_M_is_verbose (GMT, GMT_MSG_VERBOSE)) {
			char line[GMT_BUFSIZ], e_value[GMT_LEN32];
			sprintf (line, "%s\n", GMT->current.setting.format_float_out);
			(GMT->common.d.active[GMT_IN]) ? sprintf (e_value, GMT->current.setting.format_float_out, GMT->common.d.nan_proxy[GMT_IN]) : sprintf (e_value, "NaN");
			GMT_Report (API, GMT_MSG_VERBOSE, "Data records read: %" PRIu64 "  used: %" PRIu64 "  nodes filled: %" PRIu64 " nodes empty: %" PRIu64 " [set to %s]\n",
				n_read, n_used, n_filled, n_empty, e_value);
			if (n_confused) GMT_Report (API, GMT_MSG_VERBOSE, "Warning - %" PRIu64 " values gave bad indices: Pixel vs Gridline registration confusion?\n", n_confused);
		}
	}

	gmt_grd_pad_on (GMT, Grid, GMT->current.io.pad);	/* Restore padding */
	if (GMT_Set_Comment (API, GMT_IS_GRID, GMT_COMMENT_IS_OPTION | GMT_COMMENT_IS_COMMAND, options, Grid)) Return (API->error);
	if (GMT_Write_Data (API, GMT_IS_GRID, GMT_IS_FILE, GMT_IS_SURFACE, GMT_GRID_ALL, NULL, Ctrl->G.file, Grid) != GMT_NOERROR) {
		Return (API->error);
	}

	Return (GMT_NOERROR);
}<|MERGE_RESOLUTION|>--- conflicted
+++ resolved
@@ -741,13 +741,9 @@
 							if (Grid->data[ij_east] > Grid->data[ij_west]) Grid->data[ij_west] = Grid->data[ij_east];
 							flag[ij_west] += flag[ij_east];
 							break;
-<<<<<<< HEAD
 						case 'S':	/* Sum up the sums in 'data' */
 							data[ij_west] += data[ij_east];
-						default:	/* Add up incase we must sum, rms, mean, or standard deviation */
-=======
 						default:	/* Add up in case we must sum, rms, mean, or standard deviation */
->>>>>>> 05a00168
 							Grid->data[ij_west] += Grid->data[ij_east];
 							flag[ij_west] += flag[ij_east];
 							break;
