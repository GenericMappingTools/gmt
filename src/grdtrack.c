--- conflicted
+++ resolved
@@ -1041,13 +1041,7 @@
 		double *in = NULL, *out = NULL;
 		char record[GMT_BUFSIZ];
 		bool gmt_skip_output (struct GMT_CTRL *C, double *cols, uint64_t n_cols);
-<<<<<<< HEAD
-
-		pure_ascii = GMT_is_ascii_record (GMT);
-
-=======
-		
->>>>>>> a74bc7d1
+
 		if (GMT_Init_IO (API, GMT_IS_DATASET, GMT_IS_POINT, GMT_IN, GMT_ADD_DEFAULT, 0, options) != GMT_OK) {	/* Establishes data input */
 			Return (API->error);
 		}
