--- conflicted
+++ resolved
@@ -16,7 +16,7 @@
  *	Contact info: gmt.soest.hawaii.edu
  *--------------------------------------------------------------------*/
 /*
- * Brief synopsis: grdtrack reads a data table, opens the gridded file, 
+ * Brief synopsis: grdtrack reads a data table, opens the gridded file,
  * and samples the dataset at the xy positions with a bilinear or bicubic
  * interpolant.
  *
@@ -127,9 +127,9 @@
 
 void *New_grdtrack_Ctrl (struct GMT_CTRL *GMT) {	/* Allocate and initialize a new control structure */
 	struct GRDTRACK_CTRL *C;
-	
+
 	C = GMT_memory (GMT, NULL, 1, struct GRDTRACK_CTRL);
-	
+
 	/* Initialize values whose defaults are not 0/false/NULL */
 	C->S.factor = 2.0;	/* +/- 2*sigma */
 	return (C);
@@ -140,8 +140,8 @@
 	if (!C) return;
 	if (C->In.file) free (C->In.file);
 	if (C->D.file) free (C->D.file);
-	for (g = 0; g < C->G.n_grids; g++) if (C->G.file[g]) free (C->G.file[g]);	
-	if (C->Out.file) free (C->Out.file);	
+	for (g = 0; g < C->G.n_grids; g++) if (C->G.file[g]) free (C->G.file[g]);
+	if (C->Out.file) free (C->Out.file);
 	if (C->S.file) free (C->S.file);
 	if (C->E.lines) free (C->E.lines);
 	if (C->T.S) {
@@ -149,13 +149,13 @@
 		GMT_free (GMT, C->T.S->y);
 		GMT_free (GMT, C->T.S);
 	}
-	GMT_free (GMT, C);	
+	GMT_free (GMT, C);
 }
 
 int GMT_grdtrack_usage (struct GMTAPI_CTRL *API, int level) {
 	GMT_show_name_and_purpose (API, THIS_MODULE_LIB, THIS_MODULE_NAME, THIS_MODULE_PURPOSE);
 	if (level == GMT_MODULE_PURPOSE) return (GMT_NOERROR);
-	GMT_Message (API, GMT_TIME_NONE, "usage: grdtrack <table> -G<grid1> -G<grid2> ... [-A[f|m|p|r|R][+l]]\n\t[-C<length>[u]/<ds>[/<spacing>][+a]] [-D<dfile>]\n"); 
+	GMT_Message (API, GMT_TIME_NONE, "usage: grdtrack <table> -G<grid1> -G<grid2> ... [-A[f|m|p|r|R][+l]]\n\t[-C<length>[u]/<ds>[/<spacing>][+a]] [-D<dfile>]\n");
 	GMT_Message (API, GMT_TIME_NONE, "\t[-E<line1>[,<line2>,...][+a<az>][+d][+i<step>[u]][+l<length>[u]][+n<np][+o<az>][+r<radius>[u]]]\n\t[-N] [%s] [-S[<method>][<modifiers>]] [-T<radius>[unit]>[+e|p]] [%s] [-Z]\n\t[%s] [%s] [%s]\n\t[%s] [%s]\n\t[%s] [%s] [%s] [%s]\n",
 		GMT_Rgeo_OPT, GMT_V_OPT, GMT_b_OPT, GMT_f_OPT, GMT_g_OPT, GMT_h_OPT, GMT_i_OPT, GMT_n_OPT, GMT_o_OPT, GMT_s_OPT, GMT_colon_OPT);
 
@@ -216,7 +216,7 @@
 	GMT_Message (API, GMT_TIME_NONE, "\t   Can only be used with a single non-IMG grid and incompatible with -A, -C, -D, -E, -S.\n");
 	GMT_Message (API, GMT_TIME_NONE, "\t-Z Only output z-values [Default gives all columns].\n");
 	GMT_Option (API, "a,bi2,bo,d,f,g,h,i,n,o,s,:,.");
-	
+
 	return (EXIT_FAILURE);
 }
 
@@ -231,7 +231,7 @@
 			GMT_Report (GMT->parent, GMT_MSG_NORMAL, "Syntax error -G option: Give imgfile, scale, mode [and optionally max_lat]\n");
 			return (0);
 		}
-		else if (GMT_check_filearg (GMT, '<', record, GMT_IN))
+		else if (GMT_check_filearg (GMT, '<', record, GMT_IN, GMT_IS_DATASET))
 			Ctrl->G.file[ng] = strdup (line);
 		else
 			return (0);
@@ -241,7 +241,7 @@
 		if (n_errors) return (0);
 	}
 	else {	/* Regular grid file */
-		if (GMT_check_filearg (GMT, '<', record, GMT_IN))
+		if (GMT_check_filearg (GMT, '<', record, GMT_IN, GMT_IS_DATASET))
 			Ctrl->G.file[ng] = strdup (record);
 		else
 			return (0);
@@ -331,7 +331,6 @@
 					n_errors++;
 					break;
 				}
-<<<<<<< HEAD
 				if ((c = strstr (opt->arg, "+l"))) {	/* Gave +l<listofgrids> */
 					struct GMT_TEXTSET *Tin = NULL;
 					char *record = NULL;
@@ -354,29 +353,6 @@
 									ng++;
 							}
 						}
-=======
-				else {
-					Ctrl->G.active = true;
-					Ctrl->G.scale[ng] = 1.0;
-					if (strchr (opt->arg, ',') && !strchr (opt->arg, '?')) {	/* IMG grid file with required parameters */
-						if ((j = sscanf (opt->arg, "%[^,],%lf,%d,%lf", line, &Ctrl->G.scale[ng], &Ctrl->G.mode[ng], &Ctrl->G.lat[ng])) < 3) {
-							GMT_Report (API, GMT_MSG_NORMAL, "Syntax error -G option: Give imgfile, scale, mode [and optionally max_lat]\n");
-							n_errors++;
-						}
-						else if (GMT_check_filearg (GMT, '<', line, GMT_IN, GMT_IS_GRID))
-							Ctrl->G.file[ng] = strdup (line);
-						else
-							n_errors++;
-						Ctrl->G.type[ng] = 1;
-						n_errors += GMT_check_condition (GMT, Ctrl->G.mode[ng] < 0 || Ctrl->G.mode[ng] > 3, "Syntax error -G: mode must be in 0-3 range\n");
-						n_errors += GMT_check_condition (GMT, Ctrl->G.lat[ng] < 0.0, "Syntax error -G: max latitude should be positive\n");
-					}
-					else {	/* Regular grid file */
-						if (GMT_check_filearg (GMT, '<', opt->arg, GMT_IN, GMT_IS_GRID))
-							Ctrl->G.file[ng] = strdup (opt->arg);
-						else
-							n_errors++;
->>>>>>> d51a9ad5
 					}
 				}
 				else {
@@ -421,7 +397,7 @@
 					case 'u': Ctrl->S.mode = STACK_UPPER;  break;
 					case 'U': Ctrl->S.mode = STACK_UPPERN;  break;
 					default:
-						n_errors++; 
+						n_errors++;
 						GMT_Report (API, GMT_MSG_NORMAL, "Error: Bad mode (%c) given to -S.\n", (int)opt->arg[0]);
 						break;
 				}
@@ -436,7 +412,7 @@
 							Ctrl->S.file = (p[1]) ? strdup (&p[1]) : strdup ("stacked_profile.txt");
 							break;
 						default:
-							n_errors++; 
+							n_errors++;
 							GMT_Report (API, GMT_MSG_NORMAL, "Error: Bad modifier (%s) given to -S.\n", p[0]);
 							break;
 					}
@@ -485,7 +461,7 @@
 	char *c = NULL, p[GMT_BUFSIZ] = {""}, modifiers[GMT_BUFSIZ] = {""}, p2[GMT_BUFSIZ] = {""}, this_unit = 0, l_unit[3];
 
 	/* step is given in either Cartesian units or, for geographic, in the prevailing unit (m, km) */
-	
+
 	*mode = (GMT_is_geographic (GMT, GMT_IN)) ? GMT_GREATCIRCLE : 0;	/* Great circle or Cartesian */
 	*unit = 0;	/* Initially not set */
 	while (!error && (GMT_strtok (args, ",", &pos, p))) {	/* Split on each line since separated by commas */
@@ -558,7 +534,7 @@
 {
 	unsigned int g, n_in, n_set;
 	double x, y, x0 = 0.0, y0 = 0.0;
-	
+
 	if (img) GMT_geo_to_xy (GMT, x_in, y_in, &x0, &y0);	/* At least one Mercator IMG grid in use - get Mercator coordinates x,y */
 
 	for (g = n_in = n_set = 0; g < n_grids; g++) {
@@ -594,7 +570,7 @@
 
 		if (!GMT_is_dnan (value[g])) n_set++;	/* Count value results */
 	}
-	
+
 	if (n_in == 0) return (-1);
 	return (n_set);
 }
@@ -673,9 +649,9 @@
 	unsigned int T, B, L, R;
 	int64_t t_row, b_row, l_col, r_col, step = 0, col0, row0;
 	bool done = false, found = false;
-	
+
 	/* We know we are inside the grid when this is called */
-	
+
 	col0 = GMT_grd_x_to_col (GMT, x, S->C->G->header);		/* Closest col to x in input grid */
 	row0 = GMT_grd_y_to_row (GMT, y, S->C->G->header);		/* Closest row to y in input grid */
 	S->x0 = x;	S->y0 = y;	/* This is our original point */
@@ -684,7 +660,7 @@
 		step++;	/* Step search outwards from central row0,col0 node */
 		t_row = row0 - step;	b_row = row0 + step;	/* Next 2 rows to scan */
 		l_col = col0 - step;	r_col = col0 + step;	/* Next 2 cols to scan */
-		
+
 		/* Each search is a square frame surrounding (row0, col0).  Since the
 		 * nearest non-NaN node might be found anywhere along this frame we
 		 * must search all the nodes along the 4 sides and then see which was
@@ -727,7 +703,7 @@
 	uint64_t n_points = 0, n_read = 0;
 	unsigned int g, k;
 	bool img_conv_needed = false, some_outside = false;
-	
+
 	char line[GMT_BUFSIZ] = {""}, run_cmd[BUFSIZ] = {""}, *cmd = NULL;
 
 	double *value, wesn[4];
@@ -739,7 +715,7 @@
 	struct GMT_CTRL *GMT = NULL, *GMT_cpy = NULL;
 	struct GMT_OPTION *options = NULL;
 	struct GMTAPI_CTRL *API = GMT_get_API_ptr (V_API);	/* Cast from void to GMTAPI_CTRL pointer */
-	
+
 	/*----------------------- Standard module initialization and parsing ----------------------*/
 
 	if (API == NULL) return (GMT_NOT_A_SESSION);
@@ -769,7 +745,7 @@
 	GMT_set_pad (GMT, 2U);	/* Ensure space for BCs in case an API passed pad == 0 */
 
 	GC = GMT_memory (GMT, NULL, Ctrl->G.n_grids, struct GRD_CONTAINER);
-	
+
 	for (g = 0; g < Ctrl->G.n_grids; g++) {
 		GC[g].type = Ctrl->G.type[g];
 		if (Ctrl->G.type[g] == 0) {	/* Regular GMT grids */
@@ -798,11 +774,11 @@
 			img_conv_needed = true;
 		}
 	}
-	
+
 	if (Ctrl->E.active) {	/* Create profiles rather than read them */
 		double xyz[2][3];
 		uint64_t dim[4] = {1, 0, 0, 3};
-		
+
 		if (get_dist_units (GMT, Ctrl->E.lines, &Ctrl->E.unit, &Ctrl->E.mode)) {	/* Bad mixing of units in -E specification */
 			for (g = 0; g < Ctrl->G.n_grids; g++) {	/* Free up the grids */
 				if (Ctrl->G.type[g] == 0 && GMT_Destroy_Data (API, &GC[g].G) != GMT_OK) {
@@ -815,7 +791,7 @@
 			Return (EXIT_FAILURE);
 		}
 		GMT_init_distaz (GMT, Ctrl->E.unit, Ctrl->E.mode, GMT_MAP_DIST);	/* Initialize the distance unit and scaling */
-		
+
 		if ((Din = GMT_Create_Data (API, GMT_IS_DATASET, GMT_IS_LINE, 0, dim, NULL, NULL, 0, 0, NULL)) == NULL) Return (API->error);	/* An empty dataset with 1 table */
 		GMT_free_table (GMT, Din->table[0], Din->alloc_mode);	/* Since we will add our own below */
 		/* Set default spacing to half the min grid spacing: */
@@ -833,14 +809,14 @@
 			Din->table[0] = GMT_make_profile (GMT, 'E', Ctrl->E.lines, true, false, false, Ctrl->E.step, GMT_TRACK_FILL, NULL);
 		Din->n_columns = Din->table[0]->n_columns;	/* Since could have changed via +d */
 	}
-	
+
 	value = GMT_memory (GMT, NULL, Ctrl->G.n_grids, double);
 
 	if (Ctrl->C.active) {	/* Special case of requesting cross-profiles for given line segments */
 		uint64_t tbl, col, row, seg, n_cols = Ctrl->G.n_grids;
 		struct GMT_DATASET *Dtmp = NULL;
 		struct GMT_DATASEGMENT *S = NULL;
-		
+
 		if (!GMT_is_geographic (GMT, GMT_IN) && Ctrl->A.loxo) {
 			GMT_Report (API, GMT_MSG_NORMAL, "Warning: Loxodrome mode ignored for Cartesian data.\n");
 			Ctrl->A.loxo = false;
@@ -878,7 +854,7 @@
 				}
 			}
 			if (some_outside) GMT_Report (API, GMT_MSG_VERBOSE, "Some points along your lines were outside the grid domain(s).\n");
-			
+
 			if (GMT_Write_Data (API, GMT_IS_DATASET, GMT_IS_FILE, GMT_IS_LINE, GMT_WRITE_SET, NULL, Ctrl->D.file, Dtmp) != GMT_OK) {
 				Return (API->error);
 			}
@@ -899,9 +875,9 @@
 		else	/* Never written */
 #endif
 			GMT_free_dataset (GMT, &Dtmp);
-		
+
 		/* Sample the grids along all profiles in Dout */
-		
+
 		some_outside = false;
 		for (tbl = 0; tbl < Dout->n_tables; tbl++) {
 			T = Dout->table[tbl];
@@ -919,7 +895,7 @@
 		}
 		if (some_outside) GMT_Report (API, GMT_MSG_VERBOSE, "Some points along your profiles were outside the grid domain(s).\n");
 		if (Dout->n_segments > 1) GMT_set_segmentheader (GMT, GMT_OUT, true);	/* Turn on segment headers on output */
-		
+
 		if (Ctrl->S.active) {	/* Compute the stacked profiles */
 			struct GMT_DATASET *Stack = NULL;
 			struct GMT_DATASEGMENT *M = NULL;
@@ -933,14 +909,14 @@
 			dim[GMT_COL] = 1 + n_step * Ctrl->G.n_grids;	/* Number of columns needed in stack file */
 			dim[GMT_ROW] = n_rows = Dout->table[0]->segment[0]->n_rows;	/* Number of rows */
 			if ((Stack = GMT_Create_Data (API, GMT_IS_DATASET, GMT_IS_LINE, 0, dim, NULL, NULL, 0, 0, NULL)) == NULL) Return (API->error);	/* An empty table for stacked results */
-			
+
 			stack = GMT_memory (GMT, NULL, Ctrl->G.n_grids, double *);
 			stacked_val = GMT_memory (GMT, NULL, Ctrl->G.n_grids, double);
 			stacked_dev = GMT_memory (GMT, NULL, Ctrl->G.n_grids, double);
 			stacked_lo = GMT_memory (GMT, NULL, Ctrl->G.n_grids, double);
 			stacked_hi = GMT_memory (GMT, NULL, Ctrl->G.n_grids, double);
 			stacked_n = GMT_memory (GMT, NULL, Ctrl->G.n_grids, uint64_t);
-			
+
 			for (tbl = 0; tbl < Dout->n_tables; tbl++) {
 				T = Dout->table[tbl];
 				M = Stack->table[0]->segment[tbl];	/* Current stack */
@@ -1008,7 +984,7 @@
 				Return (API->error);
 			}
 		}
-		
+
 		T = Dout->table[0];
 		T->n_headers = 2;
 		T->header = GMT_memory (GMT, NULL, T->n_headers, char *);
@@ -1026,11 +1002,11 @@
 		unsigned int k;
 		uint64_t col, n_cols = Din->n_columns + Ctrl->G.n_grids, row, seg;
 		struct GMT_DATASEGMENT *Sin = NULL, *Sout = NULL;
-		
+
 		Din->dim[GMT_COL] = n_cols;	/* State we want a different set of columns on output */
 		Dout = GMT_Duplicate_Data (API, GMT_IS_DATASET, GMT_DUPLICATE_ALLOC, Din);	/* Same table length as Din, but with up to n_cols columns (lon, lat, dist, g1, g2, ...) */
 		if (Din->table[0]->n_segments > 1) GMT_set_segmentheader (GMT, GMT_OUT, true);	/* More than one segment triggers -mo */
-		
+
 		for (seg = 0; seg < Din->table[0]->n_segments; seg++) {	/* For each segment to resample */
 			Sin  = Din->table[0]->segment[seg];	/* Shorthand */
 			Sout = Dout->table[0]->segment[seg];	/* Shorthand */
@@ -1059,7 +1035,7 @@
 		double *in = NULL, *out = NULL;
 		char record[GMT_BUFSIZ];
 		bool gmt_skip_output (struct GMT_CTRL *C, double *cols, uint64_t n_cols);
-		
+
 		pure_ascii = GMT_is_ascii_record (GMT);
 
 		if (GMT_Init_IO (API, GMT_IS_DATASET, GMT_IS_POINT, GMT_IN, GMT_ADD_DEFAULT, 0, options) != GMT_OK) {	/* Establishes data input */
@@ -1171,7 +1147,7 @@
 
 			n_points++;
 		} while (true);
-		
+
 		if (GMT_End_IO (API, GMT_IN,  0) != GMT_OK) {	/* Disables further data input */
 			Return (API->error);
 		}
