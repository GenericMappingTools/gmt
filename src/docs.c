--- conflicted
+++ resolved
@@ -75,13 +75,7 @@
 
 	/* Parse the command-line arguments */
 
-<<<<<<< HEAD
-	if ((GMT = gmt_init_module (API, THIS_MODULE_LIB, THIS_MODULE_NAME, THIS_MODULE_KEYS, THIS_MODULE_NEEDS, NULL, &options, &GMT_cpy)) == NULL) bailout (API->error); /* Save current state */
-	if (GMT_Parse_Common (API, THIS_MODULE_OPTIONS, options)) Return (API->error);
-	if ((error = parse (GMT, options)) != 0) Return (error);
-=======
 	if ((GMT = gmt_init_module (API, THIS_MODULE_LIB, THIS_MODULE_NAME, THIS_MODULE_KEYS, THIS_MODULE_NEEDS, &options, &GMT_cpy)) == NULL) bailout (API->error); /* Save current state */
->>>>>>> 3292e0ef
 
 	/*---------------------------- This is the docs main code ----------------------------*/
 
