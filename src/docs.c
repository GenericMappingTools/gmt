--- conflicted
+++ resolved
@@ -125,11 +125,7 @@
 		snprintf (module, GMT_LEN64, "supplements/%s/%s.html", group, docname);
 
 	/* Get the local URL (which may not exist) */
-<<<<<<< HEAD
 	if (other_file) {	/* A local or Web file */
-=======
-	if (other_file) {		/* A local or Web file */
->>>>>>> dd283419
 		if (!strncmp (docname, "file:", 5U) || !strncmp (docname, "http", 4U) || !strncmp (docname, "ftp", 3U))	/* Looks like an URL already */
 			snprintf (URL, PATH_MAX, "%s", docname);	/* Must assume that the address is correct */
 		else {	/* Must assume this is a local file */
