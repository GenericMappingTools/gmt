# Configuration file for TravisCI

# Use the container builds so we don't need sudo priviledges
sudo: false

language: c

# Only build pushes to select branches and tags. This avoids the double
# builds than happen when working on a branch instead of a fork.
branches:
    only:
        - master
        - 5.4
        # Regex to build tagged commits with version numbers
        - /\d+\.\d+(\.\d+)?(\S*)?$/

# Set the Ubuntu version for the Linux builds
dist: xenial

# Dependencies for the Linux and OSX builds
addons:
    apt:
        packages:
            - cmake
            - build-essential
            - libcurl4-gnutls-dev
            - libnetcdf-dev
            - libgdal1-dev
            - libfftw3-dev
            - libpcre3-dev
            - liblapack-dev
            - ghostscript
            - curl
            - graphicsmagick
            - python
            - python-pip
    homebrew:
        packages:
            - cmake
            - curl
            - netcdf
            - gdal
            - fftw
            - pcre2
            - ghostscript
            - curl
            - graphicsmagick
            - python

# Define environment variables and set build actions
env:
    global:
        - INSTALLDIR="$HOME/gmt-install-dir"
        - COASTLINEDIR="$HOME/gmt-install-dir/coast"
        - PATH="$INSTALLDIR/bin:$PATH"
        - LD_LIBRARY_PATH="$INSTALLDIR/lib:$LD_LIBRARY_PATH"
<<<<<<< HEAD
        - if [ "$TRAVIS_EVENT_TYPE" == "cron" ]; then
            export BUILD_DOCS=true
            export TEST=true
          fi
        - if [ "$BUILD_DOCS" == "true" ]; then
            export PYTHON=3.6
            export CONDA_INSTALL_EXTRA="sphinx"
            export HTML_BUILDDIR=build/doc_modern/rst/html
          fi
=======
        - BUILD_DOCS=false
        - TEST=false
>>>>>>> 4f8c2104

# Create the build matrix with different jobs for each platform and cron jobs
matrix:
    include:
        - name: "Linux (compile only)"
          os: linux
          if: type != cron
        - name: "Linux (cron)"
          os: linux
          if: type = cron
          env:
            - TEST="true"
        - name: "Mac (compile only)"
          os: osx
          if: type != cron
        - name: "Mac (cron)"
          os: osx
          if: type = cron
          env:
            - TEST="true"
        # Only build the docs on Linux cron jobs
        - name: "Linux (cron - build docs)"
          os: linux
          if: type = cron
          env:
            - BUILD_DOCS=true

# Setup the build environment
before_install:
    - mkdir "$INSTALLDIR"
    - mkdir "$COASTLINEDIR"
    - bash ci/download-coastlines.sh
    # Install GMT documentation dependencies
    - if [ "$BUILD_DOCS" == "true" ]; then
<<<<<<< HEAD
        git clone https://github.com/fatiando/continuous-integration.git;
        source continuous-integration/travis/setup-miniconda.sh;
=======
        pip install --user sphinx;
>>>>>>> 4f8c2104
      fi

# Install the package that we want to test
install:
    # Build and install GMT
<<<<<<< HEAD
    - bash ci/travis-build.sh
=======
    - bash ci/build-gmt.sh;
>>>>>>> 4f8c2104

# Run the actual tests and checks
script:
    - cd build
    - gmt defaults -Vd
    - gmt pscoast -R0/10/0/10 -JM6i -Ba -Ggray -P -Vd > test.ps
<<<<<<< HEAD
    # Build GMT documentations
    - if [ "$BUILD_DOCS" == "true" ]; then
        cd build; make -j docs_html; cd ..;
      fi
    # Run tests and report coverage
    - if [ "$TEST" == "true" ]; then
        cd build; make -j check; cd ..;
=======
    - if [ "$TEST" == "true" ]; then
        make -j check;
      fi
    # Upload test coverage even if build fails. Keep separate to make sure this task
    # fails if the tests fail.
    - if [ "$TEST" == "true" ]; then
>>>>>>> 4f8c2104
        bash <(curl -s https://codecov.io/bash);
      fi
    - if [ "$BUILD_DOCS" == "true" ]; then
        make -j docs_html;
      fi
    - cd ..

# Things to do if the build is successful
#after_success:

deploy:
    # Push the built HTML to the gh-pages branch
    - provider: script
      script: continuous-integration/travis/deploy-gh-pages.sh
      skip_cleanup: true
      on:
        branch: master
        condition: '"$BUILD_DOCS" == "true"'

notifications:
    email: false<|MERGE_RESOLUTION|>--- conflicted
+++ resolved
@@ -54,20 +54,9 @@
         - COASTLINEDIR="$HOME/gmt-install-dir/coast"
         - PATH="$INSTALLDIR/bin:$PATH"
         - LD_LIBRARY_PATH="$INSTALLDIR/lib:$LD_LIBRARY_PATH"
-<<<<<<< HEAD
-        - if [ "$TRAVIS_EVENT_TYPE" == "cron" ]; then
-            export BUILD_DOCS=true
-            export TEST=true
-          fi
-        - if [ "$BUILD_DOCS" == "true" ]; then
-            export PYTHON=3.6
-            export CONDA_INSTALL_EXTRA="sphinx"
-            export HTML_BUILDDIR=build/doc_modern/rst/html
-          fi
-=======
         - BUILD_DOCS=false
+        - DEPLOY_DOCS=false
         - TEST=false
->>>>>>> 4f8c2104
 
 # Create the build matrix with different jobs for each platform and cron jobs
 matrix:
@@ -94,6 +83,8 @@
           if: type = cron
           env:
             - BUILD_DOCS=true
+            - DEPLOY_DOCS=true
+            - HTML_BUILDDIR="build/doc_modern/rst/html"
 
 # Setup the build environment
 before_install:
@@ -102,44 +93,25 @@
     - bash ci/download-coastlines.sh
     # Install GMT documentation dependencies
     - if [ "$BUILD_DOCS" == "true" ]; then
-<<<<<<< HEAD
-        git clone https://github.com/fatiando/continuous-integration.git;
-        source continuous-integration/travis/setup-miniconda.sh;
-=======
         pip install --user sphinx;
->>>>>>> 4f8c2104
       fi
 
 # Install the package that we want to test
 install:
     # Build and install GMT
-<<<<<<< HEAD
-    - bash ci/travis-build.sh
-=======
     - bash ci/build-gmt.sh;
->>>>>>> 4f8c2104
 
 # Run the actual tests and checks
 script:
     - cd build
     - gmt defaults -Vd
     - gmt pscoast -R0/10/0/10 -JM6i -Ba -Ggray -P -Vd > test.ps
-<<<<<<< HEAD
-    # Build GMT documentations
-    - if [ "$BUILD_DOCS" == "true" ]; then
-        cd build; make -j docs_html; cd ..;
-      fi
-    # Run tests and report coverage
-    - if [ "$TEST" == "true" ]; then
-        cd build; make -j check; cd ..;
-=======
     - if [ "$TEST" == "true" ]; then
         make -j check;
       fi
     # Upload test coverage even if build fails. Keep separate to make sure this task
     # fails if the tests fail.
     - if [ "$TEST" == "true" ]; then
->>>>>>> 4f8c2104
         bash <(curl -s https://codecov.io/bash);
       fi
     - if [ "$BUILD_DOCS" == "true" ]; then
@@ -148,8 +120,12 @@
     - cd ..
 
 # Things to do if the build is successful
-#after_success:
+after_success:
+    - if [ "$DEPLOY_DOCS" == "true" ]; then
+        git clone https://github.com/fatiando/continuous-integration.git;
+      fi
 
+# Deploy build artifacts to external services
 deploy:
     # Push the built HTML to the gh-pages branch
     - provider: script
@@ -157,7 +133,7 @@
       skip_cleanup: true
       on:
         branch: master
-        condition: '"$BUILD_DOCS" == "true"'
+        condition: '"$DEPLOY_DOCS" == "true"'
 
 notifications:
     email: false