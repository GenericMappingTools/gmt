--- conflicted
+++ resolved
@@ -2,7 +2,10 @@
 	$Id$
 -----------------------------------------------------------------------------------------
 
-<<<<<<< HEAD
+2014-09-08	pwessel
+	* ps2raster.c:		For non-PDF output, only handled transparency via @<transp>
+				and not via -t<transp> option.
+
 2014-08-10	pwessel
 	* gmt_init.c:		Allow UTM projections to not set the zone; if so then the
 				zone is automatically determined from the region
@@ -24,11 +27,6 @@
 
 2014-06-07	pwessel
 	* ps2raster.c:		Added new device -Ts for SVG (scalable vector graphics).
-=======
-2014-09-08	pwessel
-	* ps2raster.c:		For non-PDF output, only handled transparency via @<transp>
-				and not via -t<transp> option.
->>>>>>> 43b6b3cf
 
 2014-05-30	pwessel
 	* grdtrack.c:		Did not properly handle the distance units specified in -E.
