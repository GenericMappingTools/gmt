--- conflicted
+++ resolved
@@ -2,7 +2,6 @@
 	$Id$
 -----------------------------------------------------------------------------------------
 
-<<<<<<< HEAD
 2012-01-06	pwessel
 	* gmt_plot.c:		Made geo_vector properly adjust for half-head vectors
 	* pslib.c:		Made psl_vector and psl_matharc adjust for half-head vectors
@@ -10,6 +9,11 @@
 	* gmt_plot.c:		In GMT_xy_axis, string[GMT_CALSTRING_LENGTH] was used to hold
 				labels that could be longer, leading to memory corruption.
 
+2012-01-05	jluis
+	* gmt_customio.c:	Make nx and ny of 'unsigned short int' type in surfer6 header.
+				Note that original format specification by Golden Software
+				clearly say they are 'short int' but this change shouldn't
+				break anything and will allow dealing with larger grid sizes. 
 2012-01-04	pwessel
 	* grdvector.c:		Updated -Q to take new vector specification format.
 				Made -E obsolete (since covered by modifier +jc) but
@@ -29,13 +33,6 @@
 	* psxy[z].c:		New syntax for vectors (straight, great-circle, math)
 	* pslib.c:		Revised vector functions
 	* gmtspatial.c:		Change -M option to -Q
-=======
-2012-01-05	jluis
-	* gmt_customio.c:	Make nx and ny of 'unsigned short int' type in surfer6 header.
-				Note that original format specification by Golden Software
-				clearly say they are 'short int' but this change shouldn't
-				break anything and will allow dealing with larger grid sizes. 
->>>>>>> 16cb49b4
 
 2011-12-19	remko
 	* gmt_init.c:		Honor -B0 (map frame only). Also -Ba0f0g0, etc.
