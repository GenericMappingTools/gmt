--- conflicted
+++ resolved
@@ -2,10 +2,15 @@
 	$Id$
 -----------------------------------------------------------------------------------------
 
-<<<<<<< HEAD
-2014-04-07	pwessel
-	* grdfilter.c:		Added new filter -Fh<width>/<binwidth>[+c][+l][+u] to perform
-				histogram mode filtering.
+2014-04-24	pwessel
+	* grdcut.c:		Needed to extend -Z to also consider -Zr so that -Zn
+				would return a NaN-free subset.
+
+2014-04-02	pwessel
+	* spotter/backtracker.c:	Merge -e with -E to simplify operations and to
+				disallow lower-case options other than for GMT common options.
+				Backwards compatible for now but this will cease in 5.2.x
+	* spotter/grdrotator.c:	---"---
 
 2014-04-05	pwessel
 	* xyz2grd.c:		Replaced -N<nodata> with common option -di<nodata>, but
@@ -22,17 +27,6 @@
 	* gmt_init.c:		Added new common GMT option -d[i|o\<nodata>], which can be
 				used anywhere to convert users <nodata> values to NaN, and to do
 				the reverse on output.
-=======
-2014-04-24	pwessel
-	* grdcut.c:		Needed to extend -Z to also consider -Zr so that -Zn
-				would return a NaN-free subset.
-
-2014-04-02	pwessel
-	* spotter/backtracker.c:	Merge -e with -E to simplify operations and to
-				disallow lower-case options other than for GMT common options.
-				Backwards compatible for now but this will cease in 5.2.x
-	* spotter/grdrotator.c:	---"---
->>>>>>> bf3d9b56
 
 2014-03-26	remko
 	* ps2raster.c:		Bug fix: -C should also apply when computing BoundingBox.
